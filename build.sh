#!/bin/sh

# This is a the master build script - it is intended to be run by parabuild
# It is called by a wrapper script in the shared repository which sets up
# the environment from the various BuildParams files and does all the build 
# result post-processing.
#
# PLEASE NOTE:
#
# * This script is interpreted on three platforms, including windows and cygwin
#   Cygwin can be tricky....
# * The special style in which python is invoked is intentional to permit
#   use of a native python install on windows - which requires paths in DOS form
# * This script relies heavily on parameters defined in BuildParams
# * The basic convention is that the build name can be mapped onto a mercurial URL,
#   which is also used as the "branch" name.

build_dir_Darwin()
{
  echo build-darwin-i386
}

build_dir_Linux()
{
  echo viewer-linux-i686-$(echo $1 | tr A-Z a-z)
}

build_dir_CYGWIN()
{
  echo build-vc80
}

installer_Darwin()
{
  ls -1td "$(build_dir_Darwin Release)/newview/"*.dmg 2>/dev/null | sed 1q
}

installer_Linux()
{
  ls -1td "$(build_dir_Linux Release)/newview/"*.tar.bz2 2>/dev/null | sed 1q
}

installer_CYGWIN()
{
  d=$(build_dir_CYGWIN Release)
  p=$(sed 's:.*=::' "$d/newview/Release/touched.bat")
  echo "$d/newview/Release/$p"
}

pre_build()
{
  local variant="$1"
  local build_dir="$2"
  begin_section "Pre$variant"
  #export PATH="/cygdrive/c/Program Files/Microsoft Visual Studio 8/Common7/IDE/:$PATH"
  python develop.py \
    --incredibuild \
    --unattended \
    -t $variant \
    -G "$cmake_generator" \
   configure \
    -DGRID:STRING="$viewer_grid" \
    -DVIEWER_CHANNEL:STRING="$viewer_channel" \
    -DVIEWER_LOGIN_CHANNEL:STRING="$login_channel" \
    -DINSTALL_PROPRIETARY:BOOL=ON \
    -DRELEASE_CRASH_REPORTING:BOOL=ON \
    -DLOCALIZESETUP:BOOL=ON \
<<<<<<< HEAD
    -DPACKAGE:BOOL=ON
    -DCMAKE_VERBOSE_MAKEFILE:BOOL=TRUE
=======
    -DPACKAGE:BOOL=ON \
    -DCMAKE_VERBOSE_MAKEFILE:BOOL=TRUE \
    -DLL_TESTS:BOOL="$run_tests"
>>>>>>> f0074f10
  end_section "Pre$variant"
}

build()
{
  local variant="$1"
  local build_dir="$2"
  if $build_viewer
  then
    begin_section "Viewer$variant"
    if python develop.py \
      --incredibuild \
      --unattended \
      -t $variant \
      -G "$cmake_generator" \
      build package
#     && \
#      python develop.py \
#        --incredibuild \
#      --unattended \
#      -t $variant \
#      -G "$cmake_generator" \
#      build package
    then
      echo true >"$build_dir"/build_ok
    else
      echo false >"$build_dir"/build_ok
    fi
    end_section "Viewer$variant"
  fi
}

# This is called from the branch independent script upon completion of all platform builds.
build_docs()
{
  begin_section Docs
  # Stub code to generate docs
  echo Hello world  > documentation.txt
  upload_item docs documentation.txt text/plain
  end_section Docs
}

# Check to see if we were invoked from the wrapper, if not, re-exec ourselves from there
if [ "x$arch" = x ]
then
  top=`hg root`
  if [ -x "$top/../buildscripts/hg/bin/build.sh" ]
  then
    exec "$top/../buildscripts/hg/bin/build.sh" "$top"
  elif [ -r "$top/README" ]
  then
    cat "$top/README"
    exit 1
  else
    cat <<EOF
This script, if called in a development environment, requires that the branch
independent build script repository be checked out next to this repository.
This repository is located at http://hg.secondlife.com/buildscripts
EOF
    exit 1
  fi
fi

# Check to see if we're skipping the platform
eval '$build_'"$arch" || pass

# Run the version number update script
# File no longer exists in code-sep branch, so let's make sure it exists in order to use it.
if test -f scripts/update_version_files.py ; then
  begin_section UpdateVer
  scripts/update_version_files.py \
          --channel="$viewer_channel" \
          --server_channel="$server_channel" \
          --revision=$revision \
            --verbose \
  || fail update_version_files.py
  end_section UpdateVer
fi

# Now retrieve the version for use in the version manager
# First three parts only, $revision will be appended automatically.
build_viewer_update_version_manager_version=`scripts/get_version.py --viewer-version | sed 's/\.[0-9]*$//'`

# Now run the build
cd indra
succeeded=true
build_processes=
last_built_variant=
for variant in $variants
do
  eval '$build_'"$variant" || continue
  eval '$build_'"$arch"_"$variant" || continue

  # Only the last built arch is available for upload
  last_built_variant="$variant"

  begin_section "Do$variant"
  build_dir=`build_dir_$arch $variant`
  build_dir_stubs="$build_dir/win_setup/$variant"
  rm -rf "$build_dir"
  mkdir -p "$build_dir"
  if pre_build "$variant" "$build_dir" >> "$build_log" 2>&1
  then
    if $build_coverity
    then
      mkdir -p "$build_dir/cvbuild"
      coverity_config=`cygpath --windows "$coverity_dir/config/coverity_config.xml"`
      coverity_tmpdir=`cygpath --windows "$build_dir/cvbuild"`
      coverity_root=`cygpath --windows "$top/latest"`
      case "$variant" in
      Release)
        begin_section Coverity
        begin_section CovBuild
        "$coverity_dir"/bin/cov-build\
           --verbose 4 \
           --config "$coverity_config"\
           --dir "$coverity_tmpdir"\
             python develop.py -t $variant -G "$cmake_generator" build "$coverity_product"\
          >> "$build_log" 2>&1\
         &&\
        end_section CovBuild\
         &&\
        begin_section CovAnalyze\
         &&\
        "$coverity_dir"/bin/cov-analyze\
           --security\
           --concurrency\
           --dir "$coverity_tmpdir"\
          >> "$build_log" 2>&1\
         &&\
        end_section CovAnalyze\
         &&\
        begin_section CovCommit\
         &&\
        "$coverity_dir"/bin/cov-commit-defects\
           --stream "$coverity_product"\
           --dir "$coverity_tmpdir"\
           --host "$coverity_server"\
           --strip-path "$coverity_root"\
           --target "$branch/$arch"\
           --version "$revision"\
           --description "$repo: $variant $revision"\
           --user admin --password coverity\
          >> "$build_log" 2>&1\
          || record_failure "Coverity Build Failed"
        # since any step could have failed, rely on the enclosing block to close any pending sub-blocks
        end_section Coverity
       ;;
      esac
      if test -r "$build_dir"/cvbuild/build-log.txt
      then
        upload_item log "$build_dir"/cvbuild/build-log.txt text/plain
      fi
    elif $build_link_parallel
    then
      begin_section BuildParallel
      ( build "$variant" "$build_dir" > "$build_dir/build.log" 2>&1 ) &
      build_processes="$build_processes $!"
      end_section BuildParallel
    else
      begin_section "Build$variant"
      build "$variant" "$build_dir" >> "$build_log" 2>&1
      begin_section Tests
      grep --line-buffered "^##teamcity" "$build_log"
      end_section Tests
      if `cat "$build_dir/build_ok"`
      then
        echo so far so good.
      else
        record_failure "Build of \"$variant\" failed."
      fi
      end_section "Build$variant"
    fi
  else
    record_failure "Build Prep for \"$variant\" failed."
  fi
  end_section "Do$variant"
done

# If we are building variants in parallel, wait, then collect results.
# This requires that the build dirs are variant specific
if $build_link_parallel && [ x"$build_processes" != x ]
then
  begin_section WaitParallel
  wait $build_processes
  for variant in $variants
  do
    eval '$build_'"$variant" || continue
    eval '$build_'"$arch"_"$variant" || continue

    begin_section "Build$variant"
    build_dir=`build_dir_$arch $variant`
    build_dir_stubs="$build_dir/win_setup/$variant"
    cat "$build_dir/build.log" >> "$build_log"
    if `cat "$build_dir/build_ok"`
    then
      echo so far so good.
    else
      record_failure "Parallel build of \"$variant\" failed."
    fi
    begin_section Tests
    tee -a $build_log < "$build_dir/build.log" | grep --line-buffered "^##teamcity"
    end_section Tests
    end_section "Build$variant"
  done
  end_section WaitParallel
fi

# check status and upload results to S3
if $succeeded
then
  if $build_viewer
  then
    begin_section Upload
    # Upload installer - note that ONLY THE FIRST ITEM uploaded as "installer"
    # will appear in the version manager.
    package=$(installer_$arch)
    if [ x"$package" = x ] || test -d "$package"
    then
      # Coverity doesn't package, so it's ok, anything else is fail
      succeeded=$build_coverity
    else
      upload_item installer "$package" binary/octet-stream
      upload_item quicklink "$package" binary/octet-stream

      # Upload crash reporter files.
      case "$last_built_variant" in
      Release)
        for symbolfile in $symbolfiles
        do
          upload_item symbolfile "$build_dir/$symbolfile" binary/octet-stream
        done
        ;;
      esac

      # Upload stub installers
      upload_stub_installers "$build_dir_stubs"
    fi
    end_section Upload
  else
    echo skipping viewer
  fi
else
  echo skipping upload of build results due to failed build.
fi

# The branch independent build.sh script invoking this script will finish processing
$succeeded || exit 1<|MERGE_RESOLUTION|>--- conflicted
+++ resolved
@@ -65,14 +65,9 @@
     -DINSTALL_PROPRIETARY:BOOL=ON \
     -DRELEASE_CRASH_REPORTING:BOOL=ON \
     -DLOCALIZESETUP:BOOL=ON \
-<<<<<<< HEAD
     -DPACKAGE:BOOL=ON
-    -DCMAKE_VERBOSE_MAKEFILE:BOOL=TRUE
-=======
-    -DPACKAGE:BOOL=ON \
     -DCMAKE_VERBOSE_MAKEFILE:BOOL=TRUE \
     -DLL_TESTS:BOOL="$run_tests"
->>>>>>> f0074f10
   end_section "Pre$variant"
 }
 
