--- conflicted
+++ resolved
@@ -609,14 +609,11 @@
 	STORM-653
 	STORM-1737
 	STORM-1733
-<<<<<<< HEAD
+	STORM-1741
 	STORM-1790
 	STORM-1788
 	STORM-1799
 	STORM-1796
-=======
-	STORM-1741
->>>>>>> 4f58bd82
 Kadah Coba
 	STORM-1060
 Jondan Lundquist
