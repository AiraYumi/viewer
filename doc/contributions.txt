Linden Lab would like to acknowledge contributions from the
following residents. The Second Life resident name is given below,
along with the issue identifiers to which they have contributed.

45ms Zhong
Able Whitman
	VWR-650
	VWR-1460
	VWR-1691
	VWR-1735
	VWR-1813
Adam Marker
	VWR-2755
Adeon Writer
Aeonix Aeon
Agathos Frascati
	CT-246
	CT-317
	CT-352
Ai Austin
Aiko Ying
Aimee Trescothick
	SNOW-227
	SNOW-570
	SNOW-572
	SNOW-575
	STORM-1315
	VWR-3321
	VWR-3336
	VWR-3903
	VWR-4083
	VWR-4106
	VWR-5308
	VWR-6348
	VWR-6358
	VWR-6360
	VWR-6432
	VWR-6550
	VWR-6583
	VWR-6482
	VWR-6918
	VWR-7109
	VWR-7383
	VWR-7800
	VWR-8008
	VWR-8341
	VWR-8430
	VWR-8482
	VWR-9255
	VWR-10717
	VWR-10990
	VWR-11100
	VWR-11111
	VWR-11844
	VWR-12631
	VWR-12696
	VWR-12748
	VWR-13221
	VWR-14087
	VWR-14267
	VWR-14278
	VWR-14711
	VWR-14712
	VWR-15454
Alejandro Rosenthal
	VWR-1184
Aleric Inglewood
	OPEN-38
	SNOW-240
	SNOW-522
	SNOW-626
	SNOW-756
	SNOW-764
	SNOW-800
	VWR-10001
	VWR-10579
	VWR-10759
	VWR-10837
	VWR-12691
	VWR-12984
	VWR-13040
	VWR-13996
	VWR-14426
	VWR-24247
	VWR-25654
	VWR-24251
	VWR-24252
	VWR-24254
	VWR-24261
	VWR-24315
	VWR-24317
	VWR-24320
	VWR-24321
	VWR-24337
 	VWR-24354
	VWR-24366
	VWR-24519
	VWR-24520
	SNOW-84
	SNOW-477
	SNOW-744
	SNOW-766
	STORM-163
	STORM-955
	STORM-960
	STORM-1793
Ales Beaumont
	VWR-9352
	SNOW-240
Alexandrea Fride
    STORM-255
	STORM-960
	STORM-1459
Alissa Sabre
	VWR-81
	VWR-83
	VWR-109
	VWR-157
	VWR-171
	VWR-177
	VWR-213
	VWR-250
	VWR-251
	VWR-286
	VWR-414
	VWR-415
	VWR-459
	VWR-606
	VWR-652
	VWR-738
	VWR-1109
	VWR-1351
	VWR-1353
	VWR-1410
	VWR-1843
	VWR-2116
	VWR-2826
	VWR-3290
	VWR-3410
	VWR-3857
	VWR-4010
	VWR-5575
	VWR-5717
	VWR-5929
	VWR-6384
	VWR-6385
	VWR-6386
	VWR-6430
	VWR-6858
	VWR-6668
	VWR-7086
	VWR-7087
	VWR-7153
	VWR-7168
	VWR-9190
	VWR-10728
	VWR-11172
	VWR-12569
	VWR-12617
	VWR-12620
	VWR-12789
	SNOW-322
    STORM-1723
Alliez Mysterio
Angus Boyd
	VWR-592
Ann Congrejo
	CT-193
Annie Milestone
Annika Genezzia
Ansariel Hiller
	STORM-1101
	VWR-25480
	VWR-26150
	STORM-1685
	STORM-1713
	STORM-1899
	STORM-1932
	STORM-1933
	MAINT-2368
	STORM-1931
	MAINT-2773
Aralara Rajal
Arare Chantilly
	CHUIBUG-191
Ardy Lay
	STORM-859
	VWR-19499
	VWR-24917
Argent Stonecutter
	VWR-68
ArminWeatherHax
	STORM-1532
Armin Weatherwax
	VWR-8436
ArminasX Saiman
Arya Braveheart
Asaeda Meltingdots
Asturkon Jua
Asuka Neely
	VWR-3434
	VWR-8179
Aura Dirval
Avallyn Oakleaf
Avatar Quinzet
BabyA Littlething
Bacchus Ireto
Balp Allen
	VWR-4157
Bazaar
Be Holder
	SNOW-322
	SNOW-397
Beansy Twine
Benja Kepler
	VWR-746
Benjamin Bigdipper
Beth Walcher
Bezilon Kasei
Biancaluce Robbiani
	CT-225
	CT-226
	CT-227
	CT-228
	CT-229
	CT-230
	CT-231
	CT-321
	CT-352
Bill Walach
Blakar Ogre
	VWR-418
	VWR-881
	VWR-983
	VWR-1612
	VWR-1613
	VWR-2164
blino Nakamura
	VWR-17
Blitzckreed Levenque
Borg Capalini
Boroondas Gupte
	OPEN-29
	OPEN-39
	OPEN-54
	OPEN-99
	SNOW-278
	SNOW-503
	SNOW-510
	SNOW-527
	SNOW-610
	SNOW-624
	SNOW-737
	STORM-318
	STORM-1182
	VWR-233
	VWR-20583
	VWR-25654
	VWR-20891
	VWR-23455
	VWR-24487
	VWR-26066
	VWR-26458
	WEB-262
Bryn Oh
Buckaroo Mu
Bulli Schumann
	CT-218
	CT-219
	CT-220
	CT-221
	CT-222
	CT-223
	CT-224
	CT-319
	CT-350
	CT-352
bushing Spatula
	VWR-119
	VWR-424
blakopal Galicia
Callipygian Christensen
Cap Carver
Carjay McGinnis
	VWR-3737
	VWR-4070
	VWR-4212
	VWR-6154
	VWR-9400
	VWR-9620
Carla Broek
Carr Arbenlow
Catherine Pfeffer
	VWR-1282
	VWR-8624
	VWR-10854
Cayu Cluny
Celierra Darling
	VWR-1274
	VWR-6975
Chantal Harvey
Charles Courtois
Charlie Sazaland
Cherry Cheevers
ChickyBabes Zuzu
Christopher  Organiser
Ciaran Laval
Cinder Roxley
    BUG-2326
    OPEN-185
    STORM-1703
	STORM-1948
    STORM-1888
    STORM-1958
    STORM-1952
    STORM-1951
Clara Young
Coaldust Numbers
    VWR-1095
Colpo Wexler
Corinne Helendale
Corro Moseley
Coughdrop Littlething
Cron Stardust
	VWR-10579
	VWR-25120
	STORM-1075
	STORM-1919
Cypren Christenson
	STORM-417
Dante Tucker
Dale Glass
	VWR-120
	VWR-560
	VWR-2502
	VWR-1358
	VWR-2041
Darien Caldwell
	SH-3055
Dartagan Shepherd
Debs Regent
Decro Schmooz
Denim Kamachi
DiJodi Dubratt
Dil Spitz
Dimitrio Lewis
Dirk
Draconis Neurocam
	STORM-1259
Drew Dri
	VWR-19683
Drew Dwi
Drewan Keats
	VWR-28
	VWR-248
	VWR-412
	VWR-638
	VWR-660
Dusan Writer
Dylan Haskell
	VWR-72
Dzonatas Sol
	VWR-187
	VWR-198
	VWR-777
	VWR-878
	VWR-962
	VWR-975
	VWR-1061
	VWR-1062
	VWR-1704
	VWR-1705
	VWR-1729
	VWR-1812
Eddi Decosta
	SNOW-586
Eddy Stryker
	VWR-15
	VWR-23
	VWR-1468
	VWR-1475
Edgware Marker
Egehan Dryke
Ellla McMahon
Elric Anatine
Emma Portilo
Emmie Fairymeadow
EponymousDylan Ra
	VWR-1289
	VWR-1465
Eva Nowicka
	CT-324
	CT-352
Eva Rau
Evangelista Emerald
Faelon Swordthain
Farallon Greyskin
	VWR-2036
Feep Larsson
	VWR-447
	VWR-1314
	VWR-4444
Fiachra Lach
Flemming Congrejo
	CT-193
	CT-318
Flower Ducatillon
Fluf Fredriksson
	VWR-3450
Fremont Cunningham
	VWR-1147
FreeSL Aeon
Frenchimmo Sabra
Frontera Thor
Fury Rosewood
Gaberoonie Zanzibar
Ganymedes Costagravas
Geenz Spad
	STORM-1823
	STORM-1900
	STORM-1905
	NORSPEC-229
Gene Frostbite
GeneJ Composer
Geneko Nemeth
	CT-117
	VWR-11069
Gentle Heron
Gentle Welinder
gwampa Lomu
Giggles Littlebird
Gigs Taggart
	SVC-493
	VWR-6
	VWR-38
	VWR-71
	VWR-101
	VWR-166
	VWR-234
	VWR-315
	VWR-326
	VWR-442
	VWR-493
	VWR-1203
	VWR-1217
	VWR-1434
	VWR-1987
	VWR-2065
	VWR-2491
	VWR-2502
	VWR-2331
	VWR-5308
	VWR-8781
	VWR-8783
Ginko Bayliss
	VWR-4
Grady Echegaray
Grazer Kline
	VWR-1092
	VWR-2113
Gudmund Shepherd
	VWR-1594
	VWR-1873
Guni Greenstein
Gwyneth Llewelyn
Gypsy Tripsa
Hackshaven Harford
Ham Rambler
Hamncheese Omlet
	VWR-333
Han Shuffle
Hanglow Short
HappySmurf Papp
	CT-193
Harleen Gretzky
Hatzfeld Runo
Henri Beauchamp
	VWR-1320
	VWR-1406
	VWR-4157
herina Bode
Hikkoshi Sakai
	VWR-429
Hiro Sommambulist
	VWR-66
	VWR-67
	VWR-97
	VWR-100
	VWR-105
	VWR-118
	VWR-132
	VWR-136
	VWR-143
Hitomi Tiponi
	STORM-1741
	STORM-1862
	BUG-1067
Holger Gilruth
Horatio Freund
Hoze Menges
	VWR-255
Hydra Shaftoe
Hypatia Callisto
Hypatia Pickens
Ian Kas
	VWR-8780 (Russian localization)
	[NO JIRA] (Ukranian localization)
	CT-322
	CT-325
Identity Euler
Ima Mechanique
	OPEN-50
	OPEN-61
	OPEN-76
	STORM-959
	STORM-1175
	STORM-1708
	STORM-1855
	VWR-20553
Imnotgoing Sideways
Inma Rau
Innula Zenovka
Irene Muni
	CT-324
	CT-352
Iskar Ariantho
	VWR-1223
	VWR-11759
Iyoba Tarantal
Jacek Antonelli
	SNOW-388
	VWR-165
	VWR-188
	VWR-427
	VWR-597
	VWR-2054
	VWR-2448
	VWR-2896
	VWR-2947
	VWR-2948
	VWR-3605
	VWR-8617
Jack Abraham
Jagga Meredith
JB Kraft
	VWR-5283
	VWR-7802
Jennifer Boyle
Jeremy Marquez
Jessica Qin
Jinx Nordberg
Jo Bernandes
Jocial Sonnenkern
Joel Savard
Joghert LeSabre
	VWR-64
Jonathan Yap
	STORM-435
	STORM-523
	STORM-596
	STORM-615
	STORM-616
	STORM-643
	STORM-679
	STORM-723
	STORM-726
	STORM-737
	STORM-785
	STORM-812
	STORM-829
	STORM-844
	STORM-953
	STORM-954
	STORM-960
	STORM-869
	STORM-974
	STORM-975
	STORM-977
	STORM-979
	STORM-980
	STORM-1040
	VWR-17801
	VWR-24347
	STORM-975
	STORM-990
	STORM-1019
	STORM-844
	STORM-643
	STORM-1020
	STORM-1064
	STORM-960
	STORM-1101
	STORM-1108
	STORM-1094
	STORM-1077
	STORM-953
	STORM-1128
	STORM-956
	STORM-1095
	STORM-1236
	STORM-1259
	STORM-787
	STORM-1313
	STORM-899
	STORM-1273
	STORM-1276
	STORM-1462
	STORM-1459
	STORM-1297
	STORM-1522
	STORM-1567
	STORM-1572
	STORM-1574
	STORM-1579
	STORM-1638
	STORM-976
	STORM-1639
	STORM-910
	STORM-1653
	STORM-1642
	STORM-591
	STORM-1105
	STORM-1679
	STORM-1222
	STORM-1659
	STORM-1674
	STORM-1685
	STORM-1718
	STORM-1721
	STORM-1718
	STORM-1727
	STORM-1725
	STORM-1719
	STORM-1712
	STORM-1728
	STORM-1736
	STORM-1804
	STORM-1734
	STORM-1731
	STORM-653
	STORM-1737
	STORM-1733
	STORM-1741
	STORM-1790
	STORM-1795
	STORM-1788
	STORM-1803
	STORM-1795
	STORM-1799
	STORM-1796
	STORM-1807
	STORM-1812
	STORM-1820
	STORM-1839
	STORM-1842
	STORM-1808
	STORM-637
	STORM-1822
	STORM-1809
	STORM-1793
	STORM-1810
<<<<<<< HEAD
	STORM-68
=======
	STORM-1838
	STORM-1892
	STORM-1894
	STORM-1860
	STORM-1852
	STORM-1870
	STORM-1872
	STORM-1858
	STORM-1862
	STORM-1918
	STORM-1929
	STORM-1953
	OPEN-161
	STORM-1953
	STORM-1957
>>>>>>> ebc9bcbf
Kadah Coba
	STORM-1060
    STORM-1843
Jondan Lundquist
Josef Munster
Josette Windlow
Juilan Tripsa
Juro Kothari
Justin RiversRunRed
Kage Pixel
	VWR-11
Kagehi Kohn
Kaimen Takahe
Katharine Berry
	STORM-1900
    OPEN-149
	STORM-1940
    OPEN-149
	STORM-1941
Keklily Longfall
Ken Lavender
Ken March
	CT-245
Kestral Karas
Kerutsen Sellery
	VWR-1350
Khisme Nitely
Khyota Wulluf
	VWR-2085
	VWR-8885
	VWR-9256
	VWR-9966
Kimar Coba
Kithrak Kirkorian
Kitty Barnett
	VWR-19699
	STORM-288
	STORM-799
	STORM-800
	STORM-1001
	STORM-1175
	STORM-1905
    VWR-24217
	STORM-1804
Kolor Fall
Komiko Okamoto
Korvel Noh
Kunnis Basiat
	VWR-82
	VWR-102
Lance Corrimal
	STORM-1910
	VWR-25269
Latif Khalifa
	VWR-5370
leliel Mirihi
	STORM-1100
	STORM-1602
len Starship
Lisa Lowe
	CT-218
	CT-219
	CT-220
	CT-221
	CT-222
	CT-223
	CT-224
	CT-319
Lockhart Cordoso
	VWR-108
LSL Scientist
Lamorna Proctor
Lares Carter
Larry Pixel
Laurent Bechir
Leal Choche
Lenae Munz
Lexi Frua
Lillie Cordeaux
Lilly Zenovka
Lizzy Macarthur
Luban Yiyuan
Luc Starsider
Luminous Luminos
	STORM-959
Lunita Savira
Maccus McCullough
maciek marksman
	CT-86
Madison Blanc
Maggie Darwin
Magnus Balczo
	CT-138
Malarthi Behemoth
Mallory Destiny
Malwina Dollinger
	CT-138
Manx Wharton
march Korda
	SVC-1020
Marc Claridge
Marc2 Sands
Marianne McCann
Marine Kelley
    CHUIBUG-134
    STORM-281
    STORM-1910
MartinRJ Fayray
    STORM-1844
    STORM-1845
    STORM-1911
    STORM-1934
Matthew Anthony
Matthew Dowd
	VWR-1344
	VWR-1651
	VWR-1736
	VWR-1737
	VWR-1761
	VWR-2681
Matto Destiny
Maxim RiversRunRed
McCabe Maxsted
	SNOW-387
	VWR-1318
	VWR-4065
	VWR-4826
	VWR-6518
	VWR-7827
	VWR-7877
	VWR-7893
	VWR-8080
	VWR-8454
	VWR-8689
	VWR-9007
Medhue Simoni
Mel Vanbeeck
Melinda Latynina
Mencius Watts
Michelle2 Zenovka
    STORM-477
	VWR-2652
	VWR-2662
	VWR-2834
	VWR-3749
	VWR-4022
	VWR-4331
	VWR-4506
	VWR-4981
	VWR-5082
	VWR-5659
	VWR-7831
	VWR-8885
	VWR-8889
	VWR-8310
	VWR-9499
    STORM-1060
Michi Lumin
Midian Farspire
Miles Glaz
Mindy Mathy
Minerva Memel
Mitch Wagner
Mm Alder
	SNOW-376
	VWR-197
	VWR-3777
	VWR-4232
	VWR-4794
	VWR-13578
Mo Hax
Mourna Biziou
Mr Greggan
	VWR-445
Nao Noe
naofan Teardrop
Naomah Beaumont
Nathiel Siamendes
Nber Medici
Neko Link
Netpat Igaly
Neutron Chesnokov
Newfie Pendragon
Nicholai Laviscu
Nicholaz Beresford
	VWR-132
	VWR-176
	VWR-193
	VWR-349
	VWR-353
	VWR-364
	VWR-374
	VWR-546
	VWR-691
	VWR-727
	VWR-793
	VWR-794
	VWR-802
	VWR-803
	VWR-804
	VWR-805
	VWR-807
	VWR-808
	VWR-809
	VWR-810
	VWR-823
	VWR-849
	VWR-856
	VWR-865
	VWR-869
	VWR-870
	VWR-871
	VWR-873
	VWR-908
	VWR-966
	VWR-1105
	VWR-1221
	VWR-1230
	VWR-1270
	VWR-1294
	VWR-1296
	VWR-1354
	VWR-1410
	VWR-1418
	VWR-1436
	VWR-1453
	VWR-1455
	VWR-1470
	VWR-1471
	VWR-1566
	VWR-1578
	VWR-1626
	VWR-1646
	VWR-1655
	VWR-1698
	VWR-1706
	VWR-1721
	VWR-1723
	VWR-1732
	VWR-1754
	VWR-1769
	VWR-1808
	VWR-1826
	VWR-1861
	VWR-1872
	VWR-1968
	VWR-2046
	VWR-2142
	VWR-2152
	VWR-2614
	VWR-2411
	VWR-2412
	VWR-2682
	VWR-2684
Nick Rhodes
NickyD
	MAINT-873
Nicky Dasmijn
	VWR-29228
	MAINT-873
	SUN-72
	BUG-2432
	STORM-1935
	STORM-1936
	BUG-3605
	CHUIBUG-197
	OPEN-187
	STORM-1937
	OPEN-187
Nicky Perian
	OPEN-1
	STORM-1087
	STORM-1090
	STORM-1828
Nicoladie Gymnast
Nounouch Hapmouche
	VWR-238
Ollie Kubrick
Orenj Marat
Orion Delphis
Oryx Tempel
Parvati Silverweb
Patric Mills
	VWR-2645
Paul Churchill
	VWR-20
	VWR-493
	VWR-749
	VWR-1567
	VWR-1647
	VWR-1880
	VWR-2072
Paula Innis
	VWR-30
	VWR-293
	VWR-1049
	VWR-1562
Peekay Semyorka
	VWR-7
	VWR-19
	VWR-49
	VWR-79
Peter Lameth
	VWR-7331
PeterPunk Mooney
Pixel Gausman
Pixel Scientist
Pf Shan
	CT-225
	CT-226
	CT-227
	CT-228
	CT-229
	CT-230
	CT-231
	CT-321
	SNOW-422
Polo Gufler
Pounce Teazle
princess niven
	VWR-5733
	CT-85
	CT-320
	CT-352
Professor Noarlunga
Psi Merlin
Quantum Destiny
Questar Utu
Quicksilver Hermes
RAT Quan
Radio Signals
Ralf Setsuko
RedMokum Bravin
Renault Clio
	VWR-1976
resu Ampan
	SNOW-93
Revolution Perenti
Rezit Sideways
Rich Grainger
Ringo Tuxing
	CT-225
	CT-226
	CT-227
	CT-228
	CT-229
	CT-230
	CT-231
	CT-321
Riva
Robin Cornelius
	SNOW-108
	SNOW-204
	SNOW-287
	SNOW-484
	SNOW-504
	SNOW-506
	SNOW-507
	SNOW-511
	SNOW-512
	SNOW-514
	SNOW-520
	SNOW-585
	SNOW-599
	SNOW-747
	STORM-422
	STORM-591
	STORM-960
	STORM-1019
	STORM-1095
	STORM-1128
	STORM-1459
	VWR-2488
	VWR-9557
	VWR-10579
	VWR-11128
	VWR-12533
	VWR-12587
	VWR-12758
	VWR-12763
	VWR-12995
	VWR-20911
Rosco Teardrop
Rose Evans
Rudee Voom
RufusTT Horsefly
Ryozu Kojima
	VWR-53
	VWR-287
Sachi Vixen
Sahkolihaa Contepomi
	MATBUG-102
Saii Hallard
SaintLEOlions Zimer
Salahzar Stenvaag
	CT-225
	CT-226
	CT-227
	CT-228
	CT-229
	CT-230
	CT-231
	CT-321
Samm Larkham
Sammy Frederix
	VWR-6186
Sasy Scarborough
Satanello Miami
Satomi Ahn
	STORM-501
	STORM-229
	VWR-20553
	VWR-24502
Scrim Pinion
Scrippy Scofield
	VWR-3748
Seg Baphomet
	VWR-1475
	VWR-1525
	VWR-1585
	VWR-1586
	VWR-2662
	VWR-3206
	VWR-2488
Sergen Davies
	CT-225
	CT-226
	CT-227
	CT-228
	CT-229
	CT-230
	CT-231
	CT-321
SexySteven Morrisey
Shawn Kaufmat
	SNOW-240
Sheet Spotter
Shnurui Troughton
Shyotl Kuhr
	MAINT-1138
	MAINT-2334
Siana Gearz
	STORM-960
	STORM-1088
	MAINT-1138
	MAINT-2334
sicarius Thorne
Sicarius Toxx
SignpostMarv Martin
	VWR-153
	VWR-154
	VWR-155
	VWR-218
	VWR-373
	VWR-8357
Simon Nolan
	VWR-409
Sini Nubalo
Sitearm Madonna
SLB Wirefly
Slee Mayo
    SEC-1075
snowy Sidran
Sovereign Engineer
    MAINT-2334
    OPEN-189
SpacedOut Frye
	VWR-34
	VWR-45
	VWR-57
	VWR-94
	VWR-113
	VWR-121
	VWR-123
	VWR-130
	VWR-1823
Sporked Friis
	VWR-4903
Soupa Segura
Squirrel Wood
ST Mensing
Starshine Halasy
Stevex Janus
	VWR-1182
Stickman Ingmann
Still Defiant
	VWR-207
	VWR-227
	VWR-446
Strife Onizuka
	SVC-9
	VWR-14
	VWR-74
	VWR-85
	VWR-148
	WEB-164
	VWR-183
	VWR-2265
	VWR-4111
	SNOW-691
Sudane Erato
Synystyr Texan
Takeda Terrawyng
TankMaster Finesmith
	OPEN-140
	OPEN-142
	STORM-1100
	STORM-1258
	STORM-1602
	STORM-1868
    VWR-26622
	VWR-29224
Talamasca
Tali Rosca
Tayra Dagostino
	SNOW-517
	SNOW-543
	VWR-13947
TBBle Kurosawa
	VWR-938
	VWR-941
	VWR-942
	VWR-944
	VWR-945
	SNOW-543
	VWR-1891
	VWR-1892
Teardrops Fall
	VWR-5366
Techwolf Lupindo
	SNOW-92
	SNOW-592
	SNOW-649
	SNOW-650
	SNOW-651
	SNOW-654
	SNOW-687
	SNOW-680
	SNOW-681
	SNOW-685
	SNOW-690
	SNOW-746
	VWR-12385
	VWR-20893
	OPEN-161
Templar Merlin
tenebrous pau
	VWR-247
Tezcatlipoca Bisiani
Tharax Ferraris
	VWR-605
Thickbrick Sleaford
	SNOW-207
	SNOW-390
	SNOW-421
	SNOW-462
	SNOW-586
	SNOW-592
	SNOW-635
	SNOW-743
	VWR-7109
	VWR-9287
	VWR-13483
	VWR-13947
	VWR-24420
	STORM-956
	STORM-1147
	STORM-1325
Thraxis Epsilon
	SVC-371
	VWR-383
Tiel Stonecutter
tiamat bingyi
	CT-246
Tofu Buzzard
	CTS-411
	STORM-546
	VWR-24509
	SH-2477
	STORM-1684
	STORM-1819
Tony Kembia
Tonya Souther
	STORM-1905
Torben Trautman
TouchaHoney Perhaps
TraductoresAnonimos Alter
	CT-324
Trey Reanimator
TriloByte Zanzibar
	STORM-1100
Trinity Dechou
Trinity Dejavu
Tue Torok
	CT-68
	CT-69
	CT-70
	CT-72
	CT-73
	CT-74
Twisted Laws
	SNOW-352
	STORM-466
	STORM-467
	STORM-844
	STORM-643
	STORM-954
	STORM-1103
Unlikely Quintessa
UsikuFarasi Kanarik
Vadim Bigbear
	VWR-2681
Vaalith Jinn
    STORM-64
    MATBUG-8
Vector Hastings
	VWR-8726
Veritas Raymaker
Vex Streeter
	STORM-1642
Viaticus Speculaas
Vick Forcella
Villain Baroque
Vixen Heron
	VWR-2710
	CT-88
Vixie Durant
Void Singer
Watty Berkson
Westley Schridde
Westley Streeter
Whimsy Winx
Whirly Fizzle
	STORM-1895
	VWR-29543
	MAINT-873
	STORM-1930
Whoops Babii
	VWR-631
	VWR-1640
	VWR-3340
	SNOW-667
	VWR-4800
	VWR-4802
	VWR-4804
	VWR-4805
	VWR-4806
	VWR-4808
	VWR-4809
	VWR-4811
	VWR-4815
	VWR-4816
	VWR-4818
	VWR-5659
	VWR-8291
	VWR-8292
	VWR-8293
	VWR-8294
	VWR-8295
	VWR-8296
	VWR-8297
	VWR-8298
Winter Ventura
Wilton Lundquist
	VWR-7682
Wolf Loonie
	STORM-1868
WolfPup Lowenhar
	OPEN-1
	OPEN-37
	SNOW-622
	SNOW-772
	STORM-102
	STORM-103
	STORM-143
	STORM-236
	STORM-255
	STORM-256
	STORM-288
	STORM-535
	STORM-544
	STORM-654
	STORM-674
	STORM-776
	STORM-825
	STORM-859
	STORM-1098
	VWR-20741
	VWR-20933
Wundur Primbee
Xellessanova Zenith
	STORM-1793
Xiki Luik
xstorm Radek
YongYong Francois
Zak Westminster
Zai Lynch
	VWR-19505
    STORM-1902
Zana Kohime
Zaren Alexander
Zarkonnen Decosta
	VWR-253
Zeja Pyle
ZenMondo Wormser
Zi Ree
	SH-489
	VWR-423
	VWR-671
	VWR-682
	VWR-684
	VWR-9127
	VWR-1140
	VWR-24017
	VWR-25588
	STORM-1790
	STORM-1842
Zipherius Turas
	VWR-76
	VWR-77
Zoex Flanagan




<|MERGE_RESOLUTION|>--- conflicted
+++ resolved
@@ -659,9 +659,7 @@
 	STORM-1809
 	STORM-1793
 	STORM-1810
-<<<<<<< HEAD
 	STORM-68
-=======
 	STORM-1838
 	STORM-1892
 	STORM-1894
@@ -677,7 +675,6 @@
 	OPEN-161
 	STORM-1953
 	STORM-1957
->>>>>>> ebc9bcbf
 Kadah Coba
 	STORM-1060
     STORM-1843
