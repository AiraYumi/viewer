Linden Lab would like to acknowledge contributions from the
following residents. The Second Life resident name is given below,
along with the issue identifiers to which they have contributed.

45ms Zhong
Able Whitman
	VWR-650
	VWR-1460
	VWR-1691
	VWR-1735
	VWR-1813
Adam Marker
	VWR-2755
Adeon Writer
Aeonix Aeon
Agathos Frascati
	CT-246
	CT-317
	CT-352
Ai Austin
Aiko Ying
Aimee Trescothick
	SNOW-227
	SNOW-570
	SNOW-572
	SNOW-575
	STORM-1315
	VWR-3321
	VWR-3336
	VWR-3903
	VWR-4083
	VWR-4106
	VWR-5308
	VWR-6348
	VWR-6358
	VWR-6360
	VWR-6432
	VWR-6550
	VWR-6583
	VWR-6482
	VWR-6918
	VWR-7109
	VWR-7383
	VWR-7800
	VWR-8008
	VWR-8341
	VWR-8430
	VWR-8482
	VWR-9255
	VWR-10717
	VWR-10990
	VWR-11100
	VWR-11111
	VWR-11844
	VWR-12631
	VWR-12696
	VWR-12748
	VWR-13221
	VWR-14087
	VWR-14267
	VWR-14278
	VWR-14711
	VWR-14712
	VWR-15454
Alejandro Rosenthal
	VWR-1184
Aleric Inglewood
	OPEN-38
	SNOW-240
	SNOW-522
	SNOW-626
	SNOW-756
	SNOW-764
	SNOW-800
	VWR-10001
	VWR-10579
	VWR-10759
	VWR-10837
	VWR-12691
	VWR-12984
	VWR-13040
	VWR-13996
	VWR-14426
	VWR-24247
	VWR-25654
	VWR-24251
	VWR-24252
	VWR-24254
	VWR-24261
	VWR-24315
	VWR-24317
	VWR-24320
	VWR-24321
	VWR-24337
 	VWR-24354
	VWR-24366
	VWR-24519
	VWR-24520
	SNOW-84
	SNOW-477
	SNOW-744
	SNOW-766
	STORM-163
	STORM-955
	STORM-960
	STORM-1793
Ales Beaumont
	VWR-9352
	SNOW-240
Alexandrea Fride
    STORM-255
	STORM-960
	STORM-1459
Alissa Sabre
	VWR-81
	VWR-83
	VWR-109
	VWR-157
	VWR-171
	VWR-177
	VWR-213
	VWR-250
	VWR-251
	VWR-286
	VWR-414
	VWR-415
	VWR-459
	VWR-606
	VWR-652
	VWR-738
	VWR-1109
	VWR-1351
	VWR-1353
	VWR-1410
	VWR-1843
	VWR-2116
	VWR-2826
	VWR-3290
	VWR-3410
	VWR-3857
	VWR-4010
	VWR-5575
	VWR-5717
	VWR-5929
	VWR-6384
	VWR-6385
	VWR-6386
	VWR-6430
	VWR-6858
	VWR-6668
	VWR-7086
	VWR-7087
	VWR-7153
	VWR-7168
	VWR-9190
	VWR-10728
	VWR-11172
	VWR-12569
	VWR-12617
	VWR-12620
	VWR-12789
	SNOW-322
    STORM-1723
Alliez Mysterio
Angus Boyd
	VWR-592
Ann Congrejo
	CT-193
Annie Milestone
Annika Genezzia
Ansariel Hiller
	STORM-1101
	VWR-25480
	VWR-26150
	STORM-1685
	STORM-1713
	STORM-1899
	MAINT-2368
Aralara Rajal
Ardy Lay
	STORM-859
	VWR-19499
	VWR-24917
Argent Stonecutter
	VWR-68
ArminWeatherHax
	STORM-1532
Armin Weatherwax
	VWR-8436
ArminasX Saiman
Arya Braveheart
Asaeda Meltingdots
Asturkon Jua
Asuka Neely
	VWR-3434
	VWR-8179
Aura Dirval
Avallyn Oakleaf
Avatar Quinzet
BabyA Littlething
Bacchus Ireto
Balp Allen
	VWR-4157
Bazaar
Be Holder
	SNOW-322
	SNOW-397
Beansy Twine
Benja Kepler
	VWR-746
Benjamin Bigdipper
Beth Walcher
Bezilon Kasei
Biancaluce Robbiani
	CT-225
	CT-226
	CT-227
	CT-228
	CT-229
	CT-230
	CT-231
	CT-321
	CT-352
Bill Walach
Blakar Ogre
	VWR-418
	VWR-881
	VWR-983
	VWR-1612
	VWR-1613
	VWR-2164
blino Nakamura
	VWR-17
Blitzckreed Levenque
Borg Capalini
Boroondas Gupte
	OPEN-29
	OPEN-39
	OPEN-54
	OPEN-99
	SNOW-278
	SNOW-503
	SNOW-510
	SNOW-527
	SNOW-610
	SNOW-624
	SNOW-737
	STORM-318
	STORM-1182
	VWR-233
	VWR-20583
	VWR-25654
	VWR-20891
	VWR-23455
	VWR-24487
	VWR-26066
	VWR-26458
	WEB-262
Bryn Oh
Buckaroo Mu
Bulli Schumann
	CT-218
	CT-219
	CT-220
	CT-221
	CT-222
	CT-223
	CT-224
	CT-319
	CT-350
	CT-352
bushing Spatula
	VWR-119
	VWR-424
blakopal Galicia
Callipygian Christensen
Cap Carver
Carjay McGinnis
	VWR-3737
	VWR-4070
	VWR-4212
	VWR-6154
	VWR-9400
	VWR-9620
Carla Broek
Carr Arbenlow
Catherine Pfeffer
	VWR-1282
	VWR-8624
	VWR-10854
Cayu Cluny
Celierra Darling
	VWR-1274
	VWR-6975
Chantal Harvey
Charles Courtois
Charlie Sazaland
Cherry Cheevers
ChickyBabes Zuzu
Christopher  Organiser
Ciaran Laval
Cinder Roxley
    BUG-2326
    STORM-1703
Clara Young
Coaldust Numbers
    VWR-1095
Colpo Wexler
Corinne Helendale
Corro Moseley
Coughdrop Littlething
Cron Stardust
	VWR-10579
	VWR-25120
	STORM-1075
Cypren Christenson
	STORM-417
Dante Tucker
Dale Glass
	VWR-120
	VWR-560
	VWR-2502
	VWR-1358
	VWR-2041
Darien Caldwell
	SH-3055
Dartagan Shepherd
Debs Regent
Decro Schmooz
Denim Kamachi
DiJodi Dubratt
Dil Spitz
Dimitrio Lewis
Dirk
Draconis Neurocam
	STORM-1259
Drew Dri
	VWR-19683
Drew Dwi
Drewan Keats
	VWR-28
	VWR-248
	VWR-412
	VWR-638
	VWR-660
Dusan Writer
Dylan Haskell
	VWR-72
Dzonatas Sol
	VWR-187
	VWR-198
	VWR-777
	VWR-878
	VWR-962
	VWR-975
	VWR-1061
	VWR-1062
	VWR-1704
	VWR-1705
	VWR-1729
	VWR-1812
Eddi Decosta
	SNOW-586
Eddy Stryker
	VWR-15
	VWR-23
	VWR-1468
	VWR-1475
Edgware Marker
Egehan Dryke
Ellla McMahon
Elric Anatine
Emma Portilo
Emmie Fairymeadow
EponymousDylan Ra
	VWR-1289
	VWR-1465
Eva Nowicka
	CT-324
	CT-352
Eva Rau
Evangelista Emerald
Faelon Swordthain
Farallon Greyskin
	VWR-2036
Feep Larsson
	VWR-447
	VWR-1314
	VWR-4444
Fiachra Lach
Flemming Congrejo
	CT-193
	CT-318
Flower Ducatillon
Fluf Fredriksson
	VWR-3450
Fremont Cunningham
	VWR-1147
FreeSL Aeon
Frenchimmo Sabra
Frontera Thor
Fury Rosewood
Gaberoonie Zanzibar
Ganymedes Costagravas
Geenz Spad
	STORM-1823
	STORM-1900
Gene Frostbite
GeneJ Composer
Geneko Nemeth
	CT-117
	VWR-11069
Gentle Heron
Gentle Welinder
gwampa Lomu
Giggles Littlebird
Gigs Taggart
	SVC-493
	VWR-6
	VWR-38
	VWR-71
	VWR-101
	VWR-166
	VWR-234
	VWR-315
	VWR-326
	VWR-442
	VWR-493
	VWR-1203
	VWR-1217
	VWR-1434
	VWR-1987
	VWR-2065
	VWR-2491
	VWR-2502
	VWR-2331
	VWR-5308
	VWR-8781
	VWR-8783
Ginko Bayliss
	VWR-4
Grady Echegaray
Grazer Kline
	VWR-1092
	VWR-2113
Gudmund Shepherd
	VWR-1594
	VWR-1873
Guni Greenstein
Gwyneth Llewelyn
Gypsy Tripsa
Hackshaven Harford
Ham Rambler
Hamncheese Omlet
	VWR-333
Han Shuffle
Hanglow Short
HappySmurf Papp
	CT-193
Harleen Gretzky
Hatzfeld Runo
Henri Beauchamp
	VWR-1320
	VWR-1406
	VWR-4157
herina Bode
Hikkoshi Sakai
	VWR-429
Hiro Sommambulist
	VWR-66
	VWR-67
	VWR-97
	VWR-100
	VWR-105
	VWR-118
	VWR-132
	VWR-136
	VWR-143
Hitomi Tiponi
	STORM-1741
	STORM-1862
	BUG-1067
Holger Gilruth
Horatio Freund
Hoze Menges
	VWR-255
Hydra Shaftoe
Hypatia Callisto
Hypatia Pickens
Ian Kas
	VWR-8780 (Russian localization)
	[NO JIRA] (Ukranian localization)
	CT-322
	CT-325
Identity Euler
Ima Mechanique
	OPEN-50
	OPEN-61
	OPEN-76
	STORM-959
	STORM-1175
	STORM-1708
Imnotgoing Sideways
Inma Rau
Innula Zenovka
Irene Muni
	CT-324
	CT-352
Iskar Ariantho
	VWR-1223
	VWR-11759
Iyoba Tarantal
Jacek Antonelli
	SNOW-388
	VWR-165
	VWR-188
	VWR-427
	VWR-597
	VWR-2054
	VWR-2448
	VWR-2896
	VWR-2947
	VWR-2948
	VWR-3605
	VWR-8617
Jack Abraham
Jagga Meredith
JB Kraft
	VWR-5283
	VWR-7802
Jennifer Boyle
Jeremy Marquez
Jessica Qin
Jinx Nordberg
Jo Bernandes
Jocial Sonnenkern
Joel Savard
Joghert LeSabre
	VWR-64
Jonathan Yap
	STORM-435
	STORM-523
	STORM-596
	STORM-615
	STORM-616
	STORM-643
	STORM-679
	STORM-723
	STORM-726
	STORM-737
	STORM-785
	STORM-812
	STORM-829
	STORM-844
	STORM-953
	STORM-954
	STORM-960
	STORM-869
	STORM-974
	STORM-975
	STORM-977
	STORM-979
	STORM-980
	STORM-1040
	VWR-17801
	VWR-24347
	STORM-975
	STORM-990
	STORM-1019
	STORM-844
	STORM-643
	STORM-1020
	STORM-1064
	STORM-960
	STORM-1101
	STORM-1108
	STORM-1094
	STORM-1077
	STORM-953
	STORM-1128
	STORM-956
	STORM-1095
	STORM-1236
	STORM-1259
	STORM-787
	STORM-1313
	STORM-899
	STORM-1273
	STORM-1276
	STORM-1462
	STORM-1459
	STORM-1297
	STORM-1522
	STORM-1567
	STORM-1572
	STORM-1574
	STORM-1579
	STORM-1638
	STORM-976
	STORM-1639
	STORM-910
	STORM-1653
	STORM-1642
	STORM-591
	STORM-1105
	STORM-1679
	STORM-1222
	STORM-1659
	STORM-1674
	STORM-1685
	STORM-1718
	STORM-1721
	STORM-1718
	STORM-1727
	STORM-1725
	STORM-1719
	STORM-1712
	STORM-1728
	STORM-1736
	STORM-1804
	STORM-1734
	STORM-1731
	STORM-653
	STORM-1737
	STORM-1733
	STORM-1741
	STORM-1790
	STORM-1795
	STORM-1788
	STORM-1803
	STORM-1795
	STORM-1799
	STORM-1796
	STORM-1807
	STORM-1812
	STORM-1820
	STORM-1839
	STORM-1842
	STORM-1808
	STORM-637
	STORM-1822
	STORM-1809
	STORM-1793
	STORM-1810
	STORM-1877
	STORM-1860
	STORM-1852
	STORM-1870
	STORM-1872
	STORM-1858
	STORM-1862
Kadah Coba
	STORM-1060
    STORM-1843
Jondan Lundquist
Josef Munster
Josette Windlow
Juilan Tripsa
Juro Kothari
Justin RiversRunRed
Kage Pixel
	VWR-11
Kagehi Kohn
Kaimen Takahe
Katharine Berry
	STORM-1900
Keklily Longfall
Ken Lavender
Ken March
	CT-245
Kestral Karas
Kerutsen Sellery
	VWR-1350
Khisme Nitely
Khyota Wulluf
	VWR-2085
	VWR-8885
	VWR-9256
	VWR-9966
Kimar Coba
Kithrak Kirkorian
Kitty Barnett
	VWR-19699
	STORM-288
	STORM-799
	STORM-800
	STORM-1001
	STORM-1175
    VWR-24217
	STORM-1804
Kolor Fall
Komiko Okamoto
Korvel Noh
Kunnis Basiat
	VWR-82
	VWR-102
Lance Corrimal
	VWR-25269
Latif Khalifa
	VWR-5370
leliel Mirihi
	STORM-1100
	STORM-1602
len Starship
Lisa Lowe
	CT-218
	CT-219
	CT-220
	CT-221
	CT-222
	CT-223
	CT-224
	CT-319
Lockhart Cordoso
	VWR-108
LSL Scientist
Lamorna Proctor
Lares Carter
Larry Pixel
Laurent Bechir
Leal Choche
Lenae Munz
Lexi Frua
Lillie Cordeaux
Lilly Zenovka
Lizzy Macarthur
Luban Yiyuan
Luc Starsider
Luminous Luminos
	STORM-959
Lunita Savira
Maccus McCullough
maciek marksman
	CT-86
Madison Blanc
Maggie Darwin
Magnus Balczo
	CT-138
Malarthi Behemoth
Mallory Destiny
Malwina Dollinger
	CT-138
Manx Wharton
march Korda
	SVC-1020
Marc Claridge
Marc2 Sands
Marianne McCann
Marine Kelley
    CHUIBUG-134
    STORM-281
MartinRJ Fayray
    STORM-1844
    STORM-1845
    STORM-1934
Matthew Anthony
Matthew Dowd
	VWR-1344
	VWR-1651
	VWR-1736
	VWR-1737
	VWR-1761
	VWR-2681
Matto Destiny
Maxim RiversRunRed
McCabe Maxsted
	SNOW-387
	VWR-1318
	VWR-4065
	VWR-4826
	VWR-6518
	VWR-7827
	VWR-7877
	VWR-7893
	VWR-8080
	VWR-8454
	VWR-8689
	VWR-9007
Medhue Simoni
Mel Vanbeeck
Melinda Latynina
Mencius Watts
Michelle2 Zenovka
    STORM-477
	VWR-2652
	VWR-2662
	VWR-2834
	VWR-3749
	VWR-4022
	VWR-4331
	VWR-4506
	VWR-4981
	VWR-5082
	VWR-5659
	VWR-7831
	VWR-8885
	VWR-8889
	VWR-8310
	VWR-9499
    STORM-1060
Michi Lumin
Midian Farspire
Miles Glaz
Mindy Mathy
Minerva Memel
Mitch Wagner
Mm Alder
	SNOW-376
	VWR-197
	VWR-3777
	VWR-4232
	VWR-4794
	VWR-13578
Mo Hax
Mourna Biziou
Mr Greggan
	VWR-445
Nao Noe
naofan Teardrop
Naomah Beaumont
Nathiel Siamendes
Nber Medici
Neko Link
Netpat Igaly
Neutron Chesnokov
Newfie Pendragon
Nicholai Laviscu
Nicholaz Beresford
	VWR-132
	VWR-176
	VWR-193
	VWR-349
	VWR-353
	VWR-364
	VWR-374
	VWR-546
	VWR-691
	VWR-727
	VWR-793
	VWR-794
	VWR-802
	VWR-803
	VWR-804
	VWR-805
	VWR-807
	VWR-808
	VWR-809
	VWR-810
	VWR-823
	VWR-849
	VWR-856
	VWR-865
	VWR-869
	VWR-870
	VWR-871
	VWR-873
	VWR-908
	VWR-966
	VWR-1105
	VWR-1221
	VWR-1230
	VWR-1270
	VWR-1294
	VWR-1296
	VWR-1354
	VWR-1410
	VWR-1418
	VWR-1436
	VWR-1453
	VWR-1455
	VWR-1470
	VWR-1471
	VWR-1566
	VWR-1578
	VWR-1626
	VWR-1646
	VWR-1655
	VWR-1698
	VWR-1706
	VWR-1721
	VWR-1723
	VWR-1732
	VWR-1754
	VWR-1769
	VWR-1808
	VWR-1826
	VWR-1861
	VWR-1872
	VWR-1968
	VWR-2046
	VWR-2142
	VWR-2152
	VWR-2614
	VWR-2411
	VWR-2412
	VWR-2682
	VWR-2684
Nick Rhodes
NickyD
	MAINT-873
Nicky Dasmijn
	VWR-29228
	MAINT-873
<<<<<<< HEAD
	STORM-1935
	STORM-1936
	STORM-1937
=======
	SUN-72
>>>>>>> 35f7a750
Nicky Perian
	OPEN-1
	STORM-1087
	STORM-1090
	STORM-1828
Nicoladie Gymnast
Nounouch Hapmouche
	VWR-238
Ollie Kubrick
Orenj Marat
Orion Delphis
Oryx Tempel
Parvati Silverweb
Patric Mills
	VWR-2645
Paul Churchill
	VWR-20
	VWR-493
	VWR-749
	VWR-1567
	VWR-1647
	VWR-1880
	VWR-2072
Paula Innis
	VWR-30
	VWR-293
	VWR-1049
	VWR-1562
Peekay Semyorka
	VWR-7
	VWR-19
	VWR-49
	VWR-79
Peter Lameth
	VWR-7331
PeterPunk Mooney
Pixel Gausman
Pixel Scientist
Pf Shan
	CT-225
	CT-226
	CT-227
	CT-228
	CT-229
	CT-230
	CT-231
	CT-321
	SNOW-422
Polo Gufler
Pounce Teazle
princess niven
	VWR-5733
	CT-85
	CT-320
	CT-352
Professor Noarlunga
Psi Merlin
Quantum Destiny
Questar Utu
Quicksilver Hermes
RAT Quan
Radio Signals
Ralf Setsuko
RedMokum Bravin
Renault Clio
	VWR-1976
resu Ampan
	SNOW-93
Revolution Perenti
Rezit Sideways
Rich Grainger
Ringo Tuxing
	CT-225
	CT-226
	CT-227
	CT-228
	CT-229
	CT-230
	CT-231
	CT-321
Riva
Robin Cornelius
	SNOW-108
	SNOW-204
	SNOW-287
	SNOW-484
	SNOW-504
	SNOW-506
	SNOW-507
	SNOW-511
	SNOW-512
	SNOW-514
	SNOW-520
	SNOW-585
	SNOW-599
	SNOW-747
	STORM-422
	STORM-591
	STORM-960
	STORM-1019
	STORM-1095
	STORM-1128
	STORM-1459
	VWR-2488
	VWR-9557
	VWR-10579
	VWR-11128
	VWR-12533
	VWR-12587
	VWR-12758
	VWR-12763
	VWR-12995
	VWR-20911
Rosco Teardrop
Rose Evans
Rudee Voom
RufusTT Horsefly
Ryozu Kojima
	VWR-53
	VWR-287
Sachi Vixen
Sahkolihaa Contepomi
Saii Hallard
SaintLEOlions Zimer
Salahzar Stenvaag
	CT-225
	CT-226
	CT-227
	CT-228
	CT-229
	CT-230
	CT-231
	CT-321
Samm Larkham
Sammy Frederix
	VWR-6186
Sasy Scarborough
Satanello Miami
Satomi Ahn
	STORM-501
	STORM-229
	VWR-24502
Scrim Pinion
Scrippy Scofield
	VWR-3748
Seg Baphomet
	VWR-1475
	VWR-1525
	VWR-1585
	VWR-1586
	VWR-2662
	VWR-3206
	VWR-2488
Sergen Davies
	CT-225
	CT-226
	CT-227
	CT-228
	CT-229
	CT-230
	CT-231
	CT-321
SexySteven Morrisey
Shawn Kaufmat
	SNOW-240
Sheet Spotter
Shnurui Troughton
Shyotl Kuhr
	MAINT-1138
Siana Gearz
	STORM-960
	STORM-1088
	MAINT-1138
sicarius Thorne
Sicarius Toxx
SignpostMarv Martin
	VWR-153
	VWR-154
	VWR-155
	VWR-218
	VWR-373
	VWR-8357
Simon Nolan
	VWR-409
Sini Nubalo
Sitearm Madonna
SLB Wirefly
Slee Mayo
    SEC-1075
snowy Sidran
SpacedOut Frye
	VWR-34
	VWR-45
	VWR-57
	VWR-94
	VWR-113
	VWR-121
	VWR-123
	VWR-130
	VWR-1823
Sporked Friis
	VWR-4903
Soupa Segura
Squirrel Wood
ST Mensing
Starshine Halasy
Stevex Janus
	VWR-1182
Stickman Ingmann
Still Defiant
	VWR-207
	VWR-227
	VWR-446
Strife Onizuka
	SVC-9
	VWR-14
	VWR-74
	VWR-85
	VWR-148
	WEB-164
	VWR-183
	VWR-2265
	VWR-4111
	SNOW-691
Sudane Erato
Synystyr Texan
Takeda Terrawyng
TankMaster Finesmith
	OPEN-140
	OPEN-142
	STORM-1100
	STORM-1258
	STORM-1602
	STORM-1868
    VWR-26622
	VWR-29224
Talamasca
Tali Rosca
Tayra Dagostino
	SNOW-517
	SNOW-543
	VWR-13947
TBBle Kurosawa
	VWR-938
	VWR-941
	VWR-942
	VWR-944
	VWR-945
	SNOW-543
	VWR-1891
	VWR-1892
Teardrops Fall
	VWR-5366
Techwolf Lupindo
	SNOW-92
	SNOW-592
	SNOW-649
	SNOW-650
	SNOW-651
	SNOW-654
	SNOW-687
	SNOW-680
	SNOW-681
	SNOW-685
	SNOW-690
	SNOW-746
	VWR-12385
	VWR-20893
Templar Merlin
tenebrous pau
	VWR-247
Tezcatlipoca Bisiani
Tharax Ferraris
	VWR-605
Thickbrick Sleaford
	SNOW-207
	SNOW-390
	SNOW-421
	SNOW-462
	SNOW-586
	SNOW-592
	SNOW-635
	SNOW-743
	VWR-7109
	VWR-9287
	VWR-13483
	VWR-13947
	VWR-24420
	STORM-956
	STORM-1147
	STORM-1325
Thraxis Epsilon
	SVC-371
	VWR-383
Tiel Stonecutter
tiamat bingyi
	CT-246
Tofu Buzzard
	CTS-411
	STORM-546
	VWR-24509
	SH-2477
	STORM-1684
	STORM-1819
Tony Kembia
Torben Trautman
TouchaHoney Perhaps
TraductoresAnonimos Alter
	CT-324
Trey Reanimator
TriloByte Zanzibar
	STORM-1100
Trinity Dechou
Trinity Dejavu
Tue Torok
	CT-68
	CT-69
	CT-70
	CT-72
	CT-73
	CT-74
Twisted Laws
	SNOW-352
	STORM-466
	STORM-467
	STORM-844
	STORM-643
	STORM-954
	STORM-1103
Unlikely Quintessa
UsikuFarasi Kanarik
Vadim Bigbear
	VWR-2681
Vaalith Jinn
    STORM-64
Vector Hastings
	VWR-8726
Veritas Raymaker
Vex Streeter
	STORM-1642
Viaticus Speculaas
Vick Forcella
Villain Baroque
Vixen Heron
	VWR-2710
	CT-88
Vixie Durant
Void Singer
Watty Berkson
Westley Schridde
Westley Streeter
Whimsy Winx
Whirly Fizzle
	STORM-1895
	MAINT-873
	STORM-1930
Whoops Babii
	VWR-631
	VWR-1640
	VWR-3340
	SNOW-667
	VWR-4800
	VWR-4802
	VWR-4804
	VWR-4805
	VWR-4806
	VWR-4808
	VWR-4809
	VWR-4811
	VWR-4815
	VWR-4816
	VWR-4818
	VWR-5659
	VWR-8291
	VWR-8292
	VWR-8293
	VWR-8294
	VWR-8295
	VWR-8296
	VWR-8297
	VWR-8298
Winter Ventura
Wilton Lundquist
	VWR-7682
Wolf Loonie
	STORM-1868
WolfPup Lowenhar
	OPEN-1
	OPEN-37
	SNOW-622
	SNOW-772
	STORM-102
	STORM-103
	STORM-143
	STORM-236
	STORM-255
	STORM-256
	STORM-288
	STORM-535
	STORM-544
	STORM-654
	STORM-674
	STORM-776
	STORM-825
	STORM-859
	STORM-1098
	VWR-20741
	VWR-20933
Wundur Primbee
Xellessanova Zenith
	STORM-1793
Xiki Luik
xstorm Radek
YongYong Francois
Zak Westminster
Zai Lynch
	VWR-19505
Zana Kohime
Zaren Alexander
Zarkonnen Decosta
	VWR-253
Zeja Pyle
ZenMondo Wormser
Zi Ree
	SH-489
	VWR-423
	VWR-671
	VWR-682
	VWR-684
	VWR-9127
	VWR-1140
	VWR-24017
	VWR-25588
	STORM-1790
	STORM-1842
Zipherius Turas
	VWR-76
	VWR-77
Zoex Flanagan



<|MERGE_RESOLUTION|>--- conflicted
+++ resolved
@@ -901,13 +901,10 @@
 Nicky Dasmijn
 	VWR-29228
 	MAINT-873
-<<<<<<< HEAD
+	SUN-72
 	STORM-1935
 	STORM-1936
 	STORM-1937
-=======
-	SUN-72
->>>>>>> 35f7a750
 Nicky Perian
 	OPEN-1
 	STORM-1087
