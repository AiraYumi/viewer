Linden Lab would like to acknowledge source code contributions from the
following residents. The Second Life resident name is given below,
along with the issue identifier corresponding to the patches we've
received from them. To see more about these contributions, visit the
browsable version: http://wiki.secondlife.com/wiki/Source_contributions

Able Whitman
	VWR-650
	VWR-1460
	VWR-1691
	VWR-1735
	VWR-1813
Adam Marker
	VWR-2755
Agathos Frascati
	CT-246
	CT-317
	CT-352
Aimee Trescothick
	SNOW-227
	SNOW-570
	SNOW-572
	SNOW-575
	VWR-3321
	VWR-3336
	VWR-3903
	VWR-4083
	VWR-4106
	VWR-5308
	VWR-6348
	VWR-6358
	VWR-6360
	VWR-6432
	VWR-6550
	VWR-6583
	VWR-6482
	VWR-6918
	VWR-7109
	VWR-7383
	VWR-7800
	VWR-8008
	VWR-8341
	VWR-8430
	VWR-8482
	VWR-9255
	VWR-10717
	VWR-10990
	VWR-11100
	VWR-11111
	VWR-11844
	VWR-12631
	VWR-12696
	VWR-12748
	VWR-13221
	VWR-14087
	VWR-14267
	VWR-14278
	VWR-14711
	VWR-14712
	VWR-15454
Alejandro Rosenthal
	VWR-1184
Aleric Inglewood
	SNOW-240
	SNOW-522
	SNOW-626
	SNOW-756
	SNOW-764
	SNOW-800
	VWR-10001
	VWR-10579
	VWR-10759
	VWR-10837
	VWR-12691
	VWR-12984
	VWR-13040
	VWR-13996
	VWR-14426
	VWR-24247
	VWR-24251
	VWR-24252
	VWR-24254
	VWR-24261
	VWR-24315
	VWR-24317
	VWR-24320
    VWR-24321
 	VWR-24354
	VWR-24366
	VWR-24519
	SNOW-84
	SNOW-477
	SNOW-744
	SNOW-766
	STORM-163
	STORM-955
	STORM-960
Ales Beaumont
	VWR-9352
	SNOW-240
Alexandrea Fride
    STORM-255
	STORM-960
Alissa Sabre
	VWR-81
	VWR-83
	VWR-109
	VWR-157
	VWR-171
	VWR-177
	VWR-213
	VWR-250
	VWR-251
	VWR-286
	VWR-414
	VWR-415
	VWR-459
	VWR-606
	VWR-652
	VWR-738
	VWR-1109
	VWR-1351
	VWR-1353
	VWR-1410
	VWR-1843
	VWR-2116
	VWR-2826
	VWR-3290
	VWR-3410
	VWR-3857
	VWR-4010
	VWR-5575
	VWR-5717
	VWR-5929
	VWR-6384
	VWR-6385
	VWR-6386
	VWR-6430
	VWR-6858
	VWR-6668
	VWR-7086
	VWR-7087
	VWR-7153
	VWR-7168
	VWR-9190
	VWR-10728
	VWR-11172
	VWR-12569
	VWR-12617
	VWR-12620
	VWR-12789
	SNOW-322
Angus Boyd
	VWR-592
Ann Congrejo
	CT-193
Ardy Lay
	VWR-19499
	VWR-24917
Argent Stonecutter
	VWR-68
Armin Weatherwax
	VWR-8436
Asuka Neely
	VWR-3434
	VWR-8179
Balp Allen
	VWR-4157
Be Holder
	SNOW-322
	SNOW-397
Benja Kepler
	VWR-746
Biancaluce Robbiani
	CT-225
	CT-226
	CT-227
	CT-228
	CT-229
	CT-230
	CT-231
	CT-321
	CT-352
Blakar Ogre
	VWR-418
	VWR-881
	VWR-983
	VWR-1612
	VWR-1613
	VWR-2164
blino Nakamura
	VWR-17
Boroondas Gupte
	OPEN-29
	SNOW-278
	SNOW-503
	SNOW-510
	SNOW-527
	SNOW-610
	SNOW-624
	SNOW-737
	STORM-318
	VWR-233
	VWR-20583
	VWR-20891
	VWR-23455
	WEB-262
Bulli Schumann
	CT-218
	CT-219
	CT-220
	CT-221
	CT-222
	CT-223
	CT-224
	CT-319
	CT-350
	CT-352
bushing Spatula
	VWR-119
	VWR-424
Carjay McGinnis
	VWR-3737
	VWR-4070
	VWR-4212
	VWR-6154
	VWR-9400
	VWR-9620
Catherine Pfeffer
	VWR-1282
	VWR-8624
	VWR-10854
Celierra Darling
	VWR-1274
	VWR-6975
Coaldust Numbers
    VWR-1095
Cron Stardust
	VWR-10579
Cypren Christenson
	STORM-417
Dale Glass
	VWR-120
	VWR-560
	VWR-2502
	VWR-1358
	VWR-2041
Drew Dri
	VWR-19683
Drewan Keats
	VWR-28
	VWR-248
	VWR-412
	VWR-638
	VWR-660
Dylan Haskell
	VWR-72
Dzonatas Sol
	VWR-187
	VWR-198
	VWR-777
	VWR-878
	VWR-962
	VWR-975
	VWR-1061
	VWR-1062
	VWR-1704
	VWR-1705
	VWR-1729
	VWR-1812
Eddi Decosta
	SNOW-586
Eddy Stryker
	VWR-15
	VWR-23
	VWR-1468
	VWR-1475
EponymousDylan Ra
	VWR-1289
	VWR-1465
Eva Nowicka
	CT-324
	CT-352
Farallon Greyskin
	VWR-2036
Feep Larsson
	VWR-447
	VWR-1314
	VWR-4444
Flemming Congrejo
	CT-193
	CT-318
Fluf Fredriksson
	VWR-3450
Fremont Cunningham
	VWR-1147
Geneko Nemeth
	CT-117
	VWR-11069
Gigs Taggart
	SVC-493
	VWR-6
	VWR-38
	VWR-71
	VWR-101
	VWR-166
	VWR-234
	VWR-315
	VWR-326
	VWR-442
	VWR-493
	VWR-1203
	VWR-1217
	VWR-1434
	VWR-1987
	VWR-2065
	VWR-2491
	VWR-2502
	VWR-2331
	VWR-5308
	VWR-8781
	VWR-8783
Ginko Bayliss
	VWR-4
Grazer Kline
	VWR-1092
	VWR-2113
Gudmund Shepherd
	VWR-1594
	VWR-1873
Hamncheese Omlet
	VWR-333
HappySmurf Papp
	CT-193
Henri Beauchamp
	VWR-1320
	VWR-1406
	VWR-4157
Hikkoshi Sakai
	VWR-429
Hiro Sommambulist
	VWR-66
	VWR-67
	VWR-97
	VWR-100
	VWR-105
	VWR-118
	VWR-132
	VWR-136
	VWR-143
Hoze Menges
	VWR-255
Ian Kas
	VWR-8780 (Russian localization)
	[NO JIRA] (Ukranian localization)
	CT-322
	CT-325
Irene Muni
	CT-324
	CT-352
Iskar Ariantho
	VWR-1223
	VWR-11759
Jacek Antonelli
	SNOW-388
	VWR-165
	VWR-188
	VWR-427
	VWR-597
	VWR-2054
	VWR-2448
	VWR-2896
	VWR-2947
	VWR-2948
	VWR-3605
	VWR-8617
JB Kraft
	VWR-5283
	VWR-7802
Joghert LeSabre
	VWR-64
Jonathan Yap
	STORM-435
	STORM-523
	STORM-596
	STORM-615
	STORM-616
	STORM-643
	STORM-679
	STORM-723
	STORM-726
	STORM-737
	STORM-785
	STORM-812
	STORM-829
	STORM-844
	STORM-953
	STORM-954
	STORM-960
	STORM-869
	STORM-974
	STORM-975
	STORM-977
	STORM-979
	STORM-980
	STORM-1040
	VWR-17801
	VWR-24347
<<<<<<< HEAD
	STORM-990
=======
	STORM-975
	STORM-1020
>>>>>>> ce975c75
Kage Pixel
	VWR-11
Ken March
	CT-245
Kerutsen Sellery
	VWR-1350
Khyota Wulluf
	VWR-2085
	VWR-8885
	VWR-9256
	VWR-9966
Kitty Barnett
	VWR-19699
	STORM-288
	STORM-799
	STORM-800
    VWR-24217
Kunnis Basiat
	VWR-82
	VWR-102
Latif Khalifa
	VWR-5370
Lisa Lowe
	CT-218
	CT-219
	CT-220
	CT-221
	CT-222
	CT-223
	CT-224
	CT-319
Lockhart Cordoso
	VWR-108
maciek marksman
	CT-86
Magnus Balczo
	CT-138
Malwina Dollinger
	CT-138
march Korda
	SVC-1020
Marine Kelley
    STORM-281
Matthew Dowd
	VWR-1344
	VWR-1651
	VWR-1736
	VWR-1737
	VWR-1761
	VWR-2681
McCabe Maxsted
	SNOW-387
	VWR-1318
	VWR-4065
	VWR-4826
	VWR-6518
	VWR-7827
	VWR-7877
	VWR-7893
	VWR-8080
	VWR-8454
	VWR-8689
	VWR-9007
Michelle2 Zenovka
    STORM-477
	VWR-2652
	VWR-2662
	VWR-2834
	VWR-3749
	VWR-4022
	VWR-4331
	VWR-4506
	VWR-4981
	VWR-5082
	VWR-5659
	VWR-7831
	VWR-8885
	VWR-8889
	VWR-8310
	VWR-9499
Mm Alder
	SNOW-376
	VWR-197
	VWR-3777
	VWR-4232
	VWR-4794
	VWR-13578
Mr Greggan
	VWR-445
Nicholaz Beresford
	VWR-132
	VWR-176
	VWR-193
	VWR-349
	VWR-353
	VWR-364
	VWR-374
	VWR-546
	VWR-691
	VWR-727
	VWR-793
	VWR-794
	VWR-802
	VWR-803
	VWR-804
	VWR-805
	VWR-807
	VWR-808
	VWR-809
	VWR-810
	VWR-823
	VWR-849
	VWR-856
	VWR-865
	VWR-869
	VWR-870
	VWR-871
	VWR-873
	VWR-908
	VWR-966
	VWR-1105
	VWR-1221
	VWR-1230
	VWR-1270
	VWR-1294
	VWR-1296
	VWR-1354
	VWR-1410
	VWR-1418
	VWR-1436
	VWR-1453
	VWR-1455
	VWR-1470
	VWR-1471
	VWR-1566
	VWR-1578
	VWR-1626
	VWR-1646
	VWR-1655
	VWR-1698
	VWR-1706
	VWR-1721
	VWR-1723
	VWR-1732
	VWR-1754
	VWR-1769
	VWR-1808
	VWR-1826
	VWR-1861
	VWR-1872
	VWR-1968
	VWR-2046
	VWR-2142
	VWR-2152
	VWR-2614
	VWR-2411
	VWR-2412
	VWR-2682
	VWR-2684
Nounouch Hapmouche
	VWR-238
Patric Mills
	VWR-2645
Paul Churchill
	VWR-20
	VWR-493
	VWR-749
	VWR-1567
	VWR-1647
	VWR-1880
	VWR-2072
Paula Innis
	VWR-30
	VWR-293
	VWR-1049
	VWR-1562
Peekay Semyorka
	VWR-7
	VWR-19
	VWR-49
	VWR-79
Peter Lameth
	VWR-7331
Pf Shan
	CT-225
	CT-226
	CT-227
	CT-228
	CT-229
	CT-230
	CT-231
	CT-321
	SNOW-422
princess niven
	VWR-5733
	CT-85
	CT-320
	CT-352
Renault Clio
	VWR-1976
resu Ampan
	SNOW-93
Ringo Tuxing
	CT-225
	CT-226
	CT-227
	CT-228
	CT-229
	CT-230
	CT-231
	CT-321
Robin Cornelius
	SNOW-108
	SNOW-204
	SNOW-287
	SNOW-484
	SNOW-504
	SNOW-506
	SNOW-507
	SNOW-511
	SNOW-512
	SNOW-514
	SNOW-520
	SNOW-585
	SNOW-599
	SNOW-747
	STORM-422
	STORM-960
	VWR-2488
	VWR-9557
	VWR-10579
	VWR-11128
	VWR-12533
	VWR-12587
	VWR-12758
	VWR-12763
	VWR-12995
	VWR-20911
Ryozu Kojima
	VWR-53
	VWR-287
Salahzar Stenvaag
	CT-225
	CT-226
	CT-227
	CT-228
	CT-229
	CT-230
	CT-231
	CT-321
Sammy Frederix
	VWR-6186
Satomi Ahn
	STORM-501
	STORM-229
Scrippy Scofield
	VWR-3748
Seg Baphomet
	VWR-1475
	VWR-1525
	VWR-1585
	VWR-1586
	VWR-2662
	VWR-3206
	VWR-2488
Sergen Davies
	CT-225
	CT-226
	CT-227
	CT-228
	CT-229
	CT-230
	CT-231
	CT-321
Shawn Kaufmat
	SNOW-240
Siana Gearz
	STORM-960
SignpostMarv Martin
	VWR-153
	VWR-154
	VWR-155
	VWR-218
	VWR-373
	VWR-8357
Simon Nolan
	VWR-409
SpacedOut Frye
	VWR-34
	VWR-45
	VWR-57
	VWR-94
	VWR-113
	VWR-121
	VWR-123
	VWR-130
	VWR-1823
Sporked Friis
	VWR-4903
Stevex Janus
	VWR-1182
Still Defiant
	VWR-207
	VWR-227
	VWR-446
Strife Onizuka
	SVC-9
	VWR-14
	VWR-74
	VWR-85
	VWR-148
	WEB-164
	VWR-183
	VWR-2265
	VWR-4111
	SNOW-691
Tayra Dagostino
	SNOW-517
	SNOW-543
	VWR-13947
TBBle Kurosawa
	VWR-938
	VWR-941
	VWR-942
	VWR-944
	VWR-945
	SNOW-543
	VWR-1891
	VWR-1892
Teardrops Fall
	VWR-5366
Techwolf Lupindo
	SNOW-92
	SNOW-592
	SNOW-649
	SNOW-650
	SNOW-651
	SNOW-654
	SNOW-687
	SNOW-680
	SNOW-681
	SNOW-685
	SNOW-690
	SNOW-746
	VWR-12385
	VWR-20893
tenebrous pau
	VWR-247
Tharax Ferraris
	VWR-605
Thickbrick Sleaford
	SNOW-207
	SNOW-390
	SNOW-421
	SNOW-462
	SNOW-586
	SNOW-592
	SNOW-635
	SNOW-743
	VWR-7109
	VWR-9287
	VWR-13483
	VWR-13947
	VWR-24420
Thraxis Epsilon
	SVC-371
	VWR-383
tiamat bingyi
	CT-246
Tofu Buzzard
	STORM-546
TraductoresAnonimos Alter
	CT-324
Tue Torok
	CT-68
	CT-69
	CT-70
	CT-72
	CT-73
	CT-74
Twisted Laws
	SNOW-352
	STORM-466
	STORM-467
	STORM-844
	STORM-643
	STORM-954
Vadim Bigbear
	VWR-2681
Vector Hastings
	VWR-8726
Vixen Heron
	VWR-2710
	CT-88
Whoops Babii
	VWR-631
	VWR-1640
	VWR-3340
	SNOW-667
	VWR-4800
	VWR-4802
	VWR-4804
	VWR-4805
	VWR-4806
	VWR-4808
	VWR-4809
	VWR-4811
	VWR-4815
	VWR-4816
	VWR-4818
	VWR-5659
	VWR-8291
	VWR-8292
	VWR-8293
	VWR-8294
	VWR-8295
	VWR-8296
	VWR-8297
	VWR-8298
Wilton Lundquist
	VWR-7682
WolfPup Lowenhar
	SNOW-622
	SNOW-772
	STORM-102
	STORM-103
	STORM-143
	STORM-236
	STORM-255
	STORM-256
	STORM-288
	STORM-535
	STORM-544
	STORM-654
	STORM-674
	STORM-776
	STORM-825
	VWR-20741
	VWR-20933
Zai Lynch
	VWR-19505
Zarkonnen Decosta
	VWR-253
Zi Ree
	VWR-423
	VWR-671
	VWR-682
	VWR-684
	VWR-9127
	VWR-1140
Zipherius Turas
	VWR-76
	VWR-77
<|MERGE_RESOLUTION|>--- conflicted
+++ resolved
@@ -406,12 +406,9 @@
 	STORM-1040
 	VWR-17801
 	VWR-24347
-<<<<<<< HEAD
+	STORM-975
 	STORM-990
-=======
-	STORM-975
 	STORM-1020
->>>>>>> ce975c75
 Kage Pixel
 	VWR-11
 Ken March
