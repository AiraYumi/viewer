--- conflicted
+++ resolved
@@ -657,7 +657,6 @@
 	VWR-5366
 Techwolf Lupindo
 	SNOW-92
-<<<<<<< HEAD
 	SNOW-592
 	SNOW-649
 	SNOW-650
@@ -666,9 +665,7 @@
 	SNOW-681
 	SNOW-685
 	SNOW-690
-=======
 	SNOW-746
->>>>>>> c2d844c9
 	VWR-12385
 tenebrous pau
 	VWR-247
