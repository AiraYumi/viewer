--- conflicted
+++ resolved
@@ -217,11 +217,8 @@
 	MAINT-6519
 	MAINT-7899
 	STORM-2105
-<<<<<<< HEAD
+	STORM-2151
 	MAINT-6917
-=======
-	STORM-2151
->>>>>>> f8c76535
 Aralara Rajal
 Arare Chantilly
 	CHUIBUG-191
