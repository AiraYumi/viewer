Linden Lab would like to acknowledge contributions from the
following residents. The Second Life resident name is given below,
along with the issue identifiers to which they have contributed.

45ms Zhong
Able Whitman
	VWR-650
	VWR-1460
	VWR-1691
	VWR-1735
	VWR-1813
Adam Marker
	VWR-2755
Adeon Writer
	MAINT-1211
Aeonix Aeon
Agathos Frascati
	CT-246
	CT-317
	CT-352
Ai Austin
Aiko Ying
Aimee Trescothick
	SNOW-227
	SNOW-570
	SNOW-572
	SNOW-575
	STORM-1315
	VWR-3321
	VWR-3336
	VWR-3903
	VWR-4083
	VWR-4106
	VWR-5308
	VWR-6348
	VWR-6358
	VWR-6360
	VWR-6432
	VWR-6550
	VWR-6583
	VWR-6482
	VWR-6918
	VWR-7109
	VWR-7383
	VWR-7800
	VWR-8008
	VWR-8341
	VWR-8430
	VWR-8482
	VWR-9255
	VWR-10717
	VWR-10990
	VWR-11100
	VWR-11111
	VWR-11844
	VWR-12631
	VWR-12696
	VWR-12748
	VWR-13221
	VWR-14087
	VWR-14267
	VWR-14278
	VWR-14711
	VWR-14712
	VWR-15454
Alejandro Rosenthal
	VWR-1184
Aleric Inglewood
	OPEN-38
	SNOW-240
	SNOW-522
	SNOW-626
	SNOW-756
	SNOW-764
	SNOW-800
	VWR-10001
	VWR-10579
	VWR-10759
	VWR-10837
	VWR-12691
	VWR-12984
	VWR-13040
	VWR-13996
	VWR-14426
	VWR-24247
	VWR-25654
	VWR-24251
	VWR-24252
	VWR-24254
	VWR-24261
	VWR-24315
	VWR-24317
	VWR-24320
	VWR-24321
	VWR-24337
 	VWR-24354
	VWR-24366
	VWR-24519
	VWR-24520
	SNOW-84
	SNOW-477
	SNOW-744
	SNOW-766
	STORM-163
	STORM-955
	STORM-960
	STORM-1793
Ales Beaumont
	VWR-9352
	SNOW-240
Alexandrea Fride
    STORM-255
	STORM-960
	STORM-1459
Alissa Sabre
	VWR-81
	VWR-83
	VWR-109
	VWR-157
	VWR-171
	VWR-177
	VWR-213
	VWR-250
	VWR-251
	VWR-286
	VWR-414
	VWR-415
	VWR-459
	VWR-606
	VWR-652
	VWR-738
	VWR-1109
	VWR-1351
	VWR-1353
	VWR-1410
	VWR-1843
	VWR-2116
	VWR-2826
	VWR-3290
	VWR-3410
	VWR-3857
	VWR-4010
	VWR-5575
	VWR-5717
	VWR-5929
	VWR-6384
	VWR-6385
	VWR-6386
	VWR-6430
	VWR-6858
	VWR-6668
	VWR-7086
	VWR-7087
	VWR-7153
	VWR-7168
	VWR-9190
	VWR-10728
	VWR-11172
	VWR-12569
	VWR-12617
	VWR-12620
	VWR-12789
	SNOW-322
    STORM-1723
Alliez Mysterio
Angus Boyd
	VWR-592
Ann Congrejo
	CT-193
Annie Milestone
Annika Genezzia
Ansariel Hiller
	STORM-1101
	VWR-25480
	VWR-26150
	STORM-1685
	STORM-1713
	STORM-1899
	STORM-1932
	STORM-1933
	MAINT-2368
	STORM-1931
	MAINT-2773
	STORM-2011
	MAINT-3187
	BUG-3764
	STORM-1984
	STORM-1979
	STORM-2083
	MAINT-5533
	STORM-2094
	MAINT-5756
	MAINT-4677
	MAINT-6300
	MAINT-6397
	MAINT-6432
	MAINT-6513
	MAINT-6514
	MAINT-6552
	STORM-2133
	MAINT-6511
	MAINT-6612
	MAINT-6637
	MAINT-6636
	MAINT-6744
	MAINT-6752
	MAINT-6773
	MAINT-6906
	MAINT-6911
	STORM-2140
	MAINT-6912
	MAINT-6929
	STORM-2141
	MAINT-6953
	MAINT-7028
	MAINT-7059
	MAINT-6519
	MAINT-7899
	STORM-2105
<<<<<<< HEAD
	STORM-2151
	MAINT-8085
=======
	STORM-2145
>>>>>>> f0ae109b
Aralara Rajal
Arare Chantilly
	CHUIBUG-191
Ardy Lay
	STORM-859
	VWR-19499
	VWR-24917
Argent Stonecutter
	VWR-68
ArminWeatherHax
	STORM-1532
Armin Weatherwax
	VWR-8436
ArminasX Saiman
Arya Braveheart
Asaeda Meltingdots
Asturkon Jua
Asuka Neely
	VWR-3434
	VWR-8179
Aura Dirval
Avallyn Oakleaf
Avatar Quinzet
BabyA Littlething
Bacchus Ireto
Balp Allen
	VWR-4157
Bazaar
Be Holder
	SNOW-322
	SNOW-397
Beansy Twine
Benja Kepler
	VWR-746
Benjamin Bigdipper
Beth Walcher
Bezilon Kasei
Biancaluce Robbiani
	CT-225
	CT-226
	CT-227
	CT-228
	CT-229
	CT-230
	CT-231
	CT-321
	CT-352
Bill Walach
Blakar Ogre
	VWR-418
	VWR-881
	VWR-983
	VWR-1612
	VWR-1613
	VWR-2164
blino Nakamura
	VWR-17
Blitzckreed Levenque
Borg Capalini
Boroondas Gupte
	OPEN-29
	OPEN-39
	OPEN-54
	OPEN-99
	SNOW-278
	SNOW-503
	SNOW-510
	SNOW-527
	SNOW-610
	SNOW-624
	SNOW-737
	STORM-318
	STORM-1182
	VWR-233
	VWR-20583
	VWR-25654
	VWR-20891
	VWR-23455
	VWR-24487
	VWR-26066
	VWR-26458
	WEB-262
Bryn Oh
Buckaroo Mu
Bulli Schumann
	CT-218
	CT-219
	CT-220
	CT-221
	CT-222
	CT-223
	CT-224
	CT-319
	CT-350
	CT-352
bushing Spatula
	VWR-119
	VWR-424
blakopal Galicia
Callipygian Christensen
Cap Carver
Carjay McGinnis
	VWR-3737
	VWR-4070
	VWR-4212
	VWR-6154
	VWR-9400
	VWR-9620
Carla Broek
Carr Arbenlow
Catherine Pfeffer
	VWR-1282
	VWR-8624
	VWR-10854
Cathy Foil
Cayu Cluny
Celierra Darling
	VWR-1274
	VWR-6975
Chantal Harvey
Charles Courtois
Charlie Sazaland
Cherry Cheevers
ChickyBabes Zuzu
Christopher  Organiser
Ciaran Laval
Cinder Roxley
    BUG-2326
    BUG-3863
    BUG-8786
    OPEN-185
    OPEN-282
    OPEN-292
    OPEN-297
    STORM-1703
    STORM-1948
    STORM-1831
    STORM-1888
    STORM-1958
    STORM-1952
    STORM-1951
    STORM-2035
    STORM-2036
    STORM-2037
    STORM-2053
    STORM-2113
    STORM-2127
    STORM-2144
Clara Young
Coaldust Numbers
    VWR-1095
Colpo Wexler
Corinne Helendale
Corro Moseley
Coughdrop Littlething
Cron Stardust
	VWR-10579
	VWR-25120
	STORM-1075
	STORM-1919
	STORM-1920
	OPEN-209
	STORM-2017
Cypren Christenson
	STORM-417
Dante Tucker
Dale Glass
	VWR-120
	VWR-560
	VWR-2502
	VWR-1358
	VWR-2041
Darien Caldwell
	SH-3055
Dartagan Shepherd
Debs Regent
Decro Schmooz
Denim Kamachi
DiJodi Dubratt
Dil Spitz
	MAINT-4455
Dimitrio Lewis
Dirk
Draconis Neurocam
	STORM-1259
Drew Dri
	VWR-19683
Drew Dwi
Drewan Keats
	VWR-28
	VWR-248
	VWR-412
	VWR-638
	VWR-660
Dusan Writer
Dylan Haskell
	VWR-72
Dzonatas Sol
	VWR-187
	VWR-198
	VWR-777
	VWR-878
	VWR-962
	VWR-975
	VWR-1061
	VWR-1062
	VWR-1704
	VWR-1705
	VWR-1729
	VWR-1812
Eddi Decosta
	SNOW-586
Eddy Stryker
	VWR-15
	VWR-23
	VWR-1468
	VWR-1475
Edgware Marker
Egehan Dryke
Ellla McMahon
Elric Anatine
Emma Portilo
Emmie Fairymeadow
EponymousDylan Ra
	VWR-1289
	VWR-1465
Eva Nowicka
	CT-324
	CT-352
Eva Rau
Evangelista Emerald
Faelon Swordthain
Farallon Greyskin
	VWR-2036
Feep Larsson
	VWR-447
	VWR-1314
	VWR-4444
Fiachra Lach
Flemming Congrejo
	CT-193
	CT-318
Flower Ducatillon
Fluf Fredriksson
	VWR-3450
Fremont Cunningham
	VWR-1147
FreeSL Aeon
Frenchimmo Sabra
Frontera Thor
Fury Rosewood
Gaberoonie Zanzibar
Ganymedes Costagravas
Geenz Spad
	STORM-1823
	STORM-1900
	STORM-1905
	NORSPEC-229
Gene Frostbite
GeneJ Composer
Geneko Nemeth
	CT-117
	VWR-11069
Gentle Heron
Gentle Welinder
gwampa Lomu
Giggles Littlebird
Gigs Taggart
	SVC-493
	VWR-6
	VWR-38
	VWR-71
	VWR-101
	VWR-166
	VWR-234
	VWR-315
	VWR-326
	VWR-442
	VWR-493
	VWR-1203
	VWR-1217
	VWR-1434
	VWR-1987
	VWR-2065
	VWR-2491
	VWR-2502
	VWR-2331
	VWR-5308
	VWR-8781
	VWR-8783
Ginko Bayliss
	VWR-4
Grady Echegaray
Grazer Kline
	VWR-1092
	VWR-2113
Gudmund Shepherd
	VWR-1594
	VWR-1873
Guni Greenstein
Gwyneth Llewelyn
Gypsy Tripsa
Hackshaven Harford
Ham Rambler
Hamncheese Omlet
	VWR-333
Han Shuffle
Hanglow Short
HappySmurf Papp
	CT-193
Harleen Gretzky
Hatzfeld Runo
Henri Beauchamp
	VWR-1320
	VWR-1406
	VWR-4157
herina Bode
Hikkoshi Sakai
	VWR-429
Hiro Sommambulist
	VWR-66
	VWR-67
	VWR-97
	VWR-100
	VWR-105
	VWR-118
	VWR-132
	VWR-136
	VWR-143
Hitomi Tiponi
	STORM-1741
	STORM-1862
	BUG-1067
Holger Gilruth
Horatio Freund
Hoze Menges
	VWR-255
Hydra Shaftoe
Hypatia Callisto
Hypatia Pickens
Ian Kas
	VWR-8780 (Russian localization)
	[NO JIRA] (Ukranian localization)
	CT-322
	CT-325
Identity Euler
Ima Mechanique
	OPEN-50
	OPEN-61
	OPEN-76
	STORM-959
	STORM-1175
	STORM-1708
	STORM-1831
	STORM-1832
	STORM-1855
	VWR-10791
	VWR-20553
	VWR-19213
    VWR-22401
    VWR-23739
	VWR-24766
	VWR-28065
Imnotgoing Sideways
Inma Rau
Innula Zenovka
Irene Muni
	CT-324
	CT-352
Iskar Ariantho
	VWR-1223
	VWR-11759
Iyoba Tarantal
Jacek Antonelli
	SNOW-388
	VWR-165
	VWR-188
	VWR-427
	VWR-597
	VWR-2054
	VWR-2448
	VWR-2896
	VWR-2947
	VWR-2948
	VWR-3605
	VWR-8617
Jack Abraham
Jagga Meredith
JB Kraft
	VWR-5283
	VWR-7802
Jennifer Boyle
Jeremy Marquez
Jessica Qin
Jinx Nordberg
Jo Bernandes
Jocial Sonnenkern
Joel Savard
Joghert LeSabre
	VWR-64
Jonathan Yap
	STORM-435
	STORM-523
	STORM-596
	STORM-615
	STORM-616
	STORM-643
	STORM-679
	STORM-723
	STORM-726
	STORM-737
	STORM-785
	STORM-812
	STORM-829
	STORM-844
	STORM-953
	STORM-954
	STORM-960
	STORM-869
	STORM-974
	STORM-975
	STORM-977
	STORM-979
	STORM-980
	STORM-1040
	VWR-17801
	VWR-24347
	STORM-975
	STORM-990
	STORM-1019
	STORM-844
	STORM-643
	STORM-1020
	STORM-1064
	STORM-960
	STORM-1101
	STORM-1108
	STORM-1094
	STORM-1077
	STORM-953
	STORM-1128
	STORM-956
	STORM-1095
	STORM-1236
	STORM-1259
	STORM-787
	STORM-1313
	STORM-899
	STORM-1273
	STORM-1276
	STORM-1462
	STORM-1459
	STORM-1297
	STORM-1522
	STORM-1567
	STORM-1572
	STORM-1574
	STORM-1579
	STORM-1638
	STORM-976
	STORM-1639
	STORM-910
	STORM-1653
	STORM-1642
	STORM-591
	STORM-1105
	STORM-1679
	STORM-1222
	STORM-1659
	STORM-1674
	STORM-1685
	STORM-1718
	STORM-1721
	STORM-1718
	STORM-1727
	STORM-1725
	STORM-1719
	STORM-1712
	STORM-1728
	STORM-1736
	STORM-1804
	STORM-1734
	STORM-1731
	STORM-653
	STORM-1737
	STORM-1733
	STORM-1741
	STORM-1790
	STORM-1795
	STORM-1788
	STORM-1803
	STORM-1795
	STORM-1799
	STORM-1796
	STORM-1807
	STORM-1812
	STORM-1820
	STORM-1839
	STORM-1842
	STORM-1808
	STORM-637
	STORM-1822
	STORM-1809
	STORM-1793
	STORM-1810
	STORM-68
	STORM-1838
	STORM-1892
	STORM-1894
	STORM-1860
	STORM-1852
	STORM-1870
	STORM-1872
	STORM-1858
	STORM-1862
	STORM-1918
	STORM-1915
	STORM-1929
	STORM-1953
	OPEN-161
	STORM-1953
	STORM-1957
	STORM-1993
	STORM-2017
	STORM-2007
	STORM-1980
	OPEN-113
	STORM-1975
	STORM-1982
	STORM-1975
	STORM-1987
	STORM-1982
	STORM-1992
	STORM-1989
	STORM-1987
	STORM-1986
	STORM-1981
	STORM-2015
	STORM-2031
	STORM-2030
	STORM-2034
	STORM-2018
	STORM-2082
	STORM-2086
	STORM-2085
	STORM-2088
	STORM-2094
	STORM-2099
	STORM-2091
	STORM-2092
	STORM-2100
	STORM-2104
	STORM-2142
	STORM-2145
Kadah Coba
	STORM-1060
    STORM-1843
Jondan Lundquist
Joosten Briebers
    MAINT-7074
Josef Munster
Josette Windlow
Juilan Tripsa
Juro Kothari
Justin RiversRunRed
Kage Pixel
	VWR-11
Kagehi Kohn
Kaimen Takahe
Katharine Berry
	STORM-1900
    OPEN-149
	STORM-1940
    OPEN-149
	STORM-1941
Keklily Longfall
Ken Lavender
Ken March
	CT-245
Kestral Karas
Kerutsen Sellery
	VWR-1350
Khisme Nitely
Khyota Wulluf
	VWR-2085
	VWR-8885
	VWR-9256
	VWR-9966
Kimar Coba
Kithrak Kirkorian
Kitty Barnett
	VWR-19699
	STORM-288
	STORM-799
	STORM-800
	STORM-1001
	STORM-1175
	STORM-1905
    VWR-24217
	STORM-1804
	MAINT-5416
	MAINT-6041
	MAINT-6142
	MAINT-6144
	MAINT-6152
	MAINT-6153
	MAINT-6154
	MAINT-6568
	STORM-2149
	MAINT-7581
	MAINT-7081
Kolor Fall
Komiko Okamoto
Korvel Noh
Kunnis Basiat
	VWR-82
	VWR-102
Lance Corrimal
	STORM-1910
	VWR-25269
	STORM-2008
Latif Khalifa
	VWR-5370
leliel Mirihi
	STORM-1100
	STORM-1602
len Starship
Lisa Lowe
	CT-218
	CT-219
	CT-220
	CT-221
	CT-222
	CT-223
	CT-224
	CT-319
Lockhart Cordoso
	VWR-108
LSL Scientist
Lamorna Proctor
Lares Carter
Larry Pixel
Laurent Bechir
Leal Choche
Lenae Munz
Lexi Frua
Lillie Cordeaux
Lilly Zenovka
Lizzy Macarthur
Luban Yiyuan
Luc Starsider
Luminous Luminos
	STORM-959
Lunita Savira
Maccus McCullough
maciek marksman
	CT-86
Madison Blanc
Maggie Darwin
Magnus Balczo
	CT-138
Malarthi Behemoth
Mallory Destiny
Malwina Dollinger
	CT-138
Manx Wharton
march Korda
	SVC-1020
Marc Claridge
Marc2 Sands
Marianne McCann
Marine Kelley
    CHUIBUG-134
    STORM-281
    STORM-1910
MartinRJ Fayray
    STORM-1844
    STORM-1845
    STORM-1911
    STORM-1934
Matrice Laville
Matthew Anthony
Matthew Dowd
	VWR-1344
	VWR-1651
	VWR-1736
	VWR-1737
	VWR-1761
	VWR-2681
Matto Destiny
Maxim RiversRunRed
McCabe Maxsted
	SNOW-387
	VWR-1318
	VWR-4065
	VWR-4826
	VWR-6518
	VWR-7827
	VWR-7877
	VWR-7893
	VWR-8080
	VWR-8454
	VWR-8689
	VWR-9007
Medhue Simoni
Mel Vanbeeck
Melinda Latynina
Mencius Watts
Michelle2 Zenovka
    STORM-477
	VWR-2652
	VWR-2662
	VWR-2834
	VWR-3749
	VWR-4022
	VWR-4331
	VWR-4506
	VWR-4981
	VWR-5082
	VWR-5659
	VWR-7831
	VWR-8885
	VWR-8889
	VWR-8310
	VWR-9499
    STORM-1060
Michi Lumin
Midian Farspire
Miles Glaz
Mindy Mathy
Minerva Memel
Mitch Wagner
Mm Alder
	SNOW-376
	VWR-197
	VWR-3777
	VWR-4232
	VWR-4794
	VWR-13578
Mo Hax
Moon Metty
	STORM-2078
Mourna Biziou
Mr Greggan
	VWR-445
Nao Noe
naofan Teardrop
Naomah Beaumont
Nathiel Siamendes
Nber Medici
Neko Link
Netpat Igaly
Neutron Chesnokov
Newfie Pendragon
Nicholai Laviscu
Nicholaz Beresford
	VWR-132
	VWR-176
	VWR-193
	VWR-349
	VWR-353
	VWR-364
	VWR-374
	VWR-546
	VWR-691
	VWR-727
	VWR-793
	VWR-794
	VWR-802
	VWR-803
	VWR-804
	VWR-805
	VWR-807
	VWR-808
	VWR-809
	VWR-810
	VWR-823
	VWR-849
	VWR-856
	VWR-865
	VWR-869
	VWR-870
	VWR-871
	VWR-873
	VWR-908
	VWR-966
	VWR-1105
	VWR-1221
	VWR-1230
	VWR-1270
	VWR-1294
	VWR-1296
	VWR-1354
	VWR-1410
	VWR-1418
	VWR-1436
	VWR-1453
	VWR-1455
	VWR-1470
	VWR-1471
	VWR-1566
	VWR-1578
	VWR-1626
	VWR-1646
	VWR-1655
	VWR-1698
	VWR-1706
	VWR-1721
	VWR-1723
	VWR-1732
	VWR-1754
	VWR-1769
	VWR-1808
	VWR-1826
	VWR-1861
	VWR-1872
	VWR-1968
	VWR-2046
	VWR-2142
	VWR-2152
	VWR-2614
	VWR-2411
	VWR-2412
	VWR-2682
	VWR-2684
Nick Rhodes
NickyD
	MAINT-873
Nicky Dasmijn
	MAINT-873
	MAINT-7541
	VWR-29228
	MAINT-1392
	MAINT-873
	SUN-72
	BUG-2432
	STORM-1935
	STORM-1936
	BUG-3605
	CHUIBUG-197
	OPEN-187
	STORM-1937
	OPEN-187
    STORM-2010
	STORM-2082
	MAINT-6665
Nicky Perian
	OPEN-1
	STORM-1087
	STORM-1090
	STORM-1828
    STORM-2080
Nicoladie Gymnast
NiranV Dean
    STORM-2040
    STORM-2042
    STORM-2043
    STORM-2044
    STORM-2045
    STORM-2046
    STORM-2047
    STORM-2048
    STORM-2049
    STORM-2050
    STORM-2051
    STORM-2052
    STORM-2057
    STORM-2058
    STORM-2059
    STORM-2060
    STORM-2061
    STORM-2063
    STORM-2065
    STORM-2066
    STORM-2068
    STORM-2073
    STORM-2076
    BUG-372
    BUG-1179
    BUG-6835
    BUG-6837
    BUG-6839
    BUG-6840
    BUG-6958
    BUG-7020
Nounouch Hapmouche
	VWR-238
Ollie Kubrick
Orenj Marat
Orion Delphis
Oryx Tempel
Parvati Silverweb
Patric Mills
	VWR-2645
Paul Churchill
	VWR-20
	VWR-493
	VWR-749
	VWR-1567
	VWR-1647
	VWR-1880
	VWR-2072
Paula Innis
	VWR-30
	VWR-293
	VWR-1049
	VWR-1562
Peekay Semyorka
	VWR-7
	VWR-19
	VWR-49
	VWR-79
Pell Smit
	MAINT-4323
	STORM-2069
	STORM-2070
	STORM-2071
	STORM-2072
Peter Lameth
	VWR-7331
PeterPunk Mooney
Pixel Gausman
Pixel Scientist
Pf Shan
	CT-225
	CT-226
	CT-227
	CT-228
	CT-229
	CT-230
	CT-231
	CT-321
	SNOW-422
Polo Gufler
Pounce Teazle
princess niven
	VWR-5733
	CT-85
	CT-320
	CT-352
Professor Noarlunga
Psi Merlin
Quantum Destiny
Questar Utu
Quicksilver Hermes
RAT Quan
Radio Signals
Ralf Setsuko
RedMokum Bravin
Renault Clio
	VWR-1976
resu Ampan
	SNOW-93
Revolution Perenti
Rezit Sideways
Rich Grainger
Ringo Tuxing
	CT-225
	CT-226
	CT-227
	CT-228
	CT-229
	CT-230
	CT-231
	CT-321
Riva
Robin Cornelius
	SNOW-108
	SNOW-204
	SNOW-287
	SNOW-484
	SNOW-504
	SNOW-506
	SNOW-507
	SNOW-511
	SNOW-512
	SNOW-514
	SNOW-520
	SNOW-585
	SNOW-599
	SNOW-747
	STORM-422
	STORM-591
	STORM-960
	STORM-1019
	STORM-1095
	STORM-1128
	STORM-1459
	VWR-2488
	VWR-9557
	VWR-10579
	VWR-11128
	VWR-12533
	VWR-12587
	VWR-12758
	VWR-12763
	VWR-12995
	VWR-20911
Rosco Teardrop
Rose Evans
Rudee Voom
RufusTT Horsefly
Ryozu Kojima
	VWR-53
	VWR-287
Sachi Vixen
Sahkolihaa Contepomi
	MATBUG-102
Saii Hallard
SaintLEOlions Zimer
Salahzar Stenvaag
	CT-225
	CT-226
	CT-227
	CT-228
	CT-229
	CT-230
	CT-231
	CT-321
Samm Larkham
Sammy Frederix
	VWR-6186
Sasy Scarborough
Satanello Miami
Satomi Ahn
	STORM-501
	STORM-229
	VWR-20553
	VWR-24502
Scrim Pinion
Scrippy Scofield
	VWR-3748
Seg Baphomet
	VWR-1475
	VWR-1525
	VWR-1585
	VWR-1586
	VWR-2662
	VWR-3206
	VWR-2488
Sergen Davies
	CT-225
	CT-226
	CT-227
	CT-228
	CT-229
	CT-230
	CT-231
	CT-321
SexySteven Morrisey
Shawn Kaufmat
	SNOW-240
Sheet Spotter
Shnurui Troughton
Shyotl Kuhr
	MAINT-1138
	MAINT-2334
	MAINT-6913
	STORM-2143
Siana Gearz
	STORM-960
	STORM-1088
	MAINT-1138
	MAINT-2334
sicarius Thorne
Sicarius Toxx
SignpostMarv Martin
	VWR-153
	VWR-154
	VWR-155
	VWR-218
	VWR-373
	VWR-8357
Simon Nolan
	VWR-409
Sini Nubalo
Sitearm Madonna
SLB Wirefly
Slee Mayo
    SEC-1075
snowy Sidran
Sovereign Engineer
    MAINT-2334
    OPEN-189
    STORM-1972
    STORM-2113
    OPEN-195
    OPEN-217
    OPEN-295
    MAINT-6107
    STORM-2107
    MAINT-6218
    MAINT-6913
    STORM-2143
    STORM-2148
    MAINT-7343
SpacedOut Frye
	VWR-34
	VWR-45
	VWR-57
	VWR-94
	VWR-113
	VWR-121
	VWR-123
	VWR-130
	VWR-1823
Sporked Friis
	VWR-4903
Soupa Segura
Squirrel Wood
ST Mensing
Starshine Halasy
Stevex Janus
	VWR-1182
Stickman Ingmann
Still Defiant
	VWR-207
	VWR-227
	VWR-446
Strife Onizuka
	SVC-9
	VWR-14
	VWR-74
	VWR-85
	VWR-148
	WEB-164
	VWR-183
	VWR-2265
	VWR-4111
	SNOW-691
Sudane Erato
Synystyr Texan
Takeda Terrawyng
TankMaster Finesmith
	OPEN-140
	OPEN-142
	OPEN-154
	OPEN-295
	STORM-1100
	STORM-1258
	STORM-1602
	STORM-1868
	STORM-1950
    VWR-26622
	VWR-29224
Talamasca
Tali Rosca
Tayra Dagostino
	SNOW-517
	SNOW-543
	VWR-13947
TBBle Kurosawa
	VWR-938
	VWR-941
	VWR-942
	VWR-944
	VWR-945
	SNOW-543
	VWR-1891
	VWR-1892
Teardrops Fall
	VWR-5366
Techwolf Lupindo
	SNOW-92
	SNOW-592
	SNOW-649
	SNOW-650
	SNOW-651
	SNOW-654
	SNOW-687
	SNOW-680
	SNOW-681
	SNOW-685
	SNOW-690
	SNOW-746
	VWR-12385
	VWR-20893
	OPEN-161
Templar Merlin
tenebrous pau
	VWR-247
Tezcatlipoca Bisiani
Tharax Ferraris
	VWR-605
Thickbrick Sleaford
	SNOW-207
	SNOW-390
	SNOW-421
	SNOW-462
	SNOW-586
	SNOW-592
	SNOW-635
	SNOW-743
	VWR-7109
	VWR-9287
	VWR-13483
	VWR-13947
	VWR-24420
	STORM-956
	STORM-1147
	STORM-1325
Thraxis Epsilon
	SVC-371
	VWR-383
Tiel Stonecutter
tiamat bingyi
	CT-246
Tofu Buzzard
	CTS-411
	STORM-546
	VWR-24509
	SH-2477
	STORM-1684
	STORM-1819
Tony Kembia
Tonya Souther
	STORM-1905
	BUG-3875
	BUG-3968
Torben Trautman
TouchaHoney Perhaps
TraductoresAnonimos Alter
	CT-324
Trey Reanimator
TriloByte Zanzibar
	STORM-1100
Trinity Dechou
Trinity Dejavu
Tue Torok
	CT-68
	CT-69
	CT-70
	CT-72
	CT-73
	CT-74
Twisted Laws
	SNOW-352
	STORM-466
	STORM-467
	STORM-844
	STORM-643
	STORM-954
	STORM-1103
Unlikely Quintessa
UsikuFarasi Kanarik
Vadim Bigbear
	VWR-2681
Vaalith Jinn
    STORM-64
    MATBUG-8
Vector Hastings
	VWR-8726
Veritas Raymaker
Vex Streeter
	STORM-1642
Viaticus Speculaas
Vick Forcella
Villain Baroque
Vixen Heron
	VWR-2710
	CT-88
Vixie Durant
Void Singer
Watty Berkson
Westley Schridde
Westley Streeter
Whimsy Winx
Whirly Fizzle
	STORM-1895
	VWR-29543
	MAINT-873
	STORM-1930
	BUG-6659
	STORM-2078
	BUG-17349
Whoops Babii
	VWR-631
	VWR-1640
	VWR-3340
	SNOW-667
	VWR-4800
	VWR-4802
	VWR-4804
	VWR-4805
	VWR-4806
	VWR-4808
	VWR-4809
	VWR-4811
	VWR-4815
	VWR-4816
	VWR-4818
	VWR-5659
	VWR-8291
	VWR-8292
	VWR-8293
	VWR-8294
	VWR-8295
	VWR-8296
	VWR-8297
	VWR-8298
Winter Ventura
Wilton Lundquist
	VWR-7682
Wolf Loonie
	STORM-1868
WolfPup Lowenhar
	OPEN-1
	OPEN-37
	SNOW-622
	SNOW-772
	STORM-102
	STORM-103
	STORM-143
	STORM-236
	STORM-255
	STORM-256
	STORM-288
	STORM-535
	STORM-544
	STORM-654
	STORM-674
	STORM-776
	STORM-825
	STORM-859
	STORM-1098
	VWR-20741
	VWR-20933
Wundur Primbee
Xellessanova Zenith
	STORM-1793
Xiki Luik
xstorm Radek
YongYong Francois
Zak Westminster
Zai Lynch
	VWR-19505
    STORM-1902
Zana Kohime
Zaren Alexander
Zarkonnen Decosta
	VWR-253
Zeja Pyle
ZenMondo Wormser
Zi Ree
	SH-489
	VWR-423
	VWR-671
	VWR-682
	VWR-684
	VWR-9127
	VWR-1140
	VWR-24017
	VWR-25588
	STORM-1790
	STORM-1842
Zipherius Turas
	VWR-76
	VWR-77
Zoex Flanagan
<|MERGE_RESOLUTION|>--- conflicted
+++ resolved
@@ -217,12 +217,9 @@
 	MAINT-6519
 	MAINT-7899
 	STORM-2105
-<<<<<<< HEAD
 	STORM-2151
 	MAINT-8085
-=======
-	STORM-2145
->>>>>>> f0ae109b
+    STORM-2145
 Aralara Rajal
 Arare Chantilly
 	CHUIBUG-191
@@ -1049,8 +1046,6 @@
 	VWR-2682
 	VWR-2684
 Nick Rhodes
-NickyD
-	MAINT-873
 Nicky Dasmijn
 	MAINT-873
 	MAINT-7541
