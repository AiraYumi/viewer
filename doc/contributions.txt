--- conflicted
+++ resolved
@@ -366,19 +366,16 @@
 Joghert LeSabre
 	VWR-64
 Jonathan Yap
+	STORM-523
 	STORM-596
-	STORM-523
+	STORM-615
 	STORM-616
-<<<<<<< HEAD
 	STORM-679
+	STORM-726
 	STORM-737
-	STORM-726
+	STORM-785
 	STORM-812
 	VWR-17801
-	STORM-785
-=======
-	STORM-615
->>>>>>> 31f73858
 Kage Pixel
 	VWR-11
 Ken March
