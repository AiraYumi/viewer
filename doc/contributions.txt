Linden Lab would like to acknowledge source code contributions from the
following residents. The Second Life resident name is given below,
along with the issue identifier corresponding to the patches we've
received from them.

Able Whitman
	VWR-650
	VWR-1460
	VWR-1691
	VWR-1735
	VWR-1813
Adam Marker
	VWR-2755
Agathos Frascati
	CT-246
	CT-317
	CT-352
Aimee Trescothick
	SNOW-227
	SNOW-570
	SNOW-572
	SNOW-575
	VWR-3321
	VWR-3336
	VWR-3903
	VWR-4083
	VWR-4106
	VWR-5308
	VWR-6348
	VWR-6358
	VWR-6360
	VWR-6432
	VWR-6550
	VWR-6583
	VWR-6482
	VWR-6918
	VWR-7109
	VWR-7383
	VWR-7800
	VWR-8008
	VWR-8341
	VWR-8430
	VWR-8482
	VWR-9255
	VWR-10717
	VWR-10990
	VWR-11100
	VWR-11111
	VWR-11844
	VWR-12631
	VWR-12696
	VWR-12748
	VWR-13221
	VWR-14087
	VWR-14267
	VWR-14278
	VWR-14711
	VWR-14712
	VWR-15454
Alejandro Rosenthal
	VWR-1184
Aleric Inglewood
	SNOW-240
	SNOW-522
	SNOW-626
	SNOW-756
	SNOW-764
	SNOW-800
	VWR-10001
	VWR-10579
	VWR-10759
	VWR-10837
	VWR-12691
	VWR-12984
	VWR-13040
	VWR-13996
	VWR-14426
	VWR-24247
	VWR-25654
	VWR-24251
	VWR-24252
	VWR-24254
	VWR-24261
	VWR-24315
	VWR-24317
	VWR-24320
	VWR-24321
	VWR-24337
 	VWR-24354
	VWR-24366
	VWR-24519
	VWR-24520
	SNOW-84
	SNOW-477
	SNOW-744
	SNOW-766
	STORM-163
	STORM-955
	STORM-960
Ales Beaumont
	VWR-9352
	SNOW-240
Alexandrea Fride
    STORM-255
	STORM-960
Alissa Sabre
	VWR-81
	VWR-83
	VWR-109
	VWR-157
	VWR-171
	VWR-177
	VWR-213
	VWR-250
	VWR-251
	VWR-286
	VWR-414
	VWR-415
	VWR-459
	VWR-606
	VWR-652
	VWR-738
	VWR-1109
	VWR-1351
	VWR-1353
	VWR-1410
	VWR-1843
	VWR-2116
	VWR-2826
	VWR-3290
	VWR-3410
	VWR-3857
	VWR-4010
	VWR-5575
	VWR-5717
	VWR-5929
	VWR-6384
	VWR-6385
	VWR-6386
	VWR-6430
	VWR-6858
	VWR-6668
	VWR-7086
	VWR-7087
	VWR-7153
	VWR-7168
	VWR-9190
	VWR-10728
	VWR-11172
	VWR-12569
	VWR-12617
	VWR-12620
	VWR-12789
	SNOW-322
Angus Boyd
	VWR-592
Ann Congrejo
	CT-193
Ansariel Hiller
	STORM-1101
	VWR-25480
Ardy Lay
	STORM-859
	VWR-19499
	VWR-24917
Argent Stonecutter
	VWR-68
Armin Weatherwax
	VWR-8436
Asuka Neely
	VWR-3434
	VWR-8179
Balp Allen
	VWR-4157
Be Holder
	SNOW-322
	SNOW-397
Benja Kepler
	VWR-746
Biancaluce Robbiani
	CT-225
	CT-226
	CT-227
	CT-228
	CT-229
	CT-230
	CT-231
	CT-321
	CT-352
Blakar Ogre
	VWR-418
	VWR-881
	VWR-983
	VWR-1612
	VWR-1613
	VWR-2164
blino Nakamura
	VWR-17
Boroondas Gupte
	OPEN-29
	OPEN-39
	OPEN-39
	SNOW-278
	SNOW-503
	SNOW-510
	SNOW-527
	SNOW-610
	SNOW-624
	SNOW-737
	STORM-318
	STORM-1182
	VWR-233
	VWR-20583
	VWR-25654
	VWR-20891
	VWR-23455
	VWR-24487
	WEB-262
Bulli Schumann
	CT-218
	CT-219
	CT-220
	CT-221
	CT-222
	CT-223
	CT-224
	CT-319
	CT-350
	CT-352
bushing Spatula
	VWR-119
	VWR-424
Carjay McGinnis
	VWR-3737
	VWR-4070
	VWR-4212
	VWR-6154
	VWR-9400
	VWR-9620
Catherine Pfeffer
	VWR-1282
	VWR-8624
	VWR-10854
Celierra Darling
	VWR-1274
	VWR-6975
Coaldust Numbers
    VWR-1095
Cron Stardust
	VWR-10579
	VWR-25120
	STORM-1075
Cypren Christenson
	STORM-417
Dale Glass
	VWR-120
	VWR-560
	VWR-2502
	VWR-1358
	VWR-2041
Draconis Neurocam
	STORM-1259
Drew Dri
	VWR-19683
Drewan Keats
	VWR-28
	VWR-248
	VWR-412
	VWR-638
	VWR-660
Dylan Haskell
	VWR-72
Dzonatas Sol
	VWR-187
	VWR-198
	VWR-777
	VWR-878
	VWR-962
	VWR-975
	VWR-1061
	VWR-1062
	VWR-1704
	VWR-1705
	VWR-1729
	VWR-1812
Eddi Decosta
	SNOW-586
Eddy Stryker
	VWR-15
	VWR-23
	VWR-1468
	VWR-1475
EponymousDylan Ra
	VWR-1289
	VWR-1465
Eva Nowicka
	CT-324
	CT-352
Farallon Greyskin
	VWR-2036
Feep Larsson
	VWR-447
	VWR-1314
	VWR-4444
Flemming Congrejo
	CT-193
	CT-318
Fluf Fredriksson
	VWR-3450
Fremont Cunningham
	VWR-1147
Geneko Nemeth
	CT-117
	VWR-11069
Gigs Taggart
	SVC-493
	VWR-6
	VWR-38
	VWR-71
	VWR-101
	VWR-166
	VWR-234
	VWR-315
	VWR-326
	VWR-442
	VWR-493
	VWR-1203
	VWR-1217
	VWR-1434
	VWR-1987
	VWR-2065
	VWR-2491
	VWR-2502
	VWR-2331
	VWR-5308
	VWR-8781
	VWR-8783
Ginko Bayliss
	VWR-4
Grazer Kline
	VWR-1092
	VWR-2113
Gudmund Shepherd
	VWR-1594
	VWR-1873
Hamncheese Omlet
	VWR-333
HappySmurf Papp
	CT-193
Henri Beauchamp
	VWR-1320
	VWR-1406
	VWR-4157
Hikkoshi Sakai
	VWR-429
Hiro Sommambulist
	VWR-66
	VWR-67
	VWR-97
	VWR-100
	VWR-105
	VWR-118
	VWR-132
	VWR-136
	VWR-143
Hoze Menges
	VWR-255
Ian Kas
	VWR-8780 (Russian localization)
	[NO JIRA] (Ukranian localization)
	CT-322
	CT-325
Ima Mechanique
	OPEN-50
	OPEN-61
	STORM-1175
Irene Muni
	CT-324
	CT-352
Iskar Ariantho
	VWR-1223
	VWR-11759
Jacek Antonelli
	SNOW-388
	VWR-165
	VWR-188
	VWR-427
	VWR-597
	VWR-2054
	VWR-2448
	VWR-2896
	VWR-2947
	VWR-2948
	VWR-3605
	VWR-8617
JB Kraft
	VWR-5283
	VWR-7802
Joghert LeSabre
	VWR-64
Jonathan Yap
	STORM-435
	STORM-523
	STORM-596
	STORM-615
	STORM-616
	STORM-643
	STORM-679
	STORM-723
	STORM-726
	STORM-737
	STORM-785
	STORM-812
	STORM-829
	STORM-844
	STORM-953
	STORM-954
	STORM-960
	STORM-869
	STORM-974
	STORM-975
	STORM-977
	STORM-979
	STORM-980
	STORM-1040
	VWR-17801
	VWR-24347
	STORM-975
	STORM-990
	STORM-1019
	STORM-844
	STORM-643
	STORM-1020
	STORM-1064
	STORM-960
	STORM-1101
	STORM-1108
	STORM-1094
	STORM-1077
	STORM-953
	STORM-1128
	STORM-956
	STORM-1095
	STORM-1236
	STORM-1259
	STORM-787
	VWR-25480
	STORM-1334
	STORM-1313
	STORM-899
	STORM-1273
<<<<<<< HEAD
	STORM-1292
=======
	STORM-1326
>>>>>>> d66545d1
Kage Pixel
	VWR-11
Ken March
	CT-245
Kerutsen Sellery
	VWR-1350
Khyota Wulluf
	VWR-2085
	VWR-8885
	VWR-9256
	VWR-9966
Kitty Barnett
	VWR-19699
	STORM-288
	STORM-799
	STORM-800
	STORM-1001
	STORM-1175
    VWR-24217
Kunnis Basiat
	VWR-82
	VWR-102
Lance Corrimal
	VWR-25269
Latif Khalifa
	VWR-5370
leliel Mirihi
	STORM-1100
Lisa Lowe
	CT-218
	CT-219
	CT-220
	CT-221
	CT-222
	CT-223
	CT-224
	CT-319
Lockhart Cordoso
	VWR-108
maciek marksman
	CT-86
Magnus Balczo
	CT-138
Malwina Dollinger
	CT-138
march Korda
	SVC-1020
Marine Kelley
    STORM-281
Matthew Dowd
	VWR-1344
	VWR-1651
	VWR-1736
	VWR-1737
	VWR-1761
	VWR-2681
McCabe Maxsted
	SNOW-387
	VWR-1318
	VWR-4065
	VWR-4826
	VWR-6518
	VWR-7827
	VWR-7877
	VWR-7893
	VWR-8080
	VWR-8454
	VWR-8689
	VWR-9007
Michelle2 Zenovka
    STORM-477
	VWR-2652
	VWR-2662
	VWR-2834
	VWR-3749
	VWR-4022
	VWR-4331
	VWR-4506
	VWR-4981
	VWR-5082
	VWR-5659
	VWR-7831
	VWR-8885
	VWR-8889
	VWR-8310
	VWR-9499
Mm Alder
	SNOW-376
	VWR-197
	VWR-3777
	VWR-4232
	VWR-4794
	VWR-13578
Mr Greggan
	VWR-445
Nicholaz Beresford
	VWR-132
	VWR-176
	VWR-193
	VWR-349
	VWR-353
	VWR-364
	VWR-374
	VWR-546
	VWR-691
	VWR-727
	VWR-793
	VWR-794
	VWR-802
	VWR-803
	VWR-804
	VWR-805
	VWR-807
	VWR-808
	VWR-809
	VWR-810
	VWR-823
	VWR-849
	VWR-856
	VWR-865
	VWR-869
	VWR-870
	VWR-871
	VWR-873
	VWR-908
	VWR-966
	VWR-1105
	VWR-1221
	VWR-1230
	VWR-1270
	VWR-1294
	VWR-1296
	VWR-1354
	VWR-1410
	VWR-1418
	VWR-1436
	VWR-1453
	VWR-1455
	VWR-1470
	VWR-1471
	VWR-1566
	VWR-1578
	VWR-1626
	VWR-1646
	VWR-1655
	VWR-1698
	VWR-1706
	VWR-1721
	VWR-1723
	VWR-1732
	VWR-1754
	VWR-1769
	VWR-1808
	VWR-1826
	VWR-1861
	VWR-1872
	VWR-1968
	VWR-2046
	VWR-2142
	VWR-2152
	VWR-2614
	VWR-2411
	VWR-2412
	VWR-2682
	VWR-2684
Nicky Perian
	OPEN-1
	STORM-1087
	STORM-1090
Nounouch Hapmouche
	VWR-238
Patric Mills
	VWR-2645
Paul Churchill
	VWR-20
	VWR-493
	VWR-749
	VWR-1567
	VWR-1647
	VWR-1880
	VWR-2072
Paula Innis
	VWR-30
	VWR-293
	VWR-1049
	VWR-1562
Peekay Semyorka
	VWR-7
	VWR-19
	VWR-49
	VWR-79
Peter Lameth
	VWR-7331
Pf Shan
	CT-225
	CT-226
	CT-227
	CT-228
	CT-229
	CT-230
	CT-231
	CT-321
	SNOW-422
princess niven
	VWR-5733
	CT-85
	CT-320
	CT-352
Renault Clio
	VWR-1976
resu Ampan
	SNOW-93
Ringo Tuxing
	CT-225
	CT-226
	CT-227
	CT-228
	CT-229
	CT-230
	CT-231
	CT-321
Robin Cornelius
	SNOW-108
	SNOW-204
	SNOW-287
	SNOW-484
	SNOW-504
	SNOW-506
	SNOW-507
	SNOW-511
	SNOW-512
	SNOW-514
	SNOW-520
	SNOW-585
	SNOW-599
	SNOW-747
	STORM-422
	STORM-960
	STORM-1019
	STORM-1095
	STORM-1128
	VWR-2488
	VWR-9557
	VWR-10579
	VWR-11128
	VWR-12533
	VWR-12587
	VWR-12758
	VWR-12763
	VWR-12995
	VWR-20911
Ryozu Kojima
	VWR-53
	VWR-287
Salahzar Stenvaag
	CT-225
	CT-226
	CT-227
	CT-228
	CT-229
	CT-230
	CT-231
	CT-321
Sammy Frederix
	VWR-6186
Satomi Ahn
	STORM-501
	STORM-229
Scrippy Scofield
	VWR-3748
Seg Baphomet
	VWR-1475
	VWR-1525
	VWR-1585
	VWR-1586
	VWR-2662
	VWR-3206
	VWR-2488
Sergen Davies
	CT-225
	CT-226
	CT-227
	CT-228
	CT-229
	CT-230
	CT-231
	CT-321
Shawn Kaufmat
	SNOW-240
Siana Gearz
	STORM-960
	STORM-1088
SignpostMarv Martin
	VWR-153
	VWR-154
	VWR-155
	VWR-218
	VWR-373
	VWR-8357
Simon Nolan
	VWR-409
SpacedOut Frye
	VWR-34
	VWR-45
	VWR-57
	VWR-94
	VWR-113
	VWR-121
	VWR-123
	VWR-130
	VWR-1823
Sporked Friis
	VWR-4903
Stevex Janus
	VWR-1182
Still Defiant
	VWR-207
	VWR-227
	VWR-446
Strife Onizuka
	SVC-9
	VWR-14
	VWR-74
	VWR-85
	VWR-148
	WEB-164
	VWR-183
	VWR-2265
	VWR-4111
	SNOW-691
TankMaster Finesmith
	STORM-1100
Tayra Dagostino
	SNOW-517
	SNOW-543
	VWR-13947
TBBle Kurosawa
	VWR-938
	VWR-941
	VWR-942
	VWR-944
	VWR-945
	SNOW-543
	VWR-1891
	VWR-1892
Teardrops Fall
	VWR-5366
Techwolf Lupindo
	SNOW-92
	SNOW-592
	SNOW-649
	SNOW-650
	SNOW-651
	SNOW-654
	SNOW-687
	SNOW-680
	SNOW-681
	SNOW-685
	SNOW-690
	SNOW-746
	VWR-12385
	VWR-20893
tenebrous pau
	VWR-247
Tharax Ferraris
	VWR-605
Thickbrick Sleaford
	SNOW-207
	SNOW-390
	SNOW-421
	SNOW-462
	SNOW-586
	SNOW-592
	SNOW-635
	SNOW-743
	VWR-7109
	VWR-9287
	VWR-13483
	VWR-13947
	VWR-24420
	STORM-956
	STORM-1147
Thraxis Epsilon
	SVC-371
	VWR-383
tiamat bingyi
	CT-246
Tofu Buzzard
	CTS-411
	STORM-546
	VWR-24509
TraductoresAnonimos Alter
	CT-324
TriloByte Zanzibar
	STORM-1100
Tue Torok
	CT-68
	CT-69
	CT-70
	CT-72
	CT-73
	CT-74
Twisted Laws
	SNOW-352
	STORM-466
	STORM-467
	STORM-844
	STORM-643
	STORM-954
	STORM-1103
Vadim Bigbear
	VWR-2681
Vector Hastings
	VWR-8726
Vixen Heron
	VWR-2710
	CT-88
Whoops Babii
	VWR-631
	VWR-1640
	VWR-3340
	SNOW-667
	VWR-4800
	VWR-4802
	VWR-4804
	VWR-4805
	VWR-4806
	VWR-4808
	VWR-4809
	VWR-4811
	VWR-4815
	VWR-4816
	VWR-4818
	VWR-5659
	VWR-8291
	VWR-8292
	VWR-8293
	VWR-8294
	VWR-8295
	VWR-8296
	VWR-8297
	VWR-8298
Wilton Lundquist
	VWR-7682
WolfPup Lowenhar
	OPEN-1
	OPEN-37
	SNOW-622
	SNOW-772
	STORM-102
	STORM-103
	STORM-143
	STORM-236
	STORM-255
	STORM-256
	STORM-288
	STORM-535
	STORM-544
	STORM-654
	STORM-674
	STORM-776
	STORM-825
	STORM-859
	STORM-1098
	STORM-1393
	VWR-20741
	VWR-20933
Zai Lynch
	VWR-19505
Zarkonnen Decosta
	VWR-253
Zi Ree
	VWR-423
	VWR-671
	VWR-682
	VWR-684
	VWR-9127
	VWR-1140
Zipherius Turas
	VWR-76
	VWR-77
<|MERGE_RESOLUTION|>--- conflicted
+++ resolved
@@ -449,11 +449,8 @@
 	STORM-1313
 	STORM-899
 	STORM-1273
-<<<<<<< HEAD
 	STORM-1292
-=======
 	STORM-1326
->>>>>>> d66545d1
 Kage Pixel
 	VWR-11
 Ken March
