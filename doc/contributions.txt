Linden Lab would like to acknowledge contributions from the
following residents. The Second Life resident name is given below,
along with the issue identifiers to which they have contributed.

45ms Zhong
Able Whitman
	VWR-650
	VWR-1460
	VWR-1691
	VWR-1735
	VWR-1813
Adam Marker
	VWR-2755
Adeon Writer
Aeonix Aeon
Agathos Frascati
	CT-246
	CT-317
	CT-352
Ai Austin
Aiko Ying
Aimee Trescothick
	SNOW-227
	SNOW-570
	SNOW-572
	SNOW-575
	STORM-1315
	VWR-3321
	VWR-3336
	VWR-3903
	VWR-4083
	VWR-4106
	VWR-5308
	VWR-6348
	VWR-6358
	VWR-6360
	VWR-6432
	VWR-6550
	VWR-6583
	VWR-6482
	VWR-6918
	VWR-7109
	VWR-7383
	VWR-7800
	VWR-8008
	VWR-8341
	VWR-8430
	VWR-8482
	VWR-9255
	VWR-10717
	VWR-10990
	VWR-11100
	VWR-11111
	VWR-11844
	VWR-12631
	VWR-12696
	VWR-12748
	VWR-13221
	VWR-14087
	VWR-14267
	VWR-14278
	VWR-14711
	VWR-14712
	VWR-15454
Alejandro Rosenthal
	VWR-1184
Aleric Inglewood
	SNOW-240
	SNOW-522
	SNOW-626
	SNOW-756
	SNOW-764
	SNOW-800
	VWR-10001
	VWR-10579
	VWR-10759
	VWR-10837
	VWR-12691
	VWR-12984
	VWR-13040
	VWR-13996
	VWR-14426
	VWR-24247
	VWR-25654
	VWR-24251
	VWR-24252
	VWR-24254
	VWR-24261
	VWR-24315
	VWR-24317
	VWR-24320
	VWR-24321
	VWR-24337
 	VWR-24354
	VWR-24366
	VWR-24519
	VWR-24520
	SNOW-84
	SNOW-477
	SNOW-744
	SNOW-766
	STORM-163
	STORM-955
	STORM-960
Ales Beaumont
	VWR-9352
	SNOW-240
Alexandrea Fride
    STORM-255
	STORM-960
	STORM-1459
Alissa Sabre
	VWR-81
	VWR-83
	VWR-109
	VWR-157
	VWR-171
	VWR-177
	VWR-213
	VWR-250
	VWR-251
	VWR-286
	VWR-414
	VWR-415
	VWR-459
	VWR-606
	VWR-652
	VWR-738
	VWR-1109
	VWR-1351
	VWR-1353
	VWR-1410
	VWR-1843
	VWR-2116
	VWR-2826
	VWR-3290
	VWR-3410
	VWR-3857
	VWR-4010
	VWR-5575
	VWR-5717
	VWR-5929
	VWR-6384
	VWR-6385
	VWR-6386
	VWR-6430
	VWR-6858
	VWR-6668
	VWR-7086
	VWR-7087
	VWR-7153
	VWR-7168
	VWR-9190
	VWR-10728
	VWR-11172
	VWR-12569
	VWR-12617
	VWR-12620
	VWR-12789
	SNOW-322
Alliez Mysterio
Angus Boyd
	VWR-592
Ann Congrejo
	CT-193
Annie Milestone
Annika Genezzia
Ansariel Hiller
	STORM-1101
	VWR-25480
	VWR-26150
Aralara Rajal
Ardy Lay
	STORM-859
	VWR-19499
	VWR-24917
Argent Stonecutter
	VWR-68
Armin Weatherwax
	VWR-8436
ArminasX Saiman
Arya Braveheart
Asaeda Meltingdots
Asturkon Jua
Asuka Neely
	VWR-3434
	VWR-8179
Aura Dirval
Avallyn Oakleaf
Avatar Quinzet
BabyA Littlething
Bacchus Ireto
Balp Allen
	VWR-4157
Bazaar
Be Holder
	SNOW-322
	SNOW-397
Beansy Twine
Benja Kepler
	VWR-746
Benjamin Bigdipper
Beth Walcher
Bezilon Kasei
Biancaluce Robbiani
	CT-225
	CT-226
	CT-227
	CT-228
	CT-229
	CT-230
	CT-231
	CT-321
	CT-352
Bill Walach
Blakar Ogre
	VWR-418
	VWR-881
	VWR-983
	VWR-1612
	VWR-1613
	VWR-2164
blino Nakamura
	VWR-17
Blitzckreed Levenque
Borg Capalini
Boroondas Gupte
	OPEN-29
	OPEN-39
	OPEN-39
	OPEN-99
	SNOW-278
	SNOW-503
	SNOW-510
	SNOW-527
	SNOW-610
	SNOW-624
	SNOW-737
	STORM-318
	STORM-1182
	VWR-233
	VWR-20583
	VWR-25654
	VWR-20891
	VWR-23455
	VWR-24487
	VWR-26066
	VWR-26458
	WEB-262
Bryn Oh
Buckaroo Mu
Bulli Schumann
	CT-218
	CT-219
	CT-220
	CT-221
	CT-222
	CT-223
	CT-224
	CT-319
	CT-350
	CT-352
bushing Spatula
	VWR-119
	VWR-424
blakopal Galicia
Callipygian Christensen
Cap Carver
Carjay McGinnis
	VWR-3737
	VWR-4070
	VWR-4212
	VWR-6154
	VWR-9400
	VWR-9620
Carla Broek
Carr Arbenlow
Catherine Pfeffer
	VWR-1282
	VWR-8624
	VWR-10854
Cayu Cluny
Celierra Darling
	VWR-1274
	VWR-6975
Chantal Harvey
Charles Courtois
Charlie Sazaland
Cherry Cheevers
ChickyBabes Zuzu
Christopher  Organiser
Ciaran Laval
Clara Young
Coaldust Numbers
    VWR-1095
Colpo Wexler
Corinne Helendale
Corro Moseley
Coughdrop Littlething
Cron Stardust
	VWR-10579
	VWR-25120
	STORM-1075
Cypren Christenson
	STORM-417
Dante Tucker
Dale Glass
	VWR-120
	VWR-560
	VWR-2502
	VWR-1358
	VWR-2041
Darien Caldwell
Dartagan Shepherd
Debs Regent
Decro Schmooz
Denim Kamachi
DiJodi Dubratt
Dil Spitz
Dimitrio Lewis
Dirk
Draconis Neurocam
	STORM-1259
Drew Dri
	VWR-19683
Drew Dwi
Drewan Keats
	VWR-28
	VWR-248
	VWR-412
	VWR-638
	VWR-660
Dusan Writer
Dylan Haskell
	VWR-72
Dzonatas Sol
	VWR-187
	VWR-198
	VWR-777
	VWR-878
	VWR-962
	VWR-975
	VWR-1061
	VWR-1062
	VWR-1704
	VWR-1705
	VWR-1729
	VWR-1812
Eddi Decosta
	SNOW-586
Eddy Stryker
	VWR-15
	VWR-23
	VWR-1468
	VWR-1475
Edgware Marker
Egehan Dryke
Ellla McMahon
Elric Anatine
Emma Portilo
Emmie Fairymeadow
EponymousDylan Ra
	VWR-1289
	VWR-1465
Eva Nowicka
	CT-324
	CT-352
Eva Rau
Evangelista Emerald
Faelon Swordthain
Farallon Greyskin
	VWR-2036
Feep Larsson
	VWR-447
	VWR-1314
	VWR-4444
Fiachra Lach
Flemming Congrejo
	CT-193
	CT-318
Flower Ducatillon
Fluf Fredriksson
	VWR-3450
Fremont Cunningham
	VWR-1147
FreeSL Aeon
Frenchimmo Sabra
Frontera Thor
Fury Rosewood
Gaberoonie Zanzibar
Ganymedes Costagravas
Gene Frostbite
GeneJ Composer
Geneko Nemeth
	CT-117
	VWR-11069
Gentle Heron
Gentle Welinder
gwampa Lomu
Giggles Littlebird
Gigs Taggart
	SVC-493
	VWR-6
	VWR-38
	VWR-71
	VWR-101
	VWR-166
	VWR-234
	VWR-315
	VWR-326
	VWR-442
	VWR-493
	VWR-1203
	VWR-1217
	VWR-1434
	VWR-1987
	VWR-2065
	VWR-2491
	VWR-2502
	VWR-2331
	VWR-5308
	VWR-8781
	VWR-8783
Ginko Bayliss
	VWR-4
Grady Echegaray
Grazer Kline
	VWR-1092
	VWR-2113
Gudmund Shepherd
	VWR-1594
	VWR-1873
Guni Greenstein
Gwyneth Llewelyn
Gypsy Tripsa
Hackshaven Harford
Ham Rambler
Hamncheese Omlet
	VWR-333
Han Shuffle
Hanglow Short
HappySmurf Papp
	CT-193
Harleen Gretzky
Hatzfeld Runo
Henri Beauchamp
	VWR-1320
	VWR-1406
	VWR-4157
herina Bode
Hikkoshi Sakai
	VWR-429
Hiro Sommambulist
	VWR-66
	VWR-67
	VWR-97
	VWR-100
	VWR-105
	VWR-118
	VWR-132
	VWR-136
	VWR-143
Holger Gilruth
Horatio Freund
Hoze Menges
	VWR-255
Hydra Shaftoe
Hypatia Callisto
Hypatia Pickens
Ian Kas
	VWR-8780 (Russian localization)
	[NO JIRA] (Ukranian localization)
	CT-322
	CT-325
Identity Euler
Ima Mechanique
	OPEN-50
	OPEN-61
	STORM-1175
Imnotgoing Sideways
Inma Rau
Innula Zenovka
Irene Muni
	CT-324
	CT-352
Iskar Ariantho
	VWR-1223
	VWR-11759
Iyoba Tarantal
Jacek Antonelli
	SNOW-388
	VWR-165
	VWR-188
	VWR-427
	VWR-597
	VWR-2054
	VWR-2448
	VWR-2896
	VWR-2947
	VWR-2948
	VWR-3605
	VWR-8617
Jack Abraham
Jagga Meredith
JB Kraft
	VWR-5283
	VWR-7802
Jennifer Boyle
Jeremy Marquez
Jessica Qin
Jinx Nordberg
Jo Bernandes
Jocial Sonnenkern
Joel Savard
Joghert LeSabre
	VWR-64
Jonathan Yap
	STORM-435
	STORM-523
	STORM-596
	STORM-615
	STORM-616
	STORM-643
	STORM-679
	STORM-723
	STORM-726
	STORM-737
	STORM-785
	STORM-812
	STORM-829
	STORM-844
	STORM-953
	STORM-954
	STORM-960
	STORM-869
	STORM-974
	STORM-975
	STORM-977
	STORM-979
	STORM-980
	STORM-1040
	VWR-17801
	VWR-24347
	STORM-975
	STORM-990
	STORM-1019
	STORM-844
	STORM-643
	STORM-1020
	STORM-1064
	STORM-960
	STORM-1101
	STORM-1108
	STORM-1094
	STORM-1077
	STORM-953
	STORM-1128
	STORM-956
	STORM-1095
	STORM-1236
	STORM-1259
	STORM-787
	STORM-1313
	STORM-899
	STORM-1273
	STORM-1462
	STORM-1459
<<<<<<< HEAD
Kadah Coba
    STORM-1060
=======
Jondan Lundquist
Josef Munster
Josette Windlow
Juilan Tripsa
Juro Kothari
Justin RiversRunRed
>>>>>>> 0294a7c0
Kage Pixel
	VWR-11
Kagehi Kohn
Kaimen Takahe
Keklily Longfall
Ken Lavender
Ken March
	CT-245
Kestral Karas
Kerutsen Sellery
	VWR-1350
Khisme Nitely
Khyota Wulluf
	VWR-2085
	VWR-8885
	VWR-9256
	VWR-9966
Kimar Coba
Kithrak Kirkorian
Kitty Barnett
	VWR-19699
	STORM-288
	STORM-799
	STORM-800
	STORM-1001
	STORM-1175
    VWR-24217
Kolor Fall
Komiko Okamoto
Korvel Noh
Kunnis Basiat
	VWR-82
	VWR-102
Lance Corrimal
	VWR-25269
Latif Khalifa
	VWR-5370
leliel Mirihi
	STORM-1100
len Starship
Lisa Lowe
	CT-218
	CT-219
	CT-220
	CT-221
	CT-222
	CT-223
	CT-224
	CT-319
Lockhart Cordoso
	VWR-108
LSL Scientist
Lamorna Proctor
Lares Carter
Larry Pixel
Laurent Bechir
Leal Choche
Lenae Munz
Lexi Frua
Lillie Cordeaux
Lilly Zenovka
Lizzy Macarthur
Luban Yiyuan
Luc Starsider
Lunita Savira
Maccus McCullough
maciek marksman
	CT-86
Madison Blanc
Maggie Darwin
Magnus Balczo
	CT-138
Malarthi Behemoth
Mallory Destiny
Malwina Dollinger
	CT-138
Manx Wharton
march Korda
	SVC-1020
Marc Claridge
Marc2 Sands
Marianne McCann
Marine Kelley
    STORM-281
Matthew Anthony
Matthew Dowd
	VWR-1344
	VWR-1651
	VWR-1736
	VWR-1737
	VWR-1761
	VWR-2681
Matto Destiny
Maxim RiversRunRed
McCabe Maxsted
	SNOW-387
	VWR-1318
	VWR-4065
	VWR-4826
	VWR-6518
	VWR-7827
	VWR-7877
	VWR-7893
	VWR-8080
	VWR-8454
	VWR-8689
	VWR-9007
Medhue Simoni
Mel Vanbeeck
Melinda Latynina
Mencius Watts
Michelle2 Zenovka
    STORM-477
	VWR-2652
	VWR-2662
	VWR-2834
	VWR-3749
	VWR-4022
	VWR-4331
	VWR-4506
	VWR-4981
	VWR-5082
	VWR-5659
	VWR-7831
	VWR-8885
	VWR-8889
	VWR-8310
	VWR-9499
<<<<<<< HEAD
    STORM-1060
=======
Michi Lumin
Midian Farspire
Miles Glaz
Mindy Mathy
Minerva Memel
Mitch Wagner
>>>>>>> 0294a7c0
Mm Alder
	SNOW-376
	VWR-197
	VWR-3777
	VWR-4232
	VWR-4794
	VWR-13578
Mo Hax
Mourna Biziou
Mr Greggan
	VWR-445
Nao Noe
naofan Teardrop
Naomah Beaumont
Nathiel Siamendes
Nber Medici
Neko Link
Netpat Igaly
Neutron Chesnokov
Newfie Pendragon
Nicholai Laviscu
Nicholaz Beresford
	VWR-132
	VWR-176
	VWR-193
	VWR-349
	VWR-353
	VWR-364
	VWR-374
	VWR-546
	VWR-691
	VWR-727
	VWR-793
	VWR-794
	VWR-802
	VWR-803
	VWR-804
	VWR-805
	VWR-807
	VWR-808
	VWR-809
	VWR-810
	VWR-823
	VWR-849
	VWR-856
	VWR-865
	VWR-869
	VWR-870
	VWR-871
	VWR-873
	VWR-908
	VWR-966
	VWR-1105
	VWR-1221
	VWR-1230
	VWR-1270
	VWR-1294
	VWR-1296
	VWR-1354
	VWR-1410
	VWR-1418
	VWR-1436
	VWR-1453
	VWR-1455
	VWR-1470
	VWR-1471
	VWR-1566
	VWR-1578
	VWR-1626
	VWR-1646
	VWR-1655
	VWR-1698
	VWR-1706
	VWR-1721
	VWR-1723
	VWR-1732
	VWR-1754
	VWR-1769
	VWR-1808
	VWR-1826
	VWR-1861
	VWR-1872
	VWR-1968
	VWR-2046
	VWR-2142
	VWR-2152
	VWR-2614
	VWR-2411
	VWR-2412
	VWR-2682
	VWR-2684
Nick Rhodes
Nicky Perian
	OPEN-1
	STORM-1087
	STORM-1090
Nicoladie Gymnast
Nounouch Hapmouche
	VWR-238
Ollie Kubrick
Orenj Marat
Orion Delphis
Oryx Tempel
Parvati Silverweb
Patric Mills
	VWR-2645
Paul Churchill
	VWR-20
	VWR-493
	VWR-749
	VWR-1567
	VWR-1647
	VWR-1880
	VWR-2072
Paula Innis
	VWR-30
	VWR-293
	VWR-1049
	VWR-1562
Peekay Semyorka
	VWR-7
	VWR-19
	VWR-49
	VWR-79
Peter Lameth
	VWR-7331
PeterPunk Mooney
Pixel Gausman
Pixel Scientist
Pf Shan
	CT-225
	CT-226
	CT-227
	CT-228
	CT-229
	CT-230
	CT-231
	CT-321
	SNOW-422
Polo Gufler
Pounce Teazle
princess niven
	VWR-5733
	CT-85
	CT-320
	CT-352
Professor Noarlunga
Psi Merlin
Quantum Destiny
Questar Utu
Quicksilver Hermes
RAT Quan
Radio Signals
Ralf Setsuko
RedMokum Bravin
Renault Clio
	VWR-1976
resu Ampan
	SNOW-93
Revolution Perenti
Rezit Sideways
Rich Grainger
Ringo Tuxing
	CT-225
	CT-226
	CT-227
	CT-228
	CT-229
	CT-230
	CT-231
	CT-321
Riva
Robin Cornelius
	SNOW-108
	SNOW-204
	SNOW-287
	SNOW-484
	SNOW-504
	SNOW-506
	SNOW-507
	SNOW-511
	SNOW-512
	SNOW-514
	SNOW-520
	SNOW-585
	SNOW-599
	SNOW-747
	STORM-422
	STORM-960
	STORM-1019
	STORM-1095
	STORM-1128
	STORM-1459
	VWR-2488
	VWR-9557
	VWR-10579
	VWR-11128
	VWR-12533
	VWR-12587
	VWR-12758
	VWR-12763
	VWR-12995
	VWR-20911
Rosco Teardrop
Rose Evans
Rudee Voom
RufusTT Horsefly
Ryozu Kojima
	VWR-53
	VWR-287
Sachi Vixen
Sahkolihaa Contepomi
Saii Hallard
SaintLEOlions Zimer
Salahzar Stenvaag
	CT-225
	CT-226
	CT-227
	CT-228
	CT-229
	CT-230
	CT-231
	CT-321
Samm Larkham
Sammy Frederix
	VWR-6186
Sasy Scarborough
Satanello Miami
Satomi Ahn
	STORM-501
	STORM-229
Scrim Pinion
Scrippy Scofield
	VWR-3748
Seg Baphomet
	VWR-1475
	VWR-1525
	VWR-1585
	VWR-1586
	VWR-2662
	VWR-3206
	VWR-2488
Sergen Davies
	CT-225
	CT-226
	CT-227
	CT-228
	CT-229
	CT-230
	CT-231
	CT-321
SexySteven Morrisey
Shawn Kaufmat
	SNOW-240
Sheet Spotter
Shnurui Troughton
Siana Gearz
	STORM-960
	STORM-1088
sicarius Thorne
Sicarius Toxx
SignpostMarv Martin
	VWR-153
	VWR-154
	VWR-155
	VWR-218
	VWR-373
	VWR-8357
Simon Nolan
	VWR-409
Sini Nubalo
Sitearm Madonna
SLB Wirefly
snowy Sidran
SpacedOut Frye
	VWR-34
	VWR-45
	VWR-57
	VWR-94
	VWR-113
	VWR-121
	VWR-123
	VWR-130
	VWR-1823
Sporked Friis
	VWR-4903
Soupa Segura
Squirrel Wood
ST Mensing
Starshine Halasy
Stevex Janus
	VWR-1182
Stickman Ingmann
Still Defiant
	VWR-207
	VWR-227
	VWR-446
Strife Onizuka
	SVC-9
	VWR-14
	VWR-74
	VWR-85
	VWR-148
	WEB-164
	VWR-183
	VWR-2265
	VWR-4111
	SNOW-691
Sudane Erato
Synystyr Texan
Takeda Terrawyng
TankMaster Finesmith
	STORM-1100
Talamasca
Tali Rosca
Tayra Dagostino
	SNOW-517
	SNOW-543
	VWR-13947
TBBle Kurosawa
	VWR-938
	VWR-941
	VWR-942
	VWR-944
	VWR-945
	SNOW-543
	VWR-1891
	VWR-1892
Teardrops Fall
	VWR-5366
Techwolf Lupindo
	SNOW-92
	SNOW-592
	SNOW-649
	SNOW-650
	SNOW-651
	SNOW-654
	SNOW-687
	SNOW-680
	SNOW-681
	SNOW-685
	SNOW-690
	SNOW-746
	VWR-12385
	VWR-20893
Templar Merlin
tenebrous pau
	VWR-247
Tezcatlipoca Bisiani
Tharax Ferraris
	VWR-605
Thickbrick Sleaford
	SNOW-207
	SNOW-390
	SNOW-421
	SNOW-462
	SNOW-586
	SNOW-592
	SNOW-635
	SNOW-743
	VWR-7109
	VWR-9287
	VWR-13483
	VWR-13947
	VWR-24420
	STORM-956
	STORM-1147
	STORM-1325
Thraxis Epsilon
	SVC-371
	VWR-383
Tiel Stonecutter
tiamat bingyi
	CT-246
Tofu Buzzard
	CTS-411
	STORM-546
	VWR-24509
Tony Kembia
Torben Trautman
TouchaHoney Perhaps
TraductoresAnonimos Alter
	CT-324
Trey Reanimator
TriloByte Zanzibar
	STORM-1100
Trinity Dechou
Trinity Dejavu
Tue Torok
	CT-68
	CT-69
	CT-70
	CT-72
	CT-73
	CT-74
Twisted Laws
	SNOW-352
	STORM-466
	STORM-467
	STORM-844
	STORM-643
	STORM-954
	STORM-1103
Unlikely Quintessa
UsikuFarasi Kanarik
Vadim Bigbear
	VWR-2681
Vector Hastings
	VWR-8726
Veritas Raymaker
Vex Streeter
Viaticus Speculaas
Vick Forcella
Villain Baroque
Vixen Heron
	VWR-2710
	CT-88
Vixie Durant
Void Singer
Watty Berkson
Westley Schridde
Westley Streeter
Whimsy Winx
Whoops Babii
	VWR-631
	VWR-1640
	VWR-3340
	SNOW-667
	VWR-4800
	VWR-4802
	VWR-4804
	VWR-4805
	VWR-4806
	VWR-4808
	VWR-4809
	VWR-4811
	VWR-4815
	VWR-4816
	VWR-4818
	VWR-5659
	VWR-8291
	VWR-8292
	VWR-8293
	VWR-8294
	VWR-8295
	VWR-8296
	VWR-8297
	VWR-8298
Winter Ventura
Wilton Lundquist
	VWR-7682
WolfPup Lowenhar
	OPEN-1
	OPEN-37
	SNOW-622
	SNOW-772
	STORM-102
	STORM-103
	STORM-143
	STORM-236
	STORM-255
	STORM-256
	STORM-288
	STORM-535
	STORM-544
	STORM-654
	STORM-674
	STORM-776
	STORM-825
	STORM-859
	STORM-1098
	VWR-20741
	VWR-20933
Wundur Primbee
Xiki Luik
xstorm Radek
YongYong Francois
Zak Westminster
Zai Lynch
	VWR-19505
Zana Kohime
Zaren Alexander
Zarkonnen Decosta
	VWR-253
Zeja Pyle
ZenMondo Wormser
Zi Ree
	VWR-423
	VWR-671
	VWR-682
	VWR-684
	VWR-9127
	VWR-1140
Zipherius Turas
	VWR-76
	VWR-77
Zoex Flanagan



<|MERGE_RESOLUTION|>--- conflicted
+++ resolved
@@ -565,17 +565,14 @@
 	STORM-1273
 	STORM-1462
 	STORM-1459
-<<<<<<< HEAD
 Kadah Coba
     STORM-1060
-=======
 Jondan Lundquist
 Josef Munster
 Josette Windlow
 Juilan Tripsa
 Juro Kothari
 Justin RiversRunRed
->>>>>>> 0294a7c0
 Kage Pixel
 	VWR-11
 Kagehi Kohn
@@ -704,16 +701,13 @@
 	VWR-8889
 	VWR-8310
 	VWR-9499
-<<<<<<< HEAD
     STORM-1060
-=======
 Michi Lumin
 Midian Farspire
 Miles Glaz
 Mindy Mathy
 Minerva Memel
 Mitch Wagner
->>>>>>> 0294a7c0
 Mm Alder
 	SNOW-376
 	VWR-197
