--- conflicted
+++ resolved
@@ -282,12 +282,9 @@
 	SL-11300
 	SL-15709
 	SL-16021
-<<<<<<< HEAD
 	SL-18202
 	SL-18586
-=======
 	SL-18637
->>>>>>> a0c3d69c
 Beth Walcher
 Bezilon Kasei
 Biancaluce Robbiani
