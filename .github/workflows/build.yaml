--- conflicted
+++ resolved
@@ -98,24 +98,15 @@
             ${{ runner.os }}-64-
 
       - name: Install Linux dependencies
-<<<<<<< HEAD
         if: runner.os == 'Linux'
         run: |
           sudo apt update
           sudo apt install -y \
-            libsndio-dev libpulse-dev libfltk1.3-dev \
-            libunwind-dev libgl1-mesa-dev libglu1-mesa-dev \
-            libx11-dev libxrandr-dev libxinerama-dev \
-            libxcursor-dev libxi-dev libxext-dev \
-            libxrender-dev libxfixes-dev libxxf86vm-dev \
-            libxss-dev libdbus-1-dev libudev-dev \
-            libssl-dev libgstreamer1.0-dev libgstreamer-plugins-base1.0-dev \
-            libfreetype6-dev ninja-build libxft-dev \
+            libsndio-dev libpulse-dev libunwind-dev \
+            libgl1-mesa-dev libglu1-mesa-dev libxinerama-dev \
+            libxcursor-dev libxfixes-dev libgstreamer1.0-dev 
+            libgstreamer-plugins-base1.0-dev ninja-build libxft-dev \
             llvm mold
-=======
-        if: runner.os == 'linux'
-        run: sudo apt update && sudo apt install -y libsndio-dev libpulse-dev libunwind-dev libgl1-mesa-dev libglu1-mesa-dev libxinerama-dev libxcursor-dev libxfixes-dev libgstreamer1.0-dev libgstreamer-plugins-base1.0-dev ninja-build libxft-dev
->>>>>>> 77d65668
 
       - name: Install windows dependencies
         if: runner.os == 'Windows'
