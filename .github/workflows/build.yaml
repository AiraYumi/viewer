--- conflicted
+++ resolved
@@ -416,15 +416,10 @@
           username: ${{ env.BUGSPLAT_USER }}
           password: ${{ env.BUGSPLAT_PASS }}
           database: "SecondLife_Viewer_2018"
-<<<<<<< HEAD
-          channel: ${{ needs.build.outputs.viewer_channel }}
+          application: ${{ needs.build.outputs.viewer_channel }}
           version: ${{ needs.build.outputs.viewer_version }} (${{ needs.build.outputs.viewer_version }})
-=======
-          application: ${{ needs.build.outputs.viewer_channel }}
-          version: ${{ needs.build.outputs.viewer_version }}
           directory: .
           files: "**/*.xcarchive.zip"
->>>>>>> 5cff84ff
 
   release:
     needs: [setvar, build, sign-and-package-windows, sign-and-package-mac]
