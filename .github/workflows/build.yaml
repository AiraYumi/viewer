name: Build

on:
  pull_request:
  push:
    branches: ["main", "release/*", "project/*", "dev/*"]
    tags: ["Second_Life*"]

jobs:
  # The whole point of the setup job is that we want to set variables once
  # that will be consumed by multiple subsequent jobs.
  setup:
    runs-on: ubuntu-latest
    outputs:
      release_run: ${{ steps.setvar.outputs.release_run }}
      configurations: ${{ steps.setvar.outputs.configurations }}
      bugsplat_db: ${{ steps.setvar.outputs.bugsplat_db }}
    env:
      # Build with a tag like "Second_Life#abcdef0" to generate a release page
      # (used for builds we are planning to deploy).
      # Even though inputs.release_run is specified with type boolean, which
      # correctly presents a checkbox, its *value* is a GH workflow string
      # 'true' or 'false'. If you simply test github.event.inputs.release_run,
      # it always evaluates as true because it's a non-empty string either way.
      # When you want to use a string variable as a workflow YAML boolean, it's
      # important to ensure it's the empty string when false. If you omit || '',
      # its value when false is "false", which is interpreted as true.
      RELEASE_RUN: ${{ (github.event.inputs.release_run || github.ref_type == 'tag' && startsWith(github.ref_name, 'Second_Life')) && 'Y' || '' }}
      FROM_FORK: ${{ github.event.pull_request.head.repo.fork }}
    steps:
      - name: Set Variables
        id: setvar
        shell: bash
        run: |
          echo "release_run=$RELEASE_RUN" >> "$GITHUB_OUTPUT"

          # PR from fork; don't build with Bugsplat, proprietary libs
          echo 'configurations=["ReleaseOS"]' >> $GITHUB_OUTPUT
          echo "bugsplat_db=" >> $GITHUB_OUTPUT
  build:
    needs: setup
    strategy:
      matrix:
<<<<<<< HEAD
        runner: [windows-large, macos-12-xl, linux-large]
=======
        runner: [windows-latest, macos-12, ubuntu-latest]
>>>>>>> a0147c43
        configuration: ${{ fromJSON(needs.setup.outputs.configurations) }}
    runs-on: ${{ matrix.runner }}
    outputs:
      viewer_channel: ${{ steps.build.outputs.viewer_channel }}
      viewer_version: ${{ steps.build.outputs.viewer_version }}
      viewer_branch:  ${{ steps.which-branch.outputs.branch }}
      relnotes:       ${{ steps.which-branch.outputs.relnotes }}
      imagename:      ${{ steps.build.outputs.imagename }}
      configuration:  ${{ matrix.configuration }}
    env:
      AUTOBUILD_ADDRSIZE: 64
      AUTOBUILD_BUILD_ID: ${{ github.run_id }}
      AUTOBUILD_CONFIGURATION: ${{ matrix.configuration }}
      # authorizes fetching private constituent packages
      AUTOBUILD_GITHUB_TOKEN: ${{ secrets.SHARED_AUTOBUILD_GITHUB_TOKEN }}
      AUTOBUILD_INSTALLABLE_CACHE: ${{ github.workspace }}/.autobuild-installables
      AUTOBUILD_VARIABLES_FILE: ${{ github.workspace }}/.build-variables/variables
      # Direct autobuild to store vcs_url, vcs_branch and vcs_revision in
      # autobuild-package.xml.
      AUTOBUILD_VCS_INFO: "true"
      AUTOBUILD_VSVER: "170"
      DEVELOPER_DIR: "/Applications/Xcode_14.0.1.app/Contents/Developer"
      # Ensure that Linden viewer builds engage Bugsplat.
      BUGSPLAT_DB: ${{ needs.setup.outputs.bugsplat_db }}
      build_coverity: false
      build_log_dir: ${{ github.workspace }}/.logs
      build_viewer: true
      BUILDSCRIPTS_SHARED: ${{ github.workspace }}/.shared
      # extracted and committed to viewer repo
      BUILDSCRIPTS_SUPPORT_FUNCTIONS: ${{ github.workspace }}/buildscripts_support_functions
      GIT_REF: ${{ github.head_ref || github.ref }}
      LL_SKIP_REQUIRE_SYSROOT: 1
      # Setting this variable directs Linden's TUT test driver code to capture
      # test-program log output at the specified level, but to display it only if
      # the individual test fails.
      LOGFAIL: DEBUG
      master_message_template_checkout: ${{ github.workspace }}/.master-message-template
      # Only set variants to the one configuration: don't let build.sh loop
      # over variants, let GitHub distribute variants over multiple hosts.
      variants: ${{ matrix.configuration }}
    steps:
      - name: Checkout code
        uses: actions/checkout@v4
        with:
          ref: ${{ github.event.pull_request.head.sha || github.sha }}

      - name: Setup python
        uses: actions/setup-python@v5
        with:
          python-version: "3.11"

      - name: Checkout build variables
        uses: actions/checkout@v4
        with:
          repository: secondlife/build-variables
          ref: master
          path: .build-variables

      - name: Checkout master-message-template
        uses: actions/checkout@v4
        with:
          repository: secondlife/master-message-template
          path: .master-message-template

      - name: Install autobuild and python dependencies
        run: pip3 install autobuild llsd

      - name: Cache autobuild packages
        id: cache-installables
        uses: actions/cache@v4
        with:
          path: .autobuild-installables
          key: ${{ runner.os }}-64-${{ matrix.configuration }}-${{ hashFiles('autobuild.xml') }}
          restore-keys: |
            ${{ runner.os }}-64-${{ matrix.configuration }}-
            ${{ runner.os }}-64-

      - name: Install Linux dependencies
        if: runner.os == 'Linux'
        run: |
          sudo apt update
          sudo apt install -y \
            libpulse-dev libunwind-dev \
            libgl1-mesa-dev libglu1-mesa-dev libxinerama-dev \
            libxcursor-dev libxfixes-dev libgstreamer1.0-dev \
            libgstreamer-plugins-base1.0-dev ninja-build libxft-dev \
            llvm mold libpipewire-0.3-dev \
            libpango1.0-dev libpangocairo-1.0-0 \
            libwayland-dev wayland-protocols \
            libxkbcommon-dev \
            libglew-dev libdecor-0-dev

      - name: Install windows dependencies
        if: runner.os == 'Windows'
        run: choco install nsis-unicode

      - name: Determine source branch
        id: which-branch
        uses: secondlife/viewer-build-util/which-branch@v2
        with:
          token: ${{ github.token }}

      - name: Build
        id: build
        shell: bash
        env:
          AUTOBUILD_VCS_BRANCH: ${{ steps.which-branch.outputs.branch }}
          RUNNER_OS: ${{ runner.os }}
        run: |
          # set up things the viewer's build.sh script expects
          set -x
          mkdir -p "$build_log_dir"
          mkdir -p "$BUILDSCRIPTS_SHARED/packages/lib/python"
          source "$BUILDSCRIPTS_SUPPORT_FUNCTIONS"
          if [[ "$OSTYPE" =~ cygwin|msys ]]
          then
            native_path() { cygpath --windows "$1"; }
            shell_path()  { cygpath --unix "$1"; }
          else
            native_path() { echo "$1"; }
            shell_path()  { echo "$1"; }
          fi
          finalize()
          {
            case "$1" in
              true|0)
                record_success "Build Succeeded"
                ;;
              *)
                record_failure "Build Failed with $1"
                ;;
            esac
          }
          initialize_build()
          {
            echo "initialize_build"
          }
          initialize_version()
          {
            export revision="$AUTOBUILD_BUILD_ID"
          }
          python_cmd()
          {
              if [[ "x${1:0:1}" == "x-" ]]    # -m, -c, etc.
              then # if $1 is a switch, don't try to twiddle paths
                   "$(shell_path "$PYTHON_COMMAND")" "$@"
              elif [[ "$(basename "$1")" == "codeticket.py" ]]
              then # ignore any attempt to contact codeticket
                   echo "## $@"
              else # running a script at an explicit path: fix path for Python
                   local script="$1"
                   shift
                   "$(shell_path "$PYTHON_COMMAND")" "$(native_path "$script")" "$@"
              fi
          }
          repo_branch()
          {
            echo "$AUTOBUILD_VCS_BRANCH"
          }
          record_dependencies_graph()
          {
            echo "TODO: generate and post dependency graph"
          }
          # Since we're not uploading to codeticket, DO NOT sleep for minutes.
          sleep()
          {
            echo "Not sleeping for $1 seconds"
          }
          export -f native_path shell_path finalize initialize_build initialize_version
          export -f python_cmd repo_branch record_dependencies_graph sleep
          ## Useful for diagnosing Windows LLProcess/LLLeap test failures
          ##export APR_LOG="${RUNNER_TEMP}/apr.log"
          export arch=$(uname | cut -b-6)
          # Surprise! GH Windows runner's MINGW6 is a $arch value we've never
          # seen before, so numerous tests don't know about it.
          [[ "$arch" == "MINGW6" ]] && arch=CYGWIN
          export AUTOBUILD="$(which autobuild)"

          # determine the viewer channel from the branch or tag name
          # trigger an EDU build by including "edu" in the tag
          edu=${{ github.ref_type == 'tag' && contains(github.ref_name, 'edu') }}
          echo "ref_type=${{ github.ref_type }}, ref_name=${{ github.ref_name }}, edu='$edu'"
          branch=$AUTOBUILD_VCS_BRANCH
          if [[ "$edu" == "true" ]]
          then
              export viewer_channel="Second Life Release edu"
          elif  [[ "$branch" == "develop" ]];
          then
              export viewer_channel="Second Life Develop"
          else
              IFS='/' read -ra ba <<< "$branch"
              prefix=${ba[0]}
              if [ "$prefix" == "project" ]; then
                  IFS='_' read -ra prj <<< "${ba[1]}"
                  # uppercase first letter of each word
                  export viewer_channel="Second Life Project ${prj[*]^}"
              elif  [[ "$prefix" == "release" || "$prefix" == "main" ]];
              then
                  export viewer_channel="Second Life Release"
              else
                  export viewer_channel="Second Life Test"
              fi
          fi
          echo "viewer_channel=$viewer_channel"
          echo "viewer_channel=$viewer_channel" >> "$GITHUB_OUTPUT"
          # On windows we need to point the build to the correct python
          # as neither CMake's FindPython nor our custom Python.cmake module
          # will resolve the correct interpreter location.
          if [[ "$RUNNER_OS" == "Windows" ]]; then
            export PYTHON="$(native_path "$(which python)")"
            echo "Python location: $PYTHON"
            export PYTHON_COMMAND="$PYTHON"
          else
            export PYTHON_COMMAND="python3"
          fi
          export PYTHON_COMMAND_NATIVE="$(native_path "$PYTHON_COMMAND")"

          # Compile with clang, link with mold on linux.
          if [[ "$RUNNER_OS" == "Linux" ]]; then
            export CC=clang
            export CXX=clang++
            export CMAKE_OPTIONS='-DLINK_WITH_MOLD=ON'
          fi

          ./build.sh

          # Each artifact is downloaded as a distinct .zip file. Multiple jobs
          # (per the matrix above) writing the same filepath to the same
          # artifact name will *overwrite* that file. Moreover, they can
          # interfere with each other, causing the upload to fail.
          # https://github.com/actions/upload-artifact#uploading-to-the-same-artifact
          # Given the size of our installers, and the fact that we typically
          # only want to download just one instead of a single zip containing
          # several, generate a distinct artifact name for each installer.
          # If the matrix above can run multiple builds on the same
          # platform, we must disambiguate on more than the platform name.
          # e.g. if we were still running Windows 32-bit builds, we'd need to
          # qualify the artifact with bit width.
          if [[ "$AUTOBUILD_CONFIGURATION" == "ReleaseOS" ]]
          then cfg_suffix='OS'
          else cfg_suffix=''
          fi
          echo "artifact=$RUNNER_OS$cfg_suffix" >> $GITHUB_OUTPUT

      - name: Upload executable
        if: steps.build.outputs.viewer_app
        uses: actions/upload-artifact@v4
        with:
          name: "${{ steps.build.outputs.artifact }}-app"
          path: |
            ${{ steps.build.outputs.viewer_app }}


      # The other upload of nontrivial size is the symbol file. Use a distinct
      # artifact for that too.
      - name: Upload symbol file
        if: steps.build.outputs.symbolfile
        uses: actions/upload-artifact@v4
        with:
          name: "${{ steps.build.outputs.artifact }}-symbols"
          path: ${{ steps.build.outputs.symbolfile }}

      - name: Upload metadata
        uses: actions/upload-artifact@v4
        with:
          name: "${{ steps.build.outputs.artifact }}-metadata"
          # emitted by build.sh, possibly multiple lines
          path: |
            ${{ steps.build.outputs.metadata }}

      - name: Upload physics package
        uses: actions/upload-artifact@v4
        # should only be set for viewer-private
        if: matrix.configuration == 'Release' && steps.build.outputs.physicstpv
        with:
          name: "${{ steps.build.outputs.artifact }}-physics"
          # emitted by build.sh, zero or one lines
          path: |
            ${{ steps.build.outputs.physicstpv }}

  sign-and-package-windows:
    env:
      AZURE_KEY_VAULT_URI: ${{ secrets.AZURE_KEY_VAULT_URI }}
      AZURE_CERT_NAME:     ${{ secrets.AZURE_CERT_NAME }}
      AZURE_CLIENT_ID:     ${{ secrets.AZURE_CLIENT_ID }}
      AZURE_CLIENT_SECRET: ${{ secrets.AZURE_CLIENT_SECRET }}
      AZURE_TENANT_ID:     ${{ secrets.AZURE_TENANT_ID }}
    needs: build
    runs-on: windows-latest
    steps:
      - name: Sign and package Windows viewer
        if: env.AZURE_KEY_VAULT_URI && env.AZURE_CERT_NAME && env.AZURE_CLIENT_ID && env.AZURE_CLIENT_SECRET && env.AZURE_TENANT_ID
        uses: secondlife/viewer-build-util/sign-pkg-windows@v2
        with:
          vault_uri: "${{ env.AZURE_KEY_VAULT_URI }}"
          cert_name: "${{ env.AZURE_CERT_NAME }}"
          client_id: "${{ env.AZURE_CLIENT_ID }}"
          client_secret: "${{ env.AZURE_CLIENT_SECRET }}"
          tenant_id: "${{ env.AZURE_TENANT_ID }}"

  sign-and-package-mac:
    env:
      NOTARIZE_CREDS_MACOS:        ${{ secrets.NOTARIZE_CREDS_MACOS }}
      SIGNING_CERT_MACOS:          ${{ secrets.SIGNING_CERT_MACOS }}
      SIGNING_CERT_MACOS_IDENTITY: ${{ secrets.SIGNING_CERT_MACOS_IDENTITY }}
      SIGNING_CERT_MACOS_PASSWORD: ${{ secrets.SIGNING_CERT_MACOS_PASSWORD }}
    needs: build
    runs-on: macos-latest
    steps:
      - name: Unpack Mac notarization credentials
        if: env.NOTARIZE_CREDS_MACOS
        id: note-creds
        shell: bash
        run: |
          # In NOTARIZE_CREDS_MACOS we expect to find:
          # USERNAME="..."
          # PASSWORD="..."
          # TEAM_ID="..."
          eval "${{ env.NOTARIZE_CREDS_MACOS }}"
          echo "::add-mask::$USERNAME"
          echo "::add-mask::$PASSWORD"
          echo "::add-mask::$TEAM_ID"
          echo "note_user=$USERNAME" >> "$GITHUB_OUTPUT"
          echo "note_pass=$PASSWORD" >> "$GITHUB_OUTPUT"
          echo "note_team=$TEAM_ID" >> "$GITHUB_OUTPUT"
          # If we didn't manage to retrieve all of these credentials, better
          # find out sooner than later.
          [[ -n "$USERNAME" && -n "$PASSWORD" && -n "$TEAM_ID" ]]

      - name: Sign and package Mac viewer
        if: env.SIGNING_CERT_MACOS && env.SIGNING_CERT_MACOS_IDENTITY && env.SIGNING_CERT_MACOS_PASSWORD && steps.note-creds.outputs.note_user && steps.note-creds.outputs.note_pass && steps.note-creds.outputs.note_team
        uses: secondlife/viewer-build-util/sign-pkg-mac@v2
        with:
          channel: ${{ needs.build.outputs.viewer_channel }}
          imagename: ${{ needs.build.outputs.imagename }}
          cert_base64: ${{ env.SIGNING_CERT_MACOS }}
          cert_name: ${{ env.SIGNING_CERT_MACOS_IDENTITY }}
          cert_pass: ${{ env.SIGNING_CERT_MACOS_PASSWORD }}
          note_user: ${{ steps.note-creds.outputs.note_user }}
          note_pass: ${{ steps.note-creds.outputs.note_pass }}
          note_team: ${{ steps.note-creds.outputs.note_team }}

  post-windows-symbols:
    env:
      BUGSPLAT_USER: ${{ secrets.BUGSPLAT_USER }}
      BUGSPLAT_PASS: ${{ secrets.BUGSPLAT_PASS }}
    needs: build
    if: needs.build.outputs.configuration == 'Release'
    runs-on: ubuntu-latest
    steps:
      - name: Download viewer exe
        uses: actions/download-artifact@v4
        with:
          name: Windows-app
          path: _artifacts
      - name: Download Windows Symbols
        if: env.BUGSPLAT_USER && env.BUGSPLAT_PASS
        uses: actions/download-artifact@v4
        with:
          name: Windows-symbols
      - name: Extract viewer pdb
        if: env.BUGSPLAT_USER && env.BUGSPLAT_PASS
        shell: bash
        run: |
          tar -xJf "${{ needs.build.outputs.viewer_channel }}.sym.tar.xz" -C _artifacts
      - name: Post Windows symbols
        if: env.BUGSPLAT_USER && env.BUGSPLAT_PASS
        uses: secondlife-3p/symbol-upload@v10
        with:
          username: ${{ env.BUGSPLAT_USER }}
          password: ${{ env.BUGSPLAT_PASS }}
          database: "SecondLife_Viewer_2018"
          application: ${{ needs.build.outputs.viewer_channel }}
          version: ${{ needs.build.outputs.viewer_version }}
          directory: _artifacts
          files: "**/{SecondLifeViewer.exe,llwebrtc.dll,*.pdb}"

  post-mac-symbols:
    env:
      BUGSPLAT_USER: ${{ secrets.BUGSPLAT_USER }}
      BUGSPLAT_PASS: ${{ secrets.BUGSPLAT_PASS }}
    needs: build
    if: needs.build.outputs.configuration == 'Release'
    runs-on: ubuntu-latest
    steps:
      - name: Download Mac Symbols
        if: env.BUGSPLAT_USER && env.BUGSPLAT_PASS
        uses: actions/download-artifact@v4
        with:
          name: macOS-symbols
      - name: Post Mac symbols
        if: env.BUGSPLAT_USER && env.BUGSPLAT_PASS
        uses: secondlife-3p/symbol-upload@v10
        with:
          username: ${{ env.BUGSPLAT_USER }}
          password: ${{ env.BUGSPLAT_PASS }}
          database: "SecondLife_Viewer_2018"
          application: ${{ needs.build.outputs.viewer_channel }}
          version: ${{ needs.build.outputs.viewer_version }} (${{ needs.build.outputs.viewer_version }})
          directory: .
          files: "**/*.xcarchive.zip"

  release:
    needs: [setup, build, sign-and-package-windows, sign-and-package-mac]
    runs-on: ubuntu-latest
    if: needs.setup.outputs.release_run
    steps:
      - uses: actions/download-artifact@v4
        with:
          pattern: "*-installer"

      - uses: actions/download-artifact@v4
        with:
          pattern: "*-metadata"

      - uses: actions/download-artifact@v4
        with:
          pattern: "LinuxOS-app"

      - name: Rename metadata
        run: |
          cp Windows-metadata/autobuild-package.xml Windows-autobuild-package.xml
          cp Windows-metadata/newview/viewer_version.txt Windows-viewer_version.txt
          cp macOS-metadata/autobuild-package.xml macOS-autobuild-package.xml
          cp macOS-metadata/newview/viewer_version.txt macOS-viewer_version.txt

      # forked from softprops/action-gh-release
      - name: Create GitHub release
        id: release
        uses: secondlife-3p/action-gh-release@v1
        with:
          # name the release page for the branch
          name: "${{ needs.build.outputs.viewer_branch }}"
          # SL-20546: want the channel and version to be visible on the
          # release page
          body: |
            Build ${{ github.server_url }}/${{ github.repository }}/actions/runs/${{ github.run_id }}
            ${{ needs.build.outputs.viewer_channel }}
            ${{ needs.build.outputs.viewer_version }}
            ${{ needs.setvar.outputs.relnotes }}
          prerelease: true
          generate_release_notes: true
          target_commitish: ${{ github.sha }}
          previous_tag: release
          append_body: true
          fail_on_unmatched_files: true
          files: |
            macOS-installer/*.dmg
            Windows-installer/*.exe
            *-autobuild-package.xml
            *-viewer_version.txt

      - name: post release URL
        run: |
          echo "::notice::Release ${{ steps.release.outputs.url }}"<|MERGE_RESOLUTION|>--- conflicted
+++ resolved
@@ -41,11 +41,7 @@
     needs: setup
     strategy:
       matrix:
-<<<<<<< HEAD
-        runner: [windows-large, macos-12-xl, linux-large]
-=======
         runner: [windows-latest, macos-12, ubuntu-latest]
->>>>>>> a0147c43
         configuration: ${{ fromJSON(needs.setup.outputs.configurations) }}
     runs-on: ${{ matrix.runner }}
     outputs:
