--- conflicted
+++ resolved
@@ -291,11 +291,7 @@
           echo "artifact=$RUNNER_OS$cfg_suffix" >> $GITHUB_OUTPUT
 
       - name: Upload executable
-<<<<<<< HEAD
-        if: (matrix.configuration == 'Release' || matrix.configuration == 'ReleaseOS') && steps.build.outputs.viewer_app
-=======
         if: steps.build.outputs.viewer_app
->>>>>>> ea8d7cb4
         uses: actions/upload-artifact@v4
         with:
           name: "${{ steps.build.outputs.artifact }}-app"
