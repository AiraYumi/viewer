--- conflicted
+++ resolved
@@ -439,13 +439,10 @@
         with:
           pattern: "*-metadata"
 
-<<<<<<< HEAD
-=======
       - uses: actions/download-artifact@v4
         with:
           pattern: "LinuxOS-app"
 
->>>>>>> 4fbb1904
       - name: Rename metadata
         run: |
           cp Windows-metadata/autobuild-package.xml Windows-autobuild-package.xml
