/** 
 * @file llprimitive.cpp
 * @brief LLPrimitive base class
 *
 * $LicenseInfo:firstyear=2001&license=viewerlgpl$
 * Second Life Viewer Source Code
 * Copyright (C) 2010, Linden Research, Inc.
 * 
 * This library is free software; you can redistribute it and/or
 * modify it under the terms of the GNU Lesser General Public
 * License as published by the Free Software Foundation;
 * version 2.1 of the License only.
 * 
 * This library is distributed in the hope that it will be useful,
 * but WITHOUT ANY WARRANTY; without even the implied warranty of
 * MERCHANTABILITY or FITNESS FOR A PARTICULAR PURPOSE.  See the GNU
 * Lesser General Public License for more details.
 * 
 * You should have received a copy of the GNU Lesser General Public
 * License along with this library; if not, write to the Free Software
 * Foundation, Inc., 51 Franklin Street, Fifth Floor, Boston, MA  02110-1301  USA
 * 
 * Linden Research, Inc., 945 Battery Street, San Francisco, CA  94111  USA
 * $/LicenseInfo$
 */

#include "linden_common.h"

#include "material_codes.h"
#include "llerror.h"
#include "message.h"
#include "llprimitive.h"
#include "llvolume.h"
#include "legacy_object_types.h"
#include "v4coloru.h"
#include "llvolumemgr.h"
#include "llstring.h"
#include "lldatapacker.h"
#include "llsdutil_math.h"
#include "llprimtexturelist.h"
#include "imageids.h"
<<<<<<< HEAD
#include "llmaterialid.h"
=======
>>>>>>> 1beb15c9

/**
 * exported constants
 */

const F32 OBJECT_CUT_MIN = 0.f;
const F32 OBJECT_CUT_MAX = 1.f;
const F32 OBJECT_CUT_INC = 0.05f;
const F32 OBJECT_MIN_CUT_INC = 0.02f;
const F32 OBJECT_ROTATION_PRECISION = 0.05f;

const F32 OBJECT_TWIST_MIN = -360.f;
const F32 OBJECT_TWIST_MAX =  360.f;
const F32 OBJECT_TWIST_INC =   18.f;

// This is used for linear paths,
// since twist is used in a slightly different manner.
const F32 OBJECT_TWIST_LINEAR_MIN	= -180.f;
const F32 OBJECT_TWIST_LINEAR_MAX	=  180.f;
const F32 OBJECT_TWIST_LINEAR_INC	=    9.f;

const F32 OBJECT_MIN_HOLE_SIZE = 0.05f;
const F32 OBJECT_MAX_HOLE_SIZE_X = 1.0f;
const F32 OBJECT_MAX_HOLE_SIZE_Y = 0.5f;

// Revolutions parameters.
const F32 OBJECT_REV_MIN = 1.0f;
const F32 OBJECT_REV_MAX = 4.0f;
const F32 OBJECT_REV_INC = 0.1f;

// lights
const F32 LIGHT_MIN_RADIUS = 0.0f;
const F32 LIGHT_DEFAULT_RADIUS = 5.0f;
const F32 LIGHT_MAX_RADIUS = 20.0f;
const F32 LIGHT_MIN_FALLOFF = 0.0f;
const F32 LIGHT_DEFAULT_FALLOFF = 1.0f;
const F32 LIGHT_MAX_FALLOFF = 2.0f;
const F32 LIGHT_MIN_CUTOFF = 0.0f;
const F32 LIGHT_DEFAULT_CUTOFF = 0.0f;
const F32 LIGHT_MAX_CUTOFF = 180.f;

// "Tension" => [0,10], increments of 0.1
const F32 FLEXIBLE_OBJECT_MIN_TENSION = 0.0f;
const F32 FLEXIBLE_OBJECT_DEFAULT_TENSION = 1.0f;
const F32 FLEXIBLE_OBJECT_MAX_TENSION = 10.0f; 

// "Drag" => [0,10], increments of 0.1
const F32 FLEXIBLE_OBJECT_MIN_AIR_FRICTION = 0.0f;
const F32 FLEXIBLE_OBJECT_DEFAULT_AIR_FRICTION = 2.0f;
const F32 FLEXIBLE_OBJECT_MAX_AIR_FRICTION = 10.0f;

// "Gravity" = [-10,10], increments of 0.1
const F32 FLEXIBLE_OBJECT_MIN_GRAVITY = -10.0f;
const F32 FLEXIBLE_OBJECT_DEFAULT_GRAVITY = 0.3f;
const F32 FLEXIBLE_OBJECT_MAX_GRAVITY = 10.0f;

// "Wind" = [0,10], increments of 0.1
const F32 FLEXIBLE_OBJECT_MIN_WIND_SENSITIVITY = 0.0f;
const F32 FLEXIBLE_OBJECT_DEFAULT_WIND_SENSITIVITY = 0.0f;
const F32 FLEXIBLE_OBJECT_MAX_WIND_SENSITIVITY = 10.0f;

// I'll explain later...
const F32 FLEXIBLE_OBJECT_MAX_INTERNAL_TENSION_FORCE = 0.99f; 

const F32 FLEXIBLE_OBJECT_DEFAULT_LENGTH = 1.0f;
const BOOL FLEXIBLE_OBJECT_DEFAULT_USING_COLLISION_SPHERE = FALSE;
const BOOL FLEXIBLE_OBJECT_DEFAULT_RENDERING_COLLISION_SPHERE = FALSE;

const S32 MAX_FACE_BITS = 9;

const char *SCULPT_DEFAULT_TEXTURE = "be293869-d0d9-0a69-5989-ad27f1946fd4"; // old inverted texture: "7595d345-a24c-e7ef-f0bd-78793792133e";

// Texture rotations are sent over the wire as a S16.  This is used to scale the actual float
// value to a S16.   Don't use 7FFF as it introduces some odd rounding with 180 since it 
// can't be divided by 2.   See DEV-19108
const F32	TEXTURE_ROTATION_PACK_FACTOR = ((F32) 0x08000);

//static 
// LEGACY: by default we use the LLVolumeMgr::gVolumeMgr global
// TODO -- eliminate this global from the codebase!
LLVolumeMgr* LLPrimitive::sVolumeManager = NULL;

// static
void LLPrimitive::setVolumeManager( LLVolumeMgr* volume_manager )
{
	if ( !volume_manager || sVolumeManager )
	{
		llerrs << "LLPrimitive::sVolumeManager attempting to be set to NULL or it already has been set." << llendl;
	}
	sVolumeManager = volume_manager;
}

// static
bool LLPrimitive::cleanupVolumeManager()
{
	BOOL res = FALSE;
	if (sVolumeManager) 
	{
		res = sVolumeManager->cleanup();
		delete sVolumeManager;
		sVolumeManager = NULL;
	}
	return res;
}


//===============================================================
LLPrimitive::LLPrimitive()
:	mTextureList(),
	mNumTEs(0),
	mMiscFlags(0),
	mNumBumpmapTEs(0)
{
	mPrimitiveCode = 0;

	mMaterial = LL_MCODE_STONE;
	mVolumep  = NULL;

	mChanged  = UNCHANGED;

	mPosition.setVec(0.f,0.f,0.f);
	mVelocity.setVec(0.f,0.f,0.f);
	mAcceleration.setVec(0.f,0.f,0.f);

	mRotation.loadIdentity();
	mAngularVelocity.setVec(0.f,0.f,0.f);
	
	mScale.setVec(1.f,1.f,1.f);
}

//===============================================================
LLPrimitive::~LLPrimitive()
{
	clearTextureList();
	// Cleanup handled by volume manager
	if (mVolumep)
	{
		sVolumeManager->unrefVolume(mVolumep);
	}
	mVolumep = NULL;
}

void LLPrimitive::clearTextureList()
{
}

//===============================================================
// static
LLPrimitive *LLPrimitive::createPrimitive(LLPCode p_code)
{
	LLPrimitive *retval = new LLPrimitive();
	
	if (retval)
	{
		retval->init_primitive(p_code);
	}
	else
	{
		llerrs << "primitive allocation failed" << llendl;
	}

	return retval;
}

//===============================================================
void LLPrimitive::init_primitive(LLPCode p_code)
{
	clearTextureList();
	mPrimitiveCode = p_code;
}

void LLPrimitive::setPCode(const U8 p_code)
{
	mPrimitiveCode = p_code;
}

//===============================================================
LLTextureEntry* LLPrimitive::getTE(const U8 index) const
{
	return mTextureList.getTexture(index);
}

//===============================================================
void LLPrimitive::setNumTEs(const U8 num_tes)
{
	mTextureList.setSize(num_tes);
}

//===============================================================
void  LLPrimitive::setAllTETextures(const LLUUID &tex_id)
{
	mTextureList.setAllIDs(tex_id);
}

//===============================================================
void LLPrimitive::setTE(const U8 index, const LLTextureEntry& te)
{
	if(mTextureList.copyTexture(index, te) != TEM_CHANGE_NONE && te.getBumpmap() > 0)
	{
		mNumBumpmapTEs++;
	}
}

S32  LLPrimitive::setTETexture(const U8 index, const LLUUID &id)
{
	return mTextureList.setID(index, id);
}

S32  LLPrimitive::setTEColor(const U8 index, const LLColor4 &color)
{
	return mTextureList.setColor(index, color);
}

S32  LLPrimitive::setTEColor(const U8 index, const LLColor3 &color)
{
	return mTextureList.setColor(index, color);
}

S32  LLPrimitive::setTEAlpha(const U8 index, const F32 alpha)
{
	return mTextureList.setAlpha(index, alpha);
}

//===============================================================
S32  LLPrimitive::setTEScale(const U8 index, const F32 s, const F32 t)
{
	return mTextureList.setScale(index, s, t);
}


// BUG: slow - done this way because texture entries have some
// voodoo related to texture coords
S32 LLPrimitive::setTEScaleS(const U8 index, const F32 s)
{
	return mTextureList.setScaleS(index, s);
}


// BUG: slow - done this way because texture entries have some
// voodoo related to texture coords
S32 LLPrimitive::setTEScaleT(const U8 index, const F32 t)
{
	return mTextureList.setScaleT(index, t);
}


//===============================================================
S32  LLPrimitive::setTEOffset(const U8 index, const F32 s, const F32 t)
{
	return mTextureList.setOffset(index, s, t);
}


// BUG: slow - done this way because texture entries have some
// voodoo related to texture coords
S32 LLPrimitive::setTEOffsetS(const U8 index, const F32 s)
{
	return mTextureList.setOffsetS(index, s);
}


// BUG: slow - done this way because texture entries have some
// voodoo related to texture coords
S32 LLPrimitive::setTEOffsetT(const U8 index, const F32 t)
{
	return mTextureList.setOffsetT(index, t);
}


//===============================================================
S32  LLPrimitive::setTERotation(const U8 index, const F32 r)
{
	return mTextureList.setRotation(index, r);
}

S32 LLPrimitive::setTEMaterialID(const U8 index, const LLMaterialID& pMaterialID)
{
	return mTextureList.setMaterialID(index, pMaterialID);
}

S32 LLPrimitive::setTEMaterialParams(const U8 index, const LLMaterialPtr pMaterialParams)
{
	return mTextureList.setMaterialParams(index, pMaterialParams);
}

//===============================================================
S32  LLPrimitive::setTEBumpShinyFullbright(const U8 index, const U8 bump)
{
	updateNumBumpmap(index, bump);
	return mTextureList.setBumpShinyFullbright(index, bump);
}

S32  LLPrimitive::setTEMediaTexGen(const U8 index, const U8 media)
{
	return mTextureList.setMediaTexGen(index, media);
}

S32  LLPrimitive::setTEBumpmap(const U8 index, const U8 bump)
{
	updateNumBumpmap(index, bump);
	return mTextureList.setBumpMap(index, bump);
}

S32  LLPrimitive::setTEBumpShiny(const U8 index, const U8 bump_shiny)
{
	updateNumBumpmap(index, bump_shiny);
	return mTextureList.setBumpShiny(index, bump_shiny);
}

S32  LLPrimitive::setTETexGen(const U8 index, const U8 texgen)
{
	return mTextureList.setTexGen(index, texgen);
}

S32  LLPrimitive::setTEShiny(const U8 index, const U8 shiny)
{
	return mTextureList.setShiny(index, shiny);
}

S32  LLPrimitive::setTEFullbright(const U8 index, const U8 fullbright)
{
	return mTextureList.setFullbright(index, fullbright);
}

S32  LLPrimitive::setTEMediaFlags(const U8 index, const U8 media_flags)
{
	return mTextureList.setMediaFlags(index, media_flags);
}

S32 LLPrimitive::setTEGlow(const U8 index, const F32 glow)
{
	return mTextureList.setGlow(index, glow);
}

LLPCode LLPrimitive::legacyToPCode(const U8 legacy)
{
	// TODO: Should this default to something valid?
	// Maybe volume?
	LLPCode pcode = 0;

	switch (legacy)
	{
		/*
	case BOX:
		pcode = LL_PCODE_CUBE;
		break;
	case CYLINDER:
		pcode = LL_PCODE_CYLINDER;
		break;
	case CONE:
		pcode = LL_PCODE_CONE;
		break;
	case HALF_CONE:
		pcode = LL_PCODE_CONE_HEMI;
		break;
	case HALF_CYLINDER:
		pcode = LL_PCODE_CYLINDER_HEMI;
		break;
	case HALF_SPHERE:
		pcode = LL_PCODE_SPHERE_HEMI;
		break;
	case PRISM:
		pcode = LL_PCODE_PRISM;
		break;
	case PYRAMID:
		pcode = LL_PCODE_PYRAMID;
		break;
	case SPHERE:
		pcode = LL_PCODE_SPHERE;
		break;
	case TETRAHEDRON:
		pcode = LL_PCODE_TETRAHEDRON;
		break;
	case DEMON:
		pcode = LL_PCODE_LEGACY_DEMON;
		break;
	case LSL_TEST:
		pcode = LL_PCODE_LEGACY_LSL_TEST;
		break;
	case ORACLE:
		pcode = LL_PCODE_LEGACY_ORACLE;
		break;
	case TEXTBUBBLE:
		pcode = LL_PCODE_LEGACY_TEXT_BUBBLE;
		break;
	case ATOR:
		pcode = LL_PCODE_LEGACY_ATOR;
		break;
	case BASIC_SHOT:
		pcode = LL_PCODE_LEGACY_SHOT;
		break;
	case BIG_SHOT:
		pcode = LL_PCODE_LEGACY_SHOT_BIG;
		break;
	case BIRD:
		pcode = LL_PCODE_LEGACY_BIRD;
		break;
	case ROCK:
		pcode = LL_PCODE_LEGACY_ROCK;
		break;
	case SMOKE:
		pcode = LL_PCODE_LEGACY_SMOKE;
		break;
	case SPARK:
		pcode = LL_PCODE_LEGACY_SPARK;
		break;
		*/
	case PRIMITIVE_VOLUME:
		pcode = LL_PCODE_VOLUME;
		break;
	case GRASS:
		pcode = LL_PCODE_LEGACY_GRASS;
		break;
	case PART_SYS:
		pcode = LL_PCODE_LEGACY_PART_SYS;
		break;
	case PLAYER:
		pcode = LL_PCODE_LEGACY_AVATAR;
		break;
	case TREE:
		pcode = LL_PCODE_LEGACY_TREE;
		break;
	case TREE_NEW:
		pcode = LL_PCODE_TREE_NEW;
		break;
	default:
		llwarns << "Unknown legacy code " << legacy << " [" << (S32)legacy << "]!" << llendl;
	}

	return pcode;
}

U8 LLPrimitive::pCodeToLegacy(const LLPCode pcode)
{
	U8 legacy;
	switch (pcode)
	{
/*
	case LL_PCODE_CUBE:
		legacy = BOX;
		break;
	case LL_PCODE_CYLINDER:
		legacy = CYLINDER;
		break;
	case LL_PCODE_CONE:
		legacy = CONE;
		break;
	case LL_PCODE_CONE_HEMI:
		legacy = HALF_CONE;
		break;
	case LL_PCODE_CYLINDER_HEMI:
		legacy = HALF_CYLINDER;
		break;
	case LL_PCODE_SPHERE_HEMI:
		legacy = HALF_SPHERE;
		break;
	case LL_PCODE_PRISM:
		legacy = PRISM;
		break;
	case LL_PCODE_PYRAMID:
		legacy = PYRAMID;
		break;
	case LL_PCODE_SPHERE:
		legacy = SPHERE;
		break;
	case LL_PCODE_TETRAHEDRON:
		legacy = TETRAHEDRON;
		break;
	case LL_PCODE_LEGACY_ATOR:
		legacy = ATOR;
		break;
	case LL_PCODE_LEGACY_SHOT:
		legacy = BASIC_SHOT;
		break;
	case LL_PCODE_LEGACY_SHOT_BIG:
		legacy = BIG_SHOT;
		break;
	case LL_PCODE_LEGACY_BIRD:
		legacy = BIRD;
		break;		
	case LL_PCODE_LEGACY_DEMON:
		legacy = DEMON;
		break;
	case LL_PCODE_LEGACY_LSL_TEST:
		legacy = LSL_TEST;
		break;
	case LL_PCODE_LEGACY_ORACLE:
		legacy = ORACLE;
		break;
	case LL_PCODE_LEGACY_ROCK:
		legacy = ROCK;
		break;
	case LL_PCODE_LEGACY_TEXT_BUBBLE:
		legacy = TEXTBUBBLE;
		break;
	case LL_PCODE_LEGACY_SMOKE:
		legacy = SMOKE;
		break;
	case LL_PCODE_LEGACY_SPARK:
		legacy = SPARK;
		break;
*/
	case LL_PCODE_VOLUME:
		legacy = PRIMITIVE_VOLUME;
		break;
	case LL_PCODE_LEGACY_GRASS:
		legacy = GRASS;
		break;
	case LL_PCODE_LEGACY_PART_SYS:
		legacy = PART_SYS;
		break;
	case LL_PCODE_LEGACY_AVATAR:
		legacy = PLAYER;
		break;
	case LL_PCODE_LEGACY_TREE:
		legacy = TREE;
		break;
	case LL_PCODE_TREE_NEW:
		legacy = TREE_NEW;
		break;
	default:
		llwarns << "Unknown pcode " << (S32)pcode << ":" << pcode << "!" << llendl;
		return 0;
	}
	return legacy;
}


// static
// Don't crash or llerrs here!  This function is used for debug strings.
std::string LLPrimitive::pCodeToString(const LLPCode pcode)
{
	std::string pcode_string;

	U8 base_code = pcode & LL_PCODE_BASE_MASK;
	if (!pcode)
	{
		pcode_string = "null";
	}
	else if ((base_code) == LL_PCODE_LEGACY)
	{
		// It's a legacy object
		switch (pcode)
		{
		case LL_PCODE_LEGACY_GRASS:
		  pcode_string = "grass";
			break;
		case LL_PCODE_LEGACY_PART_SYS:
		  pcode_string = "particle system";
			break;
		case LL_PCODE_LEGACY_AVATAR:
		  pcode_string = "avatar";
			break;
		case LL_PCODE_LEGACY_TEXT_BUBBLE:
		  pcode_string = "text bubble";
			break;
		case LL_PCODE_LEGACY_TREE:
		  pcode_string = "tree";
			break;
		case LL_PCODE_TREE_NEW:
		  pcode_string = "tree_new";
			break;
		default:
		  pcode_string = llformat( "unknown legacy pcode %i",(U32)pcode);
		}
	}
	else
	{
		std::string shape;
		std::string mask;
		if (base_code == LL_PCODE_CUBE)
		{
			shape = "cube";
		}
		else if (base_code == LL_PCODE_CYLINDER)
		{
			shape = "cylinder";
		}
		else if (base_code == LL_PCODE_CONE)
		{
			shape = "cone";
		}
		else if (base_code == LL_PCODE_PRISM)
		{
			shape = "prism";
		}
		else if (base_code == LL_PCODE_PYRAMID)
		{
			shape = "pyramid";
		}
		else if (base_code == LL_PCODE_SPHERE)
		{
			shape = "sphere";
		}
		else if (base_code == LL_PCODE_TETRAHEDRON)
		{
			shape = "tetrahedron";
		}
		else if (base_code == LL_PCODE_VOLUME)
		{
			shape = "volume";
		}
		else if (base_code == LL_PCODE_APP)
		{
			shape = "app";
		}
		else
		{
			llwarns << "Unknown base mask for pcode: " << base_code << llendl;
		}

		U8 mask_code = pcode & (~LL_PCODE_BASE_MASK);
		if (base_code == LL_PCODE_APP)
		{
			mask = llformat( "%x", mask_code);
		}
		else if (mask_code & LL_PCODE_HEMI_MASK)
		{
			mask = "hemi";
		}
		else 
		{
			mask = llformat( "%x", mask_code);
		}

		if (mask[0])
		{
			pcode_string = llformat( "%s-%s", shape.c_str(), mask.c_str());
		}
		else
		{
			pcode_string = llformat( "%s", shape.c_str());
		}
	}

	return pcode_string;
}


void LLPrimitive::copyTEs(const LLPrimitive *primitivep)
{
	U32 i;
	if (primitivep->getExpectedNumTEs() != getExpectedNumTEs())
	{
		llwarns << "Primitives don't have same expected number of TE's" << llendl;
	}
	U32 num_tes = llmin(primitivep->getExpectedNumTEs(), getExpectedNumTEs());
	if (mTextureList.size() < getExpectedNumTEs())
	{
		mTextureList.setSize(getExpectedNumTEs());
	}
	for (i = 0; i < num_tes; i++)
	{
		mTextureList.copyTexture(i, *(primitivep->getTE(i)));
	}
}

S32	face_index_from_id(LLFaceID face_ID, const std::vector<LLProfile::Face>& faceArray)
{
	S32 i;
	for (i = 0; i < (S32)faceArray.size(); i++)
	{
		if (faceArray[i].mFaceID == face_ID)
		{
			return i;
		}
	}
	return -1;
}

BOOL LLPrimitive::setVolume(const LLVolumeParams &volume_params, const S32 detail, bool unique_volume)
{
	LLVolume *volumep;
	if (unique_volume)
	{
		F32 volume_detail = LLVolumeLODGroup::getVolumeScaleFromDetail(detail);
		if (mVolumep.notNull() && volume_params == mVolumep->getParams() && (volume_detail == mVolumep->getDetail()))
		{
			return FALSE;
		}
		volumep = new LLVolume(volume_params, volume_detail, FALSE, TRUE);
	}
	else
	{
		if (mVolumep.notNull())
		{
			F32 volume_detail = LLVolumeLODGroup::getVolumeScaleFromDetail(detail);
			if (volume_params == mVolumep->getParams() && (volume_detail == mVolumep->getDetail()))
			{
				return FALSE;
			}
		}

		volumep = sVolumeManager->refVolume(volume_params, detail);
		if (volumep == mVolumep)
		{
			sVolumeManager->unrefVolume( volumep );  // LLVolumeMgr::refVolume() creates a reference, but we don't need a second one.
			return TRUE;
		}
	}

	setChanged(GEOMETRY);

	
	if (!mVolumep)
	{
		mVolumep = volumep;
		//mFaceMask = mVolumep->generateFaceMask();
		setNumTEs(mVolumep->getNumFaces());
		return TRUE;
	}
	
#if 0 
	// #if 0'd out by davep
	// this is a lot of cruft to set texture entry values that just stay the same for LOD switch 
	// or immediately get overridden by an object update message, also crashes occasionally
	U32 old_face_mask = mVolumep->mFaceMask;

	S32 face_bit = 0;
	S32 cur_mask = 0;

	// Grab copies of the old faces from the original shape, ordered by type.
	// We will use these to figure out what old texture info gets mapped to new
	// faces in the new shape.
	std::vector<LLProfile::Face> old_faces; 
	for (S32 face = 0; face < mVolumep->getNumFaces(); face++)
	{
		old_faces.push_back(mVolumep->getProfile().mFaces[face]);
	}

	// Copy the old texture info off to the side, but not in the order in which
	// they live in the mTextureList, rather in order of ther "face id" which
	// is the corresponding value of LLVolueParams::LLProfile::mFaces::mIndex.
	//
	// Hence, some elements of old_tes::mEntryList will be invalid.  It is
	// initialized to a size of 9 (max number of possible faces on a volume?)
	// and only the ones with valid types are filled in.
	LLPrimTextureList old_tes;
	old_tes.setSize(9);
	for (face_bit = 0; face_bit < 9; face_bit++)
	{
		cur_mask = 0x1 << face_bit;
		if (old_face_mask & cur_mask)
		{
			S32 te_index = face_index_from_id(cur_mask, old_faces);
			old_tes.copyTexture(face_bit, *(getTE(te_index)));
			//llinfos << face_bit << ":" << te_index << ":" << old_tes[face_bit].getID() << llendl;
		}
	}


	// build the new object
	sVolumeManager->unrefVolume(mVolumep);
	mVolumep = volumep;
	
	U32 new_face_mask = mVolumep->mFaceMask;
	S32 i;

	if (old_face_mask == new_face_mask) 
	{
		// nothing to do
		return TRUE;
	}

	if (mVolumep->getNumFaces() == 0 && new_face_mask != 0)
	{
		llwarns << "Object with 0 faces found...INCORRECT!" << llendl;
		setNumTEs(mVolumep->getNumFaces());
		return TRUE;
	}

	// initialize face_mapping
	S32 face_mapping[9];
	for (face_bit = 0; face_bit < 9; face_bit++)
	{
		face_mapping[face_bit] = face_bit;
	}

	// The new shape may have more faces than the original, but we can't just
	// add them to the end -- the ordering matters and it may be that we must
	// insert the new faces in the middle of the list.  When we add a face it
	// will pick up the texture/color info of one of the old faces an so we
	// now figure out which old face info gets mapped to each new face, and 
	// store in the face_mapping lookup table.
	for (face_bit = 0; face_bit < 9; face_bit++)
	{
		cur_mask = 0x1 << face_bit;
		if (!(new_face_mask & cur_mask))
		{
			// Face doesn't exist in new map.
			face_mapping[face_bit] = -1;
			continue;
		}
		else if (old_face_mask & cur_mask)
		{
			// Face exists in new and old map.
			face_mapping[face_bit] = face_bit;
			continue;
		}

		// OK, how we've got a mismatch, where we have to fill a new face with one from
		// the old face.
		if (cur_mask & (LL_FACE_PATH_BEGIN | LL_FACE_PATH_END | LL_FACE_INNER_SIDE))
		{
			// It's a top/bottom/hollow interior face.
			if (old_face_mask & LL_FACE_PATH_END)
			{
				face_mapping[face_bit] = 1;
				continue;
			}
			else
			{
				S32 cur_outer_mask = LL_FACE_OUTER_SIDE_0;
				for (i = 0; i < 4; i++)
				{
					if (old_face_mask & cur_outer_mask)
					{
						face_mapping[face_bit] = 5 + i;
						break;
					}
					cur_outer_mask <<= 1;
				}
				if (i == 4)
				{
					llwarns << "No path end or outer face in volume!" << llendl;
				}
				continue;
			}
		}

		if (cur_mask & (LL_FACE_PROFILE_BEGIN | LL_FACE_PROFILE_END))
		{
			// A cut slice.  Use the hollow interior if we have it.
			if (old_face_mask & LL_FACE_INNER_SIDE)
			{
				face_mapping[face_bit] = 2;
				continue;
			}

			// No interior, use the bottom face.
			// Could figure out which of the outer faces was nearest, but that would be harder.
			if (old_face_mask & LL_FACE_PATH_END)
			{
				face_mapping[face_bit] = 1;
				continue;
			}
			else
			{
				S32 cur_outer_mask = LL_FACE_OUTER_SIDE_0;
				for (i = 0; i < 4; i++)
				{
					if (old_face_mask & cur_outer_mask)
					{
						face_mapping[face_bit] = 5 + i;
						break;
					}
					cur_outer_mask <<= 1;
				}
				if (i == 4)
				{
					llwarns << "No path end or outer face in volume!" << llendl;
				}
				continue;
			}
		}

		// OK, the face that's missing is an outer face...
		// Pull from the nearest adjacent outer face (there's always guaranteed to be one...
		S32 cur_outer = face_bit - 5;
		S32 min_dist = 5;
		S32 min_outer_bit = -1;
		S32 i;
		for (i = 0; i < 4; i++)
		{
			if (old_face_mask & (LL_FACE_OUTER_SIDE_0 << i))
			{
				S32 dist = abs(i - cur_outer);
				if (dist < min_dist)
				{
					min_dist = dist;
					min_outer_bit = i + 5;
				}
			}
		}
		if (-1 == min_outer_bit)
		{
			llinfos << (LLVolume *)mVolumep << llendl;
			llwarns << "Bad!  No outer faces, impossible!" << llendl;
		}
		face_mapping[face_bit] = min_outer_bit;
	}
	

	setNumTEs(mVolumep->getNumFaces());
	for (face_bit = 0; face_bit < 9; face_bit++)
	{
		// For each possible face type on the new shape we check to see if that
		// face exists and if it does we create a texture entry that is a copy
		// of one of the originals.  Since the originals might not have a
		// matching face, we use the face_mapping lookup table to figure out
		// which face information to copy.
		cur_mask = 0x1 << face_bit;
		if (new_face_mask & cur_mask)
		{
			if (-1 == face_mapping[face_bit])
			{
				llwarns << "No mapping from old face to new face!" << llendl;
			}

			S32 te_num = face_index_from_id(cur_mask, mVolumep->getProfile().mFaces);
			setTE(te_num, *(old_tes.getTexture(face_mapping[face_bit])));
		}
	}
#else
	// build the new object
	sVolumeManager->unrefVolume(mVolumep);
	mVolumep = volumep; 

	setNumTEs(mVolumep->getNumFaces());
#endif
	return TRUE;
}

BOOL LLPrimitive::setMaterial(U8 material)
{
	if (material != mMaterial)
	{
		mMaterial = material;
		return TRUE;
	}
	else
	{
		return FALSE;
	}
}

const F32 LL_MAX_SCALE_S = 100.0f;
const F32 LL_MAX_SCALE_T = 100.0f;
S32 LLPrimitive::packTEField(U8 *cur_ptr, U8 *data_ptr, U8 data_size, U8 last_face_index, EMsgVariableType type) const
{
	S32 face_index;
	S32 i;
	U64 exception_faces;
	U8 *start_loc = cur_ptr;

	htonmemcpy(cur_ptr,data_ptr + (last_face_index * data_size), type, data_size);
	cur_ptr += data_size;
	
	for (face_index = last_face_index-1; face_index >= 0; face_index--)
	{
		BOOL already_sent = FALSE;
		for (i = face_index+1; i <= last_face_index; i++)
		{ 
			if (!memcmp(data_ptr+(data_size *face_index), data_ptr+(data_size *i), data_size))
			{
				already_sent = TRUE;
				break;
			}
		}

		if (!already_sent)
		{
			exception_faces = 0;
			for (i = face_index; i >= 0; i--)
			{ 
				if (!memcmp(data_ptr+(data_size *face_index), data_ptr+(data_size *i), data_size))
				{
					exception_faces |= ((U64)1 << i); 
				}
			}
			
			//assign exception faces to cur_ptr
			if (exception_faces >= (0x1 << 7))
			{
				if (exception_faces >= (0x1 << 14))
				{
					if (exception_faces >= (0x1 << 21))
					{
						if (exception_faces >= (0x1 << 28))
						{
							*cur_ptr++ = (U8)(((exception_faces >> 28) & 0x7F) | 0x80);
						}
						*cur_ptr++ = (U8)(((exception_faces >> 21) & 0x7F) | 0x80);
					}
					*cur_ptr++ = (U8)(((exception_faces >> 14) & 0x7F) | 0x80);
				}
				*cur_ptr++ = (U8)(((exception_faces >> 7) & 0x7F) | 0x80);
			}
			
			*cur_ptr++ = (U8)(exception_faces & 0x7F);
			
			htonmemcpy(cur_ptr,data_ptr + (face_index * data_size), type, data_size);
			cur_ptr += data_size;
   		}
	}
	return (S32)(cur_ptr - start_loc);
}

S32 LLPrimitive::unpackTEField(U8 *cur_ptr, U8 *buffer_end, U8 *data_ptr, U8 data_size, U8 face_count, EMsgVariableType type)
{
	U8 *start_loc = cur_ptr;
	U64 i;
	htonmemcpy(data_ptr,cur_ptr, type,data_size);
	cur_ptr += data_size;

	for (i = 1; i < face_count; i++)
	{
		// Already unswizzled, don't need to unswizzle it again!
		memcpy(data_ptr+(i*data_size),data_ptr,data_size);	/* Flawfinder: ignore */ 
	}
	
	while ((cur_ptr < buffer_end) && (*cur_ptr != 0))
	{
		LL_DEBUGS("TEFieldDecode") << "TE exception" << LL_ENDL;
		i = 0;
		while (*cur_ptr & 0x80)
		{
			i |= ((*cur_ptr++) & 0x7F);
			i = i << 7;
		}

		i |= *cur_ptr++;

		for (S32 j = 0; j < face_count; j++)
		{
			if (i & 0x01)
			{
				htonmemcpy(data_ptr+(j*data_size),cur_ptr,type,data_size);
				LL_DEBUGS("TEFieldDecode") << "Assigning " ;
				char foo[64];
				sprintf(foo,"%x %x",*(data_ptr+(j*data_size)), *(data_ptr+(j*data_size)+1));
				LL_CONT << foo << " to face " << j << LL_ENDL;
			}
			i = i >> 1;
		}
		cur_ptr += data_size;		
	}
	llassert(cur_ptr <= buffer_end); // buffer underrun
	return (S32)(cur_ptr - start_loc);
}


// Pack information about all texture entries into container:
// { TextureEntry Variable 2 }
// Includes information about image ID, color, scale S,T, offset S,T and rotation
BOOL LLPrimitive::packTEMessage(LLMessageSystem *mesgsys) const
{
	const U32 MAX_TES = 32;

	U8     image_ids[MAX_TES*16];
	U8     colors[MAX_TES*4];
	F32    scale_s[MAX_TES];
	F32    scale_t[MAX_TES];
	S16    offset_s[MAX_TES];
	S16    offset_t[MAX_TES];
	S16    image_rot[MAX_TES];
	U8	   bump[MAX_TES];
	U8	   media_flags[MAX_TES];
    U8     glow[MAX_TES];
	U8     material_data[MAX_TES*16];
	
	const U32 MAX_TE_BUFFER = 4096;
	U8 packed_buffer[MAX_TE_BUFFER];
	U8 *cur_ptr = packed_buffer;
	
	S32 last_face_index = llmin((U32) getNumTEs(), MAX_TES) - 1;
	
	if (last_face_index > -1)
	{
		// ...if we hit the front, send one image id
		S8 face_index;
		LLColor4U coloru;
		for (face_index = 0; face_index <= last_face_index; face_index++)
		{
			// Directly sending image_ids is not safe!
			memcpy(&image_ids[face_index*16],getTE(face_index)->getID().mData,16);	/* Flawfinder: ignore */ 

			// Cast LLColor4 to LLColor4U
			coloru.setVec( getTE(face_index)->getColor() );

			// Note:  This is an optimization to send common colors (1.f, 1.f, 1.f, 1.f)
			// as all zeros.  However, the subtraction and addition must be done in unsigned
			// byte space, not in float space, otherwise off-by-one errors occur. JC
			colors[4*face_index]     = 255 - coloru.mV[0];
			colors[4*face_index + 1] = 255 - coloru.mV[1];
			colors[4*face_index + 2] = 255 - coloru.mV[2];
			colors[4*face_index + 3] = 255 - coloru.mV[3];

			const LLTextureEntry* te = getTE(face_index);
			scale_s[face_index] = (F32) te->mScaleS;
			scale_t[face_index] = (F32) te->mScaleT;
			offset_s[face_index] = (S16) llround((llclamp(te->mOffsetS,-1.0f,1.0f) * (F32)0x7FFF)) ;
			offset_t[face_index] = (S16) llround((llclamp(te->mOffsetT,-1.0f,1.0f) * (F32)0x7FFF)) ;
			image_rot[face_index] = (S16) llround(((fmod(te->mRotation, F_TWO_PI)/F_TWO_PI) * TEXTURE_ROTATION_PACK_FACTOR));
			bump[face_index] = te->getBumpShinyFullbright();
			media_flags[face_index] = te->getMediaTexGen();
			glow[face_index] = (U8) llround((llclamp(te->getGlow(), 0.0f, 1.0f) * (F32)0xFF));

			// Directly sending material_ids is not safe!
			memcpy(&material_data[face_index*16],getTE(face_index)->getMaterialID().get(),16);	/* Flawfinder: ignore */ 
		}

		cur_ptr += packTEField(cur_ptr, (U8 *)image_ids, sizeof(LLUUID),last_face_index, MVT_LLUUID);
		*cur_ptr++ = 0;
		cur_ptr += packTEField(cur_ptr, (U8 *)colors, 4 ,last_face_index, MVT_U8);
		*cur_ptr++ = 0;
		cur_ptr += packTEField(cur_ptr, (U8 *)scale_s, 4 ,last_face_index, MVT_F32);
		*cur_ptr++ = 0;
		cur_ptr += packTEField(cur_ptr, (U8 *)scale_t, 4 ,last_face_index, MVT_F32);
		*cur_ptr++ = 0;
		cur_ptr += packTEField(cur_ptr, (U8 *)offset_s, 2 ,last_face_index, MVT_S16Array);
		*cur_ptr++ = 0;
		cur_ptr += packTEField(cur_ptr, (U8 *)offset_t, 2 ,last_face_index, MVT_S16Array);
		*cur_ptr++ = 0;
		cur_ptr += packTEField(cur_ptr, (U8 *)image_rot, 2 ,last_face_index, MVT_S16Array);
		*cur_ptr++ = 0;
		cur_ptr += packTEField(cur_ptr, (U8 *)bump, 1 ,last_face_index, MVT_U8);
		*cur_ptr++ = 0;
		cur_ptr += packTEField(cur_ptr, (U8 *)media_flags, 1 ,last_face_index, MVT_U8);
		*cur_ptr++ = 0;
		cur_ptr += packTEField(cur_ptr, (U8 *)glow, 1 ,last_face_index, MVT_U8);
		*cur_ptr++ = 0;
		cur_ptr += packTEField(cur_ptr, (U8 *)material_data, 16, last_face_index, MVT_LLUUID);
	}
   	mesgsys->addBinaryDataFast(_PREHASH_TextureEntry, packed_buffer, (S32)(cur_ptr - packed_buffer));

	return FALSE;
}


BOOL LLPrimitive::packTEMessage(LLDataPacker &dp) const
{
	const U32 MAX_TES = 32;

	U8     image_ids[MAX_TES*16];
	U8     colors[MAX_TES*4];
	F32    scale_s[MAX_TES];
	F32    scale_t[MAX_TES];
	S16    offset_s[MAX_TES];
	S16    offset_t[MAX_TES];
	S16    image_rot[MAX_TES];
	U8	   bump[MAX_TES];
	U8	   media_flags[MAX_TES];
    U8     glow[MAX_TES];
	U8     material_data[MAX_TES*16];
	
	const U32 MAX_TE_BUFFER = 4096;
	U8 packed_buffer[MAX_TE_BUFFER];
	U8 *cur_ptr = packed_buffer;
	
	S32 last_face_index = getNumTEs() - 1;
	
	if (last_face_index > -1)
	{
		// ...if we hit the front, send one image id
		S8 face_index;
		LLColor4U coloru;
		for (face_index = 0; face_index <= last_face_index; face_index++)
		{
			// Directly sending image_ids is not safe!
			memcpy(&image_ids[face_index*16],getTE(face_index)->getID().mData,16);	/* Flawfinder: ignore */ 

			// Cast LLColor4 to LLColor4U
			coloru.setVec( getTE(face_index)->getColor() );

			// Note:  This is an optimization to send common colors (1.f, 1.f, 1.f, 1.f)
			// as all zeros.  However, the subtraction and addition must be done in unsigned
			// byte space, not in float space, otherwise off-by-one errors occur. JC
			colors[4*face_index]     = 255 - coloru.mV[0];
			colors[4*face_index + 1] = 255 - coloru.mV[1];
			colors[4*face_index + 2] = 255 - coloru.mV[2];
			colors[4*face_index + 3] = 255 - coloru.mV[3];

			const LLTextureEntry* te = getTE(face_index);
			scale_s[face_index] = (F32) te->mScaleS;
			scale_t[face_index] = (F32) te->mScaleT;
			offset_s[face_index] = (S16) llround((llclamp(te->mOffsetS,-1.0f,1.0f) * (F32)0x7FFF)) ;
			offset_t[face_index] = (S16) llround((llclamp(te->mOffsetT,-1.0f,1.0f) * (F32)0x7FFF)) ;
			image_rot[face_index] = (S16) llround(((fmod(te->mRotation, F_TWO_PI)/F_TWO_PI) * TEXTURE_ROTATION_PACK_FACTOR));
			bump[face_index] = te->getBumpShinyFullbright();
			media_flags[face_index] = te->getMediaTexGen();
            glow[face_index] = (U8) llround((llclamp(te->getGlow(), 0.0f, 1.0f) * (F32)0xFF));

			// Directly sending material_ids is not safe!
			memcpy(&material_data[face_index*16],getTE(face_index)->getMaterialID().get(),16);	/* Flawfinder: ignore */ 
		}

		cur_ptr += packTEField(cur_ptr, (U8 *)image_ids, sizeof(LLUUID),last_face_index, MVT_LLUUID);
		*cur_ptr++ = 0;
		cur_ptr += packTEField(cur_ptr, (U8 *)colors, 4 ,last_face_index, MVT_U8);
		*cur_ptr++ = 0;
		cur_ptr += packTEField(cur_ptr, (U8 *)scale_s, 4 ,last_face_index, MVT_F32);
		*cur_ptr++ = 0;
		cur_ptr += packTEField(cur_ptr, (U8 *)scale_t, 4 ,last_face_index, MVT_F32);
		*cur_ptr++ = 0;
		cur_ptr += packTEField(cur_ptr, (U8 *)offset_s, 2 ,last_face_index, MVT_S16Array);
		*cur_ptr++ = 0;
		cur_ptr += packTEField(cur_ptr, (U8 *)offset_t, 2 ,last_face_index, MVT_S16Array);
		*cur_ptr++ = 0;
		cur_ptr += packTEField(cur_ptr, (U8 *)image_rot, 2 ,last_face_index, MVT_S16Array);
		*cur_ptr++ = 0;
		cur_ptr += packTEField(cur_ptr, (U8 *)bump, 1 ,last_face_index, MVT_U8);
		*cur_ptr++ = 0;
		cur_ptr += packTEField(cur_ptr, (U8 *)media_flags, 1 ,last_face_index, MVT_U8);
		*cur_ptr++ = 0;
		cur_ptr += packTEField(cur_ptr, (U8 *)glow, 1 ,last_face_index, MVT_U8);
		*cur_ptr++ = 0;
		cur_ptr += packTEField(cur_ptr, (U8 *)material_data, 16, last_face_index, MVT_LLUUID);
	}

	dp.packBinaryData(packed_buffer, (S32)(cur_ptr - packed_buffer), "TextureEntry");
	return FALSE;
}

S32 LLPrimitive::parseTEMessage(LLMessageSystem* mesgsys, char const* block_name, const S32 block_num, LLTEContents& tec)
{
	S32 retval = 0;
<<<<<<< HEAD

   // temp buffer for material ID processing
   // data will end up in tec.material_id[]	
   U8 material_data[LLTEContents::MAX_TES*16];
=======
>>>>>>> 1beb15c9

	if (block_num < 0)
	{
		tec.size = mesgsys->getSizeFast(block_name, _PREHASH_TextureEntry);
	}
	else
	{
		tec.size = mesgsys->getSizeFast(block_name, block_num, _PREHASH_TextureEntry);
	}

	if (tec.size == 0)
	{
		tec.face_count = 0;
		return retval;
	}

	if (block_num < 0)
	{
		mesgsys->getBinaryDataFast(block_name, _PREHASH_TextureEntry, tec.packed_buffer, 0, 0, LLTEContents::MAX_TE_BUFFER);
	}
	else
	{
		mesgsys->getBinaryDataFast(block_name, _PREHASH_TextureEntry, tec.packed_buffer, 0, block_num, LLTEContents::MAX_TE_BUFFER);
	}

	tec.face_count = llmin((U32)getNumTEs(),(U32)LLTEContents::MAX_TES);

	U8 *cur_ptr = tec.packed_buffer;
	cur_ptr += unpackTEField(cur_ptr, tec.packed_buffer+tec.size, (U8 *)tec.image_data, 16, tec.face_count, MVT_LLUUID);
	cur_ptr++;
	cur_ptr += unpackTEField(cur_ptr, tec.packed_buffer+tec.size, (U8 *)tec.colors, 4, tec.face_count, MVT_U8);
	cur_ptr++;
	cur_ptr += unpackTEField(cur_ptr, tec.packed_buffer+tec.size, (U8 *)tec.scale_s, 4, tec.face_count, MVT_F32);
	cur_ptr++;
	cur_ptr += unpackTEField(cur_ptr, tec.packed_buffer+tec.size, (U8 *)tec.scale_t, 4, tec.face_count, MVT_F32);
	cur_ptr++;
	cur_ptr += unpackTEField(cur_ptr, tec.packed_buffer+tec.size, (U8 *)tec.offset_s, 2, tec.face_count, MVT_S16Array);
	cur_ptr++;
	cur_ptr += unpackTEField(cur_ptr, tec.packed_buffer+tec.size, (U8 *)tec.offset_t, 2, tec.face_count, MVT_S16Array);
	cur_ptr++;
	cur_ptr += unpackTEField(cur_ptr, tec.packed_buffer+tec.size, (U8 *)tec.image_rot, 2, tec.face_count, MVT_S16Array);
	cur_ptr++;
	cur_ptr += unpackTEField(cur_ptr, tec.packed_buffer+tec.size, (U8 *)tec.bump, 1, tec.face_count, MVT_U8);
	cur_ptr++;
	cur_ptr += unpackTEField(cur_ptr, tec.packed_buffer+tec.size, (U8 *)tec.media_flags, 1, tec.face_count, MVT_U8);
	cur_ptr++;
	cur_ptr += unpackTEField(cur_ptr, tec.packed_buffer+tec.size, (U8 *)tec.glow, 1, tec.face_count, MVT_U8);

<<<<<<< HEAD
	if (cur_ptr < tec.packed_buffer + tec.size)
	{
		cur_ptr++;
		cur_ptr += unpackTEField(cur_ptr, tec.packed_buffer+tec.size, (U8 *)material_data, 16, tec.face_count, MVT_LLUUID);
	}
	else
	{
		memset(material_data, 0, sizeof(material_data));
	}
	
	for (U32 i = 0; i < tec.face_count; i++)
	{
		tec.material_ids[i].set(&material_data[i * 16]);
	}
	
=======
>>>>>>> 1beb15c9
	retval = 1;
	return retval;
}

S32 LLPrimitive::applyParsedTEMessage(LLTEContents& tec)
{
	S32 retval = 0;
<<<<<<< HEAD
	
=======

>>>>>>> 1beb15c9
	LLColor4 color;
	LLColor4U coloru;
	for (U32 i = 0; i < tec.face_count; i++)
	{
		LLUUID& req_id = ((LLUUID*)tec.image_data)[i];
		retval |= setTETexture(i, req_id);
		retval |= setTEScale(i, tec.scale_s[i], tec.scale_t[i]);
		retval |= setTEOffset(i, (F32)tec.offset_s[i] / (F32)0x7FFF, (F32) tec.offset_t[i] / (F32) 0x7FFF);
		retval |= setTERotation(i, ((F32)tec.image_rot[i] / TEXTURE_ROTATION_PACK_FACTOR) * F_TWO_PI);
		retval |= setTEBumpShinyFullbright(i, tec.bump[i]);
		retval |= setTEMediaTexGen(i, tec.media_flags[i]);
		retval |= setTEGlow(i, (F32)tec.glow[i] / (F32)0xFF);
<<<<<<< HEAD
		
                retval |= setTEMaterialID(i, tec.material_ids[i]);

=======
>>>>>>> 1beb15c9
		coloru = LLColor4U(tec.colors + 4*i);

		// Note:  This is an optimization to send common colors (1.f, 1.f, 1.f, 1.f)
		// as all zeros.  However, the subtraction and addition must be done in unsigned
		// byte space, not in float space, otherwise off-by-one errors occur. JC
		color.mV[VRED]		= F32(255 - coloru.mV[VRED])   / 255.f;
		color.mV[VGREEN]	= F32(255 - coloru.mV[VGREEN]) / 255.f;
		color.mV[VBLUE]		= F32(255 - coloru.mV[VBLUE])  / 255.f;
		color.mV[VALPHA]	= F32(255 - coloru.mV[VALPHA]) / 255.f;

		retval |= setTEColor(i, color);

	}

	return retval;
}

S32 LLPrimitive::unpackTEMessage(LLMessageSystem* mesgsys, char const* block_name, const S32 block_num)
{
	LLTEContents tec;
	S32 retval = parseTEMessage(mesgsys, block_name, block_num, tec);
	if (!retval)
		return retval;
	return applyParsedTEMessage(tec);
}

S32 LLPrimitive::unpackTEMessage(LLDataPacker &dp)
{
	// use a negative block_num to indicate a single-block read (a non-variable block)
	S32 retval = 0;
	const U32 MAX_TES = 32;

	// Avoid construction of 32 UUIDs per call
	static LLUUID image_ids[MAX_TES];
	static LLMaterialID material_ids[MAX_TES];

	U8     image_data[MAX_TES*16];
	U8	   colors[MAX_TES*4];
	F32    scale_s[MAX_TES];
	F32    scale_t[MAX_TES];
	S16    offset_s[MAX_TES];
	S16    offset_t[MAX_TES];
	S16    image_rot[MAX_TES];
	U8	   bump[MAX_TES];
	U8	   media_flags[MAX_TES];
    U8     glow[MAX_TES];
	U8     material_data[MAX_TES*16];

	const U32 MAX_TE_BUFFER = 4096;
	U8 packed_buffer[MAX_TE_BUFFER];
	U8 *cur_ptr = packed_buffer;

	S32 size;
	U32 face_count = 0;

	if (!dp.unpackBinaryData(packed_buffer, size, "TextureEntry"))
	{
		retval = TEM_INVALID;
		llwarns << "Bad texture entry block!  Abort!" << llendl;
		return retval;
	}

	if (size == 0)
	{
		return retval;
	}

	face_count = llmin((U32) getNumTEs(), MAX_TES);
	U32 i;

	cur_ptr += unpackTEField(cur_ptr, packed_buffer+size, (U8 *)image_data, 16, face_count, MVT_LLUUID);
	cur_ptr++;
	cur_ptr += unpackTEField(cur_ptr, packed_buffer+size, (U8 *)colors, 4, face_count, MVT_U8);
	cur_ptr++;
	cur_ptr += unpackTEField(cur_ptr, packed_buffer+size, (U8 *)scale_s, 4, face_count, MVT_F32);
	cur_ptr++;
	cur_ptr += unpackTEField(cur_ptr, packed_buffer+size, (U8 *)scale_t, 4, face_count, MVT_F32);
	cur_ptr++;
	cur_ptr += unpackTEField(cur_ptr, packed_buffer+size, (U8 *)offset_s, 2, face_count, MVT_S16Array);
	cur_ptr++;
	cur_ptr += unpackTEField(cur_ptr, packed_buffer+size, (U8 *)offset_t, 2, face_count, MVT_S16Array);
	cur_ptr++;
	cur_ptr += unpackTEField(cur_ptr, packed_buffer+size, (U8 *)image_rot, 2, face_count, MVT_S16Array);
	cur_ptr++;
	cur_ptr += unpackTEField(cur_ptr, packed_buffer+size, (U8 *)bump, 1, face_count, MVT_U8);
	cur_ptr++;
	cur_ptr += unpackTEField(cur_ptr, packed_buffer+size, (U8 *)media_flags, 1, face_count, MVT_U8);
	cur_ptr++;
	cur_ptr += unpackTEField(cur_ptr, packed_buffer+size, (U8 *)glow, 1, face_count, MVT_U8);
	if (cur_ptr < packed_buffer + size)
	{
		cur_ptr++;
		cur_ptr += unpackTEField(cur_ptr, packed_buffer+size, (U8 *)material_data, 16, face_count, MVT_LLUUID);
	}
	else
	{
		memset(material_data, 0, sizeof(material_data));
	}

	for (i = 0; i < face_count; i++)
	{
		memcpy(image_ids[i].mData,&image_data[i*16],16);	/* Flawfinder: ignore */ 	
		material_ids[i].set(&material_data[i * 16]);
	}
	
	LLColor4 color;
	LLColor4U coloru;
	for (i = 0; i < face_count; i++)
	{
		retval |= setTETexture(i, image_ids[i]);
		retval |= setTEScale(i, scale_s[i], scale_t[i]);
		retval |= setTEOffset(i, (F32)offset_s[i] / (F32)0x7FFF, (F32) offset_t[i] / (F32) 0x7FFF);
		retval |= setTERotation(i, ((F32)image_rot[i] / TEXTURE_ROTATION_PACK_FACTOR) * F_TWO_PI);
		retval |= setTEBumpShinyFullbright(i, bump[i]);
		retval |= setTEMediaTexGen(i, media_flags[i]);
		retval |= setTEGlow(i, (F32)glow[i] / (F32)0xFF);
		retval |= setTEMaterialID(i, material_ids[i]);
		coloru = LLColor4U(colors + 4*i);

		// Note:  This is an optimization to send common colors (1.f, 1.f, 1.f, 1.f)
		// as all zeros.  However, the subtraction and addition must be done in unsigned
		// byte space, not in float space, otherwise off-by-one errors occur. JC
		color.mV[VRED]		= F32(255 - coloru.mV[VRED])   / 255.f;
		color.mV[VGREEN]	= F32(255 - coloru.mV[VGREEN]) / 255.f;
		color.mV[VBLUE]		= F32(255 - coloru.mV[VBLUE])  / 255.f;
		color.mV[VALPHA]	= F32(255 - coloru.mV[VALPHA]) / 255.f;

		retval |= setTEColor(i, color);
	}

	return retval;
}

U8	LLPrimitive::getExpectedNumTEs() const
{
	U8 expected_face_count = 0;
	if (mVolumep)
	{
		expected_face_count = mVolumep->getNumFaces();
	}
	return expected_face_count;
}

void LLPrimitive::copyTextureList(const LLPrimTextureList& other_list)
{
	mTextureList.copy(other_list);
}

void LLPrimitive::takeTextureList(LLPrimTextureList& other_list)
{
	mTextureList.take(other_list);
}

void LLPrimitive::updateNumBumpmap(const U8 index, const U8 bump)
{
	LLTextureEntry* te = getTE(index);
	if(!te)
	{
		return;
	}

	U8 old_bump = te->getBumpmap();	
	if(old_bump > 0)
	{
		mNumBumpmapTEs--;
	}
	if((bump & TEM_BUMP_MASK) > 0)
	{
		mNumBumpmapTEs++;
	}

	return;
}
//============================================================================

// Moved from llselectmgr.cpp
// BUG: Only works for boxes.
// Face numbering for flex boxes as of 1.14.2

// static
bool LLPrimitive::getTESTAxes(const U8 face, U32* s_axis, U32* t_axis)
{
	if (face == 0)
	{
		*s_axis = VX; *t_axis = VY;
		return true;
	}
	else if (face == 1)
	{
		*s_axis = VX; *t_axis = VZ;
		return true;
	}
	else if (face == 2)
	{
		*s_axis = VY; *t_axis = VZ;
		return true;
	}
	else if (face == 3)
	{
		*s_axis = VX; *t_axis = VZ;
		return true;
	}
	else if (face == 4)
	{
		*s_axis = VY; *t_axis = VZ;
		return true;
	}
	else if (face == 5)
	{
		*s_axis = VX; *t_axis = VY;
		return true;
	}
	else
	{
		// unknown face
		return false;
	}
}

//============================================================================

//static 
BOOL LLNetworkData::isValid(U16 param_type, U32 size)
{
	// ew - better mechanism needed
	
	switch(param_type)
	{
	case PARAMS_FLEXIBLE:
		return (size == 16);
	case PARAMS_LIGHT:
		return (size == 16);
	case PARAMS_SCULPT:
		return (size == 17);
	case PARAMS_LIGHT_IMAGE:
		return (size == 28);
	}
	
	return FALSE;
}

//============================================================================

LLLightParams::LLLightParams()
{
	mColor.setToWhite();
	mRadius = 10.f;
	mCutoff = 0.0f;
	mFalloff = 0.75f;

	mType = PARAMS_LIGHT;
}

BOOL LLLightParams::pack(LLDataPacker &dp) const
{
	LLColor4U color4u(mColor);
	dp.packColor4U(color4u, "color");
	dp.packF32(mRadius, "radius");
	dp.packF32(mCutoff, "cutoff");
	dp.packF32(mFalloff, "falloff");
	return TRUE;
}

BOOL LLLightParams::unpack(LLDataPacker &dp)
{
	LLColor4U color;
	dp.unpackColor4U(color, "color");
	setColor(LLColor4(color));

	F32 radius;
	dp.unpackF32(radius, "radius");
	setRadius(radius);

	F32 cutoff;
	dp.unpackF32(cutoff, "cutoff");
	setCutoff(cutoff);

	F32 falloff;
	dp.unpackF32(falloff, "falloff");
	setFalloff(falloff);
	
	return TRUE;
}

bool LLLightParams::operator==(const LLNetworkData& data) const
{
	if (data.mType != PARAMS_LIGHT)
	{
		return false;
	}
	const LLLightParams *param = (const LLLightParams*)&data;
	if (param->mColor != mColor ||
		param->mRadius != mRadius ||
		param->mCutoff != mCutoff ||
		param->mFalloff != mFalloff)
	{
		return false;
	}
	return true;
}

void LLLightParams::copy(const LLNetworkData& data)
{
	const LLLightParams *param = (LLLightParams*)&data;
	mType = param->mType;
	mColor = param->mColor;
	mRadius = param->mRadius;
	mCutoff = param->mCutoff;
	mFalloff = param->mFalloff;
}

LLSD LLLightParams::asLLSD() const
{
	LLSD sd;
	
	sd["color"] = ll_sd_from_color4(getColor());
	sd["radius"] = getRadius();
	sd["falloff"] = getFalloff();
	sd["cutoff"] = getCutoff();
		
	return sd;
}

bool LLLightParams::fromLLSD(LLSD& sd)
{
	const char *w;
	w = "color";
	if (sd.has(w))
	{
		setColor( ll_color4_from_sd(sd["color"]) );
	} else goto fail;
	w = "radius";
	if (sd.has(w))
	{
		setRadius( (F32)sd[w].asReal() );
	} else goto fail;
	w = "falloff";
	if (sd.has(w))
	{
		setFalloff( (F32)sd[w].asReal() );
	} else goto fail;
	w = "cutoff";
	if (sd.has(w))
	{
		setCutoff( (F32)sd[w].asReal() );
	} else goto fail;
	
	return true;
 fail:
	return false;
}

//============================================================================

LLFlexibleObjectData::LLFlexibleObjectData()
{
	mSimulateLOD				= FLEXIBLE_OBJECT_DEFAULT_NUM_SECTIONS;
	mGravity					= FLEXIBLE_OBJECT_DEFAULT_GRAVITY;
	mAirFriction				= FLEXIBLE_OBJECT_DEFAULT_AIR_FRICTION;
	mWindSensitivity			= FLEXIBLE_OBJECT_DEFAULT_WIND_SENSITIVITY;
	mTension					= FLEXIBLE_OBJECT_DEFAULT_TENSION;
	//mUsingCollisionSphere		= FLEXIBLE_OBJECT_DEFAULT_USING_COLLISION_SPHERE;
	//mRenderingCollisionSphere	= FLEXIBLE_OBJECT_DEFAULT_RENDERING_COLLISION_SPHERE;
	mUserForce					= LLVector3(0.f, 0.f, 0.f);

	mType = PARAMS_FLEXIBLE;
}

BOOL LLFlexibleObjectData::pack(LLDataPacker &dp) const
{
	// Custom, uber-svelte pack "softness" in upper bits of tension & drag
	U8 bit1 = (mSimulateLOD & 2) << 6;
	U8 bit2 = (mSimulateLOD & 1) << 7;
	dp.packU8((U8)(mTension*10.01f) + bit1, "tension");
	dp.packU8((U8)(mAirFriction*10.01f) + bit2, "drag");
	dp.packU8((U8)((mGravity+10.f)*10.01f), "gravity");
	dp.packU8((U8)(mWindSensitivity*10.01f), "wind");
	dp.packVector3(mUserForce, "userforce");
	return TRUE;
}

BOOL LLFlexibleObjectData::unpack(LLDataPacker &dp)
{
	U8 tension, friction, gravity, wind;
	U8 bit1, bit2;
	dp.unpackU8(tension, "tension");	bit1 = (tension >> 6) & 2;
										mTension = ((F32)(tension&0x7f))/10.f;
	dp.unpackU8(friction, "drag");		bit2 = (friction >> 7) & 1;
										mAirFriction = ((F32)(friction&0x7f))/10.f;
										mSimulateLOD = bit1 | bit2;
	dp.unpackU8(gravity, "gravity");	mGravity = ((F32)gravity)/10.f - 10.f;
	dp.unpackU8(wind, "wind");			mWindSensitivity = ((F32)wind)/10.f;
	if (dp.hasNext())
	{
		dp.unpackVector3(mUserForce, "userforce");
	}
	else
	{
		mUserForce.setVec(0.f, 0.f, 0.f);
	}
	return TRUE;
}

bool LLFlexibleObjectData::operator==(const LLNetworkData& data) const
{
	if (data.mType != PARAMS_FLEXIBLE)
	{
		return false;
	}
	LLFlexibleObjectData *flex_data = (LLFlexibleObjectData*)&data;
	return (mSimulateLOD == flex_data->mSimulateLOD &&
			mGravity == flex_data->mGravity &&
			mAirFriction == flex_data->mAirFriction &&
			mWindSensitivity == flex_data->mWindSensitivity &&
			mTension == flex_data->mTension &&
			mUserForce == flex_data->mUserForce);
			//mUsingCollisionSphere == flex_data->mUsingCollisionSphere &&
			//mRenderingCollisionSphere == flex_data->mRenderingCollisionSphere
}

void LLFlexibleObjectData::copy(const LLNetworkData& data)
{
	const LLFlexibleObjectData *flex_data = (LLFlexibleObjectData*)&data;
	mSimulateLOD = flex_data->mSimulateLOD;
	mGravity = flex_data->mGravity;
	mAirFriction = flex_data->mAirFriction;
	mWindSensitivity = flex_data->mWindSensitivity;
	mTension = flex_data->mTension;
	mUserForce = flex_data->mUserForce;
	//mUsingCollisionSphere = flex_data->mUsingCollisionSphere;
	//mRenderingCollisionSphere = flex_data->mRenderingCollisionSphere;
}

LLSD LLFlexibleObjectData::asLLSD() const
{
	LLSD sd;

	sd["air_friction"] = getAirFriction();
	sd["gravity"] = getGravity();
	sd["simulate_lod"] = getSimulateLOD();
	sd["tension"] = getTension();
	sd["user_force"] = getUserForce().getValue();
	sd["wind_sensitivity"] = getWindSensitivity();
	
	return sd;
}

bool LLFlexibleObjectData::fromLLSD(LLSD& sd)
{
	const char *w;
	w = "air_friction";
	if (sd.has(w))
	{
		setAirFriction( (F32)sd[w].asReal() );
	} else goto fail;
	w = "gravity";
	if (sd.has(w))
	{
		setGravity( (F32)sd[w].asReal() );
	} else goto fail;
	w = "simulate_lod";
	if (sd.has(w))
	{
		setSimulateLOD( sd[w].asInteger() );
	} else goto fail;
	w = "tension";
	if (sd.has(w))
	{
		setTension( (F32)sd[w].asReal() );
	} else goto fail;
	w = "user_force";
	if (sd.has(w))
	{
		LLVector3 user_force = ll_vector3_from_sd(sd[w], 0);
		setUserForce( user_force );
	} else goto fail;
	w = "wind_sensitivity";
	if (sd.has(w))
	{
		setWindSensitivity( (F32)sd[w].asReal() );
	} else goto fail;
	
	return true;
 fail:
	return false;
}

//============================================================================

LLSculptParams::LLSculptParams()
{
	mType = PARAMS_SCULPT;
	mSculptTexture.set(SCULPT_DEFAULT_TEXTURE);
	mSculptType = LL_SCULPT_TYPE_SPHERE;
}

BOOL LLSculptParams::pack(LLDataPacker &dp) const
{
	dp.packUUID(mSculptTexture, "texture");
	dp.packU8(mSculptType, "type");
	
	return TRUE;
}

BOOL LLSculptParams::unpack(LLDataPacker &dp)
{
	dp.unpackUUID(mSculptTexture, "texture");
	dp.unpackU8(mSculptType, "type");
	
	return TRUE;
}

bool LLSculptParams::operator==(const LLNetworkData& data) const
{
	if (data.mType != PARAMS_SCULPT)
	{
		return false;
	}
	
	const LLSculptParams *param = (const LLSculptParams*)&data;
	if ( (param->mSculptTexture != mSculptTexture) ||
		 (param->mSculptType != mSculptType) )
		 
	{
		return false;
	}
	
	return true;
}

void LLSculptParams::copy(const LLNetworkData& data)
{
	const LLSculptParams *param = (LLSculptParams*)&data;
	mSculptTexture = param->mSculptTexture;
	mSculptType = param->mSculptType;
}



LLSD LLSculptParams::asLLSD() const
{
	LLSD sd;
	
	sd["texture"] = mSculptTexture;
	sd["type"] = mSculptType;
		
	return sd;
}

bool LLSculptParams::fromLLSD(LLSD& sd)
{
	const char *w;
	w = "texture";
	if (sd.has(w))
	{
		setSculptTexture( sd[w] );
	} else goto fail;
	w = "type";
	if (sd.has(w))
	{
		setSculptType( (U8)sd[w].asInteger() );
	} else goto fail;
	
	return true;
 fail:
	return false;
}

//============================================================================

LLLightImageParams::LLLightImageParams()
{
	mType = PARAMS_LIGHT_IMAGE;
	mParams.setVec(F_PI*0.5f, 0.f, 0.f);
}

BOOL LLLightImageParams::pack(LLDataPacker &dp) const
{
	dp.packUUID(mLightTexture, "texture");
	dp.packVector3(mParams, "params");

	return TRUE;
}

BOOL LLLightImageParams::unpack(LLDataPacker &dp)
{
	dp.unpackUUID(mLightTexture, "texture");
	dp.unpackVector3(mParams, "params");
	
	return TRUE;
}

bool LLLightImageParams::operator==(const LLNetworkData& data) const
{
	if (data.mType != PARAMS_LIGHT_IMAGE)
	{
		return false;
	}
	
	const LLLightImageParams *param = (const LLLightImageParams*)&data;
	if ( (param->mLightTexture != mLightTexture) )
	{
		return false;
	}

	if ( (param->mParams != mParams ) )
	{
		return false;
	}
	
	return true;
}

void LLLightImageParams::copy(const LLNetworkData& data)
{
	const LLLightImageParams *param = (LLLightImageParams*)&data;
	mLightTexture = param->mLightTexture;
	mParams = param->mParams;
}



LLSD LLLightImageParams::asLLSD() const
{
	LLSD sd;
	
	sd["texture"] = mLightTexture;
	sd["params"] = mParams.getValue();
		
	return sd;
}

bool LLLightImageParams::fromLLSD(LLSD& sd)
{
	if (sd.has("texture"))
	{
		setLightTexture( sd["texture"] );
		setParams( LLVector3( sd["params"] ) );
		return true;
	} 
	
	return false;
}<|MERGE_RESOLUTION|>--- conflicted
+++ resolved
@@ -39,10 +39,7 @@
 #include "llsdutil_math.h"
 #include "llprimtexturelist.h"
 #include "imageids.h"
-<<<<<<< HEAD
 #include "llmaterialid.h"
-=======
->>>>>>> 1beb15c9
 
 /**
  * exported constants
@@ -1260,13 +1257,9 @@
 S32 LLPrimitive::parseTEMessage(LLMessageSystem* mesgsys, char const* block_name, const S32 block_num, LLTEContents& tec)
 {
 	S32 retval = 0;
-<<<<<<< HEAD
-
    // temp buffer for material ID processing
    // data will end up in tec.material_id[]	
    U8 material_data[LLTEContents::MAX_TES*16];
-=======
->>>>>>> 1beb15c9
 
 	if (block_num < 0)
 	{
@@ -1315,7 +1308,6 @@
 	cur_ptr++;
 	cur_ptr += unpackTEField(cur_ptr, tec.packed_buffer+tec.size, (U8 *)tec.glow, 1, tec.face_count, MVT_U8);
 
-<<<<<<< HEAD
 	if (cur_ptr < tec.packed_buffer + tec.size)
 	{
 		cur_ptr++;
@@ -1331,8 +1323,6 @@
 		tec.material_ids[i].set(&material_data[i * 16]);
 	}
 	
-=======
->>>>>>> 1beb15c9
 	retval = 1;
 	return retval;
 }
@@ -1340,11 +1330,7 @@
 S32 LLPrimitive::applyParsedTEMessage(LLTEContents& tec)
 {
 	S32 retval = 0;
-<<<<<<< HEAD
-	
-=======
-
->>>>>>> 1beb15c9
+
 	LLColor4 color;
 	LLColor4U coloru;
 	for (U32 i = 0; i < tec.face_count; i++)
@@ -1357,12 +1343,9 @@
 		retval |= setTEBumpShinyFullbright(i, tec.bump[i]);
 		retval |= setTEMediaTexGen(i, tec.media_flags[i]);
 		retval |= setTEGlow(i, (F32)tec.glow[i] / (F32)0xFF);
-<<<<<<< HEAD
 		
                 retval |= setTEMaterialID(i, tec.material_ids[i]);
 
-=======
->>>>>>> 1beb15c9
 		coloru = LLColor4U(tec.colors + 4*i);
 
 		// Note:  This is an optimization to send common colors (1.f, 1.f, 1.f, 1.f)
@@ -1378,6 +1361,15 @@
 	}
 
 	return retval;
+}
+
+S32 LLPrimitive::unpackTEMessage(LLMessageSystem* mesgsys, char const* block_name, const S32 block_num)
+{
+	LLTEContents tec;
+	S32 retval = parseTEMessage(mesgsys, block_name, block_num, tec);
+	if (!retval)
+		return retval;
+	return applyParsedTEMessage(tec);
 }
 
 S32 LLPrimitive::unpackTEMessage(LLMessageSystem* mesgsys, char const* block_name, const S32 block_num)
