/**
 * @file llprimitive.cpp
 * @brief LLPrimitive base class
 *
 * $LicenseInfo:firstyear=2001&license=viewerlgpl$
 * Second Life Viewer Source Code
 * Copyright (C) 2010, Linden Research, Inc.
 *
 * This library is free software; you can redistribute it and/or
 * modify it under the terms of the GNU Lesser General Public
 * License as published by the Free Software Foundation;
 * version 2.1 of the License only.
 *
 * This library is distributed in the hope that it will be useful,
 * but WITHOUT ANY WARRANTY; without even the implied warranty of
 * MERCHANTABILITY or FITNESS FOR A PARTICULAR PURPOSE.  See the GNU
 * Lesser General Public License for more details.
 *
 * You should have received a copy of the GNU Lesser General Public
 * License along with this library; if not, write to the Free Software
 * Foundation, Inc., 51 Franklin Street, Fifth Floor, Boston, MA  02110-1301  USA
 *
 * Linden Research, Inc., 945 Battery Street, San Francisco, CA  94111  USA
 * $/LicenseInfo$
 */

#include "linden_common.h"

#include "material_codes.h"
#include "llerror.h"
#include "message.h"
#include "llprimitive.h"
#include "llvolume.h"
#include "legacy_object_types.h"
#include "v4coloru.h"
#include "llvolumemgr.h"
#include "llstring.h"
#include "lldatapacker.h"
#include "llsdutil_math.h"
#include "llprimtexturelist.h"
#include "llmaterialid.h"
#include "llsdutil.h"

/**
 * exported constants
 */

const F32 OBJECT_CUT_MIN = 0.f;
const F32 OBJECT_CUT_MAX = 1.f;
const F32 OBJECT_CUT_INC = 0.05f;
const F32 OBJECT_MIN_CUT_INC = 0.02f;
const F32 OBJECT_ROTATION_PRECISION = 0.05f;

const F32 OBJECT_TWIST_MIN = -360.f;
const F32 OBJECT_TWIST_MAX =  360.f;
const F32 OBJECT_TWIST_INC =   18.f;

// This is used for linear paths,
// since twist is used in a slightly different manner.
const F32 OBJECT_TWIST_LINEAR_MIN   = -180.f;
const F32 OBJECT_TWIST_LINEAR_MAX   =  180.f;
const F32 OBJECT_TWIST_LINEAR_INC   =    9.f;

const F32 OBJECT_MIN_HOLE_SIZE = 0.05f;
const F32 OBJECT_MAX_HOLE_SIZE_X = 1.0f;
const F32 OBJECT_MAX_HOLE_SIZE_Y = 0.5f;

// Revolutions parameters.
const F32 OBJECT_REV_MIN = 1.0f;
const F32 OBJECT_REV_MAX = 4.0f;
const F32 OBJECT_REV_INC = 0.1f;

// lights
const F32 LIGHT_MIN_RADIUS = 0.0f;
const F32 LIGHT_DEFAULT_RADIUS = 5.0f;
const F32 LIGHT_MAX_RADIUS = 20.0f;
const F32 LIGHT_MIN_FALLOFF = 0.0f;
const F32 LIGHT_DEFAULT_FALLOFF = 1.0f;
const F32 LIGHT_MAX_FALLOFF = 2.0f;
const F32 LIGHT_MIN_CUTOFF = 0.0f;
const F32 LIGHT_DEFAULT_CUTOFF = 0.0f;
const F32 LIGHT_MAX_CUTOFF = 180.f;

// reflection probes
const F32 REFLECTION_PROBE_MIN_AMBIANCE = 0.f;
const F32 REFLECTION_PROBE_MAX_AMBIANCE = 100.f;
const F32 REFLECTION_PROBE_DEFAULT_AMBIANCE = 0.f;
// *NOTE: Clip distances are clamped in LLCamera::setNear. The max clip
// distance is currently limited by the skybox
const F32 REFLECTION_PROBE_MIN_CLIP_DISTANCE = 0.f;
const F32 REFLECTION_PROBE_MAX_CLIP_DISTANCE = 1024.f;
const F32 REFLECTION_PROBE_DEFAULT_CLIP_DISTANCE = 0.f;

// "Tension" => [0,10], increments of 0.1
const F32 FLEXIBLE_OBJECT_MIN_TENSION = 0.0f;
const F32 FLEXIBLE_OBJECT_DEFAULT_TENSION = 1.0f;
const F32 FLEXIBLE_OBJECT_MAX_TENSION = 10.0f;

// "Drag" => [0,10], increments of 0.1
const F32 FLEXIBLE_OBJECT_MIN_AIR_FRICTION = 0.0f;
const F32 FLEXIBLE_OBJECT_DEFAULT_AIR_FRICTION = 2.0f;
const F32 FLEXIBLE_OBJECT_MAX_AIR_FRICTION = 10.0f;

// "Gravity" = [-10,10], increments of 0.1
const F32 FLEXIBLE_OBJECT_MIN_GRAVITY = -10.0f;
const F32 FLEXIBLE_OBJECT_DEFAULT_GRAVITY = 0.3f;
const F32 FLEXIBLE_OBJECT_MAX_GRAVITY = 10.0f;

// "Wind" = [0,10], increments of 0.1
const F32 FLEXIBLE_OBJECT_MIN_WIND_SENSITIVITY = 0.0f;
const F32 FLEXIBLE_OBJECT_DEFAULT_WIND_SENSITIVITY = 0.0f;
const F32 FLEXIBLE_OBJECT_MAX_WIND_SENSITIVITY = 10.0f;

// I'll explain later...
const F32 FLEXIBLE_OBJECT_MAX_INTERNAL_TENSION_FORCE = 0.99f;

const F32 FLEXIBLE_OBJECT_DEFAULT_LENGTH = 1.0f;
const BOOL FLEXIBLE_OBJECT_DEFAULT_USING_COLLISION_SPHERE = FALSE;
const BOOL FLEXIBLE_OBJECT_DEFAULT_RENDERING_COLLISION_SPHERE = FALSE;

const LLUUID SCULPT_DEFAULT_TEXTURE("be293869-d0d9-0a69-5989-ad27f1946fd4"); // old inverted texture: "7595d345-a24c-e7ef-f0bd-78793792133e";

// Texture rotations are sent over the wire as a S16.  This is used to scale the actual float
// value to a S16.   Don't use 7FFF as it introduces some odd rounding with 180 since it
// can't be divided by 2.   See DEV-19108
const F32   TEXTURE_ROTATION_PACK_FACTOR = ((F32) 0x08000);

struct material_id_type // originally from llrendermaterialtable
{
    material_id_type()
    {
        memset((void*)m_value, 0, sizeof(m_value));
    }

    bool operator==(const material_id_type& other) const
    {
        return (memcmp(m_value, other.m_value, sizeof(m_value)) == 0);
    }

    bool operator!=(const material_id_type& other) const
    {
        return !operator==(other);
    }

    bool isNull() const
    {
        return (memcmp(m_value, s_null_id, sizeof(m_value)) == 0);
    }

    U8 m_value[MATERIAL_ID_SIZE]; // server side this is MD5RAW_BYTES

    static const U8 s_null_id[MATERIAL_ID_SIZE];
};

const U8 material_id_type::s_null_id[] = { 0,0,0,0,0,0,0,0,0,0,0,0,0,0,0,0 };

//static
// LEGACY: by default we use the LLVolumeMgr::gVolumeMgr global
// TODO -- eliminate this global from the codebase!
LLVolumeMgr* LLPrimitive::sVolumeManager = NULL;

// static
void LLPrimitive::setVolumeManager( LLVolumeMgr* volume_manager )
{
    if ( !volume_manager || sVolumeManager )
    {
        LL_ERRS() << "LLPrimitive::sVolumeManager attempting to be set to NULL or it already has been set." << LL_ENDL;
    }
    sVolumeManager = volume_manager;
}

// static
bool LLPrimitive::cleanupVolumeManager()
{
    BOOL res = FALSE;
    if (sVolumeManager)
    {
        res = sVolumeManager->cleanup();
        delete sVolumeManager;
        sVolumeManager = NULL;
    }
    return res;
}


//===============================================================
LLPrimitive::LLPrimitive()
:   mTextureList(),
    mNumTEs(0),
    mMiscFlags(0),
    mNumBumpmapTEs(0)
{
    mPrimitiveCode = 0;

    mMaterial = LL_MCODE_STONE;
    mVolumep  = NULL;

    mChanged  = UNCHANGED;

    mPosition.setVec(0.f,0.f,0.f);
    mVelocity.setVec(0.f,0.f,0.f);
    mAcceleration.setVec(0.f,0.f,0.f);

    mRotation.loadIdentity();
    mAngularVelocity.setVec(0.f,0.f,0.f);

    mScale.setVec(1.f,1.f,1.f);
}

//===============================================================
LLPrimitive::~LLPrimitive()
{
    clearTextureList();
    // Cleanup handled by volume manager
    if (mVolumep && sVolumeManager)
    {
        sVolumeManager->unrefVolume(mVolumep);
    }
    mVolumep = NULL;
}

void LLPrimitive::clearTextureList()
{
}

//===============================================================
// static
LLPrimitive *LLPrimitive::createPrimitive(LLPCode p_code)
{
    LLPrimitive *retval = new LLPrimitive();

    if (retval)
    {
        retval->init_primitive(p_code);
    }
    else
    {
        LL_ERRS() << "primitive allocation failed" << LL_ENDL;
    }

    return retval;
}

//===============================================================
void LLPrimitive::init_primitive(LLPCode p_code)
{
    clearTextureList();
    mPrimitiveCode = p_code;
}

void LLPrimitive::setPCode(const U8 p_code)
{
    mPrimitiveCode = p_code;
}

//===============================================================
LLTextureEntry* LLPrimitive::getTE(const U8 index) const
{
    return mTextureList.getTexture(index);
}

//===============================================================
void LLPrimitive::setNumTEs(const U8 num_tes)
{
    mTextureList.setSize(num_tes);
}

//===============================================================
void  LLPrimitive::setAllTETextures(const LLUUID &tex_id)
{
    mTextureList.setAllIDs(tex_id);
}

//===============================================================
void LLPrimitive::setTE(const U8 index, const LLTextureEntry& te)
{
    if(mTextureList.copyTexture(index, te) != TEM_CHANGE_NONE && te.getBumpmap() > 0)
    {
        mNumBumpmapTEs++;
    }
}

S32  LLPrimitive::setTETexture(const U8 index, const LLUUID &id)
{
    return mTextureList.setID(index, id);
}

S32  LLPrimitive::setTEColor(const U8 index, const LLColor4 &color)
{
    return mTextureList.setColor(index, color);
}

S32  LLPrimitive::setTEColor(const U8 index, const LLColor3 &color)
{
    return mTextureList.setColor(index, color);
}

S32  LLPrimitive::setTEAlpha(const U8 index, const F32 alpha)
{
    return mTextureList.setAlpha(index, alpha);
}

//===============================================================
S32  LLPrimitive::setTEScale(const U8 index, const F32 s, const F32 t)
{
    return mTextureList.setScale(index, s, t);
}


// BUG: slow - done this way because texture entries have some
// voodoo related to texture coords
S32 LLPrimitive::setTEScaleS(const U8 index, const F32 s)
{
    return mTextureList.setScaleS(index, s);
}


// BUG: slow - done this way because texture entries have some
// voodoo related to texture coords
S32 LLPrimitive::setTEScaleT(const U8 index, const F32 t)
{
    return mTextureList.setScaleT(index, t);
}


//===============================================================
S32  LLPrimitive::setTEOffset(const U8 index, const F32 s, const F32 t)
{
    return mTextureList.setOffset(index, s, t);
}


// BUG: slow - done this way because texture entries have some
// voodoo related to texture coords
S32 LLPrimitive::setTEOffsetS(const U8 index, const F32 s)
{
    return mTextureList.setOffsetS(index, s);
}


// BUG: slow - done this way because texture entries have some
// voodoo related to texture coords
S32 LLPrimitive::setTEOffsetT(const U8 index, const F32 t)
{
    return mTextureList.setOffsetT(index, t);
}


//===============================================================
S32  LLPrimitive::setTERotation(const U8 index, const F32 r)
{
    return mTextureList.setRotation(index, r);
}

S32 LLPrimitive::setTEMaterialID(const U8 index, const LLMaterialID& pMaterialID)
{
    return mTextureList.setMaterialID(index, pMaterialID);
}

S32 LLPrimitive::setTEMaterialParams(const U8 index, const LLMaterialPtr pMaterialParams)
{
    return mTextureList.setMaterialParams(index, pMaterialParams);
}

LLMaterialPtr LLPrimitive::getTEMaterialParams(const U8 index)
{
    return mTextureList.getMaterialParams(index);
}

//===============================================================
S32  LLPrimitive::setTEBumpShinyFullbright(const U8 index, const U8 bump)
{
    updateNumBumpmap(index, bump);
    return mTextureList.setBumpShinyFullbright(index, bump);
}

S32  LLPrimitive::setTEMediaTexGen(const U8 index, const U8 media)
{
    return mTextureList.setMediaTexGen(index, media);
}

S32  LLPrimitive::setTEBumpmap(const U8 index, const U8 bump)
{
    updateNumBumpmap(index, bump);
    return mTextureList.setBumpMap(index, bump);
}

S32  LLPrimitive::setTEBumpShiny(const U8 index, const U8 bump_shiny)
{
    updateNumBumpmap(index, bump_shiny);
    return mTextureList.setBumpShiny(index, bump_shiny);
}

S32  LLPrimitive::setTETexGen(const U8 index, const U8 texgen)
{
    return mTextureList.setTexGen(index, texgen);
}

S32  LLPrimitive::setTEShiny(const U8 index, const U8 shiny)
{
    return mTextureList.setShiny(index, shiny);
}

S32  LLPrimitive::setTEFullbright(const U8 index, const U8 fullbright)
{
    return mTextureList.setFullbright(index, fullbright);
}

S32  LLPrimitive::setTEMediaFlags(const U8 index, const U8 media_flags)
{
    return mTextureList.setMediaFlags(index, media_flags);
}

S32 LLPrimitive::setTEGlow(const U8 index, const F32 glow)
{
    return mTextureList.setGlow(index, glow);
}

void LLPrimitive::setAllTESelected(bool sel)
{
    for (int i = 0, cnt = getNumTEs(); i < cnt; i++)
    {
        setTESelected(i, sel);
    }
}

void LLPrimitive::setTESelected(const U8 te, bool sel)
{
    LLTextureEntry* tep = getTE(te);
    if ( (tep) && (tep->setSelected(sel)) && (!sel) && (tep->hasPendingMaterialUpdate()) )
    {
        LLMaterialID material_id = tep->getMaterialID();
        setTEMaterialID(te, material_id);
    }
}

LLPCode LLPrimitive::legacyToPCode(const U8 legacy)
{
    // TODO: Should this default to something valid?
    // Maybe volume?
    LLPCode pcode = 0;

    switch (legacy)
    {
        /*
    case BOX:
        pcode = LL_PCODE_CUBE;
        break;
    case CYLINDER:
        pcode = LL_PCODE_CYLINDER;
        break;
    case CONE:
        pcode = LL_PCODE_CONE;
        break;
    case HALF_CONE:
        pcode = LL_PCODE_CONE_HEMI;
        break;
    case HALF_CYLINDER:
        pcode = LL_PCODE_CYLINDER_HEMI;
        break;
    case HALF_SPHERE:
        pcode = LL_PCODE_SPHERE_HEMI;
        break;
    case PRISM:
        pcode = LL_PCODE_PRISM;
        break;
    case PYRAMID:
        pcode = LL_PCODE_PYRAMID;
        break;
    case SPHERE:
        pcode = LL_PCODE_SPHERE;
        break;
    case TETRAHEDRON:
        pcode = LL_PCODE_TETRAHEDRON;
        break;
    case DEMON:
        pcode = LL_PCODE_LEGACY_DEMON;
        break;
    case LSL_TEST:
        pcode = LL_PCODE_LEGACY_LSL_TEST;
        break;
    case ORACLE:
        pcode = LL_PCODE_LEGACY_ORACLE;
        break;
    case TEXTBUBBLE:
        pcode = LL_PCODE_LEGACY_TEXT_BUBBLE;
        break;
    case ATOR:
        pcode = LL_PCODE_LEGACY_ATOR;
        break;
    case BASIC_SHOT:
        pcode = LL_PCODE_LEGACY_SHOT;
        break;
    case BIG_SHOT:
        pcode = LL_PCODE_LEGACY_SHOT_BIG;
        break;
    case BIRD:
        pcode = LL_PCODE_LEGACY_BIRD;
        break;
    case ROCK:
        pcode = LL_PCODE_LEGACY_ROCK;
        break;
    case SMOKE:
        pcode = LL_PCODE_LEGACY_SMOKE;
        break;
    case SPARK:
        pcode = LL_PCODE_LEGACY_SPARK;
        break;
        */
    case PRIMITIVE_VOLUME:
        pcode = LL_PCODE_VOLUME;
        break;
    case GRASS:
        pcode = LL_PCODE_LEGACY_GRASS;
        break;
    case PART_SYS:
        pcode = LL_PCODE_LEGACY_PART_SYS;
        break;
    case PLAYER:
        pcode = LL_PCODE_LEGACY_AVATAR;
        break;
    case TREE:
        pcode = LL_PCODE_LEGACY_TREE;
        break;
    case TREE_NEW:
        pcode = LL_PCODE_TREE_NEW;
        break;
    default:
        LL_WARNS() << "Unknown legacy code " << legacy << " [" << (S32)legacy << "]!" << LL_ENDL;
    }

    return pcode;
}

U8 LLPrimitive::pCodeToLegacy(const LLPCode pcode)
{
    U8 legacy;
    switch (pcode)
    {
/*
    case LL_PCODE_CUBE:
        legacy = BOX;
        break;
    case LL_PCODE_CYLINDER:
        legacy = CYLINDER;
        break;
    case LL_PCODE_CONE:
        legacy = CONE;
        break;
    case LL_PCODE_CONE_HEMI:
        legacy = HALF_CONE;
        break;
    case LL_PCODE_CYLINDER_HEMI:
        legacy = HALF_CYLINDER;
        break;
    case LL_PCODE_SPHERE_HEMI:
        legacy = HALF_SPHERE;
        break;
    case LL_PCODE_PRISM:
        legacy = PRISM;
        break;
    case LL_PCODE_PYRAMID:
        legacy = PYRAMID;
        break;
    case LL_PCODE_SPHERE:
        legacy = SPHERE;
        break;
    case LL_PCODE_TETRAHEDRON:
        legacy = TETRAHEDRON;
        break;
    case LL_PCODE_LEGACY_ATOR:
        legacy = ATOR;
        break;
    case LL_PCODE_LEGACY_SHOT:
        legacy = BASIC_SHOT;
        break;
    case LL_PCODE_LEGACY_SHOT_BIG:
        legacy = BIG_SHOT;
        break;
    case LL_PCODE_LEGACY_BIRD:
        legacy = BIRD;
        break;
    case LL_PCODE_LEGACY_DEMON:
        legacy = DEMON;
        break;
    case LL_PCODE_LEGACY_LSL_TEST:
        legacy = LSL_TEST;
        break;
    case LL_PCODE_LEGACY_ORACLE:
        legacy = ORACLE;
        break;
    case LL_PCODE_LEGACY_ROCK:
        legacy = ROCK;
        break;
    case LL_PCODE_LEGACY_TEXT_BUBBLE:
        legacy = TEXTBUBBLE;
        break;
    case LL_PCODE_LEGACY_SMOKE:
        legacy = SMOKE;
        break;
    case LL_PCODE_LEGACY_SPARK:
        legacy = SPARK;
        break;
*/
    case LL_PCODE_VOLUME:
        legacy = PRIMITIVE_VOLUME;
        break;
    case LL_PCODE_LEGACY_GRASS:
        legacy = GRASS;
        break;
    case LL_PCODE_LEGACY_PART_SYS:
        legacy = PART_SYS;
        break;
    case LL_PCODE_LEGACY_AVATAR:
        legacy = PLAYER;
        break;
    case LL_PCODE_LEGACY_TREE:
        legacy = TREE;
        break;
    case LL_PCODE_TREE_NEW:
        legacy = TREE_NEW;
        break;
    default:
        LL_WARNS() << "Unknown pcode " << (S32)pcode << ":" << pcode << "!" << LL_ENDL;
        return 0;
    }
    return legacy;
}


// static
// Don't crash or LL_ERRS() here!  This function is used for debug strings.
std::string LLPrimitive::pCodeToString(const LLPCode pcode)
{
    std::string pcode_string;

    U8 base_code = pcode & LL_PCODE_BASE_MASK;
    if (!pcode)
    {
        pcode_string = "null";
    }
    else if ((base_code) == LL_PCODE_LEGACY)
    {
        // It's a legacy object
        switch (pcode)
        {
        case LL_PCODE_LEGACY_GRASS:
          pcode_string = "grass";
            break;
        case LL_PCODE_LEGACY_PART_SYS:
          pcode_string = "particle system";
            break;
        case LL_PCODE_LEGACY_AVATAR:
          pcode_string = "avatar";
            break;
        case LL_PCODE_LEGACY_TEXT_BUBBLE:
          pcode_string = "text bubble";
            break;
        case LL_PCODE_LEGACY_TREE:
          pcode_string = "tree";
            break;
        case LL_PCODE_TREE_NEW:
          pcode_string = "tree_new";
            break;
        default:
          pcode_string = llformat( "unknown legacy pcode %i",(U32)pcode);
        }
    }
    else
    {
        std::string shape;
        std::string mask;
        if (base_code == LL_PCODE_CUBE)
        {
            shape = "cube";
        }
        else if (base_code == LL_PCODE_CYLINDER)
        {
            shape = "cylinder";
        }
        else if (base_code == LL_PCODE_CONE)
        {
            shape = "cone";
        }
        else if (base_code == LL_PCODE_PRISM)
        {
            shape = "prism";
        }
        else if (base_code == LL_PCODE_PYRAMID)
        {
            shape = "pyramid";
        }
        else if (base_code == LL_PCODE_SPHERE)
        {
            shape = "sphere";
        }
        else if (base_code == LL_PCODE_TETRAHEDRON)
        {
            shape = "tetrahedron";
        }
        else if (base_code == LL_PCODE_VOLUME)
        {
            shape = "volume";
        }
        else if (base_code == LL_PCODE_APP)
        {
            shape = "app";
        }
        else
        {
            LL_WARNS() << "Unknown base mask for pcode: " << base_code << LL_ENDL;
        }

        U8 mask_code = pcode & (~LL_PCODE_BASE_MASK);
        if (base_code == LL_PCODE_APP)
        {
            mask = llformat( "%x", mask_code);
        }
        else if (mask_code & LL_PCODE_HEMI_MASK)
        {
            mask = "hemi";
        }
        else
        {
            mask = llformat( "%x", mask_code);
        }

        if (mask[0])
        {
            pcode_string = llformat( "%s-%s", shape.c_str(), mask.c_str());
        }
        else
        {
            pcode_string = llformat( "%s", shape.c_str());
        }
    }

    return pcode_string;
}


void LLPrimitive::copyTEs(const LLPrimitive *primitivep)
{
    U32 i;
    if (primitivep->getExpectedNumTEs() != getExpectedNumTEs())
    {
        LL_WARNS() << "Primitives don't have same expected number of TE's" << LL_ENDL;
    }
    U32 num_tes = llmin(primitivep->getExpectedNumTEs(), getExpectedNumTEs());
    if (mTextureList.size() < getExpectedNumTEs())
    {
        mTextureList.setSize(getExpectedNumTEs());
    }
    for (i = 0; i < num_tes; i++)
    {
        mTextureList.copyTexture(i, *(primitivep->getTE(i)));
    }
}

S32 face_index_from_id(LLFaceID face_ID, const std::vector<LLProfile::Face>& faceArray)
{
    S32 i;
    for (i = 0; i < (S32)faceArray.size(); i++)
    {
        if (faceArray[i].mFaceID == face_ID)
        {
            return i;
        }
    }
    return -1;
}

BOOL LLPrimitive::setVolume(const LLVolumeParams &volume_params, const S32 detail, bool unique_volume)
{
    if (NO_LOD == detail)
    {
        // build the new object
        setChanged(GEOMETRY);
        sVolumeManager->unrefVolume(mVolumep);
        mVolumep = new LLVolume(volume_params, 1, TRUE, TRUE);
        setNumTEs(mVolumep->getNumFaces());
        return FALSE;
    }

    LLVolume *volumep;
    if (unique_volume)
    {
        F32 volume_detail = LLVolumeLODGroup::getVolumeScaleFromDetail(detail);
        if (mVolumep.notNull() && volume_params == mVolumep->getParams() && (volume_detail == mVolumep->getDetail()))
        {
            return FALSE;
        }
        volumep = new LLVolume(volume_params, volume_detail, FALSE, TRUE);
    }
    else
    {
        if (mVolumep.notNull())
        {
            F32 volume_detail = LLVolumeLODGroup::getVolumeScaleFromDetail(detail);
            if (volume_params == mVolumep->getParams() && (volume_detail == mVolumep->getDetail()))
            {
                return FALSE;
            }
        }

        volumep = sVolumeManager->refVolume(volume_params, detail);
        if (volumep == mVolumep)
        {
            sVolumeManager->unrefVolume( volumep );  // LLVolumeMgr::refVolume() creates a reference, but we don't need a second one.
            return TRUE;
        }
    }

    setChanged(GEOMETRY);


    if (!mVolumep)
    {
        mVolumep = volumep;
        //mFaceMask = mVolumep->generateFaceMask();
        setNumTEs(mVolumep->getNumFaces());
        return TRUE;
    }

#if 0
    // #if 0'd out by davep
    // this is a lot of cruft to set texture entry values that just stay the same for LOD switch
    // or immediately get overridden by an object update message, also crashes occasionally
    U32 old_face_mask = mVolumep->mFaceMask;

    S32 face_bit = 0;
    S32 cur_mask = 0;

    // Grab copies of the old faces from the original shape, ordered by type.
    // We will use these to figure out what old texture info gets mapped to new
    // faces in the new shape.
    std::vector<LLProfile::Face> old_faces;
    for (S32 face = 0; face < mVolumep->getNumFaces(); face++)
    {
        old_faces.push_back(mVolumep->getProfile().mFaces[face]);
    }

    // Copy the old texture info off to the side, but not in the order in which
    // they live in the mTextureList, rather in order of ther "face id" which
    // is the corresponding value of LLVolueParams::LLProfile::mFaces::mIndex.
    //
    // Hence, some elements of old_tes::mEntryList will be invalid.  It is
    // initialized to a size of 9 (max number of possible faces on a volume?)
    // and only the ones with valid types are filled in.
    LLPrimTextureList old_tes;
    old_tes.setSize(9);
    for (face_bit = 0; face_bit < 9; face_bit++)
    {
        cur_mask = 0x1 << face_bit;
        if (old_face_mask & cur_mask)
        {
            S32 te_index = face_index_from_id(cur_mask, old_faces);
            old_tes.copyTexture(face_bit, *(getTE(te_index)));
            //LL_INFOS() << face_bit << ":" << te_index << ":" << old_tes[face_bit].getID() << LL_ENDL;
        }
    }


    // build the new object
    sVolumeManager->unrefVolume(mVolumep);
    mVolumep = volumep;

    U32 new_face_mask = mVolumep->mFaceMask;
    S32 i;

    if (old_face_mask == new_face_mask)
    {
        // nothing to do
        return TRUE;
    }

    if (mVolumep->getNumFaces() == 0 && new_face_mask != 0)
    {
        LL_WARNS() << "Object with 0 faces found...INCORRECT!" << LL_ENDL;
        setNumTEs(mVolumep->getNumFaces());
        return TRUE;
    }

    // initialize face_mapping
    S32 face_mapping[9];
    for (face_bit = 0; face_bit < 9; face_bit++)
    {
        face_mapping[face_bit] = face_bit;
    }

    // The new shape may have more faces than the original, but we can't just
    // add them to the end -- the ordering matters and it may be that we must
    // insert the new faces in the middle of the list.  When we add a face it
    // will pick up the texture/color info of one of the old faces an so we
    // now figure out which old face info gets mapped to each new face, and
    // store in the face_mapping lookup table.
    for (face_bit = 0; face_bit < 9; face_bit++)
    {
        cur_mask = 0x1 << face_bit;
        if (!(new_face_mask & cur_mask))
        {
            // Face doesn't exist in new map.
            face_mapping[face_bit] = -1;
            continue;
        }
        else if (old_face_mask & cur_mask)
        {
            // Face exists in new and old map.
            face_mapping[face_bit] = face_bit;
            continue;
        }

        // OK, how we've got a mismatch, where we have to fill a new face with one from
        // the old face.
        if (cur_mask & (LL_FACE_PATH_BEGIN | LL_FACE_PATH_END | LL_FACE_INNER_SIDE))
        {
            // It's a top/bottom/hollow interior face.
            if (old_face_mask & LL_FACE_PATH_END)
            {
                face_mapping[face_bit] = 1;
                continue;
            }
            else
            {
                S32 cur_outer_mask = LL_FACE_OUTER_SIDE_0;
                for (i = 0; i < 4; i++)
                {
                    if (old_face_mask & cur_outer_mask)
                    {
                        face_mapping[face_bit] = 5 + i;
                        break;
                    }
                    cur_outer_mask <<= 1;
                }
                if (i == 4)
                {
                    LL_WARNS() << "No path end or outer face in volume!" << LL_ENDL;
                }
                continue;
            }
        }

        if (cur_mask & (LL_FACE_PROFILE_BEGIN | LL_FACE_PROFILE_END))
        {
            // A cut slice.  Use the hollow interior if we have it.
            if (old_face_mask & LL_FACE_INNER_SIDE)
            {
                face_mapping[face_bit] = 2;
                continue;
            }

            // No interior, use the bottom face.
            // Could figure out which of the outer faces was nearest, but that would be harder.
            if (old_face_mask & LL_FACE_PATH_END)
            {
                face_mapping[face_bit] = 1;
                continue;
            }
            else
            {
                S32 cur_outer_mask = LL_FACE_OUTER_SIDE_0;
                for (i = 0; i < 4; i++)
                {
                    if (old_face_mask & cur_outer_mask)
                    {
                        face_mapping[face_bit] = 5 + i;
                        break;
                    }
                    cur_outer_mask <<= 1;
                }
                if (i == 4)
                {
                    LL_WARNS() << "No path end or outer face in volume!" << LL_ENDL;
                }
                continue;
            }
        }

        // OK, the face that's missing is an outer face...
        // Pull from the nearest adjacent outer face (there's always guaranteed to be one...
        S32 cur_outer = face_bit - 5;
        S32 min_dist = 5;
        S32 min_outer_bit = -1;
        S32 i;
        for (i = 0; i < 4; i++)
        {
            if (old_face_mask & (LL_FACE_OUTER_SIDE_0 << i))
            {
                S32 dist = abs(i - cur_outer);
                if (dist < min_dist)
                {
                    min_dist = dist;
                    min_outer_bit = i + 5;
                }
            }
        }
        if (-1 == min_outer_bit)
        {
            LL_INFOS() << (LLVolume *)mVolumep << LL_ENDL;
            LL_WARNS() << "Bad!  No outer faces, impossible!" << LL_ENDL;
        }
        face_mapping[face_bit] = min_outer_bit;
    }


    setNumTEs(mVolumep->getNumFaces());
    for (face_bit = 0; face_bit < 9; face_bit++)
    {
        // For each possible face type on the new shape we check to see if that
        // face exists and if it does we create a texture entry that is a copy
        // of one of the originals.  Since the originals might not have a
        // matching face, we use the face_mapping lookup table to figure out
        // which face information to copy.
        cur_mask = 0x1 << face_bit;
        if (new_face_mask & cur_mask)
        {
            if (-1 == face_mapping[face_bit])
            {
                LL_WARNS() << "No mapping from old face to new face!" << LL_ENDL;
            }

            S32 te_num = face_index_from_id(cur_mask, mVolumep->getProfile().mFaces);
            setTE(te_num, *(old_tes.getTexture(face_mapping[face_bit])));
        }
    }
#else
    // build the new object
    sVolumeManager->unrefVolume(mVolumep);
    mVolumep = volumep;

    setNumTEs(mVolumep->getNumFaces());
#endif
    return TRUE;
}

BOOL LLPrimitive::setMaterial(U8 material)
{
    if (material != mMaterial)
    {
        mMaterial = material;
        return TRUE;
    }
    else
    {
        return FALSE;
    }
}

S32 LLPrimitive::packTEField(U8 *cur_ptr, U8 *data_ptr, U8 data_size, U8 last_face_index, EMsgVariableType type) const
{
    S32 face_index;
    S32 i;
    U64 exception_faces;
    U8 *start_loc = cur_ptr;

    htolememcpy(cur_ptr,data_ptr + (last_face_index * data_size), type, data_size);
    cur_ptr += data_size;

    for (face_index = last_face_index-1; face_index >= 0; face_index--)
    {
        BOOL already_sent = FALSE;
        for (i = face_index+1; i <= last_face_index; i++)
        {
            if (!memcmp(data_ptr+(data_size *face_index), data_ptr+(data_size *i), data_size))
            {
                already_sent = TRUE;
                break;
            }
        }

        if (!already_sent)
        {
            exception_faces = 0;
            for (i = face_index; i >= 0; i--)
            {
                if (!memcmp(data_ptr+(data_size *face_index), data_ptr+(data_size *i), data_size))
                {
                    exception_faces |= ((U64)1 << i);
                }
            }

            //assign exception faces to cur_ptr
            if (exception_faces >= ((U64)0x1 << 7))
            {
                if (exception_faces >= ((U64)0x1 << 14))
                {
                    if (exception_faces >= ((U64)0x1 << 21))
                    {
                        if (exception_faces >= ((U64)0x1 << 28))
                        {
                            if (exception_faces >= ((U64)0x1 << 35))
                            {
                                if (exception_faces >= ((U64)0x1 << 42))
                                {
                                    if (exception_faces >= ((U64)0x1 << 49))
                                    {
                                        *cur_ptr++ = (U8)(((exception_faces >> 49) & 0x7F) | 0x80);
                                    }
                                    *cur_ptr++ = (U8)(((exception_faces >> 42) & 0x7F) | 0x80);
                                }
                                *cur_ptr++ = (U8)(((exception_faces >> 35) & 0x7F) | 0x80);
                            }
                            *cur_ptr++ = (U8)(((exception_faces >> 28) & 0x7F) | 0x80);
                        }
                        *cur_ptr++ = (U8)(((exception_faces >> 21) & 0x7F) | 0x80);
                    }
                    *cur_ptr++ = (U8)(((exception_faces >> 14) & 0x7F) | 0x80);
                }
                *cur_ptr++ = (U8)(((exception_faces >> 7) & 0x7F) | 0x80);
            }


            *cur_ptr++ = (U8)(exception_faces & 0x7F);

            htolememcpy(cur_ptr,data_ptr + (face_index * data_size), type, data_size);
            cur_ptr += data_size;
        }
    }
    return (S32)(cur_ptr - start_loc);
}

namespace
{
    template< typename T >
    bool unpack_TEField(T dest[], U8 dest_count, U8 * &source, U8 *source_end, EMsgVariableType type)
    {
        const size_t size(sizeof(T));

        LL_DEBUGS("TEXTUREENTRY") << "Request to read items of size " << size << " with swizzle " << type << " froum buffer sized " << (source_end - source) << LL_ENDL;

        if ((source + size + 1) > source_end)
        {
            // we add 1 above to take into account the byte that we know must follow the value.
            LL_WARNS("TEXTUREENTRY") << "Buffer exhausted! Requires " << size << " + 1 bytes for default, " << (source_end - source) << " bytes remaning." << LL_ENDL;
            source = source_end;
            return false;
        }

        // Extract the default value and fill the array.
        htolememcpy(dest, source, type, size);
        source += size;
        for (S32 idx = 1; idx < dest_count; ++idx)
        {
            dest[idx] = dest[0];
        }

        while (source < source_end)
        {
            U64 index_flags(0);
            U8  sbit(0);

            // Unpack the variable length bitfield. Each bit represents whether the following
            // value will be placed at the corresponding array index.
            do
            {
                if (source >= source_end)
                {
                    LL_WARNS("TEXTUREENTRY") << "Buffer exhausted! Reading index flags." << LL_ENDL;
                    source = source_end;
                    return false;
                }

                sbit = *source++;
                index_flags <<= 7;    // original code had this after?
                index_flags |= (sbit & 0x7F);
            } while (sbit & 0x80);

            if (!index_flags)
            {   // We've hit the terminating 0 byte.
                break;
            }

            if ((source + size + 1) > source_end)
            {
                // we add 1 above to take into account the byte that we know must follow the value.
                LL_WARNS("TEXTUREENTRY") << "Buffer exhausted! Requires " << size << " + 1 bytes for default, " << (source_end - source) << " bytes remaning." << LL_ENDL;
                source = source_end;
                return false;
            }

            // get the value for the indexs.
            T value;
            htolememcpy(&value, source, type, size);
            source += size;

            for (S32 idx = 0; idx < dest_count; idx++)
            {
                if (index_flags & 1ULL << idx)
                {
                    dest[idx] = value;
                }
            }

        }
        return true;
    }
}



// Pack information about all texture entries into container:
// { TextureEntry Variable 2 }
// Includes information about image ID, color, scale S,T, offset S,T and rotation
BOOL LLPrimitive::packTEMessage(LLMessageSystem *mesgsys) const
{
    const U32 MAX_TES = 45;

    U8     image_ids[MAX_TES*16];
    U8     colors[MAX_TES*4];
    F32    scale_s[MAX_TES];
    F32    scale_t[MAX_TES];
    S16    offset_s[MAX_TES];
    S16    offset_t[MAX_TES];
    S16    image_rot[MAX_TES];
    U8     bump[MAX_TES];
    U8     media_flags[MAX_TES];
    U8     glow[MAX_TES];
    U8     material_data[MAX_TES*16];

    const U32 MAX_TE_BUFFER = 4096;
    U8 packed_buffer[MAX_TE_BUFFER];
    U8 *cur_ptr = packed_buffer;

    S32 last_face_index = llmin((U32) getNumTEs(), MAX_TES) - 1;

    if (last_face_index > -1)
    {
        // ...if we hit the front, send one image id
        S8 face_index;
        LLColor4U coloru;
        for (face_index = 0; face_index <= last_face_index; face_index++)
        {
            // Directly sending image_ids is not safe!
            memcpy(&image_ids[face_index*16],getTE(face_index)->getID().mData,16);  /* Flawfinder: ignore */

            // Cast LLColor4 to LLColor4U
            coloru.setVec( getTE(face_index)->getColor() );

            // Note:  This is an optimization to send common colors (1.f, 1.f, 1.f, 1.f)
            // as all zeros.  However, the subtraction and addition must be done in unsigned
            // byte space, not in float space, otherwise off-by-one errors occur. JC
            colors[4*face_index]     = 255 - coloru.mV[0];
            colors[4*face_index + 1] = 255 - coloru.mV[1];
            colors[4*face_index + 2] = 255 - coloru.mV[2];
            colors[4*face_index + 3] = 255 - coloru.mV[3];

            const LLTextureEntry* te = getTE(face_index);
            scale_s[face_index] = (F32) te->mScaleS;
            scale_t[face_index] = (F32) te->mScaleT;
            offset_s[face_index] = (S16) ll_round((llclamp(te->mOffsetS,-1.0f,1.0f) * (F32)0x7FFF)) ;
            offset_t[face_index] = (S16) ll_round((llclamp(te->mOffsetT,-1.0f,1.0f) * (F32)0x7FFF)) ;
            image_rot[face_index] = (S16) ll_round(((fmod(te->mRotation, F_TWO_PI)/F_TWO_PI) * TEXTURE_ROTATION_PACK_FACTOR));
            bump[face_index] = te->getBumpShinyFullbright();
            media_flags[face_index] = te->getMediaTexGen();
            glow[face_index] = (U8) ll_round((llclamp(te->getGlow(), 0.0f, 1.0f) * (F32)0xFF));

            // Directly sending material_ids is not safe!
            memcpy(&material_data[face_index*16],getTE(face_index)->getMaterialID().get(),16);  /* Flawfinder: ignore */
        }

        cur_ptr += packTEField(cur_ptr, (U8 *)image_ids, sizeof(LLUUID),last_face_index, MVT_LLUUID);
        *cur_ptr++ = 0;
        cur_ptr += packTEField(cur_ptr, (U8 *)colors, 4 ,last_face_index, MVT_U8);
        *cur_ptr++ = 0;
        cur_ptr += packTEField(cur_ptr, (U8 *)scale_s, 4 ,last_face_index, MVT_F32);
        *cur_ptr++ = 0;
        cur_ptr += packTEField(cur_ptr, (U8 *)scale_t, 4 ,last_face_index, MVT_F32);
        *cur_ptr++ = 0;
        cur_ptr += packTEField(cur_ptr, (U8 *)offset_s, 2 ,last_face_index, MVT_S16Array);
        *cur_ptr++ = 0;
        cur_ptr += packTEField(cur_ptr, (U8 *)offset_t, 2 ,last_face_index, MVT_S16Array);
        *cur_ptr++ = 0;
        cur_ptr += packTEField(cur_ptr, (U8 *)image_rot, 2 ,last_face_index, MVT_S16Array);
        *cur_ptr++ = 0;
        cur_ptr += packTEField(cur_ptr, (U8 *)bump, 1 ,last_face_index, MVT_U8);
        *cur_ptr++ = 0;
        cur_ptr += packTEField(cur_ptr, (U8 *)media_flags, 1 ,last_face_index, MVT_U8);
        *cur_ptr++ = 0;
        cur_ptr += packTEField(cur_ptr, (U8 *)glow, 1 ,last_face_index, MVT_U8);
        *cur_ptr++ = 0;
        cur_ptr += packTEField(cur_ptr, (U8 *)material_data, 16, last_face_index, MVT_LLUUID);
    }
    mesgsys->addBinaryDataFast(_PREHASH_TextureEntry, packed_buffer, (S32)(cur_ptr - packed_buffer));

    return FALSE;
}


BOOL LLPrimitive::packTEMessage(LLDataPacker &dp) const
{
    const U32 MAX_TES = 45;

    U8     image_ids[MAX_TES*16];
    U8     colors[MAX_TES*4];
    F32    scale_s[MAX_TES];
    F32    scale_t[MAX_TES];
    S16    offset_s[MAX_TES];
    S16    offset_t[MAX_TES];
    S16    image_rot[MAX_TES];
    U8     bump[MAX_TES];
    U8     media_flags[MAX_TES];
    U8     glow[MAX_TES];
    U8     material_data[MAX_TES*16];

    const U32 MAX_TE_BUFFER = 4096;
    U8 packed_buffer[MAX_TE_BUFFER];
    U8 *cur_ptr = packed_buffer;

    S32 last_face_index = getNumTEs() - 1;

    if (last_face_index > -1)
    {
        // ...if we hit the front, send one image id
        S8 face_index;
        LLColor4U coloru;
        for (face_index = 0; face_index <= last_face_index; face_index++)
        {
            // Directly sending image_ids is not safe!
            memcpy(&image_ids[face_index*16],getTE(face_index)->getID().mData,16);  /* Flawfinder: ignore */

            // Cast LLColor4 to LLColor4U
            coloru.setVec( getTE(face_index)->getColor() );

            // Note:  This is an optimization to send common colors (1.f, 1.f, 1.f, 1.f)
            // as all zeros.  However, the subtraction and addition must be done in unsigned
            // byte space, not in float space, otherwise off-by-one errors occur. JC
            colors[4*face_index]     = 255 - coloru.mV[0];
            colors[4*face_index + 1] = 255 - coloru.mV[1];
            colors[4*face_index + 2] = 255 - coloru.mV[2];
            colors[4*face_index + 3] = 255 - coloru.mV[3];

            const LLTextureEntry* te = getTE(face_index);
            scale_s[face_index] = (F32) te->mScaleS;
            scale_t[face_index] = (F32) te->mScaleT;
            offset_s[face_index] = (S16) ll_round((llclamp(te->mOffsetS,-1.0f,1.0f) * (F32)0x7FFF)) ;
            offset_t[face_index] = (S16) ll_round((llclamp(te->mOffsetT,-1.0f,1.0f) * (F32)0x7FFF)) ;
            image_rot[face_index] = (S16) ll_round(((fmod(te->mRotation, F_TWO_PI)/F_TWO_PI) * TEXTURE_ROTATION_PACK_FACTOR));
            bump[face_index] = te->getBumpShinyFullbright();
            media_flags[face_index] = te->getMediaTexGen();
            glow[face_index] = (U8) ll_round((llclamp(te->getGlow(), 0.0f, 1.0f) * (F32)0xFF));

            // Directly sending material_ids is not safe!
            memcpy(&material_data[face_index*16],getTE(face_index)->getMaterialID().get(),16);  /* Flawfinder: ignore */
        }

        cur_ptr += packTEField(cur_ptr, (U8 *)image_ids, sizeof(LLUUID),last_face_index, MVT_LLUUID);
        *cur_ptr++ = 0;
        cur_ptr += packTEField(cur_ptr, (U8 *)colors, 4 ,last_face_index, MVT_U8);
        *cur_ptr++ = 0;
        cur_ptr += packTEField(cur_ptr, (U8 *)scale_s, 4 ,last_face_index, MVT_F32);
        *cur_ptr++ = 0;
        cur_ptr += packTEField(cur_ptr, (U8 *)scale_t, 4 ,last_face_index, MVT_F32);
        *cur_ptr++ = 0;
        cur_ptr += packTEField(cur_ptr, (U8 *)offset_s, 2 ,last_face_index, MVT_S16Array);
        *cur_ptr++ = 0;
        cur_ptr += packTEField(cur_ptr, (U8 *)offset_t, 2 ,last_face_index, MVT_S16Array);
        *cur_ptr++ = 0;
        cur_ptr += packTEField(cur_ptr, (U8 *)image_rot, 2 ,last_face_index, MVT_S16Array);
        *cur_ptr++ = 0;
        cur_ptr += packTEField(cur_ptr, (U8 *)bump, 1 ,last_face_index, MVT_U8);
        *cur_ptr++ = 0;
        cur_ptr += packTEField(cur_ptr, (U8 *)media_flags, 1 ,last_face_index, MVT_U8);
        *cur_ptr++ = 0;
        cur_ptr += packTEField(cur_ptr, (U8 *)glow, 1 ,last_face_index, MVT_U8);
        *cur_ptr++ = 0;
        cur_ptr += packTEField(cur_ptr, (U8 *)material_data, 16, last_face_index, MVT_LLUUID);
    }

    dp.packBinaryData(packed_buffer, (S32)(cur_ptr - packed_buffer), "TextureEntry");
    return FALSE;
}

S32 LLPrimitive::parseTEMessage(LLMessageSystem* mesgsys, char const* block_name, const S32 block_num, LLTEContents& tec)
{
    S32 retval = 0;
    // temp buffer for material ID processing
    // data will end up in tec.material_id[]
    material_id_type material_data[LLTEContents::MAX_TES];

    if (block_num < 0)
    {
        tec.size = mesgsys->getSizeFast(block_name, _PREHASH_TextureEntry);
    }
    else
    {
        tec.size = mesgsys->getSizeFast(block_name, block_num, _PREHASH_TextureEntry);
    }

    if (tec.size == 0)
    {
        tec.face_count = 0;
        return retval;
    }
    else if (tec.size >= LLTEContents::MAX_TE_BUFFER)
    {
        LL_WARNS("TEXTUREENTRY") << "Excessive buffer size detected in Texture Entry! Truncating." << LL_ENDL;
        tec.size = LLTEContents::MAX_TE_BUFFER - 1;
    }

    // if block_num < 0 ask for block 0
    mesgsys->getBinaryDataFast(block_name, _PREHASH_TextureEntry, tec.packed_buffer, 0, std::max(block_num, 0), LLTEContents::MAX_TE_BUFFER - 1);

    // The last field is not zero terminated.
    // Rather than special case the upack functions.  Just make it 0x00 terminated.
    tec.packed_buffer[tec.size] = 0x00;
    ++tec.size;

    tec.face_count = llmin((U32)getNumTEs(),(U32)LLTEContents::MAX_TES);

    U8 *cur_ptr = tec.packed_buffer;
    LL_DEBUGS("TEXTUREENTRY") << "Texture Entry with buffere sized: " << tec.size << LL_ENDL;
    U8 *buffer_end = tec.packed_buffer + tec.size;

    if (!(  unpack_TEField<LLUUID>(tec.image_data, tec.face_count, cur_ptr, buffer_end, MVT_LLUUID) &&
            unpack_TEField<LLColor4U>(tec.colors, tec.face_count, cur_ptr, buffer_end, MVT_U8) &&
            unpack_TEField<F32>(tec.scale_s, tec.face_count, cur_ptr, buffer_end, MVT_F32) &&
            unpack_TEField<F32>(tec.scale_t, tec.face_count, cur_ptr, buffer_end, MVT_F32) &&
            unpack_TEField<S16>(tec.offset_s, tec.face_count, cur_ptr, buffer_end, MVT_S16) &&
            unpack_TEField<S16>(tec.offset_t, tec.face_count, cur_ptr, buffer_end, MVT_S16) &&
            unpack_TEField<S16>(tec.image_rot, tec.face_count, cur_ptr, buffer_end, MVT_S16) &&
            unpack_TEField<U8>(tec.bump, tec.face_count, cur_ptr, buffer_end, MVT_U8) &&
            unpack_TEField<U8>(tec.media_flags, tec.face_count, cur_ptr, buffer_end, MVT_U8) &&
            unpack_TEField<U8>(tec.glow, tec.face_count, cur_ptr, buffer_end, MVT_U8)))
    {
        LL_WARNS("TEXTUREENTRY") << "Failure parsing Texture Entry Message due to malformed TE Field! Dropping changes on the floor. " << LL_ENDL;
        return 0;
    }

    if (cur_ptr >= buffer_end || !unpack_TEField<material_id_type>(material_data, tec.face_count, cur_ptr, buffer_end, MVT_LLUUID))
    {
        memset((void*)material_data, 0, sizeof(material_data));
    }

    for (U32 i = 0; i < tec.face_count; i++)
    {
        tec.material_ids[i].set(&(material_data[i]));
    }

    retval = 1;
    return retval;
    }

S32 LLPrimitive::applyParsedTEMessage(LLTEContents& tec)
{
    S32 retval = 0;

    LLColor4 color;
    for (U32 i = 0; i < tec.face_count; i++)
    {
        LLUUID& req_id = ((LLUUID*)tec.image_data)[i];
        retval |= setTETexture(i, req_id);
        retval |= setTEScale(i, tec.scale_s[i], tec.scale_t[i]);
        retval |= setTEOffset(i, (F32)tec.offset_s[i] / (F32)0x7FFF, (F32) tec.offset_t[i] / (F32) 0x7FFF);
        retval |= setTERotation(i, ((F32)tec.image_rot[i] / TEXTURE_ROTATION_PACK_FACTOR) * F_TWO_PI);
        retval |= setTEBumpShinyFullbright(i, tec.bump[i]);
        retval |= setTEMediaTexGen(i, tec.media_flags[i]);
        retval |= setTEGlow(i, (F32)tec.glow[i] / (F32)0xFF);
        retval |= setTEMaterialID(i, tec.material_ids[i]);

        // Note:  This is an optimization to send common colors (1.f, 1.f, 1.f, 1.f)
        // as all zeros.  However, the subtraction and addition must be done in unsigned
        // byte space, not in float space, otherwise off-by-one errors occur. JC
        color.mV[VRED]      = F32(255 - tec.colors[i].mV[VRED])   / 255.f;
        color.mV[VGREEN]    = F32(255 - tec.colors[i].mV[VGREEN]) / 255.f;
        color.mV[VBLUE]     = F32(255 - tec.colors[i].mV[VBLUE])  / 255.f;
        color.mV[VALPHA]    = F32(255 - tec.colors[i].mV[VALPHA]) / 255.f;

        retval |= setTEColor(i, color);
    }

    return retval;
}

S32 LLPrimitive::unpackTEMessage(LLMessageSystem* mesgsys, char const* block_name, const S32 block_num)
{
    LLTEContents tec;
    S32 retval = parseTEMessage(mesgsys, block_name, block_num, tec);
    if (!retval)
        return retval;
    return applyParsedTEMessage(tec);
}

S32 LLPrimitive::unpackTEMessage(LLDataPacker &dp)
{
    // use a negative block_num to indicate a single-block read (a non-variable block)
    S32 retval = 0;
    const U32 MAX_TES = 45;

    // Avoid construction of 32 UUIDs per call
    static LLMaterialID material_ids[MAX_TES];

    const U32 MAX_TE_BUFFER = 4096;
    U8 packed_buffer[MAX_TE_BUFFER];
    memset((void*)packed_buffer, 0, MAX_TE_BUFFER);

    LLUUID      image_data[MAX_TES];
    LLColor4U   colors[MAX_TES];
    F32         scale_s[MAX_TES];
    F32         scale_t[MAX_TES];
    S16         offset_s[MAX_TES];
    S16         offset_t[MAX_TES];
    S16         image_rot[MAX_TES];
    U8          bump[MAX_TES];
    U8          media_flags[MAX_TES];
    U8          glow[MAX_TES];
    material_id_type material_data[MAX_TES];

    memset((void*)scale_s, 0, sizeof(scale_s));
    memset((void*)scale_t, 0, sizeof(scale_t));
    memset((void*)offset_s, 0, sizeof(offset_s));
    memset((void*)offset_t, 0, sizeof(offset_t));
    memset((void*)image_rot, 0, sizeof(image_rot));
    memset((void*)bump, 0, sizeof(bump));
    memset((void*)media_flags, 0, sizeof(media_flags));
    memset((void*)glow, 0, sizeof(glow));

    S32 size;
    U32 face_count = 0;

    if (!dp.unpackBinaryData(packed_buffer, size, "TextureEntry"))
    {
        retval = TEM_INVALID;
        LL_WARNS() << "Bad texture entry block!  Abort!" << LL_ENDL;
        return retval;
    }

    if (size == 0)
    {
        return retval;
    }
    else if (size >= MAX_TE_BUFFER)
    {
        LL_WARNS("TEXTUREENTRY") << "Excessive buffer size detected in Texture Entry! Truncating." << LL_ENDL;
        size = MAX_TE_BUFFER - 1;
    }

    // The last field is not zero terminated.
    // Rather than special case the upack functions.  Just make it 0x00 terminated.
    packed_buffer[size] = 0x00;
    ++size;
    face_count = llmin((U32) getNumTEs(), MAX_TES);
    U32 i;

    U8 *cur_ptr = packed_buffer;
    LL_DEBUGS("TEXTUREENTRY") << "Texture Entry with buffer sized: " << size << LL_ENDL;
    U8 *buffer_end = packed_buffer + size;

    if (!(  unpack_TEField<LLUUID>(image_data, face_count, cur_ptr, buffer_end, MVT_LLUUID) &&
            unpack_TEField<LLColor4U>(colors, face_count, cur_ptr, buffer_end, MVT_U8) &&
            unpack_TEField<F32>(scale_s, face_count, cur_ptr, buffer_end, MVT_F32) &&
            unpack_TEField<F32>(scale_t, face_count, cur_ptr, buffer_end, MVT_F32) &&
            unpack_TEField<S16>(offset_s, face_count, cur_ptr, buffer_end, MVT_S16) &&
            unpack_TEField<S16>(offset_t, face_count, cur_ptr, buffer_end, MVT_S16) &&
            unpack_TEField<S16>(image_rot, face_count, cur_ptr, buffer_end, MVT_S16) &&
            unpack_TEField<U8>(bump, face_count, cur_ptr, buffer_end, MVT_U8) &&
            unpack_TEField<U8>(media_flags, face_count, cur_ptr, buffer_end, MVT_U8) &&
            unpack_TEField<U8>(glow, face_count, cur_ptr, buffer_end, MVT_U8)))
    {
        LL_WARNS("TEXTUREENTRY") << "Failure parsing Texture Entry Message due to malformed TE Field! Dropping changes on the floor. " << LL_ENDL;
        return 0;
    }

    if (cur_ptr >= buffer_end || !unpack_TEField<material_id_type>(material_data, face_count, cur_ptr, buffer_end, MVT_LLUUID))
    {
        memset((void*)material_data, 0, sizeof(material_data));
    }

    for (i = 0; i < face_count; i++)
    {
        material_ids[i].set(&(material_data[i]));
    }

    LLColor4 color;
    for (i = 0; i < face_count; i++)
    {
        retval |= setTETexture(i, ((LLUUID*)image_data)[i]);
        retval |= setTEScale(i, scale_s[i], scale_t[i]);
        retval |= setTEOffset(i, (F32)offset_s[i] / (F32)0x7FFF, (F32) offset_t[i] / (F32) 0x7FFF);
        retval |= setTERotation(i, ((F32)image_rot[i] / TEXTURE_ROTATION_PACK_FACTOR) * F_TWO_PI);
        retval |= setTEBumpShinyFullbright(i, bump[i]);
        retval |= setTEMediaTexGen(i, media_flags[i]);
        retval |= setTEGlow(i, (F32)glow[i] / (F32)0xFF);
        retval |= setTEMaterialID(i, material_ids[i]);

        // Note:  This is an optimization to send common colors (1.f, 1.f, 1.f, 1.f)
        // as all zeros.  However, the subtraction and addition must be done in unsigned
        // byte space, not in float space, otherwise off-by-one errors occur. JC
        color.mV[VRED]      = F32(255 - colors[i].mV[VRED])   / 255.f;
        color.mV[VGREEN]    = F32(255 - colors[i].mV[VGREEN]) / 255.f;
        color.mV[VBLUE]     = F32(255 - colors[i].mV[VBLUE])  / 255.f;
        color.mV[VALPHA]    = F32(255 - colors[i].mV[VALPHA]) / 255.f;

        retval |= setTEColor(i, color);
    }

    return retval;
}

U8  LLPrimitive::getExpectedNumTEs() const
{
    U8 expected_face_count = 0;
    if (mVolumep)
    {
        expected_face_count = mVolumep->getNumFaces();
    }
    return expected_face_count;
}

void LLPrimitive::copyTextureList(const LLPrimTextureList& other_list)
{
    mTextureList.copy(other_list);
}

void LLPrimitive::takeTextureList(LLPrimTextureList& other_list)
{
    mTextureList.take(other_list);
}

void LLPrimitive::updateNumBumpmap(const U8 index, const U8 bump)
{
    LLTextureEntry* te = getTE(index);
    if(!te)
    {
        return;
    }

    U8 old_bump = te->getBumpmap();
    if(old_bump > 0)
    {
        mNumBumpmapTEs--;
    }
    if((bump & TEM_BUMP_MASK) > 0)
    {
        mNumBumpmapTEs++;
    }

    return;
}
//============================================================================

// Moved from llselectmgr.cpp
// BUG: Only works for boxes.
// Face numbering for flex boxes as of 1.14.2

// static
bool LLPrimitive::getTESTAxes(const U8 face, U32* s_axis, U32* t_axis)
{
    if (face == 0)
    {
        *s_axis = VX; *t_axis = VY;
        return true;
    }
    else if (face == 1)
    {
        *s_axis = VX; *t_axis = VZ;
        return true;
    }
    else if (face == 2)
    {
        *s_axis = VY; *t_axis = VZ;
        return true;
    }
    else if (face == 3)
    {
        *s_axis = VX; *t_axis = VZ;
        return true;
    }
    else if (face == 4)
    {
        *s_axis = VY; *t_axis = VZ;
        return true;
    }
    else if (face >= 5)
    {
        *s_axis = VX; *t_axis = VY;
        return true;
    }
    else
    {
        // unknown face
        return false;
    }
}

//============================================================================

//static
BOOL LLNetworkData::isValid(U16 param_type, U32 size)
{
    // ew - better mechanism needed

    switch(param_type)
    {
    case PARAMS_FLEXIBLE:
        return (size == 16);
    case PARAMS_LIGHT:
        return (size == 16);
    case PARAMS_SCULPT:
        return (size == 17);
    case PARAMS_LIGHT_IMAGE:
        return (size == 28);
    case PARAMS_EXTENDED_MESH:
        return (size == 4);
    case PARAMS_RENDER_MATERIAL:
        return (size > 1);
    case PARAMS_REFLECTION_PROBE:
        return (size == 9);
    }

    return FALSE;
}

//============================================================================

LLLightParams::LLLightParams()
{
    mColor.setToWhite();
    mRadius = 10.f;
    mCutoff = 0.0f;
    mFalloff = 0.75f;

    mType = PARAMS_LIGHT;
}

BOOL LLLightParams::pack(LLDataPacker &dp) const
{
    LLColor4U color4u(mColor);
    dp.packColor4U(color4u, "color");
    dp.packF32(mRadius, "radius");
    dp.packF32(mCutoff, "cutoff");
    dp.packF32(mFalloff, "falloff");
    return TRUE;
}

BOOL LLLightParams::unpack(LLDataPacker &dp)
{
    LLColor4U color;
    dp.unpackColor4U(color, "color");
    setLinearColor(LLColor4(color));

    F32 radius;
    dp.unpackF32(radius, "radius");
    setRadius(radius);

    F32 cutoff;
    dp.unpackF32(cutoff, "cutoff");
    setCutoff(cutoff);

    F32 falloff;
    dp.unpackF32(falloff, "falloff");
    setFalloff(falloff);

    return TRUE;
}

bool LLLightParams::operator==(const LLNetworkData& data) const
{
    if (data.mType != PARAMS_LIGHT)
    {
        return false;
    }
    const LLLightParams *param = (const LLLightParams*)&data;
    if (param->mColor != mColor ||
        param->mRadius != mRadius ||
        param->mCutoff != mCutoff ||
        param->mFalloff != mFalloff)
    {
        return false;
    }
    return true;
}

void LLLightParams::copy(const LLNetworkData& data)
{
    const LLLightParams *param = (LLLightParams*)&data;
    mType = param->mType;
    mColor = param->mColor;
    mRadius = param->mRadius;
    mCutoff = param->mCutoff;
    mFalloff = param->mFalloff;
}

LLSD LLLightParams::asLLSD() const
{
    LLSD sd;

    sd["color"] = ll_sd_from_color4(getLinearColor());
    sd["radius"] = getRadius();
    sd["falloff"] = getFalloff();
    sd["cutoff"] = getCutoff();

    return sd;
}

bool LLLightParams::fromLLSD(LLSD& sd)
{
    const char *w;
    w = "color";
    if (sd.has(w))
    {
        setLinearColor( ll_color4_from_sd(sd["color"]) );
    } else goto fail;
    w = "radius";
    if (sd.has(w))
    {
        setRadius( (F32)sd[w].asReal() );
    } else goto fail;
    w = "falloff";
    if (sd.has(w))
    {
        setFalloff( (F32)sd[w].asReal() );
    } else goto fail;
    w = "cutoff";
    if (sd.has(w))
    {
        setCutoff( (F32)sd[w].asReal() );
    } else goto fail;

    return true;
 fail:
    return false;
}

//============================================================================

//============================================================================

LLReflectionProbeParams::LLReflectionProbeParams()
{
    mType = PARAMS_REFLECTION_PROBE;
}

BOOL LLReflectionProbeParams::pack(LLDataPacker &dp) const
{
    dp.packF32(mAmbiance, "ambiance");
    dp.packF32(mClipDistance, "clip_distance");
    dp.packU8(mFlags, "flags");
    return TRUE;
}

BOOL LLReflectionProbeParams::unpack(LLDataPacker &dp)
{
    F32 ambiance;
    F32 clip_distance;

    dp.unpackF32(ambiance, "ambiance");
    setAmbiance(ambiance);

    dp.unpackF32(clip_distance, "clip_distance");
    setClipDistance(clip_distance);

    dp.unpackU8(mFlags, "flags");

    return TRUE;
}

bool LLReflectionProbeParams::operator==(const LLNetworkData& data) const
{
    if (data.mType != PARAMS_REFLECTION_PROBE)
    {
        return false;
    }
    const LLReflectionProbeParams *param = (const LLReflectionProbeParams*)&data;
    if (param->mAmbiance != mAmbiance)
    {
        return false;
    }
    if (param->mClipDistance != mClipDistance)
    {
        return false;
    }
    if (param->mFlags != mFlags)
    {
        return false;
    }
    return true;
}

void LLReflectionProbeParams::copy(const LLNetworkData& data)
{
    const LLReflectionProbeParams *param = (LLReflectionProbeParams*)&data;
    mType = param->mType;
    mAmbiance = param->mAmbiance;
    mClipDistance = param->mClipDistance;
    mFlags = param->mFlags;
}

LLSD LLReflectionProbeParams::asLLSD() const
{
    LLSD sd;
    sd["ambiance"] = getAmbiance();
    sd["clip_distance"] = getClipDistance();
    sd["flags"] = mFlags;
    return sd;
}

bool LLReflectionProbeParams::fromLLSD(LLSD& sd)
{
    if (!sd.has("ambiance") ||
        !sd.has("clip_distance") ||
        !sd.has("flags"))
    {
        return false;
    }

    setAmbiance((F32)sd["ambiance"].asReal());
    setClipDistance((F32)sd["clip_distance"].asReal());
    mFlags = (U8) sd["flags"].asInteger();

    return true;
}

void LLReflectionProbeParams::setIsBox(bool is_box)
{
    if (is_box)
    {
        mFlags |= FLAG_BOX_VOLUME;
    }
    else
    {
        mFlags &= ~FLAG_BOX_VOLUME;
    }
}

void LLReflectionProbeParams::setIsDynamic(bool is_dynamic)
{
    if (is_dynamic)
    {
        mFlags |= FLAG_DYNAMIC;
    }
    else
    {
        mFlags &= ~FLAG_DYNAMIC;
    }
}

//============================================================================
LLFlexibleObjectData::LLFlexibleObjectData()
{
    mSimulateLOD                = FLEXIBLE_OBJECT_DEFAULT_NUM_SECTIONS;
    mGravity                    = FLEXIBLE_OBJECT_DEFAULT_GRAVITY;
    mAirFriction                = FLEXIBLE_OBJECT_DEFAULT_AIR_FRICTION;
    mWindSensitivity            = FLEXIBLE_OBJECT_DEFAULT_WIND_SENSITIVITY;
    mTension                    = FLEXIBLE_OBJECT_DEFAULT_TENSION;
    //mUsingCollisionSphere     = FLEXIBLE_OBJECT_DEFAULT_USING_COLLISION_SPHERE;
    //mRenderingCollisionSphere = FLEXIBLE_OBJECT_DEFAULT_RENDERING_COLLISION_SPHERE;
    mUserForce                  = LLVector3(0.f, 0.f, 0.f);

    mType = PARAMS_FLEXIBLE;
}

BOOL LLFlexibleObjectData::pack(LLDataPacker &dp) const
{
    // Custom, uber-svelte pack "softness" in upper bits of tension & drag
    U8 bit1 = (mSimulateLOD & 2) << 6;
    U8 bit2 = (mSimulateLOD & 1) << 7;
    dp.packU8((U8)(mTension*10.01f) + bit1, "tension");
    dp.packU8((U8)(mAirFriction*10.01f) + bit2, "drag");
    dp.packU8((U8)((mGravity+10.f)*10.01f), "gravity");
    dp.packU8((U8)(mWindSensitivity*10.01f), "wind");
    dp.packVector3(mUserForce, "userforce");
    return TRUE;
}

BOOL LLFlexibleObjectData::unpack(LLDataPacker &dp)
{
    U8 tension, friction, gravity, wind;
    U8 bit1, bit2;
    dp.unpackU8(tension, "tension");    bit1 = (tension >> 6) & 2;
                                        mTension = ((F32)(tension&0x7f))/10.f;
    dp.unpackU8(friction, "drag");      bit2 = (friction >> 7) & 1;
                                        mAirFriction = ((F32)(friction&0x7f))/10.f;
                                        mSimulateLOD = bit1 | bit2;
    dp.unpackU8(gravity, "gravity");    mGravity = ((F32)gravity)/10.f - 10.f;
    dp.unpackU8(wind, "wind");          mWindSensitivity = ((F32)wind)/10.f;
    if (dp.hasNext())
    {
        dp.unpackVector3(mUserForce, "userforce");
    }
    else
    {
        mUserForce.setVec(0.f, 0.f, 0.f);
    }
    return TRUE;
}

bool LLFlexibleObjectData::operator==(const LLNetworkData& data) const
{
    if (data.mType != PARAMS_FLEXIBLE)
    {
        return false;
    }
    LLFlexibleObjectData *flex_data = (LLFlexibleObjectData*)&data;
    return (mSimulateLOD == flex_data->mSimulateLOD &&
            mGravity == flex_data->mGravity &&
            mAirFriction == flex_data->mAirFriction &&
            mWindSensitivity == flex_data->mWindSensitivity &&
            mTension == flex_data->mTension &&
            mUserForce == flex_data->mUserForce);
            //mUsingCollisionSphere == flex_data->mUsingCollisionSphere &&
            //mRenderingCollisionSphere == flex_data->mRenderingCollisionSphere
}

void LLFlexibleObjectData::copy(const LLNetworkData& data)
{
    const LLFlexibleObjectData *flex_data = (LLFlexibleObjectData*)&data;
    mSimulateLOD = flex_data->mSimulateLOD;
    mGravity = flex_data->mGravity;
    mAirFriction = flex_data->mAirFriction;
    mWindSensitivity = flex_data->mWindSensitivity;
    mTension = flex_data->mTension;
    mUserForce = flex_data->mUserForce;
    //mUsingCollisionSphere = flex_data->mUsingCollisionSphere;
    //mRenderingCollisionSphere = flex_data->mRenderingCollisionSphere;
}

LLSD LLFlexibleObjectData::asLLSD() const
{
    LLSD sd;

    sd["air_friction"] = getAirFriction();
    sd["gravity"] = getGravity();
    sd["simulate_lod"] = getSimulateLOD();
    sd["tension"] = getTension();
    sd["user_force"] = getUserForce().getValue();
    sd["wind_sensitivity"] = getWindSensitivity();

    return sd;
}

bool LLFlexibleObjectData::fromLLSD(LLSD& sd)
{
    const char *w;
    w = "air_friction";
    if (sd.has(w))
    {
        setAirFriction( (F32)sd[w].asReal() );
    } else goto fail;
    w = "gravity";
    if (sd.has(w))
    {
        setGravity( (F32)sd[w].asReal() );
    } else goto fail;
    w = "simulate_lod";
    if (sd.has(w))
    {
        setSimulateLOD( sd[w].asInteger() );
    } else goto fail;
    w = "tension";
    if (sd.has(w))
    {
        setTension( (F32)sd[w].asReal() );
    } else goto fail;
    w = "user_force";
    if (sd.has(w))
    {
        LLVector3 user_force = ll_vector3_from_sd(sd[w], 0);
        setUserForce( user_force );
    } else goto fail;
    w = "wind_sensitivity";
    if (sd.has(w))
    {
        setWindSensitivity( (F32)sd[w].asReal() );
    } else goto fail;

    return true;
 fail:
    return false;
}

//============================================================================

LLSculptParams::LLSculptParams()
{
<<<<<<< HEAD
	mType = PARAMS_SCULPT;
	mSculptTexture = SCULPT_DEFAULT_TEXTURE;
	mSculptType = LL_SCULPT_TYPE_SPHERE;
=======
    mType = PARAMS_SCULPT;
    mSculptTexture.set(SCULPT_DEFAULT_TEXTURE);
    mSculptType = LL_SCULPT_TYPE_SPHERE;
>>>>>>> e7eced3c
}

BOOL LLSculptParams::pack(LLDataPacker &dp) const
{
    dp.packUUID(mSculptTexture, "texture");
    dp.packU8(mSculptType, "type");

    return TRUE;
}

BOOL LLSculptParams::unpack(LLDataPacker &dp)
{
    U8 type;
    LLUUID id;
    dp.unpackUUID(id, "texture");
    dp.unpackU8(type, "type");

    setSculptTexture(id, type);
    return TRUE;
}

bool LLSculptParams::operator==(const LLNetworkData& data) const
{
    if (data.mType != PARAMS_SCULPT)
    {
        return false;
    }

    const LLSculptParams *param = (const LLSculptParams*)&data;
    if ( (param->mSculptTexture != mSculptTexture) ||
         (param->mSculptType != mSculptType) )

    {
        return false;
    }

    return true;
}

void LLSculptParams::copy(const LLNetworkData& data)
{
    const LLSculptParams *param = (LLSculptParams*)&data;
    setSculptTexture(param->mSculptTexture, param->mSculptType);
}



LLSD LLSculptParams::asLLSD() const
{
    LLSD sd;

    sd["texture"] = mSculptTexture;
    sd["type"] = mSculptType;

    return sd;
}

bool LLSculptParams::fromLLSD(LLSD& sd)
{
    const char *w;
    U8 type;
    w = "type";
    if (sd.has(w))
    {
        type = sd[w].asInteger();
    }
    else return false;

    w = "texture";
    if (sd.has(w))
    {
        setSculptTexture(sd[w], type);
    }
    else return false;

    return true;
}

void LLSculptParams::setSculptTexture(const LLUUID& texture_id, U8 sculpt_type)
{
<<<<<<< HEAD
	U8 type = sculpt_type & LL_SCULPT_TYPE_MASK;
	U8 flags = sculpt_type & LL_SCULPT_FLAG_MASK;
	if (sculpt_type != (type | flags) || type > LL_SCULPT_TYPE_MAX)
	{
		mSculptTexture = SCULPT_DEFAULT_TEXTURE;
		mSculptType = LL_SCULPT_TYPE_SPHERE;
	}
	else
	{
		mSculptTexture = texture_id;
		mSculptType = sculpt_type;
	}
=======
    U8 type = sculpt_type & LL_SCULPT_TYPE_MASK;
    U8 flags = sculpt_type & LL_SCULPT_FLAG_MASK;
    if (sculpt_type != (type | flags) || type > LL_SCULPT_TYPE_MAX)
    {
        mSculptTexture.set(SCULPT_DEFAULT_TEXTURE);
        mSculptType = LL_SCULPT_TYPE_SPHERE;
    }
    else
    {
        mSculptTexture = texture_id;
        mSculptType = sculpt_type;
    }
>>>>>>> e7eced3c
}

//============================================================================

LLLightImageParams::LLLightImageParams()
{
    mType = PARAMS_LIGHT_IMAGE;
    mParams.setVec(F_PI*0.5f, 0.f, 0.f);
}

BOOL LLLightImageParams::pack(LLDataPacker &dp) const
{
    dp.packUUID(mLightTexture, "texture");
    dp.packVector3(mParams, "params");

    return TRUE;
}

BOOL LLLightImageParams::unpack(LLDataPacker &dp)
{
    dp.unpackUUID(mLightTexture, "texture");
    dp.unpackVector3(mParams, "params");

    return TRUE;
}

bool LLLightImageParams::operator==(const LLNetworkData& data) const
{
    if (data.mType != PARAMS_LIGHT_IMAGE)
    {
        return false;
    }

    const LLLightImageParams *param = (const LLLightImageParams*)&data;
    if ( (param->mLightTexture != mLightTexture) )
    {
        return false;
    }

    if ( (param->mParams != mParams ) )
    {
        return false;
    }

    return true;
}

void LLLightImageParams::copy(const LLNetworkData& data)
{
    const LLLightImageParams *param = (LLLightImageParams*)&data;
    mLightTexture = param->mLightTexture;
    mParams = param->mParams;
}



LLSD LLLightImageParams::asLLSD() const
{
    LLSD sd;

    sd["texture"] = mLightTexture;
    sd["params"] = mParams.getValue();

    return sd;
}

bool LLLightImageParams::fromLLSD(LLSD& sd)
{
    if (sd.has("texture"))
    {
        setLightTexture( sd["texture"] );
        setParams( LLVector3( sd["params"] ) );
        return true;
    }

    return false;
}

//============================================================================

LLExtendedMeshParams::LLExtendedMeshParams()
{
    mType = PARAMS_EXTENDED_MESH;
    mFlags = 0;
}

BOOL LLExtendedMeshParams::pack(LLDataPacker &dp) const
{
    dp.packU32(mFlags, "flags");

    return TRUE;
}

BOOL LLExtendedMeshParams::unpack(LLDataPacker &dp)
{
    dp.unpackU32(mFlags, "flags");

    return TRUE;
}

bool LLExtendedMeshParams::operator==(const LLNetworkData& data) const
{
    if (data.mType != PARAMS_EXTENDED_MESH)
    {
        return false;
    }

    const LLExtendedMeshParams *param = (const LLExtendedMeshParams*)&data;
    if ( (param->mFlags != mFlags) )
    {
        return false;
    }

    return true;
}

void LLExtendedMeshParams::copy(const LLNetworkData& data)
{
    const LLExtendedMeshParams *param = (LLExtendedMeshParams*)&data;
    mFlags = param->mFlags;
}

LLSD LLExtendedMeshParams::asLLSD() const
{
    LLSD sd;

    sd["flags"] = LLSD::Integer(mFlags);

    return sd;
}

bool LLExtendedMeshParams::fromLLSD(LLSD& sd)
{
    if (sd.has("flags"))
    {
        setFlags( sd["flags"].asInteger());
        return true;
    }

    return false;
}

//============================================================================

LLRenderMaterialParams::LLRenderMaterialParams()
{
    mType = PARAMS_RENDER_MATERIAL;
}

BOOL LLRenderMaterialParams::pack(LLDataPacker& dp) const
{
    U8 count = (U8)llmin((S32)mEntries.size(), 14); //limited to 255 bytes, no more than 14 material ids

    dp.packU8(count, "count");
    for (auto& entry : mEntries)
    {
        dp.packU8(entry.te_idx, "te_idx");
        dp.packUUID(entry.id, "id");
    }

    return TRUE;
}

BOOL LLRenderMaterialParams::unpack(LLDataPacker& dp)
{
    U8 count;
    dp.unpackU8(count, "count");
    mEntries.resize(count);
    for (auto& entry : mEntries)
    {
        dp.unpackU8(entry.te_idx, "te_idx");
        dp.unpackUUID(entry.id, "te_id");
    }

    return TRUE;
}

bool LLRenderMaterialParams::operator==(const LLNetworkData& data) const
{
    if (data.mType != PARAMS_RENDER_MATERIAL)
    {
        return false;
    }

    const LLRenderMaterialParams& param = static_cast<const LLRenderMaterialParams&>(data);

    if (param.mEntries.size() != mEntries.size())
    {
        return false;
    }

    for (auto& entry : mEntries)
    {
        if (param.getMaterial(entry.te_idx) != entry.id)
        {
            return false;
        }
    }

    return true;
}

void LLRenderMaterialParams::copy(const LLNetworkData& data)
{
    llassert_always(data.mType == PARAMS_RENDER_MATERIAL);
    const LLRenderMaterialParams& param = static_cast<const LLRenderMaterialParams&>(data);
    mEntries = param.mEntries;
}


void LLRenderMaterialParams::setMaterial(U8 te, const LLUUID& id)
{
    for (int i = 0; i < mEntries.size(); ++i)
    {
        if (mEntries[i].te_idx == te)
        {
            if (id.isNull())
            {
                mEntries.erase(mEntries.begin() + i);
            }
            else
            {
                mEntries[i].id = id;
            }
            return;
        }
    }

    mEntries.push_back({ te, id });
}

const LLUUID& LLRenderMaterialParams::getMaterial(U8 te) const
{
    for (int i = 0; i < mEntries.size(); ++i)
    {
        if (mEntries[i].te_idx == te)
        {
            return mEntries[i].id;
        }
    }

    return LLUUID::null;
}
<|MERGE_RESOLUTION|>--- conflicted
+++ resolved
@@ -2072,15 +2072,9 @@
 
 LLSculptParams::LLSculptParams()
 {
-<<<<<<< HEAD
-	mType = PARAMS_SCULPT;
-	mSculptTexture = SCULPT_DEFAULT_TEXTURE;
-	mSculptType = LL_SCULPT_TYPE_SPHERE;
-=======
     mType = PARAMS_SCULPT;
-    mSculptTexture.set(SCULPT_DEFAULT_TEXTURE);
+    mSculptTexture = SCULPT_DEFAULT_TEXTURE;
     mSculptType = LL_SCULPT_TYPE_SPHERE;
->>>>>>> e7eced3c
 }
 
 BOOL LLSculptParams::pack(LLDataPacker &dp) const
@@ -2161,25 +2155,11 @@
 
 void LLSculptParams::setSculptTexture(const LLUUID& texture_id, U8 sculpt_type)
 {
-<<<<<<< HEAD
-	U8 type = sculpt_type & LL_SCULPT_TYPE_MASK;
-	U8 flags = sculpt_type & LL_SCULPT_FLAG_MASK;
-	if (sculpt_type != (type | flags) || type > LL_SCULPT_TYPE_MAX)
-	{
-		mSculptTexture = SCULPT_DEFAULT_TEXTURE;
-		mSculptType = LL_SCULPT_TYPE_SPHERE;
-	}
-	else
-	{
-		mSculptTexture = texture_id;
-		mSculptType = sculpt_type;
-	}
-=======
     U8 type = sculpt_type & LL_SCULPT_TYPE_MASK;
     U8 flags = sculpt_type & LL_SCULPT_FLAG_MASK;
     if (sculpt_type != (type | flags) || type > LL_SCULPT_TYPE_MAX)
     {
-        mSculptTexture.set(SCULPT_DEFAULT_TEXTURE);
+        mSculptTexture = SCULPT_DEFAULT_TEXTURE;
         mSculptType = LL_SCULPT_TYPE_SPHERE;
     }
     else
@@ -2187,7 +2167,6 @@
         mSculptTexture = texture_id;
         mSculptType = sculpt_type;
     }
->>>>>>> e7eced3c
 }
 
 //============================================================================
