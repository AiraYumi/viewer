/** 
 * @file llmodel.cpp
 * @brief Model handling implementation
 *
 * $LicenseInfo:firstyear=2001&license=viewerlgpl$
 * Second Life Viewer Source Code
 * Copyright (C) 2010, Linden Research, Inc.
 * 
 * This library is free software; you can redistribute it and/or
 * modify it under the terms of the GNU Lesser General Public
 * License as published by the Free Software Foundation;
 * version 2.1 of the License only.
 * 
 * This library is distributed in the hope that it will be useful,
 * but WITHOUT ANY WARRANTY; without even the implied warranty of
 * MERCHANTABILITY or FITNESS FOR A PARTICULAR PURPOSE.  See the GNU
 * Lesser General Public License for more details.
 * 
 * You should have received a copy of the GNU Lesser General Public
 * License along with this library; if not, write to the Free Software
 * Foundation, Inc., 51 Franklin Street, Fifth Floor, Boston, MA  02110-1301  USA
 * 
 * Linden Research, Inc., 945 Battery Street, San Francisco, CA  94111  USA
 * $/LicenseInfo$
 */

#include "linden_common.h"

#include "llmodel.h"
#include "llmemory.h"
#include "llconvexdecomposition.h"
#include "llsdserialize.h"
#include "llvector4a.h"

#ifdef LL_STANDALONE
# include <zlib.h>
#else
# include "zlib/zlib.h"
#endif
<<<<<<< HEAD
=======



std::string model_names[] =
{
	"lowest_lod",
	"low_lod",
	"medium_lod",
	"high_lod",
	"physics_mesh"
};

const int MODEL_NAMES_LENGTH = sizeof(model_names) / sizeof(std::string);

LLModel::LLModel(LLVolumeParams& params, F32 detail)
	: LLVolume(params, detail), mNormalizedScale(1,1,1), mNormalizedTranslation(0,0,0)
	, mPelvisOffset( 0.0f ), mStatus(NO_ERRORS)
{
	mDecompID = -1;
	mLocalID = -1;
}

LLModel::~LLModel()
{
	if (mDecompID >= 0)
	{
		LLConvexDecomposition::getInstance()->deleteDecomposition(mDecompID);
	}
}


bool get_dom_sources(const domInputLocalOffset_Array& inputs, S32& pos_offset, S32& tc_offset, S32& norm_offset, S32 &idx_stride,
					 domSource* &pos_source, domSource* &tc_source, domSource* &norm_source)
{
	idx_stride = 0;

	for (U32 j = 0; j < inputs.getCount(); ++j)
	{
		idx_stride = llmax((S32) inputs[j]->getOffset(), idx_stride);

		if (strcmp(COMMON_PROFILE_INPUT_VERTEX, inputs[j]->getSemantic()) == 0)
		{ //found vertex array
			const domURIFragmentType& uri = inputs[j]->getSource();
			daeElementRef elem = uri.getElement();
			domVertices* vertices = (domVertices*) elem.cast();
			if ( !vertices )
			{
				return false;
			}
				
			domInputLocal_Array& v_inp = vertices->getInput_array();
			
			
			for (U32 k = 0; k < v_inp.getCount(); ++k)
			{
				if (strcmp(COMMON_PROFILE_INPUT_POSITION, v_inp[k]->getSemantic()) == 0)
				{
					pos_offset = inputs[j]->getOffset();

					const domURIFragmentType& uri = v_inp[k]->getSource();
					daeElementRef elem = uri.getElement();
					pos_source = (domSource*) elem.cast();
				}
				
				if (strcmp(COMMON_PROFILE_INPUT_NORMAL, v_inp[k]->getSemantic()) == 0)
				{
					norm_offset = inputs[j]->getOffset();

					const domURIFragmentType& uri = v_inp[k]->getSource();
					daeElementRef elem = uri.getElement();
					norm_source = (domSource*) elem.cast();
				}
			}
		}

		if (strcmp(COMMON_PROFILE_INPUT_NORMAL, inputs[j]->getSemantic()) == 0)
		{
			//found normal array for this triangle list
			norm_offset = inputs[j]->getOffset();
			const domURIFragmentType& uri = inputs[j]->getSource();
			daeElementRef elem = uri.getElement();
			norm_source = (domSource*) elem.cast();
		}
		else if (strcmp(COMMON_PROFILE_INPUT_TEXCOORD, inputs[j]->getSemantic()) == 0)
		{ //found texCoords
			tc_offset = inputs[j]->getOffset();
			const domURIFragmentType& uri = inputs[j]->getSource();
			daeElementRef elem = uri.getElement();
			tc_source = (domSource*) elem.cast();
		}
	}

	idx_stride += 1;
	
	return true;
}

LLModel::EModelStatus load_face_from_dom_triangles(std::vector<LLVolumeFace>& face_list, std::vector<std::string>& materials, domTrianglesRef& tri)
{
	LLVolumeFace face;
	std::vector<LLVolumeFace::VertexData> verts;
	std::vector<U16> indices;
	
	const domInputLocalOffset_Array& inputs = tri->getInput_array();

	S32 pos_offset = -1;
	S32 tc_offset = -1;
	S32 norm_offset = -1;

	domSource* pos_source = NULL;
	domSource* tc_source = NULL;
	domSource* norm_source = NULL;

	S32 idx_stride = 0;

	if ( !get_dom_sources(inputs, pos_offset, tc_offset, norm_offset, idx_stride, pos_source, tc_source, norm_source) || !pos_source )
	{
		LL_WARNS() << "Could not find dom sources for basic geo data; invalid model." << LL_ENDL;
		return LLModel::BAD_ELEMENT;
	}

	if (!pos_source)
	{
		llwarns << "Unable to process mesh without position data; invalid model;  invalid model." << llendl;
		return LLModel::BAD_ELEMENT;
	}
	
	domPRef p = tri->getP();
	domListOfUInts& idx = p->getValue();
	
	domListOfFloats  dummy ;
	domListOfFloats& v = pos_source ? pos_source->getFloat_array()->getValue() : dummy ;
	domListOfFloats& tc = tc_source ? tc_source->getFloat_array()->getValue() : dummy ;
	domListOfFloats& n = norm_source ? norm_source->getFloat_array()->getValue() : dummy ;

	LLVolumeFace::VertexMapData::PointMap point_map;
		
	U32 index_count  = idx.getCount();
	U32 vertex_count = pos_source  ? v.getCount()  : 0;
	U32 tc_count     = tc_source   ? tc.getCount() : 0;
	U32 norm_count   = norm_source ? n.getCount()  : 0;

	if (vertex_count == 0)
	{
		llwarns << "Unable to process mesh with empty position array; invalid model." << llendl;
		return LLModel::BAD_ELEMENT;
	}

	face.mExtents[0].set(v[0], v[1], v[2]);
	face.mExtents[1].set(v[0], v[1], v[2]);
	
	for (U32 i = 0; i < index_count; i += idx_stride)
	{
		LLVolumeFace::VertexData cv;
		if (pos_source)
		{
			// guard against model data specifiying out of range indices or verts
			//
			if (((i + pos_offset) > index_count)
			 || ((idx[i+pos_offset]*3+2) > vertex_count))
			{
				LL_WARNS() << "Out of range index data; invalid model." << LL_ENDL;
				return LLModel::BAD_ELEMENT;
			}

			cv.setPosition(LLVector4a(v[idx[i+pos_offset]*3+0],
								v[idx[i+pos_offset]*3+1],
								v[idx[i+pos_offset]*3+2]));

			if (!cv.getPosition().isFinite3())
			{
				LL_WARNS() << "Nan positional data, invalid model." << LL_ENDL;
				return LLModel::BAD_ELEMENT;
			}
		}

		if (tc_source)
		{
			// guard against model data specifiying out of range indices or tcs
			//
			
			if (((i + tc_offset) > index_count)
			 || ((idx[i+tc_offset]*2+1) > tc_count))
			{
				LL_WARNS() << "Out of range TC indices." << LL_ENDL;
				return LLModel::BAD_ELEMENT;
			}

			cv.mTexCoord.setVec(tc[idx[i+tc_offset]*2+0],
								tc[idx[i+tc_offset]*2+1]);

			if (!cv.mTexCoord.isFinite())
			{
				LL_WARNS() << "Found NaN while loading tex coords from DAE-Model, invalid model." << LL_ENDL;
				return LLModel::BAD_ELEMENT;
			}
		}
		
		if (norm_source)
		{
			// guard against model data specifiying out of range indices or norms
			//
			if (((i + norm_offset) > index_count)
				|| ((idx[i+norm_offset]*3+2) > norm_count))
			{
				LL_WARNS() << "Found out of range norm indices, invalid model." << LL_ENDL;
				return LLModel::BAD_ELEMENT;
			}

			cv.setNormal(LLVector4a(n[idx[i+norm_offset]*3+0],
								n[idx[i+norm_offset]*3+1],
								n[idx[i+norm_offset]*3+2]));

			if (!cv.getNormal().isFinite3())
			{
				LL_WARNS() << "Found NaN while loading normals from DAE-Model, invalid model." << LL_ENDL;
				return LLModel::BAD_ELEMENT;
			}
		}
		
		BOOL found = FALSE;
			
		LLVolumeFace::VertexMapData::PointMap::iterator point_iter;
		point_iter = point_map.find(LLVector3(cv.getPosition().getF32ptr()));
		
		if (point_iter != point_map.end())
		{
			for (U32 j = 0; j < point_iter->second.size(); ++j)
			{
				if ((point_iter->second)[j] == cv)
				{
					found = TRUE;
					indices.push_back((point_iter->second)[j].mIndex);
					break;
				}
			}
		}

		if (!found)
		{
			update_min_max(face.mExtents[0], face.mExtents[1], cv.getPosition());
			verts.push_back(cv);
			if (verts.size() >= 65535)
			{
				//LL_ERRS() << "Attempted to write model exceeding 16-bit index buffer limitation." << LL_ENDL;
				return LLModel::VERTEX_NUMBER_OVERFLOW ;
			}
			U16 index = (U16) (verts.size()-1);
			indices.push_back(index);

			LLVolumeFace::VertexMapData d;
			d.setPosition(cv.getPosition());
			d.mTexCoord = cv.mTexCoord;
			d.setNormal(cv.getNormal());
			d.mIndex = index;
			if (point_iter != point_map.end())
			{
				point_iter->second.push_back(d);
			}
			else
			{
				point_map[LLVector3(d.getPosition().getF32ptr())].push_back(d);
			}
		}

		if (indices.size()%3 == 0 && verts.size() >= 65532)
		{
			face_list.push_back(face);
			face_list.rbegin()->fillFromLegacyData(verts, indices);
			LLVolumeFace& new_face = *face_list.rbegin();
			if (!norm_source)
			{
				//ll_aligned_free_16(new_face.mNormals);
				new_face.mNormals = NULL;
			}

			if (!tc_source)
			{
				//ll_aligned_free_16(new_face.mTexCoords);
				new_face.mTexCoords = NULL;
			}

			face = LLVolumeFace();
			point_map.clear();
		}
	}

	if (!verts.empty())
	{
		std::string material;

		if (tri->getMaterial())
		{
			material = std::string(tri->getMaterial());
		}
		
		materials.push_back(material);
		face_list.push_back(face);

		face_list.rbegin()->fillFromLegacyData(verts, indices);
		LLVolumeFace& new_face = *face_list.rbegin();
		if (!norm_source)
		{
			//ll_aligned_free_16(new_face.mNormals);
			new_face.mNormals = NULL;
		}

		if (!tc_source)
		{
			//ll_aligned_free_16(new_face.mTexCoords);
			new_face.mTexCoords = NULL;
		}
	}

	return LLModel::NO_ERRORS ;
}

LLModel::EModelStatus load_face_from_dom_polylist(std::vector<LLVolumeFace>& face_list, std::vector<std::string>& materials, domPolylistRef& poly)
{
	domPRef p = poly->getP();
	domListOfUInts& idx = p->getValue();

	if (idx.getCount() == 0)
	{
		return LLModel::NO_ERRORS ;
	}

	const domInputLocalOffset_Array& inputs = poly->getInput_array();


	domListOfUInts& vcount = poly->getVcount()->getValue();
	
	S32 pos_offset = -1;
	S32 tc_offset = -1;
	S32 norm_offset = -1;

	domSource* pos_source = NULL;
	domSource* tc_source = NULL;
	domSource* norm_source = NULL;

	S32 idx_stride = 0;

	if (!get_dom_sources(inputs, pos_offset, tc_offset, norm_offset, idx_stride, pos_source, tc_source, norm_source))
	{
		LL_WARNS() << "Could not get DOM sources for basic geo data, invalid model." << LL_ENDL;
		return LLModel::BAD_ELEMENT;
	}

	LLVolumeFace face;

	std::vector<U16> indices;
	std::vector<LLVolumeFace::VertexData> verts;

	domListOfFloats v;
	domListOfFloats tc;
	domListOfFloats n;

	if (pos_source)
	{
		v = pos_source->getFloat_array()->getValue();
		face.mExtents[0].set(v[0], v[1], v[2]);
		face.mExtents[1].set(v[0], v[1], v[2]);
	}

	if (tc_source)
	{
		tc = tc_source->getFloat_array()->getValue();
	}

	if (norm_source)
	{
		n = norm_source->getFloat_array()->getValue();
	}
	
	LLVolumeFace::VertexMapData::PointMap point_map;

	U32 index_count  = idx.getCount();
	U32 vertex_count = pos_source  ? v.getCount()  : 0;
	U32 tc_count     = tc_source   ? tc.getCount() : 0;
	U32 norm_count   = norm_source ? n.getCount()  : 0;

	U32 cur_idx = 0;
	for (U32 i = 0; i < vcount.getCount(); ++i)
	{ //for each polygon
		U32 first_index = 0;
		U32 last_index = 0;
		for (U32 j = 0; j < vcount[i]; ++j)
		{ //for each vertex

			LLVolumeFace::VertexData cv;

			if (pos_source)
			{
				// guard against model data specifiying out of range indices or verts
				//
				if (((cur_idx + pos_offset) > index_count)
				 || ((idx[cur_idx+pos_offset]*3+2) > vertex_count))
				{
					LL_WARNS() << "Out of range position indices, invalid model." << LL_ENDL;
					return LLModel::BAD_ELEMENT;
				}

				cv.getPosition().set(v[idx[cur_idx+pos_offset]*3+0],
									v[idx[cur_idx+pos_offset]*3+1],
									v[idx[cur_idx+pos_offset]*3+2]);

				if (!cv.getPosition().isFinite3())
				{
					LL_WARNS() << "Found NaN while loading positions from DAE-Model, invalid model." << LL_ENDL;
					return LLModel::BAD_ELEMENT;
				}

			}

			if (tc_source)
			{
				// guard against model data specifiying out of range indices or tcs
				//
				if (((cur_idx + tc_offset) > index_count)
				 || ((idx[cur_idx+tc_offset]*2+1) > tc_count))
				{
					LL_WARNS() << "Out of range TC indices, invalid model." << LL_ENDL;
					return LLModel::BAD_ELEMENT;
				}

				cv.mTexCoord.setVec(tc[idx[cur_idx+tc_offset]*2+0],
									tc[idx[cur_idx+tc_offset]*2+1]);

				if (!cv.mTexCoord.isFinite())
				{
					LL_WARNS() << "Found NaN while loading tex coords from DAE-Model, invalid model." << LL_ENDL;
					return LLModel::BAD_ELEMENT;
				}
			}
			
			if (norm_source)
			{
				// guard against model data specifiying out of range indices or norms
				//
				if (((cur_idx + norm_offset) > index_count)
				 || ((idx[cur_idx+norm_offset]*3+2) > norm_count))
				{
					LL_WARNS() << "Out of range norm indices, invalid model." << LL_ENDL;
					return LLModel::BAD_ELEMENT;
				}

				cv.getNormal().set(n[idx[cur_idx+norm_offset]*3+0],
									n[idx[cur_idx+norm_offset]*3+1],
									n[idx[cur_idx+norm_offset]*3+2]);

				if (!cv.getNormal().isFinite3())
				{
					LL_WARNS() << "Found NaN while loading normals from DAE-Model, invalid model." << LL_ENDL;
					return LLModel::BAD_ELEMENT;
				}
			}
			
			cur_idx += idx_stride;
			
			BOOL found = FALSE;
				
			LLVolumeFace::VertexMapData::PointMap::iterator point_iter;
			LLVector3 pos3(cv.getPosition().getF32ptr());
			point_iter = point_map.find(pos3);
			
			if (point_iter != point_map.end())
			{
				for (U32 k = 0; k < point_iter->second.size(); ++k)
				{
					if ((point_iter->second)[k] == cv)
					{
						found = TRUE;
						U32 index = (point_iter->second)[k].mIndex;
						if (j == 0)
						{
							first_index = index;
						}
						else if (j == 1)
						{
							last_index = index;
						}
						else
						{
							indices.push_back(first_index);
							indices.push_back(last_index);
							indices.push_back(index);
							last_index = index;
						}

						break;
					}
				}
			}

			if (!found)
			{
				update_min_max(face.mExtents[0], face.mExtents[1], cv.getPosition());
				verts.push_back(cv);
				if (verts.size() >= 65535)
				{
					//LL_ERRS() << "Attempted to write model exceeding 16-bit index buffer limitation." << LL_ENDL;
					return LLModel::VERTEX_NUMBER_OVERFLOW ;
				}
				U16 index = (U16) (verts.size()-1);
			
				if (j == 0)
				{
					first_index = index;
				}
				else if (j == 1)
				{
					last_index = index;
				}
				else
				{
					indices.push_back(first_index);
					indices.push_back(last_index);
					indices.push_back(index);
					last_index = index;
				}	

				LLVolumeFace::VertexMapData d;
				d.setPosition(cv.getPosition());
				d.mTexCoord = cv.mTexCoord;
				d.setNormal(cv.getNormal());
				d.mIndex = index;
				if (point_iter != point_map.end())
				{
					point_iter->second.push_back(d);
				}
				else
				{
					point_map[pos3].push_back(d);
				}
			}

			if (indices.size()%3 == 0 && indices.size() >= 65532)
			{
				face_list.push_back(face);
				face_list.rbegin()->fillFromLegacyData(verts, indices);
				LLVolumeFace& new_face = *face_list.rbegin();
				if (!norm_source)
				{
					//ll_aligned_free_16(new_face.mNormals);
					new_face.mNormals = NULL;
				}

				if (!tc_source)
				{
					//ll_aligned_free_16(new_face.mTexCoords);
					new_face.mTexCoords = NULL;
				}

				face = LLVolumeFace();
				verts.clear();
				indices.clear();
				point_map.clear();
			}
		}
	}

	if (!verts.empty())
	{
		std::string material;

		if (poly->getMaterial())
		{
			material = std::string(poly->getMaterial());
		}
	
		materials.push_back(material);
		face_list.push_back(face);
		face_list.rbegin()->fillFromLegacyData(verts, indices);

		LLVolumeFace& new_face = *face_list.rbegin();
		if (!norm_source)
		{
			//ll_aligned_free_16(new_face.mNormals);
			new_face.mNormals = NULL;
		}

		if (!tc_source)
		{
			//ll_aligned_free_16(new_face.mTexCoords);
			new_face.mTexCoords = NULL;
		}
	}

	return LLModel::NO_ERRORS ;
}

LLModel::EModelStatus load_face_from_dom_polygons(std::vector<LLVolumeFace>& face_list, std::vector<std::string>& materials, domPolygonsRef& poly)
{
	LLVolumeFace face;
	std::vector<U16> indices;
	std::vector<LLVolumeFace::VertexData> verts;

	const domInputLocalOffset_Array& inputs = poly->getInput_array();

	S32 v_offset = -1;
	S32 n_offset = -1;
	S32 t_offset = -1;

	domListOfFloats* v = NULL;
	domListOfFloats* n = NULL;
	domListOfFloats* t = NULL;
	
	U32 stride = 0;
	for (U32 i = 0; i < inputs.getCount(); ++i)
	{
		stride = llmax((U32) inputs[i]->getOffset()+1, stride);

		if (strcmp(COMMON_PROFILE_INPUT_VERTEX, inputs[i]->getSemantic()) == 0)
		{ //found vertex array
			v_offset = inputs[i]->getOffset();

			const domURIFragmentType& uri = inputs[i]->getSource();
			daeElementRef elem = uri.getElement();
			domVertices* vertices = (domVertices*) elem.cast();
			if (!vertices)
			{
				LL_WARNS() << "Could not find vertex source, invalid model." << LL_ENDL;
				return LLModel::BAD_ELEMENT;
			}
			domInputLocal_Array& v_inp = vertices->getInput_array();

			for (U32 k = 0; k < v_inp.getCount(); ++k)
			{
				if (strcmp(COMMON_PROFILE_INPUT_POSITION, v_inp[k]->getSemantic()) == 0)
				{
					const domURIFragmentType& uri = v_inp[k]->getSource();
					daeElementRef elem = uri.getElement();
					domSource* src = (domSource*) elem.cast();
					if (!src)
					{
						LL_WARNS() << "Could not find DOM source, invalid model." << LL_ENDL;
						return LLModel::BAD_ELEMENT;
					}
					v = &(src->getFloat_array()->getValue());
				}
			}
		}
		else if (strcmp(COMMON_PROFILE_INPUT_NORMAL, inputs[i]->getSemantic()) == 0)
		{
			n_offset = inputs[i]->getOffset();
			//found normal array for this triangle list
			const domURIFragmentType& uri = inputs[i]->getSource();
			daeElementRef elem = uri.getElement();
			domSource* src = (domSource*) elem.cast();
			if (!src)
			{
				LL_WARNS() << "Could not find DOM source, invalid model." << LL_ENDL;
				return LLModel::BAD_ELEMENT;
			}
			n = &(src->getFloat_array()->getValue());
		}
		else if (strcmp(COMMON_PROFILE_INPUT_TEXCOORD, inputs[i]->getSemantic()) == 0 && inputs[i]->getSet() == 0)
		{ //found texCoords
			t_offset = inputs[i]->getOffset();
			const domURIFragmentType& uri = inputs[i]->getSource();
			daeElementRef elem = uri.getElement();
			domSource* src = (domSource*) elem.cast();
			if (!src)
			{
				LL_WARNS() << "Could not find DOM source, invalid model." << LL_ENDL;
				return LLModel::BAD_ELEMENT;
			}
			t = &(src->getFloat_array()->getValue());
		}
	}

	domP_Array& ps = poly->getP_array();

	//make a triangle list in <verts>
	for (U32 i = 0; i < ps.getCount(); ++i)
	{ //for each polygon
		domListOfUInts& idx = ps[i]->getValue();
		for (U32 j = 0; j < idx.getCount()/stride; ++j)
		{ //for each vertex
			if (j > 2)
			{
				U32 size = verts.size();
				LLVolumeFace::VertexData v0 = verts[size-3];
				LLVolumeFace::VertexData v1 = verts[size-1];

				verts.push_back(v0);
				verts.push_back(v1);
			}

			LLVolumeFace::VertexData vert;


			if (v)
			{
				U32 v_idx = idx[j*stride+v_offset]*3;
				v_idx = llclamp(v_idx, (U32) 0, (U32) v->getCount());
				vert.getPosition().set(v->get(v_idx),
								v->get(v_idx+1),
								v->get(v_idx+2));

				if (!vert.getPosition().isFinite3())
				{
					LL_WARNS() << "Found NaN while loading position data from DAE-Model, invalid model." << LL_ENDL;
					return LLModel::BAD_ELEMENT;
				}
			}
			
			//bounds check n and t lookups because some FBX to DAE converters
			//use negative indices and empty arrays to indicate data does not exist
			//for a particular channel
			if (n && n->getCount() > 0)
			{
				U32 n_idx = idx[j*stride+n_offset]*3;
				n_idx = llclamp(n_idx, (U32) 0, (U32) n->getCount());
				vert.getNormal().set(n->get(n_idx),
								n->get(n_idx+1),
								n->get(n_idx+2));

				if (!vert.getNormal().isFinite3())
				{
					LL_WARNS() << "Found NaN while loading normals from DAE-Model, invalid model." << LL_ENDL;
					return LLModel::BAD_ELEMENT;
				}
			}
			else
			{
				vert.getNormal().clear();
			}

			
			if (t && t->getCount() > 0)
			{
				U32 t_idx = idx[j*stride+t_offset]*2;
				t_idx = llclamp(t_idx, (U32) 0, (U32) t->getCount());
				vert.mTexCoord.setVec(t->get(t_idx),
								t->get(t_idx+1));								

				if (!vert.mTexCoord.isFinite())
				{
					LL_WARNS() << "Found NaN while loading tex coords from DAE-Model, invalid model." << LL_ENDL;
					return LLModel::BAD_ELEMENT;
				}
			}
			else
			{
				vert.mTexCoord.clear();
			}

						
			verts.push_back(vert);
		}
	}

	if (verts.empty())
	{
		return LLModel::NO_ERRORS;
	}

	face.mExtents[0] = verts[0].getPosition();
	face.mExtents[1] = verts[0].getPosition();
	
	//create a map of unique vertices to indices
	std::map<LLVolumeFace::VertexData, U32> vert_idx;

	U32 cur_idx = 0;
	for (U32 i = 0; i < verts.size(); ++i)
	{
		std::map<LLVolumeFace::VertexData, U32>::iterator iter = vert_idx.find(verts[i]);
		if (iter == vert_idx.end())
		{
			vert_idx[verts[i]] = cur_idx++;
		}
	}

	//build vertex array from map
	std::vector<LLVolumeFace::VertexData> new_verts;
	new_verts.resize(vert_idx.size());

	for (std::map<LLVolumeFace::VertexData, U32>::iterator iter = vert_idx.begin(); iter != vert_idx.end(); ++iter)
	{
		new_verts[iter->second] = iter->first;
		update_min_max(face.mExtents[0], face.mExtents[1], iter->first.getPosition());
	}

	//build index array from map
	indices.resize(verts.size());

	for (U32 i = 0; i < verts.size(); ++i)
	{
		indices[i] = vert_idx[verts[i]];
	}

	// DEBUG just build an expanded triangle list
	/*for (U32 i = 0; i < verts.size(); ++i)
	{
		indices.push_back((U16) i);
		update_min_max(face.mExtents[0], face.mExtents[1], verts[i].getPosition());
	}*/

    if (!new_verts.empty())
	{
		std::string material;
>>>>>>> 644ca6a0

std::string model_names[] =
{
	"lowest_lod",
	"low_lod",
	"medium_lod",
	"high_lod",
	"physics_mesh"
};

const int MODEL_NAMES_LENGTH = sizeof(model_names) / sizeof(std::string);

LLModel::LLModel(LLVolumeParams& params, F32 detail)
	: LLVolume(params, detail), mNormalizedScale(1,1,1), mNormalizedTranslation(0,0,0)
	, mPelvisOffset( 0.0f ), mStatus(NO_ERRORS), mSubmodelID(0)
{
	mDecompID = -1;
	mLocalID = -1;
}

LLModel::~LLModel()
{
	if (mDecompID >= 0)
	{
		LLConvexDecomposition::getInstance()->deleteDecomposition(mDecompID);
	}
}

//static
std::string LLModel::getStatusString(U32 status)
{
	const static std::string status_strings[(S32)INVALID_STATUS] = {"status_no_error", "status_vertex_number_overflow","bad_element"};

	if(status < INVALID_STATUS)
	{
		if(status_strings[status] == std::string())
		{
			LL_ERRS() << "No valid status string for this status: " << (U32)status << LL_ENDL ;
		}
		return status_strings[status] ;
	}

	LL_ERRS() << "Invalid model status: " << (U32)status << LL_ENDL ;

	return std::string() ;
}

<<<<<<< HEAD
=======
void LLModel::addVolumeFacesFromDomMesh(domMesh* mesh)
{
	domTriangles_Array& tris = mesh->getTriangles_array();
		
	for (U32 i = 0; i < tris.getCount(); ++i)
	{
		domTrianglesRef& tri = tris.get(i);

		mStatus = load_face_from_dom_triangles(mVolumeFaces, mMaterialList, tri);
		
		if(mStatus != NO_ERRORS)
		{
			mVolumeFaces.clear() ;
			mMaterialList.clear() ;
			return ; //abort
		}
	}

	domPolylist_Array& polys = mesh->getPolylist_array();
	for (U32 i = 0; i < polys.getCount(); ++i)
	{
		domPolylistRef& poly = polys.get(i);
		mStatus = load_face_from_dom_polylist(mVolumeFaces, mMaterialList, poly);

		if(mStatus != NO_ERRORS)
		{
			mVolumeFaces.clear() ;
			mMaterialList.clear() ;
			return ; //abort
		}
	}
	
	domPolygons_Array& polygons = mesh->getPolygons_array();
	
	for (U32 i = 0; i < polygons.getCount(); ++i)
	{
		domPolygonsRef& poly = polygons.get(i);
		mStatus = load_face_from_dom_polygons(mVolumeFaces, mMaterialList, poly);

		if(mStatus != NO_ERRORS)
		{
			mVolumeFaces.clear() ;
			mMaterialList.clear() ;
			return ; //abort
		}
	}
 
}

BOOL LLModel::createVolumeFacesFromDomMesh(domMesh* mesh)
{
	if (mesh)
	{
		mVolumeFaces.clear();
		mMaterialList.clear();

		addVolumeFacesFromDomMesh(mesh);
		
		if (getNumVolumeFaces() > 0)
		{
			normalizeVolumeFaces();
			optimizeVolumeFaces();
			
			if (getNumVolumeFaces() > 0)
			{
				return TRUE;
			}
		}
	}
	else
	{	
		LL_WARNS() << "no mesh found" << LL_ENDL;
	}
	
	return FALSE;
}
>>>>>>> 644ca6a0

void LLModel::offsetMesh( const LLVector3& pivotPoint )
{
	LLVector4a pivot( pivotPoint[VX], pivotPoint[VY], pivotPoint[VZ] );
	
	for (std::vector<LLVolumeFace>::iterator faceIt = mVolumeFaces.begin(); faceIt != mVolumeFaces.end(); )
	{
		std::vector<LLVolumeFace>:: iterator currentFaceIt = faceIt++;
		LLVolumeFace& face = *currentFaceIt;
		LLVector4a *pos = (LLVector4a*) face.mPositions;
		
		for (U32 i=0; i<face.mNumVertices; ++i )
		{
			pos[i].add( pivot );
		}
	}
}

void LLModel::optimizeVolumeFaces()
{
	for (U32 i = 0; i < getNumVolumeFaces(); ++i)
	{
		mVolumeFaces[i].optimize();
	}
}

struct MaterialBinding
{
	int				index;
	std::string		matName;
};

struct MaterialSort
{
	bool operator()(const MaterialBinding& lhs, const MaterialBinding& rhs)
	{
		return LLStringUtil::compareInsensitive(lhs.matName, rhs.matName) < 0;
	}
};

void LLModel::sortVolumeFacesByMaterialName()
{
	std::vector<MaterialBinding> bindings;
	bindings.resize(mVolumeFaces.size());
	for (int i = 0; i < bindings.size(); i++)
	{
		bindings[i].index = i;
		bindings[i].matName = mMaterialList[i];
	}
	std::sort(bindings.begin(), bindings.end(), MaterialSort());
	std::vector< LLVolumeFace > new_faces;

	// remap the faces to be in the same order the mats now are...
	//
	new_faces.resize(bindings.size());
	for (int i = 0; i < bindings.size(); i++)
	{
		new_faces[i] = mVolumeFaces[bindings[i].index];
		mMaterialList[i] = bindings[i].matName;
	}

	mVolumeFaces = new_faces;	
}

void LLModel::trimVolumeFacesToSize(U32 new_count, LLVolume::face_list_t* remainder)
{
	llassert(new_count <= LL_SCULPT_MESH_MAX_FACES);

	if (new_count && (getNumVolumeFaces() > new_count))
	{
		// Copy out remaining volume faces for alternative handling, if provided
		//
		if (remainder)
		{
			(*remainder).assign(mVolumeFaces.begin() + new_count, mVolumeFaces.end());
		}		

		// Trim down to the final set of volume faces (now stuffed to the gills!)
		//
		mVolumeFaces.resize(new_count);
	}
}

// Shrink the model to fit
// on a 1x1x1 cube centered at the origin.
// The positions and extents
// multiplied by  mNormalizedScale
// and offset by mNormalizedTranslation
// to be the "original" extents and position.
// Also, the positions will fit
// within the unit cube.
void LLModel::normalizeVolumeFaces()
{
	if (!mVolumeFaces.empty())
	{
		LLVector4a min, max;
		
		// For all of the volume faces
		// in the model, loop over
		// them and see what the extents
		// of the volume along each axis.
		min = mVolumeFaces[0].mExtents[0];
		max = mVolumeFaces[0].mExtents[1];

		for (U32 i = 1; i < mVolumeFaces.size(); ++i)
		{
			LLVolumeFace& face = mVolumeFaces[i];

			update_min_max(min, max, face.mExtents[0]);
			update_min_max(min, max, face.mExtents[1]);

			if (face.mTexCoords)
			{
				LLVector2& min_tc = face.mTexCoordExtents[0];
				LLVector2& max_tc = face.mTexCoordExtents[1];

				min_tc = face.mTexCoords[0];
				max_tc = face.mTexCoords[0];

				for (U32 j = 1; j < face.mNumVertices; ++j)
				{
					update_min_max(min_tc, max_tc, face.mTexCoords[j]);
				}
			}
			else
			{
				face.mTexCoordExtents[0].set(0,0);
				face.mTexCoordExtents[1].set(1,1);
			}
		}

		// Now that we have the extents of the model
		// we can compute the offset needed to center
		// the model at the origin.

		// Compute center of the model
		// and make it negative to get translation
		// needed to center at origin.
		LLVector4a trans;
		trans.setAdd(min, max);
		trans.mul(-0.5f);

		// Compute the total size along all
		// axes of the model.
		LLVector4a size;
		size.setSub(max, min);

		// Prevent division by zero.
		F32 x = size[0];
		F32 y = size[1];
		F32 z = size[2];
		F32 w = size[3];
		if (fabs(x)<F_APPROXIMATELY_ZERO)
		{
			x = 1.0;
		}
		if (fabs(y)<F_APPROXIMATELY_ZERO)
		{
			y = 1.0;
		}
		if (fabs(z)<F_APPROXIMATELY_ZERO)
		{
			z = 1.0;
		}
		size.set(x,y,z,w);

		// Compute scale as reciprocal of size
		LLVector4a scale;
		scale.splat(1.f);
		scale.div(size);

		LLVector4a inv_scale(1.f);
		inv_scale.div(scale);

		for (U32 i = 0; i < mVolumeFaces.size(); ++i)
		{
			LLVolumeFace& face = mVolumeFaces[i];

			// We shrink the extents so
			// that they fall within
			// the unit cube.
			face.mExtents[0].add(trans);
			face.mExtents[0].mul(scale);

			face.mExtents[1].add(trans);
			face.mExtents[1].mul(scale);

			// For all the positions, we scale
			// the positions to fit within the unit cube.
			LLVector4a* pos = (LLVector4a*) face.mPositions;
			LLVector4a* norm = (LLVector4a*) face.mNormals;

			for (U32 j = 0; j < face.mNumVertices; ++j)
			{
			 	pos[j].add(trans);
				pos[j].mul(scale);
				if (norm && !norm[j].equals3(LLVector4a::getZero()))
				{
					norm[j].mul(inv_scale);
					norm[j].normalize3();
				}
			}
		}

		// mNormalizedScale is the scale at which
		// we would need to multiply the model
		// by to get the original size of the
		// model instead of the normalized size.
		LLVector4a normalized_scale;
		normalized_scale.splat(1.f);
		normalized_scale.div(scale);
		mNormalizedScale.set(normalized_scale.getF32ptr());
		mNormalizedTranslation.set(trans.getF32ptr());
		mNormalizedTranslation *= -1.f; 
	}
}

void LLModel::getNormalizedScaleTranslation(LLVector3& scale_out, LLVector3& translation_out)
{
	scale_out = mNormalizedScale;
	translation_out = mNormalizedTranslation;
}

LLVector3 LLModel::getTransformedCenter(const LLMatrix4& mat)
{
	LLVector3 ret;

	if (!mVolumeFaces.empty())
	{
		LLMatrix4a m;
		m.loadu(mat);

		LLVector4a minv,maxv;

		LLVector4a t;
		m.affineTransform(mVolumeFaces[0].mPositions[0], t);
		minv = maxv = t;

		for (S32 i = 0; i < mVolumeFaces.size(); ++i)
		{
			LLVolumeFace& face = mVolumeFaces[i];

			for (U32 j = 0; j < face.mNumVertices; ++j)
			{
				m.affineTransform(face.mPositions[j],t);
				update_min_max(minv, maxv, t);
			}
		}

		minv.add(maxv);
		minv.mul(0.5f);

		ret.set(minv.getF32ptr());
	}

	return ret;
}



void LLModel::setNumVolumeFaces(S32 count)
{
	mVolumeFaces.resize(count);
}

void LLModel::setVolumeFaceData(
	S32 f, 
	LLStrider<LLVector3> pos, 
	LLStrider<LLVector3> norm, 
	LLStrider<LLVector2> tc, 
	LLStrider<U16> ind, 
	U32 num_verts, 
	U32 num_indices)
{
	LLVolumeFace& face = mVolumeFaces[f];

	face.resizeVertices(num_verts);
	face.resizeIndices(num_indices);

	LLVector4a::memcpyNonAliased16((F32*) face.mPositions, (F32*) pos.get(), num_verts*4*sizeof(F32));
	if (norm.get())
	{
		LLVector4a::memcpyNonAliased16((F32*) face.mNormals, (F32*) norm.get(), num_verts*4*sizeof(F32));
	}
	else
	{
		//ll_aligned_free_16(face.mNormals);
		face.mNormals = NULL;
	}

	if (tc.get())
	{
		U32 tex_size = (num_verts*2*sizeof(F32)+0xF)&~0xF;
		LLVector4a::memcpyNonAliased16((F32*) face.mTexCoords, (F32*) tc.get(), tex_size);
	}
	else
	{
		//ll_aligned_free_16(face.mTexCoords);
		face.mTexCoords = NULL;
	}

	U32 size = (num_indices*2+0xF)&~0xF;
	LLVector4a::memcpyNonAliased16((F32*) face.mIndices, (F32*) ind.get(), size);
}

void LLModel::appendFaces(LLModel *model, LLMatrix4 &transform, LLMatrix4& norm_mat)
{
	if (mVolumeFaces.empty())
	{
		setNumVolumeFaces(1);
	}

	LLVolumeFace& face = mVolumeFaces[mVolumeFaces.size()-1];


	for (S32 i = 0; i < model->getNumFaces(); ++i)
	{
		face.appendFace(model->getVolumeFace(i), transform, norm_mat);
	}

}

void LLModel::appendFace(const LLVolumeFace& src_face, std::string src_material, LLMatrix4& mat, LLMatrix4& norm_mat)
{
	S32 rindex = getNumVolumeFaces()-1; 
	if (rindex == -1 || 
		mVolumeFaces[rindex].mNumVertices + src_face.mNumVertices >= 65536)
	{ //empty or overflow will occur, append new face
		LLVolumeFace cur_face;
		cur_face.appendFace(src_face, mat, norm_mat);
		addFace(cur_face);
		mMaterialList.push_back(src_material);
	}
	else
	{ //append to existing end face
		mVolumeFaces.rbegin()->appendFace(src_face, mat, norm_mat);
	}
}

void LLModel::addFace(const LLVolumeFace& face)
{
	if (face.mNumVertices == 0)
	{
		LL_ERRS() << "Cannot add empty face." << LL_ENDL;
	}

	mVolumeFaces.push_back(face);

	if (mVolumeFaces.size() > MAX_MODEL_FACES)
	{
		LL_ERRS() << "Model prims cannot have more than " << MAX_MODEL_FACES << " faces!" << LL_ENDL;
	}
}


void LLModel::generateNormals(F32 angle_cutoff)
{
	//generate normals for all faces by:
	// 1 - Create faceted copy of face with no texture coordinates
	// 2 - Weld vertices in faceted copy that are shared between triangles with less than "angle_cutoff" difference between normals
	// 3 - Generate smoothed set of normals based on welding results
	// 4 - Create faceted copy of face with texture coordinates
	// 5 - Copy smoothed normals to faceted copy, using closest normal to triangle normal where more than one normal exists for a given position
	// 6 - Remove redundant vertices from new faceted (now smooth) copy

	angle_cutoff = cosf(angle_cutoff);
	for (U32 j = 0; j < mVolumeFaces.size(); ++j)
	{
		LLVolumeFace& vol_face = mVolumeFaces[j];

		if (vol_face.mNumIndices > 65535)
		{
			LL_WARNS() << "Too many vertices for normal generation to work." << LL_ENDL;
			continue;
		}

		//create faceted copy of current face with no texture coordinates (step 1)
		LLVolumeFace faceted;

		LLVector4a* src_pos = (LLVector4a*) vol_face.mPositions;
		//LLVector4a* src_norm = (LLVector4a*) vol_face.mNormals;


		faceted.resizeVertices(vol_face.mNumIndices);
		faceted.resizeIndices(vol_face.mNumIndices);
		//bake out triangles into temporary face, clearing texture coordinates
		for (U32 i = 0; i < vol_face.mNumIndices; ++i)
		{
			U32 idx = vol_face.mIndices[i];
		
			faceted.mPositions[i] = src_pos[idx];
			faceted.mTexCoords[i] = LLVector2(0,0);
			faceted.mIndices[i] = i;
		}

		//generate normals for temporary face
		for (U32 i = 0; i < faceted.mNumIndices; i += 3)
		{ //for each triangle
			U16 i0 = faceted.mIndices[i+0];
			U16 i1 = faceted.mIndices[i+1];
			U16 i2 = faceted.mIndices[i+2];
			
			LLVector4a& p0 = faceted.mPositions[i0];
			LLVector4a& p1 = faceted.mPositions[i1];
			LLVector4a& p2 = faceted.mPositions[i2];

			LLVector4a& n0 = faceted.mNormals[i0];
			LLVector4a& n1 = faceted.mNormals[i1];
			LLVector4a& n2 = faceted.mNormals[i2];

			LLVector4a lhs, rhs;
			lhs.setSub(p1, p0);
			rhs.setSub(p2, p0);

			n0.setCross3(lhs, rhs);
			n0.normalize3();
			n1 = n0;
			n2 = n0;
		}

		//weld vertices in temporary face, respecting angle_cutoff (step 2)
		faceted.optimize(angle_cutoff);

		//generate normals for welded face based on new topology (step 3)

		for (U32 i = 0; i < faceted.mNumVertices; i++)
		{
			faceted.mNormals[i].clear();
		}

		for (U32 i = 0; i < faceted.mNumIndices; i += 3)
		{ //for each triangle
			U16 i0 = faceted.mIndices[i+0];
			U16 i1 = faceted.mIndices[i+1];
			U16 i2 = faceted.mIndices[i+2];
			
			LLVector4a& p0 = faceted.mPositions[i0];
			LLVector4a& p1 = faceted.mPositions[i1];
			LLVector4a& p2 = faceted.mPositions[i2];

			LLVector4a& n0 = faceted.mNormals[i0];
			LLVector4a& n1 = faceted.mNormals[i1];
			LLVector4a& n2 = faceted.mNormals[i2];

			LLVector4a lhs, rhs;
			lhs.setSub(p1, p0);
			rhs.setSub(p2, p0);

			LLVector4a n;
			n.setCross3(lhs, rhs);

			n0.add(n);
			n1.add(n);
			n2.add(n);
		}

		//normalize normals and build point map
		LLVolumeFace::VertexMapData::PointMap point_map;

		for (U32 i = 0; i < faceted.mNumVertices; ++i)
		{
			faceted.mNormals[i].normalize3();

			LLVolumeFace::VertexMapData v;
			v.setPosition(faceted.mPositions[i]);
			v.setNormal(faceted.mNormals[i]);

			point_map[LLVector3(v.getPosition().getF32ptr())].push_back(v);
		}

		//create faceted copy of current face with texture coordinates (step 4)
		LLVolumeFace new_face;

		//bake out triangles into new face
		new_face.resizeIndices(vol_face.mNumIndices);
		new_face.resizeVertices(vol_face.mNumIndices);
		
		for (U32 i = 0; i < vol_face.mNumIndices; ++i)
		{
			U32 idx = vol_face.mIndices[i];
			LLVolumeFace::VertexData v;
			new_face.mPositions[i] = vol_face.mPositions[idx];
			new_face.mNormals[i].clear();
			new_face.mIndices[i] = i;
		}

		if (vol_face.mTexCoords)
		{
			for (U32 i = 0; i < vol_face.mNumIndices; i++)
			{
				U32 idx = vol_face.mIndices[i];
				new_face.mTexCoords[i] = vol_face.mTexCoords[idx];
			}
		}
		else
		{
			//ll_aligned_free_16(new_face.mTexCoords);
			new_face.mTexCoords = NULL;
		}

		//generate normals for new face
		for (U32 i = 0; i < new_face.mNumIndices; i += 3)
		{ //for each triangle
			U16 i0 = new_face.mIndices[i+0];
			U16 i1 = new_face.mIndices[i+1];
			U16 i2 = new_face.mIndices[i+2];
			
			LLVector4a& p0 = new_face.mPositions[i0];
			LLVector4a& p1 = new_face.mPositions[i1];
			LLVector4a& p2 = new_face.mPositions[i2];

			LLVector4a& n0 = new_face.mNormals[i0];
			LLVector4a& n1 = new_face.mNormals[i1];
			LLVector4a& n2 = new_face.mNormals[i2];

			LLVector4a lhs, rhs;
			lhs.setSub(p1, p0);
			rhs.setSub(p2, p0);

			n0.setCross3(lhs, rhs);
			n0.normalize3();
			n1 = n0;
			n2 = n0;
		}

		//swap out normals in new_face with best match from point map (step 5)
		for (U32 i = 0; i < new_face.mNumVertices; ++i)
		{
			//LLVolumeFace::VertexData v = new_face.mVertices[i];

			LLVector4a ref_norm = new_face.mNormals[i];

			LLVolumeFace::VertexMapData::PointMap::iterator iter = point_map.find(LLVector3(new_face.mPositions[i].getF32ptr()));

			if (iter != point_map.end())
			{
				F32 best = -2.f;
				for (U32 k = 0; k < iter->second.size(); ++k)
				{
					LLVector4a& n = iter->second[k].getNormal();

					F32 cur = n.dot3(ref_norm).getF32();

					if (cur > best)
					{
						best = cur;
						new_face.mNormals[i] = n;
					}
				}
			}
		}
		
		//remove redundant vertices from new face (step 6)
		new_face.optimize();

		mVolumeFaces[j] = new_face;
	}
}


std::string LLModel::getName() const
{
    return mRequestedLabel.empty() ? mLabel : mRequestedLabel;
}

//static
LLSD LLModel::writeModel(
	std::ostream& ostr,
	LLModel* physics,
	LLModel* high,
	LLModel* medium,
	LLModel* low,
	LLModel* impostor,
	const LLModel::Decomposition& decomp,
	BOOL upload_skin,
	BOOL upload_joints,
	BOOL nowrite,
	BOOL as_slm,
	int submodel_id)
{
	LLSD mdl;

	LLModel* model[] = 
	{
		impostor,
		low,
		medium,
		high,
		physics
	};

	bool skinning = upload_skin && high && !high->mSkinWeights.empty();

	if (skinning)
	{ //write skinning block
		mdl["skin"] = high->mSkinInfo.asLLSD(upload_joints);
	}

	if (!decomp.mBaseHull.empty() ||
		!decomp.mHull.empty())		
	{
		mdl["physics_convex"] = decomp.asLLSD();
		if (!decomp.mHull.empty() && !as_slm)
		{ //convex decomposition exists, physics mesh will not be used (unless this is an slm file)
			model[LLModel::LOD_PHYSICS] = NULL;
		}
	}
	else if (submodel_id)
	{
		const LLModel::Decomposition fake_decomp;
		mdl["secondary"] = true;
        mdl["submodel_id"] = submodel_id;
		mdl["physics_convex"] = fake_decomp.asLLSD();
		model[LLModel::LOD_PHYSICS] = NULL;
	}

	if (as_slm)
	{ //save material list names
		for (U32 i = 0; i < high->mMaterialList.size(); ++i)
		{
			mdl["material_list"][i] = high->mMaterialList[i];
		}
	}

	for (U32 idx = 0; idx < MODEL_NAMES_LENGTH; ++idx)
	{
		if (model[idx] && (model[idx]->getNumVolumeFaces() > 0) && model[idx]->getVolumeFace(0).mPositions != NULL)
		{
			LLVector3 min_pos = LLVector3(model[idx]->getVolumeFace(0).mPositions[0].getF32ptr());
			LLVector3 max_pos = min_pos;

			//find position domain
			for (S32 i = 0; i < model[idx]->getNumVolumeFaces(); ++i)
			{ //for each face
				const LLVolumeFace& face = model[idx]->getVolumeFace(i);
				for (U32 j = 0; j < face.mNumVertices; ++j)
				{
					update_min_max(min_pos, max_pos, face.mPositions[j].getF32ptr());
				}
			}

			LLVector3 pos_range = max_pos - min_pos;

			for (S32 i = 0; i < model[idx]->getNumVolumeFaces(); ++i)
			{ //for each face
				const LLVolumeFace& face = model[idx]->getVolumeFace(i);
				if (face.mNumVertices < 3)
				{ //don't export an empty face
					mdl[model_names[idx]][i]["NoGeometry"] = true;
					continue;
				}
				LLSD::Binary verts(face.mNumVertices*3*2);
				LLSD::Binary tc(face.mNumVertices*2*2);
				LLSD::Binary normals(face.mNumVertices*3*2);
				LLSD::Binary indices(face.mNumIndices*2);

				U32 vert_idx = 0;
				U32 norm_idx = 0;
				U32 tc_idx = 0;
			
				LLVector2* ftc = (LLVector2*) face.mTexCoords;
				LLVector2 min_tc;
				LLVector2 max_tc;

				if (ftc)
				{
					min_tc = ftc[0];
					max_tc = min_tc;
					
					//get texture coordinate domain
					for (U32 j = 0; j < face.mNumVertices; ++j)
					{
						update_min_max(min_tc, max_tc, ftc[j]);
					}
				}

				LLVector2 tc_range = max_tc - min_tc;

				for (U32 j = 0; j < face.mNumVertices; ++j)
				{ //for each vert
		
					F32* pos = face.mPositions[j].getF32ptr();
										
					//position
					for (U32 k = 0; k < 3; ++k)
					{ //for each component
						//convert to 16-bit normalized across domain
						U16 val = (U16) (((pos[k]-min_pos.mV[k])/pos_range.mV[k])*65535);

						U8* buff = (U8*) &val;
						//write to binary buffer
						verts[vert_idx++] = buff[0];
						verts[vert_idx++] = buff[1];
					}

					if (face.mNormals)
					{ //normals
						F32* norm = face.mNormals[j].getF32ptr();

						for (U32 k = 0; k < 3; ++k)
						{ //for each component
							//convert to 16-bit normalized
							U16 val = (U16) ((norm[k]+1.f)*0.5f*65535);
							U8* buff = (U8*) &val;

							//write to binary buffer
							normals[norm_idx++] = buff[0];
							normals[norm_idx++] = buff[1];
						}
					}
					
					F32* src_tc = (F32*) face.mTexCoords[j].mV;

					//texcoord
					if (face.mTexCoords)
					{
						for (U32 k = 0; k < 2; ++k)
						{ //for each component
							//convert to 16-bit normalized
							U16 val = (U16) ((src_tc[k]-min_tc.mV[k])/tc_range.mV[k]*65535);

							U8* buff = (U8*) &val;
							//write to binary buffer
							tc[tc_idx++] = buff[0];
							tc[tc_idx++] = buff[1];
						}
					}
				}

				U32 idx_idx = 0;
				for (U32 j = 0; j < face.mNumIndices; ++j)
				{
					U8* buff = (U8*) &(face.mIndices[j]);
					indices[idx_idx++] = buff[0];
					indices[idx_idx++] = buff[1];
				}

				//write out face data
				mdl[model_names[idx]][i]["PositionDomain"]["Min"] = min_pos.getValue();
				mdl[model_names[idx]][i]["PositionDomain"]["Max"] = max_pos.getValue();
				mdl[model_names[idx]][i]["Position"] = verts;
				
				if (face.mNormals)
				{
					mdl[model_names[idx]][i]["Normal"] = normals;
				}

				if (face.mTexCoords)
				{
					mdl[model_names[idx]][i]["TexCoord0Domain"]["Min"] = min_tc.getValue();
					mdl[model_names[idx]][i]["TexCoord0Domain"]["Max"] = max_tc.getValue();
					mdl[model_names[idx]][i]["TexCoord0"] = tc;
				}

				mdl[model_names[idx]][i]["TriangleList"] = indices;

				if (skinning)
				{
					//write out skin weights

					//each influence list entry is up to 4 24-bit values
					// first 8 bits is bone index
					// last 16 bits is bone influence weight
					// a bone index of 0xFF signifies no more influences for this vertex

					std::stringstream ostr;

					for (U32 j = 0; j < face.mNumVertices; ++j)
					{
						LLVector3 pos(face.mPositions[j].getF32ptr());

						weight_list& weights = high->getJointInfluences(pos);

						S32 count = 0;
						for (weight_list::iterator iter = weights.begin(); iter != weights.end(); ++iter)
						{
							if (iter->mJointIdx < 255 && iter->mJointIdx >= 0)
							{
								U8 idx = (U8) iter->mJointIdx;
								ostr.write((const char*) &idx, 1);

								U16 influence = (U16) (iter->mWeight*65535);
								ostr.write((const char*) &influence, 2);

								++count;
							}		
						}
						U8 end_list = 0xFF;
						if (count < 4)
						{
							ostr.write((const char*) &end_list, 1);
						}
					}

					//copy ostr to binary buffer
					std::string data = ostr.str();
					const U8* buff = (U8*) data.data();
					U32 bytes = data.size();

					LLSD::Binary w(bytes);
					for (U32 j = 0; j < bytes; ++j)
					{
						w[j] = buff[j];
					}

					mdl[model_names[idx]][i]["Weights"] = w;
				}
			}
		}
	}
	
	return writeModelToStream(ostr, mdl, nowrite, as_slm);
}

LLSD LLModel::writeModelToStream(std::ostream& ostr, LLSD& mdl, BOOL nowrite, BOOL as_slm)
{
	U32 bytes = 0;
	
	std::string::size_type cur_offset = 0;

	LLSD header;

	if (as_slm && mdl.has("material_list"))
	{ //save material binding names to header
		header["material_list"] = mdl["material_list"];
	}

	std::string skin;

	if (mdl.has("skin"))
	{ //write out skin block
		skin = zip_llsd(mdl["skin"]);

		U32 size = skin.size();
		if (size > 0)
		{
			header["skin"]["offset"] = (LLSD::Integer) cur_offset;
			header["skin"]["size"] = (LLSD::Integer) size;
			cur_offset += size;
			bytes += size;
		}
	}

	std::string decomposition;

	if (mdl.has("physics_convex"))
	{ //write out convex decomposition
		decomposition = zip_llsd(mdl["physics_convex"]);

		U32 size = decomposition.size();
		if (size > 0)
		{
			header["physics_convex"]["offset"] = (LLSD::Integer) cur_offset;
			header["physics_convex"]["size"] = (LLSD::Integer) size;
			cur_offset += size;
			bytes += size;
		}
	}

    if (mdl.has("submodel_id"))
	{ //write out submodel id
        header["submodel_id"] = (LLSD::Integer)mdl["submodel_id"];
	}

	std::string out[MODEL_NAMES_LENGTH];

	for (S32 i = 0; i < MODEL_NAMES_LENGTH; i++)
	{
		if (mdl.has(model_names[i]))
		{
			out[i] = zip_llsd(mdl[model_names[i]]);

			U32 size = out[i].size();

			header[model_names[i]]["offset"] = (LLSD::Integer) cur_offset;
			header[model_names[i]]["size"] = (LLSD::Integer) size;
			cur_offset += size;
			bytes += size;
		}
	}

	if (!nowrite)
	{
		LLSDSerialize::toBinary(header, ostr);

		if (!skin.empty())
		{ //write skin block
			ostr.write((const char*) skin.data(), header["skin"]["size"].asInteger());
		}

		if (!decomposition.empty())
		{ //write decomposition block
			ostr.write((const char*) decomposition.data(), header["physics_convex"]["size"].asInteger());
		}

		for (S32 i = 0; i < MODEL_NAMES_LENGTH; i++)
		{
			if (!out[i].empty())
			{
				ostr.write((const char*) out[i].data(), header[model_names[i]]["size"].asInteger());
			}
		}
	}
	
	return header;
}

LLModel::weight_list& LLModel::getJointInfluences(const LLVector3& pos)
{
	//1. If a vertex has been weighted then we'll find it via pos and return it's weight list
	weight_map::iterator iterPos = mSkinWeights.begin();
	weight_map::iterator iterEnd = mSkinWeights.end();
	
	for ( ; iterPos!=iterEnd; ++iterPos )
	{
		if ( jointPositionalLookup( iterPos->first, pos ) )
		{
			return iterPos->second;
		}
	}
	
	//2. Otherwise we'll use the older implementation
	weight_map::iterator iter = mSkinWeights.find(pos);
	
	if (iter != mSkinWeights.end())
	{
		if ((iter->first - pos).magVec() > 0.1f)
		{
			LL_ERRS() << "Couldn't find weight list." << LL_ENDL;
		}

		return iter->second;
	}
	else
	{  //no exact match found, get closest point
		const F32 epsilon = 1e-5f;
		weight_map::iterator iter_up = mSkinWeights.lower_bound(pos);
		weight_map::iterator iter_down = ++iter_up;

		weight_map::iterator best = iter_up;

		F32 min_dist = (iter->first - pos).magVec();

		bool done = false;
		while (!done)
		{ //search up and down mSkinWeights from lower bound of pos until a 
		  //match is found within epsilon.  If no match is found within epsilon,
		  //return closest match
			done = true;
			if (iter_up != mSkinWeights.end() && ++iter_up != mSkinWeights.end())
			{
				done = false;
				F32 dist = (iter_up->first - pos).magVec();

				if (dist < epsilon)
				{
					return iter_up->second;
				}

				if (dist < min_dist)
				{
					best = iter_up;
					min_dist = dist;
				}
			}

			if (iter_down != mSkinWeights.begin() && --iter_down != mSkinWeights.begin())
			{
				done = false;

				F32 dist = (iter_down->first - pos).magVec();

				if (dist < epsilon)
				{
					return iter_down->second;
				}

				if (dist < min_dist)
				{
					best = iter_down;
					min_dist = dist;
				}

			}
		}
		
		return best->second;
	}					
}

void LLModel::setConvexHullDecomposition(
	const LLModel::convex_hull_decomposition& decomp)
{
	mPhysics.mHull = decomp;
	mPhysics.mMesh.clear();
	updateHullCenters();
}

void LLModel::updateHullCenters()
{
	mHullCenter.resize(mPhysics.mHull.size());
	mHullPoints = 0;
	mCenterOfHullCenters.clear();

	for (U32 i = 0; i < mPhysics.mHull.size(); ++i)
	{
		LLVector3 cur_center;

		for (U32 j = 0; j < mPhysics.mHull[i].size(); ++j)
		{
			cur_center += mPhysics.mHull[i][j];
		}
		mCenterOfHullCenters += cur_center;
		cur_center *= 1.f/mPhysics.mHull[i].size();
		mHullCenter[i] = cur_center;
		mHullPoints += mPhysics.mHull[i].size();
	}

	if (mHullPoints > 0)
	{
		mCenterOfHullCenters *= 1.f / mHullPoints;
		llassert(mPhysics.hasHullList());
	}
}

bool LLModel::loadModel(std::istream& is)
{
	mSculptLevel = -1;  // default is an error occured

	LLSD header;
	{
		if (!LLSDSerialize::fromBinary(header, is, 1024*1024*1024))
		{
			LL_WARNS() << "Mesh header parse error.  Not a valid mesh asset!" << LL_ENDL;
			return false;
		}
	}
	
	if (header.has("material_list"))
	{ //load material list names
		mMaterialList.clear();
		for (U32 i = 0; i < header["material_list"].size(); ++i)
		{
			mMaterialList.push_back(header["material_list"][i].asString());
		}
	}

	mSubmodelID = header.has("submodel_id") ? header["submodel_id"].asInteger() : false;

	std::string lod_name[] = 
	{
		"lowest_lod",
		"low_lod",
		"medium_lod",
		"high_lod",
		"physics_mesh",
	};

	const S32 MODEL_LODS = 5;

	S32 lod = llclamp((S32) mDetail, 0, MODEL_LODS);

	if (header[lod_name[lod]]["offset"].asInteger() == -1 || 
		header[lod_name[lod]]["size"].asInteger() == 0 )
	{ //cannot load requested LOD
		LL_WARNS() << "LoD data is invalid!" << LL_ENDL;
		return false;
	}

	bool has_skin = header["skin"]["offset"].asInteger() >=0 &&
					header["skin"]["size"].asInteger() > 0;

	if ((lod == LLModel::LOD_HIGH) && !mSubmodelID)
	{ //try to load skin info and decomp info
		std::ios::pos_type cur_pos = is.tellg();
		loadSkinInfo(header, is);
		is.seekg(cur_pos);
	}

	if ((lod == LLModel::LOD_HIGH || lod == LLModel::LOD_PHYSICS) && !mSubmodelID)
	{
		std::ios::pos_type cur_pos = is.tellg();
		loadDecomposition(header, is);
		is.seekg(cur_pos);
	}

	is.seekg(header[lod_name[lod]]["offset"].asInteger(), std::ios_base::cur);

	if (unpackVolumeFaces(is, header[lod_name[lod]]["size"].asInteger()))
	{
		if (has_skin)
		{ 
			//build out mSkinWeight from face info
			for (S32 i = 0; i < getNumVolumeFaces(); ++i)
			{
				const LLVolumeFace& face = getVolumeFace(i);

				if (face.mWeights)
				{
					for (S32 j = 0; j < face.mNumVertices; ++j)
					{
						LLVector4a& w = face.mWeights[j];

						std::vector<JointWeight> wght;

						for (S32 k = 0; k < 4; ++k)
						{
							S32 idx = (S32) w[k];
							F32 f = w[k] - idx;
							if (f > 0.f)
							{
								wght.push_back(JointWeight(idx, f));
							}
						}

						if (!wght.empty())
						{
							LLVector3 pos(face.mPositions[j].getF32ptr());
							mSkinWeights[pos] = wght;
						}
					}
				}
			}
		}
		return true;
	}
	else
	{
		LL_WARNS() << "unpackVolumeFaces failed!" << LL_ENDL;
	}

	return false;

}

bool LLModel::isMaterialListSubset( LLModel* ref )
{
	int refCnt = ref->mMaterialList.size();
	int modelCnt = mMaterialList.size();
	
	for (U32 src = 0; src < modelCnt; ++src)
	{				
		bool foundRef = false;
		
		for (U32 dst = 0; dst < refCnt; ++dst)
		{
			//LL_INFOS()<<mMaterialList[src]<<" "<<ref->mMaterialList[dst]<<LL_ENDL;
			foundRef = mMaterialList[src] == ref->mMaterialList[dst];									
				
			if ( foundRef )
			{	
				break;
			}										
		}

		if (!foundRef)
		{
            llinfos << "Could not find material " << mMaterialList[src] << " in reference model " << ref->mLabel << llendl;
			return false;
		}
	}
	
	return true;
}

bool LLModel::needToAddFaces( LLModel* ref, int& refFaceCnt, int& modelFaceCnt )
{
	bool changed = false;
	if ( refFaceCnt< modelFaceCnt )
	{
		refFaceCnt += modelFaceCnt - refFaceCnt;
		changed = true;
	}
	else 
	if ( modelFaceCnt < refFaceCnt )
	{
		modelFaceCnt += refFaceCnt - modelFaceCnt;
		changed = true;
	}
	
	return changed;
}

bool LLModel::matchMaterialOrder(LLModel* ref, int& refFaceCnt, int& modelFaceCnt )
{
	//Is this a subset?
	//LODs cannot currently add new materials, e.g.
	//1. ref = a,b,c lod1 = d,e => This is not permitted
	//2. ref = a,b,c lod1 = c => This would be permitted
	
	bool isASubset = isMaterialListSubset( ref );
	if ( !isASubset )
	{
		LL_INFOS()<<"Material of model is not a subset of reference."<<LL_ENDL;
		return false;
	}
	
	std::map<std::string, U32> index_map;
	
	//build a map of material slot names to face indexes
	bool reorder = false;

	std::set<std::string> base_mat;
	std::set<std::string> cur_mat;

	for (U32 i = 0; i < mMaterialList.size(); i++)
	{
		index_map[ref->mMaterialList[i]] = i;
		//if any material name does not match reference, we need to reorder
		reorder |= ref->mMaterialList[i] != mMaterialList[i];
		base_mat.insert(ref->mMaterialList[i]);
		cur_mat.insert(mMaterialList[i]);
	}


	if (reorder &&  (base_mat == cur_mat)) //don't reorder if material name sets don't match
	{
		std::vector<LLVolumeFace> new_face_list;
		new_face_list.resize(mMaterialList.size());

		std::vector<std::string> new_material_list;
		new_material_list.resize(mMaterialList.size());

		//rebuild face list so materials have the same order 
		//as the reference model
		for (U32 i = 0; i < mMaterialList.size(); ++i)
		{ 
			U32 ref_idx = index_map[mMaterialList[i]];

			if (i < mVolumeFaces.size())
			{
				new_face_list[ref_idx] = mVolumeFaces[i];
			}
			new_material_list[ref_idx] = mMaterialList[i];
		}

		llassert(new_material_list == ref->mMaterialList);
		
		mVolumeFaces = new_face_list;

		//override material list with reference model ordering
		mMaterialList = ref->mMaterialList;
	}
	
	return true;
}


bool LLModel::loadSkinInfo(LLSD& header, std::istream &is)
{
	S32 offset = header["skin"]["offset"].asInteger();
	S32 size = header["skin"]["size"].asInteger();

	if (offset >= 0 && size > 0)
	{
		is.seekg(offset, std::ios_base::cur);

		LLSD skin_data;

		if (unzip_llsd(skin_data, is, size))
		{
			mSkinInfo.fromLLSD(skin_data);
			return true;
		}
	}

	return false;
}

bool LLModel::loadDecomposition(LLSD& header, std::istream& is)
{
	S32 offset = header["physics_convex"]["offset"].asInteger();
	S32 size = header["physics_convex"]["size"].asInteger();

	if (offset >= 0 && size > 0 && !mSubmodelID)
	{
		is.seekg(offset, std::ios_base::cur);

		LLSD data;

		if (unzip_llsd(data, is, size))
		{
			mPhysics.fromLLSD(data);
			updateHullCenters();
		}
	}

	return true;
}


LLMeshSkinInfo::LLMeshSkinInfo(LLSD& skin)
{
	fromLLSD(skin);
}

void LLMeshSkinInfo::fromLLSD(LLSD& skin)
{
	if (skin.has("joint_names"))
	{
		for (U32 i = 0; i < skin["joint_names"].size(); ++i)
		{
			mJointNames.push_back(skin["joint_names"][i]);
		}
	}

	if (skin.has("inverse_bind_matrix"))
	{
		for (U32 i = 0; i < skin["inverse_bind_matrix"].size(); ++i)
		{
			LLMatrix4 mat;
			for (U32 j = 0; j < 4; j++)
			{
				for (U32 k = 0; k < 4; k++)
				{
					mat.mMatrix[j][k] = skin["inverse_bind_matrix"][i][j*4+k].asReal();
				}
			}

			mInvBindMatrix.push_back(mat);
		}
	}

	if (skin.has("bind_shape_matrix"))
	{
		for (U32 j = 0; j < 4; j++)
		{
			for (U32 k = 0; k < 4; k++)
			{
				mBindShapeMatrix.mMatrix[j][k] = skin["bind_shape_matrix"][j*4+k].asReal();
			}
		}
	}

	if (skin.has("alt_inverse_bind_matrix"))
	{
		for (U32 i = 0; i < skin["alt_inverse_bind_matrix"].size(); ++i)
		{
			LLMatrix4 mat;
			for (U32 j = 0; j < 4; j++)
			{
				for (U32 k = 0; k < 4; k++)
				{
					mat.mMatrix[j][k] = skin["alt_inverse_bind_matrix"][i][j*4+k].asReal();
				}
			}
			
			mAlternateBindMatrix.push_back(mat);
		}
	}

	if (skin.has("pelvis_offset"))
	{
		mPelvisOffset = skin["pelvis_offset"].asReal();
	}
}

LLSD LLMeshSkinInfo::asLLSD(bool include_joints) const
{
	LLSD ret;

	for (U32 i = 0; i < mJointNames.size(); ++i)
	{
		ret["joint_names"][i] = mJointNames[i];

		for (U32 j = 0; j < 4; j++)
		{
			for (U32 k = 0; k < 4; k++)
			{
				ret["inverse_bind_matrix"][i][j*4+k] = mInvBindMatrix[i].mMatrix[j][k]; 
			}
		}
	}

	for (U32 i = 0; i < 4; i++)
	{
		for (U32 j = 0; j < 4; j++)
		{
			ret["bind_shape_matrix"][i*4+j] = mBindShapeMatrix.mMatrix[i][j];
		}
	}
		
	if ( include_joints && mAlternateBindMatrix.size() > 0 )
	{
		for (U32 i = 0; i < mJointNames.size(); ++i)
		{
			for (U32 j = 0; j < 4; j++)
			{
				for (U32 k = 0; k < 4; k++)
				{
					ret["alt_inverse_bind_matrix"][i][j*4+k] = mAlternateBindMatrix[i].mMatrix[j][k]; 
				}
			}
		}

		ret["pelvis_offset"] = mPelvisOffset;
	}

	return ret;
}

LLModel::Decomposition::Decomposition(LLSD& data)
{
	fromLLSD(data);
}

void LLModel::Decomposition::fromLLSD(LLSD& decomp)
{
	if (decomp.has("HullList") && decomp.has("Positions"))
	{
		// updated for const-correctness. gcc is picky about this type of thing - Nyx
		const LLSD::Binary& hulls = decomp["HullList"].asBinary();
		const LLSD::Binary& position = decomp["Positions"].asBinary();

		U16* p = (U16*) &position[0];

		mHull.resize(hulls.size());

		LLVector3 min;
		LLVector3 max;
		LLVector3 range;

		if (decomp.has("Min"))
		{
			min.setValue(decomp["Min"]);
			max.setValue(decomp["Max"]);
		}
		else
		{
			min.set(-0.5f, -0.5f, -0.5f);
			max.set(0.5f, 0.5f, 0.5f);
		}

		range = max-min;

		for (U32 i = 0; i < hulls.size(); ++i)
		{
			U16 count = (hulls[i] == 0) ? 256 : hulls[i];
			
			std::set<U64> valid;

			//must have at least 4 points
			//llassert(count > 3);

			for (U32 j = 0; j < count; ++j)
			{
				U64 test = (U64) p[0] | ((U64) p[1] << 16) | ((U64) p[2] << 32);
				//point must be unique
				//llassert(valid.find(test) == valid.end());
				valid.insert(test);

				mHull[i].push_back(LLVector3(
					(F32) p[0]/65535.f*range.mV[0]+min.mV[0],
					(F32) p[1]/65535.f*range.mV[1]+min.mV[1],
					(F32) p[2]/65535.f*range.mV[2]+min.mV[2]));
				p += 3;


			}

			//each hull must contain at least 4 unique points
			//llassert(valid.size() > 3);
		}
	}

	if (decomp.has("BoundingVerts"))
	{
		const LLSD::Binary& position = decomp["BoundingVerts"].asBinary();

		U16* p = (U16*) &position[0];

		LLVector3 min;
		LLVector3 max;
		LLVector3 range;

		if (decomp.has("Min"))
		{
			min.setValue(decomp["Min"]);
			max.setValue(decomp["Max"]);
		}
		else
		{
			min.set(-0.5f, -0.5f, -0.5f);
			max.set(0.5f, 0.5f, 0.5f);
		}

		range = max-min;

		U16 count = position.size()/6;
		
		for (U32 j = 0; j < count; ++j)
		{
			mBaseHull.push_back(LLVector3(
				(F32) p[0]/65535.f*range.mV[0]+min.mV[0],
				(F32) p[1]/65535.f*range.mV[1]+min.mV[1],
				(F32) p[2]/65535.f*range.mV[2]+min.mV[2]));
			p += 3;
		}		 
	}
	else
	{
		//empty base hull mesh to indicate decomposition has been loaded
		//but contains no base hull
		mBaseHullMesh.clear();
	}
}

bool LLModel::Decomposition::hasHullList() const
{
	return !mHull.empty() ;
}

LLSD LLModel::Decomposition::asLLSD() const
{
	LLSD ret;
	
	if (mBaseHull.empty() && mHull.empty())
	{ //nothing to write
		return ret;
	}

	//write decomposition block
	// ["physics_convex"]["HullList"] -- list of 8 bit integers, each entry represents a hull with specified number of points
	// ["physics_convex"]["Position"] -- list of 16-bit integers to be decoded to given domain, encoded 3D points
	// ["physics_convex"]["BoundingVerts"] -- list of 16-bit integers to be decoded to given domain, encoded 3D points representing a single hull approximation of given shape
	
	//get minimum and maximum
	LLVector3 min;
	
	if (mHull.empty())
	{  
		min = mBaseHull[0];
	}
	else
	{
		min = mHull[0][0];
	}

	LLVector3 max = min;

	LLSD::Binary hulls(mHull.size());

	U32 total = 0;

	for (U32 i = 0; i < mHull.size(); ++i)
	{
		U32 size = mHull[i].size();
		total += size;
		hulls[i] = (U8) (size);

		for (U32 j = 0; j < mHull[i].size(); ++j)
		{
			update_min_max(min, max, mHull[i][j]);
		}
	}

	for (U32 i = 0; i < mBaseHull.size(); ++i)
	{
		update_min_max(min, max, mBaseHull[i]);	
	}

	ret["Min"] = min.getValue();
	ret["Max"] = max.getValue();

	LLVector3 range = max-min;

	if (!hulls.empty())
	{
		ret["HullList"] = hulls;
	}

	if (total > 0)
	{
		LLSD::Binary p(total*3*2);

		U32 vert_idx = 0;
		
		for (U32 i = 0; i < mHull.size(); ++i)
		{
			std::set<U64> valid;

			llassert(!mHull[i].empty());

			for (U32 j = 0; j < mHull[i].size(); ++j)
			{
				U64 test = 0;
				const F32* src = mHull[i][j].mV;

				for (U32 k = 0; k < 3; k++)
				{
					//convert to 16-bit normalized across domain
					U16 val = (U16) (((src[k]-min.mV[k])/range.mV[k])*65535);

					if(valid.size() < 3)
					{
						switch (k)
						{
							case 0: test = test | (U64) val; break;
							case 1: test = test | ((U64) val << 16); break;
							case 2: test = test | ((U64) val << 32); break;
						};

						valid.insert(test);
					}
					
					U8* buff = (U8*) &val;
					//write to binary buffer
					p[vert_idx++] = buff[0];
					p[vert_idx++] = buff[1];

					//makes sure we haven't run off the end of the array
					llassert(vert_idx <= p.size());
				}
			}

			//must have at least 3 unique points
			llassert(valid.size() > 2);
		}

		ret["Positions"] = p;
	}

	//llassert(!mBaseHull.empty());

	if (!mBaseHull.empty())
	{
		LLSD::Binary p(mBaseHull.size()*3*2);

		U32 vert_idx = 0;
		for (U32 j = 0; j < mBaseHull.size(); ++j)
		{
			const F32* v = mBaseHull[j].mV;

			for (U32 k = 0; k < 3; k++)
			{
				//convert to 16-bit normalized across domain
				U16 val = (U16) (((v[k]-min.mV[k])/range.mV[k])*65535);

				U8* buff = (U8*) &val;
				//write to binary buffer
				p[vert_idx++] = buff[0];
				p[vert_idx++] = buff[1];

				if (vert_idx > p.size())
				{
					LL_ERRS() << "Index out of bounds" << LL_ENDL;
				}
			}
		}
		
		ret["BoundingVerts"] = p;
	}

	return ret;
}

void LLModel::Decomposition::merge(const LLModel::Decomposition* rhs)
{
	if (!rhs)
	{
		return;
	}

	if (mMeshID != rhs->mMeshID)
	{
		LL_ERRS() << "Attempted to merge with decomposition of some other mesh." << LL_ENDL;
	}

	if (mBaseHull.empty())
	{ //take base hull and decomposition from rhs
		mHull = rhs->mHull;
		mBaseHull = rhs->mBaseHull;
		mMesh = rhs->mMesh;
		mBaseHullMesh = rhs->mBaseHullMesh;
	}

	if (mPhysicsShapeMesh.empty())
	{ //take physics shape mesh from rhs
		mPhysicsShapeMesh = rhs->mPhysicsShapeMesh;
	}
}

bool ll_is_degenerate(const LLVector4a& a, const LLVector4a& b, const LLVector4a& c, F32 tolerance)
{
	// small area check
	{
		LLVector4a edge1; edge1.setSub( a, b );
		LLVector4a edge2; edge2.setSub( a, c );
		//////////////////////////////////////////////////////////////////////////
		/// Linden Modified
		//////////////////////////////////////////////////////////////////////////

		// If no one edge is more than 10x longer than any other edge, we weaken
		// the tolerance by a factor of 1e-4f.

		LLVector4a edge3; edge3.setSub( c, b );
		const F32 len1sq = edge1.dot3(edge1).getF32();
		const F32 len2sq = edge2.dot3(edge2).getF32();
		const F32 len3sq = edge3.dot3(edge3).getF32();
		bool abOK = (len1sq <= 100.f * len2sq) && (len1sq <= 100.f * len3sq);
		bool acOK = (len2sq <= 100.f * len1sq) && (len1sq <= 100.f * len3sq);
		bool cbOK = (len3sq <= 100.f * len1sq) && (len1sq <= 100.f * len2sq);
		if ( abOK && acOK && cbOK )
		{
			tolerance *= 1e-4f;
		}

		//////////////////////////////////////////////////////////////////////////
		/// End Modified
		//////////////////////////////////////////////////////////////////////////

		LLVector4a cross; cross.setCross3( edge1, edge2 );

		LLVector4a edge1b; edge1b.setSub( b, a );
		LLVector4a edge2b; edge2b.setSub( b, c );
		LLVector4a crossb; crossb.setCross3( edge1b, edge2b );

		if ( ( cross.dot3(cross).getF32() < tolerance ) || ( crossb.dot3(crossb).getF32() < tolerance ))
		{
			return true;
		}
	}

	// point triangle distance check
	{
		LLVector4a Q; Q.setSub(a, b);
		LLVector4a R; R.setSub(c, b);

		const F32 QQ = dot3fpu(Q, Q);
		const F32 RR = dot3fpu(R, R);
		const F32 QR = dot3fpu(R, Q);

		volatile F32 QQRR = QQ * RR;
		volatile F32 QRQR = QR * QR;
		F32 Det = (QQRR - QRQR);

		if( Det == 0.0f )
		{
			return true;
		}
	}

	return false;
}

bool validate_face(const LLVolumeFace& face)
{
	for (U32 i = 0; i < face.mNumIndices; ++i)
	{
		if (face.mIndices[i] >= face.mNumVertices)
		{
			llwarns << "Face has invalid index." << llendl;
			return false;
		}
	}

	if (face.mNumIndices % 3 != 0 || face.mNumIndices == 0)
	{
		llwarns << "Face has invalid number of indices." << llendl;
		return false;
	}

	/*const LLVector4a scale(0.5f);

	for (U32 i = 0; i < face.mNumIndices; i+=3)
	{
		U16 idx1 = face.mIndices[i];
		U16 idx2 = face.mIndices[i+1];
		U16 idx3 = face.mIndices[i+2];

		LLVector4a v1; v1.setMul(face.mPositions[idx1], scale);
		LLVector4a v2; v2.setMul(face.mPositions[idx2], scale);
		LLVector4a v3; v3.setMul(face.mPositions[idx3], scale);

		if (ll_is_degenerate(v1,v2,v3))
		{
			llwarns << "Degenerate face found!" << llendl;
			return false;
		}
	}*/

	return true;
}

bool validate_model(const LLModel* mdl)
{
	if (mdl->getNumVolumeFaces() == 0)
	{
		llwarns << "Model has no faces!" << llendl;
		return false;
	}

	for (S32 i = 0; i < mdl->getNumVolumeFaces(); ++i)
	{
		if (mdl->getVolumeFace(i).mNumVertices == 0)
		{
			llwarns << "Face has no vertices." << llendl;
			return false;
		}

		if (mdl->getVolumeFace(i).mNumIndices == 0)
		{
			llwarns << "Face has no indices." << llendl;
			return false;
		}

		if (!validate_face(mdl->getVolumeFace(i)))
		{
			return false;
		}
	}

	return true;
}

LLModelInstance::LLModelInstance(LLSD& data)
	: LLModelInstanceBase()
{
	mLocalMeshID = data["mesh_id"].asInteger();
	mLabel = data["label"].asString();
	mTransform.setValue(data["transform"]);

	for (U32 i = 0; i < data["material"].size(); ++i)
	{
		LLImportMaterial mat(data["material"][i]);
		mMaterial[mat.mBinding] = mat;
	}
}


LLSD LLModelInstance::asLLSD()
{	
	LLSD ret;

	ret["mesh_id"] = mModel->mLocalID;
	ret["label"] = mLabel;
	ret["transform"] = mTransform.getValue();

	U32 i = 0;
	for (std::map<std::string, LLImportMaterial>::iterator iter = mMaterial.begin(); iter != mMaterial.end(); ++iter)
	{
		ret["material"][i++] = iter->second.asLLSD();
	}

	return ret;
}


LLImportMaterial::~LLImportMaterial()
{
}

LLImportMaterial::LLImportMaterial(LLSD& data)
{
	mDiffuseMapFilename = data["diffuse"]["filename"].asString();
	mDiffuseMapLabel = data["diffuse"]["label"].asString();
	mDiffuseColor.setValue(data["diffuse"]["color"]);
	mFullbright = data["fullbright"].asBoolean();
	mBinding = data["binding"].asString();
}


LLSD LLImportMaterial::asLLSD()
{
	LLSD ret;

	ret["diffuse"]["filename"] = mDiffuseMapFilename;
	ret["diffuse"]["label"] = mDiffuseMapLabel;
	ret["diffuse"]["color"] = mDiffuseColor.getValue();
	ret["fullbright"] = mFullbright;
	ret["binding"] = mBinding;

	return ret;
}

bool LLImportMaterial::operator<(const LLImportMaterial &rhs) const
{

	if (mDiffuseMapID != rhs.mDiffuseMapID)
	{
		return mDiffuseMapID < rhs.mDiffuseMapID;
	}

	if (mDiffuseMapFilename != rhs.mDiffuseMapFilename)
	{
		return mDiffuseMapFilename < rhs.mDiffuseMapFilename;
	}

	if (mDiffuseMapLabel != rhs.mDiffuseMapLabel)
	{
		return mDiffuseMapLabel < rhs.mDiffuseMapLabel;
	}

	if (mDiffuseColor != rhs.mDiffuseColor)
	{
		return mDiffuseColor < rhs.mDiffuseColor;
	}

	if (mBinding != rhs.mBinding)
	{
		return mBinding < rhs.mBinding;
	}

	return mFullbright < rhs.mFullbright;
}
<|MERGE_RESOLUTION|>--- conflicted
+++ resolved
@@ -37,10 +37,6 @@
 #else
 # include "zlib/zlib.h"
 #endif
-<<<<<<< HEAD
-=======
-
-
 
 std::string model_names[] =
 {
@@ -55,7 +51,7 @@
 
 LLModel::LLModel(LLVolumeParams& params, F32 detail)
 	: LLVolume(params, detail), mNormalizedScale(1,1,1), mNormalizedTranslation(0,0,0)
-	, mPelvisOffset( 0.0f ), mStatus(NO_ERRORS)
+	, mPelvisOffset( 0.0f ), mStatus(NO_ERRORS), mSubmodelID(0)
 {
 	mDecompID = -1;
 	mLocalID = -1;
@@ -69,807 +65,6 @@
 	}
 }
 
-
-bool get_dom_sources(const domInputLocalOffset_Array& inputs, S32& pos_offset, S32& tc_offset, S32& norm_offset, S32 &idx_stride,
-					 domSource* &pos_source, domSource* &tc_source, domSource* &norm_source)
-{
-	idx_stride = 0;
-
-	for (U32 j = 0; j < inputs.getCount(); ++j)
-	{
-		idx_stride = llmax((S32) inputs[j]->getOffset(), idx_stride);
-
-		if (strcmp(COMMON_PROFILE_INPUT_VERTEX, inputs[j]->getSemantic()) == 0)
-		{ //found vertex array
-			const domURIFragmentType& uri = inputs[j]->getSource();
-			daeElementRef elem = uri.getElement();
-			domVertices* vertices = (domVertices*) elem.cast();
-			if ( !vertices )
-			{
-				return false;
-			}
-				
-			domInputLocal_Array& v_inp = vertices->getInput_array();
-			
-			
-			for (U32 k = 0; k < v_inp.getCount(); ++k)
-			{
-				if (strcmp(COMMON_PROFILE_INPUT_POSITION, v_inp[k]->getSemantic()) == 0)
-				{
-					pos_offset = inputs[j]->getOffset();
-
-					const domURIFragmentType& uri = v_inp[k]->getSource();
-					daeElementRef elem = uri.getElement();
-					pos_source = (domSource*) elem.cast();
-				}
-				
-				if (strcmp(COMMON_PROFILE_INPUT_NORMAL, v_inp[k]->getSemantic()) == 0)
-				{
-					norm_offset = inputs[j]->getOffset();
-
-					const domURIFragmentType& uri = v_inp[k]->getSource();
-					daeElementRef elem = uri.getElement();
-					norm_source = (domSource*) elem.cast();
-				}
-			}
-		}
-
-		if (strcmp(COMMON_PROFILE_INPUT_NORMAL, inputs[j]->getSemantic()) == 0)
-		{
-			//found normal array for this triangle list
-			norm_offset = inputs[j]->getOffset();
-			const domURIFragmentType& uri = inputs[j]->getSource();
-			daeElementRef elem = uri.getElement();
-			norm_source = (domSource*) elem.cast();
-		}
-		else if (strcmp(COMMON_PROFILE_INPUT_TEXCOORD, inputs[j]->getSemantic()) == 0)
-		{ //found texCoords
-			tc_offset = inputs[j]->getOffset();
-			const domURIFragmentType& uri = inputs[j]->getSource();
-			daeElementRef elem = uri.getElement();
-			tc_source = (domSource*) elem.cast();
-		}
-	}
-
-	idx_stride += 1;
-	
-	return true;
-}
-
-LLModel::EModelStatus load_face_from_dom_triangles(std::vector<LLVolumeFace>& face_list, std::vector<std::string>& materials, domTrianglesRef& tri)
-{
-	LLVolumeFace face;
-	std::vector<LLVolumeFace::VertexData> verts;
-	std::vector<U16> indices;
-	
-	const domInputLocalOffset_Array& inputs = tri->getInput_array();
-
-	S32 pos_offset = -1;
-	S32 tc_offset = -1;
-	S32 norm_offset = -1;
-
-	domSource* pos_source = NULL;
-	domSource* tc_source = NULL;
-	domSource* norm_source = NULL;
-
-	S32 idx_stride = 0;
-
-	if ( !get_dom_sources(inputs, pos_offset, tc_offset, norm_offset, idx_stride, pos_source, tc_source, norm_source) || !pos_source )
-	{
-		LL_WARNS() << "Could not find dom sources for basic geo data; invalid model." << LL_ENDL;
-		return LLModel::BAD_ELEMENT;
-	}
-
-	if (!pos_source)
-	{
-		llwarns << "Unable to process mesh without position data; invalid model;  invalid model." << llendl;
-		return LLModel::BAD_ELEMENT;
-	}
-	
-	domPRef p = tri->getP();
-	domListOfUInts& idx = p->getValue();
-	
-	domListOfFloats  dummy ;
-	domListOfFloats& v = pos_source ? pos_source->getFloat_array()->getValue() : dummy ;
-	domListOfFloats& tc = tc_source ? tc_source->getFloat_array()->getValue() : dummy ;
-	domListOfFloats& n = norm_source ? norm_source->getFloat_array()->getValue() : dummy ;
-
-	LLVolumeFace::VertexMapData::PointMap point_map;
-		
-	U32 index_count  = idx.getCount();
-	U32 vertex_count = pos_source  ? v.getCount()  : 0;
-	U32 tc_count     = tc_source   ? tc.getCount() : 0;
-	U32 norm_count   = norm_source ? n.getCount()  : 0;
-
-	if (vertex_count == 0)
-	{
-		llwarns << "Unable to process mesh with empty position array; invalid model." << llendl;
-		return LLModel::BAD_ELEMENT;
-	}
-
-	face.mExtents[0].set(v[0], v[1], v[2]);
-	face.mExtents[1].set(v[0], v[1], v[2]);
-	
-	for (U32 i = 0; i < index_count; i += idx_stride)
-	{
-		LLVolumeFace::VertexData cv;
-		if (pos_source)
-		{
-			// guard against model data specifiying out of range indices or verts
-			//
-			if (((i + pos_offset) > index_count)
-			 || ((idx[i+pos_offset]*3+2) > vertex_count))
-			{
-				LL_WARNS() << "Out of range index data; invalid model." << LL_ENDL;
-				return LLModel::BAD_ELEMENT;
-			}
-
-			cv.setPosition(LLVector4a(v[idx[i+pos_offset]*3+0],
-								v[idx[i+pos_offset]*3+1],
-								v[idx[i+pos_offset]*3+2]));
-
-			if (!cv.getPosition().isFinite3())
-			{
-				LL_WARNS() << "Nan positional data, invalid model." << LL_ENDL;
-				return LLModel::BAD_ELEMENT;
-			}
-		}
-
-		if (tc_source)
-		{
-			// guard against model data specifiying out of range indices or tcs
-			//
-			
-			if (((i + tc_offset) > index_count)
-			 || ((idx[i+tc_offset]*2+1) > tc_count))
-			{
-				LL_WARNS() << "Out of range TC indices." << LL_ENDL;
-				return LLModel::BAD_ELEMENT;
-			}
-
-			cv.mTexCoord.setVec(tc[idx[i+tc_offset]*2+0],
-								tc[idx[i+tc_offset]*2+1]);
-
-			if (!cv.mTexCoord.isFinite())
-			{
-				LL_WARNS() << "Found NaN while loading tex coords from DAE-Model, invalid model." << LL_ENDL;
-				return LLModel::BAD_ELEMENT;
-			}
-		}
-		
-		if (norm_source)
-		{
-			// guard against model data specifiying out of range indices or norms
-			//
-			if (((i + norm_offset) > index_count)
-				|| ((idx[i+norm_offset]*3+2) > norm_count))
-			{
-				LL_WARNS() << "Found out of range norm indices, invalid model." << LL_ENDL;
-				return LLModel::BAD_ELEMENT;
-			}
-
-			cv.setNormal(LLVector4a(n[idx[i+norm_offset]*3+0],
-								n[idx[i+norm_offset]*3+1],
-								n[idx[i+norm_offset]*3+2]));
-
-			if (!cv.getNormal().isFinite3())
-			{
-				LL_WARNS() << "Found NaN while loading normals from DAE-Model, invalid model." << LL_ENDL;
-				return LLModel::BAD_ELEMENT;
-			}
-		}
-		
-		BOOL found = FALSE;
-			
-		LLVolumeFace::VertexMapData::PointMap::iterator point_iter;
-		point_iter = point_map.find(LLVector3(cv.getPosition().getF32ptr()));
-		
-		if (point_iter != point_map.end())
-		{
-			for (U32 j = 0; j < point_iter->second.size(); ++j)
-			{
-				if ((point_iter->second)[j] == cv)
-				{
-					found = TRUE;
-					indices.push_back((point_iter->second)[j].mIndex);
-					break;
-				}
-			}
-		}
-
-		if (!found)
-		{
-			update_min_max(face.mExtents[0], face.mExtents[1], cv.getPosition());
-			verts.push_back(cv);
-			if (verts.size() >= 65535)
-			{
-				//LL_ERRS() << "Attempted to write model exceeding 16-bit index buffer limitation." << LL_ENDL;
-				return LLModel::VERTEX_NUMBER_OVERFLOW ;
-			}
-			U16 index = (U16) (verts.size()-1);
-			indices.push_back(index);
-
-			LLVolumeFace::VertexMapData d;
-			d.setPosition(cv.getPosition());
-			d.mTexCoord = cv.mTexCoord;
-			d.setNormal(cv.getNormal());
-			d.mIndex = index;
-			if (point_iter != point_map.end())
-			{
-				point_iter->second.push_back(d);
-			}
-			else
-			{
-				point_map[LLVector3(d.getPosition().getF32ptr())].push_back(d);
-			}
-		}
-
-		if (indices.size()%3 == 0 && verts.size() >= 65532)
-		{
-			face_list.push_back(face);
-			face_list.rbegin()->fillFromLegacyData(verts, indices);
-			LLVolumeFace& new_face = *face_list.rbegin();
-			if (!norm_source)
-			{
-				//ll_aligned_free_16(new_face.mNormals);
-				new_face.mNormals = NULL;
-			}
-
-			if (!tc_source)
-			{
-				//ll_aligned_free_16(new_face.mTexCoords);
-				new_face.mTexCoords = NULL;
-			}
-
-			face = LLVolumeFace();
-			point_map.clear();
-		}
-	}
-
-	if (!verts.empty())
-	{
-		std::string material;
-
-		if (tri->getMaterial())
-		{
-			material = std::string(tri->getMaterial());
-		}
-		
-		materials.push_back(material);
-		face_list.push_back(face);
-
-		face_list.rbegin()->fillFromLegacyData(verts, indices);
-		LLVolumeFace& new_face = *face_list.rbegin();
-		if (!norm_source)
-		{
-			//ll_aligned_free_16(new_face.mNormals);
-			new_face.mNormals = NULL;
-		}
-
-		if (!tc_source)
-		{
-			//ll_aligned_free_16(new_face.mTexCoords);
-			new_face.mTexCoords = NULL;
-		}
-	}
-
-	return LLModel::NO_ERRORS ;
-}
-
-LLModel::EModelStatus load_face_from_dom_polylist(std::vector<LLVolumeFace>& face_list, std::vector<std::string>& materials, domPolylistRef& poly)
-{
-	domPRef p = poly->getP();
-	domListOfUInts& idx = p->getValue();
-
-	if (idx.getCount() == 0)
-	{
-		return LLModel::NO_ERRORS ;
-	}
-
-	const domInputLocalOffset_Array& inputs = poly->getInput_array();
-
-
-	domListOfUInts& vcount = poly->getVcount()->getValue();
-	
-	S32 pos_offset = -1;
-	S32 tc_offset = -1;
-	S32 norm_offset = -1;
-
-	domSource* pos_source = NULL;
-	domSource* tc_source = NULL;
-	domSource* norm_source = NULL;
-
-	S32 idx_stride = 0;
-
-	if (!get_dom_sources(inputs, pos_offset, tc_offset, norm_offset, idx_stride, pos_source, tc_source, norm_source))
-	{
-		LL_WARNS() << "Could not get DOM sources for basic geo data, invalid model." << LL_ENDL;
-		return LLModel::BAD_ELEMENT;
-	}
-
-	LLVolumeFace face;
-
-	std::vector<U16> indices;
-	std::vector<LLVolumeFace::VertexData> verts;
-
-	domListOfFloats v;
-	domListOfFloats tc;
-	domListOfFloats n;
-
-	if (pos_source)
-	{
-		v = pos_source->getFloat_array()->getValue();
-		face.mExtents[0].set(v[0], v[1], v[2]);
-		face.mExtents[1].set(v[0], v[1], v[2]);
-	}
-
-	if (tc_source)
-	{
-		tc = tc_source->getFloat_array()->getValue();
-	}
-
-	if (norm_source)
-	{
-		n = norm_source->getFloat_array()->getValue();
-	}
-	
-	LLVolumeFace::VertexMapData::PointMap point_map;
-
-	U32 index_count  = idx.getCount();
-	U32 vertex_count = pos_source  ? v.getCount()  : 0;
-	U32 tc_count     = tc_source   ? tc.getCount() : 0;
-	U32 norm_count   = norm_source ? n.getCount()  : 0;
-
-	U32 cur_idx = 0;
-	for (U32 i = 0; i < vcount.getCount(); ++i)
-	{ //for each polygon
-		U32 first_index = 0;
-		U32 last_index = 0;
-		for (U32 j = 0; j < vcount[i]; ++j)
-		{ //for each vertex
-
-			LLVolumeFace::VertexData cv;
-
-			if (pos_source)
-			{
-				// guard against model data specifiying out of range indices or verts
-				//
-				if (((cur_idx + pos_offset) > index_count)
-				 || ((idx[cur_idx+pos_offset]*3+2) > vertex_count))
-				{
-					LL_WARNS() << "Out of range position indices, invalid model." << LL_ENDL;
-					return LLModel::BAD_ELEMENT;
-				}
-
-				cv.getPosition().set(v[idx[cur_idx+pos_offset]*3+0],
-									v[idx[cur_idx+pos_offset]*3+1],
-									v[idx[cur_idx+pos_offset]*3+2]);
-
-				if (!cv.getPosition().isFinite3())
-				{
-					LL_WARNS() << "Found NaN while loading positions from DAE-Model, invalid model." << LL_ENDL;
-					return LLModel::BAD_ELEMENT;
-				}
-
-			}
-
-			if (tc_source)
-			{
-				// guard against model data specifiying out of range indices or tcs
-				//
-				if (((cur_idx + tc_offset) > index_count)
-				 || ((idx[cur_idx+tc_offset]*2+1) > tc_count))
-				{
-					LL_WARNS() << "Out of range TC indices, invalid model." << LL_ENDL;
-					return LLModel::BAD_ELEMENT;
-				}
-
-				cv.mTexCoord.setVec(tc[idx[cur_idx+tc_offset]*2+0],
-									tc[idx[cur_idx+tc_offset]*2+1]);
-
-				if (!cv.mTexCoord.isFinite())
-				{
-					LL_WARNS() << "Found NaN while loading tex coords from DAE-Model, invalid model." << LL_ENDL;
-					return LLModel::BAD_ELEMENT;
-				}
-			}
-			
-			if (norm_source)
-			{
-				// guard against model data specifiying out of range indices or norms
-				//
-				if (((cur_idx + norm_offset) > index_count)
-				 || ((idx[cur_idx+norm_offset]*3+2) > norm_count))
-				{
-					LL_WARNS() << "Out of range norm indices, invalid model." << LL_ENDL;
-					return LLModel::BAD_ELEMENT;
-				}
-
-				cv.getNormal().set(n[idx[cur_idx+norm_offset]*3+0],
-									n[idx[cur_idx+norm_offset]*3+1],
-									n[idx[cur_idx+norm_offset]*3+2]);
-
-				if (!cv.getNormal().isFinite3())
-				{
-					LL_WARNS() << "Found NaN while loading normals from DAE-Model, invalid model." << LL_ENDL;
-					return LLModel::BAD_ELEMENT;
-				}
-			}
-			
-			cur_idx += idx_stride;
-			
-			BOOL found = FALSE;
-				
-			LLVolumeFace::VertexMapData::PointMap::iterator point_iter;
-			LLVector3 pos3(cv.getPosition().getF32ptr());
-			point_iter = point_map.find(pos3);
-			
-			if (point_iter != point_map.end())
-			{
-				for (U32 k = 0; k < point_iter->second.size(); ++k)
-				{
-					if ((point_iter->second)[k] == cv)
-					{
-						found = TRUE;
-						U32 index = (point_iter->second)[k].mIndex;
-						if (j == 0)
-						{
-							first_index = index;
-						}
-						else if (j == 1)
-						{
-							last_index = index;
-						}
-						else
-						{
-							indices.push_back(first_index);
-							indices.push_back(last_index);
-							indices.push_back(index);
-							last_index = index;
-						}
-
-						break;
-					}
-				}
-			}
-
-			if (!found)
-			{
-				update_min_max(face.mExtents[0], face.mExtents[1], cv.getPosition());
-				verts.push_back(cv);
-				if (verts.size() >= 65535)
-				{
-					//LL_ERRS() << "Attempted to write model exceeding 16-bit index buffer limitation." << LL_ENDL;
-					return LLModel::VERTEX_NUMBER_OVERFLOW ;
-				}
-				U16 index = (U16) (verts.size()-1);
-			
-				if (j == 0)
-				{
-					first_index = index;
-				}
-				else if (j == 1)
-				{
-					last_index = index;
-				}
-				else
-				{
-					indices.push_back(first_index);
-					indices.push_back(last_index);
-					indices.push_back(index);
-					last_index = index;
-				}	
-
-				LLVolumeFace::VertexMapData d;
-				d.setPosition(cv.getPosition());
-				d.mTexCoord = cv.mTexCoord;
-				d.setNormal(cv.getNormal());
-				d.mIndex = index;
-				if (point_iter != point_map.end())
-				{
-					point_iter->second.push_back(d);
-				}
-				else
-				{
-					point_map[pos3].push_back(d);
-				}
-			}
-
-			if (indices.size()%3 == 0 && indices.size() >= 65532)
-			{
-				face_list.push_back(face);
-				face_list.rbegin()->fillFromLegacyData(verts, indices);
-				LLVolumeFace& new_face = *face_list.rbegin();
-				if (!norm_source)
-				{
-					//ll_aligned_free_16(new_face.mNormals);
-					new_face.mNormals = NULL;
-				}
-
-				if (!tc_source)
-				{
-					//ll_aligned_free_16(new_face.mTexCoords);
-					new_face.mTexCoords = NULL;
-				}
-
-				face = LLVolumeFace();
-				verts.clear();
-				indices.clear();
-				point_map.clear();
-			}
-		}
-	}
-
-	if (!verts.empty())
-	{
-		std::string material;
-
-		if (poly->getMaterial())
-		{
-			material = std::string(poly->getMaterial());
-		}
-	
-		materials.push_back(material);
-		face_list.push_back(face);
-		face_list.rbegin()->fillFromLegacyData(verts, indices);
-
-		LLVolumeFace& new_face = *face_list.rbegin();
-		if (!norm_source)
-		{
-			//ll_aligned_free_16(new_face.mNormals);
-			new_face.mNormals = NULL;
-		}
-
-		if (!tc_source)
-		{
-			//ll_aligned_free_16(new_face.mTexCoords);
-			new_face.mTexCoords = NULL;
-		}
-	}
-
-	return LLModel::NO_ERRORS ;
-}
-
-LLModel::EModelStatus load_face_from_dom_polygons(std::vector<LLVolumeFace>& face_list, std::vector<std::string>& materials, domPolygonsRef& poly)
-{
-	LLVolumeFace face;
-	std::vector<U16> indices;
-	std::vector<LLVolumeFace::VertexData> verts;
-
-	const domInputLocalOffset_Array& inputs = poly->getInput_array();
-
-	S32 v_offset = -1;
-	S32 n_offset = -1;
-	S32 t_offset = -1;
-
-	domListOfFloats* v = NULL;
-	domListOfFloats* n = NULL;
-	domListOfFloats* t = NULL;
-	
-	U32 stride = 0;
-	for (U32 i = 0; i < inputs.getCount(); ++i)
-	{
-		stride = llmax((U32) inputs[i]->getOffset()+1, stride);
-
-		if (strcmp(COMMON_PROFILE_INPUT_VERTEX, inputs[i]->getSemantic()) == 0)
-		{ //found vertex array
-			v_offset = inputs[i]->getOffset();
-
-			const domURIFragmentType& uri = inputs[i]->getSource();
-			daeElementRef elem = uri.getElement();
-			domVertices* vertices = (domVertices*) elem.cast();
-			if (!vertices)
-			{
-				LL_WARNS() << "Could not find vertex source, invalid model." << LL_ENDL;
-				return LLModel::BAD_ELEMENT;
-			}
-			domInputLocal_Array& v_inp = vertices->getInput_array();
-
-			for (U32 k = 0; k < v_inp.getCount(); ++k)
-			{
-				if (strcmp(COMMON_PROFILE_INPUT_POSITION, v_inp[k]->getSemantic()) == 0)
-				{
-					const domURIFragmentType& uri = v_inp[k]->getSource();
-					daeElementRef elem = uri.getElement();
-					domSource* src = (domSource*) elem.cast();
-					if (!src)
-					{
-						LL_WARNS() << "Could not find DOM source, invalid model." << LL_ENDL;
-						return LLModel::BAD_ELEMENT;
-					}
-					v = &(src->getFloat_array()->getValue());
-				}
-			}
-		}
-		else if (strcmp(COMMON_PROFILE_INPUT_NORMAL, inputs[i]->getSemantic()) == 0)
-		{
-			n_offset = inputs[i]->getOffset();
-			//found normal array for this triangle list
-			const domURIFragmentType& uri = inputs[i]->getSource();
-			daeElementRef elem = uri.getElement();
-			domSource* src = (domSource*) elem.cast();
-			if (!src)
-			{
-				LL_WARNS() << "Could not find DOM source, invalid model." << LL_ENDL;
-				return LLModel::BAD_ELEMENT;
-			}
-			n = &(src->getFloat_array()->getValue());
-		}
-		else if (strcmp(COMMON_PROFILE_INPUT_TEXCOORD, inputs[i]->getSemantic()) == 0 && inputs[i]->getSet() == 0)
-		{ //found texCoords
-			t_offset = inputs[i]->getOffset();
-			const domURIFragmentType& uri = inputs[i]->getSource();
-			daeElementRef elem = uri.getElement();
-			domSource* src = (domSource*) elem.cast();
-			if (!src)
-			{
-				LL_WARNS() << "Could not find DOM source, invalid model." << LL_ENDL;
-				return LLModel::BAD_ELEMENT;
-			}
-			t = &(src->getFloat_array()->getValue());
-		}
-	}
-
-	domP_Array& ps = poly->getP_array();
-
-	//make a triangle list in <verts>
-	for (U32 i = 0; i < ps.getCount(); ++i)
-	{ //for each polygon
-		domListOfUInts& idx = ps[i]->getValue();
-		for (U32 j = 0; j < idx.getCount()/stride; ++j)
-		{ //for each vertex
-			if (j > 2)
-			{
-				U32 size = verts.size();
-				LLVolumeFace::VertexData v0 = verts[size-3];
-				LLVolumeFace::VertexData v1 = verts[size-1];
-
-				verts.push_back(v0);
-				verts.push_back(v1);
-			}
-
-			LLVolumeFace::VertexData vert;
-
-
-			if (v)
-			{
-				U32 v_idx = idx[j*stride+v_offset]*3;
-				v_idx = llclamp(v_idx, (U32) 0, (U32) v->getCount());
-				vert.getPosition().set(v->get(v_idx),
-								v->get(v_idx+1),
-								v->get(v_idx+2));
-
-				if (!vert.getPosition().isFinite3())
-				{
-					LL_WARNS() << "Found NaN while loading position data from DAE-Model, invalid model." << LL_ENDL;
-					return LLModel::BAD_ELEMENT;
-				}
-			}
-			
-			//bounds check n and t lookups because some FBX to DAE converters
-			//use negative indices and empty arrays to indicate data does not exist
-			//for a particular channel
-			if (n && n->getCount() > 0)
-			{
-				U32 n_idx = idx[j*stride+n_offset]*3;
-				n_idx = llclamp(n_idx, (U32) 0, (U32) n->getCount());
-				vert.getNormal().set(n->get(n_idx),
-								n->get(n_idx+1),
-								n->get(n_idx+2));
-
-				if (!vert.getNormal().isFinite3())
-				{
-					LL_WARNS() << "Found NaN while loading normals from DAE-Model, invalid model." << LL_ENDL;
-					return LLModel::BAD_ELEMENT;
-				}
-			}
-			else
-			{
-				vert.getNormal().clear();
-			}
-
-			
-			if (t && t->getCount() > 0)
-			{
-				U32 t_idx = idx[j*stride+t_offset]*2;
-				t_idx = llclamp(t_idx, (U32) 0, (U32) t->getCount());
-				vert.mTexCoord.setVec(t->get(t_idx),
-								t->get(t_idx+1));								
-
-				if (!vert.mTexCoord.isFinite())
-				{
-					LL_WARNS() << "Found NaN while loading tex coords from DAE-Model, invalid model." << LL_ENDL;
-					return LLModel::BAD_ELEMENT;
-				}
-			}
-			else
-			{
-				vert.mTexCoord.clear();
-			}
-
-						
-			verts.push_back(vert);
-		}
-	}
-
-	if (verts.empty())
-	{
-		return LLModel::NO_ERRORS;
-	}
-
-	face.mExtents[0] = verts[0].getPosition();
-	face.mExtents[1] = verts[0].getPosition();
-	
-	//create a map of unique vertices to indices
-	std::map<LLVolumeFace::VertexData, U32> vert_idx;
-
-	U32 cur_idx = 0;
-	for (U32 i = 0; i < verts.size(); ++i)
-	{
-		std::map<LLVolumeFace::VertexData, U32>::iterator iter = vert_idx.find(verts[i]);
-		if (iter == vert_idx.end())
-		{
-			vert_idx[verts[i]] = cur_idx++;
-		}
-	}
-
-	//build vertex array from map
-	std::vector<LLVolumeFace::VertexData> new_verts;
-	new_verts.resize(vert_idx.size());
-
-	for (std::map<LLVolumeFace::VertexData, U32>::iterator iter = vert_idx.begin(); iter != vert_idx.end(); ++iter)
-	{
-		new_verts[iter->second] = iter->first;
-		update_min_max(face.mExtents[0], face.mExtents[1], iter->first.getPosition());
-	}
-
-	//build index array from map
-	indices.resize(verts.size());
-
-	for (U32 i = 0; i < verts.size(); ++i)
-	{
-		indices[i] = vert_idx[verts[i]];
-	}
-
-	// DEBUG just build an expanded triangle list
-	/*for (U32 i = 0; i < verts.size(); ++i)
-	{
-		indices.push_back((U16) i);
-		update_min_max(face.mExtents[0], face.mExtents[1], verts[i].getPosition());
-	}*/
-
-    if (!new_verts.empty())
-	{
-		std::string material;
->>>>>>> 644ca6a0
-
-std::string model_names[] =
-{
-	"lowest_lod",
-	"low_lod",
-	"medium_lod",
-	"high_lod",
-	"physics_mesh"
-};
-
-const int MODEL_NAMES_LENGTH = sizeof(model_names) / sizeof(std::string);
-
-LLModel::LLModel(LLVolumeParams& params, F32 detail)
-	: LLVolume(params, detail), mNormalizedScale(1,1,1), mNormalizedTranslation(0,0,0)
-	, mPelvisOffset( 0.0f ), mStatus(NO_ERRORS), mSubmodelID(0)
-{
-	mDecompID = -1;
-	mLocalID = -1;
-}
-
-LLModel::~LLModel()
-{
-	if (mDecompID >= 0)
-	{
-		LLConvexDecomposition::getInstance()->deleteDecomposition(mDecompID);
-	}
-}
-
 //static
 std::string LLModel::getStatusString(U32 status)
 {
@@ -879,95 +74,16 @@
 	{
 		if(status_strings[status] == std::string())
 		{
-			LL_ERRS() << "No valid status string for this status: " << (U32)status << LL_ENDL ;
+			//LL_ERRS() << "No valid status string for this status: " << (U32)status << LL_ENDL();
 		}
 		return status_strings[status] ;
 	}
 
-	LL_ERRS() << "Invalid model status: " << (U32)status << LL_ENDL ;
+	//LL_ERRS() << "Invalid model status: " << (U32)status << LL_ENDL();
 
 	return std::string() ;
 }
 
-<<<<<<< HEAD
-=======
-void LLModel::addVolumeFacesFromDomMesh(domMesh* mesh)
-{
-	domTriangles_Array& tris = mesh->getTriangles_array();
-		
-	for (U32 i = 0; i < tris.getCount(); ++i)
-	{
-		domTrianglesRef& tri = tris.get(i);
-
-		mStatus = load_face_from_dom_triangles(mVolumeFaces, mMaterialList, tri);
-		
-		if(mStatus != NO_ERRORS)
-		{
-			mVolumeFaces.clear() ;
-			mMaterialList.clear() ;
-			return ; //abort
-		}
-	}
-
-	domPolylist_Array& polys = mesh->getPolylist_array();
-	for (U32 i = 0; i < polys.getCount(); ++i)
-	{
-		domPolylistRef& poly = polys.get(i);
-		mStatus = load_face_from_dom_polylist(mVolumeFaces, mMaterialList, poly);
-
-		if(mStatus != NO_ERRORS)
-		{
-			mVolumeFaces.clear() ;
-			mMaterialList.clear() ;
-			return ; //abort
-		}
-	}
-	
-	domPolygons_Array& polygons = mesh->getPolygons_array();
-	
-	for (U32 i = 0; i < polygons.getCount(); ++i)
-	{
-		domPolygonsRef& poly = polygons.get(i);
-		mStatus = load_face_from_dom_polygons(mVolumeFaces, mMaterialList, poly);
-
-		if(mStatus != NO_ERRORS)
-		{
-			mVolumeFaces.clear() ;
-			mMaterialList.clear() ;
-			return ; //abort
-		}
-	}
- 
-}
-
-BOOL LLModel::createVolumeFacesFromDomMesh(domMesh* mesh)
-{
-	if (mesh)
-	{
-		mVolumeFaces.clear();
-		mMaterialList.clear();
-
-		addVolumeFacesFromDomMesh(mesh);
-		
-		if (getNumVolumeFaces() > 0)
-		{
-			normalizeVolumeFaces();
-			optimizeVolumeFaces();
-			
-			if (getNumVolumeFaces() > 0)
-			{
-				return TRUE;
-			}
-		}
-	}
-	else
-	{	
-		LL_WARNS() << "no mesh found" << LL_ENDL;
-	}
-	
-	return FALSE;
-}
->>>>>>> 644ca6a0
 
 void LLModel::offsetMesh( const LLVector3& pivotPoint )
 {
@@ -2125,7 +1241,7 @@
 
 		if (!foundRef)
 		{
-            llinfos << "Could not find material " << mMaterialList[src] << " in reference model " << ref->mLabel << llendl;
+            LL_INFOS() << "Could not find material " << mMaterialList[src] << " in reference model " << ref->mLabel << LL_ENDL;
 			return false;
 		}
 	}
@@ -2719,14 +1835,14 @@
 	{
 		if (face.mIndices[i] >= face.mNumVertices)
 		{
-			llwarns << "Face has invalid index." << llendl;
+			LL_WARNS() << "Face has invalid index." << LL_ENDL;
 			return false;
 		}
 	}
 
 	if (face.mNumIndices % 3 != 0 || face.mNumIndices == 0)
 	{
-		llwarns << "Face has invalid number of indices." << llendl;
+		LL_WARNS() << "Face has invalid number of indices." << LL_ENDL;
 		return false;
 	}
 
@@ -2744,7 +1860,7 @@
 
 		if (ll_is_degenerate(v1,v2,v3))
 		{
-			llwarns << "Degenerate face found!" << llendl;
+			llwarns << "Degenerate face found!" << LL_ENDL;
 			return false;
 		}
 	}*/
@@ -2756,7 +1872,7 @@
 {
 	if (mdl->getNumVolumeFaces() == 0)
 	{
-		llwarns << "Model has no faces!" << llendl;
+		LL_WARNS() << "Model has no faces!" << LL_ENDL;
 		return false;
 	}
 
@@ -2764,13 +1880,13 @@
 	{
 		if (mdl->getVolumeFace(i).mNumVertices == 0)
 		{
-			llwarns << "Face has no vertices." << llendl;
+			LL_WARNS() << "Face has no vertices." << LL_ENDL;
 			return false;
 		}
 
 		if (mdl->getVolumeFace(i).mNumIndices == 0)
 		{
-			llwarns << "Face has no indices." << llendl;
+			LL_WARNS() << "Face has no indices." << LL_ENDL;
 			return false;
 		}
 
