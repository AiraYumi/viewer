--- conflicted
+++ resolved
@@ -93,17 +93,6 @@
 
 void LLModel::offsetMesh(const LLVector3& pivotPoint)
 {
-<<<<<<< HEAD
-	LLVector4a pivot(pivotPoint[VX], pivotPoint[VY], pivotPoint[VZ]);
-
-	for (LLVolumeFace& face : mVolumeFaces)
-	{
-		for (U32 i = 0; i < face.mNumVertices; ++i)
-		{
-			face.mPositions[i].add(pivot);
-		}
-	}
-=======
     LLVector4a pivot(pivotPoint[VX], pivotPoint[VY], pivotPoint[VZ]);
 
     for (LLVolumeFace& face : mVolumeFaces)
@@ -113,7 +102,6 @@
             face.mPositions[i].add(pivot);
         }
     }
->>>>>>> b31789c1
 }
 
 void LLModel::remapVolumeFaces()
