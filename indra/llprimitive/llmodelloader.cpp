/**
 * @file llmodelloader.cpp
 * @brief LLModelLoader class implementation
 *
 * $LicenseInfo:firstyear=2004&license=viewerlgpl$
 * Second Life Viewer Source Code
 * Copyright (C) 2010, Linden Research, Inc.
 *
 * This library is free software; you can redistribute it and/or
 * modify it under the terms of the GNU Lesser General Public
 * License as published by the Free Software Foundation;
 * version 2.1 of the License only.
 *
 * This library is distributed in the hope that it will be useful,
 * but WITHOUT ANY WARRANTY; without even the implied warranty of
 * MERCHANTABILITY or FITNESS FOR A PARTICULAR PURPOSE.  See the GNU
 * Lesser General Public License for more details.
 *
 * You should have received a copy of the GNU Lesser General Public
 * License along with this library; if not, write to the Free Software
 * Foundation, Inc., 51 Franklin Street, Fifth Floor, Boston, MA  02110-1301  USA
 *
 * Linden Research, Inc., 945 Battery Street, San Francisco, CA  94111  USA
 * $/LicenseInfo$
 */

#include "llmodelloader.h"

#include "llapp.h"
#include "llsdserialize.h"
#include "lljoint.h"
#include "llcallbacklist.h"

#include "glh/glh_linear.h"
#include "llmatrix4a.h"
#include <boost/bind.hpp>

std::list<LLModelLoader*> LLModelLoader::sActiveLoaderList;

static void stretch_extents(const LLModel* model, const LLMatrix4a& mat, LLVector4a& min, LLVector4a& max, bool& first_transform)
{
<<<<<<< HEAD
	LLVector4a box[] =
	{
		LLVector4a(-1, 1,-1),
		LLVector4a(-1, 1, 1),
		LLVector4a(-1,-1,-1),
		LLVector4a(-1,-1, 1),
		LLVector4a( 1, 1,-1),
		LLVector4a( 1, 1, 1),
		LLVector4a( 1,-1,-1),
		LLVector4a( 1,-1, 1),
	};

	for (S32 j = 0; j < model->getNumVolumeFaces(); ++j)
	{
		const LLVolumeFace& face = model->getVolumeFace(j);

		LLVector4a center;
		center.setAdd(face.mExtents[0], face.mExtents[1]);
		center.mul(0.5f);
		LLVector4a size;
		size.setSub(face.mExtents[1], face.mExtents[0]);
		size.mul(0.5f);

		for (U32 i = 0; i < 8; i++)
		{
			LLVector4a t;
			t.setMul(size, box[i]);
			t.add(center);

			LLVector4a v;

			mat.affineTransform(t, v);

			if (first_transform)
			{
				first_transform = false;
				min = max = v;
			}
			else
			{
				update_min_max(min, max, v);
			}
		}
	}
=======
    LLVector4a box[] =
    {
        LLVector4a(-1, 1,-1),
        LLVector4a(-1, 1, 1),
        LLVector4a(-1,-1,-1),
        LLVector4a(-1,-1, 1),
        LLVector4a( 1, 1,-1),
        LLVector4a( 1, 1, 1),
        LLVector4a( 1,-1,-1),
        LLVector4a( 1,-1, 1),
    };

    for (S32 j = 0; j < model->getNumVolumeFaces(); ++j)
    {
        const LLVolumeFace& face = model->getVolumeFace(j);

        LLVector4a center;
        center.setAdd(face.mExtents[0], face.mExtents[1]);
        center.mul(0.5f);
        LLVector4a size;
        size.setSub(face.mExtents[1],face.mExtents[0]);
        size.mul(0.5f);

        for (U32 i = 0; i < 8; i++)
        {
            LLVector4a t;
            t.setMul(size, box[i]);
            t.add(center);

            LLVector4a v;

            mat.affineTransform(t, v);

            if (first_transform)
            {
                first_transform = FALSE;
                min = max = v;
            }
            else
            {
                update_min_max(min, max, v);
            }
        }
    }
>>>>>>> bb3c36f5
}

void LLModelLoader::stretch_extents(const LLModel* model, const LLMatrix4& mat)
{
    LLVector4a mina, maxa;
    LLMatrix4a mata;

<<<<<<< HEAD
	mata.loadu(mat);
	mina.load3(mExtents[0].mV);
	maxa.load3(mExtents[1].mV);

	::stretch_extents(model, mata, mina, maxa, mFirstTransform);

	mExtents[0].set(mina.getF32ptr());
	mExtents[1].set(maxa.getF32ptr());
=======
    mata.loadu(mat);
    mina.load3(min.mV);
    maxa.load3(max.mV);

    stretch_extents(model, mata, mina, maxa, first_transform);

    min.set(mina.getF32ptr());
    max.set(maxa.getF32ptr());
>>>>>>> bb3c36f5
}

//-----------------------------------------------------------------------------
// LLModelLoader
//-----------------------------------------------------------------------------
LLModelLoader::LLModelLoader(
    std::string         filename,
    S32                 lod,
    load_callback_t     load_cb,
    joint_lookup_func_t joint_lookup_func,
    texture_load_func_t texture_load_func,
    state_callback_t    state_cb,
    void*               opaque_userdata,
    JointTransformMap&  jointTransformMap,
    JointNameSet&       jointsFromNodes,
    JointMap&           legalJointNamesMap,
    U32                 maxJointsPerMesh)
: mJointList( jointTransformMap )
, mJointsFromNode( jointsFromNodes )
, LLThread("Model Loader")
, mFilename(filename)
, mLod(lod)
, mTrySLM(false)
, mFirstTransform(true)
, mNumOfFetchingTextures(0)
, mLoadCallback(load_cb)
, mJointLookupFunc(joint_lookup_func)
, mTextureLoadFunc(texture_load_func)
, mStateCallback(state_cb)
, mOpaqueData(opaque_userdata)
, mRigValidJointUpload(true)
, mLegacyRigFlags(0)
, mNoNormalize(false)
, mNoOptimize(false)
, mCacheOnlyHitIfRigged(false)
, mMaxJointsPerMesh(maxJointsPerMesh)
, mJointMap(legalJointNamesMap)
{
    assert_main_thread();
    sActiveLoaderList.push_back(this) ;
    mWarningsArray = LLSD::emptyArray();
}

LLModelLoader::~LLModelLoader()
{
    assert_main_thread();
    sActiveLoaderList.remove(this);
}

void LLModelLoader::run()
{
    mWarningsArray.clear();
    doLoadModel();
    doOnIdleOneTime(boost::bind(&LLModelLoader::loadModelCallback,this));
}

// static
bool LLModelLoader::getSLMFilename(const std::string& model_filename, std::string& slm_filename)
{
    slm_filename = model_filename;

    std::string::size_type i = model_filename.rfind(".");
    if (i != std::string::npos)
    {
        slm_filename.resize(i, '\0');
        slm_filename.append(".slm");
        return true;
    }
    else
    {
        return false;
    }
}

bool LLModelLoader::doLoadModel()
{
    //first, look for a .slm file of the same name that was modified later
    //than the specified model file

    if (mTrySLM)
    {
        std::string slm_filename;
        if (getSLMFilename(mFilename, slm_filename))
        {
            llstat slm_status;
            if (LLFile::stat(slm_filename, &slm_status) == 0)
            { //slm file exists
                llstat model_file_status;
                if (LLFile::stat(mFilename, &model_file_status) != 0 ||
                    model_file_status.st_mtime < slm_status.st_mtime)
                {
                    if (loadFromSLM(slm_filename))
                    { //slm successfully loaded, if this fails, fall through and
                        //try loading from model file

                        mLod = -1; //successfully loading from an slm implicitly sets all
                                    //LoDs
                        return true;
                    }
                }
            }
        }
    }

    return OpenFile(mFilename);
}

void LLModelLoader::setLoadState(U32 state)
{
    mStateCallback(state, mOpaqueData);
}

bool LLModelLoader::loadFromSLM(const std::string& filename)
<<<<<<< HEAD
{ 
	//only need to populate mScene with data from slm
	llstat stat;

	if (LLFile::stat(filename, &stat))
	{ //file does not exist
		return false;
	}

	S32 file_size = (S32) stat.st_size;
	
	llifstream ifstream(filename.c_str(), std::ifstream::in | std::ifstream::binary);
	LLSD data;
	LLSDSerialize::fromBinary(data, ifstream, file_size);
	ifstream.close();

	//build model list for each LoD
	model_list model[LLModel::NUM_LODS];

	if (data["version"].asInteger() != SLM_SUPPORTED_VERSION)
	{  //unsupported version
		return false;
	}

	LLSD& mesh = data["mesh"];

	LLVolumeParams volume_params;
	volume_params.setType(LL_PCODE_PROFILE_SQUARE, LL_PCODE_PATH_LINE);

	for (S32 lod = 0; lod < LLModel::NUM_LODS; ++lod)
	{
		for (U32 i = 0; i < mesh.size(); ++i)
		{
			std::stringstream str(mesh[i].asString());
			LLPointer<LLModel> loaded_model = new LLModel(volume_params, (F32) lod);
			if (loaded_model->loadModel(str))
			{
				loaded_model->mLocalID = i;
				model[lod].push_back(loaded_model);

				if (lod == LLModel::LOD_HIGH)
				{
					if (!loaded_model->mSkinInfo.mJointNames.empty())
					{ 
						//check to see if rig is valid					
						critiqueRigForUploadApplicability( loaded_model->mSkinInfo.mJointNames );					
					}
					else if (mCacheOnlyHitIfRigged)
					{
						return false;
					}
				}
			}
		}
	}	

	if (model[LLModel::LOD_HIGH].empty())
	{ //failed to load high lod
		return false;
	}

	//load instance list
	model_instance_list instance_list;

	LLSD& instance = data["instance"];

	for (U32 i = 0; i < instance.size(); ++i)
	{
		//deserialize instance list
		instance_list.push_back(LLModelInstance(instance[i]));

		//match up model instance pointers
		S32 idx = instance_list[i].mLocalMeshID;
		std::string instance_label = instance_list[i].mLabel;

		for (U32 lod = 0; lod < LLModel::NUM_LODS; ++lod)
		{
			if (!model[lod].empty())
			{
				if (idx >= model[lod].size())
				{
					instance_list[i].mLOD[lod] = model[lod].front();
					continue;
				}

				if (model[lod][idx]
					&& model[lod][idx]->mLabel.empty()
					&& !instance_label.empty())
				{
					// restore model names
					std::string name = instance_label;
					switch (lod)
					{
					case LLModel::LOD_IMPOSTOR: name += "_LOD0"; break;
					case LLModel::LOD_LOW:      name += "_LOD1"; break;
					case LLModel::LOD_MEDIUM:   name += "_LOD2"; break;
					case LLModel::LOD_PHYSICS:  name += "_PHYS"; break;
					case LLModel::LOD_HIGH:                      break;
					}
					model[lod][idx]->mLabel = name;
				}

				instance_list[i].mLOD[lod] = model[lod][idx];
			}
		}

		if (!instance_list[i].mModel)
			instance_list[i].mModel = model[LLModel::LOD_HIGH][idx];
	}

	// Set name for UI to use
	std::string name = data["name"];
	if (!name.empty())
	{
		model[LLModel::LOD_HIGH][0]->mRequestedLabel = name;
	}


	//convert instance_list to mScene
	mFirstTransform = true;
	for (U32 i = 0; i < instance_list.size(); ++i)
	{
		LLModelInstance& cur_instance = instance_list[i];
		mScene[cur_instance.mTransform].push_back(cur_instance);
		stretch_extents(cur_instance.mModel, cur_instance.mTransform);
	}
	
	setLoadState( DONE );

	return true;
=======
{
    //only need to populate mScene with data from slm
    llstat stat;

    if (LLFile::stat(filename, &stat))
    { //file does not exist
        return false;
    }

    S32 file_size = (S32) stat.st_size;

    llifstream ifstream(filename.c_str(), std::ifstream::in | std::ifstream::binary);
    LLSD data;
    LLSDSerialize::fromBinary(data, ifstream, file_size);
    ifstream.close();

    //build model list for each LoD
    model_list model[LLModel::NUM_LODS];

    if (data["version"].asInteger() != SLM_SUPPORTED_VERSION)
    {  //unsupported version
        return false;
    }

    LLSD& mesh = data["mesh"];

    LLVolumeParams volume_params;
    volume_params.setType(LL_PCODE_PROFILE_SQUARE, LL_PCODE_PATH_LINE);

    for (S32 lod = 0; lod < LLModel::NUM_LODS; ++lod)
    {
        for (U32 i = 0; i < mesh.size(); ++i)
        {
            std::stringstream str(mesh[i].asString());
            LLPointer<LLModel> loaded_model = new LLModel(volume_params, (F32) lod);
            if (loaded_model->loadModel(str))
            {
                loaded_model->mLocalID = i;
                model[lod].push_back(loaded_model);

                if (lod == LLModel::LOD_HIGH)
                {
                    if (!loaded_model->mSkinInfo.mJointNames.empty())
                    {
                        //check to see if rig is valid
                        critiqueRigForUploadApplicability( loaded_model->mSkinInfo.mJointNames );
                    }
                    else if (mCacheOnlyHitIfRigged)
                    {
                        return false;
                    }
                }
            }
        }
    }

    if (model[LLModel::LOD_HIGH].empty())
    { //failed to load high lod
        return false;
    }

    //load instance list
    model_instance_list instance_list;

    LLSD& instance = data["instance"];

    for (U32 i = 0; i < instance.size(); ++i)
    {
        //deserialize instance list
        instance_list.push_back(LLModelInstance(instance[i]));

        //match up model instance pointers
        S32 idx = instance_list[i].mLocalMeshID;
        std::string instance_label = instance_list[i].mLabel;

        for (U32 lod = 0; lod < LLModel::NUM_LODS; ++lod)
        {
            if (!model[lod].empty())
            {
                if (idx >= model[lod].size())
                {
                    if (model[lod].size())
                    {
                        instance_list[i].mLOD[lod] = model[lod][0];
                    }
                    else
                    {
                        instance_list[i].mLOD[lod] = NULL;
                    }
                    continue;
                }

                if (model[lod][idx]
                    && model[lod][idx]->mLabel.empty()
                    && !instance_label.empty())
                {
                    // restore model names
                    std::string name = instance_label;
                    switch (lod)
                    {
                    case LLModel::LOD_IMPOSTOR: name += "_LOD0"; break;
                    case LLModel::LOD_LOW:      name += "_LOD1"; break;
                    case LLModel::LOD_MEDIUM:   name += "_LOD2"; break;
                    case LLModel::LOD_PHYSICS:  name += "_PHYS"; break;
                    case LLModel::LOD_HIGH:                      break;
                    }
                    model[lod][idx]->mLabel = name;
                }

                instance_list[i].mLOD[lod] = model[lod][idx];
            }
        }

        if (!instance_list[i].mModel)
            instance_list[i].mModel = model[LLModel::LOD_HIGH][idx];
    }

    // Set name for UI to use
    std::string name = data["name"];
    if (!name.empty())
    {
        model[LLModel::LOD_HIGH][0]->mRequestedLabel = name;
    }


    //convert instance_list to mScene
    mFirstTransform = TRUE;
    for (U32 i = 0; i < instance_list.size(); ++i)
    {
        LLModelInstance& cur_instance = instance_list[i];
        mScene[cur_instance.mTransform].push_back(cur_instance);
        stretch_extents(cur_instance.mModel, cur_instance.mTransform, mExtents[0], mExtents[1], mFirstTransform);
    }

    setLoadState( DONE );

    return true;
>>>>>>> bb3c36f5
}

//static
bool LLModelLoader::isAlive(LLModelLoader* loader)
{
    if(!loader)
    {
        return false ;
    }

    std::list<LLModelLoader*>::iterator iter = sActiveLoaderList.begin() ;
    for(; iter != sActiveLoaderList.end() && (*iter) != loader; ++iter) ;

    return *iter == loader ;
}

void LLModelLoader::loadModelCallback()
{
    if (!LLApp::isExiting())
    {
        mLoadCallback(mScene, mModelList, mLod, mOpaqueData);
    }

    while (!isStopped())
    { //wait until this thread is stopped before deleting self
        apr_sleep(100);
    }

    //double check if "this" is valid before deleting it, in case it is aborted during running.
    if(!isAlive(this))
    {
        return ;
    }

    delete this;
}

//-----------------------------------------------------------------------------
// critiqueRigForUploadApplicability()
//-----------------------------------------------------------------------------
void LLModelLoader::critiqueRigForUploadApplicability( const std::vector<std::string> &jointListFromAsset )
{
    //Determines the following use cases for a rig:
    //1. It is suitable for upload with skin weights & joint positions, or
    //2. It is suitable for upload as standard av with just skin weights

    bool isJointPositionUploadOK = isRigSuitableForJointPositionUpload( jointListFromAsset );
    U32 legacy_rig_flags         = determineRigLegacyFlags( jointListFromAsset );

    // It's OK that both could end up being true.

    // Both start out as true and are forced to false if any mesh in
    // the model file is not vald by that criterion. Note that a file
    // can contain multiple meshes.
    if ( !isJointPositionUploadOK )
    {
        // This starts out true, becomes false if false for any loaded
        // mesh.
        setRigValidForJointPositionUpload( false );
    }

    legacy_rig_flags |= getLegacyRigFlags();
    // This starts as 0, changes if any loaded mesh has issues
    setLegacyRigFlags(legacy_rig_flags);

}

//-----------------------------------------------------------------------------
// determineRigLegacyFlags()
//-----------------------------------------------------------------------------
U32 LLModelLoader::determineRigLegacyFlags( const std::vector<std::string> &jointListFromAsset )
{
    //No joints in asset
    if ( jointListFromAsset.size() == 0 )
    {
        return false;
    }

    // Too many joints in asset
    if (jointListFromAsset.size()>mMaxJointsPerMesh)
    {
        LL_WARNS() << "Rigged to " << jointListFromAsset.size() << " joints, max is " << mMaxJointsPerMesh << LL_ENDL;
        LL_WARNS() << "Skinning disabled due to too many joints" << LL_ENDL;
        LLSD args;
        args["Message"] = "TooManyJoint";
        args["[JOINTS]"] = LLSD::Integer(jointListFromAsset.size());
        args["[MAX]"] = LLSD::Integer(mMaxJointsPerMesh);
        mWarningsArray.append(args);
        return LEGACY_RIG_FLAG_TOO_MANY_JOINTS;
    }

    // Unknown joints in asset
    S32 unknown_joint_count = 0;
    for (std::vector<std::string>::const_iterator it = jointListFromAsset.begin();
         it != jointListFromAsset.end(); ++it)
    {
        if (mJointMap.find(*it)==mJointMap.end())
        {
            LL_WARNS() << "Rigged to unrecognized joint name " << *it << LL_ENDL;
            LLSD args;
            args["Message"] = "UnrecognizedJoint";
            args["[NAME]"] = *it;
            mWarningsArray.append(args);
            unknown_joint_count++;
        }
    }
    if (unknown_joint_count>0)
    {
        LL_WARNS() << "Skinning disabled due to unknown joints" << LL_ENDL;
        LLSD args;
        args["Message"] = "UnknownJoints";
        args["[COUNT]"] = LLSD::Integer(unknown_joint_count);
        mWarningsArray.append(args);
        return LEGACY_RIG_FLAG_UNKNOWN_JOINT;
    }

    return LEGACY_RIG_OK;
}
//-----------------------------------------------------------------------------
// isRigSuitableForJointPositionUpload()
//-----------------------------------------------------------------------------
bool LLModelLoader::isRigSuitableForJointPositionUpload( const std::vector<std::string> &jointListFromAsset )
{
    return true;
}


//called in the main thread
void LLModelLoader::loadTextures()
{
    BOOL is_paused = isPaused() ;
    pause() ; //pause the loader

    for(scene::iterator iter = mScene.begin(); iter != mScene.end(); ++iter)
    {
        for(U32 i = 0 ; i < iter->second.size(); i++)
        {
            for(std::map<std::string, LLImportMaterial>::iterator j = iter->second[i].mMaterial.begin();
                j != iter->second[i].mMaterial.end(); ++j)
            {
                LLImportMaterial& material = j->second;

                if(!material.mDiffuseMapFilename.empty())
                {
                    mNumOfFetchingTextures += mTextureLoadFunc(material, mOpaqueData);
                }
            }
        }
    }

    if(!is_paused)
    {
        unpause() ;
    }
}<|MERGE_RESOLUTION|>--- conflicted
+++ resolved
@@ -39,52 +39,6 @@
 
 static void stretch_extents(const LLModel* model, const LLMatrix4a& mat, LLVector4a& min, LLVector4a& max, bool& first_transform)
 {
-<<<<<<< HEAD
-	LLVector4a box[] =
-	{
-		LLVector4a(-1, 1,-1),
-		LLVector4a(-1, 1, 1),
-		LLVector4a(-1,-1,-1),
-		LLVector4a(-1,-1, 1),
-		LLVector4a( 1, 1,-1),
-		LLVector4a( 1, 1, 1),
-		LLVector4a( 1,-1,-1),
-		LLVector4a( 1,-1, 1),
-	};
-
-	for (S32 j = 0; j < model->getNumVolumeFaces(); ++j)
-	{
-		const LLVolumeFace& face = model->getVolumeFace(j);
-
-		LLVector4a center;
-		center.setAdd(face.mExtents[0], face.mExtents[1]);
-		center.mul(0.5f);
-		LLVector4a size;
-		size.setSub(face.mExtents[1], face.mExtents[0]);
-		size.mul(0.5f);
-
-		for (U32 i = 0; i < 8; i++)
-		{
-			LLVector4a t;
-			t.setMul(size, box[i]);
-			t.add(center);
-
-			LLVector4a v;
-
-			mat.affineTransform(t, v);
-
-			if (first_transform)
-			{
-				first_transform = false;
-				min = max = v;
-			}
-			else
-			{
-				update_min_max(min, max, v);
-			}
-		}
-	}
-=======
     LLVector4a box[] =
     {
         LLVector4a(-1, 1,-1),
@@ -105,7 +59,7 @@
         center.setAdd(face.mExtents[0], face.mExtents[1]);
         center.mul(0.5f);
         LLVector4a size;
-        size.setSub(face.mExtents[1],face.mExtents[0]);
+        size.setSub(face.mExtents[1], face.mExtents[0]);
         size.mul(0.5f);
 
         for (U32 i = 0; i < 8; i++)
@@ -120,7 +74,7 @@
 
             if (first_transform)
             {
-                first_transform = FALSE;
+                first_transform = false;
                 min = max = v;
             }
             else
@@ -129,7 +83,6 @@
             }
         }
     }
->>>>>>> bb3c36f5
 }
 
 void LLModelLoader::stretch_extents(const LLModel* model, const LLMatrix4& mat)
@@ -137,25 +90,14 @@
     LLVector4a mina, maxa;
     LLMatrix4a mata;
 
-<<<<<<< HEAD
-	mata.loadu(mat);
-	mina.load3(mExtents[0].mV);
-	maxa.load3(mExtents[1].mV);
-
-	::stretch_extents(model, mata, mina, maxa, mFirstTransform);
-
-	mExtents[0].set(mina.getF32ptr());
-	mExtents[1].set(maxa.getF32ptr());
-=======
     mata.loadu(mat);
-    mina.load3(min.mV);
-    maxa.load3(max.mV);
-
-    stretch_extents(model, mata, mina, maxa, first_transform);
-
-    min.set(mina.getF32ptr());
-    max.set(maxa.getF32ptr());
->>>>>>> bb3c36f5
+    mina.load3(mExtents[0].mV);
+    maxa.load3(mExtents[1].mV);
+
+    ::stretch_extents(model, mata, mina, maxa, mFirstTransform);
+
+    mExtents[0].set(mina.getF32ptr());
+    mExtents[1].set(maxa.getF32ptr());
 }
 
 //-----------------------------------------------------------------------------
@@ -269,138 +211,6 @@
 }
 
 bool LLModelLoader::loadFromSLM(const std::string& filename)
-<<<<<<< HEAD
-{ 
-	//only need to populate mScene with data from slm
-	llstat stat;
-
-	if (LLFile::stat(filename, &stat))
-	{ //file does not exist
-		return false;
-	}
-
-	S32 file_size = (S32) stat.st_size;
-	
-	llifstream ifstream(filename.c_str(), std::ifstream::in | std::ifstream::binary);
-	LLSD data;
-	LLSDSerialize::fromBinary(data, ifstream, file_size);
-	ifstream.close();
-
-	//build model list for each LoD
-	model_list model[LLModel::NUM_LODS];
-
-	if (data["version"].asInteger() != SLM_SUPPORTED_VERSION)
-	{  //unsupported version
-		return false;
-	}
-
-	LLSD& mesh = data["mesh"];
-
-	LLVolumeParams volume_params;
-	volume_params.setType(LL_PCODE_PROFILE_SQUARE, LL_PCODE_PATH_LINE);
-
-	for (S32 lod = 0; lod < LLModel::NUM_LODS; ++lod)
-	{
-		for (U32 i = 0; i < mesh.size(); ++i)
-		{
-			std::stringstream str(mesh[i].asString());
-			LLPointer<LLModel> loaded_model = new LLModel(volume_params, (F32) lod);
-			if (loaded_model->loadModel(str))
-			{
-				loaded_model->mLocalID = i;
-				model[lod].push_back(loaded_model);
-
-				if (lod == LLModel::LOD_HIGH)
-				{
-					if (!loaded_model->mSkinInfo.mJointNames.empty())
-					{ 
-						//check to see if rig is valid					
-						critiqueRigForUploadApplicability( loaded_model->mSkinInfo.mJointNames );					
-					}
-					else if (mCacheOnlyHitIfRigged)
-					{
-						return false;
-					}
-				}
-			}
-		}
-	}	
-
-	if (model[LLModel::LOD_HIGH].empty())
-	{ //failed to load high lod
-		return false;
-	}
-
-	//load instance list
-	model_instance_list instance_list;
-
-	LLSD& instance = data["instance"];
-
-	for (U32 i = 0; i < instance.size(); ++i)
-	{
-		//deserialize instance list
-		instance_list.push_back(LLModelInstance(instance[i]));
-
-		//match up model instance pointers
-		S32 idx = instance_list[i].mLocalMeshID;
-		std::string instance_label = instance_list[i].mLabel;
-
-		for (U32 lod = 0; lod < LLModel::NUM_LODS; ++lod)
-		{
-			if (!model[lod].empty())
-			{
-				if (idx >= model[lod].size())
-				{
-					instance_list[i].mLOD[lod] = model[lod].front();
-					continue;
-				}
-
-				if (model[lod][idx]
-					&& model[lod][idx]->mLabel.empty()
-					&& !instance_label.empty())
-				{
-					// restore model names
-					std::string name = instance_label;
-					switch (lod)
-					{
-					case LLModel::LOD_IMPOSTOR: name += "_LOD0"; break;
-					case LLModel::LOD_LOW:      name += "_LOD1"; break;
-					case LLModel::LOD_MEDIUM:   name += "_LOD2"; break;
-					case LLModel::LOD_PHYSICS:  name += "_PHYS"; break;
-					case LLModel::LOD_HIGH:                      break;
-					}
-					model[lod][idx]->mLabel = name;
-				}
-
-				instance_list[i].mLOD[lod] = model[lod][idx];
-			}
-		}
-
-		if (!instance_list[i].mModel)
-			instance_list[i].mModel = model[LLModel::LOD_HIGH][idx];
-	}
-
-	// Set name for UI to use
-	std::string name = data["name"];
-	if (!name.empty())
-	{
-		model[LLModel::LOD_HIGH][0]->mRequestedLabel = name;
-	}
-
-
-	//convert instance_list to mScene
-	mFirstTransform = true;
-	for (U32 i = 0; i < instance_list.size(); ++i)
-	{
-		LLModelInstance& cur_instance = instance_list[i];
-		mScene[cur_instance.mTransform].push_back(cur_instance);
-		stretch_extents(cur_instance.mModel, cur_instance.mTransform);
-	}
-	
-	setLoadState( DONE );
-
-	return true;
-=======
 {
     //only need to populate mScene with data from slm
     llstat stat;
@@ -482,14 +292,7 @@
             {
                 if (idx >= model[lod].size())
                 {
-                    if (model[lod].size())
-                    {
-                        instance_list[i].mLOD[lod] = model[lod][0];
-                    }
-                    else
-                    {
-                        instance_list[i].mLOD[lod] = NULL;
-                    }
+                    instance_list[i].mLOD[lod] = model[lod].front();
                     continue;
                 }
 
@@ -527,18 +330,17 @@
 
 
     //convert instance_list to mScene
-    mFirstTransform = TRUE;
+    mFirstTransform = true;
     for (U32 i = 0; i < instance_list.size(); ++i)
     {
         LLModelInstance& cur_instance = instance_list[i];
         mScene[cur_instance.mTransform].push_back(cur_instance);
-        stretch_extents(cur_instance.mModel, cur_instance.mTransform, mExtents[0], mExtents[1], mFirstTransform);
+        stretch_extents(cur_instance.mModel, cur_instance.mTransform);
     }
 
     setLoadState( DONE );
 
     return true;
->>>>>>> bb3c36f5
 }
 
 //static
