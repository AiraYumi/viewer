/**
 * @file lldaeloader.cpp
 * @brief LLDAELoader class implementation
 *
 * $LicenseInfo:firstyear=2013&license=viewerlgpl$
 * Second Life Viewer Source Code
 * Copyright (C) 2013, Linden Research, Inc.
 *
 * This library is free software; you can redistribute it and/or
 * modify it under the terms of the GNU Lesser General Public
 * License as published by the Free Software Foundation;
 * version 2.1 of the License only.
 *
 * This library is distributed in the hope that it will be useful,
 * but WITHOUT ANY WARRANTY; without even the implied warranty of
 * MERCHANTABILITY or FITNESS FOR A PARTICULAR PURPOSE.  See the GNU
 * Lesser General Public License for more details.
 *
 * You should have received a copy of the GNU Lesser General Public
 * License along with this library; if not, write to the Free Software
 * Foundation, Inc., 51 Franklin Street, Fifth Floor, Boston, MA  02110-1301  USA
 *
 * Linden Research, Inc., 945 Battery Street, San Francisco, CA  94111  USA
 * $/LicenseInfo$
 */

#if LL_MSVC
#pragma warning (disable : 4263)
#pragma warning (disable : 4264)
#endif
#include "dae.h"
#include "dom/domAsset.h"
#include "dom/domBind_material.h"
#include "dom/domCOLLADA.h"
#include "dom/domConstants.h"
#include "dom/domController.h"
#include "dom/domEffect.h"
#include "dom/domGeometry.h"
#include "dom/domInstance_geometry.h"
#include "dom/domInstance_material.h"
#include "dom/domInstance_node.h"
#include "dom/domInstance_effect.h"
#include "dom/domMaterial.h"
#include "dom/domMatrix.h"
#include "dom/domNode.h"
#include "dom/domProfile_COMMON.h"
#include "dom/domRotate.h"
#include "dom/domScale.h"
#include "dom/domTranslate.h"
#include "dom/domVisual_scene.h"
#if LL_MSVC
#pragma warning (default : 4263)
#pragma warning (default : 4264)
#endif

#include "lldaeloader.h"
#include "llsdserialize.h"
#include "lljoint.h"

#include "glh/glh_linear.h"
#include "llmatrix4a.h"

#include <boost/regex.hpp>
#include <boost/algorithm/string/replace.hpp>

std::string colladaVersion[VERSIONTYPE_COUNT+1] =
{
    "1.4.0",
    "1.4.1",
    "Unsupported"
};

static const std::string lod_suffix[LLModel::NUM_LODS] =
{
    "_LOD0",
    "_LOD1",
    "_LOD2",
    "",
    "_PHYS",
};

const U32 LIMIT_MATERIALS_OUTPUT = 12;

bool get_dom_sources(const domInputLocalOffset_Array& inputs, S32& pos_offset, S32& tc_offset, S32& norm_offset, S32 &idx_stride,
    domSource* &pos_source, domSource* &tc_source, domSource* &norm_source)
{
    idx_stride = 0;

    for (U32 j = 0; j < inputs.getCount(); ++j)
    {
        idx_stride = llmax((S32) inputs[j]->getOffset(), idx_stride);

        if (strcmp(COMMON_PROFILE_INPUT_VERTEX, inputs[j]->getSemantic()) == 0)
        { //found vertex array
            const domURIFragmentType& uri = inputs[j]->getSource();
            daeElementRef elem = uri.getElement();
            domVertices* vertices = (domVertices*) elem.cast();
            if ( !vertices )
            {
                return false;
            }

            domInputLocal_Array& v_inp = vertices->getInput_array();


            for (U32 k = 0; k < v_inp.getCount(); ++k)
            {
                if (strcmp(COMMON_PROFILE_INPUT_POSITION, v_inp[k]->getSemantic()) == 0)
                {
                    pos_offset = inputs[j]->getOffset();

                    const domURIFragmentType& uri = v_inp[k]->getSource();
                    daeElementRef elem = uri.getElement();
                    pos_source = (domSource*) elem.cast();
                }

                if (strcmp(COMMON_PROFILE_INPUT_NORMAL, v_inp[k]->getSemantic()) == 0)
                {
                    norm_offset = inputs[j]->getOffset();

                    const domURIFragmentType& uri = v_inp[k]->getSource();
                    daeElementRef elem = uri.getElement();
                    norm_source = (domSource*) elem.cast();
                }
            }
        }

        if (strcmp(COMMON_PROFILE_INPUT_NORMAL, inputs[j]->getSemantic()) == 0)
        {
            //found normal array for this triangle list
            norm_offset = inputs[j]->getOffset();
            const domURIFragmentType& uri = inputs[j]->getSource();
            daeElementRef elem = uri.getElement();
            norm_source = (domSource*) elem.cast();
        }
        else if (strcmp(COMMON_PROFILE_INPUT_TEXCOORD, inputs[j]->getSemantic()) == 0)
        { //found texCoords
            tc_offset = inputs[j]->getOffset();
            const domURIFragmentType& uri = inputs[j]->getSource();
            daeElementRef elem = uri.getElement();
            tc_source = (domSource*) elem.cast();
        }
    }

    idx_stride += 1;

    return true;
}

LLModel::EModelStatus load_face_from_dom_triangles(
    std::vector<LLVolumeFace>& face_list,
    std::vector<std::string>& materials,
    domTrianglesRef& tri,
    LLSD& log_msg)
{
    LLVolumeFace face;
    std::vector<LLVolumeFace::VertexData> verts;
    std::vector<U16> indices;

    const domInputLocalOffset_Array& inputs = tri->getInput_array();

    S32 pos_offset = -1;
    S32 tc_offset = -1;
    S32 norm_offset = -1;

    domSource* pos_source = NULL;
    domSource* tc_source = NULL;
    domSource* norm_source = NULL;

    S32 idx_stride = 0;

    if ( !get_dom_sources(inputs, pos_offset, tc_offset, norm_offset, idx_stride, pos_source, tc_source, norm_source))
    {
        LLSD args;
        args["Message"] = "ParsingErrorBadElement";
        log_msg.append(args);
        return LLModel::BAD_ELEMENT;
    }

    if (!pos_source || !pos_source->getFloat_array())
    {
        LL_WARNS() << "Unable to process mesh without position data; invalid model;  invalid model." << LL_ENDL;
        LLSD args;
        args["Message"] = "ParsingErrorPositionInvalidModel";
        log_msg.append(args);
        return LLModel::BAD_ELEMENT;
    }

    domPRef p = tri->getP();
    domListOfUInts& idx = p->getValue();

    domListOfFloats  dummy ;
    domListOfFloats& v = pos_source ? pos_source->getFloat_array()->getValue() : dummy ;
    domListOfFloats& tc = tc_source ? tc_source->getFloat_array()->getValue() : dummy ;
    domListOfFloats& n = norm_source ? norm_source->getFloat_array()->getValue() : dummy ;

    if (pos_source)
    {
        if(v.getCount() == 0)
        {
            return LLModel::BAD_ELEMENT;
        }
        // VFExtents change
        face.mExtents[0].set(v[0], v[1], v[2]);
        face.mExtents[1].set(v[0], v[1], v[2]);
    }

    LLVolumeFace::VertexMapData::PointMap point_map;

    if (idx_stride <= 0
        || (pos_source && pos_offset >= idx_stride)
        || (tc_source && tc_offset >= idx_stride)
        || (norm_source && norm_offset >= idx_stride))
    {
        // Looks like these offsets should fit inside idx_stride
        // Might be good idea to also check idx.getCount()%idx_stride != 0
        LL_WARNS() << "Invalid pos_offset " << pos_offset <<  ", tc_offset " << tc_offset << " or norm_offset " << norm_offset << LL_ENDL;
        return LLModel::BAD_ELEMENT;
    }

    for (U32 i = 0; i < idx.getCount(); i += idx_stride)
    {
        LLVolumeFace::VertexData cv;
        if (pos_source)
        {
            cv.setPosition(LLVector4a(v[idx[i+pos_offset]*3+0],
                                v[idx[i+pos_offset]*3+1],
                                v[idx[i+pos_offset]*3+2]));
        }

        if (tc_source)
        {
            cv.mTexCoord.setVec(tc[idx[i+tc_offset]*2+0],
                                tc[idx[i+tc_offset]*2+1]);
        }

        if (norm_source)
        {
            cv.setNormal(LLVector4a(n[idx[i+norm_offset]*3+0],
                                n[idx[i+norm_offset]*3+1],
                                n[idx[i+norm_offset]*3+2]));
        }

        BOOL found = FALSE;

        LLVolumeFace::VertexMapData::PointMap::iterator point_iter;
        point_iter = point_map.find(LLVector3(cv.getPosition().getF32ptr()));

        if (point_iter != point_map.end())
        {
            for (U32 j = 0; j < point_iter->second.size(); ++j)
            {
                // We have a matching loc
                //
                if ((point_iter->second)[j] == cv)
                {
                    U16 shared_index    = (point_iter->second)[j].mIndex;

                    // Don't share verts within the same tri, degenerate
                    //
                    U32 indx_size = indices.size();
                    U32 verts_new_tri = indx_size % 3;
                    if ((verts_new_tri < 1 || indices[indx_size - 1] != shared_index)
                        && (verts_new_tri < 2 || indices[indx_size - 2] != shared_index))
                    {
                        found = true;
                        indices.push_back(shared_index);
                    }
                    break;
                }
            }
        }

        if (!found)
        {
            // VFExtents change
            update_min_max(face.mExtents[0], face.mExtents[1], cv.getPosition());
            verts.push_back(cv);
            if (verts.size() >= 65535)
            {
                //llerrs << "Attempted to write model exceeding 16-bit index buffer limitation." << LL_ENDL;
                return LLModel::VERTEX_NUMBER_OVERFLOW ;
            }
            U16 index = (U16) (verts.size()-1);
            indices.push_back(index);

            LLVolumeFace::VertexMapData d;
            d.setPosition(cv.getPosition());
            d.mTexCoord = cv.mTexCoord;
            d.setNormal(cv.getNormal());
            d.mIndex = index;
            if (point_iter != point_map.end())
            {
                point_iter->second.push_back(d);
            }
            else
            {
                point_map[LLVector3(d.getPosition().getF32ptr())].push_back(d);
            }
        }

        if (indices.size()%3 == 0 && verts.size() >= 65532)
        {
            std::string material;

            if (tri->getMaterial())
            {
                material = std::string(tri->getMaterial());
            }

            materials.push_back(material);
            face_list.push_back(face);
            face_list.rbegin()->fillFromLegacyData(verts, indices);
            LLVolumeFace& new_face = *face_list.rbegin();
            if (!norm_source)
            {
                //ll_aligned_free_16(new_face.mNormals);
                new_face.mNormals = NULL;
            }

            if (!tc_source)
            {
                //ll_aligned_free_16(new_face.mTexCoords);
                new_face.mTexCoords = NULL;
            }

            face = LLVolumeFace();
            // VFExtents change
            face.mExtents[0].set(v[0], v[1], v[2]);
            face.mExtents[1].set(v[0], v[1], v[2]);

            verts.clear();
            indices.clear();
            point_map.clear();
        }
    }

    if (!verts.empty())
    {
        std::string material;

        if (tri->getMaterial())
        {
            material = std::string(tri->getMaterial());
        }

        materials.push_back(material);
        face_list.push_back(face);

        face_list.rbegin()->fillFromLegacyData(verts, indices);
        LLVolumeFace& new_face = *face_list.rbegin();
        if (!norm_source)
        {
            //ll_aligned_free_16(new_face.mNormals);
            new_face.mNormals = NULL;
        }

        if (!tc_source)
        {
            //ll_aligned_free_16(new_face.mTexCoords);
            new_face.mTexCoords = NULL;
        }
    }

    return LLModel::NO_ERRORS ;
}

LLModel::EModelStatus load_face_from_dom_polylist(
    std::vector<LLVolumeFace>& face_list,
    std::vector<std::string>& materials,
    domPolylistRef& poly,
    LLSD& log_msg)
{
    domPRef p = poly->getP();
    domListOfUInts& idx = p->getValue();

    if (idx.getCount() == 0)
    {
        return LLModel::NO_ERRORS ;
    }

    const domInputLocalOffset_Array& inputs = poly->getInput_array();


    domListOfUInts& vcount = poly->getVcount()->getValue();

    S32 pos_offset = -1;
    S32 tc_offset = -1;
    S32 norm_offset = -1;

    domSource* pos_source = NULL;
    domSource* tc_source = NULL;
    domSource* norm_source = NULL;

    S32 idx_stride = 0;

    if (!get_dom_sources(inputs, pos_offset, tc_offset, norm_offset, idx_stride, pos_source, tc_source, norm_source))
    {
        LL_WARNS() << "Bad element." << LL_ENDL;
        LLSD args;
        args["Message"] = "ParsingErrorBadElement";
        log_msg.append(args);
        return LLModel::BAD_ELEMENT;
    }

    LLVolumeFace face;

    std::vector<U16> indices;
    std::vector<LLVolumeFace::VertexData> verts;

    domListOfFloats v;
    domListOfFloats tc;
    domListOfFloats n;

    if (pos_source)
    {
        v = pos_source->getFloat_array()->getValue();
        // VFExtents change
        face.mExtents[0].set(v[0], v[1], v[2]);
        face.mExtents[1].set(v[0], v[1], v[2]);
    }

    if (tc_source)
    {
        tc = tc_source->getFloat_array()->getValue();
    }

    if (norm_source)
    {
        n = norm_source->getFloat_array()->getValue();
    }

    LLVolumeFace::VertexMapData::PointMap point_map;

    U32 cur_idx = 0;
    bool log_tc_msg = true;
    for (U32 i = 0; i < vcount.getCount(); ++i)
    { //for each polygon
        U32 first_index = 0;
        U32 last_index = 0;
        for (U32 j = 0; j < vcount[i]; ++j)
        { //for each vertex

            LLVolumeFace::VertexData cv;

            if (pos_source)
            {
                cv.getPosition().set(v[idx[cur_idx+pos_offset]*3+0],
                                    v[idx[cur_idx+pos_offset]*3+1],
                                    v[idx[cur_idx+pos_offset]*3+2]);
                if (!cv.getPosition().isFinite3())
                {
                    LL_WARNS() << "Found NaN while loading position data from DAE-Model, invalid model." << LL_ENDL;
                    LLSD args;
                    args["Message"] = "PositionNaN";
                    log_msg.append(args);
                    return LLModel::BAD_ELEMENT;
                }
            }

            if (tc_source)
            {
                U64 idx_x = idx[cur_idx + tc_offset] * 2 + 0;
                U64 idx_y = idx[cur_idx + tc_offset] * 2 + 1;

                if (idx_y < tc.getCount())
                {
                    cv.mTexCoord.setVec(tc[idx_x], tc[idx_y]);
                }
                else if (log_tc_msg)
                {
                    log_tc_msg = false;
                    LL_WARNS() << "Texture coordinates data is not complete." << LL_ENDL;
                    LLSD args;
                    args["Message"] = "IncompleteTC";
                    log_msg.append(args);
                }
            }

            if (norm_source)
            {
                cv.getNormal().set(n[idx[cur_idx+norm_offset]*3+0],
                                    n[idx[cur_idx+norm_offset]*3+1],
                                    n[idx[cur_idx+norm_offset]*3+2]);

                if (!cv.getNormal().isFinite3())
                {
                    LL_WARNS() << "Found NaN while loading normals from DAE-Model, invalid model." << LL_ENDL;
                    LLSD args;
                    args["Message"] = "NormalsNaN";
                    log_msg.append(args);

                    return LLModel::BAD_ELEMENT;
                }
            }

            cur_idx += idx_stride;

            BOOL found = FALSE;

            LLVolumeFace::VertexMapData::PointMap::iterator point_iter;
            LLVector3 pos3(cv.getPosition().getF32ptr());
            point_iter = point_map.find(pos3);

            if (point_iter != point_map.end())
            {
                for (U32 k = 0; k < point_iter->second.size(); ++k)
                {
                    if ((point_iter->second)[k] == cv)
                    {
                        found = TRUE;
                        U32 index = (point_iter->second)[k].mIndex;
                        if (j == 0)
                        {
                            first_index = index;
                        }
                        else if (j == 1)
                        {
                            last_index = index;
                        }
                        else
                        {
                            // if these are the same, we have a very, very skinny triangle (coincident verts on one or more edges)
                            //
                            llassert((first_index != last_index) && (last_index != index) && (first_index != index));
                            indices.push_back(first_index);
                            indices.push_back(last_index);
                            indices.push_back(index);
                            last_index = index;
                        }

                        break;
                    }
                }
            }

            if (!found)
            {
                // VFExtents change
                update_min_max(face.mExtents[0], face.mExtents[1], cv.getPosition());
                verts.push_back(cv);
                if (verts.size() >= 65535)
                {
                    //llerrs << "Attempted to write model exceeding 16-bit index buffer limitation." << LL_ENDL;
                    return LLModel::VERTEX_NUMBER_OVERFLOW ;
                }
                U16 index = (U16) (verts.size()-1);

                if (j == 0)
                {
                    first_index = index;
                }
                else if (j == 1)
                {
                    last_index = index;
                }
                else
                {
                    // detect very skinny degenerate triangles with collapsed edges
                    //
                    llassert((first_index != last_index) && (last_index != index) && (first_index != index));
                    indices.push_back(first_index);
                    indices.push_back(last_index);
                    indices.push_back(index);
                    last_index = index;
                }

                LLVolumeFace::VertexMapData d;
                d.setPosition(cv.getPosition());
                d.mTexCoord = cv.mTexCoord;
                d.setNormal(cv.getNormal());
                d.mIndex = index;
                if (point_iter != point_map.end())
                {
                    point_iter->second.push_back(d);
                }
                else
                {
                    point_map[pos3].push_back(d);
                }
            }

            if (indices.size()%3 == 0 && indices.size() >= 65532)
            {
                std::string material;

                if (poly->getMaterial())
                {
                    material = std::string(poly->getMaterial());
                }

                materials.push_back(material);
                face_list.push_back(face);
                face_list.rbegin()->fillFromLegacyData(verts, indices);
                LLVolumeFace& new_face = *face_list.rbegin();
                if (!norm_source)
                {
                    //ll_aligned_free_16(new_face.mNormals);
                    new_face.mNormals = NULL;
                }

                if (!tc_source)
                {
                    //ll_aligned_free_16(new_face.mTexCoords);
                    new_face.mTexCoords = NULL;
                }

                face = LLVolumeFace();
                // VFExtents change
                face.mExtents[0].set(v[0], v[1], v[2]);
                face.mExtents[1].set(v[0], v[1], v[2]);
                verts.clear();
                indices.clear();
                point_map.clear();
            }
        }
    }

    if (!verts.empty())
    {
        std::string material;

        if (poly->getMaterial())
        {
            material = std::string(poly->getMaterial());
        }

        materials.push_back(material);
        face_list.push_back(face);
        face_list.rbegin()->fillFromLegacyData(verts, indices);

        LLVolumeFace& new_face = *face_list.rbegin();
        if (!norm_source)
        {
            //ll_aligned_free_16(new_face.mNormals);
            new_face.mNormals = NULL;
        }

        if (!tc_source)
        {
            //ll_aligned_free_16(new_face.mTexCoords);
            new_face.mTexCoords = NULL;
        }
    }

    return LLModel::NO_ERRORS ;
}

LLModel::EModelStatus load_face_from_dom_polygons(std::vector<LLVolumeFace>& face_list, std::vector<std::string>& materials, domPolygonsRef& poly)
{
    LLVolumeFace face;
    std::vector<U16> indices;
    std::vector<LLVolumeFace::VertexData> verts;

    const domInputLocalOffset_Array& inputs = poly->getInput_array();

    S32 v_offset = -1;
    S32 n_offset = -1;
    S32 t_offset = -1;

    domListOfFloats* v = NULL;
    domListOfFloats* n = NULL;
    domListOfFloats* t = NULL;

    U32 stride = 0;
    for (U32 i = 0; i < inputs.getCount(); ++i)
    {
        stride = llmax((U32) inputs[i]->getOffset()+1, stride);

        if (strcmp(COMMON_PROFILE_INPUT_VERTEX, inputs[i]->getSemantic()) == 0)
        { //found vertex array
            v_offset = inputs[i]->getOffset();

            const domURIFragmentType& uri = inputs[i]->getSource();
            daeElementRef elem = uri.getElement();
            domVertices* vertices = (domVertices*) elem.cast();
            if (!vertices)
            {
                return LLModel::BAD_ELEMENT;
            }
            domInputLocal_Array& v_inp = vertices->getInput_array();

            for (U32 k = 0; k < v_inp.getCount(); ++k)
            {
                if (strcmp(COMMON_PROFILE_INPUT_POSITION, v_inp[k]->getSemantic()) == 0)
                {
                    const domURIFragmentType& uri = v_inp[k]->getSource();
                    daeElementRef elem = uri.getElement();
                    domSource* src = (domSource*) elem.cast();
                    if (!src)
                    {
                        return LLModel::BAD_ELEMENT;
                    }
                    v = &(src->getFloat_array()->getValue());
                }
            }
        }
        else if (strcmp(COMMON_PROFILE_INPUT_NORMAL, inputs[i]->getSemantic()) == 0)
        {
            n_offset = inputs[i]->getOffset();
            //found normal array for this triangle list
            const domURIFragmentType& uri = inputs[i]->getSource();
            daeElementRef elem = uri.getElement();
            domSource* src = (domSource*) elem.cast();
            if (!src)
            {
                return LLModel::BAD_ELEMENT;
            }
            n = &(src->getFloat_array()->getValue());
        }
        else if (strcmp(COMMON_PROFILE_INPUT_TEXCOORD, inputs[i]->getSemantic()) == 0 && inputs[i]->getSet() == 0)
        { //found texCoords
            t_offset = inputs[i]->getOffset();
            const domURIFragmentType& uri = inputs[i]->getSource();
            daeElementRef elem = uri.getElement();
            domSource* src = (domSource*) elem.cast();
            if (!src)
            {
                return LLModel::BAD_ELEMENT;
            }
            t = &(src->getFloat_array()->getValue());
        }
    }

    domP_Array& ps = poly->getP_array();

    //make a triangle list in <verts>
    for (U32 i = 0; i < ps.getCount(); ++i)
    { //for each polygon
        domListOfUInts& idx = ps[i]->getValue();
        for (U32 j = 0; j < idx.getCount()/stride; ++j)
        { //for each vertex
            if (j > 2)
            {
                U32 size = verts.size();
                LLVolumeFace::VertexData v0 = verts[size-3];
                LLVolumeFace::VertexData v1 = verts[size-1];

                verts.push_back(v0);
                verts.push_back(v1);
            }

            LLVolumeFace::VertexData vert;


            if (v)
            {
                U32 v_idx = idx[j*stride+v_offset]*3;
                v_idx = llclamp(v_idx, (U32) 0, (U32) v->getCount());
                vert.getPosition().set(v->get(v_idx),
                                v->get(v_idx+1),
                                v->get(v_idx+2));
            }

            //bounds check n and t lookups because some FBX to DAE converters
            //use negative indices and empty arrays to indicate data does not exist
            //for a particular channel
            if (n && n->getCount() > 0)
            {
                U32 n_idx = idx[j*stride+n_offset]*3;
                n_idx = llclamp(n_idx, (U32) 0, (U32) n->getCount());
                vert.getNormal().set(n->get(n_idx),
                                n->get(n_idx+1),
                                n->get(n_idx+2));
            }
            else
            {
                vert.getNormal().clear();
            }


            if (t && t->getCount() > 0)
            {
                U32 t_idx = idx[j*stride+t_offset]*2;
                t_idx = llclamp(t_idx, (U32) 0, (U32) t->getCount());
                vert.mTexCoord.setVec(t->get(t_idx),
                                t->get(t_idx+1));
            }
            else
            {
                vert.mTexCoord.clear();
            }


            verts.push_back(vert);
        }
    }

    if (verts.empty())
    {
        return LLModel::NO_ERRORS;
    }
    // VFExtents change
    face.mExtents[0] = verts[0].getPosition();
    face.mExtents[1] = verts[0].getPosition();

    //create a map of unique vertices to indices
    std::map<LLVolumeFace::VertexData, U32> vert_idx;

    U32 cur_idx = 0;
    for (U32 i = 0; i < verts.size(); ++i)
    {
        std::map<LLVolumeFace::VertexData, U32>::iterator iter = vert_idx.find(verts[i]);
        if (iter == vert_idx.end())
        {
            vert_idx[verts[i]] = cur_idx++;
        }
    }

    // Viewer can only fit U16 vertices, shouldn't we do some checks here and return overflow if result has more?
    llassert(vert_idx.size() < U16_MAX);

    //build vertex array from map
    std::vector<LLVolumeFace::VertexData> new_verts;
    new_verts.resize(vert_idx.size());

    for (std::map<LLVolumeFace::VertexData, U32>::iterator iter = vert_idx.begin(); iter != vert_idx.end(); ++iter)
    {
        new_verts[iter->second] = iter->first;
        // VFExtents change
        update_min_max(face.mExtents[0], face.mExtents[1], iter->first.getPosition());
    }

    //build index array from map
    indices.resize(verts.size());

    for (U32 i = 0; i < verts.size(); ++i)
    {
        indices[i] = vert_idx[verts[i]];
        if (i % 3 != 0) // assumes GL_TRIANGLES, compare 0-1, 1-2, 3-4, 4-5 but not 2-3 or 5-6
        {
            // A faulty degenerate triangle detection (triangle with 0 area),
            // probably should be a warning and not an assert
            llassert(!i || (indices[i-1] != indices[i]));
        }
    }

    // DEBUG just build an expanded triangle list
    /*for (U32 i = 0; i < verts.size(); ++i)
    {
        indices.push_back((U16) i);
        update_min_max(face.mExtents[0], face.mExtents[1], verts[i].getPosition());
    }*/

    if (!new_verts.empty())
    {
        std::string material;

        if (poly->getMaterial())
        {
            material = std::string(poly->getMaterial());
        }

        materials.push_back(material);
        face_list.push_back(face);
        face_list.rbegin()->fillFromLegacyData(new_verts, indices);

        LLVolumeFace& new_face = *face_list.rbegin();
        if (!n)
        {
            //ll_aligned_free_16(new_face.mNormals);
            new_face.mNormals = NULL;
        }

        if (!t)
        {
            //ll_aligned_free_16(new_face.mTexCoords);
            new_face.mTexCoords = NULL;
        }
    }

    return LLModel::NO_ERRORS ;
}

//-----------------------------------------------------------------------------
// LLDAELoader
//-----------------------------------------------------------------------------
LLDAELoader::LLDAELoader(
    std::string         filename,
    S32                 lod,
    load_callback_t     load_cb,
    joint_lookup_func_t joint_lookup_func,
    texture_load_func_t texture_load_func,
    state_callback_t    state_cb,
    void*               opaque_userdata,
    JointTransformMap&  jointTransformMap,
    JointNameSet&       jointsFromNodes,
    std::map<std::string, std::string>&     jointAliasMap,
    U32                 maxJointsPerMesh,
    U32                 modelLimit,
    bool                preprocess)
: LLModelLoader(
        filename,
        lod,
        load_cb,
        joint_lookup_func,
        texture_load_func,
        state_cb,
        opaque_userdata,
        jointTransformMap,
        jointsFromNodes,
        jointAliasMap,
        maxJointsPerMesh),
  mGeneratedModelLimit(modelLimit),
  mPreprocessDAE(preprocess)
{
}

LLDAELoader::~LLDAELoader()
{
}

struct ModelSort
{
    bool operator()(const LLPointer< LLModel >& lhs, const LLPointer< LLModel >& rhs)
    {
        if (lhs->mSubmodelID < rhs->mSubmodelID)
        {
            return true;
        }
        return LLStringUtil::compareInsensitive(lhs->mLabel, rhs->mLabel) < 0;
    }
};

bool LLDAELoader::OpenFile(const std::string& filename)
{
    setLoadState( READING_FILE );

    //no suitable slm exists, load from the .dae file

    // Collada expects file and folder names to be escaped
    // Note: cdom::nativePathToUri()
    const char* allowed =
        "ABCDEFGHIJKLMNOPQRSTUVWXYZ"
        "abcdefghijklmnopqrstuvwxyz"
        "0123456789"
        "%-._~:\"|\\/";
    std::string uri_filename = LLURI::escape(filename, allowed);

    DAE dae;
    domCOLLADA* dom;
    if (mPreprocessDAE)
    {
        dom = dae.openFromMemory(uri_filename, preprocessDAE(filename).c_str());
    }
    else
    {
        LL_INFOS() << "Skipping dae preprocessing" << LL_ENDL;
        dom = dae.open(uri_filename);
    }

    if (!dom)
    {
        LL_INFOS() <<" Error with dae - traditionally indicates a corrupt file."<<LL_ENDL;
        LLSD args;
        args["Message"] = "ParsingErrorCorrupt";
        mWarningsArray.append(args);
        setLoadState( ERROR_PARSING );
        return false;
    }
    //Dom version
    daeString domVersion = dae.getDomVersion();
    std::string sldom(domVersion);
    LL_INFOS()<<"Collada Importer Version: "<<sldom<<LL_ENDL;
    //Dae version
    domVersionType docVersion = dom->getVersion();
    //0=1.4
    //1=1.4.1
    //2=Currently unsupported, however may work
    if (docVersion > 1 )
    {
        docVersion = VERSIONTYPE_COUNT;
    }
    LL_INFOS()<<"Dae version "<<colladaVersion[docVersion]<<LL_ENDL;


    daeDatabase* db = dae.getDatabase();

    daeInt count = db->getElementCount(NULL, COLLADA_TYPE_MESH);

    daeDocument* doc = dae.getDoc(uri_filename);
    if (!doc)
    {
        LL_WARNS() << "can't find internal doc" << LL_ENDL;
        LLSD args;
        args["Message"] = "ParsingErrorNoDoc";
        mWarningsArray.append(args);
        return false;
    }

    daeElement* root = doc->getDomRoot();
    if (!root)
    {
        LL_WARNS() << "document has no root" << LL_ENDL;
        LLSD args;
        args["Message"] = "ParsingErrorNoRoot";
        mWarningsArray.append(args);
        return false;
    }

    //Verify some basic properties of the dae
    //1. Basic validity check on controller
    U32 controllerCount = (int) db->getElementCount( NULL, "controller" );
    bool result = false;
    for ( int i=0; i<controllerCount; ++i )
    {
        domController* pController = NULL;
        db->getElement( (daeElement**) &pController, i , NULL, "controller" );
        result = verifyController( pController );
        if (!result)
        {
            LL_INFOS() << "Could not verify controller" << LL_ENDL;
            LLSD args;
            args["Message"] = "ParsingErrorBadElement";
            mWarningsArray.append(args);
            setLoadState( ERROR_PARSING );
            return true;
        }
    }


    //get unit scale
    mTransform.setIdentity();

    domAsset::domUnit* unit = daeSafeCast<domAsset::domUnit>(root->getDescendant(daeElement::matchType(domAsset::domUnit::ID())));

    if (unit)
    {
        F32 meter = unit->getMeter();
        mTransform.mMatrix[0][0] = meter;
        mTransform.mMatrix[1][1] = meter;
        mTransform.mMatrix[2][2] = meter;
    }

    //get up axis rotation
    LLMatrix4 rotation;

    domUpAxisType up = UPAXISTYPE_Y_UP;  // default is Y_UP
    domAsset::domUp_axis* up_axis =
    daeSafeCast<domAsset::domUp_axis>(root->getDescendant(daeElement::matchType(domAsset::domUp_axis::ID())));

    if (up_axis)
    {
        up = up_axis->getValue();
    }

    if (up == UPAXISTYPE_X_UP)
    {
        rotation.initRotation(0.0f, 90.0f * DEG_TO_RAD, 0.0f);
    }
    else if (up == UPAXISTYPE_Y_UP)
    {
        rotation.initRotation(90.0f * DEG_TO_RAD, 0.0f, 0.0f);
    }

    rotation *= mTransform;
    mTransform = rotation;

    mTransform.condition();

    U32 submodel_limit = count > 0 ? mGeneratedModelLimit/count : 0;
    for (daeInt idx = 0; idx < count; ++idx)
    { //build map of domEntities to LLModel
        domMesh* mesh = NULL;
        db->getElement((daeElement**) &mesh, idx, NULL, COLLADA_TYPE_MESH);

        if (mesh)
        {

            std::vector<LLModel*> models;

            loadModelsFromDomMesh(mesh, models, submodel_limit);

            std::vector<LLModel*>::iterator i;
            i = models.begin();
            while (i != models.end())
            {
                LLModel* mdl = *i;
                if(mdl->getStatus() != LLModel::NO_ERRORS)
                {
                    setLoadState(ERROR_MODEL + mdl->getStatus()) ;
                    return false; //abort
                }

                if (mdl && validate_model(mdl))
                {
                    mModelList.push_back(mdl);
                    mModelsMap[mesh].push_back(mdl);
                }
                i++;
            }
        }
    }

    std::sort(mModelList.begin(), mModelList.end(), ModelSort());

    model_list::iterator model_iter = mModelList.begin();
    while (model_iter != mModelList.end())
    {
        LLModel* mdl = *model_iter;
        U32 material_count = mdl->mMaterialList.size();
        LL_INFOS() << "Importing " << mdl->mLabel << " model with " << material_count << " material references" << LL_ENDL;
        std::vector<std::string>::iterator mat_iter = mdl->mMaterialList.begin();
        std::vector<std::string>::iterator end_iter = material_count > LIMIT_MATERIALS_OUTPUT
                                                        ? mat_iter + LIMIT_MATERIALS_OUTPUT
                                                        : mdl->mMaterialList.end();
        while (mat_iter != end_iter)
        {
            LL_INFOS() << mdl->mLabel << " references " << (*mat_iter) << LL_ENDL;
            mat_iter++;
        }
        model_iter++;
    }

<<<<<<< HEAD
bool LLDAELoader::OpenFile(const std::string& filename)
{
	setLoadState( READING_FILE );

	//no suitable slm exists, load from the .dae file

	// Collada expects file and folder names to be escaped
	// Note: cdom::nativePathToUri()
	const char* allowed =
		"ABCDEFGHIJKLMNOPQRSTUVWXYZ"
		"abcdefghijklmnopqrstuvwxyz"
		"0123456789"
		"%-._~:\"|\\/";
	std::string uri_filename = LLURI::escape(filename, allowed);

	DAE dae;
	domCOLLADA* dom;
	if (mPreprocessDAE)
	{
		dom = dae.openFromMemory(uri_filename, preprocessDAE(filename).c_str());
	}
	else
	{
		LL_INFOS() << "Skipping dae preprocessing" << LL_ENDL;
		dom = dae.open(uri_filename);
	}
	
	if (!dom)
	{
		LL_INFOS() <<" Error with dae - traditionally indicates a corrupt file."<<LL_ENDL;
        LLSD args;
        args["Message"] = "ParsingErrorCorrupt";
        mWarningsArray.append(args);
		setLoadState( ERROR_PARSING );
		return false;
	}
	//Dom version
	daeString domVersion = dae.getDomVersion();
	std::string sldom(domVersion);
	LL_INFOS()<<"Collada Importer Version: "<<sldom<<LL_ENDL;
	//Dae version
	domVersionType docVersion = dom->getVersion();
	//0=1.4
	//1=1.4.1
	//2=Currently unsupported, however may work
	if (docVersion > 1 ) 
	{ 
		docVersion = VERSIONTYPE_COUNT;
	}
	LL_INFOS()<<"Dae version "<<colladaVersion[docVersion]<<LL_ENDL;
	
	
	daeDatabase* db = dae.getDatabase();
	
	daeInt count = db->getElementCount(NULL, COLLADA_TYPE_MESH);
	
	daeDocument* doc = dae.getDoc(uri_filename);
	if (!doc)
	{
		LL_WARNS() << "can't find internal doc" << LL_ENDL;
        LLSD args;
        args["Message"] = "ParsingErrorNoDoc";
        mWarningsArray.append(args);
		return false;
	}
	
	daeElement* root = doc->getDomRoot();
	if (!root)
	{
		LL_WARNS() << "document has no root" << LL_ENDL;
        LLSD args;
        args["Message"] = "ParsingErrorNoRoot";
        mWarningsArray.append(args);
		return false;
	}
	
	//Verify some basic properties of the dae
	//1. Basic validity check on controller 
	U32 controllerCount = (int) db->getElementCount( NULL, "controller" );
	bool result = false;
	for ( int i=0; i<controllerCount; ++i )
	{
		domController* pController = NULL;
		db->getElement( (daeElement**) &pController, i , NULL, "controller" );
		result = verifyController( pController );
		if (!result)
		{
			LL_INFOS() << "Could not verify controller" << LL_ENDL;
            LLSD args;
            args["Message"] = "ParsingErrorBadElement";
            mWarningsArray.append(args);
			setLoadState( ERROR_PARSING );
			return true;
		}
	}


	//get unit scale
	mTransform.setIdentity();
	
	domAsset::domUnit* unit = daeSafeCast<domAsset::domUnit>(root->getDescendant(daeElement::matchType(domAsset::domUnit::ID())));

	if (unit)
	{
		F32 meter = unit->getMeter();
		mTransform.mMatrix[0][0] = meter;
		mTransform.mMatrix[1][1] = meter;
		mTransform.mMatrix[2][2] = meter;
	}
	
	//get up axis rotation
	LLMatrix4 rotation;
	
	domUpAxisType up = UPAXISTYPE_Y_UP;  // default is Y_UP
	domAsset::domUp_axis* up_axis =
	daeSafeCast<domAsset::domUp_axis>(root->getDescendant(daeElement::matchType(domAsset::domUp_axis::ID())));
	
	if (up_axis)
	{
		up = up_axis->getValue();
	}
	
	if (up == UPAXISTYPE_X_UP)
	{
		rotation.initRotation(0.0f, 90.0f * DEG_TO_RAD, 0.0f);
	}
	else if (up == UPAXISTYPE_Y_UP)
	{
		rotation.initRotation(90.0f * DEG_TO_RAD, 0.0f, 0.0f);
	}
	
	rotation *= mTransform;
	mTransform = rotation;

	mTransform.condition();	

	U32 submodel_limit = count > 0 ? mGeneratedModelLimit/count : 0;
	for (daeInt idx = 0; idx < count; ++idx)
	{ //build map of domEntities to LLModel
		domMesh* mesh = NULL;
		db->getElement((daeElement**) &mesh, idx, NULL, COLLADA_TYPE_MESH);
		
		if (mesh)
		{

			std::vector<LLModel*> models;

			loadModelsFromDomMesh(mesh, models, submodel_limit);

			std::vector<LLModel*>::iterator i;
			i = models.begin();
			while (i != models.end())
			{
				LLModel* mdl = *i;
				if(mdl->getStatus() != LLModel::NO_ERRORS)
				{
					setLoadState(ERROR_MODEL + mdl->getStatus()) ;
					return false; //abort
				}

				if (mdl && validate_model(mdl))
				{
					mModelList.push_back(mdl);
					mModelsMap[mesh].push_back(mdl);
				}
				i++;
			}
		}
	}

	std::sort(mModelList.begin(), mModelList.end(), ModelSort());

	model_list::iterator model_iter = mModelList.begin();
	while (model_iter != mModelList.end())
	{
		LLModel* mdl = *model_iter;
		U32 material_count = mdl->mMaterialList.size();
		LL_INFOS() << "Importing " << mdl->mLabel << " model with " << material_count << " material references" << LL_ENDL;
		std::vector<std::string>::iterator mat_iter = mdl->mMaterialList.begin();
		std::vector<std::string>::iterator end_iter = material_count > LIMIT_MATERIALS_OUTPUT
														? mat_iter + LIMIT_MATERIALS_OUTPUT
														: mdl->mMaterialList.end();
		while (mat_iter != end_iter)
		{
			LL_INFOS() << mdl->mLabel << " references " << (*mat_iter) << LL_ENDL;
			mat_iter++;
		}
		model_iter++;
	}

	count = db->getElementCount(NULL, COLLADA_TYPE_SKIN);
	for (daeInt idx = 0; idx < count; ++idx)
	{ //add skinned meshes as instances
		domSkin* skin = NULL;
		db->getElement((daeElement**) &skin, idx, NULL, COLLADA_TYPE_SKIN);

		if (skin)
		{
			if (domGeometry* geom = daeSafeCast<domGeometry>(skin->getSource().getElement()))
			{
				if (domMesh* mesh = geom->getMesh())
				{
					dae_model_map::const_iterator it = mModelsMap.find(mesh);
					if (it != mModelsMap.end())
					{
						for (const LLPointer<LLModel>& model : it->second)
						{
							LLDAELoader::processDomModel(model, &dae, root, mesh, skin);
						}
					}
				}
			}
		}
	}

	LL_INFOS()<< "Collada skins processed: " << count <<LL_ENDL;

	daeElement* scene = root->getDescendant("visual_scene");
	
	if (!scene)
	{
		LL_WARNS() << "document has no visual_scene" << LL_ENDL;
=======
    count = db->getElementCount(NULL, COLLADA_TYPE_SKIN);
    for (daeInt idx = 0; idx < count; ++idx)
    { //add skinned meshes as instances
        domSkin* skin = NULL;
        db->getElement((daeElement**) &skin, idx, NULL, COLLADA_TYPE_SKIN);

        if (skin)
        {
            domGeometry* geom = daeSafeCast<domGeometry>(skin->getSource().getElement());

            if (geom)
            {
                domMesh* mesh = geom->getMesh();
                if (mesh)
                {
                    std::vector< LLPointer< LLModel > >::iterator i = mModelsMap[mesh].begin();
                    while (i != mModelsMap[mesh].end())
                    {
                        LLPointer<LLModel> mdl = *i;
                        LLDAELoader::processDomModel(mdl, &dae, root, mesh, skin);
                        i++;
                    }
                }
            }
        }
    }

    LL_INFOS()<< "Collada skins processed: " << count <<LL_ENDL;

    daeElement* scene = root->getDescendant("visual_scene");

    if (!scene)
    {
        LL_WARNS() << "document has no visual_scene" << LL_ENDL;
>>>>>>> bb3c36f5
        LLSD args;
        args["Message"] = "ParsingErrorNoScene";
        mWarningsArray.append(args);
        setLoadState( ERROR_PARSING );
        return true;
    }

    setLoadState( DONE );

    bool badElement = false;

    processElement( scene, badElement, &dae);

    if ( badElement )
    {
        LL_INFOS()<<"Scene could not be parsed"<<LL_ENDL;
        LLSD args;
        args["Message"] = "ParsingErrorCantParseScene";
        mWarningsArray.append(args);
        setLoadState( ERROR_PARSING );
    }

    return true;
}

std::string LLDAELoader::preprocessDAE(std::string filename)
{
    // Open a DAE file for some preprocessing (like removing space characters in IDs), see MAINT-5678
    llifstream inFile;
    inFile.open(filename.c_str(), std::ios_base::in);
    std::stringstream strStream;
    strStream << inFile.rdbuf();
    std::string buffer = strStream.str();

    LL_INFOS() << "Preprocessing dae file to remove spaces from the names, ids, etc." << LL_ENDL;

    try
    {
        boost::regex re("\"[\\w\\.@#$-]*(\\s[\\w\\.@#$-]*)+\"");
        boost::sregex_iterator next(buffer.begin(), buffer.end(), re);
        boost::sregex_iterator end;
        while (next != end)
        {
            boost::smatch match = *next;
            std::string s = match.str();
            LL_INFOS() << s << " found" << LL_ENDL;
            boost::replace_all(s, " ", "_");
            LL_INFOS() << "Replacing with " << s << LL_ENDL;
            boost::replace_all(buffer, match.str(), s);
            next++;
        }
    }
    catch (boost::regex_error &)
    {
        LL_INFOS() << "Regex error" << LL_ENDL;
    }

    return buffer;
}

void LLDAELoader::processDomModel(LLModel* model, DAE* dae, daeElement* root, domMesh* mesh, domSkin* skin)
{
    llassert(model && dae && mesh && skin);

    if (model)
    {
        LLVector3 mesh_scale_vector;
        LLVector3 mesh_translation_vector;
        model->getNormalizedScaleTranslation(mesh_scale_vector, mesh_translation_vector);

        LLMatrix4 normalized_transformation;
        normalized_transformation.setTranslation(mesh_translation_vector);

        LLMatrix4 mesh_scale;
        mesh_scale.initScale(mesh_scale_vector);
        mesh_scale *= normalized_transformation;
        normalized_transformation = mesh_scale;

        glh::matrix4f inv_mat((F32*) normalized_transformation.mMatrix);
        inv_mat = inv_mat.inverse();
        LLMatrix4 inverse_normalized_transformation(inv_mat.m);

        domSkin::domBind_shape_matrix* bind_mat = skin->getBind_shape_matrix();

        if (bind_mat)
        { //get bind shape matrix
            domFloat4x4& dom_value = bind_mat->getValue();

            LLMeshSkinInfo& skin_info = model->mSkinInfo;

            LLMatrix4 mat;
            for (int i = 0; i < 4; i++)
            {
                for(int j = 0; j < 4; j++)
                {
                    mat.mMatrix[i][j] = dom_value[i + j*4];
                }
            }

            skin_info.mBindShapeMatrix.loadu(mat);

            LLMatrix4a trans(normalized_transformation);
            matMul(trans, skin_info.mBindShapeMatrix, skin_info.mBindShapeMatrix);
        }


        //Some collada setup for accessing the skeleton
        U32 skeleton_count = dae->getDatabase()->getElementCount( NULL, "skeleton" );
        std::vector<domInstance_controller::domSkeleton*> skeletons;
        for (S32 i=0; i<skeleton_count; i++)
        {
            daeElement* pElement = 0;
            dae->getDatabase()->getElement( &pElement, i, 0, "skeleton" );

            //Try to get at the skeletal instance controller
            domInstance_controller::domSkeleton* pSkeleton = daeSafeCast<domInstance_controller::domSkeleton>( pElement );
            daeElement* pSkeletonRootNode = NULL;
            if (pSkeleton)
            {
                pSkeletonRootNode = pSkeleton->getValue().getElement();
            }
            if (pSkeleton && pSkeletonRootNode)
            {
                skeletons.push_back(pSkeleton);
            }
        }
<<<<<<< HEAD
		bool missingSkeletonOrScene = false;

		//If no skeleton, do a breadth-first search to get at specific joints
		if ( skeletons.size() == 0 )
		{
			daeElement* pScene = root->getDescendant("visual_scene");
			if ( !pScene )
			{
				LL_WARNS()<<"No visual scene - unable to parse bone offsets "<<LL_ENDL;
				missingSkeletonOrScene = true;
			}
			else
			{
				//Get the children at this level
				daeTArray< daeSmartRef<daeElement> > children = pScene->getChildren();
				S32 childCount = children.getCount();

				//Process any children that are joints
				//Not all children are joints, some could be ambient lights, cameras, geometry etc..
				for (S32 i = 0; i < childCount; ++i)
				{
					domNode* pNode = daeSafeCast<domNode>(children[i]);
					if (pNode)
					{
						processJointNode( pNode, mJointList );
					}
				}
			}
		}
		else
		{
			//Has one or more skeletons
=======
        bool missingSkeletonOrScene = false;

        //If no skeleton, do a breadth-first search to get at specific joints
        if ( skeletons.size() == 0 )
        {
            daeElement* pScene = root->getDescendant("visual_scene");
            if ( !pScene )
            {
                LL_WARNS()<<"No visual scene - unable to parse bone offsets "<<LL_ENDL;
                missingSkeletonOrScene = true;
            }
            else
            {
                //Get the children at this level
                daeTArray< daeSmartRef<daeElement> > children = pScene->getChildren();
                S32 childCount = children.getCount();

                //Process any children that are joints
                //Not all children are joints, some could be ambient lights, cameras, geometry etc..
                for (S32 i = 0; i < childCount; ++i)
                {
                    domNode* pNode = daeSafeCast<domNode>(children[i]);
                    if (pNode)
                    {
                        processJointNode( pNode, mJointList );
                    }
                }
            }
        }
        else
            //Has one or more skeletons
>>>>>>> bb3c36f5
            for (std::vector<domInstance_controller::domSkeleton*>::iterator skel_it = skeletons.begin();
                 skel_it != skeletons.end(); ++skel_it)
            {
                domInstance_controller::domSkeleton* pSkeleton = *skel_it;
                //Get the root node of the skeleton
                daeElement* pSkeletonRootNode = pSkeleton->getValue().getElement();
                if ( pSkeletonRootNode )
                {
                    //Once we have the root node - start acccessing it's joint components
                    const int jointCnt = mJointMap.size();
                    JointMap :: const_iterator jointIt = mJointMap.begin();

                    //Loop over all the possible joints within the .dae - using the allowed joint list in the ctor.
                    for ( int i=0; i<jointCnt; ++i, ++jointIt )
                    {
                        //Build a joint for the resolver to work with
                        char str[64]={0};
                        sprintf(str,"./%s",(*jointIt).first.c_str() );
                        //LL_WARNS()<<"Joint "<< str <<LL_ENDL;

                        //Setup the resolver
                        daeSIDResolver resolver( pSkeletonRootNode, str );

                        //Look for the joint
                        domNode* pJoint = daeSafeCast<domNode>( resolver.getElement() );
                        if ( pJoint )
                        {
                            // FIXME this has a lot of overlap with processJointNode(), would be nice to refactor.

                            //Pull out the translate id and store it in the jointTranslations map
                            daeSIDResolver jointResolverA( pJoint, "./translate" );
                            domTranslate* pTranslateA = daeSafeCast<domTranslate>( jointResolverA.getElement() );
                            daeSIDResolver jointResolverB( pJoint, "./location" );
                            domTranslate* pTranslateB = daeSafeCast<domTranslate>( jointResolverB.getElement() );

                            LLMatrix4 workingTransform;

                            //Translation via SID
                            if ( pTranslateA )
                            {
                                extractTranslation( pTranslateA, workingTransform );
                            }
                            else
                            {
                                if ( pTranslateB )
                                {
                                    extractTranslation( pTranslateB, workingTransform );
                                }
                                else
                                {
                                    //Translation via child from element
                                    daeElement* pTranslateElement = getChildFromElement( pJoint, "translate" );
                                    if ( pTranslateElement && pTranslateElement->typeID() != domTranslate::ID() )
                                    {
                                        LL_WARNS()<< "The found element is not a translate node" <<LL_ENDL;
                                        missingSkeletonOrScene = true;
                                    }
                                    else
                                        if ( pTranslateElement )
                                        {
                                            extractTranslationViaElement( pTranslateElement, workingTransform );
                                        }
                                        else
                                        {
                                            extractTranslationViaSID( pJoint, workingTransform );
                                        }

                                }
                            }

                            //Store the joint transform w/respect to its name.
                            mJointList[(*jointIt).second.c_str()] = workingTransform;
                        }
                    }

                    //If anything failed in regards to extracting the skeleton, joints or translation id,
                    //mention it
                    if ( missingSkeletonOrScene  )
                    {
                        LL_WARNS()<< "Partial jointmap found in asset - did you mean to just have a partial map?" << LL_ENDL;
                    }
                }//got skeleton?
            }
        }


        domSkin::domJoints* joints = skin->getJoints();

        domInputLocal_Array& joint_input = joints->getInput_array();

        for (size_t i = 0; i < joint_input.getCount(); ++i)
        {
            domInputLocal* input = joint_input.get(i);
            xsNMTOKEN semantic = input->getSemantic();

            if (strcmp(semantic, COMMON_PROFILE_INPUT_JOINT) == 0)
            { //found joint source, fill model->mJointMap and model->mSkinInfo.mJointNames
                daeElement* elem = input->getSource().getElement();

                domSource* source = daeSafeCast<domSource>(elem);
                if (source)
                {


                    domName_array* names_source = source->getName_array();

                    if (names_source)
                    {
                        domListOfNames &names = names_source->getValue();

                        for (size_t j = 0; j < names.getCount(); ++j)
                        {
                            std::string name(names.get(j));
                            if (mJointMap.find(name) != mJointMap.end())
                            {
                                name = mJointMap[name];
                            }
                            model->mSkinInfo.mJointNames.push_back(name);
                            model->mSkinInfo.mJointNums.push_back(-1);
                        }
                    }
                    else
                    {
                        domIDREF_array* names_source = source->getIDREF_array();
                        if (names_source)
                        {
                            xsIDREFS& names = names_source->getValue();

                            for (size_t j = 0; j < names.getCount(); ++j)
                            {
                                std::string name(names.get(j).getID());
                                if (mJointMap.find(name) != mJointMap.end())
                                {
                                    name = mJointMap[name];
                                }
                                model->mSkinInfo.mJointNames.push_back(name);
                                model->mSkinInfo.mJointNums.push_back(-1);
                            }
                        }
                    }
                }
            }
            else if (strcmp(semantic, COMMON_PROFILE_INPUT_INV_BIND_MATRIX) == 0)
            { //found inv_bind_matrix array, fill model->mInvBindMatrix
                domSource* source = daeSafeCast<domSource>(input->getSource().getElement());
                if (source)
                {
                    domFloat_array* t = source->getFloat_array();
                    if (t)
                    {
                        domListOfFloats& transform = t->getValue();
                        S32 count = transform.getCount()/16;

                        for (S32 k = 0; k < count; ++k)
                        {
                            LLMatrix4 mat;

                            for (int i = 0; i < 4; i++)
                            {
                                for(int j = 0; j < 4; j++)
                                {
                                    mat.mMatrix[i][j] = transform[k*16 + i + j*4];
                                }
                            }
                            model->mSkinInfo.mInvBindMatrix.push_back(LLMatrix4a(mat));
                        }
                    }
                }
            }
        }

        //Now that we've parsed the joint array, let's determine if we have a full rig
        //(which means we have all the joint sthat are required for an avatar versus
        //a skinned asset attached to a node in a file that contains an entire skeleton,
        //but does not use the skeleton).
        buildJointToNodeMappingFromScene( root );
        critiqueRigForUploadApplicability( model->mSkinInfo.mJointNames );

        if ( !missingSkeletonOrScene )
        {
            // FIXME: mesh_id is used to determine which mesh gets to
            // set the joint offset, in the event of a conflict. Since
            // we don't know the mesh id yet, we can't guarantee that
            // joint offsets will be applied with the same priority as
            // in the uploaded model. If the file contains multiple
            // meshes with conflicting joint offsets, preview may be
            // incorrect.
            LLUUID fake_mesh_id;
            fake_mesh_id.generate();

            //Set the joint translations on the avatar
            JointMap :: const_iterator masterJointIt = mJointMap.begin();
            JointMap :: const_iterator masterJointItEnd = mJointMap.end();
            for (;masterJointIt!=masterJointItEnd;++masterJointIt )
            {
                std::string lookingForJoint = (*masterJointIt).first.c_str();

                if ( mJointList.find( lookingForJoint ) != mJointList.end() )
                {
                    //LL_INFOS()<<"joint "<<lookingForJoint.c_str()<<LL_ENDL;
                    LLMatrix4 jointTransform = mJointList[lookingForJoint];
                    LLJoint* pJoint = mJointLookupFunc(lookingForJoint,mOpaqueData);
                    if ( pJoint )
                    {
                        const LLVector3& joint_pos = jointTransform.getTranslation();
                        if (pJoint->aboveJointPosThreshold(joint_pos))
                        {
                            bool override_changed; // not used
                            pJoint->addAttachmentPosOverride(joint_pos, fake_mesh_id, "", override_changed);
                            if (model->mSkinInfo.mLockScaleIfJointPosition)
                            {
                                pJoint->addAttachmentScaleOverride(pJoint->getDefaultScale(), fake_mesh_id, "");
                            }
                        }
                    }
                    else
                    {
                        //Most likely an error in the asset.
                        LL_WARNS()<<"Tried to apply joint position from .dae, but it did not exist in the avatar rig." << LL_ENDL;
                    }
                }
            }
        } //missingSkeletonOrScene

        //We need to construct the alternate bind matrix (which contains the new joint positions)
        //in the same order as they were stored in the joint buffer. The joints associated
        //with the skeleton are not stored in the same order as they are in the exported joint buffer.
        //This remaps the skeletal joints to be in the same order as the joints stored in the model.
        std::vector<std::string> :: const_iterator jointIt  = model->mSkinInfo.mJointNames.begin();
        const int jointCnt = model->mSkinInfo.mJointNames.size();
        for ( int i=0; i<jointCnt; ++i, ++jointIt )
        {
            std::string lookingForJoint = (*jointIt).c_str();
            //Look for the joint xform that we extracted from the skeleton, using the jointIt as the key
            //and store it in the alternate bind matrix
            if (mJointMap.find(lookingForJoint) != mJointMap.end()
                && model->mSkinInfo.mInvBindMatrix.size() > i)
            {
                LLMatrix4 newInverse = LLMatrix4(model->mSkinInfo.mInvBindMatrix[i].getF32ptr());
                newInverse.setTranslation( mJointList[lookingForJoint].getTranslation() );
                model->mSkinInfo.mAlternateBindMatrix.push_back( LLMatrix4a(newInverse) );
            }
            else
            {
                LL_DEBUGS("Mesh")<<"Possibly misnamed/missing joint [" <<lookingForJoint.c_str()<<"] "<<LL_ENDL;
            }
        }

        U32 bind_count = model->mSkinInfo.mAlternateBindMatrix.size();
        if (bind_count > 0 && bind_count != jointCnt)
        {
            LL_WARNS("Mesh") << "Model " << model->mLabel << " has invalid joint bind matrix list." << LL_ENDL;
        }

<<<<<<< HEAD
		//grab raw position array

		domVertices* verts = mesh->getVertices();
		if (verts)
		{
			domInputLocal_Array& inputs = verts->getInput_array();
			for (size_t i = 0; i < inputs.getCount() && model->mPosition.empty(); ++i)
			{
				if (strcmp(inputs[i]->getSemantic(), COMMON_PROFILE_INPUT_POSITION) == 0)
				{
					domSource* pos_source = daeSafeCast<domSource>(inputs[i]->getSource().getElement());
					if (pos_source)
					{
						domFloat_array* pos_array = pos_source->getFloat_array();
						if (pos_array)
						{
							domListOfFloats& pos = pos_array->getValue();

							for (size_t j = 0; j < pos.getCount(); j += 3)
							{
								if (pos.getCount() <= j+2)
								{
									LL_ERRS() << "Invalid position array size." << LL_ENDL;
								}

								LLVector3 v(pos[j], pos[j+1], pos[j+2]);

								//transform from COLLADA space to volume space
								v = v * inverse_normalized_transformation;

								model->mPosition.push_back(v);
							}
						}
					}
				}
			}
		}

		//grab skin weights array
		domSkin::domVertex_weights* weights = skin->getVertex_weights();
		if (weights)
		{
			domInputLocalOffset_Array& inputs = weights->getInput_array();
			domFloat_array* vertex_weights = NULL;
			for (size_t i = 0; i < inputs.getCount(); ++i)
			{
				if (strcmp(inputs[i]->getSemantic(), COMMON_PROFILE_INPUT_WEIGHT) == 0)
				{
					domSource* weight_source = daeSafeCast<domSource>(inputs[i]->getSource().getElement());
					if (weight_source)
					{
						vertex_weights = weight_source->getFloat_array();
					}
				}
			}

			if (vertex_weights)
			{
				domListOfFloats& w = vertex_weights->getValue();
				domListOfUInts& vcount = weights->getVcount()->getValue();
				domListOfInts& v = weights->getV()->getValue();

				U32 c_idx = 0;
				for (size_t vc_idx = 0; vc_idx < vcount.getCount(); ++vc_idx)
				{ //for each vertex
					daeUInt count = vcount[vc_idx];

					//create list of weights that influence this vertex
					LLModel::weight_list weight_list;

					for (daeUInt i = 0; i < count; ++i)
					{ //for each weight
						daeInt joint_idx = v[c_idx++];
						daeInt weight_idx = v[c_idx++];

						if (joint_idx == -1)
						{
							//ignore bindings to bind_shape_matrix
							continue;
						}

						F32 weight_value = w[weight_idx];

						weight_list.push_back(LLModel::JointWeight(joint_idx, weight_value));
					}

					//sort by joint weight
					std::sort(weight_list.begin(), weight_list.end(), LLModel::CompareWeightGreater());

					std::vector<LLModel::JointWeight> wght;

					F32 total = 0.f;

					for (U32 i = 0; i < llmin((U32) 4, (U32) weight_list.size()); ++i)
					{ //take up to 4 most significant weights
						if (weight_list[i].mWeight > 0.f)
						{
							wght.push_back( weight_list[i] );
							total += weight_list[i].mWeight;
						}
					}

					F32 scale = 1.f/total;
					if (scale != 1.f)
					{ //normalize weights
						for (U32 i = 0; i < wght.size(); ++i)
						{
							wght[i].mWeight *= scale;
						}
					}

					model->mSkinWeights[model->mPosition[vc_idx]] = wght;
				}
			}

		}

		//add instance to scene for this model

		LLMatrix4 transformation;
		transformation.initScale(mesh_scale_vector);
		transformation.setTranslation(mesh_translation_vector);
		transformation *= mTransform;

		std::map<std::string, LLImportMaterial> materials;
		for (U32 i = 0; i < model->mMaterialList.size(); ++i)
		{
			materials[model->mMaterialList[i]] = LLImportMaterial();
		}
		mScene[transformation].push_back(LLModelInstance(model, model->mLabel, transformation, materials));
		stretch_extents(model, transformation);
	}
=======
        //grab raw position array

        domVertices* verts = mesh->getVertices();
        if (verts)
        {
            domInputLocal_Array& inputs = verts->getInput_array();
            for (size_t i = 0; i < inputs.getCount() && model->mPosition.empty(); ++i)
            {
                if (strcmp(inputs[i]->getSemantic(), COMMON_PROFILE_INPUT_POSITION) == 0)
                {
                    domSource* pos_source = daeSafeCast<domSource>(inputs[i]->getSource().getElement());
                    if (pos_source)
                    {
                        domFloat_array* pos_array = pos_source->getFloat_array();
                        if (pos_array)
                        {
                            domListOfFloats& pos = pos_array->getValue();

                            for (size_t j = 0; j < pos.getCount(); j += 3)
                            {
                                if (pos.getCount() <= j+2)
                                {
                                    LL_ERRS() << "Invalid position array size." << LL_ENDL;
                                }

                                LLVector3 v(pos[j], pos[j+1], pos[j+2]);

                                //transform from COLLADA space to volume space
                                v = v * inverse_normalized_transformation;

                                model->mPosition.push_back(v);
                            }
                        }
                    }
                }
            }
        }

        //grab skin weights array
        domSkin::domVertex_weights* weights = skin->getVertex_weights();
        if (weights)
        {
            domInputLocalOffset_Array& inputs = weights->getInput_array();
            domFloat_array* vertex_weights = NULL;
            for (size_t i = 0; i < inputs.getCount(); ++i)
            {
                if (strcmp(inputs[i]->getSemantic(), COMMON_PROFILE_INPUT_WEIGHT) == 0)
                {
                    domSource* weight_source = daeSafeCast<domSource>(inputs[i]->getSource().getElement());
                    if (weight_source)
                    {
                        vertex_weights = weight_source->getFloat_array();
                    }
                }
            }

            if (vertex_weights)
            {
                domListOfFloats& w = vertex_weights->getValue();
                domListOfUInts& vcount = weights->getVcount()->getValue();
                domListOfInts& v = weights->getV()->getValue();

                U32 c_idx = 0;
                for (size_t vc_idx = 0; vc_idx < vcount.getCount(); ++vc_idx)
                { //for each vertex
                    daeUInt count = vcount[vc_idx];

                    //create list of weights that influence this vertex
                    LLModel::weight_list weight_list;

                    for (daeUInt i = 0; i < count; ++i)
                    { //for each weight
                        daeInt joint_idx = v[c_idx++];
                        daeInt weight_idx = v[c_idx++];

                        if (joint_idx == -1)
                        {
                            //ignore bindings to bind_shape_matrix
                            continue;
                        }

                        F32 weight_value = w[weight_idx];

                        weight_list.push_back(LLModel::JointWeight(joint_idx, weight_value));
                    }

                    //sort by joint weight
                    std::sort(weight_list.begin(), weight_list.end(), LLModel::CompareWeightGreater());

                    std::vector<LLModel::JointWeight> wght;

                    F32 total = 0.f;

                    for (U32 i = 0; i < llmin((U32) 4, (U32) weight_list.size()); ++i)
                    { //take up to 4 most significant weights
                        if (weight_list[i].mWeight > 0.f)
                        {
                            wght.push_back( weight_list[i] );
                            total += weight_list[i].mWeight;
                        }
                    }

                    F32 scale = 1.f/total;
                    if (scale != 1.f)
                    { //normalize weights
                        for (U32 i = 0; i < wght.size(); ++i)
                        {
                            wght[i].mWeight *= scale;
                        }
                    }

                    model->mSkinWeights[model->mPosition[vc_idx]] = wght;
                }
            }

        }

        //add instance to scene for this model

        LLMatrix4 transformation;
        transformation.initScale(mesh_scale_vector);
        transformation.setTranslation(mesh_translation_vector);
        transformation *= mTransform;

        std::map<std::string, LLImportMaterial> materials;
        for (U32 i = 0; i < model->mMaterialList.size(); ++i)
        {
            materials[model->mMaterialList[i]] = LLImportMaterial();
        }
        mScene[transformation].push_back(LLModelInstance(model, model->mLabel, transformation, materials));
        stretch_extents(model, transformation, mExtents[0], mExtents[1], mFirstTransform);
    }
>>>>>>> bb3c36f5
}

//-----------------------------------------------------------------------------
// buildJointToNodeMappingFromScene()
//-----------------------------------------------------------------------------
void LLDAELoader::buildJointToNodeMappingFromScene( daeElement* pRoot )
{
    daeElement* pScene = pRoot->getDescendant("visual_scene");
    if ( pScene )
    {
        daeTArray< daeSmartRef<daeElement> > children = pScene->getChildren();
        S32 childCount = children.getCount();
        for (S32 i = 0; i < childCount; ++i)
        {
            domNode* pNode = daeSafeCast<domNode>(children[i]);
            processJointToNodeMapping( pNode );
        }
    }
}
//-----------------------------------------------------------------------------
// processJointToNodeMapping()
//-----------------------------------------------------------------------------
void LLDAELoader::processJointToNodeMapping( domNode* pNode )
{
    if ( isNodeAJoint( pNode ) )
    {
        //1.Store the parent
        std::string nodeName = pNode->getName();
        if ( !nodeName.empty() )
        {
            mJointsFromNode.push_front( pNode->getName() );
        }
        //2. Handle the kiddo's
        processChildJoints( pNode );
    }
    else
    {
        //Determine if the're any children wrt to this failed node.
        //This occurs when an armature is exported and ends up being what essentially amounts to
        //as the root for the visual_scene
        if ( pNode )
        {
            processChildJoints( pNode );
        }
        else
        {
            LL_INFOS()<<"Node is NULL"<<LL_ENDL;
        }

    }
}
//-----------------------------------------------------------------------------
// processChildJoint()
//-----------------------------------------------------------------------------
void LLDAELoader::processChildJoints( domNode* pParentNode )
{
    daeTArray< daeSmartRef<daeElement> > childOfChild = pParentNode->getChildren();
    S32 childOfChildCount = childOfChild.getCount();
    for (S32 i = 0; i < childOfChildCount; ++i)
    {
        domNode* pChildNode = daeSafeCast<domNode>( childOfChild[i] );
        if ( pChildNode )
        {
            processJointToNodeMapping( pChildNode );
        }
    }
}

//-----------------------------------------------------------------------------
// isNodeAJoint()
//-----------------------------------------------------------------------------
bool LLDAELoader::isNodeAJoint( domNode* pNode )
{
    if ( !pNode || !pNode->getName() )
    {
        LL_INFOS()<<"Created node is NULL or invalid"<<LL_ENDL;
        return false;
    }

    return LLModelLoader::isNodeAJoint(pNode->getName());
}
//-----------------------------------------------------------------------------
// verifyCount
//-----------------------------------------------------------------------------
bool LLDAELoader::verifyCount( int expected, int result )
{
    if ( expected != result )
    {
        LL_INFOS()<< "Error: (expected/got)"<<expected<<"/"<<result<<"verts"<<LL_ENDL;
        return false;
    }
    return true;
}
//-----------------------------------------------------------------------------
// verifyController
//-----------------------------------------------------------------------------
bool LLDAELoader::verifyController( domController* pController )
{

    bool result = true;

    domSkin* pSkin = pController->getSkin();

    if ( pSkin )
    {
        xsAnyURI & uri = pSkin->getSource();
        domElement* pElement = uri.getElement();

        if ( !pElement )
        {
            LL_INFOS()<<"Can't resolve skin source"<<LL_ENDL;
            return false;
        }

        daeString type_str = pElement->getTypeName();
        if ( stricmp(type_str, "geometry") == 0 )
        {
            //Skin is reference directly by geometry and get the vertex count from skin
            domSkin::domVertex_weights* pVertexWeights = pSkin->getVertex_weights();
            U32 vertexWeightsCount = pVertexWeights->getCount();
            domGeometry* pGeometry = (domGeometry*) (domElement*) uri.getElement();
            domMesh* pMesh = pGeometry->getMesh();

            if ( pMesh )
            {
                //Get vertex count from geometry
                domVertices* pVertices = pMesh->getVertices();
                if ( !pVertices )
                {
                    LL_INFOS()<<"No vertices!"<<LL_ENDL;
                    return false;
                }

                if ( pVertices )
                {
                    xsAnyURI src = pVertices->getInput_array()[0]->getSource();
                    domSource* pSource = (domSource*) (domElement*) src.getElement();
                    U32 verticesCount = pSource->getTechnique_common()->getAccessor()->getCount();
                    result = verifyCount( verticesCount, vertexWeightsCount );
                    if ( !result )
                    {
                        return result;
                    }
                }
            }

            U32 vcountCount = (U32) pVertexWeights->getVcount()->getValue().getCount();
            result = verifyCount( vcountCount, vertexWeightsCount );
            if ( !result )
            {
                return result;
            }

            domInputLocalOffset_Array& inputs = pVertexWeights->getInput_array();
            U32 sum = 0;
            for (size_t i=0; i<vcountCount; i++)
            {
                sum += pVertexWeights->getVcount()->getValue()[i];
            }
            result = verifyCount( sum * inputs.getCount(), (domInt) pVertexWeights->getV()->getValue().getCount() );
        }
    }

    return result;
}

//-----------------------------------------------------------------------------
// extractTranslation()
//-----------------------------------------------------------------------------
void LLDAELoader::extractTranslation( domTranslate* pTranslate, LLMatrix4& transform )
{
    domFloat3 jointTrans = pTranslate->getValue();
    LLVector3 singleJointTranslation( jointTrans[0], jointTrans[1], jointTrans[2] );
    transform.setTranslation( singleJointTranslation );
}
//-----------------------------------------------------------------------------
// extractTranslationViaElement()
//-----------------------------------------------------------------------------
void LLDAELoader::extractTranslationViaElement( daeElement* pTranslateElement, LLMatrix4& transform )
{
    if ( pTranslateElement )
    {
        domTranslate* pTranslateChild = static_cast<domTranslate*>( pTranslateElement );
        domFloat3 translateChild = pTranslateChild->getValue();
        LLVector3 singleJointTranslation( translateChild[0], translateChild[1], translateChild[2] );
        transform.setTranslation( singleJointTranslation );
    }
}
//-----------------------------------------------------------------------------
// extractTranslationViaSID()
//-----------------------------------------------------------------------------
void LLDAELoader::extractTranslationViaSID( daeElement* pElement, LLMatrix4& transform )
{
    if ( pElement )
    {
        daeSIDResolver resolver( pElement, "./transform" );
        domMatrix* pMatrix = daeSafeCast<domMatrix>( resolver.getElement() );
        //We are only extracting out the translational component atm
        LLMatrix4 workingTransform;
        if ( pMatrix )
        {
            domFloat4x4 domArray = pMatrix->getValue();
            for ( int i = 0; i < 4; i++ )
            {
                for( int j = 0; j < 4; j++ )
                {
                    workingTransform.mMatrix[i][j] = domArray[i + j*4];
                }
            }
            LLVector3 trans = workingTransform.getTranslation();
            transform.setTranslation( trans );
        }
    }
    else
    {
        LL_WARNS()<<"Element is nonexistent - empty/unsupported node."<<LL_ENDL;
    }
}
//-----------------------------------------------------------------------------
// processJointNode()
//-----------------------------------------------------------------------------
void LLDAELoader::processJointNode( domNode* pNode, JointTransformMap& jointTransforms )
{
    if (pNode->getName() == NULL)
    {
        LL_WARNS() << "nameless node, can't process" << LL_ENDL;
        return;
    }

    //LL_WARNS()<<"ProcessJointNode# Node:" <<pNode->getName()<<LL_ENDL;

    //1. handle the incoming node - extract out translation via SID or element
    if (isNodeAJoint(pNode))
    {
        LLMatrix4 workingTransform;

        //Pull out the translate id and store it in the jointTranslations map
        daeSIDResolver jointResolverA(pNode, "./translate");
        domTranslate* pTranslateA = daeSafeCast<domTranslate>(jointResolverA.getElement());
        daeSIDResolver jointResolverB(pNode, "./location");
        domTranslate* pTranslateB = daeSafeCast<domTranslate>(jointResolverB.getElement());

        //Translation via SID was successful
        if (pTranslateA)
        {
            extractTranslation(pTranslateA, workingTransform);
        }
        else
            if (pTranslateB)
            {
                extractTranslation(pTranslateB, workingTransform);
            }
            else
            {
                //Translation via child from element
                daeElement* pTranslateElement = getChildFromElement(pNode, "translate");
                if (!pTranslateElement || pTranslateElement->typeID() != domTranslate::ID())
                {
                    //LL_WARNS()<< "The found element is not a translate node" <<LL_ENDL;
                    daeSIDResolver jointResolver(pNode, "./matrix");
                    domMatrix* pMatrix = daeSafeCast<domMatrix>(jointResolver.getElement());
                    if (pMatrix)
                    {
                        //LL_INFOS()<<"A matrix SID was however found!"<<LL_ENDL;
                        domFloat4x4 domArray = pMatrix->getValue();
                        for (int i = 0; i < 4; i++)
                        {
                            for (int j = 0; j < 4; j++)
                            {
                                workingTransform.mMatrix[i][j] = domArray[i + j * 4];
                            }
                        }
                    }
                    else
                    {
                        LL_WARNS() << "The found element is not translate or matrix node - most likely a corrupt export!" << LL_ENDL;
                    }
                }
                else
                {
                    extractTranslationViaElement(pTranslateElement, workingTransform);
                }
            }

        //Store the working transform relative to the nodes name.
        jointTransforms[pNode->getName()] = workingTransform;
    }

    //2. handle the nodes children

    //Gather and handle the incoming nodes children
    daeTArray< daeSmartRef<daeElement> > childOfChild = pNode->getChildren();
    S32 childOfChildCount = childOfChild.getCount();

    for (S32 i = 0; i < childOfChildCount; ++i)
    {
        domNode* pChildNode = daeSafeCast<domNode>( childOfChild[i] );
        if ( pChildNode )
        {
            processJointNode( pChildNode, jointTransforms );
        }
    }
}
//-----------------------------------------------------------------------------
// getChildFromElement()
//-----------------------------------------------------------------------------
daeElement* LLDAELoader::getChildFromElement( daeElement* pElement, std::string const & name )
{
    daeElement* pChildOfElement = pElement->getChild( name.c_str() );
    if ( pChildOfElement )
    {
        return pChildOfElement;
    }
    LL_DEBUGS("Mesh")<< "Could not find a child [" << name << "] for the element: \"" << pElement->getAttribute("id") << "\"" << LL_ENDL;
    return NULL;
}

void LLDAELoader::processElement( daeElement* element, bool& badElement, DAE* dae)
{
<<<<<<< HEAD
	LLMatrix4 saved_transform;
	bool pushed_mat = false;

	domNode* node = daeSafeCast<domNode>(element);
	if (node)
	{
		pushed_mat = true;
		saved_transform = mTransform;
	}

	domTranslate* translate = daeSafeCast<domTranslate>(element);
	if (translate)
	{
		domFloat3 dom_value = translate->getValue();

		LLMatrix4 translation;
		translation.setTranslation(LLVector3(dom_value[0], dom_value[1], dom_value[2]));

		translation *= mTransform;
		mTransform = translation;
		mTransform.condition();
	}

	domRotate* rotate = daeSafeCast<domRotate>(element);
	if (rotate)
	{
		domFloat4 dom_value = rotate->getValue();

		LLMatrix4 rotation;
		rotation.initRotTrans(dom_value[3] * DEG_TO_RAD, LLVector3(dom_value[0], dom_value[1], dom_value[2]), LLVector3(0, 0, 0));

		rotation *= mTransform;
		mTransform = rotation;
		mTransform.condition();
	}

	domScale* scale = daeSafeCast<domScale>(element);
	if (scale)
	{
		domFloat3 dom_value = scale->getValue();


		LLVector3 scale_vector = LLVector3(dom_value[0], dom_value[1], dom_value[2]);
		scale_vector.abs(); // Set all values positive, since we don't currently support mirrored meshes
		LLMatrix4 scaling;
		scaling.initScale(scale_vector);

		scaling *= mTransform;
		mTransform = scaling;
		mTransform.condition();
	}

	domMatrix* matrix = daeSafeCast<domMatrix>(element);
	if (matrix)
	{
		domFloat4x4 dom_value = matrix->getValue();

		LLMatrix4 matrix_transform;

		for (int i = 0; i < 4; i++)
		{
			for(int j = 0; j < 4; j++)
			{
				matrix_transform.mMatrix[i][j] = dom_value[i + j*4];
			}
		}

		matrix_transform *= mTransform;
		mTransform = matrix_transform;
		mTransform.condition();
	}

	if (domInstance_geometry* instance_geo = daeSafeCast<domInstance_geometry>(element))
	{
		if (domGeometry* geo = daeSafeCast<domGeometry>(instance_geo->getUrl().getElement()))
		{
			if (domMesh* mesh = daeSafeCast<domMesh>(geo->getDescendant(daeElement::matchType(domMesh::ID()))))
			{
				for (LLModel* model : mModelsMap.find(mesh)->second)
				{
					LLMatrix4 transformation = mTransform;
				
					if (mTransform.determinant() < 0)
					{ //negative scales are not supported
						LL_INFOS() << "Negative scale detected, unsupported transform.  domInstance_geometry: " << getElementLabel(instance_geo) << LL_ENDL;
=======
    LLMatrix4 saved_transform;
    bool pushed_mat = false;

    domNode* node = daeSafeCast<domNode>(element);
    if (node)
    {
        pushed_mat = true;
        saved_transform = mTransform;
    }

    domTranslate* translate = daeSafeCast<domTranslate>(element);
    if (translate)
    {
        domFloat3 dom_value = translate->getValue();

        LLMatrix4 translation;
        translation.setTranslation(LLVector3(dom_value[0], dom_value[1], dom_value[2]));

        translation *= mTransform;
        mTransform = translation;
        mTransform.condition();
    }

    domRotate* rotate = daeSafeCast<domRotate>(element);
    if (rotate)
    {
        domFloat4 dom_value = rotate->getValue();

        LLMatrix4 rotation;
        rotation.initRotTrans(dom_value[3] * DEG_TO_RAD, LLVector3(dom_value[0], dom_value[1], dom_value[2]), LLVector3(0, 0, 0));

        rotation *= mTransform;
        mTransform = rotation;
        mTransform.condition();
    }

    domScale* scale = daeSafeCast<domScale>(element);
    if (scale)
    {
        domFloat3 dom_value = scale->getValue();


        LLVector3 scale_vector = LLVector3(dom_value[0], dom_value[1], dom_value[2]);
        scale_vector.abs(); // Set all values positive, since we don't currently support mirrored meshes
        LLMatrix4 scaling;
        scaling.initScale(scale_vector);

        scaling *= mTransform;
        mTransform = scaling;
        mTransform.condition();
    }

    domMatrix* matrix = daeSafeCast<domMatrix>(element);
    if (matrix)
    {
        domFloat4x4 dom_value = matrix->getValue();

        LLMatrix4 matrix_transform;

        for (int i = 0; i < 4; i++)
        {
            for(int j = 0; j < 4; j++)
            {
                matrix_transform.mMatrix[i][j] = dom_value[i + j*4];
            }
        }

        matrix_transform *= mTransform;
        mTransform = matrix_transform;
        mTransform.condition();
    }

    domInstance_geometry* instance_geo = daeSafeCast<domInstance_geometry>(element);
    if (instance_geo)
    {
        domGeometry* geo = daeSafeCast<domGeometry>(instance_geo->getUrl().getElement());
        if (geo)
        {
            domMesh* mesh = daeSafeCast<domMesh>(geo->getDescendant(daeElement::matchType(domMesh::ID())));
            if (mesh)
            {

                std::vector< LLPointer< LLModel > >::iterator i = mModelsMap[mesh].begin();
                while (i != mModelsMap[mesh].end())
                {
                    LLModel* model = *i;

                    LLMatrix4 transformation = mTransform;

                    if (mTransform.determinant() < 0)
                    { //negative scales are not supported
                        LL_INFOS() << "Negative scale detected, unsupported transform.  domInstance_geometry: " << getElementLabel(instance_geo) << LL_ENDL;
>>>>>>> bb3c36f5
                        LLSD args;
                        args["Message"] = "NegativeScaleTrans";
                        args["LABEL"] = getElementLabel(instance_geo);
                        mWarningsArray.append(args);

                        badElement = true;
                    }

                    LLModelLoader::material_map materials = getMaterials(model, instance_geo, dae);

                    // adjust the transformation to compensate for mesh normalization
                    LLVector3 mesh_scale_vector;
                    LLVector3 mesh_translation_vector;
                    model->getNormalizedScaleTranslation(mesh_scale_vector, mesh_translation_vector);

                    LLMatrix4 mesh_translation;
                    mesh_translation.setTranslation(mesh_translation_vector);
                    mesh_translation *= transformation;
                    transformation = mesh_translation;

                    LLMatrix4 mesh_scale;
                    mesh_scale.initScale(mesh_scale_vector);
                    mesh_scale *= transformation;
                    transformation = mesh_scale;

                    if (transformation.determinant() < 0)
                    { //negative scales are not supported
                        LL_INFOS() << "Negative scale detected, unsupported post-normalization transform.  domInstance_geometry: " << getElementLabel(instance_geo) << LL_ENDL;
                        LLSD args;
                        args["Message"] = "NegativeScaleNormTrans";
                        args["LABEL"] = getElementLabel(instance_geo);
                        mWarningsArray.append(args);
<<<<<<< HEAD
						badElement = true;
					}

					std::string label;
					
					if (model->mLabel.empty())
					{
						label = getLodlessLabel(instance_geo);

						llassert(!label.empty());

						if (model->mSubmodelID)
						{
							label += (char)((int)'a' + model->mSubmodelID);
						}

						model->mLabel = label + lod_suffix[mLod];
					}
					else
					{
						// Don't change model's name if possible, it will play havoc with scenes that already use said model.
						size_t ext_pos = getSuffixPosition(model->mLabel);
						if (ext_pos != -1)
						{
							label = model->mLabel.substr(0, ext_pos);
						}
						else
						{
							label = model->mLabel;
						}
					}

					mScene[transformation].push_back(LLModelInstance(model, label, transformation, materials));
					stretch_extents(model, transformation);
				}
			}
		}
		else 
		{
			LL_INFOS()<<"Unable to resolve geometry URL."<<LL_ENDL;
=======
                        badElement = true;
                    }

                    std::string label;

                    if (model->mLabel.empty())
                    {
                        label = getLodlessLabel(instance_geo);

                        llassert(!label.empty());

                        if (model->mSubmodelID)
                        {
                            label += (char)((int)'a' + model->mSubmodelID);
                        }

                        model->mLabel = label + lod_suffix[mLod];
                    }
                    else
                    {
                        // Don't change model's name if possible, it will play havoc with scenes that already use said model.
                        size_t ext_pos = getSuffixPosition(model->mLabel);
                        if (ext_pos != -1)
                        {
                            label = model->mLabel.substr(0, ext_pos);
                        }
                        else
                        {
                            label = model->mLabel;
                        }
                    }

                    mScene[transformation].push_back(LLModelInstance(model, label, transformation, materials));
                    stretch_extents(model, transformation, mExtents[0], mExtents[1], mFirstTransform);
                    i++;
                }
            }
        }
        else
        {
            LL_INFOS()<<"Unable to resolve geometry URL."<<LL_ENDL;
>>>>>>> bb3c36f5
            LLSD args;
            args["Message"] = "CantResolveGeometryUrl";
            mWarningsArray.append(args);
            badElement = true;
        }

    }

    domInstance_node* instance_node = daeSafeCast<domInstance_node>(element);
    if (instance_node)
    {
        daeElement* instance = instance_node->getUrl().getElement();
        if (instance)
        {
            processElement(instance,badElement, dae);
        }
    }

    //process children
    daeTArray< daeSmartRef<daeElement> > children = element->getChildren();
    int childCount = children.getCount();
    for (S32 i = 0; i < childCount; i++)
    {
        processElement(children[i],badElement, dae);
    }

    if (pushed_mat)
    { //this element was a node, restore transform before processiing siblings
        mTransform = saved_transform;
    }
}

std::map<std::string, LLImportMaterial> LLDAELoader::getMaterials(LLModel* model, domInstance_geometry* instance_geo, DAE* dae)
{
    std::map<std::string, LLImportMaterial> materials;
    for (int i = 0; i < model->mMaterialList.size(); i++)
    {
        LLImportMaterial import_material;

        domInstance_material* instance_mat = NULL;

        domBind_material::domTechnique_common* technique =
        daeSafeCast<domBind_material::domTechnique_common>(instance_geo->getDescendant(daeElement::matchType(domBind_material::domTechnique_common::ID())));

        if (technique)
        {
            daeTArray< daeSmartRef<domInstance_material> > inst_materials = technique->getChildrenByType<domInstance_material>();
            for (int j = 0; j < inst_materials.getCount(); j++)
            {
                std::string symbol(inst_materials[j]->getSymbol());

                if (symbol == model->mMaterialList[i]) // found the binding
                {
                    instance_mat = inst_materials[j];
                    break;
                }
            }
        }

        if (instance_mat)
        {
            domMaterial* material = daeSafeCast<domMaterial>(instance_mat->getTarget().getElement());
            if (material)
            {
                domInstance_effect* instance_effect =
                daeSafeCast<domInstance_effect>(material->getDescendant(daeElement::matchType(domInstance_effect::ID())));
                if (instance_effect)
                {
                    domEffect* effect = daeSafeCast<domEffect>(instance_effect->getUrl().getElement());
                    if (effect)
                    {
                        domProfile_COMMON* profile =
                        daeSafeCast<domProfile_COMMON>(effect->getDescendant(daeElement::matchType(domProfile_COMMON::ID())));
                        if (profile)
                        {
                            import_material = profileToMaterial(profile, dae);
                        }
                    }
                }
            }
        }

        import_material.mBinding = model->mMaterialList[i];
        materials[model->mMaterialList[i]] = import_material;
    }

    return materials;
}

LLImportMaterial LLDAELoader::profileToMaterial(domProfile_COMMON* material, DAE* dae)
{
    LLImportMaterial mat;
    mat.mFullbright = FALSE;

    daeElement* diffuse = material->getDescendant("diffuse");
    if (diffuse)
    {
        domCommon_color_or_texture_type_complexType::domTexture* texture =
        daeSafeCast<domCommon_color_or_texture_type_complexType::domTexture>(diffuse->getDescendant("texture"));
        if (texture)
        {
            domCommon_newparam_type_Array newparams = material->getNewparam_array();
            if (newparams.getCount())
            {

                for (S32 i = 0; i < newparams.getCount(); i++)
                {
                    domFx_surface_common* surface = newparams[i]->getSurface();
                    if (surface)
                    {
                        domFx_surface_init_common* init = surface->getFx_surface_init_common();
                        if (init)
                        {
                            domFx_surface_init_from_common_Array init_from = init->getInit_from_array();

                            if (init_from.getCount() > i)
                            {
                                domImage* image = daeSafeCast<domImage>(init_from[i]->getValue().getElement());
                                if (image)
                                {
                                    // we only support init_from now - embedded data will come later
                                    domImage::domInit_from* init = image->getInit_from();
                                    if (init)
                                    {
                                        mat.mDiffuseMapFilename = cdom::uriToNativePath(init->getValue().str());
                                        mat.mDiffuseMapLabel = getElementLabel(material);
                                    }
                                }
                            }
                        }
                    }
                }
            }
            else if (texture->getTexture())
            {
                domImage* image = NULL;
                dae->getDatabase()->getElement((daeElement**) &image, 0, texture->getTexture(), COLLADA_TYPE_IMAGE);
                if (image)
                {
                    // we only support init_from now - embedded data will come later
                    domImage::domInit_from* init = image->getInit_from();
                    if (init)
                    {
                        std::string image_path_value = cdom::uriToNativePath(init->getValue().str());

#if LL_WINDOWS
                        // Work-around DOM tendency to resort to UNC names which are only confusing for downstream...
                        //
                        std::string::iterator i = image_path_value.begin();
                        while (*i == '\\')
                            i++;
                        mat.mDiffuseMapFilename.assign(i, image_path_value.end());
#else
                        mat.mDiffuseMapFilename = image_path_value;
#endif
                        mat.mDiffuseMapLabel = getElementLabel(material);
                    }
                }
            }
        }

        domCommon_color_or_texture_type_complexType::domColor* color =
        daeSafeCast<domCommon_color_or_texture_type_complexType::domColor>(diffuse->getDescendant("color"));
        if (color)
        {
            domFx_color_common domfx_color = color->getValue();
            LLColor4 value = LLColor4(domfx_color[0], domfx_color[1], domfx_color[2], domfx_color[3]);
            mat.mDiffuseColor = value;
        }
    }

    daeElement* emission = material->getDescendant("emission");
    if (emission)
    {
        LLColor4 emission_color = getDaeColor(emission);
        if (((emission_color[0] + emission_color[1] + emission_color[2]) / 3.0) > 0.25)
        {
            mat.mFullbright = TRUE;
        }
    }

    return mat;
}

// try to get a decent label for this element
std::string LLDAELoader::getElementLabel(daeElement *element)
{
    // if we have a name attribute, use it
    std::string name = element->getAttribute("name");
    if (name.length())
    {
        return name;
    }

    // if we have an ID attribute, use it
    if (element->getID())
    {
        return std::string(element->getID());
    }

    // if we have a parent, use it
    daeElement* parent = element->getParent();
    std::string index_string;
    if (parent)
    {
        // retrieve index to distinguish items inside same parent
        size_t ind = 0;
        parent->getChildren().find(element, ind);

        if (ind > 0)
        {
            index_string = "_" + std::to_string(ind);
        }

        // if parent has a name or ID, use it
        std::string name = parent->getAttribute("name");
        if (!name.length())
        {
            name = std::string(parent->getID());
        }

        if (name.length())
        {
            // make sure that index won't mix up with pre-named lod extensions
            size_t ext_pos = getSuffixPosition(name);

            if (ext_pos == -1)
            {
                return name + index_string;
            }
            else
            {
                return name.insert(ext_pos, index_string);
            }
        }
    }

    // try to use our type
    daeString element_name = element->getElementName();
    if (element_name)
    {
        return std::string(element_name) + index_string;
    }

    // if all else fails, use "object"
    return std::string("object") + index_string;
}

// static
size_t LLDAELoader::getSuffixPosition(std::string label)
{
    if ((label.find("_LOD") != -1) || (label.find("_PHYS") != -1))
    {
        return label.rfind('_');
    }
    return -1;
}

// static
std::string LLDAELoader::getLodlessLabel(daeElement *element)
{
    std::string label = getElementLabel(element);
    size_t ext_pos = getSuffixPosition(label);
    if (ext_pos != -1)
    {
        return label.substr(0, ext_pos);
    }
    return label;
}

LLColor4 LLDAELoader::getDaeColor(daeElement* element)
{
    LLColor4 value;
    domCommon_color_or_texture_type_complexType::domColor* color =
    daeSafeCast<domCommon_color_or_texture_type_complexType::domColor>(element->getDescendant("color"));
    if (color)
    {
        domFx_color_common domfx_color = color->getValue();
        value = LLColor4(domfx_color[0], domfx_color[1], domfx_color[2], domfx_color[3]);
    }

    return value;
}

bool LLDAELoader::addVolumeFacesFromDomMesh(LLModel* pModel,domMesh* mesh, LLSD& log_msg)
{
    LLModel::EModelStatus status = LLModel::NO_ERRORS;
    domTriangles_Array& tris = mesh->getTriangles_array();

    for (U32 i = 0; i < tris.getCount(); ++i)
    {
        domTrianglesRef& tri = tris.get(i);

        status = load_face_from_dom_triangles(pModel->getVolumeFaces(), pModel->getMaterialList(), tri, log_msg);
        pModel->mStatus = status;
        if(status != LLModel::NO_ERRORS)
        {
            pModel->ClearFacesAndMaterials();
            return false;
        }
    }

    domPolylist_Array& polys = mesh->getPolylist_array();
    for (U32 i = 0; i < polys.getCount(); ++i)
    {
        domPolylistRef& poly = polys.get(i);
        status = load_face_from_dom_polylist(pModel->getVolumeFaces(), pModel->getMaterialList(), poly, log_msg);

        if(status != LLModel::NO_ERRORS)
        {
            pModel->ClearFacesAndMaterials();
            return false;
        }
    }

    domPolygons_Array& polygons = mesh->getPolygons_array();

    for (U32 i = 0; i < polygons.getCount(); ++i)
    {
        domPolygonsRef& poly = polygons.get(i);

        status = load_face_from_dom_polygons(pModel->getVolumeFaces(), pModel->getMaterialList(), poly);

        if(status != LLModel::NO_ERRORS)
        {
            pModel->ClearFacesAndMaterials();
            return false;
        }
    }

    return (status == LLModel::NO_ERRORS);
}

//static diff version supports creating multiple models when material counts spill
// over the 8 face server-side limit
//
bool LLDAELoader::loadModelsFromDomMesh(domMesh* mesh, std::vector<LLModel*>& models_out, U32 submodel_limit)
{

    LLVolumeParams volume_params;
    volume_params.setType(LL_PCODE_PROFILE_SQUARE, LL_PCODE_PATH_LINE);

    models_out.clear();

    LLModel* ret = new LLModel(volume_params, 0.f);

    std::string model_name = getLodlessLabel(mesh);
    ret->mLabel = model_name + lod_suffix[mLod];

    llassert(!ret->mLabel.empty());

    // Like a monkey, ready to be shot into space
    //
    ret->ClearFacesAndMaterials();

    // Get the whole set of volume faces
    //
    addVolumeFacesFromDomMesh(ret, mesh, mWarningsArray);

    U32 volume_faces = ret->getNumVolumeFaces();

    // Side-steps all manner of issues when splitting models
    // and matching lower LOD materials to base models
    //
    ret->sortVolumeFacesByMaterialName();

    bool normalized = false;

    int submodelID = 0;

    // remove all faces that definitely won't fit into one model and submodel limit
    U32 face_limit = (submodel_limit + 1) * LL_SCULPT_MESH_MAX_FACES;
    if (face_limit < volume_faces)
    {
        ret->setNumVolumeFaces(face_limit);
    }

    LLVolume::face_list_t remainder;
    do
    {
        // Insure we do this once with the whole gang and not per-model
        //
        if (!normalized && !mNoNormalize)
        {
            normalized = true;
            ret->normalizeVolumeFaces();
        }

        ret->trimVolumeFacesToSize(LL_SCULPT_MESH_MAX_FACES, &remainder);

        // remove unused/redundant vertices after normalizing
        if (!mNoOptimize)
        {
            ret->remapVolumeFaces();
        }

        volume_faces = remainder.size();

        models_out.push_back(ret);

        // If we have left-over volume faces, create another model
        // to absorb them...
        //
        if (volume_faces)
        {
            LLModel* next = new LLModel(volume_params, 0.f);
            next->mSubmodelID = ++submodelID;
            next->mLabel = model_name + (char)((int)'a' + next->mSubmodelID) + lod_suffix[mLod];
            next->getVolumeFaces() = remainder;
            next->mNormalizedScale = ret->mNormalizedScale;
            next->mNormalizedTranslation = ret->mNormalizedTranslation;

            if ( ret->mMaterialList.size() > LL_SCULPT_MESH_MAX_FACES)
            {
                next->mMaterialList.assign(ret->mMaterialList.begin() + LL_SCULPT_MESH_MAX_FACES, ret->mMaterialList.end());
            }
            ret = next;
        }

        remainder.clear();

    } while (volume_faces);

    return true;
}<|MERGE_RESOLUTION|>--- conflicted
+++ resolved
@@ -1112,230 +1112,6 @@
         model_iter++;
     }
 
-<<<<<<< HEAD
-bool LLDAELoader::OpenFile(const std::string& filename)
-{
-	setLoadState( READING_FILE );
-
-	//no suitable slm exists, load from the .dae file
-
-	// Collada expects file and folder names to be escaped
-	// Note: cdom::nativePathToUri()
-	const char* allowed =
-		"ABCDEFGHIJKLMNOPQRSTUVWXYZ"
-		"abcdefghijklmnopqrstuvwxyz"
-		"0123456789"
-		"%-._~:\"|\\/";
-	std::string uri_filename = LLURI::escape(filename, allowed);
-
-	DAE dae;
-	domCOLLADA* dom;
-	if (mPreprocessDAE)
-	{
-		dom = dae.openFromMemory(uri_filename, preprocessDAE(filename).c_str());
-	}
-	else
-	{
-		LL_INFOS() << "Skipping dae preprocessing" << LL_ENDL;
-		dom = dae.open(uri_filename);
-	}
-	
-	if (!dom)
-	{
-		LL_INFOS() <<" Error with dae - traditionally indicates a corrupt file."<<LL_ENDL;
-        LLSD args;
-        args["Message"] = "ParsingErrorCorrupt";
-        mWarningsArray.append(args);
-		setLoadState( ERROR_PARSING );
-		return false;
-	}
-	//Dom version
-	daeString domVersion = dae.getDomVersion();
-	std::string sldom(domVersion);
-	LL_INFOS()<<"Collada Importer Version: "<<sldom<<LL_ENDL;
-	//Dae version
-	domVersionType docVersion = dom->getVersion();
-	//0=1.4
-	//1=1.4.1
-	//2=Currently unsupported, however may work
-	if (docVersion > 1 ) 
-	{ 
-		docVersion = VERSIONTYPE_COUNT;
-	}
-	LL_INFOS()<<"Dae version "<<colladaVersion[docVersion]<<LL_ENDL;
-	
-	
-	daeDatabase* db = dae.getDatabase();
-	
-	daeInt count = db->getElementCount(NULL, COLLADA_TYPE_MESH);
-	
-	daeDocument* doc = dae.getDoc(uri_filename);
-	if (!doc)
-	{
-		LL_WARNS() << "can't find internal doc" << LL_ENDL;
-        LLSD args;
-        args["Message"] = "ParsingErrorNoDoc";
-        mWarningsArray.append(args);
-		return false;
-	}
-	
-	daeElement* root = doc->getDomRoot();
-	if (!root)
-	{
-		LL_WARNS() << "document has no root" << LL_ENDL;
-        LLSD args;
-        args["Message"] = "ParsingErrorNoRoot";
-        mWarningsArray.append(args);
-		return false;
-	}
-	
-	//Verify some basic properties of the dae
-	//1. Basic validity check on controller 
-	U32 controllerCount = (int) db->getElementCount( NULL, "controller" );
-	bool result = false;
-	for ( int i=0; i<controllerCount; ++i )
-	{
-		domController* pController = NULL;
-		db->getElement( (daeElement**) &pController, i , NULL, "controller" );
-		result = verifyController( pController );
-		if (!result)
-		{
-			LL_INFOS() << "Could not verify controller" << LL_ENDL;
-            LLSD args;
-            args["Message"] = "ParsingErrorBadElement";
-            mWarningsArray.append(args);
-			setLoadState( ERROR_PARSING );
-			return true;
-		}
-	}
-
-
-	//get unit scale
-	mTransform.setIdentity();
-	
-	domAsset::domUnit* unit = daeSafeCast<domAsset::domUnit>(root->getDescendant(daeElement::matchType(domAsset::domUnit::ID())));
-
-	if (unit)
-	{
-		F32 meter = unit->getMeter();
-		mTransform.mMatrix[0][0] = meter;
-		mTransform.mMatrix[1][1] = meter;
-		mTransform.mMatrix[2][2] = meter;
-	}
-	
-	//get up axis rotation
-	LLMatrix4 rotation;
-	
-	domUpAxisType up = UPAXISTYPE_Y_UP;  // default is Y_UP
-	domAsset::domUp_axis* up_axis =
-	daeSafeCast<domAsset::domUp_axis>(root->getDescendant(daeElement::matchType(domAsset::domUp_axis::ID())));
-	
-	if (up_axis)
-	{
-		up = up_axis->getValue();
-	}
-	
-	if (up == UPAXISTYPE_X_UP)
-	{
-		rotation.initRotation(0.0f, 90.0f * DEG_TO_RAD, 0.0f);
-	}
-	else if (up == UPAXISTYPE_Y_UP)
-	{
-		rotation.initRotation(90.0f * DEG_TO_RAD, 0.0f, 0.0f);
-	}
-	
-	rotation *= mTransform;
-	mTransform = rotation;
-
-	mTransform.condition();	
-
-	U32 submodel_limit = count > 0 ? mGeneratedModelLimit/count : 0;
-	for (daeInt idx = 0; idx < count; ++idx)
-	{ //build map of domEntities to LLModel
-		domMesh* mesh = NULL;
-		db->getElement((daeElement**) &mesh, idx, NULL, COLLADA_TYPE_MESH);
-		
-		if (mesh)
-		{
-
-			std::vector<LLModel*> models;
-
-			loadModelsFromDomMesh(mesh, models, submodel_limit);
-
-			std::vector<LLModel*>::iterator i;
-			i = models.begin();
-			while (i != models.end())
-			{
-				LLModel* mdl = *i;
-				if(mdl->getStatus() != LLModel::NO_ERRORS)
-				{
-					setLoadState(ERROR_MODEL + mdl->getStatus()) ;
-					return false; //abort
-				}
-
-				if (mdl && validate_model(mdl))
-				{
-					mModelList.push_back(mdl);
-					mModelsMap[mesh].push_back(mdl);
-				}
-				i++;
-			}
-		}
-	}
-
-	std::sort(mModelList.begin(), mModelList.end(), ModelSort());
-
-	model_list::iterator model_iter = mModelList.begin();
-	while (model_iter != mModelList.end())
-	{
-		LLModel* mdl = *model_iter;
-		U32 material_count = mdl->mMaterialList.size();
-		LL_INFOS() << "Importing " << mdl->mLabel << " model with " << material_count << " material references" << LL_ENDL;
-		std::vector<std::string>::iterator mat_iter = mdl->mMaterialList.begin();
-		std::vector<std::string>::iterator end_iter = material_count > LIMIT_MATERIALS_OUTPUT
-														? mat_iter + LIMIT_MATERIALS_OUTPUT
-														: mdl->mMaterialList.end();
-		while (mat_iter != end_iter)
-		{
-			LL_INFOS() << mdl->mLabel << " references " << (*mat_iter) << LL_ENDL;
-			mat_iter++;
-		}
-		model_iter++;
-	}
-
-	count = db->getElementCount(NULL, COLLADA_TYPE_SKIN);
-	for (daeInt idx = 0; idx < count; ++idx)
-	{ //add skinned meshes as instances
-		domSkin* skin = NULL;
-		db->getElement((daeElement**) &skin, idx, NULL, COLLADA_TYPE_SKIN);
-
-		if (skin)
-		{
-			if (domGeometry* geom = daeSafeCast<domGeometry>(skin->getSource().getElement()))
-			{
-				if (domMesh* mesh = geom->getMesh())
-				{
-					dae_model_map::const_iterator it = mModelsMap.find(mesh);
-					if (it != mModelsMap.end())
-					{
-						for (const LLPointer<LLModel>& model : it->second)
-						{
-							LLDAELoader::processDomModel(model, &dae, root, mesh, skin);
-						}
-					}
-				}
-			}
-		}
-	}
-
-	LL_INFOS()<< "Collada skins processed: " << count <<LL_ENDL;
-
-	daeElement* scene = root->getDescendant("visual_scene");
-	
-	if (!scene)
-	{
-		LL_WARNS() << "document has no visual_scene" << LL_ENDL;
-=======
     count = db->getElementCount(NULL, COLLADA_TYPE_SKIN);
     for (daeInt idx = 0; idx < count; ++idx)
     { //add skinned meshes as instances
@@ -1344,19 +1120,17 @@
 
         if (skin)
         {
-            domGeometry* geom = daeSafeCast<domGeometry>(skin->getSource().getElement());
-
-            if (geom)
-            {
-                domMesh* mesh = geom->getMesh();
-                if (mesh)
-                {
-                    std::vector< LLPointer< LLModel > >::iterator i = mModelsMap[mesh].begin();
-                    while (i != mModelsMap[mesh].end())
+            if (domGeometry* geom = daeSafeCast<domGeometry>(skin->getSource().getElement()))
+            {
+                if (domMesh* mesh = geom->getMesh())
+                {
+                    dae_model_map::const_iterator it = mModelsMap.find(mesh);
+                    if (it != mModelsMap.end())
                     {
-                        LLPointer<LLModel> mdl = *i;
-                        LLDAELoader::processDomModel(mdl, &dae, root, mesh, skin);
-                        i++;
+                        for (const LLPointer<LLModel>& model : it->second)
+                        {
+                            LLDAELoader::processDomModel(model, &dae, root, mesh, skin);
+                        }
                     }
                 }
             }
@@ -1370,7 +1144,6 @@
     if (!scene)
     {
         LL_WARNS() << "document has no visual_scene" << LL_ENDL;
->>>>>>> bb3c36f5
         LLSD args;
         args["Message"] = "ParsingErrorNoScene";
         mWarningsArray.append(args);
@@ -1497,40 +1270,6 @@
                 skeletons.push_back(pSkeleton);
             }
         }
-<<<<<<< HEAD
-		bool missingSkeletonOrScene = false;
-
-		//If no skeleton, do a breadth-first search to get at specific joints
-		if ( skeletons.size() == 0 )
-		{
-			daeElement* pScene = root->getDescendant("visual_scene");
-			if ( !pScene )
-			{
-				LL_WARNS()<<"No visual scene - unable to parse bone offsets "<<LL_ENDL;
-				missingSkeletonOrScene = true;
-			}
-			else
-			{
-				//Get the children at this level
-				daeTArray< daeSmartRef<daeElement> > children = pScene->getChildren();
-				S32 childCount = children.getCount();
-
-				//Process any children that are joints
-				//Not all children are joints, some could be ambient lights, cameras, geometry etc..
-				for (S32 i = 0; i < childCount; ++i)
-				{
-					domNode* pNode = daeSafeCast<domNode>(children[i]);
-					if (pNode)
-					{
-						processJointNode( pNode, mJointList );
-					}
-				}
-			}
-		}
-		else
-		{
-			//Has one or more skeletons
-=======
         bool missingSkeletonOrScene = false;
 
         //If no skeleton, do a breadth-first search to get at specific joints
@@ -1561,8 +1300,8 @@
             }
         }
         else
+        {
             //Has one or more skeletons
->>>>>>> bb3c36f5
             for (std::vector<domInstance_controller::domSkeleton*>::iterator skel_it = skeletons.begin();
                  skel_it != skeletons.end(); ++skel_it)
             {
@@ -1817,140 +1556,6 @@
             LL_WARNS("Mesh") << "Model " << model->mLabel << " has invalid joint bind matrix list." << LL_ENDL;
         }
 
-<<<<<<< HEAD
-		//grab raw position array
-
-		domVertices* verts = mesh->getVertices();
-		if (verts)
-		{
-			domInputLocal_Array& inputs = verts->getInput_array();
-			for (size_t i = 0; i < inputs.getCount() && model->mPosition.empty(); ++i)
-			{
-				if (strcmp(inputs[i]->getSemantic(), COMMON_PROFILE_INPUT_POSITION) == 0)
-				{
-					domSource* pos_source = daeSafeCast<domSource>(inputs[i]->getSource().getElement());
-					if (pos_source)
-					{
-						domFloat_array* pos_array = pos_source->getFloat_array();
-						if (pos_array)
-						{
-							domListOfFloats& pos = pos_array->getValue();
-
-							for (size_t j = 0; j < pos.getCount(); j += 3)
-							{
-								if (pos.getCount() <= j+2)
-								{
-									LL_ERRS() << "Invalid position array size." << LL_ENDL;
-								}
-
-								LLVector3 v(pos[j], pos[j+1], pos[j+2]);
-
-								//transform from COLLADA space to volume space
-								v = v * inverse_normalized_transformation;
-
-								model->mPosition.push_back(v);
-							}
-						}
-					}
-				}
-			}
-		}
-
-		//grab skin weights array
-		domSkin::domVertex_weights* weights = skin->getVertex_weights();
-		if (weights)
-		{
-			domInputLocalOffset_Array& inputs = weights->getInput_array();
-			domFloat_array* vertex_weights = NULL;
-			for (size_t i = 0; i < inputs.getCount(); ++i)
-			{
-				if (strcmp(inputs[i]->getSemantic(), COMMON_PROFILE_INPUT_WEIGHT) == 0)
-				{
-					domSource* weight_source = daeSafeCast<domSource>(inputs[i]->getSource().getElement());
-					if (weight_source)
-					{
-						vertex_weights = weight_source->getFloat_array();
-					}
-				}
-			}
-
-			if (vertex_weights)
-			{
-				domListOfFloats& w = vertex_weights->getValue();
-				domListOfUInts& vcount = weights->getVcount()->getValue();
-				domListOfInts& v = weights->getV()->getValue();
-
-				U32 c_idx = 0;
-				for (size_t vc_idx = 0; vc_idx < vcount.getCount(); ++vc_idx)
-				{ //for each vertex
-					daeUInt count = vcount[vc_idx];
-
-					//create list of weights that influence this vertex
-					LLModel::weight_list weight_list;
-
-					for (daeUInt i = 0; i < count; ++i)
-					{ //for each weight
-						daeInt joint_idx = v[c_idx++];
-						daeInt weight_idx = v[c_idx++];
-
-						if (joint_idx == -1)
-						{
-							//ignore bindings to bind_shape_matrix
-							continue;
-						}
-
-						F32 weight_value = w[weight_idx];
-
-						weight_list.push_back(LLModel::JointWeight(joint_idx, weight_value));
-					}
-
-					//sort by joint weight
-					std::sort(weight_list.begin(), weight_list.end(), LLModel::CompareWeightGreater());
-
-					std::vector<LLModel::JointWeight> wght;
-
-					F32 total = 0.f;
-
-					for (U32 i = 0; i < llmin((U32) 4, (U32) weight_list.size()); ++i)
-					{ //take up to 4 most significant weights
-						if (weight_list[i].mWeight > 0.f)
-						{
-							wght.push_back( weight_list[i] );
-							total += weight_list[i].mWeight;
-						}
-					}
-
-					F32 scale = 1.f/total;
-					if (scale != 1.f)
-					{ //normalize weights
-						for (U32 i = 0; i < wght.size(); ++i)
-						{
-							wght[i].mWeight *= scale;
-						}
-					}
-
-					model->mSkinWeights[model->mPosition[vc_idx]] = wght;
-				}
-			}
-
-		}
-
-		//add instance to scene for this model
-
-		LLMatrix4 transformation;
-		transformation.initScale(mesh_scale_vector);
-		transformation.setTranslation(mesh_translation_vector);
-		transformation *= mTransform;
-
-		std::map<std::string, LLImportMaterial> materials;
-		for (U32 i = 0; i < model->mMaterialList.size(); ++i)
-		{
-			materials[model->mMaterialList[i]] = LLImportMaterial();
-		}
-		mScene[transformation].push_back(LLModelInstance(model, model->mLabel, transformation, materials));
-		stretch_extents(model, transformation);
-	}
-=======
         //grab raw position array
 
         domVertices* verts = mesh->getVertices();
@@ -2081,9 +1686,8 @@
             materials[model->mMaterialList[i]] = LLImportMaterial();
         }
         mScene[transformation].push_back(LLModelInstance(model, model->mLabel, transformation, materials));
-        stretch_extents(model, transformation, mExtents[0], mExtents[1], mFirstTransform);
-    }
->>>>>>> bb3c36f5
+        stretch_extents(model, transformation);
+    }
 }
 
 //-----------------------------------------------------------------------------
@@ -2403,93 +2007,6 @@
 
 void LLDAELoader::processElement( daeElement* element, bool& badElement, DAE* dae)
 {
-<<<<<<< HEAD
-	LLMatrix4 saved_transform;
-	bool pushed_mat = false;
-
-	domNode* node = daeSafeCast<domNode>(element);
-	if (node)
-	{
-		pushed_mat = true;
-		saved_transform = mTransform;
-	}
-
-	domTranslate* translate = daeSafeCast<domTranslate>(element);
-	if (translate)
-	{
-		domFloat3 dom_value = translate->getValue();
-
-		LLMatrix4 translation;
-		translation.setTranslation(LLVector3(dom_value[0], dom_value[1], dom_value[2]));
-
-		translation *= mTransform;
-		mTransform = translation;
-		mTransform.condition();
-	}
-
-	domRotate* rotate = daeSafeCast<domRotate>(element);
-	if (rotate)
-	{
-		domFloat4 dom_value = rotate->getValue();
-
-		LLMatrix4 rotation;
-		rotation.initRotTrans(dom_value[3] * DEG_TO_RAD, LLVector3(dom_value[0], dom_value[1], dom_value[2]), LLVector3(0, 0, 0));
-
-		rotation *= mTransform;
-		mTransform = rotation;
-		mTransform.condition();
-	}
-
-	domScale* scale = daeSafeCast<domScale>(element);
-	if (scale)
-	{
-		domFloat3 dom_value = scale->getValue();
-
-
-		LLVector3 scale_vector = LLVector3(dom_value[0], dom_value[1], dom_value[2]);
-		scale_vector.abs(); // Set all values positive, since we don't currently support mirrored meshes
-		LLMatrix4 scaling;
-		scaling.initScale(scale_vector);
-
-		scaling *= mTransform;
-		mTransform = scaling;
-		mTransform.condition();
-	}
-
-	domMatrix* matrix = daeSafeCast<domMatrix>(element);
-	if (matrix)
-	{
-		domFloat4x4 dom_value = matrix->getValue();
-
-		LLMatrix4 matrix_transform;
-
-		for (int i = 0; i < 4; i++)
-		{
-			for(int j = 0; j < 4; j++)
-			{
-				matrix_transform.mMatrix[i][j] = dom_value[i + j*4];
-			}
-		}
-
-		matrix_transform *= mTransform;
-		mTransform = matrix_transform;
-		mTransform.condition();
-	}
-
-	if (domInstance_geometry* instance_geo = daeSafeCast<domInstance_geometry>(element))
-	{
-		if (domGeometry* geo = daeSafeCast<domGeometry>(instance_geo->getUrl().getElement()))
-		{
-			if (domMesh* mesh = daeSafeCast<domMesh>(geo->getDescendant(daeElement::matchType(domMesh::ID()))))
-			{
-				for (LLModel* model : mModelsMap.find(mesh)->second)
-				{
-					LLMatrix4 transformation = mTransform;
-				
-					if (mTransform.determinant() < 0)
-					{ //negative scales are not supported
-						LL_INFOS() << "Negative scale detected, unsupported transform.  domInstance_geometry: " << getElementLabel(instance_geo) << LL_ENDL;
-=======
     LLMatrix4 saved_transform;
     bool pushed_mat = false;
 
@@ -2562,27 +2079,19 @@
         mTransform.condition();
     }
 
-    domInstance_geometry* instance_geo = daeSafeCast<domInstance_geometry>(element);
-    if (instance_geo)
-    {
-        domGeometry* geo = daeSafeCast<domGeometry>(instance_geo->getUrl().getElement());
-        if (geo)
-        {
-            domMesh* mesh = daeSafeCast<domMesh>(geo->getDescendant(daeElement::matchType(domMesh::ID())));
-            if (mesh)
-            {
-
-                std::vector< LLPointer< LLModel > >::iterator i = mModelsMap[mesh].begin();
-                while (i != mModelsMap[mesh].end())
-                {
-                    LLModel* model = *i;
-
+    if (domInstance_geometry* instance_geo = daeSafeCast<domInstance_geometry>(element))
+    {
+        if (domGeometry* geo = daeSafeCast<domGeometry>(instance_geo->getUrl().getElement()))
+        {
+            if (domMesh* mesh = daeSafeCast<domMesh>(geo->getDescendant(daeElement::matchType(domMesh::ID()))))
+            {
+                for (LLModel* model : mModelsMap.find(mesh)->second)
+                {
                     LLMatrix4 transformation = mTransform;
 
                     if (mTransform.determinant() < 0)
                     { //negative scales are not supported
                         LL_INFOS() << "Negative scale detected, unsupported transform.  domInstance_geometry: " << getElementLabel(instance_geo) << LL_ENDL;
->>>>>>> bb3c36f5
                         LLSD args;
                         args["Message"] = "NegativeScaleTrans";
                         args["LABEL"] = getElementLabel(instance_geo);
@@ -2615,48 +2124,6 @@
                         args["Message"] = "NegativeScaleNormTrans";
                         args["LABEL"] = getElementLabel(instance_geo);
                         mWarningsArray.append(args);
-<<<<<<< HEAD
-						badElement = true;
-					}
-
-					std::string label;
-					
-					if (model->mLabel.empty())
-					{
-						label = getLodlessLabel(instance_geo);
-
-						llassert(!label.empty());
-
-						if (model->mSubmodelID)
-						{
-							label += (char)((int)'a' + model->mSubmodelID);
-						}
-
-						model->mLabel = label + lod_suffix[mLod];
-					}
-					else
-					{
-						// Don't change model's name if possible, it will play havoc with scenes that already use said model.
-						size_t ext_pos = getSuffixPosition(model->mLabel);
-						if (ext_pos != -1)
-						{
-							label = model->mLabel.substr(0, ext_pos);
-						}
-						else
-						{
-							label = model->mLabel;
-						}
-					}
-
-					mScene[transformation].push_back(LLModelInstance(model, label, transformation, materials));
-					stretch_extents(model, transformation);
-				}
-			}
-		}
-		else 
-		{
-			LL_INFOS()<<"Unable to resolve geometry URL."<<LL_ENDL;
-=======
                         badElement = true;
                     }
 
@@ -2690,15 +2157,13 @@
                     }
 
                     mScene[transformation].push_back(LLModelInstance(model, label, transformation, materials));
-                    stretch_extents(model, transformation, mExtents[0], mExtents[1], mFirstTransform);
-                    i++;
+                    stretch_extents(model, transformation);
                 }
             }
         }
         else
         {
             LL_INFOS()<<"Unable to resolve geometry URL."<<LL_ENDL;
->>>>>>> bb3c36f5
             LLSD args;
             args["Message"] = "CantResolveGeometryUrl";
             mWarningsArray.append(args);
