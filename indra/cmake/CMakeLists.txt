# -*- cmake -*-

include(00-Common)

project(cmake)

set(cmake_SOURCE_FILES
    CMakeLists.txt

    00-Common.cmake
    APR.cmake
    Audio.cmake
    BerkeleyDB.cmake
    Boost.cmake
    BuildVersion.cmake
<<<<<<< HEAD
=======
    CARes.cmake
    CEFPlugin.cmake
>>>>>>> 7b993d15
    CMakeCopyIfDifferent.cmake
    ConfigurePkgConfig.cmake
    CURL.cmake
    Copy3rdPartyLibs.cmake
    DBusGlib.cmake
    DeploySharedLibs.cmake
    DirectX.cmake
    DragDrop.cmake
    EXPAT.cmake
##  ExamplePlugin.cmake
    FindAPR.cmake
    FindAutobuild.cmake
    FindBerkeleyDB.cmake
    FindFMODEX.cmake
    FindGLH.cmake
    FindGoogleBreakpad.cmake
    FindGooglePerfTools.cmake
    FindHUNSPELL.cmake
    FindJsonCpp.cmake
    FindNDOF.cmake
    FindOpenJPEG.cmake
    FindSCP.cmake
    FindURIPARSER.cmake
    FindXmlRpcEpi.cmake
    FindZLIB.cmake
    FMODEX.cmake
    FreeType.cmake
    GLEXT.cmake
    GLH.cmake
    GLOD.cmake
##  GStreamer010Plugin.cmake
    GetPrerequisites_2_8.cmake
##  Glui.cmake
    Glut.cmake
    GoogleBreakpad.cmake
    GoogleMock.cmake
    GooglePerfTools.cmake
    Havok.cmake
    Hunspell.cmake
    JPEG.cmake
    JsonCpp.cmake
    LLAddBuildTest.cmake
    LLAppearance.cmake
    LLAudio.cmake
    LLCharacter.cmake
    LLCommon.cmake
    LLCrashLogger.cmake
    LLImage.cmake
    LLImageJ2COJ.cmake
    LLInventory.cmake
    LLKDU.cmake
    LLLogin.cmake
    LLMath.cmake
    LLMessage.cmake
    LLPhysicsExtensions.cmake
    LLPlugin.cmake
    LLPrimitive.cmake
    LLRender.cmake
    LLSharedLibs.cmake
    LLTestCommand.cmake
    LLUI.cmake
    LLVFS.cmake
    LLWindow.cmake
    LLXML.cmake
    LScript.cmake
    Linking.cmake
    MediaPluginBase.cmake
    NDOF.cmake
    OPENAL.cmake
    OpenGL.cmake
    OpenJPEG.cmake
    OpenSSL.cmake
    PNG.cmake
    PluginAPI.cmake
    Prebuilt.cmake
    PulseAudio.cmake
    Python.cmake
    QuickTimePlugin.cmake
    TemplateCheck.cmake
    Tut.cmake
    UI.cmake
    UnixInstall.cmake
    URIPARSER.cmake
    Variables.cmake
    ViewerMiscLibs.cmake
    VisualLeakDetector.cmake
    XmlRpcEpi.cmake
    ZLIB.cmake
    )

source_group("Shared Rules" FILES ${cmake_SOURCE_FILES})

set(master_SOURCE_FILES
    ../CMakeLists.txt
    )

source_group("Master Rules" FILES ${master_SOURCE_FILES})

set_source_files_properties(${cmake_SOURCE_FILES} ${master_SOURCE_FILES}
                            PROPERTIES HEADER_FILE_ONLY TRUE)

add_library(cmake
            cmake_dummy.cpp
            ${cmake_SOURCE_FILES}
            ${master_SOURCE_FILES}
            )<|MERGE_RESOLUTION|>--- conflicted
+++ resolved
@@ -13,11 +13,7 @@
     BerkeleyDB.cmake
     Boost.cmake
     BuildVersion.cmake
-<<<<<<< HEAD
-=======
-    CARes.cmake
     CEFPlugin.cmake
->>>>>>> 7b993d15
     CMakeCopyIfDifferent.cmake
     ConfigurePkgConfig.cmake
     CURL.cmake
