--- conflicted
+++ resolved
@@ -201,17 +201,6 @@
   endif(TEST_DEBUG)
   ADD_EXECUTABLE(INTEGRATION_TEST_${testname} ${source_files})
   SET_TARGET_PROPERTIES(INTEGRATION_TEST_${testname} PROPERTIES RUNTIME_OUTPUT_DIRECTORY "${EXE_STAGING_DIR}")
-<<<<<<< HEAD
-=======
-  if (WINDOWS)
-    set_target_properties(INTEGRATION_TEST_${testname}
-      PROPERTIES 
-      LINK_FLAGS "/debug /NODEFAULTLIB:LIBCMT /SUBSYSTEM:WINDOWS"
-      LINK_FLAGS_DEBUG "/NODEFAULTLIB:\"LIBCMT;LIBCMTD;MSVCRT\" /INCREMENTAL:NO"
-      LINK_FLAGS_RELEASE ""
-      )
-  endif(WINDOWS)
->>>>>>> 77abdd04
 
   if(STANDALONE)
     SET_TARGET_PROPERTIES(INTEGRATION_TEST_${testname} PROPERTIES COMPILE_FLAGS -I"${TUT_INCLUDE_DIR}")
