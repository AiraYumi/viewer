#!/usr/bin/python
"""\
@file   run_build_test.py
@author Nat Goodspeed
@date   2009-09-03
@brief  Helper script to allow CMake to run some command after setting
        environment variables.

CMake has commands to run an external program. But remember that each CMake
command must be backed by multiple build-system implementations. Unfortunately
it seems CMake can't promise that every target build system can set specified
environment variables before running the external program of interest.

This helper script is a workaround. It simply sets the requested environment
variables and then executes the program specified on the rest of its command
line.

Example:

python run_build_test.py -DFOO=bar myprog somearg otherarg

sets environment variable FOO=bar, then runs:
myprog somearg otherarg

<<<<<<< HEAD
$LicenseInfo:firstyear=2009&license=viewerlgpl$
Second Life Viewer Source Code
Copyright (C) 2010, Linden Research, Inc.

This library is free software; you can redistribute it and/or
modify it under the terms of the GNU Lesser General Public
License as published by the Free Software Foundation;
version 2.1 of the License only.

This library is distributed in the hope that it will be useful,
but WITHOUT ANY WARRANTY; without even the implied warranty of
MERCHANTABILITY or FITNESS FOR A PARTICULAR PURPOSE.  See the GNU
Lesser General Public License for more details.

You should have received a copy of the GNU Lesser General Public
License along with this library; if not, write to the Free Software
Foundation, Inc., 51 Franklin Street, Fifth Floor, Boston, MA  02110-1301  USA

Linden Research, Inc., 945 Battery Street, San Francisco, CA  94111  USA
=======
$LicenseInfo:firstyear=2009&license=viewergpl$
Copyright (c) 2009, Linden Research, Inc.
>>>>>>> 25c29d59
$/LicenseInfo$
"""

import os
import sys
import subprocess

def main(command, libpath=[], vars={}):
    """Pass:
    command is a sequence (e.g. a list) of strings. The first item in the list
    must be the command name, the rest are its arguments.

    libpath is a sequence of directory pathnames. These will be appended to
    the platform-specific dynamic library search path environment variable.

    vars is a dict of arbitrary (var, value) pairs to be added to the
    environment before running 'command'.

    This function runs the specified command, waits for it to terminate and
    returns its return code. This will be negative if the command terminated
    with a signal, else it will be the process's specified exit code.
    """
    # Handle platform-dependent libpath first.
    if sys.platform == "win32":
        lpvars = ["PATH"]
    elif sys.platform == "darwin":
        lpvars = ["LD_LIBRARY_PATH", "DYLD_LIBRARY_PATH"]
    elif sys.platform.startswith("linux"):
        lpvars = ["LD_LIBRARY_PATH"]
    else:
        # No idea what the right pathname might be! But only crump if this
        # feature is requested.
        if libpath:
            raise NotImplemented("run_build_test: unknown platform %s" % sys.platform)
        lpvars = []
    for var in lpvars:
        # Split the existing path. Bear in mind that the variable in question
        # might not exist; instead of KeyError, just use an empty string.
        dirs = os.environ.get(var, "").split(os.pathsep)
        # Append the sequence in libpath
        print "%s += %r" % (var, libpath)
        dirs.extend(libpath)
        # Now rebuild the path string. This way we use a minimum of separators
        # -- and we avoid adding a pointless separator when libpath is empty.
        os.environ[var] = os.pathsep.join(dirs)
    # Now handle arbitrary environment variables. The tricky part is ensuring
    # that all the keys and values we try to pass are actually strings.
    if vars:
         print "Setting:"
         for key, value in vars.iteritems():
             print "%s=%s" % (key, value)
    os.environ.update(dict([(str(key), str(value)) for key, value in vars.iteritems()]))
    # Run the child process.
    print "Running: %s" % " ".join(command)
    return subprocess.call(command)

if __name__ == "__main__":
    from optparse import OptionParser
    parser = OptionParser(usage="usage: %prog [options] command args...")
    # We want optparse support for the options we ourselves handle -- but we
    # DO NOT want it looking at options for the executable we intend to run,
    # rejecting them as invalid because we don't define them. So configure the
    # parser to stop looking for options as soon as it sees the first
    # positional argument (traditional Unix syntax).
    parser.disable_interspersed_args()
    parser.add_option("-D", "--define", dest="vars", default=[], action="append",
                      metavar="VAR=value",
                      help="Add VAR=value to the env variables defined")
    parser.add_option("-l", "--libpath", dest="libpath", default=[], action="append",
                      metavar="DIR",
                      help="Add DIR to the platform-dependent DLL search path")
    opts, args = parser.parse_args()
    # What we have in opts.vars is a list of strings of the form "VAR=value"
    # or possibly just "VAR". What we want is a dict. We can build that dict by
    # constructing a list of ["VAR", "value"] pairs -- so split each
    # "VAR=value" string on the '=' sign (but only once, in case we have
    # "VAR=some=user=string"). To handle the case of just "VAR", append "" to
    # the list returned by split(), then slice off anything after the pair we
    # want.
    rc = main(command=args, libpath=opts.libpath,
              vars=dict([(pair.split('=', 1) + [""])[:2] for pair in opts.vars]))
    if rc not in (None, 0):
        print >>sys.stderr, "Failure running: %s" % " ".join(args)
        print >>sys.stderr, "Error: %s" % rc
    sys.exit((rc < 0) and 255 or rc)<|MERGE_RESOLUTION|>--- conflicted
+++ resolved
@@ -22,10 +22,9 @@
 sets environment variable FOO=bar, then runs:
 myprog somearg otherarg
 
-<<<<<<< HEAD
 $LicenseInfo:firstyear=2009&license=viewerlgpl$
 Second Life Viewer Source Code
-Copyright (C) 2010, Linden Research, Inc.
+Copyright (C) 2009-2010, Linden Research, Inc.
 
 This library is free software; you can redistribute it and/or
 modify it under the terms of the GNU Lesser General Public
@@ -42,10 +41,6 @@
 Foundation, Inc., 51 Franklin Street, Fifth Floor, Boston, MA  02110-1301  USA
 
 Linden Research, Inc., 945 Battery Street, San Francisco, CA  94111  USA
-=======
-$LicenseInfo:firstyear=2009&license=viewergpl$
-Copyright (c) 2009, Linden Research, Inc.
->>>>>>> 25c29d59
 $/LicenseInfo$
 """
 
