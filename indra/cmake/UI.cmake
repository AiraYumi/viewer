# -*- cmake -*-
include(Prebuilt)
include(FreeType)
include(GLIB)

add_library( ll::uilibraries INTERFACE IMPORTED )

if (LINUX)
  use_prebuilt_binary(fltk)
  target_compile_definitions(ll::uilibraries INTERFACE LL_FLTK=1 LL_X11=1 )

  if( USE_CONAN )
    return()
  endif()

  include(FindPkgConfig)
  pkg_check_modules(WAYLAND_CLIENT wayland-client)

  if( WAYLAND_CLIENT_FOUND )
<<<<<<< HEAD
      target_link_libraries( ll::uilibraries INTERFACE ${WAYLAND_CLIENT_LIBRARIES} )
      target_compile_definitions( ll::uilibraries INTERFACE ND_WAYLAND=1)
=======
      target_compile_definitions( ll::uilibraries INTERFACE LL_WAYLAND=1)
>>>>>>> 663cfb63
  else()
      message("pkgconfig could not find wayland client, compiling without full wayland support")
  endif()

  target_link_libraries( ll::uilibraries INTERFACE
          fltk
          wayland-cursor
          cairo
          pango-1.0
          pangocairo-1.0
          xkbcommon
          Xrender
          Xcursor
          Xfixes
          Xext
          Xft
          Xinerama
          ll::fontconfig
          ll::freetype
          ll::SDL
          ll::glib
          ll::gio
  )

endif (LINUX)
if( WINDOWS )
  target_link_libraries( ll::uilibraries INTERFACE
          opengl32
          comdlg32
          dxguid
          kernel32
          odbc32
          odbccp32
          oleaut32
          shell32
          Vfw32
          wer
          winspool
          imm32
          )
endif()

target_include_directories( ll::uilibraries SYSTEM INTERFACE
        ${LIBS_PREBUILT_DIR}/include
        )<|MERGE_RESOLUTION|>--- conflicted
+++ resolved
@@ -17,12 +17,7 @@
   pkg_check_modules(WAYLAND_CLIENT wayland-client)
 
   if( WAYLAND_CLIENT_FOUND )
-<<<<<<< HEAD
-      target_link_libraries( ll::uilibraries INTERFACE ${WAYLAND_CLIENT_LIBRARIES} )
-      target_compile_definitions( ll::uilibraries INTERFACE ND_WAYLAND=1)
-=======
       target_compile_definitions( ll::uilibraries INTERFACE LL_WAYLAND=1)
->>>>>>> 663cfb63
   else()
       message("pkgconfig could not find wayland client, compiling without full wayland support")
   endif()
