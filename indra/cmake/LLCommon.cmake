# -*- cmake -*-

include(APR)
include(Boost)
include(EXPAT)
include(Tracy)
include(ZLIBNG)
<<<<<<< HEAD
include(JsonCpp)
include(XmlRpcEpi)
=======

set(LLCOMMON_INCLUDE_DIRS
    ${LIBS_OPEN_DIR}/llcommon
    ${APRUTIL_INCLUDE_DIR}
    ${APR_INCLUDE_DIR}
    ${TRACY_INCLUDE_DIR}
    )
set(LLCOMMON_SYSTEM_INCLUDE_DIRS
    ${Boost_INCLUDE_DIRS}
    )

if (LINUX)
    # In order to support using ld.gold on linux, we need to explicitely
    # specify all libraries that llcommon uses.
    # llcommon uses `clock_gettime' which is provided by librt on linux.
    set(LLCOMMON_LIBRARIES llcommon 
        ${BOOST_FIBER_LIBRARY} 
        ${BOOST_CONTEXT_LIBRARY} 
        ${BOOST_THREAD_LIBRARY} 
        ${BOOST_SYSTEM_LIBRARY} 
        rt
        )
else (LINUX)
    set(LLCOMMON_LIBRARIES llcommon
        ${BOOST_FIBER_LIBRARY} 
        ${BOOST_CONTEXT_LIBRARY} 
        ${BOOST_THREAD_LIBRARY} 
        ${BOOST_SYSTEM_LIBRARY}
        )
endif (LINUX)

set(LLCOMMON_LINK_SHARED OFF CACHE BOOL "Build the llcommon target as a static library.")
if(LLCOMMON_LINK_SHARED)
  add_definitions(-DLL_COMMON_LINK_SHARED=1)
endif(LLCOMMON_LINK_SHARED)
>>>>>>> 027dbc2c
<|MERGE_RESOLUTION|>--- conflicted
+++ resolved
@@ -5,43 +5,6 @@
 include(EXPAT)
 include(Tracy)
 include(ZLIBNG)
-<<<<<<< HEAD
 include(JsonCpp)
-include(XmlRpcEpi)
-=======
 
-set(LLCOMMON_INCLUDE_DIRS
-    ${LIBS_OPEN_DIR}/llcommon
-    ${APRUTIL_INCLUDE_DIR}
-    ${APR_INCLUDE_DIR}
-    ${TRACY_INCLUDE_DIR}
-    )
-set(LLCOMMON_SYSTEM_INCLUDE_DIRS
-    ${Boost_INCLUDE_DIRS}
-    )
-
-if (LINUX)
-    # In order to support using ld.gold on linux, we need to explicitely
-    # specify all libraries that llcommon uses.
-    # llcommon uses `clock_gettime' which is provided by librt on linux.
-    set(LLCOMMON_LIBRARIES llcommon 
-        ${BOOST_FIBER_LIBRARY} 
-        ${BOOST_CONTEXT_LIBRARY} 
-        ${BOOST_THREAD_LIBRARY} 
-        ${BOOST_SYSTEM_LIBRARY} 
-        rt
-        )
-else (LINUX)
-    set(LLCOMMON_LIBRARIES llcommon
-        ${BOOST_FIBER_LIBRARY} 
-        ${BOOST_CONTEXT_LIBRARY} 
-        ${BOOST_THREAD_LIBRARY} 
-        ${BOOST_SYSTEM_LIBRARY}
-        )
-endif (LINUX)
-
-set(LLCOMMON_LINK_SHARED OFF CACHE BOOL "Build the llcommon target as a static library.")
-if(LLCOMMON_LINK_SHARED)
-  add_definitions(-DLL_COMMON_LINK_SHARED=1)
-endif(LLCOMMON_LINK_SHARED)
->>>>>>> 027dbc2c
+include(XmlRpcEpi)