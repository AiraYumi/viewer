--- conflicted
+++ resolved
@@ -12,15 +12,9 @@
     set(GOOGLE_PERFTOOLS_FOUND "YES")
   endif (WINDOWS)
   if (LINUX)
-<<<<<<< HEAD
-    use_prebuilt_binary(tcmalloc)
+    use_prebuilt_binary(google-perftools)
     set(TCMALLOC_LIBRARIES 
 	tcmalloc_minimal)
-    set(STACKTRACE_LIBRARIES stacktrace)
-=======
-    use_prebuilt_binary(google-perftools)
-    set(TCMALLOC_LIBRARIES tcmalloc)
->>>>>>> 3c6a0937
     set(PROFILER_LIBRARIES profiler)
     set(GOOGLE_PERFTOOLS_INCLUDE_DIR
         ${LIBS_PREBUILT_DIR}/include)
