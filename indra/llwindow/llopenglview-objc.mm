/**
 * @file llopenglview-objc.mm
 * @brief Class implementation for most of the Mac facing window functionality.
 *
 * $LicenseInfo:firstyear=2000&license=viewerlgpl$
 * Second Life Viewer Source Code
 * Copyright (C) 2010, Linden Research, Inc.
 *
 * This library is free software; you can redistribute it and/or
 * modify it under the terms of the GNU Lesser General Public
 * License as published by the Free Software Foundation;
 * version 2.1 of the License only.
 *
 * This library is distributed in the hope that it will be useful,
 * but WITHOUT ANY WARRANTY; without even the implied warranty of
 * MERCHANTABILITY or FITNESS FOR A PARTICULAR PURPOSE.  See the GNU
 * Lesser General Public License for more details.
 *
 * You should have received a copy of the GNU Lesser General Public
 * License along with this library; if not, write to the Free Software
 * Foundation, Inc., 51 Franklin Street, Fifth Floor, Boston, MA  02110-1301  USA
 *
 * Linden Research, Inc., 945 Battery Street, San Francisco, CA  94111  USA
 * $/LicenseInfo$
 */

#import "llopenglview-objc.h"
#include "llwindowmacosx-objc.h"
#import "llappdelegate-objc.h"

@implementation NSScreen (PointConversion)

+ (NSScreen *)currentScreenForMouseLocation
{
    NSPoint mouseLocation = [NSEvent mouseLocation];
    
    NSEnumerator *screenEnumerator = [[NSScreen screens] objectEnumerator];
    NSScreen *screen;
    while ((screen = [screenEnumerator nextObject]) && !NSMouseInRect(mouseLocation, screen.frame, NO))
        ;
    
    return screen;
}

- (NSPoint)convertPointToScreenCoordinates:(NSPoint)aPoint
{
    float normalizedX = fabs(fabs(self.frame.origin.x) - fabs(aPoint.x));
    float normalizedY = aPoint.y - self.frame.origin.y;
    
    return NSMakePoint(normalizedX, normalizedY);
}

- (NSPoint)flipPoint:(NSPoint)aPoint
{
    return NSMakePoint(aPoint.x, self.frame.size.height - aPoint.y);
}

@end

attributedStringInfo getSegments(NSAttributedString *str)
{
	attributedStringInfo segments;
	segment_lengths seg_lengths;
	segment_standouts seg_standouts;
	NSRange effectiveRange;
	NSRange limitRange = NSMakeRange(0, [str length]);
    
	while (limitRange.length > 0) {
		NSNumber *attr = [str attribute:NSUnderlineStyleAttributeName atIndex:limitRange.location longestEffectiveRange:&effectiveRange inRange:limitRange];
		limitRange = NSMakeRange(NSMaxRange(effectiveRange), NSMaxRange(limitRange) - NSMaxRange(effectiveRange));
		
		if (effectiveRange.length <= 0)
		{
			effectiveRange.length = 1;
		}
		
		if ([attr integerValue] == 2)
		{
			seg_lengths.push_back(effectiveRange.length);
			seg_standouts.push_back(true);
		} else
		{
			seg_lengths.push_back(effectiveRange.length);
			seg_standouts.push_back(false);
		}
	}
	segments.seg_lengths = seg_lengths;
	segments.seg_standouts = seg_standouts;
	return segments;
}

@implementation LLOpenGLView

// Force a high quality update after live resizing
- (void) viewDidEndLiveResize
{
    if (mOldResize)  //Maint-3135
    {
        NSSize size = [self frame].size;
        callResize(size.width, size.height);
    }
}

- (unsigned long)getVramSize
{
    CGLRendererInfoObj info = 0;
	GLint vram_bytes = 0;
    int num_renderers = 0;
    CGLError the_err = CGLQueryRendererInfo (CGDisplayIDToOpenGLDisplayMask(kCGDirectMainDisplay), &info, &num_renderers);
    if(0 == the_err)
    {
        CGLDescribeRenderer (info, 0, kCGLRPTextureMemory, &vram_bytes);
        CGLDestroyRendererInfo (info);
    }
    else
    {
        vram_bytes = (256 << 20);
    }
    
	return (unsigned long)vram_bytes / 1048576; // We need this in megabytes.
}

- (void)viewDidMoveToWindow
{
	[[NSNotificationCenter defaultCenter] addObserver:self
											 selector:@selector(windowResized:) name:NSWindowDidResizeNotification
											   object:[self window]];
}

- (void)setOldResize:(bool)oldresize
{
    mOldResize = oldresize;
}

- (void)windowResized:(NSNotification *)notification;
{
    if (!mOldResize)  //Maint-3288
    {
        NSSize size = [self frame].size;
        callResize(size.width, size.height);
    }
}

- (void)dealloc
{
	[[NSNotificationCenter defaultCenter] removeObserver:self];
	[super dealloc];
}

- (id) init
{
	return [self initWithFrame:[self bounds] withSamples:2 andVsync:TRUE];
}

- (id) initWithSamples:(NSUInteger)samples
{
	return [self initWithFrame:[self bounds] withSamples:samples andVsync:TRUE];
}

- (id) initWithSamples:(NSUInteger)samples andVsync:(BOOL)vsync
{
	return [self initWithFrame:[self bounds] withSamples:samples andVsync:vsync];
}

- (id) initWithFrame:(NSRect)frame withSamples:(NSUInteger)samples andVsync:(BOOL)vsync
{
	[self registerForDraggedTypes:[NSArray arrayWithObject:NSURLPboardType]];
	[self initWithFrame:frame];
	
	// Initialize with a default "safe" pixel format that will work with versions dating back to OS X 10.6.
	// Any specialized pixel formats, i.e. a core profile pixel format, should be initialized through rebuildContextWithFormat.
	// 10.7 and 10.8 don't really care if we're defining a profile or not.  If we don't explicitly request a core or legacy profile, it'll always assume a legacy profile (for compatibility reasons).
	NSOpenGLPixelFormatAttribute attrs[] = {
        NSOpenGLPFANoRecovery,
		NSOpenGLPFADoubleBuffer,
		NSOpenGLPFAClosestPolicy,
		NSOpenGLPFAAccelerated,
		NSOpenGLPFASampleBuffers, (samples > 0 ? 1 : 0),
		NSOpenGLPFASamples, samples,
		NSOpenGLPFAStencilSize, 8,
		NSOpenGLPFADepthSize, 24,
		NSOpenGLPFAAlphaSize, 8,
		NSOpenGLPFAColorSize, 24,
		0
    };
	
	NSOpenGLPixelFormat *pixelFormat = [[[NSOpenGLPixelFormat alloc] initWithAttributes:attrs] autorelease];
	
	if (pixelFormat == nil)
	{
		NSLog(@"Failed to create pixel format!", nil);
		return nil;
	}
	
	NSOpenGLContext *glContext = [[NSOpenGLContext alloc] initWithFormat:pixelFormat shareContext:nil];
	
	if (glContext == nil)
	{
		NSLog(@"Failed to create OpenGL context!", nil);
		return nil;
	}
	
	[self setPixelFormat:pixelFormat];
	
	[self setOpenGLContext:glContext];
	
	[glContext setView:self];
	
	[glContext makeCurrentContext];
	
	if (vsync)
	{
		[glContext setValues:(const GLint*)1 forParameter:NSOpenGLCPSwapInterval];
	} else {
		[glContext setValues:(const GLint*)0 forParameter:NSOpenGLCPSwapInterval];
	}
	
    mOldResize = false;
    
	return self;
}

- (BOOL) rebuildContext
{
	return [self rebuildContextWithFormat:[self pixelFormat]];
}

- (BOOL) rebuildContextWithFormat:(NSOpenGLPixelFormat *)format
{
	NSOpenGLContext *ctx = [self openGLContext];
	
	[ctx clearDrawable];
	[ctx initWithFormat:format shareContext:nil];
	
	if (ctx == nil)
	{
		NSLog(@"Failed to create OpenGL context!", nil);
		return false;
	}
	
	[self setOpenGLContext:ctx];
	[ctx setView:self];
	[ctx makeCurrentContext];
	return true;
}

- (CGLContextObj)getCGLContextObj
{
	NSOpenGLContext *ctx = [self openGLContext];
	return (CGLContextObj)[ctx CGLContextObj];
}

- (CGLPixelFormatObj*)getCGLPixelFormatObj
{
	NSOpenGLPixelFormat *fmt = [self pixelFormat];
	return (CGLPixelFormatObj*)[fmt	CGLPixelFormatObj];
}

// Various events can be intercepted by our view, thus not reaching our window.
// Intercept these events, and pass them to the window as needed. - Geenz

- (void) mouseDown:(NSEvent *)theEvent
{
    // Apparently people still use this?
    if ([theEvent modifierFlags] & NSCommandKeyMask &&
        !([theEvent modifierFlags] & NSControlKeyMask) &&
        !([theEvent modifierFlags] & NSShiftKeyMask) &&
        !([theEvent modifierFlags] & NSAlternateKeyMask) &&
        !([theEvent modifierFlags] & NSAlphaShiftKeyMask) &&
        !([theEvent modifierFlags] & NSFunctionKeyMask) &&
        !([theEvent modifierFlags] & NSHelpKeyMask))
    {
        callRightMouseDown(mMousePos, [theEvent modifierFlags]);
        mSimulatedRightClick = true;
    } else {
        if ([theEvent clickCount] >= 2)
        {
            callDoubleClick(mMousePos, [theEvent modifierFlags]);
        } else if ([theEvent clickCount] == 1) {
            callLeftMouseDown(mMousePos, [theEvent modifierFlags]);
        }
    }
}

- (void) mouseUp:(NSEvent *)theEvent
{
    if (mSimulatedRightClick)
    {
        callRightMouseUp(mMousePos, [theEvent modifierFlags]);
        mSimulatedRightClick = false;
    } else {
        callLeftMouseUp(mMousePos, [theEvent modifierFlags]);
    }
}

- (void) rightMouseDown:(NSEvent *)theEvent
{
	callRightMouseDown(mMousePos, [theEvent modifierFlags]);
}

- (void) rightMouseUp:(NSEvent *)theEvent
{
	callRightMouseUp(mMousePos, [theEvent modifierFlags]);
}

- (void)mouseMoved:(NSEvent *)theEvent
{
	float mouseDeltas[2] = {
		[theEvent deltaX],
		[theEvent deltaY]
	};
	
	callDeltaUpdate(mouseDeltas, 0);
	
	NSPoint mPoint = [theEvent locationInWindow];
	mMousePos[0] = mPoint.x;
	mMousePos[1] = mPoint.y;
	callMouseMoved(mMousePos, 0);
}

// NSWindow doesn't trigger mouseMoved when the mouse is being clicked and dragged.
// Use mouseDragged for situations like this to trigger our movement callback instead.

- (void) mouseDragged:(NSEvent *)theEvent
{
	// Trust the deltas supplied by NSEvent.
	// The old CoreGraphics APIs we previously relied on are now flagged as obsolete.
	// NSEvent isn't obsolete, and provides us with the correct deltas.
	float mouseDeltas[2] = {
		[theEvent deltaX],
		[theEvent deltaY]
	};
	
	callDeltaUpdate(mouseDeltas, 0);
	
	NSPoint mPoint = [theEvent locationInWindow];
	mMousePos[0] = mPoint.x;
	mMousePos[1] = mPoint.y;
	callMouseMoved(mMousePos, 0);
}

- (void) otherMouseDown:(NSEvent *)theEvent
{
	callMiddleMouseDown(mMousePos, [theEvent modifierFlags]);
}

- (void) otherMouseUp:(NSEvent *)theEvent
{
	callMiddleMouseUp(mMousePos, [theEvent modifierFlags]);
}

- (void) otherMouseDragged:(NSEvent *)theEvent
{
	
}

- (void) scrollWheel:(NSEvent *)theEvent
{
	callScrollMoved(-[theEvent deltaY]);
}

- (void) mouseExited:(NSEvent *)theEvent
{
	callMouseExit();
}

- (void) keyUp:(NSEvent *)theEvent
{
	callKeyUp([theEvent keyCode], [theEvent modifierFlags]);
}

- (void) keyDown:(NSEvent *)theEvent
{
    uint keycode = [theEvent keyCode];
    // We must not depend on flagsChange event to detect modifier flags changed,
    // must depend on the modifire flags in the event parameter.
    // Because flagsChange event handler misses event when other window is activated,
    // e.g. OS Window for upload something or Input Window...
    // mModifiers instance variable is for insertText: or insertText:replacementRange:  (by Pell Smit)
	mModifiers = [theEvent modifierFlags];
    bool acceptsText = mHasMarkedText ? false : callKeyDown(keycode, mModifiers);
    unichar ch;
    if (acceptsText &&
        !mMarkedTextAllowed &&
        !(mModifiers & (NSControlKeyMask | NSCommandKeyMask)) &&  // commands don't invoke InputWindow
        ![(LLAppDelegate*)[NSApp delegate] romanScript] &&
        (ch = [[theEvent charactersIgnoringModifiers] characterAtIndex:0]) > ' ' &&
        ch != NSDeleteCharacter &&
        (ch < 0xF700 || ch > 0xF8FF))  // 0xF700-0xF8FF: reserved for function keys on the keyboard(from NSEvent.h)
    {
        [(LLAppDelegate*)[NSApp delegate] showInputWindow:true withEvent:theEvent];
    } else
    {
        [[self inputContext] handleEvent:theEvent];
    }
    
    // OS X intentionally does not send us key-up information on cmd-key combinations.
    // This behaviour is not a bug, and only applies to cmd-combinations (no others).
    // Since SL assumes we receive those, we fake it here.
    if (mModifiers & NSCommandKeyMask && !mHasMarkedText)
    {
        callKeyUp([theEvent keyCode], mModifiers);
    }
}

<<<<<<< HEAD
=======
- (void)flagsChanged:(NSEvent *)theEvent
{
	mModifiers = [theEvent modifierFlags];
	callModifier([theEvent modifierFlags]);
     
    NSInteger mask = 0;
    switch([theEvent keyCode])
    {        
        case 56:
            mask = NSShiftKeyMask;
            break;
        case 58:
            mask = NSAlternateKeyMask;
            break;
        case 59:
            mask = NSControlKeyMask;
            break;
        default:
            return;            
    }
    
    if (mModifiers & mask)
    {
        callKeyDown([theEvent keyCode], 0);
    }
    else
    {
        callKeyUp([theEvent keyCode], 0);
    }  
}

>>>>>>> 788ce7a8
- (BOOL) acceptsFirstResponder
{
	return YES;
}

- (NSDragOperation) draggingEntered:(id<NSDraggingInfo>)sender
{
	NSPasteboard *pboard;
    NSDragOperation sourceDragMask;
	
	sourceDragMask = [sender draggingSourceOperationMask];
	
	pboard = [sender draggingPasteboard];
	
	if ([[pboard types] containsObject:NSURLPboardType])
	{
		if (sourceDragMask & NSDragOperationLink) {
			NSURL *fileUrl = [[pboard readObjectsForClasses:[NSArray arrayWithObject:[NSURL class]] options:[NSDictionary dictionary]] objectAtIndex:0];
			mLastDraggedUrl = [[fileUrl absoluteString] UTF8String];
            return NSDragOperationLink;
        }
	}
	return NSDragOperationNone;
}

- (NSDragOperation)draggingUpdated:(id <NSDraggingInfo>)sender
{
	callHandleDragUpdated(mLastDraggedUrl);
	
	return NSDragOperationLink;
}

- (void) draggingExited:(id<NSDraggingInfo>)sender
{
	callHandleDragExited(mLastDraggedUrl);
}

- (BOOL)prepareForDragOperation:(id < NSDraggingInfo >)sender
{
	return YES;
}

- (BOOL) performDragOperation:(id<NSDraggingInfo>)sender
{
	callHandleDragDropped(mLastDraggedUrl);
	return true;
}

- (BOOL)hasMarkedText
{
	return mHasMarkedText;
}

- (NSRange)markedRange
{
	int range[2];
	getPreeditMarkedRange(&range[0], &range[1]);
	return NSMakeRange(range[0], range[1]);
}

- (NSRange)selectedRange
{
	int range[2];
	getPreeditSelectionRange(&range[0], &range[1]);
	return NSMakeRange(range[0], range[1]);
}

- (void)setMarkedText:(id)aString selectedRange:(NSRange)selectedRange replacementRange:(NSRange)replacementRange
{
    // Apple says aString can be either an NSString or NSAttributedString instance.
    // But actually it's NSConcreteMutableAttributedString or __NSCFConstantString.
    // I observed aString was __NSCFConstantString only aString was null string(zero length).
    // Apple also says when aString is an NSString object,
    // the receiver is expected to render the marked text with distinguishing appearance.
    // So I tried to make attributedStringInfo, but it won't be used...   (Pell Smit)

    if (mMarkedTextAllowed)
    {
        unsigned int selected[2] = {
            selectedRange.location,
            selectedRange.length
        };
        
        unsigned int replacement[2] = {
            replacementRange.location,
            replacementRange.length
        };
        
        int string_length = [aString length];
        unichar text[string_length];
        attributedStringInfo segments;
        // I used 'respondsToSelector:@selector(string)'
        // to judge aString is an attributed string or not.
        if ([aString respondsToSelector:@selector(string)])
        {
            // aString is attibuted
            [[aString string] getCharacters:text range:NSMakeRange(0, string_length)];
            segments = getSegments((NSAttributedString *)aString);
        }
        else
        {
            // aString is not attributed
            [aString getCharacters:text range:NSMakeRange(0, string_length)];
            segments.seg_lengths.push_back(string_length);
            segments.seg_standouts.push_back(true);
        }
        setMarkedText(text, selected, replacement, string_length, segments);
        if (string_length > 0)
        {
            mHasMarkedText = TRUE;
            mMarkedTextLength = string_length;
        }
        else
        {
            // we must clear the marked text when aString is null.
            [self unmarkText];
        }
    } else {
        if (mHasMarkedText)
        {
            [self unmarkText];
        }
    }
}

- (void)commitCurrentPreedit
{
    if (mHasMarkedText)
    {
        if ([[self inputContext] respondsToSelector:@selector(commitEditing)])
        {
            [[self inputContext] commitEditing];
        }
    }
}

- (void)unmarkText
{
	[[self inputContext] discardMarkedText];
	resetPreedit();
	mHasMarkedText = FALSE;
}

// We don't support attributed strings.
- (NSArray *)validAttributesForMarkedText
{
	return [NSArray array];
}

// See above.
- (NSAttributedString *)attributedSubstringForProposedRange:(NSRange)aRange actualRange:(NSRangePointer)actualRange
{
	return nil;
}

- (void)insertText:(id)insertString
{
    if (insertString != nil)
    {
        [self insertText:insertString replacementRange:NSMakeRange(0, [insertString length])];
    }
}

- (void)insertText:(id)aString replacementRange:(NSRange)replacementRange
{
	if (!mHasMarkedText)
	{
		for (NSInteger i = 0; i < [aString length]; i++)
		{
			callUnicodeCallback([aString characterAtIndex:i], mModifiers);
		}
	} else {
        resetPreedit();
		// We may never get this point since unmarkText may be called before insertText ever gets called once we submit our text.
		// But just in case...
		
		for (NSInteger i = 0; i < [aString length]; i++)
		{
			handleUnicodeCharacter([aString characterAtIndex:i]);
		}
		mHasMarkedText = FALSE;
	}
}

- (void) insertNewline:(id)sender
{
	if (!(mModifiers & NSCommandKeyMask) &&
		!(mModifiers & NSShiftKeyMask) &&
		!(mModifiers & NSAlternateKeyMask))
	{
		callUnicodeCallback(13, 0);
	} else {
		callUnicodeCallback(13, mModifiers);
	}
}

- (NSUInteger)characterIndexForPoint:(NSPoint)aPoint
{
	return NSNotFound;
}

- (NSRect)firstRectForCharacterRange:(NSRange)aRange actualRange:(NSRangePointer)actualRange
{
	float pos[4] = {0, 0, 0, 0};
	getPreeditLocation(pos, mMarkedTextLength);
	return NSMakeRect(pos[0], pos[1], pos[2], pos[3]);
}

- (void)doCommandBySelector:(SEL)aSelector
{
	if (aSelector == @selector(insertNewline:))
	{
		[self insertNewline:self];
	}
}

- (BOOL)drawsVerticallyForCharacterAtIndex:(NSUInteger)charIndex
{
	return NO;
}

- (void) allowMarkedTextInput:(bool)allowed
{
    mMarkedTextAllowed = allowed;
}

@end

@implementation LLUserInputWindow

- (void) close
{
    [self orderOut:self];
}

@end

@implementation LLNonInlineTextView

/*  Input Window is a legacy of 20 century, so we want to remove related classes.
    But unfortunately, Viwer web browser has no support for modern inline input,
    we need to leave these classes...
    We will be back to get rid of Input Window after fixing viewer web browser.

    How Input Window should work:
        1) Input Window must not be empty.
          It must close when it become empty result of edithing.
        2) Input Window must not close when it still has input data.
          It must keep open user types next char before commit.         by Pell Smit
*/

- (void) setGLView:(LLOpenGLView *)view
{
	glview = view;
}

- (void)keyDown:(NSEvent *)theEvent
{
    // mKeyPressed is used later to determine whethere Input Window should close or not
    mKeyPressed = [[theEvent charactersIgnoringModifiers] characterAtIndex:0];
    // setMarkedText and insertText is called indirectly from inside keyDown: method
    [super keyDown:theEvent];
}

// setMarkedText: is called for incomplete input(on the way to conversion).
- (void)setMarkedText:(id)aString selectedRange:(NSRange)selectedRange replacementRange:(NSRange)replacementRange
{
    [super setMarkedText:aString selectedRange:selectedRange replacementRange:replacementRange];
    if ([aString length] == 0)      // this means Input Widow becomes empty
    {
        [_window orderOut:_window];     // Close this to avoid empty Input Window
    }
}

// insertText: is called for inserting commited text.
// There are two ways to be called here:
//      a) explicitly commited (must close)
//          In case of user typed commit key(usually return key) or delete key or something
//      b) automatically commited (must not close)
//          In case of user typed next letter after conversion
- (void) insertText:(id)aString replacementRange:(NSRange)replacementRange
{
    [[self inputContext] discardMarkedText];
    [self setString:@""];
    [glview insertText:aString replacementRange:replacementRange];
    if (mKeyPressed == NSEnterCharacter ||
        mKeyPressed == NSBackspaceCharacter ||
        mKeyPressed == NSTabCharacter ||
        mKeyPressed == NSNewlineCharacter ||
        mKeyPressed == NSCarriageReturnCharacter ||
        mKeyPressed == NSDeleteCharacter ||
        (mKeyPressed >= 0xF700 && mKeyPressed <= 0xF8FF))
    {
        // this is case a) of above comment
        [_window orderOut:_window];     // to avoid empty Input Window
    }
}

@end

@implementation LLNSWindow

- (id) init
{
	return self;
}

- (NSPoint)convertToScreenFromLocalPoint:(NSPoint)point relativeToView:(NSView *)view
{
	NSScreen *currentScreen = [NSScreen currentScreenForMouseLocation];
	if(currentScreen)
	{
		NSPoint windowPoint = [view convertPoint:point toView:nil];
		NSPoint screenPoint = [[view window] convertBaseToScreen:windowPoint];
		NSPoint flippedScreenPoint = [currentScreen flipPoint:screenPoint];
		flippedScreenPoint.y += [currentScreen frame].origin.y;
		
		return flippedScreenPoint;
	}
	
	return NSZeroPoint;
}

- (NSPoint)flipPoint:(NSPoint)aPoint
{
    return NSMakePoint(aPoint.x, self.frame.size.height - aPoint.y);
}

- (BOOL) becomeFirstResponder
{
	callFocus();
	return true;
}

- (BOOL) resignFirstResponder
{
	callFocusLost();
	return true;
}

- (void) close
{
	callQuitHandler();
}

@end<|MERGE_RESOLUTION|>--- conflicted
+++ resolved
@@ -403,8 +403,6 @@
     }
 }
 
-<<<<<<< HEAD
-=======
 - (void)flagsChanged:(NSEvent *)theEvent
 {
 	mModifiers = [theEvent modifierFlags];
@@ -436,7 +434,6 @@
     }  
 }
 
->>>>>>> 788ce7a8
 - (BOOL) acceptsFirstResponder
 {
 	return YES;
