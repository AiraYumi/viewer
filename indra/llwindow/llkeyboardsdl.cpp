/**
<<<<<<< HEAD
 * @author This module has many fathers, and it shows.
=======
 * @file llkeyboardsdl.cpp
 * @brief Handler for assignable key bindings
>>>>>>> bb3c36f5
 *
 * $LicenseInfo:firstyear=2001&license=viewerlgpl$
 * Second Life Viewer Source Code
 * Copyright (C) 2010, Linden Research, Inc.
 *
 * This library is free software; you can redistribute it and/or
 * modify it under the terms of the GNU Lesser General Public
 * License as published by the Free Software Foundation;
 * version 2.1 of the License only.
 *
 * This library is distributed in the hope that it will be useful,
 * but WITHOUT ANY WARRANTY; without even the implied warranty of
 * MERCHANTABILITY or FITNESS FOR A PARTICULAR PURPOSE.  See the GNU
 * Lesser General Public License for more details.
 *
 * You should have received a copy of the GNU Lesser General Public
 * License along with this library; if not, write to the Free Software
 * Foundation, Inc., 51 Franklin Street, Fifth Floor, Boston, MA  02110-1301  USA
 *
 * Linden Research, Inc., 945 Battery Street, San Francisco, CA  94111  USA
 * $/LicenseInfo$
 */

#include "linden_common.h"
#include "llkeyboardsdl.h"
#include "llwindowcallbacks.h"
#include "SDL2/SDL.h"
#include "SDL2/SDL_keycode.h"

LLKeyboardSDL::LLKeyboardSDL()
{
    // Set up key mapping for SDL - eventually can read this from a file?
    // Anything not in the key map gets dropped
    // Add default A-Z

    // Virtual key mappings from SDL_keysym.h ...

    // SDL maps the letter keys to the ASCII you'd expect, but it's lowercase...
<<<<<<< HEAD

    // <FS:ND> Looks like we need to map those despite of SDL_TEXTINPUT handling most of this, but without
    // the translation lower->upper here accelerators will not work.

=======
>>>>>>> bb3c36f5
    U16 cur_char;
    for (cur_char = 'A'; cur_char <= 'Z'; cur_char++)
    {
        mTranslateKeyMap[cur_char] = cur_char;
    }
    for (cur_char = 'a'; cur_char <= 'z'; cur_char++)
    {
        mTranslateKeyMap[cur_char] = (cur_char - 'a') + 'A';
    }

    for (cur_char = '0'; cur_char <= '9'; cur_char++)
    {
        mTranslateKeyMap[cur_char] = cur_char;
    }

    // These ones are translated manually upon keydown/keyup because
    // SDL doesn't handle their numlock transition.
    //mTranslateKeyMap[SDLK_KP4] = KEY_PAD_LEFT;
    //mTranslateKeyMap[SDLK_KP6] = KEY_PAD_RIGHT;
    //mTranslateKeyMap[SDLK_KP8] = KEY_PAD_UP;
    //mTranslateKeyMap[SDLK_KP2] = KEY_PAD_DOWN;
    //mTranslateKeyMap[SDLK_KP_PERIOD] = KEY_DELETE;
    //mTranslateKeyMap[SDLK_KP7] = KEY_HOME;
    //mTranslateKeyMap[SDLK_KP1] = KEY_END;
    //mTranslateKeyMap[SDLK_KP9] = KEY_PAGE_UP;
    //mTranslateKeyMap[SDLK_KP3] = KEY_PAGE_DOWN;
    //mTranslateKeyMap[SDLK_KP0] = KEY_INSERT;

<<<<<<< HEAD
    mTranslateKeyMap[SDLK_SPACE] = ' '; 	// <FS:ND/> Those are handled by SDL2 via text input, do not map them
=======
    mTranslateKeyMap[SDLK_SPACE] = ' ';
>>>>>>> bb3c36f5
    mTranslateKeyMap[SDLK_RETURN] = KEY_RETURN;
    mTranslateKeyMap[SDLK_LEFT] = KEY_LEFT;
    mTranslateKeyMap[SDLK_RIGHT] = KEY_RIGHT;
    mTranslateKeyMap[SDLK_UP] = KEY_UP;
    mTranslateKeyMap[SDLK_DOWN] = KEY_DOWN;
<<<<<<< HEAD
=======
    mTranslateKeyMap[SDLK_ESCAPE] = KEY_ESCAPE;
>>>>>>> bb3c36f5
    mTranslateKeyMap[SDLK_KP_ENTER] = KEY_RETURN;
    mTranslateKeyMap[SDLK_ESCAPE] = KEY_ESCAPE;
    mTranslateKeyMap[SDLK_BACKSPACE] = KEY_BACKSPACE;
    mTranslateKeyMap[SDLK_DELETE] = KEY_DELETE;
    mTranslateKeyMap[SDLK_LSHIFT] = KEY_SHIFT;
    mTranslateKeyMap[SDLK_RSHIFT] = KEY_SHIFT;
    mTranslateKeyMap[SDLK_LCTRL] = KEY_CONTROL;
    mTranslateKeyMap[SDLK_RCTRL] = KEY_CONTROL;
    mTranslateKeyMap[SDLK_LALT] = KEY_ALT;
    mTranslateKeyMap[SDLK_RALT] = KEY_ALT;
    mTranslateKeyMap[SDLK_HOME] = KEY_HOME;
    mTranslateKeyMap[SDLK_END] = KEY_END;
    mTranslateKeyMap[SDLK_PAGEUP] = KEY_PAGE_UP;
    mTranslateKeyMap[SDLK_PAGEDOWN] = KEY_PAGE_DOWN;
    mTranslateKeyMap[SDLK_MINUS] = KEY_HYPHEN;
    mTranslateKeyMap[SDLK_EQUALS] = KEY_EQUALS;
    mTranslateKeyMap[SDLK_KP_EQUALS] = KEY_EQUALS;
    mTranslateKeyMap[SDLK_INSERT] = KEY_INSERT;
    mTranslateKeyMap[SDLK_CAPSLOCK] = KEY_CAPSLOCK;
    mTranslateKeyMap[SDLK_TAB] = KEY_TAB;
    mTranslateKeyMap[SDLK_KP_PLUS] = KEY_ADD;
    mTranslateKeyMap[SDLK_KP_MINUS] = KEY_SUBTRACT;
    mTranslateKeyMap[SDLK_KP_MULTIPLY] = KEY_MULTIPLY;
    mTranslateKeyMap[SDLK_KP_DIVIDE] = KEY_PAD_DIVIDE;
    mTranslateKeyMap[SDLK_F1] = KEY_F1;
    mTranslateKeyMap[SDLK_F2] = KEY_F2;
    mTranslateKeyMap[SDLK_F3] = KEY_F3;
    mTranslateKeyMap[SDLK_F4] = KEY_F4;
    mTranslateKeyMap[SDLK_F5] = KEY_F5;
    mTranslateKeyMap[SDLK_F6] = KEY_F6;
    mTranslateKeyMap[SDLK_F7] = KEY_F7;
    mTranslateKeyMap[SDLK_F8] = KEY_F8;
    mTranslateKeyMap[SDLK_F9] = KEY_F9;
    mTranslateKeyMap[SDLK_F10] = KEY_F10;
    mTranslateKeyMap[SDLK_F11] = KEY_F11;
    mTranslateKeyMap[SDLK_F12] = KEY_F12;
<<<<<<< HEAD
    mTranslateKeyMap[SDLK_PLUS]   = '='; // <FS:ND/> Those are handled by SDL2 via text input, do not map them
    mTranslateKeyMap[SDLK_COMMA]  = ','; // <FS:ND/> Those are handled by SDL2 via text input, do not map them
    mTranslateKeyMap[SDLK_MINUS]  = '-'; // <FS:ND/> Those are handled by SDL2 via text input, do not map them
    mTranslateKeyMap[SDLK_PERIOD] = '.'; // <FS:ND/> Those are handled by SDL2 via text input, do not map them
    mTranslateKeyMap[SDLK_BACKQUOTE] = '`'; // <FS:ND/> Those are handled by SDL2 via text input, do not map them
    mTranslateKeyMap[SDLK_SLASH] = KEY_DIVIDE; // <FS:ND/> Those are handled by SDL2 via text input, do not map them
    mTranslateKeyMap[SDLK_SEMICOLON] = ';'; // <FS:ND/> Those are handled by SDL2 via text input, do not map them
    mTranslateKeyMap[SDLK_LEFTBRACKET] = '['; // <FS:ND/> Those are handled by SDL2 via text input, do not map them
    mTranslateKeyMap[SDLK_BACKSLASH] = '\\'; // <FS:ND/> Those are handled by SDL2 via text input, do not map them
    mTranslateKeyMap[SDLK_RIGHTBRACKET] = ']'; // <FS:ND/> Those are handled by SDL2 via text input, do not map them
    mTranslateKeyMap[SDLK_QUOTE] = '\''; // <FS:ND/> Those are handled by SDL2 via text input, do not map them

    // Build inverse map
    for (auto iter = mTranslateKeyMap.begin(); iter != mTranslateKeyMap.end(); iter++)
=======
    mTranslateKeyMap[SDLK_PLUS]   = '=';
    mTranslateKeyMap[SDLK_COMMA]  = ',';
    mTranslateKeyMap[SDLK_MINUS]  = '-';
    mTranslateKeyMap[SDLK_PERIOD] = '.';
    mTranslateKeyMap[SDLK_BACKQUOTE] = '`';
    mTranslateKeyMap[SDLK_SLASH] = KEY_DIVIDE;
    mTranslateKeyMap[SDLK_SEMICOLON] = ';';
    mTranslateKeyMap[SDLK_LEFTBRACKET] = '[';
    mTranslateKeyMap[SDLK_BACKSLASH] = '\\';
    mTranslateKeyMap[SDLK_RIGHTBRACKET] = ']';
    mTranslateKeyMap[SDLK_QUOTE] = '\'';

    // Build inverse map
    std::map<U16, KEY>::iterator iter;
    for (iter = mTranslateKeyMap.begin(); iter != mTranslateKeyMap.end(); iter++)
>>>>>>> bb3c36f5
    {
        mInvTranslateKeyMap[iter->second] = iter->first;
    }

    // numpad map
<<<<<<< HEAD
    mTranslateNumpadMap[SDLK_KP_0] = KEY_PAD_INS;
    mTranslateNumpadMap[SDLK_KP_1] = KEY_PAD_END;
    mTranslateNumpadMap[SDLK_KP_2] = KEY_PAD_DOWN;
    mTranslateNumpadMap[SDLK_KP_3] = KEY_PAD_PGDN;
    mTranslateNumpadMap[SDLK_KP_4] = KEY_PAD_LEFT;
    mTranslateNumpadMap[SDLK_KP_5] = KEY_PAD_CENTER;
    mTranslateNumpadMap[SDLK_KP_6] = KEY_PAD_RIGHT;
    mTranslateNumpadMap[SDLK_KP_7] = KEY_PAD_HOME;
    mTranslateNumpadMap[SDLK_KP_8] = KEY_PAD_UP;
    mTranslateNumpadMap[SDLK_KP_9] = KEY_PAD_PGUP;
    mTranslateNumpadMap[SDLK_KP_PERIOD] = KEY_PAD_DEL;

    // build inverse numpad map
    for (auto iter = mTranslateNumpadMap.begin();
=======
    mTranslateNumpadMap[SDLK_KP0] = KEY_PAD_INS;
    mTranslateNumpadMap[SDLK_KP1] = KEY_PAD_END;
    mTranslateNumpadMap[SDLK_KP2] = KEY_PAD_DOWN;
    mTranslateNumpadMap[SDLK_KP3] = KEY_PAD_PGDN;
    mTranslateNumpadMap[SDLK_KP4] = KEY_PAD_LEFT;
    mTranslateNumpadMap[SDLK_KP5] = KEY_PAD_CENTER;
    mTranslateNumpadMap[SDLK_KP6] = KEY_PAD_RIGHT;
    mTranslateNumpadMap[SDLK_KP7] = KEY_PAD_HOME;
    mTranslateNumpadMap[SDLK_KP8] = KEY_PAD_UP;
    mTranslateNumpadMap[SDLK_KP9] = KEY_PAD_PGUP;
    mTranslateNumpadMap[SDLK_KP_PERIOD] = KEY_PAD_DEL;

    // build inverse numpad map
    for (iter = mTranslateNumpadMap.begin();
>>>>>>> bb3c36f5
         iter != mTranslateNumpadMap.end();
         iter++)
    {
        mInvTranslateNumpadMap[iter->second] = iter->first;
    }
}

void LLKeyboardSDL::resetMaskKeys()
{
<<<<<<< HEAD
    SDL_Keymod mask = SDL_GetModState();
=======
    SDLMod mask = SDL_GetModState();
>>>>>>> bb3c36f5

    // MBW -- XXX -- This mirrors the operation of the Windows version of resetMaskKeys().
    //    It looks a bit suspicious, as it won't correct for keys that have been released.
    //    Is this the way it's supposed to work?

    if(mask & KMOD_SHIFT)
    {
        mKeyLevel[KEY_SHIFT] = TRUE;
    }

    if(mask & KMOD_CTRL)
    {
        mKeyLevel[KEY_CONTROL] = TRUE;
    }

    if(mask & KMOD_ALT)
    {
        mKeyLevel[KEY_ALT] = TRUE;
    }
}


MASK LLKeyboardSDL::updateModifiers(const U32 mask)
{
    // translate the mask
    MASK out_mask = MASK_NONE;

    if(mask & KMOD_SHIFT)
    {
        out_mask |= MASK_SHIFT;
    }

    if(mask & KMOD_CTRL)
    {
        out_mask |= MASK_CONTROL;
    }

    if(mask & KMOD_ALT)
    {
        out_mask |= MASK_ALT;
    }

    return out_mask;
}


static U32 adjustNativekeyFromUnhandledMask(const U32 key, const U32 mask)
{
    // SDL doesn't automatically adjust the keysym according to
    // whether NUMLOCK is engaged, so we massage the keysym manually.
<<<<<<< HEAD
    U32 rtn = key;
=======
    U16 rtn = key;
>>>>>>> bb3c36f5
    if (!(mask & KMOD_NUM))
    {
        switch (key)
        {
<<<<<<< HEAD
            case SDLK_KP_PERIOD: rtn = SDLK_DELETE; break;
            case SDLK_KP_0: rtn = SDLK_INSERT; break;
            case SDLK_KP_1: rtn = SDLK_END; break;
            case SDLK_KP_2: rtn = SDLK_DOWN; break;
            case SDLK_KP_3: rtn = SDLK_PAGEDOWN; break;
            case SDLK_KP_4: rtn = SDLK_LEFT; break;
            case SDLK_KP_6: rtn = SDLK_RIGHT; break;
            case SDLK_KP_7: rtn = SDLK_HOME; break;
            case SDLK_KP_8: rtn = SDLK_UP; break;
            case SDLK_KP_9: rtn = SDLK_PAGEUP; break;
=======
        case SDLK_KP_PERIOD: rtn = SDLK_DELETE; break;
        case SDLK_KP0: rtn = SDLK_INSERT; break;
        case SDLK_KP1: rtn = SDLK_END; break;
        case SDLK_KP2: rtn = SDLK_DOWN; break;
        case SDLK_KP3: rtn = SDLK_PAGEDOWN; break;
        case SDLK_KP4: rtn = SDLK_LEFT; break;
        case SDLK_KP6: rtn = SDLK_RIGHT; break;
        case SDLK_KP7: rtn = SDLK_HOME; break;
        case SDLK_KP8: rtn = SDLK_UP; break;
        case SDLK_KP9: rtn = SDLK_PAGEUP; break;
>>>>>>> bb3c36f5
        }
    }
    return rtn;
}


BOOL LLKeyboardSDL::handleKeyDown(const U32 key, const U32 mask)
{
<<<<<<< HEAD
    U32 adjusted_nativekey;
    KEY	translated_key = 0;
    U32	translated_mask = MASK_NONE;
    BOOL handled = FALSE;
=======
    U16     adjusted_nativekey;
    KEY translated_key = 0;
    U32 translated_mask = MASK_NONE;
    BOOL    handled = FALSE;
>>>>>>> bb3c36f5

    adjusted_nativekey = adjustNativekeyFromUnhandledMask(key, mask);

    translated_mask = updateModifiers(mask);

    if(translateNumpadKey(adjusted_nativekey, &translated_key))
    {
        handled = handleTranslatedKeyDown(translated_key, translated_mask);
    }

    return handled;
}


BOOL LLKeyboardSDL::handleKeyUp(const U32 key, const U32 mask)
{
<<<<<<< HEAD
    U32 adjusted_nativekey;
    KEY	translated_key = 0;
    U32	translated_mask = MASK_NONE;
    BOOL handled = FALSE;
=======
    U16     adjusted_nativekey;
    KEY translated_key = 0;
    U32 translated_mask = MASK_NONE;
    BOOL    handled = FALSE;
>>>>>>> bb3c36f5

    adjusted_nativekey = adjustNativekeyFromUnhandledMask(key, mask);

    translated_mask = updateModifiers(mask);

    if(translateNumpadKey(adjusted_nativekey, &translated_key))
    {
        handled = handleTranslatedKeyUp(translated_key, translated_mask);
    }

    return handled;
}

MASK LLKeyboardSDL::currentMask(BOOL for_mouse_event)
{
    MASK result = MASK_NONE;
<<<<<<< HEAD
    SDL_Keymod mask = SDL_GetModState();

    if (mask & KMOD_SHIFT)
        result |= MASK_SHIFT;
    if (mask & KMOD_CTRL)
        result |= MASK_CONTROL;
    if (mask & KMOD_ALT)
        result |= MASK_ALT;
=======
    SDLMod mask = SDL_GetModState();

    if (mask & KMOD_SHIFT)          result |= MASK_SHIFT;
    if (mask & KMOD_CTRL)           result |= MASK_CONTROL;
    if (mask & KMOD_ALT)            result |= MASK_ALT;
>>>>>>> bb3c36f5

    // For keyboard events, consider Meta keys equivalent to Control
    if (!for_mouse_event)
    {
<<<<<<< HEAD
        if (mask & KMOD_GUI)
            result |= MASK_CONTROL;
=======
        if (mask & KMOD_META) result |= MASK_CONTROL;
>>>>>>> bb3c36f5
    }

    return result;
}

void LLKeyboardSDL::scanKeyboard()
{
    for (S32 key = 0; key < KEY_COUNT; key++)
    {
        // Generate callback if any event has occurred on this key this frame.
        // Can't just test mKeyLevel, because this could be a slow frame and
        // key might have gone down then up. JC
        if (mKeyLevel[key] || mKeyDown[key] || mKeyUp[key])
        {
            mCurScanKey = key;
            mCallbacks->handleScanKey(key, mKeyDown[key], mKeyUp[key], mKeyLevel[key]);
        }
    }

    // Reset edges for next frame
    for (S32 key = 0; key < KEY_COUNT; key++)
    {
        mKeyUp[key] = FALSE;
        mKeyDown[key] = FALSE;
        if (mKeyLevel[key])
        {
            mKeyLevelFrameCount[key]++;
        }
    }
}


<<<<<<< HEAD
BOOL LLKeyboardSDL::translateNumpadKey( const U32 os_key, KEY *translated_key)
=======
BOOL LLKeyboardSDL::translateNumpadKey( const U16 os_key, KEY *translated_key)
>>>>>>> bb3c36f5
{
    return translateKey(os_key, translated_key);
}

U16 LLKeyboardSDL::inverseTranslateNumpadKey(const KEY translated_key)
{
    return inverseTranslateKey(translated_key);
}

enum class WindowsVK : U32
{
    VK_UNKNOWN = 0,
    VK_CANCEL = 0x03,
    VK_BACK = 0x08,
    VK_TAB = 0x09,
    VK_CLEAR = 0x0C,
    VK_RETURN = 0x0D,
    VK_SHIFT = 0x10,
    VK_CONTROL = 0x11,
    VK_MENU = 0x12,
    VK_PAUSE = 0x13,
    VK_CAPITAL = 0x14,
    VK_KANA = 0x15,
    VK_HANGUL = 0x15,
    VK_JUNJA = 0x17,
    VK_FINAL = 0x18,
    VK_HANJA = 0x19,
    VK_KANJI = 0x19,
    VK_ESCAPE = 0x1B,
    VK_CONVERT = 0x1C,
    VK_NONCONVERT = 0x1D,
    VK_ACCEPT = 0x1E,
    VK_MODECHANGE = 0x1F,
    VK_SPACE = 0x20,
    VK_PRIOR = 0x21,
    VK_NEXT = 0x22,
    VK_END = 0x23,
    VK_HOME = 0x24,
    VK_LEFT = 0x25,
    VK_UP = 0x26,
    VK_RIGHT = 0x27,
    VK_DOWN = 0x28,
    VK_SELECT = 0x29,
    VK_PRINT = 0x2A,
    VK_EXECUTE = 0x2B,
    VK_SNAPSHOT = 0x2C,
    VK_INSERT = 0x2D,
    VK_DELETE = 0x2E,
    VK_HELP = 0x2F,
    VK_0 = 0x30,
    VK_1 = 0x31,
    VK_2 = 0x32,
    VK_3 = 0x33,
    VK_4 = 0x34,
    VK_5 = 0x35,
    VK_6 = 0x36,
    VK_7 = 0x37,
    VK_8 = 0x38,
    VK_9 = 0x39,
    VK_A = 0x41,
    VK_B = 0x42,
    VK_C = 0x43,
    VK_D = 0x44,
    VK_E = 0x45,
    VK_F = 0x46,
    VK_G = 0x47,
    VK_H = 0x48,
    VK_I = 0x49,
    VK_J = 0x4A,
    VK_K = 0x4B,
    VK_L = 0x4C,
    VK_M = 0x4D,
    VK_N = 0x4E,
    VK_O = 0x4F,
    VK_P = 0x50,
    VK_Q = 0x51,
    VK_R = 0x52,
    VK_S = 0x53,
    VK_T = 0x54,
    VK_U = 0x55,
    VK_V = 0x56,
    VK_W = 0x57,
    VK_X = 0x58,
    VK_Y = 0x59,
    VK_Z = 0x5A,
    VK_LWIN = 0x5B,
    VK_RWIN = 0x5C,
    VK_APPS = 0x5D,
    VK_SLEEP = 0x5F,
    VK_NUMPAD0 = 0x60,
    VK_NUMPAD1 = 0x61,
    VK_NUMPAD2 = 0x62,
    VK_NUMPAD3 = 0x63,
    VK_NUMPAD4 = 0x64,
    VK_NUMPAD5 = 0x65,
    VK_NUMPAD6 = 0x66,
    VK_NUMPAD7 = 0x67,
    VK_NUMPAD8 = 0x68,
    VK_NUMPAD9 = 0x69,
    VK_MULTIPLY = 0x6A,
    VK_ADD = 0x6B,
    VK_SEPARATOR = 0x6C,
    VK_SUBTRACT = 0x6D,
    VK_DECIMAL = 0x6E,
    VK_DIVIDE = 0x6F,
    VK_F1 = 0x70,
    VK_F2 = 0x71,
    VK_F3 = 0x72,
    VK_F4 = 0x73,
    VK_F5 = 0x74,
    VK_F6 = 0x75,
    VK_F7 = 0x76,
    VK_F8 = 0x77,
    VK_F9 = 0x78,
    VK_F10 = 0x79,
    VK_F11 = 0x7A,
    VK_F12 = 0x7B,
    VK_F13 = 0x7C,
    VK_F14 = 0x7D,
    VK_F15 = 0x7E,
    VK_F16 = 0x7F,
    VK_F17 = 0x80,
    VK_F18 = 0x81,
    VK_F19 = 0x82,
    VK_F20 = 0x83,
    VK_F21 = 0x84,
    VK_F22 = 0x85,
    VK_F23 = 0x86,
    VK_F24 = 0x87,
    VK_NUMLOCK = 0x90,
    VK_SCROLL = 0x91,
    VK_LSHIFT = 0xA0,
    VK_RSHIFT = 0xA1,
    VK_LCONTROL = 0xA2,
    VK_RCONTROL = 0xA3,
    VK_LMENU = 0xA4,
    VK_RMENU = 0xA5,
    VK_BROWSER_BACK = 0xA6,
    VK_BROWSER_FORWARD = 0xA7,
    VK_BROWSER_REFRESH = 0xA8,
    VK_BROWSER_STOP = 0xA9,
    VK_BROWSER_SEARCH = 0xAA,
    VK_BROWSER_FAVORITES = 0xAB,
    VK_BROWSER_HOME = 0xAC,
    VK_VOLUME_MUTE = 0xAD,
    VK_VOLUME_DOWN = 0xAE,
    VK_VOLUME_UP = 0xAF,
    VK_MEDIA_NEXT_TRACK = 0xB0,
    VK_MEDIA_PREV_TRACK = 0xB1,
    VK_MEDIA_STOP = 0xB2,
    VK_MEDIA_PLAY_PAUSE = 0xB3,
    VK_MEDIA_LAUNCH_MAIL = 0xB4,
    VK_MEDIA_LAUNCH_MEDIA_SELECT = 0xB5,
    VK_MEDIA_LAUNCH_APP1 = 0xB6,
    VK_MEDIA_LAUNCH_APP2 = 0xB7,
    VK_OEM_1 = 0xBA,
    VK_OEM_PLUS = 0xBB,
    VK_OEM_COMMA = 0xBC,
    VK_OEM_MINUS = 0xBD,
    VK_OEM_PERIOD = 0xBE,
    VK_OEM_2 = 0xBF,
    VK_OEM_3 = 0xC0,
    VK_OEM_4 = 0xDB,
    VK_OEM_5 = 0xDC,
    VK_OEM_6 = 0xDD,
    VK_OEM_7 = 0xDE,
    VK_OEM_8 = 0xDF,
    VK_OEM_102 = 0xE2,
    VK_PROCESSKEY = 0xE5,
    VK_PACKET = 0xE7,
    VK_ATTN = 0xF6,
    VK_CRSEL = 0xF7,
    VK_EXSEL = 0xF8,
    VK_EREOF = 0xF9,
    VK_PLAY = 0xFA,
    VK_ZOOM = 0xFB,
    VK_NONAME = 0xFC,
    VK_PA1 = 0xFD,
    VK_OEM_CLEAR = 0xFE,
};

std::map< U32, U32 > mSDL2_to_Win;
std::set< U32 > mIgnoreSDL2Keys;

U32 LLKeyboardSDL::mapSDL2toWin( U32 aSymbol )
{
    // <FS:ND> Map SDLK_ virtual keys to Windows VK_ virtual keys.
    // Text is handled via unicode input (SDL_TEXTINPUT event) and does not need to be translated into VK_ values as those match already.
    if( mSDL2_to_Win.empty() )
    {

        mSDL2_to_Win[ SDLK_BACKSPACE ] = (U32)WindowsVK::VK_BACK;
        mSDL2_to_Win[ SDLK_TAB ] = (U32)WindowsVK::VK_TAB;
        mSDL2_to_Win[ 12 ] = (U32)WindowsVK::VK_CLEAR;
        mSDL2_to_Win[ SDLK_RETURN ] = (U32)WindowsVK::VK_RETURN;
        mSDL2_to_Win[ 19 ] = (U32)WindowsVK::VK_PAUSE;
        mSDL2_to_Win[ SDLK_ESCAPE ] = (U32)WindowsVK::VK_ESCAPE;
        mSDL2_to_Win[ SDLK_SPACE ] = (U32)WindowsVK::VK_SPACE;
        mSDL2_to_Win[ SDLK_QUOTE ] = (U32)WindowsVK::VK_OEM_7;
        mSDL2_to_Win[ SDLK_COMMA ] = (U32)WindowsVK::VK_OEM_COMMA;
        mSDL2_to_Win[ SDLK_MINUS ] = (U32)WindowsVK::VK_OEM_MINUS;
        mSDL2_to_Win[ SDLK_PERIOD ] = (U32)WindowsVK::VK_OEM_PERIOD;
        mSDL2_to_Win[ SDLK_SLASH ] = (U32)WindowsVK::VK_OEM_2;

        mSDL2_to_Win[ SDLK_0 ] = (U32)WindowsVK::VK_0;
        mSDL2_to_Win[ SDLK_1 ] = (U32)WindowsVK::VK_1;
        mSDL2_to_Win[ SDLK_2 ] = (U32)WindowsVK::VK_2;
        mSDL2_to_Win[ SDLK_3 ] = (U32)WindowsVK::VK_3;
        mSDL2_to_Win[ SDLK_4 ] = (U32)WindowsVK::VK_4;
        mSDL2_to_Win[ SDLK_5 ] = (U32)WindowsVK::VK_5;
        mSDL2_to_Win[ SDLK_6 ] = (U32)WindowsVK::VK_6;
        mSDL2_to_Win[ SDLK_7 ] = (U32)WindowsVK::VK_7;
        mSDL2_to_Win[ SDLK_8 ] = (U32)WindowsVK::VK_8;
        mSDL2_to_Win[ SDLK_9 ] = (U32)WindowsVK::VK_9;

        mSDL2_to_Win[ SDLK_SEMICOLON ] = (U32)WindowsVK::VK_OEM_1;
        mSDL2_to_Win[ SDLK_LESS ] = (U32)WindowsVK::VK_OEM_102;
        mSDL2_to_Win[ SDLK_EQUALS ] = (U32)WindowsVK::VK_OEM_PLUS;
        mSDL2_to_Win[ SDLK_KP_EQUALS ] = (U32)WindowsVK::VK_OEM_PLUS;

        mSDL2_to_Win[ SDLK_LEFTBRACKET ] = (U32)WindowsVK::VK_OEM_4;
        mSDL2_to_Win[ SDLK_BACKSLASH ] = (U32)WindowsVK::VK_OEM_5;
        mSDL2_to_Win[ SDLK_RIGHTBRACKET ] = (U32)WindowsVK::VK_OEM_6;
        mSDL2_to_Win[ SDLK_BACKQUOTE ] = (U32)WindowsVK::VK_OEM_8;

        mSDL2_to_Win[ SDLK_a ] = (U32)WindowsVK::VK_A;
        mSDL2_to_Win[ SDLK_b ] = (U32)WindowsVK::VK_B;
        mSDL2_to_Win[ SDLK_c ] = (U32)WindowsVK::VK_C;
        mSDL2_to_Win[ SDLK_d ] = (U32)WindowsVK::VK_D;
        mSDL2_to_Win[ SDLK_e ] = (U32)WindowsVK::VK_E;
        mSDL2_to_Win[ SDLK_f ] = (U32)WindowsVK::VK_F;
        mSDL2_to_Win[ SDLK_g ] = (U32)WindowsVK::VK_G;
        mSDL2_to_Win[ SDLK_h ] = (U32)WindowsVK::VK_H;
        mSDL2_to_Win[ SDLK_i ] = (U32)WindowsVK::VK_I;
        mSDL2_to_Win[ SDLK_j ] = (U32)WindowsVK::VK_J;
        mSDL2_to_Win[ SDLK_k ] = (U32)WindowsVK::VK_K;
        mSDL2_to_Win[ SDLK_l ] = (U32)WindowsVK::VK_L;
        mSDL2_to_Win[ SDLK_m ] = (U32)WindowsVK::VK_M;
        mSDL2_to_Win[ SDLK_n ] = (U32)WindowsVK::VK_N;
        mSDL2_to_Win[ SDLK_o ] = (U32)WindowsVK::VK_O;
        mSDL2_to_Win[ SDLK_p ] = (U32)WindowsVK::VK_P;
        mSDL2_to_Win[ SDLK_q ] = (U32)WindowsVK::VK_Q;
        mSDL2_to_Win[ SDLK_r ] = (U32)WindowsVK::VK_R;
        mSDL2_to_Win[ SDLK_s ] = (U32)WindowsVK::VK_S;
        mSDL2_to_Win[ SDLK_t ] = (U32)WindowsVK::VK_T;
        mSDL2_to_Win[ SDLK_u ] = (U32)WindowsVK::VK_U;
        mSDL2_to_Win[ SDLK_v ] = (U32)WindowsVK::VK_V;
        mSDL2_to_Win[ SDLK_w ] = (U32)WindowsVK::VK_W;
        mSDL2_to_Win[ SDLK_x ] = (U32)WindowsVK::VK_X;
        mSDL2_to_Win[ SDLK_y ] = (U32)WindowsVK::VK_Y;
        mSDL2_to_Win[ SDLK_z ] = (U32)WindowsVK::VK_Z;

        mSDL2_to_Win[ SDLK_DELETE ] = (U32)WindowsVK::VK_DELETE;


        mSDL2_to_Win[ SDLK_NUMLOCKCLEAR ] = (U32)WindowsVK::VK_NUMLOCK;
        mSDL2_to_Win[ SDLK_SCROLLLOCK ] = (U32)WindowsVK::VK_SCROLL;

        mSDL2_to_Win[ SDLK_HELP ] = (U32)WindowsVK::VK_HELP;
        mSDL2_to_Win[ SDLK_PRINTSCREEN ] = (U32)WindowsVK::VK_SNAPSHOT;
        mSDL2_to_Win[ SDLK_CANCEL ] = (U32)WindowsVK::VK_CANCEL;
        mSDL2_to_Win[ SDLK_APPLICATION ] = (U32)WindowsVK::VK_APPS;

        mSDL2_to_Win[ SDLK_UNKNOWN    ] = (U32)WindowsVK::VK_UNKNOWN;
        mSDL2_to_Win[ SDLK_BACKSPACE  ] = (U32)WindowsVK::VK_BACK;
        mSDL2_to_Win[ SDLK_TAB        ] = (U32)WindowsVK::VK_TAB;
        mSDL2_to_Win[ SDLK_CLEAR      ] = (U32)WindowsVK::VK_CLEAR;
        mSDL2_to_Win[ SDLK_RETURN     ] = (U32)WindowsVK::VK_RETURN;
        mSDL2_to_Win[ SDLK_PAUSE      ] = (U32)WindowsVK::VK_PAUSE;
        mSDL2_to_Win[ SDLK_ESCAPE     ] = (U32)WindowsVK::VK_ESCAPE;
        mSDL2_to_Win[ SDLK_DELETE     ] = (U32)WindowsVK::VK_DELETE;

        mSDL2_to_Win[ SDLK_KP_PERIOD  ] = (U32)WindowsVK::VK_OEM_PERIOD; // VK_DECIMAL?
        mSDL2_to_Win[ SDLK_KP_DIVIDE  ] = (U32)WindowsVK::VK_DIVIDE;
        mSDL2_to_Win[ SDLK_KP_MULTIPLY] = (U32)WindowsVK::VK_MULTIPLY;
        mSDL2_to_Win[ SDLK_KP_MINUS   ] = (U32)WindowsVK::VK_OEM_MINUS; // VK_SUBSTRACT?
        mSDL2_to_Win[ SDLK_KP_PLUS    ] = (U32)WindowsVK::VK_OEM_PLUS;  // VK_ADD?
        mSDL2_to_Win[ SDLK_KP_ENTER   ] = (U32)WindowsVK::VK_RETURN;
        mSDL2_to_Win[ SDLK_KP_0 ] = (U32)WindowsVK::VK_NUMPAD0;
        mSDL2_to_Win[ SDLK_KP_1 ] = (U32)WindowsVK::VK_NUMPAD1;
        mSDL2_to_Win[ SDLK_KP_2 ] = (U32)WindowsVK::VK_NUMPAD2;
        mSDL2_to_Win[ SDLK_KP_3 ] = (U32)WindowsVK::VK_NUMPAD3;
        mSDL2_to_Win[ SDLK_KP_4 ] = (U32)WindowsVK::VK_NUMPAD4;
        mSDL2_to_Win[ SDLK_KP_5 ] = (U32)WindowsVK::VK_NUMPAD5;
        mSDL2_to_Win[ SDLK_KP_6 ] = (U32)WindowsVK::VK_NUMPAD6;
        mSDL2_to_Win[ SDLK_KP_7 ] = (U32)WindowsVK::VK_NUMPAD7;
        mSDL2_to_Win[ SDLK_KP_8 ] = (U32)WindowsVK::VK_NUMPAD8;
        mSDL2_to_Win[ SDLK_KP_9 ] = (U32)WindowsVK::VK_NUMPAD9;

        // ?

        mSDL2_to_Win[ SDLK_UP         ] = (U32)WindowsVK::VK_UP;
        mSDL2_to_Win[ SDLK_DOWN       ] = (U32)WindowsVK::VK_DOWN;
        mSDL2_to_Win[ SDLK_RIGHT      ] = (U32)WindowsVK::VK_RIGHT;
        mSDL2_to_Win[ SDLK_LEFT       ] = (U32)WindowsVK::VK_LEFT;
        mSDL2_to_Win[ SDLK_INSERT     ] = (U32)WindowsVK::VK_INSERT;
        mSDL2_to_Win[ SDLK_HOME       ] = (U32)WindowsVK::VK_HOME;
        mSDL2_to_Win[ SDLK_END        ] = (U32)WindowsVK::VK_END;
        mSDL2_to_Win[ SDLK_PAGEUP     ] = (U32)WindowsVK::VK_PRIOR;
        mSDL2_to_Win[ SDLK_PAGEDOWN   ] = (U32)WindowsVK::VK_NEXT;
        mSDL2_to_Win[ SDLK_F1         ] = (U32)WindowsVK::VK_F1;
        mSDL2_to_Win[ SDLK_F2         ] = (U32)WindowsVK::VK_F2;
        mSDL2_to_Win[ SDLK_F3         ] = (U32)WindowsVK::VK_F3;
        mSDL2_to_Win[ SDLK_F4         ] = (U32)WindowsVK::VK_F4;
        mSDL2_to_Win[ SDLK_F5         ] = (U32)WindowsVK::VK_F5;
        mSDL2_to_Win[ SDLK_F6         ] = (U32)WindowsVK::VK_F6;
        mSDL2_to_Win[ SDLK_F7         ] = (U32)WindowsVK::VK_F7;
        mSDL2_to_Win[ SDLK_F8         ] = (U32)WindowsVK::VK_F8;
        mSDL2_to_Win[ SDLK_F9         ] = (U32)WindowsVK::VK_F9;
        mSDL2_to_Win[ SDLK_F10        ] = (U32)WindowsVK::VK_F10;
        mSDL2_to_Win[ SDLK_F11        ] = (U32)WindowsVK::VK_F11;
        mSDL2_to_Win[ SDLK_F12        ] = (U32)WindowsVK::VK_F12;
        mSDL2_to_Win[ SDLK_F13        ] = (U32)WindowsVK::VK_F13;
        mSDL2_to_Win[ SDLK_F14        ] = (U32)WindowsVK::VK_F14;
        mSDL2_to_Win[ SDLK_F15        ] = (U32)WindowsVK::VK_F15;
        mSDL2_to_Win[ SDLK_CAPSLOCK   ] = (U32)WindowsVK::VK_CAPITAL;
        mSDL2_to_Win[ SDLK_RSHIFT     ] = (U32)WindowsVK::VK_SHIFT;
        mSDL2_to_Win[ SDLK_LSHIFT     ] = (U32)WindowsVK::VK_SHIFT;
        mSDL2_to_Win[ SDLK_RCTRL      ] = (U32)WindowsVK::VK_CONTROL;
        mSDL2_to_Win[ SDLK_LCTRL      ] = (U32)WindowsVK::VK_CONTROL;
        mSDL2_to_Win[ SDLK_RALT       ] = (U32)WindowsVK::VK_MENU;
        mSDL2_to_Win[ SDLK_LALT       ] = (U32)WindowsVK::VK_MENU;

        mSDL2_to_Win[ SDLK_MENU       ] = (U32)WindowsVK::VK_MENU;

        // VK_MODECHANGE ?
        // mSDL2_to_Win[ SDLK_MODE       ] = (U32)WindowsVK::VK_MODE;

        // ?
        // mSDL2_to_Win[ SDLK_SYSREQ     ] = (U32)WindowsVK::VK_SYSREQ;
        // mSDL2_to_Win[ SDLK_POWER      ] = (U32)WindowsVK::VK_POWER;
        // mSDL2_to_Win[ SDLK_UNDO       ] = (U32)WindowsVK::VK_UNDO;
        // mSDL2_to_Win[ SDLK_KP_EQUALS  ] = (U32)WindowsVK::VK_EQUALS;
        // mSDL2_to_Win[ 311 ] = (U32)WindowsVK::VK_LWIN;
        // mSDL2_to_Win[ 312 ] = (U32)WindowsVK::VK_RWIN;
        // mSDL2_to_Win[ SDLK_COLON ] = ?
    }

    auto itr = mSDL2_to_Win.find( aSymbol );
    if( itr != mSDL2_to_Win.end() )
        return itr->second;

    return aSymbol;
}<|MERGE_RESOLUTION|>--- conflicted
+++ resolved
@@ -1,10 +1,5 @@
 /**
-<<<<<<< HEAD
  * @author This module has many fathers, and it shows.
-=======
- * @file llkeyboardsdl.cpp
- * @brief Handler for assignable key bindings
->>>>>>> bb3c36f5
  *
  * $LicenseInfo:firstyear=2001&license=viewerlgpl$
  * Second Life Viewer Source Code
@@ -43,13 +38,10 @@
     // Virtual key mappings from SDL_keysym.h ...
 
     // SDL maps the letter keys to the ASCII you'd expect, but it's lowercase...
-<<<<<<< HEAD
 
     // <FS:ND> Looks like we need to map those despite of SDL_TEXTINPUT handling most of this, but without
     // the translation lower->upper here accelerators will not work.
 
-=======
->>>>>>> bb3c36f5
     U16 cur_char;
     for (cur_char = 'A'; cur_char <= 'Z'; cur_char++)
     {
@@ -78,20 +70,12 @@
     //mTranslateKeyMap[SDLK_KP3] = KEY_PAGE_DOWN;
     //mTranslateKeyMap[SDLK_KP0] = KEY_INSERT;
 
-<<<<<<< HEAD
-    mTranslateKeyMap[SDLK_SPACE] = ' '; 	// <FS:ND/> Those are handled by SDL2 via text input, do not map them
-=======
-    mTranslateKeyMap[SDLK_SPACE] = ' ';
->>>>>>> bb3c36f5
+    mTranslateKeyMap[SDLK_SPACE] = ' ';     // <FS:ND/> Those are handled by SDL2 via text input, do not map them
     mTranslateKeyMap[SDLK_RETURN] = KEY_RETURN;
     mTranslateKeyMap[SDLK_LEFT] = KEY_LEFT;
     mTranslateKeyMap[SDLK_RIGHT] = KEY_RIGHT;
     mTranslateKeyMap[SDLK_UP] = KEY_UP;
     mTranslateKeyMap[SDLK_DOWN] = KEY_DOWN;
-<<<<<<< HEAD
-=======
-    mTranslateKeyMap[SDLK_ESCAPE] = KEY_ESCAPE;
->>>>>>> bb3c36f5
     mTranslateKeyMap[SDLK_KP_ENTER] = KEY_RETURN;
     mTranslateKeyMap[SDLK_ESCAPE] = KEY_ESCAPE;
     mTranslateKeyMap[SDLK_BACKSPACE] = KEY_BACKSPACE;
@@ -128,7 +112,6 @@
     mTranslateKeyMap[SDLK_F10] = KEY_F10;
     mTranslateKeyMap[SDLK_F11] = KEY_F11;
     mTranslateKeyMap[SDLK_F12] = KEY_F12;
-<<<<<<< HEAD
     mTranslateKeyMap[SDLK_PLUS]   = '='; // <FS:ND/> Those are handled by SDL2 via text input, do not map them
     mTranslateKeyMap[SDLK_COMMA]  = ','; // <FS:ND/> Those are handled by SDL2 via text input, do not map them
     mTranslateKeyMap[SDLK_MINUS]  = '-'; // <FS:ND/> Those are handled by SDL2 via text input, do not map them
@@ -143,29 +126,11 @@
 
     // Build inverse map
     for (auto iter = mTranslateKeyMap.begin(); iter != mTranslateKeyMap.end(); iter++)
-=======
-    mTranslateKeyMap[SDLK_PLUS]   = '=';
-    mTranslateKeyMap[SDLK_COMMA]  = ',';
-    mTranslateKeyMap[SDLK_MINUS]  = '-';
-    mTranslateKeyMap[SDLK_PERIOD] = '.';
-    mTranslateKeyMap[SDLK_BACKQUOTE] = '`';
-    mTranslateKeyMap[SDLK_SLASH] = KEY_DIVIDE;
-    mTranslateKeyMap[SDLK_SEMICOLON] = ';';
-    mTranslateKeyMap[SDLK_LEFTBRACKET] = '[';
-    mTranslateKeyMap[SDLK_BACKSLASH] = '\\';
-    mTranslateKeyMap[SDLK_RIGHTBRACKET] = ']';
-    mTranslateKeyMap[SDLK_QUOTE] = '\'';
-
-    // Build inverse map
-    std::map<U16, KEY>::iterator iter;
-    for (iter = mTranslateKeyMap.begin(); iter != mTranslateKeyMap.end(); iter++)
->>>>>>> bb3c36f5
     {
         mInvTranslateKeyMap[iter->second] = iter->first;
     }
 
     // numpad map
-<<<<<<< HEAD
     mTranslateNumpadMap[SDLK_KP_0] = KEY_PAD_INS;
     mTranslateNumpadMap[SDLK_KP_1] = KEY_PAD_END;
     mTranslateNumpadMap[SDLK_KP_2] = KEY_PAD_DOWN;
@@ -180,22 +145,6 @@
 
     // build inverse numpad map
     for (auto iter = mTranslateNumpadMap.begin();
-=======
-    mTranslateNumpadMap[SDLK_KP0] = KEY_PAD_INS;
-    mTranslateNumpadMap[SDLK_KP1] = KEY_PAD_END;
-    mTranslateNumpadMap[SDLK_KP2] = KEY_PAD_DOWN;
-    mTranslateNumpadMap[SDLK_KP3] = KEY_PAD_PGDN;
-    mTranslateNumpadMap[SDLK_KP4] = KEY_PAD_LEFT;
-    mTranslateNumpadMap[SDLK_KP5] = KEY_PAD_CENTER;
-    mTranslateNumpadMap[SDLK_KP6] = KEY_PAD_RIGHT;
-    mTranslateNumpadMap[SDLK_KP7] = KEY_PAD_HOME;
-    mTranslateNumpadMap[SDLK_KP8] = KEY_PAD_UP;
-    mTranslateNumpadMap[SDLK_KP9] = KEY_PAD_PGUP;
-    mTranslateNumpadMap[SDLK_KP_PERIOD] = KEY_PAD_DEL;
-
-    // build inverse numpad map
-    for (iter = mTranslateNumpadMap.begin();
->>>>>>> bb3c36f5
          iter != mTranslateNumpadMap.end();
          iter++)
     {
@@ -205,11 +154,7 @@
 
 void LLKeyboardSDL::resetMaskKeys()
 {
-<<<<<<< HEAD
     SDL_Keymod mask = SDL_GetModState();
-=======
-    SDLMod mask = SDL_GetModState();
->>>>>>> bb3c36f5
 
     // MBW -- XXX -- This mirrors the operation of the Windows version of resetMaskKeys().
     //    It looks a bit suspicious, as it won't correct for keys that have been released.
@@ -260,16 +205,11 @@
 {
     // SDL doesn't automatically adjust the keysym according to
     // whether NUMLOCK is engaged, so we massage the keysym manually.
-<<<<<<< HEAD
     U32 rtn = key;
-=======
-    U16 rtn = key;
->>>>>>> bb3c36f5
     if (!(mask & KMOD_NUM))
     {
         switch (key)
         {
-<<<<<<< HEAD
             case SDLK_KP_PERIOD: rtn = SDLK_DELETE; break;
             case SDLK_KP_0: rtn = SDLK_INSERT; break;
             case SDLK_KP_1: rtn = SDLK_END; break;
@@ -280,18 +220,6 @@
             case SDLK_KP_7: rtn = SDLK_HOME; break;
             case SDLK_KP_8: rtn = SDLK_UP; break;
             case SDLK_KP_9: rtn = SDLK_PAGEUP; break;
-=======
-        case SDLK_KP_PERIOD: rtn = SDLK_DELETE; break;
-        case SDLK_KP0: rtn = SDLK_INSERT; break;
-        case SDLK_KP1: rtn = SDLK_END; break;
-        case SDLK_KP2: rtn = SDLK_DOWN; break;
-        case SDLK_KP3: rtn = SDLK_PAGEDOWN; break;
-        case SDLK_KP4: rtn = SDLK_LEFT; break;
-        case SDLK_KP6: rtn = SDLK_RIGHT; break;
-        case SDLK_KP7: rtn = SDLK_HOME; break;
-        case SDLK_KP8: rtn = SDLK_UP; break;
-        case SDLK_KP9: rtn = SDLK_PAGEUP; break;
->>>>>>> bb3c36f5
         }
     }
     return rtn;
@@ -300,17 +228,10 @@
 
 BOOL LLKeyboardSDL::handleKeyDown(const U32 key, const U32 mask)
 {
-<<<<<<< HEAD
     U32 adjusted_nativekey;
-    KEY	translated_key = 0;
-    U32	translated_mask = MASK_NONE;
-    BOOL handled = FALSE;
-=======
-    U16     adjusted_nativekey;
     KEY translated_key = 0;
     U32 translated_mask = MASK_NONE;
-    BOOL    handled = FALSE;
->>>>>>> bb3c36f5
+    BOOL handled = FALSE;
 
     adjusted_nativekey = adjustNativekeyFromUnhandledMask(key, mask);
 
@@ -327,17 +248,10 @@
 
 BOOL LLKeyboardSDL::handleKeyUp(const U32 key, const U32 mask)
 {
-<<<<<<< HEAD
     U32 adjusted_nativekey;
-    KEY	translated_key = 0;
-    U32	translated_mask = MASK_NONE;
-    BOOL handled = FALSE;
-=======
-    U16     adjusted_nativekey;
     KEY translated_key = 0;
     U32 translated_mask = MASK_NONE;
-    BOOL    handled = FALSE;
->>>>>>> bb3c36f5
+    BOOL handled = FALSE;
 
     adjusted_nativekey = adjustNativekeyFromUnhandledMask(key, mask);
 
@@ -354,7 +268,6 @@
 MASK LLKeyboardSDL::currentMask(BOOL for_mouse_event)
 {
     MASK result = MASK_NONE;
-<<<<<<< HEAD
     SDL_Keymod mask = SDL_GetModState();
 
     if (mask & KMOD_SHIFT)
@@ -363,23 +276,12 @@
         result |= MASK_CONTROL;
     if (mask & KMOD_ALT)
         result |= MASK_ALT;
-=======
-    SDLMod mask = SDL_GetModState();
-
-    if (mask & KMOD_SHIFT)          result |= MASK_SHIFT;
-    if (mask & KMOD_CTRL)           result |= MASK_CONTROL;
-    if (mask & KMOD_ALT)            result |= MASK_ALT;
->>>>>>> bb3c36f5
 
     // For keyboard events, consider Meta keys equivalent to Control
     if (!for_mouse_event)
     {
-<<<<<<< HEAD
         if (mask & KMOD_GUI)
             result |= MASK_CONTROL;
-=======
-        if (mask & KMOD_META) result |= MASK_CONTROL;
->>>>>>> bb3c36f5
     }
 
     return result;
@@ -412,11 +314,7 @@
 }
 
 
-<<<<<<< HEAD
 BOOL LLKeyboardSDL::translateNumpadKey( const U32 os_key, KEY *translated_key)
-=======
-BOOL LLKeyboardSDL::translateNumpadKey( const U16 os_key, KEY *translated_key)
->>>>>>> bb3c36f5
 {
     return translateKey(os_key, translated_key);
 }
