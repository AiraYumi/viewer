--- conflicted
+++ resolved
@@ -1,205 +1,133 @@
-/**
- * @file llwindowheadless.h
- * @brief Headless definition of LLWindow class
- *
- * $LicenseInfo:firstyear=2001&license=viewerlgpl$
- * Second Life Viewer Source Code
- * Copyright (C) 2010, Linden Research, Inc.
- *
- * This library is free software; you can redistribute it and/or
- * modify it under the terms of the GNU Lesser General Public
- * License as published by the Free Software Foundation;
- * version 2.1 of the License only.
- *
- * This library is distributed in the hope that it will be useful,
- * but WITHOUT ANY WARRANTY; without even the implied warranty of
- * MERCHANTABILITY or FITNESS FOR A PARTICULAR PURPOSE.  See the GNU
- * Lesser General Public License for more details.
- *
- * You should have received a copy of the GNU Lesser General Public
- * License along with this library; if not, write to the Free Software
- * Foundation, Inc., 51 Franklin Street, Fifth Floor, Boston, MA  02110-1301  USA
- *
- * Linden Research, Inc., 945 Battery Street, San Francisco, CA  94111  USA
- * $/LicenseInfo$
- */
-
-#ifndef LL_LLWINDOWHEADLESS_H
-#define LL_LLWINDOWHEADLESS_H
-
-#include "llwindow.h"
-
-class LLWindowHeadless : public LLWindow
-{
-public:
-<<<<<<< HEAD
-	/*virtual*/ void show() override {}
-	/*virtual*/ void hide() override {}
-	/*virtual*/ void close() override {}
-	/*virtual*/ bool getVisible() override {return false;}
-	/*virtual*/ bool getMinimized() override {return false;}
-	/*virtual*/ bool getMaximized() override {return false;}
-	/*virtual*/ bool maximize() override {return false;}
-	/*virtual*/ void minimize() override {}
-	/*virtual*/ void restore() override {}
-	// TODO: LLWindow::getFullscreen() is (intentionally?) NOT virtual.
-	// Apparently the coder of LLWindowHeadless didn't realize that. Is it a
-	// mistake to shadow the base-class method with an LLWindowHeadless
-	// override when called on the subclass, yet call the base-class method
-	// when indirecting through a polymorphic pointer or reference?
-	bool getFullscreen() {return false;}
-	/*virtual*/ bool getPosition(LLCoordScreen *position) override {return false;}
-	/*virtual*/ bool getSize(LLCoordScreen *size) override {return false;}
-	/*virtual*/ bool getSize(LLCoordWindow *size) override {return false;}
-	/*virtual*/ bool setPosition(LLCoordScreen position) override {return false;}
-	/*virtual*/ bool setSizeImpl(LLCoordScreen size) override {return false;}
-	/*virtual*/ bool setSizeImpl(LLCoordWindow size) override {return false;}
-	/*virtual*/ bool switchContext(bool fullscreen, const LLCoordScreen &size, bool enable_vsync, const LLCoordScreen * const posp = NULL) override {return false;}
-=======
-    /*virtual*/ void show() override {}
-    /*virtual*/ void hide() override {}
-    /*virtual*/ void close() override {}
-    /*virtual*/ BOOL getVisible() override {return FALSE;}
-    /*virtual*/ BOOL getMinimized() override {return FALSE;}
-    /*virtual*/ BOOL getMaximized() override {return FALSE;}
-    /*virtual*/ BOOL maximize() override {return FALSE;}
-    /*virtual*/ void minimize() override {}
-    /*virtual*/ void restore() override {}
-    // TODO: LLWindow::getFullscreen() is (intentionally?) NOT virtual.
-    // Apparently the coder of LLWindowHeadless didn't realize that. Is it a
-    // mistake to shadow the base-class method with an LLWindowHeadless
-    // override when called on the subclass, yet call the base-class method
-    // when indirecting through a polymorphic pointer or reference?
-    BOOL getFullscreen() {return FALSE;}
-    /*virtual*/ BOOL getPosition(LLCoordScreen *position) override {return FALSE;}
-    /*virtual*/ BOOL getSize(LLCoordScreen *size) override {return FALSE;}
-    /*virtual*/ BOOL getSize(LLCoordWindow *size) override {return FALSE;}
-    /*virtual*/ BOOL setPosition(LLCoordScreen position) override {return FALSE;}
-    /*virtual*/ BOOL setSizeImpl(LLCoordScreen size) override {return FALSE;}
-    /*virtual*/ BOOL setSizeImpl(LLCoordWindow size) override {return FALSE;}
-    /*virtual*/ BOOL switchContext(BOOL fullscreen, const LLCoordScreen &size, BOOL enable_vsync, const LLCoordScreen * const posp = NULL) override {return FALSE;}
->>>>>>> e1623bb2
-    void* createSharedContext() override  { return nullptr; }
-    void makeContextCurrent(void*) override  {}
-    void destroySharedContext(void*) override  {}
-    /*virtual*/ void toggleVSync(bool enable_vsync) override { }
-    /*virtual*/ bool setCursorPosition(LLCoordWindow position) override {return false;}
-    /*virtual*/ bool getCursorPosition(LLCoordWindow *position) override {return false;}
-#if LL_WINDOWS
-    /*virtual*/ bool getCursorDelta(LLCoordCommon* delta) override { return false; }
-#endif
-<<<<<<< HEAD
-	/*virtual*/ void showCursor() override {}
-	/*virtual*/ void hideCursor() override {}
-	/*virtual*/ void showCursorFromMouseMove() override {}
-	/*virtual*/ void hideCursorUntilMouseMove() override {}
-	/*virtual*/ bool isCursorHidden() override {return false;}
-	/*virtual*/ void updateCursor() override {}
-	//virtual ECursorType getCursor() override { return mCurrentCursor; }
-	/*virtual*/ void captureMouse() override {}
-	/*virtual*/ void releaseMouse() override {}
-	/*virtual*/ void setMouseClipping( bool b ) override {}
-	/*virtual*/ bool isClipboardTextAvailable() override {return false; }
-	/*virtual*/ bool pasteTextFromClipboard(LLWString &dst) override {return false; }
-	/*virtual*/ bool copyTextToClipboard(const LLWString &src) override {return false; }
-	/*virtual*/ void flashIcon(F32 seconds) override {}
-	/*virtual*/ F32 getGamma() override {return 1.0f; }
-	/*virtual*/ bool setGamma(const F32 gamma) override {return false; } // Set the gamma
-	/*virtual*/ void setFSAASamples(const U32 fsaa_samples) override { }
-	/*virtual*/ U32 getFSAASamples() override { return 0; }
-	/*virtual*/ bool restoreGamma() override {return false; }	// Restore original gamma table (before updating gamma)
-	//virtual ESwapMethod getSwapMethod() override { return mSwapMethod; }
-	/*virtual*/ void gatherInput() override {}
-	/*virtual*/ void delayInputProcessing() override {}
-	/*virtual*/ void swapBuffers() override;
-=======
-    /*virtual*/ void showCursor() override {}
-    /*virtual*/ void hideCursor() override {}
-    /*virtual*/ void showCursorFromMouseMove() override {}
-    /*virtual*/ void hideCursorUntilMouseMove() override {}
-    /*virtual*/ BOOL isCursorHidden() override {return FALSE;}
-    /*virtual*/ void updateCursor() override {}
-    //virtual ECursorType getCursor() override { return mCurrentCursor; }
-    /*virtual*/ void captureMouse() override {}
-    /*virtual*/ void releaseMouse() override {}
-    /*virtual*/ void setMouseClipping( BOOL b ) override {}
-    /*virtual*/ BOOL isClipboardTextAvailable() override {return FALSE; }
-    /*virtual*/ BOOL pasteTextFromClipboard(LLWString &dst) override {return FALSE; }
-    /*virtual*/ BOOL copyTextToClipboard(const LLWString &src) override {return FALSE; }
-    /*virtual*/ void flashIcon(F32 seconds) override {}
-    /*virtual*/ F32 getGamma() override {return 1.0f; }
-    /*virtual*/ BOOL setGamma(const F32 gamma) override {return FALSE; } // Set the gamma
-    /*virtual*/ void setFSAASamples(const U32 fsaa_samples) override { }
-    /*virtual*/ U32 getFSAASamples() override { return 0; }
-    /*virtual*/ BOOL restoreGamma() override {return FALSE; }   // Restore original gamma table (before updating gamma)
-    //virtual ESwapMethod getSwapMethod() override { return mSwapMethod; }
-    /*virtual*/ void gatherInput() override {}
-    /*virtual*/ void delayInputProcessing() override {}
-    /*virtual*/ void swapBuffers() override;
-
->>>>>>> e1623bb2
-
-    // handy coordinate space conversion routines
-<<<<<<< HEAD
-	/*virtual*/ bool convertCoords(LLCoordScreen from, LLCoordWindow *to) override { return false; }
-	/*virtual*/ bool convertCoords(LLCoordWindow from, LLCoordScreen *to) override { return false; }
-	/*virtual*/ bool convertCoords(LLCoordWindow from, LLCoordGL *to) override { return false; }
-	/*virtual*/ bool convertCoords(LLCoordGL from, LLCoordWindow *to) override { return false; }
-	/*virtual*/ bool convertCoords(LLCoordScreen from, LLCoordGL *to) override { return false; }
-	/*virtual*/ bool convertCoords(LLCoordGL from, LLCoordScreen *to) override { return false; }
-=======
-    /*virtual*/ BOOL convertCoords(LLCoordScreen from, LLCoordWindow *to) override { return FALSE; }
-    /*virtual*/ BOOL convertCoords(LLCoordWindow from, LLCoordScreen *to) override { return FALSE; }
-    /*virtual*/ BOOL convertCoords(LLCoordWindow from, LLCoordGL *to) override { return FALSE; }
-    /*virtual*/ BOOL convertCoords(LLCoordGL from, LLCoordWindow *to) override { return FALSE; }
-    /*virtual*/ BOOL convertCoords(LLCoordScreen from, LLCoordGL *to) override { return FALSE; }
-    /*virtual*/ BOOL convertCoords(LLCoordGL from, LLCoordScreen *to) override { return FALSE; }
->>>>>>> e1623bb2
-
-    /*virtual*/ LLWindowResolution* getSupportedResolutions(S32 &num_resolutions) override { return NULL; }
-    /*virtual*/ F32 getNativeAspectRatio() override { return 1.0f; }
-    /*virtual*/ F32 getPixelAspectRatio() override { return 1.0f; }
-    /*virtual*/ void setNativeAspectRatio(F32 ratio) override {}
-
-    void setMaxVRAMMegabytes(U32 max_vram) override {}
-
-<<<<<<< HEAD
-	/*virtual*/ void *getPlatformWindow() override { return 0; }
-	/*virtual*/ void bringToFront() override {}
-	
-	LLWindowHeadless(LLWindowCallbacks* callbacks,
-		const std::string& title, const std::string& name,
-		S32 x, S32 y, 
-		S32 width, S32 height,
-		U32 flags,  bool fullscreen, bool clear_background,
-		bool enable_vsync, bool use_gl, bool ignore_pixel_depth);
-	virtual ~LLWindowHeadless();
-=======
-    /*virtual*/ void *getPlatformWindow() override { return 0; }
-    /*virtual*/ void bringToFront() override {}
-
-    LLWindowHeadless(LLWindowCallbacks* callbacks,
-        const std::string& title, const std::string& name,
-        S32 x, S32 y,
-        S32 width, S32 height,
-        U32 flags,  BOOL fullscreen, BOOL clear_background,
-        BOOL enable_vsync, BOOL use_gl, BOOL ignore_pixel_depth);
-    virtual ~LLWindowHeadless();
->>>>>>> e1623bb2
-
-private:
-};
-
-class LLSplashScreenHeadless : public LLSplashScreen
-{
-public:
-    LLSplashScreenHeadless() {}
-    virtual ~LLSplashScreenHeadless() {}
-
-    /*virtual*/ void showImpl() override {}
-    /*virtual*/ void updateImpl(const std::string& mesg) override {}
-    /*virtual*/ void hideImpl() override {}
-
-};
-
-#endif //LL_LLWINDOWHEADLESS_H
+/**
+ * @file llwindowheadless.h
+ * @brief Headless definition of LLWindow class
+ *
+ * $LicenseInfo:firstyear=2001&license=viewerlgpl$
+ * Second Life Viewer Source Code
+ * Copyright (C) 2010, Linden Research, Inc.
+ *
+ * This library is free software; you can redistribute it and/or
+ * modify it under the terms of the GNU Lesser General Public
+ * License as published by the Free Software Foundation;
+ * version 2.1 of the License only.
+ *
+ * This library is distributed in the hope that it will be useful,
+ * but WITHOUT ANY WARRANTY; without even the implied warranty of
+ * MERCHANTABILITY or FITNESS FOR A PARTICULAR PURPOSE.  See the GNU
+ * Lesser General Public License for more details.
+ *
+ * You should have received a copy of the GNU Lesser General Public
+ * License along with this library; if not, write to the Free Software
+ * Foundation, Inc., 51 Franklin Street, Fifth Floor, Boston, MA  02110-1301  USA
+ *
+ * Linden Research, Inc., 945 Battery Street, San Francisco, CA  94111  USA
+ * $/LicenseInfo$
+ */
+
+#ifndef LL_LLWINDOWHEADLESS_H
+#define LL_LLWINDOWHEADLESS_H
+
+#include "llwindow.h"
+
+class LLWindowHeadless : public LLWindow
+{
+public:
+    /*virtual*/ void show() override {}
+    /*virtual*/ void hide() override {}
+    /*virtual*/ void close() override {}
+    /*virtual*/ bool getVisible() override {return false;}
+    /*virtual*/ bool getMinimized() override {return false;}
+    /*virtual*/ bool getMaximized() override {return false;}
+    /*virtual*/ bool maximize() override {return false;}
+    /*virtual*/ void minimize() override {}
+    /*virtual*/ void restore() override {}
+    // TODO: LLWindow::getFullscreen() is (intentionally?) NOT virtual.
+    // Apparently the coder of LLWindowHeadless didn't realize that. Is it a
+    // mistake to shadow the base-class method with an LLWindowHeadless
+    // override when called on the subclass, yet call the base-class method
+    // when indirecting through a polymorphic pointer or reference?
+    bool getFullscreen() {return false;}
+    /*virtual*/ bool getPosition(LLCoordScreen *position) override {return false;}
+    /*virtual*/ bool getSize(LLCoordScreen *size) override {return false;}
+    /*virtual*/ bool getSize(LLCoordWindow *size) override {return false;}
+    /*virtual*/ bool setPosition(LLCoordScreen position) override {return false;}
+    /*virtual*/ bool setSizeImpl(LLCoordScreen size) override {return false;}
+    /*virtual*/ bool setSizeImpl(LLCoordWindow size) override {return false;}
+    /*virtual*/ bool switchContext(bool fullscreen, const LLCoordScreen &size, bool enable_vsync, const LLCoordScreen * const posp = NULL) override {return false;}
+    void* createSharedContext() override  { return nullptr; }
+    void makeContextCurrent(void*) override  {}
+    void destroySharedContext(void*) override  {}
+    /*virtual*/ void toggleVSync(bool enable_vsync) override { }
+    /*virtual*/ bool setCursorPosition(LLCoordWindow position) override {return false;}
+    /*virtual*/ bool getCursorPosition(LLCoordWindow *position) override {return false;}
+#if LL_WINDOWS
+    /*virtual*/ bool getCursorDelta(LLCoordCommon* delta) override { return false; }
+#endif
+    /*virtual*/ void showCursor() override {}
+    /*virtual*/ void hideCursor() override {}
+    /*virtual*/ void showCursorFromMouseMove() override {}
+    /*virtual*/ void hideCursorUntilMouseMove() override {}
+    /*virtual*/ bool isCursorHidden() override {return false;}
+    /*virtual*/ void updateCursor() override {}
+    //virtual ECursorType getCursor() override { return mCurrentCursor; }
+    /*virtual*/ void captureMouse() override {}
+    /*virtual*/ void releaseMouse() override {}
+    /*virtual*/ void setMouseClipping( bool b ) override {}
+    /*virtual*/ bool isClipboardTextAvailable() override {return false; }
+    /*virtual*/ bool pasteTextFromClipboard(LLWString &dst) override {return false; }
+    /*virtual*/ bool copyTextToClipboard(const LLWString &src) override {return false; }
+    /*virtual*/ void flashIcon(F32 seconds) override {}
+    /*virtual*/ F32 getGamma() override {return 1.0f; }
+    /*virtual*/ bool setGamma(const F32 gamma) override {return false; } // Set the gamma
+    /*virtual*/ void setFSAASamples(const U32 fsaa_samples) override { }
+    /*virtual*/ U32 getFSAASamples() override { return 0; }
+    /*virtual*/ bool restoreGamma() override {return false; }   // Restore original gamma table (before updating gamma)
+    //virtual ESwapMethod getSwapMethod() override { return mSwapMethod; }
+    /*virtual*/ void gatherInput() override {}
+    /*virtual*/ void delayInputProcessing() override {}
+    /*virtual*/ void swapBuffers() override;
+
+
+    // handy coordinate space conversion routines
+    /*virtual*/ bool convertCoords(LLCoordScreen from, LLCoordWindow *to) override { return false; }
+    /*virtual*/ bool convertCoords(LLCoordWindow from, LLCoordScreen *to) override { return false; }
+    /*virtual*/ bool convertCoords(LLCoordWindow from, LLCoordGL *to) override { return false; }
+    /*virtual*/ bool convertCoords(LLCoordGL from, LLCoordWindow *to) override { return false; }
+    /*virtual*/ bool convertCoords(LLCoordScreen from, LLCoordGL *to) override { return false; }
+    /*virtual*/ bool convertCoords(LLCoordGL from, LLCoordScreen *to) override { return false; }
+
+    /*virtual*/ LLWindowResolution* getSupportedResolutions(S32 &num_resolutions) override { return NULL; }
+    /*virtual*/ F32 getNativeAspectRatio() override { return 1.0f; }
+    /*virtual*/ F32 getPixelAspectRatio() override { return 1.0f; }
+    /*virtual*/ void setNativeAspectRatio(F32 ratio) override {}
+
+    void setMaxVRAMMegabytes(U32 max_vram) override {}
+
+    /*virtual*/ void *getPlatformWindow() override { return 0; }
+    /*virtual*/ void bringToFront() override {}
+
+    LLWindowHeadless(LLWindowCallbacks* callbacks,
+        const std::string& title, const std::string& name,
+        S32 x, S32 y,
+        S32 width, S32 height,
+        U32 flags,  bool fullscreen, bool clear_background,
+        bool enable_vsync, bool use_gl, bool ignore_pixel_depth);
+    virtual ~LLWindowHeadless();
+
+private:
+};
+
+class LLSplashScreenHeadless : public LLSplashScreen
+{
+public:
+    LLSplashScreenHeadless() {}
+    virtual ~LLSplashScreenHeadless() {}
+
+    /*virtual*/ void showImpl() override {}
+    /*virtual*/ void updateImpl(const std::string& mesg) override {}
+    /*virtual*/ void hideImpl() override {}
+
+};
+
+#endif //LL_LLWINDOWHEADLESS_H
+