--- conflicted
+++ resolved
@@ -1,123 +1,101 @@
-/**
- * @file llpreeditor.h
- * @brief I believe this is used for languages like Japanese that require
- * an "input method editor" to type Kanji.
- * @author Open source patch, incorporated by Dave Simmons
- *
- * $LicenseInfo:firstyear=2007&license=viewerlgpl$
- * Second Life Viewer Source Code
- * Copyright (C) 2010, Linden Research, Inc.
- *
- * This library is free software; you can redistribute it and/or
- * modify it under the terms of the GNU Lesser General Public
- * License as published by the Free Software Foundation;
- * version 2.1 of the License only.
- *
- * This library is distributed in the hope that it will be useful,
- * but WITHOUT ANY WARRANTY; without even the implied warranty of
- * MERCHANTABILITY or FITNESS FOR A PARTICULAR PURPOSE.  See the GNU
- * Lesser General Public License for more details.
- *
- * You should have received a copy of the GNU Lesser General Public
- * License along with this library; if not, write to the Free Software
- * Foundation, Inc., 51 Franklin Street, Fifth Floor, Boston, MA  02110-1301  USA
- *
- * Linden Research, Inc., 945 Battery Street, San Francisco, CA  94111  USA
- * $/LicenseInfo$
- */
-
-#ifndef LL_PREEDITOR
-#define LL_PREEDITOR
-
-class LLPreeditor
-{
-public:
-
-<<<<<<< HEAD
-	typedef std::vector<S32> segment_lengths_t;
-	typedef std::deque<bool> standouts_t;
-	
-	// We don't delete against LLPreeditor, but compilers complain without this...
-	
-	virtual ~LLPreeditor() {};
-=======
-    typedef std::vector<S32> segment_lengths_t;
-    typedef std::vector<BOOL> standouts_t;
-
-    // We don't delete against LLPreeditor, but compilers complain without this...
-
-    virtual ~LLPreeditor() {};
-
-    // Discard any preedit info. on this preeditor.
-
-    virtual void resetPreedit() = 0;
->>>>>>> e1623bb2
-
-    // Update the preedit feedback using specified details.
-    // Existing preedit is discarded and replaced with the new one.  (I.e., updatePreedit is not cumulative.)
-    // All arguments are IN.
-    // preedit_count is the number of elements in arrays preedit_list and preedit_standouts.
-    // preedit list is an array of preedit texts (clauses.)
-    // preedit_standouts indicates whether each preedit text should be shown as standout clause.
-    // caret_position is the preedit-local position of text editing caret, in # of llwchar.
-
-    virtual void updatePreedit(const LLWString &preedit_string,
-                        const segment_lengths_t &preedit_segment_lengths, const standouts_t &preedit_standouts, S32 caret_position) = 0;
-
-    // Turn the specified sub-contents into an active preedit.
-    // Both position and length are IN and count with UTF-32 (llwchar) characters.
-    // This method primarily facilitates reconversion.
-
-    virtual void markAsPreedit(S32 position, S32 length) = 0;
-
-    // Get the position and the length of the active preedit in the contents.
-    // Both position and length are OUT and count with UTF-32 (llwchar) characters.
-    // When this preeditor has no active preedit, position receives
-    // the caret position, and length receives 0.
-
-    virtual void getPreeditRange(S32 *position, S32 *length) const = 0;
-
-    // Get the position and the length of the current selection in the contents.
-    // Both position and length are OUT and count with UTF-32 (llwchar) characters.
-    // When this preeditor has no selection, position receives
-    // the caret position, and length receives 0.
-
-    virtual void getSelectionRange(S32 *position, S32 *length) const = 0;
-
-    // Get the locations where the preedit and related UI elements are displayed.
-    // Locations are relative to the app window and measured in GL coordinate space (before scaling.)
-    // query_position is IN argument, and other three are OUT.
-
-<<<<<<< HEAD
-	virtual bool getPreeditLocation(S32 query_position, LLCoordGL *coord, LLRect *bounds, LLRect *control) const = 0;
-=======
-    virtual BOOL getPreeditLocation(S32 query_position, LLCoordGL *coord, LLRect *bounds, LLRect *control) const = 0;
->>>>>>> e1623bb2
-
-    // Get the size (height) of the current font used in this preeditor.
-
-    virtual S32 getPreeditFontSize() const = 0;
-
-    // Get the contents of this preeditor as a LLWString.  If there is an active preedit,
-    // the returned LLWString contains it.
-
-    virtual LLWString getPreeditString() const = 0;
-
-<<<<<<< HEAD
-	// Handle a UTF-32 char on this preeditor, i.e., add the character
-	// to the contents.
-	// This is a back door of the method of same name of LLWindowCallback.
-	// called_from_parent should be set to false if calling through LLPreeditor.
-
-	virtual bool handleUnicodeCharHere(llwchar uni_char) = 0;
-=======
-    // Handle a UTF-32 char on this preeditor, i.e., add the character
-    // to the contents.
-    // This is a back door of the method of same name of LLWindowCallback.
-    // called_from_parent should be set to FALSE if calling through LLPreeditor.
-
-    virtual BOOL handleUnicodeCharHere(llwchar uni_char) = 0;
->>>>>>> e1623bb2
-};
-
-#endif+/**
+ * @file llpreeditor.h
+ * @brief I believe this is used for languages like Japanese that require
+ * an "input method editor" to type Kanji.
+ * @author Open source patch, incorporated by Dave Simmons
+ *
+ * $LicenseInfo:firstyear=2007&license=viewerlgpl$
+ * Second Life Viewer Source Code
+ * Copyright (C) 2010, Linden Research, Inc.
+ *
+ * This library is free software; you can redistribute it and/or
+ * modify it under the terms of the GNU Lesser General Public
+ * License as published by the Free Software Foundation;
+ * version 2.1 of the License only.
+ *
+ * This library is distributed in the hope that it will be useful,
+ * but WITHOUT ANY WARRANTY; without even the implied warranty of
+ * MERCHANTABILITY or FITNESS FOR A PARTICULAR PURPOSE.  See the GNU
+ * Lesser General Public License for more details.
+ *
+ * You should have received a copy of the GNU Lesser General Public
+ * License along with this library; if not, write to the Free Software
+ * Foundation, Inc., 51 Franklin Street, Fifth Floor, Boston, MA  02110-1301  USA
+ *
+ * Linden Research, Inc., 945 Battery Street, San Francisco, CA  94111  USA
+ * $/LicenseInfo$
+ */
+
+#ifndef LL_PREEDITOR
+#define LL_PREEDITOR
+
+class LLPreeditor
+{
+public:
+
+    typedef std::vector<S32> segment_lengths_t;
+    typedef std::deque<bool> standouts_t;
+
+    // We don't delete against LLPreeditor, but compilers complain without this...
+
+    virtual ~LLPreeditor() {};
+
+    // Discard any preedit info. on this preeditor.
+
+    virtual void resetPreedit() = 0;
+
+    // Update the preedit feedback using specified details.
+    // Existing preedit is discarded and replaced with the new one.  (I.e., updatePreedit is not cumulative.)
+    // All arguments are IN.
+    // preedit_count is the number of elements in arrays preedit_list and preedit_standouts.
+    // preedit list is an array of preedit texts (clauses.)
+    // preedit_standouts indicates whether each preedit text should be shown as standout clause.
+    // caret_position is the preedit-local position of text editing caret, in # of llwchar.
+
+    virtual void updatePreedit(const LLWString &preedit_string,
+                        const segment_lengths_t &preedit_segment_lengths, const standouts_t &preedit_standouts, S32 caret_position) = 0;
+
+    // Turn the specified sub-contents into an active preedit.
+    // Both position and length are IN and count with UTF-32 (llwchar) characters.
+    // This method primarily facilitates reconversion.
+
+    virtual void markAsPreedit(S32 position, S32 length) = 0;
+
+    // Get the position and the length of the active preedit in the contents.
+    // Both position and length are OUT and count with UTF-32 (llwchar) characters.
+    // When this preeditor has no active preedit, position receives
+    // the caret position, and length receives 0.
+
+    virtual void getPreeditRange(S32 *position, S32 *length) const = 0;
+
+    // Get the position and the length of the current selection in the contents.
+    // Both position and length are OUT and count with UTF-32 (llwchar) characters.
+    // When this preeditor has no selection, position receives
+    // the caret position, and length receives 0.
+
+    virtual void getSelectionRange(S32 *position, S32 *length) const = 0;
+
+    // Get the locations where the preedit and related UI elements are displayed.
+    // Locations are relative to the app window and measured in GL coordinate space (before scaling.)
+    // query_position is IN argument, and other three are OUT.
+
+    virtual bool getPreeditLocation(S32 query_position, LLCoordGL *coord, LLRect *bounds, LLRect *control) const = 0;
+
+    // Get the size (height) of the current font used in this preeditor.
+
+    virtual S32 getPreeditFontSize() const = 0;
+
+    // Get the contents of this preeditor as a LLWString.  If there is an active preedit,
+    // the returned LLWString contains it.
+
+    virtual LLWString getPreeditString() const = 0;
+
+    // Handle a UTF-32 char on this preeditor, i.e., add the character
+    // to the contents.
+    // This is a back door of the method of same name of LLWindowCallback.
+    // called_from_parent should be set to false if calling through LLPreeditor.
+
+    virtual bool handleUnicodeCharHere(llwchar uni_char) = 0;
+};
+
+#endif