--- conflicted
+++ resolved
@@ -116,14 +116,12 @@
     void spawnWebBrowser(const std::string& escaped_url, bool async) override;
     F32 getSystemUISize() override;
 
-<<<<<<< HEAD
     void openFolder(const std::string &path) override;
-=======
+
     bool getInputDevices(U32 device_type_filter,
                          std::function<bool(std::string&, LLSD&, void*)> osx_callback,
                          void* win_callback,
                          void* userdata) override;
->>>>>>> bb3c36f5
 
     static std::vector<std::string> getDisplaysResolutionList();
 
