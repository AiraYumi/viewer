/**
 * @file llwindowwin32.cpp
 * @brief Platform-dependent implementation of llwindow
 *
 * $LicenseInfo:firstyear=2001&license=viewerlgpl$
 * Second Life Viewer Source Code
 * Copyright (C) 2010, Linden Research, Inc.
 *
 * This library is free software; you can redistribute it and/or
 * modify it under the terms of the GNU Lesser General Public
 * License as published by the Free Software Foundation;
 * version 2.1 of the License only.
 *
 * This library is distributed in the hope that it will be useful,
 * but WITHOUT ANY WARRANTY; without even the implied warranty of
 * MERCHANTABILITY or FITNESS FOR A PARTICULAR PURPOSE.  See the GNU
 * Lesser General Public License for more details.
 *
 * You should have received a copy of the GNU Lesser General Public
 * License along with this library; if not, write to the Free Software
 * Foundation, Inc., 51 Franklin Street, Fifth Floor, Boston, MA  02110-1301  USA
 *
 * Linden Research, Inc., 945 Battery Street, San Francisco, CA  94111  USA
 * $/LicenseInfo$
 */

#include "linden_common.h"

#if LL_WINDOWS && !LL_MESA_HEADLESS

#include "llwindowwin32.h"

// LLWindow library includes
#include "llkeyboardwin32.h"
#include "lldragdropwin32.h"
#include "llpreeditor.h"
#include "llwindowcallbacks.h"

// Linden library includes
#include "llerror.h"
#include "llexception.h"
#include "llfasttimer.h"
#include "llgl.h"
#include "llstring.h"
#include "lldir.h"
#include "llsdutil.h"
#include "llglslshader.h"
#include "llthreadsafequeue.h"
#include "stringize.h"
#include "llframetimer.h"

// System includes
#include <commdlg.h>
#include <WinUser.h>
#include <mapi.h>
#include <process.h>    // for _spawn
#include <shellapi.h>
#include <fstream>
#include <Imm.h>
#include <iomanip>
#include <future>
#include <sstream>
#include <utility>                  // std::pair

#include <d3d9.h>
#include <dxgi1_4.h>
#include <timeapi.h>

// Require DirectInput version 8
#define DIRECTINPUT_VERSION 0x0800

#include <dinput.h>
#include <Dbt.h.>
#include <InitGuid.h> // needed for llurlentry test to build on some systems
#pragma comment(lib, "dxguid.lib") // needed for llurlentry test to build on some systems
#pragma comment(lib, "dinput8")

const S32   MAX_MESSAGE_PER_UPDATE = 20;
const S32   BITS_PER_PIXEL = 32;
const S32   MAX_NUM_RESOLUTIONS = 32;
const F32   ICON_FLASH_TIME = 0.5f;

#ifndef WM_DPICHANGED
#define WM_DPICHANGED 0x02E0
#endif

#ifndef USER_DEFAULT_SCREEN_DPI
#define USER_DEFAULT_SCREEN_DPI 96 // Win7
#endif

// Claim a couple unused GetMessage() message IDs
const UINT WM_DUMMY_(WM_USER + 0x0017);
const UINT WM_POST_FUNCTION_(WM_USER + 0x0018);

extern BOOL gDebugWindowProc;

static std::thread::id sWindowThreadId;
static std::thread::id sMainThreadId;

#if 1 // flip to zero to enable assertions for functions being called from wrong thread
#define ASSERT_MAIN_THREAD()
#define ASSERT_WINDOW_THREAD()
#else
#define ASSERT_MAIN_THREAD() llassert(LLThread::currentID() == sMainThreadId)
#define ASSERT_WINDOW_THREAD() llassert(LLThread::currentID() == sWindowThreadId)
#endif


LPWSTR gIconResource = IDI_APPLICATION;
LPDIRECTINPUT8 gDirectInput8;

LLW32MsgCallback gAsyncMsgCallback = NULL;

#ifndef DPI_ENUMS_DECLARED

typedef enum PROCESS_DPI_AWARENESS {
    PROCESS_DPI_UNAWARE = 0,
    PROCESS_SYSTEM_DPI_AWARE = 1,
    PROCESS_PER_MONITOR_DPI_AWARE = 2
} PROCESS_DPI_AWARENESS;

typedef enum MONITOR_DPI_TYPE {
    MDT_EFFECTIVE_DPI = 0,
    MDT_ANGULAR_DPI = 1,
    MDT_RAW_DPI = 2,
    MDT_DEFAULT = MDT_EFFECTIVE_DPI
} MONITOR_DPI_TYPE;

#endif

typedef HRESULT(STDAPICALLTYPE *SetProcessDpiAwarenessType)(_In_ PROCESS_DPI_AWARENESS value);

typedef HRESULT(STDAPICALLTYPE *GetProcessDpiAwarenessType)(
    _In_ HANDLE hprocess,
    _Out_ PROCESS_DPI_AWARENESS *value);

typedef HRESULT(STDAPICALLTYPE *GetDpiForMonitorType)(
    _In_ HMONITOR hmonitor,
    _In_ MONITOR_DPI_TYPE dpiType,
    _Out_ UINT *dpiX,
    _Out_ UINT *dpiY);

//
// LLWindowWin32
//

void show_window_creation_error(const std::string& title)
{
    LL_WARNS("Window") << title << LL_ENDL;
}

HGLRC SafeCreateContext(HDC &hdc)
{
    __try
    {
        return wglCreateContext(hdc);
    }
    __except(EXCEPTION_EXECUTE_HANDLER)
    {
        return NULL;
    }
}

GLuint SafeChoosePixelFormat(HDC &hdc, const PIXELFORMATDESCRIPTOR *ppfd)
{
    __try
    {
        return ChoosePixelFormat(hdc, ppfd);
    }
    __except (EXCEPTION_EXECUTE_HANDLER)
    {
        // convert to C++ styled exception
        // C exception don't allow classes, so it's a regular char array
        char integer_string[32];
        sprintf(integer_string, "SEH, code: %lu\n", GetExceptionCode());
        throw std::exception(integer_string);
    }
}

//static
BOOL LLWindowWin32::sIsClassRegistered = FALSE;

BOOL    LLWindowWin32::sLanguageTextInputAllowed = TRUE;
BOOL    LLWindowWin32::sWinIMEOpened = FALSE;
HKL     LLWindowWin32::sWinInputLocale = 0;
DWORD   LLWindowWin32::sWinIMEConversionMode = IME_CMODE_NATIVE;
DWORD   LLWindowWin32::sWinIMESentenceMode = IME_SMODE_AUTOMATIC;
LLCoordWindow LLWindowWin32::sWinIMEWindowPosition(-1,-1);

// The following class LLWinImm delegates Windows IMM APIs.
// It was originally introduced to support US Windows XP, on which we needed
// to dynamically load IMM32.DLL and use GetProcAddress to resolve its entry
// points. Now that that's moot, we retain this wrapper only for hooks for
// metrics.

class LLWinImm
{
public:
    static bool     isAvailable() { return true; }

public:
    // Wrappers for IMM API.
    static BOOL     isIME(HKL hkl);
    static HIMC     getContext(HWND hwnd);
    static BOOL     releaseContext(HWND hwnd, HIMC himc);
    static BOOL     getOpenStatus(HIMC himc);
    static BOOL     setOpenStatus(HIMC himc, BOOL status);
    static BOOL     getConversionStatus(HIMC himc, LPDWORD conversion, LPDWORD sentence);
    static BOOL     setConversionStatus(HIMC himc, DWORD conversion, DWORD sentence);
    static BOOL     getCompositionWindow(HIMC himc, LPCOMPOSITIONFORM form);
    static BOOL     setCompositionWindow(HIMC himc, LPCOMPOSITIONFORM form);
    static LONG     getCompositionString(HIMC himc, DWORD index, LPVOID data, DWORD length);
    static BOOL     setCompositionString(HIMC himc, DWORD index, LPVOID pComp, DWORD compLength, LPVOID pRead, DWORD readLength);
    static BOOL     setCompositionFont(HIMC himc, LPLOGFONTW logfont);
    static BOOL     setCandidateWindow(HIMC himc, LPCANDIDATEFORM candidate_form);
    static BOOL     notifyIME(HIMC himc, DWORD action, DWORD index, DWORD value);
};

// static
BOOL    LLWinImm::isIME(HKL hkl)
{
    return ImmIsIME(hkl);
}

// static
HIMC        LLWinImm::getContext(HWND hwnd)
{
    return ImmGetContext(hwnd);
}

//static
BOOL        LLWinImm::releaseContext(HWND hwnd, HIMC himc)
{
    return ImmReleaseContext(hwnd, himc);
}

// static
BOOL        LLWinImm::getOpenStatus(HIMC himc)
{
    return ImmGetOpenStatus(himc);
}

// static
BOOL        LLWinImm::setOpenStatus(HIMC himc, BOOL status)
{
    return ImmSetOpenStatus(himc, status);
}

// static
BOOL        LLWinImm::getConversionStatus(HIMC himc, LPDWORD conversion, LPDWORD sentence)
{
    return ImmGetConversionStatus(himc, conversion, sentence);
}

// static
BOOL        LLWinImm::setConversionStatus(HIMC himc, DWORD conversion, DWORD sentence)
{
    return ImmSetConversionStatus(himc, conversion, sentence);
}

// static
BOOL        LLWinImm::getCompositionWindow(HIMC himc, LPCOMPOSITIONFORM form)
{
    return ImmGetCompositionWindow(himc, form);
}

// static
BOOL        LLWinImm::setCompositionWindow(HIMC himc, LPCOMPOSITIONFORM form)
{
    return ImmSetCompositionWindow(himc, form);
}


// static
LONG        LLWinImm::getCompositionString(HIMC himc, DWORD index, LPVOID data, DWORD length)
{
    return ImmGetCompositionString(himc, index, data, length);
}


// static
BOOL        LLWinImm::setCompositionString(HIMC himc, DWORD index, LPVOID pComp, DWORD compLength, LPVOID pRead, DWORD readLength)
{
    return ImmSetCompositionString(himc, index, pComp, compLength, pRead, readLength);
}

// static
BOOL        LLWinImm::setCompositionFont(HIMC himc, LPLOGFONTW pFont)
{
    return ImmSetCompositionFont(himc, pFont);
}

// static
BOOL        LLWinImm::setCandidateWindow(HIMC himc, LPCANDIDATEFORM form)
{
    return ImmSetCandidateWindow(himc, form);
}

// static
BOOL        LLWinImm::notifyIME(HIMC himc, DWORD action, DWORD index, DWORD value)
{
    return ImmNotifyIME(himc, action, index, value);
}



class LLMonitorInfo
{
public:

    std::vector<std::string> getResolutionsList() { return mResList; }

    LLMonitorInfo()
    {
        EnumDisplayMonitors(0, 0, MonitorEnum, (LPARAM)this);
    }

private:

    static BOOL CALLBACK MonitorEnum(HMONITOR hMon, HDC hdc, LPRECT lprcMonitor, LPARAM pData)
    {
        int monitor_width = lprcMonitor->right - lprcMonitor->left;
        int monitor_height = lprcMonitor->bottom - lprcMonitor->top;

        std::ostringstream sstream;
        sstream << monitor_width << "x" << monitor_height;;
        std::string res = sstream.str();

        LLMonitorInfo* pThis = reinterpret_cast<LLMonitorInfo*>(pData);
        pThis->mResList.push_back(res);

        return TRUE;
    }

    std::vector<std::string> mResList;
};

static LLMonitorInfo sMonitorInfo;


// Thread that owns the Window Handle
// This whole struct is private to LLWindowWin32, which needs to mess with its
// members, which is why it's a struct rather than a class. In effect, we make
// the containing class a friend.
struct LLWindowWin32::LLWindowWin32Thread : public LL::ThreadPool
{
    static const int MAX_QUEUE_SIZE = 2048;

    LLThreadSafeQueue<MSG> mMessageQueue;

    LLWindowWin32Thread();

    void run() override;
    void close() override;

    // closes queue, wakes thread, waits until thread closes
    void wakeAndDestroy();

    void glReady()
    {
        mGLReady = true;
    }

    // initialzie DXGI adapter (for querying available VRAM)
    void initDX();

    // initialize D3D (if DXGI cannot be used)
    void initD3D();

    //clean up DXGI/D3D resources
    void cleanupDX();

    // call periodically to update available VRAM
    void updateVRAMUsage();

    U32 getAvailableVRAMMegabytes()
    {
        return mAvailableVRAM;
    }

    /// called by main thread to post work to this window thread
    template <typename CALLABLE>
    void post(CALLABLE&& func)
    {
        // Ignore bool return. Shutdown timing is tricky: the main thread can
        // end up trying to post a cursor position after having closed the
        // WorkQueue.
        getQueue().post(std::forward<CALLABLE>(func));
    }

    /**
     * Like post(), Post() is a way of conveying a single work item to this
     * thread. Its virtue is that it will definitely be executed "soon" rather
     * than potentially waiting for the next frame: it uses PostMessage() to
     * break us out of the window thread's blocked GetMessage() call. It's
     * more expensive, though, not only from the Windows API latency of
     * PostMessage() and GetMessage(), but also because it involves heap
     * allocation and release.
     *
     * Require HWND from caller, even though we store an HWND locally.
     * Otherwise, if our mWindowHandle was accessed from both threads, we'd
     * have to protect it with a mutex.
     */
    template <typename CALLABLE>
    void Post(HWND windowHandle, CALLABLE&& func)
    {
        // Move func to the heap. If we knew FuncType could fit into LPARAM,
        // we could simply instantiate FuncType and pass it by value. But
        // since we don't, we must put that on the heap as well as the
        // internal heap allocation it likely requires to store func.
        auto ptr = new FuncType(std::move(func));
        WPARAM wparam{ 0xF1C };
        LL_DEBUGS("Window") << "PostMessage(" << std::hex << windowHandle
                            << ", " << WM_POST_FUNCTION_
                            << ", " << wparam << std::dec << LL_ENDL;
        PostMessage(windowHandle, WM_POST_FUNCTION_, wparam, LPARAM(ptr));
    }

    using FuncType = std::function<void()>;
    // call GetMessage() and pull enqueue messages for later processing
    void gatherInput();
    HWND mWindowHandleThrd = NULL;
    HDC mhDCThrd = 0;

    // *HACK: Attempt to prevent startup crashes by deferring memory accounting
    // until after some graphics setup. See SL-20177. -Cosmic,2023-09-18
    bool mGLReady = false;
    // best guess at available video memory in MB
    std::atomic<U32> mAvailableVRAM;

    U32 mMaxVRAM = 0; // maximum amount of vram to allow in the "budget", or 0 for no maximum (see updateVRAMUsage)

    IDXGIAdapter3* mDXGIAdapter = nullptr;
    LPDIRECT3D9 mD3D = nullptr;
    LPDIRECT3DDEVICE9 mD3DDevice = nullptr;
};


LLWindowWin32::LLWindowWin32(LLWindowCallbacks* callbacks,
                             const std::string& title, const std::string& name, S32 x, S32 y, S32 width,
                             S32 height, U32 flags,
                             BOOL fullscreen, BOOL clearBg,
                             BOOL enable_vsync, BOOL use_gl,
                             BOOL ignore_pixel_depth,
                             U32 fsaa_samples,
                             U32 max_cores,
                             U32 max_vram,
                             F32 max_gl_version)
    :
    LLWindow(callbacks, fullscreen, flags),
    mMaxGLVersion(max_gl_version),
    mMaxCores(max_cores)
{
    sMainThreadId = LLThread::currentID();
    mWindowThread = new LLWindowWin32Thread();
    mWindowThread->mMaxVRAM = max_vram;

    //MAINT-516 -- force a load of opengl32.dll just in case windows went sideways
    LoadLibrary(L"opengl32.dll");


    if (mMaxCores != 0)
    {
        HANDLE hProcess = GetCurrentProcess();
        mMaxCores = llmin(mMaxCores, (U32) 64);
        DWORD_PTR mask = 0;

        for (int i = 0; i < mMaxCores; ++i)
        {
            mask |= ((DWORD_PTR) 1) << i;
        }

        SetProcessAffinityMask(hProcess, mask);
    }

#if 0 // this is probably a bad idea, but keep it in your back pocket if you see what looks like
        // process deprioritization during profiles
    // force high thread priority
    HANDLE hProcess = GetCurrentProcess();

    if (hProcess)
    {
        int priority = GetPriorityClass(hProcess);
        if (priority < REALTIME_PRIORITY_CLASS)
        {
            if (SetPriorityClass(hProcess, REALTIME_PRIORITY_CLASS))
            {
                LL_INFOS() << "Set process priority to REALTIME_PRIORITY_CLASS" << LL_ENDL;
            }
            else
            {
                LL_INFOS() << "Failed to set process priority: " << std::hex << GetLastError() << LL_ENDL;
            }
        }
    }
#endif

#if 0  // this is also probably a bad idea, but keep it in your back pocket for getting main thread off of background thread cores (see also LLThread::threadRun)
    HANDLE hThread = GetCurrentThread();

    SYSTEM_INFO sysInfo;

    GetSystemInfo(&sysInfo);
    U32 core_count = sysInfo.dwNumberOfProcessors;

    if (max_cores != 0)
    {
        core_count = llmin(core_count, max_cores);
    }

    if (hThread)
    {
        int priority = GetThreadPriority(hThread);

        if (priority < THREAD_PRIORITY_TIME_CRITICAL)
        {
            if (SetThreadPriority(hThread, THREAD_PRIORITY_TIME_CRITICAL))
            {
                LL_INFOS() << "Set thread priority to THREAD_PRIORITY_TIME_CRITICAL" << LL_ENDL;
            }
            else
            {
                LL_INFOS() << "Failed to set thread priority: " << std::hex << GetLastError() << LL_ENDL;
            }

            // tell main thread to prefer core 0
            SetThreadIdealProcessor(hThread, 0);
        }
    }
#endif


    mFSAASamples = fsaa_samples;
    mIconResource = gIconResource;
    mOverrideAspectRatio = 0.f;
    mNativeAspectRatio = 0.f;
    mInputProcessingPaused = FALSE;
    mPreeditor = NULL;
    mKeyCharCode = 0;
    mKeyScanCode = 0;
    mKeyVirtualKey = 0;
    mhDC = NULL;
    mhRC = NULL;
    memset(mCurrentGammaRamp, 0, sizeof(mCurrentGammaRamp));
    memset(mPrevGammaRamp, 0, sizeof(mPrevGammaRamp));
    mCustomGammaSet = FALSE;
    mWindowHandle = NULL;

    mRect = {0, 0, 0, 0};
    mClientRect = {0, 0, 0, 0};

    if (!SystemParametersInfo(SPI_GETMOUSEVANISH, 0, &mMouseVanish, 0))
    {
        mMouseVanish = TRUE;
    }

    // Initialize the keyboard
    gKeyboard = new LLKeyboardWin32();
    gKeyboard->setCallbacks(callbacks);

    // Initialize the Drag and Drop functionality
    mDragDrop = new LLDragDropWin32;

    // Initialize (boot strap) the Language text input management,
    // based on the system's (user's) default settings.
    allowLanguageTextInput(mPreeditor, FALSE);

    WNDCLASS        wc;
    RECT            window_rect;

    // Set the window title
    if (title.empty())
    {
        mWindowTitle = new WCHAR[50];
        wsprintf(mWindowTitle, L"OpenGL Window");
    }
    else
    {
        mWindowTitle = new WCHAR[256]; // Assume title length < 255 chars.
        mbstowcs(mWindowTitle, title.c_str(), 255);
        mWindowTitle[255] = 0;
    }

    // Set the window class name
    if (name.empty())
    {
        mWindowClassName = new WCHAR[50];
        wsprintf(mWindowClassName, L"OpenGL Window");
    }
    else
    {
        mWindowClassName = new WCHAR[256]; // Assume title length < 255 chars.
        mbstowcs(mWindowClassName, name.c_str(), 255);
        mWindowClassName[255] = 0;
    }


    // We're not clipping yet
    SetRect( &mOldMouseClip, 0, 0, 0, 0 );

    // Make an instance of our window then define the window class
    mhInstance = GetModuleHandle(NULL);

    // Init Direct Input - needed for joystick / Spacemouse

    LPDIRECTINPUT8 di8_interface;
    HRESULT status = DirectInput8Create(
        mhInstance, // HINSTANCE hinst,
        DIRECTINPUT_VERSION, // DWORD dwVersion,
        IID_IDirectInput8, // REFIID riidltf,
        (LPVOID*)&di8_interface, // LPVOID * ppvOut,
        NULL                     // LPUNKNOWN punkOuter
        );
    if (status == DI_OK)
    {
        gDirectInput8 = di8_interface;
    }

    mSwapMethod = SWAP_METHOD_UNDEFINED;

    // No WPARAM yet.
    mLastSizeWParam = 0;

    // Windows GDI rects don't include rightmost pixel
    window_rect.left = (long) 0;
    window_rect.right = (long) width;
    window_rect.top = (long) 0;
    window_rect.bottom = (long) height;

    // Grab screen size to sanitize the window
    S32 window_border_y = GetSystemMetrics(SM_CYBORDER);
    S32 virtual_screen_x = GetSystemMetrics(SM_XVIRTUALSCREEN);
    S32 virtual_screen_y = GetSystemMetrics(SM_YVIRTUALSCREEN);
    S32 virtual_screen_width = GetSystemMetrics(SM_CXVIRTUALSCREEN);
    S32 virtual_screen_height = GetSystemMetrics(SM_CYVIRTUALSCREEN);

    if (x < virtual_screen_x) x = virtual_screen_x;
    if (y < virtual_screen_y - window_border_y) y = virtual_screen_y - window_border_y;

    if (x + width > virtual_screen_x + virtual_screen_width) x = virtual_screen_x + virtual_screen_width - width;
    if (y + height > virtual_screen_y + virtual_screen_height) y = virtual_screen_y + virtual_screen_height - height;

    if (!sIsClassRegistered)
    {
        // Force redraw when resized and create a private device context

        // Makes double click messages.
        wc.style = CS_HREDRAW | CS_VREDRAW | CS_OWNDC | CS_DBLCLKS;

        // Set message handler function
        wc.lpfnWndProc = (WNDPROC) mainWindowProc;

        // unused
        wc.cbClsExtra = 0;
        wc.cbWndExtra = 0;

        wc.hInstance = mhInstance;
        wc.hIcon = LoadIcon(mhInstance, mIconResource);

        // We will set the cursor ourselves
        wc.hCursor = NULL;

        // background color is not used
        if (clearBg)
        {
            wc.hbrBackground = (HBRUSH) GetStockObject(WHITE_BRUSH);
        }
        else
        {
            wc.hbrBackground = (HBRUSH) NULL;
        }

        // we don't use windows menus
        wc.lpszMenuName = NULL;

        wc.lpszClassName = mWindowClassName;

        if (!RegisterClass(&wc))
        {
            OSMessageBox(mCallbacks->translateString("MBRegClassFailed"),
                mCallbacks->translateString("MBError"), OSMB_OK);
            return;
        }
        sIsClassRegistered = TRUE;
    }

    //-----------------------------------------------------------------------
    // Get the current refresh rate
    //-----------------------------------------------------------------------

    DEVMODE dev_mode;
    ::ZeroMemory(&dev_mode, sizeof(DEVMODE));
    dev_mode.dmSize = sizeof(DEVMODE);
    DWORD current_refresh;
    if (EnumDisplaySettings(NULL, ENUM_CURRENT_SETTINGS, &dev_mode))
    {
        current_refresh = dev_mode.dmDisplayFrequency;
        mNativeAspectRatio = ((F32)dev_mode.dmPelsWidth) / ((F32)dev_mode.dmPelsHeight);
    }
    else
    {
        current_refresh = 60;
    }
    mRefreshRate = current_refresh;
    //-----------------------------------------------------------------------
    // Drop resolution and go fullscreen
    // use a display mode with our desired size and depth, with a refresh
    // rate as close at possible to the users' default
    //-----------------------------------------------------------------------
    if (mFullscreen)
    {
        BOOL success = FALSE;
        DWORD closest_refresh = 0;

        for (S32 mode_num = 0;; mode_num++)
        {
            if (!EnumDisplaySettings(NULL, mode_num, &dev_mode))
            {
                break;
            }

            if (dev_mode.dmPelsWidth == width &&
                dev_mode.dmPelsHeight == height &&
                dev_mode.dmBitsPerPel == BITS_PER_PIXEL)
            {
                success = TRUE;
                if ((dev_mode.dmDisplayFrequency - current_refresh)
                    < (closest_refresh - current_refresh))
                {
                    closest_refresh = dev_mode.dmDisplayFrequency;
                }
            }
        }

        if (closest_refresh == 0)
        {
            LL_WARNS("Window") << "Couldn't find display mode " << width << " by " << height << " at " << BITS_PER_PIXEL << " bits per pixel" << LL_ENDL;
            //success = FALSE;

            if (!EnumDisplaySettings(NULL, ENUM_CURRENT_SETTINGS, &dev_mode))
            {
                success = FALSE;
            }
            else
            {
                if (dev_mode.dmBitsPerPel == BITS_PER_PIXEL)
                {
                    LL_WARNS("Window") << "Current BBP is OK falling back to that" << LL_ENDL;
                    window_rect.right=width=dev_mode.dmPelsWidth;
                    window_rect.bottom=height=dev_mode.dmPelsHeight;
                    success = TRUE;
                }
                else
                {
                    LL_WARNS("Window") << "Current BBP is BAD" << LL_ENDL;
                    success = FALSE;
                }
            }
        }

        // If we found a good resolution, use it.
        if (success)
        {
            success = setDisplayResolution(width, height, BITS_PER_PIXEL, closest_refresh);
        }

        // Keep a copy of the actual current device mode in case we minimize
        // and change the screen resolution.   JC
        EnumDisplaySettings(NULL, ENUM_CURRENT_SETTINGS, &dev_mode);

        // If it failed, we don't want to run fullscreen
        if (success)
        {
            mFullscreen = TRUE;
            mFullscreenWidth   = dev_mode.dmPelsWidth;
            mFullscreenHeight  = dev_mode.dmPelsHeight;
            mFullscreenBits    = dev_mode.dmBitsPerPel;
            mFullscreenRefresh = dev_mode.dmDisplayFrequency;

            LL_INFOS("Window") << "Running at " << dev_mode.dmPelsWidth
                << "x"   << dev_mode.dmPelsHeight
                << "x"   << dev_mode.dmBitsPerPel
                << " @ " << dev_mode.dmDisplayFrequency
                << LL_ENDL;
        }
        else
        {
            mFullscreen = FALSE;
            mFullscreenWidth   = -1;
            mFullscreenHeight  = -1;
            mFullscreenBits    = -1;
            mFullscreenRefresh = -1;

            std::map<std::string,std::string> args;
            args["[WIDTH]"] = llformat("%d", width);
            args["[HEIGHT]"] = llformat ("%d", height);
            OSMessageBox(mCallbacks->translateString("MBFullScreenErr", args),
                mCallbacks->translateString("MBError"), OSMB_OK);
        }
    }

    // TODO: add this after resolving _WIN32_WINNT issue
    //  if (!fullscreen)
    //  {
    //      TRACKMOUSEEVENT track_mouse_event;
    //      track_mouse_event.cbSize = sizeof( TRACKMOUSEEVENT );
    //      track_mouse_event.dwFlags = TME_LEAVE;
    //      track_mouse_event.hwndTrack = mWindowHandle;
    //      track_mouse_event.dwHoverTime = HOVER_DEFAULT;
    //      TrackMouseEvent( &track_mouse_event );
    //  }

    // SL-12971 dual GPU display
    DISPLAY_DEVICEA display_device;
    int             display_index = -1;
    DWORD           display_flags = 0; // EDD_GET_DEVICE_INTERFACE_NAME ?
    const size_t    display_bytes = sizeof(display_device);

    do
    {
        if (display_index >= 0)
        {
            // CHAR DeviceName  [ 32] Adapter name
            // CHAR DeviceString[128]
            CHAR text[256];

            size_t name_len = strlen(display_device.DeviceName  );
            size_t desc_len = strlen(display_device.DeviceString);

            CHAR *name = name_len ? display_device.DeviceName   : "???";
            CHAR *desc = desc_len ? display_device.DeviceString : "???";

            sprintf(text, "Display Device %d: %s, %s", display_index, name, desc);
            LL_INFOS("Window") << text << LL_ENDL;
        }

        ::ZeroMemory(&display_device,display_bytes);
        display_device.cb = display_bytes;

        display_index++;
    }  while( EnumDisplayDevicesA(NULL, display_index, &display_device, display_flags ));

    LL_INFOS("Window") << "Total Display Devices: " << display_index << LL_ENDL;

    //-----------------------------------------------------------------------
    // Create GL drawing context
    //-----------------------------------------------------------------------
    LLCoordScreen windowPos(x,y);
    LLCoordScreen windowSize(window_rect.right - window_rect.left,
                             window_rect.bottom - window_rect.top);
    if (!switchContext(mFullscreen, windowSize, enable_vsync, &windowPos))
    {
        return;
    }

    //start with arrow cursor
    initCursors();
    setCursor( UI_CURSOR_ARROW );

    mRawMouse.usUsagePage = 0x01;          // HID_USAGE_PAGE_GENERIC
    mRawMouse.usUsage = 0x02;              // HID_USAGE_GENERIC_MOUSE
    mRawMouse.dwFlags = 0;    // adds mouse and also ignores legacy mouse messages
    mRawMouse.hwndTarget = 0;

    RegisterRawInputDevices(&mRawMouse, 1, sizeof(mRawMouse));

    // Initialize (boot strap) the Language text input management,
    // based on the system's (or user's) default settings.
    allowLanguageTextInput(NULL, FALSE);
}


LLWindowWin32::~LLWindowWin32()
{
    delete mDragDrop;
<<<<<<< HEAD

    delete [] mWindowTitle;
    mWindowTitle = NULL;

    delete [] mSupportedResolutions;
    mSupportedResolutions = NULL;

=======

    delete [] mWindowTitle;
    mWindowTitle = NULL;

    delete [] mSupportedResolutions;
    mSupportedResolutions = NULL;

>>>>>>> bb3c36f5
    delete [] mWindowClassName;
    mWindowClassName = NULL;

    delete mWindowThread;
}

void LLWindowWin32::show()
{
    LL_DEBUGS("Window") << "Setting window to show" << LL_ENDL;
    ShowWindow(mWindowHandle, SW_SHOW);
    SetForegroundWindow(mWindowHandle);
    SetFocus(mWindowHandle);
}

void LLWindowWin32::hide()
{
    setMouseClipping(FALSE);
    ShowWindow(mWindowHandle, SW_HIDE);
}

//virtual
void LLWindowWin32::minimize()
{
    setMouseClipping(FALSE);
    showCursor();
    ShowWindow(mWindowHandle, SW_MINIMIZE);
}

//virtual
void LLWindowWin32::restore()
{
    ShowWindow(mWindowHandle, SW_RESTORE);
    SetForegroundWindow(mWindowHandle);
    SetFocus(mWindowHandle);
}

// See SL-12170
// According to callstack "c0000005 Access violation" happened inside __try block,
// deep in DestroyWindow and crashed viewer, which shouldn't be possible.
// I tried manually causing this exception and it was caught without issues, so
// I'm turning off optimizations for this part to be sure code executes as intended
// (it is a straw, but I have no idea why else __try can get overruled)
#pragma optimize("", off)
bool destroy_window_handler(HWND hWnd)
{
    bool res;
    __try
    {
        res = DestroyWindow(hWnd);
    }
    __except (EXCEPTION_EXECUTE_HANDLER)
    {
        res = false;
    }
    return res;
}
#pragma optimize("", on)

// close() destroys all OS-specific code associated with a window.
// Usually called from LLWindowManager::destroyWindow()
void LLWindowWin32::close()
{
    LL_DEBUGS("Window") << "Closing LLWindowWin32" << LL_ENDL;
    // Is window is already closed?
    if (!mWindowHandle)
    {
        return;
    }

    mDragDrop->reset();


    // Go back to screen mode written in the registry.
    if (mFullscreen)
    {
        resetDisplayResolution();
    }

    // Make sure cursor is visible and we haven't mangled the clipping state.
    showCursor();
    setMouseClipping(FALSE);
    if (gKeyboard)
    {
        gKeyboard->resetKeys();
    }

    // Clean up remaining GL state
    if (gGLManager.mInited)
    {
        LL_INFOS("Window") << "Cleaning up GL" << LL_ENDL;
        gGLManager.shutdownGL();
    }

    LL_DEBUGS("Window") << "Releasing Context" << LL_ENDL;
    if (mhRC)
    {
        if (!wglMakeCurrent(NULL, NULL))
        {
            LL_WARNS("Window") << "Release of DC and RC failed" << LL_ENDL;
        }

        if (!wglDeleteContext(mhRC))
        {
            LL_WARNS("Window") << "Release of rendering context failed" << LL_ENDL;
        }

        mhRC = NULL;
    }

    // Restore gamma to the system values.
    restoreGamma();

    LL_DEBUGS("Window") << "Destroying Window" << LL_ENDL;

    mhDC = NULL;
    mWindowHandle = NULL;

    mWindowThread->wakeAndDestroy();
}

BOOL LLWindowWin32::isValid()
{
    return (mWindowHandle != NULL);
}

BOOL LLWindowWin32::getVisible()
{
    return (mWindowHandle && IsWindowVisible(mWindowHandle));
}

BOOL LLWindowWin32::getMinimized()
{
    return (mWindowHandle && IsIconic(mWindowHandle));
}

BOOL LLWindowWin32::getMaximized()
{
    return (mWindowHandle && IsZoomed(mWindowHandle));
}

BOOL LLWindowWin32::maximize()
{
    BOOL success = FALSE;
    if (!mWindowHandle) return success;

    mWindowThread->post([=]
        {
            WINDOWPLACEMENT placement;
            placement.length = sizeof(WINDOWPLACEMENT);

            if (GetWindowPlacement(mWindowHandle, &placement))
            {
                placement.showCmd = SW_MAXIMIZE;
                SetWindowPlacement(mWindowHandle, &placement);
            }
        });

    return TRUE;
}

BOOL LLWindowWin32::getFullscreen()
{
    return mFullscreen;
}

BOOL LLWindowWin32::getPosition(LLCoordScreen *position)
{
    position->mX = mRect.left;
    position->mY = mRect.top;
    return TRUE;
}

BOOL LLWindowWin32::getSize(LLCoordScreen *size)
{
    size->mX = mRect.right - mRect.left;
    size->mY = mRect.bottom - mRect.top;
    return TRUE;
}

BOOL LLWindowWin32::getSize(LLCoordWindow *size)
{
    size->mX = mClientRect.right - mClientRect.left;
    size->mY = mClientRect.bottom - mClientRect.top;
    return TRUE;
}

BOOL LLWindowWin32::setPosition(const LLCoordScreen position)
{
    LLCoordScreen size;

    if (!mWindowHandle)
    {
        return FALSE;
    }
    getSize(&size);
    moveWindow(position, size);
    return TRUE;
}

BOOL LLWindowWin32::setSizeImpl(const LLCoordScreen size)
{
    LLCoordScreen position;

    getPosition(&position);
    if (!mWindowHandle)
    {
        return FALSE;
    }

    mWindowThread->post([=]()
        {
            WINDOWPLACEMENT placement;
            placement.length = sizeof(WINDOWPLACEMENT);

            if (GetWindowPlacement(mWindowHandle, &placement))
            {
                placement.showCmd = SW_RESTORE;
                SetWindowPlacement(mWindowHandle, &placement);
            }
        });

    moveWindow(position, size);
    return TRUE;
}

BOOL LLWindowWin32::setSizeImpl(const LLCoordWindow size)
{
    RECT window_rect = {0, 0, size.mX, size.mY };
    DWORD dw_ex_style = WS_EX_APPWINDOW | WS_EX_WINDOWEDGE;
    DWORD dw_style = WS_OVERLAPPEDWINDOW;

    AdjustWindowRectEx(&window_rect, dw_style, FALSE, dw_ex_style);

    return setSizeImpl(LLCoordScreen(window_rect.right - window_rect.left, window_rect.bottom - window_rect.top));
}

// changing fullscreen resolution
BOOL LLWindowWin32::switchContext(BOOL fullscreen, const LLCoordScreen& size, BOOL enable_vsync, const LLCoordScreen* const posp)
{
    //called from main thread
    GLuint  pixel_format;
    DEVMODE dev_mode;
    ::ZeroMemory(&dev_mode, sizeof(DEVMODE));
    dev_mode.dmSize = sizeof(DEVMODE);
    DWORD   current_refresh;
    DWORD   dw_ex_style;
    DWORD   dw_style;
    RECT    window_rect = { 0, 0, 0, 0 };
    S32 width = size.mX;
    S32 height = size.mY;
    BOOL auto_show = FALSE;

    if (mhRC)
    {
        auto_show = TRUE;
        resetDisplayResolution();
    }

    if (EnumDisplaySettings(NULL, ENUM_CURRENT_SETTINGS, &dev_mode))
    {
        current_refresh = dev_mode.dmDisplayFrequency;
    }
    else
    {
        current_refresh = 60;
    }
    mRefreshRate = current_refresh;

    gGLManager.shutdownGL();
    //destroy gl context
    if (mhRC)
    {
        if (!wglMakeCurrent(NULL, NULL))
        {
            LL_WARNS("Window") << "Release of DC and RC failed" << LL_ENDL;
        }

        if (!wglDeleteContext(mhRC))
        {
            LL_WARNS("Window") << "Release of rendering context failed" << LL_ENDL;
        }

        mhRC = NULL;
    }

    if (fullscreen)
    {
        mFullscreen = TRUE;
        BOOL success = FALSE;
        DWORD closest_refresh = 0;

        for (S32 mode_num = 0;; mode_num++)
        {
            if (!EnumDisplaySettings(NULL, mode_num, &dev_mode))
            {
                break;
            }

            if (dev_mode.dmPelsWidth == width &&
                dev_mode.dmPelsHeight == height &&
                dev_mode.dmBitsPerPel == BITS_PER_PIXEL)
            {
                success = TRUE;
                if ((dev_mode.dmDisplayFrequency - current_refresh)
                    < (closest_refresh - current_refresh))
                {
                    closest_refresh = dev_mode.dmDisplayFrequency;
                }
            }
        }

        if (closest_refresh == 0)
        {
            LL_WARNS("Window") << "Couldn't find display mode " << width << " by " << height << " at " << BITS_PER_PIXEL << " bits per pixel" << LL_ENDL;
            return FALSE;
        }

        // If we found a good resolution, use it.
        if (success)
        {
            success = setDisplayResolution(width, height, BITS_PER_PIXEL, closest_refresh);
        }

        // Keep a copy of the actual current device mode in case we minimize
        // and change the screen resolution.   JC
        EnumDisplaySettings(NULL, ENUM_CURRENT_SETTINGS, &dev_mode);

        if (success)
        {
            mFullscreen = TRUE;
            mFullscreenWidth = dev_mode.dmPelsWidth;
            mFullscreenHeight = dev_mode.dmPelsHeight;
            mFullscreenBits = dev_mode.dmBitsPerPel;
            mFullscreenRefresh = dev_mode.dmDisplayFrequency;

            LL_INFOS("Window") << "Running at " << dev_mode.dmPelsWidth
                << "x" << dev_mode.dmPelsHeight
                << "x" << dev_mode.dmBitsPerPel
                << " @ " << dev_mode.dmDisplayFrequency
                << LL_ENDL;

            window_rect.left = (long)0;
            window_rect.right = (long)width;            // Windows GDI rects don't include rightmost pixel
            window_rect.top = (long)0;
            window_rect.bottom = (long)height;
            dw_ex_style = WS_EX_APPWINDOW;
            dw_style = WS_POPUP;

            // Move window borders out not to cover window contents.
            // This converts client rect to window rect, i.e. expands it by the window border size.
            AdjustWindowRectEx(&window_rect, dw_style, FALSE, dw_ex_style);
        }
        // If it failed, we don't want to run fullscreen
        else
        {
            mFullscreen = FALSE;
            mFullscreenWidth = -1;
            mFullscreenHeight = -1;
            mFullscreenBits = -1;
            mFullscreenRefresh = -1;

            LL_INFOS("Window") << "Unable to run fullscreen at " << width << "x" << height << LL_ENDL;
            return FALSE;
        }
    }
    else
    {
        mFullscreen = FALSE;
        window_rect.left = (long)(posp ? posp->mX : 0);
        window_rect.right = (long)width + window_rect.left;         // Windows GDI rects don't include rightmost pixel
        window_rect.top = (long)(posp ? posp->mY : 0);
        window_rect.bottom = (long)height + window_rect.top;
        // Window with an edge
        dw_ex_style = WS_EX_APPWINDOW | WS_EX_WINDOWEDGE;
        dw_style = WS_OVERLAPPEDWINDOW;
    }


    // don't post quit messages when destroying old windows
    mPostQuit = FALSE;


    // create window
    LL_DEBUGS("Window") << "Creating window with X: " << window_rect.left
        << " Y: " << window_rect.top
        << " Width: " << (window_rect.right - window_rect.left)
        << " Height: " << (window_rect.bottom - window_rect.top)
        << " Fullscreen: " << mFullscreen
        << LL_ENDL;

    recreateWindow(window_rect, dw_ex_style, dw_style);

    if (mWindowHandle)
    {
        LL_INFOS("Window") << "window is created." << LL_ENDL ;
    }
    else
    {
        LL_WARNS("Window") << "Window creation failed, code: " << GetLastError() << LL_ENDL;
    }

    //-----------------------------------------------------------------------
    // Create GL drawing context
    //-----------------------------------------------------------------------
    static PIXELFORMATDESCRIPTOR pfd =
    {
        sizeof(PIXELFORMATDESCRIPTOR),
            1,
            PFD_DRAW_TO_WINDOW | PFD_SUPPORT_OPENGL | PFD_DOUBLEBUFFER,
            PFD_TYPE_RGBA,
            BITS_PER_PIXEL,
            0, 0, 0, 0, 0, 0,   // RGB bits and shift, unused
            8,                  // alpha bits
            0,                  // alpha shift
            0,                  // accum bits
            0, 0, 0, 0,         // accum RGBA
            24,                 // depth bits
            8,                  // stencil bits, avi added for stencil test
            0,
            PFD_MAIN_PLANE,
            0,
            0, 0, 0
    };

    if (!mhDC)
    {
        close();
        OSMessageBox(mCallbacks->translateString("MBDevContextErr"),
            mCallbacks->translateString("MBError"), OSMB_OK);
        return FALSE;
    }

    LL_INFOS("Window") << "Device context retrieved." << LL_ENDL ;

    try
    {
        // Looks like ChoosePixelFormat can crash in case of faulty driver
        if (!(pixel_format = SafeChoosePixelFormat(mhDC, &pfd)))
    {
            LL_WARNS("Window") << "ChoosePixelFormat failed, code: " << GetLastError() << LL_ENDL;
            OSMessageBox(mCallbacks->translateString("MBPixelFmtErr"),
                mCallbacks->translateString("MBError"), OSMB_OK);
        close();
            return FALSE;
        }
    }
    catch (...)
    {
        LOG_UNHANDLED_EXCEPTION("ChoosePixelFormat");
        OSMessageBox(mCallbacks->translateString("MBPixelFmtErr"),
            mCallbacks->translateString("MBError"), OSMB_OK);
        close();
        return FALSE;
    }

    LL_INFOS("Window") << "Pixel format chosen." << LL_ENDL ;

    // Verify what pixel format we actually received.
    if (!DescribePixelFormat(mhDC, pixel_format, sizeof(PIXELFORMATDESCRIPTOR),
        &pfd))
    {
        OSMessageBox(mCallbacks->translateString("MBPixelFmtDescErr"),
            mCallbacks->translateString("MBError"), OSMB_OK);
        close();
        return FALSE;
    }

    // (EXP-1765) dump pixel data to see if there is a pattern that leads to unreproducible crash
    LL_INFOS("Window") << "--- begin pixel format dump ---" << LL_ENDL ;
    LL_INFOS("Window") << "pixel_format is " << pixel_format << LL_ENDL ;
    LL_INFOS("Window") << "pfd.nSize:            " << pfd.nSize << LL_ENDL ;
    LL_INFOS("Window") << "pfd.nVersion:         " << pfd.nVersion << LL_ENDL ;
    LL_INFOS("Window") << "pfd.dwFlags:          0x" << std::hex << pfd.dwFlags << std::dec << LL_ENDL ;
    LL_INFOS("Window") << "pfd.iPixelType:       " << (int)pfd.iPixelType << LL_ENDL ;
    LL_INFOS("Window") << "pfd.cColorBits:       " << (int)pfd.cColorBits << LL_ENDL ;
    LL_INFOS("Window") << "pfd.cRedBits:         " << (int)pfd.cRedBits << LL_ENDL ;
    LL_INFOS("Window") << "pfd.cRedShift:        " << (int)pfd.cRedShift << LL_ENDL ;
    LL_INFOS("Window") << "pfd.cGreenBits:       " << (int)pfd.cGreenBits << LL_ENDL ;
    LL_INFOS("Window") << "pfd.cGreenShift:      " << (int)pfd.cGreenShift << LL_ENDL ;
    LL_INFOS("Window") << "pfd.cBlueBits:        " << (int)pfd.cBlueBits << LL_ENDL ;
    LL_INFOS("Window") << "pfd.cBlueShift:       " << (int)pfd.cBlueShift << LL_ENDL ;
    LL_INFOS("Window") << "pfd.cAlphaBits:       " << (int)pfd.cAlphaBits << LL_ENDL ;
    LL_INFOS("Window") << "pfd.cAlphaShift:      " << (int)pfd.cAlphaShift << LL_ENDL ;
    LL_INFOS("Window") << "pfd.cAccumBits:       " << (int)pfd.cAccumBits << LL_ENDL ;
    LL_INFOS("Window") << "pfd.cAccumRedBits:    " << (int)pfd.cAccumRedBits << LL_ENDL ;
    LL_INFOS("Window") << "pfd.cAccumGreenBits:  " << (int)pfd.cAccumGreenBits << LL_ENDL ;
    LL_INFOS("Window") << "pfd.cAccumBlueBits:   " << (int)pfd.cAccumBlueBits << LL_ENDL ;
    LL_INFOS("Window") << "pfd.cAccumAlphaBits:  " << (int)pfd.cAccumAlphaBits << LL_ENDL ;
    LL_INFOS("Window") << "pfd.cDepthBits:       " << (int)pfd.cDepthBits << LL_ENDL ;
    LL_INFOS("Window") << "pfd.cStencilBits:     " << (int)pfd.cStencilBits << LL_ENDL ;
    LL_INFOS("Window") << "pfd.cAuxBuffers:      " << (int)pfd.cAuxBuffers << LL_ENDL ;
    LL_INFOS("Window") << "pfd.iLayerType:       " << (int)pfd.iLayerType << LL_ENDL ;
    LL_INFOS("Window") << "pfd.bReserved:        " << (int)pfd.bReserved << LL_ENDL ;
    LL_INFOS("Window") << "pfd.dwLayerMask:      " << pfd.dwLayerMask << LL_ENDL ;
    LL_INFOS("Window") << "pfd.dwVisibleMask:    " << pfd.dwVisibleMask << LL_ENDL ;
    LL_INFOS("Window") << "pfd.dwDamageMask:     " << pfd.dwDamageMask << LL_ENDL ;
    LL_INFOS("Window") << "--- end pixel format dump ---" << LL_ENDL ;

    if (!SetPixelFormat(mhDC, pixel_format, &pfd))
    {
        OSMessageBox(mCallbacks->translateString("MBPixelFmtSetErr"),
            mCallbacks->translateString("MBError"), OSMB_OK);
        close();
        return FALSE;
    }


    if (!(mhRC = SafeCreateContext(mhDC)))
    {
        OSMessageBox(mCallbacks->translateString("MBGLContextErr"),
            mCallbacks->translateString("MBError"), OSMB_OK);
        close();
        return FALSE;
    }

    if (!wglMakeCurrent(mhDC, mhRC))
    {
        OSMessageBox(mCallbacks->translateString("MBGLContextActErr"),
            mCallbacks->translateString("MBError"), OSMB_OK);
        close();
        return FALSE;
    }

    LL_INFOS("Window") << "Drawing context is created." << LL_ENDL ;

    gGLManager.initWGL();

    if (wglChoosePixelFormatARB)
    {
        // OK, at this point, use the ARB wglChoosePixelFormatsARB function to see if we
        // can get exactly what we want.
        GLint attrib_list[256];
        S32 cur_attrib = 0;

        attrib_list[cur_attrib++] = WGL_DEPTH_BITS_ARB;
        attrib_list[cur_attrib++] = 24;

        //attrib_list[cur_attrib++] = WGL_STENCIL_BITS_ARB; //stencil buffer is deprecated (performance penalty)
        //attrib_list[cur_attrib++] = 8;

        attrib_list[cur_attrib++] = WGL_DRAW_TO_WINDOW_ARB;
        attrib_list[cur_attrib++] = GL_TRUE;

        attrib_list[cur_attrib++] = WGL_ACCELERATION_ARB;
        attrib_list[cur_attrib++] = WGL_FULL_ACCELERATION_ARB;

        attrib_list[cur_attrib++] = WGL_SUPPORT_OPENGL_ARB;
        attrib_list[cur_attrib++] = GL_TRUE;

        attrib_list[cur_attrib++] = WGL_DOUBLE_BUFFER_ARB;
        attrib_list[cur_attrib++] = GL_TRUE;

        attrib_list[cur_attrib++] = WGL_COLOR_BITS_ARB;
        attrib_list[cur_attrib++] = 24;

        attrib_list[cur_attrib++] = WGL_ALPHA_BITS_ARB;
        attrib_list[cur_attrib++] = 0;

        U32 end_attrib = 0;
        if (mFSAASamples > 0)
        {
            end_attrib = cur_attrib;
            attrib_list[cur_attrib++] = WGL_SAMPLE_BUFFERS_ARB;
            attrib_list[cur_attrib++] = GL_TRUE;

            attrib_list[cur_attrib++] = WGL_SAMPLES_ARB;
            attrib_list[cur_attrib++] = mFSAASamples;
        }

        // End the list
        attrib_list[cur_attrib++] = 0;

        GLint pixel_formats[256];
        U32 num_formats = 0;

        // First we try and get a 32 bit depth pixel format
        BOOL result = wglChoosePixelFormatARB(mhDC, attrib_list, NULL, 256, pixel_formats, &num_formats);

        while(!result && mFSAASamples > 0)
        {
            LL_WARNS() << "FSAASamples: " << mFSAASamples << " not supported." << LL_ENDL ;

            mFSAASamples /= 2 ; //try to decrease sample pixel number until to disable anti-aliasing
            if(mFSAASamples < 2)
            {
                mFSAASamples = 0 ;
            }

            if (mFSAASamples > 0)
            {
                attrib_list[end_attrib + 3] = mFSAASamples;
            }
            else
            {
                cur_attrib = end_attrib ;
                end_attrib = 0 ;
                attrib_list[cur_attrib++] = 0 ; //end
            }
            result = wglChoosePixelFormatARB(mhDC, attrib_list, NULL, 256, pixel_formats, &num_formats);

            if(result)
            {
                LL_WARNS() << "Only support FSAASamples: " << mFSAASamples << LL_ENDL ;
            }
        }

        if (!result)
        {
            LL_WARNS() << "mFSAASamples: " << mFSAASamples << LL_ENDL ;

            close();
            show_window_creation_error("Error after wglChoosePixelFormatARB 32-bit");
            return FALSE;
        }

        if (!num_formats)
        {
            if (end_attrib > 0)
            {
                LL_INFOS("Window") << "No valid pixel format for " << mFSAASamples << "x anti-aliasing." << LL_ENDL;
                attrib_list[end_attrib] = 0;

                BOOL result = wglChoosePixelFormatARB(mhDC, attrib_list, NULL, 256, pixel_formats, &num_formats);
                if (!result)
                {
                    close();
                    show_window_creation_error("Error after wglChoosePixelFormatARB 32-bit no AA");
                    return FALSE;
                }
            }

            if (!num_formats)
            {
                LL_INFOS("Window") << "No 32 bit z-buffer, trying 24 bits instead" << LL_ENDL;
                // Try 24-bit format
                attrib_list[1] = 24;
                BOOL result = wglChoosePixelFormatARB(mhDC, attrib_list, NULL, 256, pixel_formats, &num_formats);
                if (!result)
                {
                    close();
                    show_window_creation_error("Error after wglChoosePixelFormatARB 24-bit");
                    return FALSE;
                }

                if (!num_formats)
                {
                    LL_WARNS("Window") << "Couldn't get 24 bit z-buffer,trying 16 bits instead!" << LL_ENDL;
                    attrib_list[1] = 16;
                    BOOL result = wglChoosePixelFormatARB(mhDC, attrib_list, NULL, 256, pixel_formats, &num_formats);
                    if (!result || !num_formats)
                    {
                        close();
                        show_window_creation_error("Error after wglChoosePixelFormatARB 16-bit");
                        return FALSE;
                    }
                }
            }

            LL_INFOS("Window") << "Choosing pixel formats: " << num_formats << " pixel formats returned" << LL_ENDL;
        }

        LL_INFOS("Window") << "pixel formats done." << LL_ENDL ;

        S32 swap_method = 0;
        S32   cur_format  = 0;
const   S32   max_format  = (S32)num_formats - 1;
        GLint swap_query = WGL_SWAP_METHOD_ARB;
<<<<<<< HEAD

        // SL-14705 Fix name tags showing in front of objects with AMD GPUs.
        // On AMD hardware we need to iterate from the first pixel format to the end.
        // Spec:
        //     https://www.khronos.org/registry/OpenGL/extensions/ARB/WGL_ARB_pixel_format.txt
        while (wglGetPixelFormatAttribivARB(mhDC, pixel_formats[cur_format], 0, 1, &swap_query, &swap_method))
        {
            if (swap_method == WGL_SWAP_UNDEFINED_ARB)
            {
                break;
            }
            else if (cur_format >= max_format)
            {
                cur_format = 0;
                break;
            }

            ++cur_format;
        }

=======

        // SL-14705 Fix name tags showing in front of objects with AMD GPUs.
        // On AMD hardware we need to iterate from the first pixel format to the end.
        // Spec:
        //     https://www.khronos.org/registry/OpenGL/extensions/ARB/WGL_ARB_pixel_format.txt
        while (wglGetPixelFormatAttribivARB(mhDC, pixel_formats[cur_format], 0, 1, &swap_query, &swap_method))
        {
            if (swap_method == WGL_SWAP_UNDEFINED_ARB)
            {
                break;
            }
            else if (cur_format >= max_format)
            {
                cur_format = 0;
                break;
            }

            ++cur_format;
        }

>>>>>>> bb3c36f5
        pixel_format = pixel_formats[cur_format];

        if (mhDC != 0)                                          // Does The Window Have A Device Context?
        {
            wglMakeCurrent(mhDC, 0);                            // Set The Current Active Rendering Context To Zero
            if (mhRC != 0)                                      // Does The Window Have A Rendering Context?
            {
                wglDeleteContext (mhRC);                            // Release The Rendering Context
                mhRC = 0;                                       // Zero The Rendering Context
            }
        }

        // will release and recreate mhDC, mWindowHandle
        recreateWindow(window_rect, dw_ex_style, dw_style);

        RECT rect;
        RECT client_rect;
        //initialize immediately on main thread
        if (GetWindowRect(mWindowHandle, &rect) &&
            GetClientRect(mWindowHandle, &client_rect))
        {
            mRect = rect;
            mClientRect = client_rect;
        };

        if (mWindowHandle)
        {
            LL_INFOS("Window") << "recreate window done." << LL_ENDL ;
        }
        else
        {
            // Note: if value is NULL GetDC retrieves the DC for the entire screen.
            LL_WARNS("Window") << "Window recreation failed, code: " << GetLastError() << LL_ENDL;
        }

        if (!mhDC)
        {
            OSMessageBox(mCallbacks->translateString("MBDevContextErr"), mCallbacks->translateString("MBError"), OSMB_OK);
            close();
            return FALSE;
        }

        if (!SetPixelFormat(mhDC, pixel_format, &pfd))
        {
            OSMessageBox(mCallbacks->translateString("MBPixelFmtSetErr"),
                mCallbacks->translateString("MBError"), OSMB_OK);
            close();
            return FALSE;
        }

        if (wglGetPixelFormatAttribivARB(mhDC, pixel_format, 0, 1, &swap_query, &swap_method))
        {
            switch (swap_method)
            {
            case WGL_SWAP_EXCHANGE_ARB:
                mSwapMethod = SWAP_METHOD_EXCHANGE;
                LL_DEBUGS("Window") << "Swap Method: Exchange" << LL_ENDL;
                break;
            case WGL_SWAP_COPY_ARB:
                mSwapMethod = SWAP_METHOD_COPY;
                LL_DEBUGS("Window") << "Swap Method: Copy" << LL_ENDL;
                break;
            case WGL_SWAP_UNDEFINED_ARB:
                mSwapMethod = SWAP_METHOD_UNDEFINED;
                LL_DEBUGS("Window") << "Swap Method: Undefined" << LL_ENDL;
                break;
            default:
                mSwapMethod = SWAP_METHOD_UNDEFINED;
                LL_DEBUGS("Window") << "Swap Method: Unknown" << LL_ENDL;
                break;
            }
        }
    }
    else
    {
<<<<<<< HEAD
        LL_WARNS("Window") << "No wgl_ARB_pixel_format extension, using default ChoosePixelFormat!" << LL_ENDL;
=======
        LLError::LLUserWarningMsg::show(mCallbacks->translateString("MBVideoDrvErr"));
        // mWindowHandle is 0, going to crash either way
        LL_ERRS("Window") << "No wgl_ARB_pixel_format extension!" << LL_ENDL;
>>>>>>> bb3c36f5
    }

    // Verify what pixel format we actually received.
    if (!DescribePixelFormat(mhDC, pixel_format, sizeof(PIXELFORMATDESCRIPTOR),
        &pfd))
    {
        OSMessageBox(mCallbacks->translateString("MBPixelFmtDescErr"), mCallbacks->translateString("MBError"), OSMB_OK);
        close();
        return FALSE;
    }

    LL_INFOS("Window") << "GL buffer: Color Bits " << S32(pfd.cColorBits)
        << " Alpha Bits " << S32(pfd.cAlphaBits)
        << " Depth Bits " << S32(pfd.cDepthBits)
        << LL_ENDL;

    mhRC = 0;
    if (wglCreateContextAttribsARB)
    { //attempt to create a specific versioned context
        mhRC = (HGLRC) createSharedContext();
        if (!mhRC)
        {
            return FALSE;
        }
    }

    if (!wglMakeCurrent(mhDC, mhRC))
    {
        OSMessageBox(mCallbacks->translateString("MBGLContextActErr"), mCallbacks->translateString("MBError"), OSMB_OK);
        close();
        return FALSE;
    }

    if (!gGLManager.initGL())
    {
        OSMessageBox(mCallbacks->translateString("MBVideoDrvErr"), mCallbacks->translateString("MBError"), OSMB_OK);
        close();
        return FALSE;
    }

    // Disable vertical sync for swap
    toggleVSync(enable_vsync);

    SetWindowLongPtr(mWindowHandle, GWLP_USERDATA, (LONG_PTR)this);
<<<<<<< HEAD

    // register this window as handling drag/drop events from the OS
    DragAcceptFiles( mWindowHandle, TRUE );

    mDragDrop->init( mWindowHandle );

    //register joystick timer callback
    SetTimer( mWindowHandle, 0, 1000 / 30, NULL ); // 30 fps timer

=======

    // register this window as handling drag/drop events from the OS
    DragAcceptFiles( mWindowHandle, TRUE );

    mDragDrop->init( mWindowHandle );

    //register joystick timer callback
    SetTimer( mWindowHandle, 0, 1000 / 30, NULL ); // 30 fps timer

>>>>>>> bb3c36f5
    // ok to post quit messages now
    mPostQuit = TRUE;

    // *HACK: Attempt to prevent startup crashes by deferring memory accounting
    // until after some graphics setup. See SL-20177. -Cosmic,2023-09-18
    mWindowThread->post([=]()
    {
        mWindowThread->glReady();
    });

    if (auto_show)
    {
        show();
        glClearColor(0.0f, 0.0f, 0.0f, 0.f);
        glClear(GL_COLOR_BUFFER_BIT);
        swapBuffers();
    }

    LL_PROFILER_GPU_CONTEXT;

    return TRUE;
}

void LLWindowWin32::recreateWindow(RECT window_rect, DWORD dw_ex_style, DWORD dw_style)
{
    auto oldWindowHandle = mWindowHandle;
    auto oldDCHandle = mhDC;

    // zero out mWindowHandle and mhDC before destroying window so window
    // thread falls back to peekmessage
    mWindowHandle = 0;
    mhDC = 0;

    std::promise<std::pair<HWND, HDC>> promise;
    // What follows must be done on the window thread.
    auto window_work =
        [this,
         self=mWindowThread,
         oldWindowHandle,
         oldDCHandle,
         // bind CreateWindowEx() parameters by value instead of
         // back-referencing LLWindowWin32 members
         windowClassName=mWindowClassName,
         windowTitle=mWindowTitle,
         hInstance=mhInstance,
         window_rect,
         dw_ex_style,
         dw_style,
         &promise]
        ()
        {
            LL_DEBUGS("Window") << "recreateWindow(): window_work entry" << LL_ENDL;
            self->mWindowHandleThrd = 0;
            self->mhDCThrd = 0;

            if (oldWindowHandle)
            {
                if (oldDCHandle && !ReleaseDC(oldWindowHandle, oldDCHandle))
                {
                    LL_WARNS("Window") << "Failed to ReleaseDC" << LL_ENDL;
                }

                // important to call DestroyWindow() from the window thread
                if (!destroy_window_handler(oldWindowHandle))
                {

                    LL_WARNS("Window") << "Failed to properly close window before recreating it!"
                        << LL_ENDL;
                }
            }

            auto handle = CreateWindowEx(dw_ex_style,
                windowClassName,
                windowTitle,
                WS_CLIPSIBLINGS | WS_CLIPCHILDREN | dw_style,
                window_rect.left,                               // x pos
                window_rect.top,                                // y pos
                window_rect.right - window_rect.left,           // width
                window_rect.bottom - window_rect.top,           // height
                NULL,
                NULL,
                hInstance,
                NULL);

            if (! handle)
            {
                // Failed to create window: clear the variables. This
                // assignment is valid because we're running on mWindowThread.
                self->mWindowHandleThrd = NULL;
                self->mhDCThrd = 0;
            }
            else
            {
                // Update mWindowThread's own mWindowHandle and mhDC.
                self->mWindowHandleThrd = handle;
                self->mhDCThrd = GetDC(handle);
            }

            updateWindowRect();

            // It's important to wake up the future either way.
            promise.set_value(std::make_pair(self->mWindowHandleThrd, self->mhDCThrd));
            LL_DEBUGS("Window") << "recreateWindow(): window_work done" << LL_ENDL;
        };
    // But how we pass window_work to the window thread depends on whether we
    // already have a window handle.
    if (!oldWindowHandle)
    {
        // Pass window_work using the WorkQueue: without an existing window
        // handle, the window thread can't call GetMessage().
        LL_DEBUGS("Window") << "posting window_work to WorkQueue" << LL_ENDL;
        mWindowThread->post(window_work);
    }
    else
    {
        // Pass window_work using PostMessage(). We can still
        // PostMessage(oldHandle) because oldHandle won't be destroyed until
        // the window thread has retrieved and executed window_work.
        LL_DEBUGS("Window") << "posting window_work to message queue" << LL_ENDL;
        mWindowThread->Post(oldWindowHandle, window_work);
    }

    auto future = promise.get_future();
    // This blocks until mWindowThread processes CreateWindowEx() and calls
    // promise.set_value().
    auto pair = future.get();
    mWindowHandle = pair.first;
    mhDC = pair.second;
}

void* LLWindowWin32::createSharedContext()
{
    mMaxGLVersion = llclamp(mMaxGLVersion, 3.f, 4.6f);

    S32 version_major = llfloor(mMaxGLVersion);
    S32 version_minor = llround((mMaxGLVersion-version_major)*10);

    S32 attribs[] =
    {
        WGL_CONTEXT_MAJOR_VERSION_ARB, version_major,
        WGL_CONTEXT_MINOR_VERSION_ARB, version_minor,
        WGL_CONTEXT_PROFILE_MASK_ARB,  LLRender::sGLCoreProfile ? WGL_CONTEXT_CORE_PROFILE_BIT_ARB : WGL_CONTEXT_COMPATIBILITY_PROFILE_BIT_ARB,
        WGL_CONTEXT_FLAGS_ARB, gDebugGL ? WGL_CONTEXT_DEBUG_BIT_ARB : 0,
        0
    };

    HGLRC rc = 0;

    bool done = false;
    while (!done)
    {
        rc = wglCreateContextAttribsARB(mhDC, mhRC, attribs);

        if (!rc)
        {
            if (attribs[3] > 0)
            { //decrement minor version
                attribs[3]--;
            }
            else if (attribs[1] > 3)
            { //decrement major version and start minor version over at 3
                attribs[1]--;
                attribs[3] = 3;
            }
            else
            { //we reached 3.0 and still failed, bail out
                done = true;
            }
        }
        else
        {
            LL_INFOS() << "Created OpenGL " << llformat("%d.%d", attribs[1], attribs[3]) <<
                (LLRender::sGLCoreProfile ? " core" : " compatibility") << " context." << LL_ENDL;
            done = true;
        }
    }

    if (!rc && !(rc = wglCreateContext(mhDC)))
    {
        close();
        OSMessageBox(mCallbacks->translateString("MBGLContextErr"), mCallbacks->translateString("MBError"), OSMB_OK);
    }

    return rc;
}

void LLWindowWin32::makeContextCurrent(void* contextPtr)
{
    wglMakeCurrent(mhDC, (HGLRC) contextPtr);
    LL_PROFILER_GPU_CONTEXT;
}

void LLWindowWin32::destroySharedContext(void* contextPtr)
{
    wglDeleteContext((HGLRC)contextPtr);
}

void LLWindowWin32::toggleVSync(bool enable_vsync)
{
    if (wglSwapIntervalEXT == nullptr)
    {
        LL_INFOS("Window") << "VSync: wglSwapIntervalEXT not initialized" << LL_ENDL;
    }
    else if (!enable_vsync)
    {
        LL_INFOS("Window") << "Disabling vertical sync" << LL_ENDL;
        wglSwapIntervalEXT(0);
    }
    else
    {
        LL_INFOS("Window") << "Enabling vertical sync" << LL_ENDL;
        wglSwapIntervalEXT(1);
    }
}

void LLWindowWin32::moveWindow( const LLCoordScreen& position, const LLCoordScreen& size )
{
    if( mIsMouseClipping )
    {
        RECT client_rect_in_screen_space;
        if( getClientRectInScreenSpace( &client_rect_in_screen_space ) )
        {
            ClipCursor( &client_rect_in_screen_space );
        }
    }

    // if the window was already maximized, MoveWindow seems to still set the maximized flag even if
    // the window is smaller than maximized.
    // So we're going to do a restore first (which is a ShowWindow call) (SL-44655).

    // THIS CAUSES DEV-15484 and DEV-15949
    //ShowWindow(mWindowHandle, SW_RESTORE);
    // NOW we can call MoveWindow
    mWindowThread->post([=]()
        {
            MoveWindow(mWindowHandle, position.mX, position.mY, size.mX, size.mY, TRUE);
        });
}

void LLWindowWin32::setTitle(const std::string title)
{
    // TODO: Do we need to use the wide string version of this call
    // to support non-ascii usernames (and region names?)
    mWindowThread->post([=]()
        {
            SetWindowTextA(mWindowHandle, title.c_str());
        });
}

BOOL LLWindowWin32::setCursorPosition(const LLCoordWindow position)
{
    ASSERT_MAIN_THREAD();

    if (!mWindowHandle)
    {
        return FALSE;
    }

    LLCoordScreen screen_pos(position.convert());

    // instantly set the cursor position from the app's point of view
    mCursorPosition = position;
    mLastCursorPosition = position;

    // Inform the application of the new mouse position (needed for per-frame
    // hover/picking to function).
    mCallbacks->handleMouseMove(this, position.convert(), (MASK)0);

    // actually set the cursor position on the window thread
    mWindowThread->post([=]()
        {
            // actually set the OS cursor position
            SetCursorPos(screen_pos.mX, screen_pos.mY);
        });

    return TRUE;
}

BOOL LLWindowWin32::getCursorPosition(LLCoordWindow *position)
{
    ASSERT_MAIN_THREAD();
    if (!position)
    {
        return FALSE;
    }

    *position = mCursorPosition;
    return TRUE;
}

BOOL LLWindowWin32::getCursorDelta(LLCoordCommon* delta)
{
    if (delta == nullptr)
    {
        return FALSE;
    }

    *delta = mMouseFrameDelta;

    return TRUE;
}

void LLWindowWin32::hideCursor()
{
    ASSERT_MAIN_THREAD();

    mWindowThread->post([=]()
        {
            while (ShowCursor(FALSE) >= 0)
            {
                // nothing, wait for cursor to push down
            }
        });

    mCursorHidden = TRUE;
    mHideCursorPermanent = TRUE;
}

void LLWindowWin32::showCursor()
{
    LL_PROFILE_ZONE_SCOPED_CATEGORY_WIN32;

    ASSERT_MAIN_THREAD();

    mWindowThread->post([=]()
        {
            // makes sure the cursor shows up
            while (ShowCursor(TRUE) < 0)
            {
                // do nothing, wait for cursor to pop out
            }
        });

    mCursorHidden = FALSE;
    mHideCursorPermanent = FALSE;
}

void LLWindowWin32::showCursorFromMouseMove()
{
    if (!mHideCursorPermanent)
    {
        showCursor();
    }
}

void LLWindowWin32::hideCursorUntilMouseMove()
{
    if (!mHideCursorPermanent && mMouseVanish)
    {
        hideCursor();
        mHideCursorPermanent = FALSE;
    }
}

BOOL LLWindowWin32::isCursorHidden()
{
    return mCursorHidden;
}


HCURSOR LLWindowWin32::loadColorCursor(LPCTSTR name)
{
    return (HCURSOR)LoadImage(mhInstance,
                              name,
                              IMAGE_CURSOR,
                              0,    // default width
                              0,    // default height
                              LR_DEFAULTCOLOR);
}


void LLWindowWin32::initCursors()
{
    mCursor[ UI_CURSOR_ARROW ]      = LoadCursor(NULL, IDC_ARROW);
    mCursor[ UI_CURSOR_WAIT ]       = LoadCursor(NULL, IDC_WAIT);
    mCursor[ UI_CURSOR_HAND ]       = LoadCursor(NULL, IDC_HAND);
    mCursor[ UI_CURSOR_IBEAM ]      = LoadCursor(NULL, IDC_IBEAM);
    mCursor[ UI_CURSOR_CROSS ]      = LoadCursor(NULL, IDC_CROSS);
    mCursor[ UI_CURSOR_SIZENWSE ]   = LoadCursor(NULL, IDC_SIZENWSE);
    mCursor[ UI_CURSOR_SIZENESW ]   = LoadCursor(NULL, IDC_SIZENESW);
    mCursor[ UI_CURSOR_SIZEWE ]     = LoadCursor(NULL, IDC_SIZEWE);
    mCursor[ UI_CURSOR_SIZENS ]     = LoadCursor(NULL, IDC_SIZENS);
    mCursor[ UI_CURSOR_SIZEALL ]    = LoadCursor(NULL, IDC_SIZEALL);
    mCursor[ UI_CURSOR_NO ]         = LoadCursor(NULL, IDC_NO);
    mCursor[ UI_CURSOR_WORKING ]    = LoadCursor(NULL, IDC_APPSTARTING);

    HMODULE module = GetModuleHandle(NULL);
    mCursor[ UI_CURSOR_TOOLGRAB ]   = LoadCursor(module, TEXT("TOOLGRAB"));
    mCursor[ UI_CURSOR_TOOLLAND ]   = LoadCursor(module, TEXT("TOOLLAND"));
    mCursor[ UI_CURSOR_TOOLFOCUS ]  = LoadCursor(module, TEXT("TOOLFOCUS"));
    mCursor[ UI_CURSOR_TOOLCREATE ] = LoadCursor(module, TEXT("TOOLCREATE"));
    mCursor[ UI_CURSOR_ARROWDRAG ]  = LoadCursor(module, TEXT("ARROWDRAG"));
    mCursor[ UI_CURSOR_ARROWCOPY ]  = LoadCursor(module, TEXT("ARROWCOPY"));
    mCursor[ UI_CURSOR_ARROWDRAGMULTI ] = LoadCursor(module, TEXT("ARROWDRAGMULTI"));
    mCursor[ UI_CURSOR_ARROWCOPYMULTI ] = LoadCursor(module, TEXT("ARROWCOPYMULTI"));
    mCursor[ UI_CURSOR_NOLOCKED ]   = LoadCursor(module, TEXT("NOLOCKED"));
    mCursor[ UI_CURSOR_ARROWLOCKED ]= LoadCursor(module, TEXT("ARROWLOCKED"));
    mCursor[ UI_CURSOR_GRABLOCKED ] = LoadCursor(module, TEXT("GRABLOCKED"));
    mCursor[ UI_CURSOR_TOOLTRANSLATE ]  = LoadCursor(module, TEXT("TOOLTRANSLATE"));
    mCursor[ UI_CURSOR_TOOLROTATE ] = LoadCursor(module, TEXT("TOOLROTATE"));
    mCursor[ UI_CURSOR_TOOLSCALE ]  = LoadCursor(module, TEXT("TOOLSCALE"));
    mCursor[ UI_CURSOR_TOOLCAMERA ] = LoadCursor(module, TEXT("TOOLCAMERA"));
    mCursor[ UI_CURSOR_TOOLPAN ]    = LoadCursor(module, TEXT("TOOLPAN"));
    mCursor[ UI_CURSOR_TOOLZOOMIN ] = LoadCursor(module, TEXT("TOOLZOOMIN"));
    mCursor[ UI_CURSOR_TOOLZOOMOUT ] = LoadCursor(module, TEXT("TOOLZOOMOUT"));
    mCursor[ UI_CURSOR_TOOLPICKOBJECT3 ] = LoadCursor(module, TEXT("TOOLPICKOBJECT3"));
    mCursor[ UI_CURSOR_PIPETTE ] = LoadCursor(module, TEXT("TOOLPIPETTE"));
    mCursor[ UI_CURSOR_TOOLSIT ]    = LoadCursor(module, TEXT("TOOLSIT"));
    mCursor[ UI_CURSOR_TOOLBUY ]    = LoadCursor(module, TEXT("TOOLBUY"));
    mCursor[ UI_CURSOR_TOOLOPEN ]   = LoadCursor(module, TEXT("TOOLOPEN"));
    mCursor[ UI_CURSOR_TOOLPATHFINDING ]    = LoadCursor(module, TEXT("TOOLPATHFINDING"));
    mCursor[ UI_CURSOR_TOOLPATHFINDING_PATH_START_ADD ] = LoadCursor(module, TEXT("TOOLPATHFINDINGPATHSTARTADD"));
    mCursor[ UI_CURSOR_TOOLPATHFINDING_PATH_START ] = LoadCursor(module, TEXT("TOOLPATHFINDINGPATHSTART"));
    mCursor[ UI_CURSOR_TOOLPATHFINDING_PATH_END ]   = LoadCursor(module, TEXT("TOOLPATHFINDINGPATHEND"));
    mCursor[ UI_CURSOR_TOOLPATHFINDING_PATH_END_ADD ]   = LoadCursor(module, TEXT("TOOLPATHFINDINGPATHENDADD"));
    mCursor[ UI_CURSOR_TOOLNO ] = LoadCursor(module, TEXT("TOOLNO"));

    // Color cursors
    mCursor[ UI_CURSOR_TOOLPLAY ]       = loadColorCursor(TEXT("TOOLPLAY"));
    mCursor[ UI_CURSOR_TOOLPAUSE ]      = loadColorCursor(TEXT("TOOLPAUSE"));
    mCursor[ UI_CURSOR_TOOLMEDIAOPEN ]  = loadColorCursor(TEXT("TOOLMEDIAOPEN"));

    // Note: custom cursors that are not found make LoadCursor() return NULL.
    for( S32 i = 0; i < UI_CURSOR_COUNT; i++ )
    {
        if( !mCursor[i] )
        {
            mCursor[i] = LoadCursor(NULL, IDC_ARROW);
        }
    }
}



void LLWindowWin32::updateCursor()
{
    ASSERT_MAIN_THREAD();
    LL_PROFILE_ZONE_SCOPED_CATEGORY_WIN32
    if (mNextCursor == UI_CURSOR_ARROW
        && mBusyCount > 0)
    {
        mNextCursor = UI_CURSOR_WORKING;
    }

    if( mCurrentCursor != mNextCursor )
    {
        mCurrentCursor = mNextCursor;
        auto nextCursor = mCursor[mNextCursor];
        mWindowThread->post([=]()
            {
                SetCursor(nextCursor);
            });
    }
}

ECursorType LLWindowWin32::getCursor() const
{
    return mCurrentCursor;
}

void LLWindowWin32::captureMouse()
{
    SetCapture(mWindowHandle);
}

void LLWindowWin32::releaseMouse()
{
    LL_PROFILE_ZONE_SCOPED_CATEGORY_WIN32;
    ReleaseCapture();
}


void LLWindowWin32::delayInputProcessing()
{
    mInputProcessingPaused = TRUE;
}


void LLWindowWin32::gatherInput()
{
    ASSERT_MAIN_THREAD();
    LL_PROFILE_ZONE_SCOPED_CATEGORY_WIN32
    MSG msg;

    {
        LLMutexLock lock(&mRawMouseMutex);
        mMouseFrameDelta = mRawMouseDelta;

        mRawMouseDelta.mX = 0;
        mRawMouseDelta.mY = 0;
    }


    if (mWindowThread->getQueue().size())
    {
        LL_PROFILE_ZONE_NAMED_CATEGORY_WIN32("gi - PostMessage");
        kickWindowThread();
    }

    while (mWindowThread->mMessageQueue.tryPopBack(msg))
    {
        LL_PROFILE_ZONE_NAMED_CATEGORY_WIN32("gi - message queue");
        if (mInputProcessingPaused)
        {
            continue;
        }

        // For async host by name support.  Really hacky.
        if (gAsyncMsgCallback && (LL_WM_HOST_RESOLVED == msg.message))
        {
            LL_PROFILE_ZONE_NAMED_CATEGORY_WIN32("gi - callback");
            gAsyncMsgCallback(msg);
        }
    }

    {
        LL_PROFILE_ZONE_NAMED_CATEGORY_WIN32("gi - PeekMessage");
        S32 msg_count = 0;
        while ((msg_count < MAX_MESSAGE_PER_UPDATE) && PeekMessage(&msg, NULL, WM_USER, WM_USER, PM_REMOVE))
        {
            TranslateMessage(&msg);
            DispatchMessage(&msg);
            msg_count++;
        }
    }

    {
        LL_PROFILE_ZONE_NAMED_CATEGORY_WIN32("gi - function queue");
        //process any pending functions
        std::function<void()> curFunc;
        while (mFunctionQueue.tryPopBack(curFunc))
        {
            curFunc();
        }
    }

    // send one and only one mouse move event per frame BEFORE handling mouse button presses
    if (mLastCursorPosition != mCursorPosition)
    {
        LL_PROFILE_ZONE_NAMED_CATEGORY_WIN32("gi - mouse move");
        mCallbacks->handleMouseMove(this, mCursorPosition.convert(), mMouseMask);
    }

    mLastCursorPosition = mCursorPosition;

    {
        LL_PROFILE_ZONE_NAMED_CATEGORY_WIN32("gi - mouse queue");
        // handle mouse button presses AFTER updating mouse cursor position
        std::function<void()> curFunc;
        while (mMouseQueue.tryPopBack(curFunc))
        {
            curFunc();
        }
    }

    mInputProcessingPaused = FALSE;

    updateCursor();
}

static LLTrace::BlockTimerStatHandle FTM_KEYHANDLER("Handle Keyboard");
static LLTrace::BlockTimerStatHandle FTM_MOUSEHANDLER("Handle Mouse");

#define WINDOW_IMP_POST(x) window_imp->post([=]() { x; })

LRESULT CALLBACK LLWindowWin32::mainWindowProc(HWND h_wnd, UINT u_msg, WPARAM w_param, LPARAM l_param)
{
    ASSERT_WINDOW_THREAD();
    LL_PROFILE_ZONE_SCOPED_CATEGORY_WIN32;

    if (u_msg == WM_POST_FUNCTION_)
    {
        // from LLWindowWin32Thread::Post()
        // Cast l_param back to the pointer to the heap FuncType
        // allocated by Post(). Capture in unique_ptr so we'll delete
        // once we're done with it.
        std::unique_ptr<LLWindowWin32Thread::FuncType>
            ptr(reinterpret_cast<LLWindowWin32Thread::FuncType*>(l_param));
        (*ptr)();
        return 0;
    }

    // Ignore clicks not originated in the client area, i.e. mouse-up events not preceded with a WM_LBUTTONDOWN.
    // This helps prevent avatar walking after maximizing the window by double-clicking the title bar.
    static bool sHandleLeftMouseUp = true;

    // Ignore the double click received right after activating app.
    // This is to avoid triggering double click teleport after returning focus (see MAINT-3786).
    static bool sHandleDoubleClick = true;

    LLWindowWin32* window_imp = (LLWindowWin32*)GetWindowLongPtr(h_wnd, GWLP_USERDATA);

    if (NULL != window_imp)
    {
        // Juggle to make sure we can get negative positions for when
        // mouse is outside window.
        LLCoordWindow window_coord((S32)(S16)LOWORD(l_param), (S32)(S16)HIWORD(l_param));

        // pass along extended flag in mask
        MASK mask = (l_param >> 16 & KF_EXTENDED) ? MASK_EXTENDED : 0x0;
        BOOL eat_keystroke = TRUE;

        switch (u_msg)
        {
            RECT    update_rect;
            S32     update_width;
            S32     update_height;

        case WM_TIMER:
        {
            LL_PROFILE_ZONE_NAMED_CATEGORY_WIN32("mwp - WM_TIMER");
            WINDOW_IMP_POST(window_imp->mCallbacks->handleTimerEvent(window_imp));
            break;
        }

        case WM_DEVICECHANGE:
        {
            LL_PROFILE_ZONE_NAMED_CATEGORY_WIN32("mwp - WM_DEVICECHANGE");
            if (w_param == DBT_DEVNODES_CHANGED || w_param == DBT_DEVICEARRIVAL)
            {
                WINDOW_IMP_POST(window_imp->mCallbacks->handleDeviceChange(window_imp));

                return TRUE;
            }
            break;
        }

        case WM_PAINT:
        {
            LL_PROFILE_ZONE_NAMED_CATEGORY_WIN32("mwp - WM_PAINT");
            GetUpdateRect(window_imp->mWindowHandle, &update_rect, FALSE);
            update_width = update_rect.right - update_rect.left + 1;
            update_height = update_rect.bottom - update_rect.top + 1;

            WINDOW_IMP_POST(window_imp->mCallbacks->handlePaint(window_imp, update_rect.left, update_rect.top,
                update_width, update_height));
            break;
        }
        case WM_PARENTNOTIFY:
        {
            break;
        }

        case WM_SETCURSOR:
        {
            LL_PROFILE_ZONE_NAMED_CATEGORY_WIN32("mwp - WM_SETCURSOR");
            // This message is sent whenever the cursor is moved in a window.
            // You need to set the appropriate cursor appearance.

            // Only take control of cursor over client region of window
            // This allows Windows(tm) to handle resize cursors, etc.
            if (LOWORD(l_param) == HTCLIENT)
            {
                SetCursor(window_imp->mCursor[window_imp->mCurrentCursor]);
                return 0;
            }
            break;
        }
        case WM_ENTERMENULOOP:
        {
            LL_PROFILE_ZONE_NAMED_CATEGORY_WIN32("mwp - WM_ENTERMENULOOP");
            WINDOW_IMP_POST(window_imp->mCallbacks->handleWindowBlock(window_imp));
            break;
        }

        case WM_EXITMENULOOP:
        {
            LL_PROFILE_ZONE_NAMED_CATEGORY_WIN32("mwp - WM_EXITMENULOOP");
            WINDOW_IMP_POST(window_imp->mCallbacks->handleWindowUnblock(window_imp));
            break;
        }

        case WM_ACTIVATEAPP:
        {
            LL_PROFILE_ZONE_NAMED_CATEGORY_WIN32("mwp - WM_ACTIVATEAPP");
            window_imp->post([=]()
                {
                    // This message should be sent whenever the app gains or loses focus.
                    BOOL activating = (BOOL)w_param;

                    if (window_imp->mFullscreen)
                    {
                        // When we run fullscreen, restoring or minimizing the app needs
                        // to switch the screen resolution
                        if (activating)
                        {
                            window_imp->setFullscreenResolution();
                            window_imp->restore();
                        }
                        else
                        {
                            window_imp->minimize();
                            window_imp->resetDisplayResolution();
                        }
                    }

                    if (!activating)
                    {
                        sHandleDoubleClick = false;
                    }

                    window_imp->mCallbacks->handleActivateApp(window_imp, activating);
                });
            break;
        }
        case WM_ACTIVATE:
        {
            LL_PROFILE_ZONE_NAMED_CATEGORY_WIN32("mwp - WM_ACTIVATE");
            window_imp->post([=]()
                {
                    // Can be one of WA_ACTIVE, WA_CLICKACTIVE, or WA_INACTIVE
                    BOOL activating = (LOWORD(w_param) != WA_INACTIVE);

                    if (!activating && LLWinImm::isAvailable() && window_imp->mPreeditor)
                    {
                        window_imp->interruptLanguageTextInput();
                    }
                });

            break;
        }

        case WM_QUERYOPEN:
            // TODO: use this to return a nice icon
            break;

        case WM_SYSCOMMAND:
        {
            LL_PROFILE_ZONE_NAMED_CATEGORY_WIN32("mwp - WM_SYSCOMMAND");
            switch (w_param)
            {
            case SC_KEYMENU:
                // Disallow the ALT key from triggering the default system menu.
                return 0;

            case SC_SCREENSAVE:
            case SC_MONITORPOWER:
                // eat screen save messages and prevent them!
                return 0;
            }
            break;
        }
        case WM_CLOSE:
        {
            LL_PROFILE_ZONE_NAMED_CATEGORY_WIN32("mwp - WM_CLOSE");
            window_imp->post([=]()
                {
                    // Will the app allow the window to close?
                    if (window_imp->mCallbacks->handleCloseRequest(window_imp))
                    {
                        // Get the app to initiate cleanup.
                        window_imp->mCallbacks->handleQuit(window_imp);
                        // The app is responsible for calling destroyWindow when done with GL
                    }
                });
            return 0;
        }
        case WM_DESTROY:
        {
            LL_PROFILE_ZONE_NAMED_CATEGORY_WIN32("mwp - WM_DESTROY");
            if (window_imp->shouldPostQuit())
            {
                PostQuitMessage(0);  // Posts WM_QUIT with an exit code of 0
            }
            return 0;
        }
        case WM_COMMAND:
        {
            LL_PROFILE_ZONE_NAMED_CATEGORY_WIN32("mwp - WM_COMMAND");
            if (!HIWORD(w_param)) // this message is from a menu
            {
                WINDOW_IMP_POST(window_imp->mCallbacks->handleMenuSelect(window_imp, LOWORD(w_param)));
            }
            break;
        }
        case WM_SYSKEYDOWN:
        {
            LL_PROFILE_ZONE_NAMED_CATEGORY_WIN32("mwp - WM_SYSKEYDOWN");
            // allow system keys, such as ALT-F4 to be processed by Windows
            eat_keystroke = FALSE;
            // intentional fall-through here
        }
        case WM_KEYDOWN:
        {
            LL_PROFILE_ZONE_NAMED_CATEGORY_WIN32("mwp - WM_KEYDOWN");
            window_imp->post([=]()
                {
                    window_imp->mKeyCharCode = 0; // don't know until wm_char comes in next
                    window_imp->mKeyScanCode = (l_param >> 16) & 0xff;
                    window_imp->mKeyVirtualKey = w_param;
                    window_imp->mRawMsg = u_msg;
                    window_imp->mRawWParam = w_param;
                    window_imp->mRawLParam = l_param;

                    gKeyboard->handleKeyDown(w_param, mask);
                });
            if (eat_keystroke) return 0;    // skip DefWindowProc() handling if we're consuming the keypress
            break;
        }
        case WM_SYSKEYUP:
            eat_keystroke = FALSE;
            // intentional fall-through here
        case WM_KEYUP:
        {
            LL_PROFILE_ZONE_NAMED_CATEGORY_WIN32("mwp - WM_KEYUP");
            window_imp->post([=]()
            {
                window_imp->mKeyScanCode = (l_param >> 16) & 0xff;
                window_imp->mKeyVirtualKey = w_param;
                window_imp->mRawMsg = u_msg;
                window_imp->mRawWParam = w_param;
                window_imp->mRawLParam = l_param;

                {
                    LL_PROFILE_ZONE_NAMED_CATEGORY_WIN32("mwp - WM_KEYUP");
                    gKeyboard->handleKeyUp(w_param, mask);
                }
            });
            if (eat_keystroke) return 0;    // skip DefWindowProc() handling if we're consuming the keypress
            break;
        }
        case WM_IME_SETCONTEXT:
        {
            LL_PROFILE_ZONE_NAMED_CATEGORY_WIN32("mwp - WM_IME_SETCONTEXT");
            if (LLWinImm::isAvailable() && window_imp->mPreeditor)
            {
                l_param &= ~ISC_SHOWUICOMPOSITIONWINDOW;
                // Invoke DefWinProc with the modified LPARAM.
            }
            break;
        }
        case WM_IME_STARTCOMPOSITION:
        {
            LL_PROFILE_ZONE_NAMED_CATEGORY_WIN32("mwp - WM_IME_STARTCOMPOSITION");
            if (LLWinImm::isAvailable() && window_imp->mPreeditor)
            {
                WINDOW_IMP_POST(window_imp->handleStartCompositionMessage());
                return 0;
            }
            break;
        }
        case WM_IME_ENDCOMPOSITION:
        {
            LL_PROFILE_ZONE_NAMED_CATEGORY_WIN32("mwp - WM_IME_ENDCOMPOSITION");
            if (LLWinImm::isAvailable() && window_imp->mPreeditor)
            {
                return 0;
            }
            break;
        }
        case WM_IME_COMPOSITION:
        {
            LL_PROFILE_ZONE_NAMED_CATEGORY_WIN32("mwp - WM_IME_COMPOSITION");
            if (LLWinImm::isAvailable() && window_imp->mPreeditor)
            {
                WINDOW_IMP_POST(window_imp->handleCompositionMessage(l_param));
                return 0;
            }
            break;
        }
        case WM_IME_REQUEST:
        {
            LL_PROFILE_ZONE_NAMED_CATEGORY_WIN32("mwp - WM_IME_REQUEST");
            if (LLWinImm::isAvailable() && window_imp->mPreeditor)
            {
                LRESULT result;
                window_imp->handleImeRequests(w_param, l_param, &result);
                return result;
            }
            break;
        }
        case WM_CHAR:
        {
            LL_PROFILE_ZONE_NAMED_CATEGORY_WIN32("mwp - WM_CHAR");
            window_imp->post([=]()
                {
                    window_imp->mKeyCharCode = w_param;
                    window_imp->mRawMsg = u_msg;
                    window_imp->mRawWParam = w_param;
                    window_imp->mRawLParam = l_param;

                    // Should really use WM_UNICHAR eventually, but it requires a specific Windows version and I need
                    // to figure out how that works. - Doug
                    //
                    // ... Well, I don't think so.
                    // How it works is explained in Win32 API document, but WM_UNICHAR didn't work
                    // as specified at least on Windows XP SP1 Japanese version.  I have never used
                    // it since then, and I'm not sure whether it has been fixed now, but I don't think
                    // it is worth trying.  The good old WM_CHAR works just fine even for supplementary
                    // characters.  We just need to take care of surrogate pairs sent as two WM_CHAR's
                    // by ourselves.  It is not that tough.  -- Alissa Sabre @ SL

                    // Even if LLWindowCallbacks::handleUnicodeChar(llwchar, BOOL) returned FALSE,
                    // we *did* processed the event, so I believe we should not pass it to DefWindowProc...
                    window_imp->handleUnicodeUTF16((U16)w_param, gKeyboard->currentMask(FALSE));
                });
            return 0;
        }
        case WM_NCLBUTTONDOWN:
        {
            LL_PROFILE_ZONE_NAMED_CATEGORY_WIN32("mwp - WM_NCLBUTTONDOWN");
            {
                // A click in a non-client area, e.g. title bar or window border.
                window_imp->post([=]()
                    {
                        sHandleLeftMouseUp = false;
                        sHandleDoubleClick = true;
                    });
            }
            break;
        }
        case WM_LBUTTONDOWN:
        {
            LL_PROFILE_ZONE_NAMED_CATEGORY_WIN32("mwp - WM_LBUTTONDOWN");
            {
                LL_RECORD_BLOCK_TIME(FTM_MOUSEHANDLER);
                window_imp->postMouseButtonEvent([=]()
                    {
                        sHandleLeftMouseUp = true;

                        if (LLWinImm::isAvailable() && window_imp->mPreeditor)
                        {
                            window_imp->interruptLanguageTextInput();
                        }

                        MASK mask = gKeyboard->currentMask(TRUE);
                        auto gl_coord = window_imp->mCursorPosition.convert();
                        window_imp->mCallbacks->handleMouseMove(window_imp, gl_coord, mask);
                        window_imp->mCallbacks->handleMouseDown(window_imp, gl_coord, mask);
                    });

                return 0;
            }
            break;
        }

        case WM_LBUTTONDBLCLK:
        {
            LL_PROFILE_ZONE_NAMED_CATEGORY_WIN32("mwp - WM_LBUTTONDBLCLK");
            window_imp->postMouseButtonEvent([=]()
                {
                    //RN: ignore right button double clicks for now
                    //case WM_RBUTTONDBLCLK:
                    if (!sHandleDoubleClick)
                    {
                        sHandleDoubleClick = true;
                        return;
                    }
                    MASK mask = gKeyboard->currentMask(TRUE);

                    // generate move event to update mouse coordinates
                    window_imp->mCursorPosition = window_coord;
                    window_imp->mCallbacks->handleDoubleClick(window_imp, window_imp->mCursorPosition.convert(), mask);
                });

            return 0;
        }
        case WM_LBUTTONUP:
        {
            LL_PROFILE_ZONE_NAMED_CATEGORY_WIN32("mwp - WM_LBUTTONUP");
            {
                window_imp->postMouseButtonEvent([=]()
                    {
                        LL_RECORD_BLOCK_TIME(FTM_MOUSEHANDLER);
                        if (!sHandleLeftMouseUp)
                        {
                            sHandleLeftMouseUp = true;
                            return;
                        }
                        sHandleDoubleClick = true;


                        MASK mask = gKeyboard->currentMask(TRUE);
                        // generate move event to update mouse coordinates
                        window_imp->mCursorPosition = window_coord;
                        window_imp->mCallbacks->handleMouseUp(window_imp, window_imp->mCursorPosition.convert(), mask);
                    });
            }
            return 0;
        }
        case WM_RBUTTONDBLCLK:
        case WM_RBUTTONDOWN:
        {
            LL_PROFILE_ZONE_NAMED_CATEGORY_WIN32("mwp - WM_RBUTTONDOWN");
            {
                LL_RECORD_BLOCK_TIME(FTM_MOUSEHANDLER);
                window_imp->post([=]()
                    {
                        if (LLWinImm::isAvailable() && window_imp->mPreeditor)
                        {
                            WINDOW_IMP_POST(window_imp->interruptLanguageTextInput());
                        }

                        MASK mask = gKeyboard->currentMask(TRUE);
                        // generate move event to update mouse coordinates
                        auto gl_coord = window_imp->mCursorPosition.convert();
                        window_imp->mCallbacks->handleMouseMove(window_imp, gl_coord, mask);
                        window_imp->mCallbacks->handleRightMouseDown(window_imp, gl_coord, mask);
                    });
            }
            return 0;
        }
        break;

        case WM_RBUTTONUP:
        {
            LL_PROFILE_ZONE_NAMED_CATEGORY_WIN32("mwp - WM_RBUTTONUP");
            {
                LL_RECORD_BLOCK_TIME(FTM_MOUSEHANDLER);
                window_imp->postMouseButtonEvent([=]()
                    {
                        MASK mask = gKeyboard->currentMask(TRUE);
                        window_imp->mCallbacks->handleRightMouseUp(window_imp, window_imp->mCursorPosition.convert(), mask);
                    });
            }
        }
        break;

        case WM_MBUTTONDOWN:
            //      case WM_MBUTTONDBLCLK:
        {
            LL_PROFILE_ZONE_NAMED_CATEGORY_WIN32("mwp - WM_MBUTTONDOWN");
            {
                LL_RECORD_BLOCK_TIME(FTM_MOUSEHANDLER);
                window_imp->postMouseButtonEvent([=]()
                    {
                        if (LLWinImm::isAvailable() && window_imp->mPreeditor)
                        {
                            window_imp->interruptLanguageTextInput();
                        }

                        MASK mask = gKeyboard->currentMask(TRUE);
                        window_imp->mCallbacks->handleMiddleMouseDown(window_imp, window_imp->mCursorPosition.convert(), mask);
                    });
            }
        }
        break;

        case WM_MBUTTONUP:
        {
            LL_PROFILE_ZONE_NAMED_CATEGORY_WIN32("mwp - WM_MBUTTONUP");
            {
                LL_RECORD_BLOCK_TIME(FTM_MOUSEHANDLER);
                window_imp->postMouseButtonEvent([=]()
                    {
                        MASK mask = gKeyboard->currentMask(TRUE);
                        window_imp->mCallbacks->handleMiddleMouseUp(window_imp, window_imp->mCursorPosition.convert(), mask);
                    });
            }
        }
        break;
        case WM_XBUTTONDOWN:
        {
            LL_PROFILE_ZONE_NAMED_CATEGORY_WIN32("mwp - WM_XBUTTONDOWN");
            window_imp->postMouseButtonEvent([=]()
                {
                    LL_RECORD_BLOCK_TIME(FTM_MOUSEHANDLER);
                    S32 button = GET_XBUTTON_WPARAM(w_param);
                    if (LLWinImm::isAvailable() && window_imp->mPreeditor)
                    {
                        window_imp->interruptLanguageTextInput();
                    }

                    MASK mask = gKeyboard->currentMask(TRUE);
                    // Windows uses numbers 1 and 2 for buttons, remap to 4, 5
                    window_imp->mCallbacks->handleOtherMouseDown(window_imp, window_imp->mCursorPosition.convert(), mask, button + 3);
                });

        }
        break;

        case WM_XBUTTONUP:
        {
            LL_PROFILE_ZONE_NAMED_CATEGORY_WIN32("mwp - WM_XBUTTONUP");
            window_imp->postMouseButtonEvent([=]()
                {

                    LL_RECORD_BLOCK_TIME(FTM_MOUSEHANDLER);

                    S32 button = GET_XBUTTON_WPARAM(w_param);
                    MASK mask = gKeyboard->currentMask(TRUE);
                    // Windows uses numbers 1 and 2 for buttons, remap to 4, 5
                    window_imp->mCallbacks->handleOtherMouseUp(window_imp, window_imp->mCursorPosition.convert(), mask, button + 3);
                });
        }
        break;

        case WM_MOUSEWHEEL:
        {
            LL_PROFILE_ZONE_NAMED_CATEGORY_WIN32("mwp - WM_MOUSEWHEEL");
            static short z_delta = 0;

            RECT    client_rect;

            // eat scroll events that occur outside our window, since we use mouse position to direct scroll
            // instead of keyboard focus
            // NOTE: mouse_coord is in *window* coordinates for scroll events
            POINT mouse_coord = { (S32)(S16)LOWORD(l_param), (S32)(S16)HIWORD(l_param) };

            if (ScreenToClient(window_imp->mWindowHandle, &mouse_coord)
                && GetClientRect(window_imp->mWindowHandle, &client_rect))
            {
                // we have a valid mouse point and client rect
                if (mouse_coord.x < client_rect.left || client_rect.right < mouse_coord.x
                    || mouse_coord.y < client_rect.top || client_rect.bottom < mouse_coord.y)
                {
                    // mouse is outside of client rect, so don't do anything
                    return 0;
                }
            }

            S16 incoming_z_delta = HIWORD(w_param);
            z_delta += incoming_z_delta;
            // cout << "z_delta " << z_delta << endl;

            // current mouse wheels report changes in increments of zDelta (+120, -120)
            // Future, higher resolution mouse wheels may report smaller deltas.
            // So we sum the deltas and only act when we've exceeded WHEEL_DELTA
            //
            // If the user rapidly spins the wheel, we can get messages with
            // large deltas, like 480 or so.  Thus we need to scroll more quickly.
            if (z_delta <= -WHEEL_DELTA || WHEEL_DELTA <= z_delta)
            {
                short clicks = -z_delta / WHEEL_DELTA;
                WINDOW_IMP_POST(window_imp->mCallbacks->handleScrollWheel(window_imp, clicks));
                z_delta = 0;
            }
            return 0;
        }
        /*
        // TODO: add this after resolving _WIN32_WINNT issue
        case WM_MOUSELEAVE:
        {
        window_imp->mCallbacks->handleMouseLeave(window_imp);

        //              TRACKMOUSEEVENT track_mouse_event;
        //              track_mouse_event.cbSize = sizeof( TRACKMOUSEEVENT );
        //              track_mouse_event.dwFlags = TME_LEAVE;
        //              track_mouse_event.hwndTrack = h_wnd;
        //              track_mouse_event.dwHoverTime = HOVER_DEFAULT;
        //              TrackMouseEvent( &track_mouse_event );
        return 0;
        }
        */
        case WM_MOUSEHWHEEL:
        {
            LL_PROFILE_ZONE_NAMED_CATEGORY_WIN32("mwp - WM_MOUSEHWHEEL");
            static short h_delta = 0;

            RECT    client_rect;

            // eat scroll events that occur outside our window, since we use mouse position to direct scroll
            // instead of keyboard focus
            // NOTE: mouse_coord is in *window* coordinates for scroll events
            POINT mouse_coord = { (S32)(S16)LOWORD(l_param), (S32)(S16)HIWORD(l_param) };

            if (ScreenToClient(window_imp->mWindowHandle, &mouse_coord)
                && GetClientRect(window_imp->mWindowHandle, &client_rect))
            {
                // we have a valid mouse point and client rect
                if (mouse_coord.x < client_rect.left || client_rect.right < mouse_coord.x
                    || mouse_coord.y < client_rect.top || client_rect.bottom < mouse_coord.y)
                {
                    // mouse is outside of client rect, so don't do anything
                    return 0;
                }
            }

            S16 incoming_h_delta = HIWORD(w_param);
            h_delta += incoming_h_delta;

            // If the user rapidly spins the wheel, we can get messages with
            // large deltas, like 480 or so.  Thus we need to scroll more quickly.
            if (h_delta <= -WHEEL_DELTA || WHEEL_DELTA <= h_delta)
            {
                WINDOW_IMP_POST(window_imp->mCallbacks->handleScrollHWheel(window_imp, h_delta / WHEEL_DELTA));
                h_delta = 0;
            }
            return 0;
        }
        // Handle mouse movement within the window
        case WM_MOUSEMOVE:
        {
            LL_PROFILE_ZONE_NAMED_CATEGORY_WIN32("mwp - WM_MOUSEMOVE");
            // DO NOT use mouse event queue for move events to ensure cursor position is updated
            // when button events are handled
            WINDOW_IMP_POST(
                {
                    LL_PROFILE_ZONE_NAMED_CATEGORY_WIN32("mwp - WM_MOUSEMOVE lambda");

                    MASK mask = gKeyboard->currentMask(TRUE);
                    window_imp->mMouseMask = mask;
                    window_imp->mCursorPosition = window_coord;
                });
            return 0;
        }

        case WM_GETMINMAXINFO:
        {
            LL_PROFILE_ZONE_NAMED_CATEGORY_WIN32("mwp - WM_GETMINMAXINFO");
            LPMINMAXINFO min_max = (LPMINMAXINFO)l_param;
            min_max->ptMinTrackSize.x = window_imp->mMinWindowWidth;
            min_max->ptMinTrackSize.y = window_imp->mMinWindowHeight;
            return 0;
        }

        case WM_MOVE:
        {
            window_imp->updateWindowRect();
            return 0;
        }
        case WM_SIZE:
        {
            LL_PROFILE_ZONE_NAMED_CATEGORY_WIN32("mwp - WM_SIZE");
            window_imp->updateWindowRect();

            // There's an odd behavior with WM_SIZE that I would call a bug. If
            // the window is maximized, and you call MoveWindow() with a size smaller
            // than a maximized window, it ends up sending WM_SIZE with w_param set
            // to SIZE_MAXIMIZED -- which isn't true. So the logic below doesn't work.
            // (SL-44655). Fixed it by calling ShowWindow(SW_RESTORE) first (see
            // LLWindowWin32::moveWindow in this file).

            // If we are now restored, but we weren't before, this
            // means that the window was un-minimized.
            if (w_param == SIZE_RESTORED && window_imp->mLastSizeWParam != SIZE_RESTORED)
            {
                WINDOW_IMP_POST(window_imp->mCallbacks->handleActivate(window_imp, TRUE));
            }

            // handle case of window being maximized from fully minimized state
            if (w_param == SIZE_MAXIMIZED && window_imp->mLastSizeWParam != SIZE_MAXIMIZED)
            {
                WINDOW_IMP_POST(window_imp->mCallbacks->handleActivate(window_imp, TRUE));
            }

            // Also handle the minimization case
            if (w_param == SIZE_MINIMIZED && window_imp->mLastSizeWParam != SIZE_MINIMIZED)
            {
                WINDOW_IMP_POST(window_imp->mCallbacks->handleActivate(window_imp, FALSE));
            }

            // Actually resize all of our views
            if (w_param != SIZE_MINIMIZED)
            {
                // Ignore updates for minimizing and minimized "windows"
                WINDOW_IMP_POST(window_imp->mCallbacks->handleResize(window_imp,
                    LOWORD(l_param),
                    HIWORD(l_param)));
            }

            window_imp->mLastSizeWParam = w_param;

            return 0;
        }

        case WM_DPICHANGED:
        {
            LL_PROFILE_ZONE_NAMED_CATEGORY_WIN32("mwp - WM_DPICHANGED");
            LPRECT lprc_new_scale;
            F32 new_scale = F32(LOWORD(w_param)) / F32(USER_DEFAULT_SCREEN_DPI);
            lprc_new_scale = (LPRECT)l_param;
            S32 new_width = lprc_new_scale->right - lprc_new_scale->left;
            S32 new_height = lprc_new_scale->bottom - lprc_new_scale->top;
            WINDOW_IMP_POST(window_imp->mCallbacks->handleDPIChanged(window_imp, new_scale, new_width, new_height));

            SetWindowPos(h_wnd,
                HWND_TOP,
                lprc_new_scale->left,
                lprc_new_scale->top,
                new_width,
                new_height,
                SWP_NOZORDER | SWP_NOACTIVATE);

            return 0;
        }

        case WM_SETFOCUS:
        {
            LL_PROFILE_ZONE_NAMED_CATEGORY_WIN32("mwp - WM_SETFOCUS");
            WINDOW_IMP_POST(window_imp->mCallbacks->handleFocus(window_imp));
            return 0;
        }

        case WM_KILLFOCUS:
        {
            LL_PROFILE_ZONE_NAMED_CATEGORY_WIN32("mwp - WM_KILLFOCUS");
            WINDOW_IMP_POST(window_imp->mCallbacks->handleFocusLost(window_imp));
            return 0;
        }

        case WM_COPYDATA:
        {
            LL_PROFILE_ZONE_NAMED_CATEGORY_WIN32("mwp - WM_COPYDATA");
            {
                // received a URL
                PCOPYDATASTRUCT myCDS = (PCOPYDATASTRUCT)l_param;
                void* data = new U8[myCDS->cbData];
                memcpy(data, myCDS->lpData, myCDS->cbData);
                auto myType = myCDS->dwData;

                window_imp->post([=]()
                    {
                       window_imp->mCallbacks->handleDataCopy(window_imp, myType, data);
                       delete[] data;
                    });
            };
            return 0;

            break;
        }
        case WM_SETTINGCHANGE:
        {
            LL_PROFILE_ZONE_NAMED_CATEGORY_WIN32("mwp - WM_SETTINGCHANGE");
            if (w_param == SPI_SETMOUSEVANISH)
            {
                if (!SystemParametersInfo(SPI_GETMOUSEVANISH, 0, &window_imp->mMouseVanish, 0))
                {
                    WINDOW_IMP_POST(window_imp->mMouseVanish = TRUE);
                }
            }
        }
        break;

        case WM_INPUT:
        {
            LL_PROFILE_ZONE_NAMED_CATEGORY_WIN32("MWP - WM_INPUT");

            UINT dwSize = 0;
            GetRawInputData((HRAWINPUT)l_param, RID_INPUT, NULL, &dwSize, sizeof(RAWINPUTHEADER));
            llassert(dwSize < 1024);

            U8 lpb[1024];

            if (GetRawInputData((HRAWINPUT)l_param, RID_INPUT, (void*)lpb, &dwSize, sizeof(RAWINPUTHEADER)) == dwSize)
            {
                RAWINPUT* raw = (RAWINPUT*)lpb;

                if (raw->header.dwType == RIM_TYPEMOUSE)
                {
                    LLMutexLock lock(&window_imp->mRawMouseMutex);

                    bool absolute_coordinates = (raw->data.mouse.usFlags & MOUSE_MOVE_ABSOLUTE);

                    if (absolute_coordinates)
                    {
                        static S32 prev_absolute_x = 0;
                        static S32 prev_absolute_y = 0;
                        S32 absolute_x;
                        S32 absolute_y;

                        if ((raw->data.mouse.usFlags & 0x10) == 0x10) // touch screen? touch? Not defined in header
                        {
                            // touch screen spams (0,0) coordinates in a number of situations
                            // (0,0) might need to be filtered
                            absolute_x = raw->data.mouse.lLastX;
                            absolute_y = raw->data.mouse.lLastY;
                        }
                        else
                        {
                            bool v_desktop = (raw->data.mouse.usFlags & MOUSE_VIRTUAL_DESKTOP) == MOUSE_VIRTUAL_DESKTOP;

                            S32 width = GetSystemMetrics(v_desktop ? SM_CXVIRTUALSCREEN : SM_CXSCREEN);
                            S32 height = GetSystemMetrics(v_desktop ? SM_CYVIRTUALSCREEN : SM_CYSCREEN);

                            absolute_x = (raw->data.mouse.lLastX / 65535.0f) * width;
                            absolute_y = (raw->data.mouse.lLastY / 65535.0f) * height;
                        }

                        window_imp->mRawMouseDelta.mX += absolute_x - prev_absolute_x;
                        window_imp->mRawMouseDelta.mY -= absolute_y - prev_absolute_y;

                        prev_absolute_x = absolute_x;
                        prev_absolute_y = absolute_y;
                    }
                    else
                    {
                        S32 speed;
                        const S32 DEFAULT_SPEED(10);
                        SystemParametersInfo(SPI_GETMOUSESPEED, 0, &speed, 0);
                        if (speed == DEFAULT_SPEED)
                        {
                            window_imp->mRawMouseDelta.mX += raw->data.mouse.lLastX;
                            window_imp->mRawMouseDelta.mY -= raw->data.mouse.lLastY;
                        }
                        else
                        {
                            window_imp->mRawMouseDelta.mX += round((F32)raw->data.mouse.lLastX * (F32)speed / DEFAULT_SPEED);
                            window_imp->mRawMouseDelta.mY -= round((F32)raw->data.mouse.lLastY * (F32)speed / DEFAULT_SPEED);
                        }
                    }
                }
            }
        }

        //list of messages we get often that we don't care to log about
        case WM_NCHITTEST:
        case WM_NCMOUSEMOVE:
        case WM_NCMOUSELEAVE:
        case WM_MOVING:
        case WM_WINDOWPOSCHANGING:
        case WM_WINDOWPOSCHANGED:
        break;

        default:
        {
            LL_PROFILE_ZONE_NAMED_CATEGORY_WIN32("mwp - default");
            LL_DEBUGS("Window") << "Unhandled windows message code: 0x" << std::hex << U32(u_msg) << LL_ENDL;
        }
        break;
        }
    }
    else
    {
        // (NULL == window_imp)
        LL_DEBUGS("Window") << "No window implementation to handle message with, message code: " << U32(u_msg) << LL_ENDL;
    }

    // pass unhandled messages down to Windows
    LRESULT ret;
    {
        LL_PROFILE_ZONE_NAMED_CATEGORY_WIN32("mwp - DefWindowProc");
        ret = DefWindowProc(h_wnd, u_msg, w_param, l_param);
    }
    return ret;
}

BOOL LLWindowWin32::convertCoords(LLCoordGL from, LLCoordWindow *to)
{
    S32     client_height;
    RECT    client_rect;
    LLCoordWindow window_position;

    if (!mWindowHandle ||
        !GetClientRect(mWindowHandle, &client_rect) ||
        NULL == to)
    {
        return FALSE;
    }

    to->mX = from.mX;
    client_height = client_rect.bottom - client_rect.top;
    to->mY = client_height - from.mY - 1;

    return TRUE;
}

BOOL LLWindowWin32::convertCoords(LLCoordWindow from, LLCoordGL* to)
{
    S32     client_height;
    RECT    client_rect;

    if (!mWindowHandle ||
        !GetClientRect(mWindowHandle, &client_rect) ||
        NULL == to)
    {
        return FALSE;
    }

    to->mX = from.mX;
    client_height = client_rect.bottom - client_rect.top;
    to->mY = client_height - from.mY - 1;

    return TRUE;
}

BOOL LLWindowWin32::convertCoords(LLCoordScreen from, LLCoordWindow* to)
{
    POINT mouse_point;

    mouse_point.x = from.mX;
    mouse_point.y = from.mY;
    BOOL result = ScreenToClient(mWindowHandle, &mouse_point);

    if (result)
    {
        to->mX = mouse_point.x;
        to->mY = mouse_point.y;
    }

    return result;
}

BOOL LLWindowWin32::convertCoords(LLCoordWindow from, LLCoordScreen *to)
{
    POINT mouse_point;

    mouse_point.x = from.mX;
    mouse_point.y = from.mY;
    BOOL result = ClientToScreen(mWindowHandle, &mouse_point);

    if (result)
    {
        to->mX = mouse_point.x;
        to->mY = mouse_point.y;
    }

    return result;
}

BOOL LLWindowWin32::convertCoords(LLCoordScreen from, LLCoordGL *to)
{
    LLCoordWindow window_coord;

    if (!mWindowHandle || (NULL == to))
    {
        return FALSE;
    }

    convertCoords(from, &window_coord);
    convertCoords(window_coord, to);
    return TRUE;
}

BOOL LLWindowWin32::convertCoords(LLCoordGL from, LLCoordScreen *to)
{
    LLCoordWindow window_coord;

    if (!mWindowHandle || (NULL == to))
    {
        return FALSE;
    }

    convertCoords(from, &window_coord);
    convertCoords(window_coord, to);
    return TRUE;
}


BOOL LLWindowWin32::isClipboardTextAvailable()
{
    return IsClipboardFormatAvailable(CF_UNICODETEXT);
}


BOOL LLWindowWin32::pasteTextFromClipboard(LLWString &dst)
{
    BOOL success = FALSE;

    if (IsClipboardFormatAvailable(CF_UNICODETEXT))
    {
        if (OpenClipboard(mWindowHandle))
        {
            HGLOBAL h_data = GetClipboardData(CF_UNICODETEXT);
            if (h_data)
            {
                WCHAR *utf16str = (WCHAR*) GlobalLock(h_data);
                if (utf16str)
                {
                    dst = utf16str_to_wstring(utf16str);
                    LLWStringUtil::removeWindowsCR(dst);
                    GlobalUnlock(h_data);
                    success = TRUE;
                }
            }
            CloseClipboard();
        }
    }

    return success;
}


BOOL LLWindowWin32::copyTextToClipboard(const LLWString& wstr)
{
    BOOL success = FALSE;

    if (OpenClipboard(mWindowHandle))
    {
        EmptyClipboard();

        // Provide a copy of the data in Unicode format.
        LLWString sanitized_string(wstr);
        LLWStringUtil::addCRLF(sanitized_string);
        llutf16string out_utf16 = wstring_to_utf16str(sanitized_string);
        const size_t size_utf16 = (out_utf16.length() + 1) * sizeof(WCHAR);

        // Memory is allocated and then ownership of it is transfered to the system.
        HGLOBAL hglobal_copy_utf16 = GlobalAlloc(GMEM_MOVEABLE, size_utf16);
        if (hglobal_copy_utf16)
        {
            WCHAR* copy_utf16 = (WCHAR*) GlobalLock(hglobal_copy_utf16);
            if (copy_utf16)
            {
                memcpy(copy_utf16, out_utf16.c_str(), size_utf16);  /* Flawfinder: ignore */
                GlobalUnlock(hglobal_copy_utf16);

                if (SetClipboardData(CF_UNICODETEXT, hglobal_copy_utf16))
                {
                    success = TRUE;
                }
            }
        }

        CloseClipboard();
    }

    return success;
}

// Constrains the mouse to the window.
void LLWindowWin32::setMouseClipping( BOOL b )
{
    LL_PROFILE_ZONE_SCOPED_CATEGORY_WIN32;
    ASSERT_MAIN_THREAD();
    if( b != mIsMouseClipping )
    {
        BOOL success = FALSE;

        if( b )
        {
            GetClipCursor( &mOldMouseClip );

            RECT client_rect_in_screen_space;
            if( getClientRectInScreenSpace( &client_rect_in_screen_space ) )
            {
                success = ClipCursor( &client_rect_in_screen_space );
            }
        }
        else
        {
            // Must restore the old mouse clip, which may be set by another window.
            success = ClipCursor( &mOldMouseClip );
            SetRect( &mOldMouseClip, 0, 0, 0, 0 );
        }

        if( success )
        {
            mIsMouseClipping = b;
        }
    }
}

BOOL LLWindowWin32::getClientRectInScreenSpace( RECT* rectp )
{
    BOOL success = FALSE;

    RECT client_rect;
    if (mWindowHandle && GetClientRect(mWindowHandle, &client_rect))
    {
        POINT top_left;
        top_left.x = client_rect.left;
        top_left.y = client_rect.top;
        ClientToScreen(mWindowHandle, &top_left);

        POINT bottom_right;
        bottom_right.x = client_rect.right;
        bottom_right.y = client_rect.bottom;
        ClientToScreen(mWindowHandle, &bottom_right);

        SetRect(rectp,
            top_left.x,
            top_left.y,
            bottom_right.x,
            bottom_right.y);

        success = TRUE;
    }

    return success;
}

void LLWindowWin32::flashIcon(F32 seconds)
{
    mWindowThread->post([=]()
        {
            FLASHWINFO flash_info;

            flash_info.cbSize = sizeof(FLASHWINFO);
            flash_info.hwnd = mWindowHandle;
            flash_info.dwFlags = FLASHW_TRAY;
            flash_info.uCount = UINT(seconds / ICON_FLASH_TIME);
            flash_info.dwTimeout = DWORD(1000.f * ICON_FLASH_TIME); // milliseconds
            FlashWindowEx(&flash_info);
        });
}

F32 LLWindowWin32::getGamma()
{
    return mCurrentGamma;
}

BOOL LLWindowWin32::restoreGamma()
{
    ASSERT_MAIN_THREAD();
    if (mCustomGammaSet != FALSE)
    {
        LL_DEBUGS("Window") << "Restoring gamma" << LL_ENDL;
        mCustomGammaSet = FALSE;
        return SetDeviceGammaRamp(mhDC, mPrevGammaRamp);
    }
    return TRUE;
}

BOOL LLWindowWin32::setGamma(const F32 gamma)
{
    ASSERT_MAIN_THREAD();
    mCurrentGamma = gamma;

    //Get the previous gamma ramp to restore later.
    if (mCustomGammaSet == FALSE)
    {
        if (!gGLManager.mIsIntel) // skip for Intel GPUs (see SL-11341)
        {
            LL_DEBUGS("Window") << "Getting the previous gamma ramp to restore later" << LL_ENDL;
            if(GetDeviceGammaRamp(mhDC, mPrevGammaRamp) == FALSE)
            {
                LL_WARNS("Window") << "Failed to get the previous gamma ramp" << LL_ENDL;
                return FALSE;
            }
        }
        mCustomGammaSet = TRUE;
    }

    LL_DEBUGS("Window") << "Setting gamma to " << gamma << LL_ENDL;

    for ( int i = 0; i < 256; ++i )
    {
        int mult = 256 - ( int ) ( ( gamma - 1.0f ) * 128.0f );

        int value = mult * i;

        if ( value > 0xffff )
            value = 0xffff;

        mCurrentGammaRamp[0][i] =
            mCurrentGammaRamp[1][i] =
            mCurrentGammaRamp[2][i] = (WORD) value;
    };

    return SetDeviceGammaRamp ( mhDC, mCurrentGammaRamp );
}

void LLWindowWin32::setFSAASamples(const U32 fsaa_samples)
{
    ASSERT_MAIN_THREAD();
    mFSAASamples = fsaa_samples;
}

U32 LLWindowWin32::getFSAASamples()
{
    return mFSAASamples;
}

LLWindow::LLWindowResolution* LLWindowWin32::getSupportedResolutions(S32 &num_resolutions)
{
    ASSERT_MAIN_THREAD();
    if (!mSupportedResolutions)
    {
        mSupportedResolutions = new LLWindowResolution[MAX_NUM_RESOLUTIONS];
        DEVMODE dev_mode;
        ::ZeroMemory(&dev_mode, sizeof(DEVMODE));
        dev_mode.dmSize = sizeof(DEVMODE);

        mNumSupportedResolutions = 0;
        for (S32 mode_num = 0; mNumSupportedResolutions < MAX_NUM_RESOLUTIONS; mode_num++)
        {
            if (!EnumDisplaySettings(NULL, mode_num, &dev_mode))
            {
                break;
            }

            if (dev_mode.dmBitsPerPel == BITS_PER_PIXEL &&
                dev_mode.dmPelsWidth >= 800 &&
                dev_mode.dmPelsHeight >= 600)
            {
                BOOL resolution_exists = FALSE;
                for(S32 i = 0; i < mNumSupportedResolutions; i++)
                {
                    if (mSupportedResolutions[i].mWidth == dev_mode.dmPelsWidth &&
                        mSupportedResolutions[i].mHeight == dev_mode.dmPelsHeight)
                    {
                        resolution_exists = TRUE;
                    }
                }
                if (!resolution_exists)
                {
                    mSupportedResolutions[mNumSupportedResolutions].mWidth = dev_mode.dmPelsWidth;
                    mSupportedResolutions[mNumSupportedResolutions].mHeight = dev_mode.dmPelsHeight;
                    mNumSupportedResolutions++;
                }
            }
        }
    }

    num_resolutions = mNumSupportedResolutions;
    return mSupportedResolutions;
}


F32 LLWindowWin32::getNativeAspectRatio()
{
    if (mOverrideAspectRatio > 0.f)
    {
        return mOverrideAspectRatio;
    }
    else if (mNativeAspectRatio > 0.f)
    {
        // we grabbed this value at startup, based on the user's desktop settings
        return mNativeAspectRatio;
    }
    // RN: this hack presumes that the largest supported resolution is monitor-limited
    // and that pixels in that mode are square, therefore defining the native aspect ratio
    // of the monitor...this seems to work to a close approximation for most CRTs/LCDs
    S32 num_resolutions;
    LLWindowResolution* resolutions = getSupportedResolutions(num_resolutions);

    return ((F32)resolutions[num_resolutions - 1].mWidth / (F32)resolutions[num_resolutions - 1].mHeight);
}

F32 LLWindowWin32::getPixelAspectRatio()
{
    F32 pixel_aspect = 1.f;
    if (getFullscreen())
    {
        LLCoordScreen screen_size;
        getSize(&screen_size);
        pixel_aspect = getNativeAspectRatio() * (F32)screen_size.mY / (F32)screen_size.mX;
    }

    return pixel_aspect;
}

// Change display resolution.  Returns true if successful.
// protected
BOOL LLWindowWin32::setDisplayResolution(S32 width, S32 height, S32 bits, S32 refresh)
{
    DEVMODE dev_mode;
    ::ZeroMemory(&dev_mode, sizeof(DEVMODE));
    dev_mode.dmSize = sizeof(DEVMODE);
    BOOL success = FALSE;

    // Don't change anything if we don't have to
    if (EnumDisplaySettings(NULL, ENUM_CURRENT_SETTINGS, &dev_mode))
    {
        if (dev_mode.dmPelsWidth        == width &&
            dev_mode.dmPelsHeight       == height &&
            dev_mode.dmBitsPerPel       == bits &&
            dev_mode.dmDisplayFrequency == refresh )
        {
            // ...display mode identical, do nothing
            return TRUE;
        }
    }

    memset(&dev_mode, 0, sizeof(dev_mode));
    dev_mode.dmSize = sizeof(dev_mode);
    dev_mode.dmPelsWidth        = width;
    dev_mode.dmPelsHeight       = height;
    dev_mode.dmBitsPerPel       = bits;
    dev_mode.dmDisplayFrequency = refresh;
    dev_mode.dmFields = DM_BITSPERPEL | DM_PELSWIDTH | DM_PELSHEIGHT | DM_DISPLAYFREQUENCY;

    // CDS_FULLSCREEN indicates that this is a temporary change to the device mode.
    LONG cds_result = ChangeDisplaySettings(&dev_mode, CDS_FULLSCREEN);

    success = (DISP_CHANGE_SUCCESSFUL == cds_result);

    if (!success)
    {
        LL_WARNS("Window") << "setDisplayResolution failed, "
            << width << "x" << height << "x" << bits << " @ " << refresh << LL_ENDL;
    }

    return success;
}

// protected
BOOL LLWindowWin32::setFullscreenResolution()
{
    if (mFullscreen)
    {
        return setDisplayResolution( mFullscreenWidth, mFullscreenHeight, mFullscreenBits, mFullscreenRefresh);
    }
    else
    {
        return FALSE;
    }
}

// protected
BOOL LLWindowWin32::resetDisplayResolution()
{
    LL_DEBUGS("Window") << "resetDisplayResolution START" << LL_ENDL;

    LONG cds_result = ChangeDisplaySettings(NULL, 0);

    BOOL success = (DISP_CHANGE_SUCCESSFUL == cds_result);

    if (!success)
    {
        LL_WARNS("Window") << "resetDisplayResolution failed" << LL_ENDL;
    }

    LL_DEBUGS("Window") << "resetDisplayResolution END" << LL_ENDL;

    return success;
}

void LLWindowWin32::swapBuffers()
{
    {
        LL_PROFILE_ZONE_SCOPED_CATEGORY_WIN32;
        SwapBuffers(mhDC);
    }

    {
        LL_PROFILE_ZONE_NAMED_CATEGORY_WIN32("GPU Collect");
        LL_PROFILER_GPU_COLLECT;
    }
}


//
// LLSplashScreenImp
//
LLSplashScreenWin32::LLSplashScreenWin32()
:   mWindow(NULL)
{
}

LLSplashScreenWin32::~LLSplashScreenWin32()
{
}

void LLSplashScreenWin32::showImpl()
{
    // This appears to work.  ???
    HINSTANCE hinst = GetModuleHandle(NULL);

    mWindow = CreateDialog(hinst,
        TEXT("SPLASHSCREEN"),
        NULL,   // no parent
        (DLGPROC) LLSplashScreenWin32::windowProc);
    ShowWindow(mWindow, SW_SHOW);

    // Should set taskbar text without creating a header for the window (caption)
    SetWindowTextA(mWindow, "Second Life");
}


void LLSplashScreenWin32::updateImpl(const std::string& mesg)
{
    if (!mWindow) return;

    int output_str_len = MultiByteToWideChar(CP_UTF8, 0, mesg.c_str(), mesg.length(), NULL, 0);
    if( output_str_len>1024 )
        return;

    WCHAR w_mesg[1025];//big enought to keep null terminatos

    MultiByteToWideChar (CP_UTF8, 0, mesg.c_str(), mesg.length(), w_mesg, output_str_len);

    //looks like MultiByteToWideChar didn't add null terminator to converted string, see EXT-4858
    w_mesg[output_str_len] = 0;

    SendDlgItemMessage(mWindow,
        666,        // HACK: text id
        WM_SETTEXT,
        FALSE,
        (LPARAM)w_mesg);
}


void LLSplashScreenWin32::hideImpl()
{
    if (mWindow)
    {
        if (!destroy_window_handler(mWindow))
        {
            LL_WARNS("Window") << "Failed to properly close splash screen window!" << LL_ENDL;
        }
        mWindow = NULL;
    }
}


// static
LRESULT CALLBACK LLSplashScreenWin32::windowProc(HWND h_wnd, UINT u_msg,
                                            WPARAM w_param, LPARAM l_param)
{
    // Just give it to windows
    return DefWindowProc(h_wnd, u_msg, w_param, l_param);
}

//
// Helper Funcs
//

S32 OSMessageBoxWin32(const std::string& text, const std::string& caption, U32 type)
{
    UINT uType;

    switch(type)
    {
    case OSMB_OK:
        uType = MB_OK;
        break;
    case OSMB_OKCANCEL:
        uType = MB_OKCANCEL;
        break;
    case OSMB_YESNO:
        uType = MB_YESNO;
        break;
    default:
        uType = MB_OK;
        break;
    }

    int retval_win = MessageBoxW(NULL, // HWND
                                 ll_convert_string_to_wide(text).c_str(),
                                 ll_convert_string_to_wide(caption).c_str(),
                                 uType);
    S32 retval;

    switch(retval_win)
    {
    case IDYES:
        retval = OSBTN_YES;
        break;
    case IDNO:
        retval = OSBTN_NO;
        break;
    case IDOK:
        retval = OSBTN_OK;
        break;
    case IDCANCEL:
        retval = OSBTN_CANCEL;
        break;
    default:
        retval = OSBTN_CANCEL;
        break;
    }

    return retval;
}


void LLWindowWin32::spawnWebBrowser(const std::string& escaped_url, bool async)
{
    bool found = false;
    S32 i;
    for (i = 0; i < gURLProtocolWhitelistCount; i++)
    {
        if (escaped_url.find(gURLProtocolWhitelist[i]) == 0)
        {
            found = true;
            break;
        }
    }

    if (!found)
    {
        LL_WARNS("Window") << "spawn_web_browser() called for url with protocol not on whitelist: " << escaped_url << LL_ENDL;
        return;
    }

    LL_INFOS("Window") << "Opening URL " << escaped_url << LL_ENDL;

    // replaced ShellExecute code with ShellExecuteEx since ShellExecute doesn't work
    // reliablly on Vista.

    // this is madness.. no, this is..
    LLWString url_wstring = utf8str_to_wstring( escaped_url );
    llutf16string url_utf16 = wstring_to_utf16str( url_wstring );

    // let the OS decide what to use to open the URL
    SHELLEXECUTEINFO sei = { sizeof( sei ) };
    // NOTE: this assumes that SL will stick around long enough to complete the DDE message exchange
    // necessary for ShellExecuteEx to complete
    if (async)
    {
        sei.fMask = SEE_MASK_ASYNCOK;
    }
    sei.nShow = SW_SHOWNORMAL;
    sei.lpVerb = L"open";
    sei.lpFile = url_utf16.c_str();
    ShellExecuteEx( &sei );
}

/*
    Make the raw keyboard data available - used to poke through to LLQtWebKit so
    that Qt/Webkit has access to the virtual keycodes etc. that it needs
*/
LLSD LLWindowWin32::getNativeKeyData()
{
    LLSD result = LLSD::emptyMap();

    result["scan_code"] = (S32)mKeyScanCode;
    result["virtual_key"] = (S32)mKeyVirtualKey;
    result["msg"] = ll_sd_from_U32(mRawMsg);
    result["w_param"] = ll_sd_from_U32(mRawWParam);
    result["l_param"] = ll_sd_from_U32(mRawLParam);

    return result;
}

BOOL LLWindowWin32::dialogColorPicker( F32 *r, F32 *g, F32 *b )
{
    BOOL retval = FALSE;

    static CHOOSECOLOR cc;
    static COLORREF crCustColors[16];
    cc.lStructSize = sizeof(CHOOSECOLOR);
    cc.hwndOwner = mWindowHandle;
    cc.hInstance = NULL;
    cc.rgbResult = RGB ((*r * 255.f),(*g *255.f),(*b * 255.f));
    //cc.rgbResult = RGB (0x80,0x80,0x80);
    cc.lpCustColors = crCustColors;
    cc.Flags = CC_RGBINIT | CC_FULLOPEN;
    cc.lCustData = 0;
    cc.lpfnHook = NULL;
    cc.lpTemplateName = NULL;

    // This call is modal, so pause agent
    //send_agent_pause();   // this is in newview and we don't want to set up a dependency
    {
        retval = ChooseColor(&cc);
    }
    //send_agent_resume();  // this is in newview and we don't want to set up a dependency

    *b = ((F32)((cc.rgbResult >> 16) & 0xff)) / 255.f;

    *g = ((F32)((cc.rgbResult >> 8) & 0xff)) / 255.f;

    *r = ((F32)(cc.rgbResult & 0xff)) / 255.f;

    return (retval);
}

void *LLWindowWin32::getPlatformWindow()
{
    return (void*)mWindowHandle;
}

void LLWindowWin32::bringToFront()
{
    mWindowThread->post([=]()
        {
            BringWindowToTop(mWindowHandle);
        });
}

// set (OS) window focus back to the client
void LLWindowWin32::focusClient()
{
    mWindowThread->post([=]()
        {
            SetFocus(mWindowHandle);
        });
}

void LLWindowWin32::allowLanguageTextInput(LLPreeditor *preeditor, BOOL b)
{
    if (b == sLanguageTextInputAllowed || !LLWinImm::isAvailable())
    {
        return;
    }

    if (preeditor != mPreeditor && !b)
    {
        // This condition may occur with a call to
        // setEnabled(BOOL) from LLTextEditor or LLLineEditor
        // when the control is not focused.
        // We need to silently ignore the case so that
        // the language input status of the focused control
        // is not disturbed.
        return;
    }

    // Take care of old and new preeditors.
    if (preeditor != mPreeditor || !b)
    {
        if (sLanguageTextInputAllowed)
        {
            interruptLanguageTextInput();
        }
        mPreeditor = (b ? preeditor : NULL);
    }

    sLanguageTextInputAllowed = b;

    if (sLanguageTextInputAllowed)
    {
        mWindowThread->post([=]()
        {
            // Allowing: Restore the previous IME status, so that the user has a feeling that the previous
            // text input continues naturally.  Be careful, however, the IME status is meaningful only during the user keeps
            // using same Input Locale (aka Keyboard Layout).
            if (sWinIMEOpened && GetKeyboardLayout(0) == sWinInputLocale)
            {
                HIMC himc = LLWinImm::getContext(mWindowHandle);
                LLWinImm::setOpenStatus(himc, TRUE);
                LLWinImm::setConversionStatus(himc, sWinIMEConversionMode, sWinIMESentenceMode);
                LLWinImm::releaseContext(mWindowHandle, himc);
            }
        });
    }
    else
    {
        mWindowThread->post([=]()
        {
            // Disallowing: Turn off the IME so that succeeding key events bypass IME and come to us directly.
            // However, do it after saving the current IME  status.  We need to restore the status when
            //   allowing language text input again.
            sWinInputLocale = GetKeyboardLayout(0);
            sWinIMEOpened = LLWinImm::isIME(sWinInputLocale);
            if (sWinIMEOpened)
            {
                HIMC himc = LLWinImm::getContext(mWindowHandle);
                sWinIMEOpened = LLWinImm::getOpenStatus(himc);
                if (sWinIMEOpened)
                {
                    LLWinImm::getConversionStatus(himc, &sWinIMEConversionMode, &sWinIMESentenceMode);

                    // We need both ImmSetConversionStatus and ImmSetOpenStatus here to surely disable IME's
                    // keyboard hooking, because Some IME reacts only on the former and some other on the latter...
                    LLWinImm::setConversionStatus(himc, IME_CMODE_NOCONVERSION, sWinIMESentenceMode);
                    LLWinImm::setOpenStatus(himc, FALSE);
                }
                LLWinImm::releaseContext(mWindowHandle, himc);
            }
        });
    }
}

void LLWindowWin32::fillCandidateForm(const LLCoordGL& caret, const LLRect& bounds,
        CANDIDATEFORM *form)
{
    LLCoordWindow caret_coord, top_left, bottom_right;
    convertCoords(caret, &caret_coord);
    convertCoords(LLCoordGL(bounds.mLeft, bounds.mTop), &top_left);
    convertCoords(LLCoordGL(bounds.mRight, bounds.mBottom), &bottom_right);

    memset(form, 0, sizeof(CANDIDATEFORM));
    form->dwStyle = CFS_EXCLUDE;
    form->ptCurrentPos.x = caret_coord.mX;
    form->ptCurrentPos.y = caret_coord.mY;
    form->rcArea.left   = top_left.mX;
    form->rcArea.top    = top_left.mY;
    form->rcArea.right  = bottom_right.mX;
    form->rcArea.bottom = bottom_right.mY;
}


// Put the IME window at the right place (near current text input).   Point coordinates should be the top of the current text line.
void LLWindowWin32::setLanguageTextInput( const LLCoordGL & position )
{
    if (sLanguageTextInputAllowed && LLWinImm::isAvailable())
    {
        HIMC himc = LLWinImm::getContext(mWindowHandle);

        LLCoordWindow win_pos;
        convertCoords( position, &win_pos );

        if ( win_pos.mX >= 0 && win_pos.mY >= 0 &&
            (win_pos.mX != sWinIMEWindowPosition.mX) || (win_pos.mY != sWinIMEWindowPosition.mY) )
        {
            COMPOSITIONFORM ime_form;
            memset( &ime_form, 0, sizeof(ime_form) );
            ime_form.dwStyle = CFS_POINT;
            ime_form.ptCurrentPos.x = win_pos.mX;
            ime_form.ptCurrentPos.y = win_pos.mY;

            LLWinImm::setCompositionWindow( himc, &ime_form );

            sWinIMEWindowPosition = win_pos;
        }

        LLWinImm::releaseContext(mWindowHandle, himc);
    }
}


void LLWindowWin32::fillCharPosition(const LLCoordGL& caret, const LLRect& bounds, const LLRect& control,
        IMECHARPOSITION *char_position)
{
    LLCoordScreen caret_coord, top_left, bottom_right;
    convertCoords(caret, &caret_coord);
    convertCoords(LLCoordGL(bounds.mLeft, bounds.mTop), &top_left);
    convertCoords(LLCoordGL(bounds.mRight, bounds.mBottom), &bottom_right);

    char_position->pt.x = caret_coord.mX;
    char_position->pt.y = top_left.mY;  // Windows wants the coordinate of upper left corner of a character...
    char_position->cLineHeight = bottom_right.mY - top_left.mY;
    char_position->rcDocument.left   = top_left.mX;
    char_position->rcDocument.top    = top_left.mY;
    char_position->rcDocument.right  = bottom_right.mX;
    char_position->rcDocument.bottom = bottom_right.mY;
}

void LLWindowWin32::fillCompositionLogfont(LOGFONT *logfont)
{
    // Our font is a list of FreeType recognized font files that may
    // not have a corresponding ones in Windows' fonts.  Hence, we
    // can't simply tell Windows which font we are using.  We will
    // notify a _standard_ font for a current input locale instead.
    // We use a hard-coded knowledge about the Windows' standard
    // configuration to do so...

    memset(logfont, 0, sizeof(LOGFONT));

    const WORD lang_id = LOWORD(GetKeyboardLayout(0));
    switch (PRIMARYLANGID(lang_id))
    {
    case LANG_CHINESE:
        // We need to identify one of two Chinese fonts.
        switch (SUBLANGID(lang_id))
        {
        case SUBLANG_CHINESE_SIMPLIFIED:
        case SUBLANG_CHINESE_SINGAPORE:
            logfont->lfCharSet = GB2312_CHARSET;
            lstrcpy(logfont->lfFaceName, TEXT("SimHei"));
            break;
        case SUBLANG_CHINESE_TRADITIONAL:
        case SUBLANG_CHINESE_HONGKONG:
        case SUBLANG_CHINESE_MACAU:
        default:
            logfont->lfCharSet = CHINESEBIG5_CHARSET;
            lstrcpy(logfont->lfFaceName, TEXT("MingLiU"));
            break;
        }
        break;
    case LANG_JAPANESE:
        logfont->lfCharSet = SHIFTJIS_CHARSET;
        lstrcpy(logfont->lfFaceName, TEXT("MS Gothic"));
        break;
    case LANG_KOREAN:
        logfont->lfCharSet = HANGUL_CHARSET;
        lstrcpy(logfont->lfFaceName, TEXT("Gulim"));
        break;
    default:
        logfont->lfCharSet = ANSI_CHARSET;
        lstrcpy(logfont->lfFaceName, TEXT("Tahoma"));
        break;
    }

    logfont->lfHeight = mPreeditor->getPreeditFontSize();
    logfont->lfWeight = FW_NORMAL;
}

U32 LLWindowWin32::fillReconvertString(const LLWString &text,
    S32 focus, S32 focus_length, RECONVERTSTRING *reconvert_string)
{
    const llutf16string text_utf16 = wstring_to_utf16str(text);
    const DWORD required_size = sizeof(RECONVERTSTRING) + (text_utf16.length() + 1) * sizeof(WCHAR);
    if (reconvert_string && reconvert_string->dwSize >= required_size)
    {
        const DWORD focus_utf16_at = wstring_utf16_length(text, 0, focus);
        const DWORD focus_utf16_length = wstring_utf16_length(text, focus, focus_length);

        reconvert_string->dwVersion = 0;
        reconvert_string->dwStrLen = text_utf16.length();
        reconvert_string->dwStrOffset = sizeof(RECONVERTSTRING);
        reconvert_string->dwCompStrLen = focus_utf16_length;
        reconvert_string->dwCompStrOffset = focus_utf16_at * sizeof(WCHAR);
        reconvert_string->dwTargetStrLen = 0;
        reconvert_string->dwTargetStrOffset = focus_utf16_at * sizeof(WCHAR);

        const LPWSTR text = (LPWSTR)((BYTE *)reconvert_string + sizeof(RECONVERTSTRING));
        memcpy(text, text_utf16.c_str(), (text_utf16.length() + 1) * sizeof(WCHAR));
    }
    return required_size;
}

void LLWindowWin32::updateLanguageTextInputArea()
{
    if (!mPreeditor || !LLWinImm::isAvailable())
    {
        return;
    }

    LLCoordGL caret_coord;
    LLRect preedit_bounds;
    if (mPreeditor->getPreeditLocation(-1, &caret_coord, &preedit_bounds, NULL))
    {
        mLanguageTextInputPointGL = caret_coord;
        mLanguageTextInputAreaGL = preedit_bounds;

        CANDIDATEFORM candidate_form;
        fillCandidateForm(caret_coord, preedit_bounds, &candidate_form);

        HIMC himc = LLWinImm::getContext(mWindowHandle);
        // Win32 document says there may be up to 4 candidate windows.
        // This magic number 4 appears only in the document, and
        // there are no constant/macro for the value...
        for (int i = 3; i >= 0; --i)
        {
            candidate_form.dwIndex = i;
            LLWinImm::setCandidateWindow(himc, &candidate_form);
        }
        LLWinImm::releaseContext(mWindowHandle, himc);
    }
}

void LLWindowWin32::interruptLanguageTextInput()
{
    ASSERT_MAIN_THREAD();
    if (mPreeditor && LLWinImm::isAvailable())
    {
        HIMC himc = LLWinImm::getContext(mWindowHandle);
        LLWinImm::notifyIME(himc, NI_COMPOSITIONSTR, CPS_COMPLETE, 0);
        LLWinImm::releaseContext(mWindowHandle, himc);
    }
}

void LLWindowWin32::handleStartCompositionMessage()
{
    // Let IME know the font to use in feedback UI.
    LOGFONT logfont;
    fillCompositionLogfont(&logfont);
    HIMC himc = LLWinImm::getContext(mWindowHandle);
    LLWinImm::setCompositionFont(himc, &logfont);
    LLWinImm::releaseContext(mWindowHandle, himc);
}

// Handle WM_IME_COMPOSITION message.

void LLWindowWin32::handleCompositionMessage(const U32 indexes)
{
    if (!mPreeditor)
    {
        return;
    }
    BOOL needs_update = FALSE;
    LLWString result_string;
    LLWString preedit_string;
    S32 preedit_string_utf16_length = 0;
    LLPreeditor::segment_lengths_t preedit_segment_lengths;
    LLPreeditor::standouts_t preedit_standouts;

    // Step I: Receive details of preedits from IME.

    HIMC himc = LLWinImm::getContext(mWindowHandle);

    if (indexes & GCS_RESULTSTR)
    {
        LONG size = LLWinImm::getCompositionString(himc, GCS_RESULTSTR, NULL, 0);
        if (size >= 0)
        {
            const LPWSTR data = new WCHAR[size / sizeof(WCHAR) + 1];
            size = LLWinImm::getCompositionString(himc, GCS_RESULTSTR, data, size);
            if (size > 0)
            {
                result_string = utf16str_to_wstring(llutf16string(data, size / sizeof(WCHAR)));
            }
            delete[] data;
            needs_update = TRUE;
        }
    }

    if (indexes & GCS_COMPSTR)
    {
        LONG size = LLWinImm::getCompositionString(himc, GCS_COMPSTR, NULL, 0);
        if (size >= 0)
        {
            const LPWSTR data = new WCHAR[size / sizeof(WCHAR) + 1];
            size = LLWinImm::getCompositionString(himc, GCS_COMPSTR, data, size);
            if (size > 0)
            {
                preedit_string_utf16_length = size / sizeof(WCHAR);
                preedit_string = utf16str_to_wstring(llutf16string(data, size / sizeof(WCHAR)));
            }
            delete[] data;
            needs_update = TRUE;
        }
    }

    if ((indexes & GCS_COMPCLAUSE) && preedit_string.length() > 0)
    {
        LONG size = LLWinImm::getCompositionString(himc, GCS_COMPCLAUSE, NULL, 0);
        if (size > 0)
        {
            const LPDWORD data = new DWORD[size / sizeof(DWORD)];
            size = LLWinImm::getCompositionString(himc, GCS_COMPCLAUSE, data, size);
            if (size >= sizeof(DWORD) * 2
                && data[0] == 0 && data[size / sizeof(DWORD) - 1] == preedit_string_utf16_length)
            {
                preedit_segment_lengths.resize(size / sizeof(DWORD) - 1);
                S32 offset = 0;
                for (U32 i = 0; i < preedit_segment_lengths.size(); i++)
                {
                    const S32 length = wstring_wstring_length_from_utf16_length(preedit_string, offset, data[i + 1] - data[i]);
                    preedit_segment_lengths[i] = length;
                    offset += length;
                }
            }
            delete[] data;
        }
    }

    if ((indexes & GCS_COMPATTR) && preedit_segment_lengths.size() > 1)
    {
        LONG size = LLWinImm::getCompositionString(himc, GCS_COMPATTR, NULL, 0);
        if (size > 0)
        {
            const LPBYTE data = new BYTE[size / sizeof(BYTE)];
            size = LLWinImm::getCompositionString(himc, GCS_COMPATTR, data, size);
            if (size == preedit_string_utf16_length)
            {
                preedit_standouts.assign(preedit_segment_lengths.size(), FALSE);
                S32 offset = 0;
                for (U32 i = 0; i < preedit_segment_lengths.size(); i++)
                {
                    if (ATTR_TARGET_CONVERTED == data[offset] || ATTR_TARGET_NOTCONVERTED == data[offset])
                    {
                        preedit_standouts[i] = TRUE;
                    }
                    offset += wstring_utf16_length(preedit_string, offset, preedit_segment_lengths[i]);
                }
            }
            delete[] data;
        }
    }

    S32 caret_position = preedit_string.length();
    if (indexes & GCS_CURSORPOS)
    {
        const S32 caret_position_utf16 = LLWinImm::getCompositionString(himc, GCS_CURSORPOS, NULL, 0);
        if (caret_position_utf16 >= 0 && caret_position <= preedit_string_utf16_length)
        {
            caret_position = wstring_wstring_length_from_utf16_length(preedit_string, 0, caret_position_utf16);
        }
    }

    if (indexes == 0)
    {
        // I'm not sure this condition really happens, but
        // Windows SDK document says it is an indication
        // of "reset everything."
        needs_update = TRUE;
    }

    LLWinImm::releaseContext(mWindowHandle, himc);

    // Step II: Update the active preeditor.

    if (needs_update)
    {
        if (preedit_string.length() != 0 || result_string.length() != 0)
        {
            mPreeditor->resetPreedit();
        }

        if (result_string.length() > 0)
        {
            for (LLWString::const_iterator i = result_string.begin(); i != result_string.end(); i++)
            {
                mPreeditor->handleUnicodeCharHere(*i);
            }
        }

        if (preedit_string.length() == 0)
        {
            preedit_segment_lengths.clear();
            preedit_standouts.clear();
        }
        else
        {
            if (preedit_segment_lengths.size() == 0)
            {
                preedit_segment_lengths.assign(1, preedit_string.length());
            }
            if (preedit_standouts.size() == 0)
            {
                preedit_standouts.assign(preedit_segment_lengths.size(), FALSE);
            }
        }
        mPreeditor->updatePreedit(preedit_string, preedit_segment_lengths, preedit_standouts, caret_position);

        // Some IME doesn't query char position after WM_IME_COMPOSITION,
        // so we need to update them actively.
        updateLanguageTextInputArea();
    }
}

// Given a text and a focus range, find_context finds and returns a
// surrounding context of the focused subtext.  A variable pointed
// to by offset receives the offset in llwchars of the beginning of
// the returned context string in the given wtext.

static LLWString find_context(const LLWString & wtext, S32 focus, S32 focus_length, S32 *offset)
{
    static const S32 CONTEXT_EXCESS = 30;   // This value is by experiences.

    const S32 e = llmin((S32) wtext.length(), focus + focus_length + CONTEXT_EXCESS);
    S32 end = focus + focus_length;
    while (end < e && '\n' != wtext[end])
    {
        end++;
    }

    const S32 s = llmax(0, focus - CONTEXT_EXCESS);
    S32 start = focus;
    while (start > s && '\n' != wtext[start - 1])
    {
        --start;
    }

    *offset = start;
    return wtext.substr(start, end - start);
}

// final stage of handling drop requests - both from WM_DROPFILES message
// for files and via IDropTarget interface requests.
LLWindowCallbacks::DragNDropResult LLWindowWin32::completeDragNDropRequest( const LLCoordGL gl_coord, const MASK mask, LLWindowCallbacks::DragNDropAction action, const std::string url )
{
    ASSERT_MAIN_THREAD();
    return mCallbacks->handleDragNDrop( this, gl_coord, mask, action, url );
}

// Handle WM_IME_REQUEST message.
// If it handled the message, returns TRUE.  Otherwise, FALSE.
// When it handled the message, the value to be returned from
// the Window Procedure is set to *result.

BOOL LLWindowWin32::handleImeRequests(WPARAM request, LPARAM param, LRESULT *result)
{
    if ( mPreeditor )
    {
        switch (request)
        {
            case IMR_CANDIDATEWINDOW:       // http://msdn2.microsoft.com/en-us/library/ms776080.aspx
            {
                LLCoordGL caret_coord;
                LLRect preedit_bounds;
                mPreeditor->getPreeditLocation(-1, &caret_coord, &preedit_bounds, NULL);

                CANDIDATEFORM *const form = (CANDIDATEFORM *)param;
                DWORD const dwIndex = form->dwIndex;
                fillCandidateForm(caret_coord, preedit_bounds, form);
                form->dwIndex = dwIndex;

                *result = 1;
                return TRUE;
            }
            case IMR_QUERYCHARPOSITION:
            {
                IMECHARPOSITION *const char_position = (IMECHARPOSITION *)param;

                // char_position->dwCharPos counts in number of
                // WCHARs, i.e., UTF-16 encoding units, so we can't simply pass the
                // number to getPreeditLocation.

                const LLWString & wtext = mPreeditor->getPreeditString();
                S32 preedit, preedit_length;
                mPreeditor->getPreeditRange(&preedit, &preedit_length);
                LLCoordGL caret_coord;
                LLRect preedit_bounds, text_control;
                const S32 position = wstring_wstring_length_from_utf16_length(wtext, preedit, char_position->dwCharPos);

                if (!mPreeditor->getPreeditLocation(position, &caret_coord, &preedit_bounds, &text_control))
                {
                    LL_WARNS("Window") << "*** IMR_QUERYCHARPOSITON called but getPreeditLocation failed." << LL_ENDL;
                    return FALSE;
                }

                fillCharPosition(caret_coord, preedit_bounds, text_control, char_position);

                *result = 1;
                return TRUE;
            }
            case IMR_COMPOSITIONFONT:
            {
                fillCompositionLogfont((LOGFONT *)param);

                *result = 1;
                return TRUE;
            }
            case IMR_RECONVERTSTRING:
            {
                mPreeditor->resetPreedit();
                const LLWString & wtext = mPreeditor->getPreeditString();
                S32 select, select_length;
                mPreeditor->getSelectionRange(&select, &select_length);

                S32 context_offset;
                const LLWString context = find_context(wtext, select, select_length, &context_offset);

                RECONVERTSTRING * const reconvert_string = (RECONVERTSTRING *)param;
                const U32 size = fillReconvertString(context, select - context_offset, select_length, reconvert_string);
                if (reconvert_string)
                {
                    if (select_length == 0)
                    {
                        // Let the IME to decide the reconversion range, and
                        // adjust the reconvert_string structure accordingly.
                        HIMC himc = LLWinImm::getContext(mWindowHandle);
                        const BOOL adjusted = LLWinImm::setCompositionString(himc,
                                    SCS_QUERYRECONVERTSTRING, reconvert_string, size, NULL, 0);
                        LLWinImm::releaseContext(mWindowHandle, himc);
                        if (adjusted)
                        {
                            const llutf16string & text_utf16 = wstring_to_utf16str(context);
                            const S32 new_preedit_start = reconvert_string->dwCompStrOffset / sizeof(WCHAR);
                            const S32 new_preedit_end = new_preedit_start + reconvert_string->dwCompStrLen;
                            select = utf16str_wstring_length(text_utf16, new_preedit_start);
                            select_length = utf16str_wstring_length(text_utf16, new_preedit_end) - select;
                            select += context_offset;
                        }
                    }
                    mPreeditor->markAsPreedit(select, select_length);
                }

                *result = size;
                return TRUE;
            }
            case IMR_CONFIRMRECONVERTSTRING:
            {
                *result = FALSE;
                return TRUE;
            }
            case IMR_DOCUMENTFEED:
            {
                const LLWString & wtext = mPreeditor->getPreeditString();
                S32 preedit, preedit_length;
                mPreeditor->getPreeditRange(&preedit, &preedit_length);

                S32 context_offset;
                LLWString context = find_context(wtext, preedit, preedit_length, &context_offset);
                preedit -= context_offset;
                preedit_length = llmin(preedit_length, (S32)context.length() - preedit);
                if (preedit_length > 0 && preedit >= 0)
                {
                    // IMR_DOCUMENTFEED may be called when we have an active preedit.
                    // We should pass the context string *excluding* the preedit string.
                    // Otherwise, some IME are confused.
                    context.erase(preedit, preedit_length);
                }

                RECONVERTSTRING *reconvert_string = (RECONVERTSTRING *)param;
                *result = fillReconvertString(context, preedit, 0, reconvert_string);
                return TRUE;
            }
            default:
                return FALSE;
        }
    }

    return FALSE;
}

//static
void LLWindowWin32::setDPIAwareness()
{
    HMODULE hShcore = LoadLibrary(L"shcore.dll");
    if (hShcore != NULL)
    {
        SetProcessDpiAwarenessType pSPDA;
        pSPDA = (SetProcessDpiAwarenessType)GetProcAddress(hShcore, "SetProcessDpiAwareness");
        if (pSPDA)
        {

            HRESULT hr = pSPDA(PROCESS_PER_MONITOR_DPI_AWARE);
            if (hr != S_OK)
            {
                LL_WARNS() << "SetProcessDpiAwareness() function returned an error. Will use legacy DPI awareness API of Win XP/7" << LL_ENDL;
            }
        }
        FreeLibrary(hShcore);
    }
    else
    {
        LL_WARNS() << "Could not load shcore.dll library (included by <ShellScalingAPI.h> from Win 8.1 SDK. Will use legacy DPI awareness API of Win XP/7" << LL_ENDL;
    }
}

void* LLWindowWin32::getDirectInput8()
{
    return &gDirectInput8;
}

bool LLWindowWin32::getInputDevices(U32 device_type_filter,
                                    std::function<bool(std::string&, LLSD&, void*)> osx_callback,
                                    void * di8_devices_callback,
                                    void* userdata)
{
    if (gDirectInput8 != NULL)
    {
        // Enumerate devices
        HRESULT status = gDirectInput8->EnumDevices(
            (DWORD) device_type_filter,        // DWORD dwDevType,
            (LPDIENUMDEVICESCALLBACK)di8_devices_callback,  // LPDIENUMDEVICESCALLBACK lpCallback, // BOOL DIEnumDevicesCallback( LPCDIDEVICEINSTANCE lpddi, LPVOID pvRef ) // BOOL CALLBACK DinputDevice::DevicesCallback
            (LPVOID*)userdata, // LPVOID pvRef
            DIEDFL_ATTACHEDONLY       // DWORD dwFlags
            );

        return status == DI_OK;
    }
    return false;
}

F32 LLWindowWin32::getSystemUISize()
{
    F32 scale_value = 1.f;
    HWND hWnd = (HWND)getPlatformWindow();
    HDC hdc = GetDC(hWnd);
    HMONITOR hMonitor;
    HANDLE hProcess = GetCurrentProcess();
    PROCESS_DPI_AWARENESS dpi_awareness;

    HMODULE hShcore = LoadLibrary(L"shcore.dll");

    if (hShcore != NULL)
    {
        GetProcessDpiAwarenessType pGPDA;
        pGPDA = (GetProcessDpiAwarenessType)GetProcAddress(hShcore, "GetProcessDpiAwareness");
        GetDpiForMonitorType pGDFM;
        pGDFM = (GetDpiForMonitorType)GetProcAddress(hShcore, "GetDpiForMonitor");
        if (pGPDA != NULL && pGDFM != NULL)
        {
            pGPDA(hProcess, &dpi_awareness);
            if (dpi_awareness == PROCESS_PER_MONITOR_DPI_AWARE)
            {
                POINT    pt;
                UINT     dpix = 0, dpiy = 0;
                HRESULT  hr = E_FAIL;
                RECT     rect;

                GetWindowRect(hWnd, &rect);
                // Get the DPI for the monitor, on which the center of window is displayed and set the scaling factor
                pt.x = (rect.left + rect.right) / 2;
                pt.y = (rect.top + rect.bottom) / 2;
                hMonitor = MonitorFromPoint(pt, MONITOR_DEFAULTTONEAREST);
                hr = pGDFM(hMonitor, MDT_EFFECTIVE_DPI, &dpix, &dpiy);
                if (hr == S_OK)
                {
                    scale_value = F32(dpix) / F32(USER_DEFAULT_SCREEN_DPI);
                }
                else
                {
                    LL_WARNS() << "Could not determine DPI for monitor. Setting scale to default 100 %" << LL_ENDL;
                    scale_value = 1.0f;
                }
            }
            else
            {
                LL_WARNS() << "Process is not per-monitor DPI-aware. Setting scale to default 100 %" << LL_ENDL;
                scale_value = 1.0f;
            }
        }
        FreeLibrary(hShcore);
    }
    else
    {
        LL_WARNS() << "Could not load shcore.dll library (included by <ShellScalingAPI.h> from Win 8.1 SDK). Using legacy DPI awareness API of Win XP/7" << LL_ENDL;
        scale_value = F32(GetDeviceCaps(hdc, LOGPIXELSX)) / F32(USER_DEFAULT_SCREEN_DPI);
    }

    ReleaseDC(hWnd, hdc);
    return scale_value;
}

//static
std::vector<std::string> LLWindowWin32::getDisplaysResolutionList()
{
    return sMonitorInfo.getResolutionsList();
}

//static
std::vector<std::string> LLWindowWin32::getDynamicFallbackFontList()
{
    // Fonts previously in getFontListSans() have moved to fonts.xml.
    return std::vector<std::string>();
}

U32 LLWindowWin32::getAvailableVRAMMegabytes()
{
    return mWindowThread ? mWindowThread->getAvailableVRAMMegabytes() : 0;
}

#endif // LL_WINDOWS

inline LLWindowWin32::LLWindowWin32Thread::LLWindowWin32Thread()
    : LL::ThreadPool("Window Thread", 1, MAX_QUEUE_SIZE, true /*should be false, temporary workaround for SL-18721*/)
{
    LL::ThreadPool::start();
}

void LLWindowWin32::LLWindowWin32Thread::close()
{
    if (!mQueue->isClosed())
    {
        LL_WARNS() << "Closing window thread without using destroy_window_handler" << LL_ENDL;
        LL::ThreadPool::close();

        // Workaround for SL-18721 in case window closes too early and abruptly
        LLSplashScreen::show();
        LLSplashScreen::update("..."); // will be updated later
    }
}


/**
 * LogChange is to log changes in status while trying to avoid spamming the
 * log with repeated messages, especially in a tight loop. It refuses to log
 * a continuous run of identical messages, but logs every time the message
 * changes. (It will happily spam when messages quickly bounce back and
 * forth.)
 */
class LogChange
{
public:
    LogChange(const std::string& tag):
        mTag(tag)
    {}

    template <typename... Items>
    void always(Items&&... items)
    {
        // This odd construct ensures that the stringize() call is only
        // executed if DEBUG logging is enabled for the passed tag.
        LL_DEBUGS(mTag.c_str());
        log(LL_CONT, stringize(std::forward<Items>(items)...));
        LL_ENDL;
    }

    template <typename... Items>
    void onChange(Items&&... items)
    {
        LL_DEBUGS(mTag.c_str());
        auto str = stringize(std::forward<Items>(items)...);
        if (str != mPrev)
        {
            log(LL_CONT, str);
        }
        LL_ENDL;
    }

private:
    void log(std::ostream& out, const std::string& message)
    {
        mPrev = message;
        out << message;
    }
    std::string mTag;
    std::string mPrev;
};

// Print hardware debug info about available graphics adapters in ordinal order
void debugEnumerateGraphicsAdapters()
{
    LL_INFOS("Window") << "Enumerating graphics adapters..." << LL_ENDL;

    IDXGIFactory1* factory;
    HRESULT res = CreateDXGIFactory1(__uuidof(IDXGIFactory1), (void**)&factory);
    if (FAILED(res) || !factory)
    {
        LL_WARNS() << "CreateDXGIFactory1 failed: 0x" << std::hex << res << LL_ENDL;
    }
    else
    {
        UINT graphics_adapter_index = 0;
        IDXGIAdapter3* dxgi_adapter;
        while (true)
        {
            res = factory->EnumAdapters(graphics_adapter_index, reinterpret_cast<IDXGIAdapter**>(&dxgi_adapter));
            if (FAILED(res))
            {
                if (graphics_adapter_index == 0)
                {
                    LL_WARNS() << "EnumAdapters failed: 0x" << std::hex << res << LL_ENDL;
                }
                else
                {
                    LL_INFOS("Window") << "Done enumerating graphics adapters" << LL_ENDL;
                }
            }
            else
            {
                DXGI_ADAPTER_DESC desc;
                dxgi_adapter->GetDesc(&desc);
                std::wstring description_w((wchar_t*)desc.Description);
                std::string description(description_w.begin(), description_w.end());
                LL_INFOS("Window") << "Graphics adapter index: " << graphics_adapter_index << ", "
                    << "Description: " << description << ", "
                    << "DeviceId: " << desc.DeviceId << ", "
                    << "SubSysId: " << desc.SubSysId << ", "
                    << "AdapterLuid: " << desc.AdapterLuid.HighPart << "_" << desc.AdapterLuid.LowPart << ", "
                    << "DedicatedVideoMemory: " << desc.DedicatedVideoMemory / 1024 / 1024 << ", "
                    << "DedicatedSystemMemory: " << desc.DedicatedSystemMemory / 1024 / 1024 << ", "
                    << "SharedSystemMemory: " << desc.SharedSystemMemory / 1024 / 1024 << LL_ENDL;
            }

            if (dxgi_adapter)
            {
                dxgi_adapter->Release();
                dxgi_adapter = NULL;
            }
            else
            {
                break;
            }

            graphics_adapter_index++;
        }
    }

    if (factory)
    {
        factory->Release();
    }
}

void LLWindowWin32::LLWindowWin32Thread::initDX()
{
    if (!mGLReady) { return; }

    if (mDXGIAdapter == NULL)
    {
        debugEnumerateGraphicsAdapters();

        IDXGIFactory4* pFactory = nullptr;

        HRESULT res = CreateDXGIFactory1(__uuidof(IDXGIFactory4), (void**)&pFactory);

        if (FAILED(res))
        {
            LL_WARNS() << "CreateDXGIFactory1 failed: 0x" << std::hex << res << LL_ENDL;
        }
        else
        {
            res = pFactory->EnumAdapters(0, reinterpret_cast<IDXGIAdapter**>(&mDXGIAdapter));
            if (FAILED(res))
            {
                LL_WARNS() << "EnumAdapters failed: 0x" << std::hex << res << LL_ENDL;
            }
            else
            {
                LL_INFOS() << "EnumAdapters success" << LL_ENDL;
            }
        }

        if (pFactory)
        {
            pFactory->Release();
        }
    }
}

void LLWindowWin32::LLWindowWin32Thread::initD3D()
{
    if (!mGLReady) { return; }

    if (mDXGIAdapter == NULL && mD3DDevice == NULL && mWindowHandleThrd != 0)
    {
        mD3D = Direct3DCreate9(D3D_SDK_VERSION);

        D3DPRESENT_PARAMETERS d3dpp;

        ZeroMemory(&d3dpp, sizeof(d3dpp));
        d3dpp.Windowed = TRUE;
        d3dpp.SwapEffect = D3DSWAPEFFECT_DISCARD;

        HRESULT res = mD3D->CreateDevice(D3DADAPTER_DEFAULT, D3DDEVTYPE_HAL, mWindowHandleThrd, D3DCREATE_SOFTWARE_VERTEXPROCESSING, &d3dpp, &mD3DDevice);

        if (FAILED(res))
        {
            LL_WARNS() << "(fallback) CreateDevice failed: 0x" << std::hex << res << LL_ENDL;
        }
        else
        {
            LL_INFOS() << "(fallback) CreateDevice success" << LL_ENDL;
        }
    }
}

void LLWindowWin32::LLWindowWin32Thread::cleanupDX()
{
    //clean up DXGI/D3D resources
    if (mDXGIAdapter)
    {
        mDXGIAdapter->Release();
        mDXGIAdapter = nullptr;
    }

    if (mD3DDevice)
    {
        mD3DDevice->Release();
        mD3DDevice = nullptr;
    }

    if (mD3D)
    {
        mD3D->Release();
        mD3D = nullptr;
    }
}

void LLWindowWin32::LLWindowWin32Thread::updateVRAMUsage()
{
    LL_PROFILE_ZONE_SCOPED;
    if (!mGLReady) { return; }

    if (mDXGIAdapter != nullptr)
    {
        // NOTE: what lies below is hand wavy math based on compatibility testing and observation against a variety of hardware
        //  It doesn't make sense, but please don't refactor it to make sense. -- davep

        DXGI_QUERY_VIDEO_MEMORY_INFO info;
        mDXGIAdapter->QueryVideoMemoryInfo(0, DXGI_MEMORY_SEGMENT_GROUP_LOCAL, &info);
#if 0 // debug 0 budget and 0 CU
        info.Budget = 0;
        info.CurrentUsage = 0;
#endif

        U32 budget_mb = info.Budget / 1024 / 1024;
        gGLManager.mVRAM = llmax(gGLManager.mVRAM, (S32) budget_mb);

        U32 afr_mb = info.AvailableForReservation / 1024 / 1024;
        // correct for systems that misreport budget
        if (budget_mb == 0)
        {
            // fall back to available for reservation clamped between 512MB and 2GB
            budget_mb = llclamp(afr_mb, (U32) 512, (U32) 2048);
        }

        if ( mMaxVRAM != 0)
        {
            budget_mb = llmin(budget_mb, mMaxVRAM);
        }

        U32 cu_mb = info.CurrentUsage / 1024 / 1024;

        // get an estimated usage based on texture bytes allocated
        U32 eu_mb = LLImageGL::getTextureBytesAllocated() * 2 / 1024 / 1024;

        if (cu_mb == 0)
        { // current usage is sometimes unreliable on Intel GPUs, fall back to estimated usage
            cu_mb = llmax((U32)1, eu_mb);
        }
        U32 target_mb = budget_mb;

        if (target_mb > 4096)  // if 4GB are installed, try to leave 2GB free
        {
            target_mb -= 2048;
        }
        else // if less than 4GB are installed, try not to use more than half of it
        {
            target_mb /= 2;
        }

        mAvailableVRAM = cu_mb < target_mb ? target_mb - cu_mb : 0;

#if 0

        F32 eu_error = (F32)((S32)eu_mb - (S32)cu_mb) / (F32)cu_mb;
        LL_INFOS("Window") << "\nLocal\nAFR: " << info.AvailableForReservation / 1024 / 1024
            << "\nBudget: " << info.Budget / 1024 / 1024
            << "\nCR: " << info.CurrentReservation / 1024 / 1024
            << "\nCU: " << info.CurrentUsage / 1024 / 1024
            << "\nEU: " << eu_mb << llformat(" (%.2f)", eu_error)
            << "\nTU: " << target_mb
            << "\nAM: " << mAvailableVRAM << LL_ENDL;
#endif
    }
    else if (mD3DDevice != NULL)
    { // fallback to D3D9
        mAvailableVRAM = mD3DDevice->GetAvailableTextureMem() / 1024 / 1024;
    }
}

void LLWindowWin32::LLWindowWin32Thread::run()
{
    sWindowThreadId = std::this_thread::get_id();
    LogChange logger("Window");

    //as good a place as any to up the MM timer resolution (see ms_sleep)
    //attempt to set timer resolution to 1ms
    TIMECAPS tc;
    if (timeGetDevCaps(&tc, sizeof(TIMECAPS)) == TIMERR_NOERROR)
    {
        timeBeginPeriod(llclamp((U32) 1, tc.wPeriodMin, tc.wPeriodMax));
    }

    while (! getQueue().done())
    {
        LL_PROFILE_ZONE_SCOPED_CATEGORY_WIN32;

        // lazily call initD3D inside this loop to catch when mGLReady has been set to true
        initDX();

        if (mWindowHandleThrd != 0)
        {
            // lazily call initD3D inside this loop to catch when mWindowHandle has been set, and mGLReady has been set to true
            // *TODO: Shutdown if this fails when mWindowHandle exists
            initD3D();

            MSG msg;
            BOOL status;
            if (mhDCThrd == 0)
            {
                LL_PROFILE_ZONE_NAMED_CATEGORY_WIN32("w32t - PeekMessage");
                logger.onChange("PeekMessage(", std::hex, mWindowHandleThrd, ")");
                status = PeekMessage(&msg, mWindowHandleThrd, 0, 0, PM_REMOVE);
            }
            else
            {
                LL_PROFILE_ZONE_NAMED_CATEGORY_WIN32("w32t - GetMessage");
                logger.always("GetMessage(", std::hex, mWindowHandleThrd, ")");
                status = GetMessage(&msg, NULL, 0, 0);
            }
            if (status > 0)
            {
                logger.always("got MSG (", std::hex, msg.hwnd, ", ", msg.message,
                              ", ", msg.wParam, ")");
                TranslateMessage(&msg);
                DispatchMessage(&msg);

                mMessageQueue.pushFront(msg);
            }
        }

        {
            LL_PROFILE_ZONE_NAMED_CATEGORY_WIN32("w32t - Function Queue");
            logger.onChange("runPending()");
            //process any pending functions
            getQueue().runPending();
        }

        // update available vram once every 3 seconds
        static LLFrameTimer vramTimer;
        if (vramTimer.getElapsedTimeF32() > 3.f)
        {
            updateVRAMUsage();
            vramTimer.reset();
        }
#if 0
        {
            LL_PROFILE_ZONE_NAMED_CATEGORY_WIN32("w32t - Sleep");
            logger.always("sleep(1)");
            std::this_thread::sleep_for(std::chrono::milliseconds(1));
        }
#endif
    }

    cleanupDX();
}

void LLWindowWin32::LLWindowWin32Thread::wakeAndDestroy()
{
    if (mQueue->isClosed())
    {
        LL_WARNS() << "Tried to close Queue. Win32 thread Queue already closed." << LL_ENDL;
        return;
    }

    // Make sure we don't leave a blank toolbar button.
    // Also hiding window now prevents user from suspending it
    // via some action (like dragging it around)
    ShowWindow(mWindowHandleThrd, SW_HIDE);

    // Schedule destruction
    HWND old_handle = mWindowHandleThrd;
    post([this]()
         {
             if (IsWindow(mWindowHandleThrd))
             {
                 if (mhDCThrd)
                 {
                     if (!ReleaseDC(mWindowHandleThrd, mhDCThrd))
                     {
                         LL_WARNS("Window") << "Release of ghDC failed!" << LL_ENDL;
                     }
                     mhDCThrd = NULL;
                 }

                 // This causes WM_DESTROY to be sent *immediately*
                 if (!destroy_window_handler(mWindowHandleThrd))
                 {
                     LL_WARNS("Window") << "Failed to destroy Window! " << std::hex << GetLastError() << LL_ENDL;
                 }
             }
             else
             {
                 // Something killed the window while we were busy destroying gl or handle somehow got broken
                 LL_WARNS("Window") << "Failed to destroy Window, invalid handle!" << LL_ENDL;
             }
             mWindowHandleThrd = NULL;
             mhDCThrd = NULL;
             mGLReady = false;
         });

    LL_DEBUGS("Window") << "Closing window's pool queue" << LL_ENDL;
    mQueue->close();

    // Post a nonsense user message to wake up the thread in
    // case it is waiting for a getMessage()
    if (old_handle)
    {
        WPARAM wparam{ 0xB0B0 };
        LL_DEBUGS("Window") << "PostMessage(" << std::hex << old_handle
            << ", " << WM_DUMMY_
            << ", " << wparam << ")" << std::dec << LL_ENDL;
        PostMessage(old_handle, WM_DUMMY_, wparam, 0x1337);
    }

    // There are cases where window will refuse to close,
    // can't wait forever on join, check state instead
    LLTimer timeout;
    timeout.setTimerExpirySec(2.0);
    while (!getQueue().done() && !timeout.hasExpired() && mWindowHandleThrd)
    {
        ms_sleep(100);
    }

    if (getQueue().done() || mWindowHandleThrd == NULL)
    {
        // Window is closed, started closing or is cleaning up
        // now wait for our single thread to die.
        if (mWindowHandleThrd)
        {
            LL_INFOS("Window") << "Window is closing, waiting on pool's thread to join, time since post: " << timeout.getElapsedSeconds() << "s" << LL_ENDL;
        }
        else
        {
            LL_DEBUGS("Window") << "Waiting on pool's thread, time since post: " << timeout.getElapsedSeconds() << "s" << LL_ENDL;
        }
        for (auto& pair : mThreads)
        {
            pair.second.join();
        }
    }
    else
    {
        // Something suspended window thread, can't afford to wait forever
        // so kill thread instead
        // Ex: This can happen if user starts dragging window arround (if it
        // was visible) or a modal notification pops up
        LL_WARNS("Window") << "Window is frozen, couldn't perform clean exit" << LL_ENDL;

        for (auto& pair : mThreads)
        {
            // very unsafe
            TerminateThread(pair.second.native_handle(), 0);
            pair.second.detach();
            cleanupDX();
        }
    }
    LL_DEBUGS("Window") << "thread pool shutdown complete" << LL_ENDL;
}

void LLWindowWin32::post(const std::function<void()>& func)
{
    mFunctionQueue.pushFront(func);
}

void LLWindowWin32::postMouseButtonEvent(const std::function<void()>& func)
{
    mMouseQueue.pushFront(func);
}

void LLWindowWin32::kickWindowThread(HWND windowHandle)
{
    if (! windowHandle)
        windowHandle = mWindowHandle;
    if (windowHandle)
    {
        // post a nonsense user message to wake up the Window Thread in
        // case any functions are pending and no windows events came
        // through this frame
        WPARAM wparam{ 0xB0B0 };
        LL_DEBUGS("Window") << "PostMessage(" << std::hex << windowHandle
                            << ", " << WM_DUMMY_
                            << ", " << wparam << ")" << std::dec << LL_ENDL;
        PostMessage(windowHandle, WM_DUMMY_, wparam, 0x1337);
    }
}

void LLWindowWin32::updateWindowRect()
{
    LL_PROFILE_ZONE_SCOPED_CATEGORY_WIN32;
    //called from window thread
    RECT rect;
    RECT client_rect;

    if (GetWindowRect(mWindowHandle, &rect) &&
        GetClientRect(mWindowHandle, &client_rect))
    {
        post([=]
            {
                mRect = rect;
                mClientRect = client_rect;
            });
    }
}<|MERGE_RESOLUTION|>--- conflicted
+++ resolved
@@ -873,7 +873,6 @@
 LLWindowWin32::~LLWindowWin32()
 {
     delete mDragDrop;
-<<<<<<< HEAD
 
     delete [] mWindowTitle;
     mWindowTitle = NULL;
@@ -881,15 +880,6 @@
     delete [] mSupportedResolutions;
     mSupportedResolutions = NULL;
 
-=======
-
-    delete [] mWindowTitle;
-    mWindowTitle = NULL;
-
-    delete [] mSupportedResolutions;
-    mSupportedResolutions = NULL;
-
->>>>>>> bb3c36f5
     delete [] mWindowClassName;
     mWindowClassName = NULL;
 
@@ -1557,7 +1547,6 @@
         S32   cur_format  = 0;
 const   S32   max_format  = (S32)num_formats - 1;
         GLint swap_query = WGL_SWAP_METHOD_ARB;
-<<<<<<< HEAD
 
         // SL-14705 Fix name tags showing in front of objects with AMD GPUs.
         // On AMD hardware we need to iterate from the first pixel format to the end.
@@ -1578,28 +1567,6 @@
             ++cur_format;
         }
 
-=======
-
-        // SL-14705 Fix name tags showing in front of objects with AMD GPUs.
-        // On AMD hardware we need to iterate from the first pixel format to the end.
-        // Spec:
-        //     https://www.khronos.org/registry/OpenGL/extensions/ARB/WGL_ARB_pixel_format.txt
-        while (wglGetPixelFormatAttribivARB(mhDC, pixel_formats[cur_format], 0, 1, &swap_query, &swap_method))
-        {
-            if (swap_method == WGL_SWAP_UNDEFINED_ARB)
-            {
-                break;
-            }
-            else if (cur_format >= max_format)
-            {
-                cur_format = 0;
-                break;
-            }
-
-            ++cur_format;
-        }
-
->>>>>>> bb3c36f5
         pixel_format = pixel_formats[cur_format];
 
         if (mhDC != 0)                                          // Does The Window Have A Device Context?
@@ -1675,13 +1642,9 @@
     }
     else
     {
-<<<<<<< HEAD
-        LL_WARNS("Window") << "No wgl_ARB_pixel_format extension, using default ChoosePixelFormat!" << LL_ENDL;
-=======
         LLError::LLUserWarningMsg::show(mCallbacks->translateString("MBVideoDrvErr"));
         // mWindowHandle is 0, going to crash either way
         LL_ERRS("Window") << "No wgl_ARB_pixel_format extension!" << LL_ENDL;
->>>>>>> bb3c36f5
     }
 
     // Verify what pixel format we actually received.
@@ -1726,7 +1689,6 @@
     toggleVSync(enable_vsync);
 
     SetWindowLongPtr(mWindowHandle, GWLP_USERDATA, (LONG_PTR)this);
-<<<<<<< HEAD
 
     // register this window as handling drag/drop events from the OS
     DragAcceptFiles( mWindowHandle, TRUE );
@@ -1736,17 +1698,6 @@
     //register joystick timer callback
     SetTimer( mWindowHandle, 0, 1000 / 30, NULL ); // 30 fps timer
 
-=======
-
-    // register this window as handling drag/drop events from the OS
-    DragAcceptFiles( mWindowHandle, TRUE );
-
-    mDragDrop->init( mWindowHandle );
-
-    //register joystick timer callback
-    SetTimer( mWindowHandle, 0, 1000 / 30, NULL ); // 30 fps timer
-
->>>>>>> bb3c36f5
     // ok to post quit messages now
     mPostQuit = TRUE;
 
