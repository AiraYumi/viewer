/**
 * @file llwindowwin32.cpp
 * @brief Platform-dependent implementation of llwindow
 *
 * $LicenseInfo:firstyear=2001&license=viewerlgpl$
 * Second Life Viewer Source Code
 * Copyright (C) 2010, Linden Research, Inc.
 *
 * This library is free software; you can redistribute it and/or
 * modify it under the terms of the GNU Lesser General Public
 * License as published by the Free Software Foundation;
 * version 2.1 of the License only.
 *
 * This library is distributed in the hope that it will be useful,
 * but WITHOUT ANY WARRANTY; without even the implied warranty of
 * MERCHANTABILITY or FITNESS FOR A PARTICULAR PURPOSE.  See the GNU
 * Lesser General Public License for more details.
 *
 * You should have received a copy of the GNU Lesser General Public
 * License along with this library; if not, write to the Free Software
 * Foundation, Inc., 51 Franklin Street, Fifth Floor, Boston, MA  02110-1301  USA
 *
 * Linden Research, Inc., 945 Battery Street, San Francisco, CA  94111  USA
 * $/LicenseInfo$
 */

#include "linden_common.h"

#if LL_WINDOWS && !LL_MESA_HEADLESS

#include "llwindowwin32.h"

// LLWindow library includes
#include "llgamecontrol.h"
#include "llkeyboardwin32.h"
#include "lldragdropwin32.h"
#include "llpreeditor.h"
#include "llwindowcallbacks.h"

// Linden library includes
#include "llerror.h"
#include "llexception.h"
#include "llfasttimer.h"
#include "llgl.h"
#include "llstring.h"
#include "lldir.h"
#include "llsdutil.h"
#include "llglslshader.h"
#include "llthreadsafequeue.h"
#include "stringize.h"
#include "llframetimer.h"

// System includes
#include <commdlg.h>
#include <WinUser.h>
#include <mapi.h>
#include <process.h>    // for _spawn
#include <shellapi.h>
#include <fstream>
#include <Imm.h>
#include <iomanip>
#include <future>
#include <sstream>
#include <utility>                  // std::pair

#include <d3d9.h>
#include <dxgi1_4.h>
#include <timeapi.h>

// Require DirectInput version 8
#define DIRECTINPUT_VERSION 0x0800

#include <dinput.h>
#include <Dbt.h.>
#include <InitGuid.h> // needed for llurlentry test to build on some systems
#pragma comment(lib, "dxguid.lib") // needed for llurlentry test to build on some systems
#pragma comment(lib, "dinput8")

const S32   MAX_MESSAGE_PER_UPDATE = 20;
const S32   BITS_PER_PIXEL = 32;
const S32   MAX_NUM_RESOLUTIONS = 32;
const F32   ICON_FLASH_TIME = 0.5f;

#ifndef WM_DPICHANGED
#define WM_DPICHANGED 0x02E0
#endif

#ifndef USER_DEFAULT_SCREEN_DPI
#define USER_DEFAULT_SCREEN_DPI 96 // Win7
#endif

// Claim a couple unused GetMessage() message IDs
const UINT WM_DUMMY_(WM_USER + 0x0017);
const UINT WM_POST_FUNCTION_(WM_USER + 0x0018);

extern bool gDebugWindowProc;

static std::thread::id sWindowThreadId;
static std::thread::id sMainThreadId;

#if 1 // flip to zero to enable assertions for functions being called from wrong thread
#define ASSERT_MAIN_THREAD()
#define ASSERT_WINDOW_THREAD()
#else
#define ASSERT_MAIN_THREAD() llassert(LLThread::currentID() == sMainThreadId)
#define ASSERT_WINDOW_THREAD() llassert(LLThread::currentID() == sWindowThreadId)
#endif


LPWSTR gIconResource = IDI_APPLICATION;
LPDIRECTINPUT8 gDirectInput8;

LLW32MsgCallback gAsyncMsgCallback = NULL;

#ifndef DPI_ENUMS_DECLARED

typedef enum PROCESS_DPI_AWARENESS {
    PROCESS_DPI_UNAWARE = 0,
    PROCESS_SYSTEM_DPI_AWARE = 1,
    PROCESS_PER_MONITOR_DPI_AWARE = 2
} PROCESS_DPI_AWARENESS;

typedef enum MONITOR_DPI_TYPE {
    MDT_EFFECTIVE_DPI = 0,
    MDT_ANGULAR_DPI = 1,
    MDT_RAW_DPI = 2,
    MDT_DEFAULT = MDT_EFFECTIVE_DPI
} MONITOR_DPI_TYPE;

#endif

typedef HRESULT(STDAPICALLTYPE *SetProcessDpiAwarenessType)(_In_ PROCESS_DPI_AWARENESS value);

typedef HRESULT(STDAPICALLTYPE *GetProcessDpiAwarenessType)(
    _In_ HANDLE hprocess,
    _Out_ PROCESS_DPI_AWARENESS *value);

typedef HRESULT(STDAPICALLTYPE *GetDpiForMonitorType)(
    _In_ HMONITOR hmonitor,
    _In_ MONITOR_DPI_TYPE dpiType,
    _Out_ UINT *dpiX,
    _Out_ UINT *dpiY);

//
// LLWindowWin32
//

void show_window_creation_error(const std::string& title)
{
    LL_WARNS("Window") << title << LL_ENDL;
}

HGLRC SafeCreateContext(HDC &hdc)
{
    __try
    {
        return wglCreateContext(hdc);
    }
    __except(EXCEPTION_EXECUTE_HANDLER)
    {
        return NULL;
    }
}

GLuint SafeChoosePixelFormat(HDC &hdc, const PIXELFORMATDESCRIPTOR *ppfd)
{
    return LL::seh::catcher([hdc, ppfd]{ return ChoosePixelFormat(hdc, ppfd); });
}

//static
bool LLWindowWin32::sIsClassRegistered = false;

bool    LLWindowWin32::sLanguageTextInputAllowed = true;
bool    LLWindowWin32::sWinIMEOpened = false;
HKL     LLWindowWin32::sWinInputLocale = 0;
DWORD   LLWindowWin32::sWinIMEConversionMode = IME_CMODE_NATIVE;
DWORD   LLWindowWin32::sWinIMESentenceMode = IME_SMODE_AUTOMATIC;
LLCoordWindow LLWindowWin32::sWinIMEWindowPosition(-1,-1);

static HWND sWindowHandleForMessageBox = NULL;

// The following class LLWinImm delegates Windows IMM APIs.
// It was originally introduced to support US Windows XP, on which we needed
// to dynamically load IMM32.DLL and use GetProcAddress to resolve its entry
// points. Now that that's moot, we retain this wrapper only for hooks for
// metrics.

class LLWinImm
{
public:
    static bool     isAvailable() { return true; }

public:
    // Wrappers for IMM API.
    static bool     isIME(HKL hkl);
    static HIMC     getContext(HWND hwnd);
    static bool     releaseContext(HWND hwnd, HIMC himc);
    static bool     getOpenStatus(HIMC himc);
    static bool     setOpenStatus(HIMC himc, bool status);
    static bool     getConversionStatus(HIMC himc, LPDWORD conversion, LPDWORD sentence);
    static bool     setConversionStatus(HIMC himc, DWORD conversion, DWORD sentence);
    static bool     getCompositionWindow(HIMC himc, LPCOMPOSITIONFORM form);
    static bool     setCompositionWindow(HIMC himc, LPCOMPOSITIONFORM form);
    static LONG     getCompositionString(HIMC himc, DWORD index, LPVOID data, DWORD length);
    static bool     setCompositionString(HIMC himc, DWORD index, LPVOID pComp, DWORD compLength, LPVOID pRead, DWORD readLength);
    static bool     setCompositionFont(HIMC himc, LPLOGFONTW logfont);
    static bool     setCandidateWindow(HIMC himc, LPCANDIDATEFORM candidate_form);
    static bool     notifyIME(HIMC himc, DWORD action, DWORD index, DWORD value);
};

// static
bool    LLWinImm::isIME(HKL hkl)
{
    return ImmIsIME(hkl);
}

// static
HIMC        LLWinImm::getContext(HWND hwnd)
{
    return ImmGetContext(hwnd);
}

//static
bool        LLWinImm::releaseContext(HWND hwnd, HIMC himc)
{
    return ImmReleaseContext(hwnd, himc);
}

// static
bool        LLWinImm::getOpenStatus(HIMC himc)
{
    return ImmGetOpenStatus(himc);
}

// static
bool        LLWinImm::setOpenStatus(HIMC himc, bool status)
{
    return ImmSetOpenStatus(himc, status);
}

// static
bool        LLWinImm::getConversionStatus(HIMC himc, LPDWORD conversion, LPDWORD sentence)
{
    return ImmGetConversionStatus(himc, conversion, sentence);
}

// static
bool        LLWinImm::setConversionStatus(HIMC himc, DWORD conversion, DWORD sentence)
{
    return ImmSetConversionStatus(himc, conversion, sentence);
}

// static
bool        LLWinImm::getCompositionWindow(HIMC himc, LPCOMPOSITIONFORM form)
{
    return ImmGetCompositionWindow(himc, form);
}

// static
bool        LLWinImm::setCompositionWindow(HIMC himc, LPCOMPOSITIONFORM form)
{
    return ImmSetCompositionWindow(himc, form);
}


// static
LONG        LLWinImm::getCompositionString(HIMC himc, DWORD index, LPVOID data, DWORD length)
{
    return ImmGetCompositionString(himc, index, data, length);
}


// static
bool        LLWinImm::setCompositionString(HIMC himc, DWORD index, LPVOID pComp, DWORD compLength, LPVOID pRead, DWORD readLength)
{
    return ImmSetCompositionString(himc, index, pComp, compLength, pRead, readLength);
}

// static
bool        LLWinImm::setCompositionFont(HIMC himc, LPLOGFONTW pFont)
{
    return ImmSetCompositionFont(himc, pFont);
}

// static
bool        LLWinImm::setCandidateWindow(HIMC himc, LPCANDIDATEFORM form)
{
    return ImmSetCandidateWindow(himc, form);
}

// static
bool        LLWinImm::notifyIME(HIMC himc, DWORD action, DWORD index, DWORD value)
{
    return ImmNotifyIME(himc, action, index, value);
}



class LLMonitorInfo
{
public:

    std::vector<std::string> getResolutionsList() { return mResList; }

    LLMonitorInfo()
    {
        EnumDisplayMonitors(0, 0, MonitorEnum, (LPARAM)this);
    }

private:

    static BOOL CALLBACK MonitorEnum(HMONITOR hMon, HDC hdc, LPRECT lprcMonitor, LPARAM pData)
    {
        int monitor_width = lprcMonitor->right - lprcMonitor->left;
        int monitor_height = lprcMonitor->bottom - lprcMonitor->top;

        std::ostringstream sstream;
        sstream << monitor_width << "x" << monitor_height;;
        std::string res = sstream.str();

        LLMonitorInfo* pThis = reinterpret_cast<LLMonitorInfo*>(pData);
        pThis->mResList.push_back(res);

        return TRUE;
    }

    std::vector<std::string> mResList;
};

static LLMonitorInfo sMonitorInfo;


// Thread that owns the Window Handle
// This whole struct is private to LLWindowWin32, which needs to mess with its
// members, which is why it's a struct rather than a class. In effect, we make
// the containing class a friend.
struct LLWindowWin32::LLWindowWin32Thread : public LL::ThreadPool
{
    static const int MAX_QUEUE_SIZE = 2048;

    LLThreadSafeQueue<MSG> mMessageQueue;

    LLWindowWin32Thread();

    void run() override;

    // closes queue, wakes thread, waits until thread closes
    bool wakeAndDestroy();

    void glReady()
    {
        mGLReady = true;
    }

    // Use DXGI to check memory (because WMI doesn't report more than 4Gb)
    void checkDXMem();

    /// called by main thread to post work to this window thread
    template <typename CALLABLE>
    void post(CALLABLE&& func)
    {
        // Ignore bool return. Shutdown timing is tricky: the main thread can
        // end up trying to post a cursor position after having closed the
        // WorkQueue.
        getQueue().post(std::forward<CALLABLE>(func));
    }

    /**
     * Like post(), Post() is a way of conveying a single work item to this
     * thread. Its virtue is that it will definitely be executed "soon" rather
     * than potentially waiting for the next frame: it uses PostMessage() to
     * break us out of the window thread's blocked GetMessage() call. It's
     * more expensive, though, not only from the Windows API latency of
     * PostMessage() and GetMessage(), but also because it involves heap
     * allocation and release.
     *
     * Require HWND from caller, even though we store an HWND locally.
     * Otherwise, if our mWindowHandle was accessed from both threads, we'd
     * have to protect it with a mutex.
     */
    template <typename CALLABLE>
    void Post(HWND windowHandle, CALLABLE&& func)
    {
        // Move func to the heap. If we knew FuncType could fit into LPARAM,
        // we could simply instantiate FuncType and pass it by value. But
        // since we don't, we must put that on the heap as well as the
        // internal heap allocation it likely requires to store func.
        auto ptr = new FuncType(std::move(func));
        WPARAM wparam{ 0xF1C };
        LL_DEBUGS("Window") << "PostMessage(" << std::hex << windowHandle
                            << ", " << WM_POST_FUNCTION_
                            << ", " << wparam << std::dec << LL_ENDL;
        PostMessage(windowHandle, WM_POST_FUNCTION_, wparam, LPARAM(ptr));
    }

    using FuncType = std::function<void()>;
    // call GetMessage() and pull enqueue messages for later processing
    HWND mWindowHandleThrd = NULL;
    HDC mhDCThrd = 0;

    // *HACK: Attempt to prevent startup crashes by deferring memory accounting
    // until after some graphics setup. See SL-20177. -Cosmic,2023-09-18
    bool mGLReady = false;
<<<<<<< HEAD
    bool mGotGLBuffer = false;
=======
    bool mDeleteOnExit = false;
    // best guess at available video memory in MB
    std::atomic<U32> mAvailableVRAM;

    U32 mMaxVRAM = 0; // maximum amount of vram to allow in the "budget", or 0 for no maximum (see updateVRAMUsage)

    IDXGIAdapter3* mDXGIAdapter = nullptr;
    LPDIRECT3D9 mD3D = nullptr;
    LPDIRECT3DDEVICE9 mD3DDevice = nullptr;
>>>>>>> 18f23d9a
};


LLWindowWin32::LLWindowWin32(LLWindowCallbacks* callbacks,
                             const std::string& title, const std::string& name, S32 x, S32 y, S32 width,
                             S32 height, U32 flags,
                             bool fullscreen, bool clearBg,
                             bool enable_vsync, bool use_gl,
                             bool ignore_pixel_depth,
                             U32 fsaa_samples,
                             U32 max_cores,
                             F32 max_gl_version)
    :
    LLWindow(callbacks, fullscreen, flags),
    mMaxGLVersion(max_gl_version),
    mMaxCores(max_cores)
{
    sMainThreadId = LLThread::currentID();
    mWindowThread = new LLWindowWin32Thread();

    //MAINT-516 -- force a load of opengl32.dll just in case windows went sideways
    LoadLibrary(L"opengl32.dll");


    if (mMaxCores != 0)
    {
        HANDLE hProcess = GetCurrentProcess();
        mMaxCores = llmin(mMaxCores, (U32) 64);
        DWORD_PTR mask = 0;

        for (U32 i = 0; i < mMaxCores; ++i)
        {
            mask |= ((DWORD_PTR) 1) << i;
        }

        SetProcessAffinityMask(hProcess, mask);
    }

#if 0 // this is probably a bad idea, but keep it in your back pocket if you see what looks like
        // process deprioritization during profiles
    // force high thread priority
    HANDLE hProcess = GetCurrentProcess();

    if (hProcess)
    {
        int priority = GetPriorityClass(hProcess);
        if (priority < REALTIME_PRIORITY_CLASS)
        {
            if (SetPriorityClass(hProcess, REALTIME_PRIORITY_CLASS))
            {
                LL_INFOS() << "Set process priority to REALTIME_PRIORITY_CLASS" << LL_ENDL;
            }
            else
            {
                LL_INFOS() << "Failed to set process priority: " << std::hex << GetLastError() << LL_ENDL;
            }
        }
    }
#endif

#if 0  // this is also probably a bad idea, but keep it in your back pocket for getting main thread off of background thread cores (see also LLThread::threadRun)
    HANDLE hThread = GetCurrentThread();

    SYSTEM_INFO sysInfo;

    GetSystemInfo(&sysInfo);
    U32 core_count = sysInfo.dwNumberOfProcessors;

    if (max_cores != 0)
    {
        core_count = llmin(core_count, max_cores);
    }

    if (hThread)
    {
        int priority = GetThreadPriority(hThread);

        if (priority < THREAD_PRIORITY_TIME_CRITICAL)
        {
            if (SetThreadPriority(hThread, THREAD_PRIORITY_TIME_CRITICAL))
            {
                LL_INFOS() << "Set thread priority to THREAD_PRIORITY_TIME_CRITICAL" << LL_ENDL;
            }
            else
            {
                LL_INFOS() << "Failed to set thread priority: " << std::hex << GetLastError() << LL_ENDL;
            }

            // tell main thread to prefer core 0
            SetThreadIdealProcessor(hThread, 0);
        }
    }
#endif


    mFSAASamples = fsaa_samples;
    mIconResource = gIconResource;
    mOverrideAspectRatio = 0.f;
    mNativeAspectRatio = 0.f;
    mInputProcessingPaused = false;
    mPreeditor = NULL;
    mKeyCharCode = 0;
    mKeyScanCode = 0;
    mKeyVirtualKey = 0;
    mhDC = NULL;
    mhRC = NULL;
    memset(mCurrentGammaRamp, 0, sizeof(mCurrentGammaRamp));
    memset(mPrevGammaRamp, 0, sizeof(mPrevGammaRamp));
    mCustomGammaSet = false;
    mWindowHandle = NULL;

    mRect = {0, 0, 0, 0};
    mClientRect = {0, 0, 0, 0};

    if (!SystemParametersInfo(SPI_GETMOUSEVANISH, 0, &mMouseVanish, 0))
    {
        mMouseVanish = true;
    }

    // Initialize the keyboard
    gKeyboard = new LLKeyboardWin32();
    gKeyboard->setCallbacks(callbacks);

    // Initialize the Drag and Drop functionality
    mDragDrop = new LLDragDropWin32;

    // Initialize (boot strap) the Language text input management,
    // based on the system's (user's) default settings.
    allowLanguageTextInput(mPreeditor, false);

    WNDCLASS        wc;
    RECT            window_rect;

    // Set the window title
    if (title.empty())
    {
        mWindowTitle = new WCHAR[50];
        wsprintf(mWindowTitle, L"OpenGL Window");
    }
    else
    {
        mWindowTitle = new WCHAR[256]; // Assume title length < 255 chars.
        mbstowcs(mWindowTitle, title.c_str(), 255);
        mWindowTitle[255] = 0;
    }

    // Set the window class name
    if (name.empty())
    {
        mWindowClassName = new WCHAR[50];
        wsprintf(mWindowClassName, L"OpenGL Window");
    }
    else
    {
        mWindowClassName = new WCHAR[256]; // Assume title length < 255 chars.
        mbstowcs(mWindowClassName, name.c_str(), 255);
        mWindowClassName[255] = 0;
    }


    // We're not clipping yet
    SetRect( &mOldMouseClip, 0, 0, 0, 0 );

    // Make an instance of our window then define the window class
    mhInstance = GetModuleHandle(NULL);

    // Init Direct Input - needed for joystick / Spacemouse

    LPDIRECTINPUT8 di8_interface;
    HRESULT status = DirectInput8Create(
        mhInstance, // HINSTANCE hinst,
        DIRECTINPUT_VERSION, // DWORD dwVersion,
        IID_IDirectInput8, // REFIID riidltf,
        (LPVOID*)&di8_interface, // LPVOID * ppvOut,
        NULL                     // LPUNKNOWN punkOuter
        );
    if (status == DI_OK)
    {
        gDirectInput8 = di8_interface;
    }

    mSwapMethod = SWAP_METHOD_UNDEFINED;

    // No WPARAM yet.
    mLastSizeWParam = 0;

    // Windows GDI rects don't include rightmost pixel
    window_rect.left = (long) 0;
    window_rect.right = (long) width;
    window_rect.top = (long) 0;
    window_rect.bottom = (long) height;

    // Grab screen size to sanitize the window
    S32 window_border_y = GetSystemMetrics(SM_CYBORDER);
    S32 virtual_screen_x = GetSystemMetrics(SM_XVIRTUALSCREEN);
    S32 virtual_screen_y = GetSystemMetrics(SM_YVIRTUALSCREEN);
    S32 virtual_screen_width = GetSystemMetrics(SM_CXVIRTUALSCREEN);
    S32 virtual_screen_height = GetSystemMetrics(SM_CYVIRTUALSCREEN);

    if (x < virtual_screen_x) x = virtual_screen_x;
    if (y < virtual_screen_y - window_border_y) y = virtual_screen_y - window_border_y;

    if (x + width > virtual_screen_x + virtual_screen_width) x = virtual_screen_x + virtual_screen_width - width;
    if (y + height > virtual_screen_y + virtual_screen_height) y = virtual_screen_y + virtual_screen_height - height;

    if (!sIsClassRegistered)
    {
        // Force redraw when resized and create a private device context

        // Makes double click messages.
        wc.style = CS_HREDRAW | CS_VREDRAW | CS_OWNDC | CS_DBLCLKS;

        // Set message handler function
        wc.lpfnWndProc = (WNDPROC) mainWindowProc;

        // unused
        wc.cbClsExtra = 0;
        wc.cbWndExtra = 0;

        wc.hInstance = mhInstance;
        wc.hIcon = LoadIcon(mhInstance, mIconResource);

        // We will set the cursor ourselves
        wc.hCursor = NULL;

        // background color is not used
        if (clearBg)
        {
            wc.hbrBackground = (HBRUSH) GetStockObject(WHITE_BRUSH);
        }
        else
        {
            wc.hbrBackground = (HBRUSH) NULL;
        }

        // we don't use windows menus
        wc.lpszMenuName = NULL;

        wc.lpszClassName = mWindowClassName;

        if (!RegisterClass(&wc))
        {
            OSMessageBox(mCallbacks->translateString("MBRegClassFailed"),
                mCallbacks->translateString("MBError"), OSMB_OK);
            return;
        }
        sIsClassRegistered = true;
    }

    //-----------------------------------------------------------------------
    // Get the current refresh rate
    //-----------------------------------------------------------------------

    DEVMODE dev_mode;
    ::ZeroMemory(&dev_mode, sizeof(DEVMODE));
    dev_mode.dmSize = sizeof(DEVMODE);
    DWORD current_refresh;
    if (EnumDisplaySettings(NULL, ENUM_CURRENT_SETTINGS, &dev_mode))
    {
        current_refresh = dev_mode.dmDisplayFrequency;
        mNativeAspectRatio = ((F32)dev_mode.dmPelsWidth) / ((F32)dev_mode.dmPelsHeight);
    }
    else
    {
        current_refresh = 60;
    }
    mRefreshRate = current_refresh;
    //-----------------------------------------------------------------------
    // Drop resolution and go fullscreen
    // use a display mode with our desired size and depth, with a refresh
    // rate as close at possible to the users' default
    //-----------------------------------------------------------------------
    if (mFullscreen)
    {
        bool success = false;
        DWORD closest_refresh = 0;

        for (S32 mode_num = 0;; mode_num++)
        {
            if (!EnumDisplaySettings(NULL, mode_num, &dev_mode))
            {
                break;
            }

            if (dev_mode.dmPelsWidth == width &&
                dev_mode.dmPelsHeight == height &&
                dev_mode.dmBitsPerPel == BITS_PER_PIXEL)
            {
                success = true;
                if ((dev_mode.dmDisplayFrequency - current_refresh)
                    < (closest_refresh - current_refresh))
                {
                    closest_refresh = dev_mode.dmDisplayFrequency;
                }
            }
        }

        if (closest_refresh == 0)
        {
            LL_WARNS("Window") << "Couldn't find display mode " << width << " by " << height << " at " << BITS_PER_PIXEL << " bits per pixel" << LL_ENDL;
            //success = false;

            if (!EnumDisplaySettings(NULL, ENUM_CURRENT_SETTINGS, &dev_mode))
            {
                success = false;
            }
            else
            {
                if (dev_mode.dmBitsPerPel == BITS_PER_PIXEL)
                {
                    LL_WARNS("Window") << "Current BBP is OK falling back to that" << LL_ENDL;
                    window_rect.right=width=dev_mode.dmPelsWidth;
                    window_rect.bottom=height=dev_mode.dmPelsHeight;
                    success = true;
                }
                else
                {
                    LL_WARNS("Window") << "Current BBP is BAD" << LL_ENDL;
                    success = false;
                }
            }
        }

        // If we found a good resolution, use it.
        if (success)
        {
            success = setDisplayResolution(width, height, BITS_PER_PIXEL, closest_refresh);
        }

        // Keep a copy of the actual current device mode in case we minimize
        // and change the screen resolution.   JC
        EnumDisplaySettings(NULL, ENUM_CURRENT_SETTINGS, &dev_mode);

        // If it failed, we don't want to run fullscreen
        if (success)
        {
            mFullscreen = true;
            mFullscreenWidth   = dev_mode.dmPelsWidth;
            mFullscreenHeight  = dev_mode.dmPelsHeight;
            mFullscreenBits    = dev_mode.dmBitsPerPel;
            mFullscreenRefresh = dev_mode.dmDisplayFrequency;

            LL_INFOS("Window") << "Running at " << dev_mode.dmPelsWidth
                << "x"   << dev_mode.dmPelsHeight
                << "x"   << dev_mode.dmBitsPerPel
                << " @ " << dev_mode.dmDisplayFrequency
                << LL_ENDL;
        }
        else
        {
            mFullscreen = false;
            mFullscreenWidth   = -1;
            mFullscreenHeight  = -1;
            mFullscreenBits    = -1;
            mFullscreenRefresh = -1;

            std::map<std::string,std::string> args;
            args["[WIDTH]"] = llformat("%d", width);
            args["[HEIGHT]"] = llformat ("%d", height);
            OSMessageBox(mCallbacks->translateString("MBFullScreenErr", args),
                mCallbacks->translateString("MBError"), OSMB_OK);
        }
    }

    // TODO: add this after resolving _WIN32_WINNT issue
    //  if (!fullscreen)
    //  {
    //      TRACKMOUSEEVENT track_mouse_event;
    //      track_mouse_event.cbSize = sizeof( TRACKMOUSEEVENT );
    //      track_mouse_event.dwFlags = TME_LEAVE;
    //      track_mouse_event.hwndTrack = mWindowHandle;
    //      track_mouse_event.dwHoverTime = HOVER_DEFAULT;
    //      TrackMouseEvent( &track_mouse_event );
    //  }

    // SL-12971 dual GPU display
    DISPLAY_DEVICEA display_device;
    int             display_index = -1;
    DWORD           display_flags = 0; // EDD_GET_DEVICE_INTERFACE_NAME ?
    const size_t    display_bytes = sizeof(display_device);

    do
    {
        if (display_index >= 0)
        {
            // CHAR DeviceName  [ 32] Adapter name
            // CHAR DeviceString[128]
            CHAR text[256];

            size_t name_len = strlen(display_device.DeviceName  );
            size_t desc_len = strlen(display_device.DeviceString);

            const CHAR *name = name_len ? display_device.DeviceName   : "???";
            const CHAR *desc = desc_len ? display_device.DeviceString : "???";

            sprintf(text, "Display Device %d: %s, %s", display_index, name, desc);
            LL_INFOS("Window") << text << LL_ENDL;
        }

        ::ZeroMemory(&display_device,display_bytes);
        display_device.cb = display_bytes;

        display_index++;
    }  while( EnumDisplayDevicesA(NULL, display_index, &display_device, display_flags ));

    LL_INFOS("Window") << "Total Display Devices: " << display_index << LL_ENDL;

    //-----------------------------------------------------------------------
    // Create GL drawing context
    //-----------------------------------------------------------------------
    LLCoordScreen windowPos(x,y);
    LLCoordScreen windowSize(window_rect.right - window_rect.left,
                             window_rect.bottom - window_rect.top);
    if (!switchContext(mFullscreen, windowSize, enable_vsync, &windowPos))
    {
        return;
    }

    //start with arrow cursor
    initCursors();
    setCursor( UI_CURSOR_ARROW );

    mRawMouse.usUsagePage = 0x01;          // HID_USAGE_PAGE_GENERIC
    mRawMouse.usUsage = 0x02;              // HID_USAGE_GENERIC_MOUSE
    mRawMouse.dwFlags = 0;    // adds mouse and also ignores legacy mouse messages
    mRawMouse.hwndTarget = 0;

    RegisterRawInputDevices(&mRawMouse, 1, sizeof(mRawMouse));

    // Initialize (boot strap) the Language text input management,
    // based on the system's (or user's) default settings.
    allowLanguageTextInput(NULL, false);
}


LLWindowWin32::~LLWindowWin32()
{
    if (sWindowHandleForMessageBox == mWindowHandle)
    {
        sWindowHandleForMessageBox = NULL;
    }

    delete mDragDrop;

    delete [] mWindowTitle;
    mWindowTitle = NULL;

    delete [] mSupportedResolutions;
    mSupportedResolutions = NULL;

    delete [] mWindowClassName;
    mWindowClassName = NULL;

    delete mWindowThread;
}

void LLWindowWin32::show()
{
    LL_DEBUGS("Window") << "Setting window to show" << LL_ENDL;
    ShowWindow(mWindowHandle, SW_SHOW);
    SetForegroundWindow(mWindowHandle);
    SetFocus(mWindowHandle);
}

void LLWindowWin32::hide()
{
    setMouseClipping(false);
    ShowWindow(mWindowHandle, SW_HIDE);
}

//virtual
void LLWindowWin32::minimize()
{
    setMouseClipping(false);
    showCursor();
    ShowWindow(mWindowHandle, SW_MINIMIZE);
}

//virtual
void LLWindowWin32::restore()
{
    ShowWindow(mWindowHandle, SW_RESTORE);
    SetForegroundWindow(mWindowHandle);
    SetFocus(mWindowHandle);
}

// See SL-12170
// According to callstack "c0000005 Access violation" happened inside __try block,
// deep in DestroyWindow and crashed viewer, which shouldn't be possible.
// I tried manually causing this exception and it was caught without issues, so
// I'm turning off optimizations for this part to be sure code executes as intended
// (it is a straw, but I have no idea why else __try can get overruled)
#pragma optimize("", off)
bool destroy_window_handler(HWND hWnd)
{
    bool res;
    __try
    {
        res = DestroyWindow(hWnd);
    }
    __except (EXCEPTION_EXECUTE_HANDLER)
    {
        res = false;
    }
    return res;
}
#pragma optimize("", on)

// close() destroys all OS-specific code associated with a window.
// Usually called from LLWindowManager::destroyWindow()
void LLWindowWin32::close()
{
    LL_DEBUGS("Window") << "Closing LLWindowWin32" << LL_ENDL;
    // Is window is already closed?
    if (!mWindowHandle)
    {
        return;
    }

    mDragDrop->reset();


    // Go back to screen mode written in the registry.
    if (mFullscreen)
    {
        resetDisplayResolution();
    }

    // Make sure cursor is visible and we haven't mangled the clipping state.
    showCursor();
    setMouseClipping(false);
    if (gKeyboard)
    {
        gKeyboard->resetKeys();
    }

    // Clean up remaining GL state
    if (gGLManager.mInited)
    {
        LL_INFOS("Window") << "Cleaning up GL" << LL_ENDL;
        gGLManager.shutdownGL();
    }

    LL_DEBUGS("Window") << "Releasing Context" << LL_ENDL;
    if (mhRC)
    {
        if (!wglMakeCurrent(NULL, NULL))
        {
            LL_WARNS("Window") << "Release of DC and RC failed" << LL_ENDL;
        }

        if (!wglDeleteContext(mhRC))
        {
            LL_WARNS("Window") << "Release of rendering context failed" << LL_ENDL;
        }

        mhRC = NULL;
    }

    // Restore gamma to the system values.
    restoreGamma();

    LL_DEBUGS("Window") << "Destroying Window" << LL_ENDL;

    if (sWindowHandleForMessageBox == mWindowHandle)
    {
        sWindowHandleForMessageBox = NULL;
    }

    mhDC = NULL;
    mWindowHandle = NULL;
<<<<<<< HEAD

    mWindowThread->wakeAndDestroy();
=======
    
    if (mWindowThread->wakeAndDestroy())
    {
        // thread will delete itselfs once done
        mWindowThread = NULL;
    }
>>>>>>> 18f23d9a
}

bool LLWindowWin32::isValid()
{
    return (mWindowHandle != NULL);
}

bool LLWindowWin32::getVisible() const
{
    return (mWindowHandle && IsWindowVisible(mWindowHandle));
}

bool LLWindowWin32::getMinimized() const
{
    return (mWindowHandle && IsIconic(mWindowHandle));
}

bool LLWindowWin32::getMaximized() const
{
    return (mWindowHandle && IsZoomed(mWindowHandle));
}

bool LLWindowWin32::maximize()
{
    bool success = false;
    if (!mWindowHandle) return success;

    mWindowThread->post([=]
        {
            WINDOWPLACEMENT placement;
            placement.length = sizeof(WINDOWPLACEMENT);

            if (GetWindowPlacement(mWindowHandle, &placement))
            {
                placement.showCmd = SW_MAXIMIZE;
                SetWindowPlacement(mWindowHandle, &placement);
            }
        });

    return true;
}

bool LLWindowWin32::getPosition(LLCoordScreen *position) const
{
    position->mX = mRect.left;
    position->mY = mRect.top;
    return true;
}

bool LLWindowWin32::getSize(LLCoordScreen *size) const
{
    size->mX = mRect.right - mRect.left;
    size->mY = mRect.bottom - mRect.top;
    return true;
}

bool LLWindowWin32::getSize(LLCoordWindow *size) const
{
    size->mX = mClientRect.right - mClientRect.left;
    size->mY = mClientRect.bottom - mClientRect.top;
    return true;
}

bool LLWindowWin32::setPosition(const LLCoordScreen position)
{
    LLCoordScreen size;

    if (!mWindowHandle)
    {
        return false;
    }
    getSize(&size);
    moveWindow(position, size);
    return true;
}

bool LLWindowWin32::setSizeImpl(const LLCoordScreen size)
{
    LLCoordScreen position;

    getPosition(&position);
    if (!mWindowHandle)
    {
        return false;
    }

    mWindowThread->post([=]()
        {
            WINDOWPLACEMENT placement;
            placement.length = sizeof(WINDOWPLACEMENT);

            if (GetWindowPlacement(mWindowHandle, &placement))
            {
                placement.showCmd = SW_RESTORE;
                SetWindowPlacement(mWindowHandle, &placement);
            }
        });

    moveWindow(position, size);
    return true;
}

bool LLWindowWin32::setSizeImpl(const LLCoordWindow size)
{
    RECT window_rect = {0, 0, size.mX, size.mY };
    DWORD dw_ex_style = WS_EX_APPWINDOW | WS_EX_WINDOWEDGE;
    DWORD dw_style = WS_OVERLAPPEDWINDOW;

    AdjustWindowRectEx(&window_rect, dw_style, FALSE, dw_ex_style);

    return setSizeImpl(LLCoordScreen(window_rect.right - window_rect.left, window_rect.bottom - window_rect.top));
}

// changing fullscreen resolution
bool LLWindowWin32::switchContext(bool fullscreen, const LLCoordScreen& size, bool enable_vsync, const LLCoordScreen* const posp)
{
    //called from main thread
    GLuint  pixel_format;
    DEVMODE dev_mode;
    ::ZeroMemory(&dev_mode, sizeof(DEVMODE));
    dev_mode.dmSize = sizeof(DEVMODE);
    DWORD   current_refresh;
    DWORD   dw_ex_style;
    DWORD   dw_style;
    RECT    window_rect = { 0, 0, 0, 0 };
    S32 width = size.mX;
    S32 height = size.mY;
    bool auto_show = false;

    if (mhRC)
    {
        auto_show = true;
        resetDisplayResolution();
    }

    if (EnumDisplaySettings(NULL, ENUM_CURRENT_SETTINGS, &dev_mode))
    {
        current_refresh = dev_mode.dmDisplayFrequency;
    }
    else
    {
        current_refresh = 60;
    }
    mRefreshRate = current_refresh;

    gGLManager.shutdownGL();
    //destroy gl context
    if (mhRC)
    {
        if (!wglMakeCurrent(NULL, NULL))
        {
            LL_WARNS("Window") << "Release of DC and RC failed" << LL_ENDL;
        }

        if (!wglDeleteContext(mhRC))
        {
            LL_WARNS("Window") << "Release of rendering context failed" << LL_ENDL;
        }

        mhRC = NULL;
    }

    if (fullscreen)
    {
        mFullscreen = true;
        bool success = false;
        DWORD closest_refresh = 0;

        for (S32 mode_num = 0;; mode_num++)
        {
            if (!EnumDisplaySettings(NULL, mode_num, &dev_mode))
            {
                break;
            }

            if (dev_mode.dmPelsWidth == width &&
                dev_mode.dmPelsHeight == height &&
                dev_mode.dmBitsPerPel == BITS_PER_PIXEL)
            {
                success = true;
                if ((dev_mode.dmDisplayFrequency - current_refresh)
                    < (closest_refresh - current_refresh))
                {
                    closest_refresh = dev_mode.dmDisplayFrequency;
                }
            }
        }

        if (closest_refresh == 0)
        {
            LL_WARNS("Window") << "Couldn't find display mode " << width << " by " << height << " at " << BITS_PER_PIXEL << " bits per pixel" << LL_ENDL;
            return false;
        }

        // If we found a good resolution, use it.
        if (success)
        {
            success = setDisplayResolution(width, height, BITS_PER_PIXEL, closest_refresh);
        }

        // Keep a copy of the actual current device mode in case we minimize
        // and change the screen resolution.   JC
        EnumDisplaySettings(NULL, ENUM_CURRENT_SETTINGS, &dev_mode);

        if (success)
        {
            mFullscreen = true;
            mFullscreenWidth = dev_mode.dmPelsWidth;
            mFullscreenHeight = dev_mode.dmPelsHeight;
            mFullscreenBits = dev_mode.dmBitsPerPel;
            mFullscreenRefresh = dev_mode.dmDisplayFrequency;

            LL_INFOS("Window") << "Running at " << dev_mode.dmPelsWidth
                << "x" << dev_mode.dmPelsHeight
                << "x" << dev_mode.dmBitsPerPel
                << " @ " << dev_mode.dmDisplayFrequency
                << LL_ENDL;

            window_rect.left = (long)0;
            window_rect.right = (long)width;            // Windows GDI rects don't include rightmost pixel
            window_rect.top = (long)0;
            window_rect.bottom = (long)height;
            dw_ex_style = WS_EX_APPWINDOW;
            dw_style = WS_POPUP;

            // Move window borders out not to cover window contents.
            // This converts client rect to window rect, i.e. expands it by the window border size.
            AdjustWindowRectEx(&window_rect, dw_style, FALSE, dw_ex_style);
        }
        // If it failed, we don't want to run fullscreen
        else
        {
            mFullscreen = false;
            mFullscreenWidth = -1;
            mFullscreenHeight = -1;
            mFullscreenBits = -1;
            mFullscreenRefresh = -1;

            LL_INFOS("Window") << "Unable to run fullscreen at " << width << "x" << height << LL_ENDL;
            return false;
        }
    }
    else
    {
        mFullscreen = false;
        window_rect.left = (long)(posp ? posp->mX : 0);
        window_rect.right = (long)width + window_rect.left;         // Windows GDI rects don't include rightmost pixel
        window_rect.top = (long)(posp ? posp->mY : 0);
        window_rect.bottom = (long)height + window_rect.top;
        // Window with an edge
        dw_ex_style = WS_EX_APPWINDOW | WS_EX_WINDOWEDGE;
        dw_style = WS_OVERLAPPEDWINDOW;
    }


    // don't post quit messages when destroying old windows
    mPostQuit = false;


    // create window
    LL_DEBUGS("Window") << "Creating window with X: " << window_rect.left
        << " Y: " << window_rect.top
        << " Width: " << (window_rect.right - window_rect.left)
        << " Height: " << (window_rect.bottom - window_rect.top)
        << " Fullscreen: " << mFullscreen
        << LL_ENDL;

    recreateWindow(window_rect, dw_ex_style, dw_style);

    if (mWindowHandle)
    {
        LL_INFOS("Window") << "window is created." << LL_ENDL ;
    }
    else
    {
        LL_WARNS("Window") << "Window creation failed, code: " << GetLastError() << LL_ENDL;
    }

    //-----------------------------------------------------------------------
    // Create GL drawing context
    //-----------------------------------------------------------------------
    static PIXELFORMATDESCRIPTOR pfd =
    {
        sizeof(PIXELFORMATDESCRIPTOR),
            1,
            PFD_DRAW_TO_WINDOW | PFD_SUPPORT_OPENGL | PFD_DOUBLEBUFFER,
            PFD_TYPE_RGBA,
            BITS_PER_PIXEL,
            0, 0, 0, 0, 0, 0,   // RGB bits and shift, unused
            8,                  // alpha bits
            0,                  // alpha shift
            0,                  // accum bits
            0, 0, 0, 0,         // accum RGBA
            24,                 // depth bits
            8,                  // stencil bits, avi added for stencil test
            0,
            PFD_MAIN_PLANE,
            0,
            0, 0, 0
    };

    if (!mhDC)
    {
        close();
        OSMessageBox(mCallbacks->translateString("MBDevContextErr"),
            mCallbacks->translateString("MBError"), OSMB_OK);
        return false;
    }

    LL_INFOS("Window") << "Device context retrieved." << LL_ENDL ;

    try
    {
        // Looks like ChoosePixelFormat can crash in case of faulty driver
        if (!(pixel_format = SafeChoosePixelFormat(mhDC, &pfd)))
    {
            LL_WARNS("Window") << "ChoosePixelFormat failed, code: " << GetLastError() << LL_ENDL;
            OSMessageBox(mCallbacks->translateString("MBPixelFmtErr"),
                mCallbacks->translateString("MBError"), OSMB_OK);
        close();
            return false;
        }
    }
    catch (...)
    {
        LOG_UNHANDLED_EXCEPTION("ChoosePixelFormat");
        OSMessageBox(mCallbacks->translateString("MBPixelFmtErr"),
            mCallbacks->translateString("MBError"), OSMB_OK);
        close();
        return false;
    }

    LL_INFOS("Window") << "Pixel format chosen." << LL_ENDL ;

    // Verify what pixel format we actually received.
    if (!DescribePixelFormat(mhDC, pixel_format, sizeof(PIXELFORMATDESCRIPTOR),
        &pfd))
    {
        OSMessageBox(mCallbacks->translateString("MBPixelFmtDescErr"),
            mCallbacks->translateString("MBError"), OSMB_OK);
        close();
        return false;
    }

    // (EXP-1765) dump pixel data to see if there is a pattern that leads to unreproducible crash
    LL_INFOS("Window") << "--- begin pixel format dump ---" << LL_ENDL ;
    LL_INFOS("Window") << "pixel_format is " << pixel_format << LL_ENDL ;
    LL_INFOS("Window") << "pfd.nSize:            " << pfd.nSize << LL_ENDL ;
    LL_INFOS("Window") << "pfd.nVersion:         " << pfd.nVersion << LL_ENDL ;
    LL_INFOS("Window") << "pfd.dwFlags:          0x" << std::hex << pfd.dwFlags << std::dec << LL_ENDL ;
    LL_INFOS("Window") << "pfd.iPixelType:       " << (int)pfd.iPixelType << LL_ENDL ;
    LL_INFOS("Window") << "pfd.cColorBits:       " << (int)pfd.cColorBits << LL_ENDL ;
    LL_INFOS("Window") << "pfd.cRedBits:         " << (int)pfd.cRedBits << LL_ENDL ;
    LL_INFOS("Window") << "pfd.cRedShift:        " << (int)pfd.cRedShift << LL_ENDL ;
    LL_INFOS("Window") << "pfd.cGreenBits:       " << (int)pfd.cGreenBits << LL_ENDL ;
    LL_INFOS("Window") << "pfd.cGreenShift:      " << (int)pfd.cGreenShift << LL_ENDL ;
    LL_INFOS("Window") << "pfd.cBlueBits:        " << (int)pfd.cBlueBits << LL_ENDL ;
    LL_INFOS("Window") << "pfd.cBlueShift:       " << (int)pfd.cBlueShift << LL_ENDL ;
    LL_INFOS("Window") << "pfd.cAlphaBits:       " << (int)pfd.cAlphaBits << LL_ENDL ;
    LL_INFOS("Window") << "pfd.cAlphaShift:      " << (int)pfd.cAlphaShift << LL_ENDL ;
    LL_INFOS("Window") << "pfd.cAccumBits:       " << (int)pfd.cAccumBits << LL_ENDL ;
    LL_INFOS("Window") << "pfd.cAccumRedBits:    " << (int)pfd.cAccumRedBits << LL_ENDL ;
    LL_INFOS("Window") << "pfd.cAccumGreenBits:  " << (int)pfd.cAccumGreenBits << LL_ENDL ;
    LL_INFOS("Window") << "pfd.cAccumBlueBits:   " << (int)pfd.cAccumBlueBits << LL_ENDL ;
    LL_INFOS("Window") << "pfd.cAccumAlphaBits:  " << (int)pfd.cAccumAlphaBits << LL_ENDL ;
    LL_INFOS("Window") << "pfd.cDepthBits:       " << (int)pfd.cDepthBits << LL_ENDL ;
    LL_INFOS("Window") << "pfd.cStencilBits:     " << (int)pfd.cStencilBits << LL_ENDL ;
    LL_INFOS("Window") << "pfd.cAuxBuffers:      " << (int)pfd.cAuxBuffers << LL_ENDL ;
    LL_INFOS("Window") << "pfd.iLayerType:       " << (int)pfd.iLayerType << LL_ENDL ;
    LL_INFOS("Window") << "pfd.bReserved:        " << (int)pfd.bReserved << LL_ENDL ;
    LL_INFOS("Window") << "pfd.dwLayerMask:      " << pfd.dwLayerMask << LL_ENDL ;
    LL_INFOS("Window") << "pfd.dwVisibleMask:    " << pfd.dwVisibleMask << LL_ENDL ;
    LL_INFOS("Window") << "pfd.dwDamageMask:     " << pfd.dwDamageMask << LL_ENDL ;
    LL_INFOS("Window") << "--- end pixel format dump ---" << LL_ENDL ;

    if (!SetPixelFormat(mhDC, pixel_format, &pfd))
    {
        OSMessageBox(mCallbacks->translateString("MBPixelFmtSetErr"),
            mCallbacks->translateString("MBError"), OSMB_OK);
        close();
        return false;
    }


    if (!(mhRC = SafeCreateContext(mhDC)))
    {
        OSMessageBox(mCallbacks->translateString("MBGLContextErr"),
            mCallbacks->translateString("MBError"), OSMB_OK);
        close();
        return false;
    }

    if (!wglMakeCurrent(mhDC, mhRC))
    {
        OSMessageBox(mCallbacks->translateString("MBGLContextActErr"),
            mCallbacks->translateString("MBError"), OSMB_OK);
        close();
        return false;
    }

    LL_INFOS("Window") << "Drawing context is created." << LL_ENDL ;

    gGLManager.initWGL();

    if (wglChoosePixelFormatARB && wglGetPixelFormatAttribivARB)
    {
        // OK, at this point, use the ARB wglChoosePixelFormatsARB function to see if we
        // can get exactly what we want.
        GLint attrib_list[256];
        S32 cur_attrib = 0;

        attrib_list[cur_attrib++] = WGL_DEPTH_BITS_ARB;
        attrib_list[cur_attrib++] = 24;

        //attrib_list[cur_attrib++] = WGL_STENCIL_BITS_ARB; //stencil buffer is deprecated (performance penalty)
        //attrib_list[cur_attrib++] = 8;

        attrib_list[cur_attrib++] = WGL_DRAW_TO_WINDOW_ARB;
        attrib_list[cur_attrib++] = GL_TRUE;

        attrib_list[cur_attrib++] = WGL_ACCELERATION_ARB;
        attrib_list[cur_attrib++] = WGL_FULL_ACCELERATION_ARB;

        attrib_list[cur_attrib++] = WGL_SUPPORT_OPENGL_ARB;
        attrib_list[cur_attrib++] = GL_TRUE;

        attrib_list[cur_attrib++] = WGL_DOUBLE_BUFFER_ARB;
        attrib_list[cur_attrib++] = GL_TRUE;

        attrib_list[cur_attrib++] = WGL_COLOR_BITS_ARB;
        attrib_list[cur_attrib++] = 24;

        attrib_list[cur_attrib++] = WGL_ALPHA_BITS_ARB;
        attrib_list[cur_attrib++] = 0;

        U32 end_attrib = 0;
        if (mFSAASamples > 0)
        {
            end_attrib = cur_attrib;
            attrib_list[cur_attrib++] = WGL_SAMPLE_BUFFERS_ARB;
            attrib_list[cur_attrib++] = GL_TRUE;

            attrib_list[cur_attrib++] = WGL_SAMPLES_ARB;
            attrib_list[cur_attrib++] = mFSAASamples;
        }

        // End the list
        attrib_list[cur_attrib++] = 0;

        GLint pixel_formats[256];
        U32 num_formats = 0;

        // First we try and get a 32 bit depth pixel format
        BOOL result = wglChoosePixelFormatARB(mhDC, attrib_list, NULL, 256, pixel_formats, &num_formats);

        while(!result && mFSAASamples > 0)
        {
            LL_WARNS() << "FSAASamples: " << mFSAASamples << " not supported." << LL_ENDL ;

            mFSAASamples /= 2 ; //try to decrease sample pixel number until to disable anti-aliasing
            if(mFSAASamples < 2)
            {
                mFSAASamples = 0 ;
            }

            if (mFSAASamples > 0)
            {
                attrib_list[end_attrib + 3] = mFSAASamples;
            }
            else
            {
                cur_attrib = end_attrib ;
                end_attrib = 0 ;
                attrib_list[cur_attrib++] = 0 ; //end
            }
            result = wglChoosePixelFormatARB(mhDC, attrib_list, NULL, 256, pixel_formats, &num_formats);

            if(result)
            {
                LL_WARNS() << "Only support FSAASamples: " << mFSAASamples << LL_ENDL ;
            }
        }

        if (!result)
        {
            LL_WARNS() << "mFSAASamples: " << mFSAASamples << LL_ENDL ;

            close();
            show_window_creation_error("Error after wglChoosePixelFormatARB 32-bit");
            return false;
        }

        if (!num_formats)
        {
            if (end_attrib > 0)
            {
                LL_INFOS("Window") << "No valid pixel format for " << mFSAASamples << "x anti-aliasing." << LL_ENDL;
                attrib_list[end_attrib] = 0;

                BOOL result = wglChoosePixelFormatARB(mhDC, attrib_list, NULL, 256, pixel_formats, &num_formats);
                if (!result)
                {
                    close();
                    show_window_creation_error("Error after wglChoosePixelFormatARB 32-bit no AA");
                    return false;
                }
            }

            if (!num_formats)
            {
                LL_INFOS("Window") << "No 32 bit z-buffer, trying 24 bits instead" << LL_ENDL;
                // Try 24-bit format
                attrib_list[1] = 24;
                BOOL result = wglChoosePixelFormatARB(mhDC, attrib_list, NULL, 256, pixel_formats, &num_formats);
                if (!result)
                {
                    close();
                    show_window_creation_error("Error after wglChoosePixelFormatARB 24-bit");
                    return false;
                }

                if (!num_formats)
                {
                    LL_WARNS("Window") << "Couldn't get 24 bit z-buffer,trying 16 bits instead!" << LL_ENDL;
                    attrib_list[1] = 16;
                    BOOL result = wglChoosePixelFormatARB(mhDC, attrib_list, NULL, 256, pixel_formats, &num_formats);
                    if (!result || !num_formats)
                    {
                        close();
                        show_window_creation_error("Error after wglChoosePixelFormatARB 16-bit");
                        return false;
                    }
                }
            }

            LL_INFOS("Window") << "Choosing pixel formats: " << num_formats << " pixel formats returned" << LL_ENDL;
        }

        LL_INFOS("Window") << "pixel formats done." << LL_ENDL ;

        S32 swap_method = 0;
        S32   cur_format  = 0;
const   S32   max_format  = (S32)num_formats - 1;
        GLint swap_query = WGL_SWAP_METHOD_ARB;

        // SL-14705 Fix name tags showing in front of objects with AMD GPUs.
        // On AMD hardware we need to iterate from the first pixel format to the end.
        // Spec:
        //     https://www.khronos.org/registry/OpenGL/extensions/ARB/WGL_ARB_pixel_format.txt
        while (wglGetPixelFormatAttribivARB(mhDC, pixel_formats[cur_format], 0, 1, &swap_query, &swap_method))
        {
            if (swap_method == WGL_SWAP_UNDEFINED_ARB)
            {
                break;
            }
            else if (cur_format >= max_format)
            {
                cur_format = 0;
                break;
            }

            ++cur_format;
        }

        pixel_format = pixel_formats[cur_format];

        if (mhDC != 0)                                          // Does The Window Have A Device Context?
        {
            wglMakeCurrent(mhDC, 0);                            // Set The Current Active Rendering Context To Zero
            if (mhRC != 0)                                      // Does The Window Have A Rendering Context?
            {
                wglDeleteContext (mhRC);                            // Release The Rendering Context
                mhRC = 0;                                       // Zero The Rendering Context
            }
        }

        // will release and recreate mhDC, mWindowHandle
        recreateWindow(window_rect, dw_ex_style, dw_style);

        RECT rect;
        RECT client_rect;
        //initialize immediately on main thread
        if (GetWindowRect(mWindowHandle, &rect) &&
            GetClientRect(mWindowHandle, &client_rect))
        {
            mRect = rect;
            mClientRect = client_rect;
        };

        if (mWindowHandle)
        {
            LL_INFOS("Window") << "recreate window done." << LL_ENDL ;
        }
        else
        {
            // Note: if value is NULL GetDC retrieves the DC for the entire screen.
            LL_WARNS("Window") << "Window recreation failed, code: " << GetLastError() << LL_ENDL;
        }

        if (!mhDC)
        {
            OSMessageBox(mCallbacks->translateString("MBDevContextErr"), mCallbacks->translateString("MBError"), OSMB_OK);
            close();
            return false;
        }

        if (!SetPixelFormat(mhDC, pixel_format, &pfd))
        {
            OSMessageBox(mCallbacks->translateString("MBPixelFmtSetErr"),
                mCallbacks->translateString("MBError"), OSMB_OK);
            close();
            return false;
        }

        if (wglGetPixelFormatAttribivARB(mhDC, pixel_format, 0, 1, &swap_query, &swap_method))
        {
            switch (swap_method)
            {
            case WGL_SWAP_EXCHANGE_ARB:
                mSwapMethod = SWAP_METHOD_EXCHANGE;
                LL_DEBUGS("Window") << "Swap Method: Exchange" << LL_ENDL;
                break;
            case WGL_SWAP_COPY_ARB:
                mSwapMethod = SWAP_METHOD_COPY;
                LL_DEBUGS("Window") << "Swap Method: Copy" << LL_ENDL;
                break;
            case WGL_SWAP_UNDEFINED_ARB:
                mSwapMethod = SWAP_METHOD_UNDEFINED;
                LL_DEBUGS("Window") << "Swap Method: Undefined" << LL_ENDL;
                break;
            default:
                mSwapMethod = SWAP_METHOD_UNDEFINED;
                LL_DEBUGS("Window") << "Swap Method: Unknown" << LL_ENDL;
                break;
            }
        }
    }
    else
    {
        LL_WARNS("Window") << "No wgl_ARB_pixel_format extension!" << LL_ENDL;
        // cannot proceed without wgl_ARB_pixel_format extension, shutdown same as any other gGLManager.initGL() failure
        OSMessageBox(mCallbacks->translateString("MBVideoDrvErr"), mCallbacks->translateString("MBError"), OSMB_OK);
        close();
        return false;
    }

    // Verify what pixel format we actually received.
    if (!DescribePixelFormat(mhDC, pixel_format, sizeof(PIXELFORMATDESCRIPTOR),
        &pfd))
    {
        OSMessageBox(mCallbacks->translateString("MBPixelFmtDescErr"), mCallbacks->translateString("MBError"), OSMB_OK);
        close();
        return false;
    }

    LL_INFOS("Window") << "GL buffer: Color Bits " << S32(pfd.cColorBits)
        << " Alpha Bits " << S32(pfd.cAlphaBits)
        << " Depth Bits " << S32(pfd.cDepthBits)
        << LL_ENDL;

    mhRC = 0;
    if (wglCreateContextAttribsARB)
    { //attempt to create a specific versioned context
        mhRC = (HGLRC) createSharedContext();
        if (!mhRC)
        {
            return false;
        }
    }

    if (!wglMakeCurrent(mhDC, mhRC))
    {
        OSMessageBox(mCallbacks->translateString("MBGLContextActErr"), mCallbacks->translateString("MBError"), OSMB_OK);
        close();
        return false;
    }

    if (!gGLManager.initGL())
    {
        OSMessageBox(mCallbacks->translateString("MBVideoDrvErr"), mCallbacks->translateString("MBError"), OSMB_OK);
        close();
        return false;
    }

    // Disable vertical sync for swap
    toggleVSync(enable_vsync);

    SetWindowLongPtr(mWindowHandle, GWLP_USERDATA, (LONG_PTR)this);

    // register this window as handling drag/drop events from the OS
    DragAcceptFiles( mWindowHandle, TRUE );

    mDragDrop->init( mWindowHandle );

    //register joystick timer callback
    SetTimer( mWindowHandle, 0, 1000 / 30, NULL ); // 30 fps timer

    // ok to post quit messages now
    mPostQuit = true;

    // *HACK: Attempt to prevent startup crashes by deferring memory accounting
    // until after some graphics setup. See SL-20177. -Cosmic,2023-09-18
    mWindowThread->post([=]()
    {
        mWindowThread->glReady();
    });

    if (auto_show)
    {
        show();
        glClearColor(0.0f, 0.0f, 0.0f, 0.f);
        glClear(GL_COLOR_BUFFER_BIT);
        swapBuffers();
    }

    LL_PROFILER_GPU_CONTEXT;

    return true;
}

void LLWindowWin32::recreateWindow(RECT window_rect, DWORD dw_ex_style, DWORD dw_style)
{
    auto oldWindowHandle = mWindowHandle;
    auto oldDCHandle = mhDC;

    if (sWindowHandleForMessageBox == mWindowHandle)
    {
        sWindowHandleForMessageBox = NULL;
    }

    // zero out mWindowHandle and mhDC before destroying window so window
    // thread falls back to peekmessage
    mWindowHandle = NULL;
    mhDC = NULL;

    std::promise<std::pair<HWND, HDC>> promise;
    // What follows must be done on the window thread.
    auto window_work =
        [this,
         self=mWindowThread,
         oldWindowHandle,
         oldDCHandle,
         // bind CreateWindowEx() parameters by value instead of
         // back-referencing LLWindowWin32 members
         windowClassName=mWindowClassName,
         windowTitle=mWindowTitle,
         hInstance=mhInstance,
         window_rect,
         dw_ex_style,
         dw_style,
         &promise]
        ()
        {
            LL_DEBUGS("Window") << "recreateWindow(): window_work entry" << LL_ENDL;
            self->mWindowHandleThrd = 0;
            self->mhDCThrd = 0;

            if (oldWindowHandle)
            {
                if (oldDCHandle && !ReleaseDC(oldWindowHandle, oldDCHandle))
                {
                    LL_WARNS("Window") << "Failed to ReleaseDC" << LL_ENDL;
                }

                // important to call DestroyWindow() from the window thread
                if (!destroy_window_handler(oldWindowHandle))
                {

                    LL_WARNS("Window") << "Failed to properly close window before recreating it!"
                        << LL_ENDL;
                }
            }

            auto handle = CreateWindowEx(dw_ex_style,
                windowClassName,
                windowTitle,
                WS_CLIPSIBLINGS | WS_CLIPCHILDREN | dw_style,
                window_rect.left,                               // x pos
                window_rect.top,                                // y pos
                window_rect.right - window_rect.left,           // width
                window_rect.bottom - window_rect.top,           // height
                NULL,
                NULL,
                hInstance,
                NULL);

            if (! handle)
            {
                // Failed to create window: clear the variables. This
                // assignment is valid because we're running on mWindowThread.
                self->mWindowHandleThrd = NULL;
                self->mhDCThrd = 0;
            }
            else
            {
                // Update mWindowThread's own mWindowHandle and mhDC.
                self->mWindowHandleThrd = handle;
                self->mhDCThrd = GetDC(handle);
            }

            updateWindowRect();

            // It's important to wake up the future either way.
            promise.set_value(std::make_pair(self->mWindowHandleThrd, self->mhDCThrd));
            LL_DEBUGS("Window") << "recreateWindow(): window_work done" << LL_ENDL;
        };
    // But how we pass window_work to the window thread depends on whether we
    // already have a window handle.
    if (!oldWindowHandle)
    {
        // Pass window_work using the WorkQueue: without an existing window
        // handle, the window thread can't call GetMessage().
        LL_DEBUGS("Window") << "posting window_work to WorkQueue" << LL_ENDL;
        mWindowThread->post(window_work);
    }
    else
    {
        // Pass window_work using PostMessage(). We can still
        // PostMessage(oldHandle) because oldHandle won't be destroyed until
        // the window thread has retrieved and executed window_work.
        LL_DEBUGS("Window") << "posting window_work to message queue" << LL_ENDL;
        mWindowThread->Post(oldWindowHandle, window_work);
    }

    auto future = promise.get_future();
    // This blocks until mWindowThread processes CreateWindowEx() and calls
    // promise.set_value().
    auto pair = future.get();
    mWindowHandle = pair.first;
    mhDC = pair.second;

    sWindowHandleForMessageBox = mWindowHandle;
}

void* LLWindowWin32::createSharedContext()
{
    mMaxGLVersion = llclamp(mMaxGLVersion, 3.f, 4.6f);

    S32 version_major = llfloor(mMaxGLVersion);
    S32 version_minor = (S32)llround((mMaxGLVersion-version_major)*10);

    S32 attribs[] =
    {
        WGL_CONTEXT_MAJOR_VERSION_ARB, version_major,
        WGL_CONTEXT_MINOR_VERSION_ARB, version_minor,
        WGL_CONTEXT_PROFILE_MASK_ARB,  LLRender::sGLCoreProfile ? WGL_CONTEXT_CORE_PROFILE_BIT_ARB : WGL_CONTEXT_COMPATIBILITY_PROFILE_BIT_ARB,
        WGL_CONTEXT_FLAGS_ARB, gDebugGL ? WGL_CONTEXT_DEBUG_BIT_ARB : 0,
        0
    };

    HGLRC rc = 0;

    bool done = false;
    while (!done)
    {
        rc = wglCreateContextAttribsARB(mhDC, mhRC, attribs);

        if (!rc)
        {
            if (attribs[3] > 0)
            { //decrement minor version
                attribs[3]--;
            }
            else if (attribs[1] > 3)
            { //decrement major version and start minor version over at 3
                attribs[1]--;
                attribs[3] = 3;
            }
            else
            { //we reached 3.0 and still failed, bail out
                done = true;
            }
        }
        else
        {
            LL_INFOS() << "Created OpenGL " << llformat("%d.%d", attribs[1], attribs[3]) <<
                (LLRender::sGLCoreProfile ? " core" : " compatibility") << " context." << LL_ENDL;
            done = true;
        }
    }

    if (!rc && !(rc = wglCreateContext(mhDC)))
    {
        close();
        OSMessageBox(mCallbacks->translateString("MBGLContextErr"), mCallbacks->translateString("MBError"), OSMB_OK);
    }

    return rc;
}

void LLWindowWin32::makeContextCurrent(void* contextPtr)
{
    wglMakeCurrent(mhDC, (HGLRC) contextPtr);
    LL_PROFILER_GPU_CONTEXT;
}

void LLWindowWin32::destroySharedContext(void* contextPtr)
{
    wglDeleteContext((HGLRC)contextPtr);
}

void LLWindowWin32::toggleVSync(bool enable_vsync)
{
    if (wglSwapIntervalEXT == nullptr)
    {
        LL_INFOS("Window") << "VSync: wglSwapIntervalEXT not initialized" << LL_ENDL;
    }
    else if (!enable_vsync)
    {
        LL_INFOS("Window") << "Disabling vertical sync" << LL_ENDL;
        wglSwapIntervalEXT(0);
    }
    else
    {
        LL_INFOS("Window") << "Enabling vertical sync" << LL_ENDL;
        wglSwapIntervalEXT(1);
    }
}

void LLWindowWin32::moveWindow( const LLCoordScreen& position, const LLCoordScreen& size )
{
    if( mIsMouseClipping )
    {
        RECT client_rect_in_screen_space;
        if( getClientRectInScreenSpace( &client_rect_in_screen_space ) )
        {
            ClipCursor( &client_rect_in_screen_space );
        }
    }

    // if the window was already maximized, MoveWindow seems to still set the maximized flag even if
    // the window is smaller than maximized.
    // So we're going to do a restore first (which is a ShowWindow call) (SL-44655).

    // THIS CAUSES DEV-15484 and DEV-15949
    //ShowWindow(mWindowHandle, SW_RESTORE);
    // NOW we can call MoveWindow
    mWindowThread->post([=]()
        {
            MoveWindow(mWindowHandle, position.mX, position.mY, size.mX, size.mY, TRUE);
        });
}

void LLWindowWin32::setTitle(const std::string title)
{
    // TODO: Do we need to use the wide string version of this call
    // to support non-ascii usernames (and region names?)
    mWindowThread->post([=]()
        {
            SetWindowTextA(mWindowHandle, title.c_str());
        });
}

bool LLWindowWin32::setCursorPosition(const LLCoordWindow position)
{
    ASSERT_MAIN_THREAD();

    if (!mWindowHandle)
    {
        return false;
    }

    LLCoordScreen screen_pos(position.convert());

    // instantly set the cursor position from the app's point of view
    mCursorPosition = position;
    mLastCursorPosition = position;

    // Inform the application of the new mouse position (needed for per-frame
    // hover/picking to function).
    mCallbacks->handleMouseMove(this, position.convert(), (MASK)0);

    // actually set the cursor position on the window thread
    mWindowThread->post([=]()
        {
            // actually set the OS cursor position
            SetCursorPos(screen_pos.mX, screen_pos.mY);
        });

    return true;
}

bool LLWindowWin32::getCursorPosition(LLCoordWindow *position)
{
    ASSERT_MAIN_THREAD();
    if (!position)
    {
        return false;
    }

    *position = mCursorPosition;
    return true;
}

bool LLWindowWin32::getCursorDelta(LLCoordCommon* delta) const
{
    if (delta == nullptr)
    {
        return false;
    }

    *delta = mMouseFrameDelta;

    return true;
}

void LLWindowWin32::hideCursor()
{
    ASSERT_MAIN_THREAD();

    mWindowThread->post([=]()
        {
            while (ShowCursor(FALSE) >= 0)
            {
                // nothing, wait for cursor to push down
            }
        });

    mCursorHidden = true;
    mHideCursorPermanent = true;
}

void LLWindowWin32::showCursor()
{
    LL_PROFILE_ZONE_SCOPED_CATEGORY_WIN32;

    ASSERT_MAIN_THREAD();

    mWindowThread->post([=]()
        {
            // makes sure the cursor shows up
            while (ShowCursor(TRUE) < 0)
            {
                // do nothing, wait for cursor to pop out
            }
        });

    mCursorHidden = false;
    mHideCursorPermanent = false;
}

void LLWindowWin32::showCursorFromMouseMove()
{
    if (!mHideCursorPermanent)
    {
        showCursor();
    }
}

void LLWindowWin32::hideCursorUntilMouseMove()
{
    if (!mHideCursorPermanent && mMouseVanish)
    {
        hideCursor();
        mHideCursorPermanent = false;
    }
}

bool LLWindowWin32::isCursorHidden()
{
    return mCursorHidden;
}


HCURSOR LLWindowWin32::loadColorCursor(LPCTSTR name)
{
    return (HCURSOR)LoadImage(mhInstance,
                              name,
                              IMAGE_CURSOR,
                              0,    // default width
                              0,    // default height
                              LR_DEFAULTCOLOR);
}


void LLWindowWin32::initCursors()
{
    mCursor[ UI_CURSOR_ARROW ]      = LoadCursor(NULL, IDC_ARROW);
    mCursor[ UI_CURSOR_WAIT ]       = LoadCursor(NULL, IDC_WAIT);
    mCursor[ UI_CURSOR_HAND ]       = LoadCursor(NULL, IDC_HAND);
    mCursor[ UI_CURSOR_IBEAM ]      = LoadCursor(NULL, IDC_IBEAM);
    mCursor[ UI_CURSOR_CROSS ]      = LoadCursor(NULL, IDC_CROSS);
    mCursor[ UI_CURSOR_SIZENWSE ]   = LoadCursor(NULL, IDC_SIZENWSE);
    mCursor[ UI_CURSOR_SIZENESW ]   = LoadCursor(NULL, IDC_SIZENESW);
    mCursor[ UI_CURSOR_SIZEWE ]     = LoadCursor(NULL, IDC_SIZEWE);
    mCursor[ UI_CURSOR_SIZENS ]     = LoadCursor(NULL, IDC_SIZENS);
    mCursor[ UI_CURSOR_SIZEALL ]    = LoadCursor(NULL, IDC_SIZEALL);
    mCursor[ UI_CURSOR_NO ]         = LoadCursor(NULL, IDC_NO);
    mCursor[ UI_CURSOR_WORKING ]    = LoadCursor(NULL, IDC_APPSTARTING);

    HMODULE module = GetModuleHandle(NULL);
    mCursor[ UI_CURSOR_TOOLGRAB ]   = LoadCursor(module, TEXT("TOOLGRAB"));
    mCursor[ UI_CURSOR_TOOLLAND ]   = LoadCursor(module, TEXT("TOOLLAND"));
    mCursor[ UI_CURSOR_TOOLFOCUS ]  = LoadCursor(module, TEXT("TOOLFOCUS"));
    mCursor[ UI_CURSOR_TOOLCREATE ] = LoadCursor(module, TEXT("TOOLCREATE"));
    mCursor[ UI_CURSOR_ARROWDRAG ]  = LoadCursor(module, TEXT("ARROWDRAG"));
    mCursor[ UI_CURSOR_ARROWCOPY ]  = LoadCursor(module, TEXT("ARROWCOPY"));
    mCursor[ UI_CURSOR_ARROWDRAGMULTI ] = LoadCursor(module, TEXT("ARROWDRAGMULTI"));
    mCursor[ UI_CURSOR_ARROWCOPYMULTI ] = LoadCursor(module, TEXT("ARROWCOPYMULTI"));
    mCursor[ UI_CURSOR_NOLOCKED ]   = LoadCursor(module, TEXT("NOLOCKED"));
    mCursor[ UI_CURSOR_ARROWLOCKED ]= LoadCursor(module, TEXT("ARROWLOCKED"));
    mCursor[ UI_CURSOR_GRABLOCKED ] = LoadCursor(module, TEXT("GRABLOCKED"));
    mCursor[ UI_CURSOR_TOOLTRANSLATE ]  = LoadCursor(module, TEXT("TOOLTRANSLATE"));
    mCursor[ UI_CURSOR_TOOLROTATE ] = LoadCursor(module, TEXT("TOOLROTATE"));
    mCursor[ UI_CURSOR_TOOLSCALE ]  = LoadCursor(module, TEXT("TOOLSCALE"));
    mCursor[ UI_CURSOR_TOOLCAMERA ] = LoadCursor(module, TEXT("TOOLCAMERA"));
    mCursor[ UI_CURSOR_TOOLPAN ]    = LoadCursor(module, TEXT("TOOLPAN"));
    mCursor[ UI_CURSOR_TOOLZOOMIN ] = LoadCursor(module, TEXT("TOOLZOOMIN"));
    mCursor[ UI_CURSOR_TOOLZOOMOUT ] = LoadCursor(module, TEXT("TOOLZOOMOUT"));
    mCursor[ UI_CURSOR_TOOLPICKOBJECT3 ] = LoadCursor(module, TEXT("TOOLPICKOBJECT3"));
    mCursor[ UI_CURSOR_PIPETTE ] = LoadCursor(module, TEXT("TOOLPIPETTE"));
    mCursor[ UI_CURSOR_TOOLSIT ]    = LoadCursor(module, TEXT("TOOLSIT"));
    mCursor[ UI_CURSOR_TOOLBUY ]    = LoadCursor(module, TEXT("TOOLBUY"));
    mCursor[ UI_CURSOR_TOOLOPEN ]   = LoadCursor(module, TEXT("TOOLOPEN"));
    mCursor[ UI_CURSOR_TOOLPATHFINDING ]    = LoadCursor(module, TEXT("TOOLPATHFINDING"));
    mCursor[ UI_CURSOR_TOOLPATHFINDING_PATH_START_ADD ] = LoadCursor(module, TEXT("TOOLPATHFINDINGPATHSTARTADD"));
    mCursor[ UI_CURSOR_TOOLPATHFINDING_PATH_START ] = LoadCursor(module, TEXT("TOOLPATHFINDINGPATHSTART"));
    mCursor[ UI_CURSOR_TOOLPATHFINDING_PATH_END ]   = LoadCursor(module, TEXT("TOOLPATHFINDINGPATHEND"));
    mCursor[ UI_CURSOR_TOOLPATHFINDING_PATH_END_ADD ]   = LoadCursor(module, TEXT("TOOLPATHFINDINGPATHENDADD"));
    mCursor[ UI_CURSOR_TOOLNO ] = LoadCursor(module, TEXT("TOOLNO"));

    // Color cursors
    mCursor[ UI_CURSOR_TOOLPLAY ]       = loadColorCursor(TEXT("TOOLPLAY"));
    mCursor[ UI_CURSOR_TOOLPAUSE ]      = loadColorCursor(TEXT("TOOLPAUSE"));
    mCursor[ UI_CURSOR_TOOLMEDIAOPEN ]  = loadColorCursor(TEXT("TOOLMEDIAOPEN"));

    // Note: custom cursors that are not found make LoadCursor() return NULL.
    for( S32 i = 0; i < UI_CURSOR_COUNT; i++ )
    {
        if( !mCursor[i] )
        {
            mCursor[i] = LoadCursor(NULL, IDC_ARROW);
        }
    }
}



void LLWindowWin32::updateCursor()
{
    ASSERT_MAIN_THREAD();
    LL_PROFILE_ZONE_SCOPED_CATEGORY_WIN32;
    if (mNextCursor == UI_CURSOR_ARROW
        && mBusyCount > 0)
    {
        mNextCursor = UI_CURSOR_WORKING;
    }

    if( mCurrentCursor != mNextCursor )
    {
        mCurrentCursor = mNextCursor;
        auto nextCursor = mCursor[mNextCursor];
        mWindowThread->post([=]()
            {
                SetCursor(nextCursor);
            });
    }
}

ECursorType LLWindowWin32::getCursor() const
{
    return mCurrentCursor;
}

void LLWindowWin32::captureMouse()
{
    SetCapture(mWindowHandle);
}

void LLWindowWin32::releaseMouse()
{
    LL_PROFILE_ZONE_SCOPED_CATEGORY_WIN32;
    ReleaseCapture();
}


void LLWindowWin32::delayInputProcessing()
{
    mInputProcessingPaused = true;
}


void LLWindowWin32::gatherInput(bool app_has_focus)
{
    ASSERT_MAIN_THREAD();
    LL_PROFILE_ZONE_SCOPED_CATEGORY_WIN32;
    MSG msg;

    {
        LLMutexLock lock(&mRawMouseMutex);
        mMouseFrameDelta = mRawMouseDelta;

        mRawMouseDelta.mX = 0;
        mRawMouseDelta.mY = 0;
    }


    if (mWindowThread->getQueue().size())
    {
        LL_PROFILE_ZONE_NAMED_CATEGORY_WIN32("gi - PostMessage");
        kickWindowThread();
    }

    while (mWindowThread->mMessageQueue.tryPopBack(msg))
    {
        LL_PROFILE_ZONE_NAMED_CATEGORY_WIN32("gi - message queue");
        if (mInputProcessingPaused)
        {
            continue;
        }

        // For async host by name support.  Really hacky.
        if (gAsyncMsgCallback && (LL_WM_HOST_RESOLVED == msg.message))
        {
            LL_PROFILE_ZONE_NAMED_CATEGORY_WIN32("gi - callback");
            gAsyncMsgCallback(msg);
        }
    }

    {
        LL_PROFILE_ZONE_NAMED_CATEGORY_WIN32("gi - PeekMessage");
        S32 msg_count = 0;
        while ((msg_count < MAX_MESSAGE_PER_UPDATE) && PeekMessage(&msg, NULL, WM_USER, WM_USER, PM_REMOVE))
        {
            TranslateMessage(&msg);
            DispatchMessage(&msg);
            msg_count++;
        }
    }

    {
        LL_PROFILE_ZONE_NAMED_CATEGORY_WIN32("gi - function queue");
        //process any pending functions
        std::function<void()> curFunc;
        while (mFunctionQueue.tryPopBack(curFunc))
        {
            curFunc();
        }
    }

    // send one and only one mouse move event per frame BEFORE handling mouse button presses
    if (mLastCursorPosition != mCursorPosition)
    {
        LL_PROFILE_ZONE_NAMED_CATEGORY_WIN32("gi - mouse move");
        mCallbacks->handleMouseMove(this, mCursorPosition.convert(), mMouseMask);
    }

    mLastCursorPosition = mCursorPosition;

    {
        LL_PROFILE_ZONE_NAMED_CATEGORY_WIN32("gi - mouse queue");
        // handle mouse button presses AFTER updating mouse cursor position
        std::function<void()> curFunc;
        while (mMouseQueue.tryPopBack(curFunc))
        {
            curFunc();
        }
    }

    mInputProcessingPaused = false;

    updateCursor();

    LLGameControl::processEvents(app_has_focus);
}

static LLTrace::BlockTimerStatHandle FTM_KEYHANDLER("Handle Keyboard");
static LLTrace::BlockTimerStatHandle FTM_MOUSEHANDLER("Handle Mouse");

#define WINDOW_IMP_POST(x) window_imp->post([=]() { x; })

LRESULT CALLBACK LLWindowWin32::mainWindowProc(HWND h_wnd, UINT u_msg, WPARAM w_param, LPARAM l_param)
{
    ASSERT_WINDOW_THREAD();
    LL_PROFILE_ZONE_SCOPED_CATEGORY_WIN32;

    if (u_msg == WM_POST_FUNCTION_)
    {
        // from LLWindowWin32Thread::Post()
        // Cast l_param back to the pointer to the heap FuncType
        // allocated by Post(). Capture in unique_ptr so we'll delete
        // once we're done with it.
        std::unique_ptr<LLWindowWin32Thread::FuncType>
            ptr(reinterpret_cast<LLWindowWin32Thread::FuncType*>(l_param));
        (*ptr)();
        return 0;
    }

    // Ignore clicks not originated in the client area, i.e. mouse-up events not preceded with a WM_LBUTTONDOWN.
    // This helps prevent avatar walking after maximizing the window by double-clicking the title bar.
    static bool sHandleLeftMouseUp = true;

    // Ignore the double click received right after activating app.
    // This is to avoid triggering double click teleport after returning focus (see MAINT-3786).
    static bool sHandleDoubleClick = true;

    LLWindowWin32* window_imp = (LLWindowWin32*)GetWindowLongPtr(h_wnd, GWLP_USERDATA);

    if (NULL != window_imp)
    {
        // Juggle to make sure we can get negative positions for when
        // mouse is outside window.
        LLCoordWindow window_coord((S32)(S16)LOWORD(l_param), (S32)(S16)HIWORD(l_param));

        // pass along extended flag in mask
        MASK mask = (l_param >> 16 & KF_EXTENDED) ? MASK_EXTENDED : 0x0;
        bool eat_keystroke = true;

        switch (u_msg)
        {
            RECT    update_rect;
            S32     update_width;
            S32     update_height;

        case WM_TIMER:
        {
            LL_PROFILE_ZONE_NAMED_CATEGORY_WIN32("mwp - WM_TIMER");
            WINDOW_IMP_POST(window_imp->mCallbacks->handleTimerEvent(window_imp));
            break;
        }

        case WM_DEVICECHANGE:
        {
            LL_PROFILE_ZONE_NAMED_CATEGORY_WIN32("mwp - WM_DEVICECHANGE");
            if (w_param == DBT_DEVNODES_CHANGED || w_param == DBT_DEVICEARRIVAL)
            {
                WINDOW_IMP_POST(window_imp->mCallbacks->handleDeviceChange(window_imp));

                return 1;
            }
            break;
        }

        case WM_PAINT:
        {
            LL_PROFILE_ZONE_NAMED_CATEGORY_WIN32("mwp - WM_PAINT");
            GetUpdateRect(window_imp->mWindowHandle, &update_rect, FALSE);
            update_width = update_rect.right - update_rect.left + 1;
            update_height = update_rect.bottom - update_rect.top + 1;

            WINDOW_IMP_POST(window_imp->mCallbacks->handlePaint(window_imp, update_rect.left, update_rect.top,
                update_width, update_height));
            break;
        }
        case WM_PARENTNOTIFY:
        {
            break;
        }

        case WM_SETCURSOR:
        {
            LL_PROFILE_ZONE_NAMED_CATEGORY_WIN32("mwp - WM_SETCURSOR");
            // This message is sent whenever the cursor is moved in a window.
            // You need to set the appropriate cursor appearance.

            // Only take control of cursor over client region of window
            // This allows Windows(tm) to handle resize cursors, etc.
            if (LOWORD(l_param) == HTCLIENT)
            {
                SetCursor(window_imp->mCursor[window_imp->mCurrentCursor]);
                return 0;
            }
            break;
        }
        case WM_ENTERMENULOOP:
        {
            LL_PROFILE_ZONE_NAMED_CATEGORY_WIN32("mwp - WM_ENTERMENULOOP");
            WINDOW_IMP_POST(window_imp->mCallbacks->handleWindowBlock(window_imp));
            break;
        }

        case WM_EXITMENULOOP:
        {
            LL_PROFILE_ZONE_NAMED_CATEGORY_WIN32("mwp - WM_EXITMENULOOP");
            WINDOW_IMP_POST(window_imp->mCallbacks->handleWindowUnblock(window_imp));
            break;
        }

        case WM_ACTIVATEAPP:
        {
            LL_PROFILE_ZONE_NAMED_CATEGORY_WIN32("mwp - WM_ACTIVATEAPP");
            window_imp->post([=]()
                {
                    // This message should be sent whenever the app gains or loses focus.
                    BOOL activating = (BOOL)w_param;

                    if (window_imp->mFullscreen)
                    {
                        // When we run fullscreen, restoring or minimizing the app needs
                        // to switch the screen resolution
                        if (activating)
                        {
                            window_imp->setFullscreenResolution();
                            window_imp->restore();
                        }
                        else
                        {
                            window_imp->minimize();
                            window_imp->resetDisplayResolution();
                        }
                    }

                    if (!activating)
                    {
                        sHandleDoubleClick = false;
                    }

                    window_imp->mCallbacks->handleActivateApp(window_imp, activating);
                });
            break;
        }
        case WM_ACTIVATE:
        {
            LL_PROFILE_ZONE_NAMED_CATEGORY_WIN32("mwp - WM_ACTIVATE");
            window_imp->post([=]()
                {
                    // Can be one of WA_ACTIVE, WA_CLICKACTIVE, or WA_INACTIVE
                    BOOL activating = (LOWORD(w_param) != WA_INACTIVE);

                    if (!activating && LLWinImm::isAvailable() && window_imp->mPreeditor)
                    {
                        window_imp->interruptLanguageTextInput();
                    }
                });

            break;
        }

        case WM_QUERYOPEN:
            // TODO: use this to return a nice icon
            break;

        case WM_SYSCOMMAND:
        {
            LL_PROFILE_ZONE_NAMED_CATEGORY_WIN32("mwp - WM_SYSCOMMAND");
            switch (w_param)
            {
            case SC_KEYMENU:
                // Disallow the ALT key from triggering the default system menu.
                return 0;

            case SC_SCREENSAVE:
            case SC_MONITORPOWER:
                // eat screen save messages and prevent them!
                return 0;
            }
            break;
        }
        case WM_CLOSE:
        {
            LL_PROFILE_ZONE_NAMED_CATEGORY_WIN32("mwp - WM_CLOSE");
            window_imp->post([=]()
                {
                    // Will the app allow the window to close?
                    if (window_imp->mCallbacks->handleCloseRequest(window_imp))
                    {
                        // Get the app to initiate cleanup.
                        window_imp->mCallbacks->handleQuit(window_imp);
                        // The app is responsible for calling destroyWindow when done with GL
                    }
                });
            return 0;
        }
        case WM_DESTROY:
        {
            LL_PROFILE_ZONE_NAMED_CATEGORY_WIN32("mwp - WM_DESTROY");
            if (window_imp->shouldPostQuit())
            {
                PostQuitMessage(0);  // Posts WM_QUIT with an exit code of 0
            }
            return 0;
        }
        case WM_COMMAND:
        {
            LL_PROFILE_ZONE_NAMED_CATEGORY_WIN32("mwp - WM_COMMAND");
            if (!HIWORD(w_param)) // this message is from a menu
            {
                WINDOW_IMP_POST(window_imp->mCallbacks->handleMenuSelect(window_imp, LOWORD(w_param)));
            }
            break;
        }
        case WM_SYSKEYDOWN:
        {
            LL_PROFILE_ZONE_NAMED_CATEGORY_WIN32("mwp - WM_SYSKEYDOWN");
            // allow system keys, such as ALT-F4 to be processed by Windows
            eat_keystroke = false;
            // intentional fall-through here
            [[fallthrough]];
        }
        case WM_KEYDOWN:
        {
            LL_PROFILE_ZONE_NAMED_CATEGORY_WIN32("mwp - WM_KEYDOWN");
            window_imp->post([=]()
                {
                    window_imp->mKeyCharCode = 0; // don't know until wm_char comes in next
                    window_imp->mKeyScanCode = (l_param >> 16) & 0xff;
                    window_imp->mKeyVirtualKey = (U32)w_param;
                    window_imp->mRawMsg = u_msg;
                    window_imp->mRawWParam = (U32)w_param;
                    window_imp->mRawLParam = (U32)l_param;

                    gKeyboard->handleKeyDown((U16)w_param, mask);
                });
            if (eat_keystroke) return 0;    // skip DefWindowProc() handling if we're consuming the keypress
            break;
        }
        case WM_SYSKEYUP:
            eat_keystroke = false;
            // intentional fall-through here
            [[fallthrough]];
        case WM_KEYUP:
        {
            LL_PROFILE_ZONE_NAMED_CATEGORY_WIN32("mwp - WM_KEYUP");
            window_imp->post([=]()
            {
                window_imp->mKeyScanCode = (l_param >> 16) & 0xff;
                window_imp->mKeyVirtualKey = (U32)w_param;
                window_imp->mRawMsg = u_msg;
                window_imp->mRawWParam = (U32)w_param;
                window_imp->mRawLParam = (U32)l_param;

                {
                    LL_PROFILE_ZONE_NAMED_CATEGORY_WIN32("mwp - WM_KEYUP");
                    gKeyboard->handleKeyUp((U16)w_param, mask);
                }
            });
            if (eat_keystroke) return 0;    // skip DefWindowProc() handling if we're consuming the keypress
            break;
        }
        case WM_IME_SETCONTEXT:
        {
            LL_PROFILE_ZONE_NAMED_CATEGORY_WIN32("mwp - WM_IME_SETCONTEXT");
            if (LLWinImm::isAvailable() && window_imp->mPreeditor)
            {
                l_param &= ~ISC_SHOWUICOMPOSITIONWINDOW;
                // Invoke DefWinProc with the modified LPARAM.
            }
            break;
        }
        case WM_IME_STARTCOMPOSITION:
        {
            LL_PROFILE_ZONE_NAMED_CATEGORY_WIN32("mwp - WM_IME_STARTCOMPOSITION");
            if (LLWinImm::isAvailable() && window_imp->mPreeditor)
            {
                WINDOW_IMP_POST(window_imp->handleStartCompositionMessage());
                return 0;
            }
            break;
        }
        case WM_IME_ENDCOMPOSITION:
        {
            LL_PROFILE_ZONE_NAMED_CATEGORY_WIN32("mwp - WM_IME_ENDCOMPOSITION");
            if (LLWinImm::isAvailable() && window_imp->mPreeditor)
            {
                return 0;
            }
            break;
        }
        case WM_IME_COMPOSITION:
        {
            LL_PROFILE_ZONE_NAMED_CATEGORY_WIN32("mwp - WM_IME_COMPOSITION");
            if (LLWinImm::isAvailable() && window_imp->mPreeditor)
            {
                WINDOW_IMP_POST(window_imp->handleCompositionMessage((U32)l_param));
                return 0;
            }
            break;
        }
        case WM_IME_REQUEST:
        {
            LL_PROFILE_ZONE_NAMED_CATEGORY_WIN32("mwp - WM_IME_REQUEST");
            if (LLWinImm::isAvailable() && window_imp->mPreeditor)
            {
                LRESULT result;
                window_imp->handleImeRequests(w_param, l_param, &result);
                return result;
            }
            break;
        }
        case WM_CHAR:
        {
            LL_PROFILE_ZONE_NAMED_CATEGORY_WIN32("mwp - WM_CHAR");
            window_imp->post([=]()
                {
                    window_imp->mKeyCharCode = (U32)w_param;
                    window_imp->mRawMsg = u_msg;
                    window_imp->mRawWParam = (U32)w_param;
                    window_imp->mRawLParam = (U32)l_param;

                    // Should really use WM_UNICHAR eventually, but it requires a specific Windows version and I need
                    // to figure out how that works. - Doug
                    //
                    // ... Well, I don't think so.
                    // How it works is explained in Win32 API document, but WM_UNICHAR didn't work
                    // as specified at least on Windows XP SP1 Japanese version.  I have never used
                    // it since then, and I'm not sure whether it has been fixed now, but I don't think
                    // it is worth trying.  The good old WM_CHAR works just fine even for supplementary
                    // characters.  We just need to take care of surrogate pairs sent as two WM_CHAR's
                    // by ourselves.  It is not that tough.  -- Alissa Sabre @ SL

                    // Even if LLWindowCallbacks::handleUnicodeChar(llwchar, bool) returned false,
                    // we *did* processed the event, so I believe we should not pass it to DefWindowProc...
                    window_imp->handleUnicodeUTF16((U16)w_param, gKeyboard->currentMask(false));
                });
            return 0;
        }
        case WM_NCLBUTTONDOWN:
        {
            LL_PROFILE_ZONE_NAMED_CATEGORY_WIN32("mwp - WM_NCLBUTTONDOWN");
            {
                // A click in a non-client area, e.g. title bar or window border.
                window_imp->post([=]()
                    {
                        sHandleLeftMouseUp = false;
                        sHandleDoubleClick = true;
                    });
            }
            break;
        }
        case WM_LBUTTONDOWN:
        {
            LL_PROFILE_ZONE_NAMED_CATEGORY_WIN32("mwp - WM_LBUTTONDOWN");
            {
                LL_RECORD_BLOCK_TIME(FTM_MOUSEHANDLER);
                window_imp->postMouseButtonEvent([=]()
                    {
                        sHandleLeftMouseUp = true;

                        if (LLWinImm::isAvailable() && window_imp->mPreeditor)
                        {
                            window_imp->interruptLanguageTextInput();
                        }

                        MASK mask = gKeyboard->currentMask(true);
                        auto gl_coord = window_imp->mCursorPosition.convert();
                        window_imp->mCallbacks->handleMouseMove(window_imp, gl_coord, mask);
                        window_imp->mCallbacks->handleMouseDown(window_imp, gl_coord, mask);
                    });

                return 0;
            }
            break;
        }

        case WM_LBUTTONDBLCLK:
        {
            LL_PROFILE_ZONE_NAMED_CATEGORY_WIN32("mwp - WM_LBUTTONDBLCLK");
            window_imp->postMouseButtonEvent([=]()
                {
                    //RN: ignore right button double clicks for now
                    //case WM_RBUTTONDBLCLK:
                    if (!sHandleDoubleClick)
                    {
                        sHandleDoubleClick = true;
                        return;
                    }
                    MASK mask = gKeyboard->currentMask(true);

                    // generate move event to update mouse coordinates
                    window_imp->mCursorPosition = window_coord;
                    window_imp->mCallbacks->handleDoubleClick(window_imp, window_imp->mCursorPosition.convert(), mask);
                });

            return 0;
        }
        case WM_LBUTTONUP:
        {
            LL_PROFILE_ZONE_NAMED_CATEGORY_WIN32("mwp - WM_LBUTTONUP");
            {
                window_imp->postMouseButtonEvent([=]()
                    {
                        LL_RECORD_BLOCK_TIME(FTM_MOUSEHANDLER);
                        if (!sHandleLeftMouseUp)
                        {
                            sHandleLeftMouseUp = true;
                            return;
                        }
                        sHandleDoubleClick = true;


                        MASK mask = gKeyboard->currentMask(true);
                        // generate move event to update mouse coordinates
                        window_imp->mCursorPosition = window_coord;
                        window_imp->mCallbacks->handleMouseUp(window_imp, window_imp->mCursorPosition.convert(), mask);
                    });
            }
            return 0;
        }
        case WM_RBUTTONDBLCLK:
        case WM_RBUTTONDOWN:
        {
            LL_PROFILE_ZONE_NAMED_CATEGORY_WIN32("mwp - WM_RBUTTONDOWN");
            {
                LL_RECORD_BLOCK_TIME(FTM_MOUSEHANDLER);
                window_imp->post([=]()
                    {
                        if (LLWinImm::isAvailable() && window_imp->mPreeditor)
                        {
                            WINDOW_IMP_POST(window_imp->interruptLanguageTextInput());
                        }

                        MASK mask = gKeyboard->currentMask(true);
                        // generate move event to update mouse coordinates
                        auto gl_coord = window_imp->mCursorPosition.convert();
                        window_imp->mCallbacks->handleMouseMove(window_imp, gl_coord, mask);
                        window_imp->mCallbacks->handleRightMouseDown(window_imp, gl_coord, mask);
                    });
            }
            return 0;
        }
        break;

        case WM_RBUTTONUP:
        {
            LL_PROFILE_ZONE_NAMED_CATEGORY_WIN32("mwp - WM_RBUTTONUP");
            {
                LL_RECORD_BLOCK_TIME(FTM_MOUSEHANDLER);
                window_imp->postMouseButtonEvent([=]()
                    {
                        MASK mask = gKeyboard->currentMask(true);
                        window_imp->mCallbacks->handleRightMouseUp(window_imp, window_imp->mCursorPosition.convert(), mask);
                    });
            }
        }
        break;

        case WM_MBUTTONDOWN:
            //      case WM_MBUTTONDBLCLK:
        {
            LL_PROFILE_ZONE_NAMED_CATEGORY_WIN32("mwp - WM_MBUTTONDOWN");
            {
                LL_RECORD_BLOCK_TIME(FTM_MOUSEHANDLER);
                window_imp->postMouseButtonEvent([=]()
                    {
                        if (LLWinImm::isAvailable() && window_imp->mPreeditor)
                        {
                            window_imp->interruptLanguageTextInput();
                        }

                        MASK mask = gKeyboard->currentMask(true);
                        window_imp->mCallbacks->handleMiddleMouseDown(window_imp, window_imp->mCursorPosition.convert(), mask);
                    });
            }
        }
        break;

        case WM_MBUTTONUP:
        {
            LL_PROFILE_ZONE_NAMED_CATEGORY_WIN32("mwp - WM_MBUTTONUP");
            {
                LL_RECORD_BLOCK_TIME(FTM_MOUSEHANDLER);
                window_imp->postMouseButtonEvent([=]()
                    {
                        MASK mask = gKeyboard->currentMask(true);
                        window_imp->mCallbacks->handleMiddleMouseUp(window_imp, window_imp->mCursorPosition.convert(), mask);
                    });
            }
        }
        break;
        case WM_XBUTTONDOWN:
        {
            LL_PROFILE_ZONE_NAMED_CATEGORY_WIN32("mwp - WM_XBUTTONDOWN");
            window_imp->postMouseButtonEvent([=]()
                {
                    LL_RECORD_BLOCK_TIME(FTM_MOUSEHANDLER);
                    S32 button = GET_XBUTTON_WPARAM(w_param);
                    if (LLWinImm::isAvailable() && window_imp->mPreeditor)
                    {
                        window_imp->interruptLanguageTextInput();
                    }

                    MASK mask = gKeyboard->currentMask(true);
                    // Windows uses numbers 1 and 2 for buttons, remap to 4, 5
                    window_imp->mCallbacks->handleOtherMouseDown(window_imp, window_imp->mCursorPosition.convert(), mask, button + 3);
                });

        }
        break;

        case WM_XBUTTONUP:
        {
            LL_PROFILE_ZONE_NAMED_CATEGORY_WIN32("mwp - WM_XBUTTONUP");
            window_imp->postMouseButtonEvent([=]()
                {

                    LL_RECORD_BLOCK_TIME(FTM_MOUSEHANDLER);

                    S32 button = GET_XBUTTON_WPARAM(w_param);
                    MASK mask = gKeyboard->currentMask(true);
                    // Windows uses numbers 1 and 2 for buttons, remap to 4, 5
                    window_imp->mCallbacks->handleOtherMouseUp(window_imp, window_imp->mCursorPosition.convert(), mask, button + 3);
                });
        }
        break;

        case WM_MOUSEWHEEL:
        {
            LL_PROFILE_ZONE_NAMED_CATEGORY_WIN32("mwp - WM_MOUSEWHEEL");
            static short z_delta = 0;

            RECT    client_rect;

            // eat scroll events that occur outside our window, since we use mouse position to direct scroll
            // instead of keyboard focus
            // NOTE: mouse_coord is in *window* coordinates for scroll events
            POINT mouse_coord = { (S32)(S16)LOWORD(l_param), (S32)(S16)HIWORD(l_param) };

            if (ScreenToClient(window_imp->mWindowHandle, &mouse_coord)
                && GetClientRect(window_imp->mWindowHandle, &client_rect))
            {
                // we have a valid mouse point and client rect
                if (mouse_coord.x < client_rect.left || client_rect.right < mouse_coord.x
                    || mouse_coord.y < client_rect.top || client_rect.bottom < mouse_coord.y)
                {
                    // mouse is outside of client rect, so don't do anything
                    return 0;
                }
            }

            S16 incoming_z_delta = HIWORD(w_param);
            z_delta += incoming_z_delta;
            // cout << "z_delta " << z_delta << endl;

            // current mouse wheels report changes in increments of zDelta (+120, -120)
            // Future, higher resolution mouse wheels may report smaller deltas.
            // So we sum the deltas and only act when we've exceeded WHEEL_DELTA
            //
            // If the user rapidly spins the wheel, we can get messages with
            // large deltas, like 480 or so.  Thus we need to scroll more quickly.
            if (z_delta <= -WHEEL_DELTA || WHEEL_DELTA <= z_delta)
            {
                short clicks = -z_delta / WHEEL_DELTA;
                WINDOW_IMP_POST(window_imp->mCallbacks->handleScrollWheel(window_imp, clicks));
                z_delta = 0;
            }
            return 0;
        }
        /*
        // TODO: add this after resolving _WIN32_WINNT issue
        case WM_MOUSELEAVE:
        {
        window_imp->mCallbacks->handleMouseLeave(window_imp);

        //              TRACKMOUSEEVENT track_mouse_event;
        //              track_mouse_event.cbSize = sizeof( TRACKMOUSEEVENT );
        //              track_mouse_event.dwFlags = TME_LEAVE;
        //              track_mouse_event.hwndTrack = h_wnd;
        //              track_mouse_event.dwHoverTime = HOVER_DEFAULT;
        //              TrackMouseEvent( &track_mouse_event );
        return 0;
        }
        */
        case WM_MOUSEHWHEEL:
        {
            LL_PROFILE_ZONE_NAMED_CATEGORY_WIN32("mwp - WM_MOUSEHWHEEL");
            static short h_delta = 0;

            RECT    client_rect;

            // eat scroll events that occur outside our window, since we use mouse position to direct scroll
            // instead of keyboard focus
            // NOTE: mouse_coord is in *window* coordinates for scroll events
            POINT mouse_coord = { (S32)(S16)LOWORD(l_param), (S32)(S16)HIWORD(l_param) };

            if (ScreenToClient(window_imp->mWindowHandle, &mouse_coord)
                && GetClientRect(window_imp->mWindowHandle, &client_rect))
            {
                // we have a valid mouse point and client rect
                if (mouse_coord.x < client_rect.left || client_rect.right < mouse_coord.x
                    || mouse_coord.y < client_rect.top || client_rect.bottom < mouse_coord.y)
                {
                    // mouse is outside of client rect, so don't do anything
                    return 0;
                }
            }

            S16 incoming_h_delta = HIWORD(w_param);
            h_delta += incoming_h_delta;

            // If the user rapidly spins the wheel, we can get messages with
            // large deltas, like 480 or so.  Thus we need to scroll more quickly.
            if (h_delta <= -WHEEL_DELTA || WHEEL_DELTA <= h_delta)
            {
                WINDOW_IMP_POST(window_imp->mCallbacks->handleScrollHWheel(window_imp, h_delta / WHEEL_DELTA));
                h_delta = 0;
            }
            return 0;
        }
        // Handle mouse movement within the window
        case WM_MOUSEMOVE:
        {
            LL_PROFILE_ZONE_NAMED_CATEGORY_WIN32("mwp - WM_MOUSEMOVE");
            // DO NOT use mouse event queue for move events to ensure cursor position is updated
            // when button events are handled
            WINDOW_IMP_POST(
                {
                    LL_PROFILE_ZONE_NAMED_CATEGORY_WIN32("mwp - WM_MOUSEMOVE lambda");

                    MASK mask = gKeyboard->currentMask(true);
                    window_imp->mMouseMask = mask;
                    window_imp->mCursorPosition = window_coord;
                });
            return 0;
        }

        case WM_GETMINMAXINFO:
        {
            LL_PROFILE_ZONE_NAMED_CATEGORY_WIN32("mwp - WM_GETMINMAXINFO");
            LPMINMAXINFO min_max = (LPMINMAXINFO)l_param;
            min_max->ptMinTrackSize.x = window_imp->mMinWindowWidth;
            min_max->ptMinTrackSize.y = window_imp->mMinWindowHeight;
            return 0;
        }

        case WM_MOVE:
        {
            window_imp->updateWindowRect();
            return 0;
        }
        case WM_SIZE:
        {
            LL_PROFILE_ZONE_NAMED_CATEGORY_WIN32("mwp - WM_SIZE");
            window_imp->updateWindowRect();

            // There's an odd behavior with WM_SIZE that I would call a bug. If
            // the window is maximized, and you call MoveWindow() with a size smaller
            // than a maximized window, it ends up sending WM_SIZE with w_param set
            // to SIZE_MAXIMIZED -- which isn't true. So the logic below doesn't work.
            // (SL-44655). Fixed it by calling ShowWindow(SW_RESTORE) first (see
            // LLWindowWin32::moveWindow in this file).

            // If we are now restored, but we weren't before, this
            // means that the window was un-minimized.
            if (w_param == SIZE_RESTORED && window_imp->mLastSizeWParam != SIZE_RESTORED)
            {
                WINDOW_IMP_POST(window_imp->mCallbacks->handleActivate(window_imp, true));
            }

            // handle case of window being maximized from fully minimized state
            if (w_param == SIZE_MAXIMIZED && window_imp->mLastSizeWParam != SIZE_MAXIMIZED)
            {
                WINDOW_IMP_POST(window_imp->mCallbacks->handleActivate(window_imp, true));
            }

            // Also handle the minimization case
            if (w_param == SIZE_MINIMIZED && window_imp->mLastSizeWParam != SIZE_MINIMIZED)
            {
                WINDOW_IMP_POST(window_imp->mCallbacks->handleActivate(window_imp, false));
            }

            // Actually resize all of our views
            if (w_param != SIZE_MINIMIZED)
            {
                // Ignore updates for minimizing and minimized "windows"
                WINDOW_IMP_POST(window_imp->mCallbacks->handleResize(window_imp,
                    LOWORD(l_param),
                    HIWORD(l_param)));
            }

            window_imp->mLastSizeWParam = w_param;

            return 0;
        }

        case WM_DPICHANGED:
        {
            LL_PROFILE_ZONE_NAMED_CATEGORY_WIN32("mwp - WM_DPICHANGED");
            LPRECT lprc_new_scale;
            F32 new_scale = F32(LOWORD(w_param)) / F32(USER_DEFAULT_SCREEN_DPI);
            lprc_new_scale = (LPRECT)l_param;
            S32 new_width = lprc_new_scale->right - lprc_new_scale->left;
            S32 new_height = lprc_new_scale->bottom - lprc_new_scale->top;
            WINDOW_IMP_POST(window_imp->mCallbacks->handleDPIChanged(window_imp, new_scale, new_width, new_height));

            SetWindowPos(h_wnd,
                HWND_TOP,
                lprc_new_scale->left,
                lprc_new_scale->top,
                new_width,
                new_height,
                SWP_NOZORDER | SWP_NOACTIVATE);

            return 0;
        }

        case WM_SETFOCUS:
        {
            LL_PROFILE_ZONE_NAMED_CATEGORY_WIN32("mwp - WM_SETFOCUS");
            WINDOW_IMP_POST(window_imp->mCallbacks->handleFocus(window_imp));
            return 0;
        }

        case WM_KILLFOCUS:
        {
            LL_PROFILE_ZONE_NAMED_CATEGORY_WIN32("mwp - WM_KILLFOCUS");
            WINDOW_IMP_POST(window_imp->mCallbacks->handleFocusLost(window_imp));
            return 0;
        }

        case WM_COPYDATA:
        {
            LL_PROFILE_ZONE_NAMED_CATEGORY_WIN32("mwp - WM_COPYDATA");
            {
                // received a URL
                PCOPYDATASTRUCT myCDS = (PCOPYDATASTRUCT)l_param;
                void* data = new U8[myCDS->cbData];
                memcpy(data, myCDS->lpData, myCDS->cbData);
                auto myType = myCDS->dwData;

                window_imp->post([=]()
                    {
                       window_imp->mCallbacks->handleDataCopy(window_imp, (S32)myType, data);
                       delete[] data;
                    });
            };
            return 0;
        }
        case WM_SETTINGCHANGE:
        {
            LL_PROFILE_ZONE_NAMED_CATEGORY_WIN32("mwp - WM_SETTINGCHANGE");
            if (w_param == SPI_SETMOUSEVANISH)
            {
                if (!SystemParametersInfo(SPI_GETMOUSEVANISH, 0, &window_imp->mMouseVanish, 0))
                {
                    WINDOW_IMP_POST(window_imp->mMouseVanish = true);
                }
            }
        }
        break;

        case WM_INPUT:
        {
            LL_PROFILE_ZONE_NAMED_CATEGORY_WIN32("MWP - WM_INPUT");

            UINT dwSize = 0;
            GetRawInputData((HRAWINPUT)l_param, RID_INPUT, NULL, &dwSize, sizeof(RAWINPUTHEADER));
            llassert(dwSize < 1024);

            U8 lpb[1024];

            if (GetRawInputData((HRAWINPUT)l_param, RID_INPUT, (void*)lpb, &dwSize, sizeof(RAWINPUTHEADER)) == dwSize)
            {
                RAWINPUT* raw = (RAWINPUT*)lpb;

                if (raw->header.dwType == RIM_TYPEMOUSE)
                {
                    LLMutexLock lock(&window_imp->mRawMouseMutex);

                    bool absolute_coordinates = (raw->data.mouse.usFlags & MOUSE_MOVE_ABSOLUTE);

                    if (absolute_coordinates)
                    {
                        static S32 prev_absolute_x = 0;
                        static S32 prev_absolute_y = 0;
                        S32 absolute_x;
                        S32 absolute_y;

                        if ((raw->data.mouse.usFlags & 0x10) == 0x10) // touch screen? touch? Not defined in header
                        {
                            // touch screen spams (0,0) coordinates in a number of situations
                            // (0,0) might need to be filtered
                            absolute_x = raw->data.mouse.lLastX;
                            absolute_y = raw->data.mouse.lLastY;
                        }
                        else
                        {
                            bool v_desktop = (raw->data.mouse.usFlags & MOUSE_VIRTUAL_DESKTOP) == MOUSE_VIRTUAL_DESKTOP;

                            S32 width = GetSystemMetrics(v_desktop ? SM_CXVIRTUALSCREEN : SM_CXSCREEN);
                            S32 height = GetSystemMetrics(v_desktop ? SM_CYVIRTUALSCREEN : SM_CYSCREEN);

                            absolute_x = (S32)((raw->data.mouse.lLastX / 65535.0f) * width);
                            absolute_y = (S32)((raw->data.mouse.lLastY / 65535.0f) * height);
                        }

                        window_imp->mRawMouseDelta.mX += absolute_x - prev_absolute_x;
                        window_imp->mRawMouseDelta.mY -= absolute_y - prev_absolute_y;

                        prev_absolute_x = absolute_x;
                        prev_absolute_y = absolute_y;
                    }
                    else
                    {
                        S32 speed;
                        const S32 DEFAULT_SPEED(10);
                        SystemParametersInfo(SPI_GETMOUSESPEED, 0, &speed, 0);
                        if (speed == DEFAULT_SPEED)
                        {
                            window_imp->mRawMouseDelta.mX += raw->data.mouse.lLastX;
                            window_imp->mRawMouseDelta.mY -= raw->data.mouse.lLastY;
                        }
                        else
                        {
                            window_imp->mRawMouseDelta.mX += (S32)round((F32)raw->data.mouse.lLastX * (F32)speed / DEFAULT_SPEED);
                            window_imp->mRawMouseDelta.mY -= (S32)round((F32)raw->data.mouse.lLastY * (F32)speed / DEFAULT_SPEED);
                        }
                    }
                }
            }
        }
        break;

        //list of messages we get often that we don't care to log about
        case WM_NCHITTEST:
        case WM_NCMOUSEMOVE:
        case WM_NCMOUSELEAVE:
        case WM_MOVING:
        case WM_WINDOWPOSCHANGING:
        case WM_WINDOWPOSCHANGED:
        break;

        default:
        {
            LL_PROFILE_ZONE_NAMED_CATEGORY_WIN32("mwp - default");
            LL_DEBUGS("Window") << "Unhandled windows message code: 0x" << std::hex << U32(u_msg) << LL_ENDL;
        }
        break;
        }
    }
    else // (NULL == window_imp)
    {
        if (u_msg == WM_DESTROY)
        {
            PostQuitMessage(0);  // Posts WM_QUIT with an exit code of 0
            return 0;
        }
        else
        {
            LL_DEBUGS("Window") << "No window implementation to handle message with, message code: " << U32(u_msg) << LL_ENDL;
        }
    }

    // pass unhandled messages down to Windows
    LRESULT ret;
    {
        LL_PROFILE_ZONE_NAMED_CATEGORY_WIN32("mwp - DefWindowProc");
        ret = DefWindowProc(h_wnd, u_msg, w_param, l_param);
    }
    return ret;
}

bool LLWindowWin32::convertCoords(LLCoordGL from, LLCoordWindow *to) const
{
    S32     client_height;
    RECT    client_rect;
    LLCoordWindow window_position;

    if (!mWindowHandle ||
        !GetClientRect(mWindowHandle, &client_rect) ||
        NULL == to)
    {
        return false;
    }

    to->mX = from.mX;
    client_height = client_rect.bottom - client_rect.top;
    to->mY = client_height - from.mY - 1;

    return true;
}

bool LLWindowWin32::convertCoords(LLCoordWindow from, LLCoordGL* to) const
{
    S32     client_height;
    RECT    client_rect;

    if (!mWindowHandle ||
        !GetClientRect(mWindowHandle, &client_rect) ||
        NULL == to)
    {
        return false;
    }

    to->mX = from.mX;
    client_height = client_rect.bottom - client_rect.top;
    to->mY = client_height - from.mY - 1;

    return true;
}

bool LLWindowWin32::convertCoords(LLCoordScreen from, LLCoordWindow* to) const
{
    POINT mouse_point;

    mouse_point.x = from.mX;
    mouse_point.y = from.mY;
    bool result = ScreenToClient(mWindowHandle, &mouse_point);

    if (result)
    {
        to->mX = mouse_point.x;
        to->mY = mouse_point.y;
    }

    return result;
}

bool LLWindowWin32::convertCoords(LLCoordWindow from, LLCoordScreen *to) const
{
    POINT mouse_point;

    mouse_point.x = from.mX;
    mouse_point.y = from.mY;
    bool result = ClientToScreen(mWindowHandle, &mouse_point);

    if (result)
    {
        to->mX = mouse_point.x;
        to->mY = mouse_point.y;
    }

    return result;
}

bool LLWindowWin32::convertCoords(LLCoordScreen from, LLCoordGL *to) const
{
    LLCoordWindow window_coord;

    if (!mWindowHandle || (NULL == to))
    {
        return false;
    }

    convertCoords(from, &window_coord);
    convertCoords(window_coord, to);
    return true;
}

bool LLWindowWin32::convertCoords(LLCoordGL from, LLCoordScreen *to) const
{
    LLCoordWindow window_coord;

    if (!mWindowHandle || (NULL == to))
    {
        return false;
    }

    convertCoords(from, &window_coord);
    convertCoords(window_coord, to);
    return true;
}


bool LLWindowWin32::isClipboardTextAvailable()
{
    return IsClipboardFormatAvailable(CF_UNICODETEXT);
}


bool LLWindowWin32::pasteTextFromClipboard(LLWString &dst)
{
    bool success = false;

    if (IsClipboardFormatAvailable(CF_UNICODETEXT))
    {
        if (OpenClipboard(mWindowHandle))
        {
            HGLOBAL h_data = GetClipboardData(CF_UNICODETEXT);
            if (h_data)
            {
                WCHAR *utf16str = (WCHAR*) GlobalLock(h_data);
                if (utf16str)
                {
                    dst = utf16str_to_wstring(utf16str);
                    LLWStringUtil::removeWindowsCR(dst);
                    GlobalUnlock(h_data);
                    success = true;
                }
            }
            CloseClipboard();
        }
    }

    return success;
}


bool LLWindowWin32::copyTextToClipboard(const LLWString& wstr)
{
    bool success = false;

    if (OpenClipboard(mWindowHandle))
    {
        EmptyClipboard();

        // Provide a copy of the data in Unicode format.
        LLWString sanitized_string(wstr);
        LLWStringUtil::addCRLF(sanitized_string);
        llutf16string out_utf16 = wstring_to_utf16str(sanitized_string);
        const size_t size_utf16 = (out_utf16.length() + 1) * sizeof(WCHAR);

        // Memory is allocated and then ownership of it is transfered to the system.
        HGLOBAL hglobal_copy_utf16 = GlobalAlloc(GMEM_MOVEABLE, size_utf16);
        if (hglobal_copy_utf16)
        {
            WCHAR* copy_utf16 = (WCHAR*) GlobalLock(hglobal_copy_utf16);
            if (copy_utf16)
            {
                memcpy(copy_utf16, out_utf16.c_str(), size_utf16);  /* Flawfinder: ignore */
                GlobalUnlock(hglobal_copy_utf16);

                if (SetClipboardData(CF_UNICODETEXT, hglobal_copy_utf16))
                {
                    success = true;
                }
            }
        }

        CloseClipboard();
    }

    return success;
}

// Constrains the mouse to the window.
void LLWindowWin32::setMouseClipping( bool b )
{
    LL_PROFILE_ZONE_SCOPED_CATEGORY_WIN32;
    ASSERT_MAIN_THREAD();
    if( b != mIsMouseClipping )
    {
        bool success = false;

        if( b )
        {
            GetClipCursor( &mOldMouseClip );

            RECT client_rect_in_screen_space;
            if( getClientRectInScreenSpace( &client_rect_in_screen_space ) )
            {
                success = ClipCursor( &client_rect_in_screen_space );
            }
        }
        else
        {
            // Must restore the old mouse clip, which may be set by another window.
            success = ClipCursor( &mOldMouseClip );
            SetRect( &mOldMouseClip, 0, 0, 0, 0 );
        }

        if( success )
        {
            mIsMouseClipping = b;
        }
    }
}

bool LLWindowWin32::getClientRectInScreenSpace( RECT* rectp ) const
{
    bool success = false;

    RECT client_rect;
    if (mWindowHandle && GetClientRect(mWindowHandle, &client_rect))
    {
        POINT top_left;
        top_left.x = client_rect.left;
        top_left.y = client_rect.top;
        ClientToScreen(mWindowHandle, &top_left);

        POINT bottom_right;
        bottom_right.x = client_rect.right;
        bottom_right.y = client_rect.bottom;
        ClientToScreen(mWindowHandle, &bottom_right);

        SetRect(rectp,
            top_left.x,
            top_left.y,
            bottom_right.x,
            bottom_right.y);

        success = true;
    }

    return success;
}

void LLWindowWin32::flashIcon(F32 seconds)
{
    mWindowThread->post([=]()
        {
            FLASHWINFO flash_info;

            flash_info.cbSize = sizeof(FLASHWINFO);
            flash_info.hwnd = mWindowHandle;
            flash_info.dwFlags = FLASHW_TRAY;
            flash_info.uCount = UINT(seconds / ICON_FLASH_TIME);
            flash_info.dwTimeout = DWORD(1000.f * ICON_FLASH_TIME); // milliseconds
            FlashWindowEx(&flash_info);
        });
}

F32 LLWindowWin32::getGamma() const
{
    return mCurrentGamma;
}

bool LLWindowWin32::restoreGamma()
{
    ASSERT_MAIN_THREAD();
    if (mCustomGammaSet)
    {
        LL_DEBUGS("Window") << "Restoring gamma" << LL_ENDL;
        mCustomGammaSet = false;
        return SetDeviceGammaRamp(mhDC, mPrevGammaRamp);
    }
    return true;
}

bool LLWindowWin32::setGamma(const F32 gamma)
{
    ASSERT_MAIN_THREAD();
    mCurrentGamma = gamma;

    //Get the previous gamma ramp to restore later.
    if (!mCustomGammaSet)
    {
        if (!gGLManager.mIsIntel) // skip for Intel GPUs (see SL-11341)
        {
            LL_DEBUGS("Window") << "Getting the previous gamma ramp to restore later" << LL_ENDL;
            if (!GetDeviceGammaRamp(mhDC, mPrevGammaRamp))
            {
                LL_WARNS("Window") << "Failed to get the previous gamma ramp" << LL_ENDL;
                return false;
            }
        }
        mCustomGammaSet = true;
    }

    LL_DEBUGS("Window") << "Setting gamma to " << gamma << LL_ENDL;

    for ( int i = 0; i < 256; ++i )
    {
        int mult = 256 - ( int ) ( ( gamma - 1.0f ) * 128.0f );

        int value = mult * i;

        if ( value > 0xffff )
            value = 0xffff;

        mCurrentGammaRamp[0][i] =
            mCurrentGammaRamp[1][i] =
            mCurrentGammaRamp[2][i] = (WORD) value;
    };

    return SetDeviceGammaRamp ( mhDC, mCurrentGammaRamp );
}

void LLWindowWin32::setFSAASamples(const U32 fsaa_samples)
{
    ASSERT_MAIN_THREAD();
    mFSAASamples = fsaa_samples;
}

U32 LLWindowWin32::getFSAASamples() const
{
    return mFSAASamples;
}

LLWindow::LLWindowResolution* LLWindowWin32::getSupportedResolutions(S32 &num_resolutions)
{
    ASSERT_MAIN_THREAD();
    if (!mSupportedResolutions)
    {
        mSupportedResolutions = new LLWindowResolution[MAX_NUM_RESOLUTIONS];
        DEVMODE dev_mode;
        ::ZeroMemory(&dev_mode, sizeof(DEVMODE));
        dev_mode.dmSize = sizeof(DEVMODE);

        mNumSupportedResolutions = 0;
        for (S32 mode_num = 0; mNumSupportedResolutions < MAX_NUM_RESOLUTIONS; mode_num++)
        {
            if (!EnumDisplaySettings(NULL, mode_num, &dev_mode))
            {
                break;
            }

            if (dev_mode.dmBitsPerPel == BITS_PER_PIXEL &&
                dev_mode.dmPelsWidth >= 800 &&
                dev_mode.dmPelsHeight >= 600)
            {
                bool resolution_exists = false;
                for(S32 i = 0; i < mNumSupportedResolutions; i++)
                {
                    if (mSupportedResolutions[i].mWidth == dev_mode.dmPelsWidth &&
                        mSupportedResolutions[i].mHeight == dev_mode.dmPelsHeight)
                    {
                        resolution_exists = true;
                    }
                }
                if (!resolution_exists)
                {
                    mSupportedResolutions[mNumSupportedResolutions].mWidth = dev_mode.dmPelsWidth;
                    mSupportedResolutions[mNumSupportedResolutions].mHeight = dev_mode.dmPelsHeight;
                    mNumSupportedResolutions++;
                }
            }
        }
    }

    num_resolutions = mNumSupportedResolutions;
    return mSupportedResolutions;
}


F32 LLWindowWin32::getNativeAspectRatio()
{
    if (mOverrideAspectRatio > 0.f)
    {
        return mOverrideAspectRatio;
    }
    else if (mNativeAspectRatio > 0.f)
    {
        // we grabbed this value at startup, based on the user's desktop settings
        return mNativeAspectRatio;
    }
    // RN: this hack presumes that the largest supported resolution is monitor-limited
    // and that pixels in that mode are square, therefore defining the native aspect ratio
    // of the monitor...this seems to work to a close approximation for most CRTs/LCDs
    S32 num_resolutions;
    LLWindowResolution* resolutions = getSupportedResolutions(num_resolutions);

    return ((F32)resolutions[num_resolutions - 1].mWidth / (F32)resolutions[num_resolutions - 1].mHeight);
}

F32 LLWindowWin32::getPixelAspectRatio()
{
    F32 pixel_aspect = 1.f;
    if (getFullscreen())
    {
        LLCoordScreen screen_size;
        getSize(&screen_size);
        pixel_aspect = getNativeAspectRatio() * (F32)screen_size.mY / (F32)screen_size.mX;
    }

    return pixel_aspect;
}

// Change display resolution.  Returns true if successful.
// protected
bool LLWindowWin32::setDisplayResolution(S32 width, S32 height, S32 bits, S32 refresh)
{
    DEVMODE dev_mode;
    ::ZeroMemory(&dev_mode, sizeof(DEVMODE));
    dev_mode.dmSize = sizeof(DEVMODE);
    bool success = false;

    // Don't change anything if we don't have to
    if (EnumDisplaySettings(NULL, ENUM_CURRENT_SETTINGS, &dev_mode))
    {
        if (dev_mode.dmPelsWidth        == width &&
            dev_mode.dmPelsHeight       == height &&
            dev_mode.dmBitsPerPel       == bits &&
            dev_mode.dmDisplayFrequency == refresh )
        {
            // ...display mode identical, do nothing
            return true;
        }
    }

    memset(&dev_mode, 0, sizeof(dev_mode));
    dev_mode.dmSize = sizeof(dev_mode);
    dev_mode.dmPelsWidth        = width;
    dev_mode.dmPelsHeight       = height;
    dev_mode.dmBitsPerPel       = bits;
    dev_mode.dmDisplayFrequency = refresh;
    dev_mode.dmFields = DM_BITSPERPEL | DM_PELSWIDTH | DM_PELSHEIGHT | DM_DISPLAYFREQUENCY;

    // CDS_FULLSCREEN indicates that this is a temporary change to the device mode.
    LONG cds_result = ChangeDisplaySettings(&dev_mode, CDS_FULLSCREEN);

    success = (DISP_CHANGE_SUCCESSFUL == cds_result);

    if (!success)
    {
        LL_WARNS("Window") << "setDisplayResolution failed, "
            << width << "x" << height << "x" << bits << " @ " << refresh << LL_ENDL;
    }

    return success;
}

// protected
bool LLWindowWin32::setFullscreenResolution()
{
    if (mFullscreen)
    {
        return setDisplayResolution( mFullscreenWidth, mFullscreenHeight, mFullscreenBits, mFullscreenRefresh);
    }
    else
    {
        return false;
    }
}

// protected
bool LLWindowWin32::resetDisplayResolution()
{
    LL_DEBUGS("Window") << "resetDisplayResolution START" << LL_ENDL;

    LONG cds_result = ChangeDisplaySettings(NULL, 0);

    bool success = (DISP_CHANGE_SUCCESSFUL == cds_result);

    if (!success)
    {
        LL_WARNS("Window") << "resetDisplayResolution failed" << LL_ENDL;
    }

    LL_DEBUGS("Window") << "resetDisplayResolution END" << LL_ENDL;

    return success;
}

void LLWindowWin32::swapBuffers()
{
    {
        LL_PROFILE_ZONE_SCOPED_CATEGORY_WIN32;
        SwapBuffers(mhDC);
    }

    {
        LL_PROFILE_ZONE_NAMED_CATEGORY_WIN32("GPU Collect");
        LL_PROFILER_GPU_COLLECT;
    }
}


//
// LLSplashScreenImp
//
LLSplashScreenWin32::LLSplashScreenWin32()
:   mWindow(NULL)
{
}

LLSplashScreenWin32::~LLSplashScreenWin32()
{
}

void LLSplashScreenWin32::showImpl()
{
    // This appears to work.  ???
    HINSTANCE hinst = GetModuleHandle(NULL);

    mWindow = CreateDialog(hinst,
        TEXT("SPLASHSCREEN"),
        NULL,   // no parent
        (DLGPROC) LLSplashScreenWin32::windowProc);
    ShowWindow(mWindow, SW_SHOW);

    // Should set taskbar text without creating a header for the window (caption)
    SetWindowTextA(mWindow, "Second Life");
}


void LLSplashScreenWin32::updateImpl(const std::string& mesg)
{
    if (!mWindow) return;

    int output_str_len = MultiByteToWideChar(CP_UTF8, 0, mesg.c_str(), static_cast<int>(mesg.length()), NULL, 0);
    if( output_str_len>1024 )
        return;

    WCHAR w_mesg[1025];//big enought to keep null terminatos

    MultiByteToWideChar (CP_UTF8, 0, mesg.c_str(), static_cast<int>(mesg.length()), w_mesg, output_str_len);

    //looks like MultiByteToWideChar didn't add null terminator to converted string, see EXT-4858
    w_mesg[output_str_len] = 0;

    SendDlgItemMessage(mWindow,
        666,        // HACK: text id
        WM_SETTEXT,
        FALSE,
        (LPARAM)w_mesg);
}


void LLSplashScreenWin32::hideImpl()
{
    if (mWindow)
    {
        if (!destroy_window_handler(mWindow))
        {
            LL_WARNS("Window") << "Failed to properly close splash screen window!" << LL_ENDL;
        }
        mWindow = NULL;
    }
}


// static
LRESULT CALLBACK LLSplashScreenWin32::windowProc(HWND h_wnd, UINT u_msg,
                                            WPARAM w_param, LPARAM l_param)
{
    // Just give it to windows
    return DefWindowProc(h_wnd, u_msg, w_param, l_param);
}

//
// Helper Funcs
//

S32 OSMessageBoxWin32(const std::string& text, const std::string& caption, U32 type)
{
    UINT uType;

    switch(type)
    {
    case OSMB_OK:
        uType = MB_OK;
        break;
    case OSMB_OKCANCEL:
        uType = MB_OKCANCEL;
        break;
    case OSMB_YESNO:
        uType = MB_YESNO;
        break;
    default:
        uType = MB_OK;
        break;
    }

    // AG: Of course, the using of the static global variable sWindowHandleForMessageBox
    // instead of using the field mWindowHandle of the class LLWindowWin32 looks strange.
    // But in fact, the function OSMessageBoxWin32() doesn't have access to gViewerWindow
    // because the former is implemented in the library llwindow which is abstract enough.
    //
    // "This is why I'm doing it this way, instead of what you would think would be more obvious..."
    // (C) Nat Goodspeed
    if (!IsWindow(sWindowHandleForMessageBox))
    {
        sWindowHandleForMessageBox = NULL;
    }
    int retval_win = MessageBoxW(sWindowHandleForMessageBox, // HWND
                                 ll_convert_string_to_wide(text).c_str(),
                                 ll_convert_string_to_wide(caption).c_str(),
                                 uType);
    S32 retval;

    switch(retval_win)
    {
    case IDYES:
        retval = OSBTN_YES;
        break;
    case IDNO:
        retval = OSBTN_NO;
        break;
    case IDOK:
        retval = OSBTN_OK;
        break;
    case IDCANCEL:
        retval = OSBTN_CANCEL;
        break;
    default:
        retval = OSBTN_CANCEL;
        break;
    }

    return retval;
}

void shell_open(const std::string &file, bool async)
{
    std::wstring url_utf16 = ll_convert(file);

    // let the OS decide what to use to open the URL
    SHELLEXECUTEINFO sei = {sizeof(sei)};
    // NOTE: this assumes that SL will stick around long enough to complete the DDE message exchange
    // necessary for ShellExecuteEx to complete
    if (async)
    {
        sei.fMask = SEE_MASK_ASYNCOK;
    }
    sei.nShow  = SW_SHOWNORMAL;
    sei.lpVerb = L"open";
    sei.lpFile = url_utf16.c_str();
    ShellExecuteEx(&sei);
}

void LLWindowWin32::spawnWebBrowser(const std::string& escaped_url, bool async)
{
    bool found = false;
    S32 i;
    for (i = 0; i < gURLProtocolWhitelistCount; i++)
    {
        if (escaped_url.find(gURLProtocolWhitelist[i]) == 0)
        {
            found = true;
            break;
        }
    }

    if (!found)
    {
        LL_WARNS("Window") << "spawn_web_browser() called for url with protocol not on whitelist: " << escaped_url << LL_ENDL;
        return;
    }

    LL_INFOS("Window") << "Opening URL " << escaped_url << LL_ENDL;

    // replaced ShellExecute code with ShellExecuteEx since ShellExecute doesn't work
    // reliablly on Vista.

    shell_open(escaped_url, async);
}

void LLWindowWin32::openFolder(const std::string &path)
{
    shell_open(path, false);
}

/*
    Make the raw keyboard data available - used to poke through to LLQtWebKit so
    that Qt/Webkit has access to the virtual keycodes etc. that it needs
*/
LLSD LLWindowWin32::getNativeKeyData() const
{
    LLSD result = LLSD::emptyMap();

    result["scan_code"] = (S32)mKeyScanCode;
    result["virtual_key"] = (S32)mKeyVirtualKey;
    result["msg"] = ll_sd_from_U32(mRawMsg);
    result["w_param"] = ll_sd_from_U32(mRawWParam);
    result["l_param"] = ll_sd_from_U32(mRawLParam);

    return result;
}

bool LLWindowWin32::dialogColorPicker( F32 *r, F32 *g, F32 *b )
{
    bool retval = false;

    static CHOOSECOLOR cc;
    static COLORREF crCustColors[16];
    cc.lStructSize = sizeof(CHOOSECOLOR);
    cc.hwndOwner = mWindowHandle;
    cc.hInstance = NULL;
    cc.rgbResult = RGB ((*r * 255.f),(*g *255.f),(*b * 255.f));
    //cc.rgbResult = RGB (0x80,0x80,0x80);
    cc.lpCustColors = crCustColors;
    cc.Flags = CC_RGBINIT | CC_FULLOPEN;
    cc.lCustData = 0;
    cc.lpfnHook = NULL;
    cc.lpTemplateName = NULL;

    // This call is modal, so pause agent
    //send_agent_pause();   // this is in newview and we don't want to set up a dependency
    {
        retval = ChooseColor(&cc);
    }
    //send_agent_resume();  // this is in newview and we don't want to set up a dependency

    *b = ((F32)((cc.rgbResult >> 16) & 0xff)) / 255.f;

    *g = ((F32)((cc.rgbResult >> 8) & 0xff)) / 255.f;

    *r = ((F32)(cc.rgbResult & 0xff)) / 255.f;

    return (retval);
}

void *LLWindowWin32::getPlatformWindow()
{
    return (void*)mWindowHandle;
}

void LLWindowWin32::bringToFront()
{
    mWindowThread->post([=]()
        {
            BringWindowToTop(mWindowHandle);
        });
}

// set (OS) window focus back to the client
void LLWindowWin32::focusClient()
{
    mWindowThread->post([=]()
        {
            SetFocus(mWindowHandle);
        });
}

void LLWindowWin32::allowLanguageTextInput(LLPreeditor *preeditor, bool b)
{
    if (b == sLanguageTextInputAllowed || !LLWinImm::isAvailable())
    {
        return;
    }

    if (preeditor != mPreeditor && !b)
    {
        // This condition may occur with a call to
        // setEnabled(bool) from LLTextEditor or LLLineEditor
        // when the control is not focused.
        // We need to silently ignore the case so that
        // the language input status of the focused control
        // is not disturbed.
        return;
    }

    // Take care of old and new preeditors.
    if (preeditor != mPreeditor || !b)
    {
        if (sLanguageTextInputAllowed)
        {
            interruptLanguageTextInput();
        }
        mPreeditor = (b ? preeditor : NULL);
    }

    sLanguageTextInputAllowed = b;

    if (sLanguageTextInputAllowed)
    {
        mWindowThread->post([=]()
        {
            // Allowing: Restore the previous IME status, so that the user has a feeling that the previous
            // text input continues naturally.  Be careful, however, the IME status is meaningful only during the user keeps
            // using same Input Locale (aka Keyboard Layout).
            if (sWinIMEOpened && GetKeyboardLayout(0) == sWinInputLocale)
            {
                HIMC himc = LLWinImm::getContext(mWindowHandle);
                LLWinImm::setOpenStatus(himc, true);
                LLWinImm::setConversionStatus(himc, sWinIMEConversionMode, sWinIMESentenceMode);
                LLWinImm::releaseContext(mWindowHandle, himc);
            }
        });
    }
    else
    {
        mWindowThread->post([=]()
        {
            // Disallowing: Turn off the IME so that succeeding key events bypass IME and come to us directly.
            // However, do it after saving the current IME  status.  We need to restore the status when
            //   allowing language text input again.
            sWinInputLocale = GetKeyboardLayout(0);
            sWinIMEOpened = LLWinImm::isIME(sWinInputLocale);
            if (sWinIMEOpened)
            {
                HIMC himc = LLWinImm::getContext(mWindowHandle);
                sWinIMEOpened = LLWinImm::getOpenStatus(himc);
                if (sWinIMEOpened)
                {
                    LLWinImm::getConversionStatus(himc, &sWinIMEConversionMode, &sWinIMESentenceMode);

                    // We need both ImmSetConversionStatus and ImmSetOpenStatus here to surely disable IME's
                    // keyboard hooking, because Some IME reacts only on the former and some other on the latter...
                    LLWinImm::setConversionStatus(himc, IME_CMODE_NOCONVERSION, sWinIMESentenceMode);
                    LLWinImm::setOpenStatus(himc, false);
                }
                LLWinImm::releaseContext(mWindowHandle, himc);
            }
        });
    }
}

void LLWindowWin32::fillCandidateForm(const LLCoordGL& caret, const LLRect& bounds,
        CANDIDATEFORM *form)
{
    LLCoordWindow caret_coord, top_left, bottom_right;
    convertCoords(caret, &caret_coord);
    convertCoords(LLCoordGL(bounds.mLeft, bounds.mTop), &top_left);
    convertCoords(LLCoordGL(bounds.mRight, bounds.mBottom), &bottom_right);

    memset(form, 0, sizeof(CANDIDATEFORM));
    form->dwStyle = CFS_EXCLUDE;
    form->ptCurrentPos.x = caret_coord.mX;
    form->ptCurrentPos.y = caret_coord.mY;
    form->rcArea.left   = top_left.mX;
    form->rcArea.top    = top_left.mY;
    form->rcArea.right  = bottom_right.mX;
    form->rcArea.bottom = bottom_right.mY;
}


// Put the IME window at the right place (near current text input).   Point coordinates should be the top of the current text line.
void LLWindowWin32::setLanguageTextInput( const LLCoordGL & position )
{
    if (sLanguageTextInputAllowed && LLWinImm::isAvailable())
    {
        HIMC himc = LLWinImm::getContext(mWindowHandle);

        LLCoordWindow win_pos;
        convertCoords( position, &win_pos );

        if ( win_pos.mX >= 0 && win_pos.mY >= 0 &&
            (win_pos.mX != sWinIMEWindowPosition.mX) || (win_pos.mY != sWinIMEWindowPosition.mY) )
        {
            COMPOSITIONFORM ime_form;
            memset( &ime_form, 0, sizeof(ime_form) );
            ime_form.dwStyle = CFS_POINT;
            ime_form.ptCurrentPos.x = win_pos.mX;
            ime_form.ptCurrentPos.y = win_pos.mY;

            LLWinImm::setCompositionWindow( himc, &ime_form );

            sWinIMEWindowPosition = win_pos;
        }

        LLWinImm::releaseContext(mWindowHandle, himc);
    }
}


void LLWindowWin32::fillCharPosition(const LLCoordGL& caret, const LLRect& bounds, const LLRect& control,
        IMECHARPOSITION *char_position)
{
    LLCoordScreen caret_coord, top_left, bottom_right;
    convertCoords(caret, &caret_coord);
    convertCoords(LLCoordGL(bounds.mLeft, bounds.mTop), &top_left);
    convertCoords(LLCoordGL(bounds.mRight, bounds.mBottom), &bottom_right);

    char_position->pt.x = caret_coord.mX;
    char_position->pt.y = top_left.mY;  // Windows wants the coordinate of upper left corner of a character...
    char_position->cLineHeight = bottom_right.mY - top_left.mY;
    char_position->rcDocument.left   = top_left.mX;
    char_position->rcDocument.top    = top_left.mY;
    char_position->rcDocument.right  = bottom_right.mX;
    char_position->rcDocument.bottom = bottom_right.mY;
}

void LLWindowWin32::fillCompositionLogfont(LOGFONT *logfont)
{
    // Our font is a list of FreeType recognized font files that may
    // not have a corresponding ones in Windows' fonts.  Hence, we
    // can't simply tell Windows which font we are using.  We will
    // notify a _standard_ font for a current input locale instead.
    // We use a hard-coded knowledge about the Windows' standard
    // configuration to do so...

    memset(logfont, 0, sizeof(LOGFONT));

    const WORD lang_id = LOWORD(GetKeyboardLayout(0));
    switch (PRIMARYLANGID(lang_id))
    {
    case LANG_CHINESE:
        // We need to identify one of two Chinese fonts.
        switch (SUBLANGID(lang_id))
        {
        case SUBLANG_CHINESE_SIMPLIFIED:
        case SUBLANG_CHINESE_SINGAPORE:
            logfont->lfCharSet = GB2312_CHARSET;
            lstrcpy(logfont->lfFaceName, TEXT("SimHei"));
            break;
        case SUBLANG_CHINESE_TRADITIONAL:
        case SUBLANG_CHINESE_HONGKONG:
        case SUBLANG_CHINESE_MACAU:
        default:
            logfont->lfCharSet = CHINESEBIG5_CHARSET;
            lstrcpy(logfont->lfFaceName, TEXT("MingLiU"));
            break;
        }
        break;
    case LANG_JAPANESE:
        logfont->lfCharSet = SHIFTJIS_CHARSET;
        lstrcpy(logfont->lfFaceName, TEXT("MS Gothic"));
        break;
    case LANG_KOREAN:
        logfont->lfCharSet = HANGUL_CHARSET;
        lstrcpy(logfont->lfFaceName, TEXT("Gulim"));
        break;
    default:
        logfont->lfCharSet = ANSI_CHARSET;
        lstrcpy(logfont->lfFaceName, TEXT("Tahoma"));
        break;
    }

    logfont->lfHeight = mPreeditor->getPreeditFontSize();
    logfont->lfWeight = FW_NORMAL;
}

U32 LLWindowWin32::fillReconvertString(const LLWString &text,
    S32 focus, S32 focus_length, RECONVERTSTRING *reconvert_string)
{
    const llutf16string text_utf16 = wstring_to_utf16str(text);
    const DWORD required_size = sizeof(RECONVERTSTRING) + (static_cast<DWORD>(text_utf16.length()) + 1) * sizeof(WCHAR);
    if (reconvert_string && reconvert_string->dwSize >= required_size)
    {
        const DWORD focus_utf16_at = wstring_utf16_length(text, 0, focus);
        const DWORD focus_utf16_length = wstring_utf16_length(text, focus, focus_length);

        reconvert_string->dwVersion = 0;
        reconvert_string->dwStrLen = static_cast<DWORD>(text_utf16.length());
        reconvert_string->dwStrOffset = sizeof(RECONVERTSTRING);
        reconvert_string->dwCompStrLen = focus_utf16_length;
        reconvert_string->dwCompStrOffset = focus_utf16_at * sizeof(WCHAR);
        reconvert_string->dwTargetStrLen = 0;
        reconvert_string->dwTargetStrOffset = focus_utf16_at * sizeof(WCHAR);

        const LPWSTR text = (LPWSTR)((BYTE *)reconvert_string + sizeof(RECONVERTSTRING));
        memcpy(text, text_utf16.c_str(), (text_utf16.length() + 1) * sizeof(WCHAR));
    }
    return required_size;
}

void LLWindowWin32::updateLanguageTextInputArea()
{
    if (!mPreeditor || !LLWinImm::isAvailable())
    {
        return;
    }

    LLCoordGL caret_coord;
    LLRect preedit_bounds;
    if (mPreeditor->getPreeditLocation(-1, &caret_coord, &preedit_bounds, NULL))
    {
        mLanguageTextInputPointGL = caret_coord;
        mLanguageTextInputAreaGL = preedit_bounds;

        CANDIDATEFORM candidate_form;
        fillCandidateForm(caret_coord, preedit_bounds, &candidate_form);

        HIMC himc = LLWinImm::getContext(mWindowHandle);
        // Win32 document says there may be up to 4 candidate windows.
        // This magic number 4 appears only in the document, and
        // there are no constant/macro for the value...
        for (int i = 3; i >= 0; --i)
        {
            candidate_form.dwIndex = i;
            LLWinImm::setCandidateWindow(himc, &candidate_form);
        }
        LLWinImm::releaseContext(mWindowHandle, himc);
    }
}

void LLWindowWin32::interruptLanguageTextInput()
{
    ASSERT_MAIN_THREAD();
    if (mPreeditor && LLWinImm::isAvailable())
    {
        HIMC himc = LLWinImm::getContext(mWindowHandle);
        LLWinImm::notifyIME(himc, NI_COMPOSITIONSTR, CPS_COMPLETE, 0);
        LLWinImm::releaseContext(mWindowHandle, himc);
    }
}

void LLWindowWin32::handleStartCompositionMessage()
{
    // Let IME know the font to use in feedback UI.
    LOGFONT logfont;
    fillCompositionLogfont(&logfont);
    HIMC himc = LLWinImm::getContext(mWindowHandle);
    LLWinImm::setCompositionFont(himc, &logfont);
    LLWinImm::releaseContext(mWindowHandle, himc);
}

// Handle WM_IME_COMPOSITION message.

void LLWindowWin32::handleCompositionMessage(const U32 indexes)
{
    if (!mPreeditor)
    {
        return;
    }
    bool needs_update = false;
    LLWString result_string;
    LLWString preedit_string;
    S32 preedit_string_utf16_length = 0;
    LLPreeditor::segment_lengths_t preedit_segment_lengths;
    LLPreeditor::standouts_t preedit_standouts;

    // Step I: Receive details of preedits from IME.

    HIMC himc = LLWinImm::getContext(mWindowHandle);

    if (indexes & GCS_RESULTSTR)
    {
        LONG size = LLWinImm::getCompositionString(himc, GCS_RESULTSTR, NULL, 0);
        if (size >= 0)
        {
            const LPWSTR data = new WCHAR[size / sizeof(WCHAR) + 1];
            size = LLWinImm::getCompositionString(himc, GCS_RESULTSTR, data, size);
            if (size > 0)
            {
                result_string = utf16str_to_wstring(llutf16string(data, size / sizeof(WCHAR)));
            }
            delete[] data;
            needs_update = true;
        }
    }

    if (indexes & GCS_COMPSTR)
    {
        LONG size = LLWinImm::getCompositionString(himc, GCS_COMPSTR, NULL, 0);
        if (size >= 0)
        {
            const LPWSTR data = new WCHAR[size / sizeof(WCHAR) + 1];
            size = LLWinImm::getCompositionString(himc, GCS_COMPSTR, data, size);
            if (size > 0)
            {
                preedit_string_utf16_length = size / sizeof(WCHAR);
                preedit_string = utf16str_to_wstring(llutf16string(data, size / sizeof(WCHAR)));
            }
            delete[] data;
            needs_update = true;
        }
    }

    if ((indexes & GCS_COMPCLAUSE) && preedit_string.length() > 0)
    {
        LONG size = LLWinImm::getCompositionString(himc, GCS_COMPCLAUSE, NULL, 0);
        if (size > 0)
        {
            const LPDWORD data = new DWORD[size / sizeof(DWORD)];
            size = LLWinImm::getCompositionString(himc, GCS_COMPCLAUSE, data, size);
            if (size >= sizeof(DWORD) * 2
                && data[0] == 0 && data[size / sizeof(DWORD) - 1] == preedit_string_utf16_length)
            {
                preedit_segment_lengths.resize(size / sizeof(DWORD) - 1);
                S32 offset = 0;
                for (U32 i = 0; i < preedit_segment_lengths.size(); i++)
                {
                    const S32 length = wstring_wstring_length_from_utf16_length(preedit_string, offset, data[i + 1] - data[i]);
                    preedit_segment_lengths[i] = length;
                    offset += length;
                }
            }
            delete[] data;
        }
    }

    if ((indexes & GCS_COMPATTR) && preedit_segment_lengths.size() > 1)
    {
        LONG size = LLWinImm::getCompositionString(himc, GCS_COMPATTR, NULL, 0);
        if (size > 0)
        {
            const LPBYTE data = new BYTE[size / sizeof(BYTE)];
            size = LLWinImm::getCompositionString(himc, GCS_COMPATTR, data, size);
            if (size == preedit_string_utf16_length)
            {
                preedit_standouts.assign(preedit_segment_lengths.size(), false);
                S32 offset = 0;
                for (U32 i = 0; i < preedit_segment_lengths.size(); i++)
                {
                    if (ATTR_TARGET_CONVERTED == data[offset] || ATTR_TARGET_NOTCONVERTED == data[offset])
                    {
                        preedit_standouts[i] = true;
                    }
                    offset += wstring_utf16_length(preedit_string, offset, preedit_segment_lengths[i]);
                }
            }
            delete[] data;
        }
    }

    S32 caret_position = static_cast<S32>(preedit_string.length());
    if (indexes & GCS_CURSORPOS)
    {
        const S32 caret_position_utf16 = LLWinImm::getCompositionString(himc, GCS_CURSORPOS, NULL, 0);
        if (caret_position_utf16 >= 0 && caret_position <= preedit_string_utf16_length)
        {
            caret_position = wstring_wstring_length_from_utf16_length(preedit_string, 0, caret_position_utf16);
        }
    }

    if (indexes == 0)
    {
        // I'm not sure this condition really happens, but
        // Windows SDK document says it is an indication
        // of "reset everything."
        needs_update = true;
    }

    LLWinImm::releaseContext(mWindowHandle, himc);

    // Step II: Update the active preeditor.

    if (needs_update)
    {
        if (preedit_string.length() != 0 || result_string.length() != 0)
        {
            mPreeditor->resetPreedit();
        }

        if (result_string.length() > 0)
        {
            for (LLWString::const_iterator i = result_string.begin(); i != result_string.end(); i++)
            {
                mPreeditor->handleUnicodeCharHere(*i);
            }
        }

        if (preedit_string.length() == 0)
        {
            preedit_segment_lengths.clear();
            preedit_standouts.clear();
        }
        else
        {
            if (preedit_segment_lengths.size() == 0)
            {
                preedit_segment_lengths.assign(1, static_cast<S32>(preedit_string.length()));
            }
            if (preedit_standouts.size() == 0)
            {
                preedit_standouts.assign(preedit_segment_lengths.size(), false);
            }
        }
        mPreeditor->updatePreedit(preedit_string, preedit_segment_lengths, preedit_standouts, caret_position);

        // Some IME doesn't query char position after WM_IME_COMPOSITION,
        // so we need to update them actively.
        updateLanguageTextInputArea();
    }
}

// Given a text and a focus range, find_context finds and returns a
// surrounding context of the focused subtext.  A variable pointed
// to by offset receives the offset in llwchars of the beginning of
// the returned context string in the given wtext.

static LLWString find_context(const LLWString & wtext, S32 focus, S32 focus_length, S32 *offset)
{
    static const S32 CONTEXT_EXCESS = 30;   // This value is by experiences.

    const S32 e = llmin((S32) wtext.length(), focus + focus_length + CONTEXT_EXCESS);
    S32 end = focus + focus_length;
    while (end < e && '\n' != wtext[end])
    {
        end++;
    }

    const S32 s = llmax(0, focus - CONTEXT_EXCESS);
    S32 start = focus;
    while (start > s && '\n' != wtext[start - 1])
    {
        --start;
    }

    *offset = start;
    return wtext.substr(start, end - start);
}

// final stage of handling drop requests - both from WM_DROPFILES message
// for files and via IDropTarget interface requests.
LLWindowCallbacks::DragNDropResult LLWindowWin32::completeDragNDropRequest( const LLCoordGL gl_coord, const MASK mask, LLWindowCallbacks::DragNDropAction action, const std::string url )
{
    ASSERT_MAIN_THREAD();
    return mCallbacks->handleDragNDrop( this, gl_coord, mask, action, url );
}

// Handle WM_IME_REQUEST message.
// If it handled the message, returns true.  Otherwise, false.
// When it handled the message, the value to be returned from
// the Window Procedure is set to *result.

bool LLWindowWin32::handleImeRequests(WPARAM request, LPARAM param, LRESULT *result)
{
    if ( mPreeditor )
    {
        switch (request)
        {
            case IMR_CANDIDATEWINDOW:       // http://msdn2.microsoft.com/en-us/library/ms776080.aspx
            {
                LLCoordGL caret_coord;
                LLRect preedit_bounds;
                mPreeditor->getPreeditLocation(-1, &caret_coord, &preedit_bounds, NULL);

                CANDIDATEFORM *const form = (CANDIDATEFORM *)param;
                DWORD const dwIndex = form->dwIndex;
                fillCandidateForm(caret_coord, preedit_bounds, form);
                form->dwIndex = dwIndex;

                *result = 1;
                return true;
            }
            case IMR_QUERYCHARPOSITION:
            {
                IMECHARPOSITION *const char_position = (IMECHARPOSITION *)param;

                // char_position->dwCharPos counts in number of
                // WCHARs, i.e., UTF-16 encoding units, so we can't simply pass the
                // number to getPreeditLocation.

                const LLWString & wtext = mPreeditor->getPreeditString();
                S32 preedit, preedit_length;
                mPreeditor->getPreeditRange(&preedit, &preedit_length);
                LLCoordGL caret_coord;
                LLRect preedit_bounds, text_control;
                const S32 position = wstring_wstring_length_from_utf16_length(wtext, preedit, char_position->dwCharPos);

                if (!mPreeditor->getPreeditLocation(position, &caret_coord, &preedit_bounds, &text_control))
                {
                    LL_WARNS("Window") << "*** IMR_QUERYCHARPOSITON called but getPreeditLocation failed." << LL_ENDL;
                    return false;
                }

                fillCharPosition(caret_coord, preedit_bounds, text_control, char_position);

                *result = 1;
                return true;
            }
            case IMR_COMPOSITIONFONT:
            {
                fillCompositionLogfont((LOGFONT *)param);

                *result = 1;
                return true;
            }
            case IMR_RECONVERTSTRING:
            {
                mPreeditor->resetPreedit();
                const LLWString & wtext = mPreeditor->getPreeditString();
                S32 select, select_length;
                mPreeditor->getSelectionRange(&select, &select_length);

                S32 context_offset;
                const LLWString context = find_context(wtext, select, select_length, &context_offset);

                RECONVERTSTRING * const reconvert_string = (RECONVERTSTRING *)param;
                const U32 size = fillReconvertString(context, select - context_offset, select_length, reconvert_string);
                if (reconvert_string)
                {
                    if (select_length == 0)
                    {
                        // Let the IME to decide the reconversion range, and
                        // adjust the reconvert_string structure accordingly.
                        HIMC himc = LLWinImm::getContext(mWindowHandle);
                        const bool adjusted = LLWinImm::setCompositionString(himc,
                                    SCS_QUERYRECONVERTSTRING, reconvert_string, size, NULL, 0);
                        LLWinImm::releaseContext(mWindowHandle, himc);
                        if (adjusted)
                        {
                            const llutf16string & text_utf16 = wstring_to_utf16str(context);
                            const S32 new_preedit_start = reconvert_string->dwCompStrOffset / sizeof(WCHAR);
                            const S32 new_preedit_end = new_preedit_start + reconvert_string->dwCompStrLen;
                            select = utf16str_wstring_length(text_utf16, new_preedit_start);
                            select_length = utf16str_wstring_length(text_utf16, new_preedit_end) - select;
                            select += context_offset;
                        }
                    }
                    mPreeditor->markAsPreedit(select, select_length);
                }

                *result = size;
                return true;
            }
            case IMR_CONFIRMRECONVERTSTRING:
            {
                *result = 0;
                return true;
            }
            case IMR_DOCUMENTFEED:
            {
                const LLWString & wtext = mPreeditor->getPreeditString();
                S32 preedit, preedit_length;
                mPreeditor->getPreeditRange(&preedit, &preedit_length);

                S32 context_offset;
                LLWString context = find_context(wtext, preedit, preedit_length, &context_offset);
                preedit -= context_offset;
                preedit_length = llmin(preedit_length, (S32)context.length() - preedit);
                if (preedit_length > 0 && preedit >= 0)
                {
                    // IMR_DOCUMENTFEED may be called when we have an active preedit.
                    // We should pass the context string *excluding* the preedit string.
                    // Otherwise, some IME are confused.
                    context.erase(preedit, preedit_length);
                }

                RECONVERTSTRING *reconvert_string = (RECONVERTSTRING *)param;
                *result = fillReconvertString(context, preedit, 0, reconvert_string);
                return true;
            }
            default:
                return false;
        }
    }

    return false;
}

//static
void LLWindowWin32::setDPIAwareness()
{
    HMODULE hShcore = LoadLibrary(L"shcore.dll");
    if (hShcore != NULL)
    {
        SetProcessDpiAwarenessType pSPDA;
        pSPDA = (SetProcessDpiAwarenessType)GetProcAddress(hShcore, "SetProcessDpiAwareness");
        if (pSPDA)
        {

            HRESULT hr = pSPDA(PROCESS_PER_MONITOR_DPI_AWARE);
            if (hr != S_OK)
            {
                LL_WARNS() << "SetProcessDpiAwareness() function returned an error. Will use legacy DPI awareness API of Win XP/7" << LL_ENDL;
            }
        }
        FreeLibrary(hShcore);
    }
    else
    {
        LL_WARNS() << "Could not load shcore.dll library (included by <ShellScalingAPI.h> from Win 8.1 SDK. Will use legacy DPI awareness API of Win XP/7" << LL_ENDL;
    }
}

void* LLWindowWin32::getDirectInput8()
{
    return &gDirectInput8;
}

bool LLWindowWin32::getInputDevices(U32 device_type_filter,
                                    std::function<bool(std::string&, LLSD&, void*)> osx_callback,
                                    void * di8_devices_callback,
                                    void* userdata)
{
    if (gDirectInput8 != NULL)
    {
        // Enumerate devices
        HRESULT status = gDirectInput8->EnumDevices(
            (DWORD) device_type_filter,        // DWORD dwDevType,
            (LPDIENUMDEVICESCALLBACK)di8_devices_callback,  // LPDIENUMDEVICESCALLBACK lpCallback, // BOOL DIEnumDevicesCallback( LPCDIDEVICEINSTANCE lpddi, LPVOID pvRef ) // BOOL CALLBACK DinputDevice::DevicesCallback
            (LPVOID*)userdata, // LPVOID pvRef
            DIEDFL_ATTACHEDONLY       // DWORD dwFlags
            );

        return status == DI_OK;
    }
    return false;
}

F32 LLWindowWin32::getSystemUISize()
{
    F32 scale_value = 1.f;
    HWND hWnd = (HWND)getPlatformWindow();
    HDC hdc = GetDC(hWnd);
    HMONITOR hMonitor;
    HANDLE hProcess = GetCurrentProcess();
    PROCESS_DPI_AWARENESS dpi_awareness;

    HMODULE hShcore = LoadLibrary(L"shcore.dll");

    if (hShcore != NULL)
    {
        GetProcessDpiAwarenessType pGPDA;
        pGPDA = (GetProcessDpiAwarenessType)GetProcAddress(hShcore, "GetProcessDpiAwareness");
        GetDpiForMonitorType pGDFM;
        pGDFM = (GetDpiForMonitorType)GetProcAddress(hShcore, "GetDpiForMonitor");
        if (pGPDA != NULL && pGDFM != NULL)
        {
            pGPDA(hProcess, &dpi_awareness);
            if (dpi_awareness == PROCESS_PER_MONITOR_DPI_AWARE)
            {
                POINT    pt;
                UINT     dpix = 0, dpiy = 0;
                HRESULT  hr = E_FAIL;
                RECT     rect;

                GetWindowRect(hWnd, &rect);
                // Get the DPI for the monitor, on which the center of window is displayed and set the scaling factor
                pt.x = (rect.left + rect.right) / 2;
                pt.y = (rect.top + rect.bottom) / 2;
                hMonitor = MonitorFromPoint(pt, MONITOR_DEFAULTTONEAREST);
                hr = pGDFM(hMonitor, MDT_EFFECTIVE_DPI, &dpix, &dpiy);
                if (hr == S_OK)
                {
                    scale_value = F32(dpix) / F32(USER_DEFAULT_SCREEN_DPI);
                }
                else
                {
                    LL_WARNS() << "Could not determine DPI for monitor. Setting scale to default 100 %" << LL_ENDL;
                    scale_value = 1.0f;
                }
            }
            else
            {
                LL_WARNS() << "Process is not per-monitor DPI-aware. Setting scale to default 100 %" << LL_ENDL;
                scale_value = 1.0f;
            }
        }
        FreeLibrary(hShcore);
    }
    else
    {
        LL_WARNS() << "Could not load shcore.dll library (included by <ShellScalingAPI.h> from Win 8.1 SDK). Using legacy DPI awareness API of Win XP/7" << LL_ENDL;
        scale_value = F32(GetDeviceCaps(hdc, LOGPIXELSX)) / F32(USER_DEFAULT_SCREEN_DPI);
    }

    ReleaseDC(hWnd, hdc);
    return scale_value;
}

//static
std::vector<std::string> LLWindowWin32::getDisplaysResolutionList()
{
    return sMonitorInfo.getResolutionsList();
}

//static
std::vector<std::string> LLWindowWin32::getDynamicFallbackFontList()
{
    // Fonts previously in getFontListSans() have moved to fonts.xml.
    return std::vector<std::string>();
}
#endif // LL_WINDOWS

inline LLWindowWin32::LLWindowWin32Thread::LLWindowWin32Thread()
    : LL::ThreadPool("Window Thread", 1, MAX_QUEUE_SIZE, false)
{
    LL::ThreadPool::start();
}

/**
 * LogChange is to log changes in status while trying to avoid spamming the
 * log with repeated messages, especially in a tight loop. It refuses to log
 * a continuous run of identical messages, but logs every time the message
 * changes. (It will happily spam when messages quickly bounce back and
 * forth.)
 */
class LogChange
{
public:
    LogChange(const std::string& tag):
        mTag(tag)
    {}

    template <typename... Items>
    void always(Items&&... items)
    {
        // This odd construct ensures that the stringize() call is only
        // executed if DEBUG logging is enabled for the passed tag.
        LL_DEBUGS(mTag.c_str());
        log(LL_CONT, stringize(std::forward<Items>(items)...));
        LL_ENDL;
    }

    template <typename... Items>
    void onChange(Items&&... items)
    {
        LL_DEBUGS(mTag.c_str());
        auto str = stringize(std::forward<Items>(items)...);
        if (str != mPrev)
        {
            log(LL_CONT, str);
        }
        LL_ENDL;
    }

private:
    void log(std::ostream& out, const std::string& message)
    {
        mPrev = message;
        out << message;
    }
    std::string mTag;
    std::string mPrev;
};

void LLWindowWin32::LLWindowWin32Thread::checkDXMem()
{
    if (!mGLReady || mGotGLBuffer) { return; }

    if ((gGLManager.mHasAMDAssociations || gGLManager.mHasNVXGpuMemoryInfo) && gGLManager.mVRAM != 0)
    { // OpenGL already told us the memory budget, don't ask DX
        mGotGLBuffer = true;
        return;
    }

    IDXGIFactory4* p_factory = nullptr;

    HRESULT res = CreateDXGIFactory1(__uuidof(IDXGIFactory4), (void**)&p_factory);

    if (FAILED(res))
    {
        LL_WARNS() << "CreateDXGIFactory1 failed: 0x" << std::hex << res << LL_ENDL;
    }
    else
    {
        IDXGIAdapter3* p_dxgi_adapter = nullptr;
        UINT graphics_adapter_index = 0;
        while (true)
        {
            res = p_factory->EnumAdapters(graphics_adapter_index, reinterpret_cast<IDXGIAdapter**>(&p_dxgi_adapter));
            if (FAILED(res))
            {
                if (graphics_adapter_index == 0)
                {
                    LL_WARNS() << "EnumAdapters failed: 0x" << std::hex << res << LL_ENDL;
                }
            }
            else
            {
                if (graphics_adapter_index == 0) // Should it check largest one isntead of first?
                {
                    DXGI_QUERY_VIDEO_MEMORY_INFO info;
                    p_dxgi_adapter->QueryVideoMemoryInfo(0, DXGI_MEMORY_SEGMENT_GROUP_LOCAL, &info);

                    // Alternatively use GetDesc from below to get adapter's memory
                    UINT64 budget_mb = info.Budget / (1024 * 1024);
                    if (gGLManager.mVRAM < (S32)budget_mb)
                    {
                        gGLManager.mVRAM = (S32)budget_mb;
                        LL_INFOS("RenderInit") << "New VRAM Budget (DX9): " << gGLManager.mVRAM << " MB" << LL_ENDL;
                    }
                    else
                    {
                        LL_INFOS("RenderInit") << "VRAM Budget (DX9): " << budget_mb
                            << " MB, current (WMI): " << gGLManager.mVRAM << " MB" << LL_ENDL;
                    }
                }

                DXGI_ADAPTER_DESC desc;
                p_dxgi_adapter->GetDesc(&desc);
                std::wstring description_w((wchar_t*)desc.Description);
                std::string description = ll_convert_wide_to_string(description_w);
                LL_INFOS("Window") << "Graphics adapter index: " << graphics_adapter_index << ", "
                    << "Description: " << description << ", "
                    << "DeviceId: " << desc.DeviceId << ", "
                    << "SubSysId: " << desc.SubSysId << ", "
                    << "AdapterLuid: " << desc.AdapterLuid.HighPart << "_" << desc.AdapterLuid.LowPart << ", "
                    << "DedicatedVideoMemory: " << desc.DedicatedVideoMemory / 1024 / 1024 << ", "
                    << "DedicatedSystemMemory: " << desc.DedicatedSystemMemory / 1024 / 1024 << ", "
                    << "SharedSystemMemory: " << desc.SharedSystemMemory / 1024 / 1024 << LL_ENDL;
            }

            if (p_dxgi_adapter)
            {
                p_dxgi_adapter->Release();
                p_dxgi_adapter = NULL;
            }
            else
            {
                break;
            }

            graphics_adapter_index++;
        }
    }

    if (p_factory)
    {
        p_factory->Release();
    }

    mGotGLBuffer = true;
}

void LLWindowWin32::LLWindowWin32Thread::run()
{
    sWindowThreadId = std::this_thread::get_id();
    LogChange logger("Window");

    //as good a place as any to up the MM timer resolution (see ms_sleep)
    //attempt to set timer resolution to 1ms
    TIMECAPS tc;
    if (timeGetDevCaps(&tc, sizeof(TIMECAPS)) == TIMERR_NOERROR)
    {
        timeBeginPeriod(llclamp((U32) 1, tc.wPeriodMin, tc.wPeriodMax));
    }

    while (! getQueue().done())
    {
        LL_PROFILE_ZONE_SCOPED_CATEGORY_WIN32;

        // Check memory budget using DirectX if OpenGL doesn't have the means to tell us
        checkDXMem();

        if (mWindowHandleThrd != 0)
        {
            MSG msg;
            BOOL status;
            if (mhDCThrd == 0)
            {
                LL_PROFILE_ZONE_NAMED_CATEGORY_WIN32("w32t - PeekMessage");
                logger.onChange("PeekMessage(", std::hex, mWindowHandleThrd, ")");
                status = PeekMessage(&msg, mWindowHandleThrd, 0, 0, PM_REMOVE);
            }
            else
            {
                LL_PROFILE_ZONE_NAMED_CATEGORY_WIN32("w32t - GetMessage");
                logger.always("GetMessage(", std::hex, mWindowHandleThrd, ")");
                status = GetMessage(&msg, NULL, 0, 0);
            }
            if (status > 0)
            {
                logger.always("got MSG (", std::hex, msg.hwnd, ", ", msg.message,
                              ", ", msg.wParam, ")");
                TranslateMessage(&msg);
                DispatchMessage(&msg);

                mMessageQueue.pushFront(msg);
            }
        }

        {
            LL_PROFILE_ZONE_NAMED_CATEGORY_WIN32("w32t - Function Queue");
            logger.onChange("runPending()");
            //process any pending functions
            getQueue().runPending();
        }

#if 0
        {
            LL_PROFILE_ZONE_NAMED_CATEGORY_WIN32("w32t - Sleep");
            logger.always("sleep(1)");
            std::this_thread::sleep_for(std::chrono::milliseconds(1));
        }
#endif
    }
<<<<<<< HEAD
=======

    cleanupDX();

    if (mDeleteOnExit)
    {
        delete this;
    }
>>>>>>> 18f23d9a
}

bool LLWindowWin32::LLWindowWin32Thread::wakeAndDestroy()
{
    if (mQueue->isClosed())
    {
        LL_WARNS() << "Tried to close Queue. Win32 thread Queue already closed." <<LL_ENDL;
        return false;
    }

    // Make sure we don't leave a blank toolbar button.
    // Also hiding window now prevents user from suspending it
    // via some action (like dragging it around)
    ShowWindow(mWindowHandleThrd, SW_HIDE);

    // Schedule destruction
    HWND old_handle = mWindowHandleThrd;
    post([this]()
         {
             if (IsWindow(mWindowHandleThrd))
             {
                 if (mhDCThrd)
                 {
                     if (!ReleaseDC(mWindowHandleThrd, mhDCThrd))
                     {
                         LL_WARNS("Window") << "Release of ghDC failed!" << LL_ENDL;
                     }
                     mhDCThrd = NULL;
                 }

                 // This causes WM_DESTROY to be sent *immediately*
                 if (!destroy_window_handler(mWindowHandleThrd))
                 {
                     LL_WARNS("Window") << "Failed to destroy Window! " << std::hex << GetLastError() << LL_ENDL;
                 }
             }
             else
             {
                 // Something killed the window while we were busy destroying gl or handle somehow got broken
                 LL_WARNS("Window") << "Failed to destroy Window, invalid handle!" << LL_ENDL;
             }
             mWindowHandleThrd = NULL;
             mhDCThrd = NULL;
             mGLReady = false;
         });

    mDeleteOnExit = true;
    SetWindowLongPtr(old_handle, GWLP_USERDATA, NULL);

    // Let thread finish on its own and don't block main thread.
    for (auto& pair : mThreads)
    {
        pair.second.detach();
    }

    LL_DEBUGS("Window") << "Closing window's pool queue" << LL_ENDL;
    mQueue->close();

    // Post a nonsense user message to wake up the thread in
    // case it is waiting for a getMessage()
    if (old_handle)
    {
        WPARAM wparam{ 0xB0B0 };
        LL_DEBUGS("Window") << "PostMessage(" << std::hex << old_handle
            << ", " << WM_DUMMY_
            << ", " << wparam << ")" << std::dec << LL_ENDL;
        PostMessage(old_handle, WM_DUMMY_, wparam, 0x1337);
    }

<<<<<<< HEAD
    // There are cases where window will refuse to close,
    // can't wait forever on join, check state instead
    LLTimer timeout;
    timeout.setTimerExpirySec(2.0);
    while (!getQueue().done() && !timeout.hasExpired() && mWindowHandleThrd)
    {
        ms_sleep(100);
    }

    if (getQueue().done() || mWindowHandleThrd == NULL)
    {
        // Window is closed, started closing or is cleaning up
        // now wait for our single thread to die.
        if (mWindowHandleThrd)
        {
            LL_INFOS("Window") << "Window is closing, waiting on pool's thread to join, time since post: " << timeout.getElapsedSeconds() << "s" << LL_ENDL;
        }
        else
        {
            LL_DEBUGS("Window") << "Waiting on pool's thread, time since post: " << timeout.getElapsedSeconds() << "s" << LL_ENDL;
        }
        for (auto& pair : mThreads)
        {
            pair.second.join();
        }
    }
    else
    {
        // Something suspended window thread, can't afford to wait forever
        // so kill thread instead
        // Ex: This can happen if user starts dragging window arround (if it
        // was visible) or a modal notification pops up
        LL_WARNS("Window") << "Window is frozen, couldn't perform clean exit" << LL_ENDL;

        for (auto& pair : mThreads)
        {
            // very unsafe
            TerminateThread(pair.second.native_handle(), 0);
            pair.second.detach();
        }
    }
=======
>>>>>>> 18f23d9a
    LL_DEBUGS("Window") << "thread pool shutdown complete" << LL_ENDL;
    return true;
}

void LLWindowWin32::post(const std::function<void()>& func)
{
    mFunctionQueue.pushFront(func);
}

void LLWindowWin32::postMouseButtonEvent(const std::function<void()>& func)
{
    mMouseQueue.pushFront(func);
}

void LLWindowWin32::kickWindowThread(HWND windowHandle)
{
    if (! windowHandle)
        windowHandle = mWindowHandle;
    if (windowHandle)
    {
        // post a nonsense user message to wake up the Window Thread in
        // case any functions are pending and no windows events came
        // through this frame
        WPARAM wparam{ 0xB0B0 };
        LL_DEBUGS("Window") << "PostMessage(" << std::hex << windowHandle
                            << ", " << WM_DUMMY_
                            << ", " << wparam << ")" << std::dec << LL_ENDL;
        PostMessage(windowHandle, WM_DUMMY_, wparam, 0x1337);
    }
}

void LLWindowWin32::updateWindowRect()
{
    LL_PROFILE_ZONE_SCOPED_CATEGORY_WIN32;
    //called from window thread
    RECT rect;
    RECT client_rect;

    if (GetWindowRect(mWindowHandle, &rect) &&
        GetClientRect(mWindowHandle, &client_rect))
    {
        post([=]
            {
                mRect = rect;
                mClientRect = client_rect;
            });
    }
}<|MERGE_RESOLUTION|>--- conflicted
+++ resolved
@@ -401,19 +401,8 @@
     // *HACK: Attempt to prevent startup crashes by deferring memory accounting
     // until after some graphics setup. See SL-20177. -Cosmic,2023-09-18
     bool mGLReady = false;
-<<<<<<< HEAD
+    bool mDeleteOnExit = false;
     bool mGotGLBuffer = false;
-=======
-    bool mDeleteOnExit = false;
-    // best guess at available video memory in MB
-    std::atomic<U32> mAvailableVRAM;
-
-    U32 mMaxVRAM = 0; // maximum amount of vram to allow in the "budget", or 0 for no maximum (see updateVRAMUsage)
-
-    IDXGIAdapter3* mDXGIAdapter = nullptr;
-    LPDIRECT3D9 mD3D = nullptr;
-    LPDIRECT3DDEVICE9 mD3DDevice = nullptr;
->>>>>>> 18f23d9a
 };
 
 
@@ -985,17 +974,12 @@
 
     mhDC = NULL;
     mWindowHandle = NULL;
-<<<<<<< HEAD
-
-    mWindowThread->wakeAndDestroy();
-=======
-    
+
     if (mWindowThread->wakeAndDestroy())
     {
         // thread will delete itselfs once done
         mWindowThread = NULL;
     }
->>>>>>> 18f23d9a
 }
 
 bool LLWindowWin32::isValid()
@@ -4798,16 +4782,11 @@
         }
 #endif
     }
-<<<<<<< HEAD
-=======
-
-    cleanupDX();
 
     if (mDeleteOnExit)
     {
         delete this;
     }
->>>>>>> 18f23d9a
 }
 
 bool LLWindowWin32::LLWindowWin32Thread::wakeAndDestroy()
@@ -4877,7 +4856,6 @@
         PostMessage(old_handle, WM_DUMMY_, wparam, 0x1337);
     }
 
-<<<<<<< HEAD
     // There are cases where window will refuse to close,
     // can't wait forever on join, check state instead
     LLTimer timeout;
@@ -4919,8 +4897,6 @@
             pair.second.detach();
         }
     }
-=======
->>>>>>> 18f23d9a
     LL_DEBUGS("Window") << "thread pool shutdown complete" << LL_ENDL;
     return true;
 }
