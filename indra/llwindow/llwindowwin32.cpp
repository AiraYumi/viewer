/**
 * @file llwindowwin32.cpp
 * @brief Platform-dependent implementation of llwindow
 *
 * $LicenseInfo:firstyear=2001&license=viewerlgpl$
 * Second Life Viewer Source Code
 * Copyright (C) 2010, Linden Research, Inc.
 *
 * This library is free software; you can redistribute it and/or
 * modify it under the terms of the GNU Lesser General Public
 * License as published by the Free Software Foundation;
 * version 2.1 of the License only.
 *
 * This library is distributed in the hope that it will be useful,
 * but WITHOUT ANY WARRANTY; without even the implied warranty of
 * MERCHANTABILITY or FITNESS FOR A PARTICULAR PURPOSE.  See the GNU
 * Lesser General Public License for more details.
 *
 * You should have received a copy of the GNU Lesser General Public
 * License along with this library; if not, write to the Free Software
 * Foundation, Inc., 51 Franklin Street, Fifth Floor, Boston, MA  02110-1301  USA
 *
 * Linden Research, Inc., 945 Battery Street, San Francisco, CA  94111  USA
 * $/LicenseInfo$
 */

#include "linden_common.h"

#if LL_WINDOWS && !LL_MESA_HEADLESS

#include "llwindowwin32.h"

// LLWindow library includes
#include "llkeyboardwin32.h"
#include "lldragdropwin32.h"
#include "llpreeditor.h"
#include "llwindowcallbacks.h"

// Linden library includes
#include "llerror.h"
#include "llexception.h"
#include "llfasttimer.h"
#include "llgl.h"
#include "llstring.h"
#include "lldir.h"
#include "llsdutil.h"
#include "llsys.h"
#include "llglslshader.h"
#include "llthreadsafequeue.h"
#include "stringize.h"
#include "llframetimer.h"

// System includes
#include <commdlg.h>
#include <WinUser.h>
#include <mapi.h>
#include <process.h>    // for _spawn
#include <shellapi.h>
#include <fstream>
#include <Imm.h>
#include <iomanip>
#include <future>
#include <sstream>
#include <utility>                  // std::pair

#include <d3d9.h>
#include <dxgi1_4.h>
#include <timeapi.h>

// Require DirectInput version 8
#define DIRECTINPUT_VERSION 0x0800

#include <dinput.h>
#include <Dbt.h.>
#include <InitGuid.h> // needed for llurlentry test to build on some systems
#pragma comment(lib, "dxguid.lib") // needed for llurlentry test to build on some systems
#pragma comment(lib, "dinput8")

const S32   MAX_MESSAGE_PER_UPDATE = 20;
const S32   BITS_PER_PIXEL = 32;
const S32   MAX_NUM_RESOLUTIONS = 32;
const F32   ICON_FLASH_TIME = 0.5f;

#ifndef USER_DEFAULT_SCREEN_DPI
#define USER_DEFAULT_SCREEN_DPI 96 // Win7
#endif

// Claim a couple unused GetMessage() message IDs
const UINT WM_DUMMY_(WM_USER + 0x0017);
const UINT WM_POST_FUNCTION_(WM_USER + 0x0018);

extern bool gDebugWindowProc;

static std::thread::id sWindowThreadId;
static std::thread::id sMainThreadId;

#if 1 // flip to zero to enable assertions for functions being called from wrong thread
#define ASSERT_MAIN_THREAD()
#define ASSERT_WINDOW_THREAD()
#else
#define ASSERT_MAIN_THREAD() llassert(LLThread::currentID() == sMainThreadId)
#define ASSERT_WINDOW_THREAD() llassert(LLThread::currentID() == sWindowThreadId)
#endif


LPWSTR gIconResource = IDI_APPLICATION;
LPDIRECTINPUT8 gDirectInput8;

LLW32MsgCallback gAsyncMsgCallback = NULL;

#ifndef DPI_ENUMS_DECLARED

typedef enum PROCESS_DPI_AWARENESS {
    PROCESS_DPI_UNAWARE = 0,
    PROCESS_SYSTEM_DPI_AWARE = 1,
    PROCESS_PER_MONITOR_DPI_AWARE = 2
} PROCESS_DPI_AWARENESS;

typedef enum MONITOR_DPI_TYPE {
    MDT_EFFECTIVE_DPI = 0,
    MDT_ANGULAR_DPI = 1,
    MDT_RAW_DPI = 2,
    MDT_DEFAULT = MDT_EFFECTIVE_DPI
} MONITOR_DPI_TYPE;

#endif

typedef HRESULT(STDAPICALLTYPE *SetProcessDpiAwarenessType)(_In_ PROCESS_DPI_AWARENESS value);

typedef HRESULT(STDAPICALLTYPE *GetProcessDpiAwarenessType)(
    _In_ HANDLE hprocess,
    _Out_ PROCESS_DPI_AWARENESS *value);

typedef HRESULT(STDAPICALLTYPE *GetDpiForMonitorType)(
    _In_ HMONITOR hmonitor,
    _In_ MONITOR_DPI_TYPE dpiType,
    _Out_ UINT *dpiX,
    _Out_ UINT *dpiY);

//
// LLWindowWin32
//

void show_window_creation_error(const std::string& title)
{
    LL_WARNS("Window") << title << LL_ENDL;
}

HGLRC SafeCreateContext(HDC &hdc)
{
    __try
    {
        return wglCreateContext(hdc);
    }
    __except(EXCEPTION_EXECUTE_HANDLER)
    {
        return NULL;
    }
}

GLuint SafeChoosePixelFormat(HDC &hdc, const PIXELFORMATDESCRIPTOR *ppfd)
{
    __try
    {
        return ChoosePixelFormat(hdc, ppfd);
    }
    __except (EXCEPTION_EXECUTE_HANDLER)
    {
        // convert to C++ styled exception
        // C exception don't allow classes, so it's a regular char array
        char integer_string[32];
        sprintf(integer_string, "SEH, code: %lu\n", GetExceptionCode());
        throw std::exception(integer_string);
    }
}

//static
bool LLWindowWin32::sIsClassRegistered = false;

bool    LLWindowWin32::sLanguageTextInputAllowed = true;
bool    LLWindowWin32::sWinIMEOpened = false;
HKL     LLWindowWin32::sWinInputLocale = 0;
DWORD   LLWindowWin32::sWinIMEConversionMode = IME_CMODE_NATIVE;
DWORD   LLWindowWin32::sWinIMESentenceMode = IME_SMODE_AUTOMATIC;
LLCoordWindow LLWindowWin32::sWinIMEWindowPosition(-1,-1);

static HWND sWindowHandleForMessageBox = NULL;

// The following class LLWinImm delegates Windows IMM APIs.
// It was originally introduced to support US Windows XP, on which we needed
// to dynamically load IMM32.DLL and use GetProcAddress to resolve its entry
// points. Now that that's moot, we retain this wrapper only for hooks for
// metrics.

class LLWinImm
{
public:
    static bool     isAvailable() { return true; }

public:
    // Wrappers for IMM API.
    static bool     isIME(HKL hkl);
    static HIMC     getContext(HWND hwnd);
    static bool     releaseContext(HWND hwnd, HIMC himc);
    static bool     getOpenStatus(HIMC himc);
    static bool     setOpenStatus(HIMC himc, bool status);
    static bool     getConversionStatus(HIMC himc, LPDWORD conversion, LPDWORD sentence);
    static bool     setConversionStatus(HIMC himc, DWORD conversion, DWORD sentence);
    static bool     getCompositionWindow(HIMC himc, LPCOMPOSITIONFORM form);
    static bool     setCompositionWindow(HIMC himc, LPCOMPOSITIONFORM form);
    static LONG     getCompositionString(HIMC himc, DWORD index, LPVOID data, DWORD length);
    static bool     setCompositionString(HIMC himc, DWORD index, LPVOID pComp, DWORD compLength, LPVOID pRead, DWORD readLength);
    static bool     setCompositionFont(HIMC himc, LPLOGFONTW logfont);
    static bool     setCandidateWindow(HIMC himc, LPCANDIDATEFORM candidate_form);
    static bool     notifyIME(HIMC himc, DWORD action, DWORD index, DWORD value);
};

// static
bool    LLWinImm::isIME(HKL hkl)
{
    return ImmIsIME(hkl);
}

// static
HIMC        LLWinImm::getContext(HWND hwnd)
{
    return ImmGetContext(hwnd);
}

//static
bool        LLWinImm::releaseContext(HWND hwnd, HIMC himc)
{
    return ImmReleaseContext(hwnd, himc);
}

// static
bool        LLWinImm::getOpenStatus(HIMC himc)
{
    return ImmGetOpenStatus(himc);
}

// static
bool        LLWinImm::setOpenStatus(HIMC himc, bool status)
{
    return ImmSetOpenStatus(himc, status);
}

// static
bool        LLWinImm::getConversionStatus(HIMC himc, LPDWORD conversion, LPDWORD sentence)
{
    return ImmGetConversionStatus(himc, conversion, sentence);
}

// static
bool        LLWinImm::setConversionStatus(HIMC himc, DWORD conversion, DWORD sentence)
{
    return ImmSetConversionStatus(himc, conversion, sentence);
}

// static
bool        LLWinImm::getCompositionWindow(HIMC himc, LPCOMPOSITIONFORM form)
{
    return ImmGetCompositionWindow(himc, form);
}

// static
bool        LLWinImm::setCompositionWindow(HIMC himc, LPCOMPOSITIONFORM form)
{
    return ImmSetCompositionWindow(himc, form);
}


// static
LONG        LLWinImm::getCompositionString(HIMC himc, DWORD index, LPVOID data, DWORD length)
{
    return ImmGetCompositionString(himc, index, data, length);
}


// static
bool        LLWinImm::setCompositionString(HIMC himc, DWORD index, LPVOID pComp, DWORD compLength, LPVOID pRead, DWORD readLength)
{
    return ImmSetCompositionString(himc, index, pComp, compLength, pRead, readLength);
}

// static
bool        LLWinImm::setCompositionFont(HIMC himc, LPLOGFONTW pFont)
{
    return ImmSetCompositionFont(himc, pFont);
}

// static
bool        LLWinImm::setCandidateWindow(HIMC himc, LPCANDIDATEFORM form)
{
    return ImmSetCandidateWindow(himc, form);
}

// static
bool        LLWinImm::notifyIME(HIMC himc, DWORD action, DWORD index, DWORD value)
{
    return ImmNotifyIME(himc, action, index, value);
}



class LLMonitorInfo
{
public:

    std::vector<std::string> getResolutionsList() { return mResList; }

    LLMonitorInfo()
    {
        EnumDisplayMonitors(0, 0, MonitorEnum, (LPARAM)this);
    }

private:

    static BOOL CALLBACK MonitorEnum(HMONITOR hMon, HDC hdc, LPRECT lprcMonitor, LPARAM pData)
    {
        int monitor_width = lprcMonitor->right - lprcMonitor->left;
        int monitor_height = lprcMonitor->bottom - lprcMonitor->top;

        std::ostringstream sstream;
        sstream << monitor_width << "x" << monitor_height;;
        std::string res = sstream.str();

        LLMonitorInfo* pThis = reinterpret_cast<LLMonitorInfo*>(pData);
        pThis->mResList.push_back(res);

        return TRUE;
    }

    std::vector<std::string> mResList;
};

static LLMonitorInfo sMonitorInfo;


// Thread that owns the Window Handle
// This whole struct is private to LLWindowWin32, which needs to mess with its
// members, which is why it's a struct rather than a class. In effect, we make
// the containing class a friend.
struct LLWindowWin32::LLWindowWin32Thread : public LL::ThreadPool
{
    static const int MAX_QUEUE_SIZE = 2048;

    LLThreadSafeQueue<MSG> mMessageQueue;

    LLWindowWin32Thread();

    void run() override;

    // Detroys handles and window
    // Either post to or call from window thread
    void destroyWindow();

    // Closes queue, wakes thread, waits until thread closes.
    // Call from main thread
    bool wakeAndDestroy();

    void glReady()
    {
        mGLReady = true;
    }

    // Use DXGI to check memory (because WMI doesn't report more than 4Gb)
    void checkDXMem();

    /// called by main thread to post work to this window thread
    template <typename CALLABLE>
    void post(CALLABLE&& func)
    {
        // Ignore bool return. Shutdown timing is tricky: the main thread can
        // end up trying to post a cursor position after having closed the
        // WorkQueue.
        getQueue().post(std::forward<CALLABLE>(func));
    }

    /**
     * Like post(), Post() is a way of conveying a single work item to this
     * thread. Its virtue is that it will definitely be executed "soon" rather
     * than potentially waiting for the next frame: it uses PostMessage() to
     * break us out of the window thread's blocked GetMessage() call. It's
     * more expensive, though, not only from the Windows API latency of
     * PostMessage() and GetMessage(), but also because it involves heap
     * allocation and release.
     *
     * Require HWND from caller, even though we store an HWND locally.
     * Otherwise, if our mWindowHandle was accessed from both threads, we'd
     * have to protect it with a mutex.
     */
    template <typename CALLABLE>
    void Post(HWND windowHandle, CALLABLE&& func)
    {
        // Move func to the heap. If we knew FuncType could fit into LPARAM,
        // we could simply instantiate FuncType and pass it by value. But
        // since we don't, we must put that on the heap as well as the
        // internal heap allocation it likely requires to store func.
        auto ptr = new FuncType(std::move(func));
        WPARAM wparam{ 0xF1C };
        LL_DEBUGS("Window") << "PostMessage(" << std::hex << windowHandle
                            << ", " << WM_POST_FUNCTION_
                            << ", " << wparam << std::dec << LL_ENDL;
        PostMessage(windowHandle, WM_POST_FUNCTION_, wparam, LPARAM(ptr));
    }

    using FuncType = std::function<void()>;
    // call GetMessage() and pull enqueue messages for later processing
    HWND mWindowHandleThrd = NULL;
    HDC mhDCThrd = 0;

    // *HACK: Attempt to prevent startup crashes by deferring memory accounting
    // until after some graphics setup. See SL-20177. -Cosmic,2023-09-18
    bool mGLReady = false;
<<<<<<< HEAD
    bool mGotGLBuffer = false;
=======
    LLAtomicBool mDeleteOnExit = false;
    // best guess at available video memory in MB
    std::atomic<U32> mAvailableVRAM;

    U32 mMaxVRAM = 0; // maximum amount of vram to allow in the "budget", or 0 for no maximum (see updateVRAMUsage)

    IDXGIAdapter3* mDXGIAdapter = nullptr;
    LPDIRECT3D9 mD3D = nullptr;
    LPDIRECT3DDEVICE9 mD3DDevice = nullptr;
>>>>>>> 9e24b300
};


LLWindowWin32::LLWindowWin32(LLWindowCallbacks* callbacks,
                             const std::string& title, const std::string& name, S32 x, S32 y, S32 width,
                             S32 height, U32 flags,
                             bool fullscreen, bool clearBg,
                             bool enable_vsync, bool use_gl,
                             bool ignore_pixel_depth,
                             U32 fsaa_samples,
                             U32 max_cores,
                             F32 max_gl_version)
    :
    LLWindow(callbacks, fullscreen, flags),
    mMaxGLVersion(max_gl_version),
    mMaxCores(max_cores)
{
    sMainThreadId = LLThread::currentID();
    mWindowThread = new LLWindowWin32Thread();

    //MAINT-516 -- force a load of opengl32.dll just in case windows went sideways
    LoadLibrary(L"opengl32.dll");


    if (mMaxCores != 0)
    {
        HANDLE hProcess = GetCurrentProcess();
        mMaxCores = llmin(mMaxCores, (U32) 64);
        DWORD_PTR mask = 0;

        for (U32 i = 0; i < mMaxCores; ++i)
        {
            mask |= ((DWORD_PTR) 1) << i;
        }

        SetProcessAffinityMask(hProcess, mask);
    }

#if 0 // this is probably a bad idea, but keep it in your back pocket if you see what looks like
        // process deprioritization during profiles
    // force high thread priority
    HANDLE hProcess = GetCurrentProcess();

    if (hProcess)
    {
        int priority = GetPriorityClass(hProcess);
        if (priority < REALTIME_PRIORITY_CLASS)
        {
            if (SetPriorityClass(hProcess, REALTIME_PRIORITY_CLASS))
            {
                LL_INFOS() << "Set process priority to REALTIME_PRIORITY_CLASS" << LL_ENDL;
            }
            else
            {
                LL_INFOS() << "Failed to set process priority: " << std::hex << GetLastError() << LL_ENDL;
            }
        }
    }
#endif

#if 0  // this is also probably a bad idea, but keep it in your back pocket for getting main thread off of background thread cores (see also LLThread::threadRun)
    HANDLE hThread = GetCurrentThread();

    SYSTEM_INFO sysInfo;

    GetSystemInfo(&sysInfo);
    U32 core_count = sysInfo.dwNumberOfProcessors;

    if (max_cores != 0)
    {
        core_count = llmin(core_count, max_cores);
    }

    if (hThread)
    {
        int priority = GetThreadPriority(hThread);

        if (priority < THREAD_PRIORITY_TIME_CRITICAL)
        {
            if (SetThreadPriority(hThread, THREAD_PRIORITY_TIME_CRITICAL))
            {
                LL_INFOS() << "Set thread priority to THREAD_PRIORITY_TIME_CRITICAL" << LL_ENDL;
            }
            else
            {
                LL_INFOS() << "Failed to set thread priority: " << std::hex << GetLastError() << LL_ENDL;
            }

            // tell main thread to prefer core 0
            SetThreadIdealProcessor(hThread, 0);
        }
    }
#endif


    mFSAASamples = fsaa_samples;
    mIconResource = gIconResource;
    mOverrideAspectRatio = 0.f;
    mNativeAspectRatio = 0.f;
    mInputProcessingPaused = false;
    mPreeditor = NULL;
    mKeyCharCode = 0;
    mKeyScanCode = 0;
    mKeyVirtualKey = 0;
    mhDC = NULL;
    mhRC = NULL;
    memset(mCurrentGammaRamp, 0, sizeof(mCurrentGammaRamp));
    memset(mPrevGammaRamp, 0, sizeof(mPrevGammaRamp));
    mCustomGammaSet = false;
    mWindowHandle = NULL;

    mRect = {0, 0, 0, 0};
    mClientRect = {0, 0, 0, 0};

    if (!SystemParametersInfo(SPI_GETMOUSEVANISH, 0, &mMouseVanish, 0))
    {
        mMouseVanish = true;
    }

    // Initialize the keyboard
    gKeyboard = new LLKeyboardWin32();
    gKeyboard->setCallbacks(callbacks);

    // Initialize the Drag and Drop functionality
    mDragDrop = new LLDragDropWin32;

    // Initialize (boot strap) the Language text input management,
    // based on the system's (user's) default settings.
    allowLanguageTextInput(mPreeditor, false);

    WNDCLASS        wc;
    RECT            window_rect;

    // Set the window title
    if (title.empty())
    {
        mWindowTitle = new WCHAR[50];
        wsprintf(mWindowTitle, L"OpenGL Window");
    }
    else
    {
        mWindowTitle = new WCHAR[256]; // Assume title length < 255 chars.
        mbstowcs(mWindowTitle, title.c_str(), 255);
        mWindowTitle[255] = 0;
    }

    // Set the window class name
    if (name.empty())
    {
        mWindowClassName = new WCHAR[50];
        wsprintf(mWindowClassName, L"OpenGL Window");
    }
    else
    {
        mWindowClassName = new WCHAR[256]; // Assume title length < 255 chars.
        mbstowcs(mWindowClassName, name.c_str(), 255);
        mWindowClassName[255] = 0;
    }


    // We're not clipping yet
    SetRect( &mOldMouseClip, 0, 0, 0, 0 );

    // Make an instance of our window then define the window class
    mhInstance = GetModuleHandle(NULL);

    // Init Direct Input - needed for joystick / Spacemouse

    LPDIRECTINPUT8 di8_interface;
    HRESULT status = DirectInput8Create(
        mhInstance, // HINSTANCE hinst,
        DIRECTINPUT_VERSION, // DWORD dwVersion,
        IID_IDirectInput8, // REFIID riidltf,
        (LPVOID*)&di8_interface, // LPVOID * ppvOut,
        NULL                     // LPUNKNOWN punkOuter
        );
    if (status == DI_OK)
    {
        gDirectInput8 = di8_interface;
    }

    mSwapMethod = SWAP_METHOD_UNDEFINED;

    // No WPARAM yet.
    mLastSizeWParam = 0;

    // Windows GDI rects don't include rightmost pixel
    window_rect.left = (long) 0;
    window_rect.right = (long) width;
    window_rect.top = (long) 0;
    window_rect.bottom = (long) height;

    // Grab screen size to sanitize the window
    S32 window_border_y = GetSystemMetrics(SM_CYBORDER);
    S32 virtual_screen_x = GetSystemMetrics(SM_XVIRTUALSCREEN);
    S32 virtual_screen_y = GetSystemMetrics(SM_YVIRTUALSCREEN);
    S32 virtual_screen_width = GetSystemMetrics(SM_CXVIRTUALSCREEN);
    S32 virtual_screen_height = GetSystemMetrics(SM_CYVIRTUALSCREEN);

    if (x < virtual_screen_x) x = virtual_screen_x;
    if (y < virtual_screen_y - window_border_y) y = virtual_screen_y - window_border_y;

    if (x + width > virtual_screen_x + virtual_screen_width) x = virtual_screen_x + virtual_screen_width - width;
    if (y + height > virtual_screen_y + virtual_screen_height) y = virtual_screen_y + virtual_screen_height - height;

    if (!sIsClassRegistered)
    {
        // Force redraw when resized and create a private device context

        // Makes double click messages.
        wc.style = CS_HREDRAW | CS_VREDRAW | CS_OWNDC | CS_DBLCLKS;

        // Set message handler function
        wc.lpfnWndProc = (WNDPROC) mainWindowProc;

        // unused
        wc.cbClsExtra = 0;
        wc.cbWndExtra = 0;

        wc.hInstance = mhInstance;
        wc.hIcon = LoadIcon(mhInstance, mIconResource);

        // We will set the cursor ourselves
        wc.hCursor = NULL;

        // background color is not used
        if (clearBg)
        {
            wc.hbrBackground = (HBRUSH) GetStockObject(WHITE_BRUSH);
        }
        else
        {
            wc.hbrBackground = (HBRUSH) NULL;
        }

        // we don't use windows menus
        wc.lpszMenuName = NULL;

        wc.lpszClassName = mWindowClassName;

        if (!RegisterClass(&wc))
        {
            OSMessageBox(mCallbacks->translateString("MBRegClassFailed"),
                mCallbacks->translateString("MBError"), OSMB_OK);
            return;
        }
        sIsClassRegistered = true;
    }

    //-----------------------------------------------------------------------
    // Get the current refresh rate
    //-----------------------------------------------------------------------

    DEVMODE dev_mode;
    ::ZeroMemory(&dev_mode, sizeof(DEVMODE));
    dev_mode.dmSize = sizeof(DEVMODE);
    DWORD current_refresh;
    if (EnumDisplaySettings(NULL, ENUM_CURRENT_SETTINGS, &dev_mode))
    {
        current_refresh = dev_mode.dmDisplayFrequency;
        mNativeAspectRatio = ((F32)dev_mode.dmPelsWidth) / ((F32)dev_mode.dmPelsHeight);
    }
    else
    {
        current_refresh = 60;
    }
    mRefreshRate = current_refresh;
    //-----------------------------------------------------------------------
    // Drop resolution and go fullscreen
    // use a display mode with our desired size and depth, with a refresh
    // rate as close at possible to the users' default
    //-----------------------------------------------------------------------
    if (mFullscreen)
    {
        bool success = false;
        DWORD closest_refresh = 0;

        for (S32 mode_num = 0;; mode_num++)
        {
            if (!EnumDisplaySettings(NULL, mode_num, &dev_mode))
            {
                break;
            }

            if (dev_mode.dmPelsWidth == width &&
                dev_mode.dmPelsHeight == height &&
                dev_mode.dmBitsPerPel == BITS_PER_PIXEL)
            {
                success = true;
                if ((dev_mode.dmDisplayFrequency - current_refresh)
                    < (closest_refresh - current_refresh))
                {
                    closest_refresh = dev_mode.dmDisplayFrequency;
                }
            }
        }

        if (closest_refresh == 0)
        {
            LL_WARNS("Window") << "Couldn't find display mode " << width << " by " << height << " at " << BITS_PER_PIXEL << " bits per pixel" << LL_ENDL;
            //success = false;

            if (!EnumDisplaySettings(NULL, ENUM_CURRENT_SETTINGS, &dev_mode))
            {
                success = false;
            }
            else
            {
                if (dev_mode.dmBitsPerPel == BITS_PER_PIXEL)
                {
                    LL_WARNS("Window") << "Current BBP is OK falling back to that" << LL_ENDL;
                    window_rect.right=width=dev_mode.dmPelsWidth;
                    window_rect.bottom=height=dev_mode.dmPelsHeight;
                    success = true;
                }
                else
                {
                    LL_WARNS("Window") << "Current BBP is BAD" << LL_ENDL;
                    success = false;
                }
            }
        }

        // If we found a good resolution, use it.
        if (success)
        {
            success = setDisplayResolution(width, height, BITS_PER_PIXEL, closest_refresh);
        }

        // Keep a copy of the actual current device mode in case we minimize
        // and change the screen resolution.   JC
        EnumDisplaySettings(NULL, ENUM_CURRENT_SETTINGS, &dev_mode);

        // If it failed, we don't want to run fullscreen
        if (success)
        {
            mFullscreen = true;
            mFullscreenWidth   = dev_mode.dmPelsWidth;
            mFullscreenHeight  = dev_mode.dmPelsHeight;
            mFullscreenBits    = dev_mode.dmBitsPerPel;
            mFullscreenRefresh = dev_mode.dmDisplayFrequency;

            LL_INFOS("Window") << "Running at " << dev_mode.dmPelsWidth
                << "x"   << dev_mode.dmPelsHeight
                << "x"   << dev_mode.dmBitsPerPel
                << " @ " << dev_mode.dmDisplayFrequency
                << LL_ENDL;
        }
        else
        {
            mFullscreen = false;
            mFullscreenWidth   = -1;
            mFullscreenHeight  = -1;
            mFullscreenBits    = -1;
            mFullscreenRefresh = -1;

            std::map<std::string,std::string> args;
            args["[WIDTH]"] = llformat("%d", width);
            args["[HEIGHT]"] = llformat ("%d", height);
            OSMessageBox(mCallbacks->translateString("MBFullScreenErr", args),
                mCallbacks->translateString("MBError"), OSMB_OK);
        }
    }

    // TODO: add this after resolving _WIN32_WINNT issue
    //  if (!fullscreen)
    //  {
    //      TRACKMOUSEEVENT track_mouse_event;
    //      track_mouse_event.cbSize = sizeof( TRACKMOUSEEVENT );
    //      track_mouse_event.dwFlags = TME_LEAVE;
    //      track_mouse_event.hwndTrack = mWindowHandle;
    //      track_mouse_event.dwHoverTime = HOVER_DEFAULT;
    //      TrackMouseEvent( &track_mouse_event );
    //  }

    // SL-12971 dual GPU display
    DISPLAY_DEVICEA display_device;
    int             display_index = -1;
    DWORD           display_flags = 0; // EDD_GET_DEVICE_INTERFACE_NAME ?
    const size_t    display_bytes = sizeof(display_device);

    do
    {
        if (display_index >= 0)
        {
            // CHAR DeviceName  [ 32] Adapter name
            // CHAR DeviceString[128]
            CHAR text[256];

            size_t name_len = strlen(display_device.DeviceName  );
            size_t desc_len = strlen(display_device.DeviceString);

            const CHAR *name = name_len ? display_device.DeviceName   : "???";
            const CHAR *desc = desc_len ? display_device.DeviceString : "???";

            sprintf(text, "Display Device %d: %s, %s", display_index, name, desc);
            LL_INFOS("Window") << text << LL_ENDL;
        }

        ::ZeroMemory(&display_device,display_bytes);
        display_device.cb = display_bytes;

        display_index++;
    }  while( EnumDisplayDevicesA(NULL, display_index, &display_device, display_flags ));

    LL_INFOS("Window") << "Total Display Devices: " << display_index << LL_ENDL;

    //-----------------------------------------------------------------------
    // Create GL drawing context
    //-----------------------------------------------------------------------
    LLCoordScreen windowPos(x,y);
    LLCoordScreen windowSize(window_rect.right - window_rect.left,
                             window_rect.bottom - window_rect.top);
    if (!switchContext(mFullscreen, windowSize, enable_vsync, &windowPos))
    {
        return;
    }

    //start with arrow cursor
    initCursors();
    setCursor( UI_CURSOR_ARROW );

    mRawMouse.usUsagePage = 0x01;          // HID_USAGE_PAGE_GENERIC
    mRawMouse.usUsage = 0x02;              // HID_USAGE_GENERIC_MOUSE
    mRawMouse.dwFlags = 0;    // adds mouse and also ignores legacy mouse messages
    mRawMouse.hwndTarget = 0;

    RegisterRawInputDevices(&mRawMouse, 1, sizeof(mRawMouse));

    // Initialize (boot strap) the Language text input management,
    // based on the system's (or user's) default settings.
    allowLanguageTextInput(NULL, false);
}


LLWindowWin32::~LLWindowWin32()
{
    if (sWindowHandleForMessageBox == mWindowHandle)
    {
        sWindowHandleForMessageBox = NULL;
    }

    delete mDragDrop;
    mDragDrop = NULL;

    delete [] mWindowTitle;
    mWindowTitle = NULL;

    delete [] mSupportedResolutions;
    mSupportedResolutions = NULL;

    delete [] mWindowClassName;
    mWindowClassName = NULL;

    delete mWindowThread;
    mWindowThread = NULL;
}

void LLWindowWin32::show()
{
    LL_DEBUGS("Window") << "Setting window to show" << LL_ENDL;
    ShowWindow(mWindowHandle, SW_SHOW);
    SetForegroundWindow(mWindowHandle);
    SetFocus(mWindowHandle);
}

void LLWindowWin32::hide()
{
    setMouseClipping(false);
    ShowWindow(mWindowHandle, SW_HIDE);
}

//virtual
void LLWindowWin32::minimize()
{
    setMouseClipping(false);
    showCursor();
    ShowWindow(mWindowHandle, SW_MINIMIZE);
}

//virtual
void LLWindowWin32::restore()
{
    ShowWindow(mWindowHandle, SW_RESTORE);
    SetForegroundWindow(mWindowHandle);
    SetFocus(mWindowHandle);
}

// See SL-12170
// According to callstack "c0000005 Access violation" happened inside __try block,
// deep in DestroyWindow and crashed viewer, which shouldn't be possible.
// I tried manually causing this exception and it was caught without issues, so
// I'm turning off optimizations for this part to be sure code executes as intended
// (it is a straw, but I have no idea why else __try can get overruled)
#pragma optimize("", off)
bool destroy_window_handler(HWND hWnd)
{
    bool res;
    __try
    {
        res = DestroyWindow(hWnd);
    }
    __except (EXCEPTION_EXECUTE_HANDLER)
    {
        res = false;
    }
    return res;
}
#pragma optimize("", on)

// close() destroys all OS-specific code associated with a window.
// Usually called from LLWindowManager::destroyWindow()
void LLWindowWin32::close()
{
    LL_DEBUGS("Window") << "Closing LLWindowWin32" << LL_ENDL;
    // Is window is already closed?
    if (!mWindowHandle)
    {
        return;
    }

    mDragDrop->reset();


    // Go back to screen mode written in the registry.
    if (mFullscreen)
    {
        resetDisplayResolution();
    }

    // Make sure cursor is visible and we haven't mangled the clipping state.
    showCursor();
    setMouseClipping(false);
    if (gKeyboard)
    {
        gKeyboard->resetKeys();
    }

    // Clean up remaining GL state
    if (gGLManager.mInited)
    {
        LL_INFOS("Window") << "Cleaning up GL" << LL_ENDL;
        gGLManager.shutdownGL();
    }

    LL_DEBUGS("Window") << "Releasing Context" << LL_ENDL;
    if (mhRC)
    {
        if (!wglMakeCurrent(NULL, NULL))
        {
            LL_WARNS("Window") << "Release of DC and RC failed" << LL_ENDL;
        }

        if (!wglDeleteContext(mhRC))
        {
            LL_WARNS("Window") << "Release of rendering context failed" << LL_ENDL;
        }

        mhRC = NULL;
    }

    // Restore gamma to the system values.
    restoreGamma();

    LL_DEBUGS("Window") << "Destroying Window" << LL_ENDL;

    if (sWindowHandleForMessageBox == mWindowHandle)
    {
        sWindowHandleForMessageBox = NULL;
    }

    mhDC = NULL;
    mWindowHandle = NULL;

    if (mWindowThread->wakeAndDestroy())
    {
        // thread will delete itselfs once done
        mWindowThread = NULL;
    }
}

bool LLWindowWin32::isValid()
{
    return (mWindowHandle != NULL);
}

bool LLWindowWin32::getVisible()
{
    return (mWindowHandle && IsWindowVisible(mWindowHandle));
}

bool LLWindowWin32::getMinimized()
{
    return (mWindowHandle && IsIconic(mWindowHandle));
}

bool LLWindowWin32::getMaximized()
{
    return (mWindowHandle && IsZoomed(mWindowHandle));
}

bool LLWindowWin32::maximize()
{
    bool success = false;
    if (!mWindowHandle) return success;

    mWindowThread->post([=]
        {
            WINDOWPLACEMENT placement;
            placement.length = sizeof(WINDOWPLACEMENT);

            if (GetWindowPlacement(mWindowHandle, &placement))
            {
                placement.showCmd = SW_MAXIMIZE;
                SetWindowPlacement(mWindowHandle, &placement);
            }
        });

    return true;
}

bool LLWindowWin32::getFullscreen()
{
    return mFullscreen;
}

bool LLWindowWin32::getPosition(LLCoordScreen *position)
{
    position->mX = mRect.left;
    position->mY = mRect.top;
    return true;
}

bool LLWindowWin32::getSize(LLCoordScreen *size)
{
    size->mX = mRect.right - mRect.left;
    size->mY = mRect.bottom - mRect.top;
    return true;
}

bool LLWindowWin32::getSize(LLCoordWindow *size)
{
    size->mX = mClientRect.right - mClientRect.left;
    size->mY = mClientRect.bottom - mClientRect.top;
    return true;
}

bool LLWindowWin32::setPosition(const LLCoordScreen position)
{
    LLCoordScreen size;

    if (!mWindowHandle)
    {
        return false;
    }
    getSize(&size);
    moveWindow(position, size);
    return true;
}

bool LLWindowWin32::setSizeImpl(const LLCoordScreen size)
{
    LLCoordScreen position;

    getPosition(&position);
    if (!mWindowHandle)
    {
        return false;
    }

    mWindowThread->post([=]()
        {
            WINDOWPLACEMENT placement;
            placement.length = sizeof(WINDOWPLACEMENT);

            if (GetWindowPlacement(mWindowHandle, &placement))
            {
                placement.showCmd = SW_RESTORE;
                SetWindowPlacement(mWindowHandle, &placement);
            }
        });

    moveWindow(position, size);
    return true;
}

bool LLWindowWin32::setSizeImpl(const LLCoordWindow size)
{
    RECT window_rect = {0, 0, size.mX, size.mY };
    DWORD dw_ex_style = WS_EX_APPWINDOW | WS_EX_WINDOWEDGE;
    DWORD dw_style = WS_OVERLAPPEDWINDOW;

    AdjustWindowRectEx(&window_rect, dw_style, FALSE, dw_ex_style);

    return setSizeImpl(LLCoordScreen(window_rect.right - window_rect.left, window_rect.bottom - window_rect.top));
}

// changing fullscreen resolution
bool LLWindowWin32::switchContext(bool fullscreen, const LLCoordScreen& size, bool enable_vsync, const LLCoordScreen* const posp)
{
    //called from main thread
    GLuint  pixel_format;
    DEVMODE dev_mode;
    ::ZeroMemory(&dev_mode, sizeof(DEVMODE));
    dev_mode.dmSize = sizeof(DEVMODE);
    DWORD   current_refresh;
    DWORD   dw_ex_style;
    DWORD   dw_style;
    RECT    window_rect = { 0, 0, 0, 0 };
    S32 width = size.mX;
    S32 height = size.mY;
    bool auto_show = false;

    if (mhRC)
    {
        auto_show = true;
        resetDisplayResolution();
    }

    if (EnumDisplaySettings(NULL, ENUM_CURRENT_SETTINGS, &dev_mode))
    {
        current_refresh = dev_mode.dmDisplayFrequency;
    }
    else
    {
        current_refresh = 60;
    }
    mRefreshRate = current_refresh;

    gGLManager.shutdownGL();
    //destroy gl context
    if (mhRC)
    {
        if (!wglMakeCurrent(NULL, NULL))
        {
            LL_WARNS("Window") << "Release of DC and RC failed" << LL_ENDL;
        }

        if (!wglDeleteContext(mhRC))
        {
            LL_WARNS("Window") << "Release of rendering context failed" << LL_ENDL;
        }

        mhRC = NULL;
    }

    if (fullscreen)
    {
        mFullscreen = true;
        bool success = false;
        DWORD closest_refresh = 0;

        for (S32 mode_num = 0;; mode_num++)
        {
            if (!EnumDisplaySettings(NULL, mode_num, &dev_mode))
            {
                break;
            }

            if (dev_mode.dmPelsWidth == width &&
                dev_mode.dmPelsHeight == height &&
                dev_mode.dmBitsPerPel == BITS_PER_PIXEL)
            {
                success = true;
                if ((dev_mode.dmDisplayFrequency - current_refresh)
                    < (closest_refresh - current_refresh))
                {
                    closest_refresh = dev_mode.dmDisplayFrequency;
                }
            }
        }

        if (closest_refresh == 0)
        {
            LL_WARNS("Window") << "Couldn't find display mode " << width << " by " << height << " at " << BITS_PER_PIXEL << " bits per pixel" << LL_ENDL;
            return false;
        }

        // If we found a good resolution, use it.
        if (success)
        {
            success = setDisplayResolution(width, height, BITS_PER_PIXEL, closest_refresh);
        }

        // Keep a copy of the actual current device mode in case we minimize
        // and change the screen resolution.   JC
        EnumDisplaySettings(NULL, ENUM_CURRENT_SETTINGS, &dev_mode);

        if (success)
        {
            mFullscreen = true;
            mFullscreenWidth = dev_mode.dmPelsWidth;
            mFullscreenHeight = dev_mode.dmPelsHeight;
            mFullscreenBits = dev_mode.dmBitsPerPel;
            mFullscreenRefresh = dev_mode.dmDisplayFrequency;

            LL_INFOS("Window") << "Running at " << dev_mode.dmPelsWidth
                << "x" << dev_mode.dmPelsHeight
                << "x" << dev_mode.dmBitsPerPel
                << " @ " << dev_mode.dmDisplayFrequency
                << LL_ENDL;

            window_rect.left = (long)0;
            window_rect.right = (long)width;            // Windows GDI rects don't include rightmost pixel
            window_rect.top = (long)0;
            window_rect.bottom = (long)height;
            dw_ex_style = WS_EX_APPWINDOW;
            dw_style = WS_POPUP;

            // Move window borders out not to cover window contents.
            // This converts client rect to window rect, i.e. expands it by the window border size.
            AdjustWindowRectEx(&window_rect, dw_style, FALSE, dw_ex_style);
        }
        // If it failed, we don't want to run fullscreen
        else
        {
            mFullscreen = false;
            mFullscreenWidth = -1;
            mFullscreenHeight = -1;
            mFullscreenBits = -1;
            mFullscreenRefresh = -1;

            LL_INFOS("Window") << "Unable to run fullscreen at " << width << "x" << height << LL_ENDL;
            return false;
        }
    }
    else
    {
        mFullscreen = false;
        window_rect.left = (long)(posp ? posp->mX : 0);
        window_rect.right = (long)width + window_rect.left;         // Windows GDI rects don't include rightmost pixel
        window_rect.top = (long)(posp ? posp->mY : 0);
        window_rect.bottom = (long)height + window_rect.top;
        // Window with an edge
        dw_ex_style = WS_EX_APPWINDOW | WS_EX_WINDOWEDGE;
        dw_style = WS_OVERLAPPEDWINDOW;
    }


    // don't post quit messages when destroying old windows
    mPostQuit = false;


    // create window
    LL_DEBUGS("Window") << "Creating window with X: " << window_rect.left
        << " Y: " << window_rect.top
        << " Width: " << (window_rect.right - window_rect.left)
        << " Height: " << (window_rect.bottom - window_rect.top)
        << " Fullscreen: " << mFullscreen
        << LL_ENDL;

    recreateWindow(window_rect, dw_ex_style, dw_style);

    if (mWindowHandle)
    {
        LL_INFOS("Window") << "window is created." << LL_ENDL ;
    }
    else
    {
        LL_WARNS("Window") << "Window creation failed, code: " << GetLastError() << LL_ENDL;
    }

    //-----------------------------------------------------------------------
    // Create GL drawing context
    //-----------------------------------------------------------------------
    static PIXELFORMATDESCRIPTOR pfd =
    {
        sizeof(PIXELFORMATDESCRIPTOR),
            1,
            PFD_DRAW_TO_WINDOW | PFD_SUPPORT_OPENGL | PFD_DOUBLEBUFFER,
            PFD_TYPE_RGBA,
            BITS_PER_PIXEL,
            0, 0, 0, 0, 0, 0,   // RGB bits and shift, unused
            8,                  // alpha bits
            0,                  // alpha shift
            0,                  // accum bits
            0, 0, 0, 0,         // accum RGBA
            24,                 // depth bits
            8,                  // stencil bits, avi added for stencil test
            0,
            PFD_MAIN_PLANE,
            0,
            0, 0, 0
    };

    if (!mhDC)
    {
        close();
        OSMessageBox(mCallbacks->translateString("MBDevContextErr"),
            mCallbacks->translateString("MBError"), OSMB_OK);
        return false;
    }

    LL_INFOS("Window") << "Device context retrieved." << LL_ENDL ;

    try
    {
        // Looks like ChoosePixelFormat can crash in case of faulty driver
        if (!(pixel_format = SafeChoosePixelFormat(mhDC, &pfd)))
    {
            LL_WARNS("Window") << "ChoosePixelFormat failed, code: " << GetLastError() << LL_ENDL;
            OSMessageBox(mCallbacks->translateString("MBPixelFmtErr"),
                mCallbacks->translateString("MBError"), OSMB_OK);
        close();
            return false;
        }
    }
    catch (...)
    {
        LOG_UNHANDLED_EXCEPTION("ChoosePixelFormat");
        LLError::LLUserWarningMsg::show(mCallbacks->translateString("MBPixelFmtErr"), 8/*LAST_EXEC_GRAPHICS_INIT*/);
        close();
        return false;
    }

    LL_INFOS("Window") << "Pixel format chosen." << LL_ENDL ;

    // Verify what pixel format we actually received.
    if (!DescribePixelFormat(mhDC, pixel_format, sizeof(PIXELFORMATDESCRIPTOR),
        &pfd))
    {
        LLError::LLUserWarningMsg::show(mCallbacks->translateString("MBPixelFmtDescErr"), 8/*LAST_EXEC_GRAPHICS_INIT*/);
        close();
        return false;
    }

    // (EXP-1765) dump pixel data to see if there is a pattern that leads to unreproducible crash
    LL_INFOS("Window") << "--- begin pixel format dump ---" << LL_ENDL ;
    LL_INFOS("Window") << "pixel_format is " << pixel_format << LL_ENDL ;
    LL_INFOS("Window") << "pfd.nSize:            " << pfd.nSize << LL_ENDL ;
    LL_INFOS("Window") << "pfd.nVersion:         " << pfd.nVersion << LL_ENDL ;
    LL_INFOS("Window") << "pfd.dwFlags:          0x" << std::hex << pfd.dwFlags << std::dec << LL_ENDL ;
    LL_INFOS("Window") << "pfd.iPixelType:       " << (int)pfd.iPixelType << LL_ENDL ;
    LL_INFOS("Window") << "pfd.cColorBits:       " << (int)pfd.cColorBits << LL_ENDL ;
    LL_INFOS("Window") << "pfd.cRedBits:         " << (int)pfd.cRedBits << LL_ENDL ;
    LL_INFOS("Window") << "pfd.cRedShift:        " << (int)pfd.cRedShift << LL_ENDL ;
    LL_INFOS("Window") << "pfd.cGreenBits:       " << (int)pfd.cGreenBits << LL_ENDL ;
    LL_INFOS("Window") << "pfd.cGreenShift:      " << (int)pfd.cGreenShift << LL_ENDL ;
    LL_INFOS("Window") << "pfd.cBlueBits:        " << (int)pfd.cBlueBits << LL_ENDL ;
    LL_INFOS("Window") << "pfd.cBlueShift:       " << (int)pfd.cBlueShift << LL_ENDL ;
    LL_INFOS("Window") << "pfd.cAlphaBits:       " << (int)pfd.cAlphaBits << LL_ENDL ;
    LL_INFOS("Window") << "pfd.cAlphaShift:      " << (int)pfd.cAlphaShift << LL_ENDL ;
    LL_INFOS("Window") << "pfd.cAccumBits:       " << (int)pfd.cAccumBits << LL_ENDL ;
    LL_INFOS("Window") << "pfd.cAccumRedBits:    " << (int)pfd.cAccumRedBits << LL_ENDL ;
    LL_INFOS("Window") << "pfd.cAccumGreenBits:  " << (int)pfd.cAccumGreenBits << LL_ENDL ;
    LL_INFOS("Window") << "pfd.cAccumBlueBits:   " << (int)pfd.cAccumBlueBits << LL_ENDL ;
    LL_INFOS("Window") << "pfd.cAccumAlphaBits:  " << (int)pfd.cAccumAlphaBits << LL_ENDL ;
    LL_INFOS("Window") << "pfd.cDepthBits:       " << (int)pfd.cDepthBits << LL_ENDL ;
    LL_INFOS("Window") << "pfd.cStencilBits:     " << (int)pfd.cStencilBits << LL_ENDL ;
    LL_INFOS("Window") << "pfd.cAuxBuffers:      " << (int)pfd.cAuxBuffers << LL_ENDL ;
    LL_INFOS("Window") << "pfd.iLayerType:       " << (int)pfd.iLayerType << LL_ENDL ;
    LL_INFOS("Window") << "pfd.bReserved:        " << (int)pfd.bReserved << LL_ENDL ;
    LL_INFOS("Window") << "pfd.dwLayerMask:      " << pfd.dwLayerMask << LL_ENDL ;
    LL_INFOS("Window") << "pfd.dwVisibleMask:    " << pfd.dwVisibleMask << LL_ENDL ;
    LL_INFOS("Window") << "pfd.dwDamageMask:     " << pfd.dwDamageMask << LL_ENDL ;
    LL_INFOS("Window") << "--- end pixel format dump ---" << LL_ENDL ;

    if (!SetPixelFormat(mhDC, pixel_format, &pfd))
    {
        LLError::LLUserWarningMsg::show(mCallbacks->translateString("MBPixelFmtSetErr"), 8/*LAST_EXEC_GRAPHICS_INIT*/);
        close();
        return false;
    }


    if (!(mhRC = SafeCreateContext(mhDC)))
    {
        LLError::LLUserWarningMsg::show(mCallbacks->translateString("MBGLContextErr"), 8/*LAST_EXEC_GRAPHICS_INIT*/);
        close();
        return false;
    }

    if (!wglMakeCurrent(mhDC, mhRC))
    {
        LLError::LLUserWarningMsg::show(mCallbacks->translateString("MBGLContextActErr"), 8/*LAST_EXEC_GRAPHICS_INIT*/);
        close();
        return false;
    }

    LL_INFOS("Window") << "Drawing context is created." << LL_ENDL ;

    gGLManager.initWGL();

    if (wglChoosePixelFormatARB && wglGetPixelFormatAttribivARB)
    {
        // OK, at this point, use the ARB wglChoosePixelFormatsARB function to see if we
        // can get exactly what we want.
        GLint attrib_list[256];
        S32 cur_attrib = 0;

        attrib_list[cur_attrib++] = WGL_DEPTH_BITS_ARB;
        attrib_list[cur_attrib++] = 24;

        //attrib_list[cur_attrib++] = WGL_STENCIL_BITS_ARB; //stencil buffer is deprecated (performance penalty)
        //attrib_list[cur_attrib++] = 8;

        attrib_list[cur_attrib++] = WGL_DRAW_TO_WINDOW_ARB;
        attrib_list[cur_attrib++] = GL_TRUE;

        attrib_list[cur_attrib++] = WGL_ACCELERATION_ARB;
        attrib_list[cur_attrib++] = WGL_FULL_ACCELERATION_ARB;

        attrib_list[cur_attrib++] = WGL_SUPPORT_OPENGL_ARB;
        attrib_list[cur_attrib++] = GL_TRUE;

        attrib_list[cur_attrib++] = WGL_DOUBLE_BUFFER_ARB;
        attrib_list[cur_attrib++] = GL_TRUE;

        attrib_list[cur_attrib++] = WGL_COLOR_BITS_ARB;
        attrib_list[cur_attrib++] = 24;

        attrib_list[cur_attrib++] = WGL_ALPHA_BITS_ARB;
        attrib_list[cur_attrib++] = 0;

        U32 end_attrib = 0;
        if (mFSAASamples > 0)
        {
            end_attrib = cur_attrib;
            attrib_list[cur_attrib++] = WGL_SAMPLE_BUFFERS_ARB;
            attrib_list[cur_attrib++] = GL_TRUE;

            attrib_list[cur_attrib++] = WGL_SAMPLES_ARB;
            attrib_list[cur_attrib++] = mFSAASamples;
        }

        // End the list
        attrib_list[cur_attrib++] = 0;

        GLint pixel_formats[256];
        U32 num_formats = 0;

        // First we try and get a 32 bit depth pixel format
        BOOL result = wglChoosePixelFormatARB(mhDC, attrib_list, NULL, 256, pixel_formats, &num_formats);

        while(!result && mFSAASamples > 0)
        {
            LL_WARNS() << "FSAASamples: " << mFSAASamples << " not supported." << LL_ENDL ;

            mFSAASamples /= 2 ; //try to decrease sample pixel number until to disable anti-aliasing
            if(mFSAASamples < 2)
            {
                mFSAASamples = 0 ;
            }

            if (mFSAASamples > 0)
            {
                attrib_list[end_attrib + 3] = mFSAASamples;
            }
            else
            {
                cur_attrib = end_attrib ;
                end_attrib = 0 ;
                attrib_list[cur_attrib++] = 0 ; //end
            }
            result = wglChoosePixelFormatARB(mhDC, attrib_list, NULL, 256, pixel_formats, &num_formats);

            if(result)
            {
                LL_WARNS() << "Only support FSAASamples: " << mFSAASamples << LL_ENDL ;
            }
        }

        if (!result)
        {
            LL_WARNS() << "mFSAASamples: " << mFSAASamples << LL_ENDL ;

            close();
            show_window_creation_error("Error after wglChoosePixelFormatARB 32-bit");
            return false;
        }

        if (!num_formats)
        {
            if (end_attrib > 0)
            {
                LL_INFOS("Window") << "No valid pixel format for " << mFSAASamples << "x anti-aliasing." << LL_ENDL;
                attrib_list[end_attrib] = 0;

                BOOL result = wglChoosePixelFormatARB(mhDC, attrib_list, NULL, 256, pixel_formats, &num_formats);
                if (!result)
                {
                    close();
                    show_window_creation_error("Error after wglChoosePixelFormatARB 32-bit no AA");
                    return false;
                }
            }

            if (!num_formats)
            {
                LL_INFOS("Window") << "No 32 bit z-buffer, trying 24 bits instead" << LL_ENDL;
                // Try 24-bit format
                attrib_list[1] = 24;
                BOOL result = wglChoosePixelFormatARB(mhDC, attrib_list, NULL, 256, pixel_formats, &num_formats);
                if (!result)
                {
                    close();
                    show_window_creation_error("Error after wglChoosePixelFormatARB 24-bit");
                    return false;
                }

                if (!num_formats)
                {
                    LL_WARNS("Window") << "Couldn't get 24 bit z-buffer,trying 16 bits instead!" << LL_ENDL;
                    attrib_list[1] = 16;
                    BOOL result = wglChoosePixelFormatARB(mhDC, attrib_list, NULL, 256, pixel_formats, &num_formats);
                    if (!result || !num_formats)
                    {
                        close();
                        show_window_creation_error("Error after wglChoosePixelFormatARB 16-bit");
                        return false;
                    }
                }
            }

            LL_INFOS("Window") << "Choosing pixel formats: " << num_formats << " pixel formats returned" << LL_ENDL;
        }

        LL_INFOS("Window") << "pixel formats done." << LL_ENDL ;

        S32 swap_method = 0;
        S32   cur_format  = 0;
const   S32   max_format  = (S32)num_formats - 1;
        GLint swap_query = WGL_SWAP_METHOD_ARB;

        // SL-14705 Fix name tags showing in front of objects with AMD GPUs.
        // On AMD hardware we need to iterate from the first pixel format to the end.
        // Spec:
        //     https://www.khronos.org/registry/OpenGL/extensions/ARB/WGL_ARB_pixel_format.txt
        while (wglGetPixelFormatAttribivARB(mhDC, pixel_formats[cur_format], 0, 1, &swap_query, &swap_method))
        {
            if (swap_method == WGL_SWAP_UNDEFINED_ARB)
            {
                break;
            }
            else if (cur_format >= max_format)
            {
                cur_format = 0;
                break;
            }

            ++cur_format;
        }

        pixel_format = pixel_formats[cur_format];

        if (mhDC != 0)                                          // Does The Window Have A Device Context?
        {
            wglMakeCurrent(mhDC, 0);                            // Set The Current Active Rendering Context To Zero
            if (mhRC != 0)                                      // Does The Window Have A Rendering Context?
            {
                wglDeleteContext (mhRC);                            // Release The Rendering Context
                mhRC = 0;                                       // Zero The Rendering Context
            }
        }

        // will release and recreate mhDC, mWindowHandle
        recreateWindow(window_rect, dw_ex_style, dw_style);

        RECT rect;
        RECT client_rect;
        //initialize immediately on main thread
        if (GetWindowRect(mWindowHandle, &rect) &&
            GetClientRect(mWindowHandle, &client_rect))
        {
            mRect = rect;
            mClientRect = client_rect;
        };

        if (mWindowHandle)
        {
            LL_INFOS("Window") << "recreate window done." << LL_ENDL ;
        }
        else
        {
            // Note: if value is NULL GetDC retrieves the DC for the entire screen.
            LL_WARNS("Window") << "Window recreation failed, code: " << GetLastError() << LL_ENDL;
        }

        if (!mhDC)
        {
            LLError::LLUserWarningMsg::show(mCallbacks->translateString("MBDevContextErr"), 8/*LAST_EXEC_GRAPHICS_INIT*/);
            close();
            return false;
        }

        if (!SetPixelFormat(mhDC, pixel_format, &pfd))
        {
            LLError::LLUserWarningMsg::show(mCallbacks->translateString("MBPixelFmtSetErr"), 8/*LAST_EXEC_GRAPHICS_INIT*/);
            close();
            return false;
        }

        if (wglGetPixelFormatAttribivARB(mhDC, pixel_format, 0, 1, &swap_query, &swap_method))
        {
            switch (swap_method)
            {
            case WGL_SWAP_EXCHANGE_ARB:
                mSwapMethod = SWAP_METHOD_EXCHANGE;
                LL_DEBUGS("Window") << "Swap Method: Exchange" << LL_ENDL;
                break;
            case WGL_SWAP_COPY_ARB:
                mSwapMethod = SWAP_METHOD_COPY;
                LL_DEBUGS("Window") << "Swap Method: Copy" << LL_ENDL;
                break;
            case WGL_SWAP_UNDEFINED_ARB:
                mSwapMethod = SWAP_METHOD_UNDEFINED;
                LL_DEBUGS("Window") << "Swap Method: Undefined" << LL_ENDL;
                break;
            default:
                mSwapMethod = SWAP_METHOD_UNDEFINED;
                LL_DEBUGS("Window") << "Swap Method: Unknown" << LL_ENDL;
                break;
            }
        }
    }
    else
    {
        LL_WARNS("Window") << "No wgl_ARB_pixel_format extension!" << LL_ENDL;
        // cannot proceed without wgl_ARB_pixel_format extension, shutdown same as any other gGLManager.initGL() failure
        LLError::LLUserWarningMsg::show(mCallbacks->translateString("MBVideoDrvErr"), 8/*LAST_EXEC_GRAPHICS_INIT*/);
        close();
        return false;
    }

    // Verify what pixel format we actually received.
    if (!DescribePixelFormat(mhDC, pixel_format, sizeof(PIXELFORMATDESCRIPTOR),
        &pfd))
    {
        LLError::LLUserWarningMsg::show(mCallbacks->translateString("MBPixelFmtDescErr"), 8/*LAST_EXEC_GRAPHICS_INIT*/);
        close();
        return false;
    }

    LL_INFOS("Window") << "GL buffer: Color Bits " << S32(pfd.cColorBits)
        << " Alpha Bits " << S32(pfd.cAlphaBits)
        << " Depth Bits " << S32(pfd.cDepthBits)
        << LL_ENDL;

    mhRC = 0;
    if (wglCreateContextAttribsARB)
    { //attempt to create a specific versioned context
        mhRC = (HGLRC) createSharedContext();
        if (!mhRC)
        {
            return false;
        }
    }

    if (!wglMakeCurrent(mhDC, mhRC))
    {
        LLError::LLUserWarningMsg::show(mCallbacks->translateString("MBGLContextActErr"), 8/*LAST_EXEC_GRAPHICS_INIT*/);
        close();
        return false;
    }

    if (!gGLManager.initGL())
    {
        LLError::LLUserWarningMsg::show(mCallbacks->translateString("MBVideoDrvErr"), 8/*LAST_EXEC_GRAPHICS_INIT*/);
        close();
        return false;
    }

    // Disable vertical sync for swap
    toggleVSync(enable_vsync);

    SetWindowLongPtr(mWindowHandle, GWLP_USERDATA, (LONG_PTR)this);

    // register this window as handling drag/drop events from the OS
    DragAcceptFiles( mWindowHandle, TRUE );

    mDragDrop->init( mWindowHandle );

    //register joystick timer callback
    SetTimer( mWindowHandle, 0, 1000 / 30, NULL ); // 30 fps timer

    // ok to post quit messages now
    mPostQuit = true;

    // *HACK: Attempt to prevent startup crashes by deferring memory accounting
    // until after some graphics setup. See SL-20177. -Cosmic,2023-09-18
    mWindowThread->post([=]()
    {
        mWindowThread->glReady();
    });

    if (auto_show)
    {
        show();
        glClearColor(0.0f, 0.0f, 0.0f, 0.f);
        glClear(GL_COLOR_BUFFER_BIT);
        swapBuffers();
    }

    LL_PROFILER_GPU_CONTEXT;

    return true;
}

void LLWindowWin32::recreateWindow(RECT window_rect, DWORD dw_ex_style, DWORD dw_style)
{
    auto oldWindowHandle = mWindowHandle;
    auto oldDCHandle = mhDC;

    if (sWindowHandleForMessageBox == mWindowHandle)
    {
        sWindowHandleForMessageBox = NULL;
    }

    // zero out mWindowHandle and mhDC before destroying window so window
    // thread falls back to peekmessage
    mWindowHandle = NULL;
    mhDC = NULL;

    std::promise<std::pair<HWND, HDC>> promise;
    // What follows must be done on the window thread.
    auto window_work =
        [this,
         self=mWindowThread,
         oldWindowHandle,
         oldDCHandle,
         // bind CreateWindowEx() parameters by value instead of
         // back-referencing LLWindowWin32 members
         windowClassName=mWindowClassName,
         windowTitle=mWindowTitle,
         hInstance=mhInstance,
         window_rect,
         dw_ex_style,
         dw_style,
         &promise]
        ()
        {
            LL_DEBUGS("Window") << "recreateWindow(): window_work entry" << LL_ENDL;
            self->mWindowHandleThrd = 0;
            self->mhDCThrd = 0;

            if (oldWindowHandle)
            {
                if (oldDCHandle && !ReleaseDC(oldWindowHandle, oldDCHandle))
                {
                    LL_WARNS("Window") << "Failed to ReleaseDC" << LL_ENDL;
                }

                // important to call DestroyWindow() from the window thread
                if (!destroy_window_handler(oldWindowHandle))
                {

                    LL_WARNS("Window") << "Failed to properly close window before recreating it!"
                        << LL_ENDL;
                }
            }

            auto handle = CreateWindowEx(dw_ex_style,
                windowClassName,
                windowTitle,
                WS_CLIPSIBLINGS | WS_CLIPCHILDREN | dw_style,
                window_rect.left,                               // x pos
                window_rect.top,                                // y pos
                window_rect.right - window_rect.left,           // width
                window_rect.bottom - window_rect.top,           // height
                NULL,
                NULL,
                hInstance,
                NULL);

            if (! handle)
            {
                // Failed to create window: clear the variables. This
                // assignment is valid because we're running on mWindowThread.
                self->mWindowHandleThrd = NULL;
                self->mhDCThrd = 0;
            }
            else
            {
                // Update mWindowThread's own mWindowHandle and mhDC.
                self->mWindowHandleThrd = handle;
                self->mhDCThrd = GetDC(handle);
            }

            updateWindowRect();

            // It's important to wake up the future either way.
            promise.set_value(std::make_pair(self->mWindowHandleThrd, self->mhDCThrd));
            LL_DEBUGS("Window") << "recreateWindow(): window_work done" << LL_ENDL;
        };
    // But how we pass window_work to the window thread depends on whether we
    // already have a window handle.
    if (!oldWindowHandle)
    {
        // Pass window_work using the WorkQueue: without an existing window
        // handle, the window thread can't call GetMessage().
        LL_DEBUGS("Window") << "posting window_work to WorkQueue" << LL_ENDL;
        mWindowThread->post(window_work);
    }
    else
    {
        // Pass window_work using PostMessage(). We can still
        // PostMessage(oldHandle) because oldHandle won't be destroyed until
        // the window thread has retrieved and executed window_work.
        LL_DEBUGS("Window") << "posting window_work to message queue" << LL_ENDL;
        mWindowThread->Post(oldWindowHandle, window_work);
    }

    auto future = promise.get_future();
    // This blocks until mWindowThread processes CreateWindowEx() and calls
    // promise.set_value().
    auto pair = future.get();
    mWindowHandle = pair.first;
    mhDC = pair.second;

    sWindowHandleForMessageBox = mWindowHandle;
}

void* LLWindowWin32::createSharedContext()
{
    mMaxGLVersion = llclamp(mMaxGLVersion, 3.f, 4.6f);

    S32 version_major = llfloor(mMaxGLVersion);
    S32 version_minor = (S32)llround((mMaxGLVersion-version_major)*10);

    S32 attribs[] =
    {
        WGL_CONTEXT_MAJOR_VERSION_ARB, version_major,
        WGL_CONTEXT_MINOR_VERSION_ARB, version_minor,
        WGL_CONTEXT_PROFILE_MASK_ARB,  LLRender::sGLCoreProfile ? WGL_CONTEXT_CORE_PROFILE_BIT_ARB : WGL_CONTEXT_COMPATIBILITY_PROFILE_BIT_ARB,
        WGL_CONTEXT_FLAGS_ARB, gDebugGL ? WGL_CONTEXT_DEBUG_BIT_ARB : 0,
        0
    };

    HGLRC rc = 0;

    bool done = false;
    while (!done)
    {
        rc = wglCreateContextAttribsARB(mhDC, mhRC, attribs);

        if (!rc)
        {
            if (attribs[3] > 0)
            { //decrement minor version
                attribs[3]--;
            }
            else if (attribs[1] > 3)
            { //decrement major version and start minor version over at 3
                attribs[1]--;
                attribs[3] = 3;
            }
            else
            { //we reached 3.0 and still failed, bail out
                done = true;
            }
        }
        else
        {
            LL_INFOS() << "Created OpenGL " << llformat("%d.%d", attribs[1], attribs[3]) <<
                (LLRender::sGLCoreProfile ? " core" : " compatibility") << " context." << LL_ENDL;
            done = true;
        }
    }

    if (!rc && !(rc = wglCreateContext(mhDC)))
    {
        close();
        LLError::LLUserWarningMsg::show(mCallbacks->translateString("MBGLContextErr"), 8/*LAST_EXEC_GRAPHICS_INIT*/);
    }

    return rc;
}

void LLWindowWin32::makeContextCurrent(void* contextPtr)
{
    wglMakeCurrent(mhDC, (HGLRC) contextPtr);
    LL_PROFILER_GPU_CONTEXT;
}

void LLWindowWin32::destroySharedContext(void* contextPtr)
{
    wglDeleteContext((HGLRC)contextPtr);
}

void LLWindowWin32::toggleVSync(bool enable_vsync)
{
    if (wglSwapIntervalEXT == nullptr)
    {
        LL_INFOS("Window") << "VSync: wglSwapIntervalEXT not initialized" << LL_ENDL;
    }
    else if (!enable_vsync)
    {
        LL_INFOS("Window") << "Disabling vertical sync" << LL_ENDL;
        wglSwapIntervalEXT(0);
    }
    else
    {
        LL_INFOS("Window") << "Enabling vertical sync" << LL_ENDL;
        wglSwapIntervalEXT(1);
    }
}

void LLWindowWin32::moveWindow( const LLCoordScreen& position, const LLCoordScreen& size )
{
    if( mIsMouseClipping )
    {
        RECT client_rect_in_screen_space;
        if( getClientRectInScreenSpace( &client_rect_in_screen_space ) )
        {
            ClipCursor( &client_rect_in_screen_space );
        }
    }

    // if the window was already maximized, MoveWindow seems to still set the maximized flag even if
    // the window is smaller than maximized.
    // So we're going to do a restore first (which is a ShowWindow call) (SL-44655).

    // THIS CAUSES DEV-15484 and DEV-15949
    //ShowWindow(mWindowHandle, SW_RESTORE);
    // NOW we can call MoveWindow
    mWindowThread->post([=]()
        {
            MoveWindow(mWindowHandle, position.mX, position.mY, size.mX, size.mY, TRUE);
        });
}

void LLWindowWin32::setTitle(const std::string title)
{
    // TODO: Do we need to use the wide string version of this call
    // to support non-ascii usernames (and region names?)
    mWindowThread->post([=]()
        {
            SetWindowTextA(mWindowHandle, title.c_str());
        });
}

bool LLWindowWin32::setCursorPosition(const LLCoordWindow position)
{
    ASSERT_MAIN_THREAD();

    if (!mWindowHandle)
    {
        return false;
    }

    LLCoordScreen screen_pos(position.convert());

    // instantly set the cursor position from the app's point of view
    mCursorPosition = position;
    mLastCursorPosition = position;

    // Inform the application of the new mouse position (needed for per-frame
    // hover/picking to function).
    mCallbacks->handleMouseMove(this, position.convert(), (MASK)0);

    // actually set the cursor position on the window thread
    mWindowThread->post([=]()
        {
            // actually set the OS cursor position
            SetCursorPos(screen_pos.mX, screen_pos.mY);
        });

    return true;
}

bool LLWindowWin32::getCursorPosition(LLCoordWindow *position)
{
    ASSERT_MAIN_THREAD();
    if (!position)
    {
        return false;
    }

    *position = mCursorPosition;
    return true;
}

bool LLWindowWin32::getCursorDelta(LLCoordCommon* delta)
{
    if (delta == nullptr)
    {
        return false;
    }

    *delta = mMouseFrameDelta;

    return true;
}

void LLWindowWin32::hideCursor()
{
    ASSERT_MAIN_THREAD();

    mWindowThread->post([=]()
        {
            while (ShowCursor(FALSE) >= 0)
            {
                // nothing, wait for cursor to push down
            }
        });

    mCursorHidden = true;
    mHideCursorPermanent = true;
}

void LLWindowWin32::showCursor()
{
    LL_PROFILE_ZONE_SCOPED_CATEGORY_WIN32;

    ASSERT_MAIN_THREAD();

    mWindowThread->post([=]()
        {
            // makes sure the cursor shows up
            while (ShowCursor(TRUE) < 0)
            {
                // do nothing, wait for cursor to pop out
            }
        });

    mCursorHidden = false;
    mHideCursorPermanent = false;
}

void LLWindowWin32::showCursorFromMouseMove()
{
    if (!mHideCursorPermanent)
    {
        showCursor();
    }
}

void LLWindowWin32::hideCursorUntilMouseMove()
{
    if (!mHideCursorPermanent && mMouseVanish)
    {
        hideCursor();
        mHideCursorPermanent = false;
    }
}

bool LLWindowWin32::isCursorHidden()
{
    return mCursorHidden;
}


HCURSOR LLWindowWin32::loadColorCursor(LPCTSTR name)
{
    return (HCURSOR)LoadImage(mhInstance,
                              name,
                              IMAGE_CURSOR,
                              0,    // default width
                              0,    // default height
                              LR_DEFAULTCOLOR);
}


void LLWindowWin32::initCursors()
{
    mCursor[ UI_CURSOR_ARROW ]      = LoadCursor(NULL, IDC_ARROW);
    mCursor[ UI_CURSOR_WAIT ]       = LoadCursor(NULL, IDC_WAIT);
    mCursor[ UI_CURSOR_HAND ]       = LoadCursor(NULL, IDC_HAND);
    mCursor[ UI_CURSOR_IBEAM ]      = LoadCursor(NULL, IDC_IBEAM);
    mCursor[ UI_CURSOR_CROSS ]      = LoadCursor(NULL, IDC_CROSS);
    mCursor[ UI_CURSOR_SIZENWSE ]   = LoadCursor(NULL, IDC_SIZENWSE);
    mCursor[ UI_CURSOR_SIZENESW ]   = LoadCursor(NULL, IDC_SIZENESW);
    mCursor[ UI_CURSOR_SIZEWE ]     = LoadCursor(NULL, IDC_SIZEWE);
    mCursor[ UI_CURSOR_SIZENS ]     = LoadCursor(NULL, IDC_SIZENS);
    mCursor[ UI_CURSOR_SIZEALL ]    = LoadCursor(NULL, IDC_SIZEALL);
    mCursor[ UI_CURSOR_NO ]         = LoadCursor(NULL, IDC_NO);
    mCursor[ UI_CURSOR_WORKING ]    = LoadCursor(NULL, IDC_APPSTARTING);

    HMODULE module = GetModuleHandle(NULL);
    mCursor[ UI_CURSOR_TOOLGRAB ]   = LoadCursor(module, TEXT("TOOLGRAB"));
    mCursor[ UI_CURSOR_TOOLLAND ]   = LoadCursor(module, TEXT("TOOLLAND"));
    mCursor[ UI_CURSOR_TOOLFOCUS ]  = LoadCursor(module, TEXT("TOOLFOCUS"));
    mCursor[ UI_CURSOR_TOOLCREATE ] = LoadCursor(module, TEXT("TOOLCREATE"));
    mCursor[ UI_CURSOR_ARROWDRAG ]  = LoadCursor(module, TEXT("ARROWDRAG"));
    mCursor[ UI_CURSOR_ARROWCOPY ]  = LoadCursor(module, TEXT("ARROWCOPY"));
    mCursor[ UI_CURSOR_ARROWDRAGMULTI ] = LoadCursor(module, TEXT("ARROWDRAGMULTI"));
    mCursor[ UI_CURSOR_ARROWCOPYMULTI ] = LoadCursor(module, TEXT("ARROWCOPYMULTI"));
    mCursor[ UI_CURSOR_NOLOCKED ]   = LoadCursor(module, TEXT("NOLOCKED"));
    mCursor[ UI_CURSOR_ARROWLOCKED ]= LoadCursor(module, TEXT("ARROWLOCKED"));
    mCursor[ UI_CURSOR_GRABLOCKED ] = LoadCursor(module, TEXT("GRABLOCKED"));
    mCursor[ UI_CURSOR_TOOLTRANSLATE ]  = LoadCursor(module, TEXT("TOOLTRANSLATE"));
    mCursor[ UI_CURSOR_TOOLROTATE ] = LoadCursor(module, TEXT("TOOLROTATE"));
    mCursor[ UI_CURSOR_TOOLSCALE ]  = LoadCursor(module, TEXT("TOOLSCALE"));
    mCursor[ UI_CURSOR_TOOLCAMERA ] = LoadCursor(module, TEXT("TOOLCAMERA"));
    mCursor[ UI_CURSOR_TOOLPAN ]    = LoadCursor(module, TEXT("TOOLPAN"));
    mCursor[ UI_CURSOR_TOOLZOOMIN ] = LoadCursor(module, TEXT("TOOLZOOMIN"));
    mCursor[ UI_CURSOR_TOOLZOOMOUT ] = LoadCursor(module, TEXT("TOOLZOOMOUT"));
    mCursor[ UI_CURSOR_TOOLPICKOBJECT3 ] = LoadCursor(module, TEXT("TOOLPICKOBJECT3"));
    mCursor[ UI_CURSOR_PIPETTE ] = LoadCursor(module, TEXT("TOOLPIPETTE"));
    mCursor[ UI_CURSOR_TOOLSIT ]    = LoadCursor(module, TEXT("TOOLSIT"));
    mCursor[ UI_CURSOR_TOOLBUY ]    = LoadCursor(module, TEXT("TOOLBUY"));
    mCursor[ UI_CURSOR_TOOLOPEN ]   = LoadCursor(module, TEXT("TOOLOPEN"));
    mCursor[ UI_CURSOR_TOOLPATHFINDING ]    = LoadCursor(module, TEXT("TOOLPATHFINDING"));
    mCursor[ UI_CURSOR_TOOLPATHFINDING_PATH_START_ADD ] = LoadCursor(module, TEXT("TOOLPATHFINDINGPATHSTARTADD"));
    mCursor[ UI_CURSOR_TOOLPATHFINDING_PATH_START ] = LoadCursor(module, TEXT("TOOLPATHFINDINGPATHSTART"));
    mCursor[ UI_CURSOR_TOOLPATHFINDING_PATH_END ]   = LoadCursor(module, TEXT("TOOLPATHFINDINGPATHEND"));
    mCursor[ UI_CURSOR_TOOLPATHFINDING_PATH_END_ADD ]   = LoadCursor(module, TEXT("TOOLPATHFINDINGPATHENDADD"));
    mCursor[ UI_CURSOR_TOOLNO ] = LoadCursor(module, TEXT("TOOLNO"));

    // Color cursors
    mCursor[ UI_CURSOR_TOOLPLAY ]       = loadColorCursor(TEXT("TOOLPLAY"));
    mCursor[ UI_CURSOR_TOOLPAUSE ]      = loadColorCursor(TEXT("TOOLPAUSE"));
    mCursor[ UI_CURSOR_TOOLMEDIAOPEN ]  = loadColorCursor(TEXT("TOOLMEDIAOPEN"));

    // Note: custom cursors that are not found make LoadCursor() return NULL.
    for( S32 i = 0; i < UI_CURSOR_COUNT; i++ )
    {
        if( !mCursor[i] )
        {
            mCursor[i] = LoadCursor(NULL, IDC_ARROW);
        }
    }
}



void LLWindowWin32::updateCursor()
{
    ASSERT_MAIN_THREAD();
    LL_PROFILE_ZONE_SCOPED_CATEGORY_WIN32;
    if (mNextCursor == UI_CURSOR_ARROW
        && mBusyCount > 0)
    {
        mNextCursor = UI_CURSOR_WORKING;
    }

    if( mCurrentCursor != mNextCursor )
    {
        mCurrentCursor = mNextCursor;
        auto nextCursor = mCursor[mNextCursor];
        mWindowThread->post([=]()
            {
                SetCursor(nextCursor);
            });
    }
}

ECursorType LLWindowWin32::getCursor() const
{
    return mCurrentCursor;
}

void LLWindowWin32::captureMouse()
{
    SetCapture(mWindowHandle);
}

void LLWindowWin32::releaseMouse()
{
    LL_PROFILE_ZONE_SCOPED_CATEGORY_WIN32;
    ReleaseCapture();
}


void LLWindowWin32::delayInputProcessing()
{
    mInputProcessingPaused = true;
}


void LLWindowWin32::gatherInput()
{
    ASSERT_MAIN_THREAD();
    LL_PROFILE_ZONE_SCOPED_CATEGORY_WIN32;
    MSG msg;

    {
        LLMutexLock lock(&mRawMouseMutex);
        mMouseFrameDelta = mRawMouseDelta;

        mRawMouseDelta.mX = 0;
        mRawMouseDelta.mY = 0;
    }


    if (mWindowThread->getQueue().size())
    {
        LL_PROFILE_ZONE_NAMED_CATEGORY_WIN32("gi - PostMessage");
        kickWindowThread();
    }

    while (mWindowThread->mMessageQueue.tryPopBack(msg))
    {
        LL_PROFILE_ZONE_NAMED_CATEGORY_WIN32("gi - message queue");
        if (mInputProcessingPaused)
        {
            continue;
        }

        // For async host by name support.  Really hacky.
        if (gAsyncMsgCallback && (LL_WM_HOST_RESOLVED == msg.message))
        {
            LL_PROFILE_ZONE_NAMED_CATEGORY_WIN32("gi - callback");
            gAsyncMsgCallback(msg);
        }
    }

    {
        LL_PROFILE_ZONE_NAMED_CATEGORY_WIN32("gi - PeekMessage");
        S32 msg_count = 0;
        while ((msg_count < MAX_MESSAGE_PER_UPDATE) && PeekMessage(&msg, NULL, WM_USER, WM_USER, PM_REMOVE))
        {
            TranslateMessage(&msg);
            DispatchMessage(&msg);
            msg_count++;
        }
    }

    {
        LL_PROFILE_ZONE_NAMED_CATEGORY_WIN32("gi - function queue");
        //process any pending functions
        std::function<void()> curFunc;
        while (mFunctionQueue.tryPopBack(curFunc))
        {
            curFunc();
        }
    }

    // send one and only one mouse move event per frame BEFORE handling mouse button presses
    if (mLastCursorPosition != mCursorPosition)
    {
        LL_PROFILE_ZONE_NAMED_CATEGORY_WIN32("gi - mouse move");
        mCallbacks->handleMouseMove(this, mCursorPosition.convert(), mMouseMask);
    }

    mLastCursorPosition = mCursorPosition;

    {
        LL_PROFILE_ZONE_NAMED_CATEGORY_WIN32("gi - mouse queue");
        // handle mouse button presses AFTER updating mouse cursor position
        std::function<void()> curFunc;
        while (mMouseQueue.tryPopBack(curFunc))
        {
            curFunc();
        }
    }

    mInputProcessingPaused = false;

    updateCursor();
}

static LLTrace::BlockTimerStatHandle FTM_KEYHANDLER("Handle Keyboard");
static LLTrace::BlockTimerStatHandle FTM_MOUSEHANDLER("Handle Mouse");

#define WINDOW_IMP_POST(x) window_imp->post([=]() { x; })

LRESULT CALLBACK LLWindowWin32::mainWindowProc(HWND h_wnd, UINT u_msg, WPARAM w_param, LPARAM l_param)
{
    ASSERT_WINDOW_THREAD();
    LL_PROFILE_ZONE_SCOPED_CATEGORY_WIN32;

    if (u_msg == WM_POST_FUNCTION_)
    {
        // from LLWindowWin32Thread::Post()
        // Cast l_param back to the pointer to the heap FuncType
        // allocated by Post(). Capture in unique_ptr so we'll delete
        // once we're done with it.
        std::unique_ptr<LLWindowWin32Thread::FuncType>
            ptr(reinterpret_cast<LLWindowWin32Thread::FuncType*>(l_param));
        (*ptr)();
        return 0;
    }

    // Ignore clicks not originated in the client area, i.e. mouse-up events not preceded with a WM_LBUTTONDOWN.
    // This helps prevent avatar walking after maximizing the window by double-clicking the title bar.
    static bool sHandleLeftMouseUp = true;

    // Ignore the double click received right after activating app.
    // This is to avoid triggering double click teleport after returning focus (see MAINT-3786).
    static bool sHandleDoubleClick = true;

    LLWindowWin32* window_imp = (LLWindowWin32*)GetWindowLongPtr(h_wnd, GWLP_USERDATA);

    if (NULL != window_imp)
    {
        // Juggle to make sure we can get negative positions for when
        // mouse is outside window.
        LLCoordWindow window_coord((S32)(S16)LOWORD(l_param), (S32)(S16)HIWORD(l_param));

        // pass along extended flag in mask
        MASK mask = (l_param >> 16 & KF_EXTENDED) ? MASK_EXTENDED : 0x0;
        bool eat_keystroke = true;

        switch (u_msg)
        {
            RECT    update_rect;
            S32     update_width;
            S32     update_height;

        case WM_TIMER:
        {
            LL_PROFILE_ZONE_NAMED_CATEGORY_WIN32("mwp - WM_TIMER");
            WINDOW_IMP_POST(window_imp->mCallbacks->handleTimerEvent(window_imp));
            break;
        }

        case WM_DEVICECHANGE:
        {
            LL_PROFILE_ZONE_NAMED_CATEGORY_WIN32("mwp - WM_DEVICECHANGE");
            if (w_param == DBT_DEVNODES_CHANGED || w_param == DBT_DEVICEARRIVAL)
            {
                WINDOW_IMP_POST(window_imp->mCallbacks->handleDeviceChange(window_imp));

                return 1;
            }
            break;
        }

        case WM_PAINT:
        {
            LL_PROFILE_ZONE_NAMED_CATEGORY_WIN32("mwp - WM_PAINT");
            GetUpdateRect(window_imp->mWindowHandle, &update_rect, FALSE);
            update_width = update_rect.right - update_rect.left + 1;
            update_height = update_rect.bottom - update_rect.top + 1;

            WINDOW_IMP_POST(window_imp->mCallbacks->handlePaint(window_imp, update_rect.left, update_rect.top,
                update_width, update_height));
            break;
        }
        case WM_PARENTNOTIFY:
        {
            break;
        }

        case WM_SETCURSOR:
        {
            LL_PROFILE_ZONE_NAMED_CATEGORY_WIN32("mwp - WM_SETCURSOR");
            // This message is sent whenever the cursor is moved in a window.
            // You need to set the appropriate cursor appearance.

            // Only take control of cursor over client region of window
            // This allows Windows(tm) to handle resize cursors, etc.
            if (LOWORD(l_param) == HTCLIENT)
            {
                SetCursor(window_imp->mCursor[window_imp->mCurrentCursor]);
                return 0;
            }
            break;
        }
        case WM_ENTERMENULOOP:
        {
            LL_PROFILE_ZONE_NAMED_CATEGORY_WIN32("mwp - WM_ENTERMENULOOP");
            WINDOW_IMP_POST(window_imp->mCallbacks->handleWindowBlock(window_imp));
            break;
        }

        case WM_EXITMENULOOP:
        {
            LL_PROFILE_ZONE_NAMED_CATEGORY_WIN32("mwp - WM_EXITMENULOOP");
            WINDOW_IMP_POST(window_imp->mCallbacks->handleWindowUnblock(window_imp));
            break;
        }

        case WM_ACTIVATEAPP:
        {
            LL_PROFILE_ZONE_NAMED_CATEGORY_WIN32("mwp - WM_ACTIVATEAPP");
            window_imp->post([=]()
                {
                    // This message should be sent whenever the app gains or loses focus.
                    BOOL activating = (BOOL)w_param;

                    if (window_imp->mFullscreen)
                    {
                        // When we run fullscreen, restoring or minimizing the app needs
                        // to switch the screen resolution
                        if (activating)
                        {
                            window_imp->setFullscreenResolution();
                            window_imp->restore();
                        }
                        else
                        {
                            window_imp->minimize();
                            window_imp->resetDisplayResolution();
                        }
                    }

                    if (!activating)
                    {
                        sHandleDoubleClick = false;
                    }

                    window_imp->mCallbacks->handleActivateApp(window_imp, activating);
                });
            break;
        }
        case WM_ACTIVATE:
        {
            LL_PROFILE_ZONE_NAMED_CATEGORY_WIN32("mwp - WM_ACTIVATE");
            window_imp->post([=]()
                {
                    // Can be one of WA_ACTIVE, WA_CLICKACTIVE, or WA_INACTIVE
                    BOOL activating = (LOWORD(w_param) != WA_INACTIVE);

                    if (!activating && LLWinImm::isAvailable() && window_imp->mPreeditor)
                    {
                        window_imp->interruptLanguageTextInput();
                    }
                });

            break;
        }

        case WM_QUERYOPEN:
            // TODO: use this to return a nice icon
            break;

        case WM_SYSCOMMAND:
        {
            LL_PROFILE_ZONE_NAMED_CATEGORY_WIN32("mwp - WM_SYSCOMMAND");
            switch (w_param)
            {
            case SC_KEYMENU:
                // Disallow the ALT key from triggering the default system menu.
                return 0;

            case SC_SCREENSAVE:
            case SC_MONITORPOWER:
                // eat screen save messages and prevent them!
                return 0;
            }
            break;
        }
        case WM_CLOSE:
        {
            LL_PROFILE_ZONE_NAMED_CATEGORY_WIN32("mwp - WM_CLOSE");
            window_imp->post([=]()
                {
                    // Will the app allow the window to close?
                    if (window_imp->mCallbacks->handleCloseRequest(window_imp))
                    {
                        // Get the app to initiate cleanup.
                        window_imp->mCallbacks->handleQuit(window_imp);
                        // The app is responsible for calling destroyWindow when done with GL
                    }
                });
            return 0;
        }
        case WM_DESTROY:
        {
            LL_PROFILE_ZONE_NAMED_CATEGORY_WIN32("mwp - WM_DESTROY");
            if (window_imp->shouldPostQuit())
            {
                PostQuitMessage(0);  // Posts WM_QUIT with an exit code of 0
            }
            return 0;
        }
        case WM_COMMAND:
        {
            LL_PROFILE_ZONE_NAMED_CATEGORY_WIN32("mwp - WM_COMMAND");
            if (!HIWORD(w_param)) // this message is from a menu
            {
                WINDOW_IMP_POST(window_imp->mCallbacks->handleMenuSelect(window_imp, LOWORD(w_param)));
            }
            break;
        }
        case WM_SYSKEYDOWN:
        {
            LL_PROFILE_ZONE_NAMED_CATEGORY_WIN32("mwp - WM_SYSKEYDOWN");
            // allow system keys, such as ALT-F4 to be processed by Windows
            eat_keystroke = false;
            // intentional fall-through here
            [[fallthrough]];
        }
        case WM_KEYDOWN:
        {
            LL_PROFILE_ZONE_NAMED_CATEGORY_WIN32("mwp - WM_KEYDOWN");
            window_imp->post([=]()
                {
                    window_imp->mKeyCharCode = 0; // don't know until wm_char comes in next
                    window_imp->mKeyScanCode = (l_param >> 16) & 0xff;
                    window_imp->mKeyVirtualKey = (U32)w_param;
                    window_imp->mRawMsg = u_msg;
                    window_imp->mRawWParam = (U32)w_param;
                    window_imp->mRawLParam = (U32)l_param;

                    gKeyboard->handleKeyDown((U16)w_param, mask);
                });
            if (eat_keystroke) return 0;    // skip DefWindowProc() handling if we're consuming the keypress
            break;
        }
        case WM_SYSKEYUP:
            eat_keystroke = false;
            // intentional fall-through here
            [[fallthrough]];
        case WM_KEYUP:
        {
            LL_PROFILE_ZONE_NAMED_CATEGORY_WIN32("mwp - WM_KEYUP");
            window_imp->post([=]()
            {
                window_imp->mKeyScanCode = (l_param >> 16) & 0xff;
                window_imp->mKeyVirtualKey = (U32)w_param;
                window_imp->mRawMsg = u_msg;
                window_imp->mRawWParam = (U32)w_param;
                window_imp->mRawLParam = (U32)l_param;

                {
                    LL_PROFILE_ZONE_NAMED_CATEGORY_WIN32("mwp - WM_KEYUP");
                    gKeyboard->handleKeyUp((U16)w_param, mask);
                }
            });
            if (eat_keystroke) return 0;    // skip DefWindowProc() handling if we're consuming the keypress
            break;
        }
        case WM_IME_SETCONTEXT:
        {
            LL_PROFILE_ZONE_NAMED_CATEGORY_WIN32("mwp - WM_IME_SETCONTEXT");
            if (LLWinImm::isAvailable() && window_imp->mPreeditor)
            {
                l_param &= ~ISC_SHOWUICOMPOSITIONWINDOW;
                // Invoke DefWinProc with the modified LPARAM.
            }
            break;
        }
        case WM_IME_STARTCOMPOSITION:
        {
            LL_PROFILE_ZONE_NAMED_CATEGORY_WIN32("mwp - WM_IME_STARTCOMPOSITION");
            if (LLWinImm::isAvailable() && window_imp->mPreeditor)
            {
                WINDOW_IMP_POST(window_imp->handleStartCompositionMessage());
                return 0;
            }
            break;
        }
        case WM_IME_ENDCOMPOSITION:
        {
            LL_PROFILE_ZONE_NAMED_CATEGORY_WIN32("mwp - WM_IME_ENDCOMPOSITION");
            if (LLWinImm::isAvailable() && window_imp->mPreeditor)
            {
                return 0;
            }
            break;
        }
        case WM_IME_COMPOSITION:
        {
            LL_PROFILE_ZONE_NAMED_CATEGORY_WIN32("mwp - WM_IME_COMPOSITION");
            if (LLWinImm::isAvailable() && window_imp->mPreeditor)
            {
                WINDOW_IMP_POST(window_imp->handleCompositionMessage((U32)l_param));
                return 0;
            }
            break;
        }
        case WM_IME_REQUEST:
        {
            LL_PROFILE_ZONE_NAMED_CATEGORY_WIN32("mwp - WM_IME_REQUEST");
            if (LLWinImm::isAvailable() && window_imp->mPreeditor)
            {
                LRESULT result;
                window_imp->handleImeRequests(w_param, l_param, &result);
                return result;
            }
            break;
        }
        case WM_CHAR:
        {
            LL_PROFILE_ZONE_NAMED_CATEGORY_WIN32("mwp - WM_CHAR");
            window_imp->post([=]()
                {
                    window_imp->mKeyCharCode = (U32)w_param;
                    window_imp->mRawMsg = u_msg;
                    window_imp->mRawWParam = (U32)w_param;
                    window_imp->mRawLParam = (U32)l_param;

                    // Should really use WM_UNICHAR eventually, but it requires a specific Windows version and I need
                    // to figure out how that works. - Doug
                    //
                    // ... Well, I don't think so.
                    // How it works is explained in Win32 API document, but WM_UNICHAR didn't work
                    // as specified at least on Windows XP SP1 Japanese version.  I have never used
                    // it since then, and I'm not sure whether it has been fixed now, but I don't think
                    // it is worth trying.  The good old WM_CHAR works just fine even for supplementary
                    // characters.  We just need to take care of surrogate pairs sent as two WM_CHAR's
                    // by ourselves.  It is not that tough.  -- Alissa Sabre @ SL

                    // Even if LLWindowCallbacks::handleUnicodeChar(llwchar, bool) returned false,
                    // we *did* processed the event, so I believe we should not pass it to DefWindowProc...
                    window_imp->handleUnicodeUTF16((U16)w_param, gKeyboard->currentMask(false));
                });
            return 0;
        }
        case WM_NCLBUTTONDOWN:
        {
            LL_PROFILE_ZONE_NAMED_CATEGORY_WIN32("mwp - WM_NCLBUTTONDOWN");
            {
                // A click in a non-client area, e.g. title bar or window border.
                window_imp->post([=]()
                    {
                        sHandleLeftMouseUp = false;
                        sHandleDoubleClick = true;
                    });
            }
            break;
        }
        case WM_LBUTTONDOWN:
        {
            LL_PROFILE_ZONE_NAMED_CATEGORY_WIN32("mwp - WM_LBUTTONDOWN");
            {
                LL_RECORD_BLOCK_TIME(FTM_MOUSEHANDLER);
                window_imp->postMouseButtonEvent([=]()
                    {
                        sHandleLeftMouseUp = true;

                        if (LLWinImm::isAvailable() && window_imp->mPreeditor)
                        {
                            window_imp->interruptLanguageTextInput();
                        }

                        MASK mask = gKeyboard->currentMask(true);
                        auto gl_coord = window_imp->mCursorPosition.convert();
                        window_imp->mCallbacks->handleMouseMove(window_imp, gl_coord, mask);
                        window_imp->mCallbacks->handleMouseDown(window_imp, gl_coord, mask);
                    });

                return 0;
            }
            break;
        }

        case WM_LBUTTONDBLCLK:
        {
            LL_PROFILE_ZONE_NAMED_CATEGORY_WIN32("mwp - WM_LBUTTONDBLCLK");
            window_imp->postMouseButtonEvent([=]()
                {
                    //RN: ignore right button double clicks for now
                    //case WM_RBUTTONDBLCLK:
                    if (!sHandleDoubleClick)
                    {
                        sHandleDoubleClick = true;
                        return;
                    }
                    MASK mask = gKeyboard->currentMask(true);

                    // generate move event to update mouse coordinates
                    window_imp->mCursorPosition = window_coord;
                    window_imp->mCallbacks->handleDoubleClick(window_imp, window_imp->mCursorPosition.convert(), mask);
                });

            return 0;
        }
        case WM_LBUTTONUP:
        {
            LL_PROFILE_ZONE_NAMED_CATEGORY_WIN32("mwp - WM_LBUTTONUP");
            {
                window_imp->postMouseButtonEvent([=]()
                    {
                        LL_RECORD_BLOCK_TIME(FTM_MOUSEHANDLER);
                        if (!sHandleLeftMouseUp)
                        {
                            sHandleLeftMouseUp = true;
                            return;
                        }
                        sHandleDoubleClick = true;


                        MASK mask = gKeyboard->currentMask(true);
                        // generate move event to update mouse coordinates
                        window_imp->mCursorPosition = window_coord;
                        window_imp->mCallbacks->handleMouseUp(window_imp, window_imp->mCursorPosition.convert(), mask);
                    });
            }
            return 0;
        }
        case WM_RBUTTONDBLCLK:
        case WM_RBUTTONDOWN:
        {
            LL_PROFILE_ZONE_NAMED_CATEGORY_WIN32("mwp - WM_RBUTTONDOWN");
            {
                LL_RECORD_BLOCK_TIME(FTM_MOUSEHANDLER);
                window_imp->post([=]()
                    {
                        if (LLWinImm::isAvailable() && window_imp->mPreeditor)
                        {
                            WINDOW_IMP_POST(window_imp->interruptLanguageTextInput());
                        }

                        MASK mask = gKeyboard->currentMask(true);
                        // generate move event to update mouse coordinates
                        auto gl_coord = window_imp->mCursorPosition.convert();
                        window_imp->mCallbacks->handleMouseMove(window_imp, gl_coord, mask);
                        window_imp->mCallbacks->handleRightMouseDown(window_imp, gl_coord, mask);
                    });
            }
            return 0;
        }
        break;

        case WM_RBUTTONUP:
        {
            LL_PROFILE_ZONE_NAMED_CATEGORY_WIN32("mwp - WM_RBUTTONUP");
            {
                LL_RECORD_BLOCK_TIME(FTM_MOUSEHANDLER);
                window_imp->postMouseButtonEvent([=]()
                    {
                        MASK mask = gKeyboard->currentMask(true);
                        window_imp->mCallbacks->handleRightMouseUp(window_imp, window_imp->mCursorPosition.convert(), mask);
                    });
            }
        }
        break;

        case WM_MBUTTONDOWN:
            //      case WM_MBUTTONDBLCLK:
        {
            LL_PROFILE_ZONE_NAMED_CATEGORY_WIN32("mwp - WM_MBUTTONDOWN");
            {
                LL_RECORD_BLOCK_TIME(FTM_MOUSEHANDLER);
                window_imp->postMouseButtonEvent([=]()
                    {
                        if (LLWinImm::isAvailable() && window_imp->mPreeditor)
                        {
                            window_imp->interruptLanguageTextInput();
                        }

                        MASK mask = gKeyboard->currentMask(true);
                        window_imp->mCallbacks->handleMiddleMouseDown(window_imp, window_imp->mCursorPosition.convert(), mask);
                    });
            }
        }
        break;

        case WM_MBUTTONUP:
        {
            LL_PROFILE_ZONE_NAMED_CATEGORY_WIN32("mwp - WM_MBUTTONUP");
            {
                LL_RECORD_BLOCK_TIME(FTM_MOUSEHANDLER);
                window_imp->postMouseButtonEvent([=]()
                    {
                        MASK mask = gKeyboard->currentMask(true);
                        window_imp->mCallbacks->handleMiddleMouseUp(window_imp, window_imp->mCursorPosition.convert(), mask);
                    });
            }
        }
        break;
        case WM_XBUTTONDOWN:
        {
            LL_PROFILE_ZONE_NAMED_CATEGORY_WIN32("mwp - WM_XBUTTONDOWN");
            window_imp->postMouseButtonEvent([=]()
                {
                    LL_RECORD_BLOCK_TIME(FTM_MOUSEHANDLER);
                    S32 button = GET_XBUTTON_WPARAM(w_param);
                    if (LLWinImm::isAvailable() && window_imp->mPreeditor)
                    {
                        window_imp->interruptLanguageTextInput();
                    }

                    MASK mask = gKeyboard->currentMask(true);
                    // Windows uses numbers 1 and 2 for buttons, remap to 4, 5
                    window_imp->mCallbacks->handleOtherMouseDown(window_imp, window_imp->mCursorPosition.convert(), mask, button + 3);
                });

        }
        break;

        case WM_XBUTTONUP:
        {
            LL_PROFILE_ZONE_NAMED_CATEGORY_WIN32("mwp - WM_XBUTTONUP");
            window_imp->postMouseButtonEvent([=]()
                {

                    LL_RECORD_BLOCK_TIME(FTM_MOUSEHANDLER);

                    S32 button = GET_XBUTTON_WPARAM(w_param);
                    MASK mask = gKeyboard->currentMask(true);
                    // Windows uses numbers 1 and 2 for buttons, remap to 4, 5
                    window_imp->mCallbacks->handleOtherMouseUp(window_imp, window_imp->mCursorPosition.convert(), mask, button + 3);
                });
        }
        break;

        case WM_MOUSEWHEEL:
        {
            LL_PROFILE_ZONE_NAMED_CATEGORY_WIN32("mwp - WM_MOUSEWHEEL");
            static short z_delta = 0;

            RECT    client_rect;

            // eat scroll events that occur outside our window, since we use mouse position to direct scroll
            // instead of keyboard focus
            // NOTE: mouse_coord is in *window* coordinates for scroll events
            POINT mouse_coord = { (S32)(S16)LOWORD(l_param), (S32)(S16)HIWORD(l_param) };

            if (ScreenToClient(window_imp->mWindowHandle, &mouse_coord)
                && GetClientRect(window_imp->mWindowHandle, &client_rect))
            {
                // we have a valid mouse point and client rect
                if (mouse_coord.x < client_rect.left || client_rect.right < mouse_coord.x
                    || mouse_coord.y < client_rect.top || client_rect.bottom < mouse_coord.y)
                {
                    // mouse is outside of client rect, so don't do anything
                    return 0;
                }
            }

            S16 incoming_z_delta = HIWORD(w_param);
            z_delta += incoming_z_delta;
            // cout << "z_delta " << z_delta << endl;

            // current mouse wheels report changes in increments of zDelta (+120, -120)
            // Future, higher resolution mouse wheels may report smaller deltas.
            // So we sum the deltas and only act when we've exceeded WHEEL_DELTA
            //
            // If the user rapidly spins the wheel, we can get messages with
            // large deltas, like 480 or so.  Thus we need to scroll more quickly.
            if (z_delta <= -WHEEL_DELTA || WHEEL_DELTA <= z_delta)
            {
                short clicks = -z_delta / WHEEL_DELTA;
                WINDOW_IMP_POST(window_imp->mCallbacks->handleScrollWheel(window_imp, clicks));
                z_delta = 0;
            }
            return 0;
        }
        /*
        // TODO: add this after resolving _WIN32_WINNT issue
        case WM_MOUSELEAVE:
        {
        window_imp->mCallbacks->handleMouseLeave(window_imp);

        //              TRACKMOUSEEVENT track_mouse_event;
        //              track_mouse_event.cbSize = sizeof( TRACKMOUSEEVENT );
        //              track_mouse_event.dwFlags = TME_LEAVE;
        //              track_mouse_event.hwndTrack = h_wnd;
        //              track_mouse_event.dwHoverTime = HOVER_DEFAULT;
        //              TrackMouseEvent( &track_mouse_event );
        return 0;
        }
        */
        case WM_MOUSEHWHEEL:
        {
            LL_PROFILE_ZONE_NAMED_CATEGORY_WIN32("mwp - WM_MOUSEHWHEEL");
            static short h_delta = 0;

            RECT    client_rect;

            // eat scroll events that occur outside our window, since we use mouse position to direct scroll
            // instead of keyboard focus
            // NOTE: mouse_coord is in *window* coordinates for scroll events
            POINT mouse_coord = { (S32)(S16)LOWORD(l_param), (S32)(S16)HIWORD(l_param) };

            if (ScreenToClient(window_imp->mWindowHandle, &mouse_coord)
                && GetClientRect(window_imp->mWindowHandle, &client_rect))
            {
                // we have a valid mouse point and client rect
                if (mouse_coord.x < client_rect.left || client_rect.right < mouse_coord.x
                    || mouse_coord.y < client_rect.top || client_rect.bottom < mouse_coord.y)
                {
                    // mouse is outside of client rect, so don't do anything
                    return 0;
                }
            }

            S16 incoming_h_delta = HIWORD(w_param);
            h_delta += incoming_h_delta;

            // If the user rapidly spins the wheel, we can get messages with
            // large deltas, like 480 or so.  Thus we need to scroll more quickly.
            if (h_delta <= -WHEEL_DELTA || WHEEL_DELTA <= h_delta)
            {
                WINDOW_IMP_POST(window_imp->mCallbacks->handleScrollHWheel(window_imp, h_delta / WHEEL_DELTA));
                h_delta = 0;
            }
            return 0;
        }
        // Handle mouse movement within the window
        case WM_MOUSEMOVE:
        {
            LL_PROFILE_ZONE_NAMED_CATEGORY_WIN32("mwp - WM_MOUSEMOVE");
            // DO NOT use mouse event queue for move events to ensure cursor position is updated
            // when button events are handled
            WINDOW_IMP_POST(
                {
                    LL_PROFILE_ZONE_NAMED_CATEGORY_WIN32("mwp - WM_MOUSEMOVE lambda");

                    MASK mask = gKeyboard->currentMask(true);
                    window_imp->mMouseMask = mask;
                    window_imp->mCursorPosition = window_coord;
                });
            return 0;
        }

        case WM_GETMINMAXINFO:
        {
            LL_PROFILE_ZONE_NAMED_CATEGORY_WIN32("mwp - WM_GETMINMAXINFO");
            LPMINMAXINFO min_max = (LPMINMAXINFO)l_param;
            min_max->ptMinTrackSize.x = window_imp->mMinWindowWidth;
            min_max->ptMinTrackSize.y = window_imp->mMinWindowHeight;
            return 0;
        }

        case WM_MOVE:
        {
            window_imp->updateWindowRect();
            return 0;
        }
        case WM_SIZE:
        {
            LL_PROFILE_ZONE_NAMED_CATEGORY_WIN32("mwp - WM_SIZE");
            window_imp->updateWindowRect();

            // There's an odd behavior with WM_SIZE that I would call a bug. If
            // the window is maximized, and you call MoveWindow() with a size smaller
            // than a maximized window, it ends up sending WM_SIZE with w_param set
            // to SIZE_MAXIMIZED -- which isn't true. So the logic below doesn't work.
            // (SL-44655). Fixed it by calling ShowWindow(SW_RESTORE) first (see
            // LLWindowWin32::moveWindow in this file).

            // If we are now restored, but we weren't before, this
            // means that the window was un-minimized.
            if (w_param == SIZE_RESTORED && window_imp->mLastSizeWParam != SIZE_RESTORED)
            {
                WINDOW_IMP_POST(window_imp->mCallbacks->handleActivate(window_imp, true));
            }

            // handle case of window being maximized from fully minimized state
            if (w_param == SIZE_MAXIMIZED && window_imp->mLastSizeWParam != SIZE_MAXIMIZED)
            {
                WINDOW_IMP_POST(window_imp->mCallbacks->handleActivate(window_imp, true));
            }

            // Also handle the minimization case
            if (w_param == SIZE_MINIMIZED && window_imp->mLastSizeWParam != SIZE_MINIMIZED)
            {
                WINDOW_IMP_POST(window_imp->mCallbacks->handleActivate(window_imp, false));
            }

            // Actually resize all of our views
            if (w_param != SIZE_MINIMIZED)
            {
                // Ignore updates for minimizing and minimized "windows"
                WINDOW_IMP_POST(window_imp->mCallbacks->handleResize(window_imp,
                    LOWORD(l_param),
                    HIWORD(l_param)));
            }

            window_imp->mLastSizeWParam = w_param;

            return 0;
        }

        case WM_DPICHANGED:
        {
            LL_PROFILE_ZONE_NAMED_CATEGORY_WIN32("mwp - WM_DPICHANGED");
            LPRECT lprc_new_scale;
            F32 new_scale = F32(LOWORD(w_param)) / F32(USER_DEFAULT_SCREEN_DPI);
            lprc_new_scale = (LPRECT)l_param;
            S32 new_width = lprc_new_scale->right - lprc_new_scale->left;
            S32 new_height = lprc_new_scale->bottom - lprc_new_scale->top;
            WINDOW_IMP_POST(window_imp->mCallbacks->handleDPIChanged(window_imp, new_scale, new_width, new_height));

            SetWindowPos(h_wnd,
                HWND_TOP,
                lprc_new_scale->left,
                lprc_new_scale->top,
                new_width,
                new_height,
                SWP_NOZORDER | SWP_NOACTIVATE);

            return 0;
        }

        case WM_DISPLAYCHANGE:
        {
            WINDOW_IMP_POST(window_imp->mCallbacks->handleDisplayChanged());
        }

        case WM_SETFOCUS:
        {
            LL_PROFILE_ZONE_NAMED_CATEGORY_WIN32("mwp - WM_SETFOCUS");
            WINDOW_IMP_POST(window_imp->mCallbacks->handleFocus(window_imp));
            return 0;
        }

        case WM_KILLFOCUS:
        {
            LL_PROFILE_ZONE_NAMED_CATEGORY_WIN32("mwp - WM_KILLFOCUS");
            WINDOW_IMP_POST(window_imp->mCallbacks->handleFocusLost(window_imp));
            return 0;
        }

        case WM_COPYDATA:
        {
            LL_PROFILE_ZONE_NAMED_CATEGORY_WIN32("mwp - WM_COPYDATA");
            {
                // received a URL
                PCOPYDATASTRUCT myCDS = (PCOPYDATASTRUCT)l_param;
                void* data = new U8[myCDS->cbData];
                memcpy(data, myCDS->lpData, myCDS->cbData);
                auto myType = myCDS->dwData;

                window_imp->post([=]()
                    {
                       window_imp->mCallbacks->handleDataCopy(window_imp, (S32)myType, data);
                       delete[] data;
                    });
            };
            return 0;
        }
        case WM_SETTINGCHANGE:
        {
            LL_PROFILE_ZONE_NAMED_CATEGORY_WIN32("mwp - WM_SETTINGCHANGE");
            if (w_param == SPI_SETMOUSEVANISH)
            {
                if (!SystemParametersInfo(SPI_GETMOUSEVANISH, 0, &window_imp->mMouseVanish, 0))
                {
                    WINDOW_IMP_POST(window_imp->mMouseVanish = true);
                }
            }
        }
        break;

        case WM_INPUT:
        {
            LL_PROFILE_ZONE_NAMED_CATEGORY_WIN32("MWP - WM_INPUT");

            UINT dwSize = 0;
            GetRawInputData((HRAWINPUT)l_param, RID_INPUT, NULL, &dwSize, sizeof(RAWINPUTHEADER));
            llassert(dwSize < 1024);

            U8 lpb[1024];

            if (GetRawInputData((HRAWINPUT)l_param, RID_INPUT, (void*)lpb, &dwSize, sizeof(RAWINPUTHEADER)) == dwSize)
            {
                RAWINPUT* raw = (RAWINPUT*)lpb;

                if (raw->header.dwType == RIM_TYPEMOUSE)
                {
                    LLMutexLock lock(&window_imp->mRawMouseMutex);

                    bool absolute_coordinates = (raw->data.mouse.usFlags & MOUSE_MOVE_ABSOLUTE);

                    if (absolute_coordinates)
                    {
                        static S32 prev_absolute_x = 0;
                        static S32 prev_absolute_y = 0;
                        S32 absolute_x;
                        S32 absolute_y;

                        if ((raw->data.mouse.usFlags & 0x10) == 0x10) // touch screen? touch? Not defined in header
                        {
                            // touch screen spams (0,0) coordinates in a number of situations
                            // (0,0) might need to be filtered
                            absolute_x = raw->data.mouse.lLastX;
                            absolute_y = raw->data.mouse.lLastY;
                        }
                        else
                        {
                            bool v_desktop = (raw->data.mouse.usFlags & MOUSE_VIRTUAL_DESKTOP) == MOUSE_VIRTUAL_DESKTOP;

                            S32 width = GetSystemMetrics(v_desktop ? SM_CXVIRTUALSCREEN : SM_CXSCREEN);
                            S32 height = GetSystemMetrics(v_desktop ? SM_CYVIRTUALSCREEN : SM_CYSCREEN);

                            absolute_x = (S32)((raw->data.mouse.lLastX / 65535.0f) * width);
                            absolute_y = (S32)((raw->data.mouse.lLastY / 65535.0f) * height);
                        }

                        window_imp->mRawMouseDelta.mX += absolute_x - prev_absolute_x;
                        window_imp->mRawMouseDelta.mY -= absolute_y - prev_absolute_y;

                        prev_absolute_x = absolute_x;
                        prev_absolute_y = absolute_y;
                    }
                    else
                    {
                        S32 speed;
                        const S32 DEFAULT_SPEED(10);
                        SystemParametersInfo(SPI_GETMOUSESPEED, 0, &speed, 0);
                        if (speed == DEFAULT_SPEED)
                        {
                            window_imp->mRawMouseDelta.mX += raw->data.mouse.lLastX;
                            window_imp->mRawMouseDelta.mY -= raw->data.mouse.lLastY;
                        }
                        else
                        {
                            window_imp->mRawMouseDelta.mX += (S32)round((F32)raw->data.mouse.lLastX * (F32)speed / DEFAULT_SPEED);
                            window_imp->mRawMouseDelta.mY -= (S32)round((F32)raw->data.mouse.lLastY * (F32)speed / DEFAULT_SPEED);
                        }
                    }
                }
            }
        }
        break;

        //list of messages we get often that we don't care to log about
        case WM_NCHITTEST:
        case WM_NCMOUSEMOVE:
        case WM_NCMOUSELEAVE:
        case WM_MOVING:
        case WM_WINDOWPOSCHANGING:
        case WM_WINDOWPOSCHANGED:
        break;

        default:
        {
            LL_PROFILE_ZONE_NAMED_CATEGORY_WIN32("mwp - default");
            LL_DEBUGS("Window") << "Unhandled windows message code: 0x" << std::hex << U32(u_msg) << LL_ENDL;
        }
        break;
        }
    }
    else // (NULL == window_imp)
    {
        if (u_msg == WM_DESTROY)
        {
            PostQuitMessage(0);  // Posts WM_QUIT with an exit code of 0
            return 0;
        }
        else
        {
            LL_DEBUGS("Window") << "No window implementation to handle message with, message code: " << U32(u_msg) << LL_ENDL;
        }
    }

    // pass unhandled messages down to Windows
    LRESULT ret;
    {
        LL_PROFILE_ZONE_NAMED_CATEGORY_WIN32("mwp - DefWindowProc");
        ret = DefWindowProc(h_wnd, u_msg, w_param, l_param);
    }
    return ret;
}

bool LLWindowWin32::convertCoords(LLCoordGL from, LLCoordWindow *to)
{
    S32     client_height;
    RECT    client_rect;
    LLCoordWindow window_position;

    if (!mWindowHandle ||
        !GetClientRect(mWindowHandle, &client_rect) ||
        NULL == to)
    {
        return false;
    }

    to->mX = from.mX;
    client_height = client_rect.bottom - client_rect.top;
    to->mY = client_height - from.mY - 1;

    return true;
}

bool LLWindowWin32::convertCoords(LLCoordWindow from, LLCoordGL* to)
{
    S32     client_height;
    RECT    client_rect;

    if (!mWindowHandle ||
        !GetClientRect(mWindowHandle, &client_rect) ||
        NULL == to)
    {
        return false;
    }

    to->mX = from.mX;
    client_height = client_rect.bottom - client_rect.top;
    to->mY = client_height - from.mY - 1;

    return true;
}

bool LLWindowWin32::convertCoords(LLCoordScreen from, LLCoordWindow* to)
{
    POINT mouse_point;

    mouse_point.x = from.mX;
    mouse_point.y = from.mY;
    bool result = ScreenToClient(mWindowHandle, &mouse_point);

    if (result)
    {
        to->mX = mouse_point.x;
        to->mY = mouse_point.y;
    }

    return result;
}

bool LLWindowWin32::convertCoords(LLCoordWindow from, LLCoordScreen *to)
{
    POINT mouse_point;

    mouse_point.x = from.mX;
    mouse_point.y = from.mY;
    bool result = ClientToScreen(mWindowHandle, &mouse_point);

    if (result)
    {
        to->mX = mouse_point.x;
        to->mY = mouse_point.y;
    }

    return result;
}

bool LLWindowWin32::convertCoords(LLCoordScreen from, LLCoordGL *to)
{
    LLCoordWindow window_coord;

    if (!mWindowHandle || (NULL == to))
    {
        return false;
    }

    convertCoords(from, &window_coord);
    convertCoords(window_coord, to);
    return true;
}

bool LLWindowWin32::convertCoords(LLCoordGL from, LLCoordScreen *to)
{
    LLCoordWindow window_coord;

    if (!mWindowHandle || (NULL == to))
    {
        return false;
    }

    convertCoords(from, &window_coord);
    convertCoords(window_coord, to);
    return true;
}


bool LLWindowWin32::isClipboardTextAvailable()
{
    return IsClipboardFormatAvailable(CF_UNICODETEXT);
}


bool LLWindowWin32::pasteTextFromClipboard(LLWString &dst)
{
    bool success = false;

    if (IsClipboardFormatAvailable(CF_UNICODETEXT))
    {
        if (OpenClipboard(mWindowHandle))
        {
            HGLOBAL h_data = GetClipboardData(CF_UNICODETEXT);
            if (h_data)
            {
                WCHAR *utf16str = (WCHAR*) GlobalLock(h_data);
                if (utf16str)
                {
                    dst = utf16str_to_wstring(utf16str);
                    LLWStringUtil::removeWindowsCR(dst);
                    GlobalUnlock(h_data);
                    success = true;
                }
            }
            CloseClipboard();
        }
    }

    return success;
}


bool LLWindowWin32::copyTextToClipboard(const LLWString& wstr)
{
    bool success = false;

    if (OpenClipboard(mWindowHandle))
    {
        EmptyClipboard();

        // Provide a copy of the data in Unicode format.
        LLWString sanitized_string(wstr);
        LLWStringUtil::addCRLF(sanitized_string);
        llutf16string out_utf16 = wstring_to_utf16str(sanitized_string);
        const size_t size_utf16 = (out_utf16.length() + 1) * sizeof(WCHAR);

        // Memory is allocated and then ownership of it is transfered to the system.
        HGLOBAL hglobal_copy_utf16 = GlobalAlloc(GMEM_MOVEABLE, size_utf16);
        if (hglobal_copy_utf16)
        {
            WCHAR* copy_utf16 = (WCHAR*) GlobalLock(hglobal_copy_utf16);
            if (copy_utf16)
            {
                memcpy(copy_utf16, out_utf16.c_str(), size_utf16);  /* Flawfinder: ignore */
                GlobalUnlock(hglobal_copy_utf16);

                if (SetClipboardData(CF_UNICODETEXT, hglobal_copy_utf16))
                {
                    success = true;
                }
            }
        }

        CloseClipboard();
    }

    return success;
}

// Constrains the mouse to the window.
void LLWindowWin32::setMouseClipping( bool b )
{
    LL_PROFILE_ZONE_SCOPED_CATEGORY_WIN32;
    ASSERT_MAIN_THREAD();
    if( b != mIsMouseClipping )
    {
        bool success = false;

        if( b )
        {
            GetClipCursor( &mOldMouseClip );

            RECT client_rect_in_screen_space;
            if( getClientRectInScreenSpace( &client_rect_in_screen_space ) )
            {
                success = ClipCursor( &client_rect_in_screen_space );
            }
        }
        else
        {
            // Must restore the old mouse clip, which may be set by another window.
            success = ClipCursor( &mOldMouseClip );
            SetRect( &mOldMouseClip, 0, 0, 0, 0 );
        }

        if( success )
        {
            mIsMouseClipping = b;
        }
    }
}

bool LLWindowWin32::getClientRectInScreenSpace( RECT* rectp )
{
    bool success = false;

    RECT client_rect;
    if (mWindowHandle && GetClientRect(mWindowHandle, &client_rect))
    {
        POINT top_left;
        top_left.x = client_rect.left;
        top_left.y = client_rect.top;
        ClientToScreen(mWindowHandle, &top_left);

        POINT bottom_right;
        bottom_right.x = client_rect.right;
        bottom_right.y = client_rect.bottom;
        ClientToScreen(mWindowHandle, &bottom_right);

        SetRect(rectp,
            top_left.x,
            top_left.y,
            bottom_right.x,
            bottom_right.y);

        success = true;
    }

    return success;
}

void LLWindowWin32::flashIcon(F32 seconds)
{
    mWindowThread->post([=]()
        {
            FLASHWINFO flash_info;

            flash_info.cbSize = sizeof(FLASHWINFO);
            flash_info.hwnd = mWindowHandle;
            flash_info.dwFlags = FLASHW_TRAY;
            flash_info.uCount = UINT(seconds / ICON_FLASH_TIME);
            flash_info.dwTimeout = DWORD(1000.f * ICON_FLASH_TIME); // milliseconds
            FlashWindowEx(&flash_info);
        });
}

F32 LLWindowWin32::getGamma()
{
    return mCurrentGamma;
}

bool LLWindowWin32::restoreGamma()
{
    ASSERT_MAIN_THREAD();
    if (mCustomGammaSet)
    {
        LL_DEBUGS("Window") << "Restoring gamma" << LL_ENDL;
        mCustomGammaSet = false;
        return SetDeviceGammaRamp(mhDC, mPrevGammaRamp);
    }
    return true;
}

bool LLWindowWin32::setGamma(const F32 gamma)
{
    ASSERT_MAIN_THREAD();
    mCurrentGamma = gamma;

    //Get the previous gamma ramp to restore later.
    if (!mCustomGammaSet)
    {
        if (!gGLManager.mIsIntel) // skip for Intel GPUs (see SL-11341)
        {
            LL_DEBUGS("Window") << "Getting the previous gamma ramp to restore later" << LL_ENDL;
            if (!GetDeviceGammaRamp(mhDC, mPrevGammaRamp))
            {
                LL_WARNS("Window") << "Failed to get the previous gamma ramp" << LL_ENDL;
                return false;
            }
        }
        mCustomGammaSet = true;
    }

    LL_DEBUGS("Window") << "Setting gamma to " << gamma << LL_ENDL;

    for ( int i = 0; i < 256; ++i )
    {
        int mult = 256 - ( int ) ( ( gamma - 1.0f ) * 128.0f );

        int value = mult * i;

        if ( value > 0xffff )
            value = 0xffff;

        mCurrentGammaRamp[0][i] =
            mCurrentGammaRamp[1][i] =
            mCurrentGammaRamp[2][i] = (WORD) value;
    };

    return SetDeviceGammaRamp ( mhDC, mCurrentGammaRamp );
}

void LLWindowWin32::setFSAASamples(const U32 fsaa_samples)
{
    ASSERT_MAIN_THREAD();
    mFSAASamples = fsaa_samples;
}

U32 LLWindowWin32::getFSAASamples()
{
    return mFSAASamples;
}

LLWindow::LLWindowResolution* LLWindowWin32::getSupportedResolutions(S32 &num_resolutions)
{
    ASSERT_MAIN_THREAD();
    if (!mSupportedResolutions)
    {
        mSupportedResolutions = new LLWindowResolution[MAX_NUM_RESOLUTIONS];
        DEVMODE dev_mode;
        ::ZeroMemory(&dev_mode, sizeof(DEVMODE));
        dev_mode.dmSize = sizeof(DEVMODE);

        mNumSupportedResolutions = 0;
        for (S32 mode_num = 0; mNumSupportedResolutions < MAX_NUM_RESOLUTIONS; mode_num++)
        {
            if (!EnumDisplaySettings(NULL, mode_num, &dev_mode))
            {
                break;
            }

            if (dev_mode.dmBitsPerPel == BITS_PER_PIXEL &&
                dev_mode.dmPelsWidth >= 800 &&
                dev_mode.dmPelsHeight >= 600)
            {
                bool resolution_exists = false;
                for(S32 i = 0; i < mNumSupportedResolutions; i++)
                {
                    if (mSupportedResolutions[i].mWidth == dev_mode.dmPelsWidth &&
                        mSupportedResolutions[i].mHeight == dev_mode.dmPelsHeight)
                    {
                        resolution_exists = true;
                    }
                }
                if (!resolution_exists)
                {
                    mSupportedResolutions[mNumSupportedResolutions].mWidth = dev_mode.dmPelsWidth;
                    mSupportedResolutions[mNumSupportedResolutions].mHeight = dev_mode.dmPelsHeight;
                    mNumSupportedResolutions++;
                }
            }
        }
    }

    num_resolutions = mNumSupportedResolutions;
    return mSupportedResolutions;
}


F32 LLWindowWin32::getNativeAspectRatio()
{
    if (mOverrideAspectRatio > 0.f)
    {
        return mOverrideAspectRatio;
    }
    else if (mNativeAspectRatio > 0.f)
    {
        // we grabbed this value at startup, based on the user's desktop settings
        return mNativeAspectRatio;
    }
    // RN: this hack presumes that the largest supported resolution is monitor-limited
    // and that pixels in that mode are square, therefore defining the native aspect ratio
    // of the monitor...this seems to work to a close approximation for most CRTs/LCDs
    S32 num_resolutions;
    LLWindowResolution* resolutions = getSupportedResolutions(num_resolutions);

    return ((F32)resolutions[num_resolutions - 1].mWidth / (F32)resolutions[num_resolutions - 1].mHeight);
}

F32 LLWindowWin32::getPixelAspectRatio()
{
    F32 pixel_aspect = 1.f;
    if (getFullscreen())
    {
        LLCoordScreen screen_size;
        getSize(&screen_size);
        pixel_aspect = getNativeAspectRatio() * (F32)screen_size.mY / (F32)screen_size.mX;
    }

    return pixel_aspect;
}

// Change display resolution.  Returns true if successful.
// protected
bool LLWindowWin32::setDisplayResolution(S32 width, S32 height, S32 bits, S32 refresh)
{
    DEVMODE dev_mode;
    ::ZeroMemory(&dev_mode, sizeof(DEVMODE));
    dev_mode.dmSize = sizeof(DEVMODE);
    bool success = false;

    // Don't change anything if we don't have to
    if (EnumDisplaySettings(NULL, ENUM_CURRENT_SETTINGS, &dev_mode))
    {
        if (dev_mode.dmPelsWidth        == width &&
            dev_mode.dmPelsHeight       == height &&
            dev_mode.dmBitsPerPel       == bits &&
            dev_mode.dmDisplayFrequency == refresh )
        {
            // ...display mode identical, do nothing
            return true;
        }
    }

    memset(&dev_mode, 0, sizeof(dev_mode));
    dev_mode.dmSize = sizeof(dev_mode);
    dev_mode.dmPelsWidth        = width;
    dev_mode.dmPelsHeight       = height;
    dev_mode.dmBitsPerPel       = bits;
    dev_mode.dmDisplayFrequency = refresh;
    dev_mode.dmFields = DM_BITSPERPEL | DM_PELSWIDTH | DM_PELSHEIGHT | DM_DISPLAYFREQUENCY;

    // CDS_FULLSCREEN indicates that this is a temporary change to the device mode.
    LONG cds_result = ChangeDisplaySettings(&dev_mode, CDS_FULLSCREEN);

    success = (DISP_CHANGE_SUCCESSFUL == cds_result);

    if (!success)
    {
        LL_WARNS("Window") << "setDisplayResolution failed, "
            << width << "x" << height << "x" << bits << " @ " << refresh << LL_ENDL;
    }

    return success;
}

// protected
bool LLWindowWin32::setFullscreenResolution()
{
    if (mFullscreen)
    {
        return setDisplayResolution( mFullscreenWidth, mFullscreenHeight, mFullscreenBits, mFullscreenRefresh);
    }
    else
    {
        return false;
    }
}

// protected
bool LLWindowWin32::resetDisplayResolution()
{
    LL_DEBUGS("Window") << "resetDisplayResolution START" << LL_ENDL;

    LONG cds_result = ChangeDisplaySettings(NULL, 0);

    bool success = (DISP_CHANGE_SUCCESSFUL == cds_result);

    if (!success)
    {
        LL_WARNS("Window") << "resetDisplayResolution failed" << LL_ENDL;
    }

    LL_DEBUGS("Window") << "resetDisplayResolution END" << LL_ENDL;

    return success;
}

void LLWindowWin32::swapBuffers()
{
    {
        LL_PROFILE_ZONE_SCOPED_CATEGORY_WIN32;
        SwapBuffers(mhDC);
    }

    {
        LL_PROFILE_ZONE_NAMED_CATEGORY_WIN32("GPU Collect");
        LL_PROFILER_GPU_COLLECT;
    }
}


//
// LLSplashScreenImp
//
LLSplashScreenWin32::LLSplashScreenWin32()
:   mWindow(NULL)
{
}

LLSplashScreenWin32::~LLSplashScreenWin32()
{
}

void LLSplashScreenWin32::showImpl()
{
    // This appears to work.  ???
    HINSTANCE hinst = GetModuleHandle(NULL);

    mWindow = CreateDialog(hinst,
        TEXT("SPLASHSCREEN"),
        NULL,   // no parent
        (DLGPROC) LLSplashScreenWin32::windowProc);
    ShowWindow(mWindow, SW_SHOW);

    // Should set taskbar text without creating a header for the window (caption)
    SetWindowTextA(mWindow, "Second Life");
}


void LLSplashScreenWin32::updateImpl(const std::string& mesg)
{
    if (!mWindow) return;

    int output_str_len = MultiByteToWideChar(CP_UTF8, 0, mesg.c_str(), static_cast<int>(mesg.length()), NULL, 0);
    if( output_str_len>1024 )
        return;

    WCHAR w_mesg[1025];//big enought to keep null terminatos

    MultiByteToWideChar (CP_UTF8, 0, mesg.c_str(), static_cast<int>(mesg.length()), w_mesg, output_str_len);

    //looks like MultiByteToWideChar didn't add null terminator to converted string, see EXT-4858
    w_mesg[output_str_len] = 0;

    SendDlgItemMessage(mWindow,
        666,        // HACK: text id
        WM_SETTEXT,
        FALSE,
        (LPARAM)w_mesg);
}


void LLSplashScreenWin32::hideImpl()
{
    if (mWindow)
    {
        if (!destroy_window_handler(mWindow))
        {
            LL_WARNS("Window") << "Failed to properly close splash screen window!" << LL_ENDL;
        }
        mWindow = NULL;
    }
}


// static
LRESULT CALLBACK LLSplashScreenWin32::windowProc(HWND h_wnd, UINT u_msg,
                                            WPARAM w_param, LPARAM l_param)
{
    // Just give it to windows
    return DefWindowProc(h_wnd, u_msg, w_param, l_param);
}

//
// Helper Funcs
//

S32 OSMessageBoxWin32(const std::string& text, const std::string& caption, U32 type)
{
    UINT uType;

    switch(type)
    {
    case OSMB_OK:
        uType = MB_OK;
        break;
    case OSMB_OKCANCEL:
        uType = MB_OKCANCEL;
        break;
    case OSMB_YESNO:
        uType = MB_YESNO;
        break;
    default:
        uType = MB_OK;
        break;
    }

    // AG: Of course, the using of the static global variable sWindowHandleForMessageBox
    // instead of using the field mWindowHandle of the class LLWindowWin32 looks strange.
    // But in fact, the function OSMessageBoxWin32() doesn't have access to gViewerWindow
    // because the former is implemented in the library llwindow which is abstract enough.
    //
    // "This is why I'm doing it this way, instead of what you would think would be more obvious..."
    // (C) Nat Goodspeed
    if (!IsWindow(sWindowHandleForMessageBox))
    {
        sWindowHandleForMessageBox = NULL;
    }
    int retval_win = MessageBoxW(sWindowHandleForMessageBox, // HWND
                                 ll_convert_string_to_wide(text).c_str(),
                                 ll_convert_string_to_wide(caption).c_str(),
                                 uType);
    S32 retval;

    switch(retval_win)
    {
    case IDYES:
        retval = OSBTN_YES;
        break;
    case IDNO:
        retval = OSBTN_NO;
        break;
    case IDOK:
        retval = OSBTN_OK;
        break;
    case IDCANCEL:
        retval = OSBTN_CANCEL;
        break;
    default:
        retval = OSBTN_CANCEL;
        break;
    }

    return retval;
}


void LLWindowWin32::spawnWebBrowser(const std::string& escaped_url, bool async)
{
    bool found = false;
    S32 i;
    for (i = 0; i < gURLProtocolWhitelistCount; i++)
    {
        if (escaped_url.find(gURLProtocolWhitelist[i]) == 0)
        {
            found = true;
            break;
        }
    }

    if (!found)
    {
        LL_WARNS("Window") << "spawn_web_browser() called for url with protocol not on whitelist: " << escaped_url << LL_ENDL;
        return;
    }

    LL_INFOS("Window") << "Opening URL " << escaped_url << LL_ENDL;

    // replaced ShellExecute code with ShellExecuteEx since ShellExecute doesn't work
    // reliablly on Vista.

    // this is madness.. no, this is..
    LLWString url_wstring = utf8str_to_wstring( escaped_url );
    llutf16string url_utf16 = wstring_to_utf16str( url_wstring );

    // let the OS decide what to use to open the URL
    SHELLEXECUTEINFO sei = { sizeof( sei ) };
    // NOTE: this assumes that SL will stick around long enough to complete the DDE message exchange
    // necessary for ShellExecuteEx to complete
    if (async)
    {
        sei.fMask = SEE_MASK_ASYNCOK;
    }
    sei.nShow = SW_SHOWNORMAL;
    sei.lpVerb = L"open";
    sei.lpFile = url_utf16.c_str();
    ShellExecuteEx( &sei );
}

/*
    Make the raw keyboard data available - used to poke through to LLQtWebKit so
    that Qt/Webkit has access to the virtual keycodes etc. that it needs
*/
LLSD LLWindowWin32::getNativeKeyData()
{
    LLSD result = LLSD::emptyMap();

    result["scan_code"] = (S32)mKeyScanCode;
    result["virtual_key"] = (S32)mKeyVirtualKey;
    result["msg"] = ll_sd_from_U32(mRawMsg);
    result["w_param"] = ll_sd_from_U32(mRawWParam);
    result["l_param"] = ll_sd_from_U32(mRawLParam);

    return result;
}

bool LLWindowWin32::dialogColorPicker( F32 *r, F32 *g, F32 *b )
{
    bool retval = false;

    static CHOOSECOLOR cc;
    static COLORREF crCustColors[16];
    cc.lStructSize = sizeof(CHOOSECOLOR);
    cc.hwndOwner = mWindowHandle;
    cc.hInstance = NULL;
    cc.rgbResult = RGB ((*r * 255.f),(*g *255.f),(*b * 255.f));
    //cc.rgbResult = RGB (0x80,0x80,0x80);
    cc.lpCustColors = crCustColors;
    cc.Flags = CC_RGBINIT | CC_FULLOPEN;
    cc.lCustData = 0;
    cc.lpfnHook = NULL;
    cc.lpTemplateName = NULL;

    // This call is modal, so pause agent
    //send_agent_pause();   // this is in newview and we don't want to set up a dependency
    {
        retval = ChooseColor(&cc);
    }
    //send_agent_resume();  // this is in newview and we don't want to set up a dependency

    *b = ((F32)((cc.rgbResult >> 16) & 0xff)) / 255.f;

    *g = ((F32)((cc.rgbResult >> 8) & 0xff)) / 255.f;

    *r = ((F32)(cc.rgbResult & 0xff)) / 255.f;

    return (retval);
}

void *LLWindowWin32::getPlatformWindow()
{
    return (void*)mWindowHandle;
}

void LLWindowWin32::bringToFront()
{
    mWindowThread->post([=]()
        {
            BringWindowToTop(mWindowHandle);
        });
}

// set (OS) window focus back to the client
void LLWindowWin32::focusClient()
{
    mWindowThread->post([=]()
        {
            SetFocus(mWindowHandle);
        });
}

void LLWindowWin32::allowLanguageTextInput(LLPreeditor *preeditor, bool b)
{
    if (b == sLanguageTextInputAllowed || !LLWinImm::isAvailable())
    {
        return;
    }

    if (preeditor != mPreeditor && !b)
    {
        // This condition may occur with a call to
        // setEnabled(bool) from LLTextEditor or LLLineEditor
        // when the control is not focused.
        // We need to silently ignore the case so that
        // the language input status of the focused control
        // is not disturbed.
        return;
    }

    // Take care of old and new preeditors.
    if (preeditor != mPreeditor || !b)
    {
        if (sLanguageTextInputAllowed)
        {
            interruptLanguageTextInput();
        }
        mPreeditor = (b ? preeditor : NULL);
    }

    sLanguageTextInputAllowed = b;

    if (sLanguageTextInputAllowed)
    {
        mWindowThread->post([=]()
        {
            // Allowing: Restore the previous IME status, so that the user has a feeling that the previous
            // text input continues naturally.  Be careful, however, the IME status is meaningful only during the user keeps
            // using same Input Locale (aka Keyboard Layout).
            if (sWinIMEOpened && GetKeyboardLayout(0) == sWinInputLocale)
            {
                HIMC himc = LLWinImm::getContext(mWindowHandle);
                LLWinImm::setOpenStatus(himc, true);
                LLWinImm::setConversionStatus(himc, sWinIMEConversionMode, sWinIMESentenceMode);
                LLWinImm::releaseContext(mWindowHandle, himc);
            }
        });
    }
    else
    {
        mWindowThread->post([=]()
        {
            // Disallowing: Turn off the IME so that succeeding key events bypass IME and come to us directly.
            // However, do it after saving the current IME  status.  We need to restore the status when
            //   allowing language text input again.
            sWinInputLocale = GetKeyboardLayout(0);
            sWinIMEOpened = LLWinImm::isIME(sWinInputLocale);
            if (sWinIMEOpened)
            {
                HIMC himc = LLWinImm::getContext(mWindowHandle);
                sWinIMEOpened = LLWinImm::getOpenStatus(himc);
                if (sWinIMEOpened)
                {
                    LLWinImm::getConversionStatus(himc, &sWinIMEConversionMode, &sWinIMESentenceMode);

                    // We need both ImmSetConversionStatus and ImmSetOpenStatus here to surely disable IME's
                    // keyboard hooking, because Some IME reacts only on the former and some other on the latter...
                    LLWinImm::setConversionStatus(himc, IME_CMODE_NOCONVERSION, sWinIMESentenceMode);
                    LLWinImm::setOpenStatus(himc, false);
                }
                LLWinImm::releaseContext(mWindowHandle, himc);
            }
        });
    }
}

void LLWindowWin32::fillCandidateForm(const LLCoordGL& caret, const LLRect& bounds,
        CANDIDATEFORM *form)
{
    LLCoordWindow caret_coord, top_left, bottom_right;
    convertCoords(caret, &caret_coord);
    convertCoords(LLCoordGL(bounds.mLeft, bounds.mTop), &top_left);
    convertCoords(LLCoordGL(bounds.mRight, bounds.mBottom), &bottom_right);

    memset(form, 0, sizeof(CANDIDATEFORM));
    form->dwStyle = CFS_EXCLUDE;
    form->ptCurrentPos.x = caret_coord.mX;
    form->ptCurrentPos.y = caret_coord.mY;
    form->rcArea.left   = top_left.mX;
    form->rcArea.top    = top_left.mY;
    form->rcArea.right  = bottom_right.mX;
    form->rcArea.bottom = bottom_right.mY;
}


// Put the IME window at the right place (near current text input).   Point coordinates should be the top of the current text line.
void LLWindowWin32::setLanguageTextInput( const LLCoordGL & position )
{
    if (sLanguageTextInputAllowed && LLWinImm::isAvailable())
    {
        HIMC himc = LLWinImm::getContext(mWindowHandle);

        LLCoordWindow win_pos;
        convertCoords( position, &win_pos );

        if ( win_pos.mX >= 0 && win_pos.mY >= 0 &&
            (win_pos.mX != sWinIMEWindowPosition.mX) || (win_pos.mY != sWinIMEWindowPosition.mY) )
        {
            COMPOSITIONFORM ime_form;
            memset( &ime_form, 0, sizeof(ime_form) );
            ime_form.dwStyle = CFS_POINT;
            ime_form.ptCurrentPos.x = win_pos.mX;
            ime_form.ptCurrentPos.y = win_pos.mY;

            LLWinImm::setCompositionWindow( himc, &ime_form );

            sWinIMEWindowPosition = win_pos;
        }

        LLWinImm::releaseContext(mWindowHandle, himc);
    }
}


void LLWindowWin32::fillCharPosition(const LLCoordGL& caret, const LLRect& bounds, const LLRect& control,
        IMECHARPOSITION *char_position)
{
    LLCoordScreen caret_coord, top_left, bottom_right;
    convertCoords(caret, &caret_coord);
    convertCoords(LLCoordGL(bounds.mLeft, bounds.mTop), &top_left);
    convertCoords(LLCoordGL(bounds.mRight, bounds.mBottom), &bottom_right);

    char_position->pt.x = caret_coord.mX;
    char_position->pt.y = top_left.mY;  // Windows wants the coordinate of upper left corner of a character...
    char_position->cLineHeight = bottom_right.mY - top_left.mY;
    char_position->rcDocument.left   = top_left.mX;
    char_position->rcDocument.top    = top_left.mY;
    char_position->rcDocument.right  = bottom_right.mX;
    char_position->rcDocument.bottom = bottom_right.mY;
}

void LLWindowWin32::fillCompositionLogfont(LOGFONT *logfont)
{
    // Our font is a list of FreeType recognized font files that may
    // not have a corresponding ones in Windows' fonts.  Hence, we
    // can't simply tell Windows which font we are using.  We will
    // notify a _standard_ font for a current input locale instead.
    // We use a hard-coded knowledge about the Windows' standard
    // configuration to do so...

    memset(logfont, 0, sizeof(LOGFONT));

    const WORD lang_id = LOWORD(GetKeyboardLayout(0));
    switch (PRIMARYLANGID(lang_id))
    {
    case LANG_CHINESE:
        // We need to identify one of two Chinese fonts.
        switch (SUBLANGID(lang_id))
        {
        case SUBLANG_CHINESE_SIMPLIFIED:
        case SUBLANG_CHINESE_SINGAPORE:
            logfont->lfCharSet = GB2312_CHARSET;
            lstrcpy(logfont->lfFaceName, TEXT("SimHei"));
            break;
        case SUBLANG_CHINESE_TRADITIONAL:
        case SUBLANG_CHINESE_HONGKONG:
        case SUBLANG_CHINESE_MACAU:
        default:
            logfont->lfCharSet = CHINESEBIG5_CHARSET;
            lstrcpy(logfont->lfFaceName, TEXT("MingLiU"));
            break;
        }
        break;
    case LANG_JAPANESE:
        logfont->lfCharSet = SHIFTJIS_CHARSET;
        lstrcpy(logfont->lfFaceName, TEXT("MS Gothic"));
        break;
    case LANG_KOREAN:
        logfont->lfCharSet = HANGUL_CHARSET;
        lstrcpy(logfont->lfFaceName, TEXT("Gulim"));
        break;
    default:
        logfont->lfCharSet = ANSI_CHARSET;
        lstrcpy(logfont->lfFaceName, TEXT("Tahoma"));
        break;
    }

    logfont->lfHeight = mPreeditor->getPreeditFontSize();
    logfont->lfWeight = FW_NORMAL;
}

U32 LLWindowWin32::fillReconvertString(const LLWString &text,
    S32 focus, S32 focus_length, RECONVERTSTRING *reconvert_string)
{
    const llutf16string text_utf16 = wstring_to_utf16str(text);
    const DWORD required_size = sizeof(RECONVERTSTRING) + (static_cast<DWORD>(text_utf16.length()) + 1) * sizeof(WCHAR);
    if (reconvert_string && reconvert_string->dwSize >= required_size)
    {
        const DWORD focus_utf16_at = wstring_utf16_length(text, 0, focus);
        const DWORD focus_utf16_length = wstring_utf16_length(text, focus, focus_length);

        reconvert_string->dwVersion = 0;
        reconvert_string->dwStrLen = static_cast<DWORD>(text_utf16.length());
        reconvert_string->dwStrOffset = sizeof(RECONVERTSTRING);
        reconvert_string->dwCompStrLen = focus_utf16_length;
        reconvert_string->dwCompStrOffset = focus_utf16_at * sizeof(WCHAR);
        reconvert_string->dwTargetStrLen = 0;
        reconvert_string->dwTargetStrOffset = focus_utf16_at * sizeof(WCHAR);

        const LPWSTR text = (LPWSTR)((BYTE *)reconvert_string + sizeof(RECONVERTSTRING));
        memcpy(text, text_utf16.c_str(), (text_utf16.length() + 1) * sizeof(WCHAR));
    }
    return required_size;
}

void LLWindowWin32::updateLanguageTextInputArea()
{
    if (!mPreeditor || !LLWinImm::isAvailable())
    {
        return;
    }

    LLCoordGL caret_coord;
    LLRect preedit_bounds;
    if (mPreeditor->getPreeditLocation(-1, &caret_coord, &preedit_bounds, NULL))
    {
        mLanguageTextInputPointGL = caret_coord;
        mLanguageTextInputAreaGL = preedit_bounds;

        CANDIDATEFORM candidate_form;
        fillCandidateForm(caret_coord, preedit_bounds, &candidate_form);

        HIMC himc = LLWinImm::getContext(mWindowHandle);
        // Win32 document says there may be up to 4 candidate windows.
        // This magic number 4 appears only in the document, and
        // there are no constant/macro for the value...
        for (int i = 3; i >= 0; --i)
        {
            candidate_form.dwIndex = i;
            LLWinImm::setCandidateWindow(himc, &candidate_form);
        }
        LLWinImm::releaseContext(mWindowHandle, himc);
    }
}

void LLWindowWin32::interruptLanguageTextInput()
{
    ASSERT_MAIN_THREAD();
    if (mPreeditor && LLWinImm::isAvailable())
    {
        HIMC himc = LLWinImm::getContext(mWindowHandle);
        LLWinImm::notifyIME(himc, NI_COMPOSITIONSTR, CPS_COMPLETE, 0);
        LLWinImm::releaseContext(mWindowHandle, himc);
    }
}

void LLWindowWin32::handleStartCompositionMessage()
{
    // Let IME know the font to use in feedback UI.
    LOGFONT logfont;
    fillCompositionLogfont(&logfont);
    HIMC himc = LLWinImm::getContext(mWindowHandle);
    LLWinImm::setCompositionFont(himc, &logfont);
    LLWinImm::releaseContext(mWindowHandle, himc);
}

// Handle WM_IME_COMPOSITION message.

void LLWindowWin32::handleCompositionMessage(const U32 indexes)
{
    if (!mPreeditor)
    {
        return;
    }
    bool needs_update = false;
    LLWString result_string;
    LLWString preedit_string;
    S32 preedit_string_utf16_length = 0;
    LLPreeditor::segment_lengths_t preedit_segment_lengths;
    LLPreeditor::standouts_t preedit_standouts;

    // Step I: Receive details of preedits from IME.

    HIMC himc = LLWinImm::getContext(mWindowHandle);

    if (indexes & GCS_RESULTSTR)
    {
        LONG size = LLWinImm::getCompositionString(himc, GCS_RESULTSTR, NULL, 0);
        if (size >= 0)
        {
            const LPWSTR data = new WCHAR[size / sizeof(WCHAR) + 1];
            size = LLWinImm::getCompositionString(himc, GCS_RESULTSTR, data, size);
            if (size > 0)
            {
                result_string = utf16str_to_wstring(llutf16string(data, size / sizeof(WCHAR)));
            }
            delete[] data;
            needs_update = true;
        }
    }

    if (indexes & GCS_COMPSTR)
    {
        LONG size = LLWinImm::getCompositionString(himc, GCS_COMPSTR, NULL, 0);
        if (size >= 0)
        {
            const LPWSTR data = new WCHAR[size / sizeof(WCHAR) + 1];
            size = LLWinImm::getCompositionString(himc, GCS_COMPSTR, data, size);
            if (size > 0)
            {
                preedit_string_utf16_length = size / sizeof(WCHAR);
                preedit_string = utf16str_to_wstring(llutf16string(data, size / sizeof(WCHAR)));
            }
            delete[] data;
            needs_update = true;
        }
    }

    if ((indexes & GCS_COMPCLAUSE) && preedit_string.length() > 0)
    {
        LONG size = LLWinImm::getCompositionString(himc, GCS_COMPCLAUSE, NULL, 0);
        if (size > 0)
        {
            const LPDWORD data = new DWORD[size / sizeof(DWORD)];
            size = LLWinImm::getCompositionString(himc, GCS_COMPCLAUSE, data, size);
            if (size >= sizeof(DWORD) * 2
                && data[0] == 0 && data[size / sizeof(DWORD) - 1] == preedit_string_utf16_length)
            {
                preedit_segment_lengths.resize(size / sizeof(DWORD) - 1);
                S32 offset = 0;
                for (U32 i = 0; i < preedit_segment_lengths.size(); i++)
                {
                    const S32 length = wstring_wstring_length_from_utf16_length(preedit_string, offset, data[i + 1] - data[i]);
                    preedit_segment_lengths[i] = length;
                    offset += length;
                }
            }
            delete[] data;
        }
    }

    if ((indexes & GCS_COMPATTR) && preedit_segment_lengths.size() > 1)
    {
        LONG size = LLWinImm::getCompositionString(himc, GCS_COMPATTR, NULL, 0);
        if (size > 0)
        {
            const LPBYTE data = new BYTE[size / sizeof(BYTE)];
            size = LLWinImm::getCompositionString(himc, GCS_COMPATTR, data, size);
            if (size == preedit_string_utf16_length)
            {
                preedit_standouts.assign(preedit_segment_lengths.size(), false);
                S32 offset = 0;
                for (U32 i = 0; i < preedit_segment_lengths.size(); i++)
                {
                    if (ATTR_TARGET_CONVERTED == data[offset] || ATTR_TARGET_NOTCONVERTED == data[offset])
                    {
                        preedit_standouts[i] = true;
                    }
                    offset += wstring_utf16_length(preedit_string, offset, preedit_segment_lengths[i]);
                }
            }
            delete[] data;
        }
    }

    S32 caret_position = static_cast<S32>(preedit_string.length());
    if (indexes & GCS_CURSORPOS)
    {
        const S32 caret_position_utf16 = LLWinImm::getCompositionString(himc, GCS_CURSORPOS, NULL, 0);
        if (caret_position_utf16 >= 0 && caret_position <= preedit_string_utf16_length)
        {
            caret_position = wstring_wstring_length_from_utf16_length(preedit_string, 0, caret_position_utf16);
        }
    }

    if (indexes == 0)
    {
        // I'm not sure this condition really happens, but
        // Windows SDK document says it is an indication
        // of "reset everything."
        needs_update = true;
    }

    LLWinImm::releaseContext(mWindowHandle, himc);

    // Step II: Update the active preeditor.

    if (needs_update)
    {
        if (preedit_string.length() != 0 || result_string.length() != 0)
        {
            mPreeditor->resetPreedit();
        }

        if (result_string.length() > 0)
        {
            for (LLWString::const_iterator i = result_string.begin(); i != result_string.end(); i++)
            {
                mPreeditor->handleUnicodeCharHere(*i);
            }
        }

        if (preedit_string.length() == 0)
        {
            preedit_segment_lengths.clear();
            preedit_standouts.clear();
        }
        else
        {
            if (preedit_segment_lengths.size() == 0)
            {
                preedit_segment_lengths.assign(1, static_cast<S32>(preedit_string.length()));
            }
            if (preedit_standouts.size() == 0)
            {
                preedit_standouts.assign(preedit_segment_lengths.size(), false);
            }
        }
        mPreeditor->updatePreedit(preedit_string, preedit_segment_lengths, preedit_standouts, caret_position);

        // Some IME doesn't query char position after WM_IME_COMPOSITION,
        // so we need to update them actively.
        updateLanguageTextInputArea();
    }
}

// Given a text and a focus range, find_context finds and returns a
// surrounding context of the focused subtext.  A variable pointed
// to by offset receives the offset in llwchars of the beginning of
// the returned context string in the given wtext.

static LLWString find_context(const LLWString & wtext, S32 focus, S32 focus_length, S32 *offset)
{
    static const S32 CONTEXT_EXCESS = 30;   // This value is by experiences.

    const S32 e = llmin((S32) wtext.length(), focus + focus_length + CONTEXT_EXCESS);
    S32 end = focus + focus_length;
    while (end < e && '\n' != wtext[end])
    {
        end++;
    }

    const S32 s = llmax(0, focus - CONTEXT_EXCESS);
    S32 start = focus;
    while (start > s && '\n' != wtext[start - 1])
    {
        --start;
    }

    *offset = start;
    return wtext.substr(start, end - start);
}

// final stage of handling drop requests - both from WM_DROPFILES message
// for files and via IDropTarget interface requests.
LLWindowCallbacks::DragNDropResult LLWindowWin32::completeDragNDropRequest( const LLCoordGL gl_coord, const MASK mask, LLWindowCallbacks::DragNDropAction action, const std::string url )
{
    ASSERT_MAIN_THREAD();
    return mCallbacks->handleDragNDrop( this, gl_coord, mask, action, url );
}

// Handle WM_IME_REQUEST message.
// If it handled the message, returns true.  Otherwise, false.
// When it handled the message, the value to be returned from
// the Window Procedure is set to *result.

bool LLWindowWin32::handleImeRequests(WPARAM request, LPARAM param, LRESULT *result)
{
    if ( mPreeditor )
    {
        switch (request)
        {
            case IMR_CANDIDATEWINDOW:       // http://msdn2.microsoft.com/en-us/library/ms776080.aspx
            {
                LLCoordGL caret_coord;
                LLRect preedit_bounds;
                mPreeditor->getPreeditLocation(-1, &caret_coord, &preedit_bounds, NULL);

                CANDIDATEFORM *const form = (CANDIDATEFORM *)param;
                DWORD const dwIndex = form->dwIndex;
                fillCandidateForm(caret_coord, preedit_bounds, form);
                form->dwIndex = dwIndex;

                *result = 1;
                return true;
            }
            case IMR_QUERYCHARPOSITION:
            {
                IMECHARPOSITION *const char_position = (IMECHARPOSITION *)param;

                // char_position->dwCharPos counts in number of
                // WCHARs, i.e., UTF-16 encoding units, so we can't simply pass the
                // number to getPreeditLocation.

                const LLWString & wtext = mPreeditor->getPreeditString();
                S32 preedit, preedit_length;
                mPreeditor->getPreeditRange(&preedit, &preedit_length);
                LLCoordGL caret_coord;
                LLRect preedit_bounds, text_control;
                const S32 position = wstring_wstring_length_from_utf16_length(wtext, preedit, char_position->dwCharPos);

                if (!mPreeditor->getPreeditLocation(position, &caret_coord, &preedit_bounds, &text_control))
                {
                    LL_WARNS("Window") << "*** IMR_QUERYCHARPOSITON called but getPreeditLocation failed." << LL_ENDL;
                    return false;
                }

                fillCharPosition(caret_coord, preedit_bounds, text_control, char_position);

                *result = 1;
                return true;
            }
            case IMR_COMPOSITIONFONT:
            {
                fillCompositionLogfont((LOGFONT *)param);

                *result = 1;
                return true;
            }
            case IMR_RECONVERTSTRING:
            {
                mPreeditor->resetPreedit();
                const LLWString & wtext = mPreeditor->getPreeditString();
                S32 select, select_length;
                mPreeditor->getSelectionRange(&select, &select_length);

                S32 context_offset;
                const LLWString context = find_context(wtext, select, select_length, &context_offset);

                RECONVERTSTRING * const reconvert_string = (RECONVERTSTRING *)param;
                const U32 size = fillReconvertString(context, select - context_offset, select_length, reconvert_string);
                if (reconvert_string)
                {
                    if (select_length == 0)
                    {
                        // Let the IME to decide the reconversion range, and
                        // adjust the reconvert_string structure accordingly.
                        HIMC himc = LLWinImm::getContext(mWindowHandle);
                        const bool adjusted = LLWinImm::setCompositionString(himc,
                                    SCS_QUERYRECONVERTSTRING, reconvert_string, size, NULL, 0);
                        LLWinImm::releaseContext(mWindowHandle, himc);
                        if (adjusted)
                        {
                            const llutf16string & text_utf16 = wstring_to_utf16str(context);
                            const S32 new_preedit_start = reconvert_string->dwCompStrOffset / sizeof(WCHAR);
                            const S32 new_preedit_end = new_preedit_start + reconvert_string->dwCompStrLen;
                            select = utf16str_wstring_length(text_utf16, new_preedit_start);
                            select_length = utf16str_wstring_length(text_utf16, new_preedit_end) - select;
                            select += context_offset;
                        }
                    }
                    mPreeditor->markAsPreedit(select, select_length);
                }

                *result = size;
                return true;
            }
            case IMR_CONFIRMRECONVERTSTRING:
            {
                *result = 0;
                return true;
            }
            case IMR_DOCUMENTFEED:
            {
                const LLWString & wtext = mPreeditor->getPreeditString();
                S32 preedit, preedit_length;
                mPreeditor->getPreeditRange(&preedit, &preedit_length);

                S32 context_offset;
                LLWString context = find_context(wtext, preedit, preedit_length, &context_offset);
                preedit -= context_offset;
                preedit_length = llmin(preedit_length, (S32)context.length() - preedit);
                if (preedit_length > 0 && preedit >= 0)
                {
                    // IMR_DOCUMENTFEED may be called when we have an active preedit.
                    // We should pass the context string *excluding* the preedit string.
                    // Otherwise, some IME are confused.
                    context.erase(preedit, preedit_length);
                }

                RECONVERTSTRING *reconvert_string = (RECONVERTSTRING *)param;
                *result = fillReconvertString(context, preedit, 0, reconvert_string);
                return true;
            }
            default:
                return false;
        }
    }

    return false;
}

//static
void LLWindowWin32::setDPIAwareness()
{
    HMODULE hShcore = LoadLibrary(L"shcore.dll");
    if (hShcore != NULL)
    {
        SetProcessDpiAwarenessType pSPDA;
        pSPDA = (SetProcessDpiAwarenessType)GetProcAddress(hShcore, "SetProcessDpiAwareness");
        if (pSPDA)
        {

            HRESULT hr = pSPDA(PROCESS_PER_MONITOR_DPI_AWARE);
            if (hr != S_OK)
            {
                LL_WARNS() << "SetProcessDpiAwareness() function returned an error. Will use legacy DPI awareness API of Win XP/7" << LL_ENDL;
            }
        }
        FreeLibrary(hShcore);
    }
    else
    {
        LL_WARNS() << "Could not load shcore.dll library (included by <ShellScalingAPI.h> from Win 8.1 SDK. Will use legacy DPI awareness API of Win XP/7" << LL_ENDL;
    }
}

void* LLWindowWin32::getDirectInput8()
{
    return &gDirectInput8;
}

bool LLWindowWin32::getInputDevices(U32 device_type_filter,
                                    std::function<bool(std::string&, LLSD&, void*)> osx_callback,
                                    void * di8_devices_callback,
                                    void* userdata)
{
    if (gDirectInput8 != NULL)
    {
        // Enumerate devices
        HRESULT status = gDirectInput8->EnumDevices(
            (DWORD) device_type_filter,        // DWORD dwDevType,
            (LPDIENUMDEVICESCALLBACK)di8_devices_callback,  // LPDIENUMDEVICESCALLBACK lpCallback, // BOOL DIEnumDevicesCallback( LPCDIDEVICEINSTANCE lpddi, LPVOID pvRef ) // BOOL CALLBACK DinputDevice::DevicesCallback
            (LPVOID*)userdata, // LPVOID pvRef
            DIEDFL_ATTACHEDONLY       // DWORD dwFlags
            );

        return status == DI_OK;
    }
    return false;
}

F32 LLWindowWin32::getSystemUISize()
{
    F32 scale_value = 1.f;
    HWND hWnd = (HWND)getPlatformWindow();
    HDC hdc = GetDC(hWnd);
    HMONITOR hMonitor;
    HANDLE hProcess = GetCurrentProcess();
    PROCESS_DPI_AWARENESS dpi_awareness;

    HMODULE hShcore = LoadLibrary(L"shcore.dll");

    if (hShcore != NULL)
    {
        GetProcessDpiAwarenessType pGPDA;
        pGPDA = (GetProcessDpiAwarenessType)GetProcAddress(hShcore, "GetProcessDpiAwareness");
        GetDpiForMonitorType pGDFM;
        pGDFM = (GetDpiForMonitorType)GetProcAddress(hShcore, "GetDpiForMonitor");
        if (pGPDA != NULL && pGDFM != NULL)
        {
            pGPDA(hProcess, &dpi_awareness);
            if (dpi_awareness == PROCESS_PER_MONITOR_DPI_AWARE)
            {
                POINT    pt;
                UINT     dpix = 0, dpiy = 0;
                HRESULT  hr = E_FAIL;
                RECT     rect;

                GetWindowRect(hWnd, &rect);
                // Get the DPI for the monitor, on which the center of window is displayed and set the scaling factor
                pt.x = (rect.left + rect.right) / 2;
                pt.y = (rect.top + rect.bottom) / 2;
                hMonitor = MonitorFromPoint(pt, MONITOR_DEFAULTTONEAREST);
                hr = pGDFM(hMonitor, MDT_EFFECTIVE_DPI, &dpix, &dpiy);
                if (hr == S_OK)
                {
                    scale_value = F32(dpix) / F32(USER_DEFAULT_SCREEN_DPI);
                }
                else
                {
                    LL_WARNS() << "Could not determine DPI for monitor. Setting scale to default 100 %" << LL_ENDL;
                    scale_value = 1.0f;
                }
            }
            else
            {
                LL_WARNS() << "Process is not per-monitor DPI-aware. Setting scale to default 100 %" << LL_ENDL;
                scale_value = 1.0f;
            }
        }
        FreeLibrary(hShcore);
    }
    else
    {
        LL_WARNS() << "Could not load shcore.dll library (included by <ShellScalingAPI.h> from Win 8.1 SDK). Using legacy DPI awareness API of Win XP/7" << LL_ENDL;
        scale_value = F32(GetDeviceCaps(hdc, LOGPIXELSX)) / F32(USER_DEFAULT_SCREEN_DPI);
    }

    ReleaseDC(hWnd, hdc);
    return scale_value;
}

//static
std::vector<std::string> LLWindowWin32::getDisplaysResolutionList()
{
    return sMonitorInfo.getResolutionsList();
}

//static
std::vector<std::string> LLWindowWin32::getDynamicFallbackFontList()
{
    // Fonts previously in getFontListSans() have moved to fonts.xml.
    return std::vector<std::string>();
}
#endif // LL_WINDOWS

inline LLWindowWin32::LLWindowWin32Thread::LLWindowWin32Thread()
    : LL::ThreadPool("Window Thread", 1, MAX_QUEUE_SIZE, false)
{
    LL::ThreadPool::start();
}

/**
 * LogChange is to log changes in status while trying to avoid spamming the
 * log with repeated messages, especially in a tight loop. It refuses to log
 * a continuous run of identical messages, but logs every time the message
 * changes. (It will happily spam when messages quickly bounce back and
 * forth.)
 */
class LogChange
{
public:
    LogChange(const std::string& tag):
        mTag(tag)
    {}

    template <typename... Items>
    void always(Items&&... items)
    {
        // This odd construct ensures that the stringize() call is only
        // executed if DEBUG logging is enabled for the passed tag.
        LL_DEBUGS(mTag.c_str());
        log(LL_CONT, stringize(std::forward<Items>(items)...));
        LL_ENDL;
    }

    template <typename... Items>
    void onChange(Items&&... items)
    {
        LL_DEBUGS(mTag.c_str());
        auto str = stringize(std::forward<Items>(items)...);
        if (str != mPrev)
        {
            log(LL_CONT, str);
        }
        LL_ENDL;
    }

private:
    void log(std::ostream& out, const std::string& message)
    {
        mPrev = message;
        out << message;
    }
    std::string mTag;
    std::string mPrev;
};

void LLWindowWin32::LLWindowWin32Thread::checkDXMem()
{
    if (!mGLReady || mGotGLBuffer) { return; }

    if ((gGLManager.mHasAMDAssociations || gGLManager.mHasNVXGpuMemoryInfo) && gGLManager.mVRAM != 0)
    { // OpenGL already told us the memory budget, don't ask DX
        mGotGLBuffer = true;
        return;
    }

    IDXGIFactory4* p_factory = nullptr;

    HRESULT res = CreateDXGIFactory1(__uuidof(IDXGIFactory4), (void**)&p_factory);

    if (FAILED(res))
    {
        LL_WARNS() << "CreateDXGIFactory1 failed: 0x" << std::hex << res << LL_ENDL;
    }
    else
    {
        IDXGIAdapter3* p_dxgi_adapter = nullptr;
        UINT graphics_adapter_index = 0;
        while (true)
        {
            res = p_factory->EnumAdapters(graphics_adapter_index, reinterpret_cast<IDXGIAdapter**>(&p_dxgi_adapter));
            if (FAILED(res))
            {
                if (graphics_adapter_index == 0)
                {
                    LL_WARNS() << "EnumAdapters failed: 0x" << std::hex << res << LL_ENDL;
                }
            }
            else
            {
                if (graphics_adapter_index == 0) // Should it check largest one isntead of first?
                {
                    DXGI_QUERY_VIDEO_MEMORY_INFO info;
                    p_dxgi_adapter->QueryVideoMemoryInfo(0, DXGI_MEMORY_SEGMENT_GROUP_LOCAL, &info);

                    // Alternatively use GetDesc from below to get adapter's memory
                    UINT64 budget_mb = info.Budget / (1024 * 1024);
                    if (gGLManager.mIsIntel)
                    {
                        U32Megabytes phys_mb = gSysMemory.getPhysicalMemoryKB();
                        LL_WARNS() << "Physical memory: " << phys_mb << " MB" << LL_ENDL;

                        if (phys_mb > 0)
                        {
                            // Intel uses 'shared' vram, cap it to 25% of total memory
                            // Todo: consider caping all adapters at least to 50% ram
                            budget_mb = llmin(budget_mb, (UINT64)(phys_mb * 0.25));
                        }
                        else
                        {
                            // if no data available, cap to 2Gb
                            budget_mb = llmin(budget_mb, (UINT64)2048);
                        }
                    }
                    if (gGLManager.mVRAM < (S32)budget_mb)
                    {
                        gGLManager.mVRAM = (S32)budget_mb;
                        LL_INFOS("RenderInit") << "New VRAM Budget (DX9): " << gGLManager.mVRAM << " MB" << LL_ENDL;
                    }
                    else
                    {
                        LL_INFOS("RenderInit") << "VRAM Budget (DX9): " << budget_mb
                            << " MB, current (WMI): " << gGLManager.mVRAM << " MB" << LL_ENDL;
                    }
                }

                DXGI_ADAPTER_DESC desc;
                p_dxgi_adapter->GetDesc(&desc);
                std::wstring description_w((wchar_t*)desc.Description);
                std::string description = ll_convert_wide_to_string(description_w);
                LL_INFOS("Window") << "Graphics adapter index: " << graphics_adapter_index << ", "
                    << "Description: " << description << ", "
                    << "DeviceId: " << desc.DeviceId << ", "
                    << "SubSysId: " << desc.SubSysId << ", "
                    << "AdapterLuid: " << desc.AdapterLuid.HighPart << "_" << desc.AdapterLuid.LowPart << ", "
                    << "DedicatedVideoMemory: " << desc.DedicatedVideoMemory / 1024 / 1024 << ", "
                    << "DedicatedSystemMemory: " << desc.DedicatedSystemMemory / 1024 / 1024 << ", "
                    << "SharedSystemMemory: " << desc.SharedSystemMemory / 1024 / 1024 << LL_ENDL;
            }

            if (p_dxgi_adapter)
            {
                p_dxgi_adapter->Release();
                p_dxgi_adapter = NULL;
            }
            else
            {
                break;
            }

            graphics_adapter_index++;
        }
    }

    if (p_factory)
    {
        p_factory->Release();
    }

    mGotGLBuffer = true;
}

void LLWindowWin32::LLWindowWin32Thread::run()
{
    sWindowThreadId = std::this_thread::get_id();
    LogChange logger("Window");

    //as good a place as any to up the MM timer resolution (see ms_sleep)
    //attempt to set timer resolution to 1ms
    TIMECAPS tc;
    if (timeGetDevCaps(&tc, sizeof(TIMECAPS)) == TIMERR_NOERROR)
    {
        timeBeginPeriod(llclamp((U32) 1, tc.wPeriodMin, tc.wPeriodMax));
    }

    while (! getQueue().done())
    {
        LL_PROFILE_ZONE_SCOPED_CATEGORY_WIN32;

        // Check memory budget using DirectX if OpenGL doesn't have the means to tell us
        checkDXMem();

        if (mWindowHandleThrd != 0)
        {
            MSG msg;
            BOOL status;
            if (mhDCThrd == 0)
            {
                LL_PROFILE_ZONE_NAMED_CATEGORY_WIN32("w32t - PeekMessage");
                logger.onChange("PeekMessage(", std::hex, mWindowHandleThrd, ")");
                status = PeekMessage(&msg, mWindowHandleThrd, 0, 0, PM_REMOVE);
            }
            else
            {
                LL_PROFILE_ZONE_NAMED_CATEGORY_WIN32("w32t - GetMessage");
                logger.always("GetMessage(", std::hex, mWindowHandleThrd, ")");
                status = GetMessage(&msg, NULL, 0, 0);
            }
            if (status > 0)
            {
                logger.always("got MSG (", std::hex, msg.hwnd, ", ", msg.message,
                              ", ", msg.wParam, ")");
                TranslateMessage(&msg);
                DispatchMessage(&msg);

                mMessageQueue.pushFront(msg);
            }
        }

        {
            LL_PROFILE_ZONE_NAMED_CATEGORY_WIN32("w32t - Function Queue");
            logger.onChange("runPending()");
            //process any pending functions
            getQueue().runPending();
        }

#if 0
        {
            LL_PROFILE_ZONE_NAMED_CATEGORY_WIN32("w32t - Sleep");
            logger.always("sleep(1)");
            std::this_thread::sleep_for(std::chrono::milliseconds(1));
        }
#endif
    }
<<<<<<< HEAD
=======

    destroyWindow();
    cleanupDX();

    if (mDeleteOnExit)
    {
        delete this;
    }
>>>>>>> 9e24b300
}

void LLWindowWin32::LLWindowWin32Thread::destroyWindow()
{
    if (mWindowHandleThrd != NULL && IsWindow(mWindowHandleThrd))
    {
        if (mhDCThrd)
        {
            if (!ReleaseDC(mWindowHandleThrd, mhDCThrd))
            {
                LL_WARNS("Window") << "Release of ghDC failed!" << LL_ENDL;
            }
            mhDCThrd = NULL;
        }

        // This causes WM_DESTROY to be sent *immediately*
        if (!destroy_window_handler(mWindowHandleThrd))
        {
            LL_WARNS("Window") << "Failed to destroy Window! " << std::hex << GetLastError() << LL_ENDL;
        }
    }
    else
    {
        // Something killed the window while we were busy destroying gl or handle somehow got broken
        LL_WARNS("Window") << "Failed to destroy Window, invalid handle!" << LL_ENDL;
    }
    mWindowHandleThrd = NULL;
    mhDCThrd = NULL;
    mGLReady = false;
}

bool LLWindowWin32::LLWindowWin32Thread::wakeAndDestroy()
{
    if (mQueue->isClosed())
    {
        LL_WARNS() << "Tried to close Queue. Win32 thread Queue already closed." <<LL_ENDL;
        return false;
    }

    // Make sure we don't leave a blank toolbar button.
    // Also hiding window now prevents user from suspending it
    // via some action (like dragging it around)
    ShowWindow(mWindowHandleThrd, SW_HIDE);

    // Schedule destruction
    HWND old_handle = mWindowHandleThrd;
    mDeleteOnExit = true;
    SetWindowLongPtr(old_handle, GWLP_USERDATA, NULL);

    // Let thread finish on its own and don't block main thread.
    for (auto& pair : mThreads)
    {
        pair.second.detach();
    }

    LL_DEBUGS("Window") << "Closing window's pool queue" << LL_ENDL;
    mQueue->close();

    // Post a nonsense user message to wake up the thread in
    // case it is waiting for a getMessage()
    if (old_handle)
    {
        WPARAM wparam{ 0xB0B0 };
        LL_DEBUGS("Window") << "PostMessage(" << std::hex << old_handle
            << ", " << WM_DUMMY_
            << ", " << wparam << ")" << std::dec << LL_ENDL;
        PostMessage(old_handle, WM_DUMMY_, wparam, 0x1337);
    }

<<<<<<< HEAD
    // There are cases where window will refuse to close,
    // can't wait forever on join, check state instead
    LLTimer timeout;
    timeout.setTimerExpirySec(2.0);
    while (!getQueue().done() && !timeout.hasExpired() && mWindowHandleThrd)
    {
        ms_sleep(100);
    }

    if (getQueue().done() || mWindowHandleThrd == NULL)
    {
        // Window is closed, started closing or is cleaning up
        // now wait for our single thread to die.
        if (mWindowHandleThrd)
        {
            LL_INFOS("Window") << "Window is closing, waiting on pool's thread to join, time since post: " << timeout.getElapsedSeconds() << "s" << LL_ENDL;
        }
        else
        {
            LL_DEBUGS("Window") << "Waiting on pool's thread, time since post: " << timeout.getElapsedSeconds() << "s" << LL_ENDL;
        }
        for (auto& pair : mThreads)
        {
            pair.second.join();
        }
    }
    else
    {
        // Something suspended window thread, can't afford to wait forever
        // so kill thread instead
        // Ex: This can happen if user starts dragging window arround (if it
        // was visible) or a modal notification pops up
        LL_WARNS("Window") << "Window is frozen, couldn't perform clean exit" << LL_ENDL;

        for (auto& pair : mThreads)
        {
            // very unsafe
            TerminateThread(pair.second.native_handle(), 0);
            pair.second.detach();
        }
    }
=======
>>>>>>> 9e24b300
    LL_DEBUGS("Window") << "thread pool shutdown complete" << LL_ENDL;
    return true;
}

void LLWindowWin32::post(const std::function<void()>& func)
{
    mFunctionQueue.pushFront(func);
}

void LLWindowWin32::postMouseButtonEvent(const std::function<void()>& func)
{
    mMouseQueue.pushFront(func);
}

void LLWindowWin32::kickWindowThread(HWND windowHandle)
{
    if (! windowHandle)
        windowHandle = mWindowHandle;
    if (windowHandle)
    {
        // post a nonsense user message to wake up the Window Thread in
        // case any functions are pending and no windows events came
        // through this frame
        WPARAM wparam{ 0xB0B0 };
        LL_DEBUGS("Window") << "PostMessage(" << std::hex << windowHandle
                            << ", " << WM_DUMMY_
                            << ", " << wparam << ")" << std::dec << LL_ENDL;
        PostMessage(windowHandle, WM_DUMMY_, wparam, 0x1337);
    }
}

void LLWindowWin32::updateWindowRect()
{
    LL_PROFILE_ZONE_SCOPED_CATEGORY_WIN32;
    //called from window thread
    RECT rect;
    RECT client_rect;

    if (GetWindowRect(mWindowHandle, &rect) &&
        GetClientRect(mWindowHandle, &client_rect))
    {
        post([=]
            {
                mRect = rect;
                mClientRect = client_rect;
            });
    }
}<|MERGE_RESOLUTION|>--- conflicted
+++ resolved
@@ -351,10 +351,6 @@
 
     void run() override;
 
-    // Detroys handles and window
-    // Either post to or call from window thread
-    void destroyWindow();
-
     // Closes queue, wakes thread, waits until thread closes.
     // Call from main thread
     bool wakeAndDestroy();
@@ -413,9 +409,7 @@
     // *HACK: Attempt to prevent startup crashes by deferring memory accounting
     // until after some graphics setup. See SL-20177. -Cosmic,2023-09-18
     bool mGLReady = false;
-<<<<<<< HEAD
     bool mGotGLBuffer = false;
-=======
     LLAtomicBool mDeleteOnExit = false;
     // best guess at available video memory in MB
     std::atomic<U32> mAvailableVRAM;
@@ -425,7 +419,6 @@
     IDXGIAdapter3* mDXGIAdapter = nullptr;
     LPDIRECT3D9 mD3D = nullptr;
     LPDIRECT3DDEVICE9 mD3DDevice = nullptr;
->>>>>>> 9e24b300
 };
 
 
@@ -3128,14 +3121,11 @@
     }
     else // (NULL == window_imp)
     {
+        LL_DEBUGS("Window") << "No window implementation to handle message with, message code: " << U32(u_msg) << LL_ENDL;
         if (u_msg == WM_DESTROY)
         {
             PostQuitMessage(0);  // Posts WM_QUIT with an exit code of 0
             return 0;
-        }
-        else
-        {
-            LL_DEBUGS("Window") << "No window implementation to handle message with, message code: " << U32(u_msg) << LL_ENDL;
         }
     }
 
@@ -4819,53 +4809,18 @@
         }
 #endif
     }
-<<<<<<< HEAD
-=======
-
-    destroyWindow();
-    cleanupDX();
 
     if (mDeleteOnExit)
     {
         delete this;
     }
->>>>>>> 9e24b300
-}
-
-void LLWindowWin32::LLWindowWin32Thread::destroyWindow()
-{
-    if (mWindowHandleThrd != NULL && IsWindow(mWindowHandleThrd))
-    {
-        if (mhDCThrd)
-        {
-            if (!ReleaseDC(mWindowHandleThrd, mhDCThrd))
-            {
-                LL_WARNS("Window") << "Release of ghDC failed!" << LL_ENDL;
-            }
-            mhDCThrd = NULL;
-        }
-
-        // This causes WM_DESTROY to be sent *immediately*
-        if (!destroy_window_handler(mWindowHandleThrd))
-        {
-            LL_WARNS("Window") << "Failed to destroy Window! " << std::hex << GetLastError() << LL_ENDL;
-        }
-    }
-    else
-    {
-        // Something killed the window while we were busy destroying gl or handle somehow got broken
-        LL_WARNS("Window") << "Failed to destroy Window, invalid handle!" << LL_ENDL;
-    }
-    mWindowHandleThrd = NULL;
-    mhDCThrd = NULL;
-    mGLReady = false;
 }
 
 bool LLWindowWin32::LLWindowWin32Thread::wakeAndDestroy()
 {
     if (mQueue->isClosed())
     {
-        LL_WARNS() << "Tried to close Queue. Win32 thread Queue already closed." <<LL_ENDL;
+        LL_WARNS() << "Tried to close Queue. Win32 thread Queue already closed." << LL_ENDL;
         return false;
     }
 
@@ -4876,14 +4831,34 @@
 
     // Schedule destruction
     HWND old_handle = mWindowHandleThrd;
-    mDeleteOnExit = true;
-    SetWindowLongPtr(old_handle, GWLP_USERDATA, NULL);
-
-    // Let thread finish on its own and don't block main thread.
-    for (auto& pair : mThreads)
-    {
-        pair.second.detach();
-    }
+    post([this]()
+        {
+            if (IsWindow(mWindowHandleThrd))
+            {
+                if (mhDCThrd)
+                {
+                    if (!ReleaseDC(mWindowHandleThrd, mhDCThrd))
+                    {
+                        LL_WARNS("Window") << "Release of ghDC failed!" << LL_ENDL;
+                    }
+                    mhDCThrd = NULL;
+                }
+
+                // This causes WM_DESTROY to be sent *immediately*
+                if (!destroy_window_handler(mWindowHandleThrd))
+                {
+                    LL_WARNS("Window") << "Failed to destroy Window! " << std::hex << GetLastError() << LL_ENDL;
+                }
+            }
+            else
+            {
+                // Something killed the window while we were busy destroying gl or handle somehow got broken
+                LL_WARNS("Window") << "Failed to destroy Window, invalid handle!" << LL_ENDL;
+            }
+            mWindowHandleThrd = NULL;
+            mhDCThrd = NULL;
+            mGLReady = false;
+        });
 
     LL_DEBUGS("Window") << "Closing window's pool queue" << LL_ENDL;
     mQueue->close();
@@ -4899,7 +4874,6 @@
         PostMessage(old_handle, WM_DUMMY_, wparam, 0x1337);
     }
 
-<<<<<<< HEAD
     // There are cases where window will refuse to close,
     // can't wait forever on join, check state instead
     LLTimer timeout;
@@ -4941,8 +4915,6 @@
             pair.second.detach();
         }
     }
-=======
->>>>>>> 9e24b300
     LL_DEBUGS("Window") << "thread pool shutdown complete" << LL_ENDL;
     return true;
 }
