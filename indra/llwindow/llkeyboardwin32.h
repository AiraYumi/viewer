--- conflicted
+++ resolved
@@ -1,72 +1,58 @@
-/**
- * @file llkeyboardwin32.h
- * @brief Handler for assignable key bindings
- *
- * $LicenseInfo:firstyear=2004&license=viewerlgpl$
- * Second Life Viewer Source Code
- * Copyright (C) 2010, Linden Research, Inc.
- *
- * This library is free software; you can redistribute it and/or
- * modify it under the terms of the GNU Lesser General Public
- * License as published by the Free Software Foundation;
- * version 2.1 of the License only.
- *
- * This library is distributed in the hope that it will be useful,
- * but WITHOUT ANY WARRANTY; without even the implied warranty of
- * MERCHANTABILITY or FITNESS FOR A PARTICULAR PURPOSE.  See the GNU
- * Lesser General Public License for more details.
- *
- * You should have received a copy of the GNU Lesser General Public
- * License along with this library; if not, write to the Free Software
- * Foundation, Inc., 51 Franklin Street, Fifth Floor, Boston, MA  02110-1301  USA
- *
- * Linden Research, Inc., 945 Battery Street, San Francisco, CA  94111  USA
- * $/LicenseInfo$
- */
-
-#ifndef LL_LLKEYBOARDWIN32_H
-#define LL_LLKEYBOARDWIN32_H
-
-#include "llkeyboard.h"
-
-// this mask distinguishes extended keys, which include non-numpad arrow keys
-// (and, curiously, the num lock and numpad '/')
-const MASK MASK_EXTENDED =  0x0100;
-
-class LLKeyboardWin32 : public LLKeyboard
-{
-public:
-    LLKeyboardWin32();
-    /*virtual*/ ~LLKeyboardWin32() {};
-
-<<<<<<< HEAD
-	/*virtual*/ bool	handleKeyUp(const U16 key, MASK mask);
-	/*virtual*/ bool	handleKeyDown(const U16 key, MASK mask);
-	/*virtual*/ void	resetMaskKeys();
-	/*virtual*/ MASK	currentMask(bool for_mouse_event);
-	/*virtual*/ void	scanKeyboard();
-	bool				translateExtendedKey(const U16 os_key, const MASK mask, KEY *translated_key);
-	U16					inverseTranslateExtendedKey(const KEY translated_key);
-
-protected:
-	MASK	updateModifiers();
-	//void	setModifierKeyLevel( KEY key, bool new_state );
-=======
-    /*virtual*/ BOOL    handleKeyUp(const U16 key, MASK mask);
-    /*virtual*/ BOOL    handleKeyDown(const U16 key, MASK mask);
-    /*virtual*/ void    resetMaskKeys();
-    /*virtual*/ MASK    currentMask(BOOL for_mouse_event);
-    /*virtual*/ void    scanKeyboard();
-    BOOL                translateExtendedKey(const U16 os_key, const MASK mask, KEY *translated_key);
-    U16                 inverseTranslateExtendedKey(const KEY translated_key);
-
-protected:
-    MASK    updateModifiers();
-    //void  setModifierKeyLevel( KEY key, BOOL new_state );
->>>>>>> e1623bb2
-private:
-    std::map<U16, KEY> mTranslateNumpadMap;
-    std::map<KEY, U16> mInvTranslateNumpadMap;
-};
-
-#endif+/**
+ * @file llkeyboardwin32.h
+ * @brief Handler for assignable key bindings
+ *
+ * $LicenseInfo:firstyear=2004&license=viewerlgpl$
+ * Second Life Viewer Source Code
+ * Copyright (C) 2010, Linden Research, Inc.
+ *
+ * This library is free software; you can redistribute it and/or
+ * modify it under the terms of the GNU Lesser General Public
+ * License as published by the Free Software Foundation;
+ * version 2.1 of the License only.
+ *
+ * This library is distributed in the hope that it will be useful,
+ * but WITHOUT ANY WARRANTY; without even the implied warranty of
+ * MERCHANTABILITY or FITNESS FOR A PARTICULAR PURPOSE.  See the GNU
+ * Lesser General Public License for more details.
+ *
+ * You should have received a copy of the GNU Lesser General Public
+ * License along with this library; if not, write to the Free Software
+ * Foundation, Inc., 51 Franklin Street, Fifth Floor, Boston, MA  02110-1301  USA
+ *
+ * Linden Research, Inc., 945 Battery Street, San Francisco, CA  94111  USA
+ * $/LicenseInfo$
+ */
+
+#ifndef LL_LLKEYBOARDWIN32_H
+#define LL_LLKEYBOARDWIN32_H
+
+#include "llkeyboard.h"
+
+// this mask distinguishes extended keys, which include non-numpad arrow keys
+// (and, curiously, the num lock and numpad '/')
+const MASK MASK_EXTENDED =  0x0100;
+
+class LLKeyboardWin32 : public LLKeyboard
+{
+public:
+    LLKeyboardWin32();
+    /*virtual*/ ~LLKeyboardWin32() {};
+
+    /*virtual*/ bool    handleKeyUp(const U16 key, MASK mask);
+    /*virtual*/ bool    handleKeyDown(const U16 key, MASK mask);
+    /*virtual*/ void    resetMaskKeys();
+    /*virtual*/ MASK    currentMask(bool for_mouse_event);
+    /*virtual*/ void    scanKeyboard();
+    bool                translateExtendedKey(const U16 os_key, const MASK mask, KEY *translated_key);
+    U16                 inverseTranslateExtendedKey(const KEY translated_key);
+
+protected:
+    MASK    updateModifiers();
+    //void  setModifierKeyLevel( KEY key, bool new_state );
+private:
+    std::map<U16, KEY> mTranslateNumpadMap;
+    std::map<KEY, U16> mInvTranslateNumpadMap;
+};
+
+#endif