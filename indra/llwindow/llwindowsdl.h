--- conflicted
+++ resolved
@@ -207,10 +207,6 @@
     // Platform specific variables
     //
     U32 mGrabbyKeyFlags = 0;
-<<<<<<< HEAD
-    int mReallyCapturedCount;
-=======
->>>>>>> 0587b494
 
     SDL_Window *mWindow = nullptr;
     SDL_Surface *mSurface;
