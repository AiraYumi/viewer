--- conflicted
+++ resolved
@@ -52,39 +52,25 @@
 
     void close() override;
 
-<<<<<<< HEAD
-    bool getVisible() override;
-    bool getMinimized() override;
-    bool getMaximized() override;
-    bool getFullscreen();
-=======
     bool getVisible() const override;
 
     bool getMinimized() const override;
 
     bool getMaximized() const override;
->>>>>>> bd252f81
 
     bool maximize() override;
     void minimize() override;
 
-<<<<<<< HEAD
-    bool getPosition(LLCoordScreen *position) override;
+    bool getPosition(LLCoordScreen *position) const override;
+
+    bool getSize(LLCoordScreen *size) const override;
+
+    bool getSize(LLCoordWindow *size) const override;
+
     bool setPosition(LLCoordScreen position) override;
 
-    bool getSize(LLCoordScreen *size) override;
-    bool getSize(LLCoordWindow *size) override;
-=======
-    void restore() override;
-
-    bool getPosition(LLCoordScreen *position) const override;
-
-    bool getSize(LLCoordScreen *size) const override;
-
-    bool getSize(LLCoordWindow *size) const override;
->>>>>>> bd252f81
-
     bool setSizeImpl(LLCoordScreen size) override;
+
     bool setSizeImpl(LLCoordWindow size) override;
 
     bool switchContext(bool fullscreen, const LLCoordScreen &size, bool enable_vsync,
@@ -120,45 +106,24 @@
     void flashIcon(F32 seconds) override;
     void maybeStopFlashIcon();
 
-<<<<<<< HEAD
-    F32 getGamma() override;
+    F32 getGamma() const override;
     bool setGamma(const F32 gamma) override; // Set the gamma
     bool restoreGamma() override;            // Restore original gamma table (before updating gamma)
-=======
-    F32 getGamma() const override;
-
-    bool setGamma(const F32 gamma) override; // Set the gamma
 
     U32 getFSAASamples() const override;
->>>>>>> bd252f81
-
-    U32 getFSAASamples() override;
     void setFSAASamples(const U32 samples) override;
 
-<<<<<<< HEAD
-    ESwapMethod getSwapMethod()  override { return mSwapMethod; }
+    void processMiscNativeEvents() override;
+
+    void gatherInput(bool app_has_focus) override;
+
     void swapBuffers() override;
-=======
-    bool restoreGamma() override;            // Restore original gamma table (before updating gamma)
->>>>>>> bd252f81
-
-    void processMiscNativeEvents() override;
-
-    void gatherInput(bool app_has_focus) override;
 
     void restoreGLContext() {};
 
     void delayInputProcessing()  override {};
 
     // handy coordinate space conversion routines
-<<<<<<< HEAD
-    bool convertCoords(LLCoordScreen from, LLCoordWindow *to) override;
-    bool convertCoords(LLCoordWindow from, LLCoordScreen *to) override;
-    bool convertCoords(LLCoordWindow from, LLCoordGL *to) override;
-    bool convertCoords(LLCoordGL from, LLCoordWindow *to) override;
-    bool convertCoords(LLCoordScreen from, LLCoordGL *to) override;
-    bool convertCoords(LLCoordGL from, LLCoordScreen *to) override;
-=======
     bool convertCoords(LLCoordScreen from, LLCoordWindow *to) const override;
 
     bool convertCoords(LLCoordWindow from, LLCoordScreen *to) const override;
@@ -170,7 +135,6 @@
     bool convertCoords(LLCoordScreen from, LLCoordGL *to) const override;
 
     bool convertCoords(LLCoordGL from, LLCoordScreen *to) const override;
->>>>>>> bd252f81
 
     LLWindowResolution *getSupportedResolutions(S32 &num_resolutions) override;
 
@@ -290,7 +254,7 @@
         uint64_t mLastFrameEvent = 0;
     } mWaylandData;
 
-    bool isWaylandWindowNotDrawing();
+    bool isWaylandWindowNotDrawing() const;
 
     void setupWaylandFrameCallback();
     static void waylandFrameDoneCB(void *data, struct wl_callback *cb, uint32_t time);
