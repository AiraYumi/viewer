--- conflicted
+++ resolved
@@ -109,14 +109,9 @@
  *
  * [1] As of 2024-09, maybe in the future we get nice things
 */
-<<<<<<< HEAD
-#ifdef ND_WAYLAND
-#include <wayland-client-protocol.h>
-=======
 #ifdef LL_WAYLAND
 #include <wayland-client-protocol.h>
 #include <dlfcn.h>
->>>>>>> 663cfb63
 
 bool LLWindowSDL::isWaylandWindowNotDrawing()
 {
@@ -130,8 +125,6 @@
     return false;
 }
 
-<<<<<<< HEAD
-=======
 uint32_t (*ll_wl_proxy_get_version)(struct wl_proxy *proxy);
 void (*ll_wl_proxy_destroy)(struct wl_proxy *proxy);
 int (*ll_wl_proxy_add_listener)(struct wl_proxy *proxy, void (**implementation)(void), void *data);
@@ -185,7 +178,6 @@
     ll_wl_proxy_destroy((struct wl_proxy *) wl_callback);
 }
 
->>>>>>> 663cfb63
 void LLWindowSDL::waylandFrameDoneCB(void *data, struct wl_callback *cb, uint32_t time)
 {
     static uint32_t frame_count {0};
@@ -193,11 +185,7 @@
 
     ++frame_count;
 
-<<<<<<< HEAD
-    wl_callback_destroy(cb);
-=======
     ll_wl_callback_destroy(cb);
->>>>>>> 663cfb63
     auto pThis = reinterpret_cast<LLWindowSDL*>(data);
     pThis->mWaylandData.mLastFrameEvent = LLTimer::getTotalTime();
 
@@ -219,7 +207,6 @@
         lastInfo = now;
 
     pThis->setupWaylandFrameCallback(); // ask for a new frame
-<<<<<<< HEAD
 }
 
 void LLWindowSDL::setupWaylandFrameCallback()
@@ -227,21 +214,9 @@
     static  wl_callback_listener frame_listener { nullptr };
     frame_listener.done = &LLWindowSDL::waylandFrameDoneCB;
 
-    auto cb = wl_surface_frame(mWaylandData.mSurface);
-    wl_callback_add_listener(cb, &frame_listener, this);
-}
-=======
-}
-
-void LLWindowSDL::setupWaylandFrameCallback()
-{
-    static  wl_callback_listener frame_listener { nullptr };
-    frame_listener.done = &LLWindowSDL::waylandFrameDoneCB;
-
     auto cb = ll_wl_surface_frame(mWaylandData.mSurface);
     ll_wl_callback_add_listener(cb, &frame_listener, this);
 }
->>>>>>> 663cfb63
 #else
 bool LLWindowSDL::isWaylandWindowNotDrawing()
 {
@@ -266,11 +241,8 @@
     // Initialize the keyboard
     gKeyboard = new LLKeyboardSDL();
     gKeyboard->setCallbacks(callbacks);
-<<<<<<< HEAD
 
     mReallyCapturedCount = 0;
-=======
->>>>>>> 663cfb63
 
     // Assume 4:3 aspect ratio until we know better
     mOriginalAspectRatio = 1024.0 / 768.0;
@@ -379,6 +351,7 @@
 
     // captures don't survive contexts
     mGrabbyKeyFlags = 0;
+    mReallyCapturedCount = 0;
 
     std::initializer_list<std::tuple< char const*, char const * > > hintList =
             {
@@ -487,10 +460,7 @@
     {
         LL_WARNS() << "Window creation failure. SDL: " << SDL_GetError() << LL_ENDL;
         setupFailure("Window creation error", "Error", OSMB_OK);
-<<<<<<< HEAD
         return false;
-=======
->>>>>>> 663cfb63
     }
 
     // Create the context
@@ -608,13 +578,10 @@
         }
         else if ( info.subsystem == SDL_SYSWM_WAYLAND )
         {
-<<<<<<< HEAD
-=======
 #ifdef LL_WAYLAND
             if( !loadWaylandClient() )
                 LL_ERRS() << "Failed to load wayland-client.so or grab required functions" << LL_ENDL;
 
->>>>>>> 663cfb63
             mWaylandData.mSurface = info.info.wl.surface;
             mServerProtocol = Wayland;
             setupWaylandFrameCallback();
@@ -626,12 +593,9 @@
             LL_INFOS() << "Running under Wayland" << LL_ENDL;
             LL_WARNS() << "Be aware that with at least SDL2 the window will not receive minimizing events, thus minimized state can only be estimated."
                           "also setting the application icon via SDL_SetWindowIcon does not work." << LL_ENDL;
-<<<<<<< HEAD
-=======
 #else
             setupFailure("Viewer is running under Wayland, but was not compiled with full wayland support!\nYou can compile the viewer with wayland prelimiary support using COMPILE_WAYLAND_SUPPORT", "Error", OSMB_OK);
 #endif
->>>>>>> 663cfb63
         }
         else
         {
@@ -1003,11 +967,7 @@
 
         mGamma = gamma;
         if (mGamma == 0)
-<<<<<<< HEAD
             mGamma = 0.1f;
-=======
-			mGamma = 0.1f;
->>>>>>> 663cfb63
         mGamma = 1.f / mGamma;
 
         SDL_CalculateGammaRamp(mGamma, ramp);
@@ -1325,31 +1285,6 @@
 {
     if (!mFullscreen && mWindow ) /* only bother if we're windowed anyway */
         SDL_SetWindowGrab( mWindow, capture?SDL_TRUE:SDL_FALSE);
-<<<<<<< HEAD
-
-    if (capture)
-        mReallyCapturedCount = 1;
-    else
-        mReallyCapturedCount = 0;
-
-    bool wantGrab;
-    if (mReallyCapturedCount <= 0) // uncapture
-    {
-        wantGrab = false;
-    } else // capture
-    {
-        wantGrab = true;
-    }
-
-    if (mReallyCapturedCount < 0) // yuck, imbalance.
-    {
-        mReallyCapturedCount = 0;
-        LL_WARNS() << "ReallyCapture count was < 0" << LL_ENDL;
-    }
-
-    bool newGrab = wantGrab;
-=======
->>>>>>> 663cfb63
 
     return capture;
 }
