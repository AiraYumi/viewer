--- conflicted
+++ resolved
@@ -216,7 +216,6 @@
 
     auto cb = ll_wl_surface_frame(mWaylandData.mSurface);
     ll_wl_callback_add_listener(cb, &frame_listener, this);
-<<<<<<< HEAD
 }
 #else
 bool LLWindowSDL::isWaylandWindowNotDrawing()
@@ -227,18 +226,6 @@
 {
     LL_WARNS() << "Viewer is running under Wayland, but was not compiled with full wayland support!" << LL_ENDL;
 }
-=======
-}
-#else
-bool LLWindowSDL::isWaylandWindowNotDrawing()
-{
-    return false;
-}
-void LLWindowSDL::setupWaylandFrameCallback()
-{
-    LL_WARNS() << "Viewer is running under Wayland, but was not compiled with full wayland support!" << LL_ENDL;
-}
->>>>>>> 0587b494
 #endif
 
 LLWindowSDL::LLWindowSDL(LLWindowCallbacks* callbacks,
@@ -254,11 +241,6 @@
     // Initialize the keyboard
     gKeyboard = new LLKeyboardSDL();
     gKeyboard->setCallbacks(callbacks);
-<<<<<<< HEAD
-
-    mReallyCapturedCount = 0;
-=======
->>>>>>> 0587b494
 
     // Assume 4:3 aspect ratio until we know better
     mOriginalAspectRatio = 1024.0 / 768.0;
@@ -964,11 +946,7 @@
 
         mGamma = gamma;
         if (mGamma == 0)
-<<<<<<< HEAD
             mGamma = 0.1f;
-=======
-			mGamma = 0.1f;
->>>>>>> 0587b494
         mGamma = 1.f / mGamma;
 
         SDL_CalculateGammaRamp(mGamma, ramp);
