/**
 * @file lltrans.h
 * @brief LLTrans definition
 *
 * $LicenseInfo:firstyear=2000&license=viewergpl$
 * 
 * Copyright (c) 2000-2009, Linden Research, Inc.
 * 
 * Second Life Viewer Source Code
 * The source code in this file ("Source Code") is provided by Linden Lab
 * to you under the terms of the GNU General Public License, version 2.0
 * ("GPL"), unless you have obtained a separate licensing agreement
 * ("Other License"), formally executed by you and Linden Lab.  Terms of
 * the GPL can be found in doc/GPL-license.txt in this distribution, or
 * online at http://secondlifegrid.net/programs/open_source/licensing/gplv2
 * 
 * There are special exceptions to the terms and conditions of the GPL as
 * it is applied to this Source Code. View the full text of the exception
 * in the file doc/FLOSS-exception.txt in this software distribution, or
 * online at
 * http://secondlifegrid.net/programs/open_source/licensing/flossexception
 * 
 * By copying, modifying or distributing this software, you acknowledge
 * that you have read and understood your obligations described above,
 * and agree to abide by those obligations.
 * 
 * ALL LINDEN LAB SOURCE CODE IS PROVIDED "AS IS." LINDEN LAB MAKES NO
 * WARRANTIES, EXPRESS, IMPLIED OR OTHERWISE, REGARDING ITS ACCURACY,
 * COMPLETENESS OR PERFORMANCE.
 * $/LicenseInfo$
 */

#ifndef LL_TRANS_H
#define LL_TRANS_H

#include <map>

#include "llstring.h"
#include "llxmlnode.h"

/**
 * @brief String template loaded from strings.xml
 */
class LLTransTemplate
{
public:
	LLTransTemplate(const std::string& name = LLStringUtil::null, const std::string& text = LLStringUtil::null) : mName(name), mText(text) {}

	std::string mName;
	std::string mText;
};

/**
 * @brief Localized strings class
 * This class is used to retrieve translations of strings used to build larger ones, as well as
 * strings with a general usage that don't belong to any specific floater. For example,
 * "Owner:", "Retrieving..." used in the place of a not yet known name, etc.
 */
class LLTrans
{
public:
	LLTrans();

	/**
	 * @brief Parses the xml root that holds the strings. Used once on startup
// *FIXME	 * @param xml_filename Filename to parse
	 * @param default_args Set of strings (expected to be in the file) to use as default replacement args, e.g. "SECOND_LIFE"
	 * @returns true if the file was parsed successfully, true if something went wrong
	 */
	static bool parseStrings(LLXMLNodePtr& root, const std::set<std::string>& default_args);

	static bool parseLanguageStrings(LLXMLNodePtr &root);

	/**
	 * @brief Returns a translated string
	 * @param xml_desc String's description
	 * @param args A list of substrings to replace in the string
	 * @returns Translated string
	 */
	static std::string getString(const std::string &xml_desc, const LLStringUtil::format_map_t& args);
	static bool findString(std::string &result, const std::string &xml_desc, const LLStringUtil::format_map_t& args);

	// Returns translated string with [COUNT] replaced with a number, following
	// special per-language logic for plural nouns.  For example, some languages
	// may have different plurals for 0, 1, 2 and > 2.
	// See "AgeWeeksA", "AgeWeeksB", etc. in strings.xml for examples.
	static std::string getCountString(const std::string& language, const std::string& xml_desc, S32 count);

	/**
	 * @brief Returns a translated string
	 * @param xml_desc String's description
	 * @returns Translated string
	 */
	static std::string getString(const std::string &xml_desc)
	{
		LLStringUtil::format_map_t empty;
		return getString(xml_desc, empty);
	}

	static bool findString(std::string &result, const std::string &xml_desc)
	{
		LLStringUtil::format_map_t empty;
		return findString(result, xml_desc, empty);
	}

	static std::string getKeyboardString(const char* keystring)
	{
		std::string key_str(keystring);
		std::string trans_str;
<<<<<<< HEAD
		if (findString(trans_str, "Key_" + key_str))
		{
			return trans_str;
		}
		else if (findString(trans_str, key_str))
		{
			return trans_str;
		}
		return key_str;
=======
		return findString(trans_str, key_str) ? trans_str : key_str; 
>>>>>>> ce1a0c6b
	}

	// get the default args
	static const LLStringUtil::format_map_t& getDefaultArgs()
	{
		return sDefaultArgs;
	}

	// insert default args into an arg list
	static void getArgs(LLStringUtil::format_map_t& args)
	{
		args.insert(sDefaultArgs.begin(), sDefaultArgs.end());
	}
	
private:
	typedef std::map<std::string, LLTransTemplate > template_map_t;
	static template_map_t sStringTemplates;
	static LLStringUtil::format_map_t sDefaultArgs;
};

#endif<|MERGE_RESOLUTION|>--- conflicted
+++ resolved
@@ -107,19 +107,7 @@
 	{
 		std::string key_str(keystring);
 		std::string trans_str;
-<<<<<<< HEAD
-		if (findString(trans_str, "Key_" + key_str))
-		{
-			return trans_str;
-		}
-		else if (findString(trans_str, key_str))
-		{
-			return trans_str;
-		}
-		return key_str;
-=======
 		return findString(trans_str, key_str) ? trans_str : key_str; 
->>>>>>> ce1a0c6b
 	}
 
 	// get the default args
