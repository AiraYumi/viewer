--- conflicted
+++ resolved
@@ -488,18 +488,10 @@
 	if (getVisible())
 	{
 		mLookContents->clearRows();
-<<<<<<< HEAD
-
-		mFetchLook->setFetchID(mLookID);
+
+		mFetchLook->setFetchID(mCurrentOutfitID);
 		mFetchLook->startFetch();
 		if (mFetchLook->isFinished())
-=======
-		
-		uuid_vec_t folders;
-		folders.push_back(mCurrentOutfitID);
-		mFetchLook->fetch(folders);
-		if (mFetchLook->isEverythingComplete())
->>>>>>> 8ac63100
 		{
 			mFetchLook->done();
 		}
