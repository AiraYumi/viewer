--- conflicted
+++ resolved
@@ -1,756 +1,481 @@
-/**
- * @file llviewerjointattachment.cpp
- * @brief Implementation of LLViewerJointAttachment class
- *
- * $LicenseInfo:firstyear=2002&license=viewerlgpl$
- * Second Life Viewer Source Code
- * Copyright (C) 2010, Linden Research, Inc.
- *
- * This library is free software; you can redistribute it and/or
- * modify it under the terms of the GNU Lesser General Public
- * License as published by the Free Software Foundation;
- * version 2.1 of the License only.
- *
- * This library is distributed in the hope that it will be useful,
- * but WITHOUT ANY WARRANTY; without even the implied warranty of
- * MERCHANTABILITY or FITNESS FOR A PARTICULAR PURPOSE.  See the GNU
- * Lesser General Public License for more details.
- *
- * You should have received a copy of the GNU Lesser General Public
- * License along with this library; if not, write to the Free Software
- * Foundation, Inc., 51 Franklin Street, Fifth Floor, Boston, MA  02110-1301  USA
- *
- * Linden Research, Inc., 945 Battery Street, San Francisco, CA  94111  USA
- * $/LicenseInfo$
- */
-
-#include "llviewerprecompiledheaders.h"
-
-#include "llviewerjointattachment.h"
-
-#include "llviewercontrol.h"
-#include "lldrawable.h"
-#include "llgl.h"
-#include "llhudtext.h"
-#include "llrender.h"
-#include "llvoavatarself.h"
-#include "llvolume.h"
-#include "pipeline.h"
-#include "llspatialpartition.h"
-#include "llinventorymodel.h"
-#include "llviewerobjectlist.h"
-#include "llface.h"
-#include "llvoavatar.h"
-
-#include "llglheaders.h"
-
-extern LLPipeline gPipeline;
-constexpr F32 MAX_ATTACHMENT_DIST = 3.5f; // meters
-
-//-----------------------------------------------------------------------------
-// LLViewerJointAttachment()
-//-----------------------------------------------------------------------------
-LLViewerJointAttachment::LLViewerJointAttachment() :
-<<<<<<< HEAD
-	mVisibleInFirst(false),
-	mGroup(0),
-	mIsHUDAttachment(false),
-	mPieSlice(-1)
-{
-	mValid = false;
-	mUpdateXform = false;
-	mAttachedObjects.clear();
-=======
-    mVisibleInFirst(FALSE),
-    mGroup(0),
-    mIsHUDAttachment(FALSE),
-    mPieSlice(-1)
-{
-    mValid = FALSE;
-    mUpdateXform = FALSE;
-    mAttachedObjects.clear();
->>>>>>> e1623bb2
-}
-
-//-----------------------------------------------------------------------------
-// ~LLViewerJointAttachment()
-//-----------------------------------------------------------------------------
-LLViewerJointAttachment::~LLViewerJointAttachment()
-{
-}
-
-//-----------------------------------------------------------------------------
-// isTransparent()
-//-----------------------------------------------------------------------------
-bool LLViewerJointAttachment::isTransparent()
-{
-<<<<<<< HEAD
-	return false;
-=======
-    return FALSE;
->>>>>>> e1623bb2
-}
-
-//-----------------------------------------------------------------------------
-// drawShape()
-//-----------------------------------------------------------------------------
-U32 LLViewerJointAttachment::drawShape( F32 pixelArea, bool first_pass, bool is_dummy )
-{
-    if (LLVOAvatar::sShowAttachmentPoints)
-    {
-        LLGLDisable cull_face(GL_CULL_FACE);
-
-        gGL.color4f(1.f, 1.f, 1.f, 1.f);
-        gGL.begin(LLRender::QUADS);
-        {
-            gGL.vertex3f(-0.1f, 0.1f, 0.f);
-            gGL.vertex3f(-0.1f, -0.1f, 0.f);
-            gGL.vertex3f(0.1f, -0.1f, 0.f);
-            gGL.vertex3f(0.1f, 0.1f, 0.f);
-        }gGL.end();
-    }
-    return 0;
-}
-
-void LLViewerJointAttachment::setupDrawable(LLViewerObject *object)
-{
-<<<<<<< HEAD
-	if (!object->mDrawable)
-		return;
-	if (object->mDrawable->isActive())
-	{
-		object->mDrawable->makeStatic(false);
-	}
-
-	object->mDrawable->mXform.setParent(getXform()); // LLViewerJointAttachment::lazyAttach
-	object->mDrawable->makeActive();
-	LLVector3 current_pos = object->getRenderPosition();
-	LLQuaternion current_rot = object->getRenderRotation();
-	LLQuaternion attachment_pt_inv_rot = ~(getWorldRotation());
-
-	current_pos -= getWorldPosition();
-	current_pos.rotVec(attachment_pt_inv_rot);
-
-	current_rot = current_rot * attachment_pt_inv_rot;
-
-	object->mDrawable->mXform.setPosition(current_pos);
-	object->mDrawable->mXform.setRotation(current_rot);
-	gPipeline.markMoved(object->mDrawable);
-	gPipeline.markTextured(object->mDrawable); // face may need to change draw pool to/from POOL_HUD
-
-	if(mIsHUDAttachment)
-	{
-		for (S32 face_num = 0; face_num < object->mDrawable->getNumFaces(); face_num++)
-		{
-			LLFace *face = object->mDrawable->getFace(face_num);
-			if (face)
-			{
-				face->setState(LLFace::HUD_RENDER);
-			}
-		}
-	}
-
-	LLViewerObject::const_child_list_t& child_list = object->getChildren();
-	for (LLViewerObject::child_list_t::const_iterator iter = child_list.begin();
-		 iter != child_list.end(); ++iter)
-	{
-		LLViewerObject* childp = *iter;
-		if (childp && childp->mDrawable.notNull())
-		{
-			gPipeline.markTextured(childp->mDrawable); // face may need to change draw pool to/from POOL_HUD
-			gPipeline.markMoved(childp->mDrawable);
-
-			if(mIsHUDAttachment)
-			{
-				for (S32 face_num = 0; face_num < childp->mDrawable->getNumFaces(); face_num++)
-				{
-					LLFace * face = childp->mDrawable->getFace(face_num);
-					if (face)
-					{
-						face->setState(LLFace::HUD_RENDER);
-					}
-				}
-			}
-		}
-	}
-=======
-    if (!object->mDrawable)
-        return;
-    if (object->mDrawable->isActive())
-    {
-        object->mDrawable->makeStatic(FALSE);
-    }
-
-    object->mDrawable->mXform.setParent(getXform()); // LLViewerJointAttachment::lazyAttach
-    object->mDrawable->makeActive();
-    LLVector3 current_pos = object->getRenderPosition();
-    LLQuaternion current_rot = object->getRenderRotation();
-    LLQuaternion attachment_pt_inv_rot = ~(getWorldRotation());
-
-    current_pos -= getWorldPosition();
-    current_pos.rotVec(attachment_pt_inv_rot);
-
-    current_rot = current_rot * attachment_pt_inv_rot;
-
-    object->mDrawable->mXform.setPosition(current_pos);
-    object->mDrawable->mXform.setRotation(current_rot);
-    gPipeline.markMoved(object->mDrawable);
-    gPipeline.markTextured(object->mDrawable); // face may need to change draw pool to/from POOL_HUD
-
-    if(mIsHUDAttachment)
-    {
-        for (S32 face_num = 0; face_num < object->mDrawable->getNumFaces(); face_num++)
-        {
-            LLFace *face = object->mDrawable->getFace(face_num);
-            if (face)
-            {
-                face->setState(LLFace::HUD_RENDER);
-            }
-        }
-    }
-
-    LLViewerObject::const_child_list_t& child_list = object->getChildren();
-    for (LLViewerObject::child_list_t::const_iterator iter = child_list.begin();
-         iter != child_list.end(); ++iter)
-    {
-        LLViewerObject* childp = *iter;
-        if (childp && childp->mDrawable.notNull())
-        {
-            gPipeline.markTextured(childp->mDrawable); // face may need to change draw pool to/from POOL_HUD
-            gPipeline.markMoved(childp->mDrawable);
-
-            if(mIsHUDAttachment)
-            {
-                for (S32 face_num = 0; face_num < childp->mDrawable->getNumFaces(); face_num++)
-                {
-                    LLFace * face = childp->mDrawable->getFace(face_num);
-                    if (face)
-                    {
-                        face->setState(LLFace::HUD_RENDER);
-                    }
-                }
-            }
-        }
-    }
->>>>>>> e1623bb2
-}
-
-//-----------------------------------------------------------------------------
-// addObject()
-//-----------------------------------------------------------------------------
-bool LLViewerJointAttachment::addObject(LLViewerObject* object)
-{
-<<<<<<< HEAD
-	object->extractAttachmentItemID();
-
-	// Same object reattached
-	if (isObjectAttached(object))
-	{
-		LL_INFOS() << "(same object re-attached)" << LL_ENDL;
-		removeObject(object);
-		// Pass through anyway to let setupDrawable()
-		// re-connect object to the joint correctly
-	}
-	
-	// Two instances of the same inventory item attached --
-	// Request detach, and kill the object in the meantime.
-	if (getAttachedObject(object->getAttachmentItemID()))
-	{
-		LL_INFOS() << "(same object re-attached)" << LL_ENDL;
-		object->markDead();
-
-		// If this happens to be attached to self, then detach.
-		LLVOAvatarSelf::detachAttachmentIntoInventory(object->getAttachmentItemID());
-		return false;
-	}
-
-	mAttachedObjects.push_back(object);
-	setupDrawable(object);
-	
-	if (mIsHUDAttachment)
-	{
-		if (object->mText.notNull())
-		{
-			object->mText->setOnHUDAttachment(true);
-		}
-		LLViewerObject::const_child_list_t& child_list = object->getChildren();
-		for (LLViewerObject::child_list_t::const_iterator iter = child_list.begin();
-			 iter != child_list.end(); ++iter)
-		{
-			LLViewerObject* childp = *iter;
-			if (childp && childp->mText.notNull())
-			{
-				childp->mText->setOnHUDAttachment(true);
-			}
-		}
-	}
-	calcLOD();
-	mUpdateXform = true;
-	
-	return true;
-=======
-    object->extractAttachmentItemID();
-
-    // Same object reattached
-    if (isObjectAttached(object))
-    {
-        LL_INFOS() << "(same object re-attached)" << LL_ENDL;
-        removeObject(object);
-        // Pass through anyway to let setupDrawable()
-        // re-connect object to the joint correctly
-    }
-
-    // Two instances of the same inventory item attached --
-    // Request detach, and kill the object in the meantime.
-    if (getAttachedObject(object->getAttachmentItemID()))
-    {
-        LL_INFOS() << "(same object re-attached)" << LL_ENDL;
-        object->markDead();
-
-        // If this happens to be attached to self, then detach.
-        LLVOAvatarSelf::detachAttachmentIntoInventory(object->getAttachmentItemID());
-        return FALSE;
-    }
-
-    mAttachedObjects.push_back(object);
-    setupDrawable(object);
-
-    if (mIsHUDAttachment)
-    {
-        if (object->mText.notNull())
-        {
-            object->mText->setOnHUDAttachment(TRUE);
-        }
-        LLViewerObject::const_child_list_t& child_list = object->getChildren();
-        for (LLViewerObject::child_list_t::const_iterator iter = child_list.begin();
-             iter != child_list.end(); ++iter)
-        {
-            LLViewerObject* childp = *iter;
-            if (childp && childp->mText.notNull())
-            {
-                childp->mText->setOnHUDAttachment(TRUE);
-            }
-        }
-    }
-    calcLOD();
-    mUpdateXform = TRUE;
-
-    return TRUE;
->>>>>>> e1623bb2
-}
-
-//-----------------------------------------------------------------------------
-// removeObject()
-//-----------------------------------------------------------------------------
-void LLViewerJointAttachment::removeObject(LLViewerObject *object)
-{
-<<<<<<< HEAD
-	attachedobjs_vec_t::iterator iter;
-	for (iter = mAttachedObjects.begin();
-		 iter != mAttachedObjects.end();
-		 ++iter)
-	{
-		LLViewerObject *attached_object = iter->get();
-		if (attached_object == object)
-		{
-			break;
-		}
-	}
-	if (iter == mAttachedObjects.end())
-	{
-		LL_WARNS() << "Could not find object to detach" << LL_ENDL;
-		return;
-	}
-
-	// force object visibile
-	setAttachmentVisibility(true);
-
-	mAttachedObjects.erase(iter);
-	if (object->mDrawable.notNull())
-	{
-		//if object is active, make it static
-		if(object->mDrawable->isActive())
-		{
-			object->mDrawable->makeStatic(false);
-		}
-
-		LLVector3 cur_position = object->getRenderPosition();
-		LLQuaternion cur_rotation = object->getRenderRotation();
-
-		object->mDrawable->mXform.setPosition(cur_position);
-		object->mDrawable->mXform.setRotation(cur_rotation);
-		gPipeline.markMoved(object->mDrawable, true);
-		gPipeline.markTextured(object->mDrawable); // face may need to change draw pool to/from POOL_HUD
-
-		if (mIsHUDAttachment)
-		{
-			for (S32 face_num = 0; face_num < object->mDrawable->getNumFaces(); face_num++)
-			{
-				LLFace * face = object->mDrawable->getFace(face_num);
-				if (face)
-				{
-					face->clearState(LLFace::HUD_RENDER);
-				}
-			}
-		}
-	}
-
-	LLViewerObject::const_child_list_t& child_list = object->getChildren();
-	for (LLViewerObject::child_list_t::const_iterator iter = child_list.begin();
-		 iter != child_list.end(); ++iter)
-	{
-		LLViewerObject* childp = *iter;
-		if (childp && childp->mDrawable.notNull())
-		{
-			gPipeline.markTextured(childp->mDrawable); // face may need to change draw pool to/from POOL_HUD
-			if (mIsHUDAttachment)
-			{
-				for (S32 face_num = 0; face_num < childp->mDrawable->getNumFaces(); face_num++)
-				{
-					LLFace * face = childp->mDrawable->getFace(face_num);
-					if (face)
-					{
-						face->clearState(LLFace::HUD_RENDER);
-					}
-				}
-			}
-		}
-	} 
-
-	if (mIsHUDAttachment)
-	{
-		if (object->mText.notNull())
-		{
-			object->mText->setOnHUDAttachment(false);
-		}
-		LLViewerObject::const_child_list_t& child_list = object->getChildren();
-		for (LLViewerObject::child_list_t::const_iterator iter = child_list.begin();
-			 iter != child_list.end(); ++iter)
-		{
-			LLViewerObject* childp = *iter;
-			if (childp->mText.notNull())
-			{
-				childp->mText->setOnHUDAttachment(false);
-			}
-		}
-	}
-	if (mAttachedObjects.size() == 0)
-	{
-		mUpdateXform = false;
-	}
-	object->setAttachmentItemID(LLUUID::null);
-=======
-    attachedobjs_vec_t::iterator iter;
-    for (iter = mAttachedObjects.begin();
-         iter != mAttachedObjects.end();
-         ++iter)
-    {
-        LLViewerObject *attached_object = iter->get();
-        if (attached_object == object)
-        {
-            break;
-        }
-    }
-    if (iter == mAttachedObjects.end())
-    {
-        LL_WARNS() << "Could not find object to detach" << LL_ENDL;
-        return;
-    }
-
-    // force object visibile
-    setAttachmentVisibility(TRUE);
-
-    mAttachedObjects.erase(iter);
-    if (object->mDrawable.notNull())
-    {
-        //if object is active, make it static
-        if(object->mDrawable->isActive())
-        {
-            object->mDrawable->makeStatic(FALSE);
-        }
-
-        LLVector3 cur_position = object->getRenderPosition();
-        LLQuaternion cur_rotation = object->getRenderRotation();
-
-        object->mDrawable->mXform.setPosition(cur_position);
-        object->mDrawable->mXform.setRotation(cur_rotation);
-        gPipeline.markMoved(object->mDrawable, TRUE);
-        gPipeline.markTextured(object->mDrawable); // face may need to change draw pool to/from POOL_HUD
-
-        if (mIsHUDAttachment)
-        {
-            for (S32 face_num = 0; face_num < object->mDrawable->getNumFaces(); face_num++)
-            {
-                LLFace * face = object->mDrawable->getFace(face_num);
-                if (face)
-                {
-                    face->clearState(LLFace::HUD_RENDER);
-                }
-            }
-        }
-    }
-
-    LLViewerObject::const_child_list_t& child_list = object->getChildren();
-    for (LLViewerObject::child_list_t::const_iterator iter = child_list.begin();
-         iter != child_list.end(); ++iter)
-    {
-        LLViewerObject* childp = *iter;
-        if (childp && childp->mDrawable.notNull())
-        {
-            gPipeline.markTextured(childp->mDrawable); // face may need to change draw pool to/from POOL_HUD
-            if (mIsHUDAttachment)
-            {
-                for (S32 face_num = 0; face_num < childp->mDrawable->getNumFaces(); face_num++)
-                {
-                    LLFace * face = childp->mDrawable->getFace(face_num);
-                    if (face)
-                    {
-                        face->clearState(LLFace::HUD_RENDER);
-                    }
-                }
-            }
-        }
-    }
-
-    if (mIsHUDAttachment)
-    {
-        if (object->mText.notNull())
-        {
-            object->mText->setOnHUDAttachment(FALSE);
-        }
-        LLViewerObject::const_child_list_t& child_list = object->getChildren();
-        for (LLViewerObject::child_list_t::const_iterator iter = child_list.begin();
-             iter != child_list.end(); ++iter)
-        {
-            LLViewerObject* childp = *iter;
-            if (childp->mText.notNull())
-            {
-                childp->mText->setOnHUDAttachment(FALSE);
-            }
-        }
-    }
-    if (mAttachedObjects.size() == 0)
-    {
-        mUpdateXform = FALSE;
-    }
-    object->setAttachmentItemID(LLUUID::null);
->>>>>>> e1623bb2
-}
-
-//-----------------------------------------------------------------------------
-// setAttachmentVisibility()
-//-----------------------------------------------------------------------------
-void LLViewerJointAttachment::setAttachmentVisibility(bool visible)
-{
-    for (attachedobjs_vec_t::const_iterator iter = mAttachedObjects.begin();
-         iter != mAttachedObjects.end();
-         ++iter)
-    {
-        LLViewerObject *attached_obj = iter->get();
-        if (!attached_obj || attached_obj->mDrawable.isNull() ||
-            !(attached_obj->mDrawable->getSpatialBridge()))
-            continue;
-
-        if (visible)
-        {
-            // Hack to make attachments not visible by disabling their type mask!
-            // This will break if you can ever attach non-volumes! - djs 02/14/03
-            attached_obj->mDrawable->getSpatialBridge()->mDrawableType =
-                attached_obj->isHUDAttachment() ? LLPipeline::RENDER_TYPE_HUD : LLPipeline::RENDER_TYPE_VOLUME;
-        }
-        else
-        {
-            attached_obj->mDrawable->getSpatialBridge()->mDrawableType = 0;
-        }
-    }
-}
-
-//-----------------------------------------------------------------------------
-// setOriginalPosition()
-//-----------------------------------------------------------------------------
-void LLViewerJointAttachment::setOriginalPosition(LLVector3& position)
-{
-    mOriginalPos = position;
-    // SL-315
-    setPosition(position);
-}
-
-//-----------------------------------------------------------------------------
-// getNumAnimatedObjects()
-//-----------------------------------------------------------------------------
-S32 LLViewerJointAttachment::getNumAnimatedObjects() const
-{
-    S32 count = 0;
-    for (attachedobjs_vec_t::const_iterator iter = mAttachedObjects.begin();
-         iter != mAttachedObjects.end();
-         ++iter)
-    {
-        const LLViewerObject *attached_object = iter->get();
-        if (attached_object->isAnimatedObject())
-        {
-            count++;
-        }
-    }
-    return count;
-}
-
-//-----------------------------------------------------------------------------
-// clampObjectPosition()
-//-----------------------------------------------------------------------------
-void LLViewerJointAttachment::clampObjectPosition()
-{
-    for (attachedobjs_vec_t::const_iterator iter = mAttachedObjects.begin();
-         iter != mAttachedObjects.end();
-         ++iter)
-    {
-        if (LLViewerObject *attached_object = iter->get())
-        {
-            // *NOTE: object can drift when hitting maximum radius
-            LLVector3 attachmentPos = attached_object->getPosition();
-            F32 dist = attachmentPos.normVec();
-            dist = llmin(dist, MAX_ATTACHMENT_DIST);
-            attachmentPos *= dist;
-            attached_object->setPosition(attachmentPos);
-        }
-    }
-}
-
-//-----------------------------------------------------------------------------
-// calcLOD()
-//-----------------------------------------------------------------------------
-void LLViewerJointAttachment::calcLOD()
-{
-    F32 maxarea = 0;
-    for (attachedobjs_vec_t::const_iterator iter = mAttachedObjects.begin();
-         iter != mAttachedObjects.end();
-         ++iter)
-    {
-        if (LLViewerObject *attached_object = iter->get())
-        {
-            maxarea = llmax(maxarea,attached_object->getMaxScale() * attached_object->getMidScale());
-            LLViewerObject::const_child_list_t& child_list = attached_object->getChildren();
-            for (LLViewerObject::child_list_t::const_iterator iter = child_list.begin();
-                 iter != child_list.end(); ++iter)
-            {
-                LLViewerObject* childp = *iter;
-                F32 area = childp->getMaxScale() * childp->getMidScale();
-                maxarea = llmax(maxarea, area);
-            }
-        }
-    }
-    maxarea = llclamp(maxarea, .01f*.01f, 1.f);
-    F32 avatar_area = (4.f * 4.f); // pixels for an avatar sized attachment
-    F32 min_pixel_area = avatar_area / maxarea;
-    setLOD(min_pixel_area);
-}
-
-//-----------------------------------------------------------------------------
-// updateLOD()
-//-----------------------------------------------------------------------------
-bool LLViewerJointAttachment::updateLOD(F32 pixel_area, bool activate)
-{
-<<<<<<< HEAD
-	bool res{ false };
-	if (!mValid)
-	{
-		setValid(true, true);
-		res = true;
-	}
-	return res;
-=======
-    BOOL res = FALSE;
-    if (!mValid)
-    {
-        setValid(TRUE, TRUE);
-        res = TRUE;
-    }
-    return res;
->>>>>>> e1623bb2
-}
-
-bool LLViewerJointAttachment::isObjectAttached(const LLViewerObject *viewer_object) const
-{
-<<<<<<< HEAD
-	for (attachedobjs_vec_t::const_iterator iter = mAttachedObjects.begin();
-		 iter != mAttachedObjects.end();
-		 ++iter)
-	{
-		const LLViewerObject* attached_object = iter->get();
-		if (attached_object == viewer_object)
-		{
-			return true;
-		}
-	}
-	return false;
-=======
-    for (attachedobjs_vec_t::const_iterator iter = mAttachedObjects.begin();
-         iter != mAttachedObjects.end();
-         ++iter)
-    {
-        const LLViewerObject* attached_object = iter->get();
-        if (attached_object == viewer_object)
-        {
-            return TRUE;
-        }
-    }
-    return FALSE;
->>>>>>> e1623bb2
-}
-
-const LLViewerObject *LLViewerJointAttachment::getAttachedObject(const LLUUID &object_id) const
-{
-<<<<<<< HEAD
-	for (attachedobjs_vec_t::const_iterator iter = mAttachedObjects.begin();
-		 iter != mAttachedObjects.end();
-		 ++iter)
-	{
-		const LLViewerObject* attached_object = iter->get();
-		if (attached_object->getAttachmentItemID() == object_id)
-		{
-			return attached_object;
-		}
-	}
-	return nullptr;
-=======
-    for (attachedobjs_vec_t::const_iterator iter = mAttachedObjects.begin();
-         iter != mAttachedObjects.end();
-         ++iter)
-    {
-        const LLViewerObject* attached_object = iter->get();
-        if (attached_object->getAttachmentItemID() == object_id)
-        {
-            return attached_object;
-        }
-    }
-    return NULL;
->>>>>>> e1623bb2
-}
-
-LLViewerObject *LLViewerJointAttachment::getAttachedObject(const LLUUID &object_id)
-{
-<<<<<<< HEAD
-	for (attachedobjs_vec_t::iterator iter = mAttachedObjects.begin();
-		 iter != mAttachedObjects.end();
-		 ++iter)
-	{
-		LLViewerObject* attached_object = iter->get();
-		if (attached_object->getAttachmentItemID() == object_id)
-		{
-			return attached_object;
-		}
-	}
-	return nullptr;
-=======
-    for (attachedobjs_vec_t::iterator iter = mAttachedObjects.begin();
-         iter != mAttachedObjects.end();
-         ++iter)
-    {
-        LLViewerObject* attached_object = iter->get();
-        if (attached_object->getAttachmentItemID() == object_id)
-        {
-            return attached_object;
-        }
-    }
-    return NULL;
->>>>>>> e1623bb2
-}+/**
+ * @file llviewerjointattachment.cpp
+ * @brief Implementation of LLViewerJointAttachment class
+ *
+ * $LicenseInfo:firstyear=2002&license=viewerlgpl$
+ * Second Life Viewer Source Code
+ * Copyright (C) 2010, Linden Research, Inc.
+ *
+ * This library is free software; you can redistribute it and/or
+ * modify it under the terms of the GNU Lesser General Public
+ * License as published by the Free Software Foundation;
+ * version 2.1 of the License only.
+ *
+ * This library is distributed in the hope that it will be useful,
+ * but WITHOUT ANY WARRANTY; without even the implied warranty of
+ * MERCHANTABILITY or FITNESS FOR A PARTICULAR PURPOSE.  See the GNU
+ * Lesser General Public License for more details.
+ *
+ * You should have received a copy of the GNU Lesser General Public
+ * License along with this library; if not, write to the Free Software
+ * Foundation, Inc., 51 Franklin Street, Fifth Floor, Boston, MA  02110-1301  USA
+ *
+ * Linden Research, Inc., 945 Battery Street, San Francisco, CA  94111  USA
+ * $/LicenseInfo$
+ */
+
+#include "llviewerprecompiledheaders.h"
+
+#include "llviewerjointattachment.h"
+
+#include "llviewercontrol.h"
+#include "lldrawable.h"
+#include "llgl.h"
+#include "llhudtext.h"
+#include "llrender.h"
+#include "llvoavatarself.h"
+#include "llvolume.h"
+#include "pipeline.h"
+#include "llspatialpartition.h"
+#include "llinventorymodel.h"
+#include "llviewerobjectlist.h"
+#include "llface.h"
+#include "llvoavatar.h"
+
+#include "llglheaders.h"
+
+extern LLPipeline gPipeline;
+constexpr F32 MAX_ATTACHMENT_DIST = 3.5f; // meters
+
+//-----------------------------------------------------------------------------
+// LLViewerJointAttachment()
+//-----------------------------------------------------------------------------
+LLViewerJointAttachment::LLViewerJointAttachment() :
+    mVisibleInFirst(false),
+    mGroup(0),
+    mIsHUDAttachment(false),
+    mPieSlice(-1)
+{
+    mValid = false;
+    mUpdateXform = false;
+    mAttachedObjects.clear();
+}
+
+//-----------------------------------------------------------------------------
+// ~LLViewerJointAttachment()
+//-----------------------------------------------------------------------------
+LLViewerJointAttachment::~LLViewerJointAttachment()
+{
+}
+
+//-----------------------------------------------------------------------------
+// isTransparent()
+//-----------------------------------------------------------------------------
+bool LLViewerJointAttachment::isTransparent()
+{
+    return false;
+}
+
+//-----------------------------------------------------------------------------
+// drawShape()
+//-----------------------------------------------------------------------------
+U32 LLViewerJointAttachment::drawShape( F32 pixelArea, bool first_pass, bool is_dummy )
+{
+    if (LLVOAvatar::sShowAttachmentPoints)
+    {
+        LLGLDisable cull_face(GL_CULL_FACE);
+
+        gGL.color4f(1.f, 1.f, 1.f, 1.f);
+        gGL.begin(LLRender::QUADS);
+        {
+            gGL.vertex3f(-0.1f, 0.1f, 0.f);
+            gGL.vertex3f(-0.1f, -0.1f, 0.f);
+            gGL.vertex3f(0.1f, -0.1f, 0.f);
+            gGL.vertex3f(0.1f, 0.1f, 0.f);
+        }gGL.end();
+    }
+    return 0;
+}
+
+void LLViewerJointAttachment::setupDrawable(LLViewerObject *object)
+{
+    if (!object->mDrawable)
+        return;
+    if (object->mDrawable->isActive())
+    {
+        object->mDrawable->makeStatic(false);
+    }
+
+    object->mDrawable->mXform.setParent(getXform()); // LLViewerJointAttachment::lazyAttach
+    object->mDrawable->makeActive();
+    LLVector3 current_pos = object->getRenderPosition();
+    LLQuaternion current_rot = object->getRenderRotation();
+    LLQuaternion attachment_pt_inv_rot = ~(getWorldRotation());
+
+    current_pos -= getWorldPosition();
+    current_pos.rotVec(attachment_pt_inv_rot);
+
+    current_rot = current_rot * attachment_pt_inv_rot;
+
+    object->mDrawable->mXform.setPosition(current_pos);
+    object->mDrawable->mXform.setRotation(current_rot);
+    gPipeline.markMoved(object->mDrawable);
+    gPipeline.markTextured(object->mDrawable); // face may need to change draw pool to/from POOL_HUD
+
+    if(mIsHUDAttachment)
+    {
+        for (S32 face_num = 0; face_num < object->mDrawable->getNumFaces(); face_num++)
+        {
+            LLFace *face = object->mDrawable->getFace(face_num);
+            if (face)
+            {
+                face->setState(LLFace::HUD_RENDER);
+            }
+        }
+    }
+
+    LLViewerObject::const_child_list_t& child_list = object->getChildren();
+    for (LLViewerObject::child_list_t::const_iterator iter = child_list.begin();
+         iter != child_list.end(); ++iter)
+    {
+        LLViewerObject* childp = *iter;
+        if (childp && childp->mDrawable.notNull())
+        {
+            gPipeline.markTextured(childp->mDrawable); // face may need to change draw pool to/from POOL_HUD
+            gPipeline.markMoved(childp->mDrawable);
+
+            if(mIsHUDAttachment)
+            {
+                for (S32 face_num = 0; face_num < childp->mDrawable->getNumFaces(); face_num++)
+                {
+                    LLFace * face = childp->mDrawable->getFace(face_num);
+                    if (face)
+                    {
+                        face->setState(LLFace::HUD_RENDER);
+                    }
+                }
+            }
+        }
+    }
+}
+
+//-----------------------------------------------------------------------------
+// addObject()
+//-----------------------------------------------------------------------------
+bool LLViewerJointAttachment::addObject(LLViewerObject* object)
+{
+    object->extractAttachmentItemID();
+
+    // Same object reattached
+    if (isObjectAttached(object))
+    {
+        LL_INFOS() << "(same object re-attached)" << LL_ENDL;
+        removeObject(object);
+        // Pass through anyway to let setupDrawable()
+        // re-connect object to the joint correctly
+    }
+
+    // Two instances of the same inventory item attached --
+    // Request detach, and kill the object in the meantime.
+    if (getAttachedObject(object->getAttachmentItemID()))
+    {
+        LL_INFOS() << "(same object re-attached)" << LL_ENDL;
+        object->markDead();
+
+        // If this happens to be attached to self, then detach.
+        LLVOAvatarSelf::detachAttachmentIntoInventory(object->getAttachmentItemID());
+        return false;
+    }
+
+    mAttachedObjects.push_back(object);
+    setupDrawable(object);
+
+    if (mIsHUDAttachment)
+    {
+        if (object->mText.notNull())
+        {
+            object->mText->setOnHUDAttachment(true);
+        }
+        LLViewerObject::const_child_list_t& child_list = object->getChildren();
+        for (LLViewerObject::child_list_t::const_iterator iter = child_list.begin();
+             iter != child_list.end(); ++iter)
+        {
+            LLViewerObject* childp = *iter;
+            if (childp && childp->mText.notNull())
+            {
+                childp->mText->setOnHUDAttachment(true);
+            }
+        }
+    }
+    calcLOD();
+    mUpdateXform = true;
+
+    return true;
+}
+
+//-----------------------------------------------------------------------------
+// removeObject()
+//-----------------------------------------------------------------------------
+void LLViewerJointAttachment::removeObject(LLViewerObject *object)
+{
+    attachedobjs_vec_t::iterator iter;
+    for (iter = mAttachedObjects.begin();
+         iter != mAttachedObjects.end();
+         ++iter)
+    {
+        LLViewerObject *attached_object = iter->get();
+        if (attached_object == object)
+        {
+            break;
+        }
+    }
+    if (iter == mAttachedObjects.end())
+    {
+        LL_WARNS() << "Could not find object to detach" << LL_ENDL;
+        return;
+    }
+
+    // force object visibile
+    setAttachmentVisibility(true);
+
+    mAttachedObjects.erase(iter);
+    if (object->mDrawable.notNull())
+    {
+        //if object is active, make it static
+        if(object->mDrawable->isActive())
+        {
+            object->mDrawable->makeStatic(false);
+        }
+
+        LLVector3 cur_position = object->getRenderPosition();
+        LLQuaternion cur_rotation = object->getRenderRotation();
+
+        object->mDrawable->mXform.setPosition(cur_position);
+        object->mDrawable->mXform.setRotation(cur_rotation);
+        gPipeline.markMoved(object->mDrawable, true);
+        gPipeline.markTextured(object->mDrawable); // face may need to change draw pool to/from POOL_HUD
+
+        if (mIsHUDAttachment)
+        {
+            for (S32 face_num = 0; face_num < object->mDrawable->getNumFaces(); face_num++)
+            {
+                LLFace * face = object->mDrawable->getFace(face_num);
+                if (face)
+                {
+                    face->clearState(LLFace::HUD_RENDER);
+                }
+            }
+        }
+    }
+
+    LLViewerObject::const_child_list_t& child_list = object->getChildren();
+    for (LLViewerObject::child_list_t::const_iterator iter = child_list.begin();
+         iter != child_list.end(); ++iter)
+    {
+        LLViewerObject* childp = *iter;
+        if (childp && childp->mDrawable.notNull())
+        {
+            gPipeline.markTextured(childp->mDrawable); // face may need to change draw pool to/from POOL_HUD
+            if (mIsHUDAttachment)
+            {
+                for (S32 face_num = 0; face_num < childp->mDrawable->getNumFaces(); face_num++)
+                {
+                    LLFace * face = childp->mDrawable->getFace(face_num);
+                    if (face)
+                    {
+                        face->clearState(LLFace::HUD_RENDER);
+                    }
+                }
+            }
+        }
+    }
+
+    if (mIsHUDAttachment)
+    {
+        if (object->mText.notNull())
+        {
+            object->mText->setOnHUDAttachment(false);
+        }
+        LLViewerObject::const_child_list_t& child_list = object->getChildren();
+        for (LLViewerObject::child_list_t::const_iterator iter = child_list.begin();
+             iter != child_list.end(); ++iter)
+        {
+            LLViewerObject* childp = *iter;
+            if (childp->mText.notNull())
+            {
+                childp->mText->setOnHUDAttachment(false);
+            }
+        }
+    }
+    if (mAttachedObjects.size() == 0)
+    {
+        mUpdateXform = false;
+    }
+    object->setAttachmentItemID(LLUUID::null);
+}
+
+//-----------------------------------------------------------------------------
+// setAttachmentVisibility()
+//-----------------------------------------------------------------------------
+void LLViewerJointAttachment::setAttachmentVisibility(bool visible)
+{
+    for (attachedobjs_vec_t::const_iterator iter = mAttachedObjects.begin();
+         iter != mAttachedObjects.end();
+         ++iter)
+    {
+        LLViewerObject *attached_obj = iter->get();
+        if (!attached_obj || attached_obj->mDrawable.isNull() ||
+            !(attached_obj->mDrawable->getSpatialBridge()))
+            continue;
+
+        if (visible)
+        {
+            // Hack to make attachments not visible by disabling their type mask!
+            // This will break if you can ever attach non-volumes! - djs 02/14/03
+            attached_obj->mDrawable->getSpatialBridge()->mDrawableType =
+                attached_obj->isHUDAttachment() ? LLPipeline::RENDER_TYPE_HUD : LLPipeline::RENDER_TYPE_VOLUME;
+        }
+        else
+        {
+            attached_obj->mDrawable->getSpatialBridge()->mDrawableType = 0;
+        }
+    }
+}
+
+//-----------------------------------------------------------------------------
+// setOriginalPosition()
+//-----------------------------------------------------------------------------
+void LLViewerJointAttachment::setOriginalPosition(LLVector3& position)
+{
+    mOriginalPos = position;
+    // SL-315
+    setPosition(position);
+}
+
+//-----------------------------------------------------------------------------
+// getNumAnimatedObjects()
+//-----------------------------------------------------------------------------
+S32 LLViewerJointAttachment::getNumAnimatedObjects() const
+{
+    S32 count = 0;
+    for (attachedobjs_vec_t::const_iterator iter = mAttachedObjects.begin();
+         iter != mAttachedObjects.end();
+         ++iter)
+    {
+        const LLViewerObject *attached_object = iter->get();
+        if (attached_object->isAnimatedObject())
+        {
+            count++;
+        }
+    }
+    return count;
+}
+
+//-----------------------------------------------------------------------------
+// clampObjectPosition()
+//-----------------------------------------------------------------------------
+void LLViewerJointAttachment::clampObjectPosition()
+{
+    for (attachedobjs_vec_t::const_iterator iter = mAttachedObjects.begin();
+         iter != mAttachedObjects.end();
+         ++iter)
+    {
+        if (LLViewerObject *attached_object = iter->get())
+        {
+            // *NOTE: object can drift when hitting maximum radius
+            LLVector3 attachmentPos = attached_object->getPosition();
+            F32 dist = attachmentPos.normVec();
+            dist = llmin(dist, MAX_ATTACHMENT_DIST);
+            attachmentPos *= dist;
+            attached_object->setPosition(attachmentPos);
+        }
+    }
+}
+
+//-----------------------------------------------------------------------------
+// calcLOD()
+//-----------------------------------------------------------------------------
+void LLViewerJointAttachment::calcLOD()
+{
+    F32 maxarea = 0;
+    for (attachedobjs_vec_t::const_iterator iter = mAttachedObjects.begin();
+         iter != mAttachedObjects.end();
+         ++iter)
+    {
+        if (LLViewerObject *attached_object = iter->get())
+        {
+            maxarea = llmax(maxarea,attached_object->getMaxScale() * attached_object->getMidScale());
+            LLViewerObject::const_child_list_t& child_list = attached_object->getChildren();
+            for (LLViewerObject::child_list_t::const_iterator iter = child_list.begin();
+                 iter != child_list.end(); ++iter)
+            {
+                LLViewerObject* childp = *iter;
+                F32 area = childp->getMaxScale() * childp->getMidScale();
+                maxarea = llmax(maxarea, area);
+            }
+        }
+    }
+    maxarea = llclamp(maxarea, .01f*.01f, 1.f);
+    F32 avatar_area = (4.f * 4.f); // pixels for an avatar sized attachment
+    F32 min_pixel_area = avatar_area / maxarea;
+    setLOD(min_pixel_area);
+}
+
+//-----------------------------------------------------------------------------
+// updateLOD()
+//-----------------------------------------------------------------------------
+bool LLViewerJointAttachment::updateLOD(F32 pixel_area, bool activate)
+{
+    bool res{ false };
+    if (!mValid)
+    {
+        setValid(true, true);
+        res = true;
+    }
+    return res;
+}
+
+bool LLViewerJointAttachment::isObjectAttached(const LLViewerObject *viewer_object) const
+{
+    for (attachedobjs_vec_t::const_iterator iter = mAttachedObjects.begin();
+         iter != mAttachedObjects.end();
+         ++iter)
+    {
+        const LLViewerObject* attached_object = iter->get();
+        if (attached_object == viewer_object)
+        {
+            return true;
+        }
+    }
+    return false;
+}
+
+const LLViewerObject *LLViewerJointAttachment::getAttachedObject(const LLUUID &object_id) const
+{
+    for (attachedobjs_vec_t::const_iterator iter = mAttachedObjects.begin();
+         iter != mAttachedObjects.end();
+         ++iter)
+    {
+        const LLViewerObject* attached_object = iter->get();
+        if (attached_object->getAttachmentItemID() == object_id)
+        {
+            return attached_object;
+        }
+    }
+    return nullptr;
+}
+
+LLViewerObject *LLViewerJointAttachment::getAttachedObject(const LLUUID &object_id)
+{
+    for (attachedobjs_vec_t::iterator iter = mAttachedObjects.begin();
+         iter != mAttachedObjects.end();
+         ++iter)
+    {
+        LLViewerObject* attached_object = iter->get();
+        if (attached_object->getAttachmentItemID() == object_id)
+        {
+            return attached_object;
+        }
+    }
+    return nullptr;
+}