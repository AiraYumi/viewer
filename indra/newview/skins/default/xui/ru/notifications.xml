<?xml version="1.0" encoding="utf-8"?>
<notifications>
	<global name="skipnexttime">Больше не показывать</global>
	<global name="alwayschoose">Всегда выбирать эту опцию</global>
	<global name="implicitclosebutton">Закрыть</global>
	<template name="okbutton">
		<form>
			<button name="OK_okbutton" text="$yestext"/>
		</form>
	</template>
	<template name="okignore">
		<form>
			<button name="OK_okignore" text="$yestext"/>
		</form>
	</template>
	<template name="okcancelbuttons">
		<form>
			<button name="OK_okcancelbuttons" text="$yestext"/>
			<button name="Cancel_okcancelbuttons" text="$notext"/>
		</form>
	</template>
	<template name="okcancelignore">
		<form>
			<button name="OK_okcancelignore" text="$yestext"/>
			<button name="Cancel_okcancelignore" text="$notext"/>
		</form>
	</template>
	<template name="okhelpbuttons">
		<form>
			<button name="OK_okhelpbuttons" text="$yestext"/>
			<button name="Help" text="$helptext"/>
		</form>
	</template>
	<template name="okhelpignore">
		<form>
			<button name="OK_okhelpignore" text="$yestext"/>
			<button name="Help_okhelpignore" text="$helptext"/>
		</form>
	</template>
	<template name="yesnocancelbuttons">
		<form>
			<button name="Yes" text="$yestext"/>
			<button name="No" text="$notext"/>
			<button name="Cancel_yesnocancelbuttons" text="$canceltext"/>
		</form>
	</template>
	<notification label="Неизвестное уведомление" name="MissingAlert">
		Ваша версия [APP_NAME] не знает, как отобразить полученное уведомление. Убедитесь, что у вас установлена последняя версия клиента.

Подробности ошибки: уведомление под названием «[_NAME]» не было найдено в notifications.xml.
		<usetemplate name="okbutton" yestext="OK"/>
	</notification>
	<notification name="FloaterNotFound">
		Ошибка окна: не найдены следующие элементы управления:

[CONTROLS]
		<usetemplate name="okbutton" yestext="OK"/>
	</notification>
	<notification name="TutorialNotFound">
		Сейчас нет доступных учебников.
		<usetemplate name="okbutton" yestext="OK"/>
	</notification>
	<notification name="GenericAlert">[MESSAGE]</notification>
	<notification name="GenericAlertYesCancel">
		[MESSAGE]
		<usetemplate name="okcancelbuttons" notext="Отмена" yestext="Да"/>
	</notification>
	<notification name="GenericAlertOK">
		[MESSAGE]
		<usetemplate name="okbutton" yestext="OK"/>
	</notification>
	<notification name="BadInstallation">
		Произошла ошибка при обновлении [APP_NAME]. [http://get.secondlife.com Загрузите последнюю версию] клиента.
		<usetemplate name="okbutton" yestext="OK"/>
	</notification>
	<notification name="LoginFailedNoNetwork">
		Не удалось подключиться к [SECOND_LIFE_GRID].
    «[DIAGNOSTIC]»
Убедитесь, что подключение к интернету работает нормально.
		<usetemplate name="okbutton" yestext="OK"/>
	</notification>
	<notification name="MessageTemplateNotFound">
		Шаблон сообщения [PATH] не найден.
		<usetemplate name="okbutton" yestext="OK"/>
	</notification>
	<notification name="WearableSave">
		Сохранить изменения теперешней одежды/части тела?
		<usetemplate canceltext="Отмена" name="yesnocancelbuttons" notext="Не сохранять" yestext="Сохранить"/>
	</notification>
	<notification name="ConfirmNoCopyToOutbox">
		У вас нет прав на копирование этих предметов в папку «Торговые исходящие».  Переместите их или оставьте здесь.
		<usetemplate name="okcancelbuttons" notext="Не перемещать предмет(ы)" yestext="Переместить предмет(ы)"/>
	</notification>
	<notification name="OutboxFolderCreated">
		Для каждого предмета, перенесенного на верхний уровень папки «Торговые исходящие», создана новая папка.
		<usetemplate ignoretext="В папке «Торговые исходящие» создана новая папка" name="okignore" yestext="OK"/>
	</notification>
	<notification name="OutboxImportComplete">
		Успешно

Все папки успешно отправлены в торговый центр.
		<usetemplate ignoretext="Все папки отправлены в торговый центр" name="okignore" yestext="OK"/>
	</notification>
	<notification name="OutboxImportHadErrors">
		Некоторые папки не перенесены

Ошибки при отправке некоторых папок в торговый центр.  Эти папки остались в вашей папке «Торговые исходящие».

Подробнее см. в [[MARKETPLACE_IMPORTS_URL] журнале ошибок].
		<usetemplate name="okbutton" yestext="OK"/>
	</notification>
	<notification name="OutboxImportFailed">
		Не удалось передать, ошибка: «[ERROR_CODE]»

Папки не отправлены в торговый центр из-за ошибки системы или сети.  Повторите попытку позже.
		<usetemplate name="okbutton" yestext="OK"/>
	</notification>
	<notification name="OutboxInitFailed">
		Не удалось инициализировать торговый центр, ошибка: «[ERROR_CODE]»

Не удалось инициализировать торговый центр из-за ошибки системы или сети.  Повторите попытку позже.
		<usetemplate name="okbutton" yestext="OK"/>
	</notification>
	<notification name="StockPasteFailed">
		Не удалось скопировать или переместить в папку запасов, ошибка:
        
        &apos;[ERROR_CODE]&apos;
		<usetemplate name="okbutton" yestext="OK"/>
	</notification>
	<notification name="MerchantPasteFailed">
		Не удалось скопировать или переместить в списки товаров торгового центра, ошибка:
        
        &apos;[ERROR_CODE]&apos;
		<usetemplate name="okbutton" yestext="OK"/>
	</notification>
	<notification name="MerchantTransactionFailed">
		Не удалось выполнить транзакцию с торговым центром, ошибка:
        
        Причина: &apos;[ERROR_REASON]&apos;
        [ERROR_DESCRIPTION]
		<usetemplate name="okbutton" yestext="OK"/>
	</notification>
	<notification name="MerchantUnprocessableEntity">
		Не удалось опубликовать этот продукт или активировать папку версии. Обычно это происходит из-за отсутствия информации в форме описания списка, но также может быть связано с ошибками в структуре папки. Отредактируйте список или проверьте папку списка на отсутствие ошибок.
		<usetemplate name="okbutton" yestext="OK"/>
	</notification>
	<notification name="MerchantListingFailed">
		Не удалось опубликовать в торговом центре, ошибка:
        
        &apos;[ERROR_CODE]&apos;
		<usetemplate name="okbutton" yestext="OK"/>
	</notification>
	<notification name="MerchantFolderActivationFailed">
		Не удалось активировать эту папку версии, ошибка:

        &apos;[ERROR_CODE]&apos;
		<usetemplate name="okbutton" yestext="OK"/>
	</notification>
	<notification name="ConfirmMerchantActiveChange">
		Это действие вызовет изменение активного содержимого данного списка. Продолжить?
		<usetemplate ignoretext="Подтверждать смену активного списка в торговом центре" name="okcancelignore" notext="Отмена" yestext="OK"/>
	</notification>
	<notification name="ConfirmMerchantMoveInventory">
		При перетаскивании в окно списков товаров торгового центра предметы перемещаются со своего исходного места, а не копируются. Продолжить?
		<usetemplate ignoretext="Подтверждать перемещение предмета из инвентаря в торговый центр" name="okcancelignore" notext="Отмена" yestext="OK"/>
	</notification>
	<notification name="ConfirmListingCutOrDelete">
		В результате перемещения или удаления папки списка будет удален ваш список товаров в торговом центре. Если требуется сохранить список в торговом центре, переместите или удалите содержимое папки версии, которое необходимо изменить. Продолжить?
		<usetemplate ignoretext="Подтверждать перемещение или удаление списка из торгового центра" name="okcancelignore" notext="Отмена" yestext="OK"/>
	</notification>
	<notification name="ConfirmCopyToMarketplace">
		У вас нет прав на копирование этих предметов в торговый центр. Переместите их или оставьте здесь.
		<usetemplate canceltext="Отмена" ignoretext="Подтверждать попытку копирования некопируемых предметов в торговый центр" name="yesnocancelbuttons" notext="Не перемещать предмет(ы)" yestext="Переместить предмет(ы)"/>
	</notification>
	<notification name="ConfirmMerchantUnlist">
		Это действие вызовет отмену публикации списка. Продолжить?
		<usetemplate ignoretext="Подтверждать отмену публикации активного списка в торговом центре" name="okcancelignore" notext="Отмена" yestext="OK"/>
	</notification>
	<notification name="ConfirmMerchantClearVersion">
		Это действие вызовет деактивацию папки версии текущего списка. Продолжить?
		<usetemplate ignoretext="Подтверждать деактивирование папки версии списка в торговом центре" name="okcancelignore" notext="Отмена" yestext="OK"/>
	</notification>
	<notification name="AlertMerchantListingNotUpdated">
		Не удалось обновить этот список.
[[URL] Щелкните здесь], чтобы изменить его в торговом центре.
		<usetemplate name="okbutton" yestext="OK"/>
	</notification>
	<notification name="AlertMerchantListingCannotWear">Нельзя надеть одежду или часть тела, если они находятся в папке списков товаров торгового центра.</notification>
	<notification name="AlertMerchantListingInvalidID">Неверный идентификатор списка.</notification>
	<notification name="AlertMerchantListingActivateRequired">
		В этом списке несколько папок версий или нет ни одной. Самостоятельно выберите и активируйте одну папку позже.
		<usetemplate ignoretext="Предупреждать об активировании папки версии, если создан список с несколькими папками версий" name="okignore" yestext="OK"/>
	</notification>
	<notification name="AlertMerchantStockFolderSplit">
		Предметы разных типов распределены по отдельным папкам запасов, поэтому папка систематизирована так, чтобы ее можно было опубликовать.
		<usetemplate ignoretext="Предупреждать о разделении папки запасов перед публикацией" name="okignore" yestext="OK"/>
	</notification>
	<notification name="AlertMerchantStockFolderEmpty">
		Публикация вашего списка прекращена, так как папка запасов пуста. Добавьте предметы в папку запасов, чтобы опубликовать список снова.
		<usetemplate ignoretext="Оповещать о неудавшейся публикации списка из-за того, что папка запасов пуста" name="okignore" yestext="OK"/>
	</notification>
	<notification name="CompileQueueSaveText">Ошибка при передаче текста скрипта по следующей причине: [REASON]. Повторите попытку позже.</notification>
	<notification name="CompileQueueSaveBytecode">Ошибка при передаче скомпилированного скрипта по следующей причине: [REASON]. Повторите попытку позже.</notification>
	<notification name="WriteAnimationFail">Ошибка при записи данных анимации. Повторите попытку позже.</notification>
	<notification name="UploadAuctionSnapshotFail">Ошибка при передаче снимка аукциона по следующей причине: [REASON]</notification>
	<notification name="UnableToViewContentsMoreThanOne">Невозможно просмотреть содержимое нескольких объектов одновременно.
Выберите один объект и повторите попытку.</notification>
	<notification name="SaveClothingBodyChanges">
		Сохранить все изменения в одежде/частях тела?
		<usetemplate canceltext="Отмена" name="yesnocancelbuttons" notext="Не сохранять" yestext="Сохранить все"/>
	</notification>
	<notification name="FriendsAndGroupsOnly">
		Жители, которые не являются вашими друзьями, не будут знать, что вы игнорируете их звонки и сообщения.
		<usetemplate name="okbutton" yestext="OK"/>
	</notification>
	<notification name="FavoritesOnLogin">
		Примечание. После включения этой опции все пользователи данного компьютера смогут увидеть список ваших избранных мест.
		<usetemplate name="okbutton" yestext="OK"/>
	</notification>
	<notification name="GrantModifyRights">
		Предоставление другому жителю прав на изменение позволит ему изменять, удалять или брать ЛЮБЫЕ ваши объекты. Будьте ОЧЕНЬ осторожны с предоставлением такого разрешения.
Дать пользователю [NAME] права на изменение?
		<usetemplate name="okcancelbuttons" notext="Нет" yestext="Да"/>
	</notification>
	<notification name="GrantModifyRightsMultiple">
		Предоставление другому жителю прав на изменение позволит ему изменять ЛЮБЫЕ ваши объекты. Будьте ОЧЕНЬ осторожны с предоставлением такого разрешения.
Дать права на изменение выбранным жителям?
		<usetemplate name="okcancelbuttons" notext="Нет" yestext="Да"/>
	</notification>
	<notification name="RevokeModifyRights">
		Отобрать у пользователя [NAME] права на изменение?
		<usetemplate name="okcancelbuttons" notext="Нет" yestext="Да"/>
	</notification>
	<notification name="RevokeModifyRightsMultiple">
		Отобрать у выбранных жителей права на изменение?
		<usetemplate name="okcancelbuttons" notext="Нет" yestext="Да"/>
	</notification>
	<notification name="UnableToCreateGroup">
		Невозможно создать группу.
[MESSAGE]
		<usetemplate name="okbutton" yestext="OK"/>
	</notification>
	<notification name="PanelGroupApply">
		[NEEDS_APPLY_MESSAGE]
[WANT_APPLY_MESSAGE]
		<usetemplate canceltext="Отмена" name="yesnocancelbuttons" notext="Игнорировать изменения" yestext="Применить изменения"/>
	</notification>
	<notification name="MustSpecifyGroupNoticeSubject">
		Необходимо указать тему для отправки группового уведомления.
		<usetemplate name="okbutton" yestext="OK"/>
	</notification>
	<notification name="AddGroupOwnerWarning">
		Вы собираетесь добавить участников группы в роль [ROLE_NAME].
Удалить участников из этой роли нельзя.
Участники сами должны отказаться от нее.
Продолжить?
		<usetemplate ignoretext="Подтверждать перед добавлением нового владельца группы" name="okcancelignore" notext="Нет" yestext="Да"/>
	</notification>
	<notification name="AssignDangerousActionWarning">
		Вы собираетесь добавить способность «[ACTION_NAME]» к роли «[ROLE_NAME]».

 *ПРЕДУПРЕЖДЕНИЕ*
 Все участники роли с этой способностью могут присваивать себе и всем другим участникам более высокие роли, чем у них сейчас есть, и даже подниматься до уровня владельца. Прежде чем назначить эту способность, убедитесь в целесообразности этого.

Добавить эту способность к роли «[ROLE_NAME]»?
		<usetemplate name="okcancelbuttons" notext="Нет" yestext="Да"/>
	</notification>
	<notification name="AssignDangerousAbilityWarning">
		Вы собираетесь добавить способность «[ACTION_NAME]» к роли «[ROLE_NAME]».

 *ПРЕДУПРЕЖДЕНИЕ*
 Все участники роли с этой способностью могут присваивать себе и всем другим участникам все способности и даже подниматься до уровня владельца.

Добавить эту способность к роли «[ROLE_NAME]»?
		<usetemplate name="okcancelbuttons" notext="Нет" yestext="Да"/>
	</notification>
	<notification name="AssignBanAbilityWarning">
		Вы собираетесь добавить способность «[ACTION_NAME]» к роли «[ROLE_NAME]».

 *ПРЕДУПРЕЖДЕНИЕ*
Любой участник в роли с этой способностью также получает способности «[ACTION_NAME_2]» и «[ACTION_NAME_3]»
		<usetemplate name="okbutton" yestext="OK"/>
	</notification>
	<notification name="RemoveBanAbilityWarning">
		Вы удаляете способность «[ACTION_NAME]» для роли «[ROLE_NAME]».

 *ПРЕДУПРЕЖДЕНИЕ*
При удалении этой способности НЕ БУДУТ удалены способности «[ACTION_NAME_2]» и «[ACTION_NAME_3]».
 
Если вам больше не нужны эти способности для данной роли, немедленно отключите их!
		<usetemplate name="okbutton" yestext="OK"/>
	</notification>
	<notification name="EjectGroupMemberWarning">
		Вы собираетесь исключить [AVATAR_NAME] из группы.
		<usetemplate ignoretext="Подтвердите исключение участника из группы" name="okcancelignore" notext="Отмена" yestext="Выкинуть"/>
	</notification>
	<notification name="EjectGroupMembersWarning">
		Вы собираетесь исключить [COUNT] участников из группы.
		<usetemplate ignoretext="Подтвердите исключение участников из группы" name="okcancelignore" notext="Отмена" yestext="Выкинуть"/>
	</notification>
	<notification name="AttachmentDrop">
		Вы собираетесь сбросить свое присоединение.
    Продолжить?
		<usetemplate ignoretext="Подтверждать перед сбросом присоединений" name="okcancelignore" notext="Нет" yestext="Да"/>
	</notification>
	<notification name="JoinGroupCanAfford">
		Вступление в эту группу стоит L$[COST].
Продолжить?
		<usetemplate name="okcancelbuttons" notext="Отмена" yestext="Вступить"/>
	</notification>
	<notification name="JoinGroupNoCost">
		Вы вступаете в группу [NAME].
Продолжить?
		<usetemplate name="okcancelbuttons" notext="Отмена" yestext="Вступить"/>
	</notification>
	<notification name="JoinGroupCannotAfford">Вступление в эту группу стоит L$[COST].
У вас не хватает L$ для вступления.</notification>
	<notification name="CreateGroupCost">
		Создание этой группы стоит L$100.
В группе должно быть более одного участника, иначе она будет удалена.
Пригласите участников в ближайшие 48 часов.
		<usetemplate canceltext="Отмена" name="okcancelbuttons" notext="Отмена" yestext="Создать группу за L$100"/>
	</notification>
	<notification name="LandBuyPass">
		За L$[COST] вы можете находиться на этой земле («[PARCEL_NAME]») в течение [TIME] часов.  Купить пропуск?
		<usetemplate name="okcancelbuttons" notext="Отмена" yestext="OK"/>
	</notification>
	<notification name="SalePriceRestriction">При продаже любому пользователю цена продажи должна быть больше L$0.
Выберите пользователя, чтобы продать ему за L$0.</notification>
	<notification name="ConfirmLandSaleChange">
		Выбранные [LAND_SIZE] м² земли выставляются на продажу.
Ваша цена продажи: $[SALE_PRICE], разрешена продажа для [NAME].
		<usetemplate name="okcancelbuttons" notext="Отмена" yestext="OK"/>
	</notification>
	<notification name="ConfirmLandSaleToAnyoneChange">
		ВНИМАНИЕ! При выборе «продавать кому угодно» ваша земля станет доступной всему сообществу [SECOND_LIFE], даже тем, кто находится не в этом регионе.

Выбранные [LAND_SIZE] м² земли выставляются на продажу.
Ваша цена продажи: $[SALE_PRICE], разрешена продажа для [NAME].
		<usetemplate name="okcancelbuttons" notext="Отмена" yestext="OK"/>
	</notification>
	<notification name="ReturnObjectsDeededToGroup">
		Вы действительно хотите вернуть все объекты, переданные группе «[NAME]» на этом земельном участке, обратно в инвентарь их прежних владельцев?

*ПРЕДУПРЕЖДЕНИЕ* Все непереносимые объекты, предоставленные этой группе, будут удалены!

Объекты: [N]
		<usetemplate name="okcancelbuttons" notext="Отмена" yestext="OK"/>
	</notification>
	<notification name="ReturnObjectsOwnedByUser">
		Вы действительно хотите вернуть все объекты, принадлежащие жителю «[NAME]» на этом земельном участке, в его инвентарь?

Объекты: [N]
		<usetemplate name="okcancelbuttons" notext="Отмена" yestext="OK"/>
	</notification>
	<notification name="ReturnObjectsOwnedBySelf">
		Вы действительно хотите вернуть все принадлежащие вам объекты на этом земельном участке в свой инвентарь?

Объекты: [N]
		<usetemplate name="okcancelbuttons" notext="Отмена" yestext="OK"/>
	</notification>
	<notification name="ReturnObjectsNotOwnedBySelf">
		Вы действительно хотите вернуть все НЕ принадлежащие вам объекты на этом участке в инвентарь их владельцев?
Переносимые объекты, предоставленные группе, будут возвращены прежним владельцам.

*ПРЕДУПРЕЖДЕНИЕ* Все непереносимые объекты, предоставленные этой группе, будут удалены!

Объекты: [N]
		<usetemplate name="okcancelbuttons" notext="Отмена" yestext="OK"/>
	</notification>
	<notification name="ReturnObjectsNotOwnedByUser">
		Вы действительно хотите вернуть все объекты, НЕ принадлежащие пользователю [NAME], на этом земельном участке, обратно в инвентарь их владельцев?
Переносимые объекты, предоставленные группе, будут возвращены прежним владельцам.

*ПРЕДУПРЕЖДЕНИЕ* Все непереносимые объекты, предоставленные этой группе, будут удалены!

Объекты: [N]
		<usetemplate name="okcancelbuttons" notext="Отмена" yestext="OK"/>
	</notification>
	<notification name="ReturnAllTopObjects">
		Вы действительно хотите вернуть все объекты из списка в инвентарь их владельцев?
		<usetemplate name="okcancelbuttons" notext="Отмена" yestext="OK"/>
	</notification>
	<notification name="DisableAllTopObjects">
		Вы действительно хотите отключить все объекты в этом регионе?
		<usetemplate name="okcancelbuttons" notext="Отмена" yestext="OK"/>
	</notification>
	<notification name="ReturnObjectsNotOwnedByGroup">
		Вернуть все объекты на этом земельном участке, НЕ переданные группе «[NAME]», их владельцам?

Объекты: [N]
		<usetemplate name="okcancelbuttons" notext="Отмена" yestext="OK"/>
	</notification>
	<notification name="UnableToDisableOutsideScripts">Нельзя отключить скрипты.
Во всем этом регионе включены боевые повреждения.
Чтобы оружие действовало, скрипты должны выполняться.</notification>
	<notification name="MultipleFacesSelected">
		Выбрано несколько граней.
Если продолжить это действие, на каждой выбранной грани объекта будет размещено по отдельному экземпляру медиа.
Чтобы поместить медиа только на одну грань, выберите команду «Выбор грани» и щелкните нужную грань объекта, затем нажмите «Добавить».
		<usetemplate ignoretext="Медиа будет помещено на несколько выбранных граней" name="okcancelignore" notext="Отмена" yestext="OK"/>
	</notification>
	<notification name="MustBeInParcel">Чтобы установить точку телепортации, вы должны находиться на участке.</notification>
	<notification name="PromptRecipientEmail">Введите правильный адрес email получателя.</notification>
	<notification name="PromptSelfEmail">Введите свой адрес email.</notification>
	<notification name="PromptMissingSubjMsg">
		Отправить снимок с темой или сообщением по умолчанию?
		<usetemplate name="okcancelbuttons" notext="Отмена" yestext="OK"/>
	</notification>
	<notification name="ErrorProcessingSnapshot">Ошибка при обработке данных снимка</notification>
	<notification name="ErrorEncodingSnapshot">Ошибка при кодировке снимка.</notification>
	<notification name="ErrorUploadingPostcard">Ошибка при отправке снимка по следующей причине: [REASON]</notification>
	<notification name="ErrorUploadingReportScreenshot">Ошибка при передаче снимка отчета по следующей причине: [REASON]</notification>
	<notification name="MustAgreeToLogIn">Для входа в [SECOND_LIFE] вы должны принять условия Пользовательского соглашения.</notification>
	<notification name="CouldNotPutOnOutfit">Не удалось надеть костюм.
Папка костюмов не содержит одежды, частей тела или присоединений.</notification>
	<notification name="CannotWearTrash">Нельзя надеть одежду или часть тела, если они находятся в корзине</notification>
	<notification name="MaxAttachmentsOnOutfit">Не удалось присоединить объект.
Превышен лимит присоединений ([MAX_ATTACHMENTS] объектов). Сначала отсоедините другой объект.</notification>
	<notification name="CannotWearInfoNotComplete">Нельзя надеть эту вещь, так как она еще не загружена. Повторите попытку через минуту.</notification>
	<notification name="MustHaveAccountToLogIn">
		Ай-яй-яй! Что-то осталось незаполненным.
Необходимо ввести имя пользователя для вашего аватара.

Для входа в [SECOND_LIFE] нужен аккаунт. Создать его?
		<url name="url">[create_account_url]</url>
		<usetemplate name="okcancelbuttons" notext="Повторить попытку" yestext="Создать новый аккаунт"/>
	</notification>
	<notification name="InvalidCredentialFormat">Введите имя пользователя или имя и фамилию вашего аватара в поле «Имя пользователя», затем снова войдите в программу.</notification>
	<notification name="InvalidGrid">«[GRID]» – недопустимый идентификатор сетки.</notification>
	<notification name="InvalidLocationSLURL">В месте старта не указана правильная сетка.</notification>
	<notification name="DeleteClassified">
		Удалить рекламу «[NAME]»?
Плата за нее не будет возвращена.
		<usetemplate name="okcancelbuttons" notext="Отмена" yestext="OK"/>
	</notification>
	<notification name="DeleteMedia">
		Вы собираетесь удалить медиа, связанное с этой гранью.
Продолжить?
		<usetemplate ignoretext="Подтверждать перед удалением медиа из объекта" name="okcancelignore" notext="Нет" yestext="Да"/>
	</notification>
	<notification name="ClassifiedSave">
		Сохранить изменения в рекламе [NAME]?
		<usetemplate canceltext="Отмена" name="yesnocancelbuttons" notext="Не сохранять" yestext="Сохранить"/>
	</notification>
	<notification name="ClassifiedInsufficientFunds">
		Недостаточно денег для создания рекламы.
		<usetemplate name="okbutton" yestext="OK"/>
	</notification>
	<notification name="DeleteAvatarPick">
		Удалить подборку &lt;nolink&gt;[PICK]&lt;/nolink&gt;?
		<usetemplate name="okcancelbuttons" notext="Отмена" yestext="OK"/>
	</notification>
	<notification name="DeleteOutfits">
		Удалить выбранный костюм?
		<usetemplate name="okcancelbuttons" notext="Отмена" yestext="OK"/>
	</notification>
	<notification name="PromptGoToEventsPage">
		Перейти на веб-страницу событий [SECOND_LIFE]?
		<url name="url">http://secondlife.com/events/</url>
		<usetemplate name="okcancelbuttons" notext="Отмена" yestext="OK"/>
	</notification>
	<notification name="SelectProposalToView">Выберите предложение для просмотра.</notification>
	<notification name="SelectHistoryItemToView">Выберите пункт журнала для просмотра.</notification>
	<notification name="CacheWillClear">Кэш будет очищен после перезапуска [APP_NAME].</notification>
	<notification name="CacheWillBeMoved">Кэш будет перемещен после перезапуска [APP_NAME].
Примечание. При этом кэш будет очищен.</notification>
	<notification name="ChangeConnectionPort">Настройки порта начнут действовать после перезапуска [APP_NAME].</notification>
	<notification name="ChangeSkin">Новая кожа будет видна после перезапуска [APP_NAME].</notification>
	<notification name="ChangeLanguage">Смена языка вступит в силу после перезапуска [APP_NAME].</notification>
	<notification name="GoToAuctionPage">
		Перейти на веб-страницу [SECOND_LIFE], чтобы посмотреть подробности аукциона или сделать ставку?
		<url name="url">http://secondlife.com/auctions/auction-detail.php?id=[AUCTION_ID]</url>
		<usetemplate name="okcancelbuttons" notext="Отмена" yestext="OK"/>
	</notification>
	<notification name="SaveChanges">
		Сохранить изменения?
		<usetemplate canceltext="Отмена" name="yesnocancelbuttons" notext="Не сохранять" yestext="Сохранить"/>
	</notification>
	<notification name="DeleteNotecard">
		Удалить заметку?
		<usetemplate name="okcancelbuttons" notext="Отмена" yestext="OK"/>
	</notification>
	<notification name="GestureSaveFailedTooManySteps">Не удалось сохранить жест.
Жест содержит слишком много этапов.
Попробуйте удалить некоторые этапы и повторите сохранение.</notification>
	<notification name="GestureSaveFailedTryAgain">Не удалось сохранить жест.  Повторите попытку через минуту.</notification>
	<notification name="GestureSaveFailedObjectNotFound">Не удалось сохранить жест: не найден объект или связанный с ним инвентарь.
Возможно, объект находится вне допустимого диапазона или удален.</notification>
	<notification name="GestureSaveFailedReason">Ошибка при сохранении жеста по следующей причине: [REASON].  Попробуйте сохранить жест через некоторое время.</notification>
	<notification name="SaveNotecardFailObjectNotFound">Не удалось сохранить заметку: не найден объект или связанный с ним инвентарь.
Возможно, объект находится вне допустимого диапазона или удален.</notification>
	<notification name="SaveNotecardFailReason">Ошибка при сохранении заметки по следующей причине: [REASON].  Попробуйте сохранить заметку через некоторое время.</notification>
	<notification name="ScriptCannotUndo">
		Не удалось отменить все изменения в вашей версии скрипта.
Загрузить последнюю сохраненную на сервере версию?
(**Предупреждение** Эту операцию нельзя отменить.)
		<usetemplate name="okcancelbuttons" notext="Отмена" yestext="OK"/>
	</notification>
	<notification name="SaveScriptFailReason">Ошибка при сохранении скрипта по следующей причине: [REASON].  Попробуйте сохранить скрипт через некоторое время.</notification>
	<notification name="SaveScriptFailObjectNotFound">Не удалось сохранить скрипт: не найден объект, в котором он находится.
Возможно, объект находится вне допустимого диапазона или удален.</notification>
	<notification name="SaveBytecodeFailReason">Ошибка при сохранении скомпилированного скрипта по следующей причине: [REASON].  Попробуйте сохранить скрипт через некоторое время.</notification>
	<notification name="StartRegionEmpty">
		Ваш стартовый регион не определен.
Введите название региона в поле «Место старта» или выберите в качестве места старта «Мое последнее место» или «Мой дом».
		<usetemplate name="okbutton" yestext="OK"/>
	</notification>
	<notification name="CouldNotStartStopScript">Не удается запустить или остановить скрипт: не найден объект, в котором он находится.
Возможно, объект находится вне допустимого диапазона или удален.</notification>
	<notification name="CannotDownloadFile">Невозможно загрузить файл</notification>
	<notification name="CannotWriteFile">Невозможно записать файл [[FILE]]</notification>
	<notification name="UnsupportedHardware">
		К вашему сведению: ваш компьютер не соответствует минимальным системным требованиям [APP_NAME]. Это может привести к снижению производительности. К сожалению, [SUPPORT_SITE] не оказывает техническую поддержку для неподдерживаемых конфигураций систем.

Найти более подробную информацию на [_URL]?
		<url name="url">http://www.secondlife.com/corporate/sysreqs.php</url>
		<usetemplate ignoretext="Оборудование моего компьютера не поддерживается" name="okcancelignore" notext="Нет" yestext="Да"/>
	</notification>
	<notification name="IntelOldDriver">
		Возможно, для вашей видеокарты имеется более новый драйвер.  Обновление драйвера может существенно повысить быстродействие.

    Проверить наличие обновления для драйвера по адресу [_URL]?
		<url name="url">http://www.intel.com/p/ru_RU/support/detect/graphics</url>
		<usetemplate ignoretext="Мой графический драйвер устарел" name="okcancelignore" notext="Нет" yestext="Да"/>
	</notification>
	<notification name="AMDOldDriver">
		Возможно, для вашей видеокарты имеется более новый драйвер.  Обновление драйвера может существенно повысить быстродействие.

    Проверить наличие обновления для драйвера по адресу [_URL]?
		<url name="url">http://support.amd.com/us/Pages/AMDSupportHub.aspx</url>
		<usetemplate ignoretext="Мой графический драйвер устарел" name="okcancelignore" notext="Нет" yestext="Да"/>
	</notification>
	<notification name="NVIDIAOldDriver">
		Возможно, для вашей видеокарты имеется более новый драйвер.  Обновление драйвера может существенно повысить быстродействие.

    Проверить наличие обновления для драйвера по адресу [_URL]?
		<url name="url">http://www.nvidia.com/Download/index.aspx?lang=ru-ru</url>
		<usetemplate ignoretext="Мой графический драйвер устарел" name="okcancelignore" notext="Нет" yestext="Да"/>
	</notification>
	<notification name="UnknownGPU">
		В вашей системе установлена графическая карта, которую [APP_NAME] не может распознать.
Так часто бывает, если новое оборудование еще не было проверено на работу с [APP_NAME].  Скорее всего, оно будет работать нормально, но, возможно, придется отрегулировать параметры графики.
(Я &gt; Настройки &gt; Графика).
		<form name="form">
			<ignore name="ignore" text="Не удается определить мою графическую карту"/>
		</form>
	</notification>
	<notification name="DisplaySettingsNoShaders">Произошел сбой [APP_NAME] при инициализации графического драйвера.
Будет установлено низкое качество графики, чтобы избежать некоторых распространенных ошибок графики. При этом некоторые графические функции не будут работать.
Рекомендуем обновить драйверы графической карты.
<<<<<<< HEAD
Повысить качество графики можно в меню «Настройки &gt; Графика».
	</notification>
	<notification name="RegionNoTerraforming">
		В регионе [REGION] не разрешен терраформинг.
	</notification>
	<notification name="ParcelNoTerraforming">
		Вам не разрешено терраформировать участок [PARCEL].
	</notification>
=======
Повысить качество графики можно в меню «Настройки &gt; Графика».</notification>
	<notification name="RegionNoTerraforming">В регионе [REGION] не разрешен терраформинг.</notification>
>>>>>>> 02757fc9
	<notification name="CannotCopyWarning">
		У вас нет разрешения на копирование следующих предметов:
[ITEMS]
Если вы отдадите эти вещи, их больше не будет в вашем инвентаре. Вы действительно хотите предложить эти предметы?
		<usetemplate name="okcancelbuttons" notext="Нет" yestext="Да"/>
	</notification>
	<notification name="CannotGiveItem">Невозможно отдать предмет из инвентаря.</notification>
	<notification name="TransactionCancelled">Сделка отменена.</notification>
	<notification name="TooManyItems">Нельзя передать более 42 предметов за одну пересылку.</notification>
	<notification name="NoItems">У вас нет разрешения на передачу выбранных предметов.</notification>
	<notification name="CannotCopyCountItems">
		У вас нет разрешения на копирование [COUNT] выбранных предметов. Эти предметы исчезнут из вашего инвентаря.
Вы действительно хотите отдать их?
		<usetemplate name="okcancelbuttons" notext="Нет" yestext="Да"/>
	</notification>
	<notification name="CannotGiveCategory">У вас нет разрешения на передачу выбранной папки.</notification>
	<notification name="FreezeAvatar">
		Заморозить этот аватар?
У него временно исчезнет способность перемещаться, говорить и взаимодействовать с миром.
		<usetemplate canceltext="Отмена" name="yesnocancelbuttons" notext="Разморозить" yestext="Заморозить"/>
	</notification>
	<notification name="FreezeAvatarFullname">
		Заморозить [AVATAR_NAME]?
У него временно исчезнет способность перемещаться, говорить и взаимодействовать с миром.
		<usetemplate canceltext="Отмена" name="yesnocancelbuttons" notext="Разморозить" yestext="Заморозить"/>
	</notification>
	<notification name="EjectAvatarFullname">
		Выкинуть [AVATAR_NAME] с вашей земли?
		<usetemplate canceltext="Отмена" name="yesnocancelbuttons" notext="Выкинуть и запретить доступ" yestext="Выкинуть"/>
	</notification>
	<notification name="EjectAvatarNoBan">
		Выкинуть этот аватар с вашей земли?
		<usetemplate name="okcancelbuttons" notext="Отмена" yestext="Выкинуть"/>
	</notification>
	<notification name="EjectAvatarFullnameNoBan">
		Выкинуть [AVATAR_NAME] с вашей земли?
		<usetemplate name="okcancelbuttons" notext="Отмена" yestext="Выкинуть"/>
	</notification>
	<notification name="EjectAvatarFromGroup">Вы исключили аватар [AVATAR_NAME] из группы [GROUP_NAME]</notification>
	<notification name="AcquireErrorTooManyObjects">ОШИБКА ПРИОБРЕТЕНИЯ: выбрано слишком много объектов.</notification>
	<notification name="AcquireErrorObjectSpan">ОШИБКА ПРИОБРЕТЕНИЯ: объекты охватывают более одного региона.
Переместите все приобретаемые объекты в один регион.</notification>
	<notification name="PromptGoToCurrencyPage">
		[EXTRA]

Найти информацию по покупке L$ на [_URL]?
		<url name="url">http://secondlife.com/app/currency/</url>
		<usetemplate name="okcancelbuttons" notext="Отмена" yestext="OK"/>
	</notification>
	<notification name="UnableToLinkObjects">Невозможно объединить эти [COUNT] объектов.
Можно объединять не более [MAX] объектов.</notification>
	<notification name="CannotLinkIncompleteSet">Можно объединять только полные наборы объектов, и для этого следует выбрать более одного объекта.</notification>
	<notification name="CannotLinkModify">Невозможно объединить объекты: у вас нет прав на изменение всех объектов.

Убедитесь, что все объекты разблокированы и что вы владеете всеми ими.</notification>
	<notification name="CannotLinkPermanent">Объекты нельзя связывать через границу региона.</notification>
	<notification name="CannotLinkDifferentOwners">Невозможно объединить объекты: не у всех объектов один владелец.

Убедитесь, что вы владеете всеми выбранными объектами.</notification>
	<notification name="NoFileExtension">У файла отсутствует расширение: «[FILE]»

Убедитесь, что файл имеет правильное расширение.</notification>
	<notification name="InvalidFileExtension">
		Неверное расширение файла [EXTENSION]
Ожидается [VALIDS]
		<usetemplate name="okbutton" yestext="OK"/>
	</notification>
	<notification name="CannotUploadSoundFile">Не удалось открыть для чтения загруженный звуковой файл:
[FILE]</notification>
	<notification name="SoundFileNotRIFF">По-видимому, это не файл RIFF WAVE:
[FILE]</notification>
	<notification name="SoundFileNotPCM">По-видимому, это не звуковой файл PCM WAVE:
[FILE]</notification>
	<notification name="SoundFileInvalidChannelCount">В файле неправильное количество каналов (должно быть моно или стерео):
[FILE]</notification>
	<notification name="SoundFileInvalidSampleRate">По-видимому, файл не имеет поддерживаемой частоты дискретизации (должна быть 44,1 кГц):
[FILE]</notification>
	<notification name="SoundFileInvalidWordSize">По-видимому, в файле используется неподдерживаемый размер слова (должен быть 8 или 16 бит):
[FILE]</notification>
	<notification name="SoundFileInvalidHeader">Не найден фрагмент «data» в заголовке WAV-файла:
[FILE]</notification>
	<notification name="SoundFileInvalidChunkSize">Неправильный размер фрагмента в WAV-файле:
[FILE]</notification>
	<notification name="SoundFileInvalidTooLong">Аудиофайл слишком длинный (максимум 10 секунд):
[FILE]</notification>
	<notification name="ProblemWithFile">Проблема с файлом [FILE]:

[ERROR]</notification>
	<notification name="CannotOpenTemporarySoundFile">Не удалось открыть для записи временно сжатый звуковой файл: [FILE]</notification>
	<notification name="UnknownVorbisEncodeFailure">Неизвестная ошибка кодировки Vorbis в файле: [FILE]</notification>
	<notification name="CannotEncodeFile">Невозможно закодировать файл: [FILE]</notification>
	<notification name="CorruptedProtectedDataStore">
		Невозможно ввести ваши имя пользователя и пароль.  Возможно, вы изменили настройки сети.
		<usetemplate name="okbutton" yestext="OK"/>
	</notification>
	<notification name="CorruptResourceFile">Поврежден файл ресурсов: [FILE]</notification>
	<notification name="UnknownResourceFileVersion">Неизвестная версия файла ресурсов Linden: [FILE]</notification>
	<notification name="UnableToCreateOutputFile">Невозможно создать выходной файл: [FILE]</notification>
	<notification name="DoNotSupportBulkAnimationUpload">[APP_NAME] пока не поддерживает массовую передачу файлов анимации формата BVH.</notification>
	<notification name="CannotUploadReason">Невозможно передать [FILE] по следующей причине: [REASON]
Повторите попытку позже.</notification>
	<notification name="LandmarkCreated">Вы добавили закладку «[LANDMARK_NAME]» в свою папку [FOLDER_NAME].</notification>
	<notification name="LandmarkAlreadyExists">
		На это место уже поставлена закладка.
		<usetemplate name="okbutton" yestext="OK"/>
	</notification>
	<notification name="CannotCreateLandmarkNotOwner">Вы не можете поставить здесь закладку: владелец земли не разрешает этого.</notification>
	<notification name="CannotRecompileSelectObjectsNoScripts">Невозможно произвести перекомпиляцию.
Выберите объект со сценарием.</notification>
	<notification name="CannotRecompileSelectObjectsNoPermission">Невозможно произвести перекомпиляцию.

Выберите объекты со сценариями, которые вам разрешено изменять.</notification>
	<notification name="CannotResetSelectObjectsNoScripts">Невозможно произвести сброс.

Выберите объекты со сценариями.</notification>
	<notification name="CannotResetSelectObjectsNoPermission">Невозможно произвести сброс.

Выберите объекты со сценариями, которые вам разрешено изменять.</notification>
	<notification name="CannotOpenScriptObjectNoMod">Невозможно открыть скрипт в объекте с запрещенным изменением.</notification>
	<notification name="CannotSetRunningSelectObjectsNoScripts">Невозможно запустить скрипты.

Выберите объекты со сценариями.</notification>
	<notification name="CannotSetRunningNotSelectObjectsNoScripts">Невозможно остановить скрипты.

Выберите объекты со сценариями.</notification>
	<notification name="NoFrontmostFloater">Нет самого переднего окна для сохранения.</notification>
	<notification name="SeachFilteredOnShortWords">Ваш поисковый запрос был изменен, и слишком короткие слова были удалены.

Выполнен поиск: [FINALQUERY]</notification>
	<notification name="SeachFilteredOnShortWordsEmpty">Ваша поисковая фраза была слишком короткой. Поиск не был выполнен.</notification>
	<notification name="CouldNotTeleportReason">Ошибка телепортации.
[REASON]</notification>
	<notification name="invalid_tport">При запросе телепортации возникла проблема. Возможно, для телепортации придется повторить вход в программу.
Если данное сообщение повторится, посетите сайт [SUPPORT_SITE].</notification>
	<notification name="invalid_region_handoff">При пересечении границы региона возникла проблема. Возможно, для пересечения границы придется повторить вход в программу.
Если данное сообщение повторится, посетите сайт [SUPPORT_SITE].</notification>
	<notification name="blocked_tport">Телепортация сейчас заблокирована. Повторите попытку позже.  Если все равно не удается телепортироваться, выйдите из программы и войдите снова, чтобы устранить проблему.</notification>
	<notification name="nolandmark_tport">Системе не удалось определить пункт назначения закладки.</notification>
	<notification name="timeout_tport">Системе не удалось выполнить подключение телепорта.  Повторите попытку позже.</notification>
	<notification name="noaccess_tport">У вас нет доступа в пункт назначения этого телепорта.</notification>
	<notification name="missing_attach_tport">Ваши присоединения еще не доставлены. Подождите несколько секунд либо выйдите из программы и войдите снова, прежде чем повторить попытку телепортации.</notification>
	<notification name="too_many_uploads_tport">Очередь активов в данном регионе заполнена, поэтому ваш запрос на телепортацию не будет выполнен своевременно. Повторите попытку через несколько минут или перейдите в менее загруженный регион.</notification>
	<notification name="expired_tport">Системе не удалось своевременно выполнить ваш запрос на телепортацию. Повторите попытку через несколько минут.</notification>
	<notification name="expired_region_handoff">Системе не удалось своевременно выполнить ваше пересечение границы. Повторите попытку через несколько минут.</notification>
	<notification name="no_host">Не удалось найти точку назначения телепорта. Возможно, пункт назначения временно недоступен или уже не существует. Повторите попытку через несколько минут.</notification>
	<notification name="no_inventory_host">Система инвентаря сейчас недоступна.</notification>
	<notification name="CannotSetLandOwnerNothingSelected">Невозможно назначить владельца земли:
Участок не выбран.</notification>
	<notification name="CannotSetLandOwnerMultipleRegions">Невозможно установить владение над землей, потому что выделение захватывает несколько регионов. Выберите меньшую область и повторите попытку.</notification>
	<notification name="ForceOwnerAuctionWarning">
		Этот участок выставлен на аукцион. При попытке завладеть землей аукцион будет отменен и, возможно, некоторые жители понесут ущерб, если ставки уже были сделаны.
Завладеть?
		<usetemplate name="okcancelbuttons" notext="Отмена" yestext="OK"/>
	</notification>
	<notification name="CannotContentifyNothingSelected">Невозможно удовлетворить требование:
Участок не выбран.</notification>
	<notification name="CannotContentifyNoRegion">Невозможно удовлетворить требование:
Регион не выбран.</notification>
	<notification name="CannotReleaseLandNothingSelected">Невозможно отказаться от земли:
Участок не выбран.</notification>
	<notification name="CannotReleaseLandNoRegion">Невозможно отказаться от земли:
Регион не найден.</notification>
	<notification name="CannotBuyLandNothingSelected">Невозможно купить землю:
Участок не выбран.</notification>
	<notification name="CannotBuyLandNoRegion">Невозможно купить землю:
Не удается найти регион, в котором находится эта земля.</notification>
	<notification name="CannotCloseFloaterBuyLand">Нельзя закрыть окно покупки земли, пока [APP_NAME] определяет стоимость этой транзакции.</notification>
	<notification name="CannotDeedLandNothingSelected">Невозможно передать землю:
Участок не выбран.</notification>
	<notification name="CannotDeedLandNoGroup">Невозможно передать землю:
Группа не выбрана.</notification>
	<notification name="CannotDeedLandNoRegion">Невозможно передать землю:
Не удается найти регион, в котором находится эта земля.</notification>
	<notification name="CannotDeedLandMultipleSelected">Невозможно передать землю:
Выбрано несколько участков.

Попробуйте выбрать один участок.</notification>
	<notification name="CannotDeedLandWaitingForServer">Невозможно передать землю:
Ожидание, пока сервер сообщит о владении.

Повторите попытку.</notification>
	<notification name="CannotDeedLandNoTransfer">Невозможно передать землю:
В регионе [REGION] не разрешена передача земли.</notification>
	<notification name="CannotReleaseLandWatingForServer">Невозможно отказаться от земли:
Ожидание, пока сервер обновит информацию об участке.

Повторите попытку через несколько секунд.</notification>
	<notification name="CannotReleaseLandSelected">Невозможно отказаться от земли:
Вы не владеете всеми выбранными участками.

Выберите один участок.</notification>
	<notification name="CannotReleaseLandDontOwn">Невозможно отказаться от земли:
У вас нет прав на освобождение этого участка.
Участки, которыми вы владеете, показаны зеленым цветом.</notification>
	<notification name="CannotReleaseLandRegionNotFound">Невозможно отказаться от земли:
Не удается найти регион, в котором находится эта земля.</notification>
	<notification name="CannotReleaseLandNoTransfer">Невозможно отказаться от земли:
В регионе [REGION] не разрешена передача земли.</notification>
	<notification name="CannotReleaseLandPartialSelection">Невозможно отказаться от земли:
Чтобы освободить участок, нужно выбрать его целиком.

Выберите весь участок или сначала разделите его.</notification>
	<notification name="ReleaseLandWarning">
		Вы собираетесь отказаться от [AREA] м² земли.
При освобождении этого участка он будет исключен из ваших владений, но не принесет вам L$.

Освободить эту землю?
		<usetemplate name="okcancelbuttons" notext="Отмена" yestext="OK"/>
	</notification>
	<notification name="CannotDivideLandNothingSelected">Невозможно разделить землю:

Участки не выбраны.</notification>
	<notification name="CannotDivideLandPartialSelection">Невозможно разделить землю:

Выбран весь участок.
Попробуйте выбрать часть участка.</notification>
	<notification name="LandDivideWarning">
		Разделение этой земли приведет к разделению участка надвое, и для каждого участка можно будет задать отдельные настройки. Некоторые настройки после разделения будут возвращены к значениям по умолчанию.

Разделить землю?
		<usetemplate name="okcancelbuttons" notext="Отмена" yestext="OK"/>
	</notification>
	<notification name="CannotDivideLandNoRegion">Невозможно разделить землю:
Не удается найти регион, в котором находится эта земля.</notification>
	<notification name="CannotJoinLandNoRegion">Невозможно объединить землю:
Не удается найти регион, в котором находится эта земля.</notification>
	<notification name="CannotJoinLandNothingSelected">Невозможно объединить землю:
Участки не выбраны.</notification>
	<notification name="CannotJoinLandEntireParcelSelected">Невозможно объединить землю:
Выбран только один участок.

Выберите землю на обоих участках.</notification>
	<notification name="CannotJoinLandSelection">Невозможно объединить землю:
Следует выбрать более одного участка.

Выберите землю на обоих участках.</notification>
	<notification name="JoinLandWarning">
		Объединение земли приведет к созданию одного большого участка изо всех участков, пересекающих выбранный прямоугольник.
Потребуется сбросить имя и настройки нового участка.

Объединить землю?
		<usetemplate name="okcancelbuttons" notext="Отмена" yestext="OK"/>
	</notification>
	<notification name="ConfirmNotecardSave">
		Эта заметка должна быть сохранена до того, как предмет сможет быть скопирован или просмотрен. Сохранить заметку?
		<usetemplate name="okcancelbuttons" notext="Отмена" yestext="OK"/>
	</notification>
	<notification name="ConfirmItemCopy">
		Копировать этот предмет в ваш инвентарь?
		<usetemplate name="okcancelbuttons" notext="Отмена" yestext="Копировать"/>
	</notification>
	<notification name="ResolutionSwitchFail">Не удалось сменить разрешение на [RESX] х [RESY]</notification>
	<notification name="ErrorUndefinedGrasses">Ошибка. Не определена трава: [SPECIES]</notification>
	<notification name="ErrorUndefinedTrees">Ошибка. Не определены деревья: [SPECIES]</notification>
	<notification name="CannotSaveWearableOutOfSpace">Невозможно сохранить «[NAME]» в файл одежды.  Освободите место на компьютере и сохраните одежду снова.</notification>
	<notification name="CannotSaveToAssetStore">Невозможно сохранить «[NAME]» в центральном хранилище активов.
Обычно это временная неполадка. Исправьте настройки и сохраните одежду снова через несколько минут.</notification>
	<notification name="YouHaveBeenLoggedOut">
		Черт! Вас выкинуло из [SECOND_LIFE]
            [MESSAGE]
		<usetemplate name="okcancelbuttons" notext="Выйти" yestext="Просмотреть IM и чат"/>
	</notification>
	<notification name="OnlyOfficerCanBuyLand">Невозможно купить землю для группы:
У вас нет прав на покупку земли для вашей активной группы.</notification>
	<notification label="Добавить друга" name="AddFriendWithMessage">
		Друзья могут давать разрешения для отслеживания своего положения на карте и приема обновлений статуса в сети.

Предложить дружбу жителю [NAME]?
		<form name="form">
			<input name="message">Хочешь быть моим другом?</input>
			<button name="Offer" text="OK"/>
			<button name="Cancel" text="Отмена"/>
		</form>
	</notification>
	<notification label="Добавить список автозамены" name="AddAutoReplaceList">
		Имя нового списка:
		<form name="form">
			<button name="SetName" text="OK"/>
		</form>
	</notification>
	<notification label="Переименовать список автозамены" name="RenameAutoReplaceList">
		Имя «[DUPNAME]» уже занято.
    Введите новое уникальное имя:
		<form name="form">
			<button name="ReplaceList" text="Заменить текущий список"/>
			<button name="SetName" text="Использовать новое имя"/>
		</form>
	</notification>
	<notification name="InvalidAutoReplaceEntry">Ключевое слово должно быть одним словом, а поле замены не может быть пустым.</notification>
	<notification name="InvalidAutoReplaceList">Недопустимый список замены.</notification>
	<notification name="SpellingDictImportRequired">Следует указать файл, имя и язык.</notification>
	<notification name="SpellingDictIsSecondary">Словарь [DIC_NAME] не является aff-файлом, т. е. это «вспомогательный» словарь.
Он может использоваться как дополнительный, но не как основной словарь.

См. https://wiki.secondlife.com/wiki/Adding_Spelling_Dictionaries</notification>
	<notification name="SpellingDictImportFailed">Невозможно скопировать
    [FROM_NAME]
    в
    [TO_NAME]</notification>
	<notification label="Сохранить костюм" name="SaveOutfitAs">
		Сохранить текущую одежду как новый костюм:
		<form name="form">
			<input name="message">[DESC] (новый)</input>
			<button name="OK" text="OK"/>
			<button name="Cancel" text="Отмена"/>
		</form>
	</notification>
	<notification label="Сохранить одежду?" name="SaveWearableAs">
		Сохранить предмет в инвентаре как:
		<form name="form">
			<input name="message">[DESC] (новый)</input>
			<button name="OK" text="OK"/>
			<button name="Cancel" text="Отмена"/>
		</form>
	</notification>
	<notification label="Переименовать костюм" name="RenameOutfit">
		Новое название костюма:
		<form name="form">
			<input name="new_name">[NAME]</input>
			<button name="OK" text="OK"/>
			<button name="Cancel" text="Отмена"/>
		</form>
	</notification>
	<notification name="RemoveFromFriends">
		Удалить жителя &lt;nolink&gt;[NAME]&lt;/nolink&gt; из вашего списка друзей?
		<usetemplate name="okcancelbuttons" notext="Отмена" yestext="OK"/>
	</notification>
	<notification name="RemoveMultipleFromFriends">
		Удалить нескольких жителей из вашего списка друзей?
		<usetemplate name="okcancelbuttons" notext="Отмена" yestext="OK"/>
	</notification>
	<notification name="GodDeleteAllScriptedPublicObjectsByUser">
		Вы действительно хотите удалить все скриптовые объекты, принадлежащие
** [AVATAR_NAME] **
на всей остальной земле в этом симуляторе?
		<usetemplate name="okcancelbuttons" notext="Отмена" yestext="OK"/>
	</notification>
	<notification name="GodDeleteAllScriptedObjectsByUser">
		Вы действительно хотите УДАЛИТЬ ВСЕ скриптовые объекты, принадлежащие
** [AVATAR_NAME] **
на ВСЕЙ ЗЕМЛЕ в этом симуляторе?
		<usetemplate name="okcancelbuttons" notext="Отмена" yestext="OK"/>
	</notification>
	<notification name="GodDeleteAllObjectsByUser">
		Вы действительно хотите УДАЛИТЬ ВСЕ объекты (скриптовые и прочие), принадлежащие
** [AVATAR_NAME] **
на ВСЕЙ ЗЕМЛЕ в этом симуляторе?
		<usetemplate name="okcancelbuttons" notext="Отмена" yestext="OK"/>
	</notification>
	<notification name="BlankClassifiedName">Необходимо указать имя для вашей рекламы.</notification>
	<notification name="MinClassifiedPrice">Стоимость размещения рекламы должна быть как минимум L$[MIN_PRICE].

Введите более высокую цену.</notification>
	<notification name="ConfirmItemDeleteHasLinks">
		По крайней мере у одного предмета есть ссылки, указывающие на него.  Если удалить этот предмет, его ссылки перестанут работать.  Настоятельно рекомендуется сначала удалить ссылки.

Действительно удалить эти предметы?
		<usetemplate name="okcancelbuttons" notext="Отмена" yestext="OK"/>
	</notification>
	<notification name="ConfirmObjectDeleteLock">
		Как минимум один из выбранных вами предметов является фиксированным.

Действительно удалить эти предметы?
		<usetemplate name="okcancelbuttons" notext="Отмена" yestext="OK"/>
	</notification>
	<notification name="ConfirmObjectDeleteNoCopy">
		Как минимум один из выбранных вами предметов не является копируемым.

Действительно удалить эти предметы?
		<usetemplate name="okcancelbuttons" notext="Отмена" yestext="OK"/>
	</notification>
	<notification name="ConfirmObjectDeleteNoOwn">
		Как минимум один из выбранных вами предметов не принадлежит вам.

Действительно удалить эти предметы?
		<usetemplate name="okcancelbuttons" notext="Отмена" yestext="OK"/>
	</notification>
	<notification name="ConfirmObjectDeleteLockNoCopy">
		Как минимум один объект фиксирован.
Как минимум один объект не копируемый.

Действительно удалить эти предметы?
		<usetemplate name="okcancelbuttons" notext="Отмена" yestext="OK"/>
	</notification>
	<notification name="ConfirmObjectDeleteLockNoOwn">
		Как минимум один объект фиксирован.
Вы не владеете по крайней мере одним объектом.

Действительно удалить эти предметы?
		<usetemplate name="okcancelbuttons" notext="Отмена" yestext="OK"/>
	</notification>
	<notification name="ConfirmObjectDeleteNoCopyNoOwn">
		Как минимум один объект не копируемый.
Вы не владеете по крайней мере одним объектом.

Действительно удалить эти предметы?
		<usetemplate name="okcancelbuttons" notext="Отмена" yestext="OK"/>
	</notification>
	<notification name="ConfirmObjectDeleteLockNoCopyNoOwn">
		Как минимум один объект фиксирован.
Как минимум один объект не копируемый.
Вы не владеете по крайней мере одним объектом.

Действительно удалить эти предметы?
		<usetemplate name="okcancelbuttons" notext="Отмена" yestext="OK"/>
	</notification>
	<notification name="ConfirmObjectTakeLock">
		Как минимум один объект фиксирован.

Действительно взять эти предметы?
		<usetemplate name="okcancelbuttons" notext="Отмена" yestext="OK"/>
	</notification>
	<notification name="ConfirmObjectTakeNoOwn">
		Вы не являетесь владельцем всех объектов, которые собираетесь взять.
Если продолжить, будут применены разрешения следующего владельца, которые могут ограничить вашу способность изменять или копировать эти объекты.

Действительно взять эти предметы?
		<usetemplate name="okcancelbuttons" notext="Отмена" yestext="OK"/>
	</notification>
	<notification name="ConfirmObjectTakeLockNoOwn">
		Как минимум один объект фиксирован.
Вы не являетесь владельцем всех объектов, которые собираетесь взять.
Если продолжить, будут применены разрешения следующего владельца, которые могут ограничить вашу способность изменять или копировать эти объекты.
В то же время вы можете взять объекты, выбранные сейчас.

Действительно взять эти предметы?
		<usetemplate name="okcancelbuttons" notext="Отмена" yestext="OK"/>
	</notification>
	<notification name="CantBuyLandAcrossMultipleRegions">Невозможно купить землю, потому что выделение охватывает несколько регионов.

Выберите меньшую область и повторите попытку.</notification>
	<notification name="DeedLandToGroup">
		После передачи этого участка группе потребуется достаточное количество финансов для поддержки данной земли.
Стоимость покупки земли не возвращается владельцу. Если переданный участок продается, выручка за нее равномерно распределяется между участниками группы.

Передать эти [AREA] м² земли группе «[GROUP_NAME]»?
		<usetemplate name="okcancelbuttons" notext="Отмена" yestext="OK"/>
	</notification>
	<notification name="DeedLandToGroupWithContribution">
		После передачи этого участка группе потребуется достаточное количество финансов для поддержки данной земли.
Передача будет включать одновременный земельный взнос в группу от жителя «[NAME]».
Стоимость покупки земли не возвращается владельцу. Если переданный участок продается, выручка за нее равномерно распределяется между участниками группы.

Передать эти [AREA] м² земли группе «[GROUP_NAME]»?
		<usetemplate name="okcancelbuttons" notext="Отмена" yestext="OK"/>
	</notification>
	<notification name="DisplaySetToSafe">Установлен безопасный уровень настроек отображения, так как указан параметр -safe.</notification>
	<notification name="DisplaySetToRecommendedGPUChange">Установлен рекомендуемый уровень настроек отображения, так как графическая карта изменена:
с «[LAST_GPU]»
на «[THIS_GPU]»</notification>
	<notification name="DisplaySetToRecommendedFeatureChange">Установлен рекомендуемый уровень настроек отображения, так как подсистема визуализации изменена.</notification>
	<notification name="ErrorMessage">
		[ERROR_MESSAGE]
		<usetemplate name="okbutton" yestext="OK"/>
	</notification>
	<notification name="AvatarMovedDesired">Требуемое вами местоположение сейчас недоступно.
Вы перемещены в соседний регион.</notification>
	<notification name="AvatarMovedLast">Требуемое вами местоположение сейчас недоступно.
Вы перемещены в соседний регион.</notification>
	<notification name="AvatarMovedHome">Ваше домашнее местоположение сейчас недоступно.
Вы перемещены в соседний регион.
Возможно, потребуется задать новое домашнее местоположение.</notification>
	<notification name="ClothingLoading">
		Ваша одежда все еще загружается.
Вы можете использовать [SECOND_LIFE] как обычно, другие пользователи будут видеть вас нормально.
		<form name="form">
			<ignore name="ignore" text="Загрузка одежды занимает значительное время"/>
		</form>
	</notification>
	<notification name="FirstRun">
		Установка [APP_NAME] завершена.

Если вы используете [SECOND_LIFE] впервые, для входа в программу вам потребуется создать аккаунт.
		<usetemplate name="okcancelbuttons" notext="Продолжить" yestext="Создать аккаунт..."/>
	</notification>
	<notification name="LoginPacketNeverReceived">
		Возникли неполадки при подключении. Возможно, проблема с вашим подключением к интернету или [SECOND_LIFE_GRID].

Варианты ваших действий: проверьте подключение к интернету и повторите попытку через несколько минут, нажмите кнопку «Справка» для перехода к [SUPPORT_SITE] или кнопку «Телепортация», чтобы телепортироваться домой.
		<url name="url">http://secondlife.com/support/</url>
		<form name="form">
			<button name="OK" text="OK"/>
			<button name="Help" text="Справка"/>
			<button name="Teleport" text="Телепортация"/>
		</form>
	</notification>
	<notification name="WelcomeChooseSex">
		Ваш персонаж появится через мгновение.

Для ходьбы нажимайте клавиши со стрелками.
В любой момент можно нажать клавишу F1 для получения справки или информации о [SECOND_LIFE].
Выберите мужской или женский аватар. Этот выбор затем можно будет изменить.
		<usetemplate name="okcancelbuttons" notext="Женщина" yestext="Мужчина"/>
	</notification>
	<notification name="CantTeleportToGrid">
		Не удалось телепортироваться в [SLURL]: это место находится на другой сетке ([GRID]), а не на текущей ([CURRENT_GRID]). Закройте программу и попробуйте еще раз.
		<usetemplate name="okbutton" yestext="OK"/>
	</notification>
	<notification name="GeneralCertificateError">
		Не удалось подключиться к серверу.
[REASON]

Тема: [SUBJECT_NAME_STRING]
Издатель: [ISSUER_NAME_STRING]
Действительно с: [VALID_FROM]
Действительно по: [VALID_TO]
Отпечаток MD5: [SHA1_DIGEST]
Отпечаток SHA1: [MD5_DIGEST]
Использование ключа: [KEYUSAGE]
Расширенное использование ключа: [EXTENDEDKEYUSAGE]
Идентификатор ключа темы: [SUBJECTKEYIDENTIFIER]
		<usetemplate name="okbutton" yestext="OK"/>
	</notification>
	<notification name="TrustCertificateError">
		Центр сертификации для этого сервера неизвестен.

Сведения о сертификате:
Тема: [SUBJECT_NAME_STRING]
Издатель: [ISSUER_NAME_STRING]
Действительно с: [VALID_FROM]
Действительно по: [VALID_TO]
Отпечаток MD5: [SHA1_DIGEST]
Отпечаток SHA1: [MD5_DIGEST]
Использование ключа: [KEYUSAGE]
Расширенное использование ключа: [EXTENDEDKEYUSAGE]
Идентификатор ключа темы: [SUBJECTKEYIDENTIFIER]

Доверять этому центру сертификации?
		<usetemplate name="okcancelbuttons" notext="Отмена" yestext="Доверять"/>
	</notification>
	<notification name="NotEnoughCurrency">[NAME] L$ [PRICE] У вас недостаточно L$ для этого.</notification>
	<notification name="GrantedModifyRights">[NAME] дал(а) вам разрешение на редактирование своих объектов.</notification>
	<notification name="RevokedModifyRights">Ваше право на изменение объектов [NAME] отозвано</notification>
	<notification name="FlushMapVisibilityCaches">
		Кэши карт данного региона будут очищены.
Это полезно только для целей отладки.
(В рабочей версии надо подождать 5 минут, затем карта каждого пользователя будет обновлена после входа в программу.)
		<usetemplate name="okcancelbuttons" notext="Отмена" yestext="OK"/>
	</notification>
	<notification name="BuyOneObjectOnly">Нельзя купить несколько объектов одновременно.  Выберите один объект и повторите попытку.</notification>
	<notification name="OnlyCopyContentsOfSingleItem">
		Нельзя копировать содержимое нескольких объектов одновременно.
Выберите один объект и повторите попытку.
		<usetemplate name="okcancelbuttons" notext="Отмена" yestext="OK"/>
	</notification>
	<notification name="KickUsersFromRegion">
		Телепортировать всех жителей в этом регионе домой?
		<usetemplate name="okcancelbuttons" notext="Отмена" yestext="OK"/>
	</notification>
	<notification name="EstateObjectReturn">
		Вы действительно хотите вернуть объекты, принадлежащие [USER_NAME]?
		<usetemplate name="okcancelbuttons" notext="Отмена" yestext="OK"/>
	</notification>
	<notification name="InvalidTerrainBitDepth">Не удалось задать текстуры региона:
у текстуры [TEXTURE_NUM] неправильная битовая глубина [TEXTURE_BIT_DEPTH].

Замените текстуру [TEXTURE_NUM] на 24-битное изображение размером 512x512 или меньше и снова нажмите кнопку «Применить».</notification>
	<notification name="InvalidTerrainSize">Не удалось задать текстуры региона:
у текстуры [TEXTURE_NUM] слишком большой размер [TEXTURE_SIZE_X]x[TEXTURE_SIZE_Y].

Замените текстуру [TEXTURE_NUM] на 24-битное изображение размером 512x512 или меньше и снова нажмите кнопку «Применить».</notification>
	<notification name="RawUploadStarted">Началась передача. Она может занять до двух минут, в зависимости от скорости соединения.</notification>
	<notification name="ConfirmBakeTerrain">
		Вы действительно хотите зафиксировать текущий ландшафт, сделать его высоту средней точкой для верхней и нижней точек ландшафта и принять по умолчанию для функции «Вернуть»?
		<usetemplate name="okcancelbuttons" notext="Отмена" yestext="OK"/>
	</notification>
	<notification name="MaxAllowedAgentOnRegion">У вас может быть не более [MAX_AGENTS] допущенных жителей.</notification>
	<notification name="MaxBannedAgentsOnRegion">У вас может быть не более [MAX_BANNED] забаненных жителей.</notification>
	<notification name="MaxAgentOnRegionBatch">Не удалось добавить [NUM_ADDED] агентов:
превышен лимит [MAX_AGENTS] [LIST_TYPE] на [NUM_EXCESS].</notification>
	<notification name="MaxAllowedGroupsOnRegion">
		У вас может быть не более [MAX_GROUPS] допущенных групп.
		<usetemplate name="okcancelbuttons" notext="Отмена" yestext="Зафиксировать"/>
	</notification>
	<notification name="MaxManagersOnRegion">У вас может быть не более [MAX_MANAGER] менеджеров землевладения.</notification>
	<notification name="OwnerCanNotBeDenied">Нельзя добавить землевладельца в список забаненных жителей его же земли.</notification>
	<notification name="CanNotChangeAppearanceUntilLoaded">Нельзя изменять внешность, пока загружаются одежда и фигура.</notification>
	<notification name="ClassifiedMustBeAlphanumeric">Название вашей рекламы должно начинаться с буквы A - Z или цифры. Использовать знаки препинания не разрешено.</notification>
	<notification name="CantSetBuyObject">Невозможно задать покупку объекта, потому что этот объект не для продажи.
Задайте продажу объекта и повторите попытку.</notification>
	<notification name="FinishedRawDownload">Завершена загрузка файла ландшафта:
[DOWNLOAD_PATH].</notification>
	<notification name="DownloadWindowsMandatory">
		Появилась новая версия [APP_NAME].
[MESSAGE]
Это обновление необходимо загрузить для использования [APP_NAME].
		<usetemplate name="okcancelbuttons" notext="Выйти" yestext="Загрузить"/>
	</notification>
	<notification name="DownloadWindows">
		Появилось обновление для [APP_NAME].
[MESSAGE]
Устанавливать это обновление не обязательно, но рекомендуется для повышения производительности и стабильности.
		<usetemplate name="okcancelbuttons" notext="Продолжить" yestext="Загрузить"/>
	</notification>
	<notification name="DownloadWindowsReleaseForDownload">
		Появилось обновление для [APP_NAME].
[MESSAGE]
Устанавливать это обновление не обязательно, но рекомендуется для повышения производительности и стабильности.
		<usetemplate name="okcancelbuttons" notext="Продолжить" yestext="Загрузить"/>
	</notification>
	<notification name="DownloadLinuxMandatory">
		Появилась новая версия [APP_NAME].
[MESSAGE]
Это обновление необходимо загрузить для использования [APP_NAME].
		<usetemplate name="okcancelbuttons" notext="Выйти" yestext="Загрузить"/>
	</notification>
	<notification name="DownloadLinux">
		Появилось обновление для [APP_NAME].
[MESSAGE]
Устанавливать это обновление не обязательно, но рекомендуется для повышения производительности и стабильности.
		<usetemplate name="okcancelbuttons" notext="Продолжить" yestext="Загрузить"/>
	</notification>
	<notification name="DownloadLinuxReleaseForDownload">
		Появилось обновление для [APP_NAME].
[MESSAGE]
Устанавливать это обновление не обязательно, но рекомендуется для повышения производительности и стабильности.
		<usetemplate name="okcancelbuttons" notext="Продолжить" yestext="Загрузить"/>
	</notification>
	<notification name="DownloadMacMandatory">
		Появилась новая версия [APP_NAME].
[MESSAGE]
Это обновление необходимо загрузить для использования [APP_NAME].

Загрузить его в папку приложений?
		<usetemplate name="okcancelbuttons" notext="Выйти" yestext="Загрузить"/>
	</notification>
	<notification name="DownloadMac">
		Появилось обновление для [APP_NAME].
[MESSAGE]
Устанавливать это обновление не обязательно, но рекомендуется для повышения производительности и стабильности.

Загрузить его в папку приложений?
		<usetemplate name="okcancelbuttons" notext="Продолжить" yestext="Загрузить"/>
	</notification>
	<notification name="DownloadMacReleaseForDownload">
		Появилось обновление для [APP_NAME].
[MESSAGE]
Устанавливать это обновление не обязательно, но рекомендуется для повышения производительности и стабильности.

Загрузить его в папку приложений?
		<usetemplate name="okcancelbuttons" notext="Продолжить" yestext="Загрузить"/>
	</notification>
	<notification name="FailedUpdateInstall">
		Произошла ошибка при установке обновления.
Загрузите новую версию программы на сайте
http://secondlife.com/download.
		<usetemplate name="okbutton" yestext="OK"/>
	</notification>
	<notification name="FailedRequiredUpdateInstall">
		Не удалось установить обязательное обновление. 
Вы не сможете войти в [APP_NAME], пока обновление не будет установлено.

Загрузите новую версию программы на сайте
http://secondlife.com/download.
		<usetemplate name="okbutton" yestext="Выйти"/>
	</notification>
	<notification name="UpdaterServiceNotRunning">
		Появились обязательные обновления для вашей версии Second Life.

Загрузите это обновление на сайте http://www.secondlife.com/downloads
или установите его сейчас.
		<usetemplate name="okcancelbuttons" notext="Выйти из Second Life" yestext="Загрузить и установить сейчас"/>
	</notification>
	<notification name="DownloadBackgroundTip">
		Загружено обновление для вашей версии [APP_NAME].
Версия [VERSION]. [[RELEASE_NOTES_FULL_URL] Сведения об этом обновлении]
		<usetemplate name="okcancelbuttons" notext="Позже..." yestext="Установите обновление и перезапустите [APP_NAME]"/>
	</notification>
	<notification name="DownloadBackgroundDialog">
		Загружено обновление для вашей версии [APP_NAME].
Версия [VERSION]. [[RELEASE_NOTES_FULL_URL] Сведения об этом обновлении]
		<usetemplate name="okcancelbuttons" notext="Позже..." yestext="Установите обновление и перезапустите [APP_NAME]"/>
	</notification>
	<notification name="RequiredUpdateDownloadedVerboseDialog">
		Загружено обязательное обновление.
Версия [VERSION]. [[INFO_URL] Сведения об этом обновлении]

Необходимо перезапустить [APP_NAME] для установки обновления.
		<usetemplate name="okbutton" yestext="OK"/>
	</notification>
	<notification name="RequiredUpdateDownloadedDialog">
		Необходимо перезапустить [APP_NAME] для установки обновления.
[[INFO_URL] Сведения об этом обновлении]
		<usetemplate name="okbutton" yestext="OK"/>
	</notification>
	<notification name="OtherChannelDownloadBackgroundTip">
		Загружено обновление для вашей версии [APP_NAME].
Версия [VERSION] 
На замену этой экспериментальной версии клиента предлагается клиент [NEW_CHANNEL];
см. [[INFO_URL] об этом обновлении]
		<usetemplate name="okcancelbuttons" notext="Позже..." yestext="Установите обновление и перезапустите [APP_NAME]"/>
	</notification>
	<notification name="OtherChannelDownloadBackgroundDialog">
		Загружено обновление для вашей версии [APP_NAME].
Версия [VERSION]
На замену этой экспериментальной версии клиента предлагается клиент [NEW_CHANNEL];
см. [[INFO_URL] Сведения об этом обновлении]
		<usetemplate name="okcancelbuttons" notext="Позже..." yestext="Установите обновление и перезапустите [APP_NAME]"/>
	</notification>
	<notification name="OtherChannelRequiredUpdateDownloadedVerboseDialog">
		Загружено обязательное обновление.
Версия [VERSION]
На замену этой экспериментальной версии клиента предлагается клиент [NEW_CHANNEL];
см. [[INFO_URL] Сведения об этом обновлении]

Необходимо перезапустить [APP_NAME] для установки обновления.
		<usetemplate name="okbutton" yestext="OK"/>
	</notification>
	<notification name="OtherChannelRequiredUpdateDownloadedDialog">
		Необходимо перезапустить [APP_NAME] для установки обновления.
На замену этой экспериментальной версии клиента предлагается клиент [NEW_CHANNEL];
см. [[INFO_URL] Сведения об этом обновлении]
		<usetemplate name="okbutton" yestext="OK"/>
	</notification>
	<notification name="DeedObjectToGroup">
		В результате передачи этого объекта группа:
* Получит L$ в уплату за объект
		<usetemplate ignoretext="Подтверждать перед передачей объекта группе" name="okcancelignore" notext="Отмена" yestext="Передать"/>
	</notification>
	<notification name="WebLaunchExternalTarget">
		Открыть браузер для просмотра этого контента?
		<usetemplate ignoretext="Запустить браузер для просмотра веб-страницы" name="okcancelignore" notext="Отмена" yestext="OK"/>
	</notification>
	<notification name="WebLaunchJoinNow">
		Перейти на [http://secondlife.com/account/ информационную панель] для управления вашим аккаунтом?
		<usetemplate ignoretext="Запустить браузер для управления аккаунтом" name="okcancelignore" notext="Отмена" yestext="OK"/>
	</notification>
	<notification name="WebLaunchSecurityIssues">
		Прочитайте на вики-странице [SECOND_LIFE] о том, как сообщить о проблеме с безопасностью.
		<usetemplate ignoretext="Запустить браузер для просмотра инструкций в случае проблем с безопасностью" name="okcancelignore" notext="Отмена" yestext="OK"/>
	</notification>
	<notification name="WebLaunchQAWiki">
		Посетите вики-страницу вопросов и ответов по [SECOND_LIFE].
		<usetemplate ignoretext="Запустить браузер для просмотра вики-страницы вопросов и ответов" name="okcancelignore" notext="Отмена" yestext="OK"/>
	</notification>
	<notification name="WebLaunchPublicIssue">
		Посетите страницу общедоступного средства исследования проблем [SECOND_LIFE], на котором можно сообщить об ошибках и других проблемах.
		<usetemplate ignoretext="Запустить браузер для использования общедоступного средства исследования проблем" name="okcancelignore" notext="Отмена" yestext="Перейти на страницу"/>
	</notification>
	<notification name="WebLaunchSupportWiki">
		Перейти на официальный блог Linden для просмотра свежих новостей и прочей информации.
		<usetemplate ignoretext="Запустить браузер для просмотра блога" name="okcancelignore" notext="Отмена" yestext="OK"/>
	</notification>
	<notification name="WebLaunchLSLGuide">
		Открыть руководство по скриптам для получения справки?
		<usetemplate ignoretext="Запустить браузер для просмотра руководства по скриптам" name="okcancelignore" notext="Отмена" yestext="OK"/>
	</notification>
	<notification name="WebLaunchLSLWiki">
		Посетить портал LSL для получения справки по скриптам?
		<usetemplate ignoretext="Запустить браузер для просмотра портала LSL" name="okcancelignore" notext="Отмена" yestext="Перейти на страницу"/>
	</notification>
	<notification name="ReturnToOwner">
		Вы действительно хотите вернуть выбранные объекты их владельцам? Переносимые переданные объекты будут возвращены прежним владельцам.

*ПРЕДУПРЕЖДЕНИЕ* Непереносимые переданные объекты будут удалены!
		<usetemplate ignoretext="Подтверждать перед возвратом объектов владельцам" name="okcancelignore" notext="Отмена" yestext="OK"/>
	</notification>
	<notification name="GroupLeaveConfirmMember">
		Вы сейчас входите в группу &lt;nolink&gt;[GROUP]&lt;/nolink&gt;.
Хотите покинуть группу?
		<usetemplate name="okcancelbuttons" notext="Отмена" yestext="OK"/>
	</notification>
	<notification name="OwnerCannotLeaveGroup">
		Невозможно покинуть группу. Вы не можете покинуть группу, так как вы ее последний владелец. Сначала назначьте владельцем другого участника.
		<usetemplate name="okbutton" yestext="OK"/>
	</notification>
	<notification name="GroupDepartError">
		Невозможно покинуть группу: [reason].
		<usetemplate name="okbutton" yestext="OK"/>
	</notification>
	<notification name="GroupDepart">
		Вы покинули группу [group_name].
		<usetemplate name="okbutton" yestext="OK"/>
	</notification>
	<notification name="ConfirmKick">
		Вы ДЕЙСТВИТЕЛЬНО хотите выбросить всех жителей с сетки?
		<usetemplate name="okcancelbuttons" notext="Отмена" yestext="Выбросить всех жителей"/>
	</notification>
	<notification name="MuteLinden">
		Заблокировать Linden нельзя.
		<usetemplate name="okbutton" yestext="OK"/>
	</notification>
	<notification name="CannotStartAuctionAlreadyForSale">Нельзя выставить на аукцион участок, который уже продается.  Отмените продажу участка, если действительно хотите начать аукцион.</notification>
	<notification label="Не удалось блокировать объект по имени" name="MuteByNameFailed">
		Вы уже внесли это имя в черный список.
		<usetemplate name="okbutton" yestext="OK"/>
	</notification>
	<notification name="RemoveItemWarn">
		Удаление содержимого, хотя это и разрешено, может повредить объект. Хотите удалить этот предмет?
		<usetemplate name="okcancelbuttons" notext="Отмена" yestext="OK"/>
	</notification>
	<notification name="CantOfferCallingCard">
		Сейчас невозможно предложить визитку. Повторите попытку через минуту.
		<usetemplate name="okbutton" yestext="OK"/>
	</notification>
	<notification name="CantOfferFriendship">
		Сейчас невозможно предложить дружбу. Повторите попытку через минуту.
		<usetemplate name="okbutton" yestext="OK"/>
	</notification>
	<notification name="DoNotDisturbModeSet">
		Режим «Не беспокоить» включен.  Вы не будете получать уведомлений о входящих вызовах.

- Другие жители будут получать ваш ответ, установленный для режима «Не беспокоить» (Настройки &gt; Общие).
- Предложения телепортации будут отклоняться.
- Голосовые вызовы будут отклоняться.
		<usetemplate ignoretext="Смена моего статуса на режим «Не беспокоить»" name="okignore" yestext="OK"/>
	</notification>
	<notification name="JoinedTooManyGroupsMember">
		Достигнуто максимальное количество групп. Выйдите из другой группы, прежде чем вступать в эту, или отклоните предложение.
[NAME] пригласил(а) вас в группу.
		<usetemplate name="okcancelbuttons" notext="Отклонить" yestext="Вступить"/>
	</notification>
	<notification name="JoinedTooManyGroups">
		Достигнуто максимальное количество групп. Выйдите из другой группы, прежде чем вступать в эту или создавать новую группу.
		<usetemplate name="okbutton" yestext="OK"/>
	</notification>
	<notification name="KickUser">
		Выбросить этого жителя с таким сообщением?
		<form name="form">
			<input name="message">Администратор вывел вас из программы.</input>
			<button name="OK" text="OK"/>
			<button name="Cancel" text="Отмена"/>
		</form>
	</notification>
	<notification name="KickAllUsers">
		Выбросить всех жителей, которые сейчас есть на сетке, с таким сообщением?
		<form name="form">
			<input name="message">Администратор вывел вас из программы.</input>
			<button name="OK" text="OK"/>
			<button name="Cancel" text="Отмена"/>
		</form>
	</notification>
	<notification name="FreezeUser">
		Заморозить этого жителя с таким сообщением?
		<form name="form">
			<input name="message">Вы заморожены. Вы не можете двигаться и беседовать в чате. Администратор свяжется с вами в сеансе мгновенных сообщений (IM).</input>
			<button name="OK" text="OK"/>
			<button name="Cancel" text="Отмена"/>
		</form>
	</notification>
	<notification name="UnFreezeUser">
		Разморозить этого жителя с таким сообщением?
		<form name="form">
			<input name="message">Вы больше не заморожены.</input>
			<button name="OK" text="OK"/>
			<button name="Cancel" text="Отмена"/>
		</form>
	</notification>
	<notification name="SetDisplayNameSuccess">Привет, [DISPLAY_NAME]!

Как и в реальной жизни, должно пройти какое-то время, прежде чем все узнают ваше новое имя.  Подождите несколько дней, пока [http://wiki.secondlife.com/wiki/Setting_your_display_name ваше имя не будет обновлено] в объектах, скриптах, поиске и т.д.</notification>
	<notification name="SetDisplayNameBlocked">Вы не можете сменить свое экранное имя. Если вы считаете, что это ошибка, обратитесь в службу поддержки.</notification>
	<notification name="SetDisplayNameFailedLength">Это имя слишком длинное. Экранное имя может содержать не более [LENGTH] символов.

Сократите имя.</notification>
	<notification name="SetDisplayNameFailedGeneric">Не удалось сменить ваше экранное имя. Повторите попытку позже.</notification>
	<notification name="SetDisplayNameMismatch">Введенные экранные имена не совпадают. Введите их еще раз.</notification>
	<notification name="AgentDisplayNameUpdateThresholdExceeded">Вам надо подождать, прежде чем вы сможете сменить свое экранное имя.

См. http://wiki.secondlife.com/wiki/Setting_your_display_name

Повторите попытку позже.</notification>
	<notification name="AgentDisplayNameSetBlocked">Нельзя задать указанное вами имя. Оно содержит запрещенное слово.
 
 Попробуйте указать другое имя.</notification>
	<notification name="AgentDisplayNameSetInvalidUnicode">Выбранное вами экранное имя содержит недопустимые символы.</notification>
	<notification name="AgentDisplayNameSetOnlyPunctuation">Ваше экранное имя кроме знаков препинания должно содержать буквы.</notification>
	<notification name="DisplayNameUpdate">[OLD_NAME] ([SLID]) теперь носит имя [NEW_NAME].</notification>
	<notification name="OfferTeleport">
		Предложить телепортацию к вам с отправкой сообщения?
		<form name="form">
			<input name="message">Присоединиться ко мне в [REGION]</input>
			<button name="OK" text="OK"/>
			<button name="Cancel" text="Отмена"/>
		</form>
	</notification>
	<notification name="TooManyTeleportOffers">
		Попытка сделать [OFFERS] предложений телепортации, что больше лимита ([LIMIT]).
		<usetemplate name="okbutton" yestext="OK"/>
	</notification>
	<notification name="OfferTeleportFromGod">
		Творец вызывает жителя к вам?
		<form name="form">
			<input name="message">Присоединиться ко мне в [REGION]</input>
			<button name="OK" text="OK"/>
			<button name="Cancel" text="Отмена"/>
		</form>
	</notification>
	<notification name="TeleportFromLandmark">
		Вы действительно хотите телепортироваться в &lt;nolink&gt;[LOCATION]&lt;/nolink&gt;?
		<usetemplate ignoretext="Подтверждать телепортацию на закладку" name="okcancelignore" notext="Отмена" yestext="Телепортация"/>
	</notification>
	<notification name="TeleportViaSLAPP">
		Вы действительно хотите телепортироваться в &lt;nolink&gt;[LOCATION]&lt;/nolink&gt;?
		<usetemplate ignoretext="Подтверждать телепортацию через SLAPP" name="okcancelignore" notext="Отмена" yestext="Телепортация"/>
	</notification>
	<notification name="TeleportToPick">
		Телепортироваться в [PICK]?
		<usetemplate ignoretext="Подтверждать телепортацию на место в подборке" name="okcancelignore" notext="Отмена" yestext="Телепортация"/>
	</notification>
	<notification name="TeleportToClassified">
		Телепортироваться в [CLASSIFIED]?
		<usetemplate ignoretext="Подтверждать телепортацию на место в рекламном объявлении" name="okcancelignore" notext="Отмена" yestext="Телепортация"/>
	</notification>
	<notification name="TeleportToHistoryEntry">
		Телепортироваться в [HISTORY_ENTRY]?
		<usetemplate ignoretext="Подтверждать телепортацию на место в журнале" name="okcancelignore" notext="Отмена" yestext="Телепортация"/>
	</notification>
	<notification label="Сообщение всем в моем землевладении" name="MessageEstate">
		Введите краткое объявление для всех жителей, которые сейчас находятся в вашем землевладении.
		<form name="form">
			<button name="OK" text="OK"/>
			<button name="Cancel" text="Отмена"/>
		</form>
	</notification>
	<notification label="Изменить землевладение Linden" name="ChangeLindenEstate">
		Вы собираетесь изменить землевладение, которое принадлежит компании Linden (материк, сетку для подростков, ориентацию и т.д.).

Это ОЧЕНЬ ОПАСНО, так как серьезно повлияет на огромное количество жителей.  Ваше изменение распространится на тысячи регионов материка и вызовет сбой сервера.

Начать?
		<usetemplate name="okcancelbuttons" notext="Отмена" yestext="OK"/>
	</notification>
	<notification label="Изменить доступ к землевладению Linden" name="ChangeLindenAccess">
		Вы собираетесь изменить список доступа к землевладению, которое принадлежит компании Linden (материк, сетка для подростков, ориентация и т.д.).

Это действие ОПАСНО и допускается только для устранения нарушения, которое позволяет вводить и выводить объекты и L$ из сетки.
Ваше изменение распространится на тысячи регионов и вызовет сбой сервера.
		<usetemplate name="okcancelbuttons" notext="Отмена" yestext="OK"/>
	</notification>
	<notification label="Выбрать землевладение" name="EstateAllowedAgentAdd">
		Внести в список допущенных только для этого землевладения или для [ALL_ESTATES]?
		<usetemplate canceltext="Отмена" name="yesnocancelbuttons" notext="Для всех землевладений" yestext="Для этого землевладения"/>
	</notification>
	<notification label="Выбрать землевладение" name="EstateAllowedAgentRemove">
		Удалить из списка допущенных только для этого землевладения или для [ALL_ESTATES]?
		<usetemplate canceltext="Отмена" name="yesnocancelbuttons" notext="Для всех землевладений" yestext="Для этого землевладения"/>
	</notification>
	<notification label="Выбрать землевладение" name="EstateAllowedGroupAdd">
		Внести в групповой список допущенных только для этого землевладения или для [ALL_ESTATES]?
		<usetemplate canceltext="Отмена" name="yesnocancelbuttons" notext="Для всех землевладений" yestext="Для этого землевладения"/>
	</notification>
	<notification label="Выбрать землевладение" name="EstateAllowedGroupRemove">
		Удалить из группового списка допущенных только для этого землевладения или для [ALL_ESTATES]?
		<usetemplate canceltext="Отмена" name="yesnocancelbuttons" notext="Для всех землевладений" yestext="Для этого землевладения"/>
	</notification>
	<notification label="Выбрать землевладение" name="EstateBannedAgentAdd">
		Запретить доступ только для этого землевладения или для [ALL_ESTATES]?
		<usetemplate canceltext="Отмена" name="yesnocancelbuttons" notext="Для всех землевладений" yestext="Для этого землевладения"/>
	</notification>
	<notification label="Выбрать землевладение" name="EstateBannedAgentRemove">
		Удалить этого жителя из списка запрета доступа только для этого землевладения или для [ALL_ESTATES]?
		<usetemplate canceltext="Отмена" name="yesnocancelbuttons" notext="Для всех землевладений" yestext="Для этого землевладения"/>
	</notification>
	<notification label="Выбрать землевладение" name="EstateManagerAdd">
		Добавить менеджера только для этого землевладения или для [ALL_ESTATES]?
		<usetemplate canceltext="Отмена" name="yesnocancelbuttons" notext="Для всех землевладений" yestext="Для этого землевладения"/>
	</notification>
	<notification label="Выбрать землевладение" name="EstateManagerRemove">
		Удалить менеджера только для этого землевладения или для [ALL_ESTATES]?
		<usetemplate canceltext="Отмена" name="yesnocancelbuttons" notext="Для всех землевладений" yestext="Для этого землевладения"/>
	</notification>
	<notification label="Выбрать землевладение" name="EstateAllowedExperienceAdd">
		Внести в список допущенных только для этого землевладения или для [ALL_ESTATES]?
		<usetemplate canceltext="Отмена" name="yesnocancelbuttons" notext="Для всех землевладений" yestext="Для этого землевладения"/>
	</notification>
	<notification label="Выбрать землевладение" name="EstateAllowedExperienceRemove">
		Удалить из списка допущенных только для этого землевладения или для [ALL_ESTATES]?
		<usetemplate canceltext="Отмена" name="yesnocancelbuttons" notext="Для всех землевладений" yestext="Для этого землевладения"/>
	</notification>
	<notification label="Выбрать землевладение" name="EstateBlockedExperienceAdd">
		Внести в список заблокированных только для этого землевладения или для [ALL_ESTATES]?
		<usetemplate canceltext="Отмена" name="yesnocancelbuttons" notext="Для всех землевладений" yestext="Для этого землевладения"/>
	</notification>
	<notification label="Выбрать землевладение" name="EstateBlockedExperienceRemove">
		Удалить из списка заблокированных только для этого землевладения или для [ALL_ESTATES]?
		<usetemplate canceltext="Отмена" name="yesnocancelbuttons" notext="Для всех землевладений" yestext="Для этого землевладения"/>
	</notification>
	<notification label="Выбрать землевладение" name="EstateTrustedExperienceAdd">
		Внести в ключевой список только для этого землевладения или для [ALL_ESTATES]?
		<usetemplate canceltext="Отмена" name="yesnocancelbuttons" notext="Для всех землевладений" yestext="Для этого землевладения"/>
	</notification>
	<notification label="Выбрать землевладение" name="EstateTrustedExperienceRemove">
		Удалить из ключевой список только для этого землевладения или для [ALL_ESTATES]?
		<usetemplate canceltext="Отмена" name="yesnocancelbuttons" notext="Для всех землевладений" yestext="Для этого землевладения"/>
	</notification>
	<notification label="Подтвердить выбрасывание" name="EstateKickUser">
		Выбросить пользователя [EVIL_USER] из этого землевладения?
		<usetemplate name="okcancelbuttons" notext="Отмена" yestext="OK"/>
	</notification>
	<notification name="EstateChangeCovenant">
		Вы действительно хотите изменить соглашение по землевладению?
		<usetemplate name="okcancelbuttons" notext="Отмена" yestext="OK"/>
	</notification>
	<notification name="RegionEntryAccessBlocked">
		Вы пытаетесь посетить регион, контент в котором не соответствует вашим настройкам.  Попробуйте изменить настройки в меню «Я &gt; Настройки &gt; Общие».
		<usetemplate name="okbutton" yestext="OK"/>
	</notification>
	<notification name="SLM_UPDATE_FOLDER">[MESSAGE]</notification>
	<notification name="RegionEntryAccessBlocked_AdultsOnlyContent">
		Вы пытаетесь посетить регион, контент в котором имеет рейтинг [REGIONMATURITY] и предназначен только для взрослых.
		<url name="url">http://wiki.secondlife.com/wiki/Linden_Lab_Official:Maturity_ratings:_an_overview</url>
		<usetemplate ignoretext="Пересечение региона: вы пытаетесь посетить регион, контент в котором предназначен только для взрослых." name="okcancelignore" notext="Закрыть" yestext="Перейти в Базу знаний"/>
	</notification>
	<notification name="RegionEntryAccessBlocked_Notify">Вы пытаетесь посетить регион, контент в котором имеет рейтинг [REGIONMATURITY], но ваши настройки не допускают контента [REGIONMATURITY].</notification>
	<notification name="RegionEntryAccessBlocked_NotifyAdultsOnly">Вы пытаетесь посетить регион, контент в котором имеет рейтинг [REGIONMATURITY] и предназначен только для взрослых.</notification>
	<notification name="RegionEntryAccessBlocked_Change">
		Вы пытаетесь посетить регион, контент в котором имеет рейтинг [REGIONMATURITY], но ваши настройки не допускают контента [REGIONMATURITY]. Вы можете отказаться от посещения, или ваши настройки будут изменены. После изменения настроек вы можете попробовать войти в регион снова.
		<form name="form">
			<button name="OK" text="Изменить настройки"/>
			<button name="Cancel" text="Отмена"/>
			<ignore name="ignore" text="Пересечение региона: вы пытаетесь посетить регион, контент в котором запрещен вашими настройками."/>
		</form>
	</notification>
	<notification name="RegionEntryAccessBlocked_PreferencesOutOfSync">
		При телепортации возникли технические проблемы, так как ваши настройки не синхронизированы с сервером.
		<usetemplate name="okbutton" yestext="OK"/>
	</notification>
	<notification name="TeleportEntryAccessBlocked">
		Вы пытаетесь посетить регион, контент в котором не соответствует вашим настройкам.  Попробуйте изменить настройки в меню «Я &gt; Настройки &gt; Общие».
		<usetemplate name="okbutton" yestext="OK"/>
	</notification>
	<notification name="TeleportEntryAccessBlocked_AdultsOnlyContent">
		Вы пытаетесь посетить регион, контент в котором имеет рейтинг [REGIONMATURITY] и предназначен только для взрослых.
		<url name="url">http://wiki.secondlife.com/wiki/Linden_Lab_Official:Maturity_ratings:_an_overview</url>
		<usetemplate ignoretext="Телепортация: вы пытаетесь посетить регион, контент в котором предназначен только для взрослых." name="okcancelignore" notext="Закрыть" yestext="Перейти в Базу знаний"/>
	</notification>
	<notification name="TeleportEntryAccessBlocked_Notify">Вы пытаетесь посетить регион, контент в котором имеет рейтинг [REGIONMATURITY], но ваши настройки не допускают контента [REGIONMATURITY].</notification>
	<notification name="TeleportEntryAccessBlocked_NotifyAdultsOnly">Вы пытаетесь посетить регион, контент в котором имеет рейтинг [REGIONMATURITY] и предназначен только для взрослых.</notification>
	<notification name="TeleportEntryAccessBlocked_ChangeAndReTeleport">
		Вы пытаетесь посетить регион, контент в котором имеет рейтинг [REGIONMATURITY], но ваши настройки не допускают контента [REGIONMATURITY]. Вы можете отказаться от телепортации, или ваши настройки будут изменены.
		<form name="form">
			<button name="OK" text="Изменить и продолжить"/>
			<button name="Cancel" text="Отмена"/>
			<ignore name="ignore" text="Телепортация (возобновляемая): вы пытаетесь посетить регион, контент в котором запрещен вашими настройками."/>
		</form>
	</notification>
	<notification name="TeleportEntryAccessBlocked_Change">
		Вы пытаетесь посетить регион, контент в котором имеет рейтинг [REGIONMATURITY], но ваши настройки не допускают контента [REGIONMATURITY]. Вы можете отказаться от телепортации, или ваши настройки будут изменены. После изменения настроек вы можете попробовать телепортироваться снова.
		<form name="form">
			<button name="OK" text="Изменить настройки"/>
			<button name="Cancel" text="Отмена"/>
			<ignore name="ignore" text="Телепортация (невозобновляемая): вы пытаетесь посетить регион, контент в котором запрещен вашими настройками."/>
		</form>
	</notification>
	<notification name="TeleportEntryAccessBlocked_PreferencesOutOfSync">
		При телепортации возникли технические проблемы, так как ваши настройки не синхронизированы с сервером.
		<usetemplate name="okbutton" yestext="OK"/>
	</notification>
	<notification name="RegionTPSpecialUsageBlocked">
		Не удалось войти в регион. «[REGION_NAME]» – это регион развивающих игр, и для входа в него надо соответствовать определенным условиям. Подробнее см. на странице [http://wiki.secondlife.com/wiki/Linden_Lab_Official:Skill_Gaming_in_Second_Life Skill Gaming FAQ].
		<usetemplate name="okbutton" yestext="OK"/>
	</notification>
	<notification name="PreferredMaturityChanged">
		Вы больше не будете получать уведомлений о посещении региона с контентом рейтинга [RATING].  Настройки для контента можно изменить на будущее с помощью команд меню «Я &gt; Настройки &gt; Общие».
		<usetemplate name="okbutton" yestext="OK"/>
	</notification>
	<notification name="MaturityChangeError">
		Не удалось изменить ваши настройки так, чтобы вы могли видеть контент с рейтингом [PREFERRED_MATURITY].  Ваши теперешние настройки разрешают просматривать контент [ACTUAL_MATURITY].  Попробуйте изменить настройки снова с помощью команд меню «Я &gt; Настройки &gt; Общие».
		<usetemplate name="okbutton" yestext="OK"/>
	</notification>
	<notification name="LandClaimAccessBlocked">
		Вы претендуете на землю, рейтинг зрелости контента на которой не соответствует вашим настройкам.  Попробуйте изменить настройки в меню «Я &gt; Настройки &gt; Общие».
		<usetemplate name="okbutton" yestext="OK"/>
	</notification>
	<notification name="LandClaimAccessBlocked_AdultsOnlyContent">
		На эту землю могут претендовать только взрослые.
		<url name="url">http://wiki.secondlife.com/wiki/Linden_Lab_Official:Maturity_ratings:_an_overview</url>
		<usetemplate ignoretext="На эту землю могут претендовать только взрослые." name="okcancelignore" notext="Закрыть" yestext="Перейти в Базу знаний"/>
	</notification>
	<notification name="LandClaimAccessBlocked_Notify">Вы претендуете на землю, контент на которой имеет рейтинг [REGIONMATURITY], но ваши настройки не допускают контента [REGIONMATURITY].</notification>
	<notification name="LandClaimAccessBlocked_NotifyAdultsOnly">Вы претендуете на землю с контентом [REGIONMATURITY], который предназначен только для взрослых.</notification>
	<notification name="LandClaimAccessBlocked_Change">
		Вы претендуете на землю, контент на которой имеет рейтинг [REGIONMATURITY], но ваши настройки не допускают контента [REGIONMATURITY]. Мы можем изменить ваши настройки, после чего вы сможете претендовать на землю снова.
		<form name="form">
			<button name="OK" text="Изменить настройки"/>
			<button name="Cancel" text="Отмена"/>
			<ignore name="ignore" text="Вы претендуете на землю, контент на которой запрещен вашими настройками."/>
		</form>
	</notification>
	<notification name="LandBuyAccessBlocked">
		Вы пытаетесь купить землю, рейтинг зрелости контента на которой не соответствует вашим настройкам.  Попробуйте изменить настройки в меню «Я &gt; Настройки &gt; Общие».
		<usetemplate name="okbutton" yestext="OK"/>
	</notification>
	<notification name="LandBuyAccessBlocked_AdultsOnlyContent">
		Эту землю могут купить только взрослые.
		<url name="url">http://wiki.secondlife.com/wiki/Linden_Lab_Official:Maturity_ratings:_an_overview</url>
		<usetemplate ignoretext="Эту землю могут купить только взрослые." name="okcancelignore" notext="Закрыть" yestext="Перейти в Базу знаний"/>
	</notification>
	<notification name="LandBuyAccessBlocked_Notify">Вы пытаетесь купить землю, контент на которой имеет рейтинг [REGIONMATURITY], но ваши настройки не допускают контента [REGIONMATURITY].</notification>
	<notification name="LandBuyAccessBlocked_NotifyAdultsOnly">Вы пытаетесь купить землю с контентом [REGIONMATURITY], который предназначен только для взрослых.</notification>
	<notification name="LandBuyAccessBlocked_Change">
		Вы пытаетесь купить землю, контент на которой имеет рейтинг [REGIONMATURITY], но ваши настройки не допускают контента [REGIONMATURITY]. Мы можем изменить ваши настройки, после чего вы сможете попробовать купить землю снова.
		<form name="form">
			<button name="OK" text="Изменить настройки"/>
			<button name="Cancel" text="Отмена"/>
			<ignore name="ignore" text="Вы пытаетесь купить землю, контент на которой запрещен вашими настройками."/>
		</form>
	</notification>
	<notification name="TooManyPrimsSelected">
		Выбрано слишком много примитивов.  Выберите [MAX_PRIM_COUNT] или меньше примитивов и повторите попытку.
		<usetemplate name="okbutton" yestext="OK"/>
	</notification>
	<notification name="ProblemImportingEstateCovenant">
		Проблема при импорте соглашения о землевладении.
		<usetemplate name="okbutton" yestext="OK"/>
	</notification>
	<notification name="ProblemAddingEstateManager">Проблема при добавлении нового менеджера землевладения.  Возможно, в одном или нескольких землевладениях список менеджеров уже заполнен.</notification>
	<notification name="ProblemAddingEstateBanManager">Невозможно добавить землевладельца или менеджера в список запрета доступа.</notification>
	<notification name="ProblemAddingEstateGeneric">Проблема при добавлении в этот список землевладения.  Возможно, в одном или нескольких землевладениях список уже заполнен.</notification>
	<notification name="UnableToLoadNotecardAsset">
		Сейчас невозможно загрузить актив заметки.
		<usetemplate name="okbutton" yestext="OK"/>
	</notification>
	<notification name="NotAllowedToViewNotecard">
		Недостаточно прав для просмотра заметки, связанной с требуемым идентификатором актива.
		<usetemplate name="okbutton" yestext="OK"/>
	</notification>
	<notification name="MissingNotecardAssetID">
		Идентификатор актива для заметки отсутствует в базе данных.
		<usetemplate name="okbutton" yestext="OK"/>
	</notification>
	<notification name="PublishClassified">
		Помните, что плата за рекламу не возвращается.

Опубликовать это рекламное объявление за L$[AMOUNT]?
		<usetemplate name="okcancelbuttons" notext="Отмена" yestext="OK"/>
	</notification>
	<notification name="SetClassifiedMature">
		Содержит ли эта реклама умеренный контент?
		<usetemplate canceltext="Отмена" name="yesnocancelbuttons" notext="Нет" yestext="Да"/>
	</notification>
	<notification name="SetGroupMature">
		Содержит ли эта группа умеренный контент?
		<usetemplate canceltext="Отмена" name="yesnocancelbuttons" notext="Нет" yestext="Да"/>
	</notification>
	<notification label="Подтвердить перезапуск" name="ConfirmRestart">
		Вы действительно хотите перезапустить этот регион через 2 минуты?
		<usetemplate name="okcancelbuttons" notext="Отмена" yestext="OK"/>
	</notification>
	<notification label="Сообщение для всех в этом регионе" name="MessageRegion">
		Введите краткое объявление для всех жителей в этом регионе.
		<form name="form">
			<button name="OK" text="OK"/>
			<button name="Cancel" text="Отмена"/>
		</form>
	</notification>
	<notification label="Изменен рейтинг зрелости региона" name="RegionMaturityChange">
		Рейтинг зрелости для этого региона был изменен.
Отображение этого изменения на карте может занять некоторое время.
		<usetemplate name="okbutton" yestext="OK"/>
	</notification>
	<notification label="Несоответствие версии голоса" name="VoiceVersionMismatch">Данная версия [APP_NAME] несовместима с функцией голосового чата в этом регионе. Для правильной работы голосового чата необходимо обновить [APP_NAME].</notification>
	<notification label="Нельзя купить объекты" name="BuyObjectOneOwner">Нельзя купить объекты одновременно у разных владельцев.
Выберите один объект и повторите попытку.</notification>
	<notification label="Нельзя купить содержимое" name="BuyContentsOneOnly">Нельзя купить содержимое нескольких объектов одновременно.
Выберите один объект и повторите попытку.</notification>
	<notification label="Нельзя купить содержимое" name="BuyContentsOneOwner">Нельзя купить объекты одновременно у разных владельцев.
Выберите один объект и повторите попытку.</notification>
	<notification name="BuyOriginal">
		Купить оригинальный объект от [OWNER] за L$[PRICE]?
Вы станете владельцем этого объекта.
Вы сможете:
 изменять: [MODIFYPERM]
 копировать: [COPYPERM]
 перепродавать или отдавать объект: [RESELLPERM]
		<usetemplate name="okcancelbuttons" notext="Отмена" yestext="OK"/>
	</notification>
	<notification name="BuyOriginalNoOwner">
		Купить оригинальный объект за L$[PRICE]?
Вы станете владельцем этого объекта.
Вы сможете:
 изменять: [MODIFYPERM]
 копировать: [COPYPERM]
 перепродавать или отдавать объект: [RESELLPERM]
		<usetemplate name="okcancelbuttons" notext="Отмена" yestext="OK"/>
	</notification>
	<notification name="BuyCopy">
		Купить копию от [OWNER] за L$[PRICE]?
Объект будет скопирован в ваш инвентарь.
Вы сможете:
 изменять: [MODIFYPERM]
 копировать: [COPYPERM]
 перепродавать или отдавать объект: [RESELLPERM]
		<usetemplate name="okcancelbuttons" notext="Отмена" yestext="OK"/>
	</notification>
	<notification name="BuyCopyNoOwner">
		Купить копию за L$[PRICE]?
Объект будет скопирован в ваш инвентарь.
Вы сможете:
 изменять: [MODIFYPERM]
 копировать: [COPYPERM]
 перепродавать или отдавать объект: [RESELLPERM]
		<usetemplate name="okcancelbuttons" notext="Отмена" yestext="OK"/>
	</notification>
	<notification name="BuyContents">
		Купить содержимое от [OWNER] за L$[PRICE]?
Оно будет скопировано в ваш инвентарь.
		<usetemplate name="okcancelbuttons" notext="Отмена" yestext="OK"/>
	</notification>
	<notification name="BuyContentsNoOwner">
		Купить содержимое за L$[PRICE]?
Оно будет скопировано в ваш инвентарь.
		<usetemplate name="okcancelbuttons" notext="Отмена" yestext="OK"/>
	</notification>
	<notification name="ConfirmPurchase">
		Действие этой транзакции:
[ACTION]

Действительно совершить эту покупку?
		<usetemplate name="okcancelbuttons" notext="Отмена" yestext="OK"/>
	</notification>
	<notification name="ConfirmPurchasePassword">
		Действие этой транзакции:
[ACTION]

Действительно совершить эту покупку?
Введите свой пароль и нажмите «OK».
		<form name="form">
			<button name="ConfirmPurchase" text="OK"/>
			<button name="Cancel" text="Отмена"/>
		</form>
	</notification>
	<notification name="SetPickLocation">
		Примечание.
Вы изменили местоположение этой подборки, но остальные данные сохранили прежние значения.
		<usetemplate name="okbutton" yestext="OK"/>
	</notification>
	<notification name="MoveInventoryFromObject">
		Вы выбрали «не копируемые» предметы.
Они будут перемещены в ваш инвентарь, а не скопированы.

Переместить предмет(ы)?
		<usetemplate ignoretext="Предупреждать перед перемещением «не копируемых» предметов из объекта" name="okcancelignore" notext="Отмена" yestext="OK"/>
	</notification>
	<notification name="MoveInventoryFromScriptedObject">
		Вы выбрали «не копируемые» предметы.  Они будут перемещены в ваш инвентарь, а не скопированы.
Так как объект является скриптовым, перемещение предметов в ваш инвентарий может вызвать ошибки скрипта.

Переместить предмет(ы)?
		<usetemplate ignoretext="Предупреждать перед перемещением «не копируемых» предметов, которые могут повредить скриптовый объект" name="okcancelignore" notext="Отмена" yestext="OK"/>
	</notification>
	<notification name="ClickActionNotPayable">
		Предупреждение. Задано действие по щелчку «Заплатить за объект», но оно будет работать, только если добавлен скрипт с событием money().
		<form name="form">
			<ignore name="ignore" text="Установлено действие «Заплатить за объект» при построении объекта без скрипта money()"/>
		</form>
	</notification>
	<notification name="PayConfirmation">
		Подтвердите оплату L$[AMOUNT] для [TARGET].
		<usetemplate ignoretext="Подтверждать перед оплатой (для сумм более L$200)" name="okcancelignore" notext="Отмена" yestext="Оплатить"/>
	</notification>
	<notification name="OpenObjectCannotCopy">В этом объекте нет вещей, которые вам разрешено копировать.</notification>
	<notification name="WebLaunchAccountHistory">
		Перейти на [http://secondlife.com/account/ информационную панель], чтобы увидеть историю аккаунта?
		<usetemplate ignoretext="Запустить браузер для просмотра истории аккаунта" name="okcancelignore" notext="Отмена" yestext="Перейти на страницу"/>
	</notification>
	<notification name="ConfirmAddingChatParticipants">
		При добавлении участника в существующий разговор будет создан новый разговор.  Все участники получат уведомления о новом разговоре.
		<usetemplate ignoretext="Подтвердите добавление участников чата" name="okcancelignore" notext="Отмена" yestext="ОК"/>
	</notification>
	<notification name="ConfirmQuit">
		Выйти из программы?
		<usetemplate ignoretext="Подтверждать перед выходом" name="okcancelignore" notext="Не выходить" yestext="Выйти"/>
	</notification>
	<notification name="ConfirmRestoreToybox">
		Это действие приведет к восстановлению стандартных кнопок и панелей инструментов.

Это действие нельзя отменить.
		<usetemplate name="okcancelbuttons" notext="Отмена" yestext="OK"/>
	</notification>
	<notification name="ConfirmClearAllToybox">
		Это действие возвращает все кнопки в инструментарий, а панели инструментов становятся пустыми.
    
Это действие нельзя отменить.
		<usetemplate name="okcancelbuttons" notext="Отмена" yestext="OK"/>
	</notification>
	<notification name="DeleteItems">
		[QUESTION]
		<usetemplate ignoretext="Подтверждать перед удалением предметов" name="okcancelignore" notext="Отмена" yestext="OK"/>
	</notification>
	<notification name="HelpReportAbuseEmailLL">Этот инструмент служит для уведомления о нарушениях [http://secondlife.com/corporate/tos.php Пользовательского соглашения] и [http://secondlife.com/corporate/cs.php стандартов сообщества].

Все нарушения, о которых поступили такие уведомления, расследуются и устраняются.</notification>
	<notification name="HelpReportAbuseSelectCategory">Выберите категорию для этого уведомления о нарушении.
Категории облегчают регистрацию и обработку уведомлений.</notification>
	<notification name="HelpReportAbuseAbuserNameEmpty">Введите имя нарушителя.
Точность указания облегчает регистрацию и обработку уведомлений.</notification>
	<notification name="HelpReportAbuseAbuserLocationEmpty">Укажите место, в котором произошло нарушение.
Точность указания облегчает регистрацию и обработку уведомлений.</notification>
	<notification name="HelpReportAbuseSummaryEmpty">Введите краткое описание нарушения.
Точность описания облегчает регистрацию и обработку уведомлений.</notification>
	<notification name="HelpReportAbuseDetailsEmpty">Введите подробное описание нарушения.
Укажите как можно больше конкретных деталей, включая имена и подробности происшествия, о котором вы сообщаете.
Точность описания облегчает регистрацию и обработку уведомлений.</notification>
	<notification name="HelpReportAbuseContainsCopyright">Уважаемый житель!

Вы уведомляете о нарушении прав интеллектуальной собственности. Убедитесь, что ваше уведомление составлено правильно:

(1) Процесс регистрации нарушения. Вы можете отправить уведомление о нарушении, если считаете, что какой-либо житель злоупотребляет системой разрешений [SECOND_LIFE], например, с помощью CopyBot или аналогичных инструментов копирования, и нарушает таким образом права интеллектуальной собственности. Наш отдел борьбы с нарушениями расследует такие случаи и принимает соответствующие дисциплинарные меры к нарушителям [http://secondlife.com/corporate/tos.php Пользовательского соглашения] или [http://secondlife.com/corporate/cs.php стандартов сообщества] [SECOND_LIFE] . Однако отдел борьбы с нарушениями не рассматривает просьбы об удалении контента из мира [SECOND_LIFE] и не отвечает на них.

(2) Процесс DMCA или удаления контента. Для запроса об удалении контента из [SECOND_LIFE] следует ОБЯЗАТЕЛЬНО представить действительное уведомление о нарушении в соответствии с требованиями нашей [http://secondlife.com/corporate/dmca.php политики DMCA].

Если вы все же хотите продолжить процесс регистрации нарушения, закройте это окно, составьте уведомление и отправьте его.  При необходимости выберите категорию «CopyBot или нарушение разрешений».

С уважением,

компания Linden Lab</notification>
	<notification name="FailedRequirementsCheck">[FLOATER] не содержит следующих обязательных компонентов:
[COMPONENTS]</notification>
	<notification label="Замена существующего присоединения" name="ReplaceAttachment">
		К этой точке вашего тела уже присоединен другой объект.
Заменить его выбранным объектом?
		<form name="form">
			<ignore name="ignore" text="Замена существующего присоединения выбранным предметом"/>
			<button ignore="Заменять автоматически" name="Yes" text="OK"/>
			<button ignore="Не заменять" name="No" text="Отмена"/>
		</form>
	</notification>
	<notification name="TooManyWearables">
		Нельзя носить папку, содержащую более [AMOUNT] вещей.  Это ограничение можно изменить в меню «Дополнительно &gt; Настройки отладки &gt; WearFolderLimit.
	</notification>
	<notification label="Предупреждение режима «Не беспокоить»" name="DoNotDisturbModePay">
		Включен режим «Не беспокоить». Вы не будете получать никаких предметов, предлагаемых в обмен за этот платеж.

Отключить режим «Не беспокоить» перед завершением этой операции?
		<form name="form">
			<ignore name="ignore" text="Я собираюсь заплатить за пользователя или объект, когда включен режим «Не беспокоить»"/>
			<button ignore="Всегда выходить из режима «Не беспокоить»" name="Yes" text="OK"/>
			<button ignore="Не выходить из режима «Не беспокоить»" name="No" text="Отмена"/>
		</form>
	</notification>
	<notification name="ConfirmDeleteProtectedCategory">
		Папка «[FOLDERNAME]» является системной. Удаление системных папок может привести к нестабильности.  Действительно удалить эту папку?
		<usetemplate ignoretext="Подтверждать перед удалением системной папки" name="okcancelignore" notext="Отмена" yestext="OK"/>
	</notification>
	<notification name="ConfirmEmptyTrash">
		Вы действительно хотите необратимо удалить содержимое корзины?
		<usetemplate ignoretext="Подтверждать перед опорожнением корзины инвентаря" name="okcancelignore" notext="Отмена" yestext="OK"/>
	</notification>
	<notification name="ConfirmClearBrowserCache">
		Вы действительно хотите удалить журнал своих перемещений, веб-страниц и поиска?
		<usetemplate name="okcancelbuttons" notext="Отмена" yestext="OK"/>
	</notification>
	<notification name="ConfirmClearCache">
		Вы действительно хотите очистить кэш программы?
		<usetemplate name="okcancelbuttons" notext="Отмена" yestext="OK"/>
	</notification>
	<notification name="ConfirmClearCookies">
		Вы действительно хотите удалить файлы cookie?
		<usetemplate name="okcancelbuttons" notext="Отмена" yestext="Да"/>
	</notification>
	<notification name="ConfirmClearMediaUrlList">
		Вы действительно хотите очистить список сохраненных URL-адресов?
		<usetemplate name="okcancelbuttons" notext="Отмена" yestext="Да"/>
	</notification>
	<notification name="ConfirmEmptyLostAndFound">
		Вы действительно хотите необратимо удалить содержимое Бюро находок?
		<usetemplate ignoretext="Подтверждать перед опорожнением Бюро находок инвентаря" name="okcancelignore" notext="Нет" yestext="Да"/>
	</notification>
	<notification name="CopySLURL">
		Данный SLurl был скопирован в буфер обмена:
 [SLURL]

Создайте ссылку на него на веб-странице для облегчения доступа к этому месту или самостоятельно вставьте его в адресную строку любого браузера.
		<form name="form">
			<ignore name="ignore" text="SLurl скопирован в буфер обмена"/>
		</form>
	</notification>
	<notification name="WLSavePresetAlert">
		Хотите заменить сохраненные настройки?
		<usetemplate name="okcancelbuttons" notext="Нет" yestext="Да"/>
	</notification>
	<notification name="WLNoEditDefault">Вы не можете редактировать или удалять настройку по умолчанию.</notification>
	<notification name="WLMissingSky">Этот файл суточного цикла ссылается на отсутствующий файл неба: [SKY].</notification>
	<notification name="WLRegionApplyFail">Не удалось применить настройки к региону.  Попробуйте покинуть регион, а затем вернуться в него.  Причина неполадки: [FAIL_REASON]</notification>
	<notification name="EnvCannotDeleteLastDayCycleKey">
		Невозможно удалить последний ключ в этом суточном цикле: пустой суточный цикл не разрешен.  Следует изменить последний оставшийся ключ, а не удалять его и создавать новый.
		<usetemplate name="okbutton" yestext="OK"/>
	</notification>
	<notification name="DayCycleTooManyKeyframes">
		В этот суточный цикл больше нельзя добавлять ключевые кадры.  Суточные циклы области [SCOPE] могут содержать не больше [MAX] ключевых кадров.
		<usetemplate name="okbutton" yestext="OK"/>
	</notification>
	<notification name="EnvUpdateRate">
		Настройки окружающей среды региона можно обновлять не чаще, чем раз в [WAIT] секунд.  Подождите это время или дольше и повторите попытку.
		<usetemplate name="okbutton" yestext="OK"/>
	</notification>
	<notification name="PPSaveEffectAlert">
		Существует эффект пост-процессинга. Заменить его?
		<usetemplate name="okcancelbuttons" notext="Нет" yestext="Да"/>
	</notification>
	<notification name="ChatterBoxSessionStartError">
		Невозможно начать новый сеанс чата с [RECIPIENT].
[REASON]
		<usetemplate name="okbutton" yestext="OK"/>
	</notification>
	<notification name="ChatterBoxSessionEventError">
		[EVENT]
[REASON]
		<usetemplate name="okbutton" yestext="OK"/>
	</notification>
	<notification name="ForceCloseChatterBoxSession">
		Ваш сеанс чата с [NAME] будет закрыт.
[REASON]
		<usetemplate name="okbutton" yestext="OK"/>
	</notification>
	<notification name="Cannot_Purchase_an_Attachment">Вы не можете купить объект, пока он присоединен.</notification>
	<notification label="О запросах на разрешение дебетования" name="DebitPermissionDetails">
		Принятие этого запроса дает скрипту постоянное разрешение на снятие Linden-долларов (L$) с вашего счета. Для отзыва этого разрешения владелец объекта должен удалить объект или сбросить скрипты в нем.
		<usetemplate name="okbutton" yestext="OK"/>
	</notification>
	<notification name="AutoWearNewClothing">
		Вы хотите автоматически надевать создаваемую вами одежду?
		<usetemplate ignoretext="Надевать одежду, создаваемую при редактировании моей внешности" name="okcancelignore" notext="Нет" yestext="Да"/>
	</notification>
	<notification name="NotAgeVerified">
		Вы пытаетесь посетить место, доступ в которое разрешен только жителям 18 лет и старше.
		<usetemplate ignoretext="Мне еще рано посещать места с ограничениями по возрасту." name="okignore" yestext="OK"/>
	</notification>
	<notification name="NotAgeVerified_Notify">Это место разрешено для жителей 18 лет и старше.</notification>
	<notification name="Cannot enter parcel: no payment info on file">
		Для посещения этой области необходимо зарегистрировать платеж.  Перейти на веб-сайт [SECOND_LIFE] и ввести эту информацию?

[_URL]
		<url name="url">https://secondlife.com/account/</url>
		<usetemplate ignoretext="У меня не зарегистрирована информация о платежах" name="okcancelignore" notext="Нет" yestext="Да"/>
	</notification>
	<notification name="MissingString">Строка [STRING_NAME] отсутствует в strings.xml</notification>
	<notification name="SystemMessageTip">[MESSAGE]</notification>
	<notification name="IMSystemMessageTip">[MESSAGE]</notification>
	<notification name="Cancelled">Отменено</notification>
	<notification name="CancelledSit">Отмененная посадка</notification>
	<notification name="CancelledAttach">Отмененное присоединение</notification>
	<notification name="ReplacedMissingWearable">Отсутствующая одежда/часть тела заменена вещью по умолчанию.</notification>
	<notification name="GroupNotice">Раздел: [SUBJECT], сообщение: [MESSAGE]</notification>
	<notification name="FriendOnlineOffline">&lt;nolink&gt;[NAME]&lt;/nolink&gt; [STATUS]</notification>
	<notification name="AddSelfFriend">Вы лучше всех, но нельзя добавить в друзья себя самого.</notification>
	<notification name="UploadingAuctionSnapshot">Передача снимков мира и веб-сайта...
(Занимает около 5 мин.)</notification>
	<notification name="UploadPayment">Вы заплатили L$[AMOUNT] за передачу.</notification>
	<notification name="UploadWebSnapshotDone">Передача снимка веб-сайта завершена.</notification>
	<notification name="UploadSnapshotDone">Передача снимка мира завершена.</notification>
	<notification name="TerrainDownloaded">Загрузка Terrain.raw завершена</notification>
	<notification name="GestureMissing">Жеста [NAME] нет в базе данных.</notification>
	<notification name="UnableToLoadGesture">Невозможно загрузить жест [NAME].</notification>
	<notification name="LandmarkMissing">Закладки нет в базе данных.</notification>
	<notification name="UnableToLoadLandmark">Невозможно загрузить закладку.  Повторите попытку.</notification>
	<notification name="CapsKeyOn">Включен режим CAPS LOCK.
Пароль может быть введен неправильно.</notification>
	<notification name="NotecardMissing">Заметки нет в базе данных.</notification>
	<notification name="NotecardNoPermissions">У вас нет прав для просмотра этой заметки.</notification>
	<notification name="RezItemNoPermissions">Недостаточно разрешений для выкладывания объекта.</notification>
	<notification name="IMAcrossParentEstates">Невозможно отправить сообщение из одного родительского землевладения в другое.</notification>
	<notification name="TransferInventoryAcrossParentEstates">Невозможно перенести инвентарь из одного родительского землевладения в другое.</notification>
	<notification name="UnableToLoadNotecard">Невозможно загрузить заметку.
Повторите попытку.</notification>
	<notification name="ScriptMissing">Скрипта нет в базе данных.</notification>
	<notification name="ScriptNoPermissions">Недостаточно разрешений для просмотра скрипта.</notification>
	<notification name="UnableToLoadScript">Невозможно загрузить скрипт.  Повторите попытку.</notification>
	<notification name="IncompleteInventory">Все предлагаемое вами содержимое еще не доступно в данном месте. Попробуйте вновь предложить эти вещи через минуту.</notification>
	<notification name="CannotModifyProtectedCategories">Защищенные категории нельзя изменять.</notification>
	<notification name="CannotRemoveProtectedCategories">Защищенные категории нельзя удалять.</notification>
	<notification name="UnableToBuyWhileDownloading">Покупка во время загрузки данных объекта невозможна.
Повторите попытку.</notification>
	<notification name="UnableToLinkWhileDownloading">Создание связи во время загрузки данных объекта невозможно.
Повторите попытку.</notification>
	<notification name="CannotBuyObjectsFromDifferentOwners">Можно купить объекты за один раз только у одного владельца.
Выберите один объект.</notification>
	<notification name="ObjectNotForSale">Этот объект не для продажи.</notification>
	<notification name="EnteringGodMode">Переход в режим творца, уровень [LEVEL]</notification>
	<notification name="LeavingGodMode">Переход из режима творца, уровень [LEVEL]</notification>
	<notification name="CopyFailed">У вас нет прав на копирование этого предмета.</notification>
	<notification name="InventoryAccepted">[NAME] получил(а) ваше предложение инвентаря.</notification>
	<notification name="InventoryDeclined">[NAME] отклонил(а) ваше предложение инвентаря.</notification>
	<notification name="ObjectMessage">[NAME]: [MESSAGE]</notification>
	<notification name="CallingCardAccepted">Ваша визитка принята.</notification>
	<notification name="CallingCardDeclined">Ваша визитка отклонена.</notification>
	<notification name="TeleportToLandmark">Для телепортации в другое место, например «[NAME]», нажмите кнопку «Места»,
    затем в открывшемся окне выберите вкладку «Закладки». Щелкните любую
    закладку, чтобы выбрать ее, а затем нажмите кнопку «Телепортация» внизу окна.
    (Также можно дважды щелкнуть закладку или щелкнуть ее правой кнопкой мыши и
    выбрать команду «Телепортация».)</notification>
	<notification name="TeleportToPerson">Чтобы начать личный разговор, щелкните аватар собеседника правой кнопкой мыши и выберите в меню «IM».</notification>
	<notification name="CantSelectLandFromMultipleRegions">Нельзя выбрать землю с обеих сторон границы между серверами.
Попробуйте выбрать участок поменьше.</notification>
	<notification name="SearchWordBanned">Некоторые слова исключены из вашего поискового запроса из-за ограничений контента, установленных в стандартах сообщества.</notification>
	<notification name="NoContentToSearch">Выберите хотя бы один тип контента для поиска («Общий», «Умеренный» или «Для взрослых»).</notification>
	<notification name="SystemMessage">[MESSAGE]</notification>
	<notification name="FlickrConnect">[MESSAGE]</notification>
	<notification name="TwitterConnect">[MESSAGE]</notification>
	<notification name="PaymentReceived">[MESSAGE]</notification>
	<notification name="PaymentSent">[MESSAGE]</notification>
	<notification name="PaymentFailure">[MESSAGE]</notification>
	<notification name="EventNotification">
		Уведомление о событии:

[NAME]
[DATE]
		<form name="form">
			<button name="Details" text="Подробности"/>
			<button name="Cancel" text="Отмена"/>
		</form>
	</notification>
	<notification name="TransferObjectsHighlighted">
		Все объекты на этом участке, которые будут переданы его покупателю, выделены цветом.

* Передаваемые деревья и трава не выделяются.
		<form name="form">
			<button name="Done" text="Готово"/>
		</form>
	</notification>
	<notification name="DeactivatedGesturesTrigger">Деактивированные жесты с тем же триггером:
[NAMES]</notification>
	<notification name="NoQuickTime">В вашей системе не установлено программное обеспечение Apple QuickTime.
Для просмотра потокового медиа на участках, которые поддерживают его, перейдите на сайт [http://www.apple.com/quicktime QuickTime] и установите QuickTime Player.</notification>
	<notification name="NoPlugin">Не найден медиа-плагин для обработки данных типа MIME «[MIME_TYPE]».  Медиа этого типа будет недоступно.</notification>
	<notification name="MediaPluginFailed">
		Ошибка следующего медиа-плагина:
    [PLUGIN]

Переустановите плагин или обратитесь к его разработчику, если ошибки возникают снова.
		<form name="form">
			<ignore name="ignore" text="Не удалось запустить медиа-плагин"/>
		</form>
	</notification>
	<notification name="OwnedObjectsReturned">Принадлежащие вам объекты на выбранном земельном участке возвращены в ваш инвентарь.</notification>
	<notification name="OtherObjectsReturned">Принадлежащие [NAME] объекты на выбранном земельном участке возвращены в его инвентарь.</notification>
	<notification name="OtherObjectsReturned2">Принадлежащие жителю «[NAME]» объекты на выбранном земельном участке возвращены владельцу.</notification>
	<notification name="GroupObjectsReturned">Переданные группе [GROUPNAME] объекты на выбранном земельном участке возвращены в инвентарь владельцев.
Переносимые переданные объекты возвращены прежним владельцам.
Непереносимые объекты, переданные группе, удалены.</notification>
	<notification name="UnOwnedObjectsReturned">Объекты на выбранном земельном участке, НЕ принадлежащие вам, возвращены владельцам.</notification>
	<notification name="ServerObjectMessage">Сообщение от [NAME]:
&lt;nolink&gt;[MSG]&lt;/nolink&gt;</notification>
	<notification name="NotSafe">На этой земле разрешены повреждения.
Здесь вы можете пострадать. Если вы умрете, вы будете телепортированы в ваше домашнее местоположение.</notification>
	<notification name="NoFly">В этой области запрещены полеты.
Вы не сможете здесь летать.</notification>
	<notification name="PushRestricted">В этой области запрещено толкаться. Здесь вы не можете никого толкать, только если не являетесь владельцем земли.</notification>
	<notification name="NoVoice">В этой области запрещен голосовой чат. Здесь вы не услышите ничью речь.</notification>
	<notification name="NoBuild">В этой области запрещено строительство. Здесь вы не сможете строить или выкладывать объекты.</notification>
	<notification name="PathfindingDirty">В регионе есть незавершенные изменения поиска пути.  Если у вас есть права на строительство, восстановите регион, нажав кнопку «Восстановить регион».</notification>
	<notification name="DynamicPathfindingDisabled">В этом регионе не разрешен динамический поиск пути.  Возможны нарушения работы скриптовых объектов с использованием вызовов LSL поиска пути.</notification>
	<notification name="PathfindingCannotRebakeNavmesh">
		Произошла ошибка.  Возможно, неполадка в сети или на сервере, или у вас нет прав на строительство.  Иногда для устранения этой проблемы достаточно выйти и снова войти.
		<usetemplate name="okbutton" yestext="OK"/>
	</notification>
	<notification name="SeeAvatars">На этом участке аватары и текстовый чат скрыты от другого участка.   Жителей за пределами этого участка не будет видно, а они не будут видеть вас.  Обычный текстовый чат на канале 0 также блокируется.</notification>
	<notification name="ScriptsStopped">Администратор временно остановил все скрипты в этом регионе.</notification>
	<notification name="ScriptsNotRunning">В этом регионе не работают любые скрипты.</notification>
	<notification name="NoOutsideScripts">На этой земле запрещены внешние скрипты.

Здесь будут работать только скрипты, принадлежащие владельцу земли.</notification>
	<notification name="ClaimPublicLand">Вы можете претендовать на публичную землю только в регионе, в котором вы находитесь.</notification>
	<notification name="RegionTPAccessBlocked">Вы пытаетесь посетить регион, контент в котором не соответствует вашим настройкам.  Попробуйте изменить настройки в меню «Я &gt; Настройки &gt; Общие».</notification>
	<notification name="URBannedFromRegion">Вы забанены в регионе.</notification>
	<notification name="NoTeenGridAccess">Ваш аккаунт не может подключиться к этому региону сетки для подростков.</notification>
	<notification name="ImproperPaymentStatus">У вас нет необходимого статуса оплаты для входа в этот регион.</notification>
	<notification name="MustGetAgeRegion">Входить в этот регион могут только жители 18 лет и старше.</notification>
	<notification name="MustGetAgeParcel">Входить на этот участок могут только жители 18 лет и старше.</notification>
	<notification name="NoDestRegion">Не найден регион назначения.</notification>
	<notification name="NotAllowedInDest">Вам не разрешен доступ в пункт назначения.</notification>
	<notification name="RegionParcelBan">Нельзя пересечь границу региона по пути на забаненный участок. Выберите другой путь.</notification>
	<notification name="TelehubRedirect">Вы перенаправлены на телехаб.</notification>
	<notification name="CouldntTPCloser">Не удалось телепортироваться ближе к пункту назначения.</notification>
	<notification name="TPCancelled">Телепортация отменена.</notification>
	<notification name="FullRegionTryAgain">Попытка входа в регион, который сейчас заполнен.
Повторите попытку через несколько минут.</notification>
	<notification name="GeneralFailure">Общий сбой.</notification>
	<notification name="RoutedWrongRegion">Направление в неверный регион. Повторите попытку.</notification>
	<notification name="NoValidAgentID">Нет подходящего идентификатора агента.</notification>
	<notification name="NoValidSession">Нет подходящего идентификатора сеанса.</notification>
	<notification name="NoValidCircuit">Нет подходящего кода канала.</notification>
	<notification name="NoValidTimestamp">Нет подходящей метки времени.</notification>
	<notification name="NoPendingConnection">Невозможно создать отложенное соединение.</notification>
	<notification name="InternalUsherError">Внутренняя ошибка при попытке подключить агента-провожатого.</notification>
	<notification name="NoGoodTPDestination">Не удалось найти подходящую точку назначения телепорта в этом регионе.</notification>
	<notification name="InternalErrorRegionResolver">Внутренняя ошибка при попытке активировать распознавателя региона.</notification>
	<notification name="NoValidLanding">Не удалось найти подходящую точку приземления.</notification>
	<notification name="NoValidParcel">Не удалось найти подходящий участок.</notification>
	<notification name="ObjectGiveItem">
		Объект &lt;nolink&gt;[OBJECTFROMNAME]&lt;/nolink&gt;, которым владеет [NAME_SLURL], дал вам этот [OBJECTTYPE]:
&lt;nolink&gt;[ITEM_SLURL]&lt;/nolink&gt;
		<form name="form">
			<button name="Keep" text="Оставить"/>
			<button name="Discard" text="Удалить"/>
			<button name="Mute" text="Блокировать владельца"/>
		</form>
	</notification>
	<notification name="OwnObjectGiveItem">
		Ваш объект &lt;nolink&gt;[OBJECTFROMNAME]&lt;/nolink&gt; дал вам этот [OBJECTTYPE]:
&lt;nolink&gt;[ITEM_SLURL]&lt;/nolink&gt;
		<form name="form">
			<button name="Keep" text="Оставить"/>
			<button name="Discard" text="Удалить"/>
		</form>
	</notification>
	<notification name="UserGiveItem">
		[NAME_SLURL] дал(а) вам этот [OBJECTTYPE]:
[ITEM_SLURL]
		<form name="form">
			<button name="Show" text="Показать"/>
			<button name="Discard" text="Удалить"/>
			<button name="Mute" text="Заблокировать"/>
		</form>
	</notification>
	<notification name="GodMessage">[NAME]

[MESSAGE]</notification>
	<notification name="JoinGroup">
		[MESSAGE]
		<form name="form">
			<button name="Join" text="Вступить"/>
			<button name="Decline" text="Отклонить"/>
			<button name="Info" text="Информация"/>
		</form>
	</notification>
	<notification name="TeleportOffered">
		[NAME_SLURL] предложил(а) телепортировать вас к себе:

«[MESSAGE]»
&lt;icon&gt;[MATURITY_ICON]&lt;/icon&gt; - [MATURITY_STR]
		<form name="form">
			<button name="Teleport" text="Телепортация"/>
			<button name="Cancel" text="Отмена"/>
		</form>
	</notification>
	<notification name="TeleportOffered_MaturityExceeded">
		[NAME_SLURL] предложил(а) телепортировать вас к себе:

«[MESSAGE]»
&lt;icon&gt;[MATURITY_ICON]&lt;/icon&gt; - [MATURITY_STR]

Этот регион содержит контент с рейтингом [REGION_CONTENT_MATURITY], но ваши настройки не допускают контента [REGION_CONTENT_MATURITY].  Вы можете отказаться от телепортации, или ваши настройки будут изменены.
		<form name="form">
			<button name="Teleport" text="Изменить и продолжить"/>
			<button name="Cancel" text="Отмена"/>
		</form>
	</notification>
	<notification name="TeleportOffered_MaturityBlocked">[NAME_SLURL] предложил(а) телепортировать вас к себе:

«[MESSAGE]»
&lt;icon&gt;[MATURITY_ICON]&lt;/icon&gt; - [MATURITY_STR]

Однако этот регион содержит контент, доступный только для взрослых.</notification>
	<notification name="TeleportOfferSent">Предложение телепортации отправлено [TO_NAME]</notification>
	<notification name="GotoURL">
		[MESSAGE]
[URL]
		<form name="form">
			<button name="Later" text="Позже"/>
			<button name="GoNow..." text="Перейти сейчас..."/>
		</form>
	</notification>
	<notification name="OfferFriendship">
		[NAME_SLURL] предлагает дружить.

[MESSAGE]

(По умолчанию вы будете видеть статус друг друга.)
		<form name="form">
			<button name="Accept" text="Принять"/>
			<button name="Decline" text="Отклонить"/>
		</form>
	</notification>
	<notification name="FriendshipOffered">Вы предложили дружить пользователю [TO_NAME]</notification>
	<notification name="OfferFriendshipNoMessage">
		[NAME_SLURL] предлагает дружить.

(По умолчанию вы будете видеть статус друг друга.)
		<form name="form">
			<button name="Accept" text="Принять"/>
			<button name="Decline" text="Отклонить"/>
		</form>
	</notification>
	<notification name="FriendshipAccepted">&lt;nolink&gt;[NAME]&lt;/nolink&gt; принял(а) ваше предложение дружить.</notification>
	<notification name="FriendshipDeclined">&lt;nolink&gt;[NAME]&lt;/nolink&gt; отклонил(а) ваше предложение дружить.</notification>
	<notification name="FriendshipAcceptedByMe">Предложение дружить принято.</notification>
	<notification name="FriendshipDeclinedByMe">Предложение дружить отклонено.</notification>
	<notification name="OfferCallingCard">
		[NAME] предлагает свою визитку.
При этом в вашем инвентаре появится закладка для быстрой связи с этим жителем.
		<form name="form">
			<button name="Accept" text="Принять"/>
			<button name="Decline" text="Отклонить"/>
		</form>
	</notification>
	<notification name="RegionRestartMinutes">Этот регион будет перезапущен через [MINUTES] мин.
Если вы останетесь в этом регионе, вы выйдете из программы.</notification>
	<notification name="RegionRestartSeconds">Этот регион будет перезапущен через [SECONDS] сек.
Если вы останетесь в этом регионе, вы выйдете из программы.</notification>
	<notification name="LoadWebPage">
		Загрузить веб-страницу [URL]?

[MESSAGE]

Из объекта: &lt;nolink&gt;[OBJECTNAME]&lt;/nolink&gt;, владелец: [NAME]
		<form name="form">
			<button name="Gotopage" text="Перейти на страницу"/>
			<button name="Cancel" text="Отмена"/>
		</form>
	</notification>
	<notification name="FailedToFindWearableUnnamed">Не удалось найти [TYPE] в базе данных.</notification>
	<notification name="FailedToFindWearable">Не удалось найти [TYPE] с именем [DESC] в базе данных.</notification>
	<notification name="InvalidWearable">Попытка надеть предмет, функцию которого программа не может распознать. Обновите свою версию [APP_NAME] для пользования этим предметом.</notification>
	<notification name="ScriptQuestion">
		Объект «&lt;nolink&gt;[OBJECTNAME]&lt;/nolink&gt;», владелец которого – «[NAME]», желает:

[QUESTIONS]
Это правильно?
		<form name="form">
			<button name="Yes" text="Да"/>
			<button name="No" text="Нет"/>
			<button name="Mute" text="Заблокировать"/>
		</form>
	</notification>
	<notification name="ExperienceAcquireFailed">
		Невозможно приобрести новое приключение:
    [ERROR_MESSAGE]
		<usetemplate name="okbutton" yestext="OK"/>
	</notification>
	<notification name="NotInGroupExperienceProfileMessage">
		Изменение в группе приключения игнорируется, так как владелец не принадлежит к выбранной группе.
	</notification>
	<notification name="UneditableExperienceProfileMessage">
		Нередактируемое поле «[field]» игнорируется при обновлении профиля приключения.
	</notification>
	<notification name="RestrictedToOwnerExperienceProfileMessage">
		Игнорируются изменения в поле «[field]», которые может вносить только владелец приключения.
	</notification>
	<notification name="MaturityRatingExceedsOwnerExperienceProfileMessage">
		Вы не можете устанавливать для приключения рейтинг зрелости выше, чем у владельца.
	</notification>
	<notification name="RestrictedTermExperienceProfileMessage">
		Следующие условия не допускают обновление названия и (или) описания профиля приключения: [extra_info]
	</notification>
	<notification name="TeleportedHomeExperienceRemoved">
		Вы были телепортированы из региона [region_name] за удаление приключения secondlife:///app/experience/[public_id]/profile. Вам больше не разрешено пребывание в этом регионе.
		<form name="form">
			<ignore name="ignore" text="Выброшен из региона за удаление приключения"/>
		</form>
	</notification>
	<notification name="TrustedExperienceEntry">
		Вам был разрешен вход в регион [region_name] путем участия в ключевом приключении secondlife:///app/experience/[public_id]/profile. При удалении этого приключения вы можете быть выброшены из региона.
		<form name="form">
			<ignore name="ignore" text="Приключение разрешило вход в регион"/>
		</form>
	</notification>
	<notification name="TrustedExperiencesAvailable">
		У вас нет доступа к этому месту назначения. Вам может быть разрешен вход в этот регион при принятии следующего приключения:

[EXPERIENCE_LIST]

Могут быть доступны следующие ключевые приключения.
	</notification>
	<notification name="ExperienceEvent">
		Разрешен объект для события [EventType] приключением secondlife:///app/experience/[public_id]/profile.
    Владелец: secondlife:///app/agent/[OwnerID]/inspect
    Название объекта: [ObjectName]
    Название участка: [ParcelName]
	</notification>
	<notification name="ExperienceEventAttachment">
		Разрешено присоединение для события [EventType] приключением secondlife:///app/experience/[public_id]/profile.
    Владелец: secondlife:///app/agent/[OwnerID]/inspect
	</notification>
	<notification name="ScriptQuestionExperience">
		Объект «&lt;nolink&gt;[OBJECTNAME]&lt;/nolink&gt;», владелец которого – «[NAME]», требует вашего участия в приключении [GRID_WIDE]:

[EXPERIENCE]

После получения разрешения это сообщение больше не будет отображаться для данного приключения, пока оно не будет отозвано из профиля приключения.

Скрипты, связанные с данным приключением, смогут выполнять следующие действия в регионах, где активно приключение: 

[QUESTIONS]Это правильно?
		<form name="form">
			<button name="BlockExperience" text="Заблокировать приключение"/>
			<button name="Mute" text="Заблокировать объект"/>
			<button name="Yes" text="Да"/>
			<button name="No" text="Нет"/>
		</form>
	</notification>
	<notification name="ScriptQuestionCaution">
		Предупреждение. Объект «&lt;nolink&gt;[OBJECTNAME]&lt;/nolink&gt;» требует полного доступа к вашему аккаунту для Linden-долларов. Если разрешить такой доступ, объект сможет в любое время снимать средства с вашего аккаунта или полностью опустошать его неоднократно и без предупреждения.
  
Не разрешайте доступ к своему аккаунту, если только не полностью осознаете, зачем он нужен этому объекту.
		<form name="form">
			<button name="Grant" text="Разрешить полный доступ"/>
			<button name="Deny" text="Отклонить"/>
		</form>
	</notification>
	<notification name="UnknownScriptQuestion">
		Объект &lt;nolink&gt;[OBJECTNAME]&lt;/nolink&gt;» владельца «[NAME]» требует разрешения на выполнение скрипта; разрешение не распознается клиентом и не будет предоставлено

Для получения этого разрешения установите последнюю версию клиента из [DOWNLOADURL].
		<form name="form">
			<button name="Deny" text="OK"/>
			<button name="Mute" text="Заблокировать"/>
		</form>
	</notification>
	<notification name="ScriptDialog">
		[NAME] – «&lt;nolink&gt;[TITLE]&lt;/nolink&gt;»
[MESSAGE]
		<form name="form">
			<button name="Client_Side_Mute" text="Заблокировать"/>
			<button name="Client_Side_Ignore" text="Игнорировать"/>
		</form>
	</notification>
	<notification name="ScriptDialogGroup">
		[GROUPNAME] – «&lt;nolink&gt;[TITLE]&lt;/nolink&gt;»
[MESSAGE]
		<form name="form">
			<button name="Client_Side_Mute" text="Заблокировать"/>
			<button name="Client_Side_Ignore" text="Игнорировать"/>
		</form>
	</notification>
	<notification name="BuyLindenDollarSuccess">Благодарим за оплату!

По окончании обработки баланс вашего счета в L$ будет обновлен. Если обработка займет более 20 мин, ваша транзакция может быть отменена. В этом случае сумма платежа будет записана на ваш баланс в долларах США.

Состояние ваших платежей можно проверить на странице «Журнал транзакций» на вашей [http://secondlife.com/account/ информационной панели].</notification>
	<notification name="FirstOverrideKeys">Ваши клавиши перемещения теперь обрабатываются объектом.
Попробуйте использовать клавиши со стрелками или AWSD.
Для использования некоторых объектов (например, оружия) необходимо перейти в режим обзора мышью.
Для этого нажмите клавишу «M».</notification>
	<notification name="FirstSandbox">Это область-песочница, в которой жители учатся строительству.

Построенные вами предметы удаляются при вашем выходе из песочницы, поэтому не забывайте щелкать их правой кнопкой мыши и выбирать команду «Взять» для переноса ваших творений в инвентарь.</notification>
	<notification name="MaxListSelectMessage">В этом списке можно выбрать не более [MAX_SELECT] пунктов.</notification>
	<notification name="VoiceInviteP2P">
		[NAME] приглашает вас в голосовой чат.
Нажмите кнопку «Принять» для присоединения к чату или «Отклонить» для отказа от приглашения. Нажмите «Заблокировать» для блокировки этого абонента.
		<form name="form">
			<button name="Accept" text="Принять"/>
			<button name="Decline" text="Отклонить"/>
			<button name="Mute" text="Заблокировать"/>
		</form>
	</notification>
	<notification name="AutoUnmuteByIM">[NAME] отправил(а) вам мгновенное сообщение и был(а) автоматически разблокирован(а).</notification>
	<notification name="AutoUnmuteByMoney">[NAME] получил(а) деньги и был(а) автоматически разблокирован(а).</notification>
	<notification name="AutoUnmuteByInventory">[NAME] предложил(а) инвентарь и был(а) автоматически разблокирован(а).</notification>
	<notification name="VoiceInviteGroup">
		[NAME] вступил(а) в голосовой чат с группой [GROUP].
Нажмите кнопку «Принять» для присоединения к чату или «Отклонить» для отказа от приглашения. Нажмите «Заблокировать» для блокировки этого абонента.
		<form name="form">
			<button name="Accept" text="Принять"/>
			<button name="Decline" text="Отклонить"/>
			<button name="Mute" text="Заблокировать"/>
		</form>
	</notification>
	<notification name="VoiceInviteAdHoc">
		[NAME] вступил(а) в голосовой чат с конференцией.
Нажмите кнопку «Принять» для присоединения к чату или «Отклонить» для отказа от приглашения. Нажмите «Заблокировать» для блокировки этого абонента.
		<form name="form">
			<button name="Accept" text="Принять"/>
			<button name="Decline" text="Отклонить"/>
			<button name="Mute" text="Заблокировать"/>
		</form>
	</notification>
	<notification name="InviteAdHoc">
		[NAME] приглашает вас в чат с конференцией.
Нажмите кнопку «Принять» для присоединения к чату или «Отклонить» для отказа от приглашения. Нажмите «Заблокировать» для блокировки этого абонента.
		<form name="form">
			<button name="Accept" text="Принять"/>
			<button name="Decline" text="Отклонить"/>
			<button name="Mute" text="Заблокировать"/>
		</form>
	</notification>
	<notification name="VoiceChannelFull">Вы пытаетесь подключиться к голосовому чату [VOICE_CHANNEL_NAME], в котором уже достигнута максимальная емкость. Повторите попытку позже.</notification>
	<notification name="ProximalVoiceChannelFull">Приносим извинения.  В этой области уже достигнута максимальная емкость голосовых чатов.  Попробуйте использовать голос в другой области.</notification>
	<notification name="VoiceChannelDisconnected">Вы были отключены от [VOICE_CHANNEL_NAME].  Будет установлено подключение к локальному голосовому чату.</notification>
	<notification name="VoiceChannelDisconnectedP2P">[VOICE_CHANNEL_NAME] завершил вызов.  Будет установлено подключение к локальному голосовому чату.</notification>
	<notification name="P2PCallDeclined">[VOICE_CHANNEL_NAME] отклонил ваш вызов.  Будет установлено подключение к локальному голосовому чату.</notification>
	<notification name="P2PCallNoAnswer">[VOICE_CHANNEL_NAME] не может принять ваш вызов.  Будет установлено подключение к локальному голосовому чату.</notification>
	<notification name="VoiceChannelJoinFailed">Не удалось подключиться к [VOICE_CHANNEL_NAME], повторите попытку позже.  Будет установлено подключение к локальному голосовому чату.</notification>
	<notification name="VoiceLoginRetry">Создается голосовой канал для вас. Создание займет не больше минуты.</notification>
	<notification name="VoiceEffectsExpired">Истек срок действия одного или нескольких типов изменения голоса, на которые вы подписаны.
[[URL] Щелкните здесь], чтобы обновить подписку.</notification>
	<notification name="VoiceEffectsExpiredInUse">Истек срок действия активного типа изменения голоса, применены настройки вашего обычного голоса.
[[URL] Щелкните здесь], чтобы обновить подписку.</notification>
	<notification name="VoiceEffectsWillExpire">Срок действия одного или нескольких ваших типов изменения голоса истекает через [INTERVAL] дней или раньше.
[[URL] Щелкните здесь], чтобы обновить подписку.</notification>
	<notification name="VoiceEffectsNew">Появились новые типы изменения голоса!</notification>
	<notification name="Cannot enter parcel: not a group member">Эту область могут посещать только участники определенной группы.</notification>
	<notification name="Cannot enter parcel: banned">Нельзя войти на участок, вы забанены.</notification>
	<notification name="Cannot enter parcel: not on access list">Нельзя войти на участок, вас нет в списке доступа.</notification>
	<notification name="VoiceNotAllowed">У вас нет разрешения на подключение к голосовому чату для [VOICE_CHANNEL_NAME].</notification>
	<notification name="VoiceCallGenericError">Ошибка при попытке подключения к голосовому чату для [VOICE_CHANNEL_NAME].  Повторите попытку позже.</notification>
	<notification name="UnsupportedCommandSLURL">Щелчок на неподдерживаемом SLurl.</notification>
	<notification name="BlockedSLURL">SLurl получен от ненадежного браузера и заблокирован по соображениям безопасности.</notification>
	<notification name="ThrottledSLURL">Несколько SLurl получены от ненадежного браузера за короткое время.
Для безопасности они будут заблокированы на несколько секунд.</notification>
	<notification name="IMToast">
		[MESSAGE]
		<form name="form">
			<button name="respondbutton" text="Ответить"/>
		</form>
	</notification>
	<notification name="ConfirmCloseAll">
		Вы действительно хотите закрыть все окна IM?
		<usetemplate ignoretext="Подтверждать перед закрытием всех окон IM" name="okcancelignore" notext="Отмена" yestext="OK"/>
	</notification>
	<notification name="AttachmentSaved">Присоединение сохранено.</notification>
	<notification name="UnableToFindHelpTopic">Невозможно найти раздел справки для этого элемента.</notification>
	<notification name="ObjectMediaFailure">
		Ошибка сервера: обновление или ошибка медиа.
«[ERROR]»
		<usetemplate name="okbutton" yestext="OK"/>
	</notification>
	<notification name="TextChatIsMutedByModerator">
		Ваш текстовый чат заглушен модератором.
		<usetemplate name="okbutton" yestext="OK"/>
	</notification>
	<notification name="VoiceIsMutedByModerator">
		Ваш голос заглушен модератором.
		<usetemplate name="okbutton" yestext="OK"/>
	</notification>
	<notification name="UploadCostConfirmation">
		Эта передача будет стоить L$[PRICE]. Продолжить передачу?
		<usetemplate name="okcancelbuttons" notext="Отмена" yestext="Передать"/>
	</notification>
	<notification name="ConfirmClearTeleportHistory">
		Вы действительно хотите удалить свой журнал телепортаций?
		<usetemplate name="okcancelbuttons" notext="Отмена" yestext="OK"/>
	</notification>
	<notification name="BottomTrayButtonCanNotBeShown">Выбранная кнопка не может быть показана сейчас.
Кнопка появится, когда для нее будет достаточно места.</notification>
	<notification name="ShareNotification">Выберите жителей, чтобы поделиться с ними.</notification>
	<notification name="MeshUploadError">Не удалось передать [LABEL]: [MESSAGE] [IDENTIFIER] 

Подробности см. в файле журнала.</notification>
	<notification name="MeshUploadPermError">Ошибка при запросе разрешений на передачу меша.</notification>
	<notification name="RegionCapabilityRequestError">Не удается получить возможность региона &apos;[CAPABILITY]&apos;.</notification>
	<notification name="ShareItemsConfirmation">
		Вы действительно хотите поделиться предметами:

&lt;nolink&gt;[ITEMS]&lt;/nolink&gt;

Со следующими жителями:

&lt;nolink&gt;[RESIDENTS]&lt;/nolink&gt;
		<usetemplate name="okcancelbuttons" notext="Отмена" yestext="OK"/>
	</notification>
	<notification name="ShareFolderConfirmation">
		Раздать можно только одну папку за раз.

Вы действительно хотите поделиться предметами:

&lt;nolink&gt;[ITEMS]&lt;/nolink&gt;

Со следующими жителями:

&lt;nolink&gt;[RESIDENTS]&lt;/nolink&gt;
		<usetemplate name="okcancelbuttons" notext="Отмена" yestext="ОК"/>
	</notification>
	<notification name="ItemsShared">Предметы успешно розданы.</notification>
	<notification name="DeedToGroupFail">Передача группе не удалась.</notification>
	<notification name="ReleaseLandThrottled">Сейчас нельзя отказаться от участка «[PARCEL_NAME]».</notification>
	<notification name="ReleasedLandWithReclaim">Земельный участок «[PARCEL_NAME]» площадью [AREA] м² освобожден.

У вас есть [RECLAIM_PERIOD] ч, чтобы вернуть его за L$0. После этого участок будет выставлен на свободную продажу.</notification>
	<notification name="ReleasedLandNoReclaim">Земельный участок «[PARCEL_NAME]» площадью [AREA] м² освобожден.

Теперь его может купить кто угодно.</notification>
	<notification name="AvatarRezNotification">( [EXISTENCE] сек. жизни )
Аватар «[NAME]» стал виден через [TIME] сек.</notification>
	<notification name="AvatarRezSelfBakedDoneNotification">( [EXISTENCE] сек. жизни )
Вы закончили приготовление своего костюма через [TIME] сек.</notification>
	<notification name="AvatarRezSelfBakedUpdateNotification">( [EXISTENCE] сек. жизни )
Вы отправили обновление своей внешности через [TIME] сек.
[STATUS]</notification>
	<notification name="AvatarRezCloudNotification">( [EXISTENCE] сек. жизни )
Аватар «[NAME]» стал облаком.</notification>
	<notification name="AvatarRezArrivedNotification">( [EXISTENCE] сек. жизни )
Аватар «[NAME]» появился.</notification>
	<notification name="AvatarRezLeftCloudNotification">( [EXISTENCE] сек. жизни )
Аватар «[NAME]» стал облаком через [TIME] сек.</notification>
	<notification name="AvatarRezEnteredAppearanceNotification">( [EXISTENCE] сек. жизни )
Аватар «[NAME]» перешел в режим внешности.</notification>
	<notification name="AvatarRezLeftAppearanceNotification">( [EXISTENCE] сек. жизни )
Аватар «[NAME]» вышел из режима внешности.</notification>
	<notification name="NoConnect">
		Возникли проблемы соединения при использовании [PROTOCOL] [HOSTID].
Проверьте настройки сети и брандмауэра.
		<usetemplate name="okbutton" yestext="OK"/>
	</notification>
	<notification name="NoVoiceConnect">
		Возникли проблемы соединения с голосовым сервером:

[HOSTID]

Голосовая связь будет недоступна.
Проверьте настройки сети и брандмауэра.
		<usetemplate name="okbutton" yestext="OK"/>
	</notification>
<<<<<<< HEAD
	<notification name="AvatarRezLeftNotification">
		( [EXISTENCE] сек. жизни )
Аватар «[NAME]» полностью загружен.
	</notification>
	<notification name="AvatarRezSelfBakedTextureUploadNotification">
		( [EXISTENCE] сек. жизни )
Вы передали готовую текстуру [RESOLUTION] для «[BODYREGION]» через [TIME] сек.
	</notification>
	<notification name="AvatarRezSelfBakedTextureUpdateNotification">
		( [EXISTENCE] сек. жизни )
Вы локально обновили готовую текстуру [RESOLUTION] для «[BODYREGION]» через [TIME] сек.
	</notification>
	<notification name="CannotUploadTexture">
		Невозможно загрузить текстуру.
[REASON]
	</notification>
=======
	<notification name="AvatarRezLeftNotification">( [EXISTENCE] сек. жизни )
Аватар «[NAME]» полностью загружен.</notification>
	<notification name="AvatarRezSelfBakedTextureUploadNotification">( [EXISTENCE] сек. жизни )
Вы передали готовую текстуру [RESOLUTION] для «[BODYREGION]» через [TIME] сек.</notification>
	<notification name="AvatarRezSelfBakedTextureUpdateNotification">( [EXISTENCE] сек. жизни )
Вы локально обновили готовую текстуру [RESOLUTION] для «[BODYREGION]» через [TIME] сек.</notification>
>>>>>>> 02757fc9
	<notification name="LivePreviewUnavailable">
		Просмотр этой текстуры невозможен, так как запрещено ее копирование и/или перенос.
		<usetemplate ignoretext="Предупреждать, если режим просмотра вживую недоступен для текстур с запрещенным копированием и/или переносом" name="okignore" yestext="OK"/>
	</notification>
	<notification name="ConfirmLeaveCall">
		Действительно покинуть этот разговор?
		<usetemplate ignoretext="Подтверждать перед выходом из разговора" name="okcancelignore" notext="Нет" yestext="Да"/>
	</notification>
	<notification name="ConfirmMuteAll">
		Вы решили заглушить всех участников группового разговора.
В результате будут заглушены также все жители, которые присоединились к разговору
позже, даже после того, как вы покинули разговор.

Заглушить всех?
		<usetemplate ignoretext="Подтверждать перед заглушением всех участников группового разговора" name="okcancelignore" notext="Отмена" yestext="OK"/>
	</notification>
	<notification label="Чат" name="HintChat">Чтобы присоединиться к чату, введите слова в поле чата ниже.</notification>
	<notification label="Встать" name="HintSit">Чтобы встать на ноги и покинуть сидячее положение, нажмите кнопку «Встать».</notification>
	<notification label="Говорить" name="HintSpeak">Нажмите кнопку «Говорить», чтобы включить или выключить микрофон.

Щелкните направленную вверх стрелку, чтобы открыть панель управления голосом.

При скрытии кнопки «Говорить» голосовая функция отключается.</notification>
	<notification label="Исследование мира" name="HintDestinationGuide">Путеводитель по пунктам назначения содержит тысячи новых мест, в которых вы можете побывать. Выберите место и нажмите кнопку «Телепортация», чтобы начать исследование.</notification>
	<notification label="Боковая панель" name="HintSidePanel">Быстрый доступ к вашему инвентарю, костюмам, профилю и многому другому открывается на боковой панели.</notification>
	<notification label="Перемещение" name="HintMove">Чтобы пойти или побежать, откройте панель перемещения и используйте кнопки со стрелками. Также можно нажимать клавиши со стрелками на клавиатуре.</notification>
	<notification label="" name="HintMoveClick">1. Щелкните для перехода
Щелкните какую-нибудь точку на земле, чтобы перейти в это место.

2. Щелкните и перетащите для поворота поля зрения
Щелкните любую точку в мире и перетащите ее мышью, чтобы повернуть поле зрения.</notification>
	<notification label="Экранное имя" name="HintDisplayName">Задайте здесь свое экранное имя. Это имя можно изменять, в отличие от вашего уникального имени пользователя. Отображение для вас имен других людей можно изменить в ваших настройках.</notification>
	<notification label="Камера" name="HintView">Для изменения вида из камеры используйте инструменты «Вращение» и «Сдвиг». При нажатии клавиши Esc или переходе вид из камеры возвращается к исходному состоянию.</notification>
	<notification label="Инвентарь" name="HintInventory">В вашем инвентаре можно искать разнообразные вещи. Самые новые вещи представлены на вкладке «Недавние».</notification>
	<notification label="Вы получили Linden-доллары!" name="HintLindenDollar">Вот ваш текущий баланс в L$. Чтобы купить еще Linden-долларов, щелкните  «Купить L$».</notification>
	<notification name="LowMemory">Недостаточный размер пула памяти. Некоторые функции Second Life отключены во избежание сбоя приложения. Закройте другие приложения. Если неполадка не исчезнет, перезапустите SL.</notification>
	<notification name="ForceQuitDueToLowMemory">Через 30 секунд Second Life завершит работу: нехватка памяти.</notification>
	<notification name="PopupAttempt">
		Всплывающее окно нельзя открыть.
		<form name="form">
			<ignore name="ignore" text="Разрешить все всплывающие окна"/>
			<button name="open" text="Открыть всплывающее окно"/>
		</form>
	</notification>
	<notification name="SOCKS_NOT_PERMITTED">
		Прокси SOCKS 5 &quot;[HOST]:[PORT]&quot; отклонил попытку подключения; не разрешено набором правил.
		<usetemplate name="okbutton" yestext="OK"/>
	</notification>
	<notification name="SOCKS_CONNECT_ERROR">
		Прокси SOCKS 5 &quot;[HOST]:[PORT]&quot; отклонил попытку подключения; не удалось открыть канал TCP.
		<usetemplate name="okbutton" yestext="OK"/>
	</notification>
	<notification name="SOCKS_NOT_ACCEPTABLE">
		Прокси SOCKS 5 &quot;[HOST]:[PORT]&quot; отклонил выбранную систему проверки подлинности.
		<usetemplate name="okbutton" yestext="OK"/>
	</notification>
	<notification name="SOCKS_AUTH_FAIL">
		Прокси SOCKS 5 &quot;[HOST]:[PORT]&quot; сообщает, что ваши учетные данные неверны.
		<usetemplate name="okbutton" yestext="OK"/>
	</notification>
	<notification name="SOCKS_UDP_FWD_NOT_GRANTED">
		Прокси SOCKS 5 &quot;[HOST]:[PORT]&quot; отклонил запрос объединения UDP.
		<usetemplate name="okbutton" yestext="OK"/>
	</notification>
	<notification name="SOCKS_HOST_CONNECT_FAILED">
		Не удалось подключиться к прокси-серверу SOCKS 5 &quot;[HOST]:[PORT]&quot;.
		<usetemplate name="okbutton" yestext="OK"/>
	</notification>
	<notification name="SOCKS_UNKNOWN_STATUS">
		Неизвестная ошибка прокси с сервером &quot;[HOST]:[PORT]&quot;.
		<usetemplate name="okbutton" yestext="OK"/>
	</notification>
	<notification name="SOCKS_INVALID_HOST">
		Неверный адрес прокси SOCKS или порт &quot;[HOST]:[PORT]&quot;.
		<usetemplate name="okbutton" yestext="OK"/>
	</notification>
	<notification name="SOCKS_BAD_CREDS">
		Неверное имя пользователя или пароль SOCKS 5.
		<usetemplate name="okbutton" yestext="OK"/>
	</notification>
	<notification name="PROXY_INVALID_HTTP_HOST">
		Неверный адрес прокси HTTP или порт &quot;[HOST]:[PORT]&quot;.
		<usetemplate name="okbutton" yestext="OK"/>
	</notification>
	<notification name="PROXY_INVALID_SOCKS_HOST">
		Неверный адрес прокси SOCKS или порт &quot;[HOST]:[PORT]&quot;.
		<usetemplate name="okbutton" yestext="OK"/>
	</notification>
	<notification name="ChangeProxySettings">
		Настройки прокси начнут действовать после перезапуска [APP_NAME].
		<usetemplate name="okbutton" yestext="OK"/>
	</notification>
	<notification name="AuthRequest">
		Сайт по адресу «&lt;nolink&gt;[HOST_NAME]&lt;/nolink&gt;» в царстве «in realm &apos;[REALM]» требует имени пользователя и пароля.
		<form name="form">
			<input name="username" text="Имя пользователя"/>
			<input name="password" text="Пароль"/>
			<button name="ok" text="Отослать"/>
			<button name="cancel" text="Отмена"/>
		</form>
	</notification>
	<notification label="" name="NoClassifieds">
		Создание и редактирование рекламы доступно только в расширенном режиме. Выйти из программы и сменить режим? Меню смены режима находится на экране входа.
		<usetemplate name="okcancelbuttons" notext="Не выходить" yestext="Выйти"/>
	</notification>
	<notification label="" name="NoGroupInfo">
		Создание и редактирование групп доступно только в расширенном режиме. Выйти из программы и сменить режим? Меню смены режима находится на экране входа.
		<usetemplate name="okcancelbuttons" notext="Не выходить" yestext="Выйти"/>
	</notification>
	<notification label="" name="NoPlaceInfo">
		Просмотр профиля места доступен только в расширенном режиме. Выйти из программы и сменить режим? Меню смены режима находится на экране входа.
		<usetemplate name="okcancelbuttons" notext="Не выходить" yestext="Выход"/>
	</notification>
	<notification label="" name="NoPicks">
		Создание и редактирование подборки доступно только в расширенном режиме. Выйти из программы и сменить режим? Меню смены режима находится на экране входа.
		<usetemplate name="okcancelbuttons" notext="Не выходить" yestext="Выйти"/>
	</notification>
	<notification label="" name="NoWorldMap">
		Просмотр карты мира доступен только в расширенном режиме. Выйти из программы и сменить режим? Меню смены режима находится на экране входа.
		<usetemplate name="okcancelbuttons" notext="Не выходить" yestext="Выйти"/>
	</notification>
	<notification label="" name="NoVoiceCall">
		Голосовые вызовы доступны только в расширенном режиме. Выйти из программы и сменить режим?
		<usetemplate name="okcancelbuttons" notext="Не выходить" yestext="Выйти"/>
	</notification>
	<notification label="" name="NoAvatarShare">
		Общее пользование доступно только в расширенном режиме. Выйти из программы и сменить режим?
		<usetemplate name="okcancelbuttons" notext="Не выходить" yestext="Выйти"/>
	</notification>
	<notification label="" name="NoAvatarPay">
		Платежи другим жителям доступны только в расширенном режиме. Выйти из программы и сменить режим?
		<usetemplate name="okcancelbuttons" notext="Не выходить" yestext="Выйти"/>
	</notification>
	<notification label="" name="NoInventory">
		Просмотр инвентаря доступен только в расширенном режиме. Выйти из программы и сменить режим?
		<usetemplate name="okcancelbuttons" notext="Не выходить" yestext="Выход"/>
	</notification>
	<notification label="" name="NoAppearance">
		Редактор внешнего вида доступен только в расширенном режиме. Выйти из программы и сменить режим?
		<usetemplate name="okcancelbuttons" notext="Не выходить" yestext="Выход"/>
	</notification>
	<notification label="" name="NoSearch">
		Поиск доступен только в расширенном режиме. Выйти из программы и сменить режим?
		<usetemplate name="okcancelbuttons" notext="Не выходить" yestext="Выход"/>
	</notification>
	<notification label="" name="ConfirmHideUI">
		Это действие приведет к скрытию всех меню и кнопок. Чтобы вернуть их, щелкните [SHORTCUT] снова.
		<usetemplate ignoretext="Подтверждать перед скрытием интерфейса" name="okcancelignore" notext="Отмена" yestext="OK"/>
	</notification>
	<notification name="PathfindingLinksets_WarnOnPhantom">
		Признак фантомности некоторых выбранных наборов связей будет изменен.

Продолжить?
		<usetemplate ignoretext="Признак фантомности некоторых выбранных наборов связей будет изменен." name="okcancelignore" notext="Отмена" yestext="OK"/>
	</notification>
	<notification name="PathfindingLinksets_MismatchOnRestricted">
		Для некоторых выбранных наборов связей нельзя задать тип «[REQUESTED_TYPE]» из-за ограничений этих наборов.  Эти наборы связей будут иметь тип «[RESTRICTED_TYPE]».

Продолжить?
		<usetemplate ignoretext="Нельзя задать некоторые выбранные наборы связей из-за ограничений этих наборов." name="okcancelignore" notext="Отмена" yestext="OK"/>
	</notification>
	<notification name="PathfindingLinksets_MismatchOnVolume">
		Для некоторых выбранных наборов связей невозможно задать тип «[REQUESTED_TYPE]», так как фигура не выпуклая.

Продолжить?
		<usetemplate ignoretext="Нельзя задать некоторые выбранные наборы связей, так как фигура не выпуклая." name="okcancelignore" notext="Отмена" yestext="OK"/>
	</notification>
	<notification name="PathfindingLinksets_WarnOnPhantom_MismatchOnRestricted">
		Признак фантомности некоторых выбранных наборов связей будет изменен.

Для некоторых выбранных наборов связей нельзя задать тип «[REQUESTED_TYPE]» из-за ограничений этих наборов.  Эти наборы связей будут иметь тип «[RESTRICTED_TYPE]».

Продолжить?
		<usetemplate ignoretext="Для некоторых выбранных наборов связей будет изменен признак фантомности, а другие наборы нельзя задать из-за ограничений этих наборов." name="okcancelignore" notext="Отмена" yestext="OK"/>
	</notification>
	<notification name="PathfindingLinksets_WarnOnPhantom_MismatchOnVolume">
		Признак фантомности некоторых выбранных наборов связей будет изменен.

Для некоторых выбранных наборов связей невозможно задать тип «[REQUESTED_TYPE]», так как фигура не выпуклая.

Продолжить?
		<usetemplate ignoretext="Для некоторых выбранных наборов связей будет изменен признак фантомности, а другие наборы нельзя задать, так как фигура не выпуклая." name="okcancelignore" notext="Отмена" yestext="OK"/>
	</notification>
	<notification name="PathfindingLinksets_MismatchOnRestricted_MismatchOnVolume">
		Для некоторых выбранных наборов связей нельзя задать тип «[REQUESTED_TYPE]» из-за ограничений этих наборов.  Эти наборы связей будут иметь тип «[RESTRICTED_TYPE]».

Для некоторых выбранных наборов связей невозможно задать тип «[REQUESTED_TYPE]», так как фигура не выпуклая. Тип использования этих наборов связей не изменится.

Продолжить?
		<usetemplate ignoretext="Нельзя задать некоторые выбранные наборы связей из-за ограничений этих наборов и потому, что фигура не выпуклая." name="okcancelignore" notext="Отмена" yestext="OK"/>
	</notification>
	<notification name="PathfindingLinksets_WarnOnPhantom_MismatchOnRestricted_MismatchOnVolume">
		Признак фантомности некоторых выбранных наборов связей будет изменен.

Для некоторых выбранных наборов связей нельзя задать тип «[REQUESTED_TYPE]» из-за ограничений этих наборов.  Эти наборы связей будут иметь тип «[RESTRICTED_TYPE]».

Для некоторых выбранных наборов связей невозможно задать тип «[REQUESTED_TYPE]», так как фигура не выпуклая. Тип использования этих наборов связей не изменится.

Продолжить?
		<usetemplate ignoretext="Для некоторых выбранных наборов связей будет изменен признак фантомности, а другие наборы нельзя задать из-за ограничений этих наборов и потому, что фигура не выпуклая." name="okcancelignore" notext="Отмена" yestext="OK"/>
	</notification>
	<notification name="PathfindingLinksets_ChangeToFlexiblePath">
		Выбранный объект влияет на навигационную сетку.  Если заменить его на гибкий путь, он будет удален из навигационной сетки.
		<usetemplate ignoretext="Выбранный объект влияет на навигационную сетку.  Если заменить его на гибкий путь, он будет удален из навигационной сетки." name="okcancelignore" notext="Отмена" yestext="OK"/>
	</notification>
	<global name="UnsupportedGLRequirements">По-видимому, ваше оборудование не удовлетворяет требованиям [APP_NAME]. Для работы [APP_NAME] необходима графическая карта OpenGL с поддержкой мультитекстур. Если у вас есть такая карта, убедитесь, что установлены новейшие версии драйверов для нее и пакеты обновлений и исправления для операционной системы.

Если неполадки продолжаются, посетите сайт [SUPPORT_SITE].</global>
	<global name="UnsupportedCPUAmount">796</global>
	<global name="UnsupportedRAMAmount">510</global>
	<global name="UnsupportedGPU">- Графическая карта вашего компьютера не удовлетворяет минимальным требованиям.</global>
	<global name="UnsupportedRAM">- Системная память вашего компьютера не удовлетворяет минимальным требованиям.</global>
	<global name="You can only set your &apos;Home Location&apos; on your land or at a mainland Infohub.">Если у вас есть участок земли, вы можете сделать его своим домом (домашним местоположением).
Если нет, посмотрите на карту и найдите места, подписанные «Инфохаб».</global>
	<global name="You died and have been teleported to your home location">Вы умерли и были телепортированы в ваше домашнее местоположение.</global>
	<notification name="LocalBitmapsUpdateFileNotFound">Не удалось обновить [FNAME]: файл не найден.
Последующее обновление этого файла запрещается.</notification>
	<notification name="LocalBitmapsUpdateFailedFinal">Не удалось открыть или декодировать [FNAME] с [NRETRIES] попыток. Этот файл считается поврежденным.
Последующее обновление этого файла запрещается.</notification>
	<notification name="LocalBitmapsVerifyFail">Попытка добавить недопустимый или нечитаемый файл изображения [FNAME], который не удалось открыть или декодировать.
Попытка отменена.</notification>
	<notification name="PathfindingReturnMultipleItems">
		Возвращено [NUM_ITEMS] элементов.  Продолжить?
		<usetemplate ignoretext="Возвратить несколько предметов?" name="okcancelignore" notext="Нет" yestext="Да"/>
	</notification>
	<notification name="PathfindingDeleteMultipleItems">
		Вы удаляете несколько предметов ([NUM_ITEMS]).  Продолжить?
		<usetemplate ignoretext="Удалить несколько предметов?" name="okcancelignore" notext="Нет" yestext="Да"/>
	</notification>
	<notification name="AvatarFrozen">[AV_FREEZER] заморозил вас. В это время вы не можете перемещаться и выполнять другие действия с миром.</notification>
	<notification name="AvatarFrozenDuration">[AV_FREEZER] заморозил вас на [AV_FREEZE_TIME] сек. В это время вы не можете перемещаться и выполнять другие действия с миром.</notification>
	<notification name="YouFrozeAvatar">Аватар заморожен.</notification>
	<notification name="AvatarHasUnFrozenYou">[AV_FREEZER] разморозил вас.</notification>
	<notification name="AvatarUnFrozen">Аватар разморожен.</notification>
	<notification name="AvatarFreezeFailure">Не удалось заморозить: у вас нет прав администратора на этом участке.</notification>
	<notification name="AvatarFreezeThaw">Заморозка кончилась, занимайтесь своим делом.</notification>
	<notification name="AvatarCantFreeze">Невозможно заморозить этого пользователя.</notification>
	<notification name="NowOwnObject">Вы стали владельцем объекта [OBJECT_NAME]</notification>
	<notification name="CantRezOnLand">Нельзя выложить объект на [OBJECT_POS]: это не разрешено владельцем земли.  Узнать, кто владелец, можно с помощью инструмента «Земля».</notification>
	<notification name="RezFailTooManyRequests">Невозможно выложить объект: слишком много запросов.</notification>
	<notification name="SitFailCantMove">Нельзя сесть: сейчас вы не можете двигаться.</notification>
	<notification name="SitFailNotAllowedOnLand">Вам не разрешено садиться на этой земле.</notification>
	<notification name="SitFailNotSameRegion">Попробуйте переместиться ближе.  Нельзя сесть на объект:
он находится в другом регионе.</notification>
	<notification name="NoNewObjectRegionFull">Невозможно создать новый объект. Регион уже заполнен.</notification>
	<notification name="FailedToPlaceObject">Не удалось поместить объект в указанное место.  Повторите попытку.</notification>
	<notification name="NoOwnNoGardening">Вы не можете создавать деревья и траву на чужой земле.</notification>
	<notification name="NoCopyPermsNoObject">Не удалось скопировать: вам не разрешено копировать объект «[OBJ_NAME]».</notification>
	<notification name="NoTransPermsNoObject">Не удалось скопировать: объект «[OBJ_NAME]» нельзя перенести к вам.</notification>
	<notification name="AddToNavMeshNoCopy">Не удалось скопировать: объект «[OBJ_NAME]» относится к навигационной сетке.</notification>
	<notification name="DupeWithNoRootsSelected">Выбран дубликат без корневых объектов.</notification>
	<notification name="CantDupeCuzRegionIsFull">Невозможно дублировать объекты: регион заполнен.</notification>
	<notification name="CantDupeCuzParcelNotFound">Невозможно дублировать объекты: не удалось найти их участок.</notification>
	<notification name="CantCreateCuzParcelFull">Нельзя создать объект: 
участок уже заполнен.</notification>
	<notification name="RezAttemptFailed">Не удалось выложить объект.</notification>
	<notification name="ToxicInvRezAttemptFailed">Невозможно создать элемент, который вызвал проблемы в этом регионе.</notification>
	<notification name="InvItemIsBlacklisted">Этот предмет инвентаря находится в черном списке.</notification>
	<notification name="NoCanRezObjects">Сейчас вам не разрешено создавать объекты.</notification>
	<notification name="LandSearchBlocked">Поиск по земле заблокирован.
Вы провели слишком много операций поиска за короткое время.
Повторите попытку через минуту.</notification>
	<notification name="NotEnoughResourcesToAttach">Недостаточно свободных ресурсов скриптинга для присоединения объекта!</notification>
	<notification name="YouDiedAndGotTPHome">Вы умерли и были телепортированы в ваше домашнее местоположение</notification>
	<notification name="EjectComingSoon">Вам запрещено здесь присутствовать; у вас есть [EJECT_TIME] сек, чтобы покинуть это место.</notification>
	<notification name="SaveBackToInvDisabled">Сохранение в инвентаре отключено.</notification>
	<notification name="NoExistNoSaveToContents">Нельзя сохранить «[OBJ_NAME]» в содержимом объекта: объект, из которого оно было выложено, уже не существует.</notification>
	<notification name="NoModNoSaveToContents">Нельзя сохранить «[OBJ_NAME]» в содержимом объекта: вам не разрешено изменять объект «[DEST_NAME]».</notification>
	<notification name="NoSaveBackToInvDisabled">Невозможно сохранить «[OBJ_NAME]» в инвентаре: эта операция запрещена.</notification>
	<notification name="NoCopyNoSelCopy">Нельзя скопировать выбранное: вам не разрешено копировать объект «[OBJ_NAME]».</notification>
	<notification name="NoTransNoSelCopy">Невозможно скопировать выбранный предмет: объект «[OBJ_NAME]» не переносится.</notification>
	<notification name="NoTransNoCopy">Невозможно скопировать выбранный предмет: объект «[OBJ_NAME]» не переносится.</notification>
	<notification name="NoPermsNoRemoval">Удаление объекта «[OBJ_NAME]» из симулятора запрещено системой разрешений.</notification>
	<notification name="NoModNoSaveSelection">Нельзя сохранить выбранное: вам не разрешено изменять объект «[OBJ_NAME]».</notification>
	<notification name="NoCopyNoSaveSelection">Невозможно сохранить выбранный предмет: объект «[OBJ_NAME]» не копируется.</notification>
	<notification name="NoModNoTaking">Нельзя забрать выбранное: вам не разрешено изменять объект «[OBJ_NAME]».</notification>
	<notification name="RezDestInternalError">Внутренняя ошибка: неизвестный тип места назначения.</notification>
	<notification name="DeleteFailObjNotFound">Невозможно удалить: объект не найден</notification>
	<notification name="SorryCantEjectUser">Невозможно выбросить этого пользователя.</notification>
	<notification name="RegionSezNotAHome">Вам не разрешено устанавливать свое домашнее местоположение в этом регионе.</notification>
	<notification name="HomeLocationLimits">Задать домашнее местоположение можно только на вашей земле или в Инфохабе материка.</notification>
	<notification name="HomePositionSet">Задано положение дома.</notification>
	<notification name="AvatarEjected">Аватар выброшен.</notification>
	<notification name="AvatarEjectFailed">Не удалось выбросить: у вас нет прав администратора на этом участке.</notification>
	<notification name="CantMoveObjectParcelFull">Нельзя переместить объект «[OBJECT_NAME]» в позицию «[OBJ_POSITION]» региона [REGION_NAME]: участок уже заполнен.</notification>
	<notification name="CantMoveObjectParcelPerms">Нельзя переместить объект «[OBJECT_NAME]» в позицию
«[OBJ_POSITION]» региона [REGION_NAME]: вашим объектам не разрешено присутствовать на этом участке.</notification>
	<notification name="CantMoveObjectParcelResources">Нельзя переместить объект «[OBJECT_NAME]» в позицию
«[OBJ_POSITION]» региона [REGION_NAME]: на этом участке недостаточно ресурсов для данного объекта.</notification>
	<notification name="CantMoveObjectRegionVersion">Нельзя переместить объект «[OBJECT_NAME]» в позицию
[OBJ_POSITION] региона [REGION_NAME]: в другом регионе работает старая версия симулятора, которая не поддерживает прием этого объекта через границу регионов.</notification>
	<notification name="CantMoveObjectNavMesh">Нельзя переместить объект «[OBJECT_NAME]» в позицию
«[OBJ_POSITION]» региона [REGION_NAME]: вам не разрешено изменять навигационную сетку за пределами региона.</notification>
	<notification name="CantMoveObjectWTF">Нельзя переместить объект «[OBJECT_NAME]» в позицию
[OBJ_POSITION] региона [REGION_NAME] по неизвестной причине. ([FAILURE_TYPE])</notification>
	<notification name="NoPermModifyObject">У вас нет прав на изменение этого объекта</notification>
	<notification name="CantEnablePhysObjContributesToNav">Нельзя включить физику для объекта, который относится к навигационной сетке.</notification>
	<notification name="CantEnablePhysKeyframedObj">Нельзя включить физику для объектов с ключевыми кадрами.</notification>
	<notification name="CantEnablePhysNotEnoughLandResources">Нельзя включить физику для объекта -- недостаточно земельных ресурсов.</notification>
	<notification name="CantEnablePhysCostTooGreat">Нельзя включить физику для объекта с расходом ресурсов физики больше [MAX_OBJECTS]</notification>
	<notification name="PhantomWithConcavePiece">Этот объект не может содержать вогнутых элементов: это фантом, который относится к навигационной сетке.</notification>
	<notification name="UnableAddItem">Невозможно добавить предмет!</notification>
	<notification name="UnableEditItem">Редактирование невозможно!</notification>
	<notification name="NoPermToEdit">Редактирование не разрешено.</notification>
	<notification name="NoPermToCopyInventory">Не разрешено копировать этот инвентарь.</notification>
	<notification name="CantSaveItemDoesntExist">Нельзя сохранить в содержимом объекта: предмет уже не существует.</notification>
	<notification name="CantSaveItemAlreadyExists">Нельзя сохранить в содержимом объекта: предмет с таким названием уже есть в инвентаре</notification>
	<notification name="CantSaveModifyAttachment">Нельзя сохранить в содержимом объекта: это приведет к изменению разрешений прикрепленного объекта.</notification>
	<notification name="TooManyScripts">Слишком много скриптов.</notification>
	<notification name="UnableAddScript">Невозможно добавить скрипт!</notification>
	<notification name="AssetServerTimeoutObjReturn">Сервер активов не ответил в заданное время.  Объект возвращен в симулятор.</notification>
	<notification name="RegionDisablePhysicsShapes">В этом регионе не разрешены фигуры с физическими данными.</notification>
	<notification name="NoModNavmeshAcrossRegions">Нельзя изменять навигационную сетку за пределами региона.</notification>
	<notification name="NoSetPhysicsPropertiesOnObjectType">Нельзя задать свойства физики для объекта этого типа.</notification>
	<notification name="NoSetRootPrimWithNoShape">Нельзя задать корневой примитив без фигуры.</notification>
	<notification name="NoRegionSupportPhysMats">В этом регионе не разрешены материалы с физическими данными.</notification>
	<notification name="OnlyRootPrimPhysMats">Настройка материалов с физическими данными разрешена только для корневых примитивов.</notification>
	<notification name="NoSupportCharacterPhysMats">Присвоение персонажам материалов с физическими данными еще не поддерживается.</notification>
	<notification name="InvalidPhysMatProperty">Одно или несколько свойств указанного материала с физическими данными недопустимы.</notification>
	<notification name="NoPermsAlterStitchingMeshObj">Не разрешается изменять тип стыковки меш-объекта.</notification>
	<notification name="NoPermsAlterShapeMeshObj">Не разрешается изменять форму меш-объекта</notification>
	<notification name="FullRegionCantEnter">Вам нет доступа в этот регион: \nрегион заполнен.</notification>
	<notification name="LinkFailedOwnersDiffer">Связь невозможна -- разные владельцы</notification>
	<notification name="LinkFailedNoModNavmeshAcrossRegions">Связь невозможна – нельзя изменять навигационную сетку за пределами региона.</notification>
	<notification name="LinkFailedNoPermToEdit">Связь невозможна: у вас нет разрешения на редактирование.</notification>
	<notification name="LinkFailedTooManyPrims">Связь невозможна -- слишком много примитивов</notification>
	<notification name="LinkFailedCantLinkNoCopyNoTrans">Связь невозможна -- нельзя связать некопируемый и непереносимый объекты</notification>
	<notification name="LinkFailedNothingLinkable">Связь невозможна -- нет связываемых объектов.</notification>
	<notification name="LinkFailedTooManyPathfindingChars">Связь невозможна -- слишком много персонажей с поиском пути</notification>
	<notification name="LinkFailedInsufficientLand">Связь невозможна -- недостаточно земельных ресурсов</notification>
	<notification name="LinkFailedTooMuchPhysics">Объект использует слишком много ресурсов физики -- динамическое поведение отключено.</notification>
	<notification name="EstateManagerFailedllTeleportHome">Объект «[OBJECT_NAME]» по адресу [SLURL] не может телепортировать менеджеров землевладений домой.</notification>
	<notification name="TeleportedHomeByObjectOnParcel">Вы были телепортированы домой объектом «[OBJECT_NAME]» на участке «[PARCEL_NAME]»</notification>
	<notification name="TeleportedHomeByObject">Вы были телепортированы домой объектом «[OBJECT_NAME]»</notification>
	<notification name="TeleportedByAttachment">
		Вы были телепортированы прикрепленным объектом [ITEM_ID]
		<usetemplate ignoretext="Телепортация: вы были телепортированы прикрепленным объектом" name="notifyignore"/>
	</notification>
	<notification name="TeleportedByObjectOnParcel">
		Вы были телепортированы объектом «[OBJECT_NAME]» на участке «[PARCEL_NAME]»
		<usetemplate ignoretext="Телепортация: вы были телепортированы объектом на участке" name="notifyignore"/>
	</notification>
	<notification name="TeleportedByObjectOwnedBy">Вы были телепортированы объектом «[OBJECT_NAME]», владелец – [OWNER_ID]</notification>
	<notification name="TeleportedByObjectUnknownUser">Вы были телепортированы объектом «[OBJECT_NAME]», владелец неизвестен.</notification>
	<notification name="CantCreateObjectRegionFull">Невозможно создать запрошенный объект. Регион уже заполнен.</notification>
	<notification name="CantAttackMultipleObjOneSpot">Нельзя присоединить несколько объектов к одной точке.</notification>
	<notification name="CantCreateMultipleObjAtLoc">Здесь нельзя создать несколько объектов.</notification>
	<notification name="UnableToCreateObjTimeOut">Невозможно создать запрошенный объект. Объекта нет в базе данных.</notification>
	<notification name="UnableToCreateObjUnknown">Невозможно создать запрошенный объект. Истекло время запроса. Повторите попытку.</notification>
	<notification name="UnableToCreateObjMissingFromDB">Невозможно создать запрошенный объект. Повторите попытку.</notification>
	<notification name="RezFailureTookTooLong">Не удалось выложить, загрузка нужного объекта длится слишком долго.</notification>
	<notification name="FailedToPlaceObjAtLoc">Не удалось поместить объект в указанное место.  Повторите попытку.</notification>
	<notification name="CantCreatePlantsOnLand">Вам нельзя создавать растения на этой земле.</notification>
	<notification name="CantRestoreObjectNoWorldPos">Невозможно восстановить объект. Не найдена позиция в игровом мире.</notification>
	<notification name="CantRezObjectInvalidMeshData">Невозможно выложить объект: его данные сетки неверны.</notification>
	<notification name="CantRezObjectTooManyScripts">Невозможно выложить объект: в этом регионе уже сликом много скриптов.</notification>
	<notification name="CantCreateObjectNoAccess">Ваши привилегии доступа не разрешают создание объектов на этом месте.</notification>
	<notification name="CantCreateObject">Сейчас вам не разрешено создавать объекты.</notification>
	<notification name="InvalidObjectParams">Неверные параметры объекта</notification>
	<notification name="CantDuplicateObjectNoAcess">Ваши привилегии доступа не разрешают дублирование объектов на этом месте.</notification>
	<notification name="CantChangeShape">Вам не разрешено изменять эту фигуру.</notification>
	<notification name="NoAccessToClaimObjects">Ваши привилегии доступа не разрешают претендовать на объекты на этом месте.</notification>
	<notification name="DeedFailedNoPermToDeedForGroup">Не удалось передать: вам не разрешено передавать объекты для этой группы.</notification>
	<notification name="NoPrivsToBuyObject">Ваши привилегии доступа не разрешают покупать объекты на этом месте.</notification>
	<notification name="CantAttachObjectAvatarSittingOnIt">Невозможно присоединить объект: на нем сидит аватар.</notification>
	<notification name="WhyAreYouTryingToWearShrubbery">Деревья и траву нельзя носить как прикрепленные объекты.</notification>
	<notification name="CantAttachGroupOwnedObjs">Нельзя присоединять объекты, принадлежащие группе.</notification>
	<notification name="CantAttachObjectsNotOwned">Нельзя прикреплять объекты, которыми вы не владеете.</notification>
	<notification name="CantAttachNavmeshObjects">Невозможно присоединить объекты, которые относятся к навигационной сетке.</notification>
	<notification name="CantAttachObjectNoMovePermissions">Нельзя присоединить объект: вам не разрешено его перемещать.</notification>
	<notification name="CantAttachNotEnoughScriptResources">Недостаточно свободных ресурсов скриптинга для присоединения объекта!</notification>
	<notification name="CantDropItemTrialUser">Здесь нельзя сбрасывать объекты; перейдите в бесплатную область для гостей.</notification>
	<notification name="CantDropMeshAttachment">Нельзя сбрасывать прикрепленные меш-объекты. Отсоедините их в инвентарь, а затем выложите в игровой мир.</notification>
	<notification name="CantDropAttachmentNoPermission">Не удалось сбросить прикрепленный объект: вам не разрешено оставлять его здесь.</notification>
	<notification name="CantDropAttachmentInsufficientLandResources">Не удалось сбросить прикрепленный объект: не хватает свободных земельных ресурсов.</notification>
	<notification name="CantDropAttachmentInsufficientResources">Не удалось сбросить прикрепленные объекты: не хватает свободных ресурсов.</notification>
	<notification name="CantDropObjectFullParcel">Нельзя сбросить объект здесь.  Участок уже заполнен.</notification>
	<notification name="CantTouchObjectBannedFromParcel">Нельзя коснуться/взять этот объект: вы забанены на этом участке.</notification>
	<notification name="PlzNarrowDeleteParams">Уточните параметры удаления.</notification>
	<notification name="UnableToUploadAsset">Невозможно отправить актив.</notification>
	<notification name="CantTeleportCouldNotFindUser">Не удалось найти пользователя для телепортации домой</notification>
	<notification name="GodlikeRequestFailed">режим творца недоступен</notification>
	<notification name="GenericRequestFailed">не удалось выполнить общий запрос</notification>
	<notification name="CantUploadPostcard">Невозможно отправить открытку.  Повторите попытку позже.</notification>
	<notification name="CantFetchInventoryForGroupNotice">Невозможно получить данные инвентаря для группового уведомления.</notification>
	<notification name="CantSendGroupNoticeNotPermitted">Невозможно отправить групповое уведомление -- не разрешено.</notification>
	<notification name="CantSendGroupNoticeCantConstructInventory">Невозможно отправить групповое уведомление -- не удалось собрать инвентарь.</notification>
	<notification name="CantParceInventoryInNotice">Невозможно проанализировать инвентарь, указанный в уведомлении.</notification>
	<notification name="TerrainUploadFailed">Не удалось загрузить ландшафт.</notification>
	<notification name="TerrainFileWritten">Файл ландшафта записан.</notification>
	<notification name="TerrainFileWrittenStartingDownload">Файл ландшафта записан, начинается загрузка...</notification>
	<notification name="TerrainBaked">Ландшафт готов.</notification>
	<notification name="TenObjectsDisabledPlzRefresh">Отключены только первые 10 выбранных объектов. Обновите экран и выберите объекты снова, если требуется.</notification>
	<notification name="UpdateViewerBuyParcel">Для покупки этого участка необходимо обновить клиент.</notification>
	<notification name="CantBuyParcelNotForSale">Невозможно купить, этот участок не предназначен для продажи.</notification>
	<notification name="CantBuySalePriceOrLandAreaChanged">Невозможно купить: цена или площадь земли изменились.</notification>
	<notification name="CantBuyParcelNotAuthorized">Вам не разрешено покупать этот участок.</notification>
	<notification name="CantBuyParcelAwaitingPurchaseAuth">Вы не можете приобрести этот участок: он уже ожидает подтверждения покупки</notification>
	<notification name="CantBuildOverflowParcel">Здесь нельзя создавать объекты – участок будет переполнен.</notification>
	<notification name="SelectedMultipleOwnedLand">Вы выбрали землю с разными владельцами. Выберите меньшую область и повторите попытку.</notification>
	<notification name="CantJoinTooFewLeasedParcels">Выбрано недостаточно арендуемых участков для вступления.</notification>
	<notification name="CantDivideLandMultipleParcelsSelected">Невозможно разделить землю.
Выбрано несколько участков.
Попробуйте выбрать область поменьше.</notification>
	<notification name="CantDivideLandCantFindParcel">Невозможно разделить землю.
Не удается найти участок.
Сообщите об этом: Справка -&gt; Сообщить об ошибке...</notification>
	<notification name="CantDivideLandWholeParcelSelected">Невозможно разделить землю. Выбран весь участок.
Попробуйте выбрать область поменьше.</notification>
	<notification name="LandHasBeenDivided">Земля разделена.</notification>
	<notification name="PassPurchased">Вы приобрели пропуск.</notification>
	<notification name="RegionDisallowsClassifieds">В регионе не разрешены рекламные объявления.</notification>
	<notification name="LandPassExpireSoon">Ваш пропуск на эту землю скоро закончится.</notification>
	<notification name="CantSitNoSuitableSurface">Нет подходящей поверхности, чтобы сесть. Попробуйте в другом месте.</notification>
	<notification name="CantSitNoRoom">Здесь нет места, чтобы сесть. Попробуйте в другом месте.</notification>
	<notification name="ClaimObjectFailedNoPermission">Невозможно претендовать на объект: у вас нет разрешения</notification>
	<notification name="ClaimObjectFailedNoMoney">Невозможно претендовать на объект: у вас не хватает L$.</notification>
	<notification name="CantDeedGroupLand">Нельзя передать землю, принадлежащую группе.</notification>
	<notification name="BuyObjectFailedNoMoney">Не удалось купить объект: у вас не хватает L$.</notification>
	<notification name="BuyInventoryFailedNoMoney">Не удалось купить инвентарь: у вас не хватает L$.</notification>
	<notification name="BuyPassFailedNoMoney">У вас недостаточно L$, чтобы заплатить за проход на эту землю.</notification>
	<notification name="CantBuyPassTryAgain">Сейчас нельзя купить пропуск.  Повторите попытку позже.</notification>
	<notification name="CantCreateObjectParcelFull">Невозможно создать объект:\nучасток заполнен.</notification>
	<notification name="FailedPlacingObject">Не удалось поместить объект в указанное место.  Повторите попытку.</notification>
	<notification name="CantCreateLandmarkForEvent">Невозможно создать закладку для события.</notification>
	<notification name="GodBeatsFreeze">Сила творца одолевает заморозку!</notification>
	<notification name="SpecialPowersRequestFailedLogged">Не удалось выполнить запрос на особые способности. Запрос зарегистрирован.</notification>
	<notification name="ExpireExplanation">Система сейчас не может обработать ваш запрос. Истекло время запроса.</notification>
	<notification name="DieExplanation">Система не может обработать ваш запрос.</notification>
	<notification name="AddPrimitiveFailure">Недостаточно денег для создания примитива.</notification>
	<notification name="RezObjectFailure">Недостаточно денег для создания объекта.</notification>
	<notification name="ResetHomePositionNotLegal">Недопустимое домашнее местоположение; восстановлено стандартное местоположение.</notification>
	<notification name="CantInviteRegionFull">Сейчас вы не можете никого пригласить к себе: регион уже заполнен. Повторите попытку позже.</notification>
	<notification name="CantSetHomeAtRegion">Вам не разрешено устанавливать свое домашнее местоположение в этом регионе.</notification>
	<notification name="ListValidHomeLocations">Задать домашнее местоположение можно только на вашей земле или в Инфохабе материка.</notification>
	<notification name="SetHomePosition">Домашнее местоположение задано.</notification>
	<notification name="CantDerezInventoryError">Невозможно забрать объект: сбой инвентаря.</notification>
	<notification name="CantCreateRequestedInv">Невозможно создать требуемый инвентарь.</notification>
	<notification name="CantCreateRequestedInvFolder">Невозможно создать требуемую папку инвентаря.</notification>
	<notification name="CantCreateInventory">Невозможно создать этот инвентарь.</notification>
	<notification name="CantCreateLandmark">Невозможно создать закладку.</notification>
	<notification name="CantCreateOutfit">Сейчас нельзя создать костюм. Попробуйте через минуту.</notification>
	<notification name="InventoryNotForSale">Инвентарь не для продажи.</notification>
	<notification name="CantFindInvItem">Не удалось найти предмет из инвентаря.</notification>
	<notification name="CantFindObject">Не удалось найти объект.</notification>
	<notification name="CantTransfterMoneyRegionDisabled">Сейчас в этом регионе запрещен перевод денег на объекты.</notification>
	<notification name="CantPayNoAgent">Непонятно, кому платить.</notification>
	<notification name="CantDonateToPublicObjects">Нельзя отдавать L$ за общедоступные объекты.</notification>
	<notification name="InventoryCreationInWorldObjectFailed">Не удалось создать инвентарь в объекте игрового мира.</notification>
	<notification name="UserBalanceOrLandUsageError">Не удалось обновить клиент из-за внутренней ошибки.  Отображаемый в клиенте баланс L$ или владение участками могут не соответствовать действительному балансу на серверах.</notification>
	<notification name="LargePrimAgentIntersect">Нельзя создавать большие примитивы, которые пересекаются с другими игроками.  Повторите попытку, когда другие игроки уйдут.</notification>
	<notification name="PreferenceChatClearLog">
		Будут удалены журналы предыдущих разговоров и все резервные копии этих файлов.
		<usetemplate ignoretext="Подтверждать удаление журнала предыдущих разговоров." name="okcancelignore" notext="Отмена" yestext="OK"/>
	</notification>
	<notification name="PreferenceChatDeleteTranscripts">
		Будут удалены записи всех предыдущих разговоров. Список прошедших разговоров не изменится. Все файлы с расширениями .txt и txt.backup в папке [FOLDER] будут удалены.
		<usetemplate ignoretext="Подтверждать удаление записей." name="okcancelignore" notext="Отмена" yestext="OK"/>
	</notification>
	<notification name="PreferenceChatPathChanged">
		Невозможно переместить файлы. Восстановлен прежний путь.
		<usetemplate ignoretext="Невозможно переместить файлы. Восстановлен прежний путь." name="okignore" yestext="OK"/>
	</notification>
	<notification name="DefaultObjectPermissions">
		Ошибка при сохранении стандартных разрешений на объект: [REASON].  Попробуйте задать стандартные разрешения через некоторое время.
		<usetemplate name="okbutton" yestext="OK"/>
	</notification>
	<notification name="ChatHistoryIsBusyAlert">
		Файл журнала чата занят предыдущей операцией. Повторите попытку через несколько минут или выберите чат с другим лицом.
		<usetemplate name="okbutton" yestext="OK"/>
	</notification>
</notifications><|MERGE_RESOLUTION|>--- conflicted
+++ resolved
@@ -549,19 +549,11 @@
 	<notification name="DisplaySettingsNoShaders">Произошел сбой [APP_NAME] при инициализации графического драйвера.
 Будет установлено низкое качество графики, чтобы избежать некоторых распространенных ошибок графики. При этом некоторые графические функции не будут работать.
 Рекомендуем обновить драйверы графической карты.
-<<<<<<< HEAD
-Повысить качество графики можно в меню «Настройки &gt; Графика».
-	</notification>
-	<notification name="RegionNoTerraforming">
-		В регионе [REGION] не разрешен терраформинг.
-	</notification>
+Повысить качество графики можно в меню «Настройки &gt; Графика».</notification>
+	<notification name="RegionNoTerraforming">В регионе [REGION] не разрешен терраформинг.</notification>
 	<notification name="ParcelNoTerraforming">
 		Вам не разрешено терраформировать участок [PARCEL].
 	</notification>
-=======
-Повысить качество графики можно в меню «Настройки &gt; Графика».</notification>
-	<notification name="RegionNoTerraforming">В регионе [REGION] не разрешен терраформинг.</notification>
->>>>>>> 02757fc9
 	<notification name="CannotCopyWarning">
 		У вас нет разрешения на копирование следующих предметов:
 [ITEMS]
@@ -2558,31 +2550,15 @@
 Проверьте настройки сети и брандмауэра.
 		<usetemplate name="okbutton" yestext="OK"/>
 	</notification>
-<<<<<<< HEAD
-	<notification name="AvatarRezLeftNotification">
-		( [EXISTENCE] сек. жизни )
-Аватар «[NAME]» полностью загружен.
-	</notification>
-	<notification name="AvatarRezSelfBakedTextureUploadNotification">
-		( [EXISTENCE] сек. жизни )
-Вы передали готовую текстуру [RESOLUTION] для «[BODYREGION]» через [TIME] сек.
-	</notification>
-	<notification name="AvatarRezSelfBakedTextureUpdateNotification">
-		( [EXISTENCE] сек. жизни )
-Вы локально обновили готовую текстуру [RESOLUTION] для «[BODYREGION]» через [TIME] сек.
-	</notification>
-	<notification name="CannotUploadTexture">
-		Невозможно загрузить текстуру.
-[REASON]
-	</notification>
-=======
 	<notification name="AvatarRezLeftNotification">( [EXISTENCE] сек. жизни )
 Аватар «[NAME]» полностью загружен.</notification>
 	<notification name="AvatarRezSelfBakedTextureUploadNotification">( [EXISTENCE] сек. жизни )
 Вы передали готовую текстуру [RESOLUTION] для «[BODYREGION]» через [TIME] сек.</notification>
 	<notification name="AvatarRezSelfBakedTextureUpdateNotification">( [EXISTENCE] сек. жизни )
 Вы локально обновили готовую текстуру [RESOLUTION] для «[BODYREGION]» через [TIME] сек.</notification>
->>>>>>> 02757fc9
+	<notification name="CannotUploadTexture">
+		Невозможно загрузить текстуру.
+[REASON]</notification>
 	<notification name="LivePreviewUnavailable">
 		Просмотр этой текстуры невозможен, так как запрещено ее копирование и/или перенос.
 		<usetemplate ignoretext="Предупреждать, если режим просмотра вживую недоступен для текстур с запрещенным копированием и/или переносом" name="okignore" yestext="OK"/>
