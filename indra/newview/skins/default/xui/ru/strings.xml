<?xml version="1.0" encoding="utf-8" standalone="yes"?>
<strings>
	<string name="SECOND_LIFE">
		Second Life
	</string>
	<string name="APP_NAME">
		Second Life
	</string>
	<string name="CAPITALIZED_APP_NAME">
		SECOND LIFE
	</string>
	<string name="SECOND_LIFE_GRID">
		Сетка Second Life
	</string>
	<string name="SUPPORT_SITE">
		Портал поддержки Second Life
	</string>
	<string name="StartupDetectingHardware">
		Проверка оборудования...
	</string>
	<string name="StartupLoading">
		Загружается [APP_NAME]...
	</string>
	<string name="StartupClearingCache">
		Очистка кэша...
	</string>
	<string name="StartupInitializingTextureCache">
		Инициализация кэша текстур...
	</string>
	<string name="StartupRequireDriverUpdate">
		Ошибка инициализации графики. Обновите графический драйвер!
	</string>
	<string name="AboutHeader">
		[CHANNEL] [VIEWER_VERSION_0].[VIEWER_VERSION_1].[VIEWER_VERSION_2].[VIEWER_VERSION_3] ([ADDRESS_SIZE]bit) 
[[VIEWER_RELEASE_NOTES_URL] [ReleaseNotes]]
	</string>
	<string name="BuildConfig">
		Конфигурация построения [BUILD_CONFIG]
	</string>
	<string name="AboutPosition">
		Вы в точке [POSITION_LOCAL_0,number,1], [POSITION_LOCAL_1,number,1], [POSITION_LOCAL_2,number,1] в регионе «[REGION]», расположенном на &lt;nolink&gt;[HOSTNAME]&lt;/nolink&gt;
SLURL: &lt;nolink&gt;[SLURL]&lt;/nolink&gt;
(глобальные координаты [POSITION_0,number,1], [POSITION_1,number,1], [POSITION_2,number,1])
[SERVER_VERSION]
[SERVER_RELEASE_NOTES_URL]
	</string>
	<string name="AboutSystem">
		ЦП: [CPU]
Память: [MEMORY_MB] МБ
Версия ОС: [OS_VERSION]
Производитель графической платы: [GRAPHICS_CARD_VENDOR]
Графическая плата: [GRAPHICS_CARD]
	</string>
	<string name="AboutDriver">
		Версия графического драйвера Windows: [GRAPHICS_DRIVER_VERSION]
	</string>
	<string name="AboutOGL">
		Версия OpenGL: [OPENGL_VERSION]
	</string>
	<string name="AboutSettings">
		Размер окна: [WINDOW_WIDTH]x[WINDOW_HEIGHT]
Коррекция размера шрифта: [FONT_SIZE_ADJUSTMENT]pt
Масштаб интерфейса: [UI_SCALE]
Дальность отрисовки: [DRAW_DISTANCE] м
Ширина канала: [NET_BANDWITH] кбит/с
Коэффициент детализации: [LOD_FACTOR]
Качество визуализации: [RENDER_QUALITY]
Память текстур: [TEXTURE_MEMORY] МБ
	</string>
	<string name="AboutOSXHiDPI">
		Режим отображения HiDPI: [HIDPI]
	</string>
	<string name="AboutLibs">
		Версия декодера J2C: [J2C_VERSION] 
Версия аудиодрайвера: [AUDIO_DRIVER_VERSION] 
[LIBCEF_VERSION] 
Версия LibVLC: [LIBVLC_VERSION] 
Версия речевого сервера: [VOICE_VERSION]
	</string>
	<string name="AboutTraffic">
		Потеряно пакетов: [PACKETS_LOST,number,0]/[PACKETS_IN,number,0] ([PACKETS_PCT,number,1]%)
	</string>
	<string name="AboutTime">
		[month, datetime, slt] [day, datetime, slt] [year, datetime, slt] [hour, datetime, slt]:[min, datetime, slt]:[second,datetime,slt]
	</string>
	<string name="ErrorFetchingServerReleaseNotesURL">
		Ошибка при получении URL-адреса заметок о выпуске сервера.
	</string>
	<string name="BuildConfiguration">
		Конфигурация построения
	</string>
	<string name="ProgressRestoring">
		Восстановление...
	</string>
	<string name="ProgressChangingResolution">
		Изменение разрешения...
	</string>
	<string name="Fullbright">
		Собственная яркость (устаревший параметр)
	</string>
	<string name="LoginInProgress">
		Вход... Может показаться, что программа [APP_NAME] зависла.  Ожидайте.
	</string>
	<string name="LoginInProgressNoFrozen">
		Вход...
	</string>
	<string name="LoginAuthenticating">
		Аутентификация
	</string>
	<string name="LoginMaintenance">
		Идет обслуживание аккаунта...
	</string>
	<string name="LoginAttempt">
		Предыдущая попытка входа была неудачной. Вход: попытка № [NUMBER]
	</string>
	<string name="LoginPrecaching">
		Загрузка мира...
	</string>
	<string name="LoginInitializingBrowser">
		Инициализация встроенного веб-браузера...
	</string>
	<string name="LoginInitializingMultimedia">
		Инициализация мультимедиа...
	</string>
	<string name="LoginInitializingFonts">
		Загрузка шрифтов...
	</string>
	<string name="LoginVerifyingCache">
		Проверка файлов кэша (может занять 60-90 с)...
	</string>
	<string name="LoginProcessingResponse">
		Обработка ответа...
	</string>
	<string name="LoginInitializingWorld">
		Инициализация мира...
	</string>
	<string name="LoginDecodingImages">
		Декодирование изображений...
	</string>
	<string name="LoginInitializingQuicktime">
		Инициализация QuickTime...
	</string>
	<string name="LoginQuicktimeNotFound">
		QuickTime не найден – ошибка инициализации.
	</string>
	<string name="LoginQuicktimeOK">
		Успешная инициализация QuickTime.
	</string>
	<string name="LoginRequestSeedCapGrant">
		Запрос возможностей региона...
	</string>
	<string name="LoginRetrySeedCapGrant">
		Запрос возможностей региона, попытка [NUMBER]...
	</string>
	<string name="LoginWaitingForRegionHandshake">
		Устанавливается связь с регионом...
	</string>
	<string name="LoginConnectingToRegion">
		Подключение к региону...
	</string>
	<string name="LoginDownloadingClothing">
		Загрузка одежды...
	</string>
	<string name="InvalidCertificate">
		Сервер возвратил недействительный или поврежденный сертификат. Обратитесь к администратору сетки.
	</string>
	<string name="CertInvalidHostname">
		Для доступа к серверу использовалось недействительное имя узла. Проверьте URL-адрес SL или имя узла в сетке.
	</string>
	<string name="CertExpired">
		Судя по всему, истек срок действия сертификата, возвращенного сеткой.  Проверьте время, установленное в системе, или обратитесь к администратору сетки.
	</string>
	<string name="CertKeyUsage">
		Не удалось использовать в протоколе SSL сертификат, возвращенный сервером.  Обратитесь к администратору сетки.
	</string>
	<string name="CertBasicConstraints">
		В цепочке сертификатов серверов слишком много сертификатов.  Обратитесь к администратору сетки.
	</string>
	<string name="CertInvalidSignature">
		Не удалось проверить подпись сертификата, возвращенного сервером сетки.  Обратитесь к администратору сетки.
	</string>
	<string name="LoginFailedNoNetwork">
		Ошибка сети: не удалось установить соединение. Проверьте подключение к сети.
	</string>
	<string name="LoginFailedHeader">
		Ошибка входа.
	</string>
	<string name="Quit">
		Выйти
	</string>
	<string name="create_account_url">
		http://join.secondlife.com/?sourceid=[sourceid]
	</string>
	<string name="AgniGridLabel">
		Основная сетка Second Life (Agni)
	</string>
	<string name="AditiGridLabel">
		Сетка Second Life для бета-тестирования (Aditi)
	</string>
	<string name="ViewerDownloadURL">
		http://secondlife.com/download
	</string>
	<string name="LoginFailedViewerNotPermitted">
		У клиента, которым вы пользуетесь, больше нет доступа к игре Second Life. Загрузить новую версию клиента можно по адресу
http://secondlife.com/download

Дополнительные сведения см. в разделе вопросов и ответов по адресу
http://secondlife.com/viewer-access-faq
	</string>
	<string name="LoginIntermediateOptionalUpdateAvailable">
		Доступно необязательное обновление клиента: [VERSION]
	</string>
	<string name="LoginFailedRequiredUpdate">
		Необходимо обновить клиент: [VERSION]
	</string>
	<string name="LoginFailedAlreadyLoggedIn">
		С этого клиента уже выполнен вход.
	</string>
	<string name="LoginFailedAuthenticationFailed">
		Извините! Не удается обеспечить ваш вход.
Убедитесь, что вы правильно ввели:
    * имя пользователя (например, bobsmith12 или steller.sunshine)
    * пароль
Кроме того, убедитесь, что режим Caps Lock отключен.
	</string>
	<string name="LoginFailedPasswordChanged">
		В качестве меры предосторожности ваш пароль изменен.
Перейдите на страницу своего аккаунта по адресу http://secondlife.com/password
и ответьте на контрольный вопрос, чтобы восстановить свой пароль
Приносим извинения за неудобство.
	</string>
	<string name="LoginFailedPasswordReset">
		В нашу систему внесены изменения, поэтому вам следует восстановить свой пароль.
Перейдите на страницу своего аккаунта по адресу http://secondlife.com/password
и ответьте на контрольный вопрос, чтобы восстановить свой пароль
Приносим извинения за неудобство.
	</string>
	<string name="LoginFailedEmployeesOnly">
		Сайт Second Life временно закрыт на техническое обслуживание.
В данное время входить могут только сотрудники.
Обновление состояния см. на веб-странице www.secondlife.com/status.
	</string>
	<string name="LoginFailedPremiumOnly">
		Вход в Second Life временно ограничен, чтобы сохранить наивысшее качество игрового мира для текущих пользователей.

В это время у пользователей с бесплатными аккаунтами не будет доступа к Second Life, чтобы у тех, кто заплатил, было больше места.
	</string>
	<string name="LoginFailedComputerProhibited">
		Нельзя входить в игру Second Life на этом компьютере.
Если вы считаете, что это ошибка, отправьте сообщение по адресу
support@secondlife.com.
	</string>
	<string name="LoginFailedAcountSuspended">
		Ваш аккаунт не будет доступен до
[TIME] по тихоокеанскому времени.
	</string>
	<string name="LoginFailedAccountDisabled">
		В данное время нам не удается выполнить ваш запрос. 
Обратитесь за помощью в службу поддержки Second Life по адресу http://support.secondlife.com.
	</string>
	<string name="LoginFailedTransformError">
		При входе обнаружена несогласованность данных.
Напишите сообщения по адресу support@secondlife.com.
	</string>
	<string name="LoginFailedAccountMaintenance">
		Выполняется небольшое обслуживание вашего аккаунта.
Ваш аккаунт не будет доступен до
[TIME] по тихоокеанскому времени.
Если вы считаете, что это ошибка, отправьте сообщение по адресу support@secondlife.com.
	</string>
	<string name="LoginFailedPendingLogoutFault">
		В ответ на запрос выхода симулятор возвратил сообщение о сбое.
	</string>
	<string name="LoginFailedPendingLogout">
		В системе выполняется выход для вашего аккаунта. 
Подождите минуту перед повторным входом в систему.
	</string>
	<string name="LoginFailedUnableToCreateSession">
		Не удается создать допустимый сеанс.
	</string>
	<string name="LoginFailedUnableToConnectToSimulator">
		Не удается подключиться к симулятору.
	</string>
	<string name="LoginFailedRestrictedHours">
		Вы можете входить в Second Life только
от [START] до [END] по тихоокеанскому времени.
Заходите в это время.
Если вы считаете, что это ошибка, отправьте сообщение по адресу support@secondlife.com.
	</string>
	<string name="LoginFailedIncorrectParameters">
		Неправильные параметры.
Если вы считаете, что это ошибка, отправьте сообщение по адресу support@secondlife.com.
	</string>
	<string name="LoginFailedFirstNameNotAlphanumeric">
		Имя должно состоять только из букв и цифр.
Если вы считаете, что это ошибка, отправьте сообщение по адресу support@secondlife.com.
	</string>
	<string name="LoginFailedLastNameNotAlphanumeric">
		Фамилия должна состоять только из букв и цифр.
Если вы считаете, что это ошибка, отправьте сообщение по адресу support@secondlife.com.
	</string>
	<string name="LogoutFailedRegionGoingOffline">
		Регион переходит в автономный режим.
Попробуйте повторно войти через минуту.
	</string>
	<string name="LogoutFailedAgentNotInRegion">
		Агент отсутствует в регионе.
Попробуйте повторно войти через минуту.
	</string>
	<string name="LogoutFailedPendingLogin">
		Вход в регион выполнен в другом сеансе.
Попробуйте повторно войти через минуту.
	</string>
	<string name="LogoutFailedLoggingOut">
		Для региона выполнен выход в предыдущем сеансе.
Попробуйте повторно войти через минуту.
	</string>
	<string name="LogoutFailedStillLoggingOut">
		Для региона все еще выполняется выход в предыдущем сеансе.
Попробуйте повторно войти через минуту.
	</string>
	<string name="LogoutSucceeded">
		В последнем сеансе для региона выполнен выход.
Попробуйте повторно войти через минуту.
	</string>
	<string name="LogoutFailedLogoutBegun">
		Для региона начат процесс выхода.
Попробуйте повторно войти через минуту.
	</string>
	<string name="LoginFailedLoggingOutSession">
		Во время вашего последнего сеанса система начала процедуру выхода.
Попробуйте повторно войти через минуту.
	</string>
	<string name="AgentLostConnection">
		Возможно, в этом регионе возникли проблемы.  Проверьте подключение к Интернету.
	</string>
	<string name="SavingSettings">
		Сохранение настроек...
	</string>
	<string name="LoggingOut">
		Выполняется выход...
	</string>
	<string name="ShuttingDown">
		Игра закрывается...
	</string>
	<string name="YouHaveBeenDisconnected">
		Произошло отключение от региона, в котором вы находились.
	</string>
	<string name="SentToInvalidRegion">
		Вы отправлены в недействительный регион.
	</string>
	<string name="TestingDisconnect">
		Тестирование отключения клиента
	</string>
	<string name="SocialFacebookConnecting">
		Подключение к Facebook...
	</string>
	<string name="SocialFacebookPosting">
		Публикация...
	</string>
	<string name="SocialFacebookDisconnecting">
		Отключение от Facebook...
	</string>
	<string name="SocialFacebookErrorConnecting">
		Проблема с подключением к Facebook
	</string>
	<string name="SocialFacebookErrorPosting">
		Проблемы при публикации в Facebook
	</string>
	<string name="SocialFacebookErrorDisconnecting">
		Проблема с отключением от Facebook
	</string>
	<string name="SocialFlickrConnecting">
		Подключение к Flickr...
	</string>
	<string name="SocialFlickrPosting">
		Публикация...
	</string>
	<string name="SocialFlickrDisconnecting">
		Отключение от Flickr...
	</string>
	<string name="SocialFlickrErrorConnecting">
		Неполадка при подключении к Flickr
	</string>
	<string name="SocialFlickrErrorPosting">
		Неполадка при публикации в Flickr
	</string>
	<string name="SocialFlickrErrorDisconnecting">
		Неполадка при отключении от Flickr
	</string>
	<string name="SocialTwitterConnecting">
		Подключение к Twitter...
	</string>
	<string name="SocialTwitterPosting">
		Публикация...
	</string>
	<string name="SocialTwitterDisconnecting">
		Отключение от Twitter...
	</string>
	<string name="SocialTwitterErrorConnecting">
		Неполадка при подключении к Twitter
	</string>
	<string name="SocialTwitterErrorPosting">
		Неполадка при публикации в Twitter
	</string>
	<string name="SocialTwitterErrorDisconnecting">
		Неполадка при отключении от Twitter
	</string>
	<string name="BlackAndWhite">
		Черно-белый
	</string>
	<string name="Colors1970">
		Цвета 1970-х
	</string>
	<string name="Intense">
		Интенсивный
	</string>
	<string name="Newspaper">
		Газета
	</string>
	<string name="Sepia">
		Сепия
	</string>
	<string name="Spotlight">
		Прожектор
	</string>
	<string name="Video">
		Видео
	</string>
	<string name="Autocontrast">
		Автоконтраст
	</string>
	<string name="LensFlare">
		Блик
	</string>
	<string name="Miniature">
		Миниатюра
	</string>
	<string name="Toycamera">
		Игрушечная камера
	</string>
	<string name="TooltipPerson">
		Человек
	</string>
	<string name="TooltipNoName">
		(нет имени)
	</string>
	<string name="TooltipOwner">
		Владелец:
	</string>
	<string name="TooltipPublic">
		Общедоступно
	</string>
	<string name="TooltipIsGroup">
		(группа)
	</string>
	<string name="TooltipForSaleL$">
		Продается: L$[AMOUNT]
	</string>
	<string name="TooltipFlagGroupBuild">
		Стройка в составе группы
	</string>
	<string name="TooltipFlagNoBuild">
		Стройка запрещена
	</string>
	<string name="TooltipFlagNoEdit">
		Стройка в составе группы
	</string>
	<string name="TooltipFlagNotSafe">
		Небезопасно
	</string>
	<string name="TooltipFlagNoFly">
		Полеты запрещены
	</string>
	<string name="TooltipFlagGroupScripts">
		Скрипты для группы
	</string>
	<string name="TooltipFlagNoScripts">
		Скрипты запрещены
	</string>
	<string name="TooltipLand">
		Земля:
	</string>
	<string name="TooltipMustSingleDrop">
		Сюда можно перетащить только одну вещь
	</string>
	<string name="TooltipTooManyWearables">
		Нельзя носить папку, содержащую более [AMOUNT] вещей.  Это ограничение можно изменить в меню «Дополнительно &gt; Настройки отладки &gt; WearFolderLimit.
	</string>
	<string name="TooltipPrice" value="L$[AMOUNT]:"/>
	<string name="TooltipSLIcon">
		Эта ссылка ведет на страницу официального домена SecondLife.com или LindenLab.com.
	</string>
	<string name="TooltipOutboxDragToWorld">
		Нельзя выложить предметы из папки списков товаров торгового центра
	</string>
	<string name="TooltipOutboxWorn">
		Нельзя поместить предметы, которые вы носите, в папку списков товаров торгового центра
	</string>
	<string name="TooltipOutboxFolderLevels">
		Глубина вложения папок превышает [AMOUNT]. Уменьшите глубину вложения; при необходимости сгруппируйте предметы.
	</string>
	<string name="TooltipOutboxTooManyFolders">
		Количество подпапок не может превышать [AMOUNT]. Уменьшите количество папок в списке; при необходимости сгруппируйте предметы.
	</string>
	<string name="TooltipOutboxTooManyObjects">
		Количество предметов не может превышать [AMOUNT]. Для продажи более чем [AMOUNT] предм. в одном списке некоторые из них следует сгруппировать.
	</string>
	<string name="TooltipOutboxTooManyStockItems">
		Количество предметов не может превышать [AMOUNT].
	</string>
	<string name="TooltipOutboxCannotDropOnRoot">
		Можно перетаскивать предметы или папки только на вкладку «ВСЕ» или «НЕСВЯЗАННЫЕ». Выберите одну из этих вкладок и переместите предметы или папки снова.
	</string>
	<string name="TooltipOutboxNoTransfer">
		Часть этих объектов нельзя продать или передать
	</string>
	<string name="TooltipOutboxNotInInventory">
		В торговый центр можно поместить только предметы из своего инвентаря
	</string>
	<string name="TooltipOutboxLinked">
		Привязанные предметы или папки нельзя поместить в торговый центр
	</string>
	<string name="TooltipOutboxCallingCard">
		Нельзя поместить визитки в торговый центр
	</string>
	<string name="TooltipOutboxDragActive">
		Опубликованный список нельзя переместить
	</string>
	<string name="TooltipOutboxCannotMoveRoot">
		Корневую папку списков товаров торгового центра нельзя перемещать
	</string>
	<string name="TooltipOutboxMixedStock">
		У всех предметов в папке запасов должен быть один и тот же тип и разрешение
	</string>
	<string name="TooltipDragOntoOwnChild">
		Папку нельзя переместить в ее подпапку
	</string>
	<string name="TooltipDragOntoSelf">
		Папку нельзя переместить саму в себя
	</string>
	<string name="TooltipHttpUrl">
		Щелкните, чтобы просмотреть эту веб-страницу
	</string>
	<string name="TooltipSLURL">
		Щелкните, чтобы просмотреть информацию об этом месте
	</string>
	<string name="TooltipAgentUrl">
		Щелкните, чтобы просмотреть профиль этого жителя
	</string>
	<string name="TooltipAgentInspect">
		Узнать больше об этом жителе
	</string>
	<string name="TooltipAgentMute">
		Щелкните, чтобы не слышать этого жителя
	</string>
	<string name="TooltipAgentUnmute">
		Щелкните, чтобы слышать этого жителя
	</string>
	<string name="TooltipAgentIM">
		Щелкните, чтобы открыть личный чат с этим жителем
	</string>
	<string name="TooltipAgentPay">
		Щелкните, чтобы заплатить жителю
	</string>
	<string name="TooltipAgentOfferTeleport">
		Щелкните, чтобы предложить этому жителю телепортацию
	</string>
	<string name="TooltipAgentRequestFriend">
		Щелкните, чтобы предложить этому жителю дружбу
	</string>
	<string name="TooltipGroupUrl">
		Щелкните, чтобы просмотреть описание группы
	</string>
	<string name="TooltipEventUrl">
		Щелкните, чтобы просмотреть описание события
	</string>
	<string name="TooltipClassifiedUrl">
		Щелкните, чтобы просмотреть эту рекламу
	</string>
	<string name="TooltipParcelUrl">
		Щелкните, чтобы посмотреть описание участка
	</string>
	<string name="TooltipTeleportUrl">
		Щелкните, чтобы телепортироваться в это место
	</string>
	<string name="TooltipObjectIMUrl">
		Щелкните, открыть описание этого объекта
	</string>
	<string name="TooltipMapUrl">
		Щелкните, чтобы посмотреть это место на карте
	</string>
	<string name="TooltipSLAPP">
		Щелкните, чтобы выполнить команду secondlife://
	</string>
	<string name="CurrentURL" value="Текущий URL-адрес: [CurrentURL]"/>
	<string name="TooltipEmail">
		Щелкните, чтобы написать письмо
	</string>
	<string name="SLurlLabelTeleport">
		Телепортироваться в
	</string>
	<string name="SLurlLabelShowOnMap">
		Показать карту для
	</string>
	<string name="SLappAgentMute">
		Откл. звук
	</string>
	<string name="SLappAgentUnmute">
		Вкл. звук
	</string>
	<string name="SLappAgentIM">
		IM
	</string>
	<string name="SLappAgentPay">
		Заплатить
	</string>
	<string name="SLappAgentOfferTeleport">
		Предложить телепортацию в
	</string>
	<string name="SLappAgentRequestFriend">
		Предложить дружбу
	</string>
	<string name="SLappAgentRemoveFriend">
		Удаление друга
	</string>
	<string name="BUTTON_CLOSE_DARWIN">
		Закрыть (⌘W)
	</string>
	<string name="BUTTON_CLOSE_WIN">
		Закрыть (Ctrl+W)
	</string>
	<string name="BUTTON_CLOSE_CHROME">
		Закрыть
	</string>
	<string name="BUTTON_RESTORE">
		Развернуть
	</string>
	<string name="BUTTON_MINIMIZE">
		Свернуть
	</string>
	<string name="BUTTON_TEAR_OFF">
		Отделить
	</string>
	<string name="BUTTON_DOCK">
		Присоединить
	</string>
	<string name="BUTTON_HELP">
		Показать справку
	</string>
	<string name="TooltipNotecardNotAllowedTypeDrop">
		Элементы этого типа не могут быть занесены в 
карточку для комментариев в этом регионе.
	</string>
	<string name="TooltipNotecardOwnerRestrictedDrop">
		Только элементы с безусловным разрешением 
‘следующего владельца’ можно внести 
в карточки для комментариев.
	</string>
	<string name="Searching">
		Поиск...
	</string>
	<string name="NoneFound">
		Ничего не найдено.
	</string>
	<string name="RetrievingData">
		Получение...
	</string>
	<string name="ReleaseNotes">
		Заметки о выпуске
	</string>
	<string name="LoadingData">
		Загрузка...
	</string>
	<string name="AvatarNameNobody">
		(без имени)
	</string>
	<string name="AvatarNameWaiting">
		(ожидание)
	</string>
	<string name="AvatarNameMultiple">
		(несколько)
	</string>
	<string name="GroupNameNone">
		(нет)
	</string>
	<string name="AssetErrorNone">
		Ошибок нет
	</string>
	<string name="AssetErrorRequestFailed">
		Запрос актива: сбой
	</string>
	<string name="AssetErrorNonexistentFile">
		Запрос актива: файл не существует
	</string>
	<string name="AssetErrorNotInDatabase">
		Запрос актива: актив не найден в базе данных
	</string>
	<string name="AssetErrorEOF">
		Конец файла
	</string>
	<string name="AssetErrorCannotOpenFile">
		Не удается открыть файл
	</string>
	<string name="AssetErrorFileNotFound">
		Файл не найден
	</string>
	<string name="AssetErrorTCPTimeout">
		Вышло время передачи файла
	</string>
	<string name="AssetErrorCircuitGone">
		Обрыв в канале
	</string>
	<string name="AssetErrorPriceMismatch">
		Не достигнута договоренность по цене между клиентом и сервером
	</string>
	<string name="AssetErrorUnknownStatus">
		Неизвестный статус
	</string>
	<string name="AssetUploadServerUnreacheble">
		Услуги недоступны.
	</string>
	<string name="AssetUploadServerDifficulties">
		Сервер испытывает неожиданные трудности.
	</string>
	<string name="AssetUploadServerUnavaliable">
		Услуги недоступны или превышение времени ожидания при передаче.
	</string>
	<string name="AssetUploadRequestInvalid">
		Ошибка при запросе на передачу. Для получения помощи в 
решении этой проблемы пройдите по ссылке http://secondlife.com/support.
	</string>
	<string name="SettingValidationError">
		Не удалось выполнить проверку для импорта настроек [NAME]
	</string>
	<string name="SettingImportFileError">
		Не удалось открыть файл [FILE]
	</string>
	<string name="SettingParseFileError">
		Не удалось открыть файл [FILE]
	</string>
	<string name="SettingTranslateError">
		Не удалось применить устаревший эффект windlight \[NAME]
	</string>
	<string name="texture">
		текстуру
	</string>
	<string name="sound">
		звук
	</string>
	<string name="calling card">
		визитку
	</string>
	<string name="landmark">
		закладку
	</string>
	<string name="legacy script">
		старый скрипт
	</string>
	<string name="clothing">
		одежду
	</string>
	<string name="object">
		объект
	</string>
	<string name="note card">
		заметку
	</string>
	<string name="folder">
		папку
	</string>
	<string name="root">
		корневой каталог
	</string>
	<string name="lsl2 script">
		скрипт LSL2
	</string>
	<string name="lsl bytecode">
		байт-код LSL
	</string>
	<string name="tga texture">
		текстуру TGA
	</string>
	<string name="body part">
		часть тела
	</string>
	<string name="snapshot">
		снимок
	</string>
	<string name="lost and found">
		найденные вещи
	</string>
	<string name="targa image">
		изображение TGA
	</string>
	<string name="trash">
		содержимое корзины
	</string>
	<string name="jpeg image">
		изображение JPEG
	</string>
	<string name="animation">
		анимацию
	</string>
	<string name="gesture">
		жест
	</string>
	<string name="simstate">
		состояние симуляции
	</string>
	<string name="favorite">
		избранное
	</string>
	<string name="symbolic link">
		ссылку
	</string>
	<string name="symbolic folder link">
		ссылку на папку
	</string>
	<string name="settings blob">
		настройки
	</string>
	<string name="mesh">
		сетка
	</string>
	<string name="AvatarEditingAppearance">
		(внешний вид редактируется)
	</string>
	<string name="AvatarAway">
		Нет на месте
	</string>
	<string name="AvatarDoNotDisturb">
		Не беспокоить
	</string>
	<string name="AvatarMuted">
		В черном списке
	</string>
	<string name="anim_express_afraid">
		Страх
	</string>
	<string name="anim_express_anger">
		Гнев
	</string>
	<string name="anim_away">
		Нет на месте
	</string>
	<string name="anim_backflip">
		Сальто назад
	</string>
	<string name="anim_express_laugh">
		Хохот
	</string>
	<string name="anim_express_toothsmile">
		Широкая улыбка
	</string>
	<string name="anim_blowkiss">
		Воздушный поцелуй
	</string>
	<string name="anim_express_bored">
		Скука
	</string>
	<string name="anim_bow">
		Поклон
	</string>
	<string name="anim_clap">
		Хлопок
	</string>
	<string name="anim_courtbow">
		Учтивый поклон
	</string>
	<string name="anim_express_cry">
		Плач
	</string>
	<string name="anim_dance1">
		Танец 1
	</string>
	<string name="anim_dance2">
		Танец 2
	</string>
	<string name="anim_dance3">
		Танец 3
	</string>
	<string name="anim_dance4">
		Танец 4
	</string>
	<string name="anim_dance5">
		Танец 5
	</string>
	<string name="anim_dance6">
		Танец 6
	</string>
	<string name="anim_dance7">
		Танец 7
	</string>
	<string name="anim_dance8">
		Танец 8
	</string>
	<string name="anim_express_disdain">
		Презрение
	</string>
	<string name="anim_drink">
		Питьё
	</string>
	<string name="anim_express_embarrased">
		Смущение
	</string>
	<string name="anim_angry_fingerwag">
		Погрозить пальцем
	</string>
	<string name="anim_fist_pump">
		Поднимание кулака
	</string>
	<string name="anim_yoga_float">
		Парящий Будда
	</string>
	<string name="anim_express_frown">
		Хмурость
	</string>
	<string name="anim_impatient">
		Нетерпение
	</string>
	<string name="anim_jumpforjoy">
		Прыжок радости
	</string>
	<string name="anim_kissmybutt">
		Поцелуй в зад
	</string>
	<string name="anim_express_kiss">
		Поцелуй
	</string>
	<string name="anim_laugh_short">
		Смех
	</string>
	<string name="anim_musclebeach">
		Демонстрация мускулов
	</string>
	<string name="anim_no_unhappy">
		Грустный отказ
	</string>
	<string name="anim_no_head">
		Отказ
	</string>
	<string name="anim_nyanya">
		Ня-ня-ня
	</string>
	<string name="anim_punch_onetwo">
		Двойка руками
	</string>
	<string name="anim_express_open_mouth">
		Открывание рта
	</string>
	<string name="anim_peace">
		Дружелюбие
	</string>
	<string name="anim_point_you">
		Указывание на кого-то
	</string>
	<string name="anim_point_me">
		Указывание на себя
	</string>
	<string name="anim_punch_l">
		Удар левой рукой
	</string>
	<string name="anim_punch_r">
		Удар правой рукой
	</string>
	<string name="anim_rps_countdown">
		Счет в КНБ
	</string>
	<string name="anim_rps_paper">
		КНБ – бумага
	</string>
	<string name="anim_rps_rock">
		КНБ – камень
	</string>
	<string name="anim_rps_scissors">
		КНБ – ножницы
	</string>
	<string name="anim_express_repulsed">
		Отказ
	</string>
	<string name="anim_kick_roundhouse_r">
		«Вертушка»
	</string>
	<string name="anim_express_sad">
		Грусть
	</string>
	<string name="anim_salute">
		Приветствие
	</string>
	<string name="anim_shout">
		Крик
	</string>
	<string name="anim_express_shrug">
		Пожимание плечами
	</string>
	<string name="anim_express_smile">
		Улыбка
	</string>
	<string name="anim_smoke_idle">
		Курение не в затяжку
	</string>
	<string name="anim_smoke_inhale">
		Курение в затяжку
	</string>
	<string name="anim_smoke_throw_down">
		Бросить сигарету
	</string>
	<string name="anim_express_surprise">
		Удивление
	</string>
	<string name="anim_sword_strike_r">
		Удар мечом
	</string>
	<string name="anim_angry_tantrum">
		Вспышка гнева
	</string>
	<string name="anim_express_tongue_out">
		Показ языка
	</string>
	<string name="anim_hello">
		Приветствие рукой
	</string>
	<string name="anim_whisper">
		Шепот
	</string>
	<string name="anim_whistle">
		Свист
	</string>
	<string name="anim_express_wink">
		Подмигивание
	</string>
	<string name="anim_wink_hollywood">
		Подмигивание по-голливудски
	</string>
	<string name="anim_express_worry">
		Беспокойство
	</string>
	<string name="anim_yes_happy">
		Радостное согласие
	</string>
	<string name="anim_yes_head">
		Согласие
	</string>
	<string name="multiple_textures">
		Несколько
	</string>
	<string name="use_texture">
		Использовать текстуру
	</string>
	<string name="manip_hint1">
		Наведите указатель мыши на линейку
	</string>
	<string name="manip_hint2">
		для привязки к сетке
	</string>
	<string name="texture_loading">
		Загрузка...
	</string>
	<string name="worldmap_offline">
		Не в сети
	</string>
	<string name="worldmap_item_tooltip_format">
		[AREA] м² L$[PRICE]
	</string>
	<string name="worldmap_results_none_found">
		Ничего не найдено.
	</string>
	<string name="Ok">
		ОК
	</string>
	<string name="Premature end of file">
		Преждевременный конец файла
	</string>
	<string name="ST_NO_JOINT">
		Не удается найти объект ROOT или JOINT.
	</string>
	<string name="NearbyChatTitle">
		Локальный чат
	</string>
	<string name="NearbyChatLabel">
		(Локальный чат)
	</string>
	<string name="whisper">
		шепчет:
	</string>
	<string name="shout">
		кричит:
	</string>
	<string name="ringing">
		Подключение к голосовому чату...
	</string>
	<string name="connected">
		Подключение установлено
	</string>
	<string name="unavailable">
		В этом месте голосовая связь недоступна
	</string>
	<string name="hang_up">
		Отключение от общего голосового чата
	</string>
	<string name="reconnect_nearby">
		Будет установлено подключение к локальному голосовому чату
	</string>
	<string name="ScriptQuestionCautionChatGranted">
		Объекту «[OBJECTNAME]», который принадлежит пользователю «[OWNERNAME]» и находится в [REGIONPOS] в регионе «[REGIONNAME]», предоставлено разрешение: [PERMISSIONS].
	</string>
	<string name="ScriptQuestionCautionChatDenied">
		Объекту «[OBJECTNAME]», который принадлежит пользователю «[OWNERNAME]» и находится в [REGIONPOS] в регионе «[REGIONNAME]», отказано в разрешении: [PERMISSIONS].
	</string>
	<string name="AdditionalPermissionsRequestHeader">
		Разрешив доступ к своему аккаунту, вы также разрешите объекту:
	</string>
	<string name="ScriptTakeMoney">
		У вас берут Linden-деньги
	</string>
	<string name="ActOnControlInputs">
		Действия при активации элементов управления
	</string>
	<string name="RemapControlInputs">
		Новое сопоставление элементов управления
	</string>
	<string name="AnimateYourAvatar">
		Анимировать ваш аватар
	</string>
	<string name="AttachToYourAvatar">
		Прикрепить к аватару
	</string>
	<string name="ReleaseOwnership">
		Отказаться от владения, сделать всеобщим
	</string>
	<string name="LinkAndDelink">
		Связать или отменить связь с другими объектами
	</string>
	<string name="AddAndRemoveJoints">
		Добавление и удаление связей с другими объектами
	</string>
	<string name="ChangePermissions">
		Изменить разрешения
	</string>
	<string name="TrackYourCamera">
		Следить за камерой
	</string>
	<string name="ControlYourCamera">
		Управлять камерой
	</string>
	<string name="TeleportYourAgent">
		Телепортировать вас
	</string>
	<string name="ForceSitAvatar">
		Заставьте аватар сесть
	</string>
	<string name="ChangeEnvSettings">
		Изменить свои настройки окружающей среды
	</string>
	<string name="NotConnected">
		Нет подключения
	</string>
	<string name="AgentNameSubst">
		(Вы)
	</string>
	<string name="JoinAnExperience"/>
	<string name="SilentlyManageEstateAccess">
		Отключить извещения при управлении списками доступа к землевладениям
	</string>
	<string name="OverrideYourAnimations">
		Заменить ваши стандартные анимации
	</string>
	<string name="ScriptReturnObjects">
		Вернуть объекты от вашего имени
	</string>
	<string name="UnknownScriptPermission">
		(неизвестно)!
	</string>
	<string name="SIM_ACCESS_PG">
		Общий
	</string>
	<string name="SIM_ACCESS_MATURE">
		Умеренный
	</string>
	<string name="SIM_ACCESS_ADULT">
		Для взрослых
	</string>
	<string name="SIM_ACCESS_DOWN">
		Не в сети
	</string>
	<string name="SIM_ACCESS_MIN">
		Неизвестно
	</string>
	<string name="land_type_unknown">
		(неизвестно)
	</string>
	<string name="Estate / Full Region">
		Землевладение/весь регион
	</string>
	<string name="Estate / Homestead">
		Землевладение/поместье
	</string>
	<string name="Mainland / Homestead">
		Материк/поместье
	</string>
	<string name="Mainland / Full Region">
		Материк/весь регион
	</string>
	<string name="all_files">
		Все файлы
	</string>
	<string name="sound_files">
		Звуки
	</string>
	<string name="animation_files">
		Анимация
	</string>
	<string name="image_files">
		Изображения
	</string>
	<string name="save_file_verb">
		Сохранить
	</string>
	<string name="load_file_verb">
		Загрузить
	</string>
	<string name="targa_image_files">
		Изображения TGA
	</string>
	<string name="bitmap_image_files">
		Изображения BMP
	</string>
	<string name="png_image_files">
		Изображения PNG
	</string>
	<string name="save_texture_image_files">
		Изображения Targa или PNG
	</string>
	<string name="avi_movie_file">
		Видео AVI
	</string>
	<string name="xaf_animation_file">
		Анимация XAF
	</string>
	<string name="xml_file">
		XML-файл
	</string>
	<string name="raw_file">
		RAW-файл
	</string>
	<string name="compressed_image_files">
		Несжатые изображения
	</string>
	<string name="load_files">
		Загрузить файлы
	</string>
	<string name="choose_the_directory">
		Выбрать каталог
	</string>
	<string name="script_files">
		Скрипты
	</string>
	<string name="dictionary_files">
		Словари
	</string>
	<string name="shape">
		Фигура
	</string>
	<string name="skin">
		Кожа
	</string>
	<string name="hair">
		Волосы
	</string>
	<string name="eyes">
		Глаза
	</string>
	<string name="shirt">
		Рубашка
	</string>
	<string name="pants">
		Брюки
	</string>
	<string name="shoes">
		Обувь
	</string>
	<string name="socks">
		Носки
	</string>
	<string name="jacket">
		Пиджак
	</string>
	<string name="gloves">
		Перчатки
	</string>
	<string name="undershirt">
		Майка
	</string>
	<string name="underpants">
		Трусы
	</string>
	<string name="skirt">
		Юбка
	</string>
	<string name="alpha">
		Альфа-маска
	</string>
	<string name="tattoo">
		Тату
	</string>
	<string name="universal">
		Универсальные
	</string>
	<string name="physics">
		Физические данные
	</string>
	<string name="invalid">
		ошибка
	</string>
	<string name="none">
		нет
	</string>
	<string name="shirt_not_worn">
		Рубашка не надета
	</string>
	<string name="pants_not_worn">
		Брюки не надеты
	</string>
	<string name="shoes_not_worn">
		Обувь не надета
	</string>
	<string name="socks_not_worn">
		Носки не надеты
	</string>
	<string name="jacket_not_worn">
		Пиджак не надет
	</string>
	<string name="gloves_not_worn">
		Перчатки не надеты
	</string>
	<string name="undershirt_not_worn">
		Майка не надета
	</string>
	<string name="underpants_not_worn">
		Трусы не надеты
	</string>
	<string name="skirt_not_worn">
		Юбка не надета
	</string>
	<string name="alpha_not_worn">
		Альфа-маска не надета
	</string>
	<string name="tattoo_not_worn">
		Тату не надето
	</string>
	<string name="universal_not_worn">
		Универсальный наряд не надет
	</string>
	<string name="physics_not_worn">
		Физика не учитывается
	</string>
	<string name="invalid_not_worn">
		ошибка
	</string>
	<string name="create_new_shape">
		Создать фигуру
	</string>
	<string name="create_new_skin">
		Создать кожу
	</string>
	<string name="create_new_hair">
		Создать волосы
	</string>
	<string name="create_new_eyes">
		Создать глаза
	</string>
	<string name="create_new_shirt">
		Создать рубашку
	</string>
	<string name="create_new_pants">
		Создать брюки
	</string>
	<string name="create_new_shoes">
		Создать обувь
	</string>
	<string name="create_new_socks">
		Создать носки
	</string>
	<string name="create_new_jacket">
		Создать пиджак
	</string>
	<string name="create_new_gloves">
		Создать перчатки
	</string>
	<string name="create_new_undershirt">
		Создать майку
	</string>
	<string name="create_new_underpants">
		Создать трусы
	</string>
	<string name="create_new_skirt">
		Создать юбку
	</string>
	<string name="create_new_alpha">
		Создать альфа-маску
	</string>
	<string name="create_new_tattoo">
		Создать тату
	</string>
	<string name="create_new_universal">
		Создать новые универсальные
	</string>
	<string name="create_new_physics">
		Создать физику
	</string>
	<string name="create_new_invalid">
		ошибка
	</string>
	<string name="NewWearable">
		Создать [WEARABLE_ITEM]
	</string>
	<string name="next">
		Далее
	</string>
	<string name="ok">
		ОК
	</string>
	<string name="GroupNotifyGroupNotice">
		Групповое уведомление
	</string>
	<string name="GroupNotifyGroupNotices">
		Групповые уведомления
	</string>
	<string name="GroupNotifySentBy">
		Отправитель
	</string>
	<string name="GroupNotifyAttached">
		Вложение:
	</string>
	<string name="GroupNotifyViewPastNotices">
		Здесь можно просмотреть последние уведомления или отказаться от их получения.
	</string>
	<string name="GroupNotifyOpenAttachment">
		Открыть вложение
	</string>
	<string name="GroupNotifySaveAttachment">
		Сохранить вложение
	</string>
	<string name="TeleportOffer">
		Предложена телепортация
	</string>
	<string name="StartUpNotifications">
		Пока вы отсутствовали, пришли новые уведомления.
	</string>
	<string name="OverflowInfoChannelString">
		Других уведомлений: %d
	</string>
	<string name="BodyPartsRightArm">
		Правая рука
	</string>
	<string name="BodyPartsHead">
		Голова
	</string>
	<string name="BodyPartsLeftArm">
		Левая рука
	</string>
	<string name="BodyPartsLeftLeg">
		Левая нога
	</string>
	<string name="BodyPartsTorso">
		Торс
	</string>
	<string name="BodyPartsRightLeg">
		Правая нога
	</string>
	<string name="BodyPartsEnhancedSkeleton">
		Улучшенный скелет
	</string>
	<string name="GraphicsQualityLow">
		низкая
	</string>
	<string name="GraphicsQualityMid">
		средняя
	</string>
	<string name="GraphicsQualityHigh">
		высокая
	</string>
	<string name="LeaveMouselook">
		Нажмите ESC, чтобы вернуться к обычному обзору
	</string>
	<string name="InventoryNoMatchingItems">
		Не нашли того, что вам нужно? Воспользуйтесь [secondlife:///app/search/all/[SEARCH_TERM] поиском].
	</string>
	<string name="InventoryNoMatchingRecentItems">
		Не нашли то, что искали? Попробуйте на [secondlife:///app/inventory/filters Show filters].
	</string>
	<string name="PlacesNoMatchingItems">
		Не нашли того, что вам нужно? Воспользуйтесь [secondlife:///app/search/places/[SEARCH_TERM] поиском].
	</string>
	<string name="FavoritesNoMatchingItems">
		Перетащите сюда закладку, чтобы добавить ее в список избранного.
	</string>
	<string name="MarketplaceNoMatchingItems">
		Предметы не найдены. Проверьте правильность строки поиска и повторите попытку.
	</string>
	<string name="InventoryNoTexture">
		В вашем инвентаре нет копии этой текстуры
	</string>
	<string name="InventoryInboxNoItems">
		Здесь будут показаны ваши покупки из торгового центра. Их можно будет перетащить в ваш инвентарь для использования.
	</string>
	<string name="MarketplaceURL">
		https://marketplace.[MARKETPLACE_DOMAIN_NAME]/
	</string>
	<string name="MarketplaceURL_CreateStore">
		http://community.secondlife.com/t5/English-Knowledge-Base/Selling-in-the-Marketplace/ta-p/700193#Section_.3
	</string>
	<string name="MarketplaceURL_Dashboard">
		https://marketplace.[MARKETPLACE_DOMAIN_NAME]/merchants/store/dashboard
	</string>
	<string name="MarketplaceURL_Imports">
		https://marketplace.[MARKETPLACE_DOMAIN_NAME]/merchants/store/imports
	</string>
	<string name="MarketplaceURL_LearnMore">
		https://marketplace.[MARKETPLACE_DOMAIN_NAME]/learn_more
	</string>
	<string name="InventoryPlayAnimationTooltip">
		Откройте окно с настройками игры.
	</string>
	<string name="InventoryPlayGestureTooltip">
		Выполните выбранный жест в игровом мире.
	</string>
	<string name="InventoryPlaySoundTooltip">
		Откройте окно с настройками игры.
	</string>
	<string name="InventoryOutboxNotMerchantTitle">
		Продавать вещи в торговом центре может кто угодно.
	</string>
	<string name="InventoryOutboxNotMerchantTooltip"/>
	<string name="InventoryOutboxNotMerchant">
		Если вы хотите стать торговцем, [[MARKETPLACE_CREATE_STORE_URL] создайте магазин].
	</string>
	<string name="InventoryOutboxNoItemsTitle">
		Ваша папка «Исходящие» пуста.
	</string>
	<string name="InventoryOutboxNoItemsTooltip"/>
	<string name="InventoryOutboxNoItems">
		Перетащите папки в эту область и щелкните «Отправить в торговый центр», чтобы выставить их на продажу в [[MARKETPLACE_DASHBOARD_URL] Торговом центре].
	</string>
	<string name="InventoryOutboxInitializingTitle">
		Инициализация Торгового центра.
	</string>
	<string name="InventoryOutboxInitializing">
		Мы обращаемся к вашему аккаунту в [[MARKETPLACE_CREATE_STORE_URL] магазине].
	</string>
	<string name="InventoryOutboxErrorTitle">
		Ошибки торгового центра.
	</string>
	<string name="InventoryOutboxError">
		[[MARKETPLACE_CREATE_STORE_URL] Магазин] возвращает ошибки.
	</string>
	<string name="InventoryMarketplaceError">
		Ошибка при открытии списков товаров торгового центра.
Если данное сообщение повторится, обратитесь за помощью в службу поддержки Second Life на странице http://support.secondlife.com
	</string>
	<string name="InventoryMarketplaceListingsNoItemsTitle">
		Папка списков товаров торгового центра пуста.
	</string>
	<string name="InventoryMarketplaceListingsNoItems">
		Перетащите папки в эту область, чтобы выставить их на продажу в [[MARKETPLACE_DASHBOARD_URL] Торговом центре].
	</string>
	<string name="InventoryItemsCount">
		( [ITEMS_COUNT] предметов(а))
	</string>
	<string name="Marketplace Validation Warning Stock">
		В папке версии должна быть папка запасов
	</string>
	<string name="Marketplace Validation Error Mixed Stock">
		: Ошибка: все предметы в папке запасов должны быть некопируемыми и одного типа
	</string>
	<string name="Marketplace Validation Error Subfolder In Stock">
		: Ошибка: папка запасов не может содержать подпапки
	</string>
	<string name="Marketplace Validation Warning Empty">
		: Предупреждение: папка не содержит предметов
	</string>
	<string name="Marketplace Validation Warning Create Stock">
		: Предупреждение: создается папка запасов
	</string>
	<string name="Marketplace Validation Warning Create Version">
		: Предупреждение: создается папка версии
	</string>
	<string name="Marketplace Validation Warning Move">
		: Предупреждение: перемещаются предметы
	</string>
	<string name="Marketplace Validation Warning Delete">
		: Предупреждение: содержимое папки переносится в папку запасов, пустая папка удаляется
	</string>
	<string name="Marketplace Validation Error Stock Item">
		: Ошибка: в папке запасов должны содержаться некопируемые предметы
	</string>
	<string name="Marketplace Validation Warning Unwrapped Item">
		: Предупреждение: в папке версии должны быть предметы
	</string>
	<string name="Marketplace Validation Error">
		: Ошибка:
	</string>
	<string name="Marketplace Validation Warning">
		: Предупреждение:
	</string>
	<string name="Marketplace Validation Error Empty Version">
		: Предупреждение: папка версии должна содержать хотя бы 1 предмет
	</string>
	<string name="Marketplace Validation Error Empty Stock">
		: Предупреждение: папка запасов должна содержать хотя бы 1 предмет
	</string>
	<string name="Marketplace Validation No Error">
		Нет ошибок и предупреждений
	</string>
	<string name="Marketplace Error None">
		Ошибок нет
	</string>
	<string name="Marketplace Error Prefix">
		Ошибка:
	</string>
	<string name="Marketplace Error Not Merchant">
		Прежде чем отправлять предметы в торговый центр, необходимо зарегистрироваться как торговец (бесплатно).
	</string>
	<string name="Marketplace Error Not Accepted">
		Невозможно переместить предмет в эту папку.
	</string>
	<string name="Marketplace Error Unsellable Item">
		Этот предмет нельзя продать в торговом центре.
	</string>
	<string name="MarketplaceNoID">
		нет ID торг. центра
	</string>
	<string name="MarketplaceLive">
		опубликовано
	</string>
	<string name="MarketplaceActive">
		активно
	</string>
	<string name="MarketplaceMax">
		макс.
	</string>
	<string name="MarketplaceStock">
		запас
	</string>
	<string name="MarketplaceNoStock">
		нет в запасе
	</string>
	<string name="MarketplaceUpdating">
		обновление...
	</string>
	<string name="UploadFeeInfo">
		Тариф зависит от типа вашей подписки. Тарифы для владельцев расширенных пакетов меньше. [https://secondlife.com/my/account/membership.php? Узнать больше]
	</string>
	<string name="Open landmarks">
		Открыть сохраненные локации
	</string>
	<string name="Unconstrained">
		Без ограничений
	</string>
	<string name="no_transfer" value="(не передается)"/>
	<string name="no_modify" value="(не изменяется)"/>
	<string name="no_copy" value="(не копируется)"/>
	<string name="worn" value="(носится)"/>
	<string name="link" value="(ссылка)"/>
	<string name="broken_link" value="(broken_link)"/>
	<string name="LoadingContents">
		Загрузка содержимого...
	</string>
	<string name="NoContents">
		Нет контента
	</string>
	<string name="WornOnAttachmentPoint" value="(где носится: [ATTACHMENT_POINT])"/>
	<string name="AttachmentErrorMessage" value="([ATTACHMENT_ERROR])"/>
	<string name="ActiveGesture" value="[GESLABEL] (активно)"/>
	<string name="PermYes">
		Да
	</string>
	<string name="PermNo">
		Нет
	</string>
	<string name="Chat Message" value="Чат:"/>
	<string name="Sound" value="Звук:"/>
	<string name="Wait" value="--- Ждите:"/>
	<string name="AnimFlagStop" value="Остановить анимацию:"/>
	<string name="AnimFlagStart" value="Начать анимацию:"/>
	<string name="Wave" value="Приветствие рукой"/>
	<string name="GestureActionNone" value="Нет"/>
	<string name="HelloAvatar" value="Привет, аватар!"/>
	<string name="ViewAllGestures" value="Просмотреть все &gt;&gt;"/>
	<string name="GetMoreGestures" value="Дополнительно &gt;&gt;"/>
	<string name="Animations" value="Анимация,"/>
	<string name="Calling Cards" value="Визитки,"/>
	<string name="Clothing" value="Одежда,"/>
	<string name="Gestures" value="Жесты,"/>
	<string name="Landmarks" value="Закладки,"/>
	<string name="Notecards" value="Заметки,"/>
	<string name="Objects" value="Объекты,"/>
	<string name="Scripts" value="Скрипты,"/>
	<string name="Sounds" value="Звуки,"/>
	<string name="Textures" value="Текстуры,"/>
	<string name="Snapshots" value="Снимки,"/>
	<string name="No Filters" value="Нет"/>
	<string name="Since Logoff" value="- С момента выхода"/>
	<string name="InvFolder My Inventory">
		Мой инвентарь
	</string>
	<string name="InvFolder Library">
		Библиотека
	</string>
	<string name="InvFolder Textures">
		Текстуры
	</string>
	<string name="InvFolder Sounds">
		Звуки
	</string>
	<string name="InvFolder Calling Cards">
		Визитки
	</string>
	<string name="InvFolder Landmarks">
		Закладки
	</string>
	<string name="InvFolder Scripts">
		Скрипты
	</string>
	<string name="InvFolder Clothing">
		Одежда
	</string>
	<string name="InvFolder Objects">
		Объекты
	</string>
	<string name="InvFolder Notecards">
		Заметки
	</string>
	<string name="InvFolder New Folder">
		Новая папка
	</string>
	<string name="InvFolder Inventory">
		Инвентарь
	</string>
	<string name="InvFolder Uncompressed Images">
		Несжатые изображения
	</string>
	<string name="InvFolder Body Parts">
		Части тела
	</string>
	<string name="InvFolder Trash">
		Корзина
	</string>
	<string name="InvFolder Photo Album">
		Фотоальбом
	</string>
	<string name="InvFolder Lost And Found">
		Бюро находок
	</string>
	<string name="InvFolder Uncompressed Sounds">
		Несжатые звуки
	</string>
	<string name="InvFolder Animations">
		Анимация
	</string>
	<string name="InvFolder Gestures">
		Жесты
	</string>
	<string name="InvFolder Favorite">
		Мое избранное
	</string>
	<string name="InvFolder favorite">
		Мое избранное
	</string>
	<string name="InvFolder Favorites">
		Мое избранное
	</string>
	<string name="InvFolder favorites">
		Мое избранное
	</string>
	<string name="InvFolder Current Outfit">
		Текущий костюм
	</string>
	<string name="InvFolder Initial Outfits">
		Начальные костюмы
	</string>
	<string name="InvFolder My Outfits">
		Мои костюмы
	</string>
	<string name="InvFolder Accessories">
		Аксессуары
	</string>
	<string name="InvFolder Meshes">
		Меши
	</string>
	<string name="InvFolder Received Items">
		Полученные вещи
	</string>
	<string name="InvFolder Merchant Outbox">
		Торговые исходящие
	</string>
	<string name="InvFolder Friends">
		Друзья
	</string>
	<string name="InvFolder All">
		Все
	</string>
	<string name="no_attachments">
		Нет прикрепленных объектов
	</string>
	<string name="Attachments remain">
		Присоединения (осталось гнезд: [COUNT])
	</string>
	<string name="Buy">
		Купить
	</string>
	<string name="BuyforL$">
		Купить за L$
	</string>
	<string name="Stone">
		Камень
	</string>
	<string name="Metal">
		Металл
	</string>
	<string name="Glass">
		Стекло
	</string>
	<string name="Wood">
		Дерево
	</string>
	<string name="Flesh">
		Плоть
	</string>
	<string name="Plastic">
		Пластик
	</string>
	<string name="Rubber">
		Резина
	</string>
	<string name="Light">
		Светлый
	</string>
	<string name="KBShift">
		SHIFT
	</string>
	<string name="KBCtrl">
		CTRL
	</string>
	<string name="Chest">
		Грудь
	</string>
	<string name="Skull">
		Череп
	</string>
	<string name="Left Shoulder">
		Левое плечо
	</string>
	<string name="Right Shoulder">
		Правое плечо
	</string>
	<string name="Left Hand">
		Левая кисть
	</string>
	<string name="Right Hand">
		Правая кисть
	</string>
	<string name="Left Foot">
		Левая ступня
	</string>
	<string name="Right Foot">
		Правая ступня
	</string>
	<string name="Spine">
		Позвоночник
	</string>
	<string name="Pelvis">
		Таз
	</string>
	<string name="Mouth">
		Рот
	</string>
	<string name="Chin">
		Подбородок
	</string>
	<string name="Left Ear">
		Левое ухо
	</string>
	<string name="Right Ear">
		Правое ухо
	</string>
	<string name="Left Eyeball">
		Левый глаз
	</string>
	<string name="Right Eyeball">
		Правый глаз
	</string>
	<string name="Nose">
		Нос
	</string>
	<string name="R Upper Arm">
		Правое плечо
	</string>
	<string name="R Forearm">
		Правое предплечье
	</string>
	<string name="L Upper Arm">
		Левое плечо
	</string>
	<string name="L Forearm">
		Левое предплечье
	</string>
	<string name="Right Hip">
		Правое бедро
	</string>
	<string name="R Upper Leg">
		Правое колено
	</string>
	<string name="R Lower Leg">
		Правая голень
	</string>
	<string name="Left Hip">
		Левое бедро
	</string>
	<string name="L Upper Leg">
		Левое колено
	</string>
	<string name="L Lower Leg">
		Левая голень
	</string>
	<string name="Stomach">
		Живот
	</string>
	<string name="Left Pec">
		Левая грудь
	</string>
	<string name="Right Pec">
		Правая грудь
	</string>
	<string name="Neck">
		Шея
	</string>
	<string name="Avatar Center">
		Центр аватара
	</string>
	<string name="Left Ring Finger">
		Левый безымянный палец
	</string>
	<string name="Right Ring Finger">
		Правый безымянный палец
	</string>
	<string name="Tail Base">
		Основание хвоста
	</string>
	<string name="Tail Tip">
		Кончик хвоста
	</string>
	<string name="Left Wing">
		Левое крыло
	</string>
	<string name="Right Wing">
		Правое крыло
	</string>
	<string name="Jaw">
		Пасть
	</string>
	<string name="Alt Left Ear">
		Альт. левое ухо
	</string>
	<string name="Alt Right Ear">
		Альт. правое ухо
	</string>
	<string name="Alt Left Eye">
		Альт. левый глаз
	</string>
	<string name="Alt Right Eye">
		Альт. правый глаз
	</string>
	<string name="Tongue">
		Язык
	</string>
	<string name="Groin">
		Пах
	</string>
	<string name="Left Hind Foot">
		Левая задняя нога
	</string>
	<string name="Right Hind Foot">
		Правая задняя нога
	</string>
	<string name="Invalid Attachment">
		Неверная точка присоединения
	</string>
	<string name="ATTACHMENT_MISSING_ITEM">
		Ошибка: отсутствует предмет
	</string>
	<string name="ATTACHMENT_MISSING_BASE_ITEM">
		Ошибка: отсутствует базовый предмет
	</string>
	<string name="ATTACHMENT_NOT_ATTACHED">
		Ошибка: объект входит в текущий костюм, но не прикреплен
	</string>
	<string name="YearsMonthsOld">
		[AGEYEARS] [AGEMONTHS]
	</string>
	<string name="YearsOld">
		[AGEYEARS]
	</string>
	<string name="MonthsOld">
		[AGEMONTHS]
	</string>
	<string name="WeeksOld">
		[AGEWEEKS]
	</string>
	<string name="DaysOld">
		[AGEDAYS]
	</string>
	<string name="TodayOld">
		Сегодня
	</string>
	<string name="av_render_everyone_now">
		Теперь все могут видеть вас.
	</string>
	<string name="av_render_not_everyone">
		Все окружающие участники не могут отрисовать вас.
	</string>
	<string name="av_render_over_half">
		Более половины окружающих участников не могут отрисовать вас.
	</string>
	<string name="av_render_most_of">
		Большинство окружающих участников не может отрисовать вас.
	</string>
	<string name="av_render_anyone">
		Никто из окружающих участников не может отрисовать вас.
	</string>
	<string name="hud_description_total">
		Ваши данные в игре
	</string>
	<string name="hud_name_with_joint">
		[OBJ_NAME] (носится на [JNT_NAME])
	</string>
	<string name="hud_render_memory_warning">
		[HUD_DETAILS] использует большой объем памяти текстур
	</string>
	<string name="hud_render_cost_warning">
		[HUD_DETAILS] содержит много объемистых объектов и текстур
	</string>
	<string name="hud_render_heavy_textures_warning">
		[HUD_DETAILS] содержит много больших текстур
	</string>
	<string name="hud_render_cramped_warning">
		[HUD_DETAILS] содержит слишком много объектов
	</string>
	<string name="hud_render_textures_warning">
		[HUD_DETAILS] содержит слишком много текстур
	</string>
	<string name="AgeYearsA">
		[COUNT] год
	</string>
	<string name="AgeYearsB">
		[COUNT] года
	</string>
	<string name="AgeYearsC">
		[COUNT] лет
	</string>
	<string name="AgeMonthsA">
		[COUNT] месяц
	</string>
	<string name="AgeMonthsB">
		[COUNT] месяца
	</string>
	<string name="AgeMonthsC">
		[COUNT] месяцев
	</string>
	<string name="AgeWeeksA">
		[COUNT] неделя
	</string>
	<string name="AgeWeeksB">
		[COUNT] недели
	</string>
	<string name="AgeWeeksC">
		[COUNT] недель
	</string>
	<string name="AgeDaysA">
		[COUNT] день
	</string>
	<string name="AgeDaysB">
		[COUNT] дня
	</string>
	<string name="AgeDaysC">
		[COUNT] дней
	</string>
	<string name="GroupMembersA">
		[COUNT] участник
	</string>
	<string name="GroupMembersB">
		[COUNT] участника
	</string>
	<string name="GroupMembersC">
		[COUNT] участников
	</string>
	<string name="AcctTypeResident">
		Житель
	</string>
	<string name="AcctTypeTrial">
		Гость
	</string>
	<string name="AcctTypeCharterMember">
		Учредитель
	</string>
	<string name="AcctTypeEmployee">
		Сотрудник Linden Lab
	</string>
	<string name="PaymentInfoUsed">
		Есть информация о платежах
	</string>
	<string name="PaymentInfoOnFile">
		Есть зарегистрир. информация о платежах
	</string>
	<string name="NoPaymentInfoOnFile">
		Нет информации о платежах
	</string>
	<string name="AgeVerified">
		Возраст проверен
	</string>
	<string name="NotAgeVerified">
		Возраст не проверен
	</string>
	<string name="Center 2">
		В центре 2
	</string>
	<string name="Top Right">
		Вверху справа
	</string>
	<string name="Top">
		Вверху
	</string>
	<string name="Top Left">
		Вверху слева
	</string>
	<string name="Center">
		В центре
	</string>
	<string name="Bottom Left">
		Внизу слева
	</string>
	<string name="Bottom">
		Внизу
	</string>
	<string name="Bottom Right">
		Внизу справа
	</string>
	<string name="CompileQueueDownloadedCompiling">
		Загружено, компилируется
	</string>
	<string name="CompileQueueServiceUnavailable">
		Служба компилирования скриптов недоступна
	</string>
	<string name="CompileQueueScriptNotFound">
		Скрипт не найден на сервере.
	</string>
	<string name="CompileQueueProblemDownloading">
		Проблема при загрузке
	</string>
	<string name="CompileQueueInsufficientPermDownload">
		Недостаточно разрешений для загрузки скрипта.
	</string>
	<string name="CompileQueueInsufficientPermFor">
		Недостаточно разрешений для
	</string>
	<string name="CompileQueueUnknownFailure">
		Неизвестный сбой загрузки
	</string>
	<string name="CompileNoExperiencePerm">
		Пропуск скрипта [SCRIPT] с приключением [EXPERIENCE].
	</string>
	<string name="CompileQueueTitle">
		Ход повторной компиляции
	</string>
	<string name="CompileQueueStart">
		скомпилировать повторно
	</string>
	<string name="ResetQueueTitle">
		Ход сброса
	</string>
	<string name="ResetQueueStart">
		сброс
	</string>
	<string name="RunQueueTitle">
		Ход запуска
	</string>
	<string name="RunQueueStart">
		запустить
	</string>
	<string name="NotRunQueueTitle">
		Ход остановки выполнения
	</string>
	<string name="NotRunQueueStart">
		прекратить выполнение
	</string>
	<string name="CompileSuccessful">
		Компиляция успешно выполнена!
	</string>
	<string name="CompileSuccessfulSaving">
		Компиляция успешно выполнена, сохраняется...
	</string>
	<string name="SaveComplete">
		Сохранение завершено.
	</string>
	<string name="UploadFailed">
		Не удалось загрузить файл:
	</string>
	<string name="ObjectOutOfRange">
		Скрипт (объект вне области)
	</string>
	<string name="ScriptWasDeleted">
		Скрипт (удален из инвентаря)
	</string>
	<string name="GodToolsObjectOwnedBy">
		Объект [OBJECT] пользователя [OWNER]
	</string>
	<string name="GroupsNone">
		нет
	</string>
	<string name="Group" value="(группа)"/>
	<string name="Unknown">
		(Неизвестно)
	</string>
	<string name="SummaryForTheWeek" value="Сводка за неделю, начиная с"/>
	<string name="NextStipendDay" value="Дата очередного жалования:"/>
	<string name="GroupPlanningDate">
		[day,datetime,utc].[mthnum,datetime,utc].[year,datetime,utc]
	</string>
	<string name="GroupIndividualShare" value="Для группы       Персонально Совместно"/>
	<string name="GroupColumn" value="Группа"/>
	<string name="Balance">
		Баланс
	</string>
	<string name="Credits">
		Расход
	</string>
	<string name="Debits">
		Приход
	</string>
	<string name="Total">
		Итого
	</string>
	<string name="NoGroupDataFound">
		Не найдены данные для группы
	</string>
	<string name="IMParentEstate">
		родовое землевладение
	</string>
	<string name="IMMainland">
		материк
	</string>
	<string name="IMTeen">
		подростковый
	</string>
	<string name="Anyone">
		все
	</string>
	<string name="RegionInfoError">
		ошибка
	</string>
	<string name="RegionInfoAllEstatesOwnedBy">
		все землевладения пользователя [OWNER]
	</string>
	<string name="RegionInfoAllEstatesYouOwn">
		все ваши землевладения
	</string>
	<string name="RegionInfoAllEstatesYouManage">
		все землевладения пользователя [OWNER], которыми вы управляете
	</string>
	<string name="RegionInfoAllowedResidents">
		Разрешено всегда: ([ALLOWEDAGENTS], не более [MAXACCESS])
	</string>
	<string name="RegionInfoAllowedGroups">
		Группы всегда разрешены: ([ALLOWEDGROUPS], не более [MAXACCESS])
	</string>
	<string name="RegionInfoBannedResidents">
		Всегда заблокированы: ([BANNEDAGENTS], не более [MAXBANNED])
	</string>
	<string name="RegionInfoListTypeAllowedAgents">
		Разрешено всегда
	</string>
	<string name="RegionInfoListTypeBannedAgents">
		Всегда заблокированы
	</string>
	<string name="RegionInfoAllEstates">
		все землевладения
	</string>
	<string name="RegionInfoManagedEstates">
		управляемые землевладения
	</string>
	<string name="RegionInfoThisEstate">
		это землевладение
	</string>
	<string name="AndNMore">
		и \[EXTRA_COUNT] более
	</string>
	<string name="ScriptLimitsParcelScriptMemory">
		Память под скрипты на участке
	</string>
	<string name="ScriptLimitsParcelsOwned">
		Участков в списке: [PARCELS]
	</string>
	<string name="ScriptLimitsMemoryUsed">
		Используется памяти: [COUNT] КБ из [MAX] КБ; доступно: [AVAILABLE] КБ
	</string>
	<string name="ScriptLimitsMemoryUsedSimple">
		Используется памяти: [COUNT] КБ
	</string>
	<string name="ScriptLimitsParcelScriptURLs">
		URL-адреса скрипта участков
	</string>
	<string name="ScriptLimitsURLsUsed">
		Используется URL-адресов: [COUNT] из [MAX] (доступно: [AVAILABLE])
	</string>
	<string name="ScriptLimitsURLsUsedSimple">
		Используется URL-адресов: [COUNT]
	</string>
	<string name="ScriptLimitsRequestError">
		Ошибка при запросе данных
	</string>
	<string name="ScriptLimitsRequestNoParcelSelected">
		Участок не выбран
	</string>
	<string name="ScriptLimitsRequestWrongRegion">
		Ошибка. Сведения о скрипте доступны только в текущем регионе
	</string>
	<string name="ScriptLimitsRequestWaiting">
		Получение данных...
	</string>
	<string name="ScriptLimitsRequestDontOwnParcel">
		У вас нет прав для исследования этого участка
	</string>
	<string name="SITTING_ON">
		Сидит на
	</string>
	<string name="ATTACH_CHEST">
		Грудь
	</string>
	<string name="ATTACH_HEAD">
		Череп
	</string>
	<string name="ATTACH_LSHOULDER">
		Левое плечо
	</string>
	<string name="ATTACH_RSHOULDER">
		Правое плечо
	</string>
	<string name="ATTACH_LHAND">
		Левая кисть
	</string>
	<string name="ATTACH_RHAND">
		Правая кисть
	</string>
	<string name="ATTACH_LFOOT">
		Левая ступня
	</string>
	<string name="ATTACH_RFOOT">
		Правая ступня
	</string>
	<string name="ATTACH_BACK">
		Позвоночник
	</string>
	<string name="ATTACH_PELVIS">
		Таз
	</string>
	<string name="ATTACH_MOUTH">
		Рот
	</string>
	<string name="ATTACH_CHIN">
		Подбородок
	</string>
	<string name="ATTACH_LEAR">
		Левое ухо
	</string>
	<string name="ATTACH_REAR">
		Правое ухо
	</string>
	<string name="ATTACH_LEYE">
		Левый глаз
	</string>
	<string name="ATTACH_REYE">
		Правый глаз
	</string>
	<string name="ATTACH_NOSE">
		Нос
	</string>
	<string name="ATTACH_RUARM">
		Правое плечо
	</string>
	<string name="ATTACH_RLARM">
		Правое предплечье
	</string>
	<string name="ATTACH_LUARM">
		Левое плечо
	</string>
	<string name="ATTACH_LLARM">
		Левое предплечье
	</string>
	<string name="ATTACH_RHIP">
		Правое бедро
	</string>
	<string name="ATTACH_RULEG">
		Правое колено
	</string>
	<string name="ATTACH_RLLEG">
		Правая голень
	</string>
	<string name="ATTACH_LHIP">
		Левое бедро
	</string>
	<string name="ATTACH_LULEG">
		Левое колено
	</string>
	<string name="ATTACH_LLLEG">
		Левая голень
	</string>
	<string name="ATTACH_BELLY">
		Живот
	</string>
	<string name="ATTACH_LEFT_PEC">
		Левая грудь
	</string>
	<string name="ATTACH_RIGHT_PEC">
		Правая грудь
	</string>
	<string name="ATTACH_HUD_CENTER_2">
		Данные в игре в центре 2
	</string>
	<string name="ATTACH_HUD_TOP_RIGHT">
		Данные в игре вверху справа
	</string>
	<string name="ATTACH_HUD_TOP_CENTER">
		Данные в игре вверху в центре
	</string>
	<string name="ATTACH_HUD_TOP_LEFT">
		Данные в игре вверху слева
	</string>
	<string name="ATTACH_HUD_CENTER_1">
		Данные в игре в центре 1
	</string>
	<string name="ATTACH_HUD_BOTTOM_LEFT">
		Данные в игре внизу слева
	</string>
	<string name="ATTACH_HUD_BOTTOM">
		Данные в игре внизу
	</string>
	<string name="ATTACH_HUD_BOTTOM_RIGHT">
		Данные в игре внизу справа
	</string>
	<string name="ATTACH_NECK">
		Шея
	</string>
	<string name="ATTACH_AVATAR_CENTER">
		Центр аватара
	</string>
	<string name="ATTACH_LHAND_RING1">
		Левый безымянный палец
	</string>
	<string name="ATTACH_RHAND_RING1">
		Правый безымянный палец
	</string>
	<string name="ATTACH_TAIL_BASE">
		Основание хвоста
	</string>
	<string name="ATTACH_TAIL_TIP">
		Кончик хвоста
	</string>
	<string name="ATTACH_LWING">
		Левое крыло
	</string>
	<string name="ATTACH_RWING">
		Правое крыло
	</string>
	<string name="ATTACH_FACE_JAW">
		Пасть
	</string>
	<string name="ATTACH_FACE_LEAR">
		Альт. левое ухо
	</string>
	<string name="ATTACH_FACE_REAR">
		Альт. правое ухо
	</string>
	<string name="ATTACH_FACE_LEYE">
		Альт. левый глаз
	</string>
	<string name="ATTACH_FACE_REYE">
		Альт. правый глаз
	</string>
	<string name="ATTACH_FACE_TONGUE">
		Язык
	</string>
	<string name="ATTACH_GROIN">
		Пах
	</string>
	<string name="ATTACH_HIND_LFOOT">
		Левая задняя нога
	</string>
	<string name="ATTACH_HIND_RFOOT">
		Правая задняя нога
	</string>
	<string name="CursorPos">
		Строка [LINE], столбец [COLUMN]
	</string>
	<string name="PanelDirCountFound">
		Найдено: [COUNT]
	</string>
	<string name="PanelDirTimeStr">
		[hour,datetime,slt]:[min,datetime,slt]
	</string>
	<string name="PanelDirEventsDateText">
		[day,datetime,slt].[mthnum,datetime,slt]
	</string>
	<string name="PanelContentsTooltip">
		Подключение к объекту
	</string>
	<string name="PanelContentsNewScript">
		Новый скрипт
	</string>
	<string name="DoNotDisturbModeResponseDefault">
		Этот житель включил режим «Не беспокоить» и увидит ваше сообщение позже.
	</string>
	<string name="MuteByName">
		(по имени)
	</string>
	<string name="MuteAgent">
		(для жителя)
	</string>
	<string name="MuteObject">
		(для объекта)
	</string>
	<string name="MuteGroup">
		(для группы)
	</string>
	<string name="MuteExternal">
		(внешний)
	</string>
	<string name="RegionNoCovenant">
		Нет соглашения для этого землевладения.
	</string>
	<string name="RegionNoCovenantOtherOwner">
		Нет соглашения для этого землевладения. Земля в этом землевладении продается его владельцем, а не компанией Linden Lab.  Чтобы узнать подробности о продаже, обратитесь к землевладельцу.
	</string>
	<string name="covenant_last_modified" value="Дата последнего изменения:"/>
	<string name="none_text" value="(нет)"/>
	<string name="never_text" value="(никогда)"/>
	<string name="GroupOwned">
		Собственность группы
	</string>
	<string name="Public">
		Общая собственность
	</string>
	<string name="LocalSettings">
		Локальные настройки
	</string>
	<string name="RegionSettings">
		Региональные настройки
	</string>
	<string name="NoEnvironmentSettings">
		Этот регион не поддерживает настройки окружающей среды.
	</string>
	<string name="EnvironmentSun">
		Солнце
	</string>
	<string name="EnvironmentMoon">
		Луна
	</string>
	<string name="EnvironmentBloom">
		Ореол
	</string>
	<string name="EnvironmentCloudNoise">
		Шум облака
	</string>
	<string name="EnvironmentNormalMap">
		Карта Нормалей
	</string>
	<string name="EnvironmentTransparent">
		Прозрачный
	</string>
	<string name="ClassifiedClicksTxt">
		Щелчки: телепорт [TELEPORT], карта [MAP], профиль [PROFILE]
	</string>
	<string name="ClassifiedUpdateAfterPublish">
		(будет обновлено после публикации)
	</string>
	<string name="NoPicksClassifiedsText">
		Вы не создали подборки или рекламы. Нажмите кнопку со знаком «плюс» ниже, чтобы создать подборку или рекламу
	</string>
	<string name="NoPicksText">
		Вы не сделали никакой подборки. Нажмите кнопку Создать, чтобы сделать подборку.
	</string>
	<string name="NoClassifiedsText">
		Вы не сделали никакой рекламы. Нажмите кнопку Создать, чтобы сделать рекламу.
	</string>
	<string name="NoAvatarPicksClassifiedsText">
		У жителя нет подборки или рекламы
	</string>
	<string name="NoAvatarPicksText">
		У пользователя нет подборки
	</string>
	<string name="NoAvatarClassifiedsText">
		У пользователя нет объявлений
	</string>
	<string name="PicksClassifiedsLoadingText">
		Загрузка...
	</string>
	<string name="MultiPreviewTitle">
		Предварительный просмотр
	</string>
	<string name="MultiPropertiesTitle">
		Свойства
	</string>
	<string name="InvOfferAnObjectNamed">
		Объект с именем
	</string>
	<string name="InvOfferOwnedByGroup">
		принадлежит группе
	</string>
	<string name="InvOfferOwnedByUnknownGroup">
		принадлежит известной группе
	</string>
	<string name="InvOfferOwnedBy">
		принадлежит
	</string>
	<string name="InvOfferOwnedByUnknownUser">
		принадлежит неизвестному пользователю
	</string>
	<string name="InvOfferGaveYou">
		дал(а) вам
	</string>
	<string name="InvOfferDecline">
		Вы не приняли [DESC] от жителя &lt;nolink&gt;[NAME]&lt;/nolink&gt;.
	</string>
	<string name="GroupMoneyTotal">
		Итого
	</string>
	<string name="GroupMoneyBought">
		куплено
	</string>
	<string name="GroupMoneyPaidYou">
		уплачено вам
	</string>
	<string name="GroupMoneyPaidInto">
		уплачено в
	</string>
	<string name="GroupMoneyBoughtPassTo">
		куплен пропуск в
	</string>
	<string name="GroupMoneyPaidFeeForEvent">
		уплачено за событие
	</string>
	<string name="GroupMoneyPaidPrizeForEvent">
		выплачено призовых за событие
	</string>
	<string name="GroupMoneyBalance">
		Баланс
	</string>
	<string name="GroupMoneyCredits">
		Расход
	</string>
	<string name="GroupMoneyDebits">
		Приход
	</string>
	<string name="GroupMoneyDate">
		[weekday,datetime,utc], [day,datetime,utc] [mth,datetime,utc] [year,datetime,utc]
	</string>
	<string name="AcquiredItems">
		Купленные вещи
	</string>
	<string name="Cancel">
		Отмена
	</string>
	<string name="UploadingCosts">
		Передача [NAME] стоит L$[AMOUNT]
	</string>
	<string name="BuyingCosts">
		Стоимость покупки: L$[AMOUNT]
	</string>
	<string name="UnknownFileExtension">
		Неизвестное расширение файла .%s
Ожидаются расширения: WAV, TGA, BMP, JPG, JPEG или BVH
	</string>
	<string name="MuteObject2">
		Заблокировать
	</string>
	<string name="MuteAvatar">
		Заблокировать
	</string>
	<string name="UnmuteObject">
		Разблокировать
	</string>
	<string name="UnmuteAvatar">
		Разблокировать
	</string>
	<string name="AddLandmarkNavBarMenu">
		Добавить в мои закладки...
	</string>
	<string name="EditLandmarkNavBarMenu">
		Изменить мою закладку...
	</string>
	<string name="accel-mac-control">
		⌃
	</string>
	<string name="accel-mac-command">
		⌘
	</string>
	<string name="accel-mac-option">
		⌥
	</string>
	<string name="accel-mac-shift">
		⇧
	</string>
	<string name="accel-win-control">
		CTRL+
	</string>
	<string name="accel-win-alt">
		ALT+
	</string>
	<string name="accel-win-shift">
		SHIFT+
	</string>
	<string name="FileSaved">
		Файл сохранен
	</string>
	<string name="Receiving">
		Получение
	</string>
	<string name="AM">
		до полудня
	</string>
	<string name="PM">
		после полудня
	</string>
	<string name="PST">
		Тихоокеанское время
	</string>
	<string name="PDT">
		Летнее тихоокеанское время
	</string>
	<string name="Direction_Forward">
		Вперед
	</string>
	<string name="Direction_Left">
		Влево
	</string>
	<string name="Direction_Right">
		Вправо
	</string>
	<string name="Direction_Back">
		Назад
	</string>
	<string name="Direction_North">
		Север
	</string>
	<string name="Direction_South">
		Юг
	</string>
	<string name="Direction_West">
		Запад
	</string>
	<string name="Direction_East">
		Восток
	</string>
	<string name="Direction_Up">
		Вверх
	</string>
	<string name="Direction_Down">
		Вниз
	</string>
	<string name="Any Category">
		Все категории
	</string>
	<string name="Shopping">
		Покупки
	</string>
	<string name="Land Rental">
		Земельная рента
	</string>
	<string name="Property Rental">
		Аренда имущества
	</string>
	<string name="Special Attraction">
		Особое событие
	</string>
	<string name="New Products">
		Новые продукты
	</string>
	<string name="Employment">
		Род занятий
	</string>
	<string name="Wanted">
		Хочу найти
	</string>
	<string name="Service">
		Услуги
	</string>
	<string name="Personal">
		Личное сообщение
	</string>
	<string name="None">
		Нет
	</string>
	<string name="Linden Location">
		Место Linden
	</string>
	<string name="Adult">
		Для взрослых
	</string>
	<string name="Arts&amp;Culture">
		Искусство и культура
	</string>
	<string name="Business">
		Бизнес
	</string>
	<string name="Educational">
		Образование
	</string>
	<string name="Gaming">
		Игры
	</string>
	<string name="Hangout">
		Места встреч
	</string>
	<string name="Newcomer Friendly">
		Для новичков
	</string>
	<string name="Parks&amp;Nature">
		Парки и природа
	</string>
	<string name="Residential">
		Проживание
	</string>
	<string name="Stage">
		Стадия
	</string>
	<string name="Other">
		Другое
	</string>
	<string name="Rental">
		Аренда
	</string>
	<string name="Any">
		Все
	</string>
	<string name="You">
		Вы
	</string>
	<string name=":">
		:
	</string>
	<string name=",">
		,
	</string>
	<string name="...">
		...
	</string>
	<string name="***">
		***
	</string>
	<string name="(">
		(
	</string>
	<string name=")">
		)
	</string>
	<string name=".">
		.
	</string>
	<string name="'">
		'
	</string>
	<string name="---">
		---
	</string>
	<string name="Multiple Media">
		Несколько источников мультимедиа
	</string>
	<string name="Play Media">
		Мультимедиа – воспроизведение/пауза
	</string>
	<string name="IntelDriverPage">
		http://www.intel.com/p/en_US/support/detect/graphics
	</string>
	<string name="NvidiaDriverPage">
		http://www.nvidia.com/Download/index.aspx?lang=ru-ru
	</string>
	<string name="AMDDriverPage">
		http://support.amd.com/us/Pages/AMDSupportHub.aspx
	</string>
	<string name="MBCmdLineError">
		Ошибка при анализе командной строки.
См.: http://wiki.secondlife.com/wiki/Client_parameters
Ошибка:
	</string>
	<string name="MBCmdLineUsg">
		Использование командной строки [APP_NAME]:
	</string>
	<string name="MBUnableToAccessFile">
		Приложению [APP_NAME] не удается получить доступ к нужному файлу.
Возможно, выполняется несколько копий или в системе неправильно открыт файл.
Если это сообщение по-прежнему будет отображаться, перезагрузите компьютер и повторите попытку.
Если и это не поможет, возможно, придется повторно установить приложение [APP_NAME].
	</string>
	<string name="MBFatalError">
		Неустранимая ошибка
	</string>
	<string name="MBRequiresAltiVec">
		Для работы [APP_NAME] необходим процессор с поддержкой AltiVec (версии G4 или более поздней).
	</string>
	<string name="MBAlreadyRunning">
		[APP_NAME] уже выполняется.
Поищите значок программы на панели задач.
Если это сообщение по-прежнему будет отображаться, перезагрузите компьютер.
	</string>
	<string name="MBFrozenCrashed">
		По-видимому, при предыдущем запуске приложения [APP_NAME] оно зависло или в нем возник сбой.
Отправить отчет о сбое?
	</string>
	<string name="MBAlert">
		Уведомление
	</string>
	<string name="MBNoDirectX">
		Приложению [APP_NAME] не удается обнаружить DirectX 9.0b или более поздних версий.
В приложении [APP_NAME] используется DirectX для проверки оборудования и выявления устаревших драйверов, из-за которых может снизиться стабильность работы и быстродействие, а также возникнуть сбои.  Настоятельно рекомендуется установить DirectX 9.0b, хотя приложение [APP_NAME] работает и без этого компонента.
Продолжить?
	</string>
	<string name="MBWarning">
		Внимание!
	</string>
	<string name="MBNoAutoUpdate">
		В ОС Linux автоматическое обновление еще не реализовано.
Загрузите новую версию на сайте www.secondlife.com.
	</string>
	<string name="MBRegClassFailed">
		Ошибка RegisterClass
	</string>
	<string name="MBError">
		Ошибка
	</string>
	<string name="MBFullScreenErr">
		Невозможна работа в полноэкранном режиме на экране [WIDTH] x [HEIGHT].
Запущено в окне.
	</string>
	<string name="MBDestroyWinFailed">
		Ошибка завершения работы при удалении окна (сбой функции DestroyWindow())
	</string>
	<string name="MBShutdownErr">
		Ошибка завершения работы
	</string>
	<string name="MBDevContextErr">
		Не удается создать контекст устройства GL
	</string>
	<string name="MBPixelFmtErr">
		Не удается найти подходящий формат пикселей
	</string>
	<string name="MBPixelFmtDescErr">
		Не удается получить описание формата пикселей
	</string>
	<string name="MBTrueColorWindow">
		Для работы [APP_NAME] необходим режим True Color (32 бита).
Задайте в настройках дисплея 32-битный режим цвета.
	</string>
	<string name="MBAlpha">
		Не удается запустить [APP_NAME] из-за отсутствия доступа к 8-битному альфа-каналу.  Обычно эта проблема возникает из-за неполадок с драйвером видеокарты.
Установите новые драйверы видеокарты.
Также задайте для монитора 32-битный режим True Color (Панель управления &gt; Экран &gt; Параметры).
Если это сообщение продолжает отображаться, обратитесь на сайт [SUPPORT_SITE].
	</string>
	<string name="MBPixelFmtSetErr">
		Не удается задать формат пикселей
	</string>
	<string name="MBGLContextErr">
		Не удается создать контекст визуализации GL
	</string>
	<string name="MBGLContextActErr">
		Не удается активировать контекст визуализации GL
	</string>
	<string name="MBVideoDrvErr">
		Не удается запустить приложение [APP_NAME], поскольку драйверы видеокарты неправильно установлены, устарели или предназначены для оборудования, которое не поддерживается. Установите или переустановите последние драйверы видеокарты.
Если это сообщение продолжает отображаться, обратитесь на сайт [SUPPORT_SITE].
	</string>
	<string name="5 O'Clock Shadow">
		Жидкие
	</string>
	<string name="All White">
		Полностью белые
	</string>
	<string name="Anime Eyes">
		Глаза как в аниме
	</string>
	<string name="Arced">
		Дугой
	</string>
	<string name="Arm Length">
		Длина рук
	</string>
	<string name="Attached">
		Прикреплено
	</string>
	<string name="Attached Earlobes">
		Приросшие мочки
	</string>
	<string name="Back Fringe">
		Затылок
	</string>
	<string name="Baggy">
		С мешками
	</string>
	<string name="Bangs">
		Челки
	</string>
	<string name="Beady Eyes">
		Бусинки
	</string>
	<string name="Belly Size">
		Размер живота
	</string>
	<string name="Big">
		Большой
	</string>
	<string name="Big Butt">
		Большой зад
	</string>
	<string name="Big Hair Back">
		Пышные волосы: сзади
	</string>
	<string name="Big Hair Front">
		Пышные волосы: спереди
	</string>
	<string name="Big Hair Top">
		Пышные волосы: сверху
	</string>
	<string name="Big Head">
		Большая голова
	</string>
	<string name="Big Pectorals">
		Выпуклая грудь
	</string>
	<string name="Big Spikes">
		Большие «шипы»
	</string>
	<string name="Black">
		Черный
	</string>
	<string name="Blonde">
		Светлый
	</string>
	<string name="Blonde Hair">
		Светлые волосы
	</string>
	<string name="Blush">
		Румяна
	</string>
	<string name="Blush Color">
		Цвет румян
	</string>
	<string name="Blush Opacity">
		Прозрачность румян
	</string>
	<string name="Body Definition">
		Тип тела
	</string>
	<string name="Body Fat">
		Жировая прослойка
	</string>
	<string name="Body Freckles">
		Веснушки
	</string>
	<string name="Body Thick">
		Полное тело
	</string>
	<string name="Body Thickness">
		Полнота
	</string>
	<string name="Body Thin">
		Худое тело
	</string>
	<string name="Bow Legged">
		Ноги колесом
	</string>
	<string name="Breast Buoyancy">
		Высота груди
	</string>
	<string name="Breast Cleavage">
		Ложбинка между грудей
	</string>
	<string name="Breast Size">
		Размер груди
	</string>
	<string name="Bridge Width">
		Ширина переносицы
	</string>
	<string name="Broad">
		Широкая
	</string>
	<string name="Brow Size">
		Размер надбровных дуг
	</string>
	<string name="Bug Eyes">
		Выпученные глаза
	</string>
	<string name="Bugged Eyes">
		Выпученные глаза
	</string>
	<string name="Bulbous">
		Картошкой
	</string>
	<string name="Bulbous Nose">
		Нос картошкой
	</string>
	<string name="Breast Physics Mass">
		Масса груди
	</string>
	<string name="Breast Physics Smoothing">
		Гладкость груди
	</string>
	<string name="Breast Physics Gravity">
		Обвислость груди
	</string>
	<string name="Breast Physics Drag">
		Аэродинамика груди
	</string>
	<string name="Breast Physics InOut Max Effect">
		Верхняя граница
	</string>
	<string name="Breast Physics InOut Spring">
		Упругость
	</string>
	<string name="Breast Physics InOut Gain">
		Отклик
	</string>
	<string name="Breast Physics InOut Damping">
		Затухание
	</string>
	<string name="Breast Physics UpDown Max Effect">
		Верхняя граница
	</string>
	<string name="Breast Physics UpDown Spring">
		Упругость
	</string>
	<string name="Breast Physics UpDown Gain">
		Отклик
	</string>
	<string name="Breast Physics UpDown Damping">
		Затухание
	</string>
	<string name="Breast Physics LeftRight Max Effect">
		Верхняя граница
	</string>
	<string name="Breast Physics LeftRight Spring">
		Упругость
	</string>
	<string name="Breast Physics LeftRight Gain">
		Отклик
	</string>
	<string name="Breast Physics LeftRight Damping">
		Затухание
	</string>
	<string name="Belly Physics Mass">
		Масса живота
	</string>
	<string name="Belly Physics Smoothing">
		Гладкость живота
	</string>
	<string name="Belly Physics Gravity">
		Обвислость живота
	</string>
	<string name="Belly Physics Drag">
		Инертность живота
	</string>
	<string name="Belly Physics UpDown Max Effect">
		Верхняя граница
	</string>
	<string name="Belly Physics UpDown Spring">
		Упругость
	</string>
	<string name="Belly Physics UpDown Gain">
		Отклик
	</string>
	<string name="Belly Physics UpDown Damping">
		Затухание
	</string>
	<string name="Butt Physics Mass">
		Масса зада
	</string>
	<string name="Butt Physics Smoothing">
		Гладкость зада
	</string>
	<string name="Butt Physics Gravity">
		Обвислость зада
	</string>
	<string name="Butt Physics Drag">
		Инертность зада
	</string>
	<string name="Butt Physics UpDown Max Effect">
		Верхняя граница
	</string>
	<string name="Butt Physics UpDown Spring">
		Упругость
	</string>
	<string name="Butt Physics UpDown Gain">
		Отклик
	</string>
	<string name="Butt Physics UpDown Damping">
		Затухание
	</string>
	<string name="Butt Physics LeftRight Max Effect">
		Верхняя граница
	</string>
	<string name="Butt Physics LeftRight Spring">
		Упругость
	</string>
	<string name="Butt Physics LeftRight Gain">
		Отклик
	</string>
	<string name="Butt Physics LeftRight Damping">
		Затухание
	</string>
	<string name="Bushy Eyebrows">
		Кустистые брови
	</string>
	<string name="Bushy Hair">
		Пышные
	</string>
	<string name="Butt Size">
		Размер зада
	</string>
	<string name="Butt Gravity">
		Обвислость зада
	</string>
	<string name="bustle skirt">
		Турнюр
	</string>
	<string name="no bustle">
		Без турнюра
	</string>
	<string name="more bustle">
		Большой турнюр
	</string>
	<string name="Chaplin">
		«Чарли Чаплин»
	</string>
	<string name="Cheek Bones">
		Скулы
	</string>
	<string name="Chest Size">
		Размер грудной клетки
	</string>
	<string name="Chin Angle">
		Угол подбородка
	</string>
	<string name="Chin Cleft">
		Ямка на подбородке
	</string>
	<string name="Chin Curtains">
		Шкиперская бородка
	</string>
	<string name="Chin Depth">
		Толщина подбородка
	</string>
	<string name="Chin Heavy">
		Мощный подбородок
	</string>
	<string name="Chin In">
		Подбородок внутрь
	</string>
	<string name="Chin Out">
		Подбородок наружу
	</string>
	<string name="Chin-Neck">
		Переход от подбородка к шее
	</string>
	<string name="Clear">
		Чистый
	</string>
	<string name="Cleft">
		Ямка
	</string>
	<string name="Close Set Eyes">
		Близко посаженные
	</string>
	<string name="Closed">
		Закрыто
	</string>
	<string name="Closed Back">
		Закрыто сзади
	</string>
	<string name="Closed Front">
		Закрыто спереди
	</string>
	<string name="Closed Left">
		Закрыто слева
	</string>
	<string name="Closed Right">
		Закрыто справа
	</string>
	<string name="Coin Purse">
		Кошелек для мелочи
	</string>
	<string name="Collar Back">
		Вырез сзади
	</string>
	<string name="Collar Front">
		Вырез спереди
	</string>
	<string name="Corner Down">
		Уголки опущены
	</string>
	<string name="Corner Up">
		Уголки подняты
	</string>
	<string name="Creased">
		Измятый
	</string>
	<string name="Crooked Nose">
		Искривленный нос
	</string>
	<string name="Cuff Flare">
		Манжеты
	</string>
	<string name="Dark">
		Темный
	</string>
	<string name="Dark Green">
		Темно-зеленый
	</string>
	<string name="Darker">
		Темнее
	</string>
	<string name="Deep">
		Глубоко
	</string>
	<string name="Default Heels">
		Стандартные каблуки
	</string>
	<string name="Dense">
		Густые
	</string>
	<string name="Double Chin">
		Двойной подбородок
	</string>
	<string name="Downturned">
		Вниз
	</string>
	<string name="Duffle Bag">
		Больше
	</string>
	<string name="Ear Angle">
		Оттопыренность ушей
	</string>
	<string name="Ear Size">
		Размер ушей
	</string>
	<string name="Ear Tips">
		Кончики ушей
	</string>
	<string name="Egg Head">
		Яйцеголовость
	</string>
	<string name="Eye Bags">
		Мешки под глазами
	</string>
	<string name="Eye Color">
		Цвет глаз
	</string>
	<string name="Eye Depth">
		Глубина глаз
	</string>
	<string name="Eye Lightness">
		Светлость глаз
	</string>
	<string name="Eye Opening">
		Открытость глаз
	</string>
	<string name="Eye Pop">
		Вытаращить глаз
	</string>
	<string name="Eye Size">
		Размер глаз
	</string>
	<string name="Eye Spacing">
		Расстояние между глазами
	</string>
	<string name="Eyebrow Arc">
		Линия бровей
	</string>
	<string name="Eyebrow Density">
		Густота бровей
	</string>
	<string name="Eyebrow Height">
		Высота бровей
	</string>
	<string name="Eyebrow Points">
		Кончики бровей
	</string>
	<string name="Eyebrow Size">
		Размер бровей
	</string>
	<string name="Eyelash Length">
		Длина ресниц
	</string>
	<string name="Eyeliner">
		Подводка
	</string>
	<string name="Eyeliner Color">
		Цвет подводки
	</string>
	<string name="Eyes Bugged">
		Выпученные глаза
	</string>
	<string name="Face Shear">
		Перекос лица
	</string>
	<string name="Facial Definition">
		Черты лица
	</string>
	<string name="Far Set Eyes">
		Широко расставленные глаза
	</string>
	<string name="Fat Lips">
		Толстые губы
	</string>
	<string name="Female">
		Женщина
	</string>
	<string name="Fingerless">
		Без пальцев
	</string>
	<string name="Fingers">
		С пальцами
	</string>
	<string name="Flared Cuffs">
		С манжетами
	</string>
	<string name="Flat">
		Плоские
	</string>
	<string name="Flat Butt">
		Плоский зад
	</string>
	<string name="Flat Head">
		Плоская голова
	</string>
	<string name="Flat Toe">
		Плоский носок
	</string>
	<string name="Foot Size">
		Размер ступни
	</string>
	<string name="Forehead Angle">
		Наклон лба
	</string>
	<string name="Forehead Heavy">
		Мощный лоб
	</string>
	<string name="Freckles">
		Веснушки
	</string>
	<string name="Front Fringe">
		Челка спереди
	</string>
	<string name="Full Back">
		Полностью назад
	</string>
	<string name="Full Eyeliner">
		Подводка полностью
	</string>
	<string name="Full Front">
		Полностью наперед
	</string>
	<string name="Full Hair Sides">
		Волосы по бокам
	</string>
	<string name="Full Sides">
		По бокам
	</string>
	<string name="Glossy">
		Блестящие
	</string>
	<string name="Glove Fingers">
		Пальцы перчаток
	</string>
	<string name="Glove Length">
		Длина перчаток
	</string>
	<string name="Hair">
		Волосы
	</string>
	<string name="Hair Back">
		Волосы: сзади
	</string>
	<string name="Hair Front">
		Волосы: спереди
	</string>
	<string name="Hair Sides">
		Волосы: по бокам
	</string>
	<string name="Hair Sweep">
		Волосы на глаза
	</string>
	<string name="Hair Thickess">
		Толщина волос
	</string>
	<string name="Hair Thickness">
		Толщина волос
	</string>
	<string name="Hair Tilt">
		Зачес
	</string>
	<string name="Hair Tilted Left">
		Зачес назад
	</string>
	<string name="Hair Tilted Right">
		Зачес вправо
	</string>
	<string name="Hair Volume">
		Волосы: объем
	</string>
	<string name="Hand Size">
		Размер кисти
	</string>
	<string name="Handlebars">
		Длинные усы
	</string>
	<string name="Head Length">
		Длина головы
	</string>
	<string name="Head Shape">
		Форма головы
	</string>
	<string name="Head Size">
		Размер головы
	</string>
	<string name="Head Stretch">
		Вытянутость головы
	</string>
	<string name="Heel Height">
		Высота каблука
	</string>
	<string name="Heel Shape">
		Форма каблука
	</string>
	<string name="Height">
		Рост
	</string>
	<string name="High">
		Высокие
	</string>
	<string name="High Heels">
		Высокий каблук
	</string>
	<string name="High Jaw">
		Челюсть высоко
	</string>
	<string name="High Platforms">
		Высокая платформа
	</string>
	<string name="High and Tight">
		Высокий и плотный
	</string>
	<string name="Higher">
		Выше
	</string>
	<string name="Hip Length">
		Длина бедер
	</string>
	<string name="Hip Width">
		Ширина бедер
	</string>
	<string name="Hover">
		Наведите
	</string>
	<string name="In">
		Внутрь
	</string>
	<string name="In Shdw Color">
		Цвет внутренних теней
	</string>
	<string name="In Shdw Opacity">
		Прозрачность внутр. теней
	</string>
	<string name="Inner Eye Corner">
		Внутренние уголки глаз
	</string>
	<string name="Inner Eye Shadow">
		Тени на внутренних уголках
	</string>
	<string name="Inner Shadow">
		Внутренние тени
	</string>
	<string name="Jacket Length">
		Длина пиджака
	</string>
	<string name="Jacket Wrinkles">
		Смятый пиджак
	</string>
	<string name="Jaw Angle">
		Угол челюсти
	</string>
	<string name="Jaw Jut">
		Выступание челюсти
	</string>
	<string name="Jaw Shape">
		Форма челюсти
	</string>
	<string name="Join">
		Прикрепить
	</string>
	<string name="Jowls">
		Щеки
	</string>
	<string name="Knee Angle">
		Угол колен
	</string>
	<string name="Knock Kneed">
		Колченогие
	</string>
	<string name="Large">
		Больше
	</string>
	<string name="Large Hands">
		Большие кисти
	</string>
	<string name="Left Part">
		Левый пробор
	</string>
	<string name="Leg Length">
		Длина ног
	</string>
	<string name="Leg Muscles">
		Мышцы на ногах
	</string>
	<string name="Less">
		Меньше
	</string>
	<string name="Less Body Fat">
		Меньше жира
	</string>
	<string name="Less Curtains">
		Меньше борода
	</string>
	<string name="Less Freckles">
		Меньше веснушек
	</string>
	<string name="Less Full">
		Менее полное
	</string>
	<string name="Less Gravity">
		Меньше притяжения
	</string>
	<string name="Less Love">
		Меньше
	</string>
	<string name="Less Muscles">
		Меньше мышц
	</string>
	<string name="Less Muscular">
		Меньше мышц
	</string>
	<string name="Less Rosy">
		Меньше румян
	</string>
	<string name="Less Round">
		Меньше округлости
	</string>
	<string name="Less Saddle">
		Меньше
	</string>
	<string name="Less Square">
		Меньше угловатости
	</string>
	<string name="Less Volume">
		Меньше объема
	</string>
	<string name="Less soul">
		Меньше
	</string>
	<string name="Lighter">
		Светлее
	</string>
	<string name="Lip Cleft">
		Ямка между губ
	</string>
	<string name="Lip Cleft Depth">
		Глубина ямки
	</string>
	<string name="Lip Fullness">
		Полнота губ
	</string>
	<string name="Lip Pinkness">
		Розоватость губ
	</string>
	<string name="Lip Ratio">
		Пропорция губ
	</string>
	<string name="Lip Thickness">
		Толщина губ
	</string>
	<string name="Lip Width">
		Ширина губ
	</string>
	<string name="Lipgloss">
		Блеск губ
	</string>
	<string name="Lipstick">
		Губная помада
	</string>
	<string name="Lipstick Color">
		Цвет помады
	</string>
	<string name="Long">
		Длиннее
	</string>
	<string name="Long Head">
		Длинная голова
	</string>
	<string name="Long Hips">
		Длинные бедра
	</string>
	<string name="Long Legs">
		Длинные ноги
	</string>
	<string name="Long Neck">
		Длинная шея
	</string>
	<string name="Long Pigtails">
		Длинные хвосты по бокам
	</string>
	<string name="Long Ponytail">
		Длинный хвост сзади
	</string>
	<string name="Long Torso">
		Длинный торс
	</string>
	<string name="Long arms">
		Длинные руки
	</string>
	<string name="Loose Pants">
		Свободные брюки
	</string>
	<string name="Loose Shirt">
		Свободная рубашка
	</string>
	<string name="Loose Sleeves">
		Свободные рукава
	</string>
	<string name="Love Handles">
		Отложения на талии
	</string>
	<string name="Low">
		Низкие
	</string>
	<string name="Low Heels">
		Низкий каблук
	</string>
	<string name="Low Jaw">
		Челюсть низко
	</string>
	<string name="Low Platforms">
		Низкая платформа
	</string>
	<string name="Low and Loose">
		Низкий и свободный
	</string>
	<string name="Lower">
		Ниже
	</string>
	<string name="Lower Bridge">
		Спинка носа
	</string>
	<string name="Lower Cheeks">
		Щеки ниже
	</string>
	<string name="Male">
		Мужчина
	</string>
	<string name="Middle Part">
		Пробор по центру
	</string>
	<string name="More">
		Больше
	</string>
	<string name="More Blush">
		Больше румян
	</string>
	<string name="More Body Fat">
		Больше жира
	</string>
	<string name="More Curtains">
		Больше борода
	</string>
	<string name="More Eyeshadow">
		Больше теней
	</string>
	<string name="More Freckles">
		Больше веснушек
	</string>
	<string name="More Full">
		Более полное
	</string>
	<string name="More Gravity">
		Большее притяжение
	</string>
	<string name="More Lipstick">
		Больше помады
	</string>
	<string name="More Love">
		Больше
	</string>
	<string name="More Lower Lip">
		Больше нижняя губа
	</string>
	<string name="More Muscles">
		Больше мышц
	</string>
	<string name="More Muscular">
		Больше мышц
	</string>
	<string name="More Rosy">
		Больше румянца
	</string>
	<string name="More Round">
		Больше округлости
	</string>
	<string name="More Saddle">
		Больше
	</string>
	<string name="More Sloped">
		Более наклонный
	</string>
	<string name="More Square">
		Более квадратная
	</string>
	<string name="More Upper Lip">
		Больше верхняя губа
	</string>
	<string name="More Vertical">
		Более вертикальный
	</string>
	<string name="More Volume">
		Больше объема
	</string>
	<string name="More soul">
		Больше
	</string>
	<string name="Moustache">
		Усы
	</string>
	<string name="Mouth Corner">
		Угол рта
	</string>
	<string name="Mouth Position">
		Положение рта
	</string>
	<string name="Mowhawk">
		Ирокез
	</string>
	<string name="Muscular">
		Мускулистое
	</string>
	<string name="Mutton Chops">
		Бакенбарды
	</string>
	<string name="Nail Polish">
		Лак для ногтей
	</string>
	<string name="Nail Polish Color">
		Цвет лака
	</string>
	<string name="Narrow">
		Узко
	</string>
	<string name="Narrow Back">
		Узко сзади
	</string>
	<string name="Narrow Front">
		Узкий перед
	</string>
	<string name="Narrow Lips">
		Узкие губы
	</string>
	<string name="Natural">
		Естественный
	</string>
	<string name="Neck Length">
		Длина шеи
	</string>
	<string name="Neck Thickness">
		Толщина шеи
	</string>
	<string name="No Blush">
		Без румян
	</string>
	<string name="No Eyeliner">
		Без подводки
	</string>
	<string name="No Eyeshadow">
		Без теней
	</string>
	<string name="No Lipgloss">
		Без блеска
	</string>
	<string name="No Lipstick">
		Без помады
	</string>
	<string name="No Part">
		Без пробора
	</string>
	<string name="No Polish">
		Без лака
	</string>
	<string name="No Red">
		Не красные
	</string>
	<string name="No Spikes">
		Без «шипов»
	</string>
	<string name="No White">
		Нет белого
	</string>
	<string name="No Wrinkles">
		Без морщин
	</string>
	<string name="Normal Lower">
		Ниже обычного
	</string>
	<string name="Normal Upper">
		Выше обычного
	</string>
	<string name="Nose Left">
		Нос влево
	</string>
	<string name="Nose Right">
		Нос вправо
	</string>
	<string name="Nose Size">
		Размер носа
	</string>
	<string name="Nose Thickness">
		Толщина носа
	</string>
	<string name="Nose Tip Angle">
		Загнутость кончика носа
	</string>
	<string name="Nose Tip Shape">
		Форма кончика носа
	</string>
	<string name="Nose Width">
		Ширина носа
	</string>
	<string name="Nostril Division">
		Перегородка
	</string>
	<string name="Nostril Width">
		Ширина ноздрей
	</string>
	<string name="Opaque">
		Непрозрачный
	</string>
	<string name="Open">
		Открыто
	</string>
	<string name="Open Back">
		Открыто сзади
	</string>
	<string name="Open Front">
		Открыто спереди
	</string>
	<string name="Open Left">
		Открыто слева
	</string>
	<string name="Open Right">
		Открыто справа
	</string>
	<string name="Orange">
		Оранжевый
	</string>
	<string name="Out">
		Наружу
	</string>
	<string name="Out Shdw Color">
		Цвет внешних теней
	</string>
	<string name="Out Shdw Opacity">
		Прозрачность внеш. теней
	</string>
	<string name="Outer Eye Corner">
		Внешние уголки глаз
	</string>
	<string name="Outer Eye Shadow">
		Тени во внешних уголках
	</string>
	<string name="Outer Shadow">
		Внешние тени
	</string>
	<string name="Overbite">
		Глубокий прикус
	</string>
	<string name="Package">
		Гульфик
	</string>
	<string name="Painted Nails">
		Покрашенные
	</string>
	<string name="Pale">
		Бледный
	</string>
	<string name="Pants Crotch">
		Шаг
	</string>
	<string name="Pants Fit">
		Облегающие брюки
	</string>
	<string name="Pants Length">
		Длина
	</string>
	<string name="Pants Waist">
		Талия брюк
	</string>
	<string name="Pants Wrinkles">
		Смятость брюк
	</string>
	<string name="Part">
		Пробор
	</string>
	<string name="Part Bangs">
		Челка с пробором
	</string>
	<string name="Pectorals">
		Грудные мышцы
	</string>
	<string name="Pigment">
		Пигментация
	</string>
	<string name="Pigtails">
		Хвосты по бокам
	</string>
	<string name="Pink">
		Розовый
	</string>
	<string name="Pinker">
		Розовее
	</string>
	<string name="Platform Height">
		Высота платформы
	</string>
	<string name="Platform Width">
		Ширина платформы
	</string>
	<string name="Pointy">
		Острые
	</string>
	<string name="Pointy Heels">
		Острый каблук
	</string>
	<string name="Ponytail">
		Хвост сзади
	</string>
	<string name="Poofy Skirt">
		Пышная юбка
	</string>
	<string name="Pop Left Eye">
		Левый глаз
	</string>
	<string name="Pop Right Eye">
		Правый глаз
	</string>
	<string name="Puffy">
		Пухлые
	</string>
	<string name="Puffy Eyelids">
		Припухлость век
	</string>
	<string name="Rainbow Color">
		Цвета радуги
	</string>
	<string name="Red Hair">
		Рыжие волосы
	</string>
	<string name="Regular">
		Обычное
	</string>
	<string name="Right Part">
		Правый пробор
	</string>
	<string name="Rosy Complexion">
		Розовое лицо
	</string>
	<string name="Round">
		Круглое
	</string>
	<string name="Ruddiness">
		Румянец
	</string>
	<string name="Ruddy">
		Румяный
	</string>
	<string name="Rumpled Hair">
		Взъерошенные
	</string>
	<string name="Saddle Bags">
		Галифе
	</string>
	<string name="Scrawny Leg">
		Сухопарая нога
	</string>
	<string name="Separate">
		Разделить
	</string>
	<string name="Shallow">
		Мелко
	</string>
	<string name="Shear Back">
		Скос сзади
	</string>
	<string name="Shear Face">
		Перекос лица
	</string>
	<string name="Shear Front">
		Скос спереди
	</string>
	<string name="Shear Left Up">
		Скос влево вверх
	</string>
	<string name="Shear Right Up">
		Скос вправо вверх
	</string>
	<string name="Sheared Back">
		Уменьшено сзади
	</string>
	<string name="Sheared Front">
		Уменьшено спереди
	</string>
	<string name="Shift Left">
		Сдвинуть влево
	</string>
	<string name="Shift Mouth">
		Сдвинуть рот
	</string>
	<string name="Shift Right">
		Сдвинуть вправо
	</string>
	<string name="Shirt Bottom">
		Низ рубашки
	</string>
	<string name="Shirt Fit">
		Облегание рубашки
	</string>
	<string name="Shirt Wrinkles">
		Помятость рубашки
	</string>
	<string name="Shoe Height">
		Высота обуви
	</string>
	<string name="Short">
		Ниже
	</string>
	<string name="Short Arms">
		Короткие руки
	</string>
	<string name="Short Legs">
		Короткие ноги
	</string>
	<string name="Short Neck">
		Короткая шея
	</string>
	<string name="Short Pigtails">
		Короткие хвосты по бокам
	</string>
	<string name="Short Ponytail">
		Короткий хвост сзади
	</string>
	<string name="Short Sideburns">
		Короткие баки
	</string>
	<string name="Short Torso">
		Короткий торс
	</string>
	<string name="Short hips">
		Короткие бедра
	</string>
	<string name="Shoulders">
		Плечи
	</string>
	<string name="Side Fringe">
		Челка набок
	</string>
	<string name="Sideburns">
		Бакенбарды
	</string>
	<string name="Sides Hair">
		Волосы по бокам
	</string>
	<string name="Sides Hair Down">
		Волосы по бокам внизу
	</string>
	<string name="Sides Hair Up">
		Волосы по бокам вверху
	</string>
	<string name="Skinny Neck">
		Худая шея
	</string>
	<string name="Skirt Fit">
		Облегающая юбка
	</string>
	<string name="Skirt Length">
		Длина юбки
	</string>
	<string name="Slanted Forehead">
		Наклонный лоб
	</string>
	<string name="Sleeve Length">
		Длина рукавов
	</string>
	<string name="Sleeve Looseness">
		Ширина рукавов
	</string>
	<string name="Slit Back">
		Разрез: сзади
	</string>
	<string name="Slit Front">
		Разрез: спереди
	</string>
	<string name="Slit Left">
		Разрез: слева
	</string>
	<string name="Slit Right">
		Разрез: справа
	</string>
	<string name="Small">
		Меньше
	</string>
	<string name="Small Hands">
		Маленькие кисти
	</string>
	<string name="Small Head">
		Маленькая голова
	</string>
	<string name="Smooth">
		Гладко
	</string>
	<string name="Smooth Hair">
		Приглаженные
	</string>
	<string name="Socks Length">
		Длина носков
	</string>
	<string name="Soulpatch">
		Эспаньолка
	</string>
	<string name="Sparse">
		Жидкие
	</string>
	<string name="Spiked Hair">
		Прическа «шипами»
	</string>
	<string name="Square">
		Квадратный
	</string>
	<string name="Square Toe">
		Квадратный носок
	</string>
	<string name="Squash Head">
		Голова-тыква
	</string>
	<string name="Stretch Head">
		Вытянутость головы
	</string>
	<string name="Sunken">
		Впалые
	</string>
	<string name="Sunken Chest">
		Впалая грудь
	</string>
	<string name="Sunken Eyes">
		Впалые глаза
	</string>
	<string name="Sweep Back">
		Зачесанные назад
	</string>
	<string name="Sweep Forward">
		Зачесанные вперед
	</string>
	<string name="Tall">
		Выше
	</string>
	<string name="Taper Back">
		Конус сзади
	</string>
	<string name="Taper Front">
		Конус спереди
	</string>
	<string name="Thick Heels">
		Широкий каблук
	</string>
	<string name="Thick Neck">
		Толстая шея
	</string>
	<string name="Thick Toe">
		Толстый носок
	</string>
	<string name="Thin">
		Тонкий
	</string>
	<string name="Thin Eyebrows">
		Тонкие брови
	</string>
	<string name="Thin Lips">
		Тонкие губы
	</string>
	<string name="Thin Nose">
		Тонкий нос
	</string>
	<string name="Tight Chin">
		Тонкий подбородок
	</string>
	<string name="Tight Cuffs">
		Манжеты на резинке
	</string>
	<string name="Tight Pants">
		Облегающие брюки
	</string>
	<string name="Tight Shirt">
		Облегающая рубашка
	</string>
	<string name="Tight Skirt">
		Облегающая юбка
	</string>
	<string name="Tight Sleeves">
		Облегающие рукава
	</string>
	<string name="Toe Shape">
		Форма носка
	</string>
	<string name="Toe Thickness">
		Толщина носка
	</string>
	<string name="Torso Length">
		Длина торса
	</string>
	<string name="Torso Muscles">
		Мускулистость торса
	</string>
	<string name="Torso Scrawny">
		Сухопарость торса
	</string>
	<string name="Unattached">
		Не прикреплено
	</string>
	<string name="Uncreased">
		Без складок
	</string>
	<string name="Underbite">
		Мезиальный прикус
	</string>
	<string name="Unnatural">
		Неестественный
	</string>
	<string name="Upper Bridge">
		Переносица
	</string>
	<string name="Upper Cheeks">
		Щеки выше
	</string>
	<string name="Upper Chin Cleft">
		Ямка на подбородке выше
	</string>
	<string name="Upper Eyelid Fold">
		Складка верхнего века
	</string>
	<string name="Upturned">
		Вверх
	</string>
	<string name="Very Red">
		Очень красные
	</string>
	<string name="Waist Height">
		Высота талии
	</string>
	<string name="Well-Fed">
		Упитанные
	</string>
	<string name="White Hair">
		Белые волосы
	</string>
	<string name="Wide">
		Широко
	</string>
	<string name="Wide Back">
		Широко сзади
	</string>
	<string name="Wide Front">
		Широкий перед
	</string>
	<string name="Wide Lips">
		Широкие губы
	</string>
	<string name="Wild">
		Безумный
	</string>
	<string name="Wrinkles">
		Складки
	</string>
	<string name="LocationCtrlAddLandmarkTooltip">
		Добавить в закладки
	</string>
	<string name="LocationCtrlEditLandmarkTooltip">
		Изменить закладку
	</string>
	<string name="LocationCtrlInfoBtnTooltip">
		Посмотреть подробную информацию о текущем месте
	</string>
	<string name="LocationCtrlComboBtnTooltip">
		Моя история посещений
	</string>
	<string name="LocationCtrlForSaleTooltip">
		Купить эту землю
	</string>
	<string name="LocationCtrlVoiceTooltip">
		Голосовое общение здесь недоступно
	</string>
	<string name="LocationCtrlFlyTooltip">
		Полеты запрещены
	</string>
	<string name="LocationCtrlPushTooltip">
		Нельзя толкаться
	</string>
	<string name="LocationCtrlBuildTooltip">
		Строительство/выкладывание объектов не разрешено
	</string>
	<string name="LocationCtrlScriptsTooltip">
		Запускать скрипты запрещено
	</string>
	<string name="LocationCtrlDamageTooltip">
		Здоровье
	</string>
	<string name="LocationCtrlAdultIconTooltip">
		Область для взрослых
	</string>
	<string name="LocationCtrlModerateIconTooltip">
		Область умеренной дозволенности
	</string>
	<string name="LocationCtrlGeneralIconTooltip">
		Область общей дозволенности
	</string>
	<string name="LocationCtrlSeeAVsTooltip">
		Аватары на этом участке невидимы и неслышимы для аватаров с других участков
	</string>
	<string name="LocationCtrlPathfindingDirtyTooltip">
		Возможны неполадки подвижных объектов в этом регионе, пока регион не будет восстановлен.
	</string>
	<string name="LocationCtrlPathfindingDisabledTooltip">
		В этом регионе не разрешен динамический поиск пути.
	</string>
	<string name="UpdaterWindowTitle">
		Обновление [APP_NAME]
	</string>
	<string name="UpdaterNowUpdating">
		Обновляется [APP_NAME]...
	</string>
	<string name="UpdaterNowInstalling">
		Устанавливается [APP_NAME]...
	</string>
	<string name="UpdaterUpdatingDescriptive">
		Клиент [APP_NAME] обновляется до последнего выпуска.  Это может занять какое-то время. Проявите терпение.
	</string>
	<string name="UpdaterProgressBarTextWithEllipses">
		Загрузка обновления...
	</string>
	<string name="UpdaterProgressBarText">
		Загружается обновление
	</string>
	<string name="UpdaterFailDownloadTitle">
		Не удалось загрузить обновление
	</string>
	<string name="UpdaterFailUpdateDescriptive">
		При обновлении приложения [APP_NAME] возникла ошибка. Загрузите новую версию на сайте www.secondlife.com.
	</string>
	<string name="UpdaterFailInstallTitle">
		Не удалось установить обновление
	</string>
	<string name="UpdaterFailStartTitle">
		Не удалось запустить клиент
	</string>
	<string name="ItemsComingInTooFastFrom">
		[APP_NAME]: Из-за слишком быстрого поступления элементов с [FROM_NAME] автоматический просмотр отключен на [TIME] с
	</string>
	<string name="ItemsComingInTooFast">
		[APP_NAME]: из-за слишком быстрого поступления элементов автоматический просмотр отключен на [TIME] с
	</string>
	<string name="IM_logging_string">
		-- Включена регистрация сообщений IM --
	</string>
	<string name="IM_typing_start_string">
		[NAME] вводит текст...
	</string>
	<string name="Unnamed">
		(Без имени)
	</string>
	<string name="IM_moderated_chat_label">
		(Модерируется: голоса по умолчанию отключены)
	</string>
	<string name="IM_unavailable_text_label">
		Во время этого звонка текстовый чат недоступен.
	</string>
	<string name="IM_muted_text_label">
		Ваш текстовый чат отключен модератором группы.
	</string>
	<string name="IM_default_text_label">
		Щелкните здесь, чтобы создать IM-сообщение.
	</string>
	<string name="IM_to_label">
		Кому
	</string>
	<string name="IM_moderator_label">
		(Модератор)
	</string>
	<string name="Saved_message">
		(Сохранено [LONG_TIMESTAMP])
	</string>
	<string name="IM_unblock_only_groups_friends">
		Для просмотра этого сообщения снимите флажок «Только друзья и группы могут звонить мне и отправлять IM» в окне «Настройки/Приватность».
	</string>
	<string name="OnlineStatus">
		Онлайн
	</string>
	<string name="OfflineStatus">
		Оффлайн
	</string>
	<string name="not_online_msg">
		Пользователь не в онлайне - сообщение будет сохранено и доставлено позже.
	</string>
	<string name="not_online_inventory">
		Пользователь не в онлайне - инвентарь сохранен.
	</string>
	<string name="answered_call">
		На ваш звонок ответили
	</string>
	<string name="you_started_call">
		Вы начали голосовую беседу
	</string>
	<string name="you_joined_call">
		Вы присоединились к голосовой беседе
	</string>
	<string name="you_auto_rejected_call-im">
		Голосовой вызов автоматически отклонен, так как включен режим «Не беспокоить».
	</string>
	<string name="name_started_call">
		Житель [NAME] начал голосовую беседу
	</string>
	<string name="ringing-im">
		Присоединение к голосовой беседе...
	</string>
	<string name="connected-im">
		Соединение установлено. Выберите команду «Прервать звонок», чтобы повесить трубку
	</string>
	<string name="hang_up-im">
		Голосовой звонок прерван
	</string>
	<string name="answering-im">
		Соединяется...
	</string>
	<string name="conference-title">
		Чат с несколькими участниками
	</string>
	<string name="conference-title-incoming">
		Конференция с жителем [AGENT_NAME]
	</string>
	<string name="inventory_item_offered-im">
		Предложен предмет инвентаря «[ITEM_NAME]»
	</string>
	<string name="inventory_folder_offered-im">
		Предложена папка инвентаря «[ITEM_NAME]»
	</string>
	<string name="bot_warning">
<<<<<<< HEAD
Вы общаетесь с ботом [NAME]. Не передавайте личные данные.
=======
		Вы общаетесь с ботом [NAME]. Не передавайте личные данные.
>>>>>>> de8275b1
Подробнее на https://second.life/scripted-agents.
	</string>
	<string name="share_alert">
		Перетаскивайте вещи из инвентаря сюда
	</string>
	<string name="facebook_post_success">
		Вы опубликовали сообщение в Facebook.
	</string>
	<string name="flickr_post_success">
		Вы опубликовали сообщение в Flickr.
	</string>
	<string name="twitter_post_success">
		Вы опубликовали сообщение в Twitter.
	</string>
	<string name="no_session_message">
		(Сеанс IM не существует)
	</string>
	<string name="only_user_message">
		Вы – единственный пользователь в этом сеансе.
	</string>
	<string name="offline_message">
		[NAME] не в сети.
	</string>
	<string name="invite_message">
		Нажмите кнопку [BUTTON NAME], чтобы участвовать в этом голосовом чате.
	</string>
	<string name="muted_message">
		Вы заблокировали этого жителя. Если отправить ему сообщение, блок автоматически снимется.
	</string>
	<string name="generic">
		Ошибка при запросе. Повторите попытку.
	</string>
	<string name="generic_request_error">
		Ошибка при запросе. Повторите попытку.
	</string>
	<string name="insufficient_perms_error">
		У вас недостаточно разрешений.
	</string>
	<string name="session_does_not_exist_error">
		Сеанс больше не существует
	</string>
	<string name="no_ability_error">
		У вас нет этой способности.
	</string>
	<string name="no_ability">
		У вас нет этой способности.
	</string>
	<string name="not_a_mod_error">
		Вы – не модератор сеанса.
	</string>
	<string name="muted">
		Модератор группы отключил для вас текстовый чат.
	</string>
	<string name="muted_error">
		Модератор группы отключил для вас текстовый чат.
	</string>
	<string name="add_session_event">
		Не удается добавить пользователей в сеанс чата с жителем [RECIPIENT].
	</string>
	<string name="message">
		Не удается отправить ваше сообщение в сеанс чата с жителем [RECIPIENT].
	</string>
	<string name="message_session_event">
		Не удается отправить ваше сообщение в сеанс чата с жителем [RECIPIENT].
	</string>
	<string name="mute">
		Ошибка при модерировании.
	</string>
	<string name="removed">
		Вы исключены из группы.
	</string>
	<string name="removed_from_group">
		Вы исключены из группы.
	</string>
	<string name="close_on_no_ability">
		У вас больше нет возможности участвовать в сеансе чата.
	</string>
	<string name="unread_chat_single">
		[SOURCES] сказал что-то новое
	</string>
	<string name="unread_chat_multiple">
		[SOURCES] сказал что-то новое
	</string>
	<string name="session_initialization_timed_out_error">
		Истекло время ожидания инициализации сеанса
	</string>
	<string name="Home position set.">
		Задано положение дома.
	</string>
	<string name="voice_morphing_url">
		https://secondlife.com/destination/voice-island
	</string>
	<string name="premium_voice_morphing_url">
		https://secondlife.com/destination/voice-morphing-premium
	</string>
	<string name="paid_you_ldollars">
		Житель [NAME] заплатил вам L$[AMOUNT] за [REASON].
	</string>
	<string name="paid_you_ldollars_gift">
		Пользователь [NAME] заплатил вам L$[AMOUNT]: [REASON]
	</string>
	<string name="paid_you_ldollars_no_reason">
		Житель [NAME] заплатил вам L$[AMOUNT].
	</string>
	<string name="you_paid_ldollars">
		Вы заплатили жителю [NAME] L$[AMOUNT] за [REASON].
	</string>
	<string name="you_paid_ldollars_gift">
		Вы заплатили пользователю [NAME] L$[AMOUNT]: [REASON]
	</string>
	<string name="you_paid_ldollars_no_info">
		Вы заплатили L$[AMOUNT].
	</string>
	<string name="you_paid_ldollars_no_reason">
		Вы заплатили жителю [NAME] L$[AMOUNT].
	</string>
	<string name="you_paid_ldollars_no_name">
		Вы заплатили L$[AMOUNT] за [REASON].
	</string>
	<string name="you_paid_failure_ldollars">
		Вы не смогли заплатить пользователю [NAME] L$[AMOUNT]: [REASON].
	</string>
	<string name="you_paid_failure_ldollars_gift">
		Вы не смогли заплатить пользователю [NAME] L$[AMOUNT]: [REASON]
	</string>
	<string name="you_paid_failure_ldollars_no_info">
		Вы не смогли заплатить L$[AMOUNT]
	</string>
	<string name="you_paid_failure_ldollars_no_reason">
		Вы не смогли заплатить пользователю [NAME] L$[AMOUNT]
	</string>
	<string name="you_paid_failure_ldollars_no_name">
		Вы не смогли заплатить L$[AMOUNT]: [REASON].
	</string>
	<string name="for item">
		за [ITEM]
	</string>
	<string name="for a parcel of land">
		за земельный участок
	</string>
	<string name="for a land access pass">
		за пропуск на землю
	</string>
	<string name="for deeding land">
		за передачу земли
	</string>
	<string name="to create a group">
		за создание группы
	</string>
	<string name="to join a group">
		за вступление в группу
	</string>
	<string name="to upload">
		за передачу по сети
	</string>
	<string name="to publish a classified ad">
		за публикацию рекламы
	</string>
	<string name="giving">
		Уплата L$[AMOUNT]
	</string>
	<string name="uploading_costs">
		Передача стоит L$[AMOUNT]
	</string>
	<string name="this_costs">
		Это стоит L$[AMOUNT]
	</string>
	<string name="buying_selected_land">
		Покупка выбранной земли за L$[AMOUNT]
	</string>
	<string name="this_object_costs">
		Этот объект стоит L$[AMOUNT]
	</string>
	<string name="group_role_everyone">
		Все
	</string>
	<string name="group_role_officers">
		Должностные лица
	</string>
	<string name="group_role_owners">
		Владельцы
	</string>
	<string name="group_member_status_online">
		В сети
	</string>
	<string name="uploading_abuse_report">
		Загружается...

Жалоба
	</string>
	<string name="New Shape">
		Новая фигура
	</string>
	<string name="New Skin">
		Новая кожа
	</string>
	<string name="New Hair">
		Новые волосы
	</string>
	<string name="New Eyes">
		Новые глаза
	</string>
	<string name="New Shirt">
		Новая рубашка
	</string>
	<string name="New Pants">
		Новые брюки
	</string>
	<string name="New Shoes">
		Новая обувь
	</string>
	<string name="New Socks">
		Новые носки
	</string>
	<string name="New Jacket">
		Новый пиджак
	</string>
	<string name="New Gloves">
		Новые перчатки
	</string>
	<string name="New Undershirt">
		Новая майка
	</string>
	<string name="New Underpants">
		Новые трусы
	</string>
	<string name="New Skirt">
		Новая юбка
	</string>
	<string name="New Alpha">
		Новая альфа-маска
	</string>
	<string name="New Tattoo">
		Новое тату
	</string>
	<string name="New Universal">
		Новые универсальные
	</string>
	<string name="New Physics">
		Новая физика
	</string>
	<string name="Invalid Wearable">
		Нельзя носить
	</string>
	<string name="New Gesture">
		Новый жест
	</string>
	<string name="New Script">
		Новый скрипт
	</string>
	<string name="New Note">
		Новая заметка
	</string>
	<string name="New Folder">
		Новая папка
	</string>
	<string name="Contents">
		Контент
	</string>
	<string name="Gesture">
		Жест
	</string>
	<string name="Male Gestures">
		Мужские жесты
	</string>
	<string name="Female Gestures">
		Женские жесты
	</string>
	<string name="Other Gestures">
		Прочие жесты
	</string>
	<string name="Speech Gestures">
		Жесты в разговорах
	</string>
	<string name="Common Gestures">
		Стандартные жесты
	</string>
	<string name="Male - Excuse me">
		Мужчина – извинение
	</string>
	<string name="Male - Get lost">
		Мужчина – скройтесь
	</string>
	<string name="Male - Blow kiss">
		Мужчина – воздушный поцелуй
	</string>
	<string name="Male - Boo">
		Мужчина – фу!
	</string>
	<string name="Male - Bored">
		Мужчина – скука
	</string>
	<string name="Male - Hey">
		Мужчина – эй!
	</string>
	<string name="Male - Laugh">
		Мужчина – смех
	</string>
	<string name="Male - Repulsed">
		Мужчина – неприятие
	</string>
	<string name="Male - Shrug">
		Мужчина – пожимает плечами
	</string>
	<string name="Male - Stick tougue out">
		Мужчина – показывает язык
	</string>
	<string name="Male - Wow">
		Мужчина – ух ты!
	</string>
	<string name="Female - Chuckle">
		Женщина – смешок
	</string>
	<string name="Female - Cry">
		Женщина – плач
	</string>
	<string name="Female - Embarrassed">
		Женщина – смущение
	</string>
	<string name="Female - Excuse me">
		Женщина – извинение
	</string>
	<string name="Female - Get lost">
		Женщина – скройтесь
	</string>
	<string name="Female - Blow kiss">
		Женщина – воздушный поцелуй
	</string>
	<string name="Female - Boo">
		Женщина – фу!
	</string>
	<string name="Female - Bored">
		Женщина – скука
	</string>
	<string name="Female - Hey">
		Женщина – эй!
	</string>
	<string name="Female - Hey baby">
		Женщина – эй, бейби!
	</string>
	<string name="Female - Laugh">
		Женщина – смех
	</string>
	<string name="Female - Looking good">
		Женщина – хорошо выглядишь
	</string>
	<string name="Female - Over here">
		Женщина – сюда!
	</string>
	<string name="Female - Please">
		Женщина – просьба
	</string>
	<string name="Female - Repulsed">
		Женщина – неприятие
	</string>
	<string name="Female - Shrug">
		Женщина – пожимает плечами
	</string>
	<string name="Female - Stick tougue out">
		Женщина – показывает язык
	</string>
	<string name="Female - Wow">
		Женщина – ух ты!
	</string>
	<string name="New Daycycle">
		Новый суточный цикл
	</string>
	<string name="New Water">
		Новая вода
	</string>
	<string name="New Sky">
		Новое небо
	</string>
	<string name="/bow">
		/поклониться
	</string>
	<string name="/clap">
		/хлопнуть
	</string>
	<string name="/count">
		/счет
	</string>
	<string name="/extinguish">
		/затушить
	</string>
	<string name="/kmb">
		/поцелуй меня в зад
	</string>
	<string name="/muscle">
		/силач
	</string>
	<string name="/no">
		/нет
	</string>
	<string name="/no!">
		/нет!
	</string>
	<string name="/paper">
		/бумага
	</string>
	<string name="/pointme">
		/показать на себя
	</string>
	<string name="/pointyou">
		/показать на другого
	</string>
	<string name="/rock">
		/камень
	</string>
	<string name="/scissor">
		/ножницы
	</string>
	<string name="/smoke">
		/курить
	</string>
	<string name="/stretch">
		/потянуться
	</string>
	<string name="/whistle">
		/свистнуть
	</string>
	<string name="/yes">
		/да
	</string>
	<string name="/yes!">
		/о да!
	</string>
	<string name="afk">
		отошел
	</string>
	<string name="dance1">
		танец1
	</string>
	<string name="dance2">
		танец2
	</string>
	<string name="dance3">
		танец3
	</string>
	<string name="dance4">
		танец4
	</string>
	<string name="dance5">
		танец5
	</string>
	<string name="dance6">
		танец6
	</string>
	<string name="dance7">
		танец7
	</string>
	<string name="dance8">
		танец8
	</string>
	<string name="AvatarBirthDateFormat">
		[day,datetime,slt].[mthnum,datetime,slt].[year,datetime,slt]
	</string>
	<string name="DefaultMimeType">
		нет/нет
	</string>
	<string name="texture_load_dimensions_error">
		Нельзя загружать изображения, размер которых превышает [WIDTH]*[HEIGHT]
	</string>
	<string name="outfit_photo_load_dimensions_error">
		Максимальный размер фото костюма [WIDTH]*[HEIGHT]. Измените размер или используйте другое изображение
	</string>
	<string name="outfit_photo_select_dimensions_error">
		Максимальный размер фото костюма [WIDTH]*[HEIGHT]. Выберите другую текстуру.
	</string>
	<string name="outfit_photo_verify_dimensions_error">
		Невозможно проверить размеры фото. Подождите, пока размеры фото не будут показаны в окне выбора
	</string>
	<string name="words_separator" value=","/>
	<string name="server_is_down">
		Несмотря на наши усилия, что-то неожиданно пошло не так.

Ознакомьтесь с описанием известных проблем в работе этой службы на сайте http://status.secondlifegrid.net.
        Если проблемы продолжаются, то проверьте подключение к сети и настройки брандмауэра.
	</string>
	<string name="dateTimeWeekdaysNames">
		Воскресенье:Понедельник:Вторник:Среда:Четверг:Пятница:Суббота
	</string>
	<string name="dateTimeWeekdaysShortNames">
		Вс:Пн:Вт:Ср:Чт:Пт:Сб
	</string>
	<string name="dateTimeMonthNames">
		Январь:Февраль:Март:Апрель:Май:Июнь:Июль:Август:Сентябрь:Октябрь:Ноябрь:Декабрь
	</string>
	<string name="dateTimeMonthShortNames">
		Янв:Фев:Мар:Апр:Май:Июн:Июл:Авг:Сен:Окт:Ноя:Дек
	</string>
	<string name="dateTimeDayFormat">
		[MDAY]
	</string>
	<string name="dateTimeAM">
		до полудня
	</string>
	<string name="dateTimePM">
		после полудня
	</string>
	<string name="LocalEstimateUSD">
		[AMOUNT] US$
	</string>
	<string name="Group Ban">
		Групповая блокировка
	</string>
	<string name="Membership">
		Членство
	</string>
	<string name="Roles">
		Роли
	</string>
	<string name="Group Identity">
		Удостоверение группы
	</string>
	<string name="Parcel Management">
		Управление участком
	</string>
	<string name="Parcel Identity">
		Удостоверение участка
	</string>
	<string name="Parcel Settings">
		Параметры участка
	</string>
	<string name="Parcel Powers">
		Способности для участка
	</string>
	<string name="Parcel Access">
		Доступ к участку
	</string>
	<string name="Parcel Content">
		Содержимое на участке
	</string>
	<string name="Object Management">
		Управление объектами
	</string>
	<string name="Accounting">
		Бухгалтерия
	</string>
	<string name="Notices">
		Уведомления
	</string>
	<string name="Chat">
		Чат
	</string>
	<string name="BaseMembership">
		Базовый
	</string>
	<string name="PremiumMembership">
		Премиум
	</string>
	<string name="Premium_PlusMembership">
		Премиум Плюс
	</string>
	<string name="DeleteItems">
		Удалить выбранные объекты?
	</string>
	<string name="DeleteItem">
		Удалить выбранный объект?
	</string>
	<string name="EmptyOutfitText">
		Для этого костюма нет вещей
	</string>
	<string name="ExternalEditorNotSet">
		Выберите редактор, используя параметр ExternalEditor.
	</string>
	<string name="ExternalEditorNotFound">
		Не удается найти указанный внешний редактор.
Попробуйте взять путь к редактору в двойные кавычки
(например "/path to my/editor" "%s")
	</string>
	<string name="ExternalEditorCommandParseError">
		Ошибка анализа командной строки для внешнего редактора.
	</string>
	<string name="ExternalEditorFailedToRun">
		Не удалось запустить внешний редактор.
	</string>
	<string name="TranslationFailed">
		Ошибка телепортации: [REASON]
	</string>
	<string name="TranslationResponseParseError">
		Ошибка при анализе ответа переводчика.
	</string>
	<string name="Esc">
		ESC
	</string>
	<string name="Space">
		ПРОБЕЛ
	</string>
	<string name="Enter">
		ВВОД
	</string>
	<string name="Tab">
		TAB
	</string>
	<string name="Ins">
		INS
	</string>
	<string name="Del">
		DEL
	</string>
	<string name="Backsp">
		BACKSP
	</string>
	<string name="Shift">
		SHIFT
	</string>
	<string name="Ctrl">
		CTRL
	</string>
	<string name="Alt">
		ALT
	</string>
	<string name="CapsLock">
		CAPSLOCK
	</string>
	<string name="Left">
		Стрелка влево
	</string>
	<string name="Right">
		Стрелка вправо
	</string>
	<string name="Up">
		Стрелка вверх
	</string>
	<string name="Down">
		Стрелка вниз
	</string>
	<string name="Home">
		HOME
	</string>
	<string name="End">
		END
	</string>
	<string name="PgUp">
		PgUp
	</string>
	<string name="PgDn">
		PgDn
	</string>
	<string name="F1">
		F1
	</string>
	<string name="F2">
		F2
	</string>
	<string name="F3">
		F3
	</string>
	<string name="F4">
		F4
	</string>
	<string name="F5">
		F5
	</string>
	<string name="F6">
		F6
	</string>
	<string name="F7">
		F7
	</string>
	<string name="F8">
		F8
	</string>
	<string name="F9">
		F9
	</string>
	<string name="F10">
		F10
	</string>
	<string name="F11">
		F11
	</string>
	<string name="F12">
		F12
	</string>
	<string name="Add">
		+
	</string>
	<string name="Subtract">
		-
	</string>
	<string name="Multiply">
		*
	</string>
	<string name="Divide">
		/
	</string>
	<string name="PAD_DIVIDE">
		PAD_DIVIDE
	</string>
	<string name="PAD_LEFT">
		PAD_LEFT
	</string>
	<string name="PAD_RIGHT">
		PAD_RIGHT
	</string>
	<string name="PAD_DOWN">
		PAD_DOWN
	</string>
	<string name="PAD_UP">
		PAD_UP
	</string>
	<string name="PAD_HOME">
		PAD_HOME
	</string>
	<string name="PAD_END">
		PAD_END
	</string>
	<string name="PAD_PGUP">
		PAD_PGUP
	</string>
	<string name="PAD_PGDN">
		PAD_PGDN
	</string>
	<string name="PAD_CENTER">
		PAD_CENTER
	</string>
	<string name="PAD_INS">
		PAD_INS
	</string>
	<string name="PAD_DEL">
		PAD_DEL
	</string>
	<string name="PAD_Enter">
		PAD_Enter
	</string>
	<string name="PAD_BUTTON0">
		PAD_BUTTON0
	</string>
	<string name="PAD_BUTTON1">
		PAD_BUTTON1
	</string>
	<string name="PAD_BUTTON2">
		PAD_BUTTON2
	</string>
	<string name="PAD_BUTTON3">
		PAD_BUTTON3
	</string>
	<string name="PAD_BUTTON4">
		PAD_BUTTON4
	</string>
	<string name="PAD_BUTTON5">
		PAD_BUTTON5
	</string>
	<string name="PAD_BUTTON6">
		PAD_BUTTON6
	</string>
	<string name="PAD_BUTTON7">
		PAD_BUTTON7
	</string>
	<string name="PAD_BUTTON8">
		PAD_BUTTON8
	</string>
	<string name="PAD_BUTTON9">
		PAD_BUTTON9
	</string>
	<string name="PAD_BUTTON10">
		PAD_BUTTON10
	</string>
	<string name="PAD_BUTTON11">
		PAD_BUTTON11
	</string>
	<string name="PAD_BUTTON12">
		PAD_BUTTON12
	</string>
	<string name="PAD_BUTTON13">
		PAD_BUTTON13
	</string>
	<string name="PAD_BUTTON14">
		PAD_BUTTON14
	</string>
	<string name="PAD_BUTTON15">
		PAD_BUTTON15
	</string>
	<string name="-">
		-
	</string>
	<string name="=">
		=
	</string>
	<string name="`">
		`
	</string>
	<string name=";">
		;
	</string>
	<string name="[">
		[
	</string>
	<string name="]">
		]
	</string>
	<string name="\">
		\
	</string>
	<string name="0">
		0
	</string>
	<string name="1">
		1
	</string>
	<string name="2">
		2
	</string>
	<string name="3">
		3
	</string>
	<string name="4">
		4
	</string>
	<string name="5">
		5
	</string>
	<string name="6">
		6
	</string>
	<string name="7">
		7
	</string>
	<string name="8">
		8
	</string>
	<string name="9">
		9
	</string>
	<string name="A">
		A
	</string>
	<string name="B">
		B
	</string>
	<string name="C">
		C
	</string>
	<string name="D">
		D
	</string>
	<string name="E">
		E
	</string>
	<string name="F">
		F
	</string>
	<string name="G">
		G
	</string>
	<string name="H">
		H
	</string>
	<string name="I">
		I
	</string>
	<string name="J">
		J
	</string>
	<string name="K">
		K
	</string>
	<string name="L">
		L
	</string>
	<string name="M">
		M
	</string>
	<string name="N">
		N
	</string>
	<string name="O">
		O
	</string>
	<string name="P">
		P
	</string>
	<string name="Q">
		Q
	</string>
	<string name="R">
		R
	</string>
	<string name="S">
		S
	</string>
	<string name="T">
		T
	</string>
	<string name="U">
		U
	</string>
	<string name="V">
		V
	</string>
	<string name="W">
		W
	</string>
	<string name="X">
		X
	</string>
	<string name="Y">
		Y
	</string>
	<string name="Z">
		Z
	</string>
	<string name="BeaconParticle">
		Просмотр меток участков (синие)
	</string>
	<string name="BeaconPhysical">
		Просмотр меток физических объектов (зеленые)
	</string>
	<string name="BeaconScripted">
		Просмотр меток объектов со скриптами (красные)
	</string>
	<string name="BeaconScriptedTouch">
		Просмотр меток объектов со скриптами и функцией касания (красные)
	</string>
	<string name="BeaconSound">
		Просмотр звуковых меток (желтые)
	</string>
	<string name="BeaconMedia">
		Просмотр медийных меток (белые)
	</string>
	<string name="BeaconSun">
		Просмотр метки направления солнца (оранжевый)
	</string>
	<string name="BeaconMoon">
		Просмотр метки направления луны (багровый)
	</string>
	<string name="ParticleHiding">
		Частицы скрыты
	</string>
	<string name="Command_AboutLand_Label">
		О земле
	</string>
	<string name="Command_Appearance_Label">
		Внешность
	</string>
	<string name="Command_Avatar_Label">
		Аватар
	</string>
	<string name="Command_Build_Label">
		Строительство
	</string>
	<string name="Command_Chat_Label">
		Чат
	</string>
	<string name="Command_Conversations_Label">
		Разговоры
	</string>
	<string name="Command_Compass_Label">
		Компас
	</string>
	<string name="Command_Destinations_Label">
		Пункты
	</string>
	<string name="Command_Environments_Label">
		Моя окружающая среда
	</string>
	<string name="Command_Facebook_Label">
		Facebook
	</string>
	<string name="Command_Flickr_Label">
		Flickr
	</string>
	<string name="Command_Gestures_Label">
		Жесты
	</string>
	<string name="Command_Grid_Status_Label">
		Состояние сетки
	</string>
	<string name="Command_HowTo_Label">
		Инструкции
	</string>
	<string name="Command_Inventory_Label">
		Инвентарь
	</string>
	<string name="Command_Map_Label">
		Карта
	</string>
	<string name="Command_Marketplace_Label">
		Торговый центр
	</string>
	<string name="Command_MarketplaceListings_Label">
		Торговый центр
	</string>
	<string name="Command_MiniMap_Label">
		Миникарта
	</string>
	<string name="Command_Move_Label">
		Ходьба / бег / полет
	</string>
	<string name="Command_Outbox_Label">
		Торговые исходящие
	</string>
	<string name="Command_People_Label">
		Люди
	</string>
	<string name="Command_Picks_Label">
		Подборка
	</string>
	<string name="Command_Places_Label">
		Места
	</string>
	<string name="Command_Preferences_Label">
		Настройки
	</string>
	<string name="Command_Profile_Label">
		Профиль
	</string>
	<string name="Command_Report_Abuse_Label">
		Жалоба
	</string>
	<string name="Command_Search_Label">
		Поиск
	</string>
	<string name="Command_Snapshot_Label">
		Снимок
	</string>
	<string name="Command_Speak_Label">
		Говорить
	</string>
	<string name="Command_Twitter_Label">
		Twitter
	</string>
	<string name="Command_View_Label">
		Управление камерой
	</string>
	<string name="Command_Voice_Label">
		Настройки голоса
	</string>
	<string name="Command_AboutLand_Tooltip">
		Информация о посещаемой вами земле
	</string>
	<string name="Command_Appearance_Tooltip">
		Изменить аватар
	</string>
	<string name="Command_Avatar_Tooltip">
		Выбор аватара
	</string>
	<string name="Command_Build_Tooltip">
		Построение объектов и формирование ландшафта
	</string>
	<string name="Command_Chat_Tooltip">
		Обменивайтесь текстовыми репликами с людьми вокруг вас
	</string>
	<string name="Command_Conversations_Tooltip">
		Поговорить со всеми
	</string>
	<string name="Command_Compass_Tooltip">
		Компас
	</string>
	<string name="Command_Destinations_Tooltip">
		Интересные места
	</string>
	<string name="Command_Environments_Tooltip">
		Моя окружающая среда
	</string>
	<string name="Command_Facebook_Tooltip">
		Опубликовать в Facebook
	</string>
	<string name="Command_Flickr_Tooltip">
		Загрузить на Flickr
	</string>
	<string name="Command_Gestures_Tooltip">
		Жесты для аватара
	</string>
	<string name="Command_Grid_Status_Tooltip">
		Показать текущее состояние сетки
	</string>
	<string name="Command_HowTo_Tooltip">
		Выполнение типичных задач
	</string>
	<string name="Command_Inventory_Tooltip">
		Просмотр и использование вашего имущества
	</string>
	<string name="Command_Map_Tooltip">
		Карта мира
	</string>
	<string name="Command_Marketplace_Tooltip">
		Покупки
	</string>
	<string name="Command_MarketplaceListings_Tooltip">
		Продайте свои творения
	</string>
	<string name="Command_MiniMap_Tooltip">
		Показать людей поблизости
	</string>
	<string name="Command_Move_Tooltip">
		Перемещение аватара
	</string>
	<string name="Command_Outbox_Tooltip">
		Перенести предметы в торговый центр для продажи
	</string>
	<string name="Command_People_Tooltip">
		Друзья, группы и люди поблизости
	</string>
	<string name="Command_Picks_Tooltip">
		Места, которые будут показаны в вашем профиле как избранное
	</string>
	<string name="Command_Places_Tooltip">
		Сохраненные вами места
	</string>
	<string name="Command_Preferences_Tooltip">
		Настройки
	</string>
	<string name="Command_Profile_Tooltip">
		Редактирование или просмотр вашего профиля
	</string>
	<string name="Command_Report_Abuse_Tooltip">
		Жалоба
	</string>
	<string name="Command_Search_Tooltip">
		Поиск мест, событий, людей
	</string>
	<string name="Command_Snapshot_Tooltip">
		Сделать снимок
	</string>
	<string name="Command_Speak_Tooltip">
		Говорите с людьми вокруг вас с помощью микрофона
	</string>
	<string name="Command_Twitter_Tooltip">
		Twitter
	</string>
	<string name="Command_View_Tooltip">
		Изменение угла камеры
	</string>
	<string name="Command_Voice_Tooltip">
		Регулировка громкости вызовов и разговоров с людьми около вас
	</string>
	<string name="Toolbar_Bottom_Tooltip">
		сейчас на нижней панели инструментов
	</string>
	<string name="Toolbar_Left_Tooltip">
		сейчас на левой панели инструментов
	</string>
	<string name="Toolbar_Right_Tooltip">
		сейчас на правой панели инструментов
	</string>
	<string name="Retain%">
		Остаток%
	</string>
	<string name="Detail">
		Детализация
	</string>
	<string name="Better Detail">
		Более детально
	</string>
	<string name="Surface">
		Поверхность
	</string>
	<string name="Solid">
		Сплошной
	</string>
	<string name="Wrap">
		Оболочка
	</string>
	<string name="Preview">
		Предварительный просмотр
	</string>
	<string name="Normal">
		Нормальный
	</string>
	<string name="Pathfinding_Wiki_URL">
		http://wiki.secondlife.com/wiki/Pathfinding_Tools_in_the_Second_Life_Viewer
	</string>
	<string name="Pathfinding_Object_Attr_None">
		Нет
	</string>
	<string name="Pathfinding_Object_Attr_Permanent">
		Влияет на навигационную сетку
	</string>
	<string name="Pathfinding_Object_Attr_Character">
		Персонаж
	</string>
	<string name="Pathfinding_Object_Attr_MultiSelect">
		(несколько)
	</string>
	<string name="snapshot_quality_very_low">
		Очень низкий
	</string>
	<string name="snapshot_quality_low">
		Низкий
	</string>
	<string name="snapshot_quality_medium">
		Средний
	</string>
	<string name="snapshot_quality_high">
		Высокий
	</string>
	<string name="snapshot_quality_very_high">
		Очень высокий
	</string>
	<string name="TeleportMaturityExceeded">
		Житель не может посетить этот регион.
	</string>
	<string name="UserDictionary">
		[Пользователь]
	</string>
	<string name="experience_tools_experience">
		Приключение
	</string>
	<string name="ExperienceNameNull">
		(без приключения)
	</string>
	<string name="ExperienceNameUntitled">
		(приключение без названия)
	</string>
	<string name="Land-Scope">
		Привязано к земле
	</string>
	<string name="Grid-Scope">
		Привязано к сетке
	</string>
	<string name="Allowed_Experiences_Tab">
		РАЗРЕШЕННЫЕ
	</string>
	<string name="Blocked_Experiences_Tab">
		БЛОКИРОВАННЫЕ
	</string>
	<string name="Contrib_Experiences_Tab">
		АВТОР
	</string>
	<string name="Admin_Experiences_Tab">
		АДМИНИСТРАТОР
	</string>
	<string name="Recent_Experiences_Tab">
		НЕДАВНИЕ
	</string>
	<string name="Owned_Experiences_Tab">
		СОБСТВЕННОСТЬ
	</string>
	<string name="ExperiencesCounter">
		([EXPERIENCES], максимум: [MAXEXPERIENCES])
	</string>
	<string name="ExperiencePermission1">
		взять управление на себя
	</string>
	<string name="ExperiencePermission3">
		запускать анимации на вашем аватаре
	</string>
	<string name="ExperiencePermission4">
		прикрепить к аватару
	</string>
	<string name="ExperiencePermission9">
		следить за камерой
	</string>
	<string name="ExperiencePermission10">
		управлять камерой
	</string>
	<string name="ExperiencePermission11">
		телепортировать вас
	</string>
	<string name="ExperiencePermission12">
		автоматически принимать разрешения для приключения
	</string>
	<string name="ExperiencePermission16">
		посадить аватара
	</string>
	<string name="ExperiencePermission17">
		изменить свои настройки окружающей среды
	</string>
	<string name="ExperiencePermissionShortUnknown">
		выполнил неизвестную операцию: [Permission]
	</string>
	<string name="ExperiencePermissionShort1">
		Взять на себя
	</string>
	<string name="ExperiencePermissionShort3">
		Запуск анимаций
	</string>
	<string name="ExperiencePermissionShort4">
		Присоединить
	</string>
	<string name="ExperiencePermissionShort9">
		Слежение за камерой
	</string>
	<string name="ExperiencePermissionShort10">
		Управление камерой
	</string>
	<string name="ExperiencePermissionShort11">
		Телепортация
	</string>
	<string name="ExperiencePermissionShort12">
		Разрешение
	</string>
	<string name="ExperiencePermissionShort16">
		Сесть
	</string>
	<string name="ExperiencePermissionShort17">
		Окружающая среда
	</string>
	<string name="logging_calls_disabled_log_empty">
		Разговоры не записываются. Чтобы начать запись разговора, в меню «Настройки &gt; Чат» выберите «Сохранять: только журнал» или «Сохранять: журнал и записи».
	</string>
	<string name="logging_calls_disabled_log_not_empty">
		Разговоры больше не будут записываться. Чтобы восстановить запись разговора, в меню «Настройки &gt; Чат» выберите «Сохранять: только журнал» или «Сохранять: журнал и записи».
	</string>
	<string name="logging_calls_enabled_log_empty">
		Нет зарегистрированных разговоров. Если вы обратитесь к кому-то или наоборот, в журнале появится новая запись.
	</string>
	<string name="loading_chat_logs">
		Загрузка...
	</string>
	<string name="na">
		н/д
	</string>
	<string name="preset_combo_label">
		-Пустой список-
	</string>
	<string name="Default">
		По умолчанию
	</string>
	<string name="none_paren_cap">
		(нет)
	</string>
	<string name="no_limit">
		Без ограничений
	</string>
	<string name="Mav_Details_MAV_FOUND_DEGENERATE_TRIANGLES">
		Физическая форма содержит слишком маленькие треугольники. Попробуйте упростить физическую модель.
	</string>
	<string name="Mav_Details_MAV_CONFIRMATION_DATA_MISMATCH">
		Физическая форма содержит неправильные данные подтверждения. Попробуйте исправить физическую модель.
	</string>
	<string name="Mav_Details_MAV_UNKNOWN_VERSION">
		У физической формы нет правильной версии. Задайте правильную версию для физической модели.
	</string>
	<string name="couldnt_resolve_host">
		DNS не удалось разрешить имя узла([HOSTNAME]). 
Проверьте возможность подключения к веб-сайту www.secondlife.com. 
Если вы продолжаете получать эту ошибку, перейдите в раздел 
поддержки и сообщите о проблеме.
	</string>
	<string name="ssl_peer_certificate">
		Серверу входа в систему не удалось пройти аутентификацию с помощью 
протокола SSL. Если вы продолжаете получать эту ошибку, 
перейдите в раздел поддержки на веб-сайте SecondLife.com 
и сообщите о проблеме.
	</string>
	<string name="ssl_connect_error">
		Часто это означает, что часы компьютера установлены неправильно. 
Перейдите, пожалуйста, на Панели управления и убедитесь в правильной 
установке времени и даты. Также проверьте правильность настройки сети 
и брандмауэра. Если вы продолжаете получать эту ошибку, перейдите в 
раздел поддержки на веб-сайте SecondLife.com и сообщите о проблеме. 

[https://community.secondlife.com/knowledgebase/english/error-messages-r520/#Section__3 База знаний]
	</string>
</strings><|MERGE_RESOLUTION|>--- conflicted
+++ resolved
@@ -4573,11 +4573,7 @@
 		Предложена папка инвентаря «[ITEM_NAME]»
 	</string>
 	<string name="bot_warning">
-<<<<<<< HEAD
-Вы общаетесь с ботом [NAME]. Не передавайте личные данные.
-=======
 		Вы общаетесь с ботом [NAME]. Не передавайте личные данные.
->>>>>>> de8275b1
 Подробнее на https://second.life/scripted-agents.
 	</string>
 	<string name="share_alert">
