--- conflicted
+++ resolved
@@ -14,11 +14,7 @@
 					<text name="inbox_fresh_new_count">
 						Новых: [NUM]
 					</text>
-<<<<<<< HEAD
-					<panel tool_tip="Drag and drop items to your inventory to manage and use them">
-=======
 					<panel name="inbox_inventory_placeholder_panel" tool_tip="Перетащите вещи в ваш инвентарь для их использования">
->>>>>>> ee66cb3e
 						<text name="inbox_inventory_placeholder">
 							Покупки из торгового центра будут доставлены сюда.
 						</text>
