<?xml version="1.0" encoding="utf-8" standalone="yes"?>
<panel label="Convidar um membro" name="invite_panel">
	<text name="help_text">
<<<<<<< HEAD
		Você pode selecionar múltiplos residentes
para convidar ao seu grupo. Clique 
&apos;Abra o Selecionador de Pessoas&apos; para iniciar.
	</text>
	<button label="Abrir selecionador de pessoas" name="add_button" tool_tip=""/>
=======
		Voce pode selecionar vários residentes
para convidar ao seu grupo. Clique &apos;Abrir
Seletor de Residente&apos; para iniciar.
	</text>
	<button label="Abrir Seletor de Residente" name="add_button" tool_tip=""/>
>>>>>>> fcaa1ad4
	<name_list name="invitee_list" tool_tip="Mantenha apertada a tecla Control e clique nos nomes dos residentes para uma seleção múltipla."/>
	<button label="Remove Selected from List" name="remove_button" tool_tip="Remove os residentes selecionados acima  da lista de convite."/>
	<text name="role_text">
		Escolha que Função atribuir a eles:
	</text>
	<combo_box name="role_name" tool_tip="Escolha a partir da lista de Funções autorizadas a você para inclusão de membros."/>
	<button label="Mandar convites" name="ok_button"/>
	<button label="Cancelar" name="cancel_button"/>
	<string name="confirm_invite_owner_str">
		Você tem certeza de que deseja convidar novo(s) proprietário(s)?  Esta ação é permanente!
	</string>
	<string name="loading">
		(carregando...)
	</string>
</panel><|MERGE_RESOLUTION|>--- conflicted
+++ resolved
@@ -1,19 +1,11 @@
 <?xml version="1.0" encoding="utf-8" standalone="yes"?>
 <panel label="Convidar um membro" name="invite_panel">
 	<text name="help_text">
-<<<<<<< HEAD
-		Você pode selecionar múltiplos residentes
-para convidar ao seu grupo. Clique 
-&apos;Abra o Selecionador de Pessoas&apos; para iniciar.
-	</text>
-	<button label="Abrir selecionador de pessoas" name="add_button" tool_tip=""/>
-=======
 		Voce pode selecionar vários residentes
 para convidar ao seu grupo. Clique &apos;Abrir
 Seletor de Residente&apos; para iniciar.
 	</text>
 	<button label="Abrir Seletor de Residente" name="add_button" tool_tip=""/>
->>>>>>> fcaa1ad4
 	<name_list name="invitee_list" tool_tip="Mantenha apertada a tecla Control e clique nos nomes dos residentes para uma seleção múltipla."/>
 	<button label="Remove Selected from List" name="remove_button" tool_tip="Remove os residentes selecionados acima  da lista de convite."/>
 	<text name="role_text">
