<?xml version="1.0" encoding="utf-8" standalone="yes"?>
<panel label="Chat" name="chat">
	<text length="1" name="text_box" type="string">
		Tamanho da Fonte 
do Chat:
	</text>
	<radio_group name="chat_font_size">
<<<<<<< HEAD
		<radio_item name="radio">
			Pequeno
		</radio_item>
		<radio_item name="radio2">
			Médio
		</radio_item>
		<radio_item name="radio3">
			Grande
		</radio_item>
=======
		<radio_item name="radio" label="Pequeno" />
		<radio_item name="radio2" label="Médio" />
		<radio_item name="radio3" label="Grande" />
>>>>>>> fcaa1ad4
	</radio_group>
	<text length="1" name="text_box2" type="string">
		Cor do Chat:
	</text>
	<color_swatch label="Você" name="user"/>
	<color_swatch label="Outros" name="agent"/>
	<color_swatch label="MI" name="im"/>
	<color_swatch label="Sistema" name="system"/>
	<color_swatch label="Erros" name="script_error"/>
	<color_swatch label="Objetos" name="objects"/>
	<color_swatch label="Dono" name="owner"/>
	<color_swatch label="Bolha" name="background"/>
	<color_swatch label="URLs" name="links"/>
	<text length="1" name="text_box8" type="string">
		Erros de Script:
	</text>
	<check_box label="Mostrar Erros de Script e avisos como chat comum" name="script_errors_as_chat"/>
	<text length="1" name="text_box3" type="string">
		Console do Chat:
	</text>
<<<<<<< HEAD
	<spinner label="Ocultar Chat depois" label_width="112" name="fade_chat_time" width="162"/>
=======
	<spinner label="Ocultar Chat depois" label_width="108" name="fade_chat_time" width="160"/>
>>>>>>> fcaa1ad4
	<text left="310" length="1" name="text_box4" type="string">
		(segundos)
	</text>
	<spinner left="373" name="max_chat_count"/>
	<text left="435" length="1" name="text_box5" type="string" width="94">
		(# linhas)
	</text>
	<slider label="Opacidade" name="console_opacity"/>
	<check_box label="Use a largura total da tela (Precisa reiniciar)" name="chat_full_width_check"/>
	<text length="1" name="text_box6" type="string">
		Opções do Chat:
	</text>
	<check_box label="Feche a barra de conversa após pressionar retornar" name="close_chat_on_return_check"/>
	<check_box label="Teclas de Setas sempre movem o avatar durante a conversa" name="arrow_keys_move_avatar_check"/>
	<check_box label="Mostrar a hora na conversa local" name="show_timestamps_check"/>
	<check_box label="Executar animação digitada quando estiver conversando" name="play_typing_animation"/>
	<text length="1" name="text_box7" type="string">
		Chat com bolha:
	</text>
	<check_box label="Mostrar bolhas do chat" name="bubble_text_chat"/>
	<slider label="Opacidade" name="bubble_chat_opacity"/>
</panel><|MERGE_RESOLUTION|>--- conflicted
+++ resolved
@@ -5,21 +5,9 @@
 do Chat:
 	</text>
 	<radio_group name="chat_font_size">
-<<<<<<< HEAD
-		<radio_item name="radio">
-			Pequeno
-		</radio_item>
-		<radio_item name="radio2">
-			Médio
-		</radio_item>
-		<radio_item name="radio3">
-			Grande
-		</radio_item>
-=======
 		<radio_item name="radio" label="Pequeno" />
 		<radio_item name="radio2" label="Médio" />
 		<radio_item name="radio3" label="Grande" />
->>>>>>> fcaa1ad4
 	</radio_group>
 	<text length="1" name="text_box2" type="string">
 		Cor do Chat:
@@ -40,11 +28,7 @@
 	<text length="1" name="text_box3" type="string">
 		Console do Chat:
 	</text>
-<<<<<<< HEAD
-	<spinner label="Ocultar Chat depois" label_width="112" name="fade_chat_time" width="162"/>
-=======
 	<spinner label="Ocultar Chat depois" label_width="108" name="fade_chat_time" width="160"/>
->>>>>>> fcaa1ad4
 	<text left="310" length="1" name="text_box4" type="string">
 		(segundos)
 	</text>
