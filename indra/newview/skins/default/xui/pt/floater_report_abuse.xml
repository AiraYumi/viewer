--- conflicted
+++ resolved
@@ -39,15 +39,9 @@
 		<combo_box.item name="Select_category" label="Selecionar categoria"/>
 		<combo_box.item name="Age__Age_play" label="Idade &gt; Idade no jogo"/>
 		<combo_box.item name="Age__Adult_resident_on_Teen_Second_Life" label="Idade &gt; Residente adulto no Second Life Jovem"/>
-<<<<<<< HEAD
-		
-		
-		
-=======
 		<combo_item name="Age__Underage_resident_outside_of_Teen_Second_Life">
 			Idade &gt; Residente menor de idade fora do Second Life Teen
 		</combo_item>
->>>>>>> fcaa1ad4
 		<combo_box.item name="Assault__Combat_sandbox___unsafe_area" label="Assalto &gt; Sandbox de combate / área não segura"/>
 		<combo_box.item name="Assault__Safe_area" label="Assalto &gt; Área segura"/>
 		<combo_box.item name="Assault__Weapons_testing_sandbox" label="Assalto &gt; Testando armas em sandbox"/>
@@ -71,15 +65,6 @@
 		<combo_box.item name="Harassment__Solicting_inciting_others_to_violate_ToS" label="Perturbação &gt; Solicitando/incitando outros a violarem o ToS"/>
 		<combo_box.item name="Harassment__Verbal_abuse" label="Perturbação &gt; Abuso verbal"/>
 		<combo_box.item name="Indecency__Broadly_offensive_content_or_conduct" label="Indecência &gt; Conteúdo ou conduta amplamente ofensivos"/>
-<<<<<<< HEAD
-		
-		
-		
-		<combo_box.item name="Indecency__Inappropriate_avatar_name" label="Indecência &gt; Nome de avatar inapropriado"/>
-		
-		
-		
-=======
 		<combo_box.item name="Indecency__Inappropriate_avatar_name" label="Indecência &gt; Nome de avatar inapropriado"/>
 		<combo_item name="Indecency__Mature_content_in_PG_region">
 			Indecência &gt; Conduta ou conteúdo inapropriados numa região PG
@@ -87,7 +72,6 @@
 		<combo_item name="Indecency__Inappropriate_content_in_Mature_region">
 			Indecência &gt; Conduta ou conteúdo inapropriados numa região Mature
 		</combo_item>
->>>>>>> fcaa1ad4
 		<combo_box.item name="Intellectual_property_infringement_Content_Removal" label="Violação de propriedade intelectual &gt; Remoção de Conteúdo"/>
 		<combo_box.item name="Intellectual_property_infringement_CopyBot_or_Permissions_Exploit" label="Violação de Propriedade intelectual  &gt; Cópia Ilegal ou  Aproveitar-se de Permissões"/>
 		<combo_box.item name="Intolerance" label="Intolerância"/>
@@ -114,13 +98,8 @@
 	</text>
 	<text name="bug_aviso">
 		Por favor, seja específico(a) sobre data, localidade,
-<<<<<<< HEAD
-natureza do abuso, texto relevante de conversa/MI e selecione o objeto,
-se possível.
-=======
 natureza do abuso, texto relevante de conversa/MI e
 selecione o objeto, se possível.
->>>>>>> fcaa1ad4
 	</text>
 	<text name="incomplete_title">
 		Nota: Relatos incompletos não serão investigados.
