--- conflicted
+++ resolved
@@ -3,9 +3,6 @@
 	<text name="region_name_label">
 		Região:
 	</text>
-<<<<<<< HEAD
-	<text name="region_name_text">
-=======
 	<text name="region_name_text" left="560">
 		(desconhecido)
 	</text>
@@ -13,21 +10,11 @@
 		Tipo:
 	</text>
 	<text name="region_type_text" left="560">
->>>>>>> fcaa1ad4
 		(desconhecido)
 	</text>
 	<text name="estate_name_label">
 		Propriedade:
 	</text>
-<<<<<<< HEAD
-	<text name="estate_name_text">
-		(desconhecido)
-	</text>
-	<text name="estate_owner_label">
-		Dono da propriedade:
-	</text>
-	<text name="estate_owner_text">
-=======
 	<text name="estate_name_text" left="560">
 		(desconhecido)
 	</text>
@@ -35,40 +22,25 @@
 		Dono da propriedade:
 	</text>
 	<text name="estate_owner_text" left="560" >
->>>>>>> fcaa1ad4
 		(desconhecido)
 	</text>
 	<text name="resellable_changeable_label">
 		Adquiriu um terreno nesta região:
 	</text>
 	<text name="resellable_clause">
-<<<<<<< HEAD
-		Terra adquirida nesta região pode, ou não, ser revendida.
-	</text>
-	<text name="changeable_clause">
-		pode, ou não, ser unido ou subdividido.
-=======
 		Pode ou não ser revendida.
 	</text>
 	<text name="changeable_clause">
 		Pode ou não ser unida ou sub-dividida.
->>>>>>> fcaa1ad4
 	</text>
 	<text name="covenant_text">
 		Você deve concordar com o Corretor da Propriedade:
 	</text>
-<<<<<<< HEAD
-	<text_editor name="covenant_editor">
-		Carregando...
-	</text_editor>
-	<check_box label="Eu concordo com as definições do Corretor feitas acima." name="agree_covenant"/>
-=======
 	<text left="470" name="covenant_timestamp_text"/>
 	<text_editor name="covenant_editor">
 		Carregando...
 	</text_editor>
 	<check_box label="Eu concordo com as definições do &#10;Corretor feitas acima." name="agree_covenant"/>
->>>>>>> fcaa1ad4
 	<text name="info_parcel_label">
 		Lote:
 	</text>
@@ -85,13 +57,9 @@
 		Preço:
 	</text>
 	<text name="info_price">
-<<<<<<< HEAD
-		L$ 1500, objetos inclusos
-=======
 		L$ 1500
 (L$ 1.1/m²)
 vendido com os objetos
->>>>>>> fcaa1ad4
 	</text>
 	<text name="info_action">
 		Comprar este lote irá:
@@ -99,11 +67,7 @@
 	<text name="error_message">
 		Algo ainda não está correto.
 	</text>
-<<<<<<< HEAD
-	<button label="Ir para a página da web" name="error_web"/>
-=======
 	<button label="Ir para a página da web" name="error_web" width="150" />
->>>>>>> fcaa1ad4
 	<text name="account_action">
 		Evoluir sua conta para membro Premium
 	</text>
@@ -119,13 +83,8 @@
 		Aumente sua taxa de locação de terra para US$ 40/mês.
 	</text>
 	<text name="land_use_reason">
-<<<<<<< HEAD
-		Você possui 1.309 metros quadrados de terra. 
-Este lote tem 512 metros quadrados de terra.
-=======
 		Você possui 1309 m² de terra.
 Este lote tem 512 m² de terra.
->>>>>>> fcaa1ad4
 	</text>
 	<text name="purchase_action">
 		Pagar ao Residente Joe L$4000 pela terra
@@ -133,17 +92,10 @@
 	<text name="currency_reason">
 		Você tem L$2,100.
 	</text>
-<<<<<<< HEAD
-	<text name="currency_action">
-		Compre L$ adicionais
-	</text>
-	<line_editor name="currency_amt">
-=======
 	<text name="currency_action" width="116">
 		Compre L$ adicionais
 	</text>
 	<line_editor name="currency_amt" left="190" width="65">
->>>>>>> fcaa1ad4
 		1000
 	</line_editor>
 	<text name="currency_est">
@@ -209,11 +161,7 @@
 		Comprar esta terra irá:
 	</string>
 	<string name="buying_for_group">
-<<<<<<< HEAD
-		Comprar terra para o grupo:
-=======
 		Ao comprar terra para o grupo:
->>>>>>> fcaa1ad4
 	</string>
 	<string name="cannot_buy_now">
 		Não foi possível comprar agora:
@@ -237,26 +185,12 @@
 		Pagar L$ [AMOUNT] para [SELLER] por esta terra
 	</string>
 	<string name="buy_for_US">
-<<<<<<< HEAD
-		Comprar L$ [AMOUNT] por aproximadamente US$ [AMOUNT2] ,
-=======
 		Comprar L$ [AMOUNT] por aprox. US$ [AMOUNT2],
->>>>>>> fcaa1ad4
 	</string>
 	<string name="parcel_meters">
 		Este lote tem [AMOUNT] m².
 	</string>
 	<string name="premium_land">
-<<<<<<< HEAD
-		Esta terra é Premium, e irá cobrar como [AMOUNT] m².
-	</string>
-	<string name="discounted_land">
-		Este lote é promocional, e irá cobrar como [AMOUNT] m².
-	</string>
-	<string name="meters_supports_object">
-		[AMOUNT] m²
-suporta [AMOUNT2] objetos
-=======
 		Esta terra é premium e será taxada como [AMOUNT] m².
 	</string>
 	<string name="discounted_land">
@@ -265,13 +199,10 @@
 	<string name="meters_supports_object">
 		[AMOUNT] m²
 aceita [AMOUNT2] objetos
->>>>>>> fcaa1ad4
 	</string>
 	<string name="sold_with_objects">
 		vendido com objetos
 	</string>
-<<<<<<< HEAD
-=======
 	<string name="sold_without_objects">
 		objetos não incluídos
 	</string>
@@ -280,7 +211,6 @@
 (L$ [PRICE_PER_SQM]/m²)
 [SOLD_WITH_OBJECTS]
 	</string>
->>>>>>> fcaa1ad4
 	<string name="insufficient_land_credits">
 		O grupo [GROUP] precisará de fundos suficientes de terras
 contribuídas para cobrir este lote antes da aquisição se completar.
