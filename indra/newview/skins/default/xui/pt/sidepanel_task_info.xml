--- conflicted
+++ resolved
@@ -48,17 +48,11 @@
 		<text name="Name:">
 			Nome:
 		</text>
-<<<<<<< HEAD
 		<line_editor name="Object Name" tool_tip="O nome está limitado em 63 caracteres. Nomes prim maior são cortados. Os nomes podem consistir em caracteres impressos encontrados no conjunto de caracteres ASCII-7 (não estendido), com a exceção da barra/tupo vertical ‘|’."/>
 		<text name="Description:">
 			Descrição:
 		</text>
 		<line_editor name="Object Description" tool_tip="Quando as pessoas selecionam &apos;Passe o mouse em todos os objetos’ na configuração de visualização, eles verão a descrição dos objetos em uma janela pop-up sempre que passar o mouse por cima. A descrição prim é limitada em 127 bytes, qualquer string maior ficará truncada."/>
-=======
-		<text name="Description:">
-			Descrição:
-		</text>
->>>>>>> 81dbd366
 		<text name="CreatorNameLabel">
 			Criador:
 		</text>
@@ -74,11 +68,7 @@
 		<text name="label click action">
 			Clique para:
 		</text>
-<<<<<<< HEAD
 		<combo_box name="clickaction" tool_tip="Ao clicar, você pode interagir com um objeto com um clique no botão esquerdo do mouse. Cada ação de clicar tem um cursor especial indicador. Algumas ações de clique tem exigências para a função. Por exemplo, Tocar e Pagar exige scripts.">
-=======
-		<combo_box name="clickaction">
->>>>>>> 81dbd366
 			<combo_box.item label="Tocar (padrão)" name="Touch/grab(default)"/>
 			<combo_box.item label="Sentar em objeto" name="Sitonobject"/>
 			<combo_box.item label="Comprar objeto" name="Buyobject"/>
@@ -94,13 +84,8 @@
 			<text name="Anyone can:">
 				Todos:
 			</text>
-<<<<<<< HEAD
 			<check_box label="Copiar" name="checkbox allow everyone copy" tool_tip="Qualquer um pode fazer uma cópia do objeto. O objeto e todos os conteúdos devem ter permissão para cópia e transferência."/>
 			<check_box label="Movimentar" name="checkbox allow everyone move" tool_tip="Qualquer pessoa pode mover o objeto."/>
-=======
-			<check_box label="Copiar" name="checkbox allow everyone copy"/>
-			<check_box label="Movimentar" name="checkbox allow everyone move"/>
->>>>>>> 81dbd366
 			<text name="GroupLabel">
 				Grupo:
 			</text>
@@ -108,13 +93,8 @@
 			<text name="NextOwnerLabel">
 				Próximo proprietário:
 			</text>
-<<<<<<< HEAD
 			<check_box label="Modificar" name="checkbox next owner can modify" tool_tip="O próximo proprietário pode editar as propriedades, como o nome do item ou escala desse objeto."/>
 			<check_box label="Copiar" name="checkbox next owner can copy" tool_tip="O próximo proprietário pode fazer cópias ilimitadas desse objeto. As cópias mantêm as informações do criador e nunca podem ser mais permissivo do que o item copiado."/>
-=======
-			<check_box label="Modificar" name="checkbox next owner can modify"/>
-			<check_box label="Copiar" name="checkbox next owner can copy"/>
->>>>>>> 81dbd366
 			<check_box label="Transferir" name="checkbox next owner can transfer" tool_tip="O próximo dono poderá revender ou dar este objeto"/>
 		</panel>
 		<check_box label="À venda" name="checkbox for sale" tool_tip="Permita que as pessoas comprem esse objeto, seu conteúdo ou copiá-lo no mundo virtual por um preço específico."/>
