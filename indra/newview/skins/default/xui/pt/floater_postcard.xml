--- conflicted
+++ resolved
@@ -24,11 +24,7 @@
 		Digite sua mensagem aqui.
 	</text_editor>
 	<text name="fine_print">
-<<<<<<< HEAD
-		Se seu indicado entrar no Second Life, você receberá um bônus pela indicação.
-=======
 		Se seu indicado entrar no [SECOND_LIFE], você receberá um bônus pela indicação.
->>>>>>> 3ac3a4b2
 	</text>
 	<button label="Cancelar" name="cancel_btn"/>
 	<button label="Enviar" name="send_btn"/>
