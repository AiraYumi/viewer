<?xml version="1.0" encoding="utf-8" standalone="yes"?>
<panel label="Sonidos" name="Preference Media panel">
	<panel.string name="middle_mouse">
		Botón medio del ratón
	</panel.string>
	<slider label="Volumen general" name="System Volume"/>
	<check_box initial_value="true" name="mute_when_minimized"/>
<<<<<<< HEAD
	<text name="mute_chb_label">Silenciar cuando minimice</text>
=======
	<text name="mute_chb_label">
		Silenciar cuando minimice
	</text>
>>>>>>> 4bfb0694
	<slider label="Botones" name="UI Volume"/>
	<slider label="Ambiental" name="Wind Volume"/>
	<slider label="Efectos de sonido" name="SFX Volume"/>
	<slider label="Música en streaming" name="Music Volume"/>
	<check_box label="Activados" name="enable_music"/>
	<slider label="Multimedia" name="Media Volume"/>
	<check_box label="Activada" name="enable_media"/>
	<slider label="Chat de voz" name="Voice Volume"/>
	<check_box label="Activado" name="enable_voice_check"/>
	<check_box label="Permitir la ejecución automática de los media" name="media_auto_play_btn" tool_tip="Marcar esto para permitir la ejecución automática de los media" value="true"/>
	<check_box label="Ejecutar para otros avatares los media anexados" name="media_show_on_others_btn" tool_tip="Al desmarcar esto se esconderán los media anexados a otros avatares cercanos" value="true"/>
	<text name="voice_chat_settings">
		Configuración del chat de voz
	</text>
	<text name="Listen from">
		Oír desde:
	</text>
	<radio_group name="ear_location">
		<radio_item label="La posición de la cámara" name="0"/>
		<radio_item label="La posición del avatar" name="1"/>
	</radio_group>
	<check_box label="Al hablar, mover los labios del avatar" name="enable_lip_sync"/>
	<check_box label="Cambiar entre hablar on/off cuando pulse:" name="push_to_talk_toggle_check" tool_tip="En el modo &apos;un toque&apos;, pulsa y suelta el botón UNA VEZ para activar o desactivar el micrófono. Si no estás en el modo &apos;un toque&apos;, el micrófono sólo recogerá tu voz mientras mantengas pulsado el botón."/>
	<line_editor label="Botón de Apretar para Hablar" name="modifier_combo"/>
	<button label="Elegir la tecla" name="set_voice_hotkey_button"/>
	<button name="set_voice_middlemouse_button" tool_tip="Reconfigurarlo al botón medio del ratón"/>
	<button label="Dispositivos de entrada y salida" name="device_settings_btn" width="210"/>
	<panel label="Configuración de dispositivos" name="device_settings_panel">
		<panel.string name="default_text">
			Por defecto
		</panel.string>
		<panel.string name="default system device">
			Dispositivo del sistema por defecto
		</panel.string>
		<panel.string name="no device">
			Ningún dispositivo
		</panel.string>
		<text name="Input">
			Entrada
		</text>
		<text name="My volume label">
			Mi volumen:
		</text>
		<slider_bar initial_value="1.0" name="mic_volume_slider" tool_tip="Cambia el volumen usando este deslizable"/>
		<text name="wait_text">
			Por favor, espera
		</text>
		<text name="Output">
			Salida
		</text>
	</panel>
</panel><|MERGE_RESOLUTION|>--- conflicted
+++ resolved
@@ -5,13 +5,9 @@
 	</panel.string>
 	<slider label="Volumen general" name="System Volume"/>
 	<check_box initial_value="true" name="mute_when_minimized"/>
-<<<<<<< HEAD
-	<text name="mute_chb_label">Silenciar cuando minimice</text>
-=======
 	<text name="mute_chb_label">
 		Silenciar cuando minimice
 	</text>
->>>>>>> 4bfb0694
 	<slider label="Botones" name="UI Volume"/>
 	<slider label="Ambiental" name="Wind Volume"/>
 	<slider label="Efectos de sonido" name="SFX Volume"/>
