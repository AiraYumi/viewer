--- conflicted
+++ resolved
@@ -30,11 +30,7 @@
 		Usted puede:
 	</text>
 	<check_box label="Modificarlo" name="CheckOwnerModify"/>
-<<<<<<< HEAD
-	<check_box label="Copiarlo" name="CheckOwnerCopy"/>
-=======
 	<check_box left_delta="88" label="Copiarlo" name="CheckOwnerCopy"/>
->>>>>>> fcaa1ad4
 	<check_box label="Venderlo/darlo" name="CheckOwnerTransfer"/>
 	<text name="BaseMaskDebug">
 		B:
@@ -53,37 +49,19 @@
 	</text>
 	<check_box label="Compartir con el grupo" name="CheckShareWithGroup"/>
 	<check_box label="Permitir a cualquiera que lo copie" name="CheckEveryoneCopy"/>
-<<<<<<< HEAD
-	<text name="NextOwnerLabel">
-		El próximo propietario puede:
-	</text>
-	<check_box label="Modificarlo" name="CheckNextOwnerModify"/>
-	<check_box label="Copiarlo" name="CheckNextOwnerCopy"/>
-=======
 	<text name="NextOwnerLabel" width="230">
 		El próximo propietario puede:
 	</text>
 	<check_box label="Modificarlo" name="CheckNextOwnerModify"/>
 	<check_box left_delta="88" label="Copiarlo" name="CheckNextOwnerCopy"/>
->>>>>>> fcaa1ad4
 	<check_box label="Revenderlo/darlo" name="CheckNextOwnerTransfer"/>
 	<text name="SaleLabel">
 		Marcar ítem como:
 	</text>
 	<check_box label="En venta" name="CheckPurchase"/>
-<<<<<<< HEAD
-	<radio_group name="RadioSaleType">
-		<radio_item name="radio">
-			Original
-		</radio_item>
-		<radio_item name="radio2">
-			Copia
-		</radio_item>
-=======
 	<radio_group name="RadioSaleType" left_delta="88" >
 		<radio_item name="radio" label="Original" />
 		<radio_item name="radio2" label="Copia" />
->>>>>>> fcaa1ad4
 	</radio_group>
 	<text name="TextPrice">
 		Precio:  L$
