--- conflicted
+++ resolved
@@ -3,33 +3,18 @@
 	<text name="region_name_label">
 		Región:
 	</text>
-<<<<<<< HEAD
-	<text name="region_name_text">
+	<text name="region_name_text" left="565">
 		(desconocida)
+	</text>
+	<text name="region_type_label">
+		Tipo:
+	</text>
+	<text name="region_type_text" left="565">
+		(desconocido)
 	</text>
 	<text name="estate_name_label">
 		Estado:
 	</text>
-	<text name="estate_name_text">
-		(desconocido)
-	</text>
-	<text name="estate_owner_label">
-		Propietario del estado:
-	</text>
-	<text name="estate_owner_text">
-=======
-	<text name="region_name_text" left="565">
-		(desconocida)
-	</text>
-	<text name="region_type_label">
-		Tipo:
-	</text>
-	<text name="region_type_text" left="565">
-		(desconocido)
-	</text>
-	<text name="estate_name_label">
-		Estado:
-	</text>
 	<text name="estate_name_text" left="565">
 		(desconocido)
 	</text>
@@ -37,32 +22,21 @@
 		Propietario del estado:
 	</text>
 	<text name="estate_owner_text" left="565" >
->>>>>>> fcaa1ad4
 		(desconocido)
 	</text>
 	<text name="resellable_changeable_label">
 		El terreno comprado en esta región:
 	</text>
 	<text name="resellable_clause">
-<<<<<<< HEAD
-		El terreno comprado en esta región puede o no puede ser revendido.
-	</text>
-	<text name="changeable_clause">
-		puede o no puede ser unido o subdividido.
-=======
 		Podrá o no revenderse.
 	</text>
 	<text name="changeable_clause">
 		Podrá o no unirse o dividirse.
->>>>>>> fcaa1ad4
 	</text>
 	<text name="covenant_text">
 		Deve aceptar el Contrato del Estado:
 	</text>
-<<<<<<< HEAD
-=======
 	<text left="470" name="covenant_timestamp_text"/>
->>>>>>> fcaa1ad4
 	<text_editor name="covenant_editor">
 		Cargando...
 	</text_editor>
@@ -83,13 +57,9 @@
 		Precio:
 	</text>
 	<text name="info_price">
-<<<<<<< HEAD
-		1500 L$, objetos incluidos
-=======
 		1500 L$
 (1.1 L$/m²)
 incluyendo los objetos
->>>>>>> fcaa1ad4
 	</text>
 	<text name="info_action">
 		Al comprar este terreno:
@@ -113,13 +83,8 @@
 		Aumenta su cuota mensual por uso de terreno a 40 US$/mes.
 	</text>
 	<text name="land_use_reason">
-<<<<<<< HEAD
-		Usted es propietario de 1.309 m² de terreno. 
-Esta parcela tiene 512 m² de terreno.
-=======
 		Usted posee 1309 m² de terreno. 
 Esta parcela mide 512 m².
->>>>>>> fcaa1ad4
 	</text>
 	<text name="purchase_action">
 		Pagar al residente Joe 4.000 L$ por el terreno
@@ -222,11 +187,7 @@
 		Pagar por este terreno [AMOUNT] L$ a [SELLER]
 	</string>
 	<string name="buy_for_US">
-<<<<<<< HEAD
-		Comprar [AMOUNT] L$ por, aprox., [AMOUNT2] US$ ,
-=======
 		Comprar [AMOUNT] L$ por, aprox., [AMOUNT2] US$,
->>>>>>> fcaa1ad4
 	</string>
 	<string name="parcel_meters">
 		Esta parcela tiene [AMOUNT] m².
@@ -244,8 +205,6 @@
 	<string name="sold_with_objects">
 		vendido con los objetos
 	</string>
-<<<<<<< HEAD
-=======
 	<string name="sold_without_objects">
 		objetos no incluidos
 	</string>
@@ -254,7 +213,6 @@
 ([PRICE_PER_SQM] L$/m²)
 [SOLD_WITH_OBJECTS]
 	</string>
->>>>>>> fcaa1ad4
 	<string name="insufficient_land_credits">
 		Antes de que se complete la compra, el grupo [GROUP] necesitará
 los suficientes créditos de uso en contribución de terreno
