<?xml version="1.0" encoding="utf-8" standalone="yes"?>
<panel name="object properties" title="物件檔案">
	<panel.string name="text deed continued">
		讓渡
	</panel.string>
	<panel.string name="text deed">
		讓渡
	</panel.string>
	<panel.string name="text modify info 1">
		你能修改這個物件
	</panel.string>
	<panel.string name="text modify info 2">
		你能修改這些物件
	</panel.string>
	<panel.string name="text modify info 3">
		你不能修改這個物件
	</panel.string>
	<panel.string name="text modify info 4">
		你不能修改這些物件
	</panel.string>
	<panel.string name="text modify info 5">
		無法跨地區修改這個物件
	</panel.string>
	<panel.string name="text modify info 6">
		無法跨地區修改這些物件
	</panel.string>
	<panel.string name="text modify warning">
		這個物件含有聯結的部分
	</panel.string>
	<panel.string name="Cost Default">
		價格： L$
	</panel.string>
	<panel.string name="Cost Total">
		總價格：L$
	</panel.string>
	<panel.string name="Cost Per Unit">
		單價：L$
	</panel.string>
	<panel.string name="Cost Mixed">
		混合價格
	</panel.string>
	<panel.string name="Sale Mixed">
		混合銷售
	</panel.string>
	<text name="title" value="物件檔案"/>
	<text name="where" value="（在虛擬世界）"/>
	<panel label="" name="properties_panel">
		<text name="Name:">
			名稱：
		</text>
<<<<<<< HEAD
		<line_editor name="Object Name" tool_tip="名稱限長63字元。 幾何元件名稱超過限長，會被截短。 名稱僅可使用ASCII-7字元集（非延伸版）的可列印字元，唯一的例外是垂直槓字元「|」。"/>
		<text name="Description:">
			描述：
		</text>
		<line_editor name="Object Description" tool_tip="當人們在瀏覽器設定中選擇了「針對所有物件懸置顯示提醒」時，他們滑鼠所指的物件將會彈出描述該物件的內容。 幾何元件的描述內容不得超過127位元組，否則會被截短。"/>
=======
		<text name="Description:">
			描述：
		</text>
>>>>>>> 81dbd366
		<text name="CreatorNameLabel">
			創造者：
		</text>
		<text name="Owner:">
			所有人：
		</text>
		<text name="Group_label">
			群組：
		</text>
		<button name="button set group" tool_tip="選擇一個群組以分享這物件的權限"/>
		<name_box initial_value="載入中..." name="Group Name Proxy"/>
		<button label="讓渡" label_selected="讓渡" name="button deed" tool_tip="「讓渡」會把這物件贈送出去並賦予「下一個所有人」權限。 群組所分享的物件可由群組職員加以讓渡。"/>
		<text name="label click action">
			點按以：
		</text>
<<<<<<< HEAD
		<combo_box name="clickaction" tool_tip="點按的動作讓你點一下滑鼠左鍵，就可以與物件互動。 每一個動作都有特殊的游標，顯示它的作用。 有些點按動作需配合其他條件才可正常運作。 例如，觸摸和付款動作要有配合腳本">
=======
		<combo_box name="clickaction">
>>>>>>> 81dbd366
			<combo_box.item label="觸碰（預設）" name="Touch/grab(default)"/>
			<combo_box.item label="坐在物件上" name="Sitonobject"/>
			<combo_box.item label="購買物件" name="Buyobject"/>
			<combo_box.item label="支付物件" name="Payobject"/>
			<combo_box.item label="打開" name="Open"/>
			<combo_box.item label="縮放" name="Zoom"/>
			<combo_box.item label="無" name="None"/>
		</combo_box>
		<panel name="perms_inv">
			<text name="perm_modify">
				你能修改這個物件
			</text>
			<text name="Anyone can:">
				任何人：
			</text>
<<<<<<< HEAD
			<check_box label="恚庨" name="checkbox allow everyone copy" tool_tip="任何人都可取用本物件的複本。 物件和其所有內容都必須允許複製和轉移。"/>
			<check_box label="移動" name="checkbox allow everyone move" tool_tip="任何人皆可移動該物件。"/>
=======
			<check_box label="恚庨" name="checkbox allow everyone copy"/>
			<check_box label="移動" name="checkbox allow everyone move"/>
>>>>>>> 81dbd366
			<text name="GroupLabel">
				群組：
			</text>
			<check_box label="分享" name="checkbox share with group" tool_tip="允許此群組所有成員共享你修改此物件的權限。 你必須讓渡才能啟動角色限制。"/>
			<text name="NextOwnerLabel">
				下一個所有人：
			</text>
<<<<<<< HEAD
			<check_box label="修改" name="checkbox next owner can modify" tool_tip="下一個所有人可以編輯本物件的性質，如名稱或尺寸。"/>
			<check_box label="恚庨" name="checkbox next owner can copy" tool_tip="下一個所有人可無限複製本物件。 複本將保留創作人的資料，其允許設定不能比原本物件更加放寬。"/>
=======
			<check_box label="修改" name="checkbox next owner can modify"/>
			<check_box label="恚庨" name="checkbox next owner can copy"/>
>>>>>>> 81dbd366
			<check_box label="轉移" name="checkbox next owner can transfer" tool_tip="下一個所有人可贈送或轉售這個物件"/>
		</panel>
		<check_box label="出售" name="checkbox for sale" tool_tip="允許別人在虛擬世界裡以特定的價格購買此物件、其內容或其複本。"/>
		<combo_box name="sale type" tool_tip="決定購買者會收到物件複本、物件內容複本、還是物件本身。">
			<combo_box.item label="恚庨" name="Copy"/>
			<combo_box.item label="內容" name="Contents"/>
			<combo_box.item label="原件" name="Original"/>
		</combo_box>
		<spinner label="價格： L$" name="Edit Cost" tool_tip="物件成本。"/>
		<check_box label="顯示在搜尋中" name="search_check" tool_tip="讓其他人可以在搜尋結果中察看到此物件"/>
		<text name="pathfinding_attributes_label">
			尋徑屬性：
		</text>
		<text name="B:">
			B:
		</text>
		<text name="O:">
			O:
		</text>
		<text name="G:">
			G:
		</text>
		<text name="E:">
			E:
		</text>
		<text name="N:">
			N:
		</text>
		<text name="F:">
			F:
		</text>
	</panel>
	<panel name="button_panel">
		<button label="打開" name="open_btn" tool_tip="開啓後可瀏覽物件內容。"/>
		<button label="支付" name="pay_btn" tool_tip="開啟付款視窗。 物件必須有付款腳本，這功能才能正常運作。"/>
		<button label="購買" name="buy_btn" tool_tip="開啟購買視窗。 物件需要設定為待售。"/>
		<button label="細節" name="details_btn" tool_tip="開啟檢驗物件視窗。"/>
	</panel>
</panel><|MERGE_RESOLUTION|>--- conflicted
+++ resolved
@@ -48,17 +48,11 @@
 		<text name="Name:">
 			名稱：
 		</text>
-<<<<<<< HEAD
 		<line_editor name="Object Name" tool_tip="名稱限長63字元。 幾何元件名稱超過限長，會被截短。 名稱僅可使用ASCII-7字元集（非延伸版）的可列印字元，唯一的例外是垂直槓字元「|」。"/>
 		<text name="Description:">
 			描述：
 		</text>
 		<line_editor name="Object Description" tool_tip="當人們在瀏覽器設定中選擇了「針對所有物件懸置顯示提醒」時，他們滑鼠所指的物件將會彈出描述該物件的內容。 幾何元件的描述內容不得超過127位元組，否則會被截短。"/>
-=======
-		<text name="Description:">
-			描述：
-		</text>
->>>>>>> 81dbd366
 		<text name="CreatorNameLabel">
 			創造者：
 		</text>
@@ -74,11 +68,7 @@
 		<text name="label click action">
 			點按以：
 		</text>
-<<<<<<< HEAD
 		<combo_box name="clickaction" tool_tip="點按的動作讓你點一下滑鼠左鍵，就可以與物件互動。 每一個動作都有特殊的游標，顯示它的作用。 有些點按動作需配合其他條件才可正常運作。 例如，觸摸和付款動作要有配合腳本">
-=======
-		<combo_box name="clickaction">
->>>>>>> 81dbd366
 			<combo_box.item label="觸碰（預設）" name="Touch/grab(default)"/>
 			<combo_box.item label="坐在物件上" name="Sitonobject"/>
 			<combo_box.item label="購買物件" name="Buyobject"/>
@@ -94,13 +84,8 @@
 			<text name="Anyone can:">
 				任何人：
 			</text>
-<<<<<<< HEAD
 			<check_box label="恚庨" name="checkbox allow everyone copy" tool_tip="任何人都可取用本物件的複本。 物件和其所有內容都必須允許複製和轉移。"/>
 			<check_box label="移動" name="checkbox allow everyone move" tool_tip="任何人皆可移動該物件。"/>
-=======
-			<check_box label="恚庨" name="checkbox allow everyone copy"/>
-			<check_box label="移動" name="checkbox allow everyone move"/>
->>>>>>> 81dbd366
 			<text name="GroupLabel">
 				群組：
 			</text>
@@ -108,13 +93,8 @@
 			<text name="NextOwnerLabel">
 				下一個所有人：
 			</text>
-<<<<<<< HEAD
 			<check_box label="修改" name="checkbox next owner can modify" tool_tip="下一個所有人可以編輯本物件的性質，如名稱或尺寸。"/>
 			<check_box label="恚庨" name="checkbox next owner can copy" tool_tip="下一個所有人可無限複製本物件。 複本將保留創作人的資料，其允許設定不能比原本物件更加放寬。"/>
-=======
-			<check_box label="修改" name="checkbox next owner can modify"/>
-			<check_box label="恚庨" name="checkbox next owner can copy"/>
->>>>>>> 81dbd366
 			<check_box label="轉移" name="checkbox next owner can transfer" tool_tip="下一個所有人可贈送或轉售這個物件"/>
 		</panel>
 		<check_box label="出售" name="checkbox for sale" tool_tip="允許別人在虛擬世界裡以特定的價格購買此物件、其內容或其複本。"/>
