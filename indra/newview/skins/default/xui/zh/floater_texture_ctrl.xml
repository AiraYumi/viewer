<?xml version="1.0" encoding="utf-8" standalone="yes"?>
<floater name="texture picker" title="精選：材質">
	<floater.string name="choose_picture">
		點按以挑選圖片
	</floater.string>
	<floater.string name="pick title">
		精選地點：
	</floater.string>
	<text name="Multiple">
		多重材質
	</text>
<<<<<<< HEAD
	<combo_box name="mode_selection">
		<combo_box.item label="收納區" name="inventory" value="0"/>
		<combo_box.item label="本地" name="local" value="1"/>
	</combo_box>
=======
	<radio_group name="mode_selection">
		<radio_item label="收納區" name="inventory" value="0"/>
		<radio_item label="本地" name="local" value="1"/>
		<radio_item label="確定產出" name="bake" value="2"/>
	</radio_group>
	<text name="unknown">
		尺寸：[DIMENSIONS]
	</text>
>>>>>>> 7c0f3db1
	<button label="預設" label_selected="預設" name="Default"/>
	<button label="空白" label_selected="空白" name="Blank"/>
	<button label="無" label_selected="無" name="None"/>
	<text name="preview_disabled" value="已停用預覽"/>
	<filter_editor label="材質過濾器" name="inventory search editor"/>
	<check_box initial_value="false" label="顯示資料夾" name="show_folders_check"/>
	<button label="添加" label_selected="添加" name="l_add_btn"/>
	<button label="移除" label_selected="移除" name="l_rem_btn"/>
	<button label="上傳" label_selected="上傳" name="l_upl_btn"/>
	<scroll_list name="l_name_list">
		<column label="名稱" name="unit_name"/>
		<column label="ID" name="unit_id_HIDDEN"/>
	</scroll_list>
	<combo_box name="l_bake_use_texture_combo_box" tool_tip="選擇定貌材質">
		<combo_box.item label="無" name="None"/>
		<combo_box.item label="BAKED_HEAD" name="BAKED_HEAD"/>
		<combo_box.item label="BAKED_UPPER" name="BAKED_UPPER"/>
		<combo_box.item label="BAKED_LOWER" name="BAKED_LOWER"/>
		<combo_box.item label="BAKED_EYES" name="BAKED_EYES"/>
		<combo_box.item label="BAKED_SKIRT" name="BAKED_SKIRT"/>
		<combo_box.item label="BAKED_HAIR" name="BAKED_HAIR"/>
		<combo_box.item label="BAKED_LEFTARM" name="BAKED_LEFTARM"/>
		<combo_box.item label="BAKED_LEFTLEG" name="BAKED_LEFTLEG"/>
		<combo_box.item label="BAKED_AUX1" name="BAKED_AUX1"/>
		<combo_box.item label="BAKED_AUX2" name="BAKED_AUX2"/>
		<combo_box.item label="BAKED_AUX3" name="BAKED_AUX3"/>
	</combo_box>
	<check_box initial_value="false" label="隱藏基底網面區域" name="hide_base_mesh_region"/>
	<button label="確定" label_selected="確定" name="Select"/>
	<button label="取消" label_selected="取消" name="Cancel"/>
	<check_box initial_value="true" label="立即套用" name="apply_immediate_check"/>
</floater><|MERGE_RESOLUTION|>--- conflicted
+++ resolved
@@ -9,21 +9,10 @@
 	<text name="Multiple">
 		多重材質
 	</text>
-<<<<<<< HEAD
 	<combo_box name="mode_selection">
 		<combo_box.item label="收納區" name="inventory" value="0"/>
 		<combo_box.item label="本地" name="local" value="1"/>
 	</combo_box>
-=======
-	<radio_group name="mode_selection">
-		<radio_item label="收納區" name="inventory" value="0"/>
-		<radio_item label="本地" name="local" value="1"/>
-		<radio_item label="確定產出" name="bake" value="2"/>
-	</radio_group>
-	<text name="unknown">
-		尺寸：[DIMENSIONS]
-	</text>
->>>>>>> 7c0f3db1
 	<button label="預設" label_selected="預設" name="Default"/>
 	<button label="空白" label_selected="空白" name="Blank"/>
 	<button label="無" label_selected="無" name="None"/>
