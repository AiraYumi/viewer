--- conflicted
+++ resolved
@@ -3,17 +3,8 @@
 	<button label="Continuer" label_selected="Continuer" name="Continue" />
 	<button label="Annuler" label_selected="Annuler" name="Cancel" />
 	<radio_group name="tos_agreement">
-<<<<<<< HEAD
-		<radio_item name="radio_disagree">
-			Je n&apos;accepte pas les Conditions Générales d&apos;Utilisation
-		</radio_item>
-		<radio_item name="radio_agree">
-			J&apos;accepte les Conditions Générales d&apos;Utilisation
-		</radio_item>
-=======
 		<radio_item name="radio_disagree" label="Je n&apos;accepte pas les Conditions Générales d&apos;Utilisation" />
 		<radio_item name="radio_agree" label="J&apos;accepte les Conditions Générales d&apos;Utilisation" />
->>>>>>> fcaa1ad4
 	</radio_group>
 	<text name="tos_title">
 		Acceptation des Conditions Générales d&apos;Utilisation
