<?xml version="1.0" ?>
<strings>
	<string name="SECOND_LIFE">
		Second Life
	</string>
	<string name="APP_NAME">
		Second Life
	</string>
	<string name="CAPITALIZED_APP_NAME">
		SECOND LIFE
	</string>
	<string name="SECOND_LIFE_GRID">
		Grille de Second Life
	</string>
	<string name="SUPPORT_SITE">
		Portail Assistance Second Life
	</string>
	<string name="StartupDetectingHardware">
		Détection du matériel...
	</string>
	<string name="StartupLoading">
		Chargement de [APP_NAME]...
	</string>
	<string name="StartupClearingCache">
		Vidage du cache...
	</string>
	<string name="StartupInitializingTextureCache">
		Initialisation du cache des textures...
	</string>
	<string name="StartupRequireDriverUpdate">
		Échec d'initialisation des graphiques. Veuillez mettre votre pilote graphique à jour.
	</string>
	<string name="AboutHeader">
		[CHANNEL] [VIEWER_VERSION_0].[VIEWER_VERSION_1].[VIEWER_VERSION_2].[VIEWER_VERSION_3] ([ADDRESS_SIZE]bit) 
[[VIEWER_RELEASE_NOTES_URL] [ReleaseNotes]]
	</string>
	<string name="BuildConfig">
		Configuration de la construction [BUILD_CONFIG]
	</string>
	<string name="AboutPosition">
		Vous êtes à [POSITION_LOCAL_0,number,1], [POSITION_LOCAL_1,number,1], [POSITION_LOCAL_2,number,1] dans [REGION], se trouvant à &lt;nolink&gt;[HOSTNAME]&lt;/nolink&gt;
SLURL : &lt;nolink&gt;[SLURL]&lt;/nolink&gt;
(coordonnées globales [POSITION_0,number,1], [POSITION_1,number,1], [POSITION_2,number,1])
[SERVER_VERSION]
[SERVER_RELEASE_NOTES_URL]
	</string>
	<string name="AboutSystem">
		CPU : [CPU]
Mémoire : [MEMORY_MB] Mo
Version OS : [OS_VERSION]
Distributeur de cartes graphiques : [GRAPHICS_CARD_VENDOR]
Carte graphique : [GRAPHICS_CARD]
	</string>
	<string name="AboutDriver">
		Version Windows Graphics Driver : [GRAPHICS_DRIVER_VERSION]
	</string>
	<string name="AboutOGL">
		Version OpenGL : [OPENGL_VERSION]
	</string>
	<string name="AboutSettings">
		Taille de la fenêtre: [WINDOW_WIDTH]x[WINDOW_HEIGHT]
Ajustement de la taille de la police : [FONT_SIZE_ADJUSTMENT]pt
Échelle de l’interface : [UI_SCALE]
Distance de dessin : [DRAW_DISTANCE]m
Bande passante : [NET_BANDWITH] kbit/s
Facteur LOD (niveau de détail) : [LOD_FACTOR]
Qualité de rendu : [RENDER_QUALITY]
Mémoire textures : [TEXTURE_MEMORY] Mo
	</string>
	<string name="AboutOSXHiDPI">
		Mode d'affichage HiDPI : [HIDPI]
	</string>
	<string name="AboutLibs">
		J2C Decoder Version: [J2C_VERSION] 
Audio Driver Version: [AUDIO_DRIVER_VERSION] 
[LIBCEF_VERSION] 
LibVLC Version: [LIBVLC_VERSION] 
Voice Server Version: [VOICE_VERSION]
	</string>
	<string name="AboutTraffic">
		Paquets perdus : [PACKETS_LOST,number,0]/[PACKETS_IN,number,0] ([PACKETS_PCT,number,1]%)
	</string>
	<string name="AboutTime">
		[month, datetime, slt] [day, datetime, slt] [year, datetime, slt] [hour, datetime, slt]:[min, datetime, slt]:[second,datetime,slt]
	</string>
	<string name="ErrorFetchingServerReleaseNotesURL">
		Erreur lors de la récupération de l'URL des notes de version du serveur.
	</string>
	<string name="BuildConfiguration">
		Configuration de la construction
	</string>
	<string name="ProgressRestoring">
		Restauration...
	</string>
	<string name="ProgressChangingResolution">
		Changement de la résolution...
	</string>
	<string name="Fullbright">
		Fullbright (Legacy)
	</string>
	<string name="LoginInProgress">
		La connexion à [APP_NAME] apparaît peut-être comme étant gelée. Veuillez patienter.
	</string>
	<string name="LoginInProgressNoFrozen">
		Connexion...
	</string>
	<string name="LoginAuthenticating">
		Authentification en cours
	</string>
	<string name="LoginMaintenance">
		Maintenance du compte en cours…
	</string>
	<string name="LoginAttempt">
		La tentative de connexion précédente a échoué. Connexion, esssai [NUMBER]
	</string>
	<string name="LoginPrecaching">
		Monde en cours de chargement…
	</string>
	<string name="LoginInitializingBrowser">
		Navigateur Web incorporé en cours d'initialisation…
	</string>
	<string name="LoginInitializingMultimedia">
		Multimédia en cours d'initialisation…
	</string>
	<string name="LoginInitializingFonts">
		Chargement des polices en cours...
	</string>
	<string name="LoginVerifyingCache">
		Fichiers du cache en cours de vérification (peut prendre 60-90 s)...
	</string>
	<string name="LoginProcessingResponse">
		Réponse en cours de traitement…
	</string>
	<string name="LoginInitializingWorld">
		Monde en cours d'initialisation…
	</string>
	<string name="LoginDecodingImages">
		Décodage des images en cours...
	</string>
	<string name="LoginInitializingQuicktime">
		Quicktime en cours d'initialisation
	</string>
	<string name="LoginQuicktimeNotFound">
		Quicktime introuvable, impossible de procéder à l'initialisation.
	</string>
	<string name="LoginQuicktimeOK">
		Initialisation de Quicktime réussie.
	</string>
	<string name="LoginRequestSeedCapGrant">
		Capacités de la région demandées...
	</string>
	<string name="LoginRetrySeedCapGrant">
		Capacités de la région demandées... Tentative n° [NUMBER].
	</string>
	<string name="LoginWaitingForRegionHandshake">
		Liaison avec la région en cours de création...
	</string>
	<string name="LoginConnectingToRegion">
		Connexion avec la région en cours...
	</string>
	<string name="LoginDownloadingClothing">
		Habits en cours de téléchargement...
	</string>
	<string name="InvalidCertificate">
		Certificat non valide ou corrompu renvoyé par le serveur. Contactez l'administrateur de la grille.
	</string>
	<string name="CertInvalidHostname">
		Nom d'hôte non valide utilisé pour accéder au serveur. Vérifiez votre nom d'hôte de grille ou SLURL.
	</string>
	<string name="CertExpired">
		Il semble que le certificat renvoyé par la grille ait expiré.  Vérifiez votre horloge système ou contactez l'administrateur de la grille.
	</string>
	<string name="CertKeyUsage">
		Impossible d'utiliser le certificat renvoyé par le serveur pour SSL. Contactez l'administrateur de la grille.
	</string>
	<string name="CertBasicConstraints">
		Certificats trop nombreux dans la chaîne des certificats du serveur. Contactez l'administrateur de la grille.
	</string>
	<string name="CertInvalidSignature">
		Impossible de vérifier la signature de certificat renvoyée par le serveur de la grille.  Contactez l'administrateur de la grille.
	</string>
	<string name="LoginFailedNoNetwork">
		Erreur réseau : impossible d'établir la connexion. Veuillez vérifier votre connexion réseau.
	</string>
	<string name="LoginFailedHeader">
		Échec de la connexion.
	</string>
	<string name="Quit">
		Quitter
	</string>
	<string name="create_account_url">
		http://join.secondlife.com/?sourceid=[sourceid]
	</string>
	<string name="AgniGridLabel">
		Grille principale de Second Life (Agni)
	</string>
	<string name="AditiGridLabel">
		Grille de test bêta Second Life (Aditi)
	</string>
	<string name="ViewerDownloadURL">
		http://secondlife.com/download
	</string>
	<string name="LoginFailedViewerNotPermitted">
		Le client que vous utilisez ne permet plus d'accéder à Second Life. Téléchargez un nouveau client à la page suivante :
http://secondlife.com/download

Pour plus d'informations, consultez la page FAQ ci-dessous :
http://secondlife.com/viewer-access-faq
	</string>
	<string name="LoginIntermediateOptionalUpdateAvailable">
		Mise à jour facultative du client disponible : [VERSION]
	</string>
	<string name="LoginFailedRequiredUpdate">
		Mise à jour du client requise : [VERSION]
	</string>
	<string name="LoginFailedAlreadyLoggedIn">
		L'agent est déjà connecté.
	</string>
	<string name="LoginFailedAuthenticationFailed">
		Désolé ! La connexion a échoué.
Veuillez vérifier que les éléments ci-dessous ont été correctement saisis :
    * Nom d'utilisateur (par exemple, bobsmith12 ou steller.sunshine)
    * Mot de passe
Assurez-vous également que la touche Verr. maj n'est pas activée.
	</string>
	<string name="LoginFailedPasswordChanged">
		Votre mot de passe a été modifié pour des raisons de sécurité.
Veuillez accéder à votre compte à la page http://secondlife.com/password
et répondre à la question de sécurité afin de réinitialiser votre mot de passe.
Nous vous prions de nous excuser pour la gêne occasionnée.
	</string>
	<string name="LoginFailedPasswordReset">
		Vous allez devoir réinitialiser votre mot de passe suite à quelques changements effectués sur notre système.
Pour cela, accédez à votre compte à la page http://secondlife.com/password
et répondez à la question de sécurité. Votre mot de passe sera réinitialisé.
Nous vous prions de nous excuser pour la gêne occasionnée.
	</string>
	<string name="LoginFailedEmployeesOnly">
		Second Life est temporairement fermé pour des raisons de maintenance.
Seuls les employés peuvent actuellement y accéder.
Consultez la page www.secondlife.com/status pour plus d'informations.
	</string>
	<string name="LoginFailedPremiumOnly">
		Les connexions à Second Life sont temporairement limitées afin de s'assurer que l'expérience des utilisateurs présents dans le monde virtuel soit optimale.

Les personnes disposant de comptes gratuits ne pourront pas accéder à Second Life pendant ce temps afin de permettre à celles qui ont payé pour pouvoir utiliser Second Life de le faire.
	</string>
	<string name="LoginFailedComputerProhibited">
		Impossible d'accéder à Second Life depuis cet ordinateur.
Si vous pensez qu'il s'agit d'une erreur, contactez
l'Assistance à l'adresse suivante : support@secondlife.com.
	</string>
	<string name="LoginFailedAcountSuspended">
		Votre compte est inaccessible jusqu'à
[TIME], heure du Pacifique.
	</string>
	<string name="LoginFailedAccountDisabled">
		Impossible de traiter votre demande à l'heure actuelle. 
Pour obtenir de l'aide, veuillez contacter l'Assistance Second Life à la page suivante : http://support.secondlife.com.
	</string>
	<string name="LoginFailedTransformError">
		Incohérence des données lors de la connexion.
Veuillez contacter support@secondlife.com.
	</string>
	<string name="LoginFailedAccountMaintenance">
		Des opérations de maintenance mineures sont actuellement effectuées sur votre compte.
Votre compte est inaccessible jusqu'à
[TIME], heure du Pacifique.
Si vous pensez qu'il s'agit d'une erreur, contactez l'Assistance à l'adresse suivante : support@secondlife.com
	</string>
	<string name="LoginFailedPendingLogoutFault">
		Le simulateur a renvoyé une erreur en réponse à la demande de déconnexion.
	</string>
	<string name="LoginFailedPendingLogout">
		Le système est en train de vous déconnecter. 
Veuillez réessayer de vous connecter dans une minute.
	</string>
	<string name="LoginFailedUnableToCreateSession">
		Impossible de créer de session valide.
	</string>
	<string name="LoginFailedUnableToConnectToSimulator">
		Impossible de se connecter à un simulateur.
	</string>
	<string name="LoginFailedRestrictedHours">
		Votre compte permet uniquement d'accéder à Second Life
entre [START] et [END], heure du Pacifique.
Veuillez réessayer au cours de la période indiquée.
Si vous pensez qu'il s'agit d'une erreur, contactez l'Assistance à l'adresse suivante : support@secondlife.com
	</string>
	<string name="LoginFailedIncorrectParameters">
		Paramètres incorrects.
Si vous pensez qu'il s'agit d'une erreur, contactez l'Assistance à l'adresse suivante : support@secondlife.com
	</string>
	<string name="LoginFailedFirstNameNotAlphanumeric">
		Le paramètre Prénom doit être alphanumérique.
Si vous pensez qu'il s'agit d'une erreur, contactez l'Assistance à l'adresse suivante : support@secondlife.com
	</string>
	<string name="LoginFailedLastNameNotAlphanumeric">
		Le paramètre Nom doit être alphanumérique.
Si vous pensez qu'il s'agit d'une erreur, contactez l'Assistance à l'adresse suivante : support@secondlife.com
	</string>
	<string name="LogoutFailedRegionGoingOffline">
		La région est en train d'être mise hors ligne.
Veuillez réessayer de vous connecter dans une minute.
	</string>
	<string name="LogoutFailedAgentNotInRegion">
		Agent absent de la région.
Veuillez réessayer de vous connecter dans une minute.
	</string>
	<string name="LogoutFailedPendingLogin">
		Une autre session était en cours d'ouverture au sein de la région.
Veuillez réessayer de vous connecter dans une minute.
	</string>
	<string name="LogoutFailedLoggingOut">
		La session précédente était en cours de fermeture au sein de la région.
Veuillez réessayer de vous connecter dans une minute.
	</string>
	<string name="LogoutFailedStillLoggingOut">
		Fermeture de la session précédente toujours en cours pour la région.
Veuillez réessayer de vous connecter dans une minute.
	</string>
	<string name="LogoutSucceeded">
		Dernière session fermée au sein de la région.
Veuillez réessayer de vous connecter dans une minute.
	</string>
	<string name="LogoutFailedLogoutBegun">
		Processus de déconnexion commencé pour la région.
Veuillez réessayer de vous connecter dans une minute.
	</string>
	<string name="LoginFailedLoggingOutSession">
		Le système a commencé à fermer votre dernière session.
Veuillez réessayer de vous connecter dans une minute.
	</string>
	<string name="AgentLostConnection">
		Il y a peut-être des problèmes techniques dans cette région.  Veuillez vérifier votre connexion Internet.
	</string>
	<string name="SavingSettings">
		Enregistrement des paramètres...
	</string>
	<string name="LoggingOut">
		Déconnexion...
	</string>
	<string name="ShuttingDown">
		Arrêt en cours...
	</string>
	<string name="YouHaveBeenDisconnected">
		Vous avez été déconnecté de la région où vous étiez.
	</string>
	<string name="SentToInvalidRegion">
		Vous avez été transféré vers une région non valide.
	</string>
	<string name="TestingDisconnect">
		Test de déconnexion du client
	</string>
	<string name="SocialFacebookConnecting">
		Connexion à Facebook…
	</string>
	<string name="SocialFacebookPosting">
		Publication…
	</string>
	<string name="SocialFacebookDisconnecting">
		Déconnexion de Facebook…
	</string>
	<string name="SocialFacebookErrorConnecting">
		Un problème est survenu lors de la connexion à Facebook.
	</string>
	<string name="SocialFacebookErrorPosting">
		Un problème est survenu lors de la publication sur Facebook.
	</string>
	<string name="SocialFacebookErrorDisconnecting">
		Un problème est survenu lors de la déconnexion à Facebook.
	</string>
	<string name="SocialFlickrConnecting">
		Connexion à Flickr...
	</string>
	<string name="SocialFlickrPosting">
		Publication…
	</string>
	<string name="SocialFlickrDisconnecting">
		Déconnexion de Flickr...
	</string>
	<string name="SocialFlickrErrorConnecting">
		Un problème est survenu lors de la connexion à Flickr.
	</string>
	<string name="SocialFlickrErrorPosting">
		Un problème est survenu lors de la publication sur Flickr.
	</string>
	<string name="SocialFlickrErrorDisconnecting">
		Un problème est survenu lors de la déconnexion de Flickr.
	</string>
	<string name="SocialTwitterConnecting">
		Connexion à Twitter...
	</string>
	<string name="SocialTwitterPosting">
		Publication…
	</string>
	<string name="SocialTwitterDisconnecting">
		Déconnexion de Twitter...
	</string>
	<string name="SocialTwitterErrorConnecting">
		Un problème est survenu lors de la connexion à Twitter.
	</string>
	<string name="SocialTwitterErrorPosting">
		Un problème est survenu lors de la publication sur Twitter.
	</string>
	<string name="SocialTwitterErrorDisconnecting">
		Un problème est survenu lors de la déconnexion de Twitter.
	</string>
	<string name="BlackAndWhite">
		Noir et blanc
	</string>
	<string name="Colors1970">
		Couleurs des années 1970
	</string>
	<string name="Intense">
		Intense
	</string>
	<string name="Newspaper">
		Presse
	</string>
	<string name="Sepia">
		Sépia
	</string>
	<string name="Spotlight">
		Projecteur
	</string>
	<string name="Video">
		Vidéo
	</string>
	<string name="Autocontrast">
		Contraste automatique
	</string>
	<string name="LensFlare">
		Halo
	</string>
	<string name="Miniature">
		Miniature
	</string>
	<string name="Toycamera">
		Toy Camera
	</string>
	<string name="TooltipPerson">
		Personne
	</string>
	<string name="TooltipNoName">
		(pas de nom)
	</string>
	<string name="TooltipOwner">
		Propriétaire :
	</string>
	<string name="TooltipPublic">
		Public
	</string>
	<string name="TooltipIsGroup">
		(Groupe)
	</string>
	<string name="TooltipForSaleL$">
		À vendre : [AMOUNT] L$
	</string>
	<string name="TooltipFlagGroupBuild">
		Contruction de groupe
	</string>
	<string name="TooltipFlagNoBuild">
		Pas de construction
	</string>
	<string name="TooltipFlagNoEdit">
		Contruction de groupe
	</string>
	<string name="TooltipFlagNotSafe">
		Non sécurisé
	</string>
	<string name="TooltipFlagNoFly">
		Interdiction de voler
	</string>
	<string name="TooltipFlagGroupScripts">
		Scripts de groupe
	</string>
	<string name="TooltipFlagNoScripts">
		Pas de scripts
	</string>
	<string name="TooltipLand">
		Terrain :
	</string>
	<string name="TooltipMustSingleDrop">
		Impossible de faire glisser plus d'un objet ici
	</string>
	<string name="TooltipTooManyWearables">
		Vous ne pouvez pas porter un dossier contenant plus de [AMOUNT] articles.  Vous pouvez modifier cette limite dans Avancé &gt; Afficher les paramètres de débogage &gt; WearFolderLimit.
	</string>
	<string name="TooltipPrice" value="[AMOUNT] L$ :"/>
	<string name="TooltipSLIcon">
		Il s’agit d’un lien vers une page dans le domaine officiel SecondLife.com ou LindenLab.com.
	</string>
	<string name="TooltipOutboxDragToWorld">
		Vous ne pouvez pas rezzer (charger) des articles du dossier Annonces de la Place de marché
	</string>
	<string name="TooltipOutboxWorn">
		Vous ne pouvez pas mettre d'articles que vous portez dans le dossier Annonces de la Place du marché
	</string>
	<string name="TooltipOutboxFolderLevels">
		Le niveau de dossiers imbriqués dépasse [AMOUNT]. Diminuez le nombre de niveaux de dossiers imbriqués dans d'autres dossiers. Si nécessaire, placez certains articles dans une boîte.
	</string>
	<string name="TooltipOutboxTooManyFolders">
		Le nombre de sous-dossiers dépasse [AMOUNT]. Diminuez le nombre de sous-dossiers dans votre annonce. Si nécessaire, placez certains articles dans une boîte.
	</string>
	<string name="TooltipOutboxTooManyObjects">
		Le nombre d'articles dépasse [AMOUNT]. Pour pouvoir vendre plus de [AMOUNT] articles au sein d'une même annonce, vous devez placer certains de ces articles dans une boîte.
	</string>
	<string name="TooltipOutboxTooManyStockItems">
		Le nombre d'articles de stock dépasse [AMOUNT].
	</string>
	<string name="TooltipOutboxCannotDropOnRoot">
		Vous pouvez uniquement déposer des articles ou des dossiers dans les onglets TOUS ou NON ASSOCIÉS. Sélectionnez l’un de ces onglets et déplacez à nouveau votre ou vos article ou dossiers.
	</string>
	<string name="TooltipOutboxNoTransfer">
		Impossible de vendre ou de transférer un ou plusieurs de ces objets
	</string>
	<string name="TooltipOutboxNotInInventory">
		Vous ne pouvez mettre sur la Place du marché que des articles de votre inventaire
	</string>
	<string name="TooltipOutboxLinked">
		Vous ne pouvez pas mettre des articles ou dossiers liés sur la Place du marché
	</string>
	<string name="TooltipOutboxCallingCard">
		Vous ne pouvez pas mettre des cartes de visite sur la Place du marché
	</string>
	<string name="TooltipOutboxDragActive">
		vous ne pouvez pas déplacer une annonce publiée
	</string>
	<string name="TooltipOutboxCannotMoveRoot">
		Vous ne pouvez pas déplacer le dossier racine des annonces de la Place du marché
	</string>
	<string name="TooltipOutboxMixedStock">
		tous les articles d'un dossier de stock doivent avoir le même type et droit
	</string>
	<string name="TooltipDragOntoOwnChild">
		Impossible de déplacer un dossier vers son enfant
	</string>
	<string name="TooltipDragOntoSelf">
		Impossible de déplacer un dossier vers lui-même
	</string>
	<string name="TooltipHttpUrl">
		Cliquez pour afficher cette page web
	</string>
	<string name="TooltipSLURL">
		Cliquez pour en savoir plus sur cet endroit
	</string>
	<string name="TooltipAgentUrl">
		Cliquez pour afficher le profil de ce résident
	</string>
	<string name="TooltipAgentInspect">
		En savoir plus sur ce résident
	</string>
	<string name="TooltipAgentMute">
		Cliquer pour ignorer ce résident
	</string>
	<string name="TooltipAgentUnmute">
		Cliquer pour ne plus ignorer ce résident
	</string>
	<string name="TooltipAgentIM">
		Cliquer pour envoyer un IM à ce résident
	</string>
	<string name="TooltipAgentPay">
		Cliquer pour payer ce résident
	</string>
	<string name="TooltipAgentOfferTeleport">
		Cliquer pour proposer une téléportation à ce résident
	</string>
	<string name="TooltipAgentRequestFriend">
		Cliquer pour demander à ce résident d'être votre ami
	</string>
	<string name="TooltipGroupUrl">
		Cliquez pour afficher la description de ce groupe
	</string>
	<string name="TooltipEventUrl">
		Cliquez pour afficher la description de cet événement
	</string>
	<string name="TooltipClassifiedUrl">
		Cliquez pour afficher cette petite annonce
	</string>
	<string name="TooltipParcelUrl">
		Cliquez pour afficher la description de cette parcelle
	</string>
	<string name="TooltipTeleportUrl">
		Cliquez pour vous téléporter à cet endroit
	</string>
	<string name="TooltipObjectIMUrl">
		Cliquez pour afficher la description de cet objet
	</string>
	<string name="TooltipMapUrl">
		Cliquez pour voir cet emplacement sur la carte
	</string>
	<string name="TooltipSLAPP">
		Cliquez pour exécuter la commande secondlife://
	</string>
	<string name="CurrentURL" value=" URL actuelle : [CurrentURL]"/>
	<string name="TooltipEmail">
		Cliquez pour composer un message
	</string>
	<string name="SLurlLabelTeleport">
		Me téléporter vers
	</string>
	<string name="SLurlLabelShowOnMap">
		Afficher la carte pour
	</string>
	<string name="SLappAgentMute">
		Ignorer
	</string>
	<string name="SLappAgentUnmute">
		Ne plus ignorer
	</string>
	<string name="SLappAgentIM">
		IM
	</string>
	<string name="SLappAgentPay">
		Payer
	</string>
	<string name="SLappAgentOfferTeleport">
		Proposer une téléportation à
	</string>
	<string name="SLappAgentRequestFriend">
		Demande d'amitié
	</string>
	<string name="SLappAgentRemoveFriend">
		Suppression d'un ami
	</string>
	<string name="BUTTON_CLOSE_DARWIN">
		Fermer (⌘W)
	</string>
	<string name="BUTTON_CLOSE_WIN">
		Fermer (Ctrl+W)
	</string>
	<string name="BUTTON_CLOSE_CHROME">
		Fermer
	</string>
	<string name="BUTTON_RESTORE">
		Restaurer
	</string>
	<string name="BUTTON_MINIMIZE">
		Minimiser
	</string>
	<string name="BUTTON_TEAR_OFF">
		Réduire
	</string>
	<string name="BUTTON_DOCK">
		Attacher
	</string>
	<string name="BUTTON_HELP">
		Afficher l'aide
	</string>
	<string name="TooltipNotecardNotAllowedTypeDrop">
		Les éléments de ce type ne peuvent pas être attachés 
aux notes de cette région.
	</string>
	<string name="TooltipNotecardOwnerRestrictedDrop">
		Seuls des éléments avec des autorisation 
illimitées pour le 'prochain propriétaire' 
peuvent être joints aux notes.
	</string>
	<string name="Searching">
		Recherche...
	</string>
	<string name="NoneFound">
		Aucun résultat.
	</string>
	<string name="RetrievingData">
		En cours d'extraction...
	</string>
	<string name="ReleaseNotes">
		Notes de version
	</string>
	<string name="RELEASE_NOTES_BASE_URL">
		https://releasenotes.secondlife.com/viewer/
	</string>
	<string name="LoadingData">
		Chargement...
	</string>
	<string name="AvatarNameNobody">
		(personne)
	</string>
	<string name="AvatarNameWaiting">
		(en attente)
	</string>
	<string name="AvatarNameMultiple">
		(multiple)
	</string>
	<string name="GroupNameNone">
		(aucun)
	</string>
	<string name="AssetErrorNone">
		Aucune erreur
	</string>
	<string name="AssetErrorRequestFailed">
		Requête de l'actif : échec
	</string>
	<string name="AssetErrorNonexistentFile">
		Requête de l'actif : fichier inexistant
	</string>
	<string name="AssetErrorNotInDatabase">
		Requête de l'actif : actif introuvable dans la base de données
	</string>
	<string name="AssetErrorEOF">
		Fin du ficher
	</string>
	<string name="AssetErrorCannotOpenFile">
		Impossible d'ouvrir le fichier
	</string>
	<string name="AssetErrorFileNotFound">
		Fichier introuvable
	</string>
	<string name="AssetErrorTCPTimeout">
		Délai d'attente du transfert du fichier dépassé
	</string>
	<string name="AssetErrorCircuitGone">
		Disparition du circuit
	</string>
	<string name="AssetErrorPriceMismatch">
		Il y a une différence de prix entre le client et le serveur
	</string>
	<string name="AssetErrorUnknownStatus">
		Statut inconnu
	</string>
	<string name="AssetUploadServerUnreacheble">
		Service inaccessible.
	</string>
	<string name="AssetUploadServerDifficulties">
		Le serveur rencontres des difficultés imprévues.
	</string>
	<string name="AssetUploadServerUnavaliable">
		Services non disponible ou la durée du chargement est dépassée.
	</string>
	<string name="AssetUploadRequestInvalid">
		Erreur dans la demande de chargement. Veuillez consulter le site : 
http://secondlife.com/support pour vous aider à résoudre ce problème.
	</string>
	<string name="SettingValidationError">
		Échec de la validation pour l'importation des paramètres [NAME]
	</string>
	<string name="SettingImportFileError">
		Impossible d'ouvre le fichier [FILE]
	</string>
	<string name="SettingParseFileError">
		Impossible d'ouvre le fichier [FILE]
	</string>
	<string name="SettingTranslateError">
		Impossible de traduit les paramètres windlight hérités [NAME]
	</string>
	<string name="texture">
		texture
	</string>
	<string name="sound">
		son
	</string>
	<string name="calling card">
		carte de visite
	</string>
	<string name="landmark">
		repère
	</string>
	<string name="legacy script">
		script (ancienne version)
	</string>
	<string name="clothing">
		habits
	</string>
	<string name="object">
		objet
	</string>
	<string name="note card">
		note
	</string>
	<string name="folder">
		dossier
	</string>
	<string name="root">
		racine
	</string>
	<string name="lsl2 script">
		script LSL2
	</string>
	<string name="lsl bytecode">
		bytecode LSL
	</string>
	<string name="tga texture">
		texture tga
	</string>
	<string name="body part">
		partie du corps
	</string>
	<string name="snapshot">
		photo
	</string>
	<string name="lost and found">
		Objets trouvés
	</string>
	<string name="targa image">
		image targa
	</string>
	<string name="trash">
		Corbeille
	</string>
	<string name="jpeg image">
		image jpeg
	</string>
	<string name="animation">
		animation
	</string>
	<string name="gesture">
		geste
	</string>
	<string name="simstate">
		simstate
	</string>
	<string name="favorite">
		favori
	</string>
	<string name="symbolic link">
		lien
	</string>
	<string name="symbolic folder link">
		lien du dossier
	</string>
	<string name="settings blob">
		paramètres
	</string>
	<string name="mesh">
		maillage
	</string>
	<string name="AvatarEditingAppearance">
		(Apparence en cours de modification)
	</string>
	<string name="AvatarAway">
		Absent
	</string>
	<string name="AvatarDoNotDisturb">
		Ne pas déranger
	</string>
	<string name="AvatarMuted">
		Bloqué(e)
	</string>
	<string name="anim_express_afraid">
		Effrayé
	</string>
	<string name="anim_express_anger">
		En colère
	</string>
	<string name="anim_away">
		Absent
	</string>
	<string name="anim_backflip">
		Salto arrière
	</string>
	<string name="anim_express_laugh">
		Rire en se tenant le ventre
	</string>
	<string name="anim_express_toothsmile">
		Grand sourire
	</string>
	<string name="anim_blowkiss">
		Envoyer un baiser
	</string>
	<string name="anim_express_bored">
		Bailler d'ennui
	</string>
	<string name="anim_bow">
		S'incliner
	</string>
	<string name="anim_clap">
		Applaudir
	</string>
	<string name="anim_courtbow">
		Révérence de cour
	</string>
	<string name="anim_express_cry">
		Pleurer
	</string>
	<string name="anim_dance1">
		Danse 1
	</string>
	<string name="anim_dance2">
		Danse 2
	</string>
	<string name="anim_dance3">
		Danse 3
	</string>
	<string name="anim_dance4">
		Danse 4
	</string>
	<string name="anim_dance5">
		Danse 5
	</string>
	<string name="anim_dance6">
		Danse 6
	</string>
	<string name="anim_dance7">
		Danse 7
	</string>
	<string name="anim_dance8">
		Danse 8
	</string>
	<string name="anim_express_disdain">
		Mépris
	</string>
	<string name="anim_drink">
		Boire
	</string>
	<string name="anim_express_embarrased">
		Gêne
	</string>
	<string name="anim_angry_fingerwag">
		Désapprobation
	</string>
	<string name="anim_fist_pump">
		Victoire
	</string>
	<string name="anim_yoga_float">
		Yoga
	</string>
	<string name="anim_express_frown">
		Froncer les sourcils
	</string>
	<string name="anim_impatient">
		Impatient
	</string>
	<string name="anim_jumpforjoy">
		Sauter de joie
	</string>
	<string name="anim_kissmybutt">
		Va te faire voir !
	</string>
	<string name="anim_express_kiss">
		Envoyer un baiser
	</string>
	<string name="anim_laugh_short">
		Rire
	</string>
	<string name="anim_musclebeach">
		Montrer ses muscles
	</string>
	<string name="anim_no_unhappy">
		Non (mécontent)
	</string>
	<string name="anim_no_head">
		Non
	</string>
	<string name="anim_nyanya">
		Na na na na nère
	</string>
	<string name="anim_punch_onetwo">
		Gauche-droite
	</string>
	<string name="anim_express_open_mouth">
		Bouche ouverte
	</string>
	<string name="anim_peace">
		Paix
	</string>
	<string name="anim_point_you">
		Montrer quelqu'un du doigt
	</string>
	<string name="anim_point_me">
		Se montrer du doigt
	</string>
	<string name="anim_punch_l">
		Gauche
	</string>
	<string name="anim_punch_r">
		Droite
	</string>
	<string name="anim_rps_countdown">
		Compter (pierre-papier-ciseaux)
	</string>
	<string name="anim_rps_paper">
		Papier (pierre-papier-ciseaux)
	</string>
	<string name="anim_rps_rock">
		Pierre (pierre-papier-ciseaux)
	</string>
	<string name="anim_rps_scissors">
		Ciseaux (pierre-papier-ciseaux)
	</string>
	<string name="anim_express_repulsed">
		Dégoût
	</string>
	<string name="anim_kick_roundhouse_r">
		Coup de pied circulaire
	</string>
	<string name="anim_express_sad">
		Triste
	</string>
	<string name="anim_salute">
		Salut
	</string>
	<string name="anim_shout">
		Crier
	</string>
	<string name="anim_express_shrug">
		Hausser les épaules
	</string>
	<string name="anim_express_smile">
		Sourire
	</string>
	<string name="anim_smoke_idle">
		Fumer, immobile
	</string>
	<string name="anim_smoke_inhale">
		Fumer, prendre une bouffée
	</string>
	<string name="anim_smoke_throw_down">
		Fumer, jeter son mégot
	</string>
	<string name="anim_express_surprise">
		Surprise
	</string>
	<string name="anim_sword_strike_r">
		Coup d'épée
	</string>
	<string name="anim_angry_tantrum">
		Caprice
	</string>
	<string name="anim_express_tongue_out">
		Tirer la langue
	</string>
	<string name="anim_hello">
		Faire signe
	</string>
	<string name="anim_whisper">
		Chuchoter
	</string>
	<string name="anim_whistle">
		Siffler
	</string>
	<string name="anim_express_wink">
		Clin d'œil
	</string>
	<string name="anim_wink_hollywood">
		Clin d'œil (Hollywood)
	</string>
	<string name="anim_express_worry">
		Soucis
	</string>
	<string name="anim_yes_happy">
		Oui (Joie)
	</string>
	<string name="anim_yes_head">
		Oui
	</string>
	<string name="multiple_textures">
		Multiples
	</string>
	<string name="use_texture">
		Utiliser la texture
	</string>
	<string name="manip_hint1">
		Faites glisser le curseur sur l'axe
	</string>
	<string name="manip_hint2">
		pour le fixer sur la grille
	</string>
	<string name="texture_loading">
		Chargement...
	</string>
	<string name="worldmap_offline">
		Hors ligne
	</string>
	<string name="worldmap_item_tooltip_format">
		[AREA] m² [PRICE] L$
	</string>
	<string name="worldmap_results_none_found">
		Aucun résultat.
	</string>
	<string name="Ok">
		OK
	</string>
	<string name="Premature end of file">
		Fichier incomplet
	</string>
	<string name="ST_NO_JOINT">
		Impossible de trouver ROOT ou JOINT.
	</string>
	<string name="NearbyChatTitle">
		Chat près de moi
	</string>
	<string name="NearbyChatLabel">
		(Chat près de moi)
	</string>
	<string name="whisper">
		chuchote :
	</string>
	<string name="shout">
		crie :
	</string>
	<string name="ringing">
		Connexion au chat vocal du Monde en cours…
	</string>
	<string name="connected">
		Connecté(e)
	</string>
	<string name="unavailable">
		Voix non disponible à l'endroit où vous êtes
	</string>
	<string name="hang_up">
		Déconnecté du chat vocal
	</string>
	<string name="reconnect_nearby">
		Vous allez maintenant être reconnecté(e) au chat vocal près de vous.
	</string>
	<string name="ScriptQuestionCautionChatGranted">
		'[OBJECTNAME]', un objet appartenant à [OWNERNAME], situé dans [REGIONNAME] à [REGIONPOS], a reçu le droit de : [PERMISSIONS].
	</string>
	<string name="ScriptQuestionCautionChatDenied">
		'[OBJECTNAME]', un objet appartenant à [OWNERNAME], situé dans [REGIONNAME] à [REGIONPOS], n'a pas reçu le droit de : [PERMISSIONS].
	</string>
	<string name="AdditionalPermissionsRequestHeader">
		Si vous autorisez un accès à votre compte, vous autorisez également l'objet à :
	</string>
	<string name="ScriptTakeMoney">
		Débiter vos Linden dollars (L$)
	</string>
	<string name="ActOnControlInputs">
		Utiliser vos touches de commandes
	</string>
	<string name="RemapControlInputs">
		Reconfigurer vos touches de commandes
	</string>
	<string name="AnimateYourAvatar">
		Animer votre avatar
	</string>
	<string name="AttachToYourAvatar">
		Attacher à votre avatar
	</string>
	<string name="ReleaseOwnership">
		Passer l'objet dans le domaine public (sans propriétaire)
	</string>
	<string name="LinkAndDelink">
		Lier et délier d'autres objets
	</string>
	<string name="AddAndRemoveJoints">
		Créer et supprimer des liens avec d'autres objets
	</string>
	<string name="ChangePermissions">
		Modifier ses droits
	</string>
	<string name="TrackYourCamera">
		Suivre votre caméra
	</string>
	<string name="ControlYourCamera">
		Contrôler votre caméra
	</string>
	<string name="TeleportYourAgent">
		Vous téléporter
	</string>
	<string name="ForceSitAvatar">
		Forcez votre avatar à s’asseoir
	</string>
	<string name="ChangeEnvSettings">
		Changer vos paramètres d'environnement
	</string>
	<string name="NotConnected">
		Pas connecté(e)
	</string>
	<string name="AgentNameSubst">
		(Vous)
	</string>
	<string name="JoinAnExperience"/>
	<string name="SilentlyManageEstateAccess">
		Supprimer les alertes lors de la gestion des listes d'accès aux domaines
	</string>
	<string name="OverrideYourAnimations">
		Remplacer vos animations par défaut
	</string>
	<string name="ScriptReturnObjects">
		Renvoyer les objets de votre part
	</string>
	<string name="UnknownScriptPermission">
		(inconnu)
	</string>
	<string name="SIM_ACCESS_PG">
		Général
	</string>
	<string name="SIM_ACCESS_MATURE">
		Modéré
	</string>
	<string name="SIM_ACCESS_ADULT">
		Adulte
	</string>
	<string name="SIM_ACCESS_DOWN">
		Hors ligne
	</string>
	<string name="SIM_ACCESS_MIN">
		Inconnu
	</string>
	<string name="land_type_unknown">
		(inconnu)
	</string>
	<string name="Estate / Full Region">
		Domaine / Région entière
	</string>
	<string name="Estate / Homestead">
		Domaine / Homestead
	</string>
	<string name="Mainland / Homestead">
		Continent / Homestead
	</string>
	<string name="Mainland / Full Region">
		Continent / Région entière
	</string>
	<string name="all_files">
		Tous fichiers
	</string>
	<string name="sound_files">
		Sons
	</string>
	<string name="animation_files">
		Animations
	</string>
	<string name="image_files">
		Images
	</string>
	<string name="save_file_verb">
		Enregistrer
	</string>
	<string name="load_file_verb">
		Charger
	</string>
	<string name="targa_image_files">
		Images Targa
	</string>
	<string name="bitmap_image_files">
		Images Bitmap
	</string>
	<string name="png_image_files">
		Images PNG
	</string>
	<string name="save_texture_image_files">
		Images Targa ou PNG
	</string>
	<string name="avi_movie_file">
		Fichier de film AVI
	</string>
	<string name="xaf_animation_file">
		Fichier d'animation XAF
	</string>
	<string name="xml_file">
		Fichier XML
	</string>
	<string name="raw_file">
		Fichier RAW
	</string>
	<string name="compressed_image_files">
		Images compressées
	</string>
	<string name="load_files">
		Charger des fichiers
	</string>
	<string name="choose_the_directory">
		Choisir le répertoire
	</string>
	<string name="script_files">
		Scripts
	</string>
	<string name="dictionary_files">
		Dictionnaires
	</string>
	<string name="shape">
		Silhouette
	</string>
	<string name="skin">
		Peau
	</string>
	<string name="hair">
		Cheveux
	</string>
	<string name="eyes">
		Yeux
	</string>
	<string name="shirt">
		Chemise
	</string>
	<string name="pants">
		Pantalon
	</string>
	<string name="shoes">
		Chaussures
	</string>
	<string name="socks">
		Chaussettes
	</string>
	<string name="jacket">
		Veste
	</string>
	<string name="gloves">
		Gants
	</string>
	<string name="undershirt">
		Débardeur
	</string>
	<string name="underpants">
		Caleçon
	</string>
	<string name="skirt">
		Jupe
	</string>
	<string name="alpha">
		Alpha
	</string>
	<string name="tattoo">
		Tatouage
	</string>
	<string name="universal">
		Universel
	</string>
	<string name="physics">
		Propriétés physiques
	</string>
	<string name="invalid">
		non valide
	</string>
	<string name="none">
		aucun
	</string>
	<string name="shirt_not_worn">
		Chemise non portée
	</string>
	<string name="pants_not_worn">
		Pantalon non porté
	</string>
	<string name="shoes_not_worn">
		Chaussures non portées
	</string>
	<string name="socks_not_worn">
		Chaussettes non portées
	</string>
	<string name="jacket_not_worn">
		Veste non portée
	</string>
	<string name="gloves_not_worn">
		Gants non portés
	</string>
	<string name="undershirt_not_worn">
		Débardeur non porté
	</string>
	<string name="underpants_not_worn">
		Caleçon non porté
	</string>
	<string name="skirt_not_worn">
		Jupe non portée
	</string>
	<string name="alpha_not_worn">
		Alpha non porté
	</string>
	<string name="tattoo_not_worn">
		Tatouage non porté
	</string>
	<string name="universal_not_worn">
		Universel non porté
	</string>
	<string name="physics_not_worn">
		Propriétés physiques non portées
	</string>
	<string name="invalid_not_worn">
		non valide
	</string>
	<string name="create_new_shape">
		Créer une nouvelle silhouette
	</string>
	<string name="create_new_skin">
		Créer une nouvelle peau
	</string>
	<string name="create_new_hair">
		Créer de nouveaux cheveux
	</string>
	<string name="create_new_eyes">
		Créer de nouveaux yeux
	</string>
	<string name="create_new_shirt">
		Créer une nouvelle chemise
	</string>
	<string name="create_new_pants">
		Créer un nouveau pantalon
	</string>
	<string name="create_new_shoes">
		Créer de nouvelles chaussures
	</string>
	<string name="create_new_socks">
		Créer de nouvelles chaussettes
	</string>
	<string name="create_new_jacket">
		Créer une nouvelle veste
	</string>
	<string name="create_new_gloves">
		Créer de nouveaux gants
	</string>
	<string name="create_new_undershirt">
		Créer un nouveau débardeur
	</string>
	<string name="create_new_underpants">
		Créer un nouveau caleçon
	</string>
	<string name="create_new_skirt">
		Créer une nouvelle jupe
	</string>
	<string name="create_new_alpha">
		Créer un nouvel alpha
	</string>
	<string name="create_new_tattoo">
		Créer un nouveau tatouage
	</string>
	<string name="create_new_universal">
		Créer un nouvel environnement universel
	</string>
	<string name="create_new_physics">
		Créer de nouvelles propriétés physiques
	</string>
	<string name="create_new_invalid">
		non valide
	</string>
	<string name="NewWearable">
		Nouv. [WEARABLE_ITEM]
	</string>
	<string name="next">
		Suivant
	</string>
	<string name="ok">
		OK
	</string>
	<string name="GroupNotifyGroupNotice">
		Note au groupe
	</string>
	<string name="GroupNotifyGroupNotices">
		Notices au groupe
	</string>
	<string name="GroupNotifySentBy">
		Envoyée par
	</string>
	<string name="GroupNotifyAttached">
		Pièce(s) jointe(s) :
	</string>
	<string name="GroupNotifyViewPastNotices">
		Consultez les notices précédentes ou choisissez de ne plus recevoir ces messages ici.
	</string>
	<string name="GroupNotifyOpenAttachment">
		Ouvrir pièce jointe
	</string>
	<string name="GroupNotifySaveAttachment">
		Enregistrer la pièce jointe
	</string>
	<string name="TeleportOffer">
		Offre de téléportation
	</string>
	<string name="StartUpNotifications">
		De nouvelles notifications sont arrivées en votre absence.
	</string>
	<string name="OverflowInfoChannelString">
		Vous avez %d notification(s) supplémentaire(s)
	</string>
	<string name="BodyPartsRightArm">
		Bras droit
	</string>
	<string name="BodyPartsHead">
		Tête
	</string>
	<string name="BodyPartsLeftArm">
		Bras gauche
	</string>
	<string name="BodyPartsLeftLeg">
		Jambe gauche
	</string>
	<string name="BodyPartsTorso">
		Torse
	</string>
	<string name="BodyPartsRightLeg">
		Jambe droite
	</string>
	<string name="BodyPartsEnhancedSkeleton">
		Squelette amélioré
	</string>
	<string name="GraphicsQualityLow">
		Faible
	</string>
	<string name="GraphicsQualityMid">
		Moyen
	</string>
	<string name="GraphicsQualityHigh">
		Élevé
	</string>
	<string name="LeaveMouselook">
		Appuyez sur ESC pour quitter la vue subjective
	</string>
	<string name="InventoryNoMatchingItems">
		Vous n'avez pas trouvé ce que vous cherchiez ? Essayez [secondlife:///app/search/all/[SEARCH_TERM] Rechercher].
	</string>
	<string name="InventoryNoMatchingRecentItems">
		Avez-vous trouvé ce que vous cherchiez ? Essayez [secondlife:///app/inventory/filters Show filters].
	</string>
	<string name="PlacesNoMatchingItems">
		Vous n'avez pas trouvé ce que vous cherchiez ? Essayez [secondlife:///app/search/places/[SEARCH_TERM] Rechercher].
	</string>
	<string name="FavoritesNoMatchingItems">
		Faites glisser un repère ici pour l'ajouter à vos Favoris.
	</string>
	<string name="MarketplaceNoMatchingItems">
		Aucun article trouvé. Vérifiez l'orthographe de votre chaîne de recherche et réessayez.
	</string>
	<string name="InventoryNoTexture">
		Vous n'avez pas de copie de cette texture dans votre inventaire
	</string>
	<string name="InventoryInboxNoItems">
		Les achats que vous avez effectués sur la Place du marché s'affichent ici. Vous pouvez alors les faire glisser vers votre inventaire afin de les utiliser.
	</string>
	<string name="MarketplaceURL">
		https://marketplace.[MARKETPLACE_DOMAIN_NAME]/
	</string>
	<string name="MarketplaceURL_CreateStore">
		http://community.secondlife.com/t5/English-Knowledge-Base/Selling-in-the-Marketplace/ta-p/700193#Section_.3
	</string>
	<string name="MarketplaceURL_Dashboard">
		https://marketplace.[MARKETPLACE_DOMAIN_NAME]/merchants/store/dashboard
	</string>
	<string name="MarketplaceURL_Imports">
		https://marketplace.[MARKETPLACE_DOMAIN_NAME]/merchants/store/imports
	</string>
	<string name="MarketplaceURL_LearnMore">
		https://marketplace.[MARKETPLACE_DOMAIN_NAME]/learn_more
	</string>
	<string name="InventoryPlayAnimationTooltip">
		Ouvrir la fenêtre avec les options Jeu
	</string>
	<string name="InventoryPlayGestureTooltip">
		Exécuter le geste sélectionné dans le monde virtuel.
	</string>
	<string name="InventoryPlaySoundTooltip">
		Ouvrir la fenêtre avec les options Jeu
	</string>
	<string name="InventoryOutboxNotMerchantTitle">
		Tout le monde peut vendre des articles sur la Place du marché.
	</string>
	<string name="InventoryOutboxNotMerchantTooltip"/>
	<string name="InventoryOutboxNotMerchant">
		Pour devenir vendeur, vous devez [[MARKETPLACE_CREATE_STORE_URL] créer une boutique sur la Place du marché].
	</string>
	<string name="InventoryOutboxNoItemsTitle">
		Votre boîte d'envoi est vide.
	</string>
	<string name="InventoryOutboxNoItemsTooltip"/>
	<string name="InventoryOutboxNoItems">
		Pour mettre des dossiers en vente sur la [[MARKETPLACE_DASHBOARD_URL] Place du marché], faites-les glisser vers cette zone et cliquez sur "Envoyer vers la Place du marché".
	</string>
	<string name="InventoryOutboxInitializingTitle">
		Initialisation de la Place du marché...
	</string>
	<string name="InventoryOutboxInitializing">
		Nous sommes en train d'accéder à votre compte dans la [[MARKETPLACE_CREATE_STORE_URL] boutique de la Place du marché].
	</string>
	<string name="InventoryOutboxErrorTitle">
		Erreurs de la Place du marché.
	</string>
	<string name="InventoryOutboxError">
		La [[MARKETPLACE_CREATE_STORE_URL] boutique de la Place du marché] renvoie des erreurs.
	</string>
	<string name="InventoryMarketplaceError">
		Une erreur est survenue lors de l’ouverture des annonces de la Place du marché.
Si vous continuez de recevoir ce message, contactez l’assistance Second Life à http://support.secondlife.com pour obtenir de l’aide.
	</string>
	<string name="InventoryMarketplaceListingsNoItemsTitle">
		Votre dossier Annonces de la Place du marché est vide.
	</string>
	<string name="InventoryMarketplaceListingsNoItems">
		Pour mettre des dossiers en vente sur la [[MARKETPLACE_DASHBOARD_URL] Place du marché], faites-les glisser vers cette zone.
	</string>
	<string name="InventoryItemsCount">
		( [ITEMS_COUNT] Articles )
	</string>
	<string name="Marketplace Validation Warning Stock">
		le dossier de stock doit être contenu dans un dossier de version
	</string>
	<string name="Marketplace Validation Error Mixed Stock">
		: Erreur : tous les articles d'un dossier de stock doivent être non reproductibles et de même type
	</string>
	<string name="Marketplace Validation Error Subfolder In Stock">
		: Erreur : un dossier de stock ne peut pas contenir de sous-dossiers
	</string>
	<string name="Marketplace Validation Warning Empty">
		: Avertissement : le dossier ne contient aucun article
	</string>
	<string name="Marketplace Validation Warning Create Stock">
		: Avertissement : création du dossier de stock
	</string>
	<string name="Marketplace Validation Warning Create Version">
		: Avertissement : création du dossier de version
	</string>
	<string name="Marketplace Validation Warning Move">
		: Avertissement : déplacement d'articles
	</string>
	<string name="Marketplace Validation Warning Delete">
		: Avertissement : contenu du dossier transféré vers le dossier de stock, suppression du dossier vide
	</string>
	<string name="Marketplace Validation Error Stock Item">
		: Erreur : les articles non reproductibles doivent être contenus dans un dossier de stock
	</string>
	<string name="Marketplace Validation Warning Unwrapped Item">
		: Avertissement : les articles doivent être contenus dans un dossier de version
	</string>
	<string name="Marketplace Validation Error">
		: Erreur :
	</string>
	<string name="Marketplace Validation Warning">
		: Avertissement :
	</string>
	<string name="Marketplace Validation Error Empty Version">
		: Avertissement : le dossier de version doit contenir au moins 1 article
	</string>
	<string name="Marketplace Validation Error Empty Stock">
		: Avertissement : le dossier de stock doit contenir au moins 1 article
	</string>
	<string name="Marketplace Validation No Error">
		Pas d'erreur ni d'avertissement à signaler
	</string>
	<string name="Marketplace Error None">
		Aucune erreur
	</string>
	<string name="Marketplace Error Prefix">
		Erreur :
	</string>
	<string name="Marketplace Error Not Merchant">
		Avant d'envoyer des articles vers la Place du marché, vous devez vous configurer comme vendeur (gratuit).
	</string>
	<string name="Marketplace Error Not Accepted">
		Impossible de déplacer l'article dans ce dossier.
	</string>
	<string name="Marketplace Error Unsellable Item">
		Cet article ne peut pas être vendu sur la Place du marché.
	</string>
	<string name="MarketplaceNoID">
		no Mkt ID
	</string>
	<string name="MarketplaceLive">
		publié
	</string>
	<string name="MarketplaceActive">
		actif
	</string>
	<string name="MarketplaceMax">
		max.
	</string>
	<string name="MarketplaceStock">
		stock
	</string>
	<string name="MarketplaceNoStock">
		rupture de stock
	</string>
	<string name="MarketplaceUpdating">
		mise à jour...
	</string>
	<string name="UploadFeeInfo">
		Les frais dépendent de votre niveau d'abonnement. Les niveaux supérieurs sont soumis à des frais moins élevés. [https://secondlife.com/my/account/membership.php? En savoir plus]
	</string>
	<string name="Open landmarks">
		Points de repère ouverts
	</string>
	<string name="Unconstrained">
		Sans contrainte
	</string>
	<string name="no_transfer" value=" (pas de transfert)"/>
	<string name="no_modify" value=" (pas de modification)"/>
	<string name="no_copy" value=" (pas de copie)"/>
	<string name="worn" value=" (porté)"/>
	<string name="link" value=" (lien)"/>
	<string name="broken_link" value=" (broken_link)"/>
	<string name="LoadingContents">
		chargement des contenus en cours...
	</string>
	<string name="NoContents">
		Aucun contenu
	</string>
	<string name="WornOnAttachmentPoint" value=" (porté sur [ATTACHMENT_POINT])"/>
	<string name="AttachmentErrorMessage" value="([ATTACHMENT_ERROR])"/>
	<string name="ActiveGesture" value="[GESLABEL] (actif)"/>
	<string name="PermYes">
		Oui
	</string>
	<string name="PermNo">
		Non
	</string>
	<string name="Chat Message" value="Chat :"/>
	<string name="Sound" value=" Son :"/>
	<string name="Wait" value=" --- Attendre :"/>
	<string name="AnimFlagStop" value=" Arrêter l'animation :"/>
	<string name="AnimFlagStart" value=" Lancer l'animation :"/>
	<string name="Wave" value=" Faire signe"/>
	<string name="GestureActionNone" value="À choisir"/>
	<string name="HelloAvatar" value=" Bonjour, avatar !"/>
	<string name="ViewAllGestures" value="  Tout afficher &gt;&gt;"/>
	<string name="GetMoreGestures" value="Plus &gt;&gt;"/>
	<string name="Animations" value=" Animations,"/>
	<string name="Calling Cards" value=" Cartes de visite,"/>
	<string name="Clothing" value=" Habits,"/>
	<string name="Gestures" value=" Gestes,"/>
	<string name="Landmarks" value=" Repères,"/>
	<string name="Notecards" value=" Notes,"/>
	<string name="Objects" value=" Objets,"/>
	<string name="Scripts" value=" Scripts,"/>
	<string name="Sounds" value=" Sons,"/>
	<string name="Textures" value=" Textures,"/>
	<string name="Snapshots" value=" Photos,"/>
	<string name="No Filters" value="Non "/>
	<string name="Since Logoff" value="depuis la déconnexion"/>
	<string name="InvFolder My Inventory">
		Mon inventaire
	</string>
	<string name="InvFolder Library">
		Bibliothèque
	</string>
	<string name="InvFolder Textures">
		Textures
	</string>
	<string name="InvFolder Sounds">
		Sons
	</string>
	<string name="InvFolder Calling Cards">
		Cartes de visite
	</string>
	<string name="InvFolder Landmarks">
		Repères
	</string>
	<string name="InvFolder Scripts">
		Scripts
	</string>
	<string name="InvFolder Clothing">
		Habits
	</string>
	<string name="InvFolder Objects">
		Objets
	</string>
	<string name="InvFolder Notecards">
		Notes
	</string>
	<string name="InvFolder New Folder">
		Nouveau dossier
	</string>
	<string name="InvFolder Inventory">
		Inventaire
	</string>
	<string name="InvFolder Uncompressed Images">
		Images non compressées
	</string>
	<string name="InvFolder Body Parts">
		Parties du corps
	</string>
	<string name="InvFolder Trash">
		Corbeille
	</string>
	<string name="InvFolder Photo Album">
		Albums photo
	</string>
	<string name="InvFolder Lost And Found">
		Objets trouvés
	</string>
	<string name="InvFolder Uncompressed Sounds">
		Sons non compressés
	</string>
	<string name="InvFolder Animations">
		Animations
	</string>
	<string name="InvFolder Gestures">
		Gestes
	</string>
	<string name="InvFolder Favorite">
		Mes Favoris
	</string>
	<string name="InvFolder favorite">
		Mes Favoris
	</string>
	<string name="InvFolder Favorites">
		Mes favoris
	</string>
	<string name="InvFolder favorites">
		Mes favoris
	</string>
	<string name="InvFolder Current Outfit">
		Tenue actuelle
	</string>
	<string name="InvFolder Initial Outfits">
		Tenues initiales
	</string>
	<string name="InvFolder My Outfits">
		Mes tenues
	</string>
	<string name="InvFolder Accessories">
		Accessoires
	</string>
	<string name="InvFolder Meshes">
		Maillages
	</string>
	<string name="InvFolder Received Items">
		Articles reçus
	</string>
	<string name="InvFolder Merchant Outbox">
		Boîte d'envoi vendeur
	</string>
	<string name="InvFolder Friends">
		Amis
	</string>
	<string name="InvFolder All">
		Tout
	</string>
	<string name="no_attachments">
		Aucun élément attaché porté
	</string>
	<string name="Attachments remain">
		Éléments attachés ([COUNT] emplacements restants)
	</string>
	<string name="Buy">
		Acheter
	</string>
	<string name="BuyforL$">
		Acheter des L$
	</string>
	<string name="Stone">
		Pierre
	</string>
	<string name="Metal">
		Métal
	</string>
	<string name="Glass">
		Verre
	</string>
	<string name="Wood">
		Bois
	</string>
	<string name="Flesh">
		Chair
	</string>
	<string name="Plastic">
		Plastique
	</string>
	<string name="Rubber">
		Caoutchouc
	</string>
	<string name="Light">
		Léger
	</string>
	<string name="KBShift">
		Maj-
	</string>
	<string name="KBCtrl">
		Ctrl
	</string>
	<string name="Chest">
		Poitrine
	</string>
	<string name="Skull">
		Crâne
	</string>
	<string name="Left Shoulder">
		Épaule gauche
	</string>
	<string name="Right Shoulder">
		Épaule droite
	</string>
	<string name="Left Hand">
		Main gauche
	</string>
	<string name="Right Hand">
		Main droite
	</string>
	<string name="Left Foot">
		Pied gauche
	</string>
	<string name="Right Foot">
		Pied droit
	</string>
	<string name="Spine">
		Colonne
	</string>
	<string name="Pelvis">
		Bassin
	</string>
	<string name="Mouth">
		Bouche
	</string>
	<string name="Chin">
		Menton
	</string>
	<string name="Left Ear">
		Oreille gauche
	</string>
	<string name="Right Ear">
		Oreille droite
	</string>
	<string name="Left Eyeball">
		Globe oculaire gauche
	</string>
	<string name="Right Eyeball">
		Globe oculaire droit
	</string>
	<string name="Nose">
		Nez
	</string>
	<string name="R Upper Arm">
		Bras D
	</string>
	<string name="R Forearm">
		Avant-bras D
	</string>
	<string name="L Upper Arm">
		Bras G
	</string>
	<string name="L Forearm">
		Avant-bras G
	</string>
	<string name="Right Hip">
		Hanche droite
	</string>
	<string name="R Upper Leg">
		Cuisse D
	</string>
	<string name="R Lower Leg">
		Jambe D
	</string>
	<string name="Left Hip">
		Hanche gauche
	</string>
	<string name="L Upper Leg">
		Cuisse G
	</string>
	<string name="L Lower Leg">
		Jambe G
	</string>
	<string name="Stomach">
		Estomac
	</string>
	<string name="Left Pec">
		Pectoral gauche
	</string>
	<string name="Right Pec">
		Pectoral droit
	</string>
	<string name="Neck">
		Cou
	</string>
	<string name="Avatar Center">
		Centre de l'avatar
	</string>
	<string name="Left Ring Finger">
		Annulaire gauche
	</string>
	<string name="Right Ring Finger">
		Annulaire droit
	</string>
	<string name="Tail Base">
		Base de la queue
	</string>
	<string name="Tail Tip">
		Bout de la queue
	</string>
	<string name="Left Wing">
		Aile gauche
	</string>
	<string name="Right Wing">
		Aile droite
	</string>
	<string name="Jaw">
		Mâchoire
	</string>
	<string name="Alt Left Ear">
		Oreille gauche différente
	</string>
	<string name="Alt Right Ear">
		Oreille droite différente
	</string>
	<string name="Alt Left Eye">
		Œil gauche différent
	</string>
	<string name="Alt Right Eye">
		Œil droit différent
	</string>
	<string name="Tongue">
		Langue
	</string>
	<string name="Groin">
		Aine
	</string>
	<string name="Left Hind Foot">
		Pied arrière gauche
	</string>
	<string name="Right Hind Foot">
		Pied arrière droit
	</string>
	<string name="Invalid Attachment">
		Point d'attache non valide
	</string>
	<string name="ATTACHMENT_MISSING_ITEM">
		Erreur : article manquant
	</string>
	<string name="ATTACHMENT_MISSING_BASE_ITEM">
		Erreur : article de base manquant
	</string>
	<string name="ATTACHMENT_NOT_ATTACHED">
		Erreur : l'objet est dans une tenue actuelle, mais il n'est pas attaché
	</string>
	<string name="YearsMonthsOld">
		[AGEYEARS] [AGEMONTHS]
	</string>
	<string name="YearsOld">
		[AGEYEARS]
	</string>
	<string name="MonthsOld">
		[AGEMONTHS]
	</string>
	<string name="WeeksOld">
		[AGEWEEKS]
	</string>
	<string name="DaysOld">
		[AGEDAYS]
	</string>
	<string name="TodayOld">
		Inscrit aujourd'hui
	</string>
	<string name="av_render_everyone_now">
		Désormais, tout le monde peut vous voir.
	</string>
	<string name="av_render_not_everyone">
		Vous risquez de ne pas être rendu par tous les gens qui vous entourent.
	</string>
	<string name="av_render_over_half">
		Vous risquez de ne pas être rendu par plus de la moitié des gens qui vous entourent.
	</string>
	<string name="av_render_most_of">
		Vous risquez de ne pas être rendu par la plupart des gens qui vous entourent.
	</string>
	<string name="av_render_anyone">
		Vous risquez de n’être rendu par aucune des personnes qui vous entourent.
	</string>
	<string name="hud_description_total">
		Votre HUD
	</string>
	<string name="hud_name_with_joint">
		[OBJ_NAME] (porté sur [JNT_NAME])
	</string>
	<string name="hud_render_memory_warning">
		[HUD_DETAILS] utilise beaucoup de mémoire textures
	</string>
	<string name="hud_render_cost_warning">
		[HUD_DETAILS] contient beaucoup de textures et d’objets volumineux
	</string>
	<string name="hud_render_heavy_textures_warning">
		[HUD_DETAILS] contient beaucoup de textures volumineuses
	</string>
	<string name="hud_render_cramped_warning">
		[HUD_DETAILS] contient trop d’objets
	</string>
	<string name="hud_render_textures_warning">
		[HUD_DETAILS] contient trop de textures
	</string>
	<string name="AgeYearsA">
		[COUNT] an
	</string>
	<string name="AgeYearsB">
		[COUNT] ans
	</string>
	<string name="AgeYearsC">
		[COUNT] ans
	</string>
	<string name="AgeMonthsA">
		[COUNT] mois
	</string>
	<string name="AgeMonthsB">
		[COUNT] mois
	</string>
	<string name="AgeMonthsC">
		[COUNT] mois
	</string>
	<string name="AgeWeeksA">
		[COUNT] semaine
	</string>
	<string name="AgeWeeksB">
		[COUNT] semaines
	</string>
	<string name="AgeWeeksC">
		[COUNT] semaines
	</string>
	<string name="AgeDaysA">
		[COUNT] jour
	</string>
	<string name="AgeDaysB">
		[COUNT] jours
	</string>
	<string name="AgeDaysC">
		[COUNT] jours
	</string>
	<string name="GroupMembersA">
		[COUNT] membre
	</string>
	<string name="GroupMembersB">
		[COUNT] membres
	</string>
	<string name="GroupMembersC">
		[COUNT] membres
	</string>
	<string name="AcctTypeResident">
		Résident
	</string>
	<string name="AcctTypeTrial">
		Essai
	</string>
	<string name="AcctTypeCharterMember">
		Membre originaire
	</string>
	<string name="AcctTypeEmployee">
		Employé(e) de Linden Lab
	</string>
	<string name="PaymentInfoUsed">
		Infos de paiement utilisées
	</string>
	<string name="PaymentInfoOnFile">
		Infos de paiement enregistrées
	</string>
	<string name="NoPaymentInfoOnFile">
		Aucune info de paiement enregistrée
	</string>
	<string name="AgeVerified">
		Personne dont l'âge a été vérifié
	</string>
	<string name="NotAgeVerified">
		Personne dont l'âge n'a pas été vérifié
	</string>
	<string name="Center 2">
		Centre 2
	</string>
	<string name="Top Right">
		En haut à droite
	</string>
	<string name="Top">
		En haut
	</string>
	<string name="Top Left">
		En haut à gauche
	</string>
	<string name="Center">
		Centre
	</string>
	<string name="Bottom Left">
		En bas à gauche
	</string>
	<string name="Bottom">
		Bas
	</string>
	<string name="Bottom Right">
		En bas à droite
	</string>
	<string name="CompileQueueDownloadedCompiling">
		Téléchargé, compilation en cours
	</string>
	<string name="CompileQueueServiceUnavailable">
		Service de compilation de script indisponible.
	</string>
	<string name="CompileQueueScriptNotFound">
		Script introuvable sur le serveur.
	</string>
	<string name="CompileQueueProblemDownloading">
		Problème lors du téléchargement
	</string>
	<string name="CompileQueueInsufficientPermDownload">
		Droits insuffisants pour télécharger un script.
	</string>
	<string name="CompileQueueInsufficientPermFor">
		Droits insuffisants pour
	</string>
	<string name="CompileQueueUnknownFailure">
		Échec du téléchargement, erreur inconnue
	</string>
	<string name="CompileNoExperiencePerm">
		En train d’ignorer le script [SCRIPT] avec l’expérience [EXPERIENCE].
	</string>
	<string name="CompileQueueTitle">
		Recompilation - progrès
	</string>
	<string name="CompileQueueStart">
		recompiler
	</string>
	<string name="ResetQueueTitle">
		Réinitialiser les progrès
	</string>
	<string name="ResetQueueStart">
		réinitialiser
	</string>
	<string name="RunQueueTitle">
		Lancer
	</string>
	<string name="RunQueueStart">
		lancer
	</string>
	<string name="NotRunQueueTitle">
		Arrêter
	</string>
	<string name="NotRunQueueStart">
		arrêter
	</string>
	<string name="CompileSuccessful">
		Compilation réussie !
	</string>
	<string name="CompileSuccessfulSaving">
		Compilation réussie, enregistrement en cours...
	</string>
	<string name="SaveComplete">
		Enregistrement terminé.
	</string>
	<string name="UploadFailed">
		Échec du chargement de fichier :
	</string>
	<string name="ObjectOutOfRange">
		Script (objet hors de portée)
	</string>
	<string name="ScriptWasDeleted">
		Script (supprimé de l’inventaire)
	</string>
	<string name="GodToolsObjectOwnedBy">
		Objet [OBJECT] appartenant à [OWNER]
	</string>
	<string name="GroupsNone">
		aucun
	</string>
	<string name="Group" value=" (groupe)"/>
	<string name="Unknown">
		(Inconnu)
	</string>
	<string name="SummaryForTheWeek" value="Récapitulatif de la semaine, début le "/>
	<string name="NextStipendDay" value=". Prochaine prime le "/>
	<string name="GroupPlanningDate">
		[day,datetime,utc]/[mthnum,datetime,utc]/[year,datetime,utc]
	</string>
	<string name="GroupIndividualShare" value="                      Groupe    Part individuelle"/>
	<string name="GroupColumn" value="Groupe"/>
	<string name="Balance">
		Solde
	</string>
	<string name="Credits">
		Crédits
	</string>
	<string name="Debits">
		Débits
	</string>
	<string name="Total">
		Total
	</string>
	<string name="NoGroupDataFound">
		Aucune donnée trouvée pour le groupe
	</string>
	<string name="IMParentEstate">
		domaine parent
	</string>
	<string name="IMMainland">
		continent
	</string>
	<string name="IMTeen">
		teen
	</string>
	<string name="Anyone">
		n'importe qui
	</string>
	<string name="RegionInfoError">
		erreur
	</string>
	<string name="RegionInfoAllEstatesOwnedBy">
		tous les domaines appartenant à [OWNER]
	</string>
	<string name="RegionInfoAllEstatesYouOwn">
		tous les domaines vous appartenant
	</string>
	<string name="RegionInfoAllEstatesYouManage">
		tous les domaines que vous gérez pour [OWNER]
	</string>
	<string name="RegionInfoAllowedResidents">
		Toujours autorisé : ([ALLOWEDAGENTS], max [MAXACCESS])
	</string>
	<string name="RegionInfoAllowedGroups">
		Groupes toujours autorisés : [ALLOWEDGROUPS], max [MAXACCESS])
	</string>
	<string name="RegionInfoBannedResidents">
		Toujours interdits : ([BANNEDAGENTS], max. [MAXBANNED])
	</string>
	<string name="RegionInfoListTypeAllowedAgents">
		Toujours autorisé
	</string>
	<string name="RegionInfoListTypeBannedAgents">
		Toujours interdit
	</string>
	<string name="RegionInfoAllEstates">
		tous les domaines
	</string>
	<string name="RegionInfoManagedEstates">
		domaines gérés
	</string>
	<string name="RegionInfoThisEstate">
		ce domaine
	</string>
	<string name="AndNMore">
		et [EXTRA_COUNT] plus
	</string>
	<string name="ScriptLimitsParcelScriptMemory">
		Mémoire des scripts de parcelles
	</string>
	<string name="ScriptLimitsParcelsOwned">
		Parcelles répertoriées : [PARCELS]
	</string>
	<string name="ScriptLimitsMemoryUsed">
		Mémoire utilisée : [COUNT] Ko sur [MAX] ; [AVAILABLE] Ko disponibles
	</string>
	<string name="ScriptLimitsMemoryUsedSimple">
		Mémoire utilisée : [COUNT] Ko
	</string>
	<string name="ScriptLimitsParcelScriptURLs">
		URL des scripts de parcelles
	</string>
	<string name="ScriptLimitsURLsUsed">
		URL utilisées : [COUNT] sur [MAX] ; [AVAILABLE] disponible(s)
	</string>
	<string name="ScriptLimitsURLsUsedSimple">
		URL utilisées : [COUNT]
	</string>
	<string name="ScriptLimitsRequestError">
		Une erreur est survenue pendant la requête d'informations.
	</string>
	<string name="ScriptLimitsRequestNoParcelSelected">
		Aucune parcelle sélectionnée
	</string>
	<string name="ScriptLimitsRequestWrongRegion">
		Erreur : les informations de script ne sont disponibles que dans votre région actuelle.
	</string>
	<string name="ScriptLimitsRequestWaiting">
		Extraction des informations en cours...
	</string>
	<string name="ScriptLimitsRequestDontOwnParcel">
		Vous n'avez pas le droit d'examiner cette parcelle.
	</string>
	<string name="SITTING_ON">
		Assis(e) dessus
	</string>
	<string name="ATTACH_CHEST">
		Poitrine
	</string>
	<string name="ATTACH_HEAD">
		Crâne
	</string>
	<string name="ATTACH_LSHOULDER">
		Épaule gauche
	</string>
	<string name="ATTACH_RSHOULDER">
		Épaule droite
	</string>
	<string name="ATTACH_LHAND">
		Main gauche
	</string>
	<string name="ATTACH_RHAND">
		Main droite
	</string>
	<string name="ATTACH_LFOOT">
		Pied gauche
	</string>
	<string name="ATTACH_RFOOT">
		Pied droit
	</string>
	<string name="ATTACH_BACK">
		Colonne vertébrale
	</string>
	<string name="ATTACH_PELVIS">
		Bassin
	</string>
	<string name="ATTACH_MOUTH">
		Bouche
	</string>
	<string name="ATTACH_CHIN">
		Menton
	</string>
	<string name="ATTACH_LEAR">
		Oreille gauche
	</string>
	<string name="ATTACH_REAR">
		Oreille droite
	</string>
	<string name="ATTACH_LEYE">
		Œil gauche
	</string>
	<string name="ATTACH_REYE">
		Œil droit
	</string>
	<string name="ATTACH_NOSE">
		Nez
	</string>
	<string name="ATTACH_RUARM">
		Bras droit
	</string>
	<string name="ATTACH_RLARM">
		Avant-bras droit
	</string>
	<string name="ATTACH_LUARM">
		Bras gauche
	</string>
	<string name="ATTACH_LLARM">
		Avant-bras gauche
	</string>
	<string name="ATTACH_RHIP">
		Hanche droite
	</string>
	<string name="ATTACH_RULEG">
		Cuisse droite
	</string>
	<string name="ATTACH_RLLEG">
		Jambe droite
	</string>
	<string name="ATTACH_LHIP">
		Hanche gauche
	</string>
	<string name="ATTACH_LULEG">
		Cuisse gauche
	</string>
	<string name="ATTACH_LLLEG">
		Jambe gauche
	</string>
	<string name="ATTACH_BELLY">
		Estomac
	</string>
	<string name="ATTACH_LEFT_PEC">
		Pectoral gauche
	</string>
	<string name="ATTACH_RIGHT_PEC">
		Pectoral droit
	</string>
	<string name="ATTACH_HUD_CENTER_2">
		HUD centre 2
	</string>
	<string name="ATTACH_HUD_TOP_RIGHT">
		HUD en haut à droite
	</string>
	<string name="ATTACH_HUD_TOP_CENTER">
		HUD en haut au centre
	</string>
	<string name="ATTACH_HUD_TOP_LEFT">
		HUD en haut à gauche
	</string>
	<string name="ATTACH_HUD_CENTER_1">
		HUD centre 1
	</string>
	<string name="ATTACH_HUD_BOTTOM_LEFT">
		HUD en bas à gauche
	</string>
	<string name="ATTACH_HUD_BOTTOM">
		HUD en bas
	</string>
	<string name="ATTACH_HUD_BOTTOM_RIGHT">
		HUD en bas à droite
	</string>
	<string name="ATTACH_NECK">
		Cou
	</string>
	<string name="ATTACH_AVATAR_CENTER">
		Centre de l'avatar
	</string>
	<string name="ATTACH_LHAND_RING1">
		Annulaire gauche
	</string>
	<string name="ATTACH_RHAND_RING1">
		Annulaire droit
	</string>
	<string name="ATTACH_TAIL_BASE">
		Base de la queue
	</string>
	<string name="ATTACH_TAIL_TIP">
		Bout de la queue
	</string>
	<string name="ATTACH_LWING">
		Aile gauche
	</string>
	<string name="ATTACH_RWING">
		Aile droite
	</string>
	<string name="ATTACH_FACE_JAW">
		Mâchoire
	</string>
	<string name="ATTACH_FACE_LEAR">
		Oreille gauche différente
	</string>
	<string name="ATTACH_FACE_REAR">
		Oreille droite différente
	</string>
	<string name="ATTACH_FACE_LEYE">
		Œil gauche différent
	</string>
	<string name="ATTACH_FACE_REYE">
		Œil droit différent
	</string>
	<string name="ATTACH_FACE_TONGUE">
		Langue
	</string>
	<string name="ATTACH_GROIN">
		Aine
	</string>
	<string name="ATTACH_HIND_LFOOT">
		Pied arrière gauche
	</string>
	<string name="ATTACH_HIND_RFOOT">
		Pied arrière droit
	</string>
	<string name="CursorPos">
		Ligne [LINE], colonne [COLUMN]
	</string>
	<string name="PanelDirCountFound">
		[COUNT] trouvé(s)
	</string>
	<string name="PanelDirTimeStr">
		[hour12,datetime,slt]:[min,datetime,slt] [ampm,datetime,slt]
	</string>
	<string name="PanelDirEventsDateText">
		[mthnum,datetime,slt]/[day,datetime,slt]
	</string>
	<string name="PanelContentsTooltip">
		Contenu de l'objet
	</string>
	<string name="PanelContentsNewScript">
		Nouveau script
	</string>
	<string name="DoNotDisturbModeResponseDefault">
		Ce résident a activé Ne pas déranger et verra votre message plus tard.
	</string>
	<string name="MuteByName">
		(par nom)
	</string>
	<string name="MuteAgent">
		(résident)
	</string>
	<string name="MuteObject">
		(objet)
	</string>
	<string name="MuteGroup">
		(groupe)
	</string>
	<string name="MuteExternal">
		(externe)
	</string>
	<string name="RegionNoCovenant">
		Il n'y a aucun règlement pour ce domaine.
	</string>
	<string name="RegionNoCovenantOtherOwner">
		Il n'y a aucun règlement pour ce domaine. Le terrain sur ce domaine est vendu par le propriétaire, non par Linden Lab.  Pour en savoir plus, veuillez contacter le propriétaire.
	</string>
	<string name="covenant_last_modified" value="Dernière modification :"/>
	<string name="none_text" value=" (aucun)"/>
	<string name="never_text" value=" (jamais)"/>
	<string name="GroupOwned">
		Propriété du groupe
	</string>
	<string name="Public">
		Public
	</string>
	<string name="LocalSettings">
		Réglages locaux
	</string>
	<string name="RegionSettings">
		Réglages de la région
	</string>
	<string name="NoEnvironmentSettings">
		Cette région ne prend pas en charge les paramètres environnementaux.
	</string>
	<string name="EnvironmentSun">
		Soleil
	</string>
	<string name="EnvironmentMoon">
		Lune
	</string>
	<string name="EnvironmentBloom">
		Éclat
	</string>
	<string name="EnvironmentCloudNoise">
		Bruit du nuage
	</string>
	<string name="EnvironmentNormalMap">
		Carte normale
	</string>
	<string name="EnvironmentTransparent">
		Transparent
	</string>
	<string name="ClassifiedClicksTxt">
		Clics : [TELEPORT] téléportation, [MAP] carte, [PROFILE] profil
	</string>
	<string name="ClassifiedUpdateAfterPublish">
		(mise à jour après la publication)
	</string>
	<string name="NoPicksClassifiedsText">
		Vous n'avez pas créé de favoris ni de petites annonces Cliquez sur le bouton Plus pour créer un favori ou une petite annonce.
	</string>
	<string name="NoPicksText">
		Vous n'avez pas créé de favoris Cliquer sur le bouton Nouveau pour créer un favori
	</string>
	<string name="NoClassifiedsText">
		Vous n'avez pas créé de petites annonces Cliquer sur le bouton Nouveau pour créer une petite annonce.
	</string>
	<string name="NoAvatarPicksClassifiedsText">
		L'utilisateur n'a ni favoris ni petites annonces.
	</string>
	<string name="NoAvatarPicksText">
		L'utilisateur n'a pas de favoris
	</string>
	<string name="NoAvatarClassifiedsText">
		L'utilisateur n'a pas de petites annonces
	</string>
	<string name="PicksClassifiedsLoadingText">
		Chargement...
	</string>
	<string name="MultiPreviewTitle">
		Prévisualiser
	</string>
	<string name="MultiPropertiesTitle">
		Propriétés
	</string>
	<string name="InvOfferAnObjectNamed">
		Un objet appelé
	</string>
	<string name="InvOfferOwnedByGroup">
		possédé par le groupe
	</string>
	<string name="InvOfferOwnedByUnknownGroup">
		possédé par un groupe inconnu
	</string>
	<string name="InvOfferOwnedBy">
		possédé par
	</string>
	<string name="InvOfferOwnedByUnknownUser">
		possédé par un résident inconnu
	</string>
	<string name="InvOfferGaveYou">
		vous a donné
	</string>
	<string name="InvOfferDecline">
		Vous refusez l'offre [DESC] de &lt;nolink&gt;[NAME]&lt;/nolink&gt;.
	</string>
	<string name="GroupMoneyTotal">
		Total
	</string>
	<string name="GroupMoneyBought">
		acheté
	</string>
	<string name="GroupMoneyPaidYou">
		vous a payé
	</string>
	<string name="GroupMoneyPaidInto">
		payé
	</string>
	<string name="GroupMoneyBoughtPassTo">
		a acheté un pass à
	</string>
	<string name="GroupMoneyPaidFeeForEvent">
		a payé des frais pour un événement
	</string>
	<string name="GroupMoneyPaidPrizeForEvent">
		a payé un prix pour un événement
	</string>
	<string name="GroupMoneyBalance">
		Solde
	</string>
	<string name="GroupMoneyCredits">
		Crédits
	</string>
	<string name="GroupMoneyDebits">
		Débits
	</string>
	<string name="GroupMoneyDate">
		[weekday,datetime,utc] [day,datetime,utc] [mth,datetime,utc] [year,datetime,utc]
	</string>
	<string name="AcquiredItems">
		Objets acquis
	</string>
	<string name="Cancel">
		Annuler
	</string>
	<string name="UploadingCosts">
		Le chargement de [NAME] coûte [AMOUNT] L$
	</string>
	<string name="BuyingCosts">
		Cet achat coûte [AMOUNT] L$
	</string>
	<string name="UnknownFileExtension">
		Extension de fichier inconnue .%s
.wav, .tga, .bmp, .jpg, .jpeg, ou .bvh acceptés
	</string>
	<string name="MuteObject2">
		Ignorer
	</string>
	<string name="MuteAvatar">
		Ignorer
	</string>
	<string name="UnmuteObject">
		Ne plus ignorer
	</string>
	<string name="UnmuteAvatar">
		Ne plus ignorer
	</string>
	<string name="AddLandmarkNavBarMenu">
		Ajouter à mes repères...
	</string>
	<string name="EditLandmarkNavBarMenu">
		Modifier mon repère...
	</string>
	<string name="accel-mac-control">
		⌃
	</string>
	<string name="accel-mac-command">
		⌘
	</string>
	<string name="accel-mac-option">
		⌥
	</string>
	<string name="accel-mac-shift">
		⇧
	</string>
	<string name="accel-win-control">
		Ctrl+
	</string>
	<string name="accel-win-alt">
		Alt+
	</string>
	<string name="accel-win-shift">
		Maj+
	</string>
	<string name="FileSaved">
		Fichier enregistré
	</string>
	<string name="Receiving">
		Réception
	</string>
	<string name="AM">
		Matin
	</string>
	<string name="PM">
		Après-midi
	</string>
	<string name="PST">
		PST
	</string>
	<string name="PDT">
		PDT
	</string>
	<string name="Direction_Forward">
		Avant
	</string>
	<string name="Direction_Left">
		Gauche
	</string>
	<string name="Direction_Right">
		Droite
	</string>
	<string name="Direction_Back">
		Arrière
	</string>
	<string name="Direction_North">
		Nord
	</string>
	<string name="Direction_South">
		Sud
	</string>
	<string name="Direction_West">
		Ouest
	</string>
	<string name="Direction_East">
		Est
	</string>
	<string name="Direction_Up">
		Haut
	</string>
	<string name="Direction_Down">
		Bas
	</string>
	<string name="Any Category">
		Toutes catégories
	</string>
	<string name="Shopping">
		Shopping
	</string>
	<string name="Land Rental">
		Terrains à louer
	</string>
	<string name="Property Rental">
		Propriétés à louer
	</string>
	<string name="Special Attraction">
		Divertissements
	</string>
	<string name="New Products">
		Nouveaux produits
	</string>
	<string name="Employment">
		Emplois
	</string>
	<string name="Wanted">
		Offres
	</string>
	<string name="Service">
		Services
	</string>
	<string name="Personal">
		Divers
	</string>
	<string name="None">
		Aucun
	</string>
	<string name="Linden Location">
		Appartenant aux Lindens
	</string>
	<string name="Adult">
		Adulte
	</string>
	<string name="Arts&amp;Culture">
		Arts et culture
	</string>
	<string name="Business">
		Business
	</string>
	<string name="Educational">
		Éducation
	</string>
	<string name="Gaming">
		Jeux
	</string>
	<string name="Hangout">
		Favoris
	</string>
	<string name="Newcomer Friendly">
		Accueil pour les nouveaux
	</string>
	<string name="Parks&amp;Nature">
		Parcs et nature
	</string>
	<string name="Residential">
		Résidentiel
	</string>
	<string name="Stage">
		Phase
	</string>
	<string name="Other">
		Autre
	</string>
	<string name="Rental">
		Location
	</string>
	<string name="Any">
		Aucun
	</string>
	<string name="You">
		Vous
	</string>
	<string name=":">
		:
	</string>
	<string name=",">
		,
	</string>
	<string name="...">
		...
	</string>
	<string name="***">
		***
	</string>
	<string name="(">
		(
	</string>
	<string name=")">
		)
	</string>
	<string name=".">
		.
	</string>
	<string name="'">
		'
	</string>
	<string name="---">
		---
	</string>
	<string name="Multiple Media">
		Médias multiples
	</string>
	<string name="Play Media">
		Lire/pauser le média
	</string>
	<string name="IntelDriverPage">
		http://www.intel.com/p/fr_FR/support/detect/graphics
	</string>
	<string name="NvidiaDriverPage">
		http://www.nvidia.com/Download/index.aspx?lang=fr
	</string>
	<string name="AMDDriverPage">
		http://support.amd.com/us/Pages/AMDSupportHub.aspx
	</string>
	<string name="MBCmdLineError">
		Une erreur est survenue lors de la lecture de la ligne de commande.
Merci de consulter : http://wiki.secondlife.com/wiki/Client_parameters
Erreur :
	</string>
	<string name="MBCmdLineUsg">
		[APP_NAME] - Utilisation de la ligne de commande :
	</string>
	<string name="MBUnableToAccessFile">
		[APP_NAME] ne peut accéder à un fichier requis.

Cela vient du fait que quelqu'un a ouvert plusieurs copies ou que votre système pense qu'un fichier est ouvert.
Si ce message persiste, veuillez redémarrer votre ordinateur.
Si le problème persiste, vous devrez peut-être complètement désinstaller puis réinstaller [APP_NAME].
	</string>
	<string name="MBFatalError">
		Erreur fatale
	</string>
	<string name="MBRequiresAltiVec">
		[APP_NAME] nécessite un microprocesseur AltiVec (version G4 ou antérieure).
	</string>
	<string name="MBAlreadyRunning">
		[APP_NAME] est déjà en cours d'exécution.
Vérifiez si une version minimisée du programme apparaît dans votre barre de tâches.
Si ce message persiste, redémarrez votre ordinateur.
	</string>
	<string name="MBFrozenCrashed">
		[APP_NAME] semble avoir crashé lors de l'utilisation précédente.
Voulez-vous envoyer un rapport de crash ?
	</string>
	<string name="MBAlert">
		Notification
	</string>
	<string name="MBNoDirectX">
		[APP_NAME] ne peut détecter DirectX 9.0b ou une version supérieure.
[APP_NAME] utilise DirectX pour détecter les matériels et/ou les pilotes qui ne sont pas à jour et peuvent causer des problèmes de stabilité, de performance ou des plantages.  Bien que vous puissiez utiliser [APP_NAME] sans DirectX, nous vous recommandons de l'utiliser avec DirectX 9.0b.

Voulez-vous continuer ?
	</string>
	<string name="MBWarning">
		Avertissement
	</string>
	<string name="MBNoAutoUpdate">
		Les mises à jour automatiques n'existent pas encore pour Linux.
Veuillez télécharger la dernière version sur www.secondlife.com.
	</string>
	<string name="MBRegClassFailed">
		RegisterClass a échoué
	</string>
	<string name="MBError">
		Erreur
	</string>
	<string name="MBFullScreenErr">
		Impossible d'ouvrir le mode plein écran à [WIDTH] x [HEIGHT].
Utilisation du mode fenêtré.
	</string>
	<string name="MBDestroyWinFailed">
		Erreur de fermeture lors de la destruction de la fenêtre (DestroyWindow() a échoué)
	</string>
	<string name="MBShutdownErr">
		Erreur de fermeture
	</string>
	<string name="MBDevContextErr">
		Impossible de créer le contexte GL
	</string>
	<string name="MBPixelFmtErr">
		Impossible de trouver le format pixel approprié
	</string>
	<string name="MBPixelFmtDescErr">
		Impossible de trouver la description du format pixel
	</string>
	<string name="MBTrueColorWindow">
		[APP_NAME] nécessite True Color (32 bits) pour s'exécuter.
Accédez aux paramètres d'affichage de votre ordinateur et réglez le mode couleur sur 32 bits.
	</string>
	<string name="MBAlpha">
		[APP_NAME] ne peut pas s'exécuter, car il n'y pas de canal alpha 8 bits accessible.  En général, ceci vient de problèmes avec le pilote de la carte vidéo.
Assurez-vous d'avoir installé le pilote de carte vidéo le plus récent possible.
Assurez-vous aussi que votre écran est réglé sur True Color (32 bits) sous Panneau de configuration &gt; Affichage &gt; Paramètres.
Si ce message persiste, veuillez aller sur la page [SUPPORT_SITE].
	</string>
	<string name="MBPixelFmtSetErr">
		Impossible de trouver le format pixel approprié
	</string>
	<string name="MBGLContextErr">
		Impossible de créer le contexte de rendu GL
	</string>
	<string name="MBGLContextActErr">
		Impossible d'activer le contexte de rendu GL
	</string>
	<string name="MBVideoDrvErr">
		[APP_NAME] ne peut pas s'exécuter car les pilotes de votre carte vidéo n'ont pas été installés correctement, ne sont pas à jour, ou sont pour du matériel non pris en charge. Assurez-vous d'avoir des pilotes de cartes vidéos récents, et même si vous avez les plus récents, réinstallez-les.

<<<<<<< HEAD
Si ce message persiste, veuillez aller sur la page [SUPPORT_SITE].</string>
	<string name="5 O'Clock Shadow">Peu</string>
	<string name="All White">Tout blancs</string>
	<string name="Anime Eyes">Grand yeux</string>
	<string name="Arced">Arqués</string>
	<string name="Arm Length">Longueur des bras</string>
	<string name="Attached">Attachés</string>
	<string name="Attached Earlobes">Lobes</string>
	<string name="Back Fringe">Mèches de derrière</string>
	<string name="Baggy">Plus</string>
	<string name="Bangs">Frange</string>
	<string name="Beady Eyes">Yeux perçants</string>
	<string name="Belly Size">Taille du ventre</string>
	<string name="Big">Plus</string>
	<string name="Big Butt">Grosses fesses</string>
	<string name="Big Hair Back">Volume : Derrière</string>
	<string name="Big Hair Front">Volume : Devant</string>
	<string name="Big Hair Top">Volume : Haut</string>
	<string name="Big Head">Plus</string>
	<string name="Big Pectorals">Gros pectoraux</string>
	<string name="Big Spikes">Spikes</string>
	<string name="Black">Noir</string>
	<string name="Blonde">Blond</string>
	<string name="Blonde Hair">Cheveux blonds</string>
	<string name="Blush">Blush</string>
	<string name="Blush Color">Couleur du blush</string>
	<string name="Blush Opacity">Opacité du blush</string>
	<string name="Body Definition">Contour du corps</string>
	<string name="Body Fat">Graisse</string>
	<string name="Body Freckles">Grains de beauté</string>
	<string name="Body Thick">Plus</string>
	<string name="Body Thickness">Épaisseur du corps</string>
	<string name="Body Thin">Moins</string>
	<string name="Bow Legged">Jambes arquées</string>
	<string name="Breast Buoyancy">Hauteur des seins</string>
	<string name="Breast Cleavage">Clivage</string>
	<string name="Breast Size">Taille des seins</string>
	<string name="Bridge Width">Arête du nez</string>
	<string name="Broad">Large</string>
	<string name="Brow Size">Taille du front</string>
	<string name="Bug Eyes">Yeux globuleux</string>
	<string name="Bugged Eyes">Yeux globuleux</string>
	<string name="Bulbous">En bulbe</string>
	<string name="Bulbous Nose">Nez en bulbe</string>
	<string name="Breast Physics Mass">Masse des seins</string>
	<string name="Breast Physics Smoothing">Lissage des seins</string>
	<string name="Breast Physics Gravity">Gravité des seins</string>
	<string name="Breast Physics Drag">Résistance de l'air sur les seins</string>
	<string name="Breast Physics InOut Max Effect">Effet max.</string>
	<string name="Breast Physics InOut Spring">Élasticité</string>
	<string name="Breast Physics InOut Gain">Amplification</string>
	<string name="Breast Physics InOut Damping">Amortissement</string>
	<string name="Breast Physics UpDown Max Effect">Effet max.</string>
	<string name="Breast Physics UpDown Spring">Élasticité</string>
	<string name="Breast Physics UpDown Gain">Amplification</string>
	<string name="Breast Physics UpDown Damping">Amortissement</string>
	<string name="Breast Physics LeftRight Max Effect">Effet max.</string>
	<string name="Breast Physics LeftRight Spring">Élasticité</string>
	<string name="Breast Physics LeftRight Gain">Amplification</string>
	<string name="Breast Physics LeftRight Damping">Amortissement</string>
	<string name="Belly Physics Mass">Masse du ventre</string>
	<string name="Belly Physics Smoothing">Lissage du ventre</string>
	<string name="Belly Physics Gravity">Gravité du ventre</string>
	<string name="Belly Physics Drag">Résistance de l'air sur le ventre</string>
	<string name="Belly Physics UpDown Max Effect">Effet max.</string>
	<string name="Belly Physics UpDown Spring">Élasticité</string>
	<string name="Belly Physics UpDown Gain">Amplification</string>
	<string name="Belly Physics UpDown Damping">Amortissement</string>
	<string name="Butt Physics Mass">Masse des fesses</string>
	<string name="Butt Physics Smoothing">Lissage des fesses</string>
	<string name="Butt Physics Gravity">Gravité des fesses</string>
	<string name="Butt Physics Drag">Résistance de l'air sur les fesses</string>
	<string name="Butt Physics UpDown Max Effect">Effet max.</string>
	<string name="Butt Physics UpDown Spring">Élasticité</string>
	<string name="Butt Physics UpDown Gain">Amplification</string>
	<string name="Butt Physics UpDown Damping">Amortissement</string>
	<string name="Butt Physics LeftRight Max Effect">Effet max.</string>
	<string name="Butt Physics LeftRight Spring">Élasticité</string>
	<string name="Butt Physics LeftRight Gain">Amplification</string>
	<string name="Butt Physics LeftRight Damping">Amortissement</string>
	<string name="Bushy Eyebrows">Sourcils touffus</string>
	<string name="Bushy Hair">Beaucoup</string>
	<string name="Butt Size">Taille des fesses</string>
	<string name="Butt Gravity">Gravité des fesses</string>
	<string name="bustle skirt">Jupe gonflante</string>
	<string name="no bustle">Pas gonflante</string>
	<string name="more bustle">Plus gonflante</string>
	<string name="Chaplin">Moins</string>
	<string name="Cheek Bones">Pommettes</string>
	<string name="Chest Size">Taille de la poitrine</string>
	<string name="Chin Angle">Angle du menton</string>
	<string name="Chin Cleft">Fente du menton</string>
	<string name="Chin Curtains">Favoris</string>
	<string name="Chin Depth">Profondeur</string>
	<string name="Chin Heavy">Menton lourd</string>
	<string name="Chin In">Menton rentré</string>
	<string name="Chin Out">Menton sorti</string>
	<string name="Chin-Neck">Menton-cou</string>
	<string name="Clear">Clair</string>
	<string name="Cleft">Fendu</string>
	<string name="Close Set Eyes">Yeux rapprochés</string>
	<string name="Closed">Fermé(s)</string>
	<string name="Closed Back">Fermé à l'arrière</string>
	<string name="Closed Front">Fermé devant</string>
	<string name="Closed Left">Fermé à gauche</string>
	<string name="Closed Right">Fermé à droite</string>
	<string name="Coin Purse">Mini</string>
	<string name="Collar Back">Col arrière</string>
	<string name="Collar Front">Col devant</string>
	<string name="Corner Down">Coin vers le bas</string>
	<string name="Corner Up">Coin vers le haut</string>
	<string name="Creased">Fripée</string>
	<string name="Crooked Nose">Déviation du nez</string>
	<string name="Cuff Flare">Jambes</string>
	<string name="Dark">Sombre</string>
	<string name="Dark Green">Vert foncé</string>
	<string name="Darker">Plus foncé</string>
	<string name="Deep">Profonde</string>
	<string name="Default Heels">Talons par défaut</string>
	<string name="Dense">Dense</string>
	<string name="Double Chin">Double menton</string>
	<string name="Downturned">Pointant vers le bas</string>
	<string name="Duffle Bag">Maxi</string>
	<string name="Ear Angle">Angle de l'oreille</string>
	<string name="Ear Size">Taille</string>
	<string name="Ear Tips">Extrémités</string>
	<string name="Egg Head">Proéminence</string>
	<string name="Eye Bags">Cernes</string>
	<string name="Eye Color">Couleur des yeux</string>
	<string name="Eye Depth">Profondeur</string>
	<string name="Eye Lightness">Clarté</string>
	<string name="Eye Opening">Ouverture</string>
	<string name="Eye Pop">Œil proéminent</string>
	<string name="Eye Size">Taille de l'œil</string>
	<string name="Eye Spacing">Espacement</string>
	<string name="Eyebrow Arc">Arc</string>
	<string name="Eyebrow Density">Épaisseur sourcils</string>
	<string name="Eyebrow Height">Hauteur</string>
	<string name="Eyebrow Points">Direction</string>
	<string name="Eyebrow Size">Taille</string>
	<string name="Eyelash Length">Longueur des cils</string>
	<string name="Eyeliner">Eyeliner</string>
	<string name="Eyeliner Color">Couleur de l'eyeliner</string>
	<string name="Eyes Bugged">Yeux globuleux</string>
	<string name="Face Shear">Visage</string>
	<string name="Facial Definition">Définition</string>
	<string name="Far Set Eyes">Yeux écartés</string>
	<string name="Fat Lips">Lèvres épaisses</string>
	<string name="Female">Femme</string>
	<string name="Fingerless">Sans doigts</string>
	<string name="Fingers">Doigts</string>
	<string name="Flared Cuffs">Jambes larges</string>
	<string name="Flat">Moins</string>
	<string name="Flat Butt">Fesses plates</string>
	<string name="Flat Head">Tête plate</string>
	<string name="Flat Toe">Orteil plat</string>
	<string name="Foot Size">Pointure</string>
	<string name="Forehead Angle">Angle du front</string>
	<string name="Forehead Heavy">Front lourd</string>
	<string name="Freckles">Tâches de rousseur</string>
	<string name="Front Fringe">Mèches de devant</string>
	<string name="Full Back">Arrière touffu</string>
	<string name="Full Eyeliner">Eyeliner marqué</string>
	<string name="Full Front">Devant touffu</string>
	<string name="Full Hair Sides">Côtés touffus</string>
	<string name="Full Sides">Côtés touffus</string>
	<string name="Glossy">Brillant</string>
	<string name="Glove Fingers">Gants avec doigts</string>
	<string name="Glove Length">Longueur</string>
	<string name="Hair">Cheveux</string>
	<string name="Hair Back">Cheveux : Derrière</string>
	<string name="Hair Front">Cheveux : Devant</string>
	<string name="Hair Sides">Cheveux : Côtés</string>
	<string name="Hair Sweep">Sens de la coiffure</string>
	<string name="Hair Thickess">Épaisseur cheveux</string>
	<string name="Hair Thickness">Épaisseur cheveux</string>
	<string name="Hair Tilt">Inclinaison</string>
	<string name="Hair Tilted Left">Vers la gauche</string>
	<string name="Hair Tilted Right">Vers la droite</string>
	<string name="Hair Volume">Cheveux : Volume</string>
	<string name="Hand Size">Taille de la main</string>
	<string name="Handlebars">Plus</string>
	<string name="Head Length">Longueur</string>
	<string name="Head Shape">Forme</string>
	<string name="Head Size">Taille</string>
	<string name="Head Stretch">Allongement</string>
	<string name="Heel Height">Talons</string>
	<string name="Heel Shape">Forme des talons</string>
	<string name="Height">Taille</string>
	<string name="High">Haut</string>
	<string name="High Heels">Talons hauts</string>
	<string name="High Jaw">Haut</string>
	<string name="High Platforms">Haute</string>
	<string name="High and Tight">Haut et serré</string>
	<string name="Higher">Plus élevé</string>
	<string name="Hip Length">Longueur hanche</string>
	<string name="Hip Width">Largeur hanche</string>
	<string name="Hover">Survol</string>
	<string name="In">Rentré</string>
	<string name="In Shdw Color">Couleur ombre interne</string>
	<string name="In Shdw Opacity">Opacité ombre interne</string>
	<string name="Inner Eye Corner">Coin interne</string>
	<string name="Inner Eye Shadow">Ombre de l'œil interne</string>
	<string name="Inner Shadow">Ombre interne</string>
	<string name="Jacket Length">Longueur de la veste</string>
	<string name="Jacket Wrinkles">Plis de la veste</string>
	<string name="Jaw Angle">Angle mâchoire</string>
	<string name="Jaw Jut">Saillie mâchoire</string>
	<string name="Jaw Shape">Mâchoire</string>
	<string name="Join">Rapprochés</string>
	<string name="Jowls">Bajoues</string>
	<string name="Knee Angle">Angle du genou</string>
	<string name="Knock Kneed">Genoux rapprochés</string>
	<string name="Large">Plus</string>
	<string name="Large Hands">Grandes mains</string>
	<string name="Left Part">Raie à gauche</string>
	<string name="Leg Length">Longueur</string>
	<string name="Leg Muscles">Muscles</string>
	<string name="Less">Moins</string>
	<string name="Less Body Fat">Moins</string>
	<string name="Less Curtains">Moins</string>
	<string name="Less Freckles">Moins</string>
	<string name="Less Full">Moins</string>
	<string name="Less Gravity">Moins</string>
	<string name="Less Love">Moins</string>
	<string name="Less Muscles">Moins</string>
	<string name="Less Muscular">Moins</string>
	<string name="Less Rosy">Moins</string>
	<string name="Less Round">Moins ronde</string>
	<string name="Less Saddle">Moins</string>
	<string name="Less Square">Moins carrée</string>
	<string name="Less Volume">Moins</string>
	<string name="Less soul">Moins</string>
	<string name="Lighter">Plus léger</string>
	<string name="Lip Cleft">Fente labiale</string>
	<string name="Lip Cleft Depth">Prof. fente labiale</string>
	<string name="Lip Fullness">Volume des lèvres</string>
	<string name="Lip Pinkness">Rougeur des lèvres</string>
	<string name="Lip Ratio">Proportion des lèvres</string>
	<string name="Lip Thickness">Épaisseur</string>
	<string name="Lip Width">Largeur</string>
	<string name="Lipgloss">Brillant à lèvres</string>
	<string name="Lipstick">Rouge à lèvres</string>
	<string name="Lipstick Color">Couleur du rouge à lèvres</string>
	<string name="Long">Plus</string>
	<string name="Long Head">Tête longue</string>
	<string name="Long Hips">Hanches longues</string>
	<string name="Long Legs">Jambes longues</string>
	<string name="Long Neck">Long cou</string>
	<string name="Long Pigtails">Longues couettes</string>
	<string name="Long Ponytail">Longue queue de cheval</string>
	<string name="Long Torso">Torse long</string>
	<string name="Long arms">Bras longs</string>
	<string name="Loose Pants">Pantalons amples</string>
	<string name="Loose Shirt">Chemise ample</string>
	<string name="Loose Sleeves">Manches amples</string>
	<string name="Love Handles">Poignées d'amour</string>
	<string name="Low">Bas</string>
	<string name="Low Heels">Talons bas</string>
	<string name="Low Jaw">Bas</string>
	<string name="Low Platforms">Basse</string>
	<string name="Low and Loose">Bas et ample</string>
	<string name="Lower">Abaisser</string>
	<string name="Lower Bridge">Arête inférieure</string>
	<string name="Lower Cheeks">Joue inférieure</string>
	<string name="Male">Homme</string>
	<string name="Middle Part">Raie au milieu</string>
	<string name="More">Plus</string>
	<string name="More Blush">Plus</string>
	<string name="More Body Fat">Plus</string>
	<string name="More Curtains">Plus</string>
	<string name="More Eyeshadow">Plus</string>
	<string name="More Freckles">Plus</string>
	<string name="More Full">Plus</string>
	<string name="More Gravity">Plus</string>
	<string name="More Lipstick">Plus</string>
	<string name="More Love">Plus</string>
	<string name="More Lower Lip">Inférieure plus grosse</string>
	<string name="More Muscles">Plus</string>
	<string name="More Muscular">Plus</string>
	<string name="More Rosy">Plus</string>
	<string name="More Round">Plus</string>
	<string name="More Saddle">Plus</string>
	<string name="More Sloped">Plus</string>
	<string name="More Square">Plus</string>
	<string name="More Upper Lip">Supérieure plus grosse</string>
	<string name="More Vertical">Plus</string>
	<string name="More Volume">Plus</string>
	<string name="More soul">Plus</string>
	<string name="Moustache">Moustache</string>
	<string name="Mouth Corner">Coin de la bouche</string>
	<string name="Mouth Position">Position</string>
	<string name="Mowhawk">Mowhawk</string>
	<string name="Muscular">Musclé</string>
	<string name="Mutton Chops">Longs</string>
	<string name="Nail Polish">Vernis à ongles</string>
	<string name="Nail Polish Color">Couleur du vernis</string>
	<string name="Narrow">Moins</string>
	<string name="Narrow Back">Arrière étroit</string>
	<string name="Narrow Front">Devant étroit</string>
	<string name="Narrow Lips">Lèvres étroites</string>
	<string name="Natural">Naturel</string>
	<string name="Neck Length">Longueur du cou</string>
	<string name="Neck Thickness">Épaisseur du cou</string>
	<string name="No Blush">Pas de blush</string>
	<string name="No Eyeliner">Pas d'eyeliner</string>
	<string name="No Eyeshadow">Pas d'ombre à paupières</string>
	<string name="No Lipgloss">Pas de brillant à lèvres</string>
	<string name="No Lipstick">Pas de rouge à lèvres</string>
	<string name="No Part">Pas de raie</string>
	<string name="No Polish">Pas de vernis</string>
	<string name="No Red">Pas de rouge</string>
	<string name="No Spikes">Pas de spikes</string>
	<string name="No White">Pas de blanc</string>
	<string name="No Wrinkles">Pas de rides</string>
	<string name="Normal Lower">Normal plus bas</string>
	<string name="Normal Upper">Normal plus haut</string>
	<string name="Nose Left">Nez à gauche</string>
	<string name="Nose Right">Nez à droite</string>
	<string name="Nose Size">Taille du nez</string>
	<string name="Nose Thickness">Épaisseur du nez</string>
	<string name="Nose Tip Angle">Angle bout du nez</string>
	<string name="Nose Tip Shape">Forme bout du nez</string>
	<string name="Nose Width">Largeur du nez</string>
	<string name="Nostril Division">Division narines</string>
	<string name="Nostril Width">Largeur narines</string>
	<string name="Opaque">Opaque</string>
	<string name="Open">Ouvert</string>
	<string name="Open Back">Derrière ouvert</string>
	<string name="Open Front">Devant ouvert</string>
	<string name="Open Left">Ouvert à gauche</string>
	<string name="Open Right">Ouvert à droite</string>
	<string name="Orange">Orange</string>
	<string name="Out">Sorti</string>
	<string name="Out Shdw Color">Couleur de l'ombre externe</string>
	<string name="Out Shdw Opacity">Opacité de l'ombre externe</string>
	<string name="Outer Eye Corner">Coin externe</string>
	<string name="Outer Eye Shadow">Ombre de l'œil externe</string>
	<string name="Outer Shadow">Ombre externe</string>
	<string name="Overbite">Rentrée</string>
	<string name="Package">Parties</string>
	<string name="Painted Nails">Ongles vernis</string>
	<string name="Pale">Pâle</string>
	<string name="Pants Crotch">Entrejambe</string>
	<string name="Pants Fit">Taille</string>
	<string name="Pants Length">Longueur</string>
	<string name="Pants Waist">Taille</string>
	<string name="Pants Wrinkles">Plis</string>
	<string name="Part">Raie</string>
	<string name="Part Bangs">Séparation frange</string>
	<string name="Pectorals">Pectoraux</string>
	<string name="Pigment">Pigmentation</string>
	<string name="Pigtails">Couettes</string>
	<string name="Pink">Rose</string>
	<string name="Pinker">Plus rose</string>
	<string name="Platform Height">Platef. (hauteur)</string>
	<string name="Platform Width">Platef. (largeur)</string>
	<string name="Pointy">Pointue</string>
	<string name="Pointy Heels">Talons pointus</string>
	<string name="Ponytail">Queue de cheval</string>
	<string name="Poofy Skirt">Jupe bouffante</string>
	<string name="Pop Left Eye">Œil gauche saillant</string>
	<string name="Pop Right Eye">Œil droit saillant</string>
	<string name="Puffy">Plus</string>
	<string name="Puffy Eyelids">Paup. gonflées</string>
	<string name="Rainbow Color">Couleur arc en ciel</string>
	<string name="Red Hair">Cheveux roux</string>
	<string name="Regular">Standard</string>
	<string name="Right Part">Raie à droite</string>
	<string name="Rosy Complexion">Teint rosé</string>
	<string name="Round">Rond</string>
	<string name="Ruddiness">Rougeur</string>
	<string name="Ruddy">Rouge</string>
	<string name="Rumpled Hair">Texture</string>
	<string name="Saddle Bags">Culotte de cheval</string>
	<string name="Scrawny Leg">Jambes maigres</string>
	<string name="Separate">Séparés</string>
	<string name="Shallow">Creux</string>
	<string name="Shear Back">Coupe derrière</string>
	<string name="Shear Face">Visage</string>
	<string name="Shear Front">Front</string>
	<string name="Shear Left Up">Haut gauche décalé</string>
	<string name="Shear Right Up">Haut droit décalé</string>
	<string name="Sheared Back">Dégagé derrière</string>
	<string name="Sheared Front">Dégagé devant</string>
	<string name="Shift Left">Vers la gauche</string>
	<string name="Shift Mouth">Déplacement</string>
	<string name="Shift Right">Vers la droite</string>
	<string name="Shirt Bottom">Chemise</string>
	<string name="Shirt Fit">Taille</string>
	<string name="Shirt Wrinkles">Plis</string>
	<string name="Shoe Height">Hauteur</string>
	<string name="Short">Moins</string>
	<string name="Short Arms">Bras courts</string>
	<string name="Short Legs">Jambes courtes</string>
	<string name="Short Neck">Petit cou</string>
	<string name="Short Pigtails">Couettes courtes</string>
	<string name="Short Ponytail">Queue de cheval courte</string>
	<string name="Short Sideburns">Court</string>
	<string name="Short Torso">Torse court</string>
	<string name="Short hips">Hanches courtes</string>
	<string name="Shoulders">Épaules</string>
	<string name="Side Fringe">Mèches sur le côté</string>
	<string name="Sideburns">Favoris</string>
	<string name="Sides Hair">Cheveux sur le côté</string>
	<string name="Sides Hair Down">Cheveux sur le côté en bas</string>
	<string name="Sides Hair Up">Cheveux sur le côté en haut</string>
	<string name="Skinny Neck">Cou maigre</string>
	<string name="Skirt Fit">Taille jupe</string>
	<string name="Skirt Length">Longueur jupe</string>
	<string name="Slanted Forehead">Front incliné</string>
	<string name="Sleeve Length">Longueur manche</string>
	<string name="Sleeve Looseness">Ampleur manche</string>
	<string name="Slit Back">Fente : Derrière</string>
	<string name="Slit Front">Fente : Devant</string>
	<string name="Slit Left">Fente : Gauche</string>
	<string name="Slit Right">Fente : Droite</string>
	<string name="Small">Moins</string>
	<string name="Small Hands">Petites mains</string>
	<string name="Small Head">Moins</string>
	<string name="Smooth">Moins</string>
	<string name="Smooth Hair">Cheveux lisses</string>
	<string name="Socks Length">Longueur</string>
	<string name="Soulpatch">Barbichette</string>
	<string name="Sparse">Rares</string>
	<string name="Spiked Hair">Mèches en pointe</string>
	<string name="Square">Carrée</string>
	<string name="Square Toe">Orteil carré</string>
	<string name="Squash Head">Écraser la tête</string>
	<string name="Stretch Head">Allonger la tête</string>
	<string name="Sunken">Saillante</string>
	<string name="Sunken Chest">Poitrine enfoncée</string>
	<string name="Sunken Eyes">Yeux enfoncés</string>
	<string name="Sweep Back">En arrière</string>
	<string name="Sweep Forward">Vers l'avant</string>
	<string name="Tall">Plus</string>
	<string name="Taper Back">Arrière</string>
	<string name="Taper Front">Avant</string>
	<string name="Thick Heels">Talons épais</string>
	<string name="Thick Neck">Cou épais</string>
	<string name="Thick Toe">Orteil épais</string>
	<string name="Thin">Mince</string>
	<string name="Thin Eyebrows">Sourcils fins</string>
	<string name="Thin Lips">Lèvres fines</string>
	<string name="Thin Nose">Nez fin</string>
	<string name="Tight Chin">Menton fin</string>
	<string name="Tight Cuffs">Jambes serrées</string>
	<string name="Tight Pants">Pantalons serrés</string>
	<string name="Tight Shirt">Chemise serrée</string>
	<string name="Tight Skirt">Jupe serrée</string>
	<string name="Tight Sleeves">Manches serrées</string>
	<string name="Toe Shape">Forme de l'orteil</string>
	<string name="Toe Thickness">Épaisseur orteil</string>
	<string name="Torso Length">Longueur du torse</string>
	<string name="Torso Muscles">Muscles du torse</string>
	<string name="Torso Scrawny">Torse maigre</string>
	<string name="Unattached">Séparés</string>
	<string name="Uncreased">Lisse</string>
	<string name="Underbite">Sortie</string>
	<string name="Unnatural">Artificiel</string>
	<string name="Upper Bridge">Arête supérieure</string>
	<string name="Upper Cheeks">Joue supérieure</string>
	<string name="Upper Chin Cleft">Menton supérieur</string>
	<string name="Upper Eyelid Fold">Paupière sup.</string>
	<string name="Upturned">En trompette</string>
	<string name="Very Red">Très rouge</string>
	<string name="Waist Height">Hauteur taille</string>
	<string name="Well-Fed">Ronde</string>
	<string name="White Hair">Cheveux blancs</string>
	<string name="Wide">Plus</string>
	<string name="Wide Back">Derrière large</string>
	<string name="Wide Front">Devant large</string>
	<string name="Wide Lips">Lèvres larges</string>
	<string name="Wild">Artificiel</string>
	<string name="Wrinkles">Rides</string>
	<string name="LocationCtrlAddLandmarkTooltip">Ajouter à mes repères</string>
	<string name="LocationCtrlEditLandmarkTooltip">Modifier mon repère</string>
	<string name="LocationCtrlInfoBtnTooltip">En savoir plus sur l'emplacement actuel</string>
	<string name="LocationCtrlComboBtnTooltip">Historique de mes emplacements</string>
	<string name="LocationCtrlForSaleTooltip">Acheter ce terrain</string>
	<string name="LocationCtrlVoiceTooltip">Chat vocal indisponible ici</string>
	<string name="LocationCtrlFlyTooltip">Vol interdit</string>
	<string name="LocationCtrlPushTooltip">Pas de bousculades</string>
	<string name="LocationCtrlBuildTooltip">Construction/placement d'objets interdit</string>
	<string name="LocationCtrlScriptsTooltip">Scripts interdits</string>
	<string name="LocationCtrlDamageTooltip">Santé</string>
	<string name="LocationCtrlAdultIconTooltip">Région de type Adulte</string>
	<string name="LocationCtrlModerateIconTooltip">Région de type Modéré</string>
	<string name="LocationCtrlGeneralIconTooltip">Région de type Général</string>
	<string name="LocationCtrlSeeAVsTooltip">Les avatars à l'extérieur de cette parcelle ne peuvent pas voir ni entendre les avatars qui se trouvent à l'intérieur.</string>
	<string name="LocationCtrlPathfindingDirtyTooltip">Les objets mobiles risquent de ne pas se comporter correctement dans cette région tant qu'elle n'est pas refigée.</string>
	<string name="LocationCtrlPathfindingDisabledTooltip">La recherche de chemin dynamique n'est pas activée dans cette région.</string>
	<string name="UpdaterWindowTitle">[APP_NAME] - Mise à jour</string>
	<string name="UpdaterNowUpdating">Mise à jour de [APP_NAME]...</string>
	<string name="UpdaterNowInstalling">Installation de [APP_NAME]...</string>
	<string name="UpdaterUpdatingDescriptive">Le client [APP_NAME] est en train d'être mis à jour.  Cela peut prendre un certain temps, merci de votre patience.</string>
	<string name="UpdaterProgressBarTextWithEllipses">Mise à jour en cours...</string>
	<string name="UpdaterProgressBarText">Mise à jour en cours</string>
	<string name="UpdaterFailDownloadTitle">Le téléchargement de la mise à jour a échoué</string>
	<string name="UpdaterFailUpdateDescriptive">Une erreur est survenue lors de la mise à jour de [APP_NAME]. Veuillez télécharger la dernière version sur www.secondlife.com.</string>
	<string name="UpdaterFailInstallTitle">L'installation de la mise à jour a échoué</string>
	<string name="UpdaterFailStartTitle">Impossible de lancer le client</string>
	<string name="ItemsComingInTooFastFrom">[APP_NAME] : transfert trop rapide des articles de [FROM_NAME] ; aperçu automatique désactivé pendant [TIME] secondes</string>
	<string name="ItemsComingInTooFast">[APP_NAME] : transfert trop rapide des articles ; aperçu automatique désactivé pendant [TIME] secondes</string>
	<string name="IM_logging_string">-- Archivage des IM activé --</string>
	<string name="IM_typing_start_string">[NAME] est en train d'écrire...</string>
	<string name="Unnamed">(sans nom)</string>
	<string name="IM_moderated_chat_label">(Modéré : Voix désactivées par défaut)</string>
	<string name="IM_unavailable_text_label">Le chat écrit n'est pas disponible pour cet appel.</string>
	<string name="IM_muted_text_label">Votre chat écrit a été désactivé par un modérateur de groupe.</string>
	<string name="IM_default_text_label">Cliquez ici pour envoyer un message instantané.</string>
	<string name="IM_to_label">À</string>
	<string name="IM_moderator_label">(Modérateur)</string>
	<string name="Saved_message">(Enregistrement : [LONG_TIMESTAMP])</string>
	<string name="IM_unblock_only_groups_friends">Pour afficher ce message, vous devez désactiver la case Seuls mes amis et groupes peuvent m'appeler ou m'envoyer un IM, sous Préférences/Confidentialité.</string>
	<string name="OnlineStatus">En ligne</string>
	<string name="OfflineStatus">Hors ligne</string>
	<string name="not_online_msg">Utilisateur non connecté -  le message sera enregistré et livré plus tard.</string>
	<string name="not_online_inventory">Utilisateur non connecté - l'inventaire a été enregistré</string>
	<string name="answered_call">Votre appel a fait l'objet d'une réponse</string>
	<string name="you_started_call">Vous appelez.</string>
	<string name="you_joined_call">Vous avez rejoint l'appel</string>
	<string name="you_auto_rejected_call-im">Vous avez automatiquement refusé l'appel vocal quand le mode Ne pas déranger était activé.</string>
	<string name="name_started_call">[NAME] appelle.</string>
	<string name="ringing-im">En train de rejoindre l'appel...</string>
	<string name="connected-im">Connecté(e), cliquez sur Quitter l'appel pour raccrocher</string>
	<string name="hang_up-im">A quitté l'appel</string>
	<string name="answering-im">Connexion en cours...</string>
	<string name="conference-title">Chat à plusieurs</string>
	<string name="conference-title-incoming">Conférence avec [AGENT_NAME]</string>
	<string name="inventory_item_offered-im">Objet de l’inventaire [ITEM_NAME] offert</string>
	<string name="inventory_folder_offered-im">Dossier de l’inventaire [ITEM_NAME] offert</string>
	<string name="bot_warning">
Vous discutez avec un bot, [NAME]. Ne partagez pas d’informations personnelles.
En savoir plus sur https://second.life/scripted-agents.
	</string>
	<string name="share_alert">Faire glisser les objets de l'inventaire ici</string>
	<string name="facebook_post_success">Vous avez publié sur Facebook.</string>
	<string name="flickr_post_success">Vous avez publié sur Flickr.</string>
	<string name="twitter_post_success">Vous avez publié sur Twitter.</string>
	<string name="no_session_message">(Session IM inexistante)</string>
	<string name="only_user_message">Vous êtes le seul participant à cette session.</string>
	<string name="offline_message">[NAME] est hors ligne.</string>
	<string name="invite_message">Pour accepter ce chat vocal/vous connecter, cliquez sur le bouton [BUTTON NAME].</string>
	<string name="muted_message">Vous ignorez ce résident. Si vous lui envoyez un message, il ne sera plus ignoré.</string>
	<string name="generic">Erreur lors de la requête, veuillez réessayer ultérieurement.</string>
	<string name="generic_request_error">Erreur lors de la requête, veuillez réessayer ultérieurement.</string>
	<string name="insufficient_perms_error">Vous n'avez pas les droits requis.</string>
	<string name="session_does_not_exist_error">La session a expiré</string>
	<string name="no_ability_error">Vous n'avez pas ce pouvoir.</string>
	<string name="no_ability">Vous n'avez pas ce pouvoir.</string>
	<string name="not_a_mod_error">Vous n'êtes pas modérateur de session.</string>
	<string name="muted">Un modérateur de groupe a désactivé votre chat écrit.</string>
	<string name="muted_error">Un modérateur de groupe a désactivé votre chat écrit.</string>
	<string name="add_session_event">Impossible d'ajouter des participants à la session de chat avec [RECIPIENT].</string>
	<string name="message">Impossible d'envoyer votre message à la session de chat avec [RECIPIENT].</string>
	<string name="message_session_event">Impossible d'envoyer votre message à la session de chat avec [RECIPIENT].</string>
	<string name="mute">Erreur lors de la modération.</string>
	<string name="removed">Vous avez été supprimé du groupe.</string>
	<string name="removed_from_group">Vous avez été supprimé du groupe.</string>
	<string name="close_on_no_ability">Vous ne pouvez plus participer à la session de chat.</string>
	<string name="unread_chat_single">[SOURCES] a dit quelque chose de nouveau</string>
	<string name="unread_chat_multiple">[SOURCES] ont dit quelque chose de nouveau</string>
	<string name="session_initialization_timed_out_error">Expiration du délai d'initialisation de la session</string>
	<string name="Home position set.">Emplacement du domicile défini.</string>
	<string name="voice_morphing_url">https://secondlife.com/destination/voice-island</string>
	<string name="premium_voice_morphing_url">https://secondlife.com/destination/voice-morphing-premium</string>
	<string name="paid_you_ldollars">[NAME] vous a payé [AMOUNT] L$ [REASON].</string>
	<string name="paid_you_ldollars_gift">[NAME] vous a payé [AMOUNT] L$ : [REASON]</string>
	<string name="paid_you_ldollars_no_reason">[NAME] vous a payé [AMOUNT] L$.</string>
	<string name="you_paid_ldollars">Vous avez payé à [AMOUNT] L$ [REASON].</string>
	<string name="you_paid_ldollars_gift">Vous avez payé à [NAME] [AMOUNT] L$ : [REASON]</string>
	<string name="you_paid_ldollars_no_info">Vous avez payé [AMOUNT] L$.</string>
	<string name="you_paid_ldollars_no_reason">Vous avez payé à [NAME] [AMOUNT] L$.</string>
	<string name="you_paid_ldollars_no_name">Vous avez payé à [AMOUNT] L$ [REASON].</string>
	<string name="you_paid_failure_ldollars">Votre paiement de [AMOUNT] L$ à [NAME] [REASON] a échoué.</string>
	<string name="you_paid_failure_ldollars_gift">Votre paiement de [AMOUNT] L$ à [NAME] a échoué : [REASON]</string>
	<string name="you_paid_failure_ldollars_no_info">Votre paiement de [AMOUNT] L$ a échoué.</string>
	<string name="you_paid_failure_ldollars_no_reason">Votre paiement de [AMOUNT] L$ à [NAME] a échoué.</string>
	<string name="you_paid_failure_ldollars_no_name">Votre paiement de [AMOUNT] L$ [REASON] a échoué.</string>
	<string name="for item">pour l'article suivant : [ITEM]</string>
	<string name="for a parcel of land">pour une parcelle de terrain</string>
	<string name="for a land access pass">pour un pass d'accès au terrain</string>
	<string name="for deeding land">pour une cession de terrain</string>
	<string name="to create a group">pour créer un groupe</string>
	<string name="to join a group">pour rejoindre un groupe</string>
	<string name="to upload">pour charger</string>
	<string name="to publish a classified ad">pour publier une petite annonce</string>
	<string name="giving">Donner [AMOUNT] L$</string>
	<string name="uploading_costs">Le chargement coûte [AMOUNT] L$</string>
	<string name="this_costs">Cela coûte [AMOUNT] L$</string>
	<string name="buying_selected_land">Achat du terrain sélectionné pour [AMOUNT] L$</string>
	<string name="this_object_costs">Cet objet coûte [AMOUNT] L$</string>
	<string name="group_role_everyone">Tous</string>
	<string name="group_role_officers">Officiers</string>
	<string name="group_role_owners">Propriétaires</string>
	<string name="group_member_status_online">En ligne</string>
	<string name="uploading_abuse_report">Chargement...
=======
Si ce message persiste, veuillez aller sur la page [SUPPORT_SITE].
	</string>
	<string name="5 O'Clock Shadow">
		Peu
	</string>
	<string name="All White">
		Tout blancs
	</string>
	<string name="Anime Eyes">
		Grand yeux
	</string>
	<string name="Arced">
		Arqués
	</string>
	<string name="Arm Length">
		Longueur des bras
	</string>
	<string name="Attached">
		Attachés
	</string>
	<string name="Attached Earlobes">
		Lobes
	</string>
	<string name="Back Fringe">
		Mèches de derrière
	</string>
	<string name="Baggy">
		Plus
	</string>
	<string name="Bangs">
		Frange
	</string>
	<string name="Beady Eyes">
		Yeux perçants
	</string>
	<string name="Belly Size">
		Taille du ventre
	</string>
	<string name="Big">
		Plus
	</string>
	<string name="Big Butt">
		Grosses fesses
	</string>
	<string name="Big Hair Back">
		Volume : Derrière
	</string>
	<string name="Big Hair Front">
		Volume : Devant
	</string>
	<string name="Big Hair Top">
		Volume : Haut
	</string>
	<string name="Big Head">
		Plus
	</string>
	<string name="Big Pectorals">
		Gros pectoraux
	</string>
	<string name="Big Spikes">
		Spikes
	</string>
	<string name="Black">
		Noir
	</string>
	<string name="Blonde">
		Blond
	</string>
	<string name="Blonde Hair">
		Cheveux blonds
	</string>
	<string name="Blush">
		Blush
	</string>
	<string name="Blush Color">
		Couleur du blush
	</string>
	<string name="Blush Opacity">
		Opacité du blush
	</string>
	<string name="Body Definition">
		Contour du corps
	</string>
	<string name="Body Fat">
		Graisse
	</string>
	<string name="Body Freckles">
		Grains de beauté
	</string>
	<string name="Body Thick">
		Plus
	</string>
	<string name="Body Thickness">
		Épaisseur du corps
	</string>
	<string name="Body Thin">
		Moins
	</string>
	<string name="Bow Legged">
		Jambes arquées
	</string>
	<string name="Breast Buoyancy">
		Hauteur des seins
	</string>
	<string name="Breast Cleavage">
		Clivage
	</string>
	<string name="Breast Size">
		Taille des seins
	</string>
	<string name="Bridge Width">
		Arête du nez
	</string>
	<string name="Broad">
		Large
	</string>
	<string name="Brow Size">
		Taille du front
	</string>
	<string name="Bug Eyes">
		Yeux globuleux
	</string>
	<string name="Bugged Eyes">
		Yeux globuleux
	</string>
	<string name="Bulbous">
		En bulbe
	</string>
	<string name="Bulbous Nose">
		Nez en bulbe
	</string>
	<string name="Breast Physics Mass">
		Masse des seins
	</string>
	<string name="Breast Physics Smoothing">
		Lissage des seins
	</string>
	<string name="Breast Physics Gravity">
		Gravité des seins
	</string>
	<string name="Breast Physics Drag">
		Résistance de l'air sur les seins
	</string>
	<string name="Breast Physics InOut Max Effect">
		Effet max.
	</string>
	<string name="Breast Physics InOut Spring">
		Élasticité
	</string>
	<string name="Breast Physics InOut Gain">
		Amplification
	</string>
	<string name="Breast Physics InOut Damping">
		Amortissement
	</string>
	<string name="Breast Physics UpDown Max Effect">
		Effet max.
	</string>
	<string name="Breast Physics UpDown Spring">
		Élasticité
	</string>
	<string name="Breast Physics UpDown Gain">
		Amplification
	</string>
	<string name="Breast Physics UpDown Damping">
		Amortissement
	</string>
	<string name="Breast Physics LeftRight Max Effect">
		Effet max.
	</string>
	<string name="Breast Physics LeftRight Spring">
		Élasticité
	</string>
	<string name="Breast Physics LeftRight Gain">
		Amplification
	</string>
	<string name="Breast Physics LeftRight Damping">
		Amortissement
	</string>
	<string name="Belly Physics Mass">
		Masse du ventre
	</string>
	<string name="Belly Physics Smoothing">
		Lissage du ventre
	</string>
	<string name="Belly Physics Gravity">
		Gravité du ventre
	</string>
	<string name="Belly Physics Drag">
		Résistance de l'air sur le ventre
	</string>
	<string name="Belly Physics UpDown Max Effect">
		Effet max.
	</string>
	<string name="Belly Physics UpDown Spring">
		Élasticité
	</string>
	<string name="Belly Physics UpDown Gain">
		Amplification
	</string>
	<string name="Belly Physics UpDown Damping">
		Amortissement
	</string>
	<string name="Butt Physics Mass">
		Masse des fesses
	</string>
	<string name="Butt Physics Smoothing">
		Lissage des fesses
	</string>
	<string name="Butt Physics Gravity">
		Gravité des fesses
	</string>
	<string name="Butt Physics Drag">
		Résistance de l'air sur les fesses
	</string>
	<string name="Butt Physics UpDown Max Effect">
		Effet max.
	</string>
	<string name="Butt Physics UpDown Spring">
		Élasticité
	</string>
	<string name="Butt Physics UpDown Gain">
		Amplification
	</string>
	<string name="Butt Physics UpDown Damping">
		Amortissement
	</string>
	<string name="Butt Physics LeftRight Max Effect">
		Effet max.
	</string>
	<string name="Butt Physics LeftRight Spring">
		Élasticité
	</string>
	<string name="Butt Physics LeftRight Gain">
		Amplification
	</string>
	<string name="Butt Physics LeftRight Damping">
		Amortissement
	</string>
	<string name="Bushy Eyebrows">
		Sourcils touffus
	</string>
	<string name="Bushy Hair">
		Beaucoup
	</string>
	<string name="Butt Size">
		Taille des fesses
	</string>
	<string name="Butt Gravity">
		Gravité des fesses
	</string>
	<string name="bustle skirt">
		Jupe gonflante
	</string>
	<string name="no bustle">
		Pas gonflante
	</string>
	<string name="more bustle">
		Plus gonflante
	</string>
	<string name="Chaplin">
		Moins
	</string>
	<string name="Cheek Bones">
		Pommettes
	</string>
	<string name="Chest Size">
		Taille de la poitrine
	</string>
	<string name="Chin Angle">
		Angle du menton
	</string>
	<string name="Chin Cleft">
		Fente du menton
	</string>
	<string name="Chin Curtains">
		Favoris
	</string>
	<string name="Chin Depth">
		Profondeur
	</string>
	<string name="Chin Heavy">
		Menton lourd
	</string>
	<string name="Chin In">
		Menton rentré
	</string>
	<string name="Chin Out">
		Menton sorti
	</string>
	<string name="Chin-Neck">
		Menton-cou
	</string>
	<string name="Clear">
		Clair
	</string>
	<string name="Cleft">
		Fendu
	</string>
	<string name="Close Set Eyes">
		Yeux rapprochés
	</string>
	<string name="Closed">
		Fermé(s)
	</string>
	<string name="Closed Back">
		Fermé à l'arrière
	</string>
	<string name="Closed Front">
		Fermé devant
	</string>
	<string name="Closed Left">
		Fermé à gauche
	</string>
	<string name="Closed Right">
		Fermé à droite
	</string>
	<string name="Coin Purse">
		Mini
	</string>
	<string name="Collar Back">
		Col arrière
	</string>
	<string name="Collar Front">
		Col devant
	</string>
	<string name="Corner Down">
		Coin vers le bas
	</string>
	<string name="Corner Up">
		Coin vers le haut
	</string>
	<string name="Creased">
		Fripée
	</string>
	<string name="Crooked Nose">
		Déviation du nez
	</string>
	<string name="Cuff Flare">
		Jambes
	</string>
	<string name="Dark">
		Sombre
	</string>
	<string name="Dark Green">
		Vert foncé
	</string>
	<string name="Darker">
		Plus foncé
	</string>
	<string name="Deep">
		Profonde
	</string>
	<string name="Default Heels">
		Talons par défaut
	</string>
	<string name="Dense">
		Dense
	</string>
	<string name="Double Chin">
		Double menton
	</string>
	<string name="Downturned">
		Pointant vers le bas
	</string>
	<string name="Duffle Bag">
		Maxi
	</string>
	<string name="Ear Angle">
		Angle de l'oreille
	</string>
	<string name="Ear Size">
		Taille
	</string>
	<string name="Ear Tips">
		Extrémités
	</string>
	<string name="Egg Head">
		Proéminence
	</string>
	<string name="Eye Bags">
		Cernes
	</string>
	<string name="Eye Color">
		Couleur des yeux
	</string>
	<string name="Eye Depth">
		Profondeur
	</string>
	<string name="Eye Lightness">
		Clarté
	</string>
	<string name="Eye Opening">
		Ouverture
	</string>
	<string name="Eye Pop">
		Œil proéminent
	</string>
	<string name="Eye Size">
		Taille de l'œil
	</string>
	<string name="Eye Spacing">
		Espacement
	</string>
	<string name="Eyebrow Arc">
		Arc
	</string>
	<string name="Eyebrow Density">
		Épaisseur sourcils
	</string>
	<string name="Eyebrow Height">
		Hauteur
	</string>
	<string name="Eyebrow Points">
		Direction
	</string>
	<string name="Eyebrow Size">
		Taille
	</string>
	<string name="Eyelash Length">
		Longueur des cils
	</string>
	<string name="Eyeliner">
		Eyeliner
	</string>
	<string name="Eyeliner Color">
		Couleur de l'eyeliner
	</string>
	<string name="Eyes Bugged">
		Yeux globuleux
	</string>
	<string name="Face Shear">
		Visage
	</string>
	<string name="Facial Definition">
		Définition
	</string>
	<string name="Far Set Eyes">
		Yeux écartés
	</string>
	<string name="Fat Lips">
		Lèvres épaisses
	</string>
	<string name="Female">
		Femme
	</string>
	<string name="Fingerless">
		Sans doigts
	</string>
	<string name="Fingers">
		Doigts
	</string>
	<string name="Flared Cuffs">
		Jambes larges
	</string>
	<string name="Flat">
		Moins
	</string>
	<string name="Flat Butt">
		Fesses plates
	</string>
	<string name="Flat Head">
		Tête plate
	</string>
	<string name="Flat Toe">
		Orteil plat
	</string>
	<string name="Foot Size">
		Pointure
	</string>
	<string name="Forehead Angle">
		Angle du front
	</string>
	<string name="Forehead Heavy">
		Front lourd
	</string>
	<string name="Freckles">
		Tâches de rousseur
	</string>
	<string name="Front Fringe">
		Mèches de devant
	</string>
	<string name="Full Back">
		Arrière touffu
	</string>
	<string name="Full Eyeliner">
		Eyeliner marqué
	</string>
	<string name="Full Front">
		Devant touffu
	</string>
	<string name="Full Hair Sides">
		Côtés touffus
	</string>
	<string name="Full Sides">
		Côtés touffus
	</string>
	<string name="Glossy">
		Brillant
	</string>
	<string name="Glove Fingers">
		Gants avec doigts
	</string>
	<string name="Glove Length">
		Longueur
	</string>
	<string name="Hair">
		Cheveux
	</string>
	<string name="Hair Back">
		Cheveux : Derrière
	</string>
	<string name="Hair Front">
		Cheveux : Devant
	</string>
	<string name="Hair Sides">
		Cheveux : Côtés
	</string>
	<string name="Hair Sweep">
		Sens de la coiffure
	</string>
	<string name="Hair Thickess">
		Épaisseur cheveux
	</string>
	<string name="Hair Thickness">
		Épaisseur cheveux
	</string>
	<string name="Hair Tilt">
		Inclinaison
	</string>
	<string name="Hair Tilted Left">
		Vers la gauche
	</string>
	<string name="Hair Tilted Right">
		Vers la droite
	</string>
	<string name="Hair Volume">
		Cheveux : Volume
	</string>
	<string name="Hand Size">
		Taille de la main
	</string>
	<string name="Handlebars">
		Plus
	</string>
	<string name="Head Length">
		Longueur
	</string>
	<string name="Head Shape">
		Forme
	</string>
	<string name="Head Size">
		Taille
	</string>
	<string name="Head Stretch">
		Allongement
	</string>
	<string name="Heel Height">
		Talons
	</string>
	<string name="Heel Shape">
		Forme des talons
	</string>
	<string name="Height">
		Taille
	</string>
	<string name="High">
		Haut
	</string>
	<string name="High Heels">
		Talons hauts
	</string>
	<string name="High Jaw">
		Haut
	</string>
	<string name="High Platforms">
		Haute
	</string>
	<string name="High and Tight">
		Haut et serré
	</string>
	<string name="Higher">
		Plus élevé
	</string>
	<string name="Hip Length">
		Longueur hanche
	</string>
	<string name="Hip Width">
		Largeur hanche
	</string>
	<string name="Hover">
		Survol
	</string>
	<string name="In">
		Rentré
	</string>
	<string name="In Shdw Color">
		Couleur ombre interne
	</string>
	<string name="In Shdw Opacity">
		Opacité ombre interne
	</string>
	<string name="Inner Eye Corner">
		Coin interne
	</string>
	<string name="Inner Eye Shadow">
		Ombre de l'œil interne
	</string>
	<string name="Inner Shadow">
		Ombre interne
	</string>
	<string name="Jacket Length">
		Longueur de la veste
	</string>
	<string name="Jacket Wrinkles">
		Plis de la veste
	</string>
	<string name="Jaw Angle">
		Angle mâchoire
	</string>
	<string name="Jaw Jut">
		Saillie mâchoire
	</string>
	<string name="Jaw Shape">
		Mâchoire
	</string>
	<string name="Join">
		Rapprochés
	</string>
	<string name="Jowls">
		Bajoues
	</string>
	<string name="Knee Angle">
		Angle du genou
	</string>
	<string name="Knock Kneed">
		Genoux rapprochés
	</string>
	<string name="Large">
		Plus
	</string>
	<string name="Large Hands">
		Grandes mains
	</string>
	<string name="Left Part">
		Raie à gauche
	</string>
	<string name="Leg Length">
		Longueur
	</string>
	<string name="Leg Muscles">
		Muscles
	</string>
	<string name="Less">
		Moins
	</string>
	<string name="Less Body Fat">
		Moins
	</string>
	<string name="Less Curtains">
		Moins
	</string>
	<string name="Less Freckles">
		Moins
	</string>
	<string name="Less Full">
		Moins
	</string>
	<string name="Less Gravity">
		Moins
	</string>
	<string name="Less Love">
		Moins
	</string>
	<string name="Less Muscles">
		Moins
	</string>
	<string name="Less Muscular">
		Moins
	</string>
	<string name="Less Rosy">
		Moins
	</string>
	<string name="Less Round">
		Moins ronde
	</string>
	<string name="Less Saddle">
		Moins
	</string>
	<string name="Less Square">
		Moins carrée
	</string>
	<string name="Less Volume">
		Moins
	</string>
	<string name="Less soul">
		Moins
	</string>
	<string name="Lighter">
		Plus léger
	</string>
	<string name="Lip Cleft">
		Fente labiale
	</string>
	<string name="Lip Cleft Depth">
		Prof. fente labiale
	</string>
	<string name="Lip Fullness">
		Volume des lèvres
	</string>
	<string name="Lip Pinkness">
		Rougeur des lèvres
	</string>
	<string name="Lip Ratio">
		Proportion des lèvres
	</string>
	<string name="Lip Thickness">
		Épaisseur
	</string>
	<string name="Lip Width">
		Largeur
	</string>
	<string name="Lipgloss">
		Brillant à lèvres
	</string>
	<string name="Lipstick">
		Rouge à lèvres
	</string>
	<string name="Lipstick Color">
		Couleur du rouge à lèvres
	</string>
	<string name="Long">
		Plus
	</string>
	<string name="Long Head">
		Tête longue
	</string>
	<string name="Long Hips">
		Hanches longues
	</string>
	<string name="Long Legs">
		Jambes longues
	</string>
	<string name="Long Neck">
		Long cou
	</string>
	<string name="Long Pigtails">
		Longues couettes
	</string>
	<string name="Long Ponytail">
		Longue queue de cheval
	</string>
	<string name="Long Torso">
		Torse long
	</string>
	<string name="Long arms">
		Bras longs
	</string>
	<string name="Loose Pants">
		Pantalons amples
	</string>
	<string name="Loose Shirt">
		Chemise ample
	</string>
	<string name="Loose Sleeves">
		Manches amples
	</string>
	<string name="Love Handles">
		Poignées d'amour
	</string>
	<string name="Low">
		Bas
	</string>
	<string name="Low Heels">
		Talons bas
	</string>
	<string name="Low Jaw">
		Bas
	</string>
	<string name="Low Platforms">
		Basse
	</string>
	<string name="Low and Loose">
		Bas et ample
	</string>
	<string name="Lower">
		Abaisser
	</string>
	<string name="Lower Bridge">
		Arête inférieure
	</string>
	<string name="Lower Cheeks">
		Joue inférieure
	</string>
	<string name="Male">
		Homme
	</string>
	<string name="Middle Part">
		Raie au milieu
	</string>
	<string name="More">
		Plus
	</string>
	<string name="More Blush">
		Plus
	</string>
	<string name="More Body Fat">
		Plus
	</string>
	<string name="More Curtains">
		Plus
	</string>
	<string name="More Eyeshadow">
		Plus
	</string>
	<string name="More Freckles">
		Plus
	</string>
	<string name="More Full">
		Plus
	</string>
	<string name="More Gravity">
		Plus
	</string>
	<string name="More Lipstick">
		Plus
	</string>
	<string name="More Love">
		Plus
	</string>
	<string name="More Lower Lip">
		Inférieure plus grosse
	</string>
	<string name="More Muscles">
		Plus
	</string>
	<string name="More Muscular">
		Plus
	</string>
	<string name="More Rosy">
		Plus
	</string>
	<string name="More Round">
		Plus
	</string>
	<string name="More Saddle">
		Plus
	</string>
	<string name="More Sloped">
		Plus
	</string>
	<string name="More Square">
		Plus
	</string>
	<string name="More Upper Lip">
		Supérieure plus grosse
	</string>
	<string name="More Vertical">
		Plus
	</string>
	<string name="More Volume">
		Plus
	</string>
	<string name="More soul">
		Plus
	</string>
	<string name="Moustache">
		Moustache
	</string>
	<string name="Mouth Corner">
		Coin de la bouche
	</string>
	<string name="Mouth Position">
		Position
	</string>
	<string name="Mowhawk">
		Mowhawk
	</string>
	<string name="Muscular">
		Musclé
	</string>
	<string name="Mutton Chops">
		Longs
	</string>
	<string name="Nail Polish">
		Vernis à ongles
	</string>
	<string name="Nail Polish Color">
		Couleur du vernis
	</string>
	<string name="Narrow">
		Moins
	</string>
	<string name="Narrow Back">
		Arrière étroit
	</string>
	<string name="Narrow Front">
		Devant étroit
	</string>
	<string name="Narrow Lips">
		Lèvres étroites
	</string>
	<string name="Natural">
		Naturel
	</string>
	<string name="Neck Length">
		Longueur du cou
	</string>
	<string name="Neck Thickness">
		Épaisseur du cou
	</string>
	<string name="No Blush">
		Pas de blush
	</string>
	<string name="No Eyeliner">
		Pas d'eyeliner
	</string>
	<string name="No Eyeshadow">
		Pas d'ombre à paupières
	</string>
	<string name="No Lipgloss">
		Pas de brillant à lèvres
	</string>
	<string name="No Lipstick">
		Pas de rouge à lèvres
	</string>
	<string name="No Part">
		Pas de raie
	</string>
	<string name="No Polish">
		Pas de vernis
	</string>
	<string name="No Red">
		Pas de rouge
	</string>
	<string name="No Spikes">
		Pas de spikes
	</string>
	<string name="No White">
		Pas de blanc
	</string>
	<string name="No Wrinkles">
		Pas de rides
	</string>
	<string name="Normal Lower">
		Normal plus bas
	</string>
	<string name="Normal Upper">
		Normal plus haut
	</string>
	<string name="Nose Left">
		Nez à gauche
	</string>
	<string name="Nose Right">
		Nez à droite
	</string>
	<string name="Nose Size">
		Taille du nez
	</string>
	<string name="Nose Thickness">
		Épaisseur du nez
	</string>
	<string name="Nose Tip Angle">
		Angle bout du nez
	</string>
	<string name="Nose Tip Shape">
		Forme bout du nez
	</string>
	<string name="Nose Width">
		Largeur du nez
	</string>
	<string name="Nostril Division">
		Division narines
	</string>
	<string name="Nostril Width">
		Largeur narines
	</string>
	<string name="Opaque">
		Opaque
	</string>
	<string name="Open">
		Ouvert
	</string>
	<string name="Open Back">
		Derrière ouvert
	</string>
	<string name="Open Front">
		Devant ouvert
	</string>
	<string name="Open Left">
		Ouvert à gauche
	</string>
	<string name="Open Right">
		Ouvert à droite
	</string>
	<string name="Orange">
		Orange
	</string>
	<string name="Out">
		Sorti
	</string>
	<string name="Out Shdw Color">
		Couleur de l'ombre externe
	</string>
	<string name="Out Shdw Opacity">
		Opacité de l'ombre externe
	</string>
	<string name="Outer Eye Corner">
		Coin externe
	</string>
	<string name="Outer Eye Shadow">
		Ombre de l'œil externe
	</string>
	<string name="Outer Shadow">
		Ombre externe
	</string>
	<string name="Overbite">
		Rentrée
	</string>
	<string name="Package">
		Parties
	</string>
	<string name="Painted Nails">
		Ongles vernis
	</string>
	<string name="Pale">
		Pâle
	</string>
	<string name="Pants Crotch">
		Entrejambe
	</string>
	<string name="Pants Fit">
		Taille
	</string>
	<string name="Pants Length">
		Longueur
	</string>
	<string name="Pants Waist">
		Taille
	</string>
	<string name="Pants Wrinkles">
		Plis
	</string>
	<string name="Part">
		Raie
	</string>
	<string name="Part Bangs">
		Séparation frange
	</string>
	<string name="Pectorals">
		Pectoraux
	</string>
	<string name="Pigment">
		Pigmentation
	</string>
	<string name="Pigtails">
		Couettes
	</string>
	<string name="Pink">
		Rose
	</string>
	<string name="Pinker">
		Plus rose
	</string>
	<string name="Platform Height">
		Platef. (hauteur)
	</string>
	<string name="Platform Width">
		Platef. (largeur)
	</string>
	<string name="Pointy">
		Pointue
	</string>
	<string name="Pointy Heels">
		Talons pointus
	</string>
	<string name="Ponytail">
		Queue de cheval
	</string>
	<string name="Poofy Skirt">
		Jupe bouffante
	</string>
	<string name="Pop Left Eye">
		Œil gauche saillant
	</string>
	<string name="Pop Right Eye">
		Œil droit saillant
	</string>
	<string name="Puffy">
		Plus
	</string>
	<string name="Puffy Eyelids">
		Paup. gonflées
	</string>
	<string name="Rainbow Color">
		Couleur arc en ciel
	</string>
	<string name="Red Hair">
		Cheveux roux
	</string>
	<string name="Regular">
		Standard
	</string>
	<string name="Right Part">
		Raie à droite
	</string>
	<string name="Rosy Complexion">
		Teint rosé
	</string>
	<string name="Round">
		Rond
	</string>
	<string name="Ruddiness">
		Rougeur
	</string>
	<string name="Ruddy">
		Rouge
	</string>
	<string name="Rumpled Hair">
		Texture
	</string>
	<string name="Saddle Bags">
		Culotte de cheval
	</string>
	<string name="Scrawny Leg">
		Jambes maigres
	</string>
	<string name="Separate">
		Séparés
	</string>
	<string name="Shallow">
		Creux
	</string>
	<string name="Shear Back">
		Coupe derrière
	</string>
	<string name="Shear Face">
		Visage
	</string>
	<string name="Shear Front">
		Front
	</string>
	<string name="Shear Left Up">
		Haut gauche décalé
	</string>
	<string name="Shear Right Up">
		Haut droit décalé
	</string>
	<string name="Sheared Back">
		Dégagé derrière
	</string>
	<string name="Sheared Front">
		Dégagé devant
	</string>
	<string name="Shift Left">
		Vers la gauche
	</string>
	<string name="Shift Mouth">
		Déplacement
	</string>
	<string name="Shift Right">
		Vers la droite
	</string>
	<string name="Shirt Bottom">
		Chemise
	</string>
	<string name="Shirt Fit">
		Taille
	</string>
	<string name="Shirt Wrinkles">
		Plis
	</string>
	<string name="Shoe Height">
		Hauteur
	</string>
	<string name="Short">
		Moins
	</string>
	<string name="Short Arms">
		Bras courts
	</string>
	<string name="Short Legs">
		Jambes courtes
	</string>
	<string name="Short Neck">
		Petit cou
	</string>
	<string name="Short Pigtails">
		Couettes courtes
	</string>
	<string name="Short Ponytail">
		Queue de cheval courte
	</string>
	<string name="Short Sideburns">
		Court
	</string>
	<string name="Short Torso">
		Torse court
	</string>
	<string name="Short hips">
		Hanches courtes
	</string>
	<string name="Shoulders">
		Épaules
	</string>
	<string name="Side Fringe">
		Mèches sur le côté
	</string>
	<string name="Sideburns">
		Favoris
	</string>
	<string name="Sides Hair">
		Cheveux sur le côté
	</string>
	<string name="Sides Hair Down">
		Cheveux sur le côté en bas
	</string>
	<string name="Sides Hair Up">
		Cheveux sur le côté en haut
	</string>
	<string name="Skinny Neck">
		Cou maigre
	</string>
	<string name="Skirt Fit">
		Taille jupe
	</string>
	<string name="Skirt Length">
		Longueur jupe
	</string>
	<string name="Slanted Forehead">
		Front incliné
	</string>
	<string name="Sleeve Length">
		Longueur manche
	</string>
	<string name="Sleeve Looseness">
		Ampleur manche
	</string>
	<string name="Slit Back">
		Fente : Derrière
	</string>
	<string name="Slit Front">
		Fente : Devant
	</string>
	<string name="Slit Left">
		Fente : Gauche
	</string>
	<string name="Slit Right">
		Fente : Droite
	</string>
	<string name="Small">
		Moins
	</string>
	<string name="Small Hands">
		Petites mains
	</string>
	<string name="Small Head">
		Moins
	</string>
	<string name="Smooth">
		Moins
	</string>
	<string name="Smooth Hair">
		Cheveux lisses
	</string>
	<string name="Socks Length">
		Longueur
	</string>
	<string name="Soulpatch">
		Barbichette
	</string>
	<string name="Sparse">
		Rares
	</string>
	<string name="Spiked Hair">
		Mèches en pointe
	</string>
	<string name="Square">
		Carrée
	</string>
	<string name="Square Toe">
		Orteil carré
	</string>
	<string name="Squash Head">
		Écraser la tête
	</string>
	<string name="Stretch Head">
		Allonger la tête
	</string>
	<string name="Sunken">
		Saillante
	</string>
	<string name="Sunken Chest">
		Poitrine enfoncée
	</string>
	<string name="Sunken Eyes">
		Yeux enfoncés
	</string>
	<string name="Sweep Back">
		En arrière
	</string>
	<string name="Sweep Forward">
		Vers l'avant
	</string>
	<string name="Tall">
		Plus
	</string>
	<string name="Taper Back">
		Arrière
	</string>
	<string name="Taper Front">
		Avant
	</string>
	<string name="Thick Heels">
		Talons épais
	</string>
	<string name="Thick Neck">
		Cou épais
	</string>
	<string name="Thick Toe">
		Orteil épais
	</string>
	<string name="Thin">
		Mince
	</string>
	<string name="Thin Eyebrows">
		Sourcils fins
	</string>
	<string name="Thin Lips">
		Lèvres fines
	</string>
	<string name="Thin Nose">
		Nez fin
	</string>
	<string name="Tight Chin">
		Menton fin
	</string>
	<string name="Tight Cuffs">
		Jambes serrées
	</string>
	<string name="Tight Pants">
		Pantalons serrés
	</string>
	<string name="Tight Shirt">
		Chemise serrée
	</string>
	<string name="Tight Skirt">
		Jupe serrée
	</string>
	<string name="Tight Sleeves">
		Manches serrées
	</string>
	<string name="Toe Shape">
		Forme de l'orteil
	</string>
	<string name="Toe Thickness">
		Épaisseur orteil
	</string>
	<string name="Torso Length">
		Longueur du torse
	</string>
	<string name="Torso Muscles">
		Muscles du torse
	</string>
	<string name="Torso Scrawny">
		Torse maigre
	</string>
	<string name="Unattached">
		Séparés
	</string>
	<string name="Uncreased">
		Lisse
	</string>
	<string name="Underbite">
		Sortie
	</string>
	<string name="Unnatural">
		Artificiel
	</string>
	<string name="Upper Bridge">
		Arête supérieure
	</string>
	<string name="Upper Cheeks">
		Joue supérieure
	</string>
	<string name="Upper Chin Cleft">
		Menton supérieur
	</string>
	<string name="Upper Eyelid Fold">
		Paupière sup.
	</string>
	<string name="Upturned">
		En trompette
	</string>
	<string name="Very Red">
		Très rouge
	</string>
	<string name="Waist Height">
		Hauteur taille
	</string>
	<string name="Well-Fed">
		Ronde
	</string>
	<string name="White Hair">
		Cheveux blancs
	</string>
	<string name="Wide">
		Plus
	</string>
	<string name="Wide Back">
		Derrière large
	</string>
	<string name="Wide Front">
		Devant large
	</string>
	<string name="Wide Lips">
		Lèvres larges
	</string>
	<string name="Wild">
		Artificiel
	</string>
	<string name="Wrinkles">
		Rides
	</string>
	<string name="LocationCtrlAddLandmarkTooltip">
		Ajouter à mes repères
	</string>
	<string name="LocationCtrlEditLandmarkTooltip">
		Modifier mon repère
	</string>
	<string name="LocationCtrlInfoBtnTooltip">
		En savoir plus sur l'emplacement actuel
	</string>
	<string name="LocationCtrlComboBtnTooltip">
		Historique de mes emplacements
	</string>
	<string name="LocationCtrlForSaleTooltip">
		Acheter ce terrain
	</string>
	<string name="LocationCtrlVoiceTooltip">
		Chat vocal indisponible ici
	</string>
	<string name="LocationCtrlFlyTooltip">
		Vol interdit
	</string>
	<string name="LocationCtrlPushTooltip">
		Pas de bousculades
	</string>
	<string name="LocationCtrlBuildTooltip">
		Construction/placement d'objets interdit
	</string>
	<string name="LocationCtrlScriptsTooltip">
		Scripts interdits
	</string>
	<string name="LocationCtrlDamageTooltip">
		Santé
	</string>
	<string name="LocationCtrlAdultIconTooltip">
		Région de type Adulte
	</string>
	<string name="LocationCtrlModerateIconTooltip">
		Région de type Modéré
	</string>
	<string name="LocationCtrlGeneralIconTooltip">
		Région de type Général
	</string>
	<string name="LocationCtrlSeeAVsTooltip">
		Les avatars à l'extérieur de cette parcelle ne peuvent pas voir ni entendre les avatars qui se trouvent à l'intérieur.
	</string>
	<string name="LocationCtrlPathfindingDirtyTooltip">
		Les objets mobiles risquent de ne pas se comporter correctement dans cette région tant qu'elle n'est pas refigée.
	</string>
	<string name="LocationCtrlPathfindingDisabledTooltip">
		La recherche de chemin dynamique n'est pas activée dans cette région.
	</string>
	<string name="UpdaterWindowTitle">
		[APP_NAME] - Mise à jour
	</string>
	<string name="UpdaterNowUpdating">
		Mise à jour de [APP_NAME]...
	</string>
	<string name="UpdaterNowInstalling">
		Installation de [APP_NAME]...
	</string>
	<string name="UpdaterUpdatingDescriptive">
		Le client [APP_NAME] est en train d'être mis à jour.  Cela peut prendre un certain temps, merci de votre patience.
	</string>
	<string name="UpdaterProgressBarTextWithEllipses">
		Mise à jour en cours...
	</string>
	<string name="UpdaterProgressBarText">
		Mise à jour en cours
	</string>
	<string name="UpdaterFailDownloadTitle">
		Le téléchargement de la mise à jour a échoué
	</string>
	<string name="UpdaterFailUpdateDescriptive">
		Une erreur est survenue lors de la mise à jour de [APP_NAME]. Veuillez télécharger la dernière version sur www.secondlife.com.
	</string>
	<string name="UpdaterFailInstallTitle">
		L'installation de la mise à jour a échoué
	</string>
	<string name="UpdaterFailStartTitle">
		Impossible de lancer le client
	</string>
	<string name="ItemsComingInTooFastFrom">
		[APP_NAME] : transfert trop rapide des articles de [FROM_NAME] ; aperçu automatique désactivé pendant [TIME] secondes
	</string>
	<string name="ItemsComingInTooFast">
		[APP_NAME] : transfert trop rapide des articles ; aperçu automatique désactivé pendant [TIME] secondes
	</string>
	<string name="IM_logging_string">
		-- Archivage des IM activé --
	</string>
	<string name="IM_typing_start_string">
		[NAME] est en train d'écrire...
	</string>
	<string name="Unnamed">
		(sans nom)
	</string>
	<string name="IM_moderated_chat_label">
		(Modéré : Voix désactivées par défaut)
	</string>
	<string name="IM_unavailable_text_label">
		Le chat écrit n'est pas disponible pour cet appel.
	</string>
	<string name="IM_muted_text_label">
		Votre chat écrit a été désactivé par un modérateur de groupe.
	</string>
	<string name="IM_default_text_label">
		Cliquez ici pour envoyer un message instantané.
	</string>
	<string name="IM_to_label">
		À
	</string>
	<string name="IM_moderator_label">
		(Modérateur)
	</string>
	<string name="Saved_message">
		(Enregistrement : [LONG_TIMESTAMP])
	</string>
	<string name="IM_unblock_only_groups_friends">
		Pour afficher ce message, vous devez désactiver la case Seuls mes amis et groupes peuvent m'appeler ou m'envoyer un IM, sous Préférences/Confidentialité.
	</string>
	<string name="OnlineStatus">
		En ligne
	</string>
	<string name="OfflineStatus">
		Hors ligne
	</string>
	<string name="not_online_msg">
		Utilisateur non connecté -  le message sera enregistré et livré plus tard.
	</string>
	<string name="not_online_inventory">
		Utilisateur non connecté - l'inventaire a été enregistré
	</string>
	<string name="answered_call">
		Votre appel a fait l'objet d'une réponse
	</string>
	<string name="you_started_call">
		Vous appelez.
	</string>
	<string name="you_joined_call">
		Vous avez rejoint l'appel
	</string>
	<string name="you_auto_rejected_call-im">
		Vous avez automatiquement refusé l'appel vocal quand le mode Ne pas déranger était activé.
	</string>
	<string name="name_started_call">
		[NAME] appelle.
	</string>
	<string name="ringing-im">
		En train de rejoindre l'appel...
	</string>
	<string name="connected-im">
		Connecté(e), cliquez sur Quitter l'appel pour raccrocher
	</string>
	<string name="hang_up-im">
		A quitté l'appel
	</string>
	<string name="answering-im">
		Connexion en cours...
	</string>
	<string name="conference-title">
		Chat à plusieurs
	</string>
	<string name="conference-title-incoming">
		Conférence avec [AGENT_NAME]
	</string>
	<string name="inventory_item_offered-im">
		Objet de l’inventaire [ITEM_NAME] offert
	</string>
	<string name="inventory_folder_offered-im">
		Dossier de l’inventaire [ITEM_NAME] offert
	</string>
	<string name="bot_warning">
		Vous discutez avec un bot, [NAME]. Ne partagez pas d’informations personnelles.
En savoir plus sur https://second.life/scripted-agents.
	</string>
	<string name="share_alert">
		Faire glisser les objets de l'inventaire ici
	</string>
	<string name="facebook_post_success">
		Vous avez publié sur Facebook.
	</string>
	<string name="flickr_post_success">
		Vous avez publié sur Flickr.
	</string>
	<string name="twitter_post_success">
		Vous avez publié sur Twitter.
	</string>
	<string name="no_session_message">
		(Session IM inexistante)
	</string>
	<string name="only_user_message">
		Vous êtes le seul participant à cette session.
	</string>
	<string name="offline_message">
		[NAME] est hors ligne.
	</string>
	<string name="invite_message">
		Pour accepter ce chat vocal/vous connecter, cliquez sur le bouton [BUTTON NAME].
	</string>
	<string name="muted_message">
		Vous ignorez ce résident. Si vous lui envoyez un message, il ne sera plus ignoré.
	</string>
	<string name="generic">
		Erreur lors de la requête, veuillez réessayer ultérieurement.
	</string>
	<string name="generic_request_error">
		Erreur lors de la requête, veuillez réessayer ultérieurement.
	</string>
	<string name="insufficient_perms_error">
		Vous n'avez pas les droits requis.
	</string>
	<string name="session_does_not_exist_error">
		La session a expiré
	</string>
	<string name="no_ability_error">
		Vous n'avez pas ce pouvoir.
	</string>
	<string name="no_ability">
		Vous n'avez pas ce pouvoir.
	</string>
	<string name="not_a_mod_error">
		Vous n'êtes pas modérateur de session.
	</string>
	<string name="muted">
		Un modérateur de groupe a désactivé votre chat écrit.
	</string>
	<string name="muted_error">
		Un modérateur de groupe a désactivé votre chat écrit.
	</string>
	<string name="add_session_event">
		Impossible d'ajouter des participants à la session de chat avec [RECIPIENT].
	</string>
	<string name="message">
		Impossible d'envoyer votre message à la session de chat avec [RECIPIENT].
	</string>
	<string name="message_session_event">
		Impossible d'envoyer votre message à la session de chat avec [RECIPIENT].
	</string>
	<string name="mute">
		Erreur lors de la modération.
	</string>
	<string name="removed">
		Vous avez été supprimé du groupe.
	</string>
	<string name="removed_from_group">
		Vous avez été supprimé du groupe.
	</string>
	<string name="close_on_no_ability">
		Vous ne pouvez plus participer à la session de chat.
	</string>
	<string name="unread_chat_single">
		[SOURCES] a dit quelque chose de nouveau
	</string>
	<string name="unread_chat_multiple">
		[SOURCES] ont dit quelque chose de nouveau
	</string>
	<string name="session_initialization_timed_out_error">
		Expiration du délai d'initialisation de la session
	</string>
	<string name="Home position set.">
		Emplacement du domicile défini.
	</string>
	<string name="voice_morphing_url">
		https://secondlife.com/destination/voice-island
	</string>
	<string name="premium_voice_morphing_url">
		https://secondlife.com/destination/voice-morphing-premium
	</string>
	<string name="paid_you_ldollars">
		[NAME] vous a payé [AMOUNT] L$ [REASON].
	</string>
	<string name="paid_you_ldollars_gift">
		[NAME] vous a payé [AMOUNT] L$ : [REASON]
	</string>
	<string name="paid_you_ldollars_no_reason">
		[NAME] vous a payé [AMOUNT] L$.
	</string>
	<string name="you_paid_ldollars">
		Vous avez payé à [AMOUNT] L$ [REASON].
	</string>
	<string name="you_paid_ldollars_gift">
		Vous avez payé à [NAME] [AMOUNT] L$ : [REASON]
	</string>
	<string name="you_paid_ldollars_no_info">
		Vous avez payé [AMOUNT] L$.
	</string>
	<string name="you_paid_ldollars_no_reason">
		Vous avez payé à [NAME] [AMOUNT] L$.
	</string>
	<string name="you_paid_ldollars_no_name">
		Vous avez payé à [AMOUNT] L$ [REASON].
	</string>
	<string name="you_paid_failure_ldollars">
		Votre paiement de [AMOUNT] L$ à [NAME] [REASON] a échoué.
	</string>
	<string name="you_paid_failure_ldollars_gift">
		Votre paiement de [AMOUNT] L$ à [NAME] a échoué : [REASON]
	</string>
	<string name="you_paid_failure_ldollars_no_info">
		Votre paiement de [AMOUNT] L$ a échoué.
	</string>
	<string name="you_paid_failure_ldollars_no_reason">
		Votre paiement de [AMOUNT] L$ à [NAME] a échoué.
	</string>
	<string name="you_paid_failure_ldollars_no_name">
		Votre paiement de [AMOUNT] L$ [REASON] a échoué.
	</string>
	<string name="for item">
		pour l'article suivant : [ITEM]
	</string>
	<string name="for a parcel of land">
		pour une parcelle de terrain
	</string>
	<string name="for a land access pass">
		pour un pass d'accès au terrain
	</string>
	<string name="for deeding land">
		pour une cession de terrain
	</string>
	<string name="to create a group">
		pour créer un groupe
	</string>
	<string name="to join a group">
		pour rejoindre un groupe
	</string>
	<string name="to upload">
		pour charger
	</string>
	<string name="to publish a classified ad">
		pour publier une petite annonce
	</string>
	<string name="giving">
		Donner [AMOUNT] L$
	</string>
	<string name="uploading_costs">
		Le chargement coûte [AMOUNT] L$
	</string>
	<string name="this_costs">
		Cela coûte [AMOUNT] L$
	</string>
	<string name="buying_selected_land">
		Achat du terrain sélectionné pour [AMOUNT] L$
	</string>
	<string name="this_object_costs">
		Cet objet coûte [AMOUNT] L$
	</string>
	<string name="group_role_everyone">
		Tous
	</string>
	<string name="group_role_officers">
		Officiers
	</string>
	<string name="group_role_owners">
		Propriétaires
	</string>
	<string name="group_member_status_online">
		En ligne
	</string>
	<string name="uploading_abuse_report">
		Chargement...
>>>>>>> de8275b1

du rapport d'infraction
	</string>
	<string name="New Shape">
		Nouvelle silhouette
	</string>
	<string name="New Skin">
		Nouvelle peau
	</string>
	<string name="New Hair">
		Nouveaux cheveux
	</string>
	<string name="New Eyes">
		Nouveaux yeux
	</string>
	<string name="New Shirt">
		Nouvelle chemise
	</string>
	<string name="New Pants">
		Nouveau pantalon
	</string>
	<string name="New Shoes">
		Nouvelles chaussures
	</string>
	<string name="New Socks">
		Nouvelles chaussettes
	</string>
	<string name="New Jacket">
		Nouvelle veste
	</string>
	<string name="New Gloves">
		Nouveaux gants
	</string>
	<string name="New Undershirt">
		Nouveau débardeur
	</string>
	<string name="New Underpants">
		Nouveau caleçon
	</string>
	<string name="New Skirt">
		Nouvelle jupe
	</string>
	<string name="New Alpha">
		Nouvel alpha
	</string>
	<string name="New Tattoo">
		Nouveau tatouage
	</string>
	<string name="New Universal">
		Nouvel environnement universel
	</string>
	<string name="New Physics">
		Nouvelles propriétés physiques
	</string>
	<string name="Invalid Wearable">
		Objet à porter non valide
	</string>
	<string name="New Gesture">
		Nouveau geste
	</string>
	<string name="New Script">
		Nouveau script
	</string>
	<string name="New Note">
		Nouvelle note
	</string>
	<string name="New Folder">
		Nouveau dossier
	</string>
	<string name="Contents">
		Contenus
	</string>
	<string name="Gesture">
		Geste
	</string>
	<string name="Male Gestures">
		Gestes masculins
	</string>
	<string name="Female Gestures">
		Gestes féminins
	</string>
	<string name="Other Gestures">
		Autres gestes
	</string>
	<string name="Speech Gestures">
		Gestes liés à la parole
	</string>
	<string name="Common Gestures">
		Gestes communs
	</string>
	<string name="Male - Excuse me">
		Homme - Demander pardon
	</string>
	<string name="Male - Get lost">
		Homme - Get lost
	</string>
	<string name="Male - Blow kiss">
		Homme - Envoyer un baiser
	</string>
	<string name="Male - Boo">
		Homme - Hou !
	</string>
	<string name="Male - Bored">
		Homme - Ennui
	</string>
	<string name="Male - Hey">
		Homme - Hé !
	</string>
	<string name="Male - Laugh">
		Homme - Rire
	</string>
	<string name="Male - Repulsed">
		Homme - Dégoût
	</string>
	<string name="Male - Shrug">
		Homme - Hausser les épaules
	</string>
	<string name="Male - Stick tougue out">
		Homme - Tirer la langue
	</string>
	<string name="Male - Wow">
		Homme - Ouah !
	</string>
	<string name="Female - Chuckle">
		Femme - Glousser
	</string>
	<string name="Female - Cry">
		Femme - Pleurer
	</string>
	<string name="Female - Embarrassed">
		Femme - Gêne
	</string>
	<string name="Female - Excuse me">
		Femme - Demander pardon
	</string>
	<string name="Female - Get lost">
		Femme - Get lost
	</string>
	<string name="Female - Blow kiss">
		Femme - Envoyer un baiser
	</string>
	<string name="Female - Boo">
		Femme - Hou !
	</string>
	<string name="Female - Bored">
		Femme - Ennui
	</string>
	<string name="Female - Hey">
		Femme - Hé !
	</string>
	<string name="Female - Hey baby">
		Femme - Hey baby
	</string>
	<string name="Female - Laugh">
		Femme - Rire
	</string>
	<string name="Female - Looking good">
		Femme - Looking good
	</string>
	<string name="Female - Over here">
		Femme - Over here
	</string>
	<string name="Female - Please">
		Femme - Please
	</string>
	<string name="Female - Repulsed">
		Femme - Dégoût
	</string>
	<string name="Female - Shrug">
		Femme - Hausser les épaules
	</string>
	<string name="Female - Stick tougue out">
		Femme - Tirer la langue
	</string>
	<string name="Female - Wow">
		Femme - Ouah !
	</string>
	<string name="New Daycycle">
		Nouveau cycle du jour
	</string>
	<string name="New Water">
		Nouvelle eau
	</string>
	<string name="New Sky">
		Nouveau ciel
	</string>
	<string name="/bow">
		/s'incliner
	</string>
	<string name="/clap">
		/applaudir
	</string>
	<string name="/count">
		/compter
	</string>
	<string name="/extinguish">
		/éteindre
	</string>
	<string name="/kmb">
		/vatefairevoir
	</string>
	<string name="/muscle">
		/montrersesmuscles
	</string>
	<string name="/no">
		/non
	</string>
	<string name="/no!">
		/non !
	</string>
	<string name="/paper">
		/papier
	</string>
	<string name="/pointme">
		/memontrerdudoigt
	</string>
	<string name="/pointyou">
		/montrerl'autredudoigt
	</string>
	<string name="/rock">
		/pierre
	</string>
	<string name="/scissor">
		/ciseaux
	</string>
	<string name="/smoke">
		/fumer
	</string>
	<string name="/stretch">
		/bailler
	</string>
	<string name="/whistle">
		/siffler
	</string>
	<string name="/yes">
		/oui
	</string>
	<string name="/yes!">
		/oui !
	</string>
	<string name="afk">
		absent
	</string>
	<string name="dance1">
		danse1
	</string>
	<string name="dance2">
		danse2
	</string>
	<string name="dance3">
		danse3
	</string>
	<string name="dance4">
		danse4
	</string>
	<string name="dance5">
		danse5
	</string>
	<string name="dance6">
		danse6
	</string>
	<string name="dance7">
		danse7
	</string>
	<string name="dance8">
		danse8
	</string>
	<string name="AvatarBirthDateFormat">
		[day,datetime,slt]/[mthnum,datetime,slt]/[year,datetime,slt]
	</string>
	<string name="DefaultMimeType">
		aucun/aucun
	</string>
	<string name="texture_load_dimensions_error">
		Impossible de charger des images de taille supérieure à [WIDTH]*[HEIGHT]
	</string>
	<string name="outfit_photo_load_dimensions_error">
		Taille max. de la photo de la tenue : [WIDTH]*[HEIGHT]. Redimensionnez l’image ou utilisez-en une autre.
	</string>
	<string name="outfit_photo_select_dimensions_error">
		Taille max. de la photo de la tenue : [WIDTH]*[HEIGHT]. Sélectionnez une autre texture.
	</string>
	<string name="outfit_photo_verify_dimensions_error">
		Impossible de vérifier les dimensions de la photo. Attendez que la taille de la photo s’affiche dans le sélecteur.
	</string>
	<string name="words_separator" value=","/>
	<string name="server_is_down">
		Malgré nos efforts, une erreur inattendue s’est produite.

Veuillez vous reporter à http://status.secondlifegrid.net afin de déterminer si un problème connu existe avec ce service.
        Si le problème persiste, vérifiez la configuration de votre réseau et de votre pare-feu.
	</string>
	<string name="dateTimeWeekdaysNames">
		Sunday:Monday:Tuesday:Wednesday:Thursday:Friday:Saturday
	</string>
	<string name="dateTimeWeekdaysShortNames">
		Sun:Mon:Tue:Wed:Thu:Fri:Sat
	</string>
	<string name="dateTimeMonthNames">
		January:February:March:April:May:June:July:August:September:October:November:December
	</string>
	<string name="dateTimeMonthShortNames">
		Jan:Feb:Mar:Apr:May:Jun:Jul:Aug:Sep:Oct:Nov:Dec
	</string>
	<string name="dateTimeDayFormat">
		[MDAY]
	</string>
	<string name="dateTimeAM">
		AM
	</string>
	<string name="dateTimePM">
		PM
	</string>
	<string name="LocalEstimateUSD">
		[AMOUNT] US$
	</string>
	<string name="Group Ban">
		Bannissement de groupe
	</string>
	<string name="Membership">
		Inscription
	</string>
	<string name="Roles">
		Rôles
	</string>
	<string name="Group Identity">
		Identité du groupe
	</string>
	<string name="Parcel Management">
		Gestion des parcelles
	</string>
	<string name="Parcel Identity">
		Identité des parcelles
	</string>
	<string name="Parcel Settings">
		Paramètres des parcelles
	</string>
	<string name="Parcel Powers">
		Pouvoirs sur les parcelles
	</string>
	<string name="Parcel Access">
		Accès aux parcelles
	</string>
	<string name="Parcel Content">
		Contenu des parcelles
	</string>
	<string name="Object Management">
		Gestion des objets
	</string>
	<string name="Accounting">
		Comptabilité
	</string>
	<string name="Notices">
		Notices
	</string>
	<string name="Chat" value=" Chat :">
		Chat
	</string>
	<string name="BaseMembership">
		Base
	</string>
	<string name="PremiumMembership">
		Premium
	</string>
	<string name="Premium_PlusMembership">
		Premium Plus
	</string>
	<string name="DeleteItems">
		Supprimer les articles sélectionnés ?
	</string>
	<string name="DeleteItem">
		Supprimer l'article sélectionné ?
	</string>
	<string name="EmptyOutfitText">
		Cette tenue ne contient aucun article.
	</string>
	<string name="ExternalEditorNotSet">
		Sélectionnez un éditeur à l'aide du paramètre ExternalEditor.
	</string>
	<string name="ExternalEditorNotFound">
		Éditeur externe spécifié introuvable.
Essayez avec le chemin d'accès à l'éditeur entre guillemets doubles
(par ex. : "/chemin_accès/editor" "%s").
	</string>
	<string name="ExternalEditorCommandParseError">
		Erreur lors de l'analyse de la commande d'éditeur externe.
	</string>
	<string name="ExternalEditorFailedToRun">
		Échec d'exécution de l'éditeur externe.
	</string>
	<string name="TranslationFailed">
		Échec de traduction : [REASON]
	</string>
	<string name="TranslationResponseParseError">
		Erreur lors de l'analyse de la réponse relative à la traduction.
	</string>
	<string name="Esc">
		Échap
	</string>
	<string name="Space">
		Space
	</string>
	<string name="Enter">
		Enter
	</string>
	<string name="Tab">
		Tab
	</string>
	<string name="Ins">
		Ins
	</string>
	<string name="Del">
		Del
	</string>
	<string name="Backsp">
		Backsp
	</string>
	<string name="Shift">
		Maj
	</string>
	<string name="Ctrl">
		Ctrl
	</string>
	<string name="Alt">
		Alt
	</string>
	<string name="CapsLock">
		CapsLock
	</string>
	<string name="Home">
		Début
	</string>
	<string name="End">
		End
	</string>
	<string name="PgUp">
		PgUp
	</string>
	<string name="PgDn">
		PgDn
	</string>
	<string name="F1">
		F1
	</string>
	<string name="F2">
		F2
	</string>
	<string name="F3">
		F3
	</string>
	<string name="F4">
		F4
	</string>
	<string name="F5">
		F5
	</string>
	<string name="F6">
		F6
	</string>
	<string name="F7">
		F7
	</string>
	<string name="F8">
		F8
	</string>
	<string name="F9">
		F9
	</string>
	<string name="F10">
		F10
	</string>
	<string name="F11">
		F11
	</string>
	<string name="F12">
		F12
	</string>
	<string name="Add">
		Ajouter
	</string>
	<string name="Subtract">
		Soustraire
	</string>
	<string name="Multiply">
		Multiplier
	</string>
	<string name="Divide">
		Diviser
	</string>
	<string name="PAD_DIVIDE">
		PAD_DIVIDE
	</string>
	<string name="PAD_LEFT">
		PAD_LEFT
	</string>
	<string name="PAD_RIGHT">
		PAD_RIGHT
	</string>
	<string name="PAD_DOWN">
		PAD_DOWN
	</string>
	<string name="PAD_UP">
		PAD_UP
	</string>
	<string name="PAD_HOME">
		PAD_HOME
	</string>
	<string name="PAD_END">
		PAD_END
	</string>
	<string name="PAD_PGUP">
		PAD_PGUP
	</string>
	<string name="PAD_PGDN">
		PAD_PGDN
	</string>
	<string name="PAD_CENTER">
		PAD_CENTER
	</string>
	<string name="PAD_INS">
		PAD_INS
	</string>
	<string name="PAD_DEL">
		PAD_DEL
	</string>
	<string name="PAD_Enter">
		PAD_Enter
	</string>
	<string name="PAD_BUTTON0">
		PAD_BUTTON0
	</string>
	<string name="PAD_BUTTON1">
		PAD_BUTTON1
	</string>
	<string name="PAD_BUTTON2">
		PAD_BUTTON2
	</string>
	<string name="PAD_BUTTON3">
		PAD_BUTTON3
	</string>
	<string name="PAD_BUTTON4">
		PAD_BUTTON4
	</string>
	<string name="PAD_BUTTON5">
		PAD_BUTTON5
	</string>
	<string name="PAD_BUTTON6">
		PAD_BUTTON6
	</string>
	<string name="PAD_BUTTON7">
		PAD_BUTTON7
	</string>
	<string name="PAD_BUTTON8">
		PAD_BUTTON8
	</string>
	<string name="PAD_BUTTON9">
		PAD_BUTTON9
	</string>
	<string name="PAD_BUTTON10">
		PAD_BUTTON10
	</string>
	<string name="PAD_BUTTON11">
		PAD_BUTTON11
	</string>
	<string name="PAD_BUTTON12">
		PAD_BUTTON12
	</string>
	<string name="PAD_BUTTON13">
		PAD_BUTTON13
	</string>
	<string name="PAD_BUTTON14">
		PAD_BUTTON14
	</string>
	<string name="PAD_BUTTON15">
		PAD_BUTTON15
	</string>
	<string name="-">
		-
	</string>
	<string name="=">
		=
	</string>
	<string name="`">
		`
	</string>
	<string name=";">
		;
	</string>
	<string name="[">
		[
	</string>
	<string name="]">
		]
	</string>
	<string name="\">
		\
	</string>
	<string name="0">
		0
	</string>
	<string name="1">
		1
	</string>
	<string name="2">
		2
	</string>
	<string name="3">
		3
	</string>
	<string name="4">
		4
	</string>
	<string name="5">
		5
	</string>
	<string name="6">
		6
	</string>
	<string name="7">
		7
	</string>
	<string name="8">
		8
	</string>
	<string name="9">
		9
	</string>
	<string name="A">
		A
	</string>
	<string name="B">
		B
	</string>
	<string name="C">
		C
	</string>
	<string name="D">
		D
	</string>
	<string name="E">
		E
	</string>
	<string name="F">
		F
	</string>
	<string name="G">
		G
	</string>
	<string name="H">
		H
	</string>
	<string name="I">
		I
	</string>
	<string name="J">
		J
	</string>
	<string name="K">
		K
	</string>
	<string name="L">
		L
	</string>
	<string name="M">
		M
	</string>
	<string name="N">
		N
	</string>
	<string name="O">
		O
	</string>
	<string name="P">
		P
	</string>
	<string name="Q">
		Q
	</string>
	<string name="R">
		R
	</string>
	<string name="S">
		S
	</string>
	<string name="T">
		T
	</string>
	<string name="U">
		U
	</string>
	<string name="V">
		V
	</string>
	<string name="W">
		W
	</string>
	<string name="X">
		X
	</string>
	<string name="Y">
		Y
	</string>
	<string name="Z">
		Z
	</string>
	<string name="BeaconParticle">
		Affichage des balises de particule (bleu)
	</string>
	<string name="BeaconPhysical">
		Affichage des balises d'objet physique (vert)
	</string>
	<string name="BeaconScripted">
		Affichage des balises d'objet scripté (rouge)
	</string>
	<string name="BeaconScriptedTouch">
		Affichage des balises d'objet scripté avec fonction de toucher (rouge)
	</string>
	<string name="BeaconSound">
		Affichage des balises de son (jaune)
	</string>
	<string name="BeaconMedia">
		Affichage des balises de média (blanc)
	</string>
	<string name="BeaconSun">
		Balise de visibilité du soleil (orange)
	</string>
	<string name="BeaconMoon">
		Observation de la balise de direction de la lune (violet)
	</string>
	<string name="ParticleHiding">
		Masquage des particules
	</string>
	<string name="Command_AboutLand_Label">
		À propos du terrain
	</string>
	<string name="Command_Appearance_Label">
		Apparence
	</string>
	<string name="Command_Avatar_Label">
		Avatar
	</string>
	<string name="Command_Build_Label">
		Construire
	</string>
	<string name="Command_Chat_Label">
		Chat
	</string>
	<string name="Command_Conversations_Label">
		Conversations
	</string>
	<string name="Command_Compass_Label">
		Boussole
	</string>
	<string name="Command_Destinations_Label">
		Destinations
	</string>
	<string name="Command_Environments_Label">
		Mes environnements
	</string>
	<string name="Command_Facebook_Label">
		Facebook
	</string>
	<string name="Command_Flickr_Label">
		Flickr
	</string>
	<string name="Command_Gestures_Label">
		Gestes
	</string>
	<string name="Command_Grid_Status_Label">
		État de la grille
	</string>
	<string name="Command_HowTo_Label">
		Aide rapide
	</string>
	<string name="Command_Inventory_Label">
		Inventaire
	</string>
	<string name="Command_Map_Label">
		Carte
	</string>
	<string name="Command_Marketplace_Label">
		Place du marché
	</string>
	<string name="Command_MarketplaceListings_Label">
		Place du marché
	</string>
	<string name="Command_MiniMap_Label">
		Mini-carte
	</string>
	<string name="Command_Move_Label">
		Marcher / Courir / Voler
	</string>
	<string name="Command_Outbox_Label">
		Boîte d'envoi vendeur
	</string>
	<string name="Command_People_Label">
		Personnes
	</string>
	<string name="Command_Picks_Label">
		Favoris
	</string>
	<string name="Command_Places_Label">
		Lieux
	</string>
	<string name="Command_Preferences_Label">
		Préférences
	</string>
	<string name="Command_Profile_Label">
		Profil
	</string>
	<string name="Command_Report_Abuse_Label">
		Signaler une infraction
	</string>
	<string name="Command_Search_Label">
		Recherche
	</string>
	<string name="Command_Snapshot_Label">
		Photo
	</string>
	<string name="Command_Speak_Label">
		Parler
	</string>
	<string name="Command_Twitter_Label">
		Twitter
	</string>
	<string name="Command_View_Label">
		Caméra
	</string>
	<string name="Command_Voice_Label">
		Paramètres vocaux
	</string>
	<string name="Command_AboutLand_Tooltip">
		Information sur le terrain que vous visitez
	</string>
	<string name="Command_Appearance_Tooltip">
		Modifier votre avatar
	</string>
	<string name="Command_Avatar_Tooltip">
		Choisir un avatar complet
	</string>
	<string name="Command_Build_Tooltip">
		Construction d'objets et remodelage du terrain
	</string>
	<string name="Command_Chat_Tooltip">
		Parler aux personnes près de vous par chat écrit
	</string>
	<string name="Command_Conversations_Tooltip">
		Parler à quelqu'un
	</string>
	<string name="Command_Compass_Tooltip">
		Boussole
	</string>
	<string name="Command_Destinations_Tooltip">
		Destinations intéressantes
	</string>
	<string name="Command_Environments_Tooltip">
		Mes environnements
	</string>
	<string name="Command_Facebook_Tooltip">
		Publier sur Facebook
	</string>
	<string name="Command_Flickr_Tooltip">
		Charger sur Flickr
	</string>
	<string name="Command_Gestures_Tooltip">
		Gestes de votre avatar
	</string>
	<string name="Command_Grid_Status_Tooltip">
		Afficher l’état actuel de la grille
	</string>
	<string name="Command_HowTo_Tooltip">
		Comment effectuer les opérations courantes
	</string>
	<string name="Command_Inventory_Tooltip">
		Afficher et utiliser vos possessions
	</string>
	<string name="Command_Map_Tooltip">
		Carte du monde
	</string>
	<string name="Command_Marketplace_Tooltip">
		Faire du shopping
	</string>
	<string name="Command_MarketplaceListings_Tooltip">
		Vendez votre création
	</string>
	<string name="Command_MiniMap_Tooltip">
		Afficher les personnes près de vous
	</string>
	<string name="Command_Move_Tooltip">
		Faire bouger votre avatar
	</string>
	<string name="Command_Outbox_Tooltip">
		Transférer des articles vers votre place de marché afin de les vendre.
	</string>
	<string name="Command_People_Tooltip">
		Amis, groupes et personnes près de vous
	</string>
	<string name="Command_Picks_Tooltip">
		Lieux à afficher comme favoris dans votre profil
	</string>
	<string name="Command_Places_Tooltip">
		Lieux enregistrés
	</string>
	<string name="Command_Preferences_Tooltip">
		Préférences
	</string>
	<string name="Command_Profile_Tooltip">
		Modifier ou afficher votre profil
	</string>
	<string name="Command_Report_Abuse_Tooltip">
		Signaler une infraction
	</string>
	<string name="Command_Search_Tooltip">
		Trouver des lieux, personnes, événements
	</string>
	<string name="Command_Snapshot_Tooltip">
		Prendre une photo
	</string>
	<string name="Command_Speak_Tooltip">
		Parler aux personnes près de vous en utilisant votre micro
	</string>
	<string name="Command_Twitter_Tooltip">
		Twitter
	</string>
	<string name="Command_View_Tooltip">
		Changer l'angle de la caméra
	</string>
	<string name="Command_Voice_Tooltip">
		Commandes de réglage du volume des appels et des personnes près de vous dans Second Life.
	</string>
	<string name="Toolbar_Bottom_Tooltip">
		actuellement dans la barre d'outils du bas
	</string>
	<string name="Toolbar_Left_Tooltip">
		actuellement dans la barre d'outils de gauche
	</string>
	<string name="Toolbar_Right_Tooltip">
		actuellement dans la barre d'outils de droite
	</string>
	<string name="Retain%">
		Garder%
	</string>
	<string name="Detail">
		Détail
	</string>
	<string name="Better Detail">
		Meilleur détail
	</string>
	<string name="Surface">
		Surface
	</string>
	<string name="Solid">
		Solide
	</string>
	<string name="Wrap">
		Wrap
	</string>
	<string name="Preview">
		Aperçu
	</string>
	<string name="Normal">
		Normal
	</string>
	<string name="Pathfinding_Wiki_URL">
		http://wiki.secondlife.com/wiki/Pathfinding_Tools_in_the_Second_Life_Viewer
	</string>
	<string name="Pathfinding_Object_Attr_None">
		Aucun
	</string>
	<string name="Pathfinding_Object_Attr_Permanent">
		Maillage de navigation affecté
	</string>
	<string name="Pathfinding_Object_Attr_Character">
		Personnage
	</string>
	<string name="Pathfinding_Object_Attr_MultiSelect">
		(Multiple)
	</string>
	<string name="snapshot_quality_very_low">
		Très faible
	</string>
	<string name="snapshot_quality_low">
		Faible
	</string>
	<string name="snapshot_quality_medium">
		Moyenne
	</string>
	<string name="snapshot_quality_high">
		Élevée
	</string>
	<string name="snapshot_quality_very_high">
		Très élevée
	</string>
	<string name="TeleportMaturityExceeded">
		Le résident ne peut pas visiter cette région.
	</string>
	<string name="UserDictionary">
		[User]
	</string>
	<string name="experience_tools_experience">
		Expérience
	</string>
	<string name="ExperienceNameNull">
		(aucune expérience)
	</string>
	<string name="ExperienceNameUntitled">
		(expérience sans titre)
	</string>
	<string name="Land-Scope">
		À l’échelle des terrains
	</string>
	<string name="Grid-Scope">
		À l’échelle de la grille
	</string>
	<string name="Allowed_Experiences_Tab">
		AUTORISÉE
	</string>
	<string name="Blocked_Experiences_Tab">
		BLOQUÉE
	</string>
	<string name="Contrib_Experiences_Tab">
		CONTRIBUTEUR
	</string>
	<string name="Admin_Experiences_Tab">
		ADMIN
	</string>
	<string name="Recent_Experiences_Tab">
		RÉCENTE
	</string>
	<string name="Owned_Experiences_Tab">
		AVEC PROPRIÉTAIRE
	</string>
	<string name="ExperiencesCounter">
		([EXPERIENCES], [MAXEXPERIENCES] max.)
	</string>
	<string name="ExperiencePermission1">
		assumer vos contrôles
	</string>
	<string name="ExperiencePermission3">
		déclencher des animations pour votre avatar
	</string>
	<string name="ExperiencePermission4">
		attacher à votre avatar
	</string>
	<string name="ExperiencePermission9">
		suivre votre caméra
	</string>
	<string name="ExperiencePermission10">
		contrôler votre caméra
	</string>
	<string name="ExperiencePermission11">
		vous téléporter
	</string>
	<string name="ExperiencePermission12">
		accepter automatiquement les permissions d’expérience
	</string>
	<string name="ExperiencePermission16">
		forcez votre avatar à s’asseoir
	</string>
	<string name="ExperiencePermission17">
		changer vos paramètres d'environnement
	</string>
	<string name="ExperiencePermissionShortUnknown">
		a effectué une opération inconnue : [Permission]
	</string>
	<string name="ExperiencePermissionShort1">
		Prendre le contrôle
	</string>
	<string name="ExperiencePermissionShort3">
		Déclencher des animations
	</string>
	<string name="ExperiencePermissionShort4">
		Attacher
	</string>
	<string name="ExperiencePermissionShort9">
		Suivre la caméra
	</string>
	<string name="ExperiencePermissionShort10">
		Contrôler la caméra
	</string>
	<string name="ExperiencePermissionShort11">
		Téléportation
	</string>
	<string name="ExperiencePermissionShort12">
		Permission
	</string>
	<string name="ExperiencePermissionShort16">
		M'asseoir
	</string>
	<string name="ExperiencePermissionShort17">
		Environnement
	</string>
	<string name="logging_calls_disabled_log_empty">
		Les conversations ne sont pas archivées. Pour commencer à tenir un journal, choisissez Enregistrer : Journal seul ou Enregistrer : Journal et transcriptions sous Préférences &gt; Chat.
	</string>
	<string name="logging_calls_disabled_log_not_empty">
		Aucune conversation ne sera plus enregistrée. Pour recommencer à tenir un journal, choisissez Enregistrer : Journal seul ou Enregistrer : Journal et transcriptions sous Préférences &gt; Chat.
	</string>
	<string name="logging_calls_enabled_log_empty">
		Il n'y a aucune conversation enregistrée. Quand quelqu'un vous contacte ou quand vous contactez quelqu'un, une entrée de journal s'affiche ici.
	</string>
	<string name="loading_chat_logs">
		Chargement...
	</string>
	<string name="na">
		s.o.
	</string>
	<string name="preset_combo_label">
		-Liste vide-
	</string>
	<string name="Default">
		Valeur par défaut
	</string>
	<string name="none_paren_cap">
		(Aucun/Aucune)
	</string>
	<string name="no_limit">
		Aucune limite
	</string>
	<string name="Mav_Details_MAV_FOUND_DEGENERATE_TRIANGLES">
		La forme physique contient des triangles trop petits. Essayez de simplifier le modèle physique.
	</string>
	<string name="Mav_Details_MAV_CONFIRMATION_DATA_MISMATCH">
		La forme physique contient de mauvaises données de confirmation. Essayez de corriger le modèle physique.
	</string>
	<string name="Mav_Details_MAV_UNKNOWN_VERSION">
		La forme physique n’a pas la version correcte. Configurez la version correcte pour le modèle physique.
	</string>
	<string name="couldnt_resolve_host">
		DNS n'a pas pu résoudre le nom d'hôte([HOSTNAME]). 
Veuillez vérifier que vous parvenez à vous connecter au site www.secondlife.com. 
Si c'est le cas, et que vous continuez à recevoir ce message d'erreur, veuillez vous 
rendre à la section Support et signaler ce problème
	</string>
	<string name="ssl_peer_certificate">
		Le serveur d'identification a rencontré une erreur de connexion SSL. 
Si vous continuez à recevoir ce message d'erreur, 
veuillez vous rendre à la section Support du site web 
SecondLife.com et signaler ce problème
	</string>
	<string name="ssl_connect_error">
		Ceci est souvent dû à un mauvais réglage de l'horloge de votre ordinateur. 
Veuillez aller à Tableaux de bord et assurez-vous que l'heure et la date sont réglés 
correctement. Vérifiez également que votre réseau et votre pare-feu sont configurés 
correctement. Si vous continuez à recevoir ce message d'erreur, veuillez vous rendre 
à la section Support du site web SecondLife.com et signaler ce problème. 

[https://community.secondlife.com/knowledgebase/english/error-messages-r520/#Section__3 Base de connaissances]
	</string>
</strings><|MERGE_RESOLUTION|>--- conflicted
+++ resolved
@@ -2983,606 +2983,6 @@
 	<string name="MBVideoDrvErr">
 		[APP_NAME] ne peut pas s'exécuter car les pilotes de votre carte vidéo n'ont pas été installés correctement, ne sont pas à jour, ou sont pour du matériel non pris en charge. Assurez-vous d'avoir des pilotes de cartes vidéos récents, et même si vous avez les plus récents, réinstallez-les.
 
-<<<<<<< HEAD
-Si ce message persiste, veuillez aller sur la page [SUPPORT_SITE].</string>
-	<string name="5 O'Clock Shadow">Peu</string>
-	<string name="All White">Tout blancs</string>
-	<string name="Anime Eyes">Grand yeux</string>
-	<string name="Arced">Arqués</string>
-	<string name="Arm Length">Longueur des bras</string>
-	<string name="Attached">Attachés</string>
-	<string name="Attached Earlobes">Lobes</string>
-	<string name="Back Fringe">Mèches de derrière</string>
-	<string name="Baggy">Plus</string>
-	<string name="Bangs">Frange</string>
-	<string name="Beady Eyes">Yeux perçants</string>
-	<string name="Belly Size">Taille du ventre</string>
-	<string name="Big">Plus</string>
-	<string name="Big Butt">Grosses fesses</string>
-	<string name="Big Hair Back">Volume : Derrière</string>
-	<string name="Big Hair Front">Volume : Devant</string>
-	<string name="Big Hair Top">Volume : Haut</string>
-	<string name="Big Head">Plus</string>
-	<string name="Big Pectorals">Gros pectoraux</string>
-	<string name="Big Spikes">Spikes</string>
-	<string name="Black">Noir</string>
-	<string name="Blonde">Blond</string>
-	<string name="Blonde Hair">Cheveux blonds</string>
-	<string name="Blush">Blush</string>
-	<string name="Blush Color">Couleur du blush</string>
-	<string name="Blush Opacity">Opacité du blush</string>
-	<string name="Body Definition">Contour du corps</string>
-	<string name="Body Fat">Graisse</string>
-	<string name="Body Freckles">Grains de beauté</string>
-	<string name="Body Thick">Plus</string>
-	<string name="Body Thickness">Épaisseur du corps</string>
-	<string name="Body Thin">Moins</string>
-	<string name="Bow Legged">Jambes arquées</string>
-	<string name="Breast Buoyancy">Hauteur des seins</string>
-	<string name="Breast Cleavage">Clivage</string>
-	<string name="Breast Size">Taille des seins</string>
-	<string name="Bridge Width">Arête du nez</string>
-	<string name="Broad">Large</string>
-	<string name="Brow Size">Taille du front</string>
-	<string name="Bug Eyes">Yeux globuleux</string>
-	<string name="Bugged Eyes">Yeux globuleux</string>
-	<string name="Bulbous">En bulbe</string>
-	<string name="Bulbous Nose">Nez en bulbe</string>
-	<string name="Breast Physics Mass">Masse des seins</string>
-	<string name="Breast Physics Smoothing">Lissage des seins</string>
-	<string name="Breast Physics Gravity">Gravité des seins</string>
-	<string name="Breast Physics Drag">Résistance de l'air sur les seins</string>
-	<string name="Breast Physics InOut Max Effect">Effet max.</string>
-	<string name="Breast Physics InOut Spring">Élasticité</string>
-	<string name="Breast Physics InOut Gain">Amplification</string>
-	<string name="Breast Physics InOut Damping">Amortissement</string>
-	<string name="Breast Physics UpDown Max Effect">Effet max.</string>
-	<string name="Breast Physics UpDown Spring">Élasticité</string>
-	<string name="Breast Physics UpDown Gain">Amplification</string>
-	<string name="Breast Physics UpDown Damping">Amortissement</string>
-	<string name="Breast Physics LeftRight Max Effect">Effet max.</string>
-	<string name="Breast Physics LeftRight Spring">Élasticité</string>
-	<string name="Breast Physics LeftRight Gain">Amplification</string>
-	<string name="Breast Physics LeftRight Damping">Amortissement</string>
-	<string name="Belly Physics Mass">Masse du ventre</string>
-	<string name="Belly Physics Smoothing">Lissage du ventre</string>
-	<string name="Belly Physics Gravity">Gravité du ventre</string>
-	<string name="Belly Physics Drag">Résistance de l'air sur le ventre</string>
-	<string name="Belly Physics UpDown Max Effect">Effet max.</string>
-	<string name="Belly Physics UpDown Spring">Élasticité</string>
-	<string name="Belly Physics UpDown Gain">Amplification</string>
-	<string name="Belly Physics UpDown Damping">Amortissement</string>
-	<string name="Butt Physics Mass">Masse des fesses</string>
-	<string name="Butt Physics Smoothing">Lissage des fesses</string>
-	<string name="Butt Physics Gravity">Gravité des fesses</string>
-	<string name="Butt Physics Drag">Résistance de l'air sur les fesses</string>
-	<string name="Butt Physics UpDown Max Effect">Effet max.</string>
-	<string name="Butt Physics UpDown Spring">Élasticité</string>
-	<string name="Butt Physics UpDown Gain">Amplification</string>
-	<string name="Butt Physics UpDown Damping">Amortissement</string>
-	<string name="Butt Physics LeftRight Max Effect">Effet max.</string>
-	<string name="Butt Physics LeftRight Spring">Élasticité</string>
-	<string name="Butt Physics LeftRight Gain">Amplification</string>
-	<string name="Butt Physics LeftRight Damping">Amortissement</string>
-	<string name="Bushy Eyebrows">Sourcils touffus</string>
-	<string name="Bushy Hair">Beaucoup</string>
-	<string name="Butt Size">Taille des fesses</string>
-	<string name="Butt Gravity">Gravité des fesses</string>
-	<string name="bustle skirt">Jupe gonflante</string>
-	<string name="no bustle">Pas gonflante</string>
-	<string name="more bustle">Plus gonflante</string>
-	<string name="Chaplin">Moins</string>
-	<string name="Cheek Bones">Pommettes</string>
-	<string name="Chest Size">Taille de la poitrine</string>
-	<string name="Chin Angle">Angle du menton</string>
-	<string name="Chin Cleft">Fente du menton</string>
-	<string name="Chin Curtains">Favoris</string>
-	<string name="Chin Depth">Profondeur</string>
-	<string name="Chin Heavy">Menton lourd</string>
-	<string name="Chin In">Menton rentré</string>
-	<string name="Chin Out">Menton sorti</string>
-	<string name="Chin-Neck">Menton-cou</string>
-	<string name="Clear">Clair</string>
-	<string name="Cleft">Fendu</string>
-	<string name="Close Set Eyes">Yeux rapprochés</string>
-	<string name="Closed">Fermé(s)</string>
-	<string name="Closed Back">Fermé à l'arrière</string>
-	<string name="Closed Front">Fermé devant</string>
-	<string name="Closed Left">Fermé à gauche</string>
-	<string name="Closed Right">Fermé à droite</string>
-	<string name="Coin Purse">Mini</string>
-	<string name="Collar Back">Col arrière</string>
-	<string name="Collar Front">Col devant</string>
-	<string name="Corner Down">Coin vers le bas</string>
-	<string name="Corner Up">Coin vers le haut</string>
-	<string name="Creased">Fripée</string>
-	<string name="Crooked Nose">Déviation du nez</string>
-	<string name="Cuff Flare">Jambes</string>
-	<string name="Dark">Sombre</string>
-	<string name="Dark Green">Vert foncé</string>
-	<string name="Darker">Plus foncé</string>
-	<string name="Deep">Profonde</string>
-	<string name="Default Heels">Talons par défaut</string>
-	<string name="Dense">Dense</string>
-	<string name="Double Chin">Double menton</string>
-	<string name="Downturned">Pointant vers le bas</string>
-	<string name="Duffle Bag">Maxi</string>
-	<string name="Ear Angle">Angle de l'oreille</string>
-	<string name="Ear Size">Taille</string>
-	<string name="Ear Tips">Extrémités</string>
-	<string name="Egg Head">Proéminence</string>
-	<string name="Eye Bags">Cernes</string>
-	<string name="Eye Color">Couleur des yeux</string>
-	<string name="Eye Depth">Profondeur</string>
-	<string name="Eye Lightness">Clarté</string>
-	<string name="Eye Opening">Ouverture</string>
-	<string name="Eye Pop">Œil proéminent</string>
-	<string name="Eye Size">Taille de l'œil</string>
-	<string name="Eye Spacing">Espacement</string>
-	<string name="Eyebrow Arc">Arc</string>
-	<string name="Eyebrow Density">Épaisseur sourcils</string>
-	<string name="Eyebrow Height">Hauteur</string>
-	<string name="Eyebrow Points">Direction</string>
-	<string name="Eyebrow Size">Taille</string>
-	<string name="Eyelash Length">Longueur des cils</string>
-	<string name="Eyeliner">Eyeliner</string>
-	<string name="Eyeliner Color">Couleur de l'eyeliner</string>
-	<string name="Eyes Bugged">Yeux globuleux</string>
-	<string name="Face Shear">Visage</string>
-	<string name="Facial Definition">Définition</string>
-	<string name="Far Set Eyes">Yeux écartés</string>
-	<string name="Fat Lips">Lèvres épaisses</string>
-	<string name="Female">Femme</string>
-	<string name="Fingerless">Sans doigts</string>
-	<string name="Fingers">Doigts</string>
-	<string name="Flared Cuffs">Jambes larges</string>
-	<string name="Flat">Moins</string>
-	<string name="Flat Butt">Fesses plates</string>
-	<string name="Flat Head">Tête plate</string>
-	<string name="Flat Toe">Orteil plat</string>
-	<string name="Foot Size">Pointure</string>
-	<string name="Forehead Angle">Angle du front</string>
-	<string name="Forehead Heavy">Front lourd</string>
-	<string name="Freckles">Tâches de rousseur</string>
-	<string name="Front Fringe">Mèches de devant</string>
-	<string name="Full Back">Arrière touffu</string>
-	<string name="Full Eyeliner">Eyeliner marqué</string>
-	<string name="Full Front">Devant touffu</string>
-	<string name="Full Hair Sides">Côtés touffus</string>
-	<string name="Full Sides">Côtés touffus</string>
-	<string name="Glossy">Brillant</string>
-	<string name="Glove Fingers">Gants avec doigts</string>
-	<string name="Glove Length">Longueur</string>
-	<string name="Hair">Cheveux</string>
-	<string name="Hair Back">Cheveux : Derrière</string>
-	<string name="Hair Front">Cheveux : Devant</string>
-	<string name="Hair Sides">Cheveux : Côtés</string>
-	<string name="Hair Sweep">Sens de la coiffure</string>
-	<string name="Hair Thickess">Épaisseur cheveux</string>
-	<string name="Hair Thickness">Épaisseur cheveux</string>
-	<string name="Hair Tilt">Inclinaison</string>
-	<string name="Hair Tilted Left">Vers la gauche</string>
-	<string name="Hair Tilted Right">Vers la droite</string>
-	<string name="Hair Volume">Cheveux : Volume</string>
-	<string name="Hand Size">Taille de la main</string>
-	<string name="Handlebars">Plus</string>
-	<string name="Head Length">Longueur</string>
-	<string name="Head Shape">Forme</string>
-	<string name="Head Size">Taille</string>
-	<string name="Head Stretch">Allongement</string>
-	<string name="Heel Height">Talons</string>
-	<string name="Heel Shape">Forme des talons</string>
-	<string name="Height">Taille</string>
-	<string name="High">Haut</string>
-	<string name="High Heels">Talons hauts</string>
-	<string name="High Jaw">Haut</string>
-	<string name="High Platforms">Haute</string>
-	<string name="High and Tight">Haut et serré</string>
-	<string name="Higher">Plus élevé</string>
-	<string name="Hip Length">Longueur hanche</string>
-	<string name="Hip Width">Largeur hanche</string>
-	<string name="Hover">Survol</string>
-	<string name="In">Rentré</string>
-	<string name="In Shdw Color">Couleur ombre interne</string>
-	<string name="In Shdw Opacity">Opacité ombre interne</string>
-	<string name="Inner Eye Corner">Coin interne</string>
-	<string name="Inner Eye Shadow">Ombre de l'œil interne</string>
-	<string name="Inner Shadow">Ombre interne</string>
-	<string name="Jacket Length">Longueur de la veste</string>
-	<string name="Jacket Wrinkles">Plis de la veste</string>
-	<string name="Jaw Angle">Angle mâchoire</string>
-	<string name="Jaw Jut">Saillie mâchoire</string>
-	<string name="Jaw Shape">Mâchoire</string>
-	<string name="Join">Rapprochés</string>
-	<string name="Jowls">Bajoues</string>
-	<string name="Knee Angle">Angle du genou</string>
-	<string name="Knock Kneed">Genoux rapprochés</string>
-	<string name="Large">Plus</string>
-	<string name="Large Hands">Grandes mains</string>
-	<string name="Left Part">Raie à gauche</string>
-	<string name="Leg Length">Longueur</string>
-	<string name="Leg Muscles">Muscles</string>
-	<string name="Less">Moins</string>
-	<string name="Less Body Fat">Moins</string>
-	<string name="Less Curtains">Moins</string>
-	<string name="Less Freckles">Moins</string>
-	<string name="Less Full">Moins</string>
-	<string name="Less Gravity">Moins</string>
-	<string name="Less Love">Moins</string>
-	<string name="Less Muscles">Moins</string>
-	<string name="Less Muscular">Moins</string>
-	<string name="Less Rosy">Moins</string>
-	<string name="Less Round">Moins ronde</string>
-	<string name="Less Saddle">Moins</string>
-	<string name="Less Square">Moins carrée</string>
-	<string name="Less Volume">Moins</string>
-	<string name="Less soul">Moins</string>
-	<string name="Lighter">Plus léger</string>
-	<string name="Lip Cleft">Fente labiale</string>
-	<string name="Lip Cleft Depth">Prof. fente labiale</string>
-	<string name="Lip Fullness">Volume des lèvres</string>
-	<string name="Lip Pinkness">Rougeur des lèvres</string>
-	<string name="Lip Ratio">Proportion des lèvres</string>
-	<string name="Lip Thickness">Épaisseur</string>
-	<string name="Lip Width">Largeur</string>
-	<string name="Lipgloss">Brillant à lèvres</string>
-	<string name="Lipstick">Rouge à lèvres</string>
-	<string name="Lipstick Color">Couleur du rouge à lèvres</string>
-	<string name="Long">Plus</string>
-	<string name="Long Head">Tête longue</string>
-	<string name="Long Hips">Hanches longues</string>
-	<string name="Long Legs">Jambes longues</string>
-	<string name="Long Neck">Long cou</string>
-	<string name="Long Pigtails">Longues couettes</string>
-	<string name="Long Ponytail">Longue queue de cheval</string>
-	<string name="Long Torso">Torse long</string>
-	<string name="Long arms">Bras longs</string>
-	<string name="Loose Pants">Pantalons amples</string>
-	<string name="Loose Shirt">Chemise ample</string>
-	<string name="Loose Sleeves">Manches amples</string>
-	<string name="Love Handles">Poignées d'amour</string>
-	<string name="Low">Bas</string>
-	<string name="Low Heels">Talons bas</string>
-	<string name="Low Jaw">Bas</string>
-	<string name="Low Platforms">Basse</string>
-	<string name="Low and Loose">Bas et ample</string>
-	<string name="Lower">Abaisser</string>
-	<string name="Lower Bridge">Arête inférieure</string>
-	<string name="Lower Cheeks">Joue inférieure</string>
-	<string name="Male">Homme</string>
-	<string name="Middle Part">Raie au milieu</string>
-	<string name="More">Plus</string>
-	<string name="More Blush">Plus</string>
-	<string name="More Body Fat">Plus</string>
-	<string name="More Curtains">Plus</string>
-	<string name="More Eyeshadow">Plus</string>
-	<string name="More Freckles">Plus</string>
-	<string name="More Full">Plus</string>
-	<string name="More Gravity">Plus</string>
-	<string name="More Lipstick">Plus</string>
-	<string name="More Love">Plus</string>
-	<string name="More Lower Lip">Inférieure plus grosse</string>
-	<string name="More Muscles">Plus</string>
-	<string name="More Muscular">Plus</string>
-	<string name="More Rosy">Plus</string>
-	<string name="More Round">Plus</string>
-	<string name="More Saddle">Plus</string>
-	<string name="More Sloped">Plus</string>
-	<string name="More Square">Plus</string>
-	<string name="More Upper Lip">Supérieure plus grosse</string>
-	<string name="More Vertical">Plus</string>
-	<string name="More Volume">Plus</string>
-	<string name="More soul">Plus</string>
-	<string name="Moustache">Moustache</string>
-	<string name="Mouth Corner">Coin de la bouche</string>
-	<string name="Mouth Position">Position</string>
-	<string name="Mowhawk">Mowhawk</string>
-	<string name="Muscular">Musclé</string>
-	<string name="Mutton Chops">Longs</string>
-	<string name="Nail Polish">Vernis à ongles</string>
-	<string name="Nail Polish Color">Couleur du vernis</string>
-	<string name="Narrow">Moins</string>
-	<string name="Narrow Back">Arrière étroit</string>
-	<string name="Narrow Front">Devant étroit</string>
-	<string name="Narrow Lips">Lèvres étroites</string>
-	<string name="Natural">Naturel</string>
-	<string name="Neck Length">Longueur du cou</string>
-	<string name="Neck Thickness">Épaisseur du cou</string>
-	<string name="No Blush">Pas de blush</string>
-	<string name="No Eyeliner">Pas d'eyeliner</string>
-	<string name="No Eyeshadow">Pas d'ombre à paupières</string>
-	<string name="No Lipgloss">Pas de brillant à lèvres</string>
-	<string name="No Lipstick">Pas de rouge à lèvres</string>
-	<string name="No Part">Pas de raie</string>
-	<string name="No Polish">Pas de vernis</string>
-	<string name="No Red">Pas de rouge</string>
-	<string name="No Spikes">Pas de spikes</string>
-	<string name="No White">Pas de blanc</string>
-	<string name="No Wrinkles">Pas de rides</string>
-	<string name="Normal Lower">Normal plus bas</string>
-	<string name="Normal Upper">Normal plus haut</string>
-	<string name="Nose Left">Nez à gauche</string>
-	<string name="Nose Right">Nez à droite</string>
-	<string name="Nose Size">Taille du nez</string>
-	<string name="Nose Thickness">Épaisseur du nez</string>
-	<string name="Nose Tip Angle">Angle bout du nez</string>
-	<string name="Nose Tip Shape">Forme bout du nez</string>
-	<string name="Nose Width">Largeur du nez</string>
-	<string name="Nostril Division">Division narines</string>
-	<string name="Nostril Width">Largeur narines</string>
-	<string name="Opaque">Opaque</string>
-	<string name="Open">Ouvert</string>
-	<string name="Open Back">Derrière ouvert</string>
-	<string name="Open Front">Devant ouvert</string>
-	<string name="Open Left">Ouvert à gauche</string>
-	<string name="Open Right">Ouvert à droite</string>
-	<string name="Orange">Orange</string>
-	<string name="Out">Sorti</string>
-	<string name="Out Shdw Color">Couleur de l'ombre externe</string>
-	<string name="Out Shdw Opacity">Opacité de l'ombre externe</string>
-	<string name="Outer Eye Corner">Coin externe</string>
-	<string name="Outer Eye Shadow">Ombre de l'œil externe</string>
-	<string name="Outer Shadow">Ombre externe</string>
-	<string name="Overbite">Rentrée</string>
-	<string name="Package">Parties</string>
-	<string name="Painted Nails">Ongles vernis</string>
-	<string name="Pale">Pâle</string>
-	<string name="Pants Crotch">Entrejambe</string>
-	<string name="Pants Fit">Taille</string>
-	<string name="Pants Length">Longueur</string>
-	<string name="Pants Waist">Taille</string>
-	<string name="Pants Wrinkles">Plis</string>
-	<string name="Part">Raie</string>
-	<string name="Part Bangs">Séparation frange</string>
-	<string name="Pectorals">Pectoraux</string>
-	<string name="Pigment">Pigmentation</string>
-	<string name="Pigtails">Couettes</string>
-	<string name="Pink">Rose</string>
-	<string name="Pinker">Plus rose</string>
-	<string name="Platform Height">Platef. (hauteur)</string>
-	<string name="Platform Width">Platef. (largeur)</string>
-	<string name="Pointy">Pointue</string>
-	<string name="Pointy Heels">Talons pointus</string>
-	<string name="Ponytail">Queue de cheval</string>
-	<string name="Poofy Skirt">Jupe bouffante</string>
-	<string name="Pop Left Eye">Œil gauche saillant</string>
-	<string name="Pop Right Eye">Œil droit saillant</string>
-	<string name="Puffy">Plus</string>
-	<string name="Puffy Eyelids">Paup. gonflées</string>
-	<string name="Rainbow Color">Couleur arc en ciel</string>
-	<string name="Red Hair">Cheveux roux</string>
-	<string name="Regular">Standard</string>
-	<string name="Right Part">Raie à droite</string>
-	<string name="Rosy Complexion">Teint rosé</string>
-	<string name="Round">Rond</string>
-	<string name="Ruddiness">Rougeur</string>
-	<string name="Ruddy">Rouge</string>
-	<string name="Rumpled Hair">Texture</string>
-	<string name="Saddle Bags">Culotte de cheval</string>
-	<string name="Scrawny Leg">Jambes maigres</string>
-	<string name="Separate">Séparés</string>
-	<string name="Shallow">Creux</string>
-	<string name="Shear Back">Coupe derrière</string>
-	<string name="Shear Face">Visage</string>
-	<string name="Shear Front">Front</string>
-	<string name="Shear Left Up">Haut gauche décalé</string>
-	<string name="Shear Right Up">Haut droit décalé</string>
-	<string name="Sheared Back">Dégagé derrière</string>
-	<string name="Sheared Front">Dégagé devant</string>
-	<string name="Shift Left">Vers la gauche</string>
-	<string name="Shift Mouth">Déplacement</string>
-	<string name="Shift Right">Vers la droite</string>
-	<string name="Shirt Bottom">Chemise</string>
-	<string name="Shirt Fit">Taille</string>
-	<string name="Shirt Wrinkles">Plis</string>
-	<string name="Shoe Height">Hauteur</string>
-	<string name="Short">Moins</string>
-	<string name="Short Arms">Bras courts</string>
-	<string name="Short Legs">Jambes courtes</string>
-	<string name="Short Neck">Petit cou</string>
-	<string name="Short Pigtails">Couettes courtes</string>
-	<string name="Short Ponytail">Queue de cheval courte</string>
-	<string name="Short Sideburns">Court</string>
-	<string name="Short Torso">Torse court</string>
-	<string name="Short hips">Hanches courtes</string>
-	<string name="Shoulders">Épaules</string>
-	<string name="Side Fringe">Mèches sur le côté</string>
-	<string name="Sideburns">Favoris</string>
-	<string name="Sides Hair">Cheveux sur le côté</string>
-	<string name="Sides Hair Down">Cheveux sur le côté en bas</string>
-	<string name="Sides Hair Up">Cheveux sur le côté en haut</string>
-	<string name="Skinny Neck">Cou maigre</string>
-	<string name="Skirt Fit">Taille jupe</string>
-	<string name="Skirt Length">Longueur jupe</string>
-	<string name="Slanted Forehead">Front incliné</string>
-	<string name="Sleeve Length">Longueur manche</string>
-	<string name="Sleeve Looseness">Ampleur manche</string>
-	<string name="Slit Back">Fente : Derrière</string>
-	<string name="Slit Front">Fente : Devant</string>
-	<string name="Slit Left">Fente : Gauche</string>
-	<string name="Slit Right">Fente : Droite</string>
-	<string name="Small">Moins</string>
-	<string name="Small Hands">Petites mains</string>
-	<string name="Small Head">Moins</string>
-	<string name="Smooth">Moins</string>
-	<string name="Smooth Hair">Cheveux lisses</string>
-	<string name="Socks Length">Longueur</string>
-	<string name="Soulpatch">Barbichette</string>
-	<string name="Sparse">Rares</string>
-	<string name="Spiked Hair">Mèches en pointe</string>
-	<string name="Square">Carrée</string>
-	<string name="Square Toe">Orteil carré</string>
-	<string name="Squash Head">Écraser la tête</string>
-	<string name="Stretch Head">Allonger la tête</string>
-	<string name="Sunken">Saillante</string>
-	<string name="Sunken Chest">Poitrine enfoncée</string>
-	<string name="Sunken Eyes">Yeux enfoncés</string>
-	<string name="Sweep Back">En arrière</string>
-	<string name="Sweep Forward">Vers l'avant</string>
-	<string name="Tall">Plus</string>
-	<string name="Taper Back">Arrière</string>
-	<string name="Taper Front">Avant</string>
-	<string name="Thick Heels">Talons épais</string>
-	<string name="Thick Neck">Cou épais</string>
-	<string name="Thick Toe">Orteil épais</string>
-	<string name="Thin">Mince</string>
-	<string name="Thin Eyebrows">Sourcils fins</string>
-	<string name="Thin Lips">Lèvres fines</string>
-	<string name="Thin Nose">Nez fin</string>
-	<string name="Tight Chin">Menton fin</string>
-	<string name="Tight Cuffs">Jambes serrées</string>
-	<string name="Tight Pants">Pantalons serrés</string>
-	<string name="Tight Shirt">Chemise serrée</string>
-	<string name="Tight Skirt">Jupe serrée</string>
-	<string name="Tight Sleeves">Manches serrées</string>
-	<string name="Toe Shape">Forme de l'orteil</string>
-	<string name="Toe Thickness">Épaisseur orteil</string>
-	<string name="Torso Length">Longueur du torse</string>
-	<string name="Torso Muscles">Muscles du torse</string>
-	<string name="Torso Scrawny">Torse maigre</string>
-	<string name="Unattached">Séparés</string>
-	<string name="Uncreased">Lisse</string>
-	<string name="Underbite">Sortie</string>
-	<string name="Unnatural">Artificiel</string>
-	<string name="Upper Bridge">Arête supérieure</string>
-	<string name="Upper Cheeks">Joue supérieure</string>
-	<string name="Upper Chin Cleft">Menton supérieur</string>
-	<string name="Upper Eyelid Fold">Paupière sup.</string>
-	<string name="Upturned">En trompette</string>
-	<string name="Very Red">Très rouge</string>
-	<string name="Waist Height">Hauteur taille</string>
-	<string name="Well-Fed">Ronde</string>
-	<string name="White Hair">Cheveux blancs</string>
-	<string name="Wide">Plus</string>
-	<string name="Wide Back">Derrière large</string>
-	<string name="Wide Front">Devant large</string>
-	<string name="Wide Lips">Lèvres larges</string>
-	<string name="Wild">Artificiel</string>
-	<string name="Wrinkles">Rides</string>
-	<string name="LocationCtrlAddLandmarkTooltip">Ajouter à mes repères</string>
-	<string name="LocationCtrlEditLandmarkTooltip">Modifier mon repère</string>
-	<string name="LocationCtrlInfoBtnTooltip">En savoir plus sur l'emplacement actuel</string>
-	<string name="LocationCtrlComboBtnTooltip">Historique de mes emplacements</string>
-	<string name="LocationCtrlForSaleTooltip">Acheter ce terrain</string>
-	<string name="LocationCtrlVoiceTooltip">Chat vocal indisponible ici</string>
-	<string name="LocationCtrlFlyTooltip">Vol interdit</string>
-	<string name="LocationCtrlPushTooltip">Pas de bousculades</string>
-	<string name="LocationCtrlBuildTooltip">Construction/placement d'objets interdit</string>
-	<string name="LocationCtrlScriptsTooltip">Scripts interdits</string>
-	<string name="LocationCtrlDamageTooltip">Santé</string>
-	<string name="LocationCtrlAdultIconTooltip">Région de type Adulte</string>
-	<string name="LocationCtrlModerateIconTooltip">Région de type Modéré</string>
-	<string name="LocationCtrlGeneralIconTooltip">Région de type Général</string>
-	<string name="LocationCtrlSeeAVsTooltip">Les avatars à l'extérieur de cette parcelle ne peuvent pas voir ni entendre les avatars qui se trouvent à l'intérieur.</string>
-	<string name="LocationCtrlPathfindingDirtyTooltip">Les objets mobiles risquent de ne pas se comporter correctement dans cette région tant qu'elle n'est pas refigée.</string>
-	<string name="LocationCtrlPathfindingDisabledTooltip">La recherche de chemin dynamique n'est pas activée dans cette région.</string>
-	<string name="UpdaterWindowTitle">[APP_NAME] - Mise à jour</string>
-	<string name="UpdaterNowUpdating">Mise à jour de [APP_NAME]...</string>
-	<string name="UpdaterNowInstalling">Installation de [APP_NAME]...</string>
-	<string name="UpdaterUpdatingDescriptive">Le client [APP_NAME] est en train d'être mis à jour.  Cela peut prendre un certain temps, merci de votre patience.</string>
-	<string name="UpdaterProgressBarTextWithEllipses">Mise à jour en cours...</string>
-	<string name="UpdaterProgressBarText">Mise à jour en cours</string>
-	<string name="UpdaterFailDownloadTitle">Le téléchargement de la mise à jour a échoué</string>
-	<string name="UpdaterFailUpdateDescriptive">Une erreur est survenue lors de la mise à jour de [APP_NAME]. Veuillez télécharger la dernière version sur www.secondlife.com.</string>
-	<string name="UpdaterFailInstallTitle">L'installation de la mise à jour a échoué</string>
-	<string name="UpdaterFailStartTitle">Impossible de lancer le client</string>
-	<string name="ItemsComingInTooFastFrom">[APP_NAME] : transfert trop rapide des articles de [FROM_NAME] ; aperçu automatique désactivé pendant [TIME] secondes</string>
-	<string name="ItemsComingInTooFast">[APP_NAME] : transfert trop rapide des articles ; aperçu automatique désactivé pendant [TIME] secondes</string>
-	<string name="IM_logging_string">-- Archivage des IM activé --</string>
-	<string name="IM_typing_start_string">[NAME] est en train d'écrire...</string>
-	<string name="Unnamed">(sans nom)</string>
-	<string name="IM_moderated_chat_label">(Modéré : Voix désactivées par défaut)</string>
-	<string name="IM_unavailable_text_label">Le chat écrit n'est pas disponible pour cet appel.</string>
-	<string name="IM_muted_text_label">Votre chat écrit a été désactivé par un modérateur de groupe.</string>
-	<string name="IM_default_text_label">Cliquez ici pour envoyer un message instantané.</string>
-	<string name="IM_to_label">À</string>
-	<string name="IM_moderator_label">(Modérateur)</string>
-	<string name="Saved_message">(Enregistrement : [LONG_TIMESTAMP])</string>
-	<string name="IM_unblock_only_groups_friends">Pour afficher ce message, vous devez désactiver la case Seuls mes amis et groupes peuvent m'appeler ou m'envoyer un IM, sous Préférences/Confidentialité.</string>
-	<string name="OnlineStatus">En ligne</string>
-	<string name="OfflineStatus">Hors ligne</string>
-	<string name="not_online_msg">Utilisateur non connecté -  le message sera enregistré et livré plus tard.</string>
-	<string name="not_online_inventory">Utilisateur non connecté - l'inventaire a été enregistré</string>
-	<string name="answered_call">Votre appel a fait l'objet d'une réponse</string>
-	<string name="you_started_call">Vous appelez.</string>
-	<string name="you_joined_call">Vous avez rejoint l'appel</string>
-	<string name="you_auto_rejected_call-im">Vous avez automatiquement refusé l'appel vocal quand le mode Ne pas déranger était activé.</string>
-	<string name="name_started_call">[NAME] appelle.</string>
-	<string name="ringing-im">En train de rejoindre l'appel...</string>
-	<string name="connected-im">Connecté(e), cliquez sur Quitter l'appel pour raccrocher</string>
-	<string name="hang_up-im">A quitté l'appel</string>
-	<string name="answering-im">Connexion en cours...</string>
-	<string name="conference-title">Chat à plusieurs</string>
-	<string name="conference-title-incoming">Conférence avec [AGENT_NAME]</string>
-	<string name="inventory_item_offered-im">Objet de l’inventaire [ITEM_NAME] offert</string>
-	<string name="inventory_folder_offered-im">Dossier de l’inventaire [ITEM_NAME] offert</string>
-	<string name="bot_warning">
-Vous discutez avec un bot, [NAME]. Ne partagez pas d’informations personnelles.
-En savoir plus sur https://second.life/scripted-agents.
-	</string>
-	<string name="share_alert">Faire glisser les objets de l'inventaire ici</string>
-	<string name="facebook_post_success">Vous avez publié sur Facebook.</string>
-	<string name="flickr_post_success">Vous avez publié sur Flickr.</string>
-	<string name="twitter_post_success">Vous avez publié sur Twitter.</string>
-	<string name="no_session_message">(Session IM inexistante)</string>
-	<string name="only_user_message">Vous êtes le seul participant à cette session.</string>
-	<string name="offline_message">[NAME] est hors ligne.</string>
-	<string name="invite_message">Pour accepter ce chat vocal/vous connecter, cliquez sur le bouton [BUTTON NAME].</string>
-	<string name="muted_message">Vous ignorez ce résident. Si vous lui envoyez un message, il ne sera plus ignoré.</string>
-	<string name="generic">Erreur lors de la requête, veuillez réessayer ultérieurement.</string>
-	<string name="generic_request_error">Erreur lors de la requête, veuillez réessayer ultérieurement.</string>
-	<string name="insufficient_perms_error">Vous n'avez pas les droits requis.</string>
-	<string name="session_does_not_exist_error">La session a expiré</string>
-	<string name="no_ability_error">Vous n'avez pas ce pouvoir.</string>
-	<string name="no_ability">Vous n'avez pas ce pouvoir.</string>
-	<string name="not_a_mod_error">Vous n'êtes pas modérateur de session.</string>
-	<string name="muted">Un modérateur de groupe a désactivé votre chat écrit.</string>
-	<string name="muted_error">Un modérateur de groupe a désactivé votre chat écrit.</string>
-	<string name="add_session_event">Impossible d'ajouter des participants à la session de chat avec [RECIPIENT].</string>
-	<string name="message">Impossible d'envoyer votre message à la session de chat avec [RECIPIENT].</string>
-	<string name="message_session_event">Impossible d'envoyer votre message à la session de chat avec [RECIPIENT].</string>
-	<string name="mute">Erreur lors de la modération.</string>
-	<string name="removed">Vous avez été supprimé du groupe.</string>
-	<string name="removed_from_group">Vous avez été supprimé du groupe.</string>
-	<string name="close_on_no_ability">Vous ne pouvez plus participer à la session de chat.</string>
-	<string name="unread_chat_single">[SOURCES] a dit quelque chose de nouveau</string>
-	<string name="unread_chat_multiple">[SOURCES] ont dit quelque chose de nouveau</string>
-	<string name="session_initialization_timed_out_error">Expiration du délai d'initialisation de la session</string>
-	<string name="Home position set.">Emplacement du domicile défini.</string>
-	<string name="voice_morphing_url">https://secondlife.com/destination/voice-island</string>
-	<string name="premium_voice_morphing_url">https://secondlife.com/destination/voice-morphing-premium</string>
-	<string name="paid_you_ldollars">[NAME] vous a payé [AMOUNT] L$ [REASON].</string>
-	<string name="paid_you_ldollars_gift">[NAME] vous a payé [AMOUNT] L$ : [REASON]</string>
-	<string name="paid_you_ldollars_no_reason">[NAME] vous a payé [AMOUNT] L$.</string>
-	<string name="you_paid_ldollars">Vous avez payé à [AMOUNT] L$ [REASON].</string>
-	<string name="you_paid_ldollars_gift">Vous avez payé à [NAME] [AMOUNT] L$ : [REASON]</string>
-	<string name="you_paid_ldollars_no_info">Vous avez payé [AMOUNT] L$.</string>
-	<string name="you_paid_ldollars_no_reason">Vous avez payé à [NAME] [AMOUNT] L$.</string>
-	<string name="you_paid_ldollars_no_name">Vous avez payé à [AMOUNT] L$ [REASON].</string>
-	<string name="you_paid_failure_ldollars">Votre paiement de [AMOUNT] L$ à [NAME] [REASON] a échoué.</string>
-	<string name="you_paid_failure_ldollars_gift">Votre paiement de [AMOUNT] L$ à [NAME] a échoué : [REASON]</string>
-	<string name="you_paid_failure_ldollars_no_info">Votre paiement de [AMOUNT] L$ a échoué.</string>
-	<string name="you_paid_failure_ldollars_no_reason">Votre paiement de [AMOUNT] L$ à [NAME] a échoué.</string>
-	<string name="you_paid_failure_ldollars_no_name">Votre paiement de [AMOUNT] L$ [REASON] a échoué.</string>
-	<string name="for item">pour l'article suivant : [ITEM]</string>
-	<string name="for a parcel of land">pour une parcelle de terrain</string>
-	<string name="for a land access pass">pour un pass d'accès au terrain</string>
-	<string name="for deeding land">pour une cession de terrain</string>
-	<string name="to create a group">pour créer un groupe</string>
-	<string name="to join a group">pour rejoindre un groupe</string>
-	<string name="to upload">pour charger</string>
-	<string name="to publish a classified ad">pour publier une petite annonce</string>
-	<string name="giving">Donner [AMOUNT] L$</string>
-	<string name="uploading_costs">Le chargement coûte [AMOUNT] L$</string>
-	<string name="this_costs">Cela coûte [AMOUNT] L$</string>
-	<string name="buying_selected_land">Achat du terrain sélectionné pour [AMOUNT] L$</string>
-	<string name="this_object_costs">Cet objet coûte [AMOUNT] L$</string>
-	<string name="group_role_everyone">Tous</string>
-	<string name="group_role_officers">Officiers</string>
-	<string name="group_role_owners">Propriétaires</string>
-	<string name="group_member_status_online">En ligne</string>
-	<string name="uploading_abuse_report">Chargement...
-=======
 Si ce message persiste, veuillez aller sur la page [SUPPORT_SITE].
 	</string>
 	<string name="5 O'Clock Shadow">
@@ -5367,7 +4767,6 @@
 	</string>
 	<string name="uploading_abuse_report">
 		Chargement...
->>>>>>> de8275b1
 
 du rapport d'infraction
 	</string>
