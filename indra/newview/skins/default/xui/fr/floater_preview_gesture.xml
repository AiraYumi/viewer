--- conflicted
+++ resolved
@@ -49,24 +49,12 @@
 ajoutez des pauses.
 	</text>
 	<radio_group name="animation_trigger_type">
-<<<<<<< HEAD
-		<radio_item name="start">
-			Commencer
-		</radio_item>
-		<radio_item name="stop">
-			Stop
-		</radio_item>
-	</radio_group>
-	<check_box label="jusqu&apos;à la fin des animations" name="wait_anim_check" />
-	<check_box label="temps en secondes" name="wait_time_check" />
-=======
 		<radio_item name="start" label="Commencer" />
 		<radio_item name="stop" label="Stop" />
 	</radio_group>
 	<check_box label="jusqu&apos;à la fin des animations" name="wait_anim_check" />
 	<check_box label="temps en secondes" name="wait_time_check" />
 	<line_editor left_delta="130" name="wait_time_editor" />
->>>>>>> fcaa1ad4
 	<check_box label="Actifs" name="active_check"
 	     tool_tip="Les gestes actifs peuvent être déclenchés en saisissant leur raccourci dans le chat ou en appuyant sur les raccourcis. Les gestes deviennent généralement inactifs lorsqu&apos;il y a un conflit entre les raccourcis." />
 	<button label="Prévisualiser" name="preview_btn" width="86" />
