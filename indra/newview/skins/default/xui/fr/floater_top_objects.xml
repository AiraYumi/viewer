--- conflicted
+++ resolved
@@ -8,12 +8,6 @@
 	</floater.string>
 	<floater.string name="scripts_score_label">
 		Temps
-<<<<<<< HEAD
-	</floater.string>
-	<floater.string name="scripts_mono_time_label">
-		Temps Mono
-=======
->>>>>>> 8a3384ad
 	</floater.string>
 	<floater.string name="top_colliders_title">
 		Collisions les plus consommatrices
@@ -35,13 +29,8 @@
 		<scroll_list.columns label="Nom" name="name"/>
 		<scroll_list.columns label="Propriétaire" name="owner"/>
 		<scroll_list.columns label="Lieu" name="location"/>
-<<<<<<< HEAD
-		<scroll_list.columns label="Temps" name="time"/>
-		<scroll_list.columns label="Temps Mono" name="mono_time"/>
-=======
 		<scroll_list.columns label="Parcelle" name="parcel"/>
 		<scroll_list.columns label="Temps" name="time"/>
->>>>>>> 8a3384ad
 		<scroll_list.columns label="URL" name="URLs"/>
 		<scroll_list.columns label="Mémoire (Ko)" name="memory"/>
 	</scroll_list>
