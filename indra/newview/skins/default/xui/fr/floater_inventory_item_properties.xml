--- conflicted
+++ resolved
@@ -60,17 +60,8 @@
 	</text>
 	<check_box label="À vendre" name="CheckPurchase"/>
 	<radio_group name="RadioSaleType">
-<<<<<<< HEAD
-		<radio_item name="radio">
-			Original
-		</radio_item>
-		<radio_item name="radio2">
-			Copie
-		</radio_item>
-=======
 		<radio_item name="radio" label="Original" />
 		<radio_item name="radio2" label="Copie" />
->>>>>>> fcaa1ad4
 	</radio_group>
 	<text name="TextPrice">
 		Prix :  L$
