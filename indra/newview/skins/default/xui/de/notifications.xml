<?xml version="1.0" encoding="utf-8"?>
<notifications>
	<global name="skipnexttime">Nicht mehr anzeigen</global>
	<global name="alwayschoose">Diese Option immer auswählen</global>
	<global name="implicitclosebutton">Schließen</global>
	<template name="okbutton">
		<form>
			<button name="OK_okbutton" text="$yestext"/>
		</form>
	</template>
	<template name="okignore">
		<form>
			<button name="OK_okignore" text="$yestext"/>
		</form>
	</template>
	<template name="okcancelbuttons">
		<form>
			<button name="OK_okcancelbuttons" text="$yestext"/>
			<button name="Cancel_okcancelbuttons" text="$notext"/>
		</form>
	</template>
	<template name="okcancelignore">
		<form>
			<button name="OK_okcancelignore" text="$yestext"/>
			<button name="Cancel_okcancelignore" text="$notext"/>
		</form>
	</template>
	<template name="okhelpbuttons">
		<form>
			<button name="OK_okhelpbuttons" text="$yestext"/>
			<button name="Help" text="$helptext"/>
		</form>
	</template>
	<template name="okhelpignore">
		<form>
			<button name="OK_okhelpignore" text="$yestext"/>
			<button name="Help_okhelpignore" text="$helptext"/>
		</form>
	</template>
	<template name="yesnocancelbuttons">
		<form>
			<button name="Yes" text="$yestext"/>
			<button name="No" text="$notext"/>
			<button name="Cancel_yesnocancelbuttons" text="$canceltext"/>
		</form>
	</template>
	<notification functor="GenericAcknowledge" label="Unbekannte Meldung" name="MissingAlert">
		Ihre Version von [APP_NAME] kann die gerade empfangene Benachrichtigung nicht anzeigen.  Bitte vergewissern Sie sich, dass Sie den aktuellsten Viewer installiert haben.

Fehlerdetails: The notification called &apos;[_NAME]&apos; was not found in notifications.xml.
		<usetemplate name="okbutton" yestext="OK"/>
	</notification>
	<notification name="FloaterNotFound">
		Floater-Fehler: Folgende Steuerelemente wurden nicht gefunden:

[CONTROLS]
		<usetemplate name="okbutton" yestext="OK"/>
	</notification>
	<notification name="TutorialNotFound">
		Derzeit ist kein Tutorial verfügbar.
		<usetemplate name="okbutton" yestext="OK"/>
	</notification>
	<notification name="GenericAlert">[MESSAGE]</notification>
	<notification name="GenericAlertYesCancel">
		[MESSAGE]
		<usetemplate name="okcancelbuttons" notext="Abbrechen" yestext="Ja"/>
	</notification>
	<notification name="GenericAlertOK">
		[MESSAGE]
		<usetemplate name="okbutton" yestext="OK"/>
	</notification>
	<notification name="BadInstallation">
		Beim Aktualisieren von [APP_NAME] ist ein Fehler aufgetreten.  Bitte [http://get.secondlife.com laden Sie die aktuellste Version des Viewers herunter].
		<usetemplate name="okbutton" yestext="OK"/>
	</notification>
	<notification name="LoginFailedNoNetwork">
		Verbindung nicht möglich zum [SECOND_LIFE_GRID].
    &apos;[DIAGNOSTIC]&apos;
Stellen Sie sicher, dass Ihre Internetverbindung funktioniert.
		<usetemplate name="okbutton" yestext="OK"/>
	</notification>
	<notification name="MessageTemplateNotFound">
		Meldungsvorlage [PATH] nicht gefunden.
		<usetemplate name="okbutton" yestext="OK"/>
	</notification>
	<notification name="WearableSave">
		Änderung an aktueller Kleidung/Körperteil speichern?
		<usetemplate canceltext="Abbrechen" name="yesnocancelbuttons" notext="Nicht speichern" yestext="Speichern"/>
	</notification>
	<notification name="ConfirmNoCopyToOutbox">
		Sie sind nicht berechtigt, einen oder mehrere dieser Artikel in die Händler-Outbox zu kopieren. Sie können sie verschieben oder zurücklassen.
		<usetemplate name="okcancelbuttons" notext="Artikel nicht verschieben" yestext="Artikel verschieben"/>
	</notification>
	<notification name="OutboxFolderCreated">
		Für jeden Artikel, den Sie in die oberste Ebene Ihrer Händler-Outbox übertragen haben, wurde ein neuer Ordner erstellt.
		<usetemplate ignoretext="Neuer Ordner in Händler-Outbox erstellt" name="okignore" yestext="OK"/>
	</notification>
	<notification name="OutboxImportComplete">
		Erfolg

Alle Ordner wurden erfolgreich an den Marktplatz übertragen.
		<usetemplate ignoretext="Alle Ordner an den Marktplatz übertragen" name="okignore" yestext="OK"/>
	</notification>
	<notification name="OutboxImportHadErrors">
		Einige Ordner wurden nicht übertragen

Beim Übertragen bestimmter Ordner an den Marktplatz ist ein Fehler aufgetreten. Diese Ordner befinden sich noch in Ihrer Händler-Outbox.

Weitere Informationen finden Sie im [[MARKETPLACE_IMPORTS_URL] Fehlerprotokoll].
		<usetemplate name="okbutton" yestext="OK"/>
	</notification>
	<notification name="OutboxImportFailed">
		Übertragung fehlgeschlagen mit Fehler „[ERROR_CODE]“

Aufgrund eines System- oder Netzwerkfehlers wurden keine Ordner an den Marktplatz übertragen. Versuchen Sie es später erneut.
		<usetemplate name="okbutton" yestext="OK"/>
	</notification>
	<notification name="OutboxInitFailed">
		Marktplatzinitialisierung fehlgeschlagen mit Fehler „[ERROR_CODE]“

Marktplatzinitialisierung aufgrund eines System- oder Netzwerkfehlers fehlgeschlagen. Versuchen Sie es später erneut.
		<usetemplate name="okbutton" yestext="OK"/>
	</notification>
	<notification name="StockPasteFailed">
		Kopieren oder Verschieben in Bestandsordner fehlgeschlagen mit Fehler:
        
        „[ERROR_CODE]“
		<usetemplate name="okbutton" yestext="OK"/>
	</notification>
	<notification name="MerchantPasteFailed">
		Kopieren oder Verschieben von Marktplatz-Auflistungen fehlgeschlagen mit Fehler:
        
        „[ERROR_CODE]“
		<usetemplate name="okbutton" yestext="OK"/>
	</notification>
	<notification name="MerchantTransactionFailed">
		Marktplatztransaktion fehlgeschlagen mit Fehler:
        
        Grund: „[ERROR_REASON]“
        [ERROR_DESCRIPTION]
		<usetemplate name="okbutton" yestext="OK"/>
	</notification>
	<notification name="MerchantUnprocessableEntity">
		Wir konnten dieses Produkt nicht auflisten bzw. den Versionsordner nicht aktivieren. Dies liegt meist an fehlenden Informationen im Formular zur Beschreibung der Auflistung, kann aber auch auf eine falsche Ordnerstruktur zurückzuführen sein. Bearbeiten Sie die Auflistung oder überprüfen Sie den Auflistungsordner auf Fehler.
		<usetemplate name="okbutton" yestext="OK"/>
	</notification>
	<notification name="MerchantListingFailed">
		Auflistung in Marktplatz fehlgeschlagen mit Fehler:
        
        „[ERROR_CODE]“
		<usetemplate name="okbutton" yestext="OK"/>
	</notification>
	<notification name="MerchantFolderActivationFailed">
		Aktivierung dieses Versionsordners fehlgeschlagen mit Fehler:

        „[ERROR_CODE]“
		<usetemplate name="okbutton" yestext="OK"/>
	</notification>
	<notification name="ConfirmMerchantActiveChange">
		Diese Aktion ändert den aktiven Inhalt dieser Auflistung. Möchten Sie fortfahren?
		<usetemplate ignoretext="Vor Ändern einer aktiven Auflistung im Marktplatz bestätigen" name="okcancelignore" notext="Abbrechen" yestext="OK"/>
	</notification>
	<notification name="ConfirmMerchantMoveInventory">
		Objekte, die ins Marktplatz-Auflistungsfenster gezogen werden, werden verschoben, nicht kopiert. Möchten Sie fortfahren?
		<usetemplate ignoretext="Vor Verschieben eines Objekts aus dem Inventar in den Marktplatz bestätigen" name="okcancelignore" notext="Abbrechen" yestext="OK"/>
	</notification>
	<notification name="ConfirmListingCutOrDelete">
		Wenn Sie einen Auflistungsordner verschieben oder löschen, wird Ihre Marktplatz-Auflistung gelöscht. Um die Marktplatz-Auflistung beizubehalten, verschieben oder löschen Sie den Inhalt des Versionsordners, den Sie ändern möchten. Möchten Sie fortfahren?
		<usetemplate ignoretext="Bestätigen, bevor ich eine Auflistung aus dem Marktplatz entferne oder verschiebe" name="okcancelignore" notext="Abbrechen" yestext="OK"/>
	</notification>
	<notification name="ConfirmCopyToMarketplace">
		Sie haben keine Berechtigung, eines oder mehrere dieser Objekte in den Marktplatz zu kopieren. Sie können sie verschieben oder zurücklassen.
		<usetemplate canceltext="Abbrechen" ignoretext="Vor Kopieren einer Auswahl mit kopiergeschützten Objekten in den Marktplatz bestätigen" name="yesnocancelbuttons" notext="Artikel nicht verschieben" yestext="Artikel verschieben"/>
	</notification>
	<notification name="ConfirmMerchantUnlist">
		Diese Aktion entfernt diese Auflistung. Möchten Sie fortfahren?
		<usetemplate ignoretext="Vor Entfernen einer aktiven Auflistung aus dem Marktplatz bestätigen" name="okcancelignore" notext="Abbrechen" yestext="OK"/>
	</notification>
	<notification name="ConfirmMerchantClearVersion">
		Diese Aktion deaktiviert den Versionsordner der aktuellen Auflistung. Möchten Sie fortfahren?
		<usetemplate ignoretext="Vor Deaktivieren des Versionsordners einer Auflistung im Marktplatz bestätigen" name="okcancelignore" notext="Abbrechen" yestext="OK"/>
	</notification>
	<notification name="AlertMerchantListingNotUpdated">
		Diese Auflistung konnte nicht aktualisiert werden.
[[URL] Klicken Sie hier], um sie im Marktplatz zu bearbeiten.
		<usetemplate name="okbutton" yestext="OK"/>
	</notification>
	<notification name="AlertMerchantListingCannotWear">Sie können keine Kleidung oder Körperteile tragen, die im Marktplatz-Auflistungsordner enthalten sind</notification>
	<notification name="AlertMerchantListingInvalidID">Auflistungs-ID ungültig.</notification>
	<notification name="AlertMerchantListingActivateRequired">
		In dieser Auflistung gibt es mehrere oder keine Versionsordner. Sie müssen später einen auswählen und aktivieren.
		<usetemplate ignoretext="Benachrichtung zur Versionsordneraktivierung, wenn ich eine Auflistung mit mehreren Versionsordnern erstelle" name="okignore" yestext="OK"/>
	</notification>
	<notification name="AlertMerchantStockFolderSplit">
		Wir haben Bestandsobjekte unterschiedlicher Typen in separate Bestandsordner gelegt, damit wir Ihren Ordner auflisten können.
		<usetemplate ignoretext="Benachrichtigen,wenn Bestandsordner vor dem Auflisten aufgeteilt wird" name="okignore" yestext="OK"/>
	</notification>
	<notification name="AlertMerchantStockFolderEmpty">
		Wir haben Ihre Auflistung entfernt, da der Bestandsordner leer ist. Um diese Auflistung wieder zu listen, müssen Sie weitere Einheiten zum Bestandsordner hinzufügen.
		<usetemplate ignoretext="Benachrichtigen, wenn Auflistung aufgrund eines leeren Bestandsordners nicht aufgelistet wird" name="okignore" yestext="OK"/>
	</notification>
	<notification name="CompileQueueSaveText">Der Text für ein Skript konnte aus folgendem Grund nicht hochgeladen werden: [REASON]. Bitte versuchen Sie es erneut.</notification>
	<notification name="CompileQueueSaveBytecode">Eine kompiliertes Skript konnte aus folgendem Grund nicht hochgeladen werden: [REASON]. Bitte versuchen Sie es erneut.</notification>
	<notification name="WriteAnimationFail">Fehler beim Schreiben von Animationsdaten.  Bitte versuchen Sie es erneut.</notification>
	<notification name="UploadAuctionSnapshotFail">Eine Auktions-Screenshot konnte aus folgendem Grund nicht hochgeladen werden: [REASON]</notification>
	<notification name="UnableToViewContentsMoreThanOne">Es kann nur jeweils der Inhalt von einem Objekt angezeigt werden.
Wählen Sie ein einzelnes Objekt aus und versuchen Sie es erneut.</notification>
	<notification name="SaveClothingBodyChanges">
		Änderung an Kleidung/Körperteilen speichern?
		<usetemplate canceltext="Abbrechen" name="yesnocancelbuttons" notext="Nicht speichern" yestext="Alles speichern"/>
	</notification>
	<notification name="FriendsAndGroupsOnly">
		Personen, die nicht auf Ihrer Freundesliste stehen, werden nicht informiert, dass Sie ihre Anrufe und Instant Messages ignorieren.
		<usetemplate name="okbutton" yestext="Ja"/>
	</notification>
	<notification name="FavoritesOnLogin">
		Hinweis: Bei Aktivierung dieser Option sehen alle Personen, die diesen Computer benutzen, Ihre Lieblingsorte.
		<usetemplate name="okbutton" yestext="OK"/>
	</notification>
	<notification name="GrantModifyRights">
		Wenn Sie einem anderen Einwohner Änderungsrechte gewähren, dann kann dieser JEDES Objekt, das Sie inworld besitzen, ändern, löschen oder an sich nehmen. Seien Sie daher beim Gewähren dieser Rechte sehr vorsichtig!
Möchten Sie [NAME] Änderungsrechte gewähren?
		<usetemplate name="okcancelbuttons" notext="Nein" yestext="Ja"/>
	</notification>
	<notification name="GrantModifyRightsMultiple">
		Wenn Sie einem anderen Einwohner, die Erlaubnis zum Bearbeiten erteilen, dann kann dieser JEDES Objekt, das Sie inworld besitzen, verändern. Seien Sie SEHR vorsichtig, wenn Sie diese Erlaubnis gewähren!
Möchten Sie den ausgewählten Einwohnern Änderungsrechte gewähren?
		<usetemplate name="okcancelbuttons" notext="Nein" yestext="Ja"/>
	</notification>
	<notification name="RevokeModifyRights">
		Möchten Sie [NAME] die Änderungsrechte entziehen?
		<usetemplate name="okcancelbuttons" notext="Nein" yestext="Ja"/>
	</notification>
	<notification name="RevokeModifyRightsMultiple">
		Möchten Sie den ausgewählten Einwohnern die Änderungsrechte entziehen?
		<usetemplate name="okcancelbuttons" notext="Nein" yestext="Ja"/>
	</notification>
	<notification name="UnableToCreateGroup">
		Gruppe konnte nicht erstellt werden.
[MESSAGE]
		<usetemplate name="okbutton" yestext="OK"/>
	</notification>
	<notification name="PanelGroupApply">
		[NEEDS_APPLY_MESSAGE]
[WANT_APPLY_MESSAGE]
		<usetemplate canceltext="Abbrechen" name="yesnocancelbuttons" notext="Änderungen verwerfen" yestext="Änderungen übernehmen"/>
	</notification>
	<notification name="MustSpecifyGroupNoticeSubject">
		Geben Sie einen Betreff für die Gruppenmitteilung ein.
		<usetemplate name="okbutton" yestext="OK"/>
	</notification>
	<notification name="AddGroupOwnerWarning">
		Sie sind im Begriff, Gruppenmitgliedern die Rolle [ROLE_NAME] zuzuweisen.
Diese Rolle kann Mitgliedern nicht mehr entzogen werden.
Sie müssen die Rolle selbst niederlegen.
Möchten Sie fortfahren?
		<usetemplate ignoretext="Bestätigen, bevor ich einen neuen Gruppeneigentümer hinzufüge" name="okcancelignore" notext="Nein" yestext="Ja"/>
	</notification>
	<notification name="AssignDangerousActionWarning">
		Sie sind im Begriff, der Rolle „[ROLE_NAME]“ die Fähigkeit „[ACTION_NAME]“ zuzuweisen.

 *ACHTUNG*
 Mitglieder in einer Rolle mit dieser Fähigkeit können sich selbst -
 und allen anderen Mitgliedern – Rollen zuweisen, die mehr Rechte
 beinhalten als sie derzeit haben, und damit nahezu
 Eigentümerrechte erreichen. Überlegen Sie sich, wem Sie diese Fähigkeit
 verleihen.

Der Rolle „[ROLE_NAME]“ diese Fähigkeit zuweisen?
		<usetemplate name="okcancelbuttons" notext="Nein" yestext="Ja"/>
	</notification>
	<notification name="AssignDangerousAbilityWarning">
		Sie sind im Begriff, der Rolle „[ROLE_NAME]“ die Fähigkeit „[ACTION_NAME]“ zuzuweisen.

 *ACHTUNG*
 Mitglieder in einer Rolle mit dieser Fähigkeit können sich selbst -
 und allen anderen Mitgliedern – alle Fähigkeiten zuweisen und
 damit fast Eigentümerrechte erreichen.

Der Rolle „[ROLE_NAME]“ diese Fähigkeit zuweisen?
		<usetemplate name="okcancelbuttons" notext="Nein" yestext="Ja"/>
	</notification>
	<notification name="AssignBanAbilityWarning">
		Sie sind im Begriff, der Rolle „[ROLE_NAME]“ die Fähigkeit „[ACTION_NAME]“ zuzuweisen.

 *ACHTUNG*
Jedem Mitglied in einer Rolle mit dieser Fähigkeit werden auch die Fähigkeiten „[ACTION_NAME_2]“ und „[ACTION_NAME_3]“ zugewiesen.
		<usetemplate name="okbutton" yestext="OK"/>
	</notification>
	<notification name="RemoveBanAbilityWarning">
		Sie sind im Begriff, die Fähigkeit „[ACTION_NAME]“ aus der Rolle „[ROLE_NAME]“ zu entfernen.

 *ACHTUNG*
Durch Entfernen dieser Fähigkeit werden die Fähigkeiten „[ACTION_NAME_2]“ und „[ACTION_NAME_3]“ NICHT entfernt.
 
Wenn diese Rolle nicht mehr diese Fähigkeiten haben soll, deaktivieren Sie sie bitte umgehend.
		<usetemplate name="okbutton" yestext="OK"/>
	</notification>
	<notification name="EjectGroupMemberWarning">
		Sie sind dabei, [AVATAR_NAME] aus der Gruppe hinauszuwerfen.
		<usetemplate ignoretext="Hinauswerfen eines einzelnen Gruppenmitglieds bestätigen" name="okcancelignore" notext="Abbrechen" yestext="Hinauswerfen"/>
	</notification>
	<notification name="EjectGroupMembersWarning">
		Sie sind dabei, [COUNT] Mitglieder aus der Gruppe hinauszuwerfen.
		<usetemplate ignoretext="Hinauswerfen mehrerer Gruppenmitglieder bestätigen" name="okcancelignore" notext="Abbrechen" yestext="Hinauswerfen"/>
	</notification>
	<notification name="AttachmentDrop">
		Sie möchten Ihren Anhang wirklich fallen lassen?
Möchten Sie fortfahren?
		<usetemplate ignoretext="Bestätigen, bevor Anhänge fallen gelassen werden" name="okcancelignore" notext="Nein" yestext="Ja"/>
	</notification>
	<notification name="JoinGroupCanAfford">
		Der Beitritt zu dieser Gruppe kostet [COST] L$.
Fortfahren?
		<usetemplate name="okcancelbuttons" notext="Abbrechen" yestext="Beitreten"/>
	</notification>
	<notification name="JoinGroupNoCost">
		Sie treten der Gruppe [NAME] bei.
Fortfahren?
		<usetemplate name="okcancelbuttons" notext="Abbrechen" yestext="Beitreten"/>
	</notification>
	<notification name="JoinGroupCannotAfford">Der Beitritt zu dieser Gruppe kostet [COST] L$.
Sie haben nicht genug L$, um dieser Gruppe beizutreten.</notification>
	<notification name="CreateGroupCost">
		Die Gründung dieser Gruppe kostet 100 L$.
Gruppen müssen mehr als ein Mitglied haben oder sie werden gelöscht.
Bitte laden Sie innerhalb von 48 Stunden Mitglieder in Ihre Gruppe ein.
		<usetemplate canceltext="Abbrechen" name="okcancelbuttons" notext="Abbrechen" yestext="Gruppe für 100 L$ erstellen"/>
	</notification>
	<notification name="LandBuyPass">
		Sie können dieses Land („[PARCEL_NAME]“) für [COST] L$
[TIME] Stunden lang betreten.  Pass kaufen?
		<usetemplate name="okcancelbuttons" notext="Abbrechen" yestext="OK"/>
	</notification>
	<notification name="SalePriceRestriction">Der Verkaufspreis muss beim allgemeinen Verkauf über 0 L$ liegen.
Wählen Sie eine bestimmte Person aus, wenn Sie für 0 L$ verkaufen.</notification>
	<notification name="ConfirmLandSaleChange">
		Die ausgewählten [LAND_SIZE] m² Land werden zum Verkauf freigegeben.
Der Verkaufspreis beträgt [SALE_PRICE] L$. Der Verkauf an [NAME] wird zu diesem Preis freigegeben.
		<usetemplate name="okcancelbuttons" notext="Abbrechen" yestext="OK"/>
	</notification>
	<notification name="ConfirmLandSaleToAnyoneChange">
		ACHTUNG: Wenn Sie auf An jeden verkaufen klicken, kann jeder in [SECOND_LIFE] Ihr Land kaufen, auch Einwohner in anderen Regionen.

Die ausgewählten [LAND_SIZE] m² Land werden zum Verkauf freigegeben.
Der Verkaufspreis beträgt [SALE_PRICE] L$. Der Verkauf an [NAME] wird zu diesem Preis freigegeben.
		<usetemplate name="okcancelbuttons" notext="Abbrechen" yestext="OK"/>
	</notification>
	<notification name="ReturnObjectsDeededToGroup">
		Möchten Sie alle Ihre Objekte auf dieser Parzelle, die der Gruppe „[NAME]“ gehören, zurück in das jeweilige Inventar ihrer vorherigen Eigentümer transferieren?

*WARNUNG* Alle nicht transferierbaren Objekte, die der Gruppe übertragen wurden, werden dabei gelöscht!

Objekte: [N]
		<usetemplate name="okcancelbuttons" notext="Abbrechen" yestext="OK"/>
	</notification>
	<notification name="ReturnObjectsOwnedByUser">
		Möchten Sie alle Objekte auf dieser Parzelle, die dem Einwohner „[NAME]“ gehören, in das jeweilige Inventar ihrer Eigentümer transferieren?

Objekte: [N]
		<usetemplate name="okcancelbuttons" notext="Abbrechen" yestext="OK"/>
	</notification>
	<notification name="ReturnObjectsOwnedBySelf">
		Möchten Sie alle Objekte auf dieser Parzelle, die Ihnen gehören, zurück in Ihr Inventar transferieren?

Objekte: [N]
		<usetemplate name="okcancelbuttons" notext="Abbrechen" yestext="OK"/>
	</notification>
	<notification name="ReturnObjectsNotOwnedBySelf">
		Möchten Sie alle Objekte auf dieser Parzelle, die NICHT Ihnen gehören, in das Inventar ihrer Eigentümer transferieren?
Transferierbare Objekte, die an eine Gruppe übertragen wurden, werden ihren vorherigen Eigentümern zurückgegeben.

*WARNUNG* Alle nicht transferierbaren Objekte, die der Gruppe übertragen wurden, werden dabei gelöscht!

Objekte: [N]
		<usetemplate name="okcancelbuttons" notext="Abbrechen" yestext="OK"/>
	</notification>
	<notification name="ReturnObjectsNotOwnedByUser">
		Möchten Sie alle Objekte auf dieser Parzelle, die NICHT [NAME] gehören, in das Inventar ihrer Eigentümer transferieren?
Transferierbare Objekte, die an eine Gruppe übertragen wurden, werden ihren vorherigen Eigentümern zurückgegeben.

*WARNUNG* Alle nicht transferierbaren Objekte, die der Gruppe übertragen wurden, werden dabei gelöscht!

Objekte: [N]
		<usetemplate name="okcancelbuttons" notext="Abbrechen" yestext="OK"/>
	</notification>
	<notification name="ReturnAllTopObjects">
		Möchten Sie alle aufgeführten Objekte ihren Eigentümern zurückgeben?
		<usetemplate name="okcancelbuttons" notext="Abbrechen" yestext="OK"/>
	</notification>
	<notification name="DisableAllTopObjects">
		Möchten Sie alle Objekte in dieser Region deaktivieren?
		<usetemplate name="okcancelbuttons" notext="Abbrechen" yestext="OK"/>
	</notification>
	<notification name="ReturnObjectsNotOwnedByGroup">
		Objekte auf dieser Parzelle, die von der Gruppe [NAME] nicht gemeinsam genutzt werden, an ihre Eigentümer zurückgeben?

Objekte: [N]
		<usetemplate name="okcancelbuttons" notext="Abbrechen" yestext="OK"/>
	</notification>
	<notification name="UnableToDisableOutsideScripts">Skriptdeaktivierung nicht möglich.
Für die gesamte Region ist Schaden aktiviert.
Damit Waffen funktionieren, müssen Skripts erlaubt sein.</notification>
	<notification name="MultipleFacesSelected">
		Mehrere Flächen wurden ausgewählt.
Wenn Sie fortfahren werden auf mehrere Flächen des Objekts unterschiedlichen Medien-Instanzen eingefügt.
Um Medien nur auf einer Fläche einzufügen, wählen Sie „Oberfläche auswählen&quot; und klicken Sie auf die gewünschte Fläche des Objektes. Klicken Sie dann auf „Hinzufügen&quot;.
		<usetemplate ignoretext="Die Medien werden auf mehrere ausgewählte Seiten übertragen" name="okcancelignore" notext="Abbrechen" yestext="OK"/>
	</notification>
	<notification name="MustBeInParcel">Sie müssen auf einer Landparzelle stehen, um ihren Landepunkt festzulegen.</notification>
	<notification name="PromptRecipientEmail">Bitte geben Sie für den/die Empfänger eine gültige Email-Adresse ein.</notification>
	<notification name="PromptSelfEmail">Geben Sie Ihre E-Mail-Adresse ein.</notification>
	<notification name="PromptMissingSubjMsg">
		Foto mit Standardbetreff bzw. -nachricht als E-Mail versenden?
		<usetemplate name="okcancelbuttons" notext="Abbrechen" yestext="OK"/>
	</notification>
	<notification name="ErrorProcessingSnapshot">Fehler beim Verarbeiten der Fotodaten</notification>
	<notification name="ErrorEncodingSnapshot">Fehler beim Erstellen des Fotos!</notification>
	<notification name="ErrorUploadingPostcard">Ein Foto konnte aus folgendem Grund nicht gesendet werden: [REASON]</notification>
	<notification name="ErrorUploadingReportScreenshot">Ein Report-Screenshot konnte aus folgendem Grund nicht hochgeladen werden: [REASON]</notification>
	<notification name="MustAgreeToLogIn">Bevor Sie sich in [SECOND_LIFE] anmelden können, müssen Sie den Nutzungsbedingungen zustimmen.</notification>
	<notification name="CouldNotPutOnOutfit">Outfit konnte nicht angezogen werden.
Der Outfit-Ordner enthält keine Kleidung, Körperteile oder Anhänge.</notification>
	<notification name="CannotWearTrash">Kleider oder Körperteile im Papierkorb können nicht getragen werden</notification>
	<notification name="MaxAttachmentsOnOutfit">Objekt konnte nicht angehängt werden.
Überschreitet die maximale Anzahl an Objekten [MAX_ATTACHMENTS], die angehängt werden können. Bitte nehmen Sie zunächst ein anderes Objekt ab.</notification>
	<notification name="CannotWearInfoNotComplete">Sie können das Objekt nicht anziehen, weil es noch nicht geladen wurde. Warten Sie kurz und versuchen Sie es dann noch einmal.</notification>
	<notification name="MustHaveAccountToLogIn">
		Sue haben ein Feld leer gelassen.
Sie müssen den Benutzernamen Ihres Avatars eingeben.

Sie benötigen ein Konto, um [SECOND_LIFE] betreten zu können. Möchten Sie jetzt ein Konto erstellen?
		<url name="url">[create_account_url]</url>
		<usetemplate name="okcancelbuttons" notext="Erneut versuchen" yestext="Neues Benutzerkonto anlegen"/>
	</notification>
	<notification name="InvalidCredentialFormat">Sie müssen entweder den Benutzernamen oder den Vor- und Nachnamen Ihres Avatars in das Feld „Benutzername“ eingeben und die Anmeldung dann erneut versuchen.</notification>
	<notification name="InvalidGrid">„[GRID]“ ist keine gültige Grid-ID.</notification>
	<notification name="InvalidLocationSLURL">Ihre Startposition gibt kein gültiges Grid an.</notification>
	<notification name="DeleteClassified">
		Anzeige „[NAME]“ löschen?
Gebühren werden nicht rückerstattet.
		<usetemplate name="okcancelbuttons" notext="Abbrechen" yestext="OK"/>
	</notification>
	<notification name="DeleteMedia">
		Sie haben sich entschieden, die Medien auf dieser Seite zu löschen.
Sind Sie sicher, dass Sie fortfahren wollen?
		<usetemplate ignoretext="Bestätigen, bevor ich Medien von einem Objekt entferne." name="okcancelignore" notext="Nein" yestext="Ja"/>
	</notification>
	<notification name="ClassifiedSave">
		Änderung an Anzeige [NAME] speichern?
		<usetemplate canceltext="Abbrechen" name="yesnocancelbuttons" notext="Nicht speichern" yestext="Speichern"/>
	</notification>
	<notification name="ClassifiedInsufficientFunds">
		Sie haben nicht genügend Geld, um eine Anzeige zu erstellen.
		<usetemplate name="okbutton" yestext="OK"/>
	</notification>
	<notification name="DeleteAvatarPick">
		Auswahl &lt;nolink&gt;[PICK]&lt;/nolink&gt; löschen?
		<usetemplate name="okcancelbuttons" notext="Abbrechen" yestext="OK"/>
	</notification>
	<notification name="DeleteOutfits">
		Das/Die ausgewählte(n) Outfit(s) löschen?
		<usetemplate name="okcancelbuttons" notext="Abbrechen" yestext="OK"/>
	</notification>
	<notification name="PromptGoToEventsPage">
		Zur [SECOND_LIFE] Events-Webseite?
		<url name="url">http://secondlife.com/events/?lang=de-DE</url>
		<usetemplate name="okcancelbuttons" notext="Abbrechen" yestext="OK"/>
	</notification>
	<notification name="SelectProposalToView">Wählen Sie ein Angebot zur Ansicht.</notification>
	<notification name="SelectHistoryItemToView">Wählen Sie ein Element zur Ansicht.</notification>
	<notification name="CacheWillClear">Der Cache wird nach einem Neustart von [APP_NAME] geleert.</notification>
	<notification name="CacheWillBeMoved">Der Cache wird nach einem Neustart von [APP_NAME] verschoben.
Hinweis: Der Cache wird dabei gelöscht/geleert.</notification>
	<notification name="ChangeConnectionPort">Die Port-Einstellungen werden nach einem Neustart von [APP_NAME] wirksam.</notification>
	<notification name="ChangeSkin">Die neue Benutzeroberfläche wird nach einem Neustart von [APP_NAME] angezeigt.</notification>
	<notification name="ChangeLanguage">Die Sprachänderung tritt nach Neustart von [APP_NAME] in Kraft.</notification>
	<notification name="GoToAuctionPage">
		Zur [SECOND_LIFE]-Webseite, um Auktionen anzuzeigen oder ein Gebot abzugeben?
		<url name="url">http://secondlife.com/auctions/auction-detail.php?id=[AUCTION_ID]</url>
		<usetemplate name="okcancelbuttons" notext="Abbrechen" yestext="OK"/>
	</notification>
	<notification name="SaveChanges">
		Änderungen speichern?
		<usetemplate canceltext="Abbrechen" name="yesnocancelbuttons" notext="Nicht speichern" yestext="Speichern"/>
	</notification>
	<notification name="DeleteNotecard">
		Notizkarte löschen?
		<usetemplate name="okcancelbuttons" notext="Abbrechen" yestext="OK"/>
	</notification>
	<notification name="GestureSaveFailedTooManySteps">Speichern der Geste fehlgeschlagen.
Die Geste besteht aus zu vielen Schritten.
Löschen Sie einige Schritte und versuchen Sie es erneut.</notification>
	<notification name="GestureSaveFailedTryAgain">Speichern der Geste fehlgeschlagen.  Warten Sie kurz und versuchen Sie es dann noch einmal.</notification>
	<notification name="GestureSaveFailedObjectNotFound">Geste konnte nicht gespeichert werden, da das Objekt oder das zugehörige Objektinventar nicht gefunden wurden.
Das Objekt ist möglicherweise außer Reichweite oder wurde gelöscht.</notification>
	<notification name="GestureSaveFailedReason">Eine Geste konnte aus folgendem Grund nicht gespeichert werden: [REASON].  Speichern Sie die Geste bitte später.</notification>
	<notification name="SaveNotecardFailObjectNotFound">Notizkarte konnte nicht gespeichert werden, da das Objekt oder das zugehörige Objektinventar nicht gefunden wurden.
Das Objekt ist möglicherweise außer Reichweite oder wurde gelöscht.</notification>
	<notification name="SaveNotecardFailReason">Eine Notizkarte konnte aus folgendem Grund nicht gespeichert werden: [REASON].  Speichern Sie die Notizkarte bitte später.</notification>
	<notification name="ScriptCannotUndo">
		Es konnten nicht alle Änderungen in Ihrer Skriptversion rückgängig gemacht werden.
Möchten Sie die letzte gespeicherte Version vom Server laden?
(**Warnung** Dieser Vorgang kann nicht rückgängig gemacht werden.)
		<usetemplate name="okcancelbuttons" notext="Abbrechen" yestext="OK"/>
	</notification>
	<notification name="SaveScriptFailReason">Ein Skript konnte aus folgendem Grund nicht gespeichert werden: [REASON].  Speichern Sie das Skript bitte später.</notification>
	<notification name="SaveScriptFailObjectNotFound">Skript konnte nicht gespeichert werden, weil das zugehörige Objekt nicht gefunden wurde.
Das Objekt ist möglicherweise außer Reichweite oder wurde gelöscht.</notification>
	<notification name="SaveBytecodeFailReason">Ein kompiliertes Skript konnte aus folgendem Grund nicht gespeichert werden: [REASON].  Speichern Sie das Skript bitte später.</notification>
	<notification name="StartRegionEmpty">
		Ihre Startregion ist nicht definiert.
Geben Sie den Namen der Region im Feld „Startposition“ ein oder wählen Sie „Mein letzter Standort“ oder „Mein Zuhause“ als Startposition aus.
		<usetemplate name="okbutton" yestext="OK"/>
	</notification>
	<notification name="CouldNotStartStopScript">Skript konnte nicht gestartet oder beendet werden, weil das zugehörige Objekt nicht gefunden wurde.
Das Objekt ist möglicherweise außer Reichweite oder wurde gelöscht.</notification>
	<notification name="CannotDownloadFile">Dateidownload nicht möglich</notification>
	<notification name="CannotWriteFile">Datei [[FILE]] kann nicht geschrieben werden</notification>
	<notification name="UnsupportedHardware">
		Ihr Computer entspricht leider nicht den Mindestanforderungen von [APP_NAME]. Dies kann zur Folge haben, dass das Programm nicht sehr gut ausgeführt wird. Bei nicht unterstützten Systemkonfigurationen kann Ihnen unser [SUPPORT_SITE] leider nicht helfen.

Weitere Informationen finden Sie auf [_URL].
		<url name="url" option="0">http://secondlife.com/support/sysreqs.php?lang=de</url>
		<usetemplate ignoretext="Meine Hardware wird nicht unterstützt" name="okcancelignore" notext="Nein" yestext="Ja"/>
	</notification>
	<notification name="IntelOldDriver">
		Wahrscheinlich gibt es einen neueren Treiber für Ihren Grafikchip. Durch Aktualisieren der Grafiktreiber lässt sich die Leistung u. U. beträchtlich verbessern.

    Unter [_URL] nach aktualisierten Treibern suchen?
		<url name="url">http://www.intel.com/p/de_DE/support/detect/graphics</url>
		<usetemplate ignoretext="Mein Grafiktreiber ist veraltet" name="okcancelignore" notext="Nein" yestext="Ja"/>
	</notification>
	<notification name="AMDOldDriver">
		Wahrscheinlich gibt es einen neueren Treiber für Ihren Grafikchip.  Durch Aktualisieren der Grafiktreiber lässt sich die Leistung u. U. beträchtlich verbessern.

    Unter [_URL] nach aktualisierten Treibern suchen?
		<url name="url">http://support.amd.com/de/Pages/AMDSupportHub.aspx</url>
		<usetemplate ignoretext="Mein Grafiktreiber ist veraltet" name="okcancelignore" notext="Nein" yestext="Ja"/>
	</notification>
	<notification name="NVIDIAOldDriver">
		Wahrscheinlich gibt es einen neueren Treiber für Ihren Grafikchip.  Durch Aktualisieren der Grafiktreiber lässt sich die Leistung u. U. beträchtlich verbessern.

    Unter [_URL] nach aktualisierten Treibern suchen?
		<url name="url">http://www.nvidia.com/Download/index.aspx?lang=de-de</url>
		<usetemplate ignoretext="Mein Grafiktreiber ist veraltet" name="okcancelignore" notext="Nein" yestext="Ja"/>
	</notification>
	<notification name="UnknownGPU">
		Ihr System verwendet eine Grafikkarte, die [APP_NAME] nicht erkennt.
Dies passiert dann, wenn die neue Hardware noch nicht mit [APP_NAME] getestet wurde.  Wahrscheinlich wird das Programm richtig ausgeführt, aber Sie müssen eventuell ein paar Grafikeinstellungen vornehmen.
(Ich &gt; Einstellungen &gt; Grafik).
		<form name="form">
			<ignore name="ignore" text="Meine Grafikkarte konnte nicht identifiziert werden."/>
		</form>
	</notification>
	<notification name="DisplaySettingsNoShaders">[APP_NAME] ist bei der Initialisierung der Grafiktreiber abgestürzt.
Die Grafikqualität wird auf Niedrig gesetzt, um einige typische Treiberfehler zu vermeiden. Einige Grafikfunktionen werden ausgeschaltet.
Wir empfehlen die Aktualisierung Ihrer Grafikkartentreiber.
<<<<<<< HEAD
Sie können die Grafikqualität unter Einstellungen &gt; Grafik wieder erhöhen.
	</notification>
	<notification name="RegionNoTerraforming">
		Die Region [REGION] erlaubt kein Terraforming.
	</notification>
	<notification name="ParcelNoTerraforming">
		Sie sind nicht zum Terraformen der Parzelle „[PARCEL]“ berechtigt.
	</notification>
=======
Sie können die Grafikqualität unter Einstellungen &gt; Grafik wieder erhöhen.</notification>
	<notification name="RegionNoTerraforming">Die Region [REGION] erlaubt kein Terraforming.</notification>
>>>>>>> 02757fc9
	<notification name="CannotCopyWarning">
		Sie sind nicht berechtigt, die folgenden Objekte zu kopieren:
[ITEMS]
Wenn Sie diese weitergeben, werden sie aus Ihrem Inventar entfernt. Möchten Sie diese Objekte wirklich weggeben?
		<usetemplate name="okcancelbuttons" notext="Nein" yestext="Ja"/>
	</notification>
	<notification name="CannotGiveItem">Inventarobjekt kann nicht übergeben werden.</notification>
	<notification name="TransactionCancelled">Transaktion abgebrochen.</notification>
	<notification name="TooManyItems">Es können maximal 42 Objekte auf einmal in das Inventar transferiert werden.</notification>
	<notification name="NoItems">Sie sind nicht berechtigt, die ausgewählten Objekte zu kopieren.</notification>
	<notification name="CannotCopyCountItems">
		Sie sind nicht berechtigt, [COUNT] der ausgewählten Objekte zu kopieren. Diese Objekte werden aus Ihrem Inventar gelöscht.
Möchten Sie diese Objekte weggeben?
		<usetemplate name="okcancelbuttons" notext="Nein" yestext="Ja"/>
	</notification>
	<notification name="CannotGiveCategory">Sie sind nicht berechtigt, den ausgewählten Ordner zu kopieren.</notification>
	<notification name="FreezeAvatar">
		Diesen Avatar einfrieren?
Der Avatar wird außer Gefecht gesetzt und kann sich nicht mehr bewegen, chatten oder mit der Welt interagieren.
		<usetemplate canceltext="Abbrechen" name="yesnocancelbuttons" notext="Auftauen" yestext="Einfrieren"/>
	</notification>
	<notification name="FreezeAvatarFullname">
		[AVATAR_NAME] einfrieren?
Der Avatar wird außer Gefecht gesetzt und kann sich nicht mehr bewegen, chatten oder mit der Welt interagieren.
		<usetemplate canceltext="Abbrechen" name="yesnocancelbuttons" notext="Auftauen" yestext="Einfrieren"/>
	</notification>
	<notification name="EjectAvatarFullname">
		[AVATAR_NAME] von Ihrem Land werfen?
		<usetemplate canceltext="Abbrechen" name="yesnocancelbuttons" notext="Ausschließen und Verbannen" yestext="Ausschließen"/>
	</notification>
	<notification name="EjectAvatarNoBan">
		Diesen Avatar aus Ihrem Land werfen?
		<usetemplate name="okcancelbuttons" notext="Abbrechen" yestext="Hinauswerfen"/>
	</notification>
	<notification name="EjectAvatarFullnameNoBan">
		[AVATAR_NAME] aus Ihrem Land werfen?
		<usetemplate name="okcancelbuttons" notext="Abbrechen" yestext="Hinauswerfen"/>
	</notification>
	<notification name="EjectAvatarFromGroup">Sie haben [AVATAR_NAME] aus der Gruppe [GROUP_NAME] geworfen.</notification>
	<notification name="AcquireErrorTooManyObjects">FEHLER: Zu viele Objekte ausgewählt.</notification>
	<notification name="AcquireErrorObjectSpan">FEHLER: Die Objekte überspannen mehrere Regionen.
Verschieben Sie alle betreffenden Objekte in dieselbe Region.</notification>
	<notification name="PromptGoToCurrencyPage">
		[EXTRA]

[_URL] für Informationen zum Kauf von L$ öffnen?
		<url name="url">http://secondlife.com/app/currency/?lang=de-DE</url>
		<usetemplate name="okcancelbuttons" notext="Abbrechen" yestext="OK"/>
	</notification>
	<notification name="UnableToLinkObjects">Verknüpfung dieser [COUNT] Objekte nicht möglich.
Sie können maximal [MAX] Objekte verknüpfen.</notification>
	<notification name="CannotLinkIncompleteSet">Sie können nur vollständige Objektsätze verknüpfen und Sie müssen mehr als ein Objekt auswählen.</notification>
	<notification name="CannotLinkModify">Verknüpfung nicht möglich, da Sie nicht alle Objekte bearbeiten dürfen.

Stellen Sie sicher, dass kein Objekt gesperrt ist und alle Objekte Ihnen gehören.</notification>
	<notification name="CannotLinkPermanent">Objekte können nicht über Regionsgrenzen hinweg verknüpft werden.</notification>
	<notification name="CannotLinkDifferentOwners">Verknüpfung nicht möglich, da nicht alle Objekte denselben Eigentümer haben.

Stellen Sie sicher, dass alle ausgewählten Objekte Ihnen gehören.</notification>
	<notification name="NoFileExtension">Kein Dateityp für Datei: „[FILE]“

Vergewissern Sie sich, dass die Datei den richtigen Dateityp hat.</notification>
	<notification name="InvalidFileExtension">
		Ungültige Datei-Endung [EXTENSION]
Erwartet wurde [VALIDS]
		<usetemplate name="okbutton" yestext="OK"/>
	</notification>
	<notification name="CannotUploadSoundFile">Sounddatei konnte nicht hochgeladen werden:
[FILE]</notification>
	<notification name="SoundFileNotRIFF">Die Datei ist anscheinend keine RIFF WAVE-Datei:
[FILE]</notification>
	<notification name="SoundFileNotPCM">Die Datei ist anscheinend keine PCM WAVE-Audiodatei:
[FILE]</notification>
	<notification name="SoundFileInvalidChannelCount">Die Datei hat eine ungültige Anzahl Tonkanäle (muss Mono oder Stereo sein):
[FILE]</notification>
	<notification name="SoundFileInvalidSampleRate">Die Sample-Rate dieser Datei wird nicht unterstützt (muss 44,1 K sein):
[FILE]</notification>
	<notification name="SoundFileInvalidWordSize">Die Word-Größe dieser Datei wird nicht unterstützt (muss 8 oder 16 Bit sein):
[FILE]</notification>
	<notification name="SoundFileInvalidHeader">„Daten“-Chunk in WAV-Header nicht gefunden:
[FILE]</notification>
	<notification name="SoundFileInvalidChunkSize">Falsche Chunk-Größe in WAV-Datei:
[FILE]</notification>
	<notification name="SoundFileInvalidTooLong">Audiodatei ist zu lang (max. 10 Sekunden):
[FILE]</notification>
	<notification name="ProblemWithFile">Problem mit Datei [FILE]:

[ERROR]</notification>
	<notification name="CannotOpenTemporarySoundFile">Temporäre komprimierte Sounddatei konnte nicht geöffnet werden: [FILE]</notification>
	<notification name="UnknownVorbisEncodeFailure">Unbekannter Vorbis-Kodierungsfehler in: [FILE]</notification>
	<notification name="CannotEncodeFile">Datei konnte nicht kodiert werden: [FILE]</notification>
	<notification name="CorruptedProtectedDataStore">
		Wir können Ihren Benutzernamen und Ihr Kennwort nicht automatisch ausfüllen.  Dies kann passieren, wenn Sie die Netzwerkeinstellungen ändern.
		<usetemplate name="okbutton" yestext="OK"/>
	</notification>
	<notification name="CorruptResourceFile">Ressourcendatei beschädigt: [FILE]</notification>
	<notification name="UnknownResourceFileVersion">Unbekannte Linden-Ressourcenversion in Datei: [FILE]</notification>
	<notification name="UnableToCreateOutputFile">Ausgabedatei konnte nicht erstellt werden: [FILE]</notification>
	<notification name="DoNotSupportBulkAnimationUpload">Der Bulk-Upload von BVH-Animationsdateien wird zurzeit von [APP_NAME] nicht unterstützt.</notification>
	<notification name="CannotUploadReason">Datei [FILE] kann aus folgendem Grund nicht hochgeladen werden: [REASON]
Bitte versuchen Sie es erneut.</notification>
	<notification name="LandmarkCreated">„[LANDMARK_NAME]“ wurde zum Ordner „[FOLDER_NAME]“ hinzugefügt.</notification>
	<notification name="LandmarkAlreadyExists">
		Sie besitzen für diesen Standort bereits eine Landmarke.
		<usetemplate name="okbutton" yestext="OK"/>
	</notification>
	<notification name="CannotCreateLandmarkNotOwner">Sie können hier keine Landmarke erstellen, da der Landeigentümer dies verboten hat.</notification>
	<notification name="CannotRecompileSelectObjectsNoScripts">„Rekompilieren“ nicht möglich.
Objekt mit Skript wählen.</notification>
	<notification name="CannotRecompileSelectObjectsNoPermission">„Rekompilieren“ nicht möglich.

Wählen Sie Objekte mit Skripts, die Sie bearbeiten dürfen.</notification>
	<notification name="CannotResetSelectObjectsNoScripts">„Zurücksetzen“ nicht möglich.

Wählen Sie Objekte mit Skripts.</notification>
	<notification name="CannotResetSelectObjectsNoPermission">„Zurücksetzen“ nicht möglich.

Wählen Sie Objekte mit Skripts, die Sie bearbeiten dürfen.</notification>
	<notification name="CannotOpenScriptObjectNoMod">Das Skript im Objekt kann nicht geöffnet werden, da keine Änderungs-Berechtigungen vorliegen.</notification>
	<notification name="CannotSetRunningSelectObjectsNoScripts">„Ausführen“ von Skripts nicht möglich.

Wählen Sie Objekte mit Skripts.</notification>
	<notification name="CannotSetRunningNotSelectObjectsNoScripts">„Deaktivieren“ von Skripts nicht möglich.

Wählen Sie Objekte mit Skripts.</notification>
	<notification name="NoFrontmostFloater">Kein vorderster Floater zum Speichern.</notification>
	<notification name="SeachFilteredOnShortWords">Ihre Suchanfrage wurde geändert.
Zu kurze Begriffe wurden entfernt.

Ihre Suchanfrage: [FINALQUERY]</notification>
	<notification name="SeachFilteredOnShortWordsEmpty">Ihre Suchbegriffe sind zu kurz.
Es wurde keine Suche durchgeführt.</notification>
	<notification name="CouldNotTeleportReason">Teleport ist fehlgeschlagen.
[REASON]</notification>
	<notification name="invalid_tport">Bei der Bearbeitung Ihrer Teleport-Anfrage ist ein Problem aufgetreten. Sie müssen sich zum Teleportieren eventuell neu anmelden.
Falls diese Meldung weiterhin angezeigt wird, wenden Sie sich bitte an [SUPPORT_SITE].</notification>
	<notification name="invalid_region_handoff">Bei der Bearbeitung Ihres Regionswechsels ist ein Problem aufgetreten. Sie müssen eventuell neu anmelden, um die Region wechseln zu können.
Falls diese Meldung weiterhin angezeigt wird, wenden Sie sich bitte an [SUPPORT_SITE].</notification>
	<notification name="blocked_tport">Teleportieren ist zurzeit leider nicht möglich. Versuchen Sie es später noch einmal.
Wenn der Teleport dann immer noch nicht funktioniert, melden Sie sich bitte ab und wieder an.</notification>
	<notification name="nolandmark_tport">Das System konnte das Landmarken-Ziel nicht finden.</notification>
	<notification name="timeout_tport">Das System konnte keine Teleport-Verbindung herstellen.
Versuchen Sie es später noch einmal.</notification>
	<notification name="noaccess_tport">Sie haben leider keinen Zugang zu diesem Teleport-Ziel.</notification>
	<notification name="missing_attach_tport">Ihre Anhänge sind noch nicht eingetroffen. Warten Sie kurz oder melden Sie sich ab und wieder an, bevor Sie einen neuen Teleport-Versuch unternehmen.</notification>
	<notification name="too_many_uploads_tport">Die Asset-Warteschlange in dieser Region ist zurzeit überlastet.
Ihre Teleport-Anfrage kann nicht sofort bearbeitet werden. Versuchen Sie es in einigen Minuten erneut oder besuchen Sie eine weniger überfüllte Region.</notification>
	<notification name="expired_tport">Das System konnte Ihre Teleport-Anfrage nicht rechtzeitig bearbeiten. Versuchen Sie es in einigen Minuten erneut.</notification>
	<notification name="expired_region_handoff">Das System konnte Ihre Anfrage zum Regionswechsel nicht rechtzeitig bearbeiten. Versuchen Sie es in einigen Minuten erneut.</notification>
	<notification name="no_host">Teleport-Ziel wurde nicht gefunden. Das Ziel ist entweder im Moment nicht verfügbar oder existiert nicht mehr. Versuchen Sie es in einigen Minuten erneut.</notification>
	<notification name="no_inventory_host">Das Inventarsystem ist zurzeit nicht verfügbar.</notification>
	<notification name="CannotSetLandOwnerNothingSelected">Landeigentümer kann nicht festgelegt werden:
Keine Parzelle ausgewählt.</notification>
	<notification name="CannotSetLandOwnerMultipleRegions">Eine erzwungene Landübertragung ist nicht möglich, da die Auswahl mehrere Regionen umfasst. Wählen Sie ein kleineres Gebiet und versuchen Sie es erneut.</notification>
	<notification name="ForceOwnerAuctionWarning">
		Diese Parzelle steht zur Auktion. Wenn Sie eine Eigentumsübertragung erzwingen, wird die Auktion abgesagt. Wenn die Auktion bereits begonnen hatte, dann werden Sie sich hiermit keine Freunde machen!
Eigentumsübertragung erzwingen?
		<usetemplate name="okcancelbuttons" notext="Abbrechen" yestext="OK"/>
	</notification>
	<notification name="CannotContentifyNothingSelected">Inhaltsidentifizierung nicht möglich:
Keine Parzelle ausgewählt.</notification>
	<notification name="CannotContentifyNoRegion">Inhaltsidentifizierung nicht möglich:
Keine Region ausgewählt.</notification>
	<notification name="CannotReleaseLandNothingSelected">Land kann nicht aufgegeben werden:
Keine Parzelle ausgewählt.</notification>
	<notification name="CannotReleaseLandNoRegion">Land kann nicht aufgegeben werden:
Region nicht gefunden.</notification>
	<notification name="CannotBuyLandNothingSelected">Land kann nicht gekauft werden:
Keine Parzelle ausgewählt.</notification>
	<notification name="CannotBuyLandNoRegion">Land kann nicht gekauft werden:
Kann die Region nicht finden, in der sich dieses Land befindet.</notification>
	<notification name="CannotCloseFloaterBuyLand">Das Fenster Land kaufen kann nicht geschlossen werden, bevor [APP_NAME] den Preis für diese Transaktion eingeschätzt hat.</notification>
	<notification name="CannotDeedLandNothingSelected">Land kann nicht übertragen werden:
Keine Parzelle ausgewählt.</notification>
	<notification name="CannotDeedLandNoGroup">Land kann nicht übertragen werden:
Keine Gruppe ausgewählt.</notification>
	<notification name="CannotDeedLandNoRegion">Land kann nicht übertragen werden:
Kann die Region nicht finden, in der sich dieses Land befindet.</notification>
	<notification name="CannotDeedLandMultipleSelected">Land kann nicht übertragen werden:
Mehrere Parzellen ausgewählt.

Wählen Sie eine einzelne Parzelle.</notification>
	<notification name="CannotDeedLandWaitingForServer">Land kann nicht übertragen werden:
Warte auf Server für Eigentümerinformationen.

Bitte versuchen Sie es erneut.</notification>
	<notification name="CannotDeedLandNoTransfer">Land kann nicht übertragen werden:
Die Region [REGION] erlaubt keine Landübertragung.</notification>
	<notification name="CannotReleaseLandWatingForServer">Land kann nicht aufgegeben werden:
Server muss Parzelleninformation aktualisieren.

Versuchen Sie es in einigen Sekunden erneut.</notification>
	<notification name="CannotReleaseLandSelected">Land kann nicht aufgegeben werden:
Die ausgewählten Parzellen gehören Ihnen nicht.

Wählen Sie eine einzelne Parzelle.</notification>
	<notification name="CannotReleaseLandDontOwn">Land kann nicht aufgegeben werden:
Ihnen fehlt die Berechtigung zur Freigabe dieser Parzelle.
Parzellen, die Ihnen gehören, werden grün dargestellt.</notification>
	<notification name="CannotReleaseLandRegionNotFound">Land kann nicht aufgegeben werden:
Kann die Region nicht finden, in der sich dieses Land befindet.</notification>
	<notification name="CannotReleaseLandNoTransfer">Land kann nicht aufgegeben werden:
Die Region [REGION] erlaubt keine Landübertragung.</notification>
	<notification name="CannotReleaseLandPartialSelection">Land kann nicht aufgegeben werden:
Zum Freigeben müssen Sie eine ganze Parzelle auswählen.

Wählen Sie eine ganze Parzelle oder teilen Sie Ihre Parzelle.</notification>
	<notification name="ReleaseLandWarning">
		Sie sind im Begriff, [AREA] qm Land aufzugeben.
Wenn Sie diese Parzelle aufgeben, wird sie ohne L$-Erstattung von Ihrem Landbesitz entfernt.

Dieses Land aufgeben?
		<usetemplate name="okcancelbuttons" notext="Abbrechen" yestext="OK"/>
	</notification>
	<notification name="CannotDivideLandNothingSelected">Land kann nicht aufgeteilt werden:

Keine Parzellen ausgewählt.</notification>
	<notification name="CannotDivideLandPartialSelection">Land kann nicht aufgeteilt werden:

Sie haben eine ganze Parzelle ausgewählt.
Wählen Sie einen Parzellenabschnitt aus.</notification>
	<notification name="LandDivideWarning">
		Wenn Sie dieses Land teilen, wird diese Parzelle in zwei geteilt, jede mit ihren eigenen Einstellungen. Einige dieser Einstellungen werden aufgrund dieses Vorgangs zurückgesetzt.

Land teilen?
		<usetemplate name="okcancelbuttons" notext="Abbrechen" yestext="OK"/>
	</notification>
	<notification name="CannotDivideLandNoRegion">Land kann nicht aufgeteilt werden:
Kann die Region nicht finden, in der sich dieses Land befindet.</notification>
	<notification name="CannotJoinLandNoRegion">Land kann nicht zusammengelegt werden:
Kann die Region nicht finden, in der sich dieses Land befindet.</notification>
	<notification name="CannotJoinLandNothingSelected">Land kann nicht zusammengelegt werden:
Keine Parzellen ausgewählt.</notification>
	<notification name="CannotJoinLandEntireParcelSelected">Land kann nicht zusammengelegt werden:
Sie haben nur eine Parzelle ausgewählt.

Wählen Sie Land auf beiden Parzellen aus.</notification>
	<notification name="CannotJoinLandSelection">Land kann nicht zusammengelegt werden:
Sie müssen mehrere Parzellen auswählen.

Wählen Sie Land auf beiden Parzellen aus.</notification>
	<notification name="JoinLandWarning">
		Beim Zusammenlegen entsteht aus den vom Auswahlrechteck
erfassten Parzellen eine große Parzelle.
Sie müssen der neuen Parzelle einen Namen geben und ihre Optionen festlegen.

Land zusammenlegen?
		<usetemplate name="okcancelbuttons" notext="Abbrechen" yestext="OK"/>
	</notification>
	<notification name="ConfirmNotecardSave">
		Um das Objekt kopieren oder anzeigen zu können, müssen Sie zuerst diese Notizkarte speichern. Notizkarte speichern?
		<usetemplate name="okcancelbuttons" notext="Abbrechen" yestext="OK"/>
	</notification>
	<notification name="ConfirmItemCopy">
		Dieses Objekt in Ihr Inventar kopieren?
		<usetemplate name="okcancelbuttons" notext="Abbrechen" yestext="Kopieren"/>
	</notification>
	<notification name="ResolutionSwitchFail">Auflösung konnte nicht auf [RESX] x [RESY] gesetzt werden</notification>
	<notification name="ErrorUndefinedGrasses">Fehler: Nicht definierte Gräser: [SPECIES]</notification>
	<notification name="ErrorUndefinedTrees">Fehler: Nicht definierte Bäume: [SPECIES]</notification>
	<notification name="CannotSaveWearableOutOfSpace">„[NAME]“ konnte nicht in Kleidungsdatei gespeichert werden.  Geben Sie Speicherplatz auf dem Computer frei und speichern Sie das Kleidungsstück erneut.</notification>
	<notification name="CannotSaveToAssetStore">[NAME] kann nicht in Zentral-Asset-Speicher geladen werden.
Dies ist ein temporärer Fehler. Bitte passen Sie das Kleidungsstück in einigen Minuten noch einmal an und speichern Sie es erneut.</notification>
	<notification name="YouHaveBeenLoggedOut">
		Es tut uns leid! Sie wurden von [SECOND_LIFE] abgemeldet.
            [MESSAGE]
		<usetemplate name="okcancelbuttons" notext="Beenden" yestext="IM &amp; Chat anzeigen"/>
	</notification>
	<notification name="OnlyOfficerCanBuyLand">Landkauf für Gruppe nicht möglich:
Sie sind nicht berechtigt, Land für die aktive Gruppe zu kaufen.</notification>
	<notification label="Freund hinzufügen" name="AddFriendWithMessage">
		Freunde können sich gegenseitig die Berechtigung erteilen, sich auf der Karte zu sehen und den Online-Status anzuzeigen.

[NAME] Freundschaft anbieten?
		<form name="form">
			<input name="message">Wollen wir Freunde sein?</input>
			<button name="Offer" text="OK"/>
			<button name="Cancel" text="Abbrechen"/>
		</form>
	</notification>
	<notification label="Automatische Ersetzungsliste hinzufügen" name="AddAutoReplaceList">
		Name für neue Liste:
		<form name="form">
			<button name="SetName" text="OK"/>
		</form>
	</notification>
	<notification label="Automatische Ersetzungsliste umbenennen" name="RenameAutoReplaceList">
		Der Name „[DUPNAME]“ wird bereits verwendet.
 Geben Sie einen neuen eindeutigen Namen ein:
		<form name="form">
			<button name="ReplaceList" text="Aktuelle Liste ersetzen"/>
			<button name="SetName" text="Neuen Namen verwenden"/>
		</form>
	</notification>
	<notification name="InvalidAutoReplaceEntry">Das Schlüsselwort muss ein einziges Wort sein; die Ersetzungszeichenfolge darf nicht leer sein.</notification>
	<notification name="InvalidAutoReplaceList">Diese Ersetzungsliste ist nicht gültig.</notification>
	<notification name="SpellingDictImportRequired">Sie müssen eine Datei, einen Namen und eine Sprache angeben.</notification>
	<notification name="SpellingDictIsSecondary">Das Wörterbuch [DIC_NAME] scheint keine „aff“-Datei zu haben und ist deshalb ein sekundäres Wörterbuch.
Es kann als zusätzliches Wörterbuch verwendet werden, aber nicht als Hauptwörterbuch.

Weitere Informationen finden Sie unter https://wiki.secondlife.com/wiki/Adding_Spelling_Dictionaries.</notification>
	<notification name="SpellingDictImportFailed">Kopieren nicht möglich:
    [FROM_NAME]
    in
    [TO_NAME]</notification>
	<notification label="Outfit speichern" name="SaveOutfitAs">
		Mein aktuelles Outfit als neues Outfit speichern:
		<form name="form">
			<input name="message">[DESC] (neu)</input>
			<button name="OK" text="OK"/>
			<button name="Cancel" text="Abbrechen"/>
		</form>
	</notification>
	<notification label="Kleidungstyp speichern" name="SaveWearableAs">
		Objekt in meinem Inventar speichern als:
		<form name="form">
			<input name="message">[DESC] (neu)</input>
			<button name="OK" text="OK"/>
			<button name="Cancel" text="Abbrechen"/>
		</form>
	</notification>
	<notification label="Outfit neu benennen" name="RenameOutfit">
		Neuer Outfit-Name:
		<form name="form">
			<input name="new_name">[NAME]</input>
			<button name="OK" text="OK"/>
			<button name="Cancel" text="Abbrechen"/>
		</form>
	</notification>
	<notification name="RemoveFromFriends">
		Möchten Sie &lt;nolink&gt;[NAME]&lt;/nolink&gt; aus Ihrer Freundesliste entfernen?
		<usetemplate name="okcancelbuttons" notext="Abbrechen" yestext="OK"/>
	</notification>
	<notification name="RemoveMultipleFromFriends">
		Möchten Sie mehrere Freunde aus Ihrer Freundesliste entfernen?
		<usetemplate name="okcancelbuttons" notext="Abbrechen" yestext="OK"/>
	</notification>
	<notification name="GodDeleteAllScriptedPublicObjectsByUser">
		Möchten Sie alle geskripteten Objekte von
** [AVATAR_NAME] **
auf allen anderen Ländern in diesem Sim löschen?
		<usetemplate name="okcancelbuttons" notext="Abbrechen" yestext="OK"/>
	</notification>
	<notification name="GodDeleteAllScriptedObjectsByUser">
		Möchten Sie ALLE geskripteten Objekte von
** [AVATAR_NAME] **
auf ALLEN LÄNDERN in diesem Sim LÖSCHEN?
		<usetemplate name="okcancelbuttons" notext="Abbrechen" yestext="OK"/>
	</notification>
	<notification name="GodDeleteAllObjectsByUser">
		Möchten Sie ALLE Objekte (einschließlich geskriptete) von
** [AVATAR_NAME] **
auf ALLEN LÄNDERN in diesem Sim LÖSCHEN?
		<usetemplate name="okcancelbuttons" notext="Abbrechen" yestext="OK"/>
	</notification>
	<notification name="BlankClassifiedName">Geben Sie einen Namen für die Anzeige ein.</notification>
	<notification name="MinClassifiedPrice">Der Mindestbetrag für die Listung ist [MIN_PRICE] L$.

Geben sie einen höheren Betrag ein.</notification>
	<notification name="ConfirmItemDeleteHasLinks">
		Auf mindestens eines der Objekte wird über Verknüpfungen Bezug genommen. Wenn Sie dieses Objekt löschen, funktionieren die Verknüpfungen nicht mehr.  Wir empfehlen daher, diese Verknüpfungen zuerst zu löschen.

Möchten Sie diese Objekte wirklich löschen?
		<usetemplate name="okcancelbuttons" notext="Abbrechen" yestext="OK"/>
	</notification>
	<notification name="ConfirmObjectDeleteLock">
		Mindestens ein ausgewähltes Objekt ist gesperrt.

Möchten Sie diese Objekte löschen?
		<usetemplate name="okcancelbuttons" notext="Abbrechen" yestext="OK"/>
	</notification>
	<notification name="ConfirmObjectDeleteNoCopy">
		Mindestens ein ausgewähltes Objekt kann nicht kopiert werden.

Möchten Sie diese Objekte löschen?
		<usetemplate name="okcancelbuttons" notext="Abbrechen" yestext="OK"/>
	</notification>
	<notification name="ConfirmObjectDeleteNoOwn">
		Mindestens eines der ausgewählten Objekte gehört nicht Ihnen.

Möchten Sie diese Objekte wirklich löschen?
		<usetemplate name="okcancelbuttons" notext="Abbrechen" yestext="OK"/>
	</notification>
	<notification name="ConfirmObjectDeleteLockNoCopy">
		Mindestens ein Objekt ist gesperrt.
Mindestens ein Objekt kann nicht kopiert werden.

Möchten Sie diese Objekte löschen?
		<usetemplate name="okcancelbuttons" notext="Abbrechen" yestext="OK"/>
	</notification>
	<notification name="ConfirmObjectDeleteLockNoOwn">
		Mindestens ein Objekt ist gesperrt.
Mindestens ein Objekt gehört nicht Ihnen.

Möchten Sie diese Objekte wirklich löschen?
		<usetemplate name="okcancelbuttons" notext="Abbrechen" yestext="OK"/>
	</notification>
	<notification name="ConfirmObjectDeleteNoCopyNoOwn">
		Mindestens ein Objekt kann nicht kopiert werden.
Mindestens ein Objekt gehört nicht Ihnen.

Möchten Sie diese Objekte wirklich löschen?
		<usetemplate name="okcancelbuttons" notext="Abbrechen" yestext="OK"/>
	</notification>
	<notification name="ConfirmObjectDeleteLockNoCopyNoOwn">
		Mindestens ein Objekt ist gesperrt.
Mindestens ein Objekt kann nicht kopiert werden.
Mindestens ein Objekt gehört nicht Ihnen.

Möchten Sie diese Objekte wirklich löschen?
		<usetemplate name="okcancelbuttons" notext="Abbrechen" yestext="OK"/>
	</notification>
	<notification name="ConfirmObjectTakeLock">
		Mindestens ein Objekt ist gesperrt.

Möchten Sie diese Objekte nehmen?
		<usetemplate name="okcancelbuttons" notext="Abbrechen" yestext="OK"/>
	</notification>
	<notification name="ConfirmObjectTakeNoOwn">
		Nicht alle Objekte, die Sie aufgenommen haben, gehören Ihnen.
Wenn Sie fortfahren, werden die Rechte für den nächsten Eigentümer angewandt und Sie können die Objekte möglicherweise nicht bearbeiten oder kopieren.

Möchten Sie diese Objekte nehmen?
		<usetemplate name="okcancelbuttons" notext="Abbrechen" yestext="OK"/>
	</notification>
	<notification name="ConfirmObjectTakeLockNoOwn">
		Mindestens ein Objekt ist gesperrt.
Nicht alle Objekte, die Sie aufgenommen haben, gehören Ihnen.
Wenn Sie fortfahren, werden die Rechte für den nächsten Eigentümer abgefragt und Sie können die Objekte möglicherweise nicht bearbeiten oder kopieren.
Die aktuelle Auswahl können Sie jedoch aufnehmen.

Möchten Sie diese Objekte nehmen?
		<usetemplate name="okcancelbuttons" notext="Abbrechen" yestext="OK"/>
	</notification>
	<notification name="CantBuyLandAcrossMultipleRegions">Landkauf nicht möglich, da die Auswahl mehrere Regionen umfasst.

Wählen Sie ein kleineres Gebiet und versuchen Sie es erneut.</notification>
	<notification name="DeedLandToGroup">
		Die Schenkung dieser Parzelle setzt voraus, dass die Gruppe über ausreichende Landnutzungsrechte verfügt.
Dem Eigentümer wird der Kaufpreis für das Land nicht rückerstattet. Bei Verkauf der übertragenen Parzelle wird der Erlös zwischen den Gruppenmitgliedern aufgeteilt.

Der Gruppe „[GROUP_NAME]“
 [AREA] m² Land schenken?
		<usetemplate name="okcancelbuttons" notext="Abbrechen" yestext="OK"/>
	</notification>
	<notification name="DeedLandToGroupWithContribution">
		Die Schenkung dieser Parzelle setzt voraus, dass die Gruppe über ausreichende Landnutzungsrechte verfügt.
Die Schenkung beinhaltet eine Landübertragung an die Gruppe von „[NAME]“.
Dem Eigentümer wird der Kaufpreis für das Land nicht rückerstattet. Bei Verkauf der übertragenen Parzelle wird der Erlös zwischen den Gruppenmitgliedern aufgeteilt.

Der Gruppe „[GROUP_NAME]“ [AREA] m² an Land schenken?
		<usetemplate name="okcancelbuttons" notext="Abbrechen" yestext="OK"/>
	</notification>
	<notification name="DisplaySetToSafe">Es wurden sichere Anzeige-Einstellungen gewählt, da die Option -safe verwendet wurde.</notification>
	<notification name="DisplaySetToRecommendedGPUChange">Die Anzeigeeinstellungen wurden auf die empfohlenen Werte gesetzt, da Ihre Grafikkarte geändert wurde
von „[LAST_GPU]“
in „[THIS_GPU]“</notification>
	<notification name="DisplaySetToRecommendedFeatureChange">Aufgrund einer Änderung des Rendersubsystems wurden die Anzeigeeinstellungen auf die empfohlenen Werte gesetzt.</notification>
	<notification name="ErrorMessage">
		[ERROR_MESSAGE]
		<usetemplate name="okbutton" yestext="OK"/>
	</notification>
	<notification name="AvatarMovedDesired">Ihr gewünschter Zielort ist zurzeit nicht verfügbar.
Sie wurden zur nächstgelegenen Region teleportiert.</notification>
	<notification name="AvatarMovedLast">Ihr angeforderter Standort ist zurzeit nicht verfügbar.
Sie wurden zur nächstgelegenen Region teleportiert.</notification>
	<notification name="AvatarMovedHome">Ihr Zuhause ist zurzeit nicht verfügbar.
Sie wurden zur nächstgelegenen Region teleportiert.
Sie müssen eventuell ein neues Zuhause festlegen.</notification>
	<notification name="ClothingLoading">
		Ihre Kleidung wird noch heruntergeladen.
Sie können [SECOND_LIFE] normal verwenden. Andere Benutzer können Sie korrekt dargestellt sehen.
		<form name="form">
			<ignore name="ignore" text="Das Herunterladen der Kleidung dauert lange"/>
		</form>
	</notification>
	<notification name="FirstRun">
		Installation von [APP_NAME] vollständig abgeschlossen.

Falls Sie [SECOND_LIFE] zum ersten Mal verwenden, müssen Sie zuerst ein Konto erstellen, bevor Sie sich anmelden können.
		<usetemplate name="okcancelbuttons" notext="Weiter" yestext="Konto erstellen..."/>
	</notification>
	<notification name="LoginPacketNeverReceived">
		Es gibt Probleme mit der Verbindung. Möglicherweise besteht ein Problem mit Ihrer Internetverbindung oder dem [SECOND_LIFE_GRID].

Überprüfen Sie Ihre Internetverbindung und versuchen Sie es dann erneut, oder klicken Sie auf Hilfe, um zu [SUPPORT_SITE] zu gelangen, oder klicken Sie auf Teleportieren, um nach Hause zu teleportieren.
		<url name="url">http://de.secondlife.com/support/</url>
		<form name="form">
			<button name="OK" text="OK"/>
			<button name="Help" text="Hilfe"/>
			<button name="Teleport" text="Teleportieren"/>
		</form>
	</notification>
	<notification name="WelcomeChooseSex">
		Ihr Avatar erscheint jeden Moment.

Benutzen Sie die Pfeiltasten, um sich fortzubewegen.
Drücken Sie F1 für Hilfe oder für weitere Informationen über [SECOND_LIFE].
Bitte wählen Sie einen männlichen oder weiblichen Avatar.
Sie können sich später noch umentscheiden.
		<usetemplate name="okcancelbuttons" notext="Weiblich" yestext="Männlich"/>
	</notification>
	<notification name="CantTeleportToGrid">
		Konnte nicht zu [SLURL] teleportieren, da dieser Standort sich auf einem anderen Grid ([GRID]) befindet. Sie befinden sich im Moment auf dem Grid ([CURRENT_GRID]).  Bitte schließen Sie Ihren Viewer und versuchen Sie es erneut.
		<usetemplate name="okbutton" yestext="OK"/>
	</notification>
	<notification name="GeneralCertificateError">
		Eine Verbindung zum Server konnte nicht hergestellt werden.
[REASON]

SubjektName: [SUBJECT_NAME_STRING]
Herausgeber: [ISSUER_NAME_STRING]
Gültig ab: [VALID_FROM]
Gültig bis: [VALID_TO]
MD5 Fingerabdruck: [SHA1_DIGEST]
SHA1 Fingerabdruck: [MD5_DIGEST]
Verwendung: [KEYUSAGE]
Erweiterte Verwendung: [EXTENDEDKEYUSAGE]
Identifikation: [SUBJECTKEYIDENTIFIER]
		<usetemplate name="okbutton" yestext="OK"/>
	</notification>
	<notification name="TrustCertificateError">
		Die Zertifizierungsautorität für diesen Server ist unbekannt.

Zertifikatsinformation:
SubjektName: [SUBJECT_NAME_STRING]
Herausgeber: [ISSUER_NAME_STRING]
Gültig ab: [VALID_FROM]
Gültig bis: [VALID_TO]
MD5 Fingerabdruck: [SHA1_DIGEST]
SHA1 Fingerabdruck: [MD5_DIGEST]
Verwendung: [KEYUSAGE]
Erweiterte Verwendung: [EXTENDEDKEYUSAGE]
Identifikation: [SUBJECTKEYIDENTIFIER]

Möchten Sie dieser Autorität vertrauen?
		<usetemplate name="okcancelbuttons" notext="Abbrechen" yestext="Vertrauen"/>
	</notification>
	<notification name="NotEnoughCurrency">[NAME] [PRICE] L$  Sie haben nicht genügend L$, um diese Aktion auszuführen.</notification>
	<notification name="GrantedModifyRights">[NAME] hat Ihnen die Erlaubnis erteilt, ihre/seine Objekte zu bearbeiten.</notification>
	<notification name="RevokedModifyRights">Ihnen wurden die Änderungsrechte für die Objekte von [NAME] entzogen.</notification>
	<notification name="FlushMapVisibilityCaches">
		Der Kartencache dieser Region wird geleert.
Diese Aktion ist nur beim Debugging sinnvoll.
(Auf dem Produktionssystem warten Sie einfach 5 Minuten. Die Karten werden nach erneuter Anmeldung automatisch aktualisiert.)
		<usetemplate name="okcancelbuttons" notext="Abbrechen" yestext="OK"/>
	</notification>
	<notification name="BuyOneObjectOnly">Sie können jeweils nur ein Objekt kaufen.  Wählen Sie ein einzelnes Objekt aus und versuchen Sie es erneut.</notification>
	<notification name="OnlyCopyContentsOfSingleItem">
		Es kann nur jeweils der Inhalt von einem Objekt kopiert werden.
Wählen Sie ein einzelnes Objekt aus und versuchen Sie es erneut.
		<usetemplate name="okcancelbuttons" notext="Abbrechen" yestext="OK"/>
	</notification>
	<notification name="KickUsersFromRegion">
		Alle Einwohner in dieser Region nach Hause teleportieren?
		<usetemplate name="okcancelbuttons" notext="Abbrechen" yestext="OK"/>
	</notification>
	<notification name="EstateObjectReturn">
		Möchten Sie wirklich alle Objekte zurückgeben, die [USER_NAME] gehören?
		<usetemplate name="okcancelbuttons" notext="Abbrechen" yestext="OK"/>
	</notification>
	<notification name="InvalidTerrainBitDepth">Die Regionstexturen konnten nicht festgelegt werden:
Die Terraintextur [TEXTURE_NUM] hat eine ungültige Bit-Tiefe [TEXTURE_BIT_DEPTH].

Ersetzen Sie die Textur [TEXTURE_NUM] mit einer Bilddatei von maximal 512x512 und 24 Bit und klicken Sie dann erneut auf „Übernehmen“.</notification>
	<notification name="InvalidTerrainSize">Die Regionstexturen konnten nicht festgelegt werden:
Die Terraintextur [TEXTURE_NUM] ist mit [TEXTURE_SIZE_X]x[TEXTURE_SIZE_Y] zu groß.

Ersetzen Sie die Textur [TEXTURE_NUM] mit einer Bilddatei von maximal 512x512 und 24 Bit und klicken Sie dann erneut auf „Übernehmen“.</notification>
	<notification name="RawUploadStarted">Hochladen gestartet. Je nach Verbindungsgeschwindigkeit kann der Vorgang bis zu 2 Minuten dauern.</notification>
	<notification name="ConfirmBakeTerrain">
		Möchten Sie das aktuelle Terrain formen, es zum Mittelpunkt der oberen und unteren Terraingrenzen und zum Standard des „Zurücksetzen“-Tools machen?
		<usetemplate name="okcancelbuttons" notext="Abbrechen" yestext="OK"/>
	</notification>
	<notification name="MaxAllowedAgentOnRegion">Es sind maximal [MAX_AGENTS] zulässige Einwohner erlaubt.</notification>
	<notification name="MaxBannedAgentsOnRegion">Es sind maximal [MAX_BANNED] verbannte Einwohner erlaubt.</notification>
	<notification name="MaxAgentOnRegionBatch">Fehler beim Versuch, [NUM_ADDED] Agenten hinzuzufügen:
Überschreitet den Grenzwert [MAX_AGENTS] [LIST_TYPE] um [NUM_EXCESS].</notification>
	<notification name="MaxAllowedGroupsOnRegion">
		Es sind maximal [MAX_GROUPS] zulässige Gruppen erlaubt.
		<usetemplate name="okcancelbuttons" notext="Abbrechen" yestext="Formen"/>
	</notification>
	<notification name="MaxManagersOnRegion">Es sind maximal [MAX_MANAGER]  verbannte Einwohner erlaub.</notification>
	<notification name="OwnerCanNotBeDenied">Der Eigentümer des Grundbesitzes kann nicht zur Liste der „Verbannten Einwohner“ hinzugefügt werden.</notification>
	<notification name="CanNotChangeAppearanceUntilLoaded">Das Aussehen lässt sich erst ändern, wenn Kleider und Form/Gestalt geladen sind.</notification>
	<notification name="ClassifiedMustBeAlphanumeric">Der Name der Anzeige muss mit einem Buchstaben von A bis Z oder einer Ziffer beginnen.  Satzzeichen sind nicht erlaubt.</notification>
	<notification name="CantSetBuyObject">„Objekt kaufen“ nicht möglich, da das Objekt nicht zum Verkauf freigegeben ist.
Geben Sie das Objekt zum Verkauf frei und versuchen Sie es erneut.</notification>
	<notification name="FinishedRawDownload">Raw-Terrain-Datei wurde heruntergeladen nach:
[DOWNLOAD_PATH].</notification>
	<notification name="DownloadWindowsMandatory">
		Eine neue Version von [SUPPORT_SITE] ist verfügbar.
[MESSAGE]
Sie müssen das Update herunterladen, um [APP_NAME] weiter verwenden zu können.
		<usetemplate name="okcancelbuttons" notext="Beenden" yestext="Herunterladen"/>
	</notification>
	<notification name="DownloadWindows">
		Eine neue Version von [APP_NAME] ist verfügbar.
[MESSAGE]
Dieses Update ist nicht erforderlich, für bessere Leistung und Stabilität sollte es jedoch installiert werden.
		<usetemplate name="okcancelbuttons" notext="Weiter" yestext="Herunterladen"/>
	</notification>
	<notification name="DownloadWindowsReleaseForDownload">
		Eine neue Version von [APP_NAME] ist verfügbar.
[MESSAGE]
Dieses Update ist nicht erforderlich, für bessere Leistung und Stabilität sollte es jedoch installiert werden.
		<usetemplate name="okcancelbuttons" notext="Weiter" yestext="Herunterladen"/>
	</notification>
	<notification name="DownloadLinuxMandatory">
		Eine neue Version von [SUPPORT_SITE] ist verfügbar.
[MESSAGE]
Sie müssen das Update herunterladen, um [APP_NAME] weiter verwenden zu können.
		<usetemplate name="okcancelbuttons" notext="Beenden" yestext="Herunterladen"/>
	</notification>
	<notification name="DownloadLinux">
		Eine neue Version von [APP_NAME] ist verfügbar.
[MESSAGE]
Dieses Update ist nicht erforderlich, für bessere Leistung und Stabilität sollte es jedoch installiert werden.
		<usetemplate name="okcancelbuttons" notext="Weiter" yestext="Herunterladen"/>
	</notification>
	<notification name="DownloadLinuxReleaseForDownload">
		Eine neue Version von [APP_NAME] ist verfügbar.
[MESSAGE]
Dieses Update ist nicht erforderlich, für bessere Leistung und Stabilität sollte es jedoch installiert werden.
		<usetemplate name="okcancelbuttons" notext="Weiter" yestext="Herunterladen"/>
	</notification>
	<notification name="DownloadMacMandatory">
		Eine neue Version von [SUPPORT_SITE] ist verfügbar.
[MESSAGE]
Sie müssen das Update herunterladen, um [APP_NAME] weiter verwenden zu können.

In Ihren Anwendungsordner herunterladen?
		<usetemplate name="okcancelbuttons" notext="Beenden" yestext="Herunterladen"/>
	</notification>
	<notification name="DownloadMac">
		Eine neue Version von [APP_NAME] ist verfügbar.
[MESSAGE]
Dieses Update ist nicht erforderlich, für bessere Leistung und Stabilität sollte es jedoch installiert werden.

In Ihren Anwendungsordner herunterladen?
		<usetemplate name="okcancelbuttons" notext="Weiter" yestext="Herunterladen"/>
	</notification>
	<notification name="DownloadMacReleaseForDownload">
		Eine neue Version von [APP_NAME] ist verfügbar.
[MESSAGE]
Dieses Update ist nicht erforderlich, für bessere Leistung und Stabilität sollte es jedoch installiert werden.

In Ihren Anwendungsordner herunterladen?
		<usetemplate name="okcancelbuttons" notext="Weiter" yestext="Herunterladen"/>
	</notification>
	<notification name="FailedUpdateInstall">
		Beim Installieren des Viewer-Updates ist ein Fehler aufgetreten.
Laden Sie den neuesten Viewer von http://secondlife.com/download herunter und installieren Sie ihn.
		<usetemplate name="okbutton" yestext="OK"/>
	</notification>
	<notification name="FailedRequiredUpdateInstall">
		Ein erforderliches Update konnte nicht installiert werden. 
Sie können sich erst anmelden, wenn [APP_NAME] aktualisiert wurde.

Laden Sie den neuesten Viewer von http://secondlife.com/download herunter und installieren Sie ihn.
		<usetemplate name="okbutton" yestext="Beenden"/>
	</notification>
	<notification name="UpdaterServiceNotRunning">
		Für Ihre SecondLife-Installation ist ein Update erforderlich.

Sie können dieses Update von http://www.secondlife.com/downloads herunterladen oder jetzt installieren.
		<usetemplate name="okcancelbuttons" notext="Second Life beenden" yestext="Jetzt herunterladen und installieren"/>
	</notification>
	<notification name="DownloadBackgroundTip">
		Für Ihre [APP_NAME]-Installation wurde ein Update heruntergeladen.
Version [VERSION] [[RELEASE_NOTES_FULL_URL] Informationen zu diesem Update]
		<usetemplate name="okcancelbuttons" notext="Später..." yestext="Jetzt installieren und [APP_NAME] neu starten"/>
	</notification>
	<notification name="DownloadBackgroundDialog">
		Für Ihre [APP_NAME]-Installation wurde ein Update heruntergeladen.
Version [VERSION] [[RELEASE_NOTES_FULL_URL] Informationen zu diesem Update]
		<usetemplate name="okcancelbuttons" notext="Später..." yestext="Jetzt installieren und [APP_NAME] neu starten"/>
	</notification>
	<notification name="RequiredUpdateDownloadedVerboseDialog">
		Ein erforderliches Softwareupdate wurde heruntergeladen.
Version [VERSION] [[INFO_URL] Infos zu diesem Update]

Zur Installation des Updates muss [APP_NAME] neu gestartet werden.
		<usetemplate name="okbutton" yestext="OK"/>
	</notification>
	<notification name="RequiredUpdateDownloadedDialog">
		Zur Installation des Updates muss [APP_NAME] neu gestartet werden.
[[INFO_URL] Infos zu diesem Update]
		<usetemplate name="okbutton" yestext="OK"/>
	</notification>
	<notification name="OtherChannelDownloadBackgroundTip">
		Für Ihre [APP_NAME]-Installation wurde ein Update heruntergeladen.
Version [VERSION] 
Dieser experimentelle Viewer wurde durch einen [NEW_CHANNEL] Viewer ersetzt;
weitere Details zu diesem Update finden Sie [[INFO_URL] hier].
		<usetemplate name="okcancelbuttons" notext="Später..." yestext="Jetzt installieren und [APP_NAME] neu starten"/>
	</notification>
	<notification name="OtherChannelDownloadBackgroundDialog">
		Für Ihre [APP_NAME]-Installation wurde ein Update heruntergeladen.
Version [VERSION]
Dieser experimentelle Viewer wurde durch einen [NEW_CHANNEL] Viewer ersetzt;
weitere Infos zu diesem Update finden Sie [[INFO_URL] hier].
		<usetemplate name="okcancelbuttons" notext="Später..." yestext="Jetzt installieren und [APP_NAME] neu starten"/>
	</notification>
	<notification name="OtherChannelRequiredUpdateDownloadedVerboseDialog">
		Ein erforderliches Softwareupdate wurde heruntergeladen.
Version [VERSION]
Dieser experimentelle Viewer wurde durch einen [NEW_CHANNEL] Viewer ersetzt;
weitere Infos zu diesem Update finden Sie [[INFO_URL] hier].

Zur Installation des Updates muss [APP_NAME] neu gestartet werden.
		<usetemplate name="okbutton" yestext="OK"/>
	</notification>
	<notification name="OtherChannelRequiredUpdateDownloadedDialog">
		Zur Installation des Updates muss [APP_NAME] neu gestartet werden.
Dieser experimentelle Viewer wurde durch einen [NEW_CHANNEL] Viewer ersetzt;
weitere Infos zu diesem Update finden Sie [[INFO_URL] hier].
		<usetemplate name="okbutton" yestext="OK"/>
	</notification>
	<notification name="DeedObjectToGroup">
		Bei Übertragung dieses Objekts erhält die Gruppe:
* An das Objekt bezahlte L$
		<usetemplate ignoretext="Bestätigen, bevor ich ein Objekt an eine Gruppe übertrage" name="okcancelignore" notext="Abbrechen" yestext="Übertragung"/>
	</notification>
	<notification name="WebLaunchExternalTarget">
		Möchten Sie Ihren Internetbrowser öffnen, um diesen Inhalt anzuzeigen?
		<usetemplate ignoretext="Meinen Browser starten, um eine Webseite anzuzeigen" name="okcancelignore" notext="Abbrechen" yestext="OK"/>
	</notification>
	<notification name="WebLaunchJoinNow">
		Möchten Sie Ihre [http://secondlife.com/account/ Startseite] aufrufen, um Ihr Konto zu verwalten?
		<usetemplate ignoretext="Meinen Browser starten, um mein Konto zu verwalten" name="okcancelignore" notext="Abbrechen" yestext="OK"/>
	</notification>
	<notification name="WebLaunchSecurityIssues">
		Informieren Sie sich im [SECOND_LIFE] Wiki, wie man Sicherheitsprobleme richtig meldet.
		<usetemplate ignoretext="Meinen Browser starten, um anzuzeigen, wie ein Sicherheitsproblem gemeldet werden soll" name="okcancelignore" notext="Abbrechen" yestext="OK"/>
	</notification>
	<notification name="WebLaunchQAWiki">
		Besuchen Sie das [SECOND_LIFE] QA-Wiki.
		<usetemplate ignoretext="Meinen Browser starten, um das QA-Wiki anzuzeigen" name="okcancelignore" notext="Abbrechen" yestext="OK"/>
	</notification>
	<notification name="WebLaunchPublicIssue">
		Im [SECOND_LIFE] Allgemeine-Fragen-Tracker können Sie Fehler und andere Probleme melden.
		<usetemplate ignoretext="Meinen Browser starten, um die Datenbank für Fehler und Verbesserungsvorschläge anzuzeigen" name="okcancelignore" notext="Abbrechen" yestext="Gehe zu Seite"/>
	</notification>
	<notification name="WebLaunchSupportWiki">
		Im offiziellen Linden-Blog finden Sie die neuesten Nachrichten und Informationen.
		<usetemplate ignoretext="Meinen Browser starten, um das Blog anzuzeigen" name="okcancelignore" notext="Abbrechen" yestext="OK"/>
	</notification>
	<notification name="WebLaunchLSLGuide">
		Möchten Sie den Scripting Guide öffnen?
		<usetemplate ignoretext="Meinen Browser starten, um den Scripting Guide anzuzeigen" name="okcancelignore" notext="Abbrechen" yestext="OK"/>
	</notification>
	<notification name="WebLaunchLSLWiki">
		Möchten Sie das LSL-Portal besuchen?
		<usetemplate ignoretext="Meinen Browser starten, um das LSL-Portal anzuzeigen" name="okcancelignore" notext="Abbrechen" yestext="Gehe zu Seite"/>
	</notification>
	<notification name="ReturnToOwner">
		Möchten Sie die ausgewählten Objekte an ihre Eigentümer zurückgeben? Transferierbare übertragene Objekte werden ihren früheren Eigentümern zurückgegeben.

*WARNUNG* Nicht transferierbare übertragene Objekte werden dabei gelöscht!
		<usetemplate ignoretext="Bestätigen, bevor Objekte an Ihre Eigentümer zurückgegeben werden" name="okcancelignore" notext="Abbrechen" yestext="OK"/>
	</notification>
	<notification name="GroupLeaveConfirmMember">
		Sie sind gegenwärtig Mitglied der Gruppe &lt;nolink&gt;[GROUP]&lt;/nolink&gt;.
Diese Gruppe verlassen?
		<usetemplate name="okcancelbuttons" notext="Abbrechen" yestext="OK"/>
	</notification>
	<notification name="OwnerCannotLeaveGroup">
		Sie können die Gruppe nicht verlassen, da Sie der letzte Besitzer der Gruppe sind. Weisen Sie die Besitzerrolle zuerst einem anderen Mitglied zu.
		<usetemplate name="okbutton" yestext="OK"/>
	</notification>
	<notification name="GroupDepartError">
		Kann Gruppe nicht verlassen: [reason].
		<usetemplate name="okbutton" yestext="OK"/>
	</notification>
	<notification name="GroupDepart">
		Sie haben die Gruppe „[group_name]“ verlassen.
		<usetemplate name="okbutton" yestext="OK"/>
	</notification>
	<notification name="ConfirmKick">
		Möchten Sie WIRKLICH alle Benutzer aus dem Grid werfen?
		<usetemplate name="okcancelbuttons" notext="Abbrechen" yestext="Alle Benutzer hinauswerfen"/>
	</notification>
	<notification name="MuteLinden">
		Lindens können nicht ignoriert werden.
		<usetemplate name="okbutton" yestext="OK"/>
	</notification>
	<notification name="CannotStartAuctionAlreadyForSale">Eine Parzelle, die bereits zum Verkauf freigegeben ist, kann nicht versteigert werden.  Deaktivieren Sie den Landverkauf, wenn Sie das Land zur Versteigerung freigeben möchten.</notification>
	<notification label="Objekt nach Name ignorieren ist fehlgeschlagen" name="MuteByNameFailed">
		Dieser Name wird bereits ignoriert.
		<usetemplate name="okbutton" yestext="OK"/>
	</notification>
	<notification name="RemoveItemWarn">
		Diese Aktion ist zwar erlaubt, aber beim Löschen von Inhalten wird das Objekt beschädigt. Möchten Sie dieses Element löschen?
		<usetemplate name="okcancelbuttons" notext="Abbrechen" yestext="OK"/>
	</notification>
	<notification name="CantOfferCallingCard">
		Sie können gerade keine Visitenkarte übergeben. Warten Sie kurz und versuchen Sie es dann noch einmal.
		<usetemplate name="okbutton" yestext="OK"/>
	</notification>
	<notification name="CantOfferFriendship">
		Sie können gerade keine Freundschaft anbieten. Warten Sie kurz und versuchen Sie es dann noch einmal.
		<usetemplate name="okbutton" yestext="OK"/>
	</notification>
	<notification name="DoNotDisturbModeSet">
		Nicht-stören-Modus ist aktiviert:  Sie erhalten keine Benachrichtigung über eingehende Kommunikation.

- Andere Einwohner erhalten Ihre Nicht-stören-Antwort (festgelegt in Einstellungen &gt; Allgemein).
- Teleport-Angebote werden abgelehnt.
- Voice-Anrufe werden abgelehnt.
		<usetemplate ignoretext="Ich ändere meinen Status zu „Nicht stören“" name="okignore" yestext="OK"/>
	</notification>
	<notification name="JoinedTooManyGroupsMember">
		Sie haben die maximale Anzahl an Gruppen erreicht. Bitte verlassen Sie eine andere Gruppe, um dieser beitreten zu können oder lehnen Sie das Angebot ab.
[NAME]  hat Sie eingeladen, einer Gruppe beizutreten.
		<usetemplate name="okcancelbuttons" notext="Ablehnen" yestext="Beitreten"/>
	</notification>
	<notification name="JoinedTooManyGroups">
		Sie haben die maximale Anzahl an Gruppen erreicht. Bitte verlassen Sie eine Gruppe bevor Sie einer neuen beitreten oder eine neue Gruppe bilden.
		<usetemplate name="okbutton" yestext="OK"/>
	</notification>
	<notification name="KickUser">
		Beim Hinauswerfen dieses Benutzers welche Meldung anzeigen?
		<form name="form">
			<input name="message">Sie wurden von einem Administrator abgemeldet.</input>
			<button name="OK" text="OK"/>
			<button name="Cancel" text="Abbrechen"/>
		</form>
	</notification>
	<notification name="KickAllUsers">
		Beim Hinauswerfen aller Personen vom Grid welche Meldung anzeigen?
		<form name="form">
			<input name="message">Sie wurden von einem Administrator abgemeldet.</input>
			<button name="OK" text="OK"/>
			<button name="Cancel" text="Abbrechen"/>
		</form>
	</notification>
	<notification name="FreezeUser">
		Beim Einfrieren dieses Benutzers welche Meldung anzeigen?
		<form name="form">
			<input name="message">Sie wurden eingefroren. Bewegen oder Chatten ist nicht mehr möglich. Ein Administrator wird sich über IM an Sie wenden</input>
			<button name="OK" text="OK"/>
			<button name="Cancel" text="Abbrechen"/>
		</form>
	</notification>
	<notification name="UnFreezeUser">
		Beim Auftauen dieses Benutzers welche Meldung anzeigen?
		<form name="form">
			<input name="message">Sie sind nicht mehr eingefroren.</input>
			<button name="OK" text="OK"/>
			<button name="Cancel" text="Abbrechen"/>
		</form>
	</notification>
	<notification name="SetDisplayNameSuccess">Hallo [DISPLAY_NAME],

wir bitten Sie um Geduld, während Ihr Name im System geändert wird. Es kann einige Tage dauern, bis Ihr [http://wiki.secondlife.com/wiki/Setting_your_display_name neuer Name] in Objekten, Skripts, Suchen usw. erscheint.</notification>
	<notification name="SetDisplayNameBlocked">Ihr Anzeigename kann leider nicht geändert werden. Wenn Sie der Ansicht sind, dass Sie diese Meldung fälschlicherweise erhalten haben, wenden Sie sich bitte an unseren Support.</notification>
	<notification name="SetDisplayNameFailedLength">Dieser Name ist leider zu lang. Anzeigenamen können maximal [LENGTH] Zeichen enthalten.

Wählen Sie einen kürzeren Namen.</notification>
	<notification name="SetDisplayNameFailedGeneric">Ihr Anzeigename konnte leider nicht festgelegt werden. Versuchen Sie es später erneut.</notification>
	<notification name="SetDisplayNameMismatch">Die eingegebenen Anzeigenamen stimmen nicht überein. Wiederholen Sie die Eingabe.</notification>
	<notification name="AgentDisplayNameUpdateThresholdExceeded">Sie müssen leider noch ein bisschen warten, bevor Sie Ihren Anzeigenamen ändern können.

Weitere Informationen finden Sie unter http://wiki.secondlife.com/wiki/Setting_your_display_name.

Versuchen Sie es später erneut.</notification>
	<notification name="AgentDisplayNameSetBlocked">Der angeforderte Name enthält ein unzulässiges Wort und konnte deshalb nicht festgelegt werden.
 
 Versuchen Sie einen anderen Namen.</notification>
	<notification name="AgentDisplayNameSetInvalidUnicode">Der gewünschte Anzeigename enthält ungültige Zeichen.</notification>
	<notification name="AgentDisplayNameSetOnlyPunctuation">Ihr Anzeigenamen muss Buchstaben enthalten und kann nicht ausschließlich aus Satzzeichen bestehen.</notification>
	<notification name="DisplayNameUpdate">[OLD_NAME] ([OLD_NAME] ([SLID]) hat einen neuen Namen: [NEW_NAME].</notification>
	<notification name="OfferTeleport">
		Teleport an Ihre Position mit der folgenden Meldung anbieten?
		<form name="form">
			<input name="message">Triff mich in [REGION]</input>
			<button name="OK" text="OK"/>
			<button name="Cancel" text="Abbrechen"/>
		</form>
	</notification>
	<notification name="TooManyTeleportOffers">
		Sie haben versucht, [OFFERS] Teleport-Angebote zu machen,
womit Sie die Höchstgrenze von [LIMIT] überschreiten.
		<usetemplate name="okbutton" yestext="OK"/>
	</notification>
	<notification name="OfferTeleportFromGod">
		Einwohner zu Ihrem Standort einladen?
		<form name="form">
			<input name="message">Triff mich in [REGION]</input>
			<button name="OK" text="OK"/>
			<button name="Cancel" text="Abbrechen"/>
		</form>
	</notification>
	<notification name="TeleportFromLandmark">
		Sind Sie sicher, dass Sie zu &lt;nolink&gt;[LOCATION]&lt;/nolink&gt; teleportieren möchten?
		<usetemplate ignoretext="Bestätigen, dass ich zu einer Landmarke teleportieren möchte" name="okcancelignore" notext="Abbrechen" yestext="Teleportieren"/>
	</notification>
	<notification name="TeleportViaSLAPP">
		Möchten Sie wirklich zu &lt;nolink&gt;[LOCATION]&lt;/nolink&gt; teleportieren?
		<usetemplate ignoretext="Bestätigen, dass ich via SLAPP teleportieren möchte" name="okcancelignore" notext="Abbrechen" yestext="Teleportieren"/>
	</notification>
	<notification name="TeleportToPick">
		Nach [PICK] teleportieren?
		<usetemplate ignoretext="Bestätigen, dass ich zu einer Position in Auswahl teleportieren möchte" name="okcancelignore" notext="Abbrechen" yestext="Teleportieren"/>
	</notification>
	<notification name="TeleportToClassified">
		Zu [CLASSIFIED] teleportieren?
		<usetemplate ignoretext="Bestätigen, dass ich zu einer Position in Anzeigen teleportieren möchte." name="okcancelignore" notext="Abbrechen" yestext="Teleportieren"/>
	</notification>
	<notification name="TeleportToHistoryEntry">
		Nach [HISTORY_ENTRY] teleportieren?
		<usetemplate ignoretext="Bestätigen, dass ich zu einem Standort aus der Teleportliste teleportieren möchte" name="okcancelignore" notext="Abbrechen" yestext="Teleportieren"/>
	</notification>
	<notification label="Nachricht an alle auf diesem Grundbesitz" name="MessageEstate">
		Geben Sie eine kurze Nachricht ein, die an jede Person auf Ihrem Grundbesitz gesendet wird.
		<form name="form">
			<input name="message"/>
			<button name="OK" text="OK"/>
			<button name="Cancel" text="Abbrechen"/>
		</form>
	</notification>
	<notification label="Linden-Grundbesitz ändern" name="ChangeLindenEstate">
		Sie sind im Begriff, einen Grundbesitz in Linden-Besitz (Mainland, Teen-Raster, Orientierung usw.) zu verändern.

Dies ist ÄUSSERST GEFÄHRLICH, da es grundlegende Auswirkungen auf das Benutzererlebnis hat.  Auf dem Mainland werden tausende Regionen geändert, was den Spaceserver stark belastet.

Fortfahren?
		<usetemplate name="okcancelbuttons" notext="Abbrechen" yestext="OK"/>
	</notification>
	<notification label="Zugang zu Linden-Grundbesitz ändern" name="ChangeLindenAccess">
		Sie sind im Begriff, die Zugangsliste für einen Grundbesitz in Linden-Besitz (Mainland, Teen-Raster, Orientierung usw.) zu verändern.

Dies ist GEFÄHRLICH und sollte nur erfolgen, um Objekte/L$ per Hack in und aus dem Raster zu entfernen.
Tausende Regionen werden verändert und der Spaceserver wird dadurch stark belastet.
		<usetemplate name="okcancelbuttons" notext="Abbrechen" yestext="OK"/>
	</notification>
	<notification label="Grundbesitz wählen" name="EstateAllowedAgentAdd">
		Nur für diesen Grundbesitz oder für alle [ALL_ESTATES] zur Erlaubnisliste hinzufügen?
		<usetemplate canceltext="Abbrechen" name="yesnocancelbuttons" notext="Alle Grundbesitze" yestext="Dieser Grundbesitz"/>
	</notification>
	<notification label="Grundbesitz wählen" name="EstateAllowedAgentRemove">
		Nur für diesen Grundbesitz oder für alle [ALL_ESTATES] von Erlaubnisliste entfernen?
		<usetemplate canceltext="Abbrechen" name="yesnocancelbuttons" notext="Alle Grundbesitze" yestext="Diesen Grundbesitz"/>
	</notification>
	<notification label="Grundbesitz wählen" name="EstateAllowedGroupAdd">
		Nur für diesen Grundbesitz oder für alle [ALL_ESTATES] zur Gruppen-Erlaubnisliste hinzufügen?
		<usetemplate canceltext="Abbrechen" name="yesnocancelbuttons" notext="Alle Grundbesitze" yestext="Diesen Grundbesitz"/>
	</notification>
	<notification label="Grundbesitz wählen" name="EstateAllowedGroupRemove">
		Nur für diesen Grundbesitz oder für alle [ALL_ESTATES] von Gruppen-Erlaubnisliste entfernen?
		<usetemplate canceltext="Abbrechen" name="yesnocancelbuttons" notext="Alle Grundbesitze" yestext="Diesen Grundbesitz"/>
	</notification>
	<notification label="Grundbesitz wählen" name="EstateBannedAgentAdd">
		Zugang nur für diesen Grundbesitz oder für [ALL_ESTATES] verweigern?
		<usetemplate canceltext="Abbrechen" name="yesnocancelbuttons" notext="Alle Grundbesitze" yestext="Diesen Grundbesitz"/>
	</notification>
	<notification label="Grundbesitz wählen" name="EstateBannedAgentRemove">
		Einwohner nur für diesen Grundbesitz oder für alle [ALL_ESTATES] von der Bannliste entfernen?
		<usetemplate canceltext="Abbrechen" name="yesnocancelbuttons" notext="Alle Grundbesitze" yestext="Diesen Grundbesitz"/>
	</notification>
	<notification label="Grundbesitz wählen" name="EstateManagerAdd">
		Verwalter nur für diesen Grundbesitz oder für [ALL_ESTATES] festlegen?
		<usetemplate canceltext="Abbrechen" name="yesnocancelbuttons" notext="Alle Grundbesitze" yestext="Diesen Grundbesitz"/>
	</notification>
	<notification label="Grundbesitz wählen" name="EstateManagerRemove">
		Verwalter nur für diesen Grundbesitz oder für [ALL_ESTATES] entfernen?
		<usetemplate canceltext="Abbrechen" name="yesnocancelbuttons" notext="Alle Grundbesitze" yestext="Diesen Grundbesitz"/>
	</notification>
	<notification label="Grundbesitz auswählen" name="EstateAllowedExperienceAdd">
		Nur für diesen Grundbesitz oder für [ALL_ESTATES] zur Erlaubnisliste hinzufügen?
		<usetemplate canceltext="Abbrechen" name="yesnocancelbuttons" notext="Alle Grundbesitze" yestext="Dieser Grundbesitz"/>
	</notification>
	<notification label="Grundbesitz auswählen" name="EstateAllowedExperienceRemove">
		Nur für diesen Grundbesitz oder für [ALL_ESTATES] aus der Erlaubnisliste entfernen?
		<usetemplate canceltext="Abbrechen" name="yesnocancelbuttons" notext="Alle Grundbesitze" yestext="Dieser Grundbesitz"/>
	</notification>
	<notification label="Grundbesitz auswählen" name="EstateBlockedExperienceAdd">
		Nur für diesen Grundbesitz oder für [ALL_ESTATES] zur Blockierliste hinzufügen?
		<usetemplate canceltext="Abbrechen" name="yesnocancelbuttons" notext="Alle Grundbesitze" yestext="Dieser Grundbesitz"/>
	</notification>
	<notification label="Grundbesitz auswählen" name="EstateBlockedExperienceRemove">
		Nur für diesen Grundbesitz oder für [ALL_ESTATES] aus der Blockierliste entfernen?
		<usetemplate canceltext="Abbrechen" name="yesnocancelbuttons" notext="Alle Grundbesitze" yestext="Dieser Grundbesitz"/>
	</notification>
	<notification label="Grundbesitz auswählen" name="EstateTrustedExperienceAdd">
		Nur für diesen Grundbesitz oder für [ALL_ESTATES] zur Schlüsselliste hinzufügen?
		<usetemplate canceltext="Abbrechen" name="yesnocancelbuttons" notext="Alle Grundbesitze" yestext="Dieser Grundbesitz"/>
	</notification>
	<notification label="Grundbesitz auswählen" name="EstateTrustedExperienceRemove">
		Nur für diesen Grundbesitz oder für [ALL_ESTATES] aus der Schlüsselliste entfernen?
		<usetemplate canceltext="Abbrechen" name="yesnocancelbuttons" notext="Alle Grundbesitze" yestext="Dieser Grundbesitz"/>
	</notification>
	<notification label="Rauswurf bestätigen" name="EstateKickUser">
		Benutzer [EVIL_USER] von diesem Grundbesitz werfen?
		<usetemplate name="okcancelbuttons" notext="Abbrechen" yestext="OK"/>
	</notification>
	<notification name="EstateChangeCovenant">
		Möchten Sie den Grundbesitzvertrag wirklich ändern?
		<usetemplate name="okcancelbuttons" notext="Abbrechen" yestext="OK"/>
	</notification>
	<notification name="RegionEntryAccessBlocked">
		Die Region, die Sie besuchen möchten, enthält Inhalte, die Ihre aktuellen Einstellungen überschreiten. Sie können Ihre Einstellungen unter „Ich“ &gt; „Einstellungen“ &gt; „Allgemein“ ändern.
		<usetemplate name="okbutton" yestext="OK"/>
	</notification>
	<notification name="SLM_UPDATE_FOLDER">[MESSAGE]</notification>
	<notification name="RegionEntryAccessBlocked_AdultsOnlyContent">
		Die Region, die Sie besuchen möchten, enthält [REGIONMATURITY]-Inhalte, die nur für Erwachsene zugänglich sind.
		<url name="url">http://wiki.secondlife.com/wiki/Linden_Lab_Official:Maturity_ratings:_an_overview/de</url>
		<usetemplate ignoretext="Regionswechsel: Die Region, die Sie besuchen möchten, enthält Inhalte, die nur für Erwachsene zugänglich sind." name="okcancelignore" notext="Schließen" yestext="Zur Knowledge Base gehen"/>
	</notification>
	<notification name="RegionEntryAccessBlocked_Notify">Die Region, die Sie besuchen möchten, enthält [REGIONMATURITY]-Inhalte, doch aufgrund Ihrer aktuellen Einstellungen werden [REGIONMATURITY]-Inhalte nicht dargestellt.</notification>
	<notification name="RegionEntryAccessBlocked_NotifyAdultsOnly">Die Region, die Sie besuchen möchten, enthält [REGIONMATURITY]-Inhalte, die nur für Erwachsene zugänglich sind.</notification>
	<notification name="RegionEntryAccessBlocked_Change">
		Die Region, die Sie besuchen möchten, enthält [REGIONMATURITY]-Inhalte, doch aufgrund Ihrer aktuellen Einstellungen werden [REGIONMATURITY]-Inhalte nicht dargestellt. Sie können Ihre Einstellungen ändern oder diesen Vorgang abbrechen. Nachdem Sie Ihre Einstellungen geändert haben, können Sie erneut versuchen, die Region zu betreten.
		<form name="form">
			<button name="OK" text="Einstellungen ändern"/>
			<button name="Cancel" text="Abbrechen"/>
			<ignore name="ignore" text="Regionswechsel: Die Region, die Sie besuchen möchten, enthält Inhalte, die aufgrund Ihrer Einstellungen nicht dargestellt werden können."/>
		</form>
	</notification>
	<notification name="RegionEntryAccessBlocked_PreferencesOutOfSync">
		Wir haben technische Probleme mit Ihrem Teleport, da Ihre Einstellungen nicht mit dem Server synchronisiert sind.
		<usetemplate name="okbutton" yestext="OK"/>
	</notification>
	<notification name="TeleportEntryAccessBlocked">
		Die Region, die Sie besuchen möchten, enthält Inhalte, die Ihre aktuellen Einstellungen überschreiten. Sie können Ihre Einstellungen unter „Ich“ &gt; „Einstellungen“ &gt; „Allgemein“ ändern.
		<usetemplate name="okbutton" yestext="OK"/>
	</notification>
	<notification name="TeleportEntryAccessBlocked_AdultsOnlyContent">
		Die Region, die Sie besuchen möchten, enthält [REGIONMATURITY]-Inhalte, die nur für Erwachsene zugänglich sind.
		<url name="url">http://wiki.secondlife.com/wiki/Linden_Lab_Official:Maturity_ratings:_an_overview/de</url>
		<usetemplate ignoretext="Teleport: Die Region, die Sie besuchen möchten, enthält Inhalte, die nur für Erwachsene zugänglich sind." name="okcancelignore" notext="Schließen" yestext="Zur Knowledge Base gehen"/>
	</notification>
	<notification name="TeleportEntryAccessBlocked_Notify">Die Region, die Sie besuchen möchten, enthält [REGIONMATURITY]-Inhalte, doch aufgrund Ihrer aktuellen Einstellungen werden [REGIONMATURITY]-Inhalte nicht dargestellt.</notification>
	<notification name="TeleportEntryAccessBlocked_NotifyAdultsOnly">Die Region, die Sie besuchen möchten, enthält [REGIONMATURITY]-Inhalte, die nur für Erwachsene zugänglich sind.</notification>
	<notification name="TeleportEntryAccessBlocked_ChangeAndReTeleport">
		Die Region, die Sie besuchen möchten, enthält [REGIONMATURITY]-Inhalte, doch aufgrund Ihrer aktuellen Einstellungen werden [REGIONMATURITY]-Inhalte nicht dargestellt. Sie können Ihre Einstellungen ändern und den Teleport fortsetzen oder Sie können den Teleport abbrechen.
		<form name="form">
			<button name="OK" text="Ändern und fortfahren"/>
			<button name="Cancel" text="Abbrechen"/>
			<ignore name="ignore" text="Teleport (kann neu gestartet werden): Die Region, die Sie besuchen möchten, enthält Inhalte, die aufgrund Ihrer Einstellungen nicht dargestellt werden können."/>
		</form>
	</notification>
	<notification name="TeleportEntryAccessBlocked_Change">
		Die Region, die Sie besuchen möchten, enthält [REGIONMATURITY]-Inhalte, doch aufgrund Ihrer aktuellen Einstellungen werden [REGIONMATURITY]-Inhalte nicht dargestellt. Sie können Ihre Einstellungen ändern oder den Teleport abbrechen. Nachdem Sie Ihre Einstellungen geändert haben, können Sie den Teleport erneut versuchen.
		<form name="form">
			<button name="OK" text="Einstellungen ändern"/>
			<button name="Cancel" text="Abbrechen"/>
			<ignore name="ignore" text="Teleport (kann nicht neu gestartet werden): Die Region, die Sie besuchen möchten, enthält Inhalte, die aufgrund Ihrer Einstellungen nicht dargestellt werden können."/>
		</form>
	</notification>
	<notification name="TeleportEntryAccessBlocked_PreferencesOutOfSync">
		Wir haben technische Probleme mit Ihrem Teleport, da Ihre Einstellungen nicht mit dem Server synchronisiert sind.
		<usetemplate name="okbutton" yestext="OK"/>
	</notification>
	<notification name="RegionTPSpecialUsageBlocked">
		Betreten der Region nicht gestattet. „[REGION_NAME]“ ist eine Region für Geschicklichkeitsspiele. Der Zugang ist Einwohnern vorbehalten, die bestimmte Kriterien erfüllen. Weitere Details finden Sie unter [http://wiki.secondlife.com/wiki/Linden_Lab_Official:Skill_Gaming_in_Second_Life Skill Gaming FAQ].
		<usetemplate name="okbutton" yestext="OK"/>
	</notification>
	<notification name="PreferredMaturityChanged">
		Sie erhalten keine Benachrichtigungen mehr, wenn Sie eine Region der Inhaltseinstufung „[RATING]“ besuchen. Sie können Ihre Inhaltseinstellungen von der Menüleiste aus ändern („Ich“ &gt; „Einstellungen“ &gt; „Allgemein“).
		<usetemplate name="okbutton" yestext="OK"/>
	</notification>
	<notification name="MaturityChangeError">
		Wir konnten Ihre Einstellungen zur Anzeige von [PREFERRED_MATURITY]-Inhalten leider nicht ändern. Ihre Einstellungen wurden auf [ACTUAL_MATURITY]-Inhalte zurückgesetzt. Sie können erneut versuchen, Ihre Inhaltseinstellungen von der Menüleiste aus zu ändern („Ich“ &gt; „Einstellungen“ &gt; „Allgemein“).
		<usetemplate name="okbutton" yestext="OK"/>
	</notification>
	<notification name="LandClaimAccessBlocked">
		Die Inhaltseinstufung des Landes, das Sie in Besitz nehmen möchten, überschreitet Ihre aktuellen Einstellungen. Sie können Ihre Einstellungen unter „Ich“ &gt; „Einstellungen“ &gt; „Allgemein“ ändern.
		<usetemplate name="okbutton" yestext="OK"/>
	</notification>
	<notification name="LandClaimAccessBlocked_AdultsOnlyContent">
		Nur Erwachsene können dieses Land in Besitz nehmen.
		<url name="url">http://wiki.secondlife.com/wiki/Linden_Lab_Official:Maturity_ratings:_an_overview/de</url>
		<usetemplate ignoretext="Nur Erwachsene können dieses Land in Besitz nehmen." name="okcancelignore" notext="Schließen" yestext="Zur Knowledge Base gehen"/>
	</notification>
	<notification name="LandClaimAccessBlocked_Notify">Das Land, das Sie besuchen möchten, enthält [REGIONMATURITY]-Inhalte, doch aufgrund Ihrer aktuellen Einstellungen werden [REGIONMATURITY]-Inhalte nicht dargestellt.</notification>
	<notification name="LandClaimAccessBlocked_NotifyAdultsOnly">Das Land, das Sie in Besitz nehmen möchten, enthält [REGIONMATURITY]-Inhalte, die nur für Erwachsene zugänglich sind.</notification>
	<notification name="LandClaimAccessBlocked_Change">
		Das Land, das Sie besuchen möchten, enthält [REGIONMATURITY]-Inhalte, doch aufgrund Ihrer aktuellen Einstellungen werden [REGIONMATURITY]-Inhalte nicht dargestellt. Sie können Ihre Einstellungen ändern und anschließend erneut versuchen, das Land in Besitz zu nehmen.
		<form name="form">
			<button name="OK" text="Einstellungen ändern"/>
			<button name="Cancel" text="Abbrechen"/>
			<ignore name="ignore" text="Das Land, das Sie in Besitz nehmen möchten, enthält Inhalte, die aufgrund Ihrer Einstellungen nicht dargestellt werden können."/>
		</form>
	</notification>
	<notification name="LandBuyAccessBlocked">
		Die Inhaltseinstufung des Landes, das Sie kaufen möchten, überschreitet Ihre aktuellen Einstellungen.  Sie können Ihre Einstellungen unter „Ich“ &gt; „Einstellungen“ &gt; „Allgemein“ ändern.
		<usetemplate name="okbutton" yestext="OK"/>
	</notification>
	<notification name="LandBuyAccessBlocked_AdultsOnlyContent">
		Nur Erwachsene können dieses Land kaufen.
		<url name="url">http://wiki.secondlife.com/wiki/Linden_Lab_Official:Maturity_ratings:_an_overview/de</url>
		<usetemplate ignoretext="Nur Erwachsene können dieses Land kaufen." name="okcancelignore" notext="Schließen" yestext="Zur Knowledge Base gehen"/>
	</notification>
	<notification name="LandBuyAccessBlocked_Notify">Das Land, das Sie kaufen möchten, enthält [REGIONMATURITY]-Inhalte, doch aufgrund Ihrer aktuellen Einstellungen werden [REGIONMATURITY]-Inhalte nicht dargestellt.</notification>
	<notification name="LandBuyAccessBlocked_NotifyAdultsOnly">Das Land, das Sie kaufen möchten, enthält Inhalte der Einstufung „[REGIONMATURITY]“, die nur für Erwachsene zugänglich sind.</notification>
	<notification name="LandBuyAccessBlocked_Change">
		Das Land, das Sie kaufen möchten, enthält [REGIONMATURITY]-Inhalte, doch aufgrund Ihrer aktuellen Einstellungen werden [REGIONMATURITY]-Inhalte nicht dargestellt. Sie können Ihre Einstellungen ändern und anschließend erneut versuchen, das Land zu kaufen.
		<form name="form">
			<button name="OK" text="Einstellungen ändern"/>
			<button name="Cancel" text="Abbrechen"/>
			<ignore name="ignore" text="Das Land, das Sie kaufen möchten, enthält Inhalte, die aufgrund Ihrer Einstellungen nicht dargestellt werden können."/>
		</form>
	</notification>
	<notification name="TooManyPrimsSelected">
		Zu viele Prims wurden ausgewählt.  Bitte wählen Sie höchstens [MAX_PRIM_COUNT] Prims aus und versuchen Sie es erneut.
		<usetemplate name="okbutton" yestext="OK"/>
	</notification>
	<notification name="ProblemImportingEstateCovenant">
		Problem beim Import des Grundbesitzvertrags.
		<usetemplate name="okbutton" yestext="OK"/>
	</notification>
	<notification name="ProblemAddingEstateManager">Es gibt Probleme beim Hinzufügen eines neuen Grundbesitzverwalters.  Bei mindestens einem Grundbesitz ist die Verwalterliste voll.</notification>
	<notification name="ProblemAddingEstateBanManager">Grundbesitzer oder Grundstücksverwalter kann nicht auf die Bannliste gesetzt werden.</notification>
	<notification name="ProblemAddingEstateGeneric">Problem beim Hinzufügen zu dieser Grundbesitzliste.  Bei mindestens einem Grundbesitz ist die Liste voll.</notification>
	<notification name="UnableToLoadNotecardAsset">
		Notizkarten-Asset konnte nicht geladen werden.
		<usetemplate name="okbutton" yestext="OK"/>
	</notification>
	<notification name="NotAllowedToViewNotecard">
		Unzureichende Rechte, um die mit der angeforderten Asset-ID verbundene Notizkarte anzuzeigen.
		<usetemplate name="okbutton" yestext="OK"/>
	</notification>
	<notification name="MissingNotecardAssetID">
		Asset-ID für Notizkarte fehlt in Datenbank.
		<usetemplate name="okbutton" yestext="OK"/>
	</notification>
	<notification name="PublishClassified">
		Hinweis: Anzeigengebühren werden nicht zurückerstattet.

Anzeige für [AMOUNT] L$ veröffentlichen?
		<usetemplate name="okcancelbuttons" notext="Abbrechen" yestext="OK"/>
	</notification>
	<notification name="SetClassifiedMature">
		Enthält diese Anzeige moderate Inhalte?
		<usetemplate canceltext="Abbrechen" name="yesnocancelbuttons" notext="Nein" yestext="Ja"/>
	</notification>
	<notification name="SetGroupMature">
		Beschäftigt sich diese Gruppe mit moderaten Inhalten?
		<usetemplate canceltext="Abbrechen" name="yesnocancelbuttons" notext="Nein" yestext="Ja"/>
	</notification>
	<notification label="Neustart bestätigen" name="ConfirmRestart">
		Möchten Sie diese Region in 2 Minuten neu starten?
		<usetemplate name="okcancelbuttons" notext="Abbrechen" yestext="OK"/>
	</notification>
	<notification label="Nachricht an alle in dieser Region" name="MessageRegion">
		Geben Sie eine kurze Nachricht ein, die an jede Person in dieser Region gesendet wird.
		<form name="form">
			<input name="message"/>
			<button name="OK" text="OK"/>
			<button name="Cancel" text="Abbrechen"/>
		</form>
	</notification>
	<notification label="Alterseinstufung der Region ändern" name="RegionMaturityChange">
		Die Inhaltseinstufung dieser Region wurde geändert.
Es kann eine Weile dauern, bis diese Änderung auf der Karte angezeigt wird.
		<usetemplate name="okbutton" yestext="OK"/>
	</notification>
	<notification label="Falsche Voice-Version" name="VoiceVersionMismatch">Diese Version von [APP_NAME] ist mit der Voice-Chat-Funktion in dieser Region nicht kompatibel. Damit Voice-Chat funktioniert, müssen Sie [APP_NAME] aktualisieren.</notification>
	<notification label="Objekte können nicht gekauft werden" name="BuyObjectOneOwner">Objekte können nicht von mehreren Eigentümern gleichzeitig gekauft werden.
Wählen Sie ein einzelnes Objekt aus und versuchen Sie es erneut.</notification>
	<notification label="Inhalte können nicht gekauft werden" name="BuyContentsOneOnly">Inhalte können jeweils nur für ein Objekt gekauft werden.
Wählen Sie ein einzelnes Objekt aus und versuchen Sie es erneut.</notification>
	<notification label="Inhalte können nicht gekauft werden" name="BuyContentsOneOwner">Objekte können nicht von mehreren Eigentümern gleichzeitig gekauft werden.
Wählen Sie ein einzelnes Objekt aus und versuchen Sie es erneut.</notification>
	<notification name="BuyOriginal">
		Von [OWNER] Originalobjekt für [PRICE] L$ kaufen?
Sie werden der Eigentümer dieses Objekts.
Sie können das Objekt:
 Bearbeiten: [MODIFYPERM]
 Kopieren: [COPYPERM]
 Verkaufen oder weggeben: [RESELLPERM]
		<usetemplate name="okcancelbuttons" notext="Abbrechen" yestext="OK"/>
	</notification>
	<notification name="BuyOriginalNoOwner">
		Originalobjekt für [PRICE] L$ kaufen?
Sie werden der Eigentümer dieses Objekts.
Sie können das Objekt:
 Bearbeiten: [MODIFYPERM]
 Kopieren: [COPYPERM]
 Verkaufen oder weggeben: [RESELLPERM]
		<usetemplate name="okcancelbuttons" notext="Abbrechen" yestext="OK"/>
	</notification>
	<notification name="BuyCopy">
		Von [OWNER] Kopie für [PRICE] L$ kaufen?
Das Objekt wird in Ihr Inventar kopiert.
Sie können das Objekt:
 Bearbeiten: [MODIFYPERM]
 Kopieren: [COPYPERM]
 Verkaufen oder weggeben: [RESELLPERM]
		<usetemplate name="okcancelbuttons" notext="Abbrechen" yestext="OK"/>
	</notification>
	<notification name="BuyCopyNoOwner">
		Kopie für [PRICE] L$ kaufen?
Das Objekt wird in Ihr Inventar kopiert.
Sie können das Objekt:
 Bearbeiten: [MODIFYPERM]
 Kopieren: [COPYPERM]
 Verkaufen oder weggeben: [RESELLPERM]
		<usetemplate name="okcancelbuttons" notext="Abbrechen" yestext="OK"/>
	</notification>
	<notification name="BuyContents">
		Von [OWNER] Inhalte für [PRICE] L$ kaufen?
Die Inhalte werden in Ihr Inventar kopiert.
		<usetemplate name="okcancelbuttons" notext="Abbrechen" yestext="OK"/>
	</notification>
	<notification name="BuyContentsNoOwner">
		Inhalte für [PRICE] L$ kaufen?
Die Inhalte werden in Ihr Inventar kopiert.
		<usetemplate name="okcancelbuttons" notext="Abbrechen" yestext="OK"/>
	</notification>
	<notification name="ConfirmPurchase">
		Transaktion:
[ACTION]

Möchten Sie diesen Kauf fortsetzen?
		<usetemplate name="okcancelbuttons" notext="Abbrechen" yestext="OK"/>
	</notification>
	<notification name="ConfirmPurchasePassword">
		Transaktion:
[ACTION]

Möchten Sie diesen Kauf fortsetzen?
Geben Sie Ihr Kennwort erneut ein und klicken Sie auf OK.
		<form name="form">
			<input name="message"/>
			<button name="ConfirmPurchase" text="OK"/>
			<button name="Cancel" text="Abbrechen"/>
		</form>
	</notification>
	<notification name="SetPickLocation">
		Hinweis:
Sie haben die Position dieser Auswahl aktualisiert, aber die anderen Daten behalten ihre ursprünglichen Werte.
		<usetemplate name="okbutton" yestext="OK"/>
	</notification>
	<notification name="MoveInventoryFromObject">
		Sie haben „nicht kopierfähige“ Inventarobjekte ausgewählt.
Diese Objekte werden nicht kopiert, sondern in Ihr Inventar verschoben.

Inventarobjekt(e) verschieben?
		<usetemplate ignoretext="Warnhinweis anzeigen, bevor ich nicht kopierbare Artikel aus einem Objekt verschiebe" name="okcancelignore" notext="Abbrechen" yestext="OK"/>
	</notification>
	<notification name="MoveInventoryFromScriptedObject">
		Sie haben „nicht kopierfähige“ Inventarobjekte ausgewählt.  Diese Objekte werden nicht kopiert, sondern in Ihr Inventar verschoben.
Da es sich um ein geskriptetes Objekt handelt, geht die Skriptfunktion beim Verschieben in das Inventar möglicherweise verloren.

Inventarobjekt(e) verschieben?
		<usetemplate ignoretext="Warnhinweis anzeigen, bevor ich nicht-kopierbare Artikel verschiebe, die ein geskriptetes Objekt beschädigen können" name="okcancelignore" notext="Abbrechen" yestext="OK"/>
	</notification>
	<notification name="ClickActionNotPayable">
		Achtung: Die Klickaktion „Objekt bezahlen&quot; wurde eingestellt. Diese funktioniert jedoch nicht, wenn ein Skript mit einer Geldtransaktion () hinzugefügt wird.
		<form name="form">
			<ignore name="ignore" text="Ich habe die Aktion „Objekt bezahlen&quot; eingestellt, während ich ein Objekt gebaut habe, dass kein Geld()-Skript enthält."/>
		</form>
	</notification>
	<notification name="PayConfirmation">
		Bestätigen Sie, dass Sie L$ [AMOUNT] an [TARGET] zahlen möchten.
		<usetemplate ignoretext="Vor den Bezahlen bestätigen (Summen über L$ 200)" name="okcancelignore" notext="Abbrechen" yestext="Bezahlen"/>
	</notification>
	<notification name="OpenObjectCannotCopy">Sie haben keine Berechtigung zum Kopieren von Elementen in diesem Objekt.</notification>
	<notification name="WebLaunchAccountHistory">
		Möchten Sie Ihre [http://secondlife.com/account/ Startseite] aufrufen, um Ihre Konto-Statistik anzuzeigen?
		<usetemplate ignoretext="Meinen Browser starten, um meine Konto-Statistik anzuzeigen" name="okcancelignore" notext="Abbrechen" yestext="Gehe zu Seite"/>
	</notification>
	<notification name="ConfirmAddingChatParticipants">
		Wenn Sie eine Person zu einer vorhandenen Unterhaltung hinzufügen, wird eine neue Unterhaltung erstellt.  Alle Teilnehmer erhalten neue Unterhaltungsbenachrichtigungen.
		<usetemplate ignoretext="Hinzufügen von Chat-Teilnehmern bestätigen" name="okcancelignore" notext="Abbrechen" yestext="OK"/>
	</notification>
	<notification name="ConfirmQuit">
		Wirklich beenden?
		<usetemplate ignoretext="Bestätigen, bevor Sitzung beendet wird" name="okcancelignore" notext="Nicht beenden" yestext="Beenden"/>
	</notification>
	<notification name="ConfirmRestoreToybox">
		Durch diese Aktion werden Ihre Standardschaltflächen und -symbolleisten wiederhergestellt.

Diese Aktion kann nicht rückgängig gemacht werden.
		<usetemplate name="okcancelbuttons" notext="Abbrechen" yestext="OK"/>
	</notification>
	<notification name="ConfirmClearAllToybox">
		Durch diese Aktion werden alle Schaltflächen zurück in die Toolbox gestellt; die Symbolleisten sind leer.
    
Diese Aktion kann nicht rückgängig gemacht werden.
		<usetemplate name="okcancelbuttons" notext="Abbrechen" yestext="OK"/>
	</notification>
	<notification name="DeleteItems">
		[QUESTION]
		<usetemplate ignoretext="Vor dem Löschen von Objekten bestätigen" name="okcancelignore" notext="Abbrechen" yestext="OK"/>
	</notification>
	<notification name="HelpReportAbuseEmailLL">Mit dieser Funktion können Sie Verstöße gegen die [http://secondlife.com/corporate/tos.php Servicebedingungen (EN)] und [http://secondlife.com/corporate/cs.php Community-Standards] melden.

Alle gemeldeten Verstöße werden bearbeitet.</notification>
	<notification name="HelpReportAbuseSelectCategory">Wählen Sie eine Missbrauchskategorie aus.
Die Angabe einer Kategorie hilft uns bei der Bearbeitung des Berichts.</notification>
	<notification name="HelpReportAbuseAbuserNameEmpty">Geben Sie den Namen des Täters ein.
Eine genaue Angabe hilft uns, Fälle von Missbrauch zu ahnden.</notification>
	<notification name="HelpReportAbuseAbuserLocationEmpty">Bitte geben Sie den Ort an, an dem der Missbrauch stattgefunden hat.
Eine genaue Angabe hilft uns, Fälle von Missbrauch zu ahnden.</notification>
	<notification name="HelpReportAbuseSummaryEmpty">Bitte geben Sie eine Zusammenfassung des Vorfalls ein.
Eine genaue Zusammenfassung hilft uns, Fälle von Missbrauch zu ahnden.</notification>
	<notification name="HelpReportAbuseDetailsEmpty">Bitte geben Sie eine ausführliche Beschreibung des Vorfalls ein.
Eine möglichst genaue Beschreibung mit Namen und Einzelheiten hilft uns, Fälle von Missbrauch zu ahnden.</notification>
	<notification name="HelpReportAbuseContainsCopyright">Sehr geehrte(r) Einwohner(in),

Sie melden eine Urheberrechtsverletzung. Sind Sie wirklich sicher, dass Sie eine Verletzung des Urheberrechts melden möchten?

1. Missbrauch melden. Wenn Sie der Meinung sind, ein Einwohner nutzt das Berechtigungssystem von [SECOND_LIFE] auf unerlaubte Weise zu seinem Vorteil aus, indem er zum Beispiel einen CopyBot oder ähnliche Kopiertools verwendet und damit eine Urheberrechtsverletzung begeht, können Sie diesen Missbrauch melden. Das Missbrauchsteam untersucht gemeldete Verstöße gegen die  [SECOND_LIFE] [http://secondlife.com/corporate/tos.php Servicebedingungen] oder [http://secondlife.com/corporate/cs.php Community-Standards] und verhängt entsprechende Maßnahmen. Das Missbrauchsteam ist jedoch nicht dafür zuständig, Inhalte aus der  [SECOND_LIFE]-Welt zu entfernen und reagiert auch nicht auf entsprechende Anfragen.

2. Der DMCA oder das Entfernen von Inhalten. Sie können das Entfernen von Inhalten aus  [SECOND_LIFE] beantragen. Dazu MÜSSEN Sie eine Urheberrechtsverletzung gemäß den in unserer DMCA-Richtlinie unter  [http://secondlife.com/corporate/dmca.php] dargelegten Anweisungen einreichen.

Wenn Sie mit der Missbrauchmeldung jetzt fortfahren möchten, schließen Sie bitte dieses Fenster und senden Sie Ihren Bericht ein.  Möglicherweise müssen Sie Kategorie „CopyBot oder Berechtigungs-Exploit“ auswählen.

Vielen Dank,

Linden Lab</notification>
	<notification name="FailedRequirementsCheck">Die folgenden erforderlichen Komponenten fehlen in [FLOATER]:
[COMPONENTS]</notification>
	<notification label="Vorhandenen Anhang ersetzen" name="ReplaceAttachment">
		An dieser Körperstelle ist bereits ein Objekt angebracht.
Möchten Sie es mit dem ausgewählten Objekt ersetzen?
		<form name="form">
			<ignore name="ignore" save_option="true" text="Einen bestehenden Anhang mit dem ausgewählten Artikel ersetzen"/>
			<button ignore="Automatisch ersetzen" name="Yes" text="OK"/>
			<button ignore="Nie ersetzen" name="No" text="Abbrechen"/>
		</form>
	</notification>
	<notification name="TooManyWearables">
		Sie können keinen Ordner tragen, der mehr als [AMOUNT] Elemente enthält.  Sie können diesen Höchstwert unter „Erweitert“ &gt; „Debug-Einstellungen anzeigen“ &gt; „WearFolderLimit“ ändern.
	</notification>
	<notification label="Warnung für Nicht-stören-Modus" name="DoNotDisturbModePay">
		Sie haben den Nicht-stören-Modus aktiviert. Sie erhalten keine Artikel, die im Gegenzug für diese Zahlung angeboten werden.

Möchten Sie den Nicht-stören-Modus deaktivieren, bevor Sie diese Transaktion abschließen?
		<form name="form">
			<ignore name="ignore" text="Ich bin im Begriff eine Person oder ein Objekt zu bezahlen, während ich im Nicht-stören-Modus bin."/>
			<button ignore="„Nicht stören“-Modus immer verlassen" name="Yes" text="OK"/>
			<button ignore="„Nicht stören“-Modus nie verlassen" name="No" text="Abbrechen"/>
		</form>
	</notification>
	<notification name="ConfirmDeleteProtectedCategory">
		Der Ordner „[FOLDERNAME]“ ist ein Systemordner. Das Löschen von Systemordnern kann zu instabiler Leistung führen.  Möchten Sie fortfahren?
		<usetemplate ignoretext="Bestätigen, bevor ich einen Systemordner lösche." name="okcancelignore" notext="Abbrechen" yestext="OK"/>
	</notification>
	<notification name="ConfirmEmptyTrash">
		Sind Sie sicher, dass Sie den Inhalt Ihres Papierkorbs löschen möchten?
		<usetemplate ignoretext="Bestätigen, bevor der Ordner Papierkorb im Inventar geleert wird" name="okcancelignore" notext="Abbrechen" yestext="OK"/>
	</notification>
	<notification name="ConfirmClearBrowserCache">
		Sind Sie sicher, dass Sie Ihren Reise-, Internet- und Suchverlauf löschen möchten?
		<usetemplate name="okcancelbuttons" notext="Abbrechen" yestext="OK"/>
	</notification>
	<notification name="ConfirmClearCache">
		Möchten Sie Ihren Viewer-Cache wirklich leeren?
		<usetemplate name="okcancelbuttons" notext="Abbrechen" yestext="OK"/>
	</notification>
	<notification name="ConfirmClearCookies">
		Sind Sie sicher, dass Sie Ihre Cookies löschen möchten?
		<usetemplate name="okcancelbuttons" notext="Abbrechen" yestext="Ja"/>
	</notification>
	<notification name="ConfirmClearMediaUrlList">
		Die Liste mit gespeicherten URLs wirklich löschen?
		<usetemplate name="okcancelbuttons" notext="Abbrechen" yestext="Ja"/>
	</notification>
	<notification name="ConfirmEmptyLostAndFound">
		Sind Sie sicher, dass Sie den Inhalt Ihres Ordners Fundbüro löschen möchten?
		<usetemplate ignoretext="Bestätigen, bevor der Ordner Fundbüro im Inventar geleert wird" name="okcancelignore" notext="Nein" yestext="Ja"/>
	</notification>
	<notification name="CopySLURL">
		Die folgende SLurl wurde in die Zwischenablage kopiert:
 [SLURL]

Von einer Webseite zu diesem Formular linken, um anderen leichten Zugang zu dieser Position zu ermöglichen. Oder versuchen Sie es selbst: kopieren Sie die SLurl in die Adressleiste eines Webbrowsers.
		<form name="form">
			<ignore name="ignore" text="Slurl wurde in meine Zwischenablage kopiert"/>
		</form>
	</notification>
	<notification name="WLSavePresetAlert">
		Die gespeicherte Voreinstellung überschreiben?
		<usetemplate name="okcancelbuttons" notext="Nein" yestext="Ja"/>
	</notification>
	<notification name="WLNoEditDefault">Standardvoreinstellungen können nicht bearbeitet oder gelöscht werden.</notification>
	<notification name="WLMissingSky">Diese Tageszyklusdatei verweist auf eine fehlende Himmel-Datei: [SKY].</notification>
	<notification name="WLRegionApplyFail">Die Einstellungen konnten nicht auf die Region angewendet werden.  Verlassen Sie die Region und kehren Sie zurück, um das Problem zu beheben.  Angegebener Grund: [FAIL_REASON]</notification>
	<notification name="EnvCannotDeleteLastDayCycleKey">
		Der letzte Schlüssel in diesem Tageszyklus kann nicht gelöscht werden, da ein Tageszyklus nicht leer sein kann.  Statt den letzten verbleibenden Schlüssel zu löschen, versuchen Sie stattdessen, ihn zu modifizieren und dann einen neuen zu erstellen.
		<usetemplate name="okbutton" yestext="OK"/>
	</notification>
	<notification name="DayCycleTooManyKeyframes">
		Sie können diesem Tageszyklus keine Keyframes mehr hinzufügen.  Die Höchstzahl an Keyframes für Tageszyklen mit Umfang [SCOPE] beträgt [MAX].
		<usetemplate name="okbutton" yestext="OK"/>
	</notification>
	<notification name="EnvUpdateRate">
		Sie können die Umgebungseinstellungen der Region nur alle [WAIT] Sekunden aktualisieren.  Warten Sie mindestens so lange und versuchen Sie es dann erneut.
		<usetemplate name="okbutton" yestext="OK"/>
	</notification>
	<notification name="PPSaveEffectAlert">
		Post-Processing-Effekt bereits vorhanden. Möchten Sie ihn überschreiben?
		<usetemplate name="okcancelbuttons" notext="Nein" yestext="Ja"/>
	</notification>
	<notification name="ChatterBoxSessionStartError">
		Neue Chat-Sitzung mit [RECIPIENT] konnte nicht gestartet werden.
[REASON]
		<usetemplate name="okbutton" yestext="OK"/>
	</notification>
	<notification name="ChatterBoxSessionEventError">
		[EVENT]
[REASON]
		<usetemplate name="okbutton" yestext="OK"/>
	</notification>
	<notification name="ForceCloseChatterBoxSession">
		Ihre Chat-Sitzung mit [NAME] muss beendet werden.
[REASON]
		<usetemplate name="okbutton" yestext="OK"/>
	</notification>
	<notification name="Cannot_Purchase_an_Attachment">Sie können kein Objekt kaufen, während es angehängt ist.</notification>
	<notification label="Info zur Abfrage der Abbucherlaubnis" name="DebitPermissionDetails">
		Wenn Sie dieser Anfrage zustimmen, erhält das Skript die Erlaubnis, regelmäßig Linden-Dollar (L$) von Ihrem Konto abzubuchen. Diese Erlaubnis kann nur zurückgezogen werden, wenn der Eigentümer das Objekt löscht oder die Skripts in dem Objekt zurücksetzt.
		<usetemplate name="okbutton" yestext="OK"/>
	</notification>
	<notification name="AutoWearNewClothing">
		Möchten Sie das neu erstellte Kleidungsstück automatisch anziehen?
		<usetemplate ignoretext="Die Kleidung, die während dem Bearbeiten meines Aussehens erstellt wird, sofort anziehen" name="okcancelignore" notext="Nein" yestext="Ja"/>
	</notification>
	<notification name="NotAgeVerified">
		Der Ort, den Sie besuchen möchten, ist nur für Bewohner zugänglich, die mindestens 18 Jahre alt sind.
		<usetemplate ignoretext="Ich bin nicht alt genug, um beschränkte Bereiche zu besuchen." name="okignore" yestext="OK"/>
	</notification>
	<notification name="NotAgeVerified_Notify">Ort auf Einwohner beschränkt, die mindestens 18 Jahre alt sind.</notification>
	<notification name="Cannot enter parcel: no payment info on file">
		Um diesen Bereich besuchen zu können, müssen Ihre Zahlungsinformationen gespeichert sein.  Möchten Sie diese Einstellung auf der [SECOND_LIFE]-Webseite einrichten?

[_URL]
		<url name="url" option="0">https://secondlife.com/account/index.php?lang=de</url>
		<usetemplate ignoretext="Meine Zahlungsinformation ist nicht gespeichert" name="okcancelignore" notext="Nein" yestext="Ja"/>
	</notification>
	<notification name="MissingString">Der String „[STRING_NAME]“ fehlt in strings.xml</notification>
	<notification name="SystemMessageTip">[MESSAGE]</notification>
	<notification name="IMSystemMessageTip">[MESSAGE]</notification>
	<notification name="Cancelled">Abgebrochen</notification>
	<notification name="CancelledSit">Sitzen beendet</notification>
	<notification name="CancelledAttach">Anhängen abgebrochen</notification>
	<notification name="ReplacedMissingWearable">Fehlende(s) Kleidung/Körperteil mit Standard ersetzt.</notification>
	<notification name="GroupNotice">Betreff: [SUBJECT], Nachricht: [MESSAGE]</notification>
	<notification name="FriendOnlineOffline">&lt;nolink&gt;[NAME]&lt;/nolink&gt; ist [STATUS]</notification>
	<notification name="AddSelfFriend">Obwohl Sie ein sehr netter Mensch sind, können Sie sich nicht selbst als Freund hinzufügen.</notification>
	<notification name="UploadingAuctionSnapshot">In-Welt- und Website-Fotos werden hochgeladen...
(Dauert ca. 5 Minuten.)</notification>
	<notification name="UploadPayment">Sie haben für das Hochladen [AMOUNT] L$ bezahlt.</notification>
	<notification name="UploadWebSnapshotDone">Das Website-Foto wurde hochgeladen.</notification>
	<notification name="UploadSnapshotDone">In-Welt-Foto hochgeladen</notification>
	<notification name="TerrainDownloaded">Terrain.raw heruntergeladen</notification>
	<notification name="GestureMissing">Geste [NAME] fehlt in Datenbank.</notification>
	<notification name="UnableToLoadGesture">Geste [NAME] konnte nicht geladen werden.</notification>
	<notification name="LandmarkMissing">Landmarke fehlt in Datenbank.</notification>
	<notification name="UnableToLoadLandmark">Landmarke konnte nicht geladen werden.  Bitte versuchen Sie es erneut.</notification>
	<notification name="CapsKeyOn">Die Umschalttaste ist aktiv.
Dies kann die Eingabe Ihres Passworts beeinflussen.</notification>
	<notification name="NotecardMissing">Notizkarte fehlt in Datenbank.</notification>
	<notification name="NotecardNoPermissions">Ihnen fehlt die Berechtigung zur Anzeige dieser Notizkarte.</notification>
	<notification name="RezItemNoPermissions">Keine Berechtigung zum Rezzen von Objekten.</notification>
	<notification name="IMAcrossParentEstates">Senden von IMs über übergeordnete Grundbesitze hinweg nicht möglich.</notification>
	<notification name="TransferInventoryAcrossParentEstates">Inventarübertragung über übergeordnete Grundbesitze hinweg nicht möglich.</notification>
	<notification name="UnableToLoadNotecard">Notizkarten-Asset konnte nicht geladen werden.</notification>
	<notification name="ScriptMissing">Skript fehlt in Datenbank.</notification>
	<notification name="ScriptNoPermissions">Unzureichende Rechte zur Anzeige des Skripts.</notification>
	<notification name="UnableToLoadScript">Skript konnte nicht geladen werden.  Bitte versuchen Sie es erneut.</notification>
	<notification name="IncompleteInventory">Die von Ihnen angebotenen Inhalte sind noch nicht vollständig lokal verfügbar. Warten Sie kurz und wiederholen Sie dann das Angebot.</notification>
	<notification name="CannotModifyProtectedCategories">Geschützte Kategorien können nicht geändert werden.</notification>
	<notification name="CannotRemoveProtectedCategories">Geschützte Kategorien können nicht entfernt werden.</notification>
	<notification name="UnableToBuyWhileDownloading">Kauf nicht möglich. Objektdaten werden noch geladen.
Bitte versuchen Sie es erneut.</notification>
	<notification name="UnableToLinkWhileDownloading">Verknüpfung nicht möglich. Objektdaten werden noch geladen.
Bitte versuchen Sie es erneut.</notification>
	<notification name="CannotBuyObjectsFromDifferentOwners">Sie können nur von einem Eigentümer auf einmal Objekte kaufen.
Wählen Sie ein einzelnes Objekt aus.</notification>
	<notification name="ObjectNotForSale">Dieses Objekt wird nicht verkauft.</notification>
	<notification name="EnteringGodMode">Gott-Modus aktiviert, Level [LEVEL]</notification>
	<notification name="LeavingGodMode">Gott-Modus wird nun de-aktiviert, Level [LEVEL]</notification>
	<notification name="CopyFailed">Ihnen fehlt die Berechtigung zum Kopieren.</notification>
	<notification name="InventoryAccepted">[NAME] hat Ihr Inventarangebot erhalten.</notification>
	<notification name="InventoryDeclined">[NAME] hat Ihr Inventarangebot abgelehnt.</notification>
	<notification name="ObjectMessage">[NAME]: [MESSAGE]</notification>
	<notification name="CallingCardAccepted">Ihre Visitenkarte wurde akzeptiert.</notification>
	<notification name="CallingCardDeclined">Ihre Visitenkarte wurde abgelehnt.</notification>
	<notification name="TeleportToLandmark">Um zu Orten wie „[NAME]“ zu teleportieren, klicken Sie zuerst auf die Schaltfläche „Orte“
    und dann im eingeblendeten Fenster auf die Registerkarte „Landmarken“. Klicken Sie auf
    die gewünschte Landmarke und dann unten im Fenster auf „Teleportieren“.
    (Sie können auch auf die Landmarke doppelklicken bzw. sie mit der rechten Maustaste ankklicken und dann
    „Teleportieren“ wählen.)</notification>
	<notification name="TeleportToPerson">Um eine private Unterhaltung zu beginnen, klicken Sie mit der rechten Maustaste auf den gewünschten Avatar und wählen Sie im Menü „IM“ aus.</notification>
	<notification name="CantSelectLandFromMultipleRegions">Land kann nicht über Servergrenzen hinweg ausgewählt werden.
Wählen Sie eine kleinere Landfläche.</notification>
	<notification name="SearchWordBanned">Einige Begriffe in Ihrer Suchanfrage wurden ausgeschlossen, aufgrund von in den Community Standards definierten Inhaltsbeschränkungen.</notification>
	<notification name="NoContentToSearch">Bitte wählen Sie mindestens eine Inhaltsart für die Suche aus (Generell, Moderat oder Adult).</notification>
	<notification name="SystemMessage">[MESSAGE]</notification>
	<notification name="FlickrConnect">[MESSAGE]</notification>
	<notification name="TwitterConnect">[MESSAGE]</notification>
	<notification name="PaymentReceived">[MESSAGE]</notification>
	<notification name="PaymentSent">[MESSAGE]</notification>
	<notification name="PaymentFailure">[MESSAGE]</notification>
	<notification name="EventNotification">
		Event-Benachrichtigung:

[NAME]
[DATE]
		<form name="form">
			<button name="Details" text="Details"/>
			<button name="Cancel" text="Abbrechen"/>
		</form>
	</notification>
	<notification name="TransferObjectsHighlighted">
		Alle Objekte auf dieser Parzelle, die an den Käufer der Parzelle übertragen werden, sind jetzt markiert.

* Übertragene Bäume und Gräser sind nicht markiert.
		<form name="form">
			<button name="Done" text="Fertig"/>
		</form>
	</notification>
	<notification name="DeactivatedGesturesTrigger">Gesten mit demselben Trigger wurden deaktiviert:
[NAMES]</notification>
	<notification name="NoQuickTime">AppleQuickTime ist auf Ihrem System anscheinend nicht installiert.
Laden Sie QuickTime von der [http://www.apple.com/quicktime QuickTime-Webseite]  herunter, um auf Parzellen, die diese Funktion unterstützen, Streaming-Inhalte wiederzugeben.</notification>
	<notification name="NoPlugin">Es wurde kein Medien-Plugin gefunden, das &quot;[MIME_TYPE]&quot; ausführen kann.  Medien dieses Dateityps sind nicht verfügbar.</notification>
	<notification name="MediaPluginFailed">
		Bei folgendem Plugin ist ein Fehler aufgetreten:
    [PLUGIN]

Bitte installieren Sie das Plugin erneut. Falls weiterhin Problem auftreten, kontaktieren Sie bitte den Hersteller.
		<form name="form">
			<ignore name="ignore" text="Ein Plugin kann nicht ausgeführt werden"/>
		</form>
	</notification>
	<notification name="OwnedObjectsReturned">Ihre Objekte auf der ausgewählten Parzelle wurden in Ihr Inventar transferiert.</notification>
	<notification name="OtherObjectsReturned">Alle Objekte auf der ausgewählten Parzelle, die Einwohner „[NAME]“ gehören, wurden an ihren Eigentümer zurückgegeben.</notification>
	<notification name="OtherObjectsReturned2">Alle Objekte auf der ausgewählten Parzelle, die Einwohner &apos;[NAME]&apos; gehören, wurden an ihren Eigentümern zurückgegeben.</notification>
	<notification name="GroupObjectsReturned">Die mit der Gruppe [GROUPNAME] gemeinsam genutzten Objekte auf dieser Parzelle wurden in das Inventar ihrer Eigentümer transferiert.
Transferierbare übertragene Objekte wurden an ihre früheren Eigentümer zurückgegeben.
Nicht transferierbare an die Gruppe übertragene Objekte wurden gelöscht.</notification>
	<notification name="UnOwnedObjectsReturned">Alle Objekte auf der ausgewählten Parzelle, die NICHT Ihnen gehören, wurden ihren Eigentümern zurückgegeben.</notification>
	<notification name="ServerObjectMessage">Nachricht von [NAME]:
&lt;nolink&gt;[MSG]&lt;/nolink&gt;</notification>
	<notification name="NotSafe">Auf diesem Land ist Schaden aktiviert.
Verletzungen sind möglich. Wenn Sie sterben, werden Sie zu Ihrem Heimatstandort teleportiert.</notification>
	<notification name="NoFly">In diesem Bereich ist das Fliegen deaktiviert.
Fliegen ist hier nicht möglich.</notification>
	<notification name="PushRestricted">In diesem Bereich ist Stoßen nicht erlaubt. Sie können keine anderen Personen stoßen, außer Ihnen gehört das Land.</notification>
	<notification name="NoVoice">In diesem Bereich ist Voice deaktiviert. Sie werden niemanden sprechen hören.</notification>
	<notification name="NoBuild">In diesem Bereich ist das Bauen deaktiviert. Sie können keine Objekte bauen oder rezzen.</notification>
	<notification name="PathfindingDirty">Diese Region weist ausstehende Pathfinding-Änderungen auf. Wenn Sie Baurechte besitzen, können Sie die Region durch Klicken auf die Schaltfläche „Region neu formen“ neu formen.</notification>
	<notification name="DynamicPathfindingDisabled">Dynamisches Pathfinding ist in dieser Region nicht aktiviert. Geskriptete Objekte, die Pathfinding-LSL-Aufrufe verwenden, funktionieren in dieser Region u. U. nicht wie erwartet.</notification>
	<notification name="PathfindingCannotRebakeNavmesh">
		Fehler aufgetreten. Möglicherweise ist ein Netzwerk- oder Serverproblem aufgetreten oder Sie haben nicht die erforderlichen Baurechte. Dieses Problem lässt sich manchmal durch Ab- und Anmelden lösen.
		<usetemplate name="okbutton" yestext="OK"/>
	</notification>
	<notification name="SeeAvatars">Diese Parzelle verbirgt Avatare und Text-Chat vor einer anderen Parzelle.   Sie können Einwohner außerhalb dieser Parzelle weder sehen noch von ihnen gesehen werden.  Regulärer Text-Chat auf Kanal 0 ist ebenfalls blockiert.</notification>
	<notification name="ScriptsStopped">Ein Administrator hat die Skriptausführung in dieser Region vorübergehend deaktiviert.</notification>
	<notification name="ScriptsNotRunning">In dieser Region werden keine Skipts ausgeführt.</notification>
	<notification name="NoOutsideScripts">Auf diesem Land sind externe Skripts deaktiviert

Hier funktionieren nur Skripts, die dem Landeigentümer gehören.</notification>
	<notification name="ClaimPublicLand">Öffentliches Land kann nur in der Region in Besitz genommen werden, in der Sie sich befinden.</notification>
	<notification name="RegionTPAccessBlocked">Die Region, die Sie besuchen möchten, enthält Inhalte, die Ihre aktuellen Einstellungen überschreiten. Sie können Ihre Einstellungen unter „Ich“ &gt; „Einstellungen“ &gt; „Allgemein“ ändern.</notification>
	<notification name="URBannedFromRegion">Sie dürfen diese Region nicht betreten.</notification>
	<notification name="NoTeenGridAccess">Ihr Konto kann keine Verbindung zu dieser Teen Grid-Region herstellen.</notification>
	<notification name="ImproperPaymentStatus">Die für den Zutritt zu dieser Region erforderlichen Zahlungsinformationen liegen nicht vor.</notification>
	<notification name="MustGetAgeRegion">Sie müssen mindestens 18 Jahre alt sein, um diese Region betreten zu können.</notification>
	<notification name="MustGetAgeParcel">Sie müssen mindestens 18 Jahre alt sein, um diese Parzelle betreten zu können.</notification>
	<notification name="NoDestRegion">Keine Zielregion gefunden.</notification>
	<notification name="NotAllowedInDest">Der Zutritt wurde Ihnen verweigert.</notification>
	<notification name="RegionParcelBan">Diese Parzelle ist abgesperrt und kann nicht überquert werden. Versuchen Sie einen anderen Weg.</notification>
	<notification name="TelehubRedirect">Sie wurden zu einem Telehub umgeleitet.</notification>
	<notification name="CouldntTPCloser">Ein Teleport näher am Ziel ist leider nicht möglich.</notification>
	<notification name="TPCancelled">Teleport abgebrochen.</notification>
	<notification name="FullRegionTryAgain">Die Region, die Sie betreten möchten, ist im Moment voll.
Versuchen Sie es in einigen Minuten erneut.</notification>
	<notification name="GeneralFailure">Allgemeiner Fehler.</notification>
	<notification name="RoutedWrongRegion">In falsche Region umgeleitet.  Bitte versuchen Sie es erneut.</notification>
	<notification name="NoValidAgentID">Keine gültige Agent ID.</notification>
	<notification name="NoValidSession">Keine gültige Sitzungs-ID.</notification>
	<notification name="NoValidCircuit">Kein gültiger Verbindungscode.</notification>
	<notification name="NoValidTimestamp">Kein gültiger Zeitstempel.</notification>
	<notification name="NoPendingConnection">Verbindung kann nicht hergestellt werden.</notification>
	<notification name="InternalUsherError">Interner Fehler beim Versuch, Verbindung mit Agent Usher herzustellen.</notification>
	<notification name="NoGoodTPDestination">In dieser Region konnte kein gültiges Teleportziel gefunden werden.</notification>
	<notification name="InternalErrorRegionResolver">Interner Fehler bei Teleport.</notification>
	<notification name="NoValidLanding">Ein gültiger Landpunkt konnte nicht gefunden werden.</notification>
	<notification name="NoValidParcel">Es konnte keine gültige Parzelle gefunden werden.</notification>
	<notification name="ObjectGiveItem">
		Ein Objekt namens &lt;nolink&gt;[OBJECTFROMNAME]&lt;/nolink&gt;, das [NAME_SLURL] gehört, hat Ihnen folgende/n/s [OBJECTTYPE] übergeben:
&lt;nolink&gt;[ITEM_SLURL]&lt;/nolink&gt;
		<form name="form">
			<button name="Keep" text="Behalten"/>
			<button name="Discard" text="Verwerfen"/>
			<button name="Mute" text="Eigentümer blockieren"/>
		</form>
	</notification>
	<notification name="OwnObjectGiveItem">
		Ein Objekt namens &lt;nolink&gt;[OBJECTFROMNAME]&lt;/nolink&gt; hat Ihnen folgende/n/s [OBJECTTYPE] übergeben:
&lt;nolink&gt;[ITEM_SLURL]&lt;/nolink&gt;
		<form name="form">
			<button name="Keep" text="Beibehalten"/>
			<button name="Discard" text="Verwerfen"/>
		</form>
	</notification>
	<notification name="UserGiveItem">
		[NAME_SLURL] hat Ihnen folgendes [OBJECTTYPE] übergeben:
[ITEM_SLURL]
		<form name="form">
			<button name="Show" text="Anzeigen"/>
			<button name="Discard" text="Verwerfen"/>
			<button name="Mute" text="Blockieren"/>
		</form>
	</notification>
	<notification name="GodMessage">[NAME]

[MESSAGE]</notification>
	<notification name="JoinGroup">
		[MESSAGE]
		<form name="form">
			<button name="Join" text="Beitreten"/>
			<button name="Decline" text="Ablehnen"/>
			<button name="Info" text="Info"/>
		</form>
	</notification>
	<notification name="TeleportOffered">
		[NAME_SLURL] hat Ihnen den Teleport an seinen/ihren Standort angeboten:

„[MESSAGE]“
&lt;icon&gt;[MATURITY_ICON]&lt;/icon&gt; – [MATURITY_STR]
		<form name="form">
			<button name="Teleport" text="Teleportieren"/>
			<button name="Cancel" text="Abbrechen"/>
		</form>
	</notification>
	<notification name="TeleportOffered_MaturityExceeded">
		[NAME_SLURL] hat Ihnen den Teleport an seinen/ihren Standort angeboten:

„[MESSAGE]“
&lt;icon&gt;[MATURITY_ICON]&lt;/icon&gt; – [MATURITY_STR]

Diese Region enthält [REGION_CONTENT_MATURITY]-Inhalte, doch aufgrund Ihrer aktuellen Einstellungen werden [REGION_CONTENT_MATURITY]-Inhalte nicht dargestellt. Sie können Ihre Einstellungen ändern und den Teleport fortsetzen oder Sie können den Teleport abbrechen.
		<form name="form">
			<button name="Teleport" text="Ändern und fortfahren"/>
			<button name="Cancel" text="Abbrechen"/>
		</form>
	</notification>
	<notification name="TeleportOffered_MaturityBlocked">[NAME_SLURL] hat Ihnen den Teleport an seinen/ihren Standort angeboten:

„[MESSAGE]“
&lt;icon&gt;[MATURITY_ICON]&lt;/icon&gt; – [MATURITY_STR]

Diese Region enthält jedoch Inhalte, die nur für Erwachsene zugänglich sind.</notification>
	<notification name="TeleportOfferSent">Ein Teleportangebot wurde an [TO_NAME] geschickt</notification>
	<notification name="GotoURL">
		[MESSAGE]
[URL]
		<form name="form">
			<button name="Later" text="Später"/>
			<button name="GoNow..." text="Jetzt gehen..."/>
		</form>
	</notification>
	<notification name="OfferFriendship">
		[NAME_SLURL] bietet Ihnen die Freundschaft an.

[MESSAGE]

(Standardmäßig können Sie gegenseitig ihren Online-Status sehen.)
		<form name="form">
			<button name="Accept" text="Akzeptieren"/>
			<button name="Decline" text="Ablehnen"/>
		</form>
	</notification>
	<notification name="FriendshipOffered">Sie haben [TO_NAME] die Freundschaft angeboten.</notification>
	<notification name="OfferFriendshipNoMessage">
		[NAME_SLURL] bietet die Freundschaft an.

(Standardmäßig können Sie gegenseitig ihren Online-Status sehen.)
		<form name="form">
			<button name="Accept" text="Akzeptieren"/>
			<button name="Decline" text="Ablehnen"/>
		</form>
	</notification>
	<notification name="FriendshipAccepted">&lt;nolink&gt;[NAME]&lt;/nolink&gt; hat Ihr Freundschaftsangebot akzeptiert.</notification>
	<notification name="FriendshipDeclined">&lt;nolink&gt;[NAME]&lt;/nolink&gt; hat Ihr Freundschaftsangebot abgelehnt.</notification>
	<notification name="FriendshipAcceptedByMe">Ihr Freundschaftsangebot wurde angeommen.</notification>
	<notification name="FriendshipDeclinedByMe">Ihr Freundschaftsangebot wurde abgelehnt.</notification>
	<notification name="OfferCallingCard">
		[NAME] bietet Ihnen eine Visitenkarte an.
In Ihrem Inventar wird ein Lesezeichen erstellt, damit Sie diesem Einwohner schnell IMs senden können.
		<form name="form">
			<button name="Accept" text="Akzeptieren"/>
			<button name="Decline" text="Ablehnen"/>
		</form>
	</notification>
	<notification name="RegionRestartMinutes">Diese Region wird in [MINUTES] neu gestartet.
Wenn Sie in dieser Region bleiben, werden Sie abgemeldet.</notification>
	<notification name="RegionRestartSeconds">Diese Region wird in [SECONDS] neu gestartet.
Wenn Sie in dieser Region bleiben, werden Sie abgemeldet.</notification>
	<notification name="LoadWebPage">
		Webseite [URL] laden?

[MESSAGE]

Von Objekt: &lt;nolink&gt;[OBJECTNAME]&lt;/nolink&gt;, Eigentümer: [NAME]
		<form name="form">
			<button name="Gotopage" text="Zur Seite"/>
			<button name="Cancel" text="Abbrechen"/>
		</form>
	</notification>
	<notification name="FailedToFindWearableUnnamed">[TYPE] nicht in Datenbank.</notification>
	<notification name="FailedToFindWearable">[TYPE] namens [DESC] nicht in Datenbank.</notification>
	<notification name="InvalidWearable">Dieser Artikel verwendet eine Funktion, die Ihr Viewer nicht unterstützt. Bitte aktualisieren Sie Ihre Version von [APP_NAME], um dieses Objekt anziehen zu können.</notification>
	<notification name="ScriptQuestion">
		Das Objekt „&lt;nolink&gt;[OBJECTNAME]&lt;/nolink&gt;“, das „[NAME]“ gehört, stellt folgende Anfrage:

[QUESTIONS]
Ist das OK?
		<form name="form">
			<button name="Yes" text="Ja"/>
			<button name="No" text="Nein"/>
			<button name="Mute" text="Ignorieren"/>
		</form>
	</notification>
	<notification name="ExperienceAcquireFailed">
		Fehler beim Erwerb eines neuen Erlebnisses:
    [ERROR_MESSAGE]
		<usetemplate name="okbutton" yestext="OK"/>
	</notification>
	<notification name="NotInGroupExperienceProfileMessage">
		Eine Änderung der Erlebnisgruppe wurde ignoriert, weil der Eigentümer nicht Mitglied der ausgewählten Gruppe ist.
	</notification>
	<notification name="UneditableExperienceProfileMessage">
		Das nicht bearbeitbare Feld „[field]“ wurde beim Aktualisieren des Erlebnisprofils ignoriert.
	</notification>
	<notification name="RestrictedToOwnerExperienceProfileMessage">
		Änderungen des Felds „[field]“ ignoriert; Feld kann nur vom Eigentümer des Erlebnisses eingestellt werden.
	</notification>
	<notification name="MaturityRatingExceedsOwnerExperienceProfileMessage">
		Sie können die Inhaltseinstufung eines Erlebnisses nicht auf eine höhere Stufe setzen als die des Eigentümers.
	</notification>
	<notification name="RestrictedTermExperienceProfileMessage">
		Die folgenden Elemente verhinderten die Aktualisierung des Namens und/oder der Beschreibung im Erlebnisprofil: [extra_info]
	</notification>
	<notification name="TeleportedHomeExperienceRemoved">
		Sie wurden aus der Region [region_name] teleportiert, weil Sie das Erlebnis secondlife:///app/experience/[public_id]/profile entfernt haben und nicht mehr berechtigt sind, sich in dieser Region aufzuhalten.
		<form name="form">
			<ignore name="ignore" text="Wegen Entfernen eines Erlebnisses aus Region hinausgeworfen"/>
		</form>
	</notification>
	<notification name="TrustedExperienceEntry">
		Sie durften die Region [region_name] betreten, weil Sie am Schlüsselerlebnis secondlife:///app/experience/[public_id]/profile teilgenommen haben. Wenn Sie dieses Erlebnis entfernen, werden Sie u. U. aus der Region hinausgeworfen.
		<form name="form">
			<ignore name="ignore" text="Betreten der Region durch ein Erlebnis gestattet"/>
		</form>
	</notification>
	<notification name="TrustedExperiencesAvailable">
		Sie haben keinen Zugang zu diesem Ziel. Sie erhalten u. U. Zugang zur Region, wenn Sie unten ein Erlebnis akzeptieren:

[EXPERIENCE_LIST]

Möglicherweise sind noch weitere Schlüsselerlebnisse verfügbar.
	</notification>
	<notification name="ExperienceEvent">
		Ein Objekt erhielt vom Erlebnis secondlife:///app/experience/[public_id]/profile die Erlaubnis zum Durchführen der folgenden Aktion: [EventType].
    Eigentümer: secondlife:///app/agent/[OwnerID]/inspect
    Objektname: [ObjectName]
    Parzellenname: [ParcelName]
	</notification>
	<notification name="ExperienceEventAttachment">
		Ein Anhang erhielt vom Erlebnis secondlife:///app/experience/[public_id]/profile die Erlaubnis zum Durchführen der folgenden Aktion: [EventType].
    Eigentümer: secondlife:///app/agent/[OwnerID]/inspect
	</notification>
	<notification name="ScriptQuestionExperience">
		„&lt;nolink&gt;[OBJECTNAME]&lt;/nolink&gt;“, ein Objekt, das „[NAME]“ gehört, lädt Sie zur Teilnahme an diesem Erlebnis mit [GRID_WIDE] ein:

[EXPERIENCE]

Nach Erteilung der Genehmigung wird diese Nachricht für dieses Erlebnis nicht erneut angezeigt, es sei denn, Sie widerrufen die Genehmigung im Erlebnisprofil.

Mit diesem Erlebnis verknüpfte Skripts können in Regionen, in denen dieses Erlebnis aktiv ist, Folgendes tun: 

[QUESTIONS]Sind Sie damit einverstanden?
		<form name="form">
			<button name="BlockExperience" text="Erlebnis blockieren"/>
			<button name="Mute" text="Objekt blockieren"/>
			<button name="Yes" text="Ja"/>
			<button name="No" text="Nein"/>
		</form>
	</notification>
	<notification name="ScriptQuestionCaution">
		Achtung: Das Objekt „&lt;nolink&gt;[OBJECTNAME]&lt;/nolink&gt;“ fordert uneingeschränkten Zugriff auf Ihr Linden-Dollar-Konto an. Wenn Sie Zugriff gewähren, kann dieses Objekt jederzeit und ohne weitere Warnung Ihr Konto belasten bzw. ganz leeren.
  
Gewähren Sie dem Objekt nur dann Zugriff, wenn Sie genau verstehen, wieso ein solcher Zugriff auf Ihr Konto erforderlich ist.
		<form name="form">
			<button name="Grant" text="Uneingeschränkten Zugriff gewähren"/>
			<button name="Deny" text="Verweigern"/>
		</form>
	</notification>
	<notification name="UnknownScriptQuestion">
		Die Runtime-Skript-Berechtigung, die von „&lt;nolink&gt;[OBJECTNAME]&lt;/nolink&gt;“ (Besitzer: „[NAME]“) angefordert wurde, wird vom Viewer nicht erkannt und kann nicht gewährt werden.

Um diese Berechtigung zu gewähren, laden Sie die neueste Version des Viewers von [DOWNLOADURL] herunter.
		<form name="form">
			<button name="Deny" text="OK"/>
			<button name="Mute" text="Blockieren"/>
		</form>
	</notification>
	<notification name="ScriptDialog">
		„&lt;nolink&gt;[TITLE]&lt;/nolink&gt;“ von [NAME]
[MESSAGE]
		<form name="form">
			<button name="Client_Side_Mute" text="Blockieren"/>
			<button name="Client_Side_Ignore" text="Ignorieren"/>
		</form>
	</notification>
	<notification name="ScriptDialogGroup">
		„&lt;nolink&gt;[TITLE]&lt;/nolink&gt;“ von [GROUPNAME]
[MESSAGE]
		<form name="form">
			<button name="Client_Side_Mute" text="Blockieren"/>
			<button name="Client_Side_Ignore" text="Ignorieren"/>
		</form>
	</notification>
	<notification name="BuyLindenDollarSuccess">Vielen Dank für Ihre Zahlung.

Ihr L$-Kontostand wird aktualisiert, sobald die Bearbeitung abgeschlossen ist. Falls die Bearbeitung länger als 20 min dauert, ist es möglich, dass Ihre Transaktion abgebrochen wird. In diesem Fall wird der Kaufbetrag in US$ auf Ihrem Konto gutgeschrieben.

Der Zahlungsstatus kann auf Ihrer [http://secondlife.com/account/ Startseite] unter Transaktionsübersicht überprüft werden.</notification>
	<notification name="FirstOverrideKeys">Ihre Bewegungstasten werden jetzt von einem Objekt gesteuert.
Probieren Sie die Pfeil- oder WASD-Tasten aus.
Manche Objekte (wie Waffen) müssen per Mouselook gesteuert werden.
Drücken Sie dazu „M“.</notification>
	<notification name="FirstSandbox">Dies ist ein Sandkasten. Hier können Einwohner lernen, wie Objekte gebaut werden. 

Objekte, die Sie hier bauen, werden gelöscht, nachdem Sie den Sandkasten verlassen. Vergessen Sie nicht, Ihr Werk mit einem Rechtsklick und der Auswahl „Nehmen“ in Ihrem Inventar zu speichern.</notification>
	<notification name="MaxListSelectMessage">Sie können maximal [MAX_SELECT] Objekte
von der Liste auswählen.</notification>
	<notification name="VoiceInviteP2P">
		[NAME] lädt Sie zu einem Voice-Chat ein.
Klicken Sie auf  &apos;Akzeptieren &apos;, um dem Gespräch beizutreten, oder auf  &apos;Ablehnen &apos;, um die Einladung auszuschlagen. Klicken Sie auf Ignorieren, um diesen Anrufer zu ignorieren.
		<form name="form">
			<button name="Accept" text="Akzeptieren"/>
			<button name="Decline" text="Ablehnen"/>
			<button name="Mute" text="Ignorieren"/>
		</form>
	</notification>
	<notification name="AutoUnmuteByIM">[NAME] hat eine Instant Message erhalten und wird nicht länger ignoriert.</notification>
	<notification name="AutoUnmuteByMoney">[NAME] hat Geld erhalten und wird nicht länger ignoriert.</notification>
	<notification name="AutoUnmuteByInventory">[NAME] wurde ein Inventarobjekt angeboten und wird nicht länger ignoriert.</notification>
	<notification name="VoiceInviteGroup">
		[NAME] ist einem Voice-Chat mit der Gruppe [GROUP] beigetreten.
Klicken Sie auf  &apos;Akzeptieren &apos;, um dem Gespräch beizutreten, oder auf  &apos;Ablehnen &apos;, um die Einladung auszuschlagen. Klicken Sie auf Ignorieren, um diesen Anrufer zu ignorieren.
		<form name="form">
			<button name="Accept" text="Akzeptieren"/>
			<button name="Decline" text="Ablehnen"/>
			<button name="Mute" text="Ignorieren"/>
		</form>
	</notification>
	<notification name="VoiceInviteAdHoc">
		[NAME] ist einem Voice-Chat mit Konferenzschaltung beigetreten.
Klicken Sie auf  &apos;Akzeptieren &apos;, um dem Gespräch beizutreten, oder auf  &apos;Ablehnen &apos;, um die Einladung auszuschlagen. Klicken Sie auf Ignorieren, um diesen Anrufer zu ignorieren.
		<form name="form">
			<button name="Accept" text="Akzeptieren"/>
			<button name="Decline" text="Ablehnen"/>
			<button name="Mute" text="Ignorieren"/>
		</form>
	</notification>
	<notification name="InviteAdHoc">
		[NAME] lädt Sie zu einem Konferenz-Chat ein.
Klicken Sie auf  &apos;Akzeptieren &apos;, um dem Chat beizutreten, oder auf  &apos;Ablehnen &apos;, um die Einladung auszuschlagen. Klicken Sie auf Ignorieren, um diesen Anrufer zu ignorieren.
		<form name="form">
			<button name="Accept" text="Akzeptieren"/>
			<button name="Decline" text="Ablehnen"/>
			<button name="Mute" text="Ignorieren"/>
		</form>
	</notification>
	<notification name="VoiceChannelFull">Der Voice-Chat, dem Sie beitreten möchten, [VOICE_CHANNEL_NAME], hat seine maximale Teilnehmerzahl erreicht. Bitte versuchen Sie es erneut.</notification>
	<notification name="ProximalVoiceChannelFull">Es tut uns Leid.  Dieses Gebiet hat seine maximale Kapazität für Voice-Gespräche erreicht.  Bitte versuchen Sie es in einem anderen Gebiet.</notification>
	<notification name="VoiceChannelDisconnected">Die Verbindung zu [VOICE_CHANNEL_NAME] wurde abgebrochen.  Sie werden nun wieder mit dem Chat in Ihrer Nähe verbunden.</notification>
	<notification name="VoiceChannelDisconnectedP2P">[VOICE_CHANNEL_NAME] hat den Anruf beendet.  Sie werden nun wieder mit dem Chat in Ihrer Nähe verbunden.</notification>
	<notification name="P2PCallDeclined">[VOICE_CHANNEL_NAME] hat ihren Anruf abgelehnt.  Sie werden nun wieder mit dem Chat in Ihrer Nähe verbunden.</notification>
	<notification name="P2PCallNoAnswer">[VOICE_CHANNEL_NAME] kann Ihren Anruf nicht entgegennehmen.  Sie werden nun wieder mit dem Chat in Ihrer Nähe verbunden.</notification>
	<notification name="VoiceChannelJoinFailed">Verbindung zu [VOICE_CHANNEL_NAME] nicht möglich. Bitte versuchen Sie es später.  Sie werden nun wieder mit dem Chat in Ihrer Nähe verbunden.</notification>
	<notification name="VoiceLoginRetry">Wir erstellen einen Voice-Kanal für Sie. Bitte warten Sie einen Moment.</notification>
	<notification name="VoiceEffectsExpired">Ein oder mehrere Ihrer Voice-Morph-Abos ist/sind abgelaufen.
[[URL] Hier klicken], um Ihr Abo zu erneuern.</notification>
	<notification name="VoiceEffectsExpiredInUse">Das aktive Voice-Morph-Abo ist abgelaufen. Ihre normalen Voice-Einstellungen werden angewendet.
[[URL] Hier klicken], um Ihr Abo zu erneuern.</notification>
	<notification name="VoiceEffectsWillExpire">Ein oder mehrere Ihrer Voice-Morph-Abos werden in weniger als [INTERVAL] Tagen ablaufen.
[[URL] Hier klicken], um Ihr Abo zu erneuern.</notification>
	<notification name="VoiceEffectsNew">Neue Voice-Morph-Effekte sind erhältlich!</notification>
	<notification name="Cannot enter parcel: not a group member">Nur Mitglieder einer bestimmten Gruppe dürfen diesen Bereich betreten.</notification>
	<notification name="Cannot enter parcel: banned">Zugang zur Parzelle verweigert. Sie wurden verbannt.</notification>
	<notification name="Cannot enter parcel: not on access list">Zugang zur Parzelle verweigert. Sie stehen nicht auf der Zugangsliste.</notification>
	<notification name="VoiceNotAllowed">Sie sind nicht berechtigt, einem Voice-Chat in [VOICE_CHANNEL_NAME] beizutreten.</notification>
	<notification name="VoiceCallGenericError">Fehler beim Versuch, eine Voice-Chat-Verbindung zu [VOICE_CHANNEL_NAME] herzustellen.  Bitte versuchen Sie es erneut.</notification>
	<notification name="UnsupportedCommandSLURL">Die SLurl, auf die Sie geklickt haben, wird nicht unterstützt.</notification>
	<notification name="BlockedSLURL">Ein untrusted Browser hat eine SLurl geschickt, diese wurde sicherheitshalber gesperrt.</notification>
	<notification name="ThrottledSLURL">Innerhalb kurzer Zeit wurden von einem untrusted Browser mehrere SLurls erhalten.
Diese werden für ein paar Sekunden sicherheitshalber gesperrt.</notification>
	<notification name="IMToast">
		[MESSAGE]
		<form name="form">
			<button name="respondbutton" text="Antworten"/>
		</form>
	</notification>
	<notification name="ConfirmCloseAll">
		Möchten Sie wirklich alle IMs schließen?
		<usetemplate ignoretext="Bestätigen, bevor ich alle IMs schließe." name="okcancelignore" notext="Abbrechen" yestext="OK"/>
	</notification>
	<notification name="AttachmentSaved">Der Anhang wurde gespeichert.</notification>
	<notification name="UnableToFindHelpTopic">Hilfethema für dieses Element wurde nicht gefunden.</notification>
	<notification name="ObjectMediaFailure">
		Serverfehler: Medienaktualisierung oder Fehler
&apos;[ERROR]&apos;
		<usetemplate name="okbutton" yestext="OK"/>
	</notification>
	<notification name="TextChatIsMutedByModerator">
		Sie wurden vom Moderator stummgeschaltet.
		<usetemplate name="okbutton" yestext="OK"/>
	</notification>
	<notification name="VoiceIsMutedByModerator">
		Sie wurden vom Moderator stummgeschaltet.
		<usetemplate name="okbutton" yestext="OK"/>
	</notification>
	<notification name="UploadCostConfirmation">
		Das Hochladen kostet [PRICE] L$. Möchten Sie fortfahren?
		<usetemplate name="okcancelbuttons" notext="Abbrechen" yestext="Hochladen"/>
	</notification>
	<notification name="ConfirmClearTeleportHistory">
		Möchten Sie Ihre Teleport-Liste löschen?
		<usetemplate name="okcancelbuttons" notext="Abbrechen" yestext="OK"/>
	</notification>
	<notification name="BottomTrayButtonCanNotBeShown">Die ausgewählte Schaltfläche kann zur Zeit nicht angezeigt werden.
Die Schaltfläche wird angezeigt, wenn genügend Platz vorhanden ist.</notification>
	<notification name="ShareNotification">Wählen Sie Einwohner aus, für die Sie das Objekt freigeben möchten.</notification>
	<notification name="MeshUploadError">[LABEL] konnte nicht hochgeladen werden: [MESSAGE] [IDENTIFIER] 

Details finden Sie in der Protokolldatei.</notification>
	<notification name="MeshUploadPermError">Fehler beim Anfordern der Berechtigungen zum Hochladen des Netzes</notification>
	<notification name="RegionCapabilityRequestError">Regionsfähigkeit „[CAPABILITY]“ konnte nicht abgerufen werden.</notification>
	<notification name="ShareItemsConfirmation">
		Möchten Sie wirklich die folgenden Artikel:

&lt;nolink&gt;[ITEMS]&lt;/nolink&gt;

mit den folgenden Einwohnern teilen:

&lt;nolink&gt;[RESIDENTS]&lt;/nolink&gt;
		<usetemplate name="okcancelbuttons" notext="Abbrechen" yestext="OK"/>
	</notification>
	<notification name="ShareFolderConfirmation">
		Es kann nur jeweils ein Ordner geteilt werden.

Möchten Sie wirklich die folgenden Artikel:

&lt;nolink&gt;[ITEMS]&lt;/nolink&gt;

mit den folgenden Einwohnern teilen:

&lt;nolink&gt;[RESIDENTS]&lt;/nolink&gt;
		<usetemplate name="okcancelbuttons" notext="Abbrechen" yestext="OK"/>
	</notification>
	<notification name="ItemsShared">Objekte wurden erfolgreich freigegeben.</notification>
	<notification name="DeedToGroupFail">Übertragung an Gruppe ist fehlgeschlagen.</notification>
	<notification name="ReleaseLandThrottled">Die Parzelle [PARCEL_NAME] kann zurzeit nicht aufgegeben werden.</notification>
	<notification name="ReleasedLandWithReclaim">Die [AREA] m² große Parzelle „[PARCEL_NAME]“ wurde freigegeben.

Sie haben [RECLAIM_PERIOD] Stunden, um die Parzelle für 0 L$ zurückzufordern, bevor sie zum Verkauf an alle freigegeben wird.</notification>
	<notification name="ReleasedLandNoReclaim">Die [AREA] m² große Parzelle „[PARCEL_NAME]“ wurde freigegeben.

Sie steht jetzt zum Verkauf an alle zur Verfügung.</notification>
	<notification name="AvatarRezNotification">(Seit [EXISTENCE] Sekunden inworld )
Avatar &apos;[NAME]&apos; wurde in [TIME] Sekunden gerezzt.</notification>
	<notification name="AvatarRezSelfBakedDoneNotification">(Seit [EXISTENCE] Sekunden inworld )
Ihr Outfit wurde in [TIME] Sekunden gebacken.</notification>
	<notification name="AvatarRezSelfBakedUpdateNotification">(Seit [EXISTENCE] Sekunden inworld )
Nach [TIME] Sekunden wurde eine Aktualisierung Ihres Aussehens gesendet.
[STATUS]</notification>
	<notification name="AvatarRezCloudNotification">(Seit [EXISTENCE] Sekunden inworld )
Avatar &apos;[NAME]&apos; wird als Wolke angezeigt.</notification>
	<notification name="AvatarRezArrivedNotification">(Seit [EXISTENCE] Sekunden inworld )
Avatar &apos;[NAME]&apos; wird angezeigt.</notification>
	<notification name="AvatarRezLeftCloudNotification">(Seit [EXISTENCE] Sekunden inworld )
Avatar &apos;[NAME]&apos; hat nach [TIME] Sekunden als Wolke die Welt verlassen.</notification>
	<notification name="AvatarRezEnteredAppearanceNotification">(Seit [EXISTENCE] Sekunden inworld )
Avatar &apos;[NAME]&apos; befindet sich im Modus „Aussehen bearbeiten&quot;.</notification>
	<notification name="AvatarRezLeftAppearanceNotification">(Seit [EXISTENCE] Sekunden inworld )
Avatar &apos;[NAME]&apos; hat Modus „Aussehen bearbeiten&quot; verlassen.</notification>
	<notification name="NoConnect">
		Es gibt Probleme mit der Verbindung mit [PROTOCOL] [HOSTID].
Bitte überprüfen Sie Ihre Netzwerk- und Firewalleinstellungen.
		<usetemplate name="okbutton" yestext="OK"/>
	</notification>
	<notification name="NoVoiceConnect">
		Verbindung mit Voice-Server ist leider nicht möglich:

[HOSTID]

Voice-Kommunikation ist leider nicht verfügbar.
Bitte überprüfen Sie Ihr Netzwerk- und Firewall-Setup.
		<usetemplate name="okbutton" yestext="OK"/>
	</notification>
<<<<<<< HEAD
	<notification name="AvatarRezLeftNotification">
		(Seit [EXISTENCE] Sekunden inworld )
Avatar &apos;[NAME]&apos; hat als vollständig gerezzter Avatar die Welt verlassen.
	</notification>
	<notification name="AvatarRezSelfBakedTextureUploadNotification">
		( [EXISTENCE] Sekunden am Leben)
Sie haben eine [RESOLUTION]-gebackene Textur für „[BODYREGION]“ nach [TIME] Sekunden hochgeladen.
	</notification>
	<notification name="AvatarRezSelfBakedTextureUpdateNotification">
		( [EXISTENCE] Sekunden am Leben)
Sie haben lokal eine [RESOLUTION]-gebackene Textur für „[BODYREGION]“ nach [TIME] Sekunden aktualisiert.
	</notification>
	<notification name="CannotUploadTexture">
		Textur kann nicht hochgeladen werden.
[REASON]
	</notification>
=======
	<notification name="AvatarRezLeftNotification">(Seit [EXISTENCE] Sekunden inworld )
Avatar &apos;[NAME]&apos; hat als vollständig gerezzter Avatar die Welt verlassen.</notification>
	<notification name="AvatarRezSelfBakedTextureUploadNotification">( [EXISTENCE] Sekunden am Leben)
Sie haben eine [RESOLUTION]-gebackene Textur für „[BODYREGION]“ nach [TIME] Sekunden hochgeladen.</notification>
	<notification name="AvatarRezSelfBakedTextureUpdateNotification">( [EXISTENCE] Sekunden am Leben)
Sie haben lokal eine [RESOLUTION]-gebackene Textur für „[BODYREGION]“ nach [TIME] Sekunden aktualisiert.</notification>
>>>>>>> 02757fc9
	<notification name="LivePreviewUnavailable">
		Wir können keine Vorschau dieser Textur anzeigen, da sie nicht kopier- und/oder übertragungsfähig ist.
		<usetemplate ignoretext="Hinweis anzeigen, wenn bei nicht kopier- und/oder übertragungsfähigen Texturen keine Live-Vorschau möglich ist" name="okignore" yestext="OK"/>
	</notification>
	<notification name="ConfirmLeaveCall">
		Möchten Sie dieses Gespräch wirklich verlassen ?
		<usetemplate ignoretext="Bestätigen, bevor ich den Anruf verlasse." name="okcancelignore" notext="Nein" yestext="Ja"/>
	</notification>
	<notification name="ConfirmMuteAll">
		Die von Ihnen ausgewählten Einstellungen werden alle Teilnehmer eines Gruppengespräches stummschalten.
Dies bedeutet, dass alle Einwohner, die später dem Gespräch beitreten,
auch dann stummgeschaltet werden, wenn Sie den Anruf verlassen haben.

Alle stummschalten?
		<usetemplate ignoretext="Bestätigen, bevor alle Teilnehmer in einem Gruppengespräch stummgeschaltet werden." name="okcancelignore" notext="Abbrechen" yestext="OK"/>
	</notification>
	<notification label="Chat" name="HintChat">Um mitzureden, geben Sie Text in das Chat-Feld unten ein.</notification>
	<notification label="Stehen" name="HintSit">Um aufzustehen, klicken Sie auf die Schaltfläche „Stehen“.</notification>
	<notification label="Sprechen" name="HintSpeak">Auf Schaltfläche „Sprechen“ klicken, um das Mikrofon ein- und auszuschalten.

Auf den Pfeil nach oben klicken, um die Sprachsteuerung zu sehen.

Durch Ausblenden der Schaltfläche „Sprechen“ wird die Sprechfunktion deaktiviert.</notification>
	<notification label="Welt erkunden" name="HintDestinationGuide">Im Reiseführer finden Sie Tausende von interessanten Orten. Wählen Sie einfach einen Ort aus und klicken Sie auf „Teleportieren“.</notification>
	<notification label="Seitenleiste" name="HintSidePanel">In der Seitenleiste können Sie schnell auf Ihr Inventar, Ihre Outfits, Ihre Profile u. ä. zugreifen.</notification>
	<notification label="Bewegen" name="HintMove">Um zu gehen oder zu rennen, öffnen Sie das Bedienfeld „Bewegen“ und klicken Sie auf die Pfeile. Sie können auch die Pfeiltasten auf Ihrer Tastatur verwenden.</notification>
	<notification label="" name="HintMoveClick">1. Zum Gehen klicken: Auf beliebige Stelle am Boden klicken, um zu dieser Stelle zu gehen.

2. Zum Drehen der Anzeige klicken und ziehen: Auf beliebige Stelle in der Welt klicken und ziehen, um Ihre Ansicht zu ändern.</notification>
	<notification label="Anzeigename" name="HintDisplayName">Hier können Sie Ihren anpassbaren Anzeigenamen festlegen. Der Anzeigename unterscheidet sich von Ihrem eindeutigen Benutzernamen, der nicht geändert werden kann. In den Einstellungen können Sie festlegen, welcher Name von anderen Einwohnern angezeigt wird.</notification>
	<notification label="Ansicht" name="HintView">Um die Kameraansicht zu ändern, verwenden Sie die Schwenk- und Kreissteuerungen. Um die Ansicht zurückzusetzen, drücken Sie die Esc-Taste oder laufen Sie einfach.</notification>
	<notification label="Inventar" name="HintInventory">In Ihrem Inventar befinden sich verschiedene Objekte. Die neuesten Objekte finden Sie in der Registerkarte „Aktuell“.</notification>
	<notification label="Sie haben Linden-Dollar!" name="HintLindenDollar">Hier wird Ihr aktueller L$-Kontostand angezeigt. Klicken Sie auf „L$ kaufen“, um mehr Linden-Dollar zu kaufen.</notification>
	<notification name="LowMemory">Nicht genügend Arbeitsspeicher. Einige SL-Funktionen werden deaktiviert, um einen Absturz zu verhindern. Schließen Sie andere Anwendungen. Starten Sie SL neu, falls dieser Fehler erneut auftritt.</notification>
	<notification name="ForceQuitDueToLowMemory">SL wird wegen Speichermangel in 30 Sekunden beendet.</notification>
	<notification name="PopupAttempt">
		Ein Popup konnte nicht geöffnet werden.
		<form name="form">
			<ignore name="ignore" text="Alle Popups aktivieren"/>
			<button name="open" text="Popup-Fenster öffnen"/>
		</form>
	</notification>
	<notification name="SOCKS_NOT_PERMITTED">
		SOCKS 5-Proxy „[HOST]:[PORT]“ hat Verbindungsverbindung abgewiesen, da laut Regelsatz nicht zulässig.
		<usetemplate name="okbutton" yestext="OK"/>
	</notification>
	<notification name="SOCKS_CONNECT_ERROR">
		SOCKS 5-Proxy „[HOST]:[PORT]“ hat den Verbindungsversuch abgewiesen. Der TCP-Kanal konnte nicht geöffnet werden.
		<usetemplate name="okbutton" yestext="OK"/>
	</notification>
	<notification name="SOCKS_NOT_ACCEPTABLE">
		SOCKS 5-Proxy „[HOST]:[PORT]“ hat das ausgewählte Authentifizierungssystem abgewiesen.
		<usetemplate name="okbutton" yestext="OK"/>
	</notification>
	<notification name="SOCKS_AUTH_FAIL">
		SOCKS 5-Proxy „[HOST]:[PORT]“ hat gemeldet, dass Ihre Angaben ungültig sind.
		<usetemplate name="okbutton" yestext="OK"/>
	</notification>
	<notification name="SOCKS_UDP_FWD_NOT_GRANTED">
		SOCKS 5-Proxy „[HOST]:[PORT]“ hat die Anforderung UDP ASSOCIATE abgewiesen.
		<usetemplate name="okbutton" yestext="OK"/>
	</notification>
	<notification name="SOCKS_HOST_CONNECT_FAILED">
		Keine Verbindung möglich zum SOCKS 5-Proxy-Server „[HOST]:[PORT]“.
		<usetemplate name="okbutton" yestext="OK"/>
	</notification>
	<notification name="SOCKS_UNKNOWN_STATUS">
		Unbekannter Proxy-Fehler bei Server „[HOST]:[PORT]“.
		<usetemplate name="okbutton" yestext="OK"/>
	</notification>
	<notification name="SOCKS_INVALID_HOST">
		SOCKS-Proxy-Address oder Port „[HOST]:[PORT]“ ungültig.
		<usetemplate name="okbutton" yestext="OK"/>
	</notification>
	<notification name="SOCKS_BAD_CREDS">
		SOCKS 5-Benutzername oder -Kennwort ungültig.
		<usetemplate name="okbutton" yestext="OK"/>
	</notification>
	<notification name="PROXY_INVALID_HTTP_HOST">
		HTTP-Proxy-Address oder Port „[HOST]:[PORT]“ ungültig.
		<usetemplate name="okbutton" yestext="OK"/>
	</notification>
	<notification name="PROXY_INVALID_SOCKS_HOST">
		SOCKS-Proxy-Address oder Port „[HOST]:[PORT]“ ungültig.
		<usetemplate name="okbutton" yestext="OK"/>
	</notification>
	<notification name="ChangeProxySettings">
		Proxy-Einstellungen treten nach Neustart von [APP_NAME] in Kraft.
		<usetemplate name="okbutton" yestext="OK"/>
	</notification>
	<notification name="AuthRequest">
		Für die Site „&lt;nolink&gt;[HOST_NAME]&lt;/nolink&gt;“ in der Domäne „[REALM]“ ist ein Benutzername und Kennwort erforderlich.
		<form name="form">
			<input name="username" text="Benutzername"/>
			<input name="password" text="Kennwort"/>
			<button name="ok" text="Senden"/>
			<button name="cancel" text="Abbrechen"/>
		</form>
	</notification>
	<notification label="" name="NoClassifieds">
		Die Erstellung und Bearbeitung von Anzeigen ist nur im Modus „Erweitert“ möglich. Möchten Sie das Programm beenden und den Modus wechseln? Die Modusauswahl ist auf dem Anmeldebildschirm zu finden.
		<usetemplate name="okcancelbuttons" notext="Nicht beenden" yestext="Beenden"/>
	</notification>
	<notification label="" name="NoGroupInfo">
		Die Erstellung und Bearbeitung von Gruppen ist nur im Modus „Erweitert“ möglich. Möchten Sie das Programm beenden und den Modus wechseln? Die Modusauswahl ist auf dem Anmeldebildschirm zu finden.
		<usetemplate name="okcancelbuttons" notext="Nicht beenden" yestext="Beenden"/>
	</notification>
	<notification label="" name="NoPlaceInfo">
		Die Anzeige des Ortsprofils ist nur im Modus „Erweitert“ möglich. Möchten Sie das Programm beenden und den Modus wechseln? Die Modusauswahl ist auf dem Anmeldebildschirm zu finden.
		<usetemplate name="okcancelbuttons" notext="Nicht beenden" yestext="Beenden"/>
	</notification>
	<notification label="" name="NoPicks">
		Die Erstellung und Bearbeitung von Auswahlen ist nur im Modus „Erweitert“ möglich. Möchten Sie das Programm beenden und den Modus wechseln? Die Modusauswahl ist auf dem Anmeldebildschirm zu finden.
		<usetemplate name="okcancelbuttons" notext="Nicht beenden" yestext="Beenden"/>
	</notification>
	<notification label="" name="NoWorldMap">
		Die Anzeige der Weltkarte ist nur im Modus „Erweitert“ möglich. Möchten Sie das Programm beenden und den Modus wechseln? Die Modusauswahl ist auf dem Anmeldebildschirm zu finden.
		<usetemplate name="okcancelbuttons" notext="Nicht beenden" yestext="Beenden"/>
	</notification>
	<notification label="" name="NoVoiceCall">
		Voice-Anrufe sind nur im Modus „Erweitert“ möglich. Möchten Sie sich abmelden und den Modus wechseln?
		<usetemplate name="okcancelbuttons" notext="Nicht beenden" yestext="Beenden"/>
	</notification>
	<notification label="" name="NoAvatarShare">
		Die Freigabe ist nur im Modus „Erweitert“ möglich. Möchten Sie sich abmelden und den Modus wechseln?
		<usetemplate name="okcancelbuttons" notext="Nicht beenden" yestext="Beenden"/>
	</notification>
	<notification label="" name="NoAvatarPay">
		Die Bezahlung anderer Einwohner ist nur im Modus „Erweitert“ möglich. Möchten Sie sich abmelden und den Modus wechseln?
		<usetemplate name="okcancelbuttons" notext="Nicht beenden" yestext="Beenden"/>
	</notification>
	<notification label="" name="NoInventory">
		Die Inventaranzeige ist nur im Modus „Erweitert“ möglich. Möchten Sie sich abmelden und den Modus wechseln?
		<usetemplate name="okcancelbuttons" notext="Nicht beenden" yestext="Beenden"/>
	</notification>
	<notification label="" name="NoAppearance">
		Das Fenster zum Bearbeiten des Aussehens ist nur im Modus „Erweitert“ verfügbar. Möchten Sie sich abmelden und den Modus wechseln?
		<usetemplate name="okcancelbuttons" notext="Nicht beenden" yestext="Beenden"/>
	</notification>
	<notification label="" name="NoSearch">
		Die Suche ist nur im Modus „Erweitert“ möglich. Möchten Sie sich abmelden und den Modus wechseln?
		<usetemplate name="okcancelbuttons" notext="Nicht beenden" yestext="Beenden"/>
	</notification>
	<notification label="" name="ConfirmHideUI">
		Durch diese Aktion werden alle Menüelemente und Schaltflächen ausgeblendet. Um sie wieder anzuzeigen, klicken Sie erneut auf [SHORTCUT].
		<usetemplate ignoretext="Vor Ausblenden der UI bestätigen" name="okcancelignore" notext="Abbrechen" yestext="OK"/>
	</notification>
	<notification name="PathfindingLinksets_WarnOnPhantom">
		Bei einigen ausgewählten Linksets wird die Phantom-Markierung umgeschaltet.

Möchten Sie fortfahren?
		<usetemplate ignoretext="Bei einigen ausgewählten Linksets wird die Phantom-Markierung umgeschaltet." name="okcancelignore" notext="Abbrechen" yestext="OK"/>
	</notification>
	<notification name="PathfindingLinksets_MismatchOnRestricted">
		Einige der ausgewählten Linksets können aufgrund von Berechtigungseinschränkungen nicht auf „[REQUESTED_TYPE]“ gesetzt werden.  Diese Linksets werden stattdessen auf „[RESTRICTED_TYPE]“ gesetzt.

Möchten Sie fortfahren?
		<usetemplate ignoretext="Einige der ausgewählten Linksets können aufgrund von Berechtigungseinschränkungen nicht gesetzt werden." name="okcancelignore" notext="Abbrechen" yestext="OK"/>
	</notification>
	<notification name="PathfindingLinksets_MismatchOnVolume">
		Einige der ausgewählten Linksets können nicht auf „[REQUESTED_TYPE]“ gesetzt werden, da die Form nicht konvex ist.

Möchten Sie fortfahren?
		<usetemplate ignoretext="Einige der ausgewählten Linksets können nicht gesetzt werden, da die Form nicht konvex ist." name="okcancelignore" notext="Abbrechen" yestext="OK"/>
	</notification>
	<notification name="PathfindingLinksets_WarnOnPhantom_MismatchOnRestricted">
		Bei einigen ausgewählten Linksets wird die Phantom-Markierung umgeschaltet.

Einige der ausgewählten Linksets können aufgrund von Berechtigungseinschränkungen nicht auf „[REQUESTED_TYPE]“ gesetzt werden.  Diese Linksets werden stattdessen auf „[RESTRICTED_TYPE]“ gesetzt.

Möchten Sie fortfahren?
		<usetemplate ignoretext="Bei einigen ausgewählten Linksets wird die Phantom-Markierung umgeschaltet und andere können aufgrund von Berechtigungseinschränkungen nicht gesetzt werden." name="okcancelignore" notext="Abbrechen" yestext="OK"/>
	</notification>
	<notification name="PathfindingLinksets_WarnOnPhantom_MismatchOnVolume">
		Bei einigen ausgewählten Linksets wird die Phantom-Markierung umgeschaltet.

Einige der ausgewählten Linksets können nicht auf „[REQUESTED_TYPE]“ gesetzt werden, da die Form nicht konvex ist.

Möchten Sie fortfahren?
		<usetemplate ignoretext="Bei einigen ausgewählten Linksets wird die Phantom-Markierung umgeschaltet und andere können nicht gesetzt werden, da die Form nicht konvex ist." name="okcancelignore" notext="Abbrechen" yestext="OK"/>
	</notification>
	<notification name="PathfindingLinksets_MismatchOnRestricted_MismatchOnVolume">
		Einige der ausgewählten Linksets können aufgrund von Berechtigungseinschränkungen nicht auf „[REQUESTED_TYPE]“ gesetzt werden.  Diese Linksets werden stattdessen auf „[RESTRICTED_TYPE]“ gesetzt.

Einige der ausgewählten Linksets können nicht auf „[REQUESTED_TYPE]“ gesetzt werden, da die Form nicht konvex ist. Die Nutzungsarten dieser Linksets bleiben unverändert.

Möchten Sie fortfahren?
		<usetemplate ignoretext="Einige der ausgewählten Linksets können nicht gesetzt werden, da die Berechtigungen eingeschränkt sind und die Form nicht konvex ist." name="okcancelignore" notext="Abbrechen" yestext="OK"/>
	</notification>
	<notification name="PathfindingLinksets_WarnOnPhantom_MismatchOnRestricted_MismatchOnVolume">
		Bei einigen ausgewählten Linksets wird die Phantom-Markierung umgeschaltet.

Einige der ausgewählten Linksets können aufgrund von Berechtigungseinschränkungen nicht auf „[REQUESTED_TYPE]“ gesetzt werden.  Diese Linksets werden stattdessen auf „[RESTRICTED_TYPE]“ gesetzt.

Einige der ausgewählten Linksets können nicht auf „[REQUESTED_TYPE]“ gesetzt werden, da die Form nicht konvex ist. Die Nutzungsarten dieser Linksets bleiben unverändert.

Möchten Sie fortfahren?
		<usetemplate ignoretext="Bei einigen ausgewählten Linksets wird die Phantom-Markierung umgeschaltet und andere können nicht gesetzt werden, da die Berechtigungen für das Linkset eingeschränkt sind und die Form nicht konvex ist." name="okcancelignore" notext="Abbrechen" yestext="OK"/>
	</notification>
	<notification name="PathfindingLinksets_ChangeToFlexiblePath">
		Das ausgewählte Objekt wirkt sich auf das Navmesh aus. Wenn Sie es in einen flexiblen Pfad ändern, wird es aus dem Navmesh entfernt.
		<usetemplate ignoretext="Das ausgewählte Objekt wirkt sich auf das Navmesh aus. Wenn Sie es in einen flexiblen Pfad ändern, wird es aus dem Navmesh entfernt." name="okcancelignore" notext="Abbrechen" yestext="OK"/>
	</notification>
	<global name="UnsupportedGLRequirements">Ihr Computer entspricht nicht den Hardwareanforderungen von [APP_NAME]. [APP_NAME] setzt eine OpenGL-Grafikkarte mit Multitextur-Unterstützung voraus. Falls Ihre Grafikkarte diese Funktion unterstützt, installieren Sie die neuesten Treiber sowie die aktuellen Service Packs und Patches für Ihr Betriebssystem.

Sollte das Problem fortbestehen, finden Sie weitere Hilfestellung unter [SUPPORT_SITE].</global>
	<global name="UnsupportedCPUAmount">796</global>
	<global name="UnsupportedRAMAmount">510</global>
	<global name="UnsupportedGPU">- Ihre Grafikkarte entspricht nicht den Mindestanforderungen.</global>
	<global name="UnsupportedRAM">- Ihr Arbeitsspeicher entspricht nicht den Mindestanforderungen.</global>
	<global name="You can only set your &apos;Home Location&apos; on your land or at a mainland Infohub.">Wenn Sie ein Stück Land besitzen, können Sie dies als Ihr Zuhause festlegen.
Ansonsten können Sie auf der Karte nachsehen und dort Ort suchen, die als „Infohub“ gekennzeichnet sind.</global>
	<global name="You died and have been teleported to your home location">Sie sind gestorben und wurden zu Ihrem Zuhause teleportiert.</global>
	<notification name="LocalBitmapsUpdateFileNotFound">[FNAME] wurde nicht gefunden und konnte deshalb nicht aktualisiert werden.
Zukünftige Aktualisierungen dieser Datei werden deaktiviert.</notification>
	<notification name="LocalBitmapsUpdateFailedFinal">[FNAME] konnte auch nach [NRETRIES] Versuchen nicht geöffnet oder decodiert werden und gilt als beschädigt.
Zukünftige Aktualisierungen dieser Datei werden deaktiviert.</notification>
	<notification name="LocalBitmapsVerifyFail">Versuch, eine ungültige oder nicht lesbare Bilddatei ([FNAME]) hinzuzufügen, die nicht geöffnet oder decodiert werden konnte.
Versuch abgebrochen.</notification>
	<notification name="PathfindingReturnMultipleItems">
		Sie sind dabei, [NUM_ITEMS] Objekte zurückzugeben. Möchten Sie diesen Vorgang wirklich fortsetzen?
		<usetemplate ignoretext="Möchten Sie wirklich mehrere Objekte zurückgeben?" name="okcancelignore" notext="Nein" yestext="Ja"/>
	</notification>
	<notification name="PathfindingDeleteMultipleItems">
		Sie sind dabei, [NUM_ITEMS] Objekte zu löschen. Möchten Sie diesen Vorgang wirklich fortsetzen?
		<usetemplate ignoretext="Möchten Sie wirklich mehrere Objekte löschen?" name="okcancelignore" notext="Nein" yestext="Ja"/>
	</notification>
	<notification name="AvatarFrozen">[AV_FREEZER] hat Sie eingefroren. Sie können sich nicht bewegen oder mit der Welt interagieren.</notification>
	<notification name="AvatarFrozenDuration">[AV_FREEZER] hat Sie [AV_FREEZE_TIME] Sekunden lang eingefroren. Sie können sich nicht bewegen oder mit der Welt interagieren.</notification>
	<notification name="YouFrozeAvatar">Avatar eingefroren.</notification>
	<notification name="AvatarHasUnFrozenYou">[AV_FREEZER] hat Sie aufgetaut.</notification>
	<notification name="AvatarUnFrozen">Avatar aufgetaut.</notification>
	<notification name="AvatarFreezeFailure">Einfrieren fehlgeschlagen, da Sie keine Berechtigung für diese Parzelle haben.</notification>
	<notification name="AvatarFreezeThaw">Sie sind nicht mehr eingefroren und können sich frei bewegen.</notification>
	<notification name="AvatarCantFreeze">Dieser Benutzer kann nicht eingefroren werden.</notification>
	<notification name="NowOwnObject">Sie sind jetzt Eigentümer des Objekts [OBJECT_NAME]</notification>
	<notification name="CantRezOnLand">Objekt kann nicht an [OBJECT_POS] gerezzt werden, da der Landeigentümer dies nicht zulässt.  Machen Sie den Landeigentümer mit dem Landwerkzeug ausfindig.</notification>
	<notification name="RezFailTooManyRequests">Objekt kann nicht gerezzt werden, da zu viele Anforderungen vorliegen.</notification>
	<notification name="SitFailCantMove">Sie können sich nicht hinsetzen, da Sie zur Zeit unbeweglich sind.</notification>
	<notification name="SitFailNotAllowedOnLand">Sie können sich nicht hinsetzen, da Sie auf diesem Land keine Berechtigung dazu haben.</notification>
	<notification name="SitFailNotSameRegion">Kommen Sie näher heran.  Sitzen auf Objekt nicht möglich, da
es sich nicht in der gleichen Region befindet wie Sie.</notification>
	<notification name="NoNewObjectRegionFull">Neues Objekt kann nicht erstellt werden. Die Region ist voll.</notification>
	<notification name="FailedToPlaceObject">Objekt konnte nicht an festgelegtem Ort platziert werden.  Versuchen Sie es erneut.</notification>
	<notification name="NoOwnNoGardening">Auf Land, das Sie nicht besitzen, können Sie keine Bäume und Gräser erstellen.</notification>
	<notification name="NoCopyPermsNoObject">Kopieren fehlgeschlagen, da Sie keine Berechtigung zum Kopieren des Objekts „OBJ_NAME]“ besitzen.</notification>
	<notification name="NoTransPermsNoObject">Kopieren fehlgeschlagen, weil Objekt „[OBJ_NAME]“ nicht an Sie übertragen werden kann.</notification>
	<notification name="AddToNavMeshNoCopy">Kopieren fehlgeschlagen, weil Objekt „[OBJ_NAME]“ zum Navmesh beiträgt.</notification>
	<notification name="DupeWithNoRootsSelected">Ohne ausgewählte Hauptobjekte duplizieren.</notification>
	<notification name="CantDupeCuzRegionIsFull">Objekte können nicht dupliziert werden, da die Region voll ist.</notification>
	<notification name="CantDupeCuzParcelNotFound">Objekte können nicht dupliziert werden, da die Parzelle, in der sie sich befinden, nicht auffindbar ist.</notification>
	<notification name="CantCreateCuzParcelFull">Objekt kann nicht erstellt werden, da 
die Parzelle voll ist.</notification>
	<notification name="RezAttemptFailed">Versuch zum Rezzen eines Objekts fehlgeschlagen.</notification>
	<notification name="ToxicInvRezAttemptFailed">Objekt, das in dieser Region zu Problemen geführt hat, kann nicht erstellt werden.</notification>
	<notification name="InvItemIsBlacklisted">Dieses Inventarobjekt ist auf der schwarzen Liste.</notification>
	<notification name="NoCanRezObjects">Sie können gegenwärtig keine Objekte erstellen.</notification>
	<notification name="LandSearchBlocked">Landsuche blockiert.
Sie haben zu viele Landsuchen in zu kurzer Zeit durchgeführt.
Warten Sie kurz und versuchen Sie es noch einmal.</notification>
	<notification name="NotEnoughResourcesToAttach">Nicht genügend Skriptressourcen verfügbar, um Objekt anzuhängen.</notification>
	<notification name="YouDiedAndGotTPHome">Sie sind gestorben und wurden nach Hause teleportiert</notification>
	<notification name="EjectComingSoon">Sie nicht hier nicht mehr zugelassen und haben [EJECT_TIME] Sekunden Zeit, um zu gehen.</notification>
	<notification name="SaveBackToInvDisabled">Erneutes Speichern im Inventar ist deaktiviert.</notification>
	<notification name="NoExistNoSaveToContents">„[OBJ_NAME]“ kann nicht im Objektinhalt gespeichert werden, da das Objekt, aus dem es gerezzt wurde, nicht mehr existiert.</notification>
	<notification name="NoModNoSaveToContents">„[OBJ_NAME]“ kann nicht in Objektinhalt gespeichert werden, da Sie nicht die Berechtigung zum Modifizieren des Objekts „[DEST_NAME]“ besitzen.</notification>
	<notification name="NoSaveBackToInvDisabled">„[OBJ_NAME]“ kann nicht erneut im Inventar gespeichert werden – dieser Vorgang wurde deaktiviert.</notification>
	<notification name="NoCopyNoSelCopy">Sie können Ihre Auswahl nicht kopieren, da Sie nicht die Berechtigung zum Kopieren des Objekts „[OBJ_NAME]“ haben.</notification>
	<notification name="NoTransNoSelCopy">Sie können Ihre Auswahl nicht kopieren, da das Objekt „[OBJ_NAME]“ nicht übertragbar ist.</notification>
	<notification name="NoTransNoCopy">Sie können Ihre Auswahl nicht kopieren, da das Objekt „[OBJ_NAME]“ nicht übertragbar ist.</notification>
	<notification name="NoPermsNoRemoval">Entfernen des Objekts „[OBJ_NAME]“ aus dem Simulator wird vom Berechtigungssystem nicht gestattet.</notification>
	<notification name="NoModNoSaveSelection">Sie können Ihre Auswahl nicht speichern, da Sie keine Berechtigung zum Modifizieren des Objekts „[OBJ_NAME]“ besitzen.</notification>
	<notification name="NoCopyNoSaveSelection">Ihre Auswahl kann nicht gespeichert werden, da das Objekt „[OBJ_NAME]“ nicht kopiert werden kann.</notification>
	<notification name="NoModNoTaking">Sie können Ihre Auswahl nicht in Empfang nehmen, da Sie nicht die Berechtigung zum Modifizieren des Objekts „[OBJ_NAME]“ haben.</notification>
	<notification name="RezDestInternalError">Interner Fehler: Unbekannter Zielttyp.</notification>
	<notification name="DeleteFailObjNotFound">Löschen fehlgeschlagen, da Objekt nicht gefunden wurde</notification>
	<notification name="SorryCantEjectUser">Dieser Benutzer kann nicht hinausgeworfen werden.</notification>
	<notification name="RegionSezNotAHome">Diese Region gestattet nicht, dass Sie hier Ihr Zuhause festlegen.</notification>
	<notification name="HomeLocationLimits">Ihr Zuhause kann sich nur auf Ihrem eigenen Land oder in einem Infohub auf dem Mainland befinden.</notification>
	<notification name="HomePositionSet">Position für Zuhause festgelegt.</notification>
	<notification name="AvatarEjected">Avatar hinausgeworfen.</notification>
	<notification name="AvatarEjectFailed">Hinauswerfen fehlgeschlagen, da Sie keine Admin-Berechtigung für diese Parzelle haben.</notification>
	<notification name="CantMoveObjectParcelFull">Objekt „[OBJECT_NAME]“ kann nicht nach
[OBJ_POSITION] in Region [REGION_NAME] verschoben werden, da die Parzelle voll ist.</notification>
	<notification name="CantMoveObjectParcelPerms">Objekt „[OBJECT_NAME]“ kann nicht nach
[OBJ_POSITION] in Region [REGION_NAME] verschoben werden, da Ihre Objekte auf dieser Parzelle nicht gestattet sind.</notification>
	<notification name="CantMoveObjectParcelResources">Objekt „[OBJECT_NAME]“ kann nicht nach
[OBJ_POSITION] in Region [REGION_NAME] verschoben werden, da nicht genügend Ressourcen für dieses Objekt auf dieser Parzelle vorhanden sind.</notification>
	<notification name="CantMoveObjectRegionVersion">Objekt „[OBJECT_NAME]“ kann nicht nach
[OBJ_POSITION] in Region [REGION_NAME] verschoben werden, da die andere Region eine ältere Version verwendet, die das Empfangen dieses Objekts per Regionswechsel nicht unterstützt.</notification>
	<notification name="CantMoveObjectNavMesh">Objekt „[OBJECT_NAME]“ kann nicht nach
[OBJ_POSITION] in Region [REGION_NAME] verschoben werden, da Sie das Navmesh nicht regionsübergreifend modifizieren können.</notification>
	<notification name="CantMoveObjectWTF">Objekt „[OBJECT_NAME]“ kann nicht nach
[OBJ_POSITION] in Region [REGION_NAME] verschoben werden, da ein unbekannter Fehler vorliegt. ([FAILURE_TYPE])</notification>
	<notification name="NoPermModifyObject">Ihnen fehlt die Berechtigung zum Modifizieren dieses Objekts.</notification>
	<notification name="CantEnablePhysObjContributesToNav">Physik kann nicht für ein Objekt aktiviert werden, das zum Navmesh beiträgt.</notification>
	<notification name="CantEnablePhysKeyframedObj">Physik für Keyframe-Objekte kann nicht aktiviert werden.</notification>
	<notification name="CantEnablePhysNotEnoughLandResources">Physik für Objekte kann nicht aktiviert werden – nicht genügend Landressourcen.</notification>
	<notification name="CantEnablePhysCostTooGreat">Physik für Objekt mit Physikressourcenkosten höher als [MAX_OBJECTS] kann nicht aktiviert werden.</notification>
	<notification name="PhantomWithConcavePiece">Dieses Objekt kann kein konkaves Teil enthalten, da es ein Phantom ist und zum Navmesh beiträgt.</notification>
	<notification name="UnableAddItem">Objekt konnte nicht hinzugefügt werden.</notification>
	<notification name="UnableEditItem">Kein Bearbeiten möglich.</notification>
	<notification name="NoPermToEdit">Bearbeiten nicht gestattet.</notification>
	<notification name="NoPermToCopyInventory">Kopieren dieses Inventars nicht gestattet.</notification>
	<notification name="CantSaveItemDoesntExist">Kein Speichern in Objektinhalt möglich: Objekt nicht mehr vorhanden.</notification>
	<notification name="CantSaveItemAlreadyExists">Kein Speichern in Objektinhalt möglich: Artikel mit diesem Namen ist bereits im Inventar vorhanden.</notification>
	<notification name="CantSaveModifyAttachment">Kein Speichern in Objektinhalt möglich: Dadurch würden die Anhängeberechtigungen geändert.</notification>
	<notification name="TooManyScripts">Zu viele Skripts.</notification>
	<notification name="UnableAddScript">Skript konnte nicht hinzugefügt werden.</notification>
	<notification name="AssetServerTimeoutObjReturn">Asset-Server hat nicht rechtzeitig reagiert.  Objekt wurde zum Sim zurückübertragen.</notification>
	<notification name="RegionDisablePhysicsShapes">In dieser Region sind keine Physikformen aktiviert.</notification>
	<notification name="NoModNavmeshAcrossRegions">Sie können das Navmesh nicht regionsübergreifend modifizieren.</notification>
	<notification name="NoSetPhysicsPropertiesOnObjectType">Für diesen Objekttyp können keine Physikeigenschaften gesetzt werden.</notification>
	<notification name="NoSetRootPrimWithNoShape">Hauptprim kann nicht auf formlos eingestellt werden.</notification>
	<notification name="NoRegionSupportPhysMats">In dieser Region sind keine Physikmaterialien aktiviert.</notification>
	<notification name="OnlyRootPrimPhysMats">Nur bei Hauptprims können die Physikmaterialien angepasst werden.</notification>
	<notification name="NoSupportCharacterPhysMats">Die Anwendung von Physikmaterialien auf Personen wird noch nicht unterstützt.</notification>
	<notification name="InvalidPhysMatProperty">Eine oder mehrere der angegebenen Eigenschaften für Physikmaterialien waren ungültig.</notification>
	<notification name="NoPermsAlterStitchingMeshObj">Sie können den Nahttyp eines Mesh-Objekts nicht ändern.</notification>
	<notification name="NoPermsAlterShapeMeshObj">Sie können die Form eines Mesh-Objekts nicht ändern.</notification>
	<notification name="FullRegionCantEnter">Sie können diese Region nicht betreten, \nda die Region voll ist.</notification>
	<notification name="LinkFailedOwnersDiffer">Verknüpfungsfehler – Eigentümer sind unterschiedlich</notification>
	<notification name="LinkFailedNoModNavmeshAcrossRegions">Verknüpfungsfehler – Navmesh kann nicht regionsübergreifend modifiziert werden.</notification>
	<notification name="LinkFailedNoPermToEdit">Verknüpfungsfehler, da Sie keine Berechtigung zum Bearbeiten haben.</notification>
	<notification name="LinkFailedTooManyPrims">Verknüpfungsfehler – zu viele Primitive</notification>
	<notification name="LinkFailedCantLinkNoCopyNoTrans">Verknüpfungsfehler – nichtkopierfähige Objekte können nicht mit nichtübertragungsfähigen Objekten verknüpft werden</notification>
	<notification name="LinkFailedNothingLinkable">Verknüpfungsfehler – nichts zum Verknüpfen vorhanden.</notification>
	<notification name="LinkFailedTooManyPathfindingChars">Verknüpfungsfehler – zu viele Pathfinding-Figuren</notification>
	<notification name="LinkFailedInsufficientLand">Verknüpfungsfehler – nicht genügend Landressourcen</notification>
	<notification name="LinkFailedTooMuchPhysics">Objekt verwendet zu viele Physikressourcen – seine Dynamik wurde deaktiviert.</notification>
	<notification name="EstateManagerFailedllTeleportHome">Das Objekt „[OBJECT_NAME]“ auf [SLURL] kann Grundstücksverwalter nicht nach Hause teleportieren.</notification>
	<notification name="TeleportedHomeByObjectOnParcel">Sie wurden vom Objekt „[OBJECT_NAME]“ auf der Parzelle „[PARCEL_NAME]“ nach Hause teleportiert</notification>
	<notification name="TeleportedHomeByObject">Sie wurden von Objekt „[OBJECT_NAME]“ nach Hause teleportiert.</notification>
	<notification name="TeleportedByAttachment">
		Sie wurden von einem Anhang an [ITEM_ID] teleportiert
		<usetemplate ignoretext="Teleport: Sie wurden von einem Anhang teleportiert" name="notifyignore"/>
	</notification>
	<notification name="TeleportedByObjectOnParcel">
		Sie wurden von Objekt „[OBJECT_NAME]“ auf der Parzelle „[PARCEL_NAME]“ teleportiert
		<usetemplate ignoretext="Teleport: Sie wurden von einem Objekt in einer Parzelle teleportiert" name="notifyignore"/>
	</notification>
	<notification name="TeleportedByObjectOwnedBy">Sie wurden von Objekt „[OBJECT_NAME]“, das [OWNER_ID] gehört, teleportiert</notification>
	<notification name="TeleportedByObjectUnknownUser">Sie wurden von Objekt „[OBJECT_NAME]“, das einem unbekannten Benutzer gehört, teleportiert.</notification>
	<notification name="CantCreateObjectRegionFull">Angefordertes Objekt kann nicht erstellt werden. Die Region ist voll.</notification>
	<notification name="CantAttackMultipleObjOneSpot">Sie können nicht mehrere Objekte an ein und derselben Stelle anhängen.</notification>
	<notification name="CantCreateMultipleObjAtLoc">Sie können hier nicht mehrere Objekte erstellen.</notification>
	<notification name="UnableToCreateObjTimeOut">Angefordertes Objekt kann nicht erstellt werden. Objekt fehlt in Datenbank.</notification>
	<notification name="UnableToCreateObjUnknown">Angefordertes Objekt kann nicht erstellt werden. Zeitüberschreitung bei Anforderung. Versuchen Sie es erneut.</notification>
	<notification name="UnableToCreateObjMissingFromDB">Angefordertes Objekt kann nicht erstellt werden. Versuchen Sie es erneut.</notification>
	<notification name="RezFailureTookTooLong">Fehler beim Rezzen; Laden des angeforderten Objekts hat zu lang gedauert.</notification>
	<notification name="FailedToPlaceObjAtLoc">Objekt konnte nicht an angegebenem Ort platziert werden.  Versuchen Sie es erneut.</notification>
	<notification name="CantCreatePlantsOnLand">Auf diesem Land können keine Pflanzen erstellt werden.</notification>
	<notification name="CantRestoreObjectNoWorldPos">Objekt kann nicht wiederhergestellt werden. Keine Weltposition gefunden.</notification>
	<notification name="CantRezObjectInvalidMeshData">Objekt kann nicht gerezzt werden, da seine Meshdaten ungültig sind.</notification>
	<notification name="CantRezObjectTooManyScripts">Objekt kann nicht gerezzt werden, da die Region bereits zu viele Skripts aufweist.</notification>
	<notification name="CantCreateObjectNoAccess">Ihr Zugangsberechtigungen gestatten nicht das Erstellen von Objekten an dieser Stelle.</notification>
	<notification name="CantCreateObject">Sie können gegenwärtig keine Objekte erstellen.</notification>
	<notification name="InvalidObjectParams">Ungültige Objektparameter</notification>
	<notification name="CantDuplicateObjectNoAcess">Ihre Zugangsberechtigungen gestatten nicht das Duplizieren von Objekten an dieser Stelle.</notification>
	<notification name="CantChangeShape">Sie können diese Form nicht ändern.</notification>
	<notification name="NoAccessToClaimObjects">Ihr Zugangsberechtigungen gestatten nicht das Beanspruchen von Objekten an dieser Stelle.</notification>
	<notification name="DeedFailedNoPermToDeedForGroup">Übertragung fehlgeschlagen, da Sie keine Berechtigung zum Übertragen von Objekten für Ihre Gruppe haben.</notification>
	<notification name="NoPrivsToBuyObject">Ihr Zugangsberechtigungen gestatten nicht das Kaufen von Objekten an dieser Stelle.</notification>
	<notification name="CantAttachObjectAvatarSittingOnIt">Objekt kann nicht angehängt werden, da ein Avatar darauf sitzt.</notification>
	<notification name="WhyAreYouTryingToWearShrubbery">Bäume und Gräser können nicht als Anhänge getragen werden.</notification>
	<notification name="CantAttachGroupOwnedObjs">Objekte im Gruppenbesitz können nicht angehängt werden.</notification>
	<notification name="CantAttachObjectsNotOwned">Objekte, die Ihnen nicht gehören, können nicht angehängt werden.</notification>
	<notification name="CantAttachNavmeshObjects">Objekte, die zum Navmesh beitragen, können nicht angehängt werden.</notification>
	<notification name="CantAttachObjectNoMovePermissions">Objekt kann nicht angehängt werden, weil Sie es nicht verschieben dürfen.</notification>
	<notification name="CantAttachNotEnoughScriptResources">Nicht genügend Skriptressourcen verfügbar, um Objekt anzuhängen.</notification>
	<notification name="CantDropItemTrialUser">Ablegen von Objekten hier nicht möglich; versuchen Sie es mit dem kostenlosen Testbereich.</notification>
	<notification name="CantDropMeshAttachment">Sie können keine Mesh-Anhänge ablegen. In Inventar zurückführen und inworld rezzen.</notification>
	<notification name="CantDropAttachmentNoPermission">Anhang konnte nicht abgelegt werden: Ihnen fehlt die Berechtigung zum Ablegen an dieser Stelle.</notification>
	<notification name="CantDropAttachmentInsufficientLandResources">Anhang konnte nicht abgelegt werden: nicht genügend Landressourcen verfügbar.</notification>
	<notification name="CantDropAttachmentInsufficientResources">Anhänge konnten nicht abgelegt werden: nicht genügend Ressourcen.</notification>
	<notification name="CantDropObjectFullParcel">Objekt kann nicht hier abgelegt werden.  Die Parzelle ist voll.</notification>
	<notification name="CantTouchObjectBannedFromParcel">Dieses Objekt kann nicht berührt/angefasst werden, da Sie von der Landparzelle verbannt sind.</notification>
	<notification name="PlzNarrowDeleteParams">Grenzen Sie Ihre Löschparameter ein.</notification>
	<notification name="UnableToUploadAsset">Asset kann nicht hochgeladen werden.</notification>
	<notification name="CantTeleportCouldNotFindUser">Keinen Benutzer zum Teleportieren nach Hause gefunden</notification>
	<notification name="GodlikeRequestFailed">Anforderdung nach übernatürlichen Kräften fehlgeschlagen</notification>
	<notification name="GenericRequestFailed">generische Anforderdung fehlgeschlagen</notification>
	<notification name="CantUploadPostcard">Postkarte kann nicht hochgeladen werden.  Versuchen Sie es später erneut.</notification>
	<notification name="CantFetchInventoryForGroupNotice">Inventardetails für Gruppenmitteilung kann nicht abgerufen werden.</notification>
	<notification name="CantSendGroupNoticeNotPermitted">Gruppenmitteilung kann nicht gesendet werden – Vorgang nicht gestattet.</notification>
	<notification name="CantSendGroupNoticeCantConstructInventory">Gruppenmitteilung kann nicht gesendet werden – Bauen von Inventar nicht möglich.</notification>
	<notification name="CantParceInventoryInNotice">Inventar in Mitteilung kann nicht geparst werden.</notification>
	<notification name="TerrainUploadFailed">Fehler beim Hochladen von Terrain.</notification>
	<notification name="TerrainFileWritten">Terraindatei geschrieben.</notification>
	<notification name="TerrainFileWrittenStartingDownload">Terraindatei geschrieben, Download beginnt...</notification>
	<notification name="TerrainBaked">Terrain geformt.</notification>
	<notification name="TenObjectsDisabledPlzRefresh">Nur die ersten 10 ausgewählten Objekte wurden deaktiviert. Aktualisieren Sie die Anzeige und wählen Sie ggf. weitere Objekte aus.</notification>
	<notification name="UpdateViewerBuyParcel">Um diese Parzelle zu kaufen, müssen Sie Ihren Viewer aktualisieren.</notification>
	<notification name="CantBuyParcelNotForSale">Kein Kauf möglich; die ausgewählte Parzelle steht nicht zum Verkauf.</notification>
	<notification name="CantBuySalePriceOrLandAreaChanged">Kein Kauf möglich, da sich der Verkaufspreis oder die Fläche geändert haben.</notification>
	<notification name="CantBuyParcelNotAuthorized">Sie sind nicht der autorisierte Käufer dieser Parzelle.</notification>
	<notification name="CantBuyParcelAwaitingPurchaseAuth">Sie können diese Parzelle nicht kaufen, da sie bereits auf Kaufauthorisierung wartet.</notification>
	<notification name="CantBuildOverflowParcel">Sie können hier keine Objekte bauen, denn dies würde den Rahmen der Parzelle sprengen.</notification>
	<notification name="SelectedMultipleOwnedLand">Sie haben Land mit unterschiedlichen Besitzern ausgewählt. Wählen Sie ein kleineres Gebiet aus und versuchen Sie es erneut.</notification>
	<notification name="CantJoinTooFewLeasedParcels">Auswahl enthält nicht genügend gemietete Parzellen zum Zusammenlegen.</notification>
	<notification name="CantDivideLandMultipleParcelsSelected">Land kann nicht geteilt werden.
Mehr als eine Parzelle ist ausgewählt.
Wählen Sie eine kleinere Landfläche aus.</notification>
	<notification name="CantDivideLandCantFindParcel">Land kann nicht geteilt werden.
Parzelle kann nicht gefunden werden.
Bitte melden Sie den Fehler über „Hilfe“ -&gt; „Fehler melden“.</notification>
	<notification name="CantDivideLandWholeParcelSelected">Land kann nicht geteilt werden. Die gesamte Parzelle ist ausgewählt.
Wählen Sie eine kleinere Landfläche aus.</notification>
	<notification name="LandHasBeenDivided">Land wurde geteilt.</notification>
	<notification name="PassPurchased">Sie haben einen Pass gekauft.</notification>
	<notification name="RegionDisallowsClassifieds">Region lässt keine Werbung zu.</notification>
	<notification name="LandPassExpireSoon">Ihr Pass für dieses Land läuft demnächst ab.</notification>
	<notification name="CantSitNoSuitableSurface">Keine geeignete Oberfläche zum Sitzen; probieren Sie es an einer anderen Stelle.</notification>
	<notification name="CantSitNoRoom">Kein Platz zum Hinsetzen; probieren Sie es an einer anderen Stelle.</notification>
	<notification name="ClaimObjectFailedNoPermission">Objektbeanspruchung fehlgeschlagen, da Sie keine Berechtigung haben.</notification>
	<notification name="ClaimObjectFailedNoMoney">Objektbeanspruchung fehlgeschlagen, da Sie nicht genügend L$ haben.</notification>
	<notification name="CantDeedGroupLand">Land in Gruppenbesitz kann nicht übertragen werden.</notification>
	<notification name="BuyObjectFailedNoMoney">Objektkauf fehlgeschlagen, da Sie nicht genügend L$ haben.</notification>
	<notification name="BuyInventoryFailedNoMoney">Inventarkauf fehlgeschlagen, da Sie nicht genügend L$ haben.</notification>
	<notification name="BuyPassFailedNoMoney">Sie haben nicht genügend L$, um einen Pass für dieses Land zu kaufen.</notification>
	<notification name="CantBuyPassTryAgain">Passkauf momentan nicht möglich.  Versuchen Sie es später erneut.</notification>
	<notification name="CantCreateObjectParcelFull">Objekt kann nicht erstellt werden, \nda die Parzelle voll ist.</notification>
	<notification name="FailedPlacingObject">Objekt konnte nicht an festgelegtem Ort platziert werden.  Versuchen Sie es erneut.</notification>
	<notification name="CantCreateLandmarkForEvent">Landmarke für dieses Ereignis kann nicht erstellt werden.</notification>
	<notification name="GodBeatsFreeze">Ihre übernatürlichen Kräfte heben das Einfrieren auf!</notification>
	<notification name="SpecialPowersRequestFailedLogged">Anforderung nach Superpower fehlgeschlagen. Diese Anforderung wurde protokolliert.</notification>
	<notification name="ExpireExplanation">Das System kann Ihre Anfrage momentan nicht verarbeiten. Zeitüberschreitung bei Anforderung.</notification>
	<notification name="DieExplanation">Das System kann Ihre Anfrage nicht verarbeiten.</notification>
	<notification name="AddPrimitiveFailure">Sie haben nicht genügend Geld, um Primitive zu erstellen.</notification>
	<notification name="RezObjectFailure">Sie haben nicht genügend Geld, um Objekt zu erstellen.</notification>
	<notification name="ResetHomePositionNotLegal">Zuhause-Position neu festlegen, da Zuhause nicht zulässig war.</notification>
	<notification name="CantInviteRegionFull">Sie können gegenwärtig niemanden an Ihren Standort einladen, da die Region voll ist. Versuchen Sie es später erneut.</notification>
	<notification name="CantSetHomeAtRegion">Diese Region gestattet nicht, dass Sie hier Ihr Zuhause festlegen.</notification>
	<notification name="ListValidHomeLocations">Ihr Zuhause kann sich nur auf Ihrem eigenen Land oder in einem Infohub auf dem Mainland befinden.</notification>
	<notification name="SetHomePosition">Position für Zuhause festgelegt.</notification>
	<notification name="CantDerezInventoryError">Aufgrund eines Inventarfehlers kann das Rezzen dieses Objekts nicht aufgehoben werden.</notification>
	<notification name="CantCreateRequestedInv">Angefordertes Inventar kann nicht erstellt werden.</notification>
	<notification name="CantCreateRequestedInvFolder">Angeforderter Inventarordner kann nicht erstellt werden.</notification>
	<notification name="CantCreateInventory">Dieses Inventar kann nicht erstellt werden.</notification>
	<notification name="CantCreateLandmark">Landmarke kann nicht erstellt werden.</notification>
	<notification name="CantCreateOutfit">Im Moment kann kein Outfit erstellt werden. Versuchen Sie es gleich noch einmal.</notification>
	<notification name="InventoryNotForSale">Inventar steht nicht zum Verkauf.</notification>
	<notification name="CantFindInvItem">Inventarobjekt kann nicht gefunden werden.</notification>
	<notification name="CantFindObject">Objekt kann nicht gefunden werden.</notification>
	<notification name="CantTransfterMoneyRegionDisabled">Geldüberweisungen an Objekte sind in dieser Region gegenwärtig deaktiviert.</notification>
	<notification name="CantPayNoAgent">Nicht ersichtlich, wer bezahlt werden muss.</notification>
	<notification name="CantDonateToPublicObjects">Sie können öffentlichen Objekten keine L$ geben.</notification>
	<notification name="InventoryCreationInWorldObjectFailed">Inventarerstellung für Inworld-Objekt fehlgeschlagen.</notification>
	<notification name="UserBalanceOrLandUsageError">Aufgrund eines internen Fehlers konnte Ihr Viewer nicht ordnungsgemäß aktualisiert werden.  Der in Ihrem Viewer angezeigte L$-Kontostand oder Parzellenbesitz stimmt möglicherweise nicht mit dem aktuellen Stand auf den Servern überein.</notification>
	<notification name="LargePrimAgentIntersect">Große Prims, die sich mit anderen Spielern überschneiden, können nicht erstellt werden.  Bitte erneut versuchen, wenn sich die anderen Spieler bewegt haben.</notification>
	<notification name="PreferenceChatClearLog">
		Dadurch werden die Protokolle vorheriger Unterhaltungen und alle Backups dieser Datei gelöscht.
		<usetemplate ignoretext="Löschen des Protokolls vorheriger Unterhaltungen bestätigen." name="okcancelignore" notext="Abbrechen" yestext="OK"/>
	</notification>
	<notification name="PreferenceChatDeleteTranscripts">
		Dadurch werden die Transkripte aller vorherigen Unterhaltungen gelöscht. Die Liste vergangener Unterhaltungen ist davon nicht betroffen. Alle Dateien mit den Suffixen .txt und txt.backup im Order [FOLDER] werden gelöscht.
		<usetemplate ignoretext="Um Bestätigung bitten, bevor ich Transkripte lösche." name="okcancelignore" notext="Abbrechen" yestext="OK"/>
	</notification>
	<notification name="PreferenceChatPathChanged">
		Dateien können nicht verschoben werden. Vorheriger Pfad wurde wiederhergestellt.
		<usetemplate ignoretext="Dateien können nicht verschoben werden. Vorheriger Pfad wurde wiederhergestellt." name="okignore" yestext="OK"/>
	</notification>
	<notification name="DefaultObjectPermissions">
		Problem beim Speichern der standardmäßigen Objektberechtigungen: [REASON].  Versuchen Sie später, die Standardberechtigungen einzustellen.
		<usetemplate name="okbutton" yestext="OK"/>
	</notification>
	<notification name="ChatHistoryIsBusyAlert">
		Chatverlaufsdatei ist noch mit vorheriger Operation beschäftigt. Versuchen Sie es in ein paar Minuten noch einmal oder chatten Sie mit einer anderen Person.
		<usetemplate name="okbutton" yestext="OK"/>
	</notification>
</notifications><|MERGE_RESOLUTION|>--- conflicted
+++ resolved
@@ -556,19 +556,11 @@
 	<notification name="DisplaySettingsNoShaders">[APP_NAME] ist bei der Initialisierung der Grafiktreiber abgestürzt.
 Die Grafikqualität wird auf Niedrig gesetzt, um einige typische Treiberfehler zu vermeiden. Einige Grafikfunktionen werden ausgeschaltet.
 Wir empfehlen die Aktualisierung Ihrer Grafikkartentreiber.
-<<<<<<< HEAD
-Sie können die Grafikqualität unter Einstellungen &gt; Grafik wieder erhöhen.
-	</notification>
-	<notification name="RegionNoTerraforming">
-		Die Region [REGION] erlaubt kein Terraforming.
-	</notification>
+Sie können die Grafikqualität unter Einstellungen &gt; Grafik wieder erhöhen.</notification>
+	<notification name="RegionNoTerraforming">Die Region [REGION] erlaubt kein Terraforming.</notification>
 	<notification name="ParcelNoTerraforming">
 		Sie sind nicht zum Terraformen der Parzelle „[PARCEL]“ berechtigt.
 	</notification>
-=======
-Sie können die Grafikqualität unter Einstellungen &gt; Grafik wieder erhöhen.</notification>
-	<notification name="RegionNoTerraforming">Die Region [REGION] erlaubt kein Terraforming.</notification>
->>>>>>> 02757fc9
 	<notification name="CannotCopyWarning">
 		Sie sind nicht berechtigt, die folgenden Objekte zu kopieren:
 [ITEMS]
@@ -2573,31 +2565,15 @@
 Bitte überprüfen Sie Ihr Netzwerk- und Firewall-Setup.
 		<usetemplate name="okbutton" yestext="OK"/>
 	</notification>
-<<<<<<< HEAD
-	<notification name="AvatarRezLeftNotification">
-		(Seit [EXISTENCE] Sekunden inworld )
-Avatar &apos;[NAME]&apos; hat als vollständig gerezzter Avatar die Welt verlassen.
-	</notification>
-	<notification name="AvatarRezSelfBakedTextureUploadNotification">
-		( [EXISTENCE] Sekunden am Leben)
-Sie haben eine [RESOLUTION]-gebackene Textur für „[BODYREGION]“ nach [TIME] Sekunden hochgeladen.
-	</notification>
-	<notification name="AvatarRezSelfBakedTextureUpdateNotification">
-		( [EXISTENCE] Sekunden am Leben)
-Sie haben lokal eine [RESOLUTION]-gebackene Textur für „[BODYREGION]“ nach [TIME] Sekunden aktualisiert.
-	</notification>
-	<notification name="CannotUploadTexture">
-		Textur kann nicht hochgeladen werden.
-[REASON]
-	</notification>
-=======
 	<notification name="AvatarRezLeftNotification">(Seit [EXISTENCE] Sekunden inworld )
 Avatar &apos;[NAME]&apos; hat als vollständig gerezzter Avatar die Welt verlassen.</notification>
 	<notification name="AvatarRezSelfBakedTextureUploadNotification">( [EXISTENCE] Sekunden am Leben)
 Sie haben eine [RESOLUTION]-gebackene Textur für „[BODYREGION]“ nach [TIME] Sekunden hochgeladen.</notification>
 	<notification name="AvatarRezSelfBakedTextureUpdateNotification">( [EXISTENCE] Sekunden am Leben)
 Sie haben lokal eine [RESOLUTION]-gebackene Textur für „[BODYREGION]“ nach [TIME] Sekunden aktualisiert.</notification>
->>>>>>> 02757fc9
+	<notification name="CannotUploadTexture">
+		Textur kann nicht hochgeladen werden.
+[REASON]</notification>
 	<notification name="LivePreviewUnavailable">
 		Wir können keine Vorschau dieser Textur anzeigen, da sie nicht kopier- und/oder übertragungsfähig ist.
 		<usetemplate ignoretext="Hinweis anzeigen, wenn bei nicht kopier- und/oder übertragungsfähigen Texturen keine Live-Vorschau möglich ist" name="okignore" yestext="OK"/>
