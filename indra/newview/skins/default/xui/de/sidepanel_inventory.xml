--- conflicted
+++ resolved
@@ -14,15 +14,9 @@
 					<text name="inbox_fresh_new_count">
 						[NUM] neu
 					</text>
-<<<<<<< HEAD
-					<panel tool_tip="Drag and drop items to your inventory to manage and use them">
-						<text name="inbox_inventory_placeholder">
-							Einkäufe auf dem Marktplatz werden hierher geliefert.
-=======
 					<panel name="inbox_inventory_placeholder_panel" tool_tip="Artikel zur Verwendung in Ihr Inventar ziehen">
 						<text name="inbox_inventory_placeholder">
 							Einkäufe aus dem Marktplatz werden hierher geliefert.
->>>>>>> ee66cb3e
 						</text>
 					</panel>
 				</panel>
