<?xml version="1.0" encoding="utf-8" standalone="yes"?>
<context_menu name="Settings">
<<<<<<< HEAD
  <menu_item_check label="デフォルト" name="default" />
  <menu_item_check label="常に描画" name="always_render" />
  <menu_item_check label="描画しない" name="never_render" />
=======
  <menu_item_check label="常に描画" name="always_render" />
  <menu_item_check label="描画しない" name="never_render" />
  <menu_item_check label="例外から削除" name="default" />
>>>>>>> e4906b2a
</context_menu><|MERGE_RESOLUTION|>--- conflicted
+++ resolved
@@ -1,12 +1,6 @@
 <?xml version="1.0" encoding="utf-8" standalone="yes"?>
 <context_menu name="Settings">
-<<<<<<< HEAD
-  <menu_item_check label="デフォルト" name="default" />
-  <menu_item_check label="常に描画" name="always_render" />
-  <menu_item_check label="描画しない" name="never_render" />
-=======
   <menu_item_check label="常に描画" name="always_render" />
   <menu_item_check label="描画しない" name="never_render" />
   <menu_item_check label="例外から削除" name="default" />
->>>>>>> e4906b2a
 </context_menu>