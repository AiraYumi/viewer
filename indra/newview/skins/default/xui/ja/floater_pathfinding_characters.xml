--- conflicted
+++ resolved
@@ -3,11 +3,7 @@
   <floater.string name="messaging_get_inprogress">経路探索キャラクターを照会中…</floater.string>
   <floater.string name="messaging_get_error">経路探索キャラクターの照会中にエラーが発生しました。</floater.string>
   <floater.string name="messaging_complete_none_found">経路探索キャラクターがありません。</floater.string>
-<<<<<<< HEAD
-  <floater.string name="messaging_complete_available">[NUM_TOTAL]キャラクター中[NUM_SELECTED]キャラクターが選択されました。</floater.string>
-=======
   <floater.string name="messaging_complete_available">[NUM_TOTAL]人のキャラクター中[NUM_SELECTED]人のキャラクターが選択されました。</floater.string>
->>>>>>> e4906b2a
   <floater.string name="messaging_not_enabled">このリージョン（地域）は経路探索に対応していません。</floater.string>
   <floater.string name="character_cpu_time">[CPU_TIME]㎲</floater.string>
   <floater.string name="character_owner_loading">[Loading]</floater.string>
@@ -18,11 +14,7 @@
       <scroll_list.columns label="名前" name="name" />
       <scroll_list.columns label="説明" name="description" />
       <scroll_list.columns label="所有者" name="owner" />
-<<<<<<< HEAD
-      <scroll_list.columns label="CPU" name="cpu_time" />
-=======
       <scroll_list.columns label="ＣＰＵ" name="cpu_time" />
->>>>>>> e4906b2a
       <scroll_list.columns label="高度" name="altitude" />
     </scroll_list>
     <text name="messaging_status">キャラクター：</text>
@@ -36,11 +28,7 @@
     <check_box label="物理効果カプセルを表示" name="show_physics_capsule" />
     <button label="取る" name="take_objects" />
     <button label="コピーを取る" name="take_copy_objects" />
-<<<<<<< HEAD
-    <button label="その場所にテレポート" name="teleport_me_to_object" tool_tip="1 つのキャラクターが選択された場合にのみ有効です。" />
-=======
     <button label="その場所にテレポート" name="teleport_me_to_object" tool_tip="１つのキャラクターが選択された場合にのみ有効です。" />
->>>>>>> e4906b2a
     <button label="返却" name="return_objects" />
     <button label="削除" name="delete_objects" />
   </panel>
