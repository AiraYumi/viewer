--- conflicted
+++ resolved
@@ -19,7 +19,6 @@
 		Single_Folder_Mode
 	</panel.string>
 	<text name="ItemcountText">
-<<<<<<< HEAD
 		アイテム：
 	</text>
     <layout_stack name="top_stack">
@@ -43,35 +42,4 @@
             <inventory_panel label="着用中" name="Worn Items"/>
         </tab_container>
     </panel>
-=======
-        アイテム:
-    </text>
-	<layout_stack>
-		<layout_panel name="nav_buttons">
-			<button name="back_btn" tool_tip="戻る"/>
-			<button name="forward_btn" tool_tip="進む"/>
-			<button name="up_btn" tool_tip="上のレベルへ"/>
-		</layout_panel>
-		<layout_panel>
-			<combo_box name="search_type" tool_tip="検索用語を入力する">
-				<item label="NAME" name="Name"/>
-				<item label="制作者" name="Creator"/>
-				<item label="説明" name="Description"/>
-			</combo_box>
-			<menu_button tool_tip="検索表示オプションを表示" name="options_visibility_btn"/>
-			<filter_editor label="検索語句を入力" name="inventory search editor"/>
-			<menu_button tool_tip="アクション" name="options_gear_btn"/>
-			<menu_button tool_tip="表示 &amp; ソートオプション" name="view_btn"/>
-			<button name="add_btn" tool_tip="新しいアイテムを追加"/>
-			<button tool_tip="ビューを切替" name="view_mode_btn"/>
-		</layout_panel>
-	</layout_stack>
-	<panel name="default_inventory_panel">
-		<tab_container name="inventory filter tabs">
-			<inventory_panel label="インベントリ" name="All Items"/>
-			<recent_inventory_panel label="最新" name="Recent Items"/>
-			<inventory_panel name="Worn Items" label="着用中"/>
-		</tab_container>
-	</panel>
->>>>>>> 03e4b223
 </panel>