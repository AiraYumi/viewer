--- conflicted
+++ resolved
@@ -4,21 +4,9 @@
 		Destinazione della fotografia
 	</text>
 	<radio_group label="Tipo di fotografia" name="snapshot_type_radio" width="228">
-<<<<<<< HEAD
-		<radio_item name="postcard">
-			Invia via email
-		</radio_item>
-		<radio_item name="texture">
-			Salva nel tuo inventario ([AMOUNT] L$)
-		</radio_item>
-		<radio_item name="local">
-			Salva sul tuo disco rigido
-		</radio_item>
-=======
 		<radio_item name="postcard" label="Invia via email" />
 		<radio_item name="texture" label="Salva nel tuo inventario ([AMOUNT] L$)" />
 		<radio_item name="local" label="Salva sul tuo pc" />
->>>>>>> 3ac3a4b2
 	</radio_group>
 	<text name="file_size_label">
 		Grandezza del file: [SIZE] KB
@@ -27,17 +15,8 @@
 	<button label="Invia" name="send_btn"/>
 	<button label="Salva ([AMOUNT] L$)" name="upload_btn"/>
 	<flyout_button label="Salva" name="save_btn" tool_tip="Salva l&apos;immagine come file" >
-<<<<<<< HEAD
-		<flyout_button_item name="save_item">
-			Salva
-		</flyout_button_item>
-		<flyout_button_item name="saveas_item">
-			Salva come...
-		</flyout_button_item>
-=======
 		<flyout_button_item name="save_item" label="Salva"/>
 		<flyout_button_item name="saveas_item" label="Salva come..."/>
->>>>>>> 3ac3a4b2
 	</flyout_button>
 	<button label="Annulla" name="discard_btn"/>
 	<button label="Espandi &gt;&gt;" name="more_btn" tool_tip="Opzioni avanzate"/>
@@ -85,21 +64,9 @@
 		Fotografa:
 	</text>
 	<combo_box label="Layer dell&apos;immagine" name="layer_types" left="68" width="165">
-<<<<<<< HEAD
-		<combo_item name="Colors">
-			Colori
-		</combo_item>
-		<combo_item name="Depth">
-			Profondità
-		</combo_item>
-		<combo_item name="ObjectMattes">
-			Colori primari degli oggetti
-		</combo_item>
-=======
 		<combo_box.item name="Colors" label="Colori"/>
 		<combo_box.item name="Depth" label="Profondità"/>
 		<combo_box.item name="ObjectMattes" label="Colori primari degli oggetti"/>
->>>>>>> 3ac3a4b2
 	</combo_box>
 	<check_box label="Mostra l&apos;interfaccia nella fotografia" name="ui_check"/>
 	<check_box bottom_delta="-17" label="Mostra i dispositivi indossati nella foto" name="hud_check"/>
