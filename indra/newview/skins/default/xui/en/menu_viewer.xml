<?xml version="1.0" encoding="utf-8" standalone="yes"?>
<menu_bar
 bg_visible="false"
 follows="left|top|right"
 name="Main Menu">
    <menu
     create_jump_keys="true"
     label="Me"
     name="Me"
     tear_off="true">
      <menu_item_call
       label="Profile..."
       name="Profile">
        <menu_item_call.on_click
         function="ShowAgentProfile"
         parameter="agent" />
      </menu_item_call>
      <menu_item_check
         label="Inventory..."
         name="Inventory"
         shortcut="control|I"
         visible="true">
        <menu_item_check.on_check
         function="Floater.Visible"
         parameter="inventory" />
        <menu_item_check.on_click
         function="Floater.Toggle"
         parameter="inventory" />
      </menu_item_check>
      <menu_item_call
       label="New Inventory Window"
       name="NewInventoryWindow"
       shortcut="control|shift|I"
       visible="false">
        <menu_item_call.on_click
         function="Inventory.NewWindow"
         parameter="" />
      </menu_item_call>
      <menu_item_call
       label="Places..."
       name="Places"
       shortcut="control|L">
        <menu_item_call.on_click
         function="Tools.Link"/>
      </menu_item_call>
      <menu_item_call
       label="Picks..."
       name="Picks">
        <menu_item_call.on_click
         function="ShowAgentProfilePicks" />
      </menu_item_call>
      <menu_item_call
        label="Experiences..."
        name="Experiences">
        <menu_item_call.on_click
          function="Floater.ToggleOrBringToFront"
          parameter="experiences"/>
      </menu_item_call>
      <menu_item_call
       label="Camera Controls..."
       name="Camera Controls"
       shortcut="control|K">
        <menu_item_call.on_click
         function="Floater.ToggleOrBringToFront"
         parameter="camera" />
      </menu_item_call>
      <menu_item_call
       label="Notifications..."
       name="Notifications"
       shortcut="alt|shift|N">
        <menu_item_call.on_click
         function="Floater.ToggleOrBringToFront"
         parameter="notification_well_window" />
      </menu_item_call>

      <menu_item_separator/>
      <menu_item_check
       name="Away"
       label="Away">
        <menu_item_check.on_check
         function="View.Status.CheckAway" />
        <menu_item_check.on_click
         function="World.SetAway" />
      </menu_item_check>
      <menu_item_check
       name="Do Not Disturb"
       label="Do Not Disturb">
        <menu_item_check.on_check
         function="View.Status.CheckDoNotDisturb" />
        <menu_item_check.on_click
         function="World.SetDoNotDisturb"/>
      </menu_item_check>

      <menu_item_separator/>

      <menu_item_call
         label="Buy L$..."
         name="Buy and Sell L$">
        <menu_item_call.on_click
         function="BuyCurrency" />
      </menu_item_call>
        <menu_item_call
            label="Marketplace listings..."
            name="MarketplaceListings">
            <menu_item_call.on_click
            function="Floater.ToggleOrBringToFront"
            parameter="marketplace_listings" />
        </menu_item_call>
      <menu_item_call
           label="Account dashboard..."
           name="Manage My Account">
        <menu_item_call.on_click
         function="PromptShowURL"
         name="ManageMyAccount_url"
         parameter="WebLaunchJoinNow,http://secondlife.com/account/" />
      </menu_item_call>
      <menu_item_call
           label="[Membership]"
           name="Membership">
            <menu_item_call.on_click
             function="Advanced.ShowURL"
             parameter="https://secondlife.com/my/account/membership.php"/>
            <menu_item_call.on_visible
                 function="Membership.UpdateLabel"/>
      </menu_item_call>

      <menu_item_separator/>

      <menu_item_call
         label="Preferences..."
         name="Preferences"
         shortcut="control|P">
            <menu_item_call.on_click
             function="Floater.Toggle"
             parameter="preferences" />
        </menu_item_call>
         <menu_item_call
         label="Toolbar buttons..."
         name="Toolbars">
            <menu_item_call.on_click
             function="Floater.Toggle"
             parameter="toybox" />
        </menu_item_call>
         <menu_item_call
         label="Hide all controls"
         name="Hide UI"
         shortcut="control|shift|U">
           <menu_item_call.on_click
            function="View.ToggleUI" />
         </menu_item_call>
         <menu_item_check
         label="Show HUD Attachments"
         name="Show HUD Attachments"
         shortcut="alt|shift|H">
           <menu_item_check.on_check
            function="View.CheckHUDAttachments" />
            <menu_item_check.on_click
             function="View.ShowHUDAttachments" />
         </menu_item_check>

        <menu_item_separator/>

        <menu_item_call
         label="Exit [APP_NAME]"
         name="Quit"
         shortcut="control|Q">
            <menu_item_call.on_click
             function="File.Quit" />
        </menu_item_call>
    </menu>
    <menu
     create_jump_keys="true"
     label="Avatar"
     name="Avatar"
     tear_off="true">
       <menu_item_call
         label="Now wearing..."
         name="NowWearing"
         shortcut="control|O">
            <menu_item_call.on_click
             function="NowWearing" />
            <menu_item_call.on_enable
             function="Edit.EnableCustomizeAvatar" />
       </menu_item_call>
       <menu_item_call
         label="My outfits..."
         name="ChangeOutfit">
            <menu_item_call.on_click
             function="CustomizeAvatar" />
            <menu_item_call.on_enable
             function="Edit.EnableCustomizeAvatar" />
       </menu_item_call>
       <menu_item_call label="Hover height..."
         layout="topleft"
         shortcut="alt|control|H"
         name="Hover Height">
            <menu_item_call.on_click
             function="HoverHeight" />
            <menu_item_call.on_enable
             function="Edit.EnableHoverHeight" />
      </menu_item_call>
      <menu_item_call
        label="Edit shape..."
        layout="topleft"
        name="Edit My Shape">
            <menu_item_call.on_click
             function="EditShape" />
            <menu_item_call.on_enable
             function="Edit.EnableEditShape" />
      </menu_item_call>
      <menu_item_call
        label="Edit outfit parts..."
        layout="topleft"
        name="Edit Outfit">
            <menu_item_call.on_click
             function="EditOutfit" />
            <menu_item_call.on_enable
             function="Edit.EnableCustomizeAvatar" />
      </menu_item_call>
      <menu
        label="Take off"
        layout="topleft"
        name="Take Off &gt;">
        <menu
         label="Clothes"
         layout="topleft"
         name="Clothes &gt;">
          <menu_item_call
           enabled="false"
           label="Shirt"
           layout="topleft"
           name="Shirt">
            <menu_item_call.on_click
             function="Edit.TakeOff"
             parameter="shirt" />
            <menu_item_call.on_enable
             function="Edit.EnableTakeOff"
             parameter="shirt" />
          </menu_item_call>
          <menu_item_call
           enabled="false"
           label="Pants"
           layout="topleft"
           name="Pants">
            <menu_item_call.on_click
             function="Edit.TakeOff"
             parameter="pants" />
            <menu_item_call.on_enable
             function="Edit.EnableTakeOff"
             parameter="pants" />
          </menu_item_call>
          <menu_item_call
           enabled="false"
           label="Skirt"
           layout="topleft"
           name="Skirt">
            <menu_item_call.on_click
             function="Edit.TakeOff"
             parameter="skirt" />
            <menu_item_call.on_enable
             function="Edit.EnableTakeOff"
             parameter="skirt" />
          </menu_item_call>
          <menu_item_call
           enabled="false"
           label="Shoes"
           layout="topleft"
           name="Shoes">
            <menu_item_call.on_click
             function="Edit.TakeOff"
             parameter="shoes" />
            <menu_item_call.on_enable
             function="Edit.EnableTakeOff"
             parameter="shoes" />
          </menu_item_call>
          <menu_item_call
           enabled="false"
           label="Socks"
           layout="topleft"
           name="Socks">
            <menu_item_call.on_click
             function="Edit.TakeOff"
             parameter="socks" />
            <menu_item_call.on_enable
             function="Edit.EnableTakeOff"
             parameter="socks" />
          </menu_item_call>
          <menu_item_call
           enabled="false"
           label="Jacket"
           layout="topleft"
           name="Jacket">
            <menu_item_call.on_click
             function="Edit.TakeOff"
             parameter="jacket" />
            <menu_item_call.on_enable
             function="Edit.EnableTakeOff"
             parameter="jacket" />
          </menu_item_call>
          <menu_item_call
           enabled="false"
           label="Gloves"
           layout="topleft"
           name="Gloves">
            <menu_item_call.on_click
             function="Edit.TakeOff"
             parameter="gloves" />
            <menu_item_call.on_enable
             function="Edit.EnableTakeOff"
             parameter="gloves" />
          </menu_item_call>
          <menu_item_call
                enabled="false"
                label="Undershirt"
                layout="topleft"
                name="Self Undershirt">
            <menu_item_call.on_click
             function="Edit.TakeOff"
             parameter="undershirt" />
            <menu_item_call.on_enable
             function="Edit.EnableTakeOff"
             parameter="undershirt" />
          </menu_item_call>
          <menu_item_call
            enabled="false"
            label="Underpants"
            layout="topleft"
            name="Self Underpants">
            <menu_item_call.on_click
             function="Edit.TakeOff"
             parameter="underpants" />
            <menu_item_call.on_enable
             function="Edit.EnableTakeOff"
             parameter="underpants" />
          </menu_item_call>
          <menu_item_call
            enabled="false"
            label="Tattoo"
            layout="topleft"
            name="Self Tattoo">
            <menu_item_call.on_click
             function="Edit.TakeOff"
             parameter="tattoo" />
            <menu_item_call.on_enable
             function="Edit.EnableTakeOff"
             parameter="tattoo" />
          </menu_item_call>
          <menu_item_call
            enabled="false"
            label="Physics"
            layout="topleft"
            name="Self Physics">
            <menu_item_call.on_click
             function="Edit.TakeOff"
             parameter="physics" />
            <menu_item_call.on_enable
             function="Edit.EnableTakeOff"
             parameter="physics" />
          </menu_item_call>
          <menu_item_call
            enabled="false"
            label="Alpha"
            layout="topleft"
            name="Self Alpha">
            <menu_item_call.on_click
             function="Edit.TakeOff"
             parameter="alpha" />
            <menu_item_call.on_enable
             function="Edit.EnableTakeOff"
             parameter="alpha" />
          </menu_item_call>
          <menu_item_separator
           layout="topleft" />
          <menu_item_call
           label="All Clothes"
           layout="topleft"
           name="All Clothes">
            <menu_item_call.on_click
             function="Edit.TakeOff"
             parameter="all" />
          </menu_item_call>
        </menu>
        <menu
         label="HUD"
         layout="topleft"
         name="Avatar Detach HUD" />
        <menu
         label="Detach"
         layout="topleft"
         name="Avatar Detach" />
        <menu_item_call
         label="Detach All"
         layout="topleft"
         name="Detach All">
          <menu_item_call.on_click
           function="Self.RemoveAllAttachments"
           parameter="" />
          <menu_item_call.on_enable
           function="Self.EnableRemoveAllAttachments" />
        </menu_item_call>
      </menu>
      <menu_item_call
       label="Remove selected attachments"
       layout="topleft"
       name="Remove Selected Attachments"
       shortcut="alt|shift|R">
        <menu_item_call.on_click
         function="Attachment.Detach" />
        <menu_item_call.on_enable
         function="Attachment.EnableDetach" />
      </menu_item_call>
      <menu_item_separator/>
      <menu_item_call
        label="Complete avatars..."
        name="Avatar Picker">
        <menu_item_call.on_click
         function="Floater.ToggleOrBringToFront"
         parameter="avatar" />
      </menu_item_call>
      <menu_item_separator/>

      <menu_item_call
         label="Sit / stand"
         layout="topleft"
         shortcut="alt|shift|S"
         name="Sit stand">
          <menu_item_call.on_click
           function="Self.ToggleSitStand"/>
          <menu_item_call.on_enable
           function="Self.EnableSitStand" />
        </menu_item_call>
        <menu_item_call
         label="Fly / land"
         name="Fly land"
         shortcut="HOME">
          <menu_item_call.on_click
           function="Agent.toggleFlying" />
          <menu_item_call.on_enable
           function="Agent.enableFlyLand" />
        </menu_item_call>       
        <menu_item_call
         label="Stop animations"
         name="Stop Animating My Avatar"
         allow_key_repeat="true"
         shortcut="alt|shift|A">
          <menu_item_call.on_click
           function="Tools.StopAllAnimations" />
        </menu_item_call>
        <menu_item_check
          label="Walk / run / fly..."
          name="WalkRunFly">
          <menu_item_check.on_check
           function="Floater.Visible"
           parameter="moveview" />
          <menu_item_check.on_click
           function="Floater.ToggleOrBringToFront"
           parameter="moveview" />
        </menu_item_check>
        <menu_item_check
          label="Always run"
          name="Always Run"
          shortcut="control|R">
          <menu_item_check.on_check
           function="World.CheckAlwaysRun" />
          <menu_item_check.on_click
           function="World.AlwaysRun" />
        </menu_item_check>
      <menu_item_separator/>
      <menu_item_check
       label="Gestures..."
       name="Gestures"
       shortcut="control|G">
        <menu_item_check.on_check
         function="Floater.Visible"
         parameter="gestures" />
        <menu_item_check.on_click
         function="Floater.Toggle"
         parameter="gestures" />
      </menu_item_check>
      <menu_item_separator/>
      <menu_item_call 
       label="Reset skeleton"
       layout="topleft"
       name="Reset Skeleton">
        <menu_item_call.on_click
         function="Avatar.ResetSelfSkeleton" />
      </menu_item_call>
      <menu_item_call 
       label="Reset skeleton and animations"
       layout="topleft"
       name="Reset Skeleton And Animations">
        <menu_item_call.on_click
         function="Avatar.ResetSelfSkeletonAndAnimations" />
      </menu_item_call>
      <menu_item_call
       label="Attachment scripts..."
       name="MyScripts">
        <menu_item_call.on_click
         function="Floater.ToggleOrBringToFront"
         parameter="my_scripts"/>
      </menu_item_call>
      <menu_item_separator/>
      <menu_item_call
     label="Help with avatars..."
     name="Help with avatars">
        <menu_item_call.on_click
            function="Advanced.ShowURL"
            parameter="https://community.secondlife.com/knowledgebase/english/controlling-your-avatars-appearance-r216/"/>
      </menu_item_call>
    </menu>
    <menu
     create_jump_keys="true"
     label="Communicate"
     name="Communicate"
     tear_off="true">
       <menu_item_check
         label="Conversations..."
         name="Conversations"
         shortcut="control|T">
            <menu_item_check.on_check
             function="Floater.IsOpen"
             parameter="im_container" />
            <menu_item_check.on_click
             function="Floater.ToggleOrBringToFront"
             parameter="im_container" />
	</menu_item_check>
	<menu_item_check
         label="Nearby Chat..."
         name="Nearby Chat"
         shortcut="control|H"
         use_mac_ctrl="true">
            <menu_item_check.on_check
             function="Floater.Visible"
             parameter="nearby_chat" />
            <menu_item_check.on_click
             function="Communicate.NearbyChat"/>
        </menu_item_check>
        <menu_item_check
         label="Speak"
         name="Speak">
            <menu_item_check.on_check
             function="Agent.IsMicrophoneOn"
             parameter="speak" />
            <menu_item_check.on_enable
             function="Agent.IsActionAllowed"
             parameter="speak" />
            <menu_item_check.on_click
             function="Agent.ToggleMicrophone"
             parameter="speak" />
        </menu_item_check>
        <menu_item_check
         name="Conversation Log..."
         label="Conversation Log...">
            <menu_item_check.on_check
             function="Floater.Visible"
             parameter="conversation" />
            <menu_item_check.on_enable
             function="Conversation.IsConversationLoggingAllowed" />
            <menu_item_check.on_click
             function="Floater.Toggle"
             parameter="conversation" />
        </menu_item_check>
        <menu_item_separator/>
        <menu_item_check
          label="Hear Media and Sound from Avatar"
          name="Hear Media and Sound from Avatar">
            <menu_item_check.on_check
             control="MediaSoundsEarLocation" />
            <menu_item_check.on_click
             function="Agent.ToggleHearMediaSoundFromAvatar" />
        </menu_item_check>
        <menu_item_check
          label="Hear Voice from Avatar"
          name="Hear Voice from Avatar">
            <menu_item_check.on_check
             control="VoiceEarLocation" />
            <menu_item_check.on_click
             function="Agent.ToggleHearVoiceFromAvatar" />
            <menu_item_call.on_enable
             control="EnableVoiceChat" />
        </menu_item_check>
        <menu_item_separator/>
        <menu_item_check
         label="Gestures..."
         name="Gestures"
         shortcut="control|G">
            <menu_item_check.on_check
             function="Floater.Visible"
             parameter="gestures" />
            <menu_item_check.on_click
             function="Floater.Toggle"
             parameter="gestures" />
        </menu_item_check>
        <menu_item_separator/>
        <menu_item_check
         label="Friends"
         name="My Friends"
         shortcut="control|shift|F">
            <menu_item_check.on_check
             function="SideTray.CheckPanelPeopleTab"
             parameter="friends_panel" />
            <menu_item_check.on_click
             function="SideTray.PanelPeopleTab"
             parameter="friends_panel" />
            </menu_item_check>
        <menu_item_check
         label="Groups"
         name="My Groups"
         shortcut="control|shift|G">
         	<menu_item_check.on_check
             function="SideTray.CheckPanelPeopleTab"
             parameter="groups_panel" />
            <menu_item_check.on_click
             function="SideTray.PanelPeopleTab"
             parameter="groups_panel" />
        </menu_item_check>
        <menu_item_check
         label="Nearby people"
         name="Active Speakers"
         shortcut="control|shift|A">
        	 <menu_item_check.on_check
             function="SideTray.CheckPanelPeopleTab"
             parameter="nearby_panel" />
            <menu_item_check.on_click
              function="SideTray.PanelPeopleTab"
              parameter="nearby_panel" />
        </menu_item_check>
        <menu_item_check
         label="Block List"
         name="Block List">
            <menu_item_check.on_check
             function="SideTray.CheckPanelPeopleTab"
             parameter="blocked_panel" />
            <menu_item_check.on_click
              function="SideTray.PanelPeopleTab"
              parameter="blocked_panel" />
        </menu_item_check>
      <menu_item_separator/>
      <menu_item_check
       name="Do Not Disturb"
       label="Do Not Disturb">
        <menu_item_check.on_check
         function="View.Status.CheckDoNotDisturb" />
        <menu_item_check.on_click
         function="World.SetDoNotDisturb"/>
      </menu_item_check>

    </menu>
    <menu
     create_jump_keys="true"
     label="World"
     name="World"
     tear_off="true">
        <menu_item_call
         label="Landmark This Place"
         name="Create Landmark Here">
            <menu_item_call.on_click
             function="World.CreateLandmark" />
            <menu_item_call.on_enable
             function="World.EnableCreateLandmark" />
        </menu_item_call>
        <menu_item_call
         label="Destinations..."
         name="Destinations">
            <menu_item_call.on_click
             function="Floater.ToggleOrBringToFront"
             parameter="destinations" />
        </menu_item_call>
        <menu_item_check
         label="World map"
         name="World Map"
         shortcut="control|M"
         use_mac_ctrl="true">
            <menu_item_check.on_check
             function="Floater.Visible"
             parameter="world_map" />
            <menu_item_check.on_click
             function="Floater.Toggle"
             parameter="world_map" />
        </menu_item_check>
            <menu_item_check
         label="Mini-map"
         name="Mini-Map"
         shortcut="control|shift|M">
            <menu_item_check.on_check
             function="Floater.Visible"
             parameter="mini_map" />
            <menu_item_check.on_click
             function="Floater.Toggle"
             parameter="mini_map" />
        </menu_item_check>
        <menu_item_call
             label="Events"
             name="Events"
             shortcut="control|E">
            <menu_item_call.on_click
             function="Advanced.ShowURL"
             parameter="https://secondlife.com/my/community/events"/>
        </menu_item_call>
        <menu_item_check
        label="Search..."
        name="Search"
        shortcut="control|F">
            <menu_item_check.on_check
             function="Floater.Visible"
             parameter="search" />
            <menu_item_check.on_click
             function="Avatar.ToggleSearch"/>
            </menu_item_check>
        <menu_item_separator/>
        <menu_item_call
         label="Teleport home"
         name="Teleport Home"
         shortcut="control|shift|H">
        <menu_item_call.on_click
         function="World.TeleportHome" />
        <menu_item_call.on_enable
         function="World.EnableTeleportHome" />
        </menu_item_call>
            <menu_item_call
             label="Set home to here"
             name="Set Home to Here">
                <menu_item_call.on_click
                 function="World.SetHomeLocation" />
                <menu_item_call.on_enable
                 function="World.EnableSetHomeLocation" />
            </menu_item_call>
        <menu_item_separator/>
        <menu_item_call
         label="Snapshot"
         name="Take Snapshot"
         shortcut="control|shift|S">
            <menu_item_call.on_click
             function="Floater.Show"
             parameter="snapshot" />
        </menu_item_call>
        <menu_item_call
         label="360 snapshot"
         name="Capture 360"
         shortcut="control|alt|shift|s">
            <menu_item_call.on_click
             function="Floater.Show"
             parameter="360capture" />
        </menu_item_call>
        <menu
         create_jump_keys="true"
         label="Zoom level"
         name="Zoom menu"
         tear_off="true">
            <menu_item_call
             label="Zoom out"
             name="Zoom Out"
             shortcut="control|8">
                <menu_item_call.on_click
                 function="View.ZoomOut" />
            </menu_item_call>
            <menu_item_call
             label="Default"
             name="Zoom Default"
             shortcut="control|9">
                <menu_item_call.on_click
                 function="View.ZoomDefault" />
            </menu_item_call>
            <menu_item_call
             label="Zoom in"
             name="Zoom In"
             shortcut="control|0">
                <menu_item_call.on_click
                 function="View.ZoomIn" />
            </menu_item_call>
        </menu>
        <menu_item_separator/>
        <menu_item_call
         label="Place profile"
         layout="topleft"
         name="Place Profile">
            <menu_item_call.on_click
             function="World.PlaceProfile" />
        </menu_item_call>
        <menu_item_call
         label="About land"
         name="About Land">
            <menu_item_call.on_click
             function="Floater.Show"
             parameter="about_land" />
        </menu_item_call>
        <menu_item_call
         label="Region / Estate"
         name="RegionEstate">
            <menu_item_call.on_click
             function="Floater.Show"
             parameter="region_info" />
        </menu_item_call>
        <menu_item_call
         label="My Linden Home..."
         name="Linden Home">
            <menu_item_call.on_click
             function="World.LindenHome"/>
        </menu_item_call>
        <menu_item_call
             label="My land holdings..."
             name="My Land">
            <menu_item_call.on_click
             function="Floater.ShowOrBringToFront"
             parameter="land_holdings" />
      </menu_item_call>
        <menu_item_call
         label="Buy this land"
         name="Buy Land">
            <menu_item_call.on_click
             function="Land.Buy" />
            <menu_item_call.on_enable
             function="World.EnableBuyLand" />
            </menu_item_call>

        <menu_item_separator/>

        <menu
           create_jump_keys="true"
           label="Show"
           name="LandShow"
           tear_off="true">
          <menu_item_check
             label="Hide Ban Lines"
             name="Hide Ban Lines">
            <menu_item_check.on_check
             function="World.CheckBanLines"
             parameter="0" />
            <menu_item_check.on_click
             function="World.ShowBanLines"
             parameter="0" />
          </menu_item_check>
          <menu_item_check
             label="Show Ban Lines On Collision"
             name="Show Ban Lines On Collision">
            <menu_item_check.on_check
             function="World.CheckBanLines"
             parameter="1" />
            <menu_item_check.on_click
             function="World.ShowBanLines"
             parameter="1" />
          </menu_item_check>
          <menu_item_check
             label="Show Ban Lines On Proximity"
             name="Show Ban Lines On Proximity">
            <menu_item_check.on_check
             function="World.CheckBanLines"
             parameter="2" />
            <menu_item_check.on_click
             function="World.ShowBanLines"
             parameter="2" />
          </menu_item_check>
          <menu_item_separator />
           <menu_item_check
                 label="Beacons"
                 name="beacons"
                 shortcut="control|alt|shift|N">
                    <menu_item_check.on_check
                     function="Floater.Visible"
                     parameter="beacons" />
                    <menu_item_check.on_click
                     function="Floater.Toggle"
                     parameter="beacons" />
                </menu_item_check>
          <menu_item_check
             label="Property Lines"
             name="Property Lines"
             shortcut="control|alt|shift|P">
            <menu_item_check.on_check
               control="ShowPropertyLines" />
            <menu_item_check.on_click
               function="ToggleControl"
               parameter="ShowPropertyLines" />
          </menu_item_check>
          <menu_item_check
             label="Land Owners"
             name="Land Owners">
            <menu_item_check.on_check
               control="ShowParcelOwners" />
            <menu_item_check.on_click
               function="ToggleControl"
               parameter="ShowParcelOwners" />
          </menu_item_check>
          <menu_item_check
             label="Coordinates"
             name="Coordinates">
            <menu_item_check.on_click
               function="ToggleControl"
               parameter="NavBarShowCoordinates" />
            <menu_item_check.on_check
               control="NavBarShowCoordinates" />
          </menu_item_check>
          <menu_item_check
             label="Parcel Properties"
             name="Parcel Properties">
            <menu_item_check.on_click
               function="ToggleControl"
               parameter="NavBarShowParcelProperties" />
            <menu_item_check.on_check
               control="NavBarShowParcelProperties" />
          </menu_item_check>
          <menu_item_separator />
          <menu_item_check
             label="Advanced Menu"
             name="Show Advanced Menu">
            <on_check
               function="CheckControl"
               parameter="UseDebugMenus" />
            <on_click
               function="ToggleControl"
               parameter="UseDebugMenus" />
          </menu_item_check>
        </menu>
        <menu_item_check
          label="Improve graphics speed..."
          name="Performance">
          <menu_item_check.on_click
           function="Floater.Toggle"
           parameter="performance" />
          <menu_item_check.on_check
           function="Floater.Visible"
           parameter="performance" />
        </menu_item_check>
        <menu_item_separator/>
    <!--    <menu_item_check
         label="Show Navigation Bar"
         name="ShowNavbarNavigationPanel">
           <menu_item_check.on_click
             function="ToggleControl"
             parameter="ShowNavbarNavigationPanel" />
             <menu_item_check.on_check
             function="CheckControl"
             parameter="ShowNavbarNavigationPanel" />
        </menu_item_check>
       <menu_item_check
         label="Show Favorites Bar"
         name="ShowNavbarFavoritesPanel">
           <menu_item_check.on_click
             function="ToggleControl"
             parameter="ShowNavbarFavoritesPanel" />
             <menu_item_check.on_check
             function="CheckControl"
             parameter="ShowNavbarFavoritesPanel" />
        </menu_item_check>
        <menu_item_separator/>-->

        <menu
         create_jump_keys="true"
         label="Environment"
         name="Environment"
         tear_off="true">
            <menu_item_check
             label="Sunrise"
             name="Sunrise"
             shortcut="control|shift|O">
                <menu_item_check.on_click
                 function="World.EnvSettings"
                 parameter="sunrise" />
                <menu_item_check.on_check
                 function="World.EnableEnvSettings" 
                 parameter="sunrise" />
            </menu_item_check>
          <menu_item_check
           label="Midday"
           name="Noon"
           shortcut="control|shift|Y">
            <menu_item_check.on_click
             function="World.EnvSettings"
             parameter="noon" />
            <menu_item_check.on_check
             function="World.EnableEnvSettings"
             parameter="noon" />
          </menu_item_check>
          <menu_item_check
             label="Midday (Legacy)"
             name="legacy noon">
            <menu_item_check.on_click
             function="World.EnvSettings"
             parameter="legacy noon" />
            <menu_item_check.on_check
             function="World.EnableEnvSettings"
             parameter="legacy noon" />
          </menu_item_check>
            <menu_item_check
             label="Sunset"
             name="Sunset"
             shortcut="control|shift|N">
                <menu_item_check.on_click
                 function="World.EnvSettings"
                 parameter="sunset" />
                <menu_item_check.on_check
                 function="World.EnableEnvSettings" 
                 parameter="sunset" />
            </menu_item_check>
            <menu_item_check
             label="Midnight"
             name="Midnight"
             shortcut="control|shift|Z">
                <menu_item_check.on_click
                 function="World.EnvSettings"
                 parameter="midnight" />
                <menu_item_check.on_check
                 function="World.EnableEnvSettings" 
                 parameter="midnight" />
            </menu_item_check>
            <menu_item_check
             label="Use Shared Environment"
             name="Use Shared Environment">
                <menu_item_check.on_click
                 function="World.EnvSettings"
                 parameter="region" />
                <menu_item_check.on_check
                 function="World.EnableEnvSettings" 
                 parameter="region" />
            </menu_item_check>
        <menu_item_separator/>
	     	<menu_item_call
	     	 label="My Environments..."
	     	 name="my_environs">
	     	 	<menu_item_call.on_click
	     	 	 function="World.EnvSettings"
                 parameter="my_environs" />
	     	</menu_item_call>
	     	
<menu_item_call
	     	 	 label="Personal Lighting..."
	     	 	 name="adjustment_tool">
	     	 	 	<menu_item_call.on_click
	     	 	 	function="World.EnvSettings"
	     	 	 	parameter="adjust_tool" />
	     	 	</menu_item_call>
	     	 	<menu_item_separator/>
	     	 	 <menu_item_check
	     	 	 label="Pause Clouds"
	     	 	 name="pause_clouds">
	     	 	 	<menu_item_check.on_click
	     	 	 	function="World.EnvSettings"
	     	 	 	parameter="pause_clouds" />
	     	 	 	<menu_item_check.on_check
	     	 	 	function="World.EnableEnvSettings" 
	     	 	 	parameter="pause_clouds" />
	     	 	</menu_item_check>
	     	</menu>
	     	
<!--   
	    <menu
	     create_jump_keys="true"
	     label="Environment Editor"
	     name="Environment Editor"
	     tear_off="true">
	     	 	 		     	<menu_item_call
	     	 label="Environment Settings..."
	     	 name="Environment Settings">
<menu_item_call.on_click
	     	 	 function="World.EnvSettings"
                 parameter="editor"/>
	     	</menu_item_call>
	     		     	<menu_item_separator/>
<menu
	     	 name="Water Presets"
	     	 label="Water Presets">
<menu_item_call
label="New preset..."
	     	 	 name="new_water_preset">
<menu_item_call.on_click
function="World.EnvPreset"
	     	 	 	parameter="new_water"/>
</menu_item_call>
<menu_item_call
label="Edit preset..."
	     	 	 name="edit_water_preset">
<menu_item_call.on_click
function="World.EnvPreset"
	     	 	 	parameter="edit_water"/>
</menu_item_call>
</menu>
	     	 	 <menu
name="Sky Presets"
	     	 label="Sky Presets">
<menu_item_call
label="New preset..."
	     	 	 name="new_sky_preset">
<menu_item_call.on_click
function="World.EnvPreset"
	     	 	 	parameter="new_sky"/>
</menu_item_call>
<menu_item_call
label="Edit preset..."
	     	 	 name="edit_sky_preset">
<menu_item_call.on_click
function="World.EnvPreset"
	     	 	 	parameter="edit_sky"/>
</menu_item_call>
</menu>
<menu
name="Day Presets"
	     	 label="Day Presets">
<menu_item_call
label="New preset..."
	     	 	 name="new_day_preset">
<menu_item_call.on_click
function="World.EnvPreset"
	     	 	 	parameter="new_day_cycle"/>
</menu_item_call>
<menu_item_call
label="Edit preset..."
	     	 	 name="edit_day_preset">
<menu_item_call.on_click
function="World.EnvPreset"
	     	 	 	parameter="edit_day_cycle"/>
</menu_item_call>
</menu>
</menu>
-->    
    
    </menu>
    <menu
     create_jump_keys="true"
     label="Build"
     name="BuildTools"
     tear_off="true"
     visible="true">
       <menu_item_check
         label="Build"
         name="Show Build Tools"
         shortcut="control|B">
            <menu_item_check.on_check
             function="Build.Active" />
            <menu_item_check.on_click
             function="Build.Toggle" />
            <menu_item_check.on_enable
             function="Build.EnabledOrActive" />
       </menu_item_check>
       <menu
          create_jump_keys="true"
          label="Select Build Tool"
          name="Select Tool"
          tear_off="true">
         <menu_item_call
			label="Focus Tool"
			name="Focus"
			shortcut="control|1">
           <menu_item_call.on_click
              function="Tools.SelectTool"
              parameter="focus" />
         </menu_item_call>
         <menu_item_call
			label="Move Tool"
			name="Move"
			shortcut="control|2">
           <menu_item_call.on_click
              function="Tools.SelectTool"
              parameter="move" />
         </menu_item_call>
         <menu_item_call
			label="Edit Tool"
			name="Edit"
			shortcut="control|3">
           <menu_item_call.on_click
              function="Tools.SelectTool"
              parameter="edit" />
         </menu_item_call>
         <menu_item_call
			label="Create Tool"
			name="Create"
			shortcut="control|4">
           <menu_item_call.on_click
              function="Tools.SelectTool"
              parameter="create" />
         </menu_item_call>
         <menu_item_call
			label="Land Tool"
			name="Land"
			shortcut="control|5">
           <menu_item_call.on_click
              function="Tools.SelectTool"
              parameter="land" />
         </menu_item_call>
	   </menu>
        <menu_item_call
           label="Link"
           name="Link"
           shortcut="control|L">
          <menu_item_call.on_click
             function="Tools.Link" />
          <menu_item_call.on_enable
             function="Tools.EnableLink" />
        </menu_item_call>
        <menu_item_call
           label="Unlink"
           name="Unlink"
           shortcut="control|shift|L">
          <menu_item_call.on_click
             function="Tools.Unlink" />
          <menu_item_call.on_enable
             function="Tools.EnableUnlink" />
        </menu_item_call>
        <menu_item_check
             label="Edit Linked Parts"
             name="Edit Linked Parts">
                <menu_item_check.on_check
                 control="EditLinkedParts" />
                <menu_item_check.on_click
                 function="Tools.EditLinkedParts"
                 parameter="EditLinkedParts" />
                <menu_item_check.on_enable
                 function="Tools.EnableToolNotPie" />
            </menu_item_check>
        <menu
         create_jump_keys="true"
         label="Select Elements"
         name="Select Elements"
         tear_off="true">
            <menu_item_call
             label="Select Next Part or Face"
             name="Select Next Part or Face"
	     shortcut="control|.">
                <menu_item_call.on_click
                 function="Tools.SelectNextPart"
                 parameter="next" />
                <menu_item_call.on_enable
                 function="Tools.EnableSelectNextPart" />
            </menu_item_call>
            <menu_item_call
             label="Select Previous Part or Face"
             name="Select Previous Part or Face"
	     shortcut="control|,">
                <menu_item_call.on_click
                 function="Tools.SelectNextPart"
                 parameter="previous" />
                <menu_item_call.on_enable
                 function="Tools.EnableSelectNextPart" />
            </menu_item_call>
            <menu_item_call
             label="Include Next Part or Face"
             name="Include Next Part or Face"
	     shortcut="control|shift|.">
                <menu_item_call.on_click
                 function="Tools.SelectNextPart"
                 parameter="includenext" />
                <menu_item_call.on_enable
                 function="Tools.EnableSelectNextPart" />
            </menu_item_call>
            <menu_item_call
             label="Include Previous Part or Face"
             name="Include Previous Part or Face"
	     shortcut="control|shift|,">
                <menu_item_call.on_click
                 function="Tools.SelectNextPart"
                 parameter="includeprevious" />
                <menu_item_call.on_enable
                 function="Tools.EnableSelectNextPart" />
            </menu_item_call>
        </menu>
        <menu_item_call
            label="Region Objects"
            name="pathfinding_linkset_menu_item">
          <menu_item_call.on_click
              function="Floater.ToggleOrBringToFront"
              parameter="pathfinding_linksets" />
          <menu_item_call.on_enable
              function="Tools.EnablePathfinding" />
        </menu_item_call> 
        <menu_item_separator/>

        <menu_item_call
           label="Focus on Selection"
           name="Focus on Selection"
           shortcut="H">
          <menu_item_call.on_click
             function="Tools.LookAtSelection"
             parameter="focus" />
          <menu_item_call.on_enable
             function="Tools.SomethingSelectedNoHUD" />
        </menu_item_call>
        <menu_item_call
           label="Zoom to Selection"
           name="Zoom to Selection"
           shortcut="shift|H">
          <menu_item_call.on_click
             function="Tools.LookAtSelection"
             parameter="zoom" />
          <menu_item_call.on_enable
             function="Tools.SomethingSelectedNoHUD" />
        </menu_item_call>
		 
        <menu_item_separator/>

        <menu
         create_jump_keys="true"
         label="Object"
         name="Object"
         tear_off="true">
          <menu_item_call
             label="Buy"
             name="Menu Object Buy">
            <menu_item_call.on_click
               function="Tools.BuyOrTake"/>
            <menu_item_call.on_visible
               function="Tools.VisibleBuyObject"/>
            <menu_item_call.on_enable
               function="Tools.EnableBuyOrTake"/>
          </menu_item_call>
          <menu_item_call
             label="Take"
             name="Menu Object Take">
            <menu_item_call.on_click
               function="Tools.BuyOrTake"/>
            <menu_item_call.on_visible
               function="Tools.VisibleTakeObject"/>
            <menu_item_call.on_enable
               function="Tools.EnableBuyOrTake"/>
          </menu_item_call>
          <menu_item_call
			 label="Take Copy"
			 name="Take Copy">
			<menu_item_call.on_click
               function="Tools.TakeCopy" />
			<menu_item_call.on_enable
               function="Tools.EnableTakeCopy" />
          </menu_item_call>
          <menu_item_call
			 label="Save Back to Object Contents"
			 name="Save Object Back to Object Contents">
			<menu_item_call.on_click
               function="Tools.SaveToObjectInventory" />
			<menu_item_call.on_enable
               function="Tools.EnableSaveToObjectInventory" />
          </menu_item_call>
          <menu_item_call
			 label="Return Object"
			 name="Return Object back to Owner">
			<menu_item_call.on_click
               function="Object.Return" />
			<menu_item_call.on_enable
               function="Object.EnableReturn" />
          </menu_item_call>
          <menu_item_call
           label="Duplicate"
           name="DuplicateObject"
           shortcut="control|D">
            <menu_item_call.on_click
               function="Object.Duplicate" />
                      </menu_item_call>
		</menu>
        <menu
           create_jump_keys="true"
           label="Scripts"
           name="Scripts"
           tear_off="true">
          <menu_item_check
             label="Script warnings/errors..."
             name="Script debug">
            <menu_item_check.on_check
             function="Floater.IsOpen"
             parameter="script_debug" />
            <menu_item_check.on_click
             function="Floater.ToggleOrBringToFront"
             parameter="script_debug" />
          </menu_item_check>
          <menu_item_call
             label="Recompile Scripts (Mono)"
             name="Mono">
            <menu_item_call.on_click
               function="Tools.SelectedScriptAction"
               parameter="compile mono" />
            <menu_item_call.on_enable
               function="EditableSelectedMono" />
          </menu_item_call>
          <menu_item_call
             label="Recompile Scripts (LSL)"
             name="LSL">
            <menu_item_call.on_click
               function="Tools.SelectedScriptAction"
               parameter="compile lsl" />
            <menu_item_call.on_enable
               function="EditableSelected" />
          </menu_item_call>
          <menu_item_call
             label="Reset Scripts"
             name="Reset Scripts">
            <menu_item_call.on_click
               function="Tools.SelectedScriptAction"
               parameter="reset" />
            <menu_item_call.on_enable
               function="EditableSelected" />
          </menu_item_call>
          <menu_item_call
             label="Set Scripts to Running"
             name="Set Scripts to Running">
            <menu_item_call.on_click
               function="Tools.SelectedScriptAction"
               parameter="start" />
            <menu_item_call.on_enable
               function="EditableSelected" />
          </menu_item_call>
          <menu_item_call
             label="Set Scripts to Not Running"
             name="Set Scripts to Not Running">
            <menu_item_call.on_click
               function="Tools.SelectedScriptAction"
               parameter="stop" />
            <menu_item_call.on_enable
               function="EditableSelected" />
          </menu_item_call>
        </menu>

      <menu
         create_jump_keys="true"
         label="Pathfinding"
         name="Pathfinding"
         tear_off="true">
        <menu_item_call
            label="Region Objects"
            name="pathfinding_linksets_menu_item">
          <menu_item_call.on_click
              function="Floater.ToggleOrBringToFront"
              parameter="pathfinding_linksets" />
          <menu_item_call.on_enable
              function="Tools.EnablePathfinding" />
        </menu_item_call>
        <menu_item_call
            label="Characters..."
            name="pathfinding_characters_menu_item">
          <menu_item_call.on_click
              function="Floater.ToggleOrBringToFront"
              parameter="pathfinding_characters" />
          <menu_item_call.on_enable
              function="Tools.EnablePathfinding" />
        </menu_item_call>
        <menu_item_call
            label="View / test..."
            name="pathfinding_console_menu_item">
          <menu_item_call.on_click
              function="Floater.ToggleOrBringToFront"
              parameter="pathfinding_console" />
          <menu_item_call.on_enable
              function="Tools.EnablePathfindingView" />
        </menu_item_call>
        <menu_item_call
            label="Rebake region"
            name="pathfinding_rebake_navmesh_item">
          <menu_item_call.on_click
              function="Tools.DoPathfindingRebakeRegion"/>
          <menu_item_call.on_enable
              function="Tools.EnablePathfindingRebakeRegion" />
        </menu_item_call>
      </menu>


      <menu_item_separator/>

        <menu
         create_jump_keys="true"
         label="Options"
         name="Options"
         tear_off="true">
	   <menu_item_check
	       label="Show Advanced Permissions"
	       name="DebugPermissions">
			  <menu_item_check.on_check
				 function="CheckControl"
				 parameter="DebugPermissions" />
			  <menu_item_check.on_click
				 function="ToggleControl"
				 parameter="DebugPermissions" />
			</menu_item_check>

            <menu_item_separator/>

            <menu_item_check
                 label="Select Only My Objects"
                 name="Select Only My Objects">
                    <menu_item_check.on_check
                     control="SelectOwnedOnly" />
                    <menu_item_check.on_click
                     function="Tools.SelectOnlyMyObjects"
                     parameter="agents" />
                </menu_item_check>
                <menu_item_check
                 label="Select Only Movable Objects"
                 name="Select Only Movable Objects">
                    <menu_item_check.on_check
                     control="SelectMovableOnly" />
                    <menu_item_check.on_click
                     function="Tools.SelectOnlyMovableObjects"
                     parameter="movable" />
                </menu_item_check>
            <menu_item_check
                 label="Select Invisible Objects"
                 name="Select Invisible Objects">
                    <menu_item_check.on_check
                     control="SelectInvisibleObjects" />
                    <menu_item_check.on_click
                     function="Tools.SelectInvisibleObjects"
                     parameter="invisible" />
            </menu_item_check>
            <menu_item_check
                 label="Select Reflection Probes"
                 name="Select Reflection Probes">
                    <menu_item_check.on_check
                     control="SelectReflectionProbes" />
                    <menu_item_check.on_click
                     function="Tools.SelectReflectionProbes"
                     parameter="reflection_probes" />
            </menu_item_check>
                <menu_item_check
                 label="Select By Surrounding"
                 name="Select By Surrounding">
                    <menu_item_check.on_check
                     control="RectangleSelectInclusive" />
                    <menu_item_check.on_click
                     function="Tools.SelectBySurrounding" />
            </menu_item_check>

          <menu_item_separator/>

                <menu_item_check
                 label="Show Selection Outlines"
                 name="Show Selection Outlines">
                    <menu_item_check.on_check
                     function="CheckControl"
                     parameter="RenderHighlightSelections" />
                    <menu_item_check.on_click
                     function="ToggleControl"
                     parameter="RenderHighlightSelections" />
                </menu_item_check>
                <menu_item_check
                 label="Show Hidden Selection"
                 name="Show Hidden Selection">
                    <menu_item_check.on_check
                     control="RenderHiddenSelections" />
                    <menu_item_check.on_click
                     function="Tools.ShowHiddenSelection" />
                </menu_item_check>
                <menu_item_check
                 label="Show Light Radius for Selection"
                 name="Show Light Radius for Selection">
                    <menu_item_check.on_check
                     control="RenderLightRadius" />
                    <menu_item_check.on_click
                     function="Tools.ShowSelectionLightRadius" />
                </menu_item_check>
                <menu_item_check
                       label="Show Reflection Probe Volumes"
                       name="Show Reflection Probe Volumes">
                  <menu_item_check.on_check
                   control="RenderReflectionProbeVolumes" />
                  <menu_item_check.on_click
                     function="ToggleControl"
                     parameter="RenderReflectionProbeVolumes" />
                </menu_item_check>
                <menu_item_check
                 label="Show Selection Beam"
                 name="Show Selection Beam">
                    <menu_item_check.on_check
                     control="ShowSelectionBeam" />
                    <menu_item_check.on_click
                     function="ToggleControl"
                     parameter="ShowSelectionBeam" />
                </menu_item_check>
                <menu_item_check
                       label="Highlight Transparent"
                       name="Highlight Transparent"
                       shortcut="control|alt|T"
                       use_mac_ctrl="true">
                  <menu_item_check.on_check
                   function="View.CheckHighlightTransparent" />
                  <menu_item_check.on_click
                   function="View.HighlightTransparent" />
                </menu_item_check>
        <menu_item_separator/>
          
          <menu_item_check
            label="No Post-processing"
            name="No Post">
            <menu_item_check.on_check
             control="RenderDisablePostProcessing" />
            <menu_item_check.on_click
             function="ToggleControl"
             parameter="RenderDisablePostProcessing" />
          </menu_item_check>
          
        <menu_item_separator/>

                <menu_item_check
                 label="Snap to Grid"
                 name="Snap to Grid"
                 shortcut="G">
                    <menu_item_check.on_check
                     control="SnapEnabled" />
                    <menu_item_check.on_click
                     function="ToggleControl"
                     parameter="SnapEnabled" />
                    <menu_item_check.on_enable
                     function="Tools.EnableToolNotPie" />
                </menu_item_check>
                <menu_item_call
                 label="Snap Object XY to Grid"
                 name="Snap Object XY to Grid"
                 shortcut="shift|X">
                    <menu_item_call.on_click
                     function="Tools.SnapObjectXY" />
                    <menu_item_call.on_enable
                     function="Tools.EnableToolNotPie" />
                </menu_item_call>
                <menu_item_call
                 label="Use Selection for Grid"
                 name="Use Selection for Grid"
                 shortcut="shift|G">
                    <menu_item_call.on_click
                     function="Tools.UseSelectionForGrid" />
                    <menu_item_call.on_enable
                     function="SomethingSelected" />
                </menu_item_call>
                <menu_item_separator/>
                <menu_item_call
                 label="Grid Options..."
                 name="Grid Options"
                 shortcut="control|shift|B">
                    <menu_item_call.on_click
                     function="Floater.Toggle"
                     parameter="build_options" />
                    <menu_item_call.on_enable
                     function="Tools.EnableToolNotPie" />
                </menu_item_call>
                <menu_item_call
                 label="Set Default Permissions..."
                 name="Set default permissions">
                    <menu_item_call.on_click
                     function="Floater.ToggleOrBringToFront"
                     parameter="perms_default" />
                </menu_item_call>
        </menu>
        <menu
         create_jump_keys="true"
         label="Upload"
         layout="topleft"
         name="Upload"
         tear_off="true">
            <menu_item_call
             label="Image..."
             layout="topleft"
             name="Upload Image"
             shortcut="control|U">
                <menu_item_call.on_click
                 function="File.UploadImage"
                 parameter="" />
                <menu_item_call.on_enable
                 function="File.EnableUpload" />
                <menu_item_call.on_visible
                 function="Upload.CalculateCosts"
                 parameter="Upload Image,texture" />
            </menu_item_call>
            <menu_item_call
             label="Sound (L$[COST])..."
             layout="topleft"
             name="Upload Sound">
                <menu_item_call.on_click
                 function="File.UploadSound"
                 parameter="" />
                <menu_item_call.on_enable
                 function="File.EnableUpload" />
                <menu_item_call.on_visible
                 function="Upload.CalculateCosts"
                 parameter="Upload Sound,sound" />
            </menu_item_call>
            <menu_item_call
             label="Animation (L$[COST])..."
             layout="topleft"
             name="Upload Animation">
                <menu_item_call.on_click
                 function="File.UploadAnim"
                 parameter="" />
                <menu_item_call.on_enable
                 function="File.EnableUpload" />
                <menu_item_call.on_visible
                 function="Upload.CalculateCosts"
                 parameter="Upload Animation,animation" />
            </menu_item_call>
            <menu_item_call
           label="Model..."
           layout="topleft"
           name="Upload Model"
           shortcut="alt|control|U">
            <menu_item_call.on_click
             function="File.UploadModel"
             parameter="" />
            <menu_item_call.on_enable
             function="File.EnableUploadModel" />
            <menu_item_call.on_visible
            function="File.VisibleUploadModel"/>
            </menu_item_call>
          <menu_item_call
           label="Material..."
           layout="topleft"
           name="Upload Material">
            <menu_item_call.on_click
             function="File.UploadMaterial"
             parameter="" />
            <menu_item_call.on_enable
             function="File.EnableUploadMaterial" />
          </menu_item_call>
	   <menu_item_call
             label="Bulk..."
             layout="topleft"
             name="Bulk Upload">
                <menu_item_call.on_visible
                 function="Upload.CalculateCosts"
                 parameter="Bulk Upload,texture" />
                <menu_item_call.on_click
                 function="File.UploadBulk"
                 parameter="" />
            </menu_item_call>
        </menu>

      <menu_item_separator/>
        <menu_item_call
         enabled="false"
         label="Undo"
         name="Undo"
         allow_key_repeat="true"
         shortcut="control|Z">
            <on_click
             function="Edit.Undo"
             userdata="" />
            <on_enable
             function="Edit.EnableUndo" />
        </menu_item_call>
        <menu_item_call
         enabled="false"
         label="Redo"
         name="Redo"
         allow_key_repeat="true"
         shortcut="control|Y">
            <on_click
             function="Edit.Redo"
             userdata="" />
            <on_enable
             function="Edit.EnableRedo" />
        </menu_item_call>        
    </menu>
    <menu
     create_jump_keys="true"
     label="Help"
     name="Help"
     tear_off="true">
        <menu_item_call
         label="Guidebook"
         name="How To"
         shortcut="F1">
            <menu_item_call.on_click
             function="Help.ToggleHowTo"
             parameter="" />
        </menu_item_call>
<!--        <menu_item_call
         label="Tutorial"
         name="Tutorial">
            <menu_item_call.on_click
             function="Floater.Show"
             parameter="hud" />
        </menu_item_call>-->
		<menu_item_separator/>
        <menu_item_call
             label="Knowledge Base"
             name="Knowledge Base">
             <menu_item_call.on_click
                 function="Advanced.ShowURL"
            parameter="http://community.secondlife.com/t5/English-Knowledge-Base/Second-Life-User-s-Guide/ta-p/1244857"/>
        </menu_item_call>
        <menu_item_call
             label="Wiki"
             name="Wiki">
             <menu_item_call.on_click
                 function="Advanced.ShowURL"
                 parameter="http://wiki.secondlife.com"/>
        </menu_item_call>
        <menu_item_call
             label="Community Forums"
             name="Community Forums">
             <menu_item_call.on_click
                 function="Advanced.ShowURL"
                 parameter="http://community.secondlife.com/t5/Forums/ct-p/Forums"/>
        </menu_item_call>         
        <menu_item_call
             label="Support portal"
             name="Support portal">
             <menu_item_call.on_click
                 function="Advanced.ShowURL"
                 parameter="https://support.secondlife.com/"/>         
        </menu_item_call>
        <menu_item_separator/>
        <menu_item_call
             label="[SECOND_LIFE] News"
             name="Second Life News">
             <menu_item_call.on_click
                 function="Advanced.ShowURL"
                 parameter="http://community.secondlife.com/t5/Featured-News/bg-p/blog_feature_news"/>  
        </menu_item_call>
        <menu_item_call
             label="[SECOND_LIFE] Blogs"
             name="Second Life Blogs">
             <menu_item_call.on_click
                 function="Advanced.ShowURL"
                 parameter="http://community.secondlife.com/t5/Blogs/ct-p/Blogs"/>
        </menu_item_call>
        <menu_item_separator/>

        <menu_item_call
             label="Report Abuse"
             name="Report Abuse">
                <menu_item_call.on_click
                 function="ReportAbuse" />
            </menu_item_call>
        <menu_item_call
             label="Report Bug"
             name="Report Bug">
                <menu_item_call.on_click
                 function="Advanced.ReportBug"/>
            </menu_item_call>

        <menu_item_separator/>
		<menu_item_call
             label="Bumps, Pushes &amp; Hits"
             name="Bumps, Pushes &amp;amp; Hits">
                <menu_item_call.on_click
                 function="Floater.Show"
                 parameter="bumps" />
        </menu_item_call>
        <menu_item_separator/>    
        <menu_item_call
         label="About [APP_NAME]"
         name="About Second Life">
            <menu_item_call.on_click
             function="Floater.Show"
             parameter="sl_about" />
        </menu_item_call>
    </menu>
    <menu
     create_jump_keys="true"
     label="RLVa"
     name="RLVa Main"
     tear_off="true"
     visible="true">
      <menu
       label="Debug"
       name="Debug"
       tear_off="true">
        <menu_item_check
         label="Show Top-level RLVa Menu"
         name="Show Top-level RLVa Menu">
          <menu_item_check.on_check
           function="CheckControl"
           parameter="RLVaTopLevelMenu" />
          <menu_item_check.on_click
           function="ToggleControl"
           parameter="RLVaTopLevelMenu" />
        </menu_item_check>
      	<menu_item_separator/>
      	<menu_item_check
      	 label="Show Debug Messages"
      	 name="Show Debug Messages">
          <menu_item_check.on_check
           function="CheckControl"
           parameter="RestrainedLoveDebug" />
          <menu_item_check.on_click
           function="ToggleControl"
           parameter="RestrainedLoveDebug" />
      	</menu_item_check>
      	<menu_item_check
      	 label="Hide Unset or Duplicate Messages"
      	 name="Hide Unset or Duplicate Messages">
          <menu_item_check.on_check
           function="CheckControl"
           parameter="RLVaDebugHideUnsetDuplicate" />
          <menu_item_check.on_click
           function="ToggleControl"
           parameter="RLVaDebugHideUnsetDuplicate" />
      	</menu_item_check>
      </menu>
      <menu_item_separator/>
      <menu_item_check
       label="Allow Temporary Attachments"
       name="Allow Temporary Attachments">
      	<menu_item_check.on_check
      	 function="CheckControl"
      	 parameter="RLVaEnableTemporaryAttachments" />
      	<menu_item_check.on_click
      	 function="ToggleControl"
      	 parameter="RLVaEnableTemporaryAttachments" />
      </menu_item_check>
      <menu_item_separator />
      <menu_item_check
       label="Console..."
       name="Console">
        <menu_item_check.on_check
      	 function="Floater.Visible"
      	 parameter="rlv_console" />
        <menu_item_check.on_click
      	 function="Floater.Toggle"
      	 parameter="rlv_console" />
      </menu_item_check>
    </menu>
    <menu
     create_jump_keys="true"
     label="Advanced"
     name="Advanced"
     tear_off="true"
     visible="false">
        <menu_item_call
         label="Rebake Textures"
         name="Rebake Texture"
         shortcut="control|alt|R">
            <menu_item_call.on_click
             function="Advanced.RebakeTextures" />
        </menu_item_call>
        <menu_item_call
           label="Set UI Size to Default"
           name="Set UI Size to Default"           shortcut="control|alt|shift|R">
          <menu_item_call.on_click
             function="View.DefaultUISize" />
        </menu_item_call>
        <menu_item_call
         label="Set Window Size..."
         name="Set Window Size...">
          <menu_item_call.on_click
           function="Floater.Show"
           parameter="window_size" />
        </menu_item_call>

        <menu_item_separator/>

        <menu_item_check
         label="Limit Select Distance"
         name="Limit Select Distance">
            <menu_item_check.on_check
             function="CheckControl"
             parameter="LimitSelectDistance" />
            <menu_item_check.on_click
             function="ToggleControl"
             parameter="LimitSelectDistance" />
        </menu_item_check>
        <menu_item_check
         label="Disable Camera Constraints"
         name="Disable Camera Distance">
            <menu_item_check.on_check
             function="CheckControl"
             parameter="DisableCameraConstraints" />
            <menu_item_check.on_click
             function="ToggleControl"
             parameter="DisableCameraConstraints" />
        </menu_item_check>

        <menu_item_separator/>

        <menu_item_check
         label="High-res Snapshot"
         name="HighResSnapshot">
            <menu_item_check.on_check
             function="CheckControl"
             parameter="HighResSnapshot" />
            <menu_item_check.on_click
             function="ToggleControl"
             parameter="HighResSnapshot" />
        </menu_item_check>
        <menu_item_check
         label="Quiet Snapshots to Disk"
         name="QuietSnapshotsToDisk">
            <menu_item_check.on_check
             function="CheckControl"
             parameter="QuietSnapshotsToDisk" />
            <menu_item_check.on_click
             function="ToggleControl"
             parameter="QuietSnapshotsToDisk" />
        </menu_item_check>

        <menu_item_separator/>

        <menu
         create_jump_keys="true"
         label="Performance Tools"
         name="Performance Tools"
         tear_off="true">
            <menu_item_call
             label="Lag Meter"
             name="Lag Meter">
                <menu_item_call.on_click
                 function="Floater.Show"
                 parameter="lagmeter" />
            </menu_item_call>
            <menu_item_check
             label="Statistics Bar"
             name="Statistics Bar"
             shortcut="control|shift|1">
                <menu_item_check.on_check
                 function="Floater.Visible"
                 parameter="stats" />
                <menu_item_check.on_click
                 function="Floater.Toggle"
                 parameter="stats" />
            </menu_item_check>
            <menu_item_call
             label="Scene Load Statistics"
             name="Scene Load Statistics"
             shortcut="control|shift|2">
                <on_click
                 function="Floater.Show"
                 parameter="scene_load_stats" />
            </menu_item_call>
      <menu_item_check
        label="Show avatar complexity information"
        name="Avatar Draw Info">
           <menu_item_check.on_check
            function="Advanced.CheckInfoDisplay"
            parameter="avatardrawinfo" />
           <menu_item_check.on_click
            function="Advanced.ToggleInfoDisplay"
            parameter="avatardrawinfo" />
       </menu_item_check>
        </menu>
        <menu
         create_jump_keys="true"
         label="Highlighting and Visibility"
         name="Highlighting and Visibility"
         tear_off="true">
         <menu_item_check
                 label="Cheesy Beacon"
                 name="Cheesy Beacon">
                    <menu_item_check.on_check
                     function="CheckControl"
                     parameter="CheesyBeacon" />
                    <menu_item_check.on_click
                     function="ToggleControl"
                     parameter="CheesyBeacon" />
                </menu_item_check>
            <menu_item_check
             label="Hide Particles"
             name="Hide Particles"
             shortcut="control|alt|shift|=">
                <menu_item_check.on_check
                 function="View.CheckRenderType"
                 parameter="hideparticles" />
                <menu_item_check.on_click
                 function="View.ToggleRenderType"
                 parameter="hideparticles" />
            </menu_item_check>
            <menu_item_check
             label="Hide Selected"
             name="Hide Selected">
                <menu_item_check.on_check
                 function="CheckControl"
                 parameter="HideSelectedObjects" />
                <menu_item_check.on_click
                 function="ToggleControl"
                 parameter="HideSelectedObjects" />
            </menu_item_check>
            <menu_item_check
             label="Show Mouselook Crosshairs"
             name="ShowCrosshairs">
                <menu_item_check.on_check
                 function="CheckControl"
                 parameter="ShowCrosshairs" />
                <menu_item_check.on_click
                 function="ToggleControl"
                 parameter="ShowCrosshairs" />
            </menu_item_check>
  <!-- <menu
         create_jump_keys="true"
         label="Hover Tips"
         name="Hover Tips"
         tear_off="true">
            <menu_item_check
             label="Show Tips"
             name="Show Tips"
             shortcut="control|shift|T">
                <menu_item_check.on_check
                 function="View.CheckShowHoverTips" />
                <menu_item_check.on_click
                 function="View.ShowHoverTips" />
            </menu_item_check>

            <menu_item_separator/>

            <menu_item_check
             label="Show Land Tooltips"
             name="Land Tips">
                <menu_item_check.on_check
                 control="ShowLandHoverTip" />
                <menu_item_check.on_click
                 function="ToggleControl"
                 parameter="ShowLandHoverTip" />
                <menu_item_check.on_enable
                 function="View.CheckShowHoverTips" />
            </menu_item_check>
           <menu_item_check
             label="Show Tips On All Objects"
             name="Tips On All Objects">
                <menu_item_check.on_check
                 control="ShowAllObjectHoverTip" />
                <menu_item_check.on_click
                 function="ToggleControl"
                 parameter="ShowAllObjectHoverTip" />
                <menu_item_check.on_enable
                 function="View.CheckShowHoverTips" />
            </menu_item_check>
        </menu>-->

        </menu>

        <menu
         create_jump_keys="true"
         label="Rendering Types"
         name="Rendering Types"
         tear_off="true">
            <menu_item_check
             label="Simple"
             name="Rendering Type Simple"
             shortcut="control|alt|shift|1">
                <menu_item_check.on_check
                 function="Advanced.CheckRenderType"
                 parameter="simple" />
                <menu_item_check.on_click
                 function="Advanced.ToggleRenderType"
                 parameter="simple" />
            </menu_item_check>
          <menu_item_check
             label="Materials"
             name="Rendering Type Materials">
            <menu_item_check.on_check
             function="Advanced.CheckRenderType"
             parameter="materials" />
            <menu_item_check.on_click
             function="Advanced.ToggleRenderType"
             parameter="materials" />
          </menu_item_check>
          <menu_item_check
             label="Alpha Mask"
             name="Rendering Type Alpha Mask">
            <menu_item_check.on_check
             function="Advanced.CheckRenderType"
             parameter="alpha_mask" />
            <menu_item_check.on_click
             function="Advanced.ToggleRenderType"
             parameter="alpha_mask" />
          </menu_item_check>
          <menu_item_check
             label="Fullbright Alpha Mask"
             name="Rendering Type Fullbright Alpha Mask">
            <menu_item_check.on_check
             function="Advanced.CheckRenderType"
             parameter="fullbright_alpha_mask" />
            <menu_item_check.on_click
             function="Advanced.ToggleRenderType"
             parameter="fullbright_alpha_mask" />
          </menu_item_check>
          <menu_item_check
             label="Glow"
             name="Rendering Type Glow">
            <menu_item_check.on_check
             function="Advanced.CheckRenderType"
             parameter="glow" />
            <menu_item_check.on_click
             function="Advanced.ToggleRenderType"
             parameter="glow" />
          </menu_item_check>
          <menu_item_check
             label="Fullbright"
             name="Rendering Type Glow">
            <menu_item_check.on_check
             function="Advanced.CheckRenderType"
             parameter="fullbright" />
            <menu_item_check.on_click
             function="Advanced.ToggleRenderType"
             parameter="fullbright" />
          </menu_item_check>
          <menu_item_check
             label="Alpha"
             name="Rendering Type Alpha"
             shortcut="control|alt|shift|2">
                <menu_item_check.on_check
                 function="Advanced.CheckRenderType"
                 parameter="alpha" />
                <menu_item_check.on_click
                 function="Advanced.ToggleRenderType"
                 parameter="alpha" />
            </menu_item_check>
            <menu_item_check
             label="Tree"
             name="Rendering Type Tree"
             shortcut="control|alt|shift|3">
                <menu_item_check.on_check
                 function="Advanced.CheckRenderType"
                 parameter="tree" />
                <menu_item_check.on_click
                 function="Advanced.ToggleRenderType"
                 parameter="tree" />
            </menu_item_check>
            <menu_item_check
             label="Avatars"
             name="Rendering Type Character"
             shortcut="control|alt|shift|4">
                <menu_item_check.on_check
                 function="Advanced.CheckRenderType"
                 parameter="character" />
                <menu_item_check.on_click
                 function="Advanced.ToggleRenderType"
                 parameter="character" />
            </menu_item_check>
            <menu_item_check
             label="Animeshes"
             name="Rendering Type Control Avatar">
                <menu_item_check.on_check
                 function="Advanced.CheckRenderType"
                 parameter="controlAV" />
                <menu_item_check.on_click
                 function="Advanced.ToggleRenderType"
                 parameter="controlAV" />
            </menu_item_check>
            <menu_item_check
             label="Surface Patch"
             name="Rendering Type Surface Patch"
             shortcut="control|alt|shift|5">
                <menu_item_check.on_check
                 function="Advanced.CheckRenderType"
                 parameter="surfacePatch" />
                <menu_item_check.on_click
                 function="Advanced.ToggleRenderType"
                 parameter="surfacePatch" />
            </menu_item_check>
            <menu_item_check
             label="Sky"
             name="Rendering Type Sky"
             shortcut="control|alt|shift|6">
                <menu_item_check.on_check
                 function="Advanced.CheckRenderType"
                 parameter="sky" />
                <menu_item_check.on_click
                 function="Advanced.ToggleRenderType"
                 parameter="sky" />
            </menu_item_check>
            <menu_item_check
             label="Water"
             name="Rendering Type Water"
             shortcut="control|alt|shift|7">
                <menu_item_check.on_check
                 function="Advanced.CheckRenderType"
                 parameter="water" />
                <menu_item_check.on_click
                 function="Advanced.ToggleRenderType"
                 parameter="water" />
            </menu_item_check>
            <menu_item_check
             label="Volume"
             name="Rendering Type Volume"
             shortcut="control|alt|shift|9">
                <menu_item_check.on_check
                 function="Advanced.CheckRenderType"
                 parameter="volume" />
                <menu_item_check.on_click
                 function="Advanced.ToggleRenderType"
                 parameter="volume" />
            </menu_item_check>
            <menu_item_check
             label="Grass"
             name="Rendering Type Grass"
             shortcut="control|alt|shift|0">
                <menu_item_check.on_check
                 function="Advanced.CheckRenderType"
                 parameter="grass" />
                <menu_item_check.on_click
                 function="Advanced.ToggleRenderType"
                 parameter="grass" />
            </menu_item_check>
            <menu_item_check
             label="Clouds"
             name="Rendering Type Clouds"
             shortcut="control|alt|shift|-">
                <menu_item_check.on_check
                 function="Advanced.CheckRenderType"
                 parameter="clouds" />
                <menu_item_check.on_click
                 function="Advanced.ToggleRenderType"
                 parameter="clouds" />
            </menu_item_check>
            <menu_item_check
             label="Particles"
             name="Rendering Type Particles"
             shortcut="control|alt|shift|=">
                <menu_item_check.on_check
                 function="Advanced.CheckRenderType"
                 parameter="particles" />
                <menu_item_check.on_click
                 function="Advanced.ToggleRenderType"
                 parameter="particles" />
            </menu_item_check>
            <menu_item_check
             label="Bump"
             name="Rendering Type Bump"
             shortcut="control|alt|shift|\">
                <menu_item_check.on_check
                 function="Advanced.CheckRenderType"
                 parameter="bump" />
                <menu_item_check.on_click
                 function="Advanced.ToggleRenderType"
                 parameter="bump" />
            </menu_item_check>
            <menu_item_check
             label="PBR"
             name="Rendering Type PBR">
                <menu_item_check.on_check
                 function="Advanced.CheckRenderType"
                 parameter="pbr" />
                <menu_item_check.on_click
                 function="Advanced.ToggleRenderType"
                 parameter="pbr" />
            </menu_item_check>
        </menu>
        <menu
         create_jump_keys="true"
         label="Rendering Features"
         name="Rendering Features"
         tear_off="true">
            <menu_item_check
             label="UI"
             name="ToggleUI"
             shortcut="control|alt|F1">
                <menu_item_check.on_check
                 function="Advanced.CheckFeature"
                 parameter="ui" />
                <menu_item_check.on_click
                 function="Advanced.ToggleFeature"
                 parameter="ui" />
            </menu_item_check>
            <menu_item_check
             label="Selected"
             name="Selected"
             shortcut="control|alt|F2">
                <menu_item_check.on_check
                 function="Advanced.CheckFeature"
                 parameter="selected" />
                <menu_item_check.on_click
                 function="Advanced.ToggleFeature"
                 parameter="selected" />
            </menu_item_check>
            <menu_item_check
             label="Highlighted"
             name="Highlighted"
             shortcut="control|alt|F3">
                <menu_item_check.on_check
                 function="Advanced.CheckFeature"
                 parameter="highlighted" />
                <menu_item_check.on_click
                 function="Advanced.ToggleFeature"
                 parameter="highlighted" />
            </menu_item_check>
            <menu_item_check
             label="Dynamic Textures"
             name="Dynamic Textures"
             shortcut="control|alt|F4">
                <menu_item_check.on_check
                 function="Advanced.CheckFeature"
                 parameter="dynamic textures" />
                <menu_item_check.on_click
                 function="Advanced.ToggleFeature"
                 parameter="dynamic textures" />
            </menu_item_check>
            <menu_item_check
             label="Foot Shadows"
             name="Foot Shadows"
             shortcut="control|alt|F5">
                <menu_item_check.on_check
                 function="Advanced.CheckFeature"
                 parameter="foot shadows" />
                <menu_item_check.on_click
                 function="Advanced.ToggleFeature"
                 parameter="foot shadows" />
            </menu_item_check>
            <menu_item_check
             label="Fog"
             name="Fog"
             shortcut="control|alt|F6">
                <menu_item_check.on_check
                 function="Advanced.CheckFeature"
                 parameter="fog" />
                <menu_item_check.on_click
                 function="Advanced.ToggleFeature"
                 parameter="fog" />
            </menu_item_check>
            <menu_item_check
             label="Test FRInfo"
             name="Test FRInfo"
             shortcut="control|alt|F8">
                <menu_item_check.on_check
                 function="Advanced.CheckFeature"
                 parameter="fr info" />
                <menu_item_check.on_click
                 function="Advanced.ToggleFeature"
                 parameter="fr info" />
            </menu_item_check>
            <menu_item_check
             label="Flexible Objects"
             name="Flexible Objects"
             shortcut="control|alt|F9">
                <menu_item_check.on_check
                 function="Advanced.CheckFeature"
                 parameter="flexible" />
                <menu_item_check.on_click
                 function="Advanced.ToggleFeature"
                 parameter="flexible" />
            </menu_item_check>
<<<<<<< HEAD
        </menu>
=======
        </menu>        
        <menu
         label="RLVa"
         name="RLVa Embedded"
         tear_off="true"
         visible="true" />
>>>>>>> 48b34e07
        <menu_item_check
         label="Use Plugin Read Thread"
         name="Use Plugin Read Thread">
            <menu_item_check.on_check
             function="CheckControl"
             parameter="PluginUseReadThread" />
            <menu_item_check.on_click
             function="ToggleControl"
             parameter="PluginUseReadThread" />
        </menu_item_check>
        <menu_item_call
         label="Clear Group Cache"
         name="ClearGroupCache">
            <menu_item_call.on_click
             function="Advanced.ClearGroupCache"
             parameter="ClearGroupCache" />
        </menu_item_call>
        <menu_item_check
         label="Mouse Smoothing"
         name="Mouse Smoothing">
            <menu_item_check.on_check
             function="CheckControl"
             parameter="MouseSmooth" />
            <menu_item_check.on_click
             function="ToggleControl"
             parameter="MouseSmooth" />
        </menu_item_check>
            <menu_item_call
             enabled="false"
             label="Release Keys"
             name="Release Keys">
                <menu_item_call.on_click
                 function="Tools.ReleaseKeys"
                 parameter="" />
                <menu_item_call.on_enable
                 function="Tools.EnableReleaseKeys"
                 parameter="" />
            </menu_item_call>
        <menu_item_separator/>

        <menu
         create_jump_keys="true"
         label="Shortcuts"
         name="Shortcuts"
         tear_off="true"
         visible="false">

            <menu_item_call
             label="Close Window"
             name="Close Window"
             shortcut="control|W">
                <menu_item_call.on_click
                 function="File.CloseWindow" />
                <menu_item_call.on_enable
                 function="File.EnableCloseWindow" />
            </menu_item_call>
            <menu_item_call
             label="Close All Windows"
             name="Close All Windows"
             shortcut="control|shift|W">
                <menu_item_call.on_click
                 function="File.CloseAllWindows" />
                <menu_item_call.on_enable
                 function="File.EnableCloseAllWindows" />
            </menu_item_call>

            <menu_item_separator/>

            <menu_item_call
             label="Snapshot to Disk"
             name="Snapshot to Disk"
             shortcut="control|`"
             use_mac_ctrl="true">
                <menu_item_call.on_click
                 function="File.TakeSnapshotToDisk" />
            </menu_item_call>

            <menu_item_separator/>

            <menu_item_call
             label="Mouselook"
             name="Mouselook"
             shortcut="M">
                <menu_item_call.on_click
                 function="View.Mouselook" />
                <menu_item_call.on_enable
                 function="View.EnableMouselook" />
            </menu_item_call>
            <menu_item_check
             label="Joystick Flycam"
             name="Joystick Flycam"
             shortcut="alt|shift|F">
                <menu_item_check.on_check
                 function="View.CheckJoystickFlycam" />
                <menu_item_check.on_click
                 function="View.JoystickFlycam" />
                <menu_item_check.on_enable
                 function="View.EnableJoystickFlycam" />
            </menu_item_check>
            <menu_item_call
             label="Reset View"
             name="Reset View"
             shortcut="Esc">
                <menu_item_call.on_click
                 function="View.ResetView" />
            </menu_item_call>
            <menu_item_call
             label="Look at Last Chatter"
             name="Look at Last Chatter"
             shortcut="control|\">
                <menu_item_call.on_click
                 function="View.LookAtLastChatter" />
                <menu_item_call.on_enable
                 function="View.EnableLastChatter" />
            </menu_item_call>

        </menu> <!--Shortcuts-->

        <menu_item_separator/>

        <menu_item_call
         label="Show Debug Settings"
         name="Debug Settings">
            <menu_item_call.on_click
             function="Advanced.ShowDebugSettings"
             parameter="all" />
        </menu_item_call>
     <menu_item_check
         label="Show Develop Menu"
         name="Debug Mode"
         shortcut="control|alt|Q">
            <menu_item_check.on_check
             function="CheckControl"
             parameter="QAMode" />
            <menu_item_check.on_click
             function="ToggleControl"
             parameter="QAMode" />
        </menu_item_check>
    </menu>
    <menu
     create_jump_keys="true"
     label="Develop"
     name="Develop"
     tear_off="true"
     visible="false">
        <menu
         create_jump_keys="true"
         label="Experimental Features"
         name="Experimental Features"
         tear_off="true">
            <menu_item_check
             label="GameControl"
             name="ToggleGameControl">
             <menu_item_check.on_check
                 function="Advanced.CheckExperiment"
                 parameter="GameControl" />
             <menu_item_check.on_click
                 function="Advanced.ToggleExperiment"
                 parameter="GameControl" />
            </menu_item_check>
        </menu>
        <menu
         create_jump_keys="true"
         label="Consoles"
         name="Consoles"
         tear_off="true">
            <menu_item_check
             label="Texture Console"
             name="Texture Console"
             shortcut="control|shift|3"
             use_mac_ctrl="true">
                <menu_item_check.on_check
                 function="Advanced.CheckConsole"
                 parameter="texture" />
                <menu_item_check.on_click
                 function="Advanced.ToggleConsole"
                 parameter="texture" />
            </menu_item_check>            
            <menu_item_check
             label="Debug Console"
             name="Debug Console"
             shortcut="control|shift|4"
             use_mac_ctrl="true">
                <menu_item_check.on_check
                 function="Advanced.CheckConsole"
                 parameter="debug" />
                <menu_item_check.on_click
                 function="Advanced.ToggleConsole"
                 parameter="debug" />
            </menu_item_check>
            <menu_item_call
             label="Notifications Console"
             name="Notifications"
             shortcut="control|shift|5">
              <menu_item_call.on_click
               function="Floater.Toggle"
               parameter="notifications_console" />
            </menu_item_call>
            <menu_item_check
             label="Region Debug Console"
             name="Region Debug Console"
             shortcut="control|shift|`"
             use_mac_ctrl="true">
                <menu_item_check.on_check
                 function="Floater.Visible"
                 parameter="region_debug_console" />
                <menu_item_check.on_click
                 function="Floater.Toggle"
                 parameter="region_debug_console" />
            </menu_item_check>
            <menu_item_check
             label="Fast Timers"
             name="Fast Timers"
             shortcut="control|shift|9"
             use_mac_ctrl="true">
                <menu_item_check.on_check
                 function="Advanced.CheckConsole"
                 parameter="fast timers" />
                <menu_item_check.on_click
                 function="Advanced.ToggleConsole"
                 parameter="fast timers" />
            </menu_item_check>
            <menu_item_check
             label="Memory"
             name="Memory"
             shortcut="control|shift|0"
             use_mac_ctrl="true">
                <menu_item_check.on_check
                 function="Advanced.CheckConsole"
                 parameter="memory view" />
                <menu_item_check.on_click
                 function="Advanced.ToggleConsole"
                 parameter="memory view" />
            </menu_item_check>
            <menu_item_check
               label="Scene Statistics"
               name="Scene Statistics">
              <menu_item_check.on_check
               function="Advanced.CheckConsole"
               parameter="scene view" />
              <menu_item_check.on_click
               function="Advanced.ToggleConsole"
               parameter="scene view" />
            </menu_item_check>
            <menu_item_check
                 label="Scene Loading Monitor"
                 name="Scene Loading Monitor">
              <menu_item_check.on_check
               function="Advanced.CheckConsole"
               parameter="scene monitor" />
              <menu_item_check.on_click
               function="Advanced.ToggleConsole"
               parameter="scene monitor" />
            </menu_item_check>
            <menu_item_separator/>
            <menu_item_check
               label="LUA Debug Console"
               name="LUA Debug Console">
              <menu_item_check.on_check
               function="Floater.Visible"
               parameter="lua_debug" />
              <menu_item_check.on_click
               function="Floater.Toggle"
               parameter="lua_debug" />
              <menu_item_check.on_visible
               function="CheckControl"
               parameter="LuaFeature" />
            </menu_item_check>
            <menu_item_check
               label="LUA Scripts Info"
               name="LUA Scripts">
              <menu_item_check.on_check
               function="Floater.Visible"
               parameter="lua_scripts" />
              <menu_item_check.on_click
               function="Floater.Toggle"
               parameter="lua_scripts" />
              <menu_item_check.on_visible
               function="CheckControl"
               parameter="LuaFeature" />
            </menu_item_check>
            <menu_item_separator>
              <menu_item_separator.on_visible
               function="CheckControl"
               parameter="LuaFeature"/>
            </menu_item_separator>

            <menu_item_call
             label="Region Info to Debug Console"
             name="Region Info to Debug Console">
                <menu_item_call.on_click
                 function="Advanced.DumpInfoToConsole"
                 parameter="region" />
            </menu_item_call>
            <menu_item_call
             label="Group Info to Debug Console"
             name="Group Info to Debug Console">
                <menu_item_call.on_click
                 function="Advanced.DumpInfoToConsole"
                 parameter="group" />
            </menu_item_call>
            <menu_item_call
             label="Capabilities Info to Debug Console"
             name="Capabilities Info to Debug Console">
                <menu_item_call.on_click
                 function="Advanced.DumpInfoToConsole"
                 parameter="capabilities" />
            </menu_item_call>

            <menu_item_separator/>

            <menu_item_check
             label="Camera"
             name="Camera">
                <menu_item_check.on_check
                 function="Advanced.CheckHUDInfo"
                 parameter="camera" />
                <menu_item_check.on_click
                 function="Advanced.ToggleHUDInfo"
                 parameter="camera" />
            </menu_item_check>
            <menu_item_check
             label="Wind"
             name="Wind">
                <menu_item_check.on_check
                 function="Advanced.CheckHUDInfo"
                 parameter="wind" />
                <menu_item_check.on_click
                 function="Advanced.ToggleHUDInfo"
                 parameter="wind" />
            </menu_item_check>
            <menu_item_check
             label="FOV"
             name="FOV">
                <menu_item_check.on_check
                 function="Advanced.CheckHUDInfo"
                 parameter="fov" />
                <menu_item_check.on_click
                 function="Advanced.ToggleHUDInfo"
                 parameter="fov" />
            </menu_item_check>
            <menu_item_check
             label="Badge"
             name="Badge"
			 shortcut="alt|control|shift|h">
                <menu_item_check.on_check
                 function="Advanced.CheckHUDInfo"
                 parameter="badge" />
                <menu_item_check.on_click
                 function="Advanced.ToggleHUDInfo"
                 parameter="badge" />
            </menu_item_check>
        </menu>
        <menu
         create_jump_keys="true"
         label="Show Info"
         name="Display Info"
         tear_off="true">
            <menu_item_check
             label="Show Time"
             name="Show Time">
                <menu_item_check.on_check
                 function="CheckControl"
                 parameter="DebugShowTime" />
                <menu_item_check.on_click
                 function="ToggleControl"
                 parameter="DebugShowTime" />
            </menu_item_check>
          <menu_item_check
             label="Show Upload Cost"
             name="Show Upload Cost">
              <menu_item_check.on_check
             function="CheckControl"
             parameter="DebugShowUploadCost" />
            <menu_item_check.on_click
                 function="ToggleControl"
                 parameter="DebugShowUploadCost" />
            </menu_item_check>
            <menu_item_check
             label="Show Render Info"
             name="Show Render Info">
                <menu_item_check.on_check
                 function="CheckControl"
                 parameter="DebugShowRenderInfo" />
                <menu_item_check.on_click
                 function="ToggleControl"
                 parameter="DebugShowRenderInfo" />
            </menu_item_check>
            <menu_item_check
             label="Show Avatar Render Info"
             name="Show Avatar Render Info">
                <menu_item_check.on_check
                 function="CheckControl"
                 parameter="DebugShowAvatarRenderInfo" />
                <menu_item_check.on_click
                 function="ToggleControl"
                 parameter="DebugShowAvatarRenderInfo" />
            </menu_item_check>
			  <menu_item_check
             label="Show Texture Info"
             name="Show Texture Info">
                <menu_item_check.on_check
                 function="CheckControl"
                 parameter="DebugShowTextureInfo" />
                <menu_item_check.on_click
                 function="ToggleControl"
                 parameter="DebugShowTextureInfo" />
            </menu_item_check>
            <menu_item_check
             label="Show Matrices"
             name="Show Matrices">
                <menu_item_check.on_check
                 function="CheckControl"
                 parameter="DebugShowRenderMatrices" />
                <menu_item_check.on_click
                 function="ToggleControl"
                 parameter="DebugShowRenderMatrices" />
            </menu_item_check>
            <menu_item_check
             label="Show Color Under Cursor"
             name="Show Color Under Cursor">
                <menu_item_check.on_check
                 function="CheckControl"
                 parameter="DebugShowColor" />
                <menu_item_check.on_click
                 function="ToggleControl"
                 parameter="DebugShowColor" />
            </menu_item_check>
            <menu_item_check
               label="Show Memory"
               name="Show Memory">
              <menu_item_check.on_check
               function="CheckControl"
               parameter="DebugShowMemory" />
              <menu_item_check.on_click
               function="ToggleControl"
               parameter="DebugShowMemory" />
            </menu_item_check>

            <menu_item_separator/>

            <menu_item_check
             label="Show Updates to Objects"
             name="Show Updates"
             shortcut="control|alt|shift|U">
                <menu_item_check.on_check
                 function="Advanced.CheckShowObjectUpdates"
                 parameter="ObjectUpdates" />
                <menu_item_check.on_click
                 function="Advanced.ToggleShowObjectUpdates" />
            </menu_item_check>
        </menu>

        <menu_item_separator/>

        <menu
         create_jump_keys="true"
         label="Force an Error"
         name="Force Errors"
         tear_off="true">
            <menu_item_call
             label="Force Breakpoint"
             name="Force Breakpoint"
             shortcut="control|alt|shift|B">
                <menu_item_call.on_click
                 function="Advanced.ForceErrorBreakpoint" />
            </menu_item_call>
            <menu_item_call
             label="Force LLError And Crash"
             name="Force LLError And Crash">
                <menu_item_call.on_click
                 function="Advanced.ForceErrorLlerror" />
            </menu_item_call>
            <menu_item_call
             label="Force LLError, Message And Crash"
             name="Force LLError And Crash">
                <menu_item_call.on_click
                 function="Advanced.ForceErrorLlerrorMsg" />
            </menu_item_call>
            <menu_item_call
             label="Force Bad Memory Access"
             name="Force Bad Memory Access">
                <menu_item_call.on_click
                 function="Advanced.ForceErrorBadMemoryAccess" />
            </menu_item_call>
            <menu_item_call
             label="Force Bad Memory Access in Coroutine"
             name="Force Bad Memory Access in Coroutine">
                <menu_item_call.on_click
                 function="Advanced.ForceErrorBadMemoryAccessCoro" />
            </menu_item_call>
            <menu_item_call
             label="Force Infinite Loop"
             name="Force Infinite Loop">
                <menu_item_call.on_click
                 function="Advanced.ForceErrorInfiniteLoop" />
            </menu_item_call>
            <menu_item_call
             label="Force Driver Crash"
             name="Force Driver Carsh">
                <menu_item_call.on_click
                 function="Advanced.ForceErrorDriverCrash" />
            </menu_item_call>
            <menu_item_call
             label="Force Software Exception"
             name="Force Software Exception">
                <menu_item_call.on_click
                 function="Advanced.ForceErrorSoftwareException" />
            </menu_item_call>
            <menu_item_call
             label="Force OS Exception"
             name="Force OS Exception">
                <menu_item_call.on_click
                 function="Advanced.ForceErrorOSException" />
                <menu_item_call.on_visible
                 function="Advanced.EnableErrorOSException" />
            </menu_item_call>            
            <menu_item_call
             label="Force a Crash in a Coroutine"
             name="Force a Crash in a Coroutine">
                <menu_item_call.on_click
                 function="Advanced.ForceErrorCoroutineCrash" />
            </menu_item_call>
            <menu_item_call
             label="Force a Crash in a Thread"
             name="Force a Crash in a Thread">
                <menu_item_call.on_click
                 function="Advanced.ForceErrorThreadCrash" />
            </menu_item_call>
            <menu_item_call
             label="Force Disconnect Viewer"
             name="Force Disconnect Viewer">
                <menu_item_call.on_click
                 function="Advanced.ForceErrorDisconnectViewer" />
            </menu_item_call>
            <menu_item_call
             label="Simulate a Memory Leak"
             name="Memory Leaking Simulation">
               <menu_item_call.on_click
                function="Floater.Show"
                parameter="mem_leaking" />
               </menu_item_call>
        </menu>
      <menu
         create_jump_keys="true"
         label="GLTF"
         name="GLTF"
         tear_off="true">
        <menu_item_call
         label="Open..."
         name="Open...">
            <!--<menu_item_call.on_enable
             function="EnableGLTF"/>-->
          <menu_item_call.on_click
           function="Advanced.ClickGLTFOpen" />
        </menu_item_call>
        <menu_item_call
         label="Save As..."
         name="Save As...">
          <menu_item_call.on_enable
             function="EnableGLTFSaveAs"/>
          <menu_item_call.on_click
           function="Advanced.ClickGLTFSaveAs" />
        </menu_item_call>
        <menu_item_call
         label="Upload..."
         name="Upload...">
          <menu_item_call.on_enable
             function="EnableGLTFUpload"/>
          <menu_item_call.on_click
           function="Advanced.ClickGLTFUpload" />
        </menu_item_call>
        <menu_item_call
         label="Edit..."
         name="Edit...">
          <menu_item_call.on_enable
             function="EnableGLTFUpload"/>
          <menu_item_call.on_click
           function="Advanced.ClickGLTFEdit" />
        </menu_item_call>
      </menu>
      <menu
         create_jump_keys="true"
         label="Video"
         name="Video"
         tear_off="true">
        <menu_item_call
         label="1080x1920"
         name="1080x1920">
          <menu_item_call.on_click
           function="Advanced.ClickResizeWindow"
            parameter="1080x1920"/>
        </menu_item_call>
        <menu_item_call
         label="1920x1080"
         name="1920x1080">
          <menu_item_call.on_click
           function="Advanced.ClickResizeWindow"
            parameter="1920x1080"/>
        </menu_item_call>
        <menu_item_call
         label="1280x720"
         name="1280x720">
          <menu_item_call.on_click
           function="Advanced.ClickResizeWindow"
            parameter="1280x720"/>
          </menu_item_call>
        <menu_item_call
          label="720x1280"
         name="720x1280">
          <menu_item_call.on_click
           function="Advanced.ClickResizeWindow"
            parameter="720x1280"/>
          </menu_item_call>
      </menu>
        <menu
         create_jump_keys="true"
         label="Render Tests"
         name="Render Tests"
         tear_off="true">
            <menu_item_check
             label="Camera Offset"
             name="Camera Offset">
                <menu_item_check.on_check
                 function="CheckControl"
                 parameter="CameraOffset" />
                <menu_item_check.on_click
                 function="ToggleControl"
                 parameter="CameraOffset" />
            </menu_item_check>
            <menu_item_check
             label="Randomize Framerate"
             name="Randomize Framerate">
                <menu_item_check.on_check
                 function="Advanced.CheckRandomizeFramerate"
                 parameter="Randomize Framerate" />
                <menu_item_check.on_click
                 function="Advanced.ToggleRandomizeFramerate" />
            </menu_item_check>
            <menu_item_check
             label="Periodic Slow Frame"
             name="Periodic Slow Frame">
                <menu_item_check.on_check
                 function="Advanced.CheckPeriodicSlowFrame"
                 parameter="points" />
                <menu_item_check.on_click
                 function="Advanced.TogglePeriodicSlowFrame"
                 parameter="points" />
            </menu_item_check>
          <menu_item_call
             label="Frame Profile"
             name="Frame Profile">
            <menu_item_call.on_click
             function="Advanced.ClickRenderProfile" />
          </menu_item_call>
            <menu_item_call
             label="Benchmark"
             name="Benchmark">
              <menu_item_call.on_click
               function="Advanced.ClickRenderBenchmark" />
          </menu_item_call>
          <menu_item_call
           label="HDRI Preview"
           name="HDRI Preview">
            <menu_item_call.on_click
             function="Advanced.ClickHDRIPreview" />
          </menu_item_call>
        </menu>
      <menu
        create_jump_keys="true"
        label="Render Metadata"
        name="Render Metadata"
        tear_off="true">
        <menu_item_check
         label="Bounding Boxes"
         name="Bounding Boxes">
        <menu_item_check.on_check
         function="Advanced.CheckInfoDisplay"
         parameter="bboxes" />
        <menu_item_check.on_click
         function="Advanced.ToggleInfoDisplay"
         parameter="bboxes" />
        </menu_item_check>
        <menu_item_check
         label="Normals"
         name="Normals">
          <menu_item_check.on_check
           function="Advanced.CheckInfoDisplay"
           parameter="normals" />
          <menu_item_check.on_click
           function="Advanced.ToggleInfoDisplay"
           parameter="normals" />
        </menu_item_check>
        <menu_item_check
         label="Octree"
         name="Octree">
          <menu_item_check.on_check
           function="Advanced.CheckInfoDisplay"
           parameter="octree" />
          <menu_item_check.on_click
           function="Advanced.ToggleInfoDisplay"
           parameter="octree" />
        </menu_item_check>
        <menu_item_check
         label="GLTF Nodes"
         name="GLTF Nodes">
          <menu_item_check.on_check
           function="Advanced.CheckInfoDisplay"
           parameter="nodes" />
          <menu_item_check.on_click
           function="Advanced.ToggleInfoDisplay"
           parameter="nodes" />
        </menu_item_check>
        <menu_item_check
         label="Shadow Frusta"
         name="Shadow Frusta">
          <menu_item_check.on_check
           function="Advanced.CheckInfoDisplay"
           parameter="shadow frusta" />
          <menu_item_check.on_click
           function="Advanced.ToggleInfoDisplay"
           parameter="shadow frusta" />
        </menu_item_check>
        <menu_item_check
         label="Physics Shapes"
         name="Physics Shapes">
          <menu_item_check.on_check
           function="Advanced.CheckInfoDisplay"
           parameter="physics shapes" />
          <menu_item_check.on_click
           function="Advanced.ToggleInfoDisplay"
           parameter="physics shapes" />
        </menu_item_check>
        <menu_item_check
         label="Occlusion"
         name="Occlusion">
          <menu_item_check.on_check
           function="Advanced.CheckInfoDisplay"
           parameter="occlusion" />
          <menu_item_check.on_click
           function="Advanced.ToggleInfoDisplay"
           parameter="occlusion" />
        </menu_item_check>
        <menu_item_check
         label="Render Batches"
         name="Render Batches">
          <menu_item_check.on_check
           function="Advanced.CheckInfoDisplay"
           parameter="render batches" />
          <menu_item_check.on_click
           function="Advanced.ToggleInfoDisplay"
           parameter="render batches" />
        </menu_item_check>
        <menu_item_check
         label="Update Type"
         name="Update Type">
          <menu_item_check.on_check
           function="Advanced.CheckInfoDisplay"
           parameter="update type" />
          <menu_item_check.on_click
           function="Advanced.ToggleInfoDisplay"
           parameter="update type" />
        </menu_item_check>
        <menu_item_check
         label="Texture Anim"
         name="Texture Anim">
          <menu_item_check.on_check
           function="Advanced.CheckInfoDisplay"
           parameter="texture anim" />
          <menu_item_check.on_click
           function="Advanced.ToggleInfoDisplay"
           parameter="texture anim" />
        </menu_item_check>
        <menu_item_check
         label="Texture Priority"
         name="Texture Priority">
          <menu_item_check.on_check
           function="Advanced.CheckInfoDisplay"
           parameter="texture priority" />
          <menu_item_check.on_click
           function="Advanced.ToggleInfoDisplay"
           parameter="texture priority" />
        </menu_item_check>
        <menu_item_check
         label="Texture Area"
         name="Texture Area">
          <menu_item_check.on_check
           function="Advanced.CheckInfoDisplay"
           parameter="texture area" />
          <menu_item_check.on_click
           function="Advanced.ToggleInfoDisplay"
           parameter="texture area" />
        </menu_item_check>
        <menu_item_check
         label="Face Area"
         name="Face Area">
          <menu_item_check.on_check
           function="Advanced.CheckInfoDisplay"
           parameter="face area" />
          <menu_item_check.on_click
           function="Advanced.ToggleInfoDisplay"
           parameter="face area" />
        </menu_item_check>
        <menu_item_check
         label="LOD Info"
         name="LOD Info">
          <menu_item_check.on_check
           function="Advanced.CheckInfoDisplay"
           parameter="lod info" />
          <menu_item_check.on_click
           function="Advanced.ToggleInfoDisplay"
           parameter="lod info" />
        </menu_item_check>
        <menu_item_check
         label="Triangle Count"
         name="Triangle Count">
          <menu_item_check.on_check
           function="Advanced.CheckInfoDisplay"
           parameter="triangle count" />
          <menu_item_check.on_click
           function="Advanced.ToggleInfoDisplay"
           parameter="triangle count" />
        </menu_item_check>
        <menu_item_check
         label="Lights"
         name="Lights">
          <menu_item_check.on_check
           function="Advanced.CheckInfoDisplay"
           parameter="lights" />
          <menu_item_check.on_click
           function="Advanced.ToggleInfoDisplay"
           parameter="lights" />
        </menu_item_check>
        <menu_item_check
         label="Reflection Probes"
         name="Reflection Probes">
          <menu_item_check.on_check
           function="Advanced.CheckInfoDisplay"
           parameter="reflection probes" />
          <menu_item_check.on_click
           function="Advanced.ToggleInfoDisplay"
           parameter="reflection probes" />
        </menu_item_check>
        <menu_item_check
         label="Probe Updates"
         name="Probe Updates">
          <menu_item_check.on_check
           function="Advanced.CheckInfoDisplay"
           parameter="probe updates" />
          <menu_item_check.on_click
           function="Advanced.ToggleInfoDisplay"
           parameter="probe updates" />
        </menu_item_check>
        <menu_item_check
         label="Particles"
         name="Particles">
          <menu_item_check.on_check
           function="Advanced.CheckInfoDisplay"
           parameter="particles" />
          <menu_item_check.on_click
           function="Advanced.ToggleInfoDisplay"
           parameter="particles" />
        </menu_item_check>
        <menu_item_check
         label="Collision Skeleton"
         name="Collision Skeleton">
          <menu_item_check.on_check
           function="Advanced.CheckInfoDisplay"
           parameter="collision skeleton" />
          <menu_item_check.on_click
           function="Advanced.ToggleInfoDisplay"
           parameter="collision skeleton" />
        </menu_item_check>
        <menu_item_check
         label="Joints"
         name="Joints">
          <menu_item_check.on_check
           function="Advanced.CheckInfoDisplay"
           parameter="joints" />
          <menu_item_check.on_click
           function="Advanced.ToggleInfoDisplay"
           parameter="joints" />
        </menu_item_check>
        <menu_item_check
         label="Raycast"
         name="Raycast">
          <menu_item_check.on_check
           function="Advanced.CheckInfoDisplay"
           parameter="raycast" />
          <menu_item_check.on_click
           function="Advanced.ToggleInfoDisplay"
           parameter="raycast" />
        </menu_item_check>
		<menu_item_check
         label="Wind Vectors"
         name="Wind Vectors">
          <menu_item_check.on_check
           function="Advanced.CheckInfoDisplay"
           parameter="wind vectors" />
          <menu_item_check.on_click
           function="Advanced.ToggleInfoDisplay"
           parameter="wind vectors" />
        </menu_item_check>
		<menu_item_check
         label="Sculpt"
         name="Sculpt">
          <menu_item_check.on_check
           function="Advanced.CheckInfoDisplay"
           parameter="sculpt" />
          <menu_item_check.on_click
           function="Advanced.ToggleInfoDisplay"
           parameter="sculpt" />
		</menu_item_check>
       <menu
         create_jump_keys="true"
         label="Texture Density"
         name="Texture Density"
         tear_off="true">
          <menu_item_check
           label="None"
           name="None">
            <menu_item_check.on_check
             function="Advanced.CheckDisplayTextureDensity"
             parameter="none" />
            <menu_item_check.on_click
             function="Advanced.SetDisplayTextureDensity"
             parameter="none" />
          </menu_item_check>
          <menu_item_check
           label="Current"
           name="Current">
            <menu_item_check.on_check
             function="Advanced.CheckDisplayTextureDensity"
             parameter="current" />
            <menu_item_check.on_click
             function="Advanced.SetDisplayTextureDensity"
             parameter="current" />
          </menu_item_check>
          <menu_item_check
           label="Desired"
           name="Desired">
            <menu_item_check.on_check
             function="Advanced.CheckDisplayTextureDensity"
             parameter="desired" />
            <menu_item_check.on_click
             function="Advanced.SetDisplayTextureDensity"
             parameter="desired" />
          </menu_item_check>
          <menu_item_check
           label="Full"
           name="Full">
            <menu_item_check.on_check
             function="Advanced.CheckDisplayTextureDensity"
             parameter="full" />
            <menu_item_check.on_click
             function="Advanced.SetDisplayTextureDensity"
             parameter="full" />
          </menu_item_check>
        </menu>
      </menu>
        <menu
         create_jump_keys="true"
         label="Rendering"
         name="Rendering"
         tear_off="true">
            <menu_item_check
             label="Axes"
             name="Axes">
                <menu_item_check.on_check
                 function="CheckControl"
                 parameter="ShowAxes" />
                <menu_item_check.on_click
                 function="ToggleControl"
                 parameter="ShowAxes" />
            </menu_item_check>
            <menu_item_check
             label="Tangent Basis"
             name="Tangent Basis">
                <menu_item_check.on_check
                 function="CheckControl"
                 parameter="ShowTangentBasis" />
                <menu_item_check.on_click
                 function="ToggleControl"
                 parameter="ShowTangentBasis" />
            </menu_item_check>
            <menu_item_call
             label="Selected Texture Info Basis"
             name="Selected Texture Info Basis"
             shortcut="control|alt|shift|T">
                <menu_item_call.on_click
                 function="Advanced.SelectedTextureInfo" />
            </menu_item_call>
            <menu_item_call
             label="Selected Material Info"
             name="Selected Material Info"
             shortcut="control|alt|shift|M">
                <menu_item_call.on_click
                 function="Advanced.SelectedMaterialInfo" />
            </menu_item_call>
            <menu_item_check
             label="Wireframe"
             name="Wireframe"
             shortcut="control|shift|R">
                <menu_item_check.on_check
                 function="Advanced.CheckWireframe"
                 parameter="Wireframe" />
                <menu_item_check.on_click
                 function="Advanced.ToggleWireframe" />
            </menu_item_check>
            <menu_item_check
             label="Object-Object Occlusion"
             name="Object-Object Occlusion"
             shortcut="control|shift|O">
                <menu_item_check.on_check
                 function="CheckControl"
                 parameter="UseOcclusion" />
                <menu_item_check.on_click
                 function="ToggleControl"
                 parameter="UseOcclusion" />
            </menu_item_check>
          <menu_item_separator />

          <menu_item_check
                       label="   Shadows from Sun/Moon/Projectors"
                       name="Shadows from Sun/Moon/Projectors">
            <menu_item_check.on_check
             function="Advanced.CheckRenderShadowOption"
             parameter="RenderShadowDetail" />
            <menu_item_check.on_click
             function="Advanced.ClickRenderShadowOption"
             parameter="RenderShadowDetail" />
            <menu_item_check.on_enable
                 function="Advanced.EnableRenderDeferredOptions" />
          </menu_item_check>
          <menu_item_check
                   label="   SSAO and Shadow Smoothing"
                   name="SSAO and Shadow Smoothing">
            <menu_item_check.on_check
             function="CheckControl"
             parameter="RenderDeferredSSAO" />
            <menu_item_check.on_click
             function="ToggleControl"
             parameter="RenderDeferredSSAO" />
            <menu_item_check.on_enable
                 function="Advanced.EnableRenderDeferredOptions" />
          </menu_item_check>
          <menu_item_separator />

          <menu_item_check
             label="Start Debug GL on next run"
             name="Debug GL">
                <menu_item_check.on_check
                 function="CheckControl"
                 parameter="RenderDebugGLSession" />
                <menu_item_check.on_click
                 function="ToggleControl"
                 parameter="RenderDebugGLSession" />
            </menu_item_check>
            <menu_item_check
             label="Debug Pipeline"
             name="Debug Pipeline">
                <menu_item_check.on_check
                 function="CheckControl"
                 parameter="RenderDebugPipeline" />
                <menu_item_check.on_click
                 function="ToggleControl"
                 parameter="RenderDebugPipeline" />
            </menu_item_check>
            <menu_item_check
             label="Automatic Alpha Masks (deferred)"
             name="Automatic Alpha Masks (deferred)">
                <menu_item_check.on_check
                 function="CheckControl"
                 parameter="RenderAutoMaskAlphaDeferred" />
                <menu_item_check.on_click
                 function="ToggleControl"
                 parameter="RenderAutoMaskAlphaDeferred" />
            </menu_item_check>
            <menu_item_check
             label="Automatic Alpha Masks (non-deferred)"
             name="Automatic Alpha Masks (non-deferred)">
                <menu_item_check.on_check
                 function="CheckControl"
                 parameter="RenderAutoMaskAlphaNonDeferred" />
                <menu_item_check.on_click
                 function="ToggleControl"
                 parameter="RenderAutoMaskAlphaNonDeferred" />
            </menu_item_check>
            <menu_item_check
             label="Animation Textures"
             name="Animation Textures">
                <menu_item_check.on_check
                 function="CheckControl"
                 parameter="AnimateTextures" />
                <menu_item_check.on_click
                 function="ToggleControl"
                 parameter="AnimateTextures" />
            </menu_item_check>
            <menu_item_check
             label="Disable Textures"
             name="Disable Textures">
                <menu_item_check.on_check
                 function="CheckControl"
                 parameter="TextureDisable" />
                <menu_item_check.on_click
                 function="ToggleControl"
                 parameter="TextureDisable" />
            </menu_item_check>
            <menu_item_check
              label="Full Res Textures"
             name="Rull Res Textures">
                <menu_item_check.on_check
                 function="CheckControl"
                 parameter="TextureLoadFullRes" />
                <menu_item_check.on_click
                 function="ToggleControl"
                 parameter="TextureLoadFullRes" />
            </menu_item_check>
            <menu_item_check
             label="Render Attached Lights"
             name="Render Attached Lights">
                <menu_item_check.on_check
                 function="CheckControl"
                 parameter="RenderAttachedLights" />
                <menu_item_check.on_click
                 function="Advanced.HandleAttachedLightParticles"
                 parameter="RenderAttachedLights" />
            </menu_item_check>
            <menu_item_check
             label="Render Attached Particles"
             name="Render Attached Particles">
                <menu_item_check.on_check
                 function="CheckControl"
                 parameter="RenderAttachedParticles" />
                <menu_item_check.on_click
                 function="Advanced.HandleAttachedLightParticles"
                 parameter="RenderAttachedParticles" />
            </menu_item_check>
            <menu_item_check
             label="Collect Font Vertex Buffers"
             name="Collect Font Vertex Buffers">
                <menu_item_check.on_check
                 function="CheckControl"
                 parameter="CollectFontVertexBuffers" />
                <menu_item_check.on_click
                 function="ToggleControl"
                 parameter="CollectFontVertexBuffers" />
            </menu_item_check>
          <menu_item_separator />
          <menu_item_check
             label="Enable Shader Cache"
             name="Enable Shader Cache">
            <menu_item_check.on_check
             function="CheckControl"
             parameter="RenderShaderCacheEnabled" />
            <menu_item_check.on_click
             function="ToggleShaderControl"
             parameter="RenderShaderCacheEnabled" />
          </menu_item_check>
          <menu_item_call
            enabled="true"
            label="Clear Shader Cache"
            name="Shader Cache Clear">
            <menu_item_call.on_click
             function="Advanced.ClearShaderCache" />
          </menu_item_call>
          <menu_item_separator />
          <menu_item_call
            enabled="true"
            label="Clear Cache Immediately"
            name="Cache Clear">
            <menu_item_call.on_click
             function="Develop.ClearCache" />
          </menu_item_call>
          
        </menu>

        <menu
         create_jump_keys="true"
         label="Network"
         name="Network"
         tear_off="true">
            <menu_item_check
             label="Pause Agent"
             name="AgentPause">
                <menu_item_check.on_check
                 function="CheckControl"
                 parameter="AgentPause" />
                <menu_item_check.on_click
                 function="ToggleControl"
                 parameter="AgentPause" />
            </menu_item_check>

            <menu_item_separator/>

            <menu_item_call
             label="Enable Message Log"
             name="Enable Message Log">
                <menu_item_call.on_click
                 function="Advanced.EnableMessageLog" />
            </menu_item_call>
            <menu_item_call
             label="Disable Message Log"
             name="Disable Message Log">
                <menu_item_call.on_click
                 function="Advanced.DisableMessageLog" />
            </menu_item_call>

            <menu_item_separator/>

            <menu_item_check
             label="Velocity Interpolate Objects"
             name="Velocity Interpolate Objects">
                <menu_item_check.on_check
                 function="CheckControl"
                 parameter="VelocityInterpolate" />
                <menu_item_check.on_click
                 function="ToggleControl"
                 parameter="VelocityInterpolate" />
            </menu_item_check>
            <menu_item_check
             label="Ping Interpolate Object Positions"
             name="Ping Interpolate Object Positions">
                <menu_item_check.on_check
                 function="CheckControl"
                 parameter="PingInterpolate" />
                <menu_item_check.on_click
                 function="ToggleControl"
                 parameter="PingInterpolate" />
            </menu_item_check>

            <menu_item_separator/>

            <menu_item_call
             label="Drop a Packet"
             name="Drop a Packet"
             shortcut="control|alt|L">
                <menu_item_call.on_click
                 function="Advanced.DropPacket" />
            </menu_item_call>
        </menu>
        <menu
         create_jump_keys="true"
         label="Cache"
         name="Cache"
         tear_off="true">
            <menu_item_call
             label="Purge Disk Cache"
             name="Purge Disk Cache">
                <menu_item_call.on_click
                 function="Advanced.PurgeDiskCache" />
            </menu_item_call>
        </menu>
        <menu_item_call
         label="Dump Scripted Camera"
         name="Dump Scripted Camera">
            <menu_item_call.on_click
             function="Advanced.DumpScriptedCamera" />
        </menu_item_call>      
        <menu
         create_jump_keys="true"
         label="Recorder"
         name="Recorder"
         tear_off="true">
            <menu_item_call visible="false"
             label="Start event recording"
             name="Start event recording">
	      <menu_item_call.on_visible
		 function="displayViewerEventRecorderMenuItems" />
                <menu_item_call.on_click
                 function="Advanced.EventRecorder"
                 parameter="start recording" />
            </menu_item_call>
            <menu_item_call visible="false"
             label="Stop event recording"
             name="Stop event recording">
	      <menu_item_call.on_visible
		 function="displayViewerEventRecorderMenuItems" />
                <menu_item_call.on_click
                 function="Advanced.EventRecorder"
                 parameter="stop recording" />
            </menu_item_call>
            <menu_item_call visible="false"
             label="Playback event recording"
             name="Playback event recording">
	      <menu_item_call.on_visible
		 function="displayViewerEventRecorderMenuItems" />
                <menu_item_call.on_click
                 function="Advanced.EventRecorder"
                 parameter="start playback" />
            </menu_item_call>

            <menu_item_call
             label="Start Playback"
             name="Start Playback">
                <menu_item_call.on_click
                 function="Advanced.AgentPilot"
                 parameter="start playback" />
            </menu_item_call>
            <menu_item_call
             label="Stop Playback"
             name="Stop Playback">
                <menu_item_call.on_click
                 function="Advanced.AgentPilot"
                 parameter="stop playback" />
            </menu_item_call>
            <menu_item_check
             label="Loop Playback"
             name="Loop Playback">
                <menu_item_check.on_check
                 function="Advanced.CheckAgentPilotLoop"
                 parameter="loopPlayback" />
                <menu_item_check.on_click
                 function="Advanced.ToggleAgentPilotLoop" />
            </menu_item_check>
            <menu_item_call
             label="Start Record"
             name="Start Record">
                <menu_item_call.on_click
                 function="Advanced.AgentPilot"
                 parameter="start record" />
            </menu_item_call>
            <menu_item_call
             label="Stop Record"
             name="Stop Record">
                <menu_item_call.on_click
                 function="Advanced.AgentPilot"
                 parameter="stop record" />
            </menu_item_call>
        </menu>

        <menu
         create_jump_keys="true"
         label="World"
         name="DevelopWorld"
         tear_off="true">
            <menu_item_check
             label="Sim Sun Override"
             name="Sim Sun Override">
                <menu_item_check.on_check
                 function="CheckControl"
                 parameter="SkyOverrideSimSunPosition" />
                <menu_item_check.on_click
                 function="ToggleControl"
                 parameter="SkyOverrideSimSunPosition" />
            </menu_item_check>
            <menu_item_check
             label="Fixed Weather"
             name="Fixed Weather">
                <menu_item_check.on_check
                 function="CheckControl"
                 parameter="FixedWeather" />
                <menu_item_check.on_click
                 function="ToggleControl"
                 parameter="FixedWeather" />
            </menu_item_check>
            <menu_item_call
             label="Dump Region Object Cache"
             name="Dump Region Object Cache">
                <menu_item_call.on_click
                 function="Advanced.DumpRegionObjectCache" />
            </menu_item_call>
			<menu_item_check
             label="Record Stats to File"
             name="Stats Recorder File">
				<menu_item_check.on_check
                 function="Advanced.CheckStatsRecorder" />
				<menu_item_check.on_click
                 function="Advanced.ToggleStatsRecorder" />
			</menu_item_check>
			<menu_item_check
		     label="Interest Lists 360 Mode"
             name="Interest List: 360 Mode"
             shortcut="alt|shift|I">
			   <menu_item_check.on_check
				function="Advanced.CheckInterestList360Mode" />
			   <menu_item_check.on_click
				  function="Advanced.ToggleInterestList360Mode" />
            </menu_item_check>
			<menu_item_call
             label="Reset Interest Lists"
             name="Reset Interest Lists">
				<menu_item_call.on_click
                 function="Advanced.ResetInterestLists" />
			</menu_item_call>
		</menu>
        <!-- terrain -->
        <menu
         create_jump_keys="true"
         label="Terrain"
         name="DevelopTerrain"
         tear_off="true">
            <menu_item_call
              enabled="true"
              label="Rebuild Terrain"
              name="Rebuild Terrain">
              <menu_item_call.on_click
               function="Advanced.RebuildTerrain" />
            </menu_item_call>

            <menu_item_separator/>

            <menu_item_call
              label="Create Local Paintmap"
              name="Create Local Paintmap">
              <menu_item_call.on_enable
               function="EnableTerrainLocalPaintMap"/>
              <menu_item_call.on_click
               function="Advanced.TerrainCreateLocalPaintMap" />
            </menu_item_call>
            <menu_item_call
              enabled="true"
              label="Delete Local Paintmap"
              name="Delete Local Paintmap">
              <menu_item_call.on_click
               function="Advanced.TerrainDeleteLocalPaintMap" />
            </menu_item_call>
		</menu>
        <menu
         create_jump_keys="true"
         label="UI"
         name="UI"
         tear_off="true">
          <menu_item_call
           label="Media Browser"
           name="Media Browser"
           shortcut="control|alt|shift|Z">
            <menu_item_call.on_click
             function="Advanced.WebContentTest"
             parameter="http://duckduckgo.com"/>
          </menu_item_call>
            <menu_item_call
             label="Inventory Thumbnails Helper"
             name="Inventory Thumbnails Helper"
				shortcut="control|alt|shift|X">
                <menu_item_call.on_click
                 function="Floater.Show"
                 parameter="inventory_thumbnails_helper" />
            </menu_item_call>
            <menu_item_call
           label="FB Connect Test"
           name="FB Connect Test">
            <menu_item_call.on_click
             function="Advanced.WebContentTest"
             parameter="https://cryptic-ridge-1632.herokuapp.com/"/>
          </menu_item_call>
          <menu_item_call
           label="Dump Fonts"
           name="Dump Fonts">
            <menu_item_call.on_click
             function="Develop.Fonts.Dump" />
          </menu_item_call>
          <menu_item_call
           label="Dump Font Textures"
           name="Dump Font Textures">
            <menu_item_call.on_click
             function="Develop.Fonts.DumpTextures" />
          </menu_item_call>
          <menu_item_call
             label="Dump SelectMgr"
             name="Dump SelectMgr">
                <menu_item_call.on_click
                 function="Advanced.DumpSelectMgr" />
            </menu_item_call>
            <menu_item_call
             label="Dump Inventory"
             name="Dump Inventory">
                <menu_item_call.on_click
                 function="Advanced.DumpInventory" />
            </menu_item_call>
            <menu_item_call
             label="Dump Timers"
             name="Dump Timers">
                <menu_item_call.on_click
                 function="Advanced.DumpTimers" />
            </menu_item_call>
            <menu_item_call
             label="Dump Focus Holder"
             name="Dump Focus Holder">
                <menu_item_call.on_click
                 function="Advanced.DumpFocusHolder" />
            </menu_item_call>
            <menu_item_call
             label="Print Selected Object Info"
             name="Print Selected Object Info"
             shortcut="control|shift|P">
                <menu_item_call.on_click
                 function="Advanced.PrintSelectedObjectInfo" />
            </menu_item_call>
            <menu_item_call
             label="Print Agent Info"
             name="Print Agent Info"
             shortcut="shift|P">
                <menu_item_call.on_click
                 function="Advanced.PrintAgentInfo" />
            </menu_item_call>
            <menu_item_separator />

            <menu_item_check
             label="Debug SelectMgr"
             name="Debug SelectMgr">
                <menu_item_check.on_check
                 function="CheckControl"
                 parameter="DebugSelectMgr" />
                <menu_item_check.on_click
                 function="ToggleControl"
                 parameter="DebugSelectMgr" />
            </menu_item_check>
            <menu_item_check
             label="Debug Clicks"
             name="Debug Clicks">
                <menu_item_check.on_check
                 function="Advanced.CheckDebugClicks"
                 parameter="DebugClicks" />
                <menu_item_check.on_click
                 function="Advanced.ToggleDebugClicks"
                 parameter="DebugClicks" />
            </menu_item_check>
            <menu_item_check
             label="Debug Views"
             name="Debug Views">
                <menu_item_check.on_check
                 function="Advanced.CheckDebugViews" />
                <menu_item_check.on_click
                 function="Advanced.ToggleDebugViews" />
            </menu_item_check>
            <menu_item_check
             label="Debug Unicode"
             name="Debug Unicode">
                <menu_item_check.on_check
                 function="Advanced.CheckDebugUnicode" />
                <menu_item_check.on_click
                 function="Advanced.ToggleDebugUnicode" />
            </menu_item_check>
            <menu_item_check
             label="Debug Camera Controls"
             name="Debug Camera Controls">
                <menu_item_check.on_check
                 function="Advanced.CheckDebugCamera" />
                <menu_item_check.on_click
                 function="Advanced.ToggleDebugCamera" />
            </menu_item_check>
            <menu_item_check
             label="Debug Name Tooltips"
             name="Debug Name Tooltips">
                <menu_item_check.on_check
                 function="Advanced.CheckXUINameTooltips"
                 parameter="XUINameTooltips" />
                <menu_item_check.on_click
                 function="Advanced.ToggleXUINameTooltips" />
            </menu_item_check>
            <menu_item_check
             label="Debug Mouse Events"
             name="Debug Mouse Events">
                <menu_item_check.on_check
                 function="Advanced.CheckDebugMouseEvents"
                 parameter="MouseEvents" />
                <menu_item_check.on_click
                 function="Advanced.ToggleDebugMouseEvents" />
            </menu_item_check>
            <menu_item_check
             label="Debug Keys"
             name="Debug Keys">
                <menu_item_check.on_check
                 function="Advanced.CheckDebugKeys"
                 parameter="DebugKeys" />
                <menu_item_check.on_click
                 function="Advanced.ToggleDebugKeys" />
            </menu_item_check>
            <menu_item_check
             label="Debug WindowProc"
             name="Debug WindowProc">
                <menu_item_check.on_check
                 function="Advanced.CheckDebugWindowProc"
                 parameter="DebugWindowProc" />
                <menu_item_check.on_click
                 function="Advanced.ToggleDebugWindowProc"
                 parameter="DebugWindowProc" />
            </menu_item_check>
        </menu>
        <menu
         create_jump_keys="true"
         label="XUI"
         name="XUI"
         tear_off="true">
            <menu_item_call
             label="Show Color settings"
             name="Color Settings">
                <menu_item_call.on_click
                 function="Floater.Toggle"
                 parameter="settings_color" />
            </menu_item_call>
            <menu_item_call
               label="Reload Color Settings"
               name="Reload Color Settings">
              <menu_item_call.on_click
               function="Advanced.ReloadColorSettings" />
            </menu_item_call>
            <menu_item_call
             label="Show Font Test"
             name="Show Font Test">
                <menu_item_call.on_click
                 function="Floater.Show"
                 parameter="font_test" />
            </menu_item_call>
            <menu_item_check
             label="Show XUI Names"
             name="Show XUI Names">
                <menu_item_check.on_check
                 function="Advanced.CheckXUINames"
                 parameter="showUIname" />
                <menu_item_check.on_click
                 function="Advanced.ToggleXUINames" />
            </menu_item_check>
          <menu_item_call
           label="Send Test IMs"
           name="Send Test IMs">
            <menu_item_call.on_click
             function="Advanced.SendTestIMs" />
          </menu_item_call>
          <menu_item_call
           label="Flush Names Caches"
           name="Flush Names Caches">
            <menu_item_call.on_click
             function="Advanced.FlushNameCaches" />
          </menu_item_call>
        </menu>
        <menu
         create_jump_keys="true"
         label="Avatar"
         name="Character"
         tear_off="true">
            <menu
             create_jump_keys="true"
             label="Grab Baked Texture"
             name="Grab Baked Texture"
             tear_off="true">
                <menu_item_call
                 label="Iris"
                 name="Grab Iris">
                    <menu_item_call.on_click
                     function="Advanced.GrabBakedTexture"
                     parameter="iris" />
                    <menu_item_call.on_enable
                     function="Advanced.EnableGrabBakedTexture"
					 parameter="iris" />
                </menu_item_call>
                <menu_item_call
                 label="Head"
                 name="Grab Head">
                    <menu_item_call.on_click
                     function="Advanced.GrabBakedTexture"
                     parameter="head" />
                    <menu_item_call.on_enable
                     function="Advanced.EnableGrabBakedTexture"
					 parameter="head" />
                </menu_item_call>
                <menu_item_call
                 label="Upper Body"
                 name="Grab Upper Body">
                    <menu_item_call.on_click
                     function="Advanced.GrabBakedTexture"
                     parameter="upper" />
                    <menu_item_call.on_enable
                     function="Advanced.EnableGrabBakedTexture"
					 parameter="upper" />
                </menu_item_call>
                <menu_item_call
                 label="Lower Body"
                 name="Grab Lower Body">
                    <menu_item_call.on_click
                     function="Advanced.GrabBakedTexture"
                     parameter="lower" />
                    <menu_item_call.on_enable
                     function="Advanced.EnableGrabBakedTexture"
					 parameter="lower" />
                </menu_item_call>
                <menu_item_call
                 label="Skirt"
                 name="Grab Skirt">
                    <menu_item_call.on_click
                     function="Advanced.GrabBakedTexture"
                     parameter="skirt" />
                    <menu_item_call.on_enable
                     function="Advanced.EnableGrabBakedTexture"
					 parameter="skirt" />
                </menu_item_call>
            </menu>
            <menu
             create_jump_keys="true"
             label="Character Tests"
             name="Character Tests"
             tear_off="true">
                <menu_item_call
                 label="Appearance To XML"
                 name="Appearance To XML">
                    <menu_item_call.on_click
                     function="Advanced.AppearanceToXML" />
                </menu_item_call>
                <menu_item_call
                 label="Toggle Character Geometry"
                 name="Toggle Character Geometry">
                    <menu_item_call.on_click
                     function="Advanced.ToggleCharacterGeometry" />
                    <menu_item_call.on_enable
                     function="IsGodCustomerService" />
                </menu_item_call>
                <menu_item_call
                 label="Test Male"
                 name="Test Male">
                    <menu_item_call.on_click
                     function="Advanced.TestMale" />
                </menu_item_call>
                <menu_item_call
                 label="Test Female"
                 name="Test Female">
                    <menu_item_call.on_click
                     function="Advanced.TestFemale" />
                </menu_item_call>
                <menu_item_check
                 label="Allow Select Avatar"
                 name="Allow Select Avatar">
                    <menu_item_check.on_check
                     function="CheckControl"
                     parameter="AllowSelectAvatar" />
                    <menu_item_check.on_click
                     function="ToggleControl"
                     parameter="AllowSelectAvatar" />
                </menu_item_check>
                <menu_item_check
                 label="Disable Look At Animation"
                 name="Disable Look At Animation">
                    <menu_item_check.on_check
                     function="CheckControl"
                     parameter="DisableLookAtAnimation" />
                    <menu_item_check.on_click
                     function="ToggleControl"
                     parameter="DisableLookAtAnimation" />
                </menu_item_check>
                <menu_item_check
                 label="Render Only Friends"
                 name="Render Only Friends">
                    <menu_item_check.on_check
                     function="CheckControl"
                     parameter="RenderAvatarFriendsOnly" />
                    <menu_item_check.on_click
                     function="ToggleControl"
                     parameter="RenderAvatarFriendsOnly" />
                </menu_item_check>
            </menu>
            <menu
             create_jump_keys="true"
             label="Animation Speed"
             name="Animation Speed"
             tear_off="true">
                <menu_item_call
                 label="All Animations 10% Faster"
                 name="All Animations 10 Faster">
                    <menu_item_call.on_click
                     function="Advanced.AnimTenFaster" />
                </menu_item_call>
                <menu_item_call
                 label="All Animations 10% Slower"
                 name="All Animations 10 Slower">
                    <menu_item_call.on_click
                     function="Advanced.AnimTenSlower" />
                </menu_item_call>
                <menu_item_call
                 label="Reset All Animation Speed"
                 name="Reset All Animation Speed">
                    <menu_item_call.on_click
                     function="Advanced.AnimResetAll" />
                </menu_item_call>
				<menu_item_check
				 label="Slow Motion Animations"
				 name="Slow Motion Animations">
					<menu_item_check.on_check
					 function="CheckControl"
					 parameter="SlowMotionAnimation" />
					<menu_item_check.on_click
					 function="ToggleControl"
					 parameter="SlowMotionAnimation" />
				</menu_item_check>
            </menu>
            <menu_item_call
             label="Force Params to Default"
             name="Force Params to Default">
                <menu_item_call.on_click
                 function="Advanced.ForceParamsToDefault" />
            </menu_item_call>
            <menu_item_check
             label="Animation Info"
             name="Animation Info">
                <menu_item_check.on_check
                 function="Advanced.CheckAnimationInfo"
                 parameter="AnimationInfo" />
                <menu_item_check.on_click
                 function="Advanced.ToggleAnimationInfo"
                 parameter="" />
            </menu_item_check>
            <menu_item_check
             label="Show Look At"
             name="Show Look At">
                <menu_item_check.on_check
                 function="Advanced.CheckShowLookAt"
                 parameter="ShowLookAt" />
                <menu_item_check.on_click
                 function="Advanced.ToggleShowLookAt" />
            </menu_item_check>
            <menu_item_check
             label="Show Point At"
             name="Show Point At">
                <menu_item_check.on_check
                 function="Advanced.CheckShowPointAt"
                 parameter="ShowPointAt" />
                <menu_item_check.on_click
                 function="Advanced.ToggleShowPointAt" />
            </menu_item_check>
            <menu_item_check
             label="Debug Joint Updates"
             name="Debug Joint Updates">
                <menu_item_check.on_check
                 function="Advanced.CheckDebugJointUpdates"
                 parameter="DebugJointUpdates" />
                <menu_item_check.on_click
                 function="Advanced.ToggleDebugJointUpdates" />
            </menu_item_check>
            <menu_item_check
             label="Disable LOD"
             name="Disable LOD">
                <menu_item_check.on_check
                 function="Advanced.CheckDisableLOD"
                 parameter="DisableLOD" />
                <menu_item_check.on_click
                 function="Advanced.ToggleDisableLOD" />
            </menu_item_check>
            <menu_item_check
             label="Debug Character Vis"
             name="Debug Character Vis">
                <menu_item_check.on_check
                 function="Advanced.CheckDebugCharacterVis"
                 parameter="DebugCharacterVis" />
                <menu_item_check.on_click
                 function="Advanced.ToggleDebugCharacterVis" />
            </menu_item_check>
            <menu_item_check
             label="Debug Character Rez State"
             name="Debug Character Rez State">
                <menu_item_check.on_check
                 function="CheckControl"
                 parameter="NameTagDebugAVRezState" />
                <menu_item_check.on_click
                 function="ToggleControl"
                 parameter="NameTagDebugAVRezState" />
            </menu_item_check>
            <menu_item_check
             label="Show Collision Skeleton"
             name="Show Collision Skeleton">
                <menu_item_check.on_check
                 function="Advanced.CheckInfoDisplay"
                 parameter="collision skeleton" />
                <menu_item_check.on_click
                 function="Advanced.ToggleInfoDisplay"
                 parameter="collision skeleton" />
            </menu_item_check>
            <menu_item_check
             label="Show Bones"
             name="Show Bones">
                <menu_item_check.on_check
                 function="Advanced.CheckInfoDisplay"
                 parameter="joints" />
                <menu_item_check.on_click
                 function="Advanced.ToggleInfoDisplay"
                 parameter="joints" />
            </menu_item_check>
            <menu_item_check
             label="Display Agent Target"
             name="Display Agent Target">
                <menu_item_check.on_check
                 function="Advanced.CheckInfoDisplay"
                 parameter="agent target" />
                <menu_item_check.on_click
                 function="Advanced.ToggleInfoDisplay"
                 parameter="agent target" />
            </menu_item_check>
            <menu_item_check
             label="Show Impostor Extents"
             name="Show Impostor Extents">
                <menu_item_check.on_check
                 function="Advanced.CheckInfoDisplay"
                 parameter="impostors" />
                <menu_item_check.on_click
                 function="Advanced.ToggleInfoDisplay"
                 parameter="impostors" />
            </menu_item_check>
            <!-- Appears not to exist anymore
            <menu_item_check
             label="Debug Rotation"
             name="Debug Rotation">
                <menu_item_check.on_check
                 function="CheckControl"
                 parameter="DebugAvatarRotation" />
                <menu_item_check.on_click
                 function="ToggleControl"
                 parameter="DebugAvatarRotation" />
            </menu_item_check> -->
            <menu_item_call
             label="Dump Attachments"
             name="Dump Attachments">
                <menu_item_call.on_click
                 function="Advanced.DumpAttachments" />
            </menu_item_call>
            <menu_item_call
             label="Debug Avatar Textures"
             name="Debug Avatar Textures"
             shortcut="control|alt|shift|K">
                <menu_item_call.on_click
                 function="Advanced.DebugAvatarTextures" />
            </menu_item_call>
            <menu_item_call
             label="Dump Local Textures"
             name="Dump Local Textures"
             shortcut="alt|shift|M">
                <menu_item_call.on_click
                 function="Advanced.DumpAvatarLocalTextures" />
            </menu_item_call>
        </menu>

        <menu_item_separator/>

        <menu_item_call
         label="Compress Images"
         name="Compress Images">
            <menu_item_call.on_click
             function="Advanced.CompressImage" />
        </menu_item_call>
      <menu_item_call
       label="Compress File Test"
       name="Compress File Test">
        <menu_item_call.on_click
         function="Advanced.CompressFileTest" />
      </menu_item_call>

      <menu_item_call
         label="Enable Visual Leak Detector"
         name="Enable Visual Leak Detector">
        <menu_item_call.on_click
           function="Advanced.ToggleVisualLeakDetector" />
        </menu_item_call>
      
        <menu_item_check
         label="Output Debug Minidump"
         name="Output Debug Minidump">
            <menu_item_check.on_check
             function="CheckControl"
             parameter="SaveMinidump" />
            <menu_item_check.on_click
             function="ToggleControl"
             parameter="SaveMinidump" />
        </menu_item_check>
        <menu_item_check
         label="Console Window on next Run"
         name="Console Window">
            <menu_item_check.on_check
             function="CheckControl"
             parameter="ShowConsoleWindow" />
            <menu_item_check.on_click
             function="ToggleControl"
             parameter="ShowConsoleWindow" />
        </menu_item_check>
        <menu
         create_jump_keys="true"
         label="Set Logging Level"
         name="Set Logging Level"
         tear_off="true">
          <menu_item_check
            name="Debug"
            label="Debug">
            <menu_item_check.on_check
              function="Develop.CheckLoggingLevel"
              parameter="0" />
            <menu_item_check.on_click
             function="Develop.SetLoggingLevel"
             parameter="0" />
          </menu_item_check>
          <menu_item_check
            name="Info"
            label="Info">
            <menu_item_check.on_check
              function="Develop.CheckLoggingLevel"
              parameter="1" />
            <menu_item_check.on_click
             function="Develop.SetLoggingLevel"
             parameter="1" />
          </menu_item_check>
          <menu_item_check
            name="Warning"
            label="Warning">
            <menu_item_check.on_check
              function="Develop.CheckLoggingLevel"
              parameter="2" />
            <menu_item_check.on_click
             function="Develop.SetLoggingLevel"
             parameter="2" />
          </menu_item_check>
          <menu_item_check
            name="Error"
            label="Error">
            <menu_item_check.on_check
              function="Develop.CheckLoggingLevel"
              parameter="3" />
            <menu_item_check.on_click
             function="Develop.SetLoggingLevel"
             parameter="3" />
          </menu_item_check>
          <menu_item_check
            name="None"
            label="None">
            <menu_item_check.on_check
              function="Develop.CheckLoggingLevel"
              parameter="4" />
            <menu_item_check.on_click
             function="Develop.SetLoggingLevel"
             parameter="4" />
          </menu_item_check>
       </menu>

        <menu_item_separator/>

        <menu_item_call
         label="Request Admin Status"
         name="Request Admin Options"
         shortcut="control|alt|G">
            <menu_item_call.on_click
             function="Advanced.RequestAdminStatus" />
        </menu_item_call>
        <menu_item_call
         label="Leave Admin Status"
         name="Leave Admin Options"
         shortcut="control|alt|shift|G">
            <menu_item_call.on_click
             function="Advanced.LeaveAdminStatus" />
        </menu_item_call>
		<menu_item_check
         label="Show Admin Menu"
         name="View Admin Options">
            <menu_item_check.on_enable
             function="Advanced.EnableViewAdminOptions" />
            <menu_item_check.on_check
             function="Advanced.CheckViewAdminOptions"
             parameter="ViewAdminOptions" />
            <menu_item_check.on_click
             function="Advanced.ToggleViewAdminOptions" />
        </menu_item_check>
    </menu>
    <menu
     create_jump_keys="true"
     label="Admin"
     name="Admin"
     tear_off="true"
     visible="false">
        <menu
         create_jump_keys="true"
         label="Object"
         name="AdminObject"
         tear_off="true">
            <menu_item_call
             label="Take Copy"
             name="Admin Take Copy"
             shortcut="control|alt|shift|O">
                <menu_item_call.on_click
                 function="Admin.ForceTakeCopy" />
                <menu_item_call.on_enable
                 function="IsGodCustomerService" />
            </menu_item_call>
            <menu_item_call
             label="Force Owner To Me"
             name="Force Owner To Me">
                <menu_item_call.on_click
                 function="Admin.HandleObjectOwnerSelf" />
                <menu_item_call.on_enable
                 function="IsGodCustomerService" />
            </menu_item_call>
            <menu_item_call
             label="Force Owner Permissive"
             name="Force Owner Permissive">
                <menu_item_call.on_click
                 function="Admin.HandleObjectOwnerPermissive" />
                <menu_item_call.on_enable
                 function="IsGodCustomerService" />
            </menu_item_call>
            <menu_item_call
             label="Delete"
             name="Delete"
             shortcut="control|alt|shift|Del">
                <menu_item_call.on_click
                 function="Admin.HandleForceDelete" />
                <menu_item_call.on_enable
                 function="IsGodCustomerService" />
            </menu_item_call>
            <menu_item_call
             label="Lock"
             name="Lock"
             shortcut="control|alt|shift|L">
                <menu_item_call.on_click
                 function="Admin.HandleObjectLock" />
                <menu_item_call.on_enable
                 function="IsGodCustomerService" />
            </menu_item_call>
            <menu_item_call
             label="Get Assets IDs"
             name="Get Assets IDs"
             shortcut="control|alt|shift|I">
                <menu_item_call.on_click
                 function="Admin.HandleObjectAssetIDs" />
                <menu_item_call.on_enable
                 function="IsGodCustomerService" />
            </menu_item_call>
        </menu>
        <menu
         create_jump_keys="true"
         label="Parcel"
         name="Parcel"
         tear_off="true">
            <menu_item_call
             label="Force Owner To Me"
             name="Owner To Me">
                <menu_item_call.on_click
                 function="Admin.HandleForceParcelOwnerToMe" />
                <menu_item_call.on_enable
                 function="IsGodCustomerService" />
            </menu_item_call>
            <menu_item_call
             label="Set to Linden Content"
             name="Set to Linden Content"
             shortcut="control|alt|shift|C">
                <menu_item_call.on_click
                 function="Admin.HandleForceParcelToContent" />
                <menu_item_call.on_enable
                 function="IsGodCustomerService" />
            </menu_item_call>
            <menu_item_call
             label="Claim Public Land"
             name="Claim Public Land">
                <menu_item_call.on_click
                 function="Admin.HandleClaimPublicLand" />
                <menu_item_call.on_enable
                 function="IsGodCustomerService" />
            </menu_item_call>
        </menu>
        <menu
         create_jump_keys="true"
         label="Region"
         name="Region"
         tear_off="true">
            <menu_item_call
             label="Dump Temp Asset Data"
             name="Dump Temp Asset Data">
                <menu_item_call.on_click
                 function="Admin.HandleRegionDumpTempAssetData" />
                <menu_item_call.on_enable
                 function="IsGodCustomerService" />
            </menu_item_call>
            <menu_item_call
             label="Save Region State"
             name="Save Region State">
                <menu_item_call.on_click
                 function="Admin.OnSaveState" />
                <menu_item_call.on_enable
                 function="IsGodCustomerService" />
            </menu_item_call>
        </menu>
        <menu_item_call
         label="God Tools"
         name="God Tools">
            <menu_item_call.on_click
             function="Floater.Show"
             parameter="god_tools" />
            <menu_item_call.on_enable
             function="IsGodCustomerService" />
        </menu_item_call>
    </menu>
    <menu
     create_jump_keys="true"
     label="Admin"
     name="Deprecated"
     tear_off="true"
     visible="false">
        <menu
         create_jump_keys="true"
         label="Attach Object"
         mouse_opaque="false"
         name="Attach Object"
         tear_off="true" />
        <menu
         create_jump_keys="true"
         label="Detach Object"
         mouse_opaque="false"
         name="Detach Object"
         tear_off="true" />
        <menu
         create_jump_keys="true"
         label="Take Off Clothing"
         mouse_opaque="false"
         name="Take Off Clothing"
         tear_off="true">
            <menu_item_call
             label="Shirt"
             name="Shirt">
                <menu_item_call.on_click
                 function="Edit.TakeOff"
                 parameter="shirt" />
                <menu_item_call.on_enable
                 function="Edit.EnableTakeOff"
                 parameter="shirt" />
            </menu_item_call>
            <menu_item_call
             label="Pants"
             name="Pants">
                <menu_item_call.on_click
                 function="Edit.TakeOff"
                 parameter="pants" />
                <menu_item_call.on_enable
                 function="Edit.EnableTakeOff"
                 parameter="pants" />
            </menu_item_call>
            <menu_item_call
             label="Shoes"
             name="Shoes">
                <menu_item_call.on_click
                 function="Edit.TakeOff"
                 parameter="shoes" />
                <menu_item_call.on_enable
                 function="Edit.EnableTakeOff"
                 parameter="shoes" />
            </menu_item_call>
            <menu_item_call
             label="Socks"
             name="Socks">
                <menu_item_call.on_click
                 function="Edit.TakeOff"
                 parameter="socks" />
                <menu_item_call.on_enable
                 function="Edit.EnableTakeOff"
                 parameter="socks" />
            </menu_item_call>
            <menu_item_call
             label="Jacket"
             name="Jacket">
                <menu_item_call.on_click
                 function="Edit.TakeOff"
                 parameter="jacket" />
                <menu_item_call.on_enable
                 function="Edit.EnableTakeOff"
                 parameter="jacket" />
            </menu_item_call>
            <menu_item_call
             label="Gloves"
             name="Gloves">
                <menu_item_call.on_click
                 function="Edit.TakeOff"
                 parameter="gloves" />
                <menu_item_call.on_enable
                 function="Edit.EnableTakeOff"
                 parameter="gloves" />
            </menu_item_call>
            <menu_item_call
             label="Undershirt"
             name="Menu Undershirt">
                <menu_item_call.on_click
                 function="Edit.TakeOff"
                 parameter="undershirt" />
                <menu_item_call.on_enable
                 function="Edit.EnableTakeOff"
                 parameter="undershirt" />
            </menu_item_call>
            <menu_item_call
             label="Underpants"
             name="Menu Underpants">
                <menu_item_call.on_click
                 function="Edit.TakeOff"
                 parameter="underpants" />
                <menu_item_call.on_enable
                 function="Edit.EnableTakeOff"
                 parameter="underpants" />
            </menu_item_call>
            <menu_item_call
             label="Skirt"
             name="Skirt">
                <menu_item_call.on_click
                 function="Edit.TakeOff"
                 parameter="skirt" />
                <menu_item_call.on_enable
                 function="Edit.EnableTakeOff"
                 parameter="skirt" />
            </menu_item_call>
            <menu_item_call
             label="Alpha"
             name="Alpha">
                <menu_item_call.on_click
                 function="Edit.TakeOff"
                 parameter="alpha" />
                <menu_item_call.on_enable
                 function="Edit.EnableTakeOff"
                 parameter="alpha" />
            </menu_item_call>
            <menu_item_call
             label="Tattoo"
             name="Tattoo">
                <menu_item_call.on_click
                 function="Edit.TakeOff"
                 parameter="tattoo" />
                <menu_item_call.on_enable
                 function="Edit.EnableTakeOff"
                 parameter="tattoo" />
            </menu_item_call>
            <menu_item_call
             label="Universal"
             name="Universal">
              <menu_item_call.on_click
               function="Edit.TakeOff"
               parameter="tattoo" />
              <menu_item_call.on_enable
               function="Edit.EnableTakeOff"
               parameter="universal" />
            </menu_item_call>
            <menu_item_call
             label="Physics"
             name="Physics">
                <menu_item_call.on_click
                 function="Edit.TakeOff"
                 parameter="physics" />
                <menu_item_call.on_enable
                 function="Edit.EnableTakeOff"
                 parameter="physics" />
            </menu_item_call>
            <menu_item_call
             label="All Clothes"
             name="All Clothes">
                <menu_item_call.on_click
                 function="Edit.TakeOff"
                 parameter="all" />
            </menu_item_call>
        </menu>
        <menu
         create_jump_keys="true"
         label="Help"
         name="DeprecatedHelp"
         tear_off="true">
            <menu_item_call
             label="Official Linden Blog"
             name="Official Linden Blog">
                <menu_item_call.on_click
                 function="PromptShowURL"
                 name="OfficialLindenBlog_url"
                 parameter="WebLaunchSupportWiki,http://blog.secondlife.com/" />
            </menu_item_call>
            <menu_item_call
             label="Scripting Portal"
             name="Scripting Portal">
                <menu_item_call.on_click
                 function="PromptShowURL"
                 name="ScriptingPortal_url"
                 parameter="WebLaunchLSLWiki,http://wiki.secondlife.com/wiki/LSL_Portal" />
            </menu_item_call>
            <menu
             create_jump_keys="true"
             label="Bug Reporting"
             name="Bug Reporting"
             tear_off="true">
                <menu_item_call
                 label="Public Issue Tracker"
                 name="Public Issue Tracker">
                    <menu_item_call.on_click
                     function="PromptShowURL"
                     name="PublicIssueTracker_url"
                     parameter="WebLaunchPublicIssue,https://feedback.secondlife.com/" />
                </menu_item_call>
                <menu_item_call
                 label="Public Issue Tracker Help"
                 name="Publc Issue Tracker Help">
                    <menu_item_call.on_click
                     function="PromptShowURL"
                     name="PublicIssueTrackerHelp_url"
                     parameter="WebLaunchPublicIssueHelp,http://wiki.secondlife.com/wiki/Issue_tracker" />
                </menu_item_call>

                <menu_item_separator/>

                <menu_item_call
                 label="Bug Reporting 101"
                 name="Bug Reporing 101">
                    <menu_item_call.on_click
                     function="PromptShowURL"
                     name="BugReporting101_url"
                     parameter="WebLaunchBugReport101,http://wiki.secondlife.com/wiki/Bug_Reporting_101" />
                </menu_item_call>
                <menu_item_call
                 label="Security Issues"
                 name="Security Issues">
                    <menu_item_call.on_click
                     function="PromptShowURL"
                     name="SecurityIssues_url"
                     parameter="WebLaunchSecurityIssues,http://wiki.secondlife.com/wiki/Security_issues" />
                </menu_item_call>
                <menu_item_call
                 label="QA Wiki"
                 name="QA Wiki">
                    <menu_item_call.on_click
                     function="PromptShowURL"
                     name="QAWiki_url"
                     parameter="WebLaunchQAWiki,http://wiki.secondlife.com/wiki/QA_Portal" />
                </menu_item_call>
            </menu>
        </menu>
    </menu>
</menu_bar><|MERGE_RESOLUTION|>--- conflicted
+++ resolved
@@ -2408,16 +2408,12 @@
                  function="Advanced.ToggleFeature"
                  parameter="flexible" />
             </menu_item_check>
-<<<<<<< HEAD
-        </menu>
-=======
         </menu>        
         <menu
          label="RLVa"
          name="RLVa Embedded"
          tear_off="true"
          visible="true" />
->>>>>>> 48b34e07
         <menu_item_check
          label="Use Plugin Read Thread"
          name="Use Plugin Read Thread">
