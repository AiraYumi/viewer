<?xml version="1.0" encoding="utf-8" standalone="yes" ?>
<panel
 background_opaque="true"
 background_visible="true"
 bg_opaque_color="MouseGray"
 follows="left|top|right"
 height="65"
 layout="topleft"
 name="navigation_bar"
 chrome="true"
 width="600">
	<icon
	 follows="all"
	 image_name="NavBar_BG"
	 mouse_opaque="false"
	 name="bg_icon"
	 scale_image="true"
	 visible="true"
	 left="0"
	 top="0"
	 height="65"
	 width="600"/>
	<icon
	 follows="all"
	 image_name="NavBar_BG_NoFav"
	 mouse_opaque="false"
	 name="bg_icon_no_fav"
	 scale_image="true"
	 visible="false"
	 left="0"
	 top="0"
	 height="65"
	 width="600"/>
	<panel
	 background_visible="false"
	 follows="left|top|right"
	 top="5"
	 height="23"
	 layout="topleft"
	 name="navigation_panel"
	 width="600">
	     <button
	     follows="left|top"
	     height="23"
	     image_disabled="PushButton_Disabled"
	     image_disabled_selected="PushButton_Disabled"
	     image_overlay="Arrow_Left_Off"
	     image_selected="PushButton_Selected"
	     image_unselected="PushButton_Off"
	     hover_glow_amount="0.15"
	     layout="topleft"
	     left="10"
	     name="back_btn"
	     tool_tip="Go back to previous location"
	     top="3"
	     width="31" />

	    <button
	     follows="left|top"
	     height="23"
	     image_disabled="PushButton_Disabled"
	     image_disabled_selected="PushButton_Disabled"
	     image_overlay="Arrow_Right_Off"
	     image_selected="PushButton_Selected"
	     image_unselected="PushButton_Off"
	     hover_glow_amount="0.15"
	     layout="topleft"
	     left_pad="0"
	     name="forward_btn"
	     tool_tip="Go forward one location"
	     top_delta="0"
	     width="31" />
	    <button
	     follows="left|top"
	     height="23"
	     image_disabled="PushButton_Disabled"
	     image_disabled_selected="PushButton_Disabled"
	     image_overlay="Home_Off"
	     image_selected="PushButton_Selected"
	     image_unselected="PushButton_Off"
	     hover_glow_amount="0.15"
	     layout="topleft"
	     left_pad="7"
	     name="home_btn"
	     tool_tip="Teleport to my home location"
	     top_delta="0"
	     width="32" />
	    <location_input
	     follows="left|right|top"
	     halign="right"
	     height="23"
	     label="Location"
	     layout="topleft"
	     left_pad="7"
	     max_chars="254"
	     mouse_opaque="false"
	     name="location_combo"
	     top_delta="0"
	     width="266">
	     <!-- *TODO: Delete.  Let the location_input use the correct art sizes.
	        <location_input.add_landmark_button
	         height="18"
	         name="location_combo_add"
	         width="20" />
	        <location_input.info_button
	         height="18"
	         name="location_combo_info"
	         width="20" />
	      -->
	    </location_input>

	<!--     <button -->
	<!--      follows="right|top" -->
	<!--      height="20" -->
	<!--      image_disabled="TextField_Search_Off" -->
	<!--      image_disabled_selected="TextField_Search_Off" -->
	<!--      image_hover_selected="TextField_Search_Off" -->
	<!--      image_hover_unselected="TextField_Search_Off" -->
	<!--      image_selected="TextField_Search_Off" -->
	<!--      image_unselected="TextField_Search_Off" -->
	<!--      layout="topleft" -->
	<!--      left_pad="5" -->
	<!--      mouse_opaque="false" -->
	<!--      name="search_bg" -->
	<!--      top_delta="0" -->
	<!--      width="168" /> -->

        <search_combo_box
	     bevel_style="none"
	     border_style="line"
	     border.border_thickness="0"
	     commit_on_focus_lost="false"
	     follows="right|top"
	     halign="right"
	     height="22"
	     label="Search"
	     layout="topleft"
	     right="-10"
	     mouse_opaque="false"
	     name="search_combo_box"
	     tool_tip="Search"
	     top_delta="0"
	     width="200" >
         <combo_editor
          label="Search [SECOND_LIFE]"
          name="search_combo_editor"/>
        </search_combo_box>
	</panel>
<<<<<<< HEAD

    <favorites_bar
     follows="left|right|top"
     height="15"
     layout="topleft"
     left="0"
     name="favorite"
     image_drag_indication="arrow_down.tga"
     chevron_button_tool_tip="Show more of My Favorites"
     bottom="62"
     width="590" />
=======
  <favorites_bar
   follows="left|right|top"
   height="15"
   layout="topleft"
   left="0"
   name="favorite"
   image_drag_indication="Arrow_Down"
   bottom="62"
   width="590">
    <chevron_button name=">>"
                     image_unselected="TabIcon_Close_Off"
                     image_selected="TabIcon_Close_Off"
                     tab_stop="false"
                     follows="left|bottom" 
                     tool_tip="Show more of My Favorites" 
                     width="15"
                     height="15"/>
  </favorites_bar>
>>>>>>> dee48496
</panel><|MERGE_RESOLUTION|>--- conflicted
+++ resolved
@@ -146,7 +146,6 @@
           name="search_combo_editor"/>
         </search_combo_box>
 	</panel>
-<<<<<<< HEAD
 
     <favorites_bar
      follows="left|right|top"
@@ -155,17 +154,6 @@
      left="0"
      name="favorite"
      image_drag_indication="arrow_down.tga"
-     chevron_button_tool_tip="Show more of My Favorites"
-     bottom="62"
-     width="590" />
-=======
-  <favorites_bar
-   follows="left|right|top"
-   height="15"
-   layout="topleft"
-   left="0"
-   name="favorite"
-   image_drag_indication="Arrow_Down"
    bottom="62"
    width="590">
     <chevron_button name=">>"
@@ -177,5 +165,4 @@
                      width="15"
                      height="15"/>
   </favorites_bar>
->>>>>>> dee48496
 </panel>