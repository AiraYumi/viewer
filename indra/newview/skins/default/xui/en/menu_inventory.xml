<?xml version="1.0" encoding="utf-8" standalone="yes" ?>
<menu
 bottom="825"
 layout="topleft"
 name="Popup"
 visible="false">
	<menu_item_call
        label="Create listing"
        layout="topleft"
        name="Marketplace Create Listing">
		<menu_item_call.on_click
        function="Inventory.DoToSelected"
        parameter="marketplace_create_listing" />
	</menu_item_call>
	<menu_item_call
        label="Associate listing"
        layout="topleft"
        name="Marketplace Associate Listing">
		<menu_item_call.on_click
        function="Inventory.DoToSelected"
        parameter="marketplace_associate_listing" />
	</menu_item_call>
	<menu_item_call
        label="Get (Refresh) listing"
        layout="topleft"
        name="Marketplace Get Listing">
		<menu_item_call.on_click
        function="Inventory.DoToSelected"
        parameter="marketplace_get_listing" />
	</menu_item_call>
	<menu_item_call
        label="Check for errors"
        layout="topleft"
        name="Marketplace Check Listing">
		<menu_item_call.on_click
        function="Inventory.DoToSelected"
        parameter="marketplace_check_listing" />
	</menu_item_call>
	<menu_item_call
        label="Edit listing"
        layout="topleft"
        name="Marketplace Edit Listing">
		<menu_item_call.on_click
        function="Inventory.DoToSelected"
        parameter="marketplace_edit_listing" />
	</menu_item_call>
	<menu_item_call
        label="List"
        layout="topleft"
        name="Marketplace List">
		<menu_item_call.on_click
        function="Inventory.DoToSelected"
        parameter="marketplace_list" />
	</menu_item_call>
	<menu_item_call
        label="Unlist"
        layout="topleft"
        name="Marketplace Unlist">
		<menu_item_call.on_click
        function="Inventory.DoToSelected"
        parameter="marketplace_unlist" />
	</menu_item_call>
	<menu_item_call
        label="Activate"
        layout="topleft"
        name="Marketplace Activate">
		<menu_item_call.on_click
        function="Inventory.DoToSelected"
        parameter="marketplace_activate" />
	</menu_item_call>
	<menu_item_call
        label="Deactivate"
        layout="topleft"
        name="Marketplace Deactivate">
		<menu_item_call.on_click
        function="Inventory.DoToSelected"
        parameter="marketplace_deactivate" />
	</menu_item_call>
	<menu_item_separator
    layout="topleft"
    name="Marketplace Listings Separator" />
    <menu_item_call
     label="Share"
     layout="topleft"
     name="Share"
     visible="true">
        <menu_item_call.on_click
         function="Inventory.Share" />
    </menu_item_call>
    <menu_item_call
     label="Open"
     layout="topleft"
     name="Task Open">
        <menu_item_call.on_click
         function="Inventory.DoToSelected"
         parameter="task_open" />
    </menu_item_call>
    <menu_item_call
     label="Play"
     layout="topleft"
     name="Task Play">
        <menu_item_call.on_click
         function="Inventory.DoToSelected"
         parameter="task_play" />
    </menu_item_call>
    <menu_item_call
     label="Properties"
     layout="topleft"
     name="Task Properties">
        <menu_item_call.on_click
         function="Inventory.DoToSelected"
         parameter="task_properties" />
    </menu_item_call>
    <menu_item_call
     label="Rename"
     layout="topleft"
     name="Task Rename">
        <menu_item_call.on_click
         function="Inventory.DoToSelected"
         parameter="rename" />
    </menu_item_call>
    <menu_item_call
     label="Delete"
     layout="topleft"
     name="Task Remove">
        <menu_item_call.on_click
         function="Inventory.DoToSelected"
         parameter="delete" />
    </menu_item_call>
    <menu_item_call
     label="Empty Trash"
     layout="topleft"
     name="Empty Trash">
        <menu_item_call.on_click
         function="Inventory.EmptyTrash"
         parameter="rename" />
    </menu_item_call>
    <menu_item_call
     label="Empty Lost And Found"
     layout="topleft"
     name="Empty Lost And Found">
        <menu_item_call.on_click
         function="Inventory.EmptyLostAndFound"
         parameter="rename" />
    </menu_item_call>
    <menu_item_call
<<<<<<< HEAD
=======
     label="New Folder"
     layout="topleft"
     name="New Listing Folder">
        <menu_item_call.on_click
         function="Inventory.DoCreate"
         parameter="category" />
    </menu_item_call>
    <menu_item_call
>>>>>>> 110eb2c9
     label="New Outfit"
     layout="topleft"
     name="New Outfit">
        <menu_item_call.on_click
         function="Inventory.DoCreate"
         parameter="outfit" />
    </menu_item_call>
    <menu
     label="Change Type"
     layout="topleft"
     name="Change Type">
        <menu_item_call
         label="Default"
         layout="topleft"
         name="Default">
            <menu_item_call.on_click
             function="Inventory.DoToSelected"
             parameter="change_folder_type_default" />
        </menu_item_call>
        <menu_item_call
         label="Gloves"
         layout="topleft"
         name="Gloves">
            <menu_item_call.on_click
             function="Inventory.DoToSelected"
             parameter="change_folder_type_gloves" />
        </menu_item_call>
        <menu_item_call
         label="Jacket"
         layout="topleft"
         name="Jacket">
            <menu_item_call.on_click
             function="Inventory.DoToSelected"
             parameter="change_folder_type_jacket" />
        </menu_item_call>
        <menu_item_call
         label="Pants"
         layout="topleft"
         name="Pants">
            <menu_item_call.on_click
             function="Inventory.DoToSelected"
             parameter="change_folder_type_pants" />
        </menu_item_call>
        <menu_item_call
         label="Shape"
         layout="topleft"
         name="Shape">
            <menu_item_call.on_click
             function="Inventory.DoToSelected"
             parameter="change_folder_type_shape" />
        </menu_item_call>
        <menu_item_call
         label="Shoes"
         layout="topleft"
         name="Shoes">
            <menu_item_call.on_click
             function="Inventory.DoToSelected"
             parameter="change_folder_type_shoes" />
        </menu_item_call>
        <menu_item_call
         label="Shirt"
         layout="topleft"
         name="Shirt">
            <menu_item_call.on_click
             function="Inventory.DoToSelected"
             parameter="change_folder_type_shirt" />
        </menu_item_call>
        <menu_item_call
         label="Skirt"
         layout="topleft"
         name="Skirt">
            <menu_item_call.on_click
             function="Inventory.DoToSelected"
             parameter="change_folder_type_skirt" />
        </menu_item_call>
        <menu_item_call
         label="Underpants"
         layout="topleft"
         name="Underpants">
            <menu_item_call.on_click
             function="Inventory.DoToSelected"
             parameter="change_folder_type_underpants" />
        </menu_item_call>
        <menu_item_call
         label="Undershirt"
         layout="topleft"
         name="Undershirt">
            <menu_item_call.on_click
             function="Inventory.DoToSelected"
             parameter="change_folder_type_undershirt" />
        </menu_item_call>
    </menu>
    <menu_item_call
     label="Teleport"
     layout="topleft"
     name="Landmark Open">
        <menu_item_call.on_click
         function="Inventory.DoToSelected"
         parameter="open" />
    </menu_item_call>
    <menu_item_call
     label="Open"
     layout="topleft"
     name="Animation Open">
        <menu_item_call.on_click
         function="Inventory.DoToSelected"
         parameter="open" />
    </menu_item_call>
    <menu_item_call
     label="Open"
     layout="topleft"
     name="Sound Open">
        <menu_item_call.on_click
         function="Inventory.DoToSelected"
         parameter="open" />
    </menu_item_call>
    <menu_item_separator
     layout="topleft"
     name="Folder Wearables Separator" />
    <menu_item_call
     label="Replace Current Outfit"
     layout="topleft"
     name="Replace Outfit">
        <menu_item_call.on_click
         function="Inventory.DoToSelected"
         parameter="replaceoutfit" />
    </menu_item_call>
    <menu_item_call
     label="Add To Current Outfit"
     layout="topleft"
     name="Add To Outfit">
        <menu_item_call.on_click
         function="Inventory.DoToSelected"
         parameter="addtooutfit" />
    </menu_item_call>
    <menu_item_call
     label="Remove From Current Outfit"
     layout="topleft"
     name="Remove From Outfit">
        <menu_item_call.on_click
         function="Inventory.DoToSelected"
         parameter="removefromoutfit" />
    </menu_item_call>
    <menu_item_call
     label="Copy outfit list to clipboard"
     layout="topleft"
     name="Copy outfit list to clipboard">
        <menu_item_call.on_click
         function="Inventory.DoToSelected"
         parameter="copyoutfittoclipboard" />
    </menu_item_call>
    <menu_item_separator
     layout="topleft"
     name="Outfit Separator" />
    <menu_item_call
     label="Find Original"
     layout="topleft"
     name="Find Original">
        <menu_item_call.on_click
         function="Inventory.DoToSelected"
         parameter="goto" />
    </menu_item_call>
    <menu_item_call
     label="Purge Item"
     layout="topleft"
     name="Purge Item">
        <menu_item_call.on_click
         function="Inventory.DoToSelected"
         parameter="purge"/>
    </menu_item_call>
    <menu_item_call
     label="Restore Item"
     layout="topleft"
     name="Restore Item">
        <menu_item_call.on_click
         function="Inventory.DoToSelected"
         parameter="restore" />
    </menu_item_call>
    <menu_item_call
     label="Open"
     layout="topleft"
     name="Open">
        <menu_item_call.on_click
         function="Inventory.DoToSelected"
         parameter="open" />
    </menu_item_call>
    <menu_item_call
     label="Open Original"
     layout="topleft"
     name="Open Original">
        <menu_item_call.on_click
         function="Inventory.DoToSelected"
         parameter="open_original" />
    </menu_item_call>
    <menu_item_call
     label="Properties"
     layout="topleft"
     name="Properties">
        <menu_item_call.on_click
         function="Inventory.DoToSelected"
         parameter="properties" />
    </menu_item_call>
    <menu_item_call
     label="Image..."
     layout="topleft"
     name="thumbnail">
        <menu_item_call.on_click
         function="Inventory.DoToSelected"
         parameter="thumbnail" />
    </menu_item_call>
    <menu_item_call
     label="Copy Asset UUID"
     layout="topleft"
     name="Copy Asset UUID">
        <menu_item_call.on_click
         function="Inventory.DoToSelected"
         parameter="copy_uuid" />
    </menu_item_call>
    <menu_item_call
     label="Show in Main Panel"
     layout="topleft"
     name="Show in Main Panel">
       <menu_item_call.on_click
        function="Inventory.DoToSelected"
        parameter="show_in_main_panel" />
    </menu_item_call>
    <menu_item_separator
     layout="topleft" 
     name="Copy Separator" />
    <menu_item_call
     label="Open"
     layout="topleft"
     name="open_in_current_window">
        <menu_item_call.on_click
         function="Inventory.DoToSelected"
         parameter="open_in_current_window" />
    </menu_item_call>
    <menu_item_call
     label="Open in new window"
     layout="topleft"
     name="open_in_new_window">
        <menu_item_call.on_click
         function="Inventory.OpenNewFolderWindow"/>
    </menu_item_call>
    <menu_item_separator
     layout="topleft"
     name="Open Folder Separator" />
    <menu_item_call
     label="Rename"
     layout="topleft"
     name="Rename">
        <menu_item_call.on_click
         function="Inventory.DoToSelected"
         parameter="rename" />
    </menu_item_call>
    <menu_item_call
     label="Cut"
     layout="topleft"
     name="Cut">
        <menu_item_call.on_click
         function="Inventory.DoToSelected"
         parameter="cut" />
    </menu_item_call>
    <menu_item_call
     label="Copy"
     layout="topleft"
     name="Copy">
        <menu_item_call.on_click
         function="Inventory.DoToSelected"
         parameter="copy" />
    </menu_item_call>
    <menu_item_call
     label="Paste"
     layout="topleft"
     name="Paste">
        <menu_item_call.on_click
         function="Inventory.DoToSelected"
         parameter="paste" />
    </menu_item_call>
    <menu_item_call
     label="Paste As Link"
     layout="topleft"
     name="Paste As Link">
        <menu_item_call.on_click
         function="Inventory.DoToSelected"
         parameter="paste_link" />
    </menu_item_call>
    <menu_item_call
     label="Replace Links"
     layout="topleft"
     name="Replace Links">
        <menu_item_call.on_click
         function="Inventory.DoToSelected"
         parameter="replace_links" />
    </menu_item_call>
    <menu_item_separator
     layout="topleft" 
     name="Paste Separator" />
    <menu_item_call
     label="Delete"
     layout="topleft"
     name="Delete">
        <menu_item_call.on_click
         function="Inventory.DoToSelected"
         parameter="delete" />
    </menu_item_call>
    <menu_item_call
     label="Delete System Folder"
     layout="topleft"
     name="Delete System Folder">
        <menu_item_call.on_click
         function="Inventory.DoToSelected"
         parameter="delete_system_folder" />
    </menu_item_call>
    <menu_item_separator
     layout="topleft" />
    <menu_item_separator
     layout="topleft" />
    <menu_item_call
     label="Start Conference Chat"
     layout="topleft"
     name="Conference Chat Folder">
        <menu_item_call.on_click
         function="Inventory.BeginIMSession"
         parameter="everyone" />
    </menu_item_call>
    <menu_item_separator
     layout="topleft" />
    <menu_item_call
     label="Play"
     layout="topleft"
     name="Sound Play">
        <menu_item_call.on_click
         function="Inventory.DoToSelected"
         parameter="sound_play" />
    </menu_item_call>
    <menu_item_separator
     layout="topleft"
     name="Landmark Separator" />
    <menu_item_call
    label="Copy SLurl"
    layout="topleft"
    name="url_copy">
       <menu_item_call.on_click
        function="Inventory.DoToSelected"
        parameter="copy_slurl" />
   </menu_item_call> 
   <menu_item_call
     label="About Landmark"
     layout="topleft"
     name="About Landmark">
        <menu_item_call.on_click
         function="Inventory.DoToSelected"
         parameter="about" />
    </menu_item_call>
   <menu_item_call
     label="Show on Map"
     layout="topleft"
     name="show_on_map">
        <menu_item_call.on_click
         function="Inventory.DoToSelected"
         parameter="show_on_map" />
    </menu_item_call>
    <menu_item_separator
     layout="topleft" 
     name="Animation Separator" />
    <menu_item_call
     label="Play Inworld"
     layout="topleft"
     name="Animation Play">
        <menu_item_call.on_click
         function="Inventory.DoToSelected"
         parameter="playworld" />
    </menu_item_call>
    <menu_item_call
     label="Play Locally"
     layout="topleft"
     name="Animation Audition">
        <menu_item_call.on_click
         function="Inventory.DoToSelected"
         parameter="playlocal" />
    </menu_item_call>
    <menu_item_separator
     layout="topleft" 
     name="Send Instant Message Separator" />
    <menu_item_call
     label="Send Instant Message"
     layout="topleft"
     name="Send Instant Message">
        <menu_item_call.on_click
         function="Inventory.DoToSelected"
         parameter="begin_im" />
    </menu_item_call>
    <menu_item_call
     label="Offer Teleport..."
     layout="topleft"
     name="Offer Teleport...">
        <menu_item_call.on_click
         function="Inventory.DoToSelected"
         parameter="lure" />
    </menu_item_call>
    <menu_item_call
     label="Request Teleport..."
     layout="topleft"
     name="Request Teleport...">
        <menu_item_call.on_click
        function="Inventory.DoToSelected"
        parameter="request_lure" />
    </menu_item_call>
    <menu_item_call
     label="Start Conference Chat"
     layout="topleft"
     name="Conference Chat">
        <menu_item_call.on_click
         function="Inventory.BeginIMSession"
         parameter="selected" />
    </menu_item_call>
    <menu_item_separator
     layout="topleft" 
     name="Gesture Separator" />
    <menu_item_call
     label="Activate"
     layout="topleft"
     name="Activate">
        <menu_item_call.on_click
         function="Inventory.DoToSelected"
         parameter="activate" />
    </menu_item_call>
    <menu_item_call
     label="Deactivate"
     layout="topleft"
     name="Deactivate">
        <menu_item_call.on_click
         function="Inventory.DoToSelected"
         parameter="deactivate" />
    </menu_item_call>
    <menu_item_separator
     layout="topleft" 
     name="Texture Separator" />
    <menu_item_call
     label="Save As"
     layout="topleft"
     name="Save As">
        <menu_item_call.on_click
         function="Inventory.DoToSelected"
         parameter="save_as" />
    </menu_item_call>
  <menu_item_call
 label="Save Selected As"
 layout="topleft"
 name="Save Selected As">
    <menu_item_call.on_click
     function="Inventory.DoToSelected"
     parameter="save_selected_as" />
  </menu_item_call>
    <menu_item_separator
     layout="topleft" 
     name="Wearable And Object Separator"/>
	<!-- COMMENTED OUT for DEV-32347 -->
	<!--
    <menu_item_call
     label="Restore to Last Position"
     layout="topleft"
     name="Restore to Last Position">
        <menu_item_call.on_click
         function="Inventory.DoToSelected"
         parameter="restoreToWorld" />
    </menu_item_call>
	-->
    <menu_item_call
     label="Wear"
     layout="topleft"
     name="Wearable And Object Wear">
        <menu_item_call.on_click
         function="Inventory.DoToSelected"
         parameter="wear" />
    </menu_item_call>
    <menu
     label="Attach To"
     layout="topleft"
     name="Attach To" />
    <menu
     label="Attach To HUD"
     layout="topleft"
     name="Attach To HUD" />
    <menu_item_call
     label="Touch"
     layout="topleft"
     name="Attachment Touch">
        <menu_item_call.on_click
         function="Inventory.DoToSelected"
         parameter="touch" />
    </menu_item_call>
    <menu_item_call
     label="Edit"
     layout="topleft"
     name="Wearable Edit">
        <menu_item_call.on_click
         function="Inventory.DoToSelected"
         parameter="edit" />
    </menu_item_call>
    <menu_item_call
     label="Add"
     layout="topleft"
     name="Wearable Add">
        <menu_item_call.on_click
         function="Inventory.DoToSelected"
         parameter="wear_add" />
    </menu_item_call>
    <menu_item_call
     label="Detach From Yourself"
     layout="topleft"
     name="Detach From Yourself">
        <menu_item_call.on_click
         function="Inventory.DoToSelected"
         parameter="detach" />
    </menu_item_call>
    <menu_item_call
     label="Take Off"
     layout="topleft"
     name="Take Off">
        <menu_item_call.on_click
         function="Inventory.DoToSelected"
         parameter="take_off" />
    </menu_item_call>
    <menu_item_separator
     layout="topleft" 
     name="Settings Separator" />
    <menu_item_call
            name="Settings Apply Local"
            layout="topleft"
            label="Apply Only To Myself">
        <menu_item_call.on_click 
                function="Inventory.DoToSelected"
                parameter="apply_settings_local" />
    </menu_item_call>
    <menu_item_call
            name="Settings Apply Parcel"
            layout="topleft"
            label="Apply To Parcel">
        <menu_item_call.on_click 
                function="Inventory.DoToSelected"
                parameter="apply_settings_parcel" />
    </menu_item_call>
  <menu_item_separator
   layout="topleft"
   name="Subfolder Separator" />
  <menu
   label="Create new"
   layout="topleft"
   name="create_new">
    <menu_item_call
     label="New Folder"
     layout="topleft"
     name="New Folder">
      <menu_item_call.on_click
       function="Inventory.DoCreate"
       parameter="category" />
    </menu_item_call>
    <menu_item_call
     label="New Script"
     layout="topleft"
     name="New Script">
      <menu_item_call.on_click
       function="Inventory.DoCreate"
       parameter="lsl" />
    </menu_item_call>
    <menu_item_call
     label="New Notecard"
     layout="topleft"
     name="New Note">
      <menu_item_call.on_click
       function="Inventory.DoCreate"
       parameter="notecard" />
    </menu_item_call>
    <menu_item_call
     label="New Gesture"
     layout="topleft"
     name="New Gesture">
      <menu_item_call.on_click
       function="Inventory.DoCreate"
       parameter="gesture" />
    </menu_item_call>
<<<<<<< HEAD
    <menu_item_call
     label="New Material"
     layout="topleft"
     name="New Material">
      <menu_item_call.on_click
       function="Inventory.DoCreate"
       parameter="material" />
      <menu_item_call.on_enable
       function="Inventory.MaterialsEnabled" />
    </menu_item_call>
=======
>>>>>>> 110eb2c9
    <menu
     label="New Clothes"
     layout="topleft"
     name="New Clothes">
      <menu_item_call
       label="New Shirt"
       layout="topleft"
       name="New Shirt">
        <menu_item_call.on_click
         function="Inventory.DoCreate"
         parameter="shirt" />
      </menu_item_call>
      <menu_item_call
       label="New Pants"
       layout="topleft"
       name="New Pants">
        <menu_item_call.on_click
         function="Inventory.DoCreate"
         parameter="pants" />
      </menu_item_call>
      <menu_item_call
       label="New Shoes"
       layout="topleft"
       name="New Shoes">
        <menu_item_call.on_click
         function="Inventory.DoCreate"
         parameter="shoes" />
      </menu_item_call>
      <menu_item_call
       label="New Socks"
       layout="topleft"
       name="New Socks">
        <menu_item_call.on_click
         function="Inventory.DoCreate"
         parameter="socks" />
      </menu_item_call>
      <menu_item_call
       label="New Jacket"
       layout="topleft"
       name="New Jacket">
        <menu_item_call.on_click
         function="Inventory.DoCreate"
         parameter="jacket" />
      </menu_item_call>
      <menu_item_call
       label="New Skirt"
       layout="topleft"
       name="New Skirt">
        <menu_item_call.on_click
         function="Inventory.DoCreate"
         parameter="skirt" />
      </menu_item_call>
      <menu_item_call
       label="New Gloves"
       layout="topleft"
       name="New Gloves">
        <menu_item_call.on_click
         function="Inventory.DoCreate"
         parameter="gloves" />
      </menu_item_call>
      <menu_item_call
       label="New Undershirt"
       layout="topleft"
       name="New Undershirt">
        <menu_item_call.on_click
         function="Inventory.DoCreate"
         parameter="undershirt" />
      </menu_item_call>
      <menu_item_call
       label="New Underpants"
       layout="topleft"
       name="New Underpants">
        <menu_item_call.on_click
         function="Inventory.DoCreate"
         parameter="underpants" />
      </menu_item_call>
      <menu_item_call
       label="New Alpha Mask"
       layout="topleft"
       name="New Alpha Mask">
        <menu_item_call.on_click
         function="Inventory.DoCreate"
         parameter="alpha" />
      </menu_item_call>
      <menu_item_call
       label="New Tattoo"
       layout="topleft"
       name="New Tattoo">
        <menu_item_call.on_click
         function="Inventory.DoCreate"
         parameter="tattoo" />
      </menu_item_call>
      <menu_item_call
       label="New Universal"
       layout="topleft"
       name="New Universal">
        <menu_item_call.on_click
         function="Inventory.DoCreate"
         parameter="universal" />
      </menu_item_call>
      <menu_item_call
       label="New Physics"
       layout="topleft"
       name="New Physics">
        <menu_item_call.on_click
         function="Inventory.DoCreate"
         parameter="physics" />
      </menu_item_call>
    </menu>
    <menu
     label="New Body Parts"
     layout="topleft"
     name="New Body Parts">
      <menu_item_call
       label="New Shape"
       layout="topleft"
       name="New Shape">
        <menu_item_call.on_click
         function="Inventory.DoCreate"
         parameter="shape" />
      </menu_item_call>
      <menu_item_call
       label="New Skin"
       layout="topleft"
       name="New Skin">
        <menu_item_call.on_click
         function="Inventory.DoCreate"
         parameter="skin" />
      </menu_item_call>
      <menu_item_call
       label="New Hair"
       layout="topleft"
       name="New Hair">
        <menu_item_call.on_click
         function="Inventory.DoCreate"
         parameter="hair" />
      </menu_item_call>
      <menu_item_call
       label="New Eyes"
       layout="topleft"
       name="New Eyes">
        <menu_item_call.on_click
         function="Inventory.DoCreate"
         parameter="eyes" />
      </menu_item_call>
    </menu>
    <menu
     label="New Settings"
     layout="topleft"
     name="New Settings">
      <menu_item_call
       label="New Sky"
       layout="topleft"
       name="New Sky">
        <menu_item_call.on_click
         function="Inventory.DoCreate"
         parameter="sky"/>
        <menu_item_call.on_enable
         function="Inventory.EnvironmentEnabled" />
      </menu_item_call>
      <menu_item_call
       label="New Water"
       layout="topleft"
       name="New Water">
        <menu_item_call.on_click
         function="Inventory.DoCreate"
         parameter="water"/>
        <menu_item_call.on_enable
         function="Inventory.EnvironmentEnabled" />
      </menu_item_call>
      <menu_item_call
       label="New Day Cycle"
       layout="topleft"
       name="New Day Cycle">
        <menu_item_call.on_click
         function="Inventory.DoCreate"
         parameter="daycycle"/>
        <menu_item_call.on_enable
         function="Inventory.EnvironmentEnabled" />
      </menu_item_call>
    </menu>
  </menu>  
  <menu_item_call
   label="Create folder from selected"
   layout="topleft"
   name="New folder from selected">
    <menu_item_call.on_click
     function="Inventory.DoToSelected"
     parameter="new_folder_from_selected" />
  </menu_item_call>
  <menu_item_call
   label="Ungroup folder items"
   layout="topleft"
   name="Ungroup folder items">
    <menu_item_call.on_click
     function="Inventory.DoToSelected"
     parameter="ungroup_folder_items" />
  </menu_item_call>
  <menu
   label="Use as default for"
   layout="topleft"
   name="upload_def">
    <menu_item_call
     label="Image uploads"
     layout="topleft"
     name="Image uploads">
      <menu_item_call.on_click
       function="Inventory.FileUploadLocation"
        parameter="texture" />
    </menu_item_call>
    <menu_item_call
     label="Sound uploads"
     layout="topleft"
     name="Sound uploads">
    <menu_item_call.on_click
     function="Inventory.FileUploadLocation"
     parameter="sound" />
    </menu_item_call>
    <menu_item_call
     label="Animation uploads"
     layout="topleft"
     name="Animation uploads">
    <menu_item_call.on_click
     function="Inventory.FileUploadLocation"
     parameter="animation" />
    </menu_item_call>
    <menu_item_call
     label="Model uploads"
     layout="topleft"
     name="Model uploads">
    <menu_item_call.on_click
     function="Inventory.FileUploadLocation"
     parameter="model" />
    </menu_item_call>
    <menu_item_call
     label="PBR material uploads"
     layout="topleft"
     name="PBR uploads">
        <menu_item_call.on_click
         function="Inventory.FileUploadLocation"
         parameter="pbr_material" />
    </menu_item_call>
  </menu>
	<menu_item_separator
	 layout="topleft"
	 name="Marketplace Separator" />
	<menu_item_call
        label="Copy to Marketplace Listings"
        layout="topleft"
        name="Marketplace Copy">
		<menu_item_call.on_click
        function="Inventory.DoToSelected"
        parameter="copy_to_marketplace_listings" />
	</menu_item_call>
	<menu_item_call
        label="Move to Marketplace Listings"
        layout="topleft"
        name="Marketplace Move">
		<menu_item_call.on_click
        function="Inventory.DoToSelected"
        parameter="move_to_marketplace_listings" />
	</menu_item_call>
	<menu_item_call
     label="--no options--"
     layout="topleft"
     name="--no options--" />
    <menu_item_separator
     layout="topleft" />
</menu><|MERGE_RESOLUTION|>--- conflicted
+++ resolved
@@ -144,8 +144,6 @@
          parameter="rename" />
     </menu_item_call>
     <menu_item_call
-<<<<<<< HEAD
-=======
      label="New Folder"
      layout="topleft"
      name="New Listing Folder">
@@ -154,7 +152,6 @@
          parameter="category" />
     </menu_item_call>
     <menu_item_call
->>>>>>> 110eb2c9
      label="New Outfit"
      layout="topleft"
      name="New Outfit">
@@ -738,7 +735,6 @@
        function="Inventory.DoCreate"
        parameter="gesture" />
     </menu_item_call>
-<<<<<<< HEAD
     <menu_item_call
      label="New Material"
      layout="topleft"
@@ -749,8 +745,6 @@
       <menu_item_call.on_enable
        function="Inventory.MaterialsEnabled" />
     </menu_item_call>
-=======
->>>>>>> 110eb2c9
     <menu
      label="New Clothes"
      layout="topleft"
