--- conflicted
+++ resolved
@@ -7,134 +7,24 @@
  top="0"
  name="roles_tab"
  width="304">
-  <panel.string
-   name="default_needs_apply_text">
-    There are unsaved changes
-  </panel.string>
-  <panel.string
-   name="want_apply_text">
-    Do you want to save your changes?
-  </panel.string>
-  <panel.string
-   name="help_text" />
-  <tab_container
-  border="false"
-   follows="left|top|right"
-   height="552"
-   halign="center"
-   layout="topleft"
-   left="0"
-   right="-1"
-   name="roles_tab_container"
-   tab_position="top"
-   tab_height="22"
-   tab_min_width="90"
-   top="0"
-   width="304">
-    <panel
-     border="false"
-     follows="all"
-     height="303"
-     label="MEMBERS"
-     layout="topleft"
-     left="0"
-     right="-1"
-<<<<<<< HEAD
-     help_topic="roles_members_tab"
-     name="members_sub_tab"
-     tool_tip="Members"
-     class="panel_group_members_subtab">
-      <panel.string
-       name="help_text">
-        You can add or remove Roles assigned to Members.
-        Select multiple Members by holding the Ctrl key and
-        clicking on their names.
-      </panel.string>
-      <panel.string
-       name="donation_area">
-        [AREA] m²
-      </panel.string>
-      <panel.string
-       name="power_folder_icon" translate="false">
-        Inv_FolderClosed
-      </panel.string>
-      <panel.string
-       name="power_all_have_icon" translate="false">
-        Checkbox_On
-      </panel.string>
-      <panel.string
-       name="power_partial_icon" translate="false">
-        Checkbox_Off
-      </panel.string>
-      <filter_editor
-      layout="topleft"
-      top="5"
-      left="5"
-      right="-5"
-      height="22"
-      search_button_visible="false"
-      follows="left|top|right"
-      label="Filter Members"
-      name="filter_input" />
-      <name_list
-       column_padding="2"
-       draw_heading="true"
-       height="240"
-       follows="left|top|right"
-       layout="topleft"
-       left="0"
-       right="-1"
-       multi_select="true"
-       name="member_list"
-       short_names="false"
-       top_pad="5">
-        <name_list.columns
-         label="Member"
-         name="name"
-       relative_width="0.44" />
-        <name_list.columns
-         label="Donation"
-         name="donated"
- relative_width="0.25" />
-        <name_list.columns
-         label="Status"
-         name="online"
-         relative_width="0.14" />
-      </name_list>
-      <button
-       height="23"
-       follows="top|left"
-       label="Invite"
-       left="5"
-       name="member_invite"
-       width="100" />
-      <button
-       height="23"
-       label="Eject"
-       follows="top|left"
-       left_pad="10"
-       name="member_eject"
-       width="100" />
-      <button
-       height="23"
-       label="Ban Member(s)"
-       follows="top|left"
-       left_pad="10"
-       name="member_ban"
-       width="100" />
-    </panel>
-    <panel
-     border="false"
-     height="303"
-     label="ROLES"
-     layout="topleft"
-     left="0"
-     right="-1"
-     help_topic="roles_roles_tab"
-     name="roles_sub_tab"
-     class="panel_group_roles_subtab">
-      <!-- <button
-=======
+    <panel.string
+     name="default_needs_apply_text">
+        There are unsaved changes
+    </panel.string>
+    <panel.string
+     name="want_apply_text">
+        Do you want to save your changes?
+    </panel.string>
+    <panel.string
+     name="help_text" />
+    <tab_container
+    border="false"
+     follows="left|top|right"
+     height="552"
+     halign="center"
+     layout="topleft"
+     left="0"
+     right="-1"
      name="roles_tab_container"
      tab_position="top"
      tab_height="22"
@@ -240,7 +130,6 @@
          name="roles_sub_tab"
          class="panel_group_roles_subtab">
            <!-- <button
->>>>>>> cb917083
              enabled="false"
              height="20"
              label="Show All"
