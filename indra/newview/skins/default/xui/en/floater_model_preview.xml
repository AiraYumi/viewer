--- conflicted
+++ resolved
@@ -111,23 +111,15 @@
      You will not be able to complete the final upload of this model to the Second Life servers. [[VURL] Find out how] to get enabled for mesh model uploads.</text>
 
   <text
-<<<<<<< HEAD
 	height="26"
 	top_pad="5"
 	left_delta="0"
 	name="weights_text_left"
-=======
-	height="65"
-	top_delta="45"
-	left_delta="0"
-	name="weights_text"
->>>>>>> c7b6a257
 	width="80"
 	word_wrap="true" 
 	>
 Download:
 Physics:
-<<<<<<< HEAD
   </text>
   <text
 	height="26"
@@ -160,42 +152,6 @@
 	word_wrap="true" 
 	>
 [SIM]
-[EQ]
-  </text>
-=======
-Server:
-
-Prim equivs:
-  </text>
->>>>>>> c7b6a257
-
-<!--
-  <text
-	height="65"
-	top_delta="0"
-<<<<<<< HEAD
-	left_delta="70"
-	name="price_breakdown_text"
-	width="80"
-	word_wrap="true" 
-	>
-Streaming:
-Physics:
-Instances:
-Textures:
-Model:
-  </text>
-
-=======
-	left_delta="80"
-	name="weights"
-	width="70"
-	word_wrap="true" 
-	>
-[ST]
-[PH]
-[SIM]
-
 [EQ]
   </text>
 
@@ -215,7 +171,6 @@
 Model:
   </text>
 
->>>>>>> c7b6a257
   <text
 	height="65"
 	top_delta="0"
@@ -248,7 +203,6 @@
       label="Level of Detail"
       name="lod_panel"
       help_topic="upload_model_lod">
-<<<<<<< HEAD
 
       <!-- LOD TABLE-->
       <panel
@@ -261,8 +215,6 @@
         visible="true"
         border="true"
         bevel_style="none" bg_alpha_color="0 0 0 0" bg_opaque_color="0 0 0 0.3">
-=======
->>>>>>> c7b6a257
 
       <text left="10" width="240" bottom="20" height="15" follows="left|top" name="lod_table_header">
         Select Level of Detail:
