--- conflicted
+++ resolved
@@ -132,13 +132,8 @@
      animate="false"
      default_tab_group="2"
      follows="all"
-<<<<<<< HEAD
-     height="450"
-     width="300"
-=======
      height="495"
      width="313"
->>>>>>> 66e407c1
      layout="topleft"
      orientation="vertical"
      name="im_panels"
@@ -147,12 +142,7 @@
      left="5">
         <layout_panel
          layout="topleft"
-<<<<<<< HEAD
-         height="225"
-=======
-         follows="all"
          height="220"
->>>>>>> 66e407c1
          label="IM Control Panel"
          min_height="100"
          name="outfit_wearables_panel"
@@ -162,32 +152,29 @@
 
             <!-- List containing items from the COF and Base outfit -->
             <panel
+             background_visible="false"
              class="cof_wearables"
              filename="panel_cof_wearables.xml"
              follows="left|top|right|bottom"
-             height="198"
+             height="193"
              layout="topleft"
              left="1"
              name="cof_wearables_list"
              top="0"
              width="311" />
 
-            <panel
+          <!-- Button bar -->
+          <panel
              background_visible="true"
              bevel_style="none"
-             bottom="0"
              follows="bottom|left|right"
              height="27"
              label="bottom_panel"
-             layout="bottomleft"
+             layout="topleft"
              left="0"
              name="edit_panel"
-<<<<<<< HEAD
-             width="300">
-=======
              top="193"
              width="313">
->>>>>>> 66e407c1
                 <button
                  follows="bottom|left"
                  height="25"
@@ -200,86 +187,14 @@
                  name="gear_menu_btn"
                  top="1"
                  width="31" />
-                <button
-                 follows="bottom|left"
-                 height="25"
-                 image_hover_unselected="Toolbar_Middle_Over"
-                 image_overlay=""
-                 image_selected="Toolbar_Middle_Selected"
-                 image_unselected="Toolbar_Middle_Off"
+                <icon
+                 follows="bottom|left|right"
+                 height="25"
+                 image_name="Toolbar_Right_Off"
                  layout="topleft"
                  left_pad="1"
-                 name="add_btn"
-                 top="1"
-                 width="31" />
-<<<<<<< HEAD
-                <button
-                 follows="bottom|left"
-                 height="25"
-                 image_hover_unselected="Toolbar_Middle_Over"
-                 image_overlay=""
-                 image_selected="Toolbar_Middle_Selected"
-                 image_unselected="Toolbar_Middle_Off"
-                 layout="topleft"
-                 left_pad="1"
-                 name="new_btn"
-                 top="1"
-                 width="31" />
-                <button
-                 follows="bottom|left"
-                 height="25"
-                 image_hover_unselected="Toolbar_Middle_Over"
-                 image_overlay=""
-                 image_selected="Toolbar_Middle_Selected"
-                 image_unselected="Toolbar_Middle_Off"
-                 layout="topleft"
-                 left_pad="1"
-                 name="move_closer_btn"
-                 top="1"
-                 width="31" />
-                <button
-                 follows="bottom|left"
-                 height="25"
-                 image_hover_unselected="Toolbar_Middle_Over"
-                 image_overlay=""
-                 image_selected="Toolbar_Middle_Selected"
-                 image_unselected="Toolbar_Middle_Off"
-                 layout="topleft"
-                 left_pad="1"
-                 name="move_further_btn"
-                 top="1"
-                 width="31" />
-                <icon
-                 follows="bottom|left"
-                 height="25"
-                 image_name="Toolbar_Middle_Off"
-                 layout="topleft"
-                 left_pad="1"
-                 name="dummy_icon"
-                 width="105" />
-=======
-		        <icon
-		         follows="bottom|left|right"
-		         height="25"
-		         image_name="Toolbar_Middle_Off"
-		         layout="topleft"
-		         left_pad="1"
-		         name="dummy_icon"
-		         width="216"
-		         />
->>>>>>> 66e407c1
-                <button
-                 follows="bottom|right"
-                 height="25"
-                 image_hover_unselected="Toolbar_Middle_Over"
-                 image_overlay="TrashItem_Off"
-                 image_selected="Toolbar_Middle_Selected"
-                 image_unselected="Toolbar_Right_Off"
-                 layout="topleft"
-                 name="remove_from_outfit_btn"
-                 right="-1"
-                 top="1"
-                 width="31" />
+                 name="dummy_right_icon"
+                 width="281" />
             </panel>
         </layout_panel>
 
@@ -287,8 +202,8 @@
         <layout_panel
          auto_resize="true"
          default_tab_group="3"
-         height="225" 
-         min_height="225"
+         height="210" 
+         min_height="210"
          name="add_wearables_panel"
          width="313"
          tab_group="2"
@@ -474,22 +389,6 @@
                  name="add_to_outfit_btn"
                  top="1"
                  width="31" />
-                <icon
-                 follows="bottom|left"
-                 height="25"
-                 image_name="Toolbar_Middle_Off"
-                 layout="topleft"
-                 left_pad="1"
-                 name="dummy_middle_icon"
-                 width="140" />
-                <icon
-                 follows="bottom|left"
-                 height="25"
-                 image_name="Toolbar_Right_Off"
-                 layout="topleft"
-                 left_pad="1"
-                 name="dummy_right_icon"
-                 width="31" />
             </panel>
         </layout_panel>
     </layout_stack>
@@ -498,12 +397,12 @@
      follows="left|right|bottom"
      height="30"
      layout="topleft"
-     left="5"
+     left="4"
      top_pad="2"
      name="save_revert_button_bar"
      width="300">
         <button
-         follows="bottom|left|right"
+         follows="bottom|left"
          height="23"
          label="Save"
          left="0"
@@ -512,7 +411,7 @@
          top="0"
          width="155" />
         <button
-         follows="bottom|right"
+         follows="bottom|left"
          height="23"
          name="save_flyout_btn"
          label=""
@@ -529,11 +428,11 @@
         <button
          follows="bottom|left|right"
          height="23"
-         left_pad="13"
+         left_pad="12"
          label="Revert"
          layout="topleft"
          name="revert_btn"
          top="0"
-         width="145" />
+         width="147" />
     </panel>
 </panel>