<?xml version="1.0" encoding="utf-8" standalone="yes" ?>
<panel
 border="true"
 follows="left|top|right|bottom"
 height="418"
 label="Graphics"
 layout="topleft"
 left="102"
 name="Display panel"
 top="1"
 width="517">
    <text
     type="string"
     length="1"
     follows="left|top"
     height="12"
     layout="topleft"
     left="30"
     name="QualitySpeed"
     top="10" 
     width="400">
        Quality and speed:
    </text>
    <text
     type="string"
     length="1"
     follows="left|top"
     halign="right"
     height="12"
     layout="topleft"
     left="35"
     name="FasterText"
     top_pad="4"
     width="80">
        Faster
    </text>
    <text
     type="string"
     length="1"
     follows="left|top"
     height="12"
     layout="topleft"
     left_delta="360"
     name="BetterText"
     top_delta="0"
     width="100">
        Better
    </text>
    <icon
     color="DkGray"
     height="14"
     image_name="Rounded_Square"
     layout="topleft"
     left="128"
     name="LowGraphicsDivet"
     top_delta="-2"
     width="2" />
  <icon
     color="DkGray"
     height="14"
     image_name="Rounded_Square"
     layout="topleft"
     left_pad="41"
     name="LowMidGraphicsDivet"
     width="2" />
    <icon
     color="DkGray"
     height="14"
     image_name="Rounded_Square"
     layout="topleft"
     left_pad="41"
     name="MidGraphicsDivet"
     top_delta="0"
     width="2" />
  <icon
     color="DkGray"
     height="14"
     image_name="Rounded_Square"
     layout="topleft"
     left_pad="41"
     name="MidHighGraphicsDivet"
     top_delta="0"
     width="2" />
    <icon
     color="DkGray"
     height="14"
     image_name="Rounded_Square"
     layout="topleft"
     left_pad="41"
     name="HighGraphicsDivet"
     top_delta="0"
     width="2" />
  <icon
     color="DkGray"
     height="14"
     image_name="Rounded_Square"
     layout="topleft"
     left_pad="41"
     name="HighUltraGraphicsDivet"
     top_delta="0"
     width="2" />
    <icon
     color="DkGray"
     height="14"
     image_name="Rounded_Square"
     layout="topleft"
     left_pad="41"
     name="UltraGraphicsDivet"
     top_delta="0"
     width="2" />
    <slider
     control_name="RenderQualityPerformance"
     decimal_digits="0"
     follows="left|top"
     height="16"
     increment="1"
     initial_value="0"
     layout="topleft"
     left="120"
     max_val="6"
     name="QualityPerformanceSelection"
     show_text="false"
     top_delta="-2"
     width="275">
	 <slider.commit_callback
			function="Pref.QualityPerformance"/>
	</slider>		
    <text
     type="string"
     length="1"
     follows="left|top"
     halign="center"
     height="12"
     layout="topleft"
     left="88"
     name="ShadersPrefText"
     top_delta="20"
     width="80">
        Low
    </text>
    <text
     type="string"
     length="1"
     follows="left|top"
     halign="center"
     height="12"
     layout="topleft"
     left_delta="87"
     name="ShadersPrefText2"
     top_delta="0"
     width="80">
        Mid
    </text>
    <text
     type="string"
     length="1"
     follows="left|top"
     halign="center"
     height="12"
     layout="topleft"
     left_delta="87"
     name="ShadersPrefText3"
     top_delta="0"
     width="80">
        High
    </text>
    <text
     type="string"
     length="1"
     follows="left|top"
     halign="center"
     height="12"
     layout="topleft"
     left_delta="85"
     name="ShadersPrefText4"
     top_delta="0"
     width="80">
        Ultra
    </text>
  <slider
   control_name="RenderAvatarLODFactor"
   invisiblity_control="ShowAdvancedGraphicsSettings"
   follows="left|top"
   height="16"
   increment="0.125"
   initial_value="160"
   label="Avatar detail:"
   label_width="90"
   layout="topleft"
   left="30"
   name="AvatarMeshDetail2"
   show_text="false"
   top="72"
   width="300">
    <slider.commit_callback
     function="Pref.UpdateSliderText"
     parameter="AvatarMeshDetailText2" />
  </slider>
  <text
   type="string"
   invisiblity_control="ShowAdvancedGraphicsSettings"
   length="1"
   follows="left|top"
   height="12"
   layout="topleft"
   name="AvatarMeshDetailText2"
   top_delta="0"
   left_delta="304"
   width="128">
    Low
  </text>
  <slider
   control_name="RenderFarClip"
   invisiblity_control="ShowAdvancedGraphicsSettings"
   decimal_digits="0"
   follows="left|top"
   height="16"
   increment="8"
   initial_value="160"
   label="Draw distance:"
   label_width="90"
   layout="topleft"
   left="30"
   max_val="512"
   min_val="64"
   name="DrawDistance"
   top="110"
   width="330" />
  <text
   type="string"
   invisiblity_control="ShowAdvancedGraphicsSettings"
   length="1"
   follows="left|top"
   height="12"
   layout="topleft"
   left_delta="330"
   name="DrawDistanceMeterText2"
   top_delta="0"
   width="128">
    m
  </text>
  <check_box
		 control_name="RenderDeferred"
     invisiblity_control="ShowAdvancedGraphicsSettings"
		 height="16"
		 initial_value="true"
		 label="Lighting and Shadows"
		 layout="topleft"
		 left="30"
		 name="UseLightShaders2"
		 top="148"
		 width="256">
    <check_box.commit_callback
      function="Pref.VertexShaderEnable" />
  </check_box>
    <panel
	   visiblity_control="ShowAdvancedGraphicsSettings"
     border="false"
	   follows="top|left"
     height="300"
     label="CustomGraphics"
     layout="topleft"
     left="5"
     name="CustomGraphics Panel"
     top="76"
     width="485">
		<text
		 type="string"
		 length="1"
		 follows="left|top"
		 height="12"
		 layout="topleft"
		 left_delta="5"
		 name="ShadersText"
		 top="3"
		 width="128">
			Shaders:
		</text>
		<check_box
		 control_name="RenderTransparentWater"
		 height="16"
		 initial_value="true"
		 label="Transparent Water"
		 layout="topleft"
		 left_delta="0"
		 name="TransparentWater"
		 top_pad="7"
		 width="256" />
<<<<<<< HEAD
      <check_box
       control_name="RenderObjectBump"
       height="16"
       initial_value="true"
       label="Bump mapping and shiny"
       layout="topleft"
       left_delta="0"
       name="BumpShiny"
       top_pad="1"
      width="256">
        <check_box.commit_callback
        function="Pref.VertexShaderEnable" />
      </check_box>
=======
		<check_box
		 control_name="RenderObjectBump"
		 height="16"
		 initial_value="true"
		 label="Bump mapping and shiny"
		 layout="topleft"
		 left_delta="0"
		 name="BumpShiny"
		 top_pad="1"
		 width="256" />
>>>>>>> 8511385a
    <check_box
		 control_name="RenderLocalLights"
		 height="16"
		 initial_value="true"
		 label="Local Lights"
		 layout="topleft"
		 left_delta="0"
		 name="LocalLights"
		 top_pad="1"
		 width="256" />
		  <check_box
		 control_name="VertexShaderEnable"
		 height="16"
		 initial_value="true"
		 label="Basic shaders"
		 layout="topleft"
		 left_delta="0"
		 name="BasicShaders"
		 tool_tip="Disabling this option may prevent some graphics card drivers from crashing"
		 top_pad="1"
		 width="315">
			<check_box.commit_callback
		     function="Pref.VertexShaderEnable" />
		</check_box>
		<check_box
		 control_name="WindLightUseAtmosShaders"
		 height="16"
		 initial_value="true"
		 label="Atmospheric shaders"
		 layout="topleft"
		 left_delta="0"
		 name="WindLightUseAtmosShaders"
		 top_pad="1"
		 width="256">
			<check_box.commit_callback
			 function="Pref.VertexShaderEnable" />
		</check_box>
    	<check_box
		 control_name="RenderDeferred"
		 height="16"
		 initial_value="true"
		 label="Advanced Lighting Model"
		 layout="topleft"
		 left_delta="0"
		 name="UseLightShaders"
		 top_pad="1"
		 width="256">
         	<check_box.commit_callback
			 function="Pref.VertexShaderEnable" />
    	</check_box>
    	<check_box
		 control_name="RenderDeferredSSAO"
		 height="16"
		 initial_value="true"
		 label="Ambient Occlusion"
		 layout="topleft"
		 left_delta="0"
		 name="UseSSAO"
		 top_pad="1"
		 width="256">
         	<check_box.commit_callback
			 function="Pref.VertexShaderEnable" />
    	</check_box>
      <check_box
		 control_name="RenderDepthOfField"
		 height="16"
		 initial_value="true"
		 label="Depth of Field"
		 layout="topleft"
		 left_delta="0"
		 name="UseDoF"
		 top_pad="1"
		 width="256">
        <check_box.commit_callback
     function="Pref.VertexShaderEnable" />
      </check_box>

        <text
         type="string"
         length="1"
         top_pad="8"
         follows="top|left"
         height="23"
         width="110"
         word_wrap="true"
         layout="topleft"
         left="10"
         name="shadows_label">
         	Shadows:
        </text>
        <combo_box
         control_name="RenderShadowDetail"
         height="23"
         layout="topleft"
         left="10"
         top_pad="0" 
         name="ShadowDetail"
         width="150">
           <combo_box.item
            label="None"
            name="0"
            value="0"/>
           <combo_box.item
            label="Sun/Moon"
            name="1"
            value="1"/>
           <combo_box.item
            label="Sun/Moon + Projectors"
            name="2"
            value="2"/>
        </combo_box>

        <text
         type="string"
         length="1"
         top_pad="8"
         follows="top|left"
         height="12"
         width="110"
         word_wrap="true"
         layout="topleft"
         left="05"
         name="reflection_label">
            Water Reflections:
        </text>
        <combo_box
         control_name="RenderReflectionDetail"
         height="18"
         layout="topleft"
         left_delta="10"
         top_pad ="3"
         name="Reflections"
         width="150">
            <combo_box.item
             label="Minimal"
             name="0"
             value="0"/>
            <combo_box.item
             label="Terrain and trees"
             name="1"
             value="1"/>
            <combo_box.item
             label="All static objects"
             name="2"
             value="2"/>
            <combo_box.item
             label="All avatars and objects"
             name="3"
             value="3"/>
            <combo_box.item
             label="Everything"
             name="4"
             value="4"/>
        </combo_box>
    
        <slider
        control_name="RenderAvatarPhysicsLODFactor"
        follows="left|top"
        height="16"
        initial_value="100"
	increment=".05"
        label="  Avatar Physics:"
        label_width="85"
        layout="topleft"
        left_delta="-16"
        name="AvatarPhysicsDetail"
        show_text="false"
        top_pad="12"
        width="160">
           <slider.commit_callback
            function="Pref.UpdateSliderText"
            parameter="AvatarPhysicsDetailText" />
        </slider>
        <text
        type="string"
        length="1"
        follows="left|top"
        height="12"
        layout="topleft"
        left_delta="165"
        name="AvatarPhysicsDetailText"
        top_pad="-16"
        width="128">
           Low
        </text>

		<slider
		 control_name="RenderFarClip"
		 decimal_digits="0"
		 follows="left|top"
		 height="16"
		 increment="8"
		 initial_value="160"
		 label="Draw distance:"
		 label_width="185"
		 layout="topleft"
		 left="200"
		 max_val="512"
		 min_val="64"
		 name="DrawDistance"
		 top="3"
		 width="296" />
		<text
		 type="string"
		 length="1"
		 follows="left|top"
		 height="12"
		 layout="topleft"
		 left_delta="291"
		 name="DrawDistanceMeterText2"
		 top_delta="0"
		 width="128">
			m
		</text>    
		<slider
		 control_name="RenderMaxPartCount"
		 decimal_digits="0"
		 follows="left|top"
		 height="16"
		 increment="256"
		 initial_value="4096"
		 label="Max. particle count:"
		 label_width="185"
		 layout="topleft"
		 left="200"
		 max_val="8192"
		 name="MaxParticleCount"
		 top_pad="7"
		 width="303" />
        <slider
         control_name="RenderAvatarMaxVisible"
         decimal_digits="0"
         follows="left|top"
         height="16"
         increment="1"
         initial_value="12"
         label="Max. # of non-impostor avatars:"
         label_width="185"
         layout="topleft"
         left_delta="0"
         max_val="65"
         min_val="1"
         name="MaxNumberAvatarDrawn"
         top_pad="4"
         width="290" />
		<slider
 		 control_name="RenderGlowResolutionPow"
		 decimal_digits="0"
		 follows="left|top"
		 height="16"
		 increment="1"
		 initial_value="8"
		 label="Post process quality:"
		 label_width="185"
		 layout="topleft"
		 left="200"
		 max_val="9"
		 min_val="8"
		 name="RenderPostProcess"
		 show_text="false"
		 top_pad="4"
		 width="264">
			<slider.commit_callback
			 function="Pref.UpdateSliderText"
			 parameter="PostProcessText" />
		</slider>
		<text
		 type="string"
		 length="1"
		 follows="left|top"
		 height="12"
		 layout="topleft"
		 left_delta="0"
		 name="MeshDetailText"
		 top_pad="5"
		 width="128">
			Mesh detail:
		</text>
		<slider
		 control_name="RenderVolumeLODFactor"
		 follows="left|top"
		 height="16"
		 increment="0.125"
		 initial_value="160"
		 label="  Objects:"
		 label_width="185"
		 layout="topleft"
		 left_delta="0"
		 max_val="2"
		 name="ObjectMeshDetail"
		 show_text="false"
		 top_pad="6"
		 width="264">
			<slider.commit_callback
			 function="Pref.UpdateSliderText"
			 parameter="ObjectMeshDetailText" />
		</slider>
		<slider
		 control_name="RenderFlexTimeFactor"
		 follows="left|top"
		 height="16"
		 initial_value="160"
		 label="  Flexiprims:"
		 label_width="185"
		 layout="topleft"
		 left_delta="0"
		 name="FlexibleMeshDetail"
		 show_text="false"
		 top_pad="4"
		 width="264">
			<slider.commit_callback
			 function="Pref.UpdateSliderText"
			 parameter="FlexibleMeshDetailText" />
		</slider>
        <slider
         control_name="RenderTreeLODFactor"
         follows="left|top"
         height="16"
         increment="0.125"
         initial_value="160"
         label="  Trees:"
         label_width="185"
         layout="topleft"
         left_delta="0"
         name="TreeMeshDetail"
         show_text="false"
         top_pad="4"
         width="264">
            <slider.commit_callback
             function="Pref.UpdateSliderText"
             parameter="TreeMeshDetailText" />
            </slider>
        <slider
         control_name="RenderAvatarLODFactor"
         follows="left|top"
         height="16"
         increment="0.125"
         initial_value="160"
         label="  Avatars:"
         label_width="185"
         layout="topleft"
         left_delta="0"
         name="AvatarMeshDetail"
         show_text="false"
         top_pad="4"
         width="264">
            <slider.commit_callback
             function="Pref.UpdateSliderText"
             parameter="AvatarMeshDetailText" />
        </slider>
        <slider
         control_name="RenderTerrainLODFactor"
         follows="left|top"
         height="16"
         increment="0.125"
         initial_value="160"
         label="  Terrain:"
         label_width="185"
         layout="topleft"
         left_delta="0"
         max_val="2"
         min_val="1"
         name="TerrainMeshDetail"
         show_text="false"
         top_pad="4"
         width="264">
            <slider.commit_callback
             function="Pref.UpdateSliderText"
             parameter="TerrainMeshDetailText" />
        </slider>
        <slider
         control_name="WLSkyDetail"
		 enabled_control="WindLightUseAtmosShaders"
         decimal_digits="0"
         follows="left|top"
         height="16"
         increment="8"
         initial_value="160"
         label="  Sky:"
         label_width="185"
         layout="topleft"
         left_delta="0"
         max_val="128"
         min_val="16"
         name="SkyMeshDetail"
         show_text="false"
         top_pad="4"
         width="264">
            <slider.commit_callback
             function="Pref.UpdateSliderText"
             parameter="SkyMeshDetailText" />
        </slider>
        <text
         type="string"
         length="1"
         follows="left|top"
         height="12"
         layout="topleft"
         left="469"
         name="PostProcessText"
         top="60"
         width="128">
            Low
        </text>
        <text
         type="string"
         length="1"
         follows="left|top"
         height="12"
         layout="topleft"
         left_delta="0"
         name="ObjectMeshDetailText"
         top_pad="26"
         width="128">
            Low
        </text>
        <text
         type="string"
         length="1"
         follows="left|top"
         height="12"
         layout="topleft"
         left_delta="0"
         name="FlexibleMeshDetailText"
         top_pad="8"
         width="128">
            Low
        </text>
        <text
         type="string"
         length="1"
         follows="left|top"
         height="12"
         layout="topleft"
         left_delta="0"
         name="TreeMeshDetailText"
         top_pad="8"
         width="128">
            Low
        </text>
        <text
         type="string"
         length="1"
         follows="left|top"
         height="12"
         layout="topleft"
         left_delta="0"
         name="AvatarMeshDetailText"
         top_pad="8"
         width="128">
            Low
        </text>
        <text
         type="string"
         length="1"
         follows="left|top"
         height="12"
         layout="topleft"
         left_delta="0"
         name="TerrainMeshDetailText"
         top_pad="8"
         width="128">
            Low
        </text>
        <text
		 enabled_control="WindLightUseAtmosShaders"
         type="string"
         length="1"
         follows="left|top"
         height="12"
         layout="topleft"
         left_delta="0"
         name="SkyMeshDetailText"
         top_pad="8"
         width="128">
            Low
        </text>

        <text
         type="string"
         length="1"
         follows="left|top"
         height="12"
         layout="topleft"
         left_delta="-260"
         name="AvatarRenderingText"
         top_pad="18"
         width="128">
        Avatar Rendering:
      </text>
      <check_box
       control_name="RenderUseImpostors"
       height="16"
       initial_value="true"
       label="Avatar impostors"
       layout="topleft"
       left_delta="0"
       name="AvatarImpostors"
       top_pad="7"
       width="256" />
      <check_box
       control_name="RenderAvatarVP"
       height="16"
       initial_value="true"
       label="Hardware skinning"
       layout="topleft"
       left_delta="0"
       name="AvatarVertexProgram"
       top_pad="1"
       width="256">
          <check_box.commit_callback
           function="Pref.VertexShaderEnable" />
      </check_box>
      <check_box
       control_name="RenderAvatarCloth"
       height="16"
       initial_value="true"
       label="Avatar cloth"
       layout="topleft"
       left_delta="0"
       name="AvatarCloth"
       top_pad="1"
       width="256" />
      <text
       type="string"
       length="1"
       follows="left|top"
       height="12"
       layout="topleft"
       left="407"
       left_pad="-30"
       name="TerrainDetailText"
        top="250"
       width="155">
          Terrain detail:
      </text>
      <radio_group
       control_name="RenderTerrainDetail"
       draw_border="false"
       height="38"
       layout="topleft"
       left_delta="5"
       name="TerrainDetailRadio"
       top_pad="5"
       width="70">
          <radio_item
           height="16"
           label="Low"
           layout="topleft"
           name="0"
           top="3"
           width="50" />
          <radio_item
           height="16"
           label="High"
           layout="topleft"
           name="2"
           top_delta="16"
           width="50" />
      </radio_group> -->
	</panel>
	
    <button
     follows="left|bottom"
     height="23"
     label="Apply"
     label_selected="Apply"
     layout="topleft"
     left="10"
     name="Apply"
     top="390"
     width="115">
        <button.commit_callback
         function="Pref.Apply" />
    </button>
    <button
     follows="left|bottom"
     height="23"
     label="Reset"
     layout="topleft"
     left_pad="3"
     name="Defaults"
     top="390"
     width="115">
        <button.commit_callback
         function="Pref.HardwareDefaults" />
    </button>
    <button
     control_name="ShowAdvancedGraphicsSettings"
     follows="right|bottom"
     height="23"
     is_toggle="true"
     label="Advanced"
     layout="topleft"
     left_pad="35"
     name="Advanced"
     top_delta="0"
     width="115" />
    <button
     follows="right|bottom"
     height="23"
     label="Hardware"
     label_selected="Hardware"
     layout="topleft"
     left_pad="3"
     name="GraphicsHardwareButton"
     top_delta="0"
     width="115">
        <button.commit_callback
         function="Pref.HardwareSettings" />
    </button>
</panel><|MERGE_RESOLUTION|>--- conflicted
+++ resolved
@@ -286,7 +286,6 @@
 		 name="TransparentWater"
 		 top_pad="7"
 		 width="256" />
-<<<<<<< HEAD
       <check_box
        control_name="RenderObjectBump"
        height="16"
@@ -300,18 +299,6 @@
         <check_box.commit_callback
         function="Pref.VertexShaderEnable" />
       </check_box>
-=======
-		<check_box
-		 control_name="RenderObjectBump"
-		 height="16"
-		 initial_value="true"
-		 label="Bump mapping and shiny"
-		 layout="topleft"
-		 left_delta="0"
-		 name="BumpShiny"
-		 top_pad="1"
-		 width="256" />
->>>>>>> 8511385a
     <check_box
 		 control_name="RenderLocalLights"
 		 height="16"
