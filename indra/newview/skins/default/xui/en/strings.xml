<?xml version="1.0" encoding="utf-8" standalone="yes" ?>
<!-- This file contains strings that used to be hardcoded in the source.
     It is only for those strings which do not belong in a floater.
     For example, the strings used in avatar chat bubbles, and strings
     that are returned from one component and may appear in many places-->
<strings>

	<!-- Default Args - these arguments will be replaced in all strings -->
	<string name="SECOND_LIFE">Second Life</string>
	<string name="APP_NAME">Second Life</string>
	<string name="CAPITALIZED_APP_NAME">SECOND LIFE</string>
	<string name="SECOND_LIFE_GRID">Second Life Grid</string>
	<string name="SUPPORT_SITE">Second Life Support Portal</string>

	<!-- starting up -->
	<string name="StartupDetectingHardware">Detecting hardware...</string>
	<string name="StartupLoading">Loading [APP_NAME]...</string>
	<string name="StartupClearingCache">Clearing cache...</string>
	<string name="StartupInitializingTextureCache">Initializing texture cache...</string>
	<string name="StartupInitializingVFS">Initializing VFS...</string>
  <string name="StartupRequireDriverUpdate">Graphics initialization failed. Please update your graphics driver!</string>

	<!--  progress -->
	<string name="ProgressRestoring">Restoring...</string>
	<string name="ProgressChangingResolution">Changing resolution...</string>

	<!-- Legacy strings, almost never used -->
	<string name="Fullbright">Fullbright (legacy)</string>	<!-- used in the Build > materials dropdown-->

	<!-- Login -->
	<string name="LoginInProgress">Logging in. [APP_NAME] may appear frozen.  Please wait.</string>
	<string name="LoginInProgressNoFrozen">Logging in...</string>
	<string name="LoginAuthenticating">Authenticating</string>
	<string name="LoginMaintenance">Performing account maintenance...</string>
	<string name="LoginAttempt">Previous login attempt failed. Logging in, attempt [NUMBER]</string>
	<string name="LoginPrecaching">Loading world...</string>
	<string name="LoginInitializingBrowser">Initializing embedded web browser...</string>
  <string name="LoginInitializingMultimedia">Initializing multimedia...</string>
  <string name="LoginInitializingFonts">Loading fonts...</string>
  <string name="LoginVerifyingCache">Verifying cache files (can take 60-90 seconds)...</string>
	<string name="LoginProcessingResponse">Processing response...</string>
	<string name="LoginInitializingWorld">Initializing world...</string>
	<string name="LoginDecodingImages">Decoding images...</string>
	<string name="LoginInitializingQuicktime">Initializing QuickTime...</string>
	<string name="LoginQuicktimeNotFound">QuickTime not found - unable to initialize.</string>
	<string name="LoginQuicktimeOK">QuickTime initialized successfully.</string>
	<string name="LoginRequestSeedCapGrant">Requesting region capabilities...</string>
	<string name="LoginRetrySeedCapGrant">Requesting region capabilities, attempt [NUMBER]...</string>
	<string name="LoginWaitingForRegionHandshake">Waiting for region handshake...</string>
	<string name="LoginConnectingToRegion">Connecting to region...</string>
	<string name="LoginDownloadingClothing">Downloading clothing...</string>
        <string name="InvalidCertificate">The server returned an invalid or corrupt certificate. Please contact the Grid administrator.</string>
        <string name="CertInvalidHostname">An invalid hostname was used to access the server, please check your SLURL or Grid hostname.</string>
        <string name="CertExpired">The certificate returned by the Grid appears to be expired.  Please check your system clock, or contact your Grid administrator.</string>
        <string name="CertKeyUsage">The certificate returned by the server could not be used for SSL.  Please contact your Grid administrator.</string>
        <string name="CertBasicConstraints">Too many certificates were in the servers Certificate chain.  Please contact your Grid administrator.</string>
        <string name="CertInvalidSignature">The certificate signature returned by the Grid server could not be verified.  Please contact your Grid administrator.</string>

	<string name="LoginFailedNoNetwork">Network error: Could not establish connection, please check your network connection.</string>
	<string name="LoginFailed">Login failed.</string>
	<string name="Quit">Quit</string>
	<string name="create_account_url">http://join.secondlife.com/</string>

	<string name="LoginFailedViewerNotPermitted">
The viewer you are using can no longer access Second Life. Please visit the following page to download a new viewer:
http://secondlife.com/download

For more information, see our FAQ below:
http://secondlife.com/viewer-access-faq</string>
	<string name="LoginIntermediateOptionalUpdateAvailable">Optional viewer update available: [VERSION]</string>
	<string name="LoginFailedRequiredUpdate">Required viewer update: [VERSION]</string>
	<string name="LoginFailedAlreadyLoggedIn">This agent is already logged in.
</string>
	<string name="LoginFailedAuthenticationFailed">Sorry! We couldn't log you in.
Please check to make sure you entered the right
    * Username (like bobsmith12 or steller.sunshine)
    * Password
Also, please make sure your Caps Lock key is off.</string>
	<string name="LoginFailedPasswordChanged">As a security precaution your password has been changed.
Please go to your account page at http://secondlife.com/password
and answer the security question to reset your password.
We are very sorry for the inconvenience.</string>
	<string name="LoginFailedPasswordReset">We made some changes to our system and you will need to reset your password.
Please go to your account page at http://secondlife.com/password
and answer the security question to reset your password.
We are very sorry for the inconvenience.</string>
	<string name="LoginFailedEmployeesOnly">Second Life is temporarily closed for maintenance.
Logins are currently restricted to employees only.
Check www.secondlife.com/status for updates.</string>
	<string name="LoginFailedPremiumOnly">Second Life logins are temporarily restricted in order to make sure that those in-world have the best possible experience.
	 	
People with free accounts will not be able to access Second Life during this time, to make room for those who have paid for Second Life.</string>
	<string name="LoginFailedComputerProhibited">Second Life cannot be accessed from this computer.
If you feel this is an error, please contact
support@secondlife.com.</string>
	<string name="LoginFailedAcountSuspended">Your account is not accessible until
[TIME] Pacific Time.</string>
	<string name="LoginFailedAccountDisabled">We are unable to complete your request at this time.
Please contact Second Life support for assistance at http://secondlife.com/support.
If you are unable to change your password, please call (866) 476-9763.</string>
	<string name="LoginFailedTransformError">Data inconsistency found during login.
Please contact support@secondlife.com.</string>
	<string name="LoginFailedAccountMaintenance">Your account is undergoing minor maintenance.
Your account is not accessible until
[TIME] Pacific Time.
If you feel this is an error, please contact support@secondlife.com.</string>
	<string name="LoginFailedPendingLogoutFault">Request for logout responded with a fault from simulator.</string>
	<string name="LoginFailedPendingLogout">The system is logging you out right now.
Your Account will not be available until
[TIME] Pacific Time.</string>
	<string name="LoginFailedUnableToCreateSession">Unable to create valid session.</string>
	<string name="LoginFailedUnableToConnectToSimulator">Unable to connect to a simulator.</string>
	<string name="LoginFailedRestrictedHours">Your account can only access Second Life
between [START] and [END] Pacific Time.
Please come back during those hours.
If you feel this is an error, please contact support@secondlife.com.</string>
	<string name="LoginFailedIncorrectParameters">Incorrect parameters.
If you feel this is an error, please contact support@secondlife.com.</string>
	<string name="LoginFailedFirstNameNotAlphanumeric">First name parameter must be alphanumeric.
If you feel this is an error, please contact support@secondlife.com.</string>
	<string name="LoginFailedLastNameNotAlphanumeric">Last name parameter must be alphanumeric.
If you feel this is an error, please contact support@secondlife.com.</string>
	<string name="LogoutFailedRegionGoingOffline">Region is going offline.
Please try logging in again in a minute.</string>
	<string name="LogoutFailedAgentNotInRegion">Agent not in region.
Please try logging in again in a minute.</string>
	<string name="LogoutFailedPendingLogin">The region was logging in another session.
Please try logging in again in a minute.</string>
	<string name="LogoutFailedLoggingOut">The region was logging out the previous session.
Please try logging in again in a minute.</string>
	<string name="LogoutFailedStillLoggingOut">The region is still logging out the previous session.
Please try logging in again in a minute.</string>
	<string name="LogoutSucceeded">Region has logged out last session.
Please try logging in again in a minute.</string>
	<string name="LogoutFailedLogoutBegun">Region has begun the logout process.
Please try logging in again in a minute.</string>
	<string name="LoginFailedLoggingOutSession">The system has begun logging out your last session.
Please try logging in again in a minute.</string>


	<!-- Disconnection -->
	<string name="AgentLostConnection">This region may be experiencing trouble.  Please check your connection to the Internet.</string>
	<string name="SavingSettings">Saving your settings...</string>
	<string name="LoggingOut">Logging out...</string>
	<string name="ShuttingDown">Shutting down...</string>
	<string name="YouHaveBeenDisconnected">You have been disconnected from the region you were in.</string>
	<string name="SentToInvalidRegion">You were sent to an invalid region.</string>
	<string name="TestingDisconnect">Testing viewer disconnect</string>

	<!-- Tooltip -->
	<string name="TooltipPerson">Person</string><!-- Object under mouse pointer is an avatar -->
	<string name="TooltipNoName">(no name)</string> <!-- No name on an object -->
	<string name="TooltipOwner">Owner:</string> <!-- Owner name follows -->
	<string name="TooltipPublic">Public</string> <!-- Public permissions on an object -->
	<string name="TooltipIsGroup">(Group)</string> <!-- The name before this text is that of a group -->
	<string name="TooltipForSaleL$">For Sale: L$[AMOUNT]</string> <!-- L$ version -->
	<string name="TooltipFlagGroupBuild">Group Build</string>
	<string name="TooltipFlagNoBuild">No Build</string>
	<string name="TooltipFlagNoEdit">Group Build</string>
	<string name="TooltipFlagNotSafe">Not Safe</string><!-- damage area -->
	<string name="TooltipFlagNoFly">No Fly</string>
	<string name="TooltipFlagGroupScripts">Group Scripts</string>
	<string name="TooltipFlagNoScripts">No Scripts</string>
	<string name="TooltipLand">Land:</string>
	<string name="TooltipMustSingleDrop">Only a single item can be dragged here</string>
	<string name="TooltipPrice" value="L$[AMOUNT]: "/>
	<string name="TooltipOutboxNoTransfer">One or more of these objects cannot be sold or transferred to another user.</string>
	<string name="TooltipOutboxWorn">You are wearing one or more of these objects. Remove them from your avatar and try moving them again.</string>
	<string name="TooltipOutboxFolderLevels">This folder has too many levels of subfolders. Rearrange the interior folders to a maximum of 4 levels deep (Root Folder contains A contains B contains C).</string>
	<string name="TooltipOutboxTooManyObjects">This folder contains more than 200 objects. Box some of the items to reduce the object count.</string>
	
	<!-- tooltips for Urls -->
	<string name="TooltipHttpUrl">Click to view this web page</string>
	<string name="TooltipSLURL">Click to view this location's information</string>
	<string name="TooltipAgentUrl">Click to view this Resident's profile</string>
	<string name="TooltipAgentInspect">Learn more about this Resident</string>
	<string name="TooltipAgentMute">Click to mute this Resident</string>
	<string name="TooltipAgentUnmute">Click to unmute this Resident</string>
	<string name="TooltipAgentIM">Click to IM this Resident</string>
	<string name="TooltipAgentPay">Click to Pay this Resident</string>
	<string name="TooltipAgentOfferTeleport">Click to offer a teleport request to this Resident</string>
	<string name="TooltipAgentRequestFriend">Click to send a friend request to this Resident</string>
	<string name="TooltipGroupUrl">Click to view this group's description</string>
	<string name="TooltipEventUrl">Click to view this event's description</string>
	<string name="TooltipClassifiedUrl">Click to view this classified</string>
	<string name="TooltipParcelUrl">Click to view this parcel's description</string>
	<string name="TooltipTeleportUrl">Click to teleport to this location</string>
	<string name="TooltipObjectIMUrl">Click to view this object's description</string>
	<string name="TooltipMapUrl">Click to view this location on a map</string>
	<string name="TooltipSLAPP">Click to run the secondlife:// command</string>
	<string name="CurrentURL" value=" CurrentURL: [CurrentURL]" />	

	<!-- text for SLURL labels -->
	<string name="SLurlLabelTeleport">Teleport to</string>
	<string name="SLurlLabelShowOnMap">Show Map for</string>

	<!-- label strings for secondlife:///app/agent SLapps -->
	<string name="SLappAgentMute">Mute</string>
	<string name="SLappAgentUnmute">Unmute</string>
	<string name="SLappAgentIM">IM</string>
	<string name="SLappAgentPay">Pay</string>
	<string name="SLappAgentOfferTeleport">Offer Teleport to </string>
	<string name="SLappAgentRequestFriend">Friend Request </string>

	<!-- ButtonToolTips, llfloater.cpp -->
	<string name="BUTTON_CLOSE_DARWIN">Close (&#8984;W)</string>
	<string name="BUTTON_CLOSE_WIN">Close (Ctrl+W)</string>
	<string name="BUTTON_CLOSE_CHROME">Close</string>
	<string name="BUTTON_RESTORE">Restore</string>
	<string name="BUTTON_MINIMIZE">Minimize</string>
	<string name="BUTTON_TEAR_OFF">Tear Off</string>
	<string name="BUTTON_DOCK">Dock</string>
	<string name="BUTTON_HELP">Show Help</string>

	<!-- searching - generic -->
	<string name="Searching">Searching...</string>
	<string name="NoneFound">None found.</string>

	<!-- Indicates that an avatar name or other similar datum is being retrieved. General usage. -->
	<string name="RetrievingData">Retrieving...</string>

	<string name="ReleaseNotes">Release Notes</string>
	<!-- Always mark translate="false" for strings that are nothing but URLs, as they don't need translation. -->
	<string name="RELEASE_NOTES_BASE_URL" translate="false">http://wiki.secondlife.com/wiki/Release_Notes/</string>

	<!-- Indicates something is being loaded. Maybe should be merged with RetrievingData -->
	<string name="LoadingData">Loading...</string>


	<!-- namecache -->
	<!-- Avatar name: text shown for LLUUID::null -->
	<string name="AvatarNameNobody">(nobody)</string>

	<!-- Avatar name: text shown while fetching name -->
	<string name="AvatarNameWaiting">(waiting)</string>

  <!-- Avatar name: More than one avatar is selected/used here -->
  <string name="AvatarNameMultiple">(multiple)</string>

	<!-- Group name: text shown for LLUUID::null -->
	<string name="GroupNameNone">(none)</string>

	<string name="AvalineCaller">Avaline Caller [ORDER]</string>

	<!-- Asset errors. Used in llassetstorage.cpp, translation from error code to error message. -->
	<string name="AssetErrorNone">No error</string>
	<string name="AssetErrorRequestFailed">Asset request: failed</string>
	<string name="AssetErrorNonexistentFile">Asset request: non-existent file</string>
	<string name="AssetErrorNotInDatabase">Asset request: asset not found in database</string>
	<string name="AssetErrorEOF">End of file</string>
	<string name="AssetErrorCannotOpenFile">Cannot open file</string>
	<string name="AssetErrorFileNotFound">File not found</string>
	<string name="AssetErrorTCPTimeout">File transfer timeout</string>
	<string name="AssetErrorCircuitGone">Circuit gone</string>
	<string name="AssetErrorPriceMismatch">Viewer and server do not agree on price</string>
	<string name="AssetErrorUnknownStatus">Unknown status</string>

	<!-- Asset Type human readable names:  these will replace variable [TYPE] in notification FailedToFindWearable* -->
	<!-- Will also replace [OBJECTTYPE] in notifications: UserGiveItem, ObjectGiveItem -->
	<string name="texture">texture</string>
	<string name="sound">sound</string>
	<string name="calling card">calling card</string>
	<string name="landmark">landmark</string>
	<string name="legacy script">legacy script</string>
	<string name="clothing">clothing</string>
	<string name="object">object</string>
	<string name="note card">notecard</string>
	<string name="folder">folder</string>
	<string name="root">root</string>
	<string name="lsl2 script">LSL2 script</string>
	<string name="lsl bytecode">LSL bytecode</string>
	<string name="tga texture">tga texture</string>
	<string name="body part">body part</string>
	<string name="snapshot">snapshot</string>
	<string name="lost and found">Lost and Found</string>
	<string name="targa image">targa image</string>
	<string name="trash">Trash</string>
	<string name="jpeg image">jpeg image</string>
	<string name="animation">animation</string>
	<string name="gesture">gesture</string>
	<string name="simstate">simstate</string>
	<string name="favorite">favorite</string>
	<string name="symbolic link">link</string>
	<string name="symbolic folder link">folder link</string>
  <string name="mesh">mesh</string>

	<!-- llvoavatar. Displayed in the avatar chat bubble -->
	<string name="AvatarEditingAppearance">(Editing Appearance)</string>
	<string name="AvatarAway">Away</string>
	<string name="AvatarBusy">Busy</string>
	<string name="AvatarMuted">Blocked</string>

	<!-- animations -->
	<string name="anim_express_afraid">Afraid</string>
	<string name="anim_express_anger">Angry</string>
	<string name="anim_away">Away</string>
	<string name="anim_backflip">Backflip</string>
	<string name="anim_express_laugh">Belly Laugh</string>
	<string name="anim_express_toothsmile">BigSmile</string>
	<string name="anim_blowkiss">Blow Kiss</string>
	<string name="anim_express_bored">Bored</string>
	<string name="anim_bow">Bow</string>
	<string name="anim_clap">Clap</string>
	<string name="anim_courtbow">Court Bow</string>
	<string name="anim_express_cry">Cry</string>
	<string name="anim_dance1">Dance 1</string>
	<string name="anim_dance2">Dance 2</string>
	<string name="anim_dance3">Dance 3</string>
	<string name="anim_dance4">Dance 4</string>
	<string name="anim_dance5">Dance 5</string>
	<string name="anim_dance6">Dance 6</string>
	<string name="anim_dance7">Dance 7</string>
	<string name="anim_dance8">Dance 8</string>
	<string name="anim_express_disdain">Disdain</string>
	<string name="anim_drink">Drink</string>
	<string name="anim_express_embarrased">Embarrassed</string>
	<string name="anim_angry_fingerwag">Finger Wag</string>
	<string name="anim_fist_pump">Fist Pump</string>
	<string name="anim_yoga_float">Floating Yoga</string>
	<string name="anim_express_frown">Frown</string>
	<string name="anim_impatient">Impatient</string>
	<string name="anim_jumpforjoy">Jump For Joy</string>
	<string name="anim_kissmybutt">Kiss My Butt</string>
	<string name="anim_express_kiss">Kiss</string>
	<string name="anim_laugh_short">Laugh</string>
	<string name="anim_musclebeach">Muscle Beach</string>
	<string name="anim_no_unhappy">No (Unhappy)</string>
	<string name="anim_no_head">No</string>
	<string name="anim_nyanya">Nya-nya-nya</string>
	<string name="anim_punch_onetwo">One-Two Punch</string>
	<string name="anim_express_open_mouth">Open Mouth</string>
	<string name="anim_peace">Peace</string>
	<string name="anim_point_you">Point at Other</string>
	<string name="anim_point_me">Point at Self</string>
	<string name="anim_punch_l">Punch Left</string>
	<string name="anim_punch_r">Punch Right</string>
	<string name="anim_rps_countdown">RPS count</string>
	<string name="anim_rps_paper">RPS paper</string>
	<string name="anim_rps_rock">RPS rock</string>
	<string name="anim_rps_scissors">RPS scissors</string>
	<string name="anim_express_repulsed">Repulsed</string>
	<string name="anim_kick_roundhouse_r">Roundhouse Kick</string>
	<string name="anim_express_sad">Sad</string>
	<string name="anim_salute">Salute</string>
	<string name="anim_shout">Shout</string>
	<string name="anim_express_shrug">Shrug</string>
	<string name="anim_express_smile">Smile</string>
	<string name="anim_smoke_idle">Smoke Idle</string>
	<string name="anim_smoke_inhale">Smoke Inhale</string>
	<string name="anim_smoke_throw_down">Smoke Throw Down</string>
	<string name="anim_express_surprise">Surprise</string>
	<string name="anim_sword_strike_r">Sword Strike</string>
	<string name="anim_angry_tantrum">Tantrum</string>
	<string name="anim_express_tongue_out">TongueOut</string>
	<string name="anim_hello">Wave</string>
	<string name="anim_whisper">Whisper</string>
	<string name="anim_whistle">Whistle</string>
	<string name="anim_express_wink">Wink</string>
	<string name="anim_wink_hollywood">Wink (Hollywood)</string>
	<string name="anim_express_worry">Worry</string>
	<string name="anim_yes_happy">Yes (Happy)</string>
	<string name="anim_yes_head">Yes</string>

	<!-- world map -->
	<string name="texture_loading">Loading...</string>
	<string name="worldmap_offline">Offline</string>
	<string name="worldmap_item_tooltip_format">[AREA] m² L$[PRICE]</string>
	<string name="worldmap_results_none_found">None found.</string>

	<!-- animations uploading status codes -->
	<string name="Ok">OK</string>
	<string name="Premature end of file">Premature end of file</string>
	<string name="ST_NO_JOINT">Can't find ROOT or JOINT.</string>

	<!-- Chat -->
	<string name="whisper">whispers:</string>
	<string name="shout">shouts:</string>
	<string name="ringing">Connecting to in-world Voice Chat...</string>
	<string name="connected">Connected</string>
	<string name="unavailable">Voice not available at your current location</string>
	<string name="hang_up">Disconnected from in-world Voice Chat</string>
  <string name="reconnect_nearby">You will now be reconnected to Nearby Voice Chat</string>
	<string name="ScriptQuestionCautionChatGranted">'[OBJECTNAME]', an object owned by '[OWNERNAME]', located in [REGIONNAME] at [REGIONPOS], has been granted permission to: [PERMISSIONS].</string>
	<string name="ScriptQuestionCautionChatDenied">'[OBJECTNAME]', an object owned by '[OWNERNAME]', located in [REGIONNAME] at [REGIONPOS], has been denied permission to: [PERMISSIONS].</string>
	<string name="ScriptTakeMoney">Take Linden dollars (L$) from you</string>
	<string name="ActOnControlInputs">Act on your control inputs</string>
	<string name="RemapControlInputs">Remap your control inputs</string>
	<string name="AnimateYourAvatar">Animate your avatar</string>
	<string name="AttachToYourAvatar">Attach to your avatar</string>
	<string name="ReleaseOwnership">Release ownership and become public</string>
	<string name="LinkAndDelink">Link and delink from other objects</string>
	<string name="AddAndRemoveJoints">Add and remove joints with other objects</string>
	<string name="ChangePermissions">Change its permissions</string>
	<string name="TrackYourCamera">Track your camera</string>
	<string name="ControlYourCamera">Control your camera</string>
	<string name="NotConnected">Not Connected</string>

	<!-- Sim Access labels -->
	<string name="SIM_ACCESS_PG">General</string>
	<string name="SIM_ACCESS_MATURE">Moderate</string>
	<string name="SIM_ACCESS_ADULT">Adult</string>
	<string name="SIM_ACCESS_DOWN">Offline</string>
	<string name="SIM_ACCESS_MIN">Unknown</string>

	<!-- For use when we do not have land type back from the server -->
	<string name="land_type_unknown">(unknown)</string>

	<!-- For land type back from the simulator -->
	<string name="Estate / Full Region">Estate / Full Region</string>
	<string name="Estate / Homestead">Estate / Homestead</string>
	<string name="Mainland / Homestead">Mainland / Homestead</string>
	<string name="Mainland / Full Region">Mainland / Full Region</string>

	<!-- File load/save dialogs -->
	<string name="all_files">All Files</string>
	<string name="sound_files">Sounds</string>
	<string name="animation_files">Animations</string>
	<string name="image_files">Images</string>
	<string name="save_file_verb">Save</string>
	<string name="load_file_verb">Load</string>
	<string name="targa_image_files">Targa Images</string>
	<string name="bitmap_image_files">Bitmap Images</string>
	<string name="avi_movie_file">AVI Movie File</string>
	<string name="xaf_animation_file">XAF Anim File</string>
	<string name="xml_file">XML File</string>
	<string name="raw_file">RAW File</string>
	<string name="compressed_image_files">Compressed Images</string>
	<string name="load_files">Load Files</string>
	<string name="choose_the_directory">Choose Directory</string>

	<!-- LSL Usage Hover Tips -->
	<!-- NOTE: For now these are set as translate="false", until DEV-40761 is implemented (to internationalize the rest of tooltips in the same window).
             This has no effect on viewer code, but prevents Linden Lab internal localization tool from scraping these strings.  -->
	<string name="LSLTipSleepTime" translate="false">
Sleeps script for [SLEEP_TIME] seconds.
	</string>

	<string name="LSLTipText_llSin" translate="false">
float llSin(float theta)
Returns the sine of theta (theta in radians)
	</string>
	<string name="LSLTipText_llCos" translate="false">
float llCos(float theta)
Returns the cosine of theta (theta in radians)
	</string>
	<string name="LSLTipText_llTan" translate="false">
float llTan(float theta)
Returns the tangent of theta (theta in radians)
	</string>
	<string name="LSLTipText_llAtan2" translate="false">
float llAtan2(float y, float x)
Returns the arctangent2 of y, x
	</string>
	<string name="LSLTipText_llSqrt" translate="false">
float llSqrt(float val)
Returns the square root of val, or returns 0 and triggers a Math Error for imaginary results
	</string>
	<string name="LSLTipText_llPow" translate="false">
float llPow(float base, float exponent)
Returns the base raised to the power exponent, or returns 0 and triggers Math Error for imaginary results
	</string>
	<string name="LSLTipText_llAbs" translate="false">
integer llAbs(integer val)
Returns the positive version of val
	</string>
	<string name="LSLTipText_llFabs" translate="false">
float llFabs(float val)
Returns the positive version of val
	</string>
	<string name="LSLTipText_llFrand" translate="false">
float llFrand(float mag)
Returns a pseudo random number in the range [0,mag) or (mag,0]
	</string>
	<string name="LSLTipText_llFloor" translate="false">
integer llFloor(float val)
Returns largest integer value &lt;= val
	</string>
	<string name="LSLTipText_llCeil" translate="false">
integer llCeil(float val)
Returns smallest integer value &gt;= val
	</string>
	<string name="LSLTipText_llRound" translate="false">
integer llRound(float val)
Returns val rounded to the nearest integer
	</string>
	<string name="LSLTipText_llVecMag" translate="false">
float llVecMag(vector v)
Returns the magnitude of v
	</string>
	<string name="LSLTipText_llVecNorm" translate="false">
vector llVecNorm(vector v)
Returns the v normalized
	</string>
	<string name="LSLTipText_llVecDist" translate="false">
float llVecDist(vector v1, vector v2)
Returns the 3D distance between v1 and v2
	</string>
	<string name="LSLTipText_llRot2Euler" translate="false">
vector llRot2Euler(rotation q)
Returns the Euler representation (roll, pitch, yaw) of q
	</string>
	<string name="LSLTipText_llEuler2Rot" translate="false">
rotation llEuler2Rot(vector v)
Returns the rotation representation of Euler Angles v
	</string>
	<string name="LSLTipText_llAxes2Rot" translate="false">
rotation llAxes2Rot(vector fwd, vector left, vector up)
Returns the rotation defined by the coordinate axes
	</string>
	<string name="LSLTipText_llRot2Fwd" translate="false">
vector llRot2Fwd(rotation q)
Returns the forward vector defined by q
	</string>
	<string name="LSLTipText_llRot2Left" translate="false">
vector llRot2Left(rotation q)
Returns the left vector defined by q
	</string>
	<string name="LSLTipText_llRot2Up" translate="false">
vector llRot2Up(rotation q)
Returns the up vector defined by q
	</string>
	<string name="LSLTipText_llRotBetween" translate="false">
rotation llRotBetween(vector v1, vector v2)
Returns the rotation to rotate v1 to v2
	</string>
	<string name="LSLTipText_llWhisper" translate="false">
llWhisper(integer channel, string msg)
Whispers the text of msg on channel
	</string>
	<string name="LSLTipText_llSay" translate="false">
llSay(integer channel, string msg)
Says the text of msg on channel
	</string>
	<string name="LSLTipText_llShout" translate="false">
llShout(integer channel, string msg)
Shouts the text of msg on channel
	</string>
	<string name="LSLTipText_llListen" translate="false">
integer llListen(integer channel, string name, key id, string msg)
Sets a callback for msg on channel from name and id (name, id, and/or msg can be empty) and returns an identifier that can be used to deactivate or remove the listen
	</string>
	<string name="LSLTipText_llListenControl" translate="false">
llListenControl(integer number, integer active)
Makes a listen event callback active or inactive
	</string>
	<string name="LSLTipText_llListenRemove" translate="false">
llListenRemove(integer number)
Removes listen event callback number
	</string>
	<string name="LSLTipText_llSensor" translate="false">
llSensor(string name, key id, integer type, float range, float arc)
Performs a single scan for name and id with type (AGENT, ACTIVE, PASSIVE, and/or SCRIPTED) within range meters and arc radians of forward vector (name, id, and/or keytype can be empty or 0)
	</string>
	<string name="LSLTipText_llSensorRepeat" translate="false">
llSensorRepeat(string name, key id, integer type, float range, float arc, float rate)
Sets a callback for name and id with type (AGENT, ACTIVE, PASSIVE, and/or SCRIPTED) within range meters and arc radians of forward vector (name, id, and/or keytype can be empty or 0) and repeats every rate seconds
	</string>
	<string name="LSLTipText_llSensorRemove" translate="false">
llSensorRemove()
Removes the sensor setup by llSensorRepeat
	</string>
	<string name="LSLTipText_llDetectedName" translate="false">
string llDetectedName(integer number)
Returns the name of detected object number (returns empty string if number is not a valid sensed object)
	</string>
	<string name="LSLTipText_llDetectedKey" translate="false">
key llDetectedKey(integer number)
Returns the key of detected object number (returns empty key if number is not a valid sensed object)
	</string>
	<string name="LSLTipText_llDetectedOwner" translate="false">
key llDetectedOwner(integer number)
Returns the key of detected object&apos;s owner (returns empty key if number is not a valid sensed object)
	</string>
	<string name="LSLTipText_llDetectedType" translate="false">
integer llDetectedType(integer number)
Returns the type (AGENT, ACTIVE, PASSIVE, SCRIPTED) of detected object (returns 0 if number is not a valid sensed object)
	</string>
	<string name="LSLTipText_llDetectedPos" translate="false">
vector llDetectedPos(integer number)
Returns the position of detected object number (returns &lt;0,0,0&gt; if number is not a valid sensed object)
	</string>
	<string name="LSLTipText_llDetectedVel" translate="false">
vector llDetectedVel(integer number)
Returns the velocity of detected object number (returns &lt;0,0,0&gt; if number is not a valid sensed object)
	</string>
	<string name="LSLTipText_llDetectedGrab" translate="false">
vector llDetectedGrab(integer number)
Returns the grab offset of the user touching object (returns &lt;0,0,0&gt; if number is not a valid sensed object)
	</string>
	<string name="LSLTipText_llDetectedRot" translate="false">
rotation llDetectedRot(integer number)
Returns the rotation of detected object number (returns &lt;0,0,0,1&gt; if number is not a valid sensed object)
	</string>
	<string name="LSLTipText_llDetectedGroup" translate="false">
integer llDetectedGroup(integer number)
Returns TRUE if detected object is part of same group as owner
	</string>
	<string name="LSLTipText_llDetectedLinkNumber" translate="false">
integer llDetectedLinkNumber(integer number)
Returns the link position of the triggered event for touches and collisions only
	</string>
	<string name="LSLTipText_llDie" translate="false">
llDie()
Deletes the object
	</string>
	<string name="LSLTipText_llGround" translate="false">
float llGround(vector offset)
Returns the ground height below the object position + offset
	</string>
	<string name="LSLTipText_llCloud" translate="false">
float llCloud(vector offset)
Returns the cloud density at the object position + offset
	</string>
	<string name="LSLTipText_llWind" translate="false">
vector llWind(vector offset)
Returns the wind velocity at the object position + offset
	</string>
	<string name="LSLTipText_llSetStatus" translate="false">
llSetStatus(integer status, integer value)
Sets status (STATUS_PHYSICS, STATUS_PHANTOM, STATUS_BLOCK_GRAB, STATUS_ROTATE_X, STATUS_ROTATE_Y, and/or STATUS_ROTATE_Z) to value
	</string>
	<string name="LSLTipText_llGetStatus" translate="false">
integer llGetStatus(integer status)
Returns value of status (STATUS_PHYSICS, STATUS_PHANTOM, STATUS_BLOCK_GRAB, STATUS_ROTATE_X, STATUS_ROTATE_Y, and/or STATUS_ROTATE_Z)
	</string>
	<string name="LSLTipText_llSetScale" translate="false">
llSetScale(vector scale)
Sets the scale of the prim
	</string>
	<string name="LSLTipText_llGetScale" translate="false">
vector llGetScale()
Returns the scale of the prim
	</string>
	<string name="LSLTipText_llSetColor" translate="false">
llSetColor(vector color, integer face)
Sets the color on face of the prim
	</string>
	<string name="LSLTipText_llGetAlpha" translate="false">
float llGetAlpha(integer face)
Returns the alpha of face
	</string>
	<string name="LSLTipText_llSetAlpha" translate="false">
llSetAlpha(float alpha, integer face)
Sets the alpha on face
	</string>
	<string name="LSLTipText_llGetColor" translate="false">
vector llGetColor(integer face)
Returns the color on face
	</string>
	<string name="LSLTipText_llSetTexture" translate="false">
llSetTexture(string texture, integer face)
Sets the texture of face or ALL_SIDES
	</string>
	<string name="LSLTipText_llScaleTexture" translate="false">
llScaleTexture(float u, float v, integer face)
Sets the texture u &amp; v scales for the chosen face or ALL_SIDES
	</string>
	<string name="LSLTipText_llOffsetTexture" translate="false">
llOffsetTexture(float u, float v, integer face)
Sets the texture u &amp; v offsets for the chosen face or ALL_SIDES
	</string>
	<string name="LSLTipText_llRotateTexture" translate="false">
llRotateTexture(float rotation, integer face)
Sets the texture rotation for the chosen face
	</string>
	<string name="LSLTipText_llGetTexture" translate="false">
string llGetTexture(integer face)
Returns a string that is the texture on face (the inventory name if it is a texture in the prim&apos;s inventory, otherwise the key)
	</string>
	<string name="LSLTipText_llSetPos" translate="false">
llSetPos(vector pos)
Moves the object or prim towards pos without using physics (if the script isn&apos;t physical)
	</string>
	<string name="LSLTipText_llGetPos" translate="false">
vector llGetPos()
Returns the position of the task in region coordinates
	</string>
	<string name="LSLTipText_llGetLocalPos" translate="false">
vector llGetLocalPos()
Returns the position relative to the root
	</string>
	<string name="LSLTipText_llSetRot" translate="false">
llSetRot(rotation rot)
Sets the rotation
	</string>
	<string name="LSLTipText_llGetRot" translate="false">
rotation llGetRot()
Returns the rotation relative to the region&apos;s axes
	</string>
	<string name="LSLTipText_llGetLocalRot" translate="false">
rotation llGetLocalRot()
Returns the rotation local to the root
	</string>
	<string name="LSLTipText_llSetForce" translate="false">
llSetForce(vector force, integer local)
Applies force to the object (if the script is physical), in local coords if local == TRUE
	</string>
	<string name="LSLTipText_llGetForce" translate="false">
vector llGetForce()
Returns the force (if the script is physical)
	</string>
	<string name="LSLTipText_llTarget" translate="false">
integer llTarget(vector position, float range)
Sets positions within range of position as a target and return an ID for the target
	</string>
	<string name="LSLTipText_llTargetRemove" translate="false">
llTargetRemove(integer number)
Removes positional target number registered with llTarget
	</string>
	<string name="LSLTipText_llRotTarget" translate="false">
integer llRotTarget(rotation rot, float error)
Set rotations with error of rot as a rotational target and return an ID for the rotational target
	</string>
	<string name="LSLTipText_llRotTargetRemove" translate="false">
llRotTargetRemove(integer number)
Removes rotational target number registered with llRotTarget
	</string>
	<string name="LSLTipText_llMoveToTarget" translate="false">
llMoveToTarget(vector target, float tau)
Critically damps to target in tau seconds (if the script is physical)
	</string>
	<string name="LSLTipText_llStopMoveToTarget" translate="false">
llStopMoveToTarget()
Stops critically damped motion
	</string>
	<string name="LSLTipText_llApplyImpulse" translate="false">
llApplyImpulse(vector force, integer local)
Applies impulse to object (if the script is physical), in local coords if local == TRUE
	</string>
	<string name="LSLTipText_llApplyRotationalImpulse" translate="false">
llApplyRotationalImpulse(vector force, integer local)
Applies rotational impulse to object (if the script is physical), in local coords if local == TRUE
	</string>
	<string name="LSLTipText_llSetTorque" translate="false">
llSetTorque(vector torque, integer local)
Sets the torque of object (if the script is physical), in local coords if local == TRUE
	</string>
	<string name="LSLTipText_llGetTorque" translate="false">
vector llGetTorque()
Returns the torque (if the script is physical)
	</string>
	<string name="LSLTipText_llSetForceAndTorque" translate="false">
llSetForceAndTorque(vector force, vector torque, integer local)
Sets the force and torque of object (if the script is physical), in local coords if local == TRUE
	</string>
	<string name="LSLTipText_llGetVel" translate="false">
vector llGetVel()
Returns the velocity of the object
	</string>
	<string name="LSLTipText_llGetAccel" translate="false">
vector llGetAccel()
Returns the acceleration of the object relative to the region&apos;s axes
	</string>
	<string name="LSLTipText_llGetOmega" translate="false">
vector llGetOmega()
Returns the rotation velocity in radians per second
	</string>
	<string name="LSLTipText_llGetTimeOfDay" translate="false">
float llGetTimeOfDay()
Returns the time in seconds since [SECOND_LIFE] server midnight or since region up-time, whichever is smaller
	</string>
	<string name="LSLTipText_llGetWallclock" translate="false">
float llGetWallclock()
Returns the time in seconds since midnight California Pacific time (PST/PDT)
	</string>
	<string name="LSLTipText_llGetTime" translate="false">
float llGetTime()
Returns the time in seconds since the last region reset, script reset, or call to either llResetTime or llGetAndResetTime
	</string>
	<string name="LSLTipText_llResetTime" translate="false">
llResetTime()
Sets the script timer to zero
	</string>
	<string name="LSLTipText_llGetAndResetTime" translate="false">
float llGetAndResetTime()
Returns the script time in seconds and then resets the script timer to zero
	</string>
	<string name="LSLTipText_llSoplayund" translate="false">
llSound(string sound, float volume, integer queue, integer loop)
Plays sound at volume and whether it should loop or not
	</string>
	<string name="LSLTipText_llPlaySound" translate="false">
llPlaySound(string sound, float volume)
Plays attached sound once at volume (0.0 - 1.0)
	</string>
	<string name="LSLTipText_llLoopSound" translate="false">
llLoopSound(string sound, float volume)
Plays attached sound looping indefinitely at volume (0.0 - 1.0)
	</string>
	<string name="LSLTipText_llLoopSoundMaster" translate="false">
llLoopSoundMaster(string sound, float volume)
Plays attached sound looping at volume (0.0 - 1.0), declares it a sync master
	</string>
	<string name="LSLTipText_llLoopSoundSlave" translate="false">
llLoopSoundSlave(string sound, float volume)
Plays attached sound looping at volume (0.0 - 1.0), synced to most audible sync master
	</string>
	<string name="LSLTipText_llPlaySoundSlave" translate="false">
llPlaySoundSlave(string sound, float volume)
Plays attached sound once at volume (0.0 - 1.0), synced to next loop of most audible sync master
	</string>
	<string name="LSLTipText_llTriggerSound" translate="false">
llTriggerSound(string sound, float volume)
Plays sound at volume (0.0 - 1.0), centered at but not attached to object
	</string>
	<string name="LSLTipText_llStopSound" translate="false">
llStopSound()
Stops currently attached sound
	</string>
	<string name="LSLTipText_llPreloadSound" translate="false">
llPreloadSound(string sound)
Preloads a sound on viewers within range
	</string>
	<string name="LSLTipText_llGetSubString" translate="false">
string llGetSubString(string src, integer start, integer end)
Returns the indicated substring
	</string>
	<string name="LSLTipText_llDeleteSubString" translate="false">
string llDeleteSubString(string src, integer start, integer end)
Removes the indicated substring and returns the result
	</string>
	<string name="LSLTipText_llInsertString" translate="false">
string llInsertString(string dst, integer position, string src)
Returns a destination string dst with the string src inserted starting at position pos
	</string>
	<string name="LSLTipText_llToUpper" translate="false">
string llToUpper(string src)
Returns a string that is src with all upper-case characters
	</string>
	<string name="LSLTipText_llToLower" translate="false">
string llToLower(string src)
Returns a string that is src with all lower-case characters
	</string>
	<string name="LSLTipText_llGiveMoney" translate="false">
llGiveMoney(key destination, integer amount)
Transfers amount of L$ from script owner to destination
	</string>
	<string name="LSLTipText_llMakeExplosion" translate="false">
llMakeExplosion(integer particles, float scale, float vel, float lifetime, float arc, string texture, vector offset)
Makes a round explosion of particles
	</string>
	<string name="LSLTipText_llMakeFountain" translate="false">
llMakeFountain(integer particles, float scale, float vel, float lifetime, float arc, integer bounce, string texture, vector offset, float bounce_offset)
Makes a fountain of particles
	</string>
	<string name="LSLTipText_llMakeSmoke" translate="false">
llMakeSmoke(integer particles, float scale, float vel, float lifetime, float arc, string texture, vector offset)
Makes smoke like particles
	</string>
	<string name="LSLTipText_llMakeFire" translate="false">
llMakeFire(integer particles, float scale, float vel, float lifetime, float arc, string texture, vector offset)
Makes fire like particles
	</string>
	<string name="LSLTipText_llRezObject" translate="false">
llRezObject(string inventory, vector pos, vector vel, rotation rot, integer param)
Instantiates owner&apos;s inventory object at pos with velocity vel and rotation rot with start parameter param
	</string>
	<string name="LSLTipText_llLookAt" translate="false">
llLookAt(vector target, float strength, float damping)
Causes object to point its up axis (positive z) towards target, while keeping its forward axis (positive x) below the horizon
	</string>
	<string name="LSLTipText_llStopLookAt" translate="false">
llStopLookAt()
Stops causing object to point at a target
	</string>
	<string name="LSLTipText_llSetTimerEvent" translate="false">
llSetTimerEvent(float sec)
Causes the timer event to be triggered a maximum of once every sec seconds
	</string>
	<string name="LSLTipText_llSleep" translate="false">
llSleep(float sec)
Puts the script to sleep for sec seconds
	</string>
	<string name="LSLTipText_llGetMass" translate="false">
float llGetMass()
Returns the mass of object that the script is attached to
	</string>
	<string name="LSLTipText_llCollisionFilter" translate="false">
llCollisionFilter(string name, key id, integer accept)
Sets the collision filter, exclusively or inclusively. If accept == TRUE, only accept collisions with objects name and id (either is optional), otherwise with objects not name or id
	</string>
	<string name="LSLTipText_llTakeControls" translate="false">
llTakeControls(integer controls, integer accept, integer pass_on)
Allows for intercepting keyboard and mouse clicks from the agent the script has permissions for
	</string>
	<string name="LSLTipText_llReleaseControls" translate="false">
llReleaseControls()
Stops taking inputs that were taken with llTakeControls
	</string>
	<string name="LSLTipText_llAttachToAvatar" translate="false">
llAttachToAvatar(integer attach_point)
Attaches the object to the avatar who has granted permission to the script
	</string>
	<string name="LSLTipText_llDetachFromAvatar" translate="false">
llDetachFromAvatar()
Detaches object from avatar
	</string>
	<string name="LSLTipText_llTakeCamera" translate="false">
llTakeCamera(key avatar)
Moves avatar&apos;s viewpoint to task
	</string>
	<string name="LSLTipText_llReleaseCamera" translate="false">
llReleaseCamera(key avatar)
Returns camera to agent avatar
	</string>
	<string name="LSLTipText_llGetOwner" translate="false">
key llGetOwner()
Returns the object owner&apos;s UUID
	</string>
	<string name="LSLTipText_llInstantMessage" translate="false">
llInstantMessage(key user, string message)
Sends the specified string as an Instant Message to the user
	</string>
	<string name="LSLTipText_llEmail" translate="false">
llEmail(string address, string subject, string message)
Sends an email to address with the subject and message
	</string>
	<string name="LSLTipText_llGetNextEmail" translate="false">
llGetNextEmail(string address, string subject)
Gets the next waiting email that comes from address, with specified subject
	</string>
	<string name="LSLTipText_llGetKey" translate="false">
key llGetKey()
Returns the key of the prim the script is attached to
	</string>
	<string name="LSLTipText_llSetBuoyancy" translate="false">
llSetBuoyancy(float buoyancy)
Sets the buoyancy of the task or object (0 is disabled, &lt; 1.0 sinks, 1.0 floats, &gt; 1.0 rises)
	</string>
	<string name="LSLTipText_llSetHoverHeight" translate="false">
llSetHoverHeight(float height, integer water, float tau)
Critically damps to a height above the ground (or water) in tau seconds
	</string>
	<string name="LSLTipText_llStopHover" translate="false">
llStopHover()
Stops hovering to a height
	</string>
	<string name="LSLTipText_llMinEventDelay" translate="false">
llMinEventDelay(float delay)
Sets the minimum time between events being handled
	</string>
	<string name="LSLTipText_llSoundPreload" translate="false">
llSoundPreload(string sound)
Preloads a sound on viewers within range
	</string>
	<string name="LSLTipText_llRotLookAt" translate="false">
llRotLookAt(rotation target, float strength, float damping)
Causes object to point its forward axis towards target
	</string>
	<string name="LSLTipText_llStringLength" translate="false">
integer llStringLength(string str)
Returns the length of string
	</string>
	<string name="LSLTipText_llStartAnimation" translate="false">
llStartAnimation(string anim)
Starts animation anim for agent that granted PERMISSION_TRIGGER_ANIMATION if the permission has not been revoked
	</string>
	<string name="LSLTipText_llStopAnimation" translate="false">
llStopAnimation(string anim)
Stops animation anim for agent that granted permission
	</string>
	<string name="LSLTipText_llPointAt" translate="false">
llPointAt(vector pos)
Makes agent that owns object point at pos
	</string>
	<string name="LSLTipText_llStopPointAt" translate="false">
llStopPointAt()
Stops pointing agent that owns object
	</string>
	<string name="LSLTipText_llTargetOmega" translate="false">
llTargetOmega(vector axis, float spinrate, float gain)
Rotates the object around axis at spinrate with strength gain
	</string>
	<string name="LSLTipText_llGetStartParameter" translate="false">
integer llGetStartParameter()
Returns an integer that is the script start/rez parameter
	</string>
	<string name="LSLTipText_llGodLikeRezObject" translate="false">
llGodLikeRezObject(key inventory, vector pos)
Rezzes directly off of UUID if owner is in God Mode
	</string>
	<string name="LSLTipText_llRequestPermissions" translate="false">
llRequestPermissions(key agent, integer perm)
Asks the agent for permission to run certain classes of functions
	</string>
	<string name="LSLTipText_llGetPermissionsKey" translate="false">
key llGetPermissionsKey()
Returns the key of the avatar that last granted permissions to the script
	</string>
	<string name="LSLTipText_llGetPermissions" translate="false">
integer llGetPermissions()
Returns an integer bitfield with the permissions that have been granted
	</string>
	<string name="LSLTipText_llGetLinkNumber" translate="false">
integer llGetLinkNumber()
Returns the link number of the prim containing the script (0 means not linked, 1 the prim is the root, 2 the prim is the first child, etc)
	</string>
	<string name="LSLTipText_llSetLinkColor" translate="false">
llSetLinkColor(integer linknumber, vector color, integer face)
Sets face to color if a task exists in the link chain at linknumber
	</string>
	<string name="LSLTipText_llCreateLink" translate="false">
llCreateLink(key target, integer parent)
Attempts to link the script&apos;s object with the target (requires that PERMISSION_CHANGE_LINKS be granted). If parent == TRUE, then the script&apos;s object becomes the root
	</string>
	<string name="LSLTipText_llBreakLink" translate="false">
llBreakLink(integer linknum)
Delinks the prim with the given link number in a linked object set (requires that PERMISSION_CHANGE_LINKS be granted)
	</string>
	<string name="LSLTipText_llBreakAllLinks" translate="false">
llBreakAllLinks()
Delinks all prims in the link set (requires that PERMISSION_CHANGE_LINKS be granted)
	</string>
	<string name="LSLTipText_llGetLinkKey" translate="false">
key llGetLinkKey(integer linknumber)
Returns the key of the linked prim linknumber
	</string>
	<string name="LSLTipText_llGetLinkName" translate="false">
string llGetLinkName(integer linknumber)
Returns the name of linknumber in a link set
	</string>
	<string name="LSLTipText_llGetInventoryNumber" translate="false">
integer llGetInventoryNumber(integer type)
Returns the number of items of a given type (INVENTORY_* flag) in the prim&apos;s inventory
	</string>
	<string name="LSLTipText_llGetInventoryName" translate="false">
string llGetInventoryName(integer type, integer number)
Returns the name of the inventory item number of a given type
	</string>
	<string name="LSLTipText_llSetScriptState" translate="false">
llSetScriptState(string name, integer run)
Sets the running state of the specified script
	</string>
	<string name="LSLTipText_llGetEnergy" translate="false">
float llGetEnergy()
Returns how much energy is in the object as a percentage of maximum
	</string>
	<string name="LSLTipText_llGiveInventory" translate="false">
llGiveInventory(key destination, string inventory)
Gives inventory to destination
	</string>
	<string name="LSLTipText_llRemoveInventory" translate="false">
llRemoveInventory(string item)
Removes the named inventory item
	</string>
	<string name="LSLTipText_llSetText" translate="false">
llSetText(string text, vector color, float alpha)
Displays text that hovers over the prim with specific color and translucency specified with alpha
	</string>
	<string name="LSLTipText_llWater" translate="false">
float llWater(vector offset)
Returns the water height below the object position + offset
	</string>
	<string name="LSLTipText_llPassTouches" translate="false">
llPassTouches(integer pass)
If pass == TRUE, touches are passed from children on to parents
	</string>
	<string name="LSLTipText_llRequestAgentData" translate="false">
key llRequestAgentData(key id, integer data)
Requests data about agent id. When data is available the dataserver event will be raised.
	</string>
	<string name="LSLTipText_llRequestInventoryData" translate="false">
key llRequestInventoryData(string name)
Requests data from object&apos;s inventory object. When data is available the dataserver event will be raised.
	</string>
	<string name="LSLTipText_llSetDamage" translate="false">
llSetDamage(float damage)
Sets the amount of damage that will be done when this object hits an avatar.
	</string>
	<string name="LSLTipText_llTeleportAgentHome" translate="false">
llTeleportAgentHome(key id)
Teleports avatar on the owner&apos;s land to their home location without any warning
	</string>
	<string name="LSLTipText_llModifyLand" translate="false">
llModifyLand(integer action, integer brush)
Modifies land using the specified action on the specified brush size of land
	</string>
	<string name="LSLTipText_llCollisionSound" translate="false">
llCollisionSound(string impact_sound, float impact_volume)
Suppresses default collision sounds, replaces default impact sounds with impact_sound at the volume impact_volume
	</string>
	<string name="LSLTipText_llCollisionSprite" translate="false">
llCollisionSprite(string impact_sprite)
Suppresses default collision sprites, replaces default impact sprite with impact_sprite (use an empty string to just suppress)
	</string>
	<string name="LSLTipText_llGetAnimation" translate="false">
string llGetAnimation(key id)
Returns the name of the currently playing locomotion animation for avatar id
	</string>
	<string name="LSLTipText_llResetScript" translate="false">
llResetScript()
Resets the script
	</string>
	<string name="LSLTipText_llMessageLinked" translate="false">
llMessageLinked(integer linknum, integer num, string str, key id)
Allows scripts in the same object to communicate. Triggers a link_message event with the same parameters num, str, and id in all scripts in the prim(s) described by linknum.
	</string>
	<string name="LSLTipText_llPushObject" translate="false">
llPushObject(key id, vector impulse, vector ang_impulse, integer local)
Applies impulse and ang_impulse to object id
	</string>
	<string name="LSLTipText_llPassCollisions" translate="false">
llPassCollisions(integer pass)
If pass == TRUE, collisions are passed from children on to parents (default is FALSE)
	</string>
	<string name="LSLTipText_llGetScriptName" translate="false">
string llGetScriptName()
Returns the name of the script that this function is used in
	</string>
	<string name="LSLTipText_llGetNumberOfSides" translate="false">
integer llGetNumberOfSides()
Returns the number of faces (or sides) of the prim
	</string>
	<string name="LSLTipText_llAxisAngle2Rot" translate="false">
rotation llAxisAngle2Rot(vector axis, float angle)
Returns the rotation that is a generated angle about axis
	</string>
	<string name="LSLTipText_llRot2Axis" translate="false">
vector llRot2Axis(rotation rot)
Returns the rotation axis represented by rot
	</string>
	<string name="LSLTipText_llRot2Angle" translate="false">
float llRot2Angle(rotation rot)
Returns the rotation angle represented by rot
	</string>
	<string name="LSLTipText_llAcos" translate="false">
float llAcos(float val)
Returns the arccosine in radians of val
	</string>
	<string name="LSLTipText_llAsin" translate="false">
float llAsin(float val)
Returns the arcsine in radians of val
	</string>
	<string name="LSLTipText_llAngleBetween" translate="false">
float llAngleBetween(rotation a, rotation b)
Returns angle between rotation a and b
	</string>
	<string name="LSLTipText_llGetInventoryKey" translate="false">
key llGetInventoryKey(string name)
Returns the key that is the UUID of the inventory name
	</string>
	<string name="LSLTipText_llAllowInventoryDrop" translate="false">
llAllowInventoryDrop(integer add)
If add == TRUE, users without modify permissions can still drop inventory items onto a prim
	</string>
	<string name="LSLTipText_llGetSunDirection" translate="false">
vector llGetSunDirection()
Returns a normalized vector of the direction of the sun in the region
	</string>
	<string name="LSLTipText_llGetTextureOffset" translate="false">
vector llGetTextureOffset(integer face)
Returns the texture offset of face in the x and y components of a vector
	</string>
	<string name="LSLTipText_llGetTextureScale" translate="false">
vector llGetTextureScale(integer side)
Returns the texture scale of side in the x and y components of a vector
	</string>
	<string name="LSLTipText_llGetTextureRot" translate="false">
float llGetTextureRot(integer side)
Returns the texture rotation of side
	</string>
	<string name="LSLTipText_llSubStringIndex" translate="false">
integer llSubStringIndex(string source, string pattern)
Returns an integer that is the index in source where pattern first appears.
(Returns -1 if not found)
	</string>
	<string name="LSLTipText_llGetOwnerKey" translate="false">
key llGetOwnerKey(key id)
Returns the owner of object id
	</string>
	<string name="LSLTipText_llGetCenterOfMass" translate="false">
vector llGetCenterOfMass()
Returns the prim&apos;s center of mass (unless called from the root prim, where it returns the object&apos;s center of mass)
	</string>
	<string name="LSLTipText_llListSort" translate="false">
list llListSort(list src, integer stride, integer ascending)
Sorts the list into blocks of stride, in ascending order if ascending == TRUE.
The sort order is affected by type.
	</string>
	<string name="LSLTipText_llGetListLength" translate="false">
integer llGetListLength(list src)
Returns the number of elements in the list
	</string>
	<string name="LSLTipText_llList2Integer" translate="false">
integer llList2Integer(list src, integer index)
Copies the integer at index in the list
	</string>
	<string name="LSLTipText_llList2Float" translate="false">
float llList2Float(list src, integer index)
Copies the float at index in the list
	</string>
	<string name="LSLTipText_llList2String" translate="false">
string llList2String(list src, integer index)
Copies the string at index in the list
	</string>
	<string name="LSLTipText_llList2Key" translate="false">
key llList2Key(list src, integer index)
Copies the key at index in the list
	</string>
	<string name="LSLTipText_llList2Vector" translate="false">
vector llList2Vector(list src, integer index)
Copies the vector at index in the list
	</string>
	<string name="LSLTipText_llList2Rot" translate="false">
rotation llList2Rot(list src, integer index)
Copies the rotation at index in the list
	</string>
	<string name="LSLTipText_llList2List" translate="false">
list llList2List(list src, integer start, integer end)
Copies the slice of the list from start to end
	</string>
	<string name="LSLTipText_llDeleteSubList" translate="false">
list llDeleteSubList(list src, integer start, integer end)
Removes the slice from start to end and returns the remainder of the list
	</string>
	<string name="LSLTipText_llGetListEntryType" translate="false">
integer llGetListEntryType(list src, integer index)
Returns the type of the index entry in the list
(TYPE_INTEGER, TYPE_FLOAT, TYPE_STRING, TYPE_KEY, TYPE_VECTOR, TYPE_ROTATION, or TYPE_INVALID if index is off list)
	</string>
	<string name="LSLTipText_llList2CSV" translate="false">
string llList2CSV(list src)
Creates a string of comma separated values from list
	</string>
	<string name="LSLTipText_llCSV2List" translate="false">
list llCSV2List(string src)
Creates a list from a string of comma separated values
	</string>
	<string name="LSLTipText_llListRandomize" translate="false">
list llListRandomize(list src, integer stride)
Returns a randomized list of blocks of size stride
	</string>
	<string name="LSLTipText_llList2ListStrided" translate="false">
list llList2ListStrided(list src, integer start, integer end, integer stride)
Copies the strided slice of the list from start to end
	</string>
	<string name="LSLTipText_llGetRegionCorner" translate="false">
vector llGetRegionCorner()
Returns a vector in meters that is the global location of the south-west corner of the region which the object is in
	</string>
	<string name="LSLTipText_llListInsertList" translate="false">
list llListInsertList(list dest, list src, integer start)
Returns a list that contains all the elements from dest but with the elements from src inserted at position start
	</string>
	<string name="LSLTipText_llListFindList" translate="false">
integer llListFindList(list src, list test)
Returns the index of the first instance of test in src.
(Returns -1 if not found)
	</string>
	<string name="LSLTipText_llGetObjectName" translate="false">
string llGetObjectName()
Returns the name of the prim which the script is attached to
	</string>
	<string name="LSLTipText_llSetObjectName" translate="false">
llSetObjectName(string name)
Sets the prim&apos;s name to the name parameter
	</string>
	<string name="LSLTipText_llGetDate" translate="false">
string llGetDate()
Returns the current date in the UTC time zone in the format YYYY-MM-DD
	</string>
	<string name="LSLTipText_llEdgeOfWorld" translate="false">
integer llEdgeOfWorld(vector pos, vector dir)
Checks to see whether the border hit by dir from pos is the edge of the world (has no neighboring region)
	</string>
	<string name="LSLTipText_llGetAgentInfo" translate="false">
integer llGetAgentInfo(key id)
Returns an integer bitfield containing the agent information about id.
Returns AGENT_FLYING, AGENT_ATTACHMENTS, AGENT_SCRIPTED, AGENT_SITTING, AGENT_ON_OBJECT, AGENT_MOUSELOOK, AGENT_AWAY, AGENT_BUSY, AGENT_TYPING, AGENT_CROUCHING, AGENT_ALWAYS_RUN, AGENT_WALKING and/or AGENT_IN_AIR.
	</string>
	<string name="LSLTipText_llAdjustSoundVolume" translate="false">
llAdjustSoundVolume(float volume)
Adjusts volume of attached sound (0.0 - 1.0)
	</string>
	<string name="LSLTipText_llSetSoundQueueing" translate="false">
llSetSoundQueueing(integer queue)
Sets whether attached sounds wait for the current sound to finish (If queue == TRUE then queuing is enabled, if FALSE queuing is disabled [default])
	</string>
	<string name="LSLTipText_llSetSoundRadius" translate="false">
llSetSoundRadius(float radius)
Establishes a hard cut-off radius for audibility of scripted sounds (both attached and triggered)
	</string>
	<string name="LSLTipText_llKey2Name" translate="false">
string llKey2Name(key id)
Returns the name of the prim or avatar specified by id.
(The id must be a valid rezzed prim or avatar key in the current simulator, otherwise an empty string is returned.)
	</string>
	<string name="LSLTipText_llSetTextureAnim" translate="false">
llSetTextureAnim(integer mode, integer face, integer sizex, integer sizey, float start, float length, float rate)
Animates the texture on the specified face/faces
	</string>
	<string name="LSLTipText_llTriggerSoundLimited" translate="false">
llTriggerSoundLimited(string sound, float volume, vector top_north_east, vector bottom_south_west)
Plays sound at volume (0.0 - 1.0), centered at but not attached to object, limited to the box defined by vectors top_north_east and bottom_south_west
	</string>
	<string name="LSLTipText_llEjectFromLand" translate="false">
llEjectFromLand(key avatar)
Ejects avatar from the parcel
	</string>
	<string name="LSLTipText_llParseString2List" translate="false">
list llParseString2List(string src, list separators, list spacers)
Breaks src into a list, discarding separators, keeping spacers
(separators and spacers must be lists of strings, maximum of 8 each)
	</string>
	<string name="LSLTipText_llOverMyLand" translate="false">
integer llOverMyLand(key id)
Returns TRUE if id is over land owned by the script owner, otherwise FALSE
	</string>
	<string name="LSLTipText_llGetLandOwnerAt" translate="false">
key llGetLandOwnerAt(vector pos)
Returns the key of the land owner, returns NULL_KEY if public
	</string>
	<string name="LSLTipText_llGetNotecardLine" translate="false">
key llGetNotecardLine(string name, integer line)
Returns line line of notecard name via the dataserver event
	</string>
	<string name="LSLTipText_llGetAgentSize" translate="false">
vector llGetAgentSize(key id)
If the avatar is in the same region, returns the size of the bounding box of the requested avatar by id, otherwise returns ZERO_VECTOR
	</string>
	<string name="LSLTipText_llSameGroup" translate="false">
integer llSameGroup(key id)
Returns TRUE if avatar id is in the same region and has the same active group, otherwise FALSE
	</string>
	<string name="LSLTipText_llUnSit" translate="false">
key llUnSit(key id)
If avatar identified by id is sitting on the object the script is attached to or is over land owned by the object&apos;s owner, the avatar is forced to stand up
	</string>
	<string name="LSLTipText_llGroundSlope" translate="false">
vector llGroundSlope(vector offset)
Returns the ground slope below the object position + offset
	</string>
	<string name="LSLTipText_llGroundNormal" translate="false">
vector llGroundNormal(vector offset)
Returns the ground normal below the object position + offset
	</string>
	<string name="LSLTipText_llGroundContour" translate="false">
vector llGroundCountour(vector offset)
Returns the ground contour direction below the object position + offset
	</string>
	<string name="LSLTipText_llGetAttached" translate="false">
integer llGetAttached()
Returns the object&apos;s attachment point, or 0 if not attached
	</string>
	<string name="LSLTipText_llGetFreeMemory" translate="false">
integer llGetFreeMemory()
Returns the number of free bytes of memory the script can use
	</string>
	<string name="LSLTipText_llGetRegionName" translate="false">
string llGetRegionName()
Returns the current region name
	</string>
	<string name="LSLTipText_llGetRegionTimeDilation" translate="false">
float llGetRegionTimeDilation()
Returns the current time dilation as a float between 0.0 (full dilation) and 1.0 (no dilation)
	</string>
	<string name="LSLTipText_llGetRegionFPS" translate="false">
float llGetRegionFPS()
Returns the mean region frames per second
	</string>
	<string name="LSLTipText_llParticleSystem" translate="false">
llParticleSystem(list rules)
Creates a particle system based on rules.  An empty list removes the particle system.
List format is [ rule1, data1, rule2, data2 . . . rulen, datan ]
	</string>
	<string name="LSLTipText_llGroundRepel" translate="false">
llGroundRepel(float height, integer water, float tau)
Critically damps to height if within height*0.5 of level (either above ground level, or above the higher of land and water if water == TRUE)
	</string>
	<string name="LSLTipText_llGiveInventoryList" translate="false">
llGiveInventoryList(key target, string folder, list inventory)
Gives inventory items to target, creating a new folder to put them in
	</string>
	<string name="LSLTipText_llSetVehicleType" translate="false">
llSetVehicleType(integer type)
Sets the vehicle to one of the default types
	</string>
	<string name="LSLTipText_llSetVehicleFloatParam" translate="false">
llSetVehicleFloatParam(integer param, float value)
Sets the specified vehicle float parameter
	</string>
	<string name="LSLTipText_llSetVehicleVectorParam" translate="false">
llSetVehicleVectorParam(integer param, vector vec)
Sets the specified vehicle vector parameter
	</string>
	<string name="LSLTipText_llSetVehicleRotationParam" translate="false">
llSetVehicleVectorParam(integer param, rotation rot)
Sets the specified vehicle rotation parameter
	</string>
	<string name="LSLTipText_llSetVehicleFlags" translate="false">
llSetVehicleFlags(integer flags)
Sets the enabled bits in &apos;flags&apos;
	</string>
	<string name="LSLTipText_llRemoveVehicleFlags" translate="false">
llRemoveVehicleFlags(integer flags)
Removes the enabled bits in &apos;flags&apos;
	</string>
	<string name="LSLTipText_llSitTarget" translate="false">
llSitTarget(vector offset, rotation rot)
Sets the sit location for the prim.  If offset == &lt;0,0,0&gt; then the sit target is removed.
	</string>
	<string name="LSLTipText_llAvatarOnSitTarget" translate="false">
key llAvatarOnSitTarget()
If an avatar is seated on the sit target, returns the avatar&apos;s key, otherwise NULL_KEY
	</string>
	<string name="LSLTipText_llAddToLandPassList" translate="false">
llAddToLandPassList(key avatar, float hours)
Adds avatar to the land pass list for hours, or indefinitely if hours is 0
	</string>
	<string name="LSLTipText_llSetTouchText" translate="false">
llSetTouchText(string text)
Displays text rather than the default &apos;Touch&apos; in the pie menu
	</string>
	<string name="LSLTipText_llSetSitText" translate="false">
llSetSitText(string text)
Displays text rather than the default &apos;Sit Here&apos; in the pie menu
	</string>
	<string name="LSLTipText_llSetCameraEyeOffset" translate="false">
llSetCameraEyeOffset(vector offset)
Sets the camera eye offset for avatars that sit on the object
	</string>
	<string name="LSLTipText_llSetCameraAtOffset" translate="false">
llSetCameraAtOffset(vector offset)
Sets the point the camera is looking at to offset for avatars that sit on the object
	</string>
	<string name="LSLTipText_llDumpList2String" translate="false">
string llDumpList2String(list src, string separator)
Returns the list in a single string, using separator between the entries
	</string>
	<string name="LSLTipText_llScriptDanger" translate="false">
integer llScriptDanger(vector pos)
Returns TRUE if pos is over public land, sandbox land, land that doesn&apos;t allow everyone to edit and build, or land that doesn&apos;t allow outside scripts
	</string>
	<string name="LSLTipText_llDialog" translate="false">
llDialog(key avatar, string message, list buttons, integer chat_channel
Shows a dialog box on the avatar&apos;s screen with a message and up to 12 buttons.
If a button is pressed, the avatar says the text of the button label on chat_channel.
	</string>
	<string name="LSLTipText_llVolumeDetect" translate="false">
llVolumeDetect(integer detect)
If detect = TRUE, object works much like Phantom, but triggers collision_start and collision_end events when other objects start and stop interpenetrating.
Must be applied to the root prim.
	</string>
	<string name="LSLTipText_llResetOtherScript" translate="false">
llResetOtherScript(string name)
Resets script name
	</string>
	<string name="LSLTipText_llGetScriptState" translate="false">
integer llGetScriptState(string name)
Returns TRUE if the script name is running
	</string>
	<string name="LSLTipText_llRemoteLoadScript" translate="false">
DEPRECATED!  Please use llRemoteLoadScriptPin instead.
	</string>
	<string name="LSLTipText_llSetRemoteScriptAccessPin" translate="false">
llSetRemoteScriptAccessPin(integer pin)
If pin is set to a non-zero number, allows a prim to have scripts remotely loaded via llRemoteLoadScriptPin when it passes in the correct pin. Otherwise, llRemoteLoadScriptPin is ignored.
	</string>
	<string name="LSLTipText_llRemoteLoadScriptPin" translate="false">
llRemoteLoadScriptPin(key target, string name, integer pin, integer running, integer start_param)
Copies script name onto target, if the owner of this scripted object can modify target and is in the same region, and the matching pin is used.
If running == TRUE, starts the script with start_param
	</string>
	<string name="LSLTipText_llOpenRemoteDataChannel" translate="false">
llOpenRemoteDataChannel()
Creates a channel to listen for XML-RPC calls, and will trigger a remote_data event with channel id once it is available
	</string>
	<string name="LSLTipText_llSendRemoteData" translate="false">
key llSendRemoteData(key channel, string dest, integer idata, string sdata)
Sends an XML-RPC request to dest through channel with payload of channel (in a string), integer idata and string sdata.
Returns a key that is the message_id for the resulting remote_data events.
	</string>
	<string name="LSLTipText_llRemoteDataReply" translate="false">
llRemoteDataReply(key channel, key message_id, string sdata, integer idata)
Sends an XML-RPC reply to message_id on channel with payload of string sdata and integer idata
	</string>
	<string name="LSLTipText_llCloseRemoteDataChannel" translate="false">
llCloseRemoteDataChannel(key channel)
Closes XML-RPC channel
	</string>
	<string name="LSLTipText_llMD5String" translate="false">
string llMD5String(string src, integer nonce)
Returns a string of 32 hex characters that is a RSA Data Security, Inc. MD5 Message-Digest Algorithm of src with nonce
	</string>
	<string name="LSLTipText_llSetPrimitiveParams" translate="false">
llSetPrimitiveParams(list rules)
Sets the prim&apos;s parameters according to rules
	</string>
	<string name="LSLTipText_llStringToBase64" translate="false">
string llStringToBase64(string str)
Converts a string to the Base64 representation of the string
	</string>
	<string name="LSLTipText_llBase64ToString" translate="false">
string llBase64ToString(string str)
Converts a Base64 string to a conventional string.
If the conversion creates any unprintable characters, they are converted to spaces.
	</string>
	<string name="LSLTipText_llXorBase64Strings" translate="false">
string llXorBase64Strings(string s1, string s2)
DEPRECATED!  Please use llXorBase64StringsCorrect instead.
Incorrectly performs an exclusive or on two Base64 strings and returns a Base64 string.  s2 repeats if it is shorter than s1.  Retained for backwards compatability.
	</string>
	<string name="LSLTipText_llRemoteDataSetRegion" translate="false">
llRemoteDataSetRegion()
DEPRECATED!  Please use llOpenRemoteDataChannel instead.
If an object using remote data channels changes regions, you must call this function to reregister the remote data channels. This call is not needed if the prim does not change regions.
	</string>
	<string name="LSLTipText_llLog10" translate="false">
float llLog10(float val)
Returns the base 10 logarithm of val.  Returns zero if val &lt;= 0.
	</string>
	<string name="LSLTipText_llLog" translate="false">
float llLog(float val)
Returns the natural logarithm of val.  Returns zero if val &lt;= 0.
	</string>
	<string name="LSLTipText_llGetAnimationList" translate="false">
list llGetAnimationList(key id)
Returns a list of keys of playing animations for avatar described by id
	</string>
	<string name="LSLTipText_llSetParcelMusicURL" translate="false">
llSetParcelMusicURL(string url)
Sets the streaming audio URL for the parcel which the object is on
	</string>
	<string name="LSLTipText_llGetRootPosition" translate="false">
vector llGetRootPosition()
Returns the position (in region coordinates) of the root prim of the object which the script is attached to
	</string>
	<string name="LSLTipText_llGetRootRotation" translate="false">
rotation llGetRootRotation()
Returns the rotation (relative to the region) of the root prim of the object which the script is attached to
	</string>
	<string name="LSLTipText_llGetObjectDesc" translate="false">
string llGetObjectDesc()
Returns the description of the prim the script is attached to
	</string>
	<string name="LSLTipText_llSetObjectDesc" translate="false">
llSetObjectDesc(string name)
Sets the prim&apos;s description
	</string>
	<string name="LSLTipText_llGetCreator" translate="false">
key llGetCreator()
Returns a key for the creator of the prim
	</string>
	<string name="LSLTipText_llGetTimestamp" translate="false">
string llGetTimestamp()
Returns the timestamp in the UTC time zone in the format: YYYY-MM-DDThh:mm:ss.ff..fZ
	</string>
	<string name="LSLTipText_llSetLinkAlpha" translate="false">
llSetLinkAlpha(integer linknumber, float alpha, integer face)
If a prim exists in the link chain at linknumber, sets face to alpha
	</string>
	<string name="LSLTipText_llGetNumberOfPrims" translate="false">
integer llGetNumberOfPrims()
Returns the number of prims in a link set the script is attached to
	</string>
	<string name="LSLTipText_llGetNumberOfNotecardLines" translate="false">
key llGetNumberOfNotecardLines(string name)
Returns number of lines in notecard name via the dataserver event (cast return value to integer)
	</string>
	<string name="LSLTipText_llGetBoundingBox" translate="false">
list llGetBoundingBox(key object)
Returns the bounding box around the object (including any linked prims) relative to its root prim, in a list in the format [ (vector) min_corner, (vector) max_corner ]
	</string>
	<string name="LSLTipText_llGetGeometricCenter" translate="false">
vector llGetGeometricCenter()
Returns the geometric center of the linked set the script is attached to.
	</string>
	<string name="LSLTipText_llGetPrimitiveParams" translate="false">
list llGetPrimitiveParams(list params)
Returns the primitive parameters specified in the params list.
	</string>
	<string name="LSLTipText_llIntegerToBase64" translate="false">
string llIntegerToBase64(integer number)
Returns a string that is a Base64 big endian encode of number
	</string>
	<string name="LSLTipText_llBase64ToInteger" translate="false">
integer llBase64ToInteger(string str)
Returns an integer that is the str Base64 decoded as a big endian integer
	</string>
	<string name="LSLTipText_llGetGMTclock" translate="false">
float llGetGMTclock()
Returns the time in seconds since midnight GMT
	</string>
	<string name="LSLTipText_llGetSimulatorHostname" translate="false">
string llGetSimulatorHostname()
Returns the hostname of the machine which the script is running on (same as string in viewer Help dialog)
	</string>
	<string name="LSLTipText_llSetLocalRot" translate="false">
llSetLocalRot(rotation rot)
Sets the rotation of a child prim relative to the root prim
	</string>
	<string name="LSLTipText_llParseStringKeepNulls" translate="false">
list llParseStringKeepNulls(string src, list separators, list spacers)
Breaks src into a list, discarding separators, keeping spacers, keeping any null values generated.
(separators and spacers must be lists of strings, maximum of 8 each)
	</string>
	<string name="LSLTipText_llRezAtRoot" translate="false">
llRezAtRoot(string inventory, vector pos, vector vel, rotation rot, integer param)
Instantiates owner&apos;s inventory object rotated to rot with its root at pos, moving at vel, using param as the start parameter
	</string>
	<string name="LSLTipText_llGetObjectPermMask" translate="false">
integer llGetObjectPermMask(integer mask)
Returns the requested permission mask for the root object the task is attached to
	</string>
	<string name="LSLTipText_llSetObjectPermMask" translate="false">
llSetObjectPermMask(integer mask, integer value)
Sets the given permission mask to the new value on the root object the task is attached to (requires God Mode)
	</string>
	<string name="LSLTipText_llGetInventoryPermMask" translate="false">
integer llGetInventoryPermMask(string item, integer mask)
Returns the requested permission mask for the inventory item
	</string>
	<string name="LSLTipText_llSetInventoryPermMask" translate="false">
llSetInventoryPermMask(string item, integer mask, integer value)
Sets the given permission mask to the new value on the inventory item (requires God Mode)
	</string>
	<string name="LSLTipText_llGetInventoryCreator" translate="false">
key llGetInventoryCreator(string item)
Returns a key for the creator of the inventory item
	</string>
	<string name="LSLTipText_llOwnerSay" translate="false">
llOwnerSay(string msg)
Says msg to owner only.  (Owner must be in the same region.)
	</string>
	<string name="LSLTipText_llRequestSimulatorData" translate="false">
key llRequestSimulatorData(string simulator, integer data)
Requests data about simulator.  When data is available the dataserver event will be raised.
	</string>
	<string name="LSLTipText_llForceMouselook" translate="false">
llForceMouselook(integer mouselook)
If mouselook is TRUE, any avatar that sits upon the prim will be forced into mouselook mode
	</string>
	<string name="LSLTipText_llGetObjectMass" translate="false">
float llGetObjectMass(key id)
Returns the mass of the avatar or object in the region
	</string>
	<string name="LSLTipText_llListReplaceList" translate="false">
list llListReplaceList(list dest, list src, integer start, integer end)
Returns a list that is dest with start through end removed and src inserted at start
	</string>
	<string name="LSLTipText_llLoadURL" translate="false">
llLoadURL(key avatar, string message, string url)
Shows a dialog to avatar offering to load the web page at url with a message.
If user clicks yes, launches the page in their web browser.
	</string>
	<string name="LSLTipText_llParcelMediaCommandList" translate="false">
llParcelMediaCommandList(list command)
Sends a list of commands, some with arguments, to a parcel to control the playback of movies and other media
	</string>
	<string name="LSLTipText_llParcelMediaQuery" translate="false">
list llParcelMediaQuery(list query)
Returns a list containing results of the sent query
	</string>
	<string name="LSLTipText_llModPow" translate="false">
integer llModPow(integer a, integer b, integer c)
Returns a raised to the b power, mod c. ( (a**b)%c )
b is capped at 0xFFFF (16 bits).
	</string>
	<string name="LSLTipText_llGetInventoryType" translate="false">
integer llGetInventoryType(string name)
Returns the type of the inventory item name
	</string>
	<string name="LSLTipText_llSetPayPrice" translate="false">
llSetPayPrice(integer price, list quick_pay_buttons)
Sets the default amount on the dialog that appears when someone chooses to pay this prim
	</string>
	<string name="LSLTipText_llGetCameraPos" translate="false">
vector llGetCameraPos()
Returns the current camera position for the agent the task has permissions for
	</string>
	<string name="LSLTipText_llGetCameraRot" translate="false">
rotation llGetCameraRot()
Returns the current camera orientation for the agent the task has permissions for
	</string>
	<string name="LSLTipText_llSetPrimURL" translate="false">
llSetPrimURL(string url)
Updates the URL for the web page shown on the sides of the object
	</string>
	<string name="LSLTipText_llRefreshPrimURL" translate="false">
llRefreshPrimURL()
Reloads the web page shown on the sides of the object
	</string>
	<string name="LSLTipText_llEscapeURL" translate="false">
string llEscapeURL(string url)
Returns an escaped/encoded version of url, replacing spaces with %20 etc.
	</string>
	<string name="LSLTipText_llUnescapeURL" translate="false">
string llUnescapeURL(string url)
Returns an unescaped/ unencoded version of url, replacing %20 with spaces etc.
	</string>
	<string name="LSLTipText_llMapDestination" translate="false">
llMapDestination(string simname, vector pos, vector look_at)
Opens the World Map centered on the region simname with pos highlighted. (NOTE: look_at currently does nothing.)
Only works for scripts attached to avatar, or during touch events.
	</string>
	<string name="LSLTipText_llAddToLandBanList" translate="false">
llAddToLandBanList(key avatar, float hours)
Adds avatar to the land ban list for hours, or indefinitely if hours is 0
	</string>
	<string name="LSLTipText_llRemoveFromLandPassList" translate="false">
llRemoveFromLandPassList(key avatar)
Removes avatar from the land pass list
	</string>
	<string name="LSLTipText_llRemoveFromLandBanList" translate="false">
llRemoveFromLandBanList(key avatar)
Removes avatar from the land ban list
	</string>
	<string name="LSLTipText_llSetCameraParams" translate="false">
llSetCameraParams(list rules)
Sets multiple camera parameters at once.
List format is [ rule1, data1, rule2, data2 . . . rulen, datan ]
	</string>
	<string name="LSLTipText_llClearCameraParams" translate="false">
llClearCameraParams()
Resets all camera parameters to default values and turns off scripted camera control
	</string>
	<string name="LSLTipText_llListStatistics" translate="false">
float llListStatistics(integer operation, list src)
Performs statistical aggregate functions on list src using LIST_STAT_* operations
	</string>
	<string name="LSLTipText_llGetUnixTime" translate="false">
integer llGetUnixTime()
Returns the number of seconds elapsed since 00:00 hours, Jan 1, 1970 UTC from the system clock
	</string>
	<string name="LSLTipText_llGetParcelFlags" translate="false">
integer llGetParcelFlags(vector pos)
Returns a mask of the parcel flags (PARCEL_FLAG_*) for the parcel that includes the point pos
	</string>
	<string name="LSLTipText_llGetRegionFlags" translate="false">
integer llGetRegionFlags()
Returns the region flags (REGION_FLAG_*) for the region the object is in
	</string>
	<string name="LSLTipText_llXorBase64StringsCorrect" translate="false">
string llXorBase64StringsCorrect(string s1, string s2)
Correctly performs an exclusive or on two Base64 strings and returns a Base64 string.
s2 repeats if it is shorter than s1.
	</string>
	<string name="LSLTipText_llHTTPRequest" translate="false">
llHTTPRequest(string url, list parameters, string body)
Sends an HTTP request to the specified url with the body of the request and parameters
	</string>
	<string name="LSLTipText_llResetLandBanList" translate="false">
llResetLandBanList()
Removes all Residents from the land ban list
	</string>
	<string name="LSLTipText_llResetLandPassList" translate="false">
llResetLandPassList()
Removes all Residents from the land access/pass list
	</string>
	<string name="LSLTipText_llGetObjectPrimCount" translate="false">
integer llGetObjectPrimCount(key object_id)
Returns the total number of prims for an object in the region
	</string>
	<string name="LSLTipText_llGetParcelPrimOwners" translate="false">
list llGetParcelPrimOwners(vector pos)
Returns a list of all Residents who own objects on the parcel at pos and with individual prim counts.
Requires owner-like permissions for the parcel.
	</string>
	<string name="LSLTipText_llGetParcelPrimCount" translate="false">
integer llGetParcelPrimCount(vector pos, integer category, integer sim_wide)
Returns the number of prims on the parcel at pos of the given category.
Categories: PARCEL_COUNT_TOTAL, _OWNER, _GROUP, _OTHER, _SELECTED, _TEMP
	</string>
	<string name="LSLTipText_llGetParcelMaxPrims" translate="false">
integer llGetParcelMaxPrims(vector pos, integer sim_wide)
Returns the maximum number of prims allowed on the parcel at pos
	</string>
	<string name="LSLTipText_llGetParcelDetails" translate="false">
    list llGetParcelDetails(vector pos, list params)
    Returns the parcel details specified in params for the parcel at pos.
    Params is one or more of: PARCEL_DETAILS_NAME, _DESC, _OWNER, _GROUP, _AREA, _ID, _SEE_AVATARS
  </string>
	<string name="LSLTipText_llSetLinkPrimitiveParams" translate="false">
llSetLinkPrimitiveParams(integer linknumber, list rules)
Sets primitive parameters for linknumber based on rules
	</string>
	<string name="LSLTipText_llSetLinkTexture" translate="false">
llSetLinkTexture(integer linknumber, string texture, integer face)
Sets the texture of face for a task that exists in the link chain at linknumber
	</string>
	<string name="LSLTipText_llStringTrim" translate="false">
string llStringTrim(string src, integer trim_type)
Trims the leading and/or trailing white spaces from a string.
trim_type can be STRING_TRIM, STRING_TRIM_HEAD or STRING_TRIM_TAIL.
	</string>
	<string name="LSLTipText_llRegionSay" translate="false">
llRegionSay(integer channel, string msg)
Broadcasts msg on channel (not 0) that can be heard anywhere in the region by a script listening on channel
	</string>
	<string name="LSLTipText_llGetObjectDetails" translate="false">
list llGetObjectDetails(key id, list params)
Returns the object details specified in params for the object with key id.
Params are OBJECT_NAME, _DESC, _POS, _ROT, _VELOCITY, _OWNER, _GROUP, _CREATOR
	</string>
	<string name="LSLTipText_llSetClickAction" translate="false">
llSetClickAction(integer action)
Sets the action performed when a prim is clicked upon
	</string>
	<string name="LSLTipText_llGetRegionAgentCount" translate="false">
integer llGetRegionAgentCount()
Returns the number of avatars in the region
	</string>
	<string name="LSLTipText_llTextBox" translate="false">
llTextBox(key avatar, string message, integer chat_channel)
Shows a window on the avatar&apos;s screen with the message.
It contains a text box for input, and if entered that text is chatted on chat_channel.
	</string>
	<string name="LSLTipText_llGetAgentLanguage" translate="false">
string llGetAgentLanguage(key avatar)
Returns the language code of the preferred interface language of the avatar
	</string>
	<string name="LSLTipText_llDetectedTouchUV" translate="false">
vector llDetectedTouchUV(integer index)
Returns the u and v coordinates in the first two components of a vector, for the texture coordinates where the prim was touched in a triggered touch event
	</string>
	<string name="LSLTipText_llDetectedTouchFace" translate="false">
integer llDetectedTouchFace(integer index)
Returns the index of the face where the avatar clicked in a triggered touch event
	</string>
	<string name="LSLTipText_llDetectedTouchPos" translate="false">
vector llDetectedTouchPos(integer index)
Returns the position where the object was touched in a triggered touch event
	</string>
	<string name="LSLTipText_llDetectedTouchNormal" translate="false">
vector llDetectedTouchNormal(integer index)
Returns the surface normal for a triggered touch event
	</string>
	<string name="LSLTipText_llDetectedTouchBinormal" translate="false">
vector llDetectedTouchBinormal(integer index)
Returns the surface binormal for a triggered touch event
	</string>
	<string name="LSLTipText_llDetectedTouchST" translate="false">
vector llDetectedTouchST(integer index)
Returns the s and t coordinates in the first two components of a vector, for the surface coordinates where the prim was touched in a triggered touch event
	</string>
	<string name="LSLTipText_llSHA1String" translate="false">
string llSHA1String(string src)
Returns a string of 40 hex characters that is the SHA1 security Hash of src
	</string>
	<string name="LSLTipText_llGetFreeURLs" translate="false">
integer llGetFreeURLs()
Returns the number of available URLs for the current script
	</string>
	<string name="LSLTipText_llRequestURL" translate="false">
key llRequestURL()
Requests one HTTP:// url for use by this object.
An http_request event is triggered with the results.
	</string>
	<string name="LSLTipText_llRequestSecureURL" translate="false">
key llRequestSecureURL()
Requests one HTTPS:// (SSL) url for use by this object.
An http_request event is triggered with the results.
	</string>
	<string name="LSLTipText_llReleaseURL" translate="false">
llReleaseURL(string url)
Releases the specified URL, it will no longer be usable
	</string>
	<string name="LSLTipText_llHTTPResponse" translate="false">
llHTTPResponse(key request_id, integer status, string body)
Responds to request_id with status and body
  </string>
	<string name="LSLTipText_llGetHTTPHeader" translate="false">
string llGetHTTPHeader(key request_id, string header)
Returns the value for header for request_id
	</string>
  <string name="LSLTipText_llSetPrimMediaParams" translate="false">
llSetPrimMediaParams(integer face, list params)
Sets the media params for a particular face on an object. If media is not already on this object, add it.
List is a set of name/value pairs in no particular order.  Params not specified are unchanged, or if new media is added then set to the default specified.
The possible names are below, along with the types of values and what they mean.
  </string>
  <string name="LSLTipText_llGetPrimMediaParams" translate="false">
list llGetPrimMediaParams(integer face, list params)
Returns the media params for a particular face on an object, given the desired list of names, in the order requested.
(Returns an empty list if no media exists on the face.)
  </string>
  <string name="LSLTipText_llClearPrimMedia" translate="false">
llClearPrimMedia(integer face)
Clears (deletes) the media and all params from the given face.
  </string>
<string name="LSLTipText_llSetLinkPrimitiveParamsFast" translate="false">
llSetLinkPrimitiveParamsFast(integer linknumber,list rules)
Set primitive parameters for linknumber based on rules.
</string>
<string name="LSLTipText_llGetLinkPrimitiveParams" translate="false">
llGetLinkPrimitiveParams(integer linknumber,list rules)
Get primitive parameters for linknumber based on rules.
</string>
<string name="LSLTipText_llLinkParticleSystem" translate="false">
llLinkParticleSystem(integer linknumber,list rules)
Creates a particle system based on rules.  Empty list removes particle system from object.
List format is [ rule1, data1, rule2, data2 . . . rulen, datan ].
</string>
<string name="LSLTipText_llSetLinkTextureAnim" translate="false">
llSetLinkTextureAnim(integer link, integer mode, integer face, integer sizex, integer sizey, float start, float length, float rate)
Animate the texture on the specified prim's face/faces.
</string>
<string name="LSLTipText_llGetLinkNumberOfSides" translate="false">
integer llGetLinkNumberOfSides(integer link)
Returns the number of sides of the specified linked prim.
</string>
<string name="LSLTipText_llGetUsername" translate="false">
string llGetUsername(key id)
Returns the single-word username of an avatar, iff the avatar is in the current region, otherwise the empty string.
</string>
<string name="LSLTipText_llRequestUsername" translate="false">
key llRequestUsername(key id)
Requests single-word username of an avatar.  When data is available the dataserver event will be raised.
</string>
<string name="LSLTipText_llGetDisplayName" translate="false">
  string llGetDisplayName(key id)
  Returns the name of an avatar, iff the avatar is in the current simulator, and the name has been cached, otherwise the same as llGetUsername.  Use llRequestDisplayName if you absolutely must have the display name.
</string>
<string name="LSLTipText_llRequestDisplayName" translate="false">
key llRequestDisplayName(key id)
Requests name of an avatar.  When data is available the dataserver event will be raised.
</string>
<string name="LSLTipText_llRegionSayTo" translate="false">
llRegionSayTo(key target, integer channel, string msg)
Sends msg on channel (not DEBUG_CHANNEL) directly to prim or avatar target anywhere within the region
</string>
<string name="LSLTipText_llGetEnv" translate="false">
llGetEnv(string name)
Returns a string with the requested data about the region
</string>


  <!-- Avatar busy/away mode -->
	<string name="AvatarSetNotAway">Not Away</string>
	<string name="AvatarSetAway">Away</string>
	<string name="AvatarSetNotBusy">Not Busy</string>
	<string name="AvatarSetBusy">Busy</string>

	<!-- Wearable Types -->
	<string name="shape">Shape</string>
	<string name="skin">Skin</string>
	<string name="hair">Hair</string>
	<string name="eyes">Eyes</string>
	<string name="shirt">Shirt</string>
	<string name="pants">Pants</string>
	<string name="shoes">Shoes</string>
	<string name="socks">Socks</string>
	<string name="jacket">Jacket</string>
	<string name="gloves">Gloves</string>
	<string name="undershirt">Undershirt</string>
	<string name="underpants">Underpants</string>
	<string name="skirt">Skirt</string>
	<string name="alpha">Alpha</string>
	<string name="tattoo">Tattoo</string>
  <string name="physics">Physics</string>
  <string name="invalid">invalid</string>
  <string name="none">none</string>
  
  <!-- Not Worn Wearable Types -->
	<string name="shirt_not_worn">Shirt not worn</string>
	<string name="pants_not_worn">Pants not worn</string>
	<string name="shoes_not_worn">Shoes not worn</string>
	<string name="socks_not_worn">Socks not worn</string>
	<string name="jacket_not_worn">Jacket not worn</string>
	<string name="gloves_not_worn">Gloves not worn</string>
	<string name="undershirt_not_worn">Undershirt not worn</string>
	<string name="underpants_not_worn">Underpants not worn</string>
	<string name="skirt_not_worn">Skirt not worn</string>
	<string name="alpha_not_worn">Alpha not worn</string>
	<string name="tattoo_not_worn">Tattoo not worn</string>
  <string name="physics_not_worn">Physics not worn</string>
	<string name="invalid_not_worn">invalid</string>

	<!-- Create new wearable of the specified type -->
	<string name="create_new_shape">Create new shape</string>
	<string name="create_new_skin">Create new skin</string>
	<string name="create_new_hair">Create new hair</string>
	<string name="create_new_eyes">Create new eyes</string>
	<string name="create_new_shirt">Create new shirt</string>
	<string name="create_new_pants">Create new pants</string>
	<string name="create_new_shoes">Create new shoes</string>
	<string name="create_new_socks">Create new socks</string>
	<string name="create_new_jacket">Create new jacket</string>
	<string name="create_new_gloves">Create new gloves</string>
	<string name="create_new_undershirt">Create new undershirt</string>
	<string name="create_new_underpants">Create new underpants</string>
	<string name="create_new_skirt">Create new skirt</string>
	<string name="create_new_alpha">Create new alpha</string>
	<string name="create_new_tattoo">Create new tattoo</string>
  <string name="create_new_physics">Create new physics</string>
	<string name="create_new_invalid">invalid</string>

  <!-- Wearable List-->
  <string name="NewWearable">New [WEARABLE_ITEM]</string>
  
	<!-- LLGroupNotify -->
	<!-- used in the construction of a Group Notice blue dialog box, buttons, tooltip etc. Seems to be no longer utilized by code in Viewer 2.0 -->
	<string name="next">Next</string>
	<string name="ok">OK</string>
	<string name="GroupNotifyGroupNotice">Group Notice</string>
	<string name="GroupNotifyGroupNotices">Group Notices</string>
	<string name="GroupNotifySentBy">Sent by</string>
	<string name="GroupNotifyAttached">Attached:</string>
	<string name="GroupNotifyViewPastNotices">View past notices or opt-out of receiving these messages here.</string>
	<string name="GroupNotifyOpenAttachment">Open Attachment</string>
	<string name="GroupNotifySaveAttachment">Save Attachment</string>

  <string name="TeleportOffer">Teleport offering</string>
  <!-- start-up toast's string-->
  <string name="StartUpNotifications">New notifications arrived while you were away.</string>
  <!-- overflow toast's string-->
  <string name="OverflowInfoChannelString">You have %d more notification</string>


	<!-- body parts -->
	<string name="BodyPartsRightArm">Right Arm</string>
	<string name="BodyPartsHead">Head</string>
	<string name="BodyPartsLeftArm">Left Arm</string>
	<string name="BodyPartsLeftLeg">Left Leg</string>
	<string name="BodyPartsTorso">Torso</string>
	<string name="BodyPartsRightLeg">Right Leg</string>

	<!-- slider -->
	<string name="GraphicsQualityLow">Low</string>
	<string name="GraphicsQualityMid">Mid</string>
	<string name="GraphicsQualityHigh">High</string>

	<!-- mouselook -->
	<string name="LeaveMouselook">Press ESC to return to World View</string>

	<!-- inventory -->
	<string name="InventoryNoMatchingItems">Didn't find what you're looking for? Try [secondlife:///app/search/all/[SEARCH_TERM] Search].</string>
	<string name="PlacesNoMatchingItems">Didn't find what you're looking for? Try [secondlife:///app/search/places/[SEARCH_TERM] Search].</string>
	<string name="FavoritesNoMatchingItems">Drag a landmark here to add it to your favorites.</string>
	<string name="InventoryNoTexture">You do not have a copy of this texture in your inventory</string>
<<<<<<< HEAD
	<string name="InventoryInboxNoItems">Items purchased through the marketplace will be delivered here.</string>
=======
	<string name="InventoryInboxNoItems">When you purchase or otherwise receive an item, it will appear here so you can drag it to a folder in your inventory, or delete it if you do not wish to keep it.</string>
>>>>>>> d2af1ae8
	<string name="MarketplaceURL">http://marketplace.[DOMAIN_NAME]</string>
	<string name="MarketplaceURL_CreateStore">http://marketplace.[DOMAIN_NAME]/create_store</string>
	<string name="MarketplaceURL_LearnMore">http://marketplace.[DOMAIN_NAME]/learn_more</string>
	<string name="InventoryOutboxCreationErrorTitle">Your Merchant Outbox is not properly configured</string>
	<string name="InventoryOutboxCreationErrorTooltip">Merchant Outbox configuration error</string>
	<string name="InventoryOutboxCreationError">Please contact Customer Service to correct the problem.</string>
	<string name="InventoryOutboxNotMerchantTitle">Anyone can sell items on the Marketplace</string>
	<string name="InventoryOutboxNotMerchantTooltip">Become a merchant!</string>
	<string name="InventoryOutboxNotMerchant">[[MARKETPLACE_URL] The Second Life Marketplace] offers more than one million virtual products for sale, all of them created by Residents. You, too, can sell items you create, as well as some of the items you have purchased. It’s easy and setup is free.  [[LEARN_MORE_URL] Learn more] or [[CREATE_STORE_URL] create a store] on the Marketplace to get started.</string>
	<string name="InventoryOutboxNoItemsTitle">A new way to send items to the Marketplace</string>
	<string name="InventoryOutboxNoItemsTooltip">Drag and drop items here to prepare them for sale on the Marketplace</string>
	<string name="InventoryOutboxNoItems">Drag items or folders that you wish to sell into this area.  A copy of the item will appear, leaving your inventory unchanged, unless you have dragged a no-copy item.  When you are ready to send the items to the Marketplace, click the Upload button. Once your items have been moved to your Marketplace Inventory, they will disappear from this folder.</string>

	<string name="Marketplace Error None">No errors</string>
	<string name="Marketplace Error Not Merchant">Error: Before sending items to the Marketplace you will need to set yourself up as a merchant (free of charge).</string>
	<string name="Marketplace Error Empty Folder">Error: This folder has no contents.</string>
	<string name="Marketplace Error Unassociated Products">Error: This item failed to upload because your merchant account has too many items unassociated with products.  To fix this error, login to the marketplace website and reduce your unassociated item count.</string>
	<string name="Marketplace Error Object Limit">Error: This item contains too many objects.  Fix this error by placing objects together in boxes to reduce the total count to less than 200.</string>
	<string name="Marketplace Error Folder Depth">Error: This item contains too many levels of nested folders.  Reorganize it to a maximum of 3 levels of nested folders.</string>
	<string name="Marketplace Error Unsellable Item">Error: This item can not be sold on the marketplace.</string>
	<string name="Marketplace Error Internal Import">Error: There was a problem with this item.  Try again later.</string>

<<<<<<< HEAD
=======
	<string name="Open landmarks">Open landmarks</string>

>>>>>>> d2af1ae8
	<!-- use value="" because they have preceding spaces -->
	<string name="no_transfer" value=" (no transfer)" />
	<string name="no_modify"   value=" (no modify)" />
	<string name="no_copy"     value=" (no copy)" />
	<string name="worn"        value=" (worn)" />
	<string name="link"        value=" (link)" />
	<string name="broken_link" value=" (broken_link)" />
	<string name="LoadingContents">Loading contents...</string>
	<string name="NoContents">No contents</string>
	<string name="WornOnAttachmentPoint" value=" (worn on [ATTACHMENT_POINT])" />
	<string name="ActiveGesture" value="[GESLABEL] (active)"/>
	<!-- Inventory permissions -->
	<string name="PermYes">Yes</string>
	<string name="PermNo">No</string>

	<!-- Gestures labels -->
    <!-- use value="" because they have preceding spaces -->
    <string name="Chat Message"  value=" Chat : " />
    <string name="Sound"         value=" Sound : " />
	<string name="Wait"          value=" --- Wait : " />
	<string name="AnimFlagStop"  value=" Stop Animation :    " />
	<string name="AnimFlagStart" value=" Start Animation :   " />
	<string name="Wave"          value=" Wave " />
	<string name="GestureActionNone" value="None" />
	<string name="HelloAvatar"   value=" Hello, avatar! " />
	<string name="ViewAllGestures"  value="  View All &gt;&gt;" />
	<string name="GetMoreGestures"  value="  Get More &gt;&gt;" />

	<!-- inventory filter -->
    <!-- use value="" because they have preceding spaces -->
	<string name="Animations"    value=" Animations," />
	<string name="Calling Cards" value=" Calling Cards," />
	<string name="Clothing"      value=" Clothing," />
	<string name="Gestures"      value=" Gestures," />
	<string name="Landmarks"     value=" Landmarks," />
	<string name="Notecards"     value=" Notecards," />
	<string name="Objects"       value=" Objects," />
	<string name="Scripts"       value=" Scripts," />
	<string name="Sounds"        value=" Sounds," />
	<string name="Textures"      value=" Textures," />
	<string name="Snapshots"     value=" Snapshots," />
	<string name="No Filters"    value="No " />
	<string name="Since Logoff"  value=" - Since Logoff" />

	<!-- inventory folder -->
	<string name="InvFolder My Inventory">My Inventory</string>
	<string name="InvFolder Library">Library</string>
	<string name="InvFolder Textures">Textures</string>
	<string name="InvFolder Sounds">Sounds</string>
	<string name="InvFolder Calling Cards">Calling Cards</string>
	<string name="InvFolder Landmarks">Landmarks</string>
	<string name="InvFolder Scripts">Scripts</string>
	<string name="InvFolder Clothing">Clothing</string>
	<string name="InvFolder Objects">Objects</string>
	<string name="InvFolder Notecards">Notecards</string>
	<string name="InvFolder New Folder">New Folder</string>
	<string name="InvFolder Inventory">Inventory</string>
	<string name="InvFolder Uncompressed Images">Uncompressed Images</string>
	<string name="InvFolder Body Parts">Body Parts</string>
	<string name="InvFolder Trash">Trash</string>
	<string name="InvFolder Photo Album">Photo Album</string>
	<string name="InvFolder Lost And Found">Lost And Found</string>
	<string name="InvFolder Uncompressed Sounds">Uncompressed Sounds</string>
	<string name="InvFolder Animations">Animations</string>
	<string name="InvFolder Gestures">Gestures</string>
	<string name="InvFolder Favorite">My Favorites</string>
  <!-- historically default name of the Favorites folder can start from either "f" or "F" letter.
  We should localize both of them with the same value -->
	<string name="InvFolder favorite">My Favorites</string>
	<string name="InvFolder Current Outfit">Current Outfit</string>
	<string name="InvFolder Initial Outfits">Initial Outfits</string>
	<string name="InvFolder My Outfits">My Outfits</string>
	<string name="InvFolder Accessories">Accessories</string>
	<string name="InvFolder Meshes">Meshes</string>

  <!-- are used for Friends and Friends/All folders in Inventory "Calling cards" folder. See EXT-694-->
	<string name="InvFolder Friends">Friends</string>
	<string name="InvFolder All">All</string>

	<string name="no_attachments">No attachments worn</string>

	<!-- inventory FVBridge -->
	<!--  This is used in llpanelinventory.cpp when constructing a context menu for an item for Sale  -->
	<string name="Buy">Buy</string>
	<string name="BuyforL$">Buy for L$</string>

	<string name="Stone">Stone</string>
	<string name="Metal">Metal</string>
	<string name="Glass">Glass</string>
	<string name="Wood">Wood</string>
	<string name="Flesh">Flesh</string>
	<string name="Plastic">Plastic</string>
	<string name="Rubber">Rubber</string>
	<string name="Light">Light</string>

	<!-- keyboard -->
	<string name="KBShift">Shift</string>
	<string name="KBCtrl">Ctrl</string>

	<!-- Avatar Skeleton -->
	<string name="Chest">Chest</string>
	<string name="Skull">Skull</string>
	<string name="Left Shoulder">Left Shoulder</string>
	<string name="Right Shoulder">Right Shoulder</string>
	<string name="Left Hand">Left Hand</string>
	<string name="Right Hand">Right Hand</string>
	<string name="Left Foot">Left Foot</string>
	<string name="Right Foot">Right Foot</string>
	<string name="Spine">Spine</string>
	<string name="Pelvis">Pelvis</string>
	<string name="Mouth">Mouth</string>
	<string name="Chin">Chin</string>
	<string name="Left Ear">Left Ear</string>
	<string name="Right Ear">Right Ear</string>
	<string name="Left Eyeball">Left Eyeball</string>
	<string name="Right Eyeball">Right Eyeball</string>
	<string name="Nose">Nose</string>
	<string name="R Upper Arm">R Upper Arm</string>
	<string name="R Forearm">R Forearm</string>
	<string name="L Upper Arm">L Upper Arm</string>
	<string name="L Forearm">L Forearm</string>
	<string name="Right Hip">Right Hip</string>
	<string name="R Upper Leg">R Upper Leg</string>
	<string name="R Lower Leg">R Lower Leg</string>
	<string name="Left Hip">Left Hip</string>
	<string name="L Upper Leg">L Upper Leg</string>
	<string name="L Lower Leg">L Lower Leg</string>
	<string name="Stomach">Stomach</string>
	<string name="Left Pec">Left Pec</string>
	<string name="Right Pec">Right Pec</string>
	<string name="Invalid Attachment">Invalid Attachment Point</string>

  <!-- Avatar age computation, see LLDateUtil::ageFromDate -->
  <string name="YearsMonthsOld">[AGEYEARS] [AGEMONTHS] old</string>
  <string name="YearsOld">[AGEYEARS] old</string>
  <string name="MonthsOld">[AGEMONTHS] old</string>
  <string name="WeeksOld">[AGEWEEKS] old</string>
  <string name="DaysOld">[AGEDAYS] old</string>
  <string name="TodayOld">Joined today</string>

  <!-- AgeYearsA = singular,
       AgeYearsB = plural,
       AgeYearsC = plural for non-English languages like Russian
       For example, LLTrans::getCountString("AgeYears", 3) is plural form B
       in English and form C in Russian -->
  <string name="AgeYearsA">[COUNT] year</string>
  <string name="AgeYearsB">[COUNT] years</string>
  <string name="AgeYearsC">[COUNT] years</string>
  <string name="AgeMonthsA">[COUNT] month</string>
  <string name="AgeMonthsB">[COUNT] months</string>
  <string name="AgeMonthsC">[COUNT] months</string>
  <string name="AgeWeeksA">[COUNT] week</string>
  <string name="AgeWeeksB">[COUNT] weeks</string>
  <string name="AgeWeeksC">[COUNT] weeks</string>
  <string name="AgeDaysA">[COUNT] day</string>
  <string name="AgeDaysB">[COUNT] days</string>
  <string name="AgeDaysC">[COUNT] days</string>
  <!-- Group member counts -->
  <string name="GroupMembersA">[COUNT] member</string>
  <string name="GroupMembersB">[COUNT] members</string>
  <string name="GroupMembersC">[COUNT] members</string>

  <!-- Account types, see LLAvatarPropertiesProcessor -->
  <string name="AcctTypeResident">Resident</string>
  <string name="AcctTypeTrial">Trial</string>
  <string name="AcctTypeCharterMember">Charter Member</string>
  <string name="AcctTypeEmployee">Linden Lab Employee</string>
  <string name="PaymentInfoUsed">Payment Info Used</string>
  <string name="PaymentInfoOnFile">Payment Info On File</string>
  <string name="NoPaymentInfoOnFile">No Payment Info On File</string>
  <string name="AgeVerified">Age-verified</string>
  <string name="NotAgeVerified">Not Age-verified</string>

  <!-- HUD Position -->
	<string name="Center 2">Center 2</string>
	<string name="Top Right">Top Right</string>
	<string name="Top">Top</string>
	<string name="Top Left">Top Left</string>
	<string name="Center">Center</string>
	<string name="Bottom Left">Bottom Left</string>
	<string name="Bottom">Bottom</string>
	<string name="Bottom Right">Bottom Right</string>

	<!-- compile queue-->
	<string name="CompileQueueDownloadedCompiling">Downloaded, now compiling</string>
	<string name="CompileQueueScriptNotFound">Script not found on server.</string>
	<string name="CompileQueueProblemDownloading">Problem downloading</string>
	<string name="CompileQueueInsufficientPermDownload">Insufficient permissions to download a script.</string>
	<string name="CompileQueueInsufficientPermFor">Insufficient permissions for</string>
	<string name="CompileQueueUnknownFailure">Unknown failure to download</string>
	<string name="CompileQueueTitle">Recompilation Progress</string>
	<string name="CompileQueueStart">recompile</string>
	<string name="ResetQueueTitle">Reset Progress</string>
	<string name="ResetQueueStart">reset</string>
	<string name="RunQueueTitle">Set Running Progress</string>
	<string name="RunQueueStart">set running</string>
	<string name="NotRunQueueTitle">Set Not Running Progress</string>
	<string name="NotRunQueueStart">set not running</string>

	<!-- compile comment text-->
	<string name="CompileSuccessful">Compile successful!</string>
	<string name="CompileSuccessfulSaving">Compile successful, saving...</string>
	<string name="SaveComplete">Save complete.</string>
	<string name="ObjectOutOfRange">Script (object out of range)</string>

	<!-- god tools -->
	<string name="GodToolsObjectOwnedBy">Object [OBJECT] owned by [OWNER]</string>

	<!-- groups -->
	<string name="GroupsNone">none</string>
	<string name="Group" value=" (group)" />
	<string name="Unknown">(Unknown)</string>
	<string name="SummaryForTheWeek"    value="Summary for this week, beginning on " />
	<string name="NextStipendDay"       value="The next stipend day is " />
	<string name="GroupPlanningDate">[mthnum,datetime,utc]/[day,datetime,utc]/[year,datetime,utc]</string>
	<string name="GroupIndividualShare" value="                      Group       Individual Share" />
	<string name="GroupColumn"          value="            Group" />
	<string name="Balance">Balance</string>
	<string name="Credits">Credits</string>
	<string name="Debits">Debits</string>
	<string name="Total">Total</string>
	<string name="NoGroupDataFound">No group data found for group </string>

	<!-- floater IM bonus_info: When a Linden with Admin/god status receives a new IM this displays the estate (Mainland vs. teen grid) of the source avatar.
		This is to help Lindens when answering questions. -->
	<string name="IMParentEstate">parent estate</string>
	<string name="IMMainland">mainland</string>
	<string name="IMTeen">teen</string>

    <!-- floater about land -->
    <string name="Anyone">anyone</string>

	<!-- floater region info -->
	<!-- The following will replace variable [ALL_ESTATES] in notifications EstateAllowed*, EstateBanned*, EstateManager* -->
	<string name="RegionInfoError">error</string>
	<string name="RegionInfoAllEstatesOwnedBy">
		all estates owned by [OWNER]
	</string>
	<string name="RegionInfoAllEstatesYouOwn">all estates that you own</string>
	<string name="RegionInfoAllEstatesYouManage">
		all estates that you manage for [OWNER]
	</string>
	<string name="RegionInfoAllowedResidents">Allowed Residents: ([ALLOWEDAGENTS], max [MAXACCESS])</string>
	<string name="RegionInfoAllowedGroups">Allowed groups: ([ALLOWEDGROUPS], max [MAXACCESS])</string>

	<!-- script limits floater -->
	<string name="ScriptLimitsParcelScriptMemory">Parcel Script Memory</string>
	<string name="ScriptLimitsParcelsOwned">Parcels Listed: [PARCELS]</string>
	<string name="ScriptLimitsMemoryUsed">Memory used: [COUNT] kb out of [MAX] kb; [AVAILABLE] kb available</string>
	<string name="ScriptLimitsMemoryUsedSimple">Memory used: [COUNT] kb</string>
	<string name="ScriptLimitsParcelScriptURLs">Parcel Script URLs</string>
	<string name="ScriptLimitsURLsUsed">URLs used: [COUNT] out of [MAX]; [AVAILABLE] available</string>
	<string name="ScriptLimitsURLsUsedSimple">URLs used: [COUNT]</string>
	<string name="ScriptLimitsRequestError">Error requesting information</string>
	<string name="ScriptLimitsRequestNoParcelSelected">No Parcel Selected</string>
	<string name="ScriptLimitsRequestWrongRegion">Error: script information is only available in your current region</string>
	<string name="ScriptLimitsRequestWaiting">Retrieving information...</string>
	<string name="ScriptLimitsRequestDontOwnParcel">You do not have permission to examine this parcel</string>
	
	<string name="SITTING_ON">Sitting On</string>
	<string name="ATTACH_CHEST">Chest</string>
	<string name="ATTACH_HEAD">Head</string>
	<string name="ATTACH_LSHOULDER">Left Shoulder</string>
	<string name="ATTACH_RSHOULDER">Right Shoulder</string>
	<string name="ATTACH_LHAND">Left Hand</string>
	<string name="ATTACH_RHAND">Right Hand</string>
	<string name="ATTACH_LFOOT">Left Foot</string>
	<string name="ATTACH_RFOOT">Right Foot</string>
	<string name="ATTACH_BACK">Back</string>
	<string name="ATTACH_PELVIS">Pelvis</string>
	<string name="ATTACH_MOUTH">Mouth</string>
	<string name="ATTACH_CHIN">Chin</string>
	<string name="ATTACH_LEAR">Left Ear</string>
	<string name="ATTACH_REAR">Right Ear</string>
	<string name="ATTACH_LEYE">Left Eye</string>
	<string name="ATTACH_REYE">Right Eye</string>
	<string name="ATTACH_NOSE">Nose</string>
	<string name="ATTACH_RUARM">Right Upper Arm</string>
	<string name="ATTACH_RLARM">Right Lower Arm</string>
	<string name="ATTACH_LUARM">Left Upper Arm</string>
	<string name="ATTACH_LLARM">Left Lower Arm</string>
	<string name="ATTACH_RHIP">Right Hip</string>
	<string name="ATTACH_RULEG">Right Upper Leg</string>
	<string name="ATTACH_RLLEG">Right Lower Leg</string>
	<string name="ATTACH_LHIP">Left Hip</string>
	<string name="ATTACH_LULEG">Left Upper Leg</string>
	<string name="ATTACH_LLLEG">Left Lower Leg</string>
	<string name="ATTACH_BELLY">Belly</string>
	<string name="ATTACH_RPEC">Right Pec</string>
	<string name="ATTACH_LPEC">Left Pec</string>
	<string name="ATTACH_HUD_CENTER_2">HUD Center 2</string>
	<string name="ATTACH_HUD_TOP_RIGHT">HUD Top Right</string>
	<string name="ATTACH_HUD_TOP_CENTER">HUD Top Center</string>
	<string name="ATTACH_HUD_TOP_LEFT">HUD Top Left</string>
	<string name="ATTACH_HUD_CENTER_1">HUD Center 1</string>
	<string name="ATTACH_HUD_BOTTOM_LEFT">HUD Bottom Left</string>
	<string name="ATTACH_HUD_BOTTOM">HUD Bottom</string>
	<string name="ATTACH_HUD_BOTTOM_RIGHT">HUD Bottom Right</string>
			
	<!-- script editor -->
	<string name="CursorPos">Line [LINE], Column [COLUMN]</string>

	<!-- panel dir browser -->
	<string name="PanelDirCountFound">[COUNT] found</string>
	<string name="PanelDirTimeStr">[hour12,datetime,slt]:[min,datetime,slt] [ampm,datetime,slt]</string>

	<!-- panel dir events -->
	<string name="PanelDirEventsDateText">[mthnum,datetime,slt]/[day,datetime,slt]</string>

	<!-- panel contents -->
	<string name="PanelContentsTooltip">Content of object</string>
	<string name="PanelContentsNewScript">New Script</string>	

  <!-- panel preferences general -->
  <string name="BusyModeResponseDefault">The Resident you messaged is in &apos;busy mode&apos; which means they have requested not to be disturbed.  Your message will still be shown in their IM panel for later viewing.</string>

	<!-- Mute -->
	<string name="MuteByName">(By name)</string>
	<string name="MuteAgent">(Resident)</string>
	<string name="MuteObject">(Object)</string>
	<string name="MuteGroup">(Group)</string>
	<string name="MuteExternal">(External)</string>

	<!-- Region/Estate Covenant -->
	<string name="RegionNoCovenant">There is no Covenant provided for this Estate.</string>
	<string name="RegionNoCovenantOtherOwner">There is no Covenant provided for this Estate. The land on this estate is being sold by the Estate owner, not Linden Lab.  Please contact the Estate Owner for sales details.</string>
	<string name="covenant_last_modified" value="Last Modified: " /> <!-- use value="" to keep the trailing space -->
	<string name="none_text"  value=" (none) " />
	<string name="never_text" value=" (never) " />

	<!--Region Details-->
	<string name="GroupOwned">Group Owned</string>
	<string name="Public">Public</string>

	<!-- Environment settings -->
	<string name="LocalSettings">Local Settings</string>
	<string name="RegionSettings">Region Settings</string>

	<!-- panel classified -->
	<string name="ClassifiedClicksTxt">Clicks: [TELEPORT] teleport, [MAP] map, [PROFILE] profile</string>
	<string name="ClassifiedUpdateAfterPublish">(will update after publish)</string>
  
  <!-- panel picks -->
  <string name="NoPicksClassifiedsText">You haven't created any Picks or Classifieds. Click the Plus button below to create a Pick or Classified.</string>
  <string name="NoAvatarPicksClassifiedsText">User has no picks or classifieds</string>
  <string name="PicksClassifiedsLoadingText">Loading...</string>

	<!-- Multi Preview Floater -->
	<string name="MultiPreviewTitle">Preview</string>
	<string name="MultiPropertiesTitle">Properties</string>

	<!-- inventory offer -->
	<string name="InvOfferAnObjectNamed">An object named</string>
	<string name="InvOfferOwnedByGroup">owned by the group</string>
	<string name="InvOfferOwnedByUnknownGroup">owned by an unknown group</string>
	<string name="InvOfferOwnedBy">owned by</string>
	<string name="InvOfferOwnedByUnknownUser">owned by an unknown user</string>
	<string name="InvOfferGaveYou">gave you</string>
	<string name="InvOfferDecline">You decline [DESC] from &lt;nolink&gt;[NAME]&lt;/nolink&gt;.</string>

	<!-- group money -->
	<string name="GroupMoneyTotal">Total</string>
	<string name="GroupMoneyBought">bought</string>
	<string name="GroupMoneyPaidYou">paid you</string>
	<string name="GroupMoneyPaidInto">paid into</string>
	<string name="GroupMoneyBoughtPassTo">bought pass to</string>
	<string name="GroupMoneyPaidFeeForEvent">paid fee for event</string>
	<string name="GroupMoneyPaidPrizeForEvent">paid prize for event</string>
	<string name="GroupMoneyBalance">Balance</string>
	<string name="GroupMoneyCredits">Credits</string>
	<string name="GroupMoneyDebits">Debits</string>
	<string name="GroupMoneyDate">[weekday,datetime,utc] [mth,datetime,utc] [day,datetime,utc], [year,datetime,utc]</string>

	<!-- viewer object -->
	<string name="ViewerObjectContents">Contents</string>

	<!-- Viewer menu -->
	<string name="AcquiredItems">Acquired Items</string>
	<string name="Cancel">Cancel</string>
	<string name="UploadingCosts">Uploading [NAME] costs L$ [AMOUNT]</string>
	<string name="BuyingCosts">Buying this costs L$ [AMOUNT]</string>
	<string name="UnknownFileExtension">
		Unknown file extension .%s
Expected .wav, .tga, .bmp, .jpg, .jpeg, or .bvh
	</string>
  <string name="MuteObject2">Block</string>
  <string name="MuteAvatar">Block</string>
  <string name="UnmuteObject">Unblock</string>
  <string name="UnmuteAvatar">Unblock</string>
	<string name="AddLandmarkNavBarMenu">Add to My Landmarks...</string>
	<string name="EditLandmarkNavBarMenu">Edit my Landmark...</string>

	<!-- menu accelerators -->
	<string name="accel-mac-control">&#8963;</string>
	<string name="accel-mac-command">&#8984;</string>
	<string name="accel-mac-option">&#8997;</string>
	<string name="accel-mac-shift">&#8679;</string>
	<string name="accel-win-control">Ctrl+</string>
	<string name="accel-win-alt">Alt+</string>
	<string name="accel-win-shift">Shift+</string>

	<!-- Previews -->
	<string name="FileSaved">File Saved</string>
	<string name="Receiving">Receiving</string>

	<!-- status bar , Time -->
	<string name="AM">AM</string>
	<string name="PM">PM</string>
	<string name="PST">PST</string>
	<string name="PDT">PDT</string>

	<!-- Directions, HUD -->
	<string name="Direction_Forward">Forward</string>
	<string name="Direction_Left">Left</string>
	<string name="Direction_Right">Right</string>
	<string name="Direction_Back">Back</string>
	<string name="Direction_North">North</string>
	<string name="Direction_South">South</string>
	<string name="Direction_West">West</string>
	<string name="Direction_East">East</string>
	<string name="Direction_Up">Up</string>
	<string name="Direction_Down">Down</string>

    <!-- Search Category Strings -->
	<string name="Any Category">Any Category</string>
	<string name="Shopping">Shopping</string>
	<string name="Land Rental">Land Rental</string>
	<string name="Property Rental">Property Rental</string>
	<string name="Special Attraction">Special Attraction</string>
	<string name="New Products">New Products</string>
	<string name="Employment">Employment</string>
	<string name="Wanted">Wanted</string>
	<string name="Service">Service</string>
	<string name="Personal">Personal</string>

	<!-- PARCEL_CATEGORY_UI_STRING -->
	<string name="None">None</string>
	<string name="Linden Location">Linden Location</string>
	<string name="Adult">Adult</string>
	<string name="Arts&amp;Culture">Arts &amp; Culture</string>
	<string name="Business">Business</string>
	<string name="Educational">Educational</string>
	<string name="Gaming">Gaming</string>
	<string name="Hangout">Hangout</string>
	<string name="Newcomer Friendly">Newcomer Friendly</string>
	<string name="Parks&amp;Nature">Parks &amp; Nature</string>
	<string name="Residential">Residential</string>
	<!--<string name="Shopping">Shopping</string>	-->
	<string name="Stage">Stage</string>
	<string name="Other">Other</string>
	<string name="Rental">Rental</string>
	<string name="Any">Any</string>
	<string name="You">You</string>

	<!-- punctuations -->
	<string name=":">:</string>
	<string name=",">,</string>
	<string name="...">...</string>
	<string name="***">***</string>
	<string name="(">(</string>
	<string name=")">)</string>
	<string name=".">.</string>
	<string name="'">'</string>
	<string name="---">---</string>

	<!-- media -->
	<string name="Multiple Media">Multiple Media</string>
	<string name="Play Media">Play/Pause Media</string>

	<!-- OSMessageBox messages -->
	<string name="MBCmdLineError">
		An error was found parsing the command line.
Please see: http://wiki.secondlife.com/wiki/Client_parameters
Error:
	</string>
	<string name="MBCmdLineUsg">[APP_NAME] Command line usage:</string>
	<string name="MBUnableToAccessFile">
		[APP_NAME] is unable to access a file that it needs.

This can be because you somehow have multiple copies running, or your system incorrectly thinks a file is open.
If this message persists, restart your computer and try again.
If it continues to persist, you may need to completely uninstall [APP_NAME] and reinstall it.
	</string>
	<string name="MBFatalError">Fatal Error</string>
	<string name="MBRequiresAltiVec"> [APP_NAME] requires a processor with AltiVec (G4 or later).</string>
	<string name="MBAlreadyRunning">
		[APP_NAME] is already running.
Check your task bar for a minimized copy of the program.
If this message persists, restart your computer.
	</string>
	<string name="MBFrozenCrashed">
		[APP_NAME] appears to have frozen or crashed on the previous run.
Would you like to send a crash report?
	</string>
	<string name="MBAlert">Notification</string>
	<string name="MBNoDirectX">
		[APP_NAME] is unable to detect DirectX 9.0b or greater.
[APP_NAME] uses DirectX to detect hardware and/or outdated drivers that can cause stability problems, poor performance and crashes.  While you can run [APP_NAME] without it, we highly recommend running with DirectX 9.0b.

Do you wish to continue?
	</string>
	<string name="MBWarning">Warning</string>
	<string name="MBNoAutoUpdate">
		Automatic updating is not yet implemented for Linux.
Please download the latest version from www.secondlife.com.
	</string>
	<string name="MBRegClassFailed">RegisterClass failed</string>
	<string name="MBError">Error</string>
	<string name="MBFullScreenErr">
		Unable to run fullscreen at [WIDTH] x [HEIGHT].
Running in window.
	</string>
	<string name="MBDestroyWinFailed">Shutdown Error while destroying window (DestroyWindow() failed)</string>
	<string name="MBShutdownErr">Shutdown Error</string>
	<string name="MBDevContextErr">Can't make GL device context</string>
	<string name="MBPixelFmtErr">Can't find suitable pixel format</string>
	<string name="MBPixelFmtDescErr">Can't get pixel format description</string>
	<string name="MBTrueColorWindow">
		[APP_NAME] requires True Color (32-bit) to run.
Please go to your computer's display settings and set the color mode to 32-bit.
	</string>
	<string name="MBAlpha">
		[APP_NAME] is unable to run because it can't get an 8 bit alpha channel.  Usually this is due to video card driver issues.
Please make sure you have the latest video card drivers installed.
Also be sure your monitor is set to True Color (32-bit) in Control Panels &gt; Display &gt; Settings.
If you continue to receive this message, contact the [SUPPORT_SITE].
	</string>
	<string name="MBPixelFmtSetErr">Can't set pixel format</string>
	<string name="MBGLContextErr">Can't create GL rendering context</string>
	<string name="MBGLContextActErr">Can't activate GL rendering context</string>
	<string name="MBVideoDrvErr">
		[APP_NAME] is unable to run because your video card drivers did not install properly, are out of date, or are for unsupported hardware. Please make sure you have the latest video card drivers and even if you do have the latest, try reinstalling them.

If you continue to receive this message, contact the [SUPPORT_SITE].
	</string>

	<!-- Avatar Shape Information -->
<string name="5 O'Clock Shadow">5 O'Clock Shadow</string>

<string name="All White">All White</string>
<string name="Anime Eyes">Anime Eyes</string>
<string name="Arced">Arced</string>
<string name="Arm Length">Arm Length</string>
<string name="Attached">Attached</string>
<string name="Attached Earlobes">Attached Earlobes</string>


<string name="Back Fringe">Back Fringe</string>

<string name="Baggy">Baggy</string>
<string name="Bangs">Bangs</string>

<string name="Beady Eyes">Beady Eyes</string>
<string name="Belly Size">Belly Size</string>
<string name="Big">Big</string>
<string name="Big Butt">Big Butt</string>

<string name="Big Hair Back">Big Hair: Back</string>
<string name="Big Hair Front">Big Hair: Front</string>
<string name="Big Hair Top">Big Hair: Top</string>
<string name="Big Head">Big Head</string>
<string name="Big Pectorals">Big Pectorals</string>
<string name="Big Spikes">Big Spikes</string>
<string name="Black">Black</string>
<string name="Blonde">Blonde</string>
<string name="Blonde Hair">Blonde Hair</string>
<string name="Blush">Blush</string>
<string name="Blush Color">Blush Color</string>
<string name="Blush Opacity">Blush Opacity</string>
<string name="Body Definition">Body Definition</string>
<string name="Body Fat">Body Fat</string>
<string name="Body Freckles">Body Freckles</string>
<string name="Body Thick">Body Thick</string>
<string name="Body Thickness">Body Thickness</string>
<string name="Body Thin">Body Thin</string>

<string name="Bow Legged">Bow Legged</string>
<string name="Breast Buoyancy">Breast Buoyancy</string>
<string name="Breast Cleavage">Breast Cleavage</string>
<string name="Breast Size">Breast Size</string>
<string name="Bridge Width">Bridge Width</string>
<string name="Broad">Broad</string>
<string name="Brow Size">Brow Size</string>
<string name="Bug Eyes">Bug Eyes</string>
<string name="Bugged Eyes">Bugged Eyes</string>
<string name="Bulbous">Bulbous</string>
<string name="Bulbous Nose">Bulbous Nose</string>

<string name="Breast Physics Mass">Breast Mass</string>
<string name="Breast Physics Smoothing">Breast Smoothing</string>
<string name="Breast Physics Gravity">Breast Gravity</string>
<string name="Breast Physics Drag">Breast Drag</string>

<string name="Breast Physics InOut Max Effect">Max Effect</string>
<string name="Breast Physics InOut Spring">Spring</string>
<string name="Breast Physics InOut Gain">Gain</string>
<string name="Breast Physics InOut Damping">Damping</string>

<string name="Breast Physics UpDown Max Effect">Max Effect</string>
<string name="Breast Physics UpDown Spring">Spring</string>
<string name="Breast Physics UpDown Gain">Gain</string>
<string name="Breast Physics UpDown Damping">Damping</string>

<string name="Breast Physics LeftRight Max Effect">Max Effect</string>
<string name="Breast Physics LeftRight Spring">Spring</string>
<string name="Breast Physics LeftRight Gain">Gain</string>
<string name="Breast Physics LeftRight Damping">Damping</string>

<string name="Belly Physics Mass">Belly Mass</string>
<string name="Belly Physics Smoothing">Belly Smoothing</string>
<string name="Belly Physics Gravity">Belly Gravity</string>
<string name="Belly Physics Drag">Belly Drag</string>

<string name="Belly Physics UpDown Max Effect">Max Effect</string>
<string name="Belly Physics UpDown Spring">Spring</string>
<string name="Belly Physics UpDown Gain">Gain</string>
<string name="Belly Physics UpDown Damping">Damping</string>

<string name="Butt Physics Mass">Butt Mass</string>
<string name="Butt Physics Smoothing">Butt Smoothing</string>
<string name="Butt Physics Gravity">Butt Gravity</string>
<string name="Butt Physics Drag">Butt Drag</string>

<string name="Butt Physics UpDown Max Effect">Max Effect</string>
<string name="Butt Physics UpDown Spring">Spring</string>
<string name="Butt Physics UpDown Gain">Gain</string>
<string name="Butt Physics UpDown Damping">Damping</string>

<string name="Butt Physics LeftRight Max Effect">Max Effect</string>
<string name="Butt Physics LeftRight Spring">Spring</string>
<string name="Butt Physics LeftRight Gain">Gain</string>
<string name="Butt Physics LeftRight Damping">Damping</string>

<string name="Bushy Eyebrows">Bushy Eyebrows</string>
<string name="Bushy Hair">Bushy Hair</string>
<string name="Butt Size">Butt Size</string>
<string name="Butt Gravity">Butt Gravity</string>
<string name="bustle skirt">Bustle Skirt</string>
<string name="no bustle">No Bustle</string>
<string name="more bustle">More Bustle</string>

<string name="Chaplin">Chaplin</string>
<string name="Cheek Bones">Cheek Bones</string>
<string name="Chest Size">Chest Size</string>
<string name="Chin Angle">Chin Angle</string>
<string name="Chin Cleft">Chin Cleft</string>
<string name="Chin Curtains">Chin Curtains</string>

<string name="Chin Depth">Chin Depth</string>
<string name="Chin Heavy">Chin Heavy</string>
<string name="Chin In">Chin In</string>
<string name="Chin Out">Chin Out</string>
<string name="Chin-Neck">Chin-Neck</string>
<string name="Clear">Clear</string>
<string name="Cleft">Cleft</string>
<string name="Close Set Eyes">Close Set Eyes</string>
<string name="Closed">Closed</string>
<string name="Closed Back">Closed Back</string>
<string name="Closed Front">Closed Front</string>
<string name="Closed Left">Closed Left</string>
<string name="Closed Right">Closed Right</string>
<string name="Coin Purse">Coin Purse</string>
<string name="Collar Back">Collar Back</string>



<string name="Collar Front">Collar Front</string>



<string name="Corner Down">Corner Down</string>

<string name="Corner Up">Corner Up</string>
<string name="Creased">Creased</string>
<string name="Crooked Nose">Crooked Nose</string>

<string name="Cuff Flare">Cuff Flare</string>
<string name="Dark">Dark</string>
<string name="Dark Green">Dark Green</string>
<string name="Darker">Darker</string>
<string name="Deep">Deep</string>
<string name="Default Heels">Default Heels</string>

<string name="Dense">Dense</string>

<string name="Double Chin">Double Chin</string>
<string name="Downturned">Downturned</string>
<string name="Duffle Bag">Duffle Bag</string>
<string name="Ear Angle">Ear Angle</string>
<string name="Ear Size">Ear Size</string>
<string name="Ear Tips">Ear Tips</string>
<string name="Egg Head">Egg Head</string>
<string name="Eye Bags">Eye Bags</string>
<string name="Eye Color">Eye Color</string>
<string name="Eye Depth">Eye Depth</string>
<string name="Eye Lightness">Eye Lightness</string>
<string name="Eye Opening">Eye Opening</string>
<string name="Eye Pop">Eye Pop</string>
<string name="Eye Size">Eye Size</string>
<string name="Eye Spacing">Eye Spacing</string>

<string name="Eyebrow Arc">Eyebrow Arc</string>
<string name="Eyebrow Density">Eyebrow Density</string>

<string name="Eyebrow Height">Eyebrow Height</string>
<string name="Eyebrow Points">Eyebrow Points</string>
<string name="Eyebrow Size">Eyebrow Size</string>

<string name="Eyelash Length">Eyelash Length</string>
<string name="Eyeliner">Eyeliner</string>
<string name="Eyeliner Color">Eyeliner Color</string>

<string name="Eyes Bugged">Eyes Bugged</string>








<string name="Face Shear">Face Shear</string>
<string name="Facial Definition">Facial Definition</string>
<string name="Far Set Eyes">Far Set Eyes</string>

<string name="Fat Lips">Fat Lips</string>

<string name="Female">Female</string>
<string name="Fingerless">Fingerless</string>
<string name="Fingers">Fingers</string>
<string name="Flared Cuffs">Flared Cuffs</string>
<string name="Flat">Flat</string>
<string name="Flat Butt">Flat Butt</string>
<string name="Flat Head">Flat Head</string>
<string name="Flat Toe">Flat Toe</string>
<string name="Foot Size">Foot Size</string>
<string name="Forehead Angle">Forehead Angle</string>
<string name="Forehead Heavy">Forehead Heavy</string>
<string name="Freckles">Freckles</string>

<string name="Front Fringe">Front Fringe</string>

<string name="Full Back">Full Back</string>
<string name="Full Eyeliner">Full Eyeliner</string>
<string name="Full Front">Full Front</string>
<string name="Full Hair Sides">Full Hair Sides</string>
<string name="Full Sides">Full Sides</string>
<string name="Glossy">Glossy</string>
<string name="Glove Fingers">Glove Fingers</string>

<string name="Glove Length">Glove Length</string>


<string name="Hair">Hair</string>
<string name="Hair Back">Hair: Back</string>
<string name="Hair Front">Hair: Front</string>
<string name="Hair Sides">Hair: Sides</string>
<string name="Hair Sweep">Hair Sweep</string>
<string name="Hair Thickess">Hair Thickness</string>
<string name="Hair Thickness">Hair Thickness</string>
<string name="Hair Tilt">Hair Tilt</string>
<string name="Hair Tilted Left">Hair Tilted Left</string>
<string name="Hair Tilted Right">Hair Tilted Right</string>
<string name="Hair Volume">Hair: Volume</string>
<string name="Hand Size">Hand Size</string>
<string name="Handlebars">Handlebars</string>
<string name="Head Length">Head Length</string>
<string name="Head Shape">Head Shape</string>
<string name="Head Size">Head Size</string>
<string name="Head Stretch">Head Stretch</string>
<string name="Heel Height">Heel Height</string>
<string name="Heel Shape">Heel Shape</string>
<string name="Height">Height</string>
<string name="High">High</string>
<string name="High Heels">High Heels</string>
<string name="High Jaw">High Jaw</string>
<string name="High Platforms">High Platforms</string>
<string name="High and Tight">High and Tight</string>
<string name="Higher">Higher</string>
<string name="Hip Length">Hip Length</string>
<string name="Hip Width">Hip Width</string>
<string name="In">In</string>
<string name="In Shdw Color">Inner Shadow Color</string>
<string name="In Shdw Opacity">Inner Shadow Opacity</string>
<string name="Inner Eye Corner">Inner Eye Corner</string>
<string name="Inner Eye Shadow">Inner Eye Shadow</string>
<string name="Inner Shadow">Inner Shadow</string>


<string name="Jacket Length">Jacket Length</string>

<string name="Jacket Wrinkles">Jacket Wrinkles</string>
<string name="Jaw Angle">Jaw Angle</string>
<string name="Jaw Jut">Jaw Jut</string>
<string name="Jaw Shape">Jaw Shape</string>
<string name="Join">Join</string>
<string name="Jowls">Jowls</string>
<string name="Knee Angle">Knee Angle</string>
<string name="Knock Kneed">Knock Kneed</string>

<string name="Large">Large</string>
<string name="Large Hands">Large Hands</string>
<string name="Left Part">Left Part</string>
<string name="Leg Length">Leg Length</string>
<string name="Leg Muscles">Leg Muscles</string>
<string name="Less">Less</string>
<string name="Less Body Fat">Less Body Fat</string>
<string name="Less Curtains">Less Curtains</string>
<string name="Less Freckles">Less Freckles</string>
<string name="Less Full">Less Full</string>
<string name="Less Gravity">Less Gravity</string>
<string name="Less Love">Less Love</string>
<string name="Less Muscles">Less Muscles</string>
<string name="Less Muscular">Less Muscular</string>
<string name="Less Rosy">Less Rosy</string>
<string name="Less Round">Less Round</string>
<string name="Less Saddle">Less Saddle</string>
<string name="Less Square">Less Square</string>
<string name="Less Volume">Less Volume</string>
<string name="Less soul">Less soul</string>
<string name="Lighter">Lighter</string>
<string name="Lip Cleft">Lip Cleft</string>
<string name="Lip Cleft Depth">Lip Cleft Depth</string>
<string name="Lip Fullness">Lip Fullness</string>
<string name="Lip Pinkness">Lip Pinkness</string>
<string name="Lip Ratio">Lip Ratio</string>
<string name="Lip Thickness">Lip Thickness</string>
<string name="Lip Width">Lip Width</string>
<string name="Lipgloss">Lipgloss</string>
<string name="Lipstick">Lipstick</string>
<string name="Lipstick Color">Lipstick Color</string>
<string name="Long">Long</string>
<string name="Long Head">Long Head</string>
<string name="Long Hips">Long Hips</string>
<string name="Long Legs">Long Legs</string>
<string name="Long Neck">Long Neck</string>
<string name="Long Pigtails">Long Pigtails</string>
<string name="Long Ponytail">Long Ponytail</string>
<string name="Long Torso">Long Torso</string>
<string name="Long arms">Long arms</string>


<string name="Loose Pants">Loose Pants</string>
<string name="Loose Shirt">Loose Shirt</string>
<string name="Loose Sleeves">Loose Sleeves</string>

<string name="Love Handles">Love Handles</string>
<string name="Low">Low</string>
<string name="Low Heels">Low Heels</string>
<string name="Low Jaw">Low Jaw</string>
<string name="Low Platforms">Low Platforms</string>
<string name="Low and Loose">Low and Loose</string>
<string name="Lower">Lower</string>
<string name="Lower Bridge">Lower Bridge</string>
<string name="Lower Cheeks">Lower Cheeks</string>

<string name="Male">Male</string>
<string name="Middle Part">Middle Part</string>
<string name="More">More</string>
<string name="More Blush">More Blush</string>
<string name="More Body Fat">More Body Fat</string>
<string name="More Curtains">More Curtains</string>
<string name="More Eyeshadow">More Eyeshadow</string>
<string name="More Freckles">More Freckles</string>
<string name="More Full">More Full</string>
<string name="More Gravity">More Gravity</string>
<string name="More Lipstick">More Lipstick</string>
<string name="More Love">More Love</string>
<string name="More Lower Lip">More Lower Lip</string>
<string name="More Muscles">More Muscles</string>
<string name="More Muscular">More Muscular</string>
<string name="More Rosy">More Rosy</string>
<string name="More Round">More Round</string>
<string name="More Saddle">More Saddle</string>
<string name="More Sloped">More Sloped</string>
<string name="More Square">More Square</string>
<string name="More Upper Lip">More Upper Lip</string>
<string name="More Vertical">More Vertical</string>
<string name="More Volume">More Volume</string>
<string name="More soul">More soul</string>
<string name="Moustache">Moustache</string>

<string name="Mouth Corner">Mouth Corner</string>
<string name="Mouth Position">Mouth Position</string>
<string name="Mowhawk">Mowhawk</string>
<string name="Muscular">Muscular</string>
<string name="Mutton Chops">Mutton Chops</string>

<string name="Nail Polish">Nail Polish</string>
<string name="Nail Polish Color">Nail Polish Color</string>
<string name="Narrow">Narrow</string>
<string name="Narrow Back">Narrow Back</string>
<string name="Narrow Front">Narrow Front</string>
<string name="Narrow Lips">Narrow Lips</string>
<string name="Natural">Natural</string>
<string name="Neck Length">Neck Length</string>
<string name="Neck Thickness">Neck Thickness</string>
<string name="No Blush">No Blush</string>
<string name="No Eyeliner">No Eyeliner</string>
<string name="No Eyeshadow">No Eyeshadow</string>

<string name="No Lipgloss">No Lipgloss</string>
<string name="No Lipstick">No Lipstick</string>
<string name="No Part">No Part</string>
<string name="No Polish">No Polish</string>
<string name="No Red">No Red</string>
<string name="No Spikes">No Spikes</string>
<string name="No White">No White</string>
<string name="No Wrinkles">No Wrinkles</string>
<string name="Normal Lower">Normal Lower</string>
<string name="Normal Upper">Normal Upper</string>
<string name="Nose Left">Nose Left</string>
<string name="Nose Right">Nose Right</string>
<string name="Nose Size">Nose Size</string>
<string name="Nose Thickness">Nose Thickness</string>
<string name="Nose Tip Angle">Nose Tip Angle</string>
<string name="Nose Tip Shape">Nose Tip Shape</string>
<string name="Nose Width">Nose Width</string>
<string name="Nostril Division">Nostril Division</string>
<string name="Nostril Width">Nostril Width</string>


<string name="Opaque">Opaque</string>
<string name="Open">Open</string>
<string name="Open Back">Open Back</string>
<string name="Open Front">Open Front</string>
<string name="Open Left">Open Left</string>
<string name="Open Right">Open Right</string>
<string name="Orange">Orange</string>
<string name="Out">Out</string>
<string name="Out Shdw Color">Outer Shadow Color</string>
<string name="Out Shdw Opacity">Outer Shadow Opacity</string>
<string name="Outer Eye Corner">Outer Eye Corner</string>
<string name="Outer Eye Shadow">Outer Eye Shadow</string>
<string name="Outer Shadow">Outer Shadow</string>
<string name="Overbite">Overbite</string>

<string name="Package">Package</string>
<string name="Painted Nails">Painted Nails</string>
<string name="Pale">Pale</string>
<string name="Pants Crotch">Pants Crotch</string>
<string name="Pants Fit">Pants Fit</string>
<string name="Pants Length">Pants Length</string>


<string name="Pants Waist">Pants Waist</string>
<string name="Pants Wrinkles">Pants Wrinkles</string>
<string name="Part">Part</string>
<string name="Part Bangs">Part Bangs</string>
<string name="Pectorals">Pectorals</string>
<string name="Pigment">Pigment</string>
<string name="Pigtails">Pigtails</string>
<string name="Pink">Pink</string>
<string name="Pinker">Pinker</string>
<string name="Platform Height">Platform Height</string>
<string name="Platform Width">Platform Width</string>
<string name="Pointy">Pointy</string>
<string name="Pointy Heels">Pointy Heels</string>

<string name="Ponytail">Ponytail</string>
<string name="Poofy Skirt">Poofy Skirt</string>
<string name="Pop Left Eye">Pop Left Eye</string>
<string name="Pop Right Eye">Pop Right Eye</string>
<string name="Puffy">Puffy</string>
<string name="Puffy Eyelids">Puffy Eyelids</string>
<string name="Rainbow Color">Rainbow Color</string>
<string name="Red Hair">Red Hair</string>

<string name="Regular">Regular</string>

<string name="Right Part">Right Part</string>
<string name="Rosy Complexion">Rosy Complexion</string>
<string name="Round">Round</string>

<string name="Ruddiness">Ruddiness</string>
<string name="Ruddy">Ruddy</string>
<string name="Rumpled Hair">Rumpled Hair</string>
<string name="Saddle Bags">Saddle Bags</string>


<string name="Scrawny Leg">Scrawny Leg</string>
<string name="Separate">Separate</string>


<string name="Shallow">Shallow</string>
<string name="Shear Back">Shear Back</string>
<string name="Shear Face">Shear Face</string>
<string name="Shear Front">Shear Front</string>

<string name="Shear Left Up">Shear Left Up</string>

<string name="Shear Right Up">Shear Right Up</string>
<string name="Sheared Back">Sheared Back</string>
<string name="Sheared Front">Sheared Front</string>
<string name="Shift Left">Shift Left</string>
<string name="Shift Mouth">Shift Mouth</string>
<string name="Shift Right">Shift Right</string>
<string name="Shirt Bottom">Shirt Bottom</string>

<string name="Shirt Fit">Shirt Fit</string>

<string name="Shirt Wrinkles">Shirt Wrinkles</string>
<string name="Shoe Height">Shoe Height</string>

<string name="Short">Short</string>
<string name="Short Arms">Short Arms</string>
<string name="Short Legs">Short Legs</string>
<string name="Short Neck">Short Neck</string>
<string name="Short Pigtails">Short Pigtails</string>
<string name="Short Ponytail">Short Ponytail</string>
<string name="Short Sideburns">Short Sideburns</string>
<string name="Short Torso">Short Torso</string>
<string name="Short hips">Short hips</string>
<string name="Shoulders">Shoulders</string>

<string name="Side Fringe">Side Fringe</string>
<string name="Sideburns">Sideburns</string>

<string name="Sides Hair">Sides Hair</string>
<string name="Sides Hair Down">Sides Hair Down</string>
<string name="Sides Hair Up">Sides Hair Up</string>

<string name="Skinny Neck">Skinny Neck</string>
<string name="Skirt Fit">Skirt Fit</string>
<string name="Skirt Length">Skirt Length</string>
<string name="Slanted Forehead">Slanted Forehead</string>
<string name="Sleeve Length">Sleeve Length</string>



<string name="Sleeve Looseness">Sleeve Looseness</string>
<string name="Slit Back">Slit: Back</string>
<string name="Slit Front">Slit: Front</string>
<string name="Slit Left">Slit: Left</string>
<string name="Slit Right">Slit: Right</string>
<string name="Small">Small</string>
<string name="Small Hands">Small Hands</string>
<string name="Small Head">Small Head</string>
<string name="Smooth">Smooth</string>
<string name="Smooth Hair">Smooth Hair</string>
<string name="Socks Length">Socks Length</string>


<string name="Soulpatch">Soulpatch</string>

<string name="Sparse">Sparse</string>
<string name="Spiked Hair">Spiked Hair</string>
<string name="Square">Square</string>
<string name="Square Toe">Square Toe</string>
<string name="Squash Head">Squash Head</string>

<string name="Stretch Head">Stretch Head</string>
<string name="Sunken">Sunken</string>
<string name="Sunken Chest">Sunken Chest</string>
<string name="Sunken Eyes">Sunken Eyes</string>
<string name="Sweep Back">Sweep Back</string>
<string name="Sweep Forward">Sweep Forward</string>

<string name="Tall">Tall</string>
<string name="Taper Back">Taper Back</string>
<string name="Taper Front">Taper Front</string>
<string name="Thick Heels">Thick Heels</string>
<string name="Thick Neck">Thick Neck</string>
<string name="Thick Toe">Thick Toe</string>

<string name="Thin">Thin</string>
<string name="Thin Eyebrows">Thin Eyebrows</string>
<string name="Thin Lips">Thin Lips</string>
<string name="Thin Nose">Thin Nose</string>
<string name="Tight Chin">Tight Chin</string>
<string name="Tight Cuffs">Tight Cuffs</string>
<string name="Tight Pants">Tight Pants</string>
<string name="Tight Shirt">Tight Shirt</string>
<string name="Tight Skirt">Tight Skirt</string>
<string name="Tight Sleeves">Tight Sleeves</string>

<string name="Toe Shape">Toe Shape</string>
<string name="Toe Thickness">Toe Thickness</string>
<string name="Torso Length">Torso Length</string>
<string name="Torso Muscles">Torso Muscles</string>
<string name="Torso Scrawny">Torso Scrawny</string>
<string name="Unattached">Unattached</string>
<string name="Uncreased">Uncreased</string>
<string name="Underbite">Underbite</string>
<string name="Unnatural">Unnatural</string>
<string name="Upper Bridge">Upper Bridge</string>
<string name="Upper Cheeks">Upper Cheeks</string>
<string name="Upper Chin Cleft">Upper Chin Cleft</string>

<string name="Upper Eyelid Fold">Upper Eyelid Fold</string>
<string name="Upturned">Upturned</string>
<string name="Very Red">Very Red</string>
<string name="Waist Height">Waist Height</string>


<string name="Well-Fed">Well-Fed</string>
<string name="White Hair">White Hair</string>
<string name="Wide">Wide</string>
<string name="Wide Back">Wide Back</string>
<string name="Wide Front">Wide Front</string>
<string name="Wide Lips">Wide Lips</string>
<string name="Wild">Wild</string>
<string name="Wrinkles">Wrinkles</string>

  <!-- Navigation bar location input control.
       Strings are here because widget xml is not localizable -->
  <string name="LocationCtrlAddLandmarkTooltip">Add to My Landmarks</string>
  <string name="LocationCtrlEditLandmarkTooltip">Edit my Landmark</string>
  <string name="LocationCtrlInfoBtnTooltip">See more info about the current location</string>
  <string name="LocationCtrlComboBtnTooltip">My location history</string>
  <string name="LocationCtrlForSaleTooltip">Buy this land</string>
  <string name="LocationCtrlVoiceTooltip">Voice not available here</string>
  <string name="LocationCtrlFlyTooltip">Flying not allowed</string>
  <string name="LocationCtrlPushTooltip">No pushing</string>
  <string name="LocationCtrlBuildTooltip">Building/dropping objects not allowed</string>
  <string name="LocationCtrlScriptsTooltip">Scripts not allowed</string>
  <string name="LocationCtrlDamageTooltip">Health</string>
  <string name="LocationCtrlAdultIconTooltip">Adult Region</string>
  <string name="LocationCtrlModerateIconTooltip">Moderate Region</string>
  <string name="LocationCtrlGeneralIconTooltip">General Region</string>
  <string name="LocationCtrlSeeAVsTooltip">Avatars visible and chat allowed outside of this parcel</string>

  <!-- Strings used by the (currently Linux) auto-updater app -->
	<string name="UpdaterWindowTitle">
	  [APP_NAME] Update
	</string>
	<string name="UpdaterNowUpdating">
	  Now updating [APP_NAME]...
	</string>
	<string name="UpdaterNowInstalling">
	  Installing [APP_NAME]...
	</string>
	<string name="UpdaterUpdatingDescriptive">
	  Your [APP_NAME] Viewer is being updated to the latest release.  This may take some time, so please be patient.
	</string>
	<string name="UpdaterProgressBarTextWithEllipses">
	  Downloading update...
	</string>
	<string name="UpdaterProgressBarText">
	  Downloading update
	</string>
	<string name="UpdaterFailDownloadTitle">
	  Failed to download update
	</string>
	<string name="UpdaterFailUpdateDescriptive">
	  An error occurred while updating [APP_NAME]. Please download the latest version from www.secondlife.com.
	</string>
	<string name="UpdaterFailInstallTitle">
	  Failed to install update
	</string>
	<string name="UpdaterFailStartTitle">
	  Failed to start viewer
	</string>

	<!-- System Messages -->
	<string name="ItemsComingInTooFastFrom">[APP_NAME]: Items coming in too fast from [FROM_NAME], automatic preview disabled for [TIME] seconds</string>
	<string name="ItemsComingInTooFast">[APP_NAME]: Items coming in too fast, automatic preview disabled for [TIME] seconds</string>

	<!-- IM system messages -->
	<string name="IM_logging_string">-- Instant message logging enabled --</string>
	<string name="IM_typing_start_string">[NAME] is typing...</string>
	<string name="Unnamed">(Unnamed)</string>
	<string name="IM_moderated_chat_label">(Moderated: Voices off by default)</string>
	<string name="IM_unavailable_text_label">Text chat is not available for this call.</string>
	<string name="IM_muted_text_label">Your text chat has been disabled by a Group Moderator.</string>
	<string name="IM_default_text_label">Click here to instant message.</string>
	<string name="IM_to_label">To</string>
	<string name="IM_moderator_label">(Moderator)</string>
	<string name="Saved_message">(Saved [LONG_TIMESTAMP])</string>

	<!-- voice calls -->
	<string name="answered_call">Your call has been answered</string>
	<string name="you_started_call">You started a voice call</string>
	<string name="you_joined_call">You joined the voice call</string>
	<string name="name_started_call">[NAME] started a voice call</string>

  <string name="ringing-im">
    Joining voice call...
  </string>
  <string name="connected-im">
    Connected, click Leave Call to hang up
  </string>
  <string name="hang_up-im">
    Left voice call
  </string>
  <string name="answering-im">
    Connecting...
  </string>
  <string name="conference-title">
    Ad-hoc Conference
  </string>
  <string name="conference-title-incoming">
    Conference with [AGENT_NAME]
  </string>
  <string name="inventory_item_offered-im">
    Inventory item offered
  </string>
  <string name="share_alert">
    Drag items from inventory here
  </string>


  <string name="no_session_message">
    (IM Session Doesn't Exist)
  </string>
  <string name="only_user_message">
    You are the only user in this session.
  </string>
  <string name="offline_message">
    [NAME] is offline.
  </string>
  <string name="invite_message">
    Click the [BUTTON NAME] button to accept/connect to this voice chat.
  </string>
  <string name="muted_message">
    You have blocked this Resident. Sending a message will automatically unblock them.
  </string>
  <!--Some times string name is getting from the body of server response.
  For ex.: from gIMMgr::showSessionStartError in the LLViewerChatterBoxSessionStartReply::post. 
  In case of the EXT-3115 issue 'generic' is passed into the gIMMgr::showSessionStartError as a string name.
  Also there are some other places where "generic" is used.
  So, let add string with name="generic" with the same value as "generic_request_error" -->
  <string name="generic">
    Error making request, please try again later.
  </string>
  <string name="generic_request_error">
    Error making request, please try again later.
  </string>
  <string name="insufficient_perms_error">
    You do not have sufficient permissions.
  </string>
  <string name="session_does_not_exist_error">
    The session no longer exists
  </string>
  <string name="no_ability_error">
    You do not have that ability.
  </string>
  <string name="no_ability">
    You do not have that ability.
  </string>
  <string name="not_a_mod_error">
    You are not a session moderator.
  </string>
  <!--Some times string name is getting from the body of server response.
  For ex.: from gIMMgr::showSessionStartError in the LLViewerChatterBoxSessionStartReply::post. 
  In case of the EXT-3562 issue 'muted' is passed into the gIMMgr::showSessionStartError as a string name.
  So, let add string with name="muted" with the same value as "muted_error" -->
  <string name="muted">
    A group moderator disabled your text chat.
  </string>
  <string name="muted_error">
    A group moderator disabled your text chat.
  </string>
  <string name="add_session_event">
    Unable to add users to chat session with [RECIPIENT].
  </string>
  <!--Some times string name is getting from the body of server response.
  For ex.: from gIMMgr::showSessionStartError in the LLViewerChatterBoxSessionStartReply::post. 
  In case of the EXT-3562 issue 'message' is passed into the gIMMgr::showSessionStartError as a string name.
  So, let add string with name="message" with the same value as "message_session_event" -->
  <string name="message">
    Unable to send your message to the chat session with [RECIPIENT].
  </string>  
  <string name="message_session_event">
    Unable to send your message to the chat session with [RECIPIENT].
  </string>
  <string name="mute">
    Error while moderating.
  </string>
  <!--Some times string name is getting from the body of server response.
  For ex.: from gIMMgr::showSessionStartError in the LLViewerChatterBoxSessionStartReply::post. 
  In case of the EXT-3459 issue 'removed' is passed into the gIMMgr::showSessionStartError as a string name.
  So, let add string with name="removed" with the same value as "removed_from_group" -->
  <string name="removed">
    You have been removed from the group.
  </string>
  <string name="removed_from_group">
    You have been removed from the group.
  </string>
  <string name="close_on_no_ability">
    You no longer have the ability to be in the chat session.
  </string>
  <string name="unread_chat_single">
    [SOURCES] has said something new
  </string>
  <string name="unread_chat_multiple">
    [SOURCES] have said something new
  </string>
	<string name="session_initialization_timed_out_error">
		The session initialization is timed out
	</string>
  
  <string name="Home position set.">Home position set.</string>
  
  <string name="voice_morphing_url">http://secondlife.com/landing/voicemorphing</string>

  <!-- Financial operations strings -->
  <string name="paid_you_ldollars">[NAME] paid you L$[AMOUNT] [REASON].</string>
  <string name="paid_you_ldollars_no_reason">[NAME] paid you L$[AMOUNT].</string>
  <string name="you_paid_ldollars">You paid [NAME] L$[AMOUNT] [REASON].</string>
  <string name="you_paid_ldollars_no_info">You paid L$[AMOUNT].</string>
  <string name="you_paid_ldollars_no_reason">You paid [NAME] L$[AMOUNT].</string>
  <string name="you_paid_ldollars_no_name">You paid L$[AMOUNT] [REASON].</string>
  <string name="for item">for [ITEM]</string>
  <string name="for a parcel of land">for a parcel of land</string>
  <string name="for a land access pass">for a land access pass</string>
  <string name="for deeding land">for deeding land</string>
  <string name="to create a group">to create a group</string>
  <string name="to join a group">to join a group</string>
  <string name="to upload">to upload</string>
  <string name="to publish a classified ad">to publish a classified ad</string>
  
  <string name="giving">Giving L$ [AMOUNT]</string>
  <string name="uploading_costs">Uploading costs L$ [AMOUNT]</string>
  <string name="this_costs">This costs L$ [AMOUNT]</string>
  <string name="buying_selected_land">Buying selected land for L$ [AMOUNT]</string>
  <string name="this_object_costs">This object costs L$ [AMOUNT]</string>
  
  <string name="group_role_everyone">Everyone</string>
  <string name="group_role_officers">Officers</string>
  <string name="group_role_owners">Owners</string>
  <string name="group_member_status_online">Online</string>

  <string name="uploading_abuse_report">Uploading...
  
Abuse Report</string>

  <!-- names for new inventory items-->
  <string name="New Shape">New Shape</string>
  <string name="New Skin">New Skin</string>
  <string name="New Hair">New Hair</string>
  <string name="New Eyes">New Eyes</string>
  <string name="New Shirt">New Shirt</string>
  <string name="New Pants">New Pants</string>
  <string name="New Shoes">New Shoes</string>
  <string name="New Socks">New Socks</string>
  <string name="New Jacket">New Jacket</string>
  <string name="New Gloves">New Gloves</string>
  <string name="New Undershirt">New Undershirt</string>
  <string name="New Underpants">New Underpants</string>
  <string name="New Skirt">New Skirt</string>
  <string name="New Alpha">New Alpha</string>
  <string name="New Tattoo">New Tattoo</string>
  <string name="New Physics">New Physics</string>
  <string name="Invalid Wearable">Invalid Wearable</string>
  <string name="New Gesture">New Gesture</string>
  <string name="New Script">New Script</string>
  <string name="New Note">New Note</string>
  <string name="New Folder">New Folder</string>
  <string name="Contents">Contents</string>
  <string name="Gesture">Gesture</string>
  <string name="Male Gestures">Male Gestures</string>
  <string name="Female Gestures">Female Gestures</string>
  <string name="Other Gestures">Other Gestures</string>
  <string name="Speech Gestures">Speech Gestures</string>
  <string name="Common Gestures">Common Gestures</string>
  <!-- gestures -->
  <string name="Male - Excuse me">Male - Excuse me</string>
  <string name="Male - Get lost">Male - Get lost</string>
  <string name="Male - Blow kiss">Male - Blow kiss</string>
  <string name="Male - Boo">Male - Boo</string>
  <string name="Male - Bored">Male - Bored</string>
  <string name="Male - Hey">Male - Hey</string>
  <string name="Male - Laugh">Male - Laugh</string>
  <string name="Male - Repulsed">Male - Repulsed</string>
  <string name="Male - Shrug">Male - Shrug</string>
  <string name="Male - Stick tougue out">Male - Stick tougue out</string>
  <string name="Male - Wow">Male - Wow</string>

  <string name="Female - Chuckle">Female - Chuckle</string>
  <string name="Female - Cry">Female - Cry</string>
  <string name="Female - Embarrassed">Female - Embarrassed</string>
  <string name="Female - Excuse me">Female - Excuse me</string>
  <string name="Female - Get lost">Female - Get lost</string>
  <string name="Female - Blow kiss">Female - Blow kiss</string>
  <string name="Female - Boo">Female - Boo</string>
  <string name="Female - Bored">Female - Bored</string>
  <string name="Female - Hey">Female - Hey</string>
  <string name="Female - Hey baby">Female - Hey baby</string>
  <string name="Female - Laugh">Female - Laugh</string>
  <string name="Female - Looking good">Female - Looking good</string>
  <string name="Female - Over here">Female - Over here</string>
  <string name="Female - Please">Female - Please</string>
  <string name="Female - Repulsed">Female - Repulsed</string>
  <string name="Female - Shrug">Female - Shrug</string>
  <string name="Female - Stick tougue out">Female - Stick tougue out</string>
  <string name="Female - Wow">Female - Wow</string>

  <string name="/bow">/bow</string>
  <string name="/clap">/clap</string>
  <string name="/count">/count</string>
  <string name="/extinguish">/extinguish</string>
  <string name="/kmb">/kmb</string>
  <string name="/muscle">/muscle</string>
  <string name="/no">/no</string>
  <string name="/no!">/no!</string>
  <string name="/paper">/paper</string>
  <string name="/pointme">/pointme</string>
  <string name="/pointyou">/pointyou</string>
  <string name="/rock">/rock</string>
  <string name="/scissor">/scissor</string>
  <string name="/smoke">/smoke</string>
  <string name="/stretch">/stretch</string>
  <string name="/whistle">/whistle</string>
  <string name="/yes">/yes</string>
  <string name="/yes!">/yes!</string>
  <string name="afk">afk</string>
  <string name="dance1">dance1</string>
  <string name="dance2">dance2</string>
  <string name="dance3">dance3</string>
  <string name="dance4">dance4</string>
  <string name="dance5">dance5</string>
  <string name="dance6">dance6</string>
  <string name="dance7">dance7</string>
  <string name="dance8">dance8</string>

  <!-- birth date format shared by avatar inspector and profile panels -->
  <string name="AvatarBirthDateFormat">[mthnum,datetime,slt]/[day,datetime,slt]/[year,datetime,slt]</string>
  
  <string name="DefaultMimeType">none/none</string>
  <string name="texture_load_dimensions_error">Can't load images larger than [WIDTH]*[HEIGHT]</string>

  <!-- language specific white-space characters, delimiters, spacers, item separation symbols -->
  <string name="sentences_separator" value=" "></string>
  <string name="words_separator" value=", "/>
  
  <string name="server_is_down">
	Despite our best efforts, something unexpected has gone wrong.

	Please check status.secondlifegrid.net to see if there is a known problem with the service.  
        If you continue to experience problems, please check your network and firewall setup.
  </string>

  <!-- overriding datetime formating. 
	didn't translate if this is not needed for current localization 
  -->
  <string name="dateTimeWeekdaysNames">Sunday:Monday:Tuesday:Wednesday:Thursday:Friday:Saturday</string>
  <string name="dateTimeWeekdaysShortNames">Sun:Mon:Tue:Wed:Thu:Fri:Sat</string>
  <string name="dateTimeMonthNames">January:February:March:April:May:June:July:August:September:October:November:December</string>
  <string name="dateTimeMonthShortNames">Jan:Feb:Mar:Apr:May:Jun:Jul:Aug:Sep:Oct:Nov:Dec</string>
  <string name="dateTimeDayFormat">[MDAY]</string>
  <string name="dateTimeAM">AM</string>
  <string name="dateTimePM">PM</string>

  <!--  currency formatting -->
  <string name="LocalEstimateUSD">US$ [AMOUNT]</string>

  <!-- Group Profile roles and powers -->
  <string name="Membership">Membership</string>
  <string name="Roles">Roles</string>
  <string name="Group Identity">Group Identity</string>
  <string name="Parcel Management">Parcel Management</string>
  <string name="Parcel Identity">Parcel Identity</string>
  <string name="Parcel Settings">Parcel Settings</string>
  <string name="Parcel Powers">Parcel Powers</string>
  <string name="Parcel Access">Parcel Access</string>
  <string name="Parcel Content">Parcel Content</string>
  <string name="Object Management">Object Management</string>
  <string name="Accounting">Accounting</string>
  <string name="Notices">Notices</string>
  <string name="Chat">Chat</string>

  <!-- Question strings for delete items notifications -->
  <string name="DeleteItems">Delete selected items?</string>
  <string name="DeleteItem">Delete selected item?</string>

  <string name="EmptyOutfitText">There are no items in this outfit</string>
 
 <!-- External editor status codes -->
 <string name="ExternalEditorNotSet">Select an editor using the ExternalEditor setting.</string>
 <string name="ExternalEditorNotFound">Cannot find the external editor you specified.
Try enclosing path to the editor with double quotes.
(e.g. "/path to my/editor" "%s")</string>
 <string name="ExternalEditorCommandParseError">Error parsing the external editor command.</string>
 <string name="ExternalEditorFailedToRun">External editor failed to run.</string>

  <!-- Key names begin -->
  <string name="Esc">Esc</string>
  <string name="Space">Space</string>
  <string name="Enter">Enter</string>
  <string name="Tab">Tab</string>
  <string name="Ins">Ins</string>
  <string name="Del">Del</string>
  <string name="Backsp">Backsp</string>
  <string name="Shift">Shift</string>
  <string name="Ctrl">Ctrl</string>
  <string name="Alt">Alt</string>
  <string name="CapsLock">CapsLock</string>
  <string name="Left">Left</string>
  <string name="Right">Right</string>
  <string name="Up">Up</string>
  <string name="Down">Down</string>
  <string name="Home">Home</string>
  <string name="End">End</string>
  <string name="PgUp">PgUp</string>
  <string name="PgDn">PgDn</string>

  <string name="F1">F1</string>
  <string name="F2">F2</string>
  <string name="F3">F3</string>
  <string name="F4">F4</string>
  <string name="F5">F5</string>
  <string name="F6">F6</string>
  <string name="F7">F7</string>
  <string name="F8">F8</string>
  <string name="F9">F9</string>
  <string name="F10">F10</string>
  <string name="F11">F11</string>
  <string name="F12">F12</string>

  <string name="Add">Add</string>
  <string name="Subtract">Subtract</string>
  <string name="Multiply">Multiply</string>
  <string name="Divide">Divide</string>
  <string name="PAD_DIVIDE">PAD_DIVIDE</string>
  <string name="PAD_LEFT">PAD_LEFT</string>
  <string name="PAD_RIGHT">PAD_RIGHT</string>
  <string name="PAD_DOWN">PAD_DOWN</string>
  <string name="PAD_UP">PAD_UP</string>
  <string name="PAD_HOME">PAD_HOME</string>
  <string name="PAD_END">PAD_END</string>
  <string name="PAD_PGUP">PAD_PGUP</string>
  <string name="PAD_PGDN">PAD_PGDN</string>
  <string name="PAD_CENTER">PAD_CENTER</string>
  <string name="PAD_INS">PAD_INS</string>
  <string name="PAD_DEL">PAD_DEL</string>
  <string name="PAD_Enter">PAD_Enter</string>
  <string name="PAD_BUTTON0">PAD_BUTTON0</string>
  <string name="PAD_BUTTON1">PAD_BUTTON1</string>
  <string name="PAD_BUTTON2">PAD_BUTTON2</string>
  <string name="PAD_BUTTON3">PAD_BUTTON3</string>
  <string name="PAD_BUTTON4">PAD_BUTTON4</string>
  <string name="PAD_BUTTON5">PAD_BUTTON5</string>
  <string name="PAD_BUTTON6">PAD_BUTTON6</string>
  <string name="PAD_BUTTON7">PAD_BUTTON7</string>
  <string name="PAD_BUTTON8">PAD_BUTTON8</string>
  <string name="PAD_BUTTON9">PAD_BUTTON9</string>
  <string name="PAD_BUTTON10">PAD_BUTTON10</string>
  <string name="PAD_BUTTON11">PAD_BUTTON11</string>
  <string name="PAD_BUTTON12">PAD_BUTTON12</string>
  <string name="PAD_BUTTON13">PAD_BUTTON13</string>
  <string name="PAD_BUTTON14">PAD_BUTTON14</string>
  <string name="PAD_BUTTON15">PAD_BUTTON15</string>

  <string name="-">-</string>
  <string name="=">=</string>
  <string name="`">`</string>
  <string name=";">;</string>
  <string name="[">[</string>
  <string name="]">]</string>
  <string name="\">\</string>

  <string name="0">0</string>
  <string name="1">1</string>
  <string name="2">2</string>
  <string name="3">3</string>
  <string name="4">4</string>
  <string name="5">5</string>
  <string name="6">6</string>
  <string name="7">7</string>
  <string name="8">8</string>
  <string name="9">9</string>

  <string name="A">A</string>
  <string name="B">B</string>
  <string name="C">C</string>
  <string name="D">D</string>
  <string name="E">E</string>
  <string name="F">F</string>
  <string name="G">G</string>
  <string name="H">H</string>
  <string name="I">I</string>
  <string name="J">J</string>
  <string name="K">K</string>
  <string name="L">L</string>
  <string name="M">M</string>
  <string name="N">N</string>
  <string name="O">O</string>
  <string name="P">P</string>
  <string name="Q">Q</string>
  <string name="R">R</string>
  <string name="S">S</string>
  <string name="T">T</string>
  <string name="U">U</string>
  <string name="V">V</string>
  <string name="W">W</string>
  <string name="X">X</string>
  <string name="Y">Y</string>
  <string name="Z">Z</string>
  <!-- Key names end -->

  <!-- llviewerwindow -->
  <string name="BeaconParticle">Viewing particle beacons (blue)</string>
  <string name="BeaconPhysical">Viewing physical object beacons (green)</string>
  <string name="BeaconScripted">Viewing scripted object beacons (red)</string>
  <string name="BeaconScriptedTouch">Viewing scripted object with touch function beacons (red)</string>
  <string name="BeaconSound">Viewing sound beacons (yellow)</string>
  <string name="BeaconMedia">Viewing media beacons (white)</string>
  <string name="ParticleHiding">Hiding Particles</string>
  
  <!-- Mesh UI terms -->
  <string name="Retain%">Retain%</string>
  <string name="Detail">Detail</string>
  <string name="Better Detail">Better Detail</string>
  <string name="Surface">Surface</string>
  <string name="Solid">Solid</string>
  <string name="Wrap">Wrap</string>
  <string name="Preview">Preview</string>
  <string name="Normal">Normal</string>

  <!-- commands -->

  <string name="Command_AboutLand_Label">About land</string>
  <string name="Command_Appearance_Label">Appearance</string>
  <string name="Command_Avatar_Label">Avatar</string>
  <string name="Command_Build_Label">Build</string>
  <string name="Command_Chat_Label">Chat</string>
  <string name="Command_Compass_Label">Compass</string>
  <string name="Command_Destinations_Label">Destinations</string>
  <string name="Command_Gestures_Label">Gestures</string>
  <string name="Command_HowTo_Label">How to</string>
  <string name="Command_Inventory_Label">Inventory</string>
  <string name="Command_Map_Label">Map</string>
  <string name="Command_Marketplace_Label">Marketplace</string>
  <string name="Command_MiniMap_Label">Mini-map</string>
  <string name="Command_Move_Label">Move</string>
  <string name="Command_People_Label">People</string>
  <string name="Command_Picks_Label">Picks</string>
  <string name="Command_Places_Label">Places</string>
  <string name="Command_Preferences_Label">Preferences</string>
  <string name="Command_Profile_Label">Profile</string>
  <string name="Command_Search_Label">Search</string>
  <string name="Command_Snapshot_Label">Snapshot</string>
  <string name="Command_Speak_Label">Speak</string>
  <string name="Command_View_Label">View</string>
  <string name="Command_Voice_Label">Voice settings</string>

  <string name="Command_AboutLand_Tooltip">Information about the land you're visiting</string>
  <string name="Command_Appearance_Tooltip">Change your avatar</string>
  <string name="Command_Avatar_Tooltip">Choose a complete avatar</string>
  <string name="Command_Build_Tooltip">Building objects and reshaping terrain</string>
  <string name="Command_Chat_Tooltip">Chat with people nearby using text</string>
  <string name="Command_Compass_Tooltip">Compass</string>
  <string name="Command_Destinations_Tooltip">Destinations of interest</string>
  <string name="Command_Gestures_Tooltip">Gestures for your avatar</string>
  <string name="Command_HowTo_Tooltip">How to do common tasks</string>
  <string name="Command_Inventory_Tooltip">View and use your belongings</string>
  <string name="Command_Map_Tooltip">Map of the world</string>
  <string name="Command_Marketplace_Tooltip">Go shopping</string>
  <string name="Command_MiniMap_Tooltip">Show nearby people</string>
  <string name="Command_Move_Tooltip">Moving your avatar</string>
  <string name="Command_People_Tooltip">Friends, groups, and nearby people</string>
  <string name="Command_Picks_Tooltip">Places to show as favorites in your profile</string>
  <string name="Command_Places_Tooltip">Places you've saved</string>
  <string name="Command_Preferences_Tooltip">Preferences</string>
  <string name="Command_Profile_Tooltip">Edit or view your profile</string>
  <string name="Command_Search_Tooltip">Find places, events, people</string>
  <string name="Command_Snapshot_Tooltip">Take a picture</string>
  <string name="Command_Speak_Tooltip">Speak with people nearby using your microphone</string>
  <string name="Command_View_Tooltip">Changing camera angle</string>
  <string name="Command_Voice_Tooltip">Volume controls for calls and people near you in world</string>

 <!-- Mesh UI terms -->
  <string name="Retain%">Retain%</string>
  <string name="Detail">Detail</string>
  <string name="Better Detail">Better Detail</string>
  <string name="Surface">Surface</string>
  <string name="Solid">Solid</string>
  <string name="Wrap">Wrap</string>
  <string name="Preview">Preview</string>
  <string name="Normal">Normal</string>
  </strings><|MERGE_RESOLUTION|>--- conflicted
+++ resolved
@@ -2028,11 +2028,7 @@
 	<string name="PlacesNoMatchingItems">Didn't find what you're looking for? Try [secondlife:///app/search/places/[SEARCH_TERM] Search].</string>
 	<string name="FavoritesNoMatchingItems">Drag a landmark here to add it to your favorites.</string>
 	<string name="InventoryNoTexture">You do not have a copy of this texture in your inventory</string>
-<<<<<<< HEAD
-	<string name="InventoryInboxNoItems">Items purchased through the marketplace will be delivered here.</string>
-=======
 	<string name="InventoryInboxNoItems">When you purchase or otherwise receive an item, it will appear here so you can drag it to a folder in your inventory, or delete it if you do not wish to keep it.</string>
->>>>>>> d2af1ae8
 	<string name="MarketplaceURL">http://marketplace.[DOMAIN_NAME]</string>
 	<string name="MarketplaceURL_CreateStore">http://marketplace.[DOMAIN_NAME]/create_store</string>
 	<string name="MarketplaceURL_LearnMore">http://marketplace.[DOMAIN_NAME]/learn_more</string>
@@ -2055,11 +2051,8 @@
 	<string name="Marketplace Error Unsellable Item">Error: This item can not be sold on the marketplace.</string>
 	<string name="Marketplace Error Internal Import">Error: There was a problem with this item.  Try again later.</string>
 
-<<<<<<< HEAD
-=======
 	<string name="Open landmarks">Open landmarks</string>
 
->>>>>>> d2af1ae8
 	<!-- use value="" because they have preceding spaces -->
 	<string name="no_transfer" value=" (no transfer)" />
 	<string name="no_modify"   value=" (no modify)" />
@@ -3659,16 +3652,6 @@
   <string name="BeaconSound">Viewing sound beacons (yellow)</string>
   <string name="BeaconMedia">Viewing media beacons (white)</string>
   <string name="ParticleHiding">Hiding Particles</string>
-  
-  <!-- Mesh UI terms -->
-  <string name="Retain%">Retain%</string>
-  <string name="Detail">Detail</string>
-  <string name="Better Detail">Better Detail</string>
-  <string name="Surface">Surface</string>
-  <string name="Solid">Solid</string>
-  <string name="Wrap">Wrap</string>
-  <string name="Preview">Preview</string>
-  <string name="Normal">Normal</string>
 
   <!-- commands -->
 
