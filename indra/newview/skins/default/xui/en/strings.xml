<?xml version="1.0" encoding="utf-8" standalone="yes" ?>
<!-- This file contains strings that used to be hardcoded in the source.
     It is only for those strings which do not belong in a floater.
     For example, the strings used in avatar chat bubbles, and strings
     that are returned from one component and may appear in many places-->
<strings>

	<!-- Default Args - these arguments will be replaced in all strings -->
	<string name="SECOND_LIFE">Second Life</string>
	<string name="APP_NAME">Second Life</string>
	<string name="CAPITALIZED_APP_NAME">SECOND LIFE</string>
	<string name="SECOND_LIFE_GRID">Second Life Grid</string>
	<string name="SUPPORT_SITE">Second Life Support Portal</string>

	<!-- starting up -->
	<string name="StartupDetectingHardware">Detecting hardware...</string>
	<string name="StartupLoading">Loading [APP_NAME]...</string>
	<string name="StartupClearingCache">Clearing cache...</string>
	<string name="StartupInitializingTextureCache">Initializing texture cache...</string>
	<string name="StartupInitializingVFS">Initializing VFS...</string>
  <string name="StartupRequireDriverUpdate">Graphics initialization failed. Please update your graphics driver!</string>

	<!--  progress -->
	<string name="ProgressRestoring">Restoring...</string>
	<string name="ProgressChangingResolution">Changing resolution...</string>

	<!-- Legacy strings, almost never used -->
	<string name="Fullbright">Fullbright (legacy)</string>	<!-- used in the Build > materials dropdown-->

	<!-- Login -->
	<string name="LoginInProgress">Logging in. [APP_NAME] may appear frozen.  Please wait.</string>
	<string name="LoginInProgressNoFrozen">Logging in...</string>
	<string name="LoginAuthenticating">Authenticating</string>
	<string name="LoginMaintenance">Performing account maintenance...</string>
	<string name="LoginAttempt">Previous login attempt failed. Logging in, attempt [NUMBER]</string>
	<string name="LoginPrecaching">Loading world...</string>
	<string name="LoginInitializingBrowser">Initializing embedded web browser...</string>
  <string name="LoginInitializingMultimedia">Initializing multimedia...</string>
  <string name="LoginInitializingFonts">Loading fonts...</string>
  <string name="LoginVerifyingCache">Verifying cache files (can take 60-90 seconds)...</string>
	<string name="LoginProcessingResponse">Processing response...</string>
	<string name="LoginInitializingWorld">Initializing world...</string>
	<string name="LoginDecodingImages">Decoding images...</string>
	<string name="LoginInitializingQuicktime">Initializing QuickTime...</string>
	<string name="LoginQuicktimeNotFound">QuickTime not found - unable to initialize.</string>
	<string name="LoginQuicktimeOK">QuickTime initialized successfully.</string>
	<string name="LoginRequestSeedCapGrant">Requesting region capabilities...</string>
	<string name="LoginRetrySeedCapGrant">Requesting region capabilities, attempt [NUMBER]...</string>
	<string name="LoginWaitingForRegionHandshake">Waiting for region handshake...</string>
	<string name="LoginConnectingToRegion">Connecting to region...</string>
	<string name="LoginDownloadingClothing">Downloading clothing...</string>
        <string name="InvalidCertificate">The server returned an invalid or corrupt certificate. Please contact the Grid administrator.</string>
        <string name="CertInvalidHostname">An invalid hostname was used to access the server, please check your SLURL or Grid hostname.</string>
        <string name="CertExpired">The certificate returned by the Grid appears to be expired.  Please check your system clock, or contact your Grid administrator.</string>
        <string name="CertKeyUsage">The certificate returned by the server could not be used for SSL.  Please contact your Grid administrator.</string>
        <string name="CertBasicConstraints">Too many certificates were in the servers Certificate chain.  Please contact your Grid administrator.</string>
        <string name="CertInvalidSignature">The certificate signature returned by the Grid server could not be verified.  Please contact your Grid administrator.</string>

	<string name="LoginFailedNoNetwork">Network error: Could not establish connection, please check your network connection.</string>
	<string name="LoginFailed">Login failed.</string>
	<string name="Quit">Quit</string>
	<string name="create_account_url">http://join.secondlife.com/</string>

	<string name="LoginFailedViewerNotPermitted">
The viewer you are using can no longer access Second Life. Please visit the following page to download a new viewer:
http://secondlife.com/download

For more information, see our FAQ below:
http://secondlife.com/viewer-access-faq</string>
	<string name="LoginIntermediateOptionalUpdateAvailable">Optional viewer update available: [VERSION]</string>
	<string name="LoginFailedRequiredUpdate">Required viewer update: [VERSION]</string>
	<string name="LoginFailedAlreadyLoggedIn">This agent is already logged in.
</string>
	<string name="LoginFailedAuthenticationFailed">Sorry! We couldn't log you in.
Please check to make sure you entered the right
    * Username (like bobsmith12 or steller.sunshine)
    * Password
Also, please make sure your Caps Lock key is off.</string>
	<string name="LoginFailedPasswordChanged">As a security precaution your password has been changed.
Please go to your account page at http://secondlife.com/password
and answer the security question to reset your password.
We are very sorry for the inconvenience.</string>
	<string name="LoginFailedPasswordReset">We made some changes to our system and you will need to reset your password.
Please go to your account page at http://secondlife.com/password
and answer the security question to reset your password.
We are very sorry for the inconvenience.</string>
	<string name="LoginFailedEmployeesOnly">Second Life is temporarily closed for maintenance.
Logins are currently restricted to employees only.
Check www.secondlife.com/status for updates.</string>
	<string name="LoginFailedPremiumOnly">Second Life logins are temporarily restricted in order to make sure that those in-world have the best possible experience.

People with free accounts will not be able to access Second Life during this time, to make room for those who have paid for Second Life.</string>
	<string name="LoginFailedComputerProhibited">Second Life cannot be accessed from this computer.
If you feel this is an error, please contact
support@secondlife.com.</string>
	<string name="LoginFailedAcountSuspended">Your account is not accessible until
[TIME] Pacific Time.</string>
	<string name="LoginFailedAccountDisabled">We are unable to complete your request at this time.
Please contact Second Life support for assistance at http://secondlife.com/support.
If you are unable to change your password, please call (866) 476-9763.</string>
	<string name="LoginFailedTransformError">Data inconsistency found during login.
Please contact support@secondlife.com.</string>
	<string name="LoginFailedAccountMaintenance">Your account is undergoing minor maintenance.
Your account is not accessible until
[TIME] Pacific Time.
If you feel this is an error, please contact support@secondlife.com.</string>
	<string name="LoginFailedPendingLogoutFault">Request for logout responded with a fault from simulator.</string>
	<string name="LoginFailedPendingLogout">The system is logging you out right now.
Your Account will not be available until
[TIME] Pacific Time.</string>
	<string name="LoginFailedUnableToCreateSession">Unable to create valid session.</string>
	<string name="LoginFailedUnableToConnectToSimulator">Unable to connect to a simulator.</string>
	<string name="LoginFailedRestrictedHours">Your account can only access Second Life
between [START] and [END] Pacific Time.
Please come back during those hours.
If you feel this is an error, please contact support@secondlife.com.</string>
	<string name="LoginFailedIncorrectParameters">Incorrect parameters.
If you feel this is an error, please contact support@secondlife.com.</string>
	<string name="LoginFailedFirstNameNotAlphanumeric">First name parameter must be alphanumeric.
If you feel this is an error, please contact support@secondlife.com.</string>
	<string name="LoginFailedLastNameNotAlphanumeric">Last name parameter must be alphanumeric.
If you feel this is an error, please contact support@secondlife.com.</string>
	<string name="LogoutFailedRegionGoingOffline">Region is going offline.
Please try logging in again in a minute.</string>
	<string name="LogoutFailedAgentNotInRegion">Agent not in region.
Please try logging in again in a minute.</string>
	<string name="LogoutFailedPendingLogin">The region was logging in another session.
Please try logging in again in a minute.</string>
	<string name="LogoutFailedLoggingOut">The region was logging out the previous session.
Please try logging in again in a minute.</string>
	<string name="LogoutFailedStillLoggingOut">The region is still logging out the previous session.
Please try logging in again in a minute.</string>
	<string name="LogoutSucceeded">Region has logged out last session.
Please try logging in again in a minute.</string>
	<string name="LogoutFailedLogoutBegun">Region has begun the logout process.
Please try logging in again in a minute.</string>
	<string name="LoginFailedLoggingOutSession">The system has begun logging out your last session.
Please try logging in again in a minute.</string>


	<!-- Disconnection -->
	<string name="AgentLostConnection">This region may be experiencing trouble.  Please check your connection to the Internet.</string>
	<string name="SavingSettings">Saving your settings...</string>
	<string name="LoggingOut">Logging out...</string>
	<string name="ShuttingDown">Shutting down...</string>
	<string name="YouHaveBeenDisconnected">You have been disconnected from the region you were in.</string>
	<string name="SentToInvalidRegion">You were sent to an invalid region.</string>
	<string name="TestingDisconnect">Testing viewer disconnect</string>

	<!-- Tooltip -->
	<string name="TooltipPerson">Person</string><!-- Object under mouse pointer is an avatar -->
	<string name="TooltipNoName">(no name)</string> <!-- No name on an object -->
	<string name="TooltipOwner">Owner:</string> <!-- Owner name follows -->
	<string name="TooltipPublic">Public</string> <!-- Public permissions on an object -->
	<string name="TooltipIsGroup">(Group)</string> <!-- The name before this text is that of a group -->
	<string name="TooltipForSaleL$">For Sale: L$[AMOUNT]</string> <!-- L$ version -->
	<string name="TooltipFlagGroupBuild">Group Build</string>
	<string name="TooltipFlagNoBuild">No Build</string>
	<string name="TooltipFlagNoEdit">Group Build</string>
	<string name="TooltipFlagNotSafe">Not Safe</string><!-- damage area -->
	<string name="TooltipFlagNoFly">No Fly</string>
	<string name="TooltipFlagGroupScripts">Group Scripts</string>
	<string name="TooltipFlagNoScripts">No Scripts</string>
	<string name="TooltipLand">Land:</string>
	<string name="TooltipMustSingleDrop">Only a single item can be dragged here</string>
	<string name="TooltipPrice" value="L$[AMOUNT]: "/>
<<<<<<< HEAD

	<string name="TooltipOutboxNoTransfer">One or more of these objects cannot be sold or transferred.</string>
	<string name="TooltipOutboxNotInInventory">Your merchant outbox can only accept items directly from your inventory</string>
	<string name="TooltipOutboxWorn">You can not put items you are wearing into your merchant outbox</string>
	<string name="TooltipOutboxFolderLevels">Depth of nested folders exceeds 3</string>
	<string name="TooltipOutboxTooManyFolders">Subfolder count in top-level folder exceeds 20</string>
	<string name="TooltipOutboxTooManyObjects">Item count in top-level folder exceeds 200</string>
	
	<string name="TooltipDragOntoOwnChild">You can't move a folder into its child</string>
	<string name="TooltipDragOntoSelf">You can't move a folder into itself</string>
	
=======
	<string name="TooltipOutboxNoTransfer">One or more of these objects cannot be sold or transferred to another user.</string>
	<string name="TooltipOutboxWorn">You are wearing one or more of these objects. Remove them from your avatar and try moving them again.</string>
	<string name="TooltipOutboxFolderLevels">This folder has too many levels of subfolders. Rearrange the interior folders to a maximum of 4 levels deep (Root Folder contains A contains B contains C).</string>
	<string name="TooltipOutboxTooManyObjects">This folder contains more than 200 objects. Box some of the items to reduce the object count.</string>

>>>>>>> 3dfb1536
	<!-- tooltips for Urls -->
	<string name="TooltipHttpUrl">Click to view this web page</string>
	<string name="TooltipSLURL">Click to view this location's information</string>
	<string name="TooltipAgentUrl">Click to view this Resident's profile</string>
	<string name="TooltipAgentInspect">Learn more about this Resident</string>
	<string name="TooltipAgentMute">Click to mute this Resident</string>
	<string name="TooltipAgentUnmute">Click to unmute this Resident</string>
	<string name="TooltipAgentIM">Click to IM this Resident</string>
	<string name="TooltipAgentPay">Click to Pay this Resident</string>
	<string name="TooltipAgentOfferTeleport">Click to offer a teleport request to this Resident</string>
	<string name="TooltipAgentRequestFriend">Click to send a friend request to this Resident</string>
	<string name="TooltipGroupUrl">Click to view this group's description</string>
	<string name="TooltipEventUrl">Click to view this event's description</string>
	<string name="TooltipClassifiedUrl">Click to view this classified</string>
	<string name="TooltipParcelUrl">Click to view this parcel's description</string>
	<string name="TooltipTeleportUrl">Click to teleport to this location</string>
	<string name="TooltipObjectIMUrl">Click to view this object's description</string>
	<string name="TooltipMapUrl">Click to view this location on a map</string>
	<string name="TooltipSLAPP">Click to run the secondlife:// command</string>
	<string name="CurrentURL" value=" CurrentURL: [CurrentURL]" />

	<!-- text for SLURL labels -->
	<string name="SLurlLabelTeleport">Teleport to</string>
	<string name="SLurlLabelShowOnMap">Show Map for</string>

	<!-- label strings for secondlife:///app/agent SLapps -->
	<string name="SLappAgentMute">Mute</string>
	<string name="SLappAgentUnmute">Unmute</string>
	<string name="SLappAgentIM">IM</string>
	<string name="SLappAgentPay">Pay</string>
	<string name="SLappAgentOfferTeleport">Offer Teleport to </string>
	<string name="SLappAgentRequestFriend">Friend Request </string>

	<!-- ButtonToolTips, llfloater.cpp -->
	<string name="BUTTON_CLOSE_DARWIN">Close (&#8984;W)</string>
	<string name="BUTTON_CLOSE_WIN">Close (Ctrl+W)</string>
	<string name="BUTTON_CLOSE_CHROME">Close</string>
	<string name="BUTTON_RESTORE">Restore</string>
	<string name="BUTTON_MINIMIZE">Minimize</string>
	<string name="BUTTON_TEAR_OFF">Tear Off</string>
	<string name="BUTTON_DOCK">Dock</string>
	<string name="BUTTON_HELP">Show Help</string>

	<!-- searching - generic -->
	<string name="Searching">Searching...</string>
	<string name="NoneFound">None found.</string>

	<!-- Indicates that an avatar name or other similar datum is being retrieved. General usage. -->
	<string name="RetrievingData">Retrieving...</string>

	<string name="ReleaseNotes">Release Notes</string>
	<!-- Always mark translate="false" for strings that are nothing but URLs, as they don't need translation. -->
	<string name="RELEASE_NOTES_BASE_URL" translate="false">http://wiki.secondlife.com/wiki/Release_Notes/</string>

	<!-- Indicates something is being loaded. Maybe should be merged with RetrievingData -->
	<string name="LoadingData">Loading...</string>


	<!-- namecache -->
	<!-- Avatar name: text shown for LLUUID::null -->
	<string name="AvatarNameNobody">(nobody)</string>

	<!-- Avatar name: text shown while fetching name -->
	<string name="AvatarNameWaiting">(waiting)</string>

  <!-- Avatar name: More than one avatar is selected/used here -->
  <string name="AvatarNameMultiple">(multiple)</string>

	<!-- Group name: text shown for LLUUID::null -->
	<string name="GroupNameNone">(none)</string>

	<string name="AvalineCaller">Avaline Caller [ORDER]</string>

	<!-- Asset errors. Used in llassetstorage.cpp, translation from error code to error message. -->
	<string name="AssetErrorNone">No error</string>
	<string name="AssetErrorRequestFailed">Asset request: failed</string>
	<string name="AssetErrorNonexistentFile">Asset request: non-existent file</string>
	<string name="AssetErrorNotInDatabase">Asset request: asset not found in database</string>
	<string name="AssetErrorEOF">End of file</string>
	<string name="AssetErrorCannotOpenFile">Cannot open file</string>
	<string name="AssetErrorFileNotFound">File not found</string>
	<string name="AssetErrorTCPTimeout">File transfer timeout</string>
	<string name="AssetErrorCircuitGone">Circuit gone</string>
	<string name="AssetErrorPriceMismatch">Viewer and server do not agree on price</string>
	<string name="AssetErrorUnknownStatus">Unknown status</string>

	<!-- Asset Type human readable names:  these will replace variable [TYPE] in notification FailedToFindWearable* -->
	<!-- Will also replace [OBJECTTYPE] in notifications: UserGiveItem, ObjectGiveItem -->
	<string name="texture">texture</string>
	<string name="sound">sound</string>
	<string name="calling card">calling card</string>
	<string name="landmark">landmark</string>
	<string name="legacy script">legacy script</string>
	<string name="clothing">clothing</string>
	<string name="object">object</string>
	<string name="note card">notecard</string>
	<string name="folder">folder</string>
	<string name="root">root</string>
	<string name="lsl2 script">LSL2 script</string>
	<string name="lsl bytecode">LSL bytecode</string>
	<string name="tga texture">tga texture</string>
	<string name="body part">body part</string>
	<string name="snapshot">snapshot</string>
	<string name="lost and found">Lost and Found</string>
	<string name="targa image">targa image</string>
	<string name="trash">Trash</string>
	<string name="jpeg image">jpeg image</string>
	<string name="animation">animation</string>
	<string name="gesture">gesture</string>
	<string name="simstate">simstate</string>
	<string name="favorite">favorite</string>
	<string name="symbolic link">link</string>
	<string name="symbolic folder link">folder link</string>
  <string name="mesh">mesh</string>

	<!-- llvoavatar. Displayed in the avatar chat bubble -->
	<string name="AvatarEditingAppearance">(Editing Appearance)</string>
	<string name="AvatarAway">Away</string>
	<string name="AvatarBusy">Busy</string>
	<string name="AvatarMuted">Blocked</string>

	<!-- animations -->
	<string name="anim_express_afraid">Afraid</string>
	<string name="anim_express_anger">Angry</string>
	<string name="anim_away">Away</string>
	<string name="anim_backflip">Backflip</string>
	<string name="anim_express_laugh">Belly Laugh</string>
	<string name="anim_express_toothsmile">BigSmile</string>
	<string name="anim_blowkiss">Blow Kiss</string>
	<string name="anim_express_bored">Bored</string>
	<string name="anim_bow">Bow</string>
	<string name="anim_clap">Clap</string>
	<string name="anim_courtbow">Court Bow</string>
	<string name="anim_express_cry">Cry</string>
	<string name="anim_dance1">Dance 1</string>
	<string name="anim_dance2">Dance 2</string>
	<string name="anim_dance3">Dance 3</string>
	<string name="anim_dance4">Dance 4</string>
	<string name="anim_dance5">Dance 5</string>
	<string name="anim_dance6">Dance 6</string>
	<string name="anim_dance7">Dance 7</string>
	<string name="anim_dance8">Dance 8</string>
	<string name="anim_express_disdain">Disdain</string>
	<string name="anim_drink">Drink</string>
	<string name="anim_express_embarrased">Embarrassed</string>
	<string name="anim_angry_fingerwag">Finger Wag</string>
	<string name="anim_fist_pump">Fist Pump</string>
	<string name="anim_yoga_float">Floating Yoga</string>
	<string name="anim_express_frown">Frown</string>
	<string name="anim_impatient">Impatient</string>
	<string name="anim_jumpforjoy">Jump For Joy</string>
	<string name="anim_kissmybutt">Kiss My Butt</string>
	<string name="anim_express_kiss">Kiss</string>
	<string name="anim_laugh_short">Laugh</string>
	<string name="anim_musclebeach">Muscle Beach</string>
	<string name="anim_no_unhappy">No (Unhappy)</string>
	<string name="anim_no_head">No</string>
	<string name="anim_nyanya">Nya-nya-nya</string>
	<string name="anim_punch_onetwo">One-Two Punch</string>
	<string name="anim_express_open_mouth">Open Mouth</string>
	<string name="anim_peace">Peace</string>
	<string name="anim_point_you">Point at Other</string>
	<string name="anim_point_me">Point at Self</string>
	<string name="anim_punch_l">Punch Left</string>
	<string name="anim_punch_r">Punch Right</string>
	<string name="anim_rps_countdown">RPS count</string>
	<string name="anim_rps_paper">RPS paper</string>
	<string name="anim_rps_rock">RPS rock</string>
	<string name="anim_rps_scissors">RPS scissors</string>
	<string name="anim_express_repulsed">Repulsed</string>
	<string name="anim_kick_roundhouse_r">Roundhouse Kick</string>
	<string name="anim_express_sad">Sad</string>
	<string name="anim_salute">Salute</string>
	<string name="anim_shout">Shout</string>
	<string name="anim_express_shrug">Shrug</string>
	<string name="anim_express_smile">Smile</string>
	<string name="anim_smoke_idle">Smoke Idle</string>
	<string name="anim_smoke_inhale">Smoke Inhale</string>
	<string name="anim_smoke_throw_down">Smoke Throw Down</string>
	<string name="anim_express_surprise">Surprise</string>
	<string name="anim_sword_strike_r">Sword Strike</string>
	<string name="anim_angry_tantrum">Tantrum</string>
	<string name="anim_express_tongue_out">TongueOut</string>
	<string name="anim_hello">Wave</string>
	<string name="anim_whisper">Whisper</string>
	<string name="anim_whistle">Whistle</string>
	<string name="anim_express_wink">Wink</string>
	<string name="anim_wink_hollywood">Wink (Hollywood)</string>
	<string name="anim_express_worry">Worry</string>
	<string name="anim_yes_happy">Yes (Happy)</string>
	<string name="anim_yes_head">Yes</string>

	<!-- world map -->
	<string name="texture_loading">Loading...</string>
	<string name="worldmap_offline">Offline</string>
	<string name="worldmap_item_tooltip_format">[AREA] m² L$[PRICE]</string>
	<string name="worldmap_results_none_found">None found.</string>

	<!-- animations uploading status codes -->
	<string name="Ok">OK</string>
	<string name="Premature end of file">Premature end of file</string>
	<string name="ST_NO_JOINT">Can't find ROOT or JOINT.</string>

	<!-- Chat -->
	<string name="whisper">whispers:</string>
	<string name="shout">shouts:</string>
	<string name="ringing">Connecting to in-world Voice Chat...</string>
	<string name="connected">Connected</string>
	<string name="unavailable">Voice not available at your current location</string>
	<string name="hang_up">Disconnected from in-world Voice Chat</string>
  <string name="reconnect_nearby">You will now be reconnected to Nearby Voice Chat</string>
	<string name="ScriptQuestionCautionChatGranted">'[OBJECTNAME]', an object owned by '[OWNERNAME]', located in [REGIONNAME] at [REGIONPOS], has been granted permission to: [PERMISSIONS].</string>
	<string name="ScriptQuestionCautionChatDenied">'[OBJECTNAME]', an object owned by '[OWNERNAME]', located in [REGIONNAME] at [REGIONPOS], has been denied permission to: [PERMISSIONS].</string>
	<string name="ScriptTakeMoney">Take Linden dollars (L$) from you</string>
	<string name="ActOnControlInputs">Act on your control inputs</string>
	<string name="RemapControlInputs">Remap your control inputs</string>
	<string name="AnimateYourAvatar">Animate your avatar</string>
	<string name="AttachToYourAvatar">Attach to your avatar</string>
	<string name="ReleaseOwnership">Release ownership and become public</string>
	<string name="LinkAndDelink">Link and delink from other objects</string>
	<string name="AddAndRemoveJoints">Add and remove joints with other objects</string>
	<string name="ChangePermissions">Change its permissions</string>
	<string name="TrackYourCamera">Track your camera</string>
	<string name="ControlYourCamera">Control your camera</string>
	<string name="NotConnected">Not Connected</string>

	<!-- Sim Access labels -->
	<string name="SIM_ACCESS_PG">General</string>
	<string name="SIM_ACCESS_MATURE">Moderate</string>
	<string name="SIM_ACCESS_ADULT">Adult</string>
	<string name="SIM_ACCESS_DOWN">Offline</string>
	<string name="SIM_ACCESS_MIN">Unknown</string>

	<!-- For use when we do not have land type back from the server -->
	<string name="land_type_unknown">(unknown)</string>

	<!-- For land type back from the simulator -->
	<string name="Estate / Full Region">Estate / Full Region</string>
	<string name="Estate / Homestead">Estate / Homestead</string>
	<string name="Mainland / Homestead">Mainland / Homestead</string>
	<string name="Mainland / Full Region">Mainland / Full Region</string>

	<!-- File load/save dialogs -->
	<string name="all_files">All Files</string>
	<string name="sound_files">Sounds</string>
	<string name="animation_files">Animations</string>
	<string name="image_files">Images</string>
	<string name="save_file_verb">Save</string>
	<string name="load_file_verb">Load</string>
	<string name="targa_image_files">Targa Images</string>
	<string name="bitmap_image_files">Bitmap Images</string>
	<string name="avi_movie_file">AVI Movie File</string>
	<string name="xaf_animation_file">XAF Anim File</string>
	<string name="xml_file">XML File</string>
	<string name="raw_file">RAW File</string>
	<string name="compressed_image_files">Compressed Images</string>
	<string name="load_files">Load Files</string>
	<string name="choose_the_directory">Choose Directory</string>
	<string name="script_files">Scripts</string>

  <!-- LSL Usage Hover Tips -->
  <!-- NOTE: For now these are set as translate="false", until DEV-40761 is implemented (to internationalize the rest of tooltips in the same window).
             This has no effect on viewer code, but prevents Linden Lab internal localization tool from scraping these strings.  -->
	<string name="LSLTipSleepTime" translate="false">
Sleeps script for [SLEEP_TIME] seconds.
	</string>

	<string name="LSLTipText_llSin" translate="false">
float llSin(float theta)
Returns the sine of theta (theta in radians)
	</string>
	<string name="LSLTipText_llCos" translate="false">
float llCos(float theta)
Returns the cosine of theta (theta in radians)
	</string>
	<string name="LSLTipText_llTan" translate="false">
float llTan(float theta)
Returns the tangent of theta (theta in radians)
	</string>
	<string name="LSLTipText_llAtan2" translate="false">
float llAtan2(float y, float x)
Returns the arctangent2 of y, x
	</string>
	<string name="LSLTipText_llSqrt" translate="false">
float llSqrt(float val)
Returns the square root of val, or returns 0 and triggers a Math Error for imaginary results
	</string>
	<string name="LSLTipText_llPow" translate="false">
float llPow(float base, float exponent)
Returns the base raised to the power exponent, or returns 0 and triggers Math Error for imaginary results
	</string>
	<string name="LSLTipText_llAbs" translate="false">
integer llAbs(integer val)
Returns the positive version of val
	</string>
	<string name="LSLTipText_llFabs" translate="false">
float llFabs(float val)
Returns the positive version of val
	</string>
	<string name="LSLTipText_llFrand" translate="false">
float llFrand(float mag)
Returns a pseudo random number in the range [0,mag) or (mag,0]
	</string>
	<string name="LSLTipText_llFloor" translate="false">
integer llFloor(float val)
Returns largest integer value &lt;= val
	</string>
	<string name="LSLTipText_llCeil" translate="false">
integer llCeil(float val)
Returns smallest integer value &gt;= val
	</string>
	<string name="LSLTipText_llRound" translate="false">
integer llRound(float val)
Returns val rounded to the nearest integer
	</string>
	<string name="LSLTipText_llVecMag" translate="false">
float llVecMag(vector v)
Returns the magnitude of v
	</string>
	<string name="LSLTipText_llVecNorm" translate="false">
vector llVecNorm(vector v)
Returns the v normalized
	</string>
	<string name="LSLTipText_llVecDist" translate="false">
float llVecDist(vector v1, vector v2)
Returns the 3D distance between v1 and v2
	</string>
	<string name="LSLTipText_llRot2Euler" translate="false">
vector llRot2Euler(rotation q)
Returns the Euler representation (roll, pitch, yaw) of q
	</string>
	<string name="LSLTipText_llEuler2Rot" translate="false">
rotation llEuler2Rot(vector v)
Returns the rotation representation of Euler Angles v
	</string>
	<string name="LSLTipText_llAxes2Rot" translate="false">
rotation llAxes2Rot(vector fwd, vector left, vector up)
Returns the rotation defined by the coordinate axes
	</string>
	<string name="LSLTipText_llRot2Fwd" translate="false">
vector llRot2Fwd(rotation q)
Returns the forward vector defined by q
	</string>
	<string name="LSLTipText_llRot2Left" translate="false">
vector llRot2Left(rotation q)
Returns the left vector defined by q
	</string>
	<string name="LSLTipText_llRot2Up" translate="false">
vector llRot2Up(rotation q)
Returns the up vector defined by q
	</string>
	<string name="LSLTipText_llRotBetween" translate="false">
rotation llRotBetween(vector v1, vector v2)
Returns the rotation to rotate v1 to v2
	</string>
	<string name="LSLTipText_llWhisper" translate="false">
llWhisper(integer channel, string msg)
Whispers the text of msg on channel
	</string>
	<string name="LSLTipText_llSay" translate="false">
llSay(integer channel, string msg)
Says the text of msg on channel
	</string>
	<string name="LSLTipText_llShout" translate="false">
llShout(integer channel, string msg)
Shouts the text of msg on channel
	</string>
	<string name="LSLTipText_llListen" translate="false">
integer llListen(integer channel, string name, key id, string msg)
Sets a callback for msg on channel from name and id (name, id, and/or msg can be empty) and returns an identifier that can be used to deactivate or remove the listen
	</string>
	<string name="LSLTipText_llListenControl" translate="false">
llListenControl(integer number, integer active)
Makes a listen event callback active or inactive
	</string>
	<string name="LSLTipText_llListenRemove" translate="false">
llListenRemove(integer number)
Removes listen event callback number
	</string>
	<string name="LSLTipText_llSensor" translate="false">
llSensor(string name, key id, integer type, float range, float arc)
Performs a single scan for name and id with type (AGENT, ACTIVE, PASSIVE, and/or SCRIPTED) within range meters and arc radians of forward vector (name, id, and/or keytype can be empty or 0)
	</string>
	<string name="LSLTipText_llSensorRepeat" translate="false">
llSensorRepeat(string name, key id, integer type, float range, float arc, float rate)
Sets a callback for name and id with type (AGENT, ACTIVE, PASSIVE, and/or SCRIPTED) within range meters and arc radians of forward vector (name, id, and/or keytype can be empty or 0) and repeats every rate seconds
	</string>
	<string name="LSLTipText_llSensorRemove" translate="false">
llSensorRemove()
Removes the sensor setup by llSensorRepeat
	</string>
	<string name="LSLTipText_llDetectedName" translate="false">
string llDetectedName(integer number)
Returns the name of detected object number (returns empty string if number is not a valid sensed object)
	</string>
	<string name="LSLTipText_llDetectedKey" translate="false">
key llDetectedKey(integer number)
Returns the key of detected object number (returns empty key if number is not a valid sensed object)
	</string>
	<string name="LSLTipText_llDetectedOwner" translate="false">
key llDetectedOwner(integer number)
Returns the key of detected object&apos;s owner (returns empty key if number is not a valid sensed object)
	</string>
	<string name="LSLTipText_llDetectedType" translate="false">
integer llDetectedType(integer number)
Returns the type (AGENT, ACTIVE, PASSIVE, SCRIPTED) of detected object (returns 0 if number is not a valid sensed object)
	</string>
	<string name="LSLTipText_llDetectedPos" translate="false">
vector llDetectedPos(integer number)
Returns the position of detected object number (returns &lt;0,0,0&gt; if number is not a valid sensed object)
	</string>
	<string name="LSLTipText_llDetectedVel" translate="false">
vector llDetectedVel(integer number)
Returns the velocity of detected object number (returns &lt;0,0,0&gt; if number is not a valid sensed object)
	</string>
	<string name="LSLTipText_llDetectedGrab" translate="false">
vector llDetectedGrab(integer number)
Returns the grab offset of the user touching object (returns &lt;0,0,0&gt; if number is not a valid sensed object)
	</string>
	<string name="LSLTipText_llDetectedRot" translate="false">
rotation llDetectedRot(integer number)
Returns the rotation of detected object number (returns &lt;0,0,0,1&gt; if number is not a valid sensed object)
	</string>
	<string name="LSLTipText_llDetectedGroup" translate="false">
integer llDetectedGroup(integer number)
Returns TRUE if detected object is part of same group as owner
	</string>
	<string name="LSLTipText_llDetectedLinkNumber" translate="false">
integer llDetectedLinkNumber(integer number)
Returns the link position of the triggered event for touches and collisions only
	</string>
	<string name="LSLTipText_llDie" translate="false">
llDie()
Deletes the object
	</string>
	<string name="LSLTipText_llGround" translate="false">
float llGround(vector offset)
Returns the ground height below the object position + offset
	</string>
	<string name="LSLTipText_llCloud" translate="false">
float llCloud(vector offset)
Returns the cloud density at the object position + offset
	</string>
	<string name="LSLTipText_llWind" translate="false">
vector llWind(vector offset)
Returns the wind velocity at the object position + offset
	</string>
	<string name="LSLTipText_llSetStatus" translate="false">
llSetStatus(integer status, integer value)
Sets status (STATUS_PHYSICS, STATUS_PHANTOM, STATUS_BLOCK_GRAB, STATUS_ROTATE_X, STATUS_ROTATE_Y, and/or STATUS_ROTATE_Z) to value
	</string>
	<string name="LSLTipText_llGetStatus" translate="false">
integer llGetStatus(integer status)
Returns value of status (STATUS_PHYSICS, STATUS_PHANTOM, STATUS_BLOCK_GRAB, STATUS_ROTATE_X, STATUS_ROTATE_Y, and/or STATUS_ROTATE_Z)
	</string>
	<string name="LSLTipText_llSetScale" translate="false">
llSetScale(vector scale)
Sets the scale of the prim
	</string>
	<string name="LSLTipText_llGetScale" translate="false">
vector llGetScale()
Returns the scale of the prim
	</string>
	<string name="LSLTipText_llSetColor" translate="false">
llSetColor(vector color, integer face)
Sets the color on face of the prim
	</string>
	<string name="LSLTipText_llGetAlpha" translate="false">
float llGetAlpha(integer face)
Returns the alpha of face
	</string>
	<string name="LSLTipText_llSetAlpha" translate="false">
llSetAlpha(float alpha, integer face)
Sets the alpha on face
	</string>
	<string name="LSLTipText_llGetColor" translate="false">
vector llGetColor(integer face)
Returns the color on face
	</string>
	<string name="LSLTipText_llSetTexture" translate="false">
llSetTexture(string texture, integer face)
Sets the texture of face or ALL_SIDES
	</string>
	<string name="LSLTipText_llScaleTexture" translate="false">
llScaleTexture(float u, float v, integer face)
Sets the texture u &amp; v scales for the chosen face or ALL_SIDES
	</string>
	<string name="LSLTipText_llOffsetTexture" translate="false">
llOffsetTexture(float u, float v, integer face)
Sets the texture u &amp; v offsets for the chosen face or ALL_SIDES
	</string>
	<string name="LSLTipText_llRotateTexture" translate="false">
llRotateTexture(float rotation, integer face)
Sets the texture rotation for the chosen face
	</string>
	<string name="LSLTipText_llGetTexture" translate="false">
string llGetTexture(integer face)
Returns a string that is the texture on face (the inventory name if it is a texture in the prim&apos;s inventory, otherwise the key)
	</string>
	<string name="LSLTipText_llSetPos" translate="false">
llSetPos(vector pos)
Moves the object or prim towards pos without using physics (if the script isn&apos;t physical)
	</string>
	<string name="LSLTipText_llGetPos" translate="false">
vector llGetPos()
Returns the position of the task in region coordinates
	</string>
	<string name="LSLTipText_llGetLocalPos" translate="false">
vector llGetLocalPos()
Returns the position relative to the root
	</string>
	<string name="LSLTipText_llSetRot" translate="false">
llSetRot(rotation rot)
Sets the rotation
	</string>
	<string name="LSLTipText_llGetRot" translate="false">
rotation llGetRot()
Returns the rotation relative to the region&apos;s axes
	</string>
	<string name="LSLTipText_llGetLocalRot" translate="false">
rotation llGetLocalRot()
Returns the rotation local to the root
	</string>
	<string name="LSLTipText_llSetForce" translate="false">
llSetForce(vector force, integer local)
Applies force to the object (if the script is physical), in local coords if local == TRUE
	</string>
	<string name="LSLTipText_llGetForce" translate="false">
vector llGetForce()
Returns the force (if the script is physical)
	</string>
	<string name="LSLTipText_llTarget" translate="false">
integer llTarget(vector position, float range)
Sets positions within range of position as a target and return an ID for the target
	</string>
	<string name="LSLTipText_llTargetRemove" translate="false">
llTargetRemove(integer number)
Removes positional target number registered with llTarget
	</string>
	<string name="LSLTipText_llRotTarget" translate="false">
integer llRotTarget(rotation rot, float error)
Set rotations with error of rot as a rotational target and return an ID for the rotational target
	</string>
	<string name="LSLTipText_llRotTargetRemove" translate="false">
llRotTargetRemove(integer number)
Removes rotational target number registered with llRotTarget
	</string>
	<string name="LSLTipText_llMoveToTarget" translate="false">
llMoveToTarget(vector target, float tau)
Critically damps to target in tau seconds (if the script is physical)
	</string>
	<string name="LSLTipText_llStopMoveToTarget" translate="false">
llStopMoveToTarget()
Stops critically damped motion
	</string>
	<string name="LSLTipText_llApplyImpulse" translate="false">
llApplyImpulse(vector force, integer local)
Applies impulse to object (if the script is physical), in local coords if local == TRUE
	</string>
	<string name="LSLTipText_llApplyRotationalImpulse" translate="false">
llApplyRotationalImpulse(vector force, integer local)
Applies rotational impulse to object (if the script is physical), in local coords if local == TRUE
	</string>
	<string name="LSLTipText_llSetTorque" translate="false">
llSetTorque(vector torque, integer local)
Sets the torque of object (if the script is physical), in local coords if local == TRUE
	</string>
	<string name="LSLTipText_llGetTorque" translate="false">
vector llGetTorque()
Returns the torque (if the script is physical)
	</string>
	<string name="LSLTipText_llSetForceAndTorque" translate="false">
llSetForceAndTorque(vector force, vector torque, integer local)
Sets the force and torque of object (if the script is physical), in local coords if local == TRUE
	</string>
	<string name="LSLTipText_llGetVel" translate="false">
vector llGetVel()
Returns the velocity of the object
	</string>
	<string name="LSLTipText_llGetAccel" translate="false">
vector llGetAccel()
Returns the acceleration of the object relative to the region&apos;s axes
	</string>
	<string name="LSLTipText_llGetOmega" translate="false">
vector llGetOmega()
Returns the rotation velocity in radians per second
	</string>
	<string name="LSLTipText_llGetTimeOfDay" translate="false">
float llGetTimeOfDay()
Returns the time in seconds since [SECOND_LIFE] server midnight or since region up-time, whichever is smaller
	</string>
	<string name="LSLTipText_llGetWallclock" translate="false">
float llGetWallclock()
Returns the time in seconds since midnight California Pacific time (PST/PDT)
	</string>
	<string name="LSLTipText_llGetTime" translate="false">
float llGetTime()
Returns the time in seconds since the last region reset, script reset, or call to either llResetTime or llGetAndResetTime
	</string>
	<string name="LSLTipText_llResetTime" translate="false">
llResetTime()
Sets the script timer to zero
	</string>
	<string name="LSLTipText_llGetAndResetTime" translate="false">
float llGetAndResetTime()
Returns the script time in seconds and then resets the script timer to zero
	</string>
	<string name="LSLTipText_llSoplayund" translate="false">
llSound(string sound, float volume, integer queue, integer loop)
Plays sound at volume and whether it should loop or not
	</string>
	<string name="LSLTipText_llPlaySound" translate="false">
llPlaySound(string sound, float volume)
Plays attached sound once at volume (0.0 - 1.0)
	</string>
	<string name="LSLTipText_llLoopSound" translate="false">
llLoopSound(string sound, float volume)
Plays attached sound looping indefinitely at volume (0.0 - 1.0)
	</string>
	<string name="LSLTipText_llLoopSoundMaster" translate="false">
llLoopSoundMaster(string sound, float volume)
Plays attached sound looping at volume (0.0 - 1.0), declares it a sync master
	</string>
	<string name="LSLTipText_llLoopSoundSlave" translate="false">
llLoopSoundSlave(string sound, float volume)
Plays attached sound looping at volume (0.0 - 1.0), synced to most audible sync master
	</string>
	<string name="LSLTipText_llPlaySoundSlave" translate="false">
llPlaySoundSlave(string sound, float volume)
Plays attached sound once at volume (0.0 - 1.0), synced to next loop of most audible sync master
	</string>
	<string name="LSLTipText_llTriggerSound" translate="false">
llTriggerSound(string sound, float volume)
Plays sound at volume (0.0 - 1.0), centered at but not attached to object
	</string>
	<string name="LSLTipText_llStopSound" translate="false">
llStopSound()
Stops currently attached sound
	</string>
	<string name="LSLTipText_llPreloadSound" translate="false">
llPreloadSound(string sound)
Preloads a sound on viewers within range
	</string>
	<string name="LSLTipText_llGetSubString" translate="false">
string llGetSubString(string src, integer start, integer end)
Returns the indicated substring
	</string>
	<string name="LSLTipText_llDeleteSubString" translate="false">
string llDeleteSubString(string src, integer start, integer end)
Removes the indicated substring and returns the result
	</string>
	<string name="LSLTipText_llInsertString" translate="false">
string llInsertString(string dst, integer position, string src)
Returns a destination string dst with the string src inserted starting at position pos
	</string>
	<string name="LSLTipText_llToUpper" translate="false">
string llToUpper(string src)
Returns a string that is src with all upper-case characters
	</string>
	<string name="LSLTipText_llToLower" translate="false">
string llToLower(string src)
Returns a string that is src with all lower-case characters
	</string>
	<string name="LSLTipText_llGiveMoney" translate="false">
llGiveMoney(key destination, integer amount)
Transfers amount of L$ from script owner to destination
	</string>
	<string name="LSLTipText_llMakeExplosion" translate="false">
llMakeExplosion(integer particles, float scale, float vel, float lifetime, float arc, string texture, vector offset)
Makes a round explosion of particles
	</string>
	<string name="LSLTipText_llMakeFountain" translate="false">
llMakeFountain(integer particles, float scale, float vel, float lifetime, float arc, integer bounce, string texture, vector offset, float bounce_offset)
Makes a fountain of particles
	</string>
	<string name="LSLTipText_llMakeSmoke" translate="false">
llMakeSmoke(integer particles, float scale, float vel, float lifetime, float arc, string texture, vector offset)
Makes smoke like particles
	</string>
	<string name="LSLTipText_llMakeFire" translate="false">
llMakeFire(integer particles, float scale, float vel, float lifetime, float arc, string texture, vector offset)
Makes fire like particles
	</string>
	<string name="LSLTipText_llRezObject" translate="false">
llRezObject(string inventory, vector pos, vector vel, rotation rot, integer param)
Instantiates owner&apos;s inventory object at pos with velocity vel and rotation rot with start parameter param
	</string>
	<string name="LSLTipText_llLookAt" translate="false">
llLookAt(vector target, float strength, float damping)
Causes object to point its up axis (positive z) towards target, while keeping its forward axis (positive x) below the horizon
	</string>
	<string name="LSLTipText_llStopLookAt" translate="false">
llStopLookAt()
Stops causing object to point at a target
	</string>
	<string name="LSLTipText_llSetTimerEvent" translate="false">
llSetTimerEvent(float sec)
Causes the timer event to be triggered a maximum of once every sec seconds
	</string>
	<string name="LSLTipText_llSleep" translate="false">
llSleep(float sec)
Puts the script to sleep for sec seconds
	</string>
	<string name="LSLTipText_llGetMass" translate="false">
float llGetMass()
Returns the mass of object that the script is attached to
	</string>
	<string name="LSLTipText_llCollisionFilter" translate="false">
llCollisionFilter(string name, key id, integer accept)
Sets the collision filter, exclusively or inclusively. If accept == TRUE, only accept collisions with objects name and id (either is optional), otherwise with objects not name or id
	</string>
	<string name="LSLTipText_llTakeControls" translate="false">
llTakeControls(integer controls, integer accept, integer pass_on)
Allows for intercepting keyboard and mouse clicks from the agent the script has permissions for
	</string>
	<string name="LSLTipText_llReleaseControls" translate="false">
llReleaseControls()
Stops taking inputs that were taken with llTakeControls
	</string>
	<string name="LSLTipText_llAttachToAvatar" translate="false">
llAttachToAvatar(integer attach_point)
Attaches the object to the avatar who has granted permission to the script
	</string>
	<string name="LSLTipText_llDetachFromAvatar" translate="false">
llDetachFromAvatar()
Detaches object from avatar
	</string>
	<string name="LSLTipText_llTakeCamera" translate="false">
llTakeCamera(key avatar)
Moves avatar&apos;s viewpoint to task
	</string>
	<string name="LSLTipText_llReleaseCamera" translate="false">
llReleaseCamera(key avatar)
Returns camera to agent avatar
	</string>
	<string name="LSLTipText_llGetOwner" translate="false">
key llGetOwner()
Returns the object owner&apos;s UUID
	</string>
	<string name="LSLTipText_llInstantMessage" translate="false">
llInstantMessage(key user, string message)
Sends the specified string as an Instant Message to the user
	</string>
	<string name="LSLTipText_llEmail" translate="false">
llEmail(string address, string subject, string message)
Sends an email to address with the subject and message
	</string>
	<string name="LSLTipText_llGetNextEmail" translate="false">
llGetNextEmail(string address, string subject)
Gets the next waiting email that comes from address, with specified subject
	</string>
	<string name="LSLTipText_llGetKey" translate="false">
key llGetKey()
Returns the key of the prim the script is attached to
	</string>
	<string name="LSLTipText_llSetBuoyancy" translate="false">
llSetBuoyancy(float buoyancy)
Sets the buoyancy of the task or object (0 is disabled, &lt; 1.0 sinks, 1.0 floats, &gt; 1.0 rises)
	</string>
	<string name="LSLTipText_llSetHoverHeight" translate="false">
llSetHoverHeight(float height, integer water, float tau)
Critically damps to a height above the ground (or water) in tau seconds
	</string>
	<string name="LSLTipText_llStopHover" translate="false">
llStopHover()
Stops hovering to a height
	</string>
	<string name="LSLTipText_llMinEventDelay" translate="false">
llMinEventDelay(float delay)
Sets the minimum time between events being handled
	</string>
	<string name="LSLTipText_llSoundPreload" translate="false">
llSoundPreload(string sound)
Preloads a sound on viewers within range
	</string>
	<string name="LSLTipText_llRotLookAt" translate="false">
llRotLookAt(rotation target, float strength, float damping)
Causes object to point its forward axis towards target
	</string>
	<string name="LSLTipText_llStringLength" translate="false">
integer llStringLength(string str)
Returns the length of string
	</string>
	<string name="LSLTipText_llStartAnimation" translate="false">
llStartAnimation(string anim)
Starts animation anim for agent that granted PERMISSION_TRIGGER_ANIMATION if the permission has not been revoked
	</string>
	<string name="LSLTipText_llStopAnimation" translate="false">
llStopAnimation(string anim)
Stops animation anim for agent that granted permission
	</string>
	<string name="LSLTipText_llPointAt" translate="false">
llPointAt(vector pos)
Makes agent that owns object point at pos
	</string>
	<string name="LSLTipText_llStopPointAt" translate="false">
llStopPointAt()
Stops pointing agent that owns object
	</string>
	<string name="LSLTipText_llTargetOmega" translate="false">
llTargetOmega(vector axis, float spinrate, float gain)
Rotates the object around axis at spinrate with strength gain
	</string>
	<string name="LSLTipText_llGetStartParameter" translate="false">
integer llGetStartParameter()
Returns an integer that is the script start/rez parameter
	</string>
	<string name="LSLTipText_llGodLikeRezObject" translate="false">
llGodLikeRezObject(key inventory, vector pos)
Rezzes directly off of UUID if owner is in God Mode
	</string>
	<string name="LSLTipText_llRequestPermissions" translate="false">
llRequestPermissions(key agent, integer perm)
Asks the agent for permission to run certain classes of functions
	</string>
	<string name="LSLTipText_llGetPermissionsKey" translate="false">
key llGetPermissionsKey()
Returns the key of the avatar that last granted permissions to the script
	</string>
	<string name="LSLTipText_llGetPermissions" translate="false">
integer llGetPermissions()
Returns an integer bitfield with the permissions that have been granted
	</string>
	<string name="LSLTipText_llGetLinkNumber" translate="false">
integer llGetLinkNumber()
Returns the link number of the prim containing the script (0 means not linked, 1 the prim is the root, 2 the prim is the first child, etc)
	</string>
	<string name="LSLTipText_llSetLinkColor" translate="false">
llSetLinkColor(integer linknumber, vector color, integer face)
Sets face to color if a task exists in the link chain at linknumber
	</string>
	<string name="LSLTipText_llCreateLink" translate="false">
llCreateLink(key target, integer parent)
Attempts to link the script&apos;s object with the target (requires that PERMISSION_CHANGE_LINKS be granted). If parent == TRUE, then the script&apos;s object becomes the root
	</string>
	<string name="LSLTipText_llBreakLink" translate="false">
llBreakLink(integer linknum)
Delinks the prim with the given link number in a linked object set (requires that PERMISSION_CHANGE_LINKS be granted)
	</string>
	<string name="LSLTipText_llBreakAllLinks" translate="false">
llBreakAllLinks()
Delinks all prims in the link set (requires that PERMISSION_CHANGE_LINKS be granted)
	</string>
	<string name="LSLTipText_llGetLinkKey" translate="false">
key llGetLinkKey(integer linknumber)
Returns the key of the linked prim linknumber
	</string>
	<string name="LSLTipText_llGetLinkName" translate="false">
string llGetLinkName(integer linknumber)
Returns the name of linknumber in a link set
	</string>
	<string name="LSLTipText_llGetInventoryNumber" translate="false">
integer llGetInventoryNumber(integer type)
Returns the number of items of a given type (INVENTORY_* flag) in the prim&apos;s inventory
	</string>
	<string name="LSLTipText_llGetInventoryName" translate="false">
string llGetInventoryName(integer type, integer number)
Returns the name of the inventory item number of a given type
	</string>
	<string name="LSLTipText_llSetScriptState" translate="false">
llSetScriptState(string name, integer run)
Sets the running state of the specified script
	</string>
	<string name="LSLTipText_llGetEnergy" translate="false">
float llGetEnergy()
Returns how much energy is in the object as a percentage of maximum
	</string>
	<string name="LSLTipText_llGiveInventory" translate="false">
llGiveInventory(key destination, string inventory)
Gives inventory to destination
	</string>
	<string name="LSLTipText_llRemoveInventory" translate="false">
llRemoveInventory(string item)
Removes the named inventory item
	</string>
	<string name="LSLTipText_llSetText" translate="false">
llSetText(string text, vector color, float alpha)
Displays text that hovers over the prim with specific color and translucency specified with alpha
	</string>
	<string name="LSLTipText_llWater" translate="false">
float llWater(vector offset)
Returns the water height below the object position + offset
	</string>
	<string name="LSLTipText_llPassTouches" translate="false">
llPassTouches(integer pass)
If pass == TRUE, touches are passed from children on to parents
	</string>
	<string name="LSLTipText_llRequestAgentData" translate="false">
key llRequestAgentData(key id, integer data)
Requests data about agent id. When data is available the dataserver event will be raised.
	</string>
	<string name="LSLTipText_llRequestInventoryData" translate="false">
key llRequestInventoryData(string name)
Requests data from object&apos;s inventory object. When data is available the dataserver event will be raised.
	</string>
	<string name="LSLTipText_llSetDamage" translate="false">
llSetDamage(float damage)
Sets the amount of damage that will be done when this object hits an avatar.
	</string>
	<string name="LSLTipText_llTeleportAgentHome" translate="false">
llTeleportAgentHome(key id)
Teleports avatar on the owner&apos;s land to their home location without any warning
	</string>
	<string name="LSLTipText_llModifyLand" translate="false">
llModifyLand(integer action, integer brush)
Modifies land using the specified action on the specified brush size of land
	</string>
	<string name="LSLTipText_llCollisionSound" translate="false">
llCollisionSound(string impact_sound, float impact_volume)
Suppresses default collision sounds, replaces default impact sounds with impact_sound at the volume impact_volume
	</string>
	<string name="LSLTipText_llCollisionSprite" translate="false">
llCollisionSprite(string impact_sprite)
Suppresses default collision sprites, replaces default impact sprite with impact_sprite (use an empty string to just suppress)
	</string>
	<string name="LSLTipText_llGetAnimation" translate="false">
string llGetAnimation(key id)
Returns the name of the currently playing locomotion animation for avatar id
	</string>
	<string name="LSLTipText_llResetScript" translate="false">
llResetScript()
Resets the script
	</string>
	<string name="LSLTipText_llMessageLinked" translate="false">
llMessageLinked(integer linknum, integer num, string str, key id)
Allows scripts in the same object to communicate. Triggers a link_message event with the same parameters num, str, and id in all scripts in the prim(s) described by linknum.
	</string>
	<string name="LSLTipText_llPushObject" translate="false">
llPushObject(key id, vector impulse, vector ang_impulse, integer local)
Applies impulse and ang_impulse to object id
	</string>
	<string name="LSLTipText_llPassCollisions" translate="false">
llPassCollisions(integer pass)
If pass == TRUE, collisions are passed from children on to parents (default is FALSE)
	</string>
	<string name="LSLTipText_llGetScriptName" translate="false">
string llGetScriptName()
Returns the name of the script that this function is used in
	</string>
	<string name="LSLTipText_llGetNumberOfSides" translate="false">
integer llGetNumberOfSides()
Returns the number of faces (or sides) of the prim
	</string>
	<string name="LSLTipText_llAxisAngle2Rot" translate="false">
rotation llAxisAngle2Rot(vector axis, float angle)
Returns the rotation that is a generated angle about axis
	</string>
	<string name="LSLTipText_llRot2Axis" translate="false">
vector llRot2Axis(rotation rot)
Returns the rotation axis represented by rot
	</string>
	<string name="LSLTipText_llRot2Angle" translate="false">
float llRot2Angle(rotation rot)
Returns the rotation angle represented by rot
	</string>
	<string name="LSLTipText_llAcos" translate="false">
float llAcos(float val)
Returns the arccosine in radians of val
	</string>
	<string name="LSLTipText_llAsin" translate="false">
float llAsin(float val)
Returns the arcsine in radians of val
	</string>
	<string name="LSLTipText_llAngleBetween" translate="false">
float llAngleBetween(rotation a, rotation b)
Returns angle between rotation a and b
	</string>
	<string name="LSLTipText_llGetInventoryKey" translate="false">
key llGetInventoryKey(string name)
Returns the key that is the UUID of the inventory name
	</string>
	<string name="LSLTipText_llAllowInventoryDrop" translate="false">
llAllowInventoryDrop(integer add)
If add == TRUE, users without modify permissions can still drop inventory items onto a prim
	</string>
	<string name="LSLTipText_llGetSunDirection" translate="false">
vector llGetSunDirection()
Returns a normalized vector of the direction of the sun in the region
	</string>
	<string name="LSLTipText_llGetTextureOffset" translate="false">
vector llGetTextureOffset(integer face)
Returns the texture offset of face in the x and y components of a vector
	</string>
	<string name="LSLTipText_llGetTextureScale" translate="false">
vector llGetTextureScale(integer side)
Returns the texture scale of side in the x and y components of a vector
	</string>
	<string name="LSLTipText_llGetTextureRot" translate="false">
float llGetTextureRot(integer side)
Returns the texture rotation of side
	</string>
	<string name="LSLTipText_llSubStringIndex" translate="false">
integer llSubStringIndex(string source, string pattern)
Returns an integer that is the index in source where pattern first appears.
(Returns -1 if not found)
	</string>
	<string name="LSLTipText_llGetOwnerKey" translate="false">
key llGetOwnerKey(key id)
Returns the owner of object id
	</string>
	<string name="LSLTipText_llGetCenterOfMass" translate="false">
vector llGetCenterOfMass()
Returns the prim&apos;s center of mass (unless called from the root prim, where it returns the object&apos;s center of mass)
	</string>
	<string name="LSLTipText_llListSort" translate="false">
list llListSort(list src, integer stride, integer ascending)
Sorts the list into blocks of stride, in ascending order if ascending == TRUE.
The sort order is affected by type.
	</string>
	<string name="LSLTipText_llGetListLength" translate="false">
integer llGetListLength(list src)
Returns the number of elements in the list
	</string>
	<string name="LSLTipText_llList2Integer" translate="false">
integer llList2Integer(list src, integer index)
Copies the integer at index in the list
	</string>
	<string name="LSLTipText_llList2Float" translate="false">
float llList2Float(list src, integer index)
Copies the float at index in the list
	</string>
	<string name="LSLTipText_llList2String" translate="false">
string llList2String(list src, integer index)
Copies the string at index in the list
	</string>
	<string name="LSLTipText_llList2Key" translate="false">
key llList2Key(list src, integer index)
Copies the key at index in the list
	</string>
	<string name="LSLTipText_llList2Vector" translate="false">
vector llList2Vector(list src, integer index)
Copies the vector at index in the list
	</string>
	<string name="LSLTipText_llList2Rot" translate="false">
rotation llList2Rot(list src, integer index)
Copies the rotation at index in the list
	</string>
	<string name="LSLTipText_llList2List" translate="false">
list llList2List(list src, integer start, integer end)
Copies the slice of the list from start to end
	</string>
	<string name="LSLTipText_llDeleteSubList" translate="false">
list llDeleteSubList(list src, integer start, integer end)
Removes the slice from start to end and returns the remainder of the list
	</string>
	<string name="LSLTipText_llGetListEntryType" translate="false">
integer llGetListEntryType(list src, integer index)
Returns the type of the index entry in the list
(TYPE_INTEGER, TYPE_FLOAT, TYPE_STRING, TYPE_KEY, TYPE_VECTOR, TYPE_ROTATION, or TYPE_INVALID if index is off list)
	</string>
	<string name="LSLTipText_llList2CSV" translate="false">
string llList2CSV(list src)
Creates a string of comma separated values from list
	</string>
	<string name="LSLTipText_llCSV2List" translate="false">
list llCSV2List(string src)
Creates a list from a string of comma separated values
	</string>
	<string name="LSLTipText_llListRandomize" translate="false">
list llListRandomize(list src, integer stride)
Returns a randomized list of blocks of size stride
	</string>
	<string name="LSLTipText_llList2ListStrided" translate="false">
list llList2ListStrided(list src, integer start, integer end, integer stride)
Copies the strided slice of the list from start to end
	</string>
	<string name="LSLTipText_llGetRegionCorner" translate="false">
vector llGetRegionCorner()
Returns a vector in meters that is the global location of the south-west corner of the region which the object is in
	</string>
	<string name="LSLTipText_llListInsertList" translate="false">
list llListInsertList(list dest, list src, integer start)
Returns a list that contains all the elements from dest but with the elements from src inserted at position start
	</string>
	<string name="LSLTipText_llListFindList" translate="false">
integer llListFindList(list src, list test)
Returns the index of the first instance of test in src.
(Returns -1 if not found)
	</string>
	<string name="LSLTipText_llGetObjectName" translate="false">
string llGetObjectName()
Returns the name of the prim which the script is attached to
	</string>
	<string name="LSLTipText_llSetObjectName" translate="false">
llSetObjectName(string name)
Sets the prim&apos;s name to the name parameter
	</string>
	<string name="LSLTipText_llGetDate" translate="false">
string llGetDate()
Returns the current date in the UTC time zone in the format YYYY-MM-DD
	</string>
	<string name="LSLTipText_llEdgeOfWorld" translate="false">
integer llEdgeOfWorld(vector pos, vector dir)
Checks to see whether the border hit by dir from pos is the edge of the world (has no neighboring region)
	</string>
	<string name="LSLTipText_llGetAgentInfo" translate="false">
integer llGetAgentInfo(key id)
Returns an integer bitfield containing the agent information about id.
Returns AGENT_FLYING, AGENT_ATTACHMENTS, AGENT_SCRIPTED, AGENT_SITTING, AGENT_ON_OBJECT, AGENT_MOUSELOOK, AGENT_AWAY, AGENT_BUSY, AGENT_TYPING, AGENT_CROUCHING, AGENT_ALWAYS_RUN, AGENT_WALKING and/or AGENT_IN_AIR.
	</string>
	<string name="LSLTipText_llAdjustSoundVolume" translate="false">
llAdjustSoundVolume(float volume)
Adjusts volume of attached sound (0.0 - 1.0)
	</string>
	<string name="LSLTipText_llSetSoundQueueing" translate="false">
llSetSoundQueueing(integer queue)
Sets whether attached sounds wait for the current sound to finish (If queue == TRUE then queuing is enabled, if FALSE queuing is disabled [default])
	</string>
	<string name="LSLTipText_llSetSoundRadius" translate="false">
llSetSoundRadius(float radius)
Establishes a hard cut-off radius for audibility of scripted sounds (both attached and triggered)
	</string>
	<string name="LSLTipText_llKey2Name" translate="false">
string llKey2Name(key id)
Returns the name of the prim or avatar specified by id.
(The id must be a valid rezzed prim or avatar key in the current simulator, otherwise an empty string is returned.)
	</string>
	<string name="LSLTipText_llSetTextureAnim" translate="false">
llSetTextureAnim(integer mode, integer face, integer sizex, integer sizey, float start, float length, float rate)
Animates the texture on the specified face/faces
	</string>
	<string name="LSLTipText_llTriggerSoundLimited" translate="false">
llTriggerSoundLimited(string sound, float volume, vector top_north_east, vector bottom_south_west)
Plays sound at volume (0.0 - 1.0), centered at but not attached to object, limited to the box defined by vectors top_north_east and bottom_south_west
	</string>
	<string name="LSLTipText_llEjectFromLand" translate="false">
llEjectFromLand(key avatar)
Ejects avatar from the parcel
	</string>
	<string name="LSLTipText_llParseString2List" translate="false">
list llParseString2List(string src, list separators, list spacers)
Breaks src into a list, discarding separators, keeping spacers
(separators and spacers must be lists of strings, maximum of 8 each)
	</string>
	<string name="LSLTipText_llOverMyLand" translate="false">
integer llOverMyLand(key id)
Returns TRUE if id is over land owned by the script owner, otherwise FALSE
	</string>
	<string name="LSLTipText_llGetLandOwnerAt" translate="false">
key llGetLandOwnerAt(vector pos)
Returns the key of the land owner, returns NULL_KEY if public
	</string>
	<string name="LSLTipText_llGetNotecardLine" translate="false">
key llGetNotecardLine(string name, integer line)
Returns line line of notecard name via the dataserver event
	</string>
	<string name="LSLTipText_llGetAgentSize" translate="false">
vector llGetAgentSize(key id)
If the avatar is in the same region, returns the size of the bounding box of the requested avatar by id, otherwise returns ZERO_VECTOR
	</string>
	<string name="LSLTipText_llSameGroup" translate="false">
integer llSameGroup(key id)
Returns TRUE if avatar id is in the same region and has the same active group, otherwise FALSE
	</string>
	<string name="LSLTipText_llUnSit" translate="false">
key llUnSit(key id)
If avatar identified by id is sitting on the object the script is attached to or is over land owned by the object&apos;s owner, the avatar is forced to stand up
	</string>
	<string name="LSLTipText_llGroundSlope" translate="false">
vector llGroundSlope(vector offset)
Returns the ground slope below the object position + offset
	</string>
	<string name="LSLTipText_llGroundNormal" translate="false">
vector llGroundNormal(vector offset)
Returns the ground normal below the object position + offset
	</string>
	<string name="LSLTipText_llGroundContour" translate="false">
vector llGroundCountour(vector offset)
Returns the ground contour direction below the object position + offset
	</string>
	<string name="LSLTipText_llGetAttached" translate="false">
integer llGetAttached()
Returns the object&apos;s attachment point, or 0 if not attached
	</string>
	<string name="LSLTipText_llGetFreeMemory" translate="false">
integer llGetFreeMemory()
Returns the number of free bytes of memory the script can use
	</string>
	<string name="LSLTipText_llGetRegionName" translate="false">
string llGetRegionName()
Returns the current region name
	</string>
	<string name="LSLTipText_llGetRegionTimeDilation" translate="false">
float llGetRegionTimeDilation()
Returns the current time dilation as a float between 0.0 (full dilation) and 1.0 (no dilation)
	</string>
	<string name="LSLTipText_llGetRegionFPS" translate="false">
float llGetRegionFPS()
Returns the mean region frames per second
	</string>
	<string name="LSLTipText_llParticleSystem" translate="false">
llParticleSystem(list rules)
Creates a particle system based on rules.  An empty list removes the particle system.
List format is [ rule1, data1, rule2, data2 . . . rulen, datan ]
	</string>
	<string name="LSLTipText_llGroundRepel" translate="false">
llGroundRepel(float height, integer water, float tau)
Critically damps to height if within height*0.5 of level (either above ground level, or above the higher of land and water if water == TRUE)
	</string>
	<string name="LSLTipText_llGiveInventoryList" translate="false">
llGiveInventoryList(key target, string folder, list inventory)
Gives inventory items to target, creating a new folder to put them in
	</string>
	<string name="LSLTipText_llSetVehicleType" translate="false">
llSetVehicleType(integer type)
Sets the vehicle to one of the default types
	</string>
	<string name="LSLTipText_llSetVehicleFloatParam" translate="false">
llSetVehicleFloatParam(integer param, float value)
Sets the specified vehicle float parameter
	</string>
	<string name="LSLTipText_llSetVehicleVectorParam" translate="false">
llSetVehicleVectorParam(integer param, vector vec)
Sets the specified vehicle vector parameter
	</string>
	<string name="LSLTipText_llSetVehicleRotationParam" translate="false">
llSetVehicleVectorParam(integer param, rotation rot)
Sets the specified vehicle rotation parameter
	</string>
	<string name="LSLTipText_llSetVehicleFlags" translate="false">
llSetVehicleFlags(integer flags)
Sets the enabled bits in &apos;flags&apos;
	</string>
	<string name="LSLTipText_llRemoveVehicleFlags" translate="false">
llRemoveVehicleFlags(integer flags)
Removes the enabled bits in &apos;flags&apos;
	</string>
	<string name="LSLTipText_llSitTarget" translate="false">
llSitTarget(vector offset, rotation rot)
Sets the sit location for the prim.  If offset == &lt;0,0,0&gt; then the sit target is removed.
	</string>
	<string name="LSLTipText_llAvatarOnSitTarget" translate="false">
key llAvatarOnSitTarget()
If an avatar is seated on the sit target, returns the avatar&apos;s key, otherwise NULL_KEY
	</string>
	<string name="LSLTipText_llAddToLandPassList" translate="false">
llAddToLandPassList(key avatar, float hours)
Adds avatar to the land pass list for hours, or indefinitely if hours is 0
	</string>
	<string name="LSLTipText_llSetTouchText" translate="false">
llSetTouchText(string text)
Displays text rather than the default &apos;Touch&apos; in the pie menu
	</string>
	<string name="LSLTipText_llSetSitText" translate="false">
llSetSitText(string text)
Displays text rather than the default &apos;Sit Here&apos; in the pie menu
	</string>
	<string name="LSLTipText_llSetCameraEyeOffset" translate="false">
llSetCameraEyeOffset(vector offset)
Sets the camera eye offset for avatars that sit on the object
	</string>
	<string name="LSLTipText_llSetCameraAtOffset" translate="false">
llSetCameraAtOffset(vector offset)
Sets the point the camera is looking at to offset for avatars that sit on the object
	</string>
	<string name="LSLTipText_llDumpList2String" translate="false">
string llDumpList2String(list src, string separator)
Returns the list in a single string, using separator between the entries
	</string>
	<string name="LSLTipText_llScriptDanger" translate="false">
integer llScriptDanger(vector pos)
Returns TRUE if pos is over public land, sandbox land, land that doesn&apos;t allow everyone to edit and build, or land that doesn&apos;t allow outside scripts
	</string>
	<string name="LSLTipText_llDialog" translate="false">
llDialog(key avatar, string message, list buttons, integer chat_channel
Shows a dialog box on the avatar&apos;s screen with a message and up to 12 buttons.
If a button is pressed, the avatar says the text of the button label on chat_channel.
	</string>
	<string name="LSLTipText_llVolumeDetect" translate="false">
llVolumeDetect(integer detect)
If detect = TRUE, object works much like Phantom, but triggers collision_start and collision_end events when other objects start and stop interpenetrating.
Must be applied to the root prim.
	</string>
	<string name="LSLTipText_llResetOtherScript" translate="false">
llResetOtherScript(string name)
Resets script name
	</string>
	<string name="LSLTipText_llGetScriptState" translate="false">
integer llGetScriptState(string name)
Returns TRUE if the script name is running
	</string>
	<string name="LSLTipText_llRemoteLoadScript" translate="false">
DEPRECATED!  Please use llRemoteLoadScriptPin instead.
	</string>
	<string name="LSLTipText_llSetRemoteScriptAccessPin" translate="false">
llSetRemoteScriptAccessPin(integer pin)
If pin is set to a non-zero number, allows a prim to have scripts remotely loaded via llRemoteLoadScriptPin when it passes in the correct pin. Otherwise, llRemoteLoadScriptPin is ignored.
	</string>
	<string name="LSLTipText_llRemoteLoadScriptPin" translate="false">
llRemoteLoadScriptPin(key target, string name, integer pin, integer running, integer start_param)
Copies script name onto target, if the owner of this scripted object can modify target and is in the same region, and the matching pin is used.
If running == TRUE, starts the script with start_param
	</string>
	<string name="LSLTipText_llOpenRemoteDataChannel" translate="false">
llOpenRemoteDataChannel()
Creates a channel to listen for XML-RPC calls, and will trigger a remote_data event with channel id once it is available
	</string>
	<string name="LSLTipText_llSendRemoteData" translate="false">
key llSendRemoteData(key channel, string dest, integer idata, string sdata)
Sends an XML-RPC request to dest through channel with payload of channel (in a string), integer idata and string sdata.
Returns a key that is the message_id for the resulting remote_data events.
	</string>
	<string name="LSLTipText_llRemoteDataReply" translate="false">
llRemoteDataReply(key channel, key message_id, string sdata, integer idata)
Sends an XML-RPC reply to message_id on channel with payload of string sdata and integer idata
	</string>
	<string name="LSLTipText_llCloseRemoteDataChannel" translate="false">
llCloseRemoteDataChannel(key channel)
Closes XML-RPC channel
	</string>
	<string name="LSLTipText_llMD5String" translate="false">
string llMD5String(string src, integer nonce)
Returns a string of 32 hex characters that is a RSA Data Security, Inc. MD5 Message-Digest Algorithm of src with nonce
	</string>
	<string name="LSLTipText_llSetPrimitiveParams" translate="false">
llSetPrimitiveParams(list rules)
Sets the prim&apos;s parameters according to rules
	</string>
	<string name="LSLTipText_llStringToBase64" translate="false">
string llStringToBase64(string str)
Converts a string to the Base64 representation of the string
	</string>
	<string name="LSLTipText_llBase64ToString" translate="false">
string llBase64ToString(string str)
Converts a Base64 string to a conventional string.
If the conversion creates any unprintable characters, they are converted to spaces.
	</string>
	<string name="LSLTipText_llXorBase64Strings" translate="false">
string llXorBase64Strings(string s1, string s2)
DEPRECATED!  Please use llXorBase64StringsCorrect instead.
Incorrectly performs an exclusive or on two Base64 strings and returns a Base64 string.  s2 repeats if it is shorter than s1.  Retained for backwards compatability.
	</string>
	<string name="LSLTipText_llRemoteDataSetRegion" translate="false">
llRemoteDataSetRegion()
DEPRECATED!  Please use llOpenRemoteDataChannel instead.
If an object using remote data channels changes regions, you must call this function to reregister the remote data channels. This call is not needed if the prim does not change regions.
	</string>
	<string name="LSLTipText_llLog10" translate="false">
float llLog10(float val)
Returns the base 10 logarithm of val.  Returns zero if val &lt;= 0.
	</string>
	<string name="LSLTipText_llLog" translate="false">
float llLog(float val)
Returns the natural logarithm of val.  Returns zero if val &lt;= 0.
	</string>
	<string name="LSLTipText_llGetAnimationList" translate="false">
list llGetAnimationList(key id)
Returns a list of keys of playing animations for avatar described by id
	</string>
	<string name="LSLTipText_llSetParcelMusicURL" translate="false">
llSetParcelMusicURL(string url)
Sets the streaming audio URL for the parcel which the object is on
	</string>
	<string name="LSLTipText_llGetRootPosition" translate="false">
vector llGetRootPosition()
Returns the position (in region coordinates) of the root prim of the object which the script is attached to
	</string>
	<string name="LSLTipText_llGetRootRotation" translate="false">
rotation llGetRootRotation()
Returns the rotation (relative to the region) of the root prim of the object which the script is attached to
	</string>
	<string name="LSLTipText_llGetObjectDesc" translate="false">
string llGetObjectDesc()
Returns the description of the prim the script is attached to
	</string>
	<string name="LSLTipText_llSetObjectDesc" translate="false">
llSetObjectDesc(string name)
Sets the prim&apos;s description
	</string>
	<string name="LSLTipText_llGetCreator" translate="false">
key llGetCreator()
Returns a key for the creator of the prim
	</string>
	<string name="LSLTipText_llGetTimestamp" translate="false">
string llGetTimestamp()
Returns the timestamp in the UTC time zone in the format: YYYY-MM-DDThh:mm:ss.ff..fZ
	</string>
	<string name="LSLTipText_llSetLinkAlpha" translate="false">
llSetLinkAlpha(integer linknumber, float alpha, integer face)
If a prim exists in the link chain at linknumber, sets face to alpha
	</string>
	<string name="LSLTipText_llGetNumberOfPrims" translate="false">
integer llGetNumberOfPrims()
Returns the number of prims in a link set the script is attached to
	</string>
	<string name="LSLTipText_llGetNumberOfNotecardLines" translate="false">
key llGetNumberOfNotecardLines(string name)
Returns number of lines in notecard name via the dataserver event (cast return value to integer)
	</string>
	<string name="LSLTipText_llGetBoundingBox" translate="false">
list llGetBoundingBox(key object)
Returns the bounding box around the object (including any linked prims) relative to its root prim, in a list in the format [ (vector) min_corner, (vector) max_corner ]
	</string>
	<string name="LSLTipText_llGetGeometricCenter" translate="false">
vector llGetGeometricCenter()
Returns the geometric center of the linked set the script is attached to.
	</string>
	<string name="LSLTipText_llGetPrimitiveParams" translate="false">
list llGetPrimitiveParams(list params)
Returns the primitive parameters specified in the params list.
	</string>
	<string name="LSLTipText_llIntegerToBase64" translate="false">
string llIntegerToBase64(integer number)
Returns a string that is a Base64 big endian encode of number
	</string>
	<string name="LSLTipText_llBase64ToInteger" translate="false">
integer llBase64ToInteger(string str)
Returns an integer that is the str Base64 decoded as a big endian integer
	</string>
	<string name="LSLTipText_llGetGMTclock" translate="false">
float llGetGMTclock()
Returns the time in seconds since midnight GMT
	</string>
	<string name="LSLTipText_llGetSimulatorHostname" translate="false">
string llGetSimulatorHostname()
Returns the hostname of the machine which the script is running on (same as string in viewer Help dialog)
	</string>
	<string name="LSLTipText_llSetLocalRot" translate="false">
llSetLocalRot(rotation rot)
Sets the rotation of a child prim relative to the root prim
	</string>
	<string name="LSLTipText_llParseStringKeepNulls" translate="false">
list llParseStringKeepNulls(string src, list separators, list spacers)
Breaks src into a list, discarding separators, keeping spacers, keeping any null values generated.
(separators and spacers must be lists of strings, maximum of 8 each)
	</string>
	<string name="LSLTipText_llRezAtRoot" translate="false">
llRezAtRoot(string inventory, vector pos, vector vel, rotation rot, integer param)
Instantiates owner&apos;s inventory object rotated to rot with its root at pos, moving at vel, using param as the start parameter
	</string>
	<string name="LSLTipText_llGetObjectPermMask" translate="false">
integer llGetObjectPermMask(integer mask)
Returns the requested permission mask for the root object the task is attached to
	</string>
	<string name="LSLTipText_llSetObjectPermMask" translate="false">
llSetObjectPermMask(integer mask, integer value)
Sets the given permission mask to the new value on the root object the task is attached to (requires God Mode)
	</string>
	<string name="LSLTipText_llGetInventoryPermMask" translate="false">
integer llGetInventoryPermMask(string item, integer mask)
Returns the requested permission mask for the inventory item
	</string>
	<string name="LSLTipText_llSetInventoryPermMask" translate="false">
llSetInventoryPermMask(string item, integer mask, integer value)
Sets the given permission mask to the new value on the inventory item (requires God Mode)
	</string>
	<string name="LSLTipText_llGetInventoryCreator" translate="false">
key llGetInventoryCreator(string item)
Returns a key for the creator of the inventory item
	</string>
	<string name="LSLTipText_llOwnerSay" translate="false">
llOwnerSay(string msg)
Says msg to owner only.  (Owner must be in the same region.)
	</string>
	<string name="LSLTipText_llRequestSimulatorData" translate="false">
key llRequestSimulatorData(string simulator, integer data)
Requests data about simulator.  When data is available the dataserver event will be raised.
	</string>
	<string name="LSLTipText_llForceMouselook" translate="false">
llForceMouselook(integer mouselook)
If mouselook is TRUE, any avatar that sits upon the prim will be forced into mouselook mode
	</string>
	<string name="LSLTipText_llGetObjectMass" translate="false">
float llGetObjectMass(key id)
Returns the mass of the avatar or object in the region
	</string>
	<string name="LSLTipText_llListReplaceList" translate="false">
list llListReplaceList(list dest, list src, integer start, integer end)
Returns a list that is dest with start through end removed and src inserted at start
	</string>
	<string name="LSLTipText_llLoadURL" translate="false">
llLoadURL(key avatar, string message, string url)
Shows a dialog to avatar offering to load the web page at url with a message.
If user clicks yes, launches the page in their web browser.
	</string>
	<string name="LSLTipText_llParcelMediaCommandList" translate="false">
llParcelMediaCommandList(list command)
Sends a list of commands, some with arguments, to a parcel to control the playback of movies and other media
	</string>
	<string name="LSLTipText_llParcelMediaQuery" translate="false">
list llParcelMediaQuery(list query)
Returns a list containing results of the sent query
	</string>
	<string name="LSLTipText_llModPow" translate="false">
integer llModPow(integer a, integer b, integer c)
Returns a raised to the b power, mod c. ( (a**b)%c )
b is capped at 0xFFFF (16 bits).
	</string>
	<string name="LSLTipText_llGetInventoryType" translate="false">
integer llGetInventoryType(string name)
Returns the type of the inventory item name
	</string>
	<string name="LSLTipText_llSetPayPrice" translate="false">
llSetPayPrice(integer price, list quick_pay_buttons)
Sets the default amount on the dialog that appears when someone chooses to pay this prim
	</string>
	<string name="LSLTipText_llGetCameraPos" translate="false">
vector llGetCameraPos()
Returns the current camera position for the agent the task has permissions for
	</string>
	<string name="LSLTipText_llGetCameraRot" translate="false">
rotation llGetCameraRot()
Returns the current camera orientation for the agent the task has permissions for
	</string>
	<string name="LSLTipText_llSetPrimURL" translate="false">
llSetPrimURL(string url)
Updates the URL for the web page shown on the sides of the object
	</string>
	<string name="LSLTipText_llRefreshPrimURL" translate="false">
llRefreshPrimURL()
Reloads the web page shown on the sides of the object
	</string>
	<string name="LSLTipText_llEscapeURL" translate="false">
string llEscapeURL(string url)
Returns an escaped/encoded version of url, replacing spaces with %20 etc.
	</string>
	<string name="LSLTipText_llUnescapeURL" translate="false">
string llUnescapeURL(string url)
Returns an unescaped/ unencoded version of url, replacing %20 with spaces etc.
	</string>
	<string name="LSLTipText_llMapDestination" translate="false">
llMapDestination(string simname, vector pos, vector look_at)
Opens the World Map centered on the region simname with pos highlighted. (NOTE: look_at currently does nothing.)
Only works for scripts attached to avatar, or during touch events.
	</string>
	<string name="LSLTipText_llAddToLandBanList" translate="false">
llAddToLandBanList(key avatar, float hours)
Adds avatar to the land ban list for hours, or indefinitely if hours is 0
	</string>
	<string name="LSLTipText_llRemoveFromLandPassList" translate="false">
llRemoveFromLandPassList(key avatar)
Removes avatar from the land pass list
	</string>
	<string name="LSLTipText_llRemoveFromLandBanList" translate="false">
llRemoveFromLandBanList(key avatar)
Removes avatar from the land ban list
	</string>
	<string name="LSLTipText_llSetCameraParams" translate="false">
llSetCameraParams(list rules)
Sets multiple camera parameters at once.
List format is [ rule1, data1, rule2, data2 . . . rulen, datan ]
	</string>
	<string name="LSLTipText_llClearCameraParams" translate="false">
llClearCameraParams()
Resets all camera parameters to default values and turns off scripted camera control
	</string>
	<string name="LSLTipText_llListStatistics" translate="false">
float llListStatistics(integer operation, list src)
Performs statistical aggregate functions on list src using LIST_STAT_* operations
	</string>
	<string name="LSLTipText_llGetUnixTime" translate="false">
integer llGetUnixTime()
Returns the number of seconds elapsed since 00:00 hours, Jan 1, 1970 UTC from the system clock
	</string>
	<string name="LSLTipText_llGetParcelFlags" translate="false">
integer llGetParcelFlags(vector pos)
Returns a mask of the parcel flags (PARCEL_FLAG_*) for the parcel that includes the point pos
	</string>
	<string name="LSLTipText_llGetRegionFlags" translate="false">
integer llGetRegionFlags()
Returns the region flags (REGION_FLAG_*) for the region the object is in
	</string>
	<string name="LSLTipText_llXorBase64StringsCorrect" translate="false">
string llXorBase64StringsCorrect(string s1, string s2)
Correctly performs an exclusive or on two Base64 strings and returns a Base64 string.
s2 repeats if it is shorter than s1.
	</string>
	<string name="LSLTipText_llHTTPRequest" translate="false">
llHTTPRequest(string url, list parameters, string body)
Sends an HTTP request to the specified url with the body of the request and parameters
	</string>
	<string name="LSLTipText_llResetLandBanList" translate="false">
llResetLandBanList()
Removes all Residents from the land ban list
	</string>
	<string name="LSLTipText_llResetLandPassList" translate="false">
llResetLandPassList()
Removes all Residents from the land access/pass list
	</string>
	<string name="LSLTipText_llGetObjectPrimCount" translate="false">
integer llGetObjectPrimCount(key object_id)
Returns the total number of prims for an object in the region
	</string>
	<string name="LSLTipText_llGetParcelPrimOwners" translate="false">
list llGetParcelPrimOwners(vector pos)
Returns a list of all Residents who own objects on the parcel at pos and with individual prim counts.
Requires owner-like permissions for the parcel.
	</string>
	<string name="LSLTipText_llGetParcelPrimCount" translate="false">
integer llGetParcelPrimCount(vector pos, integer category, integer sim_wide)
Returns the number of prims on the parcel at pos of the given category.
Categories: PARCEL_COUNT_TOTAL, _OWNER, _GROUP, _OTHER, _SELECTED, _TEMP
	</string>
	<string name="LSLTipText_llGetParcelMaxPrims" translate="false">
integer llGetParcelMaxPrims(vector pos, integer sim_wide)
Returns the maximum number of prims allowed on the parcel at pos
	</string>
	<string name="LSLTipText_llGetParcelDetails" translate="false">
    list llGetParcelDetails(vector pos, list params)
    Returns the parcel details specified in params for the parcel at pos.
    Params is one or more of: PARCEL_DETAILS_NAME, _DESC, _OWNER, _GROUP, _AREA, _ID, _SEE_AVATARS
  </string>
	<string name="LSLTipText_llSetLinkPrimitiveParams" translate="false">
llSetLinkPrimitiveParams(integer linknumber, list rules)
Sets primitive parameters for linknumber based on rules
	</string>
	<string name="LSLTipText_llSetLinkTexture" translate="false">
llSetLinkTexture(integer linknumber, string texture, integer face)
Sets the texture of face for a task that exists in the link chain at linknumber
	</string>
	<string name="LSLTipText_llStringTrim" translate="false">
string llStringTrim(string src, integer trim_type)
Trims the leading and/or trailing white spaces from a string.
trim_type can be STRING_TRIM, STRING_TRIM_HEAD or STRING_TRIM_TAIL.
	</string>
	<string name="LSLTipText_llRegionSay" translate="false">
llRegionSay(integer channel, string msg)
Broadcasts msg on channel (not 0) that can be heard anywhere in the region by a script listening on channel
	</string>
	<string name="LSLTipText_llGetObjectDetails" translate="false">
list llGetObjectDetails(key id, list params)
Returns the object details specified in params for the object with key id.
Params are OBJECT_NAME, _DESC, _POS, _ROT, _VELOCITY, _OWNER, _GROUP, _CREATOR
	</string>
	<string name="LSLTipText_llSetClickAction" translate="false">
llSetClickAction(integer action)
Sets the action performed when a prim is clicked upon
	</string>
	<string name="LSLTipText_llGetRegionAgentCount" translate="false">
integer llGetRegionAgentCount()
Returns the number of avatars in the region
	</string>
	<string name="LSLTipText_llTextBox" translate="false">
llTextBox(key avatar, string message, integer chat_channel)
Shows a window on the avatar&apos;s screen with the message.
It contains a text box for input, and if entered that text is chatted on chat_channel.
	</string>
	<string name="LSLTipText_llGetAgentLanguage" translate="false">
string llGetAgentLanguage(key avatar)
Returns the language code of the preferred interface language of the avatar
	</string>
	<string name="LSLTipText_llDetectedTouchUV" translate="false">
vector llDetectedTouchUV(integer index)
Returns the u and v coordinates in the first two components of a vector, for the texture coordinates where the prim was touched in a triggered touch event
	</string>
	<string name="LSLTipText_llDetectedTouchFace" translate="false">
integer llDetectedTouchFace(integer index)
Returns the index of the face where the avatar clicked in a triggered touch event
	</string>
	<string name="LSLTipText_llDetectedTouchPos" translate="false">
vector llDetectedTouchPos(integer index)
Returns the position where the object was touched in a triggered touch event
	</string>
	<string name="LSLTipText_llDetectedTouchNormal" translate="false">
vector llDetectedTouchNormal(integer index)
Returns the surface normal for a triggered touch event
	</string>
	<string name="LSLTipText_llDetectedTouchBinormal" translate="false">
vector llDetectedTouchBinormal(integer index)
Returns the surface binormal for a triggered touch event
	</string>
	<string name="LSLTipText_llDetectedTouchST" translate="false">
vector llDetectedTouchST(integer index)
Returns the s and t coordinates in the first two components of a vector, for the surface coordinates where the prim was touched in a triggered touch event
	</string>
	<string name="LSLTipText_llSHA1String" translate="false">
string llSHA1String(string src)
Returns a string of 40 hex characters that is the SHA1 security Hash of src
	</string>
	<string name="LSLTipText_llGetFreeURLs" translate="false">
integer llGetFreeURLs()
Returns the number of available URLs for the current script
	</string>
	<string name="LSLTipText_llRequestURL" translate="false">
key llRequestURL()
Requests one HTTP:// url for use by this object.
An http_request event is triggered with the results.
	</string>
	<string name="LSLTipText_llRequestSecureURL" translate="false">
key llRequestSecureURL()
Requests one HTTPS:// (SSL) url for use by this object.
An http_request event is triggered with the results.
	</string>
	<string name="LSLTipText_llReleaseURL" translate="false">
llReleaseURL(string url)
Releases the specified URL, it will no longer be usable
	</string>
	<string name="LSLTipText_llHTTPResponse" translate="false">
llHTTPResponse(key request_id, integer status, string body)
Responds to request_id with status and body
  </string>
	<string name="LSLTipText_llGetHTTPHeader" translate="false">
string llGetHTTPHeader(key request_id, string header)
Returns the value for header for request_id
	</string>
  <string name="LSLTipText_llSetPrimMediaParams" translate="false">
llSetPrimMediaParams(integer face, list params)
Sets the media params for a particular face on an object. If media is not already on this object, add it.
List is a set of name/value pairs in no particular order.  Params not specified are unchanged, or if new media is added then set to the default specified.
The possible names are below, along with the types of values and what they mean.
  </string>
  <string name="LSLTipText_llGetPrimMediaParams" translate="false">
list llGetPrimMediaParams(integer face, list params)
Returns the media params for a particular face on an object, given the desired list of names, in the order requested.
(Returns an empty list if no media exists on the face.)
  </string>
  <string name="LSLTipText_llClearPrimMedia" translate="false">
llClearPrimMedia(integer face)
Clears (deletes) the media and all params from the given face.
  </string>
<string name="LSLTipText_llSetLinkPrimitiveParamsFast" translate="false">
llSetLinkPrimitiveParamsFast(integer linknumber,list rules)
Set primitive parameters for linknumber based on rules.
</string>
<string name="LSLTipText_llGetLinkPrimitiveParams" translate="false">
llGetLinkPrimitiveParams(integer linknumber,list rules)
Get primitive parameters for linknumber based on rules.
</string>
<string name="LSLTipText_llLinkParticleSystem" translate="false">
llLinkParticleSystem(integer linknumber,list rules)
Creates a particle system based on rules.  Empty list removes particle system from object.
List format is [ rule1, data1, rule2, data2 . . . rulen, datan ].
</string>
<string name="LSLTipText_llSetLinkTextureAnim" translate="false">
llSetLinkTextureAnim(integer link, integer mode, integer face, integer sizex, integer sizey, float start, float length, float rate)
Animate the texture on the specified prim's face/faces.
</string>
<string name="LSLTipText_llGetLinkNumberOfSides" translate="false">
integer llGetLinkNumberOfSides(integer link)
Returns the number of sides of the specified linked prim.
</string>
<string name="LSLTipText_llGetUsername" translate="false">
string llGetUsername(key id)
Returns the single-word username of an avatar, iff the avatar is in the current region, otherwise the empty string.
</string>
<string name="LSLTipText_llRequestUsername" translate="false">
key llRequestUsername(key id)
Requests single-word username of an avatar.  When data is available the dataserver event will be raised.
</string>
<string name="LSLTipText_llGetDisplayName" translate="false">
  string llGetDisplayName(key id)
  Returns the name of an avatar, iff the avatar is in the current simulator, and the name has been cached, otherwise the same as llGetUsername.  Use llRequestDisplayName if you absolutely must have the display name.
</string>
<string name="LSLTipText_llRequestDisplayName" translate="false">
key llRequestDisplayName(key id)
Requests name of an avatar.  When data is available the dataserver event will be raised.
</string>
<string name="LSLTipText_llRegionSayTo" translate="false">
llRegionSayTo(key target, integer channel, string msg)
Sends msg on channel (not DEBUG_CHANNEL) directly to prim or avatar target anywhere within the region
</string>
<string name="LSLTipText_llGetEnv" translate="false">
llGetEnv(string name)
Returns a string with the requested data about the region
</string>


  <!-- Avatar busy/away mode -->
	<string name="AvatarSetNotAway">Not Away</string>
	<string name="AvatarSetAway">Away</string>
	<string name="AvatarSetNotBusy">Not Busy</string>
	<string name="AvatarSetBusy">Busy</string>

	<!-- Wearable Types -->
	<string name="shape">Shape</string>
	<string name="skin">Skin</string>
	<string name="hair">Hair</string>
	<string name="eyes">Eyes</string>
	<string name="shirt">Shirt</string>
	<string name="pants">Pants</string>
	<string name="shoes">Shoes</string>
	<string name="socks">Socks</string>
	<string name="jacket">Jacket</string>
	<string name="gloves">Gloves</string>
	<string name="undershirt">Undershirt</string>
	<string name="underpants">Underpants</string>
	<string name="skirt">Skirt</string>
	<string name="alpha">Alpha</string>
	<string name="tattoo">Tattoo</string>
  <string name="physics">Physics</string>
  <string name="invalid">invalid</string>
  <string name="none">none</string>

  <!-- Not Worn Wearable Types -->
	<string name="shirt_not_worn">Shirt not worn</string>
	<string name="pants_not_worn">Pants not worn</string>
	<string name="shoes_not_worn">Shoes not worn</string>
	<string name="socks_not_worn">Socks not worn</string>
	<string name="jacket_not_worn">Jacket not worn</string>
	<string name="gloves_not_worn">Gloves not worn</string>
	<string name="undershirt_not_worn">Undershirt not worn</string>
	<string name="underpants_not_worn">Underpants not worn</string>
	<string name="skirt_not_worn">Skirt not worn</string>
	<string name="alpha_not_worn">Alpha not worn</string>
	<string name="tattoo_not_worn">Tattoo not worn</string>
  <string name="physics_not_worn">Physics not worn</string>
	<string name="invalid_not_worn">invalid</string>

	<!-- Create new wearable of the specified type -->
	<string name="create_new_shape">Create new shape</string>
	<string name="create_new_skin">Create new skin</string>
	<string name="create_new_hair">Create new hair</string>
	<string name="create_new_eyes">Create new eyes</string>
	<string name="create_new_shirt">Create new shirt</string>
	<string name="create_new_pants">Create new pants</string>
	<string name="create_new_shoes">Create new shoes</string>
	<string name="create_new_socks">Create new socks</string>
	<string name="create_new_jacket">Create new jacket</string>
	<string name="create_new_gloves">Create new gloves</string>
	<string name="create_new_undershirt">Create new undershirt</string>
	<string name="create_new_underpants">Create new underpants</string>
	<string name="create_new_skirt">Create new skirt</string>
	<string name="create_new_alpha">Create new alpha</string>
	<string name="create_new_tattoo">Create new tattoo</string>
  <string name="create_new_physics">Create new physics</string>
	<string name="create_new_invalid">invalid</string>

  <!-- Wearable List-->
  <string name="NewWearable">New [WEARABLE_ITEM]</string>

	<!-- LLGroupNotify -->
	<!-- used in the construction of a Group Notice blue dialog box, buttons, tooltip etc. Seems to be no longer utilized by code in Viewer 2.0 -->
	<string name="next">Next</string>
	<string name="ok">OK</string>
	<string name="GroupNotifyGroupNotice">Group Notice</string>
	<string name="GroupNotifyGroupNotices">Group Notices</string>
	<string name="GroupNotifySentBy">Sent by</string>
	<string name="GroupNotifyAttached">Attached:</string>
	<string name="GroupNotifyViewPastNotices">View past notices or opt-out of receiving these messages here.</string>
	<string name="GroupNotifyOpenAttachment">Open Attachment</string>
	<string name="GroupNotifySaveAttachment">Save Attachment</string>

  <string name="TeleportOffer">Teleport offering</string>
  <!-- start-up toast's string-->
  <string name="StartUpNotifications">New notifications arrived while you were away.</string>
  <!-- overflow toast's string-->
  <string name="OverflowInfoChannelString">You have %d more notification</string>


	<!-- body parts -->
	<string name="BodyPartsRightArm">Right Arm</string>
	<string name="BodyPartsHead">Head</string>
	<string name="BodyPartsLeftArm">Left Arm</string>
	<string name="BodyPartsLeftLeg">Left Leg</string>
	<string name="BodyPartsTorso">Torso</string>
	<string name="BodyPartsRightLeg">Right Leg</string>

	<!-- slider -->
	<string name="GraphicsQualityLow">Low</string>
	<string name="GraphicsQualityMid">Mid</string>
	<string name="GraphicsQualityHigh">High</string>

	<!-- mouselook -->
	<string name="LeaveMouselook">Press ESC to return to World View</string>

	<!-- inventory -->
	<string name="InventoryNoMatchingItems">Didn't find what you're looking for? Try [secondlife:///app/search/all/[SEARCH_TERM] Search].</string>
	<string name="PlacesNoMatchingItems">Didn't find what you're looking for? Try [secondlife:///app/search/places/[SEARCH_TERM] Search].</string>
	<string name="FavoritesNoMatchingItems">Drag a landmark here to add it to your favorites.</string>
	<string name="InventoryNoTexture">You do not have a copy of this texture in your inventory</string>
	<string name="InventoryInboxNoItems">When you purchase or otherwise receive an item, it will appear here so you can drag it to a folder in your inventory, or delete it if you do not wish to keep it.</string>
	<string name="MarketplaceURL">https://marketplace.[MARKETPLACE_DOMAIN_NAME]/</string>
	<string name="MarketplaceURL_CreateStore">http://community.secondlife.com/t5/English-Knowledge-Base/Selling-in-the-Marketplace/ta-p/700193#Section_.4</string>
	<string name="MarketplaceURL_Dashboard">https://marketplace.[MARKETPLACE_DOMAIN_NAME]/merchants/store/dashboard</string>
	<string name="MarketplaceURL_LearnMore">https://marketplace.[MARKETPLACE_DOMAIN_NAME]/learn_more</string>
	<string name="InventoryOutboxNotMerchantTitle">Anyone can sell items on the Marketplace.</string>
	<string name="InventoryOutboxNotMerchantTooltip"></string>
	<string name="InventoryOutboxNotMerchant">
If you'd like to become a merchant, you'll need to [[MARKETPLACE_CREATE_STORE_URL] create a Marketplace store].
	</string>
	<string name="InventoryOutboxNoItemsTitle">Your outbox is empty.</string>
	<string name="InventoryOutboxNoItemsTooltip"></string>
	<string name="InventoryOutboxNoItems">
Drag folders to this area and click "Send to Marketplace" to list them for sale on the [[MARKETPLACE_DASHBOARD_URL] Marketplace].
	</string>

	<string name="Marketplace Error None">No errors</string>
	<string name="Marketplace Error Not Merchant">Error: Before sending items to the Marketplace you will need to set yourself up as a merchant (free of charge).</string>
	<string name="Marketplace Error Empty Folder">Error: This folder has no contents.</string>
	<string name="Marketplace Error Unassociated Products">Error: This item failed to upload because your merchant account has too many items unassociated with products.  To fix this error, log in to the marketplace website and reduce your unassociated item count.</string>

	<string name="Marketplace Error Object Limit">Error: This item contains too many objects.  Fix this error by placing objects together in boxes to reduce the total count to less than 200.</string>
	<string name="Marketplace Error Folder Depth">Error: This item contains too many levels of nested folders.  Reorganize it to a maximum of 3 levels of nested folders.</string>
	<string name="Marketplace Error Unsellable Item">Error: This item can not be sold on the marketplace.</string>
	<string name="Marketplace Error Internal Import">Error: There was a problem with this item.  Try again later.</string>

	<string name="Open landmarks">Open landmarks</string>

	<!-- use value="" because they have preceding spaces -->
	<string name="no_transfer" value=" (no transfer)" />
	<string name="no_modify"   value=" (no modify)" />
	<string name="no_copy"     value=" (no copy)" />
	<string name="worn"        value=" (worn)" />
	<string name="link"        value=" (link)" />
	<string name="broken_link" value=" (broken_link)" />
	<string name="LoadingContents">Loading contents...</string>
	<string name="NoContents">No contents</string>
	<string name="WornOnAttachmentPoint" value=" (worn on [ATTACHMENT_POINT])" />
	<string name="ActiveGesture" value="[GESLABEL] (active)"/>
	<!-- Inventory permissions -->
	<string name="PermYes">Yes</string>
	<string name="PermNo">No</string>

	<!-- Gestures labels -->
    <!-- use value="" because they have preceding spaces -->
    <string name="Chat Message"  value=" Chat : " />
    <string name="Sound"         value=" Sound : " />
	<string name="Wait"          value=" --- Wait : " />
	<string name="AnimFlagStop"  value=" Stop Animation :    " />
	<string name="AnimFlagStart" value=" Start Animation :   " />
	<string name="Wave"          value=" Wave " />
	<string name="GestureActionNone" value="None" />
	<string name="HelloAvatar"   value=" Hello, avatar! " />
	<string name="ViewAllGestures"  value="  View All &gt;&gt;" />
	<string name="GetMoreGestures"  value="  Get More &gt;&gt;" />

	<!-- inventory filter -->
    <!-- use value="" because they have preceding spaces -->
	<string name="Animations"    value=" Animations," />
	<string name="Calling Cards" value=" Calling Cards," />
	<string name="Clothing"      value=" Clothing," />
	<string name="Gestures"      value=" Gestures," />
	<string name="Landmarks"     value=" Landmarks," />
	<string name="Notecards"     value=" Notecards," />
	<string name="Objects"       value=" Objects," />
	<string name="Scripts"       value=" Scripts," />
	<string name="Sounds"        value=" Sounds," />
	<string name="Textures"      value=" Textures," />
	<string name="Snapshots"     value=" Snapshots," />
	<string name="No Filters"    value="No " />
	<string name="Since Logoff"  value=" - Since Logoff" />

	<!-- inventory folder -->
	<string name="InvFolder My Inventory">My Inventory</string>
	<string name="InvFolder Library">Library</string>
	<string name="InvFolder Textures">Textures</string>
	<string name="InvFolder Sounds">Sounds</string>
	<string name="InvFolder Calling Cards">Calling Cards</string>
	<string name="InvFolder Landmarks">Landmarks</string>
	<string name="InvFolder Scripts">Scripts</string>
	<string name="InvFolder Clothing">Clothing</string>
	<string name="InvFolder Objects">Objects</string>
	<string name="InvFolder Notecards">Notecards</string>
	<string name="InvFolder New Folder">New Folder</string>
	<string name="InvFolder Inventory">Inventory</string>
	<string name="InvFolder Uncompressed Images">Uncompressed Images</string>
	<string name="InvFolder Body Parts">Body Parts</string>
	<string name="InvFolder Trash">Trash</string>
	<string name="InvFolder Photo Album">Photo Album</string>
	<string name="InvFolder Lost And Found">Lost And Found</string>
	<string name="InvFolder Uncompressed Sounds">Uncompressed Sounds</string>
	<string name="InvFolder Animations">Animations</string>
	<string name="InvFolder Gestures">Gestures</string>
	<string name="InvFolder Favorite">My Favorites</string>
  <!-- historically default name of the Favorites folder can start from either "f" or "F" letter.
  We should localize both of them with the same value -->
	<string name="InvFolder favorite">My Favorites</string>
	<string name="InvFolder Current Outfit">Current Outfit</string>
	<string name="InvFolder Initial Outfits">Initial Outfits</string>
	<string name="InvFolder My Outfits">My Outfits</string>
	<string name="InvFolder Accessories">Accessories</string>
	<string name="InvFolder Meshes">Meshes</string>

  <!-- are used for Friends and Friends/All folders in Inventory "Calling cards" folder. See EXT-694-->
	<string name="InvFolder Friends">Friends</string>
	<string name="InvFolder All">All</string>

	<string name="no_attachments">No attachments worn</string>
    <string name="Attachments remain">Attachments ([COUNT] slots remain)</string>

	<!-- inventory FVBridge -->
	<!--  This is used in llpanelinventory.cpp when constructing a context menu for an item for Sale  -->
	<string name="Buy">Buy</string>
	<string name="BuyforL$">Buy for L$</string>

	<string name="Stone">Stone</string>
	<string name="Metal">Metal</string>
	<string name="Glass">Glass</string>
	<string name="Wood">Wood</string>
	<string name="Flesh">Flesh</string>
	<string name="Plastic">Plastic</string>
	<string name="Rubber">Rubber</string>
	<string name="Light">Light</string>

	<!-- keyboard -->
	<string name="KBShift">Shift</string>
	<string name="KBCtrl">Ctrl</string>

	<!-- Avatar Skeleton -->
	<string name="Chest">Chest</string>
	<string name="Skull">Skull</string>
	<string name="Left Shoulder">Left Shoulder</string>
	<string name="Right Shoulder">Right Shoulder</string>
	<string name="Left Hand">Left Hand</string>
	<string name="Right Hand">Right Hand</string>
	<string name="Left Foot">Left Foot</string>
	<string name="Right Foot">Right Foot</string>
	<string name="Spine">Spine</string>
	<string name="Pelvis">Pelvis</string>
	<string name="Mouth">Mouth</string>
	<string name="Chin">Chin</string>
	<string name="Left Ear">Left Ear</string>
	<string name="Right Ear">Right Ear</string>
	<string name="Left Eyeball">Left Eyeball</string>
	<string name="Right Eyeball">Right Eyeball</string>
	<string name="Nose">Nose</string>
	<string name="R Upper Arm">R Upper Arm</string>
	<string name="R Forearm">R Forearm</string>
	<string name="L Upper Arm">L Upper Arm</string>
	<string name="L Forearm">L Forearm</string>
	<string name="Right Hip">Right Hip</string>
	<string name="R Upper Leg">R Upper Leg</string>
	<string name="R Lower Leg">R Lower Leg</string>
	<string name="Left Hip">Left Hip</string>
	<string name="L Upper Leg">L Upper Leg</string>
	<string name="L Lower Leg">L Lower Leg</string>
	<string name="Stomach">Stomach</string>
	<string name="Left Pec">Left Pec</string>
	<string name="Right Pec">Right Pec</string>
    <string name="Neck">Neck</string>
    <string name="Avatar Center">Avatar Center</string>
	<string name="Invalid Attachment">Invalid Attachment Point</string>

  <!-- Avatar age computation, see LLDateUtil::ageFromDate -->
  <string name="YearsMonthsOld">[AGEYEARS] [AGEMONTHS] old</string>
  <string name="YearsOld">[AGEYEARS] old</string>
  <string name="MonthsOld">[AGEMONTHS] old</string>
  <string name="WeeksOld">[AGEWEEKS] old</string>
  <string name="DaysOld">[AGEDAYS] old</string>
  <string name="TodayOld">Joined today</string>

  <!-- AgeYearsA = singular,
       AgeYearsB = plural,
       AgeYearsC = plural for non-English languages like Russian
       For example, LLTrans::getCountString("AgeYears", 3) is plural form B
       in English and form C in Russian -->
  <string name="AgeYearsA">[COUNT] year</string>
  <string name="AgeYearsB">[COUNT] years</string>
  <string name="AgeYearsC">[COUNT] years</string>
  <string name="AgeMonthsA">[COUNT] month</string>
  <string name="AgeMonthsB">[COUNT] months</string>
  <string name="AgeMonthsC">[COUNT] months</string>
  <string name="AgeWeeksA">[COUNT] week</string>
  <string name="AgeWeeksB">[COUNT] weeks</string>
  <string name="AgeWeeksC">[COUNT] weeks</string>
  <string name="AgeDaysA">[COUNT] day</string>
  <string name="AgeDaysB">[COUNT] days</string>
  <string name="AgeDaysC">[COUNT] days</string>
  <!-- Group member counts -->
  <string name="GroupMembersA">[COUNT] member</string>
  <string name="GroupMembersB">[COUNT] members</string>
  <string name="GroupMembersC">[COUNT] members</string>

  <!-- Account types, see LLAvatarPropertiesProcessor -->
  <string name="AcctTypeResident">Resident</string>
  <string name="AcctTypeTrial">Trial</string>
  <string name="AcctTypeCharterMember">Charter Member</string>
  <string name="AcctTypeEmployee">Linden Lab Employee</string>
  <string name="PaymentInfoUsed">Payment Info Used</string>
  <string name="PaymentInfoOnFile">Payment Info On File</string>
  <string name="NoPaymentInfoOnFile">No Payment Info On File</string>
  <string name="AgeVerified">Age-verified</string>
  <string name="NotAgeVerified">Not Age-verified</string>

  <!-- HUD Position -->
	<string name="Center 2">Center 2</string>
	<string name="Top Right">Top Right</string>
	<string name="Top">Top</string>
	<string name="Top Left">Top Left</string>
	<string name="Center">Center</string>
	<string name="Bottom Left">Bottom Left</string>
	<string name="Bottom">Bottom</string>
	<string name="Bottom Right">Bottom Right</string>

	<!-- compile queue-->
	<string name="CompileQueueDownloadedCompiling">Downloaded, now compiling</string>
	<string name="CompileQueueScriptNotFound">Script not found on server.</string>
	<string name="CompileQueueProblemDownloading">Problem downloading</string>
	<string name="CompileQueueInsufficientPermDownload">Insufficient permissions to download a script.</string>
	<string name="CompileQueueInsufficientPermFor">Insufficient permissions for</string>
	<string name="CompileQueueUnknownFailure">Unknown failure to download</string>
	<string name="CompileQueueTitle">Recompilation Progress</string>
	<string name="CompileQueueStart">recompile</string>
	<string name="ResetQueueTitle">Reset Progress</string>
	<string name="ResetQueueStart">reset</string>
	<string name="RunQueueTitle">Set Running Progress</string>
	<string name="RunQueueStart">set running</string>
	<string name="NotRunQueueTitle">Set Not Running Progress</string>
	<string name="NotRunQueueStart">set not running</string>

	<!-- compile comment text-->
	<string name="CompileSuccessful">Compile successful!</string>
	<string name="CompileSuccessfulSaving">Compile successful, saving...</string>
	<string name="SaveComplete">Save complete.</string>
	<string name="ObjectOutOfRange">Script (object out of range)</string>

	<!-- god tools -->
	<string name="GodToolsObjectOwnedBy">Object [OBJECT] owned by [OWNER]</string>

	<!-- groups -->
	<string name="GroupsNone">none</string>
	<string name="Group" value=" (group)" />
	<string name="Unknown">(Unknown)</string>
	<string name="SummaryForTheWeek"    value="Summary for this week, beginning on " />
	<string name="NextStipendDay"       value="The next stipend day is " />
	<string name="GroupPlanningDate">[mthnum,datetime,utc]/[day,datetime,utc]/[year,datetime,utc]</string>
	<string name="GroupIndividualShare" value="                      Group       Individual Share" />
	<string name="GroupColumn"          value="                      Group" />
	<string name="Balance">Balance</string>
	<string name="Credits">Credits</string>
	<string name="Debits">Debits</string>
	<string name="Total">Total</string>
	<string name="NoGroupDataFound">No group data found for group </string>

	<!-- floater IM bonus_info: When a Linden with Admin/god status receives a new IM this displays the estate (Mainland vs. teen grid) of the source avatar.
		This is to help Lindens when answering questions. -->
	<string name="IMParentEstate">parent estate</string>
	<string name="IMMainland">mainland</string>
	<string name="IMTeen">teen</string>

    <!-- floater about land -->
    <string name="Anyone">anyone</string>

	<!-- floater region info -->
	<!-- The following will replace variable [ALL_ESTATES] in notifications EstateAllowed*, EstateBanned*, EstateManager* -->
	<string name="RegionInfoError">error</string>
	<string name="RegionInfoAllEstatesOwnedBy">
		all estates owned by [OWNER]
	</string>
	<string name="RegionInfoAllEstatesYouOwn">all estates that you own</string>
	<string name="RegionInfoAllEstatesYouManage">
		all estates that you manage for [OWNER]
	</string>
	<string name="RegionInfoAllowedResidents">Allowed Residents: ([ALLOWEDAGENTS], max [MAXACCESS])</string>
	<string name="RegionInfoAllowedGroups">Allowed groups: ([ALLOWEDGROUPS], max [MAXACCESS])</string>

	<!-- script limits floater -->
	<string name="ScriptLimitsParcelScriptMemory">Parcel Script Memory</string>
	<string name="ScriptLimitsParcelsOwned">Parcels Listed: [PARCELS]</string>
	<string name="ScriptLimitsMemoryUsed">Memory used: [COUNT] kb out of [MAX] kb; [AVAILABLE] kb available</string>
	<string name="ScriptLimitsMemoryUsedSimple">Memory used: [COUNT] kb</string>
	<string name="ScriptLimitsParcelScriptURLs">Parcel Script URLs</string>
	<string name="ScriptLimitsURLsUsed">URLs used: [COUNT] out of [MAX]; [AVAILABLE] available</string>
	<string name="ScriptLimitsURLsUsedSimple">URLs used: [COUNT]</string>
	<string name="ScriptLimitsRequestError">Error requesting information</string>
	<string name="ScriptLimitsRequestNoParcelSelected">No Parcel Selected</string>
	<string name="ScriptLimitsRequestWrongRegion">Error: script information is only available in your current region</string>
	<string name="ScriptLimitsRequestWaiting">Retrieving information...</string>
	<string name="ScriptLimitsRequestDontOwnParcel">You do not have permission to examine this parcel</string>

	<string name="SITTING_ON">Sitting On</string>
	<string name="ATTACH_CHEST">Chest</string>
	<string name="ATTACH_HEAD">Head</string>
	<string name="ATTACH_LSHOULDER">Left Shoulder</string>
	<string name="ATTACH_RSHOULDER">Right Shoulder</string>
	<string name="ATTACH_LHAND">Left Hand</string>
	<string name="ATTACH_RHAND">Right Hand</string>
	<string name="ATTACH_LFOOT">Left Foot</string>
	<string name="ATTACH_RFOOT">Right Foot</string>
	<string name="ATTACH_BACK">Back</string>
	<string name="ATTACH_PELVIS">Pelvis</string>
	<string name="ATTACH_MOUTH">Mouth</string>
	<string name="ATTACH_CHIN">Chin</string>
	<string name="ATTACH_LEAR">Left Ear</string>
	<string name="ATTACH_REAR">Right Ear</string>
	<string name="ATTACH_LEYE">Left Eye</string>
	<string name="ATTACH_REYE">Right Eye</string>
	<string name="ATTACH_NOSE">Nose</string>
	<string name="ATTACH_RUARM">Right Upper Arm</string>
	<string name="ATTACH_RLARM">Right Lower Arm</string>
	<string name="ATTACH_LUARM">Left Upper Arm</string>
	<string name="ATTACH_LLARM">Left Lower Arm</string>
	<string name="ATTACH_RHIP">Right Hip</string>
	<string name="ATTACH_RULEG">Right Upper Leg</string>
	<string name="ATTACH_RLLEG">Right Lower Leg</string>
	<string name="ATTACH_LHIP">Left Hip</string>
	<string name="ATTACH_LULEG">Left Upper Leg</string>
	<string name="ATTACH_LLLEG">Left Lower Leg</string>
	<string name="ATTACH_BELLY">Belly</string>
	<string name="ATTACH_RPEC">Right Pec</string>
	<string name="ATTACH_LPEC">Left Pec</string>
	<string name="ATTACH_HUD_CENTER_2">HUD Center 2</string>
	<string name="ATTACH_HUD_TOP_RIGHT">HUD Top Right</string>
	<string name="ATTACH_HUD_TOP_CENTER">HUD Top Center</string>
	<string name="ATTACH_HUD_TOP_LEFT">HUD Top Left</string>
	<string name="ATTACH_HUD_CENTER_1">HUD Center 1</string>
	<string name="ATTACH_HUD_BOTTOM_LEFT">HUD Bottom Left</string>
	<string name="ATTACH_HUD_BOTTOM">HUD Bottom</string>
	<string name="ATTACH_HUD_BOTTOM_RIGHT">HUD Bottom Right</string>

	<!-- script editor -->
	<string name="CursorPos">Line [LINE], Column [COLUMN]</string>

	<!-- panel dir browser -->
	<string name="PanelDirCountFound">[COUNT] found</string>
	<string name="PanelDirTimeStr">[hour12,datetime,slt]:[min,datetime,slt] [ampm,datetime,slt]</string>

	<!-- panel dir events -->
	<string name="PanelDirEventsDateText">[mthnum,datetime,slt]/[day,datetime,slt]</string>

	<!-- panel contents -->
	<string name="PanelContentsTooltip">Content of object</string>
	<string name="PanelContentsNewScript">New Script</string>

  <!-- panel preferences general -->
  <string name="BusyModeResponseDefault">The Resident you messaged is in &apos;busy mode&apos; which means they have requested not to be disturbed.  Your message will still be shown in their IM panel for later viewing.</string>

	<!-- Mute -->
	<string name="MuteByName">(By name)</string>
	<string name="MuteAgent">(Resident)</string>
	<string name="MuteObject">(Object)</string>
	<string name="MuteGroup">(Group)</string>
	<string name="MuteExternal">(External)</string>

	<!-- Region/Estate Covenant -->
	<string name="RegionNoCovenant">There is no Covenant provided for this Estate.</string>
	<string name="RegionNoCovenantOtherOwner">There is no Covenant provided for this Estate. The land on this estate is being sold by the Estate owner, not Linden Lab.  Please contact the Estate Owner for sales details.</string>
	<string name="covenant_last_modified" value="Last Modified: " /> <!-- use value="" to keep the trailing space -->
	<string name="none_text"  value=" (none) " />
	<string name="never_text" value=" (never) " />

	<!--Region Details-->
	<string name="GroupOwned">Group Owned</string>
	<string name="Public">Public</string>

	<!-- Environment settings -->
	<string name="LocalSettings">Local Settings</string>
	<string name="RegionSettings">Region Settings</string>

	<!-- panel classified -->
	<string name="ClassifiedClicksTxt">Clicks: [TELEPORT] teleport, [MAP] map, [PROFILE] profile</string>
	<string name="ClassifiedUpdateAfterPublish">(will update after publish)</string>

  <!-- panel picks -->
  <string name="NoPicksClassifiedsText">You haven't created any Picks or Classifieds. Click the Plus button below to create a Pick or Classified.</string>
  <string name="NoAvatarPicksClassifiedsText">User has no picks or classifieds</string>
  <string name="PicksClassifiedsLoadingText">Loading...</string>

	<!-- Multi Preview Floater -->
	<string name="MultiPreviewTitle">Preview</string>
	<string name="MultiPropertiesTitle">Properties</string>

	<!-- inventory offer -->
	<string name="InvOfferAnObjectNamed">An object named</string>
	<string name="InvOfferOwnedByGroup">owned by the group</string>
	<string name="InvOfferOwnedByUnknownGroup">owned by an unknown group</string>
	<string name="InvOfferOwnedBy">owned by</string>
	<string name="InvOfferOwnedByUnknownUser">owned by an unknown user</string>
	<string name="InvOfferGaveYou">gave you</string>
	<string name="InvOfferDecline">You decline [DESC] from &lt;nolink&gt;[NAME]&lt;/nolink&gt;.</string>

	<!-- group money -->
	<string name="GroupMoneyTotal">Total</string>
	<string name="GroupMoneyBought">bought</string>
	<string name="GroupMoneyPaidYou">paid you</string>
	<string name="GroupMoneyPaidInto">paid into</string>
	<string name="GroupMoneyBoughtPassTo">bought pass to</string>
	<string name="GroupMoneyPaidFeeForEvent">paid fee for event</string>
	<string name="GroupMoneyPaidPrizeForEvent">paid prize for event</string>
	<string name="GroupMoneyBalance">Balance</string>
	<string name="GroupMoneyCredits">Credits</string>
	<string name="GroupMoneyDebits">Debits</string>
	<string name="GroupMoneyDate">[weekday,datetime,utc] [mth,datetime,utc] [day,datetime,utc], [year,datetime,utc]</string>

	<!-- viewer object -->
	<string name="ViewerObjectContents">Contents</string>

	<!-- Viewer menu -->
	<string name="AcquiredItems">Acquired Items</string>
	<string name="Cancel">Cancel</string>
	<string name="UploadingCosts">Uploading [NAME] costs L$ [AMOUNT]</string>
	<string name="BuyingCosts">Buying this costs L$ [AMOUNT]</string>
	<string name="UnknownFileExtension">
		Unknown file extension .%s
Expected .wav, .tga, .bmp, .jpg, .jpeg, or .bvh
	</string>
  <string name="MuteObject2">Block</string>
  <string name="MuteAvatar">Block</string>
  <string name="UnmuteObject">Unblock</string>
  <string name="UnmuteAvatar">Unblock</string>
	<string name="AddLandmarkNavBarMenu">Add to My Landmarks...</string>
	<string name="EditLandmarkNavBarMenu">Edit my Landmark...</string>

	<!-- menu accelerators -->
	<string name="accel-mac-control">&#8963;</string>
	<string name="accel-mac-command">&#8984;</string>
	<string name="accel-mac-option">&#8997;</string>
	<string name="accel-mac-shift">&#8679;</string>
	<string name="accel-win-control">Ctrl+</string>
	<string name="accel-win-alt">Alt+</string>
	<string name="accel-win-shift">Shift+</string>

	<!-- Previews -->
	<string name="FileSaved">File Saved</string>
	<string name="Receiving">Receiving</string>

	<!-- status bar , Time -->
	<string name="AM">AM</string>
	<string name="PM">PM</string>
	<string name="PST">PST</string>
	<string name="PDT">PDT</string>

	<!-- Directions, HUD -->
	<string name="Direction_Forward">Forward</string>
	<string name="Direction_Left">Left</string>
	<string name="Direction_Right">Right</string>
	<string name="Direction_Back">Back</string>
	<string name="Direction_North">North</string>
	<string name="Direction_South">South</string>
	<string name="Direction_West">West</string>
	<string name="Direction_East">East</string>
	<string name="Direction_Up">Up</string>
	<string name="Direction_Down">Down</string>

    <!-- Search Category Strings -->
	<string name="Any Category">Any Category</string>
	<string name="Shopping">Shopping</string>
	<string name="Land Rental">Land Rental</string>
	<string name="Property Rental">Property Rental</string>
	<string name="Special Attraction">Special Attraction</string>
	<string name="New Products">New Products</string>
	<string name="Employment">Employment</string>
	<string name="Wanted">Wanted</string>
	<string name="Service">Service</string>
	<string name="Personal">Personal</string>

	<!-- PARCEL_CATEGORY_UI_STRING -->
	<string name="None">None</string>
	<string name="Linden Location">Linden Location</string>
	<string name="Adult">Adult</string>
	<string name="Arts&amp;Culture">Arts &amp; Culture</string>
	<string name="Business">Business</string>
	<string name="Educational">Educational</string>
	<string name="Gaming">Gaming</string>
	<string name="Hangout">Hangout</string>
	<string name="Newcomer Friendly">Newcomer Friendly</string>
	<string name="Parks&amp;Nature">Parks &amp; Nature</string>
	<string name="Residential">Residential</string>
	<!--<string name="Shopping">Shopping</string>	-->
	<string name="Stage">Stage</string>
	<string name="Other">Other</string>
	<string name="Rental">Rental</string>
	<string name="Any">Any</string>
	<string name="You">You</string>

	<!-- punctuations -->
	<string name=":">:</string>
	<string name=",">,</string>
	<string name="...">...</string>
	<string name="***">***</string>
	<string name="(">(</string>
	<string name=")">)</string>
	<string name=".">.</string>
	<string name="'">'</string>
	<string name="---">---</string>

	<!-- media -->
	<string name="Multiple Media">Multiple Media</string>
	<string name="Play Media">Play/Pause Media</string>

	<!-- OSMessageBox messages -->
	<string name="MBCmdLineError">
		An error was found parsing the command line.
Please see: http://wiki.secondlife.com/wiki/Client_parameters
Error:
	</string>
	<string name="MBCmdLineUsg">[APP_NAME] Command line usage:</string>
	<string name="MBUnableToAccessFile">
		[APP_NAME] is unable to access a file that it needs.

This can be because you somehow have multiple copies running, or your system incorrectly thinks a file is open.
If this message persists, restart your computer and try again.
If it continues to persist, you may need to completely uninstall [APP_NAME] and reinstall it.
	</string>
	<string name="MBFatalError">Fatal Error</string>
	<string name="MBRequiresAltiVec"> [APP_NAME] requires a processor with AltiVec (G4 or later).</string>
	<string name="MBAlreadyRunning">
		[APP_NAME] is already running.
Check your task bar for a minimized copy of the program.
If this message persists, restart your computer.
	</string>
	<string name="MBFrozenCrashed">
		[APP_NAME] appears to have frozen or crashed on the previous run.
Would you like to send a crash report?
	</string>
	<string name="MBAlert">Notification</string>
	<string name="MBNoDirectX">
		[APP_NAME] is unable to detect DirectX 9.0b or greater.
[APP_NAME] uses DirectX to detect hardware and/or outdated drivers that can cause stability problems, poor performance and crashes.  While you can run [APP_NAME] without it, we highly recommend running with DirectX 9.0b.

Do you wish to continue?
	</string>
	<string name="MBWarning">Warning</string>
	<string name="MBNoAutoUpdate">
		Automatic updating is not yet implemented for Linux.
Please download the latest version from www.secondlife.com.
	</string>
	<string name="MBRegClassFailed">RegisterClass failed</string>
	<string name="MBError">Error</string>
	<string name="MBFullScreenErr">
		Unable to run fullscreen at [WIDTH] x [HEIGHT].
Running in window.
	</string>
	<string name="MBDestroyWinFailed">Shutdown Error while destroying window (DestroyWindow() failed)</string>
	<string name="MBShutdownErr">Shutdown Error</string>
	<string name="MBDevContextErr">Can't make GL device context</string>
	<string name="MBPixelFmtErr">Can't find suitable pixel format</string>
	<string name="MBPixelFmtDescErr">Can't get pixel format description</string>
	<string name="MBTrueColorWindow">
		[APP_NAME] requires True Color (32-bit) to run.
Please go to your computer's display settings and set the color mode to 32-bit.
	</string>
	<string name="MBAlpha">
		[APP_NAME] is unable to run because it can't get an 8 bit alpha channel.  Usually this is due to video card driver issues.
Please make sure you have the latest video card drivers installed.
Also be sure your monitor is set to True Color (32-bit) in Control Panels &gt; Display &gt; Settings.
If you continue to receive this message, contact the [SUPPORT_SITE].
	</string>
	<string name="MBPixelFmtSetErr">Can't set pixel format</string>
	<string name="MBGLContextErr">Can't create GL rendering context</string>
	<string name="MBGLContextActErr">Can't activate GL rendering context</string>
	<string name="MBVideoDrvErr">
		[APP_NAME] is unable to run because your video card drivers did not install properly, are out of date, or are for unsupported hardware. Please make sure you have the latest video card drivers and even if you do have the latest, try reinstalling them.

If you continue to receive this message, contact the [SUPPORT_SITE].
	</string>

	<!-- Avatar Shape Information -->
<string name="5 O'Clock Shadow">5 O'Clock Shadow</string>

<string name="All White">All White</string>
<string name="Anime Eyes">Anime Eyes</string>
<string name="Arced">Arced</string>
<string name="Arm Length">Arm Length</string>
<string name="Attached">Attached</string>
<string name="Attached Earlobes">Attached Earlobes</string>


<string name="Back Fringe">Back Fringe</string>

<string name="Baggy">Baggy</string>
<string name="Bangs">Bangs</string>

<string name="Beady Eyes">Beady Eyes</string>
<string name="Belly Size">Belly Size</string>
<string name="Big">Big</string>
<string name="Big Butt">Big Butt</string>

<string name="Big Hair Back">Big Hair: Back</string>
<string name="Big Hair Front">Big Hair: Front</string>
<string name="Big Hair Top">Big Hair: Top</string>
<string name="Big Head">Big Head</string>
<string name="Big Pectorals">Big Pectorals</string>
<string name="Big Spikes">Big Spikes</string>
<string name="Black">Black</string>
<string name="Blonde">Blonde</string>
<string name="Blonde Hair">Blonde Hair</string>
<string name="Blush">Blush</string>
<string name="Blush Color">Blush Color</string>
<string name="Blush Opacity">Blush Opacity</string>
<string name="Body Definition">Body Definition</string>
<string name="Body Fat">Body Fat</string>
<string name="Body Freckles">Body Freckles</string>
<string name="Body Thick">Body Thick</string>
<string name="Body Thickness">Body Thickness</string>
<string name="Body Thin">Body Thin</string>

<string name="Bow Legged">Bow Legged</string>
<string name="Breast Buoyancy">Breast Buoyancy</string>
<string name="Breast Cleavage">Breast Cleavage</string>
<string name="Breast Size">Breast Size</string>
<string name="Bridge Width">Bridge Width</string>
<string name="Broad">Broad</string>
<string name="Brow Size">Brow Size</string>
<string name="Bug Eyes">Bug Eyes</string>
<string name="Bugged Eyes">Bugged Eyes</string>
<string name="Bulbous">Bulbous</string>
<string name="Bulbous Nose">Bulbous Nose</string>

<string name="Breast Physics Mass">Breast Mass</string>
<string name="Breast Physics Smoothing">Breast Smoothing</string>
<string name="Breast Physics Gravity">Breast Gravity</string>
<string name="Breast Physics Drag">Breast Drag</string>

<string name="Breast Physics InOut Max Effect">Max Effect</string>
<string name="Breast Physics InOut Spring">Spring</string>
<string name="Breast Physics InOut Gain">Gain</string>
<string name="Breast Physics InOut Damping">Damping</string>

<string name="Breast Physics UpDown Max Effect">Max Effect</string>
<string name="Breast Physics UpDown Spring">Spring</string>
<string name="Breast Physics UpDown Gain">Gain</string>
<string name="Breast Physics UpDown Damping">Damping</string>

<string name="Breast Physics LeftRight Max Effect">Max Effect</string>
<string name="Breast Physics LeftRight Spring">Spring</string>
<string name="Breast Physics LeftRight Gain">Gain</string>
<string name="Breast Physics LeftRight Damping">Damping</string>

<string name="Belly Physics Mass">Belly Mass</string>
<string name="Belly Physics Smoothing">Belly Smoothing</string>
<string name="Belly Physics Gravity">Belly Gravity</string>
<string name="Belly Physics Drag">Belly Drag</string>

<string name="Belly Physics UpDown Max Effect">Max Effect</string>
<string name="Belly Physics UpDown Spring">Spring</string>
<string name="Belly Physics UpDown Gain">Gain</string>
<string name="Belly Physics UpDown Damping">Damping</string>

<string name="Butt Physics Mass">Butt Mass</string>
<string name="Butt Physics Smoothing">Butt Smoothing</string>
<string name="Butt Physics Gravity">Butt Gravity</string>
<string name="Butt Physics Drag">Butt Drag</string>

<string name="Butt Physics UpDown Max Effect">Max Effect</string>
<string name="Butt Physics UpDown Spring">Spring</string>
<string name="Butt Physics UpDown Gain">Gain</string>
<string name="Butt Physics UpDown Damping">Damping</string>

<string name="Butt Physics LeftRight Max Effect">Max Effect</string>
<string name="Butt Physics LeftRight Spring">Spring</string>
<string name="Butt Physics LeftRight Gain">Gain</string>
<string name="Butt Physics LeftRight Damping">Damping</string>

<string name="Bushy Eyebrows">Bushy Eyebrows</string>
<string name="Bushy Hair">Bushy Hair</string>
<string name="Butt Size">Butt Size</string>
<string name="Butt Gravity">Butt Gravity</string>
<string name="bustle skirt">Bustle Skirt</string>
<string name="no bustle">No Bustle</string>
<string name="more bustle">More Bustle</string>

<string name="Chaplin">Chaplin</string>
<string name="Cheek Bones">Cheek Bones</string>
<string name="Chest Size">Chest Size</string>
<string name="Chin Angle">Chin Angle</string>
<string name="Chin Cleft">Chin Cleft</string>
<string name="Chin Curtains">Chin Curtains</string>

<string name="Chin Depth">Chin Depth</string>
<string name="Chin Heavy">Chin Heavy</string>
<string name="Chin In">Chin In</string>
<string name="Chin Out">Chin Out</string>
<string name="Chin-Neck">Chin-Neck</string>
<string name="Clear">Clear</string>
<string name="Cleft">Cleft</string>
<string name="Close Set Eyes">Close Set Eyes</string>
<string name="Closed">Closed</string>
<string name="Closed Back">Closed Back</string>
<string name="Closed Front">Closed Front</string>
<string name="Closed Left">Closed Left</string>
<string name="Closed Right">Closed Right</string>
<string name="Coin Purse">Coin Purse</string>
<string name="Collar Back">Collar Back</string>



<string name="Collar Front">Collar Front</string>



<string name="Corner Down">Corner Down</string>

<string name="Corner Up">Corner Up</string>
<string name="Creased">Creased</string>
<string name="Crooked Nose">Crooked Nose</string>

<string name="Cuff Flare">Cuff Flare</string>
<string name="Dark">Dark</string>
<string name="Dark Green">Dark Green</string>
<string name="Darker">Darker</string>
<string name="Deep">Deep</string>
<string name="Default Heels">Default Heels</string>

<string name="Dense">Dense</string>

<string name="Double Chin">Double Chin</string>
<string name="Downturned">Downturned</string>
<string name="Duffle Bag">Duffle Bag</string>
<string name="Ear Angle">Ear Angle</string>
<string name="Ear Size">Ear Size</string>
<string name="Ear Tips">Ear Tips</string>
<string name="Egg Head">Egg Head</string>
<string name="Eye Bags">Eye Bags</string>
<string name="Eye Color">Eye Color</string>
<string name="Eye Depth">Eye Depth</string>
<string name="Eye Lightness">Eye Lightness</string>
<string name="Eye Opening">Eye Opening</string>
<string name="Eye Pop">Eye Pop</string>
<string name="Eye Size">Eye Size</string>
<string name="Eye Spacing">Eye Spacing</string>

<string name="Eyebrow Arc">Eyebrow Arc</string>
<string name="Eyebrow Density">Eyebrow Density</string>

<string name="Eyebrow Height">Eyebrow Height</string>
<string name="Eyebrow Points">Eyebrow Points</string>
<string name="Eyebrow Size">Eyebrow Size</string>

<string name="Eyelash Length">Eyelash Length</string>
<string name="Eyeliner">Eyeliner</string>
<string name="Eyeliner Color">Eyeliner Color</string>

<string name="Eyes Bugged">Eyes Bugged</string>








<string name="Face Shear">Face Shear</string>
<string name="Facial Definition">Facial Definition</string>
<string name="Far Set Eyes">Far Set Eyes</string>

<string name="Fat Lips">Fat Lips</string>

<string name="Female">Female</string>
<string name="Fingerless">Fingerless</string>
<string name="Fingers">Fingers</string>
<string name="Flared Cuffs">Flared Cuffs</string>
<string name="Flat">Flat</string>
<string name="Flat Butt">Flat Butt</string>
<string name="Flat Head">Flat Head</string>
<string name="Flat Toe">Flat Toe</string>
<string name="Foot Size">Foot Size</string>
<string name="Forehead Angle">Forehead Angle</string>
<string name="Forehead Heavy">Forehead Heavy</string>
<string name="Freckles">Freckles</string>

<string name="Front Fringe">Front Fringe</string>

<string name="Full Back">Full Back</string>
<string name="Full Eyeliner">Full Eyeliner</string>
<string name="Full Front">Full Front</string>
<string name="Full Hair Sides">Full Hair Sides</string>
<string name="Full Sides">Full Sides</string>
<string name="Glossy">Glossy</string>
<string name="Glove Fingers">Glove Fingers</string>

<string name="Glove Length">Glove Length</string>


<string name="Hair">Hair</string>
<string name="Hair Back">Hair: Back</string>
<string name="Hair Front">Hair: Front</string>
<string name="Hair Sides">Hair: Sides</string>
<string name="Hair Sweep">Hair Sweep</string>
<string name="Hair Thickess">Hair Thickness</string>
<string name="Hair Thickness">Hair Thickness</string>
<string name="Hair Tilt">Hair Tilt</string>
<string name="Hair Tilted Left">Hair Tilted Left</string>
<string name="Hair Tilted Right">Hair Tilted Right</string>
<string name="Hair Volume">Hair: Volume</string>
<string name="Hand Size">Hand Size</string>
<string name="Handlebars">Handlebars</string>
<string name="Head Length">Head Length</string>
<string name="Head Shape">Head Shape</string>
<string name="Head Size">Head Size</string>
<string name="Head Stretch">Head Stretch</string>
<string name="Heel Height">Heel Height</string>
<string name="Heel Shape">Heel Shape</string>
<string name="Height">Height</string>
<string name="High">High</string>
<string name="High Heels">High Heels</string>
<string name="High Jaw">High Jaw</string>
<string name="High Platforms">High Platforms</string>
<string name="High and Tight">High and Tight</string>
<string name="Higher">Higher</string>
<string name="Hip Length">Hip Length</string>
<string name="Hip Width">Hip Width</string>
<string name="In">In</string>
<string name="In Shdw Color">Inner Shadow Color</string>
<string name="In Shdw Opacity">Inner Shadow Opacity</string>
<string name="Inner Eye Corner">Inner Eye Corner</string>
<string name="Inner Eye Shadow">Inner Eye Shadow</string>
<string name="Inner Shadow">Inner Shadow</string>


<string name="Jacket Length">Jacket Length</string>

<string name="Jacket Wrinkles">Jacket Wrinkles</string>
<string name="Jaw Angle">Jaw Angle</string>
<string name="Jaw Jut">Jaw Jut</string>
<string name="Jaw Shape">Jaw Shape</string>
<string name="Join">Join</string>
<string name="Jowls">Jowls</string>
<string name="Knee Angle">Knee Angle</string>
<string name="Knock Kneed">Knock Kneed</string>

<string name="Large">Large</string>
<string name="Large Hands">Large Hands</string>
<string name="Left Part">Left Part</string>
<string name="Leg Length">Leg Length</string>
<string name="Leg Muscles">Leg Muscles</string>
<string name="Less">Less</string>
<string name="Less Body Fat">Less Body Fat</string>
<string name="Less Curtains">Less Curtains</string>
<string name="Less Freckles">Less Freckles</string>
<string name="Less Full">Less Full</string>
<string name="Less Gravity">Less Gravity</string>
<string name="Less Love">Less Love</string>
<string name="Less Muscles">Less Muscles</string>
<string name="Less Muscular">Less Muscular</string>
<string name="Less Rosy">Less Rosy</string>
<string name="Less Round">Less Round</string>
<string name="Less Saddle">Less Saddle</string>
<string name="Less Square">Less Square</string>
<string name="Less Volume">Less Volume</string>
<string name="Less soul">Less soul</string>
<string name="Lighter">Lighter</string>
<string name="Lip Cleft">Lip Cleft</string>
<string name="Lip Cleft Depth">Lip Cleft Depth</string>
<string name="Lip Fullness">Lip Fullness</string>
<string name="Lip Pinkness">Lip Pinkness</string>
<string name="Lip Ratio">Lip Ratio</string>
<string name="Lip Thickness">Lip Thickness</string>
<string name="Lip Width">Lip Width</string>
<string name="Lipgloss">Lipgloss</string>
<string name="Lipstick">Lipstick</string>
<string name="Lipstick Color">Lipstick Color</string>
<string name="Long">Long</string>
<string name="Long Head">Long Head</string>
<string name="Long Hips">Long Hips</string>
<string name="Long Legs">Long Legs</string>
<string name="Long Neck">Long Neck</string>
<string name="Long Pigtails">Long Pigtails</string>
<string name="Long Ponytail">Long Ponytail</string>
<string name="Long Torso">Long Torso</string>
<string name="Long arms">Long arms</string>


<string name="Loose Pants">Loose Pants</string>
<string name="Loose Shirt">Loose Shirt</string>
<string name="Loose Sleeves">Loose Sleeves</string>

<string name="Love Handles">Love Handles</string>
<string name="Low">Low</string>
<string name="Low Heels">Low Heels</string>
<string name="Low Jaw">Low Jaw</string>
<string name="Low Platforms">Low Platforms</string>
<string name="Low and Loose">Low and Loose</string>
<string name="Lower">Lower</string>
<string name="Lower Bridge">Lower Bridge</string>
<string name="Lower Cheeks">Lower Cheeks</string>

<string name="Male">Male</string>
<string name="Middle Part">Middle Part</string>
<string name="More">More</string>
<string name="More Blush">More Blush</string>
<string name="More Body Fat">More Body Fat</string>
<string name="More Curtains">More Curtains</string>
<string name="More Eyeshadow">More Eyeshadow</string>
<string name="More Freckles">More Freckles</string>
<string name="More Full">More Full</string>
<string name="More Gravity">More Gravity</string>
<string name="More Lipstick">More Lipstick</string>
<string name="More Love">More Love</string>
<string name="More Lower Lip">More Lower Lip</string>
<string name="More Muscles">More Muscles</string>
<string name="More Muscular">More Muscular</string>
<string name="More Rosy">More Rosy</string>
<string name="More Round">More Round</string>
<string name="More Saddle">More Saddle</string>
<string name="More Sloped">More Sloped</string>
<string name="More Square">More Square</string>
<string name="More Upper Lip">More Upper Lip</string>
<string name="More Vertical">More Vertical</string>
<string name="More Volume">More Volume</string>
<string name="More soul">More soul</string>
<string name="Moustache">Moustache</string>

<string name="Mouth Corner">Mouth Corner</string>
<string name="Mouth Position">Mouth Position</string>
<string name="Mowhawk">Mowhawk</string>
<string name="Muscular">Muscular</string>
<string name="Mutton Chops">Mutton Chops</string>

<string name="Nail Polish">Nail Polish</string>
<string name="Nail Polish Color">Nail Polish Color</string>
<string name="Narrow">Narrow</string>
<string name="Narrow Back">Narrow Back</string>
<string name="Narrow Front">Narrow Front</string>
<string name="Narrow Lips">Narrow Lips</string>
<string name="Natural">Natural</string>
<string name="Neck Length">Neck Length</string>
<string name="Neck Thickness">Neck Thickness</string>
<string name="No Blush">No Blush</string>
<string name="No Eyeliner">No Eyeliner</string>
<string name="No Eyeshadow">No Eyeshadow</string>

<string name="No Lipgloss">No Lipgloss</string>
<string name="No Lipstick">No Lipstick</string>
<string name="No Part">No Part</string>
<string name="No Polish">No Polish</string>
<string name="No Red">No Red</string>
<string name="No Spikes">No Spikes</string>
<string name="No White">No White</string>
<string name="No Wrinkles">No Wrinkles</string>
<string name="Normal Lower">Normal Lower</string>
<string name="Normal Upper">Normal Upper</string>
<string name="Nose Left">Nose Left</string>
<string name="Nose Right">Nose Right</string>
<string name="Nose Size">Nose Size</string>
<string name="Nose Thickness">Nose Thickness</string>
<string name="Nose Tip Angle">Nose Tip Angle</string>
<string name="Nose Tip Shape">Nose Tip Shape</string>
<string name="Nose Width">Nose Width</string>
<string name="Nostril Division">Nostril Division</string>
<string name="Nostril Width">Nostril Width</string>


<string name="Opaque">Opaque</string>
<string name="Open">Open</string>
<string name="Open Back">Open Back</string>
<string name="Open Front">Open Front</string>
<string name="Open Left">Open Left</string>
<string name="Open Right">Open Right</string>
<string name="Orange">Orange</string>
<string name="Out">Out</string>
<string name="Out Shdw Color">Outer Shadow Color</string>
<string name="Out Shdw Opacity">Outer Shadow Opacity</string>
<string name="Outer Eye Corner">Outer Eye Corner</string>
<string name="Outer Eye Shadow">Outer Eye Shadow</string>
<string name="Outer Shadow">Outer Shadow</string>
<string name="Overbite">Overbite</string>

<string name="Package">Package</string>
<string name="Painted Nails">Painted Nails</string>
<string name="Pale">Pale</string>
<string name="Pants Crotch">Pants Crotch</string>
<string name="Pants Fit">Pants Fit</string>
<string name="Pants Length">Pants Length</string>


<string name="Pants Waist">Pants Waist</string>
<string name="Pants Wrinkles">Pants Wrinkles</string>
<string name="Part">Part</string>
<string name="Part Bangs">Part Bangs</string>
<string name="Pectorals">Pectorals</string>
<string name="Pigment">Pigment</string>
<string name="Pigtails">Pigtails</string>
<string name="Pink">Pink</string>
<string name="Pinker">Pinker</string>
<string name="Platform Height">Platform Height</string>
<string name="Platform Width">Platform Width</string>
<string name="Pointy">Pointy</string>
<string name="Pointy Heels">Pointy Heels</string>

<string name="Ponytail">Ponytail</string>
<string name="Poofy Skirt">Poofy Skirt</string>
<string name="Pop Left Eye">Pop Left Eye</string>
<string name="Pop Right Eye">Pop Right Eye</string>
<string name="Puffy">Puffy</string>
<string name="Puffy Eyelids">Puffy Eyelids</string>
<string name="Rainbow Color">Rainbow Color</string>
<string name="Red Hair">Red Hair</string>

<string name="Regular">Regular</string>

<string name="Right Part">Right Part</string>
<string name="Rosy Complexion">Rosy Complexion</string>
<string name="Round">Round</string>

<string name="Ruddiness">Ruddiness</string>
<string name="Ruddy">Ruddy</string>
<string name="Rumpled Hair">Rumpled Hair</string>
<string name="Saddle Bags">Saddle Bags</string>


<string name="Scrawny Leg">Scrawny Leg</string>
<string name="Separate">Separate</string>


<string name="Shallow">Shallow</string>
<string name="Shear Back">Shear Back</string>
<string name="Shear Face">Shear Face</string>
<string name="Shear Front">Shear Front</string>

<string name="Shear Left Up">Shear Left Up</string>

<string name="Shear Right Up">Shear Right Up</string>
<string name="Sheared Back">Sheared Back</string>
<string name="Sheared Front">Sheared Front</string>
<string name="Shift Left">Shift Left</string>
<string name="Shift Mouth">Shift Mouth</string>
<string name="Shift Right">Shift Right</string>
<string name="Shirt Bottom">Shirt Bottom</string>

<string name="Shirt Fit">Shirt Fit</string>

<string name="Shirt Wrinkles">Shirt Wrinkles</string>
<string name="Shoe Height">Shoe Height</string>

<string name="Short">Short</string>
<string name="Short Arms">Short Arms</string>
<string name="Short Legs">Short Legs</string>
<string name="Short Neck">Short Neck</string>
<string name="Short Pigtails">Short Pigtails</string>
<string name="Short Ponytail">Short Ponytail</string>
<string name="Short Sideburns">Short Sideburns</string>
<string name="Short Torso">Short Torso</string>
<string name="Short hips">Short hips</string>
<string name="Shoulders">Shoulders</string>

<string name="Side Fringe">Side Fringe</string>
<string name="Sideburns">Sideburns</string>

<string name="Sides Hair">Sides Hair</string>
<string name="Sides Hair Down">Sides Hair Down</string>
<string name="Sides Hair Up">Sides Hair Up</string>

<string name="Skinny Neck">Skinny Neck</string>
<string name="Skirt Fit">Skirt Fit</string>
<string name="Skirt Length">Skirt Length</string>
<string name="Slanted Forehead">Slanted Forehead</string>
<string name="Sleeve Length">Sleeve Length</string>



<string name="Sleeve Looseness">Sleeve Looseness</string>
<string name="Slit Back">Slit: Back</string>
<string name="Slit Front">Slit: Front</string>
<string name="Slit Left">Slit: Left</string>
<string name="Slit Right">Slit: Right</string>
<string name="Small">Small</string>
<string name="Small Hands">Small Hands</string>
<string name="Small Head">Small Head</string>
<string name="Smooth">Smooth</string>
<string name="Smooth Hair">Smooth Hair</string>
<string name="Socks Length">Socks Length</string>


<string name="Soulpatch">Soulpatch</string>

<string name="Sparse">Sparse</string>
<string name="Spiked Hair">Spiked Hair</string>
<string name="Square">Square</string>
<string name="Square Toe">Square Toe</string>
<string name="Squash Head">Squash Head</string>

<string name="Stretch Head">Stretch Head</string>
<string name="Sunken">Sunken</string>
<string name="Sunken Chest">Sunken Chest</string>
<string name="Sunken Eyes">Sunken Eyes</string>
<string name="Sweep Back">Sweep Back</string>
<string name="Sweep Forward">Sweep Forward</string>

<string name="Tall">Tall</string>
<string name="Taper Back">Taper Back</string>
<string name="Taper Front">Taper Front</string>
<string name="Thick Heels">Thick Heels</string>
<string name="Thick Neck">Thick Neck</string>
<string name="Thick Toe">Thick Toe</string>

<string name="Thin">Thin</string>
<string name="Thin Eyebrows">Thin Eyebrows</string>
<string name="Thin Lips">Thin Lips</string>
<string name="Thin Nose">Thin Nose</string>
<string name="Tight Chin">Tight Chin</string>
<string name="Tight Cuffs">Tight Cuffs</string>
<string name="Tight Pants">Tight Pants</string>
<string name="Tight Shirt">Tight Shirt</string>
<string name="Tight Skirt">Tight Skirt</string>
<string name="Tight Sleeves">Tight Sleeves</string>

<string name="Toe Shape">Toe Shape</string>
<string name="Toe Thickness">Toe Thickness</string>
<string name="Torso Length">Torso Length</string>
<string name="Torso Muscles">Torso Muscles</string>
<string name="Torso Scrawny">Torso Scrawny</string>
<string name="Unattached">Unattached</string>
<string name="Uncreased">Uncreased</string>
<string name="Underbite">Underbite</string>
<string name="Unnatural">Unnatural</string>
<string name="Upper Bridge">Upper Bridge</string>
<string name="Upper Cheeks">Upper Cheeks</string>
<string name="Upper Chin Cleft">Upper Chin Cleft</string>

<string name="Upper Eyelid Fold">Upper Eyelid Fold</string>
<string name="Upturned">Upturned</string>
<string name="Very Red">Very Red</string>
<string name="Waist Height">Waist Height</string>


<string name="Well-Fed">Well-Fed</string>
<string name="White Hair">White Hair</string>
<string name="Wide">Wide</string>
<string name="Wide Back">Wide Back</string>
<string name="Wide Front">Wide Front</string>
<string name="Wide Lips">Wide Lips</string>
<string name="Wild">Wild</string>
<string name="Wrinkles">Wrinkles</string>

  <!-- Navigation bar location input control.
       Strings are here because widget xml is not localizable -->
  <string name="LocationCtrlAddLandmarkTooltip">Add to My Landmarks</string>
  <string name="LocationCtrlEditLandmarkTooltip">Edit my Landmark</string>
  <string name="LocationCtrlInfoBtnTooltip">See more info about the current location</string>
  <string name="LocationCtrlComboBtnTooltip">My location history</string>
  <string name="LocationCtrlForSaleTooltip">Buy this land</string>
  <string name="LocationCtrlVoiceTooltip">Voice not available here</string>
  <string name="LocationCtrlFlyTooltip">Flying not allowed</string>
  <string name="LocationCtrlPushTooltip">No pushing</string>
  <string name="LocationCtrlBuildTooltip">Building/dropping objects not allowed</string>
  <string name="LocationCtrlScriptsTooltip">Scripts not allowed</string>
  <string name="LocationCtrlDamageTooltip">Health</string>
  <string name="LocationCtrlAdultIconTooltip">Adult Region</string>
  <string name="LocationCtrlModerateIconTooltip">Moderate Region</string>
  <string name="LocationCtrlGeneralIconTooltip">General Region</string>
  <string name="LocationCtrlSeeAVsTooltip">Avatars visible and chat allowed outside of this parcel</string>

  <!-- Strings used by the (currently Linux) auto-updater app -->
	<string name="UpdaterWindowTitle">
	  [APP_NAME] Update
	</string>
	<string name="UpdaterNowUpdating">
	  Now updating [APP_NAME]...
	</string>
	<string name="UpdaterNowInstalling">
	  Installing [APP_NAME]...
	</string>
	<string name="UpdaterUpdatingDescriptive">
	  Your [APP_NAME] Viewer is being updated to the latest release.  This may take some time, so please be patient.
	</string>
	<string name="UpdaterProgressBarTextWithEllipses">
	  Downloading update...
	</string>
	<string name="UpdaterProgressBarText">
	  Downloading update
	</string>
	<string name="UpdaterFailDownloadTitle">
	  Failed to download update
	</string>
	<string name="UpdaterFailUpdateDescriptive">
	  An error occurred while updating [APP_NAME]. Please download the latest version from www.secondlife.com.
	</string>
	<string name="UpdaterFailInstallTitle">
	  Failed to install update
	</string>
	<string name="UpdaterFailStartTitle">
	  Failed to start viewer
	</string>

	<!-- System Messages -->
	<string name="ItemsComingInTooFastFrom">[APP_NAME]: Items coming in too fast from [FROM_NAME], automatic preview disabled for [TIME] seconds</string>
	<string name="ItemsComingInTooFast">[APP_NAME]: Items coming in too fast, automatic preview disabled for [TIME] seconds</string>

	<!-- IM system messages -->
	<string name="IM_logging_string">-- Instant message logging enabled --</string>
	<string name="IM_typing_start_string">[NAME] is typing...</string>
	<string name="Unnamed">(Unnamed)</string>
	<string name="IM_moderated_chat_label">(Moderated: Voices off by default)</string>
	<string name="IM_unavailable_text_label">Text chat is not available for this call.</string>
	<string name="IM_muted_text_label">Your text chat has been disabled by a Group Moderator.</string>
	<string name="IM_default_text_label">Click here to instant message.</string>
	<string name="IM_to_label">To</string>
	<string name="IM_moderator_label">(Moderator)</string>
	<string name="Saved_message">(Saved [LONG_TIMESTAMP])</string>

	<!-- voice calls -->
	<string name="answered_call">Your call has been answered</string>
	<string name="you_started_call">You started a voice call</string>
	<string name="you_joined_call">You joined the voice call</string>
	<string name="name_started_call">[NAME] started a voice call</string>

  <string name="ringing-im">
    Joining voice call...
  </string>
  <string name="connected-im">
    Connected, click Leave Call to hang up
  </string>
  <string name="hang_up-im">
    Left voice call
  </string>
  <string name="answering-im">
    Connecting...
  </string>
  <string name="conference-title">
    Ad-hoc Conference
  </string>
  <string name="conference-title-incoming">
    Conference with [AGENT_NAME]
  </string>
  <string name="inventory_item_offered-im">
    Inventory item offered
  </string>
  <string name="share_alert">
    Drag items from inventory here
  </string>


  <string name="no_session_message">
    (IM Session Doesn't Exist)
  </string>
  <string name="only_user_message">
    You are the only user in this session.
  </string>
  <string name="offline_message">
    [NAME] is offline.
  </string>
  <string name="invite_message">
    Click the [BUTTON NAME] button to accept/connect to this voice chat.
  </string>
  <string name="muted_message">
    You have blocked this Resident. Sending a message will automatically unblock them.
  </string>
  <!--Some times string name is getting from the body of server response.
  For ex.: from gIMMgr::showSessionStartError in the LLViewerChatterBoxSessionStartReply::post.
  In case of the EXT-3115 issue 'generic' is passed into the gIMMgr::showSessionStartError as a string name.
  Also there are some other places where "generic" is used.
  So, let add string with name="generic" with the same value as "generic_request_error" -->
  <string name="generic">
    Error making request, please try again later.
  </string>
  <string name="generic_request_error">
    Error making request, please try again later.
  </string>
  <string name="insufficient_perms_error">
    You do not have sufficient permissions.
  </string>
  <string name="session_does_not_exist_error">
    The session no longer exists
  </string>
  <string name="no_ability_error">
    You do not have that ability.
  </string>
  <string name="no_ability">
    You do not have that ability.
  </string>
  <string name="not_a_mod_error">
    You are not a session moderator.
  </string>
  <!--Some times string name is getting from the body of server response.
  For ex.: from gIMMgr::showSessionStartError in the LLViewerChatterBoxSessionStartReply::post.
  In case of the EXT-3562 issue 'muted' is passed into the gIMMgr::showSessionStartError as a string name.
  So, let add string with name="muted" with the same value as "muted_error" -->
  <string name="muted">
    A group moderator disabled your text chat.
  </string>
  <string name="muted_error">
    A group moderator disabled your text chat.
  </string>
  <string name="add_session_event">
    Unable to add users to chat session with [RECIPIENT].
  </string>
  <!--Some times string name is getting from the body of server response.
  For ex.: from gIMMgr::showSessionStartError in the LLViewerChatterBoxSessionStartReply::post.
  In case of the EXT-3562 issue 'message' is passed into the gIMMgr::showSessionStartError as a string name.
  So, let add string with name="message" with the same value as "message_session_event" -->
  <string name="message">
    Unable to send your message to the chat session with [RECIPIENT].
  </string>
  <string name="message_session_event">
    Unable to send your message to the chat session with [RECIPIENT].
  </string>
  <string name="mute">
    Error while moderating.
  </string>
  <!--Some times string name is getting from the body of server response.
  For ex.: from gIMMgr::showSessionStartError in the LLViewerChatterBoxSessionStartReply::post.
  In case of the EXT-3459 issue 'removed' is passed into the gIMMgr::showSessionStartError as a string name.
  So, let add string with name="removed" with the same value as "removed_from_group" -->
  <string name="removed">
    You have been removed from the group.
  </string>
  <string name="removed_from_group">
    You have been removed from the group.
  </string>
  <string name="close_on_no_ability">
    You no longer have the ability to be in the chat session.
  </string>
  <string name="unread_chat_single">
    [SOURCES] has said something new
  </string>
  <string name="unread_chat_multiple">
    [SOURCES] have said something new
  </string>
	<string name="session_initialization_timed_out_error">
		The session initialization is timed out
	</string>

  <string name="Home position set.">Home position set.</string>

  <string name="voice_morphing_url">http://secondlife.com/landing/voicemorphing</string>

  <!-- Financial operations strings -->
  <string name="paid_you_ldollars">[NAME] paid you L$[AMOUNT] [REASON].</string>
  <string name="paid_you_ldollars_no_reason">[NAME] paid you L$[AMOUNT].</string>
  <string name="you_paid_ldollars">You paid [NAME] L$[AMOUNT] [REASON].</string>
  <string name="you_paid_ldollars_no_info">You paid L$[AMOUNT].</string>
  <string name="you_paid_ldollars_no_reason">You paid [NAME] L$[AMOUNT].</string>
  <string name="you_paid_ldollars_no_name">You paid L$[AMOUNT] [REASON].</string>
  <string name="you_paid_failure_ldollars">You failed to pay [NAME] L$[AMOUNT] [REASON].</string>
  <string name="you_paid_failure_ldollars_no_info">You failed to pay L$[AMOUNT].</string>
  <string name="you_paid_failure_ldollars_no_reason">You failed to pay [NAME] L$[AMOUNT].</string>
  <string name="you_paid_failure_ldollars_no_name">You failed to pay L$[AMOUNT] [REASON].</string>
  <string name="for item">for [ITEM]</string>
  <string name="for a parcel of land">for a parcel of land</string>
  <string name="for a land access pass">for a land access pass</string>
  <string name="for deeding land">for deeding land</string>
  <string name="to create a group">to create a group</string>
  <string name="to join a group">to join a group</string>
  <string name="to upload">to upload</string>
  <string name="to publish a classified ad">to publish a classified ad</string>

  <string name="giving">Giving L$ [AMOUNT]</string>
  <string name="uploading_costs">Uploading costs L$ [AMOUNT]</string>
  <string name="this_costs">This costs L$ [AMOUNT]</string>
  <string name="buying_selected_land">Buying selected land for L$ [AMOUNT]</string>
  <string name="this_object_costs">This object costs L$ [AMOUNT]</string>

  <string name="group_role_everyone">Everyone</string>
  <string name="group_role_officers">Officers</string>
  <string name="group_role_owners">Owners</string>
  <string name="group_member_status_online">Online</string>

  <string name="uploading_abuse_report">Uploading...

Abuse Report</string>

  <!-- names for new inventory items-->
  <string name="New Shape">New Shape</string>
  <string name="New Skin">New Skin</string>
  <string name="New Hair">New Hair</string>
  <string name="New Eyes">New Eyes</string>
  <string name="New Shirt">New Shirt</string>
  <string name="New Pants">New Pants</string>
  <string name="New Shoes">New Shoes</string>
  <string name="New Socks">New Socks</string>
  <string name="New Jacket">New Jacket</string>
  <string name="New Gloves">New Gloves</string>
  <string name="New Undershirt">New Undershirt</string>
  <string name="New Underpants">New Underpants</string>
  <string name="New Skirt">New Skirt</string>
  <string name="New Alpha">New Alpha</string>
  <string name="New Tattoo">New Tattoo</string>
  <string name="New Physics">New Physics</string>
  <string name="Invalid Wearable">Invalid Wearable</string>
  <string name="New Gesture">New Gesture</string>
  <string name="New Script">New Script</string>
  <string name="New Note">New Note</string>
  <string name="New Folder">New Folder</string>
  <string name="Contents">Contents</string>
  <string name="Gesture">Gesture</string>
  <string name="Male Gestures">Male Gestures</string>
  <string name="Female Gestures">Female Gestures</string>
  <string name="Other Gestures">Other Gestures</string>
  <string name="Speech Gestures">Speech Gestures</string>
  <string name="Common Gestures">Common Gestures</string>
  <!-- gestures -->
  <string name="Male - Excuse me">Male - Excuse me</string>
  <string name="Male - Get lost">Male - Get lost</string>
  <string name="Male - Blow kiss">Male - Blow kiss</string>
  <string name="Male - Boo">Male - Boo</string>
  <string name="Male - Bored">Male - Bored</string>
  <string name="Male - Hey">Male - Hey</string>
  <string name="Male - Laugh">Male - Laugh</string>
  <string name="Male - Repulsed">Male - Repulsed</string>
  <string name="Male - Shrug">Male - Shrug</string>
  <string name="Male - Stick tougue out">Male - Stick tougue out</string>
  <string name="Male - Wow">Male - Wow</string>

  <string name="Female - Chuckle">Female - Chuckle</string>
  <string name="Female - Cry">Female - Cry</string>
  <string name="Female - Embarrassed">Female - Embarrassed</string>
  <string name="Female - Excuse me">Female - Excuse me</string>
  <string name="Female - Get lost">Female - Get lost</string>
  <string name="Female - Blow kiss">Female - Blow kiss</string>
  <string name="Female - Boo">Female - Boo</string>
  <string name="Female - Bored">Female - Bored</string>
  <string name="Female - Hey">Female - Hey</string>
  <string name="Female - Hey baby">Female - Hey baby</string>
  <string name="Female - Laugh">Female - Laugh</string>
  <string name="Female - Looking good">Female - Looking good</string>
  <string name="Female - Over here">Female - Over here</string>
  <string name="Female - Please">Female - Please</string>
  <string name="Female - Repulsed">Female - Repulsed</string>
  <string name="Female - Shrug">Female - Shrug</string>
  <string name="Female - Stick tougue out">Female - Stick tougue out</string>
  <string name="Female - Wow">Female - Wow</string>

  <string name="/bow">/bow</string>
  <string name="/clap">/clap</string>
  <string name="/count">/count</string>
  <string name="/extinguish">/extinguish</string>
  <string name="/kmb">/kmb</string>
  <string name="/muscle">/muscle</string>
  <string name="/no">/no</string>
  <string name="/no!">/no!</string>
  <string name="/paper">/paper</string>
  <string name="/pointme">/pointme</string>
  <string name="/pointyou">/pointyou</string>
  <string name="/rock">/rock</string>
  <string name="/scissor">/scissor</string>
  <string name="/smoke">/smoke</string>
  <string name="/stretch">/stretch</string>
  <string name="/whistle">/whistle</string>
  <string name="/yes">/yes</string>
  <string name="/yes!">/yes!</string>
  <string name="afk">afk</string>
  <string name="dance1">dance1</string>
  <string name="dance2">dance2</string>
  <string name="dance3">dance3</string>
  <string name="dance4">dance4</string>
  <string name="dance5">dance5</string>
  <string name="dance6">dance6</string>
  <string name="dance7">dance7</string>
  <string name="dance8">dance8</string>

  <!-- birth date format shared by avatar inspector and profile panels -->
  <string name="AvatarBirthDateFormat">[mthnum,datetime,slt]/[day,datetime,slt]/[year,datetime,slt]</string>

  <string name="DefaultMimeType">none/none</string>
  <string name="texture_load_dimensions_error">Can't load images larger than [WIDTH]*[HEIGHT]</string>

  <!-- language specific white-space characters, delimiters, spacers, item separation symbols -->
  <string name="sentences_separator" value=" "></string>
  <string name="words_separator" value=", "/>

  <string name="server_is_down">
	Despite our best efforts, something unexpected has gone wrong.

	Please check status.secondlifegrid.net to see if there is a known problem with the service.
        If you continue to experience problems, please check your network and firewall setup.
  </string>

  <!-- overriding datetime formating.
	didn't translate if this is not needed for current localization
  -->
  <string name="dateTimeWeekdaysNames">Sunday:Monday:Tuesday:Wednesday:Thursday:Friday:Saturday</string>
  <string name="dateTimeWeekdaysShortNames">Sun:Mon:Tue:Wed:Thu:Fri:Sat</string>
  <string name="dateTimeMonthNames">January:February:March:April:May:June:July:August:September:October:November:December</string>
  <string name="dateTimeMonthShortNames">Jan:Feb:Mar:Apr:May:Jun:Jul:Aug:Sep:Oct:Nov:Dec</string>
  <string name="dateTimeDayFormat">[MDAY]</string>
  <string name="dateTimeAM">AM</string>
  <string name="dateTimePM">PM</string>

  <!--  currency formatting -->
  <string name="LocalEstimateUSD">US$ [AMOUNT]</string>

  <!-- Group Profile roles and powers -->
  <string name="Membership">Membership</string>
  <string name="Roles">Roles</string>
  <string name="Group Identity">Group Identity</string>
  <string name="Parcel Management">Parcel Management</string>
  <string name="Parcel Identity">Parcel Identity</string>
  <string name="Parcel Settings">Parcel Settings</string>
  <string name="Parcel Powers">Parcel Powers</string>
  <string name="Parcel Access">Parcel Access</string>
  <string name="Parcel Content">Parcel Content</string>
  <string name="Object Management">Object Management</string>
  <string name="Accounting">Accounting</string>
  <string name="Notices">Notices</string>
  <string name="Chat">Chat</string>

  <!-- Question strings for delete items notifications -->
  <string name="DeleteItems">Delete selected items?</string>
  <string name="DeleteItem">Delete selected item?</string>

  <string name="EmptyOutfitText">There are no items in this outfit</string>

 <!-- External editor status codes -->
 <string name="ExternalEditorNotSet">Select an editor using the ExternalEditor setting.</string>
 <string name="ExternalEditorNotFound">Cannot find the external editor you specified.
Try enclosing path to the editor with double quotes.
(e.g. "/path to my/editor" "%s")</string>
 <string name="ExternalEditorCommandParseError">Error parsing the external editor command.</string>
 <string name="ExternalEditorFailedToRun">External editor failed to run.</string>

 <!--  Machine translation of chat messahes -->
 <string name="TranslationFailed">Translation failed: [REASON]</string>
 <string name="TranslationResponseParseError">Error parsing translation response.</string>

  <!-- Key names begin -->
  <string name="Esc">Esc</string>
  <string name="Space">Space</string>
  <string name="Enter">Enter</string>
  <string name="Tab">Tab</string>
  <string name="Ins">Ins</string>
  <string name="Del">Del</string>
  <string name="Backsp">Backsp</string>
  <string name="Shift">Shift</string>
  <string name="Ctrl">Ctrl</string>
  <string name="Alt">Alt</string>
  <string name="CapsLock">CapsLock</string>
  <string name="Left">Left</string>
  <string name="Right">Right</string>
  <string name="Up">Up</string>
  <string name="Down">Down</string>
  <string name="Home">Home</string>
  <string name="End">End</string>
  <string name="PgUp">PgUp</string>
  <string name="PgDn">PgDn</string>

  <string name="F1">F1</string>
  <string name="F2">F2</string>
  <string name="F3">F3</string>
  <string name="F4">F4</string>
  <string name="F5">F5</string>
  <string name="F6">F6</string>
  <string name="F7">F7</string>
  <string name="F8">F8</string>
  <string name="F9">F9</string>
  <string name="F10">F10</string>
  <string name="F11">F11</string>
  <string name="F12">F12</string>

  <string name="Add">Add</string>
  <string name="Subtract">Subtract</string>
  <string name="Multiply">Multiply</string>
  <string name="Divide">Divide</string>
  <string name="PAD_DIVIDE">PAD_DIVIDE</string>
  <string name="PAD_LEFT">PAD_LEFT</string>
  <string name="PAD_RIGHT">PAD_RIGHT</string>
  <string name="PAD_DOWN">PAD_DOWN</string>
  <string name="PAD_UP">PAD_UP</string>
  <string name="PAD_HOME">PAD_HOME</string>
  <string name="PAD_END">PAD_END</string>
  <string name="PAD_PGUP">PAD_PGUP</string>
  <string name="PAD_PGDN">PAD_PGDN</string>
  <string name="PAD_CENTER">PAD_CENTER</string>
  <string name="PAD_INS">PAD_INS</string>
  <string name="PAD_DEL">PAD_DEL</string>
  <string name="PAD_Enter">PAD_Enter</string>
  <string name="PAD_BUTTON0">PAD_BUTTON0</string>
  <string name="PAD_BUTTON1">PAD_BUTTON1</string>
  <string name="PAD_BUTTON2">PAD_BUTTON2</string>
  <string name="PAD_BUTTON3">PAD_BUTTON3</string>
  <string name="PAD_BUTTON4">PAD_BUTTON4</string>
  <string name="PAD_BUTTON5">PAD_BUTTON5</string>
  <string name="PAD_BUTTON6">PAD_BUTTON6</string>
  <string name="PAD_BUTTON7">PAD_BUTTON7</string>
  <string name="PAD_BUTTON8">PAD_BUTTON8</string>
  <string name="PAD_BUTTON9">PAD_BUTTON9</string>
  <string name="PAD_BUTTON10">PAD_BUTTON10</string>
  <string name="PAD_BUTTON11">PAD_BUTTON11</string>
  <string name="PAD_BUTTON12">PAD_BUTTON12</string>
  <string name="PAD_BUTTON13">PAD_BUTTON13</string>
  <string name="PAD_BUTTON14">PAD_BUTTON14</string>
  <string name="PAD_BUTTON15">PAD_BUTTON15</string>

  <string name="-">-</string>
  <string name="=">=</string>
  <string name="`">`</string>
  <string name=";">;</string>
  <string name="[">[</string>
  <string name="]">]</string>
  <string name="\">\</string>

  <string name="0">0</string>
  <string name="1">1</string>
  <string name="2">2</string>
  <string name="3">3</string>
  <string name="4">4</string>
  <string name="5">5</string>
  <string name="6">6</string>
  <string name="7">7</string>
  <string name="8">8</string>
  <string name="9">9</string>

  <string name="A">A</string>
  <string name="B">B</string>
  <string name="C">C</string>
  <string name="D">D</string>
  <string name="E">E</string>
  <string name="F">F</string>
  <string name="G">G</string>
  <string name="H">H</string>
  <string name="I">I</string>
  <string name="J">J</string>
  <string name="K">K</string>
  <string name="L">L</string>
  <string name="M">M</string>
  <string name="N">N</string>
  <string name="O">O</string>
  <string name="P">P</string>
  <string name="Q">Q</string>
  <string name="R">R</string>
  <string name="S">S</string>
  <string name="T">T</string>
  <string name="U">U</string>
  <string name="V">V</string>
  <string name="W">W</string>
  <string name="X">X</string>
  <string name="Y">Y</string>
  <string name="Z">Z</string>
  <!-- Key names end -->

  <!-- llviewerwindow -->
  <string name="BeaconParticle">Viewing particle beacons (blue)</string>
  <string name="BeaconPhysical">Viewing physical object beacons (green)</string>
  <string name="BeaconScripted">Viewing scripted object beacons (red)</string>
  <string name="BeaconScriptedTouch">Viewing scripted object with touch function beacons (red)</string>
  <string name="BeaconSound">Viewing sound beacons (yellow)</string>
  <string name="BeaconMedia">Viewing media beacons (white)</string>
  <string name="ParticleHiding">Hiding Particles</string>

  <!-- commands -->

  <string name="Command_AboutLand_Label">About land</string>
  <string name="Command_Appearance_Label">Appearance</string>
  <string name="Command_Avatar_Label">Avatar</string>
  <string name="Command_Build_Label">Build</string>
  <string name="Command_Chat_Label">Chat</string>
  <string name="Command_Compass_Label">Compass</string>
  <string name="Command_Destinations_Label">Destinations</string>
  <string name="Command_Gestures_Label">Gestures</string>
  <string name="Command_HowTo_Label">How to</string>
  <string name="Command_Inventory_Label">Inventory</string>
  <string name="Command_Map_Label">Map</string>
  <string name="Command_Marketplace_Label">Marketplace</string>
  <string name="Command_MiniMap_Label">Mini-map</string>
  <string name="Command_Move_Label">Walk / run / fly</string>
  <string name="Command_Outbox_Label">Merchant outbox</string>
  <string name="Command_People_Label">People</string>
  <string name="Command_Picks_Label">Picks</string>
  <string name="Command_Places_Label">Places</string>
  <string name="Command_Preferences_Label">Preferences</string>
  <string name="Command_Profile_Label">Profile</string>
  <string name="Command_Search_Label">Search</string>
  <string name="Command_Snapshot_Label">Snapshot</string>
  <string name="Command_Speak_Label">Speak</string>
  <string name="Command_View_Label">Camera controls</string>
  <string name="Command_Voice_Label">Voice settings</string>

  <string name="Command_AboutLand_Tooltip">Information about the land you're visiting</string>
  <string name="Command_Appearance_Tooltip">Change your avatar</string>
  <string name="Command_Avatar_Tooltip">Choose a complete avatar</string>
  <string name="Command_Build_Tooltip">Building objects and reshaping terrain</string>
  <string name="Command_Chat_Tooltip">Chat with people nearby using text</string>
  <string name="Command_Compass_Tooltip">Compass</string>
  <string name="Command_Destinations_Tooltip">Destinations of interest</string>
  <string name="Command_Gestures_Tooltip">Gestures for your avatar</string>
  <string name="Command_HowTo_Tooltip">How to do common tasks</string>
  <string name="Command_Inventory_Tooltip">View and use your belongings</string>
  <string name="Command_Map_Tooltip">Map of the world</string>
  <string name="Command_Marketplace_Tooltip">Go shopping</string>
  <string name="Command_MiniMap_Tooltip">Show nearby people</string>
  <string name="Command_Move_Tooltip">Moving your avatar</string>
  <string name="Command_Outbox_Tooltip">Transfer items to your marketplace for sale</string>
  <string name="Command_People_Tooltip">Friends, groups, and nearby people</string>
  <string name="Command_Picks_Tooltip">Places to show as favorites in your profile</string>
  <string name="Command_Places_Tooltip">Places you've saved</string>
  <string name="Command_Preferences_Tooltip">Preferences</string>
  <string name="Command_Profile_Tooltip">Edit or view your profile</string>
  <string name="Command_Search_Tooltip">Find places, events, people</string>
  <string name="Command_Snapshot_Tooltip">Take a picture</string>
  <string name="Command_Speak_Tooltip">Speak with people nearby using your microphone</string>
  <string name="Command_View_Tooltip">Changing camera angle</string>
  <string name="Command_Voice_Tooltip">Volume controls for calls and people near you in world</string>

  <string name="Toolbar_Bottom_Tooltip">currently in your bottom toolbar</string>
  <string name="Toolbar_Left_Tooltip"  >currently in your left toolbar</string>
  <string name="Toolbar_Right_Tooltip" >currently in your right toolbar</string>

 <!-- Mesh UI terms -->
  <string name="Retain%">Retain%</string>
  <string name="Detail">Detail</string>
  <string name="Better Detail">Better Detail</string>
  <string name="Surface">Surface</string>
  <string name="Solid">Solid</string>
  <string name="Wrap">Wrap</string>
  <string name="Preview">Preview</string>
  <string name="Normal">Normal</string>

  <!-- Snapshot image quality levels -->
  <string name="snapshot_quality_very_low">Very Low</string>
  <string name="snapshot_quality_low">Low</string>
  <string name="snapshot_quality_medium">Medium</string>
  <string name="snapshot_quality_high">High</string>
  <string name="snapshot_quality_very_high">Very High</string>

  </strings><|MERGE_RESOLUTION|>--- conflicted
+++ resolved
@@ -164,7 +164,6 @@
 	<string name="TooltipLand">Land:</string>
 	<string name="TooltipMustSingleDrop">Only a single item can be dragged here</string>
 	<string name="TooltipPrice" value="L$[AMOUNT]: "/>
-<<<<<<< HEAD
 
 	<string name="TooltipOutboxNoTransfer">One or more of these objects cannot be sold or transferred.</string>
 	<string name="TooltipOutboxNotInInventory">Your merchant outbox can only accept items directly from your inventory</string>
@@ -176,13 +175,6 @@
 	<string name="TooltipDragOntoOwnChild">You can't move a folder into its child</string>
 	<string name="TooltipDragOntoSelf">You can't move a folder into itself</string>
 	
-=======
-	<string name="TooltipOutboxNoTransfer">One or more of these objects cannot be sold or transferred to another user.</string>
-	<string name="TooltipOutboxWorn">You are wearing one or more of these objects. Remove them from your avatar and try moving them again.</string>
-	<string name="TooltipOutboxFolderLevels">This folder has too many levels of subfolders. Rearrange the interior folders to a maximum of 4 levels deep (Root Folder contains A contains B contains C).</string>
-	<string name="TooltipOutboxTooManyObjects">This folder contains more than 200 objects. Box some of the items to reduce the object count.</string>
-
->>>>>>> 3dfb1536
 	<!-- tooltips for Urls -->
 	<string name="TooltipHttpUrl">Click to view this web page</string>
 	<string name="TooltipSLURL">Click to view this location's information</string>
