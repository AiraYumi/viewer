--- conflicted
+++ resolved
@@ -4,7 +4,7 @@
  bg_alpha_color="DkGray"
  border="false"
  follows="all"
- height="373"
+ height="200"
  left="0"
  name="cof_wearables"
  width="311">
@@ -49,15 +49,14 @@
              left="0"
              name="button_bar_adaptor"
              top="0"
-<<<<<<< HEAD
-             width="307">
+             width="311">
                 <panel
                  bevel="none"
                  filename="panel_clothing_list_button_bar.xml"
                  height="35"
                  name="button_bar"
                  top="0"
-                 width="307" />
+                 width="311" />
                 <flat_list_view
                  allow_select="true"
                  follows="all"
@@ -66,11 +65,8 @@
                  left="0"
                  name="list_clothing"
                  top_pad="0"
-                 width="307" />
+                 width="311" />
             </panel>
-=======
-             width="311" />
->>>>>>> 66e407c1
         </accordion_tab>
         <accordion_tab
          layout="topleft"
@@ -88,15 +84,14 @@
              left="0"
              name="button_bar_adaptor"
              top="0"
-<<<<<<< HEAD
-             width="307">
+             width="311">
                 <panel 
                  bevel="none"
                  filename="panel_bodyparts_list_button_bar.xml" 
                  height="35"
                  name="button_bar"
                  top="0"
-                 width="307"/>
+                 width="311"/>
                 <flat_list_view
                  allow_select="true"
                  follows="all"
@@ -105,11 +100,8 @@
                  left="0"
                  name="list_body_parts"
                  top_pad="0"
-                 width="307" />
+                 width="311" />
             </panel>
-=======
-             width="311" />
->>>>>>> 66e407c1
         </accordion_tab>
     </accordion>
 </panel>