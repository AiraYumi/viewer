<?xml version="1.0" ?><notifications>
    <global name="skipnexttime">

		Don&apos;t show me this again
  </global>

  <global name="alwayschoose">

		Always choose this option
  </global>

  <global name="implicitclosebutton">
		Close
  </global>

  <template name="okbutton">
    <form>
      <button
       default="true"
       index="0"
       name="OK_okbutton"
       text="$yestext"/>
    </form>
  </template>

  <template name="okignore">
    <form>
      <button
       default="true"
       index="0"
       name="OK_okignore"
       text="$yestext"/>
      <ignore text="$ignoretext"/>
    </form>
  </template>

  <template name="okcancelbuttons">
    <form>
      <button
       default="true"
       index="0"
       name="OK_okcancelbuttons"
       text="$yestext"/>
      <button
       index="1"
       name="Cancel_okcancelbuttons"
       text="$notext"/>
    </form>
  </template>

  <template name="okcancelignore">
    <form>
      <button
       default="true"
       index="0"
       name="OK_okcancelignore"
       text="$yestext"/>
      <button
       index="1"
       name="Cancel_okcancelignore"
       text="$notext"/>
      <ignore text="$ignoretext"/>
    </form>
  </template>

  <template name="okhelpbuttons">
    <form>
      <button
       default="true"
       index="0"
       name="OK_okhelpbuttons"
       text="$yestext"/>
      <button
       index="1"
       name="Help"
       text="$helptext"/>
    </form>
  </template>

  <template name="yesnocancelbuttons">
    <form>
      <button
       default="true"
       index="0"
       name="Yes"
       text="$yestext"/>
      <button
       index="1"
       name="No"
       text="$notext"/>
      <button
       index="2"
       name="Cancel_yesnocancelbuttons"
       text="$canceltext"/>
    </form>
  </template>

  <notification
 functor="GenericAcknowledge"
   icon="alertmodal.tga"
   name="MissingAlert"
   label="Unknown Notification Message"
   type="alertmodal">
Your version of [APP_NAME] does not know how to display the notification it just received.  Please verify that you have the latest Viewer installed.

Error details: The notification called &apos;[_NAME]&apos; was not found in notifications.xml.
    <usetemplate
     name="okbutton"
     yestext="OK"/>
  </notification>

  <notification
   icon="alertmodal.tga"
   name="FloaterNotFound"
   type="alertmodal">
Floater error: Could not find the following controls:

[CONTROLS]
    <usetemplate
     name="okbutton"
     yestext="OK"/>
  </notification>

  <notification
   icon="alertmodal.tga"
   name="TutorialNotFound"
   type="alertmodal">
No tutorial is currently available.
    <usetemplate
     name="okbutton"
     yestext="OK"/>
  </notification>

  <notification
   icon="alertmodal.tga"
   name="GenericAlert"
   type="alertmodal">
[MESSAGE]
  </notification>

  <notification
   icon="alertmodal.tga"
   name="GenericAlertYesCancel"
   type="alertmodal">
[MESSAGE]
    <usetemplate
     name="okcancelbuttons"
     notext="Cancel"
     yestext="Yes"/>
  </notification>

  <notification
   icon="alertmodal.tga"
   name="BadInstallation"
   type="alertmodal">
 An error occurred while updating [APP_NAME].  Please [http://get.secondlife.com download the latest version] of the Viewer.
    <usetemplate
     name="okbutton"
     yestext="OK"/>
  </notification>

  <notification
   icon="alertmodal.tga"
   name="LoginFailedNoNetwork"
   type="alertmodal">
Could not connect to the [SECOND_LIFE_GRID].
&apos;[DIAGNOSTIC]&apos;
Make sure your Internet connection is working properly.
	<usetemplate
     name="okbutton"
     yestext="OK"/>
  </notification>

  <notification
   icon="alertmodal.tga"
   name="MessageTemplateNotFound"
   type="alertmodal">
Message Template [PATH] not found.
	<usetemplate
     name="okbutton"
     yestext="OK"/>
  </notification>

  <notification
   icon="alertmodal.tga"
   name="WearableSave"
   type="alertmodal">
Save changes to current clothing/body part?
    <usetemplate
     canceltext="Cancel"
     name="yesnocancelbuttons"
     notext="Don&apos;t Save"
     yestext="Save"/>
  </notification>

  <notification
   icon="alertmodal.tga"
   name="CompileQueueSaveText"
   type="alertmodal">
There was a problem uploading the text for a script due to the following reason: [REASON]. Please try again later.
  </notification>

  <notification
   icon="alertmodal.tga"
   name="CompileQueueSaveBytecode"
   type="alertmodal">
There was a problem uploading the compiled script due to the following reason: [REASON]. Please try again later.
  </notification>

  <notification
   icon="alertmodal.tga"
   name="WriteAnimationFail"
   type="alertmodal">
There was a problem writing animation data.  Please try again later.
  </notification>

  <notification
   icon="alertmodal.tga"
   name="UploadAuctionSnapshotFail"
   type="alertmodal">
There was a problem uploading the auction snapshot due to the following reason: [REASON]
  </notification>

  <notification
   icon="alertmodal.tga"
   name="UnableToViewContentsMoreThanOne"
   type="alertmodal">
Unable to view the contents of more than one item at a time.
Please select only one object and try again.
  </notification>

  <notification
   icon="alertmodal.tga"
   name="SaveClothingBodyChanges"
   type="alertmodal">
Save all changes to clothing/body parts?
    <usetemplate
     canceltext="Cancel"
     name="yesnocancelbuttons"
     notext="Don&apos;t Save"
     yestext="Save All"/>
  </notification>

  <notification
   icon="alertmodal.tga"
   name="FriendsAndGroupsOnly"
   type="alertmodal">
    Non-friends won't know that you've choosen to ignore their calls and instant messages.
    <usetemplate
     name="okbutton"
     yestext="OK"/>
  </notification>

  <notification
   icon="alertmodal.tga"
   name="GrantModifyRights"
   type="alertmodal">
Granting modify rights to another Resident allows them to change, delete or take ANY objects you may have in-world. Be VERY careful when handing out this permission.
Do you want to grant modify rights for [NAME]?
    <usetemplate
     name="okcancelbuttons"
     notext="No"
     yestext="Yes"/>
  </notification>

  <notification
   icon="alertmodal.tga"
   name="GrantModifyRightsMultiple"
   type="alertmodal">
Granting modify rights to another Resident allows them to change ANY objects you may have in-world. Be VERY careful when handing out this permission.
Do you want to grant modify rights for the selected Residents?
    <usetemplate
     name="okcancelbuttons"
     notext="No"
     yestext="Yes"/>
  </notification>

  <notification
   icon="alertmodal.tga"
   name="RevokeModifyRights"
   type="alertmodal">
Do you want to revoke modify rights for [NAME]?
    <usetemplate
     name="okcancelbuttons"
     notext="No"
     yestext="Yes"/>
  </notification>

  <notification
   icon="alertmodal.tga"
   name="RevokeModifyRightsMultiple"
   type="alertmodal">
Do you want to revoke modify rights for the selected Residents?
    <usetemplate
     name="okcancelbuttons"
     notext="No"
     yestext="Yes"/>
  </notification>

  <notification
   icon="alertmodal.tga"
   name="UnableToCreateGroup"
   type="alertmodal">
Unable to create group.
[MESSAGE]
    <usetemplate
     name="okbutton"
     yestext="OK"/>
  </notification>

  <notification
   icon="alertmodal.tga"
   name="PanelGroupApply"
   type="alertmodal">
[NEEDS_APPLY_MESSAGE]
[WANT_APPLY_MESSAGE]
    <usetemplate
     canceltext="Cancel"
     name="yesnocancelbuttons"
     notext="Ignore Changes"
     yestext="Apply Changes"/>
  </notification>

  <notification
   icon="alertmodal.tga"
   name="MustSpecifyGroupNoticeSubject"
   type="alertmodal">
You must specify a subject to send a group notice.
    <usetemplate
     name="okbutton"
     yestext="OK"/>
  </notification>

  <notification
   icon="alertmodal.tga"
   name="AddGroupOwnerWarning"
   type="alertmodal">
You are about to add group members to the role of [ROLE_NAME].
Members cannot be removed from that role.
The members must resign from the role themselves.
Are you sure you want to continue?
    <usetemplate
     ignoretext="Confirm before I add a new group Owner"
     name="okcancelignore"
     notext="No"
     yestext="Yes"/>
  </notification>

  <notification
   icon="alertmodal.tga"
   name="AssignDangerousActionWarning"
   type="alertmodal">
You are about to add the Ability &apos;[ACTION_NAME]&apos; to the Role &apos;[ROLE_NAME]&apos;.

 *WARNING*
 Any Member in a Role with this Ability can assign themselves -- and any other member -- to Roles that have more powers than they  currently have, potentially elevating themselves to near-Owner power. Be sure you know what you&apos;re doing before assigning this Ability.

Add this Ability to &apos;[ROLE_NAME]&apos;?
    <usetemplate
     name="okcancelbuttons"
     notext="No"
     yestext="Yes"/>
  </notification>

  <notification
   icon="alertmodal.tga"
   name="AssignDangerousAbilityWarning"
   type="alertmodal">
You are about to add the Ability &apos;[ACTION_NAME]&apos; to the Role &apos;[ROLE_NAME]&apos;.

 *WARNING*
 Any Member in a Role with this Ability can assign themselves -- and any other member -- all Abilities, elevating themselves to near-Owner power.

Add this Ability to &apos;[ROLE_NAME]&apos;?
    <usetemplate
     name="okcancelbuttons"
     notext="No"
     yestext="Yes"/>
  </notification>

  <notification
   icon="alertmodal.tga"
   name="AttachmentDrop"
   type="alertmodal">
    You are about to drop your attachment.
    Are you sure you want to continue?
    <usetemplate
     ignoretext="Confirm before dropping attachments"
     name="okcancelignore"
     notext="No"
     yestext="Yes"/>
  </notification>
  <notification
   icon="alertmodal.tga"
   name="JoinGroupCanAfford"
   type="alertmodal">
Joining this group costs L$[COST].
Do you wish to proceed?
    <usetemplate
     name="okcancelbuttons"
     notext="Cancel"
     yestext="Join"/>
  </notification>

  <notification
   icon="alertmodal.tga"
   name="JoinGroupNoCost"
   type="alertmodal">
You are joining group [NAME].
Do you wish to proceed?
    <usetemplate
     name="okcancelbuttons"
     notext="Cancel"
     yestext="Join"/>
  </notification>


  <notification
   icon="alertmodal.tga"
   name="JoinGroupCannotAfford"
   type="alertmodal">
Joining this group costs L$[COST].
You do not have enough L$ to join this group.
  </notification>

  <notification
   icon="alertmodal.tga"
   name="CreateGroupCost"
   type="alertmodal">
Creating this group will cost L$100.
Groups need more than one member, or they are deleted forever.
Please invite members within 48 hours.
    <usetemplate
     canceltext="Cancel"
     name="okcancelbuttons"
     notext="Cancel"
     yestext="Create group for L$100"/>
  </notification>

  <notification
   icon="alertmodal.tga"
   name="LandBuyPass"
   type="alertmodal">
For L$[COST] you can enter this land (&apos;[PARCEL_NAME]&apos;) for [TIME] hours.  Buy a pass?
    <usetemplate
     name="okcancelbuttons"
     notext="Cancel"
     yestext="OK"/>
  </notification>

  <notification
   icon="alertmodal.tga"
   name="SalePriceRestriction"
   type="alertmodal">
Sale price must be set to more than L$0 if selling to anyone.
Please select an individual to sell to if selling for L$0.
  </notification>

  <notification
   icon="alertmodal.tga"
   name="ConfirmLandSaleChange"
   priority="high"
   type="alertmodal">
The selected [LAND_SIZE] m² land is being set for sale.
Your selling price will be L$[SALE_PRICE] and will be authorized for sale to [NAME].
    <usetemplate
     name="okcancelbuttons"
     notext="Cancel"
     yestext="OK"/>
  </notification>

  <notification
   icon="alertmodal.tga"
   name="ConfirmLandSaleToAnyoneChange"
   type="alertmodal">
ATTENTION: Clicking &apos;sell to anyone&apos; makes your land available to the entire [SECOND_LIFE] community, even those not in this region.

The selected [LAND_SIZE] m² land is being set for sale.
Your selling price will be L$[SALE_PRICE] and will be authorized for sale to [NAME].
    <usetemplate
     name="okcancelbuttons"
     notext="Cancel"
     yestext="OK"/>
  </notification>

  <notification
   icon="alertmodal.tga"
   name="ReturnObjectsDeededToGroup"
   type="alertmodal">
Are you sure you want to return all objects shared with the group &apos;[NAME]&apos; on this parcel of land back to their previous owner&apos;s inventory?

*WARNING* This will delete the non-transferable objects deeded to the group!

Objects: [N]
    <usetemplate
     name="okcancelbuttons"
     notext="Cancel"
     yestext="OK"/>
  </notification>

  <notification
   icon="alertmodal.tga"
   name="ReturnObjectsOwnedByUser"
   type="alertmodal">
Are you sure you want to return all objects owned by the Resident &apos;[NAME]&apos; on this parcel of land back to their inventory?

Objects: [N]
    <usetemplate
     name="okcancelbuttons"
     notext="Cancel"
     yestext="OK"/>
  </notification>

  <notification
   icon="alertmodal.tga"
   name="ReturnObjectsOwnedBySelf"
   type="alertmodal">
Are you sure you want to return all objects owned by you on this parcel of land back to your inventory?

Objects: [N]
    <usetemplate
     name="okcancelbuttons"
     notext="Cancel"
     yestext="OK"/>
  </notification>

  <notification
   icon="alertmodal.tga"
   name="ReturnObjectsNotOwnedBySelf"
   type="alertmodal">
Are you sure you want to return all objects NOT owned by you on this parcel of land back to their owner&apos;s inventory?
Transferable objects deeded to a group will be returned to their previous owners.

*WARNING* This will delete the non-transferable objects deeded to the group!

Objects: [N]
    <usetemplate
     name="okcancelbuttons"
     notext="Cancel"
     yestext="OK"/>
  </notification>

  <notification
   icon="alertmodal.tga"
   name="ReturnObjectsNotOwnedByUser"
   type="alertmodal">
Are you sure you want to return all objects NOT owned by [NAME] on this parcel of land back to their owner&apos;s inventory?
Transferable objects deeded to a group will be returned to their previous owners.

*WARNING* This will delete the non-transferable objects deeded to the group!

Objects: [N]
    <usetemplate
     name="okcancelbuttons"
     notext="Cancel"
     yestext="OK"/>
  </notification>

  <notification
   icon="alertmodal.tga"
   name="ReturnAllTopObjects"
   type="alertmodal">
Are you sure you want to return all listed objects back to their owner&apos;s inventory?
    <usetemplate
     name="okcancelbuttons"
     notext="Cancel"
     yestext="OK"/>
  </notification>

  <notification
   icon="alertmodal.tga"
   name="DisableAllTopObjects"
   type="alertmodal">
Are you sure you want to disable all objects in this region?
    <usetemplate
     name="okcancelbuttons"
     notext="Cancel"
     yestext="OK"/>
  </notification>

  <notification
   icon="alertmodal.tga"
   name="ReturnObjectsNotOwnedByGroup"
   type="alertmodal">
Return the objects on this parcel of land that are NOT shared with the group [NAME] back to their owners?

Objects: [N]
    <usetemplate
     name="okcancelbuttons"
     notext="Cancel"
     yestext="OK"/>
  </notification>

  <notification
   icon="alertmodal.tga"
   name="UnableToDisableOutsideScripts"
   type="alertmodal">
Can not disable scripts.
This entire region is damage enabled.
Scripts must be allowed to run for weapons to work.
  </notification>

<notification
   icon="alertmodal.tga"
   name="MultipleFacesSelected"
   type="alertmodal">
Multiple faces are currently selected.
If you continue this action, separate instances of media will be set on multiple faces of the object.
To place the media on only one face, choose Select Face and click on the desired face of that object then click Add.
    <usetemplate
      ignoretext="Media will be set on multiple selected faces"
      name="okcancelignore"
      notext="Cancel"
      yestext="OK"/>
  </notification>

  <notification
   icon="alertmodal.tga"
   name="MustBeInParcel"
   type="alertmodal">
You must be standing inside the land parcel to set its Landing Point.
  </notification>

  <notification
   icon="alertmodal.tga"
   name="PromptRecipientEmail"
   type="alertmodal">
Please enter a valid email address for the recipient(s).
  </notification>

  <notification
   icon="alertmodal.tga"
   name="PromptSelfEmail"
   type="alertmodal">
Please enter your email address.
  </notification>

  <notification
   icon="alertmodal.tga"
   name="PromptMissingSubjMsg"
   type="alertmodal">
Email snapshot with the default subject or message?
    <usetemplate
     name="okcancelbuttons"
     notext="Cancel"
     yestext="OK"/>
  </notification>

  <notification
   icon="alertmodal.tga"
   name="ErrorProcessingSnapshot"
   type="alertmodal">
Error processing snapshot data
  </notification>

  <notification
   icon="alertmodal.tga"
   name="ErrorEncodingSnapshot"
   type="alertmodal">
Error encoding snapshot.
  </notification>

  <notification
   icon="alertmodal.tga"
   name="ErrorUploadingPostcard"
   type="alertmodal">
There was a problem sending a snapshot due to the following reason: [REASON]
  </notification>

  <notification
   icon="alertmodal.tga"
   name="ErrorUploadingReportScreenshot"
   type="alertmodal">
There was a problem uploading a report screenshot due to the following reason: [REASON]
  </notification>

  <notification
   icon="alertmodal.tga"
   name="MustAgreeToLogIn"
   type="alertmodal">
You must agree to the Terms of Service to continue logging into [SECOND_LIFE].
  </notification>

  <notification
   icon="alertmodal.tga"
   name="CouldNotPutOnOutfit"
   type="alertmodal">
Could not put on outfit.
The outfit folder contains no clothing, body parts, or attachments.
  </notification>

  <notification
   icon="alertmodal.tga"
   name="CannotWearTrash"
   type="alertmodal">
You can not wear clothes or body parts that are in the trash
  </notification>

  <notification
   icon="alertmodal.tga"
   name="MaxAttachmentsOnOutfit"
   type="alertmodal">
Could not attach object.
Exceeds the attachments limit of [MAX_ATTACHMENTS] objects. Please detach another object first.
  </notification>

  <notification
   icon="alertmodal.tga"
   name="CannotWearInfoNotComplete"
   type="alertmodal">
You can not wear that item because it has not yet loaded. Please try again in a minute.
  </notification>

  <notification
   icon="alertmodal.tga"
   name="MustHaveAccountToLogIn"
   type="alertmodal">
Oops! Something was left blank.
You need to enter the Username name of your avatar.

You need an account to enter [SECOND_LIFE]. Would you like to create one now?
    <url
	option="0"
	name="url"
	target = "_external">

			http://join.secondlife.com/
    </url>
    <usetemplate
     name="okcancelbuttons"
     notext="Try again"
     yestext="Create a new account"/>
  </notification>

  <notification
   icon="alertmodal.tga"
   name="InvalidCredentialFormat"
   type="alertmodal">
You need to enter either the Username or both the First and Last name of your avatar into the Username field, then login again.
  </notification>
  

  <notification
   icon="alertmodal.tga"
   name="AddClassified"
   type="alertmodal">
Classified ads appear in the &apos;Classified&apos; section of the Search directory and on [http://secondlife.com/community/classifieds secondlife.com] for one week.
Fill out your ad, then click &apos;Publish...&apos; to add it to the directory.
You&apos;ll be asked for a price to pay when clicking Publish.
Paying more makes your ad appear higher in the list, and also appear higher when people search for keywords.
    <usetemplate
     ignoretext="How to create a new Classified ad"
     name="okcancelignore"
     notext="Cancel"
     yestext="OK"/>
  </notification>

  <notification
   icon="alertmodal.tga"
   name="DeleteClassified"
   type="alertmodal">
Delete classified &apos;[NAME]&apos;?
There is no reimbursement for fees paid.
    <usetemplate
     name="okcancelbuttons"
     notext="Cancel"
     yestext="OK"/>
  </notification>


<notification
   icon="alertmodal.tga"
   name="DeleteMedia"
   type="alertmodal">
You have selected to delete the media associated with this face.
Are you sure you want to continue?
    <usetemplate
     ignoretext="Confirm before I delete media from an object"
     name="okcancelignore"
     notext="No"
     yestext="Yes"/>
  </notification>

  <notification
   icon="alertmodal.tga"
   name="ClassifiedSave"
   type="alertmodal">
Save changes to classified [NAME]?
    <usetemplate
     canceltext="Cancel"
     name="yesnocancelbuttons"
     notext="Don&apos;t Save"
     yestext="Save"/>
  </notification>

  <notification
   icon="alertmodal.tga"
   name="ClassifiedInsufficientFunds"
   type="alertmodal">
Insufficient funds to create classified.
    <usetemplate
     name="okbutton"
     yestext="OK"/>
  </notification>

  <notification
   icon="alertmodal.tga"
   name="DeleteAvatarPick"
   type="alertmodal">
Delete pick &lt;nolink&gt;[PICK]&lt;/nolink&gt;?
    <usetemplate
     name="okcancelbuttons"
     notext="Cancel"
     yestext="OK"/>
  </notification>

  <notification
   icon="alertmodal.tga"
   name="DeleteOutfits"
   type="alertmodal">
    Delete the selected outfit?
    <usetemplate
     name="okcancelbuttons"
     notext="Cancel"
     yestext="OK"/>
  </notification>

  <notification
   icon="alertmodal.tga"
   name="PromptGoToEventsPage"
   type="alertmodal">
Go to the [SECOND_LIFE] events web page?
    <url option="0" name="url">

			http://secondlife.com/events/
    </url>
    <usetemplate
     name="okcancelbuttons"
     notext="Cancel"
     yestext="OK"/>
  </notification>

  <notification
   icon="alertmodal.tga"
   name="SelectProposalToView"
   type="alertmodal">
Please select a proposal to view.
  </notification>

  <notification
   icon="alertmodal.tga"
   name="SelectHistoryItemToView"
   type="alertmodal">
Please select a history item to view.
  </notification>

<!--
  <notification
   icon="alertmodal.tga"
   name="ResetShowNextTimeDialogs"
   type="alertmodal">
Would you like to re-enable all these popups, which you previously indicated &apos;Don&apos;t show me again&apos;?
    <usetemplate
     name="okcancelbuttons"
     notext="Cancel"
     yestext="OK"/>
  </notification>

  <notification
   icon="alertmodal.tga"
   name="SkipShowNextTimeDialogs"
   type="alertmodal">
Would you like to disable all popups which can be skipped?
    <usetemplate
     name="okcancelbuttons"
     notext="Cancel"
     yestext="OK"/>
  </notification>
-->

  <notification
   icon="alertmodal.tga"
   name="CacheWillClear"
   type="alertmodal">
Cache will be cleared after you restart [APP_NAME].
  </notification>

  <notification
   icon="alertmodal.tga"
   name="CacheWillBeMoved"
   type="alertmodal">
Cache will be moved after you restart [APP_NAME].
Note: This will clear the cache.
  </notification>

  <notification
   icon="alertmodal.tga"
   name="ChangeConnectionPort"
   type="alertmodal">
Port settings take effect after you restart [APP_NAME].
  </notification>

  <notification
   icon="alertmodal.tga"
   name="ChangeSkin"
   type="alertmodal">
The new skin will appear after you restart [APP_NAME].
  </notification>

  <notification
   icon="alertmodal.tga"
   name="GoToAuctionPage"
   type="alertmodal">
Go to the [SECOND_LIFE] web page to see auction details or make a bid?
    <url option="0" name="url">

			http://secondlife.com/auctions/auction-detail.php?id=[AUCTION_ID]
    </url>
    <usetemplate
     name="okcancelbuttons"
     notext="Cancel"
     yestext="OK"/>
  </notification>

  <notification
   icon="alertmodal.tga"
   name="SaveChanges"
   type="alertmodal">
Save Changes?
    <usetemplate
     canceltext="Cancel"
     name="yesnocancelbuttons"
     notext="Don&apos;t Save"
     yestext="Save"/>
  </notification>

  <notification
   icon="alertmodal.tga"
   name="GestureSaveFailedTooManySteps"
   type="alertmodal">
Gesture save failed.
This gesture has too many steps.
Try removing some steps, then save again.
  </notification>

  <notification
   icon="alertmodal.tga"
   name="GestureSaveFailedTryAgain"
   type="alertmodal">
Gesture save failed.  Please try again in a minute.
  </notification>

  <notification
   icon="alertmodal.tga"
   name="GestureSaveFailedObjectNotFound"
   type="alertmodal">
Could not save gesture because the object or the associated object inventory could not be found.
The object may be out of range or may have been deleted.
  </notification>

  <notification
   icon="alertmodal.tga"
   name="GestureSaveFailedReason"
   type="alertmodal">
There was a problem saving a gesture due to the following reason: [REASON].  Please try resaving the gesture later.
  </notification>

  <notification
   icon="alertmodal.tga"
   name="SaveNotecardFailObjectNotFound"
   type="alertmodal">
Could not save notecard because the object or the associated object inventory could not be found.
The object may be out of range or may have been deleted.
  </notification>

  <notification
   icon="alertmodal.tga"
   name="SaveNotecardFailReason"
   type="alertmodal">
There was a problem saving a notecard due to the following reason: [REASON].  Please try re-saving the notecard later.
  </notification>

  <notification
   icon="alertmodal.tga"
   name="ScriptCannotUndo"
   type="alertmodal">
Could not undo all changes in your version of the script.
Would you like to load the server&apos;s last saved version?
(**Warning** This operation cannot be undone.)
    <usetemplate
     name="okcancelbuttons"
     notext="Cancel"
     yestext="OK"/>
  </notification>

  <notification
   icon="alertmodal.tga"
   name="SaveScriptFailReason"
   type="alertmodal">
There was a problem saving a script due to the following reason: [REASON].  Please try re-saving the script later.
  </notification>

  <notification
   icon="alertmodal.tga"
   name="SaveScriptFailObjectNotFound"
   type="alertmodal">
Could not save the script because the object it is in could not be found.
The object may be out of range or may have been deleted.
  </notification>

  <notification
   icon="alertmodal.tga"
   name="SaveBytecodeFailReason"
   type="alertmodal">
There was a problem saving a compiled script due to the following reason: [REASON].  Please try re-saving the script later.
  </notification>

  <notification
   icon="alertmodal.tga"
   name="StartRegionEmpty"
   type="alertmodal">
Oops, Your Start Region is not defined.
Please type the Region name in Start Location box or choose My Last Location or My Home as your Start Location.
    <usetemplate
     name="okbutton"
     yestext="OK"/>
  </notification>

  <notification
   icon="alertmodal.tga"
   name="CouldNotStartStopScript"
   type="alertmodal">
Could not start or stop the script because the object it is on could not be found.
The object may be out of range or may have been deleted.
  </notification>

  <notification
   icon="alertmodal.tga"
   name="CannotDownloadFile"
   type="alertmodal">
Unable to download file
  </notification>

  <notification
   icon="alertmodal.tga"
   name="CannotWriteFile"
   type="alertmodal">
Unable to write file [[FILE]]
  </notification>

  <notification
   icon="alertmodal.tga"
   name="UnsupportedHardware"
   type="alertmodal">
Just so you know, your computer does not meet [APP_NAME]&apos;s minimum system requirements. You may experience poor performance. Unfortunately, the [SUPPORT_SITE] can't provide technical support for unsupported system configurations.

Visit [_URL] for more information?
    <url option="0" name="url">

			http://www.secondlife.com/corporate/sysreqs.php
    </url>
    <usetemplate
     ignoretext="My computer hardware is not supported"
     name="okcancelignore"
     notext="No"
     yestext="Yes"/>
  </notification>

  <notification
   icon="alertmodal.tga"
   name="UnknownGPU"
   type="alertmodal">
Your system contains a graphics card that [APP_NAME] doesn't recognize.
This is often the case with new hardware that hasn&apos;t been tested yet with [APP_NAME].  It will probably be ok, but you may need to adjust your graphics settings.
(Me &gt; Preferences &gt; Graphics).
    <form name="form">
      <ignore name="ignore"
       text="My graphics card could not be identified"/>
    </form>
  </notification>

  <notification
   icon="alertmodal.tga"
   name="DisplaySettingsNoShaders"
   type="alertmodal">
[APP_NAME] crashed while initializing graphics drivers.
Graphics Quality will be set to Low to avoid some common driver errors. This will disable some graphics features.
We recommend updating your graphics card drivers.
Graphics Quality can be raised in Preferences &gt; Graphics.
  </notification>

  <notification
   icon="alertmodal.tga"
   name="RegionNoTerraforming"
   type="alertmodal">
The region [REGION] does not allow terraforming.
  </notification>

  <notification
   icon="alertmodal.tga"
   name="CannotCopyWarning"
   type="alertmodal">
You do not have permission to copy the following items:
[ITEMS]
and will lose it from your inventory if you give it away. Do you really want to offer these items?
    <usetemplate
     name="okcancelbuttons"
     notext="No"
     yestext="Yes"/>
  </notification>

  <notification
   icon="alertmodal.tga"
   name="CannotGiveItem"
   type="alertmodal">
Unable to give inventory item.
  </notification>

  <notification
   icon="alertmodal.tga"
   name="TransactionCancelled"
   type="alertmodal">
Transaction cancelled.
  </notification>

  <notification
   icon="alertmodal.tga"
   name="TooManyItems"
   type="alertmodal">
Cannot give more than 42 items in a single inventory transfer.
  </notification>

  <notification
   icon="alertmodal.tga"
   name="NoItems"
   type="alertmodal">
You do not have permission to transfer the selected items.
  </notification>

  <notification
   icon="alertmodal.tga"
   name="CannotCopyCountItems"
   type="alertmodal">
You do not have permission to copy [COUNT] of the selected items. You will lose these items from your inventory.
Do you really want to give these items?
    <usetemplate
     name="okcancelbuttons"
     notext="No"
     yestext="Yes"/>
  </notification>

  <notification
   icon="alertmodal.tga"
   name="CannotGiveCategory"
   type="alertmodal">
You do not have permission to transfer the selected folder.
  </notification>

  <notification
   icon="alertmodal.tga"
   name="FreezeAvatar"
   type="alertmodal">
Freeze this avatar?
He or she will temporarily be unable to move, chat, or interact with the world.
    <usetemplate
     canceltext="Cancel"
     name="yesnocancelbuttons"
     notext="Unfreeze"
     yestext="Freeze"/>
  </notification>

  <notification
   icon="alertmodal.tga"
   name="FreezeAvatarFullname"
   type="alertmodal">
Freeze [AVATAR_NAME]?
He or she will temporarily be unable to move, chat, or interact with the world.
    <usetemplate
     canceltext="Cancel"
     name="yesnocancelbuttons"
     notext="Unfreeze"
     yestext="Freeze"/>
  </notification>

  <notification
   icon="alertmodal.tga"
   name="EjectAvatarFullname"
   type="alertmodal">
Eject [AVATAR_NAME] from your land?
    <usetemplate
     canceltext="Cancel"
     name="yesnocancelbuttons"
     notext="Eject and Ban"
     yestext="Eject"/>
  </notification>

  <notification
   icon="alertmodal.tga"
   name="EjectAvatarNoBan"
   type="alertmodal">
Eject this avatar from your land?
    <usetemplate
     name="okcancelbuttons"
     notext="Cancel"
     yestext="Eject"/>
  </notification>

  <notification
   icon="alertmodal.tga"
   name="EjectAvatarFullnameNoBan"
   type="alertmodal">
Eject [AVATAR_NAME] from your land?
    <usetemplate
     name="okcancelbuttons"
     notext="Cancel"
     yestext="Eject"/>
  </notification>

  <notification
   icon="alertmodal.tga"
   name="EjectAvatarFromGroup"
   persist="true"
   type="notify">
You ejected [AVATAR_NAME] from group [GROUP_NAME]
  </notification>

  <notification
   icon="alertmodal.tga"
   name="AcquireErrorTooManyObjects"
   type="alertmodal">
ACQUIRE ERROR: Too many objects selected.
  </notification>

  <notification
   icon="alertmodal.tga"
   name="AcquireErrorObjectSpan"
   type="alertmodal">
ACQUIRE ERROR: Objects span more than one region.
Please move all objects to be acquired onto the same region.
  </notification>

  <notification
   icon="alertmodal.tga"
   name="PromptGoToCurrencyPage"
   type="alertmodal">
[EXTRA]

Go to [_URL] for information on purchasing L$?
    <url option="0" name="url">

			http://secondlife.com/app/currency/
    </url>
    <usetemplate
     name="okcancelbuttons"
     notext="Cancel"
     yestext="OK"/>
  </notification>

  <notification
   icon="alertmodal.tga"
   name="UnableToLinkObjects"
   type="alertmodal">
Unable to link these [COUNT] objects.
You can link a maximum of [MAX] objects.
  </notification>

  <notification
   icon="alertmodal.tga"
   name="CannotLinkIncompleteSet"
   type="alertmodal">
You can only link complete sets of objects, and must select more than one object.
  </notification>

  <notification
   icon="alertmodal.tga"
   name="CannotLinkModify"
   type="alertmodal">
Unable to link because you don&apos;t have modify permission on all the objects.

Please make sure none are locked, and that you own all of them.
  </notification>

  <notification
   icon="alertmodal.tga"
   name="CannotLinkDifferentOwners"
   type="alertmodal">
Unable to link because not all of the objects have the same owner.

Please make sure you own all of the selected objects.
  </notification>

  <notification
   icon="alertmodal.tga"
   name="NoFileExtension"
   type="alertmodal">
No file extension for the file: &apos;[FILE]&apos;

Please make sure the file has a correct file extension.
  </notification>

  <notification
   icon="alertmodal.tga"
   name="InvalidFileExtension"
   type="alertmodal">
Invalid file extension [EXTENSION]
Expected [VALIDS]
    <usetemplate
     name="okbutton"
     yestext="OK"/>
  </notification>

  <notification
   icon="alertmodal.tga"
   name="CannotUploadSoundFile"
   type="alertmodal">
Couldn&apos;t open uploaded sound file for reading:
[FILE]
  </notification>

  <notification
   icon="alertmodal.tga"
   name="SoundFileNotRIFF"
   type="alertmodal">
File does not appear to be a RIFF WAVE file:
[FILE]
  </notification>

  <notification
   icon="alertmodal.tga"
   name="SoundFileNotPCM"
   type="alertmodal">
File does not appear to be a PCM WAVE audio file:
[FILE]
  </notification>

  <notification
   icon="alertmodal.tga"
   name="SoundFileInvalidChannelCount"
   type="alertmodal">
File has invalid number of channels (must be mono or stereo):
[FILE]
  </notification>

  <notification
   icon="alertmodal.tga"
   name="SoundFileInvalidSampleRate"
   type="alertmodal">
File does not appear to be a supported sample rate (must be 44.1k):
[FILE]
  </notification>

  <notification
   icon="alertmodal.tga"
   name="SoundFileInvalidWordSize"
   type="alertmodal">
File does not appear to be a supported word size (must be 8 or 16 bit):
[FILE]
  </notification>

  <notification
   icon="alertmodal.tga"
   name="SoundFileInvalidHeader"
   type="alertmodal">
Could not find &apos;data&apos; chunk in WAV header:
[FILE]
  </notification>

  <notification
   icon="alertmodal.tga"
   name="SoundFileInvalidTooLong"
   type="alertmodal">
Audio file is too long (10 second maximum):
[FILE]
  </notification>

  <notification
   icon="alertmodal.tga"
   name="ProblemWithFile"
   type="alertmodal">
Problem with file [FILE]:

[ERROR]
  </notification>

  <notification
   icon="alertmodal.tga"
   name="CannotOpenTemporarySoundFile"
   type="alertmodal">
Couldn&apos;t open temporary compressed sound file for writing: [FILE]
  </notification>

  <notification
   icon="alertmodal.tga"
   name="UnknownVorbisEncodeFailure"
   type="alertmodal">
Unknown Vorbis encode failure on: [FILE]
  </notification>

  <notification
   icon="alertmodal.tga"
   name="CannotEncodeFile"
   type="alertmodal">
Unable to encode file: [FILE]
  </notification>

  <notification
   icon="alertmodal.tga"
   name="CorruptedProtectedDataStore"
   type="alertmodal">
   We can't fill in your username and password.  This may happen when you change network setup

    <usetemplate
     name="okbutton"
     yestext="OK"/>
  </notification>
    
  <notification
   icon="alertmodal.tga"
   name="CorruptResourceFile"
   type="alertmodal">
Corrupt resource file: [FILE]
  </notification>

  <notification
   icon="alertmodal.tga"
   name="UnknownResourceFileVersion"
   type="alertmodal">
Unknown Linden resource file version in file: [FILE]
  </notification>

  <notification
   icon="alertmodal.tga"
   name="UnableToCreateOutputFile"
   type="alertmodal">
Unable to create output file: [FILE]
  </notification>

  <notification
   icon="alertmodal.tga"
   name="DoNotSupportBulkAnimationUpload"
   type="alertmodal">
[APP_NAME] does not currently support bulk upload of animation files.
  </notification>

  <notification
   icon="alertmodal.tga"
   name="CannotUploadReason"
   type="alertmodal">
Unable to upload [FILE] due to the following reason: [REASON]
Please try again later.
  </notification>

  <notification
   icon="notifytip.tga"
   name="LandmarkCreated"
   type="notifytip">
You have added "[LANDMARK_NAME]" to your [FOLDER_NAME] folder.
  </notification>

  <notification
   icon="alert.tga"
   name="LandmarkAlreadyExists"
   type="alert">
You already have a landmark for this location.
    <usetemplate
     name="okbutton"
     yestext="OK"/>
  </notification>

  <notification
   icon="alertmodal.tga"
   name="CannotCreateLandmarkNotOwner"
   type="alertmodal">
You cannot create a landmark here because the owner of the land doesn&apos;t allow it.
  </notification>

  <notification
   icon="alertmodal.tga"
   name="CannotRecompileSelectObjectsNoScripts"
   type="alertmodal">
Not able to perform &apos;recompilation&apos;.
Select an object with a script.
  </notification>

  <notification
   icon="alertmodal.tga"
   name="CannotRecompileSelectObjectsNoPermission"
   type="alertmodal">
Not able to perform &apos;recompilation&apos;.

Select objects with scripts that you have permission to modify.
  </notification>

  <notification
   icon="alertmodal.tga"
   name="CannotResetSelectObjectsNoScripts"
   type="alertmodal">
Not able to perform &apos;reset&apos;.

Select objects with scripts.
  </notification>

  <notification
   icon="alertmodal.tga"
   name="CannotResetSelectObjectsNoPermission"
   type="alertmodal">
Not able to perform &apos;reset&apos;.

Select objects with scripts that you have permission to modify.
  </notification>

  <notification
   icon="alertmodal.tga"
   name="CannotOpenScriptObjectNoMod"
   type="alertmodal">
    Unable to open script in object without modify permissions.
  </notification>

  <notification
   icon="alertmodal.tga"
   name="CannotSetRunningSelectObjectsNoScripts"
   type="alertmodal">
Not able to set any scripts to &apos;running&apos;.

Select objects with scripts.
  </notification>

  <notification
   icon="alertmodal.tga"
   name="CannotSetRunningNotSelectObjectsNoScripts"
   type="alertmodal">
Unable to set any scripts to &apos;not running&apos;.

Select objects with scripts.
  </notification>

  <notification
   icon="alertmodal.tga"
   name="NoFrontmostFloater"
   type="alertmodal">
No frontmost floater to save.
  </notification>

  <notification
   icon="alertmodal.tga"
   name="SeachFilteredOnShortWords"
   type="alertmodal">
Your search query was modified and the words that were too short were removed.

Searched for: [FINALQUERY]
  </notification>

  <notification
   icon="alertmodal.tga"
   name="SeachFilteredOnShortWordsEmpty"
   type="alertmodal">
Your search terms were too short so no search was performed.
  </notification>

  <!-- Generic Teleport failure modes - strings will be inserted from
       teleport_strings.xml if available. -->
  <notification
   icon="alertmodal.tga"
   name="CouldNotTeleportReason"
   type="alertmodal">
Teleport failed.
[REASON]
  </notification>

  <!-- Teleport failure modes not delivered via the generic mechanism
       above (for example, delivered as an AlertMessage on
       region-crossing :( ) - these paths should really be merged
       in the future. -->
  <notification
   icon="alertmodal.tga"
   name="invalid_tport"
   type="alertmodal">
Problem encountered processing your teleport request. You may need to log back in before you can teleport.
If you continue to get this message, please check the [SUPPORT_SITE].
  </notification>
  <notification
   icon="alertmodal.tga"
   name="invalid_region_handoff"
   type="alertmodal">
Problem encountered processing your region crossing. You may need to log back in before you can cross regions.
If you continue to get this message, please check the [SUPPORT_SITE].
  </notification>
  <notification
   icon="alertmodal.tga"
   name="blocked_tport"
   type="alertmodal">
Sorry, teleport is currently blocked. Try again in a moment.  If you still cannot teleport, please log out and log back in to resolve the problem.
  </notification>
  <notification
   icon="alertmodal.tga"
   name="nolandmark_tport"
   type="alertmodal">
Sorry, but system was unable to locate landmark destination.
  </notification>
  <notification
   icon="alertmodal.tga"
   name="timeout_tport"
   type="alertmodal">
Sorry, but system was unable to complete the teleport connection.  Try again in a moment.
  </notification>
  <notification
   icon="alertmodal.tga"
   name="noaccess_tport"
   type="alertmodal">
Sorry, you do not have access to that teleport destination.
  </notification>
  <notification
   icon="alertmodal.tga"
   name="missing_attach_tport"
   type="alertmodal">
Your attachments have not arrived yet. Try waiting for a few more seconds or log out and back in again before attempting to teleport.
  </notification>
  <notification
   icon="alertmodal.tga"
   name="too_many_uploads_tport"
   type="alertmodal">
The asset queue in this region is currently clogged so your teleport request will not be able to succeed in a timely manner. Please try again in a few minutes or go to a less busy area.
  </notification>
  <notification
   icon="alertmodal.tga"
   name="expired_tport"
   type="alertmodal">
Sorry, but the system was unable to complete your teleport request in a timely fashion. Please try again in a few minutes.
  </notification>
  <notification
   icon="alertmodal.tga"
   name="expired_region_handoff"
   type="alertmodal">
Sorry, but the system was unable to complete your region crossing in a timely fashion. Please try again in a few minutes.
  </notification>
  <notification
   icon="alertmodal.tga"
   name="no_host"
   type="alertmodal">
Unable to find teleport destination. The destination may be temporarily unavailable or no longer exists. Please try again in a few minutes.
  </notification>
  <notification
   icon="alertmodal.tga"
   name="no_inventory_host"
   type="alertmodal">
The inventory system is currently unavailable.
  </notification>

  <notification
   icon="alertmodal.tga"
   name="CannotSetLandOwnerNothingSelected"
   type="alertmodal">
Unable to set land owner:
No parcel selected.
  </notification>

  <notification
   icon="alertmodal.tga"
   name="CannotSetLandOwnerMultipleRegions"
   type="alertmodal">
Unable to force land ownership because selection spans multiple regions. Please select a smaller area and try again.
  </notification>

  <notification
   icon="alertmodal.tga"
   name="ForceOwnerAuctionWarning"
   type="alertmodal">
This parcel is up for auction. Forcing ownership will cancel the auction and potentially make some Residents unhappy if bidding has begun.
Force ownership?
    <usetemplate
     name="okcancelbuttons"
     notext="Cancel"
     yestext="OK"/>
  </notification>

  <notification
   icon="alertmodal.tga"
   name="CannotContentifyNothingSelected"
   type="alertmodal">
Unable to contentify:
No parcel selected.
  </notification>

  <notification
   icon="alertmodal.tga"
   name="CannotContentifyNoRegion"
   type="alertmodal">
Unable to contentify:
No region selected.
  </notification>

  <notification
   icon="alertmodal.tga"
   name="CannotReleaseLandNothingSelected"
   type="alertmodal">
Unable to abandon land:
No parcel selected.
  </notification>

  <notification
   icon="alertmodal.tga"
   name="CannotReleaseLandNoRegion"
   type="alertmodal">
Unable to abandon land:
Cannot find region.
  </notification>

  <notification
   icon="alertmodal.tga"
   name="CannotBuyLandNothingSelected"
   type="alertmodal">
Unable to buy land:
No parcel selected.
  </notification>

  <notification
   icon="alertmodal.tga"
   name="CannotBuyLandNoRegion"
   type="alertmodal">
Unable to buy land:
Cannot find the region this land is in.
  </notification>

  <notification
   icon="alertmodal.tga"
   name="CannotCloseFloaterBuyLand"
   type="alertmodal">
You cannot close the Buy Land window until [APP_NAME] estimates the price of this transaction.
  </notification>

  <notification
   icon="alertmodal.tga"
   name="CannotDeedLandNothingSelected"
   type="alertmodal">
Unable to deed land:
No parcel selected.
  </notification>

  <notification
   icon="alertmodal.tga"
   name="CannotDeedLandNoGroup"
   type="alertmodal">
Unable to deed land:
No Group selected.
  </notification>

  <notification
   icon="alertmodal.tga"
   name="CannotDeedLandNoRegion"
   type="alertmodal">
Unable to deed land:
Cannot find the region this land is in.
  </notification>

  <notification
   icon="alertmodal.tga"
   name="CannotDeedLandMultipleSelected"
   type="alertmodal">
Unable to deed land:
Multiple parcels selected.

Try selecting a single parcel.
  </notification>

  <notification
   icon="alertmodal.tga"
   name="CannotDeedLandWaitingForServer"
   type="alertmodal">
Unable to deed land:
Waiting for server to report ownership.

Please try again.
  </notification>

  <notification
   icon="alertmodal.tga"
   name="CannotDeedLandNoTransfer"
   type="alertmodal">
Unable to deed land:
The region [REGION] does not allow transfer of land.
  </notification>

  <notification
   icon="alertmodal.tga"
   name="CannotReleaseLandWatingForServer"
   type="alertmodal">
Unable to abandon land:
Waiting for server to update parcel information.

Try again in a few seconds.
  </notification>

  <notification
   icon="alertmodal.tga"
   name="CannotReleaseLandSelected"
   type="alertmodal">
Unable to abandon land:
You do not own all the parcels selected.

Please select a single parcel.
  </notification>

  <notification
   icon="alertmodal.tga"
   name="CannotReleaseLandDontOwn"
   type="alertmodal">
Unable to abandon land:
You don&apos;t have permission to release this parcel.
Parcels you own appear in green.
  </notification>

  <notification
   icon="alertmodal.tga"
   name="CannotReleaseLandRegionNotFound"
   type="alertmodal">
Unable to abandon land:
Cannot find the region this land is in.
  </notification>

  <notification
   icon="alertmodal.tga"
   name="CannotReleaseLandNoTransfer"
   type="alertmodal">
Unable to abandon land:
The region [REGION] does not allow transfer of land.
  </notification>

  <notification
   icon="alertmodal.tga"
   name="CannotReleaseLandPartialSelection"
   type="alertmodal">
Unable to abandon land:
You must select an entire parcel to release it.

Select an entire parcel, or divide your parcel first.
  </notification>

  <notification
   icon="alertmodal.tga"
   name="ReleaseLandWarning"
   type="alertmodal">
You are about to release [AREA] m² of land.
Releasing this parcel will remove it from your land holdings, but will not grant any L$.

Release this land?
    <usetemplate
     name="okcancelbuttons"
     notext="Cancel"
     yestext="OK"/>
  </notification>

  <notification
   icon="alertmodal.tga"
   name="CannotDivideLandNothingSelected"
   type="alertmodal">
Unable to divide land:

No parcels selected.
  </notification>

  <notification
   icon="alertmodal.tga"
   name="CannotDivideLandPartialSelection"
   type="alertmodal">
Unable to divide land:

You have an entire parcel selected.
Try selecting a part of the parcel.
  </notification>

  <notification
   icon="alertmodal.tga"
   name="LandDivideWarning"
   type="alertmodal">
Dividing this land will split this parcel into two and each parcel can have its own settings. Some settings will be reset to defaults after the operation.

Divide land?
    <usetemplate
     name="okcancelbuttons"
     notext="Cancel"
     yestext="OK"/>
  </notification>

  <notification
   icon="alertmodal.tga"
   name="CannotDivideLandNoRegion"
   type="alertmodal">
Unable to divide land:
Cannot find the region this land is in.
  </notification>

  <notification
   icon="alertmodal.tga"
   name="CannotJoinLandNoRegion"
   type="alertmodal">
Unable to join land:
Cannot find the region this land is in.
  </notification>

  <notification
   icon="alertmodal.tga"
   name="CannotJoinLandNothingSelected"
   type="alertmodal">
Unable to join land:
No parcels selected.
  </notification>

  <notification
   icon="alertmodal.tga"
   name="CannotJoinLandEntireParcelSelected"
   type="alertmodal">
Unable to join land:
You only have one parcel selected.

Select land across both parcels.
  </notification>

  <notification
   icon="alertmodal.tga"
   name="CannotJoinLandSelection"
   type="alertmodal">
Unable to join land:
You must select more than one parcel.

Select land across both parcels.
  </notification>

  <notification
   icon="alertmodal.tga"
   name="JoinLandWarning"
   type="alertmodal">
Joining this land will create one large parcel out of all parcels intersecting the selected rectangle.
You will need to reset the name and options of the new parcel.

Join land?
    <usetemplate
     name="okcancelbuttons"
     notext="Cancel"
     yestext="OK"/>
  </notification>

  <notification
   icon="alertmodal.tga"
   name="ConfirmNotecardSave"
   type="alertmodal">
This notecard needs to be saved before the item can be copied or viewed. Save notecard?
    <usetemplate
     name="okcancelbuttons"
     notext="Cancel"
     yestext="OK"/>
  </notification>

  <notification
   icon="alertmodal.tga"
   name="ConfirmItemCopy"
   type="alertmodal">
Copy this item to your inventory?
    <usetemplate
     name="okcancelbuttons"
     notext="Cancel"
     yestext="Copy"/>
  </notification>

  <notification
   icon="alertmodal.tga"
   name="ResolutionSwitchFail"
   type="alertmodal">
Failed to switch resolution to [RESX] by [RESY]
  </notification>

  <notification
   icon="alertmodal.tga"
   name="ErrorUndefinedGrasses"
   type="alertmodal">
Error: Undefined grasses: [SPECIES]
  </notification>

  <notification
   icon="alertmodal.tga"
   name="ErrorUndefinedTrees"
   type="alertmodal">
Error: Undefined trees: [SPECIES]
  </notification>

  <notification
   icon="alertmodal.tga"
   name="CannotSaveWearableOutOfSpace"
   type="alertmodal">
Unable to save &apos;[NAME]&apos; to wearable file.  You will need to free up some space on your computer and save the wearable again.
  </notification>

  <notification
   icon="alertmodal.tga"
   name="CannotSaveToAssetStore"
   type="alertmodal">
Unable to save [NAME] to central asset store.
This is usually a temporary failure. Please customize and save the wearable again in a few minutes.
  </notification>

  <notification
   icon="alertmodal.tga"
   name="YouHaveBeenLoggedOut"
   type="alertmodal">
Darn. You have been logged out of [SECOND_LIFE]
            [MESSAGE]
    <usetemplate
     name="okcancelbuttons"
     notext="Quit"
     yestext="View IM &amp; Chat"/>
  </notification>

  <notification
   icon="alertmodal.tga"
   name="OnlyOfficerCanBuyLand"
   type="alertmodal">
Unable to buy land for the group:
You do not have permission to buy land for your active group.
  </notification>

  <notification
   icon="alertmodal.tga"
   label="Add Friend"
<<<<<<< HEAD
=======
   name="AddFriend"
   type="alertmodal">
Friends can give permissions to track each other on the map and receive online status updates.

Offer friendship to [NAME]?
    <usetemplate
     name="okcancelbuttons"
     notext="Cancel"
     yestext="OK"/>
  </notification>

  <notification
 icon="alertmodal.tga"
 label="Add Friend"
>>>>>>> e6688f99
   name="AddFriendWithMessage"
   type="alertmodal">
Friends can give permissions to track each other on the map and receive online status updates.

Offer friendship to [NAME]?
    <form name="form">
      <input name="message" type="text">
Would you be my friend?
      </input>
      <button
       default="true"
       index="0"
       name="Offer"
       text="OK"/>
      <button
       index="1"
       name="Cancel"
       text="Cancel"/>
    </form>
  </notification>

  <notification
 icon="alertmodal.tga"
 label="Save Outfit"
 name="SaveOutfitAs"
 type="alertmodal"
 unique="true">
    Save what I'm wearing as a new Outfit:
    <form name="form">
      <input name="message" type="text">
        [DESC] (new)
      </input>
      <button
       default="true"
       index="0"
       name="Offer"
       text="OK"/>
      <button
       index="1"
       name="Cancel"
       text="Cancel"/>
    </form>
  </notification>

  <notification
 icon="alertmodal.tga"
 label="Save Wearable"
 name="SaveWearableAs"
 type="alertmodal">
    Save item to my inventory as:
    <form name="form">
      <input name="message" type="text">
        [DESC] (new)
      </input>
      <button
       default="true"
       index="0"
       name="Offer"
       text="OK"/>
      <button
       index="1"
       name="Cancel"
       text="Cancel"/>
    </form>
  </notification>


  <notification
   icon="alertmodal.tga"
   label="Rename Outfit"
   name="RenameOutfit"
   type="alertmodal">
    New outfit name:
    <form name="form">
      <input name="new_name" type="text" width="300">
        [NAME]
      </input>
      <button
       default="true"
       index="0"
       name="Offer"
       text="OK"/>
      <button
       index="1"
       name="Cancel"
       text="Cancel"/>
    </form>
  </notification>

  <notification
   icon="alertmodal.tga"
   name="RemoveFromFriends"
   type="alertmodal">
Do you want to remove [NAME] from your Friends List?
    <usetemplate
     name="okcancelbuttons"
     notext="Cancel"
     yestext="OK"/>
  </notification>

  <notification
   icon="alertmodal.tga"
   name="RemoveMultipleFromFriends"
   type="alertmodal">
Do you want to remove multiple friends from your Friends list?
    <usetemplate
     name="okcancelbuttons"
     notext="Cancel"
     yestext="OK"/>
  </notification>

  <notification
   icon="alertmodal.tga"
   name="GodDeleteAllScriptedPublicObjectsByUser"
   type="alertmodal">
Are you sure you want to delete all scripted objects owned by
** [AVATAR_NAME] **
on all others land in this sim?
    <usetemplate
     name="okcancelbuttons"
     notext="Cancel"
     yestext="OK"/>
  </notification>

  <notification
   icon="alertmodal.tga"
   name="GodDeleteAllScriptedObjectsByUser"
   type="alertmodal">
Are you sure you want to DELETE ALL scripted objects owned by
** [AVATAR_NAME] **
on ALL LAND in this sim?
    <usetemplate
     name="okcancelbuttons"
     notext="Cancel"
     yestext="OK"/>
  </notification>

  <notification
   icon="alertmodal.tga"
   name="GodDeleteAllObjectsByUser"
   type="alertmodal">
Are you sure you want to DELETE ALL objects (scripted or not) owned by
** [AVATAR_NAME] **
on ALL LAND in this sim?
    <usetemplate
     name="okcancelbuttons"
     notext="Cancel"
     yestext="OK"/>
  </notification>

  <notification
   icon="alertmodal.tga"
   name="BlankClassifiedName"
   type="alertmodal">
You must specify a name for your classified.
  </notification>

  <notification
   icon="alertmodal.tga"
   name="MinClassifiedPrice"
   type="alertmodal">
Price to pay for listing must be at least L$[MIN_PRICE].

Please enter a higher price.
  </notification>

  <notification
   icon="alertmodal.tga"
   name="ConfirmItemDeleteHasLinks"
   type="alertmodal">
At least one of the items you has link items that point to it.  If you delete this item, its links will permanently stop working.  It is strongly advised to delete the links first.

Are you sure you want to delete these items?
    <usetemplate
     name="okcancelbuttons"
     notext="Cancel"
     yestext="OK"/>
  </notification>

  <notification
   icon="alertmodal.tga"
   name="ConfirmObjectDeleteLock"
   type="alertmodal">
At least one of the items you have selected is locked.

Are you sure you want to delete these items?
    <usetemplate
     name="okcancelbuttons"
     notext="Cancel"
     yestext="OK"/>
  </notification>

  <notification
   icon="alertmodal.tga"
   name="ConfirmObjectDeleteNoCopy"
   type="alertmodal">
At least one of the items you have selected is not copyable.

Are you sure you want to delete these items?
    <usetemplate
     name="okcancelbuttons"
     notext="Cancel"
     yestext="OK"/>
  </notification>

  <notification
   icon="alertmodal.tga"
   name="ConfirmObjectDeleteNoOwn"
   type="alertmodal">
You do not own least one of the items you have selected.

Are you sure you want to delete these items?
    <usetemplate
     name="okcancelbuttons"
     notext="Cancel"
     yestext="OK"/>
  </notification>

  <notification
   icon="alertmodal.tga"
   name="ConfirmObjectDeleteLockNoCopy"
   type="alertmodal">
At least one object is locked.
At least one object is not copyable.

Are you sure you want to delete these items?
    <usetemplate
     name="okcancelbuttons"
     notext="Cancel"
     yestext="OK"/>
  </notification>

  <notification
   icon="alertmodal.tga"
   name="ConfirmObjectDeleteLockNoOwn"
   type="alertmodal">
At least one object is locked.
You do not own least one object.

Are you sure you want to delete these items?
    <usetemplate
     name="okcancelbuttons"
     notext="Cancel"
     yestext="OK"/>
  </notification>

  <notification
   icon="alertmodal.tga"
   name="ConfirmObjectDeleteNoCopyNoOwn"
   type="alertmodal">
At least one object is not copyable.
You do not own least one object.

Are you sure you want to delete these items?
    <usetemplate
     name="okcancelbuttons"
     notext="Cancel"
     yestext="OK"/>
  </notification>

  <notification
   icon="alertmodal.tga"
   name="ConfirmObjectDeleteLockNoCopyNoOwn"
   type="alertmodal">
At least one object is locked.
At least one object is not copyable.
You do not own least one object.

Are you sure you want to delete these items?
    <usetemplate
     name="okcancelbuttons"
     notext="cancel"
     yestext="OK"/>
  </notification>

  <notification
   icon="alertmodal.tga"
   name="ConfirmObjectTakeLock"
   type="alertmodal">
At least one object is locked.

Are you sure you want to take these items?
    <usetemplate
     name="okcancelbuttons"
     notext="Cancel"
     yestext="OK"/>
  </notification>

  <notification
   icon="alertmodal.tga"
   name="ConfirmObjectTakeNoOwn"
   type="alertmodal">
You do not own all of the objects you are taking.
If you continue, next owner permissions will be applied and possibly restrict your ability to modify or copy them.

Are you sure you want to take these items?
    <usetemplate
     name="okcancelbuttons"
     notext="Cancel"
     yestext="OK"/>
  </notification>

  <notification
   icon="alertmodal.tga"
   name="ConfirmObjectTakeLockNoOwn"
   type="alertmodal">
At least one object is locked.
You do not own all of the objects you are taking.
If you continue, next owner permissions will be applied and possibly restrict your ability to modify or copy them.
However, you can take the current selection.

Are you sure you want to take these items?
    <usetemplate
     name="okcancelbuttons"
     notext="Cancel"
     yestext="OK"/>
  </notification>

  <notification
   icon="alertmodal.tga"
   name="CantBuyLandAcrossMultipleRegions"
   type="alertmodal">
Unable to buy land because selection spans multiple regions.

Please select a smaller area and try again.
  </notification>

  <notification
   icon="alertmodal.tga"
   name="DeedLandToGroup"
   type="alertmodal">
By deeding this parcel, the group will be required to have and maintain sufficient land use credits.
The purchase price of the land is not refunded to the owner. If a deeded parcel is sold, the sale price will be divided evenly among group members.

Deed this [AREA] m² of land to the group &apos;[GROUP_NAME]&apos;?
    <usetemplate
     name="okcancelbuttons"
     notext="Cancel"
     yestext="OK"/>
  </notification>

  <notification
   icon="alertmodal.tga"
   name="DeedLandToGroupWithContribution"
   type="alertmodal">
By deeding this parcel, the group will be required to have and maintain sufficient land use credits.
The deed will include a simultaneous land contribution to the group from &apos;[NAME]&apos;.
The purchase price of the land is not refunded to the owner. If a deeded parcel is sold, the sale price will be divided evenly among group members.

Deed this [AREA] m² of land to the group &apos;[GROUP_NAME]&apos;?
    <usetemplate
     name="okcancelbuttons"
     notext="Cancel"
     yestext="OK"/>
  </notification>

  <notification
   icon="alertmodal.tga"
   name="DisplaySetToSafe"
   type="alertmodal">
Display settings have been set to safe levels because you have specified the -safe option.
  </notification>

  <notification
   icon="alertmodal.tga"
   name="DisplaySetToRecommended"
   type="alertmodal">
Display settings have been set to recommended levels based on your system configuration.
  </notification>

  <notification
   icon="alertmodal.tga"
   name="ErrorMessage"
   type="alertmodal">
[ERROR_MESSAGE]
    <usetemplate
     name="okbutton"
     yestext="OK"/>
  </notification>

  <notification
   icon="alertmodal.tga"
   name="AvatarMovedDesired"
   type="alertmodal">
Your desired location is not currently available.
You have been moved into a nearby region.
  </notification>

  <notification
   icon="alertmodal.tga"
   name="AvatarMovedLast"
   type="alertmodal">
Your last location is not currently available.
You have been moved into a nearby region.
  </notification>

  <notification
   icon="alertmodal.tga"
   name="AvatarMovedHome"
   type="alertmodal">
Your home location is not currently available.
You have been moved into a nearby region.
You may want to set a new home location.
  </notification>

  <notification
   icon="alertmodal.tga"
   name="ClothingLoading"
   type="alertmodal">
Your clothing is still downloading.
You can use [SECOND_LIFE] normally and other people will see you correctly.
    <form name="form">
      <ignore name="ignore"
       text="Clothing is taking a long time to download"/>
    </form>
  </notification>

  <notification
   icon="alertmodal.tga"
   name="FirstRun"
   type="alertmodal">

[APP_NAME] installation is complete.

If this is your first time using [SECOND_LIFE], you will need to create an account before you can log in.
Return to [http://join.secondlife.com secondlife.com] to create a new account?
    <usetemplate
     name="okcancelbuttons"
     notext="Continue"
     yestext="New Account..."/>
  </notification>

  <notification
   icon="alertmodal.tga"
   name="LoginPacketNeverReceived"
   type="alertmodal">
We&apos;re having trouble connecting. There may be a problem with your Internet connection or the [SECOND_LIFE_GRID].

You can either check your Internet connection and try again in a few minutes, click Help to view the [SUPPORT_SITE], or click Teleport to attempt to teleport home.
    <url option="1" name="url">

			http://secondlife.com/support/
    </url>
    <form name="form">
      <button
       default="true"
       index="0"
       name="OK"
       text="OK"/>
      <button
       index="1"
       name="Help"
       text="Help"/>
      <button
       index="2"
       name="Teleport"
       text="Teleport"/>
    </form>
  </notification>

  <notification
   icon="alertmodal.tga"
   name="WelcomeChooseSex"
   type="alertmodal">
Your character will appear in a moment.

Use arrow keys to walk.
Press the F1 key at any time for help or to learn more about [SECOND_LIFE].
Please choose the male or female avatar. You can change your mind later.
    <usetemplate
     name="okcancelbuttons"
     notext="Female"
     yestext="Male"/>
  </notification>
  <notification icon="alertmodal.tga"
		name="CantTeleportToGrid"
		type="alertmodal">
Could not teleport to [SLURL] as it's on a different grid ([GRID]) than the current grid ([CURRENT_GRID]).  Please close your viewer and try again.
    <usetemplate
     name="okbutton"
     yestext="OK"/>
  </notification>

  <notification icon="alertmodal.tga"
		name="GeneralCertificateError"
		type="alertmodal">
Could not connect to the server.
[REASON]

SubjectName: [SUBJECT_NAME_STRING]
IssuerName: [ISSUER_NAME_STRING]
Valid From: [VALID_FROM]
Valid To: [VALID_TO]
MD5 Fingerprint: [SHA1_DIGEST]
SHA1 Fingerprint: [MD5_DIGEST]
Key Usage: [KEYUSAGE]
Extended Key Usage: [EXTENDEDKEYUSAGE]
Subject Key Identifier: [SUBJECTKEYIDENTIFIER]
    <usetemplate
     name="okbutton"
     yestext="OK"/>
   </notification>

  <notification icon="alertmodal.tga"
		name="TrustCertificateError"
		type="alertmodal">
The certification authority for this server is not known.

Certificate Information:
SubjectName: [SUBJECT_NAME_STRING]
IssuerName: [ISSUER_NAME_STRING]
Valid From: [VALID_FROM]
Valid To: [VALID_TO]
MD5 Fingerprint: [SHA1_DIGEST]
SHA1 Fingerprint: [MD5_DIGEST]
Key Usage: [KEYUSAGE]
Extended Key Usage: [EXTENDEDKEYUSAGE]
Subject Key Identifier: [SUBJECTKEYIDENTIFIER]

Would you like to trust this authority?
    <usetemplate
     name="okcancelbuttons"
     notext="Cancel"
     yestext="Trust"/>
  </notification>

  <notification
   icon="alertmodal.tga"
   name="NotEnoughCurrency"
   type="alertmodal">
[NAME] L$ [PRICE] You don&apos;t have enough L$ to do that.
  </notification>

  <notification
   icon="alertmodal.tga"
   name="GrantedModifyRights"
   persist="true"
   type="notify">
[NAME] has given you permission to edit their objects.
  </notification>

  <notification
   icon="alertmodal.tga"
   name="RevokedModifyRights"
   persist="true"
   type="notify">
Your privilege to modify [NAME]&apos;s objects has been revoked
  </notification>

  <notification
   icon="alertmodal.tga"
   name="FlushMapVisibilityCaches"
   type="alertmodal">
This will flush the map caches on this region.
This is really only useful for debugging.
(In production, wait 5 minutes, then everyone&apos;s map will update after they relog.)
    <usetemplate
     name="okcancelbuttons"
     notext="Cancel"
     yestext="OK"/>
  </notification>

  <notification
   icon="alertmodal.tga"
   name="BuyOneObjectOnly"
   type="alertmodal">
Unable to buy more than one object at a time.  Please select only one object and try again.
  </notification>

  <notification
   icon="alertmodal.tga"
   name="OnlyCopyContentsOfSingleItem"
   type="alertmodal">
Unable to copy the contents of more than one item at a time.
Please select only one object and try again.
    <usetemplate
     name="okcancelbuttons"
     notext="Cancel"
     yestext="OK"/>
  </notification>

  <notification
   icon="alertmodal.tga"
   name="KickUsersFromRegion"
   type="alertmodal">
Teleport all Residents in this region home?
    <usetemplate
     name="okcancelbuttons"
     notext="Cancel"
     yestext="OK"/>
  </notification>

  <notification
   icon="alertmodal.tga"
   name="EstateObjectReturn"
   type="alertmodal">
Are you sure you want to return objects owned by [USER_NAME]?
    <usetemplate
     name="okcancelbuttons"
     notext="Cancel"
     yestext="OK"/>
  </notification>

  <notification
   icon="alertmodal.tga"
   name="InvalidTerrainBitDepth"
   type="alertmodal">
Couldn&apos;t set region textures:
Terrain texture [TEXTURE_NUM] has an invalid bit depth of [TEXTURE_BIT_DEPTH].

Replace texture [TEXTURE_NUM] with a 24-bit 512x512 or smaller image then click &quot;Apply&quot; again.
  </notification>

  <notification
   icon="alertmodal.tga"
   name="InvalidTerrainSize"
   type="alertmodal">
Couldn&apos;t set region textures:
Terrain texture [TEXTURE_NUM] is too large at [TEXTURE_SIZE_X]x[TEXTURE_SIZE_Y].

Replace texture [TEXTURE_NUM] with a 24-bit 512x512 or smaller image then click &quot;Apply&quot; again.
  </notification>

  <notification
   icon="alertmodal.tga"
   name="RawUploadStarted"
   type="alertmodal">
Upload started. It may take up to two minutes, depending on your connection speed.
  </notification>

  <notification
   icon="alertmodal.tga"
   name="ConfirmBakeTerrain"
   type="alertmodal">
Do you really want to bake the current terrain, make it the center for terrain raise/lower limits and the default for the &apos;Revert&apos; tool?
    <usetemplate
     name="okcancelbuttons"
     notext="Cancel"
     yestext="OK"/>
  </notification>

  <notification
   icon="alertmodal.tga"
   name="MaxAllowedAgentOnRegion"
   type="alertmodal">
You can only have [MAX_AGENTS] Allowed Residents.
  </notification>

  <notification
   icon="alertmodal.tga"
   name="MaxBannedAgentsOnRegion"
   type="alertmodal">
You can only have [MAX_BANNED] Banned Residents.
  </notification>

  <notification
   icon="alertmodal.tga"
   name="MaxAgentOnRegionBatch"
   type="alertmodal">
Failure while attempting to add [NUM_ADDED] agents:
Exceeds the [MAX_AGENTS] [LIST_TYPE] limit by [NUM_EXCESS].
  </notification>

  <notification
   icon="alertmodal.tga"
   name="MaxAllowedGroupsOnRegion"
   type="alertmodal">
You can only have [MAX_GROUPS] Allowed Groups.
    <usetemplate
     name="okcancelbuttons"
     notext="Cancel"
     yestext="Bake"/>
  </notification>

  <notification
   icon="alertmodal.tga"
   name="MaxManagersOnRegion"
   type="alertmodal">
You can only have [MAX_MANAGER] Estate Managers.
  </notification>

  <notification
   icon="alertmodal.tga"
   name="OwnerCanNotBeDenied"
   type="alertmodal">
Can&apos;t add estate owner to estate &apos;Banned Resident&apos; list.
  </notification>

  <notification
   icon="alertmodal.tga"
   name="CanNotChangeAppearanceUntilLoaded"
   type="alertmodal">
Can&apos;t change appearance until clothing and shape are loaded.
  </notification>

  <notification
   icon="alertmodal.tga"
   name="ClassifiedMustBeAlphanumeric"
   type="alertmodal">
The name of your classified must start with a letter from A to Z or a number.  No punctuation is allowed.
  </notification>

  <notification
   icon="alertmodal.tga"
   name="CantSetBuyObject"
   type="alertmodal">
Can&apos;t set Buy Object, because the object is not for sale.
Please set the object for sale and try again.
  </notification>

  <notification
   icon="alertmodal.tga"
   name="FinishedRawDownload"
   type="alertmodal">
Finished download of raw terrain file to:
[DOWNLOAD_PATH].
  </notification>

  <notification
   icon="alertmodal.tga"
   name="DownloadWindowsMandatory"
   type="alertmodal">
A new version of [APP_NAME] is available.
[MESSAGE]
You must download this update to use [APP_NAME].
    <usetemplate
     name="okcancelbuttons"
     notext="Quit"
     yestext="Download"/>
  </notification>

  <notification
   icon="alertmodal.tga"
   name="DownloadWindows"
   type="alertmodal">
An updated version of [APP_NAME] is available.
[MESSAGE]
This update is not required, but we suggest you install it to improve performance and stability.
    <usetemplate
     name="okcancelbuttons"
     notext="Continue"
     yestext="Download"/>
  </notification>

  <notification
   icon="alertmodal.tga"
   name="DownloadWindowsReleaseForDownload"
   type="alertmodal">
An updated version of [APP_NAME] is available.
[MESSAGE]
This update is not required, but we suggest you install it to improve performance and stability.
    <usetemplate
     name="okcancelbuttons"
     notext="Continue"
     yestext="Download"/>
  </notification>

  <notification
   icon="alertmodal.tga"
   name="DownloadLinuxMandatory"
   type="alertmodal">
A new version of [APP_NAME] is available.
[MESSAGE]
You must download this update to use [APP_NAME].
    <usetemplate
     name="okcancelbuttons"
     notext="Quit"
     yestext="Download"/>
  </notification>

  <notification
   icon="alertmodal.tga"
   name="DownloadLinux"
   type="alertmodal">
An updated version of [APP_NAME] is available.
[MESSAGE]
This update is not required, but we suggest you install it to improve performance and stability.
    <usetemplate
     name="okcancelbuttons"
     notext="Continue"
     yestext="Download"/>
  </notification>

  <notification
   icon="alertmodal.tga"
   name="DownloadLinuxReleaseForDownload"
   type="alertmodal">
An updated version of [APP_NAME] is available.
[MESSAGE]
This update is not required, but we suggest you install it to improve performance and stability.
    <usetemplate
     name="okcancelbuttons"
     notext="Continue"
     yestext="Download"/>
  </notification>

  <notification
   icon="alertmodal.tga"
   name="DownloadMacMandatory"
   type="alertmodal">
A new version of [APP_NAME] is available.
[MESSAGE]
You must download this update to use [APP_NAME].

Download to your Applications folder?
    <usetemplate
     name="okcancelbuttons"
     notext="Quit"
     yestext="Download"/>
  </notification>

  <notification
   icon="alertmodal.tga"
   name="DownloadMac"
   type="alertmodal">
An updated version of [APP_NAME] is available.
[MESSAGE]
This update is not required, but we suggest you install it to improve performance and stability.

Download to your Applications folder?
    <usetemplate
     name="okcancelbuttons"
     notext="Continue"
     yestext="Download"/>
  </notification>

  <notification
   icon="alertmodal.tga"
   name="DownloadMacReleaseForDownload"
   type="alertmodal">
An updated version of [APP_NAME] is available.
[MESSAGE]
This update is not required, but we suggest you install it to improve performance and stability.

Download to your Applications folder?
    <usetemplate
     name="okcancelbuttons"
     notext="Continue"
     yestext="Download"/>
  </notification>

  <notification
   icon="alertmodal.tga"
   name="DeedObjectToGroup"
   type="alertmodal">
Deeding this object will cause the group to:
* Receive L$ paid into the object
    <usetemplate
     ignoretext="Confirm before I deed an object to a group"
     name="okcancelignore"
     notext="Cancel"
     yestext="Deed"/>
  </notification>

  <notification
   icon="alertmodal.tga"
   name="WebLaunchExternalTarget"
   type="alertmodal">
Do you want to open your Web browser to view this content?
    <usetemplate
     ignoretext="Launch my browser to view a web page"
     name="okcancelignore"
     notext="Cancel"
     yestext="OK"/>
  </notification>

  <notification
   icon="alertmodal.tga"
   name="WebLaunchJoinNow"
   type="alertmodal">
Go to your [http://secondlife.com/account/ Dashboard] to manage your account?
    <usetemplate
     ignoretext="Launch my browser to manage my account"
     name="okcancelignore"
     notext="Cancel"
     yestext="OK"/>
  </notification>

  <notification
   icon="alertmodal.tga"
   name="WebLaunchSecurityIssues"
   type="alertmodal">
Visit the [SECOND_LIFE] Wiki for details of how to report a security issue.
    <usetemplate
     ignoretext="Launch my browser to learn how to report a Security Issue"
     name="okcancelignore"
     notext="Cancel"
     yestext="OK"/>
  </notification>

  <notification
   icon="alertmodal.tga"
   name="WebLaunchQAWiki"
   type="alertmodal">
Visit the [SECOND_LIFE] QA Wiki.
    <usetemplate
     ignoretext="Launch my browser to view the QA Wiki"
     name="okcancelignore"
     notext="Cancel"
     yestext="OK"/>
  </notification>

  <notification
   icon="alertmodal.tga"
   name="WebLaunchPublicIssue"
   type="alertmodal">
Visit the [SECOND_LIFE] Public Issue Tracker, where you can report bugs and other issues.
    <usetemplate
     ignoretext="Launch my browser to use the Public Issue Tracker"
     name="okcancelignore"
     notext="Cancel"
     yestext="Go to page"/>
  </notification>

  <notification
   icon="alertmodal.tga"
   name="WebLaunchSupportWiki"
   type="alertmodal">
Go to the Official Linden Blog, for the latest news and information.
    <usetemplate
     ignoretext="Launch my browser to view the blog"
     name="okcancelignore"
     notext="Cancel"
     yestext="OK"/>
  </notification>

  <notification
   icon="alertmodal.tga"
   name="WebLaunchLSLGuide"
   type="alertmodal">
Do you want to open the Scripting Guide for help with scripting?
    <usetemplate
     ignoretext="Launch my browser to view the Scripting Guide"
     name="okcancelignore"
     notext="Cancel"
     yestext="OK"/>
  </notification>

  <notification
   icon="alertmodal.tga"
   name="WebLaunchLSLWiki"
   type="alertmodal">
Do you want to visit the LSL Portal for help with scripting?
    <usetemplate
     ignoretext="Launch my browser to view the LSL Portal"
     name="okcancelignore"
     notext="Cancel"
     yestext="Go to page"/>
  </notification>

  <notification
   icon="alertmodal.tga"
   name="ReturnToOwner"
   type="alertmodal">
Are you sure you want to return the selected objects to their owners? Transferable deeded objects will be returned to their previous owners.

*WARNING* No-transfer deeded objects will be deleted!
    <usetemplate
     ignoretext="Confirm before I return objects to their owners"
     name="okcancelignore"
     notext="Cancel"
     yestext="OK"/>
  </notification>

  <notification
   icon="alert.tga"
   name="GroupLeaveConfirmMember"
   type="alert">
You are currently a member of the group [GROUP].
Leave Group?
    <usetemplate
     name="okcancelbuttons"
     notext="Cancel"
     yestext="OK"/>
  </notification>

  <notification
   icon="alert.tga"
   name="ConfirmKick"
   type="alert">
Do you REALLY want to kick all Residents off the grid?
    <usetemplate
     name="okcancelbuttons"
     notext="Cancel"
     yestext="Kick All Residents"/>
  </notification>

  <notification
   icon="alertmodal.tga"
   name="MuteLinden"
   type="alertmodal">
Sorry, you cannot block a Linden.
    <usetemplate
     name="okbutton"
     yestext="OK"/>
  </notification>

  <notification
   icon="alertmodal.tga"
   name="CannotStartAuctionAlreadyForSale"
   type="alertmodal">
You cannot start an auction on a parcel which is already set for sale.  Disable the land sale if you are sure you want to start an auction.
  </notification>

  <notification
   icon="alertmodal.tga"
   label="Block object by name failed"
   name="MuteByNameFailed"
   type="alertmodal">
You already have blocked this name.
    <usetemplate
     name="okbutton"
     yestext="OK"/>
  </notification>

  <notification
   icon="alert.tga"
   name="RemoveItemWarn"
   type="alert">
Though permitted, deleting contents may damage the object. Do you want to delete that item?
    <usetemplate
     name="okcancelbuttons"
     notext="Cancel"
     yestext="OK"/>
  </notification>

  <notification
   icon="alert.tga"
   name="CantOfferCallingCard"
   type="alert">
Cannot offer a calling card at this time. Please try again in a moment.
    <usetemplate
     name="okbutton"
     yestext="OK"/>
  </notification>

  <notification
   icon="alert.tga"
   name="CantOfferFriendship"
   type="alert">
Cannot offer friendship at this time. Please try again in a moment.
    <usetemplate
     name="okbutton"
     yestext="OK"/>
  </notification>

  <notification
   icon="alert.tga"
   name="BusyModeSet"
   type="alert">
Busy mode is set.
Chat and instant messages will be hidden. Instant messages will get your Busy mode response. All teleportation offers will be declined. All inventory offers will go to your Trash.
    <usetemplate
     ignoretext="I change my status to Busy mode"
     name="okignore"
     yestext="OK"/>
  </notification>

  <notification
   icon="alert.tga"
   name="JoinedTooManyGroupsMember"
   type="alert">
You have reached your maximum number of groups. Please leave another group before joining this one, or decline the offer.
[NAME] has invited you to join a group as a member.
    <usetemplate
     name="okcancelbuttons"
     notext="Decline"
     yestext="Join"/>
  </notification>

  <notification
   icon="alert.tga"
   name="JoinedTooManyGroups"
   type="alert">
You have reached your maximum number of groups. Please leave some group before joining or creating a new one.
    <usetemplate
     name="okbutton"
     yestext="OK"/>
  </notification>

  <notification
   icon="alert.tga"
   name="KickUser"
   type="alert">
Kick this Resident with what message?
    <form name="form">
      <input name="message" type="text">
An administrator has logged you off.
      </input>
      <button
       default="true"
       index="0"
       name="OK"
       text="OK"/>
      <button
       index="1"
       name="Cancel"
       text="Cancel"/>
    </form>
  </notification>

  <notification
   icon="alert.tga"
   name="KickAllUsers"
   type="alert">
Kick everyone currently on the grid with what message?
    <form name="form">
      <input name="message" type="text">
An administrator has logged you off.
      </input>
      <button
       default="true"
       index="0"
       name="OK"
       text="OK"/>
      <button
       index="1"
       name="Cancel"
       text="Cancel"/>
    </form>
  </notification>

  <notification
   icon="alert.tga"
   name="FreezeUser"
   type="alert">
Freeze this Resident with what message?
    <form name="form">
      <input name="message" type="text">
You have been frozen. You cannot move or chat. An administrator will contact you via instant message (IM).
      </input>
      <button
       default="true"
       index="0"
       name="OK"
       text="OK"/>
      <button
       index="1"
       name="Cancel"
       text="Cancel"/>
    </form>
  </notification>

  <notification
   icon="alert.tga"
   name="UnFreezeUser"
   type="alert">
Unfreeze this Resident with what message?
    <form name="form">
      <input name="message" type="text">
You are no longer frozen.
      </input>
      <button
       default="true"
       index="0"
       name="OK"
       text="OK"/>
      <button
       index="1"
       name="Cancel"
       text="Cancel"/>
    </form>
  </notification>

  <notification
   icon="alertmodal.tga"
   name="SetDisplayName"
   type="alert">
    The name above your avatar's head is called a [secondlife:///app/help/script display_name]. You can change it periodically.

    During the evaluation period of this Project Viewer release, you are able to update your Display Name as frequently as you wish. When this feature goes officially live, you will able to update your Display Name only once a week.

    Press reset to make it the same as your username.

    Change your display name?
    <form name="form">
      <input name="display_name" max_length_chars="31" type="text">
[DISPLAY_NAME]
      </input>
      <button
       default="true"
       index="0"
       name="Change"
       text="Change"/>
      <button
       index="1"
       name="Reset"
       text="Reset"/>
      <button
       index="2"
       name="Cancel"
       text="Cancel"/>
    </form>
    <unique/>
  </notification>

  <notification
   icon="alertmodal.tga"
   name="SetDisplayNameSuccess"
   type="alert">
Hi [DISPLAY_NAME]!

Just like in real life, it takes a while for everyone to learn about a new name.  Please allow several days for [http://wiki.secondlife.com/wiki/Setting_your_display_name your name to update] in objects, scripts, search, etc.
  </notification>

  <notification
   icon="alertmodal.tga"
   name="SetDisplayNameFailedLockout"
   type="alert">
Sorry, you cannot [http://wiki.secondlife.com/wiki/Setting_your_display_name change your display name] until:
[TIME]
  </notification>

  <notification
 icon="alertmodal.tga"
 name="SetDisplayNameBlocked"
 type="alert">
Sorry, you cannot change your display name. If you feel this is in error, please contact support.
  </notification>

  <notification
   icon="alertmodal.tga"
   name="SetDisplayNameFailedLength"
   type="alertmodal">
Sorry, that name is too long.  Display names can have a maximum of [LENGTH] characters.

Please try a shorter name.
  </notification>

  <notification
   icon="alertmodal.tga"
   name="SetDisplayNameFailedGeneric"
   type="alertmodal">
    Sorry, we could not set your display name.  Please try again later.
  </notification>

<!-- *NOTE: This should never happen, users should see SetDisplayNameFailedLockout above -->
  <notification
   icon="alertmodal.tga"
   name="AgentDisplayNameUpdateThresholdExceeded"
   type="alertmodal">
Sorry, you have to wait longer before you can change your display name.

See http://wiki.secondlife.com/wiki/Setting_your_display_name

Please try again later.
  </notification>

  <notification
   icon="alertmodal.tga"
   name="AgentDisplayNameSetBlocked"
   type="alertmodal">
 Sorry, we could not set your requested name because it contains a banned word.
 
 Please try a different name.
  </notification>

  <notification
   icon="alertmodal.tga"
 name="AgentDisplayNameSetInvalidUnicode"
 type="alertmodal">
    The display name you wish to set contains invalid characters.
  </notification>

  <notification
   icon="alertmodal.tga"
 name="AgentDisplayNameSetOnlyPunctuation"
 type="alertmodal">
    Your display name can't contain only punctuation.
  </notification>


  <notification
   icon="notifytip.tga"
   name="DisplayNameUpdate"
   type="notifytip">
    [OLD_NAME] ([SLID]) is now known as [NEW_NAME].
  </notification>

  <notification
   icon="alertmodal.tga"
   name="OfferTeleport"
   type="alertmodal">
Offer a teleport to your location with the following message?
    <form name="form">
      <input name="message" type="text">
Join me in [REGION]
      </input>
      <button
       default="true"
       index="0"
       name="OK"
       text="OK"/>
      <button
       index="1"
       name="Cancel"
       text="Cancel"/>
    </form>
  </notification>

  <notification
   icon="alertmodal.tga"
   name="OfferTeleportFromGod"
   type="alertmodal">
God summon Resident to your location?
    <form name="form">
      <input name="message" type="text">
Join me in [REGION]
      </input>
      <button
       default="true"
       index="0"
       name="OK"
       text="OK"/>
      <button
       index="1"
       name="Cancel"
       text="Cancel"/>
    </form>
  </notification>

  <notification
   icon="alertmodal.tga"
   name="TeleportFromLandmark"
   type="alertmodal">
Are you sure you want to teleport to &lt;nolink&gt;[LOCATION]&lt;/nolink&gt;?
    <usetemplate
     ignoretext="Confirm that I want to teleport to a landmark"
     name="okcancelignore"
     notext="Cancel"
     yestext="Teleport"/>
  </notification>

  <notification
   icon="alertmodal.tga"
   name="TeleportToPick"
   type="alertmodal">
Teleport to [PICK]?
    <usetemplate
     ignoretext="Confirm that I want to teleport to a location in Picks"
     name="okcancelignore"
     notext="Cancel"
     yestext="Teleport"/>
  </notification>

  <notification
   icon="alertmodal.tga"
   name="TeleportToClassified"
   type="alertmodal">
    Teleport to [CLASSIFIED]?
    <usetemplate
     ignoretext="Confirm that I want to teleport to a location in Classifieds"
     name="okcancelignore"
     notext="Cancel"
     yestext="Teleport"/>
  </notification>

  <notification
   icon="alertmodal.tga"
   name="TeleportToHistoryEntry"
   type="alertmodal">
Teleport to [HISTORY_ENTRY]?
    <usetemplate
     ignoretext="Confirm that I want to teleport to a history location"
     name="okcancelignore"
     notext="Cancel"
     yestext="Teleport"/>
  </notification>

  <notification
   icon="alert.tga"
   label="Message everyone in your Estate"
   name="MessageEstate"
   type="alert">
Type a short announcement which will be sent to everyone currently in your estate.
    <form name="form">
      <input name="message" type="text"/>
      <button
       default="true"
       index="0"
       name="OK"
       text="OK"/>
      <button
       index="1"
       name="Cancel"
       text="Cancel"/>
    </form>
  </notification>

  <notification
   icon="alert.tga"
   label="Change Linden Estate"
   name="ChangeLindenEstate"
   type="alert">
You are about to change a Linden owned estate (mainland, teen grid, orientation, etc.).

This is EXTREMELY DANGEROUS because it can fundamentally affect the Resident experience.  On the mainland, it will change thousands of regions and make the spaceserver hiccup.

Proceed?
    <usetemplate
     name="okcancelbuttons"
     notext="Cancel"
     yestext="OK"/>
  </notification>

  <notification
   icon="alert.tga"
   label="Change Linden Estate Access"
   name="ChangeLindenAccess"
   type="alert">
You are about to change the access list for a Linden owned estate (mainland, teen grid, orientation, etc.).

This is DANGEROUS and should only be done to invoke the hack allowing objects/L$ to be transfered in/out of a grid.
It will change thousands of regions and make the spaceserver hiccup.
    <usetemplate
     name="okcancelbuttons"
     notext="Cancel"
     yestext="OK"/>
  </notification>

  <notification
   icon="alert.tga"
   label="Select estate"
   name="EstateAllowedAgentAdd"
   type="alert">
Add to allowed list for this estate only or for [ALL_ESTATES]?
    <usetemplate
     canceltext="Cancel"
     name="yesnocancelbuttons"
     notext="All Estates"
     yestext="This Estate"/>
  </notification>

  <notification
   icon="alert.tga"
   label="Select estate"
   name="EstateAllowedAgentRemove"
   type="alert">
Remove from allowed list for this estate only or for [ALL_ESTATES]?
    <usetemplate
     canceltext="Cancel"
     name="yesnocancelbuttons"
     notext="All Estates"
     yestext="This Estate"/>
  </notification>

  <notification
   icon="alert.tga"
   label="Select estate"
   name="EstateAllowedGroupAdd"
   type="alert">
Add to group allowed list for this estate only or for [ALL_ESTATES]?
    <usetemplate
     canceltext="Cancel"
     name="yesnocancelbuttons"
     notext="All Estates"
     yestext="This Estate"/>
  </notification>

  <notification
   icon="alert.tga"
   label="Select estate"
   name="EstateAllowedGroupRemove"
   type="alert">
Remove from group allowed list for this estate only or [ALL_ESTATES]?
    <usetemplate
     canceltext="Cancel"
     name="yesnocancelbuttons"
     notext="All Estates"
     yestext="This Estate"/>
  </notification>

  <notification
   icon="alert.tga"
   label="Select estate"
   name="EstateBannedAgentAdd"
   type="alert">
Deny access for this estate only or for [ALL_ESTATES]?
    <usetemplate
     canceltext="Cancel"
     name="yesnocancelbuttons"
     notext="All Estates"
     yestext="This Estate"/>
  </notification>

  <notification
   icon="alert.tga"
   label="Select estate"
   name="EstateBannedAgentRemove"
   type="alert">
Remove this Resident from the ban list for  access for this estate only or for [ALL_ESTATES]?
    <usetemplate
     canceltext="Cancel"
     name="yesnocancelbuttons"
     notext="All Estates"
     yestext="This Estate"/>
  </notification>

  <notification
   icon="alert.tga"
   label="Select estate"
   name="EstateManagerAdd"
   type="alert">
Add estate manager for this estate only or for [ALL_ESTATES]?
    <usetemplate
     canceltext="Cancel"
     name="yesnocancelbuttons"
     notext="All Estates"
     yestext="This Estate"/>
  </notification>

  <notification
   icon="alert.tga"
   label="Select estate"
   name="EstateManagerRemove"
   type="alert">
Remove estate manager for this estate only or for [ALL_ESTATES]?
    <usetemplate
     canceltext="Cancel"
     name="yesnocancelbuttons"
     notext="All Estates"
     yestext="This Estate"/>
  </notification>

  <notification
   icon="alert.tga"
   label="Confirm Kick"
   name="EstateKickUser"
   type="alert">
Kick [EVIL_USER] from this estate?
    <usetemplate
     name="okcancelbuttons"
     notext="Cancel"
     yestext="OK"/>
  </notification>

  <notification
   icon="alertmodal.tga"
   name="EstateChangeCovenant"
   type="alertmodal">
Are you sure you want to change the Estate Covenant?
    <usetemplate
     name="okcancelbuttons"
     notext="Cancel"
     yestext="OK"/>
  </notification>

  <notification
   icon="alertmodal.tga"
   name="RegionEntryAccessBlocked"
   type="alertmodal">
You are not allowed in that Region due to your maturity Rating. This may be a result of a lack of information validating your age.

Please verify you have the latest Viewer installed, and go to the Knowledge Base for details on accessing areas with this maturity rating.
    <usetemplate
     name="okbutton"
     yestext="OK"/>
  </notification>

  <notification
   icon="alertmodal.tga"
   name="RegionEntryAccessBlocked_KB"
   type="alertmodal">
You are not allowed in that region due to your maturity Rating.

Go to the Knowledge Base for more information about maturity Ratings?
    <url option="0" name="url">
		http://wiki.secondlife.com/wiki/Linden_Lab_Official:Maturity_ratings:_an_overview
    </url>
    <usetemplate
     name="okcancelignore"
     yestext="Go to Knowledge Base"
	 notext="Close"
	 ignoretext="I can&apos;t enter this Region, due to restrictions of the maturity Rating"/>
  </notification>

  <notification
   icon="notifytip.tga"
   name="RegionEntryAccessBlocked_Notify"
   type="notifytip">
You are not allowed in that region due to your maturity Rating.
  </notification>

  <notification
   icon="alertmodal.tga"
   name="RegionEntryAccessBlocked_Change"
   type="alertmodal">
You are not allowed in that Region due to your maturity Rating preference.

To enter the desired region, please change your maturity Rating preference. This will allow you to search for and access [REGIONMATURITY] content. To undo any changes, go to Me &gt; Preferences &gt; General.
	 <form name="form">
      <button
       index="0"
       name="OK"
       text="Change Preference"/>
      <button
       default="true"
       index="1"
       name="Cancel"
       text="Close"/>
       <ignore name="ignore" text="My chosen Rating preference prevents me from entering a Region"/>
    </form>
  </notification>

  <notification
   icon="notifytip.tga"
   name="PreferredMaturityChanged"
   type="notifytip">
Your maturity Rating preference is now [RATING].
  </notification>

  <notification
   icon="alertmodal.tga"
   name="LandClaimAccessBlocked"
   type="alertmodal">
You cannot claim this land due to your maturity Rating. This may be a result of a lack of information validating your age.

Please verify you have the latest Viewer installed, and go to the Knowledge Base for details on accessing areas with this maturity rating.
    <usetemplate
     name="okbutton"
     yestext="OK"/>
  </notification>

  <notification
   icon="alertmodal.tga"
   name="LandClaimAccessBlocked_KB"
   type="alertmodal">
You cannot claim this land due to your maturity Rating.

Go to the Knowledge Base for more information about maturity Ratings?
    <url option="0" name="url">
		http://wiki.secondlife.com/wiki/Linden_Lab_Official:Maturity_ratings:_an_overview
    </url>
    <usetemplate
     name="okcancelignore"
     yestext="Go to Knowledge Base"
	 notext="Close"
	 ignoretext="I can&apos;t claim this Land, due to restrictions of the maturity Rating"/>
  </notification>

  <notification
   icon="notifytip.tga"
   name="LandClaimAccessBlocked_Notify"
   type="notifytip">
You cannot claim this land due to your maturity Rating.
  </notification>

  <notification
   icon="alertmodal.tga"
   name="LandClaimAccessBlocked_Change"
   type="alertmodal">
You cannot claim this land due to your maturity Rating preference.

You can click &apos;Change Preference&apos; to raise your maturity Rating preference now and allow you to enter. You will be able to search and access [REGIONMATURITY] content from now on. If you later want to change this setting back, go to Me &gt; Preferences &gt; General.
    <usetemplate
     name="okcancelignore"
     yestext="Change Preference"
	 notext="Close"
	 ignoretext="My chosen Rating preference prevents me from claiming Land"/>
  </notification>

  <notification
   icon="alertmodal.tga"
   name="LandBuyAccessBlocked"
   type="alertmodal">
You cannot buy this land due to your maturity Rating. This may be a result of a lack of information validating your age.

Please verify you have the latest Viewer installed, and go to the Knowledge Base for details on accessing areas with this maturity rating.
    <usetemplate
     name="okbutton"
     yestext="OK"/>
  </notification>

  <notification
   icon="alertmodal.tga"
   name="LandBuyAccessBlocked_KB"
   type="alertmodal">
You cannot buy this land due to your maturity Rating.

Go to the Knowledge Base for more information about maturity Ratings?
    <url option="0" name="url">
		http://wiki.secondlife.com/wiki/Linden_Lab_Official:Maturity_ratings:_an_overview
    </url>
    <usetemplate
     name="okcancelignore"
     yestext="Go to Knowledge Base"
	 notext="Close"
	 ignoretext="I can&apos;t buy this Land, due to restrictions of the maturity Rating"/>
  </notification>

  <notification
   icon="notifytip.tga"
   name="LandBuyAccessBlocked_Notify"
   type="notifytip">
You cannot buy this land due to your maturity Rating.
  </notification>

  <notification
   icon="alertmodal.tga"
   name="LandBuyAccessBlocked_Change"
   type="alertmodal">
You cannot buy this land due to your maturity Rating preference.

You can click &apos;Change Preference&apos; to raise your maturity Rating preference now and allow you to enter. You will be able to search and access [REGIONMATURITY] content from now on. If you later want to change this setting back, go to Me &gt; Preferences &gt; General.
    <usetemplate
     name="okcancelignore"
     yestext="Change Preference"
	 notext="Close"
	 ignoretext="My chosen Rating preference prevents me from buying Land"/>
  </notification>

	<notification
	  icon="alertmodal.tga"
	  name="TooManyPrimsSelected"
	  type="alertmodal">
There are too many prims selected.  Please select [MAX_PRIM_COUNT] or fewer prims and try again
		<usetemplate
		 name="okbutton"
		 yestext="OK"/>
	</notification>

	<notification
   icon="alertmodal.tga"
   name="ProblemImportingEstateCovenant"
   type="alertmodal">
Problem importing estate covenant.
    <usetemplate
     name="okbutton"
     yestext="OK"/>
  </notification>

  <notification
   icon="alertmodal.tga"
   name="ProblemAddingEstateManager"
   type="alertmodal">
Problems adding a new estate manager.  One or more estates may have a full manager list.
  </notification>

  <notification
   icon="alertmodal.tga"
   name="ProblemAddingEstateGeneric"
   type="alertmodal">
Problems adding to this estate list.  One or more estates may have a full list.
  </notification>

  <notification
   icon="alertmodal.tga"
   name="UnableToLoadNotecardAsset"
   type="alertmodal">
Unable to load notecard&apos;s asset at this time.
    <usetemplate
     name="okbutton"
     yestext="OK"/>
  </notification>

  <notification
   icon="alertmodal.tga"
   name="NotAllowedToViewNotecard"
   type="alertmodal">
Insufficient permissions to view notecard associated with asset ID requested.
    <usetemplate
     name="okbutton"
     yestext="OK"/>
  </notification>

  <notification
   icon="alertmodal.tga"
   name="MissingNotecardAssetID"
   type="alertmodal">
Asset ID for notecard is missing from database.
    <usetemplate
     name="okbutton"
     yestext="OK"/>
  </notification>

  <notification
   icon="alert.tga"
   name="PublishClassified"
   type="alert">
Remember: Classified ad fees are non-refundable.

Publish this classified now for L$[AMOUNT]?
    <usetemplate
     name="okcancelbuttons"
     notext="Cancel"
     yestext="OK"/>
  </notification>

  <notification
   icon="alertmodal.tga"
   name="SetClassifiedMature"
   type="alertmodal">
Does this classified contain Moderate content?
    <usetemplate
     canceltext="Cancel"
     name="yesnocancelbuttons"
     notext="No"
     yestext="Yes"/>
  </notification>

  <notification
   icon="alertmodal.tga"
   name="SetGroupMature"
   type="alertmodal">
Does this group contain Moderate content?
    <usetemplate
     canceltext="Cancel"
     name="yesnocancelbuttons"
     notext="No"
     yestext="Yes"/>
  </notification>

  <notification
   icon="alert.tga"
   label="Confirm restart"
   name="ConfirmRestart"
   type="alert">
Do you really want to restart this region in 2 minutes?
    <usetemplate
     name="okcancelbuttons"
     notext="Cancel"
     yestext="OK"/>
  </notification>

  <notification
   icon="alert.tga"
   label="Message everyone in this region"
   name="MessageRegion"
   type="alert">
Type a short announcement which will be sent to everyone in this region.
    <form name="form">
      <input name="message" type="text"/>
      <button
       default="true"
       index="0"
       name="OK"
       text="OK"/>
      <button
       index="1"
       name="Cancel"
       text="Cancel"/>
    </form>
  </notification>

  <notification
   icon="alertmodal.tga"
   label="Changed Region Maturity"
   name="RegionMaturityChange"
   type="alertmodal">
The maturity rating for this region has been updated.
It may take some time for the change to be reflected on the map.

To enter Adult regions, Residents must be Account Verified, either by age-verification or payment-verification.
  </notification>

  <notification
   icon="alertmodal.tga"
   label="Voice Version Mismatch"
   name="VoiceVersionMismatch"
   type="alertmodal">
This version of [APP_NAME] is not compatible with the Voice Chat feature in this region. In order for Voice Chat to function correctly you will need to update [APP_NAME].
  </notification>

  <notification
   icon="alertmodal.tga"
   label="Can&apos;t Buy Objects"
   name="BuyObjectOneOwner"
   type="alertmodal">
Cannot buy objects from different owners at the same time.
Please select only one object and try again.
  </notification>

  <notification
   icon="alertmodal.tga"
   label="Can&apos;t Buy Contents"
   name="BuyContentsOneOnly"
   type="alertmodal">
Unable to buy the contents of more than one object at a time.
Please select only one object and try again.
  </notification>

  <notification
   icon="alertmodal.tga"
   label="Can&apos;t Buy Contents"
   name="BuyContentsOneOwner"
   type="alertmodal">
Cannot buy objects from different owners at the same time.
Please select only one object and try again.
  </notification>

  <notification
   icon="alertmodal.tga"
   name="BuyOriginal"
   type="alertmodal">
Buy original object from [OWNER] for L$[PRICE]?
You will become the owner of this object.
You will be able to:
 Modify: [MODIFYPERM]
 Copy: [COPYPERM]
 Resell or Give Away: [RESELLPERM]
    <usetemplate
     name="okcancelbuttons"
     notext="Cancel"
     yestext="OK"/>
  </notification>

  <notification
   icon="alertmodal.tga"
   name="BuyOriginalNoOwner"
   type="alertmodal">
Buy original object for L$[PRICE]?
You will become the owner of this object.
You will be able to:
 Modify: [MODIFYPERM]
 Copy: [COPYPERM]
 Resell or Give Away: [RESELLPERM]
    <usetemplate
     name="okcancelbuttons"
     notext="Cancel"
     yestext="OK"/>
  </notification>

  <notification
   icon="alertmodal.tga"
   name="BuyCopy"
   type="alertmodal">
Buy a copy from [OWNER] for L$[PRICE]?
The object will be copied to your inventory.
You will be able to:
 Modify: [MODIFYPERM]
 Copy: [COPYPERM]
 Resell or Give Away: [RESELLPERM]
    <usetemplate
     name="okcancelbuttons"
     notext="Cancel"
     yestext="OK"/>
  </notification>

  <notification
   icon="alertmodal.tga"
   name="BuyCopyNoOwner"
   type="alertmodal">
Buy a copy for L$[PRICE]?
The object will be copied to your inventory.
You will be able to:
 Modify: [MODIFYPERM]
 Copy: [COPYPERM]
 Resell or Give Away: [RESELLPERM]
    <usetemplate
     name="okcancelbuttons"
     notext="Cancel"
     yestext="OK"/>
  </notification>

  <notification
   icon="alertmodal.tga"
   name="BuyContents"
   type="alertmodal">
Buy contents from [OWNER] for L$[PRICE]?
They will be copied to your inventory.
    <usetemplate
     name="okcancelbuttons"
     notext="Cancel"
     yestext="OK"/>
  </notification>

  <notification
   icon="alertmodal.tga"
   name="BuyContentsNoOwner"
   type="alertmodal">
Buy contents for L$[PRICE]?
They will be copied to your inventory.
    <usetemplate
     name="okcancelbuttons"
     notext="Cancel"
     yestext="OK"/>
  </notification>

  <notification
   icon="alertmodal.tga"
   name="ConfirmPurchase"
   type="alertmodal">
This transaction will:
[ACTION]

Are you sure you want to proceed with this purchase?
    <usetemplate
     name="okcancelbuttons"
     notext="Cancel"
     yestext="OK"/>
  </notification>

  <notification
   icon="alertmodal.tga"
   name="ConfirmPurchasePassword"
   type="password">
This transaction will:
[ACTION]

Are you sure you want to proceed with this purchase?
Please re-enter your password and click OK.
    <form name="form">
      <input
       name="message"
       type="password"/>
      <button
       default="true"
       index="0"
       name="ConfirmPurchase"
       text="OK"/>
      <button
       index="1"
       name="Cancel"
       text="Cancel"/>
    </form>
  </notification>

  <notification
   icon="alert.tga"
   name="SetPickLocation"
   type="alert">
Note:
You have updated the location of this pick but the other details will retain their original values.
    <usetemplate
     name="okbutton"
     yestext="OK"/>
  </notification>

  <notification
   icon="alertmodal.tga"
   name="MoveInventoryFromObject"
   type="alertmodal">
You have selected &apos;no copy&apos; inventory items.
These items will be moved to your inventory, not copied.

Move the inventory item(s)?
    <usetemplate
     ignoretext="Warn me before I move &apos;no-copy&apos; items from an object"
     name="okcancelignore"
     notext="Cancel"
     yestext="OK"/>
  </notification>

  <notification
   icon="alertmodal.tga"
   name="MoveInventoryFromScriptedObject"
   type="alertmodal">
You have selected &apos;no copy&apos; inventory items.  These items will be moved to your inventory, not copied.
Because this object is scripted, moving these items to your inventory may cause the script to malfunction.

Move the inventory item(s)?
    <usetemplate
     ignoretext="Warn me before I move &apos;no-copy&apos; items which might break a scripted object"
     name="okcancelignore"
     notext="Cancel"
     yestext="OK"/>
  </notification>

  <notification
   icon="alert.tga"
   name="ClickActionNotPayable"
   type="alert">
Warning: The &apos;Pay object&apos; click action has been set, but it will only work if a script is added with a money() event.
    <form name="form">
      <ignore name="ignore"
       text="I set the action &apos;Pay object&apos; when building an object without a money() script"/>
    </form>
  </notification>

  <notification
   icon="alertmodal.tga"
   name="OpenObjectCannotCopy"
   type="alertmodal">
There are no items in this object that you are allowed to copy.
  </notification>

  <notification
   icon="alertmodal.tga"
   name="WebLaunchAccountHistory"
   type="alertmodal">
Go to your [http://secondlife.com/account/ Dashboard] to see your account history?
    <usetemplate
     ignoretext="Launch my browser to see my account history"
     name="okcancelignore"
     notext="Cancel"
     yestext="Go to page"/>
  </notification>

  <notification
   icon="alertmodal.tga"
   name="ConfirmQuit"
   type="alertmodal"
   unique="true">
Are you sure you want to quit?
    <usetemplate
     ignoretext="Confirm before I quit"
     name="okcancelignore"
     notext="Don&apos;t Quit"
     yestext="Quit"/>
  </notification>

  <notification
   icon="alertmodal.tga"
   name="DeleteItems"
   type="alertmodal"
   unique="true">
    [QUESTION]
    <usetemplate
     ignoretext="Confirm before deleting items"
     name="okcancelignore"
     notext="Cancel"
     yestext="OK"/>
  </notification>

  <notification
   icon="alertmodal.tga"
   name="HelpReportAbuseEmailLL"
   type="alert"
   unique="true">
Use this tool to report violations of the [http://secondlife.com/corporate/tos.php Terms of Service] and [http://secondlife.com/corporate/cs.php Community Standards].

All reported abuses are investigated and resolved.
  </notification>

  <notification
   icon="alertmodal.tga"
   name="HelpReportAbuseSelectCategory"
   type="alertmodal">
Please select a category for this abuse report.
Selecting a category helps us file and process abuse reports.
  </notification>

  <notification
   icon="alertmodal.tga"
   name="HelpReportAbuseAbuserNameEmpty"
   type="alertmodal">
Please enter the name of the abuser.
Entering an accurate value helps us file and process abuse reports.
  </notification>

  <notification
   icon="alertmodal.tga"
   name="HelpReportAbuseAbuserLocationEmpty"
   type="alertmodal">
Please enter the location where the abuse took place.
Entering an accurate value helps us file and process abuse reports.
  </notification>

  <notification
   icon="alertmodal.tga"
   name="HelpReportAbuseSummaryEmpty"
   type="alertmodal">
Please enter a summary of the abuse that took place.
Entering an accurate summary helps us file and process abuse reports.
  </notification>

  <notification
   icon="alertmodal.tga"
   name="HelpReportAbuseDetailsEmpty"
   type="alertmodal">
Please enter a detailed description of the abuse that took place.
Be as specific as you can, including names and the details of the incident you are reporting.
Entering an accurate description helps us file and process abuse reports.
  </notification>

  <notification
   icon="alertmodal.tga"
   name="HelpReportAbuseContainsCopyright"
   type="alertmodal">
Dear Resident,

You appear to be reporting intellectual property infringement. Please make sure you are reporting it correctly:

(1) The Abuse Process. You may submit an abuse report if you believe a Resident is exploiting the [SECOND_LIFE] permissions system, for example, by using CopyBot or similar copying tools, to infringe intellectual property rights. The Abuse Team investigates and issues appropriate disciplinary action for behavior that violates the [SECOND_LIFE] [http://secondlife.com/corporate/tos.php Terms of Service] or [http://secondlife.com/corporate/cs.php Community Standards]. However, the Abuse Team does not handle and will not respond to requests to remove content from the [SECOND_LIFE] world.

(2) The DMCA or Content Removal Process. To request removal of content from [SECOND_LIFE], you MUST submit a valid notification of infringement as provided in our [http://secondlife.com/corporate/dmca.php DMCA Policy].

If you still wish to continue with the abuse process, please close this window and finish submitting your report.  You may need to select the specific category &apos;CopyBot or Permissions Exploit&apos;.

Thank you,

Linden Lab
  </notification>

  <notification
   icon="alertmodal.tga"
   name="FailedRequirementsCheck"
   type="alertmodal">
The following required components are missing from [FLOATER]:
[COMPONENTS]
  </notification>

  <notification
   icon="alert.tga"
   label="Replace Existing Attachment"
   name="ReplaceAttachment"
   type="alert">
There is already an object attached to this point on your body.
Do you want to replace it with the selected object?
    <form name="form">
      <ignore name="ignore"
       save_option="true"
       text="Replace an existing attachment with the selected item"/>
      <button
       default="true"
       ignore="Replace Automatically"
       index="0"
       name="Yes"
       text="OK"/>
      <button
       ignore="Never Replace"
       index="1"
       name="No"
       text="Cancel"/>
    </form>
  </notification>

  <notification
   icon="alert.tga"
   label="Busy Mode Warning"
   name="BusyModePay"
   type="alert">
You are in Busy Mode, which means you will not receive any items offered in exchange for this payment.

Would you like to leave Busy Mode before completing this transaction?
    <form name="form">
      <ignore name="ignore"
       save_option="true"
       text="I am about to pay a person or object while I am in Busy mode"/>
      <button
       default="true"
       ignore="Always leave Busy Mode"
       index="0"
       name="Yes"
       text="OK"/>
      <button
       ignore="Never leave Busy Mode"
       index="1"
       name="No"
       text="Cancel"/>
    </form>
  </notification>

  <notification
   icon="alertmodal.tga"
   name="ConfirmDeleteProtectedCategory"
   type="alertmodal">
The folder &apos;[FOLDERNAME]&apos; is a system folder. Deleting system folders can cause instability.  Are you sure you want to delete it?
    <usetemplate
     ignoretext="Confirm before I delete a system folder"
     name="okcancelignore"
     notext="Cancel"
     yestext="OK"/>
  </notification>

  <notification
   icon="alertmodal.tga"
   name="ConfirmEmptyTrash"
   type="alertmodal">
Are you sure you want to permanently delete the contents of your Trash?
    <usetemplate
     ignoretext="Confirm before I empty the inventory Trash folder"
     name="okcancelignore"
     notext="Cancel"
     yestext="OK"/>
  </notification>

  <notification
   icon="alertmodal.tga"
   name="ConfirmClearBrowserCache"
   type="alertmodal">
Are you sure you want to delete your travel, web, and search history?
    <usetemplate
     name="okcancelbuttons"
     notext="Cancel"
     yestext="OK"/>
  </notification>

  <notification
   icon="alertmodal.tga"
   name="ConfirmClearCookies"
   type="alertmodal">
Are you sure you want to clear your cookies?
    <usetemplate
     name="okcancelbuttons"
     notext="Cancel"
     yestext="Yes"/>
  </notification>

  <notification
   icon="alertmodal.tga"
   name="ConfirmClearMediaUrlList"
   type="alertmodal">
Are you sure you want to clear your list of saved URLs?
    <usetemplate
     name="okcancelbuttons"
     notext="Cancel"
     yestext="Yes"/>
  </notification>

  <notification
   icon="alertmodal.tga"
   name="ConfirmEmptyLostAndFound"
   type="alertmodal">
Are you sure you want to permanently delete the contents of your Lost And Found?
    <usetemplate
     ignoretext="Confirm before I empty the inventory Lost And Found folder"
     name="okcancelignore"
     notext="No"
     yestext="Yes"/>
  </notification>

  <notification
   icon="alertmodal.tga"
   name="CopySLURL"
   type="alertmodal">
The following SLurl has been copied to your clipboard:
 [SLURL]

Link to this from a web page to give others easy access to this location, or try it out yourself by pasting it into the address bar of any web browser.
    <form name="form">
      <ignore name="ignore"
       text="SLurl is copied to my clipboard"/>
    </form>
  </notification>

  <notification
   icon="alertmodal.tga"
   name="WLSavePresetAlert"
   type="alertmodal">
Do you wish to overwrite the saved preset?
    <usetemplate
     name="okcancelbuttons"
     notext="No"
     yestext="Yes"/>
  </notification>

  <notification
   icon="alertmodal.tga"
   name="WLDeletePresetAlert"
   type="alertmodal">
Do you wish to delete [SKY]?
    <usetemplate
     name="okcancelbuttons"
     notext="No"
     yestext="Yes"/>
  </notification>

  <notification
   icon="alertmodal.tga"
   name="WLNoEditDefault"
   type="alertmodal">
You cannot edit or delete a default preset.
  </notification>

  <notification
   icon="alertmodal.tga"
   name="WLMissingSky"
   type="alertmodal">
This day cycle file references a missing sky file: [SKY].
  </notification>

  <notification
   icon="alertmodal.tga"
   name="PPSaveEffectAlert"
   type="alertmodal">
PostProcess Effect exists. Do you still wish overwrite it?
    <usetemplate
     name="okcancelbuttons"
     notext="No"
     yestext="Yes"/>
  </notification>

  <notification
   icon="alert.tga"
   name="NewSkyPreset"
   type="alert">
Give me a name for the new sky.
    <form name="form">
      <input name="message" type="text">
New Preset
      </input>
      <button
       default="true"
       index="0"
       name="OK"
       text="OK"/>
      <button
       index="1"
       name="Cancel"
       text="Cancel"/>
    </form>
  </notification>

  <notification
   icon="alertmodal.tga"
   name="ExistsSkyPresetAlert"
   type="alertmodal">
Preset already exists!
  </notification>

  <notification
   icon="alert.tga"
   name="NewWaterPreset"
   type="alert">
Give me a name for the new water preset.
    <form name="form">
      <input name="message" type="text">
New Preset
      </input>
      <button
       default="true"
       index="0"
       name="OK"
       text="OK"/>
      <button
       index="1"
       name="Cancel"
       text="Cancel"/>
    </form>
  </notification>

  <notification
   icon="alertmodal.tga"
   name="ExistsWaterPresetAlert"
   type="alertmodal">
Preset already exists!
  </notification>

  <notification
   icon="alertmodal.tga"
   name="WaterNoEditDefault"
   type="alertmodal">
You cannot edit or delete a default preset.
  </notification>

  <notification
   icon="alertmodal.tga"
   name="ChatterBoxSessionStartError"
   type="alertmodal">
Unable to start a new chat session with [RECIPIENT].
[REASON]
    <usetemplate
     name="okbutton"
     yestext="OK"/>
  </notification>

  <notification
   icon="alertmodal.tga"
   name="ChatterBoxSessionEventError"
   type="alertmodal">
[EVENT]
[REASON]
    <usetemplate
     name="okbutton"
     yestext="OK"/>
  </notification>

  <notification
   icon="alertmodal.tga"
   name="ForceCloseChatterBoxSession"
   type="alertmodal">
Your chat session with [NAME] must close.
[REASON]
    <usetemplate
     name="okbutton"
     yestext="OK"/>
  </notification>

  <notification
   icon="alertmodal.tga"
   name="Cannot_Purchase_an_Attachment"
   type="alertmodal">
You can&apos;t buy an object while it is attached.
  </notification>

  <notification
   icon="alertmodal.tga"
   label="About Requests for the Debit Permission"
   name="DebitPermissionDetails"
   type="alertmodal">
Granting this request gives a script ongoing permission to take Linden dollars (L$) from your account. To revoke this permission, the object owner must delete the object or reset the scripts in the object.
    <usetemplate
     name="okbutton"
     yestext="OK"/>
  </notification>

  <notification
   icon="alertmodal.tga"
   name="AutoWearNewClothing"
   type="alertmodal">
Would you like to automatically wear the clothing you are about to create?
    <usetemplate
     ignoretext="Wear the clothing I create while editing My Appearance"
     name="okcancelignore"
     notext="No"
     yestext="Yes"/>
  </notification>

  <notification
   icon="alertmodal.tga"
   name="NotAgeVerified"
   type="alertmodal">
You must be age-verified to visit this area.  Do you want to go to the [SECOND_LIFE] website and verify your age?

[_URL]
    <url option="0" name="url">

	    https://secondlife.com/account/verification.php
    </url>
    <usetemplate
     ignoretext="I have not verified my age"
     name="okcancelignore"
     notext="No"
     yestext="Yes"/>
  </notification>

  <notification
   icon="alertmodal.tga"
   name="Cannot enter parcel: no payment info on file"
   type="alertmodal">
You must have payment information on file to visit this area.  Do you want to go to the [SECOND_LIFE] website and set this up?

[_URL]
    <url option="0" name="url">

			https://secondlife.com/account/
    </url>
    <usetemplate
     ignoretext="I lack payment information on file"
     name="okcancelignore"
     notext="No"
     yestext="Yes"/>
  </notification>

  <notification
   icon="alertmodal.tga"
   name="MissingString"
   type="alertmodal">
The string [STRING_NAME] is missing from strings.xml
  </notification>

  <notification
   icon="notifytip.tga"
   name="SystemMessageTip"
   type="notifytip">
[MESSAGE]
  </notification>
  
  <notification
   icon="notifytip.tga"
   name="IMSystemMessageTip"
   type="notifytip">
[MESSAGE]
  </notification>

  <notification
   icon="notifytip.tga"
   name="Cancelled"
   type="notifytip">
Cancelled
  </notification>

  <notification
   icon="notifytip.tga"
   name="CancelledSit"
   type="notifytip">
Cancelled Sit
  </notification>

  <notification
   icon="notifytip.tga"
   name="CancelledAttach"
   type="notifytip">
Cancelled Attach
  </notification>

  <notification
   icon="notifytip.tga"
   name="ReplacedMissingWearable"
   type="notifytip">
Replaced missing clothing/body part with default.
  </notification>

  <notification
   icon="groupnotify"
   name="GroupNotice"
   persist="true"
   type="groupnotify">
Topic: [SUBJECT], Message: [MESSAGE]
  </notification>

  <notification
   icon="notifytip.tga"
   name="FriendOnline"
   type="notifytip">
[NAME] is Online
  </notification>

  <notification
   icon="notifytip.tga"
   name="FriendOffline"
   type="notifytip">
[NAME] is Offline
  </notification>

  <notification
   icon="notifytip.tga"
   name="AddSelfFriend"
   type="notifytip">
Although you&apos;re very nice, you can&apos;t add yourself as a friend.
  </notification>

  <notification
   icon="notifytip.tga"
   name="UploadingAuctionSnapshot"
   type="notifytip">
Uploading in-world and web site snapshots...
(Takes about 5 minutes.)
  </notification>

  <notification
   icon="notify.tga"
   name="UploadPayment"
   persist="true"
   type="notify">
You paid L$[AMOUNT] to upload.
  </notification>

  <notification
   icon="notifytip.tga"
   name="UploadWebSnapshotDone"
   type="notifytip">
Web site snapshot upload done.
  </notification>

  <notification
   icon="notifytip.tga"
   name="UploadSnapshotDone"
   type="notifytip">
In-world snapshot upload done
  </notification>

  <notification
   icon="notifytip.tga"
   name="TerrainDownloaded"
   type="notifytip">
Terrain.raw downloaded
  </notification>

  <notification
   icon="notifytip.tga"
   name="GestureMissing"
   type="notifytip">
Hmm. Gesture [NAME] is missing from the database.
  </notification>

  <notification
   icon="notifytip.tga"
   name="UnableToLoadGesture"
   type="notifytip">
Unable to load gesture [NAME].
  </notification>

  <notification
   icon="notifytip.tga"
   name="LandmarkMissing"
   type="notifytip">
Landmark is missing from database.
  </notification>

  <notification
   icon="notifytip.tga"
   name="UnableToLoadLandmark"
   type="notifytip">
Unable to load landmark.  Please try again.
  </notification>

  <notification
   icon="notifytip.tga"
   name="CapsKeyOn"
   type="notifytip">
Your Caps Lock key is on.
This might affect your password.
  </notification>

  <notification
   icon="notifytip.tga"
   name="NotecardMissing"
   type="notifytip">
Notecard is missing from database.
  </notification>

  <notification
   icon="notifytip.tga"
   name="NotecardNoPermissions"
   type="notifytip">
You don&apos;t have permission to view this notecard.
  </notification>

  <notification
   icon="notifytip.tga"
   name="RezItemNoPermissions"
   type="notifytip">
Insufficient permissions to rez object.
  </notification>

  <notification
   icon="notifytip.tga"
   name="UnableToLoadNotecard"
   type="notifytip">
Unable to load notecard.
Please try again.
  </notification>

  <notification
   icon="notifytip.tga"
   name="ScriptMissing"
   type="notifytip">
Script is missing from database.
  </notification>

  <notification
   icon="notifytip.tga"
   name="ScriptNoPermissions"
   type="notifytip">
Insufficient permissions to view script.
  </notification>

  <notification
   icon="notifytip.tga"
   name="UnableToLoadScript"
   type="notifytip">
Unable to load script.  Please try again.
  </notification>

  <notification
   icon="notifytip.tga"
   name="IncompleteInventory"
   type="notifytip">
The complete contents you are offering are not yet locally available. Please try offering those items again in a minute.
  </notification>

  <notification
   icon="notifytip.tga"
   name="CannotModifyProtectedCategories"
   type="notifytip">
You cannot modify protected categories.
  </notification>

  <notification
   icon="notifytip.tga"
   name="CannotRemoveProtectedCategories"
   type="notifytip">
You cannot remove protected categories.
  </notification>

  <notification
   icon="notifytip.tga"
   name="UnableToBuyWhileDownloading"
   type="notifytip">
Unable to buy while downloading object data.
Please try again.
  </notification>

  <notification
   icon="notifytip.tga"
   name="UnableToLinkWhileDownloading"
   type="notifytip">
Unable to link while downloading object data.
Please try again.
  </notification>

  <notification
   icon="notifytip.tga"
   name="CannotBuyObjectsFromDifferentOwners"
   type="notifytip">
You can only buy objects from one owner at a time.
Please select a single object.
  </notification>

  <notification
   icon="notifytip.tga"
   name="ObjectNotForSale"
   type="notifytip">
This object is not for sale.
  </notification>

  <notification
   icon="notifytip.tga"
   name="EnteringGodMode"
   type="notifytip">
Entering god mode, level [LEVEL]
  </notification>

  <notification
   icon="notifytip.tga"
   name="LeavingGodMode"
   type="notifytip">
Now leaving god mode, level [LEVEL]
  </notification>

  <notification
   icon="notifytip.tga"
   name="CopyFailed"
   type="notifytip">
You don&apos;t have permission to copy this.
  </notification>

  <notification
   icon="notifytip.tga"
   name="InventoryAccepted"
   type="notifytip">
[NAME] received your inventory offer.
  </notification>

  <notification
   icon="notifytip.tga"
   name="InventoryDeclined"
   type="notifytip">
[NAME] declined your inventory offer.
  </notification>

  <notification
   icon="notifytip.tga"
   name="ObjectMessage"
   type="notifytip">
[NAME]: [MESSAGE]
  </notification>

  <notification
   icon="notifytip.tga"
   name="CallingCardAccepted"
   type="notifytip">
Your calling card was accepted.
  </notification>

  <notification
   icon="notifytip.tga"
   name="CallingCardDeclined"
   type="notifytip">
Your calling card was declined.
  </notification>

  <notification
   icon="notifytip.tga"
   name="TeleportToLandmark"
   type="notifytip">
You can teleport to locations like &apos;[NAME]&apos; by opening the Places panel on the right side of your screen, and then select the Landmarks tab.
Click on any landmark to select it, then click &apos;Teleport&apos; at the bottom of the panel.
(You can also double-click on the landmark, or right-click it and choose &apos;Teleport&apos;.)
  </notification>

  <notification
   icon="notifytip.tga"
   name="TeleportToPerson"
   type="notifytip">
You can contact Residents like &apos;[NAME]&apos; by opening the People panel on the right side of your screen.
Select the Resident from the list, then click &apos;IM&apos; at the bottom of the panel.
(You can also double-click on their name in the list, or right-click and choose &apos;IM&apos;).
  </notification>

  <notification
   icon="notifytip.tga"
   name="CantSelectLandFromMultipleRegions"
   type="notifytip">
Can&apos;t select land across server boundaries.
Try selecting a smaller piece of land.
  </notification>

  <notification
   icon="notifytip.tga"
   name="SearchWordBanned"
   type="notifytip">
Some terms in your search query were excluded due to content restrictions as clarified in the Community Standards.
  </notification>

  <notification
   icon="notifytip.tga"
   name="NoContentToSearch"
   type="notifytip">
Please select at least one type of content to search (General, Moderate, or Adult).
  </notification>

  <notification
   icon="notify.tga"
   name="GroupVote"
   type="notify">
[NAME] has proposed to vote on:
[MESSAGE]
    <form name="form">
      <button
       index="0"
       name="VoteNow"
       text="Vote Now"/>
      <button
       index="1"
       name="Later"
       text="Later"/>
    </form>
  </notification>

  <notification
   icon="notify.tga"
   name="SystemMessage"
   persist="true"
   type="notify">
[MESSAGE]
  </notification>

  <notification
   icon="notify.tga"
   name="PaymentReceived"
   persist="true"
   type="notify">
[MESSAGE]
  </notification>

  <notification
   icon="notify.tga"
   name="PaymentSent"
   persist="true"
   type="notify">
[MESSAGE]
  </notification>

   <!-- EventNotification couldn't be persist since server decide is it necessary to notify 
   user about subscribed event via LLEventNotifier-->
  <notification
   icon="notify.tga"
   name="EventNotification"
   type="notify">
Event Notification:

[NAME]
[DATE]
    <form name="form">
      <button
       index="0"
       name="Teleport"
       text="Teleport"/>
      <button
       index="1"
       name="Description"
       text="Description"/>
      <button
       index="2"
       name="Cancel"
       text="Cancel"/>
    </form>
  </notification>

  <notification
   icon="notify.tga"
   name="TransferObjectsHighlighted"
   persist="true"
   type="notify">
All objects on this parcel that will transfer to the purchaser of this parcel are now highlighted.

* Trees and grasses that will transfer are not highlighted.
    <form name="form">
      <button
       index="0"
       name="Done"
       text="Done"/>
    </form>
  </notification>

  <notification
   icon="notify.tga"
   name="DeactivatedGesturesTrigger"
   persist="true"
   type="notify">
Deactivated gestures with same trigger:
[NAMES]
  </notification>

  <notification
   icon="notify.tga"
   name="NoQuickTime"
   persist="true"
   type="notify">
Apple&apos;s QuickTime software does not appear to be installed on your system.
If you want to view streaming media on parcels that support it you should go to the [http://www.apple.com/quicktime QuickTime site] and install the QuickTime Player.
  </notification>
  <notification
   icon="notify.tga"
   name="NoPlugin"
   persist="true"
   type="notify">
No Media Plugin was found to handle the "[MIME_TYPE]" mime type.  Media of this type will be unavailable.
    <unique>
      <context key="[MIME_TYPE]"/>
    </unique>

  </notification>
  <notification
   icon="alertmodal.tga"
   name="MediaPluginFailed"
   type="alertmodal">
The following Media Plugin has failed:
    [PLUGIN]

Please re-install the plugin or contact the vendor if you continue to experience problems.
    <form name="form">
      <ignore name="ignore"
       text="A Media Plugin fails to run"/>
    </form>
  </notification>
  <notification
   icon="notify.tga"
   name="OwnedObjectsReturned"
   persist="true"
   type="notify">
The objects you own on the selected parcel of land have been returned back to your inventory.
  </notification>

  <notification
   icon="notify.tga"
   name="OtherObjectsReturned"
   persist="true"
   type="notify">
The objects on the selected parcel of land that is owned by [NAME] have been returned to his or her inventory.
  </notification>

  <notification
   icon="notify.tga"
   name="OtherObjectsReturned2"
   persist="true"
   type="notify">
The objects on the selected parcel of land owned by the Resident &apos;[NAME]&apos; have been returned to their owner.
  </notification>

  <notification
   icon="notify.tga"
   name="GroupObjectsReturned"
   persist="true"
   type="notify">
The objects on the selected parcel of land shared with the group [GROUPNAME] have been returned back to their owner&apos;s inventory.
Transferable deeded objects have been returned to their previous owners.
Non-transferable objects that are deeded to the group have been deleted.
  </notification>

  <notification
   icon="notify.tga"
   name="UnOwnedObjectsReturned"
   persist="true"
   type="notify">
The objects on the selected parcel that are NOT owned by you have been returned to their owners.
  </notification>

  <notification
   icon="notify.tga"
   name="ServerObjectMessage"
   persist="true"
   type="notify">
Message from [NAME]:
&lt;nolink&gt;[MSG]&lt;/nolink&gt;
  </notification>

  <notification
   icon="notify.tga"
   name="NotSafe"
   persist="true"
   type="notify"
   unique="true">
This land has damage enabled.
You can be hurt here. If you die, you will be teleported to your home location.
  </notification>

  <notification
   icon="notify.tga"
   name="NoFly"
   persist="true"
   type="notify"
   unique="true">
This area has flying disabled.
You can&apos;t fly here.
  </notification>

  <notification
   icon="notify.tga"
   name="PushRestricted"
   persist="true"
   type="notify"
   unique="true">
This area does not allow pushing. You can&apos;t push others here unless you own the land.
  </notification>

  <notification
   icon="notify.tga"
   name="NoVoice"
   persist="true"
   type="notify"
   unique="true">
This area has voice chat disabled. You won&apos;t be able to hear anyone talking.
  </notification>

  <notification
   icon="notify.tga"
   name="NoBuild"
   persist="true"
   type="notify"
   unique="true">
This area has building disabled. You can&apos;t build or rez objects here.
  </notification>

  <notification
   icon="notify.tga"
   name="ScriptsStopped"
   persist="true"
   type="notify">
An administrator has temporarily stopped scripts in this region.
  </notification>

  <notification
   icon="notify.tga"
   name="ScriptsNotRunning"
   persist="true"
   type="notify">
This region is not running any scripts.
  </notification>

  <notification
   icon="notify.tga"
   name="NoOutsideScripts"
   persist="true"
   type="notify">
This land has outside scripts disabled.

No scripts will work here except those belonging to the land owner.
  </notification>

  <notification
   icon="notify.tga"
   name="ClaimPublicLand"
   persist="true"
   type="notify">
You can only claim public land in the Region you&apos;re in.
  </notification>

  <notification
   icon="notify.tga"
   name="RegionTPAccessBlocked"
   persist="true"
   type="notify">
You aren&apos;t allowed in that Region due to your maturity Rating. You may need to validate your age and/or install the latest Viewer.

Please go to the Knowledge Base for details on accessing areas with this maturity Rating.
  </notification>

  <notification
	icon="notify.tga"
	name="URBannedFromRegion"
   persist="true"
	type="notify">
You are banned from the region.
  </notification>

  <notification
	icon="notify.tga"
	name="NoTeenGridAccess"
   persist="true"
	type="notify">
Your account cannot connect to this teen grid region.
  </notification>

  <notification
	icon="notify.tga"
	name="ImproperPaymentStatus"
   persist="true"
	type="notify">
You do not have proper payment status to enter this region.
  </notification>

  <notification
	icon="notify.tga"
	name="MustGetAgeRgion"
   persist="true"
	type="notify">
You must be age-verified to enter this region.
  </notification>

  <notification
	icon="notify.tga"
	name="MustGetAgeParcel"
   persist="true"
	type="notify">
You must be age-verified to enter this parcel.
  </notification>

  <notification
	icon="notify.tga"
	name="NoDestRegion"
   persist="true"
	type="notify">
No destination region found.
  </notification>

  <notification
	icon="notify.tga"
	name="NotAllowedInDest"
   persist="true"
	type="notify">
You are not allowed into the destination.
  </notification>

  <notification
	icon="notify.tga"
	name="RegionParcelBan"
   persist="true"
	type="notify">
Cannot region cross into banned parcel. Try another way.
  </notification>

  <notification
	icon="notify.tga"
	name="TelehubRedirect"
   persist="true"
	type="notify">
You have been redirected to a telehub.
  </notification>

  <notification
	icon="notify.tga"
	name="CouldntTPCloser"
   persist="true"
	type="notify">
Could not teleport closer to destination.
  </notification>

  <notification
	icon="notify.tga"
	name="TPCancelled"
   persist="true"
	type="notify">
Teleport cancelled.
  </notification>

  <notification
	icon="notify.tga"
	name="FullRegionTryAgain"
   persist="true"
	type="notify">
The region you are attempting to enter is currently full.
Please try again in a few moments.
  </notification>

  <notification
	icon="notify.tga"
	name="GeneralFailure"
   persist="true"
	type="notify">
General failure.
  </notification>

  <notification
	icon="notify.tga"
	name="RoutedWrongRegion"
   persist="true"
	type="notify">
Routed to wrong region. Please try again.
  </notification>

  <notification
	icon="notify.tga"
	name="NoValidAgentID"
   persist="true"
	type="notify">
No valid agent id.
  </notification>

  <notification
	icon="notify.tga"
	name="NoValidSession"
   persist="true"
	type="notify">
No valid session id.
  </notification>

  <notification
	icon="notify.tga"
	name="NoValidCircuit"
   persist="true"
	type="notify">
No valid circuit code.
  </notification>

  <notification
	icon="notify.tga"
	name="NoValidTimestamp"
   persist="true"
	type="notify">
No valid timestamp.
  </notification>

  <notification
	icon="notify.tga"
	name="NoPendingConnection"
   persist="true"
	type="notify">
Unable to create pending connection.
  </notification>

  <notification
	icon="notify.tga"
	name="InternalUsherError"
   persist="true"
	type="notify">
Internal error attempting to connect agent usher.
  </notification>

  <notification
	icon="notify.tga"
	name="NoGoodTPDestination"
   persist="true"
	type="notify">
Unable to find a good teleport destination in this region.
  </notification>

  <notification
	icon="notify.tga"
	name="InternalErrorRegionResolver"
   persist="true"
	type="notify">
Internal error attempting to activate region resolver.
  </notification>

  <notification
	icon="notify.tga"
	name="NoValidLanding"
   persist="true"
	type="notify">
A valid landing point could not be found.
  </notification>

  <notification
	icon="notify.tga"
	name="NoValidParcel"
   persist="true"
	type="notify">
No valid parcel could be found.
  </notification>

  <notification
   icon="notify.tga"
   name="ObjectGiveItem"
   type="offer">
An object named [OBJECTFROMNAME] owned by [NAME_SLURL] has given you this [OBJECTTYPE]:
[ITEM_SLURL]
    <form name="form">
      <button
       index="0"
       name="Keep"
       text="Keep"/>
      <button
       index="1"
       name="Discard"
       text="Discard"/>
      <button
       index="2"
       name="Mute"
       text="Block"/>
    </form>
  </notification>

  <notification
   icon="notify.tga"
   name="UserGiveItem"
   type="offer">
[NAME_SLURL] has given you this [OBJECTTYPE]:
[ITEM_SLURL]
    <form name="form">
      <button
       index="4"
       name="Show"
       text="Show"/>
      <button
       index="1"
       name="Discard"
       text="Discard"/>
      <button
       index="2"
       name="Mute"
       text="Block"/>
    </form>
  </notification>

  <notification
   icon="notify.tga"
   name="GodMessage"
   persist="true"
   type="notify">
[NAME]

[MESSAGE]
  </notification>

  <notification
   icon="notify.tga"
   name="JoinGroup"
   persist="true"
   type="notify">
[MESSAGE]
    <form name="form">
      <button
       index="0"
       name="Join"
       text="Join"/>
      <button
       index="1"
       name="Decline"
       text="Decline"/>
      <button
       index="2"
       name="Info"
       text="Info"/>
    </form>
  </notification>

  <notification
   icon="notify.tga"
   name="TeleportOffered"
   type="offer">
[NAME_SLURL] has offered to teleport you to their location:

[MESSAGE] - [MATURITY_STR] &lt;icon&gt;[MATURITY_ICON]&lt;/icon&gt;
    <form name="form">
      <button
       index="0"
       name="Teleport"
       text="Teleport"/>
      <button
       index="1"
       name="Cancel"
       text="Cancel"/>
    </form>
  </notification>

  <notification
   icon="notify.tga"
   name="TeleportOfferSent"
   type="offer">
	Teleport offer sent to [TO_NAME]
  </notification>


  <notification
   icon="notify.tga"
   name="GotoURL"
   persist="true"
   type="notify">
[MESSAGE]
[URL]
    <form name="form">
      <button
       index="0"
       name="Later"
       text="Later"/>
      <button
       index="1"
       name="GoNow..."
       text="Go Now..."/>
    </form>
  </notification>

  <notification
   icon="notify.tga"
   name="OfferFriendship"
   type="offer">
[NAME_SLURL] is offering friendship.

[MESSAGE]

(By default, you will be able to see each other&apos;s online status.)
    <form name="form">
      <button
       index="0"
       name="Accept"
       text="Accept"/>
      <button
       index="1"
       name="Decline"
       text="Decline"/>
    </form>
  </notification>

  <notification
   icon="notify.tga"
   name="FriendshipOffered"
   type="offer">
	You have offered friendship to [TO_NAME]
  </notification>

  <notification
   icon="notify.tga"
   name="OfferFriendshipNoMessage"
   persist="true"
   type="notify">
[NAME] is offering friendship.

(By default, you will be able to see each other&apos;s online status.)
    <form name="form">
      <button
       index="0"
       name="Accept"
       text="Accept"/>
      <button
       index="1"
       name="Decline"
       text="Decline"/>
    </form>
  </notification>

  <notification
   icon="notify.tga"
   name="FriendshipAccepted"
   type="offer">
[NAME] accepted your friendship offer.
  </notification>

  <notification
   icon="notify.tga"
   name="FriendshipDeclined"
   persist="true"
   type="notify">
[NAME] declined your friendship offer.
  </notification>
  
    <notification
   icon="notify.tga"
   name="FriendshipAcceptedByMe"
   type="offer">
Friendship offer accepted.
  </notification>

  <notification
   icon="notify.tga"
   name="FriendshipDeclinedByMe"
   type="offer">
Friendship offer declined.
  </notification>
  
  <notification
   icon="notify.tga"
   name="OfferCallingCard"
   persist="true"
   type="notify">
[FIRST] [LAST] is offering their calling card.
This will add a bookmark in your inventory so you can quickly IM this Resident.
    <form name="form">
      <button
       index="0"
       name="Accept"
       text="Accept"/>
      <button
       index="1"
       name="Decline"
       text="Decline"/>
    </form>
  </notification>

  <notification
   icon="notify.tga"
   name="RegionRestartMinutes"
   priority="high"
   sound="UISndAlert"
   persist="true"
   type="notify">
This region will restart in [MINUTES] minutes.
If you stay in this region you will be logged out.
  </notification>

  <notification
   icon="notify.tga"
   name="RegionRestartSeconds"
   priority="high"
   sound="UISndAlert"
   persist="true"
   type="notify">
This region will restart in [SECONDS] seconds.
If you stay in this region you will be logged out.
  </notification>

  <notification
   icon="notify.tga"
   name="LoadWebPage"
   type="notify">
Load web page [URL]?

[MESSAGE]

From object: [OBJECTNAME], owner: [NAME]?
    <form name="form">
      <button
       index="0"
       name="Gotopage"
       text="Go to page"/>
      <button
       index="1"
       name="Cancel"
       text="Cancel"/>
    </form>
  </notification>

  <notification
   icon="notify.tga"
   name="FailedToFindWearableUnnamed"
   persist="true"
   type="notify">
Failed to find [TYPE] in database.
  </notification>

  <notification
   icon="notify.tga"
   name="FailedToFindWearable"
   persist="true"
   type="notify">
Failed to find [TYPE] named [DESC] in database.
  </notification>

  <notification
   icon="notify.tga"
   name="InvalidWearable"
   persist="true"
   type="notify">
The item you are trying to wear uses a feature that your Viewer can&apos;t read. Please upgrade your version of [APP_NAME] to wear this item.
  </notification>

  <notification
   icon="notify.tga"
   name="ScriptQuestion"
   persist="true"
   type="notify">
&apos;[OBJECTNAME]&apos;, an object owned by &apos;[NAME]&apos;, would like to:

[QUESTIONS]
Is this OK?
    <form name="form">
      <button
       index="0"
       name="Yes"
       text="Yes"/>
      <button
       index="1"
       name="No"
       text="No"/>
      <button
       index="2"
       name="Mute"
       text="Block"/>
    </form>
  </notification>

  <notification
   icon="notify.tga"
   name="ScriptQuestionCaution"
   priority="high"
   persist="true"
   type="notify">
An object named &apos;[OBJECTNAME]&apos;, owned by &apos;[NAME]&apos; would like to:

[QUESTIONS]
If you do not trust this object and its creator, you should deny the request.

Grant this request?
    <form name="form">
      <button
       index="0"
       name="Grant"
       text="Grant"/>
      <button
       default="true"
       index="1"
       name="Deny"
       text="Deny"/>
      <button
       index="2"
       name="Details"
       text="Details..."/>
    </form>
  </notification>

  <notification
   icon="notify.tga"
   name="ScriptDialog"
   type="notify">
[NAME]&apos;s &apos;[TITLE]&apos;
[MESSAGE]
    <form name="form">
      <button
       index="-1"
       name="Ignore"
       text="Ignore"/>
    </form>
  </notification>

  <notification
   icon="notify.tga"
   name="ScriptDialogGroup"
   type="notify">
[GROUPNAME]&apos;s &apos;[TITLE]&apos;
[MESSAGE]
    <form name="form">
      <button
       index="-1"
       name="Ignore"
       text="Ignore"/>
    </form>
  </notification>

<!--
  <notification
   icon="notify.tga"
   name="FirstBalanceIncrease"
   persist="true"
   type="notify">
You just received L$[AMOUNT].
Your L$ balance is shown in the upper-right.
  </notification>

  <notification
   icon="notify.tga"
   name="FirstBalanceDecrease"
   persist="true"
   type="notify">
You just paid L$[AMOUNT].
Your L$ balance is shown in the upper-right.
  </notification>
-->

  <notification
   icon="notify.tga"
   name="BuyLindenDollarSuccess"
   persist="true"
   type="notify">
Thank you for your payment!

Your L$ balance will be updated when processing completes. If processing takes more than 20 mins, your transaction may be cancelled. In that case, the purchase amount will be credited to your US$ balance.

The status of your payment can be checked on your Transaction History page on your [http://secondlife.com/account/ Dashboard]
  </notification>

<!--
  <notification
   icon="notify.tga"
   name="FirstSit"
   persist="true"
   type="notify">
You are sitting.
Use your arrow keys (or AWSD) to look around.
Click the &apos;Stand Up&apos; button to stand.
  </notification>

  <notification
   icon="notify.tga"
   name="FirstMap"
   persist="true"
   type="notify">
Click and drag the map to look around.
Double-click to teleport.
Use the controls on the right to find things and display different backgrounds.
  </notification>

  <notification
   icon="notify.tga"
   name="FirstBuild"
   persist="true"
   type="notify">
You have opened the Build Tools. Every object you see around you was created using these tools.
  </notification>
-->

<!--
  <notification
   icon="notify.tga"
   name="FirstLeftClickNoHit"
   persist="true"
   type="notify">
    Left-clicking interacts with special objects.
    If the mouse pointer changes to a hand, you can interact with the object.
    Right-click always shows a menu of things you can do.
  </notification>

  <notification
   icon="notify.tga"
   name="FirstTeleport"
   persist="true"
   type="notify">
You can only teleport to certain areas in this region. The arrow points to your specific destination. Click the arrow to dismiss it.
  </notification>

-->

  <notification
   icon="notify.tga"
   name="FirstOverrideKeys"
   persist="true"
   type="notify">
Your movement keys are now being handled by an object.
Try the arrow keys or AWSD to see what they do.
Some objects (like guns) require you to go into mouselook  to use them.
Press &apos;M&apos; to do this.
  </notification>

<!--
  <notification
   icon="notify.tga"
   name="FirstAppearance"
   persist="true"
   type="notify">
You are editing your Appearance.
Use the arrow keys to look around.
When you are done, press &apos;Save All&apos;.
  </notification>

  <notification
   icon="notify.tga"
   name="FirstInventory"
   persist="true"
   type="notify">
This is your Inventory, which contains items you own.

* To wear something, drag it onto yourself.
* To rez something inworld, drag it onto the ground.
* To read a notecard, double-click it.
  </notification>
-->

  <notification
   icon="notify.tga"
   name="FirstSandbox"
   persist="true"
   type="notify">
This is a sandbox area, and is meant to help Residents learn how to build.

Things you build here will be deleted after you leave, so don&apos;t forget to right-click and choose &apos;Take&apos; to move your creation to your Inventory.
  </notification>

<!--
  <notification
   icon="notify.tga"
   name="FirstFlexible"
   persist="true"
   type="notify">
This object is flexible. Flexis must be phantom and not physical.
  </notification>

  <notification
   icon="notify.tga"
   name="FirstDebugMenus"
   persist="true"
   type="notify">
You opened the Advanced menu.

To toggle this menu,
  Windows: Ctrl+Alt+D
  Mac: &#8997;&#8984;D

  </notification>

  <notification
   icon="notify.tga"
   name="FirstSculptedPrim"
   persist="true"
   type="notify">
You are editing a Sculpted prim. Sculpties require a special texture to define their shape.
  </notification>
-->

  <!--
  <notification
   icon="notify.tga"
   name="FirstMedia"
   persist="true"
   type="notify">
    You have begun playing media.  Media can set to play automatically in the preferences window under Audio / Video. Note that this can be a security risk for media sites you do not trust.
  </notification>
  -->

  <notification
   icon="notifytip.tga"
   name="MaxListSelectMessage"
   type="notifytip">
You may only select up to [MAX_SELECT] items from this list.
  </notification>

  <notification
   icon="notify.tga"
   name="VoiceInviteP2P"
   type="notify">
[NAME] is inviting you to a Voice Chat call.
Click Accept to join the call or Decline to decline the invitation. Click Block to block this caller.
    <unique>
      <context key="NAME"/>
    </unique>
    <form name="form">
      <button
       index="0"
       name="Accept"
       text="Accept"/>
      <button
       index="1"
       name="Decline"
       text="Decline"/>
      <button
       index="2"
       name="Mute"
       text="Block"/>
    </form>
  </notification>

  <notification
   icon="notify.tga"
   name="AutoUnmuteByIM"
   persist="true"
   type="notify">
[NAME] was sent an instant message and has been automatically unblocked.
  </notification>

  <notification
   icon="notify.tga"
   name="AutoUnmuteByMoney"
   persist="true"
   type="notify">
[NAME] was given money and has been automatically unblocked.
  </notification>

  <notification
   icon="notify.tga"
   name="AutoUnmuteByInventory"
   persist="true"
   type="notify">
[NAME] was offered inventory and has been automatically unblocked.
  </notification>

  <notification
   icon="notify.tga"
   name="VoiceInviteGroup"
   type="notify">
[NAME] has joined a Voice Chat call with the group [GROUP].
Click Accept to join the call or Decline to decline the invitation. Click Block to block this caller.
    <unique>
      <context key="NAME"/>
      <context key="GROUP"/>
    </unique>
    <form name="form">
      <button
       index="0"
       name="Accept"
       text="Accept"/>
      <button
       index="1"
       name="Decline"
       text="Decline"/>
      <button
       index="2"
       name="Mute"
       text="Block"/>
    </form>
  </notification>

  <notification
   icon="notify.tga"
   name="VoiceInviteAdHoc"
   type="notify">
[NAME] has joined a voice chat call with a conference chat.
Click Accept to join the call or Decline to decline the invitation. Click Block to block this caller.
    <unique>
      <context key="NAME"/>
    </unique>
    <form name="form">
      <button
       index="0"
       name="Accept"
       text="Accept"/>
      <button
       index="1"
       name="Decline"
       text="Decline"/>
      <button
       index="2"
       name="Mute"
       text="Block"/>
    </form>
  </notification>

  <notification
   icon="notify.tga"
   name="InviteAdHoc"
   type="notify">
[NAME] is inviting you to a conference chat.
Click Accept to join the chat or Decline to decline the invitation. Click Block to block this caller.
    <unique>
      <context key="NAME"/>
    </unique>
    <form name="form">
      <button
       index="0"
       name="Accept"
       text="Accept"/>
      <button
       index="1"
       name="Decline"
       text="Decline"/>
      <button
       index="2"
       name="Mute"
       text="Block"/>
    </form>
  </notification>

  <notification
   icon="notifytip.tga"
   name="VoiceChannelFull"
   type="notifytip">
The voice call you are trying to join, [VOICE_CHANNEL_NAME], has reached maximum capacity. Please try again later.
    <unique>
      <context key="VOICE_CHANNEL_NAME"/>
    </unique>
  </notification>

  <notification
   icon="notifytip.tga"
   name="ProximalVoiceChannelFull"
   type="notifytip"
   unique="true">
We&apos;re sorry.  This area has reached maximum capacity for voice conversations.  Please try to use voice in another area.
  </notification>

  <notification
   icon="notifytip.tga"
   name="VoiceChannelDisconnected"
   type="notifytip">
You have been disconnected from [VOICE_CHANNEL_NAME].  You will now be reconnected to Nearby Voice Chat.
    <unique>
      <context key="VOICE_CHANNEL_NAME"/>
    </unique>
  </notification>

  <notification
   icon="notifytip.tga"
   name="VoiceChannelDisconnectedP2P"
   type="notifytip">
[VOICE_CHANNEL_NAME] has ended the call.  You will now be reconnected to Nearby Voice Chat.
    <unique>
      <context key="VOICE_CHANNEL_NAME"/>
    </unique>
  </notification>

  <notification
   icon="notifytip.tga"
   name="P2PCallDeclined"
   type="notifytip">
[VOICE_CHANNEL_NAME] has declined your call.  You will now be reconnected to Nearby Voice Chat.
    <unique>
      <context key="VOICE_CHANNEL_NAME"/>
    </unique>
  </notification>

  <notification
   icon="notifytip.tga"
   name="P2PCallNoAnswer"
   type="notifytip">
[VOICE_CHANNEL_NAME] is not available to take your call.  You will now be reconnected to Nearby Voice Chat.
    <unique>
      <context key="VOICE_CHANNEL_NAME"/>
    </unique>
  </notification>

  <notification
   icon="notifytip.tga"
   name="VoiceChannelJoinFailed"
   type="notifytip">
Failed to connect to [VOICE_CHANNEL_NAME], please try again later.  You will now be reconnected to Nearby Voice Chat.
    <unique>
      <context key="VOICE_CHANNEL_NAME"/>
    </unique>
  </notification>

  <notification
   duration="10"
   icon="notifytip.tga"
   name="VoiceLoginRetry"
   type="notifytip"
   unique="true">
We are creating a voice channel for you. This may take up to one minute.
  </notification>

  <notification
   icon="notify.tga"
   name="VoiceEffectsExpired"
   sound="UISndAlert"
   persist="true"
   type="notify"
   unique="true">
One or more of your subscribed Voice Morphs has expired.
[[URL] Click here] to renew your subscription.
  </notification>

  <notification
   icon="notify.tga"
   name="VoiceEffectsExpiredInUse"
   sound="UISndAlert"
   persist="true"
   type="notify"
   unique="true">
The active Voice Morph has expired, your normal voice settings have been applied.
[[URL] Click here] to renew your subscription.
  </notification>

  <notification
   icon="notify.tga"
   name="VoiceEffectsWillExpire"
   sound="UISndAlert"
   persist="true"
   type="notify"
   unique="true">
One or more of your Voice Morphs will expire in less than [INTERVAL] days.
[[URL] Click here] to renew your subscription.
  </notification>

  <notification
   icon="notify.tga"
   name="VoiceEffectsNew"
   sound="UISndAlert"
   persist="true"
   type="notify"
   unique="true">
New Voice Morphs are available!
  </notification>

  <notification
   icon="notifytip.tga"
   name="Cannot enter parcel: not a group member"
   type="notifytip">
Only members of a certain group can visit this area.
  </notification>

  <notification
   icon="notifytip.tga"
   name="Cannot enter parcel: banned"
   type="notifytip">
Cannot enter parcel, you have been banned.
  </notification>

  <notification
   icon="notifytip.tga"
   name="Cannot enter parcel: not on access list"
   type="notifytip">
Cannot enter parcel, you are not on the access list.
  </notification>

  <notification
   icon="notifytip.tga"
   name="VoiceNotAllowed"
   type="notifytip">
You do not have permission to connect to voice chat for [VOICE_CHANNEL_NAME].
    <unique>
      <context key="VOICE_CHANNEL_NAME"/>
    </unique>
  </notification>

  <notification
   icon="notifytip.tga"
   name="VoiceCallGenericError"
   type="notifytip">
An error has occurred while trying to connect to voice chat for [VOICE_CHANNEL_NAME].  Please try again later.
    <unique>
      <context key="VOICE_CHANNEL_NAME"/>
    </unique>
  </notification>

  <notification
   duration="10"
   icon="notifytip.tga"
   name="ServerVersionChanged"
   priority="high"
   type="notifytip">
You just entered a region using a different server version, which may affect performance. [[URL] View the release notes.]
  </notification>

  <notification
   icon="notifytip.tga"
   name="UnsupportedCommandSLURL"
   priority="high"
   type="notifytip">
The SLurl you clicked on is not supported.
  </notification>

  <notification
   icon="notifytip.tga"
   name="BlockedSLURL"
   priority="high"
   type="notifytip">
A SLurl was received from an untrusted browser and has been blocked for your security.
  </notification>

  <notification
   icon="notifytip.tga"
   name="ThrottledSLURL"
   priority="high"
   type="notifytip">
Multiple SLurls were received from an untrusted browser within a short period.
They will be blocked for a few seconds for your security.
  </notification>

  <notification name="IMToast" type="notifytoast">
[MESSAGE]
    <form name="form">
      <button index="0" name="respondbutton" text="Respond"/>
    </form>
  </notification>

  <notification
   icon="alert.tga"
   name="ConfirmCloseAll"
   type="alertmodal">
Are you sure you want to close all IMs?
    <usetemplate
     name="okcancelignore"
     notext="Cancel"
     yestext="OK"
     ignoretext="Confirm before I close all IMs"/>
  </notification>

  <notification icon="notifytip.tga"
		name="AttachmentSaved" type="notifytip">
Attachment has been saved.
  </notification>

  <notification
    icon="alertmodal.tga"
    name="UnableToFindHelpTopic"
    type="alertmodal">
Unable to find the help topic for this element.
  </notification>

    <notification
 icon="alertmodal.tga"
 name="ObjectMediaFailure"
 type="alertmodal">
Server Error: Media update or get failed.
&apos;[ERROR]&apos;
        <usetemplate
         name="okbutton"
         yestext="OK"/>
    </notification>

    <notification
 icon="alertmodal.tga"
 name="TextChatIsMutedByModerator"
 type="alertmodal">
Your text chat has been muted by moderator.
        <usetemplate
         name="okbutton"
         yestext="OK"/>
    </notification>

    <notification
 icon="alertmodal.tga"
 name="VoiceIsMutedByModerator"
 type="alertmodal">
Your voice has been muted by moderator.
        <usetemplate
         name="okbutton"
         yestext="OK"/>
    </notification>

  <notification
   icon="alertmodal.tga"
   name="ConfirmClearTeleportHistory"
   type="alertmodal">
Are you sure you want to delete your teleport history?
    <usetemplate
     name="okcancelbuttons"
     notext="Cancel"
     yestext="OK"/>
  </notification>

  <notification
   icon="alert.tga"
   name="BottomTrayButtonCanNotBeShown"
   type="alert">
Selected button can not be shown right now.
The button will be shown when there is enough space for it.
  </notification>

  <notification
   icon="notifytip.tga"
   name="ShareNotification"
   type="notifytip">
Select residents to share with.
  </notification>
  <notification
   icon="notifytip.tga"
   name="ShareItemsConfirmation"
   type="alertmodal">
Are you sure you want to share the following items:

[ITEMS]

With the following Residents:

[RESIDENTS]
	<usetemplate
     name="okcancelbuttons"
     notext="Cancel"
     yestext="Ok"/>
  </notification>
  <notification
   icon="notifytip.tga"
   name="ItemsShared"
   type="notifytip">
Items successfully shared.
  </notification>
  <notification
   icon="notifytip.tga"
   name="DeedToGroupFail"
   type="notifytip">
Deed to group failed.
  </notification>

  <notification
   icon="notifytip.tga"
   name="AvatarRezNotification"
   type="notifytip">
( [EXISTENCE] seconds alive )
Avatar '[NAME]' declouded after [TIME] seconds.
  </notification>

  <notification
   icon="notifytip.tga"
   name="AvatarRezSelfBakedDoneNotification"
   type="notifytip">
( [EXISTENCE] seconds alive )
You finished baking your outfit after [TIME] seconds.
  </notification>

  <notification
   icon="notifytip.tga"
   name="AvatarRezSelfBakedUpdateNotification"
   type="notifytip">
( [EXISTENCE] seconds alive )
You sent out an update of your appearance after [TIME] seconds.
[STATUS]
  </notification>


  <notification
   icon="notifytip.tga"
   name="AvatarRezCloudNotification"
   type="notifytip">
( [EXISTENCE] seconds alive )
Avatar '[NAME]' became cloud.
  </notification>

  <notification
   icon="notifytip.tga"
   name="AvatarRezArrivedNotification"
   type="notifytip">
( [EXISTENCE] seconds alive )
Avatar '[NAME]' appeared.
  </notification>

  <notification
   icon="notifytip.tga"
   name="AvatarRezLeftCloudNotification"
   type="notifytip">
( [EXISTENCE] seconds alive )
Avatar '[NAME]' left after [TIME] seconds as cloud.
  </notification>

  <notification
   icon="notifytip.tga"
   name="AvatarRezEnteredAppearanceNotification"
   type="notifytip">
( [EXISTENCE] seconds alive )
Avatar '[NAME]' entered appearance mode.
  </notification>

  <notification
   icon="notifytip.tga"
   name="AvatarRezLeftAppearanceNotification"
   type="notifytip">
( [EXISTENCE] seconds alive )
Avatar '[NAME]' left appearance mode.
  </notification>

  <notification
   icon="alertmodal.tga"
   name="NoConnect"
   type="alertmodal">
We're having trouble connecting using [PROTOCOL] [HOSTID].
Please check your network and firewall setup.
    <form name="form">
      <button
       default="true"
       index="0"
       name="OK"
       text="OK"/>
    </form>
  </notification>

  <notification
   icon="alertmodal.tga"
   name="NoVoiceConnect"
   type="alertmodal">
We're having trouble connecting to your voice server:

[HOSTID]

Voice communications will not be available.
Please check your network and firewall setup.
    <form name="form">
      <button
       default="true"
       index="0"
       name="OK"
       text="OK"/>
    </form>
  </notification>

  <notification
   icon="notifytip.tga"
   name="AvatarRezLeftNotification"
   type="notifytip">
( [EXISTENCE] seconds alive )
Avatar '[NAME]' left as fully loaded.
  </notification>

  <notification
   icon="notifytip.tga"
   name="AvatarRezSelfBakedTextureUploadNotification"
   type="notifytip">
( [EXISTENCE] seconds alive )
You uploaded a [RESOLUTION] baked texture for '[BODYREGION]' after [TIME] seconds.
  </notification>

  <notification
   icon="notifytip.tga"
   name="AvatarRezSelfBakedTextureUpdateNotification"
   type="notifytip">
( [EXISTENCE] seconds alive )
You locally updated a [RESOLUTION] baked texture for '[BODYREGION]' after [TIME] seconds.
  </notification>

  <notification
   icon="alertmodal.tga"
   name="ConfirmLeaveCall"
   type="alert">
Are you sure you want to leave this call?
    <usetemplate
     ignoretext="Confirm before I leave call"
     name="okcancelignore"
     notext="No"
     yestext="Yes"
     unique="true"/>
  </notification>

  <notification
   icon="alertmodal.tga"
   name="ConfirmMuteAll"
   type="alert">
You have selected to mute all participants in a group call.
This will also cause all residents that later join the call to be
muted, even after you have left the call.

Mute everyone?
    <usetemplate
     ignoretext="Confirm before I mute all participants in a group call"
     name="okcancelignore"
     yestext="Ok"
     notext="Cancel"
     unique="true"/>
  </notification>

  <notification
  name="HintChat"
  label="Chat"
  type="hint"
  unique="true">
    To join the conversation, type into the chat field below.
  </notification>

  <notification
  name="HintSit"
  label="Stand"
  type="hint"
  unique="true">
    To stand up and exit the sitting position, click the Stand button.
  </notification>

  <notification
  name="HintDestinationGuide"
  label="Explore the World"
  type="hint"
  unique="true">
    The Destination Guide contains thousands of new places to discover. Select a location and choose Teleport to start exploring.
  </notification>

  <notification
    name="HintSidePanel"
    label="Side Panel"
    type="hint"
    unique="true">
    Get quick access to your inventory, outfits, profiles and more in the side panel.
  </notification>

  <notification
  name="HintMove"
  label="Move"
  type="hint"
  unique="true">
    To walk or run, open the Move Panel and use the directional arrows to navigate. You can also use the directional keys on your keyboard.
  </notification>

  <notification
  name="HintInventory"
  label="Inventory"
  type="hint"
  unique="true">
    Check your inventory to find items. Newest items can be easily found in the Recent tab.
  </notification>

  <notification
  name="HintLindenDollar"
  label="You've got Linden Dollars!"
  type="hint"
  unique="true">
    Here's your current balance of L$. Click Buy L$ to purchase more Linden Dollars.
  </notification>

  <notification
  name="PopupAttempt"
  icon="Popup_Caution"
  type="browser">
    A pop-up was prevented from opening.
    <form name="form">
      <ignore name="ignore"
              control="MediaEnablePopups"
              invert_control="false"
              text="Enable all pop-ups"/>
      <button default="true"
              index="0"
              name="open"
              text="Open pop-up window"/>
    </form>
  </notification>

  
  <global name="UnsupportedCPU">
- Your CPU speed does not meet the minimum requirements.
  </global>

  <global name="UnsupportedGLRequirements">
You do not appear to have the proper hardware requirements for [APP_NAME]. [APP_NAME] requires an OpenGL graphics card that has multitexture support. If this is the case, you may want to make sure that you have the latest drivers for your graphics card, and service packs and patches for your operating system.

If you continue to have problems, please visit the [SUPPORT_SITE].
  </global>

  <global name="UnsupportedCPUAmount">
796
  </global>

  <global name="UnsupportedRAMAmount">
510
  </global>

  <global name="UnsupportedGPU">
- Your graphics card does not meet the minimum requirements.
  </global>

  <global name="UnsupportedRAM">
- Your system memory does not meet the minimum requirements.
  </global>

<!-- these are alert strings from server. the name needs to match entire the server string, and needs to be changed
	whenever the server string changes -->
   <global name="You can only set your 'Home Location' on your land or at a mainland Infohub.">
If you own a piece of land, you can make it your home location.
Otherwise, you can look at the Map and find places marked &quot;Infohub&quot;.
  </global>
  <global name="You died and have been teleported to your home location">
You died and have been teleported to your home location.
  </global>

</notifications><|MERGE_RESOLUTION|>--- conflicted
+++ resolved
@@ -2020,23 +2020,6 @@
   <notification
    icon="alertmodal.tga"
    label="Add Friend"
-<<<<<<< HEAD
-=======
-   name="AddFriend"
-   type="alertmodal">
-Friends can give permissions to track each other on the map and receive online status updates.
-
-Offer friendship to [NAME]?
-    <usetemplate
-     name="okcancelbuttons"
-     notext="Cancel"
-     yestext="OK"/>
-  </notification>
-
-  <notification
- icon="alertmodal.tga"
- label="Add Friend"
->>>>>>> e6688f99
    name="AddFriendWithMessage"
    type="alertmodal">
 Friends can give permissions to track each other on the map and receive online status updates.
