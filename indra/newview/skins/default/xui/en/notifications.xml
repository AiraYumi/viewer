<?xml version="1.0" ?><notifications>
    <global name="skipnexttime">

		Don&apos;t show me this again
  </global>

  <global name="alwayschoose">

		Always choose this option
  </global>

  <global name="implicitclosebutton">
		Close
  </global>

  <template name="okbutton">
    <form>
      <button
       default="true"
       index="0"
       name="OK_okbutton"
       text="$yestext"/>
    </form>
  </template>

  <template name="okignore">
    <form>
      <button
       default="true"
       index="0"
       name="OK_okignore"
       text="$yestext"/>
      <ignore text="$ignoretext"/>
    </form>
  </template>

  <template name="okcancelbuttons">
    <form>
      <button
       default="true"
       index="0"
       name="OK_okcancelbuttons"
       text="$yestext"/>
      <button
       index="1"
       name="Cancel_okcancelbuttons"
       text="$notext"/>
    </form>
  </template>

  <template name="okcancelignore">
    <form>
      <button
       default="true"
       index="0"
       name="OK_okcancelignore"
       text="$yestext"/>
      <button
       index="1"
       name="Cancel_okcancelignore"
       text="$notext"/>
      <ignore text="$ignoretext"/>
    </form>
  </template>

  <template name="okhelpbuttons">
    <form>
      <button
       default="true"
       index="0"
       name="OK_okhelpbuttons"
       text="$yestext"/>
      <button
       index="1"
       name="Help"
       text="$helptext"/>
    </form>
  </template>

  <template name="yesnocancelbuttons">
    <form>
      <button
       default="true"
       index="0"
       name="Yes"
       text="$yestext"/>
      <button
       index="1"
       name="No"
       text="$notext"/>
      <button
       index="2"
       name="Cancel_yesnocancelbuttons"
       text="$canceltext"/>
    </form>
  </template>

  <notification
 functor="GenericAcknowledge"
   icon="alertmodal.tga"
   name="MissingAlert"
   label="Unknown Notification Message"
   type="alertmodal">
Your version of [APP_NAME] does not know how to display the notification it just received.  Please verify that you have the latest Viewer installed.

Error details: The notification called &apos;[_NAME]&apos; was not found in notifications.xml.
    <tag>fail</tag>
    <usetemplate
     name="okbutton"
     yestext="OK"/>
  </notification>

  <notification
   icon="alertmodal.tga"
   name="FloaterNotFound"
   type="alertmodal">
Floater error: Could not find the following controls:

[CONTROLS]
    <tag>fail</tag>
    <usetemplate
     name="okbutton"
     yestext="OK"/>
  </notification>

  <notification
   icon="alertmodal.tga"
   name="TutorialNotFound"
   type="alertmodal">
No tutorial is currently available.
    <tag>fail</tag>
    <usetemplate
     name="okbutton"
     yestext="OK"/>
  </notification>

  <notification
   icon="alertmodal.tga"
   name="GenericAlert"
   type="alertmodal">
[MESSAGE]
  </notification>

  <notification
   icon="alertmodal.tga"
   name="GenericAlertYesCancel"
   type="alertmodal">
[MESSAGE]
    <usetemplate
     name="okcancelbuttons"
     notext="Cancel"
     yestext="Yes"/>
  </notification>

  <notification
   icon="alertmodal.tga"
   name="BadInstallation"
   type="alertmodal">
 An error occurred while updating [APP_NAME].  Please [http://get.secondlife.com download the latest version] of the Viewer.
    <tag>fail</tag>
    <usetemplate
     name="okbutton"
     yestext="OK"/>
  </notification>

  <notification
   icon="alertmodal.tga"
   name="LoginFailedNoNetwork"
   type="alertmodal">
    <tag>fail</tag>
    Could not connect to the [SECOND_LIFE_GRID].
    &apos;[DIAGNOSTIC]&apos;
Make sure your Internet connection is working properly.
	<usetemplate
     name="okbutton"
     yestext="OK"/>
  </notification>

  <notification
   icon="alertmodal.tga"
   name="MessageTemplateNotFound"
   type="alertmodal">
Message Template [PATH] not found.
   <tag>fail</tag>
	<usetemplate
     name="okbutton"
     yestext="OK"/>
  </notification>

  <notification
   icon="alertmodal.tga"
   name="WearableSave"
   type="alertmodal">
Save changes to current clothing/body part?
    <usetemplate
     canceltext="Cancel"
     name="yesnocancelbuttons"
     notext="Don&apos;t Save"
     yestext="Save"/>
  </notification>

  <notification
   icon="alertmodal.tga"
     name="ConfirmNoCopyToOutbox"
     type="alertmodal">
        You don't have permission to copy this item to the Marketplace Outbox. Are you sure you want to move the following item?
        [ITEM_NAME]
        <usetemplate
         name="okcancelbuttons"
         notext="No"
         yestext="Yes"/>
    </notification>

  <notification
   icon="alertmodal.tga"
   name="OutboxUploadComplete"
   type="alertmodal">
Marketplace upload complete.
        <usetemplate
         name="okbutton"
         yestext="Hooray!"/>
  </notification>

  <notification
   icon="alertmodal.tga"
   name="OutboxUploadHadErrors"
   type="alertmodal">
Marketplace upload completed with errors!  Please correct the problems in your outbox and retry.  Thanks.
        <usetemplate
         name="okbutton"
         yestext="Boo!"/>
  </notification>

    

    <notification
   icon="alertmodal.tga"
   name="CompileQueueSaveText"
   type="alertmodal">
There was a problem uploading the text for a script due to the following reason: [REASON]. Please try again later.
    <tag>fail</tag>
  </notification>

  <notification
   icon="alertmodal.tga"
   name="CompileQueueSaveBytecode"
   type="alertmodal">
There was a problem uploading the compiled script due to the following reason: [REASON]. Please try again later.
    <tag>fail</tag>
  </notification>

  <notification
   icon="alertmodal.tga"
   name="WriteAnimationFail"
   type="alertmodal">
There was a problem writing animation data.  Please try again later.
    <tag>fail</tag>
  </notification>

  <notification
   icon="alertmodal.tga"
   name="UploadAuctionSnapshotFail"
   type="alertmodal">
There was a problem uploading the auction snapshot due to the following reason: [REASON]
    <tag>fail</tag>
  </notification>

  <notification
   icon="alertmodal.tga"
   name="UnableToViewContentsMoreThanOne"
   type="alertmodal">
Unable to view the contents of more than one item at a time.
Please select only one object and try again.
    <tag>fail</tag>
  </notification>

  <notification
   icon="alertmodal.tga"
   name="SaveClothingBodyChanges"
   type="alertmodal">
Save all changes to clothing/body parts?
<tag>confirm</tag>
<usetemplate
     canceltext="Cancel"
     name="yesnocancelbuttons"
     notext="Don&apos;t Save"
     yestext="Save All"/>
  </notification>

  <notification
   icon="alertmodal.tga"
   name="FriendsAndGroupsOnly"
   type="alertmodal">
    Non-friends won't know that you've choosen to ignore their calls and instant messages.
    <usetemplate
     name="okbutton"
     yestext="OK"/>
  </notification>

  <notification
   icon="alertmodal.tga"
   name="FavoritesOnLogin"
   type="alertmodal">    
    Note: When you turn on this option, anyone who uses this computer can see your list of favorite locations.
    <usetemplate
     name="okbutton"
     yestext="OK"/>
  </notification>

  <notification
   icon="alertmodal.tga"
   name="GrantModifyRights"
   type="alertmodal">
Granting modify rights to another Resident allows them to change, delete or take ANY objects you may have in-world. Be VERY careful when handing out this permission.
Do you want to grant modify rights for [NAME]?
<tag>confirm</tag>
    <usetemplate
     name="okcancelbuttons"
     notext="No"
     yestext="Yes"/>
  </notification>

  <notification
   icon="alertmodal.tga"
   name="GrantModifyRightsMultiple"
   type="alertmodal">
Granting modify rights to another Resident allows them to change ANY objects you may have in-world. Be VERY careful when handing out this permission.
Do you want to grant modify rights for the selected Residents?
<tag>confirm</tag>
    <usetemplate
     name="okcancelbuttons"
     notext="No"
     yestext="Yes"/>
  </notification>

  <notification
   icon="alertmodal.tga"
   name="RevokeModifyRights"
   type="alertmodal">
Do you want to revoke modify rights for [NAME]?
<tag>confirm</tag>
    <usetemplate
     name="okcancelbuttons"
     notext="No"
     yestext="Yes"/>
  </notification>

  <notification
   icon="alertmodal.tga"
   name="RevokeModifyRightsMultiple"
   type="alertmodal">
Do you want to revoke modify rights for the selected Residents?
<tag>confirm</tag>
    <usetemplate
     name="okcancelbuttons"
     notext="No"
     yestext="Yes"/>
  </notification>

  <notification
   icon="alertmodal.tga"
   name="UnableToCreateGroup"
   type="alertmodal">
Unable to create group.
[MESSAGE]
    <tag>group</tag>
    <tag>fail</tag>
  <usetemplate
     name="okbutton"
     yestext="OK"/>
  </notification>

  <notification
   icon="alertmodal.tga"
   name="PanelGroupApply"
   type="alertmodal">
[NEEDS_APPLY_MESSAGE]
[WANT_APPLY_MESSAGE]
    <tag>confirm</tag>
    <tag>group</tag>
  <usetemplate
     canceltext="Cancel"
     name="yesnocancelbuttons"
     notext="Ignore Changes"
     yestext="Apply Changes"/>
  </notification>

  <notification
   icon="alertmodal.tga"
   name="MustSpecifyGroupNoticeSubject"
   type="alertmodal">
You must specify a subject to send a group notice.
  <tag>group</tag>
  <tag>fail</tag>
  <usetemplate
     name="okbutton"
     yestext="OK"/>
  </notification>

  <notification
   icon="alertmodal.tga"
   name="AddGroupOwnerWarning"
   type="alertmodal">
You are about to add group members to the role of [ROLE_NAME].
Members cannot be removed from that role.
The members must resign from the role themselves.
Are you sure you want to continue?
    <tag>group</tag>
    <tag>confirm</tag>
    <usetemplate
     ignoretext="Confirm before I add a new group Owner"
     name="okcancelignore"
     notext="No"
     yestext="Yes"/>
  </notification>

  <notification
   icon="alertmodal.tga"
   name="AssignDangerousActionWarning"
   type="alertmodal">
You are about to add the Ability &apos;[ACTION_NAME]&apos; to the Role &apos;[ROLE_NAME]&apos;.

 *WARNING*
 Any Member in a Role with this Ability can assign themselves -- and any other member -- to Roles that have more powers than they  currently have, potentially elevating themselves to near-Owner power. Be sure you know what you&apos;re doing before assigning this Ability.

Add this Ability to &apos;[ROLE_NAME]&apos;?
    <usetemplate
     name="okcancelbuttons"
     notext="No"
     yestext="Yes"/>
  </notification>

  <notification
   icon="alertmodal.tga"
   name="AssignDangerousAbilityWarning"
   type="alertmodal">
You are about to add the Ability &apos;[ACTION_NAME]&apos; to the Role &apos;[ROLE_NAME]&apos;.

 *WARNING*
 Any Member in a Role with this Ability can assign themselves -- and any other member -- all Abilities, elevating themselves to near-Owner power.

Add this Ability to &apos;[ROLE_NAME]&apos;?
    <usetemplate
     name="okcancelbuttons"
     notext="No"
     yestext="Yes"/>
  </notification>

  <notification
   icon="alertmodal.tga"
   name="AttachmentDrop"
   type="alertmodal">
    You are about to drop your attachment.
    Are you sure you want to continue?
    <tag>confirm</tag>
    <usetemplate
     ignoretext="Confirm before dropping attachments"
     name="okcancelignore"
     notext="No"
     yestext="Yes"/>
  </notification>
  <notification
   icon="alertmodal.tga"
   name="JoinGroupCanAfford"
   type="alertmodal">
Joining this group costs L$[COST].
Do you wish to proceed?
    <tag>confirm</tag>
    <tag>funds</tag>
    <tag>group</tag>
    <usetemplate
     name="okcancelbuttons"
     notext="Cancel"
     yestext="Join"/>
  </notification>

  <notification
   icon="alertmodal.tga"
   name="JoinGroupNoCost"
   type="alertmodal">
You are joining group [NAME].
Do you wish to proceed?
    <tag>group</tag>
    <tag>confirm</tag>
    <usetemplate
     name="okcancelbuttons"
     notext="Cancel"
     yestext="Join"/>
  </notification>


  <notification
   icon="alertmodal.tga"
   name="JoinGroupCannotAfford"
   type="alertmodal">
Joining this group costs L$[COST].
You do not have enough L$ to join this group.
    <tag>group</tag>
    <tag>fail</tag>
    <tag>funds</tag>
  </notification>

  <notification
   icon="alertmodal.tga"
   name="CreateGroupCost"
   type="alertmodal">
Creating this group will cost L$100.
Groups need more than one member, or they are deleted forever.
Please invite members within 48 hours.
    <tag>group</tag>
    <tag>funds</tag>
    <usetemplate
     canceltext="Cancel"
     name="okcancelbuttons"
     notext="Cancel"
     yestext="Create group for L$100"/>
  </notification>

  <notification
   icon="alertmodal.tga"
   name="LandBuyPass"
   type="alertmodal">
   <tag>fail</tag>
For L$[COST] you can enter this land (&apos;[PARCEL_NAME]&apos;) for [TIME] hours.  Buy a pass?
    <tag>funds</tag>
    <tag>confirm</tag>
    <usetemplate
     name="okcancelbuttons"
     notext="Cancel"
     yestext="OK"/>
  </notification>

  <notification
   icon="alertmodal.tga"
   name="SalePriceRestriction"
   type="alertmodal">
Sale price must be set to more than L$0 if selling to anyone.
Please select an individual to sell to if selling for L$0.
  <tag>fail</tag>
  </notification>

  <notification
   icon="alertmodal.tga"
   name="ConfirmLandSaleChange"
   priority="high"
   type="alertmodal">
The selected [LAND_SIZE] m² land is being set for sale.
Your selling price will be L$[SALE_PRICE] and will be authorized for sale to [NAME].
    <tag>confirm</tag>
    <usetemplate
     name="okcancelbuttons"
     notext="Cancel"
     yestext="OK"/>
  </notification>

  <notification
   icon="alertmodal.tga"
   name="ConfirmLandSaleToAnyoneChange"
   type="alertmodal">
ATTENTION: Clicking &apos;sell to anyone&apos; makes your land available to the entire [SECOND_LIFE] community, even those not in this region.

The selected [LAND_SIZE] m² land is being set for sale.
Your selling price will be L$[SALE_PRICE] and will be authorized for sale to [NAME].
    <tag>confirm</tag>
    <usetemplate
     name="okcancelbuttons"
     notext="Cancel"
     yestext="OK"/>
  </notification>

  <notification
   icon="alertmodal.tga"
   name="ReturnObjectsDeededToGroup"
   type="alertmodal">
Are you sure you want to return all objects shared with the group &apos;[NAME]&apos; on this parcel of land back to their previous owner&apos;s inventory?

*WARNING* This will delete the non-transferable objects deeded to the group!

Objects: [N]
    <tag>confirm</tag>
    <tag>group</tag>
    <usetemplate
     name="okcancelbuttons"
     notext="Cancel"
     yestext="OK"/>
  </notification>

  <notification
   icon="alertmodal.tga"
   name="ReturnObjectsOwnedByUser"
   type="alertmodal">
Are you sure you want to return all objects owned by the Resident &apos;[NAME]&apos; on this parcel of land back to their inventory?

Objects: [N]
    <tag>confirm</tag>
    <usetemplate
     name="okcancelbuttons"
     notext="Cancel"
     yestext="OK"/>
  </notification>

  <notification
   icon="alertmodal.tga"
   name="ReturnObjectsOwnedBySelf"
   type="alertmodal">
Are you sure you want to return all objects owned by you on this parcel of land back to your inventory?

Objects: [N]
    <tag>confirm</tag>
    <usetemplate
     name="okcancelbuttons"
     notext="Cancel"
     yestext="OK"/>
  </notification>

  <notification
   icon="alertmodal.tga"
   name="ReturnObjectsNotOwnedBySelf"
   type="alertmodal">
Are you sure you want to return all objects NOT owned by you on this parcel of land back to their owner&apos;s inventory?
Transferable objects deeded to a group will be returned to their previous owners.

*WARNING* This will delete the non-transferable objects deeded to the group!

Objects: [N]
    <tag>confirm</tag>
    <usetemplate
     name="okcancelbuttons"
     notext="Cancel"
     yestext="OK"/>
  </notification>

  <notification
   icon="alertmodal.tga"
   name="ReturnObjectsNotOwnedByUser"
   type="alertmodal">
Are you sure you want to return all objects NOT owned by [NAME] on this parcel of land back to their owner&apos;s inventory?
Transferable objects deeded to a group will be returned to their previous owners.

*WARNING* This will delete the non-transferable objects deeded to the group!

Objects: [N]
    <tag>confirm</tag>
    <usetemplate
     name="okcancelbuttons"
     notext="Cancel"
     yestext="OK"/>
  </notification>

  <notification
   icon="alertmodal.tga"
   name="ReturnAllTopObjects"
   type="alertmodal">
Are you sure you want to return all listed objects back to their owner&apos;s inventory?
    <tag>confirm</tag>
    <usetemplate
     name="okcancelbuttons"
     notext="Cancel"
     yestext="OK"/>
  </notification>

  <notification
   icon="alertmodal.tga"
   name="DisableAllTopObjects"
   type="alertmodal">
Are you sure you want to disable all objects in this region?
    <tag>confirm</tag>
    <usetemplate
     name="okcancelbuttons"
     notext="Cancel"
     yestext="OK"/>
  </notification>

  <notification
   icon="alertmodal.tga"
   name="ReturnObjectsNotOwnedByGroup"
   type="alertmodal">
Return the objects on this parcel of land that are NOT shared with the group [NAME] back to their owners?

Objects: [N]
    <tag>confirm</tag>
    <tag>group</tag>
    <usetemplate
     name="okcancelbuttons"
     notext="Cancel"
     yestext="OK"/>
  </notification>

  <notification
   icon="alertmodal.tga"
   name="UnableToDisableOutsideScripts"
   type="alertmodal">
Can not disable scripts.
This entire region is damage enabled.
Scripts must be allowed to run for weapons to work.
  <tag>fail</tag>
  </notification>

<notification
   icon="alertmodal.tga"
   name="MultipleFacesSelected"
   type="alertmodal">
Multiple faces are currently selected.
If you continue this action, separate instances of media will be set on multiple faces of the object.
To place the media on only one face, choose Select Face and click on the desired face of that object then click Add.
    <tag>confirm</tag>
    <usetemplate
      ignoretext="Media will be set on multiple selected faces"
      name="okcancelignore"
      notext="Cancel"
      yestext="OK"/>
  </notification>

  <notification
   icon="alertmodal.tga"
   name="MustBeInParcel"
   type="alertmodal">
You must be standing inside the land parcel to set its Landing Point.
  <tag>fail</tag>
  </notification>

  <notification
   icon="alertmodal.tga"
   name="PromptRecipientEmail"
   type="alertmodal">
Please enter a valid email address for the recipient(s).
  <tag>fail</tag>
  </notification>

  <notification
   icon="alertmodal.tga"
   name="PromptSelfEmail"
   type="alertmodal">
Please enter your email address.
  <tag>fail</tag>
  </notification>

  <notification
   icon="alertmodal.tga"
   name="PromptMissingSubjMsg"
   type="alertmodal">
Email snapshot with the default subject or message?
    <tag>confirm</tag>
    <usetemplate
     name="okcancelbuttons"
     notext="Cancel"
     yestext="OK"/>
  </notification>

  <notification
   icon="alertmodal.tga"
   name="ErrorProcessingSnapshot"
   type="alertmodal">
Error processing snapshot data
  <tag>fail</tag>
  </notification>

  <notification
   icon="alertmodal.tga"
   name="ErrorEncodingSnapshot"
   type="alertmodal">
Error encoding snapshot.
  <tag>fail</tag>
  </notification>

  <notification
   icon="alertmodal.tga"
   name="ErrorUploadingPostcard"
   type="alertmodal">
There was a problem sending a snapshot due to the following reason: [REASON]
  <tag>fail</tag>
  </notification>

  <notification
   icon="alertmodal.tga"
   name="ErrorUploadingReportScreenshot"
   type="alertmodal">
There was a problem uploading a report screenshot due to the following reason: [REASON]
  <tag>fail</tag>
  </notification>

  <notification
   icon="alertmodal.tga"
   name="MustAgreeToLogIn"
   type="alertmodal">
   <tag>fail</tag>
You must agree to the Terms of Service to continue logging into [SECOND_LIFE].
  </notification>

  <notification
   icon="alertmodal.tga"
   name="CouldNotPutOnOutfit"
   type="alertmodal">
Could not put on outfit.
The outfit folder contains no clothing, body parts, or attachments.
  <tag>fail</tag>
  </notification>

  <notification
   icon="alertmodal.tga"
   name="CannotWearTrash"
   type="alertmodal">
You can not wear clothes or body parts that are in the trash
  <tag>fail</tag>
  </notification>

  <notification
   icon="alertmodal.tga"
   name="MaxAttachmentsOnOutfit"
   type="alertmodal">
Could not attach object.
Exceeds the attachments limit of [MAX_ATTACHMENTS] objects. Please detach another object first.
  <tag>fail</tag>
  </notification>

  <notification
   icon="alertmodal.tga"
   name="CannotWearInfoNotComplete"
   type="alertmodal">
You can not wear that item because it has not yet loaded. Please try again in a minute.
  <tag>fail</tag>
  </notification>

  <notification
   icon="alertmodal.tga"
   name="MustHaveAccountToLogIn"
   type="alertmodal">
   <tag>fail</tag>
Oops! Something was left blank.
You need to enter the Username name of your avatar.

You need an account to enter [SECOND_LIFE]. Would you like to create one now?
    <tag>confirm</tag>
    <url
	option="0"
	name="url"
	target = "_external">

			http://join.secondlife.com/
    </url>
    <usetemplate
     name="okcancelbuttons"
     notext="Try again"
     yestext="Create a new account"/>
  </notification>

  <notification
   icon="alertmodal.tga"
   name="InvalidCredentialFormat"
   type="alertmodal">
   <tag>fail</tag>
You need to enter either the Username or both the First and Last name of your avatar into the Username field, then login again.
  </notification>
  

  <notification
   icon="alertmodal.tga"
   name="DeleteClassified"
   type="alertmodal">
Delete classified &apos;[NAME]&apos;?
There is no reimbursement for fees paid.
    <tag>confirm</tag>
    <usetemplate
     name="okcancelbuttons"
     notext="Cancel"
     yestext="OK"/>
  </notification>


<notification
   icon="alertmodal.tga"
   name="DeleteMedia"
   type="alertmodal">
You have selected to delete the media associated with this face.
Are you sure you want to continue?
    <tag>confirm</tag>
    <usetemplate
     ignoretext="Confirm before I delete media from an object"
     name="okcancelignore"
     notext="No"
     yestext="Yes"/>
  </notification>

  <notification
   icon="alertmodal.tga"
   name="ClassifiedSave"
   type="alertmodal">
Save changes to classified [NAME]?
    <tag>confirm</tag>
    <usetemplate
     canceltext="Cancel"
     name="yesnocancelbuttons"
     notext="Don&apos;t Save"
     yestext="Save"/>
  </notification>

  <notification
   icon="alertmodal.tga"
   name="ClassifiedInsufficientFunds"
   type="alertmodal">
Insufficient funds to create classified.
    <tag>fail</tag>
    <usetemplate
     name="okbutton"
     yestext="OK"/>
  </notification>

  <notification
   icon="alertmodal.tga"
   name="DeleteAvatarPick"
   type="alertmodal">
Delete pick &lt;nolink&gt;[PICK]&lt;/nolink&gt;?
    <tag>confirm</tag>
    <usetemplate
     name="okcancelbuttons"
     notext="Cancel"
     yestext="OK"/>
  </notification>

  <notification
   icon="alertmodal.tga"
   name="DeleteOutfits"
   type="alertmodal">
    Delete the selected outfit?
    <tag>confirm</tag>
    <usetemplate
     name="okcancelbuttons"
     notext="Cancel"
     yestext="OK"/>
  </notification>

  <notification
   icon="alertmodal.tga"
   name="PromptGoToEventsPage"
   type="alertmodal">
Go to the [SECOND_LIFE] events web page?
    <tag>confirm</tag>
    <url option="0" name="url">

			http://secondlife.com/events/
    </url>
    <usetemplate
     name="okcancelbuttons"
     notext="Cancel"
     yestext="OK"/>
  </notification>

  <notification
   icon="alertmodal.tga"
   name="SelectProposalToView"
   type="alertmodal">
Please select a proposal to view.
  <tag>fail</tag>
  </notification>

  <notification
   icon="alertmodal.tga"
   name="SelectHistoryItemToView"
   type="alertmodal">
Please select a history item to view.
  <tag>fail</tag>
  </notification>

<!--
  <notification
   icon="alertmodal.tga"
   name="ResetShowNextTimeDialogs"
   type="alertmodal">
Would you like to re-enable all these popups, which you previously indicated &apos;Don&apos;t show me again&apos;?
    <usetemplate
     name="okcancelbuttons"
     notext="Cancel"
     yestext="OK"/>
  </notification>

  <notification
   icon="alertmodal.tga"
   name="SkipShowNextTimeDialogs"
   type="alertmodal">
Would you like to disable all popups which can be skipped?
    <usetemplate
     name="okcancelbuttons"
     notext="Cancel"
     yestext="OK"/>
  </notification>
-->

  <notification
   icon="alertmodal.tga"
   name="CacheWillClear"
   type="alertmodal">
Cache will be cleared after you restart [APP_NAME].
  </notification>

  <notification
   icon="alertmodal.tga"
   name="CacheWillBeMoved"
   type="alertmodal">
Cache will be moved after you restart [APP_NAME].
Note: This will clear the cache.
  </notification>

  <notification
   icon="alertmodal.tga"
   name="ChangeConnectionPort"
   type="alertmodal">
Port settings take effect after you restart [APP_NAME].
  </notification>

  <notification
   icon="alertmodal.tga"
   name="ChangeSkin"
   type="alertmodal">
The new skin will appear after you restart [APP_NAME].
  </notification>

  <notification
   icon="alertmodal.tga"
   name="ChangeLanguage"
   type="alertmodal">
Changing language will take effect after you restart [APP_NAME].
  </notification>

  <notification
   icon="alertmodal.tga"
   name="GoToAuctionPage"
   type="alertmodal">
    Go to the [SECOND_LIFE] web page to see auction details or make a bid?
    <tag>confirm</tag>
    <url option="0" name="url">
			http://secondlife.com/auctions/auction-detail.php?id=[AUCTION_ID]
    </url>
    <usetemplate
     name="okcancelbuttons"
     notext="Cancel"
     yestext="OK"/>
  </notification>

  <notification
   icon="alertmodal.tga"
   name="SaveChanges"
   type="alertmodal">
Save Changes?
    <tag>confirm</tag>
    <usetemplate
     canceltext="Cancel"
     name="yesnocancelbuttons"
     notext="Don&apos;t Save"
     yestext="Save"/>
  </notification>

  <notification
   icon="alertmodal.tga"
   name="GestureSaveFailedTooManySteps"
   type="alertmodal">
Gesture save failed.
This gesture has too many steps.
Try removing some steps, then save again.
<tag>fail</tag>
  </notification>

  <notification
   icon="alertmodal.tga"
   name="GestureSaveFailedTryAgain"
   type="alertmodal">
Gesture save failed.  Please try again in a minute.
<tag>fail</tag>
  </notification>

  <notification
   icon="alertmodal.tga"
   name="GestureSaveFailedObjectNotFound"
   type="alertmodal">
Could not save gesture because the object or the associated object inventory could not be found.
The object may be out of range or may have been deleted.
<tag>fail</tag>
  </notification>

  <notification
   icon="alertmodal.tga"
   name="GestureSaveFailedReason"
   type="alertmodal">
There was a problem saving a gesture due to the following reason: [REASON].  Please try resaving the gesture later.
<tag>fail</tag>
  </notification>

  <notification
   icon="alertmodal.tga"
   name="SaveNotecardFailObjectNotFound"
   type="alertmodal">
Could not save notecard because the object or the associated object inventory could not be found.
The object may be out of range or may have been deleted.
<tag>fail</tag>
  </notification>

  <notification
   icon="alertmodal.tga"
   name="SaveNotecardFailReason"
   type="alertmodal">
There was a problem saving a notecard due to the following reason: [REASON].  Please try re-saving the notecard later.
<tag>fail</tag>
  </notification>

  <notification
   icon="alertmodal.tga"
   name="ScriptCannotUndo"
   type="alertmodal">
Could not undo all changes in your version of the script.
Would you like to load the server&apos;s last saved version?
(**Warning** This operation cannot be undone.)
    <tag>confirm</tag>
    <usetemplate
     name="okcancelbuttons"
     notext="Cancel"
     yestext="OK"/>
  </notification>

  <notification
   icon="alertmodal.tga"
   name="SaveScriptFailReason"
   type="alertmodal">
There was a problem saving a script due to the following reason: [REASON].  Please try re-saving the script later.
<tag>fail</tag>
  </notification>

  <notification
   icon="alertmodal.tga"
   name="SaveScriptFailObjectNotFound"
   type="alertmodal">
Could not save the script because the object it is in could not be found.
The object may be out of range or may have been deleted.
<tag>fail</tag>
  </notification>

  <notification
   icon="alertmodal.tga"
   name="SaveBytecodeFailReason"
   type="alertmodal">
There was a problem saving a compiled script due to the following reason: [REASON].  Please try re-saving the script later.
<tag>fail</tag>
  </notification>

  <notification
   icon="alertmodal.tga"
   name="StartRegionEmpty"
   type="alertmodal">
Oops, Your Start Region is not defined.
Please type the Region name in Start Location box or choose My Last Location or My Home as your Start Location.
<tag>fail</tag>
    <usetemplate
     name="okbutton"
     yestext="OK"/>
  </notification>

  <notification
   icon="alertmodal.tga"
   name="CouldNotStartStopScript"
   type="alertmodal">
Could not start or stop the script because the object it is on could not be found.
The object may be out of range or may have been deleted.
  <tag>fail</tag>
  </notification>

  <notification
   icon="alertmodal.tga"
   name="CannotDownloadFile"
   type="alertmodal">
Unable to download file
  <tag>fail</tag>
  </notification>

  <notification
   icon="alertmodal.tga"
   name="CannotWriteFile"
   type="alertmodal">
Unable to write file [[FILE]]
  <tag>fail</tag>
  </notification>

  <notification
   icon="alertmodal.tga"
   name="UnsupportedHardware"
   type="alertmodal">
Just so you know, your computer does not meet [APP_NAME]&apos;s minimum system requirements. You may experience poor performance. Unfortunately, the [SUPPORT_SITE] can't provide technical support for unsupported system configurations.

Visit [_URL] for more information?
    <tag>confirm</tag>
    <url option="0" name="url">

			http://www.secondlife.com/corporate/sysreqs.php
    </url>
    <usetemplate
     ignoretext="My computer hardware is not supported"
     name="okcancelignore"
     notext="No"
     yestext="Yes"/>
  <tag>fail</tag>
  </notification>

  <notification
   icon="alertmodal.tga"
   name="UnknownGPU"
   type="alertmodal">
Your system contains a graphics card that [APP_NAME] doesn't recognize.
This is often the case with new hardware that hasn&apos;t been tested yet with [APP_NAME].  It will probably be ok, but you may need to adjust your graphics settings.
(Me &gt; Preferences &gt; Graphics).
    <form name="form">
      <ignore name="ignore"
       text="My graphics card could not be identified"/>
    </form>
  <tag>fail</tag>
  </notification>

  <notification
   icon="alertmodal.tga"
   name="DisplaySettingsNoShaders"
   type="alertmodal">
[APP_NAME] crashed while initializing graphics drivers.
Graphics Quality will be set to Low to avoid some common driver errors. This will disable some graphics features.
We recommend updating your graphics card drivers.
Graphics Quality can be raised in Preferences &gt; Graphics.
  <tag>fail</tag>
  </notification>

  <notification
   icon="alertmodal.tga"
   name="RegionNoTerraforming"
   type="alertmodal">
The region [REGION] does not allow terraforming.
  <tag>fail</tag>
  </notification>

  <notification
   icon="alertmodal.tga"
   name="CannotCopyWarning"
   type="alertmodal">
You do not have permission to copy the following items:
[ITEMS]
and will lose it from your inventory if you give it away. Do you really want to offer these items?
    <tag>confirm</tag>
    <usetemplate
     name="okcancelbuttons"
     notext="No"
     yestext="Yes"/>
  <tag>fail</tag>
  </notification>

  <notification
   icon="alertmodal.tga"
   name="CannotGiveItem"
   type="alertmodal">
Unable to give inventory item.
  <tag>fail</tag>
  </notification>

  <notification
   icon="alertmodal.tga"
   name="TransactionCancelled"
   type="alertmodal">
Transaction cancelled.
  </notification>

  <notification
   icon="alertmodal.tga"
   name="TooManyItems"
   type="alertmodal">
Cannot give more than 42 items in a single inventory transfer.
  <tag>fail</tag>
  </notification>

  <notification
   icon="alertmodal.tga"
   name="NoItems"
   type="alertmodal">
You do not have permission to transfer the selected items.
  <tag>fail</tag>
  </notification>

  <notification
   icon="alertmodal.tga"
   name="CannotCopyCountItems"
   type="alertmodal">
You do not have permission to copy [COUNT] of the selected items. You will lose these items from your inventory.
Do you really want to give these items?
    <tag>confirm</tag>
  <tag>fail</tag>
    <usetemplate
     name="okcancelbuttons"
     notext="No"
     yestext="Yes"/>
  </notification>

  <notification
   icon="alertmodal.tga"
   name="CannotGiveCategory"
   type="alertmodal">
You do not have permission to transfer the selected folder.
  <tag>fail</tag>
  </notification>

  <notification
   icon="alertmodal.tga"
   name="FreezeAvatar"
   type="alertmodal">
Freeze this avatar?
He or she will temporarily be unable to move, chat, or interact with the world.
    <tag>confirm</tag>
    <usetemplate
     canceltext="Cancel"
     name="yesnocancelbuttons"
     notext="Unfreeze"
     yestext="Freeze"/>
  </notification>

  <notification
   icon="alertmodal.tga"
   name="FreezeAvatarFullname"
   type="alertmodal">
Freeze [AVATAR_NAME]?
He or she will temporarily be unable to move, chat, or interact with the world.
    <tag>confirm</tag>
    <usetemplate
     canceltext="Cancel"
     name="yesnocancelbuttons"
     notext="Unfreeze"
     yestext="Freeze"/>
  </notification>

  <notification
   icon="alertmodal.tga"
   name="EjectAvatarFullname"
   type="alertmodal">
Eject [AVATAR_NAME] from your land?
    <tag>confirm</tag>
    <usetemplate
     canceltext="Cancel"
     name="yesnocancelbuttons"
     notext="Eject and Ban"
     yestext="Eject"/>
  </notification>

  <notification
   icon="alertmodal.tga"
   name="EjectAvatarNoBan"
   type="alertmodal">
Eject this avatar from your land?
    <tag>confirm</tag>
    <usetemplate
     name="okcancelbuttons"
     notext="Cancel"
     yestext="Eject"/>
  </notification>

  <notification
   icon="alertmodal.tga"
   name="EjectAvatarFullnameNoBan"
   type="alertmodal">
Eject [AVATAR_NAME] from your land?
    <tag>confirm</tag>
    <usetemplate
     name="okcancelbuttons"
     notext="Cancel"
     yestext="Eject"/>
  </notification>

  <notification
   icon="alertmodal.tga"
   name="EjectAvatarFromGroup"
   persist="true"
   type="notify">
You ejected [AVATAR_NAME] from group [GROUP_NAME]
    <tag>group</tag>
  </notification>

  <notification
   icon="alertmodal.tga"
   name="AcquireErrorTooManyObjects"
   type="alertmodal">
ACQUIRE ERROR: Too many objects selected.
  <tag>fail</tag>
  </notification>

  <notification
   icon="alertmodal.tga"
   name="AcquireErrorObjectSpan"
   type="alertmodal">
ACQUIRE ERROR: Objects span more than one region.
Please move all objects to be acquired onto the same region.
  <tag>fail</tag>
  </notification>

  <notification
   icon="alertmodal.tga"
   name="PromptGoToCurrencyPage"
   type="alertmodal">
[EXTRA]

Go to [_URL] for information on purchasing L$?
    <tag>confirm</tag>
    <url option="0" name="url">

			http://secondlife.com/app/currency/
    </url>
    <usetemplate
     name="okcancelbuttons"
     notext="Cancel"
     yestext="OK"/>
  </notification>

  <notification
   icon="alertmodal.tga"
   name="UnableToLinkObjects"
   type="alertmodal">
Unable to link these [COUNT] objects.
You can link a maximum of [MAX] objects.
  <tag>fail</tag>
  </notification>

  <notification
   icon="alertmodal.tga"
   name="CannotLinkIncompleteSet"
   type="alertmodal">
You can only link complete sets of objects, and must select more than one object.
  <tag>fail</tag>
  </notification>

  <notification
   icon="alertmodal.tga"
   name="CannotLinkModify"
   type="alertmodal">
Unable to link because you don&apos;t have modify permission on all the objects.

Please make sure none are locked, and that you own all of them.
  <tag>fail</tag>
  </notification>

  <notification
   icon="alertmodal.tga"
   name="CannotLinkDifferentOwners"
   type="alertmodal">
Unable to link because not all of the objects have the same owner.

Please make sure you own all of the selected objects.
  <tag>fail</tag>
  </notification>

  <notification
   icon="alertmodal.tga"
   name="NoFileExtension"
   type="alertmodal">
No file extension for the file: &apos;[FILE]&apos;

Please make sure the file has a correct file extension.
  <tag>fail</tag>
  </notification>

  <notification
   icon="alertmodal.tga"
   name="InvalidFileExtension"
   type="alertmodal">
Invalid file extension [EXTENSION]
Expected [VALIDS]
    <usetemplate
     name="okbutton"
     yestext="OK"/>
  <tag>fail</tag>
  </notification>

  <notification
   icon="alertmodal.tga"
   name="CannotUploadSoundFile"
   type="alertmodal">
Couldn&apos;t open uploaded sound file for reading:
[FILE]
  <tag>fail</tag>
  </notification>

  <notification
   icon="alertmodal.tga"
   name="SoundFileNotRIFF"
   type="alertmodal">
File does not appear to be a RIFF WAVE file:
[FILE]
  <tag>fail</tag>
  </notification>

  <notification
   icon="alertmodal.tga"
   name="SoundFileNotPCM"
   type="alertmodal">
File does not appear to be a PCM WAVE audio file:
[FILE]
  <tag>fail</tag>
  </notification>

  <notification
   icon="alertmodal.tga"
   name="SoundFileInvalidChannelCount"
   type="alertmodal">
File has invalid number of channels (must be mono or stereo):
[FILE]
  <tag>fail</tag>
  </notification>

  <notification
   icon="alertmodal.tga"
   name="SoundFileInvalidSampleRate"
   type="alertmodal">
File does not appear to be a supported sample rate (must be 44.1k):
[FILE]
  <tag>fail</tag>
  </notification>

  <notification
   icon="alertmodal.tga"
   name="SoundFileInvalidWordSize"
   type="alertmodal">
File does not appear to be a supported word size (must be 8 or 16 bit):
[FILE]
  <tag>fail</tag>
  </notification>

  <notification
   icon="alertmodal.tga"
   name="SoundFileInvalidHeader"
   type="alertmodal">
Could not find &apos;data&apos; chunk in WAV header:
[FILE]
  <tag>fail</tag>
  </notification>

  <notification
   icon="alertmodal.tga"
   name="SoundFileInvalidChunkSize"
   type="alertmodal">
Wrong chunk size in WAV file:
[FILE]
  <tag>fail</tag>
  </notification>

  <notification
   icon="alertmodal.tga"
   name="SoundFileInvalidTooLong"
   type="alertmodal">
Audio file is too long (10 second maximum):
[FILE]
  <tag>fail</tag>
  </notification>

  <notification
   icon="alertmodal.tga"
   name="ProblemWithFile"
   type="alertmodal">
Problem with file [FILE]:

[ERROR]
  <tag>fail</tag>
  </notification>

  <notification
   icon="alertmodal.tga"
   name="CannotOpenTemporarySoundFile"
   type="alertmodal">
Couldn&apos;t open temporary compressed sound file for writing: [FILE]
  <tag>fail</tag>
  </notification>

  <notification
   icon="alertmodal.tga"
   name="UnknownVorbisEncodeFailure"
   type="alertmodal">
Unknown Vorbis encode failure on: [FILE]
  <tag>fail</tag>
  </notification>

  <notification
   icon="alertmodal.tga"
   name="CannotEncodeFile"
   type="alertmodal">
Unable to encode file: [FILE]
  <tag>fail</tag>
  </notification>

  <notification
   icon="alertmodal.tga"
   name="CorruptedProtectedDataStore"
   type="alertmodal">
   We can't fill in your username and password.  This may happen when you change network setup

  <tag>fail</tag>
    <usetemplate
     name="okbutton"
     yestext="OK"/>
  </notification>
    
  <notification
   icon="alertmodal.tga"
   name="CorruptResourceFile"
   type="alertmodal">
Corrupt resource file: [FILE]
  <tag>fail</tag>
  </notification>

  <notification
   icon="alertmodal.tga"
   name="UnknownResourceFileVersion"
   type="alertmodal">
Unknown Linden resource file version in file: [FILE]
  <tag>fail</tag>
  </notification>

  <notification
   icon="alertmodal.tga"
   name="UnableToCreateOutputFile"
   type="alertmodal">
Unable to create output file: [FILE]
  <tag>fail</tag>
  </notification>

  <notification
   icon="alertmodal.tga"
   name="DoNotSupportBulkAnimationUpload"
   type="alertmodal">
[APP_NAME] does not currently support bulk upload of animation files.
  <tag>fail</tag>
  </notification>

  <notification
   icon="alertmodal.tga"
   name="CannotUploadReason"
   type="alertmodal">
Unable to upload [FILE] due to the following reason: [REASON]
Please try again later.
  <tag>fail</tag>
  </notification>

  <notification
   icon="notifytip.tga"
   name="LandmarkCreated"
   type="notifytip">
You have added "[LANDMARK_NAME]" to your [FOLDER_NAME] folder.
  </notification>

  <notification
   icon="alert.tga"
   name="LandmarkAlreadyExists"
   type="alert">
You already have a landmark for this location.
    <usetemplate
     name="okbutton"
     yestext="OK"/>
  <tag>fail</tag>
  </notification>

  <notification
   icon="alertmodal.tga"
   name="CannotCreateLandmarkNotOwner"
   type="alertmodal">
You cannot create a landmark here because the owner of the land doesn&apos;t allow it.
  <tag>fail</tag>
  </notification>

  <notification
   icon="alertmodal.tga"
   name="CannotRecompileSelectObjectsNoScripts"
   type="alertmodal">
Not able to perform &apos;recompilation&apos;.
Select an object with a script.
  <tag>fail</tag>
  </notification>

  <notification
   icon="alertmodal.tga"
   name="CannotRecompileSelectObjectsNoPermission"
   type="alertmodal">
Not able to perform &apos;recompilation&apos;.

Select objects with scripts that you have permission to modify.
  <tag>fail</tag>
  </notification>

  <notification
   icon="alertmodal.tga"
   name="CannotResetSelectObjectsNoScripts"
   type="alertmodal">
Not able to perform &apos;reset&apos;.

Select objects with scripts.
  <tag>fail</tag>
  </notification>

  <notification
   icon="alertmodal.tga"
   name="CannotResetSelectObjectsNoPermission"
   type="alertmodal">
Not able to perform &apos;reset&apos;.

Select objects with scripts that you have permission to modify.
  <tag>fail</tag>
  </notification>

  <notification
   icon="alertmodal.tga"
   name="CannotOpenScriptObjectNoMod"
   type="alertmodal">
    Unable to open script in object without modify permissions.
  <tag>fail</tag>
  </notification>

  <notification
   icon="alertmodal.tga"
   name="CannotSetRunningSelectObjectsNoScripts"
   type="alertmodal">
Not able to set any scripts to &apos;running&apos;.

Select objects with scripts.
  <tag>fail</tag>
  </notification>

  <notification
   icon="alertmodal.tga"
   name="CannotSetRunningNotSelectObjectsNoScripts"
   type="alertmodal">
Unable to set any scripts to &apos;not running&apos;.

Select objects with scripts.
  <tag>fail</tag>
  </notification>

  <notification
   icon="alertmodal.tga"
   name="NoFrontmostFloater"
   type="alertmodal">
No frontmost floater to save.
  <tag>fail</tag>
  </notification>

  <notification
   icon="alertmodal.tga"
   name="SeachFilteredOnShortWords"
   type="alertmodal">
Your search query was modified and the words that were too short were removed.

Searched for: [FINALQUERY]
  </notification>

  <notification
   icon="alertmodal.tga"
   name="SeachFilteredOnShortWordsEmpty"
   type="alertmodal">
Your search terms were too short so no search was performed.
  <tag>fail</tag>
  </notification>

  <!-- Generic Teleport failure modes - strings will be inserted from
       teleport_strings.xml if available. -->
  <notification
   icon="alertmodal.tga"
   name="CouldNotTeleportReason"
   type="alertmodal">
Teleport failed.
[REASON]
  <tag>fail</tag>
  </notification>

  <!-- Teleport failure modes not delivered via the generic mechanism
       above (for example, delivered as an AlertMessage on
       region-crossing :( ) - these paths should really be merged
       in the future. -->
  <notification
   icon="alertmodal.tga"
   name="invalid_tport"
   type="alertmodal">
Problem encountered processing your teleport request. You may need to log back in before you can teleport.
If you continue to get this message, please check the [SUPPORT_SITE].
  <tag>fail</tag>
  </notification>
  <notification
   icon="alertmodal.tga"
   name="invalid_region_handoff"
   type="alertmodal">
Problem encountered processing your region crossing. You may need to log back in before you can cross regions.
If you continue to get this message, please check the [SUPPORT_SITE].
  <tag>fail</tag>
  </notification>
  <notification
   icon="alertmodal.tga"
   name="blocked_tport"
   type="alertmodal">
Sorry, teleport is currently blocked. Try again in a moment.  If you still cannot teleport, please log out and log back in to resolve the problem.
  <tag>fail</tag>
  </notification>
  <notification
   icon="alertmodal.tga"
   name="nolandmark_tport"
   type="alertmodal">
Sorry, but system was unable to locate landmark destination.
  <tag>fail</tag>
  </notification>
  <notification
   icon="alertmodal.tga"
   name="timeout_tport"
   type="alertmodal">
   <tag>fail</tag>
Sorry, but system was unable to complete the teleport connection.  Try again in a moment.
  </notification>
  <notification
   icon="alertmodal.tga"
   name="noaccess_tport"
   type="alertmodal">
   <tag>fail</tag>
Sorry, you do not have access to that teleport destination.
  </notification>
  <notification
   icon="alertmodal.tga"
   name="missing_attach_tport"
   type="alertmodal">
   <tag>fail</tag>
Your attachments have not arrived yet. Try waiting for a few more seconds or log out and back in again before attempting to teleport.
  </notification>
  <notification
   icon="alertmodal.tga"
   name="too_many_uploads_tport"
   type="alertmodal">
   <tag>fail</tag>
The asset queue in this region is currently clogged so your teleport request will not be able to succeed in a timely manner. Please try again in a few minutes or go to a less busy area.
  </notification>
  <notification
   icon="alertmodal.tga"
   name="expired_tport"
   type="alertmodal">
   <tag>fail</tag>
Sorry, but the system was unable to complete your teleport request in a timely fashion. Please try again in a few minutes.
  </notification>
  <notification
   icon="alertmodal.tga"
   name="expired_region_handoff"
   type="alertmodal">
   <tag>fail</tag>
Sorry, but the system was unable to complete your region crossing in a timely fashion. Please try again in a few minutes.
  </notification>
  <notification
   icon="alertmodal.tga"
   name="no_host"
   type="alertmodal">
   <tag>fail</tag>
Unable to find teleport destination. The destination may be temporarily unavailable or no longer exists. Please try again in a few minutes.
  </notification>
  <notification
   icon="alertmodal.tga"
   name="no_inventory_host"
   type="alertmodal">
The inventory system is currently unavailable.
  <tag>fail</tag>
  </notification>

  <notification
   icon="alertmodal.tga"
   name="CannotSetLandOwnerNothingSelected"
   type="alertmodal">
Unable to set land owner:
No parcel selected.
  <tag>fail</tag>
  </notification>

  <notification
   icon="alertmodal.tga"
   name="CannotSetLandOwnerMultipleRegions"
   type="alertmodal">
Unable to force land ownership because selection spans multiple regions. Please select a smaller area and try again.
  <tag>fail</tag>
  </notification>

  <notification
   icon="alertmodal.tga"
   name="ForceOwnerAuctionWarning"
   type="alertmodal">
This parcel is up for auction. Forcing ownership will cancel the auction and potentially make some Residents unhappy if bidding has begun.
Force ownership?
    <tag>confirm</tag>
    <usetemplate
     name="okcancelbuttons"
     notext="Cancel"
     yestext="OK"/>
  </notification>

  <notification
   icon="alertmodal.tga"
   name="CannotContentifyNothingSelected"
   type="alertmodal">
Unable to contentify:
No parcel selected.
  <tag>fail</tag>
  </notification>

  <notification
   icon="alertmodal.tga"
   name="CannotContentifyNoRegion"
   type="alertmodal">
Unable to contentify:
No region selected.
  <tag>fail</tag>
  </notification>

  <notification
   icon="alertmodal.tga"
   name="CannotReleaseLandNothingSelected"
   type="alertmodal">
Unable to abandon land:
No parcel selected.
  <tag>fail</tag>
  </notification>

  <notification
   icon="alertmodal.tga"
   name="CannotReleaseLandNoRegion"
   type="alertmodal">
Unable to abandon land:
Cannot find region.
  <tag>fail</tag>
  </notification>

  <notification
   icon="alertmodal.tga"
   name="CannotBuyLandNothingSelected"
   type="alertmodal">
Unable to buy land:
No parcel selected.
  <tag>fail</tag>
  </notification>

  <notification
   icon="alertmodal.tga"
   name="CannotBuyLandNoRegion"
   type="alertmodal">
Unable to buy land:
Cannot find the region this land is in.
  <tag>fail</tag>
  </notification>

  <notification
   icon="alertmodal.tga"
   name="CannotCloseFloaterBuyLand"
   type="alertmodal">
You cannot close the Buy Land window until [APP_NAME] estimates the price of this transaction.
  <tag>fail</tag>
  </notification>

  <notification
   icon="alertmodal.tga"
   name="CannotDeedLandNothingSelected"
   type="alertmodal">
Unable to deed land:
No parcel selected.
  <tag>fail</tag>
  </notification>

  <notification
   icon="alertmodal.tga"
   name="CannotDeedLandNoGroup"
   type="alertmodal">
Unable to deed land:
No Group selected.
    <tag>group</tag>
  <tag>fail</tag>
  </notification>

  <notification
   icon="alertmodal.tga"
   name="CannotDeedLandNoRegion"
   type="alertmodal">
Unable to deed land:
Cannot find the region this land is in.
  <tag>fail</tag>
  </notification>

  <notification
   icon="alertmodal.tga"
   name="CannotDeedLandMultipleSelected"
   type="alertmodal">
Unable to deed land:
Multiple parcels selected.

Try selecting a single parcel.
  <tag>fail</tag>
  </notification>

  <notification
   icon="alertmodal.tga"
   name="CannotDeedLandWaitingForServer"
   type="alertmodal">
Unable to deed land:
Waiting for server to report ownership.

Please try again.
  <tag>fail</tag>
  </notification>

  <notification
   icon="alertmodal.tga"
   name="CannotDeedLandNoTransfer"
   type="alertmodal">
Unable to deed land:
The region [REGION] does not allow transfer of land.
  <tag>fail</tag>
  </notification>

  <notification
   icon="alertmodal.tga"
   name="CannotReleaseLandWatingForServer"
   type="alertmodal">
Unable to abandon land:
Waiting for server to update parcel information.

Try again in a few seconds.
  <tag>fail</tag>
  </notification>

  <notification
   icon="alertmodal.tga"
   name="CannotReleaseLandSelected"
   type="alertmodal">
Unable to abandon land:
You do not own all the parcels selected.

Please select a single parcel.
  <tag>fail</tag>
  </notification>

  <notification
   icon="alertmodal.tga"
   name="CannotReleaseLandDontOwn"
   type="alertmodal">
Unable to abandon land:
You don&apos;t have permission to release this parcel.
Parcels you own appear in green.
  <tag>fail</tag>
  </notification>

  <notification
   icon="alertmodal.tga"
   name="CannotReleaseLandRegionNotFound"
   type="alertmodal">
Unable to abandon land:
Cannot find the region this land is in.
  <tag>fail</tag>
  </notification>

  <notification
   icon="alertmodal.tga"
   name="CannotReleaseLandNoTransfer"
   type="alertmodal">
Unable to abandon land:
The region [REGION] does not allow transfer of land.
  <tag>fail</tag>
  </notification>

  <notification
   icon="alertmodal.tga"
   name="CannotReleaseLandPartialSelection"
   type="alertmodal">
Unable to abandon land:
You must select an entire parcel to release it.

Select an entire parcel, or divide your parcel first.
  <tag>fail</tag>
  </notification>

  <notification
   icon="alertmodal.tga"
   name="ReleaseLandWarning"
   type="alertmodal">
You are about to release [AREA] m² of land.
Releasing this parcel will remove it from your land holdings, but will not grant any L$.

Release this land?
    <tag>confirm</tag>
    <usetemplate
     name="okcancelbuttons"
     notext="Cancel"
     yestext="OK"/>
  </notification>

  <notification
   icon="alertmodal.tga"
   name="CannotDivideLandNothingSelected"
   type="alertmodal">
Unable to divide land:

No parcels selected.
  <tag>fail</tag>
  </notification>

  <notification
   icon="alertmodal.tga"
   name="CannotDivideLandPartialSelection"
   type="alertmodal">
Unable to divide land:

You have an entire parcel selected.
Try selecting a part of the parcel.
  <tag>fail</tag>
  </notification>

  <notification
   icon="alertmodal.tga"
   name="LandDivideWarning"
   type="alertmodal">
Dividing this land will split this parcel into two and each parcel can have its own settings. Some settings will be reset to defaults after the operation.

Divide land?
    <tag>confirm</tag>
    <usetemplate
     name="okcancelbuttons"
     notext="Cancel"
     yestext="OK"/>
  </notification>

  <notification
   icon="alertmodal.tga"
   name="CannotDivideLandNoRegion"
   type="alertmodal">
Unable to divide land:
Cannot find the region this land is in.
  <tag>fail</tag>
  </notification>

  <notification
   icon="alertmodal.tga"
   name="CannotJoinLandNoRegion"
   type="alertmodal">
Unable to join land:
Cannot find the region this land is in.
  <tag>fail</tag>
  </notification>

  <notification
   icon="alertmodal.tga"
   name="CannotJoinLandNothingSelected"
   type="alertmodal">
Unable to join land:
No parcels selected.
  <tag>fail</tag>
  </notification>

  <notification
   icon="alertmodal.tga"
   name="CannotJoinLandEntireParcelSelected"
   type="alertmodal">
Unable to join land:
You only have one parcel selected.

Select land across both parcels.
  <tag>fail</tag>
  </notification>

  <notification
   icon="alertmodal.tga"
   name="CannotJoinLandSelection"
   type="alertmodal">
Unable to join land:
You must select more than one parcel.

Select land across both parcels.
  <tag>fail</tag>
  </notification>

  <notification
   icon="alertmodal.tga"
   name="JoinLandWarning"
   type="alertmodal">
Joining this land will create one large parcel out of all parcels intersecting the selected rectangle.
You will need to reset the name and options of the new parcel.

Join land?
    <tag>confirm</tag>
    <usetemplate
     name="okcancelbuttons"
     notext="Cancel"
     yestext="OK"/>
  </notification>

  <notification
   icon="alertmodal.tga"
   name="ConfirmNotecardSave"
   type="alertmodal">
This notecard needs to be saved before the item can be copied or viewed. Save notecard?
    <tag>confirm</tag>
    <usetemplate
     name="okcancelbuttons"
     notext="Cancel"
     yestext="OK"/>
  </notification>

  <notification
   icon="alertmodal.tga"
   name="ConfirmItemCopy"
   type="alertmodal">
Copy this item to your inventory?
    <tag>confirm</tag>
    <usetemplate
     name="okcancelbuttons"
     notext="Cancel"
     yestext="Copy"/>
  </notification>

  <notification
   icon="alertmodal.tga"
   name="ResolutionSwitchFail"
   type="alertmodal">
Failed to switch resolution to [RESX] by [RESY]
  <tag>fail</tag>
  </notification>

  <notification
   icon="alertmodal.tga"
   name="ErrorUndefinedGrasses"
   type="alertmodal">
Error: Undefined grasses: [SPECIES]
  <tag>fail</tag>
  </notification>

  <notification
   icon="alertmodal.tga"
   name="ErrorUndefinedTrees"
   type="alertmodal">
Error: Undefined trees: [SPECIES]
  <tag>fail</tag>
  </notification>

  <notification
   icon="alertmodal.tga"
   name="CannotSaveWearableOutOfSpace"
   type="alertmodal">
Unable to save &apos;[NAME]&apos; to wearable file.  You will need to free up some space on your computer and save the wearable again.
  <tag>fail</tag>
  </notification>

  <notification
   icon="alertmodal.tga"
   name="CannotSaveToAssetStore"
   type="alertmodal">
Unable to save [NAME] to central asset store.
This is usually a temporary failure. Please customize and save the wearable again in a few minutes.
  <tag>fail</tag>
  </notification>

  <notification
   icon="alertmodal.tga"
   name="YouHaveBeenLoggedOut"
   type="alertmodal">
Darn. You have been logged out of [SECOND_LIFE]
            [MESSAGE]
    <usetemplate
     name="okcancelbuttons"
     notext="Quit"
     yestext="View IM &amp; Chat"/>
  </notification>

  <notification
   icon="alertmodal.tga"
   name="OnlyOfficerCanBuyLand"
   type="alertmodal">
Unable to buy land for the group:
You do not have permission to buy land for your active group.
    <tag>group</tag>
  <tag>fail</tag>
  </notification>

  <notification
   icon="alertmodal.tga"
   label="Add Friend"
   name="AddFriendWithMessage"
   type="alertmodal">
    <tag>friendship</tag>
Friends can give permissions to track each other on the map and receive online status updates.

Offer friendship to [NAME]?
    <tag>confirm</tag>
    <form name="form">
      <input name="message" type="text">
Would you be my friend?
      </input>
      <button
       default="true"
       index="0"
       name="Offer"
       text="OK"/>
      <button
       index="1"
       name="Cancel"
       text="Cancel"/>
    </form>
  </notification>

  <notification
 icon="alertmodal.tga"
 label="Save Outfit"
 name="SaveOutfitAs"
 type="alertmodal">
    <unique/>
    Save what I'm wearing as a new Outfit:
    <tag>confirm</tag>
    <form name="form">
      <input name="message" type="text">
        [DESC] (new)
      </input>
      <button
       default="true"
       index="0"
       name="OK"
       text="OK"/>
      <button
       index="1"
       name="Cancel"
       text="Cancel"/>
    </form>
  </notification>

  <notification
 icon="alertmodal.tga"
 label="Save Wearable"
 name="SaveWearableAs"
 type="alertmodal">
    Save item to my inventory as:
    <tag>confirm</tag>
    <form name="form">
      <input name="message" type="text">
        [DESC] (new)
      </input>
      <button
       default="true"
       index="0"
       name="OK"
       text="OK"/>
      <button
       index="1"
       name="Cancel"
       text="Cancel"/>
    </form>
  </notification>


  <notification
   icon="alertmodal.tga"
   label="Rename Outfit"
   name="RenameOutfit"
   type="alertmodal">
    New outfit name:
    <tag>confirm</tag>
    <form name="form">
      <input name="new_name" type="text" width="300">
        [NAME]
      </input>
      <button
       default="true"
       index="0"
       name="OK"
       text="OK"/>
      <button
       index="1"
       name="Cancel"
       text="Cancel"/>
    </form>
  </notification>

  <notification
   icon="alertmodal.tga"
   name="RemoveFromFriends"
   type="alertmodal">
    <tag>friendship</tag>
Do you want to remove [NAME] from your Friends List?
    <tag>confirm</tag>
    <usetemplate
     name="okcancelbuttons"
     notext="Cancel"
     yestext="OK"/>
  </notification>

  <notification
   icon="alertmodal.tga"
   name="RemoveMultipleFromFriends"
   type="alertmodal">
    <tag>friendship</tag>
Do you want to remove multiple friends from your Friends list?
    <tag>confirm</tag>
    <usetemplate
     name="okcancelbuttons"
     notext="Cancel"
     yestext="OK"/>
  </notification>

  <notification
   icon="alertmodal.tga"
   name="GodDeleteAllScriptedPublicObjectsByUser"
   type="alertmodal">
Are you sure you want to delete all scripted objects owned by
** [AVATAR_NAME] **
on all others land in this sim?
    <tag>confirm</tag>
    <usetemplate
     name="okcancelbuttons"
     notext="Cancel"
     yestext="OK"/>
  </notification>

  <notification
   icon="alertmodal.tga"
   name="GodDeleteAllScriptedObjectsByUser"
   type="alertmodal">
Are you sure you want to DELETE ALL scripted objects owned by
** [AVATAR_NAME] **
on ALL LAND in this sim?
    <tag>confirm</tag>
    <usetemplate
     name="okcancelbuttons"
     notext="Cancel"
     yestext="OK"/>
  </notification>

  <notification
   icon="alertmodal.tga"
   name="GodDeleteAllObjectsByUser"
   type="alertmodal">
Are you sure you want to DELETE ALL objects (scripted or not) owned by
** [AVATAR_NAME] **
on ALL LAND in this sim?
    <tag>confirm</tag>
    <usetemplate
     name="okcancelbuttons"
     notext="Cancel"
     yestext="OK"/>
  </notification>

  <notification
   icon="alertmodal.tga"
   name="BlankClassifiedName"
   type="alertmodal">
You must specify a name for your classified.
  <tag>fail</tag>
  </notification>

  <notification
   icon="alertmodal.tga"
   name="MinClassifiedPrice"
   type="alertmodal">
Price to pay for listing must be at least L$[MIN_PRICE].

Please enter a higher price.
  <tag>fail</tag>
  </notification>

  <notification
   icon="alertmodal.tga"
   name="ConfirmItemDeleteHasLinks"
   type="alertmodal">
At least one of the items you has link items that point to it.  If you delete this item, its links will permanently stop working.  It is strongly advised to delete the links first.

Are you sure you want to delete these items?
    <tag>confirm</tag>
    <usetemplate
     name="okcancelbuttons"
     notext="Cancel"
     yestext="OK"/>
  </notification>

  <notification
   icon="alertmodal.tga"
   name="ConfirmObjectDeleteLock"
   type="alertmodal">
At least one of the items you have selected is locked.

Are you sure you want to delete these items?
    <tag>confirm</tag>
    <usetemplate
     name="okcancelbuttons"
     notext="Cancel"
     yestext="OK"/>
  </notification>

  <notification
   icon="alertmodal.tga"
   name="ConfirmObjectDeleteNoCopy"
   type="alertmodal">
At least one of the items you have selected is not copyable.

Are you sure you want to delete these items?
    <tag>confirm</tag>
    <usetemplate
     name="okcancelbuttons"
     notext="Cancel"
     yestext="OK"/>
  </notification>

  <notification
   icon="alertmodal.tga"
   name="ConfirmObjectDeleteNoOwn"
   type="alertmodal">
You do not own least one of the items you have selected.

Are you sure you want to delete these items?
    <tag>confirm</tag>
    <usetemplate
     name="okcancelbuttons"
     notext="Cancel"
     yestext="OK"/>
  </notification>

  <notification
   icon="alertmodal.tga"
   name="ConfirmObjectDeleteLockNoCopy"
   type="alertmodal">
At least one object is locked.
At least one object is not copyable.

Are you sure you want to delete these items?
    <tag>confirm</tag>
    <usetemplate
     name="okcancelbuttons"
     notext="Cancel"
     yestext="OK"/>
  </notification>

  <notification
   icon="alertmodal.tga"
   name="ConfirmObjectDeleteLockNoOwn"
   type="alertmodal">
At least one object is locked.
You do not own least one object.

Are you sure you want to delete these items?
    <tag>confirm</tag>
    <usetemplate
     name="okcancelbuttons"
     notext="Cancel"
     yestext="OK"/>
  </notification>

  <notification
   icon="alertmodal.tga"
   name="ConfirmObjectDeleteNoCopyNoOwn"
   type="alertmodal">
At least one object is not copyable.
You do not own least one object.

Are you sure you want to delete these items?
    <tag>confirm</tag>
    <usetemplate
     name="okcancelbuttons"
     notext="Cancel"
     yestext="OK"/>
  </notification>

  <notification
   icon="alertmodal.tga"
   name="ConfirmObjectDeleteLockNoCopyNoOwn"
   type="alertmodal">
At least one object is locked.
At least one object is not copyable.
You do not own least one object.

Are you sure you want to delete these items?
    <tag>confirm</tag>
    <usetemplate
     name="okcancelbuttons"
     notext="cancel"
     yestext="OK"/>
  </notification>

  <notification
   icon="alertmodal.tga"
   name="ConfirmObjectTakeLock"
   type="alertmodal">
At least one object is locked.

Are you sure you want to take these items?
    <tag>confirm</tag>
    <usetemplate
     name="okcancelbuttons"
     notext="Cancel"
     yestext="OK"/>
  </notification>

  <notification
   icon="alertmodal.tga"
   name="ConfirmObjectTakeNoOwn"
   type="alertmodal">
You do not own all of the objects you are taking.
If you continue, next owner permissions will be applied and possibly restrict your ability to modify or copy them.

Are you sure you want to take these items?
    <tag>confirm</tag>
    <usetemplate
     name="okcancelbuttons"
     notext="Cancel"
     yestext="OK"/>
  </notification>

  <notification
   icon="alertmodal.tga"
   name="ConfirmObjectTakeLockNoOwn"
   type="alertmodal">
At least one object is locked.
You do not own all of the objects you are taking.
If you continue, next owner permissions will be applied and possibly restrict your ability to modify or copy them.
However, you can take the current selection.

Are you sure you want to take these items?
    <tag>confirm</tag>
    <usetemplate
     name="okcancelbuttons"
     notext="Cancel"
     yestext="OK"/>
  </notification>

  <notification
   icon="alertmodal.tga"
   name="CantBuyLandAcrossMultipleRegions"
   type="alertmodal">
Unable to buy land because selection spans multiple regions.

Please select a smaller area and try again.
  <tag>fail</tag>
  </notification>

  <notification
   icon="alertmodal.tga"
   name="DeedLandToGroup"
   type="alertmodal">
By deeding this parcel, the group will be required to have and maintain sufficient land use credits.
The purchase price of the land is not refunded to the owner. If a deeded parcel is sold, the sale price will be divided evenly among group members.

Deed this [AREA] m² of land to the group &apos;[GROUP_NAME]&apos;?
    <tag>group</tag>
    <tag>confirm</tag>
    <usetemplate
     name="okcancelbuttons"
     notext="Cancel"
     yestext="OK"/>
  </notification>

  <notification
   icon="alertmodal.tga"
   name="DeedLandToGroupWithContribution"
   type="alertmodal">
By deeding this parcel, the group will be required to have and maintain sufficient land use credits.
The deed will include a simultaneous land contribution to the group from &apos;[NAME]&apos;.
The purchase price of the land is not refunded to the owner. If a deeded parcel is sold, the sale price will be divided evenly among group members.

Deed this [AREA] m² of land to the group &apos;[GROUP_NAME]&apos;?
    <tag>group</tag>
    <tag>confirm</tag>
    <usetemplate
     name="okcancelbuttons"
     notext="Cancel"
     yestext="OK"/>
  </notification>

  <notification
   icon="alertmodal.tga"
   name="DisplaySetToSafe"
   type="alertmodal">
Display settings have been set to safe levels because you have specified the -safe option.
  </notification>

  <notification
   icon="alertmodal.tga"
   name="DisplaySetToRecommendedGPUChange"
   type="alertmodal">
Display settings have been set to recommended levels because your graphics card changed
from &apos;[LAST_GPU]&apos;
to &apos;[THIS_GPU]&apos;
  </notification>

  <notification
   icon="alertmodal.tga"
   name="DisplaySetToRecommendedFeatureChange"
   type="alertmodal">
Display settings have been set to recommended levels because of a change to the rendering subsystem.
  </notification>

  <notification
   icon="alertmodal.tga"
   name="ErrorMessage"
   type="alertmodal">
[ERROR_MESSAGE]
  <tag>fail</tag>
    <usetemplate
     name="okbutton"
     yestext="OK"/>
  </notification>

  <notification
   icon="alertmodal.tga"
   name="AvatarMovedDesired"
   type="alertmodal">
   <tag>fail</tag>
Your desired location is not currently available.
You have been moved into a nearby region.
  </notification>

  <notification
   icon="alertmodal.tga"
   name="AvatarMovedLast"
   type="alertmodal">
   <tag>fail</tag>
Your last location is not currently available.
You have been moved into a nearby region.
  </notification>

  <notification
   icon="alertmodal.tga"
   name="AvatarMovedHome"
   type="alertmodal">
   <tag>fail</tag>
Your home location is not currently available.
You have been moved into a nearby region.
You may want to set a new home location.
  </notification>

  <notification
   icon="alertmodal.tga"
   name="ClothingLoading"
   type="alertmodal">
   <tag>fail</tag>
Your clothing is still downloading.
You can use [SECOND_LIFE] normally and other people will see you correctly.
    <form name="form">
      <ignore name="ignore"
       text="Clothing is taking a long time to download"/>
    </form>
  </notification>

  <notification
   icon="alertmodal.tga"
   name="FirstRun"
   type="alertmodal">

[APP_NAME] installation is complete.

If this is your first time using [SECOND_LIFE], you will need to create an account before you can log in.
Return to [http://join.secondlife.com secondlife.com] to create a new account?
    <tag>confirm</tag>
    <usetemplate
     name="okcancelbuttons"
     notext="Continue"
     yestext="New Account..."/>
  </notification>

  <notification
   icon="alertmodal.tga"
   name="LoginPacketNeverReceived"
   type="alertmodal">
   <tag>fail</tag>
We&apos;re having trouble connecting. There may be a problem with your Internet connection or the [SECOND_LIFE_GRID].

You can either check your Internet connection and try again in a few minutes, click Help to view the [SUPPORT_SITE], or click Teleport to attempt to teleport home.
    <url option="1" name="url">

			http://secondlife.com/support/
    </url>
    <form name="form">
      <button
       default="true"
       index="0"
       name="OK"
       text="OK"/>
      <button
       index="1"
       name="Help"
       text="Help"/>
      <button
       index="2"
       name="Teleport"
       text="Teleport"/>
    </form>
  </notification>

  <notification
   icon="alertmodal.tga"
   name="WelcomeChooseSex"
   type="alertmodal">
Your character will appear in a moment.

Use arrow keys to walk.
Press the F1 key at any time for help or to learn more about [SECOND_LIFE].
Please choose the male or female avatar. You can change your mind later.
    <usetemplate
     name="okcancelbuttons"
     notext="Female"
     yestext="Male"/>
  </notification>
  <notification icon="alertmodal.tga"
		name="CantTeleportToGrid"
		type="alertmodal">
Could not teleport to [SLURL] as it's on a different grid ([GRID]) than the current grid ([CURRENT_GRID]).  Please close your viewer and try again.
  <tag>fail</tag>
    <usetemplate
     name="okbutton"
     yestext="OK"/>
  </notification>

  <notification icon="alertmodal.tga"
		name="GeneralCertificateError"
		type="alertmodal">
Could not connect to the server.
[REASON]

SubjectName: [SUBJECT_NAME_STRING]
IssuerName: [ISSUER_NAME_STRING]
Valid From: [VALID_FROM]
Valid To: [VALID_TO]
MD5 Fingerprint: [SHA1_DIGEST]
SHA1 Fingerprint: [MD5_DIGEST]
Key Usage: [KEYUSAGE]
Extended Key Usage: [EXTENDEDKEYUSAGE]
Subject Key Identifier: [SUBJECTKEYIDENTIFIER]
  <tag>fail</tag>
    <usetemplate
     name="okbutton"
     yestext="OK"/>
   </notification>

  <notification icon="alertmodal.tga"
		name="TrustCertificateError"
		type="alertmodal">
The certification authority for this server is not known.

Certificate Information:
SubjectName: [SUBJECT_NAME_STRING]
IssuerName: [ISSUER_NAME_STRING]
Valid From: [VALID_FROM]
Valid To: [VALID_TO]
MD5 Fingerprint: [SHA1_DIGEST]
SHA1 Fingerprint: [MD5_DIGEST]
Key Usage: [KEYUSAGE]
Extended Key Usage: [EXTENDEDKEYUSAGE]
Subject Key Identifier: [SUBJECTKEYIDENTIFIER]

Would you like to trust this authority?
    <tag>confirm</tag>
    <usetemplate
     name="okcancelbuttons"
     notext="Cancel"
     yestext="Trust"/>
  </notification>

  <notification
   icon="alertmodal.tga"
   name="NotEnoughCurrency"
   type="alertmodal">
[NAME] L$ [PRICE] You don&apos;t have enough L$ to do that.
  <tag>fail</tag>
  <tag>funds</tag>
  </notification>

  <notification
   icon="alertmodal.tga"
   name="GrantedModifyRights"
   persist="true"
   type="notify">
[NAME] has given you permission to edit their objects.
  </notification>

  <notification
   icon="alertmodal.tga"
   name="RevokedModifyRights"
   persist="true"
   type="notify">
Your privilege to modify [NAME]&apos;s objects has been revoked
  </notification>

  <notification
   icon="alertmodal.tga"
   name="FlushMapVisibilityCaches"
   type="alertmodal">
This will flush the map caches on this region.
This is really only useful for debugging.
(In production, wait 5 minutes, then everyone&apos;s map will update after they relog.)
    <usetemplate
     name="okcancelbuttons"
     notext="Cancel"
     yestext="OK"/>
  </notification>

  <notification
   icon="alertmodal.tga"
   name="BuyOneObjectOnly"
   type="alertmodal">
Unable to buy more than one object at a time.  Please select only one object and try again.
  <tag>fail</tag>
  </notification>

  <notification
   icon="alertmodal.tga"
   name="OnlyCopyContentsOfSingleItem"
   type="alertmodal">
Unable to copy the contents of more than one item at a time.
Please select only one object and try again.
  <tag>fail</tag>
    <usetemplate
     name="okcancelbuttons"
     notext="Cancel"
     yestext="OK"/>
  </notification>

  <notification
   icon="alertmodal.tga"
   name="KickUsersFromRegion"
   type="alertmodal">
Teleport all Residents in this region home?
    <tag>confirm</tag>
    <usetemplate
     name="okcancelbuttons"
     notext="Cancel"
     yestext="OK"/>
  </notification>

  <notification
   icon="alertmodal.tga"
   name="EstateObjectReturn"
   type="alertmodal">
Are you sure you want to return objects owned by [USER_NAME]?
    <tag>confirm</tag>
    <usetemplate
     name="okcancelbuttons"
     notext="Cancel"
     yestext="OK"/>
  </notification>

  <notification
   icon="alertmodal.tga"
   name="InvalidTerrainBitDepth"
   type="alertmodal">
Couldn&apos;t set region textures:
Terrain texture [TEXTURE_NUM] has an invalid bit depth of [TEXTURE_BIT_DEPTH].

Replace texture [TEXTURE_NUM] with a 24-bit 512x512 or smaller image then click &quot;Apply&quot; again.
  <tag>fail</tag>
  </notification>

  <notification
   icon="alertmodal.tga"
   name="InvalidTerrainSize"
   type="alertmodal">
Couldn&apos;t set region textures:
Terrain texture [TEXTURE_NUM] is too large at [TEXTURE_SIZE_X]x[TEXTURE_SIZE_Y].

Replace texture [TEXTURE_NUM] with a 24-bit 512x512 or smaller image then click &quot;Apply&quot; again.
  </notification>

  <notification
   icon="alertmodal.tga"
   name="RawUploadStarted"
   type="alertmodal">
Upload started. It may take up to two minutes, depending on your connection speed.
  </notification>

  <notification
   icon="alertmodal.tga"
   name="ConfirmBakeTerrain"
   type="alertmodal">
Do you really want to bake the current terrain, make it the center for terrain raise/lower limits and the default for the &apos;Revert&apos; tool?
    <tag>confirm</tag>
    <usetemplate
     name="okcancelbuttons"
     notext="Cancel"
     yestext="OK"/>
  </notification>

  <notification
   icon="alertmodal.tga"
   name="MaxAllowedAgentOnRegion"
   type="alertmodal">
You can only have [MAX_AGENTS] Allowed Residents.
  </notification>

  <notification
   icon="alertmodal.tga"
   name="MaxBannedAgentsOnRegion"
   type="alertmodal">
You can only have [MAX_BANNED] Banned Residents.
  </notification>

  <notification
   icon="alertmodal.tga"
   name="MaxAgentOnRegionBatch"
   type="alertmodal">
Failure while attempting to add [NUM_ADDED] agents:
Exceeds the [MAX_AGENTS] [LIST_TYPE] limit by [NUM_EXCESS].
  </notification>

  <notification
   icon="alertmodal.tga"
   name="MaxAllowedGroupsOnRegion"
   type="alertmodal">
You can only have [MAX_GROUPS] Allowed Groups.
    <tag>group</tag>
    <usetemplate
     name="okcancelbuttons"
     notext="Cancel"
     yestext="Bake"/>
  </notification>

  <notification
   icon="alertmodal.tga"
   name="MaxManagersOnRegion"
   type="alertmodal">
You can only have [MAX_MANAGER] Estate Managers.
  </notification>

  <notification
   icon="alertmodal.tga"
   name="OwnerCanNotBeDenied"
   type="alertmodal">
Can&apos;t add estate owner to estate &apos;Banned Resident&apos; list.
  </notification>

  <notification
   icon="alertmodal.tga"
   name="CanNotChangeAppearanceUntilLoaded"
   type="alertmodal">
Can&apos;t change appearance until clothing and shape are loaded.
  </notification>

  <notification
   icon="alertmodal.tga"
   name="ClassifiedMustBeAlphanumeric"
   type="alertmodal">
The name of your classified must start with a letter from A to Z or a number.  No punctuation is allowed.
  </notification>

  <notification
   icon="alertmodal.tga"
   name="CantSetBuyObject"
   type="alertmodal">
Can&apos;t set Buy Object, because the object is not for sale.
Please set the object for sale and try again.
  </notification>

  <notification
   icon="alertmodal.tga"
   name="FinishedRawDownload"
   type="alertmodal">
Finished download of raw terrain file to:
[DOWNLOAD_PATH].
  </notification>

  <notification
   icon="alertmodal.tga"
   name="DownloadWindowsMandatory"
   type="alertmodal">
A new version of [APP_NAME] is available.
[MESSAGE]
You must download this update to use [APP_NAME].
    <tag>confirm</tag>
    <usetemplate
     name="okcancelbuttons"
     notext="Quit"
     yestext="Download"/>
  </notification>

  <notification
   icon="alertmodal.tga"
   name="DownloadWindows"
   type="alertmodal">
An updated version of [APP_NAME] is available.
[MESSAGE]
This update is not required, but we suggest you install it to improve performance and stability.
    <tag>confirm</tag>
    <usetemplate
     name="okcancelbuttons"
     notext="Continue"
     yestext="Download"/>
  </notification>

  <notification
   icon="alertmodal.tga"
   name="DownloadWindowsReleaseForDownload"
   type="alertmodal">
An updated version of [APP_NAME] is available.
[MESSAGE]
This update is not required, but we suggest you install it to improve performance and stability.
    <tag>confirm</tag>
    <usetemplate
     name="okcancelbuttons"
     notext="Continue"
     yestext="Download"/>
  </notification>

  <notification
   icon="alertmodal.tga"
   name="DownloadLinuxMandatory"
   type="alertmodal">
A new version of [APP_NAME] is available.
[MESSAGE]
You must download this update to use [APP_NAME].
    <tag>confirm</tag>
    <usetemplate
     name="okcancelbuttons"
     notext="Quit"
     yestext="Download"/>
  </notification>

  <notification
   icon="alertmodal.tga"
   name="DownloadLinux"
   type="alertmodal">
An updated version of [APP_NAME] is available.
[MESSAGE]
This update is not required, but we suggest you install it to improve performance and stability.
    <tag>confirm</tag>
    <usetemplate
     name="okcancelbuttons"
     notext="Continue"
     yestext="Download"/>
  </notification>

  <notification
   icon="alertmodal.tga"
   name="DownloadLinuxReleaseForDownload"
   type="alertmodal">
An updated version of [APP_NAME] is available.
[MESSAGE]
This update is not required, but we suggest you install it to improve performance and stability.
    <tag>confirm</tag>
    <usetemplate
     name="okcancelbuttons"
     notext="Continue"
     yestext="Download"/>
  </notification>

  <notification
   icon="alertmodal.tga"
   name="DownloadMacMandatory"
   type="alertmodal">
A new version of [APP_NAME] is available.
[MESSAGE]
You must download this update to use [APP_NAME].

Download to your Applications folder?
    <tag>confirm</tag>
    <usetemplate
     name="okcancelbuttons"
     notext="Quit"
     yestext="Download"/>
  </notification>

  <notification
   icon="alertmodal.tga"
   name="DownloadMac"
   type="alertmodal">
An updated version of [APP_NAME] is available.
[MESSAGE]
This update is not required, but we suggest you install it to improve performance and stability.

Download to your Applications folder?
    <tag>confirm</tag>
    <usetemplate
     name="okcancelbuttons"
     notext="Continue"
     yestext="Download"/>
  </notification>

  <notification
   icon="alertmodal.tga"
   name="DownloadMacReleaseForDownload"
   type="alertmodal">
An updated version of [APP_NAME] is available.
[MESSAGE]
This update is not required, but we suggest you install it to improve performance and stability.

Download to your Applications folder?
    <tag>confirm</tag>
    <usetemplate
     name="okcancelbuttons"
     notext="Continue"
     yestext="Download"/>
  </notification>

  <notification
   icon="alertmodal.tga"
   name="FailedUpdateInstall"
   type="alertmodal">
An error occurred installing the viewer update.
Please download and install the latest viewer from
http://secondlife.com/download.
    <usetemplate
     name="okbutton"
     yestext="OK"/>
  </notification>

  <notification
   icon="alertmodal.tga"
   name="FailedRequiredUpdateInstall"
   type="alertmodal">
We were unable to install a required update. 
You will be unable to log in until [APP_NAME] has been updated.

Please download and install the latest viewer from
http://secondlife.com/download.
  <tag>fail</tag>
    <usetemplate
     name="okbutton"
     yestext="Quit"/>
  </notification>

  <notification
   icon="alertmodal.tga"
   name="UpdaterServiceNotRunning"
   type="alertmodal">
There is a required update for your Second Life Installation.

You may download this update from http://www.secondlife.com/downloads
or you can install it now.
    <tag>confirm</tag>
    <usetemplate
     name="okcancelbuttons"
     notext="Quit Second Life"
     yestext="Download and install now"/>
  </notification>

  <notification
   icon="notify.tga"
   name="DownloadBackgroundTip"
   type="notify">
We have downloaded an update to your [APP_NAME] installation.
Version [VERSION] [[RELEASE_NOTES_FULL_URL] Information about this update]
    <tag>confirm</tag>
    <usetemplate
     name="okcancelbuttons"
     notext="Later..."
     yestext="Install now and restart [APP_NAME]"/>
  </notification>

  <notification
 icon="alertmodal.tga"
 name="DownloadBackgroundDialog"
 type="alertmodal">
We have downloaded an update to your [APP_NAME] installation.
Version [VERSION] [[RELEASE_NOTES_FULL_URL] Information about this update]
    <tag>confirm</tag>
    <usetemplate
     name="okcancelbuttons"
     notext="Later..."
     yestext="Install now and restart [APP_NAME]"/>
  </notification>
  
  <notification
 icon="alertmodal.tga"
 name="RequiredUpdateDownloadedVerboseDialog"
 type="alertmodal">
We have downloaded a required software update.
Version [VERSION]

We must restart [APP_NAME] to install the update.
    <tag>confirm</tag>
    <usetemplate
     name="okbutton"
     yestext="OK"/>
  </notification>
  
  <notification
 icon="alertmodal.tga"
 name="RequiredUpdateDownloadedDialog"
 type="alertmodal">
We must restart [APP_NAME] to install the update.
    <tag>confirm</tag>
    <usetemplate
     name="okbutton"
     yestext="OK"/>
  </notification>

  <notification
   icon="alertmodal.tga"
   name="DeedObjectToGroup"
   type="alertmodal">
Deeding this object will cause the group to:
* Receive L$ paid into the object
    <tag>group</tag>
    <tag>confirm</tag>
    <usetemplate
     ignoretext="Confirm before I deed an object to a group"
     name="okcancelignore"
     notext="Cancel"
     yestext="Deed"/>
  </notification>

  <notification
   icon="alertmodal.tga"
   name="WebLaunchExternalTarget"
   type="alertmodal">
Do you want to open your Web browser to view this content?
    <tag>confirm</tag>
    <usetemplate
     ignoretext="Launch my browser to view a web page"
     name="okcancelignore"
     notext="Cancel"
     yestext="OK"/>
  </notification>

  <notification
   icon="alertmodal.tga"
   name="WebLaunchJoinNow"
   type="alertmodal">
Go to your [http://secondlife.com/account/ Dashboard] to manage your account?
    <tag>confirm</tag>
    <usetemplate
     ignoretext="Launch my browser to manage my account"
     name="okcancelignore"
     notext="Cancel"
     yestext="OK"/>
  </notification>

  <notification
   icon="alertmodal.tga"
   name="WebLaunchSecurityIssues"
   type="alertmodal">
Visit the [SECOND_LIFE] Wiki for details of how to report a security issue.
    <tag>confirm</tag>
    <usetemplate
     ignoretext="Launch my browser to learn how to report a Security Issue"
     name="okcancelignore"
     notext="Cancel"
     yestext="OK"/>
  </notification>

  <notification
   icon="alertmodal.tga"
   name="WebLaunchQAWiki"
   type="alertmodal">
Visit the [SECOND_LIFE] QA Wiki.
    <tag>confirm</tag>
    <usetemplate
     ignoretext="Launch my browser to view the QA Wiki"
     name="okcancelignore"
     notext="Cancel"
     yestext="OK"/>
  </notification>

  <notification
   icon="alertmodal.tga"
   name="WebLaunchPublicIssue"
   type="alertmodal">
Visit the [SECOND_LIFE] Public Issue Tracker, where you can report bugs and other issues.
    <tag>confirm</tag>
    <usetemplate
     ignoretext="Launch my browser to use the Public Issue Tracker"
     name="okcancelignore"
     notext="Cancel"
     yestext="Go to page"/>
  </notification>

  <notification
   icon="alertmodal.tga"
   name="WebLaunchSupportWiki"
   type="alertmodal">
Go to the Official Linden Blog, for the latest news and information.
    <tag>confirm</tag>
    <usetemplate
     ignoretext="Launch my browser to view the blog"
     name="okcancelignore"
     notext="Cancel"
     yestext="OK"/>
  </notification>

  <notification
   icon="alertmodal.tga"
   name="WebLaunchLSLGuide"
   type="alertmodal">
Do you want to open the Scripting Guide for help with scripting?
    <tag>confirm</tag>
    <usetemplate
     ignoretext="Launch my browser to view the Scripting Guide"
     name="okcancelignore"
     notext="Cancel"
     yestext="OK"/>
  </notification>

  <notification
   icon="alertmodal.tga"
   name="WebLaunchLSLWiki"
   type="alertmodal">
Do you want to visit the LSL Portal for help with scripting?
    <tag>confirm</tag>
    <usetemplate
     ignoretext="Launch my browser to view the LSL Portal"
     name="okcancelignore"
     notext="Cancel"
     yestext="Go to page"/>
  </notification>

  <notification
   icon="alertmodal.tga"
   name="ReturnToOwner"
   type="alertmodal">
Are you sure you want to return the selected objects to their owners? Transferable deeded objects will be returned to their previous owners.

*WARNING* No-transfer deeded objects will be deleted!
    <tag>confirm</tag>
    <usetemplate
     ignoretext="Confirm before I return objects to their owners"
     name="okcancelignore"
     notext="Cancel"
     yestext="OK"/>
  </notification>

  <notification
   icon="alert.tga"
   name="GroupLeaveConfirmMember"
   type="alert">
You are currently a member of the group [GROUP].
Leave Group?
    <tag>group</tag>
    <tag>confirm</tag>
    <usetemplate
     name="okcancelbuttons"
     notext="Cancel"
     yestext="OK"/>
  </notification>

  <notification
   icon="alert.tga"
   name="ConfirmKick"
   type="alert">
Do you REALLY want to kick all Residents off the grid?
    <tag>confirm</tag>
    <usetemplate
     name="okcancelbuttons"
     notext="Cancel"
     yestext="Kick All Residents"/>
  </notification>

  <notification
   icon="alertmodal.tga"
   name="MuteLinden"
   type="alertmodal">
Sorry, you cannot block a Linden.
  <tag>fail</tag>
    <usetemplate
     name="okbutton"
     yestext="OK"/>
  </notification>

  <notification
   icon="alertmodal.tga"
   name="CannotStartAuctionAlreadyForSale"
   type="alertmodal">
    You cannot start an auction on a parcel which is already set for sale.  Disable the land sale if you are sure you want to start an auction.
    <tag>fail</tag>
  </notification>

  <notification
   icon="alertmodal.tga"
   label="Block object by name failed"
   name="MuteByNameFailed"
   type="alertmodal">
You already have blocked this name.
  <tag>fail</tag>
    <usetemplate
     name="okbutton"
     yestext="OK"/>
  </notification>

  <notification
   icon="alert.tga"
   name="RemoveItemWarn"
   type="alert">
Though permitted, deleting contents may damage the object. Do you want to delete that item?
    <tag>confirm</tag>
    <usetemplate
     name="okcancelbuttons"
     notext="Cancel"
     yestext="OK"/>
  </notification>

  <notification
   icon="alert.tga"
   name="CantOfferCallingCard"
   type="alert">
Cannot offer a calling card at this time. Please try again in a moment.
    <tag>fail</tag>
    <usetemplate
     name="okbutton"
     yestext="OK"/>
  </notification>

  <notification
   icon="alert.tga"
   name="CantOfferFriendship"
   type="alert">
    <tag>friendship</tag>
    <tag>fail</tag>
Cannot offer friendship at this time. Please try again in a moment.
    <usetemplate
     name="okbutton"
     yestext="OK"/>
  </notification>

  <notification
   icon="alert.tga"
   name="BusyModeSet"
   type="alert">
Busy mode is set.
Chat and instant messages will be hidden. Instant messages will get your Busy mode response. All teleportation offers will be declined. All inventory offers will go to your Trash.
    <usetemplate
     ignoretext="I change my status to Busy mode"
     name="okignore"
     yestext="OK"/>
  </notification>

  <notification
   icon="alert.tga"
   name="JoinedTooManyGroupsMember"
   type="alert">
You have reached your maximum number of groups. Please leave another group before joining this one, or decline the offer.
[NAME] has invited you to join a group as a member.
    <tag>group</tag>
    <tag>fail</tag>
    <usetemplate
     name="okcancelbuttons"
     notext="Decline"
     yestext="Join"/>
  </notification>

  <notification
   icon="alert.tga"
   name="JoinedTooManyGroups"
   type="alert">
You have reached your maximum number of groups. Please leave some group before joining or creating a new one.
    <tag>group</tag>
    <tag>fail</tag>
    <usetemplate
     name="okbutton"
     yestext="OK"/>
  </notification>

  <notification
   icon="alert.tga"
   name="KickUser"
   type="alert">
   <tag>win</tag>
Kick this Resident with what message?
    <tag>confirm</tag>
    <form name="form">
      <input name="message" type="text">
An administrator has logged you off.
      </input>
      <button
       default="true"
       index="0"
       name="OK"
       text="OK"/>
      <button
       index="1"
       name="Cancel"
       text="Cancel"/>
    </form>
  </notification>

  <notification
   icon="alert.tga"
   name="KickAllUsers"
   type="alert">
   <tag>win</tag>
Kick everyone currently on the grid with what message?
    <tag>confirm</tag>
    <form name="form">
      <input name="message" type="text">
An administrator has logged you off.
      </input>
      <button
       default="true"
       index="0"
       name="OK"
       text="OK"/>
      <button
       index="1"
       name="Cancel"
       text="Cancel"/>
    </form>
  </notification>

  <notification
   icon="alert.tga"
   name="FreezeUser"
   type="alert">
    <tag>win</tag>
    <tag>confirm</tag>
Freeze this Resident with what message?
    <form name="form">
      <input name="message" type="text">
You have been frozen. You cannot move or chat. An administrator will contact you via instant message (IM).
      </input>
      <button
       default="true"
       index="0"
       name="OK"
       text="OK"/>
      <button
       index="1"
       name="Cancel"
       text="Cancel"/>
    </form>
  </notification>

  <notification
   icon="alert.tga"
   name="UnFreezeUser"
   type="alert">
   <tag>win</tag>
    <tag>confirm</tag>
Unfreeze this Resident with what message?
    <form name="form">
      <input name="message" type="text">
You are no longer frozen.
      </input>
      <button
       default="true"
       index="0"
       name="OK"
       text="OK"/>
      <button
       index="1"
       name="Cancel"
       text="Cancel"/>
    </form>
  </notification>

  <notification
   icon="alertmodal.tga"
   name="SetDisplayNameSuccess"
   type="alert">
Hi [DISPLAY_NAME]!

Just like in real life, it takes a while for everyone to learn about a new name.  Please allow several days for [http://wiki.secondlife.com/wiki/Setting_your_display_name your name to update] in objects, scripts, search, etc.
  </notification>

  <notification
 icon="alertmodal.tga"
 name="SetDisplayNameBlocked"
 type="alert">
Sorry, you cannot change your display name. If you feel this is in error, please contact support.
  <tag>fail</tag>
  </notification>

  <notification
   icon="alertmodal.tga"
   name="SetDisplayNameFailedLength"
   type="alertmodal">
Sorry, that name is too long.  Display names can have a maximum of [LENGTH] characters.

Please try a shorter name.
  <tag>fail</tag>
  </notification>

  <notification
   icon="alertmodal.tga"
   name="SetDisplayNameFailedGeneric"
   type="alertmodal">
    Sorry, we could not set your display name.  Please try again later.
    <tag>fail</tag>
  </notification>

  <notification
   icon="alertmodal.tga"
   name="SetDisplayNameMismatch"
   type="alertmodal">
    The display names you entered do not match. Please re-enter.
    <tag>fail</tag>
  </notification>

  <!-- *NOTE: This should never happen -->
  <notification
   icon="alertmodal.tga"
   name="AgentDisplayNameUpdateThresholdExceeded"
   type="alertmodal">
Sorry, you have to wait longer before you can change your display name.

See http://wiki.secondlife.com/wiki/Setting_your_display_name

Please try again later.
  <tag>fail</tag>
  </notification>

  <notification
   icon="alertmodal.tga"
   name="AgentDisplayNameSetBlocked"
   type="alertmodal">
 Sorry, we could not set your requested name because it contains a banned word.
 
 Please try a different name.
 <tag>fail</tag>
  </notification>

  <notification
   icon="alertmodal.tga"
 name="AgentDisplayNameSetInvalidUnicode"
 type="alertmodal">
    The display name you wish to set contains invalid characters.
    <tag>fail</tag>
  </notification>

  <notification
   icon="alertmodal.tga"
 name="AgentDisplayNameSetOnlyPunctuation"
 type="alertmodal">
    Your display name must contain letters other than punctuation.
    <tag>fail</tag>
  </notification>


  <notification
   icon="notifytip.tga"
   name="DisplayNameUpdate"
   type="notifytip">
    [OLD_NAME] ([SLID]) is now known as [NEW_NAME].
  </notification>

  <notification
   icon="alertmodal.tga"
   name="OfferTeleport"
   type="alertmodal">
Offer a teleport to your location with the following message?
    <tag>confirm</tag>
    <form name="form">
      <input name="message" type="text">
Join me in [REGION]
      </input>
      <button
       default="true"
       index="0"
       name="OK"
       text="OK"/>
      <button
       index="1"
       name="Cancel"
       text="Cancel"/>
    </form>
  </notification>

  <notification
   icon="alertmodal.tga"
   name="TooManyTeleportOffers"
   type="alertmodal">
You attempted to make [OFFERS] teleport offers
which exceeds the limit of [LIMIT].
    <tag>group</tag>
    <tag>fail</tag>
  <usetemplate
     name="okbutton"
     yestext="OK"/>
  </notification>

  <notification
   icon="alertmodal.tga"
   name="OfferTeleportFromGod"
   type="alertmodal">
God summon Resident to your location?
    <tag>confirm</tag>
    <form name="form">
      <input name="message" type="text">
Join me in [REGION]
      </input>
      <button
       default="true"
       index="0"
       name="OK"
       text="OK"/>
      <button
       index="1"
       name="Cancel"
       text="Cancel"/>
    </form>
  </notification>

  <notification
   icon="alertmodal.tga"
   name="TeleportFromLandmark"
   type="alertmodal">
Are you sure you want to teleport to &lt;nolink&gt;[LOCATION]&lt;/nolink&gt;?
    <tag>confirm</tag>
    <usetemplate
     ignoretext="Confirm that I want to teleport to a landmark"
     name="okcancelignore"
     notext="Cancel"
     yestext="Teleport"/>
  </notification>

  <notification
   icon="alertmodal.tga"
   name="TeleportToPick"
   type="alertmodal">
    Teleport to [PICK]?
    <tag>confirm</tag>
    <usetemplate
     ignoretext="Confirm that I want to teleport to a location in Picks"
     name="okcancelignore"
     notext="Cancel"
     yestext="Teleport"/>
  </notification>

  <notification
   icon="alertmodal.tga"
   name="TeleportToClassified"
   type="alertmodal">
    Teleport to [CLASSIFIED]?
    <tag>confirm</tag>
    <usetemplate
     ignoretext="Confirm that I want to teleport to a location in Classifieds"
     name="okcancelignore"
     notext="Cancel"
     yestext="Teleport"/>
  </notification>

  <notification
   icon="alertmodal.tga"
   name="TeleportToHistoryEntry"
   type="alertmodal">
Teleport to [HISTORY_ENTRY]?
    <tag>confirm</tag>
    <usetemplate
     ignoretext="Confirm that I want to teleport to a history location"
     name="okcancelignore"
     notext="Cancel"
     yestext="Teleport"/>
  </notification>

  <notification
   icon="alert.tga"
   label="Message everyone in your Estate"
   name="MessageEstate"
   type="alert">
Type a short announcement which will be sent to everyone currently in your estate.
    <tag>confirm</tag>
    <form name="form">
      <input name="message" type="text"/>
      <button
       default="true"
       index="0"
       name="OK"
       text="OK"/>
      <button
       index="1"
       name="Cancel"
       text="Cancel"/>
    </form>
  </notification>

  <notification
   icon="alert.tga"
   label="Change Linden Estate"
   name="ChangeLindenEstate"
   type="alert">
You are about to change a Linden owned estate (mainland, teen grid, orientation, etc.).

This is EXTREMELY DANGEROUS because it can fundamentally affect the Resident experience.  On the mainland, it will change thousands of regions and make the spaceserver hiccup.

Proceed?
    <tag>confirm</tag>
    <usetemplate
     name="okcancelbuttons"
     notext="Cancel"
     yestext="OK"/>
  </notification>

  <notification
   icon="alert.tga"
   label="Change Linden Estate Access"
   name="ChangeLindenAccess"
   type="alert">
You are about to change the access list for a Linden owned estate (mainland, teen grid, orientation, etc.).

This is DANGEROUS and should only be done to invoke the hack allowing objects/L$ to be transfered in/out of a grid.
It will change thousands of regions and make the spaceserver hiccup.
    <tag>confirm</tag>
    <usetemplate
     name="okcancelbuttons"
     notext="Cancel"
     yestext="OK"/>
  </notification>

  <notification
   icon="alert.tga"
   label="Select estate"
   name="EstateAllowedAgentAdd"
   type="alert">
Add to allowed list for this estate only or for [ALL_ESTATES]?
    <tag>confirm</tag>
    <usetemplate
     canceltext="Cancel"
     name="yesnocancelbuttons"
     notext="All Estates"
     yestext="This Estate"/>
  </notification>

  <notification
   icon="alert.tga"
   label="Select estate"
   name="EstateAllowedAgentRemove"
   type="alert">
Remove from allowed list for this estate only or for [ALL_ESTATES]?
    <tag>confirm</tag>
    <usetemplate
     canceltext="Cancel"
     name="yesnocancelbuttons"
     notext="All Estates"
     yestext="This Estate"/>
  </notification>

  <notification
   icon="alert.tga"
   label="Select estate"
   name="EstateAllowedGroupAdd"
   type="alert">
Add to group allowed list for this estate only or for [ALL_ESTATES]?
    <tag>group</tag>
    <tag>confirm</tag>
    <usetemplate
     canceltext="Cancel"
     name="yesnocancelbuttons"
     notext="All Estates"
     yestext="This Estate"/>
  </notification>

  <notification
   icon="alert.tga"
   label="Select estate"
   name="EstateAllowedGroupRemove"
   type="alert">
Remove from group allowed list for this estate only or [ALL_ESTATES]?
    <tag>group</tag>
    <tag>confirm</tag>
    <usetemplate
     canceltext="Cancel"
     name="yesnocancelbuttons"
     notext="All Estates"
     yestext="This Estate"/>
  </notification>

  <notification
   icon="alert.tga"
   label="Select estate"
   name="EstateBannedAgentAdd"
   type="alert">
Deny access for this estate only or for [ALL_ESTATES]?
    <tag>confirm</tag>
    <usetemplate
     canceltext="Cancel"
     name="yesnocancelbuttons"
     notext="All Estates"
     yestext="This Estate"/>
  </notification>

  <notification
   icon="alert.tga"
   label="Select estate"
   name="EstateBannedAgentRemove"
   type="alert">
Remove this Resident from the ban list for  access for this estate only or for [ALL_ESTATES]?
    <tag>confirm</tag>
    <usetemplate
     canceltext="Cancel"
     name="yesnocancelbuttons"
     notext="All Estates"
     yestext="This Estate"/>
  </notification>

  <notification
   icon="alert.tga"
   label="Select estate"
   name="EstateManagerAdd"
   type="alert">
Add estate manager for this estate only or for [ALL_ESTATES]?
    <tag>confirm</tag>
    <usetemplate
     canceltext="Cancel"
     name="yesnocancelbuttons"
     notext="All Estates"
     yestext="This Estate"/>
  </notification>

  <notification
   icon="alert.tga"
   label="Select estate"
   name="EstateManagerRemove"
   type="alert">
Remove estate manager for this estate only or for [ALL_ESTATES]?
    <tag>confirm</tag>
    <usetemplate
     canceltext="Cancel"
     name="yesnocancelbuttons"
     notext="All Estates"
     yestext="This Estate"/>
  </notification>

  <notification
   icon="alert.tga"
   label="Confirm Kick"
   name="EstateKickUser"
   type="alert">
Kick [EVIL_USER] from this estate?
    <tag>confirm</tag>
    <usetemplate
     name="okcancelbuttons"
     notext="Cancel"
     yestext="OK"/>
  </notification>

  <notification
   icon="alertmodal.tga"
   name="EstateChangeCovenant"
   type="alertmodal">
Are you sure you want to change the Estate Covenant?
    <tag>confirm</tag>
    <usetemplate
     name="okcancelbuttons"
     notext="Cancel"
     yestext="OK"/>
  </notification>

  <notification
   icon="alertmodal.tga"
   name="RegionEntryAccessBlocked"
   type="alertmodal">
   <tag>fail</tag>
You are not allowed in that Region due to your maturity Rating. This may be a result of a lack of information validating your age.

Please verify you have the latest Viewer installed, and go to the Knowledge Base for details on accessing areas with this maturity rating.
    <usetemplate
     name="okbutton"
     yestext="OK"/>
  </notification>

  <notification
   icon="alertmodal.tga"
   name="RegionEntryAccessBlocked_KB"
   type="alertmodal">
   <tag>fail</tag>
    <tag>confirm</tag>
You are not allowed in that region due to your maturity Rating.

Go to the Knowledge Base for more information about maturity Ratings?
    <url option="0" name="url">
		http://wiki.secondlife.com/wiki/Linden_Lab_Official:Maturity_ratings:_an_overview
    </url>
    <usetemplate
     name="okcancelignore"
     yestext="Go to Knowledge Base"
	 notext="Close"
	 ignoretext="I can&apos;t enter this Region, due to restrictions of the maturity Rating"/>
  </notification>

  <notification
   icon="notifytip.tga"
   name="RegionEntryAccessBlocked_Notify"
   type="notifytip">
   <tag>fail</tag>
You are not allowed in that region due to your maturity Rating.
  </notification>

  <notification
   icon="alertmodal.tga"
   name="RegionEntryAccessBlocked_Change"
   type="alertmodal">
   <tag>fail</tag>
    <tag>confirm</tag>
You are not allowed in that Region due to your maturity Rating preference.

To enter the desired region, please change your maturity Rating preference. This will allow you to search for and access [REGIONMATURITY] content. To undo any changes, go to Me &gt; Preferences &gt; General.
	 <form name="form">
      <button
       index="0"
       name="OK"
       text="Change Preference"/>
      <button
       default="true"
       index="1"
       name="Cancel"
       text="Close"/>
       <ignore name="ignore" text="My chosen Rating preference prevents me from entering a Region"/>
    </form>
  </notification>

  <notification
   icon="notifytip.tga"
   name="PreferredMaturityChanged"
   type="notifytip">
Your maturity Rating preference is now [RATING].
  </notification>

  <notification
   icon="alertmodal.tga"
   name="LandClaimAccessBlocked"
   type="alertmodal">
You cannot claim this land due to your maturity Rating. This may be a result of a lack of information validating your age.

Please verify you have the latest Viewer installed, and go to the Knowledge Base for details on accessing areas with this maturity rating.
  <tag>fail</tag>
    <usetemplate
     name="okbutton"
     yestext="OK"/>
  </notification>

  <notification
   icon="alertmodal.tga"
   name="LandClaimAccessBlocked_KB"
   type="alertmodal">
You cannot claim this land due to your maturity Rating.

Go to the Knowledge Base for more information about maturity Ratings?
  <tag>fail</tag>
    <tag>confirm</tag>
    <url option="0" name="url">
		http://wiki.secondlife.com/wiki/Linden_Lab_Official:Maturity_ratings:_an_overview
    </url>
    <usetemplate
     name="okcancelignore"
     yestext="Go to Knowledge Base"
	 notext="Close"
	 ignoretext="I can&apos;t claim this Land, due to restrictions of the maturity Rating"/>
  </notification>

  <notification
   icon="notifytip.tga"
   name="LandClaimAccessBlocked_Notify"
   type="notifytip">
You cannot claim this land due to your maturity Rating.
  <tag>fail</tag>
  </notification>

  <notification
   icon="alertmodal.tga"
   name="LandClaimAccessBlocked_Change"
   type="alertmodal">
You cannot claim this land due to your maturity Rating preference.

You can click &apos;Change Preference&apos; to raise your maturity Rating preference now and allow you to enter. You will be able to search and access [REGIONMATURITY] content from now on. If you later want to change this setting back, go to Me &gt; Preferences &gt; General.
    <tag>fail</tag>
    <tag>confirm</tag>
    <usetemplate
     name="okcancelignore"
     yestext="Change Preference"
	 notext="Close"
	 ignoretext="My chosen Rating preference prevents me from claiming Land"/>
  </notification>

  <notification
   icon="alertmodal.tga"
   name="LandBuyAccessBlocked"
   type="alertmodal">
You cannot buy this land due to your maturity Rating. This may be a result of a lack of information validating your age.

Please verify you have the latest Viewer installed, and go to the Knowledge Base for details on accessing areas with this maturity rating.
  <tag>fail</tag>
    <usetemplate
     name="okbutton"
     yestext="OK"/>
  </notification>

  <notification
   icon="alertmodal.tga"
   name="LandBuyAccessBlocked_KB"
   type="alertmodal">
You cannot buy this land due to your maturity Rating.

Go to the Knowledge Base for more information about maturity Ratings?
    <tag>confirm</tag>
  <tag>fail</tag>
    <url option="0" name="url">
		http://wiki.secondlife.com/wiki/Linden_Lab_Official:Maturity_ratings:_an_overview
    </url>
    <usetemplate
     name="okcancelignore"
     yestext="Go to Knowledge Base"
	 notext="Close"
	 ignoretext="I can&apos;t buy this Land, due to restrictions of the maturity Rating"/>
  </notification>

  <notification
   icon="notifytip.tga"
   name="LandBuyAccessBlocked_Notify"
   type="notifytip">
You cannot buy this land due to your maturity Rating.
  <tag>fail</tag>
  </notification>

  <notification
   icon="alertmodal.tga"
   name="LandBuyAccessBlocked_Change"
   type="alertmodal">
You cannot buy this land due to your maturity Rating preference.

You can click &apos;Change Preference&apos; to raise your maturity Rating preference now and allow you to enter. You will be able to search and access [REGIONMATURITY] content from now on. If you later want to change this setting back, go to Me &gt; Preferences &gt; General.
    <tag>confirm</tag>
    <tag>fail</tag>
    <usetemplate
     name="okcancelignore"
     yestext="Change Preference"
	 notext="Close"
	 ignoretext="My chosen Rating preference prevents me from buying Land"/>
  </notification>

	<notification
	  icon="alertmodal.tga"
	  name="TooManyPrimsSelected"
	  type="alertmodal">
There are too many prims selected.  Please select [MAX_PRIM_COUNT] or fewer prims and try again
  <tag>fail</tag>
		<usetemplate
		 name="okbutton"
		 yestext="OK"/>
	</notification>

	<notification
   icon="alertmodal.tga"
   name="ProblemImportingEstateCovenant"
   type="alertmodal">
Problem importing estate covenant.
  <tag>fail</tag>
    <usetemplate
     name="okbutton"
     yestext="OK"/>
  </notification>

  <notification
   icon="alertmodal.tga"
   name="ProblemAddingEstateManager"
   type="alertmodal">
Problems adding a new estate manager.  One or more estates may have a full manager list.
  <tag>fail</tag>
  </notification>

  <notification
   icon="alertmodal.tga"
   name="ProblemAddingEstateGeneric"
   type="alertmodal">
Problems adding to this estate list.  One or more estates may have a full list.
  <tag>fail</tag>
  </notification>

  <notification
   icon="alertmodal.tga"
   name="UnableToLoadNotecardAsset"
   type="alertmodal">
Unable to load notecard&apos;s asset at this time.
    <usetemplate
     name="okbutton"
     yestext="OK"/>
    <tag>fail</tag>
  </notification>

  <notification
   icon="alertmodal.tga"
   name="NotAllowedToViewNotecard"
   type="alertmodal">
Insufficient permissions to view notecard associated with asset ID requested.
    <usetemplate
     name="okbutton"
     yestext="OK"/>
    <tag>fail</tag>
  </notification>

  <notification
   icon="alertmodal.tga"
   name="MissingNotecardAssetID"
   type="alertmodal">
Asset ID for notecard is missing from database.
  <tag>fail</tag>
    <usetemplate
     name="okbutton"
     yestext="OK"/>
  </notification>

  <notification
   icon="alert.tga"
   name="PublishClassified"
   type="alert">
Remember: Classified ad fees are non-refundable.

Publish this classified now for L$[AMOUNT]?
    <tag>confirm</tag>
  <tag>funds</tag>
    <usetemplate
     name="okcancelbuttons"
     notext="Cancel"
     yestext="OK"/>
  </notification>

  <notification
   icon="alertmodal.tga"
   name="SetClassifiedMature"
   type="alertmodal">
Does this classified contain Moderate content?
    <tag>confirm</tag>
    <usetemplate
     canceltext="Cancel"
     name="yesnocancelbuttons"
     notext="No"
     yestext="Yes"/>
  </notification>

  <notification
   icon="alertmodal.tga"
   name="SetGroupMature"
   type="alertmodal">
Does this group contain Moderate content?
    <tag>group</tag>
    <tag>confirm</tag>
    <usetemplate
     canceltext="Cancel"
     name="yesnocancelbuttons"
     notext="No"
     yestext="Yes"/>
  </notification>

  <notification
   icon="alert.tga"
   label="Confirm restart"
   name="ConfirmRestart"
   type="alert">
Do you really want to restart this region in 2 minutes?
    <tag>confirm</tag>
    <usetemplate
     name="okcancelbuttons"
     notext="Cancel"
     yestext="OK"/>
  </notification>

  <notification
   icon="alert.tga"
   label="Message everyone in this region"
   name="MessageRegion"
   type="alert">
Type a short announcement which will be sent to everyone in this region.
    <tag>confirm</tag>
    <form name="form">
      <input name="message" type="text"/>
      <button
       default="true"
       index="0"
       name="OK"
       text="OK"/>
      <button
       index="1"
       name="Cancel"
       text="Cancel"/>
    </form>
  </notification>

  <notification
   icon="alertmodal.tga"
   label="Changed Region Maturity"
   name="RegionMaturityChange"
   type="alertmodal">
The maturity rating for this region has been updated.
It may take some time for the change to be reflected on the map.

To enter Adult regions, Residents must be Account Verified, either by age-verification or payment-verification.
  </notification>

  <notification
   icon="alertmodal.tga"
   label="Voice Version Mismatch"
   name="VoiceVersionMismatch"
   type="alertmodal">
This version of [APP_NAME] is not compatible with the Voice Chat feature in this region. In order for Voice Chat to function correctly you will need to update [APP_NAME].
  <tag>fail</tag>
  <tag>voice</tag>
  </notification>

  <notification
   icon="alertmodal.tga"
   label="Can&apos;t Buy Objects"
   name="BuyObjectOneOwner"
   type="alertmodal">
Cannot buy objects from different owners at the same time.
Please select only one object and try again.
  <tag>fail</tag>
  </notification>

  <notification
   icon="alertmodal.tga"
   label="Can&apos;t Buy Contents"
   name="BuyContentsOneOnly"
   type="alertmodal">
Unable to buy the contents of more than one object at a time.
Please select only one object and try again.
  <tag>fail</tag>
  </notification>

  <notification
   icon="alertmodal.tga"
   label="Can&apos;t Buy Contents"
   name="BuyContentsOneOwner"
   type="alertmodal">
Cannot buy objects from different owners at the same time.
Please select only one object and try again.
  <tag>fail</tag>
  </notification>

  <notification
   icon="alertmodal.tga"
   name="BuyOriginal"
   type="alertmodal">
Buy original object from [OWNER] for L$[PRICE]?
You will become the owner of this object.
You will be able to:
 Modify: [MODIFYPERM]
 Copy: [COPYPERM]
 Resell or Give Away: [RESELLPERM]
  <tag>confirm</tag>
  <tag>funds</tag>
    <usetemplate
     name="okcancelbuttons"
     notext="Cancel"
     yestext="OK"/>
  </notification>

  <notification
   icon="alertmodal.tga"
   name="BuyOriginalNoOwner"
   type="alertmodal">
Buy original object for L$[PRICE]?
You will become the owner of this object.
You will be able to:
 Modify: [MODIFYPERM]
 Copy: [COPYPERM]
 Resell or Give Away: [RESELLPERM]
  <tag>confirm</tag>
  <tag>funds</tag>
    <usetemplate
     name="okcancelbuttons"
     notext="Cancel"
     yestext="OK"/>
  </notification>

  <notification
   icon="alertmodal.tga"
   name="BuyCopy"
   type="alertmodal">
Buy a copy from [OWNER] for L$[PRICE]?
The object will be copied to your inventory.
You will be able to:
 Modify: [MODIFYPERM]
 Copy: [COPYPERM]
 Resell or Give Away: [RESELLPERM]
  <tag>confirm</tag>
  <tag>funds</tag>
    <usetemplate
     name="okcancelbuttons"
     notext="Cancel"
     yestext="OK"/>
  </notification>

  <notification
   icon="alertmodal.tga"
   name="BuyCopyNoOwner"
   type="alertmodal">
Buy a copy for L$[PRICE]?
The object will be copied to your inventory.
You will be able to:
 Modify: [MODIFYPERM]
 Copy: [COPYPERM]
 Resell or Give Away: [RESELLPERM]
  <tag>confirm</tag>
  <tag>funds</tag>
    <usetemplate
     name="okcancelbuttons"
     notext="Cancel"
     yestext="OK"/>
  </notification>

  <notification
   icon="alertmodal.tga"
   name="BuyContents"
   type="alertmodal">
Buy contents from [OWNER] for L$[PRICE]?
They will be copied to your inventory.
  <tag>confirm</tag>
  <tag>funds</tag>
    <usetemplate
     name="okcancelbuttons"
     notext="Cancel"
     yestext="OK"/>
  </notification>

  <notification
   icon="alertmodal.tga"
   name="BuyContentsNoOwner"
   type="alertmodal">
Buy contents for L$[PRICE]?
They will be copied to your inventory.
  <tag>confirm</tag>
  <tag>funds</tag>
    <usetemplate
     name="okcancelbuttons"
     notext="Cancel"
     yestext="OK"/>
  </notification>

  <notification
   icon="alertmodal.tga"
   name="ConfirmPurchase"
   type="alertmodal">
This transaction will:
[ACTION]

Are you sure you want to proceed with this purchase?
    <tag>confirm</tag>
    <tag>funds</tag>
    <usetemplate
     name="okcancelbuttons"
     notext="Cancel"
     yestext="OK"/>
  </notification>

  <notification
   icon="alertmodal.tga"
   name="ConfirmPurchasePassword"
   type="password">
This transaction will:
[ACTION]

Are you sure you want to proceed with this purchase?
Please re-enter your password and click OK.
    <tag>funds</tag>
    <tag>confirm</tag>
    <form name="form">
      <input
       name="message"
       type="password"/>
      <button
       default="true"
       index="0"
       name="ConfirmPurchase"
       text="OK"/>
      <button
       index="1"
       name="Cancel"
       text="Cancel"/>
    </form>
  </notification>

  <notification
   icon="alert.tga"
   name="SetPickLocation"
   type="alert">
Note:
You have updated the location of this pick but the other details will retain their original values.
    <usetemplate
     name="okbutton"
     yestext="OK"/>
  </notification>

  <notification
   icon="alertmodal.tga"
   name="MoveInventoryFromObject"
   type="alertmodal">
You have selected &apos;no copy&apos; inventory items.
These items will be moved to your inventory, not copied.

Move the inventory item(s)?
    <tag>confirm</tag>
    <usetemplate
     ignoretext="Warn me before I move &apos;no-copy&apos; items from an object"
     name="okcancelignore"
     notext="Cancel"
     yestext="OK"/>
  </notification>

  <notification
   icon="alertmodal.tga"
   name="MoveInventoryFromScriptedObject"
   type="alertmodal">
You have selected &apos;no copy&apos; inventory items.  These items will be moved to your inventory, not copied.
Because this object is scripted, moving these items to your inventory may cause the script to malfunction.

Move the inventory item(s)?    
    <tag>confirm</tag>
    <usetemplate
     ignoretext="Warn me before I move &apos;no-copy&apos; items which might break a scripted object"
     name="okcancelignore"
     notext="Cancel"
     yestext="OK"/>
  </notification>

  <notification
   icon="alert.tga"
   name="ClickActionNotPayable"
   type="alert">
Warning: The &apos;Pay object&apos; click action has been set, but it will only work if a script is added with a money() event.
    <form name="form">
      <ignore name="ignore"
       text="I set the action &apos;Pay object&apos; when building an object without a money() script"/>
    </form>
  </notification>

  <notification
   icon="alertmodal.tga"
   name="OpenObjectCannotCopy"
   type="alertmodal">
There are no items in this object that you are allowed to copy.
  <tag>fail</tag>
  </notification>

  <notification
   icon="alertmodal.tga"
   name="WebLaunchAccountHistory"
   type="alertmodal">
Go to your [http://secondlife.com/account/ Dashboard] to see your account history?
    <tag>confirm</tag>
    <usetemplate
     ignoretext="Launch my browser to see my account history"
     name="okcancelignore"
     notext="Cancel"
     yestext="Go to page"/>
  </notification>

  <notification
   icon="alertmodal.tga"
   name="ConfirmQuit"
   type="alertmodal">
    <unique/>
Are you sure you want to quit?
    <tag>confirm</tag>
    <usetemplate
     ignoretext="Confirm before I quit"
     name="okcancelignore"
     notext="Don&apos;t Quit"
     yestext="Quit"/>
  </notification>

  <notification
   icon="alertmodal.tga"
   name="ConfirmRestoreToybox"
   type="alertmodal">
    <unique/>
Are you sure you want to restore your default buttons and toolbars? 
    
You cannot undo this action.
    <usetemplate
     name="okcancelbuttons"
     notext="Cancel"
     yestext="OK"/>
  </notification>
  
  <notification
   icon="alertmodal.tga"
   name="DeleteItems"
   type="alertmodal">
    <unique/>
    [QUESTION]
    <tag>confirm</tag>
    <usetemplate
     ignoretext="Confirm before deleting items"
     name="okcancelignore"
     notext="Cancel"
     yestext="OK"/>
  </notification>

  <notification
   icon="alertmodal.tga"
   name="HelpReportAbuseEmailLL"
   type="alert">
    <unique/>
    
Use this tool to report violations of the [http://secondlife.com/corporate/tos.php Terms of Service] and [http://secondlife.com/corporate/cs.php Community Standards].

All reported abuses are investigated and resolved.
  </notification>

  <notification
   icon="alertmodal.tga"
   name="HelpReportAbuseSelectCategory"
   type="alertmodal">
Please select a category for this abuse report.
Selecting a category helps us file and process abuse reports.
  <tag>fail</tag>
  </notification>

  <notification
   icon="alertmodal.tga"
   name="HelpReportAbuseAbuserNameEmpty"
   type="alertmodal">
Please enter the name of the abuser.
Entering an accurate value helps us file and process abuse reports.
  <tag>fail</tag>
  </notification>

  <notification
   icon="alertmodal.tga"
   name="HelpReportAbuseAbuserLocationEmpty"
   type="alertmodal">
Please enter the location where the abuse took place.
Entering an accurate value helps us file and process abuse reports.
  <tag>fail</tag>
  </notification>

  <notification
   icon="alertmodal.tga"
   name="HelpReportAbuseSummaryEmpty"
   type="alertmodal">
Please enter a summary of the abuse that took place.
Entering an accurate summary helps us file and process abuse reports.
  <tag>fail</tag>
  </notification>

  <notification
   icon="alertmodal.tga"
   name="HelpReportAbuseDetailsEmpty"
   type="alertmodal">
Please enter a detailed description of the abuse that took place.
Be as specific as you can, including names and the details of the incident you are reporting.
Entering an accurate description helps us file and process abuse reports.
  <tag>fail</tag>
  </notification>

  <notification
   icon="alertmodal.tga"
   name="HelpReportAbuseContainsCopyright"
   type="alertmodal">
Dear Resident,

You appear to be reporting intellectual property infringement. Please make sure you are reporting it correctly:

(1) The Abuse Process. You may submit an abuse report if you believe a Resident is exploiting the [SECOND_LIFE] permissions system, for example, by using CopyBot or similar copying tools, to infringe intellectual property rights. The Abuse Team investigates and issues appropriate disciplinary action for behavior that violates the [SECOND_LIFE] [http://secondlife.com/corporate/tos.php Terms of Service] or [http://secondlife.com/corporate/cs.php Community Standards]. However, the Abuse Team does not handle and will not respond to requests to remove content from the [SECOND_LIFE] world.

(2) The DMCA or Content Removal Process. To request removal of content from [SECOND_LIFE], you MUST submit a valid notification of infringement as provided in our [http://secondlife.com/corporate/dmca.php DMCA Policy].

If you still wish to continue with the abuse process, please close this window and finish submitting your report.  You may need to select the specific category &apos;CopyBot or Permissions Exploit&apos;.

Thank you,

Linden Lab
  </notification>

  <notification
   icon="alertmodal.tga"
   name="FailedRequirementsCheck"
   type="alertmodal">
The following required components are missing from [FLOATER]:
[COMPONENTS]
  <tag>fail</tag>
  </notification>

  <notification
   icon="alert.tga"
   label="Replace Existing Attachment"
   name="ReplaceAttachment"
   type="alert">
There is already an object attached to this point on your body.
Do you want to replace it with the selected object?
    <tag>confirm</tag>
    <form name="form">
      <ignore name="ignore"
       save_option="true"
       text="Replace an existing attachment with the selected item"/>
      <button
       default="true"
       ignore="Replace Automatically"
       index="0"
       name="Yes"
       text="OK"/>
      <button
       ignore="Never Replace"
       index="1"
       name="No"
       text="Cancel"/>
    </form>
  </notification>

  <notification
   icon="alert.tga"
   label="Busy Mode Warning"
   name="BusyModePay"
   type="alert">
You are in Busy Mode, which means you will not receive any items offered in exchange for this payment.

Would you like to leave Busy Mode before completing this transaction?
    <tag>confirm</tag>
    <form name="form">
      <ignore name="ignore"
       save_option="true"
       text="I am about to pay a person or object while I am in Busy mode"/>
      <button
       default="true"
       ignore="Always leave Busy Mode"
       index="0"
       name="Yes"
       text="OK"/>
      <button
       ignore="Never leave Busy Mode"
       index="1"
       name="No"
       text="Cancel"/>
    </form>
  </notification>

  <notification
   icon="alertmodal.tga"
   name="ConfirmDeleteProtectedCategory"
   type="alertmodal">
The folder &apos;[FOLDERNAME]&apos; is a system folder. Deleting system folders can cause instability.  Are you sure you want to delete it?
    <tag>confirm</tag>
    <usetemplate
     ignoretext="Confirm before I delete a system folder"
     name="okcancelignore"
     notext="Cancel"
     yestext="OK"/>
  </notification>

  <notification
   icon="alertmodal.tga"
   name="ConfirmEmptyTrash"
   type="alertmodal">
Are you sure you want to permanently delete the contents of your Trash?
    <tag>confirm</tag>
    <usetemplate
     ignoretext="Confirm before I empty the inventory Trash folder"
     name="okcancelignore"
     notext="Cancel"
     yestext="OK"/>
  </notification>

  <notification
   icon="alertmodal.tga"
   name="ConfirmClearBrowserCache"
   type="alertmodal">
Are you sure you want to delete your travel, web, and search history?
    <tag>confirm</tag>
    <usetemplate
     name="okcancelbuttons"
     notext="Cancel"
     yestext="OK"/>
  </notification>
  
  <notification
   icon="alertmodal.tga"
   name="ConfirmClearCache"
   type="alertmodal">
Are you sure you want to clear your viewer cache?
    <tag>confirm</tag>
    <usetemplate
     name="okcancelbuttons"
     notext="Cancel"
     yestext="OK"/>
  </notification>

  <notification
   icon="alertmodal.tga"
   name="ConfirmClearCookies"
   type="alertmodal">
Are you sure you want to clear your cookies?
    <tag>confirm</tag>
    <usetemplate
     name="okcancelbuttons"
     notext="Cancel"
     yestext="Yes"/>
  </notification>

  <notification
   icon="alertmodal.tga"
   name="ConfirmClearMediaUrlList"
   type="alertmodal">
Are you sure you want to clear your list of saved URLs?
    <tag>confirm</tag>
    <usetemplate
     name="okcancelbuttons"
     notext="Cancel"
     yestext="Yes"/>
  </notification>

  <notification
   icon="alertmodal.tga"
   name="ConfirmEmptyLostAndFound"
   type="alertmodal">
Are you sure you want to permanently delete the contents of your Lost And Found?
    <tag>confirm</tag>
    <usetemplate
     ignoretext="Confirm before I empty the inventory Lost And Found folder"
     name="okcancelignore"
     notext="No"
     yestext="Yes"/>
  </notification>

  <notification
   icon="alertmodal.tga"
   name="CopySLURL"
   type="alertmodal">
The following SLurl has been copied to your clipboard:
 [SLURL]

Link to this from a web page to give others easy access to this location, or try it out yourself by pasting it into the address bar of any web browser.
    <form name="form">
      <ignore name="ignore"
       text="SLurl is copied to my clipboard"/>
    </form>
  </notification>

  <notification
   icon="alertmodal.tga"
   name="WLSavePresetAlert"
   type="alertmodal">
Do you wish to overwrite the saved preset?
    <tag>confirm</tag>
    <usetemplate
     name="okcancelbuttons"
     notext="No"
     yestext="Yes"/>
  </notification>

  <notification
   icon="alertmodal.tga"
   name="WLNoEditDefault"
   type="alertmodal">
You cannot edit or delete a default preset.
  <tag>fail</tag>
  </notification>

  <notification
   icon="alertmodal.tga"
   name="WLMissingSky"
   type="alertmodal">
This day cycle file references a missing sky file: [SKY].
  <tag>fail</tag>
  </notification>

  <notification
   icon="alertmodal.tga"
   name="WLRegionApplyFail"
   type="alertmodal">
Sorry, the settings couldn't be applied to the region.  Leaving the region and then returning may help rectify the problem.  The reason given was: [FAIL_REASON]
  </notification>

  <notification
   functor="GenericAcknowledge"
   icon="alertmodal.tga"
   name="EnvCannotDeleteLastDayCycleKey"
   type="alertmodal">
Unable to delete the last key in this day cycle because you cannot have an empty day cycle.  You should modify the last remaining key instead of attempting to delete it and then to create a new one.
    <usetemplate
     name="okbutton"
     yestext="OK"/>
  </notification>

  <notification
   functor="GenericAcknowledge"
   icon="alertmodal.tga"
   name="DayCycleTooManyKeyframes"
   type="alertmodal">
You cannot add any more keyframes to this day cycle.  The maximum number of keyframes for day cycles of [SCOPE] scope is [MAX].
    <usetemplate
     name="okbutton"
     yestext="OK"/>
  </notification>

  <notification
   functor="GenericAcknowledge"
   icon="alertmodal.tga"
   name="EnvUpdateRate"
   type="alertmodal">
    You may only update region environmental settings every [WAIT] seconds.  Wait at least that long and then try again.
    <usetemplate
     name="okbutton"
     yestext="OK"/>
  </notification>

  <notification
   icon="alertmodal.tga"
   name="PPSaveEffectAlert"
   type="alertmodal">
PostProcess Effect exists. Do you still wish overwrite it?
    <usetemplate
     name="okcancelbuttons"
     notext="No"
     yestext="Yes"/>
  </notification>

  <notification
   icon="alertmodal.tga"
   name="ChatterBoxSessionStartError"
   type="alertmodal">
Unable to start a new chat session with [RECIPIENT].
[REASON]
  <tag>fail</tag>
    <usetemplate
     name="okbutton"
     yestext="OK"/>
  </notification>

  <notification
   icon="alertmodal.tga"
   name="ChatterBoxSessionEventError"
   type="alertmodal">
[EVENT]
[REASON]
  <tag>fail</tag>
    <usetemplate
     name="okbutton"
     yestext="OK"/>
  </notification>

  <notification
   icon="alertmodal.tga"
   name="ForceCloseChatterBoxSession"
   type="alertmodal">
Your chat session with [NAME] must close.
[REASON]
    <usetemplate
     name="okbutton"
     yestext="OK"/>
  </notification>

  <notification
   icon="alertmodal.tga"
   name="Cannot_Purchase_an_Attachment"
   type="alertmodal">
You can&apos;t buy an object while it is attached.
  <tag>fail</tag>
  </notification>

  <notification
   icon="alertmodal.tga"
   label="About Requests for the Debit Permission"
   name="DebitPermissionDetails"
   type="alertmodal">
Granting this request gives a script ongoing permission to take Linden dollars (L$) from your account. To revoke this permission, the object owner must delete the object or reset the scripts in the object.
    <usetemplate
     name="okbutton"
     yestext="OK"/>
  </notification>

  <notification
   icon="alertmodal.tga"
   name="AutoWearNewClothing"
   type="alertmodal">
Would you like to automatically wear the clothing you are about to create?
    <tag>confirm</tag>
    <usetemplate
     ignoretext="Wear the clothing I create while editing My Appearance"
     name="okcancelignore"
     notext="No"
     yestext="Yes"/>
  </notification>

  <notification
   icon="alertmodal.tga"
   name="NotAgeVerified"
   type="alertmodal">
   <tag>fail</tag>
To access adult content and areas in Second Life you must be at least 18 years old. Please visit our age verification page to confirm you are over 18. 
Note this will launch your web browser.

[_URL]
    <tag>confirm</tag>
    <url option="0" name="url">
	    https://secondlife.com/my/account/verification.php
    </url>
    <usetemplate
     ignoretext="I have not verified my age"
     name="okcancelignore"
     notext="Cancel"
     yestext="Go to Age Verification"/>
  </notification>

  <notification
   icon="alertmodal.tga"
   name="Cannot enter parcel: no payment info on file"
   type="alertmodal">
You must have payment information on file to visit this area.  Do you want to go to the [SECOND_LIFE] website and set this up?

[_URL]
    <tag>confirm</tag>
    <url option="0" name="url">

			https://secondlife.com/account/
    </url>
    <usetemplate
     ignoretext="I lack payment information on file"
     name="okcancelignore"
     notext="No"
     yestext="Yes"/>
  </notification>

  <notification
   icon="alertmodal.tga"
   name="MissingString"
   type="alertmodal">
The string [STRING_NAME] is missing from strings.xml
  <tag>fail</tag>
  </notification>

  <notification
   icon="notifytip.tga"
   name="SystemMessageTip"
   type="notifytip">
[MESSAGE]
  </notification>
  
  <notification
   icon="notifytip.tga"
   name="IMSystemMessageTip"
   type="notifytip">
[MESSAGE]
  </notification>

  <notification
   icon="notifytip.tga"
   name="Cancelled"
   type="notifytip">
Cancelled
  </notification>

  <notification
   icon="notifytip.tga"
   name="CancelledSit"
   type="notifytip">
Cancelled Sit
  </notification>

  <notification
   icon="notifytip.tga"
   name="CancelledAttach"
   type="notifytip">
Cancelled Attach
  </notification>

  <notification
   icon="notifytip.tga"
   name="ReplacedMissingWearable"
   type="notifytip">
Replaced missing clothing/body part with default.
  </notification>

  <notification
   icon="groupnotify"
   name="GroupNotice"
   persist="true"
   type="groupnotify">
Topic: [SUBJECT], Message: [MESSAGE]
    <tag>group</tag>
  </notification>

  <notification
   icon="notifytip.tga"
   name="FriendOnline"
   type="notifytip">
    <tag>friendship</tag>
[NAME] is Online
  </notification>

  <notification
   icon="notifytip.tga"
   name="FriendOffline"
   type="notifytip">
    <tag>friendship</tag>
[NAME] is Offline
  </notification>

  <notification
   icon="notifytip.tga"
   name="AddSelfFriend"
   type="notifytip">
    <tag>friendship</tag>
Although you&apos;re very nice, you can&apos;t add yourself as a friend.
  </notification>

  <notification
   icon="notifytip.tga"
   name="UploadingAuctionSnapshot"
   type="notifytip">
Uploading in-world and web site snapshots...
(Takes about 5 minutes.)
  </notification>

  <notification
   icon="notify.tga"
   name="UploadPayment"
   persist="true"
   type="notify">
You paid L$[AMOUNT] to upload.
<tag>funds</tag>
  </notification>

  <notification
   icon="notifytip.tga"
   name="UploadWebSnapshotDone"
   type="notifytip">
Web site snapshot upload done.
  </notification>

  <notification
   icon="notifytip.tga"
   name="UploadSnapshotDone"
   type="notifytip">
In-world snapshot upload done
  </notification>

  <notification
   icon="notifytip.tga"
   name="TerrainDownloaded"
   type="notifytip">
Terrain.raw downloaded
  </notification>

  <notification
   icon="notifytip.tga"
   name="GestureMissing"
   type="notifytip">
Hmm. Gesture [NAME] is missing from the database.
  <tag>fail</tag>
  </notification>

  <notification
   icon="notifytip.tga"
   name="UnableToLoadGesture"
   type="notifytip">
Unable to load gesture [NAME].
  <tag>fail</tag>
  </notification>

  <notification
   icon="notifytip.tga"
   name="LandmarkMissing"
   type="notifytip">
Landmark is missing from database.
  <tag>fail</tag>
  </notification>

  <notification
   icon="notifytip.tga"
   name="UnableToLoadLandmark"
   type="notifytip">
Unable to load landmark.  Please try again.
  <tag>fail</tag>
  </notification>

  <notification
   icon="notifytip.tga"
   name="CapsKeyOn"
   type="notifytip">
Your Caps Lock key is on.
This might affect your password.
  </notification>

  <notification
   icon="notifytip.tga"
   name="NotecardMissing"
   type="notifytip">
Notecard is missing from database.
  <tag>fail</tag>
  </notification>

  <notification
   icon="notifytip.tga"
   name="NotecardNoPermissions"
   type="notifytip">
You don&apos;t have permission to view this notecard.
  <tag>fail</tag>
  </notification>

  <notification
   icon="notifytip.tga"
   name="RezItemNoPermissions"
   type="notifytip">
Insufficient permissions to rez object.
  <tag>fail</tag>
  </notification>

  <notification
   icon="notifytip.tga"
   name="IMAcrossParentEstates"
   type="notifytip">
Unable to send IM across parent estates.
  </notification>

  <notification
   icon="notifytip.tga"
   name="TransferInventoryAcrossParentEstates"
   type="notifytip">
Unable to transfer inventory across parent estates.
  </notification>

  <notification
   icon="notifytip.tga"
   name="UnableToLoadNotecard"
   type="notifytip">
Unable to load notecard.
Please try again.
  <tag>fail</tag>
  </notification>

  <notification
   icon="notifytip.tga"
   name="ScriptMissing"
   type="notifytip">
Script is missing from database.
  <tag>fail</tag>
  </notification>

  <notification
   icon="notifytip.tga"
   name="ScriptNoPermissions"
   type="notifytip">
Insufficient permissions to view script.
  <tag>fail</tag>
  </notification>

  <notification
   icon="notifytip.tga"
   name="UnableToLoadScript"
   type="notifytip">
Unable to load script.  Please try again.
  <tag>fail</tag>
  </notification>

  <notification
   icon="notifytip.tga"
   name="IncompleteInventory"
   type="notifytip">
The complete contents you are offering are not yet locally available. Please try offering those items again in a minute.
  <tag>fail</tag>
  </notification>

  <notification
   icon="notifytip.tga"
   name="CannotModifyProtectedCategories"
   type="notifytip">
You cannot modify protected categories.
  <tag>fail</tag>
  </notification>

  <notification
   icon="notifytip.tga"
   name="CannotRemoveProtectedCategories"
   type="notifytip">
You cannot remove protected categories.
  <tag>fail</tag>
  </notification>

  <notification
   icon="notifytip.tga"
   name="UnableToBuyWhileDownloading"
   type="notifytip">
Unable to buy while downloading object data.
Please try again.
  <tag>fail</tag>
  </notification>

  <notification
   icon="notifytip.tga"
   name="UnableToLinkWhileDownloading"
   type="notifytip">
Unable to link while downloading object data.
Please try again.
  <tag>fail</tag>
  </notification>

  <notification
   icon="notifytip.tga"
   name="CannotBuyObjectsFromDifferentOwners"
   type="notifytip">
You can only buy objects from one owner at a time.
Please select a single object.
  <tag>fail</tag>
  </notification>

  <notification
   icon="notifytip.tga"
   name="ObjectNotForSale"
   type="notifytip">
This object is not for sale.
  <tag>fail</tag>
  </notification>

  <notification
   icon="notifytip.tga"
   name="EnteringGodMode"
   type="notifytip">
Entering god mode, level [LEVEL]
  </notification>

  <notification
   icon="notifytip.tga"
   name="LeavingGodMode"
   type="notifytip">
Now leaving god mode, level [LEVEL]
  </notification>

  <notification
   icon="notifytip.tga"
   name="CopyFailed"
   type="notifytip">
You don&apos;t have permission to copy this.
  <tag>fail</tag>
  </notification>

  <notification
   icon="notifytip.tga"
   name="InventoryAccepted"
   type="notifytip">
[NAME] received your inventory offer.
  </notification>

  <notification
   icon="notifytip.tga"
   name="InventoryDeclined"
   type="notifytip">
[NAME] declined your inventory offer.
  </notification>

  <notification
   icon="notifytip.tga"
   name="ObjectMessage"
   type="notifytip">
[NAME]: [MESSAGE]
  </notification>

  <notification
   icon="notifytip.tga"
   name="CallingCardAccepted"
   type="notifytip">
Your calling card was accepted.
  </notification>

  <notification
   icon="notifytip.tga"
   name="CallingCardDeclined"
   type="notifytip">
Your calling card was declined.
  </notification>

  <notification
 icon="notifytip.tga"
 name="TeleportToLandmark"
 type="notifytip">
    To teleport to locations like &apos;[NAME]&apos;, click on the &quot;Places&quot; button,
    then select the Landmarks tab in the window that opens. Click on any
    landmark to select it, then click &apos;Teleport&apos; at the bottom of the window.
    (You can also double-click on the landmark, or right-click it and
    choose &apos;Teleport&apos;.)
  </notification>

  <notification
   icon="notifytip.tga"
   name="TeleportToPerson"
   type="notifytip">
    To contact Residents like &apos;[NAME]&apos;, click on the &quot;People&quot; button , select a Resident from the window that opens, then click &apos;IM&apos; at the
    bottom of the window.
    (You can also double-click on their name in the list, or right-click and choose &apos;IM&apos;).
  </notification>

  <notification
   icon="notifytip.tga"
   name="CantSelectLandFromMultipleRegions"
   type="notifytip">
Can&apos;t select land across server boundaries.
Try selecting a smaller piece of land.
  <tag>fail</tag>
  </notification>

  <notification
   icon="notifytip.tga"
   name="SearchWordBanned"
   type="notifytip">
Some terms in your search query were excluded due to content restrictions as clarified in the Community Standards.
  <tag>fail</tag>
  </notification>

  <notification
   icon="notifytip.tga"
   name="NoContentToSearch"
   type="notifytip">
Please select at least one type of content to search (General, Moderate, or Adult).
  <tag>fail</tag>
  </notification>

  <notification
   icon="notify.tga"
   name="SystemMessage"
   persist="true"
   type="notify">
[MESSAGE]
  </notification>

  <notification
   icon="notify.tga"
   name="PaymentReceived"
   persist="true"
   type="notify">
    <tag>funds</tag>
[MESSAGE]
  </notification>

  <notification
   icon="notify.tga"
   name="PaymentSent"
   persist="true"
   type="notify">
    <tag>funds</tag>
[MESSAGE]
  </notification>

   <!-- EventNotification couldn't be persist since server decide is it necessary to notify 
   user about subscribed event via LLEventNotifier-->
  <notification
   icon="notify.tga"
   name="EventNotification"
   type="notify">
Event Notification:

[NAME]
[DATE]
    <form name="form">
      <button
       index="0"
       name="Details"
       text="Details"/>
      <button
       index="1"
       name="Cancel"
       text="Cancel"/>
    </form>
  </notification>

  <notification
   icon="notify.tga"
   name="TransferObjectsHighlighted"
   persist="true"
   type="notify">
All objects on this parcel that will transfer to the purchaser of this parcel are now highlighted.

* Trees and grasses that will transfer are not highlighted.
    <form name="form">
      <button
       index="0"
       name="Done"
       text="Done"/>
    </form>
  </notification>

  <notification
   icon="notify.tga"
   name="DeactivatedGesturesTrigger"
   persist="true"
   type="notify">
Deactivated gestures with same trigger:
[NAMES]
  </notification>

  <notification
   icon="notify.tga"
   name="NoQuickTime"
   persist="true"
   type="notify">
Apple&apos;s QuickTime software does not appear to be installed on your system.
If you want to view streaming media on parcels that support it you should go to the [http://www.apple.com/quicktime QuickTime site] and install the QuickTime Player.
  <tag>fail</tag>
  </notification>

  <notification
   icon="notify.tga"
   name="NoPlugin"
   persist="true"
   type="notify">
No Media Plugin was found to handle the "[MIME_TYPE]" mime type.  Media of this type will be unavailable.
  <tag>fail</tag>
    <unique>
      <context>MIME_TYPE</context>
    </unique>

  </notification>
  <notification
   icon="alertmodal.tga"
   name="MediaPluginFailed"
   type="alertmodal">
The following Media Plugin has failed:
    [PLUGIN]

Please re-install the plugin or contact the vendor if you continue to experience problems.
  <tag>fail</tag>
    <form name="form">
      <ignore name="ignore"
       text="A Media Plugin fails to run"/>
    </form>
  </notification>
  <notification
   icon="notify.tga"
   name="OwnedObjectsReturned"
   persist="true"
   type="notify">
The objects you own on the selected parcel of land have been returned back to your inventory.
  </notification>

  <notification
   icon="notify.tga"
   name="OtherObjectsReturned"
   persist="true"
   type="notify">
The objects on the selected parcel of land that is owned by [NAME] have been returned to his or her inventory.
  </notification>

  <notification
   icon="notify.tga"
   name="OtherObjectsReturned2"
   persist="true"
   type="notify">
The objects on the selected parcel of land owned by the Resident &apos;[NAME]&apos; have been returned to their owner.
  </notification>

  <notification
   icon="notify.tga"
   name="GroupObjectsReturned"
   persist="true"
   type="notify">
The objects on the selected parcel of land shared with the group [GROUPNAME] have been returned back to their owner&apos;s inventory.
Transferable deeded objects have been returned to their previous owners.
Non-transferable objects that are deeded to the group have been deleted.
    <tag>group</tag>
  </notification>

  <notification
   icon="notify.tga"
   name="UnOwnedObjectsReturned"
   persist="true"
   type="notify">
The objects on the selected parcel that are NOT owned by you have been returned to their owners.
  </notification>

  <notification
   icon="notify.tga"
   name="ServerObjectMessage"
   persist="true"
   type="notify">
Message from [NAME]:
&lt;nolink&gt;[MSG]&lt;/nolink&gt;
  </notification>

  <notification
   icon="notify.tga"
   name="NotSafe"
   persist="true"
   type="notify">
    <unique/>
This land has damage enabled.
You can be hurt here. If you die, you will be teleported to your home location.
  </notification>

  <notification
   icon="notify.tga"
   name="NoFly"
   persist="true"
   type="notify">
    <unique/>
   <tag>fail</tag>
This area has flying disabled.
You can&apos;t fly here.
  </notification>

  <notification
   icon="notify.tga"
   name="PushRestricted"
   persist="true"
   type="notify">
    <unique/>    
This area does not allow pushing. You can&apos;t push others here unless you own the land.
  </notification>

  <notification
   icon="notify.tga"
   name="NoVoice"
   persist="true"
   type="notify">
    <unique/>    
This area has voice chat disabled. You won&apos;t be able to hear anyone talking.
    <tag>voice</tag>
  </notification>

  <notification
   icon="notify.tga"
   name="NoBuild"
   persist="true"
   type="notify">
    <unique/>    
This area has building disabled. You can&apos;t build or rez objects here.
  </notification>

  <notification
   icon="notify.tga"
   name="SeeAvatars"
   persist="true"
   type="notify">
    <unique/>    
This parcel hides avatars and text chat from another parcel.   You can&apos;t see other residents outside the parcel, and those outside are not able to see you.  Regular text chat on channel 0 is also blocked.
  </notification>

  <notification
   icon="notify.tga"
   name="ScriptsStopped"
   persist="true"
   type="notify">
An administrator has temporarily stopped scripts in this region.
  </notification>

  <notification
   icon="notify.tga"
   name="ScriptsNotRunning"
   persist="true"
   type="notify">
This region is not running any scripts.
  </notification>

  <notification
   icon="notify.tga"
   name="NoOutsideScripts"
   persist="true"
   type="notify">
   <tag>fail</tag>
This land has outside scripts disabled.

No scripts will work here except those belonging to the land owner.
  </notification>

  <notification
   icon="notify.tga"
   name="ClaimPublicLand"
   persist="true"
   type="notify">
You can only claim public land in the Region you&apos;re in.
  <tag>fail</tag>
  </notification>

  <notification
   icon="notify.tga"
   name="RegionTPAccessBlocked"
   persist="true"
   type="notify">
   <tag>fail</tag>
You aren&apos;t allowed in that Region due to your maturity Rating. You may need to validate your age and/or install the latest Viewer.

Please go to the Knowledge Base for details on accessing areas with this maturity Rating.
  </notification>

  <notification
	icon="notify.tga"
	name="URBannedFromRegion"
   persist="true"
	type="notify">
   <tag>fail</tag>
You are banned from the region.
  </notification>

  <notification
	icon="notify.tga"
	name="NoTeenGridAccess"
   persist="true"
	type="notify">
   <tag>fail</tag>
Your account cannot connect to this teen grid region.
  </notification>

  <notification
	icon="notify.tga"
	name="ImproperPaymentStatus"
   persist="true"
	type="notify">
   <tag>fail</tag>
You do not have proper payment status to enter this region.
  </notification>

  <notification
	icon="notify.tga"
	name="MustGetAgeRgion"
   persist="true"
	type="notify">
   <tag>fail</tag>
You must be age-verified to enter this region.
  </notification>

  <notification
	icon="notify.tga"
	name="MustGetAgeParcel"
   persist="true"
	type="notify">
   <tag>fail</tag>
You must be age-verified to enter this parcel.
  </notification>

  <notification
	icon="notify.tga"
	name="NoDestRegion"
   persist="true"
	type="notify">
   <tag>fail</tag>
No destination region found.
  </notification>

  <notification
	icon="notify.tga"
	name="NotAllowedInDest"
   persist="true"
	type="notify">
   <tag>fail</tag>
You are not allowed into the destination.
  </notification>

  <notification
	icon="notify.tga"
	name="RegionParcelBan"
   persist="true"
	type="notify">
   <tag>fail</tag>
Cannot region cross into banned parcel. Try another way.
  </notification>

  <notification
	icon="notify.tga"
	name="TelehubRedirect"
   persist="true"
	type="notify">
   <tag>fail</tag>
You have been redirected to a telehub.
  </notification>

  <notification
	icon="notify.tga"
	name="CouldntTPCloser"
   persist="true"
	type="notify">
   <tag>fail</tag>
Could not teleport closer to destination.
  </notification>

  <notification
	icon="notify.tga"
	name="TPCancelled"
   persist="true"
	type="notify">
Teleport cancelled.
  </notification>

  <notification
	icon="notify.tga"
	name="FullRegionTryAgain"
   persist="true"
	type="notify">
   <tag>fail</tag>
The region you are attempting to enter is currently full.
Please try again in a few moments.
  </notification>

  <notification
	icon="notify.tga"
	name="GeneralFailure"
   persist="true"
	type="notify">
   <tag>fail</tag>
General failure.
  </notification>

  <notification
	icon="notify.tga"
	name="RoutedWrongRegion"
   persist="true"
	type="notify">
   <tag>fail</tag>
Routed to wrong region. Please try again.
  </notification>

  <notification
	icon="notify.tga"
	name="NoValidAgentID"
   persist="true"
	type="notify">
   <tag>fail</tag>
No valid agent id.
  </notification>

  <notification
	icon="notify.tga"
	name="NoValidSession"
   persist="true"
	type="notify">
   <tag>fail</tag>
No valid session id.
  </notification>

  <notification
	icon="notify.tga"
	name="NoValidCircuit"
   persist="true"
	type="notify">
   <tag>fail</tag>
No valid circuit code.
  </notification>

  <notification
	icon="notify.tga"
	name="NoValidTimestamp"
   persist="true"
	type="notify">
   <tag>fail</tag>
No valid timestamp.
  </notification>

  <notification
	icon="notify.tga"
	name="NoPendingConnection"
   persist="true"
	type="notify">
   <tag>fail</tag>
Unable to create pending connection.
  </notification>

  <notification
	icon="notify.tga"
	name="InternalUsherError"
   persist="true"
	type="notify">
   <tag>fail</tag>
Internal error attempting to connect agent usher.
  </notification>

  <notification
	icon="notify.tga"
	name="NoGoodTPDestination"
   persist="true"
	type="notify">
   <tag>fail</tag>
Unable to find a good teleport destination in this region.
  </notification>

  <notification
	icon="notify.tga"
	name="InternalErrorRegionResolver"
   persist="true"
	type="notify">
   <tag>fail</tag>
Internal error attempting to activate region resolver.
  </notification>

  <notification
	icon="notify.tga"
	name="NoValidLanding"
   persist="true"
	type="notify">
   <tag>fail</tag>
A valid landing point could not be found.
  </notification>

  <notification
	icon="notify.tga"
	name="NoValidParcel"
   persist="true"
	type="notify">
   <tag>fail</tag>
No valid parcel could be found.
  </notification>

  <notification
   icon="notify.tga"
   name="ObjectGiveItem"
   type="offer">
An object named &lt;nolink&gt;[OBJECTFROMNAME]&lt;/nolink&gt; owned by [NAME_SLURL] has given you this [OBJECTTYPE]:
&lt;nolink&gt;[ITEM_SLURL]&lt;/nolink&gt;
    <form name="form">
      <button
       index="0"
       name="Keep"
       text="Keep"/>
      <button
       index="1"
       name="Discard"
       text="Discard"/>
      <button
       index="2"
       name="Mute"
       text="Block Owner"/>
    </form>
  </notification>

  <notification
   icon="notify.tga"
   name="OwnObjectGiveItem"
   type="offer">
Your object named &lt;nolink&gt;[OBJECTFROMNAME]&lt;/nolink&gt; has given you this [OBJECTTYPE]:
&lt;nolink&gt;[ITEM_SLURL]&lt;/nolink&gt;
    <form name="form">
      <button
       index="0"
       name="Keep"
       text="Keep"/>
      <button
       index="1"
       name="Discard"
       text="Discard"/>
    </form>
  </notification>

  <notification
   icon="notify.tga"
   name="UserGiveItem"
   type="offer">
[NAME_SLURL] has given you this [OBJECTTYPE]:
[ITEM_SLURL]
    <form name="form">
      <button
       index="3"
       name="Show"
       text="Show"/>
      <button
       index="1"
       name="Discard"
       text="Discard"/>
      <button
       index="2"
       name="Mute"
       text="Block"/>
    </form>
  </notification>

  <notification
   icon="notify.tga"
   name="GodMessage"
   persist="true"
   type="notify">
[NAME]

[MESSAGE]
  </notification>

  <notification
   icon="notify.tga"
   name="JoinGroup"
   persist="true"
   type="notify">
    <tag>group</tag>
[MESSAGE]
    <form name="form">
      <button
       index="0"
       name="Join"
       text="Join"/>
      <button
       index="1"
       name="Decline"
       text="Decline"/>
      <button
       index="2"
       name="Info"
       text="Info"/>
    </form>
  </notification>

  <notification
   icon="notify.tga"
   name="TeleportOffered"
   type="offer">
[NAME_SLURL] has offered to teleport you to their location:

[MESSAGE] - [MATURITY_STR] &lt;icon&gt;[MATURITY_ICON]&lt;/icon&gt;
    <tag>confirm</tag>
    <form name="form">
      <button
       index="0"
       name="Teleport"
       text="Teleport"/>
      <button
       index="1"
       name="Cancel"
       text="Cancel"/>
    </form>
  </notification>

  <notification
   icon="notify.tga"
   name="TeleportOfferSent"
   type="offer">
	Teleport offer sent to [TO_NAME]
  </notification>


  <notification
   icon="notify.tga"
   name="GotoURL"
   persist="true"
   type="notify">
[MESSAGE]
[URL]
    <form name="form">
      <button
       index="0"
       name="Later"
       text="Later"/>
      <button
       index="1"
       name="GoNow..."
       text="Go Now..."/>
    </form>
  </notification>

  <notification
   icon="notify.tga"
   name="OfferFriendship"
   type="offer">
    <tag>friendship</tag>
    <tag>confirm</tag>
[NAME_SLURL] is offering friendship.

[MESSAGE]

(By default, you will be able to see each other&apos;s online status.)
    <form name="form">
      <button
       index="0"
       name="Accept"
       text="Accept"/>
      <button
       index="1"
       name="Decline"
       text="Decline"/>
    </form>
  </notification>

  <notification
   icon="notify.tga"
   name="FriendshipOffered"
   type="offer">
    <tag>friendship</tag>
	You have offered friendship to [TO_NAME]
  </notification>

  <notification
   icon="notify.tga"
   name="OfferFriendshipNoMessage"
   persist="true"
   type="notify">
    <tag>friendship</tag>
[NAME_SLURL] is offering friendship.

(By default, you will be able to see each other&apos;s online status.)
    <form name="form">
      <button
       index="0"
       name="Accept"
       text="Accept"/>
      <button
       index="1"
       name="Decline"
       text="Decline"/>
    </form>
  </notification>

  <notification
   icon="notify.tga"
   name="FriendshipAccepted"
   type="offer">
    <tag>friendship</tag>
[NAME] accepted your friendship offer.
  </notification>

  <notification
   icon="notify.tga"
   name="FriendshipDeclined"
   persist="true"
   type="notify">
    <tag>friendship</tag>
[NAME] declined your friendship offer.
  </notification>
  
    <notification
   icon="notify.tga"
   name="FriendshipAcceptedByMe"
   type="offer">
    <tag>friendship</tag>
Friendship offer accepted.
  </notification>

  <notification
   icon="notify.tga"
   name="FriendshipDeclinedByMe"
   type="offer">
    <tag>friendship</tag>
Friendship offer declined.
  </notification>
  
  <notification
   icon="notify.tga"
   name="OfferCallingCard"
   persist="true"
   type="notify">
[NAME] is offering their calling card.
This will add a bookmark in your inventory so you can quickly IM this Resident.
    <form name="form">
      <button
       index="0"
       name="Accept"
       text="Accept"/>
      <button
       index="1"
       name="Decline"
       text="Decline"/>
    </form>
  </notification>

  <notification
   icon="notify.tga"
   name="RegionRestartMinutes"
   priority="high"
   sound="UISndAlert"
   persist="true"
   type="notify">
This region will restart in [MINUTES] minutes.
If you stay in this region you will be logged out.
  </notification>

  <notification
   icon="notify.tga"
   name="RegionRestartSeconds"
   priority="high"
   sound="UISndAlert"
   persist="true"
   type="notify">
This region will restart in [SECONDS] seconds.
If you stay in this region you will be logged out.
  </notification>

  <notification
   icon="notify.tga"
   name="LoadWebPage"
   type="notify">
Load web page [URL]?

[MESSAGE]

From object: &lt;nolink&gt;[OBJECTNAME]&lt;/nolink&gt;, owner: [NAME]?
    <tag>confirm</tag>
    <form name="form">
      <button
       index="0"
       name="Gotopage"
       text="Go to page"/>
      <button
       index="1"
       name="Cancel"
       text="Cancel"/>
    </form>
  </notification>

  <notification
   icon="notify.tga"
   name="FailedToFindWearableUnnamed"
   persist="true"
   type="notify">
Failed to find [TYPE] in database.
  <tag>fail</tag>
  </notification>

  <notification
   icon="notify.tga"
   name="FailedToFindWearable"
   persist="true"
   type="notify">
Failed to find [TYPE] named [DESC] in database.
  <tag>fail</tag>
  </notification>

  <notification
   icon="notify.tga"
   name="InvalidWearable"
   persist="true"
   type="notify">
The item you are trying to wear uses a feature that your Viewer can&apos;t read. Please upgrade your version of [APP_NAME] to wear this item.
  <tag>fail</tag>
  </notification>

  <notification
   icon="notify.tga"
   name="ScriptQuestion"
   persist="true"
   type="notify">
&apos;&lt;nolink&gt;[OBJECTNAME]&lt;/nolink&gt;&apos;, an object owned by &apos;[NAME]&apos;, would like to:

[QUESTIONS]
Is this OK?
  <tag>confirm</tag>
    <form name="form">
      <button
       index="0"
       name="Yes"
       text="Yes"/>
      <button
       index="1"
       name="No"
       text="No"/>
      <button
       index="2"
       name="Mute"
       text="Block"/>
    </form>
  </notification>

  <notification
   icon="notify.tga"
   name="ScriptQuestionCaution"
   priority="high"
   persist="true"
   type="notify">
An object named &apos;&lt;nolink&gt;[OBJECTNAME]&lt;/nolink&gt;&apos;, owned by &apos;[NAME]&apos; would like to:

[QUESTIONS]
If you do not trust this object and its creator, you should deny the request.

Grant this request?
  <tag>confirm</tag>
    <form name="form">
      <button
       index="0"
       name="Grant"
       text="Grant"/>
      <button
       default="true"
       index="1"
       name="Deny"
       text="Deny"/>
      <button
       index="2"
       name="Details"
       text="Details..."/>
    </form>
  </notification>

  <notification
   icon="notify.tga"
   name="ScriptDialog"
   type="notify">
[NAME]&apos;s &apos;&lt;nolink&gt;[TITLE]&lt;/nolink&gt;&apos;
[MESSAGE]
    <form name="form">
      <button
       index="-2"
       name="Mute"
       text="Block"/>
      <button
       index="-1"
       name="Ignore"
       text="Ignore"/>
    </form>
  </notification>

  <notification
   icon="notify.tga"
   name="ScriptDialogGroup"
   type="notify">
    <tag>group</tag>
[GROUPNAME]&apos;s &apos;&lt;nolink&gt;[TITLE]&lt;/nolink&gt;&apos;
[MESSAGE]
    <form name="form">
      <button
       index="-2"
       name="Mute"
       text="Block"/>
      <button
       index="-1"
       name="Ignore"
       text="Ignore"/>
    </form>
  </notification>

<!--
  <notification
   icon="notify.tga"
   name="FirstBalanceIncrease"
   persist="true"
   type="notify">
   <tag>win</tag>
You just received L$[AMOUNT].
Your L$ balance is shown in the upper-right.
  </notification>

  <notification
   icon="notify.tga"
   name="FirstBalanceDecrease"
   persist="true"
   type="notify">
You just paid L$[AMOUNT].
Your L$ balance is shown in the upper-right.
  </notification>
-->

  <notification
   icon="notify.tga"
   name="BuyLindenDollarSuccess"
   persist="true"
   type="notify">
    <tag>funds</tag>
Thank you for your payment!

Your L$ balance will be updated when processing completes. If processing takes more than 20 mins, your transaction may be cancelled. In that case, the purchase amount will be credited to your US$ balance.

The status of your payment can be checked on your Transaction History page on your [http://secondlife.com/account/ Dashboard]
  </notification>

  <notification
   icon="notify.tga"
   name="FirstOverrideKeys"
   persist="true"
   type="notify">
Your movement keys are now being handled by an object.
Try the arrow keys or AWSD to see what they do.
Some objects (like guns) require you to go into mouselook  to use them.
Press &apos;M&apos; to do this.
  </notification>

  <notification
   icon="notify.tga"
   name="FirstSandbox"
   persist="true"
   type="notify">
This is a sandbox area, and is meant to help Residents learn how to build.

Things you build here will be deleted after you leave, so don&apos;t forget to right-click and choose &apos;Take&apos; to move your creation to your Inventory.
  </notification>

  <notification
   icon="notifytip.tga"
   name="MaxListSelectMessage"
   type="notifytip">
You may only select up to [MAX_SELECT] items from this list.
  </notification>

  <notification
   icon="notify.tga"
   name="VoiceInviteP2P"
   type="notify">
[NAME] is inviting you to a Voice Chat call.
Click Accept to join the call or Decline to decline the invitation. Click Block to block this caller.
    <tag>confirm</tag>
    <tag>voice</tag>
    <unique>
      <context>NAME</context>
    </unique>
    <form name="form">
      <button
       index="0"
       name="Accept"
       text="Accept"/>
      <button
       index="1"
       name="Decline"
       text="Decline"/>
      <button
       index="2"
       name="Mute"
       text="Block"/>
    </form>
  </notification>

  <notification
   icon="notify.tga"
   name="AutoUnmuteByIM"
   persist="true"
   type="notify">
[NAME] was sent an instant message and has been automatically unblocked.
  </notification>

  <notification
   icon="notify.tga"
   name="AutoUnmuteByMoney"
   persist="true"
   type="notify">
[NAME] was given money and has been automatically unblocked.
  </notification>

  <notification
   icon="notify.tga"
   name="AutoUnmuteByInventory"
   persist="true"
   type="notify">
[NAME] was offered inventory and has been automatically unblocked.
  </notification>

  <notification
   icon="notify.tga"
   name="VoiceInviteGroup"
   type="notify">
[NAME] has joined a Voice Chat call with the group [GROUP].
Click Accept to join the call or Decline to decline the invitation. Click Block to block this caller.
    <tag>group</tag>
    <tag>confirm</tag>
    <tag>voice</tag>
    <unique>
      <context>NAME</context>
      <context>GROUP</context>
    </unique>
    <form name="form">
      <button
       index="0"
       name="Accept"
       text="Accept"/>
      <button
       index="1"
       name="Decline"
       text="Decline"/>
      <button
       index="2"
       name="Mute"
       text="Block"/>
    </form>
  </notification>

  <notification
   icon="notify.tga"
   name="VoiceInviteAdHoc"
   type="notify">
[NAME] has joined a voice chat call with a conference chat.
Click Accept to join the call or Decline to decline the invitation. Click Block to block this caller.
  <tag>confirm</tag>
    <tag>voice</tag>
    <unique>
      <context>NAME</context>
    </unique>
    <form name="form">
      <button
       index="0"
       name="Accept"
       text="Accept"/>
      <button
       index="1"
       name="Decline"
       text="Decline"/>
      <button
       index="2"
       name="Mute"
       text="Block"/>
    </form>
  </notification>

  <notification
   icon="notify.tga"
   name="InviteAdHoc"
   type="notify">
[NAME] is inviting you to a conference chat.
Click Accept to join the chat or Decline to decline the invitation. Click Block to block this caller.
  <tag>confirm</tag>
    <tag>voice</tag>
    <unique>
      <context>NAME</context>
    </unique>
    <form name="form">
      <button
       index="0"
       name="Accept"
       text="Accept"/>
      <button
       index="1"
       name="Decline"
       text="Decline"/>
      <button
       index="2"
       name="Mute"
       text="Block"/>
    </form>
  </notification>

  <notification
   icon="notifytip.tga"
   name="VoiceChannelFull"
   type="notifytip">
The voice call you are trying to join, [VOICE_CHANNEL_NAME], has reached maximum capacity. Please try again later.
  <tag>fail</tag>
    <tag>voice</tag>
    <unique>
      <context>VOICE_CHANNEL_NAME</context>
    </unique>
  </notification>

  <notification
   icon="notifytip.tga"
   name="ProximalVoiceChannelFull"
   type="notifytip">
    <unique/>
    We&apos;re sorry.  This area has reached maximum capacity for voice conversations.  Please try to use voice in another area.
    <tag>fail</tag>
    <tag>voice</tag>
  </notification>

  <notification
   icon="notifytip.tga"
   name="VoiceChannelDisconnected"
   type="notifytip">
You have been disconnected from [VOICE_CHANNEL_NAME].  You will now be reconnected to Nearby Voice Chat.
    <tag>voice</tag>
    <unique>
      <context>VOICE_CHANNEL_NAME</context>
    </unique>
  </notification>

  <notification
   icon="notifytip.tga"
   name="VoiceChannelDisconnectedP2P"
   type="notifytip">
[VOICE_CHANNEL_NAME] has ended the call.  You will now be reconnected to Nearby Voice Chat.
    <tag>voice</tag>
    <unique>
      <context>VOICE_CHANNEL_NAME</context>
    </unique>
  </notification>

  <notification
   icon="notifytip.tga"
   name="P2PCallDeclined"
   type="notifytip">
[VOICE_CHANNEL_NAME] has declined your call.  You will now be reconnected to Nearby Voice Chat.
    <tag>voice</tag>
    <tag>fail</tag>
    <unique>
      <context>VOICE_CHANNEL_NAME</context>
    </unique>
  </notification>

  <notification
   icon="notifytip.tga"
   name="P2PCallNoAnswer"
   type="notifytip">
[VOICE_CHANNEL_NAME] is not available to take your call.  You will now be reconnected to Nearby Voice Chat.
    <tag>fail</tag>
    <tag>voice</tag>
    <unique>
      <context>VOICE_CHANNEL_NAME</context>
    </unique>
  </notification>

  <notification
   icon="notifytip.tga"
   name="VoiceChannelJoinFailed"
   type="notifytip">
Failed to connect to [VOICE_CHANNEL_NAME], please try again later.  You will now be reconnected to Nearby Voice Chat.
    <tag>fail</tag>
    <tag>voice</tag>
    <unique>
      <context>VOICE_CHANNEL_NAME</context>
    </unique>
  </notification>

  <notification
   duration="10"
   icon="notifytip.tga"
   name="VoiceLoginRetry"
   type="notifytip">
    <unique/>    
We are creating a voice channel for you. This may take up to one minute.
  <tag>status</tag>
  <tag>voice</tag>
  </notification>

  <notification
   icon="notify.tga"
   name="VoiceEffectsExpired"
   sound="UISndAlert"
   persist="true"
   type="notify">
    <unique/>    
One or more of your subscribed Voice Morphs has expired.
[[URL] Click here] to renew your subscription.
  <tag>fail</tag>
  <tag>voice</tag>
  </notification>

  <notification
   icon="notify.tga"
   name="VoiceEffectsExpiredInUse"
   sound="UISndAlert"
   persist="true"
   type="notify">
    <unique/>
The active Voice Morph has expired, your normal voice settings have been applied.
[[URL] Click here] to renew your subscription.
    <tag>fail</tag>
    <tag>voice</tag>
  </notification>

  <notification
   icon="notify.tga"
   name="VoiceEffectsWillExpire"
   sound="UISndAlert"
   persist="true"
   type="notify">
    <unique/>    
One or more of your Voice Morphs will expire in less than [INTERVAL] days.
[[URL] Click here] to renew your subscription.
  <tag>fail</tag>
    <tag>voice</tag>
  </notification>

  <notification
   icon="notify.tga"
   name="VoiceEffectsNew"
   sound="UISndAlert"
   persist="true"
   type="notify">
    <unique/>    
New Voice Morphs are available!
   <tag>voice</tag>
  </notification>

  <notification
   icon="notifytip.tga"
   name="Cannot enter parcel: not a group member"
   type="notifytip">
   <tag>fail</tag>
    <tag>group</tag>
Only members of a certain group can visit this area.
  </notification>

  <notification
   icon="notifytip.tga"
   name="Cannot enter parcel: banned"
   type="notifytip">
   <tag>fail</tag>
Cannot enter parcel, you have been banned.
  </notification>

  <notification
   icon="notifytip.tga"
   name="Cannot enter parcel: not on access list"
   type="notifytip">
   <tag>fail</tag>
Cannot enter parcel, you are not on the access list.
  </notification>

  <notification
   icon="notifytip.tga"
   name="VoiceNotAllowed"
   type="notifytip">
You do not have permission to connect to voice chat for [VOICE_CHANNEL_NAME].
  <tag>fail</tag>
    <tag>voice</tag>
    <unique>
      <context>VOICE_CHANNEL_NAME</context>
    </unique>
  </notification>

  <notification
   icon="notifytip.tga"
   name="VoiceCallGenericError"
   type="notifytip">
An error has occurred while trying to connect to voice chat for [VOICE_CHANNEL_NAME].  Please try again later.
  <tag>fail</tag>
    <tag>voice</tag>
    <unique>
      <context>VOICE_CHANNEL_NAME</context>
    </unique>
  </notification>

  <notification
   icon="notifytip.tga"
   name="UnsupportedCommandSLURL"
   priority="high"
   type="notifytip">
The SLurl you clicked on is not supported.
  <tag>fail</tag>
  </notification>

  <notification
   icon="notifytip.tga"
   name="BlockedSLURL"
   priority="high"
   type="notifytip">
   <tag>security</tag>
A SLurl was received from an untrusted browser and has been blocked for your security.
  </notification>

  <notification
   icon="notifytip.tga"
   name="ThrottledSLURL"
   priority="high"
   type="notifytip">
   <tag>security</tag>
Multiple SLurls were received from an untrusted browser within a short period.
They will be blocked for a few seconds for your security.
  </notification>

  <notification name="IMToast" type="notifytoast">
[MESSAGE]
    <form name="form">
      <button index="0" name="respondbutton" text="Respond"/>
    </form>
  </notification>

  <notification
   icon="alert.tga"
   name="ConfirmCloseAll"
   type="alertmodal">
Are you sure you want to close all IMs?
  <tag>confirm</tag>
    <usetemplate
     name="okcancelignore"
     notext="Cancel"
     yestext="OK"
     ignoretext="Confirm before I close all IMs"/>
  </notification>

  <notification icon="notifytip.tga"
		name="AttachmentSaved" type="notifytip">
Attachment has been saved.
  </notification>

  <notification
    icon="alertmodal.tga"
    name="UnableToFindHelpTopic"
    type="alertmodal">
Unable to find the help topic for this element.
  <tag>fail</tag>
  </notification>

     <notification
 icon="alertmodal.tga"
 name="ObjectMediaFailure"
 type="alertmodal">
Server Error: Media update or get failed.
&apos;[ERROR]&apos;
  <tag>fail</tag>
        <usetemplate
         name="okbutton"
         yestext="OK"/>
    </notification>

    <notification
 icon="alertmodal.tga"
 name="TextChatIsMutedByModerator"
 type="alertmodal">
Your text chat has been muted by moderator.
        <usetemplate
         name="okbutton"
         yestext="OK"/>
    </notification>

    <notification
 icon="alertmodal.tga"
 name="VoiceIsMutedByModerator"
 type="alertmodal">
Your voice has been muted by moderator.
    <tag>voice</tag>
        <usetemplate
         name="okbutton"
         yestext="OK"/>
    </notification>
  
   <notification
    icon="alertmodal.tga"
    name="UploadCostConfirmation"
    type="alertmodal">
This upload will cost L$[PRICE], do you wish to continue with the upload?
    <usetemplate
     name="okcancelbuttons"
     notext="Cancel"
     yestext="Upload"/>
  </notification>

  <notification
   icon="alertmodal.tga"
   name="ConfirmClearTeleportHistory"
   type="alertmodal">
Are you sure you want to delete your teleport history?
  <tag>confirm</tag>
    <usetemplate
     name="okcancelbuttons"
     notext="Cancel"
     yestext="OK"/>
  </notification>

  <notification
   icon="alert.tga"
   name="BottomTrayButtonCanNotBeShown"
   type="alert">
Selected button can not be shown right now.
The button will be shown when there is enough space for it.
  <tag>fail</tag>
  </notification>

  <notification
   icon="notifytip.tga"
   name="ShareNotification"
   type="notifytip">
Select residents to share with.
  </notification>

  <notification
    name="MeshUploadError"
    icon="alert.tga"
    type="alert">
    [LABEL] failed to upload: [MESSAGE] [IDENTIFIER] 

See the log file for details.
  </notification>
   
  <notification
    name="MeshUploadPermError"
    icon="alert.tga"
    type="alert">
    Error while requesting mesh upload permissons.
  </notification>
  
  <notification
    name="RegionCapabilityRequestError"
    icon="alert.tga"
    type="alert">
    Could not get region capability &apos;[CAPABILITY]&apos;.
  </notification>
   
  <notification
   icon="notifytip.tga"
   name="ShareItemsConfirmation"
   type="alertmodal">
Are you sure you want to share the following items:

&lt;nolink&gt;[ITEMS]&lt;/nolink&gt;

With the following Residents:

[RESIDENTS]
  <tag>confirm</tag>
	<usetemplate
     name="okcancelbuttons"
     notext="Cancel"
     yestext="Ok"/>
  </notification>
  
  <notification
   icon="notifytip.tga"
   name="ItemsShared"
   type="notifytip">
Items successfully shared.
  </notification>
  
  <notification
   icon="notifytip.tga"
   name="DeedToGroupFail"
   type="notifytip">
Deed to group failed.
    <tag>group</tag>
  <tag>fail</tag>
  </notification>

  <notification
   icon="notifytip.tga"
   name="ReleaseLandThrottled"
   type="notifytip">
The parcel [PARCEL_NAME] can not be abandoned at this time.
   <tag>fail</tag>
  </notification>
	
  <notification
   icon="notifytip.tga"
   name="ReleasedLandWithReclaim"
   type="notifytip">
The [AREA] m² parcel &apos;[PARCEL_NAME]&apos; has been released.

You will have [RECLAIM_PERIOD] hours to reclaim for L$0 before it is set for sale to anyone.
   <tag>fail</tag>
  </notification>
	
  <notification
   icon="notifytip.tga"
   name="ReleasedLandNoReclaim"
   type="notifytip">
The [AREA] m² parcel &apos;[PARCEL_NAME]&apos; has been released.

It is now available for purchase by anyone.
   <tag>fail</tag>
  </notification>

  <notification
   icon="notifytip.tga"
   name="AvatarRezNotification"
   type="notifytip">
( [EXISTENCE] seconds alive )
Avatar '[NAME]' declouded after [TIME] seconds.
  </notification>

  <notification
   icon="notifytip.tga"
   name="AvatarRezSelfBakedDoneNotification"
   type="notifytip">
( [EXISTENCE] seconds alive )
You finished baking your outfit after [TIME] seconds.
  </notification>

  <notification
   icon="notifytip.tga"
   name="AvatarRezSelfBakedUpdateNotification"
   type="notifytip">
( [EXISTENCE] seconds alive )
You sent out an update of your appearance after [TIME] seconds.
[STATUS]
  </notification>

  <notification
   icon="notifytip.tga"
   name="AvatarRezCloudNotification"
   type="notifytip">
( [EXISTENCE] seconds alive )
Avatar '[NAME]' became cloud.
  </notification>

  <notification
   icon="notifytip.tga"
   name="AvatarRezArrivedNotification"
   type="notifytip">
( [EXISTENCE] seconds alive )
Avatar '[NAME]' appeared.
  </notification>

  <notification
   icon="notifytip.tga"
   name="AvatarRezLeftCloudNotification"
   type="notifytip">
( [EXISTENCE] seconds alive )
Avatar '[NAME]' left after [TIME] seconds as cloud.
  </notification>

  <notification
   icon="notifytip.tga"
   name="AvatarRezEnteredAppearanceNotification"
   type="notifytip">
( [EXISTENCE] seconds alive )
Avatar '[NAME]' entered appearance mode.
  </notification>

  <notification
   icon="notifytip.tga"
   name="AvatarRezLeftAppearanceNotification"
   type="notifytip">
( [EXISTENCE] seconds alive )
Avatar '[NAME]' left appearance mode.
  </notification>

  <notification
   icon="alertmodal.tga"
   name="NoConnect"
   type="alertmodal">
We're having trouble connecting using [PROTOCOL] [HOSTID].
Please check your network and firewall setup.
  <tag>fail</tag>
    <usetemplate
     name="okbutton"
     yestext="OK"/>
  </notification>

  <notification
   icon="alertmodal.tga"
   name="NoVoiceConnect"
   type="alertmodal">
We're having trouble connecting to your voice server:

[HOSTID]

Voice communications will not be available.
Please check your network and firewall setup.
    <tag>voice</tag>
  <tag>fail</tag>
    <usetemplate
     name="okbutton"
     yestext="OK"/>
  </notification>

  <notification
   icon="notifytip.tga"
   name="AvatarRezLeftNotification"
   type="notifytip">
( [EXISTENCE] seconds alive )
Avatar '[NAME]' left as fully loaded.
  </notification>

  <notification
   icon="notifytip.tga"
   name="AvatarRezSelfBakedTextureUploadNotification"
   type="notifytip">
( [EXISTENCE] seconds alive )
You uploaded a [RESOLUTION] baked texture for '[BODYREGION]' after [TIME] seconds.
  </notification>

  <notification
   icon="notifytip.tga"
   name="AvatarRezSelfBakedTextureUpdateNotification"
   type="notifytip">
( [EXISTENCE] seconds alive )
You locally updated a [RESOLUTION] baked texture for '[BODYREGION]' after [TIME] seconds.
  </notification>

  <notification
   icon="alertmodal.tga"
   name="ConfirmLeaveCall"
   type="alert">
Are you sure you want to leave this call?
    <tag>confirm</tag>
    <tag>voice</tag>
    <usetemplate
     ignoretext="Confirm before I leave call"
     name="okcancelignore"
     notext="No"
     yestext="Yes">
      <unique/>
    </usetemplate>
  </notification>

  <notification
   icon="alertmodal.tga"
   name="ConfirmMuteAll"
   type="alert">
You have selected to mute all participants in a group call.
This will also cause all residents that later join the call to be
muted, even after you have left the call.

Mute everyone?
    <tag>group</tag>
    <tag>confirm</tag>
    <tag>voice</tag>
    <usetemplate
     ignoretext="Confirm before I mute all participants in a group call"
     name="okcancelignore"
     yestext="Ok"
     notext="Cancel">
      <unique/>
    </usetemplate>
  </notification>
  <notification
  name="HintChat"
  label="Chat"
  type="hint">
    <unique/>
    To join the conversation, type into the chat field below.
  </notification>

  <notification
  name="HintSit"
  label="Stand"
  type="hint">
    <unique/>
    To stand up and exit the sitting position, click the Stand button.
  </notification>

  <notification
  name="HintSpeak"
  label="Speak"
  type="hint">
    <unique/>    
Click the Speak button to turn your microphone on and off.

Click on the up arrow to see the voice control panel.

Hiding the Speak button will disable the voice feature.
  </notification>

  <notification
  name="HintDestinationGuide"
  label="Explore the World"
  type="hint">
    <unique/>
    The Destination Guide contains thousands of new places to discover. Select a location and choose Teleport to start exploring.
  </notification>

  <notification
    name="HintSidePanel"
    label="Side Panel"
    type="hint">
    <unique/>
    Get quick access to your inventory, outfits, profiles and more in the side panel.
  </notification>

  <notification
  name="HintMove"
  label="Move"
  type="hint">
    <unique/>
    To walk or run, open the Move Panel and use the directional arrows to navigate. You can also use the directional keys on your keyboard.
  </notification>

  <notification
  name="HintMoveClick"
  label=""
  type="hint">
    <unique/>    
1. Click to Walk
Click anywhere on the ground to walk to that spot.

2. Click and Drag to Rotate View
Click and drag anywhere on the world to rotate your view
    <tag>custom_skin</tag>
  </notification>

  <notification
  name="HintDisplayName"
  label="Display Name"
  type="hint">
    <unique/>
    Set your customizable display name here. This is in addition to your unique username, which can't be changed. You can change how you see other people's names in your preferences.
  </notification>


  <notification
  name="HintView"
  label="View"
  type="hint">
    <unique/>
    To change your camera view, use the Orbit and Pan controls. Reset your view by pressing Escape or walking.
    <tag>custom_skin</tag>
  </notification>

  <notification
  name="HintInventory"
  label="Inventory"
  type="hint">
    <unique/>
    Check your inventory to find items. Newest items can be easily found in the Recent tab.
  </notification>

  <notification
  name="HintLindenDollar"
  label="You've got Linden Dollars!"
  type="hint">
    <unique/>
    Here's your current balance of L$. Click Buy L$ to purchase more Linden Dollars.
    <tag>funds</tag>
  </notification>

   <notification
   icon="alertmodal.tga"
   name="LowMemory"
   type="alertmodal">
    Your memory pool is low. Some functions of SL are disabled to avoid crash. Please close other applications. Restart SL if this persists.
  </notification>

  <notification
     icon="alertmodal.tga"
     name="ForceQuitDueToLowMemory"
     type="alertmodal">
    SL will quit in 30 seconds due to out of memory.
  </notification>

  <notification
  name="PopupAttempt"
  icon="Popup_Caution"
  type="browser">
    A pop-up was prevented from opening.
    <form name="form">
      <ignore name="ignore"
              control="MediaEnablePopups"
              invert_control="true"
              text="Enable all pop-ups"/>
      <button default="true"
              index="0"
              name="open"
              text="Open pop-up window"/>
    </form>
  </notification>

  <notification
   icon="alertmodal.tga"
   name="SOCKS_NOT_PERMITTED"
   type="alertmodal">
	The SOCKS 5 proxy "[HOST]:[PORT]" refused the connection, not allowed by rule set.
	<tag>fail</tag>
   <usetemplate
     name="okbutton"
     yestext="OK"/>
  </notification>

  <notification
   icon="alertmodal.tga"
   name="SOCKS_CONNECT_ERROR"
   type="alertmodal">
	The SOCKS 5 proxy "[HOST]:[PORT]" refused the connection, could not open TCP channel.
	<tag>fail</tag>
   <usetemplate
     name="okbutton"
     yestext="OK"/>	 
  </notification>

  <notification
   icon="alertmodal.tga"
   name="SOCKS_NOT_ACCEPTABLE"
   type="alertmodal">
	The SOCKS 5 proxy "[HOST]:[PORT]" refused the selected authentication system.
	<tag>fail</tag>
   <usetemplate
     name="okbutton"
     yestext="OK"/>
  </notification>

  <notification
   icon="alertmodal.tga"
   name="SOCKS_AUTH_FAIL"
   type="alertmodal">
	The SOCKS 5 proxy "[HOST]:[PORT]" reported your credentials are invalid.
	<tag>fail</tag>
   <usetemplate
     name="okbutton"
     yestext="OK"/>
  </notification>

  <notification
   icon="alertmodal.tga"
   name="SOCKS_UDP_FWD_NOT_GRANTED"
   type="alertmodal">
	The SOCKS 5 proxy "[HOST]:[PORT]" refused the UDP associate request.
	<tag>fail</tag>
   <usetemplate
     name="okbutton"
     yestext="OK"/>
  </notification>

  <notification
   icon="alertmodal.tga"
   name="SOCKS_HOST_CONNECT_FAILED"
   type="alertmodal">
	Could not connect to SOCKS 5 proxy server "[HOST]:[PORT]".
	<tag>fail</tag>
   <usetemplate
     name="okbutton"
     yestext="OK"/>
  </notification>
  
  <notification
   icon="alertmodal.tga"
   name="SOCKS_UNKNOWN_STATUS"
   type="alertmodal">
	Unknown proxy error with server "[HOST]:[PORT]".
	<tag>fail</tag>
   <usetemplate
     name="okbutton"
     yestext="OK"/>
  </notification>
  
  <notification
   icon="alertmodal.tga"
   name="SOCKS_INVALID_HOST"
   type="alertmodal">
	Invalid SOCKS proxy address or port "[HOST]:[PORT]".
	<tag>fail</tag>
   <usetemplate
     name="okbutton"
     yestext="OK"/>
  </notification>
  
  <notification
   icon="alertmodal.tga"
   name="SOCKS_BAD_CREDS"
   type="alertmodal">
	Invalid SOCKS 5 username or password.
	<tag>fail</tag>
   <usetemplate
     name="okbutton"
     yestext="OK"/>
  </notification>
  
  <notification
   icon="alertmodal.tga"
   name="PROXY_INVALID_HTTP_HOST"
   type="alertmodal">
    Invalid HTTP proxy address or port "[HOST]:[PORT]".
	<tag>fail</tag>
   <usetemplate
     name="okbutton"
     yestext="OK"/>
  </notification>

  <notification
   icon="alertmodal.tga"
   name="PROXY_INVALID_SOCKS_HOST"
   type="alertmodal">
	Invalid SOCKS proxy address or port "[HOST]:[PORT]".
	<tag>fail</tag>
   <usetemplate
     name="okbutton"
     yestext="OK"/>
  </notification>

  <notification
   icon="alertmodal.tga"
   name="ChangeProxySettings"
   type="alert">
	Proxy settings take effect after you restart [APP_NAME].
	<tag>fail</tag>
   <usetemplate
     name="okbutton"
     yestext="OK"/>
  </notification>

  <notification
  name="AuthRequest"
  type="browser">
The site at &apos;&lt;nolink&gt;[HOST_NAME]&lt;/nolink&gt;&apos; in realm &apos;[REALM]&apos; requires a user name and password.
    <tag>confirm</tag>
    <form name="form">
      <input name="username" type="text" text="User Name"/>
      <input name="password" type="password" text="Password    "/>
      <button default="true"
              index="0"
              name="ok"
              text="Submit"/>
      <button index="1"
              name="cancel"
              text="Cancel"/>
    </form>
  </notification>

  <notification
<<<<<<< HEAD
 name="ModeChange"
 label=""
 type="alertmodal">
    <unique/>
    Changing modes requires you to quit and restart.
    <tag>confirm</tag>
    <usetemplate
   name="okcancelbuttons"
   yestext="Quit"
   notext="Don't Quit"/>
    </notification>

  <notification
=======
>>>>>>> fcd1ccd2
 name="NoClassifieds"
 label=""
 type="alertmodal">
    <unique/>
    <tag>fail</tag>
    <tag>confirm</tag>
    Creation and editing of Classifieds is only available in Advanced mode. Would you like to quit and change modes? The mode selector can be found on the login screen.
    <usetemplate
   name="okcancelbuttons"
   yestext="Quit"
   notext="Don't Quit"/>
    </notification>

  <notification
 name="NoGroupInfo"
 label=""
 type="alertmodal">
    <unique/>
    <tag>fail</tag>
    <tag>confirm</tag>
    Creation and editing of Groups is only available in Advanced mode. Would you like to quit and change modes? The mode selector can be found on the login screen.
    <usetemplate
   name="okcancelbuttons"
   yestext="Quit"
   notext="Don't Quit"/>
  </notification>

  <notification
 name="NoPlaceInfo"
 label=""
 type="alertmodal">
    <unique/>
    <tag>fail</tag>
    <tag>confirm</tag>
    Viewing place profile is only available in Advanced mode. Would you like to quit and change modes? The mode selector can be found on the login screen.
    <usetemplate
   name="okcancelbuttons"
   yestext="Quit"
   notext="Don't Quit"/>
  </notification>
  
  <notification
 name="NoPicks"
 label=""
 type="alertmodal">
    <unique/>
    <tag>fail</tag>
    <tag>confirm</tag>
    Creation and editing of Picks is only available in Advanced mode. Would you like to quit and change modes? The mode selector can be found on the login screen.
    <usetemplate
   name="okcancelbuttons"
   yestext="Quit"
   notext="Don't Quit"/>
  </notification>

  <notification
 name="NoWorldMap"
 label=""
 type="alertmodal">
    <unique/>
    <tag>fail</tag>
    <tag>confirm</tag>
    Viewing of the world map is only available in Advanced mode. Would you like to quit and change modes? The mode selector can be found on the login screen.
    <usetemplate
   name="okcancelbuttons"
   yestext="Quit"
   notext="Don't Quit"/>
  </notification>

  <notification
 name="NoVoiceCall"
 label=""
 type="alertmodal">
    <unique/>
    <tag>fail</tag>
    <tag>confirm</tag>
    Voice calls are only available in Advanced mode. Would you like to logout and change modes?
    <usetemplate
   name="okcancelbuttons"
   yestext="Quit"
   notext="Don't Quit"/>
  </notification>

  <notification
 name="NoAvatarShare"
 label=""
 type="alertmodal">
    <unique/>
    <tag>fail</tag>
    <tag>confirm</tag>
    Sharing is only available in Advanced mode. Would you like to logout and change modes?
    <usetemplate
   name="okcancelbuttons"
   yestext="Quit"
   notext="Don't Quit"/>
  </notification>
  
  <notification
 name="NoAvatarPay"
 label=""
 type="alertmodal">
    <unique/>
    <tag>fail</tag>
    <tag>confirm</tag>
	  Paying other residents is only available in Advanced mode. Would you like to logout and change modes?
	  <usetemplate
   name="okcancelbuttons"
   yestext="Quit"
   notext="Don't Quit"/>
  </notification>

  <notification
 name="NoInventory"
 label=""
 type="alertmodal">
    <unique/>
    <tag>fail</tag>
    <tag>confirm</tag>
    Viewing inventory is only available in Advanced mode. Would you like to logout and change modes?
    <usetemplate
   name="okcancelbuttons"
   yestext="Quit"
   notext="Don't Quit"/>
  </notification>

  <notification
 name="NoAppearance"
 label=""
 type="alertmodal">
    <unique/>
    <tag>fail</tag>
    <tag>confirm</tag>
    The appearance editor is only available in Advanced mode. Would you like to logout and change modes?
    <usetemplate
   name="okcancelbuttons"
   yestext="Quit"
   notext="Don't Quit"/>
  </notification>

  <notification
 name="NoSearch"
 label=""
 type="alertmodal">
    <unique/>
    <tag>fail</tag>
    <tag>confirm</tag>
    Search is only available in Advanced mode. Would you like to logout and change modes?
    <usetemplate
   name="okcancelbuttons"
   yestext="Quit"
   notext="Don't Quit"/>
  </notification>

  <notification
    name="ConfirmHideUI"
    label=""
    type="alertmodal">
    <unique/>
    <tag>confirm</tag>
    This action will hide all menu items and buttons. To get them back, click [SHORTCUT] again.
    <usetemplate
      name="okcancelignore"
      yestext="OK"
      notext="Cancel"
      ignoretext="Confirm before hiding UI"/>
  </notification>
  
  <global name="UnsupportedGLRequirements">
You do not appear to have the proper hardware requirements for [APP_NAME]. [APP_NAME] requires an OpenGL graphics card that has multitexture support. If this is the case, you may want to make sure that you have the latest drivers for your graphics card, and service packs and patches for your operating system.

If you continue to have problems, please visit the [SUPPORT_SITE].
  </global>

  <global name="UnsupportedCPUAmount">
796
  </global>

  <global name="UnsupportedRAMAmount">
510
  </global>

  <global name="UnsupportedGPU">
- Your graphics card does not meet the minimum requirements.
  </global>

  <global name="UnsupportedRAM">
- Your system memory does not meet the minimum requirements.
  </global>

<!-- these are alert strings from server. the name needs to match entire the server string, and needs to be changed
	whenever the server string changes -->
   <global name="You can only set your 'Home Location' on your land or at a mainland Infohub.">
If you own a piece of land, you can make it your home location.
Otherwise, you can look at the Map and find places marked &quot;Infohub&quot;.
  </global>
  <global name="You died and have been teleported to your home location">
You died and have been teleported to your home location.
  </global>

</notifications><|MERGE_RESOLUTION|>--- conflicted
+++ resolved
@@ -7408,22 +7408,6 @@
   </notification>
 
   <notification
-<<<<<<< HEAD
- name="ModeChange"
- label=""
- type="alertmodal">
-    <unique/>
-    Changing modes requires you to quit and restart.
-    <tag>confirm</tag>
-    <usetemplate
-   name="okcancelbuttons"
-   yestext="Quit"
-   notext="Don't Quit"/>
-    </notification>
-
-  <notification
-=======
->>>>>>> fcd1ccd2
  name="NoClassifieds"
  label=""
  type="alertmodal">
