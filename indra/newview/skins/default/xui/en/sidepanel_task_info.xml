<?xml version="1.0" encoding="utf-8" standalone="yes" ?>
<panel
	 height="570"
	 layout="topleft"
	 name="object properties"
	 help_topic="object_properties"
	 title="Object Profile"
	 width="333">
	 <panel.string
	  name="text deed continued">
		Deed
	 </panel.string>
	<panel.string
	 name="text deed">
		Deed
	</panel.string>
            <panel.string
             name="text modify info 1">
                You can modify this object
            </panel.string>
            <panel.string
             name="text modify info 2">
                You can modify these objects
            </panel.string>
            <panel.string
             name="text modify info 3">
                You can't modify this object
            </panel.string>
            <panel.string
             name="text modify info 4">
                You can't modify these objects
            </panel.string>
            <panel.string
      name="text modify info 5">
    You can't modify this object across a region boundary
  </panel.string>
  <panel.string
      name="text modify info 6">
    You can't modify these objects across a region boundary
  </panel.string>
  <panel.string
             name="text modify warning">
                This object has linked parts
            </panel.string>
            <panel.string
             name="Cost Default">
                Price: L$
            </panel.string>
            <panel.string
             name="Cost Total">
                Total Price: L$
            </panel.string>
            <panel.string
             name="Cost Per Unit">
                Price Per: L$
            </panel.string>
            <panel.string
             name="Cost Mixed">
                Mixed Price
            </panel.string>
            <panel.string
             name="Sale Mixed">
                Mixed Sale
            </panel.string>
    <button
     follows="top|left"
     height="24"
     image_hover_unselected="BackButton_Over"
     image_pressed="BackButton_Press"
     image_unselected="BackButton_Off"
     layout="topleft"
     left="8"
     name="back_btn"
     tab_stop="false"
     top="0"
     width="30"
     use_draw_context_alpha="false" />
        <text
     follows="top|left|right"
     font="SansSerifHuge"
     height="26"
     layout="topleft"
     left_pad="10"
     name="title"
     text_color="LtGray"
     top="0"
     use_ellipses="true"
     value="Object Profile"
     width="290" />
	    <text
     follows="top|left"
     height="13"
     layout="topleft"
     left="45"
     name="where"
     text_color="LtGray_50"
     value="(Inworld)"
     width="150" />
	<panel
         follows="all"
         height="490"
         label=""
         layout="topleft"
         left="10"
         help_topic=""
         name="properties_panel"
         top="45"
         width="313"
   background_visible="true"
   bg_alpha_color="DkGray2">
	    	    <text
		     type="string"
		     length="1"
		     follows="left|top"
		     height="10"
		     layout="topleft"
		     left="5"
             name="Name:"
		     top="10"
		     width="78">
	        Name:
	    </text>
	    <line_editor
		     border_style="line"
		     border_thickness="1"
	    	 follows="left|top|right"
		     height="20"
		     layout="topleft"
	    	 left_delta="78"
		     max_length_bytes="63"
             name="Object Name"
	    	 top_delta="0"
		     width="225" />
	    <text
	    type="string"
	    length="1"
	    follows="left|top"
	    height="10"
	    layout="topleft"
	    left="5"
             name="Description:"
	    top_pad="10"
	    width="78">
	        Description:
	    </text>
            <line_editor
	     border_style="line"
    	     border_thickness="1"
             follows="left|top|right"
             height="23"
             layout="topleft"
             name="Object Description"
             select_on_focus="true"
    		 left_delta="78"
		     max_length_bytes="127"
	    	 top_delta="-5"
	    	 width="225"/>
	    <text
		     type="string"
		     length="1"
		     follows="left|top"
		     height="23"
		     layout="topleft"
    		 left="5"
		 name="CreatorNameLabel"
		  top_pad="12"
		     width="78">
	        Creator:
    	</text>
	    <text
		     type="string"
     follows="left|right|top"
     font="SansSerifSmall"
     height="15"
     layout="topleft"
     left_pad="0"
             name="Creator Name"
		     top_delta="0"
		     translate="false"
         use_ellipses="true" 
		     width="225">
	        TestString PleaseIgnore
	     </text>
	    <text
			 type="string"
			 length="1"
			 follows="left|top"
			 height="23"
			layout="topleft"
			left="5"
			name="Owner:"
			top_pad="15"
			 width="78">
			    Owner:
	     </text>
	     <text
			    type="string"
			    follows="left|right|top"
			    font="SansSerifSmall"
			    height="15"
			    layout="topleft"
			    left_pad="0"
			    name="Owner Name"
			    top_delta="0"
			    translate="false"
          use_ellipses="true" 
			    width="225">
			    TestString PleaseIgnore
	     </text>
	    	    <text
			 type="string"
			 length="1"
			 follows="left|top"
			 height="23"
			 layout="topleft"
			 left="5"
			name="Group_label"
			top_pad="15"
			width="78">
			    Group:
	     </text>
      		<button
			 follows="top|left"
			 height="10"
			 image_disabled="Activate_Checkmark"
			 image_selected="Activate_Checkmark"
			 image_unselected="Activate_Checkmark"
			 image_color="White_50"
			 layout="topleft"
			 left_pad="0"
			 top_delta="0"
			 name="button set group"
			 tab_stop="false"
			 tool_tip="Choose a group to share this object's permissions"
			 width="10" />
            <name_box
             follows="left|top"
             height="18"
             initial_value="Loading..."
             layout="topleft"
             left_pad="5"
             top_delta="-1"
             name="Group Name Proxy"
             width="150" />
            <button
             follows="top|left"
             height="23"
             label="Deed"
             label_selected="Deed"
             layout="topleft"
             name="button deed"
             top_pad="0"
             left="81"
             tool_tip="Deeding gives this item away with next owner permissions. Group shared objects can be deeded by a group officer."
             width="100" />
            <text
             type="string"
             length="1"
             follows="left|top"
             height="9"
             layout="topleft"
             top_pad="5"
             left="5"
             name="label click action"
             width="280">
                Click to:
            </text>
            <combo_box
             follows="left|top"
             height="23"
             layout="topleft"
             name="clickaction"
             width="168"
             left="81">
                <combo_box.item
                 label="Touch  (default)"
                 name="Touch/grab(default)"
          value="Touch" />
                <combo_box.item
                 label="Sit on object"
                 name="Sitonobject"
          value="Sit" />
                <combo_box.item
                 label="Buy object"
                 name="Buyobject"
          value="Buy" />
                <combo_box.item
                 label="Pay object"
                 name="Payobject"
          value="Pay" />
<<<<<<< HEAD
      <combo_box.item
          label="Open"
          name="Open"
          value="Open" />
       <combo_box.item
          label="Zoom"
          name="Zoom"
          value="Zoom" />
    </combo_box>
    <panel
        border="false"
        follows="left|top"
        layout="topleft"
        mouse_opaque="false"
        background_visible="true"
        bg_alpha_color="DkGray"
        name="perms_inv"
        left="0"
        top_pad="15"
        height="135"
        width="313">
      <text
          type="string"
          length="1"
=======
                <combo_box.item
                 label="Open"
                 name="Open"
                 value="Open" />
            </combo_box>
	 <panel
         border="false"
         follows="left|top"
         layout="topleft"
         mouse_opaque="false"
         background_visible="true"
         bg_alpha_color="DkGray"
         name="perms_inv"
         left="0"
         top_pad="15"
         height="135"
         width="313">
	  <text
             type="string"
             length="1"
>>>>>>> 1709952a
          left="5"
             top_pad="15"
             text_color="EmphasisColor"
	     height="15"
             follows="left|top|right"
             layout="topleft"
             name="perm_modify"
             width="310">
                You can modify this object
            </text>
	  	    <text
			 type="string"
			 length="1"
			 follows="left|top"
			 height="16"
			 layout="topleft"
			 left="10"
               name="Anyone can:"
			 top_pad="8"
			 width="100">
			Anyone:
	    </text>
	    <check_box
			 height="18"
			 label="Copy"
			 layout="topleft"
			 left_pad="0"
             name="checkbox allow everyone copy"
			 top_delta="-2"
			 width="90" />
	    <check_box
             height="18"
             label="Move"
             layout="topleft"
             name="checkbox allow everyone move"
			 left_pad="0"
             width="150" />
	       	<text
			 type="string"
			 length="1"
			 follows="left|top"
			 height="16"
			 layout="topleft"
			 left="10"
			 name="GroupLabel"
			 top_pad="8"
			 width="100">
			Group:
    	</text>
			    <check_box
			 height="18"
			 label="Share"
			 layout="topleft"
			 left_pad="90"
			 top_delta="-2"
             name="checkbox share with group"
			 tool_tip="Allow all members of the set group to share your modify permissions for this object. You must Deed to enable role restrictions."
			 width="150" />
	    	    <text
			 type="string"
			 length="1"
			 follows="left|top"
			 height="16"
			 layout="topleft"
			 left="10"
			 name="NextOwnerLabel"
			 top_pad="8"
			 width="200"
			 word_wrap="true">
			Next owner:
	    </text>
	    <check_box
			 height="18"
			 label="Modify"
			 layout="topleft"
			 left="20"
			 top_pad="0"
             name="checkbox next owner can modify"
			 width="90" />
	    <check_box
			 height="18"
			 label="Copy"
			 layout="topleft"
			 left_pad="0"
             name="checkbox next owner can copy"
			 width="90" />
	    <check_box
			 height="18"
			 label="Transfer"
			 layout="topleft"
			 left_pad="0"
             name="checkbox next owner can transfer"
			 tool_tip="Next owner can give away or resell this object"
			 width="106" />
	    </panel>
	    <check_box
			 height="23"
			 label="For Sale"
			 layout="topleft"
			 left="20"
             name="checkbox for sale"
			 top_pad="10"
			 width="100" />
		<combo_box
			 height="23"
			 left_pad="0"
			 layout="topleft"
			 follows="left|top"
            name="sale type"
			 width="170">
        <combo_box.item
           name="Copy"
           label="Copy"
           value="2" />
        <combo_box.item
           name="Contents"
           label="Contents"
           value="3" />
        <combo_box.item
           name="Original"
           label="Original"
           value="1" />
	    </combo_box>
		<spinner
        follows="left|top"
        decimal_digits="0"
        increment="1"
        top_pad="10"
        left="120"
        control_name="Edit Cost"
        name="Edit Cost"
        label="Price: L$"
        label_width="65"
        width="150"
        min_val="1"
        height="20"
        max_val="999999999" />
      <check_box
	   height="20"
	   width="110"
	   top_pad="6"
	   label="Show in search"
       layout="topleft"
	   left="120"
       name="search_check"
       tool_tip="Let people see this object in search results" />
            <text
             type="string"
        follows="left|top"
        name="pathfinding_attributes_label"
        top_pad="6"
        width="150"
        left="5">
      Pathfinding attributes:
    </text>
    <text
        type="string"
        follows="left|top"
             text_color="EmphasisColor"
        name="pathfinding_attributes_value"
        width="130"
        word_wrap="false"
        left_pad="0">
    </text>
    <text
        type="string"
        text_color="EmphasisColor"
             length="1"
        top_pad="10"
             follows="left|top"
             layout="topleft"
             left="10"
             name="B:"
             height="10"
             width="50">
                B:
            </text>
            <text
             type="string"
             text_color="White"
             length="1"
             follows="left|top"
             layout="topleft"
             left_pad="0"
             name="O:"
             height="10"
             width="50">
                O:
            </text>
            <text
             type="string"
             text_color="EmphasisColor"
             length="1"
             follows="left|top"
             layout="topleft"
             left_pad="0"
             name="G:"
             height="10"
             width="50">
                G:
            </text>
            <text
             type="string"
             text_color="White"
             length="1"
             follows="left|top"
             left_pad="0"
             layout="topleft"
             name="E:"
             height="10"
             width="50">
                E:
            </text>
            <text
             type="string"
             text_color="EmphasisColor"
             length="1"
             follows="left|top"
             layout="topleft"
             left_pad="0"
             name="N:"
             height="10"
             width="50">
                N:
            </text>
            <text
             type="string"
             text_color="White"
             length="1"
             follows="left|top"
             layout="topleft"
             left_pad="0"
             name="F:"
             height="10"
             width="50">
                F:
            </text>
		</panel>
    <panel
		 height="25"
		 layout="bottomright"
		 name="button_panel"
		 left="5"
		 bottom="5"
		 width="313">
        <button
		     follows="bottom|left"
		     height="23"
		     label="Open"
		     layout="topleft"
		     left="5"
		     name="open_btn"
		     top="0"
		     width="73" />
	    <button
		     follows="bottom|left"
		     height="23"
		     label="Pay"
		     layout="topleft"
		     left_pad="5"
		     name="pay_btn"
		     top="0"
		     width="73" />
	    <button
		     follows="bottom|left"
		     height="23"
		     label="Buy"
		     layout="topleft"
		     left_pad="5"
		     name="buy_btn"
		     top="0"
		     width="73" />
        <button
		     follows="bottom|left"
		     height="23"
		     label="Details"
		     layout="topleft"
		     left_pad="5"
		     name="details_btn"
		     top="0"
		     width="74" />

	</panel>
</panel><|MERGE_RESOLUTION|>--- conflicted
+++ resolved
@@ -288,36 +288,14 @@
                  label="Pay object"
                  name="Payobject"
           value="Pay" />
-<<<<<<< HEAD
-      <combo_box.item
-          label="Open"
-          name="Open"
-          value="Open" />
+                <combo_box.item
+                 label="Open"
+                 name="Open"
+                 value="Open" />
        <combo_box.item
           label="Zoom"
           name="Zoom"
           value="Zoom" />
-    </combo_box>
-    <panel
-        border="false"
-        follows="left|top"
-        layout="topleft"
-        mouse_opaque="false"
-        background_visible="true"
-        bg_alpha_color="DkGray"
-        name="perms_inv"
-        left="0"
-        top_pad="15"
-        height="135"
-        width="313">
-      <text
-          type="string"
-          length="1"
-=======
-                <combo_box.item
-                 label="Open"
-                 name="Open"
-                 value="Open" />
             </combo_box>
 	 <panel
          border="false"
@@ -334,7 +312,6 @@
 	  <text
              type="string"
              length="1"
->>>>>>> 1709952a
           left="5"
              top_pad="15"
              text_color="EmphasisColor"
