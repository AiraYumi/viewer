<?xml version="1.0" encoding="utf-8" standalone="yes"?>
<panel label="Czat/IM" name="chat">
	<text name="font_size">
		Rozmiar czcionki:
	</text>
	<radio_group name="chat_font_size">
		<radio_item label="Mała" name="radio" value="0"/>
		<radio_item label="Średnia" name="radio2" value="1"/>
		<radio_item label="Duża" name="radio3" value="2"/>
	</radio_group>
	<check_box initial_value="true" label="Używaj animacji podczas pisania" name="play_typing_animation"/>
	<check_box label="Wysyłaj wszystkie wiadomości (IM) na moją skrzynkę pocztową kiedy jestem niedostępny" name="send_im_to_email"/>
	<check_box label="Zwykły tekst IM i historia czatu" name="plain_text_chat_history"/>
	<check_box label="Czat chmurkowy" name="bubble_text_chat"/>
	<text name="show_ims_in_label">
		Pokaż wiadomości (IM) w:
	</text>
	<text name="requires_restart_label">
		(restart wymagany)
	</text>
	<radio_group name="chat_window" tool_tip="Pokaż wiadomości IM osobno lub razem (restart wymagany)">
		<radio_item label="Osobne okna" name="radio" value="0"/>
		<radio_item label="Etykiety" name="radio2" value="1"/>
	</radio_group>
	<text name="disable_toast_label">
		Uaktywnij wyskakujące okienka rozpoczynających się rozmów:
	</text>
	<check_box label="Czat grupy" name="EnableGroupChatPopups" tool_tip="Zaznacz aby widzieć wyskakuące okienka kiedy czat grupy się pojawia"/>
	<check_box label="Czat IM" name="EnableIMChatPopups" tool_tip="Zaznacz aby widzieć wyskakujące okienka kiedy IM się pojawia"/>
	<spinner label="Czas widoczności czatu w pobliżu:" name="nearby_toasts_lifetime"/>
	<spinner label="Czas znikania czatu w pobliżu:" name="nearby_toasts_fadingtime"/>
	<check_box name="translate_chat_checkbox"/>
<<<<<<< HEAD
	<text name="translate_chb_label" >Używaj translatora podczas rozmowy (wspierany przez Google)</text>
=======
	<text name="translate_chb_label">
		Użyj translatora podczas rozmowy (wspierany przez Google)
	</text>
>>>>>>> 4bfb0694
	<text name="translate_language_text">
		Przetłumacz czat na:
	</text>
	<combo_box name="translate_language_combobox">
		<combo_box.item label="Domyślny" name="System Default Language"/>
		<combo_box.item label="English (Angielski)" name="English"/>
		<combo_box.item label="Dansk (Duński)" name="Danish"/>
		<combo_box.item label="Deutsch (Niemiecki)" name="German"/>
		<combo_box.item label="Español (Hiszpański)" name="Spanish"/>
		<combo_box.item label="Français (Francuski)" name="French"/>
		<combo_box.item label="Italiano (Włoski)" name="Italian"/>
		<combo_box.item label="Magyar (Węgierski)" name="Hungarian"/>
		<combo_box.item label="Nederlands (Holenderski)" name="Dutch"/>
		<combo_box.item label="Polski" name="Polish"/>
		<combo_box.item label="Português (Portugalski)" name="Portugese"/>
		<combo_box.item label="Русский (Rosyjski)" name="Russian"/>
		<combo_box.item label="Türkçe (Turecki)" name="Turkish"/>
		<combo_box.item label="Українська (Ukraiński)" name="Ukrainian"/>
		<combo_box.item label="中文 (简体) (Chiński)" name="Chinese"/>
		<combo_box.item label="日本語 (Japoński)" name="Japanese"/>
		<combo_box.item label="한국어 (Koreański)" name="Korean"/>
	</combo_box>
</panel><|MERGE_RESOLUTION|>--- conflicted
+++ resolved
@@ -30,13 +30,9 @@
 	<spinner label="Czas widoczności czatu w pobliżu:" name="nearby_toasts_lifetime"/>
 	<spinner label="Czas znikania czatu w pobliżu:" name="nearby_toasts_fadingtime"/>
 	<check_box name="translate_chat_checkbox"/>
-<<<<<<< HEAD
-	<text name="translate_chb_label" >Używaj translatora podczas rozmowy (wspierany przez Google)</text>
-=======
 	<text name="translate_chb_label">
 		Użyj translatora podczas rozmowy (wspierany przez Google)
 	</text>
->>>>>>> 4bfb0694
 	<text name="translate_language_text">
 		Przetłumacz czat na:
 	</text>
