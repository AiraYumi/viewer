/**
 * @file llfloaterdestinations.h
 * @author Leyla Farazha
 * @brief floater for the destinations guide
 *
 * $LicenseInfo:firstyear=2011&license=viewerlgpl$
 * Second Life Viewer Source Code
 * Copyright (C) 2011, Linden Research, Inc.
 *
 * This library is free software; you can redistribute it and/or
 * modify it under the terms of the GNU Lesser General Public
 * License as published by the Free Software Foundation;
 * version 2.1 of the License only.
 *
 * This library is distributed in the hope that it will be useful,
 * but WITHOUT ANY WARRANTY; without even the implied warranty of
 * MERCHANTABILITY or FITNESS FOR A PARTICULAR PURPOSE.  See the GNU
 * Lesser General Public License for more details.
 *
 * You should have received a copy of the GNU Lesser General Public
 * License along with this library; if not, write to the Free Software
 * Foundation, Inc., 51 Franklin Street, Fifth Floor, Boston, MA  02110-1301  USA
 *
 * Linden Research, Inc., 945 Battery Street, San Francisco, CA  94111  USA
 * $/LicenseInfo$
 */

#ifndef LL_FLOATER_DESTINATIONS_H
#define LL_FLOATER_DESTINATIONS_H

#include "llfloater.h"

class LLFloaterDestinations:
    public LLFloater
{
    friend class LLFloaterReg;
private:
<<<<<<< HEAD
	LLFloaterDestinations(const LLSD& key);
	~LLFloaterDestinations();
	bool postBuild() override;
=======
    LLFloaterDestinations(const LLSD& key);
    /*virtual*/ ~LLFloaterDestinations();
    /*virtual*/ BOOL postBuild();
>>>>>>> e1623bb2
};

#endif<|MERGE_RESOLUTION|>--- conflicted
+++ resolved
@@ -1,49 +1,43 @@
-/**
- * @file llfloaterdestinations.h
- * @author Leyla Farazha
- * @brief floater for the destinations guide
- *
- * $LicenseInfo:firstyear=2011&license=viewerlgpl$
- * Second Life Viewer Source Code
- * Copyright (C) 2011, Linden Research, Inc.
- *
- * This library is free software; you can redistribute it and/or
- * modify it under the terms of the GNU Lesser General Public
- * License as published by the Free Software Foundation;
- * version 2.1 of the License only.
- *
- * This library is distributed in the hope that it will be useful,
- * but WITHOUT ANY WARRANTY; without even the implied warranty of
- * MERCHANTABILITY or FITNESS FOR A PARTICULAR PURPOSE.  See the GNU
- * Lesser General Public License for more details.
- *
- * You should have received a copy of the GNU Lesser General Public
- * License along with this library; if not, write to the Free Software
- * Foundation, Inc., 51 Franklin Street, Fifth Floor, Boston, MA  02110-1301  USA
- *
- * Linden Research, Inc., 945 Battery Street, San Francisco, CA  94111  USA
- * $/LicenseInfo$
- */
-
-#ifndef LL_FLOATER_DESTINATIONS_H
-#define LL_FLOATER_DESTINATIONS_H
-
-#include "llfloater.h"
-
-class LLFloaterDestinations:
-    public LLFloater
-{
-    friend class LLFloaterReg;
-private:
-<<<<<<< HEAD
-	LLFloaterDestinations(const LLSD& key);
-	~LLFloaterDestinations();
-	bool postBuild() override;
-=======
-    LLFloaterDestinations(const LLSD& key);
-    /*virtual*/ ~LLFloaterDestinations();
-    /*virtual*/ BOOL postBuild();
->>>>>>> e1623bb2
-};
-
-#endif+/**
+ * @file llfloaterdestinations.h
+ * @author Leyla Farazha
+ * @brief floater for the destinations guide
+ *
+ * $LicenseInfo:firstyear=2011&license=viewerlgpl$
+ * Second Life Viewer Source Code
+ * Copyright (C) 2011, Linden Research, Inc.
+ *
+ * This library is free software; you can redistribute it and/or
+ * modify it under the terms of the GNU Lesser General Public
+ * License as published by the Free Software Foundation;
+ * version 2.1 of the License only.
+ *
+ * This library is distributed in the hope that it will be useful,
+ * but WITHOUT ANY WARRANTY; without even the implied warranty of
+ * MERCHANTABILITY or FITNESS FOR A PARTICULAR PURPOSE.  See the GNU
+ * Lesser General Public License for more details.
+ *
+ * You should have received a copy of the GNU Lesser General Public
+ * License along with this library; if not, write to the Free Software
+ * Foundation, Inc., 51 Franklin Street, Fifth Floor, Boston, MA  02110-1301  USA
+ *
+ * Linden Research, Inc., 945 Battery Street, San Francisco, CA  94111  USA
+ * $/LicenseInfo$
+ */
+
+#ifndef LL_FLOATER_DESTINATIONS_H
+#define LL_FLOATER_DESTINATIONS_H
+
+#include "llfloater.h"
+
+class LLFloaterDestinations:
+    public LLFloater
+{
+    friend class LLFloaterReg;
+private:
+    LLFloaterDestinations(const LLSD& key);
+    ~LLFloaterDestinations();
+    bool postBuild() override;
+};
+
+#endif