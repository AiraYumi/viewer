/** 
 * @file llpanelface.h
 * @brief Panel in the tools floater for editing face textures, colors, etc.
 *
 * $LicenseInfo:firstyear=2001&license=viewerlgpl$
 * Second Life Viewer Source Code
 * Copyright (C) 2010, Linden Research, Inc.
 * 
 * This library is free software; you can redistribute it and/or
 * modify it under the terms of the GNU Lesser General Public
 * License as published by the Free Software Foundation;
 * version 2.1 of the License only.
 * 
 * This library is distributed in the hope that it will be useful,
 * but WITHOUT ANY WARRANTY; without even the implied warranty of
 * MERCHANTABILITY or FITNESS FOR A PARTICULAR PURPOSE.  See the GNU
 * Lesser General Public License for more details.
 * 
 * You should have received a copy of the GNU Lesser General Public
 * License along with this library; if not, write to the Free Software
 * Foundation, Inc., 51 Franklin Street, Fifth Floor, Boston, MA  02110-1301  USA
 * 
 * Linden Research, Inc., 945 Battery Street, San Francisco, CA  94111  USA
 * $/LicenseInfo$
 */

#ifndef LL_LLPANELFACE_H
#define LL_LLPANELFACE_H

#include "v4color.h"
#include "llpanel.h"
#include "llmaterial.h"
#include "llmaterialmgr.h"
#include "lltextureentry.h"
#include "llselectmgr.h"

class LLButton;
class LLCheckBoxCtrl;
class LLColorSwatchCtrl;
class LLComboBox;
class LLInventoryItem;
class LLLineEditor;
class LLSpinCtrl;
class LLTextBox;
class LLTextureCtrl;
class LLUICtrl;
class LLViewerObject;
class LLFloater;
class LLMaterialID;
class LLMenuButton;

// Represents an edit for use in replicating the op across one or more materials in the selection set.
//
// The apply function optionally performs the edit which it implements
// as a functor taking Data that calls member func MaterialFunc taking SetValueType
// on an instance of the LLMaterial class.
//
// boost who?
//
template<
	typename DataType,
	typename SetValueType,
	void (LLMaterial::*MaterialEditFunc)(SetValueType data) >
class LLMaterialEditFunctor
{
public:
	LLMaterialEditFunctor(const DataType& data) : _data(data) {}
	virtual ~LLMaterialEditFunctor() {}
	virtual void apply(LLMaterialPtr& material) { (material->*(MaterialEditFunc))(_data); }
	DataType _data;
};

template<
	typename DataType,
	DataType (LLMaterial::*MaterialGetFunc)() >
class LLMaterialGetFunctor
{
public:
	LLMaterialGetFunctor() {}
	virtual DataType get(LLMaterialPtr& material) { return (material->*(MaterialGetFunc)); }
};

template<
	typename DataType,
	DataType (LLTextureEntry::*TEGetFunc)() >
class LLTEGetFunctor
{
public:
	LLTEGetFunctor() {}
	virtual DataType get(LLTextureEntry* entry) { return (entry*(TEGetFunc)); }
};

class LLPanelFace : public LLPanel
{
public:
	virtual BOOL	postBuild();
	LLPanelFace();
	virtual ~LLPanelFace();

    void draw();

	void			refresh();
	void			setMediaURL(const std::string& url);
	void			setMediaType(const std::string& mime_type);

	LLMaterialPtr createDefaultMaterial(LLMaterialPtr current_material)
	{
		LLMaterialPtr new_material(!current_material.isNull() ? new LLMaterial(current_material->asLLSD()) : new LLMaterial());
		llassert_always(new_material);

		// Preserve old diffuse alpha mode or assert correct default blend mode as appropriate for the alpha channel content of the diffuse texture
		//
		new_material->setDiffuseAlphaMode(current_material.isNull() ? (isAlpha() ? LLMaterial::DIFFUSE_ALPHA_MODE_BLEND : LLMaterial::DIFFUSE_ALPHA_MODE_NONE) : current_material->getDiffuseAlphaMode());
		return new_material;
	}

	LLRender::eTexIndex getTextureChannelToEdit();

protected:
	void			getState();

	void			sendTexture();			// applies and sends texture
	void			sendTextureInfo();		// applies and sends texture scale, offset, etc.
	void			sendColor();			// applies and sends color
	void			sendAlpha();			// applies and sends transparency
	void			sendBump(U32 bumpiness);				// applies and sends bump map
	void			sendTexGen();				// applies and sends bump map
	void			sendShiny(U32 shininess);			// applies and sends shininess
	void			sendFullbright();		// applies and sends full bright
	void        sendGlow();
	void			sendMedia();
    void            alignTestureLayer();

    void            updateCopyTexButton();

	// this function is to return TRUE if the drag should succeed.
	static BOOL onDragTexture(LLUICtrl* ctrl, LLInventoryItem* item);

	void 	onCommitTexture(const LLSD& data);
	void 	onCancelTexture(const LLSD& data);
	void 	onSelectTexture(const LLSD& data);
	void 	onCommitSpecularTexture(const LLSD& data);
	void 	onCancelSpecularTexture(const LLSD& data);
	void 	onSelectSpecularTexture(const LLSD& data);
	void 	onCommitNormalTexture(const LLSD& data);
	void 	onCancelNormalTexture(const LLSD& data);
	void 	onSelectNormalTexture(const LLSD& data);
	void 	onCommitColor(const LLSD& data);
	void 	onCommitShinyColor(const LLSD& data);
	void 	onCommitAlpha(const LLSD& data);
	void 	onCancelColor(const LLSD& data);
	void 	onCancelShinyColor(const LLSD& data);
	void 	onSelectColor(const LLSD& data);
	void 	onSelectShinyColor(const LLSD& data);

	void 	onCloseTexturePicker(const LLSD& data);

	// Make UI reflect state of currently selected material (refresh)
	// and UI mode (e.g. editing normal map v diffuse map)
	//
	// @param force_set_values forces spinners to set value even if they are focused
	void updateUI(bool force_set_values = false);

	// Convenience func to determine if all faces in selection have
	// identical planar texgen settings during edits
	// 
	bool isIdenticalPlanarTexgen();

	// Callback funcs for individual controls
	//
	static void		onCommitTextureInfo(LLUICtrl* ctrl, void* userdata);
	static void		onCommitTextureScaleX(LLUICtrl* ctrl, void* userdata);
	static void		onCommitTextureScaleY(LLUICtrl* ctrl, void* userdata);
	static void		onCommitTextureRot(LLUICtrl* ctrl, void* userdata);
	static void		onCommitTextureOffsetX(LLUICtrl* ctrl, void* userdata);
	static void		onCommitTextureOffsetY(LLUICtrl* ctrl, void* userdata);

	static void		onCommitMaterialBumpyScaleX(	LLUICtrl* ctrl, void* userdata);
	static void		onCommitMaterialBumpyScaleY(	LLUICtrl* ctrl, void* userdata);
	static void		onCommitMaterialBumpyRot(		LLUICtrl* ctrl, void* userdata);
	static void		onCommitMaterialBumpyOffsetX(	LLUICtrl* ctrl, void* userdata);
	static void		onCommitMaterialBumpyOffsetY(	LLUICtrl* ctrl, void* userdata);

	static void		syncRepeatX(LLPanelFace* self, F32 scaleU);
	static void		syncRepeatY(LLPanelFace* self, F32 scaleV);
	static void		syncOffsetX(LLPanelFace* self, F32 offsetU);
	static void		syncOffsetY(LLPanelFace* self, F32 offsetV);
	static void 	syncMaterialRot(LLPanelFace* self, F32 rot, int te = -1);

	static void		onCommitMaterialShinyScaleX(	LLUICtrl* ctrl, void* userdata);
	static void		onCommitMaterialShinyScaleY(	LLUICtrl* ctrl, void* userdata);
	static void		onCommitMaterialShinyRot(		LLUICtrl* ctrl, void* userdata);
	static void		onCommitMaterialShinyOffsetX(	LLUICtrl* ctrl, void* userdata);
	static void		onCommitMaterialShinyOffsetY(	LLUICtrl* ctrl, void* userdata);

	static void		onCommitMaterialGloss(			LLUICtrl* ctrl, void* userdata);
	static void		onCommitMaterialEnv(				LLUICtrl* ctrl, void* userdata);
	static void		onCommitMaterialMaskCutoff(	LLUICtrl* ctrl, void* userdata);
	static void		onCommitMaterialID( LLUICtrl* ctrl, void* userdata);

	static void		onCommitMaterialsMedia(	LLUICtrl* ctrl, void* userdata);
	static void		onCommitMaterialType(	LLUICtrl* ctrl, void* userdata);
	static void		onCommitBump(				LLUICtrl* ctrl, void* userdata);
	static void		onCommitTexGen(			LLUICtrl* ctrl, void* userdata);
	static void		onCommitShiny(				LLUICtrl* ctrl, void* userdata);
	static void		onCommitAlphaMode(		LLUICtrl* ctrl, void* userdata);
	static void		onCommitFullbright(		LLUICtrl* ctrl, void* userdata);
	static void    onCommitGlow(				LLUICtrl* ctrl, void *userdata);
	static void		onCommitPlanarAlign(		LLUICtrl* ctrl, void* userdata);
	static void		onCommitRepeatsPerMeter(	LLUICtrl* ctrl, void* userinfo);
	static void		onClickAutoFix(void*);
    static void		onAlignTexture(void*);

<<<<<<< HEAD
    static void		onSaveMaterial(void*);
    static LLSD     renderMaterialToLLSD(LLUUID uuid, void* userdata);
    static void     applyMaterialUUID(LLUUID uuid, void*);
=======
public: // needs to be accessible to selection manager
    void            onCopyColor(); // records all selected faces
    void            onPasteColor(); // to specific face
    void            onPasteColor(LLViewerObject* objectp, S32 te); // to specific face
    void            onCopyTexture();
    void            onPasteTexture();
    void            onPasteTexture(LLViewerObject* objectp, S32 te);

protected:
    void            menuDoToSelected(const LLSD& userdata);
    bool            menuEnableItem(const LLSD& userdata);
>>>>>>> 9dba9f80

	static F32     valueGlow(LLViewerObject* object, S32 face);

	

private:

	bool		isAlpha() { return mIsAlpha; }

	// Convenience funcs to keep the visual flack to a minimum
	//
	LLUUID	getCurrentNormalMap();
	LLUUID	getCurrentSpecularMap();
	U32		getCurrentShininess();
	U32		getCurrentBumpiness();
	U8			getCurrentDiffuseAlphaMode();
	U8			getCurrentAlphaMaskCutoff();
	U8			getCurrentEnvIntensity();
	U8			getCurrentGlossiness();
	F32		getCurrentBumpyRot();
	F32		getCurrentBumpyScaleU();
	F32		getCurrentBumpyScaleV();
	F32		getCurrentBumpyOffsetU();
	F32		getCurrentBumpyOffsetV();
	F32		getCurrentShinyRot();
	F32		getCurrentShinyScaleU();
	F32		getCurrentShinyScaleV();
	F32		getCurrentShinyOffsetU();
	F32		getCurrentShinyOffsetV();
	LLUUID	getCurrentMaterialID();

	// Update visibility of controls to match current UI mode
	// (e.g. materials vs media editing)
	//
	// Do NOT call updateUI from within this function.
	//
	void updateVisibility();

	// Make material(s) reflect current state of UI (apply edit)
	//
	void updateMaterial();

	// Hey look everyone, a type-safe alternative to copy and paste! :)
	//

	// Update material parameters by applying 'edit_func' to selected TEs
	//
	template<
		typename DataType,
		typename SetValueType,
		void (LLMaterial::*MaterialEditFunc)(SetValueType data) >
	static void edit(LLPanelFace* p, DataType data, int te = -1, const LLUUID &only_for_object_id = LLUUID())
	{
		LLMaterialEditFunctor< DataType, SetValueType, MaterialEditFunc > edit(data);
		struct LLSelectedTEEditMaterial : public LLSelectedTEMaterialFunctor
		{
			LLSelectedTEEditMaterial(LLPanelFace* panel, LLMaterialEditFunctor< DataType, SetValueType, MaterialEditFunc >* editp, const LLUUID &only_for_object_id) : _panel(panel), _edit(editp), _only_for_object_id(only_for_object_id) {}
			virtual ~LLSelectedTEEditMaterial() {};
			virtual LLMaterialPtr apply(LLViewerObject* object, S32 face, LLTextureEntry* tep, LLMaterialPtr& current_material)
			{
				if (_edit && (_only_for_object_id.isNull() || _only_for_object_id == object->getID()))
				{
					LLMaterialPtr new_material = _panel->createDefaultMaterial(current_material);
					llassert_always(new_material);

					// Determine correct alpha mode for current diffuse texture
					// (i.e. does it have an alpha channel that makes alpha mode useful)
					//
					// _panel->isAlpha() "lies" when one face has alpha and the rest do not (NORSPEC-329)
					// need to get per-face answer to this question for sane alpha mode retention on updates.
					//					
					bool is_alpha_face = object->isImageAlphaBlended(face);

					// need to keep this original answer for valid comparisons in logic below
					//
					U8 original_default_alpha_mode = is_alpha_face ? LLMaterial::DIFFUSE_ALPHA_MODE_BLEND : LLMaterial::DIFFUSE_ALPHA_MODE_NONE;
					
					U8 default_alpha_mode = original_default_alpha_mode;

					if (!current_material.isNull())
					{
						default_alpha_mode = current_material->getDiffuseAlphaMode();
					}

					// Insure we don't inherit the default of blend by accident...
					// this will be stomped by a legit request to change the alpha mode by the apply() below
					//
					new_material->setDiffuseAlphaMode(default_alpha_mode);

					// Do "It"!
					//
					_edit->apply(new_material);

					U32		new_alpha_mode			= new_material->getDiffuseAlphaMode();
					LLUUID	new_normal_map_id		= new_material->getNormalID();
					LLUUID	new_spec_map_id		= new_material->getSpecularID();

					if ((new_alpha_mode == LLMaterial::DIFFUSE_ALPHA_MODE_BLEND) && !is_alpha_face)
					{
						new_alpha_mode = LLMaterial::DIFFUSE_ALPHA_MODE_NONE;
						new_material->setDiffuseAlphaMode(LLMaterial::DIFFUSE_ALPHA_MODE_NONE);
					}

					bool is_default_blend_mode		= (new_alpha_mode == original_default_alpha_mode);
					bool is_need_material			= !is_default_blend_mode || !new_normal_map_id.isNull() || !new_spec_map_id.isNull();

					if (!is_need_material)
					{
						LL_DEBUGS("Materials") << "Removing material from object " << object->getID() << " face " << face << LL_ENDL;
						LLMaterialMgr::getInstance()->remove(object->getID(),face);
						new_material = NULL;
					}
					else
					{
						LL_DEBUGS("Materials") << "Putting material on object " << object->getID() << " face " << face << ", material: " << new_material->asLLSD() << LL_ENDL;
						LLMaterialMgr::getInstance()->put(object->getID(),face,*new_material);
					}

					object->setTEMaterialParams(face, new_material);
					return new_material;
				}
				return NULL;
			}
			LLMaterialEditFunctor< DataType, SetValueType, MaterialEditFunc >*	_edit;
			LLPanelFace *_panel;
			const LLUUID & _only_for_object_id;
		} editor(p, &edit, only_for_object_id);
		LLSelectMgr::getInstance()->selectionSetMaterialParams(&editor, te);
	}

	template<
		typename DataType,
		typename ReturnType,
		ReturnType (LLMaterial::* const MaterialGetFunc)() const  >
	static void getTEMaterialValue(DataType& data_to_return, bool& identical,DataType default_value, bool has_tolerance = false, DataType tolerance = DataType())
	{
		DataType data_value;
		struct GetTEMaterialVal : public LLSelectedTEGetFunctor<DataType>
		{
			GetTEMaterialVal(DataType default_value) : _default(default_value) {}
			virtual ~GetTEMaterialVal() {}

			DataType get(LLViewerObject* object, S32 face)
			{
				DataType ret = _default;
				LLMaterialPtr material_ptr;
				LLTextureEntry* tep = object ? object->getTE(face) : NULL;
				if (tep)
				{
					material_ptr = tep->getMaterialParams();
					if (!material_ptr.isNull())
					{
						ret = (material_ptr->*(MaterialGetFunc))();
					}
				}
				return ret;
			}
			DataType _default;
		} GetFunc(default_value);
		identical = LLSelectMgr::getInstance()->getSelection()->getSelectedTEValue( &GetFunc, data_value, has_tolerance, tolerance);
		data_to_return = data_value;
	}

	template<
		typename DataType,
		typename ReturnType, // some kids just have to different...
		ReturnType (LLTextureEntry::* const TEGetFunc)() const >
	static void getTEValue(DataType& data_to_return, bool& identical, DataType default_value, bool has_tolerance = false, DataType tolerance = DataType())
	{
		DataType data_value;
		struct GetTEVal : public LLSelectedTEGetFunctor<DataType>
		{
			GetTEVal(DataType default_value) : _default(default_value) {}
			virtual ~GetTEVal() {}

			DataType get(LLViewerObject* object, S32 face) {
				LLTextureEntry* tep = object ? object->getTE(face) : NULL;
				return tep ? ((tep->*(TEGetFunc))()) : _default;
			}
			DataType _default;
		} GetTEValFunc(default_value);
		identical = LLSelectMgr::getInstance()->getSelection()->getSelectedTEValue( &GetTEValFunc, data_value, has_tolerance, tolerance );
		data_to_return = data_value;
	}

	// Update vis and enabling of specific subsets of controls based on material params
	// (e.g. hide the spec controls if no spec texture is applied)
	//
	void updateShinyControls(bool is_setting_texture = false, bool mess_with_combobox = false);
	void updateBumpyControls(bool is_setting_texture = false, bool mess_with_combobox = false);
	void updateAlphaControls();

	/*
	 * Checks whether the selected texture from the LLFloaterTexturePicker can be applied to the currently selected object.
	 * If agent selects texture which is not allowed to be applied for the currently selected object,
	 * all controls of the floater texture picker which allow to apply the texture will be disabled.
	 */
    void onTextureSelectionChanged(LLInventoryItem* itemp);

    LLMenuButton*   mMenuClipboardColor;
    LLMenuButton*   mMenuClipboardTexture;

	bool mIsAlpha;
	
	/* These variables interlock processing of materials updates sent to
	 * the sim.  mUpdateInFlight is set to flag that an update has been
	 * sent to the sim and not acknowledged yet, and cleared when an
	 * update is received from the sim.  mUpdatePending is set when
	 * there's an update in flight and another UI change has been made
	 * that needs to be sent as a materials update, and cleared when the
	 * update is sent.  This prevents the sim from getting spammed with
	 * update messages when, for example, the user holds down the
	 * up-arrow on a spinner, and avoids running afoul of its throttle.
	 */
	bool mUpdateInFlight;
    bool mUpdatePending;

    LLSD            mClipboardParams;

public:
	#if defined(DEF_GET_MAT_STATE)
		#undef DEF_GET_MAT_STATE
	#endif

	#if defined(DEF_GET_TE_STATE)
		#undef DEF_GET_TE_STATE
	#endif

	#if defined(DEF_EDIT_MAT_STATE)
		DEF_EDIT_MAT_STATE
	#endif

    // Accessors for selected TE material state
    //
    #define DEF_GET_MAT_STATE(DataType,ReturnType,MaterialMemberFunc,DefaultValue,HasTolerance,Tolerance)                                           \
        static void MaterialMemberFunc(DataType& data, bool& identical, bool has_tolerance = HasTolerance, DataType tolerance = Tolerance)          \
        {                                                                                                                                           \
            getTEMaterialValue< DataType, ReturnType, &LLMaterial::MaterialMemberFunc >(data, identical, DefaultValue, has_tolerance, tolerance);   \
        }

    // Mutators for selected TE material
    //
    #define DEF_EDIT_MAT_STATE(DataType,ReturnType,MaterialMemberFunc)                                                              \
        static void MaterialMemberFunc(LLPanelFace* p, DataType data, int te = -1, const LLUUID &only_for_object_id = LLUUID())     \
        {                                                                                                                           \
            edit< DataType, ReturnType, &LLMaterial::MaterialMemberFunc >(p, data, te, only_for_object_id);                         \
        }

    // Accessors for selected TE state proper (legacy settings etc)
    //
    #define DEF_GET_TE_STATE(DataType,ReturnType,TexEntryMemberFunc,DefaultValue,HasTolerance,Tolerance)                                        \
        static void TexEntryMemberFunc(DataType& data, bool& identical, bool has_tolerance = HasTolerance, DataType tolerance = Tolerance)      \
        {                                                                                                                                       \
            getTEValue< DataType, ReturnType, &LLTextureEntry::TexEntryMemberFunc >(data, identical, DefaultValue, has_tolerance, tolerance);   \
        }

	class LLSelectedTEMaterial
	{
	public:
		static void getCurrent(LLMaterialPtr& material_ptr, bool& identical_material);
		static void getMaxSpecularRepeats(F32& repeats, bool& identical);
		static void getMaxNormalRepeats(F32& repeats, bool& identical);
		static void getCurrentDiffuseAlphaMode(U8& diffuse_alpha_mode, bool& identical, bool diffuse_texture_has_alpha);

		DEF_GET_MAT_STATE(LLUUID,const LLUUID&,getNormalID,LLUUID::null, false, LLUUID::null)
		DEF_GET_MAT_STATE(LLUUID,const LLUUID&,getSpecularID,LLUUID::null, false, LLUUID::null)
		DEF_GET_MAT_STATE(F32,F32,getSpecularRepeatX,1.0f, true, 0.001f)
		DEF_GET_MAT_STATE(F32,F32,getSpecularRepeatY,1.0f, true, 0.001f)
		DEF_GET_MAT_STATE(F32,F32,getSpecularOffsetX,0.0f, true, 0.001f)
		DEF_GET_MAT_STATE(F32,F32,getSpecularOffsetY,0.0f, true, 0.001f)
		DEF_GET_MAT_STATE(F32,F32,getSpecularRotation,0.0f, true, 0.001f)

		DEF_GET_MAT_STATE(F32,F32,getNormalRepeatX,1.0f, true, 0.001f)
		DEF_GET_MAT_STATE(F32,F32,getNormalRepeatY,1.0f, true, 0.001f)
		DEF_GET_MAT_STATE(F32,F32,getNormalOffsetX,0.0f, true, 0.001f)
		DEF_GET_MAT_STATE(F32,F32,getNormalOffsetY,0.0f, true, 0.001f)
		DEF_GET_MAT_STATE(F32,F32,getNormalRotation,0.0f, true, 0.001f)

		DEF_EDIT_MAT_STATE(U8,U8,setDiffuseAlphaMode);
		DEF_EDIT_MAT_STATE(U8,U8,setAlphaMaskCutoff);

		DEF_EDIT_MAT_STATE(F32,F32,setNormalOffsetX);
		DEF_EDIT_MAT_STATE(F32,F32,setNormalOffsetY);
		DEF_EDIT_MAT_STATE(F32,F32,setNormalRepeatX);
		DEF_EDIT_MAT_STATE(F32,F32,setNormalRepeatY);
		DEF_EDIT_MAT_STATE(F32,F32,setNormalRotation);

		DEF_EDIT_MAT_STATE(F32,F32,setSpecularOffsetX);
		DEF_EDIT_MAT_STATE(F32,F32,setSpecularOffsetY);
		DEF_EDIT_MAT_STATE(F32,F32,setSpecularRepeatX);
		DEF_EDIT_MAT_STATE(F32,F32,setSpecularRepeatY);
		DEF_EDIT_MAT_STATE(F32,F32,setSpecularRotation);

		DEF_EDIT_MAT_STATE(U8,U8,setEnvironmentIntensity);
		DEF_EDIT_MAT_STATE(U8,U8,setSpecularLightExponent);

		DEF_EDIT_MAT_STATE(LLUUID,const LLUUID&,setNormalID);
		DEF_EDIT_MAT_STATE(LLUUID,const LLUUID&,setSpecularID);
		DEF_EDIT_MAT_STATE(LLColor4U,	const LLColor4U&,setSpecularLightColor);
		DEF_EDIT_MAT_STATE(LLUUID, const LLUUID&, setMaterialID);
	};

	class LLSelectedTE
	{
	public:

		static void getFace(class LLFace*& face_to_return, bool& identical_face);
		static void getImageFormat(LLGLenum& image_format_to_return, bool& identical_face);
		static void getTexId(LLUUID& id, bool& identical);
		static void getObjectScaleS(F32& scale_s, bool& identical);
		static void getObjectScaleT(F32& scale_t, bool& identical);
		static void getMaxDiffuseRepeats(F32& repeats, bool& identical);

		DEF_GET_TE_STATE(U8,U8,getBumpmap,0, false, 0)
		DEF_GET_TE_STATE(U8,U8,getShiny,0, false, 0)
		DEF_GET_TE_STATE(U8,U8,getFullbright,0, false, 0)
		DEF_GET_TE_STATE(F32,F32,getRotation,0.0f, true, 0.001f)
		DEF_GET_TE_STATE(F32,F32,getOffsetS,0.0f, true, 0.001f)
		DEF_GET_TE_STATE(F32,F32,getOffsetT,0.0f, true, 0.001f)
		DEF_GET_TE_STATE(F32,F32,getScaleS,1.0f, true, 0.001f)
		DEF_GET_TE_STATE(F32,F32,getScaleT,1.0f, true, 0.001f)
		DEF_GET_TE_STATE(F32,F32,getGlow,0.0f, true, 0.001f)
		DEF_GET_TE_STATE(LLTextureEntry::e_texgen,LLTextureEntry::e_texgen,getTexGen,LLTextureEntry::TEX_GEN_DEFAULT, false, LLTextureEntry::TEX_GEN_DEFAULT)
		DEF_GET_TE_STATE(LLColor4,const LLColor4&,getColor,LLColor4::white, false, LLColor4::black);
	};
};

#endif
<|MERGE_RESOLUTION|>--- conflicted
+++ resolved
@@ -211,11 +211,10 @@
 	static void		onClickAutoFix(void*);
     static void		onAlignTexture(void*);
 
-<<<<<<< HEAD
     static void		onSaveMaterial(void*);
     static LLSD     renderMaterialToLLSD(LLUUID uuid, void* userdata);
     static void     applyMaterialUUID(LLUUID uuid, void*);
-=======
+
 public: // needs to be accessible to selection manager
     void            onCopyColor(); // records all selected faces
     void            onPasteColor(); // to specific face
@@ -227,7 +226,6 @@
 protected:
     void            menuDoToSelected(const LLSD& userdata);
     bool            menuEnableItem(const LLSD& userdata);
->>>>>>> 9dba9f80
 
 	static F32     valueGlow(LLViewerObject* object, S32 face);
 
