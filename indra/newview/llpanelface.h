/** 
 * @file llpanelface.h
 * @brief Panel in the tools floater for editing face textures, colors, etc.
 *
 * $LicenseInfo:firstyear=2001&license=viewerlgpl$
 * Second Life Viewer Source Code
 * Copyright (C) 2010, Linden Research, Inc.
 * 
 * This library is free software; you can redistribute it and/or
 * modify it under the terms of the GNU Lesser General Public
 * License as published by the Free Software Foundation;
 * version 2.1 of the License only.
 * 
 * This library is distributed in the hope that it will be useful,
 * but WITHOUT ANY WARRANTY; without even the implied warranty of
 * MERCHANTABILITY or FITNESS FOR A PARTICULAR PURPOSE.  See the GNU
 * Lesser General Public License for more details.
 * 
 * You should have received a copy of the GNU Lesser General Public
 * License along with this library; if not, write to the Free Software
 * Foundation, Inc., 51 Franklin Street, Fifth Floor, Boston, MA  02110-1301  USA
 * 
 * Linden Research, Inc., 945 Battery Street, San Francisco, CA  94111  USA
 * $/LicenseInfo$
 */

#ifndef LL_LLPANELFACE_H
#define LL_LLPANELFACE_H

#include "v4color.h"
#include "llpanel.h"
#include "llmaterial.h"

class LLButton;
class LLCheckBoxCtrl;
class LLColorSwatchCtrl;
class LLComboBox;
class LLInventoryItem;
class LLLineEditor;
class LLSpinCtrl;
class LLTextBox;
class LLTextureCtrl;
class LLUICtrl;
class LLViewerObject;
class LLFloater;
class LLMaterialID;

class LLPanelFace : public LLPanel
{
public:
	virtual BOOL	postBuild();
	LLPanelFace();
	virtual ~LLPanelFace();

	void			refresh();
	void			setMediaURL(const std::string& url);
	void			setMediaType(const std::string& mime_type);

protected:
	void			getState();

	void			sendTexture();			// applies and sends texture
	void			sendTextureInfo();		// applies and sends texture scale, offset, etc.
	void			sendColor();			// applies and sends color
	void			sendAlpha();			// applies and sends transparency
	void			sendBump();				// applies and sends bump map
	void			sendTexGen();				// applies and sends bump map
	void			sendShiny();			// applies and sends shininess
	void			sendFullbright();		// applies and sends full bright
	void            sendGlow();
	void			sendMedia();

	// this function is to return TRUE if the drag should succeed.
	static BOOL onDragTexture(LLUICtrl* ctrl, LLInventoryItem* item);

	void 	onCommitTexture(const LLSD& data);
	void 	onCancelTexture(const LLSD& data);
	void 	onSelectTexture(const LLSD& data);
	void 	onCommitMaterialTexture(const LLSD& data);
	void 	onCancelMaterialTexture(const LLSD& data);
	void 	onSelectMaterialTexture(const LLSD& data);
	void 	onCommitColor(const LLSD& data);
	void 	onCommitShinyColor(const LLSD& data);
	void 	onCommitAlpha(const LLSD& data);
	void 	onCancelColor(const LLSD& data);
	void 	onSelectColor(const LLSD& data);
	void    onMaterialLoaded(const LLMaterialID& material_id, const LLMaterialPtr material);
	void    updateMaterial();
	
	static 	void onCommitTextureInfo( 		LLUICtrl* ctrl, void* userdata);
	static void		onCommitMaterial(		LLUICtrl* ctrl, void* userdata);
	static void		onCommitMaterialsMedia(		LLUICtrl* ctrl, void* userdata);
	static void		onCommitMaterialType(		LLUICtrl* ctrl, void* userdata);
	static void		onCommitBump(			LLUICtrl* ctrl, void* userdata);
	static void		onCommitTexGen(			LLUICtrl* ctrl, void* userdata);
	static void		updateShinyControls(		LLUICtrl* ctrl, void* userdata);
	static void		onCommitShiny(			LLUICtrl* ctrl, void* userdata);
<<<<<<< HEAD
=======
	static void		updateAlphaControls(		LLUICtrl* ctrl, void* userdata);
>>>>>>> 7cc7ae87
	static void		onCommitAlphaMode(		LLUICtrl* ctrl, void* userdata);
	static void		onCommitFullbright(		LLUICtrl* ctrl, void* userdata);
	static void     onCommitGlow(           LLUICtrl* ctrl, void *userdata);
	static void		onCommitPlanarAlign(	LLUICtrl* ctrl, void* userdata);
	
	static void		onCommitRepeatsPerMeter(	LLUICtrl* ctrl, void* userinfo);
	static void		onClickAutoFix(void*);
	static F32      valueGlow(LLViewerObject* object, S32 face);

private:

	/*
	 * Checks whether the selected texture from the LLFloaterTexturePicker can be applied to the currently selected object.
	 * If agent selects texture which is not allowed to be applied for the currently selected object,
	 * all controls of the floater texture picker which allow to apply the texture will be disabled.
	 */
	void onTextureSelectionChanged(LLInventoryItem* itemp);

	LLMaterialID mMaterialID;
	LLMaterialPtr mMaterial;
	BOOL mIsAlpha;
};

#endif<|MERGE_RESOLUTION|>--- conflicted
+++ resolved
@@ -95,10 +95,7 @@
 	static void		onCommitTexGen(			LLUICtrl* ctrl, void* userdata);
 	static void		updateShinyControls(		LLUICtrl* ctrl, void* userdata);
 	static void		onCommitShiny(			LLUICtrl* ctrl, void* userdata);
-<<<<<<< HEAD
-=======
 	static void		updateAlphaControls(		LLUICtrl* ctrl, void* userdata);
->>>>>>> 7cc7ae87
 	static void		onCommitAlphaMode(		LLUICtrl* ctrl, void* userdata);
 	static void		onCommitFullbright(		LLUICtrl* ctrl, void* userdata);
 	static void     onCommitGlow(           LLUICtrl* ctrl, void *userdata);
