--- conflicted
+++ resolved
@@ -1657,55 +1657,6 @@
 // fails, go ahead and save the text anyway.
 void LLPreviewLSL::saveIfNeeded(bool sync /*= true*/)
 {
-<<<<<<< HEAD
-	// LL_INFOS() << "LLPreviewLSL::saveIfNeeded()" << LL_ENDL;
-	if(!mScriptEd->hasChanged())
-	{
-		return;
-	}
-
-	mPendingUploads = 0;
-	mScriptEd->mErrorList->deleteAllItems();
-	mScriptEd->mEditor->makePristine();
-
-	// save off asset into file
-	LLTransactionID tid;
-	tid.generate();
-	LLAssetID asset_id = tid.makeAssetID(gAgent.getSecureSessionID());
-	std::string filepath = gDirUtilp->getExpandedFilename(LL_PATH_CACHE,asset_id.asString());
-	std::string filename = filepath + ".lsl";
-
-	mScriptEd->writeToFile(filename);
-
-	if (sync)
-	{
-		mScriptEd->sync();
-	}
-
-	const LLInventoryItem *inv_item = getItem();
-	// save it out to asset server
-	std::string url = gAgent.getRegion()->getCapability("UpdateScriptAgent");
-	if(inv_item)
-	{
-		getWindow()->incBusyCount();
-		mPendingUploads++;
-		if (!url.empty())
-		{
-			uploadAssetViaCaps(url, filename, mItemUUID);
-		}
-	}
-}
-
-void LLPreviewLSL::uploadAssetViaCaps(const std::string& url,
-									  const std::string& filename,
-									  const LLUUID& item_id)
-{
-	LL_INFOS() << "Update Agent Inventory via capability" << LL_ENDL;
-	LLSD body;
-	body["item_id"] = item_id;
-	body["target"] = "lsl2";
-	LLHTTPClient::post(url, body, new LLUpdateAgentInventoryResponder(body, filename, LLAssetType::AT_LSL_TEXT));
-=======
     if (!mScriptEd->hasChanged())
     {
         return;
@@ -1736,22 +1687,9 @@
 
             LLViewerAssetUpload::EnqueueInventoryUpload(url, uploadInfo);
         }
-        else if (gAssetStorage)
-        {
-            // save off asset into file
-            LLTransactionID tid;
-            tid.generate();
-            LLAssetID asset_id = tid.makeAssetID(gAgent.getSecureSessionID());
-            std::string filepath = gDirUtilp->getExpandedFilename(LL_PATH_CACHE, asset_id.asString());
-            std::string filename = filepath + ".lsl";
-
-            mScriptEd->writeToFile(filename);
-
-            uploadAssetLegacy(filename, mItemUUID, tid);
-        }
     }
->>>>>>> 18928ea6
-}
+}
+
 
 // static
 void LLPreviewLSL::onSaveComplete(const LLUUID& asset_uuid, void* user_data, S32 status, LLExtStat ext_status) // StoreAssetData callback (fixed)
@@ -2385,33 +2323,8 @@
 
         LLViewerAssetUpload::EnqueueInventoryUpload(url, uploadInfo);
     }
-    else if (gAssetStorage)
-    {
-        // set up the save on the local machine.
-        LLTransactionID tid;
-        tid.generate();
-        LLAssetID asset_id = tid.makeAssetID(gAgent.getSecureSessionID());
-        std::string filepath = gDirUtilp->getExpandedFilename(LL_PATH_CACHE, asset_id.asString());
-        std::string filename = llformat("%s.lsl", filepath.c_str());
-
-        mItem->setAssetUUID(asset_id);
-        mItem->setTransactionID(tid);
-
-        mScriptEd->writeToFile(filename);
-
-	mIsSaving = TRUE;
-<<<<<<< HEAD
-	if (!url.empty())
-	{
-		uploadAssetViaCaps(url, filename, mObjectUUID, mItemUUID, is_running, mScriptEd->getAssociatedExperience());
-	}
-}
-=======
-        uploadAssetLegacy(filename, object, tid, isRunning);
-    }
->>>>>>> 18928ea6
-
-}
+}
+
 
 void LLLiveLSLEditor::onSaveTextComplete(const LLUUID& asset_uuid, void* user_data, S32 status, LLExtStat ext_status) // StoreAssetData callback (fixed)
 {
