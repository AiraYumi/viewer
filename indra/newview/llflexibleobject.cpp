/** 
 * @file llflexibleobject.cpp
 * @brief Flexible object implementation
 *
 * $LicenseInfo:firstyear=2006&license=viewerlgpl$
 * Second Life Viewer Source Code
 * Copyright (C) 2010, Linden Research, Inc.
 * 
 * This library is free software; you can redistribute it and/or
 * modify it under the terms of the GNU Lesser General Public
 * License as published by the Free Software Foundation;
 * version 2.1 of the License only.
 * 
 * This library is distributed in the hope that it will be useful,
 * but WITHOUT ANY WARRANTY; without even the implied warranty of
 * MERCHANTABILITY or FITNESS FOR A PARTICULAR PURPOSE.  See the GNU
 * Lesser General Public License for more details.
 * 
 * You should have received a copy of the GNU Lesser General Public
 * License along with this library; if not, write to the Free Software
 * Foundation, Inc., 51 Franklin Street, Fifth Floor, Boston, MA  02110-1301  USA
 * 
 * Linden Research, Inc., 945 Battery Street, San Francisco, CA  94111  USA
 * $/LicenseInfo$
 */

#include "llviewerprecompiledheaders.h"

#include "pipeline.h"
#include "lldrawpoolbump.h"
#include "llface.h"
#include "llflexibleobject.h"
#include "llglheaders.h"
#include "llrendersphere.h"
#include "llviewerobject.h"
#include "llagent.h"
#include "llsky.h"
#include "llviewercamera.h"
#include "llviewertexturelist.h"
#include "llviewercontrol.h"
#include "llviewerobjectlist.h"
#include "llviewerregion.h"
#include "llworld.h"
#include "llvoavatar.h"

/*static*/ F32 LLVolumeImplFlexible::sUpdateFactor = 1.0f;
std::vector<LLVolumeImplFlexible*> LLVolumeImplFlexible::sInstanceList;
std::vector<S32> LLVolumeImplFlexible::sUpdateDelay;

static LLFastTimer::DeclareTimer FTM_FLEXIBLE_REBUILD("Rebuild");
static LLFastTimer::DeclareTimer FTM_DO_FLEXIBLE_UPDATE("Flexible Update");

// LLFlexibleObjectData::pack/unpack now in llprimitive.cpp

//-----------------------------------------------
// constructor
//-----------------------------------------------
LLVolumeImplFlexible::LLVolumeImplFlexible(LLViewerObject* vo, LLFlexibleObjectData* attributes) :
		mVO(vo), mAttributes(attributes)
{
	static U32 seed = 0;
	mID = seed++;
	mInitialized = FALSE;
	mUpdated = FALSE;
	mInitializedRes = -1;
	mSimulateRes = 0;
	mFrameNum = 0;
	mCollisionSphereRadius = 0.f;
	mRenderRes = -1;
	
	if(mVO->mDrawable.notNull())
	{
		mVO->mDrawable->makeActive() ;
	}

	mInstanceIndex = sInstanceList.size();
	sInstanceList.push_back(this);
	sUpdateDelay.push_back(0);
}//-----------------------------------------------

LLVolumeImplFlexible::~LLVolumeImplFlexible()
{
	S32 end_idx = sInstanceList.size()-1;
	
	if (end_idx != mInstanceIndex)
	{
		sInstanceList[mInstanceIndex] = sInstanceList[end_idx];
		sInstanceList[mInstanceIndex]->mInstanceIndex = mInstanceIndex;
		sUpdateDelay[mInstanceIndex] = sUpdateDelay[end_idx];
	}

	sInstanceList.pop_back();
	sUpdateDelay.pop_back();
}

//static
void LLVolumeImplFlexible::updateClass()
{
	std::vector<S32>::iterator delay_iter = sUpdateDelay.begin();

	for (std::vector<LLVolumeImplFlexible*>::iterator iter = sInstanceList.begin();
			iter != sInstanceList.end();
			++iter)
	{
		--(*delay_iter);
		if (*delay_iter <= 0)
		{
			(*iter)->doIdleUpdate();
		}
		++delay_iter;
	}
}

LLVector3 LLVolumeImplFlexible::getFramePosition() const
{
	return mVO->getRenderPosition();
}

LLQuaternion LLVolumeImplFlexible::getFrameRotation() const
{
	return mVO->getRenderRotation();
}

void LLVolumeImplFlexible::onParameterChanged(U16 param_type, LLNetworkData *data, BOOL in_use, bool local_origin)
{
	if (param_type == LLNetworkData::PARAMS_FLEXIBLE)
	{
		mAttributes = (LLFlexibleObjectData*)data;
		setAttributesOfAllSections();
	}
}

void LLVolumeImplFlexible::onShift(const LLVector4a &shift_vector)
{	
	//VECTORIZE THIS
	LLVector3 shift(shift_vector.getF32ptr());
	for (int section = 0; section < (1<<FLEXIBLE_OBJECT_MAX_SECTIONS)+1; ++section)
	{
		mSection[section].mPosition += shift;	
	}
}

//-----------------------------------------------------------------------------------------------
void LLVolumeImplFlexible::setParentPositionAndRotationDirectly( LLVector3 p, LLQuaternion r )
{
	mParentPosition = p;
	mParentRotation = r;

}//-----------------------------------------------------------------------------------------------------

void LLVolumeImplFlexible::remapSections(LLFlexibleObjectSection *source, S32 source_sections,
										 LLFlexibleObjectSection *dest, S32 dest_sections)
{	
	S32 num_output_sections = 1<<dest_sections;
	LLVector3 scale = mVO->mDrawable->getScale();
	F32 source_section_length = scale.mV[VZ] / (F32)(1<<source_sections);
	F32 section_length = scale.mV[VZ] / (F32)num_output_sections;
	if (source_sections == -1)
	{
		// Generate all from section 0
		dest[0] = source[0];
		for (S32 section=0; section<num_output_sections; ++section)
		{
			dest[section+1] = dest[section];
			dest[section+1].mPosition += dest[section].mDirection * section_length;
			dest[section+1].mVelocity.setVec( LLVector3::zero );
		}
	}
	else if (source_sections > dest_sections)
	{
		// Copy, skipping sections

		S32 num_steps = 1<<(source_sections-dest_sections);

		// Copy from left to right since it may be an in-place computation
		for (S32 section=0; section<num_output_sections; ++section)
		{
			dest[section+1] = source[(section+1)*num_steps];
		}
		dest[0] = source[0];
	}
	else if (source_sections < dest_sections)
	{
		// Interpolate section info
		// Iterate from right to left since it may be an in-place computation
		S32 step_shift = dest_sections-source_sections;
		S32 num_steps = 1<<step_shift;
		for (S32 section=num_output_sections-num_steps; section>=0; section -= num_steps)
		{
			LLFlexibleObjectSection *last_source_section = &source[section>>step_shift];
			LLFlexibleObjectSection *source_section = &source[(section>>step_shift)+1];

			// Cubic interpolation of position
			// At^3 + Bt^2 + Ct + D = f(t)
			LLVector3 D = last_source_section->mPosition;
			LLVector3 C = last_source_section->mdPosition * source_section_length;
			LLVector3 Y = source_section->mdPosition * source_section_length - C; // Helper var
			LLVector3 X = (source_section->mPosition - D - C); // Helper var
			LLVector3 A = Y - 2*X;
			LLVector3 B = X - A;

			F32 t_inc = 1.f/F32(num_steps);
			F32 t = t_inc;
			for (S32 step=1; step<num_steps; ++step)
			{
				dest[section+step].mScale = 
					lerp(last_source_section->mScale, source_section->mScale, t);
				dest[section+step].mAxisRotation = 
					slerp(t, last_source_section->mAxisRotation, source_section->mAxisRotation);

				// Evaluate output interpolated values
				F32 t_sq = t*t;
				dest[section+step].mPosition = t_sq*(t*A + B) + t*C + D;
				dest[section+step].mRotation = 
					slerp(t, last_source_section->mRotation, source_section->mRotation);
				dest[section+step].mVelocity = lerp(last_source_section->mVelocity, source_section->mVelocity, t);
				dest[section+step].mDirection = lerp(last_source_section->mDirection, source_section->mDirection, t);
				dest[section+step].mdPosition = lerp(last_source_section->mdPosition, source_section->mdPosition, t);
				dest[section+num_steps] = *source_section;
				t += t_inc;
			}
		}
		dest[0] = source[0];
	}
	else
	{
		// numbers are equal. copy info
		for (S32 section=0; section <= num_output_sections; ++section)
		{
			dest[section] = source[section];
		}
	}
}

//-----------------------------------------------------------------------------
void LLVolumeImplFlexible::setAttributesOfAllSections(LLVector3* inScale)
{
	LLVector2 bottom_scale, top_scale;
	F32 begin_rot = 0, end_rot = 0;
	if (mVO->getVolume())
	{
		const LLPathParams &params = mVO->getVolume()->getParams().getPathParams();
		bottom_scale = params.getBeginScale();
		top_scale = params.getEndScale();
		begin_rot = F_PI * params.getTwistBegin();
		end_rot = F_PI * params.getTwist();
	}

	if (!mVO->mDrawable)
	{
		return;
	}
	
	S32 num_sections = 1 << mSimulateRes;

	LLVector3 scale;
	if (inScale == (LLVector3*)NULL)
	{
		scale = mVO->mDrawable->getScale();
	}
	else
	{
		scale = *inScale;
	}

	mSection[0].mPosition = getAnchorPosition();
	mSection[0].mDirection = LLVector3::z_axis * getFrameRotation();
	mSection[0].mdPosition = mSection[0].mDirection;
	mSection[0].mScale.setVec(scale.mV[VX]*bottom_scale.mV[0], scale.mV[VY]*bottom_scale.mV[1]);
	mSection[0].mVelocity.setVec(0,0,0);
	mSection[0].mAxisRotation.setQuat(begin_rot,0,0,1);

	LLVector3 parentSectionPosition = mSection[0].mPosition;
	LLVector3 last_direction = mSection[0].mDirection;

	remapSections(mSection, mInitializedRes, mSection, mSimulateRes);
	mInitializedRes = mSimulateRes;

	F32 t_inc = 1.f/F32(num_sections);
	F32 t = t_inc;

	for ( int i=1; i<= num_sections; i++)
	{
		mSection[i].mAxisRotation.setQuat(lerp(begin_rot,end_rot,t),0,0,1);
		mSection[i].mScale = LLVector2(
			scale.mV[VX] * lerp(bottom_scale.mV[0], top_scale.mV[0], t), 
			scale.mV[VY] * lerp(bottom_scale.mV[1], top_scale.mV[1], t));
		t += t_inc;
	}
}//-----------------------------------------------------------------------------------


void LLVolumeImplFlexible::onSetVolume(const LLVolumeParams &volume_params, const S32 detail)
{
}


void LLVolumeImplFlexible::updateRenderRes()
{
	LLDrawable* drawablep = mVO->mDrawable;

	S32 new_res = mAttributes->getSimulateLOD();

#if 1 //optimal approximation of previous behavior that doesn't rely on atan2
	F32 app_angle = mVO->getScale().mV[2]/drawablep->mDistanceWRTCamera;

	// Rendering sections increases with visible angle on the screen
	mRenderRes = (S32) (12.f*app_angle);
#else //legacy behavior
	//number of segments only cares about z axis
	F32 app_angle = llround((F32) atan2( mVO->getScale().mV[2]*2.f, drawablep->mDistanceWRTCamera) * RAD_TO_DEG, 0.01f);

 	// Rendering sections increases with visible angle on the screen
	mRenderRes = (S32)(FLEXIBLE_OBJECT_MAX_SECTIONS*4*app_angle*DEG_TO_RAD/LLViewerCamera::getInstance()->getView());
#endif
		
	mRenderRes = llclamp(mRenderRes, new_res-1, (S32) FLEXIBLE_OBJECT_MAX_SECTIONS);
		
	// Throttle back simulation of segments we're not rendering
	if (mRenderRes < new_res)
	{
		new_res = mRenderRes;
	}

	if (!mInitialized || (mSimulateRes != new_res))
	{
		mSimulateRes = new_res;
		setAttributesOfAllSections();
		mInitialized = TRUE;
	}
}
//---------------------------------------------------------------------------------
// This calculates the physics of the flexible object. Note that it has to be 0
// updated every time step. In the future, perhaps there could be an 
// optimization similar to what Havok does for objects that are stationary. 
//---------------------------------------------------------------------------------
static LLFastTimer::DeclareTimer FTM_FLEXIBLE_UPDATE("Update Flexies");
void LLVolumeImplFlexible::doIdleUpdate()
{
	LLDrawable* drawablep = mVO->mDrawable;

	if (drawablep)
	{
		//LLFastTimer ftm(FTM_FLEXIBLE_UPDATE);
		
		//ensure drawable is active
		drawablep->makeActive();
			
		if (gPipeline.hasRenderDebugFeatureMask(LLPipeline::RENDER_DEBUG_FEATURE_FLEXIBLE))
		{
			bool visible = drawablep->isVisible();

			if (mRenderRes == -1)
			{
				updateRenderRes();
				gPipeline.markRebuild(drawablep, LLDrawable::REBUILD_POSITION, FALSE);
				sUpdateDelay[mInstanceIndex] = 0;
			}
			else
			{
				F32 pixel_area = mVO->getPixelArea();

<<<<<<< HEAD
				U32 update_period = (U32) (llmax((S32) (LLViewerCamera::getInstance()->getScreenPixelArea()*0.01f/(pixel_area*(sUpdateFactor+1.f))),0)+1);
=======
				U32 update_period = (U32) (LLViewerCamera::getInstance()->getScreenPixelArea()*0.01f/(pixel_area*(sUpdateFactor+1.f)))+1;
				// MAINT-1890 Clamp the update period to ensure that the update_period is no greater than 32 frames
				update_period = llclamp(update_period, 0U, 32U);
>>>>>>> f5a47417

				if	(visible)
				{
					if (!drawablep->isState(LLDrawable::IN_REBUILD_Q1) &&
						pixel_area > 256.f)
					{
						U32 id;
				
						if (mVO->isRootEdit())
						{
							id = mID;
						}
						else
						{
							LLVOVolume* parent = (LLVOVolume*) mVO->getParent();
							id = parent->getVolumeInterfaceID();
						}

						if ((LLDrawable::getCurrentFrame()+id)%update_period == 0)
						{
							sUpdateDelay[mInstanceIndex] = (S32) update_period-1;

							updateRenderRes();

							gPipeline.markRebuild(drawablep, LLDrawable::REBUILD_POSITION, FALSE);
						}
					}
				}
				else
				{
					sUpdateDelay[mInstanceIndex] = (S32) update_period;
				}
			}

		}
	}
}

inline S32 log2(S32 x)
{
	S32 ret = 0;
	while (x > 1)
	{
		++ret;
		x >>= 1;
	}
	return ret;
}

void LLVolumeImplFlexible::doFlexibleUpdate()
{
	LLFastTimer ftm(FTM_DO_FLEXIBLE_UPDATE);
	LLVolume* volume = mVO->getVolume();
	LLPath *path = &volume->getPath();
	if ((mSimulateRes == 0 || !mInitialized) && mVO->mDrawable->isVisible()) 
	{
		BOOL force_update = mSimulateRes == 0 ? TRUE : FALSE;

		doIdleUpdate();

		if (!force_update || !gPipeline.hasRenderDebugFeatureMask(LLPipeline::RENDER_DEBUG_FEATURE_FLEXIBLE))
		{
			return;	// we did not get updated or initialized, proceeding without can be dangerous
		}
	}

	if(!mInitialized)
	{
		//the object is not visible
		return ;
	}

	// stinson 11/12/2012: Need to check with davep on the following.
	// Skipping the flexible update if render res is negative.  If we were to continue with a negative value,
	// the subsequent S32 num_render_sections = 1<<mRenderRes; code will specify a really large number of
	// render sections which will then create a length exception in the std::vector::resize() method.
	if (mRenderRes < 0)
	{
		return;
	}
	
	S32 num_sections = 1 << mSimulateRes;

    F32 secondsThisFrame = mTimer.getElapsedTimeAndResetF32();
	if (secondsThisFrame > 0.2f)
	{
		secondsThisFrame = 0.2f;
	}

	LLVector3 BasePosition = getFramePosition();
	LLQuaternion BaseRotation = getFrameRotation();
	LLQuaternion parentSegmentRotation = BaseRotation;
	LLVector3 anchorDirectionRotated = LLVector3::z_axis * parentSegmentRotation;
	LLVector3 anchorScale = mVO->mDrawable->getScale();
	
	F32 section_length = anchorScale.mV[VZ] / (F32)num_sections;
	F32 inv_section_length = 1.f / section_length;

	S32 i;

	// ANCHOR position is offset from BASE position (centroid) by half the length
	LLVector3 AnchorPosition = BasePosition - (anchorScale.mV[VZ]/2 * anchorDirectionRotated);
	
	mSection[0].mPosition = AnchorPosition;
	mSection[0].mDirection = anchorDirectionRotated;
	mSection[0].mRotation = BaseRotation;

	LLQuaternion deltaRotation;

	LLVector3 lastPosition;

	// Coefficients which are constant across sections
	F32 t_factor = mAttributes->getTension() * 0.1f;
	t_factor = t_factor*(1 - pow(0.85f, secondsThisFrame*30));
	if ( t_factor > FLEXIBLE_OBJECT_MAX_INTERNAL_TENSION_FORCE )
	{
		t_factor = FLEXIBLE_OBJECT_MAX_INTERNAL_TENSION_FORCE;
	}

	F32 friction_coeff = (mAttributes->getAirFriction()*2+1);
	friction_coeff = pow(10.f, friction_coeff*secondsThisFrame);
	friction_coeff = (friction_coeff > 1) ? friction_coeff : 1;
	F32 momentum = 1.0f / friction_coeff;

	F32 wind_factor = (mAttributes->getWindSensitivity()*0.1f) * section_length * secondsThisFrame;
	F32 max_angle = atan(section_length*2.f);

	F32 force_factor = section_length * secondsThisFrame;

	// Update simulated sections
	for (i=1; i<=num_sections; ++i)
	{
		LLVector3 parentSectionVector;
		LLVector3 parentSectionPosition;
		LLVector3 parentDirection;

		//---------------------------------------------------
		// save value of position as lastPosition
		//---------------------------------------------------
		lastPosition = mSection[i].mPosition;

		//------------------------------------------------------------------------------------------
		// gravity
		//------------------------------------------------------------------------------------------
		mSection[i].mPosition.mV[2] -= mAttributes->getGravity() * force_factor;

		//------------------------------------------------------------------------------------------
		// wind force
		//------------------------------------------------------------------------------------------
		if (mAttributes->getWindSensitivity() > 0.001f)
		{
			mSection[i].mPosition += gAgent.getRegion()->mWind.getVelocity( mSection[i].mPosition ) * wind_factor;
		}

		//------------------------------------------------------------------------------------------
		// user-defined force
		//------------------------------------------------------------------------------------------
		mSection[i].mPosition += mAttributes->getUserForce() * force_factor;

		//---------------------------------------------------
		// tension (rigidity, stiffness)
		//---------------------------------------------------
		parentSectionPosition = mSection[i-1].mPosition;
		parentDirection = mSection[i-1].mDirection;

		if ( i == 1 )
		{
			parentSectionVector = mSection[0].mDirection;
		}
		else
		{
			parentSectionVector = mSection[i-2].mDirection;
		}

		LLVector3 currentVector = mSection[i].mPosition - parentSectionPosition;

		LLVector3 difference = (parentSectionVector*section_length) - currentVector;
		LLVector3 tensionForce = difference * t_factor;

		mSection[i].mPosition += tensionForce;

		//------------------------------------------------------------------------------------------
		// sphere collision, currently not used
		//------------------------------------------------------------------------------------------
		/*if ( mAttributes->mUsingCollisionSphere )
		{
			LLVector3 vectorToCenterOfCollisionSphere = mCollisionSpherePosition - mSection[i].mPosition;
			if ( vectorToCenterOfCollisionSphere.magVecSquared() < mCollisionSphereRadius * mCollisionSphereRadius )
			{
				F32 distanceToCenterOfCollisionSphere = vectorToCenterOfCollisionSphere.magVec();
				F32 penetration = mCollisionSphereRadius - distanceToCenterOfCollisionSphere;

				LLVector3 normalToCenterOfCollisionSphere;
				
				if ( distanceToCenterOfCollisionSphere > 0.0f )
				{
					normalToCenterOfCollisionSphere = vectorToCenterOfCollisionSphere / distanceToCenterOfCollisionSphere;
				}
				else // rare
				{
					normalToCenterOfCollisionSphere = LLVector3::x_axis; // arbitrary
				}

				// push the position out to the surface of the collision sphere
				mSection[i].mPosition -= normalToCenterOfCollisionSphere * penetration;
			}
		}*/

		//------------------------------------------------------------------------------------------
		// inertia
		//------------------------------------------------------------------------------------------
		mSection[i].mPosition += mSection[i].mVelocity * momentum;

		//------------------------------------------------------------------------------------------
		// clamp length & rotation
		//------------------------------------------------------------------------------------------
		mSection[i].mDirection = mSection[i].mPosition - parentSectionPosition;
		mSection[i].mDirection.normVec();
		deltaRotation.shortestArc( parentDirection, mSection[i].mDirection );

		F32 angle;
		LLVector3 axis;
		deltaRotation.getAngleAxis(&angle, axis);
		if (angle > F_PI) angle -= 2.f*F_PI;
		if (angle < -F_PI) angle += 2.f*F_PI;
		if (angle > max_angle)
		{
			//angle = 0.5f*(angle+max_angle);
			deltaRotation.setQuat(max_angle, axis);
		} else if (angle < -max_angle)
		{
			//angle = 0.5f*(angle-max_angle);
			deltaRotation.setQuat(-max_angle, axis);
		}
		LLQuaternion segment_rotation = parentSegmentRotation * deltaRotation;
		parentSegmentRotation = segment_rotation;

		mSection[i].mDirection = (parentDirection * deltaRotation);
		mSection[i].mPosition = parentSectionPosition + mSection[i].mDirection * section_length;
		mSection[i].mRotation = segment_rotation;

		if (i > 1)
		{
			// Propogate half the rotation up to the parent
			LLQuaternion halfDeltaRotation(angle/2, axis);
			mSection[i-1].mRotation = mSection[i-1].mRotation * halfDeltaRotation;
		}

		//------------------------------------------------------------------------------------------
		// calculate velocity
		//------------------------------------------------------------------------------------------
		mSection[i].mVelocity = mSection[i].mPosition - lastPosition;
		if (mSection[i].mVelocity.magVecSquared() > 1.f)
		{
			mSection[i].mVelocity.normVec();
		}
	}

	// Calculate derivatives (not necessary until normals are automagically generated)
	mSection[0].mdPosition = (mSection[1].mPosition - mSection[0].mPosition) * inv_section_length;
	// i = 1..NumSections-1
	for (i=1; i<num_sections; ++i)
	{
		// Quadratic numerical derivative of position

		// f(-L1) = aL1^2 - bL1 + c = f1
		// f(0)   =               c = f2
		// f(L2)  = aL2^2 + bL2 + c = f3
		// f = ax^2 + bx + c
		// d/dx f = 2ax + b
		// d/dx f(0) = b

		// c = f2
		// a = [(f1-c)/L1 + (f3-c)/L2] / (L1+L2)
		// b = (f3-c-aL2^2)/L2

		LLVector3 a = (mSection[i-1].mPosition-mSection[i].mPosition +
					mSection[i+1].mPosition-mSection[i].mPosition) * 0.5f * inv_section_length * inv_section_length;
		LLVector3 b = (mSection[i+1].mPosition-mSection[i].mPosition - a*(section_length*section_length));
		b *= inv_section_length;

		mSection[i].mdPosition = b;
	}

	// i = NumSections
	mSection[i].mdPosition = (mSection[i].mPosition - mSection[i-1].mPosition) * inv_section_length;

	// Create points
	llassert(mRenderRes > -1)
	S32 num_render_sections = 1<<mRenderRes;
	if (path->getPathLength() != num_render_sections+1)
	{
		((LLVOVolume*) mVO)->mVolumeChanged = TRUE;
		volume->resizePath(num_render_sections+1);
	}

	LLPath::PathPt *new_point;

	LLFlexibleObjectSection newSection[ (1<<FLEXIBLE_OBJECT_MAX_SECTIONS)+1 ];
	remapSections(mSection, mSimulateRes, newSection, mRenderRes);

	//generate transform from global to prim space
	LLVector3 delta_scale = LLVector3(1,1,1);
	LLVector3 delta_pos;
	LLQuaternion delta_rot;

	delta_rot = ~getFrameRotation();
	delta_pos = -getFramePosition()*delta_rot;
		
	// Vertex transform (4x4)
	LLVector3 x_axis = LLVector3(delta_scale.mV[VX], 0.f, 0.f) * delta_rot;
	LLVector3 y_axis = LLVector3(0.f, delta_scale.mV[VY], 0.f) * delta_rot;
	LLVector3 z_axis = LLVector3(0.f, 0.f, delta_scale.mV[VZ]) * delta_rot;

	LLMatrix4 rel_xform;
	rel_xform.initRows(LLVector4(x_axis, 0.f),
								LLVector4(y_axis, 0.f),
								LLVector4(z_axis, 0.f),
								LLVector4(delta_pos, 1.f));
			
	for (i=0; i<=num_render_sections; ++i)
	{
		new_point = &path->mPath[i];
		LLVector3 pos = newSection[i].mPosition * rel_xform;
		LLQuaternion rot = mSection[i].mAxisRotation * newSection[i].mRotation * delta_rot;
		
		if (!mUpdated || (new_point->mPos-pos).magVec()/mVO->mDrawable->mDistanceWRTCamera > 0.001f)
		{
			new_point->mPos = newSection[i].mPosition * rel_xform;
			mUpdated = FALSE;
		}

		new_point->mRot = rot;
		new_point->mScale = newSection[i].mScale;
		new_point->mTexT = ((F32)i)/(num_render_sections);
	}

	mLastSegmentRotation = parentSegmentRotation;
}

void LLVolumeImplFlexible::preRebuild()
{
	if (!mUpdated)
	{
		doFlexibleRebuild();
	}
}

void LLVolumeImplFlexible::doFlexibleRebuild()
{
	LLVolume* volume = mVO->getVolume();
	volume->regen();
	
	mUpdated = TRUE;
}

//------------------------------------------------------------------

void LLVolumeImplFlexible::onSetScale(const LLVector3& scale, BOOL damped)
{
	setAttributesOfAllSections((LLVector3*) &scale);
}

BOOL LLVolumeImplFlexible::doUpdateGeometry(LLDrawable *drawable)
{
	LLVOVolume *volume = (LLVOVolume*)mVO;

	if (mVO->isAttachment())
	{	//don't update flexible attachments for impostored avatars unless the 
		//impostor is being updated this frame (w00!)
		LLViewerObject* parent = (LLViewerObject*) mVO->getParent();
		while (parent && !parent->isAvatar())
		{
			parent = (LLViewerObject*) parent->getParent();
		}
		
		if (parent)
		{
			LLVOAvatar* avatar = (LLVOAvatar*) parent;
			if (avatar->isImpostor() && !avatar->needsImpostorUpdate())
			{
				return TRUE;
			}
		}
	}

	if (volume->mDrawable.isNull())
	{
		return TRUE; // No update to complete
	}

	if (volume->mLODChanged)
	{
		LLVolumeParams volume_params = volume->getVolume()->getParams();
		volume->setVolume(volume_params, 0);
		mUpdated = FALSE;
	}

	volume->updateRelativeXform();

	if (mRenderRes > -1)
	{
		LLFastTimer t(FTM_DO_FLEXIBLE_UPDATE);
		doFlexibleUpdate();
	}
	
	// Object may have been rotated, which means it needs a rebuild.  See SL-47220
	BOOL	rotated = FALSE;
	LLQuaternion cur_rotation = getFrameRotation();
	if ( cur_rotation != mLastFrameRotation )
	{
		mLastFrameRotation = cur_rotation;
		rotated = TRUE;
	}

	if (volume->mLODChanged || volume->mFaceMappingChanged ||
		volume->mVolumeChanged || drawable->isState(LLDrawable::REBUILD_MATERIAL))
	{
		volume->regenFaces();
		volume->mDrawable->setState(LLDrawable::REBUILD_VOLUME);
		volume->dirtySpatialGroup();
		{
			LLFastTimer t(FTM_FLEXIBLE_REBUILD);
			doFlexibleRebuild();
		}
		volume->genBBoxes(isVolumeGlobal());
	}
	else if (!mUpdated || rotated)
	{
		volume->mDrawable->setState(LLDrawable::REBUILD_POSITION);
		LLSpatialGroup* group = volume->mDrawable->getSpatialGroup();
		if (group)
		{
			group->dirtyMesh();
		}
		volume->genBBoxes(isVolumeGlobal());
	}
			
	volume->mVolumeChanged = FALSE;
	volume->mLODChanged = FALSE;
	volume->mFaceMappingChanged = FALSE;

	// clear UV flag
	drawable->clearState(LLDrawable::UV);
	
	return TRUE;
}

//----------------------------------------------------------------------------------
void LLVolumeImplFlexible::setCollisionSphere( LLVector3 p, F32 r )
{
	mCollisionSpherePosition = p;
	mCollisionSphereRadius   = r;

}//------------------------------------------------------------------


//----------------------------------------------------------------------------------
void LLVolumeImplFlexible::setUsingCollisionSphere( bool u )
{
}//------------------------------------------------------------------


//----------------------------------------------------------------------------------
void LLVolumeImplFlexible::setRenderingCollisionSphere( bool r )
{
}//------------------------------------------------------------------

//------------------------------------------------------------------
LLVector3 LLVolumeImplFlexible::getEndPosition()
{
	S32 num_sections = 1 << mAttributes->getSimulateLOD();
	return mSection[ num_sections ].mPosition;

}//------------------------------------------------------------------


//------------------------------------------------------------------
LLVector3 LLVolumeImplFlexible::getNodePosition( int nodeIndex )
{
	S32 num_sections = 1 << mAttributes->getSimulateLOD();
	if ( nodeIndex > num_sections - 1 )
	{
		nodeIndex = num_sections - 1;
	}
	else if ( nodeIndex < 0 ) 
	{
		nodeIndex = 0;
	}

	return mSection[ nodeIndex ].mPosition;

}//------------------------------------------------------------------

LLVector3 LLVolumeImplFlexible::getPivotPosition() const
{
	return getAnchorPosition();
}

//------------------------------------------------------------------
LLVector3 LLVolumeImplFlexible::getAnchorPosition() const
{
	LLVector3 BasePosition = getFramePosition();
	LLQuaternion parentSegmentRotation = getFrameRotation();
	LLVector3 anchorDirectionRotated = LLVector3::z_axis * parentSegmentRotation;
	LLVector3 anchorScale = mVO->mDrawable->getScale();
	return BasePosition - (anchorScale.mV[VZ]/2 * anchorDirectionRotated);

}//------------------------------------------------------------------


//------------------------------------------------------------------
LLQuaternion LLVolumeImplFlexible::getEndRotation()
{
	return mLastSegmentRotation;

}//------------------------------------------------------------------


void LLVolumeImplFlexible::updateRelativeXform(bool force_identity)
{
	LLQuaternion delta_rot;
	LLVector3 delta_pos, delta_scale;
	LLVOVolume* vo = (LLVOVolume*) mVO;

	bool use_identity = vo->mDrawable->isSpatialRoot() || force_identity;

	//matrix from local space to parent relative/global space
	delta_rot = use_identity ? LLQuaternion() : vo->mDrawable->getRotation();
	delta_pos = use_identity ? LLVector3(0,0,0) : vo->mDrawable->getPosition();
	delta_scale = LLVector3(1,1,1);

	// Vertex transform (4x4)
	LLVector3 x_axis = LLVector3(delta_scale.mV[VX], 0.f, 0.f) * delta_rot;
	LLVector3 y_axis = LLVector3(0.f, delta_scale.mV[VY], 0.f) * delta_rot;
	LLVector3 z_axis = LLVector3(0.f, 0.f, delta_scale.mV[VZ]) * delta_rot;

	vo->mRelativeXform.initRows(LLVector4(x_axis, 0.f),
							LLVector4(y_axis, 0.f),
							LLVector4(z_axis, 0.f),
							LLVector4(delta_pos, 1.f));
			
	x_axis.normVec();
	y_axis.normVec();
	z_axis.normVec();
	
	vo->mRelativeXformInvTrans.setRows(x_axis, y_axis, z_axis);
}

const LLMatrix4& LLVolumeImplFlexible::getWorldMatrix(LLXformMatrix* xform) const
{
	return xform->getWorldMatrix();
}<|MERGE_RESOLUTION|>--- conflicted
+++ resolved
@@ -360,13 +360,9 @@
 			{
 				F32 pixel_area = mVO->getPixelArea();
 
-<<<<<<< HEAD
 				U32 update_period = (U32) (llmax((S32) (LLViewerCamera::getInstance()->getScreenPixelArea()*0.01f/(pixel_area*(sUpdateFactor+1.f))),0)+1);
-=======
-				U32 update_period = (U32) (LLViewerCamera::getInstance()->getScreenPixelArea()*0.01f/(pixel_area*(sUpdateFactor+1.f)))+1;
 				// MAINT-1890 Clamp the update period to ensure that the update_period is no greater than 32 frames
 				update_period = llclamp(update_period, 0U, 32U);
->>>>>>> f5a47417
 
 				if	(visible)
 				{
