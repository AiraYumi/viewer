--- conflicted
+++ resolved
@@ -367,24 +367,6 @@
 				if	(visible)
 				{
 					if (!drawablep->isState(LLDrawable::IN_REBUILD_Q1) &&
-<<<<<<< HEAD
-				mVO->getPixelArea() > 256.f)
-			{
-				U32 id;
-
-				if (mVO->isRootEdit())
-				{
-					id = mID;
-				}
-				else
-				{
-					LLVOVolume* parent = (LLVOVolume*) mVO->getParent();
-					id = parent->getVolumeInterfaceID();
-				}
-
-				if ((LLDrawable::getCurrentFrame()+id)%update_period == 0)
-				{
-=======
 						pixel_area > 256.f)
 					{
 						U32 id;
@@ -399,9 +381,18 @@
 							id = parent->getVolumeInterfaceID();
 						}
 
-						if ((LLDrawable::getCurrentFrame()+id)%update_period == 0)
-						{
->>>>>>> e7c0f69c
+				if (mVO->isRootEdit())
+				{
+					id = mID;
+				}
+				else
+				{
+					LLVOVolume* parent = (LLVOVolume*) mVO->getParent();
+					id = parent->getVolumeInterfaceID();
+				}
+
+				if ((LLDrawable::getCurrentFrame()+id)%update_period == 0)
+				{
 							sUpdateDelay[mInstanceIndex] = (S32) update_period-1;
 
 					updateRenderRes();
