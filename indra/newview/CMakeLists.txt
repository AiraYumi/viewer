--- conflicted
+++ resolved
@@ -1913,18 +1913,15 @@
         llcorehttp
         llcommon
         llmeshoptimizer
-        ll::ndof
         lllogin
         llprimitive
         llappearance
         ${LLPHYSICSEXTENSIONS_LIBRARIES}
         ll::bugsplat
+        ll::icu4c
+        ll::lualibs
+        ll::ndof
         ll::tracy
-<<<<<<< HEAD
-        ll::lualibs
-=======
-        ll::icu4c
->>>>>>> afc943ac
         )
 
 if( TARGET ll::intel_memops )
