# -*- cmake -*-

project(viewer)

include(00-Common)
# DON'T move Linking.cmake to its place in the alphabetized list below: it
# sets variables on which the 3p .cmake files depend.
include(Linking)

include(Boost)
include(bugsplat)
include(BuildPackagesInfo)
include(BuildVersion)
include(CMakeCopyIfDifferent)
include(CubemapToEquirectangularJS)
include(DBusGlib)
include(DragDrop)
include(EXPAT)
include(Hunspell)
include(JPEGEncoderBasic)
include(LLAppearance)
include(LLAudio)
include(LLCA)
include(LLCommon)
include(LLCoreHttp)
include(LLImage)
include(LLKDU)
include(LLPhysicsExtensions)
include(LLPrimitive)
include(LLWindow)
include(NDOF)
include(NVAPI)
include(OPENAL)
include(OpenGL)
include(OpenSSL)
include(PNG)
include(TemplateCheck)
include(TinyEXR)
include(ThreeJS)
include(Tracy)
include(UI)
include(ViewerMiscLibs)
include(ViewerManager)
include(VisualLeakDetector)
include(VulkanGltf)
include(ZLIBNG)
include(URIPARSER)
include(LLPrimitive)

if (NOT HAVOK_TPV)
   # When using HAVOK_TPV, the library is precompiled, so no need for this

   # Stub and probably havok lib itself is a hack, autobuild loads a 3p that really is a source tarball
   # which includes a CMakeList.txt and then this whole source tree gets pushed into out build ... :/
   # To make matters worse there is a internal assumption about the structure of the viewers CMake layout,
   # which means we need to duct tape this togther ...

   add_subdirectory(${LLPHYSICSEXTENSIONS_SRC_DIR} llphysicsextensions)

   # Another hack that works with newer cmake versions:
   cmake_policy( SET CMP0079 NEW)
   if( TARGET llphysicsextensionsstub )
      target_link_libraries(llphysicsextensionsstub llcommon llmath)
   endif()
   if( TARGET llphysicsextensions )
      target_link_libraries(llphysicsextensions llrender )
      if (DARWIN)
        target_compile_options( llphysicsextensions  PRIVATE -Wno-unused-local-typedef)
      endif (DARWIN)
   endif()
endif (NOT HAVOK_TPV)

set(viewer_SOURCE_FILES
    gltfscenemanager.cpp
    gltf/asset.cpp
    gltf/accessor.cpp
    gltf/primitive.cpp
    gltf/animation.cpp
    groupchatlistener.cpp
    llaccountingcostmanager.cpp
    llaisapi.cpp
    llagent.cpp
    llagentaccess.cpp
    llagentbenefits.cpp
    llagentcamera.cpp
    llagentdata.cpp
    llagentlanguage.cpp
    llagentlistener.cpp
    llagentpicksinfo.cpp
    llagentpilot.cpp
    llagentui.cpp
    llagentwearables.cpp
    llanimstatelabels.cpp
    llappcorehttp.cpp
    llappearancemgr.cpp
    llappviewer.cpp
    llappviewerlistener.cpp
    llattachmentsmgr.cpp
    llaudiosourcevo.cpp
    llautoreplace.cpp
    llavataractions.cpp
    llavatariconctrl.cpp
    llavatarlist.cpp
    llavatarlistitem.cpp
    llavatarrenderinfoaccountant.cpp
    llavatarrendernotifier.cpp
    llavatarpropertiesprocessor.cpp
    llblockedlistitem.cpp
    llblocklist.cpp
    llbox.cpp
    llbrowsernotification.cpp
    llbuycurrencyhtml.cpp
    llcallingcard.cpp
    llchannelmanager.cpp
    llchatbar.cpp
    llchathistory.cpp
    llchatitemscontainerctrl.cpp
    llchatmsgbox.cpp
    llchiclet.cpp
    llchicletbar.cpp
    llclassifiedinfo.cpp
    llcofwearables.cpp
    llcolorswatch.cpp
    llcommanddispatcherlistener.cpp
    llcommandhandler.cpp
    llcommandlineparser.cpp
    llcommunicationchannel.cpp
    llcompilequeue.cpp
    llconfirmationmanager.cpp
    llcontrolavatar.cpp
    llconversationlog.cpp
    llconversationloglist.cpp
    llconversationloglistitem.cpp
    llconversationmodel.cpp
    llconversationview.cpp
    llcurrencyuimanager.cpp
    llcylinder.cpp
    lldateutil.cpp
    lldebugmessagebox.cpp
    lldebugview.cpp
    lldeferredsounds.cpp
    lldelayedgestureerror.cpp
    lldirpicker.cpp
    lldonotdisturbnotificationstorage.cpp
    lldndbutton.cpp
    lldrawable.cpp
    lldrawpool.cpp
    lldrawpoolalpha.cpp
    lldrawpoolavatar.cpp
    lldrawpoolbump.cpp
    lldrawpoolmaterials.cpp
    lldrawpoolpbropaque.cpp
    lldrawpoolsimple.cpp
    lldrawpoolsky.cpp
    lldrawpoolterrain.cpp
    lldrawpooltree.cpp
    lldrawpoolwater.cpp
    lldrawpoolwlsky.cpp
    lldynamictexture.cpp
    llemote.cpp
    llenvironment.cpp
    llestateinfomodel.cpp
    lleventnotifier.cpp
    lleventpoll.cpp
    llexpandabletextbox.cpp
    llexperiencelog.cpp
    llexternaleditor.cpp
    llface.cpp
    llfasttimerview.cpp
    llfavoritesbar.cpp
    llfeaturemanager.cpp
    llfetchedgltfmaterial.cpp
    llfilepicker.cpp
    llfilteredwearablelist.cpp
    llfirstuse.cpp
    llflexibleobject.cpp
    llfloater360capture.cpp
    llfloaterabout.cpp
    llfloaterbvhpreview.cpp
    llfloateraddpaymentmethod.cpp
    llfloaterauction.cpp
    llfloaterautoreplacesettings.cpp
    llfloateravatar.cpp
    llfloateravatarpicker.cpp
    llfloateravatarrendersettings.cpp
    llfloateravatartextures.cpp
    llfloaterbanduration.cpp
    llfloaterbeacons.cpp
    llfloaterbigpreview.cpp
    llfloaterbuildoptions.cpp
    llfloaterbulkpermission.cpp
    llfloaterbump.cpp
    llfloaterbuy.cpp
    llfloaterbuycontents.cpp
    llfloaterbuycurrency.cpp
    llfloaterbuycurrencyhtml.cpp
    llfloaterbuyland.cpp
    llfloatercamera.cpp
    llfloatercamerapresets.cpp
    llfloaterchangeitemthumbnail.cpp
    llfloaterchatvoicevolume.cpp
    llfloaterclassified.cpp
    llfloatercolorpicker.cpp
    llfloaterconversationlog.cpp
    llfloaterconversationpreview.cpp
    llfloatercreatelandmark.cpp
    llfloaterdeleteprefpreset.cpp
    llfloaterdestinations.cpp
    llfloaterdisplayname.cpp
    llfloatereditenvironmentbase.cpp
    llfloatereditextdaycycle.cpp
    llfloateremojipicker.cpp
    llfloaterenvironmentadjust.cpp
    llfloaterevent.cpp
    llfloaterexperiencepicker.cpp
    llfloaterexperienceprofile.cpp
    llfloaterexperiences.cpp
    llfloaterfixedenvironment.cpp
    llfloaterfonttest.cpp
    llfloaterforgetuser.cpp
    llfloatergesture.cpp
    llfloatergodtools.cpp
    llfloatergotoline.cpp
    llfloatergridstatus.cpp
    llfloatergroupbulkban.cpp
    llfloatergroupinvite.cpp
    llfloatergroups.cpp
    llfloaterhandler.cpp
    llfloaterhelpbrowser.cpp
    llfloaterhoverheight.cpp
    llfloaterhowto.cpp
    llfloaterhud.cpp
    llfloaterimagepreview.cpp
    llfloaterimsessiontab.cpp
    llfloaterimsession.cpp
    llfloaterimcontainer.cpp
    llfloaterinspect.cpp
    llfloaterinventorysettings.cpp
    llfloaterinventorythumbnailshelper.cpp
    llfloaterjoystick.cpp
    llfloaterlagmeter.cpp
    llfloaterland.cpp
    llfloaterlandholdings.cpp
    llfloaterlinkreplace.cpp
    llfloaterloadprefpreset.cpp
    llfloatermarketplacelistings.cpp
    llfloatermap.cpp
    llfloatermediasettings.cpp
    llfloatermemleak.cpp
    llfloatermodelpreview.cpp
    llfloatermodeluploadbase.cpp
    llfloatermyscripts.cpp
    llfloatermyenvironment.cpp
    llfloaternamedesc.cpp
    llfloaternewfeaturenotification.cpp
    llfloaternotificationsconsole.cpp
    llfloaternotificationstabbed.cpp
    llfloaterobjectweights.cpp
    llfloateropenobject.cpp
    llfloatersimplesnapshot.cpp
    llfloaterpathfindingcharacters.cpp
    llfloaterpathfindingconsole.cpp
    llfloaterpathfindinglinksets.cpp
    llfloaterpathfindingobjects.cpp
    llfloaterpay.cpp
    llfloaterperformance.cpp
    llfloaterperms.cpp
    llfloaterpostprocess.cpp
    llfloaterprofile.cpp
    llfloaterpreference.cpp
    llfloaterpreferencesgraphicsadvanced.cpp
    llfloaterpreferenceviewadvanced.cpp
    llfloaterpreviewtrash.cpp
    llfloaterprofiletexture.cpp
    llfloaterregiondebugconsole.cpp
    llfloaterregioninfo.cpp
    llfloaterreporter.cpp
    llfloaterregionrestarting.cpp
    llfloatersavecamerapreset.cpp
    llfloatersaveprefpreset.cpp
    llfloatersceneloadstats.cpp
    llfloaterscriptdebug.cpp
    llfloaterscriptedprefs.cpp
    llfloaterscriptlimits.cpp
    llfloatersearch.cpp
    llfloatersellland.cpp
    llfloatersettingsdebug.cpp
    llfloatersidepanelcontainer.cpp
    llfloatersnapshot.cpp
    llfloatersounddevices.cpp
    llfloaterspellchecksettings.cpp
    llfloatertelehub.cpp
    llfloatertestinspectors.cpp
    llfloatertestlistview.cpp
    llfloatertools.cpp
    llfloatertopobjects.cpp
    llfloatertos.cpp
    llfloatertoybox.cpp
    llfloatertranslationsettings.cpp
    llfloateruipreview.cpp
    llfloaterurlentry.cpp
    llfloatervoiceeffect.cpp
    llfloatervoicevolume.cpp
    llfloaterwebcontent.cpp
    llfloaterwhitelistentry.cpp
    llfloaterwindowsize.cpp
    llfloaterworldmap.cpp
    llfolderviewmodelinventory.cpp
    llfollowcam.cpp
    llfriendcard.cpp
    llflyoutcombobtn.cpp
    llgesturelistener.cpp
    llgesturemgr.cpp
    llgiveinventory.cpp
    llglsandbox.cpp
    llgltfmateriallist.cpp
    llgltfmaterialpreviewmgr.cpp
    llgroupactions.cpp
    llgroupiconctrl.cpp
    llgrouplist.cpp
    llgroupmgr.cpp
    llhasheduniqueid.cpp
    llhints.cpp
    llhttpretrypolicy.cpp
    llhudeffect.cpp
    llhudeffectbeam.cpp
    llhudeffectlookat.cpp
    llhudeffectpointat.cpp
    llhudeffecttrail.cpp
    llhudeffectblob.cpp
    llhudicon.cpp
    llhudmanager.cpp
    llhudnametag.cpp
    llhudobject.cpp
    llhudrender.cpp
    llhudtext.cpp
    llhudview.cpp
    llimagefiltersmanager.cpp
    llimhandler.cpp
    llimprocessing.cpp
    llimview.cpp
    llinspect.cpp
    llinspectavatar.cpp
    llinspectgroup.cpp
    llinspectobject.cpp
    llinspectremoteobject.cpp
    llinspecttexture.cpp
    llinspecttoast.cpp
    llinventorybridge.cpp
    llinventoryfilter.cpp
    llinventoryfunctions.cpp
    llinventorygallery.cpp
    llinventorygallerymenu.cpp
    llinventoryicon.cpp
    llinventoryitemslist.cpp
    llinventorylistitem.cpp
    llinventorymodel.cpp
    llinventorymodelbackgroundfetch.cpp
    llinventoryobserver.cpp
    llinventorypanel.cpp
    lljoystickbutton.cpp
    llkeyconflict.cpp
    lllandmarkactions.cpp
    lllandmarklist.cpp
    lllegacyatmospherics.cpp
    lllistcontextmenu.cpp
    lllistview.cpp
    lllocalbitmaps.cpp
    lllocalgltfmaterials.cpp
    lllocationhistory.cpp
    lllocationinputctrl.cpp
    lllogchat.cpp
    llloginhandler.cpp
    lllogininstance.cpp
    llmachineid.cpp
    llmanip.cpp
    llmaniprotate.cpp
    llmanipscale.cpp
    llmaniptranslate.cpp
    llmarketplacefunctions.cpp
    llmarketplacenotifications.cpp
    llmaterialeditor.cpp
    llmaterialmgr.cpp
    llmediactrl.cpp
    llmediadataclient.cpp
    llmenuoptionpathfindingrebakenavmesh.cpp
    llmeshrepository.cpp
    llmimetypes.cpp
    llmodelpreview.cpp
    llmorphview.cpp
    llmoveview.cpp
    llmutelist.cpp
    llnamebox.cpp
    llnameeditor.cpp
    llnamelistctrl.cpp
    llnavigationbar.cpp
    llfloaterimnearbychat.cpp
    llfloaterimnearbychathandler.cpp
    llfloaterimnearbychatlistener.cpp
    llnetmap.cpp
    llnotificationalerthandler.cpp
    llnotificationgrouphandler.cpp
    llnotificationhandlerutil.cpp
    llnotificationhinthandler.cpp
    llnotificationlistitem.cpp
    llnotificationlistview.cpp
    llnotificationmanager.cpp
    llnotificationofferhandler.cpp
    llnotificationscripthandler.cpp
    llnotificationstorage.cpp
    llnotificationtiphandler.cpp
    lloutfitgallery.cpp
    lloutfitslist.cpp
    lloutfitobserver.cpp
    lloutputmonitorctrl.cpp
    llpanelappearancetab.cpp
    llpanelavatar.cpp
    llpanelavatartag.cpp
    llpanelblockedlist.cpp
    llpanelclassified.cpp
    llpanelcontents.cpp
    llpaneleditsky.cpp
    llpaneleditwater.cpp
    llpaneleditwearable.cpp
    llpanelemojicomplete.cpp
    llpanelenvironment.cpp
    llpanelexperiencelisteditor.cpp
    llpanelexperiencelog.cpp
    llpanelexperiencepicker.cpp
    llpanelexperiences.cpp
    llpanelface.cpp
    llpanelgenerictip.cpp
    llpanelgroup.cpp
    llpanelgroupcreate.cpp
    llpanelgroupbulk.cpp
    llpanelgroupbulkban.cpp
    llpanelgroupexperiences.cpp
    llpanelgroupgeneral.cpp
    llpanelgroupinvite.cpp
    llpanelgrouplandmoney.cpp
    llpanelgroupnotices.cpp
    llpanelgrouproles.cpp
    llpanelhome.cpp
    llpanelland.cpp
    llpanellandaudio.cpp
    llpanellandmarkinfo.cpp
    llpanellandmarks.cpp
    llpanellandmedia.cpp
    llpanellogin.cpp
    llpanelloginlistener.cpp
    llpanelmaininventory.cpp
    llpanelmarketplaceinbox.cpp
    llpanelmarketplaceinboxinventory.cpp
    llpanelmediasettingsgeneral.cpp
    llpanelmediasettingspermissions.cpp
    llpanelmediasettingssecurity.cpp
    llpanelnearbymedia.cpp
    llpanelobject.cpp
    llpanelobjectinventory.cpp
    llpanelonlinestatus.cpp
    llpaneloutfitedit.cpp
    llpaneloutfitsinventory.cpp
    llpanelpeople.cpp
    llpanelpeoplemenus.cpp
    llpanelpermissions.cpp
    llpanelplaceinfo.cpp
    llpanelplaceprofile.cpp
    llpanelplaces.cpp
    llpanelplacestab.cpp
    llpanelpresetscamerapulldown.cpp
    llpanelpresetspulldown.cpp
    llpanelprimmediacontrols.cpp
    llpanelprofile.cpp
    llpanelprofileclassifieds.cpp
    llpanelprofilepicks.cpp
    llpanelsnapshot.cpp
    llpanelsnapshotinventory.cpp
    llpanelsnapshotlocal.cpp
    llpanelsnapshotoptions.cpp
    llpanelsnapshotpostcard.cpp
    llpanelsnapshotprofile.cpp
    llpanelteleporthistory.cpp
    llpaneltiptoast.cpp
    llpanelvoiceeffect.cpp
    llpaneltopinfobar.cpp
    llpanelpulldown.cpp
    llpanelvoicedevicesettings.cpp
    llpanelvolume.cpp
    llpanelvolumepulldown.cpp
    llpanelwearing.cpp
    llparcelselection.cpp
    llparticipantlist.cpp
    llpatchvertexarray.cpp
    llpathfindingcharacter.cpp
    llpathfindingcharacterlist.cpp
    llpathfindinglinkset.cpp
    llpathfindinglinksetlist.cpp
    llpathfindingmanager.cpp
    llpathfindingnavmesh.cpp
    llpathfindingnavmeshstatus.cpp
    llpathfindingnavmeshzone.cpp
    llpathfindingobject.cpp
    llpathfindingobjectlist.cpp
    llpathfindingpathtool.cpp
    llpbrterrainfeatures.cpp
    llpersistentnotificationstorage.cpp
    llphysicsmotion.cpp
    llphysicsshapebuilderutil.cpp
    llpipelinelistener.cpp
    llplacesinventorybridge.cpp
    llplacesinventorypanel.cpp
    llplacesfolderview.cpp
    llpopupview.cpp
    llpostcard.cpp
    llpresetsmanager.cpp
    llpreview.cpp
    llpreviewanim.cpp
    llpreviewgesture.cpp
    llpreviewnotecard.cpp
    llpreviewscript.cpp
    llpreviewsound.cpp
    llpreviewtexture.cpp
    llproductinforequest.cpp
    llprogressview.cpp
    llrecentpeople.cpp
    llreflectionmap.cpp
    llreflectionmapmanager.cpp
    llheroprobemanager.cpp
    llregioninfomodel.cpp
    llregionposition.cpp
    llremoteparcelrequest.cpp
    llsaveoutfitcombobtn.cpp
    llscenemonitor.cpp
    llsceneview.cpp
    llscreenchannel.cpp
    llscripteditor.cpp
    llscriptfloater.cpp
    llscrollingpanelparam.cpp
    llscrollingpanelparambase.cpp
    llsculptidsize.cpp
    llsearchableui.cpp
    llsearchcombobox.cpp
    llsearchhistory.cpp
    llsecapi.cpp
    llsechandler_basic.cpp
    llselectmgr.cpp
    llsetkeybinddialog.cpp
    llsettingspicker.cpp
    llsettingsvo.cpp
    llshareavatarhandler.cpp
    llsidepanelappearance.cpp
    llsidepanelinventory.cpp
    llsidepanelinventorysubpanel.cpp
    llsidepaneliteminfo.cpp
    llsidepaneltaskinfo.cpp
    llsidetraypanelcontainer.cpp
    llskinningutil.cpp
    llsky.cpp
    llslurl.cpp
    llsnapshotlivepreview.cpp
    llspatialpartition.cpp
    llspeakers.cpp
    llspeakingindicatormanager.cpp
    llsplitbutton.cpp
    llsprite.cpp
    llstartup.cpp
    llstartuplistener.cpp
    llstatusbar.cpp
    llstylemap.cpp
    llsurface.cpp
    llsurfacepatch.cpp
    llsyntaxid.cpp
    llsyswellitem.cpp
    llsyswellwindow.cpp
    llteleporthistory.cpp
    llteleporthistorystorage.cpp
    lltexturecache.cpp
    lltexturectrl.cpp
    lltexturefetch.cpp
    lltextureinfo.cpp
    lltextureinfodetails.cpp
    lltexturestats.cpp
    lltextureview.cpp
    llthumbnailctrl.cpp
    lltinygltfhelper.cpp
    lltoast.cpp
    lltoastalertpanel.cpp
    lltoastgroupnotifypanel.cpp
    lltoastimpanel.cpp
    lltoastnotifypanel.cpp
    lltoastpanel.cpp
    lltoastscripttextbox.cpp
    lltoastscriptquestion.cpp
    lltool.cpp
    lltoolbarview.cpp
    lltoolbrush.cpp
    lltoolcomp.cpp
    lltooldraganddrop.cpp
    lltoolface.cpp
    lltoolfocus.cpp
    lltoolgrab.cpp
    lltoolgun.cpp
    lltoolindividual.cpp
    lltoolmgr.cpp
    lltoolmorph.cpp
    lltoolobjpicker.cpp
    lltoolpie.cpp
    lltoolpipette.cpp
    lltoolplacer.cpp
    lltoolselect.cpp
    lltoolselectland.cpp
    lltoolselectrect.cpp
    lltracker.cpp
    lltrackpicker.cpp
    lltransientdockablefloater.cpp
    lltransientfloatermgr.cpp
    lltranslate.cpp
    lluiavatar.cpp
    lluilistener.cpp
    lluploaddialog.cpp
    llurl.cpp
    llurldispatcher.cpp
    llurldispatcherlistener.cpp
    llurlfloaterdispatchhandler.cpp
    llurlhistory.cpp
    llurllineeditorctrl.cpp
    llurlwhitelist.cpp
    llversioninfo.cpp
    llviewchildren.cpp
    llviewerassetstats.cpp
    llviewerassetstorage.cpp
    llviewerassettype.cpp
    llviewerassetupload.cpp
    llviewerattachmenu.cpp
    llvieweraudio.cpp
    llviewercamera.cpp
    llviewerchat.cpp
    llviewercontrol.cpp
    llviewercontrollistener.cpp
    llviewerdisplay.cpp
    llviewerdisplayname.cpp
    llviewerfloaterreg.cpp
    llviewerfoldertype.cpp
    llviewergenericmessage.cpp
    llviewergesture.cpp
    llviewerhelp.cpp
    llviewerhelputil.cpp
    llviewerhome.cpp
    llviewerinventory.cpp
    llviewerjoint.cpp
    llviewerjointattachment.cpp
    llviewerjointmesh.cpp
    llviewerjoystick.cpp
    llviewerinput.cpp
    llviewerlayer.cpp
    llviewermedia.cpp
    llviewermedia_streamingaudio.cpp
    llviewermediafocus.cpp
    llviewermenu.cpp
    llviewermenufile.cpp
    llviewermessage.cpp
    llviewernetwork.cpp
    llviewerobject.cpp
    llviewerobjectlist.cpp
    llvieweroctree.cpp
    llviewerparcelaskplay.cpp
    llviewerparcelmedia.cpp
    llviewerparcelmediaautoplay.cpp
    llviewerparcelmgr.cpp
    llviewerparceloverlay.cpp
    llviewerpartsim.cpp
    llviewerpartsource.cpp
    llviewerregion.cpp
    llviewershadermgr.cpp
    llviewerstats.cpp
    llviewerstatsrecorder.cpp
    llviewertexlayer.cpp
    llviewertexteditor.cpp
    llviewertexture.cpp
    llviewertextureanim.cpp
    llviewertexturelist.cpp
    llviewerthrottle.cpp
    llviewerwearable.cpp
    llviewerwindow.cpp
    llviewerwindowlistener.cpp
    llvlcomposition.cpp
    llvlmanager.cpp
    llvoavatar.cpp
    llvoavatarself.cpp
    llvocache.cpp
    llvograss.cpp
    llvoicecallhandler.cpp
    llvoicechannel.cpp
    llvoiceclient.cpp
    llvoicevisualizer.cpp
    llvoicevivox.cpp
    llvoicewebrtc.cpp
    llvoinventorylistener.cpp
    llvopartgroup.cpp
    llvosky.cpp
    llvosurfacepatch.cpp
    llvotree.cpp
    llvovolume.cpp
    llvowater.cpp
    llvowlsky.cpp
    llwatchdog.cpp
    llwearableitemslist.cpp
    llwearablelist.cpp
    llweb.cpp
    llwebprofile.cpp
    llwind.cpp
    llwindowlistener.cpp
    llwlhandlers.cpp
    llworld.cpp
    llworldmap.cpp
    llworldmapmessage.cpp
    llworldmipmap.cpp
    llworldmapview.cpp
    llxmlrpclistener.cpp
    llxmlrpctransaction.cpp
    noise.cpp
    pipeline.cpp
    )

set(VIEWER_BINARY_NAME "secondlife-bin" CACHE STRING
    "The name of the viewer executable to create.")

set(viewer_HEADER_FILES
    CMakeLists.txt
    ViewerInstall.cmake
    gltfscenemanager.h
    groupchatlistener.h
    gltf/asset.h
    gltf/accessor.h
    gltf/buffer_util.h
    gltf/primitive.h
    gltf/animation.h
    llaccountingcost.h
    llaccountingcostmanager.h
    llaisapi.h
    llagent.h
    llagentaccess.h
    llagentbenefits.h
    llagentcamera.h
    llagentdata.h
    llagentlanguage.h
    llagentlistener.h
    llagentpicksinfo.h
    llagentpilot.h
    llagentui.h
    llagentwearables.h
    llanimstatelabels.h
    llappcorehttp.h
    llappearance.h
    llappearancemgr.h
    llappviewer.h
    llappviewerlistener.h
    llattachmentsmgr.h
    llaudiosourcevo.h
    llautoreplace.h
    llavataractions.h
    llavatariconctrl.h
    llavatarlist.h
    llavatarlistitem.h
    llavatarpropertiesprocessor.h
    llavatarrenderinfoaccountant.h
    llavatarrendernotifier.h
    llblockedlistitem.h
    llblocklist.h
    llbox.h
    llbuycurrencyhtml.h
    llcallingcard.h
    llcapabilityprovider.h
    llchannelmanager.h
    llchatbar.h
    llchathistory.h
    llchatitemscontainerctrl.h
    llchatmsgbox.h
    llchiclet.h
    llchicletbar.h
    llclassifiedinfo.h
    llcofwearables.h
    llcolorswatch.h
    llcommanddispatcherlistener.h
    llcommandhandler.h
    llcommandlineparser.h
    llcommunicationchannel.h
    llcompilequeue.h
    llconfirmationmanager.h
    llcontrolavatar.h
    llconversationlog.h
    llconversationloglist.h
    llconversationloglistitem.h
    llconversationmodel.h
    llconversationview.h
    llcurrencyuimanager.h
    llcylinder.h
    lldateutil.h
    lldebugmessagebox.h
    lldebugview.h
    lldeferredsounds.h
    lldelayedgestureerror.h
    lldirpicker.h
    lldonotdisturbnotificationstorage.h
    lldndbutton.h
    lldrawable.h
    lldrawpool.h
    lldrawpoolalpha.h
    lldrawpoolavatar.h
    lldrawpoolbump.h
    lldrawpoolmaterials.h
    lldrawpoolpbropaque.h
    lldrawpoolsimple.h
    lldrawpoolsky.h
    lldrawpoolterrain.h
    lldrawpooltree.h
    lldrawpoolwater.h
    lldrawpoolwlsky.h
    lldynamictexture.h
    llemote.h
    llenvironment.h
    llestateinfomodel.h
    lleventnotifier.h
    lleventpoll.h
    llexpandabletextbox.h
    llexperiencelog.h
    llexternaleditor.h
    llface.h
    llfasttimerview.h
    llfavoritesbar.h
    llfeaturemanager.h
    llfetchedgltfmaterial.h
    llfilepicker.h
    llfilteredwearablelist.h
    llfirstuse.h
    llflexibleobject.h
    llfloater360capture.h
    llfloaterabout.h
    llfloaterbvhpreview.h
    llfloateraddpaymentmethod.h
    llfloaterauction.h
    llfloaterautoreplacesettings.h
    llfloateravatar.h
    llfloateravatarpicker.h
    llfloateravatarrendersettings.h
    llfloateravatartextures.h
    llfloaterbanduration.h
    llfloaterbeacons.h
    llfloaterbigpreview.h
    llfloaterbuildoptions.h
    llfloaterbulkpermission.h
    llfloaterbump.h
    llfloaterbuy.h
    llfloaterbuycontents.h
    llfloaterbuycurrency.h
    llfloaterbuycurrencyhtml.h
    llfloaterbuyland.h
    llfloatercamerapresets.h
    llfloaterchangeitemthumbnail.h
    llfloatercamera.h
    llfloaterchatvoicevolume.h
    llfloaterclassified.h
    llfloatercolorpicker.h
    llfloaterconversationlog.h
    llfloaterconversationpreview.h
    llfloatercreatelandmark.h
    llfloaterdeleteprefpreset.h
    llfloaterdestinations.h
    llfloaterdisplayname.h
    llfloatereditenvironmentbase.h
    llfloatereditextdaycycle.h
    llfloateremojipicker.h
    llfloaterenvironmentadjust.h
    llfloaterevent.h
    llfloaterexperiencepicker.h
    llfloaterexperienceprofile.h
    llfloaterexperiences.h
    llfloaterfixedenvironment.h
    llfloaterfonttest.h
    llfloaterforgetuser.h
    llfloatergesture.h
    llfloatergodtools.h
    llfloatergotoline.h
    llfloatergridstatus.h
    llfloatergroupbulkban.h
    llfloatergroupinvite.h
    llfloatergroups.h
    llfloaterhandler.h
    llfloaterhelpbrowser.h
    llfloaterhoverheight.h
    llfloaterhowto.h
    llfloaterhud.h
    llfloaterimagepreview.h
    llfloaterimnearbychat.h
    llfloaterimnearbychathandler.h
    llfloaterimnearbychatlistener.h
    llfloaterimsessiontab.h
    llfloaterimsession.h
    llfloaterimcontainer.h
    llfloaterinspect.h
    llfloaterinventorysettings.h
    llfloaterinventorythumbnailshelper.h
    llfloaterjoystick.h
    llfloaterlagmeter.h
    llfloaterland.h
    llfloaterlandholdings.h
    llfloaterlinkreplace.h
    llfloaterloadprefpreset.h
    llfloatermap.h
    llfloatermarketplacelistings.h
    llfloatermediasettings.h
    llfloatermemleak.h
    llfloatermodelpreview.h
    llfloatermodeluploadbase.h
    llfloatermyscripts.h
    llfloatermyenvironment.h
    llfloaternamedesc.h
    llfloaternewfeaturenotification.h
    llfloaternotificationsconsole.h
    llfloaternotificationstabbed.h
    llfloaterobjectweights.h
    llfloateropenobject.h
    llfloatersimplesnapshot.h
    llfloaterpathfindingcharacters.h
    llfloaterpathfindingconsole.h
    llfloaterpathfindinglinksets.h
    llfloaterpathfindingobjects.h
    llfloaterpay.h
    llfloaterperformance.h
    llfloaterperms.h
    llfloaterpostprocess.h
    llfloaterprofile.h
    llfloaterpreference.h
    llfloaterpreferencesgraphicsadvanced.h
    llfloaterpreferenceviewadvanced.h
    llfloaterpreviewtrash.h
    llfloaterprofiletexture.h
    llfloaterregiondebugconsole.h
    llfloaterregioninfo.h
    llfloaterreporter.h
    llfloaterregionrestarting.h
    llfloatersavecamerapreset.h
    llfloatersaveprefpreset.h
    llfloatersceneloadstats.h
    llfloaterscriptdebug.h
    llfloaterscriptedprefs.h
    llfloaterscriptlimits.h
    llfloatersearch.h
    llfloatersellland.h
    llfloatersettingsdebug.h
    llfloatersidepanelcontainer.h
    llfloatersnapshot.h
    llfloatersounddevices.h
    llfloaterspellchecksettings.h
    llfloatertelehub.h
    llfloatertestinspectors.h
    llfloatertestlistview.h
    llfloatertools.h
    llfloatertopobjects.h
    llfloatertos.h
    llfloatertoybox.h
    llfloatertranslationsettings.h
    llfloateruipreview.h
    llfloaterurlentry.h
    llfloatervoiceeffect.h
    llfloatervoicevolume.h
    llfloaterwebcontent.h
    llfloaterwhitelistentry.h
    llfloaterwindowsize.h
    llfloaterworldmap.h
    llfolderviewmodelinventory.h
    llfollowcam.h
    llfriendcard.h
    llflyoutcombobtn.h
    llgesturelistener.h
    llgesturemgr.h
    llgiveinventory.h
    llgltfmateriallist.h
    llgltfmaterialpreviewmgr.h
    llgroupactions.h
    llgroupiconctrl.h
    llgrouplist.h
    llgroupmgr.h
    llhasheduniqueid.h
    llhints.h
    llhttpretrypolicy.h
    llhudeffect.h
    llhudeffectbeam.h
    llhudeffectlookat.h
    llhudeffectpointat.h
    llhudeffecttrail.h
    llhudeffectblob.h
    llhudicon.h
    llhudmanager.h
    llhudnametag.h
    llhudobject.h
    llhudrender.h
    llhudtext.h
    llhudview.h
    llimagefiltersmanager.h
    llimprocessing.h
    llimview.h
    llinspect.h
    llinspectavatar.h
    llinspectgroup.h
    llinspectobject.h
    llinspectremoteobject.h
    llinspecttexture.h
    llinspecttoast.h
    llinventorybridge.h
    llinventoryfilter.h
    llinventoryfunctions.h
    llinventorygallery.h
    llinventorygallerymenu.h
    llinventoryicon.h
    llinventoryitemslist.h
    llinventorylistitem.h
    llinventorymodel.h
    llinventorymodelbackgroundfetch.h
    llinventoryobserver.h
    llinventorypanel.h
    lljoystickbutton.h
    llkeyconflict.h
    lllandmarkactions.h
    lllandmarklist.h
    lllightconstants.h
    lllistcontextmenu.h
    lllistview.h
    lllocalbitmaps.h
    lllocalgltfmaterials.h
    lllocationhistory.h
    lllocationinputctrl.h
    lllogchat.h
    llloginhandler.h
    lllogininstance.h
    llmachineid.h
    llmanip.h
    llmaniprotate.h
    llmanipscale.h
    llmaniptranslate.h
    llmarketplacefunctions.h
    llmarketplacenotifications.h
    llmaterialeditor.h
    llmaterialmgr.h
    llmediactrl.h
    llmediadataclient.h
    llmenuoptionpathfindingrebakenavmesh.h
    llmeshrepository.h
    llmimetypes.h
    llmodelpreview.h
    llmorphview.h
    llmoveview.h
    llmutelist.h
    llnamebox.h
    llnameeditor.h
    llnamelistctrl.h
    llnavigationbar.h
    llnetmap.h
    llnotificationhandler.h
    llnotificationlistitem.h
    llnotificationlistview.h
    llnotificationmanager.h
    llnotificationstorage.h
    lloutfitgallery.h
    lloutfitslist.h
    lloutfitobserver.h
    lloutputmonitorctrl.h
    llpanelappearancetab.h
    llpanelavatar.h
    llpanelavatartag.h
    llpanelblockedlist.h
    llpanelclassified.h
    llpanelcontents.h
    llpaneleditsky.h
    llpaneleditwater.h
    llpaneleditwearable.h
    llpanelemojicomplete.h
    llpanelenvironment.h
    llpanelexperiencelisteditor.h
    llpanelexperiencelog.h
    llpanelexperiencepicker.h
    llpanelexperiences.h
    llpanelface.h
    llpanelgenerictip.h
    llpanelgroup.h
    llpanelgroupcreate.h
    llpanelgroupbulk.h
    llpanelgroupbulkimpl.h
    llpanelgroupbulkban.h
    llpanelgroupexperiences.h
    llpanelgroupgeneral.h
    llpanelgroupinvite.h
    llpanelgrouplandmoney.h
    llpanelgroupnotices.h
    llpanelgrouproles.h
    llpanelhome.h
    llpanelland.h
    llpanellandaudio.h
    llpanellandmarkinfo.h
    llpanellandmarks.h
    llpanellandmedia.h
    llpanellogin.h
    llpanelloginlistener.h
    llpanelmaininventory.h
    llpanelmarketplaceinbox.h
    llpanelmarketplaceinboxinventory.h
    llpanelmediasettingsgeneral.h
    llpanelmediasettingspermissions.h
    llpanelmediasettingssecurity.h
    llpanelnearbymedia.h
    llpanelobject.h
    llpanelobjectinventory.h
    llpanelonlinestatus.h
    llpaneloutfitedit.h
    llpaneloutfitsinventory.h
    llpanelpeople.h
    llpanelpeoplemenus.h
    llpanelpermissions.h
    llpanelplaceinfo.h
    llpanelplaceprofile.h
    llpanelplaces.h
    llpanelplacestab.h
    llpanelpresetscamerapulldown.h
    llpanelpresetspulldown.h
    llpanelprimmediacontrols.h
    llpanelprofile.h
    llpanelprofileclassifieds.h
    llpanelprofilepicks.h
    llpanelsnapshot.h
    llpanelteleporthistory.h
    llpaneltiptoast.h
    llpanelpulldown.h
    llpanelvoicedevicesettings.h
    llpanelvoiceeffect.h
    llpaneltopinfobar.h
    llpanelvolume.h
    llpanelvolumepulldown.h
    llpanelwearing.h
    llparcelselection.h
    llparticipantlist.h
    llpatchvertexarray.h
    llpathfindingcharacter.h
    llpathfindingcharacterlist.h
    llpathfindinglinkset.h
    llpathfindinglinksetlist.h
    llpathfindingmanager.h
    llpathfindingnavmesh.h
    llpathfindingnavmeshstatus.h
    llpathfindingnavmeshzone.h
    llpathfindingobject.h
    llpathfindingobjectlist.h
    llpathfindingpathtool.h
    llpbrterrainfeatures.h
    llpersistentnotificationstorage.h
    llphysicsmotion.h
    llphysicsshapebuilderutil.h
    llpipelinelistener.h
    llplacesinventorybridge.h
    llplacesinventorypanel.h
    llplacesfolderview.h
    llpopupview.h
    llpostcard.h
    llpresetsmanager.h
    llpreview.h
    llpreviewanim.h
    llpreviewgesture.h
    llpreviewnotecard.h
    llpreviewscript.h
    llpreviewsound.h
    llpreviewtexture.h
    llproductinforequest.h
    llprogressview.h
    llrecentpeople.h
    llreflectionmap.h
    llreflectionmapmanager.h
    llheroprobemanager.h
    llregioninfomodel.h
    llregionposition.h
    llremoteparcelrequest.h
    llresourcedata.h
    llrootview.h
    llsaveoutfitcombobtn.h
    llscenemonitor.h
    llsceneview.h
    llscreenchannel.h
    llscripteditor.h
    llscriptfloater.h
    llscriptruntimeperms.h
    llscrollingpanelparam.h
    llscrollingpanelparambase.h
    llsculptidsize.h
    llsearchableui.h
    llsearchcombobox.h
    llsearchhistory.h
    llsecapi.h
    llsechandler_basic.h
    llselectmgr.h
    llsetkeybinddialog.h
    llsettingspicker.h
    llsettingsvo.h
    llsidepanelappearance.h
    llsidepanelinventory.h
    llsidepanelinventorysubpanel.h
    llsidepaneliteminfo.h
    llsidepaneltaskinfo.h
    llsidetraypanelcontainer.h
    llskinningutil.h
    llsky.h
    llslurl.h
    llsnapshotlivepreview.h
    llsnapshotmodel.h
    llspatialpartition.h
    llspeakers.h
    llspeakingindicatormanager.h
    llsplitbutton.h
    llsprite.h
    llstartup.h
    llstartuplistener.h
    llstatusbar.h
    llstylemap.h
    llsurface.h
    llsurfacepatch.h
    llsyntaxid.h
    llsyswellitem.h
    llsyswellwindow.h
    lltable.h
    llteleporthistory.h
    llteleporthistorystorage.h
    lltexturecache.h
    lltexturectrl.h
    lltexturefetch.h
    lltextureinfo.h
    lltextureinfodetails.h
    lltexturestats.h
    lltextureview.h
    llthumbnailctrl.h
    lltinygltfhelper.h
    lltoast.h
    lltoastalertpanel.h
    lltoastgroupnotifypanel.h
    lltoastimpanel.h
    lltoastnotifypanel.h
    lltoastpanel.h
    lltoastscripttextbox.h
    lltoastscriptquestion.h
    lltool.h
    lltoolbarview.h
    lltoolbrush.h
    lltoolcomp.h
    lltooldraganddrop.h
    lltoolface.h
    lltoolfocus.h
    lltoolgrab.h
    lltoolgun.h
    lltoolindividual.h
    lltoolmgr.h
    lltoolmorph.h
    lltoolobjpicker.h
    lltoolpie.h
    lltoolpipette.h
    lltoolplacer.h
    lltoolselect.h
    lltoolselectland.h
    lltoolselectrect.h
    lltracker.h
    lltrackpicker.h
    lltransientdockablefloater.h
    lltransientfloatermgr.h
    lltranslate.h
    lluiconstants.h
    lluiavatar.h
    lluilistener.h
    lluploaddialog.h
    lluploadfloaterobservers.h
    llurl.h
    llurldispatcher.h
    llurldispatcherlistener.h
    llurlfloaterdispatchhandler.h
    llurlhistory.h
    llurllineeditorctrl.h
    llurlwhitelist.h
    llversioninfo.h
    llviewchildren.h
    llviewerassetstats.h
    llviewerassetstorage.h
    llviewerassettype.h
    llviewerassetupload.h
    llviewerattachmenu.h
    llvieweraudio.h
    llviewercamera.h
    llviewerchat.h
    llviewercontrol.h
    llviewercontrollistener.h
    llviewerdisplay.h
    llviewerdisplayname.h
    llviewerfloaterreg.h
    llviewerfoldertype.h
    llviewergenericmessage.h
    llviewergesture.h
    llviewerhelp.h
    llviewerhome.h
    llviewerinventory.h
    llviewerjoint.h
    llviewerjointattachment.h
    llviewerjointmesh.h
    llviewerjoystick.h
    llviewerinput.h
    llviewerlayer.h
    llviewermedia.h
    llviewermediafocus.h
    llviewermediaobserver.h
    llviewermenu.h
    llviewermenufile.h
    llviewermessage.h
    llviewernetwork.h
    llviewerobject.h
    llviewerobjectlist.h
    llvieweroctree.h
    llviewerparcelaskplay.h
    llviewerparcelmedia.h
    llviewerparcelmediaautoplay.h
    llviewerparcelmgr.h
    llviewerparceloverlay.h
    llviewerpartsim.h
    llviewerpartsource.h
    llviewerprecompiledheaders.h
    llviewerregion.h
    llviewershadermgr.h
    llviewerstats.h
    llviewerstatsrecorder.h
    llviewertexlayer.h
    llviewertexteditor.h
    llviewertexture.h
    llviewertextureanim.h
    llviewertexturelist.h
    llviewerthrottle.h
    llviewerwearable.h
    llviewerwindow.h
    llviewerwindowlistener.h
    llvlcomposition.h
    llvlmanager.h
    llvoavatar.h
    llvoavatarself.h
    llvocache.h
    llvograss.h
    llvoicechannel.h
    llvoiceclient.h
    llvoicevisualizer.h
    llvoicevivox.h
    llvoicewebrtc.h
    llvoinventorylistener.h
    llvopartgroup.h
    llvosky.h
    llvosurfacepatch.h
    llvotree.h
    llvovolume.h
    llvowater.h
    llvowlsky.h
    llwatchdog.h
    llwearableitemslist.h
    llwearablelist.h
    llweb.h
    llwebprofile.h
    llwind.h
    llwindowlistener.h
    llwlhandlers.h
    llworld.h
    llworldmap.h
    llworldmapmessage.h
    llworldmipmap.h
    llworldmapview.h
    llxmlrpclistener.h
    llxmlrpctransaction.h
    noise.h
    pipeline.h
    roles_constants.h
    VertexCache.h
    VorbisFramework.h
    )

  list(APPEND viewer_SOURCE_FILES llperfstats.cpp)
  list(APPEND viewer_HEADER_FILES llperfstats.h)

source_group("CMake Rules" FILES ViewerInstall.cmake)

#build_data.json creation moved to viewer_manifest.py MAINT-6413
# the viewer_version.txt file created here is for passing to viewer_manifest and autobuild
file(WRITE "${CMAKE_CURRENT_BINARY_DIR}/viewer_version.txt"
           "${VIEWER_SHORT_VERSION}.${VIEWER_VERSION_REVISION}\n")

set_source_files_properties(
   llversioninfo.cpp tests/llversioninfo_test.cpp 
   PROPERTIES
   COMPILE_DEFINITIONS "${VIEWER_CHANNEL_VERSION_DEFINES}" # see BuildVersion.cmake
   )

if (DARWIN)
  LIST(APPEND viewer_SOURCE_FILES llappviewermacosx.cpp)
  LIST(APPEND viewer_SOURCE_FILES llappviewermacosx-objc.mm)
  LIST(APPEND viewer_SOURCE_FILES llappviewermacosx-objc.h)
  LIST(APPEND viewer_SOURCE_FILES llfilepicker_mac.mm)
  LIST(APPEND viewer_HEADER_FILES llfilepicker_mac.h)

  # This should be compiled with the viewer.
  LIST(APPEND viewer_SOURCE_FILES llappdelegate-objc.mm)
  set_source_files_properties(
    llappdelegate-objc.mm
    PROPERTIES
    COMPILE_DEFINITIONS "${VIEWER_CHANNEL_VERSION_DEFINES}"
    # BugsplatMac is a module, imported with @import. That language feature
    # demands these -f switches.
    # Xcode 10.2 requires that Objective-C++ headers declare nullability of
    # pointer variables. As of 2019-06-26, the BugsplatMac version we're using
    # does not yet do so in its own header files. This -W flag prevents fatal
    # warnings.
    COMPILE_FLAGS "-fmodules -fcxx-modules -Wno-nullability-completeness"
    )

  # Add resource files to the project.
  set(viewer_RESOURCE_FILES
    secondlife.icns
    Info-SecondLife.plist
    SecondLife.xib/
    # CMake doesn't seem to support Xcode language variants well just yet
    English.lproj/InfoPlist.strings
    English.lproj/language.txt
    German.lproj/language.txt
    Japanese.lproj/language.txt
    Korean.lproj/language.txt
    )

  SOURCE_GROUP("Resources" FILES ${viewer_RESOURCE_FILES})
  list(APPEND viewer_SOURCE_FILES ${viewer_RESOURCE_FILES})
endif (DARWIN)

if (LINUX)
    LIST(APPEND viewer_SOURCE_FILES llappviewerlinux.cpp)
    set_source_files_properties(
      llappviewerlinux.cpp
      PROPERTIES
      COMPILE_DEFINITIONS "${VIEWER_CHANNEL_VERSION_DEFINES}"
      )
    LIST(APPEND viewer_SOURCE_FILES llappviewerlinux_api_dbus.cpp)
    SET(CMAKE_EXE_LINKER_FLAGS "${CMAKE_EXE_LINKER_FLAGS} -Wl,--as-needed")

endif (LINUX)

if (WINDOWS)

    list(APPEND viewer_SOURCE_FILES
         llappviewerwin32.cpp
         llwindebug.cpp
         )
    set_source_files_properties(
      llappviewerwin32.cpp
      PROPERTIES
      COMPILE_DEFINITIONS "${VIEWER_CHANNEL_VERSION_DEFINES}"
      )

    list(APPEND viewer_HEADER_FILES
         llappviewerwin32.h
         llwindebug.h
         )

    # Replace the icons with the appropriate ones for the channel
    # ('test' is the default)
    set(ICON_PATH "test")
    set(VIEWER_MACOSX_PHASE "d")
    string(TOLOWER ${VIEWER_CHANNEL} channel_lower)
    if(channel_lower MATCHES "^second life release")
        set(ICON_PATH "release")
        set(VIEWER_MACOSX_PHASE "f")
    elseif(channel_lower MATCHES "^second life beta")
        set(ICON_PATH "beta")
        set(VIEWER_MACOSX_PHASE "b")
    elseif(channel_lower MATCHES "^second life project")
        set(ICON_PATH "project")
        set(VIEWER_MACOSX_PHASE "a")
    endif()
    message(STATUS "Copying icons for ${ICON_PATH}")
    execute_process(
      COMMAND ${CMAKE_COMMAND} -E copy_if_different
        "${CMAKE_CURRENT_SOURCE_DIR}/icons/${ICON_PATH}/secondlife.ico"
        "${CMAKE_CURRENT_SOURCE_DIR}/res/ll_icon.ico"
      )
    execute_process(
      COMMAND ${CMAKE_COMMAND} -E copy_if_different
        "${CMAKE_CURRENT_SOURCE_DIR}/icons/${ICON_PATH}/secondlife_256.BMP"
        "${CMAKE_CURRENT_SOURCE_DIR}/res/ll_icon.BMP"
      )
    execute_process(
      COMMAND ${CMAKE_COMMAND} -E copy_if_different
        "${CMAKE_CURRENT_SOURCE_DIR}/icons/${ICON_PATH}/secondlife_256.BMP"
        "${CMAKE_CURRENT_SOURCE_DIR}/res-sdl/ll_icon.BMP"
      )

    # Add resource files to the project.
    # viewerRes.rc is the only buildable file, but
    # the rest are all dependencies of it.
    set(viewer_RESOURCE_FILES
        res/arrow.cur
        res/arrowcop.cur
        res/arrowcopmulti.cur
        res/arrowdrag.cur
        res/circleandline.cur
        res/icon1.ico
        res/llarrow.cur
        res/llarrowdrag.cur
        res/llarrowdragmulti.cur
        res/llarrowlocked.cur
        res/llgrablocked.cur
        res/llno.cur
        res/llnolocked.cur
        res/lltoolcamera.cur
        res/lltoolcreate.cur
        res/lltoolfocus.cur
        res/lltoolgrab.cur
        res/lltoolland.cur
        res/lltoolpan.cur
        res/lltoolpathfinding.cur
        res/lltoolpathfindingpathend.cur
        res/lltoolpathfindingpathendadd.cur
        res/lltoolpathfindingpathstart.cur
        res/lltoolpathfindingpathstartadd.cur
        res/lltoolpipette.cur
        res/lltoolrotate.cur
        res/lltoolscale.cur
        res/lltooltranslate.cur
        res/lltoolzoomin.cur
        res/lltoolzoomout.cur
        res-sdl/ll_icon.BMP
        res/ll_icon.BMP
        res/ll_icon.ico
        res/resource.h
        res/toolpickobject.cur
        res/toolpickobject2.cur
        res/toolpickobject3.cur
        res/toolpipette.cur
        res/toolbuy.cur
        res/toolopen.cur
        res/toolsit.cur
        )

    set_source_files_properties(${viewer_RESOURCE_FILES}
                                PROPERTIES HEADER_FILE_ONLY TRUE)

    configure_file( ${CMAKE_CURRENT_SOURCE_DIR}/res/viewerRes.rc
                    ${CMAKE_CURRENT_BINARY_DIR}/viewerRes.rc
                    )
    set(viewer_RESOURCE_FILES
        ${CMAKE_CURRENT_BINARY_DIR}/viewerRes.rc
        ${viewer_RESOURCE_FILES}
        )

    set_source_files_properties(${CMAKE_CURRENT_BINARY_DIR}/viewerRes.rc
      PROPERTIES COMPILE_FLAGS "-I${CMAKE_CURRENT_SOURCE_DIR}/res"
      )

    SOURCE_GROUP("Resource Files" FILES ${viewer_RESOURCE_FILES})

    list(APPEND viewer_SOURCE_FILES ${viewer_RESOURCE_FILES})

    find_library(INTEL_MEMOPS_LIBRARY
                 NAMES ll_intel_memops
                 PATHS
                 optimized ${ARCH_PREBUILT_DIRS_RELEASE}
                 debug ${ARCH_PREBUILT_DIRS_DEBUG}
                 )
    mark_as_advanced(INTEL_MEMOPS_LIBRARY)


    if (INTEL_MEMOPS_LIBRARY)
      add_library( ll::intel_memops INTERFACE IMPORTED )
      target_link_libraries( ll::intel_memops ${INTEL_MEMOPS_LIBRARY} )
    endif (INTEL_MEMOPS_LIBRARY)

    if (ADDRESS_SIZE EQUAL 64)
        # We deliberately omit this from the 32bit build because it declares that
        # the viewer is compatible with Windows 10; we need that to properly detect
        # the Windows version, but doing so causes systems with certain HD video
        # cards to fail because Windows 10 does not support them.  Leaving this out
        # causes those systems to run in a Windows 8 compatibility mode, which works.
        LIST(APPEND viewer_SOURCE_FILES windows.manifest)
    endif (ADDRESS_SIZE EQUAL 64)

endif (WINDOWS)

# Add the xui files. This is handy for searching for xui elements
# from within the IDE.
file(GLOB_RECURSE viewer_XUI_FILES LIST_DIRECTORIES FALSE
    ${CMAKE_CURRENT_SOURCE_DIR}/skins/*.xml)
source_group(TREE ${CMAKE_CURRENT_SOURCE_DIR}/skins PREFIX "XUI Files" FILES ${viewer_XUI_FILES})
set_source_files_properties(${viewer_XUI_FILES} 
                            PROPERTIES HEADER_FILE_ONLY TRUE)
list(APPEND viewer_SOURCE_FILES ${viewer_XUI_FILES})

# Add the shader sources
file(GLOB_RECURSE viewer_SHADER_FILES LIST_DIRECTORIES FALSE
    ${CMAKE_CURRENT_SOURCE_DIR}/app_settings/shaders/*.glsl)
source_group(TREE ${CMAKE_CURRENT_SOURCE_DIR}/app_settings/shaders PREFIX "Shaders" FILES ${viewer_SHADER_FILES})
set_source_files_properties(${viewer_SHADER_FILES} 
                            PROPERTIES HEADER_FILE_ONLY TRUE)
list(APPEND viewer_SOURCE_FILES ${viewer_SHADER_FILES})


set(viewer_APPSETTINGS_FILES
    app_settings/anim.ini
    app_settings/autoreplace.xml
    app_settings/cmd_line.xml
    app_settings/commands.xml
    app_settings/emoji_groups.xml
    app_settings/foldertypes.xml
    app_settings/grass.xml
    app_settings/ignorable_dialogs.xml
    app_settings/key_bindings.xml
    app_settings/keywords_lsl_default.xml
    app_settings/logcontrol.xml
    app_settings/settings.xml
    app_settings/settings_crash_behavior.xml
    app_settings/settings_files.xml
    app_settings/settings_per_account.xml
    app_settings/std_bump.ini
    app_settings/toolbars.xml
    app_settings/trees.xml
    app_settings/viewerart.xml
    ${CMAKE_SOURCE_DIR}/../etc/message.xml
    ${CMAKE_SOURCE_DIR}/../scripts/messages/message_template.msg
    packages-info.txt
    featuretable.txt
    featuretable_mac.txt
    )

source_group("App Settings" FILES ${viewer_APPSETTINGS_FILES})

set_source_files_properties(${viewer_APPSETTINGS_FILES}
                            PROPERTIES HEADER_FILE_ONLY TRUE)

list(APPEND viewer_SOURCE_FILES ${viewer_APPSETTINGS_FILES})

set(viewer_CHARACTER_FILES
    character/attentions.xml
    character/attentionsN.xml
    character/avatar_lad.xml
    character/avatar_skeleton.xml
    character/genepool.xml
    )

source_group("Character File" FILES ${viewer_CHARACTER_FILES})

set_source_files_properties(${viewer_CHARACTER_FILES}
                            PROPERTIES HEADER_FILE_ONLY TRUE)
list(APPEND viewer_SOURCE_FILES ${viewer_CHARACTER_FILES})

if (WINDOWS)
  file(GLOB viewer_INSTALLER_FILES installers/windows/*.nsi)

  source_group("Installer Files" FILES ${viewer_INSTALLER_FILES})

  set_source_files_properties(${viewer_INSTALLER_FILES}
                              PROPERTIES HEADER_FILE_ONLY TRUE)

  list(APPEND viewer_SOURCE_FILES ${viewer_INSTALLER_FILES})
endif (WINDOWS)

if (HAVOK OR HAVOK_TPV)
  set(LLSTARTUP_COMPILE_FLAGS "${LLSTARTUP_COMPILE_FLAGS} -DLL_HAVOK")
endif (HAVOK OR HAVOK_TPV)

if( DEFINED LLSTARTUP_COMPILE_FLAGS )
   # progress view disables/enables icons based on available packages
   set_source_files_properties(llprogressview.cpp PROPERTIES COMPILE_FLAGS "${LLSTARTUP_COMPILE_FLAGS}")

   set_source_files_properties(llstartup.cpp PROPERTIES COMPILE_FLAGS "${LLSTARTUP_COMPILE_FLAGS}")
endif()

list(APPEND viewer_SOURCE_FILES ${viewer_HEADER_FILES})

add_executable(${VIEWER_BINARY_NAME}
    WIN32
    MACOSX_BUNDLE
    ${viewer_SOURCE_FILES}
    )

# add package files
file(GLOB EVENT_HOST_SCRIPT_GLOB_LIST
     ${CMAKE_CURRENT_SOURCE_DIR}/../viewer_components/*.py)
list(APPEND EVENT_HOST_SCRIPTS ${EVENT_HOST_SCRIPT_GLOB_LIST})

set(PACKAGE ON CACHE BOOL
    "Add a package target that builds an installer package.")

if (WINDOWS)
    set_target_properties(${VIEWER_BINARY_NAME}
        PROPERTIES
        # *TODO -reenable this once we get server usage sorted out
        LINK_FLAGS "/debug /NODEFAULTLIB:LIBCMT /SUBSYSTEM:WINDOWS /LARGEADDRESSAWARE"
        LINK_FLAGS_DEBUG "/NODEFAULTLIB:\"LIBCMT;LIBCMTD;MSVCRT\" /INCREMENTAL:NO /LARGEADDRESSAWARE"
        LINK_FLAGS_RELEASE "/FORCE:MULTIPLE /MAP\"secondlife-bin.MAP\" /OPT:REF /LARGEADDRESSAWARE"
        )
    target_compile_options(${VIEWER_BINARY_NAME} PRIVATE /bigobj)

    if(USE_PRECOMPILED_HEADERS)
       target_precompile_headers( ${VIEWER_BINARY_NAME} PRIVATE llviewerprecompiledheaders.h )
    endif(USE_PRECOMPILED_HEADERS)

    # If adding a file to viewer_manifest.py in the WindowsManifest.construct() method, be sure to add the dependency
    # here.
    # *NOTE:Mani - This is a crappy hack to have important dependencies for the viewer_manifest copy action
    # be met. I'm looking forward to a source-code split-up project next year that will address this kind of thing.
    # In the meantime, if you have any ideas on how to easily maintain one list, either here or in viewer_manifest.py
    # and have the build deps get tracked *please* tell me about it.
    # nat: https://cmake.org/cmake/help/v3.14/command/file.html
    # "For example, the code
    # file(STRINGS myfile.txt myfile)
    # stores a list in the variable myfile in which each item is a line from the input file."
    # And of course it's straightforward to read a text file in Python.

    set(COPY_INPUT_DEPENDENCIES
      # The following commented dependencies are determined at variably at build time. Can't do this here.
      ${CMAKE_SOURCE_DIR}/../etc/message.xml
      ${CMAKE_SOURCE_DIR}/../scripts/messages/message_template.msg
      ${SHARED_LIB_STAGING_DIR}/openjp2.dll
      ${SHARED_LIB_STAGING_DIR}/libhunspell.dll
      ${SHARED_LIB_STAGING_DIR}/uriparser.dll
      ${SHARED_LIB_STAGING_DIR}/llwebrtc.dll
      #${SHARED_LIB_STAGING_DIR}/${LL_INTDIR}/SLVoice.exe
      #${SHARED_LIB_STAGING_DIR}/${LL_INTDIR}/libsndfile-1.dll
      #${SHARED_LIB_STAGING_DIR}/${LL_INTDIR}/vivoxoal.dll
      ${AUTOBUILD_INSTALL_DIR}/ca-bundle.crt
      ${CMAKE_CURRENT_SOURCE_DIR}/licenses-win32.txt
      ${CMAKE_CURRENT_SOURCE_DIR}/featuretable.txt
      ${viewer_APPSETTINGS_FILES}
      SLPlugin
      media_plugin_cef
      media_plugin_libvlc
      media_plugin_example
      )

    if (ADDRESS_SIZE EQUAL 64)
       list(APPEND COPY_INPUT_DEPENDENCIES
               ${SHARED_LIB_STAGING_DIR}/vivoxsdk_x64.dll
               ${SHARED_LIB_STAGING_DIR}/ortp_x64.dll
               ${ARCH_PREBUILT_DIRS_RELEASE}/libcrypto-1_1-x64.dll
               ${ARCH_PREBUILT_DIRS_RELEASE}/libssl-1_1-x64.dll
               )
    else (ADDRESS_SIZE EQUAL 64)
       list(APPEND COPY_INPUT_DEPENDENCIES
               ${SHARED_LIB_STAGING_DIR}/vivoxsdk.dll
               ${SHARED_LIB_STAGING_DIR}/ortp.dll
               ${ARCH_PREBUILT_DIRS_RELEASE}/libcrypto-1_1.dll
               ${ARCH_PREBUILT_DIRS_RELEASE}/libssl-1_1.dll
               )
    endif (ADDRESS_SIZE EQUAL 64)

    if (TARGET ll::openal)
      list(APPEND COPY_INPUT_DEPENDENCIES
           ${SHARED_LIB_STAGING_DIR}/OpenAL32.dll
           ${SHARED_LIB_STAGING_DIR}/alut.dll
          )
    endif ()

    add_custom_command(
      OUTPUT  ${CMAKE_CFG_INTDIR}/copy_touched.bat
      COMMAND ${PYTHON_EXECUTABLE}
      ARGS
        ${CMAKE_CURRENT_SOURCE_DIR}/viewer_manifest.py
        --actions=copy
        --arch=${ARCH}
        --artwork=${ARTWORK_DIR}
        "--bugsplat=${BUGSPLAT_DB}"
        "--openal=${USE_OPENAL}"
        --build=${CMAKE_CURRENT_BINARY_DIR}
        --buildtype=$<CONFIG>
        "--channel=${VIEWER_CHANNEL}"
        --configuration=${CMAKE_CFG_INTDIR}
        --dest=${CMAKE_CURRENT_BINARY_DIR}/$<IF:$<BOOL:${LL_GENERATOR_IS_MULTI_CONFIG}>,$<CONFIG>,>
        --grid=${GRID}
        --source=${CMAKE_CURRENT_SOURCE_DIR}
        --touch=${CMAKE_CURRENT_BINARY_DIR}/$<IF:$<BOOL:${LL_GENERATOR_IS_MULTI_CONFIG}>,$<CONFIG>,>/copy_touched.bat
        --versionfile=${CMAKE_CURRENT_BINARY_DIR}/viewer_version.txt
      DEPENDS
        ${CMAKE_CURRENT_SOURCE_DIR}/viewer_manifest.py
        stage_third_party_libs
        llwebrtc
        ${COPY_INPUT_DEPENDENCIES}
      COMMENT "Performing viewer_manifest copy"
      )

    add_custom_target(copy_w_viewer_manifest ALL DEPENDS ${CMAKE_CFG_INTDIR}/copy_touched.bat)

    add_dependencies(${VIEWER_BINARY_NAME} stage_third_party_libs llcommon llwebrtc copy_w_viewer_manifest)

    if (EXISTS ${CMAKE_SOURCE_DIR}/copy_win_scripts)
      add_dependencies(${VIEWER_BINARY_NAME} copy_win_scripts)
    endif (EXISTS ${CMAKE_SOURCE_DIR}/copy_win_scripts)

    add_dependencies(${VIEWER_BINARY_NAME} SLPlugin)

    # sets the 'working directory' for debugging from visual studio.
    # Condition for version can be moved to requirements once build agents will be updated (see TOOL-3865)
    if (NOT UNATTENDED)
        set_property(
          TARGET ${VIEWER_BINARY_NAME}
          PROPERTY VS_DEBUGGER_WORKING_DIRECTORY "${CMAKE_CURRENT_SOURCE_DIR}"
          )
    endif (NOT UNATTENDED)

    if (PACKAGE)
      add_custom_command(
        OUTPUT ${CMAKE_CURRENT_BINARY_DIR}/${CMAKE_CFG_INTDIR}/event_host.tar.xz
        COMMAND ${PYTHON_EXECUTABLE}
        ARGS
          ${CMAKE_CURRENT_SOURCE_DIR}/event_host_manifest.py
          ${CMAKE_CURRENT_SOURCE_DIR}/..
          ${CMAKE_CURRENT_BINARY_DIR}
          ${CMAKE_CFG_INTDIR}
        DEPENDS
          lleventhost
          ${EVENT_HOST_SCRIPTS}
          ${CMAKE_CURRENT_SOURCE_DIR}/event_host_manifest.py
        )

      add_custom_command(
        OUTPUT ${CMAKE_CFG_INTDIR}/touched.bat
        COMMAND ${PYTHON_EXECUTABLE}
        ARGS
              ${CMAKE_CURRENT_SOURCE_DIR}/viewer_manifest.py
              --arch=${ARCH}
              --artwork=${ARTWORK_DIR}
              "--bugsplat=${BUGSPLAT_DB}"
              "--openal=${USE_OPENAL}"
              --build=${CMAKE_CURRENT_BINARY_DIR}
              --buildtype=$<CONFIG>
              "--channel=${VIEWER_CHANNEL}"
              --configuration=${CMAKE_CFG_INTDIR}
              --dest=${CMAKE_CURRENT_BINARY_DIR}/$<IF:$<BOOL:${LL_GENERATOR_IS_MULTI_CONFIG}>,$<CONFIG>,>
              --grid=${GRID}
              --source=${CMAKE_CURRENT_SOURCE_DIR}
              --touch=${CMAKE_CURRENT_BINARY_DIR}/$<IF:$<BOOL:${LL_GENERATOR_IS_MULTI_CONFIG}>,$<CONFIG>,>/touched.bat
              --versionfile=${CMAKE_CURRENT_BINARY_DIR}/viewer_version.txt
        DEPENDS
            ${VIEWER_BINARY_NAME}
            ${CMAKE_CURRENT_SOURCE_DIR}/viewer_manifest.py
            ${CMAKE_CURRENT_BINARY_DIR}/viewer_version.txt
            ${COPY_INPUT_DEPENDENCIES}
        )

      add_custom_target(llpackage ALL DEPENDS
              ${CMAKE_CFG_INTDIR}/touched.bat
        )
        # temporarily disable packaging of event_host until hg subrepos get
        # sorted out on the parabuild cluster...
        #${CMAKE_CURRENT_BINARY_DIR}/${CMAKE_CFG_INTDIR}/event_host.tar.xz)

    endif (PACKAGE)
elseif (DARWIN)
    set_target_properties(${VIEWER_BINARY_NAME}
        PROPERTIES
        LINK_FLAGS_RELEASE "${LINK_FLAGS_RELEASE} -Xlinker -dead_strip -Xlinker -map -Xlinker ${CMAKE_CURRENT_BINARY_DIR}/${VIEWER_BINARY_NAME}.MAP"
        )
else (WINDOWS)
        # Linux
    set_target_properties(${VIEWER_BINARY_NAME}
        PROPERTIES
        LINK_FLAGS_RELEASE "${LINK_FLAGS_RELEASE} -Wl,--Map=${VIEWER_BINARY_NAME}.MAP"
        )
endif (WINDOWS)

# *NOTE: - this list is very sensitive to ordering, test carefully on all
# platforms if you change the relative order of the entries here.
# In particular, cmake 2.6.4 (when building with linux/makefile generators)
# appears to sometimes de-duplicate redundantly listed dependencies improperly.
# To work around this, higher level modules should be listed before the modules
# that they depend upon. -brad
#
# *NOTE:  On mixing system shared libraries and updated static archives.
# We use a number of libraries that have an existence as system libraries,
# internal-use libraries and applications libraries.  The most-referenced
# one of these being libz where you can find four or more versions in play
# at once.  On Linux, libz can be found at link and run time via a number
# of paths:
#     
#      => -lfreetype
#        => libz.so.1 (on install machine, not build)
#      => -lSDL
#        => libz.so.1 (on install machine, not build)
#      => -lgdk-x11-2.0
#        => libz.so.1
#      => -lz
#
# We generally want the newest version of the library to provide all symbol
# resolution.  To that end, when using static archives, the *_PRELOAD_ARCHIVES
# variables, PNG_PRELOAD_ARCHIVES and ZLIBNG_PRELOAD_ARCHIVES, get the archives
# dumped into the target binary and runtime lookup will find the most
# modern version.

target_link_libraries(${VIEWER_BINARY_NAME}
        llaudio
        llcharacter
        llimage
        llinventory
        llmessage
        llplugin
        llprimitive
        llrender
        llui
        llfilesystem
        llwindow
        llxml
        llmath
        llcorehttp
        llcommon
        llmeshoptimizer
        llwebrtc
        ll::ndof
        lllogin
        llprimitive
        llappearance
        ${LLPHYSICSEXTENSIONS_LIBRARIES}
        ll::bugsplat
        ll::tracy
        )

if( TARGET ll::intel_memops )
   target_link_libraries(${VIEWER_BINARY_NAME} ll::intel_memops )
endif()

if( TARGET ll::nvapi )
   target_link_libraries(${VIEWER_BINARY_NAME} ll::nvapi )
endif()

set(ARTWORK_DIR ${CMAKE_CURRENT_SOURCE_DIR} CACHE PATH
    "Path to artwork files.")

message("Copying fonts")
file(GLOB FONT_FILE_GLOB_LIST
  "${AUTOBUILD_INSTALL_DIR}/fonts/*"
)
file(COPY ${FONT_FILE_GLOB_LIST} DESTINATION "${CMAKE_CURRENT_SOURCE_DIR}/fonts")

# Copy over the Emoji/shortcodes mapping XML files (and create dependency
# if they are changed, CMake will run again and copy over new versions)
message("Copying Emoji/shortcode mappings")
set(emoji_mapping_src_folder ${AUTOBUILD_INSTALL_DIR}/xui)
set(emoji_mapping_dst_folder ${CMAKE_CURRENT_SOURCE_DIR}/skins/default/xui)

# Note Turkey is missing from this set (not available in Emoji package yet)
set(country_codes "da;de;en;es;fr;it;ja;pl;pt;ru;zh")
foreach(elem ${country_codes})
   set(emoji_mapping_src_file
      "${emoji_mapping_src_folder}/${elem}/emoji_characters.xml")
   set(emoji_mapping_dst_file
      "${emoji_mapping_dst_folder}/${elem}/emoji_characters.xml")      
   configure_file(${emoji_mapping_src_file} ${emoji_mapping_dst_file} COPYONLY)
endforeach()

if (LINUX)
  set(product SecondLife-${ARCH}-${VIEWER_SHORT_VERSION}.${VIEWER_VERSION_REVISION})

  # These are the generated targets that are copied to package/
  set(COPY_INPUT_DEPENDENCIES
    ${VIEWER_BINARY_NAME}
    SLPlugin
    #media_plugin_gstreamer010
    llcommon
    )

  #if (NOT USE_BUGSPLAT)
  #    LIST(APPEND COPY_INPUT_DEPENDENCIES linux-crash-logger)
  #endif (NOT USE_BUGSPLAT)

  add_custom_command(
      OUTPUT ${product}.tar.xz
      COMMAND ${PYTHON_EXECUTABLE}
      ARGS
        ${CMAKE_CURRENT_SOURCE_DIR}/viewer_manifest.py
        --arch=${ARCH}
        --artwork=${ARTWORK_DIR}
        "--bugsplat=${BUGSPLAT_DB}"
        "--openal=${USE_OPENAL}"
        --build=${CMAKE_CURRENT_BINARY_DIR}
        --buildtype=${CMAKE_BUILD_TYPE}
        "--channel=${VIEWER_CHANNEL}"
        --configuration=${CMAKE_CFG_INTDIR}
        --dest=${CMAKE_CURRENT_BINARY_DIR}/packaged
        --grid=${GRID}
        --source=${CMAKE_CURRENT_SOURCE_DIR}
        --touch=${CMAKE_CURRENT_BINARY_DIR}/${CMAKE_CFG_INTDIR}/.${product}.touched
        --versionfile=${CMAKE_CURRENT_BINARY_DIR}/viewer_version.txt
      DEPENDS
        ${CMAKE_CURRENT_SOURCE_DIR}/viewer_manifest.py
        ${COPY_INPUT_DEPENDENCIES}
      )

  if (PACKAGE)
  endif (PACKAGE)

  add_custom_command(
    OUTPUT  ${CMAKE_CURRENT_BINARY_DIR}/${CMAKE_CFG_INTDIR}/.${product}.copy_touched
    COMMAND ${PYTHON_EXECUTABLE}
    ARGS
      ${CMAKE_CURRENT_SOURCE_DIR}/viewer_manifest.py
      --actions=copy
      --arch=${ARCH}
      --artwork=${ARTWORK_DIR}
      "--bugsplat=${BUGSPLAT_DB}"
      "--openal=${USE_OPENAL}"
      --build=${CMAKE_CURRENT_BINARY_DIR}
      --buildtype=${CMAKE_BUILD_TYPE}
      "--channel=${VIEWER_CHANNEL}"
      --configuration=${CMAKE_CFG_INTDIR}
      --dest=${CMAKE_CURRENT_BINARY_DIR}/packaged
      --grid=${GRID}
      --source=${CMAKE_CURRENT_SOURCE_DIR}
      --versionfile=${CMAKE_CURRENT_BINARY_DIR}/viewer_version.txt
    DEPENDS
      ${CMAKE_CURRENT_SOURCE_DIR}/viewer_manifest.py
      ${COPY_INPUT_DEPENDENCIES}
    COMMENT "Performing viewer_manifest copy"
    )

  add_custom_target(copy_l_viewer_manifest ALL DEPENDS ${CMAKE_CURRENT_BINARY_DIR}/${CMAKE_CFG_INTDIR}/.${product}.copy_touched)

  if (PACKAGE)
    add_custom_target(llpackage ALL DEPENDS ${product}.tar.xz)
    # Make sure we don't run two instances of viewer_manifest.py at the same time.
    add_dependencies(llpackage copy_l_viewer_manifest)
    check_message_template(llpackage)
  endif (PACKAGE)
endif (LINUX)

if (DARWIN)
  # These all get set with PROPERTIES. It's not that the property names are
  # magically known to CMake -- it's that these names are referenced in the
  # Info-SecondLife.plist file in the configure_file() directive below.
  set(product "${VIEWER_CHANNEL}")
  set(MACOSX_EXECUTABLE_NAME "${VIEWER_CHANNEL}")
  set(MACOSX_BUNDLE_INFO_STRING "${VIEWER_CHANNEL}")
  set(MACOSX_BUNDLE_ICON_FILE "secondlife.icns")
  set(MACOSX_BUNDLE_GUI_IDENTIFIER "com.secondlife.indra.viewer")
  set(MACOSX_BUNDLE_LONG_VERSION_STRING "${VIEWER_CHANNEL} ${VIEWER_SHORT_VERSION}.${VIEWER_VERSION_REVISION}")
  set(MACOSX_BUNDLE_BUNDLE_NAME "SecondLife")
  set(MACOSX_BUNDLE_SHORT_VERSION_STRING "${VIEWER_SHORT_VERSION}.${VIEWER_VERSION_REVISION}")
  set(MACOSX_BUNDLE_BUNDLE_VERSION "${VIEWER_SHORT_VERSION}${VIEWER_MACOSX_PHASE}${VIEWER_REVISION}")
  set(MACOSX_BUNDLE_COPYRIGHT "Copyright © Linden Research, Inc. 2020")
  set(MACOSX_BUNDLE_NSMAIN_NIB_FILE "SecondLife.nib")
  set(MACOSX_BUNDLE_NSPRINCIPAL_CLASS "LLApplication")

  # https://blog.kitware.com/upcoming-in-cmake-2-8-12-osx-rpath-support/
  set(CMAKE_MACOSX_RPATH 1)
  
  set_target_properties(
    ${VIEWER_BINARY_NAME}
    PROPERTIES
    OUTPUT_NAME "${product}"
    # From Contents/MacOS/SecondLife, look in Contents/Frameworks
    INSTALL_RPATH "@loader_path/../Frameworks"
    # SIGH, as of 2018-05-24 (cmake 3.11.1) the INSTALL_RPATH property simply
    # does not work. Try this:
    LINK_FLAGS "-rpath @loader_path/../Frameworks"
    MACOSX_BUNDLE_INFO_PLIST "${CMAKE_CURRENT_SOURCE_DIR}/Info-SecondLife.plist"
    XCODE_ATTRIBUTE_PRODUCT_BUNDLE_IDENTIFIER "${MACOSX_BUNDLE_GUI_IDENTIFIER}"
    )

  set(VIEWER_APP_BUNDLE "${CMAKE_CURRENT_BINARY_DIR}/$<IF:$<BOOL:${LL_GENERATOR_IS_MULTI_CONFIG}>,$<CONFIG>,>/${product}.app")
  set(VIEWER_APP_EXE "${VIEWER_APP_BUNDLE}/Contents/MacOS/${product}")

  configure_file(
     "${CMAKE_CURRENT_SOURCE_DIR}/Info-SecondLife.plist"
     "${VIEWER_APP_BUNDLE}/Contents/Info.plist"
    )

  add_custom_command(
    TARGET ${VIEWER_BINARY_NAME} POST_BUILD
    COMMAND ${PYTHON_EXECUTABLE}
    ARGS
      ${CMAKE_CURRENT_SOURCE_DIR}/viewer_manifest.py
      --actions=copy
      --arch=${ARCH}
      --artwork=${ARTWORK_DIR}
      "--bugsplat=${BUGSPLAT_DB}"
      "--openal=${USE_OPENAL}"
      --build=${CMAKE_CURRENT_BINARY_DIR}
      --buildtype=$<CONFIG>
      --bundleid=${MACOSX_BUNDLE_GUI_IDENTIFIER}
      "--channel=${VIEWER_CHANNEL}"
      --configuration=${CMAKE_CFG_INTDIR}
      --dest=${VIEWER_APP_BUNDLE}
      --grid=${GRID}
      --source=${CMAKE_CURRENT_SOURCE_DIR}
      --versionfile=${CMAKE_CURRENT_BINARY_DIR}/viewer_version.txt
    DEPENDS
      ${VIEWER_BINARY_NAME}
      ${CMAKE_CURRENT_SOURCE_DIR}/viewer_manifest.py
    )

  add_dependencies(${VIEWER_BINARY_NAME} SLPlugin media_plugin_libvlc media_plugin_cef)

  if (ENABLE_SIGNING)
      set(SIGNING_SETTING "--signature=${SIGNING_IDENTITY}")
  else (ENABLE_SIGNING)
      set(SIGNING_SETTING "")
  endif (ENABLE_SIGNING)

  if (PACKAGE)
      add_custom_target(llpackage ALL DEPENDS ${VIEWER_BINARY_NAME})

      add_custom_command(
        TARGET llpackage POST_BUILD
        COMMAND ${PYTHON_EXECUTABLE}
        ARGS
              ${CMAKE_CURRENT_SOURCE_DIR}/viewer_manifest.py
              --arch=${ARCH}
              --artwork=${ARTWORK_DIR}
              "--bugsplat=${BUGSPLAT_DB}"
              "--openal=${USE_OPENAL}"
              --build=${CMAKE_CURRENT_BINARY_DIR}
              --buildtype=$<CONFIG>
              "--channel=${VIEWER_CHANNEL}"
              --configuration=${CMAKE_CFG_INTDIR}
              --dest=${VIEWER_APP_BUNDLE}
              --grid=${GRID}
              --source=${CMAKE_CURRENT_SOURCE_DIR}
              --touch=${CMAKE_CURRENT_BINARY_DIR}/$<IF:$<BOOL:${LL_GENERATOR_IS_MULTI_CONFIG}>,$<CONFIG>,>/.${product}.bat
              --versionfile=${CMAKE_CURRENT_BINARY_DIR}/viewer_version.txt
              ${SIGNING_SETTING}
        DEPENDS
          ${CMAKE_CURRENT_SOURCE_DIR}/viewer_manifest.py
      )
  endif (PACKAGE)
endif (DARWIN)

if (INSTALL)
  include(${CMAKE_CURRENT_SOURCE_DIR}/ViewerInstall.cmake)
endif (INSTALL)

if (PACKAGE AND (RELEASE_CRASH_REPORTING OR NON_RELEASE_CRASH_REPORTING) AND VIEWER_SYMBOL_FILE)
  if (USE_BUGSPLAT)
    # BugSplat symbol-file generation
    if (WINDOWS)
<<<<<<< HEAD
      # Just pack up a tarball containing only the .pdb file for the
      # executable. Because we intend to use cygwin tar, we must render
      # VIEWER_SYMBOL_FILE in cygwin path syntax.
      execute_process(COMMAND "cygpath" "-u" "${VIEWER_SYMBOL_FILE}"
        OUTPUT_VARIABLE VIEWER_SYMBOL_FILE_CYGWIN
        OUTPUT_STRIP_TRAILING_WHITESPACE)
      execute_process(COMMAND "cygpath" "-u" "${CMAKE_CURRENT_BINARY_DIR}/${CMAKE_CFG_INTDIR}"
        OUTPUT_VARIABLE PARENT_DIRECTORY_CYGWIN
        OUTPUT_STRIP_TRAILING_WHITESPACE)
      add_custom_command(OUTPUT "${VIEWER_SYMBOL_FILE}"
        # Use of 'tar ...J' here assumes VIEWER_SYMBOL_FILE endswith .tar.xz;
        # testing a string suffix is painful enough in CMake language that
        # we'll continue assuming it until forced to generalize.
=======
      set(VIEWER_APP_SYMBOLS_ARCHIVE "${SYMBOLS_STAGING_DIR}.sym.tar.xz")
      set_target_properties( ${VIEWER_BINARY_NAME} PROPERTIES PDB_OUTPUT_DIRECTORY "${SYMBOLS_STAGING_DIR}")

      # Just pack up a tarball containing only the .pdb files for the
      # executables.
      add_custom_command(OUTPUT "${VIEWER_APP_SYMBOLS_ARCHIVE}"
>>>>>>> 5cff84ff
        COMMAND "tar"
        ARGS
          "cJf"
          "${VIEWER_CHANNEL}.sym.tar.xz"
          "${VIEWER_CHANNEL}"
        DEPENDS "${VIEWER_BINARY_NAME}" llwebrtc
        WORKING_DIRECTORY "${SYMBOLS_STAGING_DIR}/.."
        COMMENT "Packing viewer PDBs into ${VIEWER_APP_SYMBOLS_ARCHIVE}"
        )
      add_custom_target(generate_symbols DEPENDS "${VIEWER_APP_SYMBOLS_ARCHIVE}")
      add_dependencies(generate_symbols ${VIEWER_BINARY_NAME} llwebrtc)

    endif (WINDOWS)
    if (DARWIN)
      set(VIEWER_APP_XCARCHIVE "${SYMBOLS_STAGING_DIR}.xcarchive.zip")

      # we only need an xcarchive with dSYMs (including the application)
      set_target_properties(${VIEWER_BINARY_NAME}
            PROPERTIES
            XCODE_ATTRIBUTE_DEBUG_INFORMATION_FORMAT "dwarf-with-dsym"
            XCODE_ATTRIBUTE_DWARF_DSYM_FOLDER_PATH "${SYMBOLS_STAGING_DIR}/dSYMs")
    
      add_custom_command(OUTPUT "${VIEWER_APP_XCARCHIVE}"
          COMMAND "zip"
          ARGS
            "-r"
            "${VIEWER_APP_XCARCHIVE}"
            "${VIEWER_CHANNEL}"
          WORKING_DIRECTORY "${SYMBOLS_STAGING_DIR}/.."
          DEPENDS "${VIEWER_BINARY_NAME}" llwebrtc
          COMMENT "Generating ${VIEWER_APP_XCARCHIVE} for upload to BugSplat"
          )
      add_custom_target(generate_symbols DEPENDS
        "${VIEWER_APP_XCARCHIVE}"
        )
    endif (DARWIN)
    if (LINUX)
      # TBD
    endif (LINUX)

    add_dependencies(llpackage generate_symbols)
  endif (USE_BUGSPLAT)
endif ()

if (LL_TESTS)
  # To add a viewer unit test, just add the test .cpp file below
  # This creates a separate test project per file listed.
  include(LLAddBuildTest)
  SET(viewer_TEST_SOURCE_FILES
    llagentaccess.cpp
    lldateutil.cpp
#    llmediadataclient.cpp
    lllogininstance.cpp
#    llremoteparcelrequest.cpp
    llviewerhelputil.cpp
    llversioninfo.cpp
#    llvocache.cpp  
    llworldmap.cpp
    llworldmipmap.cpp
  )

  set_source_files_properties(
    llworldmap.cpp
    llworldmipmap.cpp
    PROPERTIES
    LL_TEST_ADDITIONAL_SOURCE_FILES 
    tests/llviewertexture_stub.cpp
    #llviewertexturelist.cpp
  )

#  set_source_files_properties(
#    llvocache.cpp
#    PROPERTIES
#    LL_TEST_ADDITIONAL_SOURCE_FILES ../llmessage/lldatapacker.cpp
#    LL_TEST_ADDITIONAL_PROJECTS "llprimitive"
#  )

  set(test_libs
          llcommon
          llfilesystem
          llxml
          llmessage
          llcharacter
          llui
          lllogin
          llplugin
          llappearance
    )

  set_source_files_properties(
    llmediadataclient.cpp
    PROPERTIES
    LL_TEST_ADDITIONAL_LIBRARIES "${test_libs}"
  )

  set_source_files_properties(
    llworldmap.cpp
    llworldmipmap.cpp
    PROPERTIES
    LL_TEST_ADDITIONAL_SOURCE_FILES 
    tests/llviewertexture_stub.cpp
  )

  set_source_files_properties(
    llmediadataclient.cpp
    PROPERTIES
    LL_TEST_ADDITIONAL_LIBRARIES llprimitive
  )

  set_source_files_properties(
    lllogininstance.cpp
    PROPERTIES
    LL_TEST_ADDITIONAL_SOURCE_FILES llversioninfo.cpp
  )

  set_property( SOURCE
          ${viewer_TEST_SOURCE_FILES}
          PROPERTY
          LL_TEST_ADDITIONAL_LIBRARIES ${test_libs}
  )

  LL_ADD_PROJECT_UNIT_TESTS(${VIEWER_BINARY_NAME} "${viewer_TEST_SOURCE_FILES}")

  #set(TEST_DEBUG on)

  set(test_libs
          llfilesystem
          llmath
          llcommon
          llmessage
          llcorehttp
          llxml
          llui
          llplugin
          llappearance
          lllogin
          llprimitive
          lllogin
          )

  LL_ADD_INTEGRATION_TEST(cppfeatures
    ""
    "${test_libs}"
    )

  LL_ADD_INTEGRATION_TEST(llsechandler_basic
    llsechandler_basic.cpp
    "${test_libs}"
    )

  LL_ADD_INTEGRATION_TEST(llsecapi
     llsecapi.cpp
    "${test_libs}"
    )

  set(llslurl_test_sources
      llslurl.cpp
      llviewernetwork.cpp
  )

  LL_ADD_INTEGRATION_TEST(llslurl
     "${llslurl_test_sources}"
    "${test_libs}"
    )

  set(llviewercontrollistener_test_sources
    llviewercontrollistener.cpp
    ../llxml/llcontrol.cpp
    ../llxml/llxmltree.cpp
    ../llxml/llxmlparser.cpp
    ../llcommon/commoncontrol.cpp
    )

  LL_ADD_INTEGRATION_TEST(llviewercontrollistener
    "${llviewercontrollistener_test_sources}"
    "${test_libs}"
    )

  LL_ADD_INTEGRATION_TEST(llviewernetwork
     llviewernetwork.cpp
    "${test_libs}"
    )

  LL_ADD_INTEGRATION_TEST(llviewerassetstats
    llviewerassetstats.cpp
    "${test_libs}"
    )

# LL_ADD_INTEGRATION_TEST(llhttpretrypolicy "llhttpretrypolicy.cpp" "${test_libs}")

  #ADD_VIEWER_BUILD_TEST(llmemoryview viewer)
  #ADD_VIEWER_BUILD_TEST(llagentaccess viewer)
  #ADD_VIEWER_BUILD_TEST(lltextureinfo viewer)
  #ADD_VIEWER_BUILD_TEST(lltextureinfodetails viewer)


endif (LL_TESTS)

check_message_template(${VIEWER_BINARY_NAME})
<|MERGE_RESOLUTION|>--- conflicted
+++ resolved
@@ -2138,28 +2138,12 @@
   if (USE_BUGSPLAT)
     # BugSplat symbol-file generation
     if (WINDOWS)
-<<<<<<< HEAD
-      # Just pack up a tarball containing only the .pdb file for the
-      # executable. Because we intend to use cygwin tar, we must render
-      # VIEWER_SYMBOL_FILE in cygwin path syntax.
-      execute_process(COMMAND "cygpath" "-u" "${VIEWER_SYMBOL_FILE}"
-        OUTPUT_VARIABLE VIEWER_SYMBOL_FILE_CYGWIN
-        OUTPUT_STRIP_TRAILING_WHITESPACE)
-      execute_process(COMMAND "cygpath" "-u" "${CMAKE_CURRENT_BINARY_DIR}/${CMAKE_CFG_INTDIR}"
-        OUTPUT_VARIABLE PARENT_DIRECTORY_CYGWIN
-        OUTPUT_STRIP_TRAILING_WHITESPACE)
-      add_custom_command(OUTPUT "${VIEWER_SYMBOL_FILE}"
-        # Use of 'tar ...J' here assumes VIEWER_SYMBOL_FILE endswith .tar.xz;
-        # testing a string suffix is painful enough in CMake language that
-        # we'll continue assuming it until forced to generalize.
-=======
       set(VIEWER_APP_SYMBOLS_ARCHIVE "${SYMBOLS_STAGING_DIR}.sym.tar.xz")
       set_target_properties( ${VIEWER_BINARY_NAME} PROPERTIES PDB_OUTPUT_DIRECTORY "${SYMBOLS_STAGING_DIR}")
 
       # Just pack up a tarball containing only the .pdb files for the
       # executables.
       add_custom_command(OUTPUT "${VIEWER_APP_SYMBOLS_ARCHIVE}"
->>>>>>> 5cff84ff
         COMMAND "tar"
         ARGS
           "cJf"
