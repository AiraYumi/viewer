# -*- cmake -*-

project(viewer)

include(00-Common)
# DON'T move Linking.cmake to its place in the alphabetized list below: it
# sets variables on which the 3p .cmake files depend.
include(Linking)

include(Boost)
include(bugsplat)
include(BuildPackagesInfo)
include(BuildVersion)
include(CMakeCopyIfDifferent)
include(DBusGlib)
include(DragDrop)
include(EXPAT)
include(FMODSTUDIO)
include(GLOD)
include(Hunspell)
include(JsonCpp)
include(LLAppearance)
include(LLAudio)
include(LLCA)
include(LLCharacter)
include(LLCommon)
include(LLCoreHttp)
include(LLImage)
include(LLImageJ2COJ)
include(LLInventory)
include(LLKDU)
include(LLLogin)
include(LLMath)
include(LLMessage)
include(LLPhysicsExtensions)
include(LLPlugin)
include(LLPrimitive)
include(LLRender)
include(LLUI)
include(LLVFS)
include(LLWindow)
include(LLXML)
include(NDOF)
include(NVAPI)
include(OPENAL)
include(OpenGL)
include(OpenSSL)
include(PNG)
include(TemplateCheck)
include(UI)
include(UnixInstall)
include(ViewerMiscLibs)
include(ViewerManager)
include(VisualLeakDetector)
include(ZLIBNG)
include(URIPARSER)

if (NOT HAVOK_TPV)
   # When using HAVOK_TPV, the library is precompiled, so no need for this
   add_subdirectory(${LLPHYSICSEXTENSIONS_SRC_DIR} llphysicsextensions)
endif (NOT HAVOK_TPV)

if(FMODSTUDIO)
  include_directories(${FMODSTUDIO_INCLUDE_DIR})
endif(FMODSTUDIO)

include_directories(
    ${DBUSGLIB_INCLUDE_DIRS}
    ${JSONCPP_INCLUDE_DIR}
    ${GLOD_INCLUDE_DIR}
    ${LLAUDIO_INCLUDE_DIRS}
    ${LLCHARACTER_INCLUDE_DIRS}
    ${LLCOMMON_INCLUDE_DIRS}
    ${LLCOREHTTP_INCLUDE_DIRS}
    ${LLPHYSICS_INCLUDE_DIRS}
    ${LLIMAGE_INCLUDE_DIRS}
    ${LLKDU_INCLUDE_DIRS}
    ${LLINVENTORY_INCLUDE_DIRS}
    ${LLMATH_INCLUDE_DIRS}
    ${LLMESSAGE_INCLUDE_DIRS}
    ${LLPLUGIN_INCLUDE_DIRS}
    ${LLPRIMITIVE_INCLUDE_DIRS}
    ${LLRENDER_INCLUDE_DIRS}
    ${LLUI_INCLUDE_DIRS}
    ${LLVFS_INCLUDE_DIRS}
    ${LLWINDOW_INCLUDE_DIRS}
    ${LLXML_INCLUDE_DIRS}
    ${LLLOGIN_INCLUDE_DIRS}
    ${LIBS_PREBUILT_DIR}/include/collada
    ${LIBS_PREBUILD_DIR}/include/hunspell
    ${OPENAL_LIB_INCLUDE_DIRS}
    ${LIBS_PREBUILT_DIR}/include/collada/1.4
    ${LLAPPEARANCE_INCLUDE_DIRS}
    ${CMAKE_CURRENT_SOURCE_DIR}
    )

include_directories(SYSTEM
    ${LLCOMMON_SYSTEM_INCLUDE_DIRS}
    ${LLXML_SYSTEM_INCLUDE_DIRS}
    ${LLPHYSICSEXTENSIONS_INCLUDE_DIRS}
    )

if (USE_BUGSPLAT)
  include_directories(AFTER
    ${BUGSPLAT_INCLUDE_DIR}
    )
endif (USE_BUGSPLAT)

set(viewer_SOURCE_FILES
    groupchatlistener.cpp
    llaccountingcostmanager.cpp
    llaisapi.cpp
    llagent.cpp
    llagentaccess.cpp
    llagentbenefits.cpp
    llagentcamera.cpp
    llagentdata.cpp
    llagentlanguage.cpp
    llagentlistener.cpp
    llagentpicksinfo.cpp
    llagentpilot.cpp
    llagentui.cpp
    llagentwearables.cpp
    llanimstatelabels.cpp
    llappcorehttp.cpp
    llappearancemgr.cpp
    llappviewer.cpp
    llappviewerlistener.cpp
    llattachmentsmgr.cpp
    llaudiosourcevo.cpp
    llautoreplace.cpp
    llavataractions.cpp
    llavatariconctrl.cpp
    llavatarlist.cpp
    llavatarlistitem.cpp
    llavatarrenderinfoaccountant.cpp
    llavatarrendernotifier.cpp
    llavatarpropertiesprocessor.cpp
    llblockedlistitem.cpp
    llblocklist.cpp
    llbox.cpp
    llbreadcrumbview.cpp
    llbrowsernotification.cpp
    llbuycurrencyhtml.cpp
    llcallingcard.cpp
    llchannelmanager.cpp
    llchatbar.cpp
    llchathistory.cpp
    llchatitemscontainerctrl.cpp
    llchatmsgbox.cpp
    llchiclet.cpp
    llchicletbar.cpp
    llclassifiedinfo.cpp
    llcofwearables.cpp
    llcolorswatch.cpp
    llcommanddispatcherlistener.cpp
    llcommandhandler.cpp
    llcommandlineparser.cpp
    llcommunicationchannel.cpp
    llcompilequeue.cpp
    llconfirmationmanager.cpp
    llcontrolavatar.cpp
    llconversationlog.cpp
    llconversationloglist.cpp
    llconversationloglistitem.cpp
    llconversationmodel.cpp
    llconversationview.cpp
    llcurrencyuimanager.cpp
    llcylinder.cpp
    lldateutil.cpp
    lldebugmessagebox.cpp
    lldebugview.cpp
    lldeferredsounds.cpp
    lldelayedgestureerror.cpp
    lldirpicker.cpp
    lldonotdisturbnotificationstorage.cpp
    lldndbutton.cpp
    lldrawable.cpp
    lldrawpool.cpp
    lldrawpoolalpha.cpp
    lldrawpoolavatar.cpp
    lldrawpoolbump.cpp
    lldrawpoolground.cpp
    lldrawpoolmaterials.cpp
    lldrawpoolsimple.cpp
    lldrawpoolsky.cpp
    lldrawpoolterrain.cpp
    lldrawpooltree.cpp
    lldrawpoolwater.cpp
    lldrawpoolwlsky.cpp
    lldynamictexture.cpp
    llemote.cpp
    llenvironment.cpp
    llestateinfomodel.cpp
    lleventnotifier.cpp
    lleventpoll.cpp
    llexpandabletextbox.cpp
    llexperiencelog.cpp
    llexternaleditor.cpp
    llface.cpp
    llfasttimerview.cpp
    llfavoritesbar.cpp
    llfeaturemanager.cpp
    llfilepicker.cpp
    llfilteredwearablelist.cpp
    llfirstuse.cpp
    llflexibleobject.cpp
    llfloaterabout.cpp
    llfloaterbvhpreview.cpp
    llfloateraddpaymentmethod.cpp
    llfloaterauction.cpp
    llfloaterautoreplacesettings.cpp
    llfloateravatar.cpp
    llfloateravatarpicker.cpp
    llfloateravatarrendersettings.cpp
    llfloateravatartextures.cpp
    llfloaterbanduration.cpp
    llfloaterbeacons.cpp
    llfloaterbigpreview.cpp
    llfloaterbuildoptions.cpp
    llfloaterbulkpermission.cpp
    llfloaterbump.cpp
    llfloaterbuy.cpp
    llfloaterbuycontents.cpp
    llfloaterbuycurrency.cpp
    llfloaterbuycurrencyhtml.cpp
    llfloaterbuyland.cpp
    llfloatercamera.cpp
    llfloatercamerapresets.cpp
    llfloaterchatvoicevolume.cpp
    llfloatercolorpicker.cpp
    llfloaterconversationlog.cpp
    llfloaterconversationpreview.cpp
    llfloatercreatelandmark.cpp
    llfloaterdeleteprefpreset.cpp
    llfloaterdestinations.cpp
    llfloatereditenvironmentbase.cpp
    llfloatereditextdaycycle.cpp
    llfloaterenvironmentadjust.cpp
    llfloaterevent.cpp
    llfloaterexperiencepicker.cpp
    llfloaterexperienceprofile.cpp
    llfloaterexperiences.cpp
    llfloaterfixedenvironment.cpp
    llfloaterfonttest.cpp
    llfloaterforgetuser.cpp
    llfloatergesture.cpp
    llfloatergodtools.cpp
    llfloatergotoline.cpp
    llfloatergridstatus.cpp
    llfloatergroupbulkban.cpp
    llfloatergroupinvite.cpp
    llfloatergroups.cpp
    llfloaterhandler.cpp
    llfloaterhelpbrowser.cpp
    llfloaterhoverheight.cpp
    llfloaterhowto.cpp
    llfloaterhud.cpp
    llfloaterimagepreview.cpp
    llfloaterimsessiontab.cpp
    llfloaterimsession.cpp
    llfloaterimcontainer.cpp
    llfloaterinspect.cpp
    llfloaterjoystick.cpp
    llfloaterlagmeter.cpp
    llfloaterland.cpp
    llfloaterlandholdings.cpp
    llfloaterlinkreplace.cpp
    llfloaterloadprefpreset.cpp
    llfloatermarketplacelistings.cpp
    llfloatermap.cpp
    llfloatermediasettings.cpp
    llfloatermemleak.cpp
    llfloatermodelpreview.cpp
    llfloatermodeluploadbase.cpp
    llfloatermyscripts.cpp
    llfloatermyenvironment.cpp
    llfloaternamedesc.cpp
    llfloaternotificationsconsole.cpp
    llfloaternotificationstabbed.cpp
    llfloateroutfitphotopreview.cpp 
    llfloateroutfitsnapshot.cpp
    llfloaterobjectweights.cpp
    llfloateropenobject.cpp
    llfloaterpathfindingcharacters.cpp
    llfloaterpathfindingconsole.cpp
    llfloaterpathfindinglinksets.cpp
    llfloaterpathfindingobjects.cpp
    llfloaterpay.cpp
    llfloaterperms.cpp
    llfloaterpostprocess.cpp
    llfloaterpreference.cpp
    llfloaterpreferenceviewadvanced.cpp
    llfloaterpreviewtrash.cpp
    llfloaterproperties.cpp
    llfloaterregiondebugconsole.cpp
    llfloaterregioninfo.cpp
    llfloaterreporter.cpp
    llfloaterregionrestarting.cpp
    llfloatersavecamerapreset.cpp
    llfloatersaveprefpreset.cpp
    llfloatersceneloadstats.cpp
    llfloaterscriptdebug.cpp
    llfloaterscriptedprefs.cpp
    llfloaterscriptlimits.cpp
    llfloatersearch.cpp
    llfloatersellland.cpp
    llfloatersettingsdebug.cpp
    llfloatersidepanelcontainer.cpp
    llfloatersnapshot.cpp
    llfloatersounddevices.cpp
    llfloaterspellchecksettings.cpp
    llfloatertelehub.cpp
    llfloatertestinspectors.cpp
    llfloatertestlistview.cpp
    llfloatertexturefetchdebugger.cpp
    llfloatertools.cpp
    llfloatertopobjects.cpp
    llfloatertos.cpp
    llfloatertoybox.cpp
    llfloatertranslationsettings.cpp
    llfloateruipreview.cpp
    llfloaterurlentry.cpp
    llfloatervoiceeffect.cpp
    llfloatervoicevolume.cpp
    llfloaterwebcontent.cpp
    llfloaterwebprofile.cpp
    llfloaterwhitelistentry.cpp
    llfloaterwindowsize.cpp
    llfloaterworldmap.cpp
    llfolderviewmodelinventory.cpp
    llfollowcam.cpp
    llfriendcard.cpp
    llflyoutcombobtn.cpp
    llgesturelistener.cpp
    llgesturemgr.cpp
    llgiveinventory.cpp
    llglsandbox.cpp
    llgroupactions.cpp
    llgroupiconctrl.cpp
    llgrouplist.cpp
    llgroupmgr.cpp
    llhasheduniqueid.cpp
    llhints.cpp
    llhttpretrypolicy.cpp
    llhudeffect.cpp
    llhudeffectbeam.cpp
    llhudeffectlookat.cpp
    llhudeffectpointat.cpp
    llhudeffecttrail.cpp
    llhudeffectblob.cpp
    llhudicon.cpp
    llhudmanager.cpp
    llhudnametag.cpp
    llhudobject.cpp
    llhudrender.cpp
    llhudtext.cpp
    llhudview.cpp
    llimagefiltersmanager.cpp
    llimhandler.cpp
    llimprocessing.cpp
    llimview.cpp
    llinspect.cpp
    llinspectavatar.cpp
    llinspectgroup.cpp
    llinspectobject.cpp
    llinspectremoteobject.cpp
    llinspecttoast.cpp
    llinventorybridge.cpp
    llinventoryfilter.cpp
    llinventoryfunctions.cpp
    llinventoryicon.cpp
    llinventoryitemslist.cpp
    llinventorylistitem.cpp
    llinventorymodel.cpp
    llinventorymodelbackgroundfetch.cpp
    llinventoryobserver.cpp
    llinventorypanel.cpp
    lljoystickbutton.cpp
    llkeyconflict.cpp
    lllandmarkactions.cpp
    lllandmarklist.cpp
    lllegacyatmospherics.cpp
    lllistbrowser.cpp
    lllistcontextmenu.cpp
    lllistview.cpp
    lllocalbitmaps.cpp
    lllocationhistory.cpp
    lllocationinputctrl.cpp
    lllogchat.cpp
    llloginhandler.cpp
    lllogininstance.cpp
    llmachineid.cpp
    llmainlooprepeater.cpp
    llmanip.cpp
    llmaniprotate.cpp
    llmanipscale.cpp
    llmaniptranslate.cpp
    llmarketplacefunctions.cpp
    llmarketplacenotifications.cpp
    llmaterialmgr.cpp
    llmediactrl.cpp
    llmediadataclient.cpp
    llmenuoptionpathfindingrebakenavmesh.cpp
    llmeshrepository.cpp
    llmimetypes.cpp
    llmodelpreview.cpp
    llmorphview.cpp
    llmoveview.cpp
    llmutelist.cpp
    llnamebox.cpp
    llnameeditor.cpp
    llnamelistctrl.cpp
    llnavigationbar.cpp
    llfloaterimnearbychat.cpp
    llfloaterimnearbychathandler.cpp
    llfloaterimnearbychatlistener.cpp
    llnetmap.cpp
    llnotificationalerthandler.cpp
    llnotificationgrouphandler.cpp
    llnotificationhandlerutil.cpp
    llnotificationhinthandler.cpp
    llnotificationlistitem.cpp
    llnotificationlistview.cpp
    llnotificationmanager.cpp
    llnotificationofferhandler.cpp
    llnotificationscripthandler.cpp
    llnotificationstorage.cpp
    llnotificationtiphandler.cpp
    lloutfitgallery.cpp
    lloutfitslist.cpp
    lloutfitobserver.cpp
    lloutputmonitorctrl.cpp
    llpanelappearancetab.cpp
    llpanelavatar.cpp
    llpanelavatartag.cpp
    llpanelblockedlist.cpp
    llpanelclassified.cpp
    llpanelcontents.cpp
    llpaneleditsky.cpp
    llpaneleditwater.cpp
    llpaneleditwearable.cpp
    llpanelenvironment.cpp
    llpanelexperiencelisteditor.cpp
    llpanelexperiencelog.cpp
    llpanelexperiencepicker.cpp
    llpanelexperiences.cpp
    llpanelface.cpp
    llpanelgenerictip.cpp
    llpanelgroup.cpp
    llpanelgroupcreate.cpp
    llpanelgroupbulk.cpp
    llpanelgroupbulkban.cpp
    llpanelgroupexperiences.cpp
    llpanelgroupgeneral.cpp
    llpanelgroupinvite.cpp
    llpanelgrouplandmoney.cpp
    llpanelgroupnotices.cpp
    llpanelgrouproles.cpp
    llpanelhome.cpp
    llpanelland.cpp
    llpanellandaudio.cpp
    llpanellandmarkinfo.cpp
    llpanellandmarks.cpp
    llpanellandmedia.cpp
    llpanellogin.cpp
    llpanelloginlistener.cpp
    llpanelmaininventory.cpp
    llpanelmarketplaceinbox.cpp
    llpanelmarketplaceinboxinventory.cpp
    llpanelmediasettingsgeneral.cpp
    llpanelmediasettingspermissions.cpp
    llpanelmediasettingssecurity.cpp
    llpanelme.cpp
    llpanelnearbymedia.cpp
    llpanelobject.cpp
    llpanelobjectinventory.cpp
    llpanelonlinestatus.cpp
    llpaneloutfitedit.cpp
    llpaneloutfitsinventory.cpp
    llpanelpeople.cpp
    llpanelpeoplemenus.cpp
    llpanelpermissions.cpp
    llpanelpick.cpp
    llpanelpicks.cpp
    llpanelplaceinfo.cpp
    llpanelplaceprofile.cpp
    llpanelplaces.cpp
    llpanelplacestab.cpp
    llpanelpresetscamerapulldown.cpp
    llpanelpresetspulldown.cpp
    llpanelprimmediacontrols.cpp
    llpanelprofile.cpp
    llpanelsnapshot.cpp
    llpanelsnapshotinventory.cpp
    llpanelsnapshotlocal.cpp
    llpanelsnapshotoptions.cpp
    llpanelsnapshotpostcard.cpp
    llpanelsnapshotprofile.cpp
    llpanelteleporthistory.cpp
    llpaneltiptoast.cpp
    llpanelvoiceeffect.cpp
    llpaneltopinfobar.cpp
    llpanelpulldown.cpp
    llpanelvoicedevicesettings.cpp
    llpanelvolume.cpp
    llpanelvolumepulldown.cpp
    llpanelwearing.cpp
    llparcelselection.cpp
    llparticipantlist.cpp
    llpatchvertexarray.cpp
    llpathfindingcharacter.cpp
    llpathfindingcharacterlist.cpp
    llpathfindinglinkset.cpp
    llpathfindinglinksetlist.cpp
    llpathfindingmanager.cpp
    llpathfindingnavmesh.cpp
    llpathfindingnavmeshstatus.cpp
    llpathfindingnavmeshzone.cpp
    llpathfindingobject.cpp
    llpathfindingobjectlist.cpp
    llpathfindingpathtool.cpp
    llpersistentnotificationstorage.cpp
    llphysicsmotion.cpp
    llphysicsshapebuilderutil.cpp
    llpipelinelistener.cpp
    llplacesinventorybridge.cpp
    llplacesinventorypanel.cpp
    llplacesfolderview.cpp
    llpopupview.cpp
    llpostcard.cpp
    llpresetsmanager.cpp
    llpreview.cpp
    llpreviewanim.cpp
    llpreviewgesture.cpp
    llpreviewnotecard.cpp
    llpreviewscript.cpp
    llpreviewsound.cpp
    llpreviewtexture.cpp
    llproductinforequest.cpp
    llprogressview.cpp
    llrecentpeople.cpp
    llregioninfomodel.cpp
    llregionposition.cpp
    llremoteparcelrequest.cpp
    llsavedsettingsglue.cpp
    llsaveoutfitcombobtn.cpp
    llscenemonitor.cpp
    llsceneview.cpp
    llscreenchannel.cpp
    llscripteditor.cpp
    llscriptfloater.cpp
    llscrollingpanelparam.cpp
    llscrollingpanelparambase.cpp
    llsculptidsize.cpp
    llsearchableui.cpp
    llsearchcombobox.cpp
    llsearchhistory.cpp
    llsecapi.cpp
    llsechandler_basic.cpp
    llselectmgr.cpp
    llsetkeybinddialog.cpp
    llsettingspicker.cpp
    llsettingsvo.cpp
    llshareavatarhandler.cpp
    llsidepanelappearance.cpp
    llsidepanelinventory.cpp
    llsidepanelinventorysubpanel.cpp
    llsidepaneliteminfo.cpp
    llsidepaneltaskinfo.cpp
    llsidetraypanelcontainer.cpp
    llskinningutil.cpp
    llsky.cpp
    llslurl.cpp
    llsnapshotlivepreview.cpp
    llspatialpartition.cpp
    llspeakers.cpp
    llspeakingindicatormanager.cpp
    llsplitbutton.cpp
    llsprite.cpp
    llstartup.cpp
    llstartuplistener.cpp
    llstatusbar.cpp
    llstylemap.cpp
    llsurface.cpp
    llsurfacepatch.cpp
    llsyntaxid.cpp
    llsyswellitem.cpp
    llsyswellwindow.cpp
    lltelemetry.cpp
    llteleporthistory.cpp
    llteleporthistorystorage.cpp
    lltextureatlas.cpp
    lltextureatlasmanager.cpp
    lltexturecache.cpp
    lltexturectrl.cpp
    lltexturefetch.cpp
    lltextureinfo.cpp
    lltextureinfodetails.cpp
    lltexturestats.cpp
    lltextureview.cpp
    lltoast.cpp
    lltoastalertpanel.cpp
    lltoastgroupnotifypanel.cpp
    lltoastimpanel.cpp
    lltoastnotifypanel.cpp
    lltoastpanel.cpp
    lltoastscripttextbox.cpp
    lltoastscriptquestion.cpp
    lltool.cpp
    lltoolbarview.cpp
    lltoolbrush.cpp
    lltoolcomp.cpp
    lltooldraganddrop.cpp
    lltoolface.cpp
    lltoolfocus.cpp
    lltoolgrab.cpp
    lltoolgun.cpp
    lltoolindividual.cpp
    lltoolmgr.cpp
    lltoolmorph.cpp
    lltoolobjpicker.cpp
    lltoolpie.cpp
    lltoolpipette.cpp
    lltoolplacer.cpp
    lltoolselect.cpp
    lltoolselectland.cpp
    lltoolselectrect.cpp
    lltracker.cpp
    lltrackpicker.cpp
    lltransientdockablefloater.cpp
    lltransientfloatermgr.cpp
    lltranslate.cpp
    lluiavatar.cpp
    lluilistener.cpp
    lluploaddialog.cpp
    llurl.cpp
    llurldispatcher.cpp
    llurldispatcherlistener.cpp
    llurlfloaterdispatchhandler.cpp
    llurlhistory.cpp
    llurllineeditorctrl.cpp
    llurlwhitelist.cpp
    llvectorperfoptions.cpp
    llversioninfo.cpp
    llviewchildren.cpp
    llviewerassetstats.cpp
    llviewerassetstorage.cpp
    llviewerassettype.cpp
    llviewerassetupload.cpp
    llviewerattachmenu.cpp
    llvieweraudio.cpp
    llviewercamera.cpp
    llviewerchat.cpp
    llviewercontrol.cpp
    llviewercontrollistener.cpp
    llviewerdisplay.cpp
    llviewerfloaterreg.cpp
    llviewerfoldertype.cpp
    llviewergenericmessage.cpp
    llviewergesture.cpp
    llviewerhelp.cpp
    llviewerhelputil.cpp
    llviewerhome.cpp
    llviewerinventory.cpp
    llviewerjoint.cpp
    llviewerjointattachment.cpp
    llviewerjointmesh.cpp
    llviewerjoystick.cpp
    llviewerinput.cpp
    llviewerlayer.cpp
    llviewermedia.cpp
    llviewermedia_streamingaudio.cpp
    llviewermediafocus.cpp
    llviewermenu.cpp
    llviewermenufile.cpp
    llviewermessage.cpp
    llviewernetwork.cpp
    llviewerobject.cpp
    llviewerobjectlist.cpp
    llvieweroctree.cpp
    llviewerparcelaskplay.cpp
    llviewerparcelmedia.cpp
    llviewerparcelmediaautoplay.cpp
    llviewerparcelmgr.cpp
    llviewerparceloverlay.cpp
    llviewerpartsim.cpp
    llviewerpartsource.cpp
    llviewerregion.cpp
    llviewershadermgr.cpp
    llviewerstats.cpp
    llviewerstatsrecorder.cpp
    llviewertexlayer.cpp
    llviewertexteditor.cpp
    llviewertexture.cpp
    llviewertextureanim.cpp
    llviewertexturelist.cpp
    llviewerthrottle.cpp
    llviewerwearable.cpp
    llviewerwindow.cpp
    llviewerwindowlistener.cpp
    llvlcomposition.cpp
    llvlmanager.cpp
    llvoavatar.cpp
    llvoavatarself.cpp
    llvocache.cpp
    llvograss.cpp
    llvoground.cpp
    llvoicecallhandler.cpp
    llvoicechannel.cpp
    llvoiceclient.cpp
    llvoicevisualizer.cpp
    llvoicevivox.cpp
    llvoinventorylistener.cpp
    llvopartgroup.cpp
    llvosky.cpp
    llvosurfacepatch.cpp
    llvotree.cpp
    llvovolume.cpp
    llvowater.cpp
    llvowlsky.cpp
    llwatchdog.cpp
    llwearableitemslist.cpp
    llwearablelist.cpp
    llweb.cpp
    llwebprofile.cpp
    llwind.cpp
    llwindowlistener.cpp
    llwlhandlers.cpp
    llworld.cpp
    llworldmap.cpp
    llworldmapmessage.cpp
    llworldmipmap.cpp
    llworldmapview.cpp
    llxmlrpclistener.cpp
    llxmlrpctransaction.cpp
    noise.cpp
    pipeline.cpp
    )

set(VIEWER_BINARY_NAME "secondlife-bin" CACHE STRING
    "The name of the viewer executable to create.")

set(viewer_HEADER_FILES
    CMakeLists.txt
    ViewerInstall.cmake
    groupchatlistener.h
    llaccountingcost.h
    llaccountingcostmanager.h
    llaisapi.h
    llagent.h
    llagentaccess.h
    llagentbenefits.h
    llagentcamera.h
    llagentdata.h
    llagentlanguage.h
    llagentlistener.h
    llagentpicksinfo.h
    llagentpilot.h
    llagentui.h
    llagentwearables.h
    llanimstatelabels.h
    llappcorehttp.h
    llappearance.h
    llappearancemgr.h
    llappviewer.h
    llappviewerlistener.h
    llattachmentsmgr.h
    llaudiosourcevo.h
    llautoreplace.h
    llavataractions.h
    llavatariconctrl.h
    llavatarlist.h
    llavatarlistitem.h
    llavatarpropertiesprocessor.h
    llavatarrenderinfoaccountant.h
    llavatarrendernotifier.h
    llblockedlistitem.h
    llblocklist.h
    llbox.h
    llbreadcrumbview.h
    llbuycurrencyhtml.h
    llcallingcard.h
    llcapabilityprovider.h
    llchannelmanager.h
    llchatbar.h
    llchathistory.h
    llchatitemscontainerctrl.h
    llchatmsgbox.h
    llchiclet.h
    llchicletbar.h
    llclassifiedinfo.h
    llcofwearables.h
    llcolorswatch.h
    llcommanddispatcherlistener.h
    llcommandhandler.h
    llcommandlineparser.h
    llcommunicationchannel.h
    llcompilequeue.h
    llconfirmationmanager.h
    llcontrolavatar.h
    llconversationlog.h
    llconversationloglist.h
    llconversationloglistitem.h
    llconversationmodel.h
    llconversationview.h
    llcurrencyuimanager.h
    llcylinder.h
    lldateutil.h
    lldebugmessagebox.h
    lldebugview.h
    lldeferredsounds.h
    lldelayedgestureerror.h
    lldirpicker.h
    lldonotdisturbnotificationstorage.h
    lldndbutton.h
    lldrawable.h
    lldrawpool.h
    lldrawpoolalpha.h
    lldrawpoolavatar.h
    lldrawpoolbump.h
    lldrawpoolmaterials.h
    lldrawpoolground.h
    lldrawpoolsimple.h
    lldrawpoolsky.h
    lldrawpoolterrain.h
    lldrawpooltree.h
    lldrawpoolwater.h
    lldrawpoolwlsky.h
    lldynamictexture.h
    llemote.h
    llenvironment.h
    llestateinfomodel.h
    lleventnotifier.h
    lleventpoll.h
    llexpandabletextbox.h
    llexperiencelog.h
    llexternaleditor.h
    llface.h
    llfasttimerview.h
    llfavoritesbar.h
    llfeaturemanager.h
    llfilepicker.h
    llfilteredwearablelist.h
    llfirstuse.h
    llflexibleobject.h
    llfloaterabout.h
    llfloaterbvhpreview.h
    llfloateraddpaymentmethod.h
    llfloaterauction.h
    llfloaterautoreplacesettings.h
    llfloateravatar.h
    llfloateravatarpicker.h
    llfloateravatarrendersettings.h
    llfloateravatartextures.h
    llfloaterbanduration.h
    llfloaterbeacons.h
    llfloaterbigpreview.h
    llfloaterbuildoptions.h
    llfloaterbulkpermission.h
    llfloaterbump.h
    llfloaterbuy.h
    llfloaterbuycontents.h
    llfloaterbuycurrency.h
    llfloaterbuycurrencyhtml.h
    llfloaterbuyland.h
    llfloatercamerapresets.h
    llfloatercamera.h
    llfloaterchatvoicevolume.h
    llfloatercolorpicker.h
    llfloaterconversationlog.h
    llfloaterconversationpreview.h
    llfloatercreatelandmark.h
    llfloaterdeleteprefpreset.h
    llfloaterdestinations.h
    llfloatereditenvironmentbase.h
    llfloatereditextdaycycle.h
    llfloaterenvironmentadjust.h
    llfloaterevent.h
    llfloaterexperiencepicker.h
    llfloaterexperienceprofile.h
    llfloaterexperiences.h
    llfloaterfixedenvironment.h
    llfloaterfonttest.h
    llfloaterforgetuser.h
    llfloatergesture.h
    llfloatergodtools.h
    llfloatergotoline.h
    llfloatergridstatus.h
    llfloatergroupbulkban.h
    llfloatergroupinvite.h
    llfloatergroups.h
    llfloaterhandler.h
    llfloaterhelpbrowser.h
    llfloaterhoverheight.h
    llfloaterhowto.h
    llfloaterhud.h
    llfloaterimagepreview.h
    llfloaterimnearbychat.h
    llfloaterimnearbychathandler.h
    llfloaterimnearbychatlistener.h
    llfloaterimsessiontab.h
    llfloaterimsession.h
    llfloaterimcontainer.h
    llfloaterinspect.h
    llfloaterjoystick.h
    llfloaterlagmeter.h
    llfloaterland.h
    llfloaterlandholdings.h
    llfloaterlinkreplace.h
    llfloaterloadprefpreset.h
    llfloatermap.h
    llfloatermarketplacelistings.h
    llfloatermediasettings.h
    llfloatermemleak.h
    llfloatermodelpreview.h
    llfloatermodeluploadbase.h
    llfloatermyscripts.h
    llfloatermyenvironment.h
    llfloaternamedesc.h
    llfloaternotificationsconsole.h
    llfloaternotificationstabbed.h
    llfloateroutfitphotopreview.h
    llfloateroutfitsnapshot.h
    llfloaterobjectweights.h
    llfloateropenobject.h
    llfloaterpathfindingcharacters.h
    llfloaterpathfindingconsole.h
    llfloaterpathfindinglinksets.h
    llfloaterpathfindingobjects.h
    llfloaterpay.h
    llfloaterperms.h
    llfloaterpostprocess.h
    llfloaterpreference.h
    llfloaterpreferenceviewadvanced.h
    llfloaterpreviewtrash.h
    llfloaterproperties.h
    llfloaterregiondebugconsole.h
    llfloaterregioninfo.h
    llfloaterreporter.h
    llfloaterregionrestarting.h
    llfloatersavecamerapreset.h
    llfloatersaveprefpreset.h
    llfloatersceneloadstats.h
    llfloaterscriptdebug.h
    llfloaterscriptedprefs.h
    llfloaterscriptlimits.h
    llfloatersearch.h
    llfloatersellland.h
    llfloatersettingsdebug.h
    llfloatersidepanelcontainer.h
    llfloatersnapshot.h
    llfloatersounddevices.h
    llfloaterspellchecksettings.h
    llfloatertelehub.h
    llfloatertestinspectors.h
    llfloatertestlistview.h
    llfloatertexturefetchdebugger.h
    llfloatertools.h
    llfloatertopobjects.h
    llfloatertos.h
    llfloatertoybox.h
    llfloatertranslationsettings.h
    llfloateruipreview.h
    llfloaterurlentry.h
    llfloatervoiceeffect.h
    llfloatervoicevolume.h
    llfloaterwebcontent.h
    llfloaterwebprofile.h
    llfloaterwhitelistentry.h
    llfloaterwindowsize.h
    llfloaterworldmap.h
    llfolderviewmodelinventory.h
    llfollowcam.h
    llfriendcard.h
    llflyoutcombobtn.h
    llgesturelistener.h
    llgesturemgr.h
    llgiveinventory.h
    llgroupactions.h
    llgroupiconctrl.h
    llgrouplist.h
    llgroupmgr.h
    llhasheduniqueid.h
    llhints.h
    llhttpretrypolicy.h
    llhudeffect.h
    llhudeffectbeam.h
    llhudeffectlookat.h
    llhudeffectpointat.h
    llhudeffecttrail.h
    llhudeffectblob.h
    llhudicon.h
    llhudmanager.h
    llhudnametag.h
    llhudobject.h
    llhudrender.h
    llhudtext.h
    llhudview.h
    llimagefiltersmanager.h
    llimprocessing.h
    llimview.h
    llinspect.h
    llinspectavatar.h
    llinspectgroup.h
    llinspectobject.h
    llinspectremoteobject.h
    llinspecttoast.h
    llinventorybridge.h
    llinventoryfilter.h
    llinventoryfunctions.h
    llinventoryicon.h
    llinventoryitemslist.h
    llinventorylistitem.h
    llinventorymodel.h
    llinventorymodelbackgroundfetch.h
    llinventoryobserver.h
    llinventorypanel.h
    lljoystickbutton.h
    llkeyconflict.h
    lllandmarkactions.h
    lllandmarklist.h
    lllightconstants.h
    lllistbrowser.h
    lllistcontextmenu.h
    lllistview.h
    lllocalbitmaps.h
    lllocationhistory.h
    lllocationinputctrl.h
    lllogchat.h
    llloginhandler.h
    lllogininstance.h
    llmachineid.h
    llmainlooprepeater.h
    llmanip.h
    llmaniprotate.h
    llmanipscale.h
    llmaniptranslate.h
    llmarketplacefunctions.h
    llmarketplacenotifications.h
    llmaterialmgr.h
    llmediactrl.h
    llmediadataclient.h
    llmenuoptionpathfindingrebakenavmesh.h
    llmeshrepository.h
    llmimetypes.h
    llmodelpreview.h
    llmorphview.h
    llmoveview.h
    llmutelist.h
    llnamebox.h
    llnameeditor.h
    llnamelistctrl.h
    llnavigationbar.h
    llnetmap.h
    llnotificationhandler.h
    llnotificationlistitem.h
    llnotificationlistview.h
    llnotificationmanager.h
    llnotificationstorage.h
    lloutfitgallery.h
    lloutfitslist.h
    lloutfitobserver.h
    lloutputmonitorctrl.h
    llpanelappearancetab.h
    llpanelavatar.h
    llpanelavatartag.h
    llpanelblockedlist.h
    llpanelclassified.h
    llpanelcontents.h
    llpaneleditsky.h
    llpaneleditwater.h
    llpaneleditwearable.h
    llpanelenvironment.h
    llpanelexperiencelisteditor.h
    llpanelexperiencelog.h
    llpanelexperiencepicker.h
    llpanelexperiences.h
    llpanelface.h
    llpanelgenerictip.h
    llpanelgroup.h
    llpanelgroupcreate.h
    llpanelgroupbulk.h
    llpanelgroupbulkimpl.h
    llpanelgroupbulkban.h
    llpanelgroupexperiences.h
    llpanelgroupgeneral.h
    llpanelgroupinvite.h
    llpanelgrouplandmoney.h
    llpanelgroupnotices.h
    llpanelgrouproles.h
    llpanelhome.h
    llpanelland.h
    llpanellandaudio.h
    llpanellandmarkinfo.h
    llpanellandmarks.h
    llpanellandmedia.h
    llpanellogin.h
    llpanelloginlistener.h
    llpanelmaininventory.h
    llpanelmarketplaceinbox.h
    llpanelmarketplaceinboxinventory.h
    llpanelmediasettingsgeneral.h
    llpanelmediasettingspermissions.h
    llpanelmediasettingssecurity.h
    llpanelme.h
    llpanelnearbymedia.h
    llpanelobject.h
    llpanelobjectinventory.h
    llpanelonlinestatus.h
    llpaneloutfitedit.h
    llpaneloutfitsinventory.h
    llpanelpeople.h
    llpanelpeoplemenus.h
    llpanelpermissions.h
    llpanelpick.h
    llpanelpicks.h
    llpanelplaceinfo.h
    llpanelplaceprofile.h
    llpanelplaces.h
    llpanelplacestab.h
    llpanelpresetscamerapulldown.h
    llpanelpresetspulldown.h
    llpanelprimmediacontrols.h
    llpanelprofile.h
    llpanelsnapshot.h
    llpanelteleporthistory.h
    llpaneltiptoast.h
    llpanelpulldown.h
    llpanelvoicedevicesettings.h
    llpanelvoiceeffect.h
    llpaneltopinfobar.h
    llpanelvolume.h
    llpanelvolumepulldown.h
    llpanelwearing.h
    llparcelselection.h
    llparticipantlist.h
    llpatchvertexarray.h
    llpathfindingcharacter.h
    llpathfindingcharacterlist.h
    llpathfindinglinkset.h
    llpathfindinglinksetlist.h
    llpathfindingmanager.h
    llpathfindingnavmesh.h
    llpathfindingnavmeshstatus.h
    llpathfindingnavmeshzone.h
    llpathfindingobject.h
    llpathfindingobjectlist.h
    llpathfindingpathtool.h
    llpersistentnotificationstorage.h
    llphysicsmotion.h
    llphysicsshapebuilderutil.h
    llpipelinelistener.h
    llplacesinventorybridge.h
    llplacesinventorypanel.h
    llplacesfolderview.h
    llpopupview.h
    llpostcard.h
    llpresetsmanager.h
    llpreview.h
    llpreviewanim.h
    llpreviewgesture.h
    llpreviewnotecard.h
    llpreviewscript.h
    llpreviewsound.h
    llpreviewtexture.h
    llproductinforequest.h
    llprogressview.h
    llrecentpeople.h
    llregioninfomodel.h
    llregionposition.h
    llremoteparcelrequest.h
    llresourcedata.h
    llrootview.h
    llsavedsettingsglue.h
    llsaveoutfitcombobtn.h
    llscenemonitor.h
    llsceneview.h
    llscreenchannel.h
    llscripteditor.h
    llscriptfloater.h
    llscriptruntimeperms.h
    llscrollingpanelparam.h
    llscrollingpanelparambase.h
    llsculptidsize.h
    llsearchableui.h
    llsearchcombobox.h
    llsearchhistory.h
    llsecapi.h
    llsechandler_basic.h
    llselectmgr.h
    llsetkeybinddialog.h
    llsettingspicker.h
    llsettingsvo.h
    llsidepanelappearance.h
    llsidepanelinventory.h
    llsidepanelinventorysubpanel.h
    llsidepaneliteminfo.h
    llsidepaneltaskinfo.h
    llsidetraypanelcontainer.h
    llskinningutil.h
    llsky.h
    llslurl.h
    llsnapshotlivepreview.h
    llsnapshotmodel.h
    llspatialpartition.h
    llspeakers.h
    llspeakingindicatormanager.h
    llsplitbutton.h
    llsprite.h
    llstartup.h
    llstartuplistener.h
    llstatusbar.h
    llstylemap.h
    llsurface.h
    llsurfacepatch.h
    llsyntaxid.h
    llsyswellitem.h
    llsyswellwindow.h
    lltable.h
    llteleporthistory.h
    llteleporthistorystorage.h
    lltextureatlas.h
    lltextureatlasmanager.h
    lltexturecache.h
    lltexturectrl.h
    lltexturefetch.h
    lltextureinfo.h
    lltextureinfodetails.h
    lltexturestats.h
    lltextureview.h
    lltoast.h
    lltoastalertpanel.h
    lltoastgroupnotifypanel.h
    lltoastimpanel.h
    lltoastnotifypanel.h
    lltoastpanel.h
    lltoastscripttextbox.h
    lltoastscriptquestion.h
    lltool.h
    lltoolbarview.h
    lltoolbrush.h
    lltoolcomp.h
    lltooldraganddrop.h
    lltoolface.h
    lltoolfocus.h
    lltoolgrab.h
    lltoolgun.h
    lltoolindividual.h
    lltoolmgr.h
    lltoolmorph.h
    lltoolobjpicker.h
    lltoolpie.h
    lltoolpipette.h
    lltoolplacer.h
    lltoolselect.h
    lltoolselectland.h
    lltoolselectrect.h
    lltracker.h
    lltrackpicker.h
    lltransientdockablefloater.h
    lltransientfloatermgr.h
    lltranslate.h
    lluiconstants.h
    lluiavatar.h
    lluilistener.h
    lluploaddialog.h
    lluploadfloaterobservers.h
    llurl.h
    llurldispatcher.h
    llurldispatcherlistener.h
    llurlfloaterdispatchhandler.h
    llurlhistory.h
    llurllineeditorctrl.h
    llurlwhitelist.h
    llvectorperfoptions.h
    llversioninfo.h
    llviewchildren.h
    llviewerassetstats.h
    llviewerassetstorage.h
    llviewerassettype.h
    llviewerassetupload.h
    llviewerattachmenu.h
    llvieweraudio.h
    llviewercamera.h
    llviewerchat.h
    llviewercontrol.h
    llviewercontrollistener.h
    llviewerdisplay.h
    llviewerfloaterreg.h
    llviewerfoldertype.h
    llviewergenericmessage.h
    llviewergesture.h
    llviewerhelp.h
    llviewerhome.h
    llviewerinventory.h
    llviewerjoint.h
    llviewerjointattachment.h
    llviewerjointmesh.h
    llviewerjoystick.h
    llviewerinput.h
    llviewerlayer.h
    llviewermedia.h
    llviewermediafocus.h
    llviewermediaobserver.h
    llviewermenu.h
    llviewermenufile.h
    llviewermessage.h
    llviewernetwork.h
    llviewerobject.h
    llviewerobjectlist.h
    llvieweroctree.h
    llviewerparcelaskplay.h
    llviewerparcelmedia.h
    llviewerparcelmediaautoplay.h
    llviewerparcelmgr.h
    llviewerparceloverlay.h
    llviewerpartsim.h
    llviewerpartsource.h
    llviewerprecompiledheaders.h
    llviewerregion.h
    llviewershadermgr.h
    llviewerstats.h
    llviewerstatsrecorder.h
    llviewertexlayer.h
    llviewertexteditor.h
    llviewertexture.h
    llviewertextureanim.h
    llviewertexturelist.h
    llviewerthrottle.h
    llviewerwearable.h
    llviewerwindow.h
    llviewerwindowlistener.h
    llvlcomposition.h
    llvlmanager.h
    llvoavatar.h
    llvoavatarself.h
    llvocache.h
    llvograss.h
    llvoground.h
    llvoicechannel.h
    llvoiceclient.h
    llvoicevisualizer.h
    llvoicevivox.h
    llvoinventorylistener.h
    llvopartgroup.h
    llvosky.h
    llvosurfacepatch.h
    llvotree.h
    llvovolume.h
    llvowater.h
    llvowlsky.h
    llwatchdog.h
    llwearableitemslist.h
    llwearablelist.h
    llweb.h
    llwebprofile.h
    llwind.h
    llwindowlistener.h
    llwlhandlers.h
    llworld.h
    llworldmap.h
    llworldmapmessage.h
    llworldmipmap.h
    llworldmapview.h
    llxmlrpclistener.h
    llxmlrpctransaction.h
    macmain.h
    noise.h
    pipeline.h
    roles_constants.h
    VertexCache.h
    VorbisFramework.h
    )

source_group("CMake Rules" FILES ViewerInstall.cmake)

#build_data.json creation moved to viewer_manifest.py MAINT-6413
# the viewer_version.txt file created here is for passing to viewer_manifest and autobuild
file(WRITE "${CMAKE_CURRENT_BINARY_DIR}/viewer_version.txt"
           "${VIEWER_SHORT_VERSION}.${VIEWER_VERSION_REVISION}\n")

set_source_files_properties(
   llversioninfo.cpp tests/llversioninfo_test.cpp 
   PROPERTIES
   COMPILE_DEFINITIONS "${VIEWER_CHANNEL_VERSION_DEFINES}" # see BuildVersion.cmake
   )

if (DARWIN)
  LIST(APPEND viewer_SOURCE_FILES llappviewermacosx.cpp)
  LIST(APPEND viewer_SOURCE_FILES llappviewermacosx-objc.mm)
  LIST(APPEND viewer_SOURCE_FILES llappviewermacosx-objc.h)
  LIST(APPEND viewer_SOURCE_FILES llfilepicker_mac.mm)
  LIST(APPEND viewer_HEADER_FILES llfilepicker_mac.h)

  # This should be compiled with the viewer.
  LIST(APPEND viewer_SOURCE_FILES llappdelegate-objc.mm)
  set_source_files_properties(
    llappdelegate-objc.mm
    PROPERTIES
    COMPILE_DEFINITIONS "${VIEWER_CHANNEL_VERSION_DEFINES}"
    # BugsplatMac is a module, imported with @import. That language feature
    # demands these -f switches.
    # Xcode 10.2 requires that Objective-C++ headers declare nullability of
    # pointer variables. As of 2019-06-26, the BugsplatMac version we're using
    # does not yet do so in its own header files. This -W flag prevents fatal
    # warnings.
    COMPILE_FLAGS "-fmodules -fcxx-modules -Wno-nullability-completeness"
    )

  find_library(AGL_LIBRARY AGL)
  find_library(APPKIT_LIBRARY AppKit)
  find_library(COCOA_LIBRARY Cocoa)
  find_library(IOKIT_LIBRARY IOKit)
  find_library(COREAUDIO_LIBRARY CoreAudio)

  set(viewer_LIBRARIES
    ${COCOA_LIBRARY}
    ${AGL_LIBRARY}
    ${IOKIT_LIBRARY}
    ${COREAUDIO_LIBRARY}
    )

  if (USE_BUGSPLAT)
    list(APPEND viewer_LIBRARIES
      ${BUGSPLAT_LIBRARIES}
      )
  endif (USE_BUGSPLAT)

  # Add resource files to the project.
  set(viewer_RESOURCE_FILES
    secondlife.icns
    macview.r
    Info-SecondLife.plist
    SecondLife.xib/
    # CMake doesn't seem to support Xcode language variants well just yet
    English.lproj/InfoPlist.strings
    English.lproj/language.txt
    German.lproj/language.txt
    Japanese.lproj/language.txt
    Korean.lproj/language.txt
    )
  set_source_files_properties(
    ${viewer_RESOURCE_FILES}
    PROPERTIES
    HEADER_FILE_ONLY TRUE
    #MACOSX_PACKAGE_LOCATION Resources #don't do this! this tells cmake to copy the files.
    )
  SOURCE_GROUP("Resources" FILES ${viewer_RESOURCE_FILES})
  list(APPEND viewer_SOURCE_FILES ${viewer_RESOURCE_FILES})
endif (DARWIN)

if (LINUX)
    LIST(APPEND viewer_SOURCE_FILES llappviewerlinux.cpp)
    set_source_files_properties(
      llappviewerlinux.cpp
      PROPERTIES
      COMPILE_DEFINITIONS "${VIEWER_CHANNEL_VERSION_DEFINES}"
      )
    LIST(APPEND viewer_SOURCE_FILES llappviewerlinux_api_dbus.cpp)
    SET(CMAKE_EXE_LINKER_FLAGS "${CMAKE_EXE_LINKER_FLAGS} -Wl,--as-needed")

    set(viewer_LIBRARIES
        Xinerama
        )
    if (OPENAL)
      LIST(APPEND viewer_LIBRARIES ${OPENAL_LIBRARIES})
    endif (OPENAL)
endif (LINUX)

if (WINDOWS)
    list(APPEND viewer_SOURCE_FILES
         llappviewerwin32.cpp
         llwindebug.cpp
         )
    set_source_files_properties(
      llappviewerwin32.cpp
      PROPERTIES
      COMPILE_DEFINITIONS "${VIEWER_CHANNEL_VERSION_DEFINES}"
      )

    list(APPEND viewer_HEADER_FILES
         llappviewerwin32.h
         llwindebug.h
         )

    # precompiled header configuration
    # llviewerprecompiledheaders.cpp generates
    # the .pch file.
    # All sources added to viewer_SOURCE_FILES
    # at this point use it.
    if(USE_PRECOMPILED_HEADERS)
        set_source_files_properties(llviewerprecompiledheaders.cpp
            PROPERTIES
            COMPILE_FLAGS "/Ycllviewerprecompiledheaders.h"
            )
        set(viewer_SOURCE_FILES "${viewer_SOURCE_FILES}" llviewerprecompiledheaders.cpp)
    endif(USE_PRECOMPILED_HEADERS)

    # Replace the icons with the appropriate ones for the channel
    # ('test' is the default)
    set(ICON_PATH "test")
    set(VIEWER_MACOSX_PHASE "d")
    string(TOLOWER ${VIEWER_CHANNEL} channel_lower)
    if(channel_lower MATCHES "^second life release")
        set(ICON_PATH "release")
        set(VIEWER_MACOSX_PHASE "f")
    elseif(channel_lower MATCHES "^second life beta")
        set(ICON_PATH "beta")
        set(VIEWER_MACOSX_PHASE "b")
    elseif(channel_lower MATCHES "^second life project")
        set(ICON_PATH "project")
        set(VIEWER_MACOSX_PHASE "a")
    endif()
    message(STATUS "Copying icons for ${ICON_PATH}")
    execute_process(
      COMMAND ${CMAKE_COMMAND} -E copy_if_different
        "${CMAKE_CURRENT_SOURCE_DIR}/icons/${ICON_PATH}/secondlife.ico"
        "${CMAKE_CURRENT_SOURCE_DIR}/res/ll_icon.ico"
      )
    execute_process(
      COMMAND ${CMAKE_COMMAND} -E copy_if_different
        "${CMAKE_CURRENT_SOURCE_DIR}/icons/${ICON_PATH}/secondlife_256.BMP"
        "${CMAKE_CURRENT_SOURCE_DIR}/res/ll_icon.BMP"
      )
    execute_process(
      COMMAND ${CMAKE_COMMAND} -E copy_if_different
        "${CMAKE_CURRENT_SOURCE_DIR}/icons/${ICON_PATH}/secondlife_256.BMP"
        "${CMAKE_CURRENT_SOURCE_DIR}/res-sdl/ll_icon.BMP"
      )

    # Add resource files to the project.
    # viewerRes.rc is the only buildable file, but
    # the rest are all dependencies of it.
    set(viewer_RESOURCE_FILES
        res/arrow.cur
        res/arrowcop.cur
        res/arrowcopmulti.cur
        res/arrowdrag.cur
        res/circleandline.cur
        res/icon1.ico
        res/llarrow.cur
        res/llarrowdrag.cur
        res/llarrowdragmulti.cur
        res/llarrowlocked.cur
        res/llgrablocked.cur
        res/llno.cur
        res/llnolocked.cur
        res/lltoolcamera.cur
        res/lltoolcreate.cur
        res/lltoolfocus.cur
        res/lltoolgrab.cur
        res/lltoolland.cur
        res/lltoolpan.cur
        res/lltoolpathfinding.cur
        res/lltoolpathfindingpathend.cur
        res/lltoolpathfindingpathendadd.cur
        res/lltoolpathfindingpathstart.cur
        res/lltoolpathfindingpathstartadd.cur
        res/lltoolpipette.cur
        res/lltoolrotate.cur
        res/lltoolscale.cur
        res/lltooltranslate.cur
        res/lltoolzoomin.cur
        res/lltoolzoomout.cur
        res-sdl/ll_icon.BMP
        res/ll_icon.BMP
        res/ll_icon.ico
        res/resource.h
        res/toolpickobject.cur
        res/toolpickobject2.cur
        res/toolpickobject3.cur
        res/toolpipette.cur
        res/toolbuy.cur
        res/toolopen.cur
        res/toolsit.cur
        )

    set_source_files_properties(${viewer_RESOURCE_FILES}
                                PROPERTIES HEADER_FILE_ONLY TRUE)

    configure_file( ${CMAKE_CURRENT_SOURCE_DIR}/res/viewerRes.rc
                    ${CMAKE_CURRENT_BINARY_DIR}/viewerRes.rc
                    )
    set(viewer_RESOURCE_FILES
        ${CMAKE_CURRENT_BINARY_DIR}/viewerRes.rc
        ${viewer_RESOURCE_FILES}
        )

    set_source_files_properties(${CMAKE_CURRENT_BINARY_DIR}/viewerRes.rc
      PROPERTIES COMPILE_FLAGS "-I${CMAKE_CURRENT_SOURCE_DIR}/res"
      )

    SOURCE_GROUP("Resource Files" FILES ${viewer_RESOURCE_FILES})

    if (NOT USESYSTEMLIBS)
        list(APPEND viewer_SOURCE_FILES ${viewer_RESOURCE_FILES})
    endif (NOT USESYSTEMLIBS)

# see EXP-1765 - theory is opengl32.lib needs to be included before gdi32.lib (windows libs)
    set(viewer_LIBRARIES
        opengl32
        ${WINDOWS_LIBRARIES}
        comdlg32
        dxguid
        kernel32
        odbc32
        odbccp32
        oleaut32
        shell32
        Vfw32
        wer
        winspool
        )

    find_library(INTEL_MEMOPS_LIBRARY
                 NAMES ll_intel_memops
                 PATHS
                 optimized ${ARCH_PREBUILT_DIRS_RELEASE}
                 debug ${ARCH_PREBUILT_DIRS_DEBUG}
                 )
    mark_as_advanced(INTEL_MEMOPS_LIBRARY)

    if (INTEL_MEMOPS_LIBRARY)
      list(APPEND viewer_LIBRARIES ${INTEL_MEMOPS_LIBRARY})
    endif (INTEL_MEMOPS_LIBRARY)

    if (ADDRESS_SIZE EQUAL 64)
        # We deliberately omit this from the 32bit build because it declares that
        # the viewer is compatible with Windows 10; we need that to properly detect
        # the Windows version, but doing so causes systems with certain HD video
        # cards to fail because Windows 10 does not support them.  Leaving this out
        # causes those systems to run in a Windows 8 compatibility mode, which works.
        LIST(APPEND viewer_SOURCE_FILES windows.manifest)
    endif (ADDRESS_SIZE EQUAL 64)

    if (OPENAL)
      LIST(APPEND viewer_LIBRARIES ${OPENAL_LIBRARIES})
    endif (OPENAL)
endif (WINDOWS)

# Add the xui files. This is handy for searching for xui elements
# from within the IDE.
set(viewer_XUI_FILES
    skins/default/colors.xml
    skins/default/default_languages.xml
    skins/default/textures/textures.xml
    )
file(GLOB DEFAULT_XUI_FILE_GLOB_LIST
     ${CMAKE_CURRENT_SOURCE_DIR}/skins/*/xui/en/*.xml)
list(APPEND viewer_XUI_FILES ${DEFAULT_XUI_FILE_GLOB_LIST})

file(GLOB DEFAULT_WIDGET_FILE_GLOB_LIST
     ${CMAKE_CURRENT_SOURCE_DIR}/skins/*/xui/en/widgets/*.xml)
list(APPEND viewer_XUI_FILES ${DEFAULT_WIDGET_FILE_GLOB_LIST})

# Cannot append empty lists in CMake, wait until we have files here.
#file(GLOB SILVER_WIDGET_FILE_GLOB_LIST
#     ${CMAKE_CURRENT_SOURCE_DIR}/skins/silver/xui/en-us/widgets/*.xml)
#list(APPEND viewer_XUI_FILES ${SILVER_WIDGET_FILE_GLOB_LIST})

list(SORT viewer_XUI_FILES)

source_group("XUI Files" FILES ${viewer_XUI_FILES})

set_source_files_properties(${viewer_XUI_FILES}
                            PROPERTIES HEADER_FILE_ONLY TRUE)

list(APPEND viewer_SOURCE_FILES ${viewer_XUI_FILES})

set(viewer_APPSETTINGS_FILES
    app_settings/anim.ini
    app_settings/cmd_line.xml
    app_settings/commands.xml
    app_settings/grass.xml
    app_settings/high_graphics.xml
    app_settings/ignorable_dialogs.xml
    app_settings/key_bindings.xml
    app_settings/keywords_lsl_default.xml
    app_settings/logcontrol.xml
    app_settings/low_graphics.xml
    app_settings/mid_graphics.xml
    app_settings/settings.xml
    app_settings/settings_crash_behavior.xml
    app_settings/settings_files.xml
    app_settings/settings_per_account.xml
    app_settings/std_bump.ini
    app_settings/toolbars.xml
    app_settings/trees.xml
    app_settings/ultra_graphics.xml
    app_settings/viewerart.xml
    ${CMAKE_SOURCE_DIR}/../etc/message.xml
    ${CMAKE_SOURCE_DIR}/../scripts/messages/message_template.msg
    packages-info.txt
    )

source_group("App Settings" FILES ${viewer_APPSETTINGS_FILES})

set_source_files_properties(${viewer_APPSETTINGS_FILES}
                            PROPERTIES HEADER_FILE_ONLY TRUE)

list(APPEND viewer_SOURCE_FILES ${viewer_APPSETTINGS_FILES})

set(viewer_CHARACTER_FILES
    character/attentions.xml
    character/attentionsN.xml
    character/avatar_lad.xml
    character/avatar_skeleton.xml
    character/genepool.xml
    )

source_group("Character File" FILES ${viewer_CHARACTER_FILES})

set_source_files_properties(${viewer_CHARACTER_FILES}
                            PROPERTIES HEADER_FILE_ONLY TRUE)
if (NOT USESYSTEMLIBS)
    list(APPEND viewer_SOURCE_FILES ${viewer_CHARACTER_FILES})
endif (NOT USESYSTEMLIBS)

if (WINDOWS)
  file(GLOB viewer_INSTALLER_FILES installers/windows/*.nsi)

  source_group("Installer Files" FILES ${viewer_INSTALLER_FILES})

  set_source_files_properties(${viewer_INSTALLER_FILES}
                              PROPERTIES HEADER_FILE_ONLY TRUE)

  list(APPEND viewer_SOURCE_FILES ${viewer_INSTALLER_FILES})
endif (WINDOWS)

if (OPENAL)
  set(LLSTARTUP_COMPILE_FLAGS "${LLSTARTUP_COMPILE_FLAGS} -DLL_OPENAL")
endif (OPENAL)

if (FMODSTUDIO)
  set(LLSTARTUP_COMPILE_FLAGS "${LLSTARTUP_COMPILE_FLAGS} -DLL_FMODSTUDIO")
  set(FMODWRAPPER_LIBRARY ${FMODSTUDIO_LIBRARY})
endif (FMODSTUDIO)

set_source_files_properties(llstartup.cpp PROPERTIES COMPILE_FLAGS "${LLSTARTUP_COMPILE_FLAGS}")

if (HAVOK OR HAVOK_TPV)
  set(LLSTARTUP_COMPILE_FLAGS "${LLSTARTUP_COMPILE_FLAGS} -DLL_HAVOK")
endif (HAVOK OR HAVOK_TPV)

# progress view disables/enables icons based on available packages
set_source_files_properties(llprogressview.cpp PROPERTIES COMPILE_FLAGS "${LLSTARTUP_COMPILE_FLAGS}")

list(APPEND viewer_SOURCE_FILES ${viewer_HEADER_FILES})

set_source_files_properties(${viewer_HEADER_FILES}
                            PROPERTIES HEADER_FILE_ONLY TRUE)

add_executable(${VIEWER_BINARY_NAME}
    WIN32
    MACOSX_BUNDLE
    ${viewer_SOURCE_FILES}
    )

if (SDL_FOUND)
  set_property(TARGET ${VIEWER_BINARY_NAME}
    PROPERTY COMPILE_DEFINITIONS LL_SDL=1
    )
endif (SDL_FOUND)

if (USE_BUGSPLAT)
  set_property(TARGET ${VIEWER_BINARY_NAME}
    PROPERTY COMPILE_DEFINITIONS "${BUGSPLAT_DEFINE}")
endif (USE_BUGSPLAT)

# add package files
file(GLOB EVENT_HOST_SCRIPT_GLOB_LIST
     ${CMAKE_CURRENT_SOURCE_DIR}/../viewer_components/*.py)
list(APPEND EVENT_HOST_SCRIPTS ${EVENT_HOST_SCRIPT_GLOB_LIST})

set(PACKAGE ON CACHE BOOL
    "Add a package target that builds an installer package.")

if (WINDOWS)
    set_target_properties(${VIEWER_BINARY_NAME}
        PROPERTIES
        # *TODO -reenable this once we get server usage sorted out
        LINK_FLAGS "/debug /NODEFAULTLIB:LIBCMT /SUBSYSTEM:WINDOWS /LARGEADDRESSAWARE"
        LINK_FLAGS_DEBUG "/NODEFAULTLIB:\"LIBCMT;LIBCMTD;MSVCRT\" /INCREMENTAL:NO /LARGEADDRESSAWARE"
        LINK_FLAGS_RELEASE "/FORCE:MULTIPLE /MAP\"secondlife-bin.MAP\" /OPT:REF /LARGEADDRESSAWARE"
        )

    if(USE_PRECOMPILED_HEADERS)
        set_target_properties(
            ${VIEWER_BINARY_NAME}
            PROPERTIES
            COMPILE_FLAGS "/Yullviewerprecompiledheaders.h"
            )
    endif(USE_PRECOMPILED_HEADERS)

    # If adding a file to viewer_manifest.py in the WindowsManifest.construct() method, be sure to add the dependency
    # here.
    # *NOTE:Mani - This is a crappy hack to have important dependencies for the viewer_manifest copy action
    # be met. I'm looking forward to a source-code split-up project next year that will address this kind of thing.
    # In the meantime, if you have any ideas on how to easily maintain one list, either here or in viewer_manifest.py
    # and have the build deps get tracked *please* tell me about it.
    # nat: https://cmake.org/cmake/help/v3.14/command/file.html
    # "For example, the code
    # file(STRINGS myfile.txt myfile)
    # stores a list in the variable myfile in which each item is a line from the input file."
    # And of course it's straightforward to read a text file in Python.

    set(COPY_INPUT_DEPENDENCIES
      # The following commented dependencies are determined at variably at build time. Can't do this here.
      ${CMAKE_SOURCE_DIR}/../etc/message.xml
      ${CMAKE_SOURCE_DIR}/../scripts/messages/message_template.msg
      ${SHARED_LIB_STAGING_DIR}/${CMAKE_CFG_INTDIR}/llcommon.dll
      ${SHARED_LIB_STAGING_DIR}/${CMAKE_CFG_INTDIR}/libapr-1.dll
      ${SHARED_LIB_STAGING_DIR}/${CMAKE_CFG_INTDIR}/libaprutil-1.dll
      ${SHARED_LIB_STAGING_DIR}/${CMAKE_CFG_INTDIR}/libapriconv-1.dll
      ${SHARED_LIB_STAGING_DIR}/Release/glod.dll
      ${SHARED_LIB_STAGING_DIR}/RelWithDebInfo/glod.dll
      ${SHARED_LIB_STAGING_DIR}/Debug/glod.dll
      ${SHARED_LIB_STAGING_DIR}/Release/libcollada14dom22.dll
      ${SHARED_LIB_STAGING_DIR}/RelWithDebInfo/libcollada14dom22.dll
      ${SHARED_LIB_STAGING_DIR}/Debug/libcollada14dom22-d.dll
      ${SHARED_LIB_STAGING_DIR}/Release/openjpeg.dll
      ${SHARED_LIB_STAGING_DIR}/RelWithDebInfo/openjpeg.dll
      ${SHARED_LIB_STAGING_DIR}/Debug/openjpegd.dll
      ${SHARED_LIB_STAGING_DIR}/Release/libhunspell.dll
      ${SHARED_LIB_STAGING_DIR}/RelWithDebInfo/libhunspell.dll
      ${SHARED_LIB_STAGING_DIR}/Debug/libhunspell.dll
      ${SHARED_LIB_STAGING_DIR}/Release/uriparser.dll
      ${SHARED_LIB_STAGING_DIR}/RelWithDebInfo/uriparser.dll
      ${SHARED_LIB_STAGING_DIR}/${CMAKE_CFG_INTDIR}/SLVoice.exe
      ${SHARED_LIB_STAGING_DIR}/${CMAKE_CFG_INTDIR}/libsndfile-1.dll
      ${SHARED_LIB_STAGING_DIR}/${CMAKE_CFG_INTDIR}/vivoxoal.dll
      ${SHARED_LIB_STAGING_DIR}/${CMAKE_CFG_INTDIR}/ca-bundle.crt
      ${GOOGLE_PERF_TOOLS_SOURCE}
      ${CMAKE_CURRENT_SOURCE_DIR}/licenses-win32.txt
      ${CMAKE_CURRENT_SOURCE_DIR}/featuretable.txt
      ${CMAKE_CURRENT_SOURCE_DIR}/featuretable_xp.txt
      ${viewer_APPSETTINGS_FILES}
      SLPlugin
      media_plugin_cef
      media_plugin_libvlc
      media_plugin_example
      winmm_shim
      )

    if (ADDRESS_SIZE EQUAL 64)
        list(APPEND COPY_INPUT_DEPENDENCIES
            ${SHARED_LIB_STAGING_DIR}/${CMAKE_CFG_INTDIR}/vivoxsdk_x64.dll
            ${SHARED_LIB_STAGING_DIR}/${CMAKE_CFG_INTDIR}/ortp_x64.dll
           ${ARCH_PREBUILT_DIRS_RELEASE}/libcrypto-1_1-x64.dll
           ${ARCH_PREBUILT_DIRS_RELEASE}/libssl-1_1-x64.dll
            )
    else (ADDRESS_SIZE EQUAL 64)
        list(APPEND COPY_INPUT_DEPENDENCIES
            ${SHARED_LIB_STAGING_DIR}/${CMAKE_CFG_INTDIR}/vivoxsdk.dll
            ${SHARED_LIB_STAGING_DIR}/${CMAKE_CFG_INTDIR}/ortp.dll
            ${ARCH_PREBUILT_DIRS_RELEASE}/libcrypto-1_1.dll
            ${ARCH_PREBUILT_DIRS_RELEASE}/libssl-1_1.dll
            )
    endif (ADDRESS_SIZE EQUAL 64)

    if (FMODSTUDIO)
      list(APPEND COPY_INPUT_DEPENDENCIES
           ${SHARED_LIB_STAGING_DIR}/Release/fmod.dll
           ${SHARED_LIB_STAGING_DIR}/RelWithDebInfo/fmod.dll
           ${SHARED_LIB_STAGING_DIR}/Debug/fmodL.dll
          )
    endif (FMODSTUDIO)

    if (OPENAL)
      list(APPEND COPY_INPUT_DEPENDENCIES
           ${SHARED_LIB_STAGING_DIR}/${CMAKE_CFG_INTDIR}/OpenAL32.dll
           ${SHARED_LIB_STAGING_DIR}/${CMAKE_CFG_INTDIR}/alut.dll
          )
    endif (OPENAL)

    add_custom_command(
      OUTPUT  ${CMAKE_CFG_INTDIR}/copy_touched.bat
      COMMAND ${PYTHON_EXECUTABLE}
      ARGS
        ${CMAKE_CURRENT_SOURCE_DIR}/viewer_manifest.py
        --actions=copy
        --arch=${ARCH}
        --artwork=${ARTWORK_DIR}
        "--bugsplat=${BUGSPLAT_DB}"
        "--fmodstudio=${FMODSTUDIO}"
        "--openal=${OPENAL}"
        --build=${CMAKE_CURRENT_BINARY_DIR}
        --buildtype=${CMAKE_BUILD_TYPE}
        "--channel=${VIEWER_CHANNEL}"
        --configuration=${CMAKE_CFG_INTDIR}
        --dest=${CMAKE_CURRENT_BINARY_DIR}/${CMAKE_CFG_INTDIR}
        --grid=${GRID}
        --source=${CMAKE_CURRENT_SOURCE_DIR}
        --touch=${CMAKE_CURRENT_BINARY_DIR}/${CMAKE_CFG_INTDIR}/copy_touched.bat
        --versionfile=${CMAKE_CURRENT_BINARY_DIR}/viewer_version.txt
      DEPENDS
        ${CMAKE_CURRENT_SOURCE_DIR}/viewer_manifest.py
        stage_third_party_libs
        ${COPY_INPUT_DEPENDENCIES}
      COMMENT "Performing viewer_manifest copy"
      )

    add_custom_target(copy_w_viewer_manifest ALL DEPENDS ${CMAKE_CFG_INTDIR}/copy_touched.bat)

    add_dependencies(${VIEWER_BINARY_NAME} stage_third_party_libs llcommon copy_w_viewer_manifest)

    if (EXISTS ${CMAKE_SOURCE_DIR}/copy_win_scripts)
      add_dependencies(${VIEWER_BINARY_NAME} copy_win_scripts)
    endif (EXISTS ${CMAKE_SOURCE_DIR}/copy_win_scripts)

<<<<<<< HEAD
    add_dependencies(${VIEWER_BINARY_NAME} SLPlugin)
=======
    add_dependencies(${VIEWER_BINARY_NAME}
      SLPlugin
    )
>>>>>>> cbaba2df

    # sets the 'working directory' for debugging from visual studio.
    # Condition for version can be moved to requirements once build agents will be updated (see TOOL-3865)
    if (NOT UNATTENDED)
        set_property(
          TARGET ${VIEWER_BINARY_NAME}
          PROPERTY VS_DEBUGGER_WORKING_DIRECTORY "${CMAKE_CURRENT_SOURCE_DIR}"
          )
    endif (NOT UNATTENDED)

    if (PACKAGE)
      add_custom_command(
        OUTPUT ${CMAKE_CURRENT_BINARY_DIR}/${CMAKE_CFG_INTDIR}/event_host.tar.bz2
        COMMAND ${PYTHON_EXECUTABLE}
        ARGS
          ${CMAKE_CURRENT_SOURCE_DIR}/event_host_manifest.py
          ${CMAKE_CURRENT_SOURCE_DIR}/..
          ${CMAKE_CURRENT_BINARY_DIR}
          ${CMAKE_CFG_INTDIR}
        DEPENDS
          lleventhost
          ${EVENT_HOST_SCRIPTS}
          ${CMAKE_CURRENT_SOURCE_DIR}/event_host_manifest.py
        )

      add_custom_command(
        OUTPUT ${CMAKE_CFG_INTDIR}/touched.bat
        COMMAND ${PYTHON_EXECUTABLE}
        ARGS
          ${CMAKE_CURRENT_SOURCE_DIR}/viewer_manifest.py
          --arch=${ARCH}
          --artwork=${ARTWORK_DIR}
          "--bugsplat=${BUGSPLAT_DB}"
          "--fmodstudio=${FMODSTUDIO}"
          "--openal=${OPENAL}"
          --build=${CMAKE_CURRENT_BINARY_DIR}
          --buildtype=${CMAKE_BUILD_TYPE}
          "--channel=${VIEWER_CHANNEL}"
          --configuration=${CMAKE_CFG_INTDIR}
          --dest=${CMAKE_CURRENT_BINARY_DIR}/${CMAKE_CFG_INTDIR}
          --grid=${GRID}
          --source=${CMAKE_CURRENT_SOURCE_DIR}
          --touch=${CMAKE_CURRENT_BINARY_DIR}/${CMAKE_CFG_INTDIR}/touched.bat
          --versionfile=${CMAKE_CURRENT_BINARY_DIR}/viewer_version.txt
        DEPENDS
            ${VIEWER_BINARY_NAME}
            ${CMAKE_CURRENT_SOURCE_DIR}/viewer_manifest.py
            ${CMAKE_CURRENT_BINARY_DIR}/viewer_version.txt
            ${COPY_INPUT_DEPENDENCIES}
        )

      add_custom_target(llpackage ALL DEPENDS
        ${CMAKE_CFG_INTDIR}/touched.bat
        windows-setup-build-all
        )
        # temporarily disable packaging of event_host until hg subrepos get
        # sorted out on the parabuild cluster...
        #${CMAKE_CURRENT_BINARY_DIR}/${CMAKE_CFG_INTDIR}/event_host.tar.bz2)

    endif (PACKAGE)
elseif (DARWIN)
    set_target_properties(${VIEWER_BINARY_NAME}
        PROPERTIES
        LINK_FLAGS_RELEASE "${LINK_FLAGS_RELEASE} -Xlinker -dead_strip -Xlinker -map -Xlinker ${CMAKE_CURRENT_BINARY_DIR}/${VIEWER_BINARY_NAME}.MAP"
        )
else (WINDOWS)
        # Linux
    set_target_properties(${VIEWER_BINARY_NAME}
        PROPERTIES
        LINK_FLAGS_RELEASE "${LINK_FLAGS_RELEASE} -Wl,--Map=${VIEWER_BINARY_NAME}.MAP"
        )
endif (WINDOWS)

# *NOTE: - this list is very sensitive to ordering, test carefully on all
# platforms if you change the relative order of the entries here.
# In particular, cmake 2.6.4 (when building with linux/makefile generators)
# appears to sometimes de-duplicate redundantly listed dependencies improperly.
# To work around this, higher level modules should be listed before the modules
# that they depend upon. -brad
#
# *NOTE:  On mixing system shared libraries and updated static archives.
# We use a number of libraries that have an existence as system libraries,
# internal-use libraries and applications libraries.  The most-referenced
# one of these being libz where you can find four or more versions in play
# at once.  On Linux, libz can be found at link and run time via a number
# of paths:
#     
#      => -lfreetype
#        => libz.so.1 (on install machine, not build)
#      => -lSDL
#        => libz.so.1 (on install machine, not build)
#      => -lgdk-x11-2.0
#        => libz.so.1
#      => -lz
#
# We generally want the newest version of the library to provide all symbol
# resolution.  To that end, when using static archives, the *_PRELOAD_ARCHIVES
# variables, PNG_PRELOAD_ARCHIVES and ZLIBNG_PRELOAD_ARCHIVES, get the archives
# dumped into the target binary and runtime lookup will find the most
# modern version.

target_link_libraries(${VIEWER_BINARY_NAME}
    ${LEGACY_STDIO_LIBS}
    ${PNG_PRELOAD_ARCHIVES}
    ${ZLIBNG_PRELOAD_ARCHIVES}
    ${URIPARSER_PRELOAD_ARCHIVES}
    ${GOOGLE_PERFTOOLS_LIBRARIES}
    ${LLAUDIO_LIBRARIES}
    ${LLCHARACTER_LIBRARIES}
    ${LLIMAGE_LIBRARIES}
    ${LLINVENTORY_LIBRARIES}
    ${LLMESSAGE_LIBRARIES}
    ${LLPLUGIN_LIBRARIES}
    ${LLPRIMITIVE_LIBRARIES}
    ${LLRENDER_LIBRARIES}
    ${FREETYPE_LIBRARIES}
    ${LLUI_LIBRARIES}
    ${LLVFS_LIBRARIES}
    ${LLWINDOW_LIBRARIES}
    ${LLXML_LIBRARIES}
    ${LLMATH_LIBRARIES}
    ${LLCOREHTTP_LIBRARIES}
    ${LLCOMMON_LIBRARIES}
    ${NDOF_LIBRARY}
    ${NVAPI_LIBRARY}
    ${HUNSPELL_LIBRARY}
    ${viewer_LIBRARIES}
    ${BOOST_PROGRAM_OPTIONS_LIBRARY}
    ${BOOST_REGEX_LIBRARY}
    ${BOOST_FIBER_LIBRARY}
    ${BOOST_CONTEXT_LIBRARY}
    ${DBUSGLIB_LIBRARIES}
    ${OPENGL_LIBRARIES}
    ${FMODWRAPPER_LIBRARY} # must come after LLAudio
    ${GLOD_LIBRARIES}
    ${OPENGL_LIBRARIES}
    ${JSONCPP_LIBRARIES}
    ${SDL_LIBRARY}
    ${SMARTHEAP_LIBRARY}
    ${UI_LIBRARIES}
    ${WINDOWS_LIBRARIES}
    ${EXPAT_LIBRARIES}
    ${XMLRPCEPI_LIBRARIES}
    ${OPENSSL_LIBRARIES}
    ${CRYPTO_LIBRARIES}
    ${LLLOGIN_LIBRARIES}
    ${LLPHYSICS_LIBRARIES}
    ${LLPHYSICSEXTENSIONS_LIBRARIES}
    ${LLAPPEARANCE_LIBRARIES}
    )

if (USE_BUGSPLAT)
  target_link_libraries(${VIEWER_BINARY_NAME}
    ${BUGSPLAT_LIBRARIES}
    )
endif (USE_BUGSPLAT)

set(ARTWORK_DIR ${CMAKE_CURRENT_SOURCE_DIR} CACHE PATH
    "Path to artwork files.")

if (LINUX)
  set(product SecondLife-${ARCH}-${VIEWER_SHORT_VERSION}.${VIEWER_VERSION_REVISION})

  # These are the generated targets that are copied to package/
  set(COPY_INPUT_DEPENDENCIES
    ${VIEWER_BINARY_NAME}
    SLPlugin
    media_plugin_gstreamer010
    media_plugin_libvlc
    llcommon
    )

  if (NOT USE_BUGSPLAT)
      LIST(APPEND COPY_INPUT_DEPENDENCIES linux-crash-logger)
  endif (NOT USE_BUGSPLAT)

  add_custom_command(
      OUTPUT ${product}.tar.bz2
      COMMAND ${PYTHON_EXECUTABLE}
      ARGS
        ${CMAKE_CURRENT_SOURCE_DIR}/viewer_manifest.py
        --arch=${ARCH}
        --artwork=${ARTWORK_DIR}
        "--bugsplat=${BUGSPLAT_DB}"
        "--fmodstudio=${FMODSTUDIO}"
        "--openal=${OPENAL}"
        --build=${CMAKE_CURRENT_BINARY_DIR}
        --buildtype=${CMAKE_BUILD_TYPE}
        "--channel=${VIEWER_CHANNEL}"
        --configuration=${CMAKE_CFG_INTDIR}
        --dest=${CMAKE_CURRENT_BINARY_DIR}/packaged
        --grid=${GRID}
        --source=${CMAKE_CURRENT_SOURCE_DIR}
        --touch=${CMAKE_CURRENT_BINARY_DIR}/${CMAKE_CFG_INTDIR}/.${product}.touched
        --versionfile=${CMAKE_CURRENT_BINARY_DIR}/viewer_version.txt
      DEPENDS
        ${CMAKE_CURRENT_SOURCE_DIR}/viewer_manifest.py
        ${COPY_INPUT_DEPENDENCIES}
      )

  if (PACKAGE)
  endif (PACKAGE)

  add_custom_command(
    OUTPUT  ${CMAKE_CURRENT_BINARY_DIR}/${CMAKE_CFG_INTDIR}/.${product}.copy_touched
    COMMAND ${PYTHON_EXECUTABLE}
    ARGS
      ${CMAKE_CURRENT_SOURCE_DIR}/viewer_manifest.py
      --actions=copy
      --arch=${ARCH}
      --artwork=${ARTWORK_DIR}
      "--bugsplat=${BUGSPLAT_DB}"
      "--fmodstudio=${FMODSTUDIO}"
      "--openal=${OPENAL}"
      --build=${CMAKE_CURRENT_BINARY_DIR}
      --buildtype=${CMAKE_BUILD_TYPE}
      "--channel=${VIEWER_CHANNEL}"
      --configuration=${CMAKE_CFG_INTDIR}
      --dest=${CMAKE_CURRENT_BINARY_DIR}/packaged
      --grid=${GRID}
      --source=${CMAKE_CURRENT_SOURCE_DIR}
      --versionfile=${CMAKE_CURRENT_BINARY_DIR}/viewer_version.txt
    DEPENDS
      ${CMAKE_CURRENT_SOURCE_DIR}/viewer_manifest.py
      ${COPY_INPUT_DEPENDENCIES}
    COMMENT "Performing viewer_manifest copy"
    )

  add_custom_target(copy_l_viewer_manifest ALL DEPENDS ${CMAKE_CURRENT_BINARY_DIR}/${CMAKE_CFG_INTDIR}/.${product}.copy_touched)

  if (PACKAGE)
    add_custom_target(llpackage ALL DEPENDS ${product}.tar.bz2)
    # Make sure we don't run two instances of viewer_manifest.py at the same time.
    add_dependencies(llpackage copy_l_viewer_manifest)
    check_message_template(llpackage)
  endif (PACKAGE)
endif (LINUX)

if (DARWIN)
  # These all get set with PROPERTIES. It's not that the property names are
  # magically known to CMake -- it's that these names are referenced in the
  # Info-SecondLife.plist file in the configure_file() directive below.
  set(product "${VIEWER_CHANNEL}")
  set(MACOSX_EXECUTABLE_NAME "${VIEWER_CHANNEL}")
  set(MACOSX_BUNDLE_INFO_STRING "${VIEWER_CHANNEL}")
  set(MACOSX_BUNDLE_ICON_FILE "secondlife.icns")
  set(MACOSX_BUNDLE_GUI_IDENTIFIER "com.secondlife.indra.viewer")
  set(MACOSX_BUNDLE_LONG_VERSION_STRING "${VIEWER_CHANNEL} ${VIEWER_SHORT_VERSION}.${VIEWER_VERSION_REVISION}")
  set(MACOSX_BUNDLE_BUNDLE_NAME "SecondLife")
  set(MACOSX_BUNDLE_SHORT_VERSION_STRING "${VIEWER_SHORT_VERSION}.${VIEWER_VERSION_REVISION}")
  set(MACOSX_BUNDLE_BUNDLE_VERSION "${VIEWER_SHORT_VERSION}${VIEWER_MACOSX_PHASE}${VIEWER_REVISION}")
  set(MACOSX_BUNDLE_COPYRIGHT "Copyright © Linden Research, Inc. 2020")
  set(MACOSX_BUNDLE_NSMAIN_NIB_FILE "SecondLife.nib")
  set(MACOSX_BUNDLE_NSPRINCIPAL_CLASS "LLApplication")

  # https://blog.kitware.com/upcoming-in-cmake-2-8-12-osx-rpath-support/
  set(CMAKE_MACOSX_RPATH 1)
  
  set_target_properties(
    ${VIEWER_BINARY_NAME}
    PROPERTIES
    OUTPUT_NAME "${product}"
    # From Contents/MacOS/SecondLife, look in Contents/Frameworks
    INSTALL_RPATH "@loader_path/../Frameworks"
    # SIGH, as of 2018-05-24 (cmake 3.11.1) the INSTALL_RPATH property simply
    # does not work. Try this:
    LINK_FLAGS "-rpath @loader_path/../Frameworks"
    MACOSX_BUNDLE_INFO_PLIST
    "${CMAKE_CURRENT_SOURCE_DIR}/Info-SecondLife.plist"
    )

  set(VIEWER_APP_BUNDLE "${CMAKE_CURRENT_BINARY_DIR}/${CMAKE_CFG_INTDIR}/${product}.app")
  set(VIEWER_APP_EXE "${VIEWER_APP_BUNDLE}/Contents/MacOS/${product}")
  set(VIEWER_APP_DSYM "${VIEWER_APP_EXE}.dSYM")
  set(VIEWER_APP_XCARCHIVE "${VIEWER_APP_BUNDLE}/../${product}.xcarchive.zip")

  configure_file(
     "${CMAKE_CURRENT_SOURCE_DIR}/Info-SecondLife.plist"
     "${VIEWER_APP_BUNDLE}/Contents/Info.plist"
    )

  add_custom_command(
    TARGET ${VIEWER_BINARY_NAME} POST_BUILD
    COMMAND ${PYTHON_EXECUTABLE}
    ARGS
      ${CMAKE_CURRENT_SOURCE_DIR}/viewer_manifest.py
      --actions=copy
      --arch=${ARCH}
      --artwork=${ARTWORK_DIR}
      "--bugsplat=${BUGSPLAT_DB}"
      "--fmodstudio=${FMODSTUDIO}"
      "--openal=${OPENAL}"
      --build=${CMAKE_CURRENT_BINARY_DIR}
      --buildtype=${CMAKE_BUILD_TYPE}
      --bundleid=${MACOSX_BUNDLE_GUI_IDENTIFIER}
      "--channel=${VIEWER_CHANNEL}"
      --configuration=${CMAKE_CFG_INTDIR}
      --dest=${VIEWER_APP_BUNDLE}
      --grid=${GRID}
      --source=${CMAKE_CURRENT_SOURCE_DIR}
      --versionfile=${CMAKE_CURRENT_BINARY_DIR}/viewer_version.txt
    DEPENDS
      ${VIEWER_BINARY_NAME}
      ${CMAKE_CURRENT_SOURCE_DIR}/viewer_manifest.py
    )

  add_dependencies(${VIEWER_BINARY_NAME} SLPlugin media_plugin_libvlc media_plugin_cef)

  if (ENABLE_SIGNING)
      set(SIGNING_SETTING "--signature=${SIGNING_IDENTITY}")
  else (ENABLE_SIGNING)
      set(SIGNING_SETTING "")
  endif (ENABLE_SIGNING)

  if (PACKAGE)
      add_custom_target(llpackage ALL DEPENDS ${VIEWER_BINARY_NAME})

      add_custom_command(
        TARGET llpackage POST_BUILD
        COMMAND ${PYTHON_EXECUTABLE}
        ARGS
          ${CMAKE_CURRENT_SOURCE_DIR}/viewer_manifest.py
          --arch=${ARCH}
          --artwork=${ARTWORK_DIR}
          "--bugsplat=${BUGSPLAT_DB}"
          "--fmodstudio=${FMODSTUDIO}"
          "--openal=${OPENAL}"
          --build=${CMAKE_CURRENT_BINARY_DIR}
          --buildtype=${CMAKE_BUILD_TYPE}
          "--channel=${VIEWER_CHANNEL}"
          --configuration=${CMAKE_CFG_INTDIR}
          --dest=${VIEWER_APP_BUNDLE}
          --grid=${GRID}
          --source=${CMAKE_CURRENT_SOURCE_DIR}
          --touch=${CMAKE_CURRENT_BINARY_DIR}/${CMAKE_CFG_INTDIR}/.${product}.touched
          --versionfile=${CMAKE_CURRENT_BINARY_DIR}/viewer_version.txt
          ${SIGNING_SETTING}
        DEPENDS
          ${CMAKE_CURRENT_SOURCE_DIR}/viewer_manifest.py
      )
  endif (PACKAGE)
endif (DARWIN)

if (INSTALL)
  include(${CMAKE_CURRENT_SOURCE_DIR}/ViewerInstall.cmake)
endif (INSTALL)

# Note that the conventional VIEWER_SYMBOL_FILE is set by ../../build.sh
if (PACKAGE AND (RELEASE_CRASH_REPORTING OR NON_RELEASE_CRASH_REPORTING) AND VIEWER_SYMBOL_FILE)
<<<<<<< HEAD
  if (USE_BUGSPLAT)
=======
  if (BUGSPLAT_DB)
>>>>>>> cbaba2df
    # BugSplat symbol-file generation
    if (WINDOWS)
      # Just pack up a tarball containing only the .pdb file for the
      # executable. Because we intend to use cygwin tar, we must render
      # VIEWER_SYMBOL_FILE in cygwin path syntax.
      execute_process(COMMAND "cygpath" "-u" "${VIEWER_SYMBOL_FILE}"
        OUTPUT_VARIABLE VIEWER_SYMBOL_FILE_CYGWIN
        OUTPUT_STRIP_TRAILING_WHITESPACE)
      execute_process(COMMAND "cygpath" "-u" "${CMAKE_CURRENT_BINARY_DIR}/${CMAKE_CFG_INTDIR}"
        OUTPUT_VARIABLE PARENT_DIRECTORY_CYGWIN
        OUTPUT_STRIP_TRAILING_WHITESPACE)
      add_custom_command(OUTPUT "${VIEWER_SYMBOL_FILE}"
        # Use of 'tar ...j' here assumes VIEWER_SYMBOL_FILE endswith .tar.bz2;
        # testing a string suffix is painful enough in CMake language that
        # we'll continue assuming it until forced to generalize.
        COMMAND "tar"
        ARGS
          "cjf"
          "${VIEWER_SYMBOL_FILE_CYGWIN}"
          "-C"
          "${PARENT_DIRECTORY_CYGWIN}"
          "secondlife-bin.pdb"
        DEPENDS "${CMAKE_CURRENT_BINARY_DIR}/${CMAKE_CFG_INTDIR}/secondlife-bin.pdb"
        COMMENT "Packing viewer PDB into ${VIEWER_SYMBOL_FILE_CYGWIN}"
        )
      add_custom_target(generate_symbols DEPENDS "${VIEWER_SYMBOL_FILE}" ${VIEWER_BINARY_NAME})
      add_dependencies(generate_symbols ${VIEWER_BINARY_NAME})
    endif (WINDOWS)
    if (DARWIN)
      # Have to run dsymutil first, then pack up the resulting .dSYM directory
      add_custom_command(OUTPUT "${VIEWER_APP_DSYM}"
        COMMAND "dsymutil"
        ARGS
          ${VIEWER_APP_EXE}
        COMMENT "Generating ${VIEWER_APP_DSYM}"
        )
      add_custom_target(dsym_generate DEPENDS "${VIEWER_APP_DSYM}")
      add_dependencies(dsym_generate ${VIEWER_BINARY_NAME})
      add_custom_command(OUTPUT "${VIEWER_SYMBOL_FILE}"
        # See above comments about "tar ...j"
        COMMAND "tar"
        ARGS
          "cjf"
          "${VIEWER_SYMBOL_FILE}"
          "-C"
          "${VIEWER_APP_DSYM}/.."
          "${product}.dSYM"
        DEPENDS "${VIEWER_APP_DSYM}"
        COMMENT "Packing dSYM into ${VIEWER_SYMBOL_FILE}"
        )
      add_custom_target(dsym_tarball DEPENDS "${VIEWER_SYMBOL_FILE}")
      add_dependencies(dsym_tarball dsym_generate)
      add_custom_command(OUTPUT "${VIEWER_APP_XCARCHIVE}"
        COMMAND "zip"
        ARGS
          "-r"
          "${VIEWER_APP_XCARCHIVE}"
          "."
        WORKING_DIRECTORY "${VIEWER_APP_DSYM}/.."
        DEPENDS "${VIEWER_APP_DSYM}"
        COMMENT "Generating xcarchive.zip for upload to BugSplat"
        )
      add_custom_target(dsym_xcarchive DEPENDS "${VIEWER_APP_XCARCHIVE}")
      add_dependencies(dsym_xcarchive dsym_generate)
      # Have to create a stamp file, and depend on it, to force CMake to run
      # the cleanup step.
      add_custom_command(OUTPUT "${CMAKE_CURRENT_BINARY_DIR}/dsym.stamp"
        COMMAND rm -rf "${VIEWER_APP_DSYM}"
        COMMAND touch "${CMAKE_CURRENT_BINARY_DIR}/dsym.stamp"
        DEPENDS "${VIEWER_SYMBOL_FILE}" "${VIEWER_APP_XCARCHIVE}"
        COMMENT "Cleaning up dSYM"
        )
      add_custom_target(generate_symbols DEPENDS
        "${VIEWER_APP_DSYM}"
        "${VIEWER_SYMBOL_FILE}"
        "${VIEWER_APP_XCARCHIVE}"
        "${CMAKE_CURRENT_BINARY_DIR}/dsym.stamp"
        )
      add_dependencies(generate_symbols dsym_tarball dsym_xcarchive)
    endif (DARWIN)
    if (LINUX)
      # TBD
    endif (LINUX)
<<<<<<< HEAD
  endif (USE_BUGSPLAT)
=======
  endif (BUGSPLAT_DB)
>>>>>>> cbaba2df

  # for both Bugsplat and Breakpad
  add_dependencies(llpackage generate_symbols)
endif ()

if (LL_TESTS)
  # To add a viewer unit test, just add the test .cpp file below
  # This creates a separate test project per file listed.
  include(LLAddBuildTest)
  SET(viewer_TEST_SOURCE_FILES
    llagentaccess.cpp
    lldateutil.cpp
#    llmediadataclient.cpp
    lllogininstance.cpp
#    llremoteparcelrequest.cpp
    llviewerhelputil.cpp
    llversioninfo.cpp
    llworldmap.cpp
    llworldmipmap.cpp
  )

  set_source_files_properties(
    llworldmap.cpp
    llworldmipmap.cpp
    PROPERTIES
    LL_TEST_ADDITIONAL_SOURCE_FILES 
    tests/llviewertexture_stub.cpp
    #llviewertexturelist.cpp
  )

  set(test_libs
    ${LLCOMMON_LIBRARIES}
    ${JSONCPP_LIBRARIES}
    ${CURL_LIBRARIES}
    ${NGHTTP2_LIBRARIES}
    )

  set_source_files_properties(
    llmediadataclient.cpp
    PROPERTIES
    LL_TEST_ADDITIONAL_LIBRARIES "${test_libs}"
  )

  set_source_files_properties(
    llviewerhelputil.cpp
    PROPERTIES
    LL_TEST_ADDITIONAL_LIBRARIES "${BOOST_SYSTEM_LIBRARY}"
  )

  set_source_files_properties(
    llremoteparcelrequest.cpp
    PROPERTIES
    LL_TEST_ADDITIONAL_LIBRARIES "${BOOST_SYSTEM_LIBRARY}"
  )

  set_source_files_properties(
    llworldmap.cpp
    llworldmipmap.cpp
    PROPERTIES
    LL_TEST_ADDITIONAL_SOURCE_FILES 
    tests/llviewertexture_stub.cpp
    #llviewertexturelist.cpp
    LL_TEST_ADDITIONAL_LIBRARIES "${BOOST_SYSTEM_LIBRARY}"
  )

  set_source_files_properties(
    llmediadataclient.cpp
    PROPERTIES
    LL_TEST_ADDITIONAL_LIBRARIES "${LLPRIMITIVE_LIBRARIES}"
  )

  set_source_files_properties(
    llagentaccess.cpp
    PROPERTIES
    LL_TEST_ADDITIONAL_LIBRARIES "${BOOST_SYSTEM_LIBRARY}"
  )

  set_source_files_properties(
    lllogininstance.cpp
    PROPERTIES
    LL_TEST_ADDITIONAL_SOURCE_FILES llversioninfo.cpp
    LL_TEST_ADDITIONAL_LIBRARIES "${BOOST_SYSTEM_LIBRARY}"
  )

  ##################################################
  # DISABLING PRECOMPILED HEADERS USAGE FOR TESTS
  ##################################################
  # if(USE_PRECOMPILED_HEADERS)
  #     set_source_files_properties(
  #       ${viewer_TEST_SOURCE_FILES}
  #       PROPERTIES
  #         LL_TEST_ADDITIONAL_SOURCE_FILES llviewerprecompiledheaders.cpp
  #       )
  # endif(USE_PRECOMPILED_HEADERS)
  LL_ADD_PROJECT_UNIT_TESTS(${VIEWER_BINARY_NAME} "${viewer_TEST_SOURCE_FILES}")

  #set(TEST_DEBUG on)
  ##################################################
  # DISABLING PRECOMPILED HEADERS USAGE FOR TESTS
  ##################################################
  # if(USE_PRECOMPILED_HEADERS)
  #     set(test_sources "${test_sources}" llviewerprecompiledheaders.cpp)
  # endif(USE_PRECOMPILED_HEADERS)
  set(test_libs
    ${LLMESSAGE_LIBRARIES}
    ${WINDOWS_LIBRARIES}
    ${LLVFS_LIBRARIES}
    ${LLMATH_LIBRARIES}
    ${LLCOMMON_LIBRARIES}
    ${GOOGLEMOCK_LIBRARIES}
    )

  if (LINUX)
    # llcommon uses `clock_gettime' which is provided by librt on linux.
    set(LIBRT_LIBRARY
      rt
      )
  endif (LINUX)

  set(test_libs
    ${WINDOWS_LIBRARIES}
    ${LLVFS_LIBRARIES}
    ${LLMATH_LIBRARIES}
    ${LLCOMMON_LIBRARIES}
    ${LLMESSAGE_LIBRARIES}
    ${LLCOREHTTP_LIBRARIES}
    ${GOOGLEMOCK_LIBRARIES}
    ${OPENSSL_LIBRARIES}
    ${CRYPTO_LIBRARIES}
    ${LIBRT_LIBRARY}
    ${BOOST_FIBER_LIBRARY}
    ${BOOST_CONTEXT_LIBRARY}
  )

  LL_ADD_INTEGRATION_TEST(cppfeatures
    ""
    "${test_libs}"
    )
  LL_ADD_INTEGRATION_TEST(llsechandler_basic
    llsechandler_basic.cpp
    "${test_libs}"
    )

  LL_ADD_INTEGRATION_TEST(llsecapi
     llsecapi.cpp
    "${test_libs}"
    )

  set(llslurl_test_sources
      llslurl.cpp
      llviewernetwork.cpp
  )


  LL_ADD_INTEGRATION_TEST(llslurl
     "${llslurl_test_sources}"
    "${test_libs}"
    )

  LL_ADD_INTEGRATION_TEST(llviewernetwork
     llviewernetwork.cpp
    "${test_libs}"
    )

  LL_ADD_INTEGRATION_TEST(llviewerassetstats
    llviewerassetstats.cpp
    "${test_libs}"
    )

# LL_ADD_INTEGRATION_TEST(llhttpretrypolicy "llhttpretrypolicy.cpp" "${test_libs}")

  #ADD_VIEWER_BUILD_TEST(llmemoryview viewer)
  #ADD_VIEWER_BUILD_TEST(llagentaccess viewer)
  #ADD_VIEWER_BUILD_TEST(lltextureinfo viewer)
  #ADD_VIEWER_BUILD_TEST(lltextureinfodetails viewer)

include(LLAddBuildTest)
SET(viewer_TEST_SOURCE_FILES
  llagentaccess.cpp
  )
set_source_files_properties(
  ${viewer_TEST_SOURCE_FILES}
  PROPERTIES
    LL_TEST_ADDITIONAL_SOURCE_FILES llviewerprecompiledheaders.cpp
  )

endif (LL_TESTS)

check_message_template(${VIEWER_BINARY_NAME})
<|MERGE_RESOLUTION|>--- conflicted
+++ resolved
@@ -1909,13 +1909,9 @@
       add_dependencies(${VIEWER_BINARY_NAME} copy_win_scripts)
     endif (EXISTS ${CMAKE_SOURCE_DIR}/copy_win_scripts)
 
-<<<<<<< HEAD
-    add_dependencies(${VIEWER_BINARY_NAME} SLPlugin)
-=======
     add_dependencies(${VIEWER_BINARY_NAME}
       SLPlugin
     )
->>>>>>> cbaba2df
 
     # sets the 'working directory' for debugging from visual studio.
     # Condition for version can be moved to requirements once build agents will be updated (see TOOL-3865)
@@ -2265,11 +2261,7 @@
 
 # Note that the conventional VIEWER_SYMBOL_FILE is set by ../../build.sh
 if (PACKAGE AND (RELEASE_CRASH_REPORTING OR NON_RELEASE_CRASH_REPORTING) AND VIEWER_SYMBOL_FILE)
-<<<<<<< HEAD
-  if (USE_BUGSPLAT)
-=======
   if (BUGSPLAT_DB)
->>>>>>> cbaba2df
     # BugSplat symbol-file generation
     if (WINDOWS)
       # Just pack up a tarball containing only the .pdb file for the
@@ -2353,11 +2345,7 @@
     if (LINUX)
       # TBD
     endif (LINUX)
-<<<<<<< HEAD
-  endif (USE_BUGSPLAT)
-=======
   endif (BUGSPLAT_DB)
->>>>>>> cbaba2df
 
   # for both Bugsplat and Breakpad
   add_dependencies(llpackage generate_symbols)
