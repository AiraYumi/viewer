# -*- cmake -*-

project(viewer)

include(00-Common)
# DON'T move Linking.cmake to its place in the alphabetized list below: it
# sets variables on which the 3p .cmake files depend.
include(Linking)

include(Boost)
if (BUGSPLAT_DB)
  include(bugsplat)
endif (BUGSPLAT_DB)
include(BuildPackagesInfo)
include(BuildVersion)
include(CMakeCopyIfDifferent)
include(DBusGlib)
include(DirectX)
include(DragDrop)
include(EXPAT)
include(FMODEX)
include(GLOD)
include(Hunspell)
include(JsonCpp)
include(LLAppearance)
include(LLAudio)
include(LLCA)
include(LLCharacter)
include(LLCommon)
include(LLCoreHttp)
include(LLImage)
include(LLImageJ2COJ)
include(LLInventory)
include(LLKDU)
include(LLLogin)
include(LLMath)
include(LLMessage)
include(LLPhysicsExtensions)
include(LLPlugin)
include(LLPrimitive)
include(LLRender)
include(LLUI)
include(LLVFS)
include(LLWindow)
include(LLXML)
include(NDOF)
include(NVAPI)
include(OPENAL)
include(OpenGL)
include(OpenSSL)
include(PNG)
include(TemplateCheck)
include(UI)
include(UnixInstall)
include(ViewerMiscLibs)
include(ViewerManager)
include(VisualLeakDetector)
include(ZLIB)
include(URIPARSER)

if (NOT HAVOK_TPV)
   # When using HAVOK_TPV, the library is precompiled, so no need for this
   add_subdirectory(${LLPHYSICSEXTENSIONS_SRC_DIR} llphysicsextensions)
endif (NOT HAVOK_TPV)

if(FMODEX)
  include_directories(${FMODEX_INCLUDE_DIR})
endif(FMODEX)

include_directories(
    ${DBUSGLIB_INCLUDE_DIRS}
    ${JSONCPP_INCLUDE_DIR}
    ${GLOD_INCLUDE_DIR}
    ${LLAUDIO_INCLUDE_DIRS}
    ${LLCHARACTER_INCLUDE_DIRS}
    ${LLCOMMON_INCLUDE_DIRS}
    ${LLCOREHTTP_INCLUDE_DIRS}
    ${LLPHYSICS_INCLUDE_DIRS}
    ${LLIMAGE_INCLUDE_DIRS}
    ${LLKDU_INCLUDE_DIRS}
    ${LLINVENTORY_INCLUDE_DIRS}
    ${LLMATH_INCLUDE_DIRS}
    ${LLMESSAGE_INCLUDE_DIRS}
    ${LLPLUGIN_INCLUDE_DIRS}
    ${LLPRIMITIVE_INCLUDE_DIRS}
    ${LLRENDER_INCLUDE_DIRS}
    ${LLUI_INCLUDE_DIRS}
    ${LLVFS_INCLUDE_DIRS}
    ${LLWINDOW_INCLUDE_DIRS}
    ${LLXML_INCLUDE_DIRS}
    ${LLLOGIN_INCLUDE_DIRS}
    ${LIBS_PREBUILT_DIR}/include/collada
    ${LIBS_PREBUILD_DIR}/include/hunspell
    ${OPENAL_LIB_INCLUDE_DIRS}
    ${LIBS_PREBUILT_DIR}/include/collada/1.4
    ${LLAPPEARANCE_INCLUDE_DIRS}
    ${CMAKE_CURRENT_SOURCE_DIR}
    )

if (BUGSPLAT_DB)
  include_directories(
    ${BUGSPLAT_INCLUDE_DIR}
    )
endif (BUGSPLAT_DB)

include_directories(SYSTEM
    ${LLCOMMON_SYSTEM_INCLUDE_DIRS}
    ${LLXML_SYSTEM_INCLUDE_DIRS}
    ${LLPHYSICSEXTENSIONS_INCLUDE_DIRS}
    )

set(viewer_SOURCE_FILES
    groupchatlistener.cpp
    llaccountingcostmanager.cpp
    llaisapi.cpp
    llagent.cpp
    llagentaccess.cpp
    llagentcamera.cpp
    llagentdata.cpp
    llagentlanguage.cpp
    llagentlistener.cpp
    llagentpicksinfo.cpp
    llagentpilot.cpp
    llagentui.cpp
    llagentwearables.cpp
    llanimstatelabels.cpp
    llappcorehttp.cpp
    llappearancemgr.cpp
    llappviewer.cpp
    llappviewerlistener.cpp
    llattachmentsmgr.cpp
    llaudiosourcevo.cpp
    llautoreplace.cpp
    llavataractions.cpp
    llavatariconctrl.cpp
    llavatarlist.cpp
    llavatarlistitem.cpp
    llavatarrenderinfoaccountant.cpp
    llavatarrendernotifier.cpp
    llavatarpropertiesprocessor.cpp
    llblockedlistitem.cpp
    llblocklist.cpp
    llbox.cpp
    llbreadcrumbview.cpp
    llbrowsernotification.cpp
    llbuycurrencyhtml.cpp
    llcallingcard.cpp
    llchannelmanager.cpp
    llchatbar.cpp
    llchathistory.cpp
    llchatitemscontainerctrl.cpp
    llchatmsgbox.cpp
    llchiclet.cpp
    llchicletbar.cpp
    llclassifiedinfo.cpp
    llcofwearables.cpp
    llcolorswatch.cpp
    llcommanddispatcherlistener.cpp
    llcommandhandler.cpp
    llcommandlineparser.cpp
    llcommunicationchannel.cpp
    llcompilequeue.cpp
    llconfirmationmanager.cpp
    llcontrolavatar.cpp
    llconversationlog.cpp
    llconversationloglist.cpp
    llconversationloglistitem.cpp
    llconversationmodel.cpp
    llconversationview.cpp
    llcurrencyuimanager.cpp
    llcylinder.cpp
    lldateutil.cpp
    lldebugmessagebox.cpp
    lldebugview.cpp
    lldeferredsounds.cpp
    lldelayedgestureerror.cpp
    lldirpicker.cpp
    lldonotdisturbnotificationstorage.cpp
    lldndbutton.cpp
    lldrawable.cpp
    lldrawpool.cpp
    lldrawpoolalpha.cpp
    lldrawpoolavatar.cpp
    lldrawpoolbump.cpp
    lldrawpoolground.cpp
    lldrawpoolmaterials.cpp
    lldrawpoolsimple.cpp
    lldrawpoolsky.cpp
    lldrawpoolterrain.cpp
    lldrawpooltree.cpp
    lldrawpoolwater.cpp
    lldrawpoolwlsky.cpp
    lldynamictexture.cpp
    llemote.cpp
    llenvironment.cpp
    llestateinfomodel.cpp
    lleventnotifier.cpp
    lleventpoll.cpp
    llexpandabletextbox.cpp
    llexperiencelog.cpp
    llexternaleditor.cpp
    llface.cpp
    llfacebookconnect.cpp
    llfasttimerview.cpp
    llfavoritesbar.cpp
    llfeaturemanager.cpp
    llfilepicker.cpp
    llfilteredwearablelist.cpp
    llfirstuse.cpp
    llflexibleobject.cpp
    llflickrconnect.cpp
    llfloaterabout.cpp
    llfloaterbvhpreview.cpp
    llfloaterauction.cpp
    llfloaterautoreplacesettings.cpp
    llfloateravatar.cpp
    llfloateravatarpicker.cpp
    llfloateravatarrendersettings.cpp
    llfloateravatartextures.cpp
    llfloaterbanduration.cpp
    llfloaterbeacons.cpp
    llfloaterbigpreview.cpp
    llfloaterbuildoptions.cpp
    llfloaterbulkpermission.cpp
    llfloaterbump.cpp
    llfloaterbuy.cpp
    llfloaterbuycontents.cpp
    llfloaterbuycurrency.cpp
    llfloaterbuycurrencyhtml.cpp
    llfloaterbuyland.cpp
    llfloatercamera.cpp
    llfloaterchatvoicevolume.cpp
    llfloatercolorpicker.cpp
    llfloaterconversationlog.cpp
    llfloaterconversationpreview.cpp
    llfloaterdeleteprefpreset.cpp
    llfloaterdestinations.cpp
    llfloatereditextdaycycle.cpp
    llfloaterenvironmentadjust.cpp
    llfloaterevent.cpp
    llfloaterexperiencepicker.cpp
    llfloaterexperienceprofile.cpp
    llfloaterexperiences.cpp
    llfloaterfacebook.cpp
    llfloaterfixedenvironment.cpp
    llfloaterflickr.cpp
    llfloaterfonttest.cpp
    llfloatergesture.cpp
    llfloatergodtools.cpp
    llfloatergotoline.cpp
    llfloatergridstatus.cpp
    llfloatergroupbulkban.cpp
    llfloatergroupinvite.cpp
    llfloatergroups.cpp
    llfloaterhandler.cpp
    llfloaterhelpbrowser.cpp
    llfloaterhoverheight.cpp
    llfloaterhud.cpp
    llfloaterimagepreview.cpp
    llfloaterimsessiontab.cpp
    llfloaterimsession.cpp
    llfloaterimcontainer.cpp
    llfloaterinspect.cpp
    llfloaterjoystick.cpp
    llfloaterlagmeter.cpp
    llfloaterland.cpp
    llfloaterlandholdings.cpp
    llfloaterlinkreplace.cpp
    llfloaterloadprefpreset.cpp
    llfloatermarketplacelistings.cpp
    llfloatermap.cpp
    llfloatermediasettings.cpp
    llfloatermemleak.cpp
    llfloatermodelpreview.cpp
    llfloatermodeluploadbase.cpp
<<<<<<< HEAD
    llfloatermyenvironment.cpp
=======
    llfloatermyscripts.cpp
>>>>>>> 34322f8f
    llfloaternamedesc.cpp
    llfloaternotificationsconsole.cpp
    llfloaternotificationstabbed.cpp
    llfloateroutfitphotopreview.cpp 
    llfloateroutfitsnapshot.cpp
    llfloaterobjectweights.cpp
    llfloateropenobject.cpp
    llfloaterpathfindingcharacters.cpp
    llfloaterpathfindingconsole.cpp
    llfloaterpathfindinglinksets.cpp
    llfloaterpathfindingobjects.cpp
    llfloaterpay.cpp
    llfloaterperms.cpp
    llfloaterpostprocess.cpp
    llfloaterpreference.cpp
    llfloaterpreviewtrash.cpp
    llfloaterproperties.cpp
    llfloaterregiondebugconsole.cpp
    llfloaterregioninfo.cpp
    llfloaterreporter.cpp
    llfloaterregionrestarting.cpp
    llfloatersaveprefpreset.cpp
    llfloatersceneloadstats.cpp
    llfloaterscriptdebug.cpp
    llfloaterscriptedprefs.cpp
    llfloaterscriptlimits.cpp
    llfloatersearch.cpp
    llfloatersellland.cpp
    llfloatersettingsdebug.cpp
    llfloatersidepanelcontainer.cpp
    llfloatersnapshot.cpp
    llfloatersounddevices.cpp
    llfloaterspellchecksettings.cpp
    llfloatertelehub.cpp
    llfloatertestinspectors.cpp
    llfloatertestlistview.cpp
    llfloatertexturefetchdebugger.cpp
    llfloatertools.cpp
    llfloatertopobjects.cpp
    llfloatertos.cpp
    llfloatertoybox.cpp
    llfloatertranslationsettings.cpp
    llfloatertwitter.cpp
    llfloateruipreview.cpp
    llfloaterurlentry.cpp
    llfloatervoiceeffect.cpp
    llfloatervoicevolume.cpp
    llfloaterwebcontent.cpp
    llfloaterwebprofile.cpp
    llfloaterwhitelistentry.cpp
    llfloaterwindowsize.cpp
    llfloaterworldmap.cpp
    llfolderviewmodelinventory.cpp
    llfollowcam.cpp
    llfriendcard.cpp
    llflyoutcombobtn.cpp
    llgesturelistener.cpp
    llgesturemgr.cpp
    llgiveinventory.cpp
    llglsandbox.cpp
    llgroupactions.cpp
    llgroupiconctrl.cpp
    llgrouplist.cpp
    llgroupmgr.cpp
    llhasheduniqueid.cpp
    llhints.cpp
    llhttpretrypolicy.cpp
    llhudeffect.cpp
    llhudeffectbeam.cpp
    llhudeffectlookat.cpp
    llhudeffectpointat.cpp
    llhudeffecttrail.cpp
    llhudeffectblob.cpp
    llhudicon.cpp
    llhudmanager.cpp
    llhudnametag.cpp
    llhudobject.cpp
    llhudrender.cpp
    llhudtext.cpp
    llhudview.cpp
    llimagefiltersmanager.cpp
    llimhandler.cpp
    llimprocessing.cpp
    llimview.cpp
    llinspect.cpp
    llinspectavatar.cpp
    llinspectgroup.cpp
    llinspectobject.cpp
    llinspectremoteobject.cpp
    llinspecttoast.cpp
    llinventorybridge.cpp
    llinventoryfilter.cpp
    llinventoryfunctions.cpp
    llinventoryicon.cpp
    llinventoryitemslist.cpp
    llinventorylistitem.cpp
    llinventorymodel.cpp
    llinventorymodelbackgroundfetch.cpp
    llinventoryobserver.cpp
    llinventorypanel.cpp
    lljoystickbutton.cpp
    lllandmarkactions.cpp
    lllandmarklist.cpp
    lllegacyatmospherics.cpp
    lllistbrowser.cpp
    lllistcontextmenu.cpp
    lllistview.cpp
    lllocalbitmaps.cpp
    lllocationhistory.cpp
    lllocationinputctrl.cpp
    lllogchat.cpp
    llloginhandler.cpp
    lllogininstance.cpp
    llmachineid.cpp
    llmainlooprepeater.cpp
    llmanip.cpp
    llmaniprotate.cpp
    llmanipscale.cpp
    llmaniptranslate.cpp
    llmarketplacefunctions.cpp
    llmarketplacenotifications.cpp
    llmaterialmgr.cpp
    llmediactrl.cpp
    llmediadataclient.cpp
    llmenuoptionpathfindingrebakenavmesh.cpp
    llmeshrepository.cpp
    llmimetypes.cpp
    llmorphview.cpp
    llmoveview.cpp
    llmutelist.cpp
    llnamebox.cpp
    llnameeditor.cpp
    llnamelistctrl.cpp
    llnavigationbar.cpp
    llfloaterimnearbychat.cpp
    llfloaterimnearbychathandler.cpp
    llfloaterimnearbychatlistener.cpp
    llnetmap.cpp
    llnotificationalerthandler.cpp
    llnotificationgrouphandler.cpp
    llnotificationhandlerutil.cpp
    llnotificationhinthandler.cpp
    llnotificationlistitem.cpp
    llnotificationlistview.cpp
    llnotificationmanager.cpp
    llnotificationofferhandler.cpp
    llnotificationscripthandler.cpp
    llnotificationstorage.cpp
    llnotificationtiphandler.cpp
    lloutfitgallery.cpp
    lloutfitslist.cpp
    lloutfitobserver.cpp
    lloutputmonitorctrl.cpp
    llpanelappearancetab.cpp
    llpanelavatar.cpp
    llpanelavatartag.cpp
    llpanelblockedlist.cpp
    llpanelclassified.cpp
    llpanelcontents.cpp
    llpaneleditsky.cpp
    llpaneleditwater.cpp
    llpaneleditwearable.cpp
    llpanelenvironment.cpp
    llpanelexperiencelisteditor.cpp
    llpanelexperiencelog.cpp
    llpanelexperiencepicker.cpp
    llpanelexperiences.cpp
    llpanelface.cpp
    llpanelgenerictip.cpp
    llpanelgroup.cpp
    llpanelgroupbulk.cpp
    llpanelgroupbulkban.cpp
    llpanelgroupexperiences.cpp
    llpanelgroupgeneral.cpp
    llpanelgroupinvite.cpp
    llpanelgrouplandmoney.cpp
    llpanelgroupnotices.cpp
    llpanelgrouproles.cpp
    llpanelhome.cpp
    llpanelland.cpp
    llpanellandaudio.cpp
    llpanellandmarkinfo.cpp
    llpanellandmarks.cpp
    llpanellandmedia.cpp
    llpanellogin.cpp
    llpanelloginlistener.cpp
    llpanelmaininventory.cpp
    llpanelmarketplaceinbox.cpp
    llpanelmarketplaceinboxinventory.cpp
    llpanelmediasettingsgeneral.cpp
    llpanelmediasettingspermissions.cpp
    llpanelmediasettingssecurity.cpp
    llpanelme.cpp
    llpanelnearbymedia.cpp
    llpanelobject.cpp
    llpanelobjectinventory.cpp
    llpanelonlinestatus.cpp
    llpaneloutfitedit.cpp
    llpaneloutfitsinventory.cpp
    llpanelpeople.cpp
    llpanelpeoplemenus.cpp
    llpanelpermissions.cpp
    llpanelpick.cpp
    llpanelpicks.cpp
    llpanelplaceinfo.cpp
    llpanelplaceprofile.cpp
    llpanelplaces.cpp
    llpanelplacestab.cpp
    llpanelpresetspulldown.cpp
    llpanelprimmediacontrols.cpp
    llpanelprofile.cpp
    llpanelsnapshot.cpp
    llpanelsnapshotinventory.cpp
    llpanelsnapshotlocal.cpp
    llpanelsnapshotoptions.cpp
    llpanelsnapshotpostcard.cpp
    llpanelsnapshotprofile.cpp
    llpanelteleporthistory.cpp
    llpaneltiptoast.cpp
    llpanelvoiceeffect.cpp
    llpaneltopinfobar.cpp
    llpanelvoicedevicesettings.cpp
    llpanelvolume.cpp
    llpanelvolumepulldown.cpp
    llpanelwearing.cpp
    llparcelselection.cpp
    llparticipantlist.cpp
    llpatchvertexarray.cpp
    llpathfindingcharacter.cpp
    llpathfindingcharacterlist.cpp
    llpathfindinglinkset.cpp
    llpathfindinglinksetlist.cpp
    llpathfindingmanager.cpp
    llpathfindingnavmesh.cpp
    llpathfindingnavmeshstatus.cpp
    llpathfindingnavmeshzone.cpp
    llpathfindingobject.cpp
    llpathfindingobjectlist.cpp
    llpathfindingpathtool.cpp
    llpersistentnotificationstorage.cpp
    llphysicsmotion.cpp
    llphysicsshapebuilderutil.cpp
    llpipelinelistener.cpp
    llplacesinventorybridge.cpp
    llplacesinventorypanel.cpp
    llplacesfolderview.cpp
    llpopupview.cpp
    llpostcard.cpp
    llpresetsmanager.cpp
    llpreview.cpp
    llpreviewanim.cpp
    llpreviewgesture.cpp
    llpreviewnotecard.cpp
    llpreviewscript.cpp
    llpreviewsound.cpp
    llpreviewtexture.cpp
    llproductinforequest.cpp
    llprogressview.cpp
    llrecentpeople.cpp
    llregioninfomodel.cpp
    llregionposition.cpp
    llremoteparcelrequest.cpp
    llsavedsettingsglue.cpp
    llsaveoutfitcombobtn.cpp
    llscenemonitor.cpp
    llsceneview.cpp
    llscreenchannel.cpp
    llscripteditor.cpp
    llscriptfloater.cpp
    llscrollingpanelparam.cpp
    llscrollingpanelparambase.cpp
    llsculptidsize.cpp
    llsearchableui.cpp
    llsearchcombobox.cpp
    llsearchhistory.cpp
    llsecapi.cpp
    llsechandler_basic.cpp
    llselectmgr.cpp
    llsettingspicker.cpp
    llsettingsvo.cpp
    llshareavatarhandler.cpp
    llsidepanelappearance.cpp
    llsidepanelinventory.cpp
    llsidepanelinventorysubpanel.cpp
    llsidepaneliteminfo.cpp
    llsidepaneltaskinfo.cpp
    llsidetraypanelcontainer.cpp
    llskinningutil.cpp
    llsky.cpp
    llslurl.cpp
    llsnapshotlivepreview.cpp
    llspatialpartition.cpp
    llspeakers.cpp
    llspeakingindicatormanager.cpp
    llsplitbutton.cpp
    llsprite.cpp
    llstartup.cpp
    llstartuplistener.cpp
    llstatusbar.cpp
    llstylemap.cpp
    llsurface.cpp
    llsurfacepatch.cpp
    llsyntaxid.cpp
    llsyswellitem.cpp
    llsyswellwindow.cpp
    llteleporthistory.cpp
    llteleporthistorystorage.cpp
    lltextureatlas.cpp
    lltextureatlasmanager.cpp
    lltexturecache.cpp
    lltexturectrl.cpp
    lltexturefetch.cpp
    lltextureinfo.cpp
    lltextureinfodetails.cpp
    lltexturestats.cpp
    lltextureview.cpp
    lltoast.cpp
    lltoastalertpanel.cpp
    lltoastgroupnotifypanel.cpp
    lltoastimpanel.cpp
    lltoastnotifypanel.cpp
    lltoastpanel.cpp
    lltoastscripttextbox.cpp
    lltoastscriptquestion.cpp
    lltool.cpp
    lltoolbarview.cpp
    lltoolbrush.cpp
    lltoolcomp.cpp
    lltooldraganddrop.cpp
    lltoolface.cpp
    lltoolfocus.cpp
    lltoolgrab.cpp
    lltoolgun.cpp
    lltoolindividual.cpp
    lltoolmgr.cpp
    lltoolmorph.cpp
    lltoolobjpicker.cpp
    lltoolpie.cpp
    lltoolpipette.cpp
    lltoolplacer.cpp
    lltoolselect.cpp
    lltoolselectland.cpp
    lltoolselectrect.cpp
    lltracker.cpp
    lltrackpicker.cpp
    lltransientdockablefloater.cpp
    lltransientfloatermgr.cpp
    lltranslate.cpp
    lltwitterconnect.cpp
    lluiavatar.cpp
    lluilistener.cpp
    lluploaddialog.cpp
    llurl.cpp
    llurldispatcher.cpp
    llurldispatcherlistener.cpp
    llurlhistory.cpp
    llurllineeditorctrl.cpp
    llurlwhitelist.cpp
    llvectorperfoptions.cpp
    llversioninfo.cpp
    llviewchildren.cpp
    llviewerassetstats.cpp
    llviewerassetstorage.cpp
    llviewerassettype.cpp
    llviewerassetupload.cpp
    llviewerattachmenu.cpp
    llvieweraudio.cpp
    llviewercamera.cpp
    llviewerchat.cpp
    llviewercontrol.cpp
    llviewercontrollistener.cpp
    llviewerdisplay.cpp
    llviewerfloaterreg.cpp
    llviewerfoldertype.cpp
    llviewergenericmessage.cpp
    llviewergesture.cpp
    llviewerhelp.cpp
    llviewerhelputil.cpp
    llviewerhome.cpp
    llviewerinventory.cpp
    llviewerjoint.cpp
    llviewerjointattachment.cpp
    llviewerjointmesh.cpp
    llviewerjoystick.cpp
    llviewerkeyboard.cpp
    llviewerlayer.cpp
    llviewermedia.cpp
    llviewermedia_streamingaudio.cpp
    llviewermediafocus.cpp
    llviewermenu.cpp
    llviewermenufile.cpp
    llviewermessage.cpp
    llviewernetwork.cpp
    llviewerobject.cpp
    llviewerobjectlist.cpp
    llvieweroctree.cpp
    llviewerparcelmedia.cpp
    llviewerparcelmediaautoplay.cpp
    llviewerparcelmgr.cpp
    llviewerparceloverlay.cpp
    llviewerpartsim.cpp
    llviewerpartsource.cpp
    llviewerregion.cpp
    llviewershadermgr.cpp
    llviewerstats.cpp
    llviewerstatsrecorder.cpp
    llviewertexlayer.cpp
    llviewertexteditor.cpp
    llviewertexture.cpp
    llviewertextureanim.cpp
    llviewertexturelist.cpp
    llviewerthrottle.cpp
    llviewerwearable.cpp
    llviewerwindow.cpp
    llviewerwindowlistener.cpp
    llvlcomposition.cpp
    llvlmanager.cpp
    llvoavatar.cpp
    llvoavatarself.cpp
    llvocache.cpp
    llvograss.cpp
    llvoground.cpp
    llvoicecallhandler.cpp
    llvoicechannel.cpp
    llvoiceclient.cpp
    llvoicevisualizer.cpp
    llvoicevivox.cpp
    llvoinventorylistener.cpp
    llvopartgroup.cpp
    llvosky.cpp
    llvosurfacepatch.cpp
    llvotree.cpp
    llvovolume.cpp
    llvowater.cpp
    llvowlsky.cpp
    llwatchdog.cpp
    llwearableitemslist.cpp
    llwearablelist.cpp
    llweb.cpp
    llwebprofile.cpp
    llwind.cpp
    llwindowlistener.cpp
    llwlhandlers.cpp
    llworld.cpp
    llworldmap.cpp
    llworldmapmessage.cpp
    llworldmipmap.cpp
    llworldmapview.cpp
    llxmlrpclistener.cpp
    llxmlrpctransaction.cpp
    noise.cpp
    pipeline.cpp
    )

set(VIEWER_BINARY_NAME "secondlife-bin" CACHE STRING
    "The name of the viewer executable to create.")

set(viewer_HEADER_FILES
    CMakeLists.txt
    ViewerInstall.cmake
    groupchatlistener.h
    llaccountingcost.h
    llaccountingcostmanager.h
    llaisapi.h
    llagent.h
    llagentaccess.h
    llagentcamera.h
    llagentdata.h
    llagentlanguage.h
    llagentlistener.h
    llagentpicksinfo.h
    llagentpilot.h
    llagentui.h
    llagentwearables.h
    llanimstatelabels.h
    llappcorehttp.h
    llappearance.h
    llappearancemgr.h
    llappviewer.h
    llappviewerlistener.h
    llattachmentsmgr.h
    llaudiosourcevo.h
    llautoreplace.h
    llavataractions.h
    llavatariconctrl.h
    llavatarlist.h
    llavatarlistitem.h
    llavatarpropertiesprocessor.h
    llavatarrenderinfoaccountant.h
    llavatarrendernotifier.h
    llblockedlistitem.h
    llblocklist.h
    llbox.h
    llbreadcrumbview.h
    llbuycurrencyhtml.h
    llcallingcard.h
    llcapabilityprovider.h
    llchannelmanager.h
    llchatbar.h
    llchathistory.h
    llchatitemscontainerctrl.h
    llchatmsgbox.h
    llchiclet.h
    llchicletbar.h
    llclassifiedinfo.h
    llcofwearables.h
    llcolorswatch.h
    llcommanddispatcherlistener.h
    llcommandhandler.h
    llcommandlineparser.h
    llcommunicationchannel.h
    llcompilequeue.h
    llconfirmationmanager.h
    llcontrolavatar.h
    llconversationlog.h
    llconversationloglist.h
    llconversationloglistitem.h
    llconversationmodel.h
    llconversationview.h
    llcurrencyuimanager.h
    llcylinder.h
    lldateutil.h
    lldebugmessagebox.h
    lldebugview.h
    lldeferredsounds.h
    lldelayedgestureerror.h
    lldirpicker.h
    lldonotdisturbnotificationstorage.h
    lldndbutton.h
    lldrawable.h
    lldrawpool.h
    lldrawpoolalpha.h
    lldrawpoolavatar.h
    lldrawpoolbump.h
    lldrawpoolmaterials.h
    lldrawpoolground.h
    lldrawpoolsimple.h
    lldrawpoolsky.h
    lldrawpoolterrain.h
    lldrawpooltree.h
    lldrawpoolwater.h
    lldrawpoolwlsky.h
    lldynamictexture.h
    llemote.h
    llenvironment.h
    llestateinfomodel.h
    lleventnotifier.h
    lleventpoll.h
    llexpandabletextbox.h
    llexperiencelog.h
    llexternaleditor.h
    llface.h
    llfacebookconnect.h
    llfasttimerview.h
    llfavoritesbar.h
    llfeaturemanager.h
    llfilepicker.h
    llfilteredwearablelist.h
    llfirstuse.h
    llflexibleobject.h
    llflickrconnect.h
    llfloaterabout.h
    llfloaterbvhpreview.h
    llfloaterauction.h
    llfloaterautoreplacesettings.h
    llfloateravatar.h
    llfloateravatarpicker.h
    llfloateravatarrendersettings.h
    llfloateravatartextures.h
    llfloaterbanduration.h
    llfloaterbeacons.h
    llfloaterbigpreview.h
    llfloaterbuildoptions.h
    llfloaterbulkpermission.h
    llfloaterbump.h
    llfloaterbuy.h
    llfloaterbuycontents.h
    llfloaterbuycurrency.h
    llfloaterbuycurrencyhtml.h
    llfloaterbuyland.h
    llfloatercamera.h
    llfloaterchatvoicevolume.h
    llfloatercolorpicker.h
    llfloaterconversationlog.h
    llfloaterconversationpreview.h
    llfloaterdeleteprefpreset.h
    llfloaterdestinations.h
    llfloatereditextdaycycle.h
    llfloaterenvironmentadjust.h
    llfloaterevent.h
    llfloaterexperiencepicker.h
    llfloaterexperienceprofile.h
    llfloaterexperiences.h
    llfloaterfacebook.h
    llfloaterfixedenvironment.h
    llfloaterflickr.h
    llfloaterfonttest.h
    llfloatergesture.h
    llfloatergodtools.h
    llfloatergotoline.h
    llfloatergridstatus.h
    llfloatergroupbulkban.h
    llfloatergroupinvite.h
    llfloatergroups.h
    llfloaterhandler.h
    llfloaterhelpbrowser.h
    llfloaterhoverheight.h
    llfloaterhud.h
    llfloaterimagepreview.h
    llfloaterimnearbychat.h
    llfloaterimnearbychathandler.h
    llfloaterimnearbychatlistener.h
    llfloaterimsessiontab.h
    llfloaterimsession.h
    llfloaterimcontainer.h
    llfloaterinspect.h
    llfloaterjoystick.h
    llfloaterlagmeter.h
    llfloaterland.h
    llfloaterlandholdings.h
    llfloaterlinkreplace.h
    llfloaterloadprefpreset.h
    llfloatermap.h
    llfloatermarketplacelistings.h
    llfloatermediasettings.h
    llfloatermemleak.h
    llfloatermodelpreview.h
    llfloatermodeluploadbase.h
<<<<<<< HEAD
    llfloatermyenvironment.h
=======
    llfloatermyscripts.h
>>>>>>> 34322f8f
    llfloaternamedesc.h
    llfloaternotificationsconsole.h
    llfloaternotificationstabbed.h
    llfloateroutfitphotopreview.h
    llfloateroutfitsnapshot.h
    llfloaterobjectweights.h
    llfloateropenobject.h
    llfloaterpathfindingcharacters.h
    llfloaterpathfindingconsole.h
    llfloaterpathfindinglinksets.h
    llfloaterpathfindingobjects.h
    llfloaterpay.h
    llfloaterperms.h
    llfloaterpostprocess.h
    llfloaterpreference.h
    llfloaterpreviewtrash.h
    llfloaterproperties.h
    llfloaterregiondebugconsole.h
    llfloaterregioninfo.h
    llfloaterreporter.h
    llfloaterregionrestarting.h
    llfloatersaveprefpreset.h
    llfloatersceneloadstats.h
    llfloaterscriptdebug.h
    llfloaterscriptedprefs.h
    llfloaterscriptlimits.h
    llfloatersearch.h
    llfloatersellland.h
    llfloatersettingsdebug.h
    llfloatersidepanelcontainer.h
    llfloatersnapshot.h
    llfloatersounddevices.h
    llfloaterspellchecksettings.h
    llfloatertelehub.h
    llfloatertestinspectors.h
    llfloatertestlistview.h
    llfloatertexturefetchdebugger.h
    llfloatertools.h
    llfloatertopobjects.h
    llfloatertos.h
    llfloatertoybox.h
    llfloatertranslationsettings.h
    llfloatertwitter.h
    llfloateruipreview.h
    llfloaterurlentry.h
    llfloatervoiceeffect.h
    llfloatervoicevolume.h
    llfloaterwebcontent.h
    llfloaterwebprofile.h
    llfloaterwhitelistentry.h
    llfloaterwindowsize.h
    llfloaterworldmap.h
    llfolderviewmodelinventory.h
    llfollowcam.h
    llfriendcard.h
    llflyoutcombobtn.h
    llgesturelistener.h
    llgesturemgr.h
    llgiveinventory.h
    llgroupactions.h
    llgroupiconctrl.h
    llgrouplist.h
    llgroupmgr.h
    llhasheduniqueid.h
    llhints.h
    llhttpretrypolicy.h
    llhudeffect.h
    llhudeffectbeam.h
    llhudeffectlookat.h
    llhudeffectpointat.h
    llhudeffecttrail.h
    llhudeffectblob.h
    llhudicon.h
    llhudmanager.h
    llhudnametag.h
    llhudobject.h
    llhudrender.h
    llhudtext.h
    llhudview.h
    llimagefiltersmanager.h
    llimprocessing.h
    llimview.h
    llinspect.h
    llinspectavatar.h
    llinspectgroup.h
    llinspectobject.h
    llinspectremoteobject.h
    llinspecttoast.h
    llinventorybridge.h
    llinventoryfilter.h
    llinventoryfunctions.h
    llinventoryicon.h
    llinventoryitemslist.h
    llinventorylistitem.h
    llinventorymodel.h
    llinventorymodelbackgroundfetch.h
    llinventoryobserver.h
    llinventorypanel.h
    lljoystickbutton.h
    lllandmarkactions.h
    lllandmarklist.h
    lllightconstants.h
    lllistbrowser.h
    lllistcontextmenu.h
    lllistview.h
    lllocalbitmaps.h
    lllocationhistory.h
    lllocationinputctrl.h
    lllogchat.h
    llloginhandler.h
    lllogininstance.h
    llmachineid.h
    llmainlooprepeater.h
    llmanip.h
    llmaniprotate.h
    llmanipscale.h
    llmaniptranslate.h
    llmarketplacefunctions.h
    llmarketplacenotifications.h
    llmaterialmgr.h
    llmediactrl.h
    llmediadataclient.h
    llmenuoptionpathfindingrebakenavmesh.h
    llmeshrepository.h
    llmimetypes.h
    llmorphview.h
    llmoveview.h
    llmutelist.h
    llnamebox.h
    llnameeditor.h
    llnamelistctrl.h
    llnavigationbar.h
    llnetmap.h
    llnotificationhandler.h
    llnotificationlistitem.h
    llnotificationlistview.h
    llnotificationmanager.h
    llnotificationstorage.h
    lloutfitgallery.h
    lloutfitslist.h
    lloutfitobserver.h
    lloutputmonitorctrl.h
    llpanelappearancetab.h
    llpanelavatar.h
    llpanelavatartag.h
    llpanelblockedlist.h
    llpanelclassified.h
    llpanelcontents.h
    llpaneleditsky.h
    llpaneleditwater.h
    llpaneleditwearable.h
    llpanelenvironment.h
    llpanelexperiencelisteditor.h
    llpanelexperiencelog.h
    llpanelexperiencepicker.h
    llpanelexperiences.h
    llpanelface.h
    llpanelgenerictip.h
    llpanelgroup.h
    llpanelgroupbulk.h
    llpanelgroupbulkimpl.h
    llpanelgroupbulkban.h
    llpanelgroupexperiences.h
    llpanelgroupgeneral.h
    llpanelgroupinvite.h
    llpanelgrouplandmoney.h
    llpanelgroupnotices.h
    llpanelgrouproles.h
    llpanelhome.h
    llpanelland.h
    llpanellandaudio.h
    llpanellandmarkinfo.h
    llpanellandmarks.h
    llpanellandmedia.h
    llpanellogin.h
    llpanelloginlistener.h
    llpanelmaininventory.h
    llpanelmarketplaceinbox.h
    llpanelmarketplaceinboxinventory.h
    llpanelmediasettingsgeneral.h
    llpanelmediasettingspermissions.h
    llpanelmediasettingssecurity.h
    llpanelme.h
    llpanelnearbymedia.h
    llpanelobject.h
    llpanelobjectinventory.h
    llpanelonlinestatus.h
    llpaneloutfitedit.h
    llpaneloutfitsinventory.h
    llpanelpeople.h
    llpanelpeoplemenus.h
    llpanelpermissions.h
    llpanelpick.h
    llpanelpicks.h
    llpanelplaceinfo.h
    llpanelplaceprofile.h
    llpanelplaces.h
    llpanelplacestab.h
    llpanelpresetspulldown.h
    llpanelprimmediacontrols.h
    llpanelprofile.h
    llpanelsnapshot.h
    llpanelteleporthistory.h
    llpaneltiptoast.h
    llpanelvoicedevicesettings.h
    llpanelvoiceeffect.h
    llpaneltopinfobar.h
    llpanelvolume.h
    llpanelvolumepulldown.h
    llpanelwearing.h
    llparcelselection.h
    llparticipantlist.h
    llpatchvertexarray.h
    llpathfindingcharacter.h
    llpathfindingcharacterlist.h
    llpathfindinglinkset.h
    llpathfindinglinksetlist.h
    llpathfindingmanager.h
    llpathfindingnavmesh.h
    llpathfindingnavmeshstatus.h
    llpathfindingnavmeshzone.h
    llpathfindingobject.h
    llpathfindingobjectlist.h
    llpathfindingpathtool.h
    llpersistentnotificationstorage.h
    llphysicsmotion.h
    llphysicsshapebuilderutil.h
    llpipelinelistener.h
    llplacesinventorybridge.h
    llplacesinventorypanel.h
    llplacesfolderview.h
    llpopupview.h
    llpostcard.h
    llpresetsmanager.h
    llpreview.h
    llpreviewanim.h
    llpreviewgesture.h
    llpreviewnotecard.h
    llpreviewscript.h
    llpreviewsound.h
    llpreviewtexture.h
    llproductinforequest.h
    llprogressview.h
    llrecentpeople.h
    llregioninfomodel.h
    llregionposition.h
    llremoteparcelrequest.h
    llresourcedata.h
    llrootview.h
    llsavedsettingsglue.h
    llsaveoutfitcombobtn.h
    llscenemonitor.h
    llsceneview.h
    llscreenchannel.h
    llscripteditor.h
    llscriptfloater.h
    llscriptruntimeperms.h
    llscrollingpanelparam.h
    llscrollingpanelparambase.h
    llsculptidsize.h
    llsearchableui.h
    llsearchcombobox.h
    llsearchhistory.h
    llsecapi.h
    llsechandler_basic.h
    llselectmgr.h
    llsettingspicker.h
    llsettingsvo.h
    llsidepanelappearance.h
    llsidepanelinventory.h
    llsidepanelinventorysubpanel.h
    llsidepaneliteminfo.h
    llsidepaneltaskinfo.h
    llsidetraypanelcontainer.h
    llskinningutil.h
    llsky.h
    llslurl.h
    llsnapshotlivepreview.h
    llsnapshotmodel.h
    llspatialpartition.h
    llspeakers.h
    llspeakingindicatormanager.h
    llsplitbutton.h
    llsprite.h
    llstartup.h
    llstartuplistener.h
    llstatusbar.h
    llstylemap.h
    llsurface.h
    llsurfacepatch.h
    llsyntaxid.h
    llsyswellitem.h
    llsyswellwindow.h
    lltable.h
    llteleporthistory.h
    llteleporthistorystorage.h
    lltextureatlas.h
    lltextureatlasmanager.h
    lltexturecache.h
    lltexturectrl.h
    lltexturefetch.h
    lltextureinfo.h
    lltextureinfodetails.h
    lltexturestats.h
    lltextureview.h
    lltoast.h
    lltoastalertpanel.h
    lltoastgroupnotifypanel.h
    lltoastimpanel.h
    lltoastnotifypanel.h
    lltoastpanel.h
    lltoastscripttextbox.h
    lltoastscriptquestion.h
    lltool.h
    lltoolbarview.h
    lltoolbrush.h
    lltoolcomp.h
    lltooldraganddrop.h
    lltoolface.h
    lltoolfocus.h
    lltoolgrab.h
    lltoolgun.h
    lltoolindividual.h
    lltoolmgr.h
    lltoolmorph.h
    lltoolobjpicker.h
    lltoolpie.h
    lltoolpipette.h
    lltoolplacer.h
    lltoolselect.h
    lltoolselectland.h
    lltoolselectrect.h
    lltracker.h
    lltrackpicker.h
    lltransientdockablefloater.h
    lltransientfloatermgr.h
    lltranslate.h
    lltwitterconnect.h
    lluiconstants.h
    lluiavatar.h
    lluilistener.h
    lluploaddialog.h
    lluploadfloaterobservers.h
    llurl.h
    llurldispatcher.h
    llurldispatcherlistener.h
    llurlhistory.h
    llurllineeditorctrl.h
    llurlwhitelist.h
    llvectorperfoptions.h
    llversioninfo.h
    llviewchildren.h
    llviewerassetstats.h
    llviewerassetstorage.h
    llviewerassettype.h
    llviewerassetupload.h
    llviewerattachmenu.h
    llvieweraudio.h
    llviewercamera.h
    llviewerchat.h
    llviewercontrol.h
    llviewercontrollistener.h
    llviewerdisplay.h
    llviewerfloaterreg.h
    llviewerfoldertype.h
    llviewergenericmessage.h
    llviewergesture.h
    llviewerhelp.h
    llviewerhome.h
    llviewerinventory.h
    llviewerjoint.h
    llviewerjointattachment.h
    llviewerjointmesh.h
    llviewerjoystick.h
    llviewerkeyboard.h
    llviewerlayer.h
    llviewermedia.h
    llviewermediafocus.h
    llviewermediaobserver.h
    llviewermenu.h
    llviewermenufile.h
    llviewermessage.h
    llviewernetwork.h
    llviewerobject.h
    llviewerobjectlist.h
    llvieweroctree.h
    llviewerparcelmedia.h
    llviewerparcelmediaautoplay.h
    llviewerparcelmgr.h
    llviewerparceloverlay.h
    llviewerpartsim.h
    llviewerpartsource.h
    llviewerprecompiledheaders.h
    llviewerregion.h
    llviewershadermgr.h
    llviewerstats.h
    llviewerstatsrecorder.h
    llviewertexlayer.h
    llviewertexteditor.h
    llviewertexture.h
    llviewertextureanim.h
    llviewertexturelist.h
    llviewerthrottle.h
    llviewerwearable.h
    llviewerwindow.h
    llviewerwindowlistener.h
    llvlcomposition.h
    llvlmanager.h
    llvoavatar.h
    llvoavatarself.h
    llvocache.h
    llvograss.h
    llvoground.h
    llvoicechannel.h
    llvoiceclient.h
    llvoicevisualizer.h
    llvoicevivox.h
    llvoinventorylistener.h
    llvopartgroup.h
    llvosky.h
    llvosurfacepatch.h
    llvotree.h
    llvovolume.h
    llvowater.h
    llvowlsky.h
    llwatchdog.h
    llwearableitemslist.h
    llwearablelist.h
    llweb.h
    llwebprofile.h
    llwind.h
    llwindowlistener.h
    llwlhandlers.h
    llworld.h
    llworldmap.h
    llworldmapmessage.h
    llworldmipmap.h
    llworldmapview.h
    llxmlrpclistener.h
    llxmlrpctransaction.h
    macmain.h
    noise.h
    pipeline.h
    roles_constants.h
    VertexCache.h
    VorbisFramework.h
    )

source_group("CMake Rules" FILES ViewerInstall.cmake)

#build_data.json creation moved to viewer_manifest.py MAINT-6413
# the viewer_version.txt file created here is for passing to viewer_manifest and autobuild
file(WRITE "${CMAKE_CURRENT_BINARY_DIR}/viewer_version.txt"
           "${VIEWER_SHORT_VERSION}.${VIEWER_VERSION_REVISION}\n")

set_source_files_properties(
   llversioninfo.cpp tests/llversioninfo_test.cpp 
   PROPERTIES
   COMPILE_DEFINITIONS "${VIEWER_CHANNEL_VERSION_DEFINES}" # see BuildVersion.cmake
   )

if (DARWIN)
  LIST(APPEND viewer_SOURCE_FILES llappviewermacosx.cpp)
  LIST(APPEND viewer_SOURCE_FILES llappviewermacosx-objc.mm)
  LIST(APPEND viewer_SOURCE_FILES llappviewermacosx-objc.h)
  LIST(APPEND viewer_SOURCE_FILES llfilepicker_mac.mm)
  LIST(APPEND viewer_HEADER_FILES llfilepicker_mac.h)

  # This should be compiled with the viewer.
  LIST(APPEND viewer_SOURCE_FILES llappdelegate-objc.mm)
  set_source_files_properties(
    llappdelegate-objc.mm
    PROPERTIES
    COMPILE_DEFINITIONS "${VIEWER_CHANNEL_VERSION_DEFINES}"
    # BugsplatMac is a module, imported with @import. That language feature
    # demands these switches.
    COMPILE_FLAGS "-fmodules -fcxx-modules"
    )

  find_library(AGL_LIBRARY AGL)
  find_library(APPKIT_LIBRARY AppKit)
  find_library(COCOA_LIBRARY Cocoa)
  find_library(IOKIT_LIBRARY IOKit)
  find_library(COREAUDIO_LIBRARY CoreAudio)

  set(viewer_LIBRARIES
    ${COCOA_LIBRARY}
    ${AGL_LIBRARY}
    ${IOKIT_LIBRARY}
    ${COREAUDIO_LIBRARY}
    )

  if (BUGSPLAT_DB)
    list(APPEND viewer_LIBRARIES
      ${BUGSPLAT_LIBRARIES}
      )
  endif (BUGSPLAT_DB)

  # Add resource files to the project.
  set(viewer_RESOURCE_FILES
    secondlife.icns
    macview.r
    Info-SecondLife.plist
    SecondLife.xib/
    # CMake doesn't seem to support Xcode language variants well just yet
    English.lproj/InfoPlist.strings
    English.lproj/language.txt
    German.lproj/language.txt
    Japanese.lproj/language.txt
    Korean.lproj/language.txt
    )
  set_source_files_properties(
    ${viewer_RESOURCE_FILES}
    PROPERTIES
    HEADER_FILE_ONLY TRUE
    #MACOSX_PACKAGE_LOCATION Resources #don't do this! this tells cmake to copy the files.
    )
  SOURCE_GROUP("Resources" FILES ${viewer_RESOURCE_FILES})
  list(APPEND viewer_SOURCE_FILES ${viewer_RESOURCE_FILES})
endif (DARWIN)

if (LINUX)
    LIST(APPEND viewer_SOURCE_FILES llappviewerlinux.cpp)
    set_source_files_properties(
      llappviewerlinux.cpp
      PROPERTIES
      COMPILE_DEFINITIONS "${VIEWER_CHANNEL_VERSION_DEFINES}"
      )
    LIST(APPEND viewer_SOURCE_FILES llappviewerlinux_api_dbus.cpp)
    SET(CMAKE_EXE_LINKER_FLAGS "${CMAKE_EXE_LINKER_FLAGS} -Wl,--as-needed")

    set(viewer_LIBRARIES
        Xinerama
        )
    if (OPENAL)
      LIST(APPEND viewer_LIBRARIES ${OPENAL_LIBRARIES})
    endif (OPENAL)
endif (LINUX)

if (WINDOWS)
    list(APPEND viewer_SOURCE_FILES
         llappviewerwin32.cpp
         llwindebug.cpp
         )
    set_source_files_properties(
      llappviewerwin32.cpp
      PROPERTIES
      COMPILE_DEFINITIONS "${VIEWER_CHANNEL_VERSION_DEFINES}"
      )

    list(APPEND viewer_HEADER_FILES
         llappviewerwin32.h
         llwindebug.h
         )

    # precompiled header configuration
    # llviewerprecompiledheaders.cpp generates
    # the .pch file.
    # All sources added to viewer_SOURCE_FILES
    # at this point use it.
    if(USE_PRECOMPILED_HEADERS)
        set_source_files_properties(llviewerprecompiledheaders.cpp
            PROPERTIES
            COMPILE_FLAGS "/Ycllviewerprecompiledheaders.h"
            )
        set(viewer_SOURCE_FILES "${viewer_SOURCE_FILES}" llviewerprecompiledheaders.cpp)
    endif(USE_PRECOMPILED_HEADERS)

    # Replace the icons with the appropriate ones for the channel
    # ('test' is the default)
    set(ICON_PATH "test")
    set(VIEWER_MACOSX_PHASE "d")
    string(TOLOWER ${VIEWER_CHANNEL} channel_lower)
    if(channel_lower MATCHES "^second life release")
        set(ICON_PATH "release")
        set(VIEWER_MACOSX_PHASE "f")
    elseif(channel_lower MATCHES "^second life beta")
        set(ICON_PATH "beta")
        set(VIEWER_MACOSX_PHASE "b")
    elseif(channel_lower MATCHES "^second life project")
        set(ICON_PATH "project")
        set(VIEWER_MACOSX_PHASE "a")
    endif()
    message(STATUS "Copying icons for ${ICON_PATH}")
    execute_process(
      COMMAND ${CMAKE_COMMAND} -E copy_if_different
        "${CMAKE_CURRENT_SOURCE_DIR}/icons/${ICON_PATH}/secondlife.ico"
        "${CMAKE_CURRENT_SOURCE_DIR}/res/ll_icon.ico"
      )
    execute_process(
      COMMAND ${CMAKE_COMMAND} -E copy_if_different
        "${CMAKE_CURRENT_SOURCE_DIR}/icons/${ICON_PATH}/secondlife_256.BMP"
        "${CMAKE_CURRENT_SOURCE_DIR}/res/ll_icon.BMP"
      )
    execute_process(
      COMMAND ${CMAKE_COMMAND} -E copy_if_different
        "${CMAKE_CURRENT_SOURCE_DIR}/icons/${ICON_PATH}/secondlife_256.BMP"
        "${CMAKE_CURRENT_SOURCE_DIR}/res-sdl/ll_icon.BMP"
      )

    # Add resource files to the project.
    # viewerRes.rc is the only buildable file, but
    # the rest are all dependencies of it.
    set(viewer_RESOURCE_FILES
        res/arrow.cur
        res/arrowcop.cur
        res/arrowcopmulti.cur
        res/arrowdrag.cur
        res/circleandline.cur
        res/icon1.ico
        res/llarrow.cur
        res/llarrowdrag.cur
        res/llarrowdragmulti.cur
        res/llarrowlocked.cur
        res/llgrablocked.cur
        res/llno.cur
        res/llnolocked.cur
        res/lltoolcamera.cur
        res/lltoolcreate.cur
        res/lltoolfocus.cur
        res/lltoolgrab.cur
        res/lltoolland.cur
        res/lltoolpan.cur
        res/lltoolpathfinding.cur
        res/lltoolpathfindingpathend.cur
        res/lltoolpathfindingpathendadd.cur
        res/lltoolpathfindingpathstart.cur
        res/lltoolpathfindingpathstartadd.cur
        res/lltoolpipette.cur
        res/lltoolrotate.cur
        res/lltoolscale.cur
        res/lltooltranslate.cur
        res/lltoolzoomin.cur
        res/lltoolzoomout.cur
        res-sdl/ll_icon.BMP
        res/ll_icon.BMP
        res/ll_icon.ico
        res/resource.h
        res/toolpickobject.cur
        res/toolpickobject2.cur
        res/toolpickobject3.cur
        res/toolpipette.cur
        res/toolbuy.cur
        res/toolopen.cur
        res/toolsit.cur
        )

    set_source_files_properties(${viewer_RESOURCE_FILES}
                                PROPERTIES HEADER_FILE_ONLY TRUE)

    configure_file( ${CMAKE_CURRENT_SOURCE_DIR}/res/viewerRes.rc
                    ${CMAKE_CURRENT_BINARY_DIR}/viewerRes.rc
                    )
    set(viewer_RESOURCE_FILES
        ${CMAKE_CURRENT_BINARY_DIR}/viewerRes.rc
        ${viewer_RESOURCE_FILES}
        )

    set_source_files_properties(${CMAKE_CURRENT_BINARY_DIR}/viewerRes.rc
      PROPERTIES COMPILE_FLAGS "-I${CMAKE_CURRENT_SOURCE_DIR}/res"
      )

    SOURCE_GROUP("Resource Files" FILES ${viewer_RESOURCE_FILES})

    if (NOT USESYSTEMLIBS)
        list(APPEND viewer_SOURCE_FILES ${viewer_RESOURCE_FILES})
    endif (NOT USESYSTEMLIBS)

    find_library(DINPUT_LIBRARY dinput8 ${DIRECTX_LIBRARY_DIR})
    find_library(DXGUID_LIBRARY dxguid ${DIRECTX_LIBRARY_DIR})
    mark_as_advanced(
        DINPUT_LIBRARY
        DXGUID_LIBRARY
        )

# see EXP-1765 - theory is opengl32.lib needs to be included before gdi32.lib (windows libs)
    set(viewer_LIBRARIES
        opengl32
        ${WINDOWS_LIBRARIES}
        comdlg32
        ${DINPUT_LIBRARY}
        ${DXGUID_LIBRARY}
        kernel32
        odbc32
        odbccp32
        oleaut32
        shell32
        Vfw32
        wer
        winspool
        )

    find_library(INTEL_MEMOPS_LIBRARY
                 NAMES ll_intel_memops
                 PATHS
                 optimized ${ARCH_PREBUILT_DIRS_RELEASE}
                 debug ${ARCH_PREBUILT_DIRS_DEBUG}
                 )
    mark_as_advanced(INTEL_MEMOPS_LIBRARY)

    if (INTEL_MEMOPS_LIBRARY)
      list(APPEND viewer_LIBRARIES ${INTEL_MEMOPS_LIBRARY})
    endif (INTEL_MEMOPS_LIBRARY)

    if (ADDRESS_SIZE EQUAL 64)
        # We deliberately omit this from the 32bit build because it declares that
        # the viewer is compatible with Windows 10; we need that to properly detect
        # the Windows version, but doing so causes systems with certain HD video
        # cards to fail because Windows 10 does not support them.  Leaving this out
        # causes those systems to run in a Windows 8 compatibility mode, which works.
        LIST(APPEND viewer_SOURCE_FILES windows.manifest)
    endif (ADDRESS_SIZE EQUAL 64)
endif (WINDOWS)

# Add the xui files. This is handy for searching for xui elements
# from within the IDE.
set(viewer_XUI_FILES
    skins/default/colors.xml
    skins/default/default_languages.xml
    skins/default/textures/textures.xml
    )
file(GLOB DEFAULT_XUI_FILE_GLOB_LIST
     ${CMAKE_CURRENT_SOURCE_DIR}/skins/*/xui/en/*.xml)
list(APPEND viewer_XUI_FILES ${DEFAULT_XUI_FILE_GLOB_LIST})

file(GLOB DEFAULT_WIDGET_FILE_GLOB_LIST
     ${CMAKE_CURRENT_SOURCE_DIR}/skins/*/xui/en/widgets/*.xml)
list(APPEND viewer_XUI_FILES ${DEFAULT_WIDGET_FILE_GLOB_LIST})

# Cannot append empty lists in CMake, wait until we have files here.
#file(GLOB SILVER_WIDGET_FILE_GLOB_LIST
#     ${CMAKE_CURRENT_SOURCE_DIR}/skins/silver/xui/en-us/widgets/*.xml)
#list(APPEND viewer_XUI_FILES ${SILVER_WIDGET_FILE_GLOB_LIST})

list(SORT viewer_XUI_FILES)

source_group("XUI Files" FILES ${viewer_XUI_FILES})

set_source_files_properties(${viewer_XUI_FILES}
                            PROPERTIES HEADER_FILE_ONLY TRUE)

list(APPEND viewer_SOURCE_FILES ${viewer_XUI_FILES})

set(viewer_APPSETTINGS_FILES
    app_settings/anim.ini
    app_settings/cmd_line.xml
    app_settings/commands.xml
    app_settings/grass.xml
    app_settings/high_graphics.xml
    app_settings/ignorable_dialogs.xml
    app_settings/keys.xml
    app_settings/keywords_lsl_default.xml
    app_settings/logcontrol.xml
    app_settings/low_graphics.xml
    app_settings/mid_graphics.xml
    app_settings/settings.xml
    app_settings/settings_crash_behavior.xml
    app_settings/settings_files.xml
    app_settings/settings_per_account.xml
    app_settings/std_bump.ini
    app_settings/toolbars.xml
    app_settings/trees.xml
    app_settings/ultra_graphics.xml
    app_settings/viewerart.xml
    ${CMAKE_SOURCE_DIR}/../etc/message.xml
    ${CMAKE_SOURCE_DIR}/../scripts/messages/message_template.msg
    packages-info.txt
    )

source_group("App Settings" FILES ${viewer_APPSETTINGS_FILES})

set_source_files_properties(${viewer_APPSETTINGS_FILES}
                            PROPERTIES HEADER_FILE_ONLY TRUE)

list(APPEND viewer_SOURCE_FILES ${viewer_APPSETTINGS_FILES})

set(viewer_CHARACTER_FILES
    character/attentions.xml
    character/attentionsN.xml
    character/avatar_lad.xml
    character/avatar_skeleton.xml
    character/genepool.xml
    )

source_group("Character File" FILES ${viewer_CHARACTER_FILES})

set_source_files_properties(${viewer_CHARACTER_FILES}
                            PROPERTIES HEADER_FILE_ONLY TRUE)
if (NOT USESYSTEMLIBS)
    list(APPEND viewer_SOURCE_FILES ${viewer_CHARACTER_FILES})
endif (NOT USESYSTEMLIBS)

if (WINDOWS)
  file(GLOB viewer_INSTALLER_FILES installers/windows/*.nsi)

  source_group("Installer Files" FILES ${viewer_INSTALLER_FILES})

  set_source_files_properties(${viewer_INSTALLER_FILES}
                              PROPERTIES HEADER_FILE_ONLY TRUE)

  list(APPEND viewer_SOURCE_FILES ${viewer_INSTALLER_FILES})
endif (WINDOWS)

if (OPENAL)
  set(LLSTARTUP_COMPILE_FLAGS "${LLSTARTUP_COMPILE_FLAGS} -DLL_OPENAL")
endif (OPENAL)

if (FMODEX)
  set(LLSTARTUP_COMPILE_FLAGS "${LLSTARTUP_COMPILE_FLAGS} -DLL_FMODEX")
  set(FMODWRAPPER_LIBRARY ${FMODEX_LIBRARY})
endif (FMODEX)

set_source_files_properties(llstartup.cpp PROPERTIES COMPILE_FLAGS "${LLSTARTUP_COMPILE_FLAGS}")

list(APPEND viewer_SOURCE_FILES ${viewer_HEADER_FILES})

set_source_files_properties(${viewer_HEADER_FILES}
                            PROPERTIES HEADER_FILE_ONLY TRUE)

add_executable(${VIEWER_BINARY_NAME}
    WIN32
    MACOSX_BUNDLE
    ${viewer_SOURCE_FILES}
    )

if (SDL_FOUND)
  set_property(TARGET ${VIEWER_BINARY_NAME}
    PROPERTY COMPILE_DEFINITIONS LL_SDL=1
    )
endif (SDL_FOUND)

if (BUGSPLAT_DB)
  set_property(TARGET ${VIEWER_BINARY_NAME}
    PROPERTY COMPILE_DEFINITIONS "LL_BUGSPLAT")
endif (BUGSPLAT_DB)

# add package files
file(GLOB EVENT_HOST_SCRIPT_GLOB_LIST
     ${CMAKE_CURRENT_SOURCE_DIR}/../viewer_components/*.py)
list(APPEND EVENT_HOST_SCRIPTS ${EVENT_HOST_SCRIPT_GLOB_LIST})

set(PACKAGE ON CACHE BOOL
    "Add a package target that builds an installer package.")

if (WINDOWS)
    set_target_properties(${VIEWER_BINARY_NAME}
        PROPERTIES
        # *TODO -reenable this once we get server usage sorted out
        LINK_FLAGS "/debug /NODEFAULTLIB:LIBCMT /SUBSYSTEM:WINDOWS /LARGEADDRESSAWARE"
        LINK_FLAGS_DEBUG "/NODEFAULTLIB:\"LIBCMT;LIBCMTD;MSVCRT\" /INCREMENTAL:NO /LARGEADDRESSAWARE"
        LINK_FLAGS_RELEASE "/FORCE:MULTIPLE /MAP\"secondlife-bin.MAP\" /OPT:REF /LARGEADDRESSAWARE"
        )

    if(USE_PRECOMPILED_HEADERS)
        set_target_properties(
            ${VIEWER_BINARY_NAME}
            PROPERTIES
            COMPILE_FLAGS "/Yullviewerprecompiledheaders.h"
            )
    endif(USE_PRECOMPILED_HEADERS)

    # If adding a file to viewer_manifest.py in the WindowsManifest.construct() method, be sure to add the dependency
    # here.
    # *NOTE:Mani - This is a crappy hack to have important dependencies for the viewer_manifest copy action
    # be met. I'm looking forward to a source-code split-up project next year that will address this kind of thing.
    # In the meantime, if you have any ideas on how to easily maintain one list, either here or in viewer_manifest.py
    # and have the build deps get tracked *please* tell me about it.

    set(COPY_INPUT_DEPENDENCIES
      # The following commented dependencies are determined at variably at build time. Can't do this here.
      ${CMAKE_SOURCE_DIR}/../etc/message.xml
      ${CMAKE_SOURCE_DIR}/../scripts/messages/message_template.msg
      ${SHARED_LIB_STAGING_DIR}/${CMAKE_CFG_INTDIR}/llcommon.dll
      ${SHARED_LIB_STAGING_DIR}/${CMAKE_CFG_INTDIR}/libapr-1.dll
      ${SHARED_LIB_STAGING_DIR}/${CMAKE_CFG_INTDIR}/libaprutil-1.dll
      ${SHARED_LIB_STAGING_DIR}/${CMAKE_CFG_INTDIR}/libapriconv-1.dll
      ${SHARED_LIB_STAGING_DIR}/Release/glod.dll
      ${SHARED_LIB_STAGING_DIR}/RelWithDebInfo/glod.dll
      ${SHARED_LIB_STAGING_DIR}/Debug/glod.dll
      ${SHARED_LIB_STAGING_DIR}/Release/libcollada14dom22.dll
      ${SHARED_LIB_STAGING_DIR}/RelWithDebInfo/libcollada14dom22.dll
      ${SHARED_LIB_STAGING_DIR}/Debug/libcollada14dom22-d.dll
      ${SHARED_LIB_STAGING_DIR}/Release/openjpeg.dll
      ${SHARED_LIB_STAGING_DIR}/RelWithDebInfo/openjpeg.dll
      ${SHARED_LIB_STAGING_DIR}/Debug/openjpegd.dll
      ${SHARED_LIB_STAGING_DIR}/Release/msvcr100.dll
      ${SHARED_LIB_STAGING_DIR}/Release/msvcp100.dll
      ${SHARED_LIB_STAGING_DIR}/RelWithDebInfo/msvcr100.dll
      ${SHARED_LIB_STAGING_DIR}/RelWithDebInfo/msvcp100.dll
      ${SHARED_LIB_STAGING_DIR}/Debug/msvcr100d.dll
      ${SHARED_LIB_STAGING_DIR}/Debug/msvcp100d.dll
      ${SHARED_LIB_STAGING_DIR}/Release/libhunspell.dll
      ${SHARED_LIB_STAGING_DIR}/RelWithDebInfo/libhunspell.dll
      ${SHARED_LIB_STAGING_DIR}/Debug/libhunspell.dll
      ${SHARED_LIB_STAGING_DIR}/${CMAKE_CFG_INTDIR}/SLVoice.exe
      ${SHARED_LIB_STAGING_DIR}/${CMAKE_CFG_INTDIR}/libsndfile-1.dll
      ${SHARED_LIB_STAGING_DIR}/${CMAKE_CFG_INTDIR}/vivoxoal.dll
      ${SHARED_LIB_STAGING_DIR}/${CMAKE_CFG_INTDIR}/ca-bundle.crt
      ${GOOGLE_PERF_TOOLS_SOURCE}
      ${CMAKE_CURRENT_SOURCE_DIR}/licenses-win32.txt
      ${CMAKE_CURRENT_SOURCE_DIR}/featuretable.txt
      ${CMAKE_CURRENT_SOURCE_DIR}/featuretable_xp.txt
      ${ARCH_PREBUILT_DIRS_RELEASE}/libeay32.dll
      ${ARCH_PREBUILT_DIRS_RELEASE}/ssleay32.dll
      ${ARCH_PREBUILT_DIRS_DEBUG}/libeay32.dll
      ${ARCH_PREBUILT_DIRS_DEBUG}/ssleay32.dll
      ${viewer_APPSETTINGS_FILES}
      SLPlugin
      media_plugin_cef
      media_plugin_libvlc
      media_plugin_example
      winmm_shim
      windows-crash-logger
      )

    if (ADDRESS_SIZE EQUAL 64)
        list(APPEND COPY_INPUT_DEPENDENCIES
            ${SHARED_LIB_STAGING_DIR}/${CMAKE_CFG_INTDIR}/vivoxsdk_x64.dll
            ${SHARED_LIB_STAGING_DIR}/${CMAKE_CFG_INTDIR}/ortp_x64.dll
            )
    else (ADDRESS_SIZE EQUAL 64)
        list(APPEND COPY_INPUT_DEPENDENCIES
            ${SHARED_LIB_STAGING_DIR}/${CMAKE_CFG_INTDIR}/vivoxsdk.dll
            ${SHARED_LIB_STAGING_DIR}/${CMAKE_CFG_INTDIR}/ortp.dll
            )
    endif (ADDRESS_SIZE EQUAL 64)

    if (FMODEX)
      list(APPEND COPY_INPUT_DEPENDENCIES
           ${SHARED_LIB_STAGING_DIR}/Release/fmodex.dll
           ${SHARED_LIB_STAGING_DIR}/RelWithDebInfo/fmodex.dll
           ${SHARED_LIB_STAGING_DIR}/Debug/fmodexL.dll
          )
    endif (FMODEX)

    add_custom_command(
      OUTPUT  ${CMAKE_CFG_INTDIR}/copy_touched.bat
      COMMAND ${PYTHON_EXECUTABLE}
      ARGS
        ${CMAKE_CURRENT_SOURCE_DIR}/viewer_manifest.py
        --actions=copy
        --arch=${ARCH}
        --artwork=${ARTWORK_DIR}
        "--bugsplat=${BUGSPLAT_DB}"
        --build=${CMAKE_CURRENT_BINARY_DIR}
        --buildtype=${CMAKE_BUILD_TYPE}
        "--channel=${VIEWER_CHANNEL}"
        --configuration=${CMAKE_CFG_INTDIR}
        --dest=${CMAKE_CURRENT_BINARY_DIR}/${CMAKE_CFG_INTDIR}
        --grid=${GRID}
        --source=${CMAKE_CURRENT_SOURCE_DIR}
        --touch=${CMAKE_CURRENT_BINARY_DIR}/${CMAKE_CFG_INTDIR}/copy_touched.bat
        --versionfile=${CMAKE_CURRENT_BINARY_DIR}/viewer_version.txt
      DEPENDS
        ${CMAKE_CURRENT_SOURCE_DIR}/viewer_manifest.py
        stage_third_party_libs
        ${COPY_INPUT_DEPENDENCIES}
      COMMENT "Performing viewer_manifest copy"
      )

    add_custom_target(copy_w_viewer_manifest ALL DEPENDS ${CMAKE_CFG_INTDIR}/copy_touched.bat)

    add_dependencies(${VIEWER_BINARY_NAME} stage_third_party_libs llcommon copy_w_viewer_manifest)

    if (EXISTS ${CMAKE_SOURCE_DIR}/copy_win_scripts)
      add_dependencies(${VIEWER_BINARY_NAME} copy_win_scripts)
    endif (EXISTS ${CMAKE_SOURCE_DIR}/copy_win_scripts)

    add_dependencies(${VIEWER_BINARY_NAME}
      SLPlugin
      windows-crash-logger
    )

    # sets the 'working directory' for debugging from visual studio.
    # Condition for version can be moved to requirements once build agents will be updated (see TOOL-3865)
    if ((NOT UNATTENDED) AND (${CMAKE_VERSION} VERSION_GREATER "3.7.2"))
        set_property(
          TARGET ${VIEWER_BINARY_NAME}
          PROPERTY VS_DEBUGGER_WORKING_DIRECTORY "${CMAKE_CURRENT_SOURCE_DIR}"
          )
    endif ((NOT UNATTENDED) AND (${CMAKE_VERSION} VERSION_GREATER "3.7.2"))

    if (PACKAGE)
      add_custom_command(
        OUTPUT ${CMAKE_CURRENT_BINARY_DIR}/${CMAKE_CFG_INTDIR}/event_host.tar.bz2
        COMMAND ${PYTHON_EXECUTABLE}
        ARGS
          ${CMAKE_CURRENT_SOURCE_DIR}/event_host_manifest.py
          ${CMAKE_CURRENT_SOURCE_DIR}/..
          ${CMAKE_CURRENT_BINARY_DIR}
          ${CMAKE_CFG_INTDIR}
        DEPENDS
          lleventhost
          ${EVENT_HOST_SCRIPTS}
          ${CMAKE_CURRENT_SOURCE_DIR}/event_host_manifest.py
        )

      add_custom_command(
        OUTPUT ${CMAKE_CFG_INTDIR}/touched.bat
        COMMAND ${PYTHON_EXECUTABLE}
        ARGS
          ${CMAKE_CURRENT_SOURCE_DIR}/viewer_manifest.py
          --arch=${ARCH}
          --artwork=${ARTWORK_DIR}
          "--bugsplat=${BUGSPLAT_DB}"
          --build=${CMAKE_CURRENT_BINARY_DIR}
          --buildtype=${CMAKE_BUILD_TYPE}
          "--channel=${VIEWER_CHANNEL}"
          --configuration=${CMAKE_CFG_INTDIR}
          --dest=${CMAKE_CURRENT_BINARY_DIR}/${CMAKE_CFG_INTDIR}
          --grid=${GRID}
          --source=${CMAKE_CURRENT_SOURCE_DIR}
          --touch=${CMAKE_CURRENT_BINARY_DIR}/${CMAKE_CFG_INTDIR}/touched.bat
          --versionfile=${CMAKE_CURRENT_BINARY_DIR}/viewer_version.txt
        DEPENDS
            ${VIEWER_BINARY_NAME}
            ${CMAKE_CURRENT_SOURCE_DIR}/viewer_manifest.py
            ${CMAKE_CURRENT_BINARY_DIR}/viewer_version.txt
            ${COPY_INPUT_DEPENDENCIES}
        )

      add_custom_target(llpackage ALL DEPENDS
        ${CMAKE_CFG_INTDIR}/touched.bat
        windows-setup-build-all
        )
        # temporarily disable packaging of event_host until hg subrepos get
        # sorted out on the parabuild cluster...
        #${CMAKE_CURRENT_BINARY_DIR}/${CMAKE_CFG_INTDIR}/event_host.tar.bz2)

    endif (PACKAGE)
elseif (DARWIN)
    set_target_properties(${VIEWER_BINARY_NAME}
        PROPERTIES
        LINK_FLAGS_RELEASE "${LINK_FLAGS_RELEASE} -Xlinker -dead_strip -Xlinker -map -Xlinker ${CMAKE_CURRENT_BINARY_DIR}/${VIEWER_BINARY_NAME}.MAP"
        )
else (WINDOWS)
        # Linux
    set_target_properties(${VIEWER_BINARY_NAME}
        PROPERTIES
        LINK_FLAGS_RELEASE "${LINK_FLAGS_RELEASE} -Wl,--Map=${VIEWER_BINARY_NAME}.MAP"
        )
endif (WINDOWS)

# *NOTE: - this list is very sensitive to ordering, test carefully on all
# platforms if you change the relative order of the entries here.
# In particular, cmake 2.6.4 (when building with linux/makefile generators)
# appears to sometimes de-duplicate redundantly listed dependencies improperly.
# To work around this, higher level modules should be listed before the modules
# that they depend upon. -brad
#
# *NOTE:  On mixing system shared libraries and updated static archives.
# We use a number of libraries that have an existence as system libraries,
# internal-use libraries and applications libraries.  The most-referenced
# one of these being libz where you can find four or more versions in play
# at once.  On Linux, libz can be found at link and run time via a number
# of paths:
#     
#      => -lfreetype
#        => libz.so.1 (on install machine, not build)
#      => -lSDL
#        => libz.so.1 (on install machine, not build)
#      => -lgdk-x11-2.0
#        => libz.so.1
#      => -lz
#
# We generally want the newest version of the library to provide all symbol
# resolution.  To that end, when using static archives, the *_PRELOAD_ARCHIVES
# variables, PNG_PRELOAD_ARCHIVES and ZLIB_PRELOAD_ARCHIVES, get the archives
# dumped into the target binary and runtime lookup will find the most
# modern version.

target_link_libraries(${VIEWER_BINARY_NAME}
    ${PNG_PRELOAD_ARCHIVES}
    ${ZLIB_PRELOAD_ARCHIVES}
    ${URIPARSER_PRELOAD_ARCHIVES}
    ${GOOGLE_PERFTOOLS_LIBRARIES}
    ${LLAUDIO_LIBRARIES}
    ${LLCHARACTER_LIBRARIES}
    ${LLIMAGE_LIBRARIES}
    ${LLINVENTORY_LIBRARIES}
    ${LLMESSAGE_LIBRARIES}
    ${LLPLUGIN_LIBRARIES}
    ${LLPRIMITIVE_LIBRARIES}
    ${LLRENDER_LIBRARIES}
    ${FREETYPE_LIBRARIES}
    ${LLUI_LIBRARIES}
    ${LLVFS_LIBRARIES}
    ${LLWINDOW_LIBRARIES}
    ${LLXML_LIBRARIES}
    ${LLMATH_LIBRARIES}
    ${LLCOREHTTP_LIBRARIES}
    ${LLCOMMON_LIBRARIES}
    ${NDOF_LIBRARY}
    ${NVAPI_LIBRARY}
    ${HUNSPELL_LIBRARY}
    ${viewer_LIBRARIES}
    ${BOOST_PROGRAM_OPTIONS_LIBRARY}
    ${BOOST_REGEX_LIBRARY}
    ${BOOST_COROUTINE_LIBRARY}
    ${BOOST_CONTEXT_LIBRARY}
    ${DBUSGLIB_LIBRARIES}
    ${OPENGL_LIBRARIES}
    ${FMODWRAPPER_LIBRARY} # must come after LLAudio
    ${GLOD_LIBRARIES}
    ${OPENGL_LIBRARIES}
    ${JSONCPP_LIBRARIES}
    ${SDL_LIBRARY}
    ${SMARTHEAP_LIBRARY}
    ${UI_LIBRARIES}
    ${WINDOWS_LIBRARIES}
    ${EXPAT_LIBRARIES}
    ${XMLRPCEPI_LIBRARIES}
    ${OPENSSL_LIBRARIES}
    ${CRYPTO_LIBRARIES}
    ${LLLOGIN_LIBRARIES}
    ${LLPHYSICS_LIBRARIES}
    ${LLPHYSICSEXTENSIONS_LIBRARIES}
    ${LLAPPEARANCE_LIBRARIES}
    )

if (BUGSPLAT_DB)
  target_link_libraries(${VIEWER_BINARY_NAME}
    ${BUGSPLAT_LIBRARIES}
    )
endif (BUGSPLAT_DB)

set(ARTWORK_DIR ${CMAKE_CURRENT_SOURCE_DIR} CACHE PATH
    "Path to artwork files.")

if (LINUX)
  set(product SecondLife-${ARCH}-${VIEWER_SHORT_VERSION}.${VIEWER_VERSION_REVISION})

  # These are the generated targets that are copied to package/
  set(COPY_INPUT_DEPENDENCIES
    ${VIEWER_BINARY_NAME}
    linux-crash-logger
    SLPlugin
    media_plugin_gstreamer010
    media_plugin_libvlc
    llcommon
    )

  add_custom_command(
      OUTPUT ${product}.tar.bz2
      COMMAND ${PYTHON_EXECUTABLE}
      ARGS
        ${CMAKE_CURRENT_SOURCE_DIR}/viewer_manifest.py
        --arch=${ARCH}
        --artwork=${ARTWORK_DIR}
        "--bugsplat=${BUGSPLAT_DB}"
        --build=${CMAKE_CURRENT_BINARY_DIR}
        --buildtype=${CMAKE_BUILD_TYPE}
        "--channel=${VIEWER_CHANNEL}"
        --configuration=${CMAKE_CFG_INTDIR}
        --dest=${CMAKE_CURRENT_BINARY_DIR}/packaged
        --grid=${GRID}
        --source=${CMAKE_CURRENT_SOURCE_DIR}
        --touch=${CMAKE_CURRENT_BINARY_DIR}/${CMAKE_CFG_INTDIR}/.${product}.touched
        --versionfile=${CMAKE_CURRENT_BINARY_DIR}/viewer_version.txt
      DEPENDS
        ${CMAKE_CURRENT_SOURCE_DIR}/viewer_manifest.py
        ${COPY_INPUT_DEPENDENCIES}
      )

  if (PACKAGE)
  endif (PACKAGE)

  add_custom_command(
    OUTPUT  ${CMAKE_CURRENT_BINARY_DIR}/${CMAKE_CFG_INTDIR}/.${product}.copy_touched
    COMMAND ${PYTHON_EXECUTABLE}
    ARGS
      ${CMAKE_CURRENT_SOURCE_DIR}/viewer_manifest.py
      --actions=copy
      --arch=${ARCH}
      --artwork=${ARTWORK_DIR}
      "--bugsplat=${BUGSPLAT_DB}"
      --build=${CMAKE_CURRENT_BINARY_DIR}
      --buildtype=${CMAKE_BUILD_TYPE}
      "--channel=${VIEWER_CHANNEL}"
      --configuration=${CMAKE_CFG_INTDIR}
      --dest=${CMAKE_CURRENT_BINARY_DIR}/packaged
      --grid=${GRID}
      --source=${CMAKE_CURRENT_SOURCE_DIR}
      --versionfile=${CMAKE_CURRENT_BINARY_DIR}/viewer_version.txt
    DEPENDS
      ${CMAKE_CURRENT_SOURCE_DIR}/viewer_manifest.py
      ${COPY_INPUT_DEPENDENCIES}
    COMMENT "Performing viewer_manifest copy"
    )

  add_custom_target(copy_l_viewer_manifest ALL DEPENDS ${CMAKE_CURRENT_BINARY_DIR}/${CMAKE_CFG_INTDIR}/.${product}.copy_touched)

  if (PACKAGE)
    add_custom_target(llpackage ALL DEPENDS ${product}.tar.bz2)
    # Make sure we don't run two instances of viewer_manifest.py at the same time.
    add_dependencies(llpackage copy_l_viewer_manifest)
    check_message_template(llpackage)
  endif (PACKAGE)
endif (LINUX)

if (DARWIN)
  # These all get set with PROPERTIES. It's not that the property names are
  # magically known to CMake -- it's that these names are referenced in the
  # Info-SecondLife.plist file in the configure_file() directive below.
  set(product "${VIEWER_CHANNEL}")
  set(MACOSX_EXECUTABLE_NAME "${VIEWER_CHANNEL}")
  set(MACOSX_BUNDLE_INFO_STRING "${VIEWER_CHANNEL}")
  set(MACOSX_BUNDLE_ICON_FILE "secondlife.icns")
  set(MACOSX_BUNDLE_GUI_IDENTIFIER "com.secondlife.indra.viewer")
  set(MACOSX_BUNDLE_LONG_VERSION_STRING "${VIEWER_CHANNEL} ${VIEWER_SHORT_VERSION}.${VIEWER_VERSION_REVISION}")
  set(MACOSX_BUNDLE_BUNDLE_NAME "SecondLife")
  set(MACOSX_BUNDLE_SHORT_VERSION_STRING "${VIEWER_SHORT_VERSION}.${VIEWER_VERSION_REVISION}")
  set(MACOSX_BUNDLE_BUNDLE_VERSION "${VIEWER_SHORT_VERSION}${VIEWER_MACOSX_PHASE}${VIEWER_REVISION}")
  set(MACOSX_BUNDLE_COPYRIGHT "Copyright © Linden Research, Inc. 2018")
  set(MACOSX_BUNDLE_NSMAIN_NIB_FILE "SecondLife.nib")
  set(MACOSX_BUNDLE_NSPRINCIPAL_CLASS "NSApplication")

  # https://blog.kitware.com/upcoming-in-cmake-2-8-12-osx-rpath-support/
  set(CMAKE_MACOSX_RPATH 1)
  
  set_target_properties(
    ${VIEWER_BINARY_NAME}
    PROPERTIES
    OUTPUT_NAME "${product}"
    # From Contents/MacOS/SecondLife, look in Contents/Frameworks
    INSTALL_RPATH "@loader_path/../Frameworks"
    # SIGH, as of 2018-05-24 (cmake 3.11.1) the INSTALL_RPATH property simply
    # does not work. Try this:
    LINK_FLAGS "-rpath @loader_path/../Frameworks"
    MACOSX_BUNDLE_INFO_PLIST
    "${CMAKE_CURRENT_SOURCE_DIR}/Info-SecondLife.plist"
    )

  set(VIEWER_APP_BUNDLE "${CMAKE_CURRENT_BINARY_DIR}/${CMAKE_CFG_INTDIR}/${product}.app")
  set(VIEWER_APP_EXE "${VIEWER_APP_BUNDLE}/Contents/MacOS/${product}")
  set(VIEWER_APP_DSYM "${VIEWER_APP_EXE}.dSYM")
  set(VIEWER_APP_XCARCHIVE "${VIEWER_APP_BUNDLE}/../${product}.xcarchive.zip")

  configure_file(
     "${CMAKE_CURRENT_SOURCE_DIR}/Info-SecondLife.plist"
     "${VIEWER_APP_BUNDLE}/Contents/Info.plist"
    )

  add_custom_command(
    TARGET ${VIEWER_BINARY_NAME} POST_BUILD
    COMMAND ${PYTHON_EXECUTABLE}
    ARGS
      ${CMAKE_CURRENT_SOURCE_DIR}/viewer_manifest.py
      --actions=copy
      --arch=${ARCH}
      --artwork=${ARTWORK_DIR}
      "--bugsplat=${BUGSPLAT_DB}"
      --build=${CMAKE_CURRENT_BINARY_DIR}
      --buildtype=${CMAKE_BUILD_TYPE}
      --bundleid=${MACOSX_BUNDLE_GUI_IDENTIFIER}
      "--channel=${VIEWER_CHANNEL}"
      --configuration=${CMAKE_CFG_INTDIR}
      --dest=${VIEWER_APP_BUNDLE}
      --grid=${GRID}
      --source=${CMAKE_CURRENT_SOURCE_DIR}
      --versionfile=${CMAKE_CURRENT_BINARY_DIR}/viewer_version.txt
    DEPENDS
      ${VIEWER_BINARY_NAME}
      ${CMAKE_CURRENT_SOURCE_DIR}/viewer_manifest.py
    )

  add_dependencies(${VIEWER_BINARY_NAME} SLPlugin media_plugin_libvlc media_plugin_cef mac-crash-logger)
  add_dependencies(${VIEWER_BINARY_NAME} mac-crash-logger)

  if (ENABLE_SIGNING)
      set(SIGNING_SETTING "--signature=${SIGNING_IDENTITY}")
  else (ENABLE_SIGNING)
      set(SIGNING_SETTING "")
  endif (ENABLE_SIGNING)

  if (PACKAGE)
      add_custom_target(llpackage ALL DEPENDS ${VIEWER_BINARY_NAME})

      add_custom_command(
        TARGET llpackage POST_BUILD
        COMMAND ${PYTHON_EXECUTABLE}
        ARGS
          ${CMAKE_CURRENT_SOURCE_DIR}/viewer_manifest.py
          --arch=${ARCH}
          --artwork=${ARTWORK_DIR}
          "--bugsplat=${BUGSPLAT_DB}"
          --build=${CMAKE_CURRENT_BINARY_DIR}
          --buildtype=${CMAKE_BUILD_TYPE}
          "--channel=${VIEWER_CHANNEL}"
          --configuration=${CMAKE_CFG_INTDIR}
          --dest=${VIEWER_APP_BUNDLE}
          --grid=${GRID}
          --source=${CMAKE_CURRENT_SOURCE_DIR}
          --touch=${CMAKE_CURRENT_BINARY_DIR}/${CMAKE_CFG_INTDIR}/.${product}.touched
          --versionfile=${CMAKE_CURRENT_BINARY_DIR}/viewer_version.txt
          ${SIGNING_SETTING}
        DEPENDS
          ${CMAKE_CURRENT_SOURCE_DIR}/viewer_manifest.py
      )
  endif (PACKAGE)
endif (DARWIN)

if (INSTALL)
  include(${CMAKE_CURRENT_SOURCE_DIR}/ViewerInstall.cmake)
endif (INSTALL)

# Note that the conventional VIEWER_SYMBOL_FILE is set by ../../build.sh
if (PACKAGE AND (RELEASE_CRASH_REPORTING OR NON_RELEASE_CRASH_REPORTING) AND VIEWER_SYMBOL_FILE)
  if (NOT BUGSPLAT_DB)
    # Breakpad symbol-file generation
    set(SYMBOL_SEARCH_DIRS "")
    if (WINDOWS)
      list(APPEND SYMBOL_SEARCH_DIRS "${CMAKE_CURRENT_BINARY_DIR}/${CMAKE_CFG_INTDIR}")
      # slplugin.exe failing symbols dump - need to debug, might have to do with updated version of google breakpad
      # set(VIEWER_EXE_GLOBS "${VIEWER_BINARY_NAME}${CMAKE_EXECUTABLE_SUFFIX} slplugin.exe")
      set(VIEWER_EXE_GLOBS "${VIEWER_BINARY_NAME}${CMAKE_EXECUTABLE_SUFFIX}")
      set(VIEWER_LIB_GLOB "*${CMAKE_SHARED_MODULE_SUFFIX}")
      set(VIEWER_COPY_MANIFEST copy_w_viewer_manifest)
    endif (WINDOWS)
    if (DARWIN)
      list(APPEND SYMBOL_SEARCH_DIRS "${CMAKE_CURRENT_BINARY_DIR}/${CMAKE_CFG_INTDIR}")
      # *TODO: Generate these search dirs in the cmake files related to each binary.
      list(APPEND SYMBOL_SEARCH_DIRS "${CMAKE_BINARY_DIR}/llplugin/slplugin/${CMAKE_CFG_INTDIR}")
      list(APPEND SYMBOL_SEARCH_DIRS "${CMAKE_BINARY_DIR}/mac_crash_logger/${CMAKE_CFG_INTDIR}")
      list(APPEND SYMBOL_SEARCH_DIRS "${CMAKE_BINARY_DIR}/media_plugins/gstreamer010/${CMAKE_CFG_INTDIR}")
      set(VIEWER_EXE_GLOBS "'${product}' SLPlugin mac-crash-logger")
      set(VIEWER_EXE_GLOBS "'${product}' mac-crash-logger")
      set(VIEWER_LIB_GLOB "*.dylib")
    endif (DARWIN)
    if (LINUX)
      list(APPEND SYMBOL_SEARCH_DIRS "${CMAKE_CURRENT_BINARY_DIR}/packaged")
      set(VIEWER_EXE_GLOBS "do-not-directly-run-secondlife-bin SLPlugin")
      set(VIEWER_EXE_GLOBS "do-not-directly-run-secondlife-bin")
      set(VIEWER_LIB_GLOB "*${CMAKE_SHARED_MODULE_SUFFIX}*")
      set(VIEWER_COPY_MANIFEST copy_l_viewer_manifest)
    endif (LINUX)

    if(CMAKE_CFG_INTDIR STREQUAL ".")
        set(LLBUILD_CONFIG ${CMAKE_BUILD_TYPE})
    else(CMAKE_CFG_INTDIR STREQUAL ".")
        # set LLBUILD_CONFIG to be a shell variable evaluated at build time
        # reflecting the configuration we are currently building.
        set(LLBUILD_CONFIG ${CMAKE_CFG_INTDIR})
    endif(CMAKE_CFG_INTDIR STREQUAL ".")
    add_custom_command(OUTPUT "${VIEWER_SYMBOL_FILE}"
      COMMAND "${PYTHON_EXECUTABLE}"
      ARGS
        "${CMAKE_CURRENT_SOURCE_DIR}/generate_breakpad_symbols.py"
        "${LLBUILD_CONFIG}"
        "${SYMBOL_SEARCH_DIRS}"
        "${VIEWER_EXE_GLOBS}"
        "${VIEWER_LIB_GLOB}"
        "${AUTOBUILD_INSTALL_DIR}/bin/dump_syms"
        "${VIEWER_SYMBOL_FILE}"
      DEPENDS generate_breakpad_symbols.py
          VERBATIM)

    add_custom_target(generate_symbols DEPENDS "${VIEWER_SYMBOL_FILE}" ${VIEWER_BINARY_NAME} "${VIEWER_COPY_MANIFEST}")
    add_dependencies(generate_symbols ${VIEWER_BINARY_NAME})
    if (WINDOWS OR LINUX)
      add_dependencies(generate_symbols "${VIEWER_COPY_MANIFEST}")
    endif (WINDOWS OR LINUX)

  else (NOT BUGSPLAT_DB)
    # BugSplat symbol-file generation
    if (WINDOWS)
      # Just pack up a tarball containing only the .pdb file for the
      # executable. Because we intend to use cygwin tar, we must render
      # VIEWER_SYMBOL_FILE in cygwin path syntax.
      execute_process(COMMAND "cygpath" "-u" "${VIEWER_SYMBOL_FILE}"
        OUTPUT_VARIABLE VIEWER_SYMBOL_FILE_CYGWIN
        OUTPUT_STRIP_TRAILING_WHITESPACE)
      execute_process(COMMAND "cygpath" "-u" "${CMAKE_CURRENT_BINARY_DIR}/${CMAKE_CFG_INTDIR}"
        OUTPUT_VARIABLE PARENT_DIRECTORY_CYGWIN
        OUTPUT_STRIP_TRAILING_WHITESPACE)
      add_custom_command(OUTPUT "${VIEWER_SYMBOL_FILE}"
        # Use of 'tar ...j' here assumes VIEWER_SYMBOL_FILE endswith .tar.bz2;
        # testing a string suffix is painful enough in CMake language that
        # we'll continue assuming it until forced to generalize.
        COMMAND "tar"
        ARGS
          "cjf"
          "${VIEWER_SYMBOL_FILE_CYGWIN}"
          "-C"
          "${PARENT_DIRECTORY_CYGWIN}"
          "secondlife-bin.pdb"
        DEPENDS "${CMAKE_CURRENT_BINARY_DIR}/${CMAKE_CFG_INTDIR}/secondlife-bin.pdb"
        COMMENT "Packing viewer PDB into ${VIEWER_SYMBOL_FILE_CYGWIN}"
        )
      add_custom_target(generate_symbols DEPENDS "${VIEWER_SYMBOL_FILE}" ${VIEWER_BINARY_NAME})
      add_dependencies(generate_symbols ${VIEWER_BINARY_NAME})
    endif (WINDOWS)
    if (DARWIN)
      # Have to run dsymutil first, then pack up the resulting .dSYM directory
      add_custom_command(OUTPUT "${VIEWER_APP_DSYM}"
        COMMAND "dsymutil"
        ARGS
          ${VIEWER_APP_EXE}
        COMMENT "Generating ${VIEWER_APP_DSYM}"
        )
      add_custom_target(dsym_generate DEPENDS "${VIEWER_APP_DSYM}")
      add_dependencies(dsym_generate ${VIEWER_BINARY_NAME})
      add_custom_command(OUTPUT "${VIEWER_SYMBOL_FILE}"
        # See above comments about "tar ...j"
        COMMAND "tar"
        ARGS
          "cjf"
          "${VIEWER_SYMBOL_FILE}"
          "-C"
          "${VIEWER_APP_DSYM}/.."
          "${product}.dSYM"
        DEPENDS "${VIEWER_APP_DSYM}"
        COMMENT "Packing dSYM into ${VIEWER_SYMBOL_FILE}"
        )
      add_custom_target(dsym_tarball DEPENDS "${VIEWER_SYMBOL_FILE}")
      add_dependencies(dsym_tarball dsym_generate)
      add_custom_command(OUTPUT "${VIEWER_APP_XCARCHIVE}"
        COMMAND "zip"
        ARGS
          "-r"
          "${VIEWER_APP_XCARCHIVE}"
          "."
        WORKING_DIRECTORY "${VIEWER_APP_DSYM}/.."
        DEPENDS "${VIEWER_APP_DSYM}"
        COMMENT "Generating xcarchive.zip for upload to BugSplat"
        )
      add_custom_target(dsym_xcarchive DEPENDS "${VIEWER_APP_XCARCHIVE}")
      add_dependencies(dsym_xcarchive dsym_generate)
      # Have to create a stamp file, and depend on it, to force CMake to run
      # the cleanup step.
      add_custom_command(OUTPUT "${CMAKE_CURRENT_BINARY_DIR}/dsym.stamp"
        COMMAND rm -rf "${VIEWER_APP_DSYM}"
        COMMAND touch "${CMAKE_CURRENT_BINARY_DIR}/dsym.stamp"
        DEPENDS "${VIEWER_SYMBOL_FILE}" "${VIEWER_APP_XCARCHIVE}"
        COMMENT "Cleaning up dSYM"
        )
      add_custom_target(generate_symbols DEPENDS
        "${VIEWER_APP_DSYM}"
        "${VIEWER_SYMBOL_FILE}"
        "${VIEWER_APP_XCARCHIVE}"
        "${CMAKE_CURRENT_BINARY_DIR}/dsym.stamp"
        )
      add_dependencies(generate_symbols dsym_tarball dsym_xcarchive)
    endif (DARWIN)
    if (LINUX)
      # TBD
    endif (LINUX)
  endif (NOT BUGSPLAT_DB)

  # for both BUGSPLAT_DB and Breakpad
  add_dependencies(llpackage generate_symbols)
endif ()

if (LL_TESTS)
  # To add a viewer unit test, just add the test .cpp file below
  # This creates a separate test project per file listed.
  include(LLAddBuildTest)
  SET(viewer_TEST_SOURCE_FILES
    llagentaccess.cpp
    lldateutil.cpp
#    llmediadataclient.cpp
    lllogininstance.cpp
#    llremoteparcelrequest.cpp
    llviewerhelputil.cpp
    llversioninfo.cpp
    llworldmap.cpp
    llworldmipmap.cpp
  )

  set_source_files_properties(
    llworldmap.cpp
    llworldmipmap.cpp
    PROPERTIES
    LL_TEST_ADDITIONAL_SOURCE_FILES 
    tests/llviewertexture_stub.cpp
    #llviewertexturelist.cpp
  )

  set(test_libs
    ${LLCOMMON_LIBRARIES}
    ${JSONCPP_LIBRARIES}
    ${CURL_LIBRARIES}
    ${NGHTTP2_LIBRARIES}
    )

  set_source_files_properties(
    llmediadataclient.cpp
    PROPERTIES
    LL_TEST_ADDITIONAL_LIBRARIES "${test_libs}"
  )

  set_source_files_properties(
    llviewerhelputil.cpp
    PROPERTIES
    LL_TEST_ADDITIONAL_LIBRARIES "${BOOST_SYSTEM_LIBRARY}"
  )

  set_source_files_properties(
    llremoteparcelrequest.cpp
    PROPERTIES
    LL_TEST_ADDITIONAL_LIBRARIES "${BOOST_SYSTEM_LIBRARY}"
  )

  set_source_files_properties(
    llworldmap.cpp
    llworldmipmap.cpp
    PROPERTIES
    LL_TEST_ADDITIONAL_SOURCE_FILES 
    tests/llviewertexture_stub.cpp
    #llviewertexturelist.cpp
    LL_TEST_ADDITIONAL_LIBRARIES "${BOOST_SYSTEM_LIBRARY}"
  )

  set_source_files_properties(
    llmediadataclient.cpp
    PROPERTIES
    LL_TEST_ADDITIONAL_LIBRARIES "${LLPRIMITIVE_LIBRARIES}"
  )

  set_source_files_properties(
    llagentaccess.cpp
    PROPERTIES
    LL_TEST_ADDITIONAL_LIBRARIES "${BOOST_SYSTEM_LIBRARY}"
  )

  set_source_files_properties(
    lllogininstance.cpp
    PROPERTIES
    LL_TEST_ADDITIONAL_LIBRARIES "${BOOST_SYSTEM_LIBRARY}"
  )

  ##################################################
  # DISABLING PRECOMPILED HEADERS USAGE FOR TESTS
  ##################################################
  # if(USE_PRECOMPILED_HEADERS)
  #     set_source_files_properties(
  #       ${viewer_TEST_SOURCE_FILES}
  #       PROPERTIES
  #         LL_TEST_ADDITIONAL_SOURCE_FILES llviewerprecompiledheaders.cpp
  #       )
  # endif(USE_PRECOMPILED_HEADERS)
  LL_ADD_PROJECT_UNIT_TESTS(${VIEWER_BINARY_NAME} "${viewer_TEST_SOURCE_FILES}")

  #set(TEST_DEBUG on)
  ##################################################
  # DISABLING PRECOMPILED HEADERS USAGE FOR TESTS
  ##################################################
  # if(USE_PRECOMPILED_HEADERS)
  #     set(test_sources "${test_sources}" llviewerprecompiledheaders.cpp)
  # endif(USE_PRECOMPILED_HEADERS)
  set(test_libs
    ${LLMESSAGE_LIBRARIES}
    ${WINDOWS_LIBRARIES}
    ${LLVFS_LIBRARIES}
    ${LLMATH_LIBRARIES}
    ${LLCOMMON_LIBRARIES}
    ${GOOGLEMOCK_LIBRARIES}
    )

  if (LINUX)
    # llcommon uses `clock_gettime' which is provided by librt on linux.
    set(LIBRT_LIBRARY
      rt
      )
  endif (LINUX)

  set(test_libs
    ${WINDOWS_LIBRARIES}
    ${LLVFS_LIBRARIES}
    ${LLMATH_LIBRARIES}
    ${LLCOMMON_LIBRARIES}
    ${LLMESSAGE_LIBRARIES}
    ${LLCOREHTTP_LIBRARIES}
    ${GOOGLEMOCK_LIBRARIES}
    ${OPENSSL_LIBRARIES}
    ${CRYPTO_LIBRARIES}
    ${LIBRT_LIBRARY}
    ${BOOST_COROUTINE_LIBRARY}
    ${BOOST_CONTEXT_LIBRARY}
  )

  LL_ADD_INTEGRATION_TEST(llsechandler_basic
    llsechandler_basic.cpp
    "${test_libs}"
    )

  LL_ADD_INTEGRATION_TEST(llsecapi
     llsecapi.cpp
    "${test_libs}"
    )

  set(llslurl_test_sources
      llslurl.cpp
      llviewernetwork.cpp
  )


  LL_ADD_INTEGRATION_TEST(llslurl
     "${llslurl_test_sources}"
    "${test_libs}"
    )

  LL_ADD_INTEGRATION_TEST(llviewernetwork
     llviewernetwork.cpp
    "${test_libs}"
    )

  LL_ADD_INTEGRATION_TEST(llviewerassetstats
    llviewerassetstats.cpp
    "${test_libs}"
    )

# LL_ADD_INTEGRATION_TEST(llhttpretrypolicy "llhttpretrypolicy.cpp" "${test_libs}")

  #ADD_VIEWER_BUILD_TEST(llmemoryview viewer)
  #ADD_VIEWER_BUILD_TEST(llagentaccess viewer)
  #ADD_VIEWER_BUILD_TEST(lltextureinfo viewer)
  #ADD_VIEWER_BUILD_TEST(lltextureinfodetails viewer)

include(LLAddBuildTest)
SET(viewer_TEST_SOURCE_FILES
  llagentaccess.cpp
  )
set_source_files_properties(
  ${viewer_TEST_SOURCE_FILES}
  PROPERTIES
    LL_TEST_ADDITIONAL_SOURCE_FILES llviewerprecompiledheaders.cpp
  )

endif (LL_TESTS)

check_message_template(${VIEWER_BINARY_NAME})
<|MERGE_RESOLUTION|>--- conflicted
+++ resolved
@@ -273,11 +273,8 @@
     llfloatermemleak.cpp
     llfloatermodelpreview.cpp
     llfloatermodeluploadbase.cpp
-<<<<<<< HEAD
+    llfloatermyscripts.cpp
     llfloatermyenvironment.cpp
-=======
-    llfloatermyscripts.cpp
->>>>>>> 34322f8f
     llfloaternamedesc.cpp
     llfloaternotificationsconsole.cpp
     llfloaternotificationstabbed.cpp
@@ -906,11 +903,8 @@
     llfloatermemleak.h
     llfloatermodelpreview.h
     llfloatermodeluploadbase.h
-<<<<<<< HEAD
+    llfloatermyscripts.h
     llfloatermyenvironment.h
-=======
-    llfloatermyscripts.h
->>>>>>> 34322f8f
     llfloaternamedesc.h
     llfloaternotificationsconsole.h
     llfloaternotificationstabbed.h
@@ -2124,7 +2118,7 @@
   set(MACOSX_BUNDLE_BUNDLE_NAME "SecondLife")
   set(MACOSX_BUNDLE_SHORT_VERSION_STRING "${VIEWER_SHORT_VERSION}.${VIEWER_VERSION_REVISION}")
   set(MACOSX_BUNDLE_BUNDLE_VERSION "${VIEWER_SHORT_VERSION}${VIEWER_MACOSX_PHASE}${VIEWER_REVISION}")
-  set(MACOSX_BUNDLE_COPYRIGHT "Copyright © Linden Research, Inc. 2018")
+  set(MACOSX_BUNDLE_COPYRIGHT "Copyright © Linden Research, Inc. 2019")
   set(MACOSX_BUNDLE_NSMAIN_NIB_FILE "SecondLife.nib")
   set(MACOSX_BUNDLE_NSPRINCIPAL_CLASS "NSApplication")
 
