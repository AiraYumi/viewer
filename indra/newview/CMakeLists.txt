# -*- cmake -*-

project(viewer)

include(00-Common)
include(Boost)
include(BuildVersion)
include(DBusGlib)
include(DirectX)
include(OpenSSL)
include(ELFIO)
include(FMOD)
include(OPENAL)
include(FindOpenGL)
include(LLAudio)
include(LLCharacter)
include(LLCommon)
include(LLImage)
include(LLImageJ2COJ)
include(LLInventory)
include(LLMath)
include(LLMessage)
include(LLPlugin)
include(LLPrimitive)
include(LLRender)
include(LLUI)
include(LLVFS)
include(LLWindow)
include(LLXML)
include(LLXUIXML)
include(LScript)
include(Linking)
include(NDOF)
include(GooglePerfTools)
include(TemplateCheck)
include(UI)
include(UnixInstall)
include(LLKDU)
include(ViewerMiscLibs)
include(LLLogin)
include(CMakeCopyIfDifferent)

include_directories(
    ${DBUSGLIB_INCLUDE_DIRS}
    ${ELFIO_INCLUDE_DIR}
    ${LLAUDIO_INCLUDE_DIRS}
    ${LLCHARACTER_INCLUDE_DIRS}
    ${LLCOMMON_INCLUDE_DIRS}
    ${LLIMAGE_INCLUDE_DIRS}
    ${LLINVENTORY_INCLUDE_DIRS}
    ${LLMATH_INCLUDE_DIRS}
    ${LLMESSAGE_INCLUDE_DIRS}
    ${LLPLUGIN_INCLUDE_DIRS}
    ${LLPRIMITIVE_INCLUDE_DIRS}
    ${LLRENDER_INCLUDE_DIRS}
    ${LLUI_INCLUDE_DIRS}
    ${LLVFS_INCLUDE_DIRS}
    ${LLWINDOW_INCLUDE_DIRS}
    ${LLXML_INCLUDE_DIRS}
    ${LLXUIXML_INCLUDE_DIRS}
    ${LSCRIPT_INCLUDE_DIRS}
    ${LSCRIPT_INCLUDE_DIRS}/lscript_compile
    ${LLLOGIN_INCLUDE_DIRS}
    )

set(viewer_SOURCE_FILES
    llagent.cpp
    llagentaccess.cpp
    llagentdata.cpp
    llagentlanguage.cpp
    llagentlistener.cpp
    llagentpicksinfo.cpp
    llagentpilot.cpp
    llagentui.cpp
    llagentwearables.cpp
    llanimstatelabels.cpp
    llappearancemgr.cpp
    llappviewer.cpp
    llappviewerlistener.cpp
    llassetuploadqueue.cpp
    llassetuploadresponders.cpp
    llaudiosourcevo.cpp
    llavataractions.cpp
    llavatariconctrl.cpp
    llavatarlist.cpp
    llavatarlistitem.cpp
    llavatarpropertiesprocessor.cpp
    llbottomtray.cpp
    llbox.cpp
    llbreadcrumbview.cpp
    llcallbacklist.cpp
    llcallfloater.cpp
    llcallingcard.cpp
    llcapabilitylistener.cpp
    llcaphttpsender.cpp
    llchannelmanager.cpp
    llchatbar.cpp
    llchathistory.cpp
    llchatitemscontainerctrl.cpp
    llchatmsgbox.cpp
    llchiclet.cpp
    llclassifiedinfo.cpp
    llclassifiedstatsresponder.cpp
    llcloud.cpp
    llcolorswatch.cpp
    llcommanddispatcherlistener.cpp
    llcommandhandler.cpp
    llcommandlineparser.cpp
    llcompilequeue.cpp
    llconfirmationmanager.cpp
    llcurrencyuimanager.cpp
    llcylinder.cpp
    lldateutil.cpp
    lldebugmessagebox.cpp
    lldebugview.cpp
    lldelayedgestureerror.cpp
    lldirpicker.cpp
    lldndbutton.cpp
    lldrawable.cpp
    lldrawpool.cpp
    lldrawpoolalpha.cpp
    lldrawpoolavatar.cpp
    lldrawpoolbump.cpp
    lldrawpoolground.cpp
    lldrawpoolsimple.cpp
    lldrawpoolsky.cpp
    lldrawpoolterrain.cpp
    lldrawpooltree.cpp
    lldrawpoolwater.cpp
    lldrawpoolwlsky.cpp
    lldriverparam.cpp
    lldynamictexture.cpp
    llemote.cpp
    lleventinfo.cpp
    lleventnotifier.cpp
    lleventpoll.cpp
    llexpandabletextbox.cpp
    llface.cpp
    llfasttimerview.cpp
    llfavoritesbar.cpp
    llfeaturemanager.cpp
    llfilepicker.cpp
    llfirstuse.cpp
    llflexibleobject.cpp
    llfloaterabout.cpp
    llfloateractivespeakers.cpp
    llfloateranimpreview.cpp
    llfloaterauction.cpp
    llfloateravatarpicker.cpp
    llfloateravatartextures.cpp
    llfloaterbeacons.cpp
    llfloaterbuildoptions.cpp
    llfloaterbulkpermission.cpp
    llfloaterbump.cpp
    llfloaterbuy.cpp
    llfloaterbuycontents.cpp
    llfloaterbuycurrency.cpp
    llfloaterbuyland.cpp
    llfloatercamera.cpp
    llfloatercolorpicker.cpp
    llfloatercustomize.cpp
    llfloaterdaycycle.cpp
    llfloaterenvsettings.cpp
    llfloaterfonttest.cpp
    llfloatergesture.cpp
    llfloatergodtools.cpp
    llfloatergroupinvite.cpp
    llfloatergroups.cpp
    llfloaterhandler.cpp
    llfloaterhardwaresettings.cpp
    llfloaterhelpbrowser.cpp
    llfloaterhud.cpp
    llfloaterimagepreview.cpp
    llfloaterinspect.cpp
    llfloaterinventory.cpp
    llfloaterjoystick.cpp
    llfloaterlagmeter.cpp
    llfloaterland.cpp
    llfloaterlandholdings.cpp
    llfloatermap.cpp
    llfloatermediabrowser.cpp
    llfloatermediasettings.cpp
    llfloatermemleak.cpp
    llfloaternamedesc.cpp
    llfloaternearbymedia.cpp
    llfloaternotificationsconsole.cpp
    llfloateropenobject.cpp
    llfloaterparcel.cpp
    llfloaterpay.cpp
    llfloaterperms.cpp
    llfloaterpostcard.cpp
    llfloaterpostprocess.cpp
    llfloaterpreference.cpp
    llfloaterproperties.cpp
    llfloaterregioninfo.cpp
    llfloaterreporter.cpp
    llfloaterscriptdebug.cpp
    llfloaterscriptlimits.cpp
    llfloatersearch.cpp
    llfloatersellland.cpp
    llfloatersettingsdebug.cpp
    llfloatersnapshot.cpp
    llfloatertelehub.cpp
    llfloatertestinspectors.cpp
    llfloatertestlistview.cpp
    llfloatertools.cpp
    llfloatertopobjects.cpp
    llfloatertos.cpp
    llfloateruipreview.cpp
    llfloaterurldisplay.cpp
    llfloaterurlentry.cpp
    llfloatervoicedevicesettings.cpp
    llfloaterwater.cpp
    llfloaterwhitelistentry.cpp
    llfloaterwindlight.cpp
    llfloaterwindowsize.cpp
    llfloaterworldmap.cpp
    llfolderview.cpp
    llfolderviewitem.cpp
    llfollowcam.cpp
    llfriendcard.cpp
    llgesturemgr.cpp
    llglsandbox.cpp
    llgroupactions.cpp
    llgroupiconctrl.cpp
    llgrouplist.cpp
    llgroupmgr.cpp
    llhomelocationresponder.cpp
    llhudeffect.cpp
    llhudeffectbeam.cpp
    llhudeffectlookat.cpp
    llhudeffectpointat.cpp
    llhudeffecttrail.cpp
    llhudicon.cpp
    llhudmanager.cpp
    llhudobject.cpp
    llhudrender.cpp
    llhudtext.cpp
    llhudview.cpp
    llimfloater.cpp
    llimfloatercontainer.cpp
    llimhandler.cpp
    llimview.cpp
    llinspect.cpp
    llinspectavatar.cpp
    llinspectgroup.cpp
    llinspectobject.cpp
    llinspectremoteobject.cpp
    llinspecttoast.cpp
    llinventorybridge.cpp
    llinventoryclipboard.cpp
    llinventoryfilter.cpp
    llinventoryfunctions.cpp
    llinventorymodel.cpp
    llinventoryobserver.cpp
    llinventorypanel.cpp
    lljoystickbutton.cpp
    lllandmarkactions.cpp
    lllandmarklist.cpp
    lllistbrowser.cpp
    lllistview.cpp
    lllocaltextureobject.cpp
    lllocationhistory.cpp
    lllocationinputctrl.cpp
    lllogchat.cpp
    llloginhandler.cpp
    lllogininstance.cpp
    llmanip.cpp
    llmaniprotate.cpp
    llmanipscale.cpp
    llmaniptranslate.cpp
    llmediactrl.cpp
    llmediadataclient.cpp
    llmemoryview.cpp
    llmenucommands.cpp
    llmetricperformancetester.cpp
    llmimetypes.cpp
    llmorphview.cpp
    llmoveview.cpp
    llmutelist.cpp
    llnamebox.cpp
    llnameeditor.cpp
    llnamelistctrl.cpp
    llnavigationbar.cpp
    llnearbychat.cpp
    llnearbychatbar.cpp
    llnearbychathandler.cpp
    llnetmap.cpp
    llnotificationalerthandler.cpp
    llnotificationgrouphandler.cpp
    llnotificationhandlerutil.cpp
    llnotificationmanager.cpp
    llnotificationofferhandler.cpp
    llnotificationscripthandler.cpp
    llnotificationtiphandler.cpp
    lloutputmonitorctrl.cpp
    llpanelavatar.cpp
    llpanelavatartag.cpp
    llpanelblockedlist.cpp
    llpanelclassified.cpp
    llpanelcontents.cpp
    llpaneleditwearable.cpp
    llpanelevent.cpp
    llpanelface.cpp
    llpanelgroup.cpp
    llpanelgroupgeneral.cpp
    llpanelgroupinvite.cpp
    llpanelgrouplandmoney.cpp
    llpanelgroupnotices.cpp
    llpanelgrouproles.cpp
    llpanelhome.cpp
    llpanelimcontrolpanel.cpp
    llpanelland.cpp
    llpanellandaudio.cpp
    llpanellandmarkinfo.cpp
    llpanellandmarks.cpp
    llpanellandmedia.cpp
    llpanellogin.cpp
    llpanelloginlistener.cpp
    llpanellookinfo.cpp
    llpanelmaininventory.cpp
    llpanelmediasettingsgeneral.cpp
    llpanelmediasettingspermissions.cpp
    llpanelmediasettingssecurity.cpp
    llpanelme.cpp
    llpanelobject.cpp
    llpanelobjectinventory.cpp
    llpaneloutfitsinventory.cpp
    llpanelpeople.cpp
    llpanelpeoplemenus.cpp
    llpanelpermissions.cpp
    llpanelpick.cpp
    llpanelpicks.cpp
    llpanelplace.cpp
    llpanelplaceinfo.cpp
    llpanelplaceprofile.cpp
    llpanelplaces.cpp
    llpanelplacestab.cpp
    llpanelprimmediacontrols.cpp
    llpanelprofile.cpp
    llpanelprofileview.cpp
    llpanelteleporthistory.cpp
    llpanelvolume.cpp
    llpanelvolumepulldown.cpp
    llparcelselection.cpp
    llparticipantlist.cpp
    llpatchvertexarray.cpp
    llplacesinventorybridge.cpp
    llplacesinventorypanel.cpp
    llpolymesh.cpp
    llpolymorph.cpp
    llpreview.cpp
    llpreviewanim.cpp
    llpreviewgesture.cpp
    llpreviewnotecard.cpp
    llpreviewscript.cpp
    llpreviewsound.cpp
    llpreviewtexture.cpp
    llproductinforequest.cpp
    llprogressview.cpp
    llrecentpeople.cpp
    llregionposition.cpp
    llremoteparcelrequest.cpp
    llsavedsettingsglue.cpp
    llscreenchannel.cpp
    llscriptfloater.cpp
    llscrollingpanelparam.cpp
    llsearchcombobox.cpp
    llsearchhistory.cpp
    llsecapi.cpp
    llsechandler_basic.cpp
    llselectmgr.cpp
    llsidepanelappearance.cpp
    llsidepanelinventory.cpp
    llsidepanelinventorysubpanel.cpp
    llsidepaneliteminfo.cpp
    llsidepaneltaskinfo.cpp
    llsidetray.cpp
    llsidetraypanelcontainer.cpp
    llsky.cpp
    llslurl.cpp
    llspatialpartition.cpp
    llspeakbutton.cpp
    llspeakers.cpp
    llspeakingindicatormanager.cpp
    llsplitbutton.cpp
    llsprite.cpp
    llstartup.cpp
    llstartuplistener.cpp
    llstatusbar.cpp
    llstylemap.cpp
    llsurface.cpp
    llsurfacepatch.cpp
    llsyswellitem.cpp
    llsyswellwindow.cpp
    llteleporthistory.cpp
    llteleporthistorystorage.cpp
    lltexglobalcolor.cpp
    lltexlayer.cpp
    lltexlayerparams.cpp
    lltextureatlas.cpp
    lltextureatlasmanager.cpp
    lltexturecache.cpp
    lltexturectrl.cpp
    lltexturefetch.cpp
    lltextureinfo.cpp
    lltextureinfodetails.cpp
    lltexturestats.cpp
    lltexturestatsuploader.cpp
    lltextureview.cpp
    lltextutil.cpp
    lltoast.cpp
    lltoastalertpanel.cpp
    lltoastgroupnotifypanel.cpp
    lltoastimpanel.cpp
    lltoastnotifypanel.cpp
    lltoastpanel.cpp
    lltool.cpp
    lltoolbrush.cpp
    lltoolcomp.cpp
    lltooldraganddrop.cpp
    lltoolface.cpp
    lltoolfocus.cpp
    lltoolgrab.cpp
    lltoolgun.cpp
    lltoolindividual.cpp
    lltoolmgr.cpp
    lltoolmorph.cpp
    lltoolobjpicker.cpp
    lltoolpie.cpp
    lltoolpipette.cpp
    lltoolplacer.cpp
    lltoolselect.cpp
    lltoolselectland.cpp
    lltoolselectrect.cpp
    lltracker.cpp
    lltransientdockablefloater.cpp
    lltransientfloatermgr.cpp
    lluilistener.cpp
    lluploaddialog.cpp
    llurl.cpp
    llurldispatcher.cpp
    llurldispatcherlistener.cpp
    llurlhistory.cpp
    llurllineeditorctrl.cpp
    llurlwhitelist.cpp
    llvectorperfoptions.cpp
    llversioninfo.cpp
    llviewchildren.cpp
    llviewerassetstorage.cpp
    llviewerassettype.cpp
    llvieweraudio.cpp
    llviewercamera.cpp
    llviewerchat.cpp
    llviewercontrol.cpp
    llviewercontrollistener.cpp
    llviewerdisplay.cpp
    llviewerfloaterreg.cpp
    llviewerfoldertype.cpp
    llviewergenericmessage.cpp
    llviewergesture.cpp    
    llviewerhelp.cpp
    llviewerhelputil.cpp
    llviewerhome.cpp
    llviewerinventory.cpp
    llviewerjoint.cpp
    llviewerjointattachment.cpp
    llviewerjointmesh.cpp
    llviewerjointmesh_sse.cpp
    llviewerjointmesh_sse2.cpp
    llviewerjointmesh_vec.cpp
    llviewerjoystick.cpp
    llviewerkeyboard.cpp
    llviewerlayer.cpp
    llviewermedia.cpp
    llviewermedia_streamingaudio.cpp
    llviewermediafocus.cpp
    llviewermenu.cpp
    llviewermenufile.cpp
    llviewermessage.cpp
    llviewernetwork.cpp
    llviewerobject.cpp
    llviewerobjectlist.cpp
    llviewerparcelmedia.cpp
    llviewerparcelmediaautoplay.cpp
    llviewerparcelmgr.cpp
    llviewerparceloverlay.cpp
    llviewerpartsim.cpp
    llviewerpartsource.cpp
    llviewerregion.cpp
    llviewershadermgr.cpp
    llviewerstats.cpp
    llviewertexteditor.cpp
    llviewertexture.cpp
    llviewertextureanim.cpp
    llviewertexturelist.cpp
    llviewerthrottle.cpp
    llviewervisualparam.cpp
    llviewerwindow.cpp
    llviewerwindowlistener.cpp
    llvlcomposition.cpp
    llvlmanager.cpp
    llvoavatar.cpp
    llvoavatardefines.cpp
    llvoavatarself.cpp
    llvocache.cpp
    llvoclouds.cpp
    llvograss.cpp
    llvoground.cpp
    llvoicechannel.cpp
    llvoiceclient.cpp
<<<<<<< HEAD
    llvoicedw.cpp
    llvoiceremotectrl.cpp
=======
>>>>>>> db4e46e9
    llvoicevisualizer.cpp
    llvoicevivox.cpp
    llvoinventorylistener.cpp
    llvopartgroup.cpp
    llvosky.cpp
    llvosurfacepatch.cpp
    llvotextbubble.cpp
    llvotree.cpp
    llvovolume.cpp
    llvowater.cpp
    llvowlsky.cpp
    llwatchdog.cpp
    llwaterparammanager.cpp
    llwaterparamset.cpp
    llwearable.cpp
    llwearabledictionary.cpp
    llwearablelist.cpp
    llweb.cpp
    llwind.cpp
    llwlanimator.cpp
    llwldaycycle.cpp
    llwlparammanager.cpp
    llwlparamset.cpp
    llworld.cpp
    llworldmap.cpp
    llworldmapmessage.cpp
    llworldmipmap.cpp
    llworldmapview.cpp
    llxmlrpclistener.cpp
    llxmlrpctransaction.cpp
    noise.cpp
    pipeline.cpp
    )

set(VIEWER_BINARY_NAME "secondlife-bin" CACHE STRING
    "The name of the viewer executable to create.")

if (LINUX)
  # We can't set these flags for Darwin, because they get passed to
  # the PPC compiler.  Ugh.

  set_source_files_properties(
      llviewerjointmesh_sse.cpp
      PROPERTIES COMPILE_FLAGS "-msse -mfpmath=sse"
      )
  set_source_files_properties(
      llviewerjointmesh_sse2.cpp
      PROPERTIES COMPILE_FLAGS "-msse2 -mfpmath=sse"
      )
endif (LINUX)

set(viewer_HEADER_FILES
    CMakeLists.txt
    ViewerInstall.cmake
    llagent.h
    llagentaccess.h
    llagentdata.h
    llagentlanguage.h
    llagentlistener.h
    llagentpicksinfo.h
    llagentpilot.h
    llagentui.h
    llagentwearables.h
    llanimstatelabels.h
    llappearance.h
    llappearancemgr.h
    llappviewer.h
    llappviewerlistener.h
    llassetuploadqueue.h
    llassetuploadresponders.h
    llaudiosourcevo.h
    llavataractions.h
    llavatariconctrl.h
    llavatarlist.h
    llavatarlistitem.h
    llavatarpropertiesprocessor.h
    llbottomtray.h
    llbox.h
    llbreadcrumbview.h
    llcallbacklist.h
    llcallfloater.h
    llcallingcard.h
    llcapabilitylistener.h
    llcapabilityprovider.h
    llcaphttpsender.h
    llchannelmanager.h
    llchatbar.h
    llchathistory.h
    llchatitemscontainerctrl.h
    llchatmsgbox.h
    llchiclet.h
    llclassifiedinfo.h
    llclassifiedstatsresponder.h
    llcloud.h
    llcolorswatch.h
    llcommanddispatcherlistener.h
    llcommandhandler.h
    llcommandlineparser.h
    llcompilequeue.h
    llconfirmationmanager.h
    llcurrencyuimanager.h
    llcylinder.h
    lldateutil.h
    lldebugmessagebox.h
    lldebugview.h
    lldelayedgestureerror.h
    lldirpicker.h
    lldndbutton.h
    lldrawable.h
    lldrawpool.h
    lldrawpoolalpha.h
    lldrawpoolavatar.h
    lldrawpoolbump.h
    lldrawpoolclouds.h
    lldrawpoolground.h
    lldrawpoolsimple.h
    lldrawpoolsky.h
    lldrawpoolterrain.h
    lldrawpooltree.h
    lldrawpoolwater.h
    lldrawpoolwlsky.h
    lldriverparam.h
    lldynamictexture.h
    llemote.h
    lleventinfo.h
    lleventnotifier.h
    lleventpoll.h
    llexpandabletextbox.h
    llface.h
    llfasttimerview.h
    llfavoritesbar.h
    llfeaturemanager.h
    llfilepicker.h
    llfirstuse.h
    llflexibleobject.h
    llfloaterabout.h
    llfloateractivespeakers.h
    llfloateranimpreview.h
    llfloaterauction.h
    llfloateravatarpicker.h
    llfloateravatartextures.h
    llfloaterbeacons.h
    llfloaterbuildoptions.h
    llfloaterbulkpermission.h
    llfloaterbump.h
    llfloaterbuy.h
    llfloaterbuycontents.h
    llfloaterbuycurrency.h
    llfloaterbuyland.h
    llfloatercamera.h
    llfloatercolorpicker.h
    llfloatercustomize.h
    llfloaterdaycycle.h
    llfloaterenvsettings.h
    llfloaterfonttest.h
    llfloatergesture.h
    llfloatergodtools.h
    llfloatergroupinvite.h
    llfloatergroups.h
    llfloaterhandler.h
    llfloaterhardwaresettings.h
    llfloaterhelpbrowser.h
    llfloaterhud.h
    llfloaterimagepreview.h
    llfloaterinspect.h
    llfloaterinventory.h
    llfloaterjoystick.h
    llfloaterlagmeter.h
    llfloaterland.h
    llfloaterlandholdings.h
    llfloatermap.h
    llfloatermediabrowser.h
    llfloatermediasettings.h
    llfloatermemleak.h
    llfloaternamedesc.h
    llfloaternearbymedia.h
    llfloaternotificationsconsole.h
    llfloateropenobject.h
    llfloaterparcel.h
    llfloaterpay.h
    llfloaterperms.h
    llfloaterpostcard.h
    llfloaterpostprocess.h
    llfloaterpreference.h
    llfloaterproperties.h
    llfloaterregioninfo.h
    llfloaterreporter.h
    llfloaterscriptdebug.h
    llfloaterscriptlimits.h
    llfloatersearch.h
    llfloatersellland.h
    llfloatersettingsdebug.h
    llfloatersnapshot.h
    llfloatertelehub.h
    llfloatertestinspectors.h
    llfloatertestlistview.h
    llfloatertools.h
    llfloatertopobjects.h
    llfloatertos.h
    llfloateruipreview.h
    llfloaterurldisplay.h
    llfloaterurlentry.h
    llfloatervoicedevicesettings.h
    llfloaterwater.h
    llfloaterwhitelistentry.h
    llfloaterwindlight.h
    llfloaterwindowsize.h
    llfloaterworldmap.h
    llfolderview.h
    llfoldervieweventlistener.h
    llfolderviewitem.h
    llfollowcam.h
    llfriendcard.h
    llgesturemgr.h
    llgroupactions.h
    llgroupiconctrl.h
    llgrouplist.h
    llgroupmgr.h
    llhomelocationresponder.h
    llhudeffect.h
    llhudeffectbeam.h
    llhudeffectlookat.h
    llhudeffectpointat.h
    llhudeffecttrail.h
    llhudicon.h
    llhudmanager.h
    llhudobject.h
    llhudrender.h
    llhudtext.h
    llhudview.h
    llimfloater.h
    llimfloatercontainer.h
    llimview.h
    llinspect.h
    llinspectavatar.h
    llinspectgroup.h
    llinspectobject.h
    llinspectremoteobject.h
    llinspecttoast.h
    llinventorybridge.h
    llinventoryclipboard.h
    llinventoryfilter.h
    llinventoryfunctions.h
    llinventorymodel.h
    llinventoryobserver.h
    llinventorypanel.h
    lljoystickbutton.h
    lllandmarkactions.h
    lllandmarklist.h
    lllightconstants.h
    lllistbrowser.h
    lllistview.h
    lllocaltextureobject.h
    lllocationhistory.h
    lllocationinputctrl.h
    lllogchat.h
    llloginhandler.h
    lllogininstance.h
    llmanip.h
    llmaniprotate.h
    llmanipscale.h
    llmaniptranslate.h
    llmediactrl.h
    llmediadataclient.h
    llmemoryview.h
    llmenucommands.h
    llmetricperformancetester.h
    llmimetypes.h
    llmorphview.h
    llmoveview.h
    llmutelist.h
    llnamebox.h
    llnameeditor.h
    llnamelistctrl.h
    llnavigationbar.h
    llnearbychat.h
    llnearbychatbar.h
    llnearbychathandler.h
    llnetmap.h
    llnotificationhandler.h
    llnotificationmanager.h
    lloutputmonitorctrl.h
    llpanelavatar.h
    llpanelavatartag.h
    llpanelblockedlist.h
    llpanelclassified.h
    llpanelcontents.h
    llpaneleditwearable.h
    llpanelevent.h
    llpanelface.h
    llpanelgroup.h
    llpanelgroupgeneral.h
    llpanelgroupinvite.h
    llpanelgrouplandmoney.h
    llpanelgroupnotices.h
    llpanelgrouproles.h
    llpanelhome.h
    llpanelimcontrolpanel.h
    llpanelland.h
    llpanellandaudio.h
    llpanellandmarkinfo.h
    llpanellandmarks.h
    llpanellandmedia.h
    llpanellogin.h
    llpanelloginlistener.h
    llpanellookinfo.h
    llpanelmaininventory.h
    llpanelmediasettingsgeneral.h
    llpanelmediasettingspermissions.h
    llpanelmediasettingssecurity.h
    llpanelme.h
    llpanelobject.h
    llpanelobjectinventory.h
    llpaneloutfitsinventory.h
    llpanelpeople.h
    llpanelpeoplemenus.h
    llpanelpermissions.h
    llpanelpick.h
    llpanelpicks.h
    llpanelplace.h
    llpanelplaceinfo.h
    llpanelplaceprofile.h
    llpanelplaces.h
    llpanelplacestab.h
    llpanelprimmediacontrols.h
    llpanelprofile.h
    llpanelprofileview.h
    llpanelteleporthistory.h
    llpanelvolume.h
    llpanelvolumepulldown.h
    llparcelselection.h
    llparticipantlist.h
    llpatchvertexarray.h
    llplacesinventorybridge.h
    llplacesinventorypanel.h
    llpolymesh.h
    llpolymorph.h
    llpreview.h
    llpreviewanim.h
    llpreviewgesture.h
    llpreviewnotecard.h
    llpreviewscript.h
    llpreviewsound.h
    llpreviewtexture.h
    llproductinforequest.h
    llprogressview.h
    llrecentpeople.h
    llregionposition.h
    llremoteparcelrequest.h
    llresourcedata.h
    llrootview.h
    llsavedsettingsglue.h
    llscreenchannel.h
    llscriptfloater.h
    llscrollingpanelparam.h
    llsearchcombobox.h
    llsearchhistory.h
    llsecapi.h
    llsechandler_basic.h
    llselectmgr.h
    llsidepanelappearance.h
    llsidepanelinventory.h
    llsidepanelinventorysubpanel.h
    llsidepaneliteminfo.h
    llsidepaneltaskinfo.h
    llsidetray.h
    llsidetraypanelcontainer.h
    llsky.h
    llslurl.h
    llspatialpartition.h
    llspeakbutton.h
    llspeakers.h
    llspeakingindicatormanager.h
    llsplitbutton.h
    llsprite.h
    llstartup.h
    llstartuplistener.h
    llstatusbar.h
    llstylemap.h
    llsurface.h
    llsurfacepatch.h
    llsyswellitem.h
    llsyswellwindow.h    
    lltable.h
    llteleporthistory.h
    llteleporthistorystorage.h
    lltexglobalcolor.h
    lltexlayer.h
    lltexlayerparams.h
    lltextureatlas.h
    lltextureatlasmanager.h
    lltexturecache.h
    lltexturectrl.h
    lltexturefetch.h
    lltextureinfo.h
    lltextureinfodetails.h
    lltexturestats.h
    lltexturestatsuploader.h
    lltextureview.h
    lltextutil.h
    lltoast.h
    lltoastalertpanel.h
    lltoastgroupnotifypanel.h
    lltoastimpanel.h
    lltoastnotifypanel.h
    lltoastpanel.h
    lltool.h
    lltoolbrush.h
    lltoolcomp.h
    lltooldraganddrop.h
    lltoolface.h
    lltoolfocus.h
    lltoolgrab.h
    lltoolgun.h
    lltoolindividual.h
    lltoolmgr.h
    lltoolmorph.h
    lltoolobjpicker.h
    lltoolpie.h
    lltoolpipette.h
    lltoolplacer.h
    lltoolselect.h
    lltoolselectland.h
    lltoolselectrect.h
    lltracker.h
    lltransientdockablefloater.h
    lltransientfloatermgr.h
    lluiconstants.h
    lluilistener.h
    lluploaddialog.h
    llurl.h
    llurldispatcher.h
    llurldispatcherlistener.h
    llurlhistory.h
    llurllineeditorctrl.h
    llurlwhitelist.h
    llvectorperfoptions.h
    llversioninfo.h
    llviewchildren.h
    llviewerassetstorage.h
    llviewerassettype.h
    llvieweraudio.h
    llviewercamera.h
    llviewerchat.h
    llviewercontrol.h
    llviewercontrollistener.h
    llviewerdisplay.h
    llviewerfloaterreg.h
    llviewerfoldertype.h
    llviewergenericmessage.h
    llviewergesture.h    
    llviewerhelp.h
    llviewerhome.h
    llviewerinventory.h
    llviewerjoint.h
    llviewerjointattachment.h
    llviewerjointmesh.h
    llviewerjoystick.h
    llviewerkeyboard.h
    llviewerlayer.h
    llviewermedia.h
    llviewermediafocus.h
    llviewermediaobserver.h
    llviewermenu.h
    llviewermenufile.h
    llviewermessage.h
    llviewernetwork.h
    llviewerobject.h
    llviewerobjectlist.h
    llviewerparcelmedia.h
    llviewerparcelmediaautoplay.h
    llviewerparcelmgr.h
    llviewerparceloverlay.h
    llviewerpartsim.h
    llviewerpartsource.h
    llviewerprecompiledheaders.h
    llviewerregion.h
    llviewershadermgr.h
    llviewerstats.h
    llviewertexteditor.h
    llviewertexture.h
    llviewertextureanim.h
    llviewertexturelist.h
    llviewerthrottle.h
    llviewervisualparam.h
    llviewerwindow.h
    llviewerwindowlistener.h
    llvlcomposition.h
    llvlmanager.h
    llvoavatar.h
    llvoavatardefines.h
    llvoavatarself.h
    llvocache.h
    llvoclouds.h
    llvograss.h
    llvoground.h
    llvoicechannel.h
    llvoiceclient.h
<<<<<<< HEAD
    llvoicedw.h
    llvoiceremotectrl.h
=======
>>>>>>> db4e46e9
    llvoicevisualizer.h
    llvoicevivox.h
    llvoinventorylistener.h
    llvopartgroup.h
    llvosky.h
    llvosurfacepatch.h
    llvotextbubble.h
    llvotree.h
    llvotreenew.h
    llvovolume.h
    llvowater.h
    llvowlsky.h
    llwatchdog.h
    llwaterparammanager.h
    llwaterparamset.h
    llwearable.h
    llwearabledictionary.h
    llwearablelist.h
    llweb.h
    llwind.h
    llwindebug.h
    llwlanimator.h
    llwldaycycle.h
    llwlparammanager.h
    llwlparamset.h
    llworld.h
    llworldmap.h
    llworldmapmessage.h
    llworldmipmap.h
    llworldmapview.h
    llxmlrpclistener.h
    llxmlrpctransaction.h
    macmain.h
    noise.h
    pipeline.h
    VertexCache.h
    VorbisFramework.h
    )

source_group("CMake Rules" FILES ViewerInstall.cmake)

if (DARWIN)
  LIST(APPEND viewer_SOURCE_FILES llappviewermacosx.cpp)

  find_library(AGL_LIBRARY AGL)
  find_library(APPKIT_LIBRARY AppKit)
  find_library(COCOA_LIBRARY Cocoa)
  find_library(IOKIT_LIBRARY IOKit)
  find_library(COREAUDIO_LIBRARY CoreAudio)

  set(viewer_LIBRARIES
    ${COCOA_LIBRARY}
    ${AGL_LIBRARY}
    ${IOKIT_LIBRARY}
    ${COREAUDIO_LIBRARY}
    )

  # Add resource files to the project.
  set(viewer_RESOURCE_FILES
    secondlife.icns
    macview.r
    gpu_table.txt
    Info-SecondLife.plist
    SecondLife.nib/
    # CMake doesn't seem to support Xcode language variants well just yet
    English.lproj/InfoPlist.strings
    English.lproj/language.txt
    German.lproj/language.txt
    Japanese.lproj/language.txt
    Korean.lproj/language.txt
    )
  set_source_files_properties(
    ${viewer_RESOURCE_FILES}
    PROPERTIES
    HEADER_FILE_ONLY TRUE
    #MACOSX_PACKAGE_LOCATION Resources #don't do this! this tells cmake to copy the files.
    )
  SOURCE_GROUP("Resources" FILES ${viewer_RESOURCE_FILES})
  list(APPEND viewer_SOURCE_FILES ${viewer_RESOURCE_FILES})
endif (DARWIN)

if (LINUX)
    LIST(APPEND viewer_SOURCE_FILES llappviewerlinux.cpp)
    LIST(APPEND viewer_SOURCE_FILES llappviewerlinux_api_dbus.cpp)
    SET(CMAKE_EXE_LINKER_FLAGS "${CMAKE_EXE_LINKER_FLAGS} -Wl,--as-needed")

    set(viewer_LIBRARIES
        Xinerama
        )
endif (LINUX)

if (WINDOWS)
    list(APPEND viewer_SOURCE_FILES
         llappviewerwin32.cpp
         llwindebug.cpp
         )

    list(APPEND viewer_HEADER_FILES
         llappviewerwin32.h
         llwindebug.h
         )

    # precompiled header configuration
    # llviewerprecompiledheaders.cpp generates
    # the .pch file.
    # All sources added to viewer_SOURCE_FILES 
    # at this point use it.
    if(USE_PRECOMPILED_HEADERS)
        set_source_files_properties(llviewerprecompiledheaders.cpp
            PROPERTIES
            COMPILE_FLAGS "/Ycllviewerprecompiledheaders.h"
            )
        set(viewer_SOURCE_FILES "${viewer_SOURCE_FILES}" llviewerprecompiledheaders.cpp)
    endif(USE_PRECOMPILED_HEADERS)
    
    # Add resource files to the project.
    # viewerRes.rc is the only buildable file, but
    # the rest are all dependencies of it.
    set(viewer_RESOURCE_FILES
        res/arrow.cur
        res/arrowcop.cur
        res/arrowcopmulti.cur
        res/arrowdrag.cur
        res/circleandline.cur
        res/icon1.ico
        res/llarrow.cur
        res/llarrowdrag.cur
        res/llarrowdragmulti.cur
        res/llarrowlocked.cur
        res/llgrablocked.cur
        res/llno.cur
        res/llnolocked.cur
        res/lltoolcamera.cur
        res/lltoolcreate.cur
        res/lltoolfocus.cur
        res/lltoolgrab.cur
        res/lltoolland.cur
        res/lltoolpan.cur
        res/lltoolpipette.cur
        res/lltoolrotate.cur
        res/lltoolscale.cur
        res/lltooltranslate.cur
        res/lltoolzoomin.cur
        res/lltoolzoomout.cur
        res/ll_icon.BMP
        res/ll_icon.ico
        res/resource.h
        res/toolpickobject.cur
        res/toolpickobject2.cur
        res/toolpickobject3.cur
        res/toolpipette.cur
        )

    set_source_files_properties(${viewer_RESOURCE_FILES}
                                PROPERTIES HEADER_FILE_ONLY TRUE)

    set(viewer_RESOURCE_FILES 
        res/viewerRes.rc 
        ${viewer_RESOURCE_FILES}
        )

    SOURCE_GROUP("Resource Files" FILES ${viewer_RESOURCE_FILES})

    if (NOT STANDALONE)
        list(APPEND viewer_SOURCE_FILES ${viewer_RESOURCE_FILES})
    endif (NOT STANDALONE)      

    find_library(DINPUT_LIBRARY dinput8 ${DIRECTX_LIBRARY_DIR})
    find_library(DXGUID_LIBRARY dxguid ${DIRECTX_LIBRARY_DIR})
    mark_as_advanced(
        DINPUT_LIBRARY
        DXGUID_LIBRARY
        )

    set(viewer_LIBRARIES
        ${WINDOWS_LIBRARIES}
        comdlg32
        ${DINPUT_LIBRARY}
        ${DXGUID_LIBRARY}
        kernel32
        odbc32
        odbccp32
        ole32
        oleaut32
        opengl32
        shell32
        Vfw32
        winspool
        )

    find_library(INTEL_MEMOPS_LIBRARY
                 NAMES ll_intel_memops
                 PATHS
                 optimized ${ARCH_PREBUILT_DIRS_RELEASE}
                 debug ${ARCH_PREBUILT_DIRS_DEBUG}
                 )
    mark_as_advanced(INTEL_MEMOPS_LIBRARY)

    if (INTEL_MEMOPS_LIBRARY)
      list(APPEND viewer_LIBRARIES ${INTEL_MEMOPS_LIBRARY})
    endif (INTEL_MEMOPS_LIBRARY)

    use_prebuilt_binary(dbghelp)
endif (WINDOWS)

# Add the xui files. This is handy for searching for xui elements
# from within the IDE.
set(viewer_XUI_FILES
    skins/default/colors.xml
    skins/default/textures/textures.xml



    )
file(GLOB DEFAULT_XUI_FILE_GLOB_LIST
     ${CMAKE_CURRENT_SOURCE_DIR}/skins/default/xui/en/*.xml)
list(APPEND viewer_XUI_FILES ${DEFAULT_XUI_FILE_GLOB_LIST})

file(GLOB DEFAULT_WIDGET_FILE_GLOB_LIST
     ${CMAKE_CURRENT_SOURCE_DIR}/skins/default/xui/en/widgets/*.xml)
list(APPEND viewer_XUI_FILES ${DEFAULT_WIDGET_FILE_GLOB_LIST})

file(GLOB SILVER_XUI_FILE_GLOB_LIST
     ${CMAKE_CURRENT_SOURCE_DIR}/skins/silver/xui/en-us/*.xml)
list(APPEND viewer_XUI_FILES ${SILVER_XUI_FILE_GLOB_LIST})

# Cannot append empty lists in CMake, wait until we have files here.
#file(GLOB SILVER_WIDGET_FILE_GLOB_LIST
#     ${CMAKE_CURRENT_SOURCE_DIR}/skins/silver/xui/en-us/widgets/*.xml)
#list(APPEND viewer_XUI_FILES ${SILVER_WIDGET_FILE_GLOB_LIST})

list(SORT viewer_XUI_FILES)

source_group("XUI Files" FILES ${viewer_XUI_FILES})

set_source_files_properties(${viewer_XUI_FILES}
                            PROPERTIES HEADER_FILE_ONLY TRUE)

list(APPEND viewer_SOURCE_FILES ${viewer_XUI_FILES})

set(viewer_APPSETTINGS_FILES
    app_settings/anim.ini
    app_settings/cmd_line.xml
    app_settings/grass.xml
    app_settings/high_graphics.xml
    app_settings/keys.ini
    app_settings/keywords.ini
    app_settings/logcontrol.xml
    app_settings/low_graphics.xml
    app_settings/mid_graphics.xml
    app_settings/settings.xml
    app_settings/settings_crash_behavior.xml
    app_settings/settings_files.xml
    app_settings/settings_per_account.xml
    app_settings/std_bump.ini
    app_settings/trees.xml
    app_settings/ultra_graphics.xml
    app_settings/viewerart.xml
    ${CMAKE_SOURCE_DIR}/../etc/message.xml
    ${CMAKE_SOURCE_DIR}/../scripts/messages/message_template.msg
    )

use_prebuilt_binary(artwork-common)

source_group("App Settings" FILES ${viewer_APPSETTINGS_FILES})

set_source_files_properties(${viewer_APPSETTINGS_FILES}
                            PROPERTIES HEADER_FILE_ONLY TRUE)

list(APPEND viewer_SOURCE_FILES ${viewer_APPSETTINGS_FILES})

set(viewer_CHARACTER_FILES
    character/attentions.xml
    character/attentionsN.xml
    character/avatar_lad.xml
    character/avatar_skeleton.xml
    character/genepool.xml
    )

source_group("Character File" FILES ${viewer_CHARACTER_FILES})

set_source_files_properties(${viewer_CHARACTER_FILES}
                            PROPERTIES HEADER_FILE_ONLY TRUE)
if (NOT STANDALONE)
    list(APPEND viewer_SOURCE_FILES ${viewer_CHARACTER_FILES})
endif (NOT STANDALONE)

if (WINDOWS)
  file(GLOB viewer_INSTALLER_FILES installers/windows/*.nsi)

  source_group("Installer Files" FILES ${viewer_INSTALLER_FILES})

  set_source_files_properties(${viewer_INSTALLER_FILES}
                              PROPERTIES HEADER_FILE_ONLY TRUE)

  list(APPEND viewer_SOURCE_FILES ${viewer_INSTALLER_FILES})
endif (WINDOWS)

if (OPENAL)
  set(LLSTARTUP_COMPILE_FLAGS "${LLSTARTUP_COMPILE_FLAGS} -DLL_OPENAL")
endif (OPENAL)

if (FMOD)
  set(LLSTARTUP_COMPILE_FLAGS "${LLSTARTUP_COMPILE_FLAGS} -DLL_FMOD")

  if (DARWIN)
    set(fmodwrapper_SOURCE_FILES fmodwrapper.cpp)
    add_library(fmodwrapper SHARED ${fmodwrapper_SOURCE_FILES})
    set(fmodwrapper_needed_LIBRARIES ${FMOD_LIBRARY} ${CARBON_LIBRARY})
    set_target_properties(
      fmodwrapper
      PROPERTIES
      BUILD_WITH_INSTALL_RPATH 1
      INSTALL_NAME_DIR "@executable_path/../Resources"
      LINK_FLAGS "-unexported_symbols_list ${CMAKE_CURRENT_SOURCE_DIR}/fmod_hidden_symbols.exp"
      )
    set(FMODWRAPPER_LIBRARY fmodwrapper)
    target_link_libraries(fmodwrapper ${fmodwrapper_needed_LIBRARIES})
  else (DARWIN)
    # fmodwrapper unnecessary on linux or windows
    set(FMODWRAPPER_LIBRARY ${FMOD_LIBRARY})
  endif (DARWIN)
endif (FMOD)

set_source_files_properties(llstartup.cpp PROPERTIES COMPILE_FLAGS "${LLSTARTUP_COMPILE_FLAGS}")

list(APPEND viewer_SOURCE_FILES ${viewer_HEADER_FILES})

set_source_files_properties(${viewer_HEADER_FILES}
                            PROPERTIES HEADER_FILE_ONLY TRUE)

add_executable(${VIEWER_BINARY_NAME}
    WIN32
    MACOSX_BUNDLE
    ${viewer_SOURCE_FILES}
    )

if (LLKDU_LIBRARY)
  add_dependencies(${VIEWER_BINARY_NAME} ${LLKDU_LIBRARY})
endif (LLKDU_LIBRARY)

# add package files
file(GLOB EVENT_HOST_SCRIPT_GLOB_LIST
     ${CMAKE_CURRENT_SOURCE_DIR}/../viewer_components/*.py)
list(APPEND EVENT_HOST_SCRIPTS ${EVENT_HOST_SCRIPT_GLOB_LIST})

set(PACKAGE ON CACHE BOOL
    "Add a package target that builds an installer package.")

if (WINDOWS)
    if(MSVC71)
        set(release_flags "/MAP:Release/${VIEWER_BINARY_NAME}.map /MAPINFO:LINES")
    else(MSVC71)
        set(release_flags "/MAP:Release/${VIEWER_BINARY_NAME}.map")
    endif(MSVC71)
    
    set_target_properties(${VIEWER_BINARY_NAME}
        PROPERTIES
        # *TODO -reenable this once we get server usage sorted out
        #LINK_FLAGS "/debug /NODEFAULTLIB:LIBCMT /SUBSYSTEM:WINDOWS /INCLUDE:\"__tcmalloc\""
        LINK_FLAGS "/debug /NODEFAULTLIB:LIBCMT /SUBSYSTEM:WINDOWS"
        LINK_FLAGS_DEBUG "/NODEFAULTLIB:\"LIBCMT;LIBCMTD;MSVCRT\" /INCREMENTAL:NO"
        LINK_FLAGS_RELEASE ${release_flags}
        )
    if(USE_PRECOMPILED_HEADERS)
        set_target_properties(
            ${VIEWER_BINARY_NAME}
            PROPERTIES
            COMPILE_FLAGS "/Yullviewerprecompiledheaders.h"
            )
    endif(USE_PRECOMPILED_HEADERS)

    # If adding a file to viewer_manifest.py in the WindowsManifest.construct() method, be sure to add the dependency
    # here.
    # *NOTE:Mani - This is a crappy hack to have important dependecies for the viewer_manifest copy action
    # be met. I'm looking forward to a source-code split-up project next year that will address this kind of thing.
    # In the meantime, if you have any ideas on how to easily maintain one list, either here or in viewer_manifest.py
    # and have the build deps get tracked *please* tell me about it.

    if(LLKDU_LIBRARY)
      # Configure a var for llkdu which may not exist for all builds.
      set(LLKDU_DLL_SOURCE ${SHARED_LIB_STAGING_DIR}/${CMAKE_CFG_INTDIR}/llkdu.dll)
    endif(LLKDU_LIBRARY)

    if(USE_GOOGLE_PERFTOOLS)
      # Configure a var for tcmalloc location, if used.
      # Note the need to specify multiple names explicitly.
      set(GOOGLE_PERF_TOOLS_SOURCE
        ${SHARED_LIB_STAGING_DIR}/Release/libtcmalloc_minimal.dll
        ${SHARED_LIB_STAGING_DIR}/RelWithDebInfo/libtcmalloc_minimal.dll
        ${SHARED_LIB_STAGING_DIR}/Debug/libtcmalloc_minimal-debug.dll
        )
     endif(USE_GOOGLE_PERFTOOLS)
 

    set(COPY_INPUT_DEPENDECIES
      # The following commented dependencies are determined at variably at build time. Can't do this here.
      #${SHARED_LIB_STAGING_DIR}/${CMAKE_CFG_INTDIR}/libtcmalloc_minimal.dll => None ... Skipping libtcmalloc_minimal.dll
      ${CMAKE_SOURCE_DIR}/../etc/message.xml
      ${CMAKE_SOURCE_DIR}/../scripts/messages/message_template.msg
      ${LLKDU_DLL_SOURCE}
      ${SHARED_LIB_STAGING_DIR}/${CMAKE_CFG_INTDIR}/llcommon.dll
      ${SHARED_LIB_STAGING_DIR}/${CMAKE_CFG_INTDIR}/libapr-1.dll
      ${SHARED_LIB_STAGING_DIR}/${CMAKE_CFG_INTDIR}/libaprutil-1.dll
      ${SHARED_LIB_STAGING_DIR}/${CMAKE_CFG_INTDIR}/libapriconv-1.dll
      ${SHARED_LIB_STAGING_DIR}/Release/openjpeg.dll
      ${SHARED_LIB_STAGING_DIR}/RelWithDebInfo/openjpeg.dll
      ${SHARED_LIB_STAGING_DIR}/Debug/openjpegd.dll
      ${SHARED_LIB_STAGING_DIR}/Release/msvcr80.dll
      ${SHARED_LIB_STAGING_DIR}/Release/msvcp80.dll
      ${SHARED_LIB_STAGING_DIR}/Release/Microsoft.VC80.CRT.manifest
      ${SHARED_LIB_STAGING_DIR}/RelWithDebInfo/msvcr80.dll
      ${SHARED_LIB_STAGING_DIR}/RelWithDebInfo/msvcp80.dll
      ${SHARED_LIB_STAGING_DIR}/RelWithDebInfo/Microsoft.VC80.CRT.manifest
      ${SHARED_LIB_STAGING_DIR}/Debug/msvcr80d.dll
      ${SHARED_LIB_STAGING_DIR}/Debug/msvcp80d.dll
      ${SHARED_LIB_STAGING_DIR}/Debug/Microsoft.VC80.DebugCRT.manifest
      ${SHARED_LIB_STAGING_DIR}/${CMAKE_CFG_INTDIR}/SLVoice.exe
      ${SHARED_LIB_STAGING_DIR}/${CMAKE_CFG_INTDIR}/vivoxsdk.dll
      ${SHARED_LIB_STAGING_DIR}/${CMAKE_CFG_INTDIR}/ortp.dll
      ${SHARED_LIB_STAGING_DIR}/${CMAKE_CFG_INTDIR}/libsndfile-1.dll
      ${SHARED_LIB_STAGING_DIR}/${CMAKE_CFG_INTDIR}/zlib1.dll
      ${SHARED_LIB_STAGING_DIR}/${CMAKE_CFG_INTDIR}/vivoxplatform.dll
      ${SHARED_LIB_STAGING_DIR}/${CMAKE_CFG_INTDIR}/vivoxoal.dll
      ${GOOGLE_PERF_TOOLS_SOURCE}
      ${CMAKE_CURRENT_SOURCE_DIR}/licenses-win32.txt
      ${CMAKE_CURRENT_SOURCE_DIR}/featuretable.txt
      ${CMAKE_CURRENT_SOURCE_DIR}/dbghelp.dll
      ${CMAKE_CURRENT_SOURCE_DIR}/fmod.dll
      ${CMAKE_BINARY_DIR}/media_plugins/quicktime/${CMAKE_CFG_INTDIR}/media_plugin_quicktime.dll
      ${CMAKE_BINARY_DIR}/media_plugins/quicktime/${CMAKE_CFG_INTDIR}/media_plugin_webkit.dll
      ${ARCH_PREBUILT_DIRS_RELEASE}/libeay32.dll
      ${ARCH_PREBUILT_DIRS_RELEASE}/qtcore4.dll
      ${ARCH_PREBUILT_DIRS_RELEASE}/qtgui4.dll
      ${ARCH_PREBUILT_DIRS_RELEASE}/qtnetwork4.dll
      ${ARCH_PREBUILT_DIRS_RELEASE}/qtopengl4.dll
      ${ARCH_PREBUILT_DIRS_RELEASE}/qtwebkit4.dll
      ${ARCH_PREBUILT_DIRS_RELEASE}/qtxmlpatterns4.dll
      ${ARCH_PREBUILT_DIRS_RELEASE}/ssleay32.dll
      ${ARCH_PREBUILT_DIRS_RELEASE}/imageformats/qgif4.dll
      ${ARCH_PREBUILT_DIRS_RELEASE}/imageformats/qico4.dll
      ${ARCH_PREBUILT_DIRS_RELEASE}/imageformats/qjpeg4.dll
      ${ARCH_PREBUILT_DIRS_RELEASE}/imageformats/qmng4.dll
      ${ARCH_PREBUILT_DIRS_RELEASE}/imageformats/qsvg4.dll
      ${ARCH_PREBUILT_DIRS_RELEASE}/imageformats/qtiff4.dll
      ${ARCH_PREBUILT_DIRS_RELEASE}/codecs/qcncodecs4.dll
      ${ARCH_PREBUILT_DIRS_RELEASE}/codecs/qjpcodecs4.dll
      ${ARCH_PREBUILT_DIRS_RELEASE}/codecs/qkrcodecs4.dll
      ${ARCH_PREBUILT_DIRS_RELEASE}/codecs/qtwcodecs4.dll
      ${ARCH_PREBUILT_DIRS_DEBUG}/libeay32.dll
      ${ARCH_PREBUILT_DIRS_DEBUG}/qtcored4.dll
      ${ARCH_PREBUILT_DIRS_DEBUG}/qtguid4.dll
      ${ARCH_PREBUILT_DIRS_DEBUG}/qtnetworkd4.dll
      ${ARCH_PREBUILT_DIRS_DEBUG}/qtopengld4.dll
      ${ARCH_PREBUILT_DIRS_DEBUG}/qtwebkitd4.dll
      ${ARCH_PREBUILT_DIRS_DEBUG}/qtxmlpatternsd4.dll
      ${ARCH_PREBUILT_DIRS_DEBUG}/ssleay32.dll
      ${ARCH_PREBUILT_DIRS_DEBUG}/imageformats/qgifd4.dll
      ${ARCH_PREBUILT_DIRS_DEBUG}/imageformats/qicod4.dll
      ${ARCH_PREBUILT_DIRS_DEBUG}/imageformats/qjpegd4.dll
      ${ARCH_PREBUILT_DIRS_DEBUG}/imageformats/qmngd4.dll
      ${ARCH_PREBUILT_DIRS_DEBUG}/imageformats/qsvgd4.dll
      ${ARCH_PREBUILT_DIRS_DEBUG}/imageformats/qtiffd4.dll
      ${ARCH_PREBUILT_DIRS_RELEASE}/codecs/qcncodecsd4.dll
      ${ARCH_PREBUILT_DIRS_RELEASE}/codecs/qjpcodecsd4.dll
      ${ARCH_PREBUILT_DIRS_RELEASE}/codecs/qkrcodecsd4.dll
      ${ARCH_PREBUILT_DIRS_RELEASE}/codecs/qtwcodecsd4.dll
      SLPlugin
      media_plugin_quicktime
      media_plugin_webkit
      windows-crash-logger
      windows-updater
      )

    add_custom_command(
      OUTPUT  ${CMAKE_CFG_INTDIR}/copy_touched.bat
      COMMAND ${PYTHON_EXECUTABLE}
      ARGS
        ${CMAKE_CURRENT_SOURCE_DIR}/viewer_manifest.py
        --actions=copy
        --artwork=${ARTWORK_DIR}
        --build=${CMAKE_CURRENT_BINARY_DIR}
        --buildtype=${CMAKE_BUILD_TYPE}
        --configuration=${CMAKE_CFG_INTDIR}
        --dest=${CMAKE_CURRENT_BINARY_DIR}/${CMAKE_CFG_INTDIR}
        --grid=${GRID}
        --source=${CMAKE_CURRENT_SOURCE_DIR}
        --touch=${CMAKE_CURRENT_BINARY_DIR}/${CMAKE_CFG_INTDIR}/copy_touched.bat
      DEPENDS 
        ${CMAKE_CURRENT_SOURCE_DIR}/viewer_manifest.py
        stage_third_party_libs
        ${COPY_INPUT_DEPENDECIES}
      COMMENT "Performing viewer_manifest copy"
      )
    
    add_custom_target(copy_w_viewer_manifest ALL DEPENDS ${CMAKE_CFG_INTDIR}/copy_touched.bat) 

    add_dependencies(${VIEWER_BINARY_NAME} stage_third_party_libs llcommon copy_w_viewer_manifest)
    
    if(LLKDU_LIBRARY)
      # kdu may not exist!
      add_dependencies(copy_w_viewer_manifest llkdu)
    endif(LLKDU_LIBRARY)

    if (EXISTS ${CMAKE_SOURCE_DIR}/copy_win_scripts)
      add_dependencies(${VIEWER_BINARY_NAME} copy_win_scripts)
    endif (EXISTS ${CMAKE_SOURCE_DIR}/copy_win_scripts)
        
    add_dependencies(${VIEWER_BINARY_NAME} 
      SLPlugin 
      media_plugin_quicktime 
      media_plugin_webkit
      windows-updater 
      windows-crash-logger
      )

    # sets the 'working directory' for debugging from visual studio.
    if (NOT UNATTENDED)
        add_custom_command(
            TARGET ${VIEWER_BINARY_NAME} POST_BUILD
            COMMAND ${CMAKE_SOURCE_DIR}/tools/vstool/vstool.exe
            ARGS
              --solution 
              ${CMAKE_BINARY_DIR}/${CMAKE_PROJECT_NAME}.sln
              --workingdir
              ${VIEWER_BINARY_NAME}
              "${CMAKE_CURRENT_SOURCE_DIR}"
            COMMENT "Setting the ${VIEWER_BINARY_NAME} working directory for debugging."
            )
    endif (NOT UNATTENDED)

    if (PACKAGE)
      add_custom_command(
        OUTPUT ${CMAKE_CURRENT_BINARY_DIR}/${CMAKE_CFG_INTDIR}/event_host.tar.bz2
        COMMAND ${PYTHON_EXECUTABLE}
        ARGS
          ${CMAKE_CURRENT_SOURCE_DIR}/event_host_manifest.py
          ${CMAKE_CURRENT_SOURCE_DIR}/..
          ${CMAKE_CURRENT_BINARY_DIR}
          ${CMAKE_CFG_INTDIR}
        DEPENDS 
          lleventhost 
          ${EVENT_HOST_SCRIPTS}
          ${CMAKE_CURRENT_SOURCE_DIR}/event_host_manifest.py
        )
    
      add_custom_command(
        OUTPUT ${CMAKE_CFG_INTDIR}/touched.bat
        COMMAND ${PYTHON_EXECUTABLE}
        ARGS
          ${CMAKE_CURRENT_SOURCE_DIR}/viewer_manifest.py
          --artwork=${ARTWORK_DIR}
          --build=${CMAKE_CURRENT_BINARY_DIR}
          --buildtype=${CMAKE_BUILD_TYPE}
          --channel=${VIEWER_CHANNEL}
          --configuration=${CMAKE_CFG_INTDIR}
          --dest=${CMAKE_CURRENT_BINARY_DIR}/${CMAKE_CFG_INTDIR}
          --grid=${GRID}
          --login_channel=${VIEWER_LOGIN_CHANNEL}
          --source=${CMAKE_CURRENT_SOURCE_DIR}
          --touch=${CMAKE_CURRENT_BINARY_DIR}/${CMAKE_CFG_INTDIR}/touched.bat
        DEPENDS ${VIEWER_BINARY_NAME} ${CMAKE_CURRENT_SOURCE_DIR}/viewer_manifest.py
        )

      add_custom_target(package ALL DEPENDS 
        ${CMAKE_CFG_INTDIR}/touched.bat
        windows-setup-build-all 
        )
        # temporarily disable packaging of event_host until hg subrepos get
        # sorted out on the parabuild cluster...
        #${CMAKE_CURRENT_BINARY_DIR}/${CMAKE_CFG_INTDIR}/event_host.tar.bz2)

      check_message_template(package)

    endif (PACKAGE)
endif (WINDOWS)

target_link_libraries(${VIEWER_BINARY_NAME}
    ${LLAUDIO_LIBRARIES}
    ${LLCHARACTER_LIBRARIES}
    ${LLIMAGE_LIBRARIES}
    ${LLIMAGEJ2COJ_LIBRARIES}
    ${LLINVENTORY_LIBRARIES}
    ${LLMESSAGE_LIBRARIES}
    ${LLPLUGIN_LIBRARIES}
    ${LLPRIMITIVE_LIBRARIES}
    ${LLRENDER_LIBRARIES}
    ${FREETYPE_LIBRARIES}
    ${LLUI_LIBRARIES}
    ${LLVFS_LIBRARIES}
    ${LLWINDOW_LIBRARIES}
    ${LLXML_LIBRARIES}
    ${LLXUIXML_LIBRARIES}
    ${LSCRIPT_LIBRARIES}
    ${LLMATH_LIBRARIES}
    ${LLCOMMON_LIBRARIES}
    ${NDOF_LIBRARY}
    ${viewer_LIBRARIES}
    ${BOOST_PROGRAM_OPTIONS_LIBRARY}
    ${BOOST_REGEX_LIBRARY}
    ${DBUSGLIB_LIBRARIES}
    ${OPENGL_LIBRARIES}
    ${FMODWRAPPER_LIBRARY} # must come after LLAudio
    ${OPENGL_LIBRARIES}
    ${SDL_LIBRARY}
    ${SMARTHEAP_LIBRARY}
    ${UI_LIBRARIES}
    ${WINDOWS_LIBRARIES}
    ${XMLRPCEPI_LIBRARIES}
    ${ELFIO_LIBRARIES}
    ${OPENSSL_LIBRARIES}
    ${CRYPTO_LIBRARIES}
    ${LLLOGIN_LIBRARIES}
    ${GOOGLE_PERFTOOLS_LIBRARIES}
    )

build_version(viewer)

set(ARTWORK_DIR ${CMAKE_CURRENT_SOURCE_DIR} CACHE PATH
    "Path to artwork files.")


if (LINUX)
  add_custom_command(
      OUTPUT secondlife-stripped
      COMMAND strip
      ARGS --strip-debug -o secondlife-stripped ${VIEWER_BINARY_NAME}
      DEPENDS ${VIEWER_BINARY_NAME}
      )

  set(product SecondLife-${ARCH}-${viewer_VERSION})

  add_custom_command(
      OUTPUT ${product}.tar.bz2
      COMMAND ${PYTHON_EXECUTABLE}
      ARGS
        ${CMAKE_CURRENT_SOURCE_DIR}/viewer_manifest.py
        --arch=${ARCH}
        --artwork=${ARTWORK_DIR}
        --build=${CMAKE_CURRENT_BINARY_DIR}
        --buildtype=${CMAKE_BUILD_TYPE}
        --channel=${VIEWER_CHANNEL}
        --configuration=${CMAKE_CFG_INTDIR}
        --dest=${CMAKE_CURRENT_BINARY_DIR}/packaged
        --grid=${GRID}
        --installer_name=${product}
        --login_channel=${VIEWER_LOGIN_CHANNEL}
        --source=${CMAKE_CURRENT_SOURCE_DIR}
        --touch=${CMAKE_CURRENT_BINARY_DIR}/${CMAKE_CFG_INTDIR}/.${product}.touched
      DEPENDS secondlife-stripped ${CMAKE_CURRENT_SOURCE_DIR}/viewer_manifest.py
      )

  add_dependencies(${VIEWER_BINARY_NAME} SLPlugin media_plugin_gstreamer010 media_plugin_webkit)

  if (NOT INSTALL)
    add_custom_target(package ALL DEPENDS ${product}.tar.bz2)
    add_dependencies(package linux-crash-logger-strip-target)
    add_dependencies(package linux-updater-strip-target)
    check_message_template(package)
  endif (NOT INSTALL)
endif (LINUX)

if (DARWIN)
  set(product "Second Life")
  set_target_properties(
    ${VIEWER_BINARY_NAME}
    PROPERTIES
    OUTPUT_NAME "${product}"
    MACOSX_BUNDLE_INFO_STRING "info string - localize me"
    MACOSX_BUNDLE_ICON_FILE "secondlife.icns"
    MACOSX_BUNDLE_GUI_IDENTIFIER "Second Life"
    MACOSX_BUNDLE_LONG_VERSION_STRING "ververver"
    MACOSX_BUNDLE_BUNDLE_NAME "Second Life"
    MACOSX_BUNDLE_SHORT_VERSION_STRING "asdf"
    MACOSX_BUNDLE_BUNDLE_VERSION "asdf"
    MACOSX_BUNDLE_COPYRIGHT "copyright linden lab 2007 - localize me and run me through a legal wringer"
    )

  add_custom_command(
    TARGET ${VIEWER_BINARY_NAME} POST_BUILD
    COMMAND ${PYTHON_EXECUTABLE}
    ARGS
      ${CMAKE_CURRENT_SOURCE_DIR}/viewer_manifest.py
      --actions=copy
      --artwork=${ARTWORK_DIR}
      --build=${CMAKE_CURRENT_BINARY_DIR}
      --buildtype=${CMAKE_BUILD_TYPE}
      --configuration=${CMAKE_CFG_INTDIR}
      --dest=${CMAKE_CURRENT_BINARY_DIR}/${CMAKE_CFG_INTDIR}/${product}.app
      --grid=${GRID}
      --source=${CMAKE_CURRENT_SOURCE_DIR}
    DEPENDS ${VIEWER_BINARY_NAME} ${CMAKE_CURRENT_SOURCE_DIR}/viewer_manifest.py
    )

  add_dependencies(${VIEWER_BINARY_NAME} SLPlugin media_plugin_quicktime media_plugin_webkit)

  if (PACKAGE)
      add_custom_target(package ALL DEPENDS ${VIEWER_BINARY_NAME}) 
      check_message_template(package)
      add_dependencies(package mac-updater mac-crash-logger)

      add_custom_command(
        TARGET package POST_BUILD
        COMMAND ${PYTHON_EXECUTABLE}
        ARGS
          ${CMAKE_CURRENT_SOURCE_DIR}/viewer_manifest.py
          --grid=${GRID}
          --buildtype=${CMAKE_BUILD_TYPE}
          --configuration=${CMAKE_CFG_INTDIR}
          --channel=${VIEWER_CHANNEL}
          --login_channel=${VIEWER_LOGIN_CHANNEL}
          --source=${CMAKE_CURRENT_SOURCE_DIR}
          --artwork=${ARTWORK_DIR}
          --build=${CMAKE_CURRENT_BINARY_DIR}
          --dest=${CMAKE_CURRENT_BINARY_DIR}/${CMAKE_CFG_INTDIR}/${product}.app
          --touch=${CMAKE_CURRENT_BINARY_DIR}/${CMAKE_CFG_INTDIR}/.${product}.touched
        DEPENDS
          ${CMAKE_CURRENT_SOURCE_DIR}/viewer_manifest.py
      )


      add_custom_command(
        TARGET package POST_BUILD
        COMMAND ${PYTHON_EXECUTABLE}
        ARGS
          ${CMAKE_CURRENT_SOURCE_DIR}/viewer_manifest.py
          --grid=${GRID}
          --buildtype=${CMAKE_BUILD_TYPE}
          --configuration=${CMAKE_CFG_INTDIR}
          --channel=${VIEWER_CHANNEL}
          --login_channel=${VIEWER_LOGIN_CHANNEL}
          --source=${CMAKE_CURRENT_SOURCE_DIR}
          --artwork=${ARTWORK_DIR}
          --build=${CMAKE_CURRENT_BINARY_DIR}
          --dest=${CMAKE_CURRENT_BINARY_DIR}/${CMAKE_CFG_INTDIR}/${product}.app
          --touch=${CMAKE_CURRENT_BINARY_DIR}/${CMAKE_CFG_INTDIR}/.${product}.touched
        DEPENDS
          ${CMAKE_CURRENT_SOURCE_DIR}/viewer_manifest.py
      )

  endif (PACKAGE)
endif (DARWIN)

if (INSTALL)
  include(${CMAKE_CURRENT_SOURCE_DIR}/ViewerInstall.cmake)
endif (INSTALL)

if (LL_TESTS)
  # To add a viewer unit test, just add the test .cpp file below
  # This creates a separate test project per file listed.
  include(LLAddBuildTest)
  SET(viewer_TEST_SOURCE_FILES
    llagentaccess.cpp
    lldateutil.cpp
    llmediadataclient.cpp
    lllogininstance.cpp
    llviewerhelputil.cpp
  )

  ##################################################
  # DISABLING PRECOMPILED HEADERS USAGE FOR TESTS 
  ##################################################
  # if(USE_PRECOMPILED_HEADERS)
  #     set_source_files_properties(
  #       ${viewer_TEST_SOURCE_FILES}
  #       PROPERTIES
  #         LL_TEST_ADDITIONAL_SOURCE_FILES llviewerprecompiledheaders.cpp
  #       )
  # endif(USE_PRECOMPILED_HEADERS)
  LL_ADD_PROJECT_UNIT_TESTS(${VIEWER_BINARY_NAME} "${viewer_TEST_SOURCE_FILES}")

  #set(TEST_DEBUG on)
  set(test_sources llcapabilitylistener.cpp)
  ##################################################
  # DISABLING PRECOMPILED HEADERS USAGE FOR TESTS 
  ##################################################
  # if(USE_PRECOMPILED_HEADERS)
  #     set(test_sources "${test_sources}" llviewerprecompiledheaders.cpp)
  # endif(USE_PRECOMPILED_HEADERS)
  set(test_libs 
    ${LLMESSAGE_LIBRARIES} 
    ${WINDOWS_LIBRARIES} 
    ${LLVFS_LIBRARIES}
    ${LLMATH_LIBRARIES}
    ${LLCOMMON_LIBRARIES} 
    ${GOOGLEMOCK_LIBRARIES}
    )

  LL_ADD_INTEGRATION_TEST(llcapabilitylistener 
    "${test_sources}" 
    "${test_libs}"
    ${PYTHON_EXECUTABLE}
    "${CMAKE_SOURCE_DIR}/llmessage/tests/test_llsdmessage_peer.py"
    )

  set(test_libs 
    ${LLMESSAGE_LIBRARIES} 
    ${WINDOWS_LIBRARIES} 
    ${LLVFS_LIBRARIES}
    ${LLMATH_LIBRARIES}
    ${LLCOMMON_LIBRARIES} 
    ${GOOGLEMOCK_LIBRARIES}
    ${OPENSSL_LIBRARIES}
    ${CRYPTO_LIBRARIES}
  )
    LL_ADD_INTEGRATION_TEST(llsechandler_basic
     llsechandler_basic.cpp
    "${test_libs}"
    )

  LL_ADD_INTEGRATION_TEST(llsecapi
     llsecapi.cpp
    "${test_libs}"
    )
  set(llslurl_test_sources
      llslurl.cpp
      llviewernetwork.cpp
  )

  LL_ADD_INTEGRATION_TEST(llviewernetwork
     llviewernetwork.cpp
    "${test_libs}"
    )

  LL_ADD_INTEGRATION_TEST(llslurl
     "${llslurl_test_sources}"
    "${test_libs}"
    )

  #ADD_VIEWER_BUILD_TEST(llmemoryview viewer)
  #ADD_VIEWER_BUILD_TEST(llagentaccess viewer)
  #ADD_VIEWER_BUILD_TEST(llworldmap viewer)
  #ADD_VIEWER_BUILD_TEST(llworldmipmap viewer)
  #ADD_VIEWER_BUILD_TEST(lltextureinfo viewer)
  #ADD_VIEWER_BUILD_TEST(lltextureinfodetails viewer)
  #ADD_VIEWER_BUILD_TEST(lltexturestatsuploader viewer)
  #ADD_COMM_BUILD_TEST(llsecapi viewer "" llviewerprecompiledheaders.cpp llsechandler_basic.cpp)
  #ADD_VIEWER_COMM_BUILD_TEST(llsechandler_basic viewer "")

endif (LL_TESTS)

<|MERGE_RESOLUTION|>--- conflicted
+++ resolved
@@ -509,11 +509,7 @@
     llvoground.cpp
     llvoicechannel.cpp
     llvoiceclient.cpp
-<<<<<<< HEAD
     llvoicedw.cpp
-    llvoiceremotectrl.cpp
-=======
->>>>>>> db4e46e9
     llvoicevisualizer.cpp
     llvoicevivox.cpp
     llvoinventorylistener.cpp
@@ -1012,11 +1008,7 @@
     llvoground.h
     llvoicechannel.h
     llvoiceclient.h
-<<<<<<< HEAD
     llvoicedw.h
-    llvoiceremotectrl.h
-=======
->>>>>>> db4e46e9
     llvoicevisualizer.h
     llvoicevivox.h
     llvoinventorylistener.h
