--- conflicted
+++ resolved
@@ -95,11 +95,8 @@
     llbottomtray.cpp
     llbox.cpp
     llbreadcrumbview.cpp
-<<<<<<< HEAD
     llbreastmotion.cpp
-=======
     llbrowsernotification.cpp
->>>>>>> 7549df0e
     llbuycurrencyhtml.cpp
     llcallbacklist.cpp
     llcallfloater.cpp
