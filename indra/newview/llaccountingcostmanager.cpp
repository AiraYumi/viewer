/**
 * @file LLAccountingQuotaManager.cpp
 * @ Handles the setting and accessing for costs associated with mesh
 *
 * $LicenseInfo:firstyear=2001&license=viewerlgpl$
 * Second Life Viewer Source Code
 * Copyright (C) 2011, Linden Research, Inc.
 *
 * This library is free software; you can redistribute it and/or
 * modify it under the terms of the GNU Lesser General Public
 * License as published by the Free Software Foundation;
 * version 2.1 of the License only.
 *
 * This library is distributed in the hope that it will be useful,
 * but WITHOUT ANY WARRANTY; without even the implied warranty of
 * MERCHANTABILITY or FITNESS FOR A PARTICULAR PURPOSE.  See the GNU
 * Lesser General Public License for more details.
 *
 * You should have received a copy of the GNU Lesser General Public
 * License along with this library; if not, write to the Free Software
 * Foundation, Inc., 51 Franklin Street, Fifth Floor, Boston, MA  02110-1301  USA
 *
 * Linden Research, Inc., 945 Battery Street, San Francisco, CA  94111  USA
 * $/LicenseInfo$
 */

#include "llviewerprecompiledheaders.h"
#include "llaccountingcostmanager.h"
#include "llagent.h"
#include "httpcommon.h"
#include "llcoros.h"
#include "lleventcoro.h"
#include "llcorehttputil.h"
#include "llexception.h"
#include "stringize.h"
#include <algorithm>
#include <iterator>

//===============================================================================
LLAccountingCostManager::LLAccountingCostManager()
{

}

// Coroutine for sending and processing avatar name cache requests.
// Do not call directly.  See documentation in lleventcoro.h and llcoro.h for
// further explanation.
void LLAccountingCostManager::accountingCostCoro(std::string url,
    eSelectionType selectionType, const LLHandle<LLAccountingCostObserver> observerHandle)
{
    LL_DEBUGS("LLAccountingCostManager") << "Entering coroutine " << LLCoros::getName()
        << " with url '" << url << LL_ENDL;

    LLCore::HttpRequest::policy_t httpPolicy(LLCore::HttpRequest::DEFAULT_POLICY_ID);
    LLCoreHttpUtil::HttpCoroutineAdapter::ptr_t
        httpAdapter(new LLCoreHttpUtil::HttpCoroutineAdapter("AccountingCost", httpPolicy));
    LLCore::HttpRequest::ptr_t httpRequest(new LLCore::HttpRequest);

    try
    {
        LLAccountingCostManager* self = LLAccountingCostManager::getInstance();
        uuid_set_t diffSet;

        std::set_difference(self->mObjectList.begin(),
                            self->mObjectList.end(),
                            self->mPendingObjectQuota.begin(),
                            self->mPendingObjectQuota.end(),
                            std::inserter(diffSet, diffSet.begin()));

        if (diffSet.empty())
            return;

        self->mObjectList.clear();

        std::string keystr;
        if (selectionType == Roots)
        {
            keystr = "selected_roots";
        }
        else if (selectionType == Prims)
        {
            keystr = "selected_prims";
        }
        else
        {
            LL_INFOS() << "Invalid selection type " << LL_ENDL;
            return;
        }

        LLSD objectList(LLSD::emptyMap());

        for (uuid_set_t::iterator it = diffSet.begin(); it != diffSet.end(); ++it)
        {
            objectList.append(*it);
        }

        self->mPendingObjectQuota.insert(diffSet.begin(), diffSet.end());

        LLSD dataToPost = LLSD::emptyMap();
        dataToPost[keystr.c_str()] = objectList;

        LLSD results = httpAdapter->postAndSuspend(httpRequest, url, dataToPost);

        LLSD httpResults = results["http_result"];
        LLCore::HttpStatus status = LLCoreHttpUtil::HttpCoroutineAdapter::getStatusFromLLSD(httpResults);

<<<<<<< HEAD
=======
        if (LLApp::isQuitting()
            || observerHandle.isDead()
            || !LLAccountingCostManager::instanceExists())
        {
            return;
        }

        LLAccountingCostObserver* observer = NULL;

>>>>>>> b1098308
        // do/while(false) allows error conditions to break out of following
        // block while normal flow goes forward once.
        do
        {
            observer = observerHandle.get();

            if (!status || results.has("error"))
            {
                LL_WARNS() << "Error on fetched data" << LL_ENDL;
                if (!status)
                    observer->setErrorStatus(status.getType(), status.toString());
                else
                    observer->setErrorStatus(499, "Error on fetched data");

                break;
            }

            if (!httpResults["success"].asBoolean())
            {
                LL_WARNS() << "Error result from LLCoreHttpUtil::HttpCoroHandler. Code "
                    << httpResults["status"] << ": '" << httpResults["message"] << "'" << LL_ENDL;
                if (observer)
                {
                    observer->setErrorStatus(httpResults["status"].asInteger(), httpResults["message"].asStringRef());
                }
                break;
            }


            if (results.has("selected"))
            {
                LLSD selected = results["selected"];

                F32 physicsCost = 0.0f;
                F32 networkCost = 0.0f;
                F32 simulationCost = 0.0f;

                physicsCost = selected["physics"].asReal();
                networkCost = selected["streaming"].asReal();
                simulationCost = selected["simulation"].asReal();

                SelectionCost selectionCost( physicsCost, networkCost, simulationCost);

                observer->onWeightsUpdate(selectionCost);
            }

        } while (false);

    }
    catch (...)
    {
        LOG_UNHANDLED_EXCEPTION(STRINGIZE("coroutine " << LLCoros::getName()
                                          << "('" << url << "')"));
        throw;
    }

    // self can be obsolete by this point
    LLAccountingCostManager::getInstance()->mPendingObjectQuota.clear();
}

//===============================================================================
void LLAccountingCostManager::fetchCosts( eSelectionType selectionType,
                                          const std::string& url,
                                          const LLHandle<LLAccountingCostObserver>& observer_handle )
{
    // Invoking system must have already determined capability availability
    if ( !url.empty() )
    {
        std::string coroname =
            LLCoros::instance().launch("LLAccountingCostManager::accountingCostCoro",
            boost::bind(accountingCostCoro, url, selectionType, observer_handle));
        LL_DEBUGS() << coroname << " with  url '" << url << LL_ENDL;

    }
    else
    {
        //url was empty - warn & continue
        LL_WARNS()<<"Supplied url is empty "<<LL_ENDL;
        mObjectList.clear();
        mPendingObjectQuota.clear();
    }
}
//===============================================================================
void LLAccountingCostManager::addObject( const LLUUID& objectID )
{
    mObjectList.insert( objectID );
}
//===============================================================================
void LLAccountingCostManager::removePendingObject( const LLUUID& objectID )
{
    mPendingObjectQuota.erase( objectID );
}
//===============================================================================<|MERGE_RESOLUTION|>--- conflicted
+++ resolved
@@ -104,8 +104,6 @@
         LLSD httpResults = results["http_result"];
         LLCore::HttpStatus status = LLCoreHttpUtil::HttpCoroutineAdapter::getStatusFromLLSD(httpResults);
 
-<<<<<<< HEAD
-=======
         if (LLApp::isQuitting()
             || observerHandle.isDead()
             || !LLAccountingCostManager::instanceExists())
@@ -115,7 +113,6 @@
 
         LLAccountingCostObserver* observer = NULL;
 
->>>>>>> b1098308
         // do/while(false) allows error conditions to break out of following
         // block while normal flow goes forward once.
         do
