/**
 * @file llinventorygallery.cpp
 * @brief LLInventoryGallery class implementation
 *
 * $LicenseInfo:firstyear=2023&license=viewerlgpl$
 * Second Life Viewer Source Code
 * Copyright (C) 2023, Linden Research, Inc.
 *
 * This library is free software; you can redistribute it and/or
 * modify it under the terms of the GNU Lesser General Public
 * License as published by the Free Software Foundation;
 * version 2.1 of the License only.
 *
 * This library is distributed in the hope that it will be useful,
 * but WITHOUT ANY WARRANTY; without even the implied warranty of
 * MERCHANTABILITY or FITNESS FOR A PARTICULAR PURPOSE.  See the GNU
 * Lesser General Public License for more details.
 *
 * You should have received a copy of the GNU Lesser General Public
 * License along with this library; if not, write to the Free Software
 * Foundation, Inc., 51 Franklin Street, Fifth Floor, Boston, MA  02110-1301  USA
 *
 * Linden Research, Inc., 945 Battery Street, San Francisco, CA  94111  USA
 * $/LicenseInfo$
 */

#include "llviewerprecompiledheaders.h"

#include "llinventorygallery.h"
#include "llinventorygallerymenu.h"

#include "llclipboard.h"
#include "llcommonutils.h"
#include "lliconctrl.h"
#include "llinventorybridge.h"
#include "llinventoryfunctions.h"
#include "llinventoryicon.h"
#include "llinventorymodel.h"
#include "llinventorymodelbackgroundfetch.h"
#include "llthumbnailctrl.h"
#include "lltextbox.h"
#include "llviewerfoldertype.h"

#include "llagent.h"
#include "llappearancemgr.h"
#include "llenvironment.h"
#include "llfriendcard.h"
#include "llgesturemgr.h"
#include "llmarketplacefunctions.h"
#include "llnotificationsutil.h"
#include "lloutfitobserver.h"
#include "lltrans.h"
#include "llviewerassettype.h"
#include "llviewermessage.h"
#include "llviewerobjectlist.h"
#include "llvoavatarself.h"

static LLPanelInjector<LLInventoryGallery> t_inventory_gallery("inventory_gallery");

const S32 GALLERY_ITEMS_PER_ROW_MIN = 2;
const S32 FAST_LOAD_THUMBNAIL_TRSHOLD = 50; // load folders below this value immediately

// Helper dnd functions
BOOL dragCategoryIntoFolder(LLUUID dest_id, LLInventoryCategory* inv_cat, BOOL drop, std::string& tooltip_msg, BOOL is_link);
BOOL dragItemIntoFolder(LLUUID folder_id, LLInventoryItem* inv_item, BOOL drop, std::string& tooltip_msg, BOOL user_confirm);
void dropToMyOutfits(LLInventoryCategory* inv_cat);

class LLGalleryPanel: public LLPanel
{
public:

    BOOL canFocusChildren() const override
    {
        // Tell Tab to not focus children
        return FALSE;
    }

protected:

    LLGalleryPanel(const LLPanel::Params& params): LLPanel(params)
    {
    };

    friend class LLUICtrlFactory;
};

//-----------------------------
// LLInventoryGallery
//-----------------------------

LLInventoryGallery::LLInventoryGallery(const LLInventoryGallery::Params& p)
    : LLPanel(),
      mScrollPanel(NULL),
      mGalleryPanel(NULL),
      mLastRowPanel(NULL),
      mGalleryCreated(false),
      mRowCount(0),
      mItemsAddedCount(0),
      mRowPanelHeight(p.row_panel_height),
      mVerticalGap(p.vertical_gap),
      mHorizontalGap(p.horizontal_gap),
      mItemWidth(p.item_width),
      mItemHeight(p.item_height),
      mItemHorizontalGap(p.item_horizontal_gap),
      mItemsInRow(p.items_in_row),
      mRowPanWidthFactor(p.row_panel_width_factor),
      mGalleryWidthFactor(p.gallery_width_factor),
      mIsInitialized(false),
      mRootDirty(false),
      mLoadThumbnailsImmediately(true),
      mNeedsArrange(false),
      mSearchType(LLInventoryFilter::SEARCHTYPE_NAME),
      mSortOrder(LLInventoryFilter::SO_DATE)
{
    updateGalleryWidth();
    mFilter = new LLInventoryFilter();
    mCategoriesObserver = new LLInventoryCategoriesObserver();
    mThumbnailsObserver = new LLThumbnailsObserver();
    gInventory.addObserver(mThumbnailsObserver);

    mGestureObserver = new LLGalleryGestureObserver(this);
    LLGestureMgr::instance().addObserver(mGestureObserver);

    mUsername = gAgentUsername;
    LLStringUtil::toUpper(mUsername);
}

LLInventoryGallery::Params::Params()
    : row_panel_height("row_panel_height", 180),
      vertical_gap("vertical_gap", 10),
      horizontal_gap("horizontal_gap", 10),
      item_width("item_width", 150),
      item_height("item_height", 175),
      item_horizontal_gap("item_horizontal_gap", 16),
      items_in_row("items_in_row", GALLERY_ITEMS_PER_ROW_MIN),
      row_panel_width_factor("row_panel_width_factor", 166),
      gallery_width_factor("gallery_width_factor", 163)
{
    addSynonym(row_panel_height, "row_height");
}

const LLInventoryGallery::Params& LLInventoryGallery::getDefaultParams()
{
    return LLUICtrlFactory::getDefaultParams<LLInventoryGallery>();
}

BOOL LLInventoryGallery::postBuild()
{
    mScrollPanel = getChild<LLScrollContainer>("gallery_scroll_panel");
    LLPanel::Params params = LLPanel::getDefaultParams();
    mGalleryPanel = LLUICtrlFactory::create<LLPanel>(params);
    mMessageTextBox = getChild<LLTextBox>("empty_txt");
    mInventoryGalleryMenu = new LLInventoryGalleryContextMenu(this);
    mRootGalleryMenu = new LLInventoryGalleryContextMenu(this);
    mRootGalleryMenu->setRootFolder(true);
    return TRUE;
}

LLInventoryGallery::~LLInventoryGallery()
{
    if (gEditMenuHandler == this)
    {
        gEditMenuHandler = NULL;
    }

    delete mInventoryGalleryMenu;
    delete mRootGalleryMenu;
    delete mFilter;

    gIdleCallbacks.deleteFunction(onIdle, (void*)this);

    while (!mUnusedRowPanels.empty())
    {
        LLPanel* panelp = mUnusedRowPanels.back();
        mUnusedRowPanels.pop_back();
        panelp->die();
    }
    while (!mUnusedItemPanels.empty())
    {
        LLPanel* panelp = mUnusedItemPanels.back();
        mUnusedItemPanels.pop_back();
        panelp->die();
    }
    while (!mHiddenItems.empty())
    {
        LLPanel* panelp = mHiddenItems.back();
        mHiddenItems.pop_back();
        panelp->die();
    }
    

    if (gInventory.containsObserver(mCategoriesObserver))
    {
        gInventory.removeObserver(mCategoriesObserver);
    }
    delete mCategoriesObserver;

    if (gInventory.containsObserver(mThumbnailsObserver))
    {
        gInventory.removeObserver(mThumbnailsObserver);
    }
    delete mThumbnailsObserver;
    
    LLGestureMgr::instance().removeObserver(mGestureObserver);
    delete mGestureObserver;
}

void LLInventoryGallery::setRootFolder(const LLUUID cat_id)
{
    LLViewerInventoryCategory* category = gInventory.getCategory(cat_id);
    if(!category || (mFolderID == cat_id))
    {
        return;
    }
    if(mFolderID.notNull())
    {
        mBackwardFolders.push_back(mFolderID);
    }

    gIdleCallbacks.deleteFunction(onIdle, (void*)this);

    for (const LLUUID& id : mSelectedItemIDs)
    {
        if (mItemMap[id])
        {
            mItemMap[id]->setSelected(FALSE);
        }
    }

    mFolderID = cat_id;
    mItemsToSelect.clear();
    mSelectedItemIDs.clear();
    mItemBuildQuery.clear();
    mNeedsArrange = false;
    dirtyRootFolder();
}

void LLInventoryGallery::dirtyRootFolder()
{
    if (getVisible())
    {
        updateRootFolder();
    }
    else
    {
        mRootDirty = true;
    }
}

void LLInventoryGallery::updateRootFolder()
{
    llassert(mFolderID.notNull());
    if (mIsInitialized && mFolderID.notNull())
    {
        S32 count = mItemsAddedCount;
        for (S32 i = count - 1; i >= 0; i--)
        {
            updateRemovedItem(mItems[i]->getUUID());
        }
        S32 hidden_count = mHiddenItems.size();
        for (S32 i = hidden_count - 1; i >= 0; i--)
        {
            updateRemovedItem(mHiddenItems[i]->getUUID());
        }
        mItemBuildQuery.clear();
        
        if (gInventory.containsObserver(mCategoriesObserver))
        {
            gInventory.removeObserver(mCategoriesObserver);
        }
        delete mCategoriesObserver;

        mCategoriesObserver = new LLInventoryCategoriesObserver();

        if (gInventory.containsObserver(mThumbnailsObserver))
        {
            gInventory.removeObserver(mThumbnailsObserver);
        }
        delete mThumbnailsObserver;
        mThumbnailsObserver = new LLThumbnailsObserver();
        gInventory.addObserver(mThumbnailsObserver);
    }
    {
        mRootChangedSignal();

        gInventory.addObserver(mCategoriesObserver);
        
        // Start observing changes in selected category.
        mCategoriesObserver->addCategory(mFolderID,
            boost::bind(&LLInventoryGallery::refreshList, this, mFolderID));

        LLViewerInventoryCategory* category = gInventory.getCategory(mFolderID);
        //If not all items are fetched now
        // the observer will refresh the list as soon as the new items
        // arrive.
        category->fetch();
        
        //refreshList(cat_id);
        LLInventoryModel::cat_array_t* cat_array;
        LLInventoryModel::item_array_t* item_array;

        gInventory.getDirectDescendentsOf(mFolderID, cat_array, item_array);

        // Creating a vector of newly collected sub-categories UUIDs.
        for (LLInventoryModel::cat_array_t::const_iterator iter = cat_array->begin();
            iter != cat_array->end();
            iter++)
        {
            mItemBuildQuery.insert((*iter)->getUUID());
        }
        
        for (LLInventoryModel::item_array_t::const_iterator iter = item_array->begin();
            iter != item_array->end();
            iter++)
        {
            mItemBuildQuery.insert((*iter)->getUUID());
        }
        mIsInitialized = true;
        mRootDirty = false;

        if (mScrollPanel)
        {
            mScrollPanel->goToTop();
        }
    }

    LLOutfitObserver::instance().addCOFChangedCallback(boost::bind(&LLInventoryGallery::onCOFChanged, this));

    if (!mGalleryCreated)
    {
        initGallery();
    }

    if (!mItemBuildQuery.empty())
    {
        gIdleCallbacks.addFunction(onIdle, (void*)this);
    }
}

void LLInventoryGallery::initGallery()
{
    if (!mGalleryCreated)
    {
        uuid_vec_t cats;
        getCurrentCategories(cats);
        int n = cats.size();
        buildGalleryPanel(n);
        mScrollPanel->addChild(mGalleryPanel);
        for (int i = 0; i < n; i++)
        {
            addToGallery(mItemMap[cats[i]]);
        }
        reArrangeRows();
        mGalleryCreated = true;
    }
}

void LLInventoryGallery::draw()
{
    LLPanel::draw();
    if (mGalleryCreated)
    {
        if(!updateRowsIfNeeded())
        {
            handleModifiedFilter();
        }
    }
}

void LLInventoryGallery::onVisibilityChange(BOOL new_visibility)
{
    if (new_visibility)
    {
        if (mRootDirty)
        {
            updateRootFolder();
        }
        else if (mNeedsArrange)
        {
            gIdleCallbacks.addFunction(onIdle, (void*)this);
        }
    }
    LLPanel::onVisibilityChange(new_visibility);
}

bool LLInventoryGallery::updateRowsIfNeeded()
{
    S32 scroll_content_width = mScrollPanel ? mScrollPanel->getVisibleContentRect().getWidth() : getRect().getWidth();
    if(((scroll_content_width - mRowPanelWidth) > mItemWidth)
       && mRowCount > 1)
    {
        reArrangeRows(1);
        return true;
    }
    else if((mRowPanelWidth > (scroll_content_width + mItemHorizontalGap))
            && mItemsInRow > GALLERY_ITEMS_PER_ROW_MIN)
    {
        reArrangeRows(-1);
        return true;
    }
    return false;
}

bool compareGalleryItem(LLInventoryGalleryItem* item1, LLInventoryGalleryItem* item2, bool sort_by_date, bool sort_folders_by_name)
{
    if (item1->getSortGroup() != item2->getSortGroup())
    {
        return (item1->getSortGroup() < item2->getSortGroup());
    }

    if(sort_folders_by_name && (item1->getSortGroup() != LLInventoryGalleryItem::SG_ITEM))
    {
        std::string name1 = item1->getItemName();
        std::string name2 = item2->getItemName();

        return (LLStringUtil::compareDict(name1, name2) < 0);
    }

    if(((item1->isDefaultImage() && item2->isDefaultImage()) || (!item1->isDefaultImage() && !item2->isDefaultImage())))
    {
        if(sort_by_date)
        {
            return item1->getCreationDate() > item2->getCreationDate();
        }
        else
        {
            std::string name1 = item1->getItemName();
            std::string name2 = item2->getItemName();

            return (LLStringUtil::compareDict(name1, name2) < 0);
        }
    }
    else
    {
        return item2->isDefaultImage();
    }
}

void LLInventoryGallery::reArrangeRows(S32 row_diff)
{
    std::vector<LLInventoryGalleryItem*> buf_items = mItems;
    for (std::vector<LLInventoryGalleryItem*>::const_reverse_iterator it = buf_items.rbegin(); it != buf_items.rend(); ++it)
    {
        removeFromGalleryLast(*it, false);
    }
    for (std::vector<LLInventoryGalleryItem*>::const_reverse_iterator it = mHiddenItems.rbegin(); it != mHiddenItems.rend(); ++it)
    {
        buf_items.push_back(*it);
    }
    mHiddenItems.clear();
    
    mItemsInRow+= row_diff;
    updateGalleryWidth();

    bool sort_by_date = (mSortOrder & LLInventoryFilter::SO_DATE);
    bool sort_folders_by_name = (mSortOrder & LLInventoryFilter::SO_FOLDERS_BY_NAME);
    std::sort(buf_items.begin(), buf_items.end(), [sort_by_date, sort_folders_by_name](LLInventoryGalleryItem* item1, LLInventoryGalleryItem* item2)
    {
        return compareGalleryItem(item1, item2, sort_by_date, sort_folders_by_name);
    });
    
    for (std::vector<LLInventoryGalleryItem*>::const_iterator it = buf_items.begin(); it != buf_items.end(); ++it)
    {
        (*it)->setHidden(false);
        applyFilter(*it, mFilterSubString);
        addToGallery(*it);
    }
    mFilter->clearModified();
    updateMessageVisibility();
}

void LLInventoryGallery::updateGalleryWidth()
{
    mRowPanelWidth = mRowPanWidthFactor * mItemsInRow - mItemHorizontalGap;
    mGalleryWidth = mGalleryWidthFactor * mItemsInRow - mItemHorizontalGap;
}

LLPanel* LLInventoryGallery::addLastRow()
{
    mRowCount++;
    int row = 0;
    int vgap = mVerticalGap * row;
    LLPanel* result = buildRowPanel(0, row * mRowPanelHeight + vgap);
    mGalleryPanel->addChild(result);
    return result;
}

void LLInventoryGallery::moveRowUp(int row)
{
    moveRow(row, mRowCount - 1 - row + 1);
}

void LLInventoryGallery::moveRowDown(int row)
{
    moveRow(row, mRowCount - 1 - row - 1);
}

void LLInventoryGallery::moveRow(int row, int pos)
{
    int vgap = mVerticalGap * pos;
    moveRowPanel(mRowPanels[row], 0, pos * mRowPanelHeight + vgap);
}

void LLInventoryGallery::removeLastRow()
{
    mRowCount--;
    mGalleryPanel->removeChild(mLastRowPanel);
    mUnusedRowPanels.push_back(mLastRowPanel);
    mRowPanels.pop_back();
    if (mRowPanels.size() > 0)
    {
        // Just removed last row
        mLastRowPanel = mRowPanels.back();
    }
    else
    {
        mLastRowPanel = NULL;
    }
}

LLPanel* LLInventoryGallery::addToRow(LLPanel* row_stack, LLInventoryGalleryItem* item, int pos, int hgap)
{
    LLPanel* lpanel = buildItemPanel(pos * mItemWidth + hgap);
    lpanel->addChild(item);
    row_stack->addChild(lpanel);
    mItemPanels.push_back(lpanel);
    return lpanel;
}

void LLInventoryGallery::addToGallery(LLInventoryGalleryItem* item)
{
    if(item->isHidden())
    {
        mHiddenItems.push_back(item);
        return;
    }
    mItemIndexMap[item] = mItemsAddedCount;
    mIndexToItemMap[mItemsAddedCount] = item;
    mItemsAddedCount++;
    int n = mItemsAddedCount;
    int row_count = (n % mItemsInRow) == 0 ? n / mItemsInRow : n / mItemsInRow + 1;
    int n_prev = n - 1;
    int row_count_prev = (n_prev % mItemsInRow) == 0 ? n_prev / mItemsInRow : n_prev / mItemsInRow + 1;

    // Avoid loading too many items.
    // Intent is for small folders to display all content fast
    // and for large folders to load content mostly as needed
    // Todo: ideally needs to unload images outside visible area
    mLoadThumbnailsImmediately = mItemsAddedCount < FAST_LOAD_THUMBNAIL_TRSHOLD;

    bool add_row = row_count != row_count_prev;
    int pos = 0;
    if (add_row)
    {
        for (int i = 0; i < row_count_prev; i++)
        {
            moveRowUp(i);
        }
        mLastRowPanel = addLastRow();
        mRowPanels.push_back(mLastRowPanel);
    }
    pos = (n - 1) % mItemsInRow;
    mItems.push_back(item);
    addToRow(mLastRowPanel, item, pos, mHorizontalGap * pos);
    reshapeGalleryPanel(row_count);
}


void LLInventoryGallery::removeFromGalleryLast(LLInventoryGalleryItem* item, bool needs_reshape)
{
    if(item->isHidden())
    {
        mHiddenItems.pop_back();
        // Note: item still exists!!!
        return;
    }
    int n_prev = mItemsAddedCount;
    int n = mItemsAddedCount - 1;
    int row_count = (n % mItemsInRow) == 0 ? n / mItemsInRow : n / mItemsInRow + 1;
    int row_count_prev = (n_prev % mItemsInRow) == 0 ? n_prev / mItemsInRow : n_prev / mItemsInRow + 1;
    mItemsAddedCount--;
    mIndexToItemMap.erase(mItemsAddedCount);

    mLoadThumbnailsImmediately = mItemsAddedCount < FAST_LOAD_THUMBNAIL_TRSHOLD;

    bool remove_row = row_count != row_count_prev;
    removeFromLastRow(mItems[mItemsAddedCount]);
    mItems.pop_back();
    if (remove_row)
    {
        for (int i = 0; i < row_count_prev - 1; i++)
        {
            moveRowDown(i);
        }
        removeLastRow();
    }
    if (needs_reshape)
    {
        reshapeGalleryPanel(row_count);
    }
}


void LLInventoryGallery::removeFromGalleryMiddle(LLInventoryGalleryItem* item)
{
    if(item->isHidden())
    {
        mHiddenItems.erase(std::remove(mHiddenItems.begin(), mHiddenItems.end(), item), mHiddenItems.end());
        // item still exists and needs to be deleted or used!!!
        return;
    }
    int n = mItemIndexMap[item];
    mItemIndexMap.erase(item);
    mIndexToItemMap.erase(n);
    std::vector<LLInventoryGalleryItem*> saved;
    for (int i = mItemsAddedCount - 1; i > n; i--)
    {
        saved.push_back(mItems[i]);
        removeFromGalleryLast(mItems[i]);
    }
    removeFromGalleryLast(mItems[n]);
    int saved_count = saved.size();
    for (int i = 0; i < saved_count; i++)
    {
        addToGallery(saved.back());
        saved.pop_back();
    }
}

void LLInventoryGallery::removeFromLastRow(LLInventoryGalleryItem* item)
{
    mItemPanels.back()->removeChild(item);
    mLastRowPanel->removeChild(mItemPanels.back());
    mUnusedItemPanels.push_back(mItemPanels.back());
    mItemPanels.pop_back();
}

LLInventoryGalleryItem* LLInventoryGallery::buildGalleryItem(std::string name, LLUUID item_id, LLAssetType::EType type, LLUUID thumbnail_id, LLInventoryType::EType inventory_type, U32 flags, time_t creation_date, bool is_link, bool is_worn)
{
    LLInventoryGalleryItem::Params giparams;
    giparams.visible = true;
    giparams.follows.flags(FOLLOWS_LEFT | FOLLOWS_TOP);
    giparams.rect(LLRect(0,mItemHeight, mItemWidth, 0));
    LLInventoryGalleryItem* gitem = LLUICtrlFactory::create<LLInventoryGalleryItem>(giparams);
    gitem->setItemName(name);
    gitem->setUUID(item_id);
    gitem->setGallery(this);
    gitem->setType(type, inventory_type, flags, is_link);
    gitem->setLoadImmediately(mLoadThumbnailsImmediately);
    gitem->setThumbnail(thumbnail_id);
    gitem->setWorn(is_worn);
    gitem->setCreatorName(get_searchable_creator_name(&gInventory, item_id));
    gitem->setDescription(get_searchable_description(&gInventory, item_id));
    gitem->setAssetIDStr(get_searchable_UUID(&gInventory, item_id));
    gitem->setCreationDate(creation_date);
    return gitem;
}

void LLInventoryGallery::buildGalleryPanel(int row_count)
{
    LLPanel::Params params;
    params.follows.flags(FOLLOWS_LEFT | FOLLOWS_TOP);
    params.visible = true;
    params.use_bounding_rect = false;
    mGalleryPanel = LLUICtrlFactory::create<LLGalleryPanel>(params);
    reshapeGalleryPanel(row_count);
}

void LLInventoryGallery::reshapeGalleryPanel(int row_count)
{
    int bottom = 0;
    int left = 0;
    int height = row_count * (mRowPanelHeight + mVerticalGap);
    LLRect rect = LLRect(left, bottom + height, left + mGalleryWidth, bottom);
    mGalleryPanel->setRect(rect);
    mGalleryPanel->reshape(mGalleryWidth, height);
}

LLPanel* LLInventoryGallery::buildItemPanel(int left)
{
    int top = 0;
    LLPanel* lpanel = NULL;
    if(mUnusedItemPanels.empty())
    {
        LLPanel::Params lpparams;
        lpparams.follows.flags(FOLLOWS_LEFT | FOLLOWS_TOP);
        lpparams.visible = true;
        lpparams.rect(LLRect(left, top + mItemHeight, left + mItemWidth + mItemHorizontalGap, top));
        lpparams.use_bounding_rect = false;
        lpparams.focus_root = false;
        //lpparams.tab_stop = false;
        lpanel = LLUICtrlFactory::create<LLPanel>(lpparams);
    }
    else
    {
        lpanel = mUnusedItemPanels.back();
        mUnusedItemPanels.pop_back();

        LLRect rect = LLRect(left, top + mItemHeight, left + mItemWidth + mItemHorizontalGap, top);
        lpanel->setShape(rect, false);
    }
    return lpanel;
}

LLPanel* LLInventoryGallery::buildRowPanel(int left, int bottom)
{
    LLPanel* stack = NULL;
    if(mUnusedRowPanels.empty())
    {
        LLPanel::Params sparams;
        sparams.follows.flags(FOLLOWS_LEFT | FOLLOWS_TOP);
        sparams.use_bounding_rect = false;
        sparams.visible = true;
        sparams.focus_root = false;
        //sparams.tab_stop = false;
        stack = LLUICtrlFactory::create<LLPanel>(sparams);
    }
    else
    {
        stack = mUnusedRowPanels.back();
        mUnusedRowPanels.pop_back();
    }
    moveRowPanel(stack, left, bottom);
    return stack;
}

void LLInventoryGallery::moveRowPanel(LLPanel* stack, int left, int bottom)
{
    LLRect rect = LLRect(left, bottom + mRowPanelHeight, left + mRowPanelWidth, bottom);
    stack->setRect(rect);
    stack->reshape(mRowPanelWidth, mRowPanelHeight);
}

void LLInventoryGallery::setFilterSubString(const std::string& string)
{
    mFilterSubString = string;
    mFilter->setFilterSubString(string);
    
    //reArrangeRows();
}

bool LLInventoryGallery::applyFilter(LLInventoryGalleryItem* item, const std::string& filter_substring)
{
    if(item)
    {
        bool visible = checkAgainstFilters(item, filter_substring);
        item->setHidden(!visible);
        return visible;
    }
    return false;
}

bool LLInventoryGallery::checkAgainstFilters(LLInventoryGalleryItem* item, const std::string& filter_substring)
{
    if (!item) return false;

    if (item->isFolder() && (mFilter->getShowFolderState() == LLInventoryFilter::SHOW_ALL_FOLDERS))
    {
        return true;
    }

    if(item->isLink() && ((mFilter->getSearchVisibilityTypes() & LLInventoryFilter::VISIBILITY_LINKS) == 0) && !filter_substring.empty())
    {
        return false;
    }
    
    bool hidden = false;

    if(mFilter->getFilterCreatorType() == LLInventoryFilter::FILTERCREATOR_SELF)
    {
        hidden = (item->getCreatorName() == mUsername) || item->isFolder();
    }
    else if(mFilter->getFilterCreatorType() == LLInventoryFilter::FILTERCREATOR_OTHERS)
    {
        hidden = (item->getCreatorName() != mUsername) || item->isFolder();
    }
    if(hidden)
    {
        return false;
    }

    if(!mFilter->checkAgainstFilterThumbnails(item->getUUID()))
    {
        return false;
    }

    if(!checkAgainstFilterType(item->getUUID()))
    {
        return false;
    }

    std::string desc;
    switch(mSearchType)
    {
        case LLInventoryFilter::SEARCHTYPE_CREATOR:
            desc = item->getCreatorName();
            break;
        case LLInventoryFilter::SEARCHTYPE_DESCRIPTION:
            desc = item->getDescription();
            break;
        case LLInventoryFilter::SEARCHTYPE_UUID:
            desc = item->getAssetIDStr();
            break;
        case LLInventoryFilter::SEARCHTYPE_NAME:
        default:
            desc = item->getItemName() + item->getItemNameSuffix();
            break;
    }
    
    LLStringUtil::toUpper(desc);

    std::string cur_filter = filter_substring;
    LLStringUtil::toUpper(cur_filter);

    hidden = (std::string::npos == desc.find(cur_filter));
    return !hidden;
}

void LLInventoryGallery::onIdle(void* userdata)
{
    LLInventoryGallery* self = (LLInventoryGallery*)userdata;

    if (!self->mIsInitialized || !self->mGalleryCreated)
    {
        self->mNeedsArrange = false;
        return;
    }

    bool visible = self->getVisible(); // In visible chain?
    const F64 MAX_TIME_VISIBLE = 0.020f;
    const F64 MAX_TIME_HIDDEN = 0.001f; // take it slow
    const F64 max_time = visible ? MAX_TIME_VISIBLE : MAX_TIME_HIDDEN;
    F64 curent_time = LLTimer::getTotalSeconds();
    const F64 end_time = curent_time + max_time;

    while (!self->mItemBuildQuery.empty() && end_time > curent_time)
    {
        uuid_set_t::iterator iter = self->mItemBuildQuery.begin();
        LLUUID item_id = *iter;
        self->mNeedsArrange |= self->updateAddedItem(item_id);
        self->mItemBuildQuery.erase(iter);
        curent_time = LLTimer::getTotalSeconds();
    }

    if (self->mNeedsArrange && visible)
    {
        self->mNeedsArrange = false;
        self->reArrangeRows();
        self->updateMessageVisibility();
    }

    if (!self->mItemsToSelect.empty() && !self->mNeedsArrange)
    {
        selection_deque selection_list(self->mItemsToSelect);
        self->mItemsToSelect.clear();
        for (LLUUID & item_to_select : selection_list)
        {
            self->addItemSelection(item_to_select, true);
        }
    }

    if (self->mItemsToSelect.empty() && self->mItemBuildQuery.empty())
    {
        gIdleCallbacks.deleteFunction(onIdle, (void*)self);
    }
}

void LLInventoryGallery::setSearchType(LLInventoryFilter::ESearchType type)
{
    if(mSearchType != type)
    {
        mSearchType = type;
        if(!mFilterSubString.empty())
        {
            reArrangeRows();
        }
    }
}

void LLInventoryGallery::getCurrentCategories(uuid_vec_t& vcur)
{
    for (gallery_item_map_t::const_iterator iter = mItemMap.begin();
        iter != mItemMap.end();
        iter++)
    {
        if ((*iter).second != NULL)
        {
            vcur.push_back((*iter).first);
        }
    }
}

bool LLInventoryGallery::updateAddedItem(LLUUID item_id)
{
    LLInventoryObject* obj = gInventory.getObject(item_id);
    if (!obj)
    {
        LL_WARNS("InventoryGallery") << "Failed to find item: " << item_id << LL_ENDL;
        return false;
    }

    std::string name = obj->getName();
    LLUUID thumbnail_id = obj->getThumbnailUUID();;
    LLInventoryType::EType inventory_type(LLInventoryType::IT_CATEGORY);
    U32 misc_flags = 0;
    bool is_worn = false;
    LLInventoryItem* inv_item = gInventory.getItem(item_id);
    if (inv_item)
    {
        inventory_type = inv_item->getInventoryType();
        misc_flags = inv_item->getFlags();
        if (LLAssetType::AT_GESTURE == obj->getType())
        {
            is_worn = LLGestureMgr::instance().isGestureActive(item_id);
        }
        else
        {
            is_worn = LLAppearanceMgr::instance().isLinkedInCOF(item_id);
        }
    }
    else if (LLAssetType::AT_CATEGORY == obj->getType())
    {
        name = get_localized_folder_name(item_id);
        if(thumbnail_id.isNull())
        {
            thumbnail_id = getOutfitImageID(item_id);
        }
    }

    bool res = false;

    LLInventoryGalleryItem* item = buildGalleryItem(name, item_id, obj->getType(), thumbnail_id, inventory_type, misc_flags, obj->getCreationDate(), obj->getIsLinkType(), is_worn);
    mItemMap.insert(LLInventoryGallery::gallery_item_map_t::value_type(item_id, item));
    if (mGalleryCreated)
    {
        res = applyFilter(item, mFilterSubString);
        addToGallery(item);
    }

    mThumbnailsObserver->addItem(item_id,
        boost::bind(&LLInventoryGallery::updateItemThumbnail, this, item_id));
    return res;
}

void LLInventoryGallery::updateRemovedItem(LLUUID item_id)
{
    gallery_item_map_t::iterator item_iter = mItemMap.find(item_id);
    if (item_iter != mItemMap.end())
    {
        mThumbnailsObserver->removeItem(item_id);

        LLInventoryGalleryItem* item = item_iter->second;

        deselectItem(item_id);
        mItemMap.erase(item_iter);
        removeFromGalleryMiddle(item);

        // kill removed item
        if (item != NULL)
        {
            // Todo: instead of deleting, store somewhere to reuse later
            item->die();
        }
    }

    mItemBuildQuery.erase(item_id);
}

void LLInventoryGallery::updateChangedItemName(LLUUID item_id, std::string name)
{
    gallery_item_map_t::iterator iter = mItemMap.find(item_id);
    if (iter != mItemMap.end())
    {
        LLInventoryGalleryItem* item = iter->second;
        if (item)
        {
            item->setItemName(name);
        }
    }
}

void LLInventoryGallery::updateWornItem(LLUUID item_id, bool is_worn)
{
    gallery_item_map_t::iterator iter = mItemMap.find(item_id);
    if (iter != mItemMap.end())
    {
        LLInventoryGalleryItem* item = iter->second;
        if (item)
        {
            item->setWorn(is_worn);
        }
    }
}

void LLInventoryGallery::updateItemThumbnail(LLUUID item_id)
{
    LLInventoryObject* obj = gInventory.getObject(item_id);
    if (!obj)
    {
        return;
    }
    LLUUID thumbnail_id = obj->getThumbnailUUID();

    if ((LLAssetType::AT_CATEGORY == obj->getType()) && thumbnail_id.isNull())
    {
        thumbnail_id = getOutfitImageID(item_id);
    }

    if (mItemMap[item_id])
    {
        mItemMap[item_id]->setLoadImmediately(mLoadThumbnailsImmediately);
        mItemMap[item_id]->setThumbnail(thumbnail_id);

        bool passes_filter = checkAgainstFilters(mItemMap[item_id], mFilterSubString);
        if((mItemMap[item_id]->isHidden() && passes_filter)
           || (!mItemMap[item_id]->isHidden() && !passes_filter))
        {
            reArrangeRows();
        }
    }
}

BOOL LLInventoryGallery::handleRightMouseDown(S32 x, S32 y, MASK mask)
{
    if (mSelectedItemIDs.size() > 0)
    {
        setFocus(true);
    }
    mLastInteractedUUID = LLUUID::null;

    // Scroll is going to always return true
    BOOL res = LLPanel::handleRightMouseDown(x, y, mask);

    if (mLastInteractedUUID.isNull()) // no child were hit
    {
        clearSelection();
        if (mInventoryGalleryMenu && mFolderID.notNull())
        {
            uuid_vec_t selected_uuids;
            selected_uuids.push_back(mFolderID);
            mRootGalleryMenu->show(this, selected_uuids, x, y);
            return TRUE;
        }
    }
    return res;
}


BOOL LLInventoryGallery::handleKeyHere(KEY key, MASK mask)
{
    BOOL handled = FALSE;
    switch (key)
    {
        case KEY_RETURN:
            // Open selected items if enter key hit on the inventory panel
            if (mask == MASK_NONE && mInventoryGalleryMenu && mSelectedItemIDs.size() == 1)
            {
                selection_deque::iterator iter = mSelectedItemIDs.begin();
                LLViewerInventoryCategory* category = gInventory.getCategory(*iter);
                if (category)
                {
                    setRootFolder(*iter);
                    handled = TRUE;
                }
                else
                {
                    LLViewerInventoryItem* item = gInventory.getItem(*iter);
                    if (item)
                    {
                        LLInvFVBridgeAction::doAction(item->getType(), *iter, &gInventory);
                    }
                }
            }
            handled = TRUE;
            break;
        case KEY_DELETE:
#if LL_DARWIN
        case KEY_BACKSPACE:
#endif
            // Delete selected items if delete or backspace key hit on the inventory panel
            // Note: on Mac laptop keyboards, backspace and delete are one and the same
            if (canDeleteSelection())
            {
                deleteSelection();
            }
            handled = TRUE;
            break;

        case KEY_F2:
            mFilterSubString.clear();
            if (mInventoryGalleryMenu && mSelectedItemIDs.size() == 1)
            {
                mInventoryGalleryMenu->rename(mSelectedItemIDs.front());
            }
            handled = TRUE;
            break;

        case KEY_PAGE_UP:
            mFilterSubString.clear();
            if (mScrollPanel)
            {
                mScrollPanel->pageUp(30);
            }
            handled = TRUE;
            break;

        case KEY_PAGE_DOWN:
            mFilterSubString.clear();
            if (mScrollPanel)
            {
                mScrollPanel->pageDown(30);
            }
            handled = TRUE;
            break;

        case KEY_HOME:
            mFilterSubString.clear();
            if (mScrollPanel)
            {
                mScrollPanel->goToTop();
            }
            handled = TRUE;
            break;

        case KEY_END:
            mFilterSubString.clear();
            if (mScrollPanel)
            {
                mScrollPanel->goToBottom();
            }
            handled = TRUE;
            break;

        case KEY_LEFT:
            moveLeft(mask);
            handled = TRUE;
            break;

        case KEY_RIGHT:
            moveRight(mask);
            handled = TRUE;
            break;

        case KEY_UP:
            moveUp(mask);
            handled = TRUE;
            break;

        case KEY_DOWN:
            moveDown(mask);
            handled = TRUE;
            break;

        default:
            break;
    }

    if (handled)
    {
        mInventoryGalleryMenu->hide();
    }

    return handled;
}

void LLInventoryGallery::moveUp(MASK mask)
{
    mFilterSubString.clear();

    if (mInventoryGalleryMenu && mSelectedItemIDs.size() > 0 && mItemsAddedCount > 1)
    {
        LLInventoryGalleryItem* item = mItemMap[mLastInteractedUUID];
        if (item)
        {
            if (mask == MASK_NONE || mask == MASK_CONTROL)
            {
                S32 n = mItemIndexMap[item];
                n -= mItemsInRow;
                if (n >= 0)
                {
                    item = mIndexToItemMap[n];
                    LLUUID item_id = item->getUUID();
                    if (mask == MASK_CONTROL)
                    {
                        addItemSelection(item_id, true);
                    }
                    else
                    {
                        changeItemSelection(item_id, true);
                    }
                    item->setFocus(TRUE);
                    claimEditHandler();
                }
            }
            else if (mask == MASK_SHIFT)
            {
                S32 n = mItemIndexMap[item];
                S32 target  = llmax(0, n - mItemsInRow);
                if (target != n)
                {
                    item = mIndexToItemMap[target];
                    toggleSelectionRangeFromLast(item->getUUID());
                    item->setFocus(TRUE);
                    claimEditHandler();
                }
            }
        }
    }
}

void LLInventoryGallery::moveDown(MASK mask)
{
    mFilterSubString.clear();

    if (mInventoryGalleryMenu && mSelectedItemIDs.size() > 0 && mItemsAddedCount > 1)
    {
        LLInventoryGalleryItem* item = mItemMap[mLastInteractedUUID];
        if (item)
        {
            if (mask == MASK_NONE || mask == MASK_CONTROL)
            {
                S32 n = mItemIndexMap[item];
                n += mItemsInRow;
                if (n < mItemsAddedCount)
                {
                    item = mIndexToItemMap[n];
                    LLUUID item_id = item->getUUID();
                    if (mask == MASK_CONTROL)
                    {
                        addItemSelection(item_id, true);
                    }
                    else
                    {
                        changeItemSelection(item_id, true);
                    }
                    item->setFocus(TRUE);
                    claimEditHandler();
                }
            }
            else if (mask == MASK_SHIFT)
            {
                S32 n = mItemIndexMap[item];
                S32 target = llmin(mItemsAddedCount - 1, n + mItemsInRow);
                if (target != n)
                {
                    item = mIndexToItemMap[target];
                    toggleSelectionRangeFromLast(item->getUUID());
                    item->setFocus(TRUE);
                    claimEditHandler();
                }
            }
        }
    }
}

void LLInventoryGallery::moveLeft(MASK mask)
{
    mFilterSubString.clear();

    if (mInventoryGalleryMenu && mSelectedItemIDs.size() > 0 && mItemsAddedCount > 1)
    {
        LLInventoryGalleryItem* item = mItemMap[mLastInteractedUUID];
        if (mask == MASK_SHIFT)
        {
            item = mItemMap[mLastInteractedUUID];
        }
        if (item)
        {
            // Might be better to get item from panel
            S32 n = mItemIndexMap[item];
            n--;
            if (n < 0)
            {
                n = mItemsAddedCount - 1;
            }
            item = mIndexToItemMap[n];
            LLUUID item_id = item->getUUID();
            if (mask == MASK_CONTROL)
            {
                addItemSelection(item_id, true);
            }
            else if (mask == MASK_SHIFT)
            {
                if (item->isSelected())
                {
                    toggleItemSelection(mLastInteractedUUID, true);
                }
                else
                {
                    toggleItemSelection(item_id, true);
                }
                mLastInteractedUUID = item_id;
            }
            else
            {
                changeItemSelection(item_id, true);
            }
            item->setFocus(TRUE);
            claimEditHandler();
        }
    }
}

void LLInventoryGallery::moveRight(MASK mask)
{
    mFilterSubString.clear();

    if (mInventoryGalleryMenu && mSelectedItemIDs.size() > 0 && mItemsAddedCount > 1)
    {
        LLInventoryGalleryItem* item = mItemMap[mLastInteractedUUID];
        if (item)
        {
            S32 n = mItemIndexMap[item];
            n++;
            if (n == mItemsAddedCount)
            {
                n = 0;
            }
            item = mIndexToItemMap[n];
            LLUUID item_id = item->getUUID();
            if (mask == MASK_CONTROL)
            {
                addItemSelection(item_id, true);
            }
            else if (mask == MASK_SHIFT)
            {
                if (item->isSelected())
                {
                    toggleItemSelection(mLastInteractedUUID, true);
                }
                else
                {
                    toggleItemSelection(item_id, true);
                }
                mLastInteractedUUID = item_id;
            }
            else
            {
                changeItemSelection(item_id, true);
            }
            item->setFocus(TRUE);
            claimEditHandler();
        }
    }
}

void LLInventoryGallery::toggleSelectionRange(S32 start_idx, S32 end_idx)
{
    LLInventoryGalleryItem* item = NULL;
    if (end_idx > start_idx)
    {
        for (S32 i = start_idx; i <= end_idx; i++)
        {
            item = mIndexToItemMap[i];
            LLUUID item_id = item->getUUID();
            toggleItemSelection(item_id, true);
        }
    }
    else
    {
        for (S32 i = start_idx; i >= end_idx; i--)
        {
            item = mIndexToItemMap[i];
            LLUUID item_id = item->getUUID();
            toggleItemSelection(item_id, true);
        }
    }
}

void LLInventoryGallery::toggleSelectionRangeFromLast(const LLUUID target)
{
    if (mLastInteractedUUID == target)
    {
        return;
    }
    LLInventoryGalleryItem* last_item = mItemMap[mLastInteractedUUID];
    LLInventoryGalleryItem* next_item = mItemMap[target];
    if (last_item && next_item)
    {
        S32 last_idx = mItemIndexMap[last_item];
        S32 next_idx = mItemIndexMap[next_item];
        if (next_item->isSelected())
        {
            if (last_idx < next_idx)
            {
                toggleSelectionRange(last_idx, next_idx - 1);
            }
            else
            {
                toggleSelectionRange(last_idx, next_idx + 1);
            }
        }
        else
        {
            if (last_idx < next_idx)
            {
                toggleSelectionRange(last_idx + 1, next_idx);
            }
            else
            {
                toggleSelectionRange(last_idx - 1, next_idx);
            }
        }
    }
    mLastInteractedUUID = next_item->getUUID();
}

void LLInventoryGallery::onFocusLost()
{
    // inventory no longer handles cut/copy/paste/delete
    if (gEditMenuHandler == this)
    {
        gEditMenuHandler = NULL;
    }

    LLPanel::onFocusLost();

    for (const LLUUID& id : mSelectedItemIDs)
    {
        if (mItemMap[id])
        {
            mItemMap[id]->setSelected(false);
        }
    }
}

void LLInventoryGallery::onFocusReceived()
{
    // inventory now handles cut/copy/paste/delete
    gEditMenuHandler = this;

    // Tab support, when tabbing into this view, select first item
    if (mSelectedItemIDs.size() > 0)
    {
        LLInventoryGalleryItem* focus_item = NULL;
        for (const LLUUID& id : mSelectedItemIDs)
        {
            if (mItemMap[id] && !mItemMap[id]->isHidden())
            {
                focus_item = mItemMap[id];
                focus_item->setSelected(true);
            }
        }
        if (focus_item)
        {
            focus_item->setFocus(TRUE);
        }
    }
    else if (mIndexToItemMap.size() > 0 && mItemsToSelect.empty())
    {
        // choose any items from visible rect
        S32 vert_offset = mScrollPanel->getDocPosVertical();
        S32 panel_size = mVerticalGap + mRowPanelHeight;
        S32 n = llclamp((S32)(vert_offset / panel_size) * mItemsInRow, 0, (S32)(mIndexToItemMap.size() - 1) );

        LLInventoryGalleryItem* focus_item = mIndexToItemMap[n];
        changeItemSelection(focus_item->getUUID(), true);
        focus_item->setFocus(TRUE);
    }

    LLPanel::onFocusReceived();
}

void LLInventoryGallery::showContextMenu(LLUICtrl* ctrl, S32 x, S32 y, const LLUUID& item_id)
{
    if (mInventoryGalleryMenu && item_id.notNull())
    {
        if (std::find(mSelectedItemIDs.begin(), mSelectedItemIDs.end(), item_id) == mSelectedItemIDs.end())
        {
            changeItemSelection(item_id, false);
        }
        uuid_vec_t selected_uuids(mSelectedItemIDs.begin(), mSelectedItemIDs.end());
        mInventoryGalleryMenu->show(ctrl, selected_uuids, x, y);
    }
}

void LLInventoryGallery::changeItemSelection(const LLUUID& item_id, bool scroll_to_selection)
{
    for (const LLUUID& id : mSelectedItemIDs)
    {
        if (mItemMap[id])
        {
            mItemMap[id]->setSelected(FALSE);
        }
    }
    mSelectedItemIDs.clear();
    mItemsToSelect.clear();

    if ((mItemMap.count(item_id) == 0) || mNeedsArrange)
    {
        mItemsToSelect.push_back(item_id);
        return;
    }
    if (mSelectedItemIDs.size() == 1
        && std::find(mSelectedItemIDs.begin(), mSelectedItemIDs.end(), item_id) != mSelectedItemIDs.end())
    {
        // Already selected
        mLastInteractedUUID = item_id;
        return;
    }

    if (mItemMap[item_id])
    {
        mItemMap[item_id]->setSelected(TRUE);
    }
    mSelectedItemIDs.push_back(item_id);
    signalSelectionItemID(item_id);
    mLastInteractedUUID = item_id;

    if (scroll_to_selection)
    {
        scrollToShowItem(item_id);
    }
}

void LLInventoryGallery::addItemSelection(const LLUUID& item_id, bool scroll_to_selection)
{
    if ((mItemMap.count(item_id) == 0) || mNeedsArrange)
    {
        mItemsToSelect.push_back(item_id);
        return;
    }
    if (std::find(mSelectedItemIDs.begin(), mSelectedItemIDs.end(), item_id) != mSelectedItemIDs.end())
    {
        // Already selected
        mLastInteractedUUID = item_id;
        return;
    }

    if (mItemMap[item_id])
    {
        mItemMap[item_id]->setSelected(TRUE);
    }
    mSelectedItemIDs.push_back(item_id);
    signalSelectionItemID(item_id);
    mLastInteractedUUID = item_id;

    if (scroll_to_selection)
    {
        scrollToShowItem(item_id);
    }
}

bool LLInventoryGallery::toggleItemSelection(const LLUUID& item_id, bool scroll_to_selection)
{
    bool result = false;
    if ((mItemMap.count(item_id) == 0) || mNeedsArrange)
    {
        mItemsToSelect.push_back(item_id);
        return result;
    }
    selection_deque::iterator found = std::find(mSelectedItemIDs.begin(), mSelectedItemIDs.end(), item_id);
    if (found != mSelectedItemIDs.end())
    {
        if (mItemMap[item_id])
        {
            mItemMap[item_id]->setSelected(FALSE);
        }
        mSelectedItemIDs.erase(found);
        result = false;
    }
    else
    {
        if (mItemMap[item_id])
        {
            mItemMap[item_id]->setSelected(TRUE);
        }
        mSelectedItemIDs.push_back(item_id);
        signalSelectionItemID(item_id);
        result = true;
    }
    mLastInteractedUUID = item_id;

    if (scroll_to_selection)
    {
        scrollToShowItem(item_id);
    }
    return result;
}

void LLInventoryGallery::scrollToShowItem(const LLUUID& item_id)
{
    LLInventoryGalleryItem* item = mItemMap[item_id];
    if(item)
    {
        const LLRect visible_content_rect = mScrollPanel->getVisibleContentRect();

        LLRect item_rect;
        item->localRectToOtherView(item->getLocalRect(), &item_rect, mScrollPanel);
        LLRect overlap_rect(item_rect);
        overlap_rect.intersectWith(visible_content_rect);

        //Scroll when the selected item is outside the visible area
        if (overlap_rect.getHeight() + 5 < item->getRect().getHeight())
        {
            LLRect content_rect = mScrollPanel->getContentWindowRect();
            LLRect constraint_rect;
            constraint_rect.setOriginAndSize(0, 0, content_rect.getWidth(), content_rect.getHeight());

            LLRect item_doc_rect;
            item->localRectToOtherView(item->getLocalRect(), &item_doc_rect, mGalleryPanel);

            mScrollPanel->scrollToShowRect( item_doc_rect, constraint_rect );
        }
    }
}

LLInventoryGalleryItem* LLInventoryGallery::getFirstSelectedItem()
{
    if (mSelectedItemIDs.size() > 0)
    {
        selection_deque::iterator iter = mSelectedItemIDs.begin();
        return mItemMap[*iter];
    }
    return NULL;
}

void LLInventoryGallery::copy()
{
    if (!getVisible() || !getEnabled())
    {
        return;
    }

    LLClipboard::instance().reset();

    for (const LLUUID& id : mSelectedItemIDs)
    {
        LLClipboard::instance().addToClipboard(id);
    }
    mFilterSubString.clear();
}

BOOL LLInventoryGallery::canCopy() const
{
    if (!getVisible() || !getEnabled() || mSelectedItemIDs.empty())
    {
        return FALSE;
    }

    for (const LLUUID& id : mSelectedItemIDs)
    {
        if (!isItemCopyable(id))
        {
            return FALSE;
        }
    }

    return TRUE;
}

void LLInventoryGallery::cut()
{
    if (!getVisible() || !getEnabled())
    {
        return;
    }

    // clear the inventory clipboard
    LLClipboard::instance().reset();
    LLClipboard::instance().setCutMode(true);
    for (const LLUUID& id : mSelectedItemIDs)
    {
        // todo: fade out selected item
        LLClipboard::instance().addToClipboard(id);
    }

    mFilterSubString.clear();
}



bool is_category_removable(const LLUUID& folder_id, bool check_worn)
{
    if (!get_is_category_removable(&gInventory, folder_id))
    {
        return false;
    }

    // check children
    LLInventoryModel::cat_array_t* cat_array;
    LLInventoryModel::item_array_t* item_array;
    gInventory.getDirectDescendentsOf(folder_id, cat_array, item_array);

    for (LLInventoryModel::item_array_t::value_type& item : *item_array)
    {
        if (!get_is_item_removable(&gInventory, item->getUUID(), check_worn))
        {
            return false;
        }
    }

    for (LLInventoryModel::cat_array_t::value_type& cat : *cat_array)
    {
        if (!is_category_removable(cat->getUUID(), check_worn))
        {
            return false;
        }
    }

    const LLUUID mp_id = gInventory.findCategoryUUIDForType(LLFolderType::FT_MARKETPLACE_LISTINGS);
    if (mp_id.notNull() && gInventory.isObjectDescendentOf(folder_id, mp_id))
    {
        return false;
    }

    return true;
}

BOOL LLInventoryGallery::canCut() const
{
    if (!getVisible() || !getEnabled() || mSelectedItemIDs.empty())
    {
        return FALSE;
    }

    for (const LLUUID& id : mSelectedItemIDs)
    {
        LLViewerInventoryCategory* cat = gInventory.getCategory(id);
        if (cat)
        {
            if (!get_is_category_and_children_removable(&gInventory, id, true))
            {
                return FALSE;
            }
        }
        else if (!get_is_item_removable(&gInventory, id, true))
        {
            return FALSE;
        }
    }

    return TRUE;
}

void LLInventoryGallery::paste()
{
    if (!LLClipboard::instance().hasContents())
    {
        return;
    }

    const LLUUID& marketplacelistings_id = gInventory.findCategoryUUIDForType(LLFolderType::FT_MARKETPLACE_LISTINGS);
    if (mSelectedItemIDs.size() == 1 && gInventory.isObjectDescendentOf(*mSelectedItemIDs.begin(), marketplacelistings_id))
    {
        return;
    }

    bool is_cut_mode = LLClipboard::instance().isCutMode();
    std::vector<LLUUID> objects;
    LLClipboard::instance().pasteFromClipboard(objects);

    bool paste_into_root = mSelectedItemIDs.empty();
    for (LLUUID& dest : mSelectedItemIDs)
    {
        LLInventoryObject* obj = gInventory.getObject(dest);
        if (!obj || (obj->getType() != LLAssetType::AT_CATEGORY))
        {
            paste_into_root = true;
            continue;
        }

        paste(dest, objects, is_cut_mode, marketplacelistings_id);
        is_cut_mode = false;
    }

    if (paste_into_root)
    {
        for (const LLUUID& id : mSelectedItemIDs)
        {
            if (mItemMap[id])
            {
                mItemMap[id]->setSelected(FALSE);
            }
        }
        mSelectedItemIDs.clear();

        paste(mFolderID, objects, is_cut_mode, marketplacelistings_id);
    }

    LLClipboard::instance().setCutMode(false);
}

void LLInventoryGallery::paste(const LLUUID& dest,
                               std::vector<LLUUID>& objects,
                               bool is_cut_mode,
                               const LLUUID& marketplacelistings_id)
{
    LLHandle<LLPanel> handle = getHandle();
    std::function <void(const LLUUID)> on_copy_callback = NULL;
    LLPointer<LLInventoryCallback> cb = NULL;
    if (dest == mFolderID)
    {
        on_copy_callback = [handle](const LLUUID& inv_item)
            {
                LLInventoryGallery* panel = (LLInventoryGallery*)handle.get();
                if (panel)
                {
                    // Scroll to pasted item and highlight it
                    // Should it only highlight the last one?
                    panel->addItemSelection(inv_item, true);
                }
            };
        cb = new LLBoostFuncInventoryCallback(on_copy_callback);
    }

    for (std::vector<LLUUID>::const_iterator iter = objects.begin(); iter != objects.end(); ++iter)
    {
        const LLUUID& item_id = (*iter);
        if (gInventory.isObjectDescendentOf(item_id, marketplacelistings_id) && (LLMarketplaceData::instance().isInActiveFolder(item_id) ||
                                                                                 LLMarketplaceData::instance().isListedAndActive(item_id)))
        {
            return;
        }
        LLViewerInventoryCategory* cat = gInventory.getCategory(item_id);
        if (cat)
        {
            if (is_cut_mode)
            {
                gInventory.changeCategoryParent(cat, dest, false);
                if (dest == mFolderID)
                {
                    // Don't select immediately, wait for item to arrive
                    mItemsToSelect.push_back(item_id);
                }
            }
            else
            {
                copy_inventory_category(&gInventory, cat, dest, LLUUID::null, false, on_copy_callback);
            }
        }
        else
        {
            LLViewerInventoryItem* item = gInventory.getItem(item_id);
            if (item)
            {
                if (is_cut_mode)
                {
                    gInventory.changeItemParent(item, dest, false);
                    if (dest == mFolderID)
                    {
                        // Don't select immediately, wait for item to arrive
                        mItemsToSelect.push_back(item_id);
                    }
                }
                else
                {
                    if (item->getIsLinkType())
                    {
                        link_inventory_object(dest, item_id, cb);
                    }
                    else
                    {
                        copy_inventory_item(
                            gAgent.getID(),
                            item->getPermissions().getOwner(),
                            item->getUUID(),
                            dest,
                            std::string(),
                            cb);
                    }
                }
            }
        }
    }

    LLClipboard::instance().setCutMode(false);
}

BOOL LLInventoryGallery::canPaste() const
{
    // Return FALSE on degenerated cases: empty clipboard, no inventory, no agent
    if (!LLClipboard::instance().hasContents())
    {
        return FALSE;
    }

    // In cut mode, whatever is on the clipboard is always pastable
    if (LLClipboard::instance().isCutMode())
    {
        return TRUE;
    }

    // In normal mode, we need to check each element of the clipboard to know if we can paste or not
    std::vector<LLUUID> objects;
    LLClipboard::instance().pasteFromClipboard(objects);
    S32 count = objects.size();
    for (S32 i = 0; i < count; i++)
    {
        const LLUUID& item_id = objects.at(i);

        // Each item must be copyable to be pastable
        if (!isItemCopyable(item_id))
        {
            return FALSE;
        }
    }
    return TRUE;
}

void LLInventoryGallery::onDelete(const LLSD& notification, const LLSD& response, const selection_deque selected_ids)
{
    S32 option = LLNotificationsUtil::getSelectedOption(notification, response);
    if (option == 0)
    {
        bool has_worn = notification["payload"]["has_worn"].asBoolean();
        uuid_vec_t worn;
        uuid_vec_t item_deletion_list;
        uuid_vec_t cat_deletion_list;
        for (const LLUUID& obj_id : selected_ids)
        {
            LLViewerInventoryCategory* cat = gInventory.getCategory(obj_id);
            if (cat)
            {
                bool cat_has_worn = false;
                if (has_worn)
                {
                    LLInventoryModel::cat_array_t categories;
                    LLInventoryModel::item_array_t items;

                    gInventory.collectDescendents(obj_id, categories, items, FALSE);

                    for (LLInventoryModel::item_array_t::value_type& item : items)
                    {
                        if (get_is_item_worn(item))
                        {
                            worn.push_back(item->getUUID());
                            cat_has_worn = true;
                        }
                    }
                }
                if (cat_has_worn)
                {
                    cat_deletion_list.push_back(obj_id);
                }
                else
                {
                    gInventory.removeCategory(obj_id);
                }
            }
            LLViewerInventoryItem* item = gInventory.getItem(obj_id);
            if (item)
            {
                if (has_worn && get_is_item_worn(item))
                {
                    worn.push_back(item->getUUID());
                    item_deletion_list.push_back(item->getUUID());
                }
                else
                {
                    gInventory.removeItem(obj_id);
                }
            }
        }

        if (!worn.empty())
        {
            // should fire once after every item gets detached
            LLAppearanceMgr::instance().removeItemsFromAvatar(worn,
                                                              [item_deletion_list, cat_deletion_list]()
                                                              {
                                                                  for (const LLUUID& id : item_deletion_list)
                                                                  {
                                                                      remove_inventory_item(id, NULL);
                                                                  }
                                                                  for (const LLUUID& id : cat_deletion_list)
                                                                  {
                                                                      remove_inventory_category(id, NULL);
                                                                  }
                                                              });
        }
    }
}

void LLInventoryGallery::deleteSelection()
{
    bool has_worn = false;
    bool needs_replacement = false;
    for (const LLUUID& id : mSelectedItemIDs)
    {
        LLViewerInventoryCategory* cat = gInventory.getCategory(id);
        if (cat)
        {
            LLInventoryModel::cat_array_t categories;
            LLInventoryModel::item_array_t items;

            gInventory.collectDescendents(id, categories, items, FALSE);

            for (LLInventoryModel::item_array_t::value_type& item : items)
            {
                if (get_is_item_worn(item))
                {
                    has_worn = true;
                    LLWearableType::EType type = item->getWearableType();
                    if (type == LLWearableType::WT_SHAPE
                        || type == LLWearableType::WT_SKIN
                        || type == LLWearableType::WT_HAIR
                        || type == LLWearableType::WT_EYES)
                    {
                        needs_replacement = true;
                        break;
                    }
                }
            }
            if (needs_replacement)
            {
                break;
            }
        }

        LLViewerInventoryItem* item = gInventory.getItem(id);
        if (item && get_is_item_worn(item))
        {
            has_worn = true;
            LLWearableType::EType type = item->getWearableType();            
            if (type == LLWearableType::WT_SHAPE
                || type == LLWearableType::WT_SKIN
                || type == LLWearableType::WT_HAIR
                || type == LLWearableType::WT_EYES)
            {
                needs_replacement = true;
                break;
            }
        }
    }

    if (needs_replacement)
    {
        LLNotificationsUtil::add("CantDeleteRequiredClothing");
    }
    else if (has_worn)
    {
        LLSD payload;
        payload["has_worn"] = true;
        LLNotificationsUtil::add("DeleteWornItems", LLSD(), payload, boost::bind(&LLInventoryGallery::onDelete, _1, _2, mSelectedItemIDs));
    }
    else
    {
        if (!LLInventoryAction::sDeleteConfirmationDisplayed) // ask for the confirmation at least once per session
        {
            LLNotifications::instance().setIgnored("DeleteItems", false);
            LLInventoryAction::sDeleteConfirmationDisplayed = true;
        }

        LLSD args;
        args["QUESTION"] = LLTrans::getString("DeleteItem");
        LLNotificationsUtil::add("DeleteItems", args, LLSD(), boost::bind(&LLInventoryGallery::onDelete, _1, _2, mSelectedItemIDs));
    }
}

bool LLInventoryGallery::canDeleteSelection()
{
    if (mSelectedItemIDs.empty())
    {
        return false;
    }

    const LLUUID trash_id = gInventory.findCategoryUUIDForType(LLFolderType::FT_TRASH);
    if (mFolderID == trash_id || gInventory.isObjectDescendentOf(mFolderID, trash_id))
    {
        return false;
    }

    for (const LLUUID& id : mSelectedItemIDs)
    {
        LLViewerInventoryCategory* cat = gInventory.getCategory(id);
        if (cat)
        {
            if (!get_is_category_removable(&gInventory, id))
            {
                return false;
            }
        }
        else if (!get_is_item_removable(&gInventory, id, true))
        {
            return false;
        }
    }

    return true;
}

void LLInventoryGallery::pasteAsLink()
{
    if (!LLClipboard::instance().hasContents())
    {
        return;
    }

    const LLUUID& current_outfit_id = gInventory.findCategoryUUIDForType(LLFolderType::FT_CURRENT_OUTFIT);
    const LLUUID& marketplacelistings_id = gInventory.findCategoryUUIDForType(LLFolderType::FT_MARKETPLACE_LISTINGS);
    const LLUUID& my_outifts_id = gInventory.findCategoryUUIDForType(LLFolderType::FT_MY_OUTFITS);

    std::vector<LLUUID> objects;
    LLClipboard::instance().pasteFromClipboard(objects);

    bool paste_into_root = mSelectedItemIDs.empty();
    for (LLUUID& dest : mSelectedItemIDs)
    {
        LLInventoryObject* obj = gInventory.getObject(dest);
        if (!obj || obj->getType() != LLAssetType::AT_CATEGORY)
        {
            paste_into_root = true;
            continue;
        }

        pasteAsLink(dest, objects, current_outfit_id, marketplacelistings_id, my_outifts_id);
    }

    if (paste_into_root)
    {
        for (const LLUUID& id : mSelectedItemIDs)
        {
            if (mItemMap[id])
            {
                mItemMap[id]->setSelected(FALSE);
            }
        }
        mSelectedItemIDs.clear();

        pasteAsLink(mFolderID, objects, current_outfit_id, marketplacelistings_id, my_outifts_id);
    }

    LLClipboard::instance().setCutMode(false);
}

void LLInventoryGallery::pasteAsLink(const LLUUID& dest,
                                     std::vector<LLUUID>& objects,
                                     const LLUUID& current_outfit_id,
                                     const LLUUID& marketplacelistings_id,
                                     const LLUUID& my_outifts_id)
{
    const BOOL move_is_into_current_outfit = (dest == current_outfit_id);
    const BOOL move_is_into_my_outfits = (dest == my_outifts_id) || gInventory.isObjectDescendentOf(dest, my_outifts_id);
    const BOOL move_is_into_marketplacelistings = gInventory.isObjectDescendentOf(dest, marketplacelistings_id);

    if (move_is_into_marketplacelistings || move_is_into_current_outfit || move_is_into_my_outfits)
    {
        return;
    }

    LLPointer<LLInventoryCallback> cb = NULL;
    if (dest == mFolderID)
    {
        LLHandle<LLPanel> handle = getHandle();
        std::function <void(const LLUUID)> on_link_callback = [handle](const LLUUID& inv_item)
            {
                LLInventoryGallery* panel = (LLInventoryGallery*)handle.get();
                if (panel)
                {
                    // Scroll to pasted item and highlight it
                    // Should it only highlight the last one?
                    panel->addItemSelection(inv_item, true);
                }
            };
        cb = new LLBoostFuncInventoryCallback(on_link_callback);
    }

    for (std::vector<LLUUID>::const_iterator iter = objects.begin();
         iter != objects.end();
         ++iter)
    {
        const LLUUID& object_id = (*iter);
        if (LLConstPointer<LLInventoryObject> link_obj = gInventory.getObject(object_id))
        {
            link_inventory_object(dest, link_obj, cb);
        }
    }
}

void LLInventoryGallery::claimEditHandler()
{
    gEditMenuHandler = this;
}

void LLInventoryGallery::resetEditHandler()
{
    if (gEditMenuHandler == this)
    {
        gEditMenuHandler = NULL;
    }
}

bool LLInventoryGallery::isItemCopyable(const LLUUID & item_id)
{
    const LLInventoryCategory* cat = gInventory.getCategory(item_id);
    if (cat)
    {
        // Folders are copyable if items in them are, recursively, copyable.
        // Get the content of the folder
        LLInventoryModel::cat_array_t* cat_array;
        LLInventoryModel::item_array_t* item_array;
        gInventory.getDirectDescendentsOf(item_id, cat_array, item_array);

        // Check the items
        LLInventoryModel::item_array_t item_array_copy = *item_array;
        for (LLInventoryModel::item_array_t::iterator iter = item_array_copy.begin(); iter != item_array_copy.end(); iter++)
        {
            LLInventoryItem* item = *iter;
            if (!isItemCopyable(item->getUUID()))
            {
                return false;
            }
        }

        // Check the folders
        LLInventoryModel::cat_array_t cat_array_copy = *cat_array;
        for (LLInventoryModel::cat_array_t::iterator iter = cat_array_copy.begin(); iter != cat_array_copy.end(); iter++)
        {
            LLViewerInventoryCategory* category = *iter;
            if (!isItemCopyable(category->getUUID()))
            {
                return false;
            }
        }

        return true;
    }

    LLViewerInventoryItem* item = gInventory.getItem(item_id);
    if (item)
    {
        // Can't copy worn objects.
        // Worn objects are tied to their inworld conterparts
        // Copy of modified worn object will return object with obsolete asset and inventory
        if (get_is_item_worn(item_id))
        {
            return false;
        }

        static LLCachedControl<bool> inventory_linking(gSavedSettings, "InventoryLinking", true);
        return (item->getIsLinkType() && inventory_linking)
            || item->getPermissions().allowCopyBy(gAgent.getID());
    }

    return false;
}

void LLInventoryGallery::updateMessageVisibility()
{

    mMessageTextBox->setVisible(mItems.empty());
    if(mItems.empty())
    {
        mMessageTextBox->setText(hasDescendents(mFolderID) ? LLTrans::getString("InventorySingleFolderEmpty") : LLTrans::getString("InventorySingleFolderNoMatches"));
    }

    mScrollPanel->setVisible(!mItems.empty());
}

void LLInventoryGallery::refreshList(const LLUUID& category_id)
{
    LLInventoryModel::cat_array_t* cat_array;
    LLInventoryModel::item_array_t* item_array;

    gInventory.getDirectDescendentsOf(category_id, cat_array, item_array);
    uuid_vec_t vadded;
    uuid_vec_t vremoved;

    // Create added and removed items vectors.
    computeDifference(*cat_array, *item_array, vadded, vremoved);

    // Handle added tabs.
    for (uuid_vec_t::const_iterator iter = vadded.begin();
        iter != vadded.end();
        ++iter)
    {
        const LLUUID cat_id = (*iter);
        updateAddedItem(cat_id);
        mNeedsArrange = true;
    }

    // Handle removed tabs.
    for (uuid_vec_t::const_iterator iter = vremoved.begin(); iter != vremoved.end(); ++iter)
    {
        const LLUUID cat_id = (*iter);
        updateRemovedItem(cat_id);
    }

    const LLInventoryModel::changed_items_t& changed_items = gInventory.getChangedIDs();
    for (LLInventoryModel::changed_items_t::const_iterator items_iter = changed_items.begin();
        items_iter != changed_items.end();
        ++items_iter)
    {
        LLInventoryObject* obj = gInventory.getObject(*items_iter);
        if(!obj)
        {
            return;
        }

        updateChangedItemName(*items_iter, obj->getName());
        mNeedsArrange = true;
    }

    if(mNeedsArrange || !mItemsToSelect.empty())
    {
        // Don't scroll to target/arrange immediately
        // since more updates might be pending
        gIdleCallbacks.addFunction(onIdle, (void*)this);
    }
    updateMessageVisibility();
}

void LLInventoryGallery::computeDifference(
    const LLInventoryModel::cat_array_t vcats,
    const LLInventoryModel::item_array_t vitems,
    uuid_vec_t& vadded,
    uuid_vec_t& vremoved)
{
    uuid_vec_t vnew;
    // Creating a vector of newly collected UUIDs.
    for (LLInventoryModel::cat_array_t::const_iterator iter = vcats.begin();
        iter != vcats.end();
        iter++)
    {
        vnew.push_back((*iter)->getUUID());
    }
    for (LLInventoryModel::item_array_t::const_iterator iter = vitems.begin();
        iter != vitems.end();
        iter++)
    {
        vnew.push_back((*iter)->getUUID());
    }

    uuid_vec_t vcur;
    getCurrentCategories(vcur);
    std::copy(mItemBuildQuery.begin(), mItemBuildQuery.end(), std::back_inserter(vcur));

    LLCommonUtils::computeDifference(vnew, vcur, vadded, vremoved);
}

void LLInventoryGallery::onCOFChanged()
{
    LLInventoryModel::cat_array_t cat_array;
    LLInventoryModel::item_array_t item_array;

    gInventory.collectDescendents(
        LLAppearanceMgr::instance().getCOF(),
        cat_array,
        item_array,
        LLInventoryModel::EXCLUDE_TRASH);

    uuid_vec_t vnew;
    uuid_vec_t vadded;
    uuid_vec_t vremoved;

    for (LLInventoryModel::item_array_t::const_iterator iter = item_array.begin();
        iter != item_array.end();
        ++iter)
    {
        vnew.push_back((*iter)->getLinkedUUID());
    }

    // We need to update only items that were added or removed from COF.
    LLCommonUtils::computeDifference(vnew, mCOFLinkedItems, vadded, vremoved);

    mCOFLinkedItems = vnew;
    
    for (uuid_vec_t::const_iterator iter = vadded.begin();
        iter != vadded.end();
        ++iter)
    {
        updateWornItem(*iter, true);
    }

    for (uuid_vec_t::const_iterator iter = vremoved.begin(); iter != vremoved.end(); ++iter)
    {
        updateWornItem(*iter, false);
    }
}

void LLInventoryGallery::onGesturesChanged()
{
    uuid_vec_t vnew;
    uuid_vec_t vadded;
    uuid_vec_t vremoved;

    const LLGestureMgr::item_map_t& active_gestures = LLGestureMgr::instance().getActiveGestures();
    for (LLGestureMgr::item_map_t::const_iterator iter = active_gestures.begin();
        iter != active_gestures.end();
        ++iter)
    {
        vnew.push_back(iter->first);
    }

    LLCommonUtils::computeDifference(vnew, mActiveGestures, vadded, vremoved);

    mActiveGestures = vnew;
    
    for (uuid_vec_t::const_iterator iter = vadded.begin();
        iter != vadded.end();
        ++iter)
    {
        updateWornItem(*iter, true);
    }

    for (uuid_vec_t::const_iterator iter = vremoved.begin(); iter != vremoved.end(); ++iter)
    {
        updateWornItem(*iter, false);
    }
}

void LLInventoryGallery::deselectItem(const LLUUID& category_id)
{
    // Reset selection if the item is selected.
    LLInventoryGalleryItem* item = mItemMap[category_id];
    if (item && item->isSelected())
    {
        mItemMap[category_id]->setSelected(FALSE);
        setFocus(true);
        // Todo: support multiselect
        // signalSelectionItemID(LLUUID::null);
    }

    selection_deque::iterator found = std::find(mSelectedItemIDs.begin(), mSelectedItemIDs.end(), category_id);
    if (found != mSelectedItemIDs.end())
    {
        mSelectedItemIDs.erase(found);
    }
}

void LLInventoryGallery::clearSelection()
{
    for (const LLUUID& id: mSelectedItemIDs)
    {
        if (mItemMap[id])
        {
            mItemMap[id]->setSelected(FALSE);
        }
    }
    if (!mSelectedItemIDs.empty())
    {
        mSelectedItemIDs.clear();
        // BUG: wrong, item can be null
        signalSelectionItemID(LLUUID::null);
    }
}

void LLInventoryGallery::signalSelectionItemID(const LLUUID& category_id)
{
    mSelectionChangeSignal(category_id);
}

boost::signals2::connection LLInventoryGallery::setSelectionChangeCallback(selection_change_callback_t cb)
{
    return mSelectionChangeSignal.connect(cb);
}

LLUUID LLInventoryGallery::getFirstSelectedItemID()
{
    if (mSelectedItemIDs.size() > 0)
    {
        return *mSelectedItemIDs.begin();
    }
    return LLUUID::null;
}

LLUUID LLInventoryGallery::getOutfitImageID(LLUUID outfit_id)
{
    LLUUID thumbnail_id;
    LLViewerInventoryCategory* cat = gInventory.getCategory(outfit_id);
    if (cat && cat->getPreferredType() == LLFolderType::FT_OUTFIT)
    {
        LLInventoryModel::cat_array_t cats;
        LLInventoryModel::item_array_t items;
        // Not LLIsOfAssetType, because we allow links
        LLIsTextureType f;
        gInventory.getDirectDescendentsOf(outfit_id, cats, items, f);

        // Exactly one texture found => show the texture as thumbnail
        if (1 == items.size())
        {
            LLViewerInventoryItem* item = items.front();
            if (item && item->getIsLinkType())
            {
                item = item->getLinkedItem();
            }
            if (item)
            {
                thumbnail_id = item->getAssetUUID();
            }
        }
    }
    return thumbnail_id;
}

boost::signals2::connection LLInventoryGallery::setRootChangedCallback(callback_t cb)
{
    return mRootChangedSignal.connect(cb);
}

void LLInventoryGallery::onForwardFolder()
{
    if(isForwardAvailable())
    {
        mBackwardFolders.push_back(mFolderID);
        mFolderID = mForwardFolders.back();
        mForwardFolders.pop_back();
        dirtyRootFolder();
    }
}

void LLInventoryGallery::onBackwardFolder()
{
    if(isBackwardAvailable())
    {
        mForwardFolders.push_back(mFolderID);
        mFolderID = mBackwardFolders.back();
        mBackwardFolders.pop_back();
        dirtyRootFolder();
    }
}

void LLInventoryGallery::clearNavigationHistory()
{
    mForwardFolders.clear();
    mBackwardFolders.clear();
}

bool LLInventoryGallery::isBackwardAvailable()
{
    return (!mBackwardFolders.empty() && (mFolderID != mBackwardFolders.back()));
}

bool LLInventoryGallery::isForwardAvailable()
{
    return (!mForwardFolders.empty() && (mFolderID != mForwardFolders.back()));
}

BOOL LLInventoryGallery::handleDragAndDrop(S32 x, S32 y, MASK mask, BOOL drop,
                                           EDragAndDropType cargo_type, void* cargo_data,
                                           EAcceptance* accept, std::string& tooltip_msg)
{
    // have children handle it first
    BOOL handled = LLView::handleDragAndDrop(x, y, mask, drop, cargo_type, cargo_data,
                                            accept, tooltip_msg);

    // when drop is not handled by child, it should be handled by the root folder .
    if (!handled || (*accept == ACCEPT_NO))
    {
        handled = baseHandleDragAndDrop(mFolderID, drop, cargo_type, cargo_data, accept, tooltip_msg);
    }

    return handled;
}

void LLInventoryGallery::startDrag()
{
    std::vector<EDragAndDropType> types;
    uuid_vec_t ids;
    for (LLUUID& selected_id : mSelectedItemIDs)
    {
        const LLInventoryItem* item = gInventory.getItem(selected_id);
        if (item)
        {
            EDragAndDropType type = LLViewerAssetType::lookupDragAndDropType(item->getType());
            types.push_back(type);
            ids.push_back(selected_id);
        }

        const LLViewerInventoryCategory* cat = gInventory.getCategory(selected_id);        
        if (cat && gInventory.isObjectDescendentOf(selected_id, gInventory.getRootFolderID())
            && !LLFolderType::lookupIsProtectedType((cat)->getPreferredType()))
        {
            EDragAndDropType type = LLViewerAssetType::lookupDragAndDropType(cat->getType());
            types.push_back(type);
            ids.push_back(selected_id);
        }
    }
<<<<<<< HEAD
    LLToolDragAndDrop::getInstance()->beginMultiDrag(types, ids, LLToolDragAndDrop::SOURCE_AGENT);
=======
    LLToolDragAndDrop::getInstance()->beginMultiDrag(types, ids, src);
>>>>>>> 110eb2c9
}

bool LLInventoryGallery::areViewsInitialized()
{
    return mGalleryCreated && mItemBuildQuery.empty();
}

bool LLInventoryGallery::hasDescendents(const LLUUID& cat_id)
{
    LLInventoryModel::cat_array_t* cats;
    LLInventoryModel::item_array_t* items;
    gInventory.getDirectDescendentsOf(cat_id, cats, items);

    return (cats->empty() && items->empty());
}

bool LLInventoryGallery::checkAgainstFilterType(const LLUUID& object_id)
{
    const LLInventoryObject *object = gInventory.getObject(object_id);
    if(!object) return false;

    LLInventoryType::EType object_type = LLInventoryType::IT_CATEGORY;
    LLInventoryItem* inv_item = gInventory.getItem(object_id);
    if (inv_item)
    {
        object_type = inv_item->getInventoryType();
    }
    const U32 filterTypes = mFilter->getFilterTypes();

    if ((filterTypes & LLInventoryFilter::FILTERTYPE_OBJECT) && inv_item)
    {
        switch (object_type)
        {
        case LLInventoryType::IT_NONE:
            // If it has no type, pass it, unless it's a link.
            if (object && object->getIsLinkType())
            {
                return false;
            }
            break;
        case LLInventoryType::IT_UNKNOWN:
            {
                // Unknows are only shown when we show every type.
                // Unknows are 255 and won't fit in 64 bits.
                if (mFilter->getFilterObjectTypes() != 0xffffffffffffffffULL)
                {
                    return false;
                }
                break;
            }
        default:
            if ((1LL << object_type & mFilter->getFilterObjectTypes()) == U64(0))
            {
                return false;
            }
            break;
        }
    }
    
    if (filterTypes & LLInventoryFilter::FILTERTYPE_DATE)
    {
        const U16 HOURS_TO_SECONDS = 3600;
        time_t earliest = time_corrected() - mFilter->getHoursAgo() * HOURS_TO_SECONDS;

        if (mFilter->getMinDate() > time_min() && mFilter->getMinDate() < earliest)
        {
            earliest = mFilter->getMinDate();
        }
        else if (!mFilter->getHoursAgo())
        {
            earliest = 0;
        }

        if (LLInventoryFilter::FILTERDATEDIRECTION_NEWER == mFilter->getDateSearchDirection() || mFilter->isSinceLogoff())
        {
            if (object->getCreationDate() < earliest ||
                object->getCreationDate() > mFilter->getMaxDate())
                return false;
        }
        else
        {
            if (object->getCreationDate() > earliest ||
                object->getCreationDate() > mFilter->getMaxDate())
                return false;
        }
    }
    return true;
}

bool LLInventoryGallery::hasVisibleItems()
{
    return mItemsAddedCount > 0;
}

void LLInventoryGallery::handleModifiedFilter()
{
    if(mFilter->isModified())
    {
        reArrangeRows();
    }
}

void LLInventoryGallery::setSortOrder(U32 order, bool update)
{
    bool dirty = (mSortOrder != order);

    mSortOrder = order;
    if(update && dirty)
    {
        mNeedsArrange = true;
        gIdleCallbacks.addFunction(onIdle, (void*)this);
    }
}
//-----------------------------
// LLInventoryGalleryItem
//-----------------------------

static LLDefaultChildRegistry::Register<LLInventoryGalleryItem> r("inventory_gallery_item");

LLInventoryGalleryItem::LLInventoryGalleryItem(const Params& p)
    : LLPanel(p),
    mSelected(false),
    mDefaultImage(true),
    mItemName(""),
    mWornSuffix(""),
    mPermSuffix(""),
    mUUID(LLUUID()),
    mIsFolder(true),
    mIsLink(false),
    mHidden(false),
    mGallery(NULL),
    mType(LLAssetType::AT_NONE),
    mSortGroup(SG_ITEM),
    mCutGeneration(0),
    mSelectedForCut(false)
{
    buildFromFile("panel_inventory_gallery_item.xml");
}

LLInventoryGalleryItem::~LLInventoryGalleryItem()
{
}

BOOL LLInventoryGalleryItem::postBuild()
{
    mNameText = getChild<LLTextBox>("item_name");
    mTextBgPanel = getChild<LLPanel>("text_bg_panel");
    mThumbnailCtrl = getChild<LLThumbnailCtrl>("preview_thumbnail");

    return TRUE;
}

void LLInventoryGalleryItem::setType(LLAssetType::EType type, LLInventoryType::EType inventory_type, U32 flags, bool is_link)
{
    mType = type;
    mIsFolder = (mType == LLAssetType::AT_CATEGORY);
    mIsLink = is_link;

    std::string icon_name = LLInventoryIcon::getIconName(mType, inventory_type, flags);
    if(mIsFolder)
    {
        mSortGroup = SG_NORMAL_FOLDER;
        LLUUID folder_id = mUUID;
        if(mIsLink)
        {
            LLInventoryObject* obj = gInventory.getObject(mUUID);
            if (obj)
            {
                folder_id = obj->getLinkedUUID();
            }
        }
        LLViewerInventoryCategory* cat = gInventory.getCategory(folder_id);
        if (cat)
        {
            LLFolderType::EType preferred_type = cat->getPreferredType();
            icon_name = LLViewerFolderType::lookupIconName(preferred_type);

            if (preferred_type == LLFolderType::FT_TRASH)
            {
                mSortGroup = SG_TRASH_FOLDER;
            }
            else if(LLFolderType::lookupIsProtectedType(cat->getPreferredType()))
            {
                mSortGroup = SG_SYSTEM_FOLDER;
            }
        }
    }
    else
    {
        const LLInventoryItem *item = gInventory.getItem(mUUID);
        if(item && (LLAssetType::AT_CALLINGCARD != item->getType()) && !mIsLink)
        {
            std::string delim(" --");
            bool copy = item->getPermissions().allowCopyBy(gAgent.getID());
            if (!copy)
            {
                mPermSuffix += delim;
                mPermSuffix += LLTrans::getString("no_copy_lbl");
            }
            bool mod = item->getPermissions().allowModifyBy(gAgent.getID());
            if (!mod)
            {
                mPermSuffix += mPermSuffix.empty() ? delim : ",";
                mPermSuffix += LLTrans::getString("no_modify_lbl");
            }
            bool xfer = item->getPermissions().allowOperationBy(PERM_TRANSFER, gAgent.getID());
            if (!xfer)
            {
                mPermSuffix += mPermSuffix.empty() ? delim : ",";
                mPermSuffix += LLTrans::getString("no_transfer_lbl");
            }
        }
    }

    getChild<LLIconCtrl>("item_type")->setValue(icon_name);
    getChild<LLIconCtrl>("link_overlay")->setVisible(is_link);
}

void LLInventoryGalleryItem::setThumbnail(LLUUID id)
{
    mDefaultImage = id.isNull();
    if(mDefaultImage)
    {
        mThumbnailCtrl->clearTexture();
    }
    else
    {
        mThumbnailCtrl->setValue(id);
    }
}

void LLInventoryGalleryItem::setLoadImmediately(bool val)
{
    mThumbnailCtrl->setInitImmediately(val);
}

void LLInventoryGalleryItem::draw()
{
    if (isFadeItem())
    {
        // Fade out to indicate it's being cut
        LLViewDrawContext context(0.5f);
        LLPanel::draw();
    }
    else
    {
        LLPanel::draw();

        // Draw border
        LLUIColor border_color = LLUIColorTable::instance().getColor(mSelected ? "MenuItemHighlightBgColor" : "TextFgTentativeColor", LLColor4::white);
        LLRect border = mThumbnailCtrl->getRect();
        border.mRight = border.mRight + 1;
        border.mTop = border.mTop + 1;
        gl_rect_2d(border, border_color.get(), FALSE);
    }
}

void LLInventoryGalleryItem::setItemName(std::string name)
{
    mItemName = name;
    updateNameText();
}

void LLInventoryGalleryItem::setSelected(bool value)
{
    mSelected = value;
    mTextBgPanel->setBackgroundVisible(value);

    if(mSelected)
    {
        LLViewerInventoryItem* item = gInventory.getItem(mUUID);
        if(item && !item->isFinished())
        {
            LLInventoryModelBackgroundFetch::instance().start(mUUID, false);
        }
    }
}

BOOL LLInventoryGalleryItem::handleMouseDown(S32 x, S32 y, MASK mask)
{
    // call changeItemSelection directly, before setFocus
    // to avoid autoscroll from LLInventoryGallery::onFocusReceived()
    if (mask == MASK_CONTROL)
    {
        mGallery->addItemSelection(mUUID, false);
    }
    else if (mask == MASK_SHIFT)
    {
        mGallery->toggleSelectionRangeFromLast(mUUID);
    }
    else
    {
        mGallery->changeItemSelection(mUUID, false);
    }
    setFocus(TRUE);
    mGallery->claimEditHandler();

    gFocusMgr.setMouseCapture(this);
    S32 screen_x;
    S32 screen_y;
    localPointToScreen(x, y, &screen_x, &screen_y );
    LLToolDragAndDrop::getInstance()->setDragStart(screen_x, screen_y);
    return TRUE;
}

BOOL LLInventoryGalleryItem::handleRightMouseDown(S32 x, S32 y, MASK mask)
{
    if (!isSelected())
    {
        mGallery->changeItemSelection(mUUID, false);
    }
    else
    {
        // refresh last interacted
        mGallery->addItemSelection(mUUID, false);
    }
    setFocus(TRUE);
    mGallery->claimEditHandler();
    mGallery->showContextMenu(this, x, y, mUUID);

    LLUICtrl::handleRightMouseDown(x, y, mask);
    return TRUE;
}

BOOL LLInventoryGalleryItem::handleMouseUp(S32 x, S32 y, MASK mask)
{
    if(hasMouseCapture())
    {
        gFocusMgr.setMouseCapture(NULL);
        return TRUE;
    }
    return LLPanel::handleMouseUp(x, y, mask);
}

BOOL LLInventoryGalleryItem::handleHover(S32 x, S32 y, MASK mask)
{
    if(hasMouseCapture())
    {
        S32 screen_x;
        S32 screen_y;
        localPointToScreen(x, y, &screen_x, &screen_y );

        if(LLToolDragAndDrop::getInstance()->isOverThreshold(screen_x, screen_y) && mGallery)
        {
            mGallery->startDrag();
            return LLToolDragAndDrop::getInstance()->handleHover(x, y, mask);
        }
    }
    return LLUICtrl::handleHover(x,y,mask);
}

BOOL LLInventoryGalleryItem::handleDoubleClick(S32 x, S32 y, MASK mask)
{
    if (mIsFolder && mGallery)
    {
        // setRootFolder can destroy this item.
        // Delay it until handleDoubleClick processing is complete
        // or make gallery handle doubleclicks.
        LLHandle<LLPanel> handle = mGallery->getHandle();
        LLUUID navigate_to = mUUID;
        doOnIdleOneTime([handle, navigate_to]()
                        {
                            LLInventoryGallery* gallery = (LLInventoryGallery*)handle.get();
                            if (gallery)
                            {
                                gallery->setRootFolder(navigate_to);
                            }
                        });
    }
    else
    {
        LLInvFVBridgeAction::doAction(mUUID, &gInventory);
    }

    return TRUE;
}

BOOL LLInventoryGalleryItem::handleDragAndDrop(S32 x, S32 y, MASK mask, BOOL drop,
                       EDragAndDropType cargo_type,
                       void* cargo_data,
                       EAcceptance* accept,
                       std::string& tooltip_msg)
{
    if (!mIsFolder)
    {
        return FALSE;
    }
    return mGallery->baseHandleDragAndDrop(mUUID, drop, cargo_type, cargo_data, accept, tooltip_msg);
}

BOOL LLInventoryGalleryItem::handleKeyHere(KEY key, MASK mask)
{
    if (!mGallery)
    {
        return FALSE;
    }

    BOOL handled = FALSE;
    switch (key)
    {
        case KEY_LEFT:
            mGallery->moveLeft(mask);
            handled = true;
            break;

        case KEY_RIGHT:
            mGallery->moveRight(mask);
            handled = true;
            break;

        case KEY_UP:
            mGallery->moveUp(mask);
            handled = true;
            break;

        case KEY_DOWN:
            mGallery->moveDown(mask);
            handled = true;
            break;

        default:
            break;
    }
    return handled;
}

void LLInventoryGalleryItem::onFocusLost()
{
    // inventory no longer handles cut/copy/paste/delete
    mGallery->resetEditHandler();

    LLPanel::onFocusLost();
}

void LLInventoryGalleryItem::onFocusReceived()
{
    // inventory now handles cut/copy/paste/delete
    mGallery->claimEditHandler();

    LLPanel::onFocusReceived();
}

void LLInventoryGalleryItem::setWorn(bool value)
{
    mWorn = value;

    if(mWorn)
    {
        mWornSuffix = (mType == LLAssetType::AT_GESTURE) ? LLTrans::getString("active") : LLTrans::getString("worn");
    }
    else
    {
        mWornSuffix = "";
    }

    updateNameText();
}

LLFontGL* LLInventoryGalleryItem::getTextFont()
{
    if(mWorn)
    {
        return LLFontGL::getFontSansSerifSmallBold();
    }
    return mIsLink ? LLFontGL::getFontSansSerifSmallItalic() : LLFontGL::getFontSansSerifSmall();
}

void LLInventoryGalleryItem::updateNameText()
{
    mNameText->setFont(getTextFont());
    mNameText->setText(mItemName + mPermSuffix + mWornSuffix);
    mNameText->setToolTip(mItemName + mPermSuffix + mWornSuffix);
    mThumbnailCtrl->setToolTip(mItemName + mPermSuffix + mWornSuffix);
}

bool LLInventoryGalleryItem::isFadeItem()
{
    LLClipboard& clipboard = LLClipboard::instance();
    if (mCutGeneration == clipboard.getGeneration())
    {
        return mSelectedForCut;
    }

    mCutGeneration = clipboard.getGeneration();
    mSelectedForCut = clipboard.isCutMode() && clipboard.isOnClipboard(mUUID);
    return mSelectedForCut;
}

//-----------------------------
// LLThumbnailsObserver
//-----------------------------

void LLThumbnailsObserver::changed(U32 mask)
{
    std::vector<LLUUID> deleted_ids;
    for (item_map_t::iterator iter = mItemMap.begin();
         iter != mItemMap.end();
         ++iter)
    {
        const LLUUID& obj_id = (*iter).first;
        LLItemData& data = (*iter).second;
        
        LLInventoryObject* obj = gInventory.getObject(obj_id);
        if (!obj)
        {
            deleted_ids.push_back(obj_id);
            continue;
        }

        const LLUUID thumbnail_id = obj->getThumbnailUUID();
        if (data.mThumbnailID != thumbnail_id)
        {
            data.mThumbnailID = thumbnail_id;
            data.mCallback();
        }
    }

    // Remove deleted items from the list
    for (std::vector<LLUUID>::iterator deleted_id = deleted_ids.begin(); deleted_id != deleted_ids.end(); ++deleted_id)
    {
        removeItem(*deleted_id);
    }
}

bool LLThumbnailsObserver::addItem(const LLUUID& obj_id, callback_t cb)
{
    LLInventoryObject* obj = gInventory.getObject(obj_id);
    if (obj)
    {
        mItemMap.insert(item_map_value_t(obj_id, LLItemData(obj_id, obj->getThumbnailUUID(), cb)));
        return true;
    }
    return false;
}

void LLThumbnailsObserver::removeItem(const LLUUID& obj_id)
{
    mItemMap.erase(obj_id);
}

//-----------------------------
// Helper drag&drop functions
//-----------------------------

BOOL LLInventoryGallery::baseHandleDragAndDrop(LLUUID dest_id, BOOL drop,
                       EDragAndDropType cargo_type,
                       void* cargo_data,
                       EAcceptance* accept,
                       std::string& tooltip_msg)
{
    LLInventoryItem* inv_item = (LLInventoryItem*)cargo_data;

    if (drop && LLToolDragAndDrop::getInstance()->getCargoIndex() == 0)
    {
        clearSelection();
    }

    BOOL accepted = FALSE;
    switch(cargo_type)
    {
        case DAD_TEXTURE:
        case DAD_SOUND:
        case DAD_CALLINGCARD:
        case DAD_LANDMARK:
        case DAD_SCRIPT:
        case DAD_CLOTHING:
        case DAD_OBJECT:
        case DAD_NOTECARD:
        case DAD_BODYPART:
        case DAD_ANIMATION:
        case DAD_GESTURE:
        case DAD_MESH:
        case DAD_SETTINGS:
            accepted = dragItemIntoFolder(dest_id, inv_item, drop, tooltip_msg, true);
            if (accepted && drop)
            {
                // Don't select immediately, wait for item to arrive
                mItemsToSelect.push_back(inv_item->getUUID());
            }
            break;
        case DAD_LINK:
            // DAD_LINK type might mean one of two asset types: AT_LINK or AT_LINK_FOLDER.
            // If we have an item of AT_LINK_FOLDER type we should process the linked
            // category being dragged or dropped into folder.
            if (inv_item && LLAssetType::AT_LINK_FOLDER == inv_item->getActualType())
            {
                LLInventoryCategory* linked_category = gInventory.getCategory(inv_item->getLinkedUUID());
                if (linked_category)
                {
                    accepted = dragCategoryIntoFolder(dest_id, (LLInventoryCategory*)linked_category, drop, tooltip_msg, TRUE);
                }
            }
            else
            {
                accepted = dragItemIntoFolder(dest_id, inv_item, drop, tooltip_msg, TRUE);
            }
            if (accepted && drop && inv_item)
            {
                mItemsToSelect.push_back(inv_item->getUUID());
            }
            break;
        case DAD_CATEGORY:
            if (LLFriendCardsManager::instance().isAnyFriendCategory(dest_id))
            {
                accepted = FALSE;
            }
            else
            {
                LLInventoryCategory* cat_ptr = (LLInventoryCategory*)cargo_data;
                accepted = dragCategoryIntoFolder(dest_id, cat_ptr, drop, tooltip_msg, FALSE);
                if (accepted && drop)
                {
                    mItemsToSelect.push_back(cat_ptr->getUUID());
                }
            }
            break;
        case DAD_ROOT_CATEGORY:
        case DAD_NONE:
            break;
        default:
            LL_WARNS() << "Unhandled cargo type for drag&drop " << cargo_type << LL_ENDL;
            break;
    }
    if (accepted)
    {
        *accept = ACCEPT_YES_MULTI;
    }
    else
    {
        *accept = ACCEPT_NO;
    }
    return accepted;
}

// copy of LLFolderBridge::dragItemIntoFolder
BOOL dragItemIntoFolder(LLUUID folder_id, LLInventoryItem* inv_item, BOOL drop, std::string& tooltip_msg, BOOL user_confirm)
{
    LLViewerInventoryCategory * cat = gInventory.getCategory(folder_id);
    if (!cat)
    {
        return FALSE;
    }
    LLInventoryModel* model = &gInventory;

    if (!model || !inv_item) return FALSE;

    // cannot drag into library
    if((gInventory.getRootFolderID() != folder_id) && !model->isObjectDescendentOf(folder_id, gInventory.getRootFolderID()))
    {
        return FALSE;
    }
    if (!isAgentAvatarValid()) return FALSE;

    const LLUUID &current_outfit_id = model->findCategoryUUIDForType(LLFolderType::FT_CURRENT_OUTFIT);
    const LLUUID &favorites_id = model->findCategoryUUIDForType(LLFolderType::FT_FAVORITE);
    const LLUUID &landmarks_id = model->findCategoryUUIDForType(LLFolderType::FT_LANDMARK);
    const LLUUID &marketplacelistings_id = model->findCategoryUUIDForType(LLFolderType::FT_MARKETPLACE_LISTINGS);
    const LLUUID &my_outifts_id = model->findCategoryUUIDForType(LLFolderType::FT_MY_OUTFITS);

    const BOOL move_is_into_current_outfit = (folder_id == current_outfit_id);
    const BOOL move_is_into_favorites = (folder_id == favorites_id);
    const BOOL move_is_into_my_outfits = (folder_id == my_outifts_id) || model->isObjectDescendentOf(folder_id, my_outifts_id);
    const BOOL move_is_into_outfit = move_is_into_my_outfits || (cat && cat->getPreferredType()==LLFolderType::FT_OUTFIT);
    const BOOL move_is_into_landmarks = (folder_id == landmarks_id) || model->isObjectDescendentOf(folder_id, landmarks_id);
    const BOOL move_is_into_marketplacelistings = model->isObjectDescendentOf(folder_id, marketplacelistings_id);
    const BOOL move_is_from_marketplacelistings = model->isObjectDescendentOf(inv_item->getUUID(), marketplacelistings_id);

    LLToolDragAndDrop::ESource source = LLToolDragAndDrop::getInstance()->getSource();
    BOOL accept = FALSE;
    LLViewerObject* object = NULL;
    if(LLToolDragAndDrop::SOURCE_AGENT == source)
    {
        const LLUUID &trash_id = model->findCategoryUUIDForType(LLFolderType::FT_TRASH);

        const BOOL move_is_into_trash = (folder_id == trash_id) || model->isObjectDescendentOf(folder_id, trash_id);
        const BOOL move_is_outof_current_outfit = LLAppearanceMgr::instance().getIsInCOF(inv_item->getUUID());

        //--------------------------------------------------------------------------------
        // Determine if item can be moved.
        //

        BOOL is_movable = TRUE;

        switch (inv_item->getActualType())
        {
            case LLAssetType::AT_CATEGORY:
                is_movable = !LLFolderType::lookupIsProtectedType(((LLInventoryCategory*)inv_item)->getPreferredType());
                break;
            default:
                break;
        }
        // Can't explicitly drag things out of the COF.
        if (move_is_outof_current_outfit)
        {
            is_movable = FALSE;
        }
        if (move_is_into_trash)
        {
            is_movable &= inv_item->getIsLinkType() || !get_is_item_worn(inv_item->getUUID());
        }
        if (is_movable)
        {
            // Don't allow creating duplicates in the Calling Card/Friends
            // subfolders, see bug EXT-1599. Check is item direct descendent
            // of target folder and forbid item's movement if it so.
            // Note: isItemDirectDescendentOfCategory checks if
            // passed category is in the Calling Card/Friends folder
            is_movable &= !LLFriendCardsManager::instance().isObjDirectDescendentOfCategory(inv_item, cat);
        }

        //
        //--------------------------------------------------------------------------------
        
        //--------------------------------------------------------------------------------
        // Determine if item can be moved & dropped
        // Note: if user_confirm is false, we already went through those accept logic test and can skip them

        accept = TRUE;

        if (user_confirm && !is_movable)
        {
            accept = FALSE;
        }
        else if (user_confirm && (folder_id == inv_item->getParentUUID()) && !move_is_into_favorites)
        {
            accept = FALSE;
        }
        else if (user_confirm && (move_is_into_current_outfit || move_is_into_outfit))
        {
            accept = can_move_to_outfit(inv_item, move_is_into_current_outfit);
        }
        else if (user_confirm && (move_is_into_favorites || move_is_into_landmarks))
        {
            accept = can_move_to_landmarks(inv_item);
        }
        else if (user_confirm && move_is_into_marketplacelistings)
        {
            //disable dropping in or out of marketplace for now
            return FALSE;
            
            /*const LLViewerInventoryCategory * master_folder = model->getFirstDescendantOf(marketplacelistings_id, folder_id);
            LLViewerInventoryCategory * dest_folder = cat;
            accept = can_move_item_to_marketplace(master_folder, dest_folder, inv_item, tooltip_msg, LLToolDragAndDrop::instance().getCargoCount() - LLToolDragAndDrop::instance().getCargoIndex());*/
        }

        // Check that the folder can accept this item based on folder/item type compatibility (e.g. stock folder compatibility)
        if (user_confirm && accept)
        {
            LLViewerInventoryCategory * dest_folder = cat;
            accept = dest_folder->acceptItem(inv_item);
        }
        
        LLInventoryPanel* active_panel = LLInventoryPanel::getActiveInventoryPanel(FALSE);

        if (accept && drop)
        {
            if (inv_item->getType() == LLAssetType::AT_GESTURE
                && LLGestureMgr::instance().isGestureActive(inv_item->getUUID()) && move_is_into_trash)
            {
                LLGestureMgr::instance().deactivateGesture(inv_item->getUUID());
            }
            // If an item is being dragged between windows, unselect everything in the active window
            // so that we don't follow the selection to its new location (which is very annoying).
                        // RN: a better solution would be to deselect automatically when an   item is moved
            // and then select any item that is dropped only in the panel that it   is dropped in
            if (active_panel)
            {
                active_panel->unSelectAll();
            }
            // Dropping in or out of marketplace needs (sometimes) confirmation
            if (user_confirm && (move_is_from_marketplacelistings || move_is_into_marketplacelistings))
            {
                //disable dropping in or out of marketplace for now
                return FALSE;
            }

            //--------------------------------------------------------------------------------
            // Destination folder logic
            //

            // FAVORITES folder
            // (copy the item)
            else if (move_is_into_favorites)
            {
                copy_inventory_item(
                    gAgent.getID(),
                    inv_item->getPermissions().getOwner(),
                    inv_item->getUUID(),
                    folder_id,
                    std::string(),
                    LLPointer<LLInventoryCallback>(NULL));
            }
            // CURRENT OUTFIT or OUTFIT folder
            // (link the item)
            else if (move_is_into_current_outfit || move_is_into_outfit)
            {
                if (move_is_into_current_outfit)
                {
                    LLAppearanceMgr::instance().wearItemOnAvatar(inv_item->getUUID(), true, true);
                }
                else
                {
                    LLPointer<LLInventoryCallback> cb = NULL;
                    link_inventory_object(folder_id, LLConstPointer<LLInventoryObject>(inv_item), cb);
                }
            }
            // MARKETPLACE LISTINGS folder
            // Move the item
            else if (move_is_into_marketplacelistings)
            {
                //move_item_to_marketplacelistings(inv_item, mUUID);
                return FALSE;
            }
            // NORMAL or TRASH folder
            // (move the item, restamp if into trash)
            else
            {
                // set up observer to select item once drag and drop from inbox is complete
                if (gInventory.isObjectDescendentOf(inv_item->getUUID(), gInventory.findCategoryUUIDForType(LLFolderType::FT_INBOX)))
                {
                    set_dad_inbox_object(inv_item->getUUID());
                }

                gInventory.changeItemParent((LLViewerInventoryItem*)inv_item, folder_id, move_is_into_trash);
            }
            
            if (move_is_from_marketplacelistings)
            {
                // If we move from an active (listed) listing, checks that it's still valid, if not, unlist
                /*LLUUID version_folder_id = LLMarketplaceData::instance().getActiveFolder(from_folder_uuid);
                if (version_folder_id.notNull())
                {
                    LLMarketplaceValidator::getInstance()->validateMarketplaceListings(
                        version_folder_id,
                        [version_folder_id](bool result)
                    {
                        if (!result)
                        {
                            LLMarketplaceData::instance().activateListing(version_folder_id, false);
                        }
                    });
                }*/
                return FALSE;
            }

            //
            //--------------------------------------------------------------------------------
        }
    }
    else if (LLToolDragAndDrop::SOURCE_WORLD == source)
    {
        // Make sure the object exists. If we allowed dragging from
        // anonymous objects, it would be possible to bypass
        // permissions.
        object = gObjectList.findObject(inv_item->getParentUUID());
        if (!object)
        {
            LL_INFOS() << "Object not found for drop." << LL_ENDL;
            return FALSE;
        }

        // coming from a task. Need to figure out if the person can
        // move/copy this item.
        LLPermissions perm(inv_item->getPermissions());
        bool is_move = false;
        if ((perm.allowCopyBy(gAgent.getID(), gAgent.getGroupID())
            && perm.allowTransferTo(gAgent.getID())))
            // || gAgent.isGodlike())
        {
            accept = TRUE;
        }
        else if(object->permYouOwner())
        {
            // If the object cannot be copied, but the object the
            // inventory is owned by the agent, then the item can be
            // moved from the task to agent inventory.
            is_move = true;
            accept = TRUE;
        }

        // Don't allow placing an original item into Current Outfit or an outfit folder
        // because they must contain only links to wearable items.
        if (move_is_into_current_outfit || move_is_into_outfit)
        {
            accept = FALSE;
        }
        // Don't allow to move a single item to Favorites or Landmarks
        // if it is not a landmark or a link to a landmark.
        else if ((move_is_into_favorites || move_is_into_landmarks)
                 && !can_move_to_landmarks(inv_item))
        {
            accept = FALSE;
        }
        else if (move_is_into_marketplacelistings)
        {
            tooltip_msg = LLTrans::getString("TooltipOutboxNotInInventory");
            accept = FALSE;
        }

        if (accept && drop)
        {
            boost::shared_ptr<LLMoveInv> move_inv (new LLMoveInv());
            move_inv->mObjectID = inv_item->getParentUUID();
            std::pair<LLUUID, LLUUID> item_pair(folder_id, inv_item->getUUID());
            move_inv->mMoveList.push_back(item_pair);
            move_inv->mCallback = NULL;
            move_inv->mUserData = NULL;
            if(is_move)
            {
                warn_move_inventory(object, move_inv);
            }
            else
            {
                // store dad inventory item to select added one later. See EXT-4347
                set_dad_inventory_item(inv_item, folder_id);

                LLNotification::Params params("MoveInventoryFromObject");
                params.functor.function(boost::bind(move_task_inventory_callback, _1, _2, move_inv));
                LLNotifications::instance().forceResponse(params, 0);
            }
        }
    }
    else if(LLToolDragAndDrop::SOURCE_NOTECARD == source)
    {
        if (move_is_into_marketplacelistings)
        {
            tooltip_msg = LLTrans::getString("TooltipOutboxNotInInventory");
            accept = FALSE;
        }
        else if ((inv_item->getActualType() == LLAssetType::AT_SETTINGS) && !LLEnvironment::instance().isInventoryEnabled())
        {
            tooltip_msg = LLTrans::getString("NoEnvironmentSettings");
            accept = FALSE;
        }
        else
        {
            // Don't allow placing an original item from a notecard to Current Outfit or an outfit folder
            // because they must contain only links to wearable items.
            accept = !(move_is_into_current_outfit || move_is_into_outfit);
        }

        if (accept && drop)
        {
            copy_inventory_from_notecard(folder_id,  // Drop to the chosen destination folder
                                         LLToolDragAndDrop::getInstance()->getObjectID(),
                                         LLToolDragAndDrop::getInstance()->getSourceID(),
                                         inv_item);
        }
    }
    else if(LLToolDragAndDrop::SOURCE_LIBRARY == source)
    {
        LLViewerInventoryItem* item = (LLViewerInventoryItem*)inv_item;
        if(item && item->isFinished())
        {
            accept = TRUE;

            if (move_is_into_marketplacelistings)
            {
                tooltip_msg = LLTrans::getString("TooltipOutboxNotInInventory");
                accept = FALSE;
            }
            else if (move_is_into_current_outfit || move_is_into_outfit)
            {
                accept = can_move_to_outfit(inv_item, move_is_into_current_outfit);
            }
            // Don't allow to move a single item to Favorites or Landmarks
            // if it is not a landmark or a link to a landmark.
            else if (move_is_into_favorites || move_is_into_landmarks)
            {
                accept = can_move_to_landmarks(inv_item);
            }

            if (accept && drop)
            {
                // FAVORITES folder
                // (copy the item)
                if (move_is_into_favorites)
                {
                    copy_inventory_item(
                        gAgent.getID(),
                        inv_item->getPermissions().getOwner(),
                        inv_item->getUUID(),
                        folder_id,
                        std::string(),
                        LLPointer<LLInventoryCallback>(NULL));
                }
                // CURRENT OUTFIT or OUTFIT folder
                // (link the item)
                else if (move_is_into_current_outfit || move_is_into_outfit)
                {
                    if (move_is_into_current_outfit)
                    {
                        LLAppearanceMgr::instance().wearItemOnAvatar(inv_item->getUUID(), true, true);
                    }
                    else
                    {
                        LLPointer<LLInventoryCallback> cb = NULL;
                        link_inventory_object(folder_id, LLConstPointer<LLInventoryObject>(inv_item), cb);
                    }
                }
                else
                {
                    copy_inventory_item(
                        gAgent.getID(),
                        inv_item->getPermissions().getOwner(),
                        inv_item->getUUID(),
                        folder_id,
                        std::string(),
                        LLPointer<LLInventoryCallback>(NULL));
                }
            }
        }
    }
    else
    {
        LL_WARNS() << "unhandled drag source" << LL_ENDL;
    }
    return accept;
}

// copy of LLFolderBridge::dragCategoryIntoFolder
BOOL dragCategoryIntoFolder(LLUUID dest_id, LLInventoryCategory* inv_cat,
                            BOOL drop, std::string& tooltip_msg, BOOL is_link)
{
    BOOL user_confirm = TRUE;
    LLInventoryModel* model = &gInventory;
    LLViewerInventoryCategory * dest_cat = gInventory.getCategory(dest_id);
    if (!dest_cat)
    {
        return FALSE;
    }

    if (!inv_cat) return FALSE; // shouldn't happen, but in case item is incorrectly parented in which case inv_cat will be NULL

    if (!isAgentAvatarValid()) return FALSE;
    // cannot drag into library
    if((gInventory.getRootFolderID() != dest_id) && !model->isObjectDescendentOf(dest_id, gInventory.getRootFolderID()))
    {
        return FALSE;
    }

    const LLUUID &cat_id = inv_cat->getUUID();
    const LLUUID &current_outfit_id = model->findCategoryUUIDForType(LLFolderType::FT_CURRENT_OUTFIT);
    const LLUUID &marketplacelistings_id = model->findCategoryUUIDForType(LLFolderType::FT_MARKETPLACE_LISTINGS);
    //const LLUUID from_folder_uuid = inv_cat->getParentUUID();
    
    const BOOL move_is_into_current_outfit = (dest_id == current_outfit_id);
    const BOOL move_is_into_marketplacelistings = model->isObjectDescendentOf(dest_id, marketplacelistings_id);
    const BOOL move_is_from_marketplacelistings = model->isObjectDescendentOf(cat_id, marketplacelistings_id);

    // check to make sure source is agent inventory, and is represented there.
    LLToolDragAndDrop::ESource source = LLToolDragAndDrop::getInstance()->getSource();
    const BOOL is_agent_inventory = (model->getCategory(cat_id) != NULL)
        && (LLToolDragAndDrop::SOURCE_AGENT == source);

    BOOL accept = FALSE;

    if (is_agent_inventory)
    {
        const LLUUID &trash_id = model->findCategoryUUIDForType(LLFolderType::FT_TRASH);
        const LLUUID &landmarks_id = model->findCategoryUUIDForType(LLFolderType::FT_LANDMARK);
        const LLUUID &my_outifts_id = model->findCategoryUUIDForType(LLFolderType::FT_MY_OUTFITS);
        const LLUUID &lost_and_found_id = model->findCategoryUUIDForType(LLFolderType::FT_LOST_AND_FOUND);

        const BOOL move_is_into_trash = (dest_id == trash_id) || model->isObjectDescendentOf(dest_id, trash_id);
        const BOOL move_is_into_my_outfits = (dest_id == my_outifts_id) || model->isObjectDescendentOf(dest_id, my_outifts_id);
        const BOOL move_is_into_outfit = move_is_into_my_outfits || (dest_cat && dest_cat->getPreferredType()==LLFolderType::FT_OUTFIT);
        const BOOL move_is_into_current_outfit = (dest_cat && dest_cat->getPreferredType()==LLFolderType::FT_CURRENT_OUTFIT);
        const BOOL move_is_into_landmarks = (dest_id == landmarks_id) || model->isObjectDescendentOf(dest_id, landmarks_id);
        const BOOL move_is_into_lost_and_found = model->isObjectDescendentOf(dest_id, lost_and_found_id);

        //--------------------------------------------------------------------------------
        // Determine if folder can be moved.
        //

        BOOL is_movable = TRUE;

        if (is_movable && (marketplacelistings_id == cat_id))
        {
            is_movable = FALSE;
            tooltip_msg = LLTrans::getString("TooltipOutboxCannotMoveRoot");
        }
        if (is_movable && move_is_from_marketplacelistings)
            //&& LLMarketplaceData::instance().getActivationState(cat_id))
        {
            // If the incoming folder is listed and active (and is therefore either the listing or the version folder),
            // then moving is *not* allowed
            is_movable = FALSE;
            tooltip_msg = LLTrans::getString("TooltipOutboxDragActive");
        }
        if (is_movable && (dest_id == cat_id))
        {
            is_movable = FALSE;
            tooltip_msg = LLTrans::getString("TooltipDragOntoSelf");
        }
        if (is_movable && (model->isObjectDescendentOf(dest_id, cat_id)))
        {
            is_movable = FALSE;
            tooltip_msg = LLTrans::getString("TooltipDragOntoOwnChild");
        }
        if (is_movable && LLFolderType::lookupIsProtectedType(inv_cat->getPreferredType()))
        {
            is_movable = FALSE;
            // tooltip?
        }

        U32 max_items_to_wear = gSavedSettings.getU32("WearFolderLimit");
        if (is_movable && move_is_into_outfit)
        {
            if (dest_id == my_outifts_id)
            {
                if (source != LLToolDragAndDrop::SOURCE_AGENT || move_is_from_marketplacelistings)
                {
                    tooltip_msg = LLTrans::getString("TooltipOutfitNotInInventory");
                    is_movable = false;
                }
                else if (can_move_to_my_outfits(model, inv_cat, max_items_to_wear))
                {
                    is_movable = true;
                }
                else
                {
                    tooltip_msg = LLTrans::getString("TooltipCantCreateOutfit");
                    is_movable = false;
                }
            }
            else if(dest_cat && dest_cat->getPreferredType() == LLFolderType::FT_NONE)
            {
                is_movable = ((inv_cat->getPreferredType() == LLFolderType::FT_NONE) || (inv_cat->getPreferredType() == LLFolderType::FT_OUTFIT));
            }
            else
            {
                is_movable = false;
            }
        }
        if(is_movable && move_is_into_current_outfit && is_link)
        {
            is_movable = FALSE;
        }
        if (is_movable && move_is_into_lost_and_found)
        {
            is_movable = FALSE;
        }
        if (is_movable && (dest_id == model->findCategoryUUIDForType(LLFolderType::FT_FAVORITE)))
        {
            is_movable = FALSE;
            // tooltip?
        }
        if (is_movable && (dest_cat->getPreferredType() == LLFolderType::FT_MARKETPLACE_STOCK))
        {
            // One cannot move a folder into a stock folder
            is_movable = FALSE;
            // tooltip?
        }
        
        LLInventoryModel::cat_array_t descendent_categories;
        LLInventoryModel::item_array_t descendent_items;
        if (is_movable)
        {
            model->collectDescendents(cat_id, descendent_categories, descendent_items, FALSE);
            for (S32 i=0; i < descendent_categories.size(); ++i)
            {
                LLInventoryCategory* category = descendent_categories[i];
                if(LLFolderType::lookupIsProtectedType(category->getPreferredType()))
                {
                    // Can't move "special folders" (e.g. Textures Folder).
                    is_movable = FALSE;
                    break;
                }
            }
        }
        if (is_movable
            && move_is_into_current_outfit
            && descendent_items.size() > max_items_to_wear)
        {
            LLInventoryModel::cat_array_t cats;
            LLInventoryModel::item_array_t items;
            LLFindWearablesEx not_worn(/*is_worn=*/ false, /*include_body_parts=*/ false);
            gInventory.collectDescendentsIf(cat_id,
                cats,
                items,
                LLInventoryModel::EXCLUDE_TRASH,
                not_worn);

            if (items.size() > max_items_to_wear)
            {
                // Can't move 'large' folders into current outfit: MAINT-4086
                is_movable = FALSE;
                LLStringUtil::format_map_t args;
                args["AMOUNT"] = llformat("%d", max_items_to_wear);
                tooltip_msg = LLTrans::getString("TooltipTooManyWearables",args);
            }
        }
        if (is_movable && move_is_into_trash)
        {
            for (S32 i=0; i < descendent_items.size(); ++i)
            {
                LLInventoryItem* item = descendent_items[i];
                if (get_is_item_worn(item->getUUID()))
                {
                    is_movable = FALSE;
                    break; // It's generally movable, but not into the trash.
                }
            }
        }
        if (is_movable && move_is_into_landmarks)
        {
            for (S32 i=0; i < descendent_items.size(); ++i)
            {
                LLViewerInventoryItem* item = descendent_items[i];

                // Don't move anything except landmarks and categories into Landmarks folder.
                // We use getType() instead of getActua;Type() to allow links to landmarks and folders.
                if (LLAssetType::AT_LANDMARK != item->getType() && LLAssetType::AT_CATEGORY != item->getType())
                {
                    is_movable = FALSE;
                    break; // It's generally movable, but not into Landmarks.
                }
            }
        }
        
        if (is_movable && move_is_into_marketplacelistings)
        {
            const LLViewerInventoryCategory * master_folder = model->getFirstDescendantOf(marketplacelistings_id, dest_id);
            LLViewerInventoryCategory * dest_folder = dest_cat;
            S32 bundle_size = (drop ? 1 : LLToolDragAndDrop::instance().getCargoCount());
            is_movable = can_move_folder_to_marketplace(master_folder, dest_folder, inv_cat, tooltip_msg, bundle_size);
        }

        //
        //--------------------------------------------------------------------------------

        accept = is_movable;

        if (accept && drop)
        {
            // Dropping in or out of marketplace needs (sometimes) confirmation
            if (user_confirm && (move_is_from_marketplacelistings || move_is_into_marketplacelistings))
            {
                //disable dropping in or out of marketplace for now
                return FALSE;
            }
            // Look for any gestures and deactivate them
            if (move_is_into_trash)
            {
                for (S32 i=0; i < descendent_items.size(); i++)
                {
                    LLInventoryItem* item = descendent_items[i];
                    if (item->getType() == LLAssetType::AT_GESTURE
                        && LLGestureMgr::instance().isGestureActive(item->getUUID()))
                    {
                        LLGestureMgr::instance().deactivateGesture(item->getUUID());
                    }
                }
            }

            if (dest_id == my_outifts_id)
            {
                // Category can contains objects,
                // create a new folder and populate it with links to original objects
                dropToMyOutfits(inv_cat);
            }
            // if target is current outfit folder we use link
            else if (move_is_into_current_outfit &&
                (inv_cat->getPreferredType() == LLFolderType::FT_NONE ||
                inv_cat->getPreferredType() == LLFolderType::FT_OUTFIT))
            {
                // traverse category and add all contents to currently worn.
                BOOL append = true;
                LLAppearanceMgr::instance().wearInventoryCategory(inv_cat, false, append);
            }
            else if (move_is_into_marketplacelistings)
            {
                //move_folder_to_marketplacelistings(inv_cat, dest_id);
            }
            else
            {
                if (model->isObjectDescendentOf(cat_id, model->findCategoryUUIDForType(LLFolderType::FT_INBOX)))
                {
                    set_dad_inbox_object(cat_id);
                }

                // Reparent the folder and restamp children if it's moving
                // into trash.
                gInventory.changeCategoryParent(
                    (LLViewerInventoryCategory*)inv_cat,
                    dest_id,
                    move_is_into_trash);
            }
            if (move_is_from_marketplacelistings)
            {
                //disable dropping in or out of marketplace for now
                return FALSE;
                
                // If we are moving a folder at the listing folder level (i.e. its parent is the marketplace listings folder)
                /*if (from_folder_uuid == marketplacelistings_id)
                {
                    // Clear the folder from the marketplace in case it is a listing folder
                    if (LLMarketplaceData::instance().isListed(cat_id))
                    {
                        LLMarketplaceData::instance().clearListing(cat_id);
                    }
                }
                else
                {
                    // If we move from within an active (listed) listing, checks that it's still valid, if not, unlist
                    LLUUID version_folder_id = LLMarketplaceData::instance().getActiveFolder(from_folder_uuid);
                    if (version_folder_id.notNull())
                    {
                        LLMarketplaceValidator::getInstance()->validateMarketplaceListings(
                            version_folder_id,
                            [version_folder_id](bool result)
                        {
                            if (!result)
                            {
                                LLMarketplaceData::instance().activateListing(version_folder_id, false);
                            }
                        }
                        );
                    }
                    // In all cases, update the listing we moved from so suffix are updated
                    update_marketplace_category(from_folder_uuid);
                }*/
            }
        }
    }
    else if (LLToolDragAndDrop::SOURCE_WORLD == source)
    {
        if (move_is_into_marketplacelistings)
        {
            tooltip_msg = LLTrans::getString("TooltipOutboxNotInInventory");
            accept = FALSE;
        }
        else
        {
            accept = move_inv_category_world_to_agent(cat_id, dest_id, drop);
        }
    }
    else if (LLToolDragAndDrop::SOURCE_LIBRARY == source)
    {
        if (move_is_into_marketplacelistings)
        {
            tooltip_msg = LLTrans::getString("TooltipOutboxNotInInventory");
            accept = FALSE;
        }
        else
        {
            // Accept folders that contain complete outfits.
            accept = move_is_into_current_outfit && LLAppearanceMgr::instance().getCanMakeFolderIntoOutfit(cat_id);
        }

        if (accept && drop)
        {
            LLAppearanceMgr::instance().wearInventoryCategory(inv_cat, true, false);
        }
    }

    return accept;
}

void outfitFolderCreatedCallback(LLUUID cat_source_id, LLUUID cat_dest_id)
{
    LLInventoryModel::cat_array_t* categories;
    LLInventoryModel::item_array_t* items;
    gInventory.getDirectDescendentsOf(cat_source_id, categories, items);

    LLInventoryObject::const_object_list_t link_array;


    LLInventoryModel::item_array_t::iterator iter = items->begin();
    LLInventoryModel::item_array_t::iterator end = items->end();
    while (iter!=end)
    {
        const LLViewerInventoryItem* item = (*iter);
        // By this point everything is supposed to be filtered,
        // but there was a delay to create folder so something could have changed
        LLInventoryType::EType inv_type = item->getInventoryType();
        if ((inv_type == LLInventoryType::IT_WEARABLE) ||
            (inv_type == LLInventoryType::IT_GESTURE) ||
            (inv_type == LLInventoryType::IT_ATTACHMENT) ||
            (inv_type == LLInventoryType::IT_OBJECT) ||
            (inv_type == LLInventoryType::IT_SNAPSHOT) ||
            (inv_type == LLInventoryType::IT_TEXTURE))
        {
            link_array.push_back(LLConstPointer<LLInventoryObject>(item));
        }
        iter++;
    }

    if (!link_array.empty())
    {
        LLPointer<LLInventoryCallback> cb = NULL;
        link_inventory_array(cat_dest_id, link_array, cb);
    }
}

void dropToMyOutfits(LLInventoryCategory* inv_cat)
{
    // make a folder in the My Outfits directory.
    const LLUUID dest_id = gInventory.findCategoryUUIDForType(LLFolderType::FT_MY_OUTFITS);

    // Note: creation will take time, so passing folder id to callback is slightly unreliable,
    // but so is collecting and passing descendants' ids
    inventory_func_type func = boost::bind(&outfitFolderCreatedCallback, inv_cat->getUUID(), _1);
    gInventory.createNewCategory(dest_id, LLFolderType::FT_OUTFIT, inv_cat->getName(), func, inv_cat->getThumbnailUUID());
}
<|MERGE_RESOLUTION|>--- conflicted
+++ resolved
@@ -2567,11 +2567,7 @@
             ids.push_back(selected_id);
         }
     }
-<<<<<<< HEAD
     LLToolDragAndDrop::getInstance()->beginMultiDrag(types, ids, LLToolDragAndDrop::SOURCE_AGENT);
-=======
-    LLToolDragAndDrop::getInstance()->beginMultiDrag(types, ids, src);
->>>>>>> 110eb2c9
 }
 
 bool LLInventoryGallery::areViewsInitialized()
