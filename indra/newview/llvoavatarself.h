/**
 * @file llvoavatarself.h
 * @brief Declaration of LLVOAvatar class which is a derivation fo
 * LLViewerObject
 *
 * $LicenseInfo:firstyear=2001&license=viewergpl$
 * 
 * Copyright (c) 2001-2009, Linden Research, Inc.
 * 
 * Second Life Viewer Source Code
 * The source code in this file ("Source Code") is provided by Linden Lab
 * to you under the terms of the GNU General Public License, version 2.0
 * ("GPL"), unless you have obtained a separate licensing agreement
 * ("Other License"), formally executed by you and Linden Lab.  Terms of
 * the GPL can be found in doc/GPL-license.txt in this distribution, or
 * online at http://secondlifegrid.net/programs/open_source/licensing/gplv2
 * 
 * There are special exceptions to the terms and conditions of the GPL as
 * it is applied to this Source Code. View the full text of the exception
 * in the file doc/FLOSS-exception.txt in this software distribution, or
 * online at
 * http://secondlifegrid.net/programs/open_source/licensing/flossexception
 * 
 * By copying, modifying or distributing this software, you acknowledge
 * that you have read and understood your obligations described above,
 * and agree to abide by those obligations.
 * 
 * ALL LINDEN LAB SOURCE CODE IS PROVIDED "AS IS." LINDEN LAB MAKES NO
 * WARRANTIES, EXPRESS, IMPLIED OR OTHERWISE, REGARDING ITS ACCURACY,
 * COMPLETENESS OR PERFORMANCE.
 * $/LicenseInfo$
 */

#ifndef LL_LLVOAVATARSELF_H
#define LL_LLVOAVATARSELF_H

#include "llviewertexture.h"
#include "llvoavatar.h"

struct LocalTextureData;

//~~~~~~~~~~~~~~~~~~~~~~~~~~~~~~~~~~~~~~~~~~~~~~~~~~~~~~~~~~~~~~~~~~~~~~~~~~~~~~~~
// LLVOAvatarSelf
//
//~~~~~~~~~~~~~~~~~~~~~~~~~~~~~~~~~~~~~~~~~~~~~~~~~~~~~~~~~~~~~~~~~~~~~~~~~~~~~~~~
class LLVOAvatarSelf :
	public LLVOAvatar
{

/********************************************************************************
 **                                                                            **
 **                    INITIALIZATION
 **/

public:
	LLVOAvatarSelf(const LLUUID &id, const LLPCode pcode, LLViewerRegion *regionp);
	virtual 				~LLVOAvatarSelf();
	virtual void			markDead();
	virtual void 			initInstance(); // Called after construction to initialize the class.
	void					cleanup();
protected:
	/*virtual*/ BOOL		loadAvatar();
	BOOL					loadAvatarSelf();
	BOOL					buildSkeletonSelf(const LLVOAvatarSkeletonInfo *info);
	BOOL					buildMenus();
	/*virtual*/ BOOL		loadLayersets();

/**                    Initialization
 **                                                                            **
 *******************************************************************************/

/********************************************************************************
 **                                                                            **
 **                    INHERITED
 **/

	//--------------------------------------------------------------------
	// LLViewerObject interface and related
	//--------------------------------------------------------------------
public:
	/*virtual*/ void 		updateRegion(LLViewerRegion *regionp);
	/*virtual*/ BOOL   	 	idleUpdate(LLAgent &agent, LLWorld &world, const F64 &time);

	//--------------------------------------------------------------------
	// LLCharacter interface and related
	//--------------------------------------------------------------------
public:
	/*virtual*/ void 		stopMotionFromSource(const LLUUID& source_id);
	/*virtual*/ void 		requestStopMotion(LLMotion* motion);
	/*virtual*/ LLJoint*	getJoint(const std::string &name);

	/*virtual*/ BOOL setVisualParamWeight(LLVisualParam *which_param, F32 weight, BOOL upload_bake = FALSE );
	/*virtual*/ BOOL setVisualParamWeight(const char* param_name, F32 weight, BOOL upload_bake = FALSE );
	/*virtual*/ BOOL setVisualParamWeight(S32 index, F32 weight, BOOL upload_bake = FALSE );
	/*virtual*/ void updateVisualParams();
	/*virtual*/ void idleUpdateAppearanceAnimation();

private:
	// helper function. Passed in param is assumed to be in avatar's parameter list.
	BOOL setParamWeight(LLViewerVisualParam *param, F32 weight, BOOL upload_bake = FALSE );


/**                    Initialization
 **                                                                            **
 *******************************************************************************/

/********************************************************************************
 **                                                                            **
 **                    STATE
 **/

public:
	/*virtual*/ bool 	isSelf() const { return true; }

	//--------------------------------------------------------------------
	// Updates
	//--------------------------------------------------------------------
public:
	/*virtual*/ BOOL 	updateCharacter(LLAgent &agent);
	/*virtual*/ void 	idleUpdateTractorBeam();

	//--------------------------------------------------------------------
	// Loading state
	//--------------------------------------------------------------------
public:
	/*virtual*/ BOOL    getIsCloud();

	//--------------------------------------------------------------------
	// Region state
	//--------------------------------------------------------------------
private:
	U64				mLastRegionHandle;
	LLFrameTimer	mRegionCrossingTimer;
	S32				mRegionCrossingCount;
	
/**                    State
 **                                                                            **
 *******************************************************************************/

/********************************************************************************
 **                                                                            **
 **                    RENDERING
 **/

	//--------------------------------------------------------------------
	// Render beam
	//--------------------------------------------------------------------
protected:
	BOOL 		needsRenderBeam();
private:
	LLPointer<LLHUDEffectSpiral> mBeam;
	LLFrameTimer mBeamTimer;

	//--------------------------------------------------------------------
	// LLVOAvatar Constants
	//--------------------------------------------------------------------
public:
	/*virtual*/ LLViewerTexture::EBoostLevel 	getAvatarBoostLevel() const { return LLViewerTexture::BOOST_AVATAR_SELF; }
	/*virtual*/ LLViewerTexture::EBoostLevel 	getAvatarBakedBoostLevel() const { return LLViewerTexture::BOOST_AVATAR_BAKED_SELF; }
	/*virtual*/ S32 						getTexImageSize() const { return LLVOAvatar::getTexImageSize()*4; }

/**                    Rendering
 **                                                                            **
 *******************************************************************************/

/********************************************************************************
 **                                                                            **
 **                    TEXTURES
 **/

	//--------------------------------------------------------------------
	// Loading status
	//--------------------------------------------------------------------
public:
	/*virtual*/ bool	hasPendingBakedUploads() const;
	S32					getLocalDiscardLevel(LLVOAvatarDefines::ETextureIndex type, U32 index) const;
	bool				areTexturesCurrent() const;
	BOOL				isLocalTextureDataAvailable(const LLTexLayerSet* layerset) const;
	BOOL				isLocalTextureDataFinal(const LLTexLayerSet* layerset) const;
	// If you want to check all textures of a given type, pass gAgentWearables.getWearableCount() for index
	/*virtual*/ BOOL    isTextureDefined(LLVOAvatarDefines::ETextureIndex type, U32 index) const;

	//--------------------------------------------------------------------
	// Local Textures
	//--------------------------------------------------------------------
public:
	BOOL				getLocalTextureGL(LLVOAvatarDefines::ETextureIndex type, LLViewerTexture** image_gl_pp, U32 index) const;
	LLViewerFetchedTexture*	getLocalTextureGL(LLVOAvatarDefines::ETextureIndex type, U32 index) const;
	const LLUUID&		getLocalTextureID(LLVOAvatarDefines::ETextureIndex type, U32 index) const;
	void				setLocalTextureTE(U8 te, LLViewerTexture* image, U32 index);
	/*virtual*/ void	setLocalTexture(LLVOAvatarDefines::ETextureIndex type, LLViewerTexture* tex, BOOL baked_version_exits, U32 index);
protected:
	/*virtual*/ void	setBakedReady(LLVOAvatarDefines::ETextureIndex type, BOOL baked_version_exists, U32 index);
	void				localTextureLoaded(BOOL succcess, LLViewerFetchedTexture *src_vi, LLImageRaw* src, LLImageRaw* aux_src, S32 discard_level, BOOL final, void* userdata);
	void				getLocalTextureByteCount(S32* gl_byte_count) const;
	/*virtual*/ void	addLocalTextureStats(LLVOAvatarDefines::ETextureIndex i, LLViewerFetchedTexture* imagep, F32 texel_area_ratio, BOOL rendered, BOOL covered_by_baked, U32 index);
	LLLocalTextureObject* getLocalTextureObject(LLVOAvatarDefines::ETextureIndex i, U32 index) const;

private:
	static void			onLocalTextureLoaded(BOOL succcess, LLViewerFetchedTexture *src_vi, LLImageRaw* src, LLImageRaw* aux_src, S32 discard_level, BOOL final, void* userdata);

	/*virtual*/	void	setImage(const U8 te, LLViewerTexture *imagep, const U32 index); 
	/*virtual*/ LLViewerTexture* getImage(const U8 te, const U32 index) const;


	//--------------------------------------------------------------------
	// Baked textures
	//--------------------------------------------------------------------
public:
	LLVOAvatarDefines::ETextureIndex getBakedTE(const LLTexLayerSet* layerset ) const;
	void				setNewBakedTexture(LLVOAvatarDefines::EBakedTextureIndex i, const LLUUID &uuid);
	void				setNewBakedTexture(LLVOAvatarDefines::ETextureIndex i, const LLUUID& uuid);
	void				setCachedBakedTexture(LLVOAvatarDefines::ETextureIndex i, const LLUUID& uuid);
	void				forceBakeAllTextures(bool slam_for_debug = false);
	static void			processRebakeAvatarTextures(LLMessageSystem* msg, void**);
<<<<<<< HEAD

=======
>>>>>>> 74279f55
protected:
	/*virtual*/ void	removeMissingBakedTextures();
private:
	LLFrameTimer    	mBakeTimeoutTimer;

	//--------------------------------------------------------------------
	// Layers
	//--------------------------------------------------------------------
public:
	void 				requestLayerSetUploads();
	void				requestLayerSetUpload(LLVOAvatarDefines::EBakedTextureIndex i);
	void				requestLayerSetUpdate(LLVOAvatarDefines::ETextureIndex i);
	LLTexLayerSet*		getLayerSet(LLVOAvatarDefines::ETextureIndex index) const;
	
	//--------------------------------------------------------------------
	// Composites
	//--------------------------------------------------------------------
public:
	/* virtual */ void	invalidateComposite(LLTexLayerSet* layerset, BOOL upload_result);
	/* virtual */ void	invalidateAll();
	/* virtual */ void	setCompositeUpdatesEnabled(bool b); // only works for self
	/* virtual */ void  setCompositeUpdatesEnabled(U32 index, bool b);
	/* virtual */ bool 	isCompositeUpdateEnabled(U32 index);
	void				setupComposites();
	void				updateComposites();

	const LLUUID&		grabBakedTexture(LLVOAvatarDefines::EBakedTextureIndex baked_index) const;
	BOOL				canGrabBakedTexture(LLVOAvatarDefines::EBakedTextureIndex baked_index) const;


	//--------------------------------------------------------------------
	// Scratch textures (used for compositing)
	//--------------------------------------------------------------------
public:
	BOOL			bindScratchTexture(LLGLenum format);
	static void		deleteScratchTextures();
protected:
	LLGLuint		getScratchTexName(LLGLenum format, S32& components, U32* texture_bytes);
private:
	static S32 		sScratchTexBytes;
	static LLMap< LLGLenum, LLGLuint*> sScratchTexNames;
	static LLMap< LLGLenum, F32*> sScratchTexLastBindTime;

/**                    Textures
 **                                                                            **
 *******************************************************************************/

/********************************************************************************
 **                                                                            **
 **                    MESHES
 **/
protected:
	/*virtual*/ void   restoreMeshData();

/**                    Meshes
 **                                                                            **
 *******************************************************************************/

/********************************************************************************
 **                                                                            **
 **                    WEARABLES
 **/

public:
	/*virtual*/ BOOL	isWearingWearableType(LLWearableType::EType type) const;
	void				wearableUpdated(LLWearableType::EType type, BOOL upload_result);
protected:
	U32 getNumWearables(LLVOAvatarDefines::ETextureIndex i) const;

	//--------------------------------------------------------------------
	// Attachments
	//--------------------------------------------------------------------
public:
	void 				updateAttachmentVisibility(U32 camera_mode);
	BOOL 				isWearingAttachment(const LLUUID& inv_item_id) const;
	LLViewerObject* 	getWornAttachment(const LLUUID& inv_item_id);
	const std::string   getAttachedPointName(const LLUUID& inv_item_id) const;
	/*virtual*/ const LLViewerJointAttachment *attachObject(LLViewerObject *viewer_object);
	/*virtual*/ BOOL 	detachObject(LLViewerObject *viewer_object);

	//--------------------------------------------------------------------
	// HUDs
	//--------------------------------------------------------------------
private:
	LLViewerJoint* 		mScreenp; // special purpose joint for HUD attachments
	
/**                    Attachments
 **                                                                            **
 *******************************************************************************/

/********************************************************************************
 **                                                                            **
 **                    APPEARANCE
 **/

public:
	static void		onCustomizeStart();
	static void		onCustomizeEnd();

	//--------------------------------------------------------------------
	// Visibility
	//--------------------------------------------------------------------
public:
	bool			sendAppearanceMessage(LLMessageSystem *mesgsys) const;

/**                    Appearance
 **                                                                            **
 *******************************************************************************/

/********************************************************************************
 **                                                                            **
 **                    DIAGNOSTICS
 **/

	//--------------------------------------------------------------------
	// General
	//--------------------------------------------------------------------
public:	
	static void		dumpTotalLocalTextureByteCount();
	void			dumpLocalTextures() const;
	static void		dumpScratchTextureByteCount();

	//--------------------------------------------------------------------
	// Avatar Rez Metrics
	//--------------------------------------------------------------------
public:	
	struct LLAvatarTexData
	{
		LLAvatarTexData(const LLUUID& id, LLVOAvatarDefines::ETextureIndex index) : 
			mAvatarID(id), 
			mIndex(index) 
		{}
		LLUUID			mAvatarID;
		LLVOAvatarDefines::ETextureIndex	mIndex;
	};
	void debugWearablesLoaded() { mDebugTimeWearablesLoaded = mDebugSelfLoadTimer.getElapsedTimeF32(); }
	void debugAvatarVisible() { mDebugTimeAvatarVisible = mDebugSelfLoadTimer.getElapsedTimeF32(); }
	void outputRezDiagnostics() const;
	void debugBakedTextureUpload(LLVOAvatarDefines::EBakedTextureIndex index, BOOL finished);
	static void		debugOnTimingLocalTexLoaded(BOOL success, LLViewerFetchedTexture *src_vi, LLImageRaw* src, LLImageRaw* aux_src, S32 discard_level, BOOL final, void* userdata);
private:
	LLFrameTimer    mDebugSelfLoadTimer;
	F32				mDebugTimeWearablesLoaded;
	F32 			mDebugTimeAvatarVisible;
	F32 			mDebugTextureLoadTimes[LLVOAvatarDefines::TEX_NUM_INDICES][MAX_DISCARD_LEVEL+1]; // load time for each texture at each discard level
	F32 			mDebugBakedTextureTimes[LLVOAvatarDefines::BAKED_NUM_INDICES][2]; // time to start upload and finish upload of each baked texture
	void			debugTimingLocalTexLoaded(BOOL success, LLViewerFetchedTexture *src_vi, LLImageRaw* src, LLImageRaw* aux_src, S32 discard_level, BOOL final, void* userdata);

/**                    Diagnostics
 **                                                                            **
 *******************************************************************************/

};

extern LLVOAvatarSelf *gAgentAvatarp;

BOOL isAgentAvatarValid();

#endif // LL_VO_AVATARSELF_H<|MERGE_RESOLUTION|>--- conflicted
+++ resolved
@@ -213,10 +213,6 @@
 	void				setCachedBakedTexture(LLVOAvatarDefines::ETextureIndex i, const LLUUID& uuid);
 	void				forceBakeAllTextures(bool slam_for_debug = false);
 	static void			processRebakeAvatarTextures(LLMessageSystem* msg, void**);
-<<<<<<< HEAD
-
-=======
->>>>>>> 74279f55
 protected:
 	/*virtual*/ void	removeMissingBakedTextures();
 private:
