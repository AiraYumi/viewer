--- conflicted
+++ resolved
@@ -79,15 +79,11 @@
 RenderHeroProbeDistance		1	16
 RenderHeroProbeUpdateRate	1	4
 RenderHeroProbeConservativeUpdateMultiplier 1 16
-<<<<<<< HEAD
 RenderDownScaleMethod       1   1
 RenderCASSharpness          1   1
-
-=======
 RenderExposure				1   4
 RenderTonemapType			1   1
 RenderTonemapMix			1   1
->>>>>>> 8dfc1d04
 
 //
 // Low Graphics Settings
@@ -124,13 +120,10 @@
 RenderHeroProbeDistance		1	4
 RenderHeroProbeUpdateRate	1	6
 RenderHeroProbeConservativeUpdateMultiplier 1 16
-<<<<<<< HEAD
 RenderCASSharpness          1   0
-=======
-RenderExposure				1   1
-RenderTonemapType			1   1
-RenderTonemapMix			1   0.7
->>>>>>> 8dfc1d04
+RenderExposure				1   1
+RenderTonemapType			1   1
+RenderTonemapMix			1   0.7
 
 //
 // Medium Low Graphics Settings
@@ -167,13 +160,10 @@
 RenderHeroProbeDistance		1	6
 RenderHeroProbeUpdateRate	1	3
 RenderHeroProbeConservativeUpdateMultiplier 1 16
-<<<<<<< HEAD
 RenderCASSharpness          1   0
-=======
-RenderExposure				1   1
-RenderTonemapType			1   1
-RenderTonemapMix			1   0.7
->>>>>>> 8dfc1d04
+RenderExposure				1   1
+RenderTonemapType			1   1
+RenderTonemapMix			1   0.7
 
 //
 // Medium Graphics Settings (standard)
@@ -210,13 +200,10 @@
 RenderHeroProbeDistance		1	6
 RenderHeroProbeUpdateRate	1	3
 RenderHeroProbeConservativeUpdateMultiplier 1 16
-<<<<<<< HEAD
 RenderCASSharpness          1   0
-=======
-RenderExposure				1   1
-RenderTonemapType			1   1
-RenderTonemapMix			1   0.7
->>>>>>> 8dfc1d04
+RenderExposure				1   1
+RenderTonemapType			1   1
+RenderTonemapMix			1   0.7
 
 //
 // Medium High Graphics Settings
@@ -253,13 +240,10 @@
 RenderHeroProbeDistance		1	6
 RenderHeroProbeUpdateRate	1	2
 RenderHeroProbeConservativeUpdateMultiplier 1 8
-<<<<<<< HEAD
 RenderCASSharpness          1   0
-=======
-RenderExposure				1   1
-RenderTonemapType			1   1
-RenderTonemapMix			1   0.7
->>>>>>> 8dfc1d04
+RenderExposure				1   1
+RenderTonemapType			1   1
+RenderTonemapMix			1   0.7
 
 //
 // High Graphics Settings (SSAO + sun shadows)
@@ -296,13 +280,10 @@
 RenderHeroProbeDistance		1	8
 RenderHeroProbeUpdateRate	1	2
 RenderHeroProbeConservativeUpdateMultiplier 1 8
-<<<<<<< HEAD
 RenderCASSharpness          1   0.4
-=======
-RenderExposure				1   1
-RenderTonemapType			1   1
-RenderTonemapMix			1   0.7
->>>>>>> 8dfc1d04
+RenderExposure				1   1
+RenderTonemapType			1   1
+RenderTonemapMix			1   0.7
 
 //
 // High Ultra Graphics Settings (deferred + SSAO + all shadows)
@@ -339,13 +320,10 @@
 RenderHeroProbeDistance		1	16
 RenderHeroProbeUpdateRate	1	1
 RenderHeroProbeConservativeUpdateMultiplier 1 4
-<<<<<<< HEAD
 RenderCASSharpness          1   0.4
-=======
-RenderExposure				1   1
-RenderTonemapType			1   1
-RenderTonemapMix			1   0.7
->>>>>>> 8dfc1d04
+RenderExposure				1   1
+RenderTonemapType			1   1
+RenderTonemapMix			1   0.7
 
 //
 // Ultra graphics (REALLY PURTY!)
@@ -382,13 +360,10 @@
 RenderHeroProbeDistance		1	16
 RenderHeroProbeUpdateRate	1	1
 RenderHeroProbeConservativeUpdateMultiplier 1 4
-<<<<<<< HEAD
 RenderCASSharpness          1   0.4
-=======
-RenderExposure				1   1
-RenderTonemapType			1   1
-RenderTonemapMix			1   0.7
->>>>>>> 8dfc1d04
+RenderExposure				1   1
+RenderTonemapType			1   1
+RenderTonemapMix			1   0.7
 
 //
 // Class Unknown Hardware (unknown)
