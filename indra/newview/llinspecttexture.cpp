/**
 * @file llinspecttexture.cpp
 *
 * $LicenseInfo:firstyear=2009&license=viewerlgpl$
 * Second Life Viewer Source Code
 * Copyright (C) 2010, Linden Research, Inc.
 *
 * This library is free software; you can redistribute it and/or
 * modify it under the terms of the GNU Lesser General Public
 * License as published by the Free Software Foundation;
 * version 2.1 of the License only.
 *
 * This library is distributed in the hope that it will be useful,
 * but WITHOUT ANY WARRANTY; without even the implied warranty of
 * MERCHANTABILITY or FITNESS FOR A PARTICULAR PURPOSE.  See the GNU
 * Lesser General Public License for more details.
 *
 * You should have received a copy of the GNU Lesser General Public
 * License along with this library; if not, write to the Free Software
 * Foundation, Inc., 51 Franklin Street, Fifth Floor, Boston, MA  02110-1301  USA
 *
 * Linden Research, Inc., 945 Battery Street, San Francisco, CA  94111  USA
 * $/LicenseInfo$
 */

#include "llviewerprecompiledheaders.h"

#include "llinspect.h"
#include "llinspecttexture.h"
#include "llinventoryfunctions.h"
#include "llinventorymodel.h"
#include "lltexturectrl.h"
#include "lltrans.h"
#include "llviewertexturelist.h"


// ============================================================================
// Helper functions
//

LLToolTip* LLInspectTextureUtil::createInventoryToolTip(LLToolTip::Params p)
{
    const LLSD& sdTooltip = p.create_params;

    if (sdTooltip.has("thumbnail_id") && sdTooltip["thumbnail_id"].asUUID().notNull())
    {
        // go straight for thumbnail regardless of type
        // TODO: make a tooltip factory?
        return LLUICtrlFactory::create<LLTextureToolTip>(p);
    }

    LLInventoryType::EType eInvType = (sdTooltip.has("inv_type")) ? (LLInventoryType::EType)sdTooltip["inv_type"].asInteger() : LLInventoryType::IT_NONE;
    switch (eInvType)
    {
        case LLInventoryType::IT_CATEGORY:
            {
                if (sdTooltip.has("item_id"))
                {
                    const LLUUID idCategory = sdTooltip["item_id"].asUUID();
                    LLViewerInventoryCategory* cat = gInventory.getCategory(idCategory);
                    if (cat && cat->getPreferredType() == LLFolderType::FT_OUTFIT)
                    {
                        LLInventoryModel::cat_array_t cats;
                        LLInventoryModel::item_array_t items;
                        // Not LLIsOfAssetType, because we allow links
                        LLIsTextureType f;
                        gInventory.getDirectDescendentsOf(idCategory, cats, items, f);

                        // Exactly one texture found => show the texture tooltip
                        if (1 == items.size())
                        {
                            LLViewerInventoryItem* item = items.front();
                            if (item && item->getIsLinkType())
                            {
                                item = item->getLinkedItem();
                            }
                            if (item)
                            {
                                // Note: LLFloaterChangeItemThumbnail will attempt to write this
                                // into folder's thumbnail id when opened
                                p.create_params.getValue()["thumbnail_id"] = item->getAssetUUID();
                                return LLUICtrlFactory::create<LLTextureToolTip>(p);
                            }
                        }
                    }
                }
                if ((!p.message.isProvided() || p.message().empty()))
                {
                    return NULL;
                }
                // No or more than one texture found => show default tooltip
                return LLUICtrlFactory::create<LLToolTip>(p);
            }
        default:
            return LLUICtrlFactory::create<LLToolTip>(p);
    }
}

// ============================================================================
// LLTexturePreviewView helper class
//

class LLTexturePreviewView : public LLView
{
public:
    LLTexturePreviewView(const LLView::Params& p);
    ~LLTexturePreviewView();

public:
    void draw() override;

public:
    void setImageFromAssetId(const LLUUID& idAsset);
    void setImageFromItemId(const LLUUID& idItem);

protected:
    LLPointer<LLViewerFetchedTexture> m_Image;
    std::string mLoadingText;
};


LLTexturePreviewView::LLTexturePreviewView(const LLView::Params& p)
    : LLView(p)
{
    mLoadingText = LLTrans::getString("texture_loading");
}

LLTexturePreviewView::~LLTexturePreviewView()
{
    m_Image = nullptr;
}

void LLTexturePreviewView::draw()
{
    LLView::draw();

    if (m_Image)
    {
        LLRect rctClient = getLocalRect();

        if (4 == m_Image->getComponents())
        {
            const LLColor4 color(.098f, .098f, .098f);
            gl_rect_2d(rctClient, color, true);
        }
        gl_draw_scaled_image(rctClient.mLeft, rctClient.mBottom, rctClient.getWidth(), rctClient.getHeight(), m_Image);

        bool isLoading = (!m_Image->isFullyLoaded()) && (m_Image->getDiscardLevel() > 0);
        if (isLoading)
<<<<<<< HEAD
            LLFontGL::getFontSansSerif()->renderUTF8(mLoadingText, 0, rctClient.mLeft + 3, rctClient.mTop - 25, LLColor4::white, LLFontGL::LEFT, LLFontGL::BASELINE, LLFontGL::DROP_SHADOW);
        m_Image->addTextureStats((isLoading) ? MAX_IMAGE_AREA : (F32)(rctClient.getWidth() * rctClient.getHeight()));
=======
            LLFontGL::getFontSansSerif()->renderUTF8(mLoadingText, 0, llfloor(rctClient.mLeft + 3),  llfloor(rctClient.mTop - 25), LLColor4::white, LLFontGL::LEFT, LLFontGL::BASELINE, LLFontGL::DROP_SHADOW);

        m_Image->setKnownDrawSize(MAX_IMAGE_SIZE, MAX_IMAGE_SIZE);
>>>>>>> 9e24b300
    }
}

void LLTexturePreviewView::setImageFromAssetId(const LLUUID& idAsset)
{
    m_Image = LLViewerTextureManager::getFetchedTexture(idAsset, FTT_DEFAULT, MIPMAP_TRUE, LLGLTexture::BOOST_THUMBNAIL);
    if (m_Image)
    {
        m_Image->forceToSaveRawImage(0);
        m_Image->setKnownDrawSize(MAX_IMAGE_SIZE, MAX_IMAGE_SIZE);
        if ((!m_Image->isFullyLoaded()) && (!m_Image->hasFetcher()))
        {
            if (m_Image->isInFastCacheList())
            {
                m_Image->loadFromFastCache();
            }
            gTextureList.forceImmediateUpdate(m_Image);
        }
    }
}

void LLTexturePreviewView::setImageFromItemId(const LLUUID& idItem)
{
    const LLViewerInventoryItem* pItem = gInventory.getItem(idItem);
    setImageFromAssetId( (pItem) ? pItem->getAssetUUID() : LLUUID::null);
}

// ============================================================================
// LLTextureToolTip class
//

LLTextureToolTip::LLTextureToolTip(const LLToolTip::Params& p)
    : LLToolTip(p)
    , mPreviewView(nullptr)
    , mPreviewSize(256)
{
    mMaxWidth = llmax(mMaxWidth, mPreviewSize);

    // Currently has to share params with LLToolTip, override values
    setBackgroundColor(LLColor4::black);
    setTransparentColor(LLColor4::black);
    setBorderVisible(true);
}

LLTextureToolTip::~LLTextureToolTip()
{
}

void LLTextureToolTip::initFromParams(const LLToolTip::Params& p)
{
    LLToolTip::initFromParams(p);

    // Create and add the preview control
    LLView::Params p_preview;
    p_preview.name = "texture_preview";
    LLRect rctPreview;
    rctPreview.setOriginAndSize(mPadding, mTextBox->getRect().mTop, mPreviewSize, mPreviewSize);
    p_preview.rect = rctPreview;
    mPreviewView = LLUICtrlFactory::create<LLTexturePreviewView>(p_preview);
    addChild(mPreviewView);

    // Parse the control params
    const LLSD& sdTextureParams = p.create_params;
    if (sdTextureParams.has("thumbnail_id"))
    {
        mPreviewView->setImageFromAssetId(sdTextureParams["thumbnail_id"].asUUID());
    }
    else if (sdTextureParams.has("item_id"))
    {
        mPreviewView->setImageFromItemId(sdTextureParams["item_id"].asUUID());
    }

    // Currently has to share params with LLToolTip, override values manually
    // Todo: provide from own params instead, may be like object inspector does it
    LLViewBorder::Params border_params;
    border_params.border_thickness(LLPANEL_BORDER_WIDTH);
    border_params.highlight_light_color(LLColor4::white);
    border_params.highlight_dark_color(LLColor4::white);
    border_params.shadow_light_color(LLColor4::white);
    border_params.shadow_dark_color(LLColor4::white);
    addBorder(border_params);
    setBorderVisible(true);

    setBackgroundColor(LLColor4::black);
    setBackgroundVisible(true);
    setBackgroundOpaque(true);
    setBackgroundImage(nullptr);
    setTransparentImage(nullptr);

    mTextBox->setColor(LLColor4::white);

    snapToChildren();
}

// ============================================================================<|MERGE_RESOLUTION|>--- conflicted
+++ resolved
@@ -127,8 +127,8 @@
 
 LLTexturePreviewView::~LLTexturePreviewView()
 {
-    m_Image = nullptr;
-}
+        m_Image = nullptr;
+    }
 
 void LLTexturePreviewView::draw()
 {
@@ -147,14 +147,8 @@
 
         bool isLoading = (!m_Image->isFullyLoaded()) && (m_Image->getDiscardLevel() > 0);
         if (isLoading)
-<<<<<<< HEAD
             LLFontGL::getFontSansSerif()->renderUTF8(mLoadingText, 0, rctClient.mLeft + 3, rctClient.mTop - 25, LLColor4::white, LLFontGL::LEFT, LLFontGL::BASELINE, LLFontGL::DROP_SHADOW);
         m_Image->addTextureStats((isLoading) ? MAX_IMAGE_AREA : (F32)(rctClient.getWidth() * rctClient.getHeight()));
-=======
-            LLFontGL::getFontSansSerif()->renderUTF8(mLoadingText, 0, llfloor(rctClient.mLeft + 3),  llfloor(rctClient.mTop - 25), LLColor4::white, LLFontGL::LEFT, LLFontGL::BASELINE, LLFontGL::DROP_SHADOW);
-
-        m_Image->setKnownDrawSize(MAX_IMAGE_SIZE, MAX_IMAGE_SIZE);
->>>>>>> 9e24b300
     }
 }
 
@@ -165,7 +159,7 @@
     {
         m_Image->forceToSaveRawImage(0);
         m_Image->setKnownDrawSize(MAX_IMAGE_SIZE, MAX_IMAGE_SIZE);
-        if ((!m_Image->isFullyLoaded()) && (!m_Image->hasFetcher()))
+        if ( (!m_Image->isFullyLoaded()) && (!m_Image->hasFetcher()) )
         {
             if (m_Image->isInFastCacheList())
             {
@@ -179,7 +173,7 @@
 void LLTexturePreviewView::setImageFromItemId(const LLUUID& idItem)
 {
     const LLViewerInventoryItem* pItem = gInventory.getItem(idItem);
-    setImageFromAssetId( (pItem) ? pItem->getAssetUUID() : LLUUID::null);
+    setImageFromAssetId( (pItem) ? pItem->getAssetUUID() : LLUUID::null );
 }
 
 // ============================================================================
