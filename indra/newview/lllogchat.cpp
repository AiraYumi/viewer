--- conflicted
+++ resolved
@@ -1,1417 +1,1267 @@
-/**
- * @file lllogchat.cpp
- * @brief LLLogChat class implementation
- *
- * $LicenseInfo:firstyear=2002&license=viewerlgpl$
- * Second Life Viewer Source Code
- * Copyright (C) 2010, Linden Research, Inc.
- *
- * This library is free software; you can redistribute it and/or
- * modify it under the terms of the GNU Lesser General Public
- * License as published by the Free Software Foundation;
- * version 2.1 of the License only.
- *
- * This library is distributed in the hope that it will be useful,
- * but WITHOUT ANY WARRANTY; without even the implied warranty of
- * MERCHANTABILITY or FITNESS FOR A PARTICULAR PURPOSE.  See the GNU
- * Lesser General Public License for more details.
- *
- * You should have received a copy of the GNU Lesser General Public
- * License along with this library; if not, write to the Free Software
- * Foundation, Inc., 51 Franklin Street, Fifth Floor, Boston, MA  02110-1301  USA
- *
- * Linden Research, Inc., 945 Battery Street, San Francisco, CA  94111  USA
- * $/LicenseInfo$
- */
-
-#include "llviewerprecompiledheaders.h"
-#include "llfloaterconversationpreview.h"
-#include "llagent.h"
-#include "llagentui.h"
-#include "llavatarnamecache.h"
-#include "lllogchat.h"
-#include "llregex.h"
-#include "lltrans.h"
-#include "llviewercontrol.h"
-
-#include "lldiriterator.h"
-#include "llfloaterimsessiontab.h"
-#include "llinstantmessage.h"
-#include "llsingleton.h" // for LLSingleton
-
-#include <boost/algorithm/string/trim.hpp>
-#include <boost/algorithm/string/replace.hpp>
-#include <boost/regex.hpp>
-
-#if LL_MSVC
-#pragma warning(push)
-// disable warning about boost::lexical_cast unreachable code
-// when it fails to parse the string
-#pragma warning (disable:4702)
-#endif
-
-#include <boost/date_time/gregorian/gregorian.hpp>
-#if LL_MSVC
-#pragma warning(pop)   // Restore all warnings to the previous state
-#endif
-
-#include <boost/date_time/posix_time/posix_time.hpp>
-#include <boost/date_time/local_time_adjustor.hpp>
-
-const S32 LOG_RECALL_SIZE = 20480;
-
-const std::string LL_IM_TIME("time");
-const std::string LL_IM_DATE_TIME("datetime");
-const std::string LL_IM_TEXT("message");
-const std::string LL_IM_FROM("from");
-const std::string LL_IM_FROM_ID("from_id");
-const std::string LL_TRANSCRIPT_FILE_EXTENSION("txt");
-
-const std::string GROUP_CHAT_SUFFIX(" (group)");
-
-const static char IM_SYMBOL_SEPARATOR(':');
-const static std::string IM_SEPARATOR(std::string() + IM_SYMBOL_SEPARATOR + " ");
-const static std::string NEW_LINE("\n");
-const static std::string NEW_LINE_SPACE_PREFIX("\n ");
-const static std::string TWO_SPACES("  ");
-const static std::string MULTI_LINE_PREFIX(" ");
-
-/**
- *  Chat log lines - timestamp and name are optional but message text is mandatory.
- *
- *  Typical plain text chat log lines:
- *
- *  SuperCar: You aren't the owner
- *  [2:59]  SuperCar: You aren't the owner
- *  [2009/11/20 3:00]  SuperCar: You aren't the owner
- *  Katar Ivercourt is Offline
- *  [3:00]  Katar Ivercourt is Offline
- *  [2009/11/20 3:01]  Corba ProductEngine is Offline
- *
- * Note: "You" was used as an avatar names in viewers of previous versions
- */
-const static boost::regex TIMESTAMP_AND_STUFF("^(\\[\\d{4}/\\d{1,2}/\\d{1,2}\\s+\\d{1,2}:\\d{2}\\]\\s+|\\[\\d{1,2}:\\d{2}\\]\\s+)?(.*)$");
-const static boost::regex TIMESTAMP("^(\\[\\d{4}/\\d{1,2}/\\d{1,2}\\s+\\d{1,2}:\\d{2}\\]|\\[\\d{1,2}:\\d{2}\\]).*");
-
-/**
- *  Regular expression suitable to match names like
- *  "You", "Second Life", "Igor ProductEngine", "Object", "Mega House"
- */
-const static boost::regex NAME_AND_TEXT("([^:]+[:]{1})?(\\s*)(.*)");
-
-/**
- * These are recognizers for matching the names of ad-hoc conferences when generating the log file name
- * On invited side, an ad-hoc is named like "<first name> <last name> Conference 2010/11/19 03:43 f0f4"
- * On initiating side, an ad-hoc is named like Ad-hoc Conference hash<hash>"
- * If the naming system for ad-hoc conferences are change in LLIMModel::LLIMSession::buildHistoryFileName()
- * then these definition need to be adjusted as well.
- */
-const static boost::regex INBOUND_CONFERENCE("^[a-zA-Z]{1,31} [a-zA-Z]{1,31} Conference [0-9]{4}/[0-9]{2}/[0-9]{2} [0-9]{2}:[0-9]{2} [0-9a-f]{4}");
-const static boost::regex OUTBOUND_CONFERENCE("^Ad-hoc Conference hash[a-f0-9]{8}-[a-f0-9]{4}-[a-f0-9]{4}-[a-f0-9]{4}-[a-f0-9]{12}");
-
-//is used to parse complex object names like "Xstreet SL Terminal v2.2.5 st"
-const static std::string NAME_TEXT_DIVIDER(": ");
-
-// is used for timestamps adjusting
-const static char* DATE_FORMAT("%Y/%m/%d %H:%M");
-const static char* TIME_FORMAT("%H:%M");
-
-const static int IDX_TIMESTAMP = 1;
-const static int IDX_STUFF = 2;
-const static int IDX_NAME = 1;
-const static int IDX_TEXT = 3;
-
-using namespace boost::posix_time;
-using namespace boost::gregorian;
-
-void append_to_last_message(std::list<LLSD>& messages, const std::string& line)
-{
-    if (!messages.size()) return;
-
-    std::string im_text = messages.back()[LL_IM_TEXT].asString();
-    im_text.append(line);
-    messages.back()[LL_IM_TEXT] = im_text;
-}
-
-const char* remove_utf8_bom(const char* buf)
-{
-    const char* start = buf;
-    if (start[0] == (char)0xEF && start[1] == (char)0xBB && start[2] == (char)0xBF)
-    {   // If string starts with the magic bytes, return pointer after it.
-        start += 3;
-    }
-    return start;
-}
-
-class LLLogChatTimeScanner: public LLSingleton<LLLogChatTimeScanner>
-{
-    LLSINGLETON(LLLogChatTimeScanner);
-
-public:
-    date getTodayPacificDate()
-    {
-        typedef boost::date_time::local_adjustor<ptime, -8, no_dst> pst;
-        typedef boost::date_time::local_adjustor<ptime, -7, no_dst> pdt;
-        time_t t_time = time(NULL);
-        ptime p_time = LLStringOps::getPacificDaylightTime()
-            ? pdt::utc_to_local(from_time_t(t_time))
-            : pst::utc_to_local(from_time_t(t_time));
-        struct tm s_tm = to_tm(p_time);
-        return date_from_tm(s_tm);
-    }
-
-    void checkAndCutOffDate(std::string& time_str)
-    {
-        // Cuts off the "%Y/%m/%d" from string for todays timestamps.
-        // Assume that passed string has at least "%H:%M" time format.
-        date log_date(not_a_date_time);
-        date today(getTodayPacificDate());
-
-        // Parse the passed date
-        mDateStream.str(LLStringUtil::null);
-        mDateStream << time_str;
-        mDateStream >> log_date;
-        mDateStream.clear();
-
-        days zero_days(0);
-        days days_alive = today - log_date;
-
-        if ( days_alive == zero_days )
-        {
-            // Yep, today's so strip "%Y/%m/%d" info
-            ptime stripped_time(not_a_date_time);
-
-            mTimeStream.str(LLStringUtil::null);
-            mTimeStream << time_str;
-            mTimeStream >> stripped_time;
-            mTimeStream.clear();
-
-            time_str.clear();
-
-            mTimeStream.str(LLStringUtil::null);
-            mTimeStream << stripped_time;
-            mTimeStream >> time_str;
-            mTimeStream.clear();
-        }
-
-        LL_DEBUGS("LLChatLogParser")
-            << " log_date: "
-            << log_date
-            << " today: "
-            << today
-            << " days alive: "
-            << days_alive
-            << " new time: "
-            << time_str
-            << LL_ENDL;
-    }
-
-
-private:
-    std::stringstream mDateStream;
-    std::stringstream mTimeStream;
-};
-
-inline
-LLLogChatTimeScanner::LLLogChatTimeScanner()
-{
-    // Note, date/time facets will be destroyed by string streams
-    mDateStream.imbue(std::locale(mDateStream.getloc(), new date_input_facet(DATE_FORMAT)));
-    mTimeStream.imbue(std::locale(mTimeStream.getloc(), new time_facet(TIME_FORMAT)));
-    mTimeStream.imbue(std::locale(mTimeStream.getloc(), new time_input_facet(DATE_FORMAT)));
-}
-
-LLLogChat::LLLogChat()
-: mSaveHistorySignal(NULL) // only needed in preferences
-{
-    mHistoryThreadsMutex = new LLMutex();
-}
-
-LLLogChat::~LLLogChat()
-{
-    delete mHistoryThreadsMutex;
-    mHistoryThreadsMutex = NULL;
-
-    if (mSaveHistorySignal)
-    {
-        mSaveHistorySignal->disconnect_all_slots();
-        delete mSaveHistorySignal;
-        mSaveHistorySignal = NULL;
-    }
-}
-
-
-//static
-std::string LLLogChat::makeLogFileName(std::string filename)
-{
-    /**
-     * Testing for in bound and out bound ad-hoc file names
-     * if it is then skip date stamping.
-     **/
-
-    boost::match_results<std::string::const_iterator> matches;
-    bool inboundConf = ll_regex_match(filename, matches, INBOUND_CONFERENCE);
-    bool outboundConf = ll_regex_match(filename, matches, OUTBOUND_CONFERENCE);
-    if (!(inboundConf || outboundConf))
-    {
-        if( gSavedPerAccountSettings.getBOOL("LogFileNamewithDate") )
-        {
-            time_t now;
-            time(&now);
-            char dbuffer[20];       /* Flawfinder: ignore */
-            if (filename == "chat")
-            {
-                strftime(dbuffer, 20, "-%Y-%m-%d", localtime(&now));
-            }
-            else
-            {
-                strftime(dbuffer, 20, "-%Y-%m", localtime(&now));
-            }
-            filename += dbuffer;
-        }
-    }
-
-    filename = cleanFileName(filename);
-    filename = gDirUtilp->getExpandedFilename(LL_PATH_PER_ACCOUNT_CHAT_LOGS, filename);
-    if (!filename.empty())
-    {
-        filename += '.' + LL_TRANSCRIPT_FILE_EXTENSION;
-    }
-
-    return filename;
-}
-
-//static
-void LLLogChat::renameLogFile(const std::string& old_filename, const std::string& new_filename)
-{
-    std::string new_name = cleanFileName(new_filename);
-    std::string old_name = cleanFileName(old_filename);
-    new_name = gDirUtilp->getExpandedFilename(LL_PATH_PER_ACCOUNT_CHAT_LOGS, new_name);
-    old_name = gDirUtilp->getExpandedFilename(LL_PATH_PER_ACCOUNT_CHAT_LOGS, old_name);
-
-    if (new_name.empty() || old_name.empty())
-    {
-        return;
-    }
-
-    new_name += '.' + LL_TRANSCRIPT_FILE_EXTENSION;
-    old_name += '.' + LL_TRANSCRIPT_FILE_EXTENSION;
-
-    if (!LLFile::isfile(new_name) && LLFile::isfile(old_name))
-    {
-        LLFile::rename(old_name, new_name);
-    }
-}
-
-std::string LLLogChat::cleanFileName(std::string filename)
-{
-    std::string invalidChars = "\"\'\\/?*:.<>|[]{}~"; // Cannot match glob or illegal filename chars
-    std::string::size_type position = filename.find_first_of(invalidChars);
-    while (position != filename.npos)
-    {
-        filename[position] = '_';
-        position = filename.find_first_of(invalidChars, position);
-    }
-    return filename;
-}
-
-std::string LLLogChat::timestamp2LogString(U32 timestamp, bool withdate)
-{
-    std::string timeStr;
-    if (withdate)
-    {
-        timeStr = "[" + LLTrans::getString ("TimeYear") + "]/["
-                  + LLTrans::getString ("TimeMonth") + "]/["
-                  + LLTrans::getString ("TimeDay") + "] ["
-                  + LLTrans::getString ("TimeHour") + "]:["
-                  + LLTrans::getString ("TimeMin") + "]";
-    }
-    else
-    {
-        timeStr = "[" + LLTrans::getString("TimeHour") + "]:["
-                  + LLTrans::getString ("TimeMin")+"]";
-    }
-
-    LLSD substitution;
-    if (timestamp == 0)
-    {
-        substitution["datetime"] = (S32)time_corrected();
-    }
-    else
-    {   // timestamp is correct utc already
-        substitution["datetime"] = (S32)timestamp;
-    }
-
-    LLStringUtil::format (timeStr, substitution);
-    return timeStr;
-}
-
-
-//static
-void LLLogChat::saveHistory(const std::string& filename,
-                            const std::string& from,
-                            const LLUUID& from_id,
-                            const std::string& line)
-{
-    std::string tmp_filename = filename;
-    LLStringUtil::trim(tmp_filename);
-    if (tmp_filename.empty())
-    {
-        std::string warn = "Chat history filename [" + filename + "] is empty!";
-        LL_WARNS() << warn << LL_ENDL;
-        llassert(tmp_filename.size());
-        return;
-    }
-
-    llofstream file(LLLogChat::makeLogFileName(filename).c_str(), std::ios_base::app);
-    if (!file.is_open())
-    {
-        LL_WARNS() << "Couldn't open chat history log! - " + filename << LL_ENDL;
-        return;
-    }
-
-    LLSD item;
-
-    if (gSavedPerAccountSettings.getBOOL("LogTimestamp"))
-         item["time"] = LLLogChat::timestamp2LogString(0, gSavedPerAccountSettings.getBOOL("LogTimestampDate"));
-
-    item["from_id"] = from_id;
-    item["message"] = line;
-
-    //adding "Second Life:" for all system messages to make chat log history parsing more reliable
-    if (from.empty() && from_id.isNull())
-    {
-        item["from"] = SYSTEM_FROM;
-    }
-    else
-    {
-        item["from"] = from;
-    }
-
-    file << LLChatLogFormatter(item) << std::endl;
-
-    file.close();
-
-    LLLogChat::getInstance()->triggerHistorySignal();
-}
-
-// static
-void LLLogChat::loadChatHistory(const std::string& file_name, std::list<LLSD>& messages, const LLSD& load_params, bool is_group)
-{
-    if (file_name.empty())
-    {
-        LL_WARNS("LLLogChat::loadChatHistory") << "Local history file name is empty!" << LL_ENDL;
-        return ;
-    }
-
-    bool load_all_history = load_params.has("load_all_history") ? load_params["load_all_history"].asBoolean() : false;
-
-    // Stat the file to find it and get the last history entry time
-    llstat stat_data;
-
-    std::string log_file_name = LLLogChat::makeLogFileName(file_name);
-    LL_DEBUGS("ChatHistory") << "First attempt to stat chat history file " << log_file_name << LL_ENDL;
-
-    S32 no_stat = LLFile::stat(log_file_name, &stat_data);
-
-    if (no_stat)
-    {
-        if (is_group)
-        {
-            std::string old_name(file_name);
-            old_name.erase(old_name.size() - GROUP_CHAT_SUFFIX.size());     // trim off " (group)"
-            log_file_name = LLLogChat::makeLogFileName(old_name);
-            LL_DEBUGS("ChatHistory") << "Attempting to stat adjusted chat history file " << log_file_name << LL_ENDL;
-            no_stat = LLFile::stat(log_file_name, &stat_data);
-            if (!no_stat)
-            {   // Found it without "(group)", copy to new naming style.  We already have the mod time in stat_data
-                log_file_name = LLLogChat::makeLogFileName(file_name);
-                LL_DEBUGS("ChatHistory") << "Attempt to stat copied history file " << log_file_name << LL_ENDL;
-                LLFile::copy(LLLogChat::makeLogFileName(old_name), log_file_name);
-            }
-        }
-        if (no_stat)
-        {
-            log_file_name = LLLogChat::oldLogFileName(file_name);
-            LL_DEBUGS("ChatHistory") << "Attempt to stat old history file name " << log_file_name << LL_ENDL;
-            no_stat = LLFile::stat(log_file_name, &stat_data);
-            if (no_stat)
-            {
-                LL_DEBUGS("ChatHistory") << "No previous conversation log file found for " << file_name << LL_ENDL;
-                return;                     //No previous conversation with this name.
-            }
-        }
-    }
-
-    // If we got here, we managed to stat the file.
-    // Open the file to read
-    LLFILE* fptr = LLFile::fopen(log_file_name, "r");       /*Flawfinder: ignore*/
-    if (!fptr)
-    {   // Ok, this is strange but not really tragic in the big picture of things
-        LL_WARNS("ChatHistory") << "Unable to read file " << log_file_name << " after stat was successful" << LL_ENDL;
-        return;
-    }
-
-    S32 save_num_messages = messages.size();
-
-<<<<<<< HEAD
-	char buffer[LOG_RECALL_SIZE];		/*Flawfinder: ignore*/
-	char *bptr;
-	S32 len;
-	bool firstline = true;
-
-	if (load_all_history || fseek(fptr, (LOG_RECALL_SIZE - 1) * -1  , SEEK_END))
-	{	//We need to load the whole historyFile or it's smaller than recall size, so get it all.
-		firstline = false;
-		if (fseek(fptr, 0, SEEK_SET))
-		{
-			fclose(fptr);
-			return;
-		}
-	}
-	while (fgets(buffer, LOG_RECALL_SIZE, fptr)  && !feof(fptr))
-	{
-		len = strlen(buffer) - 1;		/*Flawfinder: ignore*/
-        // backfill any end of line characters with nulls
-		for (bptr = (buffer + len); (*bptr == '\n' || *bptr == '\r') && bptr>buffer; bptr--)	*bptr='\0';
-
-		if (firstline)
-		{
-			firstline = false;
-			continue;
-		}
-
-		std::string line(remove_utf8_bom(buffer));
-
-		//updated 1.23 plain text log format requires a space added before subsequent lines in a multilined message
-		if (' ' == line[0])
-		{
-			line.erase(0, MULTI_LINE_PREFIX.length());
-			append_to_last_message(messages, '\n' + line);
-		}
-		else if (0 == len && ('\n' == line[0] || '\r' == line[0]))
-		{
-			//to support old format's multilined messages with new lines used to divide paragraphs
-			append_to_last_message(messages, line);
-		}
-		else
-		{
-			LLSD item;
-			if (!LLChatLogParser::parse(line, item, load_params))
-			{
-				item[LL_IM_TEXT] = line;
-			}
-			messages.push_back(item);
-		}
-	}
-	fclose(fptr);
-=======
-    char buffer[LOG_RECALL_SIZE];       /*Flawfinder: ignore*/
-    char *bptr;
-    S32 len;
-    bool firstline = TRUE;
-
-    if (load_all_history || fseek(fptr, (LOG_RECALL_SIZE - 1) * -1  , SEEK_END))
-    {   //We need to load the whole historyFile or it's smaller than recall size, so get it all.
-        firstline = FALSE;
-        if (fseek(fptr, 0, SEEK_SET))
-        {
-            fclose(fptr);
-            return;
-        }
-    }
-    while (fgets(buffer, LOG_RECALL_SIZE, fptr)  && !feof(fptr))
-    {
-        len = strlen(buffer) - 1;       /*Flawfinder: ignore*/
-        // backfill any end of line characters with nulls
-        for (bptr = (buffer + len); (*bptr == '\n' || *bptr == '\r') && bptr>buffer; bptr--)    *bptr='\0';
-
-        if (firstline)
-        {
-            firstline = FALSE;
-            continue;
-        }
-
-        std::string line(remove_utf8_bom(buffer));
-
-        //updated 1.23 plain text log format requires a space added before subsequent lines in a multilined message
-        if (' ' == line[0])
-        {
-            line.erase(0, MULTI_LINE_PREFIX.length());
-            append_to_last_message(messages, '\n' + line);
-        }
-        else if (0 == len && ('\n' == line[0] || '\r' == line[0]))
-        {
-            //to support old format's multilined messages with new lines used to divide paragraphs
-            append_to_last_message(messages, line);
-        }
-        else
-        {
-            LLSD item;
-            if (!LLChatLogParser::parse(line, item, load_params))
-            {
-                item[LL_IM_TEXT] = line;
-            }
-            messages.push_back(item);
-        }
-    }
-    fclose(fptr);
->>>>>>> e1623bb2
-
-    LL_DEBUGS("ChatHistory") << "Read " << (messages.size() - save_num_messages)
-        << " messages of chat history from " << log_file_name
-        << " file mod time " << (F64)stat_data.st_mtime << LL_ENDL;
-}
-
-bool LLLogChat::historyThreadsFinished(LLUUID session_id)
-{
-    LLMutexLock lock(historyThreadsMutex());
-    bool finished = true;
-    std::map<LLUUID,LLLoadHistoryThread *>::iterator it = mLoadHistoryThreads.find(session_id);
-    if (it != mLoadHistoryThreads.end())
-    {
-        finished = it->second->isFinished();
-    }
-    if (!finished)
-    {
-        return false;
-    }
-    std::map<LLUUID,LLDeleteHistoryThread *>::iterator dit = mDeleteHistoryThreads.find(session_id);
-    if (dit != mDeleteHistoryThreads.end())
-    {
-        finished = finished && dit->second->isFinished();
-    }
-    return finished;
-}
-
-LLLoadHistoryThread* LLLogChat::getLoadHistoryThread(LLUUID session_id)
-{
-    LLMutexLock lock(historyThreadsMutex());
-    std::map<LLUUID,LLLoadHistoryThread *>::iterator it = mLoadHistoryThreads.find(session_id);
-    if (it != mLoadHistoryThreads.end())
-    {
-        return it->second;
-    }
-    return NULL;
-}
-
-LLDeleteHistoryThread* LLLogChat::getDeleteHistoryThread(LLUUID session_id)
-{
-    LLMutexLock lock(historyThreadsMutex());
-    std::map<LLUUID,LLDeleteHistoryThread *>::iterator it = mDeleteHistoryThreads.find(session_id);
-    if (it != mDeleteHistoryThreads.end())
-    {
-        return it->second;
-    }
-    return NULL;
-}
-
-bool LLLogChat::addLoadHistoryThread(LLUUID& session_id, LLLoadHistoryThread* lthread)
-{
-    LLMutexLock lock(historyThreadsMutex());
-    std::map<LLUUID,LLLoadHistoryThread *>::const_iterator it = mLoadHistoryThreads.find(session_id);
-    if (it != mLoadHistoryThreads.end())
-    {
-        return false;
-    }
-    mLoadHistoryThreads[session_id] = lthread;
-    return true;
-}
-
-bool LLLogChat::addDeleteHistoryThread(LLUUID& session_id, LLDeleteHistoryThread* dthread)
-{
-    LLMutexLock lock(historyThreadsMutex());
-    std::map<LLUUID,LLDeleteHistoryThread *>::const_iterator it = mDeleteHistoryThreads.find(session_id);
-    if (it != mDeleteHistoryThreads.end())
-    {
-        return false;
-    }
-    mDeleteHistoryThreads[session_id] = dthread;
-    return true;
-}
-
-void LLLogChat::cleanupHistoryThreads()
-{
-    LLMutexLock lock(historyThreadsMutex());
-    std::vector<LLUUID> uuids;
-    std::map<LLUUID,LLLoadHistoryThread *>::iterator lit = mLoadHistoryThreads.begin();
-    for (; lit != mLoadHistoryThreads.end(); lit++)
-    {
-        if (lit->second->isFinished() && mDeleteHistoryThreads[lit->first]->isFinished())
-        {
-            delete lit->second;
-            delete mDeleteHistoryThreads[lit->first];
-            uuids.push_back(lit->first);
-        }
-    }
-    std::vector<LLUUID>::iterator uuid_it = uuids.begin();
-    for ( ;uuid_it != uuids.end(); uuid_it++)
-    {
-        mLoadHistoryThreads.erase(*uuid_it);
-        mDeleteHistoryThreads.erase(*uuid_it);
-    }
-}
-
-LLMutex* LLLogChat::historyThreadsMutex()
-{
-    return mHistoryThreadsMutex;
-}
-
-void LLLogChat::triggerHistorySignal()
-{
-    if (NULL != mSaveHistorySignal)
-    {
-        (*mSaveHistorySignal)();
-    }
-}
-
-// static
-std::string LLLogChat::oldLogFileName(std::string filename)
-{
-    // get Users log directory
-    std::string directory = gDirUtilp->getPerAccountChatLogsDir();
-
-    // add final OS dependent delimiter
-    directory += gDirUtilp->getDirDelimiter();
-
-    // lest make sure the file name has no invalid characters before making the pattern
-    filename = cleanFileName(filename);
-
-    // create search pattern
-    std::string pattern = filename + ( filename == "chat" ? "-???\?-?\?-??.txt" : "-???\?-??.txt");
-
-    std::vector<std::string> allfiles;
-    LLDirIterator iter(directory, pattern);
-    std::string scanResult;
-
-    while (iter.next(scanResult))
-    {
-        allfiles.push_back(scanResult);
-    }
-
-    if (allfiles.size() == 0)  // if no result from date search, return generic filename
-    {
-        scanResult = directory + filename + '.' + LL_TRANSCRIPT_FILE_EXTENSION;
-    }
-    else
-    {
-        sort(allfiles.begin(), allfiles.end());
-        scanResult = directory + allfiles.back();
-        // this file is now the most recent version of the file.
-    }
-
-    return scanResult;
-}
-
-bool LLLogChat::transcriptFilesExist()
-{
-    std::string pattern = "*." + LL_TRANSCRIPT_FILE_EXTENSION;
-    // get Users log directory
-    std::string dirname = gDirUtilp->getPerAccountChatLogsDir();
-
-    // add final OS dependent delimiter
-    dirname += gDirUtilp->getDirDelimiter();
-
-    LLDirIterator iter(dirname, pattern);
-    std::string filename;
-    while (iter.next(filename))
-    {
-        std::string fullname = gDirUtilp->add(dirname, filename);
-        if (isTranscriptFileFound(fullname))
-        {
-            return true;
-        }
-    }
-    return false;
-}
-// static
-void LLLogChat::findTranscriptFiles(std::string pattern, std::vector<std::string>& list_of_transcriptions)
-{
-    // get Users log directory
-    std::string dirname = gDirUtilp->getPerAccountChatLogsDir();
-
-    // add final OS dependent delimiter
-    dirname += gDirUtilp->getDirDelimiter();
-
-    LLDirIterator iter(dirname, pattern);
-    std::string filename;
-    while (iter.next(filename))
-    {
-        std::string fullname = gDirUtilp->add(dirname, filename);
-        if (isTranscriptFileFound(fullname))
-        {
-            list_of_transcriptions.push_back(fullname);
-        }
-    }
-}
-
-// static
-void LLLogChat::getListOfTranscriptFiles(std::vector<std::string>& list_of_transcriptions)
-{
-    // create search pattern
-    std::string pattern = "*." + LL_TRANSCRIPT_FILE_EXTENSION;
-    findTranscriptFiles(pattern, list_of_transcriptions);
-}
-
-// static
-void LLLogChat::getListOfTranscriptBackupFiles(std::vector<std::string>& list_of_transcriptions)
-{
-    // create search pattern
-    std::string pattern = "*." + LL_TRANSCRIPT_FILE_EXTENSION + ".backup*";
-    findTranscriptFiles(pattern, list_of_transcriptions);
-}
-
-boost::signals2::connection LLLogChat::setSaveHistorySignal(const save_history_signal_t::slot_type& cb)
-{
-    if (NULL == mSaveHistorySignal)
-    {
-        mSaveHistorySignal = new save_history_signal_t();
-    }
-
-    return mSaveHistorySignal->connect(cb);
-}
-
-//static
-bool LLLogChat::moveTranscripts(const std::string originDirectory,
-                                const std::string targetDirectory,
-                                std::vector<std::string>& listOfFilesToMove,
-                                std::vector<std::string>& listOfFilesMoved)
-{
-    std::string newFullPath;
-    bool movedAllTranscripts = true;
-    std::string backupFileName;
-    unsigned backupFileCount;
-
-    for (const std::string& fullpath : listOfFilesToMove)
-    {
-        backupFileCount = 0;
-        newFullPath = targetDirectory + fullpath.substr(originDirectory.length(), std::string::npos);
-
-        //The target directory contains that file already, so lets store it
-        if(LLFile::isfile(newFullPath))
-        {
-            backupFileName = newFullPath + ".backup";
-
-            //If needed store backup file as .backup1 etc.
-            while(LLFile::isfile(backupFileName))
-            {
-                ++backupFileCount;
-                backupFileName = newFullPath + ".backup" + std::to_string(backupFileCount);
-            }
-
-            //Rename the file to its backup name so it is not overwritten
-            LLFile::rename(newFullPath, backupFileName);
-        }
-
-        S32 retry_count = 0;
-        while (retry_count < 5)
-        {
-            //success is zero
-            if (LLFile::rename(fullpath, newFullPath) != 0)
-            {
-                retry_count++;
-                S32 result = errno;
-                LL_WARNS("LLLogChat::moveTranscripts") << "Problem renaming " << fullpath << " - errorcode: "
-                    << result << " attempt " << retry_count << LL_ENDL;
-
-                ms_sleep(100);
-            }
-            else
-            {
-                listOfFilesMoved.push_back(newFullPath);
-
-                if (retry_count)
-                {
-                    LL_WARNS("LLLogChat::moveTranscripts") << "Successfully renamed " << fullpath << LL_ENDL;
-                }
-                break;
-            }
-        }
-    }
-
-    if(listOfFilesMoved.size() != listOfFilesToMove.size())
-    {
-        movedAllTranscripts = false;
-    }
-
-    return movedAllTranscripts;
-}
-
-//static
-bool LLLogChat::moveTranscripts(const std::string currentDirectory,
-    const std::string newDirectory,
-    std::vector<std::string>& listOfFilesToMove)
-{
-    std::vector<std::string> listOfFilesMoved;
-    return moveTranscripts(currentDirectory, newDirectory, listOfFilesToMove, listOfFilesMoved);
-}
-
-//static
-void LLLogChat::deleteTranscripts()
-{
-    std::vector<std::string> list_of_transcriptions;
-    getListOfTranscriptFiles(list_of_transcriptions);
-    getListOfTranscriptBackupFiles(list_of_transcriptions);
-
-    for (const std::string& fullpath : list_of_transcriptions)
-    {
-        S32 retry_count = 0;
-        while (retry_count < 5)
-        {
-            if (0 != LLFile::remove(fullpath))
-            {
-                retry_count++;
-                S32 result = errno;
-                LL_WARNS("LLLogChat::deleteTranscripts") << "Problem removing " << fullpath << " - errorcode: "
-                    << result << " attempt " << retry_count << LL_ENDL;
-
-                if(retry_count >= 5)
-                {
-                    LL_WARNS("LLLogChat::deleteTranscripts") << "Failed to remove " << fullpath << LL_ENDL;
-                    return;
-                }
-
-                ms_sleep(100);
-            }
-            else
-            {
-                if (retry_count)
-                {
-                    LL_WARNS("LLLogChat::deleteTranscripts") << "Successfully removed " << fullpath << LL_ENDL;
-                }
-                break;
-            }
-        }
-    }
-
-    LLFloaterIMSessionTab::processChatHistoryStyleUpdate(true);
-}
-
-// static
-bool LLLogChat::isTranscriptExist(const LLUUID& avatar_id, bool is_group)
-{
-    LLAvatarName avatar_name;
-    LLAvatarNameCache::get(avatar_id, &avatar_name);
-    std::string avatar_user_name = avatar_name.getAccountName();
-    if(!is_group)
-    {
-        std::replace(avatar_user_name.begin(), avatar_user_name.end(), '.', '_');
-        return isTranscriptFileFound(makeLogFileName(avatar_user_name));
-    }
-    else
-    {
-        std::string file_name;
-        gCacheName->getGroupName(avatar_id, file_name);
-        file_name = makeLogFileName(file_name + GROUP_CHAT_SUFFIX);
-        return isTranscriptFileFound(file_name);
-    }
-    return false;
-}
-
-bool LLLogChat::isNearbyTranscriptExist()
-{
-    return isTranscriptFileFound(makeLogFileName("chat"));;
-}
-
-bool LLLogChat::isAdHocTranscriptExist(std::string file_name)
-{
-    return isTranscriptFileFound(makeLogFileName(file_name));;
-}
-
-// static
-bool LLLogChat::isTranscriptFileFound(std::string fullname)
-{
-    bool result = false;
-    LLFILE * filep = LLFile::fopen(fullname, "rb");
-    if (NULL != filep)
-    {
-        if (makeLogFileName("chat") == fullname)
-        {
-            LLFile::close(filep);
-            return true;
-        }
-        char buffer[LOG_RECALL_SIZE];
-
-        fseek(filep, 0, SEEK_END);          // seek to end of file
-        S32 bytes_to_read = ftell(filep);   // get current file pointer
-        fseek(filep, 0, SEEK_SET);          // seek back to beginning of file
-
-        // limit the number characters to read from file
-        if (bytes_to_read >= LOG_RECALL_SIZE)
-        {
-            bytes_to_read = LOG_RECALL_SIZE - 1;
-        }
-
-        if (bytes_to_read > 0 && NULL != fgets(buffer, bytes_to_read, filep))
-        {
-            //matching a timestamp
-            boost::match_results<std::string::const_iterator> matches;
-            std::string line(remove_utf8_bom(buffer));
-            if (ll_regex_match(line, matches, TIMESTAMP))
-            {
-                result = true;
-            }
-        }
-        LLFile::close(filep);
-    }
-    return result;
-}
-
-//*TODO mark object's names in a special way so that they will be distinguishable form avatar name
-//which are more strict by its nature (only firstname and secondname)
-//Example, an object's name can be written like "Object <actual_object's_name>"
-void LLChatLogFormatter::format(const LLSD& im, std::ostream& ostr) const
-{
-    if (!im.isMap())
-    {
-        LL_WARNS() << "invalid LLSD type of an instant message" << LL_ENDL;
-        return;
-    }
-
-    if (im[LL_IM_TIME].isDefined())
-    {
-        std::string timestamp = im[LL_IM_TIME].asString();
-        boost::trim(timestamp);
-        ostr << '[' << timestamp << ']' << TWO_SPACES;
-    }
-
-    //*TODO mark object's names in a special way so that they will be distinguishable from avatar name
-    //which are more strict by its nature (only firstname and secondname)
-    //Example, an object's name can be written like "Object <actual_object's_name>"
-    if (im[LL_IM_FROM].isDefined())
-    {
-        std::string from = im[LL_IM_FROM].asString();
-        boost::trim(from);
-
-        std::size_t found = from.find(IM_SYMBOL_SEPARATOR);
-        std::size_t len = from.size();
-        std::size_t start = 0;
-        while (found != std::string::npos)
-        {
-            std::size_t sub_len = found - start;
-            if (sub_len > 0)
-            {
-                ostr << from.substr(start, sub_len);
-            }
-            LLURI::encodeCharacter(ostr, IM_SYMBOL_SEPARATOR);
-            start = found + 1;
-            found = from.find(IM_SYMBOL_SEPARATOR, start);
-        }
-        if (start < len)
-        {
-            std::string str_end = from.substr(start, len - start);
-            ostr << str_end;
-        }
-        if (len > 0)
-        {
-            ostr << IM_SEPARATOR;
-        }
-    }
-
-    if (im[LL_IM_TEXT].isDefined())
-    {
-        std::string im_text = im[LL_IM_TEXT].asString();
-
-        //multilined text will be saved with prepended spaces
-        boost::replace_all(im_text, NEW_LINE, NEW_LINE_SPACE_PREFIX);
-        ostr << im_text;
-    }
-}
-
-bool LLChatLogParser::parse(std::string& raw, LLSD& im, const LLSD& parse_params)
-{
-    if (!raw.length()) return false;
-
-    bool cut_off_todays_date = parse_params.has("cut_off_todays_date")  ? parse_params["cut_off_todays_date"].asBoolean()  : true;
-    im = LLSD::emptyMap();
-
-    //matching a timestamp
-    boost::match_results<std::string::const_iterator> matches;
-    if (!ll_regex_match(raw, matches, TIMESTAMP_AND_STUFF)) return false;
-
-    bool has_timestamp = matches[IDX_TIMESTAMP].matched;
-    if (has_timestamp)
-    {
-        //timestamp was successfully parsed
-        std::string timestamp = matches[IDX_TIMESTAMP];
-        boost::trim(timestamp);
-        timestamp.erase(0, 1);
-        timestamp.erase(timestamp.length()-1, 1);
-
-        im[LL_IM_DATE_TIME] = timestamp;    // Retain full date-time for merging chat histories
-
-        if (cut_off_todays_date)
-        {
-            LLLogChatTimeScanner::instance().checkAndCutOffDate(timestamp);
-        }
-
-        im[LL_IM_TIME] = timestamp;
-    }
-    else
-    {   //timestamp is optional
-        im[LL_IM_DATE_TIME] = "";
-        im[LL_IM_TIME] = "";
-    }
-
-    bool has_stuff = matches[IDX_STUFF].matched;
-    if (!has_stuff)
-    {
-        return false;  //*TODO should return false or not?
-    }
-
-    //matching a name and a text
-    std::string stuff = matches[IDX_STUFF];
-    boost::match_results<std::string::const_iterator> name_and_text;
-    if (!ll_regex_match(stuff, name_and_text, NAME_AND_TEXT)) return false;
-
-    bool has_name = name_and_text[IDX_NAME].matched;
-    std::string name = LLURI::unescape(name_and_text[IDX_NAME]);
-
-    //we don't need a name/text separator
-    if (has_name && name.length() && name[name.length()-1] == ':')
-    {
-        name.erase(name.length()-1, 1);
-    }
-
-    if (!has_name || name == SYSTEM_FROM)
-    {
-        //name is optional too
-        im[LL_IM_FROM] = SYSTEM_FROM;
-        im[LL_IM_FROM_ID] = LLUUID::null;
-    }
-
-    //possibly a case of complex object names consisting of 3+ words
-    if (!has_name)
-    {
-        std::string::size_type divider_pos = stuff.find(NAME_TEXT_DIVIDER);
-        if (divider_pos != std::string::npos && divider_pos < (stuff.length() - NAME_TEXT_DIVIDER.length()))
-        {
-            im[LL_IM_FROM] = LLURI::unescape(stuff.substr(0, divider_pos));
-            im[LL_IM_TEXT] = stuff.substr(divider_pos + NAME_TEXT_DIVIDER.length());
-            return true;
-        }
-    }
-
-    if (!has_name)
-    {
-        //text is mandatory
-        im[LL_IM_TEXT] = stuff;
-        return true; //parse as a message from Second Life
-    }
-
-    bool has_text = name_and_text[IDX_TEXT].matched;
-    if (!has_text) return false;
-
-    //for parsing logs created in very old versions of a viewer
-    if (name == "You")
-    {
-        std::string agent_name;
-        LLAgentUI::buildFullname(agent_name);
-        im[LL_IM_FROM] = agent_name;
-        im[LL_IM_FROM_ID] = gAgentID;
-    }
-    else
-    {
-        im[LL_IM_FROM] = name;
-    }
-
-    im[LL_IM_TEXT] = name_and_text[IDX_TEXT];
-    return true;  //parsed name and message text, maybe have a timestamp too
-}
-
-LLDeleteHistoryThread::LLDeleteHistoryThread(std::list<LLSD>* messages, LLLoadHistoryThread* loadThread)
-    : LLActionThread("delete chat history"),
-    mMessages(messages),
-    mLoadThread(loadThread)
-{
-}
-LLDeleteHistoryThread::~LLDeleteHistoryThread()
-{
-}
-void LLDeleteHistoryThread::run()
-{
-    if (mLoadThread != NULL)
-    {
-        mLoadThread->waitFinished();
-    }
-    if (NULL != mMessages)
-    {
-        delete mMessages;
-    }
-    mMessages = NULL;
-    setFinished();
-}
-
-LLActionThread::LLActionThread(const std::string& name)
-    : LLThread(name),
-    mMutex(),
-    mRunCondition(),
-    mFinished(false)
-{
-}
-
-LLActionThread::~LLActionThread()
-{
-}
-
-void LLActionThread::waitFinished()
-{
-    mMutex.lock();
-    if (!mFinished)
-    {
-        mMutex.unlock();
-        mRunCondition.wait();
-    }
-    else
-    {
-        mMutex.unlock();
-    }
-}
-
-void LLActionThread::setFinished()
-{
-    mMutex.lock();
-    mFinished = true;
-    mMutex.unlock();
-    mRunCondition.signal();
-}
-
-LLLoadHistoryThread::LLLoadHistoryThread(const std::string& file_name, std::list<LLSD>* messages, const LLSD& load_params)
-    : LLActionThread("load chat history"),
-    mMessages(messages),
-    mFileName(file_name),
-    mLoadParams(load_params),
-    mNewLoad(true),
-    mLoadEndSignal(NULL)
-{
-}
-
-LLLoadHistoryThread::~LLLoadHistoryThread()
-{
-}
-
-void LLLoadHistoryThread::run()
-{
-    if(mNewLoad)
-    {
-        loadHistory(mFileName, mMessages, mLoadParams);
-        int count = mMessages->size();
-        LL_INFOS() << "mMessages->size(): " << count << LL_ENDL;
-        setFinished();
-    }
-}
-
-void LLLoadHistoryThread::loadHistory(const std::string& file_name, std::list<LLSD>* messages, const LLSD& load_params)
-{
-<<<<<<< HEAD
-	if (file_name.empty())
-	{
-		LL_WARNS("LLLogChat::loadHistory") << "Session name is Empty!" << LL_ENDL;
-		return ;
-	}
-
-	bool load_all_history = load_params.has("load_all_history") ? load_params["load_all_history"].asBoolean() : false;
-	LLFILE* fptr = LLFile::fopen(LLLogChat::makeLogFileName(file_name), "r");/*Flawfinder: ignore*/
-
-	if (!fptr)
-	{
-		bool is_group = load_params.has("is_group") ? load_params["is_group"].asBoolean() : false;
-		if (is_group)
-		{
-			std::string old_name(file_name);
-			old_name.erase(old_name.size() - GROUP_CHAT_SUFFIX.size());
-			fptr = LLFile::fopen(LLLogChat::makeLogFileName(old_name), "r");
-			if (fptr)
-			{
-				fclose(fptr);
-				LLFile::copy(LLLogChat::makeLogFileName(old_name), LLLogChat::makeLogFileName(file_name));
-			}
-			fptr = LLFile::fopen(LLLogChat::makeLogFileName(file_name), "r");
-		}
-		if (!fptr)
-		{
-			fptr = LLFile::fopen(LLLogChat::oldLogFileName(file_name), "r");/*Flawfinder: ignore*/
-			if (!fptr)
-			{
-				mNewLoad = false;
-				(*mLoadEndSignal)(messages, file_name);
-				return;						//No previous conversation with this name.
-			}
-		}
-	}
-
-	char buffer[LOG_RECALL_SIZE];		/*Flawfinder: ignore*/
-
-	char *bptr;
-	S32 len;
-	bool firstline = true;
-
-	if (load_all_history || fseek(fptr, (LOG_RECALL_SIZE - 1) * -1  , SEEK_END))
-	{	//We need to load the whole historyFile or it's smaller than recall size, so get it all.
-		firstline = false;
-		if (fseek(fptr, 0, SEEK_SET))
-		{
-			fclose(fptr);
-			mNewLoad = false;
-			(*mLoadEndSignal)(messages, file_name);
-			return;
-		}
-	}
-
-
-	while (fgets(buffer, LOG_RECALL_SIZE, fptr)  && !feof(fptr))
-	{
-		len = strlen(buffer) - 1;		/*Flawfinder: ignore*/
-
-		for (bptr = (buffer + len); (*bptr == '\n' || *bptr == '\r') && bptr>buffer; bptr--)	*bptr='\0';
-
-
-		if (firstline)
-		{
-			firstline = false;
-			continue;
-		}
-		std::string line(remove_utf8_bom(buffer));
-
-		//updated 1.23 plaint text log format requires a space added before subsequent lines in a multilined message
-		if (' ' == line[0])
-		{
-			line.erase(0, MULTI_LINE_PREFIX.length());
-			append_to_last_message(*messages, '\n' + line);
-		}
-		else if (0 == len && ('\n' == line[0] || '\r' == line[0]))
-		{
-			//to support old format's multilined messages with new lines used to divide paragraphs
-			append_to_last_message(*messages, line);
-		}
-		else
-		{
-			LLSD item;
-			if (!LLChatLogParser::parse(line, item, load_params))
-			{
-				item[LL_IM_TEXT] = line;
-			}
-			messages->push_back(item);
-		}
-	}
-
-	fclose(fptr);
-	mNewLoad = false;
-	(*mLoadEndSignal)(messages, file_name);
-=======
-    if (file_name.empty())
-    {
-        LL_WARNS("LLLogChat::loadHistory") << "Session name is Empty!" << LL_ENDL;
-        return ;
-    }
-
-    bool load_all_history = load_params.has("load_all_history") ? load_params["load_all_history"].asBoolean() : false;
-    LLFILE* fptr = LLFile::fopen(LLLogChat::makeLogFileName(file_name), "r");/*Flawfinder: ignore*/
-
-    if (!fptr)
-    {
-        bool is_group = load_params.has("is_group") ? load_params["is_group"].asBoolean() : false;
-        if (is_group)
-        {
-            std::string old_name(file_name);
-            old_name.erase(old_name.size() - GROUP_CHAT_SUFFIX.size());
-            fptr = LLFile::fopen(LLLogChat::makeLogFileName(old_name), "r");
-            if (fptr)
-            {
-                fclose(fptr);
-                LLFile::copy(LLLogChat::makeLogFileName(old_name), LLLogChat::makeLogFileName(file_name));
-            }
-            fptr = LLFile::fopen(LLLogChat::makeLogFileName(file_name), "r");
-        }
-        if (!fptr)
-        {
-            fptr = LLFile::fopen(LLLogChat::oldLogFileName(file_name), "r");/*Flawfinder: ignore*/
-            if (!fptr)
-            {
-                mNewLoad = false;
-                (*mLoadEndSignal)(messages, file_name);
-                return;                     //No previous conversation with this name.
-            }
-        }
-    }
-
-    char buffer[LOG_RECALL_SIZE];       /*Flawfinder: ignore*/
-
-    char *bptr;
-    S32 len;
-    bool firstline = TRUE;
-
-    if (load_all_history || fseek(fptr, (LOG_RECALL_SIZE - 1) * -1  , SEEK_END))
-    {   //We need to load the whole historyFile or it's smaller than recall size, so get it all.
-        firstline = FALSE;
-        if (fseek(fptr, 0, SEEK_SET))
-        {
-            fclose(fptr);
-            mNewLoad = false;
-            (*mLoadEndSignal)(messages, file_name);
-            return;
-        }
-    }
-
-
-    while (fgets(buffer, LOG_RECALL_SIZE, fptr)  && !feof(fptr))
-    {
-        len = strlen(buffer) - 1;       /*Flawfinder: ignore*/
-
-        for (bptr = (buffer + len); (*bptr == '\n' || *bptr == '\r') && bptr>buffer; bptr--)    *bptr='\0';
-
-
-        if (firstline)
-        {
-            firstline = FALSE;
-            continue;
-        }
-        std::string line(remove_utf8_bom(buffer));
-
-        //updated 1.23 plaint text log format requires a space added before subsequent lines in a multilined message
-        if (' ' == line[0])
-        {
-            line.erase(0, MULTI_LINE_PREFIX.length());
-            append_to_last_message(*messages, '\n' + line);
-        }
-        else if (0 == len && ('\n' == line[0] || '\r' == line[0]))
-        {
-            //to support old format's multilined messages with new lines used to divide paragraphs
-            append_to_last_message(*messages, line);
-        }
-        else
-        {
-            LLSD item;
-            if (!LLChatLogParser::parse(line, item, load_params))
-            {
-                item[LL_IM_TEXT] = line;
-            }
-            messages->push_back(item);
-        }
-    }
-
-    fclose(fptr);
-    mNewLoad = false;
-    (*mLoadEndSignal)(messages, file_name);
->>>>>>> e1623bb2
-}
-
-boost::signals2::connection LLLoadHistoryThread::setLoadEndSignal(const load_end_signal_t::slot_type& cb)
-{
-    if (NULL == mLoadEndSignal)
-    {
-        mLoadEndSignal = new load_end_signal_t();
-    }
-
-    return mLoadEndSignal->connect(cb);
-}
-
-void LLLoadHistoryThread::removeLoadEndSignal(const load_end_signal_t::slot_type& cb)
-{
-    if (NULL != mLoadEndSignal)
-    {
-        mLoadEndSignal->disconnect_all_slots();
-        delete mLoadEndSignal;
-    }
-    mLoadEndSignal = NULL;
-}+/**
+ * @file lllogchat.cpp
+ * @brief LLLogChat class implementation
+ *
+ * $LicenseInfo:firstyear=2002&license=viewerlgpl$
+ * Second Life Viewer Source Code
+ * Copyright (C) 2010, Linden Research, Inc.
+ *
+ * This library is free software; you can redistribute it and/or
+ * modify it under the terms of the GNU Lesser General Public
+ * License as published by the Free Software Foundation;
+ * version 2.1 of the License only.
+ *
+ * This library is distributed in the hope that it will be useful,
+ * but WITHOUT ANY WARRANTY; without even the implied warranty of
+ * MERCHANTABILITY or FITNESS FOR A PARTICULAR PURPOSE.  See the GNU
+ * Lesser General Public License for more details.
+ *
+ * You should have received a copy of the GNU Lesser General Public
+ * License along with this library; if not, write to the Free Software
+ * Foundation, Inc., 51 Franklin Street, Fifth Floor, Boston, MA  02110-1301  USA
+ *
+ * Linden Research, Inc., 945 Battery Street, San Francisco, CA  94111  USA
+ * $/LicenseInfo$
+ */
+
+#include "llviewerprecompiledheaders.h"
+#include "llfloaterconversationpreview.h"
+#include "llagent.h"
+#include "llagentui.h"
+#include "llavatarnamecache.h"
+#include "lllogchat.h"
+#include "llregex.h"
+#include "lltrans.h"
+#include "llviewercontrol.h"
+
+#include "lldiriterator.h"
+#include "llfloaterimsessiontab.h"
+#include "llinstantmessage.h"
+#include "llsingleton.h" // for LLSingleton
+
+#include <boost/algorithm/string/trim.hpp>
+#include <boost/algorithm/string/replace.hpp>
+#include <boost/regex.hpp>
+
+#if LL_MSVC
+#pragma warning(push)
+// disable warning about boost::lexical_cast unreachable code
+// when it fails to parse the string
+#pragma warning (disable:4702)
+#endif
+
+#include <boost/date_time/gregorian/gregorian.hpp>
+#if LL_MSVC
+#pragma warning(pop)   // Restore all warnings to the previous state
+#endif
+
+#include <boost/date_time/posix_time/posix_time.hpp>
+#include <boost/date_time/local_time_adjustor.hpp>
+
+const S32 LOG_RECALL_SIZE = 20480;
+
+const std::string LL_IM_TIME("time");
+const std::string LL_IM_DATE_TIME("datetime");
+const std::string LL_IM_TEXT("message");
+const std::string LL_IM_FROM("from");
+const std::string LL_IM_FROM_ID("from_id");
+const std::string LL_TRANSCRIPT_FILE_EXTENSION("txt");
+
+const std::string GROUP_CHAT_SUFFIX(" (group)");
+
+const static char IM_SYMBOL_SEPARATOR(':');
+const static std::string IM_SEPARATOR(std::string() + IM_SYMBOL_SEPARATOR + " ");
+const static std::string NEW_LINE("\n");
+const static std::string NEW_LINE_SPACE_PREFIX("\n ");
+const static std::string TWO_SPACES("  ");
+const static std::string MULTI_LINE_PREFIX(" ");
+
+/**
+ *  Chat log lines - timestamp and name are optional but message text is mandatory.
+ *
+ *  Typical plain text chat log lines:
+ *
+ *  SuperCar: You aren't the owner
+ *  [2:59]  SuperCar: You aren't the owner
+ *  [2009/11/20 3:00]  SuperCar: You aren't the owner
+ *  Katar Ivercourt is Offline
+ *  [3:00]  Katar Ivercourt is Offline
+ *  [2009/11/20 3:01]  Corba ProductEngine is Offline
+ *
+ * Note: "You" was used as an avatar names in viewers of previous versions
+ */
+const static boost::regex TIMESTAMP_AND_STUFF("^(\\[\\d{4}/\\d{1,2}/\\d{1,2}\\s+\\d{1,2}:\\d{2}\\]\\s+|\\[\\d{1,2}:\\d{2}\\]\\s+)?(.*)$");
+const static boost::regex TIMESTAMP("^(\\[\\d{4}/\\d{1,2}/\\d{1,2}\\s+\\d{1,2}:\\d{2}\\]|\\[\\d{1,2}:\\d{2}\\]).*");
+
+/**
+ *  Regular expression suitable to match names like
+ *  "You", "Second Life", "Igor ProductEngine", "Object", "Mega House"
+ */
+const static boost::regex NAME_AND_TEXT("([^:]+[:]{1})?(\\s*)(.*)");
+
+/**
+ * These are recognizers for matching the names of ad-hoc conferences when generating the log file name
+ * On invited side, an ad-hoc is named like "<first name> <last name> Conference 2010/11/19 03:43 f0f4"
+ * On initiating side, an ad-hoc is named like Ad-hoc Conference hash<hash>"
+ * If the naming system for ad-hoc conferences are change in LLIMModel::LLIMSession::buildHistoryFileName()
+ * then these definition need to be adjusted as well.
+ */
+const static boost::regex INBOUND_CONFERENCE("^[a-zA-Z]{1,31} [a-zA-Z]{1,31} Conference [0-9]{4}/[0-9]{2}/[0-9]{2} [0-9]{2}:[0-9]{2} [0-9a-f]{4}");
+const static boost::regex OUTBOUND_CONFERENCE("^Ad-hoc Conference hash[a-f0-9]{8}-[a-f0-9]{4}-[a-f0-9]{4}-[a-f0-9]{4}-[a-f0-9]{12}");
+
+//is used to parse complex object names like "Xstreet SL Terminal v2.2.5 st"
+const static std::string NAME_TEXT_DIVIDER(": ");
+
+// is used for timestamps adjusting
+const static char* DATE_FORMAT("%Y/%m/%d %H:%M");
+const static char* TIME_FORMAT("%H:%M");
+
+const static int IDX_TIMESTAMP = 1;
+const static int IDX_STUFF = 2;
+const static int IDX_NAME = 1;
+const static int IDX_TEXT = 3;
+
+using namespace boost::posix_time;
+using namespace boost::gregorian;
+
+void append_to_last_message(std::list<LLSD>& messages, const std::string& line)
+{
+    if (!messages.size()) return;
+
+    std::string im_text = messages.back()[LL_IM_TEXT].asString();
+    im_text.append(line);
+    messages.back()[LL_IM_TEXT] = im_text;
+}
+
+const char* remove_utf8_bom(const char* buf)
+{
+    const char* start = buf;
+    if (start[0] == (char)0xEF && start[1] == (char)0xBB && start[2] == (char)0xBF)
+    {   // If string starts with the magic bytes, return pointer after it.
+        start += 3;
+    }
+    return start;
+}
+
+class LLLogChatTimeScanner: public LLSingleton<LLLogChatTimeScanner>
+{
+    LLSINGLETON(LLLogChatTimeScanner);
+
+public:
+    date getTodayPacificDate()
+    {
+        typedef boost::date_time::local_adjustor<ptime, -8, no_dst> pst;
+        typedef boost::date_time::local_adjustor<ptime, -7, no_dst> pdt;
+        time_t t_time = time(NULL);
+        ptime p_time = LLStringOps::getPacificDaylightTime()
+            ? pdt::utc_to_local(from_time_t(t_time))
+            : pst::utc_to_local(from_time_t(t_time));
+        struct tm s_tm = to_tm(p_time);
+        return date_from_tm(s_tm);
+    }
+
+    void checkAndCutOffDate(std::string& time_str)
+    {
+        // Cuts off the "%Y/%m/%d" from string for todays timestamps.
+        // Assume that passed string has at least "%H:%M" time format.
+        date log_date(not_a_date_time);
+        date today(getTodayPacificDate());
+
+        // Parse the passed date
+        mDateStream.str(LLStringUtil::null);
+        mDateStream << time_str;
+        mDateStream >> log_date;
+        mDateStream.clear();
+
+        days zero_days(0);
+        days days_alive = today - log_date;
+
+        if ( days_alive == zero_days )
+        {
+            // Yep, today's so strip "%Y/%m/%d" info
+            ptime stripped_time(not_a_date_time);
+
+            mTimeStream.str(LLStringUtil::null);
+            mTimeStream << time_str;
+            mTimeStream >> stripped_time;
+            mTimeStream.clear();
+
+            time_str.clear();
+
+            mTimeStream.str(LLStringUtil::null);
+            mTimeStream << stripped_time;
+            mTimeStream >> time_str;
+            mTimeStream.clear();
+        }
+
+        LL_DEBUGS("LLChatLogParser")
+            << " log_date: "
+            << log_date
+            << " today: "
+            << today
+            << " days alive: "
+            << days_alive
+            << " new time: "
+            << time_str
+            << LL_ENDL;
+    }
+
+
+private:
+    std::stringstream mDateStream;
+    std::stringstream mTimeStream;
+};
+
+inline
+LLLogChatTimeScanner::LLLogChatTimeScanner()
+{
+    // Note, date/time facets will be destroyed by string streams
+    mDateStream.imbue(std::locale(mDateStream.getloc(), new date_input_facet(DATE_FORMAT)));
+    mTimeStream.imbue(std::locale(mTimeStream.getloc(), new time_facet(TIME_FORMAT)));
+    mTimeStream.imbue(std::locale(mTimeStream.getloc(), new time_input_facet(DATE_FORMAT)));
+}
+
+LLLogChat::LLLogChat()
+: mSaveHistorySignal(NULL) // only needed in preferences
+{
+    mHistoryThreadsMutex = new LLMutex();
+}
+
+LLLogChat::~LLLogChat()
+{
+    delete mHistoryThreadsMutex;
+    mHistoryThreadsMutex = NULL;
+
+    if (mSaveHistorySignal)
+    {
+        mSaveHistorySignal->disconnect_all_slots();
+        delete mSaveHistorySignal;
+        mSaveHistorySignal = NULL;
+    }
+}
+
+
+//static
+std::string LLLogChat::makeLogFileName(std::string filename)
+{
+    /**
+     * Testing for in bound and out bound ad-hoc file names
+     * if it is then skip date stamping.
+     **/
+
+    boost::match_results<std::string::const_iterator> matches;
+    bool inboundConf = ll_regex_match(filename, matches, INBOUND_CONFERENCE);
+    bool outboundConf = ll_regex_match(filename, matches, OUTBOUND_CONFERENCE);
+    if (!(inboundConf || outboundConf))
+    {
+        if( gSavedPerAccountSettings.getBOOL("LogFileNamewithDate") )
+        {
+            time_t now;
+            time(&now);
+            char dbuffer[20];       /* Flawfinder: ignore */
+            if (filename == "chat")
+            {
+                strftime(dbuffer, 20, "-%Y-%m-%d", localtime(&now));
+            }
+            else
+            {
+                strftime(dbuffer, 20, "-%Y-%m", localtime(&now));
+            }
+            filename += dbuffer;
+        }
+    }
+
+    filename = cleanFileName(filename);
+    filename = gDirUtilp->getExpandedFilename(LL_PATH_PER_ACCOUNT_CHAT_LOGS, filename);
+    if (!filename.empty())
+    {
+        filename += '.' + LL_TRANSCRIPT_FILE_EXTENSION;
+    }
+
+    return filename;
+}
+
+//static
+void LLLogChat::renameLogFile(const std::string& old_filename, const std::string& new_filename)
+{
+    std::string new_name = cleanFileName(new_filename);
+    std::string old_name = cleanFileName(old_filename);
+    new_name = gDirUtilp->getExpandedFilename(LL_PATH_PER_ACCOUNT_CHAT_LOGS, new_name);
+    old_name = gDirUtilp->getExpandedFilename(LL_PATH_PER_ACCOUNT_CHAT_LOGS, old_name);
+
+    if (new_name.empty() || old_name.empty())
+    {
+        return;
+    }
+
+    new_name += '.' + LL_TRANSCRIPT_FILE_EXTENSION;
+    old_name += '.' + LL_TRANSCRIPT_FILE_EXTENSION;
+
+    if (!LLFile::isfile(new_name) && LLFile::isfile(old_name))
+    {
+        LLFile::rename(old_name, new_name);
+    }
+}
+
+std::string LLLogChat::cleanFileName(std::string filename)
+{
+    std::string invalidChars = "\"\'\\/?*:.<>|[]{}~"; // Cannot match glob or illegal filename chars
+    std::string::size_type position = filename.find_first_of(invalidChars);
+    while (position != filename.npos)
+    {
+        filename[position] = '_';
+        position = filename.find_first_of(invalidChars, position);
+    }
+    return filename;
+}
+
+std::string LLLogChat::timestamp2LogString(U32 timestamp, bool withdate)
+{
+    std::string timeStr;
+    if (withdate)
+    {
+        timeStr = "[" + LLTrans::getString ("TimeYear") + "]/["
+                  + LLTrans::getString ("TimeMonth") + "]/["
+                  + LLTrans::getString ("TimeDay") + "] ["
+                  + LLTrans::getString ("TimeHour") + "]:["
+                  + LLTrans::getString ("TimeMin") + "]";
+    }
+    else
+    {
+        timeStr = "[" + LLTrans::getString("TimeHour") + "]:["
+                  + LLTrans::getString ("TimeMin")+"]";
+    }
+
+    LLSD substitution;
+    if (timestamp == 0)
+    {
+        substitution["datetime"] = (S32)time_corrected();
+    }
+    else
+    {   // timestamp is correct utc already
+        substitution["datetime"] = (S32)timestamp;
+    }
+
+    LLStringUtil::format (timeStr, substitution);
+    return timeStr;
+}
+
+
+//static
+void LLLogChat::saveHistory(const std::string& filename,
+                            const std::string& from,
+                            const LLUUID& from_id,
+                            const std::string& line)
+{
+    std::string tmp_filename = filename;
+    LLStringUtil::trim(tmp_filename);
+    if (tmp_filename.empty())
+    {
+        std::string warn = "Chat history filename [" + filename + "] is empty!";
+        LL_WARNS() << warn << LL_ENDL;
+        llassert(tmp_filename.size());
+        return;
+    }
+
+    llofstream file(LLLogChat::makeLogFileName(filename).c_str(), std::ios_base::app);
+    if (!file.is_open())
+    {
+        LL_WARNS() << "Couldn't open chat history log! - " + filename << LL_ENDL;
+        return;
+    }
+
+    LLSD item;
+
+    if (gSavedPerAccountSettings.getBOOL("LogTimestamp"))
+         item["time"] = LLLogChat::timestamp2LogString(0, gSavedPerAccountSettings.getBOOL("LogTimestampDate"));
+
+    item["from_id"] = from_id;
+    item["message"] = line;
+
+    //adding "Second Life:" for all system messages to make chat log history parsing more reliable
+    if (from.empty() && from_id.isNull())
+    {
+        item["from"] = SYSTEM_FROM;
+    }
+    else
+    {
+        item["from"] = from;
+    }
+
+    file << LLChatLogFormatter(item) << std::endl;
+
+    file.close();
+
+    LLLogChat::getInstance()->triggerHistorySignal();
+}
+
+// static
+void LLLogChat::loadChatHistory(const std::string& file_name, std::list<LLSD>& messages, const LLSD& load_params, bool is_group)
+{
+    if (file_name.empty())
+    {
+        LL_WARNS("LLLogChat::loadChatHistory") << "Local history file name is empty!" << LL_ENDL;
+        return ;
+    }
+
+    bool load_all_history = load_params.has("load_all_history") ? load_params["load_all_history"].asBoolean() : false;
+
+    // Stat the file to find it and get the last history entry time
+    llstat stat_data;
+
+    std::string log_file_name = LLLogChat::makeLogFileName(file_name);
+    LL_DEBUGS("ChatHistory") << "First attempt to stat chat history file " << log_file_name << LL_ENDL;
+
+    S32 no_stat = LLFile::stat(log_file_name, &stat_data);
+
+    if (no_stat)
+    {
+        if (is_group)
+        {
+            std::string old_name(file_name);
+            old_name.erase(old_name.size() - GROUP_CHAT_SUFFIX.size());     // trim off " (group)"
+            log_file_name = LLLogChat::makeLogFileName(old_name);
+            LL_DEBUGS("ChatHistory") << "Attempting to stat adjusted chat history file " << log_file_name << LL_ENDL;
+            no_stat = LLFile::stat(log_file_name, &stat_data);
+            if (!no_stat)
+            {   // Found it without "(group)", copy to new naming style.  We already have the mod time in stat_data
+                log_file_name = LLLogChat::makeLogFileName(file_name);
+                LL_DEBUGS("ChatHistory") << "Attempt to stat copied history file " << log_file_name << LL_ENDL;
+                LLFile::copy(LLLogChat::makeLogFileName(old_name), log_file_name);
+            }
+        }
+        if (no_stat)
+        {
+            log_file_name = LLLogChat::oldLogFileName(file_name);
+            LL_DEBUGS("ChatHistory") << "Attempt to stat old history file name " << log_file_name << LL_ENDL;
+            no_stat = LLFile::stat(log_file_name, &stat_data);
+            if (no_stat)
+            {
+                LL_DEBUGS("ChatHistory") << "No previous conversation log file found for " << file_name << LL_ENDL;
+                return;                     //No previous conversation with this name.
+            }
+        }
+    }
+
+    // If we got here, we managed to stat the file.
+    // Open the file to read
+    LLFILE* fptr = LLFile::fopen(log_file_name, "r");       /*Flawfinder: ignore*/
+    if (!fptr)
+    {   // Ok, this is strange but not really tragic in the big picture of things
+        LL_WARNS("ChatHistory") << "Unable to read file " << log_file_name << " after stat was successful" << LL_ENDL;
+        return;
+    }
+
+    S32 save_num_messages = messages.size();
+
+    char buffer[LOG_RECALL_SIZE];       /*Flawfinder: ignore*/
+    char *bptr;
+    S32 len;
+    bool firstline = true;
+
+    if (load_all_history || fseek(fptr, (LOG_RECALL_SIZE - 1) * -1  , SEEK_END))
+    {   //We need to load the whole historyFile or it's smaller than recall size, so get it all.
+        firstline = false;
+        if (fseek(fptr, 0, SEEK_SET))
+        {
+            fclose(fptr);
+            return;
+        }
+    }
+    while (fgets(buffer, LOG_RECALL_SIZE, fptr)  && !feof(fptr))
+    {
+        len = strlen(buffer) - 1;       /*Flawfinder: ignore*/
+        // backfill any end of line characters with nulls
+        for (bptr = (buffer + len); (*bptr == '\n' || *bptr == '\r') && bptr>buffer; bptr--)    *bptr='\0';
+
+        if (firstline)
+        {
+            firstline = false;
+            continue;
+        }
+
+        std::string line(remove_utf8_bom(buffer));
+
+        //updated 1.23 plain text log format requires a space added before subsequent lines in a multilined message
+        if (' ' == line[0])
+        {
+            line.erase(0, MULTI_LINE_PREFIX.length());
+            append_to_last_message(messages, '\n' + line);
+        }
+        else if (0 == len && ('\n' == line[0] || '\r' == line[0]))
+        {
+            //to support old format's multilined messages with new lines used to divide paragraphs
+            append_to_last_message(messages, line);
+        }
+        else
+        {
+            LLSD item;
+            if (!LLChatLogParser::parse(line, item, load_params))
+            {
+                item[LL_IM_TEXT] = line;
+            }
+            messages.push_back(item);
+        }
+    }
+    fclose(fptr);
+
+    LL_DEBUGS("ChatHistory") << "Read " << (messages.size() - save_num_messages)
+        << " messages of chat history from " << log_file_name
+        << " file mod time " << (F64)stat_data.st_mtime << LL_ENDL;
+}
+
+bool LLLogChat::historyThreadsFinished(LLUUID session_id)
+{
+    LLMutexLock lock(historyThreadsMutex());
+    bool finished = true;
+    std::map<LLUUID,LLLoadHistoryThread *>::iterator it = mLoadHistoryThreads.find(session_id);
+    if (it != mLoadHistoryThreads.end())
+    {
+        finished = it->second->isFinished();
+    }
+    if (!finished)
+    {
+        return false;
+    }
+    std::map<LLUUID,LLDeleteHistoryThread *>::iterator dit = mDeleteHistoryThreads.find(session_id);
+    if (dit != mDeleteHistoryThreads.end())
+    {
+        finished = finished && dit->second->isFinished();
+    }
+    return finished;
+}
+
+LLLoadHistoryThread* LLLogChat::getLoadHistoryThread(LLUUID session_id)
+{
+    LLMutexLock lock(historyThreadsMutex());
+    std::map<LLUUID,LLLoadHistoryThread *>::iterator it = mLoadHistoryThreads.find(session_id);
+    if (it != mLoadHistoryThreads.end())
+    {
+        return it->second;
+    }
+    return NULL;
+}
+
+LLDeleteHistoryThread* LLLogChat::getDeleteHistoryThread(LLUUID session_id)
+{
+    LLMutexLock lock(historyThreadsMutex());
+    std::map<LLUUID,LLDeleteHistoryThread *>::iterator it = mDeleteHistoryThreads.find(session_id);
+    if (it != mDeleteHistoryThreads.end())
+    {
+        return it->second;
+    }
+    return NULL;
+}
+
+bool LLLogChat::addLoadHistoryThread(LLUUID& session_id, LLLoadHistoryThread* lthread)
+{
+    LLMutexLock lock(historyThreadsMutex());
+    std::map<LLUUID,LLLoadHistoryThread *>::const_iterator it = mLoadHistoryThreads.find(session_id);
+    if (it != mLoadHistoryThreads.end())
+    {
+        return false;
+    }
+    mLoadHistoryThreads[session_id] = lthread;
+    return true;
+}
+
+bool LLLogChat::addDeleteHistoryThread(LLUUID& session_id, LLDeleteHistoryThread* dthread)
+{
+    LLMutexLock lock(historyThreadsMutex());
+    std::map<LLUUID,LLDeleteHistoryThread *>::const_iterator it = mDeleteHistoryThreads.find(session_id);
+    if (it != mDeleteHistoryThreads.end())
+    {
+        return false;
+    }
+    mDeleteHistoryThreads[session_id] = dthread;
+    return true;
+}
+
+void LLLogChat::cleanupHistoryThreads()
+{
+    LLMutexLock lock(historyThreadsMutex());
+    std::vector<LLUUID> uuids;
+    std::map<LLUUID,LLLoadHistoryThread *>::iterator lit = mLoadHistoryThreads.begin();
+    for (; lit != mLoadHistoryThreads.end(); lit++)
+    {
+        if (lit->second->isFinished() && mDeleteHistoryThreads[lit->first]->isFinished())
+        {
+            delete lit->second;
+            delete mDeleteHistoryThreads[lit->first];
+            uuids.push_back(lit->first);
+        }
+    }
+    std::vector<LLUUID>::iterator uuid_it = uuids.begin();
+    for ( ;uuid_it != uuids.end(); uuid_it++)
+    {
+        mLoadHistoryThreads.erase(*uuid_it);
+        mDeleteHistoryThreads.erase(*uuid_it);
+    }
+}
+
+LLMutex* LLLogChat::historyThreadsMutex()
+{
+    return mHistoryThreadsMutex;
+}
+
+void LLLogChat::triggerHistorySignal()
+{
+    if (NULL != mSaveHistorySignal)
+    {
+        (*mSaveHistorySignal)();
+    }
+}
+
+// static
+std::string LLLogChat::oldLogFileName(std::string filename)
+{
+    // get Users log directory
+    std::string directory = gDirUtilp->getPerAccountChatLogsDir();
+
+    // add final OS dependent delimiter
+    directory += gDirUtilp->getDirDelimiter();
+
+    // lest make sure the file name has no invalid characters before making the pattern
+    filename = cleanFileName(filename);
+
+    // create search pattern
+    std::string pattern = filename + ( filename == "chat" ? "-???\?-?\?-??.txt" : "-???\?-??.txt");
+
+    std::vector<std::string> allfiles;
+    LLDirIterator iter(directory, pattern);
+    std::string scanResult;
+
+    while (iter.next(scanResult))
+    {
+        allfiles.push_back(scanResult);
+    }
+
+    if (allfiles.size() == 0)  // if no result from date search, return generic filename
+    {
+        scanResult = directory + filename + '.' + LL_TRANSCRIPT_FILE_EXTENSION;
+    }
+    else
+    {
+        sort(allfiles.begin(), allfiles.end());
+        scanResult = directory + allfiles.back();
+        // this file is now the most recent version of the file.
+    }
+
+    return scanResult;
+}
+
+bool LLLogChat::transcriptFilesExist()
+{
+    std::string pattern = "*." + LL_TRANSCRIPT_FILE_EXTENSION;
+    // get Users log directory
+    std::string dirname = gDirUtilp->getPerAccountChatLogsDir();
+
+    // add final OS dependent delimiter
+    dirname += gDirUtilp->getDirDelimiter();
+
+    LLDirIterator iter(dirname, pattern);
+    std::string filename;
+    while (iter.next(filename))
+    {
+        std::string fullname = gDirUtilp->add(dirname, filename);
+        if (isTranscriptFileFound(fullname))
+        {
+            return true;
+        }
+    }
+    return false;
+}
+// static
+void LLLogChat::findTranscriptFiles(std::string pattern, std::vector<std::string>& list_of_transcriptions)
+{
+    // get Users log directory
+    std::string dirname = gDirUtilp->getPerAccountChatLogsDir();
+
+    // add final OS dependent delimiter
+    dirname += gDirUtilp->getDirDelimiter();
+
+    LLDirIterator iter(dirname, pattern);
+    std::string filename;
+    while (iter.next(filename))
+    {
+        std::string fullname = gDirUtilp->add(dirname, filename);
+        if (isTranscriptFileFound(fullname))
+        {
+            list_of_transcriptions.push_back(fullname);
+        }
+    }
+}
+
+// static
+void LLLogChat::getListOfTranscriptFiles(std::vector<std::string>& list_of_transcriptions)
+{
+    // create search pattern
+    std::string pattern = "*." + LL_TRANSCRIPT_FILE_EXTENSION;
+    findTranscriptFiles(pattern, list_of_transcriptions);
+}
+
+// static
+void LLLogChat::getListOfTranscriptBackupFiles(std::vector<std::string>& list_of_transcriptions)
+{
+    // create search pattern
+    std::string pattern = "*." + LL_TRANSCRIPT_FILE_EXTENSION + ".backup*";
+    findTranscriptFiles(pattern, list_of_transcriptions);
+}
+
+boost::signals2::connection LLLogChat::setSaveHistorySignal(const save_history_signal_t::slot_type& cb)
+{
+    if (NULL == mSaveHistorySignal)
+    {
+        mSaveHistorySignal = new save_history_signal_t();
+    }
+
+    return mSaveHistorySignal->connect(cb);
+}
+
+//static
+bool LLLogChat::moveTranscripts(const std::string originDirectory,
+                                const std::string targetDirectory,
+                                std::vector<std::string>& listOfFilesToMove,
+                                std::vector<std::string>& listOfFilesMoved)
+{
+    std::string newFullPath;
+    bool movedAllTranscripts = true;
+    std::string backupFileName;
+    unsigned backupFileCount;
+
+    for (const std::string& fullpath : listOfFilesToMove)
+    {
+        backupFileCount = 0;
+        newFullPath = targetDirectory + fullpath.substr(originDirectory.length(), std::string::npos);
+
+        //The target directory contains that file already, so lets store it
+        if(LLFile::isfile(newFullPath))
+        {
+            backupFileName = newFullPath + ".backup";
+
+            //If needed store backup file as .backup1 etc.
+            while(LLFile::isfile(backupFileName))
+            {
+                ++backupFileCount;
+                backupFileName = newFullPath + ".backup" + std::to_string(backupFileCount);
+            }
+
+            //Rename the file to its backup name so it is not overwritten
+            LLFile::rename(newFullPath, backupFileName);
+        }
+
+        S32 retry_count = 0;
+        while (retry_count < 5)
+        {
+            //success is zero
+            if (LLFile::rename(fullpath, newFullPath) != 0)
+            {
+                retry_count++;
+                S32 result = errno;
+                LL_WARNS("LLLogChat::moveTranscripts") << "Problem renaming " << fullpath << " - errorcode: "
+                    << result << " attempt " << retry_count << LL_ENDL;
+
+                ms_sleep(100);
+            }
+            else
+            {
+                listOfFilesMoved.push_back(newFullPath);
+
+                if (retry_count)
+                {
+                    LL_WARNS("LLLogChat::moveTranscripts") << "Successfully renamed " << fullpath << LL_ENDL;
+                }
+                break;
+            }
+        }
+    }
+
+    if(listOfFilesMoved.size() != listOfFilesToMove.size())
+    {
+        movedAllTranscripts = false;
+    }
+
+    return movedAllTranscripts;
+}
+
+//static
+bool LLLogChat::moveTranscripts(const std::string currentDirectory,
+    const std::string newDirectory,
+    std::vector<std::string>& listOfFilesToMove)
+{
+    std::vector<std::string> listOfFilesMoved;
+    return moveTranscripts(currentDirectory, newDirectory, listOfFilesToMove, listOfFilesMoved);
+}
+
+//static
+void LLLogChat::deleteTranscripts()
+{
+    std::vector<std::string> list_of_transcriptions;
+    getListOfTranscriptFiles(list_of_transcriptions);
+    getListOfTranscriptBackupFiles(list_of_transcriptions);
+
+    for (const std::string& fullpath : list_of_transcriptions)
+    {
+        S32 retry_count = 0;
+        while (retry_count < 5)
+        {
+            if (0 != LLFile::remove(fullpath))
+            {
+                retry_count++;
+                S32 result = errno;
+                LL_WARNS("LLLogChat::deleteTranscripts") << "Problem removing " << fullpath << " - errorcode: "
+                    << result << " attempt " << retry_count << LL_ENDL;
+
+                if(retry_count >= 5)
+                {
+                    LL_WARNS("LLLogChat::deleteTranscripts") << "Failed to remove " << fullpath << LL_ENDL;
+                    return;
+                }
+
+                ms_sleep(100);
+            }
+            else
+            {
+                if (retry_count)
+                {
+                    LL_WARNS("LLLogChat::deleteTranscripts") << "Successfully removed " << fullpath << LL_ENDL;
+                }
+                break;
+            }
+        }
+    }
+
+    LLFloaterIMSessionTab::processChatHistoryStyleUpdate(true);
+}
+
+// static
+bool LLLogChat::isTranscriptExist(const LLUUID& avatar_id, bool is_group)
+{
+    LLAvatarName avatar_name;
+    LLAvatarNameCache::get(avatar_id, &avatar_name);
+    std::string avatar_user_name = avatar_name.getAccountName();
+    if(!is_group)
+    {
+        std::replace(avatar_user_name.begin(), avatar_user_name.end(), '.', '_');
+        return isTranscriptFileFound(makeLogFileName(avatar_user_name));
+    }
+    else
+    {
+        std::string file_name;
+        gCacheName->getGroupName(avatar_id, file_name);
+        file_name = makeLogFileName(file_name + GROUP_CHAT_SUFFIX);
+        return isTranscriptFileFound(file_name);
+    }
+    return false;
+}
+
+bool LLLogChat::isNearbyTranscriptExist()
+{
+    return isTranscriptFileFound(makeLogFileName("chat"));;
+}
+
+bool LLLogChat::isAdHocTranscriptExist(std::string file_name)
+{
+    return isTranscriptFileFound(makeLogFileName(file_name));;
+}
+
+// static
+bool LLLogChat::isTranscriptFileFound(std::string fullname)
+{
+    bool result = false;
+    LLFILE * filep = LLFile::fopen(fullname, "rb");
+    if (NULL != filep)
+    {
+        if (makeLogFileName("chat") == fullname)
+        {
+            LLFile::close(filep);
+            return true;
+        }
+        char buffer[LOG_RECALL_SIZE];
+
+        fseek(filep, 0, SEEK_END);          // seek to end of file
+        S32 bytes_to_read = ftell(filep);   // get current file pointer
+        fseek(filep, 0, SEEK_SET);          // seek back to beginning of file
+
+        // limit the number characters to read from file
+        if (bytes_to_read >= LOG_RECALL_SIZE)
+        {
+            bytes_to_read = LOG_RECALL_SIZE - 1;
+        }
+
+        if (bytes_to_read > 0 && NULL != fgets(buffer, bytes_to_read, filep))
+        {
+            //matching a timestamp
+            boost::match_results<std::string::const_iterator> matches;
+            std::string line(remove_utf8_bom(buffer));
+            if (ll_regex_match(line, matches, TIMESTAMP))
+            {
+                result = true;
+            }
+        }
+        LLFile::close(filep);
+    }
+    return result;
+}
+
+//*TODO mark object's names in a special way so that they will be distinguishable form avatar name
+//which are more strict by its nature (only firstname and secondname)
+//Example, an object's name can be written like "Object <actual_object's_name>"
+void LLChatLogFormatter::format(const LLSD& im, std::ostream& ostr) const
+{
+    if (!im.isMap())
+    {
+        LL_WARNS() << "invalid LLSD type of an instant message" << LL_ENDL;
+        return;
+    }
+
+    if (im[LL_IM_TIME].isDefined())
+    {
+        std::string timestamp = im[LL_IM_TIME].asString();
+        boost::trim(timestamp);
+        ostr << '[' << timestamp << ']' << TWO_SPACES;
+    }
+
+    //*TODO mark object's names in a special way so that they will be distinguishable from avatar name
+    //which are more strict by its nature (only firstname and secondname)
+    //Example, an object's name can be written like "Object <actual_object's_name>"
+    if (im[LL_IM_FROM].isDefined())
+    {
+        std::string from = im[LL_IM_FROM].asString();
+        boost::trim(from);
+
+        std::size_t found = from.find(IM_SYMBOL_SEPARATOR);
+        std::size_t len = from.size();
+        std::size_t start = 0;
+        while (found != std::string::npos)
+        {
+            std::size_t sub_len = found - start;
+            if (sub_len > 0)
+            {
+                ostr << from.substr(start, sub_len);
+            }
+            LLURI::encodeCharacter(ostr, IM_SYMBOL_SEPARATOR);
+            start = found + 1;
+            found = from.find(IM_SYMBOL_SEPARATOR, start);
+        }
+        if (start < len)
+        {
+            std::string str_end = from.substr(start, len - start);
+            ostr << str_end;
+        }
+        if (len > 0)
+        {
+            ostr << IM_SEPARATOR;
+        }
+    }
+
+    if (im[LL_IM_TEXT].isDefined())
+    {
+        std::string im_text = im[LL_IM_TEXT].asString();
+
+        //multilined text will be saved with prepended spaces
+        boost::replace_all(im_text, NEW_LINE, NEW_LINE_SPACE_PREFIX);
+        ostr << im_text;
+    }
+}
+
+bool LLChatLogParser::parse(std::string& raw, LLSD& im, const LLSD& parse_params)
+{
+    if (!raw.length()) return false;
+
+    bool cut_off_todays_date = parse_params.has("cut_off_todays_date")  ? parse_params["cut_off_todays_date"].asBoolean()  : true;
+    im = LLSD::emptyMap();
+
+    //matching a timestamp
+    boost::match_results<std::string::const_iterator> matches;
+    if (!ll_regex_match(raw, matches, TIMESTAMP_AND_STUFF)) return false;
+
+    bool has_timestamp = matches[IDX_TIMESTAMP].matched;
+    if (has_timestamp)
+    {
+        //timestamp was successfully parsed
+        std::string timestamp = matches[IDX_TIMESTAMP];
+        boost::trim(timestamp);
+        timestamp.erase(0, 1);
+        timestamp.erase(timestamp.length()-1, 1);
+
+        im[LL_IM_DATE_TIME] = timestamp;    // Retain full date-time for merging chat histories
+
+        if (cut_off_todays_date)
+        {
+            LLLogChatTimeScanner::instance().checkAndCutOffDate(timestamp);
+        }
+
+        im[LL_IM_TIME] = timestamp;
+    }
+    else
+    {   //timestamp is optional
+        im[LL_IM_DATE_TIME] = "";
+        im[LL_IM_TIME] = "";
+    }
+
+    bool has_stuff = matches[IDX_STUFF].matched;
+    if (!has_stuff)
+    {
+        return false;  //*TODO should return false or not?
+    }
+
+    //matching a name and a text
+    std::string stuff = matches[IDX_STUFF];
+    boost::match_results<std::string::const_iterator> name_and_text;
+    if (!ll_regex_match(stuff, name_and_text, NAME_AND_TEXT)) return false;
+
+    bool has_name = name_and_text[IDX_NAME].matched;
+    std::string name = LLURI::unescape(name_and_text[IDX_NAME]);
+
+    //we don't need a name/text separator
+    if (has_name && name.length() && name[name.length()-1] == ':')
+    {
+        name.erase(name.length()-1, 1);
+    }
+
+    if (!has_name || name == SYSTEM_FROM)
+    {
+        //name is optional too
+        im[LL_IM_FROM] = SYSTEM_FROM;
+        im[LL_IM_FROM_ID] = LLUUID::null;
+    }
+
+    //possibly a case of complex object names consisting of 3+ words
+    if (!has_name)
+    {
+        std::string::size_type divider_pos = stuff.find(NAME_TEXT_DIVIDER);
+        if (divider_pos != std::string::npos && divider_pos < (stuff.length() - NAME_TEXT_DIVIDER.length()))
+        {
+            im[LL_IM_FROM] = LLURI::unescape(stuff.substr(0, divider_pos));
+            im[LL_IM_TEXT] = stuff.substr(divider_pos + NAME_TEXT_DIVIDER.length());
+            return true;
+        }
+    }
+
+    if (!has_name)
+    {
+        //text is mandatory
+        im[LL_IM_TEXT] = stuff;
+        return true; //parse as a message from Second Life
+    }
+
+    bool has_text = name_and_text[IDX_TEXT].matched;
+    if (!has_text) return false;
+
+    //for parsing logs created in very old versions of a viewer
+    if (name == "You")
+    {
+        std::string agent_name;
+        LLAgentUI::buildFullname(agent_name);
+        im[LL_IM_FROM] = agent_name;
+        im[LL_IM_FROM_ID] = gAgentID;
+    }
+    else
+    {
+        im[LL_IM_FROM] = name;
+    }
+
+    im[LL_IM_TEXT] = name_and_text[IDX_TEXT];
+    return true;  //parsed name and message text, maybe have a timestamp too
+}
+
+LLDeleteHistoryThread::LLDeleteHistoryThread(std::list<LLSD>* messages, LLLoadHistoryThread* loadThread)
+    : LLActionThread("delete chat history"),
+    mMessages(messages),
+    mLoadThread(loadThread)
+{
+}
+LLDeleteHistoryThread::~LLDeleteHistoryThread()
+{
+}
+void LLDeleteHistoryThread::run()
+{
+    if (mLoadThread != NULL)
+    {
+        mLoadThread->waitFinished();
+    }
+    if (NULL != mMessages)
+    {
+        delete mMessages;
+    }
+    mMessages = NULL;
+    setFinished();
+}
+
+LLActionThread::LLActionThread(const std::string& name)
+    : LLThread(name),
+    mMutex(),
+    mRunCondition(),
+    mFinished(false)
+{
+}
+
+LLActionThread::~LLActionThread()
+{
+}
+
+void LLActionThread::waitFinished()
+{
+    mMutex.lock();
+    if (!mFinished)
+    {
+        mMutex.unlock();
+        mRunCondition.wait();
+    }
+    else
+    {
+        mMutex.unlock();
+    }
+}
+
+void LLActionThread::setFinished()
+{
+    mMutex.lock();
+    mFinished = true;
+    mMutex.unlock();
+    mRunCondition.signal();
+}
+
+LLLoadHistoryThread::LLLoadHistoryThread(const std::string& file_name, std::list<LLSD>* messages, const LLSD& load_params)
+    : LLActionThread("load chat history"),
+    mMessages(messages),
+    mFileName(file_name),
+    mLoadParams(load_params),
+    mNewLoad(true),
+    mLoadEndSignal(NULL)
+{
+}
+
+LLLoadHistoryThread::~LLLoadHistoryThread()
+{
+}
+
+void LLLoadHistoryThread::run()
+{
+    if(mNewLoad)
+    {
+        loadHistory(mFileName, mMessages, mLoadParams);
+        int count = mMessages->size();
+        LL_INFOS() << "mMessages->size(): " << count << LL_ENDL;
+        setFinished();
+    }
+}
+
+void LLLoadHistoryThread::loadHistory(const std::string& file_name, std::list<LLSD>* messages, const LLSD& load_params)
+{
+    if (file_name.empty())
+    {
+        LL_WARNS("LLLogChat::loadHistory") << "Session name is Empty!" << LL_ENDL;
+        return ;
+    }
+
+    bool load_all_history = load_params.has("load_all_history") ? load_params["load_all_history"].asBoolean() : false;
+    LLFILE* fptr = LLFile::fopen(LLLogChat::makeLogFileName(file_name), "r");/*Flawfinder: ignore*/
+
+    if (!fptr)
+    {
+        bool is_group = load_params.has("is_group") ? load_params["is_group"].asBoolean() : false;
+        if (is_group)
+        {
+            std::string old_name(file_name);
+            old_name.erase(old_name.size() - GROUP_CHAT_SUFFIX.size());
+            fptr = LLFile::fopen(LLLogChat::makeLogFileName(old_name), "r");
+            if (fptr)
+            {
+                fclose(fptr);
+                LLFile::copy(LLLogChat::makeLogFileName(old_name), LLLogChat::makeLogFileName(file_name));
+            }
+            fptr = LLFile::fopen(LLLogChat::makeLogFileName(file_name), "r");
+        }
+        if (!fptr)
+        {
+            fptr = LLFile::fopen(LLLogChat::oldLogFileName(file_name), "r");/*Flawfinder: ignore*/
+            if (!fptr)
+            {
+                mNewLoad = false;
+                (*mLoadEndSignal)(messages, file_name);
+                return;                     //No previous conversation with this name.
+            }
+        }
+    }
+
+    char buffer[LOG_RECALL_SIZE];       /*Flawfinder: ignore*/
+
+    char *bptr;
+    S32 len;
+    bool firstline = true;
+
+    if (load_all_history || fseek(fptr, (LOG_RECALL_SIZE - 1) * -1  , SEEK_END))
+    {   //We need to load the whole historyFile or it's smaller than recall size, so get it all.
+        firstline = false;
+        if (fseek(fptr, 0, SEEK_SET))
+        {
+            fclose(fptr);
+            mNewLoad = false;
+            (*mLoadEndSignal)(messages, file_name);
+            return;
+        }
+    }
+
+
+    while (fgets(buffer, LOG_RECALL_SIZE, fptr)  && !feof(fptr))
+    {
+        len = strlen(buffer) - 1;       /*Flawfinder: ignore*/
+
+        for (bptr = (buffer + len); (*bptr == '\n' || *bptr == '\r') && bptr>buffer; bptr--)    *bptr='\0';
+
+
+        if (firstline)
+        {
+            firstline = false;
+            continue;
+        }
+        std::string line(remove_utf8_bom(buffer));
+
+        //updated 1.23 plaint text log format requires a space added before subsequent lines in a multilined message
+        if (' ' == line[0])
+        {
+            line.erase(0, MULTI_LINE_PREFIX.length());
+            append_to_last_message(*messages, '\n' + line);
+        }
+        else if (0 == len && ('\n' == line[0] || '\r' == line[0]))
+        {
+            //to support old format's multilined messages with new lines used to divide paragraphs
+            append_to_last_message(*messages, line);
+        }
+        else
+        {
+            LLSD item;
+            if (!LLChatLogParser::parse(line, item, load_params))
+            {
+                item[LL_IM_TEXT] = line;
+            }
+            messages->push_back(item);
+        }
+    }
+
+    fclose(fptr);
+    mNewLoad = false;
+    (*mLoadEndSignal)(messages, file_name);
+}
+
+boost::signals2::connection LLLoadHistoryThread::setLoadEndSignal(const load_end_signal_t::slot_type& cb)
+{
+    if (NULL == mLoadEndSignal)
+    {
+        mLoadEndSignal = new load_end_signal_t();
+    }
+
+    return mLoadEndSignal->connect(cb);
+}
+
+void LLLoadHistoryThread::removeLoadEndSignal(const load_end_signal_t::slot_type& cb)
+{
+    if (NULL != mLoadEndSignal)
+    {
+        mLoadEndSignal->disconnect_all_slots();
+        delete mLoadEndSignal;
+    }
+    mLoadEndSignal = NULL;
+}