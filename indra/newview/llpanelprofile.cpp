/**
* @file llpanelprofile.cpp
* @brief Profile panel implementation
*
* $LicenseInfo:firstyear=2022&license=viewerlgpl$
* Second Life Viewer Source Code
* Copyright (C) 2022, Linden Research, Inc.
*
* This library is free software; you can redistribute it and/or
* modify it under the terms of the GNU Lesser General Public
* License as published by the Free Software Foundation;
* version 2.1 of the License only.
*
* This library is distributed in the hope that it will be useful,
* but WITHOUT ANY WARRANTY; without even the implied warranty of
* MERCHANTABILITY or FITNESS FOR A PARTICULAR PURPOSE.  See the GNU
* Lesser General Public License for more details.
*
* You should have received a copy of the GNU Lesser General Public
* License along with this library; if not, write to the Free Software
* Foundation, Inc., 51 Franklin Street, Fifth Floor, Boston, MA  02110-1301  USA
*
* Linden Research, Inc., 945 Battery Street, San Francisco, CA  94111  USA
* $/LicenseInfo$
*/

#include "llviewerprecompiledheaders.h"
#include "llpanelprofile.h"

// Common
#include "llavatarnamecache.h"
#include "llsdutil.h"
#include "llslurl.h"
#include "lldateutil.h" //ageFromDate

// UI
#include "llavatariconctrl.h"
#include "llclipboard.h"
#include "llcheckboxctrl.h"
#include "llcombobox.h"
#include "lllineeditor.h"
#include "llloadingindicator.h"
#include "llmenubutton.h"
#include "lltabcontainer.h"
#include "lltextbox.h"
#include "lltexteditor.h"
#include "lltexturectrl.h"
#include "lltoggleablemenu.h"
#include "lltooldraganddrop.h"
#include "llgrouplist.h"
#include "llurlaction.h"

// Image
#include "llimagej2c.h"

// Newview
#include "llagent.h" //gAgent
#include "llagentpicksinfo.h"
#include "llavataractions.h"
#include "llavatarpropertiesprocessor.h"
#include "llcallingcard.h"
#include "llcommandhandler.h"
#include "llfloaterprofiletexture.h"
#include "llfloaterreg.h"
#include "llfloaterreporter.h"
#include "llfilepicker.h"
#include "llfirstuse.h"
#include "llgroupactions.h"
#include "lllogchat.h"
#include "llmutelist.h"
#include "llnotificationsutil.h"
#include "llpanelblockedlist.h"
#include "llpanelprofileclassifieds.h"
#include "llpanelprofilepicks.h"
#include "llthumbnailctrl.h"
#include "lltrans.h"
#include "llviewercontrol.h"
#include "llviewermenu.h" //is_agent_mappable
#include "llviewermenufile.h"
#include "llviewertexturelist.h"
#include "llvoiceclient.h"
#include "llweb.h"


static LLPanelInjector<LLPanelProfileSecondLife> t_panel_profile_secondlife("panel_profile_secondlife");
static LLPanelInjector<LLPanelProfileWeb> t_panel_web("panel_profile_web");
static LLPanelInjector<LLPanelProfilePicks> t_panel_picks("panel_profile_picks");
static LLPanelInjector<LLPanelProfileFirstLife> t_panel_firstlife("panel_profile_firstlife");
static LLPanelInjector<LLPanelProfileNotes> t_panel_notes("panel_profile_notes");
static LLPanelInjector<LLPanelProfile>          t_panel_profile("panel_profile");

static const std::string PANEL_SECONDLIFE   = "panel_profile_secondlife";
static const std::string PANEL_WEB          = "panel_profile_web";
static const std::string PANEL_PICKS        = "panel_profile_picks";
static const std::string PANEL_CLASSIFIEDS  = "panel_profile_classifieds";
static const std::string PANEL_FIRSTLIFE    = "panel_profile_firstlife";
static const std::string PANEL_NOTES        = "panel_profile_notes";
static const std::string PANEL_PROFILE_VIEW = "panel_profile_view";

static const std::string PROFILE_PROPERTIES_CAP = "AgentProfile";
static const std::string PROFILE_IMAGE_UPLOAD_CAP = "UploadAgentProfileImage";


//////////////////////////////////////////////////////////////////////////

void request_avatar_properties_coro(std::string cap_url, LLUUID agent_id)
{
    LLCore::HttpRequest::policy_t httpPolicy(LLCore::HttpRequest::DEFAULT_POLICY_ID);
    LLCoreHttpUtil::HttpCoroutineAdapter::ptr_t
        httpAdapter(new LLCoreHttpUtil::HttpCoroutineAdapter("request_avatar_properties_coro", httpPolicy));
    LLCore::HttpRequest::ptr_t httpRequest(new LLCore::HttpRequest);
    LLCore::HttpHeaders::ptr_t httpHeaders;

    LLCore::HttpOptions::ptr_t httpOpts(new LLCore::HttpOptions);
    httpOpts->setFollowRedirects(true);

    std::string finalUrl = cap_url + "/" + agent_id.asString();

    LLSD result = httpAdapter->getAndSuspend(httpRequest, finalUrl, httpOpts, httpHeaders);

    LLSD httpResults = result[LLCoreHttpUtil::HttpCoroutineAdapter::HTTP_RESULTS];
    LLCore::HttpStatus status = LLCoreHttpUtil::HttpCoroutineAdapter::getStatusFromLLSD(httpResults);

    LL_DEBUGS("AvatarProperties") << "Agent id: " << agent_id << " Result: " << httpResults << LL_ENDL;

    if (!status
        || !result.has("id")
        || agent_id != result["id"].asUUID())
    {
        LL_WARNS("AvatarProperties") << "Failed to get agent information for id " << agent_id << LL_ENDL;
        return;
    }

    LLFloater* floater_profile = LLFloaterReg::findInstance("profile", LLSD().with("id", agent_id));
    if (!floater_profile)
    {
        // floater is dead, so panels are dead as well
        return;
    }

    LLPanel *panel = floater_profile->findChild<LLPanel>(PANEL_PROFILE_VIEW, true);
    LLPanelProfile *panel_profile = dynamic_cast<LLPanelProfile*>(panel);
    if (!panel_profile)
    {
        LL_WARNS() << PANEL_PROFILE_VIEW << " not found" << LL_ENDL;
        return;
    }


    // Avatar Data

    LLAvatarData *avatar_data = &panel_profile->mAvatarData;
    std::string birth_date;

    avatar_data->agent_id = agent_id;
    avatar_data->avatar_id = agent_id;
    avatar_data->image_id = result["sl_image_id"].asUUID();
    avatar_data->fl_image_id = result["fl_image_id"].asUUID();
    avatar_data->partner_id = result["partner_id"].asUUID();
    avatar_data->about_text = result["sl_about_text"].asString();
    avatar_data->fl_about_text = result["fl_about_text"].asString();
    avatar_data->born_on = result["member_since"].asDate();
    avatar_data->profile_url = getProfileURL(agent_id.asString());
    avatar_data->customer_type = result["customer_type"].asString();

    avatar_data->flags = 0;

    if (result["online"].asBoolean())
    {
        avatar_data->flags |= AVATAR_ONLINE;
    }
    if (result["allow_publish"].asBoolean())
    {
        avatar_data->flags |= AVATAR_ALLOW_PUBLISH;
    }
    if (result["identified"].asBoolean())
    {
        avatar_data->flags |= AVATAR_IDENTIFIED;
    }
    if (result["transacted"].asBoolean())
    {
        avatar_data->flags |= AVATAR_TRANSACTED;
    }

    avatar_data->caption_index = 0;
    if (result.has("charter_member")) // won't be present if "caption" is set
    {
        avatar_data->caption_index = result["charter_member"].asInteger();
    }
    else if (result.has("caption"))
    {
        avatar_data->caption_text = result["caption"].asString();
    }

    panel = floater_profile->findChild<LLPanel>(PANEL_SECONDLIFE, true);
    LLPanelProfileSecondLife *panel_sl = dynamic_cast<LLPanelProfileSecondLife*>(panel);
    if (panel_sl)
    {
        panel_sl->processProfileProperties(avatar_data);
    }

    panel = floater_profile->findChild<LLPanel>(PANEL_WEB, true);
    LLPanelProfileWeb *panel_web = dynamic_cast<LLPanelProfileWeb*>(panel);
    if (panel_web)
    {
        panel_web->setLoaded();
    }

    panel = floater_profile->findChild<LLPanel>(PANEL_FIRSTLIFE, true);
    LLPanelProfileFirstLife *panel_first = dynamic_cast<LLPanelProfileFirstLife*>(panel);
    if (panel_first)
    {
        panel_first->processProperties(avatar_data);
    }

    // Picks

    LLSD picks_array = result["picks"];
    LLAvatarPicks avatar_picks;
    avatar_picks.agent_id = agent_id; // Not in use?
    avatar_picks.target_id = agent_id;

    for (LLSD::array_const_iterator it = picks_array.beginArray(); it != picks_array.endArray(); ++it)
    {
        const LLSD& pick_data = *it;
        avatar_picks.picks_list.emplace_back(pick_data["id"].asUUID(), pick_data["name"].asString());
    }

    panel = floater_profile->findChild<LLPanel>(PANEL_PICKS, true);
    LLPanelProfilePicks *panel_picks = dynamic_cast<LLPanelProfilePicks*>(panel);
    if (panel_picks)
    {
        // Refresh pick limit before processing
        LLAgentPicksInfo::getInstance()->onServerRespond(&avatar_picks);
        panel_picks->processProperties(&avatar_picks);
    }

    // Groups

    LLSD groups_array = result["groups"];
    LLAvatarGroups avatar_groups;
    avatar_groups.agent_id = agent_id; // Not in use?
    avatar_groups.avatar_id = agent_id; // target_id

    for (LLSD::array_const_iterator it = groups_array.beginArray(); it != groups_array.endArray(); ++it)
    {
        const LLSD& group_info = *it;
        LLAvatarGroups::LLGroupData group_data;
        group_data.group_powers = 0; // Not in use?
        group_data.group_title = group_info["name"].asString(); // Missing data, not in use?
        group_data.group_id = group_info["id"].asUUID();
        group_data.group_name = group_info["name"].asString();
        group_data.group_insignia_id = group_info["image_id"].asUUID();

        avatar_groups.group_list.push_back(group_data);
    }

    if (panel_sl)
    {
        panel_sl->processGroupProperties(&avatar_groups);
    }

    // Notes
    LLAvatarNotes avatar_notes;

    avatar_notes.agent_id = agent_id;
    avatar_notes.target_id = agent_id;
    avatar_notes.notes = result["notes"].asString();

    panel = floater_profile->findChild<LLPanel>(PANEL_NOTES, true);
    LLPanelProfileNotes *panel_notes = dynamic_cast<LLPanelProfileNotes*>(panel);
    if (panel_notes)
    {
        panel_notes->processProperties(&avatar_notes);
    }
}

//TODO: changes take two minutes to propagate!
// Add some storage that holds updated data for two minutes
// for new instances to reuse the data
// Profile data is only relevant to own avatar, but notes
// are for everybody (no onger an issue?)
void put_avatar_properties_coro(std::string cap_url, LLUUID agent_id, LLSD data, std::function<void(bool)> callback)
{
    LLCore::HttpRequest::policy_t httpPolicy(LLCore::HttpRequest::DEFAULT_POLICY_ID);
    LLCoreHttpUtil::HttpCoroutineAdapter::ptr_t
        httpAdapter(new LLCoreHttpUtil::HttpCoroutineAdapter("put_avatar_properties_coro", httpPolicy));
    LLCore::HttpRequest::ptr_t httpRequest(new LLCore::HttpRequest);
    LLCore::HttpHeaders::ptr_t httpHeaders;

    LLCore::HttpOptions::ptr_t httpOpts(new LLCore::HttpOptions);
    httpOpts->setFollowRedirects(true);

    std::string finalUrl = cap_url + "/" + agent_id.asString();

    LLSD result = httpAdapter->putAndSuspend(httpRequest, finalUrl, data, httpOpts, httpHeaders);

    LLSD httpResults = result[LLCoreHttpUtil::HttpCoroutineAdapter::HTTP_RESULTS];
    LLCore::HttpStatus status = LLCoreHttpUtil::HttpCoroutineAdapter::getStatusFromLLSD(httpResults);

    if (!status)
    {
        LL_WARNS("AvatarProperties") << "Failed to put agent information " << data << " for id " << agent_id << LL_ENDL;
    }
    else
    {
        LL_DEBUGS("AvatarProperties") << "Agent id: " << agent_id << " Data: " << data << " Result: " << httpResults << LL_ENDL;
    }

    if (callback)
    {
        callback(status);
    }
}

LLUUID post_profile_image(std::string cap_url, const LLSD &first_data, std::string path_to_image, LLHandle<LLPanel> *handle)
{
    LLCore::HttpRequest::policy_t httpPolicy(LLCore::HttpRequest::DEFAULT_POLICY_ID);
    LLCoreHttpUtil::HttpCoroutineAdapter::ptr_t
        httpAdapter(new LLCoreHttpUtil::HttpCoroutineAdapter("post_profile_image_coro", httpPolicy));
    LLCore::HttpRequest::ptr_t httpRequest(new LLCore::HttpRequest);
    LLCore::HttpHeaders::ptr_t httpHeaders;

    LLCore::HttpOptions::ptr_t httpOpts(new LLCore::HttpOptions);
    httpOpts->setFollowRedirects(true);
    
    LLSD result = httpAdapter->postAndSuspend(httpRequest, cap_url, first_data, httpOpts, httpHeaders);

    LLSD httpResults = result[LLCoreHttpUtil::HttpCoroutineAdapter::HTTP_RESULTS];
    LLCore::HttpStatus status = LLCoreHttpUtil::HttpCoroutineAdapter::getStatusFromLLSD(httpResults);

    if (!status)
    {
        // todo: notification?
        LL_WARNS("AvatarProperties") << "Failed to get uploader cap " << status.toString() << LL_ENDL;
        return LLUUID::null;
    }
    if (!result.has("uploader"))
    {
        // todo: notification?
        LL_WARNS("AvatarProperties") << "Failed to get uploader cap, response contains no data." << LL_ENDL;
        return LLUUID::null;
    }
    std::string uploader_cap = result["uploader"].asString();
    if (uploader_cap.empty())
    {
        LL_WARNS("AvatarProperties") << "Failed to get uploader cap, cap invalid." << LL_ENDL;
        return LLUUID::null;
    }

    // Upload the image

    LLCore::HttpRequest::ptr_t uploaderhttpRequest(new LLCore::HttpRequest);
    LLCore::HttpHeaders::ptr_t uploaderhttpHeaders(new LLCore::HttpHeaders);
    LLCore::HttpOptions::ptr_t uploaderhttpOpts(new LLCore::HttpOptions);
    S64 length;

    {
        llifstream instream(path_to_image.c_str(), std::iostream::binary | std::iostream::ate);
        if (!instream.is_open())
        {
            LL_WARNS("AvatarProperties") << "Failed to open file " << path_to_image << LL_ENDL;
            return LLUUID::null;
        }
        length = instream.tellg();
    }

    uploaderhttpHeaders->append(HTTP_OUT_HEADER_CONTENT_TYPE, "application/jp2"); // optional
    uploaderhttpHeaders->append(HTTP_OUT_HEADER_CONTENT_LENGTH, llformat("%d", length)); // required!
    uploaderhttpOpts->setFollowRedirects(true);

    result = httpAdapter->postFileAndSuspend(uploaderhttpRequest, uploader_cap, path_to_image, uploaderhttpOpts, uploaderhttpHeaders);

    httpResults = result[LLCoreHttpUtil::HttpCoroutineAdapter::HTTP_RESULTS];
    status = LLCoreHttpUtil::HttpCoroutineAdapter::getStatusFromLLSD(httpResults);

    LL_DEBUGS("AvatarProperties") << result << LL_ENDL;

    if (!status)
    {
        LL_WARNS("AvatarProperties") << "Failed to upload image " << status.toString() << LL_ENDL;
        return LLUUID::null;
    }

    if (result["state"].asString() != "complete")
    {
        if (result.has("message"))
        {
            LL_WARNS("AvatarProperties") << "Failed to upload image, state " << result["state"] << " message: " << result["message"] << LL_ENDL;
        }
        else
        {
            LL_WARNS("AvatarProperties") << "Failed to upload image " << result << LL_ENDL;
        }
        return LLUUID::null;
    }

    return result["new_asset"].asUUID();
}

enum EProfileImageType
{
    PROFILE_IMAGE_SL,
    PROFILE_IMAGE_FL,
};

void post_profile_image_coro(std::string cap_url, EProfileImageType type, std::string path_to_image, LLHandle<LLPanel> *handle)
{
    LLSD data;
    switch (type)
    {
    case PROFILE_IMAGE_SL:
        data["profile-image-asset"] = "sl_image_id";
        break;
    case PROFILE_IMAGE_FL:
        data["profile-image-asset"] = "fl_image_id";
        break;
    }

    LLUUID result = post_profile_image(cap_url, data, path_to_image, handle);

    // reset loading indicator
    if (!handle->isDead())
    {
        switch (type)
        {
        case PROFILE_IMAGE_SL:
            {
                LLPanelProfileSecondLife* panel = static_cast<LLPanelProfileSecondLife*>(handle->get());
                if (result.notNull())
                {
                    panel->setProfileImageUploaded(result);
                }
                else
                {
                    // failure, just stop progress indicator
                    panel->setProfileImageUploading(false);
                }
                break;
            }
        case PROFILE_IMAGE_FL:
            {
                LLPanelProfileFirstLife* panel = static_cast<LLPanelProfileFirstLife*>(handle->get());
                if (result.notNull())
                {
                    panel->setProfileImageUploaded(result);
                }
                else
                {
                    // failure, just stop progress indicator
                    panel->setProfileImageUploading(false);
                }
                break;
            }
        }
    }

    if (type == PROFILE_IMAGE_SL && result.notNull())
    {
        LLAvatarIconIDCache::getInstance()->add(gAgentID, result);
        // Should trigger callbacks in icon controls
        LLAvatarPropertiesProcessor::getInstance()->sendAvatarPropertiesRequest(gAgentID);
    }

    // Cleanup
    LLFile::remove(path_to_image);
    delete handle;
}

//////////////////////////////////////////////////////////////////////////
// LLProfileHandler

class LLProfileHandler : public LLCommandHandler
{
public:
	// requires trusted browser to trigger
	LLProfileHandler() : LLCommandHandler("profile", UNTRUSTED_THROTTLE) { }

	bool handle(const LLSD& params,
                const LLSD& query_map,
                const std::string& grid,
                LLMediaCtrl* web)
	{
		if (params.size() < 1) return false;
		std::string agent_name = params[0];
		LL_INFOS() << "Profile, agent_name " << agent_name << LL_ENDL;
		std::string url = getProfileURL(agent_name);
		LLWeb::loadURLInternal(url);

		return true;
	}
};
LLProfileHandler gProfileHandler;


//////////////////////////////////////////////////////////////////////////
// LLAgentHandler

class LLAgentHandler : public LLCommandHandler
{
public:
	// requires trusted browser to trigger
	LLAgentHandler() : LLCommandHandler("agent", UNTRUSTED_THROTTLE) { }

    virtual bool canHandleUntrusted(
        const LLSD& params,
        const LLSD& query_map,
        LLMediaCtrl* web,
        const std::string& nav_type)
    {
        if (params.size() < 2)
        {
            return true; // don't block, will fail later
        }

        if (nav_type == NAV_TYPE_CLICKED
            || nav_type == NAV_TYPE_EXTERNAL)
        {
            return true;
        }

        const std::string verb = params[1].asString();
        if (verb == "about" || verb == "inspect" || verb == "reportAbuse")
        {
            return true;
        }
        return false;
    }

	bool handle(const LLSD& params,
                const LLSD& query_map,
                const std::string& grid,
                LLMediaCtrl* web)
	{
		if (params.size() < 2) return false;
		LLUUID avatar_id;
		if (!avatar_id.set(params[0], false))
		{
			return false;
		}

		const std::string verb = params[1].asString();
		if (verb == "about")
		{
			LLAvatarActions::showProfile(avatar_id);
			return true;
		}

		if (verb == "inspect")
		{
			LLFloaterReg::showInstance("inspect_avatar", LLSD().with("avatar_id", avatar_id));
			return true;
		}

		if (verb == "im")
		{
			LLAvatarActions::startIM(avatar_id);
			return true;
		}

		if (verb == "pay")
		{
			if (!LLUI::getInstance()->mSettingGroups["config"]->getBOOL("EnableAvatarPay"))
			{
				LLNotificationsUtil::add("NoAvatarPay", LLSD(), LLSD(), std::string("SwitchToStandardSkinAndQuit"));
				return true;
			}

			LLAvatarActions::pay(avatar_id);
			return true;
		}

		if (verb == "offerteleport")
		{
			LLAvatarActions::offerTeleport(avatar_id);
			return true;
		}

		if (verb == "requestfriend")
		{
			LLAvatarActions::requestFriendshipDialog(avatar_id);
			return true;
		}

		if (verb == "removefriend")
		{
			LLAvatarActions::removeFriendDialog(avatar_id);
			return true;
		}

		if (verb == "mute")
		{
			if (! LLAvatarActions::isBlocked(avatar_id))
			{
				LLAvatarActions::toggleBlock(avatar_id);
			}
			return true;
		}

		if (verb == "unmute")
		{
			if (LLAvatarActions::isBlocked(avatar_id))
			{
				LLAvatarActions::toggleBlock(avatar_id);
			}
			return true;
		}

		if (verb == "block")
		{
			if (params.size() > 2)
			{
				const std::string object_name = LLURI::unescape(params[2].asString());
				LLMute mute(avatar_id, object_name, LLMute::OBJECT);
				LLMuteList::getInstance()->add(mute);
				LLPanelBlockedList::showPanelAndSelect(mute.mID);
			}
			return true;
		}

		if (verb == "unblock")
		{
			if (params.size() > 2)
			{
				const std::string object_name = params[2].asString();
				LLMute mute(avatar_id, object_name, LLMute::OBJECT);
				LLMuteList::getInstance()->remove(mute);
			}
			return true;
		}

        // reportAbuse is here due to convoluted avatar handling
        // in LLScrollListCtrl and LLTextBase
        if (verb == "reportAbuse" && web == NULL) 
        {
            LLAvatarName av_name;
            if (LLAvatarNameCache::get(avatar_id, &av_name))
            {
                LLFloaterReporter::showFromAvatar(avatar_id, av_name.getCompleteName());
            }
            else
            {
                LLFloaterReporter::showFromAvatar(avatar_id, "not avaliable");
            }
            return true;
        }
		return false;
	}
};
LLAgentHandler gAgentHandler;


///----------------------------------------------------------------------------
/// LLFloaterProfilePermissions
///----------------------------------------------------------------------------

class LLFloaterProfilePermissions
    : public LLFloater
    , public LLFriendObserver
{
public:
    LLFloaterProfilePermissions(LLView * owner, const LLUUID &avatar_id);
    ~LLFloaterProfilePermissions();
    bool postBuild() override;
    void onOpen(const LLSD& key) override;
    void draw() override;
    void changed(U32 mask) override; // LLFriendObserver

    void onAvatarNameCache(const LLUUID& agent_id, const LLAvatarName& av_name);
    bool hasUnsavedChanges() { return mHasUnsavedPermChanges; }

    void onApplyRights();

private:
    void fillRightsData();
    void rightsConfirmationCallback(const LLSD& notification, const LLSD& response);
    void confirmModifyRights(bool grant);
    void onCommitSeeOnlineRights();
    void onCommitEditRights();
    void onCancel();

    LLTextBase*         mDescription;
    LLCheckBoxCtrl*     mOnlineStatus;
    LLCheckBoxCtrl*     mMapRights;
    LLCheckBoxCtrl*     mEditObjectRights;
    LLButton*           mOkBtn;
    LLButton*           mCancelBtn;

    LLUUID              mAvatarID;
    F32                 mContextConeOpacity;
    bool                mHasUnsavedPermChanges;
    LLHandle<LLView>    mOwnerHandle;

    boost::signals2::connection	mAvatarNameCacheConnection;
};

LLFloaterProfilePermissions::LLFloaterProfilePermissions(LLView * owner, const LLUUID &avatar_id)
    : LLFloater(LLSD())
    , mAvatarID(avatar_id)
    , mContextConeOpacity(0.0f)
    , mHasUnsavedPermChanges(false)
    , mOwnerHandle(owner->getHandle())
{
    buildFromFile("floater_profile_permissions.xml");
}

LLFloaterProfilePermissions::~LLFloaterProfilePermissions()
{
    mAvatarNameCacheConnection.disconnect();
    if (mAvatarID.notNull())
    {
        LLAvatarTracker::instance().removeParticularFriendObserver(mAvatarID, this);
    }
}

bool LLFloaterProfilePermissions::postBuild()
{
    mDescription = getChild<LLTextBase>("perm_description");
    mOnlineStatus = getChild<LLCheckBoxCtrl>("online_check");
    mMapRights = getChild<LLCheckBoxCtrl>("map_check");
    mEditObjectRights = getChild<LLCheckBoxCtrl>("objects_check");
    mOkBtn = getChild<LLButton>("perms_btn_ok");
    mCancelBtn = getChild<LLButton>("perms_btn_cancel");

    mOnlineStatus->setCommitCallback([this](LLUICtrl*, void*) { onCommitSeeOnlineRights(); }, nullptr);
    mMapRights->setCommitCallback([this](LLUICtrl*, void*) { mHasUnsavedPermChanges = true; }, nullptr);
    mEditObjectRights->setCommitCallback([this](LLUICtrl*, void*) { onCommitEditRights(); }, nullptr);
    mOkBtn->setCommitCallback([this](LLUICtrl*, void*) { onApplyRights(); }, nullptr);
    mCancelBtn->setCommitCallback([this](LLUICtrl*, void*) { onCancel(); }, nullptr);

    return true;
}

void LLFloaterProfilePermissions::onOpen(const LLSD& key)
{
    if (LLAvatarActions::isFriend(mAvatarID))
    {
        LLAvatarTracker::instance().addParticularFriendObserver(mAvatarID, this);
        fillRightsData();
    }

    mCancelBtn->setFocus(true);

    mAvatarNameCacheConnection = LLAvatarNameCache::get(mAvatarID, boost::bind(&LLFloaterProfilePermissions::onAvatarNameCache, this, _1, _2));
}

void LLFloaterProfilePermissions::draw()
{
    // drawFrustum
    LLView *owner = mOwnerHandle.get();
    static LLCachedControl<F32> max_opacity(gSavedSettings, "PickerContextOpacity", 0.4f);
    drawConeToOwner(mContextConeOpacity, max_opacity, owner);
    LLFloater::draw();
}

void LLFloaterProfilePermissions::changed(U32 mask)
{
    if (mask != LLFriendObserver::ONLINE)
    {
        fillRightsData();
    }
}

void LLFloaterProfilePermissions::onAvatarNameCache(const LLUUID& agent_id, const LLAvatarName& av_name)
{
    mAvatarNameCacheConnection.disconnect();

    LLStringUtil::format_map_t args;
    args["[AGENT_NAME]"] = av_name.getDisplayName();
    std::string descritpion = getString("description_string", args);
    mDescription->setValue(descritpion);
}

void LLFloaterProfilePermissions::fillRightsData()
{
    const LLRelationship* relation = LLAvatarTracker::instance().getBuddyInfo(mAvatarID);
    // If true - we are viewing friend's profile, enable check boxes and set values.
    if (relation)
    {
        S32 rights = relation->getRightsGrantedTo();

        bool see_online = LLRelationship::GRANT_ONLINE_STATUS & rights ? true : false;
        mOnlineStatus->setValue(see_online);
        mMapRights->setEnabled(see_online);
        mMapRights->setValue(LLRelationship::GRANT_MAP_LOCATION & rights ? true : false);
        mEditObjectRights->setValue(LLRelationship::GRANT_MODIFY_OBJECTS & rights ? true : false);
    }
    else
    {
        closeFloater();
        LL_INFOS("ProfilePermissions") << "Floater closing since agent is no longer a friend" << LL_ENDL;
    }
}

void LLFloaterProfilePermissions::rightsConfirmationCallback(const LLSD& notification,
    const LLSD& response)
{
    S32 option = LLNotificationsUtil::getSelectedOption(notification, response);
    if (option != 0) // canceled
    {
        mEditObjectRights->setValue(mEditObjectRights->getValue().asBoolean() ? false : true);
    }
    else
    {
        mHasUnsavedPermChanges = true;
    }
}

void LLFloaterProfilePermissions::confirmModifyRights(bool grant)
{
    LLSD args;
    args["NAME"] = LLSLURL("agent", mAvatarID, "completename").getSLURLString();
    LLNotificationsUtil::add(grant ? "GrantModifyRights" : "RevokeModifyRights", args, LLSD(),
        boost::bind(&LLFloaterProfilePermissions::rightsConfirmationCallback, this, _1, _2));
}

void LLFloaterProfilePermissions::onCommitSeeOnlineRights()
{
    bool see_online = mOnlineStatus->getValue().asBoolean();
    mMapRights->setEnabled(see_online);
    if (see_online)
    {
        const LLRelationship* relation = LLAvatarTracker::instance().getBuddyInfo(mAvatarID);
        if (relation)
        {
            S32 rights = relation->getRightsGrantedTo();
            mMapRights->setValue(LLRelationship::GRANT_MAP_LOCATION & rights ? true : false);
        }
        else
        {
            closeFloater();
            LL_INFOS("ProfilePermissions") << "Floater closing since agent is no longer a friend" << LL_ENDL;
        }
    }
    else
    {
        mMapRights->setValue(false);
    }
    mHasUnsavedPermChanges = true;
}

void LLFloaterProfilePermissions::onCommitEditRights()
{
    const LLRelationship* buddy_relationship = LLAvatarTracker::instance().getBuddyInfo(mAvatarID);

    if (!buddy_relationship)
    {
        LL_WARNS("ProfilePermissions") << "Trying to modify rights for non-friend avatar. Closing floater." << LL_ENDL;
        closeFloater();
        return;
    }

    bool allow_modify_objects = mEditObjectRights->getValue().asBoolean();

    // if modify objects checkbox clicked
    if (buddy_relationship->isRightGrantedTo(
        LLRelationship::GRANT_MODIFY_OBJECTS) != allow_modify_objects)
    {
        confirmModifyRights(allow_modify_objects);
    }
}

void LLFloaterProfilePermissions::onApplyRights()
{
    const LLRelationship* buddy_relationship = LLAvatarTracker::instance().getBuddyInfo(mAvatarID);

    if (!buddy_relationship)
    {
        LL_WARNS("ProfilePermissions") << "Trying to modify rights for non-friend avatar. Skipped." << LL_ENDL;
        return;
    }

    S32 rights = 0;

    if (mOnlineStatus->getValue().asBoolean())
    {
        rights |= LLRelationship::GRANT_ONLINE_STATUS;
    }
    if (mMapRights->getValue().asBoolean())
    {
        rights |= LLRelationship::GRANT_MAP_LOCATION;
    }
    if (mEditObjectRights->getValue().asBoolean())
    {
        rights |= LLRelationship::GRANT_MODIFY_OBJECTS;
    }

    LLAvatarPropertiesProcessor::getInstance()->sendFriendRights(mAvatarID, rights);

    closeFloater();
}

void LLFloaterProfilePermissions::onCancel()
{
    closeFloater();
}

//////////////////////////////////////////////////////////////////////////
// LLPanelProfileSecondLife

LLPanelProfileSecondLife::LLPanelProfileSecondLife()
    : LLPanelProfileTab()
    , mAvatarNameCacheConnection()
    , mHasUnsavedDescriptionChanges(false)
    , mWaitingForImageUpload(false)
    , mAllowPublish(false)
{
}

LLPanelProfileSecondLife::~LLPanelProfileSecondLife()
{
    if (getAvatarId().notNull())
    {
        LLAvatarTracker::instance().removeParticularFriendObserver(getAvatarId(), this);
    }

    if (LLVoiceClient::instanceExists())
    {
        LLVoiceClient::getInstance()->removeObserver((LLVoiceClientStatusObserver*)this);
    }

    if (mAvatarNameCacheConnection.connected())
    {
        mAvatarNameCacheConnection.disconnect();
    }
}

bool LLPanelProfileSecondLife::postBuild()
{
    mGroupList              = getChild<LLGroupList>("group_list");
    mShowInSearchCombo      = getChild<LLComboBox>("show_in_search");
    mSecondLifePic          = getChild<LLThumbnailCtrl>("2nd_life_pic");
    mSecondLifePicLayout    = getChild<LLPanel>("image_panel");
    mDescriptionEdit        = getChild<LLTextEditor>("sl_description_edit");
    mAgentActionMenuButton  = getChild<LLMenuButton>("agent_actions_menu");
    mSaveDescriptionChanges = getChild<LLButton>("save_description_changes");
    mDiscardDescriptionChanges = getChild<LLButton>("discard_description_changes");
    mCanSeeOnlineIcon       = getChild<LLIconCtrl>("can_see_online");
    mCantSeeOnlineIcon      = getChild<LLIconCtrl>("cant_see_online");
    mCanSeeOnMapIcon        = getChild<LLIconCtrl>("can_see_on_map");
    mCantSeeOnMapIcon       = getChild<LLIconCtrl>("cant_see_on_map");
    mCanEditObjectsIcon     = getChild<LLIconCtrl>("can_edit_objects");
    mCantEditObjectsIcon    = getChild<LLIconCtrl>("cant_edit_objects");

    mShowInSearchCombo->setCommitCallback([this](LLUICtrl*, void*) { onShowInSearchCallback(); }, nullptr);
    mGroupList->setDoubleClickCallback([this](LLUICtrl*, S32 x, S32 y, MASK mask) { LLPanelProfileSecondLife::openGroupProfile(); });
    mGroupList->setReturnCallback([this](LLUICtrl*, const LLSD&) { LLPanelProfileSecondLife::openGroupProfile(); });
    mSaveDescriptionChanges->setCommitCallback([this](LLUICtrl*, void*) { onSaveDescriptionChanges(); }, nullptr);
    mDiscardDescriptionChanges->setCommitCallback([this](LLUICtrl*, void*) { onDiscardDescriptionChanges(); }, nullptr);
    mDescriptionEdit->setKeystrokeCallback([this](LLTextEditor* caller) { onSetDescriptionDirty(); });

    mCanSeeOnlineIcon->setMouseUpCallback([this](LLUICtrl*, S32 x, S32 y, MASK mask) { onShowAgentPermissionsDialog(); });
    mCantSeeOnlineIcon->setMouseUpCallback([this](LLUICtrl*, S32 x, S32 y, MASK mask) { onShowAgentPermissionsDialog(); });
    mCanSeeOnMapIcon->setMouseUpCallback([this](LLUICtrl*, S32 x, S32 y, MASK mask) { onShowAgentPermissionsDialog(); });
    mCantSeeOnMapIcon->setMouseUpCallback([this](LLUICtrl*, S32 x, S32 y, MASK mask) { onShowAgentPermissionsDialog(); });
    mCanEditObjectsIcon->setMouseUpCallback([this](LLUICtrl*, S32 x, S32 y, MASK mask) { onShowAgentPermissionsDialog(); });
    mCantEditObjectsIcon->setMouseUpCallback([this](LLUICtrl*, S32 x, S32 y, MASK mask) { onShowAgentPermissionsDialog(); });
    mSecondLifePic->setMouseUpCallback([this](LLUICtrl*, S32 x, S32 y, MASK mask) { onShowAgentProfileTexture(); });

    return true;
}

void LLPanelProfileSecondLife::onOpen(const LLSD& key)
{
    LLPanelProfileTab::onOpen(key);

    resetData();

    LLUUID avatar_id = getAvatarId();

    bool own_profile = getSelfProfile();

    mGroupList->setShowNone(!own_profile);

    childSetVisible("notes_panel", !own_profile);
    childSetVisible("settings_panel", own_profile);
    childSetVisible("about_buttons_panel", own_profile);

    if (own_profile)
    {
        // Group list control cannot toggle ForAgent loading
        // Less than ideal, but viewing own profile via search is edge case
        mGroupList->enableForAgent(false);
    }

    // Init menu, menu needs to be created in scope of a registar to work correctly.
    LLUICtrl::CommitCallbackRegistry::ScopedRegistrar commit;
    commit.add("Profile.Commit", [this](LLUICtrl*, const LLSD& userdata) { onCommitMenu(userdata); });

    LLUICtrl::EnableCallbackRegistry::ScopedRegistrar enable;
    enable.add("Profile.EnableItem", [this](LLUICtrl*, const LLSD& userdata) { return onEnableMenu(userdata); });
    enable.add("Profile.CheckItem", [this](LLUICtrl*, const LLSD& userdata) { return onCheckMenu(userdata); });

    if (own_profile)
    {
        mAgentActionMenuButton->setMenu("menu_profile_self.xml", LLMenuButton::MP_BOTTOM_RIGHT);
    }
    else
    {
        // Todo: use PeopleContextMenu instead?
        mAgentActionMenuButton->setMenu("menu_profile_other.xml", LLMenuButton::MP_BOTTOM_RIGHT);
    }

    mDescriptionEdit->setParseHTML(!own_profile);

    if (!own_profile)
    {
        mVoiceStatus = LLAvatarActions::canCall() && (LLAvatarActions::isFriend(avatar_id) ? LLAvatarTracker::instance().isBuddyOnline(avatar_id) : true);
        updateOnlineStatus();
        fillRightsData();
    }

    mAvatarNameCacheConnection = LLAvatarNameCache::get(getAvatarId(), boost::bind(&LLPanelProfileSecondLife::onAvatarNameCache, this, _1, _2));
}


bool LLPanelProfileSecondLife::handleDragAndDrop(S32 x, S32 y, MASK mask, bool drop,
                                          EDragAndDropType cargo_type,
                                          void* cargo_data,
                                          EAcceptance* accept,
                                          std::string& tooltip_msg)
{
    // Try children first
    if (LLPanelProfileTab::handleDragAndDrop(x, y, mask, drop, cargo_type, cargo_data, accept, tooltip_msg)
        && *accept != ACCEPT_NO)
    {
        return true;
    }

    // No point sharing with own profile
    if (getSelfProfile())
    {
        return false;
    }

    // Exclude fields that look like they are editable.
    S32 child_x = 0;
    S32 child_y = 0;
    if (localPointToOtherView(x, y, &child_x, &child_y, mDescriptionEdit)
        && mDescriptionEdit->pointInView(child_x, child_y))
    {
        return false;
    }

    if (localPointToOtherView(x, y, &child_x, &child_y, mGroupList)
        && mGroupList->pointInView(child_x, child_y))
    {
        return false;
    }

    // Share
    LLToolDragAndDrop::handleGiveDragAndDrop(getAvatarId(),
                                             LLUUID::null,
                                             drop,
                                             cargo_type,
                                             cargo_data,
                                             accept);
    return true;
}

void LLPanelProfileSecondLife::updateData()
{
    LLUUID avatar_id = getAvatarId();
    if (!getStarted() && avatar_id.notNull())
    {
        setIsLoading();

        std::string cap_url = gAgent.getRegionCapability(PROFILE_PROPERTIES_CAP);
        if (!cap_url.empty())
        {
            LLCoros::instance().launch("requestAgentUserInfoCoro",
                boost::bind(request_avatar_properties_coro, cap_url, avatar_id));
        }
        else
        {
            LL_WARNS() << "Failed to update profile data, no cap found" << LL_ENDL;
        }
    }
}

void LLPanelProfileSecondLife::refreshName()
{
    if (!mAvatarNameCacheConnection.connected())
    {
        mAvatarNameCacheConnection = LLAvatarNameCache::get(getAvatarId(), boost::bind(&LLPanelProfileSecondLife::onAvatarNameCache, this, _1, _2));
    }
}

void LLPanelProfileSecondLife::resetData()
{
    resetLoading();

    // Set default image and 1:1 dimensions for it
    mSecondLifePic->setValue("Generic_Person_Large");
    mImageId = LLUUID::null;

    LLRect imageRect = mSecondLifePicLayout->getRect();
    mSecondLifePicLayout->reshape(imageRect.getHeight(), imageRect.getHeight());

    setDescriptionText(LLStringUtil::null);
    mGroups.clear();
    mGroupList->setGroups(mGroups);

    bool own_profile = getSelfProfile();
    mCanSeeOnlineIcon->setVisible(false);
    mCantSeeOnlineIcon->setVisible(!own_profile);
    mCanSeeOnMapIcon->setVisible(false);
    mCantSeeOnMapIcon->setVisible(!own_profile);
    mCanEditObjectsIcon->setVisible(false);
    mCantEditObjectsIcon->setVisible(!own_profile);

    mCanSeeOnlineIcon->setEnabled(false);
    mCantSeeOnlineIcon->setEnabled(false);
    mCanSeeOnMapIcon->setEnabled(false);
    mCantSeeOnMapIcon->setEnabled(false);
    mCanEditObjectsIcon->setEnabled(false);
    mCantEditObjectsIcon->setEnabled(false);

    childSetVisible("partner_layout", false);
    childSetVisible("badge_layout", false);
    childSetVisible("partner_spacer_layout", true);
}

void LLPanelProfileSecondLife::processProfileProperties(const LLAvatarData* avatar_data)
{
    const LLRelationship* relationship = LLAvatarTracker::instance().getBuddyInfo(getAvatarId());
    if ((relationship != NULL || gAgent.isGodlike()) && !getSelfProfile())
    {
        // Relies onto friend observer to get information about online status updates.
        // Once SL-17506 gets implemented, condition might need to become:
        // (gAgent.isGodlike() || isRightGrantedFrom || flags & AVATAR_ONLINE)
        processOnlineStatus(relationship != NULL,
                            gAgent.isGodlike() || relationship->isRightGrantedFrom(LLRelationship::GRANT_ONLINE_STATUS),
                            (avatar_data->flags & AVATAR_ONLINE));
    }

    fillCommonData(avatar_data);

    fillPartnerData(avatar_data);

    fillAccountStatus(avatar_data);

    setLoaded();
}

void LLPanelProfileSecondLife::processGroupProperties(const LLAvatarGroups* avatar_groups)
{

    LLAvatarGroups::group_list_t::const_iterator it = avatar_groups->group_list.begin();
    const LLAvatarGroups::group_list_t::const_iterator it_end = avatar_groups->group_list.end();

    for (; it_end != it; ++it)
    {
        LLAvatarGroups::LLGroupData group_data = *it;
        mGroups[group_data.group_name] = group_data.group_id;
    }

    mGroupList->setGroups(mGroups);
}

void LLPanelProfileSecondLife::openGroupProfile()
{
    LLUUID group_id = mGroupList->getSelectedUUID();
    LLGroupActions::show(group_id);
}

void LLPanelProfileSecondLife::onAvatarNameCache(const LLUUID& agent_id, const LLAvatarName& av_name)
{
    mAvatarNameCacheConnection.disconnect();
    getChild<LLUICtrl>("display_name")->setValue(av_name.getDisplayName());
    getChild<LLUICtrl>("user_name")->setValue(av_name.getAccountName());
}

void LLPanelProfileSecondLife::setProfileImageUploading(bool loading)
{
    LLLoadingIndicator* indicator = getChild<LLLoadingIndicator>("image_upload_indicator");
    indicator->setVisible(loading);
    if (loading)
    {
        indicator->start();
    }
    else
    {
        indicator->stop();
    }
    mWaitingForImageUpload = loading;
}

void LLPanelProfileSecondLife::setProfileImageUploaded(const LLUUID &image_asset_id)
{
    mSecondLifePic->setValue(image_asset_id);
    mImageId = image_asset_id;

    LLViewerFetchedTexture* imagep = LLViewerTextureManager::getFetchedTexture(image_asset_id);
    if (imagep->getFullHeight())
    {
        onImageLoaded(true, imagep);
    }
    else
    {
        imagep->setLoadedCallback(onImageLoaded,
            MAX_DISCARD_LEVEL,
            false,
            false,
            new LLHandle<LLPanel>(getHandle()),
            NULL,
            false);
    }

    LLFloater *floater = mFloaterProfileTextureHandle.get();
    if (floater)
    {
        LLFloaterProfileTexture * texture_view = dynamic_cast<LLFloaterProfileTexture*>(floater);
        if (mImageId.notNull())
        {
            texture_view->loadAsset(mImageId);
        }
        else
        {
            texture_view->resetAsset();
        }
    }

    setProfileImageUploading(false);
}

bool LLPanelProfileSecondLife::hasUnsavedChanges()
{
    LLFloater *floater = mFloaterPermissionsHandle.get();
    if (floater)
    {
        LLFloaterProfilePermissions* perm = dynamic_cast<LLFloaterProfilePermissions*>(floater);
        if (perm && perm->hasUnsavedChanges())
        {
            return true;
        }
    }
    // if floater
    return mHasUnsavedDescriptionChanges;
}

void LLPanelProfileSecondLife::commitUnsavedChanges()
{
    LLFloater *floater = mFloaterPermissionsHandle.get();
    if (floater)
    {
        LLFloaterProfilePermissions* perm = dynamic_cast<LLFloaterProfilePermissions*>(floater);
        if (perm && perm->hasUnsavedChanges())
        {
            perm->onApplyRights();
        }
    }
    if (mHasUnsavedDescriptionChanges)
    {
        onSaveDescriptionChanges();
    }
}

void LLPanelProfileSecondLife::fillCommonData(const LLAvatarData* avatar_data)
{
    // Refresh avatar id in cache with new info to prevent re-requests
    // and to make sure icons in text will be up to date
    LLAvatarIconIDCache::getInstance()->add(avatar_data->avatar_id, avatar_data->image_id);

    fillAgeData(avatar_data->born_on);

    setDescriptionText(avatar_data->about_text);

    if (avatar_data->image_id.notNull())
    {
        mSecondLifePic->setValue(avatar_data->image_id);
        mImageId = avatar_data->image_id;
    }
    else
    {
        mSecondLifePic->setValue("Generic_Person_Large");
        mImageId = LLUUID::null;
    }

    // Will be loaded as a LLViewerFetchedTexture::BOOST_UI due to mSecondLifePic
    LLViewerFetchedTexture* imagep = LLViewerTextureManager::getFetchedTexture(avatar_data->image_id);
    if (imagep->getFullHeight())
    {
        onImageLoaded(true, imagep);
    }
    else
    {
        imagep->setLoadedCallback(onImageLoaded,
                                  MAX_DISCARD_LEVEL,
                                  false,
                                  false,
                                  new LLHandle<LLPanel>(getHandle()),
                                  NULL,
                                  false);
    }

    if (getSelfProfile())
    {
        mAllowPublish = avatar_data->flags & AVATAR_ALLOW_PUBLISH;
        mShowInSearchCombo->setValue((bool)mAllowPublish);
    }
}

void LLPanelProfileSecondLife::fillPartnerData(const LLAvatarData* avatar_data)
{
    LLTextBox* partner_text_ctrl = getChild<LLTextBox>("partner_link");
    if (avatar_data->partner_id.notNull())
    {
        childSetVisible("partner_layout", true);
        LLStringUtil::format_map_t args;
        args["[LINK]"] = LLSLURL("agent", avatar_data->partner_id, "inspect").getSLURLString();
        std::string partner_text = getString("partner_text", args);
        partner_text_ctrl->setText(partner_text);
    }
    else
    {
        childSetVisible("partner_layout", false);
    }
}

void LLPanelProfileSecondLife::fillAccountStatus(const LLAvatarData* avatar_data)
{
    LLStringUtil::format_map_t args;
    args["[ACCTTYPE]"] = LLAvatarPropertiesProcessor::accountType(avatar_data);
    args["[PAYMENTINFO]"] = LLAvatarPropertiesProcessor::paymentInfo(avatar_data);

    std::string caption_text = getString("CaptionTextAcctInfo", args);
    getChild<LLUICtrl>("account_info")->setValue(caption_text);

    const S32 LINDEN_EMPLOYEE_INDEX = 3;
    LLDate sl_release;
    sl_release.fromYMDHMS(2003, 6, 23, 0, 0, 0);
    std::string customer_lower = avatar_data->customer_type;
    LLStringUtil::toLower(customer_lower);
    if (avatar_data->caption_index == LINDEN_EMPLOYEE_INDEX)
    {
        getChild<LLUICtrl>("badge_icon")->setValue("Profile_Badge_Linden");
        getChild<LLUICtrl>("badge_text")->setValue(getString("BadgeLinden"));
        childSetVisible("badge_layout", true);
        childSetVisible("partner_spacer_layout", false);
    }
    else if (avatar_data->born_on < sl_release)
    {
        getChild<LLUICtrl>("badge_icon")->setValue("Profile_Badge_Beta");
        getChild<LLUICtrl>("badge_text")->setValue(getString("BadgeBeta"));
        childSetVisible("badge_layout", true);
        childSetVisible("partner_spacer_layout", false);
    }
    else if (customer_lower == "beta_lifetime")
    {
        getChild<LLUICtrl>("badge_icon")->setValue("Profile_Badge_Beta_Lifetime");
        getChild<LLUICtrl>("badge_text")->setValue(getString("BadgeBetaLifetime"));
        childSetVisible("badge_layout", true);
        childSetVisible("partner_spacer_layout", false);
    }
    else if (customer_lower == "lifetime")
    {
        getChild<LLUICtrl>("badge_icon")->setValue("Profile_Badge_Lifetime");
        getChild<LLUICtrl>("badge_text")->setValue(getString("BadgeLifetime"));
        childSetVisible("badge_layout", true);
        childSetVisible("partner_spacer_layout", false);
    }
    else if (customer_lower == "secondlifetime_premium")
    {
        getChild<LLUICtrl>("badge_icon")->setValue("Profile_Badge_Premium_Lifetime");
        getChild<LLUICtrl>("badge_text")->setValue(getString("BadgePremiumLifetime"));
        childSetVisible("badge_layout", true);
        childSetVisible("partner_spacer_layout", false);
    }
    else if (customer_lower == "secondlifetime_premium_plus")
    {
        getChild<LLUICtrl>("badge_icon")->setValue("Profile_Badge_Pplus_Lifetime");
        getChild<LLUICtrl>("badge_text")->setValue(getString("BadgePremiumPlusLifetime"));
        childSetVisible("badge_layout", true);
        childSetVisible("partner_spacer_layout", false);
    }
    else
    {
        childSetVisible("badge_layout", false);
        childSetVisible("partner_spacer_layout", true);
    }
}

void LLPanelProfileSecondLife::fillRightsData()
{
    if (getSelfProfile())
    {
        return;
    }

    const LLRelationship* relation = LLAvatarTracker::instance().getBuddyInfo(getAvatarId());
    // If true - we are viewing friend's profile, enable check boxes and set values.
    if (relation)
    {
        S32 rights = relation->getRightsGrantedTo();
        bool can_see_online = LLRelationship::GRANT_ONLINE_STATUS & rights;
        bool can_see_on_map = LLRelationship::GRANT_MAP_LOCATION & rights;
        bool can_edit_objects = LLRelationship::GRANT_MODIFY_OBJECTS & rights;

        mCanSeeOnlineIcon->setVisible(can_see_online);
        mCantSeeOnlineIcon->setVisible(!can_see_online);
        mCanSeeOnMapIcon->setVisible(can_see_on_map);
        mCantSeeOnMapIcon->setVisible(!can_see_on_map);
        mCanEditObjectsIcon->setVisible(can_edit_objects);
        mCantEditObjectsIcon->setVisible(!can_edit_objects);

        mCanSeeOnlineIcon->setEnabled(true);
        mCantSeeOnlineIcon->setEnabled(true);
        mCanSeeOnMapIcon->setEnabled(true);
        mCantSeeOnMapIcon->setEnabled(true);
        mCanEditObjectsIcon->setEnabled(true);
        mCantEditObjectsIcon->setEnabled(true);
    }
    else
    {
        mCanSeeOnlineIcon->setVisible(false);
        mCantSeeOnlineIcon->setVisible(false);
        mCanSeeOnMapIcon->setVisible(false);
        mCantSeeOnMapIcon->setVisible(false);
        mCanEditObjectsIcon->setVisible(false);
        mCantEditObjectsIcon->setVisible(false);
    }
}

void LLPanelProfileSecondLife::fillAgeData(const LLDate &born_on)
{
    // Date from server comes already converted to stl timezone,
    // so display it as an UTC + 0
    std::string name_and_date = getString("date_format");
    LLSD args_name;
    args_name["datetime"] = (S32)born_on.secondsSinceEpoch();
    LLStringUtil::format(name_and_date, args_name);
    getChild<LLUICtrl>("sl_birth_date")->setValue(name_and_date);

    std::string register_date = getString("age_format");
    LLSD args_age;
    args_age["[AGE]"] = LLDateUtil::ageFromDate(born_on, LLDate::now());
    LLStringUtil::format(register_date, args_age);
    getChild<LLUICtrl>("user_age")->setValue(register_date);
}

void LLPanelProfileSecondLife::onImageLoaded(bool success, LLViewerFetchedTexture *imagep)
{
    LLRect imageRect = mSecondLifePicLayout->getRect();
    if (!success || imagep->getFullWidth() == imagep->getFullHeight())
    {
        mSecondLifePicLayout->reshape(imageRect.getWidth(), imageRect.getWidth());
    }
    else
    {
        // assume 3:4, for sake of firestorm
        mSecondLifePicLayout->reshape(imageRect.getWidth(), imageRect.getWidth() * 3 / 4);
    }
}

//static
void LLPanelProfileSecondLife::onImageLoaded(bool success,
                                             LLViewerFetchedTexture *src_vi,
                                             LLImageRaw* src,
                                             LLImageRaw* aux_src,
                                             S32 discard_level,
                                             bool final,
                                             void* userdata)
{
    if (!userdata) return;

    LLHandle<LLPanel>* handle = (LLHandle<LLPanel>*)userdata;

    if (!handle->isDead())
    {
        LLPanelProfileSecondLife* panel = static_cast<LLPanelProfileSecondLife*>(handle->get());
        if (panel)
        {
            panel->onImageLoaded(success, src_vi);
        }
    }

    if (final || !success)
    {
        delete handle;
    }
}

// virtual, called by LLAvatarTracker
void LLPanelProfileSecondLife::changed(U32 mask)
{
    updateOnlineStatus();
    if (mask != LLFriendObserver::ONLINE)
    {
        fillRightsData();
    }
}

// virtual, called by LLVoiceClient
void LLPanelProfileSecondLife::onChange(EStatusType status, const std::string &channelURI, bool proximal)
{
    if(status == STATUS_JOINING || status == STATUS_LEFT_CHANNEL)
    {
        return;
    }

    mVoiceStatus = LLAvatarActions::canCall() && (LLAvatarActions::isFriend(getAvatarId()) ? LLAvatarTracker::instance().isBuddyOnline(getAvatarId()) : true);
}

void LLPanelProfileSecondLife::setAvatarId(const LLUUID& avatar_id)
{
    if (avatar_id.notNull())
    {
        if (getAvatarId().notNull())
        {
            LLAvatarTracker::instance().removeParticularFriendObserver(getAvatarId(), this);
        }

        LLPanelProfileTab::setAvatarId(avatar_id);

        if (LLAvatarActions::isFriend(getAvatarId()))
        {
            LLAvatarTracker::instance().addParticularFriendObserver(getAvatarId(), this);
        }
    }
}

// method was disabled according to EXT-2022. Re-enabled & improved according to EXT-3880
void LLPanelProfileSecondLife::updateOnlineStatus()
{
    const LLRelationship* relationship = LLAvatarTracker::instance().getBuddyInfo(getAvatarId());
    if (relationship != NULL)
    {
        // For friend let check if he allowed me to see his status
        bool online = relationship->isOnline();
        bool perm_granted = relationship->isRightGrantedFrom(LLRelationship::GRANT_ONLINE_STATUS);
        processOnlineStatus(true, perm_granted, online);
    }
    else
    {
        childSetVisible("friend_layout", false);
        childSetVisible("online_layout", false);
        childSetVisible("offline_layout", false);
    }
}

void LLPanelProfileSecondLife::processOnlineStatus(bool is_friend, bool show_online, bool online)
{
    childSetVisible("friend_layout", is_friend);
    childSetVisible("online_layout", online && show_online);
    childSetVisible("offline_layout", !online && show_online);
}

void LLPanelProfileSecondLife::setLoaded()
{
    LLPanelProfileTab::setLoaded();

    if (getSelfProfile())
    {
        mShowInSearchCombo->setEnabled(true);
        mDescriptionEdit->setEnabled(true);
    }
}


class LLProfileImagePicker : public LLFilePickerThread
{
public:
    LLProfileImagePicker(EProfileImageType type, LLHandle<LLPanel> *handle);
    ~LLProfileImagePicker();
    void notify(const std::vector<std::string>& filenames) override;

private:
    LLHandle<LLPanel> *mHandle;
    EProfileImageType mType;
};

LLProfileImagePicker::LLProfileImagePicker(EProfileImageType type, LLHandle<LLPanel> *handle)
    : LLFilePickerThread(LLFilePicker::FFLOAD_IMAGE),
    mHandle(handle),
    mType(type)
{
}

LLProfileImagePicker::~LLProfileImagePicker()
{
    delete mHandle;
}

void LLProfileImagePicker::notify(const std::vector<std::string>& filenames)
{
    if (mHandle->isDead())
    {
        return;
    }
    if (filenames.empty())
    {
        return;
    }
    std::string file_path = filenames[0];
    if (file_path.empty())
    {
        return;
    }

    // generate a temp texture file for coroutine
    std::string temp_file = gDirUtilp->getTempFilename();
    U32 codec = LLImageBase::getCodecFromExtension(gDirUtilp->getExtension(file_path));
    const S32 MAX_DIM = 256;
    if (!LLViewerTextureList::createUploadFile(file_path, temp_file, codec, MAX_DIM))
    {
        LLSD notif_args;
        notif_args["REASON"] = LLImage::getLastError().c_str();
        LLNotificationsUtil::add("CannotUploadTexture", notif_args);
        LL_WARNS("AvatarProperties") << "Failed to upload profile image of type " << (S32)mType << ", " << notif_args["REASON"].asString() << LL_ENDL;
        return;
    }

    std::string cap_url = gAgent.getRegionCapability(PROFILE_IMAGE_UPLOAD_CAP);
    if (cap_url.empty())
    {
        LLSD args;
        args["CAPABILITY"] = PROFILE_IMAGE_UPLOAD_CAP;
        LLNotificationsUtil::add("RegionCapabilityRequestError", args);
        LL_WARNS("AvatarProperties") << "Failed to upload profile image of type " << (S32)mType << ", no cap found" << LL_ENDL;
        return;
    }

    switch (mType)
    {
    case PROFILE_IMAGE_SL:
        {
            LLPanelProfileSecondLife* panel = static_cast<LLPanelProfileSecondLife*>(mHandle->get());
            panel->setProfileImageUploading(true);
        }
        break;
    case PROFILE_IMAGE_FL:
        {
            LLPanelProfileFirstLife* panel = static_cast<LLPanelProfileFirstLife*>(mHandle->get());
            panel->setProfileImageUploading(true);
        }
        break;
    }

    LLCoros::instance().launch("postAgentUserImageCoro",
        boost::bind(post_profile_image_coro, cap_url, mType, temp_file, mHandle));

    mHandle = nullptr; // transferred to post_profile_image_coro
}

void LLPanelProfileSecondLife::onCommitMenu(const LLSD& userdata)
{
    const std::string item_name = userdata.asString();
    const LLUUID agent_id = getAvatarId();
    // todo: consider moving this into LLAvatarActions::onCommit(name, id)
    // and making all other flaoters, like people menu do the same
    if (item_name == "im")
    {
        LLAvatarActions::startIM(agent_id);
    }
    else if (item_name == "offer_teleport")
    {
        LLAvatarActions::offerTeleport(agent_id);
    }
    else if (item_name == "request_teleport")
    {
        LLAvatarActions::teleportRequest(agent_id);
    }
    else if (item_name == "voice_call")
    {
        LLAvatarActions::startCall(agent_id);
    }
    else if (item_name == "chat_history")
    {
        LLAvatarActions::viewChatHistory(agent_id);
    }
    else if (item_name == "add_friend")
    {
        LLAvatarActions::requestFriendshipDialog(agent_id);
    }
    else if (item_name == "remove_friend")
    {
        LLAvatarActions::removeFriendDialog(agent_id);
    }
    else if (item_name == "invite_to_group")
    {
        LLAvatarActions::inviteToGroup(agent_id);
    }
    else if (item_name == "can_show_on_map")
    {
        LLAvatarActions::showOnMap(agent_id);
    }
    else if (item_name == "share")
    {
        LLAvatarActions::share(agent_id);
    }
    else if (item_name == "pay")
    {
        LLAvatarActions::pay(agent_id);
    }
    else if (item_name == "toggle_block_agent")
    {
        LLAvatarActions::toggleBlock(agent_id);
    }
    else if (item_name == "copy_user_id")
    {
        LLWString wstr = utf8str_to_wstring(getAvatarId().asString());
        LLClipboard::instance().copyToClipboard(wstr, 0, wstr.size());
    }
    else if (item_name == "agent_permissions")
    {
        onShowAgentPermissionsDialog();
    }
    else if (item_name == "copy_display_name"
        || item_name == "copy_username")
    {
        LLAvatarName av_name;
        if (!LLAvatarNameCache::get(getAvatarId(), &av_name))
        {
            // shouldn't happen, option is supposed to be invisible while name is fetching
            LL_WARNS() << "Failed to get agent data" << LL_ENDL;
            return;
        }
        LLWString wstr;
        if (item_name == "copy_display_name")
        {
            wstr = utf8str_to_wstring(av_name.getDisplayName(true));
        }
        else if (item_name == "copy_username")
        {
            wstr = utf8str_to_wstring(av_name.getUserName());
        }
        LLClipboard::instance().copyToClipboard(wstr, 0, wstr.size());
    }
    else if (item_name == "edit_display_name")
    {
        LLAvatarNameCache::get(getAvatarId(), boost::bind(&LLPanelProfileSecondLife::onAvatarNameCacheSetName, this, _1, _2));
        LLFirstUse::setDisplayName(false);
    }
    else if (item_name == "edit_partner")
    {
        std::string url = "https://[GRID]/my/account/partners.php";
        LLSD subs;
        url = LLWeb::expandURLSubstitutions(url, subs);
        LLUrlAction::openURL(url);
    }
    else if (item_name == "upload_photo")
    {
        (new LLProfileImagePicker(PROFILE_IMAGE_SL, new LLHandle<LLPanel>(getHandle())))->getFile();

        LLFloater* floaterp = mFloaterTexturePickerHandle.get();
        if (floaterp)
        {
            floaterp->closeFloater();
        }
    }
    else if (item_name == "change_photo")
    {
        onShowTexturePicker();
    }
    else if (item_name == "remove_photo")
    {
        onCommitProfileImage(LLUUID::null);

        LLFloater* floaterp = mFloaterTexturePickerHandle.get();
        if (floaterp)
        {
            floaterp->closeFloater();
        }
    }
}

bool LLPanelProfileSecondLife::onEnableMenu(const LLSD& userdata)
{
    const std::string item_name = userdata.asString();
    const LLUUID agent_id = getAvatarId();
    if (item_name == "offer_teleport" || item_name == "request_teleport")
    {
        return LLAvatarActions::canOfferTeleport(agent_id);
    }
    else if (item_name == "voice_call")
    {
        return mVoiceStatus;
    }
    else if (item_name == "chat_history")
    {
        return LLLogChat::isTranscriptExist(agent_id);
    }
    else if (item_name == "add_friend")
    {
        return !LLAvatarActions::isFriend(agent_id);
    }
    else if (item_name == "remove_friend")
    {
        return LLAvatarActions::isFriend(agent_id);
    }
    else if (item_name == "can_show_on_map")
    {
        return (LLAvatarTracker::instance().isBuddyOnline(agent_id) && is_agent_mappable(agent_id))
        || gAgent.isGodlike();
    }
    else if (item_name == "toggle_block_agent")
    {
        return LLAvatarActions::canBlock(agent_id);
    }
    else if (item_name == "agent_permissions")
    {
        return LLAvatarActions::isFriend(agent_id);
    }
    else if (item_name == "copy_display_name"
        || item_name == "copy_username")
    {
        return !mAvatarNameCacheConnection.connected();
    }
    else if (item_name == "upload_photo"
        || item_name == "change_photo")
    {
        std::string cap_url = gAgent.getRegionCapability(PROFILE_IMAGE_UPLOAD_CAP);
        return !cap_url.empty() && !mWaitingForImageUpload && getIsLoaded();
    }
    else if (item_name == "remove_photo")
    {
        std::string cap_url = gAgent.getRegionCapability(PROFILE_PROPERTIES_CAP);
        return mImageId.notNull() && !cap_url.empty() && !mWaitingForImageUpload && getIsLoaded();
    }

    return false;
}

bool LLPanelProfileSecondLife::onCheckMenu(const LLSD& userdata)
{
    const std::string item_name = userdata.asString();
    const LLUUID agent_id = getAvatarId();
    if (item_name == "toggle_block_agent")
    {
        return LLAvatarActions::isBlocked(agent_id);
    }
    return false;
}

void LLPanelProfileSecondLife::onAvatarNameCacheSetName(const LLUUID& agent_id, const LLAvatarName& av_name)
{
    if (av_name.getDisplayName().empty())
    {
        // something is wrong, tell user to try again later
        LLNotificationsUtil::add("SetDisplayNameFailedGeneric");
        return;
    }

    LL_INFOS("LegacyProfile") << "name-change now " << LLDate::now() << " next_update "
        << LLDate(av_name.mNextUpdate) << LL_ENDL;
    F64 now_secs = LLDate::now().secondsSinceEpoch();

    if (now_secs < av_name.mNextUpdate)
    {
        // if the update time is more than a year in the future, it means updates have been blocked
        // show a more general message
        static const S32 YEAR = 60*60*24*365;
        if (now_secs + YEAR < av_name.mNextUpdate)
        {
            LLNotificationsUtil::add("SetDisplayNameBlocked");
            return;
        }
    }

    LLFloaterReg::showInstance("display_name");
}

void LLPanelProfileSecondLife::setDescriptionText(const std::string &text)
{
    mSaveDescriptionChanges->setEnabled(false);
    mDiscardDescriptionChanges->setEnabled(false);
    mHasUnsavedDescriptionChanges = false;

    mDescriptionText = text;
    mDescriptionEdit->setValue(mDescriptionText);
}

void LLPanelProfileSecondLife::onSetDescriptionDirty()
{
    mSaveDescriptionChanges->setEnabled(true);
    mDiscardDescriptionChanges->setEnabled(true);
    mHasUnsavedDescriptionChanges = true;
}

void LLPanelProfileSecondLife::onShowInSearchCallback()
{
    S32 value = mShowInSearchCombo->getValue().asInteger();
    if (mAllowPublish == (bool)value)
    {
        return;
    }
    std::string cap_url = gAgent.getRegionCapability(PROFILE_PROPERTIES_CAP);
    if (!cap_url.empty())
    {
        mAllowPublish = value;
        LLSD data;
        data["allow_publish"] = mAllowPublish;
        LLCoros::instance().launch("putAgentUserInfoCoro",
            boost::bind(put_avatar_properties_coro, cap_url, getAvatarId(), data, nullptr));
    }
    else
    {
        LL_WARNS("AvatarProperties") << "Failed to update profile data, no cap found" << LL_ENDL;
    }
}

void LLPanelProfileSecondLife::onSaveDescriptionChanges()
{
    mDescriptionText = mDescriptionEdit->getValue().asString();
    std::string cap_url = gAgent.getRegionCapability(PROFILE_PROPERTIES_CAP);
    if (!cap_url.empty())
    {
        LLCoros::instance().launch("putAgentUserInfoCoro",
            boost::bind(put_avatar_properties_coro, cap_url, getAvatarId(), LLSD().with("sl_about_text", mDescriptionText), nullptr));
    }
    else
    {
        LL_WARNS("AvatarProperties") << "Failed to update profile data, no cap found" << LL_ENDL;
    }

    mSaveDescriptionChanges->setEnabled(false);
    mDiscardDescriptionChanges->setEnabled(false);
    mHasUnsavedDescriptionChanges = false;
}

void LLPanelProfileSecondLife::onDiscardDescriptionChanges()
{
    setDescriptionText(mDescriptionText);
}

void LLPanelProfileSecondLife::onShowAgentPermissionsDialog()
{
    LLFloater *floater = mFloaterPermissionsHandle.get();
    if (!floater)
    {
        LLFloater* parent_floater = gFloaterView->getParentFloater(this);
        if (parent_floater)
        {
            LLFloaterProfilePermissions * perms = new LLFloaterProfilePermissions(parent_floater, getAvatarId());
            mFloaterPermissionsHandle = perms->getHandle();
            perms->openFloater();
            perms->setVisibleAndFrontmost(true);

            parent_floater->addDependentFloater(mFloaterPermissionsHandle);
        }
    }
    else // already open
    {
        floater->setMinimized(false);
        floater->setVisibleAndFrontmost(true);
    }
}

void LLPanelProfileSecondLife::onShowAgentProfileTexture()
{
    if (!getIsLoaded())
    {
        return;
    }

    LLFloater *floater = mFloaterProfileTextureHandle.get();
    if (!floater)
    {
        LLFloater* parent_floater = gFloaterView->getParentFloater(this);
        if (parent_floater)
        {
            LLFloaterProfileTexture * texture_view = new LLFloaterProfileTexture(parent_floater);
            mFloaterProfileTextureHandle = texture_view->getHandle();
            if (mImageId.notNull())
            {
                texture_view->loadAsset(mImageId);
            }
            else
            {
                texture_view->resetAsset();
            }
            texture_view->openFloater();
            texture_view->setVisibleAndFrontmost(true);

            parent_floater->addDependentFloater(mFloaterProfileTextureHandle);
        }
    }
    else // already open
    {
        LLFloaterProfileTexture * texture_view = dynamic_cast<LLFloaterProfileTexture*>(floater);
        texture_view->setMinimized(false);
        texture_view->setVisibleAndFrontmost(true);
        if (mImageId.notNull())
        {
            texture_view->loadAsset(mImageId);
        }
        else
        {
            texture_view->resetAsset();
        }
    }
}

void LLPanelProfileSecondLife::onShowTexturePicker()
{
    LLFloater* floaterp = mFloaterTexturePickerHandle.get();

    // Show the dialog
    if (!floaterp)
    {
        LLFloater* parent_floater = gFloaterView->getParentFloater(this);
        if (parent_floater)
        {
            // because inventory construction is somewhat slow
            getWindow()->setCursor(UI_CURSOR_WAIT);
            LLFloaterTexturePicker* texture_floaterp = new LLFloaterTexturePicker(
                this,
                mImageId,
                LLUUID::null,
                mImageId,
                false,
                false,
                "SELECT PHOTO",
                PERM_NONE,
                PERM_NONE,
<<<<<<< HEAD
                false,
                NULL);
=======
                FALSE,
                NULL,
                PICK_TEXTURE);
>>>>>>> 9567393f

            mFloaterTexturePickerHandle = texture_floaterp->getHandle();

            texture_floaterp->setOnFloaterCommitCallback([this](LLTextureCtrl::ETexturePickOp op, LLPickerSource source, const LLUUID& asset_id, const LLUUID&, const LLUUID&)
            {
                if (op == LLTextureCtrl::TEXTURE_SELECT)
                {
                    onCommitProfileImage(asset_id);
                }
            });
            texture_floaterp->setLocalTextureEnabled(false);
            texture_floaterp->setBakeTextureEnabled(false);
            texture_floaterp->setCanApply(false, true, false);

            parent_floater->addDependentFloater(mFloaterTexturePickerHandle);

            texture_floaterp->openFloater();
            texture_floaterp->setFocus(true);
        }
    }
    else
    {
        floaterp->setMinimized(false);
        floaterp->setVisibleAndFrontmost(true);
    }
}

void LLPanelProfileSecondLife::onCommitProfileImage(const LLUUID& id)
{
    if (mImageId == id)
    {
        return;
    }

    std::string cap_url = gAgent.getRegionCapability(PROFILE_PROPERTIES_CAP);
    if (!cap_url.empty())
    {
        std::function<void(bool)> callback = [id](bool result)
        {
            if (result)
            {
                LLAvatarIconIDCache::getInstance()->add(gAgentID, id);
                // Should trigger callbacks in icon controls
                LLAvatarPropertiesProcessor::getInstance()->sendAvatarPropertiesRequest(gAgentID);
            }
        };
        LLSD params;
        params["sl_image_id"] = id;
        LLCoros::instance().launch("putAgentUserInfoCoro",
            boost::bind(put_avatar_properties_coro, cap_url, getAvatarId(), params, callback));

        mImageId = id;
        if (mImageId == LLUUID::null)
        {
            mSecondLifePic->setValue("Generic_Person_Large");
        }
        else
        {
            mSecondLifePic->setValue(mImageId);
        }

        LLFloater *floater = mFloaterProfileTextureHandle.get();
        if (floater)
        {
            LLFloaterProfileTexture * texture_view = dynamic_cast<LLFloaterProfileTexture*>(floater);
            if (mImageId == LLUUID::null)
            {
                texture_view->resetAsset();
            }
            else
            {
                texture_view->loadAsset(mImageId);
            }
        }
    }
    else
    {
        LL_WARNS("AvatarProperties") << "Failed to update profile data, no cap found" << LL_ENDL;
    }
}

//////////////////////////////////////////////////////////////////////////
// LLPanelProfileWeb

LLPanelProfileWeb::LLPanelProfileWeb()
 : LLPanelProfileTab()
 , mWebBrowser(NULL)
 , mAvatarNameCacheConnection()
{
}

LLPanelProfileWeb::~LLPanelProfileWeb()
{
    if (mAvatarNameCacheConnection.connected())
    {
        mAvatarNameCacheConnection.disconnect();
    }
}

void LLPanelProfileWeb::onOpen(const LLSD& key)
{
    LLPanelProfileTab::onOpen(key);

    resetData();

    mAvatarNameCacheConnection = LLAvatarNameCache::get(getAvatarId(), boost::bind(&LLPanelProfileWeb::onAvatarNameCache, this, _1, _2));
}

bool LLPanelProfileWeb::postBuild()
{
    mWebBrowser = getChild<LLMediaCtrl>("profile_html");
    mWebBrowser->addObserver(this);
    mWebBrowser->setHomePageUrl("about:blank");

    return true;
}

void LLPanelProfileWeb::resetData()
{
    mWebBrowser->navigateHome();
}

void LLPanelProfileWeb::updateData()
{
    LLUUID avatar_id = getAvatarId();
    if (!getStarted() && avatar_id.notNull() && !mURLWebProfile.empty())
    {
        setIsLoading();

        mWebBrowser->setVisible(true);
        mPerformanceTimer.start();
        mWebBrowser->navigateTo(mURLWebProfile, HTTP_CONTENT_TEXT_HTML);
    }
}

void LLPanelProfileWeb::onAvatarNameCache(const LLUUID& agent_id, const LLAvatarName& av_name)
{
    mAvatarNameCacheConnection.disconnect();

    std::string username = av_name.getAccountName();
    if (username.empty())
    {
        username = LLCacheName::buildUsername(av_name.getDisplayName());
    }
    else
    {
        LLStringUtil::replaceChar(username, ' ', '.');
    }

    mURLWebProfile = getProfileURL(username, true);
    if (mURLWebProfile.empty())
    {
        return;
    }

    //if the tab was opened before name was resolved, load the panel now
    updateData();
}

void LLPanelProfileWeb::onCommitLoad(LLUICtrl* ctrl)
{
    if (!mURLHome.empty())
    {
        LLSD::String valstr = ctrl->getValue().asString();
        if (valstr.empty())
        {
            mWebBrowser->setVisible(true);
            mPerformanceTimer.start();
            mWebBrowser->navigateTo( mURLHome, HTTP_CONTENT_TEXT_HTML );
        }
        else if (valstr == "popout")
        {
            // open in viewer's browser, new window
            LLWeb::loadURLInternal(mURLHome);
        }
        else if (valstr == "external")
        {
            // open in external browser
            LLWeb::loadURLExternal(mURLHome);
        }
    }
}

void LLPanelProfileWeb::handleMediaEvent(LLPluginClassMedia* self, EMediaEvent event)
{
    switch(event)
    {
        case MEDIA_EVENT_STATUS_TEXT_CHANGED:
            childSetValue("status_text", LLSD( self->getStatusText() ) );
        break;

        case MEDIA_EVENT_NAVIGATE_BEGIN:
        {
            if (mFirstNavigate)
            {
                mFirstNavigate = false;
            }
            else
            {
                mPerformanceTimer.start();
            }
        }
        break;

        case MEDIA_EVENT_NAVIGATE_COMPLETE:
        {
            LLStringUtil::format_map_t args;
            args["[TIME]"] = llformat("%.2f", mPerformanceTimer.getElapsedTimeF32());
            childSetValue("status_text", LLSD( getString("LoadTime", args)) );
        }
        break;

        default:
            // Having a default case makes the compiler happy.
        break;
    }
}


//////////////////////////////////////////////////////////////////////////
//////////////////////////////////////////////////////////////////////////
//////////////////////////////////////////////////////////////////////////

LLPanelProfileFirstLife::LLPanelProfileFirstLife()
 : LLPanelProfileTab()
 , mHasUnsavedChanges(false)
{
}

LLPanelProfileFirstLife::~LLPanelProfileFirstLife()
{
}

bool LLPanelProfileFirstLife::postBuild()
{
    mDescriptionEdit = getChild<LLTextEditor>("fl_description_edit");
    mPicture = getChild<LLThumbnailCtrl>("real_world_pic");

    mUploadPhoto = getChild<LLButton>("fl_upload_image");
    mChangePhoto = getChild<LLButton>("fl_change_image");
    mRemovePhoto = getChild<LLButton>("fl_remove_image");
    mSaveChanges = getChild<LLButton>("fl_save_changes");
    mDiscardChanges = getChild<LLButton>("fl_discard_changes");

    mUploadPhoto->setCommitCallback([this](LLUICtrl*, void*) { onUploadPhoto(); }, nullptr);
    mChangePhoto->setCommitCallback([this](LLUICtrl*, void*) { onChangePhoto(); }, nullptr);
    mRemovePhoto->setCommitCallback([this](LLUICtrl*, void*) { onRemovePhoto(); }, nullptr);
    mSaveChanges->setCommitCallback([this](LLUICtrl*, void*) { onSaveDescriptionChanges(); }, nullptr);
    mDiscardChanges->setCommitCallback([this](LLUICtrl*, void*) { onDiscardDescriptionChanges(); }, nullptr);
    mDescriptionEdit->setKeystrokeCallback([this](LLTextEditor* caller) { onSetDescriptionDirty(); });

    return true;
}

void LLPanelProfileFirstLife::onOpen(const LLSD& key)
{
    LLPanelProfileTab::onOpen(key);

    if (!getSelfProfile())
    {
        // Otherwise as the only focusable element it will be selected
        mDescriptionEdit->setTabStop(false);
    }

    resetData();
}

void LLPanelProfileFirstLife::setProfileImageUploading(bool loading)
{
    mUploadPhoto->setEnabled(!loading);
    mChangePhoto->setEnabled(!loading);
    mRemovePhoto->setEnabled(!loading && mImageId.notNull());

    LLLoadingIndicator* indicator = getChild<LLLoadingIndicator>("image_upload_indicator");
    indicator->setVisible(loading);
    if (loading)
    {
        indicator->start();
    }
    else
    {
        indicator->stop();
    }
}

void LLPanelProfileFirstLife::setProfileImageUploaded(const LLUUID &image_asset_id)
{
    mPicture->setValue(image_asset_id);
    mImageId = image_asset_id;
    setProfileImageUploading(false);
}

void LLPanelProfileFirstLife::commitUnsavedChanges()
{
    if (mHasUnsavedChanges)
    {
        onSaveDescriptionChanges();
    }
}

void LLPanelProfileFirstLife::onUploadPhoto()
{
    (new LLProfileImagePicker(PROFILE_IMAGE_FL, new LLHandle<LLPanel>(getHandle())))->getFile();

    LLFloater* floaterp = mFloaterTexturePickerHandle.get();
    if (floaterp)
    {
        floaterp->closeFloater();
    }
}

void LLPanelProfileFirstLife::onChangePhoto()
{
    LLFloater* floaterp = mFloaterTexturePickerHandle.get();

    // Show the dialog
    if (!floaterp)
    {
        LLFloater* parent_floater = gFloaterView->getParentFloater(this);
        if (parent_floater)
        {
            // because inventory construction is somewhat slow
            getWindow()->setCursor(UI_CURSOR_WAIT);
            LLFloaterTexturePicker* texture_floaterp = new LLFloaterTexturePicker(
                this,
                mImageId,
                LLUUID::null,
                mImageId,
                false,
                false,
                "SELECT PHOTO",
                PERM_NONE,
                PERM_NONE,
<<<<<<< HEAD
                false,
                NULL);
=======
                FALSE,
                NULL,
                PICK_TEXTURE);
>>>>>>> 9567393f

            mFloaterTexturePickerHandle = texture_floaterp->getHandle();

            texture_floaterp->setOnFloaterCommitCallback([this](LLTextureCtrl::ETexturePickOp op, LLPickerSource source, const LLUUID& asset_id, const LLUUID&, const LLUUID&)
            {
                if (op == LLTextureCtrl::TEXTURE_SELECT)
                {
                    onCommitPhoto(asset_id);
                }
            });
            texture_floaterp->setLocalTextureEnabled(false);
            texture_floaterp->setCanApply(false, true, false);

            parent_floater->addDependentFloater(mFloaterTexturePickerHandle);

            texture_floaterp->openFloater();
            texture_floaterp->setFocus(true);
        }
    }
    else
    {
        floaterp->setMinimized(false);
        floaterp->setVisibleAndFrontmost(true);
    }
}

void LLPanelProfileFirstLife::onRemovePhoto()
{
    onCommitPhoto(LLUUID::null);

    LLFloater* floaterp = mFloaterTexturePickerHandle.get();
    if (floaterp)
    {
        floaterp->closeFloater();
    }
}

void LLPanelProfileFirstLife::onCommitPhoto(const LLUUID& id)
{
    if (mImageId == id)
    {
        return;
    }

    std::string cap_url = gAgent.getRegionCapability(PROFILE_PROPERTIES_CAP);
    if (!cap_url.empty())
    {
        LLSD params;
        params["fl_image_id"] = id;
        LLCoros::instance().launch("putAgentUserInfoCoro",
            boost::bind(put_avatar_properties_coro, cap_url, getAvatarId(), params, nullptr));

        mImageId = id;
        if (mImageId.notNull())
        {
            mPicture->setValue(mImageId);
        }
        else
        {
            mPicture->setValue("Generic_Person_Large");
        }

        mRemovePhoto->setEnabled(mImageId.notNull());
    }
    else
    {
        LL_WARNS("AvatarProperties") << "Failed to update profile data, no cap found" << LL_ENDL;
    }
}

void LLPanelProfileFirstLife::setDescriptionText(const std::string &text)
{
    mSaveChanges->setEnabled(false);
    mDiscardChanges->setEnabled(false);
    mHasUnsavedChanges = false;

    mCurrentDescription = text;
    mDescriptionEdit->setValue(mCurrentDescription);
}

void LLPanelProfileFirstLife::onSetDescriptionDirty()
{
    mSaveChanges->setEnabled(true);
    mDiscardChanges->setEnabled(true);
    mHasUnsavedChanges = true;
}

void LLPanelProfileFirstLife::onSaveDescriptionChanges()
{
    mCurrentDescription = mDescriptionEdit->getValue().asString();
    std::string cap_url = gAgent.getRegionCapability(PROFILE_PROPERTIES_CAP);
    if (!cap_url.empty())
    {
        LLCoros::instance().launch("putAgentUserInfoCoro",
            boost::bind(put_avatar_properties_coro, cap_url, getAvatarId(), LLSD().with("fl_about_text", mCurrentDescription), nullptr));
    }
    else
    {
        LL_WARNS("AvatarProperties") << "Failed to update profile data, no cap found" << LL_ENDL;
    }

    mSaveChanges->setEnabled(false);
    mDiscardChanges->setEnabled(false);
    mHasUnsavedChanges = false;
}

void LLPanelProfileFirstLife::onDiscardDescriptionChanges()
{
    setDescriptionText(mCurrentDescription);
}

void LLPanelProfileFirstLife::processProperties(const LLAvatarData* avatar_data)
{
    setDescriptionText(avatar_data->fl_about_text);

    mImageId = avatar_data->fl_image_id;

    if (mImageId.notNull())
    {
        mPicture->setValue(mImageId);
    }
    else
    {
        mPicture->setValue("Generic_Person_Large");
    }

    setLoaded();
}

void LLPanelProfileFirstLife::resetData()
{
    setDescriptionText(std::string());
    mPicture->setValue("Generic_Person_Large");
    mImageId = LLUUID::null;

    mUploadPhoto->setVisible(getSelfProfile());
    mChangePhoto->setVisible(getSelfProfile());
    mRemovePhoto->setVisible(getSelfProfile());
    mSaveChanges->setVisible(getSelfProfile());
    mDiscardChanges->setVisible(getSelfProfile());
}

void LLPanelProfileFirstLife::setLoaded()
{
    LLPanelProfileTab::setLoaded();

    if (getSelfProfile())
    {
        mDescriptionEdit->setEnabled(true);
        mPicture->setEnabled(true);
        mRemovePhoto->setEnabled(mImageId.notNull());
    }
}

//////////////////////////////////////////////////////////////////////////
//////////////////////////////////////////////////////////////////////////
//////////////////////////////////////////////////////////////////////////

LLPanelProfileNotes::LLPanelProfileNotes()
: LLPanelProfileTab()
 , mHasUnsavedChanges(false)
{

}

LLPanelProfileNotes::~LLPanelProfileNotes()
{
}

void LLPanelProfileNotes::updateData()
{
    LLUUID avatar_id = getAvatarId();
    if (!getStarted() && avatar_id.notNull())
    {
        setIsLoading();

        std::string cap_url = gAgent.getRegionCapability(PROFILE_PROPERTIES_CAP);
        if (!cap_url.empty())
        {
            LLCoros::instance().launch("requestAgentUserInfoCoro",
                boost::bind(request_avatar_properties_coro, cap_url, avatar_id));
        }
    }
}

void LLPanelProfileNotes::commitUnsavedChanges()
{
    if (mHasUnsavedChanges)
    {
        onSaveNotesChanges();
    }
}

bool LLPanelProfileNotes::postBuild()
{
    mNotesEditor = getChild<LLTextEditor>("notes_edit");
    mSaveChanges = getChild<LLButton>("notes_save_changes");
    mDiscardChanges = getChild<LLButton>("notes_discard_changes");

    mSaveChanges->setCommitCallback([this](LLUICtrl*, void*) { onSaveNotesChanges(); }, nullptr);
    mDiscardChanges->setCommitCallback([this](LLUICtrl*, void*) { onDiscardNotesChanges(); }, nullptr);
    mNotesEditor->setKeystrokeCallback([this](LLTextEditor* caller) { onSetNotesDirty(); });

    return true;
}

void LLPanelProfileNotes::onOpen(const LLSD& key)
{
    LLPanelProfileTab::onOpen(key);

    resetData();
}

void LLPanelProfileNotes::setNotesText(const std::string &text)
{
    mSaveChanges->setEnabled(false);
    mDiscardChanges->setEnabled(false);
    mHasUnsavedChanges = false;

    mCurrentNotes = text;
    mNotesEditor->setValue(mCurrentNotes);
}

void LLPanelProfileNotes::onSetNotesDirty()
{
    mSaveChanges->setEnabled(true);
    mDiscardChanges->setEnabled(true);
    mHasUnsavedChanges = true;
}

void LLPanelProfileNotes::onSaveNotesChanges()
{
    mCurrentNotes = mNotesEditor->getValue().asString();
    std::string cap_url = gAgent.getRegionCapability(PROFILE_PROPERTIES_CAP);
    if (!cap_url.empty())
    {
        LLCoros::instance().launch("putAgentUserInfoCoro",
            boost::bind(put_avatar_properties_coro, cap_url, getAvatarId(), LLSD().with("notes", mCurrentNotes), nullptr));
    }
    else
    {
        LL_WARNS("AvatarProperties") << "Failed to update profile data, no cap found" << LL_ENDL;
    }

    mSaveChanges->setEnabled(false);
    mDiscardChanges->setEnabled(false);
    mHasUnsavedChanges = false;
}

void LLPanelProfileNotes::onDiscardNotesChanges()
{
    setNotesText(mCurrentNotes);
}

void LLPanelProfileNotes::processProperties(LLAvatarNotes* avatar_notes)
{
    setNotesText(avatar_notes->notes);
    mNotesEditor->setEnabled(true);
    setLoaded();
}

void LLPanelProfileNotes::resetData()
{
    resetLoading();
    setNotesText(std::string());
}

void LLPanelProfileNotes::setAvatarId(const LLUUID& avatar_id)
{
    if (avatar_id.notNull())
    {
        LLPanelProfileTab::setAvatarId(avatar_id);
    }
}


//////////////////////////////////////////////////////////////////////////
// LLPanelProfile

LLPanelProfile::LLPanelProfile()
 : LLPanelProfileTab()
{
}

LLPanelProfile::~LLPanelProfile()
{
}

bool LLPanelProfile::postBuild()
{
    return true;
}

void LLPanelProfile::onTabChange()
{
    LLPanelProfileTab* active_panel = dynamic_cast<LLPanelProfileTab*>(mTabContainer->getCurrentPanel());
    if (active_panel)
    {
        active_panel->updateData();
    }
}

void LLPanelProfile::onOpen(const LLSD& key)
{
    LLUUID avatar_id = key["id"].asUUID();

    // Don't reload the same profile
    if (getAvatarId() == avatar_id)
    {
        return;
    }

    LLPanelProfileTab::onOpen(avatar_id);

    mTabContainer       = getChild<LLTabContainer>("panel_profile_tabs");
    mPanelSecondlife    = findChild<LLPanelProfileSecondLife>(PANEL_SECONDLIFE);
    mPanelWeb           = findChild<LLPanelProfileWeb>(PANEL_WEB);
    mPanelPicks         = findChild<LLPanelProfilePicks>(PANEL_PICKS);
    mPanelClassifieds   = findChild<LLPanelProfileClassifieds>(PANEL_CLASSIFIEDS);
    mPanelFirstlife     = findChild<LLPanelProfileFirstLife>(PANEL_FIRSTLIFE);
    mPanelNotes         = findChild<LLPanelProfileNotes>(PANEL_NOTES);

    mPanelSecondlife->onOpen(avatar_id);
    mPanelWeb->onOpen(avatar_id);
    mPanelPicks->onOpen(avatar_id);
    mPanelClassifieds->onOpen(avatar_id);
    mPanelFirstlife->onOpen(avatar_id);
    mPanelNotes->onOpen(avatar_id);

    // Always request the base profile info
    resetLoading();
    updateData();

    // Some tabs only request data when opened
    mTabContainer->setCommitCallback(boost::bind(&LLPanelProfile::onTabChange, this));
}

void LLPanelProfile::updateData()
{
    LLUUID avatar_id = getAvatarId();
    // Todo: getIsloading functionality needs to be expanded to
    // include 'inited' or 'data_provided' state to not rerequest
    if (!getStarted() && avatar_id.notNull())
    {
        setIsLoading();

        mPanelSecondlife->setIsLoading();
        mPanelPicks->setIsLoading();
        mPanelFirstlife->setIsLoading();
        mPanelNotes->setIsLoading();

        std::string cap_url = gAgent.getRegionCapability(PROFILE_PROPERTIES_CAP);
        if (!cap_url.empty())
        {
            LLCoros::instance().launch("requestAgentUserInfoCoro",
                boost::bind(request_avatar_properties_coro, cap_url, avatar_id));
        }
    }
}

void LLPanelProfile::refreshName()
{
    mPanelSecondlife->refreshName();
}

void LLPanelProfile::createPick(const LLPickData &data)
{
    mTabContainer->selectTabPanel(mPanelPicks);
    mPanelPicks->createPick(data);
}

void LLPanelProfile::showPick(const LLUUID& pick_id)
{
    if (pick_id.notNull())
    {
        mPanelPicks->selectPick(pick_id);
    }
    mTabContainer->selectTabPanel(mPanelPicks);
}

bool LLPanelProfile::isPickTabSelected()
{
	return (mTabContainer->getCurrentPanel() == mPanelPicks);
}

bool LLPanelProfile::isNotesTabSelected()
{
	return (mTabContainer->getCurrentPanel() == mPanelNotes);
}

bool LLPanelProfile::hasUnsavedChanges()
{
    return mPanelSecondlife->hasUnsavedChanges()
        || mPanelPicks->hasUnsavedChanges()
        || mPanelClassifieds->hasUnsavedChanges()
        || mPanelFirstlife->hasUnsavedChanges()
        || mPanelNotes->hasUnsavedChanges();
}

bool LLPanelProfile::hasUnpublishedClassifieds()
{
    return mPanelClassifieds->hasNewClassifieds();
}

void LLPanelProfile::commitUnsavedChanges()
{
    mPanelSecondlife->commitUnsavedChanges();
    mPanelPicks->commitUnsavedChanges();
    mPanelClassifieds->commitUnsavedChanges();
    mPanelFirstlife->commitUnsavedChanges();
    mPanelNotes->commitUnsavedChanges();
}

void LLPanelProfile::showClassified(const LLUUID& classified_id, bool edit)
{
    if (classified_id.notNull())
    {
        mPanelClassifieds->selectClassified(classified_id, edit);
    }
    mTabContainer->selectTabPanel(mPanelClassifieds);
}

void LLPanelProfile::createClassified()
{
    mPanelClassifieds->createClassified();
    mTabContainer->selectTabPanel(mPanelClassifieds);
}
<|MERGE_RESOLUTION|>--- conflicted
+++ resolved
@@ -2014,14 +2014,9 @@
                 "SELECT PHOTO",
                 PERM_NONE,
                 PERM_NONE,
-<<<<<<< HEAD
                 false,
-                NULL);
-=======
-                FALSE,
                 NULL,
                 PICK_TEXTURE);
->>>>>>> 9567393f
 
             mFloaterTexturePickerHandle = texture_floaterp->getHandle();
 
@@ -2355,14 +2350,9 @@
                 "SELECT PHOTO",
                 PERM_NONE,
                 PERM_NONE,
-<<<<<<< HEAD
                 false,
-                NULL);
-=======
-                FALSE,
                 NULL,
                 PICK_TEXTURE);
->>>>>>> 9567393f
 
             mFloaterTexturePickerHandle = texture_floaterp->getHandle();
 
