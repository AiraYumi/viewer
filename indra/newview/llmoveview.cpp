/**
 * @file llmoveview.cpp
 * @brief Container for movement buttons like forward, left, fly
 *
 * $LicenseInfo:firstyear=2001&license=viewerlgpl$
 * Second Life Viewer Source Code
 * Copyright (C) 2010, Linden Research, Inc.
 *
 * This library is free software; you can redistribute it and/or
 * modify it under the terms of the GNU Lesser General Public
 * License as published by the Free Software Foundation;
 * version 2.1 of the License only.
 *
 * This library is distributed in the hope that it will be useful,
 * but WITHOUT ANY WARRANTY; without even the implied warranty of
 * MERCHANTABILITY or FITNESS FOR A PARTICULAR PURPOSE.  See the GNU
 * Lesser General Public License for more details.
 *
 * You should have received a copy of the GNU Lesser General Public
 * License along with this library; if not, write to the Free Software
 * Foundation, Inc., 51 Franklin Street, Fifth Floor, Boston, MA  02110-1301  USA
 *
 * Linden Research, Inc., 945 Battery Street, San Francisco, CA  94111  USA
 * $/LicenseInfo$
 */

#include "llviewerprecompiledheaders.h"

#include "llmoveview.h"

// Library includes
#include "indra_constants.h"
#include "llparcel.h"

// Viewer includes

#include "llagent.h"
#include "llagentcamera.h"
#include "llvoavatarself.h" // to check gAgentAvatarp->isSitting()
#include "llbutton.h"
#include "llfirstuse.h"
#include "llfloaterreg.h"
#include "llhints.h"
#include "lljoystickbutton.h"
#include "lluictrlfactory.h"
#include "llviewerwindow.h"
#include "llviewercontrol.h"
#include "llselectmgr.h"
#include "lltoolbarview.h"
#include "llviewerparcelmgr.h"
#include "llviewerregion.h"
#include "lltooltip.h"

//
// Constants
//

const F32 MOVE_BUTTON_DELAY = 0.0f;
const F32 YAW_NUDGE_RATE = 0.05f;   // fraction of normal speed
const F32 NUDGE_TIME = 0.25f;       // in seconds

//
// Member functions
//

// protected
LLFloaterMove::LLFloaterMove(const LLSD& key)
:   LLFloater(key),
    mForwardButton(NULL),
    mBackwardButton(NULL),
    mTurnLeftButton(NULL),
    mTurnRightButton(NULL),
    mMoveUpButton(NULL),
    mMoveDownButton(NULL),
    mModeActionsPanel(NULL),
    mCurrentMode(MM_WALK)
{
}

LLFloaterMove::~LLFloaterMove()
{
<<<<<<< HEAD
	// Ensure LLPanelStandStopFlying panel is not among floater's children. See EXT-8458.
	setVisible(false);
=======
    // Ensure LLPanelStandStopFlying panel is not among floater's children. See EXT-8458.
    setVisible(FALSE);
>>>>>>> e1623bb2

    // Otherwise it can be destroyed and static pointer in LLPanelStandStopFlying::getInstance() will become invalid.
    // Such situation was possible when LLFloaterReg returns "dead" instance of floater.
    // Should not happen after LLFloater::destroy was modified to remove "dead" instances from LLFloaterReg.
}

// virtual
bool LLFloaterMove::postBuild()
{
    updateTransparency(TT_ACTIVE); // force using active floater transparency (STORM-730)

    // Code that implements floater buttons toggling when user moves via keyboard is located in LLAgent::propagate()

    mForwardButton = getChild<LLJoystickAgentTurn>("forward btn");
    mForwardButton->setHeldDownDelay(MOVE_BUTTON_DELAY);

    mBackwardButton = getChild<LLJoystickAgentTurn>("backward btn");
    mBackwardButton->setHeldDownDelay(MOVE_BUTTON_DELAY);

    mSlideLeftButton = getChild<LLJoystickAgentSlide>("move left btn");
    mSlideLeftButton->setHeldDownDelay(MOVE_BUTTON_DELAY);

    mSlideRightButton = getChild<LLJoystickAgentSlide>("move right btn");
    mSlideRightButton->setHeldDownDelay(MOVE_BUTTON_DELAY);

    mTurnLeftButton = getChild<LLButton>("turn left btn");
    mTurnLeftButton->setHeldDownDelay(MOVE_BUTTON_DELAY);
    mTurnLeftButton->setHeldDownCallback(boost::bind(&LLFloaterMove::turnLeft, this));
    mTurnRightButton = getChild<LLButton>("turn right btn");
    mTurnRightButton->setHeldDownDelay(MOVE_BUTTON_DELAY);
    mTurnRightButton->setHeldDownCallback(boost::bind(&LLFloaterMove::turnRight, this));

    mMoveUpButton = getChild<LLButton>("move up btn");
    mMoveUpButton->setHeldDownDelay(MOVE_BUTTON_DELAY);
    mMoveUpButton->setHeldDownCallback(boost::bind(&LLFloaterMove::moveUp, this));

    mMoveDownButton = getChild<LLButton>("move down btn");
    mMoveDownButton->setHeldDownDelay(MOVE_BUTTON_DELAY);
    mMoveDownButton->setHeldDownCallback(boost::bind(&LLFloaterMove::moveDown, this));


    mModeActionsPanel = getChild<LLPanel>("panel_modes");

    LLButton* btn;
    btn = getChild<LLButton>("mode_walk_btn");
    btn->setCommitCallback(boost::bind(&LLFloaterMove::onWalkButtonClick, this));

    btn = getChild<LLButton>("mode_run_btn");
    btn->setCommitCallback(boost::bind(&LLFloaterMove::onRunButtonClick, this));

    btn = getChild<LLButton>("mode_fly_btn");
    btn->setCommitCallback(boost::bind(&LLFloaterMove::onFlyButtonClick, this));

    initModeTooltips();

    initModeButtonMap();

    initMovementMode();

    gAgent.addParcelChangedCallback(LLFloaterMove::sUpdateFlyingStatus);

<<<<<<< HEAD
	return true;
=======
    return TRUE;
>>>>>>> e1623bb2
}

// *NOTE: we assume that setVisible() is called on floater close.
// virtual
void LLFloaterMove::setVisible(bool visible)
{
    // Do nothing with Stand/Stop Flying panel in excessive calls of this method.
    if (getVisible() == visible)
    {
        LLFloater::setVisible(visible);
        return;
    }

    if (visible)
    {
        LLFirstUse::notMoving(false);
        // Attach the Stand/Stop Flying panel.
        LLPanelStandStopFlying* ssf_panel = LLPanelStandStopFlying::getInstance();
        ssf_panel->reparent(this);
        const LLRect& mode_actions_rect = mModeActionsPanel->getRect();
        ssf_panel->setOrigin(mode_actions_rect.mLeft, mode_actions_rect.mBottom);
    }
    else
    {
        // Detach the Stand/Stop Flying panel.
        LLPanelStandStopFlying::getInstance()->reparent(NULL);
    }

    LLFloater::setVisible(visible);
}

// static
F32 LLFloaterMove::getYawRate( F32 time )
{
    if( time < NUDGE_TIME )
    {
        F32 rate = YAW_NUDGE_RATE + time * (1 - YAW_NUDGE_RATE)/ NUDGE_TIME;
        return rate;
    }
    else
    {
        return 1.f;
    }
}


<<<<<<< HEAD
// static 
void LLFloaterMove::setFlyingMode(bool fly)
=======
// static
void LLFloaterMove::setFlyingMode(BOOL fly)
>>>>>>> e1623bb2
{
    LLFloaterMove* instance = LLFloaterReg::findTypedInstance<LLFloaterMove>("moveview");
    if (instance)
    {
        instance->setFlyingModeImpl(fly);
        LLVOAvatarSelf* avatar_object = gAgentAvatarp;
        bool is_sitting = avatar_object
            && (avatar_object->getRegion() != NULL)
            && (!avatar_object->isDead())
            && avatar_object->isSitting();
        instance->showModeButtons(!fly && !is_sitting);
    }
    if (fly)
    {
        LLPanelStandStopFlying::setStandStopFlyingMode(LLPanelStandStopFlying::SSFM_STOP_FLYING);
    }
    else
    {
        LLPanelStandStopFlying::clearStandStopFlyingMode(LLPanelStandStopFlying::SSFM_STOP_FLYING);
    }
}
//static
void LLFloaterMove::setAlwaysRunMode(bool run)
{
    LLFloaterMove* instance = LLFloaterReg::findTypedInstance<LLFloaterMove>("moveview");
    if (instance)
    {
        instance->setAlwaysRunModeImpl(run);
    }
}

void LLFloaterMove::setFlyingModeImpl(bool fly)
{
    updateButtonsWithMovementMode(fly ? MM_FLY : (gAgent.getAlwaysRun() ? MM_RUN : MM_WALK));
}

void LLFloaterMove::setAlwaysRunModeImpl(bool run)
{
    if (!gAgent.getFlying())
    {
        updateButtonsWithMovementMode(run ? MM_RUN : MM_WALK);
    }
}

//static
void LLFloaterMove::setSittingMode(bool bSitting)
{
    if (bSitting)
    {
        LLPanelStandStopFlying::setStandStopFlyingMode(LLPanelStandStopFlying::SSFM_STAND);
    }
    else
    {
        LLPanelStandStopFlying::clearStandStopFlyingMode(LLPanelStandStopFlying::SSFM_STAND);

        // show "Stop Flying" button if needed. EXT-871
        if (gAgent.getFlying())
        {
            LLPanelStandStopFlying::setStandStopFlyingMode(LLPanelStandStopFlying::SSFM_STOP_FLYING);
        }
    }
    enableInstance();
}

// protected
void LLFloaterMove::turnLeft()
{
    F32 time = mTurnLeftButton->getHeldDownTime();
    gAgent.moveYaw( getYawRate( time ) );
}

// protected
void LLFloaterMove::turnRight()
{
    F32 time = mTurnRightButton->getHeldDownTime();
    gAgent.moveYaw( -getYawRate( time ) );
}

// protected
void LLFloaterMove::moveUp()
{
    // Jumps or flys up, depending on fly state
    gAgent.moveUp(1);
}

// protected
void LLFloaterMove::moveDown()
{
    // Crouches or flys down, depending on fly state
    gAgent.moveUp(-1);
}

//////////////////////////////////////////////////////////////////////////
// Private Section:
//////////////////////////////////////////////////////////////////////////

void LLFloaterMove::onWalkButtonClick()
{
    setMovementMode(MM_WALK);
}
void LLFloaterMove::onRunButtonClick()
{
    setMovementMode(MM_RUN);
}
void LLFloaterMove::onFlyButtonClick()
{
    setMovementMode(MM_FLY);
}

void LLFloaterMove::setMovementMode(const EMovementMode mode)
{
<<<<<<< HEAD
	mCurrentMode = mode;

	if(MM_FLY == mode)
	{
		LLAgent::toggleFlying();
	}
	else
	{
		gAgent.setFlying(false);
	}

	// attempts to set avatar flying can not set it real flying in some cases.
	// For ex. when avatar fell down & is standing up.
	// So, no need to continue processing FLY mode. See EXT-1079
	if (MM_FLY == mode && !gAgent.getFlying())
	{
		return;
	}

	switch (mode)
	{
	case MM_RUN:
		gAgent.setAlwaysRun();
		gAgent.setRunning();
		break;
	case MM_WALK:
		gAgent.clearAlwaysRun();
		gAgent.clearRunning();
		break;
	default:
		//do nothing for other modes (MM_FLY)
		break;
	}
	// tell the simulator.
	gAgent.sendWalkRun(gAgent.getAlwaysRun());
	
	updateButtonsWithMovementMode(mode);

	bool bHideModeButtons = MM_FLY == mode
		|| (isAgentAvatarValid() && gAgentAvatarp->isSitting());

	showModeButtons(!bHideModeButtons);
=======
    mCurrentMode = mode;

    if(MM_FLY == mode)
    {
        LLAgent::toggleFlying();
    }
    else
    {
        gAgent.setFlying(FALSE);
    }

    // attempts to set avatar flying can not set it real flying in some cases.
    // For ex. when avatar fell down & is standing up.
    // So, no need to continue processing FLY mode. See EXT-1079
    if (MM_FLY == mode && !gAgent.getFlying())
    {
        return;
    }

    switch (mode)
    {
    case MM_RUN:
        gAgent.setAlwaysRun();
        gAgent.setRunning();
        break;
    case MM_WALK:
        gAgent.clearAlwaysRun();
        gAgent.clearRunning();
        break;
    default:
        //do nothing for other modes (MM_FLY)
        break;
    }
    // tell the simulator.
    gAgent.sendWalkRun(gAgent.getAlwaysRun());

    updateButtonsWithMovementMode(mode);

    bool bHideModeButtons = MM_FLY == mode
        || (isAgentAvatarValid() && gAgentAvatarp->isSitting());

    showModeButtons(!bHideModeButtons);
>>>>>>> e1623bb2

}

void LLFloaterMove::updateButtonsWithMovementMode(const EMovementMode newMode)
{
    setModeTooltip(newMode);
    setModeButtonToggleState(newMode);
    setModeTitle(newMode);
}

void LLFloaterMove::initModeTooltips()
{
    control_tooltip_map_t walkTipMap;
    walkTipMap.insert(std::make_pair(mForwardButton, getString("walk_forward_tooltip")));
    walkTipMap.insert(std::make_pair(mBackwardButton, getString("walk_back_tooltip")));
    walkTipMap.insert(std::make_pair(mSlideLeftButton, getString("walk_left_tooltip")));
    walkTipMap.insert(std::make_pair(mSlideRightButton, getString("walk_right_tooltip")));
    walkTipMap.insert(std::make_pair(mMoveUpButton, getString("jump_tooltip")));
    walkTipMap.insert(std::make_pair(mMoveDownButton, getString("crouch_tooltip")));
    mModeControlTooltipsMap[MM_WALK] = walkTipMap;

    control_tooltip_map_t runTipMap;
    runTipMap.insert(std::make_pair(mForwardButton, getString("run_forward_tooltip")));
    runTipMap.insert(std::make_pair(mBackwardButton, getString("run_back_tooltip")));
    runTipMap.insert(std::make_pair(mSlideLeftButton, getString("run_left_tooltip")));
    runTipMap.insert(std::make_pair(mSlideRightButton, getString("run_right_tooltip")));
    runTipMap.insert(std::make_pair(mMoveUpButton, getString("jump_tooltip")));
    runTipMap.insert(std::make_pair(mMoveDownButton, getString("crouch_tooltip")));
    mModeControlTooltipsMap[MM_RUN] = runTipMap;

    control_tooltip_map_t flyTipMap;
    flyTipMap.insert(std::make_pair(mForwardButton, getString("fly_forward_tooltip")));
    flyTipMap.insert(std::make_pair(mBackwardButton, getString("fly_back_tooltip")));
    flyTipMap.insert(std::make_pair(mSlideLeftButton, getString("fly_left_tooltip")));
    flyTipMap.insert(std::make_pair(mSlideRightButton, getString("fly_right_tooltip")));
    flyTipMap.insert(std::make_pair(mMoveUpButton, getString("fly_up_tooltip")));
    flyTipMap.insert(std::make_pair(mMoveDownButton, getString("fly_down_tooltip")));
    mModeControlTooltipsMap[MM_FLY] = flyTipMap;

    setModeTooltip(MM_WALK);
}

void LLFloaterMove::initModeButtonMap()
{
    mModeControlButtonMap[MM_WALK] = getChild<LLButton>("mode_walk_btn");
    mModeControlButtonMap[MM_RUN] = getChild<LLButton>("mode_run_btn");
    mModeControlButtonMap[MM_FLY] = getChild<LLButton>("mode_fly_btn");
}

void LLFloaterMove::initMovementMode()
{
    EMovementMode initMovementMode = gAgent.getAlwaysRun() ? MM_RUN : MM_WALK;
    if (gAgent.getFlying())
    {
        initMovementMode = MM_FLY;
    }

    mCurrentMode = initMovementMode;
    bool hide_mode_buttons = (MM_FLY == mCurrentMode) || (isAgentAvatarValid() && gAgentAvatarp->isSitting());

    updateButtonsWithMovementMode(mCurrentMode);
    showModeButtons(!hide_mode_buttons);
}

void LLFloaterMove::setModeTooltip(const EMovementMode mode)
{
    llassert_always(mModeControlTooltipsMap.end() != mModeControlTooltipsMap.find(mode));
    control_tooltip_map_t controlsTipMap = mModeControlTooltipsMap[mode];
    control_tooltip_map_t::const_iterator it = controlsTipMap.begin();
    for (; it != controlsTipMap.end(); ++it)
    {
        LLView* ctrl = it->first;
        std::string tooltip = it->second;
        ctrl->setToolTip(tooltip);
    }
}

void LLFloaterMove::setModeTitle(const EMovementMode mode)
{
    std::string title;
    switch(mode)
    {
    case MM_WALK:
        title = getString("walk_title");
        break;
    case MM_RUN:
        title = getString("run_title");
        break;
    case MM_FLY:
        title = getString("fly_title");
        break;
    default:
        // title should be provided for all modes
        llassert(false);
        break;
    }
    setTitle(title);
}

//static
void LLFloaterMove::sUpdateFlyingStatus()
{
    LLFloaterMove *floater = LLFloaterReg::findTypedInstance<LLFloaterMove>("moveview");
    if (floater) floater->mModeControlButtonMap[MM_FLY]->setEnabled(gAgent.canFly());

}

void LLFloaterMove::showModeButtons(bool bShow)
{
    if (mModeActionsPanel->getVisible() == bShow)
        return;
    mModeActionsPanel->setVisible(bShow);
}

//static
void LLFloaterMove::enableInstance()
{
<<<<<<< HEAD
	LLFloaterMove* instance = LLFloaterReg::findTypedInstance<LLFloaterMove>("moveview");
	if (instance)
	{
		if (gAgent.getFlying())
		{
			instance->showModeButtons(false);
		}
		else
		{
=======
    LLFloaterMove* instance = LLFloaterReg::findTypedInstance<LLFloaterMove>("moveview");
    if (instance)
    {
        if (gAgent.getFlying())
        {
            instance->showModeButtons(FALSE);
        }
        else
        {
>>>>>>> e1623bb2
            instance->showModeButtons(isAgentAvatarValid() && !gAgentAvatarp->isSitting());
        }
    }
}

void LLFloaterMove::onOpen(const LLSD& key)
{
<<<<<<< HEAD
	if (gAgent.getFlying())
	{
		setFlyingMode(true);
		showModeButtons(false);
	}

	if (isAgentAvatarValid() && gAgentAvatarp->isSitting())
	{
		setSittingMode(true);
		showModeButtons(false);
	}
=======
    if (gAgent.getFlying())
    {
        setFlyingMode(TRUE);
        showModeButtons(FALSE);
    }

    if (isAgentAvatarValid() && gAgentAvatarp->isSitting())
    {
        setSittingMode(TRUE);
        showModeButtons(FALSE);
    }
>>>>>>> e1623bb2

    sUpdateFlyingStatus();
}

void LLFloaterMove::setModeButtonToggleState(const EMovementMode mode)
{
    llassert_always(mModeControlButtonMap.end() != mModeControlButtonMap.find(mode));

<<<<<<< HEAD
	mode_control_button_map_t::const_iterator it = mModeControlButtonMap.begin();
	for (; it != mModeControlButtonMap.end(); ++it)
	{
		it->second->setToggleState(false);
	}

	mModeControlButtonMap[mode]->setToggleState(true);
=======
    mode_control_button_map_t::const_iterator it = mModeControlButtonMap.begin();
    for (; it != mModeControlButtonMap.end(); ++it)
    {
        it->second->setToggleState(FALSE);
    }

    mModeControlButtonMap[mode]->setToggleState(TRUE);
>>>>>>> e1623bb2
}



/************************************************************************/
/*                        LLPanelStandStopFlying                        */
/************************************************************************/
LLPanelStandStopFlying::LLPanelStandStopFlying() :
    mStandButton(NULL),
    mStopFlyingButton(NULL),
    mAttached(false)
{
    // make sure we have the only instance of this class
    static bool b = true;
    llassert_always(b);
    b=false;
}

// static
LLPanelStandStopFlying* LLPanelStandStopFlying::getInstance()
{
    static LLPanelStandStopFlying* panel = getStandStopFlyingPanel();
    return panel;
}

//static
void LLPanelStandStopFlying::setStandStopFlyingMode(EStandStopFlyingMode mode)
{
    LLPanelStandStopFlying* panel = getInstance();

    if (mode == SSFM_STAND)
    {
        LLFirstUse::sit();
        LLFirstUse::notMoving(false);
    }
    panel->mStandButton->setVisible(SSFM_STAND == mode);
    panel->mStopFlyingButton->setVisible(SSFM_STOP_FLYING == mode);

<<<<<<< HEAD
	//visibility of it should be updated after updating visibility of the buttons
	panel->setVisible(true);
=======
    //visibility of it should be updated after updating visibility of the buttons
    panel->setVisible(TRUE);
>>>>>>> e1623bb2
}

//static
void LLPanelStandStopFlying::clearStandStopFlyingMode(EStandStopFlyingMode mode)
{
<<<<<<< HEAD
	LLPanelStandStopFlying* panel = getInstance();
	switch(mode) {
	case SSFM_STAND:
		panel->mStandButton->setVisible(false);
		break;
	case SSFM_STOP_FLYING:
		panel->mStopFlyingButton->setVisible(false);
		break;
	default:
		LL_ERRS() << "Unexpected EStandStopFlyingMode is passed: " << mode << LL_ENDL;
	}
=======
    LLPanelStandStopFlying* panel = getInstance();
    switch(mode) {
    case SSFM_STAND:
        panel->mStandButton->setVisible(FALSE);
        break;
    case SSFM_STOP_FLYING:
        panel->mStopFlyingButton->setVisible(FALSE);
        break;
    default:
        LL_ERRS() << "Unexpected EStandStopFlyingMode is passed: " << mode << LL_ENDL;
    }
>>>>>>> e1623bb2

}

bool LLPanelStandStopFlying::postBuild()
{
<<<<<<< HEAD
	mStandButton = getChild<LLButton>("stand_btn");
	mStandButton->setCommitCallback(boost::bind(&LLPanelStandStopFlying::onStandButtonClick, this));
	mStandButton->setCommitCallback(boost::bind(&LLFloaterMove::enableInstance));
	mStandButton->setVisible(false);
	LLHints::getInstance()->registerHintTarget("stand_btn", mStandButton->getHandle());
	
	mStopFlyingButton = getChild<LLButton>("stop_fly_btn");
	//mStopFlyingButton->setCommitCallback(boost::bind(&LLFloaterMove::setFlyingMode, false));
	mStopFlyingButton->setCommitCallback(boost::bind(&LLPanelStandStopFlying::onStopFlyingButtonClick, this));
	mStopFlyingButton->setVisible(false);

	gViewerWindow->setOnWorldViewRectUpdated(boost::bind(&LLPanelStandStopFlying::updatePosition, this));
	
	return true;
=======
    mStandButton = getChild<LLButton>("stand_btn");
    mStandButton->setCommitCallback(boost::bind(&LLPanelStandStopFlying::onStandButtonClick, this));
    mStandButton->setCommitCallback(boost::bind(&LLFloaterMove::enableInstance));
    mStandButton->setVisible(FALSE);
    LLHints::getInstance()->registerHintTarget("stand_btn", mStandButton->getHandle());

    mStopFlyingButton = getChild<LLButton>("stop_fly_btn");
    //mStopFlyingButton->setCommitCallback(boost::bind(&LLFloaterMove::setFlyingMode, FALSE));
    mStopFlyingButton->setCommitCallback(boost::bind(&LLPanelStandStopFlying::onStopFlyingButtonClick, this));
    mStopFlyingButton->setVisible(FALSE);

    gViewerWindow->setOnWorldViewRectUpdated(boost::bind(&LLPanelStandStopFlying::updatePosition, this));

    return TRUE;
>>>>>>> e1623bb2
}

//virtual
void LLPanelStandStopFlying::setVisible(bool visible)
{
    //we dont need to show the panel if these buttons are not activated
    if (gAgentCamera.getCameraMode() == CAMERA_MODE_MOUSELOOK) visible = false;

    if (visible)
    {
        updatePosition();
    }

    // do not change parent visibility in case panel is attached into Move Floater: EXT-3632, EXT-4646
    if (!mAttached)
    {
        //change visibility of parent layout_panel to animate in/out. EXT-2504
        if (getParent()) getParent()->setVisible(visible);
    }

    // also change own visibility to avoid displaying the panel in mouselook (broken when EXT-2504 was implemented).
    // See EXT-4718.
    LLPanel::setVisible(visible);
}

bool LLPanelStandStopFlying::handleToolTip(S32 x, S32 y, MASK mask)
{
    LLToolTipMgr::instance().unblockToolTips();

    if (mStandButton->getVisible())
    {
        LLToolTipMgr::instance().show(mStandButton->getToolTip());
    }
    else if (mStopFlyingButton->getVisible())
    {
        LLToolTipMgr::instance().show(mStopFlyingButton->getToolTip());
    }

    return LLPanel::handleToolTip(x, y, mask);
}

void LLPanelStandStopFlying::reparent(LLFloaterMove* move_view)
{
    LLPanel* parent = dynamic_cast<LLPanel*>(getParent());
    if (!parent)
    {
        LL_WARNS() << "Stand/stop flying panel parent is unset, already attached?: " << mAttached << ", new parent: " << (move_view == NULL ? "NULL" : "Move Floater") << LL_ENDL;
        return;
    }

    if (move_view != NULL)
    {
        llassert(move_view != parent); // sanity check

        // Save our original container.
        if (!mOriginalParent.get())
            mOriginalParent = parent->getHandle();

        // Attach to movement controls.
        parent->removeChild(this);
        move_view->addChild(this);
        // Origin must be set by movement controls.
        mAttached = true;
    }
    else
    {
        if (!mOriginalParent.get())
        {
            LL_WARNS() << "Original parent of the stand / stop flying panel not found" << LL_ENDL;
            return;
        }

        // Detach from movement controls.
        parent->removeChild(this);
        mOriginalParent.get()->addChild(this);
        // update parent with self visibility (it is changed in setVisible()). EXT-4743
        mOriginalParent.get()->setVisible(getVisible());

        mAttached = false;
        updatePosition(); // don't defer until next draw() to avoid flicker
    }
}

//////////////////////////////////////////////////////////////////////////
// Private Section
//////////////////////////////////////////////////////////////////////////

//static
LLPanelStandStopFlying* LLPanelStandStopFlying::getStandStopFlyingPanel()
{
    LLPanelStandStopFlying* panel = new LLPanelStandStopFlying();
    panel->buildFromFile("panel_stand_stop_flying.xml");

<<<<<<< HEAD
	panel->setVisible(false);
	//LLUI::getInstance()->getRootView()->addChild(panel);
=======
    panel->setVisible(FALSE);
    //LLUI::getInstance()->getRootView()->addChild(panel);
>>>>>>> e1623bb2

    LL_INFOS() << "Build LLPanelStandStopFlying panel" << LL_ENDL;

    panel->updatePosition();
    return panel;
}

void LLPanelStandStopFlying::onStandButtonClick()
{
    LLFirstUse::sit(false);

    LLSelectMgr::getInstance()->deselectAllForStandingUp();
    gAgent.setControlFlags(AGENT_CONTROL_STAND_UP);

<<<<<<< HEAD
	setFocus(false); 
=======
    setFocus(FALSE);
>>>>>>> e1623bb2
}

void LLPanelStandStopFlying::onStopFlyingButtonClick()
{
<<<<<<< HEAD
	gAgent.setFlying(false);

	setFocus(false); // EXT-482
=======
    gAgent.setFlying(FALSE);

    setFocus(FALSE); // EXT-482
>>>>>>> e1623bb2
}

/**
 * Updates position of the Stand & Stop Flying panel to be center aligned with Move button.
 */
void LLPanelStandStopFlying::updatePosition()
{
    if (mAttached) return;

    S32 bottom_tb_center = 0;
    if (LLToolBar* toolbar_bottom = gToolBarView->getToolbar(LLToolBarEnums::TOOLBAR_BOTTOM))
    {
        bottom_tb_center = toolbar_bottom->getRect().getCenterX();
    }

    S32 left_tb_width = 0;
    if (LLToolBar* toolbar_left = gToolBarView->getToolbar(LLToolBarEnums::TOOLBAR_LEFT))
    {
        left_tb_width = toolbar_left->getRect().getWidth();
    }

    if (gToolBarView != NULL && gToolBarView->getToolbar(LLToolBarEnums::TOOLBAR_LEFT)->hasButtons())
    {
        S32 x_pos = bottom_tb_center - getRect().getWidth() / 2 - left_tb_width;
        setOrigin( x_pos, 0);
    }
    else
    {
        S32 x_pos = bottom_tb_center - getRect().getWidth() / 2;
        setOrigin( x_pos, 0);
    }
}

// EOF<|MERGE_RESOLUTION|>--- conflicted
+++ resolved
@@ -1,877 +1,731 @@
-/**
- * @file llmoveview.cpp
- * @brief Container for movement buttons like forward, left, fly
- *
- * $LicenseInfo:firstyear=2001&license=viewerlgpl$
- * Second Life Viewer Source Code
- * Copyright (C) 2010, Linden Research, Inc.
- *
- * This library is free software; you can redistribute it and/or
- * modify it under the terms of the GNU Lesser General Public
- * License as published by the Free Software Foundation;
- * version 2.1 of the License only.
- *
- * This library is distributed in the hope that it will be useful,
- * but WITHOUT ANY WARRANTY; without even the implied warranty of
- * MERCHANTABILITY or FITNESS FOR A PARTICULAR PURPOSE.  See the GNU
- * Lesser General Public License for more details.
- *
- * You should have received a copy of the GNU Lesser General Public
- * License along with this library; if not, write to the Free Software
- * Foundation, Inc., 51 Franklin Street, Fifth Floor, Boston, MA  02110-1301  USA
- *
- * Linden Research, Inc., 945 Battery Street, San Francisco, CA  94111  USA
- * $/LicenseInfo$
- */
-
-#include "llviewerprecompiledheaders.h"
-
-#include "llmoveview.h"
-
-// Library includes
-#include "indra_constants.h"
-#include "llparcel.h"
-
-// Viewer includes
-
-#include "llagent.h"
-#include "llagentcamera.h"
-#include "llvoavatarself.h" // to check gAgentAvatarp->isSitting()
-#include "llbutton.h"
-#include "llfirstuse.h"
-#include "llfloaterreg.h"
-#include "llhints.h"
-#include "lljoystickbutton.h"
-#include "lluictrlfactory.h"
-#include "llviewerwindow.h"
-#include "llviewercontrol.h"
-#include "llselectmgr.h"
-#include "lltoolbarview.h"
-#include "llviewerparcelmgr.h"
-#include "llviewerregion.h"
-#include "lltooltip.h"
-
-//
-// Constants
-//
-
-const F32 MOVE_BUTTON_DELAY = 0.0f;
-const F32 YAW_NUDGE_RATE = 0.05f;   // fraction of normal speed
-const F32 NUDGE_TIME = 0.25f;       // in seconds
-
-//
-// Member functions
-//
-
-// protected
-LLFloaterMove::LLFloaterMove(const LLSD& key)
-:   LLFloater(key),
-    mForwardButton(NULL),
-    mBackwardButton(NULL),
-    mTurnLeftButton(NULL),
-    mTurnRightButton(NULL),
-    mMoveUpButton(NULL),
-    mMoveDownButton(NULL),
-    mModeActionsPanel(NULL),
-    mCurrentMode(MM_WALK)
-{
-}
-
-LLFloaterMove::~LLFloaterMove()
-{
-<<<<<<< HEAD
-	// Ensure LLPanelStandStopFlying panel is not among floater's children. See EXT-8458.
-	setVisible(false);
-=======
-    // Ensure LLPanelStandStopFlying panel is not among floater's children. See EXT-8458.
-    setVisible(FALSE);
->>>>>>> e1623bb2
-
-    // Otherwise it can be destroyed and static pointer in LLPanelStandStopFlying::getInstance() will become invalid.
-    // Such situation was possible when LLFloaterReg returns "dead" instance of floater.
-    // Should not happen after LLFloater::destroy was modified to remove "dead" instances from LLFloaterReg.
-}
-
-// virtual
-bool LLFloaterMove::postBuild()
-{
-    updateTransparency(TT_ACTIVE); // force using active floater transparency (STORM-730)
-
-    // Code that implements floater buttons toggling when user moves via keyboard is located in LLAgent::propagate()
-
-    mForwardButton = getChild<LLJoystickAgentTurn>("forward btn");
-    mForwardButton->setHeldDownDelay(MOVE_BUTTON_DELAY);
-
-    mBackwardButton = getChild<LLJoystickAgentTurn>("backward btn");
-    mBackwardButton->setHeldDownDelay(MOVE_BUTTON_DELAY);
-
-    mSlideLeftButton = getChild<LLJoystickAgentSlide>("move left btn");
-    mSlideLeftButton->setHeldDownDelay(MOVE_BUTTON_DELAY);
-
-    mSlideRightButton = getChild<LLJoystickAgentSlide>("move right btn");
-    mSlideRightButton->setHeldDownDelay(MOVE_BUTTON_DELAY);
-
-    mTurnLeftButton = getChild<LLButton>("turn left btn");
-    mTurnLeftButton->setHeldDownDelay(MOVE_BUTTON_DELAY);
-    mTurnLeftButton->setHeldDownCallback(boost::bind(&LLFloaterMove::turnLeft, this));
-    mTurnRightButton = getChild<LLButton>("turn right btn");
-    mTurnRightButton->setHeldDownDelay(MOVE_BUTTON_DELAY);
-    mTurnRightButton->setHeldDownCallback(boost::bind(&LLFloaterMove::turnRight, this));
-
-    mMoveUpButton = getChild<LLButton>("move up btn");
-    mMoveUpButton->setHeldDownDelay(MOVE_BUTTON_DELAY);
-    mMoveUpButton->setHeldDownCallback(boost::bind(&LLFloaterMove::moveUp, this));
-
-    mMoveDownButton = getChild<LLButton>("move down btn");
-    mMoveDownButton->setHeldDownDelay(MOVE_BUTTON_DELAY);
-    mMoveDownButton->setHeldDownCallback(boost::bind(&LLFloaterMove::moveDown, this));
-
-
-    mModeActionsPanel = getChild<LLPanel>("panel_modes");
-
-    LLButton* btn;
-    btn = getChild<LLButton>("mode_walk_btn");
-    btn->setCommitCallback(boost::bind(&LLFloaterMove::onWalkButtonClick, this));
-
-    btn = getChild<LLButton>("mode_run_btn");
-    btn->setCommitCallback(boost::bind(&LLFloaterMove::onRunButtonClick, this));
-
-    btn = getChild<LLButton>("mode_fly_btn");
-    btn->setCommitCallback(boost::bind(&LLFloaterMove::onFlyButtonClick, this));
-
-    initModeTooltips();
-
-    initModeButtonMap();
-
-    initMovementMode();
-
-    gAgent.addParcelChangedCallback(LLFloaterMove::sUpdateFlyingStatus);
-
-<<<<<<< HEAD
-	return true;
-=======
-    return TRUE;
->>>>>>> e1623bb2
-}
-
-// *NOTE: we assume that setVisible() is called on floater close.
-// virtual
-void LLFloaterMove::setVisible(bool visible)
-{
-    // Do nothing with Stand/Stop Flying panel in excessive calls of this method.
-    if (getVisible() == visible)
-    {
-        LLFloater::setVisible(visible);
-        return;
-    }
-
-    if (visible)
-    {
-        LLFirstUse::notMoving(false);
-        // Attach the Stand/Stop Flying panel.
-        LLPanelStandStopFlying* ssf_panel = LLPanelStandStopFlying::getInstance();
-        ssf_panel->reparent(this);
-        const LLRect& mode_actions_rect = mModeActionsPanel->getRect();
-        ssf_panel->setOrigin(mode_actions_rect.mLeft, mode_actions_rect.mBottom);
-    }
-    else
-    {
-        // Detach the Stand/Stop Flying panel.
-        LLPanelStandStopFlying::getInstance()->reparent(NULL);
-    }
-
-    LLFloater::setVisible(visible);
-}
-
-// static
-F32 LLFloaterMove::getYawRate( F32 time )
-{
-    if( time < NUDGE_TIME )
-    {
-        F32 rate = YAW_NUDGE_RATE + time * (1 - YAW_NUDGE_RATE)/ NUDGE_TIME;
-        return rate;
-    }
-    else
-    {
-        return 1.f;
-    }
-}
-
-
-<<<<<<< HEAD
-// static 
-void LLFloaterMove::setFlyingMode(bool fly)
-=======
-// static
-void LLFloaterMove::setFlyingMode(BOOL fly)
->>>>>>> e1623bb2
-{
-    LLFloaterMove* instance = LLFloaterReg::findTypedInstance<LLFloaterMove>("moveview");
-    if (instance)
-    {
-        instance->setFlyingModeImpl(fly);
-        LLVOAvatarSelf* avatar_object = gAgentAvatarp;
-        bool is_sitting = avatar_object
-            && (avatar_object->getRegion() != NULL)
-            && (!avatar_object->isDead())
-            && avatar_object->isSitting();
-        instance->showModeButtons(!fly && !is_sitting);
-    }
-    if (fly)
-    {
-        LLPanelStandStopFlying::setStandStopFlyingMode(LLPanelStandStopFlying::SSFM_STOP_FLYING);
-    }
-    else
-    {
-        LLPanelStandStopFlying::clearStandStopFlyingMode(LLPanelStandStopFlying::SSFM_STOP_FLYING);
-    }
-}
-//static
-void LLFloaterMove::setAlwaysRunMode(bool run)
-{
-    LLFloaterMove* instance = LLFloaterReg::findTypedInstance<LLFloaterMove>("moveview");
-    if (instance)
-    {
-        instance->setAlwaysRunModeImpl(run);
-    }
-}
-
-void LLFloaterMove::setFlyingModeImpl(bool fly)
-{
-    updateButtonsWithMovementMode(fly ? MM_FLY : (gAgent.getAlwaysRun() ? MM_RUN : MM_WALK));
-}
-
-void LLFloaterMove::setAlwaysRunModeImpl(bool run)
-{
-    if (!gAgent.getFlying())
-    {
-        updateButtonsWithMovementMode(run ? MM_RUN : MM_WALK);
-    }
-}
-
-//static
-void LLFloaterMove::setSittingMode(bool bSitting)
-{
-    if (bSitting)
-    {
-        LLPanelStandStopFlying::setStandStopFlyingMode(LLPanelStandStopFlying::SSFM_STAND);
-    }
-    else
-    {
-        LLPanelStandStopFlying::clearStandStopFlyingMode(LLPanelStandStopFlying::SSFM_STAND);
-
-        // show "Stop Flying" button if needed. EXT-871
-        if (gAgent.getFlying())
-        {
-            LLPanelStandStopFlying::setStandStopFlyingMode(LLPanelStandStopFlying::SSFM_STOP_FLYING);
-        }
-    }
-    enableInstance();
-}
-
-// protected
-void LLFloaterMove::turnLeft()
-{
-    F32 time = mTurnLeftButton->getHeldDownTime();
-    gAgent.moveYaw( getYawRate( time ) );
-}
-
-// protected
-void LLFloaterMove::turnRight()
-{
-    F32 time = mTurnRightButton->getHeldDownTime();
-    gAgent.moveYaw( -getYawRate( time ) );
-}
-
-// protected
-void LLFloaterMove::moveUp()
-{
-    // Jumps or flys up, depending on fly state
-    gAgent.moveUp(1);
-}
-
-// protected
-void LLFloaterMove::moveDown()
-{
-    // Crouches or flys down, depending on fly state
-    gAgent.moveUp(-1);
-}
-
-//////////////////////////////////////////////////////////////////////////
-// Private Section:
-//////////////////////////////////////////////////////////////////////////
-
-void LLFloaterMove::onWalkButtonClick()
-{
-    setMovementMode(MM_WALK);
-}
-void LLFloaterMove::onRunButtonClick()
-{
-    setMovementMode(MM_RUN);
-}
-void LLFloaterMove::onFlyButtonClick()
-{
-    setMovementMode(MM_FLY);
-}
-
-void LLFloaterMove::setMovementMode(const EMovementMode mode)
-{
-<<<<<<< HEAD
-	mCurrentMode = mode;
-
-	if(MM_FLY == mode)
-	{
-		LLAgent::toggleFlying();
-	}
-	else
-	{
-		gAgent.setFlying(false);
-	}
-
-	// attempts to set avatar flying can not set it real flying in some cases.
-	// For ex. when avatar fell down & is standing up.
-	// So, no need to continue processing FLY mode. See EXT-1079
-	if (MM_FLY == mode && !gAgent.getFlying())
-	{
-		return;
-	}
-
-	switch (mode)
-	{
-	case MM_RUN:
-		gAgent.setAlwaysRun();
-		gAgent.setRunning();
-		break;
-	case MM_WALK:
-		gAgent.clearAlwaysRun();
-		gAgent.clearRunning();
-		break;
-	default:
-		//do nothing for other modes (MM_FLY)
-		break;
-	}
-	// tell the simulator.
-	gAgent.sendWalkRun(gAgent.getAlwaysRun());
-	
-	updateButtonsWithMovementMode(mode);
-
-	bool bHideModeButtons = MM_FLY == mode
-		|| (isAgentAvatarValid() && gAgentAvatarp->isSitting());
-
-	showModeButtons(!bHideModeButtons);
-=======
-    mCurrentMode = mode;
-
-    if(MM_FLY == mode)
-    {
-        LLAgent::toggleFlying();
-    }
-    else
-    {
-        gAgent.setFlying(FALSE);
-    }
-
-    // attempts to set avatar flying can not set it real flying in some cases.
-    // For ex. when avatar fell down & is standing up.
-    // So, no need to continue processing FLY mode. See EXT-1079
-    if (MM_FLY == mode && !gAgent.getFlying())
-    {
-        return;
-    }
-
-    switch (mode)
-    {
-    case MM_RUN:
-        gAgent.setAlwaysRun();
-        gAgent.setRunning();
-        break;
-    case MM_WALK:
-        gAgent.clearAlwaysRun();
-        gAgent.clearRunning();
-        break;
-    default:
-        //do nothing for other modes (MM_FLY)
-        break;
-    }
-    // tell the simulator.
-    gAgent.sendWalkRun(gAgent.getAlwaysRun());
-
-    updateButtonsWithMovementMode(mode);
-
-    bool bHideModeButtons = MM_FLY == mode
-        || (isAgentAvatarValid() && gAgentAvatarp->isSitting());
-
-    showModeButtons(!bHideModeButtons);
->>>>>>> e1623bb2
-
-}
-
-void LLFloaterMove::updateButtonsWithMovementMode(const EMovementMode newMode)
-{
-    setModeTooltip(newMode);
-    setModeButtonToggleState(newMode);
-    setModeTitle(newMode);
-}
-
-void LLFloaterMove::initModeTooltips()
-{
-    control_tooltip_map_t walkTipMap;
-    walkTipMap.insert(std::make_pair(mForwardButton, getString("walk_forward_tooltip")));
-    walkTipMap.insert(std::make_pair(mBackwardButton, getString("walk_back_tooltip")));
-    walkTipMap.insert(std::make_pair(mSlideLeftButton, getString("walk_left_tooltip")));
-    walkTipMap.insert(std::make_pair(mSlideRightButton, getString("walk_right_tooltip")));
-    walkTipMap.insert(std::make_pair(mMoveUpButton, getString("jump_tooltip")));
-    walkTipMap.insert(std::make_pair(mMoveDownButton, getString("crouch_tooltip")));
-    mModeControlTooltipsMap[MM_WALK] = walkTipMap;
-
-    control_tooltip_map_t runTipMap;
-    runTipMap.insert(std::make_pair(mForwardButton, getString("run_forward_tooltip")));
-    runTipMap.insert(std::make_pair(mBackwardButton, getString("run_back_tooltip")));
-    runTipMap.insert(std::make_pair(mSlideLeftButton, getString("run_left_tooltip")));
-    runTipMap.insert(std::make_pair(mSlideRightButton, getString("run_right_tooltip")));
-    runTipMap.insert(std::make_pair(mMoveUpButton, getString("jump_tooltip")));
-    runTipMap.insert(std::make_pair(mMoveDownButton, getString("crouch_tooltip")));
-    mModeControlTooltipsMap[MM_RUN] = runTipMap;
-
-    control_tooltip_map_t flyTipMap;
-    flyTipMap.insert(std::make_pair(mForwardButton, getString("fly_forward_tooltip")));
-    flyTipMap.insert(std::make_pair(mBackwardButton, getString("fly_back_tooltip")));
-    flyTipMap.insert(std::make_pair(mSlideLeftButton, getString("fly_left_tooltip")));
-    flyTipMap.insert(std::make_pair(mSlideRightButton, getString("fly_right_tooltip")));
-    flyTipMap.insert(std::make_pair(mMoveUpButton, getString("fly_up_tooltip")));
-    flyTipMap.insert(std::make_pair(mMoveDownButton, getString("fly_down_tooltip")));
-    mModeControlTooltipsMap[MM_FLY] = flyTipMap;
-
-    setModeTooltip(MM_WALK);
-}
-
-void LLFloaterMove::initModeButtonMap()
-{
-    mModeControlButtonMap[MM_WALK] = getChild<LLButton>("mode_walk_btn");
-    mModeControlButtonMap[MM_RUN] = getChild<LLButton>("mode_run_btn");
-    mModeControlButtonMap[MM_FLY] = getChild<LLButton>("mode_fly_btn");
-}
-
-void LLFloaterMove::initMovementMode()
-{
-    EMovementMode initMovementMode = gAgent.getAlwaysRun() ? MM_RUN : MM_WALK;
-    if (gAgent.getFlying())
-    {
-        initMovementMode = MM_FLY;
-    }
-
-    mCurrentMode = initMovementMode;
-    bool hide_mode_buttons = (MM_FLY == mCurrentMode) || (isAgentAvatarValid() && gAgentAvatarp->isSitting());
-
-    updateButtonsWithMovementMode(mCurrentMode);
-    showModeButtons(!hide_mode_buttons);
-}
-
-void LLFloaterMove::setModeTooltip(const EMovementMode mode)
-{
-    llassert_always(mModeControlTooltipsMap.end() != mModeControlTooltipsMap.find(mode));
-    control_tooltip_map_t controlsTipMap = mModeControlTooltipsMap[mode];
-    control_tooltip_map_t::const_iterator it = controlsTipMap.begin();
-    for (; it != controlsTipMap.end(); ++it)
-    {
-        LLView* ctrl = it->first;
-        std::string tooltip = it->second;
-        ctrl->setToolTip(tooltip);
-    }
-}
-
-void LLFloaterMove::setModeTitle(const EMovementMode mode)
-{
-    std::string title;
-    switch(mode)
-    {
-    case MM_WALK:
-        title = getString("walk_title");
-        break;
-    case MM_RUN:
-        title = getString("run_title");
-        break;
-    case MM_FLY:
-        title = getString("fly_title");
-        break;
-    default:
-        // title should be provided for all modes
-        llassert(false);
-        break;
-    }
-    setTitle(title);
-}
-
-//static
-void LLFloaterMove::sUpdateFlyingStatus()
-{
-    LLFloaterMove *floater = LLFloaterReg::findTypedInstance<LLFloaterMove>("moveview");
-    if (floater) floater->mModeControlButtonMap[MM_FLY]->setEnabled(gAgent.canFly());
-
-}
-
-void LLFloaterMove::showModeButtons(bool bShow)
-{
-    if (mModeActionsPanel->getVisible() == bShow)
-        return;
-    mModeActionsPanel->setVisible(bShow);
-}
-
-//static
-void LLFloaterMove::enableInstance()
-{
-<<<<<<< HEAD
-	LLFloaterMove* instance = LLFloaterReg::findTypedInstance<LLFloaterMove>("moveview");
-	if (instance)
-	{
-		if (gAgent.getFlying())
-		{
-			instance->showModeButtons(false);
-		}
-		else
-		{
-=======
-    LLFloaterMove* instance = LLFloaterReg::findTypedInstance<LLFloaterMove>("moveview");
-    if (instance)
-    {
-        if (gAgent.getFlying())
-        {
-            instance->showModeButtons(FALSE);
-        }
-        else
-        {
->>>>>>> e1623bb2
-            instance->showModeButtons(isAgentAvatarValid() && !gAgentAvatarp->isSitting());
-        }
-    }
-}
-
-void LLFloaterMove::onOpen(const LLSD& key)
-{
-<<<<<<< HEAD
-	if (gAgent.getFlying())
-	{
-		setFlyingMode(true);
-		showModeButtons(false);
-	}
-
-	if (isAgentAvatarValid() && gAgentAvatarp->isSitting())
-	{
-		setSittingMode(true);
-		showModeButtons(false);
-	}
-=======
-    if (gAgent.getFlying())
-    {
-        setFlyingMode(TRUE);
-        showModeButtons(FALSE);
-    }
-
-    if (isAgentAvatarValid() && gAgentAvatarp->isSitting())
-    {
-        setSittingMode(TRUE);
-        showModeButtons(FALSE);
-    }
->>>>>>> e1623bb2
-
-    sUpdateFlyingStatus();
-}
-
-void LLFloaterMove::setModeButtonToggleState(const EMovementMode mode)
-{
-    llassert_always(mModeControlButtonMap.end() != mModeControlButtonMap.find(mode));
-
-<<<<<<< HEAD
-	mode_control_button_map_t::const_iterator it = mModeControlButtonMap.begin();
-	for (; it != mModeControlButtonMap.end(); ++it)
-	{
-		it->second->setToggleState(false);
-	}
-
-	mModeControlButtonMap[mode]->setToggleState(true);
-=======
-    mode_control_button_map_t::const_iterator it = mModeControlButtonMap.begin();
-    for (; it != mModeControlButtonMap.end(); ++it)
-    {
-        it->second->setToggleState(FALSE);
-    }
-
-    mModeControlButtonMap[mode]->setToggleState(TRUE);
->>>>>>> e1623bb2
-}
-
-
-
-/************************************************************************/
-/*                        LLPanelStandStopFlying                        */
-/************************************************************************/
-LLPanelStandStopFlying::LLPanelStandStopFlying() :
-    mStandButton(NULL),
-    mStopFlyingButton(NULL),
-    mAttached(false)
-{
-    // make sure we have the only instance of this class
-    static bool b = true;
-    llassert_always(b);
-    b=false;
-}
-
-// static
-LLPanelStandStopFlying* LLPanelStandStopFlying::getInstance()
-{
-    static LLPanelStandStopFlying* panel = getStandStopFlyingPanel();
-    return panel;
-}
-
-//static
-void LLPanelStandStopFlying::setStandStopFlyingMode(EStandStopFlyingMode mode)
-{
-    LLPanelStandStopFlying* panel = getInstance();
-
-    if (mode == SSFM_STAND)
-    {
-        LLFirstUse::sit();
-        LLFirstUse::notMoving(false);
-    }
-    panel->mStandButton->setVisible(SSFM_STAND == mode);
-    panel->mStopFlyingButton->setVisible(SSFM_STOP_FLYING == mode);
-
-<<<<<<< HEAD
-	//visibility of it should be updated after updating visibility of the buttons
-	panel->setVisible(true);
-=======
-    //visibility of it should be updated after updating visibility of the buttons
-    panel->setVisible(TRUE);
->>>>>>> e1623bb2
-}
-
-//static
-void LLPanelStandStopFlying::clearStandStopFlyingMode(EStandStopFlyingMode mode)
-{
-<<<<<<< HEAD
-	LLPanelStandStopFlying* panel = getInstance();
-	switch(mode) {
-	case SSFM_STAND:
-		panel->mStandButton->setVisible(false);
-		break;
-	case SSFM_STOP_FLYING:
-		panel->mStopFlyingButton->setVisible(false);
-		break;
-	default:
-		LL_ERRS() << "Unexpected EStandStopFlyingMode is passed: " << mode << LL_ENDL;
-	}
-=======
-    LLPanelStandStopFlying* panel = getInstance();
-    switch(mode) {
-    case SSFM_STAND:
-        panel->mStandButton->setVisible(FALSE);
-        break;
-    case SSFM_STOP_FLYING:
-        panel->mStopFlyingButton->setVisible(FALSE);
-        break;
-    default:
-        LL_ERRS() << "Unexpected EStandStopFlyingMode is passed: " << mode << LL_ENDL;
-    }
->>>>>>> e1623bb2
-
-}
-
-bool LLPanelStandStopFlying::postBuild()
-{
-<<<<<<< HEAD
-	mStandButton = getChild<LLButton>("stand_btn");
-	mStandButton->setCommitCallback(boost::bind(&LLPanelStandStopFlying::onStandButtonClick, this));
-	mStandButton->setCommitCallback(boost::bind(&LLFloaterMove::enableInstance));
-	mStandButton->setVisible(false);
-	LLHints::getInstance()->registerHintTarget("stand_btn", mStandButton->getHandle());
-	
-	mStopFlyingButton = getChild<LLButton>("stop_fly_btn");
-	//mStopFlyingButton->setCommitCallback(boost::bind(&LLFloaterMove::setFlyingMode, false));
-	mStopFlyingButton->setCommitCallback(boost::bind(&LLPanelStandStopFlying::onStopFlyingButtonClick, this));
-	mStopFlyingButton->setVisible(false);
-
-	gViewerWindow->setOnWorldViewRectUpdated(boost::bind(&LLPanelStandStopFlying::updatePosition, this));
-	
-	return true;
-=======
-    mStandButton = getChild<LLButton>("stand_btn");
-    mStandButton->setCommitCallback(boost::bind(&LLPanelStandStopFlying::onStandButtonClick, this));
-    mStandButton->setCommitCallback(boost::bind(&LLFloaterMove::enableInstance));
-    mStandButton->setVisible(FALSE);
-    LLHints::getInstance()->registerHintTarget("stand_btn", mStandButton->getHandle());
-
-    mStopFlyingButton = getChild<LLButton>("stop_fly_btn");
-    //mStopFlyingButton->setCommitCallback(boost::bind(&LLFloaterMove::setFlyingMode, FALSE));
-    mStopFlyingButton->setCommitCallback(boost::bind(&LLPanelStandStopFlying::onStopFlyingButtonClick, this));
-    mStopFlyingButton->setVisible(FALSE);
-
-    gViewerWindow->setOnWorldViewRectUpdated(boost::bind(&LLPanelStandStopFlying::updatePosition, this));
-
-    return TRUE;
->>>>>>> e1623bb2
-}
-
-//virtual
-void LLPanelStandStopFlying::setVisible(bool visible)
-{
-    //we dont need to show the panel if these buttons are not activated
-    if (gAgentCamera.getCameraMode() == CAMERA_MODE_MOUSELOOK) visible = false;
-
-    if (visible)
-    {
-        updatePosition();
-    }
-
-    // do not change parent visibility in case panel is attached into Move Floater: EXT-3632, EXT-4646
-    if (!mAttached)
-    {
-        //change visibility of parent layout_panel to animate in/out. EXT-2504
-        if (getParent()) getParent()->setVisible(visible);
-    }
-
-    // also change own visibility to avoid displaying the panel in mouselook (broken when EXT-2504 was implemented).
-    // See EXT-4718.
-    LLPanel::setVisible(visible);
-}
-
-bool LLPanelStandStopFlying::handleToolTip(S32 x, S32 y, MASK mask)
-{
-    LLToolTipMgr::instance().unblockToolTips();
-
-    if (mStandButton->getVisible())
-    {
-        LLToolTipMgr::instance().show(mStandButton->getToolTip());
-    }
-    else if (mStopFlyingButton->getVisible())
-    {
-        LLToolTipMgr::instance().show(mStopFlyingButton->getToolTip());
-    }
-
-    return LLPanel::handleToolTip(x, y, mask);
-}
-
-void LLPanelStandStopFlying::reparent(LLFloaterMove* move_view)
-{
-    LLPanel* parent = dynamic_cast<LLPanel*>(getParent());
-    if (!parent)
-    {
-        LL_WARNS() << "Stand/stop flying panel parent is unset, already attached?: " << mAttached << ", new parent: " << (move_view == NULL ? "NULL" : "Move Floater") << LL_ENDL;
-        return;
-    }
-
-    if (move_view != NULL)
-    {
-        llassert(move_view != parent); // sanity check
-
-        // Save our original container.
-        if (!mOriginalParent.get())
-            mOriginalParent = parent->getHandle();
-
-        // Attach to movement controls.
-        parent->removeChild(this);
-        move_view->addChild(this);
-        // Origin must be set by movement controls.
-        mAttached = true;
-    }
-    else
-    {
-        if (!mOriginalParent.get())
-        {
-            LL_WARNS() << "Original parent of the stand / stop flying panel not found" << LL_ENDL;
-            return;
-        }
-
-        // Detach from movement controls.
-        parent->removeChild(this);
-        mOriginalParent.get()->addChild(this);
-        // update parent with self visibility (it is changed in setVisible()). EXT-4743
-        mOriginalParent.get()->setVisible(getVisible());
-
-        mAttached = false;
-        updatePosition(); // don't defer until next draw() to avoid flicker
-    }
-}
-
-//////////////////////////////////////////////////////////////////////////
-// Private Section
-//////////////////////////////////////////////////////////////////////////
-
-//static
-LLPanelStandStopFlying* LLPanelStandStopFlying::getStandStopFlyingPanel()
-{
-    LLPanelStandStopFlying* panel = new LLPanelStandStopFlying();
-    panel->buildFromFile("panel_stand_stop_flying.xml");
-
-<<<<<<< HEAD
-	panel->setVisible(false);
-	//LLUI::getInstance()->getRootView()->addChild(panel);
-=======
-    panel->setVisible(FALSE);
-    //LLUI::getInstance()->getRootView()->addChild(panel);
->>>>>>> e1623bb2
-
-    LL_INFOS() << "Build LLPanelStandStopFlying panel" << LL_ENDL;
-
-    panel->updatePosition();
-    return panel;
-}
-
-void LLPanelStandStopFlying::onStandButtonClick()
-{
-    LLFirstUse::sit(false);
-
-    LLSelectMgr::getInstance()->deselectAllForStandingUp();
-    gAgent.setControlFlags(AGENT_CONTROL_STAND_UP);
-
-<<<<<<< HEAD
-	setFocus(false); 
-=======
-    setFocus(FALSE);
->>>>>>> e1623bb2
-}
-
-void LLPanelStandStopFlying::onStopFlyingButtonClick()
-{
-<<<<<<< HEAD
-	gAgent.setFlying(false);
-
-	setFocus(false); // EXT-482
-=======
-    gAgent.setFlying(FALSE);
-
-    setFocus(FALSE); // EXT-482
->>>>>>> e1623bb2
-}
-
-/**
- * Updates position of the Stand & Stop Flying panel to be center aligned with Move button.
- */
-void LLPanelStandStopFlying::updatePosition()
-{
-    if (mAttached) return;
-
-    S32 bottom_tb_center = 0;
-    if (LLToolBar* toolbar_bottom = gToolBarView->getToolbar(LLToolBarEnums::TOOLBAR_BOTTOM))
-    {
-        bottom_tb_center = toolbar_bottom->getRect().getCenterX();
-    }
-
-    S32 left_tb_width = 0;
-    if (LLToolBar* toolbar_left = gToolBarView->getToolbar(LLToolBarEnums::TOOLBAR_LEFT))
-    {
-        left_tb_width = toolbar_left->getRect().getWidth();
-    }
-
-    if (gToolBarView != NULL && gToolBarView->getToolbar(LLToolBarEnums::TOOLBAR_LEFT)->hasButtons())
-    {
-        S32 x_pos = bottom_tb_center - getRect().getWidth() / 2 - left_tb_width;
-        setOrigin( x_pos, 0);
-    }
-    else
-    {
-        S32 x_pos = bottom_tb_center - getRect().getWidth() / 2;
-        setOrigin( x_pos, 0);
-    }
-}
-
-// EOF+/**
+ * @file llmoveview.cpp
+ * @brief Container for movement buttons like forward, left, fly
+ *
+ * $LicenseInfo:firstyear=2001&license=viewerlgpl$
+ * Second Life Viewer Source Code
+ * Copyright (C) 2010, Linden Research, Inc.
+ *
+ * This library is free software; you can redistribute it and/or
+ * modify it under the terms of the GNU Lesser General Public
+ * License as published by the Free Software Foundation;
+ * version 2.1 of the License only.
+ *
+ * This library is distributed in the hope that it will be useful,
+ * but WITHOUT ANY WARRANTY; without even the implied warranty of
+ * MERCHANTABILITY or FITNESS FOR A PARTICULAR PURPOSE.  See the GNU
+ * Lesser General Public License for more details.
+ *
+ * You should have received a copy of the GNU Lesser General Public
+ * License along with this library; if not, write to the Free Software
+ * Foundation, Inc., 51 Franklin Street, Fifth Floor, Boston, MA  02110-1301  USA
+ *
+ * Linden Research, Inc., 945 Battery Street, San Francisco, CA  94111  USA
+ * $/LicenseInfo$
+ */
+
+#include "llviewerprecompiledheaders.h"
+
+#include "llmoveview.h"
+
+// Library includes
+#include "indra_constants.h"
+#include "llparcel.h"
+
+// Viewer includes
+
+#include "llagent.h"
+#include "llagentcamera.h"
+#include "llvoavatarself.h" // to check gAgentAvatarp->isSitting()
+#include "llbutton.h"
+#include "llfirstuse.h"
+#include "llfloaterreg.h"
+#include "llhints.h"
+#include "lljoystickbutton.h"
+#include "lluictrlfactory.h"
+#include "llviewerwindow.h"
+#include "llviewercontrol.h"
+#include "llselectmgr.h"
+#include "lltoolbarview.h"
+#include "llviewerparcelmgr.h"
+#include "llviewerregion.h"
+#include "lltooltip.h"
+
+//
+// Constants
+//
+
+const F32 MOVE_BUTTON_DELAY = 0.0f;
+const F32 YAW_NUDGE_RATE = 0.05f;   // fraction of normal speed
+const F32 NUDGE_TIME = 0.25f;       // in seconds
+
+//
+// Member functions
+//
+
+// protected
+LLFloaterMove::LLFloaterMove(const LLSD& key)
+:   LLFloater(key),
+    mForwardButton(NULL),
+    mBackwardButton(NULL),
+    mTurnLeftButton(NULL),
+    mTurnRightButton(NULL),
+    mMoveUpButton(NULL),
+    mMoveDownButton(NULL),
+    mModeActionsPanel(NULL),
+    mCurrentMode(MM_WALK)
+{
+}
+
+LLFloaterMove::~LLFloaterMove()
+{
+    // Ensure LLPanelStandStopFlying panel is not among floater's children. See EXT-8458.
+    setVisible(false);
+
+    // Otherwise it can be destroyed and static pointer in LLPanelStandStopFlying::getInstance() will become invalid.
+    // Such situation was possible when LLFloaterReg returns "dead" instance of floater.
+    // Should not happen after LLFloater::destroy was modified to remove "dead" instances from LLFloaterReg.
+}
+
+// virtual
+bool LLFloaterMove::postBuild()
+{
+    updateTransparency(TT_ACTIVE); // force using active floater transparency (STORM-730)
+
+    // Code that implements floater buttons toggling when user moves via keyboard is located in LLAgent::propagate()
+
+    mForwardButton = getChild<LLJoystickAgentTurn>("forward btn");
+    mForwardButton->setHeldDownDelay(MOVE_BUTTON_DELAY);
+
+    mBackwardButton = getChild<LLJoystickAgentTurn>("backward btn");
+    mBackwardButton->setHeldDownDelay(MOVE_BUTTON_DELAY);
+
+    mSlideLeftButton = getChild<LLJoystickAgentSlide>("move left btn");
+    mSlideLeftButton->setHeldDownDelay(MOVE_BUTTON_DELAY);
+
+    mSlideRightButton = getChild<LLJoystickAgentSlide>("move right btn");
+    mSlideRightButton->setHeldDownDelay(MOVE_BUTTON_DELAY);
+
+    mTurnLeftButton = getChild<LLButton>("turn left btn");
+    mTurnLeftButton->setHeldDownDelay(MOVE_BUTTON_DELAY);
+    mTurnLeftButton->setHeldDownCallback(boost::bind(&LLFloaterMove::turnLeft, this));
+    mTurnRightButton = getChild<LLButton>("turn right btn");
+    mTurnRightButton->setHeldDownDelay(MOVE_BUTTON_DELAY);
+    mTurnRightButton->setHeldDownCallback(boost::bind(&LLFloaterMove::turnRight, this));
+
+    mMoveUpButton = getChild<LLButton>("move up btn");
+    mMoveUpButton->setHeldDownDelay(MOVE_BUTTON_DELAY);
+    mMoveUpButton->setHeldDownCallback(boost::bind(&LLFloaterMove::moveUp, this));
+
+    mMoveDownButton = getChild<LLButton>("move down btn");
+    mMoveDownButton->setHeldDownDelay(MOVE_BUTTON_DELAY);
+    mMoveDownButton->setHeldDownCallback(boost::bind(&LLFloaterMove::moveDown, this));
+
+
+    mModeActionsPanel = getChild<LLPanel>("panel_modes");
+
+    LLButton* btn;
+    btn = getChild<LLButton>("mode_walk_btn");
+    btn->setCommitCallback(boost::bind(&LLFloaterMove::onWalkButtonClick, this));
+
+    btn = getChild<LLButton>("mode_run_btn");
+    btn->setCommitCallback(boost::bind(&LLFloaterMove::onRunButtonClick, this));
+
+    btn = getChild<LLButton>("mode_fly_btn");
+    btn->setCommitCallback(boost::bind(&LLFloaterMove::onFlyButtonClick, this));
+
+    initModeTooltips();
+
+    initModeButtonMap();
+
+    initMovementMode();
+
+    gAgent.addParcelChangedCallback(LLFloaterMove::sUpdateFlyingStatus);
+
+    return true;
+}
+
+// *NOTE: we assume that setVisible() is called on floater close.
+// virtual
+void LLFloaterMove::setVisible(bool visible)
+{
+    // Do nothing with Stand/Stop Flying panel in excessive calls of this method.
+    if (getVisible() == visible)
+    {
+        LLFloater::setVisible(visible);
+        return;
+    }
+
+    if (visible)
+    {
+        LLFirstUse::notMoving(false);
+        // Attach the Stand/Stop Flying panel.
+        LLPanelStandStopFlying* ssf_panel = LLPanelStandStopFlying::getInstance();
+        ssf_panel->reparent(this);
+        const LLRect& mode_actions_rect = mModeActionsPanel->getRect();
+        ssf_panel->setOrigin(mode_actions_rect.mLeft, mode_actions_rect.mBottom);
+    }
+    else
+    {
+        // Detach the Stand/Stop Flying panel.
+        LLPanelStandStopFlying::getInstance()->reparent(NULL);
+    }
+
+    LLFloater::setVisible(visible);
+}
+
+// static
+F32 LLFloaterMove::getYawRate( F32 time )
+{
+    if( time < NUDGE_TIME )
+    {
+        F32 rate = YAW_NUDGE_RATE + time * (1 - YAW_NUDGE_RATE)/ NUDGE_TIME;
+        return rate;
+    }
+    else
+    {
+        return 1.f;
+    }
+}
+
+
+// static
+void LLFloaterMove::setFlyingMode(bool fly)
+{
+    LLFloaterMove* instance = LLFloaterReg::findTypedInstance<LLFloaterMove>("moveview");
+    if (instance)
+    {
+        instance->setFlyingModeImpl(fly);
+        LLVOAvatarSelf* avatar_object = gAgentAvatarp;
+        bool is_sitting = avatar_object
+            && (avatar_object->getRegion() != NULL)
+            && (!avatar_object->isDead())
+            && avatar_object->isSitting();
+        instance->showModeButtons(!fly && !is_sitting);
+    }
+    if (fly)
+    {
+        LLPanelStandStopFlying::setStandStopFlyingMode(LLPanelStandStopFlying::SSFM_STOP_FLYING);
+    }
+    else
+    {
+        LLPanelStandStopFlying::clearStandStopFlyingMode(LLPanelStandStopFlying::SSFM_STOP_FLYING);
+    }
+}
+//static
+void LLFloaterMove::setAlwaysRunMode(bool run)
+{
+    LLFloaterMove* instance = LLFloaterReg::findTypedInstance<LLFloaterMove>("moveview");
+    if (instance)
+    {
+        instance->setAlwaysRunModeImpl(run);
+    }
+}
+
+void LLFloaterMove::setFlyingModeImpl(bool fly)
+{
+    updateButtonsWithMovementMode(fly ? MM_FLY : (gAgent.getAlwaysRun() ? MM_RUN : MM_WALK));
+}
+
+void LLFloaterMove::setAlwaysRunModeImpl(bool run)
+{
+    if (!gAgent.getFlying())
+    {
+        updateButtonsWithMovementMode(run ? MM_RUN : MM_WALK);
+    }
+}
+
+//static
+void LLFloaterMove::setSittingMode(bool bSitting)
+{
+    if (bSitting)
+    {
+        LLPanelStandStopFlying::setStandStopFlyingMode(LLPanelStandStopFlying::SSFM_STAND);
+    }
+    else
+    {
+        LLPanelStandStopFlying::clearStandStopFlyingMode(LLPanelStandStopFlying::SSFM_STAND);
+
+        // show "Stop Flying" button if needed. EXT-871
+        if (gAgent.getFlying())
+        {
+            LLPanelStandStopFlying::setStandStopFlyingMode(LLPanelStandStopFlying::SSFM_STOP_FLYING);
+        }
+    }
+    enableInstance();
+}
+
+// protected
+void LLFloaterMove::turnLeft()
+{
+    F32 time = mTurnLeftButton->getHeldDownTime();
+    gAgent.moveYaw( getYawRate( time ) );
+}
+
+// protected
+void LLFloaterMove::turnRight()
+{
+    F32 time = mTurnRightButton->getHeldDownTime();
+    gAgent.moveYaw( -getYawRate( time ) );
+}
+
+// protected
+void LLFloaterMove::moveUp()
+{
+    // Jumps or flys up, depending on fly state
+    gAgent.moveUp(1);
+}
+
+// protected
+void LLFloaterMove::moveDown()
+{
+    // Crouches or flys down, depending on fly state
+    gAgent.moveUp(-1);
+}
+
+//////////////////////////////////////////////////////////////////////////
+// Private Section:
+//////////////////////////////////////////////////////////////////////////
+
+void LLFloaterMove::onWalkButtonClick()
+{
+    setMovementMode(MM_WALK);
+}
+void LLFloaterMove::onRunButtonClick()
+{
+    setMovementMode(MM_RUN);
+}
+void LLFloaterMove::onFlyButtonClick()
+{
+    setMovementMode(MM_FLY);
+}
+
+void LLFloaterMove::setMovementMode(const EMovementMode mode)
+{
+    mCurrentMode = mode;
+
+    if(MM_FLY == mode)
+    {
+        LLAgent::toggleFlying();
+    }
+    else
+    {
+        gAgent.setFlying(false);
+    }
+
+    // attempts to set avatar flying can not set it real flying in some cases.
+    // For ex. when avatar fell down & is standing up.
+    // So, no need to continue processing FLY mode. See EXT-1079
+    if (MM_FLY == mode && !gAgent.getFlying())
+    {
+        return;
+    }
+
+    switch (mode)
+    {
+    case MM_RUN:
+        gAgent.setAlwaysRun();
+        gAgent.setRunning();
+        break;
+    case MM_WALK:
+        gAgent.clearAlwaysRun();
+        gAgent.clearRunning();
+        break;
+    default:
+        //do nothing for other modes (MM_FLY)
+        break;
+    }
+    // tell the simulator.
+    gAgent.sendWalkRun(gAgent.getAlwaysRun());
+
+    updateButtonsWithMovementMode(mode);
+
+    bool bHideModeButtons = MM_FLY == mode
+        || (isAgentAvatarValid() && gAgentAvatarp->isSitting());
+
+    showModeButtons(!bHideModeButtons);
+
+}
+
+void LLFloaterMove::updateButtonsWithMovementMode(const EMovementMode newMode)
+{
+    setModeTooltip(newMode);
+    setModeButtonToggleState(newMode);
+    setModeTitle(newMode);
+}
+
+void LLFloaterMove::initModeTooltips()
+{
+    control_tooltip_map_t walkTipMap;
+    walkTipMap.insert(std::make_pair(mForwardButton, getString("walk_forward_tooltip")));
+    walkTipMap.insert(std::make_pair(mBackwardButton, getString("walk_back_tooltip")));
+    walkTipMap.insert(std::make_pair(mSlideLeftButton, getString("walk_left_tooltip")));
+    walkTipMap.insert(std::make_pair(mSlideRightButton, getString("walk_right_tooltip")));
+    walkTipMap.insert(std::make_pair(mMoveUpButton, getString("jump_tooltip")));
+    walkTipMap.insert(std::make_pair(mMoveDownButton, getString("crouch_tooltip")));
+    mModeControlTooltipsMap[MM_WALK] = walkTipMap;
+
+    control_tooltip_map_t runTipMap;
+    runTipMap.insert(std::make_pair(mForwardButton, getString("run_forward_tooltip")));
+    runTipMap.insert(std::make_pair(mBackwardButton, getString("run_back_tooltip")));
+    runTipMap.insert(std::make_pair(mSlideLeftButton, getString("run_left_tooltip")));
+    runTipMap.insert(std::make_pair(mSlideRightButton, getString("run_right_tooltip")));
+    runTipMap.insert(std::make_pair(mMoveUpButton, getString("jump_tooltip")));
+    runTipMap.insert(std::make_pair(mMoveDownButton, getString("crouch_tooltip")));
+    mModeControlTooltipsMap[MM_RUN] = runTipMap;
+
+    control_tooltip_map_t flyTipMap;
+    flyTipMap.insert(std::make_pair(mForwardButton, getString("fly_forward_tooltip")));
+    flyTipMap.insert(std::make_pair(mBackwardButton, getString("fly_back_tooltip")));
+    flyTipMap.insert(std::make_pair(mSlideLeftButton, getString("fly_left_tooltip")));
+    flyTipMap.insert(std::make_pair(mSlideRightButton, getString("fly_right_tooltip")));
+    flyTipMap.insert(std::make_pair(mMoveUpButton, getString("fly_up_tooltip")));
+    flyTipMap.insert(std::make_pair(mMoveDownButton, getString("fly_down_tooltip")));
+    mModeControlTooltipsMap[MM_FLY] = flyTipMap;
+
+    setModeTooltip(MM_WALK);
+}
+
+void LLFloaterMove::initModeButtonMap()
+{
+    mModeControlButtonMap[MM_WALK] = getChild<LLButton>("mode_walk_btn");
+    mModeControlButtonMap[MM_RUN] = getChild<LLButton>("mode_run_btn");
+    mModeControlButtonMap[MM_FLY] = getChild<LLButton>("mode_fly_btn");
+}
+
+void LLFloaterMove::initMovementMode()
+{
+    EMovementMode initMovementMode = gAgent.getAlwaysRun() ? MM_RUN : MM_WALK;
+    if (gAgent.getFlying())
+    {
+        initMovementMode = MM_FLY;
+    }
+
+    mCurrentMode = initMovementMode;
+    bool hide_mode_buttons = (MM_FLY == mCurrentMode) || (isAgentAvatarValid() && gAgentAvatarp->isSitting());
+
+    updateButtonsWithMovementMode(mCurrentMode);
+    showModeButtons(!hide_mode_buttons);
+}
+
+void LLFloaterMove::setModeTooltip(const EMovementMode mode)
+{
+    llassert_always(mModeControlTooltipsMap.end() != mModeControlTooltipsMap.find(mode));
+    control_tooltip_map_t controlsTipMap = mModeControlTooltipsMap[mode];
+    control_tooltip_map_t::const_iterator it = controlsTipMap.begin();
+    for (; it != controlsTipMap.end(); ++it)
+    {
+        LLView* ctrl = it->first;
+        std::string tooltip = it->second;
+        ctrl->setToolTip(tooltip);
+    }
+}
+
+void LLFloaterMove::setModeTitle(const EMovementMode mode)
+{
+    std::string title;
+    switch(mode)
+    {
+    case MM_WALK:
+        title = getString("walk_title");
+        break;
+    case MM_RUN:
+        title = getString("run_title");
+        break;
+    case MM_FLY:
+        title = getString("fly_title");
+        break;
+    default:
+        // title should be provided for all modes
+        llassert(false);
+        break;
+    }
+    setTitle(title);
+}
+
+//static
+void LLFloaterMove::sUpdateFlyingStatus()
+{
+    LLFloaterMove *floater = LLFloaterReg::findTypedInstance<LLFloaterMove>("moveview");
+    if (floater) floater->mModeControlButtonMap[MM_FLY]->setEnabled(gAgent.canFly());
+
+}
+
+void LLFloaterMove::showModeButtons(bool bShow)
+{
+    if (mModeActionsPanel->getVisible() == bShow)
+        return;
+    mModeActionsPanel->setVisible(bShow);
+}
+
+//static
+void LLFloaterMove::enableInstance()
+{
+    LLFloaterMove* instance = LLFloaterReg::findTypedInstance<LLFloaterMove>("moveview");
+    if (instance)
+    {
+        if (gAgent.getFlying())
+        {
+            instance->showModeButtons(false);
+        }
+        else
+        {
+            instance->showModeButtons(isAgentAvatarValid() && !gAgentAvatarp->isSitting());
+        }
+    }
+}
+
+void LLFloaterMove::onOpen(const LLSD& key)
+{
+    if (gAgent.getFlying())
+    {
+        setFlyingMode(true);
+        showModeButtons(false);
+    }
+
+    if (isAgentAvatarValid() && gAgentAvatarp->isSitting())
+    {
+        setSittingMode(true);
+        showModeButtons(false);
+    }
+
+    sUpdateFlyingStatus();
+}
+
+void LLFloaterMove::setModeButtonToggleState(const EMovementMode mode)
+{
+    llassert_always(mModeControlButtonMap.end() != mModeControlButtonMap.find(mode));
+
+    mode_control_button_map_t::const_iterator it = mModeControlButtonMap.begin();
+    for (; it != mModeControlButtonMap.end(); ++it)
+    {
+        it->second->setToggleState(false);
+    }
+
+    mModeControlButtonMap[mode]->setToggleState(true);
+}
+
+
+
+/************************************************************************/
+/*                        LLPanelStandStopFlying                        */
+/************************************************************************/
+LLPanelStandStopFlying::LLPanelStandStopFlying() :
+    mStandButton(NULL),
+    mStopFlyingButton(NULL),
+    mAttached(false)
+{
+    // make sure we have the only instance of this class
+    static bool b = true;
+    llassert_always(b);
+    b=false;
+}
+
+// static
+LLPanelStandStopFlying* LLPanelStandStopFlying::getInstance()
+{
+    static LLPanelStandStopFlying* panel = getStandStopFlyingPanel();
+    return panel;
+}
+
+//static
+void LLPanelStandStopFlying::setStandStopFlyingMode(EStandStopFlyingMode mode)
+{
+    LLPanelStandStopFlying* panel = getInstance();
+
+    if (mode == SSFM_STAND)
+    {
+        LLFirstUse::sit();
+        LLFirstUse::notMoving(false);
+    }
+    panel->mStandButton->setVisible(SSFM_STAND == mode);
+    panel->mStopFlyingButton->setVisible(SSFM_STOP_FLYING == mode);
+
+    //visibility of it should be updated after updating visibility of the buttons
+    panel->setVisible(true);
+}
+
+//static
+void LLPanelStandStopFlying::clearStandStopFlyingMode(EStandStopFlyingMode mode)
+{
+    LLPanelStandStopFlying* panel = getInstance();
+    switch(mode) {
+    case SSFM_STAND:
+        panel->mStandButton->setVisible(false);
+        break;
+    case SSFM_STOP_FLYING:
+        panel->mStopFlyingButton->setVisible(false);
+        break;
+    default:
+        LL_ERRS() << "Unexpected EStandStopFlyingMode is passed: " << mode << LL_ENDL;
+    }
+
+}
+
+bool LLPanelStandStopFlying::postBuild()
+{
+    mStandButton = getChild<LLButton>("stand_btn");
+    mStandButton->setCommitCallback(boost::bind(&LLPanelStandStopFlying::onStandButtonClick, this));
+    mStandButton->setCommitCallback(boost::bind(&LLFloaterMove::enableInstance));
+    mStandButton->setVisible(false);
+    LLHints::getInstance()->registerHintTarget("stand_btn", mStandButton->getHandle());
+
+    mStopFlyingButton = getChild<LLButton>("stop_fly_btn");
+    //mStopFlyingButton->setCommitCallback(boost::bind(&LLFloaterMove::setFlyingMode, false));
+    mStopFlyingButton->setCommitCallback(boost::bind(&LLPanelStandStopFlying::onStopFlyingButtonClick, this));
+    mStopFlyingButton->setVisible(false);
+
+    gViewerWindow->setOnWorldViewRectUpdated(boost::bind(&LLPanelStandStopFlying::updatePosition, this));
+
+    return true;
+}
+
+//virtual
+void LLPanelStandStopFlying::setVisible(bool visible)
+{
+    //we dont need to show the panel if these buttons are not activated
+    if (gAgentCamera.getCameraMode() == CAMERA_MODE_MOUSELOOK) visible = false;
+
+    if (visible)
+    {
+        updatePosition();
+    }
+
+    // do not change parent visibility in case panel is attached into Move Floater: EXT-3632, EXT-4646
+    if (!mAttached)
+    {
+        //change visibility of parent layout_panel to animate in/out. EXT-2504
+        if (getParent()) getParent()->setVisible(visible);
+    }
+
+    // also change own visibility to avoid displaying the panel in mouselook (broken when EXT-2504 was implemented).
+    // See EXT-4718.
+    LLPanel::setVisible(visible);
+}
+
+bool LLPanelStandStopFlying::handleToolTip(S32 x, S32 y, MASK mask)
+{
+    LLToolTipMgr::instance().unblockToolTips();
+
+    if (mStandButton->getVisible())
+    {
+        LLToolTipMgr::instance().show(mStandButton->getToolTip());
+    }
+    else if (mStopFlyingButton->getVisible())
+    {
+        LLToolTipMgr::instance().show(mStopFlyingButton->getToolTip());
+    }
+
+    return LLPanel::handleToolTip(x, y, mask);
+}
+
+void LLPanelStandStopFlying::reparent(LLFloaterMove* move_view)
+{
+    LLPanel* parent = dynamic_cast<LLPanel*>(getParent());
+    if (!parent)
+    {
+        LL_WARNS() << "Stand/stop flying panel parent is unset, already attached?: " << mAttached << ", new parent: " << (move_view == NULL ? "NULL" : "Move Floater") << LL_ENDL;
+        return;
+    }
+
+    if (move_view != NULL)
+    {
+        llassert(move_view != parent); // sanity check
+
+        // Save our original container.
+        if (!mOriginalParent.get())
+            mOriginalParent = parent->getHandle();
+
+        // Attach to movement controls.
+        parent->removeChild(this);
+        move_view->addChild(this);
+        // Origin must be set by movement controls.
+        mAttached = true;
+    }
+    else
+    {
+        if (!mOriginalParent.get())
+        {
+            LL_WARNS() << "Original parent of the stand / stop flying panel not found" << LL_ENDL;
+            return;
+        }
+
+        // Detach from movement controls.
+        parent->removeChild(this);
+        mOriginalParent.get()->addChild(this);
+        // update parent with self visibility (it is changed in setVisible()). EXT-4743
+        mOriginalParent.get()->setVisible(getVisible());
+
+        mAttached = false;
+        updatePosition(); // don't defer until next draw() to avoid flicker
+    }
+}
+
+//////////////////////////////////////////////////////////////////////////
+// Private Section
+//////////////////////////////////////////////////////////////////////////
+
+//static
+LLPanelStandStopFlying* LLPanelStandStopFlying::getStandStopFlyingPanel()
+{
+    LLPanelStandStopFlying* panel = new LLPanelStandStopFlying();
+    panel->buildFromFile("panel_stand_stop_flying.xml");
+
+    panel->setVisible(false);
+    //LLUI::getInstance()->getRootView()->addChild(panel);
+
+    LL_INFOS() << "Build LLPanelStandStopFlying panel" << LL_ENDL;
+
+    panel->updatePosition();
+    return panel;
+}
+
+void LLPanelStandStopFlying::onStandButtonClick()
+{
+    LLFirstUse::sit(false);
+
+    LLSelectMgr::getInstance()->deselectAllForStandingUp();
+    gAgent.setControlFlags(AGENT_CONTROL_STAND_UP);
+
+    setFocus(false);
+}
+
+void LLPanelStandStopFlying::onStopFlyingButtonClick()
+{
+    gAgent.setFlying(false);
+
+    setFocus(false); // EXT-482
+}
+
+/**
+ * Updates position of the Stand & Stop Flying panel to be center aligned with Move button.
+ */
+void LLPanelStandStopFlying::updatePosition()
+{
+    if (mAttached) return;
+
+    S32 bottom_tb_center = 0;
+    if (LLToolBar* toolbar_bottom = gToolBarView->getToolbar(LLToolBarEnums::TOOLBAR_BOTTOM))
+    {
+        bottom_tb_center = toolbar_bottom->getRect().getCenterX();
+    }
+
+    S32 left_tb_width = 0;
+    if (LLToolBar* toolbar_left = gToolBarView->getToolbar(LLToolBarEnums::TOOLBAR_LEFT))
+    {
+        left_tb_width = toolbar_left->getRect().getWidth();
+    }
+
+    if (gToolBarView != NULL && gToolBarView->getToolbar(LLToolBarEnums::TOOLBAR_LEFT)->hasButtons())
+    {
+        S32 x_pos = bottom_tb_center - getRect().getWidth() / 2 - left_tb_width;
+        setOrigin( x_pos, 0);
+    }
+    else
+    {
+        S32 x_pos = bottom_tb_center - getRect().getWidth() / 2;
+        setOrigin( x_pos, 0);
+    }
+}
+
+// EOF