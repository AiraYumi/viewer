--- conflicted
+++ resolved
@@ -1716,16 +1716,9 @@
         }
         else
         {
-<<<<<<< HEAD
-            U32 desired_size = MAX_IMAGE_SIZE_DEFAULT; // MAX_IMAGE_SIZE_DEFAULT = 2048 and max size ever is 4096
             if(!mKnownDrawWidth || !mKnownDrawHeight || getFullWidth() <= mKnownDrawWidth || getFullHeight() <= mKnownDrawHeight)
             {
-                if ((U32)getFullWidth() > desired_size || (U32)getFullHeight() > desired_size)
-=======
-            if(!mKnownDrawWidth || !mKnownDrawHeight || (S32)mFullWidth <= mKnownDrawWidth || (S32)mFullHeight <= mKnownDrawHeight)
-            {
-                if (mFullWidth > max_tex_res || mFullHeight > max_tex_res)
->>>>>>> 9159922b
+                if ((U32)getFullWidth() > max_tex_res || (U32)getFullHeight() > max_tex_res)
                 {
                     mDesiredDiscardLevel = 1;
                 }
@@ -3014,17 +3007,8 @@
         discard_level = floorf(discard_level);
 
         F32 min_discard = 0.f;
-<<<<<<< HEAD
-        U32 desired_size = MAX_IMAGE_SIZE_DEFAULT; // MAX_IMAGE_SIZE_DEFAULT = 2048 and max size ever is 4096
-        if (mBoostLevel <= LLGLTexture::BOOST_SCULPTED)
-        {
-            desired_size = DESIRED_NORMAL_TEXTURE_SIZE;
-        }
-        if ((U32)getFullWidth() > desired_size || (U32)getFullHeight() > desired_size)
-        {
-=======
-        if (mFullWidth > max_tex_res || mFullHeight > max_tex_res)
->>>>>>> 9159922b
+        if ((U32)getFullWidth() > max_tex_res || (U32)getFullHeight() > max_tex_res)
+        {
             min_discard = 1.f;
         }
 
