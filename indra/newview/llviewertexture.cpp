
/**
 * @file llviewertexture.cpp
 * @brief Object which handles a received image (and associated texture(s))
 *
 * $LicenseInfo:firstyear=2000&license=viewerlgpl$
 * Second Life Viewer Source Code
 * Copyright (C) 2010, Linden Research, Inc.
 *
 * This library is free software; you can redistribute it and/or
 * modify it under the terms of the GNU Lesser General Public
 * License as published by the Free Software Foundation;
 * version 2.1 of the License only.
 *
 * This library is distributed in the hope that it will be useful,
 * but WITHOUT ANY WARRANTY; without even the implied warranty of
 * MERCHANTABILITY or FITNESS FOR A PARTICULAR PURPOSE.  See the GNU
 * Lesser General Public License for more details.
 *
 * You should have received a copy of the GNU Lesser General Public
 * License along with this library; if not, write to the Free Software
 * Foundation, Inc., 51 Franklin Street, Fifth Floor, Boston, MA  02110-1301  USA
 *
 * Linden Research, Inc., 945 Battery Street, San Francisco, CA  94111  USA
 * $/LicenseInfo$
 */

#include "llviewerprecompiledheaders.h"

#include "llviewertexture.h"

// Library includes
#include "llmath.h"
#include "llerror.h"
#include "llgl.h"
#include "llglheaders.h"
#include "llhost.h"
#include "llimage.h"
#include "llimagebmp.h"
#include "llimagej2c.h"
#include "llimagetga.h"
#include "llstl.h"
#include "message.h"
#include "lltimer.h"
#include "v4coloru.h"
#include "llnotificationsutil.h"

// viewer includes
#include "llimagegl.h"
#include "lldrawpool.h"
#include "lltexturefetch.h"
#include "llviewertexturelist.h"
#include "llviewercontrol.h"
#include "pipeline.h"
#include "llappviewer.h"
#include "llface.h"
#include "llviewercamera.h"
#include "lltextureentry.h"
#include "lltexturemanagerbridge.h"
#include "llmediaentry.h"
#include "llvovolume.h"
#include "llviewermedia.h"
#include "lltexturecache.h"
#include "llviewerwindow.h"
#include "llwindow.h"
///////////////////////////////////////////////////////////////////////////////

// statics
LLPointer<LLViewerTexture>        LLViewerTexture::sNullImagep = nullptr;
LLPointer<LLViewerTexture>        LLViewerTexture::sBlackImagep = nullptr;
LLPointer<LLViewerTexture>        LLViewerTexture::sCheckerBoardImagep = nullptr;
LLPointer<LLViewerFetchedTexture> LLViewerFetchedTexture::sMissingAssetImagep = nullptr;
LLPointer<LLViewerFetchedTexture> LLViewerFetchedTexture::sWhiteImagep = nullptr;
LLPointer<LLViewerFetchedTexture> LLViewerFetchedTexture::sDefaultParticleImagep = nullptr;
LLPointer<LLViewerFetchedTexture> LLViewerFetchedTexture::sDefaultImagep = nullptr;
LLPointer<LLViewerFetchedTexture> LLViewerFetchedTexture::sSmokeImagep = nullptr;
LLPointer<LLViewerFetchedTexture> LLViewerFetchedTexture::sFlatNormalImagep = nullptr;
LLPointer<LLViewerFetchedTexture> LLViewerFetchedTexture::sDefaultIrradiancePBRp;
LLViewerMediaTexture::media_map_t LLViewerMediaTexture::sMediaMap;
LLTexturePipelineTester* LLViewerTextureManager::sTesterp = nullptr;
F32 LLViewerFetchedTexture::sMaxVirtualSize = 8192.f*8192.f;

const std::string sTesterName("TextureTester");

S32 LLViewerTexture::sImageCount = 0;
S32 LLViewerTexture::sRawCount = 0;
S32 LLViewerTexture::sAuxCount = 0;
LLFrameTimer LLViewerTexture::sEvaluationTimer;
F32 LLViewerTexture::sDesiredDiscardBias = 0.f;

S32 LLViewerTexture::sMaxSculptRez = 128; //max sculpt image size
constexpr S32 MAX_CACHED_RAW_IMAGE_AREA = 64 * 64;
const S32 MAX_CACHED_RAW_SCULPT_IMAGE_AREA = LLViewerTexture::sMaxSculptRez * LLViewerTexture::sMaxSculptRez;
constexpr S32 MAX_CACHED_RAW_TERRAIN_IMAGE_AREA = 128 * 128;
constexpr S32 DEFAULT_ICON_DIMENSIONS = 32;
constexpr S32 DEFAULT_THUMBNAIL_DIMENSIONS = 256;
U32 LLViewerTexture::sMinLargeImageSize = 65536; //256 * 256.
U32 LLViewerTexture::sMaxSmallImageSize = MAX_CACHED_RAW_IMAGE_AREA;
bool LLViewerTexture::sFreezeImageUpdates = false;
F32 LLViewerTexture::sCurrentTime = 0.0f;

constexpr F32 MEMORY_CHECK_WAIT_TIME = 1.0f;
constexpr F32 MIN_VRAM_BUDGET = 768.f;
F32 LLViewerTexture::sFreeVRAMMegabytes = MIN_VRAM_BUDGET;

LLViewerTexture::EDebugTexels LLViewerTexture::sDebugTexelsMode = LLViewerTexture::DEBUG_TEXELS_OFF;

const F64 log_2 = log(2.0);

#if ADDRESS_SIZE == 32
const U32 DESIRED_NORMAL_TEXTURE_SIZE = (U32)LLViewerFetchedTexture::MAX_IMAGE_SIZE_DEFAULT / 2;
#else
const U32 DESIRED_NORMAL_TEXTURE_SIZE = (U32)LLViewerFetchedTexture::MAX_IMAGE_SIZE_DEFAULT;
#endif

//----------------------------------------------------------------------------------------------
//namespace: LLViewerTextureAccess
//----------------------------------------------------------------------------------------------

LLLoadedCallbackEntry::LLLoadedCallbackEntry(loaded_callback_func cb,
                      S32 discard_level,
                      bool need_imageraw, // Needs image raw for the callback
                      void* userdata,
                      LLLoadedCallbackEntry::source_callback_list_t* src_callback_list,
                      LLViewerFetchedTexture* target,
                      bool pause)
    : mCallback(cb),
      mLastUsedDiscard(MAX_DISCARD_LEVEL+1),
      mDesiredDiscard(discard_level),
      mNeedsImageRaw(need_imageraw),
      mUserData(userdata),
      mSourceCallbackList(src_callback_list),
      mPaused(pause)
{
    if(mSourceCallbackList)
    {
        mSourceCallbackList->insert(LLTextureKey(target->getID(), (ETexListType)target->getTextureListType()));
    }
}

LLLoadedCallbackEntry::~LLLoadedCallbackEntry()
{
}

void LLLoadedCallbackEntry::removeTexture(LLViewerFetchedTexture* tex)
{
    if (mSourceCallbackList && tex)
    {
        mSourceCallbackList->erase(LLTextureKey(tex->getID(), (ETexListType)tex->getTextureListType()));
    }
}

//static
void LLLoadedCallbackEntry::cleanUpCallbackList(LLLoadedCallbackEntry::source_callback_list_t* callback_list)
{
    //clear texture callbacks.
    if(callback_list && !callback_list->empty())
    {
        for(LLLoadedCallbackEntry::source_callback_list_t::iterator iter = callback_list->begin();
                iter != callback_list->end(); ++iter)
        {
            LLViewerFetchedTexture* tex = gTextureList.findImage(*iter);
            if(tex)
            {
                tex->deleteCallbackEntry(callback_list);
            }
        }
        callback_list->clear();
    }
}

LLViewerMediaTexture* LLViewerTextureManager::createMediaTexture(const LLUUID &media_id, bool usemipmaps, LLImageGL* gl_image)
{
    return new LLViewerMediaTexture(media_id, usemipmaps, gl_image);
}

void LLViewerTextureManager::findFetchedTextures(const LLUUID& id, std::vector<LLViewerFetchedTexture*> &output)
{
    return gTextureList.findTexturesByID(id, output);
}

void  LLViewerTextureManager::findTextures(const LLUUID& id, std::vector<LLViewerTexture*> &output)
{
    LL_PROFILE_ZONE_SCOPED_CATEGORY_TEXTURE;
    std::vector<LLViewerFetchedTexture*> fetched_output;
    gTextureList.findTexturesByID(id, fetched_output);
    std::vector<LLViewerFetchedTexture*>::iterator iter = fetched_output.begin();
    while (iter != fetched_output.end())
    {
        output.push_back(*iter);
        iter++;
    }

    //search media texture list
    if (output.empty())
    {
        LLViewerTexture* tex;
        tex = LLViewerTextureManager::findMediaTexture(id);
        if (tex)
        {
            output.push_back(tex);
        }
    }

}

LLViewerFetchedTexture* LLViewerTextureManager::findFetchedTexture(const LLUUID& id, S32 tex_type)
{
    LL_PROFILE_ZONE_SCOPED_CATEGORY_TEXTURE;
    return gTextureList.findImage(id, (ETexListType)tex_type);
}

LLViewerMediaTexture* LLViewerTextureManager::findMediaTexture(const LLUUID &media_id)
{
    return LLViewerMediaTexture::findMediaTexture(media_id);
}

LLViewerMediaTexture*  LLViewerTextureManager::getMediaTexture(const LLUUID& id, bool usemipmaps, LLImageGL* gl_image)
{
    LLViewerMediaTexture* tex = LLViewerMediaTexture::findMediaTexture(id);
    if(!tex)
    {
        tex = LLViewerTextureManager::createMediaTexture(id, usemipmaps, gl_image);
    }

    tex->initVirtualSize();

    return tex;
}

LLViewerFetchedTexture* LLViewerTextureManager::staticCastToFetchedTexture(LLTexture* tex, bool report_error)
{
    if(!tex)
    {
        return NULL;
    }

    S8 type = tex->getType();
    if(type == LLViewerTexture::FETCHED_TEXTURE || type == LLViewerTexture::LOD_TEXTURE)
    {
        return static_cast<LLViewerFetchedTexture*>(tex);
    }

    if(report_error)
    {
        LL_ERRS() << "not a fetched texture type: " << type << LL_ENDL;
    }

    return NULL;
}

LLPointer<LLViewerTexture> LLViewerTextureManager::getLocalTexture(bool usemipmaps, bool generate_gl_tex)
{
    LLPointer<LLViewerTexture> tex = new LLViewerTexture(usemipmaps);
    if(generate_gl_tex)
    {
        tex->generateGLTexture();
        tex->setCategory(LLGLTexture::LOCAL);
    }
    return tex;
}
LLPointer<LLViewerTexture> LLViewerTextureManager::getLocalTexture(const LLUUID& id, bool usemipmaps, bool generate_gl_tex)
{
    LLPointer<LLViewerTexture> tex = new LLViewerTexture(id, usemipmaps);
    if(generate_gl_tex)
    {
        tex->generateGLTexture();
        tex->setCategory(LLGLTexture::LOCAL);
    }
    return tex;
}
LLPointer<LLViewerTexture> LLViewerTextureManager::getLocalTexture(const LLImageRaw* raw, bool usemipmaps)
{
    LLPointer<LLViewerTexture> tex = new LLViewerTexture(raw, usemipmaps);
    tex->setCategory(LLGLTexture::LOCAL);
    return tex;
}
LLPointer<LLViewerTexture> LLViewerTextureManager::getLocalTexture(const U32 width, const U32 height, const U8 components, bool usemipmaps, bool generate_gl_tex)
{
    LLPointer<LLViewerTexture> tex = new LLViewerTexture(width, height, components, usemipmaps);
    if(generate_gl_tex)
    {
        tex->generateGLTexture();
        tex->setCategory(LLGLTexture::LOCAL);
    }
    return tex;
}

LLViewerFetchedTexture* LLViewerTextureManager::getFetchedTexture(const LLImageRaw* raw, FTType type, bool usemipmaps)
{
    LLImageDataSharedLock lock(raw);
    LLViewerFetchedTexture* ret = new LLViewerFetchedTexture(raw, type, usemipmaps);
    gTextureList.addImage(ret, TEX_LIST_STANDARD);
    return ret;
}

LLViewerFetchedTexture* LLViewerTextureManager::getFetchedTexture(
                                                   const LLUUID &image_id,
                                                   FTType f_type,
                                                   bool usemipmaps,
                                                   LLViewerTexture::EBoostLevel boost_priority,
                                                   S8 texture_type,
                                                   LLGLint internal_format,
                                                   LLGLenum primary_format,
                                                   LLHost request_from_host)
{
    return gTextureList.getImage(image_id, f_type, usemipmaps, boost_priority, texture_type, internal_format, primary_format, request_from_host);
}

LLViewerFetchedTexture* LLViewerTextureManager::getFetchedTextureFromFile(
                                                   const std::string& filename,
                                                   FTType f_type,
                                                   bool usemipmaps,
                                                   LLViewerTexture::EBoostLevel boost_priority,
                                                   S8 texture_type,
                                                   LLGLint internal_format,
                                                   LLGLenum primary_format,
                                                   const LLUUID& force_id)
{
    return gTextureList.getImageFromFile(filename, f_type, usemipmaps, boost_priority, texture_type, internal_format, primary_format, force_id);
}

//static
LLViewerFetchedTexture* LLViewerTextureManager::getFetchedTextureFromUrl(const std::string& url,
                                     FTType f_type,
                                     bool usemipmaps,
                                     LLViewerTexture::EBoostLevel boost_priority,
                                     S8 texture_type,
                                     LLGLint internal_format,
                                     LLGLenum primary_format,
                                     const LLUUID& force_id
                                     )
{
    return gTextureList.getImageFromUrl(url, f_type, usemipmaps, boost_priority, texture_type, internal_format, primary_format, force_id);
}

//static
LLImageRaw* LLViewerTextureManager::getRawImageFromMemory(const U8* data, U32 size, std::string_view mimetype)
{
    return gTextureList.getRawImageFromMemory(data, size, mimetype);
}

//static
LLViewerFetchedTexture* LLViewerTextureManager::getFetchedTextureFromMemory(const U8* data, U32 size, std::string_view mimetype)
{
    return gTextureList.getImageFromMemory(data, size, mimetype);
}

LLViewerFetchedTexture* LLViewerTextureManager::getFetchedTextureFromHost(const LLUUID& image_id, FTType f_type, LLHost host)
{
    return gTextureList.getImageFromHost(image_id, f_type, host);
}

// Create a bridge to the viewer texture manager.
class LLViewerTextureManagerBridge : public LLTextureManagerBridge
{
    /*virtual*/ LLPointer<LLGLTexture> getLocalTexture(bool usemipmaps = true, bool generate_gl_tex = true)
    {
        return LLViewerTextureManager::getLocalTexture(usemipmaps, generate_gl_tex);
    }

    /*virtual*/ LLPointer<LLGLTexture> getLocalTexture(const U32 width, const U32 height, const U8 components, bool usemipmaps, bool generate_gl_tex = true)
    {
        return LLViewerTextureManager::getLocalTexture(width, height, components, usemipmaps, generate_gl_tex);
    }

    /*virtual*/ LLGLTexture* getFetchedTexture(const LLUUID &image_id)
    {
        return LLViewerTextureManager::getFetchedTexture(image_id);
    }
};


void LLViewerTextureManager::init()
{
    {
        LLPointer<LLImageRaw> raw = new LLImageRaw(1,1,3);
        raw->clear(0x77, 0x77, 0x77, 0xFF);
        LLViewerTexture::sNullImagep = LLViewerTextureManager::getLocalTexture(raw.get(), true);
    }

    const S32 dim = 128;
    LLPointer<LLImageRaw> image_raw = new LLImageRaw(dim,dim,3);
    U8* data = image_raw->getData();

    memset(data, 0, dim * dim * 3);
    LLViewerTexture::sBlackImagep = LLViewerTextureManager::getLocalTexture(image_raw.get(), true);

#if 1
    LLPointer<LLViewerFetchedTexture> imagep = LLViewerTextureManager::getFetchedTexture(IMG_DEFAULT);
    LLViewerFetchedTexture::sDefaultImagep = imagep;

    for (S32 i = 0; i<dim; i++)
    {
        for (S32 j = 0; j<dim; j++)
        {
#if 0
            const S32 border = 2;
            if (i<border || j<border || i>=(dim-border) || j>=(dim-border))
            {
                *data++ = 0xff;
                *data++ = 0xff;
                *data++ = 0xff;
            }
            else
#endif
            {
                *data++ = 0x7f;
                *data++ = 0x7f;
                *data++ = 0x7f;
            }
        }
    }
    imagep->createGLTexture(0, image_raw);
    image_raw = NULL;
#else
    LLViewerFetchedTexture::sDefaultImagep = LLViewerTextureManager::getFetchedTexture(IMG_DEFAULT, true, LLGLTexture::BOOST_UI);
#endif
    LLViewerFetchedTexture::sDefaultImagep->dontDiscard();
    LLViewerFetchedTexture::sDefaultImagep->setCategory(LLGLTexture::OTHER);

    image_raw = new LLImageRaw(32,32,3);
    data = image_raw->getData();

    for (S32 i = 0; i < (32*32*3); i+=3)
    {
        S32 x = (i % (32*3)) / (3*16);
        S32 y = i / (32*3*16);
        U8 color = ((x + y) % 2) * 255;
        data[i] = color;
        data[i+1] = color;
        data[i+2] = color;
    }

    LLViewerTexture::sCheckerBoardImagep = LLViewerTextureManager::getLocalTexture(image_raw.get(), true);

    LLViewerTexture::initClass();

    // Create a texture manager bridge.
    gTextureManagerBridgep = new LLViewerTextureManagerBridge;

    if (LLMetricPerformanceTesterBasic::isMetricLogRequested(sTesterName) && !LLMetricPerformanceTesterBasic::getTester(sTesterName))
    {
        sTesterp = new LLTexturePipelineTester();
        if (!sTesterp->isValid())
        {
            delete sTesterp;
            sTesterp = NULL;
        }
    }
}

void LLViewerTextureManager::cleanup()
{
    stop_glerror();

    delete gTextureManagerBridgep;
    LLImageGL::sDefaultGLTexture = NULL;
    LLViewerTexture::sNullImagep = NULL;
    LLViewerTexture::sBlackImagep = NULL;
    LLViewerTexture::sCheckerBoardImagep = NULL;
    LLViewerFetchedTexture::sDefaultImagep = NULL;
    LLViewerFetchedTexture::sSmokeImagep = NULL;
    LLViewerFetchedTexture::sMissingAssetImagep = NULL;
    LLTexUnit::sWhiteTexture = 0;
    LLViewerFetchedTexture::sWhiteImagep = NULL;

    LLViewerFetchedTexture::sFlatNormalImagep = NULL;
    LLViewerFetchedTexture::sDefaultIrradiancePBRp = NULL;

    LLViewerMediaTexture::cleanUpClass();
}

//----------------------------------------------------------------------------------------------
//----------------------------------------------------------------------------------------------
//start of LLViewerTexture
//----------------------------------------------------------------------------------------------
// static
void LLViewerTexture::initClass()
{
    LLImageGL::sDefaultGLTexture = LLViewerFetchedTexture::sDefaultImagep->getGLTexture();
}

//static
void LLViewerTexture::updateClass()
{
    LL_PROFILE_ZONE_SCOPED_CATEGORY_TEXTURE;
    sCurrentTime = gFrameTimeSeconds;

    LLTexturePipelineTester* tester = (LLTexturePipelineTester*)LLMetricPerformanceTesterBasic::getTester(sTesterName);
    if (tester)
    {
        tester->update();
    }

    LLViewerMediaTexture::updateClass();

    static LLCachedControl<U32> max_vram_budget(gSavedSettings, "RenderMaxVRAMBudget", 0);

    F64 texture_bytes_alloc = LLImageGL::getTextureBytesAllocated() / 1024.0 / 512.0;
    F64 vertex_bytes_alloc = LLVertexBuffer::getBytesAllocated() / 1024.0 / 512.0;

    // get an estimate of how much video memory we're using
    // NOTE: our metrics miss about half the vram we use, so this biases high but turns out to typically be within 5% of the real number
    F32 used = (F32)ll_round(texture_bytes_alloc + vertex_bytes_alloc);

    F32 budget = max_vram_budget == 0 ? (F32)gGLManager.mVRAM : (F32)max_vram_budget;

    // Try to leave at least half a GB for everyone else and for bias,
    // but keep at least 768MB for ourselves
    // Viewer can 'overshoot' target when scene changes, if viewer goes over budget it
    // can negatively impact performance, so leave 20% of a breathing room for
    // 'bias' calculation to kick in.
    F32 target = llmax(llmin(budget - 512.f, budget * 0.8f), MIN_VRAM_BUDGET);
    sFreeVRAMMegabytes = target - used;

    F32 over_pct = (used - target) / target;

    bool is_sys_low = isSystemMemoryLow();
    bool is_low = is_sys_low || over_pct > 0.f;

    static bool was_low = false;
    static bool was_sys_low = false;

    if (is_low && !was_low)
    {
        // slam to 1.5 bias the moment we hit low memory (discards off screen textures immediately)
        sDesiredDiscardBias = llmax(sDesiredDiscardBias, 1.5f);

        if (is_sys_low || over_pct > 2.f)
        { // if we're low on system memory, emergency purge off screen textures to avoid a death spiral
            LL_WARNS() << "Low system memory detected, emergency downrezzing off screen textures" << LL_ENDL;
            for (auto& image : gTextureList)
            {
                gTextureList.updateImageDecodePriority(image, false /*will modify gTextureList otherwise!*/);
            }
        }
    }

    was_low = is_low;
    was_sys_low = is_sys_low;

    if (is_low)
    {
        // ramp up discard bias over time to free memory
        if (sEvaluationTimer.getElapsedTimeF32() > MEMORY_CHECK_WAIT_TIME)
        {
            static LLCachedControl<F32> low_mem_min_discard_increment(gSavedSettings, "RenderLowMemMinDiscardIncrement", .1f);

            F32 increment = low_mem_min_discard_increment + llmax(over_pct, 0.f);
            sDesiredDiscardBias += increment * gFrameIntervalSeconds;
        }
    }
    else
    {
        // don't execute above until the slam to 1.5 has a chance to take effect
        sEvaluationTimer.reset();

        // lower discard bias over time when free memory is available
        if (sDesiredDiscardBias > 1.f && over_pct < 0.f)
        {
            sDesiredDiscardBias -= gFrameIntervalSeconds * 0.01f;
        }
    }

    // set to max discard bias if the window has been backgrounded for a while
    static F32 last_desired_discard_bias = 1.f;
    static bool was_backgrounded = false;
    static LLFrameTimer backgrounded_timer;
    static LLCachedControl<F32> minimized_discard_time(gSavedSettings, "TextureDiscardMinimizedTime", 1.f);
    static LLCachedControl<F32> backgrounded_discard_time(gSavedSettings, "TextureDiscardBackgroundedTime", 60.f);

    bool in_background = (gViewerWindow && !gViewerWindow->getWindow()->getVisible()) || !gFocusMgr.getAppHasFocus();
    bool is_minimized  = gViewerWindow && gViewerWindow->getWindow()->getMinimized() && in_background;
    if (in_background)
    {
        F32 discard_time = is_minimized ? minimized_discard_time : backgrounded_discard_time;
        if (discard_time > 0.f && backgrounded_timer.getElapsedTimeF32() > discard_time)
        {
            if (!was_backgrounded)
            {
                std::string notification_name;
                std::string setting;
                if (is_minimized)
                {
                    notification_name = "TextureDiscardMinimized";
                    setting           = "TextureDiscardMinimizedTime";
                }
                else
                {
                    notification_name = "TextureDiscardBackgrounded";
                    setting           = "TextureDiscardBackgroundedTime";
                }

                LL_INFOS() << "Viewer was " << (is_minimized ? "minimized" : "backgrounded") << " for " << discard_time
                           << "s, freeing up video memory." << LL_ENDL;

                LLNotificationsUtil::add(notification_name, llsd::map("DELAY", discard_time), LLSD(),
                                         [=](const LLSD& notification, const LLSD& response)
                                         {
                                             if (response["Cancel_okcancelignore"].asBoolean())
                                             {
                                                 LL_INFOS() << "User chose to disable texture discard on " <<  (is_minimized ? "minimizing." : "backgrounding.") << LL_ENDL;
                                                 gSavedSettings.setF32(setting, -1.f);
                                             }
                                         });
                last_desired_discard_bias = sDesiredDiscardBias;
                was_backgrounded = true;
            }
            sDesiredDiscardBias = 5.f;
        }
    }
    else
    {
        backgrounded_timer.reset();
        if (was_backgrounded)
        { // if the viewer was backgrounded
            LL_INFOS() << "Viewer is no longer backgrounded or minimized, resuming normal texture usage." << LL_ENDL;
            was_backgrounded = false;
            sDesiredDiscardBias = last_desired_discard_bias;
        }
    }

    sDesiredDiscardBias = llclamp(sDesiredDiscardBias, 1.f, 5.f);

    LLViewerTexture::sFreezeImageUpdates = false;
}

//static
bool LLViewerTexture::isSystemMemoryLow()
{
    static LLFrameTimer timer;
    static U32Megabytes physical_res = U32Megabytes(U32_MAX);

    static LLCachedControl<U32> min_free_main_memory(gSavedSettings, "RenderMinFreeMainMemoryThreshold", 512);
    const U32Megabytes MIN_FREE_MAIN_MEMORY(min_free_main_memory);

    if (timer.getElapsedTimeF32() < MEMORY_CHECK_WAIT_TIME) //call this once per second.
    {
        return physical_res < MIN_FREE_MAIN_MEMORY;
    }

    timer.reset();

    LLMemory::updateMemoryInfo();
    physical_res = LLMemory::getAvailableMemKB();
    return physical_res < MIN_FREE_MAIN_MEMORY;
}

//end of static functions
//-------------------------------------------------------------------------------------------
const U32 LLViewerTexture::sCurrentFileVersion = 1;

LLViewerTexture::LLViewerTexture(bool usemipmaps) :
    LLGLTexture(usemipmaps)
{
    init(true);

    mID.generate();
    sImageCount++;
}

LLViewerTexture::LLViewerTexture(const LLUUID& id, bool usemipmaps) :
    LLGLTexture(usemipmaps),
    mID(id)
{
    init(true);

    sImageCount++;
}

LLViewerTexture::LLViewerTexture(const U32 width, const U32 height, const U8 components, bool usemipmaps)  :
    LLGLTexture(width, height, components, usemipmaps)
{
    init(true);

    mID.generate();
    sImageCount++;
}

LLViewerTexture::LLViewerTexture(const LLImageRaw* raw, bool usemipmaps) :
    LLGLTexture(raw, usemipmaps)
{
    init(true);

    mID.generate();
    sImageCount++;
}

LLViewerTexture::~LLViewerTexture()
{
    // LL_DEBUGS("Avatar") << mID << LL_ENDL;
    cleanup();
    sImageCount--;
}

// virtual
void LLViewerTexture::init(bool firstinit)
{
    mMaxVirtualSize = 0.f;
    mMaxVirtualSizeResetInterval = 1;
    mMaxVirtualSizeResetCounter = mMaxVirtualSizeResetInterval;
    mParcelMedia = NULL;

    memset(&mNumVolumes, 0, sizeof(U32)* LLRender::NUM_VOLUME_TEXTURE_CHANNELS);
    mVolumeList[LLRender::LIGHT_TEX].clear();
    mVolumeList[LLRender::SCULPT_TEX].clear();

    for (U32 i = 0; i < LLRender::NUM_TEXTURE_CHANNELS; i++)
    {
        mNumFaces[i] = 0;
        mFaceList[i].clear();
    }

    mMainQueue  = LL::WorkQueue::getInstance("mainloop");
    mImageQueue = LL::WorkQueue::getInstance("LLImageGL");
}

//virtual
S8 LLViewerTexture::getType() const
{
    return LLViewerTexture::LOCAL_TEXTURE;
}

void LLViewerTexture::cleanup()
{
    if (LLAppViewer::getTextureFetch())
    {
        LLAppViewer::getTextureFetch()->updateRequestPriority(mID, 0.f);
    }

    mFaceList[LLRender::DIFFUSE_MAP].clear();
    mFaceList[LLRender::NORMAL_MAP].clear();
    mFaceList[LLRender::SPECULAR_MAP].clear();
    mVolumeList[LLRender::LIGHT_TEX].clear();
    mVolumeList[LLRender::SCULPT_TEX].clear();
}

// virtual
void LLViewerTexture::dump()
{
    LL_PROFILE_ZONE_SCOPED_CATEGORY_TEXTURE;
    LLGLTexture::dump();

    LL_INFOS() << "LLViewerTexture"
            << " mID " << mID
            << LL_ENDL;
}

void LLViewerTexture::setBoostLevel(S32 level)
{
    if(mBoostLevel != level)
    {
        mBoostLevel = level;
        if(mBoostLevel != LLViewerTexture::BOOST_NONE &&
            mBoostLevel != LLViewerTexture::BOOST_SELECTED &&
            mBoostLevel != LLViewerTexture::BOOST_ICON &&
            mBoostLevel != LLViewerTexture::BOOST_THUMBNAIL)
        {
            setNoDelete();
        }
    }

    // strongly encourage anything boosted to load at full res
    if (mBoostLevel >= LLViewerTexture::BOOST_HIGH)
    {
        mMaxVirtualSize = 2048.f * 2048.f;
    }
}

bool LLViewerTexture::isActiveFetching()
{
    return false;
}

bool LLViewerTexture::bindDebugImage(const S32 stage)
{
    LL_PROFILE_ZONE_SCOPED_CATEGORY_TEXTURE;
    if (stage < 0) return false;

    bool res = true;
    if (LLViewerTexture::sCheckerBoardImagep.notNull() && (this != LLViewerTexture::sCheckerBoardImagep.get()))
    {
        res = gGL.getTexUnit(stage)->bind(LLViewerTexture::sCheckerBoardImagep);
    }

    if(!res)
    {
        return bindDefaultImage(stage);
    }

    return res;
}

bool LLViewerTexture::bindDefaultImage(S32 stage)
{
    LL_PROFILE_ZONE_SCOPED_CATEGORY_TEXTURE;
    if (stage < 0) return false;

    bool res = true;
    if (LLViewerFetchedTexture::sDefaultImagep.notNull() && (this != LLViewerFetchedTexture::sDefaultImagep.get()))
    {
        // use default if we've got it
        res = gGL.getTexUnit(stage)->bind(LLViewerFetchedTexture::sDefaultImagep);
    }
    if (!res && LLViewerTexture::sNullImagep.notNull() && (this != LLViewerTexture::sNullImagep))
    {
        res = gGL.getTexUnit(stage)->bind(LLViewerTexture::sNullImagep);
    }
    if (!res)
    {
        LL_WARNS() << "LLViewerTexture::bindDefaultImage failed." << LL_ENDL;
    }
    stop_glerror();

    LLTexturePipelineTester* tester = (LLTexturePipelineTester*)LLMetricPerformanceTesterBasic::getTester(sTesterName);
    if (tester)
    {
        tester->updateGrayTextureBinding();
    }
    return res;
}

//virtual
bool LLViewerTexture::isMissingAsset()const
{
    return false;
}

//virtual
void LLViewerTexture::forceImmediateUpdate()
{
}

void LLViewerTexture::addTextureStats(F32 virtual_size, bool needs_gltexture) const
{
    LL_PROFILE_ZONE_SCOPED_CATEGORY_TEXTURE;
    if(needs_gltexture)
    {
        mNeedsGLTexture = true;
    }

    virtual_size = llmin(virtual_size, LLViewerFetchedTexture::sMaxVirtualSize);

    if (virtual_size > mMaxVirtualSize)
    {
        mMaxVirtualSize = virtual_size;
    }
}

void LLViewerTexture::resetTextureStats()
{
    mMaxVirtualSize = 0.0f;
    mMaxVirtualSizeResetCounter = 0;
}

//virtual
F32 LLViewerTexture::getMaxVirtualSize()
{
    return mMaxVirtualSize;
}

//virtual
void LLViewerTexture::setKnownDrawSize(S32 width, S32 height)
{
    //nothing here.
}

//virtual
void LLViewerTexture::addFace(U32 ch, LLFace* facep)
{
    LL_PROFILE_ZONE_SCOPED_CATEGORY_TEXTURE;
    llassert(ch < LLRender::NUM_TEXTURE_CHANNELS);

    if(mNumFaces[ch] >= mFaceList[ch].size())
    {
        mFaceList[ch].resize(2 * mNumFaces[ch] + 1);
    }
    mFaceList[ch][mNumFaces[ch]] = facep;
    facep->setIndexInTex(ch, mNumFaces[ch]);
    mNumFaces[ch]++;
    mLastFaceListUpdateTimer.reset();
}

//virtual
void LLViewerTexture::removeFace(U32 ch, LLFace* facep)
{
    LL_PROFILE_ZONE_SCOPED_CATEGORY_TEXTURE;
    llassert(ch < LLRender::NUM_TEXTURE_CHANNELS);

    if(mNumFaces[ch] > 1)
    {
        S32 index = facep->getIndexInTex(ch);
        llassert(index < (S32)mFaceList[ch].size());
        llassert(index < (S32)mNumFaces[ch]);
        mFaceList[ch][index] = mFaceList[ch][--mNumFaces[ch]];
        mFaceList[ch][index]->setIndexInTex(ch, index);
    }
    else
    {
        mFaceList[ch].clear();
        mNumFaces[ch] = 0;
    }
    mLastFaceListUpdateTimer.reset();
}

S32 LLViewerTexture::getTotalNumFaces() const
{
    S32 ret = 0;

    for (U32 i = 0; i < LLRender::NUM_TEXTURE_CHANNELS; ++i)
    {
        ret += mNumFaces[i];
    }

    return ret;
}

S32 LLViewerTexture::getNumFaces(U32 ch) const
{
    llassert(ch < LLRender::NUM_TEXTURE_CHANNELS);
    return ch < LLRender::NUM_TEXTURE_CHANNELS ? mNumFaces[ch] : 0;
}


//virtual
void LLViewerTexture::addVolume(U32 ch, LLVOVolume* volumep)
{
    LL_PROFILE_ZONE_SCOPED_CATEGORY_TEXTURE;
    if (mNumVolumes[ch] >= mVolumeList[ch].size())
    {
        mVolumeList[ch].resize(2 * mNumVolumes[ch] + 1);
    }
    mVolumeList[ch][mNumVolumes[ch]] = volumep;
    volumep->setIndexInTex(ch, mNumVolumes[ch]);
    mNumVolumes[ch]++;
    mLastVolumeListUpdateTimer.reset();
}

//virtual
void LLViewerTexture::removeVolume(U32 ch, LLVOVolume* volumep)
{
    LL_PROFILE_ZONE_SCOPED_CATEGORY_TEXTURE;
    if (mNumVolumes[ch] > 1)
    {
        S32 index = volumep->getIndexInTex(ch);
        llassert(index < (S32)mVolumeList[ch].size());
        llassert(index < (S32)mNumVolumes[ch]);
        mVolumeList[ch][index] = mVolumeList[ch][--mNumVolumes[ch]];
        mVolumeList[ch][index]->setIndexInTex(ch, index);
    }
    else
    {
        mVolumeList[ch].clear();
        mNumVolumes[ch] = 0;
    }
    mLastVolumeListUpdateTimer.reset();
}

S32 LLViewerTexture::getNumVolumes(U32 ch) const
{
    return mNumVolumes[ch];
}

void LLViewerTexture::reorganizeFaceList()
{
    LL_PROFILE_ZONE_SCOPED_CATEGORY_TEXTURE;
    static const F32 MAX_WAIT_TIME = 20.f; // seconds
    static const U32 MAX_EXTRA_BUFFER_SIZE = 4;

    if(mLastFaceListUpdateTimer.getElapsedTimeF32() < MAX_WAIT_TIME)
    {
        return;
    }

    for (U32 i = 0; i < LLRender::NUM_TEXTURE_CHANNELS; ++i)
    {
        if(mNumFaces[i] + MAX_EXTRA_BUFFER_SIZE > mFaceList[i].size())
    {
        return;
    }

        mFaceList[i].erase(mFaceList[i].begin() + mNumFaces[i], mFaceList[i].end());
    }

    mLastFaceListUpdateTimer.reset();
}

void LLViewerTexture::reorganizeVolumeList()
{
    LL_PROFILE_ZONE_SCOPED_CATEGORY_TEXTURE;
    static const F32 MAX_WAIT_TIME = 20.f; // seconds
    static const U32 MAX_EXTRA_BUFFER_SIZE = 4;


    for (U32 i = 0; i < LLRender::NUM_VOLUME_TEXTURE_CHANNELS; ++i)
    {
        if (mNumVolumes[i] + MAX_EXTRA_BUFFER_SIZE > mVolumeList[i].size())
        {
            return;
        }
    }

    if(mLastVolumeListUpdateTimer.getElapsedTimeF32() < MAX_WAIT_TIME)
    {
        return;
    }

    mLastVolumeListUpdateTimer.reset();
    for (U32 i = 0; i < LLRender::NUM_VOLUME_TEXTURE_CHANNELS; ++i)
    {
        mVolumeList[i].erase(mVolumeList[i].begin() + mNumVolumes[i], mVolumeList[i].end());
    }
}

bool LLViewerTexture::isLargeImage()
{
    return getTexelsPerImage() > LLViewerTexture::sMinLargeImageSize;
}

//virtual
void LLViewerTexture::updateBindStatsForTester()
{
    LLTexturePipelineTester* tester = (LLTexturePipelineTester*)LLMetricPerformanceTesterBasic::getTester(sTesterName);
    if (tester)
    {
        tester->updateTextureBindingStats(this);
    }
}

//----------------------------------------------------------------------------------------------
//end of LLViewerTexture
//----------------------------------------------------------------------------------------------

const std::string& fttype_to_string(const FTType& fttype)
{
    static const std::string ftt_unknown("FTT_UNKNOWN");
    static const std::string ftt_default("FTT_DEFAULT");
    static const std::string ftt_server_bake("FTT_SERVER_BAKE");
    static const std::string ftt_host_bake("FTT_HOST_BAKE");
    static const std::string ftt_map_tile("FTT_MAP_TILE");
    static const std::string ftt_local_file("FTT_LOCAL_FILE");
    static const std::string ftt_error("FTT_ERROR");
    switch(fttype)
    {
        case FTT_UNKNOWN: return ftt_unknown; break;
        case FTT_DEFAULT: return ftt_default; break;
        case FTT_SERVER_BAKE: return ftt_server_bake; break;
        case FTT_HOST_BAKE: return ftt_host_bake; break;
        case FTT_MAP_TILE: return ftt_map_tile; break;
        case FTT_LOCAL_FILE: return ftt_local_file; break;
    }
    return ftt_error;
}

//----------------------------------------------------------------------------------------------
//start of LLViewerFetchedTexture
//----------------------------------------------------------------------------------------------

//static
LLViewerFetchedTexture* LLViewerFetchedTexture::getSmokeImage()
{
    if (sSmokeImagep.isNull())
    {
        sSmokeImagep = LLViewerTextureManager::getFetchedTexture(IMG_SMOKE);
    }

    sSmokeImagep->addTextureStats(1024.f * 1024.f);

    return sSmokeImagep;
}

LLViewerFetchedTexture::LLViewerFetchedTexture(const LLUUID& id, FTType f_type, const LLHost& host, bool usemipmaps)
    : LLViewerTexture(id, usemipmaps),
    mTargetHost(host)
{
    init(true);
    mFTType = f_type;
    if (mFTType == FTT_HOST_BAKE)
    {
        LL_WARNS() << "Unsupported fetch type " << mFTType << LL_ENDL;
    }
    generateGLTexture();
}

LLViewerFetchedTexture::LLViewerFetchedTexture(const LLImageRaw* raw, FTType f_type, bool usemipmaps)
    : LLViewerTexture(raw, usemipmaps)
{
    init(true);
    mFTType = f_type;
}

LLViewerFetchedTexture::LLViewerFetchedTexture(const std::string& url, FTType f_type, const LLUUID& id, bool usemipmaps)
    : LLViewerTexture(id, usemipmaps),
    mUrl(url)
{
    init(true);
    mFTType = f_type;
    generateGLTexture();
}

void LLViewerFetchedTexture::init(bool firstinit)
{
    mOrigWidth = 0;
    mOrigHeight = 0;
    mHasAux = false;
    mNeedsAux = false;
    mLastWorkerDiscardLevel = -1;
    mRequestedDiscardLevel = -1;
    mRequestedDownloadPriority = 0.f;
    mFullyLoaded = false;
    mCanUseHTTP = true;
    mDesiredDiscardLevel = MAX_DISCARD_LEVEL + 1;
    mMinDesiredDiscardLevel = MAX_DISCARD_LEVEL + 1;

    mDecodingAux = false;

    mKnownDrawWidth = 0;
    mKnownDrawHeight = 0;
    mKnownDrawSizeChanged = false;

    if (firstinit)
    {
        mInImageList = 0;
    }

    // Only set mIsMissingAsset true when we know for certain that the database
    // does not contain this image.
    mIsMissingAsset = false;

    mLoadedCallbackDesiredDiscardLevel = S8_MAX;
    mPauseLoadedCallBacks = false;

    mNeedsCreateTexture = false;

    mIsRawImageValid = false;
    mRawDiscardLevel = INVALID_DISCARD_LEVEL;
    mMinDiscardLevel = 0;

    mHasFetcher = false;
    mIsFetching = false;
    mFetchState = 0;
    mFetchPriority = 0;
    mDownloadProgress = 0.f;
    mFetchDeltaTime = 999999.f;
    mRequestDeltaTime = 0.f;
    mForSculpt = false;
    mIsFetched = false;
    mInFastCacheList = false;

    mSavedRawImage = NULL;
    mForceToSaveRawImage  = false;
    mSaveRawImage = false;
    mSavedRawDiscardLevel = -1;
    mDesiredSavedRawDiscardLevel = -1;
    mLastReferencedSavedRawImageTime = 0.0f;
    mKeptSavedRawImageTime = 0.f;
    mLastCallBackActiveTime = 0.f;
    mForceCallbackFetch = false;

    mFTType = FTT_UNKNOWN;
}

LLViewerFetchedTexture::~LLViewerFetchedTexture()
{
    assert_main_thread();
    //*NOTE getTextureFetch can return NULL when Viewer is shutting down.
    // This is due to LLWearableList is singleton and is destroyed after
    // LLAppViewer::cleanup() was called. (see ticket EXT-177)
    if (mHasFetcher && LLAppViewer::getTextureFetch())
    {
        LLAppViewer::getTextureFetch()->deleteRequest(getID(), true);
    }
    cleanup();
}

//virtual
S8 LLViewerFetchedTexture::getType() const
{
    return LLViewerTexture::FETCHED_TEXTURE;
}

FTType LLViewerFetchedTexture::getFTType() const
{
    return mFTType;
}

void LLViewerFetchedTexture::cleanup()
{
    LL_PROFILE_ZONE_SCOPED_CATEGORY_TEXTURE;
    for(callback_list_t::iterator iter = mLoadedCallbackList.begin();
        iter != mLoadedCallbackList.end(); )
    {
        LLLoadedCallbackEntry *entryp = *iter++;
        // We never finished loading the image.  Indicate failure.
        // Note: this allows mLoadedCallbackUserData to be cleaned up.
        entryp->mCallback( false, this, NULL, NULL, 0, true, entryp->mUserData );
        entryp->removeTexture(this);
        delete entryp;
    }
    mLoadedCallbackList.clear();
    mNeedsAux = false;

    // Clean up image data
    destroyRawImage();
    mSavedRawImage = NULL;
    mSavedRawDiscardLevel = -1;
}

//access the fast cache
void LLViewerFetchedTexture::loadFromFastCache()
{
    LL_PROFILE_ZONE_SCOPED_CATEGORY_TEXTURE;
    if(!mInFastCacheList)
    {
        return; //no need to access the fast cache.
    }
    mInFastCacheList = false;

    add(LLTextureFetch::sCacheAttempt, 1.0);

    LLTimer fastCacheTimer;
    mRawImage = LLAppViewer::getTextureCache()->readFromFastCache(getID(), mRawDiscardLevel);
    if(mRawImage.notNull())
    {
        F32 cachReadTime = fastCacheTimer.getElapsedTimeF32();

        add(LLTextureFetch::sCacheHit, 1.0);
        record(LLTextureFetch::sCacheHitRate, LLUnits::Ratio::fromValue(1));
        sample(LLTextureFetch::sCacheReadLatency, cachReadTime);

        setDimensions(mRawImage->getWidth() << mRawDiscardLevel,
                      mRawImage->getHeight() << mRawDiscardLevel);

        if (getFullWidth() > MAX_IMAGE_SIZE || getFullHeight() > MAX_IMAGE_SIZE)
        {
            //discard all oversized textures.
            destroyRawImage();
            LL_WARNS() << "oversized, setting as missing" << LL_ENDL;
            setIsMissingAsset();
            mRawDiscardLevel = INVALID_DISCARD_LEVEL;
        }
        else
        {
            if (mBoostLevel == LLGLTexture::BOOST_ICON)
            {
                // Shouldn't do anything usefull since texures in fast cache are 16x16,
                // it is here in case fast cache changes.
                S32 expected_width = mKnownDrawWidth > 0 ? mKnownDrawWidth : DEFAULT_ICON_DIMENSIONS;
                S32 expected_height = mKnownDrawHeight > 0 ? mKnownDrawHeight : DEFAULT_ICON_DIMENSIONS;
                if (mRawImage && (mRawImage->getWidth() > expected_width || mRawImage->getHeight() > expected_height))
                {
                    // scale oversized icon, no need to give more work to gl
                    mRawImage->scale(expected_width, expected_height);
                }
            }

            if (mBoostLevel == LLGLTexture::BOOST_THUMBNAIL)
            {
                if (mRawImage && (mRawImage->getWidth() > DEFAULT_THUMBNAIL_DIMENSIONS || mRawImage->getHeight() > DEFAULT_THUMBNAIL_DIMENSIONS))
                {
                    // Scale oversized thumbnail
                    // thumbnails aren't supposed to go over DEFAULT_THUMBNAIL_DIMENSIONS
                    mRawImage->scale(DEFAULT_THUMBNAIL_DIMENSIONS, DEFAULT_THUMBNAIL_DIMENSIONS);
                }
            }

            mRequestedDiscardLevel = mDesiredDiscardLevel + 1;
            mIsRawImageValid = true;
            addToCreateTexture();
        }
    }
    else
    {
        record(LLTextureFetch::sCacheHitRate, LLUnits::Ratio::fromValue(0));
    }
}

void LLViewerFetchedTexture::setForSculpt()
{
    static const S32 MAX_INTERVAL = 8; //frames

    forceToSaveRawImage(0, F32_MAX);

    setBoostLevel(llmax((S32)getBoostLevel(),
        (S32)LLGLTexture::BOOST_SCULPTED));

    mForSculpt = true;
    if(isForSculptOnly() && hasGLTexture() && !getBoundRecently())
    {
        destroyGLTexture(); //sculpt image does not need gl texture.
        mTextureState = ACTIVE;
    }
    setMaxVirtualSizeResetInterval(MAX_INTERVAL);
}

bool LLViewerFetchedTexture::isForSculptOnly() const
{
    return mForSculpt && !mNeedsGLTexture;
}

bool LLViewerFetchedTexture::isDeleted()
{
    return mTextureState == DELETED;
}


bool LLViewerFetchedTexture::isFullyLoaded() const
{
    // Unfortunately, the boolean "mFullyLoaded" is never updated correctly so we use that logic
    // to check if the texture is there and completely downloaded
    return (getFullWidth() != 0) && (getFullHeight() != 0) && !mIsFetching && !mHasFetcher;
}


// virtual
void LLViewerFetchedTexture::dump()
{
    LLViewerTexture::dump();

    LL_INFOS() << "Dump : " << mID
            << ", mIsMissingAsset = " << (S32)mIsMissingAsset
            << ", getFullWidth() = " << getFullWidth()
            << ", getFullHeight() = " << getFullHeight()
            << ", mOrigWidth = " << (S32)mOrigWidth
            << ", mOrigHeight = " << (S32)mOrigHeight
            << LL_ENDL;
    LL_INFOS() << "     : "
            << " mFullyLoaded = " << (S32)mFullyLoaded
            << ", mFetchState = " << (S32)mFetchState
            << ", mFetchPriority = " << (S32)mFetchPriority
            << ", mDownloadProgress = " << (F32)mDownloadProgress
            << LL_ENDL;
    LL_INFOS() << "     : "
            << " mHasFetcher = " << (S32)mHasFetcher
            << ", mIsFetching = " << (S32)mIsFetching
            << ", mIsFetched = " << (S32)mIsFetched
            << ", mBoostLevel = " << (S32)mBoostLevel
            << LL_ENDL;
}

///////////////////////////////////////////////////////////////////////////////
// ONLY called from LLViewerFetchedTextureList
void LLViewerFetchedTexture::destroyTexture()
{
    LL_PROFILE_ZONE_SCOPED_CATEGORY_TEXTURE;

    if (mNeedsCreateTexture)//return if in the process of generating a new texture.
    {
        return;
    }

    //LL_DEBUGS("Avatar") << mID << LL_ENDL;
    destroyGLTexture();
    mFullyLoaded = false;
}

void LLViewerFetchedTexture::addToCreateTexture()
{
    LL_PROFILE_ZONE_SCOPED_CATEGORY_TEXTURE;
    bool force_update = false;
    if (getComponents() != mRawImage->getComponents())
    {
        // We've changed the number of components, so we need to move any
        // objects using this pool to a different pool.
        mComponents = mRawImage->getComponents();
        mGLTexturep->setComponents(mComponents);
        force_update = true;

        for (U32 j = 0; j < LLRender::NUM_TEXTURE_CHANNELS; ++j)
        {
            llassert(mNumFaces[j] <= mFaceList[j].size());

            for(U32 i = 0; i < mNumFaces[j]; i++)
            {
                mFaceList[j][i]->dirtyTexture();
            }
        }

        mSavedRawDiscardLevel = -1;
        mSavedRawImage = NULL;
    }

    if(isForSculptOnly())
    {
        //just update some variables, not to create a real GL texture.
        createGLTexture(mRawDiscardLevel, mRawImage, 0, false);
        mNeedsCreateTexture = false;
        destroyRawImage();
    }
    else if(!force_update && getDiscardLevel() > -1 && getDiscardLevel() <= mRawDiscardLevel)
    {
        mNeedsCreateTexture = false;
        destroyRawImage();
    }
    else
    {
        scheduleCreateTexture();
    }
    return;
}

// ONLY called from LLViewerTextureList
bool LLViewerFetchedTexture::preCreateTexture(S32 usename/*= 0*/)
{
    LL_PROFILE_ZONE_SCOPED_CATEGORY_TEXTURE;
#if LL_IMAGEGL_THREAD_CHECK
    mGLTexturep->checkActiveThread();
#endif

    if (!mNeedsCreateTexture)
    {
        destroyRawImage();
        return false;
    }
    mNeedsCreateTexture = false;

    if (mRawImage.isNull())
    {
        LL_ERRS() << "LLViewerTexture trying to create texture with no Raw Image" << LL_ENDL;
    }
    if (mRawImage->isBufferInvalid())
    {
        LL_WARNS() << "Can't create a texture: invalid image data" << LL_ENDL;
        destroyRawImage();
        return false;
    }
    //  LL_INFOS() << llformat("IMAGE Creating (%d) [%d x %d] Bytes: %d ",
    //                      mRawDiscardLevel,
    //                      mRawImage->getWidth(), mRawImage->getHeight(),mRawImage->getDataSize())
    //          << mID.getString() << LL_ENDL;
    bool res = true;

    // store original size only for locally-sourced images
    if (mUrl.compare(0, 7, "file://") == 0)
    {
        mOrigWidth = mRawImage->getWidth();
        mOrigHeight = mRawImage->getHeight();

        // This is only safe because it's a local image and fetcher doesn't use raw data
        // from local images, but this might become unsafe in case of changes to fetcher
        if (mBoostLevel == BOOST_PREVIEW)
        {
            mRawImage->biasedScaleToPowerOfTwo(1024);
        }
        else
        { // leave black border, do not scale image content
            mRawImage->expandToPowerOfTwo(MAX_IMAGE_SIZE, false);
        }

        setDimensions(mRawImage->getWidth(), mRawImage->getHeight());
    }
    else
    {
        mOrigWidth = getFullWidth();
        mOrigHeight = getFullHeight();
    }

    bool size_okay = true;

    S32 discard_level = mRawDiscardLevel;
    if (mRawDiscardLevel < 0)
    {
        LL_DEBUGS() << "Negative raw discard level when creating image: " << mRawDiscardLevel << LL_ENDL;
        discard_level = 0;
    }

    U32 raw_width = mRawImage->getWidth() << discard_level;
    U32 raw_height = mRawImage->getHeight() << discard_level;

    if (raw_width > MAX_IMAGE_SIZE || raw_height > MAX_IMAGE_SIZE)
    {
        LL_INFOS() << "Width or height is greater than " << MAX_IMAGE_SIZE << ": (" << raw_width << "," << raw_height << ")" << LL_ENDL;
        size_okay = false;
    }

    if (!LLImageGL::checkSize(mRawImage->getWidth(), mRawImage->getHeight()))
    {
        // A non power-of-two image was uploaded (through a non standard client)
        LL_INFOS() << "Non power of two width or height: (" << mRawImage->getWidth() << "," << mRawImage->getHeight() << ")" << LL_ENDL;
        size_okay = false;
    }

    if (!size_okay)
    {
        // An inappropriately-sized image was uploaded (through a non standard client)
        // We treat these images as missing assets which causes them to
        // be renderd as 'missing image' and to stop requesting data
        LL_WARNS() << "!size_ok, setting as missing" << LL_ENDL;
        setIsMissingAsset();
        destroyRawImage();
        return false;
    }

    if (mGLTexturep->getHasExplicitFormat())
    {
        LLGLenum format = mGLTexturep->getPrimaryFormat();
        S8 components = mRawImage->getComponents();
        if ((format == GL_RGBA && components < 4)
            || (format == GL_RGB && components < 3))
        {
            LL_WARNS() << "Can't create a texture " << mID << ": invalid image format " << std::hex << format << " vs components " << (U32)components << LL_ENDL;
            // Was expecting specific format but raw texture has insufficient components for
            // such format, using such texture will result in crash or will display wrongly
            // if we change format. Texture might be corrupted server side, so just set as
            // missing and clear cashed texture (do not cause reload loop, will retry&recover
            // during new session)
            setIsMissingAsset();
            destroyRawImage();
            LLAppViewer::getTextureCache()->removeFromCache(mID);
            return false;
        }
    }

    return res;
}

bool LLViewerFetchedTexture::createTexture(S32 usename/*= 0*/)
{
    if (!mNeedsCreateTexture)
    {
        return false;
    }

    bool res = mGLTexturep->createGLTexture(mRawDiscardLevel, mRawImage, usename, true, mBoostLevel);

    return res;
}

void LLViewerFetchedTexture::postCreateTexture()
{
    LL_PROFILE_ZONE_SCOPED_CATEGORY_TEXTURE;
    if (!mNeedsCreateTexture)
    {
        return;
    }
#if LL_IMAGEGL_THREAD_CHECK
    mGLTexturep->checkActiveThread();
#endif

    setActive();

    // rebuild any volumes that are using this texture for sculpts in case their LoD has changed
    for (U32 i = 0; i < mNumVolumes[LLRender::SCULPT_TEX]; ++i)
    {
        LLVOVolume* volume = mVolumeList[LLRender::SCULPT_TEX][i];
        if (volume)
        {
            volume->mSculptChanged = true;
            gPipeline.markRebuild(volume->mDrawable);
        }
    }

    if (!needsToSaveRawImage())
    {
        mNeedsAux = false;
    }
    destroyRawImage(); // will save raw image if needed

    mNeedsCreateTexture = false;
}

void LLViewerFetchedTexture::scheduleCreateTexture()
{
    LL_PROFILE_ZONE_SCOPED_CATEGORY_TEXTURE;

    if (!mNeedsCreateTexture)
    {
        mNeedsCreateTexture = true;
        if (preCreateTexture())
        {
#if LL_IMAGEGL_THREAD_CHECK
            //grab a copy of the raw image data to make sure it isn't modified pending texture creation
            U8* data = mRawImage->getData();
            U8* data_copy = nullptr;
            S32 size = mRawImage->getDataSize();
            if (data != nullptr && size > 0)
            {
                data_copy = new U8[size];
                memcpy(data_copy, data, size);
            }
#endif
            mNeedsCreateTexture = true;
            auto mainq = LLImageGLThread::sEnabledTextures ? mMainQueue.lock() : nullptr;
            if (mainq)
            {
                ref();
                mainq->postTo(
                    mImageQueue,
                    // work to be done on LLImageGL worker thread
#if LL_IMAGEGL_THREAD_CHECK
                    [this, data, data_copy, size]()
                    {
                        mGLTexturep->mActiveThread = LLThread::currentID();
                        //verify data is unmodified
                        llassert(data == mRawImage->getData());
                        llassert(mRawImage->getDataSize() == size);
                        llassert(memcmp(data, data_copy, size) == 0);
#else
                    [this]()
                    {
#endif
                        //actually create the texture on a background thread
                        createTexture();

#if LL_IMAGEGL_THREAD_CHECK
                        //verify data is unmodified
                        llassert(data == mRawImage->getData());
                        llassert(mRawImage->getDataSize() == size);
                        llassert(memcmp(data, data_copy, size) == 0);
#endif
                    },
                    // callback to be run on main thread
#if LL_IMAGEGL_THREAD_CHECK
                        [this, data, data_copy, size]()
                    {
                        mGLTexturep->mActiveThread = LLThread::currentID();
                        llassert(data == mRawImage->getData());
                        llassert(mRawImage->getDataSize() == size);
                        llassert(memcmp(data, data_copy, size) == 0);
                        delete[] data_copy;
#else
                        [this]()
                        {
#endif
                        //finalize on main thread
                        postCreateTexture();
                        unref();
                    });
            }
            else
            {
                if (!mCreatePending)
                {
                    mCreatePending = true;
                    gTextureList.mCreateTextureList.push(this);
                }
            }
        }
    }
}

// Call with 0,0 to turn this feature off.
//virtual
void LLViewerFetchedTexture::setKnownDrawSize(S32 width, S32 height)
{
    LL_PROFILE_ZONE_SCOPED_CATEGORY_TEXTURE;
    if(mKnownDrawWidth < width || mKnownDrawHeight < height)
    {
        mKnownDrawWidth = llmax(mKnownDrawWidth, width);
        mKnownDrawHeight = llmax(mKnownDrawHeight, height);

        mKnownDrawSizeChanged = true;
        mFullyLoaded = false;
    }
    addTextureStats((F32)(mKnownDrawWidth * mKnownDrawHeight));
}

void LLViewerFetchedTexture::setDebugText(const std::string& text)
{
    for (U32 i = 0; i < LLRender::NUM_TEXTURE_CHANNELS; ++i)
    {
        for (S32 fi = 0; fi < getNumFaces(i); ++fi)
        {
            LLFace* facep = (*(getFaceList(i)))[fi];

            if (facep)
            {
                LLDrawable* drawable = facep->getDrawable();
                if (drawable)
                {
                    drawable->getVObj()->setDebugText(text);
                }
            }
        }
    }
}

extern bool gCubeSnapshot;

//virtual
void LLViewerFetchedTexture::processTextureStats()
{
    LL_PROFILE_ZONE_SCOPED_CATEGORY_TEXTURE;
    llassert(!gCubeSnapshot);  // should only be called when the main camera is active
    llassert(!LLPipeline::sShadowRender);

    if(mFullyLoaded)
    {
        if(mDesiredDiscardLevel > mMinDesiredDiscardLevel)//need to load more
        {
            mDesiredDiscardLevel = llmin(mDesiredDiscardLevel, mMinDesiredDiscardLevel);
            mDesiredDiscardLevel = llmin(mDesiredDiscardLevel, (S32)mLoadedCallbackDesiredDiscardLevel);
            mFullyLoaded = false;
        }
        //setDebugText("fully loaded");
    }
    else
    {
        updateVirtualSize();

        static LLCachedControl<bool> textures_fullres(gSavedSettings,"TextureLoadFullRes", false);

        if (textures_fullres)
        {
            mDesiredDiscardLevel = 0;
        }
        else if (mDontDiscard && (mBoostLevel == LLGLTexture::BOOST_ICON || mBoostLevel == LLGLTexture::BOOST_THUMBNAIL))
        {
            if (getFullWidth() > MAX_IMAGE_SIZE_DEFAULT || getFullHeight() > MAX_IMAGE_SIZE_DEFAULT)
            {
                mDesiredDiscardLevel = 1; // MAX_IMAGE_SIZE_DEFAULT = 2048 and max size ever is 4096
            }
            else
            {
                mDesiredDiscardLevel = 0;
            }
        }
        else if(!getFullWidth() || !getFullHeight())
        {
            mDesiredDiscardLevel =  llmin(getMaxDiscardLevel(), (S32)mLoadedCallbackDesiredDiscardLevel);
        }
        else
        {
            U32 desired_size = MAX_IMAGE_SIZE_DEFAULT; // MAX_IMAGE_SIZE_DEFAULT = 2048 and max size ever is 4096
            if(!mKnownDrawWidth || !mKnownDrawHeight || getFullWidth() <= mKnownDrawWidth || getFullHeight() <= mKnownDrawHeight)
            {
                if ((U32)getFullWidth() > desired_size || (U32)getFullHeight() > desired_size)
                {
                    mDesiredDiscardLevel = 1;
                }
                else
                {
                    mDesiredDiscardLevel = 0;
                }
            }
            else if(mKnownDrawSizeChanged)//known draw size is set
            {
                mDesiredDiscardLevel = (S8)llmin(log((F32)getFullWidth() / mKnownDrawWidth) / log_2,
                                                 log((F32)getFullHeight() / mKnownDrawHeight) / log_2);
                mDesiredDiscardLevel =  llclamp(mDesiredDiscardLevel, (S8)0, (S8)getMaxDiscardLevel());
                mDesiredDiscardLevel = llmin(mDesiredDiscardLevel, mMinDesiredDiscardLevel);
                mDesiredDiscardLevel = llmin(mDesiredDiscardLevel, (S32)mLoadedCallbackDesiredDiscardLevel);
            }
            mKnownDrawSizeChanged = false;

            if(getDiscardLevel() >= 0 && (getDiscardLevel() <= mDesiredDiscardLevel))
            {
                mFullyLoaded = true;
            }
        }
    }

    if(mForceToSaveRawImage && mDesiredSavedRawDiscardLevel >= 0) //force to refetch the texture.
    {
        mDesiredDiscardLevel = llmin(mDesiredDiscardLevel, (S8)mDesiredSavedRawDiscardLevel);
        if(getDiscardLevel() < 0 || getDiscardLevel() > mDesiredDiscardLevel)
        {
            mFullyLoaded = false;
        }
    }
}

//============================================================================

void LLViewerFetchedTexture::updateVirtualSize()
{
    LL_PROFILE_ZONE_SCOPED_CATEGORY_TEXTURE;
    reorganizeFaceList();
    reorganizeVolumeList();
}

S32 LLViewerFetchedTexture::getCurrentDiscardLevelForFetching()
{
    S32 current_discard = getDiscardLevel();
    if(mForceToSaveRawImage)
    {
        if(mSavedRawDiscardLevel < 0 || current_discard < 0)
        {
            current_discard = -1;
        }
        else
        {
            current_discard = llmax(current_discard, mSavedRawDiscardLevel);
        }
    }

    return current_discard;
}

bool LLViewerFetchedTexture::isActiveFetching()
{
    static LLCachedControl<bool> monitor_enabled(gSavedSettings,"DebugShowTextureInfo");

    return mFetchState > 7 && mFetchState < 10 && monitor_enabled; //in state of WAIT_HTTP_REQ or DECODE_IMAGE.
}

void LLViewerFetchedTexture::setBoostLevel(S32 level)
{
    LLViewerTexture::setBoostLevel(level);

    if (level >= LLViewerTexture::BOOST_HIGH)
    {
        mDesiredDiscardLevel = 0;
    }
}

bool LLViewerFetchedTexture::processFetchResults(S32& desired_discard, S32 current_discard, S32 fetch_discard, F32 decode_priority)
{
    // We may have data ready regardless of whether or not we are finished (e.g. waiting on write)
    if (mRawImage.notNull())
    {
        LL_PROFILE_ZONE_NAMED_CATEGORY_TEXTURE("vftuf - has raw image");
        LLTexturePipelineTester* tester = (LLTexturePipelineTester*)LLMetricPerformanceTesterBasic::getTester(sTesterName);
        if (tester)
        {
            mIsFetched = true;
            tester->updateTextureLoadingStats(this, mRawImage, LLAppViewer::getTextureFetch()->isFromLocalCache(mID));
        }
        mRawDiscardLevel = fetch_discard;
        if ((mRawImage->getDataSize() > 0 && mRawDiscardLevel >= 0) &&
            (current_discard < 0 || mRawDiscardLevel < current_discard))
        {
            LL_PROFILE_ZONE_NAMED_CATEGORY_TEXTURE("vftuf - data good");
            setDimensions(mRawImage->getWidth() << mRawDiscardLevel,
                mRawImage->getHeight() << mRawDiscardLevel);

            if (getFullWidth() > MAX_IMAGE_SIZE || getFullHeight() > MAX_IMAGE_SIZE)
            {
                //discard all oversized textures.
                destroyRawImage();
                LL_WARNS() << "oversize, setting as missing" << LL_ENDL;
                setIsMissingAsset();
                mRawDiscardLevel = INVALID_DISCARD_LEVEL;
                mIsFetching = false;
                mLastPacketTimer.reset();
            }
            else
            {
                mIsRawImageValid = true;
                addToCreateTexture();
            }

            if (mBoostLevel == LLGLTexture::BOOST_ICON)
            {
                S32 expected_width = mKnownDrawWidth > 0 ? mKnownDrawWidth : DEFAULT_ICON_DIMENSIONS;
                S32 expected_height = mKnownDrawHeight > 0 ? mKnownDrawHeight : DEFAULT_ICON_DIMENSIONS;
                if (mRawImage && (mRawImage->getWidth() > expected_width || mRawImage->getHeight() > expected_height))
                {
                    // scale oversized icon, no need to give more work to gl
                    // since we got mRawImage from thread worker and image may be in use (ex: writing cache), make a copy
                    //
                    // BOOST_ICON gets scaling because profile icons can have a bunch of different formats, not just j2c
                    // Might need another pass to use discard for j2c and scaling for everything else.
                    mRawImage = mRawImage->scaled(expected_width, expected_height);
                }
            }

            if (mBoostLevel == LLGLTexture::BOOST_THUMBNAIL)
            {
                S32 expected_width = mKnownDrawWidth > 0 ? mKnownDrawWidth : DEFAULT_THUMBNAIL_DIMENSIONS;
                S32 expected_height = mKnownDrawHeight > 0 ? mKnownDrawHeight : DEFAULT_THUMBNAIL_DIMENSIONS;
                if (mRawImage && (mRawImage->getWidth() > expected_width || mRawImage->getHeight() > expected_height))
                {
                    // scale oversized icon, no need to give more work to gl
                    // since we got mRawImage from thread worker and image may be in use (ex: writing cache), make a copy
                    //
                    // Todo: probably needs to be remade to use discard, all thumbnails are supposed to be j2c,
                    // so no need to scale, should be posible to use discard to scale image down.
                    mRawImage = mRawImage->scaled(expected_width, expected_height);
                }
            }

            return true;
        }
        else
        {
            LL_PROFILE_ZONE_NAMED_CATEGORY_TEXTURE("vftuf - data not needed");
            // Data is ready but we don't need it
            // (received it already while fetcher was writing to disk)
            destroyRawImage();
            return false; // done
        }
    }

    if (!mIsFetching)
    {
        if ((decode_priority > 0)
            && (mRawDiscardLevel < 0 || mRawDiscardLevel == INVALID_DISCARD_LEVEL)
            && mFetchState > 1) // 1 - initial, make sure fetcher did at least something
        {
            // We finished but received no data
            if (getDiscardLevel() < 0)
            {
                if (getFTType() != FTT_MAP_TILE)
                {
                    LL_WARNS() << mID
                        << " Fetch failure, setting as missing, decode_priority " << decode_priority
                        << " mRawDiscardLevel " << mRawDiscardLevel
                        << " current_discard " << current_discard
                        << " stats " << mLastHttpGetStatus.toHex()
                        << " worker state " << mFetchState
                        << LL_ENDL;
                }
                setIsMissingAsset();
                desired_discard = -1;
            }
            else
            {
                //LL_WARNS() << mID << ": Setting min discard to " << current_discard << LL_ENDL;
                if (current_discard >= 0)
                {
                    mMinDiscardLevel = current_discard;
                    //desired_discard = current_discard;
                }
                else
                {
                    S32 dis_level = getDiscardLevel();
                    mMinDiscardLevel = dis_level;
                    //desired_discard = dis_level;
                }
            }
            destroyRawImage();
        }
        else if (mRawImage.notNull())
        {
            // We have data, but our fetch failed to return raw data
            // *TODO: FIgure out why this is happening and fix it
            // Potentially can happen when TEX_LIST_SCALE and TEX_LIST_STANDARD
            // get requested for the same texture id at the same time
            // (two textures, one fetcher)
            destroyRawImage();
        }
    }

    return true;
}

bool LLViewerFetchedTexture::updateFetch()
{
    LL_PROFILE_ZONE_SCOPED_CATEGORY_TEXTURE;
    static LLCachedControl<bool> textures_decode_disabled(gSavedSettings,"TextureDecodeDisabled", false);

    if(textures_decode_disabled) // don't fetch the surface textures in wireframe mode
    {
        return false;
    }

    mFetchState = 0;
    mFetchPriority = 0;
    mFetchDeltaTime = 999999.f;
    mRequestDeltaTime = 999999.f;

#ifndef LL_RELEASE_FOR_DOWNLOAD
    if (mID == LLAppViewer::getTextureFetch()->mDebugID)
    {
        LLAppViewer::getTextureFetch()->mDebugCount++; // for setting breakpoints
    }
#endif

    if (mNeedsCreateTexture)
    {
        LL_PROFILE_ZONE_NAMED_CATEGORY_TEXTURE("vftuf - needs create");
        // We may be fetching still (e.g. waiting on write)
        // but don't check until we've processed the raw data we have
        return false;
    }
    if (mIsMissingAsset)
    {
        LL_PROFILE_ZONE_NAMED_CATEGORY_TEXTURE("vftuf - missing asset");
        llassert(!mHasFetcher);
        return false; // skip
    }
    if (!mLoadedCallbackList.empty() && mRawImage.notNull())
    {
        LL_PROFILE_ZONE_NAMED_CATEGORY_TEXTURE("vftuf - callback pending");
        return false; // process any raw image data in callbacks before replacing
    }
    if(mInFastCacheList)
    {
        LL_PROFILE_ZONE_NAMED_CATEGORY_TEXTURE("vftuf - in fast cache");
        return false;
    }
    if (mGLTexturep.isNull())
    { // fix for crash inside getCurrentDiscardLevelForFetching (shouldn't happen but appears to be happening)
        llassert(false);
        return false;
    }

    S32 current_discard = getCurrentDiscardLevelForFetching();
    S32 desired_discard = getDesiredDiscardLevel();
    F32 decode_priority = mMaxVirtualSize;

    if (mIsFetching)
    {
        LL_PROFILE_ZONE_NAMED_CATEGORY_TEXTURE("vftuf - is fetching");
        // Sets mRawDiscardLevel, mRawImage, mAuxRawImage
        S32 fetch_discard = current_discard;

        if (mRawImage.notNull()) sRawCount--;
        if (mAuxRawImage.notNull()) sAuxCount--;
        // keep in mind that fetcher still might need raw image, don't modify original
        bool finished = LLAppViewer::getTextureFetch()->getRequestFinished(getID(), fetch_discard, mFetchState, mRawImage, mAuxRawImage,
                                                                           mLastHttpGetStatus);
        if (mRawImage.notNull()) sRawCount++;
        if (mAuxRawImage.notNull())
        {
            mHasAux = true;
            sAuxCount++;
        }
        if (finished)
        {
            mIsFetching = false;
            mLastFetchState = -1;
            mLastPacketTimer.reset();
        }
        else
        {
            mFetchState = LLAppViewer::getTextureFetch()->getFetchState(mID, mDownloadProgress, mRequestedDownloadPriority,
                                                                        mFetchPriority, mFetchDeltaTime, mRequestDeltaTime, mCanUseHTTP);
        }

        if (!processFetchResults(desired_discard, current_discard, fetch_discard, decode_priority))
        {
<<<<<<< HEAD
            LL_PROFILE_ZONE_NAMED_CATEGORY_TEXTURE("vftuf - has raw image");
            LLTexturePipelineTester* tester = (LLTexturePipelineTester*)LLMetricPerformanceTesterBasic::getTester(sTesterName);
            if (tester)
            {
                mIsFetched = true;
                tester->updateTextureLoadingStats(this, mRawImage, LLAppViewer::getTextureFetch()->isFromLocalCache(mID));
            }
            mRawDiscardLevel = fetch_discard;
            if ((mRawImage->getDataSize() > 0 && mRawDiscardLevel >= 0) &&
                (current_discard < 0 || mRawDiscardLevel < current_discard))
            {
                LL_PROFILE_ZONE_NAMED_CATEGORY_TEXTURE("vftuf - data good");
                setDimensions(mRawImage->getWidth() << mRawDiscardLevel,
                              mRawImage->getHeight() << mRawDiscardLevel);

                if(getFullWidth() > MAX_IMAGE_SIZE || getFullHeight() > MAX_IMAGE_SIZE)
                {
                    //discard all oversized textures.
                    destroyRawImage();
                    LL_WARNS() << "oversize, setting as missing" << LL_ENDL;
                    setIsMissingAsset();
                    mRawDiscardLevel = INVALID_DISCARD_LEVEL;
                    mIsFetching = false;
                    mLastPacketTimer.reset();
                }
                else
                {
                    mIsRawImageValid = true;
                    addToCreateTexture();
                }

                if (mBoostLevel == LLGLTexture::BOOST_ICON)
                {
                    S32 expected_width = mKnownDrawWidth > 0 ? mKnownDrawWidth : DEFAULT_ICON_DIMENSIONS;
                    S32 expected_height = mKnownDrawHeight > 0 ? mKnownDrawHeight : DEFAULT_ICON_DIMENSIONS;
                    if (mRawImage && (mRawImage->getWidth() > expected_width || mRawImage->getHeight() > expected_height))
                    {
                        // scale oversized icon, no need to give more work to gl
                        // since we got mRawImage from thread worker and image may be in use (ex: writing cache), make a copy
                        mRawImage = mRawImage->scaled(expected_width, expected_height);
                    }
                }

                if (mBoostLevel == LLGLTexture::BOOST_THUMBNAIL)
                {
                    if (mRawImage && (mRawImage->getWidth() > DEFAULT_THUMBNAIL_DIMENSIONS || mRawImage->getHeight() > DEFAULT_THUMBNAIL_DIMENSIONS))
                    {
                        // Scale oversized thumbnail
                        mRawImage = mRawImage->scaled(DEFAULT_THUMBNAIL_DIMENSIONS, DEFAULT_THUMBNAIL_DIMENSIONS);
                    }
                }

                return true;
            }
            else
            {
                LL_PROFILE_ZONE_NAMED_CATEGORY_TEXTURE("vftuf - data not needed");
                // Data is ready but we don't need it
                // (received it already while fetcher was writing to disk)
                destroyRawImage();
                return false; // done
            }
=======
            return false;
>>>>>>> a14d9fef
        }

        if (mIsFetching)
        {
            static const F32 MAX_HOLD_TIME = 5.0f; //seconds to wait before canceling fecthing if decode_priority is 0.f.
            if(decode_priority > 0.0f || mStopFetchingTimer.getElapsedTimeF32() > MAX_HOLD_TIME)
            {
                mStopFetchingTimer.reset();
                LLAppViewer::getTextureFetch()->updateRequestPriority(mID, decode_priority);
            }
        }
    }

    desired_discard = llmin(desired_discard, getMaxDiscardLevel());

    bool make_request = true;
    if (decode_priority <= 0)
    {
        LL_PROFILE_ZONE_NAMED_CATEGORY_TEXTURE("vftuf - priority <= 0");
        make_request = false;
    }
    else if(mDesiredDiscardLevel > getMaxDiscardLevel())
    {
        LL_PROFILE_ZONE_NAMED_CATEGORY_TEXTURE("vftuf - desired > max");
        make_request = false;
    }
    else  if (mNeedsCreateTexture || mIsMissingAsset)
    {
        LL_PROFILE_ZONE_NAMED_CATEGORY_TEXTURE("vftuf - create or missing");
        make_request = false;
    }
    else if (current_discard >= 0 && current_discard <= mMinDiscardLevel)
    {
        LL_PROFILE_ZONE_NAMED_CATEGORY_TEXTURE("vftuf - current < min");
        make_request = false;
    }

    if (make_request)
    {
        if (mIsFetching)
        {
            // already requested a higher resolution mip
            if (mRequestedDiscardLevel <= desired_discard)
            {
                LL_PROFILE_ZONE_NAMED_CATEGORY_TEXTURE("vftuf - requested < desired");
                make_request = false;
            }
        }
        else
        {
            // already at a higher resolution mip, don't discard
            if (current_discard >= 0 && current_discard <= desired_discard)
            {
                LL_PROFILE_ZONE_NAMED_CATEGORY_TEXTURE("vftuf - current <= desired");
                make_request = false;
            }
        }
    }

    if (make_request)
    {
        LL_PROFILE_ZONE_NAMED_CATEGORY_TEXTURE("vftuf - make request");
        S32 w=0, h=0, c=0;
        if (getDiscardLevel() >= 0)
        {
            w = mGLTexturep->getWidth(0);
            h = mGLTexturep->getHeight(0);
            c = mComponents;
        }

        const U32 override_tex_discard_level = gSavedSettings.getU32("TextureDiscardLevel");
        if (override_tex_discard_level != 0)
        {
            desired_discard = override_tex_discard_level;
        }

        // bypass texturefetch directly by pulling from LLTextureCache
<<<<<<< HEAD
        S32 worker_discard = -1;
        S32 result = LLAppViewer::getTextureFetch()->createRequest(mFTType, mUrl, getID(), getTargetHost(), decode_priority,
                                                                              w, h, c, desired_discard, needsAux(), mCanUseHTTP, worker_discard);


        if ((result >= 0) // Worker created
            // scaled and standard images share requests, they just process the result differently
            // if mLastWorkerDiscardLevel doen't match worker, worker was requested by a different
            // image and current one needs to schedule an update
            || (result == LLTextureFetch::FETCH_REQUEST_EXISTS
                && mLastWorkerDiscardLevel != worker_discard)
            )
=======
        S32 fetch_request_response = -1;
        S32 worker_discard = -1;
        fetch_request_response = LLAppViewer::getTextureFetch()->createRequest(mFTType, mUrl, getID(), getTargetHost(), decode_priority,
                                                                              w, h, c, desired_discard, needsAux(), mCanUseHTTP);

        if (fetch_request_response >= 0) // positive values and 0 are discard values
>>>>>>> a14d9fef
        {
            LL_PROFILE_ZONE_NAMED_CATEGORY_TEXTURE("vftuf - request created");
            mHasFetcher = true;
            mIsFetching = true;
            mLastWorkerDiscardLevel = worker_discard;
            // in some cases createRequest can modify discard, as an example
            // bake textures are always at discard 0
<<<<<<< HEAD
            mRequestedDiscardLevel = llmin(desired_discard, worker_discard);
=======
            mRequestedDiscardLevel = llmin(desired_discard, fetch_request_response);
>>>>>>> a14d9fef
            mFetchState = LLAppViewer::getTextureFetch()->getFetchState(mID, mDownloadProgress, mRequestedDownloadPriority,
                                                       mFetchPriority, mFetchDeltaTime, mRequestDeltaTime, mCanUseHTTP);
        }
        else if (fetch_request_response == LLTextureFetch::CREATE_REQUEST_ERROR_TRANSITION)
        {
            LL_PROFILE_ZONE_NAMED_CATEGORY_TEXTURE("vftuf - processing transition error");
            // Request wasn't created because similar one finished or is in a transitional state, check worker state
            // As an example can happen if an image (like a server bake always fetches at dis 0), was scaled down to
            // needed discard after fetching then sudenly needed higher dis and worker wasn't yet deleted. Worker
            // discard will be identical to requested one and worker will have nothing new to do despite GL image
            // not being up to data.
            S32 desired_discard;
            S32 decoded_discard;
            bool decoded;
            S32 fetch_state = LLAppViewer::getTextureFetch()->getLastFetchState(mID, desired_discard, decoded_discard, decoded);
            if (fetch_state > 1 && decoded && decoded_discard >=0 && decoded_discard <= desired_discard)
            {
                // worker actually has the image
                if (mRawImage.notNull()) sRawCount--;
                if (mAuxRawImage.notNull()) sAuxCount--;
                decoded_discard = LLAppViewer::getTextureFetch()->getLastRawImage(getID(), mRawImage, mAuxRawImage);
                if (mRawImage.notNull()) sRawCount++;
                if (mAuxRawImage.notNull())
                {
                    mHasAux = true;
                    sAuxCount++;
                }
                processFetchResults(desired_discard, current_discard, decoded_discard, decode_priority);
            }
        }

        // If createRequest() failed, that means one of two things:
        // 1. We're finishing up a request for this UUID, so we
        //    should wait for it to complete
        // 2. We've failed a request for this UUID, so there is
        //    no need to create another request
    }
    else if (mHasFetcher && !mIsFetching)
    {
        // Only delete requests that haven't received any network data
        // for a while.  Note - this is the normal mechanism for
        // deleting requests, not just a place to handle timeouts.
        const F32 FETCH_IDLE_TIME = 0.1f;
        if (mLastPacketTimer.getElapsedTimeF32() > FETCH_IDLE_TIME)
        {
            LL_DEBUGS("Texture") << "exceeded idle time " << FETCH_IDLE_TIME << ", deleting request: " << getID() << LL_ENDL;
            LLAppViewer::getTextureFetch()->deleteRequest(getID(), true);
            mHasFetcher = false;
        }
    }

    return mIsFetching;
}

void LLViewerFetchedTexture::clearFetchedResults()
{
    if(mNeedsCreateTexture || mIsFetching)
    {
        return;
    }

    cleanup();
    destroyGLTexture();

    if(getDiscardLevel() >= 0) //sculpty texture, force to invalidate
    {
        mGLTexturep->forceToInvalidateGLTexture();
    }
}

void LLViewerFetchedTexture::forceToDeleteRequest()
{
    if (mHasFetcher)
    {
        mHasFetcher = false;
        mIsFetching = false;
    }

    resetTextureStats();

    mDesiredDiscardLevel = getMaxDiscardLevel() + 1;
}

void LLViewerFetchedTexture::setIsMissingAsset(bool is_missing)
{
    if (is_missing == mIsMissingAsset)
    {
        return;
    }
    if (is_missing)
    {
        if (mUrl.empty())
        {
            LL_WARNS() << mID << ": Marking image as missing" << LL_ENDL;
        }
        else
        {
            // This may or may not be an error - it is normal to have no
            // map tile on an empty region, but bad if we're failing on a
            // server bake texture.
            if (getFTType() != FTT_MAP_TILE)
            {
                LL_WARNS() << mUrl << ": Marking image as missing" << LL_ENDL;
            }
        }
        if (mHasFetcher)
        {
            LLAppViewer::getTextureFetch()->deleteRequest(getID(), true);
            mHasFetcher = false;
            mIsFetching = false;
            mLastPacketTimer.reset();
            mFetchState = 0;
            mFetchPriority = 0;
        }
    }
    else
    {
        LL_INFOS() << mID << ": un-flagging missing asset" << LL_ENDL;
    }
    mIsMissingAsset = is_missing;
}

void LLViewerFetchedTexture::setLoadedCallback( loaded_callback_func loaded_callback,
                                       S32 discard_level, bool keep_imageraw, bool needs_aux, void* userdata,
                                       LLLoadedCallbackEntry::source_callback_list_t* src_callback_list, bool pause)
{
    //
    // Don't do ANYTHING here, just add it to the global callback list
    //
    if (mLoadedCallbackList.empty())
    {
        // Put in list to call this->doLoadedCallbacks() periodically
        gTextureList.mCallbackList.insert(this);
        mLoadedCallbackDesiredDiscardLevel = (S8)discard_level;
    }
    else
    {
        mLoadedCallbackDesiredDiscardLevel = llmin(mLoadedCallbackDesiredDiscardLevel, (S8)discard_level);
    }

    if(mPauseLoadedCallBacks)
    {
        if(!pause)
        {
            unpauseLoadedCallbacks(src_callback_list);
        }
    }
    else if(pause)
    {
        pauseLoadedCallbacks(src_callback_list);
    }

    LLLoadedCallbackEntry* entryp = new LLLoadedCallbackEntry(loaded_callback, discard_level, keep_imageraw, userdata, src_callback_list, this, pause);
    mLoadedCallbackList.push_back(entryp);

    mNeedsAux |= needs_aux;
    if(keep_imageraw)
    {
        mSaveRawImage = true;
    }
    if (mNeedsAux && mAuxRawImage.isNull() && getDiscardLevel() >= 0)
    {
        if(mHasAux)
        {
            //trigger a refetch
            forceToRefetchTexture();
        }
        else
        {
            // We need aux data, but we've already loaded the image, and it didn't have any
            LL_WARNS() << "No aux data available for callback for image:" << getID() << LL_ENDL;
        }
    }
    mLastCallBackActiveTime = sCurrentTime ;
        mLastReferencedSavedRawImageTime = sCurrentTime;
}

void LLViewerFetchedTexture::clearCallbackEntryList()
{
    if(mLoadedCallbackList.empty())
    {
        return;
    }

    for(callback_list_t::iterator iter = mLoadedCallbackList.begin();
            iter != mLoadedCallbackList.end(); )
    {
        LLLoadedCallbackEntry *entryp = *iter;

        // We never finished loading the image.  Indicate failure.
        // Note: this allows mLoadedCallbackUserData to be cleaned up.
        entryp->mCallback(false, this, NULL, NULL, 0, true, entryp->mUserData);
        iter = mLoadedCallbackList.erase(iter);
        delete entryp;
    }
    gTextureList.mCallbackList.erase(this);

    mLoadedCallbackDesiredDiscardLevel = S8_MAX;
    if(needsToSaveRawImage())
    {
        destroySavedRawImage();
    }

    return;
}

void LLViewerFetchedTexture::deleteCallbackEntry(const LLLoadedCallbackEntry::source_callback_list_t* callback_list)
{
    if(mLoadedCallbackList.empty() || !callback_list)
    {
        return;
    }

    S32 desired_discard = S8_MAX;
    S32 desired_raw_discard = INVALID_DISCARD_LEVEL;
    for(callback_list_t::iterator iter = mLoadedCallbackList.begin();
            iter != mLoadedCallbackList.end(); )
    {
        LLLoadedCallbackEntry *entryp = *iter;
        if(entryp->mSourceCallbackList == callback_list)
        {
            // We never finished loading the image.  Indicate failure.
            // Note: this allows mLoadedCallbackUserData to be cleaned up.
            entryp->mCallback(false, this, NULL, NULL, 0, true, entryp->mUserData);
            iter = mLoadedCallbackList.erase(iter);
            delete entryp;
        }
        else
        {
            ++iter;

            desired_discard = llmin(desired_discard, entryp->mDesiredDiscard);
            if(entryp->mNeedsImageRaw)
            {
                desired_raw_discard = llmin(desired_raw_discard, entryp->mDesiredDiscard);
            }
        }
    }

    mLoadedCallbackDesiredDiscardLevel = desired_discard;
    if (mLoadedCallbackList.empty())
    {
        // If we have no callbacks, take us off of the image callback list.
        gTextureList.mCallbackList.erase(this);

        if(needsToSaveRawImage())
        {
            destroySavedRawImage();
        }
    }
    else if(needsToSaveRawImage() && mBoostLevel != LLGLTexture::BOOST_PREVIEW)
    {
        if(desired_raw_discard != INVALID_DISCARD_LEVEL)
        {
            mDesiredSavedRawDiscardLevel = desired_raw_discard;
        }
        else
        {
            destroySavedRawImage();
        }
    }
}

void LLViewerFetchedTexture::unpauseLoadedCallbacks(const LLLoadedCallbackEntry::source_callback_list_t* callback_list)
{
    if(!callback_list)
{
        mPauseLoadedCallBacks = false;
        return;
    }

    bool need_raw = false;
    for(callback_list_t::iterator iter = mLoadedCallbackList.begin();
            iter != mLoadedCallbackList.end(); )
    {
        LLLoadedCallbackEntry *entryp = *iter++;
        if(entryp->mSourceCallbackList == callback_list)
        {
            entryp->mPaused = false;
            if(entryp->mNeedsImageRaw)
            {
                need_raw = true;
            }
        }
    }
    mPauseLoadedCallBacks = false ;
    mLastCallBackActiveTime = sCurrentTime ;
    mForceCallbackFetch = true;
    if(need_raw)
    {
        mSaveRawImage = true;
    }
}

void LLViewerFetchedTexture::pauseLoadedCallbacks(const LLLoadedCallbackEntry::source_callback_list_t* callback_list)
{
    if(!callback_list)
{
        return;
    }

    bool paused = true;

    for(callback_list_t::iterator iter = mLoadedCallbackList.begin();
            iter != mLoadedCallbackList.end(); )
    {
        LLLoadedCallbackEntry *entryp = *iter++;
        if(entryp->mSourceCallbackList == callback_list)
        {
            entryp->mPaused = true;
        }
        else if(!entryp->mPaused)
        {
            paused = false;
        }
    }

    if(paused)
    {
        mPauseLoadedCallBacks = true;//when set, loaded callback is paused.
        resetTextureStats();
        mSaveRawImage = false;
    }
}

bool LLViewerFetchedTexture::doLoadedCallbacks()
{
    LL_PROFILE_ZONE_SCOPED_CATEGORY_TEXTURE;
    static const F32 MAX_INACTIVE_TIME = 900.f ; //seconds
    static const F32 MAX_IDLE_WAIT_TIME = 5.f ; //seconds

    if (mNeedsCreateTexture)
    {
        return false;
    }
    if(mPauseLoadedCallBacks)
    {
        destroyRawImage();
        return false; //paused
    }
    if(sCurrentTime - mLastCallBackActiveTime > MAX_INACTIVE_TIME && !mIsFetching)
    {
        if (mFTType == FTT_SERVER_BAKE)
        {
            //output some debug info
            LL_INFOS() << "baked texture: " << mID << "clears all call backs due to inactivity." << LL_ENDL;
            LL_INFOS() << mUrl << LL_ENDL;
            LL_INFOS() << "current discard: " << getDiscardLevel() << " current discard for fetch: " << getCurrentDiscardLevelForFetching() <<
                " Desired discard: " << getDesiredDiscardLevel() << "decode Pri: " << mMaxVirtualSize << LL_ENDL;
        }

        clearCallbackEntryList() ; //remove all callbacks.
        return false ;
    }

    bool res = false;

    if (isMissingAsset())
    {
        if (mFTType == FTT_SERVER_BAKE)
        {
            //output some debug info
            LL_INFOS() << "baked texture: " << mID << "is missing." << LL_ENDL;
            LL_INFOS() << mUrl << LL_ENDL;
        }

        for(callback_list_t::iterator iter = mLoadedCallbackList.begin();
            iter != mLoadedCallbackList.end(); )
        {
            LLLoadedCallbackEntry *entryp = *iter++;
            // We never finished loading the image.  Indicate failure.
            // Note: this allows mLoadedCallbackUserData to be cleaned up.
            entryp->mCallback(false, this, NULL, NULL, 0, true, entryp->mUserData);
            delete entryp;
        }
        mLoadedCallbackList.clear();

        // Remove ourself from the global list of textures with callbacks
        gTextureList.mCallbackList.erase(this);
        return false;
    }

    S32 gl_discard = getDiscardLevel();

    // If we don't have a legit GL image, set it to be lower than the worst discard level
    if (gl_discard == -1)
    {
        gl_discard = MAX_DISCARD_LEVEL + 1;
    }

    //
    // Determine the quality levels of textures that we can provide to callbacks
    // and whether we need to do decompression/readback to get it
    //
    S32 current_raw_discard = MAX_DISCARD_LEVEL + 1; // We can always do a readback to get a raw discard
    S32 best_raw_discard = gl_discard;  // Current GL quality level
    S32 current_aux_discard = MAX_DISCARD_LEVEL + 1;
    S32 best_aux_discard = MAX_DISCARD_LEVEL + 1;

    if (mIsRawImageValid)
    {
        // If we have an existing raw image, we have a baseline for the raw and auxiliary quality levels.
        current_raw_discard = mRawDiscardLevel;
        best_raw_discard = llmin(best_raw_discard, mRawDiscardLevel);
        best_aux_discard = llmin(best_aux_discard, mRawDiscardLevel); // We always decode the aux when we decode the base raw
        current_aux_discard = llmin(current_aux_discard, best_aux_discard);
    }
    else
    {
        // We have no data at all, we need to get it
        // Do this by forcing the best aux discard to be 0.
        best_aux_discard = 0;
    }


    //
    // See if any of the callbacks would actually run using the data that we can provide,
    // and also determine if we need to perform any readbacks or decodes.
    //
    bool run_gl_callbacks = false;
    bool run_raw_callbacks = false;
    bool need_readback = false;

    for(callback_list_t::iterator iter = mLoadedCallbackList.begin();
        iter != mLoadedCallbackList.end(); )
    {
        LLLoadedCallbackEntry *entryp = *iter++;

        if (entryp->mNeedsImageRaw)
        {
            if (mNeedsAux)
            {
                //
                // Need raw and auxiliary channels
                //
                if (entryp->mLastUsedDiscard > current_aux_discard)
                {
                    // We have useful data, run the callbacks
                    run_raw_callbacks = true;
                }
            }
            else
            {
                if (entryp->mLastUsedDiscard > current_raw_discard)
                {
                    // We have useful data, just run the callbacks
                    run_raw_callbacks = true;
                }
                else if (entryp->mLastUsedDiscard > best_raw_discard)
                {
                    // We can readback data, and then run the callbacks
                    need_readback = true;
                    run_raw_callbacks = true;
                }
            }
        }
        else
        {
            // Needs just GL
            if (entryp->mLastUsedDiscard > gl_discard)
            {
                // We have enough data, run this callback requiring GL data
                run_gl_callbacks = true;
            }
        }
    }

    if (need_readback)
    {
        readbackRawImage();
    }

    //
    // Run raw/auxiliary data callbacks
    //
    if (run_raw_callbacks && mIsRawImageValid && (mRawDiscardLevel <= getMaxDiscardLevel()))
    {
        // Do callbacks which require raw image data.
        //LL_INFOS() << "doLoadedCallbacks raw for " << getID() << LL_ENDL;

        // Call each party interested in the raw data.
        for(callback_list_t::iterator iter = mLoadedCallbackList.begin();
            iter != mLoadedCallbackList.end(); )
        {
            callback_list_t::iterator curiter = iter++;
            LLLoadedCallbackEntry *entryp = *curiter;
            if (entryp->mNeedsImageRaw && (entryp->mLastUsedDiscard > mRawDiscardLevel))
            {
                // If we've loaded all the data there is to load or we've loaded enough
                // to satisfy the interested party, then this is the last time that
                // we're going to call them.

                mLastCallBackActiveTime = sCurrentTime;
                if(mNeedsAux && mAuxRawImage.isNull())
                {
                    LL_WARNS() << "Raw Image with no Aux Data for callback" << LL_ENDL;
                }
                bool final = mRawDiscardLevel <= entryp->mDesiredDiscard;
                //LL_INFOS() << "Running callback for " << getID() << LL_ENDL;
                //LL_INFOS() << mRawImage->getWidth() << "x" << mRawImage->getHeight() << LL_ENDL;
                entryp->mLastUsedDiscard = mRawDiscardLevel;
                entryp->mCallback(true, this, mRawImage, mAuxRawImage, mRawDiscardLevel, final, entryp->mUserData);
                if (final)
                {
                    iter = mLoadedCallbackList.erase(curiter);
                    delete entryp;
                }
                res = true;
            }
        }
    }

    //
    // Run GL callbacks
    //
    if (run_gl_callbacks && (gl_discard <= getMaxDiscardLevel()))
    {
        //LL_INFOS() << "doLoadedCallbacks GL for " << getID() << LL_ENDL;

        // Call the callbacks interested in GL data.
        for(callback_list_t::iterator iter = mLoadedCallbackList.begin();
            iter != mLoadedCallbackList.end(); )
        {
            callback_list_t::iterator curiter = iter++;
            LLLoadedCallbackEntry *entryp = *curiter;
            if (!entryp->mNeedsImageRaw && (entryp->mLastUsedDiscard > gl_discard))
            {
                mLastCallBackActiveTime = sCurrentTime;
                bool final = gl_discard <= entryp->mDesiredDiscard;
                entryp->mLastUsedDiscard = gl_discard;
                entryp->mCallback(true, this, NULL, NULL, gl_discard, final, entryp->mUserData);
                if (final)
                {
                    iter = mLoadedCallbackList.erase(curiter);
                    delete entryp;
                }
                res = true;
            }
        }
    }

    // Done with any raw image data at this point (will be re-created if we still have callbacks)
    destroyRawImage();

    //
    // If we have no callbacks, take us off of the image callback list.
    //
    if (mLoadedCallbackList.empty())
    {
        gTextureList.mCallbackList.erase(this);
    }
    else if(!res && mForceCallbackFetch && sCurrentTime - mLastCallBackActiveTime > MAX_IDLE_WAIT_TIME && !mIsFetching)
    {
        //wait for long enough but no fetching request issued, force one.
        forceToRefetchTexture(mLoadedCallbackDesiredDiscardLevel, 5.f);
        mForceCallbackFetch = false; //fire once.
    }

    return res;
}

//virtual
void LLViewerFetchedTexture::forceImmediateUpdate()
{
    //only immediately update a deleted texture which is now being re-used.
    if(!isDeleted())
    {
        return;
    }
    //if already called forceImmediateUpdate()
    if(mInImageList && mMaxVirtualSize == LLViewerFetchedTexture::sMaxVirtualSize)
    {
        return;
    }

    gTextureList.forceImmediateUpdate(this);
    return;
}

bool LLViewerFetchedTexture::needsToSaveRawImage()
{
    return mForceToSaveRawImage || mSaveRawImage;
}

void LLViewerFetchedTexture::destroyRawImage()
{
    LL_PROFILE_ZONE_SCOPED_CATEGORY_TEXTURE;
    if (mAuxRawImage.notNull() && !needsToSaveRawImage())
    {
        sAuxCount--;
        mAuxRawImage = nullptr;
    }

    if (mRawImage.notNull())
    {
        sRawCount--;

        if(mIsRawImageValid)
        {
            if(needsToSaveRawImage())
            {
                saveRawImage();
            }
        }

        mRawImage = nullptr;

        mIsRawImageValid = false;
        mRawDiscardLevel = INVALID_DISCARD_LEVEL;
    }
}

void LLViewerFetchedTexture::saveRawImage()
{
    LL_PROFILE_ZONE_SCOPED_CATEGORY_TEXTURE;
    if(mRawImage.isNull() || mRawImage == mSavedRawImage || (mSavedRawDiscardLevel >= 0 && mSavedRawDiscardLevel <= mRawDiscardLevel))
    {
        return;
    }

    LLImageDataSharedLock lock(mRawImage);

    mSavedRawDiscardLevel = mRawDiscardLevel;
    if (mBoostLevel == LLGLTexture::BOOST_ICON)
    {
        S32 expected_width = mKnownDrawWidth > 0 ? mKnownDrawWidth : DEFAULT_ICON_DIMENSIONS;
        S32 expected_height = mKnownDrawHeight > 0 ? mKnownDrawHeight : DEFAULT_ICON_DIMENSIONS;
        if (mRawImage->getWidth() > expected_width || mRawImage->getHeight() > expected_height)
        {
            mSavedRawImage = new LLImageRaw(expected_width, expected_height, mRawImage->getComponents());
            mSavedRawImage->copyScaled(mRawImage);
        }
        else
        {
            mSavedRawImage = new LLImageRaw(mRawImage->getData(), mRawImage->getWidth(), mRawImage->getHeight(), mRawImage->getComponents());
        }
    }
    else if (mBoostLevel == LLGLTexture::BOOST_THUMBNAIL)
    {
        if (mRawImage->getWidth() > DEFAULT_THUMBNAIL_DIMENSIONS || mRawImage->getHeight() > DEFAULT_THUMBNAIL_DIMENSIONS)
        {
            mSavedRawImage = new LLImageRaw(DEFAULT_THUMBNAIL_DIMENSIONS, DEFAULT_THUMBNAIL_DIMENSIONS, mRawImage->getComponents());
            mSavedRawImage->copyScaled(mRawImage);
        }
        else
        {
            mSavedRawImage = new LLImageRaw(mRawImage->getData(), mRawImage->getWidth(), mRawImage->getHeight(), mRawImage->getComponents());
        }
    }
    else if (mBoostLevel == LLGLTexture::BOOST_SCULPTED)
    {
        S32 expected_width = mKnownDrawWidth > 0 ? mKnownDrawWidth : sMaxSculptRez;
        S32 expected_height = mKnownDrawHeight > 0 ? mKnownDrawHeight : sMaxSculptRez;
        if (mRawImage->getWidth() > expected_width || mRawImage->getHeight() > expected_height)
        {
            mSavedRawImage = new LLImageRaw(expected_width, expected_height, mRawImage->getComponents());
            mSavedRawImage->copyScaled(mRawImage);
        }
        else
        {
            mSavedRawImage = new LLImageRaw(mRawImage->getData(), mRawImage->getWidth(), mRawImage->getHeight(), mRawImage->getComponents());
        }
    }
    else
    {
        mSavedRawImage = new LLImageRaw(mRawImage->getData(), mRawImage->getWidth(), mRawImage->getHeight(), mRawImage->getComponents());
    }

    if(mForceToSaveRawImage && mSavedRawDiscardLevel <= mDesiredSavedRawDiscardLevel)
    {
        mForceToSaveRawImage = false;
    }

    mLastReferencedSavedRawImageTime = sCurrentTime;
}

//force to refetch the texture to the discard level
void LLViewerFetchedTexture::forceToRefetchTexture(S32 desired_discard, F32 kept_time)
{
    if(mForceToSaveRawImage)
    {
        desired_discard = llmin(desired_discard, mDesiredSavedRawDiscardLevel);
        kept_time = llmax(kept_time, mKeptSavedRawImageTime);
    }

    //trigger a new fetch.
    mForceToSaveRawImage = true ;
    mDesiredSavedRawDiscardLevel = desired_discard ;
    mKeptSavedRawImageTime = kept_time ;
    mLastReferencedSavedRawImageTime = sCurrentTime ;
    mSavedRawImage = NULL ;
    mSavedRawDiscardLevel = -1 ;
}

void LLViewerFetchedTexture::forceToSaveRawImage(S32 desired_discard, F32 kept_time)
{
    mKeptSavedRawImageTime = kept_time;
    mLastReferencedSavedRawImageTime = sCurrentTime;

    if(mSavedRawDiscardLevel > -1 && mSavedRawDiscardLevel <= desired_discard)
    {
        return; //raw imge is ready.
    }

    if(!mForceToSaveRawImage || mDesiredSavedRawDiscardLevel < 0 || mDesiredSavedRawDiscardLevel > desired_discard)
    {
        mForceToSaveRawImage = true;
        mDesiredSavedRawDiscardLevel = desired_discard;
    }
}

void LLViewerFetchedTexture::readbackRawImage()
{
    LL_PROFILE_ZONE_SCOPED_CATEGORY_TEXTURE;

    // readback the raw image from vram if the current raw image is null or smaller than the texture
    if (mGLTexturep.notNull() && mGLTexturep->getTexName() != 0 &&
        (mRawImage.isNull() || mRawImage->getWidth() < mGLTexturep->getWidth() || mRawImage->getHeight() < mGLTexturep->getHeight() ))
    {
        if (mRawImage.isNull())
        {
            sRawCount++;
        }
        mRawImage = new LLImageRaw();
        if (!mGLTexturep->readBackRaw(-1, mRawImage, false))
        {
            mRawImage = nullptr;
            mIsRawImageValid = false;
            mRawDiscardLevel = INVALID_DISCARD_LEVEL;
            sRawCount--;
        }
        else
        {
            mIsRawImageValid = true;
            mRawDiscardLevel = mGLTexturep->getDiscardLevel();
        }
    }
}

void LLViewerFetchedTexture::destroySavedRawImage()
{
    if(mLastReferencedSavedRawImageTime < mKeptSavedRawImageTime)
    {
        return; //keep the saved raw image.
    }

    mForceToSaveRawImage  = false;
    mSaveRawImage = false;

    clearCallbackEntryList();

    mSavedRawImage = NULL ;
    mForceToSaveRawImage  = false ;
    mSaveRawImage = false ;
    mSavedRawDiscardLevel = -1 ;
    mDesiredSavedRawDiscardLevel = -1 ;
    mLastReferencedSavedRawImageTime = 0.0f ;
    mKeptSavedRawImageTime = 0.f ;

    if(mAuxRawImage.notNull())
    {
        sAuxCount--;
        mAuxRawImage = NULL;
    }
}

LLImageRaw* LLViewerFetchedTexture::getSavedRawImage()
{
    mLastReferencedSavedRawImageTime = sCurrentTime;

    return mSavedRawImage;
}

const LLImageRaw* LLViewerFetchedTexture::getSavedRawImage() const
{
    return mSavedRawImage;
}

bool LLViewerFetchedTexture::hasSavedRawImage() const
{
    return mSavedRawImage.notNull();
}

F32 LLViewerFetchedTexture::getElapsedLastReferencedSavedRawImageTime() const
{
    return sCurrentTime - mLastReferencedSavedRawImageTime;
}

//----------------------------------------------------------------------------------------------
//end of LLViewerFetchedTexture
//----------------------------------------------------------------------------------------------

//----------------------------------------------------------------------------------------------
//start of LLViewerLODTexture
//----------------------------------------------------------------------------------------------
LLViewerLODTexture::LLViewerLODTexture(const LLUUID& id, FTType f_type, const LLHost& host, bool usemipmaps)
    : LLViewerFetchedTexture(id, f_type, host, usemipmaps)
{
    init(true);
}

LLViewerLODTexture::LLViewerLODTexture(const std::string& url, FTType f_type, const LLUUID& id, bool usemipmaps)
    : LLViewerFetchedTexture(url, f_type, id, usemipmaps)
{
    init(true);
}

void LLViewerLODTexture::init(bool firstinit)
{
    setTexelsPerImage(64 * 64);
    mDiscardVirtualSize = 0.f;
    mCalculatedDiscardLevel = -1.f;
}

//virtual
S8 LLViewerLODTexture::getType() const
{
    return LLViewerTexture::LOD_TEXTURE;
}

bool LLViewerLODTexture::isUpdateFrozen()
{
    return LLViewerTexture::sFreezeImageUpdates;
}

// This is gauranteed to get called periodically for every texture
//virtual
void LLViewerLODTexture::processTextureStats()
{
    LL_PROFILE_ZONE_SCOPED_CATEGORY_TEXTURE;
    updateVirtualSize();

    bool did_downscale = false;

    static LLCachedControl<bool> textures_fullres(gSavedSettings,"TextureLoadFullRes", false);

    { // restrict texture resolution to download based on RenderMaxTextureResolution
        static LLCachedControl<U32> max_texture_resolution(gSavedSettings, "RenderMaxTextureResolution", 2048);
        // sanity clamp debug setting to avoid settings hack shenanigans
        F32 tex_res = (F32)llclamp((S32)max_texture_resolution, 512, 2048);
        tex_res *= tex_res;
        mMaxVirtualSize = llmin(mMaxVirtualSize, tex_res);
    }

    if (textures_fullres)
    {
        mDesiredDiscardLevel = 0;
    }
    // Generate the request priority and render priority
    else if (mDontDiscard || !mUseMipMaps)
    {
        mDesiredDiscardLevel = 0;
        if (getFullWidth() > MAX_IMAGE_SIZE_DEFAULT || getFullHeight() > MAX_IMAGE_SIZE_DEFAULT)
            mDesiredDiscardLevel = 1; // MAX_IMAGE_SIZE_DEFAULT = 2048 and max size ever is 4096
    }
    else if (mBoostLevel < LLGLTexture::BOOST_HIGH && mMaxVirtualSize <= 10.f)
    {
        // If the image has not been significantly visible in a while, we don't want it
        mDesiredDiscardLevel = llmin(mMinDesiredDiscardLevel, (S8)(MAX_DISCARD_LEVEL + 1));
        mDesiredDiscardLevel = llmin(mDesiredDiscardLevel, (S32)mLoadedCallbackDesiredDiscardLevel);
    }
    else if (!getFullWidth()  || !getFullHeight())
    {
        mDesiredDiscardLevel =  getMaxDiscardLevel();
        mDesiredDiscardLevel = llmin(mDesiredDiscardLevel, (S32)mLoadedCallbackDesiredDiscardLevel);
    }
    else
    {
        //static const F64 log_2 = log(2.0);
        static const F64 log_4 = log(4.0);

        F32 discard_level = 0.f;

        // If we know the output width and height, we can force the discard
        // level to the correct value, and thus not decode more texture
        // data than we need to.
        if (mKnownDrawWidth && mKnownDrawHeight)
        {
            S32 draw_texels = mKnownDrawWidth * mKnownDrawHeight;
            draw_texels = llclamp(draw_texels, MIN_IMAGE_AREA, MAX_IMAGE_AREA);

            // Use log_4 because we're in square-pixel space, so an image
            // with twice the width and twice the height will have mTexelsPerImage
            // 4 * draw_size
            discard_level = (F32)(log(getTexelsPerImage() / draw_texels) / log_4);
        }
        else
        {
            // Calculate the required scale factor of the image using pixels per texel
            discard_level = (F32)(log(getTexelsPerImage() / mMaxVirtualSize) / log_4);
            mDiscardVirtualSize = mMaxVirtualSize;
            mCalculatedDiscardLevel = discard_level;
        }

        discard_level = floorf(discard_level);

        F32 min_discard = 0.f;
        U32 desired_size = MAX_IMAGE_SIZE_DEFAULT; // MAX_IMAGE_SIZE_DEFAULT = 2048 and max size ever is 4096
        if (mBoostLevel <= LLGLTexture::BOOST_SCULPTED)
        {
            desired_size = DESIRED_NORMAL_TEXTURE_SIZE;
        }
        if ((U32)getFullWidth() > desired_size || (U32)getFullHeight() > desired_size)
        {
            min_discard = 1.f;
        }

        discard_level = llclamp(discard_level, min_discard, (F32)MAX_DISCARD_LEVEL);

        // Can't go higher than the max discard level
        mDesiredDiscardLevel = llmin(getMaxDiscardLevel() + 1, (S32)discard_level);
        // Clamp to min desired discard
        mDesiredDiscardLevel = llmin(mMinDesiredDiscardLevel, mDesiredDiscardLevel);

        //
        // At this point we've calculated the quality level that we want,
        // if possible.  Now we check to see if we have it, and take the
        // proper action if we don't.
        //

        S32 current_discard = getDiscardLevel();
        if (mBoostLevel < LLGLTexture::BOOST_AVATAR_BAKED)
        {
            if (current_discard < mDesiredDiscardLevel && !mForceToSaveRawImage)
            { // should scale down
                scaleDown();
            }
        }

        if (isUpdateFrozen() // we are out of memory and nearing max allowed bias
            && mBoostLevel < LLGLTexture::BOOST_SCULPTED
            && mDesiredDiscardLevel < current_discard)
        {
            // stop requesting more
            mDesiredDiscardLevel = current_discard;
        }
        mDesiredDiscardLevel = llmin(mDesiredDiscardLevel, (S32)mLoadedCallbackDesiredDiscardLevel);
    }

    if(mForceToSaveRawImage && mDesiredSavedRawDiscardLevel >= 0)
    {
        mDesiredDiscardLevel = llmin(mDesiredDiscardLevel, (S8)mDesiredSavedRawDiscardLevel);
    }

    // selection manager will immediately reset BOOST_SELECTED but never unsets it
    // unset it immediately after we consume it
    if (getBoostLevel() == BOOST_SELECTED)
    {
        setBoostLevel(BOOST_NONE);
    }
}

extern LLGLSLShader gCopyProgram;

bool LLViewerLODTexture::scaleDown()
{
    if (mGLTexturep.isNull() || !mGLTexturep->getHasGLTexture())
    {
        return false;
    }

    if (!mDownScalePending)
    {
        mDownScalePending = true;
        gTextureList.mDownScaleQueue.push(this);
    }

    return true;
}

//----------------------------------------------------------------------------------------------
//end of LLViewerLODTexture
//----------------------------------------------------------------------------------------------

//----------------------------------------------------------------------------------------------
//start of LLViewerMediaTexture
//----------------------------------------------------------------------------------------------
//static
void LLViewerMediaTexture::updateClass()
{
    LL_PROFILE_ZONE_SCOPED_CATEGORY_TEXTURE;
    static const F32 MAX_INACTIVE_TIME = 30.f;

#if 0
    //force to play media.
    gSavedSettings.setBOOL("AudioStreamingMedia", true);
#endif

    for(media_map_t::iterator iter = sMediaMap.begin(); iter != sMediaMap.end(); )
    {
        LLViewerMediaTexture* mediap = iter->second;

        if(mediap->getNumRefs() == 1) //one reference by sMediaMap
        {
            //
            //Note: delay some time to delete the media textures to stop endlessly creating and immediately removing media texture.
            //
            if(mediap->getLastReferencedTimer()->getElapsedTimeF32() > MAX_INACTIVE_TIME)
            {
                media_map_t::iterator cur = iter++;
                sMediaMap.erase(cur);
                continue;
            }
        }
        ++iter;
    }
}

//static
void LLViewerMediaTexture::removeMediaImplFromTexture(const LLUUID& media_id)
{
    LLViewerMediaTexture* media_tex = findMediaTexture(media_id);
    if(media_tex)
    {
        media_tex->invalidateMediaImpl();
    }
}

//static
void LLViewerMediaTexture::cleanUpClass()
{
    sMediaMap.clear();
}

//static
LLViewerMediaTexture* LLViewerMediaTexture::findMediaTexture(const LLUUID& media_id)
{
    media_map_t::iterator iter = sMediaMap.find(media_id);
    if(iter == sMediaMap.end())
    {
        return NULL;
    }

    LLViewerMediaTexture* media_tex = iter->second;
    media_tex->setMediaImpl();
    media_tex->getLastReferencedTimer()->reset();

    return media_tex;
}

LLViewerMediaTexture::LLViewerMediaTexture(const LLUUID& id, bool usemipmaps, LLImageGL* gl_image)
    : LLViewerTexture(id, usemipmaps),
    mMediaImplp(NULL),
    mUpdateVirtualSizeTime(0)
{
    sMediaMap.insert(std::make_pair(id, this));

    mGLTexturep = gl_image;

    if(mGLTexturep.isNull())
    {
        generateGLTexture();
    }

    mGLTexturep->setAllowCompression(false);

    mGLTexturep->setNeedsAlphaAndPickMask(false);

    mIsPlaying = false;

    setMediaImpl();

    setCategory(LLGLTexture::MEDIA);

    LLViewerTexture* tex = gTextureList.findImage(mID, TEX_LIST_STANDARD);
    if(tex) //this media is a parcel media for tex.
    {
        tex->setParcelMedia(this);
    }
}

//virtual
LLViewerMediaTexture::~LLViewerMediaTexture()
{
    LLViewerTexture* tex = gTextureList.findImage(mID, TEX_LIST_STANDARD);
    if(tex) //this media is a parcel media for tex.
    {
        tex->setParcelMedia(NULL);
    }
}

void LLViewerMediaTexture::reinit(bool usemipmaps /* = true */)
{
    llassert(mGLTexturep.notNull());

    mUseMipMaps = usemipmaps;
    getLastReferencedTimer()->reset();
    mGLTexturep->setUseMipMaps(mUseMipMaps);
    mGLTexturep->setNeedsAlphaAndPickMask(false);
}

void LLViewerMediaTexture::setUseMipMaps(bool mipmap)
{
    mUseMipMaps = mipmap;

    if(mGLTexturep.notNull())
    {
        mGLTexturep->setUseMipMaps(mipmap);
    }
}

//virtual
S8 LLViewerMediaTexture::getType() const
{
    return LLViewerTexture::MEDIA_TEXTURE;
}

void LLViewerMediaTexture::invalidateMediaImpl()
{
    mMediaImplp = NULL;
}

void LLViewerMediaTexture::setMediaImpl()
{
    if(!mMediaImplp)
    {
        mMediaImplp = LLViewerMedia::getInstance()->getMediaImplFromTextureID(mID);
    }
}

//return true if all faces to reference to this media texture are found
//Note: mMediaFaceList is valid only for the current instant
//      because it does not check the face validity after the current frame.
bool LLViewerMediaTexture::findFaces()
{
    mMediaFaceList.clear();

    bool ret = true;

    LLViewerTexture* tex = gTextureList.findImage(mID, TEX_LIST_STANDARD);
    if(tex) //this media is a parcel media for tex.
    {
        for (U32 ch = 0; ch < LLRender::NUM_TEXTURE_CHANNELS; ++ch)
        {
            const ll_face_list_t* face_list = tex->getFaceList(ch);
            U32 end = tex->getNumFaces(ch);
        for(U32 i = 0; i < end; i++)
        {
            if ((*face_list)[i]->isMediaAllowed())
            {
                mMediaFaceList.push_back((*face_list)[i]);
            }
        }
    }
    }

    if(!mMediaImplp)
    {
        return true;
    }

    //for media on a face.
    const std::list< LLVOVolume* >* obj_list = mMediaImplp->getObjectList();
    std::list< LLVOVolume* >::const_iterator iter = obj_list->begin();
    for(; iter != obj_list->end(); ++iter)
    {
        LLVOVolume* obj = *iter;
        if (obj->isDead())
        {
            // Isn't supposed to happen, objects are supposed to detach
            // themselves on markDead()
            // If this happens, viewer is likely to crash
            llassert(0);
            LL_WARNS() << "Dead object in mMediaImplp's object list" << LL_ENDL;
            ret = false;
            continue;
        }

        if (obj->mDrawable.isNull() || obj->mDrawable->isDead())
        {
            ret = false;
            continue;
        }

        S32 face_id = -1;
        S32 num_faces = obj->mDrawable->getNumFaces();
        while((face_id = obj->getFaceIndexWithMediaImpl(mMediaImplp, face_id)) > -1 && face_id < num_faces)
        {
            LLFace* facep = obj->mDrawable->getFace(face_id);
            if(facep)
            {
                mMediaFaceList.push_back(facep);
            }
            else
            {
                ret = false;
            }
        }
    }

    return ret;
}

void LLViewerMediaTexture::initVirtualSize()
{
    if(mIsPlaying)
    {
        return;
    }

    findFaces();
    for(std::list< LLFace* >::iterator iter = mMediaFaceList.begin(); iter!= mMediaFaceList.end(); ++iter)
    {
        addTextureStats((*iter)->getVirtualSize());
    }
}

void LLViewerMediaTexture::addMediaToFace(LLFace* facep)
{
    if(facep)
    {
        facep->setHasMedia(true);
    }
    if(!mIsPlaying)
    {
        return; //no need to add the face because the media is not in playing.
    }

    switchTexture(LLRender::DIFFUSE_MAP, facep);
}

void LLViewerMediaTexture::removeMediaFromFace(LLFace* facep)
{
    if(!facep)
    {
        return;
    }
    facep->setHasMedia(false);

    if(!mIsPlaying)
    {
        return; //no need to remove the face because the media is not in playing.
    }

    mIsPlaying = false; //set to remove the media from the face.
    switchTexture(LLRender::DIFFUSE_MAP, facep);
    mIsPlaying = true; //set the flag back.

    if(getTotalNumFaces() < 1) //no face referencing to this media
    {
        stopPlaying();
    }
}

//virtual
void LLViewerMediaTexture::addFace(U32 ch, LLFace* facep)
{
    LLViewerTexture::addFace(ch, facep);

    const LLTextureEntry* te = facep->getTextureEntry();
    if(te && te->getID().notNull())
    {
        LLViewerTexture* tex = gTextureList.findImage(te->getID(), TEX_LIST_STANDARD);
        if(tex)
        {
            mTextureList.push_back(tex);//increase the reference number by one for tex to avoid deleting it.
            return;
        }
    }

    //check if it is a parcel media
    if(facep->getTexture() && facep->getTexture() != this && facep->getTexture()->getID() == mID)
    {
        mTextureList.push_back(facep->getTexture()); //a parcel media.
        return;
    }

    if(te && te->getID().notNull()) //should have a texture
    {
        LL_WARNS_ONCE() << "The face's texture " << te->getID() << " is not valid. Face must have a valid texture before media texture." << LL_ENDL;
        // This might break the object, but it likely isn't a 'recoverable' situation.
        LLViewerFetchedTexture* tex = LLViewerTextureManager::getFetchedTexture(te->getID());
        mTextureList.push_back(tex);
    }
}

//virtual
void LLViewerMediaTexture::removeFace(U32 ch, LLFace* facep)
{
    LLViewerTexture::removeFace(ch, facep);

    const LLTextureEntry* te = facep->getTextureEntry();
    if(te && te->getID().notNull())
    {
        LLViewerTexture* tex = gTextureList.findImage(te->getID(), TEX_LIST_STANDARD);
        if(tex)
        {
            for(std::list< LLPointer<LLViewerTexture> >::iterator iter = mTextureList.begin();
                iter != mTextureList.end(); ++iter)
            {
                if(*iter == tex)
                {
                    mTextureList.erase(iter); //decrease the reference number for tex by one.
                    return;
                }
            }

            std::vector<const LLTextureEntry*> te_list;

            for (U32 ch = 0; ch < 3; ++ch)
            {
            //
            //we have some trouble here: the texture of the face is changed.
            //we need to find the former texture, and remove it from the list to avoid memory leaking.

                llassert(mNumFaces[ch] <= mFaceList[ch].size());

                for(U32 j = 0; j < mNumFaces[ch]; j++)
                {
                    te_list.push_back(mFaceList[ch][j]->getTextureEntry());//all textures are in use.
                }
            }

            if (te_list.empty())
            {
                mTextureList.clear();
                return;
            }

            auto end = te_list.size();

            for(std::list< LLPointer<LLViewerTexture> >::iterator iter = mTextureList.begin();
                iter != mTextureList.end(); ++iter)
            {
                size_t i = 0;

                for(i = 0; i < end; i++)
                {
                    if(te_list[i] && te_list[i]->getID() == (*iter)->getID())//the texture is in use.
                    {
                        te_list[i] = NULL;
                        break;
                    }
                }
                if(i == end) //no hit for this texture, remove it.
                {
                    mTextureList.erase(iter); //decrease the reference number for tex by one.
                    return;
                }
            }
        }
    }

    //check if it is a parcel media
    for(std::list< LLPointer<LLViewerTexture> >::iterator iter = mTextureList.begin();
                iter != mTextureList.end(); ++iter)
    {
        if((*iter)->getID() == mID)
        {
            mTextureList.erase(iter); //decrease the reference number for tex by one.
            return;
        }
    }

    if(te && te->getID().notNull()) //should have a texture but none found
    {
        LL_ERRS() << "mTextureList texture reference number is corrupted. Texture id: " << te->getID() << " List size: " << (U32)mTextureList.size() << LL_ENDL;
    }
}

void LLViewerMediaTexture::stopPlaying()
{
    // Don't stop the media impl playing here -- this breaks non-inworld media (login screen, search, and media browser).
//  if(mMediaImplp)
//  {
//      mMediaImplp->stop();
//  }
    mIsPlaying = false;
}

void LLViewerMediaTexture::switchTexture(U32 ch, LLFace* facep)
{
    if(facep)
    {
        //check if another media is playing on this face.
        if(facep->getTexture() && facep->getTexture() != this
            && facep->getTexture()->getType() == LLViewerTexture::MEDIA_TEXTURE)
        {
            if(mID == facep->getTexture()->getID()) //this is a parcel media
            {
                return; //let the prim media win.
            }
        }

        if(mIsPlaying) //old textures switch to the media texture
        {
            facep->switchTexture(ch, this);
        }
        else //switch to old textures.
        {
            const LLTextureEntry* te = facep->getTextureEntry();
            if(te)
            {
                LLViewerTexture* tex = te->getID().notNull() ? gTextureList.findImage(te->getID(), TEX_LIST_STANDARD) : NULL;
                if(!tex && te->getID() != mID)//try parcel media.
                {
                    tex = gTextureList.findImage(mID, TEX_LIST_STANDARD);
                }
                if(!tex)
                {
                    tex = LLViewerFetchedTexture::sDefaultImagep;
                }
                facep->switchTexture(ch, tex);
            }
        }
    }
}

void LLViewerMediaTexture::setPlaying(bool playing)
{
    if(!mMediaImplp)
    {
        return;
    }
    if(!playing && !mIsPlaying)
    {
        return; //media is already off
    }

    if(playing == mIsPlaying && !mMediaImplp->isUpdated())
    {
        return; //nothing has changed since last time.
    }

    mIsPlaying = playing;
    if(mIsPlaying) //is about to play this media
    {
        if(findFaces())
        {
            //about to update all faces.
            mMediaImplp->setUpdated(false);
        }

        if(mMediaFaceList.empty())//no face pointing to this media
        {
            stopPlaying();
            return;
        }

        for(std::list< LLFace* >::iterator iter = mMediaFaceList.begin(); iter!= mMediaFaceList.end(); ++iter)
        {
            LLFace* facep = *iter;
            const LLTextureEntry* te = facep->getTextureEntry();
            if (te && te->getGLTFMaterial())
            {
                // PBR material, switch emissive and basecolor
                switchTexture(LLRender::EMISSIVE_MAP, *iter);
                switchTexture(LLRender::BASECOLOR_MAP, *iter);
            }
            else
            {
                // blinn-phong material, switch diffuse map only
                switchTexture(LLRender::DIFFUSE_MAP, *iter);
            }
        }
    }
    else //stop playing this media
    {
        U32 ch = LLRender::DIFFUSE_MAP;

        llassert(mNumFaces[ch] <= mFaceList[ch].size());
        for(U32 i = mNumFaces[ch]; i; i--)
        {
            switchTexture(ch, mFaceList[ch][i - 1]); //current face could be removed in this function.
        }
    }
    return;
}

//virtual
F32 LLViewerMediaTexture::getMaxVirtualSize()
{
    if(LLFrameTimer::getFrameCount() == mUpdateVirtualSizeTime)
    {
        return mMaxVirtualSize;
    }
    mUpdateVirtualSizeTime = LLFrameTimer::getFrameCount();

    if(!mMaxVirtualSizeResetCounter)
    {
        addTextureStats(0.f, false);//reset
    }

    if(mIsPlaying) //media is playing
    {
        for (U32 ch = 0; ch < LLRender::NUM_TEXTURE_CHANNELS; ++ch)
        {
            llassert(mNumFaces[ch] <= mFaceList[ch].size());
            for(U32 i = 0; i < mNumFaces[ch]; i++)
            {
                LLFace* facep = mFaceList[ch][i];
            if(facep->getDrawable()->isRecentlyVisible())
            {
                addTextureStats(facep->getVirtualSize());
            }
        }
    }
    }
    else //media is not in playing
    {
        findFaces();

        if(!mMediaFaceList.empty())
        {
            for(std::list< LLFace* >::iterator iter = mMediaFaceList.begin(); iter!= mMediaFaceList.end(); ++iter)
            {
                LLFace* facep = *iter;
                if(facep->getDrawable()->isRecentlyVisible())
                {
                    addTextureStats(facep->getVirtualSize());
                }
            }
        }
    }

    if(mMaxVirtualSizeResetCounter > 0)
    {
        mMaxVirtualSizeResetCounter--;
    }
    reorganizeFaceList();
    reorganizeVolumeList();

    return mMaxVirtualSize;
}
//----------------------------------------------------------------------------------------------
//end of LLViewerMediaTexture
//----------------------------------------------------------------------------------------------

//----------------------------------------------------------------------------------------------
//start of LLTexturePipelineTester
//----------------------------------------------------------------------------------------------
LLTexturePipelineTester::LLTexturePipelineTester() : LLMetricPerformanceTesterWithSession(sTesterName)
{
    addMetric("TotalBytesLoaded");
    addMetric("TotalBytesLoadedFromCache");
    addMetric("TotalBytesLoadedForLargeImage");
    addMetric("TotalBytesLoadedForSculpties");
    addMetric("StartFetchingTime");
    addMetric("TotalGrayTime");
    addMetric("TotalStablizingTime");
    addMetric("StartTimeLoadingSculpties");
    addMetric("EndTimeLoadingSculpties");

    addMetric("Time");
    addMetric("TotalBytesBound");
    addMetric("TotalBytesBoundForLargeImage");
    addMetric("PercentageBytesBound");

    mTotalBytesLoaded = (S32Bytes)0;
    mTotalBytesLoadedFromCache = (S32Bytes)0;
    mTotalBytesLoadedForLargeImage = (S32Bytes)0;
    mTotalBytesLoadedForSculpties = (S32Bytes)0;

    reset();
}

LLTexturePipelineTester::~LLTexturePipelineTester()
{
    LLViewerTextureManager::sTesterp = NULL;
}

void LLTexturePipelineTester::update()
{
    mLastTotalBytesUsed = mTotalBytesUsed;
    mLastTotalBytesUsedForLargeImage = mTotalBytesUsedForLargeImage;
    mTotalBytesUsed = (S32Bytes)0;
    mTotalBytesUsedForLargeImage = (S32Bytes)0;

    if(LLAppViewer::getTextureFetch()->getNumRequests() > 0) //fetching list is not empty
    {
        if(mPause)
        {
            //start a new fetching session
            reset();
            mStartFetchingTime = LLImageGL::sLastFrameTime;
            mPause = false;
        }

        //update total gray time
        if(mUsingDefaultTexture)
        {
            mUsingDefaultTexture = false;
            mTotalGrayTime = LLImageGL::sLastFrameTime - mStartFetchingTime;
        }

        //update the stablizing timer.
        updateStablizingTime();

        outputTestResults();
    }
    else if(!mPause)
    {
        //stop the current fetching session
        mPause = true;
        outputTestResults();
        reset();
    }
}

void LLTexturePipelineTester::reset()
{
    mPause = true;

    mUsingDefaultTexture = false;
    mStartStablizingTime = 0.0f;
    mEndStablizingTime = 0.0f;

    mTotalBytesUsed = (S32Bytes)0;
    mTotalBytesUsedForLargeImage = (S32Bytes)0;
    mLastTotalBytesUsed = (S32Bytes)0;
    mLastTotalBytesUsedForLargeImage = (S32Bytes)0;

    mStartFetchingTime = 0.0f;

    mTotalGrayTime = 0.0f;
    mTotalStablizingTime = 0.0f;

    mStartTimeLoadingSculpties = 1.0f;
    mEndTimeLoadingSculpties = 0.0f;
}

//virtual
void LLTexturePipelineTester::outputTestRecord(LLSD *sd)
{
    std::string currentLabel = getCurrentLabelName();
    (*sd)[currentLabel]["TotalBytesLoaded"]              = (LLSD::Integer)mTotalBytesLoaded.value();
    (*sd)[currentLabel]["TotalBytesLoadedFromCache"]     = (LLSD::Integer)mTotalBytesLoadedFromCache.value();
    (*sd)[currentLabel]["TotalBytesLoadedForLargeImage"] = (LLSD::Integer)mTotalBytesLoadedForLargeImage.value();
    (*sd)[currentLabel]["TotalBytesLoadedForSculpties"]  = (LLSD::Integer)mTotalBytesLoadedForSculpties.value();

    (*sd)[currentLabel]["StartFetchingTime"]             = (LLSD::Real)mStartFetchingTime;
    (*sd)[currentLabel]["TotalGrayTime"]                 = (LLSD::Real)mTotalGrayTime;
    (*sd)[currentLabel]["TotalStablizingTime"]           = (LLSD::Real)mTotalStablizingTime;

    (*sd)[currentLabel]["StartTimeLoadingSculpties"]     = (LLSD::Real)mStartTimeLoadingSculpties;
    (*sd)[currentLabel]["EndTimeLoadingSculpties"]       = (LLSD::Real)mEndTimeLoadingSculpties;

    (*sd)[currentLabel]["Time"]                          = LLImageGL::sLastFrameTime;
    (*sd)[currentLabel]["TotalBytesBound"]               = (LLSD::Integer)mLastTotalBytesUsed.value();
    (*sd)[currentLabel]["TotalBytesBoundForLargeImage"]  = (LLSD::Integer)mLastTotalBytesUsedForLargeImage.value();
    (*sd)[currentLabel]["PercentageBytesBound"]          = (LLSD::Real)(100.f * mLastTotalBytesUsed / mTotalBytesLoaded);
}

void LLTexturePipelineTester::updateTextureBindingStats(const LLViewerTexture* imagep)
{
    U32Bytes mem_size = imagep->getTextureMemory();
    mTotalBytesUsed += mem_size;

    if(MIN_LARGE_IMAGE_AREA <= (U32)(mem_size.value() / (U32)imagep->getComponents()))
    {
        mTotalBytesUsedForLargeImage += mem_size;
    }
}

void LLTexturePipelineTester::updateTextureLoadingStats(const LLViewerFetchedTexture* imagep, const LLImageRaw* raw_imagep, bool from_cache)
{
    U32Bytes data_size = (U32Bytes)raw_imagep->getDataSize();
    mTotalBytesLoaded += data_size;

    if(from_cache)
    {
        mTotalBytesLoadedFromCache += data_size;
    }

    if(MIN_LARGE_IMAGE_AREA <= (U32)(data_size.value() / (U32)raw_imagep->getComponents()))
    {
        mTotalBytesLoadedForLargeImage += data_size;
    }

    if(imagep->forSculpt())
    {
        mTotalBytesLoadedForSculpties += data_size;

        if(mStartTimeLoadingSculpties > mEndTimeLoadingSculpties)
        {
            mStartTimeLoadingSculpties = LLImageGL::sLastFrameTime;
        }
        mEndTimeLoadingSculpties = LLImageGL::sLastFrameTime;
    }
}

void LLTexturePipelineTester::updateGrayTextureBinding()
{
    mUsingDefaultTexture = true;
}

void LLTexturePipelineTester::setStablizingTime()
{
    if(mStartStablizingTime <= mStartFetchingTime)
    {
        mStartStablizingTime = LLImageGL::sLastFrameTime;
    }
    mEndStablizingTime = LLImageGL::sLastFrameTime;
}

void LLTexturePipelineTester::updateStablizingTime()
{
    if(mStartStablizingTime > mStartFetchingTime)
    {
        F32 t = mEndStablizingTime - mStartStablizingTime;

        if(t > F_ALMOST_ZERO && (t - mTotalStablizingTime) < F_ALMOST_ZERO)
        {
            //already stablized
            mTotalStablizingTime = LLImageGL::sLastFrameTime - mStartStablizingTime;

            //cancel the timer
            mStartStablizingTime = 0.f;
            mEndStablizingTime = 0.f;
        }
        else
        {
            mTotalStablizingTime = t;
        }
    }
    mTotalStablizingTime = 0.f;
}

//virtual
void LLTexturePipelineTester::compareTestSessions(llofstream* os)
{
    LLTexturePipelineTester::LLTextureTestSession* base_sessionp = dynamic_cast<LLTexturePipelineTester::LLTextureTestSession*>(mBaseSessionp);
    LLTexturePipelineTester::LLTextureTestSession* current_sessionp = dynamic_cast<LLTexturePipelineTester::LLTextureTestSession*>(mCurrentSessionp);
    if(!base_sessionp || !current_sessionp)
    {
        LL_ERRS() << "type of test session does not match!" << LL_ENDL;
    }

    //compare and output the comparison
    *os << llformat("%s\n", getTesterName().c_str());
    *os << llformat("AggregateResults\n");

    compareTestResults(os, "TotalGrayTime", base_sessionp->mTotalGrayTime, current_sessionp->mTotalGrayTime);
    compareTestResults(os, "TotalStablizingTime", base_sessionp->mTotalStablizingTime, current_sessionp->mTotalStablizingTime);
    compareTestResults(os, "StartTimeLoadingSculpties", base_sessionp->mStartTimeLoadingSculpties, current_sessionp->mStartTimeLoadingSculpties);
    compareTestResults(os, "TotalTimeLoadingSculpties", base_sessionp->mTotalTimeLoadingSculpties, current_sessionp->mTotalTimeLoadingSculpties);

    compareTestResults(os, "TotalBytesLoaded", base_sessionp->mTotalBytesLoaded, current_sessionp->mTotalBytesLoaded);
    compareTestResults(os, "TotalBytesLoadedFromCache", base_sessionp->mTotalBytesLoadedFromCache, current_sessionp->mTotalBytesLoadedFromCache);
    compareTestResults(os, "TotalBytesLoadedForLargeImage", base_sessionp->mTotalBytesLoadedForLargeImage, current_sessionp->mTotalBytesLoadedForLargeImage);
    compareTestResults(os, "TotalBytesLoadedForSculpties", base_sessionp->mTotalBytesLoadedForSculpties, current_sessionp->mTotalBytesLoadedForSculpties);

    *os << llformat("InstantResults\n");
    S32 size = llmin(base_sessionp->mInstantPerformanceListCounter, current_sessionp->mInstantPerformanceListCounter);
    for(S32 i = 0; i < size; i++)
    {
        *os << llformat("Time(B-T)-%.4f-%.4f\n", base_sessionp->mInstantPerformanceList[i].mTime, current_sessionp->mInstantPerformanceList[i].mTime);

        compareTestResults(os, "AverageBytesUsedPerSecond", base_sessionp->mInstantPerformanceList[i].mAverageBytesUsedPerSecond,
            current_sessionp->mInstantPerformanceList[i].mAverageBytesUsedPerSecond);

        compareTestResults(os, "AverageBytesUsedForLargeImagePerSecond", base_sessionp->mInstantPerformanceList[i].mAverageBytesUsedForLargeImagePerSecond,
            current_sessionp->mInstantPerformanceList[i].mAverageBytesUsedForLargeImagePerSecond);

        compareTestResults(os, "AveragePercentageBytesUsedPerSecond", base_sessionp->mInstantPerformanceList[i].mAveragePercentageBytesUsedPerSecond,
            current_sessionp->mInstantPerformanceList[i].mAveragePercentageBytesUsedPerSecond);
    }

    if(size < base_sessionp->mInstantPerformanceListCounter)
    {
        for(S32 i = size; i < base_sessionp->mInstantPerformanceListCounter; i++)
        {
            *os << llformat("Time(B-T)-%.4f- \n", base_sessionp->mInstantPerformanceList[i].mTime);

            *os << llformat(", AverageBytesUsedPerSecond, %d, N/A \n", base_sessionp->mInstantPerformanceList[i].mAverageBytesUsedPerSecond);
            *os << llformat(", AverageBytesUsedForLargeImagePerSecond, %d, N/A \n", base_sessionp->mInstantPerformanceList[i].mAverageBytesUsedForLargeImagePerSecond);
            *os << llformat(", AveragePercentageBytesUsedPerSecond, %.4f, N/A \n", base_sessionp->mInstantPerformanceList[i].mAveragePercentageBytesUsedPerSecond);
        }
    }
    else if(size < current_sessionp->mInstantPerformanceListCounter)
    {
        for(S32 i = size; i < current_sessionp->mInstantPerformanceListCounter; i++)
        {
            *os << llformat("Time(B-T)- -%.4f\n", current_sessionp->mInstantPerformanceList[i].mTime);

            *os << llformat(", AverageBytesUsedPerSecond, N/A, %d\n", current_sessionp->mInstantPerformanceList[i].mAverageBytesUsedPerSecond);
            *os << llformat(", AverageBytesUsedForLargeImagePerSecond, N/A, %d\n", current_sessionp->mInstantPerformanceList[i].mAverageBytesUsedForLargeImagePerSecond);
            *os << llformat(", AveragePercentageBytesUsedPerSecond, N/A, %.4f\n", current_sessionp->mInstantPerformanceList[i].mAveragePercentageBytesUsedPerSecond);
        }
    }
}

//virtual
LLMetricPerformanceTesterWithSession::LLTestSession* LLTexturePipelineTester::loadTestSession(LLSD* log)
{
    LLTexturePipelineTester::LLTextureTestSession* sessionp = new LLTexturePipelineTester::LLTextureTestSession();
    if(!sessionp)
    {
        return NULL;
    }

    F32 total_gray_time = 0.f;
    F32 total_stablizing_time = 0.f;
    F32 total_loading_sculpties_time = 0.f;

    F32 start_fetching_time = -1.f;
    F32 start_fetching_sculpties_time = 0.f;

    F32 last_time = 0.0f;
    S32 frame_count = 0;

    sessionp->mInstantPerformanceListCounter = 0;
    sessionp->mInstantPerformanceList.resize(128);
    sessionp->mInstantPerformanceList[sessionp->mInstantPerformanceListCounter].mAverageBytesUsedPerSecond = 0;
    sessionp->mInstantPerformanceList[sessionp->mInstantPerformanceListCounter].mAverageBytesUsedForLargeImagePerSecond = 0;
    sessionp->mInstantPerformanceList[sessionp->mInstantPerformanceListCounter].mAveragePercentageBytesUsedPerSecond = 0.f;
    sessionp->mInstantPerformanceList[sessionp->mInstantPerformanceListCounter].mTime = 0.f;

    //load a session
    std::string currentLabel = getCurrentLabelName();
    bool in_log = (*log).has(currentLabel);
    while (in_log)
    {
        LLSD::String label = currentLabel;

        if(sessionp->mInstantPerformanceListCounter >= (S32)sessionp->mInstantPerformanceList.size())
        {
            sessionp->mInstantPerformanceList.resize(sessionp->mInstantPerformanceListCounter + 128);
        }

        //time
        F32 start_time = (F32)(*log)[label]["StartFetchingTime"].asReal();
        F32 cur_time   = (F32)(*log)[label]["Time"].asReal();
        if(start_time - start_fetching_time > F_ALMOST_ZERO) //fetching has paused for a while
        {
            sessionp->mTotalGrayTime += total_gray_time;
            sessionp->mTotalStablizingTime += total_stablizing_time;

            sessionp->mStartTimeLoadingSculpties = start_fetching_sculpties_time;
            sessionp->mTotalTimeLoadingSculpties += total_loading_sculpties_time;

            start_fetching_time = start_time;
            total_gray_time = 0.f;
            total_stablizing_time = 0.f;
            total_loading_sculpties_time = 0.f;
        }
        else
        {
            total_gray_time = (F32)(*log)[label]["TotalGrayTime"].asReal();
            total_stablizing_time = (F32)(*log)[label]["TotalStablizingTime"].asReal();

            total_loading_sculpties_time = (F32)(*log)[label]["EndTimeLoadingSculpties"].asReal() - (F32)(*log)[label]["StartTimeLoadingSculpties"].asReal();
            if(start_fetching_sculpties_time < 0.f && total_loading_sculpties_time > 0.f)
            {
                start_fetching_sculpties_time = (F32)(*log)[label]["StartTimeLoadingSculpties"].asReal();
            }
        }

        //total loaded bytes
        sessionp->mTotalBytesLoaded = (*log)[label]["TotalBytesLoaded"].asInteger();
        sessionp->mTotalBytesLoadedFromCache = (*log)[label]["TotalBytesLoadedFromCache"].asInteger();
        sessionp->mTotalBytesLoadedForLargeImage = (*log)[label]["TotalBytesLoadedForLargeImage"].asInteger();
        sessionp->mTotalBytesLoadedForSculpties = (*log)[label]["TotalBytesLoadedForSculpties"].asInteger();

        //instant metrics
        sessionp->mInstantPerformanceList[sessionp->mInstantPerformanceListCounter].mAverageBytesUsedPerSecond +=
            (*log)[label]["TotalBytesBound"].asInteger();
        sessionp->mInstantPerformanceList[sessionp->mInstantPerformanceListCounter].mAverageBytesUsedForLargeImagePerSecond +=
            (*log)[label]["TotalBytesBoundForLargeImage"].asInteger();
        sessionp->mInstantPerformanceList[sessionp->mInstantPerformanceListCounter].mAveragePercentageBytesUsedPerSecond +=
            (F32)(*log)[label]["PercentageBytesBound"].asReal();
        frame_count++;
        if(cur_time - last_time >= 1.0f)
        {
            sessionp->mInstantPerformanceList[sessionp->mInstantPerformanceListCounter].mAverageBytesUsedPerSecond /= frame_count;
            sessionp->mInstantPerformanceList[sessionp->mInstantPerformanceListCounter].mAverageBytesUsedForLargeImagePerSecond /= frame_count;
            sessionp->mInstantPerformanceList[sessionp->mInstantPerformanceListCounter].mAveragePercentageBytesUsedPerSecond /= frame_count;
            sessionp->mInstantPerformanceList[sessionp->mInstantPerformanceListCounter].mTime = last_time;

            frame_count = 0;
            last_time = cur_time;
            sessionp->mInstantPerformanceListCounter++;
            sessionp->mInstantPerformanceList[sessionp->mInstantPerformanceListCounter].mAverageBytesUsedPerSecond = 0;
            sessionp->mInstantPerformanceList[sessionp->mInstantPerformanceListCounter].mAverageBytesUsedForLargeImagePerSecond = 0;
            sessionp->mInstantPerformanceList[sessionp->mInstantPerformanceListCounter].mAveragePercentageBytesUsedPerSecond = 0.f;
            sessionp->mInstantPerformanceList[sessionp->mInstantPerformanceListCounter].mTime = 0.f;
        }
        // Next label
        incrementCurrentCount();
        currentLabel = getCurrentLabelName();
        in_log = (*log).has(currentLabel);
    }

    sessionp->mTotalGrayTime += total_gray_time;
    sessionp->mTotalStablizingTime += total_stablizing_time;

    if(sessionp->mStartTimeLoadingSculpties < 0.f)
    {
        sessionp->mStartTimeLoadingSculpties = start_fetching_sculpties_time;
    }
    sessionp->mTotalTimeLoadingSculpties += total_loading_sculpties_time;

    return sessionp;
}

LLTexturePipelineTester::LLTextureTestSession::LLTextureTestSession()
{
    reset();
}
LLTexturePipelineTester::LLTextureTestSession::~LLTextureTestSession()
{
}
void LLTexturePipelineTester::LLTextureTestSession::reset()
{
    mTotalGrayTime = 0.0f;
    mTotalStablizingTime = 0.0f;

    mStartTimeLoadingSculpties = 0.0f;
    mTotalTimeLoadingSculpties = 0.0f;

    mTotalBytesLoaded = 0;
    mTotalBytesLoadedFromCache = 0;
    mTotalBytesLoadedForLargeImage = 0;
    mTotalBytesLoadedForSculpties = 0;

    mInstantPerformanceListCounter = 0;
}
//----------------------------------------------------------------------------------------------
//end of LLTexturePipelineTester
//----------------------------------------------------------------------------------------------
<|MERGE_RESOLUTION|>--- conflicted
+++ resolved
@@ -2022,72 +2022,7 @@
 
         if (!processFetchResults(desired_discard, current_discard, fetch_discard, decode_priority))
         {
-<<<<<<< HEAD
-            LL_PROFILE_ZONE_NAMED_CATEGORY_TEXTURE("vftuf - has raw image");
-            LLTexturePipelineTester* tester = (LLTexturePipelineTester*)LLMetricPerformanceTesterBasic::getTester(sTesterName);
-            if (tester)
-            {
-                mIsFetched = true;
-                tester->updateTextureLoadingStats(this, mRawImage, LLAppViewer::getTextureFetch()->isFromLocalCache(mID));
-            }
-            mRawDiscardLevel = fetch_discard;
-            if ((mRawImage->getDataSize() > 0 && mRawDiscardLevel >= 0) &&
-                (current_discard < 0 || mRawDiscardLevel < current_discard))
-            {
-                LL_PROFILE_ZONE_NAMED_CATEGORY_TEXTURE("vftuf - data good");
-                setDimensions(mRawImage->getWidth() << mRawDiscardLevel,
-                              mRawImage->getHeight() << mRawDiscardLevel);
-
-                if(getFullWidth() > MAX_IMAGE_SIZE || getFullHeight() > MAX_IMAGE_SIZE)
-                {
-                    //discard all oversized textures.
-                    destroyRawImage();
-                    LL_WARNS() << "oversize, setting as missing" << LL_ENDL;
-                    setIsMissingAsset();
-                    mRawDiscardLevel = INVALID_DISCARD_LEVEL;
-                    mIsFetching = false;
-                    mLastPacketTimer.reset();
-                }
-                else
-                {
-                    mIsRawImageValid = true;
-                    addToCreateTexture();
-                }
-
-                if (mBoostLevel == LLGLTexture::BOOST_ICON)
-                {
-                    S32 expected_width = mKnownDrawWidth > 0 ? mKnownDrawWidth : DEFAULT_ICON_DIMENSIONS;
-                    S32 expected_height = mKnownDrawHeight > 0 ? mKnownDrawHeight : DEFAULT_ICON_DIMENSIONS;
-                    if (mRawImage && (mRawImage->getWidth() > expected_width || mRawImage->getHeight() > expected_height))
-                    {
-                        // scale oversized icon, no need to give more work to gl
-                        // since we got mRawImage from thread worker and image may be in use (ex: writing cache), make a copy
-                        mRawImage = mRawImage->scaled(expected_width, expected_height);
-                    }
-                }
-
-                if (mBoostLevel == LLGLTexture::BOOST_THUMBNAIL)
-                {
-                    if (mRawImage && (mRawImage->getWidth() > DEFAULT_THUMBNAIL_DIMENSIONS || mRawImage->getHeight() > DEFAULT_THUMBNAIL_DIMENSIONS))
-                    {
-                        // Scale oversized thumbnail
-                        mRawImage = mRawImage->scaled(DEFAULT_THUMBNAIL_DIMENSIONS, DEFAULT_THUMBNAIL_DIMENSIONS);
-                    }
-                }
-
-                return true;
-            }
-            else
-            {
-                LL_PROFILE_ZONE_NAMED_CATEGORY_TEXTURE("vftuf - data not needed");
-                // Data is ready but we don't need it
-                // (received it already while fetcher was writing to disk)
-                destroyRawImage();
-                return false; // done
-            }
-=======
             return false;
->>>>>>> a14d9fef
         }
 
         if (mIsFetching)
@@ -2165,27 +2100,18 @@
         }
 
         // bypass texturefetch directly by pulling from LLTextureCache
-<<<<<<< HEAD
-        S32 worker_discard = -1;
-        S32 result = LLAppViewer::getTextureFetch()->createRequest(mFTType, mUrl, getID(), getTargetHost(), decode_priority,
-                                                                              w, h, c, desired_discard, needsAux(), mCanUseHTTP, worker_discard);
-
-
-        if ((result >= 0) // Worker created
-            // scaled and standard images share requests, they just process the result differently
-            // if mLastWorkerDiscardLevel doen't match worker, worker was requested by a different
-            // image and current one needs to schedule an update
-            || (result == LLTextureFetch::FETCH_REQUEST_EXISTS
-                && mLastWorkerDiscardLevel != worker_discard)
-            )
-=======
         S32 fetch_request_response = -1;
         S32 worker_discard = -1;
         fetch_request_response = LLAppViewer::getTextureFetch()->createRequest(mFTType, mUrl, getID(), getTargetHost(), decode_priority,
-                                                                              w, h, c, desired_discard, needsAux(), mCanUseHTTP);
-
-        if (fetch_request_response >= 0) // positive values and 0 are discard values
->>>>>>> a14d9fef
+                                                                              w, h, c, desired_discard, needsAux(), mCanUseHTTP, worker_discard);
+
+        if ((fetch_request_response >= 0) // positive values and 0 are discard values;
+            // Worker created scaled and standard images share requests, they just process the result differently
+            // if mLastWorkerDiscardLevel doen't match worker, worker was requested by a different
+            // image and current one needs to schedule an update
+            || (fetch_request_response == LLTextureFetch::CREATE_REQUEST_ERROR_TRANSITION
+                && mLastWorkerDiscardLevel != worker_discard)
+            )
         {
             LL_PROFILE_ZONE_NAMED_CATEGORY_TEXTURE("vftuf - request created");
             mHasFetcher = true;
@@ -2193,11 +2119,7 @@
             mLastWorkerDiscardLevel = worker_discard;
             // in some cases createRequest can modify discard, as an example
             // bake textures are always at discard 0
-<<<<<<< HEAD
             mRequestedDiscardLevel = llmin(desired_discard, worker_discard);
-=======
-            mRequestedDiscardLevel = llmin(desired_discard, fetch_request_response);
->>>>>>> a14d9fef
             mFetchState = LLAppViewer::getTextureFetch()->getFetchState(mID, mDownloadProgress, mRequestedDownloadPriority,
                                                        mFetchPriority, mFetchDeltaTime, mRequestDeltaTime, mCanUseHTTP);
         }
