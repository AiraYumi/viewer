--- conflicted
+++ resolved
@@ -1,467 +1,463 @@
-/**
- * @file llblocklist.cpp
- * @brief List of the blocked avatars and objects.
- *
- * $LicenseInfo:firstyear=2012&license=viewerlgpl$
- * Second Life Viewer Source Code
- * Copyright (C) 2012, Linden Research, Inc.
- *
- * This library is free software; you can redistribute it and/or
- * modify it under the terms of the GNU Lesser General Public
- * License as published by the Free Software Foundation;
- * version 2.1 of the License only.
- *
- * This library is distributed in the hope that it will be useful,
- * but WITHOUT ANY WARRANTY; without even the implied warranty of
- * MERCHANTABILITY or FITNESS FOR A PARTICULAR PURPOSE.  See the GNU
- * Lesser General Public License for more details.
- *
- * You should have received a copy of the GNU Lesser General Public
- * License along with this library; if not, write to the Free Software
- * Foundation, Inc., 51 Franklin Street, Fifth Floor, Boston, MA  02110-1301  USA
- *
- * Linden Research, Inc., 945 Battery Street, San Francisco, CA  94111  USA
- * $/LicenseInfo$
- */
-
-#include "llviewerprecompiledheaders.h"
-
-#include "llblocklist.h"
-
-#include "llavataractions.h"
-#include "llblockedlistitem.h"
-#include "llfloatersidepanelcontainer.h"
-#include "llviewermenu.h"
-
-static LLDefaultChildRegistry::Register<LLBlockList> r("block_list");
-
-static const LLBlockListNameComparator      NAME_COMPARATOR;
-static const LLBlockListNameTypeComparator  NAME_TYPE_COMPARATOR;
-
-LLBlockList::LLBlockList(const Params& p)
-:   LLFlatListViewEx(p),
-    mDirty(true),
-    mShouldAddAll(true),
-    mActionType(NONE),
-    mMuteListSize(0)
-{
-
-    LLMuteList::getInstance()->addObserver(this);
-    mMuteListSize = LLMuteList::getInstance()->getMutes().size();
-
-    // Set up context menu.
-    LLUICtrl::CommitCallbackRegistry::ScopedRegistrar registrar;
-    LLUICtrl::EnableCallbackRegistry::ScopedRegistrar enable_registrar;
-
-    registrar.add       ("Block.Action",    boost::bind(&LLBlockList::onCustomAction,   this, _2));
-    enable_registrar.add("Block.Enable",    boost::bind(&LLBlockList::isActionEnabled,  this, _2));
-    enable_registrar.add("Block.Check",     boost::bind(&LLBlockList::isMenuItemChecked, this, _2));
-    enable_registrar.add("Block.Visible",   boost::bind(&LLBlockList::isMenuItemVisible, this, _2));
-
-    LLToggleableMenu* context_menu = LLUICtrlFactory::getInstance()->createFromFile<LLToggleableMenu>(
-                                    "menu_people_blocked_gear.xml",
-                                    gMenuHolder,
-                                    LLViewerMenuHolderGL::child_registry_t::instance());
-    if(context_menu)
-    {
-        mContextMenu = context_menu->getHandle();
-    }
-}
-
-LLBlockList::~LLBlockList()
-{
-    if (mContextMenu.get())
-    {
-        mContextMenu.get()->die();
-    }
-
-    LLMuteList::getInstance()->removeObserver(this);
-}
-
-void LLBlockList::createList()
-{
-    std::vector<LLMute> mutes = LLMuteList::instance().getMutes();
-    std::vector<LLMute>::const_iterator mute_it = mutes.begin();
-
-    for (; mute_it != mutes.end(); ++mute_it)
-    {
-        addNewItem(&*mute_it);
-    }
-}
-
-BlockListActionType LLBlockList::getCurrentMuteListActionType()
-{
-    BlockListActionType type = NONE;
-    U32 curSize = LLMuteList::getInstance()->getMutes().size();
-    if( curSize > mMuteListSize)
-        type = ADD;
-    else if(curSize < mMuteListSize)
-        type = REMOVE;
-
-    return type;
-}
-
-void LLBlockList::onChangeDetailed(const LLMute &mute)
-{
-    mActionType = getCurrentMuteListActionType();
-
-    mCurItemId = mute.mID;
-    mCurItemName = mute.mName;
-    mCurItemType = mute.mType;
-    mCurItemFlags = mute.mFlags;
-
-    refresh();
-}
-
-bool LLBlockList::handleRightMouseDown(S32 x, S32 y, MASK mask)
-{
-<<<<<<< HEAD
-	bool handled = LLUICtrl::handleRightMouseDown(x, y, mask);
-=======
-    BOOL handled = LLUICtrl::handleRightMouseDown(x, y, mask);
->>>>>>> e1623bb2
-
-    LLToggleableMenu* context_menu = mContextMenu.get();
-    if (context_menu && size())
-    {
-        context_menu->buildDrawLabels();
-        context_menu->updateParent(LLMenuGL::sMenuContainer);
-        LLMenuGL::showPopup(this, context_menu, x, y);
-    }
-
-    return handled;
-}
-
-void LLBlockList::removeListItem(const LLMute* mute)
-{
-    if (mute->mID.notNull())
-    {
-        removeItemByUUID(mute->mID);
-    }
-    else
-    {
-        removeItemByValue(mute->mName);
-    }
-}
-
-void LLBlockList::hideListItem(LLBlockedListItem* item, bool show)
-{
-    item->setVisible(show);
-}
-
-void LLBlockList::setNameFilter(const std::string& filter)
-{
-    std::string filter_upper = filter;
-    LLStringUtil::toUpper(filter_upper);
-    if (mNameFilter != filter_upper)
-    {
-        mNameFilter = filter_upper;
-        setDirty();
-    }
-}
-
-void LLBlockList::sortByName()
-{
-    setComparator(&NAME_COMPARATOR);
-    sort();
-}
-
-void LLBlockList::sortByType()
-{
-    setComparator(&NAME_TYPE_COMPARATOR);
-    sort();
-}
-
-void LLBlockList::draw()
-{
-    if (mDirty)
-    {
-        refresh();
-    }
-
-    LLFlatListView::draw();
-}
-
-void LLBlockList::addNewItem(const LLMute* mute)
-{
-    LLBlockedListItem* item = new LLBlockedListItem(mute);
-    if (!mNameFilter.empty())
-    {
-        item->highlightName(mNameFilter);
-    }
-    if (item->getUUID().notNull())
-    {
-        addItem(item, item->getUUID(), ADD_BOTTOM);
-    }
-    else
-    {
-        addItem(item, item->getName(), ADD_BOTTOM);
-    }
-}
-
-void LLBlockList::refresh()
-{
-    bool have_filter = !mNameFilter.empty();
-
-    // save selection to restore it after list rebuilt
-    LLSD selected = getSelectedValue();
-    LLSD next_selected;
-
-    if(mShouldAddAll)   // creating list of blockers
-    {
-        clear();
-        createList();
-        mShouldAddAll = false;
-    }
-    else
-    {
-        // handle remove/add functionality
-        LLMute mute(mCurItemId, mCurItemName, mCurItemType, mCurItemFlags);
-        if(mActionType == ADD)
-        {
-            addNewItem(&mute);
-        }
-        else if(mActionType == REMOVE)
-        {
-            if ((mute.mID.notNull() && selected.isUUID() && selected.asUUID() == mute.mID)
-                || (mute.mID.isNull() && selected.isString() && selected.asString() == mute.mName))
-            {
-                // we are going to remove currently selected item, so select next item and save the selection to restore it
-                if (!selectNextItemPair(false, true))
-                {
-                    selectNextItemPair(true, true);
-                }
-                next_selected = getSelectedValue();
-            }
-            removeListItem(&mute);
-        }
-        mActionType = NONE;
-    }
-
-    // handle filter functionality
-    if(have_filter || (!have_filter && !mPrevNameFilter.empty()))
-    {
-        // we should update visibility of our items if previous filter was not empty
-        std::vector < LLPanel* > allItems;
-        getItems(allItems);
-        std::vector < LLPanel* >::iterator it = allItems.begin();
-
-        for(; it != allItems.end() ; ++it)
-        {
-            LLBlockedListItem * curItem = dynamic_cast<LLBlockedListItem *> (*it);
-            if(curItem)
-    {
-                hideListItem(curItem, findInsensitive(curItem->getName(), mNameFilter));
-            }
-        }
-    }
-    mPrevNameFilter = mNameFilter;
-
-    if (selected.isDefined())
-    {
-        if (getItemPair(selected))
-        {
-            // restore previously selected item
-            selectItemPair(getItemPair(selected), true);
-        }
-        else if (next_selected.isDefined() && getItemPair(next_selected))
-        {
-            // previously selected item was removed, so select next item
-            selectItemPair(getItemPair(next_selected), true);
-        }
-    }
-    mMuteListSize = LLMuteList::getInstance()->getMutes().size();
-
-    // Sort the list.
-    sort();
-
-    setDirty(false);
-}
-
-bool LLBlockList::findInsensitive(std::string haystack, const std::string& needle_upper)
-{
-    LLStringUtil::toUpper(haystack);
-    return haystack.find(needle_upper) != std::string::npos;
-}
-
-LLBlockedListItem* LLBlockList::getBlockedItem() const
-{
-    LLPanel* panel = LLFlatListView::getSelectedItem();
-    LLBlockedListItem* item = dynamic_cast<LLBlockedListItem*>(panel);
-    return item;
-}
-
-bool LLBlockList::isActionEnabled(const LLSD& userdata)
-{
-    bool action_enabled = true;
-
-    const std::string command_name = userdata.asString();
-
-    if ("profile_item" == command_name
-        || "block_voice" == command_name
-        || "block_text" == command_name
-        || "block_particles" == command_name
-        || "block_obj_sounds" == command_name)
-    {
-        LLBlockedListItem* item = getBlockedItem();
-        action_enabled = item && (LLMute::AGENT == item->getType());
-    }
-
-    if ("unblock_item" == command_name)
-    {
-        action_enabled = getSelectedItem() != NULL;
-    }
-
-    return action_enabled;
-}
-
-void LLBlockList::onCustomAction(const LLSD& userdata)
-{
-    if (!isActionEnabled(userdata))
-    {
-        return;
-    }
-
-    LLBlockedListItem* item = getBlockedItem();
-    const std::string command_name = userdata.asString();
-
-    if ("unblock_item" == command_name)
-    {
-        LLMute mute(item->getUUID(), item->getName());
-        LLMuteList::getInstance()->remove(mute);
-    }
-    else if ("profile_item" == command_name)
-    {
-        switch(item->getType())
-        {
-
-        case LLMute::AGENT:
-            LLAvatarActions::showProfile(item->getUUID());
-            break;
-
-        default:
-            break;
-        }
-    }
-    else if ("block_voice" == command_name)
-    {
-        toggleMute(LLMute::flagVoiceChat);
-    }
-    else if ("block_text" == command_name)
-    {
-        toggleMute(LLMute::flagTextChat);
-    }
-    else if ("block_particles" == command_name)
-    {
-        toggleMute(LLMute::flagParticles);
-    }
-    else if ("block_obj_sounds" == command_name)
-    {
-        toggleMute(LLMute::flagObjectSounds);
-    }
-}
-
-bool LLBlockList::isMenuItemChecked(const LLSD& userdata)
-{
-    LLBlockedListItem* item = getBlockedItem();
-    if (!item)
-    {
-        return false;
-    }
-
-    const std::string command_name = userdata.asString();
-
-    if ("block_voice" == command_name)
-    {
-        return LLMuteList::getInstance()->isMuted(item->getUUID(), LLMute::flagVoiceChat);
-    }
-    else if ("block_text" == command_name)
-    {
-        return LLMuteList::getInstance()->isMuted(item->getUUID(), LLMute::flagTextChat);
-    }
-    else if ("block_particles" == command_name)
-    {
-        return LLMuteList::getInstance()->isMuted(item->getUUID(), LLMute::flagParticles);
-    }
-    else if ("block_obj_sounds" == command_name)
-    {
-        return LLMuteList::getInstance()->isMuted(item->getUUID(), LLMute::flagObjectSounds);
-    }
-
-    return false;
-}
-
-bool LLBlockList::isMenuItemVisible(const LLSD& userdata)
-{
-    LLBlockedListItem* item = getBlockedItem();
-    const std::string command_name = userdata.asString();
-
-    if ("block_voice" == command_name
-        || "block_text" == command_name
-        || "block_particles" == command_name
-        || "block_obj_sounds" == command_name)
-    {
-        return item && (LLMute::AGENT == item->getType());
-    }
-
-    return false;
-}
-
-void LLBlockList::toggleMute(U32 flags)
-{
-    LLBlockedListItem* item = getBlockedItem();
-    LLMute mute(item->getUUID(), item->getName(), item->getType());
-
-    if (!LLMuteList::getInstance()->isMuted(item->getUUID(), flags))
-    {
-        LLMuteList::getInstance()->add(mute, flags);
-    }
-    else
-    {
-        LLMuteList::getInstance()->remove(mute, flags);
-    }
-}
-
-bool LLBlockListItemComparator::compare(const LLPanel* item1, const LLPanel* item2) const
-{
-    const LLBlockedListItem* blocked_item1 = dynamic_cast<const LLBlockedListItem*>(item1);
-    const LLBlockedListItem* blocked_item2 = dynamic_cast<const LLBlockedListItem*>(item2);
-
-    if (!blocked_item1 || !blocked_item2)
-    {
-        LL_ERRS() << "blocked_item1 and blocked_item2 cannot be null" << LL_ENDL;
-        return true;
-    }
-
-    return doCompare(blocked_item1, blocked_item2);
-}
-
-bool LLBlockListNameComparator::doCompare(const LLBlockedListItem* blocked_item1, const LLBlockedListItem* blocked_item2) const
-{
-    std::string name1 = blocked_item1->getName();
-    std::string name2 = blocked_item2->getName();
-
-    LLStringUtil::toUpper(name1);
-    LLStringUtil::toUpper(name2);
-
-    return name1 < name2;
-}
-
-bool LLBlockListNameTypeComparator::doCompare(const LLBlockedListItem* blocked_item1, const LLBlockedListItem* blocked_item2) const
-{
-    LLMute::EType type1 = blocked_item1->getType();
-    LLMute::EType type2 = blocked_item2->getType();
-
-    // if mute type is LLMute::BY_NAME or LLMute::OBJECT it means that this mute is an object
-    bool both_mutes_are_objects = (LLMute::OBJECT == type1 || LLMute::BY_NAME == type1) && (LLMute::OBJECT == type2 || LLMute::BY_NAME == type2);
-
-    // mute types may be different, but since both LLMute::BY_NAME and LLMute::OBJECT types represent objects
-    // it's needed to perform additional checking of both_mutes_are_objects variable
-    if (type1 != type2 && !both_mutes_are_objects)
-    {
-        // objects in block list go first, so return true if mute type is not an avatar
-        return LLMute::AGENT != type1;
-    }
-
-    return NAME_COMPARATOR.compare(blocked_item1, blocked_item2);
-}+/**
+ * @file llblocklist.cpp
+ * @brief List of the blocked avatars and objects.
+ *
+ * $LicenseInfo:firstyear=2012&license=viewerlgpl$
+ * Second Life Viewer Source Code
+ * Copyright (C) 2012, Linden Research, Inc.
+ *
+ * This library is free software; you can redistribute it and/or
+ * modify it under the terms of the GNU Lesser General Public
+ * License as published by the Free Software Foundation;
+ * version 2.1 of the License only.
+ *
+ * This library is distributed in the hope that it will be useful,
+ * but WITHOUT ANY WARRANTY; without even the implied warranty of
+ * MERCHANTABILITY or FITNESS FOR A PARTICULAR PURPOSE.  See the GNU
+ * Lesser General Public License for more details.
+ *
+ * You should have received a copy of the GNU Lesser General Public
+ * License along with this library; if not, write to the Free Software
+ * Foundation, Inc., 51 Franklin Street, Fifth Floor, Boston, MA  02110-1301  USA
+ *
+ * Linden Research, Inc., 945 Battery Street, San Francisco, CA  94111  USA
+ * $/LicenseInfo$
+ */
+
+#include "llviewerprecompiledheaders.h"
+
+#include "llblocklist.h"
+
+#include "llavataractions.h"
+#include "llblockedlistitem.h"
+#include "llfloatersidepanelcontainer.h"
+#include "llviewermenu.h"
+
+static LLDefaultChildRegistry::Register<LLBlockList> r("block_list");
+
+static const LLBlockListNameComparator      NAME_COMPARATOR;
+static const LLBlockListNameTypeComparator  NAME_TYPE_COMPARATOR;
+
+LLBlockList::LLBlockList(const Params& p)
+:   LLFlatListViewEx(p),
+    mDirty(true),
+    mShouldAddAll(true),
+    mActionType(NONE),
+    mMuteListSize(0)
+{
+
+    LLMuteList::getInstance()->addObserver(this);
+    mMuteListSize = LLMuteList::getInstance()->getMutes().size();
+
+    // Set up context menu.
+    LLUICtrl::CommitCallbackRegistry::ScopedRegistrar registrar;
+    LLUICtrl::EnableCallbackRegistry::ScopedRegistrar enable_registrar;
+
+    registrar.add       ("Block.Action",    boost::bind(&LLBlockList::onCustomAction,   this, _2));
+    enable_registrar.add("Block.Enable",    boost::bind(&LLBlockList::isActionEnabled,  this, _2));
+    enable_registrar.add("Block.Check",     boost::bind(&LLBlockList::isMenuItemChecked, this, _2));
+    enable_registrar.add("Block.Visible",   boost::bind(&LLBlockList::isMenuItemVisible, this, _2));
+
+    LLToggleableMenu* context_menu = LLUICtrlFactory::getInstance()->createFromFile<LLToggleableMenu>(
+                                    "menu_people_blocked_gear.xml",
+                                    gMenuHolder,
+                                    LLViewerMenuHolderGL::child_registry_t::instance());
+    if(context_menu)
+    {
+        mContextMenu = context_menu->getHandle();
+    }
+}
+
+LLBlockList::~LLBlockList()
+{
+    if (mContextMenu.get())
+    {
+        mContextMenu.get()->die();
+    }
+
+    LLMuteList::getInstance()->removeObserver(this);
+}
+
+void LLBlockList::createList()
+{
+    std::vector<LLMute> mutes = LLMuteList::instance().getMutes();
+    std::vector<LLMute>::const_iterator mute_it = mutes.begin();
+
+    for (; mute_it != mutes.end(); ++mute_it)
+    {
+        addNewItem(&*mute_it);
+    }
+}
+
+BlockListActionType LLBlockList::getCurrentMuteListActionType()
+{
+    BlockListActionType type = NONE;
+    U32 curSize = LLMuteList::getInstance()->getMutes().size();
+    if( curSize > mMuteListSize)
+        type = ADD;
+    else if(curSize < mMuteListSize)
+        type = REMOVE;
+
+    return type;
+}
+
+void LLBlockList::onChangeDetailed(const LLMute &mute)
+{
+    mActionType = getCurrentMuteListActionType();
+
+    mCurItemId = mute.mID;
+    mCurItemName = mute.mName;
+    mCurItemType = mute.mType;
+    mCurItemFlags = mute.mFlags;
+
+    refresh();
+}
+
+bool LLBlockList::handleRightMouseDown(S32 x, S32 y, MASK mask)
+{
+    bool handled = LLUICtrl::handleRightMouseDown(x, y, mask);
+
+    LLToggleableMenu* context_menu = mContextMenu.get();
+    if (context_menu && size())
+    {
+        context_menu->buildDrawLabels();
+        context_menu->updateParent(LLMenuGL::sMenuContainer);
+        LLMenuGL::showPopup(this, context_menu, x, y);
+    }
+
+    return handled;
+}
+
+void LLBlockList::removeListItem(const LLMute* mute)
+{
+    if (mute->mID.notNull())
+    {
+        removeItemByUUID(mute->mID);
+    }
+    else
+    {
+        removeItemByValue(mute->mName);
+    }
+}
+
+void LLBlockList::hideListItem(LLBlockedListItem* item, bool show)
+{
+    item->setVisible(show);
+}
+
+void LLBlockList::setNameFilter(const std::string& filter)
+{
+    std::string filter_upper = filter;
+    LLStringUtil::toUpper(filter_upper);
+    if (mNameFilter != filter_upper)
+    {
+        mNameFilter = filter_upper;
+        setDirty();
+    }
+}
+
+void LLBlockList::sortByName()
+{
+    setComparator(&NAME_COMPARATOR);
+    sort();
+}
+
+void LLBlockList::sortByType()
+{
+    setComparator(&NAME_TYPE_COMPARATOR);
+    sort();
+}
+
+void LLBlockList::draw()
+{
+    if (mDirty)
+    {
+        refresh();
+    }
+
+    LLFlatListView::draw();
+}
+
+void LLBlockList::addNewItem(const LLMute* mute)
+{
+    LLBlockedListItem* item = new LLBlockedListItem(mute);
+    if (!mNameFilter.empty())
+    {
+        item->highlightName(mNameFilter);
+    }
+    if (item->getUUID().notNull())
+    {
+        addItem(item, item->getUUID(), ADD_BOTTOM);
+    }
+    else
+    {
+        addItem(item, item->getName(), ADD_BOTTOM);
+    }
+}
+
+void LLBlockList::refresh()
+{
+    bool have_filter = !mNameFilter.empty();
+
+    // save selection to restore it after list rebuilt
+    LLSD selected = getSelectedValue();
+    LLSD next_selected;
+
+    if(mShouldAddAll)   // creating list of blockers
+    {
+        clear();
+        createList();
+        mShouldAddAll = false;
+    }
+    else
+    {
+        // handle remove/add functionality
+        LLMute mute(mCurItemId, mCurItemName, mCurItemType, mCurItemFlags);
+        if(mActionType == ADD)
+        {
+            addNewItem(&mute);
+        }
+        else if(mActionType == REMOVE)
+        {
+            if ((mute.mID.notNull() && selected.isUUID() && selected.asUUID() == mute.mID)
+                || (mute.mID.isNull() && selected.isString() && selected.asString() == mute.mName))
+            {
+                // we are going to remove currently selected item, so select next item and save the selection to restore it
+                if (!selectNextItemPair(false, true))
+                {
+                    selectNextItemPair(true, true);
+                }
+                next_selected = getSelectedValue();
+            }
+            removeListItem(&mute);
+        }
+        mActionType = NONE;
+    }
+
+    // handle filter functionality
+    if(have_filter || (!have_filter && !mPrevNameFilter.empty()))
+    {
+        // we should update visibility of our items if previous filter was not empty
+        std::vector < LLPanel* > allItems;
+        getItems(allItems);
+        std::vector < LLPanel* >::iterator it = allItems.begin();
+
+        for(; it != allItems.end() ; ++it)
+        {
+            LLBlockedListItem * curItem = dynamic_cast<LLBlockedListItem *> (*it);
+            if(curItem)
+    {
+                hideListItem(curItem, findInsensitive(curItem->getName(), mNameFilter));
+            }
+        }
+    }
+    mPrevNameFilter = mNameFilter;
+
+    if (selected.isDefined())
+    {
+        if (getItemPair(selected))
+        {
+            // restore previously selected item
+            selectItemPair(getItemPair(selected), true);
+        }
+        else if (next_selected.isDefined() && getItemPair(next_selected))
+        {
+            // previously selected item was removed, so select next item
+            selectItemPair(getItemPair(next_selected), true);
+        }
+    }
+    mMuteListSize = LLMuteList::getInstance()->getMutes().size();
+
+    // Sort the list.
+    sort();
+
+    setDirty(false);
+}
+
+bool LLBlockList::findInsensitive(std::string haystack, const std::string& needle_upper)
+{
+    LLStringUtil::toUpper(haystack);
+    return haystack.find(needle_upper) != std::string::npos;
+}
+
+LLBlockedListItem* LLBlockList::getBlockedItem() const
+{
+    LLPanel* panel = LLFlatListView::getSelectedItem();
+    LLBlockedListItem* item = dynamic_cast<LLBlockedListItem*>(panel);
+    return item;
+}
+
+bool LLBlockList::isActionEnabled(const LLSD& userdata)
+{
+    bool action_enabled = true;
+
+    const std::string command_name = userdata.asString();
+
+    if ("profile_item" == command_name
+        || "block_voice" == command_name
+        || "block_text" == command_name
+        || "block_particles" == command_name
+        || "block_obj_sounds" == command_name)
+    {
+        LLBlockedListItem* item = getBlockedItem();
+        action_enabled = item && (LLMute::AGENT == item->getType());
+    }
+
+    if ("unblock_item" == command_name)
+    {
+        action_enabled = getSelectedItem() != NULL;
+    }
+
+    return action_enabled;
+}
+
+void LLBlockList::onCustomAction(const LLSD& userdata)
+{
+    if (!isActionEnabled(userdata))
+    {
+        return;
+    }
+
+    LLBlockedListItem* item = getBlockedItem();
+    const std::string command_name = userdata.asString();
+
+    if ("unblock_item" == command_name)
+    {
+        LLMute mute(item->getUUID(), item->getName());
+        LLMuteList::getInstance()->remove(mute);
+    }
+    else if ("profile_item" == command_name)
+    {
+        switch(item->getType())
+        {
+
+        case LLMute::AGENT:
+            LLAvatarActions::showProfile(item->getUUID());
+            break;
+
+        default:
+            break;
+        }
+    }
+    else if ("block_voice" == command_name)
+    {
+        toggleMute(LLMute::flagVoiceChat);
+    }
+    else if ("block_text" == command_name)
+    {
+        toggleMute(LLMute::flagTextChat);
+    }
+    else if ("block_particles" == command_name)
+    {
+        toggleMute(LLMute::flagParticles);
+    }
+    else if ("block_obj_sounds" == command_name)
+    {
+        toggleMute(LLMute::flagObjectSounds);
+    }
+}
+
+bool LLBlockList::isMenuItemChecked(const LLSD& userdata)
+{
+    LLBlockedListItem* item = getBlockedItem();
+    if (!item)
+    {
+        return false;
+    }
+
+    const std::string command_name = userdata.asString();
+
+    if ("block_voice" == command_name)
+    {
+        return LLMuteList::getInstance()->isMuted(item->getUUID(), LLMute::flagVoiceChat);
+    }
+    else if ("block_text" == command_name)
+    {
+        return LLMuteList::getInstance()->isMuted(item->getUUID(), LLMute::flagTextChat);
+    }
+    else if ("block_particles" == command_name)
+    {
+        return LLMuteList::getInstance()->isMuted(item->getUUID(), LLMute::flagParticles);
+    }
+    else if ("block_obj_sounds" == command_name)
+    {
+        return LLMuteList::getInstance()->isMuted(item->getUUID(), LLMute::flagObjectSounds);
+    }
+
+    return false;
+}
+
+bool LLBlockList::isMenuItemVisible(const LLSD& userdata)
+{
+    LLBlockedListItem* item = getBlockedItem();
+    const std::string command_name = userdata.asString();
+
+    if ("block_voice" == command_name
+        || "block_text" == command_name
+        || "block_particles" == command_name
+        || "block_obj_sounds" == command_name)
+    {
+        return item && (LLMute::AGENT == item->getType());
+    }
+
+    return false;
+}
+
+void LLBlockList::toggleMute(U32 flags)
+{
+    LLBlockedListItem* item = getBlockedItem();
+    LLMute mute(item->getUUID(), item->getName(), item->getType());
+
+    if (!LLMuteList::getInstance()->isMuted(item->getUUID(), flags))
+    {
+        LLMuteList::getInstance()->add(mute, flags);
+    }
+    else
+    {
+        LLMuteList::getInstance()->remove(mute, flags);
+    }
+}
+
+bool LLBlockListItemComparator::compare(const LLPanel* item1, const LLPanel* item2) const
+{
+    const LLBlockedListItem* blocked_item1 = dynamic_cast<const LLBlockedListItem*>(item1);
+    const LLBlockedListItem* blocked_item2 = dynamic_cast<const LLBlockedListItem*>(item2);
+
+    if (!blocked_item1 || !blocked_item2)
+    {
+        LL_ERRS() << "blocked_item1 and blocked_item2 cannot be null" << LL_ENDL;
+        return true;
+    }
+
+    return doCompare(blocked_item1, blocked_item2);
+}
+
+bool LLBlockListNameComparator::doCompare(const LLBlockedListItem* blocked_item1, const LLBlockedListItem* blocked_item2) const
+{
+    std::string name1 = blocked_item1->getName();
+    std::string name2 = blocked_item2->getName();
+
+    LLStringUtil::toUpper(name1);
+    LLStringUtil::toUpper(name2);
+
+    return name1 < name2;
+}
+
+bool LLBlockListNameTypeComparator::doCompare(const LLBlockedListItem* blocked_item1, const LLBlockedListItem* blocked_item2) const
+{
+    LLMute::EType type1 = blocked_item1->getType();
+    LLMute::EType type2 = blocked_item2->getType();
+
+    // if mute type is LLMute::BY_NAME or LLMute::OBJECT it means that this mute is an object
+    bool both_mutes_are_objects = (LLMute::OBJECT == type1 || LLMute::BY_NAME == type1) && (LLMute::OBJECT == type2 || LLMute::BY_NAME == type2);
+
+    // mute types may be different, but since both LLMute::BY_NAME and LLMute::OBJECT types represent objects
+    // it's needed to perform additional checking of both_mutes_are_objects variable
+    if (type1 != type2 && !both_mutes_are_objects)
+    {
+        // objects in block list go first, so return true if mute type is not an avatar
+        return LLMute::AGENT != type1;
+    }
+
+    return NAME_COMPARATOR.compare(blocked_item1, blocked_item2);
+}