--- conflicted
+++ resolved
@@ -212,15 +212,14 @@
     if ( volume_params.shouldForceConvex() )
     {
         // Server distinguishes between convex of a prim vs isSculpt, but we don't care.
-<<<<<<< HEAD
-		specOut.mType = PhysicsShapeSpecification::USER_CONVEX;
-	}	
-	// Make a simpler convex shape if we can.
-	else if (volume_params.isConvex()			// is convex
-			|| min_size_counts > 1 )			// two or more small dimensions
-	{
-		specOut.mType = PhysicsShapeSpecification::PRIM_CONVEX;
-	}
+        specOut.mType = PhysicsShapeSpecification::USER_CONVEX;
+    }
+    // Make a simpler convex shape if we can.
+    else if (volume_params.isConvex()           // is convex
+            || min_size_counts > 1 )            // two or more small dimensions
+    {
+        specOut.mType = PhysicsShapeSpecification::PRIM_CONVEX;
+    }
     else if (volume_params.isMeshSculpt())
     {
         // Check overall dimensions, not individual triangles.
@@ -244,53 +243,12 @@
             specOut.mType = PhysicsShapeSpecification::USER_MESH;
         }
     }
-	else if ( volume_params.isSculpt() )
-	{
+    else if ( volume_params.isSculpt() )
+    {
         specOut.mType = PhysicsShapeSpecification::SCULPT;
-	}
-	else // Resort to mesh 
-	{
-		specOut.mType = PhysicsShapeSpecification::PRIM_MESH;
-	}
-=======
-        specOut.mType = PhysicsShapeSpecification::USER_CONVEX;
-    }
-    // Make a simpler convex shape if we can.
-    else if (volume_params.isConvex()           // is convex
-            || min_size_counts > 1 )            // two or more small dimensions
-    {
-        specOut.mType = PhysicsShapeSpecification::PRIM_CONVEX;
-    }
-    else if (volume_params.isMeshSculpt())
-    {
-        // Check overall dimensions, not individual triangles.
-        if (scale.mV[0] < SHAPE_BUILDER_USER_MESH_CONVEXIFICATION_SIZE
-            || scale.mV[1] < SHAPE_BUILDER_USER_MESH_CONVEXIFICATION_SIZE
-            || scale.mV[2] < SHAPE_BUILDER_USER_MESH_CONVEXIFICATION_SIZE
-            )
-        {
-            if (volume_params.hasDecomposition())
-            {
-                specOut.mType = PhysicsShapeSpecification::USER_MESH;
-            }
-            else
-            {
-                // Server distinguishes between user-specified or default convex mesh, vs server's thin-triangle override, but we don't.
-                specOut.mType = PhysicsShapeSpecification::PRIM_CONVEX;
-            }
-        }
-        else
-        {
-            specOut.mType = PhysicsShapeSpecification::USER_MESH;
-        }
-    }
-    else if ( volume_params.isSculpt() )
-    {
-        specOut.mType = PhysicsShapeSpecification::SCULPT;
     }
     else // Resort to mesh
     {
         specOut.mType = PhysicsShapeSpecification::PRIM_MESH;
     }
->>>>>>> b31789c1
 }