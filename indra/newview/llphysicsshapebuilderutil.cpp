/**
 * @file llphysicsshapebuilder.cpp
 * @brief Generic system to convert LL(Physics)VolumeParams to physics shapes
 *
 * $LicenseInfo:firstyear=2001&license=viewerlgpl$
 * Second Life Viewer Source Code
 * Copyright (C) 2010, Linden Research, Inc.
 *
 * This library is free software; you can redistribute it and/or
 * modify it under the terms of the GNU Lesser General Public
 * License as published by the Free Software Foundation;
 * version 2.1 of the License only.
 *
 * This library is distributed in the hope that it will be useful,
 * but WITHOUT ANY WARRANTY; without even the implied warranty of
 * MERCHANTABILITY or FITNESS FOR A PARTICULAR PURPOSE.  See the GNU
 * Lesser General Public License for more details.
 *
 * You should have received a copy of the GNU Lesser General Public
 * License along with this library; if not, write to the Free Software
 * Foundation, Inc., 51 Franklin Street, Fifth Floor, Boston, MA  02110-1301  USA
 *
 * Linden Research, Inc., 945 Battery Street, San Francisco, CA  94111  USA
 * $/LicenseInfo$
 */

#include "llviewerprecompiledheaders.h"

#include "llphysicsshapebuilderutil.h"

#include "llmeshrepository.h"

bool LLPhysicsVolumeParams::hasDecomposition() const
 {
    if (!isMeshSculpt())
    {
        return false;
    }

    LLUUID mesh_id = getSculptID();
    if (mesh_id.isNull())
    {
        return false;
    }

    LLModel::Decomposition* decomp = gMeshRepo.getDecomposition(mesh_id);

    return decomp != NULL;
}

/* static */
void LLPhysicsShapeBuilderUtil::determinePhysicsShape( const LLPhysicsVolumeParams& volume_params, const LLVector3& scale, PhysicsShapeSpecification& specOut)
{
    const LLProfileParams& profile_params = volume_params.getProfileParams();
    const LLPathParams& path_params = volume_params.getPathParams();

    specOut.mScale = scale;

    const F32 avgScale = ( scale[VX] + scale[VY] + scale[VZ] )/3.0f;

    // count the scale elements that are small
    S32 min_size_counts = 0;
    for (S32 i = 0; i < 3; ++i)
    {
        if (scale[i] < SHAPE_BUILDER_CONVEXIFICATION_SIZE)
        {
            ++min_size_counts;
        }
    }

    const bool profile_complete = ( profile_params.getBegin() <= SHAPE_BUILDER_IMPLICIT_THRESHOLD_PATH_CUT/avgScale ) &&
        ( profile_params.getEnd() >= (1.0f - SHAPE_BUILDER_IMPLICIT_THRESHOLD_PATH_CUT/avgScale) );

    const bool path_complete =  ( path_params.getBegin() <= SHAPE_BUILDER_IMPLICIT_THRESHOLD_PATH_CUT/avgScale ) &&
        ( path_params.getEnd() >= (1.0f - SHAPE_BUILDER_IMPLICIT_THRESHOLD_PATH_CUT/avgScale) );

    const bool simple_params = ( volume_params.getHollow() <= SHAPE_BUILDER_IMPLICIT_THRESHOLD_HOLLOW/avgScale )
        && ( fabs(path_params.getShearX()) <= SHAPE_BUILDER_IMPLICIT_THRESHOLD_SHEAR/avgScale )
        && ( fabs(path_params.getShearY()) <= SHAPE_BUILDER_IMPLICIT_THRESHOLD_SHEAR/avgScale )
        && ( !volume_params.isMeshSculpt() && !volume_params.isSculpt() );

    if (simple_params && profile_complete)
    {
        // Try to create an implicit shape or convexified
        bool no_taper = ( fabs(path_params.getScaleX() - 1.0f) <= SHAPE_BUILDER_IMPLICIT_THRESHOLD_TAPER/avgScale )
            && ( fabs(path_params.getScaleY() - 1.0f) <= SHAPE_BUILDER_IMPLICIT_THRESHOLD_TAPER/avgScale );

        bool no_twist = ( fabs(path_params.getTwistBegin()) <= SHAPE_BUILDER_IMPLICIT_THRESHOLD_TWIST/avgScale )
            && ( fabs(path_params.getTwistEnd()) <= SHAPE_BUILDER_IMPLICIT_THRESHOLD_TWIST/avgScale);

        // Box
        if(
            ( profile_params.getCurveType() == LL_PCODE_PROFILE_SQUARE )
            && ( path_params.getCurveType() == LL_PCODE_PATH_LINE )
            && no_taper
            && no_twist
            )
        {
            specOut.mType = PhysicsShapeSpecification::BOX;
            if ( path_complete )
            {
                return;
            }
            else
            {
                // Side lengths
                specOut.mScale[VX] = llmax( scale[VX], SHAPE_BUILDER_MIN_GEOMETRY_SIZE );
                specOut.mScale[VY] = llmax( scale[VY], SHAPE_BUILDER_MIN_GEOMETRY_SIZE );
                specOut.mScale[VZ] = llmax( scale[VZ] * (path_params.getEnd() - path_params.getBegin()), SHAPE_BUILDER_MIN_GEOMETRY_SIZE );

                specOut.mCenter.set( 0.f, 0.f, 0.5f * scale[VZ] * ( path_params.getEnd() + path_params.getBegin() - 1.0f ) );
                return;
            }
        }

        // Sphere
        if(     path_complete
            && ( profile_params.getCurveType() == LL_PCODE_PROFILE_CIRCLE_HALF )
            && ( path_params.getCurveType() == LL_PCODE_PATH_CIRCLE )
            && ( fabs(volume_params.getTaper()) <= SHAPE_BUILDER_IMPLICIT_THRESHOLD_TAPER/avgScale )
            && no_twist
            )
        {
            if (   ( scale[VX] == scale[VZ] )
                && ( scale[VY] == scale[VZ] ) )
            {
                // perfect sphere
                specOut.mType   = PhysicsShapeSpecification::SPHERE;
                specOut.mScale  = scale;
                return;
            }
            else if (min_size_counts > 1)
            {
                // small or narrow sphere -- we can boxify
                for (S32 i=0; i<3; ++i)
                {
                    if (specOut.mScale[i] < SHAPE_BUILDER_CONVEXIFICATION_SIZE)
                    {
                        // reduce each small dimension size to split the approximation errors
                        specOut.mScale[i] *= 0.75f;
                    }
                }
                specOut.mType  = PhysicsShapeSpecification::BOX;
                return;
            }
        }

        // Cylinder
        if(    (scale[VX] == scale[VY])
            && ( profile_params.getCurveType() == LL_PCODE_PROFILE_CIRCLE )
            && ( path_params.getCurveType() == LL_PCODE_PATH_LINE )
            && ( volume_params.getBeginS() <= SHAPE_BUILDER_IMPLICIT_THRESHOLD_PATH_CUT/avgScale )
            && ( volume_params.getEndS() >= (1.0f - SHAPE_BUILDER_IMPLICIT_THRESHOLD_PATH_CUT/avgScale) )
            && no_taper
            )
        {
            if (min_size_counts > 1)
            {
                // small or narrow sphere -- we can boxify
                for (S32 i=0; i<3; ++i)
                {
                    if (specOut.mScale[i] < SHAPE_BUILDER_CONVEXIFICATION_SIZE)
                    {
                        // reduce each small dimension size to split the approximation errors
                        specOut.mScale[i] *= 0.75f;
                    }
                }

                specOut.mType = PhysicsShapeSpecification::BOX;
            }
            else
            {
                specOut.mType = PhysicsShapeSpecification::CYLINDER;
                F32 length = (volume_params.getPathParams().getEnd() - volume_params.getPathParams().getBegin()) * scale[VZ];

                specOut.mScale[VY] = specOut.mScale[VX];
                specOut.mScale[VZ] = length;
                // The minus one below fixes the fact that begin and end range from 0 to 1 not -1 to 1.
                specOut.mCenter.set( 0.f, 0.f, 0.5f * (volume_params.getPathParams().getBegin() + volume_params.getPathParams().getEnd() - 1.f) * scale[VZ] );
            }

            return;
        }
    }

    if (    (min_size_counts == 3 )
        // Possible dead code here--who wants to take it out?
        ||  (path_complete
                && profile_complete
                && ( path_params.getCurveType() == LL_PCODE_PATH_LINE )
                && (min_size_counts > 1 ) )
        )
    {
        // it isn't simple but
        // we might be able to convexify this shape if the path and profile are complete
        // or the path is linear and both path and profile are complete --> we can boxify it
        specOut.mType = PhysicsShapeSpecification::BOX;
        specOut.mScale = scale;
        return;
    }

    // Special case for big, very thin objects - bump the small dimensions up to the COLLISION_TOLERANCE
    if (min_size_counts == 1        // One dimension is small
        && avgScale > 3.f)          //  ... but others are fairly large
    {
        for (S32 i = 0; i < 3; ++i)
        {
            specOut.mScale[i] = llmax( specOut.mScale[i], COLLISION_TOLERANCE );
        }
    }

    if ( volume_params.shouldForceConvex() )
    {
        // Server distinguishes between convex of a prim vs isSculpt, but we don't care.
<<<<<<< HEAD
		specOut.mType = PhysicsShapeSpecification::USER_CONVEX;
	}	
	// Make a simpler convex shape if we can.
	else if (volume_params.isConvex()			// is convex
			|| min_size_counts > 1 )			// two or more small dimensions
	{
		specOut.mType = PhysicsShapeSpecification::PRIM_CONVEX;
	}
    else if (volume_params.isMeshSculpt())
=======
        specOut.mType = PhysicsShapeSpecification::USER_CONVEX;
    }
    // Make a simpler convex shape if we can.
    else if (volume_params.isConvex()           // is convex
            || min_size_counts > 1 )            // two or more small dimensions
    {
        specOut.mType = PhysicsShapeSpecification::PRIM_CONVEX;
    }
    else if (volume_params.isMeshSculpt() &&
             // Check overall dimensions, not individual triangles.
             (scale.mV[0] < SHAPE_BUILDER_USER_MESH_CONVEXIFICATION_SIZE ||
              scale.mV[1] < SHAPE_BUILDER_USER_MESH_CONVEXIFICATION_SIZE ||
              scale.mV[2] < SHAPE_BUILDER_USER_MESH_CONVEXIFICATION_SIZE
              ) )
>>>>>>> bb3c36f5
    {
        // Check overall dimensions, not individual triangles.
        if (scale.mV[0] < SHAPE_BUILDER_USER_MESH_CONVEXIFICATION_SIZE
            || scale.mV[1] < SHAPE_BUILDER_USER_MESH_CONVEXIFICATION_SIZE
            || scale.mV[2] < SHAPE_BUILDER_USER_MESH_CONVEXIFICATION_SIZE
            )
        {
            if (volume_params.hasDecomposition())
            {
                specOut.mType = PhysicsShapeSpecification::USER_MESH;
            }
            else
            {
                // Server distinguishes between user-specified or default convex mesh, vs server's thin-triangle override, but we don't.
                specOut.mType = PhysicsShapeSpecification::PRIM_CONVEX;
            }
        }
        else
        {
            specOut.mType = PhysicsShapeSpecification::USER_MESH;
        }
    }
<<<<<<< HEAD
	else if ( volume_params.isSculpt() )
	{
        specOut.mType = PhysicsShapeSpecification::SCULPT;
	}
	else // Resort to mesh 
	{
		specOut.mType = PhysicsShapeSpecification::PRIM_MESH;
	}
=======
    else if ( volume_params.isSculpt() ) // Is a sculpt of any kind (mesh or legacy)
    {
        specOut.mType = volume_params.isMeshSculpt() ? PhysicsShapeSpecification::USER_MESH : PhysicsShapeSpecification::SCULPT;
    }
    else // Resort to mesh
    {
        specOut.mType = PhysicsShapeSpecification::PRIM_MESH;
    }
>>>>>>> bb3c36f5
}<|MERGE_RESOLUTION|>--- conflicted
+++ resolved
@@ -212,17 +212,6 @@
     if ( volume_params.shouldForceConvex() )
     {
         // Server distinguishes between convex of a prim vs isSculpt, but we don't care.
-<<<<<<< HEAD
-		specOut.mType = PhysicsShapeSpecification::USER_CONVEX;
-	}	
-	// Make a simpler convex shape if we can.
-	else if (volume_params.isConvex()			// is convex
-			|| min_size_counts > 1 )			// two or more small dimensions
-	{
-		specOut.mType = PhysicsShapeSpecification::PRIM_CONVEX;
-	}
-    else if (volume_params.isMeshSculpt())
-=======
         specOut.mType = PhysicsShapeSpecification::USER_CONVEX;
     }
     // Make a simpler convex shape if we can.
@@ -231,13 +220,7 @@
     {
         specOut.mType = PhysicsShapeSpecification::PRIM_CONVEX;
     }
-    else if (volume_params.isMeshSculpt() &&
-             // Check overall dimensions, not individual triangles.
-             (scale.mV[0] < SHAPE_BUILDER_USER_MESH_CONVEXIFICATION_SIZE ||
-              scale.mV[1] < SHAPE_BUILDER_USER_MESH_CONVEXIFICATION_SIZE ||
-              scale.mV[2] < SHAPE_BUILDER_USER_MESH_CONVEXIFICATION_SIZE
-              ) )
->>>>>>> bb3c36f5
+    else if (volume_params.isMeshSculpt())
     {
         // Check overall dimensions, not individual triangles.
         if (scale.mV[0] < SHAPE_BUILDER_USER_MESH_CONVEXIFICATION_SIZE
@@ -260,23 +243,12 @@
             specOut.mType = PhysicsShapeSpecification::USER_MESH;
         }
     }
-<<<<<<< HEAD
-	else if ( volume_params.isSculpt() )
-	{
+    else if ( volume_params.isSculpt() )
+    {
         specOut.mType = PhysicsShapeSpecification::SCULPT;
-	}
-	else // Resort to mesh 
-	{
-		specOut.mType = PhysicsShapeSpecification::PRIM_MESH;
-	}
-=======
-    else if ( volume_params.isSculpt() ) // Is a sculpt of any kind (mesh or legacy)
-    {
-        specOut.mType = volume_params.isMeshSculpt() ? PhysicsShapeSpecification::USER_MESH : PhysicsShapeSpecification::SCULPT;
     }
     else // Resort to mesh
     {
         specOut.mType = PhysicsShapeSpecification::PRIM_MESH;
     }
->>>>>>> bb3c36f5
 }