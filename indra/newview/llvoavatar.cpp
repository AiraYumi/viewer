/**
 * @File llvoavatar.cpp
 * @brief Implementation of LLVOAvatar class which is a derivation of LLViewerObject
 *
 * $LicenseInfo:firstyear=2001&license=viewerlgpl$
 * Second Life Viewer Source Code
 * Copyright (C) 2010, Linden Research, Inc.
 * 
 * This library is free software; you can redistribute it and/or
 * modify it under the terms of the GNU Lesser General Public
 * License as published by the Free Software Foundation;
 * version 2.1 of the License only.
 * 
 * This library is distributed in the hope that it will be useful,
 * but WITHOUT ANY WARRANTY; without even the implied warranty of
 * MERCHANTABILITY or FITNESS FOR A PARTICULAR PURPOSE.  See the GNU
 * Lesser General Public License for more details.
 * 
 * You should have received a copy of the GNU Lesser General Public
 * License along with this library; if not, write to the Free Software
 * Foundation, Inc., 51 Franklin Street, Fifth Floor, Boston, MA  02110-1301  USA
 * 
 * Linden Research, Inc., 945 Battery Street, San Francisco, CA  94111  USA
 * $/LicenseInfo$
 */

#include "llviewerprecompiledheaders.h"

#include "llvoavatar.h"

#include <stdio.h>
#include <ctype.h>
#include <sstream>

#include "llaudioengine.h"
#include "noise.h"
#include "sound_ids.h"
#include "raytrace.h"

#include "llagent.h" //  Get state values from here
#include "llagentbenefits.h"
#include "llagentcamera.h"
#include "llagentwearables.h"
#include "llanimationstates.h"
#include "llavatarnamecache.h"
#include "llavatarpropertiesprocessor.h"
#include "llavatarrendernotifier.h"
#include "llcontrolavatar.h"
#include "llexperiencecache.h"
#include "llphysicsmotion.h"
#include "llviewercontrol.h"
#include "llcallingcard.h"		// IDEVO for LLAvatarTracker
#include "lldrawpoolavatar.h"
#include "lldriverparam.h"
#include "llpolyskeletaldistortion.h"
#include "lleditingmotion.h"
#include "llemote.h"
#include "llfloatertools.h"
#include "llheadrotmotion.h"
#include "llhudeffecttrail.h"
#include "llhudmanager.h"
#include "llhudnametag.h"
#include "llhudtext.h"				// for mText/mDebugText
#include "llimview.h"
#include "llinitparam.h"
#include "llkeyframefallmotion.h"
#include "llkeyframestandmotion.h"
#include "llkeyframewalkmotion.h"
#include "llmanipscale.h"  // for get_default_max_prim_scale()
#include "llmeshrepository.h"
#include "llmutelist.h"
#include "llmoveview.h"
#include "llnotificationsutil.h"
#include "llphysicsshapebuilderutil.h"
#include "llquantize.h"
#include "llrand.h"
#include "llregionhandle.h"
#include "llresmgr.h"
#include "llselectmgr.h"
#include "llsprite.h"
#include "lltargetingmotion.h"
#include "lltoolmgr.h"
#include "lltoolmorph.h"
#include "llviewercamera.h"
#include "llviewertexlayer.h"
#include "llviewertexturelist.h"
#include "llviewermenu.h"
#include "llviewerobjectlist.h"
#include "llviewerparcelmgr.h"
#include "llviewerregion.h"
#include "llviewershadermgr.h"
#include "llviewerstats.h"
#include "llviewerwearable.h"
#include "llvoavatarself.h"
#include "llvovolume.h"
#include "llworld.h"
#include "pipeline.h"
#include "llviewershadermgr.h"
#include "llsky.h"
#include "llanimstatelabels.h"
#include "lltrans.h"
#include "llappearancemgr.h"

#include "llgesturemgr.h" //needed to trigger the voice gesticulations
#include "llvoiceclient.h"
#include "llvoicevisualizer.h" // Ventrella

#include "lldebugmessagebox.h"
#include "llsdutil.h"
#include "llscenemonitor.h"
#include "llsdserialize.h"
#include "llcallstack.h"
#include "llrendersphere.h"
#include "llskinningutil.h"

#include "llperfstats.h"

#include <boost/lexical_cast.hpp>

extern F32 SPEED_ADJUST_MAX;
extern F32 SPEED_ADJUST_MAX_SEC;
extern F32 ANIM_SPEED_MAX;
extern F32 ANIM_SPEED_MIN;
extern U32 JOINT_COUNT_REQUIRED_FOR_FULLRIG;

const F32 MAX_HOVER_Z = 2.0;
const F32 MIN_HOVER_Z = -2.0;

const F32 MIN_ATTACHMENT_COMPLEXITY = 0.f;
const F32 DEFAULT_MAX_ATTACHMENT_COMPLEXITY = 1.0e6f;

// Unlike with 'self' avatar, server doesn't inform viewer about
// expected attachments so viewer has to wait to see if anything
// else will arrive
const F32 FIRST_APPEARANCE_CLOUD_MIN_DELAY = 3.f; // seconds
const F32 FIRST_APPEARANCE_CLOUD_MAX_DELAY = 45.f;

using namespace LLAvatarAppearanceDefines;

//-----------------------------------------------------------------------------
// Global constants
//-----------------------------------------------------------------------------
const LLUUID ANIM_AGENT_BODY_NOISE = LLUUID("9aa8b0a6-0c6f-9518-c7c3-4f41f2c001ad"); //"body_noise"
const LLUUID ANIM_AGENT_BREATHE_ROT	= LLUUID("4c5a103e-b830-2f1c-16bc-224aa0ad5bc8");  //"breathe_rot"
const LLUUID ANIM_AGENT_EDITING	= LLUUID("2a8eba1d-a7f8-5596-d44a-b4977bf8c8bb");  //"editing"
const LLUUID ANIM_AGENT_EYE	= LLUUID("5c780ea8-1cd1-c463-a128-48c023f6fbea");  //"eye"
const LLUUID ANIM_AGENT_FLY_ADJUST = LLUUID("db95561f-f1b0-9f9a-7224-b12f71af126e");  //"fly_adjust"
const LLUUID ANIM_AGENT_HAND_MOTION	= LLUUID("ce986325-0ba7-6e6e-cc24-b17c4b795578");  //"hand_motion"
const LLUUID ANIM_AGENT_HEAD_ROT = LLUUID("e6e8d1dd-e643-fff7-b238-c6b4b056a68d");  //"head_rot"
const LLUUID ANIM_AGENT_PELVIS_FIX = LLUUID("0c5dd2a2-514d-8893-d44d-05beffad208b");  //"pelvis_fix"
const LLUUID ANIM_AGENT_TARGET = LLUUID("0e4896cb-fba4-926c-f355-8720189d5b55");  //"target"
const LLUUID ANIM_AGENT_WALK_ADJUST	= LLUUID("829bc85b-02fc-ec41-be2e-74cc6dd7215d");  //"walk_adjust"
const LLUUID ANIM_AGENT_PHYSICS_MOTION = LLUUID("7360e029-3cb8-ebc4-863e-212df440d987");  //"physics_motion"


//-----------------------------------------------------------------------------
// Constants
//-----------------------------------------------------------------------------
const F32 DELTA_TIME_MIN = 0.01f;	// we clamp measured delta_time to this
const F32 DELTA_TIME_MAX = 0.2f;	// range to insure stability of computations.

const F32 PELVIS_LAG_FLYING		= 0.22f;// pelvis follow half life while flying
const F32 PELVIS_LAG_WALKING	= 0.4f;	// ...while walking
const F32 PELVIS_LAG_MOUSELOOK = 0.15f;
const F32 MOUSELOOK_PELVIS_FOLLOW_FACTOR = 0.5f;
const F32 TORSO_NOISE_AMOUNT = 1.0f;	// Amount of deviation from up-axis, in degrees
const F32 TORSO_NOISE_SPEED = 0.2f;	// Time scale factor on torso noise.

const F32 BREATHE_ROT_MOTION_STRENGTH = 0.05f;

const S32 MIN_REQUIRED_PIXEL_AREA_BODY_NOISE = 10000;
const S32 MIN_REQUIRED_PIXEL_AREA_BREATHE = 10000;
const S32 MIN_REQUIRED_PIXEL_AREA_PELVIS_FIX = 40;

const S32 TEX_IMAGE_SIZE_OTHER = 512 / 4;  // The size of local textures for other (!isSelf()) avatars

const F32 HEAD_MOVEMENT_AVG_TIME = 0.9f;

const S32 MORPH_MASK_REQUESTED_DISCARD = 0;

const F32 MAX_STANDOFF_FROM_ORIGIN = 3;
const F32 MAX_STANDOFF_DISTANCE_CHANGE = 32;

// Discard level at which to switch to baked textures
// Should probably be 4 or 3, but didn't want to change it while change other logic - SJB
const S32 SWITCH_TO_BAKED_DISCARD = 5;

const F32 HOVER_EFFECT_MAX_SPEED = 3.f;
const F32 HOVER_EFFECT_STRENGTH = 0.f;
const F32 UNDERWATER_EFFECT_STRENGTH = 0.1f;
const F32 UNDERWATER_FREQUENCY_DAMP = 0.33f;
const F32 APPEARANCE_MORPH_TIME = 0.65f;
const F32 TIME_BEFORE_MESH_CLEANUP = 5.f; // seconds
const S32 AVATAR_RELEASE_THRESHOLD = 10; // number of avatar instances before releasing memory
const F32 FOOT_GROUND_COLLISION_TOLERANCE = 0.25f;
const F32 AVATAR_LOD_TWEAK_RANGE = 0.7f;
const S32 MAX_BUBBLE_CHAT_LENGTH = DB_CHAT_MSG_STR_LEN;
const S32 MAX_BUBBLE_CHAT_UTTERANCES = 12;
const F32 CHAT_FADE_TIME = 8.0;
const F32 BUBBLE_CHAT_TIME = CHAT_FADE_TIME * 3.f;
const F32 NAMETAG_UPDATE_THRESHOLD = 0.3f;
const F32 NAMETAG_VERTICAL_SCREEN_OFFSET = 25.f;
const F32 NAMETAG_VERT_OFFSET_WEIGHT = 0.17f;

const U32 LLVOAvatar::VISUAL_COMPLEXITY_UNKNOWN = 0;
const F64 HUD_OVERSIZED_TEXTURE_DATA_SIZE = 1024 * 1024;

const F32 MAX_TEXTURE_WAIT_TIME_SEC = 60;

const S32 MIN_NONTUNED_AVS = 5;

enum ERenderName
{
	RENDER_NAME_NEVER,
	RENDER_NAME_ALWAYS,	
	RENDER_NAME_FADE
};

#define JELLYDOLLS_SHOULD_IMPOSTOR

//-----------------------------------------------------------------------------
// Callback data
//-----------------------------------------------------------------------------

struct LLTextureMaskData
{
	LLTextureMaskData( const LLUUID& id ) :
		mAvatarID(id), 
		mLastDiscardLevel(S32_MAX) 
	{}
	LLUUID				mAvatarID;
	S32					mLastDiscardLevel;
};

/*********************************************************************************
 **                                                                             **
 ** Begin private LLVOAvatar Support classes
 **
 **/


struct LLAppearanceMessageContents: public LLRefCount
{
	LLAppearanceMessageContents():
		mAppearanceVersion(-1),
		mParamAppearanceVersion(-1),
		mCOFVersion(LLViewerInventoryCategory::VERSION_UNKNOWN)
	{
	}
	LLTEContents mTEContents;
	S32 mAppearanceVersion;
	S32 mParamAppearanceVersion;
	S32 mCOFVersion;
	// For future use:
	//U32 appearance_flags = 0;
	std::vector<F32> mParamWeights;
	std::vector<LLVisualParam*> mParams;
	LLVector3 mHoverOffset;
	bool mHoverOffsetWasSet;
};


//-----------------------------------------------------------------------------
// class LLBodyNoiseMotion
//-----------------------------------------------------------------------------
class LLBodyNoiseMotion :
	public LLMotion
{
public:
	// Constructor
	LLBodyNoiseMotion(const LLUUID &id)
		: LLMotion(id)
	{
		mName = "body_noise";
		mTorsoState = new LLJointState;
	}

	// Destructor
	virtual ~LLBodyNoiseMotion() { }

public:
	//-------------------------------------------------------------------------
	// functions to support MotionController and MotionRegistry
	//-------------------------------------------------------------------------
	// static constructor
	// all subclasses must implement such a function and register it
	static LLMotion *create(const LLUUID &id) { return new LLBodyNoiseMotion(id); }

public:
	//-------------------------------------------------------------------------
	// animation callbacks to be implemented by subclasses
	//-------------------------------------------------------------------------

	// motions must specify whether or not they loop
	virtual BOOL getLoop() { return TRUE; }

	// motions must report their total duration
	virtual F32 getDuration() { return 0.0; }

	// motions must report their "ease in" duration
	virtual F32 getEaseInDuration() { return 0.0; }

	// motions must report their "ease out" duration.
	virtual F32 getEaseOutDuration() { return 0.0; }

	// motions must report their priority
	virtual LLJoint::JointPriority getPriority() { return LLJoint::HIGH_PRIORITY; }

	virtual LLMotionBlendType getBlendType() { return ADDITIVE_BLEND; }

	// called to determine when a motion should be activated/deactivated based on avatar pixel coverage
	virtual F32 getMinPixelArea() { return MIN_REQUIRED_PIXEL_AREA_BODY_NOISE; }

	// run-time (post constructor) initialization,
	// called after parameters have been set
	// must return true to indicate success and be available for activation
	virtual LLMotionInitStatus onInitialize(LLCharacter *character)
	{
		if( !mTorsoState->setJoint( character->getJoint("mTorso") ))
		{
			return STATUS_FAILURE;
		}

		mTorsoState->setUsage(LLJointState::ROT);

		addJointState( mTorsoState );
		return STATUS_SUCCESS;
	}

	// called when a motion is activated
	// must return TRUE to indicate success, or else
	// it will be deactivated
	virtual BOOL onActivate() { return TRUE; }

	// called per time step
	// must return TRUE while it is active, and
	// must return FALSE when the motion is completed.
	virtual BOOL onUpdate(F32 time, U8* joint_mask)
	{
        LL_PROFILE_ZONE_SCOPED_CATEGORY_AVATAR;
		F32 nx[2];
		nx[0]=time*TORSO_NOISE_SPEED;
		nx[1]=0.0f;
		F32 ny[2];
		ny[0]=0.0f;
		ny[1]=time*TORSO_NOISE_SPEED;
		F32 noiseX = noise2(nx);
		F32 noiseY = noise2(ny);

		F32 rx = TORSO_NOISE_AMOUNT * DEG_TO_RAD * noiseX / 0.42f;
		F32 ry = TORSO_NOISE_AMOUNT * DEG_TO_RAD * noiseY / 0.42f;
		LLQuaternion tQn;
		tQn.setQuat( rx, ry, 0.0f );
		mTorsoState->setRotation( tQn );

		return TRUE;
	}

	// called when a motion is deactivated
	virtual void onDeactivate() {}

private:
	//-------------------------------------------------------------------------
	// joint states to be animated
	//-------------------------------------------------------------------------
	LLPointer<LLJointState> mTorsoState;
};

//-----------------------------------------------------------------------------
// class LLBreatheMotionRot
//-----------------------------------------------------------------------------
class LLBreatheMotionRot :
	public LLMotion
{
public:
	// Constructor
	LLBreatheMotionRot(const LLUUID &id) :
		LLMotion(id),
		mBreatheRate(1.f),
		mCharacter(NULL)
	{
		mName = "breathe_rot";
		mChestState = new LLJointState;
	}

	// Destructor
	virtual ~LLBreatheMotionRot() {}

public:
	//-------------------------------------------------------------------------
	// functions to support MotionController and MotionRegistry
	//-------------------------------------------------------------------------
	// static constructor
	// all subclasses must implement such a function and register it
	static LLMotion *create(const LLUUID &id) { return new LLBreatheMotionRot(id); }

public:
	//-------------------------------------------------------------------------
	// animation callbacks to be implemented by subclasses
	//-------------------------------------------------------------------------

	// motions must specify whether or not they loop
	virtual BOOL getLoop() { return TRUE; }

	// motions must report their total duration
	virtual F32 getDuration() { return 0.0; }

	// motions must report their "ease in" duration
	virtual F32 getEaseInDuration() { return 0.0; }

	// motions must report their "ease out" duration.
	virtual F32 getEaseOutDuration() { return 0.0; }

	// motions must report their priority
	virtual LLJoint::JointPriority getPriority() { return LLJoint::MEDIUM_PRIORITY; }

	virtual LLMotionBlendType getBlendType() { return NORMAL_BLEND; }

	// called to determine when a motion should be activated/deactivated based on avatar pixel coverage
	virtual F32 getMinPixelArea() { return MIN_REQUIRED_PIXEL_AREA_BREATHE; }

	// run-time (post constructor) initialization,
	// called after parameters have been set
	// must return true to indicate success and be available for activation
	virtual LLMotionInitStatus onInitialize(LLCharacter *character)
	{		
		mCharacter = character;
		BOOL success = true;

		if ( !mChestState->setJoint( character->getJoint( "mChest" ) ) )
		{
			success = false;
		}

		if ( success )
		{
			mChestState->setUsage(LLJointState::ROT);
			addJointState( mChestState );
		}

		if ( success )
		{
			return STATUS_SUCCESS;
		}
		else
		{
			return STATUS_FAILURE;
		}
	}

	// called when a motion is activated
	// must return TRUE to indicate success, or else
	// it will be deactivated
	virtual BOOL onActivate() { return TRUE; }

	// called per time step
	// must return TRUE while it is active, and
	// must return FALSE when the motion is completed.
	virtual BOOL onUpdate(F32 time, U8* joint_mask)
	{
        LL_PROFILE_ZONE_SCOPED_CATEGORY_AVATAR;
		mBreatheRate = 1.f;

		F32 breathe_amt = (sinf(mBreatheRate * time) * BREATHE_ROT_MOTION_STRENGTH);

		mChestState->setRotation(LLQuaternion(breathe_amt, LLVector3(0.f, 1.f, 0.f)));

		return TRUE;
	}

	// called when a motion is deactivated
	virtual void onDeactivate() {}

private:
	//-------------------------------------------------------------------------
	// joint states to be animated
	//-------------------------------------------------------------------------
	LLPointer<LLJointState> mChestState;
	F32					mBreatheRate;
	LLCharacter*		mCharacter;
};

//-----------------------------------------------------------------------------
// class LLPelvisFixMotion
//-----------------------------------------------------------------------------
class LLPelvisFixMotion :
	public LLMotion
{
public:
	// Constructor
	LLPelvisFixMotion(const LLUUID &id)
		: LLMotion(id), mCharacter(NULL)
	{
		mName = "pelvis_fix";

		mPelvisState = new LLJointState;
	}

	// Destructor
	virtual ~LLPelvisFixMotion() { }

public:
	//-------------------------------------------------------------------------
	// functions to support MotionController and MotionRegistry
	//-------------------------------------------------------------------------
	// static constructor
	// all subclasses must implement such a function and register it
	static LLMotion *create(const LLUUID& id) { return new LLPelvisFixMotion(id); }

public:
	//-------------------------------------------------------------------------
	// animation callbacks to be implemented by subclasses
	//-------------------------------------------------------------------------

	// motions must specify whether or not they loop
	virtual BOOL getLoop() { return TRUE; }

	// motions must report their total duration
	virtual F32 getDuration() { return 0.0; }

	// motions must report their "ease in" duration
	virtual F32 getEaseInDuration() { return 0.5f; }

	// motions must report their "ease out" duration.
	virtual F32 getEaseOutDuration() { return 0.5f; }

	// motions must report their priority
	virtual LLJoint::JointPriority getPriority() { return LLJoint::LOW_PRIORITY; }

	virtual LLMotionBlendType getBlendType() { return NORMAL_BLEND; }

	// called to determine when a motion should be activated/deactivated based on avatar pixel coverage
	virtual F32 getMinPixelArea() { return MIN_REQUIRED_PIXEL_AREA_PELVIS_FIX; }

	// run-time (post constructor) initialization,
	// called after parameters have been set
	// must return true to indicate success and be available for activation
	virtual LLMotionInitStatus onInitialize(LLCharacter *character)
	{
		mCharacter = character;

		if (!mPelvisState->setJoint( character->getJoint("mPelvis")))
		{
			return STATUS_FAILURE;
		}

		mPelvisState->setUsage(LLJointState::POS);

		addJointState( mPelvisState );
		return STATUS_SUCCESS;
	}

	// called when a motion is activated
	// must return TRUE to indicate success, or else
	// it will be deactivated
	virtual BOOL onActivate() { return TRUE; }

	// called per time step
	// must return TRUE while it is active, and
	// must return FALSE when the motion is completed.
	virtual BOOL onUpdate(F32 time, U8* joint_mask)
	{
        LL_PROFILE_ZONE_SCOPED_CATEGORY_AVATAR;
		mPelvisState->setPosition(LLVector3::zero);

		return TRUE;
	}

	// called when a motion is deactivated
	virtual void onDeactivate() {}

private:
	//-------------------------------------------------------------------------
	// joint states to be animated
	//-------------------------------------------------------------------------
	LLPointer<LLJointState> mPelvisState;
	LLCharacter*		mCharacter;
};

/**
 **
 ** End LLVOAvatar Support classes
 **                                                                             **
 *********************************************************************************/


//-----------------------------------------------------------------------------
// Static Data
//-----------------------------------------------------------------------------
U32 LLVOAvatar::sMaxNonImpostors = 12; // Set from RenderAvatarMaxNonImpostors
bool LLVOAvatar::sLimitNonImpostors = false; // True unless RenderAvatarMaxNonImpostors is 0 (unlimited)
F32 LLVOAvatar::sRenderDistance = 256.f;
S32	LLVOAvatar::sNumVisibleAvatars = 0;
S32	LLVOAvatar::sNumLODChangesThisFrame = 0;

const LLUUID LLVOAvatar::sStepSoundOnLand("e8af4a28-aa83-4310-a7c4-c047e15ea0df");
const LLUUID LLVOAvatar::sStepSounds[LL_MCODE_END] =
{
	SND_STONE_RUBBER,
	SND_METAL_RUBBER,
	SND_GLASS_RUBBER,
	SND_WOOD_RUBBER,
	SND_FLESH_RUBBER,
	SND_RUBBER_PLASTIC,
	SND_RUBBER_RUBBER
};

S32 LLVOAvatar::sRenderName = RENDER_NAME_ALWAYS;
BOOL LLVOAvatar::sRenderGroupTitles = TRUE;
S32 LLVOAvatar::sNumVisibleChatBubbles = 0;
BOOL LLVOAvatar::sDebugInvisible = FALSE;
BOOL LLVOAvatar::sShowAttachmentPoints = FALSE;
BOOL LLVOAvatar::sShowAnimationDebug = FALSE;
BOOL LLVOAvatar::sVisibleInFirstPerson = FALSE;
F32 LLVOAvatar::sLODFactor = 1.f;
F32 LLVOAvatar::sPhysicsLODFactor = 1.f;
BOOL LLVOAvatar::sJointDebug = FALSE;
F32 LLVOAvatar::sUnbakedTime = 0.f;
F32 LLVOAvatar::sUnbakedUpdateTime = 0.f;
F32 LLVOAvatar::sGreyTime = 0.f;
F32 LLVOAvatar::sGreyUpdateTime = 0.f;
LLPointer<LLViewerTexture> LLVOAvatar::sCloudTexture = NULL;
std::vector<LLUUID> LLVOAvatar::sAVsIgnoringARTLimit;
S32 LLVOAvatar::sAvatarsNearby = 0;

//-----------------------------------------------------------------------------
// Helper functions
//-----------------------------------------------------------------------------
static F32 calc_bouncy_animation(F32 x);

//-----------------------------------------------------------------------------
// LLVOAvatar()
//-----------------------------------------------------------------------------
LLVOAvatar::LLVOAvatar(const LLUUID& id,
					   const LLPCode pcode,
					   LLViewerRegion* regionp) :
	LLAvatarAppearance(&gAgentWearables),
	LLViewerObject(id, pcode, regionp),
	mSpecialRenderMode(0),
	mAttachmentSurfaceArea(0.f),
	mAttachmentVisibleTriangleCount(0),
	mAttachmentEstTriangleCount(0.f),
	mReportedVisualComplexity(VISUAL_COMPLEXITY_UNKNOWN),
	mTurning(FALSE),
	mLastSkeletonSerialNum( 0 ),
	mIsSitting(FALSE),
	mTimeVisible(),
	mTyping(FALSE),
	mMeshValid(FALSE),
	mVisible(FALSE),
	mLastImpostorUpdateFrameTime(0.f),
	mLastImpostorUpdateReason(0),
	mWindFreq(0.f),
	mRipplePhase( 0.f ),
	mBelowWater(FALSE),
	mLastAppearanceBlendTime(0.f),
	mAppearanceAnimating(FALSE),
    mNameIsSet(false),
	mTitle(),
	mNameAway(false),
	mNameDoNotDisturb(false),
	mNameMute(false),
	mNameAppearance(false),
	mNameFriend(false),
	mNameAlpha(0.f),
	mRenderGroupTitles(sRenderGroupTitles),
	mNameCloud(false),
	mFirstTEMessageReceived( FALSE ),
	mFirstAppearanceMessageReceived( FALSE ),
	mCulled( FALSE ),
	mVisibilityRank(0),
	mNeedsSkin(FALSE),
	mLastSkinTime(0.f),
	mUpdatePeriod(1),
	mOverallAppearance(AOA_INVISIBLE),
	mVisualComplexityStale(true),
	mVisuallyMuteSetting(AV_RENDER_NORMALLY),
	mMutedAVColor(LLColor4::white /* used for "uninitialize" */),
	mFirstFullyVisible(TRUE),
	mFirstUseDelaySeconds(FIRST_APPEARANCE_CLOUD_MIN_DELAY),
	mFullyLoaded(FALSE),
	mPreviousFullyLoaded(FALSE),
	mFullyLoadedInitialized(FALSE),
	mVisualComplexity(VISUAL_COMPLEXITY_UNKNOWN),
	mLoadedCallbacksPaused(FALSE),
	mLoadedCallbackTextures(0),
	mRenderUnloadedAvatar(LLCachedControl<bool>(gSavedSettings, "RenderUnloadedAvatar", false)),
	mLastRezzedStatus(-1),
	mIsEditingAppearance(FALSE),
	mUseLocalAppearance(FALSE),
	mLastUpdateRequestCOFVersion(-1),
	mLastUpdateReceivedCOFVersion(-1),
	mCachedMuteListUpdateTime(0),
	mCachedInMuteList(false),
    mIsControlAvatar(false),
    mIsUIAvatar(false),
    mEnableDefaultMotions(true)
{
	LL_DEBUGS("AvatarRender") << "LLVOAvatar Constructor (0x" << this << ") id:" << mID << LL_ENDL;

	//VTResume();  // VTune
	setHoverOffset(LLVector3(0.0, 0.0, 0.0));

	// mVoiceVisualizer is created by the hud effects manager and uses the HUD Effects pipeline
	const BOOL needsSendToSim = false; // currently, this HUD effect doesn't need to pack and unpack data to do its job
	mVoiceVisualizer = ( LLVoiceVisualizer *)LLHUDManager::getInstance()->createViewerEffect( LLHUDObject::LL_HUD_EFFECT_VOICE_VISUALIZER, needsSendToSim );

	LL_DEBUGS("Avatar","Message") << "LLVOAvatar Constructor (0x" << this << ") id:" << mID << LL_ENDL;
	mPelvisp = NULL;

	mDirtyMesh = 2;	// Dirty geometry, need to regenerate.
	mMeshTexturesDirty = FALSE;
	mHeadp = NULL;


	// set up animation variables
	mSpeed = 0.f;
	setAnimationData("Speed", &mSpeed);

	mNeedsImpostorUpdate = TRUE;
	mLastImpostorUpdateReason = 0;
	mNeedsAnimUpdate = TRUE;

	mNeedsExtentUpdate = true;

	mImpostorDistance = 0;
	mImpostorPixelArea = 0;

	setNumTEs(TEX_NUM_INDICES);

	mbCanSelect = TRUE;

	mSignaledAnimations.clear();
	mPlayingAnimations.clear();

	mWasOnGroundLeft = FALSE;
	mWasOnGroundRight = FALSE;

	mTimeLast = 0.0f;
	mSpeedAccum = 0.0f;

	mRippleTimeLast = 0.f;

	mInAir = FALSE;

	mStepOnLand = TRUE;
	mStepMaterial = 0;

	mLipSyncActive = false;
	mOohMorph      = NULL;
	mAahMorph      = NULL;

	mCurrentGesticulationLevel = 0;

    mFirstAppearanceMessageTimer.reset();
	mRuthTimer.reset();
	mRuthDebugTimer.reset();
	mDebugExistenceTimer.reset();
	mLastAppearanceMessageTimer.reset();

	if(LLSceneMonitor::getInstance()->isEnabled())
	{
	    LLSceneMonitor::getInstance()->freezeAvatar((LLCharacter*)this);
	}

	mVisuallyMuteSetting = LLVOAvatar::VisualMuteSettings(LLRenderMuteList::getInstance()->getSavedVisualMuteSetting(getID()));
}

std::string LLVOAvatar::avString() const
{
    if (isControlAvatar())
    {
        return getFullname();
    }
    else
    {
		std::string viz_string = LLVOAvatar::rezStatusToString(getRezzedStatus());
		return " Avatar '" + getFullname() + "' " + viz_string + " ";
    }
}

void LLVOAvatar::debugAvatarRezTime(std::string notification_name, std::string comment)
{
    if (gDisconnected)
    {
        // If we disconected, these values are likely to be invalid and
        // avString() might crash due to a dead sAvatarDictionary
        return;
    }

	LL_INFOS("Avatar") << "REZTIME: [ " << (U32)mDebugExistenceTimer.getElapsedTimeF32()
					   << "sec ]"
					   << avString() 
					   << "RuthTimer " << (U32)mRuthDebugTimer.getElapsedTimeF32()
					   << " Notification " << notification_name
					   << " : " << comment
					   << LL_ENDL;

	if (gSavedSettings.getBOOL("DebugAvatarRezTime"))
	{
		LLSD args;
		args["EXISTENCE"] = llformat("%d",(U32)mDebugExistenceTimer.getElapsedTimeF32());
		args["TIME"] = llformat("%d",(U32)mRuthDebugTimer.getElapsedTimeF32());
		args["NAME"] = getFullname();
		LLNotificationsUtil::add(notification_name,args);
	}
}

//------------------------------------------------------------------------
// LLVOAvatar::~LLVOAvatar()
//------------------------------------------------------------------------
LLVOAvatar::~LLVOAvatar()
{
	if (!mFullyLoaded)
	{
		debugAvatarRezTime("AvatarRezLeftCloudNotification","left after ruth seconds as cloud");
	}
	else
	{
		debugAvatarRezTime("AvatarRezLeftNotification","left sometime after declouding");
	}

    if(mTuned)
    {
        LLPerfStats::tunedAvatars--;
        mTuned = false;
    }
    sAVsIgnoringARTLimit.erase(std::remove(sAVsIgnoringARTLimit.begin(), sAVsIgnoringARTLimit.end(), mID), sAVsIgnoringARTLimit.end());


	logPendingPhases();
	
	LL_DEBUGS("Avatar") << "LLVOAvatar Destructor (0x" << this << ") id:" << mID << LL_ENDL;

	std::for_each(mAttachmentPoints.begin(), mAttachmentPoints.end(), DeletePairedPointer());
	mAttachmentPoints.clear();

	mDead = TRUE;
	
	mAnimationSources.clear();
	LLLoadedCallbackEntry::cleanUpCallbackList(&mCallbackTextureList) ;

	getPhases().clearPhases();
	
	LL_DEBUGS() << "LLVOAvatar Destructor end" << LL_ENDL;
}

void LLVOAvatar::markDead()
{
	if (mNameText)
	{
		mNameText->markDead();
		mNameText = NULL;
		sNumVisibleChatBubbles--;
	}
	mVoiceVisualizer->markDead();
	LLLoadedCallbackEntry::cleanUpCallbackList(&mCallbackTextureList) ;
	LLViewerObject::markDead();
}


BOOL LLVOAvatar::isFullyBaked()
{
	if (mIsDummy) return TRUE;
	if (getNumTEs() == 0) return FALSE;

	for (U32 i = 0; i < mBakedTextureDatas.size(); i++)
	{
		if (!isTextureDefined(mBakedTextureDatas[i].mTextureIndex)
			&& ((i != BAKED_SKIRT) || isWearingWearableType(LLWearableType::WT_SKIRT))
			&& (i != BAKED_LEFT_ARM) && (i != BAKED_LEFT_LEG) && (i != BAKED_AUX1) && (i != BAKED_AUX2) && (i != BAKED_AUX3))
		{
			return FALSE;
		}
	}
	return TRUE;
}

BOOL LLVOAvatar::isFullyTextured() const
{
	for (S32 i = 0; i < mMeshLOD.size(); i++)
	{
		LLAvatarJoint* joint = mMeshLOD[i];
		if (i==MESH_ID_SKIRT && !isWearingWearableType(LLWearableType::WT_SKIRT))
		{
			continue; // don't care about skirt textures if we're not wearing one.
		}
		if (!joint)
		{
			continue; // nonexistent LOD OK.
		}
		avatar_joint_mesh_list_t::iterator meshIter = joint->mMeshParts.begin();
		if (meshIter != joint->mMeshParts.end())
		{
			LLAvatarJointMesh *mesh = (*meshIter);
			if (!mesh)
			{
				continue; // nonexistent mesh OK
			}
			if (mesh->hasGLTexture())
			{
				continue; // Mesh exists and has a baked texture.
			}
			if (mesh->hasComposite())
			{
				continue; // Mesh exists and has a composite texture.
			}
			// Fail
			return FALSE;
		}
	}
	return TRUE;
}

BOOL LLVOAvatar::hasGray() const
{
	return !getIsCloud() && !isFullyTextured();
}

S32 LLVOAvatar::getRezzedStatus() const
{
	if (getIsCloud()) return 0;
	bool textured = isFullyTextured();
	if (textured && allBakedTexturesCompletelyDownloaded()) return 3;
	if (textured) return 2;
	llassert(hasGray());
	return 1; // gray
}

void LLVOAvatar::deleteLayerSetCaches(bool clearAll)
{
	for (U32 i = 0; i < mBakedTextureDatas.size(); i++)
	{
		if (mBakedTextureDatas[i].mTexLayerSet)
		{
			// ! BACKWARDS COMPATIBILITY !
			// Can be removed after hair baking is mandatory on the grid
			if ((i != BAKED_HAIR || isSelf()) && !clearAll)
			{
				mBakedTextureDatas[i].mTexLayerSet->deleteCaches();
			}
		}
		if (mBakedTextureDatas[i].mMaskTexName)
		{
			LLImageGL::deleteTextures(1, (GLuint*)&(mBakedTextureDatas[i].mMaskTexName));
			mBakedTextureDatas[i].mMaskTexName = 0 ;
		}
	}
}

// static 
BOOL LLVOAvatar::areAllNearbyInstancesBaked(S32& grey_avatars)
{
	BOOL res = TRUE;
	grey_avatars = 0;
	for (std::vector<LLCharacter*>::iterator iter = LLCharacter::sInstances.begin();
		 iter != LLCharacter::sInstances.end(); ++iter)
	{
		LLVOAvatar* inst = (LLVOAvatar*) *iter;
		if( inst->isDead() )
		{
			continue;
		}
		else if( !inst->isFullyBaked() )
		{
			res = FALSE;
			if (inst->mHasGrey)
			{
				++grey_avatars;
			}
		}
	}
	return res;
}

// static
void LLVOAvatar::getNearbyRezzedStats(std::vector<S32>& counts)
{
	counts.clear();
	counts.resize(4);
	for (std::vector<LLCharacter*>::iterator iter = LLCharacter::sInstances.begin();
		 iter != LLCharacter::sInstances.end(); ++iter)
	{
		LLVOAvatar* inst = (LLVOAvatar*) *iter;
		if (inst)
		{
			S32 rez_status = inst->getRezzedStatus();
			counts[rez_status]++;
		}
	}
}

// static
std::string LLVOAvatar::rezStatusToString(S32 rez_status)
{
	if (rez_status==0) return "cloud";
	if (rez_status==1) return "gray";
	if (rez_status==2) return "downloading";
	if (rez_status==3) return "full";
	return "unknown";
}

// static
void LLVOAvatar::dumpBakedStatus()
{
	LLVector3d camera_pos_global = gAgentCamera.getCameraPositionGlobal();

	for (std::vector<LLCharacter*>::iterator iter = LLCharacter::sInstances.begin();
		 iter != LLCharacter::sInstances.end(); ++iter)
	{
		LLVOAvatar* inst = (LLVOAvatar*) *iter;
		LL_INFOS() << "Avatar ";

		LLNameValue* firstname = inst->getNVPair("FirstName");
		LLNameValue* lastname = inst->getNVPair("LastName");

		if( firstname )
		{
			LL_CONT << firstname->getString();
		}
		if( lastname )
		{
			LL_CONT << " " << lastname->getString();
		}

		LL_CONT << " " << inst->mID;

		if( inst->isDead() )
		{
			LL_CONT << " DEAD ("<< inst->getNumRefs() << " refs)";
		}

		if( inst->isSelf() )
		{
			LL_CONT << " (self)";
		}


		F64 dist_to_camera = (inst->getPositionGlobal() - camera_pos_global).length();
		LL_CONT << " " << dist_to_camera << "m ";

		LL_CONT << " " << inst->mPixelArea << " pixels";

		if( inst->isVisible() )
		{
			LL_CONT << " (visible)";
		}
		else
		{
			LL_CONT << " (not visible)";
		}

		if( inst->isFullyBaked() )
		{
			LL_CONT << " Baked";
		}
		else
		{
			LL_CONT << " Unbaked (";
			
			for (LLAvatarAppearanceDictionary::BakedTextures::const_iterator iter = LLAvatarAppearance::getDictionary()->getBakedTextures().begin();
				 iter != LLAvatarAppearance::getDictionary()->getBakedTextures().end();
				 ++iter)
			{
				const LLAvatarAppearanceDictionary::BakedEntry *baked_dict = iter->second;
				const ETextureIndex index = baked_dict->mTextureIndex;
				if (!inst->isTextureDefined(index))
				{
					LL_CONT << " " << (LLAvatarAppearance::getDictionary()->getTexture(index) ? LLAvatarAppearance::getDictionary()->getTexture(index)->mName : "");
				}
			}
			LL_CONT << " ) " << inst->getUnbakedPixelAreaRank();
			if( inst->isCulled() )
			{
				LL_CONT << " culled";
			}
		}
		LL_CONT << LL_ENDL;
	}
}

//static
void LLVOAvatar::restoreGL()
{
	if (!isAgentAvatarValid()) return;

	gAgentAvatarp->setCompositeUpdatesEnabled(TRUE);
	for (U32 i = 0; i < gAgentAvatarp->mBakedTextureDatas.size(); i++)
	{
		gAgentAvatarp->invalidateComposite(gAgentAvatarp->getTexLayerSet(i));
	}
	gAgentAvatarp->updateMeshTextures();
}

//static
void LLVOAvatar::destroyGL()
{
	deleteCachedImages();

	resetImpostors();
}

//static
void LLVOAvatar::resetImpostors()
{
	for (std::vector<LLCharacter*>::iterator iter = LLCharacter::sInstances.begin();
		 iter != LLCharacter::sInstances.end(); ++iter)
	{
		LLVOAvatar* avatar = (LLVOAvatar*) *iter;
		avatar->mImpostor.release();
		avatar->mNeedsImpostorUpdate = TRUE;
		avatar->mLastImpostorUpdateReason = 1;
	}
}

// static
void LLVOAvatar::deleteCachedImages(bool clearAll)
{	
	if (LLViewerTexLayerSet::sHasCaches)
	{
		for (std::vector<LLCharacter*>::iterator iter = LLCharacter::sInstances.begin();
			 iter != LLCharacter::sInstances.end(); ++iter)
		{
			LLVOAvatar* inst = (LLVOAvatar*) *iter;
			inst->deleteLayerSetCaches(clearAll);
		}
		LLViewerTexLayerSet::sHasCaches = FALSE;
	}
	LLVOAvatarSelf::deleteScratchTextures();
	LLTexLayerStaticImageList::getInstance()->deleteCachedImages();
}


//------------------------------------------------------------------------
// static
// LLVOAvatar::initClass()
//------------------------------------------------------------------------
void LLVOAvatar::initClass()
{ 
	gAnimLibrary.animStateSetString(ANIM_AGENT_BODY_NOISE,"body_noise");
	gAnimLibrary.animStateSetString(ANIM_AGENT_BREATHE_ROT,"breathe_rot");
	gAnimLibrary.animStateSetString(ANIM_AGENT_PHYSICS_MOTION,"physics_motion");
	gAnimLibrary.animStateSetString(ANIM_AGENT_EDITING,"editing");
	gAnimLibrary.animStateSetString(ANIM_AGENT_EYE,"eye");
	gAnimLibrary.animStateSetString(ANIM_AGENT_FLY_ADJUST,"fly_adjust");
	gAnimLibrary.animStateSetString(ANIM_AGENT_HAND_MOTION,"hand_motion");
	gAnimLibrary.animStateSetString(ANIM_AGENT_HEAD_ROT,"head_rot");
	gAnimLibrary.animStateSetString(ANIM_AGENT_PELVIS_FIX,"pelvis_fix");
	gAnimLibrary.animStateSetString(ANIM_AGENT_TARGET,"target");
	gAnimLibrary.animStateSetString(ANIM_AGENT_WALK_ADJUST,"walk_adjust");

    // Where should this be set initially?
    LLJoint::setDebugJointNames(gSavedSettings.getString("DebugAvatarJoints"));

	LLControlAvatar::sRegionChangedSlot = gAgent.addRegionChangedCallback(&LLControlAvatar::onRegionChanged);

    sCloudTexture = LLViewerTextureManager::getFetchedTextureFromFile("cloud-particle.j2c");
}


void LLVOAvatar::cleanupClass()
{
}

// virtual
void LLVOAvatar::initInstance()
{
	//-------------------------------------------------------------------------
	// register motions
	//-------------------------------------------------------------------------
	if (LLCharacter::sInstances.size() == 1)
	{
		registerMotion( ANIM_AGENT_DO_NOT_DISTURB,					LLNullMotion::create );
		registerMotion( ANIM_AGENT_CROUCH,					LLKeyframeStandMotion::create );
		registerMotion( ANIM_AGENT_CROUCHWALK,				LLKeyframeWalkMotion::create );
		registerMotion( ANIM_AGENT_EXPRESS_AFRAID,			LLEmote::create );
		registerMotion( ANIM_AGENT_EXPRESS_ANGER,			LLEmote::create );
		registerMotion( ANIM_AGENT_EXPRESS_BORED,			LLEmote::create );
		registerMotion( ANIM_AGENT_EXPRESS_CRY,				LLEmote::create );
		registerMotion( ANIM_AGENT_EXPRESS_DISDAIN,			LLEmote::create );
		registerMotion( ANIM_AGENT_EXPRESS_EMBARRASSED,		LLEmote::create );
		registerMotion( ANIM_AGENT_EXPRESS_FROWN,			LLEmote::create );
		registerMotion( ANIM_AGENT_EXPRESS_KISS,			LLEmote::create );
		registerMotion( ANIM_AGENT_EXPRESS_LAUGH,			LLEmote::create );
		registerMotion( ANIM_AGENT_EXPRESS_OPEN_MOUTH,		LLEmote::create );
		registerMotion( ANIM_AGENT_EXPRESS_REPULSED,		LLEmote::create );
		registerMotion( ANIM_AGENT_EXPRESS_SAD,				LLEmote::create );
		registerMotion( ANIM_AGENT_EXPRESS_SHRUG,			LLEmote::create );
		registerMotion( ANIM_AGENT_EXPRESS_SMILE,			LLEmote::create );
		registerMotion( ANIM_AGENT_EXPRESS_SURPRISE,		LLEmote::create );
		registerMotion( ANIM_AGENT_EXPRESS_TONGUE_OUT,		LLEmote::create );
		registerMotion( ANIM_AGENT_EXPRESS_TOOTHSMILE,		LLEmote::create );
		registerMotion( ANIM_AGENT_EXPRESS_WINK,			LLEmote::create );
		registerMotion( ANIM_AGENT_EXPRESS_WORRY,			LLEmote::create );
		registerMotion( ANIM_AGENT_FEMALE_RUN_NEW,			LLKeyframeWalkMotion::create );
		registerMotion( ANIM_AGENT_FEMALE_WALK,				LLKeyframeWalkMotion::create );
		registerMotion( ANIM_AGENT_FEMALE_WALK_NEW,			LLKeyframeWalkMotion::create );
		registerMotion( ANIM_AGENT_RUN,						LLKeyframeWalkMotion::create );
		registerMotion( ANIM_AGENT_RUN_NEW,					LLKeyframeWalkMotion::create );
		registerMotion( ANIM_AGENT_STAND,					LLKeyframeStandMotion::create );
		registerMotion( ANIM_AGENT_STAND_1,					LLKeyframeStandMotion::create );
		registerMotion( ANIM_AGENT_STAND_2,					LLKeyframeStandMotion::create );
		registerMotion( ANIM_AGENT_STAND_3,					LLKeyframeStandMotion::create );
		registerMotion( ANIM_AGENT_STAND_4,					LLKeyframeStandMotion::create );
		registerMotion( ANIM_AGENT_STANDUP,					LLKeyframeFallMotion::create );
		registerMotion( ANIM_AGENT_TURNLEFT,				LLKeyframeWalkMotion::create );
		registerMotion( ANIM_AGENT_TURNRIGHT,				LLKeyframeWalkMotion::create );
		registerMotion( ANIM_AGENT_WALK,					LLKeyframeWalkMotion::create );
		registerMotion( ANIM_AGENT_WALK_NEW,				LLKeyframeWalkMotion::create );
		
		// motions without a start/stop bit
		registerMotion( ANIM_AGENT_BODY_NOISE,				LLBodyNoiseMotion::create );
		registerMotion( ANIM_AGENT_BREATHE_ROT,				LLBreatheMotionRot::create );
		registerMotion( ANIM_AGENT_PHYSICS_MOTION,			LLPhysicsMotionController::create );
		registerMotion( ANIM_AGENT_EDITING,					LLEditingMotion::create	);
		registerMotion( ANIM_AGENT_EYE,						LLEyeMotion::create	);
		registerMotion( ANIM_AGENT_FEMALE_WALK,				LLKeyframeWalkMotion::create );
		registerMotion( ANIM_AGENT_FLY_ADJUST,				LLFlyAdjustMotion::create );
		registerMotion( ANIM_AGENT_HAND_MOTION,				LLHandMotion::create );
		registerMotion( ANIM_AGENT_HEAD_ROT,				LLHeadRotMotion::create );
		registerMotion( ANIM_AGENT_PELVIS_FIX,				LLPelvisFixMotion::create );
		registerMotion( ANIM_AGENT_SIT_FEMALE,				LLKeyframeMotion::create );
		registerMotion( ANIM_AGENT_TARGET,					LLTargetingMotion::create );
		registerMotion( ANIM_AGENT_WALK_ADJUST,				LLWalkAdjustMotion::create );
	}
	
	LLAvatarAppearance::initInstance();
	
	// preload specific motions here
	createMotion( ANIM_AGENT_CUSTOMIZE);
	createMotion( ANIM_AGENT_CUSTOMIZE_DONE);
	
	//VTPause();  // VTune
	
	mVoiceVisualizer->setVoiceEnabled( LLVoiceClient::getInstance()->getVoiceEnabled( mID ) );

    mInitFlags |= 1<<1;
}

// virtual
LLAvatarJoint* LLVOAvatar::createAvatarJoint()
{
	return new LLViewerJoint();
}

// virtual
LLAvatarJoint* LLVOAvatar::createAvatarJoint(S32 joint_num)
{
	return new LLViewerJoint(joint_num);
}

// virtual
LLAvatarJointMesh* LLVOAvatar::createAvatarJointMesh()
{
	return new LLViewerJointMesh();
}

// virtual
LLTexLayerSet* LLVOAvatar::createTexLayerSet()
{
	return new LLViewerTexLayerSet(this);
}

const LLVector3 LLVOAvatar::getRenderPosition() const
{

	if (mDrawable.isNull() || mDrawable->getGeneration() < 0)
	{
		return getPositionAgent();
	}
	else if (isRoot())
	{
		F32 fixup;
		if ( hasPelvisFixup( fixup) )
		{
			//Apply a pelvis fixup (as defined by the avs skin)
			LLVector3 pos = mDrawable->getPositionAgent();
			pos[VZ] += fixup;
			return pos;
		}
		else
		{
			return mDrawable->getPositionAgent();
		}
	}
	else
	{
		return getPosition() * mDrawable->getParent()->getRenderMatrix();
	}
}

void LLVOAvatar::updateDrawable(BOOL force_damped)
{
	clearChanged(SHIFTED);
}

void LLVOAvatar::onShift(const LLVector4a& shift_vector)
{
	const LLVector3& shift = reinterpret_cast<const LLVector3&>(shift_vector);
	mLastAnimExtents[0] += shift;
	mLastAnimExtents[1] += shift;
}

void LLVOAvatar::updateSpatialExtents(LLVector4a& newMin, LLVector4a &newMax)
{
    if (mDrawable.isNull())
    {
        return;
    }

    if (mNeedsExtentUpdate)
    {
        calculateSpatialExtents(newMin,newMax);
        mLastAnimExtents[0].set(newMin.getF32ptr());
        mLastAnimExtents[1].set(newMax.getF32ptr());
		mLastAnimBasePos = mPelvisp->getWorldPosition();
        mNeedsExtentUpdate = false;
    }
	else
	{
		LLVector3 new_base_pos = mPelvisp->getWorldPosition();
		LLVector3 shift = new_base_pos-mLastAnimBasePos;
		mLastAnimExtents[0] += shift;
		mLastAnimExtents[1] += shift;
		mLastAnimBasePos = new_base_pos;

	}
          
	if (isImpostor() && !needsImpostorUpdate())
	{
		LLVector3 delta = getRenderPosition() -
			((LLVector3(mDrawable->getPositionGroup().getF32ptr())-mImpostorOffset));
		
		newMin.load3( (mLastAnimExtents[0] + delta).mV);
		newMax.load3( (mLastAnimExtents[1] + delta).mV);
	}
	else
	{
        newMin.load3(mLastAnimExtents[0].mV);
        newMax.load3(mLastAnimExtents[1].mV);
		LLVector4a pos_group;
		pos_group.setAdd(newMin,newMax);
		pos_group.mul(0.5f);
		mImpostorOffset = LLVector3(pos_group.getF32ptr())-getRenderPosition();
		mDrawable->setPositionGroup(pos_group);
	}
}


void LLVOAvatar::calculateSpatialExtents(LLVector4a& newMin, LLVector4a& newMax)
{
    LL_PROFILE_ZONE_SCOPED_CATEGORY_AVATAR;

    static LLCachedControl<S32> box_detail_cache(gSavedSettings, "AvatarBoundingBoxComplexity");
    S32 box_detail = box_detail_cache;
    if (getOverallAppearance() != AOA_NORMAL)
    {
        if (isControlAvatar())
        {
            // Animated objects don't show system avatar but do need to include rigged meshes in their bounding box.
            box_detail = 3;
        }
        else
        {
            // Jellydolled avatars ignore attachments, etc, use only system avatar.
            box_detail = 1;
        }
    }

    // FIXME the update_min_max function used below assumes there is a
    // known starting point, but in general there isn't. Ideally the
    // box update logic should be modified to handle the no-point-yet
    // case. For most models, starting with the pelvis is safe though.
    LLVector3 zero_pos;
    LLVector4a pos;
    if (dist_vec(zero_pos, mPelvisp->getWorldPosition())<0.001)
    {
        // Don't use pelvis until av initialized
        pos.load3(getRenderPosition().mV);
    }
    else
    {
        pos.load3(mPelvisp->getWorldPosition().mV);
    }
    newMin = pos;
    newMax = pos;

    if (box_detail>=1 && !isControlAvatar())
    {
        //stretch bounding box by joint positions. Doing this for
        //control avs, where the polymeshes aren't maintained or
        //displayed, can give inaccurate boxes due to joints stuck at (0,0,0).
        for (polymesh_map_t::iterator i = mPolyMeshes.begin(); i != mPolyMeshes.end(); ++i)
        {
            LLPolyMesh* mesh = i->second;
            for (S32 joint_num = 0; joint_num < mesh->mJointRenderData.size(); joint_num++)
            {
                LLVector4a trans;
                trans.load3( mesh->mJointRenderData[joint_num]->mWorldMatrix->getTranslation().mV);
                update_min_max(newMin, newMax, trans);
            }
        }
    }

    // Pad bounding box for starting joint, plus polymesh if
    // applicable. Subsequent calcs should be accurate enough to not
    // need padding.
    LLVector4a padding(0.25);
    newMin.sub(padding);
    newMax.add(padding);


    //stretch bounding box by static attachments
    if (box_detail >= 2)
    {
        float max_attachment_span = get_default_max_prim_scale() * 5.0f;
    
        for (attachment_map_t::iterator iter = mAttachmentPoints.begin(); 
             iter != mAttachmentPoints.end();
             ++iter)
        {
            LLViewerJointAttachment* attachment = iter->second;

            if (attachment->getValid())
            {
                for (LLViewerJointAttachment::attachedobjs_vec_t::iterator attachment_iter = attachment->mAttachedObjects.begin();
                     attachment_iter != attachment->mAttachedObjects.end();
                     ++attachment_iter)
                {
                    // Don't we need to look at children of attached_object as well?
                    const LLViewerObject* attached_object = attachment_iter->get();
                    if (attached_object && !attached_object->isHUDAttachment())
                    {
                        const LLVOVolume *vol = dynamic_cast<const LLVOVolume*>(attached_object);
                        if (vol && vol->isAnimatedObject())
                        {
                            // Animated objects already have a bounding box in their control av, use that. 
                            // Could lag by a frame if there's no guarantee on order of processing for avatars.
                            LLControlAvatar *cav = vol->getControlAvatar();
                            if (cav)
                            {
                                LLVector4a cav_min;
                                cav_min.load3(cav->mLastAnimExtents[0].mV);
                                LLVector4a cav_max;
                                cav_max.load3(cav->mLastAnimExtents[1].mV);
                                update_min_max(newMin,newMax,cav_min);
                                update_min_max(newMin,newMax,cav_max);
                                continue;
                            }
                        }
                        if (vol && vol->isRiggedMeshFast())
                        {
                            continue;
                        }
                        LLDrawable* drawable = attached_object->mDrawable;
                        if (drawable && !drawable->isState(LLDrawable::RIGGED | LLDrawable::RIGGED_CHILD)) // <-- don't extend bounding box if any rigged objects are present
                        {
                            LLSpatialBridge* bridge = drawable->getSpatialBridge();
                            if (bridge)
                            {
                                const LLVector4a* ext = bridge->getSpatialExtents();
                                LLVector4a distance;
                                distance.setSub(ext[1], ext[0]);
                                LLVector4a max_span(max_attachment_span);

                                S32 lt = distance.lessThan(max_span).getGatheredBits() & 0x7;
                        
                                // Only add the prim to spatial extents calculations if it isn't a megaprim.
                                // max_attachment_span calculated at the start of the function 
                                // (currently 5 times our max prim size) 
                                if (lt == 0x7)
                                {
                                    update_min_max(newMin,newMax,ext[0]);
                                    update_min_max(newMin,newMax,ext[1]);
                                }
                            }
                        }
                    }
                }
            }
        }
    }

    // Stretch bounding box by rigged mesh joint boxes
    if (box_detail>=3)
    {
        updateRiggingInfo();
        for (S32 joint_num = 0; joint_num < LL_CHARACTER_MAX_ANIMATED_JOINTS; joint_num++)
        {
            LLJoint *joint = getJoint(joint_num);
            LLJointRiggingInfo *rig_info = NULL;
            if (joint_num < mJointRiggingInfoTab.size())
            {
                rig_info = &mJointRiggingInfoTab[joint_num];
            }

            if (joint && rig_info && rig_info->isRiggedTo())
            {
                LLViewerJointAttachment *as_joint_attach = dynamic_cast<LLViewerJointAttachment*>(joint);
                if (as_joint_attach && as_joint_attach->getIsHUDAttachment())
                {
                    // Ignore bounding box of HUD joints
                    continue;
                }
                LLMatrix4a mat;
                LLVector4a new_extents[2];
                mat.loadu(joint->getWorldMatrix());
                matMulBoundBox(mat, rig_info->getRiggedExtents(), new_extents);
                update_min_max(newMin, newMax, new_extents[0]);
                update_min_max(newMin, newMax, new_extents[1]);
                //if (isSelf())
                //{
                //    LL_INFOS() << joint->getName() << " extents " << new_extents[0] << "," << new_extents[1] << LL_ENDL;
                //    LL_INFOS() << joint->getName() << " av box is " << newMin << "," << newMax << LL_ENDL;
                //}
            }
        }
    }

    // Update pixel area
    LLVector4a center, size;
    center.setAdd(newMin, newMax);
    center.mul(0.5f);
    
    size.setSub(newMax,newMin);
    size.mul(0.5f);
    
    mPixelArea = LLPipeline::calcPixelArea(center, size, *LLViewerCamera::getInstance());
}

void render_sphere_and_line(const LLVector3& begin_pos, const LLVector3& end_pos, F32 sphere_scale, const LLVector3& occ_color, const LLVector3& visible_color)
{
    // Unoccluded bone portions
    LLGLDepthTest normal_depth(GL_TRUE);

    // Draw line segment for unoccluded joint
    gGL.diffuseColor3f(visible_color[0], visible_color[1], visible_color[2]);

    gGL.begin(LLRender::LINES);
    gGL.vertex3fv(begin_pos.mV); 
    gGL.vertex3fv(end_pos.mV);
    gGL.end();
        

    // Draw sphere representing joint pos
    gGL.pushMatrix();
    gGL.scalef(sphere_scale, sphere_scale, sphere_scale);
    gSphere.renderGGL();
    gGL.popMatrix();
        
    LLGLDepthTest depth_under(GL_TRUE, GL_FALSE, GL_GREATER);

    // Occluded bone portions
    gGL.diffuseColor3f(occ_color[0], occ_color[1], occ_color[2]);

    gGL.begin(LLRender::LINES);
    gGL.vertex3fv(begin_pos.mV); 
    gGL.vertex3fv(end_pos.mV);
    gGL.end();

    // Draw sphere representing joint pos
    gGL.pushMatrix();
    gGL.scalef(sphere_scale, sphere_scale, sphere_scale);
    gSphere.renderGGL();
    gGL.popMatrix();
}

//-----------------------------------------------------------------------------
// renderCollisionVolumes()
//-----------------------------------------------------------------------------
void LLVOAvatar::renderCollisionVolumes()
{
	std::ostringstream ostr;

	for (S32 i = 0; i < mNumCollisionVolumes; i++)
	{
		ostr << mCollisionVolumes[i].getName() << ", ";

        LLAvatarJointCollisionVolume& collision_volume = mCollisionVolumes[i];

		collision_volume.updateWorldMatrix();

		gGL.pushMatrix();
		gGL.multMatrix( &collision_volume.getXform()->getWorldMatrix().mMatrix[0][0] );

        LLVector3 begin_pos(0,0,0);
        LLVector3 end_pos(collision_volume.getEnd());
        static F32 sphere_scale = 1.0f;
        static F32 center_dot_scale = 0.05f;

        static LLVector3 BLUE(0.0f, 0.0f, 1.0f);
        static LLVector3 PASTEL_BLUE(0.5f, 0.5f, 1.0f);
        static LLVector3 RED(1.0f, 0.0f, 0.0f);
        static LLVector3 PASTEL_RED(1.0f, 0.5f, 0.5f);
        static LLVector3 WHITE(1.0f, 1.0f, 1.0f);
        

        LLVector3 cv_color_occluded;
        LLVector3 cv_color_visible;
        LLVector3 dot_color_occluded(WHITE);
        LLVector3 dot_color_visible(WHITE);
        if (isControlAvatar())
        {
            cv_color_occluded = RED;
            cv_color_visible = PASTEL_RED;
        }
        else
        {
            cv_color_occluded = BLUE;
            cv_color_visible = PASTEL_BLUE;
        }
        render_sphere_and_line(begin_pos, end_pos, sphere_scale, cv_color_occluded, cv_color_visible);
        render_sphere_and_line(begin_pos, end_pos, center_dot_scale, dot_color_occluded, dot_color_visible);

        gGL.popMatrix();
    }

    
	if (mNameText.notNull())
	{
		LLVector4a unused;
	
		mNameText->lineSegmentIntersect(unused, unused, unused, TRUE);
	}
}

void LLVOAvatar::renderBones(const std::string &selected_joint)
{
    LLGLEnable blend(GL_BLEND);

	avatar_joint_list_t::iterator iter = mSkeleton.begin();
    avatar_joint_list_t::iterator end = mSkeleton.end();

    // For selected joints
    static LLVector3 SELECTED_COLOR_OCCLUDED(1.0f, 1.0f, 0.0f);
    static LLVector3 SELECTED_COLOR_VISIBLE(0.5f, 0.5f, 0.5f);
    // For bones with position overrides defined
    static LLVector3 OVERRIDE_COLOR_OCCLUDED(1.0f, 0.0f, 0.0f);
    static LLVector3 OVERRIDE_COLOR_VISIBLE(0.5f, 0.5f, 0.5f);
    // For bones which are rigged to by at least one attachment
    static LLVector3 RIGGED_COLOR_OCCLUDED(0.0f, 1.0f, 1.0f);
    static LLVector3 RIGGED_COLOR_VISIBLE(0.5f, 0.5f, 0.5f);
    // For bones not otherwise colored
    static LLVector3 OTHER_COLOR_OCCLUDED(0.0f, 1.0f, 0.0f);
    static LLVector3 OTHER_COLOR_VISIBLE(0.5f, 0.5f, 0.5f);
    
    static F32 SPHERE_SCALEF = 0.001f;

	for (; iter != end; ++iter)
	{
		LLJoint* jointp = *iter;
		if (!jointp)
		{
			continue;
		}

		jointp->updateWorldMatrix();

        LLVector3 occ_color, visible_color;

        LLVector3 pos;
        LLUUID mesh_id;
        F32 sphere_scale = SPHERE_SCALEF;

        // We are in render, so it is preferable to implement selection
        // in a different way, but since this is for debug/preview, this
        // is low priority
        if (jointp->getName() == selected_joint)
        {
            sphere_scale *= 16;
            occ_color = SELECTED_COLOR_OCCLUDED;
            visible_color = SELECTED_COLOR_VISIBLE;
        }
        else if (jointp->hasAttachmentPosOverride(pos,mesh_id))
        {
            occ_color = OVERRIDE_COLOR_OCCLUDED;
            visible_color = OVERRIDE_COLOR_VISIBLE;
        }
        else
        {
            if (jointIsRiggedTo(jointp))
            {
                occ_color = RIGGED_COLOR_OCCLUDED;
                visible_color = RIGGED_COLOR_VISIBLE;
            }
            else
            {
                occ_color = OTHER_COLOR_OCCLUDED;
                visible_color = OTHER_COLOR_VISIBLE;
            }
        }
        LLVector3 begin_pos(0,0,0);
        LLVector3 end_pos(jointp->getEnd());

        
		gGL.pushMatrix();
		gGL.multMatrix( &jointp->getXform()->getWorldMatrix().mMatrix[0][0] );

        render_sphere_and_line(begin_pos, end_pos, sphere_scale, occ_color, visible_color);
        
		gGL.popMatrix();
	}
}


void LLVOAvatar::renderJoints()
{
	std::ostringstream ostr;
	std::ostringstream nullstr;

	for (joint_map_t::iterator iter = mJointMap.begin(); iter != mJointMap.end(); ++iter)
	{
		LLJoint* jointp = iter->second;
		if (!jointp)
		{
			nullstr << iter->first << " is NULL" << std::endl;
			continue;
		}

		ostr << jointp->getName() << ", ";

		jointp->updateWorldMatrix();
	
		gGL.pushMatrix();
		gGL.multMatrix( &jointp->getXform()->getWorldMatrix().mMatrix[0][0] );

		gGL.diffuseColor3f( 1.f, 0.f, 1.f );
	
		gGL.begin(LLRender::LINES);
	
		LLVector3 v[] = 
		{
			LLVector3(1,0,0),
			LLVector3(-1,0,0),
			LLVector3(0,1,0),
			LLVector3(0,-1,0),

			LLVector3(0,0,-1),
			LLVector3(0,0,1),
		};

		//sides
		gGL.vertex3fv(v[0].mV); 
		gGL.vertex3fv(v[2].mV);

		gGL.vertex3fv(v[0].mV); 
		gGL.vertex3fv(v[3].mV);

		gGL.vertex3fv(v[1].mV); 
		gGL.vertex3fv(v[2].mV);

		gGL.vertex3fv(v[1].mV); 
		gGL.vertex3fv(v[3].mV);


		//top
		gGL.vertex3fv(v[0].mV); 
		gGL.vertex3fv(v[4].mV);

		gGL.vertex3fv(v[1].mV); 
		gGL.vertex3fv(v[4].mV);

		gGL.vertex3fv(v[2].mV); 
		gGL.vertex3fv(v[4].mV);

		gGL.vertex3fv(v[3].mV); 
		gGL.vertex3fv(v[4].mV);


		//bottom
		gGL.vertex3fv(v[0].mV); 
		gGL.vertex3fv(v[5].mV);

		gGL.vertex3fv(v[1].mV); 
		gGL.vertex3fv(v[5].mV);

		gGL.vertex3fv(v[2].mV); 
		gGL.vertex3fv(v[5].mV);

		gGL.vertex3fv(v[3].mV); 
		gGL.vertex3fv(v[5].mV);

		gGL.end();

		gGL.popMatrix();
	}

	mDebugText.clear();
	addDebugText(ostr.str());
	addDebugText(nullstr.str());
}

BOOL LLVOAvatar::lineSegmentIntersect(const LLVector4a& start, const LLVector4a& end,
									  S32 face,
									  BOOL pick_transparent,
									  BOOL pick_rigged,
                                      BOOL pick_unselectable,
									  S32* face_hit,
									  LLVector4a* intersection,
									  LLVector2* tex_coord,
									  LLVector4a* normal,
									  LLVector4a* tangent)
{
	if ((isSelf() && !gAgent.needsRenderAvatar()) || !LLPipeline::sPickAvatar)
	{
		return FALSE;
	}

    if (isControlAvatar())
    {
        return FALSE;
    }
    
	if (lineSegmentBoundingBox(start, end))
	{
		for (S32 i = 0; i < mNumCollisionVolumes; ++i)
		{
			mCollisionVolumes[i].updateWorldMatrix();
            
			glh::matrix4f mat((F32*) mCollisionVolumes[i].getXform()->getWorldMatrix().mMatrix);
			glh::matrix4f inverse = mat.inverse();
			glh::matrix4f norm_mat = inverse.transpose();

			glh::vec3f p1(start.getF32ptr());
			glh::vec3f p2(end.getF32ptr());

			inverse.mult_matrix_vec(p1);
			inverse.mult_matrix_vec(p2);

			LLVector3 position;
			LLVector3 norm;

			if (linesegment_sphere(LLVector3(p1.v), LLVector3(p2.v), LLVector3(0,0,0), 1.f, position, norm))
			{
				glh::vec3f res_pos(position.mV);
				mat.mult_matrix_vec(res_pos);
				
				norm.normalize();
				glh::vec3f res_norm(norm.mV);
				norm_mat.mult_matrix_dir(res_norm);

				if (intersection)
				{
					intersection->load3(res_pos.v);
				}

				if (normal)
				{
					normal->load3(res_norm.v);
				}

				return TRUE;
			}
		}

		if (isSelf())
		{
			for (attachment_map_t::iterator iter = mAttachmentPoints.begin(); 
			 iter != mAttachmentPoints.end();
			 ++iter)
			{
				LLViewerJointAttachment* attachment = iter->second;

				for (LLViewerJointAttachment::attachedobjs_vec_t::iterator attachment_iter = attachment->mAttachedObjects.begin();
					 attachment_iter != attachment->mAttachedObjects.end();
					 ++attachment_iter)
				{
					LLViewerObject* attached_object = attachment_iter->get();
					
					if (attached_object && !attached_object->isDead() && attachment->getValid())
					{
						LLDrawable* drawable = attached_object->mDrawable;
						if (drawable->isState(LLDrawable::RIGGED))
						{ //regenerate octree for rigged attachment
							gPipeline.markRebuild(mDrawable, LLDrawable::REBUILD_RIGGED, TRUE);
						}
					}
				}
			}
		}
	}

	
	
	LLVector4a position;
	if (mNameText.notNull() && mNameText->lineSegmentIntersect(start, end, position))
	{
		if (intersection)
		{
			*intersection = position;
		}

		return TRUE;
	}

	return FALSE;
}

// virtual
LLViewerObject* LLVOAvatar::lineSegmentIntersectRiggedAttachments(const LLVector4a& start, const LLVector4a& end,
									  S32 face,
									  BOOL pick_transparent,
									  BOOL pick_rigged,
                                      BOOL pick_unselectable,
									  S32* face_hit,
									  LLVector4a* intersection,
									  LLVector2* tex_coord,
									  LLVector4a* normal,
									  LLVector4a* tangent)
{
	if (isSelf() && !gAgent.needsRenderAvatar())
	{
		return NULL;
	}

	LLViewerObject* hit = NULL;

	if (lineSegmentBoundingBox(start, end))
	{
		LLVector4a local_end = end;
		LLVector4a local_intersection;

		for (attachment_map_t::iterator iter = mAttachmentPoints.begin(); 
			iter != mAttachmentPoints.end();
			++iter)
		{
			LLViewerJointAttachment* attachment = iter->second;

			for (LLViewerJointAttachment::attachedobjs_vec_t::iterator attachment_iter = attachment->mAttachedObjects.begin();
					attachment_iter != attachment->mAttachedObjects.end();
					++attachment_iter)
			{
				LLViewerObject* attached_object = attachment_iter->get();
					
				if (attached_object->lineSegmentIntersect(start, local_end, face, pick_transparent, pick_rigged, pick_unselectable, face_hit, &local_intersection, tex_coord, normal, tangent))
				{
					local_end = local_intersection;
					if (intersection)
					{
						*intersection = local_intersection;
					}
					
					hit = attached_object;
				}
			}
		}
	}
		
	return hit;
}


LLVOAvatar* LLVOAvatar::asAvatar()
{
	return this;
}

//-----------------------------------------------------------------------------
// LLVOAvatar::startDefaultMotions()
//-----------------------------------------------------------------------------
void LLVOAvatar::startDefaultMotions()
{
	//-------------------------------------------------------------------------
	// start default motions
	//-------------------------------------------------------------------------
	startMotion( ANIM_AGENT_HEAD_ROT );
	startMotion( ANIM_AGENT_EYE );
	startMotion( ANIM_AGENT_BODY_NOISE );
	startMotion( ANIM_AGENT_BREATHE_ROT );
	startMotion( ANIM_AGENT_PHYSICS_MOTION );
	startMotion( ANIM_AGENT_HAND_MOTION );
	startMotion( ANIM_AGENT_PELVIS_FIX );

	//-------------------------------------------------------------------------
	// restart any currently active motions
	//-------------------------------------------------------------------------
	processAnimationStateChanges();
}

//-----------------------------------------------------------------------------
// LLVOAvatar::buildCharacter()
// Deferred initialization and rebuild of the avatar.
//-----------------------------------------------------------------------------
// virtual
void LLVOAvatar::buildCharacter()
{
	LLAvatarAppearance::buildCharacter();

	// Not done building yet; more to do.
	mIsBuilt = FALSE;

	//-------------------------------------------------------------------------
	// set head offset from pelvis
	//-------------------------------------------------------------------------
	updateHeadOffset();

	//-------------------------------------------------------------------------
	// initialize lip sync morph pointers
	//-------------------------------------------------------------------------
	mOohMorph     = getVisualParam( "Lipsync_Ooh" );
	mAahMorph     = getVisualParam( "Lipsync_Aah" );

	// If we don't have the Ooh morph, use the Kiss morph
	if (!mOohMorph)
	{
		LL_WARNS() << "Missing 'Ooh' morph for lipsync, using fallback." << LL_ENDL;
		mOohMorph = getVisualParam( "Express_Kiss" );
	}

	// If we don't have the Aah morph, use the Open Mouth morph
	if (!mAahMorph)
	{
		LL_WARNS() << "Missing 'Aah' morph for lipsync, using fallback." << LL_ENDL;
		mAahMorph = getVisualParam( "Express_Open_Mouth" );
	}

    // Currently disabled for control avatars (animated objects), enabled for all others.
    if (mEnableDefaultMotions)
    {
	startDefaultMotions();
    }

	//-------------------------------------------------------------------------
	// restart any currently active motions
	//-------------------------------------------------------------------------
	processAnimationStateChanges();

	mIsBuilt = TRUE;
	stop_glerror();

	mMeshValid = TRUE;
}

//-----------------------------------------------------------------------------
// resetVisualParams()
//-----------------------------------------------------------------------------
void LLVOAvatar::resetVisualParams()
{
	// Skeletal params
	{
		LLAvatarXmlInfo::skeletal_distortion_info_list_t::iterator iter;
		for (iter = sAvatarXmlInfo->mSkeletalDistortionInfoList.begin();
			 iter != sAvatarXmlInfo->mSkeletalDistortionInfoList.end(); 
			 ++iter)
		{
			LLPolySkeletalDistortionInfo *info = (LLPolySkeletalDistortionInfo*)*iter;
			LLPolySkeletalDistortion *param = dynamic_cast<LLPolySkeletalDistortion*>(getVisualParam(info->getID()));
            *param = LLPolySkeletalDistortion(this);
            llassert(param);
			if (!param->setInfo(info))
			{
				llassert(false);
			}			
		}
	}

	// Driver parameters
	for (LLAvatarXmlInfo::driver_info_list_t::iterator iter = sAvatarXmlInfo->mDriverInfoList.begin();
		 iter != sAvatarXmlInfo->mDriverInfoList.end(); 
		 ++iter)
	{
		LLDriverParamInfo *info = *iter;
        LLDriverParam *param = dynamic_cast<LLDriverParam*>(getVisualParam(info->getID()));
        LLDriverParam::entry_list_t driven_list = param->getDrivenList();
        *param = LLDriverParam(this);
        llassert(param);
        if (!param->setInfo(info))
        {
            llassert(false);
        }			
        param->setDrivenList(driven_list);
	}
}

void LLVOAvatar::applyDefaultParams()
{
	// These are params from avs with newly created copies of shape,
	// skin, hair, eyes, plus gender set as noted. Run arche_tool.py
	// to get params from some other xml appearance dump.
	std::map<S32, U8> male_params = {
		{1,33}, {2,61}, {4,85}, {5,23}, {6,58}, {7,127}, {8,63}, {10,85}, {11,63}, {12,42}, {13,0}, {14,85}, {15,63}, {16,36}, {17,85}, {18,95}, {19,153}, {20,63}, {21,34}, {22,0}, {23,63}, {24,109}, {25,88}, {27,132}, {31,63}, {33,136}, {34,81}, {35,85}, {36,103}, {37,136}, {38,127}, {80,255}, {93,203}, {98,0}, {99,0}, {105,127}, {108,0}, {110,0}, {111,127}, {112,0}, {113,0}, {114,127}, {115,0}, {116,0}, {117,0}, {119,127}, {130,114}, {131,127}, {132,99}, {133,63}, {134,127}, {135,140}, {136,127}, {137,127}, {140,0}, {141,0}, {142,0}, {143,191}, {150,0}, {155,104}, {157,0}, {162,0}, {163,0}, {165,0}, {166,0}, {167,0}, {168,0}, {169,0}, {177,0}, {181,145}, {182,216}, {183,133}, {184,0}, {185,127}, {192,0}, {193,127}, {196,170}, {198,0}, {503,0}, {505,127}, {506,127}, {507,109}, {508,85}, {513,127}, {514,127}, {515,63}, {517,85}, {518,42}, {603,100}, {604,216}, {605,214}, {606,204}, {607,204}, {608,204}, {609,51}, {616,25}, {617,89}, {619,76}, {624,204}, {625,0}, {629,127}, {637,0}, {638,0}, {646,144}, {647,85}, {649,127}, {650,132}, {652,127}, {653,85}, {654,0}, {656,127}, {659,127}, {662,127}, {663,127}, {664,127}, {665,127}, {674,59}, {675,127}, {676,85}, {678,127}, {682,127}, {683,106}, {684,47}, {685,79}, {690,127}, {692,127}, {693,204}, {700,63}, {701,0}, {702,0}, {703,0}, {704,0}, {705,127}, {706,127}, {707,0}, {708,0}, {709,0}, {710,0}, {711,127}, {712,0}, {713,159}, {714,0}, {715,0}, {750,178}, {752,127}, {753,36}, {754,85}, {755,131}, {756,127}, {757,127}, {758,127}, {759,153}, {760,95}, {762,0}, {763,140}, {764,74}, {765,27}, {769,127}, {773,127}, {775,0}, {779,214}, {780,204}, {781,198}, {785,0}, {789,0}, {795,63}, {796,30}, {799,127}, {800,226}, {801,255}, {802,198}, {803,255}, {804,255}, {805,255}, {806,255}, {807,255}, {808,255}, {812,255}, {813,255}, {814,255}, {815,204}, {816,0}, {817,255}, {818,255}, {819,255}, {820,255}, {821,255}, {822,255}, {823,255}, {824,255}, {825,255}, {826,255}, {827,255}, {828,0}, {829,255}, {830,255}, {834,255}, {835,255}, {836,255}, {840,0}, {841,127}, {842,127}, {844,255}, {848,25}, {858,100}, {859,255}, {860,255}, {861,255}, {862,255}, {863,84}, {868,0}, {869,0}, {877,0}, {879,51}, {880,132}, {921,255}, {922,255}, {923,255}, {10000,0}, {10001,0}, {10002,25}, {10003,0}, {10004,25}, {10005,23}, {10006,51}, {10007,0}, {10008,25}, {10009,23}, {10010,51}, {10011,0}, {10012,0}, {10013,25}, {10014,0}, {10015,25}, {10016,23}, {10017,51}, {10018,0}, {10019,0}, {10020,25}, {10021,0}, {10022,25}, {10023,23}, {10024,51}, {10025,0}, {10026,25}, {10027,23}, {10028,51}, {10029,0}, {10030,25}, {10031,23}, {10032,51}, {11000,1}, {11001,127}
	};
	std::map<S32, U8> female_params = {
		{1,33}, {2,61}, {4,85}, {5,23}, {6,58}, {7,127}, {8,63}, {10,85}, {11,63}, {12,42}, {13,0}, {14,85}, {15,63}, {16,36}, {17,85}, {18,95}, {19,153}, {20,63}, {21,34}, {22,0}, {23,63}, {24,109}, {25,88}, {27,132}, {31,63}, {33,136}, {34,81}, {35,85}, {36,103}, {37,136}, {38,127}, {80,0}, {93,203}, {98,0}, {99,0}, {105,127}, {108,0}, {110,0}, {111,127}, {112,0}, {113,0}, {114,127}, {115,0}, {116,0}, {117,0}, {119,127}, {130,114}, {131,127}, {132,99}, {133,63}, {134,127}, {135,140}, {136,127}, {137,127}, {140,0}, {141,0}, {142,0}, {143,191}, {150,0}, {155,104}, {157,0}, {162,0}, {163,0}, {165,0}, {166,0}, {167,0}, {168,0}, {169,0}, {177,0}, {181,145}, {182,216}, {183,133}, {184,0}, {185,127}, {192,0}, {193,127}, {196,170}, {198,0}, {503,0}, {505,127}, {506,127}, {507,109}, {508,85}, {513,127}, {514,127}, {515,63}, {517,85}, {518,42}, {603,100}, {604,216}, {605,214}, {606,204}, {607,204}, {608,204}, {609,51}, {616,25}, {617,89}, {619,76}, {624,204}, {625,0}, {629,127}, {637,0}, {638,0}, {646,144}, {647,85}, {649,127}, {650,132}, {652,127}, {653,85}, {654,0}, {656,127}, {659,127}, {662,127}, {663,127}, {664,127}, {665,127}, {674,59}, {675,127}, {676,85}, {678,127}, {682,127}, {683,106}, {684,47}, {685,79}, {690,127}, {692,127}, {693,204}, {700,63}, {701,0}, {702,0}, {703,0}, {704,0}, {705,127}, {706,127}, {707,0}, {708,0}, {709,0}, {710,0}, {711,127}, {712,0}, {713,159}, {714,0}, {715,0}, {750,178}, {752,127}, {753,36}, {754,85}, {755,131}, {756,127}, {757,127}, {758,127}, {759,153}, {760,95}, {762,0}, {763,140}, {764,74}, {765,27}, {769,127}, {773,127}, {775,0}, {779,214}, {780,204}, {781,198}, {785,0}, {789,0}, {795,63}, {796,30}, {799,127}, {800,226}, {801,255}, {802,198}, {803,255}, {804,255}, {805,255}, {806,255}, {807,255}, {808,255}, {812,255}, {813,255}, {814,255}, {815,204}, {816,0}, {817,255}, {818,255}, {819,255}, {820,255}, {821,255}, {822,255}, {823,255}, {824,255}, {825,255}, {826,255}, {827,255}, {828,0}, {829,255}, {830,255}, {834,255}, {835,255}, {836,255}, {840,0}, {841,127}, {842,127}, {844,255}, {848,25}, {858,100}, {859,255}, {860,255}, {861,255}, {862,255}, {863,84}, {868,0}, {869,0}, {877,0}, {879,51}, {880,132}, {921,255}, {922,255}, {923,255}, {10000,0}, {10001,0}, {10002,25}, {10003,0}, {10004,25}, {10005,23}, {10006,51}, {10007,0}, {10008,25}, {10009,23}, {10010,51}, {10011,0}, {10012,0}, {10013,25}, {10014,0}, {10015,25}, {10016,23}, {10017,51}, {10018,0}, {10019,0}, {10020,25}, {10021,0}, {10022,25}, {10023,23}, {10024,51}, {10025,0}, {10026,25}, {10027,23}, {10028,51}, {10029,0}, {10030,25}, {10031,23}, {10032,51}, {11000,1}, {11001,127}
	};
	std::map<S32, U8> *params = NULL;
	if (getSex() == SEX_MALE)
		params = &male_params;
	else
		params = &female_params;
			
	for( auto it = params->begin(); it != params->end(); ++it)
	{
		LLVisualParam* param = getVisualParam(it->first);
		if( !param )
		{
			// invalid id
			break;
		}

		U8 value = it->second;
		F32 newWeight = U8_to_F32(value, param->getMinWeight(), param->getMaxWeight());
		param->setWeight(newWeight);
	}
}

//-----------------------------------------------------------------------------
// resetSkeleton()
//-----------------------------------------------------------------------------
void LLVOAvatar::resetSkeleton(bool reset_animations)
{
    LL_DEBUGS("Avatar") << avString() << " reset starts" << LL_ENDL;
    if (!isControlAvatar() && !mLastProcessedAppearance)
    {
        LL_WARNS() << "Can't reset avatar; no appearance message has been received yet." << LL_ENDL;
        return;
    }

    // Save mPelvis state
    //LLVector3 pelvis_pos = getJoint("mPelvis")->getPosition();
    //LLQuaternion pelvis_rot = getJoint("mPelvis")->getRotation();

    // Clear all attachment pos and scale overrides
    clearAttachmentOverrides();

    // Note that we call buildSkeleton twice in this function. The first time is
    // just to get the right scale for the collision volumes, because
    // this will be used in setting the mJointScales for the
    // LLPolySkeletalDistortions of which the CVs are children.
	if( !buildSkeleton(sAvatarSkeletonInfo) )
    {
        LL_ERRS() << "Error resetting skeleton" << LL_ENDL;
	}

    // Reset some params to default state, without propagating changes downstream.
    resetVisualParams();

    // Now we have to reset the skeleton again, because its state
    // got clobbered by the resetVisualParams() calls
    // above.
	if( !buildSkeleton(sAvatarSkeletonInfo) )
    {
        LL_ERRS() << "Error resetting skeleton" << LL_ENDL;
	}

    // Reset attachment points
    // BuildSkeleton only does bones and CVs but we still need to reinit huds
    // since huds can be animated.
    bool ignore_hud_joints = !isSelf();
    initAttachmentPoints(ignore_hud_joints);

    // Fix up collision volumes
    for (LLVisualParam *param = getFirstVisualParam(); 
         param;
         param = getNextVisualParam())
    {
        LLPolyMorphTarget *poly_morph = dynamic_cast<LLPolyMorphTarget*>(param);
        if (poly_morph)
        {
            // This is a kludgy way to correct for the fact that the
            // collision volumes have been reset out from under the
            // poly morph sliders.
            F32 delta_weight = poly_morph->getLastWeight() - poly_morph->getDefaultWeight();
            poly_morph->applyVolumeChanges(delta_weight);
        }
    }

    // Reset tweakable params to preserved state
	if (getOverallAppearance() == AOA_NORMAL)
	{
		if (mLastProcessedAppearance)
		{
			bool slam_params = true;
			applyParsedAppearanceMessage(*mLastProcessedAppearance, slam_params);
		}
	}
	else
	{
		// Stripped down approximation of
		// applyParsedAppearanceMessage, but with alternative default
		// (jellydoll) params
		setCompositeUpdatesEnabled( FALSE );
		gPipeline.markGLRebuild(this);
		applyDefaultParams();
		setCompositeUpdatesEnabled( TRUE );
		updateMeshTextures();
		updateMeshVisibility();
	}
    updateVisualParams();

    // Restore attachment pos overrides
	updateAttachmentOverrides();

    // Animations
    if (reset_animations)
    {
        if (isSelf())
        {
            // This is equivalent to "Stop Animating Me". Will reset
            // all animations and propagate the changes to other
            // viewers.
            gAgent.stopCurrentAnimations();
        }
        else
        {
            // Local viewer-side reset for non-self avatars.
            resetAnimations();
        }
    }
    
    LL_DEBUGS("Avatar") << avString() << " reset ends" << LL_ENDL;
}

//-----------------------------------------------------------------------------
// releaseMeshData()
//-----------------------------------------------------------------------------
void LLVOAvatar::releaseMeshData()
{
	if (sInstances.size() < AVATAR_RELEASE_THRESHOLD || isUIAvatar())
	{
		return;
	}

	// cleanup mesh data
	for (avatar_joint_list_t::iterator iter = mMeshLOD.begin();
		 iter != mMeshLOD.end(); 
		 ++iter)
	{
		LLAvatarJoint* joint = (*iter);
		joint->setValid(FALSE, TRUE);
	}

	//cleanup data
	if (mDrawable.notNull())
	{
		LLFace* facep = mDrawable->getFace(0);
		if (facep)
		{
		facep->setSize(0, 0);
		for(S32 i = mNumInitFaces ; i < mDrawable->getNumFaces(); i++)
		{
			facep = mDrawable->getFace(i);
				if (facep)
				{
			facep->setSize(0, 0);
		}
	}
		}
	}
	
	for (attachment_map_t::iterator iter = mAttachmentPoints.begin(); 
		 iter != mAttachmentPoints.end();
		 ++iter)
	{
		LLViewerJointAttachment* attachment = iter->second;
		if (!attachment->getIsHUDAttachment())
		{
			attachment->setAttachmentVisibility(FALSE);
		}
	}
	mMeshValid = FALSE;
}

//-----------------------------------------------------------------------------
// restoreMeshData()
//-----------------------------------------------------------------------------
// virtual
void LLVOAvatar::restoreMeshData()
{
	llassert(!isSelf());
    if (mDrawable.isNull())
    {
        return;
    }
	
	//LL_INFOS() << "Restoring" << LL_ENDL;
	mMeshValid = TRUE;
	updateJointLODs();

	for (attachment_map_t::iterator iter = mAttachmentPoints.begin(); 
		 iter != mAttachmentPoints.end();
		 ++iter)
	{
		LLViewerJointAttachment* attachment = iter->second;
		if (!attachment->getIsHUDAttachment())
		{
			attachment->setAttachmentVisibility(TRUE);
		}
	}

	// force mesh update as LOD might not have changed to trigger this
	gPipeline.markRebuild(mDrawable, LLDrawable::REBUILD_GEOMETRY, TRUE);
}

//-----------------------------------------------------------------------------
// updateMeshData()
//-----------------------------------------------------------------------------
void LLVOAvatar::updateMeshData()
{
	if (mDrawable.notNull())
	{
		stop_glerror();

		S32 f_num = 0 ;
		const U32 VERTEX_NUMBER_THRESHOLD = 128 ;//small number of this means each part of an avatar has its own vertex buffer.
		const S32 num_parts = mMeshLOD.size();

		// this order is determined by number of LODS
		// if a mesh earlier in this list changed LODs while a later mesh doesn't,
		// the later mesh's index offset will be inaccurate
		for(S32 part_index = 0 ; part_index < num_parts ;)
		{
			S32 j = part_index ;
			U32 last_v_num = 0, num_vertices = 0 ;
			U32 last_i_num = 0, num_indices = 0 ;

			while(part_index < num_parts && num_vertices < VERTEX_NUMBER_THRESHOLD)
			{
				last_v_num = num_vertices ;
				last_i_num = num_indices ;

				LLViewerJoint* part_mesh = getViewerJoint(part_index++);
				if (part_mesh)
				{
					part_mesh->updateFaceSizes(num_vertices, num_indices, mAdjustedPixelArea);
				}
			}
			if(num_vertices < 1)//skip empty meshes
			{
				continue ;
			}
			if(last_v_num > 0)//put the last inserted part into next vertex buffer.
			{
				num_vertices = last_v_num ;
				num_indices = last_i_num ;	
				part_index-- ;
			}
		
			LLFace* facep = NULL;
			if(f_num < mDrawable->getNumFaces()) 
			{
				facep = mDrawable->getFace(f_num);
			}
			else
			{
				facep = mDrawable->getFace(0);
				if (facep)
				{
					facep = mDrawable->addFace(facep->getPool(), facep->getTexture()) ;
				}
			}
			if (!facep) continue;
			
			// resize immediately
			facep->setSize(num_vertices, num_indices);

			bool terse_update = false;

			facep->setGeomIndex(0);
			facep->setIndicesIndex(0);
		
			LLVertexBuffer* buff = facep->getVertexBuffer();
			if(!facep->getVertexBuffer())
			{
                buff = new LLVertexBuffer(LLDrawPoolAvatar::VERTEX_DATA_MASK);
				if (!buff->allocateBuffer(num_vertices, num_indices))
				{
					LL_WARNS() << "Failed to allocate Vertex Buffer for Mesh to "
						<< num_vertices << " vertices and "
						<< num_indices << " indices" << LL_ENDL;
					// Attempt to create a dummy triangle (one vertex, 3 indices, all 0)
					facep->setSize(1, 3);
					buff->allocateBuffer(1, 3);
					memset((U8*) buff->getMappedData(), 0, buff->getSize());
					memset((U8*) buff->getMappedIndices(), 0, buff->getIndicesSize());
				}
				facep->setVertexBuffer(buff);
			}
			else
			{
				if (buff->getNumIndices() == num_indices &&
					buff->getNumVerts() == num_vertices)
				{
					terse_update = true;
				}
				else
				{
                    buff = new LLVertexBuffer(buff->getTypeMask());
                    if (!buff->allocateBuffer(num_vertices, num_indices))
                    {
						LL_WARNS() << "Failed to allocate vertex buffer for Mesh, Substituting" << LL_ENDL;
						// Attempt to create a dummy triangle (one vertex, 3 indices, all 0)
						facep->setSize(1, 3);
						buff->allocateBuffer(1, 3);
						memset((U8*) buff->getMappedData(), 0, buff->getSize());
						memset((U8*) buff->getMappedIndices(), 0, buff->getIndicesSize());
					}
				}
			}
			
		
			// This is a hack! Avatars have their own pool, so we are detecting
			//   the case of more than one avatar in the pool (thus > 0 instead of >= 0)
			if (facep->getGeomIndex() > 0)
			{
				LL_ERRS() << "non-zero geom index: " << facep->getGeomIndex() << " in LLVOAvatar::restoreMeshData" << LL_ENDL;
			}

			if (num_vertices == buff->getNumVerts() && num_indices == buff->getNumIndices())
			{
				for(S32 k = j ; k < part_index ; k++)
				{
					bool rigid = false;
					if (k == MESH_ID_EYEBALL_LEFT ||
						k == MESH_ID_EYEBALL_RIGHT)
					{
						//eyeballs can't have terse updates since they're never rendered with
						//the hardware skinning shader
						rigid = true;
					}
				
					LLViewerJoint* mesh = getViewerJoint(k);
					if (mesh)
					{
						mesh->updateFaceData(facep, mAdjustedPixelArea, k == MESH_ID_HAIR, terse_update && !rigid);
					}
				}
			}

			stop_glerror();
			buff->unmapBuffer();

			if(!f_num)
			{
				f_num += mNumInitFaces ;
			}
			else
			{
				f_num++ ;
			}
		}
	}
}

//------------------------------------------------------------------------

//------------------------------------------------------------------------
// LLVOAvatar::processUpdateMessage()
//------------------------------------------------------------------------
U32 LLVOAvatar::processUpdateMessage(LLMessageSystem *mesgsys,
									 void **user_data,
									 U32 block_num, const EObjectUpdateType update_type,
									 LLDataPacker *dp)
{
	const BOOL has_name = !getNVPair("FirstName");

	// Do base class updates...
	U32 retval = LLViewerObject::processUpdateMessage(mesgsys, user_data, block_num, update_type, dp);

	// Print out arrival information once we have name of avatar.
    if (has_name && getNVPair("FirstName"))
    {
        mDebugExistenceTimer.reset();
        debugAvatarRezTime("AvatarRezArrivedNotification","avatar arrived");
    }

	if(retval & LLViewerObject::INVALID_UPDATE)
	{
		if (isSelf())
		{
			//tell sim to cancel this update
			gAgent.teleportViaLocation(gAgent.getPositionGlobal());
		}
	}

	return retval;
}

LLViewerFetchedTexture *LLVOAvatar::getBakedTextureImage(const U8 te, const LLUUID& uuid)
{
	LLViewerFetchedTexture *result = NULL;

	if (uuid == IMG_DEFAULT_AVATAR ||
		uuid == IMG_DEFAULT ||
		uuid == IMG_INVISIBLE)
	{
		// Should already exist, don't need to find it on sim or baked-texture host.
		result = gTextureList.findImage(uuid, TEX_LIST_STANDARD);
	}
	if (!result)
	{
		const std::string url = getImageURL(te,uuid);

		if (url.empty())
		{
			LL_WARNS() << "unable to determine URL for te " << te << " uuid " << uuid << LL_ENDL;
			return NULL;
		}
		LL_DEBUGS("Avatar") << avString() << "get server-bake image from URL " << url << LL_ENDL;
		result = LLViewerTextureManager::getFetchedTextureFromUrl(
			url, FTT_SERVER_BAKE, TRUE, LLGLTexture::BOOST_NONE, LLViewerTexture::LOD_TEXTURE, 0, 0, uuid);
		if (result->isMissingAsset())
		{
			result->setIsMissingAsset(false);
		}
		
	}
	return result;
}

// virtual
S32 LLVOAvatar::setTETexture(const U8 te, const LLUUID& uuid)
{
	if (!isIndexBakedTexture((ETextureIndex)te))
	{
		// Sim still sends some uuids for non-baked slots sometimes - ignore.
		return LLViewerObject::setTETexture(te, LLUUID::null);
	}

	LLViewerFetchedTexture *image = getBakedTextureImage(te,uuid);
	llassert(image);
	return setTETextureCore(te, image);
}

//------------------------------------------------------------------------
// LLVOAvatar::dumpAnimationState()
//------------------------------------------------------------------------
void LLVOAvatar::dumpAnimationState()
{
	LL_INFOS() << "==============================================" << LL_ENDL;
	for (LLVOAvatar::AnimIterator it = mSignaledAnimations.begin(); it != mSignaledAnimations.end(); ++it)
	{
		LLUUID id = it->first;
		std::string playtag = "";
		if (mPlayingAnimations.find(id) != mPlayingAnimations.end())
		{
			playtag = "*";
		}
		LL_INFOS() << gAnimLibrary.animationName(id) << playtag << LL_ENDL;
	}
	for (LLVOAvatar::AnimIterator it = mPlayingAnimations.begin(); it != mPlayingAnimations.end(); ++it)
	{
		LLUUID id = it->first;
		bool is_signaled = mSignaledAnimations.find(id) != mSignaledAnimations.end();
		if (!is_signaled)
		{
			LL_INFOS() << gAnimLibrary.animationName(id) << "!S" << LL_ENDL;
		}
	}
}

//------------------------------------------------------------------------
// idleUpdate()
//------------------------------------------------------------------------
void LLVOAvatar::idleUpdate(LLAgent &agent, const F64 &time)
{
    LL_PROFILE_ZONE_SCOPED_CATEGORY_AVATAR;

	if (isDead())
	{
		LL_INFOS() << "Warning!  Idle on dead avatar" << LL_ENDL;
		return;
	}
    // record time and refresh "tooSlow" status
    LLPerfStats::RecordAvatarTime T(getID(), LLPerfStats::StatType_t::RENDER_IDLE); // per avatar "idle" time.
    updateTooSlow();

	static LLCachedControl<bool> disable_all_render_types(gSavedSettings, "DisableAllRenderTypes");
	if (!(gPipeline.hasRenderType(mIsControlAvatar ? LLPipeline::RENDER_TYPE_CONTROL_AV : LLPipeline::RENDER_TYPE_AVATAR))
		&& !disable_all_render_types && !isSelf())
	{
        if (!mIsControlAvatar)
        {
            idleUpdateNameTag( mLastRootPos );
        }
		return;
	}

    // Update should be happening max once per frame.
	if ((mLastAnimExtents[0]==LLVector3())||
		(mLastAnimExtents[1])==LLVector3())
	{
		mNeedsExtentUpdate = true;
	}
	else
	{
		const S32 upd_freq = 4; // force update every upd_freq frames.
		mNeedsExtentUpdate = ((LLDrawable::getCurrentFrame()+mID.mData[0])%upd_freq==0);
	}
    
    LLScopedContextString str("avatar_idle_update " + getFullname());
    
	checkTextureLoading() ;
	
	// force immediate pixel area update on avatars using last frames data (before drawable or camera updates)
	setPixelAreaAndAngle(gAgent);

	// force asynchronous drawable update
	if(mDrawable.notNull())
	{	
		if (isSitting() && getParent())
		{
			LLViewerObject *root_object = (LLViewerObject*)getRoot();
			LLDrawable* drawablep = root_object->mDrawable;
			// if this object hasn't already been updated by another avatar...
			if (drawablep) // && !drawablep->isState(LLDrawable::EARLY_MOVE))
			{
				if (root_object->isSelected())
				{
					gPipeline.updateMoveNormalAsync(drawablep);
				}
				else
				{
					gPipeline.updateMoveDampedAsync(drawablep);
				}
			}
		}
		else 
		{
			gPipeline.updateMoveDampedAsync(mDrawable);
		}
	}

	//--------------------------------------------------------------------
	// set alpha flag depending on state
	//--------------------------------------------------------------------

	if (isSelf())
	{
		LLViewerObject::idleUpdate(agent, time);
		
		// trigger fidget anims
		if (isAnyAnimationSignaled(AGENT_STAND_ANIMS, NUM_AGENT_STAND_ANIMS))
		{
			agent.fidget();
		}
	}
	else
	{
		// Should override the idleUpdate stuff and leave out the angular update part.
		LLQuaternion rotation = getRotation();
		LLViewerObject::idleUpdate(agent, time);
		setRotation(rotation);
	}

	// attach objects that were waiting for a drawable
	lazyAttach();
	
	// animate the character
	// store off last frame's root position to be consistent with camera position
	mLastRootPos = mRoot->getWorldPosition();
	BOOL detailed_update = updateCharacter(agent);

	static LLUICachedControl<bool> visualizers_in_calls("ShowVoiceVisualizersInCalls", false);
	bool voice_enabled = (visualizers_in_calls || LLVoiceClient::getInstance()->inProximalChannel()) &&
						 LLVoiceClient::getInstance()->getVoiceEnabled(mID);

	idleUpdateVoiceVisualizer( voice_enabled );
	idleUpdateMisc( detailed_update );
	idleUpdateAppearanceAnimation();
	if (detailed_update)
	{
		idleUpdateLipSync( voice_enabled );
		idleUpdateLoadingEffect();
		idleUpdateBelowWater();	// wind effect uses this
		idleUpdateWindEffect();
	}
		
	idleUpdateNameTag( mLastRootPos );

    // Complexity has stale mechanics, but updates still can be very rapid
    // so spread avatar complexity calculations over frames to lesen load from
    // rapid updates and to make sure all avatars are not calculated at once.
    S32 compl_upd_freq = 20;
    if (isControlAvatar())
    {
        // animeshes do not (or won't) have impostors nor change outfis,
        // no need for high frequency
        compl_upd_freq = 100;
    }
    else if (mLastRezzedStatus <= 0) //cloud or  init
    {
        compl_upd_freq = 60;
    }
    else if (isSelf())
    {
        compl_upd_freq = 5;
    }
    else if (mLastRezzedStatus == 1) //'grey', not fully loaded
    {
        compl_upd_freq = 40;
    }
    else if (isInMuteList()) //cheap, buffers value from search
    {
        compl_upd_freq = 100;
    }

    if ((LLFrameTimer::getFrameCount() + mID.mData[0]) % compl_upd_freq == 0)
    {
        // DEPRECATED 
        // replace with LLPipeline::profileAvatar?
        // Avatar profile takes ~ 0.5ms while idleUpdateRenderComplexity takes ~5ms
        // (both are unacceptably costly)
        idleUpdateRenderComplexity();
    }
    idleUpdateDebugInfo();
}

void LLVOAvatar::idleUpdateVoiceVisualizer(bool voice_enabled)
{
	bool render_visualizer = voice_enabled;
	
	// Don't render the user's own voice visualizer when in mouselook, or when opening the mic is disabled.
	if(isSelf())
	{
        static LLCachedControl<bool> voice_disable_mic(gSavedSettings, "VoiceDisableMic");
		if(gAgentCamera.cameraMouselook() || voice_disable_mic)
		{
			render_visualizer = false;
		}
	}
	
	mVoiceVisualizer->setVoiceEnabled(render_visualizer);
	
	if ( voice_enabled )
	{		
		//----------------------------------------------------------------
		// Only do gesture triggering for your own avatar, and only when you're in a proximal channel.
		//----------------------------------------------------------------
		if( isSelf() )
		{
			//----------------------------------------------------------------------------------------
			// The following takes the voice signal and uses that to trigger gesticulations. 
			//----------------------------------------------------------------------------------------
			int lastGesticulationLevel = mCurrentGesticulationLevel;
			mCurrentGesticulationLevel = mVoiceVisualizer->getCurrentGesticulationLevel();
			
			//---------------------------------------------------------------------------------------------------
			// If "current gesticulation level" changes, we catch this, and trigger the new gesture
			//---------------------------------------------------------------------------------------------------
			if ( lastGesticulationLevel != mCurrentGesticulationLevel )
			{
				if ( mCurrentGesticulationLevel != VOICE_GESTICULATION_LEVEL_OFF )
				{
					std::string gestureString = "unInitialized";
					if ( mCurrentGesticulationLevel == 0 )	{ gestureString = "/voicelevel1";	}
					else	if ( mCurrentGesticulationLevel == 1 )	{ gestureString = "/voicelevel2";	}
					else	if ( mCurrentGesticulationLevel == 2 )	{ gestureString = "/voicelevel3";	}
					else	{ LL_INFOS() << "oops - CurrentGesticulationLevel can be only 0, 1, or 2"  << LL_ENDL; }
					
					// this is the call that Karl S. created for triggering gestures from within the code.
					LLGestureMgr::instance().triggerAndReviseString( gestureString );
				}
			}
			
		} //if( isSelf() )
		
		//-----------------------------------------------------------------------------------------------------------------
		// If the avatar is speaking, then the voice amplitude signal is passed to the voice visualizer.
		// Also, here we trigger voice visualizer start and stop speaking, so it can animate the voice symbol.
		//
		// Notice the calls to "gAwayTimer.reset()". This resets the timer that determines how long the avatar has been
		// "away", so that the avatar doesn't lapse into away-mode (and slump over) while the user is still talking. 
		//-----------------------------------------------------------------------------------------------------------------
		if (LLVoiceClient::getInstance()->getIsSpeaking( mID ))
		{		
			if (!mVoiceVisualizer->getCurrentlySpeaking())
			{
				mVoiceVisualizer->setStartSpeaking();
				
				//printf( "gAwayTimer.reset();\n" );
			}
			
			mVoiceVisualizer->setSpeakingAmplitude( LLVoiceClient::getInstance()->getCurrentPower( mID ) );
			
			if( isSelf() )
			{
				gAgent.clearAFK();
			}
		}
		else
		{
			if ( mVoiceVisualizer->getCurrentlySpeaking() )
			{
				mVoiceVisualizer->setStopSpeaking();
				
				if ( mLipSyncActive )
				{
					if( mOohMorph ) mOohMorph->setWeight(mOohMorph->getMinWeight());
					if( mAahMorph ) mAahMorph->setWeight(mAahMorph->getMinWeight());
					
					mLipSyncActive = false;
					LLCharacter::updateVisualParams();
					dirtyMesh();
				}
			}
		}
		
		//--------------------------------------------------------------------------------------------
		// here we get the approximate head position and set as sound source for the voice symbol
		// (the following version uses a tweak of "mHeadOffset" which handle sitting vs. standing)
		//--------------------------------------------------------------------------------------------
		
		if ( isSitting() )
		{
			LLVector3 headOffset = LLVector3( 0.0f, 0.0f, mHeadOffset.mV[2] );
			mVoiceVisualizer->setVoiceSourceWorldPosition( mRoot->getWorldPosition() + headOffset );
		}
		else 
		{
			LLVector3 tagPos = mRoot->getWorldPosition();
			tagPos[VZ] -= mPelvisToFoot;
			tagPos[VZ] += ( mBodySize[VZ] + 0.125f ); // does not need mAvatarOffset -Nyx
			mVoiceVisualizer->setVoiceSourceWorldPosition( tagPos );
		}
	}//if ( voiceEnabled )
}		

static void override_bbox(LLDrawable* drawable, LLVector4a* extents)
{
    LL_PROFILE_ZONE_SCOPED_CATEGORY_SPATIAL;
    drawable->setSpatialExtents(extents[0], extents[1]);
    drawable->setPositionGroup(LLVector4a(0, 0, 0));
    drawable->movePartition();
}

void LLVOAvatar::idleUpdateMisc(bool detailed_update)
{
    LL_PROFILE_ZONE_SCOPED_CATEGORY_AVATAR;
	if (LLVOAvatar::sJointDebug)
	{
		LL_INFOS() << getFullname() << ": joint touches: " << LLJoint::sNumTouches << " updates: " << LLJoint::sNumUpdates << LL_ENDL;
	}

	LLJoint::sNumUpdates = 0;
	LLJoint::sNumTouches = 0;

	BOOL visible = isVisible() || mNeedsAnimUpdate;

	// update attachments positions
	if (detailed_update)
	{
        U32 draw_order = 0;
        S32 attachment_selected = LLSelectMgr::getInstance()->getSelection()->getObjectCount() && LLSelectMgr::getInstance()->getSelection()->isAttachment();
		for (attachment_map_t::iterator iter = mAttachmentPoints.begin(); 
			 iter != mAttachmentPoints.end();
			 ++iter)
		{
			LLViewerJointAttachment* attachment = iter->second;

			for (LLViewerJointAttachment::attachedobjs_vec_t::iterator attachment_iter = attachment->mAttachedObjects.begin();
				 attachment_iter != attachment->mAttachedObjects.end();
				 ++attachment_iter)
			{
                LLViewerObject* attached_object = attachment_iter->get();
                if (!attached_object
                    || attached_object->isDead()
                    || !attachment->getValid()
                    || attached_object->mDrawable.isNull())
                {
                    continue;
                }

                LLSpatialBridge* bridge = attached_object->mDrawable->getSpatialBridge();
				
				if (visible || !(bridge && bridge->getRadius() < 2.0))
				{
                    //override rigged attachments' octree spatial extents with this avatar's bounding box
                    bool rigged = false;
                    if (bridge)
                    {
                        //transform avatar bounding box into attachment's coordinate frame
                        LLVector4a extents[2];
                        bridge->transformExtents(mDrawable->getSpatialExtents(), extents);

                        if (attached_object->mDrawable->isState(LLDrawable::RIGGED | LLDrawable::RIGGED_CHILD))
                        {
                            rigged = true;
                            override_bbox(attached_object->mDrawable, extents);
                        }
                    }

                    // if selecting any attachments, update all of them as non-damped
                    if (attachment_selected)
                    {
                        gPipeline.updateMoveNormalAsync(attached_object->mDrawable);
                    }
                    else
                    {
                        // Note: SL-17415; While most objects follow joints,
                        // some objects get position updates from server
                        gPipeline.updateMoveDampedAsync(attached_object->mDrawable);
                    }

                    // override_bbox calls movePartition() and getSpatialPartition(),
                    // so bridge might no longer be valid, get it again.
                    // ex: animesh stops being an animesh
                    bridge = attached_object->mDrawable->getSpatialBridge();
                    if (bridge)
                    {
                        if (!rigged)
                        {
                            gPipeline.updateMoveNormalAsync(bridge);
                        }
                        else
                        {
                            //specialized impl of updateMoveNormalAsync just for rigged attachment SpatialBridge
                            bridge->setState(LLDrawable::MOVE_UNDAMPED);
                            bridge->updateMove();
                            bridge->setState(LLDrawable::EARLY_MOVE);

                            LLSpatialGroup* group = attached_object->mDrawable->getSpatialGroup();
                            if (group)
                            { //set draw order of group
                                group->mAvatarp = this;
                                group->mRenderOrder = draw_order++;
                            }
                        }
                    }

					attached_object->updateText();	
				}
			}
		}
	}

	mNeedsAnimUpdate = FALSE;

	if (isImpostor() && !mNeedsImpostorUpdate)
	{
		LL_ALIGN_16(LLVector4a ext[2]);
		F32 distance;
		LLVector3 angle;

		getImpostorValues(ext, angle, distance);

		for (U32 i = 0; i < 3 && !mNeedsImpostorUpdate; i++)
		{
			F32 cur_angle = angle.mV[i];
			F32 old_angle = mImpostorAngle.mV[i];
			F32 angle_diff = fabsf(cur_angle-old_angle);
		
			if (angle_diff > F_PI/512.f*distance*mUpdatePeriod)
			{
				mNeedsImpostorUpdate = TRUE;
				mLastImpostorUpdateReason = 2;
			}
		}

		if (detailed_update && !mNeedsImpostorUpdate)
		{	//update impostor if view angle, distance, or bounding box change
			//significantly
			
			F32 dist_diff = fabsf(distance-mImpostorDistance);
			if (dist_diff/mImpostorDistance > 0.1f)
			{
				mNeedsImpostorUpdate = TRUE;
				mLastImpostorUpdateReason = 3;
			}
			else
			{
				ext[0].load3(mLastAnimExtents[0].mV);
                ext[1].load3(mLastAnimExtents[1].mV);
                // Expensive. Just call this once per frame, in updateSpatialExtents();
                //calculateSpatialExtents(ext[0], ext[1]);
				LLVector4a diff;
				diff.setSub(ext[1], mImpostorExtents[1]);
				if (diff.getLength3().getF32() > 0.05f)
				{
					mNeedsImpostorUpdate = TRUE;
					mLastImpostorUpdateReason = 4;
				}
				else
				{
					diff.setSub(ext[0], mImpostorExtents[0]);
					if (diff.getLength3().getF32() > 0.05f)
					{
						mNeedsImpostorUpdate = TRUE;
						mLastImpostorUpdateReason = 5;
					}
				}
			}
		}
	}

    if (mDrawable.notNull())
    {
		mDrawable->movePartition();
	
		//force a move if sitting on an active object
		if (getParent() && ((LLViewerObject*) getParent())->mDrawable->isActive())
		{
			gPipeline.markMoved(mDrawable, TRUE);
		}
    }
}

void LLVOAvatar::idleUpdateAppearanceAnimation()
{
	// update morphing params
	if (mAppearanceAnimating)
	{
		ESex avatar_sex = getSex();
		F32 appearance_anim_time = mAppearanceMorphTimer.getElapsedTimeF32();
		if (appearance_anim_time >= APPEARANCE_MORPH_TIME)
		{
			mAppearanceAnimating = FALSE;
			for (LLVisualParam *param = getFirstVisualParam(); 
				 param;
				 param = getNextVisualParam())
			{
				if (param->isTweakable())
				{
					param->stopAnimating();
				}
			}
			updateVisualParams();
		}
		else
		{
			F32 morph_amt = calcMorphAmount();
			LLVisualParam *param;

			if (!isSelf())
			{
				// animate only top level params for non-self avatars
				for (param = getFirstVisualParam();
					 param;
					 param = getNextVisualParam())
				{
					if (param->isTweakable())
					{
						param->animate(morph_amt);
					}
				}
			}

			// apply all params
			for (param = getFirstVisualParam();
				 param;
				 param = getNextVisualParam())
			{
				param->apply(avatar_sex);
			}

			mLastAppearanceBlendTime = appearance_anim_time;
		}
		dirtyMesh();
	}
}

F32 LLVOAvatar::calcMorphAmount()
{
	F32 appearance_anim_time = mAppearanceMorphTimer.getElapsedTimeF32();
	F32 blend_frac = calc_bouncy_animation(appearance_anim_time / APPEARANCE_MORPH_TIME);
	F32 last_blend_frac = calc_bouncy_animation(mLastAppearanceBlendTime / APPEARANCE_MORPH_TIME);

	F32 morph_amt;
	if (last_blend_frac == 1.f)
	{
		morph_amt = 1.f;
	}
	else
	{
		morph_amt = (blend_frac - last_blend_frac) / (1.f - last_blend_frac);
	}

	return morph_amt;
}

void LLVOAvatar::idleUpdateLipSync(bool voice_enabled)
{
	// Use the Lipsync_Ooh and Lipsync_Aah morphs for lip sync
    if ( voice_enabled
        && mLastRezzedStatus > 0 // no point updating lip-sync for clouds
        && (LLVoiceClient::getInstance()->lipSyncEnabled())
        && LLVoiceClient::getInstance()->getIsSpeaking( mID ) )
	{
		F32 ooh_morph_amount = 0.0f;
		F32 aah_morph_amount = 0.0f;

		mVoiceVisualizer->lipSyncOohAah( ooh_morph_amount, aah_morph_amount );

		if( mOohMorph )
		{
			F32 ooh_weight = mOohMorph->getMinWeight()
				+ ooh_morph_amount * (mOohMorph->getMaxWeight() - mOohMorph->getMinWeight());

			mOohMorph->setWeight( ooh_weight);
		}

		if( mAahMorph )
		{
			F32 aah_weight = mAahMorph->getMinWeight()
				+ aah_morph_amount * (mAahMorph->getMaxWeight() - mAahMorph->getMinWeight());

			mAahMorph->setWeight( aah_weight);
		}

		mLipSyncActive = true;
		LLCharacter::updateVisualParams();
		dirtyMesh();
	}
}

void LLVOAvatar::idleUpdateLoadingEffect()
{
	// update visibility when avatar is partially loaded
	if (updateIsFullyLoaded()) // changed?
	{
		if (isFullyLoaded())
		{
			if (mFirstFullyVisible)
			{
				mFirstFullyVisible = FALSE;
				if (isSelf())
				{
					LL_INFOS("Avatar") << avString() << "self isFullyLoaded, mFirstFullyVisible" << LL_ENDL;
					LLAppearanceMgr::instance().onFirstFullyVisible();
				}
				else
				{
					LL_INFOS("Avatar") << avString() << "other isFullyLoaded, mFirstFullyVisible" << LL_ENDL;
				}
			}

			deleteParticleSource();
			updateLOD();
		}
		else
		{
			LLPartSysData particle_parameters;

			// fancy particle cloud designed by Brent
			particle_parameters.mPartData.mMaxAge            = 4.f;
			particle_parameters.mPartData.mStartScale.mV[VX] = 0.8f;
			particle_parameters.mPartData.mStartScale.mV[VX] = 0.8f;
			particle_parameters.mPartData.mStartScale.mV[VY] = 1.0f;
			particle_parameters.mPartData.mEndScale.mV[VX]   = 0.02f;
			particle_parameters.mPartData.mEndScale.mV[VY]   = 0.02f;
			particle_parameters.mPartData.mStartColor        = LLColor4(1, 1, 1, 0.5f);
			particle_parameters.mPartData.mEndColor          = LLColor4(1, 1, 1, 0.0f);
			particle_parameters.mPartData.mStartScale.mV[VX] = 0.8f;
			particle_parameters.mPartImageID                 = sCloudTexture->getID();
			particle_parameters.mMaxAge                      = 0.f;
			particle_parameters.mPattern                     = LLPartSysData::LL_PART_SRC_PATTERN_ANGLE_CONE;
			particle_parameters.mInnerAngle                  = F_PI;
			particle_parameters.mOuterAngle                  = 0.f;
			particle_parameters.mBurstRate                   = 0.02f;
			particle_parameters.mBurstRadius                 = 0.0f;
			particle_parameters.mBurstPartCount              = 1;
			particle_parameters.mBurstSpeedMin               = 0.1f;
			particle_parameters.mBurstSpeedMax               = 1.f;
			particle_parameters.mPartData.mFlags             = ( LLPartData::LL_PART_INTERP_COLOR_MASK | LLPartData::LL_PART_INTERP_SCALE_MASK |
																 LLPartData::LL_PART_EMISSIVE_MASK | // LLPartData::LL_PART_FOLLOW_SRC_MASK |
																 LLPartData::LL_PART_TARGET_POS_MASK );
			
			// do not generate particles for dummy or overly-complex avatars
			if (!mIsDummy && !isTooComplex() && !isTooSlow())
			{
				setParticleSource(particle_parameters, getID());
			}
		}
	}
}	

void LLVOAvatar::idleUpdateWindEffect()
{
	// update wind effect
	if ((LLViewerShaderMgr::instance()->getShaderLevel(LLViewerShaderMgr::SHADER_AVATAR) >= LLDrawPoolAvatar::SHADER_LEVEL_CLOTH))
	{
		F32 hover_strength = 0.f;
		F32 time_delta = mRippleTimer.getElapsedTimeF32() - mRippleTimeLast;
		mRippleTimeLast = mRippleTimer.getElapsedTimeF32();
		LLVector3 velocity = getVelocity();
		F32 speed = velocity.length();
		//RN: velocity varies too much frame to frame for this to work
		mRippleAccel.clearVec();//lerp(mRippleAccel, (velocity - mLastVel) * time_delta, LLSmoothInterpolation::getInterpolant(0.02f));
		mLastVel = velocity;
		LLVector4 wind;
		wind.setVec(getRegion()->mWind.getVelocityNoisy(getPositionAgent(), 4.f) - velocity);

		if (mInAir)
		{
			hover_strength = HOVER_EFFECT_STRENGTH * llmax(0.f, HOVER_EFFECT_MAX_SPEED - speed);
		}

		if (mBelowWater)
		{
			// TODO: make cloth flow more gracefully when underwater
			hover_strength += UNDERWATER_EFFECT_STRENGTH;
		}

		wind.mV[VZ] += hover_strength;
		wind.normalize();

		wind.mV[VW] = llmin(0.025f + (speed * 0.015f) + hover_strength, 0.5f);
		F32 interp;
		if (wind.mV[VW] > mWindVec.mV[VW])
		{
			interp = LLSmoothInterpolation::getInterpolant(0.2f);
		}
		else
		{
			interp = LLSmoothInterpolation::getInterpolant(0.4f);
		}
		mWindVec = lerp(mWindVec, wind, interp);
	
		F32 wind_freq = hover_strength + llclamp(8.f + (speed * 0.7f) + (noise1(mRipplePhase) * 4.f), 8.f, 25.f);
		mWindFreq = lerp(mWindFreq, wind_freq, interp); 

		if (mBelowWater)
		{
			mWindFreq *= UNDERWATER_FREQUENCY_DAMP;
		}

		mRipplePhase += (time_delta * mWindFreq);
		if (mRipplePhase > F_TWO_PI)
		{
			mRipplePhase = fmodf(mRipplePhase, F_TWO_PI);
		}
	}
}

void LLVOAvatar::idleUpdateNameTag(const LLVector3& root_pos_last)
{
    LL_PROFILE_ZONE_SCOPED_CATEGORY_AVATAR;

	// update chat bubble
	//--------------------------------------------------------------------
	// draw text label over character's head
	//--------------------------------------------------------------------
	if (mChatTimer.getElapsedTimeF32() > BUBBLE_CHAT_TIME)
	{
		mChats.clear();
	}
	
	const F32 time_visible = mTimeVisible.getElapsedTimeF32();

    static LLCachedControl<F32> NAME_SHOW_TIME(gSavedSettings, "RenderNameShowTime"); // seconds
    static LLCachedControl<F32> FADE_DURATION(gSavedSettings, "RenderNameFadeDuration"); // seconds
    static LLCachedControl<bool> use_chat_bubbles(gSavedSettings, "UseChatBubbles");

	bool visible_chat = use_chat_bubbles && (mChats.size() || mTyping);
	bool render_name =	visible_chat ||
		(((sRenderName == RENDER_NAME_ALWAYS) ||
		  (sRenderName == RENDER_NAME_FADE && time_visible < NAME_SHOW_TIME)));
	// If it's your own avatar, don't draw in mouselook, and don't
	// draw if we're specifically hiding our own name.
	if (isSelf())
	{
        static LLCachedControl<bool> render_name_show_self(gSavedSettings, "RenderNameShowSelf");
        static LLCachedControl<S32> name_tag_mode(gSavedSettings, "AvatarNameTagMode");
		render_name = render_name
			&& !gAgentCamera.cameraMouselook()
			&& (visible_chat || (render_name_show_self && name_tag_mode));
	}

	if ( !render_name )
	{
		if (mNameText)
		{
			// ...clean up old name tag
			mNameText->markDead();
			mNameText = NULL;
			sNumVisibleChatBubbles--;
		}
		return;
	}

	bool new_name = FALSE;
	if (visible_chat != mVisibleChat)
	{
		mVisibleChat = visible_chat;
		new_name = TRUE;
	}

	if (sRenderGroupTitles != mRenderGroupTitles)
	{
		mRenderGroupTitles = sRenderGroupTitles;
		new_name = TRUE;
	}

	// First Calculate Alpha
	// If alpha > 0, create mNameText if necessary, otherwise delete it
	F32 alpha = 0.f;
	if (mAppAngle > 5.f)
	{
		const F32 START_FADE_TIME = NAME_SHOW_TIME - FADE_DURATION;
		if (!visible_chat && sRenderName == RENDER_NAME_FADE && time_visible > START_FADE_TIME)
		{
			alpha = 1.f - (time_visible - START_FADE_TIME) / FADE_DURATION;
		}
		else
		{
			// ...not fading, full alpha
			alpha = 1.f;
		}
	}
	else if (mAppAngle > 2.f)
	{
		// far away is faded out also
		alpha = (mAppAngle-2.f)/3.f;
	}

	if (alpha <= 0.f)
	{
		if (mNameText)
		{
			mNameText->markDead();
			mNameText = NULL;
			sNumVisibleChatBubbles--;
		}
		return;
	}

	if (!mNameText)
	{
		mNameText = static_cast<LLHUDNameTag*>( LLHUDObject::addHUDObject(
			LLHUDObject::LL_HUD_NAME_TAG) );
		//mNameText->setMass(10.f);
		mNameText->setSourceObject(this);
		mNameText->setVertAlignment(LLHUDNameTag::ALIGN_VERT_TOP);
		mNameText->setVisibleOffScreen(TRUE);
		mNameText->setMaxLines(11);
		mNameText->setFadeDistance(CHAT_NORMAL_RADIUS, 5.f);
		sNumVisibleChatBubbles++;
		new_name = TRUE;
    }
				
	idleUpdateNameTagPosition(root_pos_last);
	idleUpdateNameTagText(new_name);			
	idleUpdateNameTagAlpha(new_name, alpha);
}

void LLVOAvatar::idleUpdateNameTagText(bool new_name)
{
	LLNameValue *title = getNVPair("Title");
	LLNameValue* firstname = getNVPair("FirstName");
	LLNameValue* lastname = getNVPair("LastName");

	// Avatars must have a first and last name
	if (!firstname || !lastname) return;

	bool is_away = mSignaledAnimations.find(ANIM_AGENT_AWAY)  != mSignaledAnimations.end();
	bool is_do_not_disturb = mSignaledAnimations.find(ANIM_AGENT_DO_NOT_DISTURB) != mSignaledAnimations.end();
	bool is_appearance = mSignaledAnimations.find(ANIM_AGENT_CUSTOMIZE) != mSignaledAnimations.end();
	bool is_muted;
	if (isSelf())
	{
		is_muted = false;
	}
	else
	{
		is_muted = isInMuteList();
	}
	bool is_friend = LLAvatarTracker::instance().isBuddy(getID());
	bool is_cloud = getIsCloud();

	if (is_appearance != mNameAppearance)
	{
		if (is_appearance)
		{
			debugAvatarRezTime("AvatarRezEnteredAppearanceNotification","entered appearance mode");
		}
		else
		{
			debugAvatarRezTime("AvatarRezLeftAppearanceNotification","left appearance mode");
		}
	}

	// Rebuild name tag if state change detected
	if (!mNameIsSet
		|| new_name
		|| (!title && !mTitle.empty())
		|| (title && mTitle != title->getString())
		|| is_away != mNameAway 
		|| is_do_not_disturb != mNameDoNotDisturb 
		|| is_muted != mNameMute
		|| is_appearance != mNameAppearance 
		|| is_friend != mNameFriend
		|| is_cloud != mNameCloud)
	{
		LLColor4 name_tag_color = getNameTagColor(is_friend);

		clearNameTag();

		if (is_away || is_muted || is_do_not_disturb || is_appearance)
		{
			std::string line;
			if (is_away)
			{
				line += LLTrans::getString("AvatarAway");
				line += ", ";
			}
			if (is_do_not_disturb)
			{
				line += LLTrans::getString("AvatarDoNotDisturb");
				line += ", ";
			}
			if (is_muted)
			{
				line += LLTrans::getString("AvatarMuted");
				line += ", ";
			}
			if (is_appearance)
			{
				line += LLTrans::getString("AvatarEditingAppearance");
				line += ", ";
			}
			if (is_cloud)
			{
				line += LLTrans::getString("LoadingData");
				line += ", ";
			}
			// trim last ", "
			line.resize( line.length() - 2 );
			addNameTagLine(line, name_tag_color, LLFontGL::NORMAL,
				LLFontGL::getFontSansSerifSmall());
		}

		if (sRenderGroupTitles
			&& title && title->getString() && title->getString()[0] != '\0')
		{
			std::string title_str = title->getString();
			LLStringFn::replace_ascii_controlchars(title_str,LL_UNKNOWN_CHAR);
			addNameTagLine(title_str, name_tag_color, LLFontGL::NORMAL,
				LLFontGL::getFontSansSerifSmall(), true);
		}

		static LLUICachedControl<bool> show_display_names("NameTagShowDisplayNames", true);
		static LLUICachedControl<bool> show_usernames("NameTagShowUsernames", true);

		if (LLAvatarName::useDisplayNames())
		{
			LLAvatarName av_name;
			if (!LLAvatarNameCache::get(getID(), &av_name))
			{
				// Force a rebuild at next idle
				// Note: do not connect a callback on idle().
				clearNameTag();
			}

			// Might be blank if name not available yet, that's OK
			if (show_display_names)
			{
				addNameTagLine(av_name.getDisplayName(), name_tag_color, LLFontGL::NORMAL,
					LLFontGL::getFontSansSerif(), true);
			}
			// Suppress SLID display if display name matches exactly (ugh)
			if (show_usernames && !av_name.isDisplayNameDefault())
			{
				// *HACK: Desaturate the color
				LLColor4 username_color = name_tag_color * 0.83f;
				addNameTagLine(av_name.getUserName(), username_color, LLFontGL::NORMAL,
					LLFontGL::getFontSansSerifSmall(), true);
			}
		}
		else
		{
			const LLFontGL* font = LLFontGL::getFontSansSerif();
			std::string full_name = LLCacheName::buildFullName( firstname->getString(), lastname->getString() );
			addNameTagLine(full_name, name_tag_color, LLFontGL::NORMAL, font, true);
		}

		mNameAway = is_away;
		mNameDoNotDisturb = is_do_not_disturb;
		mNameMute = is_muted;
		mNameAppearance = is_appearance;
		mNameFriend = is_friend;
		mNameCloud = is_cloud;
		mTitle = title ? title->getString() : "";
		LLStringFn::replace_ascii_controlchars(mTitle,LL_UNKNOWN_CHAR);
		new_name = TRUE;
	}

	if (mVisibleChat)
	{
		mNameText->setFont(LLFontGL::getFontSansSerif());
		mNameText->setTextAlignment(LLHUDNameTag::ALIGN_TEXT_LEFT);
		mNameText->setFadeDistance(CHAT_NORMAL_RADIUS * 2.f, 5.f);

		std::deque<LLChat>::iterator chat_iter = mChats.begin();
		mNameText->clearString();

		LLColor4 new_chat = LLUIColorTable::instance().getColor( isSelf() ? "UserChatColor" : "AgentChatColor" );
		LLColor4 normal_chat = lerp(new_chat, LLColor4(0.8f, 0.8f, 0.8f, 1.f), 0.7f);
		LLColor4 old_chat = lerp(normal_chat, LLColor4(0.6f, 0.6f, 0.6f, 1.f), 0.7f);
		if (mTyping && mChats.size() >= MAX_BUBBLE_CHAT_UTTERANCES) 
		{
			++chat_iter;
		}

		for(; chat_iter != mChats.end(); ++chat_iter)
		{
			F32 chat_fade_amt = llclamp((F32)((LLFrameTimer::getElapsedSeconds() - chat_iter->mTime) / CHAT_FADE_TIME), 0.f, 4.f);
			LLFontGL::StyleFlags style;
			switch(chat_iter->mChatType)
			{
			case CHAT_TYPE_WHISPER:
				style = LLFontGL::ITALIC;
				break;
			case CHAT_TYPE_SHOUT:
				style = LLFontGL::BOLD;
				break;
			default:
				style = LLFontGL::NORMAL;
				break;
			}
			if (chat_fade_amt < 1.f)
			{
				F32 u = clamp_rescale(chat_fade_amt, 0.9f, 1.f, 0.f, 1.f);
				mNameText->addLine(chat_iter->mText, lerp(new_chat, normal_chat, u), style);
			}
			else if (chat_fade_amt < 2.f)
			{
				F32 u = clamp_rescale(chat_fade_amt, 1.9f, 2.f, 0.f, 1.f);
				mNameText->addLine(chat_iter->mText, lerp(normal_chat, old_chat, u), style);
			}
			else if (chat_fade_amt < 3.f)
			{
				// *NOTE: only remove lines down to minimum number
				mNameText->addLine(chat_iter->mText, old_chat, style);
			}
		}
		mNameText->setVisibleOffScreen(TRUE);

		if (mTyping)
		{
			S32 dot_count = (llfloor(mTypingTimer.getElapsedTimeF32() * 3.f) + 2) % 3 + 1;
			switch(dot_count)
			{
			case 1:
				mNameText->addLine(".", new_chat);
				break;
			case 2:
				mNameText->addLine("..", new_chat);
				break;
			case 3:
				mNameText->addLine("...", new_chat);
				break;
			}

		}
	}
	else
	{
		// ...not using chat bubbles, just names
		mNameText->setTextAlignment(LLHUDNameTag::ALIGN_TEXT_CENTER);
		mNameText->setFadeDistance(CHAT_NORMAL_RADIUS, 5.f);
		mNameText->setVisibleOffScreen(FALSE);
	}
}

void LLVOAvatar::addNameTagLine(const std::string& line, const LLColor4& color, S32 style, const LLFontGL* font, const bool use_ellipses)
{
    // extra width (NAMETAG_MAX_WIDTH) is for names only, not for chat
	llassert(mNameText);
	if (mVisibleChat)
	{
		mNameText->addLabel(line, LLHUDNameTag::NAMETAG_MAX_WIDTH);
	}
	else
	{
		mNameText->addLine(line, color, (LLFontGL::StyleFlags)style, font, use_ellipses, LLHUDNameTag::NAMETAG_MAX_WIDTH);
	}
    mNameIsSet |= !line.empty();
}

void LLVOAvatar::clearNameTag()
{
    mNameIsSet = false;
	if (mNameText)
	{
		mNameText->setLabel("");
		mNameText->setString("");
	}
	mTimeVisible.reset();
}

//static
void LLVOAvatar::invalidateNameTag(const LLUUID& agent_id)
{
	LLViewerObject* obj = gObjectList.findObject(agent_id);
	if (!obj) return;

	LLVOAvatar* avatar = dynamic_cast<LLVOAvatar*>(obj);
	if (!avatar) return;

	avatar->clearNameTag();
}

//static
void LLVOAvatar::invalidateNameTags()
{
	std::vector<LLCharacter*>::iterator it = LLCharacter::sInstances.begin();
	for ( ; it != LLCharacter::sInstances.end(); ++it)
	{
		LLVOAvatar* avatar = dynamic_cast<LLVOAvatar*>(*it);
		if (!avatar) continue;
		if (avatar->isDead()) continue;

		avatar->clearNameTag();
	}
}

// Compute name tag position during idle update
void LLVOAvatar::idleUpdateNameTagPosition(const LLVector3& root_pos_last)
{
	LLQuaternion root_rot = mRoot->getWorldRotation();
	LLQuaternion inv_root_rot = ~root_rot;
	LLVector3 pixel_right_vec;
	LLVector3 pixel_up_vec;
	LLViewerCamera::getInstance()->getPixelVectors(root_pos_last, pixel_up_vec, pixel_right_vec);
	LLVector3 camera_to_av = root_pos_last - LLViewerCamera::getInstance()->getOrigin();
	camera_to_av.normalize();
	LLVector3 local_camera_at = camera_to_av * inv_root_rot;
	LLVector3 local_camera_up = camera_to_av % LLViewerCamera::getInstance()->getLeftAxis();
	local_camera_up.normalize();
	local_camera_up = local_camera_up * inv_root_rot;


	// position is based on head position, does not require mAvatarOffset here. - Nyx
	LLVector3 avatar_ellipsoid(mBodySize.mV[VX] * 0.4f,
								mBodySize.mV[VY] * 0.4f,
								mBodySize.mV[VZ] * NAMETAG_VERT_OFFSET_WEIGHT);

	local_camera_up.scaleVec(avatar_ellipsoid);
	local_camera_at.scaleVec(avatar_ellipsoid);

	LLVector3 head_offset = (mHeadp->getLastWorldPosition() - mRoot->getLastWorldPosition()) * inv_root_rot;

	if (dist_vec(head_offset, mTargetRootToHeadOffset) > NAMETAG_UPDATE_THRESHOLD)
	{
		mTargetRootToHeadOffset = head_offset;
	}
	
	mCurRootToHeadOffset = lerp(mCurRootToHeadOffset, mTargetRootToHeadOffset, LLSmoothInterpolation::getInterpolant(0.2f));

	LLVector3 name_position = mRoot->getLastWorldPosition() + (mCurRootToHeadOffset * root_rot);
	name_position += (local_camera_up * root_rot) - (projected_vec(local_camera_at * root_rot, camera_to_av));	
	name_position += pixel_up_vec * NAMETAG_VERTICAL_SCREEN_OFFSET;

	mNameText->setPositionAgent(name_position);				
}

void LLVOAvatar::idleUpdateNameTagAlpha(bool new_name, F32 alpha)
{
	llassert(mNameText);

	if (new_name
		|| alpha != mNameAlpha)
	{
		mNameText->setAlpha(alpha);
		mNameAlpha = alpha;
	}
}

LLColor4 LLVOAvatar::getNameTagColor(bool is_friend)
{
	static LLUICachedControl<bool> show_friends("NameTagShowFriends", false);
	const char* color_name;
	if (show_friends && is_friend)
	{
		color_name = "NameTagFriend";
	}
	else if (LLAvatarName::useDisplayNames())
	{
		// ...color based on whether username "matches" a computed display name
		LLAvatarName av_name;
		if (LLAvatarNameCache::get(getID(), &av_name) && av_name.isDisplayNameDefault())
		{
			color_name = "NameTagMatch";
		}
		else
		{
			color_name = "NameTagMismatch";
		}
	}
	else
	{
		// ...not using display names
		color_name = "NameTagLegacy";
	}
	return LLUIColorTable::getInstance()->getColor( color_name );
}

void LLVOAvatar::idleUpdateBelowWater()
{
	F32 avatar_height = (F32)(getPositionGlobal().mdV[VZ]);

	F32 water_height;
	water_height = getRegion()->getWaterHeight();

	mBelowWater =  avatar_height < water_height;
}

void LLVOAvatar::slamPosition()
{
	gAgent.setPositionAgent(getPositionAgent());
	// SL-315
	mRoot->setWorldPosition(getPositionAgent()); // teleport
	setChanged(TRANSLATED);
	if (mDrawable.notNull())
	{
		gPipeline.updateMoveNormalAsync(mDrawable);
	}
	mRoot->updateWorldMatrixChildren();
}

bool LLVOAvatar::isVisuallyMuted()
{
	bool muted = false;

	// Priority order (highest priority first)
	// * own avatar is never visually muted
	// * if on the "always draw normally" list, draw them normally
	// * if on the "always visually mute" list, mute them
	// * check against the render cost and attachment limits
	if (!isSelf())
	{
		if (mVisuallyMuteSetting == AV_ALWAYS_RENDER)
		{
			muted = false;
		}
		else if (mVisuallyMuteSetting == AV_DO_NOT_RENDER)
		{
#ifdef JELLYDOLLS_SHOULD_IMPOSTOR
			muted = true;
			// Always want to see this AV as an impostor
#else
			muted = false;
#endif
		}
        else if (isInMuteList())
        {
            muted = true;
        }
		else 
		{
			muted = isTooComplex() || isTooSlow();
		}
	}

	return muted;
}

bool LLVOAvatar::isInMuteList() const
{
	bool muted = false;
	F64 now = LLFrameTimer::getTotalSeconds();
	if (now < mCachedMuteListUpdateTime)
	{
		muted = mCachedInMuteList;
	}
	else
	{
		muted = LLMuteList::getInstance()->isMuted(getID());

		const F64 SECONDS_BETWEEN_MUTE_UPDATES = 1;
		mCachedMuteListUpdateTime = now + SECONDS_BETWEEN_MUTE_UPDATES;
		mCachedInMuteList = muted;
	}
	return muted;
}

void LLVOAvatar::updateAppearanceMessageDebugText()
{
		S32 central_bake_version = -1;
		if (getRegion())
		{
			central_bake_version = getRegion()->getCentralBakeVersion();
		}
		bool all_baked_downloaded = allBakedTexturesCompletelyDownloaded();
		bool all_local_downloaded = allLocalTexturesCompletelyDownloaded();
		std::string debug_line = llformat("%s%s - mLocal: %d, mEdit: %d, mUSB: %d, CBV: %d",
										  isSelf() ? (all_local_downloaded ? "L" : "l") : "-",
										  all_baked_downloaded ? "B" : "b",
										  mUseLocalAppearance, mIsEditingAppearance,
										  1, central_bake_version);
		std::string origin_string = bakedTextureOriginInfo();
		debug_line += " [" + origin_string + "]";
		S32 curr_cof_version = LLAppearanceMgr::instance().getCOFVersion();
		S32 last_request_cof_version = mLastUpdateRequestCOFVersion;
		S32 last_received_cof_version = mLastUpdateReceivedCOFVersion;
		if (isSelf())
		{
			debug_line += llformat(" - cof: %d req: %d rcv:%d",
								   curr_cof_version, last_request_cof_version, last_received_cof_version);
			static LLCachedControl<bool> debug_force_failure(gSavedSettings, "DebugForceAppearanceRequestFailure");
			if (debug_force_failure)
			{
				debug_line += " FORCING ERRS";
			}
		}
		else
		{
			debug_line += llformat(" - cof rcv:%d", last_received_cof_version);
		}
		debug_line += llformat(" bsz-z: %.3f", mBodySize[2]);
        if (mAvatarOffset[2] != 0.0f)
        {
            debug_line += llformat("avofs-z: %.3f", mAvatarOffset[2]);
        }
		bool hover_enabled = getRegion() && getRegion()->avatarHoverHeightEnabled();
		debug_line += hover_enabled ? " H" : " h";
		const LLVector3& hover_offset = getHoverOffset();
		if (hover_offset[2] != 0.0)
		{
			debug_line += llformat(" hov_z: %.3f", hover_offset[2]);
			debug_line += llformat(" %s", (isSitting() ? "S" : "T"));
			debug_line += llformat("%s", (isMotionActive(ANIM_AGENT_SIT_GROUND_CONSTRAINED) ? "G" : "-"));
		}
		if (mInAir)
		{
			debug_line += " A";
			
		}

        LLVector3 ankle_right_pos_agent = mFootRightp->getWorldPosition();
		LLVector3 normal;
        LLVector3 ankle_right_ground_agent = ankle_right_pos_agent;
        resolveHeightAgent(ankle_right_pos_agent, ankle_right_ground_agent, normal);
        F32 rightElev = llmax(-0.2f, ankle_right_pos_agent.mV[VZ] - ankle_right_ground_agent.mV[VZ]);
        debug_line += llformat(" relev %.3f", rightElev);

        LLVector3 root_pos = mRoot->getPosition();
        LLVector3 pelvis_pos = mPelvisp->getPosition();
        debug_line += llformat(" rp %.3f pp %.3f", root_pos[2], pelvis_pos[2]);

		const LLVector3& scale = getScale();
		debug_line += llformat(" scale-z %.3f", scale[2]);
		S32 is_visible = (S32) isVisible();
		S32 is_m_visible = (S32) mVisible;
		debug_line += llformat(" v %d/%d", is_visible, is_m_visible);

		AvatarOverallAppearance aoa = getOverallAppearance();
		if (aoa == AOA_NORMAL)
		{
			debug_line += " N";
		}
		else if (aoa == AOA_JELLYDOLL)
		{
			debug_line += " J";
		}
		else
		{
			debug_line += " I";
		}

		if (mMeshValid)
		{
			debug_line += "m";
		}
		else
		{
			debug_line += "-";
		}
		if (isImpostor())
		{
			debug_line += " Imp" + llformat("%d[%d]:%.1f", mUpdatePeriod, mLastImpostorUpdateReason, ((F32)(gFrameTimeSeconds-mLastImpostorUpdateFrameTime)));
		}

		addDebugText(debug_line);
}

LLViewerInventoryItem* getObjectInventoryItem(LLViewerObject *vobj, LLUUID asset_id)
{
    LLViewerInventoryItem *item = NULL;

    if (vobj)
    {
        if (vobj->getInventorySerial()<=0)
        {
            vobj->requestInventory(); 
	}
        item = vobj->getInventoryItemByAsset(asset_id);
    }
    return item;
}

LLViewerInventoryItem* recursiveGetObjectInventoryItem(LLViewerObject *vobj, LLUUID asset_id)
{
    LLViewerInventoryItem *item = getObjectInventoryItem(vobj, asset_id);
    if (!item)
    {
        LLViewerObject::const_child_list_t& children = vobj->getChildren();
        for (LLViewerObject::const_child_list_t::const_iterator it = children.begin();
             it != children.end(); ++it)
        {
            LLViewerObject *childp = *it;
            item = getObjectInventoryItem(childp, asset_id);
            if (item)
	{
                break;
            }
        }
	}
    return item;
}

void LLVOAvatar::updateAnimationDebugText()
{
	for (LLMotionController::motion_list_t::iterator iter = mMotionController.getActiveMotions().begin();
		 iter != mMotionController.getActiveMotions().end(); ++iter)
	{
		LLMotion* motionp = *iter;
		if (motionp->getMinPixelArea() < getPixelArea())
		{
			std::string output;
            std::string motion_name = motionp->getName();
            if (motion_name.empty())
            {
                if (isControlAvatar())
                {
                    LLControlAvatar *control_av = dynamic_cast<LLControlAvatar*>(this);
                    // Try to get name from inventory of associated object
                    LLVOVolume *volp = control_av->mRootVolp;
                    LLViewerInventoryItem *item = recursiveGetObjectInventoryItem(volp,motionp->getID());
                    if (item)
                    {
                        motion_name = item->getName();
                    }
                }
            }
            if (motion_name.empty())
			{
				std::string name;
				if (gAgent.isGodlikeWithoutAdminMenuFakery() || isSelf())
				{
					name = motionp->getID().asString();
					LLVOAvatar::AnimSourceIterator anim_it = mAnimationSources.begin();
					for (; anim_it != mAnimationSources.end(); ++anim_it)
					{
						if (anim_it->second == motionp->getID())
						{
							LLViewerObject* object = gObjectList.findObject(anim_it->first);
							if (!object)
							{
								break;
							}
							if (object->isAvatar())
							{
								if (mMotionController.mIsSelf)
								{
									// Searching inventory by asset id is really long
									// so just mark as inventory
									// Also item is likely to be named by LLPreviewAnim
									name += "(inventory)";
								}
							}
							else
							{
								LLViewerInventoryItem* item = NULL;
								if (!object->isInventoryDirty())
								{
									item = object->getInventoryItemByAsset(motionp->getID());
								}
								if (item)
								{
									name = item->getName();
								}
								else if (object->isAttachment())
								{
									name += "(att:" + getAttachmentItemName() + ")";
								}
								else
								{
									// in-world object, name or content unknown
									name += "(in-world)";
								}
							}
							break;
						}
					}
				}
				else
				{
					name = LLUUID::null.asString();
				}
				motion_name = name;
			}
			std::string motion_tag = "";
			if (mPlayingAnimations.find(motionp->getID()) != mPlayingAnimations.end())
			{
				motion_tag = "*";
			}
			output = llformat("%s%s - %d",
							  motion_name.c_str(),
							  motion_tag.c_str(),
							  (U32)motionp->getPriority());
			addDebugText(output);
		}
	}
}

void LLVOAvatar::updateDebugText()
{
    // Leave mDebugText uncleared here, in case a derived class has added some state first

	if (gSavedSettings.getBOOL("DebugAvatarAppearanceMessage"))
	{
        updateAppearanceMessageDebugText();
	}

	if (gSavedSettings.getBOOL("DebugAvatarCompositeBaked"))
	{
		if (!mBakedTextureDebugText.empty())
			addDebugText(mBakedTextureDebugText);
	}

    // Develop -> Avatar -> Animation Info
	if (LLVOAvatar::sShowAnimationDebug)
	{
        updateAnimationDebugText();
	}

	if (!mDebugText.size() && mText.notNull())
	{
		mText->markDead();
		mText = NULL;
	}
	else if (mDebugText.size())
	{
		setDebugText(mDebugText);
	}
	mDebugText.clear();
}

//------------------------------------------------------------------------
// updateFootstepSounds
// Factored out from updateCharacter()
// Generate footstep sounds when feet hit the ground
//------------------------------------------------------------------------
void LLVOAvatar::updateFootstepSounds()
{
    if (mIsDummy)
    {
        return;
    }
	
	//-------------------------------------------------------------------------
	// Find the ground under each foot, these are used for a variety
	// of things that follow
	//-------------------------------------------------------------------------
	LLVector3 ankle_left_pos_agent = mFootLeftp->getWorldPosition();
	LLVector3 ankle_right_pos_agent = mFootRightp->getWorldPosition();

	LLVector3 ankle_left_ground_agent = ankle_left_pos_agent;
	LLVector3 ankle_right_ground_agent = ankle_right_pos_agent;
    LLVector3 normal;
	resolveHeightAgent(ankle_left_pos_agent, ankle_left_ground_agent, normal);
	resolveHeightAgent(ankle_right_pos_agent, ankle_right_ground_agent, normal);

	F32 leftElev = llmax(-0.2f, ankle_left_pos_agent.mV[VZ] - ankle_left_ground_agent.mV[VZ]);
	F32 rightElev = llmax(-0.2f, ankle_right_pos_agent.mV[VZ] - ankle_right_ground_agent.mV[VZ]);

	if (!isSitting())
	{
		//-------------------------------------------------------------------------
		// Figure out which foot is on ground
		//-------------------------------------------------------------------------
		if (!mInAir)
		{
			if ((leftElev < 0.0f) || (rightElev < 0.0f))
	{
				ankle_left_pos_agent = mFootLeftp->getWorldPosition();
				ankle_right_pos_agent = mFootRightp->getWorldPosition();
				leftElev = ankle_left_pos_agent.mV[VZ] - ankle_left_ground_agent.mV[VZ];
				rightElev = ankle_right_pos_agent.mV[VZ] - ankle_right_ground_agent.mV[VZ];
			}
		}
	}
	
	const LLUUID AGENT_FOOTSTEP_ANIMS[] = {ANIM_AGENT_WALK, ANIM_AGENT_RUN, ANIM_AGENT_LAND};
	const S32 NUM_AGENT_FOOTSTEP_ANIMS = LL_ARRAY_SIZE(AGENT_FOOTSTEP_ANIMS);

	if ( gAudiop && isAnyAnimationSignaled(AGENT_FOOTSTEP_ANIMS, NUM_AGENT_FOOTSTEP_ANIMS) )
	{
		BOOL playSound = FALSE;
		LLVector3 foot_pos_agent;

		BOOL onGroundLeft = (leftElev <= 0.05f);
		BOOL onGroundRight = (rightElev <= 0.05f);

		// did left foot hit the ground?
		if ( onGroundLeft && !mWasOnGroundLeft )
		{
			foot_pos_agent = ankle_left_pos_agent;
			playSound = TRUE;
		}

		// did right foot hit the ground?
		if ( onGroundRight && !mWasOnGroundRight )
	{
			foot_pos_agent = ankle_right_pos_agent;
			playSound = TRUE;
	}

		mWasOnGroundLeft = onGroundLeft;
		mWasOnGroundRight = onGroundRight;

		if ( playSound )
		{
			const F32 STEP_VOLUME = 0.1f;
			const LLUUID& step_sound_id = getStepSound();

			LLVector3d foot_pos_global = gAgent.getPosGlobalFromAgent(foot_pos_agent);

			if (LLViewerParcelMgr::getInstance()->canHearSound(foot_pos_global)
				&& !LLMuteList::getInstance()->isMuted(getID(), LLMute::flagObjectSounds))
			{
				gAudiop->triggerSound(step_sound_id, getID(), STEP_VOLUME, LLAudioEngine::AUDIO_TYPE_AMBIENT, foot_pos_global);
			}
		}
	}
}

//------------------------------------------------------------------------
// computeUpdatePeriod()
// Factored out from updateCharacter()
// Set new value for mUpdatePeriod based on distance and various other factors.
//
// Note 10-2020: it turns out that none of these update period
// calculations have been having any effect, because
// mNeedsImpostorUpdate was not being set in updateCharacter(). So
// it's really open to question whether we want to enable time based updates, and if
// so, at what rate. Leaving the rates as given would lead to
// drastically more frequent impostor updates than we've been doing all these years.
// ------------------------------------------------------------------------
void LLVOAvatar::computeUpdatePeriod()
{
	bool visually_muted = isVisuallyMuted();
	if (mDrawable.notNull()
        && isVisible() 
        && (!isSelf() || visually_muted)
        && !isUIAvatar()
        && (sLimitNonImpostors || visually_muted)
        && !mNeedsAnimUpdate)
	{
		const LLVector4a* ext = mDrawable->getSpatialExtents();
		LLVector4a size;
		size.setSub(ext[1],ext[0]);
		F32 mag = size.getLength3().getF32()*0.5f;

		const S32 UPDATE_RATE_SLOW = 64;
		const S32 UPDATE_RATE_MED = 48;
		const S32 UPDATE_RATE_FAST = 32;
		
		if (visually_muted)
		{   // visually muted avatars update at lowest rate
			mUpdatePeriod = UPDATE_RATE_SLOW;
		}
		else if (! shouldImpostor()
				 || mDrawable->mDistanceWRTCamera < 1.f + mag)
		{   // first 25% of max visible avatars are not impostored
			// also, don't impostor avatars whose bounding box may be penetrating the 
			// impostor camera near clip plane
			mUpdatePeriod = 1;
		}
		else if ( shouldImpostor(4.0) )
		{ //background avatars are REALLY slow updating impostors
			mUpdatePeriod = UPDATE_RATE_SLOW;
		}
		else if (mLastRezzedStatus <= 0)
		{
			// Don't update cloud avatars too often
			mUpdatePeriod = UPDATE_RATE_SLOW;
		}
		else if ( shouldImpostor(3.0) )
		{ //back 25% of max visible avatars are slow updating impostors
			mUpdatePeriod = UPDATE_RATE_MED;
		}
		else 
		{
			//nearby avatars, update the impostors more frequently.
			mUpdatePeriod = UPDATE_RATE_FAST;
		}
	}
	else
	{
		mUpdatePeriod = 1;
	}
}

//------------------------------------------------------------------------
// updateOrientation()
// Factored out from updateCharacter()
// This is used by updateCharacter() to update the avatar's orientation:
// - updates mTurning state
// - updates rotation of the mRoot joint in the skeleton
// - for self, calls setControlFlags() to notify the simulator about any turns
//------------------------------------------------------------------------
void LLVOAvatar::updateOrientation(LLAgent& agent, F32 speed, F32 delta_time)
{
			LLQuaternion iQ;
			LLVector3 upDir( 0.0f, 0.0f, 1.0f );
			
			// Compute a forward direction vector derived from the primitive rotation
			// and the velocity vector.  When walking or jumping, don't let body deviate
			// more than 90 from the view, if necessary, flip the velocity vector.

			LLVector3 primDir;
			if (isSelf())
			{
				primDir = agent.getAtAxis() - projected_vec(agent.getAtAxis(), agent.getReferenceUpVector());
				primDir.normalize();
			}
			else
			{
				primDir = getRotation().getMatrix3().getFwdRow();
			}
			LLVector3 velDir = getVelocity();
			velDir.normalize();
			if ( mSignaledAnimations.find(ANIM_AGENT_WALK) != mSignaledAnimations.end())
			{
				F32 vpD = velDir * primDir;
				if (vpD < -0.5f)
				{
					velDir *= -1.0f;
				}
			}
			LLVector3 fwdDir = lerp(primDir, velDir, clamp_rescale(speed, 0.5f, 2.0f, 0.0f, 1.0f));
			if (isSelf() && gAgentCamera.cameraMouselook())
			{
				// make sure fwdDir stays in same general direction as primdir
				if (gAgent.getFlying())
				{
					fwdDir = LLViewerCamera::getInstance()->getAtAxis();
				}
				else
				{
					LLVector3 at_axis = LLViewerCamera::getInstance()->getAtAxis();
					LLVector3 up_vector = gAgent.getReferenceUpVector();
					at_axis -= up_vector * (at_axis * up_vector);
					at_axis.normalize();
					
					F32 dot = fwdDir * at_axis;
					if (dot < 0.f)
					{
						fwdDir -= 2.f * at_axis * dot;
						fwdDir.normalize();
					}
				}
			}

			LLQuaternion root_rotation = mRoot->getWorldMatrix().quaternion();
			F32 root_roll, root_pitch, root_yaw;
			root_rotation.getEulerAngles(&root_roll, &root_pitch, &root_yaw);

			// When moving very slow, the pelvis is allowed to deviate from the
    // forward direction to allow it to hold its position while the torso
			// and head turn.  Once in motion, it must conform however.
			BOOL self_in_mouselook = isSelf() && gAgentCamera.cameraMouselook();

			LLVector3 pelvisDir( mRoot->getWorldMatrix().getFwdRow4().mV );

			static LLCachedControl<F32> s_pelvis_rot_threshold_slow(gSavedSettings, "AvatarRotateThresholdSlow", 60.0);
			static LLCachedControl<F32> s_pelvis_rot_threshold_fast(gSavedSettings, "AvatarRotateThresholdFast", 2.0);

			F32 pelvis_rot_threshold = clamp_rescale(speed, 0.1f, 1.0f, s_pelvis_rot_threshold_slow, s_pelvis_rot_threshold_fast);
						
			if (self_in_mouselook)
			{
				pelvis_rot_threshold *= MOUSELOOK_PELVIS_FOLLOW_FACTOR;
			}
			pelvis_rot_threshold *= DEG_TO_RAD;

			F32 angle = angle_between( pelvisDir, fwdDir );

			// The avatar's root is allowed to have a yaw that deviates widely
			// from the forward direction, but if roll or pitch are off even
			// a little bit we need to correct the rotation.
			if(root_roll < 1.f * DEG_TO_RAD
			   && root_pitch < 5.f * DEG_TO_RAD)
			{
				// smaller correction vector means pelvis follows prim direction more closely
				if (!mTurning && angle > pelvis_rot_threshold*0.75f)
				{
					mTurning = TRUE;
				}

				// use tighter threshold when turning
				if (mTurning)
				{
					pelvis_rot_threshold *= 0.4f;
				}

				// am I done turning?
				if (angle < pelvis_rot_threshold)
				{
					mTurning = FALSE;
				}

				LLVector3 correction_vector = (pelvisDir - fwdDir) * clamp_rescale(angle, pelvis_rot_threshold*0.75f, pelvis_rot_threshold, 1.0f, 0.0f);
				fwdDir += correction_vector;
			}
			else
			{
				mTurning = FALSE;
			}

			// Now compute the full world space rotation for the whole body (wQv)
			LLVector3 leftDir = upDir % fwdDir;
			leftDir.normalize();
			fwdDir = leftDir % upDir;
			LLQuaternion wQv( fwdDir, leftDir, upDir );

			if (isSelf() && mTurning)
			{
				if ((fwdDir % pelvisDir) * upDir > 0.f)
				{
					gAgent.setControlFlags(AGENT_CONTROL_TURN_RIGHT);
				}
				else
				{
					gAgent.setControlFlags(AGENT_CONTROL_TURN_LEFT);
				}
			}

			// Set the root rotation, but do so incrementally so that it
			// lags in time by some fixed amount.
			//F32 u = LLSmoothInterpolation::getInterpolant(PELVIS_LAG);
			F32 pelvis_lag_time = 0.f;
			if (self_in_mouselook)
			{
				pelvis_lag_time = PELVIS_LAG_MOUSELOOK;
			}
			else if (mInAir)
			{
				pelvis_lag_time = PELVIS_LAG_FLYING;
				// increase pelvis lag time when moving slowly
				pelvis_lag_time *= clamp_rescale(mSpeedAccum, 0.f, 15.f, 3.f, 1.f);
			}
			else
			{
				pelvis_lag_time = PELVIS_LAG_WALKING;
			}

    F32 u = llclamp((delta_time / pelvis_lag_time), 0.0f, 1.0f);	

			mRoot->setWorldRotation( slerp(u, mRoot->getWorldRotation(), wQv) );
}

//------------------------------------------------------------------------
// updateTimeStep()
// Factored out from updateCharacter().
//
// Updates the time step used by the motion controller, based on area
// and avatar count criteria.  This will also stop the
// ANIM_AGENT_WALK_ADJUST animation under some circumstances.
// ------------------------------------------------------------------------
void LLVOAvatar::updateTimeStep()
{
	if (!isSelf() && !isUIAvatar()) // ie, non-self avatars, and animated objects will be affected.
	{
        // Note that sInstances counts animated objects and
        // standard avatars in the same bucket. Is this desirable?
		F32 time_quantum = clamp_rescale((F32)sInstances.size(), 10.f, 35.f, 0.f, 0.25f);
		F32 pixel_area_scale = clamp_rescale(mPixelArea, 100, 5000, 1.f, 0.f);
		F32 time_step = time_quantum * pixel_area_scale;
        // Extrema:
        //   If number of avs is 10 or less, time_step is unmodified (flagged with 0.0).
        //   If area of av is 5000 or greater, time_step is unmodified (flagged with 0.0).
        //   If number of avs is 35 or greater, and area of av is 100 or less,
        //   time_step takes the maximum possible value of 0.25.
        //   Other situations will give values within the (0, 0.25) range.
		if (time_step != 0.f)
		{
			// disable walk motion servo controller as it doesn't work with motion timesteps
			stopMotion(ANIM_AGENT_WALK_ADJUST);
			removeAnimationData("Walk Speed");
		}
        // See SL-763 - playback with altered time step does not
        // appear to work correctly, odd behavior for distant avatars.
        // As of 11-2017, LLMotionController::updateMotions() will
        // ignore the value here. Need to re-enable if it's every
        // fixed.
		mMotionController.setTimeStep(time_step);
	}
}

void LLVOAvatar::updateRootPositionAndRotation(LLAgent& agent, F32 speed, bool was_sit_ground_constrained) 
{
	if (!(isSitting() && getParent()))
	{
		// This case includes all configurations except sitting on an
		// object, so does include ground sit.

		//--------------------------------------------------------------------
		// get timing info
		// handle initial condition case
		//--------------------------------------------------------------------
		F32 animation_time = mAnimTimer.getElapsedTimeF32();
		if (mTimeLast == 0.0f)
		{
			mTimeLast = animation_time;

			// Initially put the pelvis at slaved position/mRotation
			// SL-315
			mRoot->setWorldPosition( getPositionAgent() ); // first frame
			mRoot->setWorldRotation( getRotation() );
		}
			
		//--------------------------------------------------------------------
		// dont' let dT get larger than 1/5th of a second
		//--------------------------------------------------------------------
		F32 delta_time = animation_time - mTimeLast;

		delta_time = llclamp( delta_time, DELTA_TIME_MIN, DELTA_TIME_MAX );
		mTimeLast = animation_time;

		mSpeedAccum = (mSpeedAccum * 0.95f) + (speed * 0.05f);

		//--------------------------------------------------------------------
		// compute the position of the avatar's root
		//--------------------------------------------------------------------
		LLVector3d root_pos;
		LLVector3d ground_under_pelvis;

		if (isSelf())
		{
			gAgent.setPositionAgent(getRenderPosition());
		}

		root_pos = gAgent.getPosGlobalFromAgent(getRenderPosition());
		root_pos.mdV[VZ] += getVisualParamWeight(AVATAR_HOVER);

        LLVector3 normal;
		resolveHeightGlobal(root_pos, ground_under_pelvis, normal);
		F32 foot_to_ground = (F32) (root_pos.mdV[VZ] - mPelvisToFoot - ground_under_pelvis.mdV[VZ]);				
		BOOL in_air = ((!LLWorld::getInstance()->getRegionFromPosGlobal(ground_under_pelvis)) || 
						foot_to_ground > FOOT_GROUND_COLLISION_TOLERANCE);

		if (in_air && !mInAir)
		{
			mTimeInAir.reset();
		}
		mInAir = in_air;

        // SL-402: with the ability to animate the position of joints
        // that affect the body size calculation, computed body size
        // can get stale much more easily. Simplest fix is to update
        // it frequently.
        // SL-427: this appears to be too frequent, moving to only do on animation state change.
        //computeBodySize();
    
		// correct for the fact that the pelvis is not necessarily the center 
		// of the agent's physical representation
		root_pos.mdV[VZ] -= (0.5f * mBodySize.mV[VZ]) - mPelvisToFoot;
		if (!isSitting() && !was_sit_ground_constrained)
		{
			root_pos += LLVector3d(getHoverOffset());
			if (getOverallAppearance() == AOA_JELLYDOLL)
			{
				F32 offz = -0.5 * (getScale()[VZ] - mBodySize.mV[VZ]);
				root_pos[2] += offz;
				// if (!isSelf() && !isControlAvatar())
				// {
				// 	LL_DEBUGS("Avatar") << "av " << getFullname() 
				// 						<< " frame " << LLFrameTimer::getFrameCount()
				// 						<< " root adjust offz " << offz
				// 						<< " scalez " << getScale()[VZ]
				// 						<< " bsz " << mBodySize.mV[VZ]
				// 						<< LL_ENDL;
				// }
			}
		}
		// if (!isSelf() && !isControlAvatar())
		// {
		// 	LL_DEBUGS("Avatar") << "av " << getFullname() << " aoa " << (S32) getOverallAppearance()
		// 						<< " frame " << LLFrameTimer::getFrameCount()
		// 						<< " scalez " << getScale()[VZ]
		// 						<< " bsz " << mBodySize.mV[VZ]
		// 						<< " root pos " << root_pos[2]
		// 						<< " curr rootz " << mRoot->getPosition()[2] 
		// 						<< " pp-z " << mPelvisp->getPosition()[2]
		// 						<< " renderpos " << getRenderPosition()
		// 						<< LL_ENDL;
		// }

        LLControlAvatar *cav = dynamic_cast<LLControlAvatar*>(this);
        if (cav)
        {
            // SL-1350: Moved to LLDrawable::updateXform()
            cav->matchVolumeTransform();
        }
        else
        {
            LLVector3 newPosition = gAgent.getPosAgentFromGlobal(root_pos);
			// if (!isSelf() && !isControlAvatar())
			// {
			// 	LL_DEBUGS("Avatar") << "av " << getFullname() 
			// 						<< " frame " << LLFrameTimer::getFrameCount()
			// 						<< " newPosition " << newPosition
			// 						<< " renderpos " << getRenderPosition()
			// 						<< LL_ENDL;
			// }
            if (newPosition != mRoot->getXform()->getWorldPosition())
            {		
                mRoot->touch();
                // SL-315
                mRoot->setWorldPosition( newPosition ); // regular update				
            }
        }

		//--------------------------------------------------------------------
		// Propagate viewer object rotation to root of avatar
		//--------------------------------------------------------------------
		if (!isControlAvatar() && !isAnyAnimationSignaled(AGENT_NO_ROTATE_ANIMS, NUM_AGENT_NO_ROTATE_ANIMS))
		{
            // Rotation fixups for avatars in motion.
            // Skip for animated objects.
            updateOrientation(agent, speed, delta_time);
		}
	}
	else if (mDrawable.notNull())
	{
        // Sitting on an object - mRoot is slaved to mDrawable orientation.
		LLVector3 pos = mDrawable->getPosition();
		pos += getHoverOffset() * mDrawable->getRotation();
		// SL-315
		mRoot->setPosition(pos);
		mRoot->setRotation(mDrawable->getRotation());
	}
}

//------------------------------------------------------------------------
// LLVOAvatar::computeNeedsUpdate()
// 
// Most of the logic here is to figure out when to periodically update impostors.
// Non-impostors have mUpdatePeriod == 1 and will need update every frame.
//------------------------------------------------------------------------
bool LLVOAvatar::computeNeedsUpdate()
{
	const F32 MAX_IMPOSTOR_INTERVAL = 4.0f;
	computeUpdatePeriod();

	bool needs_update_by_frame_count = ((LLDrawable::getCurrentFrame()+mID.mData[0])%mUpdatePeriod == 0);

    bool needs_update_by_max_time = ((gFrameTimeSeconds-mLastImpostorUpdateFrameTime)> MAX_IMPOSTOR_INTERVAL);
	bool needs_update = needs_update_by_frame_count || needs_update_by_max_time;

	if (needs_update && !isSelf())
	{
		if (needs_update_by_max_time)
		{
			mNeedsImpostorUpdate = TRUE;
			mLastImpostorUpdateReason = 11;
		}
		else
		{
			//mNeedsImpostorUpdate = TRUE;
			//mLastImpostorUpdateReason = 10;
		}
	}
	return needs_update;
}

// updateCharacter()
//
// This is called for all avatars, so there are 4 possible situations:
//
// 1) Avatar is your own. In this case the class is LLVOAvatarSelf,
// isSelf() is true, and agent specifies the corresponding agent
// information for you. In all the other cases, agent is irrelevant
// and it would be less confusing if it were null or something.
//
// 2) Avatar is controlled by another resident. Class is LLVOAvatar,
// and isSelf() is false.
//
// 3) Avatar is the controller for an animated object. Class is
// LLControlAvatar and mIsDummy is true. Avatar is a purely
// viewer-side entity with no representation on the simulator.
//
// 4) Avatar is a UI avatar used in some areas of the UI, such as when
// previewing uploaded animations. Class is LLUIAvatar, and mIsDummy
// is true. Avatar is purely viewer-side with no representation on the
// simulator.
//
//------------------------------------------------------------------------
bool LLVOAvatar::updateCharacter(LLAgent &agent)
{	
	updateDebugText();
	
	if (!mIsBuilt)
	{
		return FALSE;
	}

	BOOL visible = isVisible();
    bool is_control_avatar = isControlAvatar(); // capture state to simplify tracing
	bool is_attachment = false;

	if (is_control_avatar)
	{
        LLControlAvatar *cav = dynamic_cast<LLControlAvatar*>(this);
		is_attachment = cav && cav->mRootVolp && cav->mRootVolp->isAttachment(); // For attached animated objects
	}

    LLScopedContextString str("updateCharacter " + getFullname() + " is_control_avatar "
                              + boost::lexical_cast<std::string>(is_control_avatar) 
                              + " is_attachment " + boost::lexical_cast<std::string>(is_attachment));

	// For fading out the names above heads, only let the timer
	// run if we're visible.
	if (mDrawable.notNull() && !visible)
	{
		mTimeVisible.reset();
	}

	//--------------------------------------------------------------------
	// The rest should only be done occasionally for far away avatars.
    // Set mUpdatePeriod and visible based on distance and other criteria,
	// and flag for impostor update if needed.
	//--------------------------------------------------------------------
	bool needs_update = computeNeedsUpdate();
	
	//--------------------------------------------------------------------
	// Early out if does not need update and not self
	// don't early out for your own avatar, as we rely on your animations playing reliably
	// for example, the "turn around" animation when entering customize avatar needs to trigger
	// even when your avatar is offscreen
	//--------------------------------------------------------------------
	if (!needs_update && !isSelf())
	{
		updateMotions(LLCharacter::HIDDEN_UPDATE);
		return FALSE;
	}

	//--------------------------------------------------------------------
	// Handle transitions between regular rendering, jellydoll, or invisible.
	// Can trigger skeleton reset or animation changes
	//--------------------------------------------------------------------
	updateOverallAppearance();
	
	//--------------------------------------------------------------------
	// change animation time quanta based on avatar render load
	//--------------------------------------------------------------------
    // SL-763 the time step quantization does not currently work.
    //updateTimeStep();
    
	//--------------------------------------------------------------------
    // Update sitting state based on parent and active animation info.
	//--------------------------------------------------------------------
	if (getParent() && !isSitting())
	{
		sitOnObject((LLViewerObject*)getParent());
	}
	else if (!getParent() && isSitting() && !isMotionActive(ANIM_AGENT_SIT_GROUND_CONSTRAINED))
	{
        // If we are starting up, motion might be loading
        LLMotion *motionp = mMotionController.findMotion(ANIM_AGENT_SIT_GROUND_CONSTRAINED);
        if (!motionp || !mMotionController.isMotionLoading(motionp))
        {
            getOffObject();
        }
	}

	//--------------------------------------------------------------------
	// create local variables in world coords for region position values
	//--------------------------------------------------------------------
	LLVector3 xyVel = getVelocity();
	xyVel.mV[VZ] = 0.0f;
	F32 speed = xyVel.length();
	// remembering the value here prevents a display glitch if the
	// animation gets toggled during this update.
	bool was_sit_ground_constrained = isMotionActive(ANIM_AGENT_SIT_GROUND_CONSTRAINED);

	//--------------------------------------------------------------------
    // This does a bunch of state updating, including figuring out
    // whether av is in the air, setting mRoot position and rotation
    // In some cases, calls updateOrientation() for a lot of the
    // work
    // --------------------------------------------------------------------
    updateRootPositionAndRotation(agent, speed, was_sit_ground_constrained);
	
	//-------------------------------------------------------------------------
	// Update character motions
	//-------------------------------------------------------------------------
	// store data relevant to motions
	mSpeed = speed;

	// update animations
	if (!visible)
	{
		updateMotions(LLCharacter::HIDDEN_UPDATE);
	}
	else if (mSpecialRenderMode == 1) // Animation Preview
	{
		updateMotions(LLCharacter::FORCE_UPDATE);
	}
	else
	{
		// Might be better to do HIDDEN_UPDATE if cloud
		updateMotions(LLCharacter::NORMAL_UPDATE);
	}

	// Special handling for sitting on ground.
	if (!getParent() && (isSitting() || was_sit_ground_constrained))
	{
		
		F32 off_z = LLVector3d(getHoverOffset()).mdV[VZ];
		if (off_z != 0.0)
		{
			LLVector3 pos = mRoot->getWorldPosition();
			pos.mV[VZ] += off_z;
			mRoot->touch();
			// SL-315
			mRoot->setWorldPosition(pos);
		}
	}

	// update head position
	updateHeadOffset();

	// Generate footstep sounds when feet hit the ground
    updateFootstepSounds();

	// Update child joints as needed.
	mRoot->updateWorldMatrixChildren();

    if (visible)
    {
		// System avatar mesh vertices need to be reskinned.
		mNeedsSkin = TRUE;
    }

	return visible;
}

//-----------------------------------------------------------------------------
// updateHeadOffset()
//-----------------------------------------------------------------------------
void LLVOAvatar::updateHeadOffset()
{
	// since we only care about Z, just grab one of the eyes
	LLVector3 midEyePt = mEyeLeftp->getWorldPosition();
	midEyePt -= mDrawable.notNull() ? mDrawable->getWorldPosition() : mRoot->getWorldPosition();
	midEyePt.mV[VZ] = llmax(-mPelvisToFoot + LLViewerCamera::getInstance()->getNear(), midEyePt.mV[VZ]);

	if (mDrawable.notNull())
	{
		midEyePt = midEyePt * ~mDrawable->getWorldRotation();
	}
	if (isSitting())
	{
		mHeadOffset = midEyePt;	
	}
	else
	{
		F32 u = llmax(0.f, HEAD_MOVEMENT_AVG_TIME - (1.f / gFPSClamped));
		mHeadOffset = lerp(midEyePt, mHeadOffset,  u);
	}
}

void LLVOAvatar::debugBodySize() const
{
	LLVector3 pelvis_scale = mPelvisp->getScale();

	// some of the joints have not been cached
	LLVector3 skull = mSkullp->getPosition();
    LL_DEBUGS("Avatar") << "skull pos " << skull << LL_ENDL;
	//LLVector3 skull_scale = mSkullp->getScale();

	LLVector3 neck = mNeckp->getPosition();
	LLVector3 neck_scale = mNeckp->getScale();
    LL_DEBUGS("Avatar") << "neck pos " << neck << " neck_scale " << neck_scale << LL_ENDL;

	LLVector3 chest = mChestp->getPosition();
	LLVector3 chest_scale = mChestp->getScale();
    LL_DEBUGS("Avatar") << "chest pos " << chest << " chest_scale " << chest_scale << LL_ENDL;

	// the rest of the joints have been cached
	LLVector3 head = mHeadp->getPosition();
	LLVector3 head_scale = mHeadp->getScale();
    LL_DEBUGS("Avatar") << "head pos " << head << " head_scale " << head_scale << LL_ENDL;

	LLVector3 torso = mTorsop->getPosition();
	LLVector3 torso_scale = mTorsop->getScale();
    LL_DEBUGS("Avatar") << "torso pos " << torso << " torso_scale " << torso_scale << LL_ENDL;

	LLVector3 hip = mHipLeftp->getPosition();
	LLVector3 hip_scale = mHipLeftp->getScale();
    LL_DEBUGS("Avatar") << "hip pos " << hip << " hip_scale " << hip_scale << LL_ENDL;

	LLVector3 knee = mKneeLeftp->getPosition();
	LLVector3 knee_scale = mKneeLeftp->getScale();
    LL_DEBUGS("Avatar") << "knee pos " << knee << " knee_scale " << knee_scale << LL_ENDL;

	LLVector3 ankle = mAnkleLeftp->getPosition();
	LLVector3 ankle_scale = mAnkleLeftp->getScale();
    LL_DEBUGS("Avatar") << "ankle pos " << ankle << " ankle_scale " << ankle_scale << LL_ENDL;

	LLVector3 foot  = mFootLeftp->getPosition();
    LL_DEBUGS("Avatar") << "foot pos " << foot << LL_ENDL;

	F32 new_offset = (const_cast<LLVOAvatar*>(this))->getVisualParamWeight(AVATAR_HOVER);
    LL_DEBUGS("Avatar") << "new_offset " << new_offset << LL_ENDL;

	F32 new_pelvis_to_foot = hip.mV[VZ] * pelvis_scale.mV[VZ] -
        knee.mV[VZ] * hip_scale.mV[VZ] -
        ankle.mV[VZ] * knee_scale.mV[VZ] -
        foot.mV[VZ] * ankle_scale.mV[VZ];
    LL_DEBUGS("Avatar") << "new_pelvis_to_foot " << new_pelvis_to_foot << LL_ENDL;

	LLVector3 new_body_size;
	new_body_size.mV[VZ] = new_pelvis_to_foot +
					   // the sqrt(2) correction below is an approximate
					   // correction to get to the top of the head
					   F_SQRT2 * (skull.mV[VZ] * head_scale.mV[VZ]) + 
					   head.mV[VZ] * neck_scale.mV[VZ] + 
					   neck.mV[VZ] * chest_scale.mV[VZ] + 
					   chest.mV[VZ] * torso_scale.mV[VZ] + 
					   torso.mV[VZ] * pelvis_scale.mV[VZ]; 

	// TODO -- measure the real depth and width
	new_body_size.mV[VX] = DEFAULT_AGENT_DEPTH;
	new_body_size.mV[VY] = DEFAULT_AGENT_WIDTH;

    LL_DEBUGS("Avatar") << "new_body_size " << new_body_size << LL_ENDL;
}
   
//------------------------------------------------------------------------
// postPelvisSetRecalc
//------------------------------------------------------------------------
void LLVOAvatar::postPelvisSetRecalc()
{		
	mRoot->updateWorldMatrixChildren();			
	computeBodySize();
	dirtyMesh(2);
}
//------------------------------------------------------------------------
// updateVisibility()
//------------------------------------------------------------------------
void LLVOAvatar::updateVisibility()
{
	BOOL visible = FALSE;

	if (mIsDummy)
	{
		visible = FALSE;
	}
	else if (mDrawable.isNull())
	{
		visible = FALSE;
	}
	else
	{
		if (!mDrawable->getSpatialGroup() || mDrawable->getSpatialGroup()->isVisible())
		{
			visible = TRUE;
		}
		else
		{
			visible = FALSE;
		}

		if(isSelf())
		{
			if (!gAgentWearables.areWearablesLoaded())
			{
				visible = FALSE;
			}
		}
		else if( !mFirstAppearanceMessageReceived )
		{
			visible = FALSE;
		}

		if (sDebugInvisible)
		{
			LLNameValue* firstname = getNVPair("FirstName");
			if (firstname)
			{
				LL_DEBUGS("Avatar") << avString() << " updating visibility" << LL_ENDL;
			}
			else
			{
				LL_INFOS() << "Avatar " << this << " updating visiblity" << LL_ENDL;
			}

			if (visible)
			{
				LL_INFOS() << "Visible" << LL_ENDL;
			}
			else
			{
				LL_INFOS() << "Not visible" << LL_ENDL;
			}

			/*if (avatar_in_frustum)
			{
				LL_INFOS() << "Avatar in frustum" << LL_ENDL;
			}
			else
			{
				LL_INFOS() << "Avatar not in frustum" << LL_ENDL;
			}*/

			/*if (LLViewerCamera::getInstance()->sphereInFrustum(sel_pos_agent, 2.0f))
			{
				LL_INFOS() << "Sel pos visible" << LL_ENDL;
			}
			if (LLViewerCamera::getInstance()->sphereInFrustum(wrist_right_pos_agent, 0.2f))
			{
				LL_INFOS() << "Wrist pos visible" << LL_ENDL;
			}
			if (LLViewerCamera::getInstance()->sphereInFrustum(getPositionAgent(), getMaxScale()*2.f))
			{
				LL_INFOS() << "Agent visible" << LL_ENDL;
			}*/
			LL_INFOS() << "PA: " << getPositionAgent() << LL_ENDL;
			/*LL_INFOS() << "SPA: " << sel_pos_agent << LL_ENDL;
			LL_INFOS() << "WPA: " << wrist_right_pos_agent << LL_ENDL;*/
			for (attachment_map_t::iterator iter = mAttachmentPoints.begin(); 
				 iter != mAttachmentPoints.end();
				 ++iter)
			{
				LLViewerJointAttachment* attachment = iter->second;

				for (LLViewerJointAttachment::attachedobjs_vec_t::iterator attachment_iter = attachment->mAttachedObjects.begin();
					 attachment_iter != attachment->mAttachedObjects.end();
					 ++attachment_iter)
				{
					if (LLViewerObject *attached_object = attachment_iter->get())
					{
						if(attached_object->mDrawable->isVisible())
						{
							LL_INFOS() << attachment->getName() << " visible" << LL_ENDL;
						}
						else
						{
							LL_INFOS() << attachment->getName() << " not visible at " << mDrawable->getWorldPosition() << " and radius " << mDrawable->getRadius() << LL_ENDL;
						}
					}
				}
			}
		}
	}

	if (!visible && mVisible)
	{
		mMeshInvisibleTime.reset();
	}

	if (visible)
	{
		if (!mMeshValid)
		{
			restoreMeshData();
		}
	}
	else
	{
		if (mMeshValid &&
            (isControlAvatar() || mMeshInvisibleTime.getElapsedTimeF32() > TIME_BEFORE_MESH_CLEANUP))
		{
			releaseMeshData();
		}
	}

    if ( visible != mVisible )
    {
        LL_DEBUGS("AvatarRender") << "visible was " << mVisible << " now " << visible << LL_ENDL;
    }
	mVisible = visible;
}

// private
bool LLVOAvatar::shouldAlphaMask()
{
	const bool should_alpha_mask = !LLDrawPoolAlpha::sShowDebugAlpha // Don't alpha mask if "Highlight Transparent" checked
							&& !LLDrawPoolAvatar::sSkipTransparent;

	return should_alpha_mask;

}

//-----------------------------------------------------------------------------
// renderSkinned()
//-----------------------------------------------------------------------------
U32 LLVOAvatar::renderSkinned()
{
    LL_PROFILE_ZONE_SCOPED_CATEGORY_AVATAR;

	U32 num_indices = 0;

	if (!mIsBuilt)
	{
		return num_indices;
	}

    if (mDrawable.isNull())
    {
		return num_indices;
    }

	LLFace* face = mDrawable->getFace(0);

	bool needs_rebuild = !face || !face->getVertexBuffer() || mDrawable->isState(LLDrawable::REBUILD_GEOMETRY);

	if (needs_rebuild || mDirtyMesh)
	{	//LOD changed or new mesh created, allocate new vertex buffer if needed
		if (needs_rebuild || mDirtyMesh >= 2 || mVisibilityRank <= 4)
		{
			updateMeshData();
			mDirtyMesh = 0;
			mNeedsSkin = TRUE;
			mDrawable->clearState(LLDrawable::REBUILD_GEOMETRY);
		}
	}

	if (LLViewerShaderMgr::instance()->getShaderLevel(LLViewerShaderMgr::SHADER_AVATAR) <= 0)
	{
		if (mNeedsSkin)
		{
			//generate animated mesh
			LLViewerJoint* lower_mesh = getViewerJoint(MESH_ID_LOWER_BODY);
			LLViewerJoint* upper_mesh = getViewerJoint(MESH_ID_UPPER_BODY);
			LLViewerJoint* skirt_mesh = getViewerJoint(MESH_ID_SKIRT);
			LLViewerJoint* eyelash_mesh = getViewerJoint(MESH_ID_EYELASH);
			LLViewerJoint* head_mesh = getViewerJoint(MESH_ID_HEAD);
			LLViewerJoint* hair_mesh = getViewerJoint(MESH_ID_HAIR);

			if(upper_mesh)
			{
				upper_mesh->updateJointGeometry();
			}
			if (lower_mesh)
			{
				lower_mesh->updateJointGeometry();
			}

			if( isWearingWearableType( LLWearableType::WT_SKIRT ) )
			{
				if(skirt_mesh)
				{
					skirt_mesh->updateJointGeometry();
				}
			}

			if (!isSelf() || gAgent.needsRenderHead() || LLPipeline::sShadowRender)
			{
				if(eyelash_mesh)
				{
					eyelash_mesh->updateJointGeometry();
				}
				if(head_mesh)
				{
					head_mesh->updateJointGeometry();
				}
				if(hair_mesh)
				{
					hair_mesh->updateJointGeometry();
				}
			}
			mNeedsSkin = FALSE;
			mLastSkinTime = gFrameTimeSeconds;

			LLFace * face = mDrawable->getFace(0);
			if (face)
			{
				LLVertexBuffer* vb = face->getVertexBuffer();
				if (vb)
				{
					vb->unmapBuffer();
				}
			}
		}
	}
	else
	{
		mNeedsSkin = FALSE;
	}

	if (sDebugInvisible)
	{
		LLNameValue* firstname = getNVPair("FirstName");
		if (firstname)
		{
			LL_DEBUGS("Avatar") << avString() << " in render" << LL_ENDL;
		}
		else
		{
			LL_INFOS() << "Avatar " << this << " in render" << LL_ENDL;
		}
		if (!mIsBuilt)
		{
			LL_INFOS() << "Not built!" << LL_ENDL;
		}
		else if (!gAgent.needsRenderAvatar())
		{
			LL_INFOS() << "Doesn't need avatar render!" << LL_ENDL;
		}
		else
		{
			LL_INFOS() << "Rendering!" << LL_ENDL;
		}
	}

	if (!mIsBuilt)
	{
		return num_indices;
	}

	if (isSelf() && !gAgent.needsRenderAvatar())
	{
		return num_indices;
	}

	//--------------------------------------------------------------------
	// render all geometry attached to the skeleton
	//--------------------------------------------------------------------

		bool should_alpha_mask = shouldAlphaMask();
		LLGLState test(GL_ALPHA_TEST, should_alpha_mask);
		
		BOOL first_pass = TRUE;
		if (!LLDrawPoolAvatar::sSkipOpaque)
		{
			if (isUIAvatar() && mIsDummy)
			{
				LLViewerJoint* hair_mesh = getViewerJoint(MESH_ID_HAIR);
				if (hair_mesh)
				{
					num_indices += hair_mesh->render(mAdjustedPixelArea, first_pass, mIsDummy);
				}
				first_pass = FALSE;
			}
			if (!isSelf() || gAgent.needsRenderHead() || LLPipeline::sShadowRender)
			{
	
				if (isTextureVisible(TEX_HEAD_BAKED) || (getOverallAppearance() == AOA_JELLYDOLL && !isControlAvatar()) || isUIAvatar())
				{
					LLViewerJoint* head_mesh = getViewerJoint(MESH_ID_HEAD);
					if (head_mesh)
					{
						num_indices += head_mesh->render(mAdjustedPixelArea, first_pass, mIsDummy);
					}
					first_pass = FALSE;
				}
			}
			if (isTextureVisible(TEX_UPPER_BAKED) || (getOverallAppearance() == AOA_JELLYDOLL && !isControlAvatar()) || isUIAvatar())
			{
				LLViewerJoint* upper_mesh = getViewerJoint(MESH_ID_UPPER_BODY);
				if (upper_mesh)
				{
					num_indices += upper_mesh->render(mAdjustedPixelArea, first_pass, mIsDummy);
				}
				first_pass = FALSE;
			}
			
			if (isTextureVisible(TEX_LOWER_BAKED) || (getOverallAppearance() == AOA_JELLYDOLL && !isControlAvatar()) || isUIAvatar())
			{
				LLViewerJoint* lower_mesh = getViewerJoint(MESH_ID_LOWER_BODY);
				if (lower_mesh)
				{
					num_indices += lower_mesh->render(mAdjustedPixelArea, first_pass, mIsDummy);
				}
				first_pass = FALSE;
			}
		}

		if (!LLDrawPoolAvatar::sSkipTransparent || LLPipeline::sImpostorRender)
		{
			LLGLState blend(GL_BLEND, !mIsDummy);
			LLGLState test(GL_ALPHA_TEST, !mIsDummy);
			num_indices += renderTransparent(first_pass);
		}

	return num_indices;
}

U32 LLVOAvatar::renderTransparent(BOOL first_pass)
{
	U32 num_indices = 0;
	if( isWearingWearableType( LLWearableType::WT_SKIRT ) && (isUIAvatar() || isTextureVisible(TEX_SKIRT_BAKED)) )
	{
        gGL.flush();
		LLViewerJoint* skirt_mesh = getViewerJoint(MESH_ID_SKIRT);
		if (skirt_mesh)
		{
			num_indices += skirt_mesh->render(mAdjustedPixelArea, FALSE);
		}
		first_pass = FALSE;
        gGL.flush();
	}

	if (!isSelf() || gAgent.needsRenderHead() || LLPipeline::sShadowRender)
	{
		if (LLPipeline::sImpostorRender)
		{
            gGL.flush();
		}
		
		if (isTextureVisible(TEX_HEAD_BAKED))
		{
			LLViewerJoint* eyelash_mesh = getViewerJoint(MESH_ID_EYELASH);
			if (eyelash_mesh)
			{
				num_indices += eyelash_mesh->render(mAdjustedPixelArea, first_pass, mIsDummy);
			}
			first_pass = FALSE;
		}
		if (isTextureVisible(TEX_HAIR_BAKED) && (getOverallAppearance() != AOA_JELLYDOLL))
		{
			LLViewerJoint* hair_mesh = getViewerJoint(MESH_ID_HAIR);
			if (hair_mesh)
			{
				num_indices += hair_mesh->render(mAdjustedPixelArea, first_pass, mIsDummy);
			}
			first_pass = FALSE;
		}
		if (LLPipeline::sImpostorRender)
		{
            gGL.flush();
		}
	}
	
	return num_indices;
}

//-----------------------------------------------------------------------------
// renderRigid()
//-----------------------------------------------------------------------------
U32 LLVOAvatar::renderRigid()
{
	U32 num_indices = 0;

	if (!mIsBuilt)
	{
		return 0;
	}

	if (isSelf() && (!gAgent.needsRenderAvatar() || !gAgent.needsRenderHead()))
	{
		return 0;
	}
	
	if (!mIsBuilt)
	{
		return 0;
	}

	bool should_alpha_mask = shouldAlphaMask();
	LLGLState test(GL_ALPHA_TEST, should_alpha_mask);

	if (isTextureVisible(TEX_EYES_BAKED) || (getOverallAppearance() == AOA_JELLYDOLL && !isControlAvatar()) || isUIAvatar())
	{
		LLViewerJoint* eyeball_left = getViewerJoint(MESH_ID_EYEBALL_LEFT);
		LLViewerJoint* eyeball_right = getViewerJoint(MESH_ID_EYEBALL_RIGHT);
		if (eyeball_left)
		{
			num_indices += eyeball_left->render(mAdjustedPixelArea, TRUE, mIsDummy);
		}
		if(eyeball_right)
		{
			num_indices += eyeball_right->render(mAdjustedPixelArea, TRUE, mIsDummy);
		}
	}

	return num_indices;
}

U32 LLVOAvatar::renderImpostor(LLColor4U color, S32 diffuse_channel)
{
	if (!mImpostor.isComplete())
	{
		return 0;
	}

	LLVector3 pos(getRenderPosition()+mImpostorOffset);
	LLVector3 at = (pos - LLViewerCamera::getInstance()->getOrigin());
	at.normalize();
	LLVector3 left = LLViewerCamera::getInstance()->getUpAxis() % at;
	LLVector3 up = at%left;

	left *= mImpostorDim.mV[0];
	up *= mImpostorDim.mV[1];

	if (gPipeline.hasRenderDebugMask(LLPipeline::RENDER_DEBUG_IMPOSTORS))
	{
		LLGLEnable blend(GL_BLEND);
		gGL.setSceneBlendType(LLRender::BT_ADD);
		gGL.getTexUnit(diffuse_channel)->unbind(LLTexUnit::TT_TEXTURE);

		// gGL.begin(LLRender::QUADS);
		// gGL.vertex3fv((pos+left-up).mV);
		// gGL.vertex3fv((pos-left-up).mV);
		// gGL.vertex3fv((pos-left+up).mV);
		// gGL.vertex3fv((pos+left+up).mV);
		// gGL.end();


		gGL.begin(LLRender::LINES); 
		gGL.color4f(1.f,1.f,1.f,1.f);
		F32 thickness = llmax(F32(5.0f-5.0f*(gFrameTimeSeconds-mLastImpostorUpdateFrameTime)),1.0f);
		glLineWidth(thickness);
		gGL.vertex3fv((pos+left-up).mV);
		gGL.vertex3fv((pos-left-up).mV);
		gGL.vertex3fv((pos-left-up).mV);
		gGL.vertex3fv((pos-left+up).mV);
		gGL.vertex3fv((pos-left+up).mV);
		gGL.vertex3fv((pos+left+up).mV);
		gGL.vertex3fv((pos+left+up).mV);
		gGL.vertex3fv((pos+left-up).mV);
		gGL.end();
		gGL.flush();
	}
	{
	LLGLEnable test(GL_ALPHA_TEST);
    gGL.flush();

	gGL.color4ubv(color.mV);
	gGL.getTexUnit(diffuse_channel)->bind(&mImpostor);
	gGL.begin(LLRender::QUADS);
	gGL.texCoord2f(0,0);
	gGL.vertex3fv((pos+left-up).mV);
	gGL.texCoord2f(1,0);
	gGL.vertex3fv((pos-left-up).mV);
	gGL.texCoord2f(1,1);
	gGL.vertex3fv((pos-left+up).mV);
	gGL.texCoord2f(0,1);
	gGL.vertex3fv((pos+left+up).mV);
	gGL.end();
	gGL.flush();
	}

	return 6;
}

bool LLVOAvatar::allTexturesCompletelyDownloaded(std::set<LLUUID>& ids) const
{
	for (std::set<LLUUID>::const_iterator it = ids.begin(); it != ids.end(); ++it)
	{
		LLViewerFetchedTexture *imagep = gTextureList.findImage(*it, TEX_LIST_STANDARD);
		if (imagep && imagep->getDiscardLevel()!=0)
		{
			return false;
		}
	}
	return true;
}

bool LLVOAvatar::allLocalTexturesCompletelyDownloaded() const
{
	std::set<LLUUID> local_ids;
	collectLocalTextureUUIDs(local_ids);
	return allTexturesCompletelyDownloaded(local_ids);
}

bool LLVOAvatar::allBakedTexturesCompletelyDownloaded() const
{
	std::set<LLUUID> baked_ids;
	collectBakedTextureUUIDs(baked_ids);
	return allTexturesCompletelyDownloaded(baked_ids);
}

std::string LLVOAvatar::bakedTextureOriginInfo()
{
	std::string result;
	
	std::set<LLUUID> baked_ids;
	collectBakedTextureUUIDs(baked_ids);
	for (U32 i = 0; i < mBakedTextureDatas.size(); i++)
	{
		ETextureIndex texture_index = mBakedTextureDatas[i].mTextureIndex;
		LLViewerFetchedTexture *imagep =
			LLViewerTextureManager::staticCastToFetchedTexture(getImage(texture_index,0), TRUE);
		if (!imagep ||
			imagep->getID() == IMG_DEFAULT ||
			imagep->getID() == IMG_DEFAULT_AVATAR)
			
		{
			result += "-";
		}
		else
		{
			bool has_url = false, has_host = false;
			if (!imagep->getUrl().empty())
			{
				has_url = true;
			}
			if (imagep->getTargetHost().isOk())
			{
				has_host = true;
			}
			S32 discard = imagep->getDiscardLevel();
			if (has_url && !has_host) result += discard ? "u" : "U"; // server-bake texture with url 
			else if (has_host && !has_url) result += discard ? "h" : "H"; // old-style texture on sim
			else if (has_host && has_url) result += discard ? "x" : "X"; // both origins?
			else if (!has_host && !has_url) result += discard ? "n" : "N"; // no origin?
			if (discard != 0)
			{
				result += llformat("(%d/%d)",discard,imagep->getDesiredDiscardLevel());
			}
		}

	}
	return result;
}

S32Bytes LLVOAvatar::totalTextureMemForUUIDS(std::set<LLUUID>& ids)
{
	S32Bytes result(0);
	for (std::set<LLUUID>::const_iterator it = ids.begin(); it != ids.end(); ++it)
	{
		LLViewerFetchedTexture *imagep = gTextureList.findImage(*it, TEX_LIST_STANDARD);
		if (imagep)
		{
			result += imagep->getTextureMemory();
		}
	}
	return result;
}
	
void LLVOAvatar::collectLocalTextureUUIDs(std::set<LLUUID>& ids) const
{
	for (U32 texture_index = 0; texture_index < getNumTEs(); texture_index++)
	{
		LLWearableType::EType wearable_type = LLAvatarAppearance::getDictionary()->getTEWearableType((ETextureIndex)texture_index);
		U32 num_wearables = gAgentWearables.getWearableCount(wearable_type);

		LLViewerFetchedTexture *imagep = NULL;
		for (U32 wearable_index = 0; wearable_index < num_wearables; wearable_index++)
		{
			imagep = LLViewerTextureManager::staticCastToFetchedTexture(getImage(texture_index, wearable_index), TRUE);
			if (imagep)
			{
				const LLAvatarAppearanceDictionary::TextureEntry *texture_dict = LLAvatarAppearance::getDictionary()->getTexture((ETextureIndex)texture_index);
				if (texture_dict && texture_dict->mIsLocalTexture)
				{
					ids.insert(imagep->getID());
				}
			}
		}
	}
	ids.erase(IMG_DEFAULT);
	ids.erase(IMG_DEFAULT_AVATAR);
	ids.erase(IMG_INVISIBLE);
}

void LLVOAvatar::collectBakedTextureUUIDs(std::set<LLUUID>& ids) const
{
	for (U32 texture_index = 0; texture_index < getNumTEs(); texture_index++)
	{
		LLViewerFetchedTexture *imagep = NULL;
		if (isIndexBakedTexture((ETextureIndex) texture_index))
		{
			imagep = LLViewerTextureManager::staticCastToFetchedTexture(getImage(texture_index,0), TRUE);
			if (imagep)
			{
				ids.insert(imagep->getID());
			}
		}
	}
	ids.erase(IMG_DEFAULT);
	ids.erase(IMG_DEFAULT_AVATAR);
	ids.erase(IMG_INVISIBLE);
}

void LLVOAvatar::collectTextureUUIDs(std::set<LLUUID>& ids)
{
	collectLocalTextureUUIDs(ids);
	collectBakedTextureUUIDs(ids);
}

void LLVOAvatar::releaseOldTextures()
{
	S32Bytes current_texture_mem;
	
	// Any textures that we used to be using but are no longer using should no longer be flagged as "NO_DELETE"
	std::set<LLUUID> baked_texture_ids;
	collectBakedTextureUUIDs(baked_texture_ids);
	S32Bytes new_baked_mem = totalTextureMemForUUIDS(baked_texture_ids);

	std::set<LLUUID> local_texture_ids;
	collectLocalTextureUUIDs(local_texture_ids);
	//S32 new_local_mem = totalTextureMemForUUIDS(local_texture_ids);

	std::set<LLUUID> new_texture_ids;
	new_texture_ids.insert(baked_texture_ids.begin(),baked_texture_ids.end());
	new_texture_ids.insert(local_texture_ids.begin(),local_texture_ids.end());
	S32Bytes new_total_mem = totalTextureMemForUUIDS(new_texture_ids);

	//S32 old_total_mem = totalTextureMemForUUIDS(mTextureIDs);
	//LL_DEBUGS("Avatar") << getFullname() << " old_total_mem: " << old_total_mem << " new_total_mem (L/B): " << new_total_mem << " (" << new_local_mem <<", " << new_baked_mem << ")" << LL_ENDL;  
	if (!isSelf() && new_total_mem > new_baked_mem)
	{
			LL_WARNS() << "extra local textures stored for non-self av" << LL_ENDL;
	}
	for (std::set<LLUUID>::iterator it = mTextureIDs.begin(); it != mTextureIDs.end(); ++it)
	{
		if (new_texture_ids.find(*it) == new_texture_ids.end())
		{
			LLViewerFetchedTexture *imagep = gTextureList.findImage(*it, TEX_LIST_STANDARD);
			if (imagep)
			{
				current_texture_mem += imagep->getTextureMemory();
				if (imagep->getTextureState() == LLGLTexture::NO_DELETE)
				{
					// This will allow the texture to be deleted if not in use.
					imagep->forceActive();

					// This resets the clock to texture being flagged
					// as unused, preventing the texture from being
					// deleted immediately. If other avatars or
					// objects are using it, it can still be flagged
					// no-delete by them.
					imagep->forceUpdateBindStats();
				}
			}
		}
	}
	mTextureIDs = new_texture_ids;
}

void LLVOAvatar::updateTextures()
{
	releaseOldTextures();
	
	BOOL render_avatar = TRUE;

	if (mIsDummy)
	{
		return;
	}

	if( isSelf() )
	{
		render_avatar = TRUE;
	}
	else
	{
		if(!isVisible())
		{
			return ;//do not update for invisible avatar.
		}

		render_avatar = !mCulled; //visible and not culled.
	}

	std::vector<BOOL> layer_baked;
	// GL NOT ACTIVE HERE - *TODO
	for (U32 i = 0; i < mBakedTextureDatas.size(); i++)
	{
		layer_baked.push_back(isTextureDefined(mBakedTextureDatas[i].mTextureIndex));
		// bind the texture so that they'll be decoded slightly 
		// inefficient, we can short-circuit this if we have to
		if (render_avatar && !gGLManager.mIsDisabled)
		{
			if (layer_baked[i] && !mBakedTextureDatas[i].mIsLoaded)
			{
				gGL.getTexUnit(0)->bind(getImage( mBakedTextureDatas[i].mTextureIndex, 0 ));
			}
		}
	}

	mMaxPixelArea = 0.f;
	mMinPixelArea = 99999999.f;
	mHasGrey = FALSE; // debug
	for (U32 texture_index = 0; texture_index < getNumTEs(); texture_index++)
	{
		LLWearableType::EType wearable_type = LLAvatarAppearance::getDictionary()->getTEWearableType((ETextureIndex)texture_index);
		U32 num_wearables = gAgentWearables.getWearableCount(wearable_type);
		const LLTextureEntry *te = getTE(texture_index);

		// getTE can return 0.
		// Not sure yet why it does, but of course it crashes when te->mScale? gets used.
		// Put safeguard in place so this corner case get better handling and does not result in a crash.
		F32 texel_area_ratio = 1.0f;
		if( te )
		{
			texel_area_ratio = fabs(te->mScaleS * te->mScaleT);
		}
		else
		{
			LL_WARNS() << "getTE( " << texture_index << " ) returned 0" <<LL_ENDL;
		}

		LLViewerFetchedTexture *imagep = NULL;
		for (U32 wearable_index = 0; wearable_index < num_wearables; wearable_index++)
		{
			imagep = LLViewerTextureManager::staticCastToFetchedTexture(getImage(texture_index, wearable_index), TRUE);
			if (imagep)
			{
				const LLAvatarAppearanceDictionary::TextureEntry *texture_dict = LLAvatarAppearance::getDictionary()->getTexture((ETextureIndex)texture_index);
				const EBakedTextureIndex baked_index = texture_dict ? texture_dict->mBakedTextureIndex : EBakedTextureIndex::BAKED_NUM_INDICES;
				if (texture_dict && texture_dict->mIsLocalTexture)
				{
					addLocalTextureStats((ETextureIndex)texture_index, imagep, texel_area_ratio, render_avatar, mBakedTextureDatas[baked_index].mIsUsed);
				}
			}
		}
		if (isIndexBakedTexture((ETextureIndex) texture_index) && render_avatar)
		{
			const S32 boost_level = getAvatarBakedBoostLevel();
			imagep = LLViewerTextureManager::staticCastToFetchedTexture(getImage(texture_index,0), TRUE);
			addBakedTextureStats( imagep, mPixelArea, texel_area_ratio, boost_level );			
		}
	}

	if (gPipeline.hasRenderDebugMask(LLPipeline::RENDER_DEBUG_TEXTURE_AREA))
	{
		setDebugText(llformat("%4.0f:%4.0f", (F32) sqrt(mMinPixelArea),(F32) sqrt(mMaxPixelArea)));
	}	
}


void LLVOAvatar::addLocalTextureStats( ETextureIndex idx, LLViewerFetchedTexture* imagep,
									   F32 texel_area_ratio, BOOL render_avatar, BOOL covered_by_baked)
{
	// No local texture stats for non-self avatars
	return;
}

const S32 MAX_TEXTURE_UPDATE_INTERVAL = 64 ; //need to call updateTextures() at least every 32 frames.	
const S32 MAX_TEXTURE_VIRTUAL_SIZE_RESET_INTERVAL = S32_MAX ; //frames
void LLVOAvatar::checkTextureLoading()
{
	static const F32 MAX_INVISIBLE_WAITING_TIME = 15.f ; //seconds

	BOOL pause = !isVisible() ;
	if(!pause)
	{
		mInvisibleTimer.reset() ;
	}
	if(mLoadedCallbacksPaused == pause)
	{
        if (!pause && mFirstFullyVisible && mLoadedCallbackTextures < mCallbackTextureList.size())
        {
            // We still need to update 'loaded' textures count to decide on 'cloud' visibility
            // Alternatively this can be done on TextureLoaded callbacks, but is harder to properly track
            mLoadedCallbackTextures = 0;
            for (LLLoadedCallbackEntry::source_callback_list_t::iterator iter = mCallbackTextureList.begin();
                iter != mCallbackTextureList.end(); ++iter)
            {
                LLViewerFetchedTexture* tex = gTextureList.findImage(*iter);
                if (tex && (tex->getDiscardLevel() >= 0 || tex->isMissingAsset()))
                {
                    mLoadedCallbackTextures++;
                }
            }
        }
		return ; 
	}
	
	if(mCallbackTextureList.empty()) //when is self or no callbacks. Note: this list for self is always empty.
	{
		mLoadedCallbacksPaused = pause ;
		mLoadedCallbackTextures = 0;
		return ; //nothing to check.
	}
	
	if(pause && mInvisibleTimer.getElapsedTimeF32() < MAX_INVISIBLE_WAITING_TIME)
	{
		return ; //have not been invisible for enough time.
	}

	mLoadedCallbackTextures = pause ? mCallbackTextureList.size() : 0;

	for(LLLoadedCallbackEntry::source_callback_list_t::iterator iter = mCallbackTextureList.begin();
		iter != mCallbackTextureList.end(); ++iter)
	{
		LLViewerFetchedTexture* tex = gTextureList.findImage(*iter) ;
		if(tex)
		{
			if(pause)//pause texture fetching.
			{
				tex->pauseLoadedCallbacks(&mCallbackTextureList) ;

				//set to terminate texture fetching after MAX_TEXTURE_UPDATE_INTERVAL frames.
				tex->setMaxVirtualSizeResetInterval(MAX_TEXTURE_UPDATE_INTERVAL);
				tex->resetMaxVirtualSizeResetCounter() ;
			}
			else//unpause
			{
				static const F32 START_AREA = 100.f ;

				tex->unpauseLoadedCallbacks(&mCallbackTextureList) ;
				tex->addTextureStats(START_AREA); //jump start the fetching again

				// technically shouldn't need to account for missing, but callback might not have happened yet
				if (tex->getDiscardLevel() >= 0 || tex->isMissingAsset())
				{
					mLoadedCallbackTextures++; // consider it loaded (we have at least some data)
				}
			}
		}
	}
	
	if(!pause)
	{
		updateTextures() ; //refresh texture stats.
	}
	mLoadedCallbacksPaused = pause ;
	return ;
}

const F32  SELF_ADDITIONAL_PRI = 0.75f ;
void LLVOAvatar::addBakedTextureStats( LLViewerFetchedTexture* imagep, F32 pixel_area, F32 texel_area_ratio, S32 boost_level)
{
	//Note:
	//if this function is not called for the last MAX_TEXTURE_VIRTUAL_SIZE_RESET_INTERVAL frames, 
	//the texture pipeline will stop fetching this texture.

	imagep->resetTextureStats();
	imagep->setMaxVirtualSizeResetInterval(MAX_TEXTURE_VIRTUAL_SIZE_RESET_INTERVAL);
	imagep->resetMaxVirtualSizeResetCounter() ;

	mMaxPixelArea = llmax(pixel_area, mMaxPixelArea);
	mMinPixelArea = llmin(pixel_area, mMinPixelArea);	
	imagep->addTextureStats(pixel_area / texel_area_ratio);
	imagep->setBoostLevel(boost_level);
}

//virtual	
void LLVOAvatar::setImage(const U8 te, LLViewerTexture *imagep, const U32 index)
{
	setTEImage(te, imagep);
}

//virtual 
LLViewerTexture* LLVOAvatar::getImage(const U8 te, const U32 index) const
{
	return getTEImage(te);
}
//virtual 
const LLTextureEntry* LLVOAvatar::getTexEntry(const U8 te_num) const
{
	return getTE(te_num);
}

//virtual 
void LLVOAvatar::setTexEntry(const U8 index, const LLTextureEntry &te)
{
	setTE(index, te);
}

const std::string LLVOAvatar::getImageURL(const U8 te, const LLUUID &uuid)
{
	llassert(isIndexBakedTexture(ETextureIndex(te)));
	std::string url = "";
	const std::string& appearance_service_url = LLAppearanceMgr::instance().getAppearanceServiceURL();
	if (appearance_service_url.empty())
	{
		// Probably a server-side issue if we get here:
		LL_WARNS() << "AgentAppearanceServiceURL not set - Baked texture requests will fail" << LL_ENDL;
		return url;
	}
	
	const LLAvatarAppearanceDictionary::TextureEntry* texture_entry = LLAvatarAppearance::getDictionary()->getTexture((ETextureIndex)te);
	if (texture_entry != NULL)
	{
		url = appearance_service_url + "texture/" + getID().asString() + "/" + texture_entry->mDefaultImageName + "/" + uuid.asString();
		//LL_INFOS() << "baked texture url: " << url << LL_ENDL;
	}
	return url;
}

//-----------------------------------------------------------------------------
// resolveHeight()
//-----------------------------------------------------------------------------

void LLVOAvatar::resolveHeightAgent(const LLVector3 &in_pos_agent, LLVector3 &out_pos_agent, LLVector3 &out_norm)
{
	LLVector3d in_pos_global, out_pos_global;

	in_pos_global = gAgent.getPosGlobalFromAgent(in_pos_agent);
	resolveHeightGlobal(in_pos_global, out_pos_global, out_norm);
	out_pos_agent = gAgent.getPosAgentFromGlobal(out_pos_global);
}


void LLVOAvatar::resolveRayCollisionAgent(const LLVector3d start_pt, const LLVector3d end_pt, LLVector3d &out_pos, LLVector3 &out_norm)
{
	LLViewerObject *obj;
	LLWorld::getInstance()->resolveStepHeightGlobal(this, start_pt, end_pt, out_pos, out_norm, &obj);
}

void LLVOAvatar::resolveHeightGlobal(const LLVector3d &inPos, LLVector3d &outPos, LLVector3 &outNorm)
{
	LLVector3d zVec(0.0f, 0.0f, 0.5f);
	LLVector3d p0 = inPos + zVec;
	LLVector3d p1 = inPos - zVec;
	LLViewerObject *obj;
	LLWorld::getInstance()->resolveStepHeightGlobal(this, p0, p1, outPos, outNorm, &obj);
	if (!obj)
	{
		mStepOnLand = TRUE;
		mStepMaterial = 0;
		mStepObjectVelocity.setVec(0.0f, 0.0f, 0.0f);
	}
	else
	{
		mStepOnLand = FALSE;
		mStepMaterial = obj->getMaterial();

		// We want the primitive velocity, not our velocity... (which actually subtracts the
		// step object velocity)
		LLVector3 angularVelocity = obj->getAngularVelocity();
		LLVector3 relativePos = gAgent.getPosAgentFromGlobal(outPos) - obj->getPositionAgent();

		LLVector3 linearComponent = angularVelocity % relativePos;
//		LL_INFOS() << "Linear Component of Rotation Velocity " << linearComponent << LL_ENDL;
		mStepObjectVelocity = obj->getVelocity() + linearComponent;
	}
}


//-----------------------------------------------------------------------------
// getStepSound()
//-----------------------------------------------------------------------------
const LLUUID& LLVOAvatar::getStepSound() const
{
	if ( mStepOnLand )
	{
		return sStepSoundOnLand;
	}

	return sStepSounds[mStepMaterial];
}


//-----------------------------------------------------------------------------
// processAnimationStateChanges()
//-----------------------------------------------------------------------------
void LLVOAvatar::processAnimationStateChanges()
{
	if ( isAnyAnimationSignaled(AGENT_WALK_ANIMS, NUM_AGENT_WALK_ANIMS) )
	{
		startMotion(ANIM_AGENT_WALK_ADJUST);
		stopMotion(ANIM_AGENT_FLY_ADJUST);
	}
	else if (mInAir && !isSitting())
	{
		stopMotion(ANIM_AGENT_WALK_ADJUST);
        if (mEnableDefaultMotions)
        {
		startMotion(ANIM_AGENT_FLY_ADJUST);
	}
	}
	else
	{
		stopMotion(ANIM_AGENT_WALK_ADJUST);
		stopMotion(ANIM_AGENT_FLY_ADJUST);
	}

	if ( isAnyAnimationSignaled(AGENT_GUN_AIM_ANIMS, NUM_AGENT_GUN_AIM_ANIMS) )
	{
        if (mEnableDefaultMotions)
        {
		startMotion(ANIM_AGENT_TARGET);
        }
		stopMotion(ANIM_AGENT_BODY_NOISE);
	}
	else
	{
		stopMotion(ANIM_AGENT_TARGET);
        if (mEnableDefaultMotions)
        {
			startMotion(ANIM_AGENT_BODY_NOISE);
		}
	}
	
	// clear all current animations
	AnimIterator anim_it;
	for (anim_it = mPlayingAnimations.begin(); anim_it != mPlayingAnimations.end();)
	{
		AnimIterator found_anim = mSignaledAnimations.find(anim_it->first);

		// playing, but not signaled, so stop
		if (found_anim == mSignaledAnimations.end())
		{
			processSingleAnimationStateChange(anim_it->first, FALSE);
			mPlayingAnimations.erase(anim_it++);
			continue;
		}

		++anim_it;
	}

	// if jellydolled, shelve all playing animations
	if (getOverallAppearance() != AOA_NORMAL)
	{
		mPlayingAnimations.clear();
	}
	
	// start up all new anims
	if (getOverallAppearance() == AOA_NORMAL)
	{
		for (anim_it = mSignaledAnimations.begin(); anim_it != mSignaledAnimations.end();)
		{
			AnimIterator found_anim = mPlayingAnimations.find(anim_it->first);

			// signaled but not playing, or different sequence id, start motion
			if (found_anim == mPlayingAnimations.end() || found_anim->second != anim_it->second)
			{
				if (processSingleAnimationStateChange(anim_it->first, TRUE))
				{
					mPlayingAnimations[anim_it->first] = anim_it->second;
					++anim_it;
					continue;
				}
			}

			++anim_it;
		}
	}

	// clear source information for animations which have been stopped
	if (isSelf())
	{
		AnimSourceIterator source_it = mAnimationSources.begin();

		for (source_it = mAnimationSources.begin(); source_it != mAnimationSources.end();)
		{
			if (mSignaledAnimations.find(source_it->second) == mSignaledAnimations.end())
			{
				mAnimationSources.erase(source_it++);
			}
			else
			{
				++source_it;
			}
		}
	}

	stop_glerror();
}


//-----------------------------------------------------------------------------
// processSingleAnimationStateChange();
//-----------------------------------------------------------------------------
BOOL LLVOAvatar::processSingleAnimationStateChange( const LLUUID& anim_id, BOOL start )
{
    // SL-402, SL-427 - we need to update body size often enough to
    // keep appearances in sync, but not so often that animations
    // cause constant jiggling of the body or camera. Possible
    // compromise is to do it on animation changes:
    computeBodySize();
    
	BOOL result = FALSE;

	if ( start ) // start animation
	{
		if (anim_id == ANIM_AGENT_TYPE)
		{
			if (gAudiop)
			{
				LLVector3d char_pos_global = gAgent.getPosGlobalFromAgent(getCharacterPosition());
				if (LLViewerParcelMgr::getInstance()->canHearSound(char_pos_global)
				    && !LLMuteList::getInstance()->isMuted(getID(), LLMute::flagObjectSounds))
				{
					// RN: uncomment this to play on typing sound at fixed volume once sound engine is fixed
					// to support both spatialized and non-spatialized instances of the same sound
					//if (isSelf())
					//{
					//	gAudiop->triggerSound(LLUUID(gSavedSettings.getString("UISndTyping")), 1.0f, LLAudioEngine::AUDIO_TYPE_UI);
					//}
					//else
					{
                        static LLCachedControl<std::string> ui_snd_string(gSavedSettings, "UISndTyping");
						LLUUID sound_id = LLUUID(ui_snd_string);
						gAudiop->triggerSound(sound_id, getID(), 1.0f, LLAudioEngine::AUDIO_TYPE_SFX, char_pos_global);
					}
				}
			}
		}
		else if (anim_id == ANIM_AGENT_SIT_GROUND_CONSTRAINED)
		{
			sitDown(TRUE);
		}


		if (startMotion(anim_id))
		{
			result = TRUE;
		}
		else
		{
			LL_WARNS("Motion") << "Failed to start motion!" << LL_ENDL;
		}
	}
	else //stop animation
	{
		if (anim_id == ANIM_AGENT_SIT_GROUND_CONSTRAINED)
		{
			sitDown(FALSE);
		}
		if ((anim_id == ANIM_AGENT_DO_NOT_DISTURB) && gAgent.isDoNotDisturb())
		{
			// re-assert DND tag animation
			gAgent.sendAnimationRequest(ANIM_AGENT_DO_NOT_DISTURB, ANIM_REQUEST_START);
			return result;
		}
		stopMotion(anim_id);
		result = TRUE;
	}

	return result;
}

//-----------------------------------------------------------------------------
// isAnyAnimationSignaled()
//-----------------------------------------------------------------------------
BOOL LLVOAvatar::isAnyAnimationSignaled(const LLUUID *anim_array, const S32 num_anims) const
{
	for (S32 i = 0; i < num_anims; i++)
	{
		if(mSignaledAnimations.find(anim_array[i]) != mSignaledAnimations.end())
		{
			return TRUE;
		}
	}
	return FALSE;
}

//-----------------------------------------------------------------------------
// resetAnimations()
//-----------------------------------------------------------------------------
void LLVOAvatar::resetAnimations()
{
	LLKeyframeMotion::flushKeyframeCache();
	flushAllMotions();
}

// Override selectively based on avatar sex and whether we're using new
// animations.
LLUUID LLVOAvatar::remapMotionID(const LLUUID& id)
{
    static LLCachedControl<bool> use_new_walk_run(gSavedSettings, "UseNewWalkRun");
	LLUUID result = id;

	// start special case female walk for female avatars
	if (getSex() == SEX_FEMALE)
	{
		if (id == ANIM_AGENT_WALK)
		{
			if (use_new_walk_run)
				result = ANIM_AGENT_FEMALE_WALK_NEW;
			else
				result = ANIM_AGENT_FEMALE_WALK;
		}
		else if (id == ANIM_AGENT_RUN)
		{
			// There is no old female run animation, so only override
			// in one case.
			if (use_new_walk_run)
				result = ANIM_AGENT_FEMALE_RUN_NEW;
		}
		else if (id == ANIM_AGENT_SIT)
		{
			result = ANIM_AGENT_SIT_FEMALE;
		}
	}
	else
	{
		// Male avatar.
		if (id == ANIM_AGENT_WALK)
		{
			if (use_new_walk_run)
				result = ANIM_AGENT_WALK_NEW;
		}
		else if (id == ANIM_AGENT_RUN)
		{
			if (use_new_walk_run)
				result = ANIM_AGENT_RUN_NEW;
		}
		// keeps in sync with setSex() related code (viewer controls sit's sex)
		else if (id == ANIM_AGENT_SIT_FEMALE)
		{
			result = ANIM_AGENT_SIT;
		}
	
	}

	return result;

}

//-----------------------------------------------------------------------------
// startMotion()
// id is the asset if of the animation to start
// time_offset is the offset into the animation at which to start playing
//-----------------------------------------------------------------------------
BOOL LLVOAvatar::startMotion(const LLUUID& id, F32 time_offset)
{
	LL_DEBUGS("Motion") << "motion requested " << id.asString() << " " << gAnimLibrary.animationName(id) << LL_ENDL;

	LLUUID remap_id = remapMotionID(id);

	if (remap_id != id)
	{
		LL_DEBUGS("Motion") << "motion resultant " << remap_id.asString() << " " << gAnimLibrary.animationName(remap_id) << LL_ENDL;
	}

	if (isSelf() && remap_id == ANIM_AGENT_AWAY)
	{
		gAgent.setAFK();
	}

	return LLCharacter::startMotion(remap_id, time_offset);
}

//-----------------------------------------------------------------------------
// stopMotion()
//-----------------------------------------------------------------------------
BOOL LLVOAvatar::stopMotion(const LLUUID& id, BOOL stop_immediate)
{
	LL_DEBUGS("Motion") << "Motion requested " << id.asString() << " " << gAnimLibrary.animationName(id) << LL_ENDL;

	LLUUID remap_id = remapMotionID(id);
	
	if (remap_id != id)
	{
		LL_DEBUGS("Motion") << "motion resultant " << remap_id.asString() << " " << gAnimLibrary.animationName(remap_id) << LL_ENDL;
	}

	if (isSelf())
	{
		gAgent.onAnimStop(remap_id);
	}

	return LLCharacter::stopMotion(remap_id, stop_immediate);
}

//-----------------------------------------------------------------------------
// hasMotionFromSource()
//-----------------------------------------------------------------------------
// virtual
bool LLVOAvatar::hasMotionFromSource(const LLUUID& source_id)
{
	return false;
}

//-----------------------------------------------------------------------------
// stopMotionFromSource()
//-----------------------------------------------------------------------------
// virtual
void LLVOAvatar::stopMotionFromSource(const LLUUID& source_id)
{
}

//-----------------------------------------------------------------------------
// addDebugText()
//-----------------------------------------------------------------------------
void LLVOAvatar::addDebugText(const std::string& text)
{
	mDebugText.append(1, '\n');
	mDebugText.append(text);
}

//-----------------------------------------------------------------------------
// getID()
//-----------------------------------------------------------------------------
const LLUUID& LLVOAvatar::getID() const
{
	return mID;
}

//-----------------------------------------------------------------------------
// getJoint()
//-----------------------------------------------------------------------------
// RN: avatar joints are multi-rooted to include screen-based attachments
LLJoint *LLVOAvatar::getJoint( const std::string &name )
{
	joint_map_t::iterator iter = mJointMap.find(name);

	LLJoint* jointp = NULL;

	if (iter == mJointMap.end() || iter->second == NULL)
	{   //search for joint and cache found joint in lookup table
		if (mJointAliasMap.empty())
		{
			getJointAliases();
		}
		joint_alias_map_t::const_iterator alias_iter = mJointAliasMap.find(name);
		std::string canonical_name;
		if (alias_iter != mJointAliasMap.end())
		{
			canonical_name = alias_iter->second;
		}
		else
		{
			canonical_name = name;
		}
		jointp = mRoot->findJoint(canonical_name);
		mJointMap[name] = jointp;
	}
	else
	{   //return cached pointer
		jointp = iter->second;
	}

#ifndef LL_RELEASE_FOR_DOWNLOAD
    if (jointp && jointp->getName()!="mScreen" && jointp->getName()!="mRoot")
    {
        llassert(getJoint(jointp->getJointNum())==jointp);
    }
#endif
	return jointp;
}

LLJoint *LLVOAvatar::getJoint( S32 joint_num )
{
    LLJoint *pJoint = NULL;
    if (joint_num >= 0)
    {
        if (joint_num < mNumBones)
        {
            pJoint = mSkeleton[joint_num];
        }
        else if (joint_num < mNumBones + mNumCollisionVolumes)
        {
            S32 collision_id = joint_num - mNumBones;
            pJoint = &mCollisionVolumes[collision_id];
        }
        else
        {
            // Attachment IDs start at 1
            S32 attachment_id = joint_num - (mNumBones + mNumCollisionVolumes) + 1;
            attachment_map_t::iterator iter = mAttachmentPoints.find(attachment_id);
            if (iter != mAttachmentPoints.end())
            {
                pJoint = iter->second;
            }
        }
    }
    
	llassert(!pJoint || pJoint->getJointNum() == joint_num);
    return pJoint;
}

//-----------------------------------------------------------------------------
// getRiggedMeshID
//
// If viewer object is a rigged mesh, set the mesh id and return true.
// Otherwise, null out the id and return false.
//-----------------------------------------------------------------------------
// static
bool LLVOAvatar::getRiggedMeshID(LLViewerObject* pVO, LLUUID& mesh_id)
{
	mesh_id.setNull();
	
	//If a VO has a skin that we'll reset the joint positions to their default
	if ( pVO && pVO->mDrawable )
	{
		LLVOVolume* pVObj = pVO->mDrawable->getVOVolume();
		if ( pVObj )
		{
			const LLMeshSkinInfo* pSkinData = pVObj->getSkinInfo();
			if (pSkinData 
				&& pSkinData->mJointNames.size() > JOINT_COUNT_REQUIRED_FOR_FULLRIG	// full rig
				&& pSkinData->mAlternateBindMatrix.size() > 0 )
					{				
						mesh_id = pSkinData->mMeshID;
						return true;
					}
		}
	}
	return false;
}

bool LLVOAvatar::jointIsRiggedTo(const LLJoint *joint) const
{
    if (joint)
	{
        const LLJointRiggingInfoTab& tab = mJointRiggingInfoTab;
        S32 joint_num = joint->getJointNum();
        if (joint_num < tab.size() && tab[joint_num].isRiggedTo())
            {
                return true;
            }
        }
    return false;
}

void LLVOAvatar::clearAttachmentOverrides()
{
    LLScopedContextString str("clearAttachmentOverrides " + getFullname());

    for (S32 i=0; i<LL_CHARACTER_MAX_ANIMATED_JOINTS; i++)
	{
        LLJoint *pJoint = getJoint(i);
        if (pJoint)
        {
			pJoint->clearAttachmentPosOverrides();
			pJoint->clearAttachmentScaleOverrides();
        }
	}

    if (mPelvisFixups.count()>0)
    {
        mPelvisFixups.clear();
        LLJoint* pJointPelvis = getJoint("mPelvis");
        if (pJointPelvis)
	{
			pJointPelvis->setPosition( LLVector3( 0.0f, 0.0f, 0.0f) );
        }
        postPelvisSetRecalc();	
	}

    mActiveOverrideMeshes.clear();
    onActiveOverrideMeshesChanged();
}

//-----------------------------------------------------------------------------
// rebuildAttachmentOverrides
//-----------------------------------------------------------------------------
void LLVOAvatar::rebuildAttachmentOverrides()
{
    LLScopedContextString str("rebuildAttachmentOverrides " + getFullname());

    LL_DEBUGS("AnimatedObjects") << "rebuilding" << LL_ENDL;
    dumpStack("AnimatedObjectsStack");
    
    clearAttachmentOverrides();

    // Handle the case that we're resetting the skeleton of an animated object.
    LLControlAvatar *control_av = dynamic_cast<LLControlAvatar*>(this);
    if (control_av)
	{
        LLVOVolume *volp = control_av->mRootVolp;
        if (volp)
        {
            LL_DEBUGS("Avatar") << volp->getID() << " adding attachment overrides for root vol, prim count " 
                                << (S32) (1+volp->numChildren()) << LL_ENDL;
            addAttachmentOverridesForObject(volp);
        }
    }

    // Attached objects
	for (attachment_map_t::iterator iter = mAttachmentPoints.begin();
		 iter != mAttachmentPoints.end();
		 ++iter)
	{
		LLViewerJointAttachment *attachment_pt = (*iter).second;
        if (attachment_pt)
        {
            for (LLViewerJointAttachment::attachedobjs_vec_t::iterator at_it = attachment_pt->mAttachedObjects.begin();
				 at_it != attachment_pt->mAttachedObjects.end(); ++at_it)
            {
                LLViewerObject *vo = at_it->get();
                // Attached animated objects affect joints in their control
                // avs, not the avs to which they are attached.
                if (vo && !vo->isAnimatedObject())
                {
                    addAttachmentOverridesForObject(vo);
                }
            }
        }
    }
}

//-----------------------------------------------------------------------------
// updateAttachmentOverrides
//
// This is intended to give the same results as
// rebuildAttachmentOverrides(), while avoiding redundant work.
// -----------------------------------------------------------------------------
void LLVOAvatar::updateAttachmentOverrides()
{
    LLScopedContextString str("updateAttachmentOverrides " + getFullname());

    LL_DEBUGS("AnimatedObjects") << "updating" << LL_ENDL;
    dumpStack("AnimatedObjectsStack");

    std::set<LLUUID> meshes_seen;
    
    // Handle the case that we're updating the skeleton of an animated object.
    LLControlAvatar *control_av = dynamic_cast<LLControlAvatar*>(this);
    if (control_av)
    {
        LLVOVolume *volp = control_av->mRootVolp;
        if (volp)
        {
            LL_DEBUGS("Avatar") << volp->getID() << " adding attachment overrides for root vol, prim count " 
                                << (S32) (1+volp->numChildren()) << LL_ENDL;
            addAttachmentOverridesForObject(volp, &meshes_seen);
        }
    }

    // Attached objects
	for (attachment_map_t::iterator iter = mAttachmentPoints.begin();
		 iter != mAttachmentPoints.end();
		 ++iter)
	{
		LLViewerJointAttachment *attachment_pt = (*iter).second;
        if (attachment_pt)
        {
            for (LLViewerJointAttachment::attachedobjs_vec_t::iterator at_it = attachment_pt->mAttachedObjects.begin();
				 at_it != attachment_pt->mAttachedObjects.end(); ++at_it)
            {
                LLViewerObject *vo = at_it->get();
                // Attached animated objects affect joints in their control
                // avs, not the avs to which they are attached.
                if (vo && !vo->isAnimatedObject())
                {
                    addAttachmentOverridesForObject(vo, &meshes_seen);
                }
            }
        }
    }
    // Remove meshes that are no longer present on the skeleton

	// have to work with a copy because removeAttachmentOverrides() will change mActiveOverrideMeshes.
    std::set<LLUUID> active_override_meshes = mActiveOverrideMeshes; 
    for (std::set<LLUUID>::iterator it = active_override_meshes.begin(); it != active_override_meshes.end(); ++it)
    {
        if (meshes_seen.find(*it) == meshes_seen.end())
        {
            removeAttachmentOverridesForObject(*it);
        }
    }


#ifdef ATTACHMENT_OVERRIDE_VALIDATION
    {
        std::vector<LLVector3OverrideMap> pos_overrides_by_joint;
        std::vector<LLVector3OverrideMap> scale_overrides_by_joint;
        LLVector3OverrideMap pelvis_fixups;

        // Capture snapshot of override state after update
        for (S32 joint_num = 0; joint_num < LL_CHARACTER_MAX_ANIMATED_JOINTS; joint_num++)
        {
            LLVector3OverrideMap pos_overrides;
            LLJoint *joint = getJoint(joint_num);
            if (joint)
            {
                pos_overrides_by_joint.push_back(joint->m_attachmentPosOverrides);
                scale_overrides_by_joint.push_back(joint->m_attachmentScaleOverrides);
            }
            else
            {
                // No joint, use default constructed empty maps
                pos_overrides_by_joint.push_back(LLVector3OverrideMap());
                scale_overrides_by_joint.push_back(LLVector3OverrideMap());
            }
        }
        pelvis_fixups = mPelvisFixups;
        //dumpArchetypeXML(getFullname() + "_paranoid_updated");

        // Rebuild and compare
        rebuildAttachmentOverrides();
        //dumpArchetypeXML(getFullname() + "_paranoid_rebuilt");
        bool mismatched = false;
        for (S32 joint_num = 0; joint_num < LL_CHARACTER_MAX_ANIMATED_JOINTS; joint_num++)
        {
            LLJoint *joint = getJoint(joint_num);
            if (joint)
            {
                if (pos_overrides_by_joint[joint_num] != joint->m_attachmentPosOverrides)
                {
                    mismatched = true;
                }
                if (scale_overrides_by_joint[joint_num] != joint->m_attachmentScaleOverrides)
                {
                    mismatched = true;
            }
        }
    }
        if (pelvis_fixups != mPelvisFixups)
        {
            mismatched = true;
        }
        if (mismatched)
        {
            LL_WARNS() << "MISMATCHED ATTACHMENT OVERRIDES" << LL_ENDL;
        }
    }
#endif
}

void LLVOAvatar::notifyAttachmentMeshLoaded()
{
    if (!isFullyLoaded())
    {
        // We just received mesh or skin info
        // Reset timer to wait for more potential meshes or changes
        mFullyLoadedTimer.reset();
    }
}

//-----------------------------------------------------------------------------
// addAttachmentOverridesForObject
//-----------------------------------------------------------------------------
void LLVOAvatar::addAttachmentOverridesForObject(LLViewerObject *vo, std::set<LLUUID>* meshes_seen, bool recursive)
{
    if (vo->getAvatar() != this && vo->getAvatarAncestor() != this)
	{
		LL_WARNS("Avatar") << "called with invalid avatar" << LL_ENDL;
        return;
	}

    LLScopedContextString str("addAttachmentOverridesForObject " + getFullname());

	if (getOverallAppearance() != AOA_NORMAL)
	{
		return;
	}
    
    LL_DEBUGS("AnimatedObjects") << "adding" << LL_ENDL;
    dumpStack("AnimatedObjectsStack");
    
	// Process all children
    if (recursive)
    {
	LLViewerObject::const_child_list_t& children = vo->getChildren();
	for (LLViewerObject::const_child_list_t::const_iterator it = children.begin();
		 it != children.end(); ++it)
	{
		LLViewerObject *childp = *it;
            addAttachmentOverridesForObject(childp, meshes_seen, true);
        }
	}

	LLVOVolume *vobj = dynamic_cast<LLVOVolume*>(vo);
	bool pelvisGotSet = false;

	if (!vobj)
	{
		return;
	}

	LLViewerObject *root_object = (LLViewerObject*)vobj->getRoot();
    LL_DEBUGS("AnimatedObjects") << "trying to add attachment overrides for root object " << root_object->getID() << " prim is " << vobj << LL_ENDL;
	if (vobj->isMesh() &&
		((vobj->getVolume() && !vobj->getVolume()->isMeshAssetLoaded()) || !gMeshRepo.meshRezEnabled()))
	{
        LL_DEBUGS("AnimatedObjects") << "failed to add attachment overrides for root object " << root_object->getID() << " mesh asset not loaded" << LL_ENDL;
		return;
	}
	const LLMeshSkinInfo*  pSkinData = vobj->getSkinInfo();

	if ( vobj && vobj->isMesh() && pSkinData )
	{
		const int bindCnt = pSkinData->mAlternateBindMatrix.size();								
        const int jointCnt = pSkinData->mJointNames.size();
        if ((bindCnt > 0) && (bindCnt != jointCnt))
        {
            LL_WARNS_ONCE() << "invalid mesh, bindCnt " << bindCnt << "!= jointCnt " << jointCnt << ", joint overrides will be ignored." << LL_ENDL;
        }
		if ((bindCnt > 0) && (bindCnt == jointCnt))
		{					
			const F32 pelvisZOffset = pSkinData->mPelvisOffset;
			const LLUUID& mesh_id = pSkinData->mMeshID;

            if (meshes_seen)
            {
                meshes_seen->insert(mesh_id);
            }
            bool mesh_overrides_loaded = (mActiveOverrideMeshes.find(mesh_id) != mActiveOverrideMeshes.end());
            if (mesh_overrides_loaded)
            {
                LL_DEBUGS("AnimatedObjects") << "skipping add attachment overrides for " << mesh_id 
                                             << " to root object " << root_object->getID()
                                             << ", already loaded"
                                             << LL_ENDL;
            }
            else
            {
                LL_DEBUGS("AnimatedObjects") << "adding attachment overrides for " << mesh_id 
                                             << " to root object " << root_object->getID() << LL_ENDL;
            }
			bool fullRig = (jointCnt>=JOINT_COUNT_REQUIRED_FOR_FULLRIG) ? true : false;								
			if ( fullRig && !mesh_overrides_loaded )
			{								
				for ( int i=0; i<jointCnt; ++i )
				{
					std::string lookingForJoint = pSkinData->mJointNames[i].c_str();
					LLJoint* pJoint = getJoint( lookingForJoint );
					if (pJoint)
					{   									
						const LLVector3& jointPos = LLVector3(pSkinData->mAlternateBindMatrix[i].getTranslation());
                        if (pJoint->aboveJointPosThreshold(jointPos))
                        {
                            bool override_changed;
                            pJoint->addAttachmentPosOverride( jointPos, mesh_id, avString(), override_changed );
                            
                            if (override_changed)
                            {
                                //If joint is a pelvis then handle old/new pelvis to foot values
                                if ( lookingForJoint == "mPelvis" )
                                {	
                                    pelvisGotSet = true;											
                                }										
                            }
                            if (pSkinData->mLockScaleIfJointPosition)
                            {
                                // Note that unlike positions, there's no threshold check here,
                                // just a lock at the default value.
                                pJoint->addAttachmentScaleOverride(pJoint->getDefaultScale(), mesh_id, avString());
                            }
                        }
					}										
				}																
				if (pelvisZOffset != 0.0F)
				{
                    F32 pelvis_fixup_before;
                    bool has_fixup_before =  hasPelvisFixup(pelvis_fixup_before);
					addPelvisFixup( pelvisZOffset, mesh_id );
					F32 pelvis_fixup_after;
                    hasPelvisFixup(pelvis_fixup_after); // Don't have to check bool here because we just added it...
                    if (!has_fixup_before || (pelvis_fixup_before != pelvis_fixup_after))
                    {
                        pelvisGotSet = true;											
                    }
                    
				}
                mActiveOverrideMeshes.insert(mesh_id);
                onActiveOverrideMeshesChanged();
			}							
		}
	}
    else
    {
        LL_DEBUGS("AnimatedObjects") << "failed to add attachment overrides for root object " << root_object->getID() << " not mesh or no pSkinData" << LL_ENDL;
    }
					
	//Rebuild body data if we altered joints/pelvis
	if ( pelvisGotSet ) 
	{
		postPelvisSetRecalc();
	}		
}

//-----------------------------------------------------------------------------
// getAttachmentOverrideNames
//-----------------------------------------------------------------------------
void LLVOAvatar::getAttachmentOverrideNames(std::set<std::string>& pos_names, std::set<std::string>& scale_names) const
{
    LLVector3 pos;
    LLVector3 scale;
    LLUUID mesh_id;

    // Bones
	for (avatar_joint_list_t::const_iterator iter = mSkeleton.begin();
         iter != mSkeleton.end(); ++iter)
	{
		const LLJoint* pJoint = (*iter);
		if (pJoint && pJoint->hasAttachmentPosOverride(pos,mesh_id))
		{
            pos_names.insert(pJoint->getName());
		}
		if (pJoint && pJoint->hasAttachmentScaleOverride(scale,mesh_id))
		{
            scale_names.insert(pJoint->getName());
		}
	}

    // Attachment points
	for (attachment_map_t::const_iterator iter = mAttachmentPoints.begin();
		 iter != mAttachmentPoints.end();
		 ++iter)
	{
		const LLViewerJointAttachment *attachment_pt = (*iter).second;
        if (attachment_pt && attachment_pt->hasAttachmentPosOverride(pos,mesh_id))
        {
            pos_names.insert(attachment_pt->getName());
        }
        // Attachment points don't have scales.
    }

}

//-----------------------------------------------------------------------------
// showAttachmentOverrides
//-----------------------------------------------------------------------------
void LLVOAvatar::showAttachmentOverrides(bool verbose) const
{
    std::set<std::string> pos_names, scale_names;
    getAttachmentOverrideNames(pos_names, scale_names);
    if (pos_names.size())
    {
        std::stringstream ss;
        std::copy(pos_names.begin(), pos_names.end(), std::ostream_iterator<std::string>(ss, ","));
        LL_INFOS() << getFullname() << " attachment positions defined for joints: " << ss.str() << "\n" << LL_ENDL;
    }
    else
    {
        LL_DEBUGS("Avatar") << getFullname() << " no attachment positions defined for any joints" << "\n" << LL_ENDL;
    }
    if (scale_names.size())
    {
        std::stringstream ss;
        std::copy(scale_names.begin(), scale_names.end(), std::ostream_iterator<std::string>(ss, ","));
        LL_INFOS() << getFullname() << " attachment scales defined for joints: " << ss.str() << "\n" << LL_ENDL;
    }
    else
    {
        LL_INFOS() << getFullname() << " no attachment scales defined for any joints" << "\n" << LL_ENDL;
    }

    if (!verbose)
    {
        return;
    }

    LLVector3 pos, scale;
    LLUUID mesh_id;
    S32 count = 0;

    // Bones
	for (avatar_joint_list_t::const_iterator iter = mSkeleton.begin();
         iter != mSkeleton.end(); ++iter)
	{
		const LLJoint* pJoint = (*iter);
		if (pJoint && pJoint->hasAttachmentPosOverride(pos,mesh_id))
		{
			pJoint->showAttachmentPosOverrides(getFullname());
            count++;
		}
		if (pJoint && pJoint->hasAttachmentScaleOverride(scale,mesh_id))
		{
			pJoint->showAttachmentScaleOverrides(getFullname());
            count++;
        }
	}

    // Attachment points
	for (attachment_map_t::const_iterator iter = mAttachmentPoints.begin();
		 iter != mAttachmentPoints.end();
		 ++iter)
	{
		const LLViewerJointAttachment *attachment_pt = (*iter).second;
        if (attachment_pt && attachment_pt->hasAttachmentPosOverride(pos,mesh_id))
        {
            attachment_pt->showAttachmentPosOverrides(getFullname());
            count++;
        }
    }

    if (count)
    {
        LL_DEBUGS("Avatar") << avString() << " end of pos, scale overrides" << LL_ENDL;
        LL_DEBUGS("Avatar") << "=================================" << LL_ENDL;
    }
}

//-----------------------------------------------------------------------------
// removeAttachmentOverridesForObject
//-----------------------------------------------------------------------------
void LLVOAvatar::removeAttachmentOverridesForObject(LLViewerObject *vo)
{
    if (vo->getAvatar() != this && vo->getAvatarAncestor() != this)
	{
		LL_WARNS("Avatar") << "called with invalid avatar" << LL_ENDL;
        return;
	}
		
	// Process all children
	LLViewerObject::const_child_list_t& children = vo->getChildren();
	for (LLViewerObject::const_child_list_t::const_iterator it = children.begin();
		 it != children.end(); ++it)
	{
		LLViewerObject *childp = *it;
		removeAttachmentOverridesForObject(childp);
	}

	// Process self.
	LLUUID mesh_id;
	if (getRiggedMeshID(vo,mesh_id))
	{
		removeAttachmentOverridesForObject(mesh_id);
	}
}

//-----------------------------------------------------------------------------
// removeAttachmentOverridesForObject
//-----------------------------------------------------------------------------
void LLVOAvatar::removeAttachmentOverridesForObject(const LLUUID& mesh_id)
{	
	LLJoint* pJointPelvis = getJoint("mPelvis");
    const std::string av_string = avString();
    for (S32 joint_num = 0; joint_num < LL_CHARACTER_MAX_ANIMATED_JOINTS; joint_num++)
	{
        LLJoint *pJoint = getJoint(joint_num);
		if ( pJoint )
		{			
            bool dummy; // unused
			pJoint->removeAttachmentPosOverride(mesh_id, av_string, dummy);
			pJoint->removeAttachmentScaleOverride(mesh_id, av_string);
		}		
		if ( pJoint && pJoint == pJointPelvis)
		{
			removePelvisFixup( mesh_id );
			// SL-315
			pJoint->setPosition( LLVector3( 0.0f, 0.0f, 0.0f) );
		}		
	}	
		
	postPelvisSetRecalc();	

    mActiveOverrideMeshes.erase(mesh_id);
    onActiveOverrideMeshesChanged();
}
//-----------------------------------------------------------------------------
// getCharacterPosition()
//-----------------------------------------------------------------------------
LLVector3 LLVOAvatar::getCharacterPosition()
{
	if (mDrawable.notNull())
	{
		return mDrawable->getPositionAgent();
	}
	else
	{
		return getPositionAgent();
	}
}


//-----------------------------------------------------------------------------
// LLVOAvatar::getCharacterRotation()
//-----------------------------------------------------------------------------
LLQuaternion LLVOAvatar::getCharacterRotation()
{
	return getRotation();
}


//-----------------------------------------------------------------------------
// LLVOAvatar::getCharacterVelocity()
//-----------------------------------------------------------------------------
LLVector3 LLVOAvatar::getCharacterVelocity()
{
	return getVelocity() - mStepObjectVelocity;
}


//-----------------------------------------------------------------------------
// LLVOAvatar::getCharacterAngularVelocity()
//-----------------------------------------------------------------------------
LLVector3 LLVOAvatar::getCharacterAngularVelocity()
{
	return getAngularVelocity();
}

//-----------------------------------------------------------------------------
// LLVOAvatar::getGround()
//-----------------------------------------------------------------------------
void LLVOAvatar::getGround(const LLVector3 &in_pos_agent, LLVector3 &out_pos_agent, LLVector3 &outNorm)
{
	LLVector3d z_vec(0.0f, 0.0f, 1.0f);
	LLVector3d p0_global, p1_global;

	if (isUIAvatar())
	{
		outNorm.setVec(z_vec);
		out_pos_agent = in_pos_agent;
		return;
	}
	
	p0_global = gAgent.getPosGlobalFromAgent(in_pos_agent) + z_vec;
	p1_global = gAgent.getPosGlobalFromAgent(in_pos_agent) - z_vec;
	LLViewerObject *obj;
	LLVector3d out_pos_global;
	LLWorld::getInstance()->resolveStepHeightGlobal(this, p0_global, p1_global, out_pos_global, outNorm, &obj);
	out_pos_agent = gAgent.getPosAgentFromGlobal(out_pos_global);
}

//-----------------------------------------------------------------------------
// LLVOAvatar::getTimeDilation()
//-----------------------------------------------------------------------------
F32 LLVOAvatar::getTimeDilation()
{
	return mRegionp ? mRegionp->getTimeDilation() : 1.f;
}


//-----------------------------------------------------------------------------
// LLVOAvatar::getPixelArea()
//-----------------------------------------------------------------------------
F32 LLVOAvatar::getPixelArea() const
{
	if (isUIAvatar())
	{
		return 100000.f;
	}
	return mPixelArea;
}



//-----------------------------------------------------------------------------
// LLVOAvatar::getPosGlobalFromAgent()
//-----------------------------------------------------------------------------
LLVector3d	LLVOAvatar::getPosGlobalFromAgent(const LLVector3 &position)
{
	return gAgent.getPosGlobalFromAgent(position);
}

//-----------------------------------------------------------------------------
// getPosAgentFromGlobal()
//-----------------------------------------------------------------------------
LLVector3	LLVOAvatar::getPosAgentFromGlobal(const LLVector3d &position)
{
	return gAgent.getPosAgentFromGlobal(position);
}


//-----------------------------------------------------------------------------
// requestStopMotion()
//-----------------------------------------------------------------------------
// virtual
void LLVOAvatar::requestStopMotion( LLMotion* motion )
{
	// Only agent avatars should handle the stop motion notifications.
}

//-----------------------------------------------------------------------------
// loadSkeletonNode(): loads <skeleton> node from XML tree
//-----------------------------------------------------------------------------
//virtual
BOOL LLVOAvatar::loadSkeletonNode ()
{
	if (!LLAvatarAppearance::loadSkeletonNode())
	{
		return FALSE;
	}
	
    bool ignore_hud_joints = false;
    initAttachmentPoints(ignore_hud_joints);

	return TRUE;
}

//-----------------------------------------------------------------------------
// initAttachmentPoints(): creates attachment points if needed, sets state based on avatar_lad.xml. 
//-----------------------------------------------------------------------------
void LLVOAvatar::initAttachmentPoints(bool ignore_hud_joints)
{
    LLAvatarXmlInfo::attachment_info_list_t::iterator iter;
    for (iter = sAvatarXmlInfo->mAttachmentInfoList.begin();
         iter != sAvatarXmlInfo->mAttachmentInfoList.end(); 
         ++iter)
    {
        LLAvatarXmlInfo::LLAvatarAttachmentInfo *info = *iter;
        if (info->mIsHUDAttachment && (!isSelf() || ignore_hud_joints))
        {
		    //don't process hud joint for other avatars.
            continue;
        }

        S32 attachmentID = info->mAttachmentID;
        if (attachmentID < 1 || attachmentID > 255)
        {
            LL_WARNS() << "Attachment point out of range [1-255]: " << attachmentID << " on attachment point " << info->mName << LL_ENDL;
            continue;
        }

        LLViewerJointAttachment* attachment = NULL;
        bool newly_created = false;
        if (mAttachmentPoints.find(attachmentID) == mAttachmentPoints.end())
        {
            attachment = new LLViewerJointAttachment();
            newly_created = true;
        }
        else
        {
            attachment = mAttachmentPoints[attachmentID];
        }

        attachment->setName(info->mName);
        LLJoint *parent_joint = getJoint(info->mJointName);
        if (!parent_joint)
        {
            // If the intended parent for attachment point is unavailable, avatar_lad.xml is corrupt.
            LL_WARNS() << "No parent joint by name " << info->mJointName << " found for attachment point " << info->mName << LL_ENDL;
            LL_ERRS() << "Invalid avatar_lad.xml file" << LL_ENDL;
        }

        if (info->mHasPosition)
        {
            attachment->setOriginalPosition(info->mPosition);
            attachment->setDefaultPosition(info->mPosition);
        }
			
        if (info->mHasRotation)
        {
            LLQuaternion rotation;
            rotation.setQuat(info->mRotationEuler.mV[VX] * DEG_TO_RAD,
                             info->mRotationEuler.mV[VY] * DEG_TO_RAD,
                             info->mRotationEuler.mV[VZ] * DEG_TO_RAD);
            attachment->setRotation(rotation);
        }

        int group = info->mGroup;
        if (group >= 0)
        {
            if (group < 0 || group > 9)
            {
                LL_WARNS() << "Invalid group number (" << group << ") for attachment point " << info->mName << LL_ENDL;
            }
            else
            {
                attachment->setGroup(group);
            }
        }

        attachment->setPieSlice(info->mPieMenuSlice);
        attachment->setVisibleInFirstPerson(info->mVisibleFirstPerson);
        attachment->setIsHUDAttachment(info->mIsHUDAttachment);
        // attachment can potentially be animated, needs a number.
        attachment->setJointNum(mNumBones + mNumCollisionVolumes + attachmentID - 1);

        if (newly_created)
        {
            mAttachmentPoints[attachmentID] = attachment;
            
            // now add attachment joint
            parent_joint->addChild(attachment);
        }
    }
}

//-----------------------------------------------------------------------------
// updateVisualParams()
//-----------------------------------------------------------------------------
void LLVOAvatar::updateVisualParams()
{
	ESex avatar_sex = (getVisualParamWeight("male") > 0.5f) ? SEX_MALE : SEX_FEMALE;
	if (getSex() != avatar_sex)
	{
		if (mIsSitting && findMotion(avatar_sex == SEX_MALE ? ANIM_AGENT_SIT_FEMALE : ANIM_AGENT_SIT) != NULL)
		{
			// In some cases of gender change server changes sit motion with motion message,
			// but in case of some avatars (legacy?) there is no update from server side,
			// likely because server doesn't know about difference between motions
			// (female and male sit ids are same server side, so it is likely unaware that it
			// need to send update)
			// Make sure motion is up to date
			stopMotion(ANIM_AGENT_SIT);
			setSex(avatar_sex);
			startMotion(ANIM_AGENT_SIT);
		}
		else
		{
			setSex(avatar_sex);
		}
	}

	LLCharacter::updateVisualParams();

	if (mLastSkeletonSerialNum != mSkeletonSerialNum)
	{
		computeBodySize();
		mLastSkeletonSerialNum = mSkeletonSerialNum;
		mRoot->updateWorldMatrixChildren();
	}

	dirtyMesh();
	updateHeadOffset();
}
//-----------------------------------------------------------------------------
// isActive()
//-----------------------------------------------------------------------------
BOOL LLVOAvatar::isActive() const
{
	return TRUE;
}

//-----------------------------------------------------------------------------
// setPixelAreaAndAngle()
//-----------------------------------------------------------------------------
void LLVOAvatar::setPixelAreaAndAngle(LLAgent &agent)
{
	if (mDrawable.isNull())
	{
		return;
	}

	const LLVector4a* ext = mDrawable->getSpatialExtents();
	LLVector4a center;
	center.setAdd(ext[1], ext[0]);
	center.mul(0.5f);
	LLVector4a size;
	size.setSub(ext[1], ext[0]);
	size.mul(0.5f);

	mImpostorPixelArea = LLPipeline::calcPixelArea(center, size, *LLViewerCamera::getInstance());

	F32 range = mDrawable->mDistanceWRTCamera;

	if (range < 0.001f)		// range == zero
	{
		mAppAngle = 180.f;
	}
	else
	{
		F32 radius = size.getLength3().getF32();
		mAppAngle = (F32) atan2( radius, range) * RAD_TO_DEG;
	}

	// We always want to look good to ourselves
	if( isSelf() )
	{
		mPixelArea = llmax( mPixelArea, F32(getTexImageSize() / 16) );
	}
}

//-----------------------------------------------------------------------------
// updateJointLODs()
//-----------------------------------------------------------------------------
BOOL LLVOAvatar::updateJointLODs()
{
	const F32 MAX_PIXEL_AREA = 100000000.f;
	F32 lod_factor = (sLODFactor * AVATAR_LOD_TWEAK_RANGE + (1.f - AVATAR_LOD_TWEAK_RANGE));
	F32 avatar_num_min_factor = clamp_rescale(sLODFactor, 0.f, 1.f, 0.25f, 0.6f);
	F32 avatar_num_factor = clamp_rescale((F32)sNumVisibleAvatars, 8, 25, 1.f, avatar_num_min_factor);
	F32 area_scale = 0.16f;

		if (isSelf())
		{
			if(gAgentCamera.cameraCustomizeAvatar() || gAgentCamera.cameraMouselook())
			{
				mAdjustedPixelArea = MAX_PIXEL_AREA;
			}
			else
			{
				mAdjustedPixelArea = mPixelArea*area_scale;
			}
		}
		else if (mIsDummy)
		{
			mAdjustedPixelArea = MAX_PIXEL_AREA;
		}
		else
		{
			// reported avatar pixel area is dependent on avatar render load, based on number of visible avatars
			mAdjustedPixelArea = (F32)mPixelArea * area_scale * lod_factor * lod_factor * avatar_num_factor * avatar_num_factor;
		}

		// now select meshes to render based on adjusted pixel area
		LLViewerJoint* root = dynamic_cast<LLViewerJoint*>(mRoot);
		BOOL res = FALSE;
		if (root)
		{
			res = root->updateLOD(mAdjustedPixelArea, TRUE);
		}
 		if (res)
		{
			sNumLODChangesThisFrame++;
			dirtyMesh(2);
			return TRUE;
		}

	return FALSE;
}

//-----------------------------------------------------------------------------
// createDrawable()
//-----------------------------------------------------------------------------
LLDrawable *LLVOAvatar::createDrawable(LLPipeline *pipeline)
{
	pipeline->allocDrawable(this);
	mDrawable->setLit(FALSE);

	LLDrawPoolAvatar *poolp = (LLDrawPoolAvatar*)gPipeline.getPool(mIsControlAvatar ? LLDrawPool::POOL_CONTROL_AV : LLDrawPool::POOL_AVATAR);

	// Only a single face (one per avatar)
	//this face will be splitted into several if its vertex buffer is too long.
	mDrawable->setState(LLDrawable::ACTIVE);
	mDrawable->addFace(poolp, NULL);
	mDrawable->setRenderType(mIsControlAvatar ? LLPipeline::RENDER_TYPE_CONTROL_AV : LLPipeline::RENDER_TYPE_AVATAR);
	
	mNumInitFaces = mDrawable->getNumFaces() ;

	dirtyMesh(2);
	return mDrawable;
}


void LLVOAvatar::updateGL()
{
	if (mMeshTexturesDirty)
	{
		LL_PROFILE_ZONE_SCOPED_CATEGORY_AVATAR
		updateMeshTextures();
		mMeshTexturesDirty = FALSE;
	}
}

//-----------------------------------------------------------------------------
// updateGeometry()
//-----------------------------------------------------------------------------
BOOL LLVOAvatar::updateGeometry(LLDrawable *drawable)
{
    LL_PROFILE_ZONE_SCOPED_CATEGORY_AVATAR;
	if (!(gPipeline.hasRenderType(mIsControlAvatar ? LLPipeline::RENDER_TYPE_CONTROL_AV : LLPipeline::RENDER_TYPE_AVATAR)))
	{
		return TRUE;
	}
	
	if (!mMeshValid)
	{
		return TRUE;
	}

	if (!drawable)
	{
		LL_ERRS() << "LLVOAvatar::updateGeometry() called with NULL drawable" << LL_ENDL;
	}

	return TRUE;
}

//-----------------------------------------------------------------------------
// updateSexDependentLayerSets()
//-----------------------------------------------------------------------------
void LLVOAvatar::updateSexDependentLayerSets()
{
	invalidateComposite( mBakedTextureDatas[BAKED_HEAD].mTexLayerSet);
	invalidateComposite( mBakedTextureDatas[BAKED_UPPER].mTexLayerSet);
	invalidateComposite( mBakedTextureDatas[BAKED_LOWER].mTexLayerSet);
}

//-----------------------------------------------------------------------------
// dirtyMesh()
//-----------------------------------------------------------------------------
void LLVOAvatar::dirtyMesh()
{
	dirtyMesh(1);
}
void LLVOAvatar::dirtyMesh(S32 priority)
{
	mDirtyMesh = llmax(mDirtyMesh, priority);
}

//-----------------------------------------------------------------------------
// getViewerJoint()
//-----------------------------------------------------------------------------
LLViewerJoint*	LLVOAvatar::getViewerJoint(S32 idx)
{
	return dynamic_cast<LLViewerJoint*>(mMeshLOD[idx]);
}

//-----------------------------------------------------------------------------
// hideHair()
//-----------------------------------------------------------------------------
void LLVOAvatar::hideHair()
{
    mMeshLOD[MESH_ID_HAIR]->setVisible(FALSE, TRUE);
}

//-----------------------------------------------------------------------------
// hideSkirt()
//-----------------------------------------------------------------------------
void LLVOAvatar::hideSkirt()
{
	mMeshLOD[MESH_ID_SKIRT]->setVisible(FALSE, TRUE);
}

BOOL LLVOAvatar::setParent(LLViewerObject* parent)
{
	BOOL ret ;
	if (parent == NULL)
	{
		getOffObject();
		ret = LLViewerObject::setParent(parent);
		if (isSelf())
		{
			gAgentCamera.resetCamera();
		}
	}
	else
	{
		ret = LLViewerObject::setParent(parent);
		if(ret)
		{
			sitOnObject(parent);
		}
	}
	return ret ;
}

void LLVOAvatar::addChild(LLViewerObject *childp)
{
	childp->extractAttachmentItemID(); // find the inventory item this object is associated with.
	if (isSelf())
	{
	    const LLUUID& item_id = childp->getAttachmentItemID();
		LLViewerInventoryItem *item = gInventory.getItem(item_id);
		LL_DEBUGS("Avatar") << "ATT attachment child added " << (item ? item->getName() : "UNKNOWN") << " id " << item_id << LL_ENDL;

	}

	LLViewerObject::addChild(childp);
	if (childp->mDrawable)
	{
		if (!attachObject(childp))
		{
			LL_WARNS() << "ATT addChild() failed for " 
					<< childp->getID()
					<< " item " << childp->getAttachmentItemID()
					<< LL_ENDL;
			// MAINT-3312 backout
			// mPendingAttachment.push_back(childp);
		}
	}
	else
	{
		mPendingAttachment.push_back(childp);
	}
}

void LLVOAvatar::removeChild(LLViewerObject *childp)
{
	LLViewerObject::removeChild(childp);
	if (!detachObject(childp))
	{
		LL_WARNS() << "Calling detach on non-attached object " << LL_ENDL;
	}
}

LLViewerJointAttachment* LLVOAvatar::getTargetAttachmentPoint(LLViewerObject* viewer_object)
{
	S32 attachmentID = ATTACHMENT_ID_FROM_STATE(viewer_object->getAttachmentState());

	// This should never happen unless the server didn't process the attachment point
	// correctly, but putting this check in here to be safe.
	if (attachmentID & ATTACHMENT_ADD)
	{
		LL_WARNS() << "Got an attachment with ATTACHMENT_ADD mask, removing ( attach pt:" << attachmentID << " )" << LL_ENDL;
		attachmentID &= ~ATTACHMENT_ADD;
	}
	
	LLViewerJointAttachment* attachment = get_if_there(mAttachmentPoints, attachmentID, (LLViewerJointAttachment*)NULL);

	if (!attachment)
	{
		LL_WARNS() << "Object attachment point invalid: " << attachmentID 
			<< " trying to use 1 (chest)"
			<< LL_ENDL;

		attachment = get_if_there(mAttachmentPoints, 1, (LLViewerJointAttachment*)NULL); // Arbitrary using 1 (chest)
		if (attachment)
		{
			LL_WARNS() << "Object attachment point invalid: " << attachmentID 
				<< " on object " << viewer_object->getID()
				<< " attachment item " << viewer_object->getAttachmentItemID()
				<< " falling back to 1 (chest)"
				<< LL_ENDL;
		}
		else
		{
			LL_WARNS() << "Object attachment point invalid: " << attachmentID 
				<< " on object " << viewer_object->getID()
				<< " attachment item " << viewer_object->getAttachmentItemID()
				<< "Unable to use fallback attachment point 1 (chest)"
				<< LL_ENDL;
		}
	}

	return attachment;
}

//-----------------------------------------------------------------------------
// attachObject()
//-----------------------------------------------------------------------------
const LLViewerJointAttachment *LLVOAvatar::attachObject(LLViewerObject *viewer_object)
{
	if (isSelf())
	{
		const LLUUID& item_id = viewer_object->getAttachmentItemID();
		LLViewerInventoryItem *item = gInventory.getItem(item_id);
		LL_DEBUGS("Avatar") << "ATT attaching object "
							<< (item ? item->getName() : "UNKNOWN") << " id " << item_id << LL_ENDL;	
	}
	LLViewerJointAttachment* attachment = getTargetAttachmentPoint(viewer_object);

	if (!attachment || !attachment->addObject(viewer_object))
	{
		const LLUUID& item_id = viewer_object->getAttachmentItemID();
		LLViewerInventoryItem *item = gInventory.getItem(item_id);
		LL_WARNS("Avatar") << "ATT attach failed "
						   << (item ? item->getName() : "UNKNOWN") << " id " << item_id << LL_ENDL;	
		return 0;
	}

    if (!viewer_object->isAnimatedObject())
    {
        updateAttachmentOverrides();
    }

	updateVisualComplexity();

	if (viewer_object->isSelected())
	{
		LLSelectMgr::getInstance()->updateSelectionCenter();
		LLSelectMgr::getInstance()->updatePointAt();
	}

	viewer_object->refreshBakeTexture();


	LLViewerObject::const_child_list_t& child_list = viewer_object->getChildren();
	for (LLViewerObject::child_list_t::const_iterator iter = child_list.begin();
		iter != child_list.end(); ++iter)
	{
		LLViewerObject* objectp = *iter;
		if (objectp)
		{
			objectp->refreshBakeTexture();
		}
	}

	updateMeshVisibility();

	return attachment;
}

//-----------------------------------------------------------------------------
// getNumAttachments()
//-----------------------------------------------------------------------------
U32 LLVOAvatar::getNumAttachments() const
{
	U32 num_attachments = 0;
	for (attachment_map_t::const_iterator iter = mAttachmentPoints.begin();
		 iter != mAttachmentPoints.end();
		 ++iter)
	{
		const LLViewerJointAttachment *attachment_pt = (*iter).second;
		num_attachments += attachment_pt->getNumObjects();
	}
	return num_attachments;
}

//-----------------------------------------------------------------------------
// getMaxAttachments()
//-----------------------------------------------------------------------------
S32 LLVOAvatar::getMaxAttachments() const
{
	return LLAgentBenefitsMgr::current().getAttachmentLimit();
}

//-----------------------------------------------------------------------------
// canAttachMoreObjects()
// Returns true if we can attach <n> more objects.
//-----------------------------------------------------------------------------
BOOL LLVOAvatar::canAttachMoreObjects(U32 n) const
{
	return (getNumAttachments() + n) <= getMaxAttachments();
}

//-----------------------------------------------------------------------------
// getNumAnimatedObjectAttachments()
//-----------------------------------------------------------------------------
U32 LLVOAvatar::getNumAnimatedObjectAttachments() const
{
	U32 num_attachments = 0;
	for (attachment_map_t::const_iterator iter = mAttachmentPoints.begin();
		 iter != mAttachmentPoints.end();
		 ++iter)
	{
		const LLViewerJointAttachment *attachment_pt = (*iter).second;
		num_attachments += attachment_pt->getNumAnimatedObjects();
	}
	return num_attachments;
}

//-----------------------------------------------------------------------------
// getMaxAnimatedObjectAttachments()
// Gets from simulator feature if available, otherwise 0.
//-----------------------------------------------------------------------------
S32 LLVOAvatar::getMaxAnimatedObjectAttachments() const
{
	return LLAgentBenefitsMgr::current().getAnimatedObjectLimit();
}

//-----------------------------------------------------------------------------
// canAttachMoreAnimatedObjects()
// Returns true if we can attach <n> more animated objects.
//-----------------------------------------------------------------------------
BOOL LLVOAvatar::canAttachMoreAnimatedObjects(U32 n) const
{
	return (getNumAnimatedObjectAttachments() + n) <= getMaxAnimatedObjectAttachments();
}

//-----------------------------------------------------------------------------
// lazyAttach()
//-----------------------------------------------------------------------------
void LLVOAvatar::lazyAttach()
{
	std::vector<LLPointer<LLViewerObject> > still_pending;
	
	for (U32 i = 0; i < mPendingAttachment.size(); i++)
	{
		LLPointer<LLViewerObject> cur_attachment = mPendingAttachment[i];
		// Object might have died while we were waiting for drawable
		if (!cur_attachment->isDead())
		{
			if (cur_attachment->mDrawable)
			{
				if (isSelf())
				{
					const LLUUID& item_id = cur_attachment->getAttachmentItemID();
					LLViewerInventoryItem *item = gInventory.getItem(item_id);
					LL_DEBUGS("Avatar") << "ATT attaching object "
						<< (item ? item->getName() : "UNKNOWN") << " id " << item_id << LL_ENDL;
				}
				if (!attachObject(cur_attachment))
				{	// Drop it
					LL_WARNS() << "attachObject() failed for "
						<< cur_attachment->getID()
						<< " item " << cur_attachment->getAttachmentItemID()
						<< LL_ENDL;
					// MAINT-3312 backout
					//still_pending.push_back(cur_attachment);
				}
			}
			else
			{
				still_pending.push_back(cur_attachment);
			}
		}
	}

	mPendingAttachment = still_pending;
}

void LLVOAvatar::resetHUDAttachments()
{

	for (attachment_map_t::iterator iter = mAttachmentPoints.begin(); 
		 iter != mAttachmentPoints.end();
		 ++iter)
	{
		LLViewerJointAttachment* attachment = iter->second;
		if (attachment->getIsHUDAttachment())
		{
			for (LLViewerJointAttachment::attachedobjs_vec_t::iterator attachment_iter = attachment->mAttachedObjects.begin();
				 attachment_iter != attachment->mAttachedObjects.end();
				 ++attachment_iter)
			{
				const LLViewerObject* attached_object = attachment_iter->get();
				if (attached_object && attached_object->mDrawable.notNull())
				{
					gPipeline.markMoved(attached_object->mDrawable);
				}
			}
		}
	}
}

void LLVOAvatar::rebuildRiggedAttachments( void )
{
	for ( attachment_map_t::iterator iter = mAttachmentPoints.begin(); iter != mAttachmentPoints.end(); ++iter )
	{
		LLViewerJointAttachment* pAttachment = iter->second;
		LLViewerJointAttachment::attachedobjs_vec_t::iterator attachmentIterEnd = pAttachment->mAttachedObjects.end();
		
		for ( LLViewerJointAttachment::attachedobjs_vec_t::iterator attachmentIter = pAttachment->mAttachedObjects.begin();
			 attachmentIter != attachmentIterEnd; ++attachmentIter)
		{
			const LLViewerObject* pAttachedObject =  *attachmentIter;
			if ( pAttachment && pAttachedObject->mDrawable.notNull() )
			{
				gPipeline.markRebuild(pAttachedObject->mDrawable);
			}
		}
	}
}
//-----------------------------------------------------------------------------
// cleanupAttachedMesh()
//-----------------------------------------------------------------------------
void LLVOAvatar::cleanupAttachedMesh( LLViewerObject* pVO )
{
	LLUUID mesh_id;
	if (getRiggedMeshID(pVO, mesh_id))
	{
        // FIXME this seems like an odd place for this code.
		if ( gAgentCamera.cameraCustomizeAvatar() )
		{
			gAgent.unpauseAnimation();
			//Still want to refocus on head bone
			gAgentCamera.changeCameraToCustomizeAvatar();
		}
	}
}

//-----------------------------------------------------------------------------
// detachObject()
//-----------------------------------------------------------------------------
BOOL LLVOAvatar::detachObject(LLViewerObject *viewer_object)
{
	for (attachment_map_t::iterator iter = mAttachmentPoints.begin(); 
		 iter != mAttachmentPoints.end();
		 ++iter)
	{
		LLViewerJointAttachment* attachment = iter->second;
		
		if (attachment->isObjectAttached(viewer_object))
		{
            updateVisualComplexity();
            bool is_animated_object = viewer_object->isAnimatedObject();
			cleanupAttachedMesh(viewer_object);

			attachment->removeObject(viewer_object);
            if (!is_animated_object)
            {
                updateAttachmentOverrides();
            }
			viewer_object->refreshBakeTexture();
		
			LLViewerObject::const_child_list_t& child_list = viewer_object->getChildren();
			for (LLViewerObject::child_list_t::const_iterator iter1 = child_list.begin();
				iter1 != child_list.end(); ++iter1)
			{
				LLViewerObject* objectp = *iter1;
				if (objectp)
            {
					objectp->refreshBakeTexture();
				}
            }

			updateMeshVisibility();

			LL_DEBUGS() << "Detaching object " << viewer_object->mID << " from " << attachment->getName() << LL_ENDL;
			return TRUE;
		}
	}

	std::vector<LLPointer<LLViewerObject> >::iterator iter = std::find(mPendingAttachment.begin(), mPendingAttachment.end(), viewer_object);
	if (iter != mPendingAttachment.end())
	{
		mPendingAttachment.erase(iter);
		return TRUE;
	}
	
	return FALSE;
}

//-----------------------------------------------------------------------------
// sitDown()
//-----------------------------------------------------------------------------
void LLVOAvatar::sitDown(BOOL bSitting)
{
	mIsSitting = bSitting;
	if (isSelf())
	{
		// Update Movement Controls according to own Sitting mode
		LLFloaterMove::setSittingMode(bSitting);
	}
}

//-----------------------------------------------------------------------------
// sitOnObject()
//-----------------------------------------------------------------------------
void LLVOAvatar::sitOnObject(LLViewerObject *sit_object)
{
	if (isSelf())
	{
		// Might be first sit
		//LLFirstUse::useSit();

		gAgent.setFlying(FALSE);
		gAgentCamera.setThirdPersonHeadOffset(LLVector3::zero);
		//interpolate to new camera position
		gAgentCamera.startCameraAnimation();
		// make sure we are not trying to autopilot
		gAgent.stopAutoPilot();
		gAgentCamera.setupSitCamera();
		if (gAgentCamera.getForceMouselook())
		{
			gAgentCamera.changeCameraToMouselook();
		}

        if (gAgentCamera.getFocusOnAvatar() && LLToolMgr::getInstance()->inEdit())
        {
            LLSelectNode* node = LLSelectMgr::getInstance()->getSelection()->getFirstRootNode();
            if (node && node->mValid)
            {
                LLViewerObject* root_object = node->getObject();
                if (root_object == sit_object)
                {
                    LLFloaterTools::sPreviousFocusOnAvatar = true;
                }
            }
        }
	}

	if (mDrawable.isNull())
	{
		return;
	}
	LLQuaternion inv_obj_rot = ~sit_object->getRenderRotation();
	LLVector3 obj_pos = sit_object->getRenderPosition();

	LLVector3 rel_pos = getRenderPosition() - obj_pos;
	rel_pos.rotVec(inv_obj_rot);

	mDrawable->mXform.setPosition(rel_pos);
	mDrawable->mXform.setRotation(mDrawable->getWorldRotation() * inv_obj_rot);

	gPipeline.markMoved(mDrawable, TRUE);
	// Notice that removing sitDown() from here causes avatars sitting on
	// objects to be not rendered for new arrivals. See EXT-6835 and EXT-1655.
	sitDown(TRUE);
	mRoot->getXform()->setParent(&sit_object->mDrawable->mXform); // LLVOAvatar::sitOnObject
	// SL-315
	mRoot->setPosition(getPosition());
	mRoot->updateWorldMatrixChildren();

	stopMotion(ANIM_AGENT_BODY_NOISE);
	
	gAgentCamera.setInitSitRot(gAgent.getFrameAgent().getQuaternion());
}

//-----------------------------------------------------------------------------
// getOffObject()
//-----------------------------------------------------------------------------
void LLVOAvatar::getOffObject()
{
	if (mDrawable.isNull())
	{
		return;
	}

	LLViewerObject* sit_object = (LLViewerObject*)getParent();

	if (sit_object)
	{
		stopMotionFromSource(sit_object->getID());
		LLFollowCamMgr::getInstance()->setCameraActive(sit_object->getID(), FALSE);

		LLViewerObject::const_child_list_t& child_list = sit_object->getChildren();
		for (LLViewerObject::child_list_t::const_iterator iter = child_list.begin();
			 iter != child_list.end(); ++iter)
		{
			LLViewerObject* child_objectp = *iter;

			stopMotionFromSource(child_objectp->getID());
			LLFollowCamMgr::getInstance()->setCameraActive(child_objectp->getID(), FALSE);
		}
	}

	// assumes that transform will not be updated with drawable still having a parent
	// or that drawable had no parent from the start
	LLVector3 cur_position_world = mDrawable->getWorldPosition();
	LLQuaternion cur_rotation_world = mDrawable->getWorldRotation();

	if (mLastRootPos.length() >= MAX_STANDOFF_FROM_ORIGIN
		&& (cur_position_world.length() < MAX_STANDOFF_FROM_ORIGIN
			|| dist_vec(cur_position_world, mLastRootPos) > MAX_STANDOFF_DISTANCE_CHANGE))
	{
		// Most likely drawable got updated too early or some updates were missed - we got relative position to non-existing parent
		// restore coordinates from cache
		cur_position_world = mLastRootPos;
	}

	// set *local* position based on last *world* position, since we're unparenting the avatar
	mDrawable->mXform.setPosition(cur_position_world);
	mDrawable->mXform.setRotation(cur_rotation_world);	
	
	gPipeline.markMoved(mDrawable, TRUE);

	sitDown(FALSE);

	mRoot->getXform()->setParent(NULL); // LLVOAvatar::getOffObject
	// SL-315
	mRoot->setPosition(cur_position_world);
	mRoot->setRotation(cur_rotation_world);
	mRoot->getXform()->update();

    if (mEnableDefaultMotions)
    {
	startMotion(ANIM_AGENT_BODY_NOISE);
    }

	if (isSelf())
	{
		LLQuaternion av_rot = gAgent.getFrameAgent().getQuaternion();
		LLQuaternion obj_rot = sit_object ? sit_object->getRenderRotation() : LLQuaternion::DEFAULT;
		av_rot = av_rot * obj_rot;
		LLVector3 at_axis = LLVector3::x_axis;
		at_axis = at_axis * av_rot;
		at_axis.mV[VZ] = 0.f;
		at_axis.normalize();
		gAgent.resetAxes(at_axis);
		gAgentCamera.setThirdPersonHeadOffset(LLVector3(0.f, 0.f, 1.f));
		gAgentCamera.setSitCamera(LLUUID::null);
	}
}

//-----------------------------------------------------------------------------
// findAvatarFromAttachment()
//-----------------------------------------------------------------------------
// static 
LLVOAvatar* LLVOAvatar::findAvatarFromAttachment( LLViewerObject* obj )
{
	if( obj->isAttachment() )
	{
		do
		{
			obj = (LLViewerObject*) obj->getParent();
		}
		while( obj && !obj->isAvatar() );

		if( obj && !obj->isDead() )
		{
			return (LLVOAvatar*)obj;
		}
	}
	return NULL;
}

S32 LLVOAvatar::getAttachmentCount()
{
	S32 count = mAttachmentPoints.size();
	return count;
}

BOOL LLVOAvatar::isWearingWearableType(LLWearableType::EType type) const
{
	if (mIsDummy) return TRUE;

	if (isSelf())
	{
		return LLAvatarAppearance::isWearingWearableType(type);
	}

	switch(type)
	{
		case LLWearableType::WT_SHAPE:
		case LLWearableType::WT_SKIN:
		case LLWearableType::WT_HAIR:
		case LLWearableType::WT_EYES:
			return TRUE;  // everyone has all bodyparts
		default:
			break; // Do nothing
	}

	for (LLAvatarAppearanceDictionary::Textures::const_iterator tex_iter = LLAvatarAppearance::getDictionary()->getTextures().begin();
		 tex_iter != LLAvatarAppearance::getDictionary()->getTextures().end();
		 ++tex_iter)
	{
		const LLAvatarAppearanceDictionary::TextureEntry *texture_dict = tex_iter->second;
		if (texture_dict->mWearableType == type)
		{
			// Thus, you must check to see if the corresponding baked texture is defined.
			// NOTE: this is a poor substitute if you actually want to know about individual pieces of clothing
			// this works for detecting a skirt (most important), but is ineffective at any piece of clothing that
			// gets baked into a texture that always exists (upper or lower).
			if (texture_dict->mIsUsedByBakedTexture)
			{
				const EBakedTextureIndex baked_index = texture_dict->mBakedTextureIndex;
				return isTextureDefined(LLAvatarAppearance::getDictionary()->getBakedTexture(baked_index)->mTextureIndex);
			}
			return FALSE;
		}
	}
	return FALSE;
}

LLViewerObject *	LLVOAvatar::findAttachmentByID( const LLUUID & target_id ) const
{
	for(attachment_map_t::const_iterator attachment_points_iter = mAttachmentPoints.begin();
		attachment_points_iter != gAgentAvatarp->mAttachmentPoints.end();
		++attachment_points_iter)
	{
		LLViewerJointAttachment* attachment = attachment_points_iter->second;
		for (LLViewerJointAttachment::attachedobjs_vec_t::iterator attachment_iter = attachment->mAttachedObjects.begin();
			 attachment_iter != attachment->mAttachedObjects.end();
			 ++attachment_iter)
		{
			LLViewerObject *attached_object = attachment_iter->get();
			if (attached_object &&
				attached_object->getID() == target_id)
			{
				return attached_object;
			}
		}
	}

	return NULL;
}

// virtual
void LLVOAvatar::invalidateComposite( LLTexLayerSet* layerset)
{
}

void LLVOAvatar::invalidateAll()
{
}

// virtual
void LLVOAvatar::onGlobalColorChanged(const LLTexGlobalColor* global_color)
{
	if (global_color == mTexSkinColor)
	{
		invalidateComposite( mBakedTextureDatas[BAKED_HEAD].mTexLayerSet);
		invalidateComposite( mBakedTextureDatas[BAKED_UPPER].mTexLayerSet);
		invalidateComposite( mBakedTextureDatas[BAKED_LOWER].mTexLayerSet);
	}
	else if (global_color == mTexHairColor)
	{
		invalidateComposite( mBakedTextureDatas[BAKED_HEAD].mTexLayerSet);
		invalidateComposite( mBakedTextureDatas[BAKED_HAIR].mTexLayerSet);
		
		// ! BACKWARDS COMPATIBILITY !
		// Fix for dealing with avatars from viewers that don't bake hair.
		if (!isTextureDefined(mBakedTextureDatas[BAKED_HAIR].mTextureIndex))
		{
			LLColor4 color = mTexHairColor->getColor();
			avatar_joint_mesh_list_t::iterator iter = mBakedTextureDatas[BAKED_HAIR].mJointMeshes.begin();
			avatar_joint_mesh_list_t::iterator end  = mBakedTextureDatas[BAKED_HAIR].mJointMeshes.end();
			for (; iter != end; ++iter)
			{
				LLAvatarJointMesh* mesh = (*iter);
				if (mesh)
			{
					mesh->setColor( color );
				}
			}
		}
	} 
	else if (global_color == mTexEyeColor)
	{
		// LL_INFOS() << "invalidateComposite cause: onGlobalColorChanged( eyecolor )" << LL_ENDL; 
		invalidateComposite( mBakedTextureDatas[BAKED_EYES].mTexLayerSet);
	}
	updateMeshTextures();
}

// virtual
// Do rigged mesh attachments display with this av?
bool LLVOAvatar::shouldRenderRigged() const
{
    LL_PROFILE_ZONE_SCOPED_CATEGORY_AVATAR;

	if (getOverallAppearance() == AOA_NORMAL)
	{
		return true;
	}
	// TBD - render for AOA_JELLYDOLL?
	return false;
}

// FIXME: We have an mVisible member, set in updateVisibility(), but this
// function doesn't return it! isVisible() and mVisible are used
// different places for different purposes. mVisible seems to be more
// related to whether the actual avatar mesh is shown, and isVisible()
// to whether anything about the avatar is displayed in the scene.
// Maybe better naming could make this clearer?
BOOL LLVOAvatar::isVisible() const
{
	return mDrawable.notNull()
		&& (!mOrphaned || isSelf())
		&& (mDrawable->isVisible() || mIsDummy);
}

// Determine if we have enough avatar data to render
bool LLVOAvatar::getIsCloud() const
{
	if (mIsDummy)
	{
		return false;
	}

	return (   ((const_cast<LLVOAvatar*>(this))->visualParamWeightsAreDefault())// Do we have a shape?
			|| (   !isTextureDefined(TEX_LOWER_BAKED)
				|| !isTextureDefined(TEX_UPPER_BAKED)
				|| !isTextureDefined(TEX_HEAD_BAKED)
				)
			);
}

void LLVOAvatar::updateRezzedStatusTimers(S32 rez_status)
{
	// State machine for rezzed status. Statuses are -1 on startup, 0
	// = cloud, 1 = gray, 2 = downloading, 3 = full.
	// Purpose is to collect time data for each it takes avatar to reach
	// various loading landmarks: gray, textured (partial), textured fully.

	if (rez_status != mLastRezzedStatus)
	{
		LL_DEBUGS("Avatar") << avString() << "rez state change: " << mLastRezzedStatus << " -> " << rez_status << LL_ENDL;

		if (mLastRezzedStatus == -1 && rez_status != -1)
		{
			// First time initialization, start all timers.
			for (S32 i = 1; i < 4; i++)
			{
				startPhase("load_" + LLVOAvatar::rezStatusToString(i));
				startPhase("first_load_" + LLVOAvatar::rezStatusToString(i));
			}
		}
		if (rez_status < mLastRezzedStatus)
		{
			// load level has decreased. start phase timers for higher load levels.
			for (S32 i = rez_status+1; i <= mLastRezzedStatus; i++)
			{
				startPhase("load_" + LLVOAvatar::rezStatusToString(i));
			}
		}
		else if (rez_status > mLastRezzedStatus)
		{
			// load level has increased. stop phase timers for lower and equal load levels.
			for (S32 i = llmax(mLastRezzedStatus+1,1); i <= rez_status; i++)
			{
				stopPhase("load_" + LLVOAvatar::rezStatusToString(i));
				stopPhase("first_load_" + LLVOAvatar::rezStatusToString(i), false);
			}
			if (rez_status == 3)
			{
				// "fully loaded", mark any pending appearance change complete.
				selfStopPhase("update_appearance_from_cof");
				selfStopPhase("wear_inventory_category", false);
				selfStopPhase("process_initial_wearables_update", false);

                updateVisualComplexity();
			}
		}
		mLastRezzedStatus = rez_status;
	}
}

void LLVOAvatar::clearPhases()
{
	getPhases().clearPhases();
}

void LLVOAvatar::startPhase(const std::string& phase_name)
{
	F32 elapsed = 0.0;
	bool completed = false;
	bool found = getPhases().getPhaseValues(phase_name, elapsed, completed);
	//LL_DEBUGS("Avatar") << avString() << " phase state " << phase_name
	//					<< " found " << found << " elapsed " << elapsed << " completed " << completed << LL_ENDL;
	if (found)
	{
		if (!completed)
		{
			LL_DEBUGS("Avatar") << avString() << "no-op, start when started already for " << phase_name << LL_ENDL;
			return;
		}
	}
	LL_DEBUGS("Avatar") << "started phase " << phase_name << LL_ENDL;
	getPhases().startPhase(phase_name);
}

void LLVOAvatar::stopPhase(const std::string& phase_name, bool err_check)
{
	F32 elapsed = 0.0;
	bool completed = false;
	if (getPhases().getPhaseValues(phase_name, elapsed, completed))
	{
		if (!completed)
		{
			getPhases().stopPhase(phase_name);
			completed = true;
			logMetricsTimerRecord(phase_name, elapsed, completed);
			LL_DEBUGS("Avatar") << avString() << "stopped phase " << phase_name << " elapsed " << elapsed << LL_ENDL;
		}
		else
		{
			if (err_check)
			{
				LL_DEBUGS("Avatar") << "no-op, stop when stopped already for " << phase_name << LL_ENDL;
			}
		}
	}
	else
	{
		if (err_check)
		{
			LL_DEBUGS("Avatar") << "no-op, stop when not started for " << phase_name << LL_ENDL;
		}
	}
}

void LLVOAvatar::logPendingPhases()
{
	if (!isAgentAvatarValid())
	{
		return;
	}
	
	for (LLViewerStats::phase_map_t::iterator it = getPhases().begin();
		 it != getPhases().end();
		 ++it)
	{
		const std::string& phase_name = it->first;
		F32 elapsed;
		bool completed;
		if (getPhases().getPhaseValues(phase_name, elapsed, completed))
		{
			if (!completed)
			{
				logMetricsTimerRecord(phase_name, elapsed, completed);
			}
		}
	}
}

//static
void LLVOAvatar::logPendingPhasesAllAvatars()
{
	for (std::vector<LLCharacter*>::iterator iter = LLCharacter::sInstances.begin();
		 iter != LLCharacter::sInstances.end(); ++iter)
	{
		LLVOAvatar* inst = (LLVOAvatar*) *iter;
		if( inst->isDead() )
		{
			continue;
		}
		inst->logPendingPhases();
	}
}

void LLVOAvatar::logMetricsTimerRecord(const std::string& phase_name, F32 elapsed, bool completed)
{
	if (!isAgentAvatarValid())
	{
		return;
	}
	
	LLSD record;
	record["timer_name"] = phase_name;
	record["avatar_id"] = getID();
	record["elapsed"] = elapsed;
	record["completed"] = completed;
	U32 grid_x(0), grid_y(0);
	if (getRegion() && LLWorld::instance().isRegionListed(getRegion()))
	{
		record["central_bake_version"] = LLSD::Integer(getRegion()->getCentralBakeVersion());
		grid_from_region_handle(getRegion()->getHandle(), &grid_x, &grid_y);
	}
	record["grid_x"] = LLSD::Integer(grid_x);
	record["grid_y"] = LLSD::Integer(grid_y);
	record["is_using_server_bakes"] = true;
	record["is_self"] = isSelf();
		
	if (isAgentAvatarValid())
	{
		gAgentAvatarp->addMetricsTimerRecord(record);
	}
}

// call periodically to keep isFullyLoaded up to date.
// returns true if the value has changed.
BOOL LLVOAvatar::updateIsFullyLoaded()
{
	S32 rez_status = getRezzedStatus();
	bool loading = getIsCloud();
	if (mFirstFullyVisible && !mIsControlAvatar)
	{
        loading = ((rez_status < 2)
                   // Wait at least 60s for unfinished textures to finish on first load,
                   // don't wait forever, it might fail. Even if it will eventually load by
                   // itself and update mLoadedCallbackTextures (or fail and clean the list),
                   // avatars are more time-sensitive than textures and can't wait that long.
                   || (mLoadedCallbackTextures < mCallbackTextureList.size() && mLastTexCallbackAddedTime.getElapsedTimeF32() < MAX_TEXTURE_WAIT_TIME_SEC)
                   || !mPendingAttachment.empty()
                   || (rez_status < 3 && !isFullyBaked())
                  );
	}
	updateRezzedStatusTimers(rez_status);
	updateRuthTimer(loading);
	return processFullyLoadedChange(loading);
}

void LLVOAvatar::updateRuthTimer(bool loading)
{
	if (isSelf() || !loading) 
	{
		return;
	}

	if (mPreviousFullyLoaded)
	{
		mRuthTimer.reset();
		debugAvatarRezTime("AvatarRezCloudNotification","became cloud");
	}
	
	const F32 LOADING_TIMEOUT__SECONDS = 120.f;
	if (mRuthTimer.getElapsedTimeF32() > LOADING_TIMEOUT__SECONDS)
	{
		LL_DEBUGS("Avatar") << avString()
				<< "Ruth Timer timeout: Missing texture data for '" << getFullname() << "' "
				<< "( Params loaded : " << !visualParamWeightsAreDefault() << " ) "
				<< "( Lower : " << isTextureDefined(TEX_LOWER_BAKED) << " ) "
				<< "( Upper : " << isTextureDefined(TEX_UPPER_BAKED) << " ) "
				<< "( Head : " << isTextureDefined(TEX_HEAD_BAKED) << " )."
				<< LL_ENDL;
		
		LLAvatarPropertiesProcessor::getInstance()->sendAvatarTexturesRequest(getID());
		mRuthTimer.reset();
	}
}

BOOL LLVOAvatar::processFullyLoadedChange(bool loading)
{
	// We wait a little bit before giving the 'all clear', to let things to
	// settle down (models to snap into place, textures to get first packets).
    // And if viewer isn't aware of some parts yet, this gives them a chance
    // to arrive.
	const F32 LOADED_DELAY = 1.f;

    if (loading)
    {
        mFullyLoadedTimer.reset();
    }

	if (mFirstFullyVisible)
	{
        if (!isSelf() && loading)
        {
                // Note that textures can causes 60s delay on thier own
                // so this delay might end up on top of textures' delay
                mFirstUseDelaySeconds = llclamp(
                    mFirstAppearanceMessageTimer.getElapsedTimeF32(),
                    FIRST_APPEARANCE_CLOUD_MIN_DELAY,
                    FIRST_APPEARANCE_CLOUD_MAX_DELAY);

                if (shouldImpostor())
                {
                    // Impostors are less of a priority,
                    // let them stay cloud longer
                    mFirstUseDelaySeconds *= 1.25;
                }
        }
		mFullyLoaded = (mFullyLoadedTimer.getElapsedTimeF32() > mFirstUseDelaySeconds);
	}
	else
	{
		mFullyLoaded = (mFullyLoadedTimer.getElapsedTimeF32() > LOADED_DELAY);
	}

	if (!mPreviousFullyLoaded && !loading && mFullyLoaded)
	{
		debugAvatarRezTime("AvatarRezNotification","fully loaded");
	}

	// did our loading state "change" from last call?
	// FIXME runway - why are we updating every 30 calls even if nothing has changed?
	// This causes updateLOD() to run every 30 frames, among other things.
	const S32 UPDATE_RATE = 30;
	BOOL changed =
		((mFullyLoaded != mPreviousFullyLoaded) ||         // if the value is different from the previous call
		 (!mFullyLoadedInitialized) ||                     // if we've never been called before
		 (mFullyLoadedFrameCounter % UPDATE_RATE == 0));   // every now and then issue a change
	BOOL fully_loaded_changed = (mFullyLoaded != mPreviousFullyLoaded);

	mPreviousFullyLoaded = mFullyLoaded;
	mFullyLoadedInitialized = TRUE;
	mFullyLoadedFrameCounter++;

    if (changed && isSelf())
    {
        // to know about outfit switching
        LLAvatarRenderNotifier::getInstance()->updateNotificationState();
    }

	if (fully_loaded_changed && !isSelf() && mFullyLoaded && isImpostor())
	{
		// Fix for jellydoll initially invisible
		mNeedsImpostorUpdate = TRUE;
		mLastImpostorUpdateReason = 6;
	}	
	return changed;
}

BOOL LLVOAvatar::isFullyLoaded() const
{
	return (mRenderUnloadedAvatar || mFullyLoaded);
}

bool LLVOAvatar::isTooComplex() const
{
	bool too_complex;
    static LLCachedControl<bool> always_render_friends(gSavedSettings, "AlwaysRenderFriends");
	bool render_friend =  (LLAvatarTracker::instance().isBuddy(getID()) && always_render_friends);

	if (isSelf() || render_friend || mVisuallyMuteSetting == AV_ALWAYS_RENDER)
	{
		too_complex = false;
	}
	else
	{
		// Determine if visually muted or not
		static LLCachedControl<U32> max_render_cost(gSavedSettings, "RenderAvatarMaxComplexity", 0U);
		static LLCachedControl<F32> max_attachment_area(gSavedSettings, "RenderAutoMuteSurfaceAreaLimit", 1000.0f);
		// If the user has chosen unlimited max complexity, we also disregard max attachment area
        // so that unlimited will completely disable the overly complex impostor rendering
        // yes, this leaves them vulnerable to griefing objects... their choice
        too_complex = (   max_render_cost > 0
                          && (mVisualComplexity > max_render_cost
                           || (max_attachment_area > 0.0f && mAttachmentSurfaceArea > max_attachment_area)
                           ));
	}

	return too_complex;
}

bool LLVOAvatar::isTooSlow() const
{
    static LLCachedControl<bool> always_render_friends(gSavedSettings, "AlwaysRenderFriends");
    bool render_friend =  (LLAvatarTracker::instance().isBuddy(getID()) && always_render_friends);

    if (render_friend || mVisuallyMuteSetting == AV_ALWAYS_RENDER)
    {
        return false;
    }
    return mTooSlow;
}

// use Avatar Render Time as complexity metric
// markARTStale - Mark stale and set the frameupdate to now so that we can wait at least one frame to get a revised number.
void LLVOAvatar::markARTStale()
{
    mARTStale=true;
    mLastARTUpdateFrame = LLFrameTimer::getFrameCount();
}

// Udpate Avatar state based on render time
void LLVOAvatar::updateTooSlow()
{
    LL_PROFILE_ZONE_SCOPED_CATEGORY_AVATAR;
    static LLCachedControl<bool> alwaysRenderFriends(gSavedSettings, "AlwaysRenderFriends");
    static LLCachedControl<bool> allowSelfImpostor(gSavedSettings, "AllowSelfImpostor");
    const auto id = getID();

    // mTooSlow - Is the avatar flagged as being slow (includes shadow time)
    // mTooSlowWithoutShadows - Is the avatar flagged as being slow even with shadows removed.
    // mARTStale - the rendertime we have is stale because of an update. We need to force a re-render to re-assess slowness

    if( mARTStale )
    {
        if ( LLFrameTimer::getFrameCount() - mLastARTUpdateFrame < 5 ) 
        {
            // LL_INFOS() << this->getFullname() << " marked stale " << LL_ENDL;
            // we've not had a chance to update yet (allow a few to be certain a full frame has passed)
            return;
        }

        mARTStale = false;
        mTooSlow = false;
        mTooSlowWithoutShadows = false;
        // LL_INFOS() << this->getFullname() << " refreshed ART combined = " << mRenderTime << " @ " << mLastARTUpdateFrame << LL_ENDL;
    }

    // Either we're not stale or we've updated.

    U64 render_time_raw;
    U64 render_geom_time_raw;

    if( !mTooSlow ) 
    {
        // we are fully rendered, so we use the live values
        std::lock_guard<std::mutex> lock{LLPerfStats::bufferToggleLock};
        render_time_raw = LLPerfStats::StatsRecorder::get(LLPerfStats::ObjType_t::OT_AVATAR, id, LLPerfStats::StatType_t::RENDER_COMBINED);
        render_geom_time_raw = LLPerfStats::StatsRecorder::get(LLPerfStats::ObjType_t::OT_AVATAR, id, LLPerfStats::StatType_t::RENDER_GEOMETRY);
    }
    else
    {
        // use the cached values.
        render_time_raw = mRenderTime;
        render_geom_time_raw = mGeomTime;
    }

	bool autotune = LLPerfStats::tunables.userAutoTuneEnabled && !mIsControlAvatar && !isSelf();

	bool ignore_tune = false;
    if (autotune && sAVsIgnoringARTLimit.size() > 0)
    {
        auto it = std::find(sAVsIgnoringARTLimit.begin(), sAVsIgnoringARTLimit.end(), mID);
        if (it != sAVsIgnoringARTLimit.end())
        {
            S32 index = it - sAVsIgnoringARTLimit.begin();
            ignore_tune = (index < (MIN_NONTUNED_AVS - sAvatarsNearby + 1 + LLPerfStats::tunedAvatars));
        }
    }

	bool exceeds_max_ART =
        ((LLPerfStats::renderAvatarMaxART_ns > 0) && (LLPerfStats::raw_to_ns(render_time_raw) >= LLPerfStats::renderAvatarMaxART_ns));

    if (exceeds_max_ART && !ignore_tune)
    {
        if( !mTooSlow ) // if we were previously not slow (with or without shadows.)
        {			
            // if we weren't capped, we are now
            mLastARTUpdateFrame = LLFrameTimer::getFrameCount();
            mRenderTime = render_time_raw;
            mGeomTime = render_geom_time_raw;
            mARTStale = false;
            mTooSlow = true;
        }
        if(!mTooSlowWithoutShadows) // if we were not previously above the full impostor cap
        {
            bool render_friend_or_exception =  	( alwaysRenderFriends && LLAvatarTracker::instance().isBuddy( id ) ) ||
                ( getVisualMuteSettings() == LLVOAvatar::AV_ALWAYS_RENDER ); 
            if( (!isSelf() || allowSelfImpostor) && !render_friend_or_exception  )
            {
                // Note: slow rendering Friends still get their shadows zapped.
                mTooSlowWithoutShadows = (LLPerfStats::raw_to_ns(render_geom_time_raw) >= LLPerfStats::renderAvatarMaxART_ns);
            }
        }
    }
    else
    {
        // LL_INFOS() << this->getFullname() << " ("<< (combined?"combined":"geometry") << ") good render time = " << LLPerfStats::raw_to_ns(render_time_raw) << " vs ("<< LLVOAvatar::sRenderTimeCap_ns << " set @ " << mLastARTUpdateFrame << LL_ENDL;
        mTooSlow = false;
        mTooSlowWithoutShadows = false;

		if (ignore_tune)
		{
            return;
		}
    }
    if(mTooSlow && !mTuned)
    {
        LLPerfStats::tunedAvatars++; // increment the number of avatars that have been tweaked.
        mTuned = true;
    }
    else if(!mTooSlow && mTuned)
    {
        LLPerfStats::tunedAvatars--;
        mTuned = false;
    }
}

//-----------------------------------------------------------------------------
// findMotion()
//-----------------------------------------------------------------------------
LLMotion* LLVOAvatar::findMotion(const LLUUID& id) const
{
	return mMotionController.findMotion(id);
}

// This is a semi-deprecated debugging tool - meshes will not show as
// colorized if using deferred rendering.
void LLVOAvatar::debugColorizeSubMeshes(U32 i, const LLColor4& color)
{
	if (gSavedSettings.getBOOL("DebugAvatarCompositeBaked"))
	{
		avatar_joint_mesh_list_t::iterator iter = mBakedTextureDatas[i].mJointMeshes.begin();
		avatar_joint_mesh_list_t::iterator end  = mBakedTextureDatas[i].mJointMeshes.end();
		for (; iter != end; ++iter)
		{
			LLAvatarJointMesh* mesh = (*iter);
			if (mesh)
			{
				mesh->setColor(color);
			}
		}
	}
}


//-----------------------------------------------------------------------------
// updateMeshVisibility()
// Hide the mesh joints if attachments are using baked textures
//-----------------------------------------------------------------------------
void LLVOAvatar::updateMeshVisibility()
{
	bool bake_flag[BAKED_NUM_INDICES];
	memset(bake_flag, 0, BAKED_NUM_INDICES*sizeof(bool));

	if (getOverallAppearance() == AOA_NORMAL)
	{
		for (attachment_map_t::iterator iter = mAttachmentPoints.begin();
			 iter != mAttachmentPoints.end();
			 ++iter)
		{
			LLViewerJointAttachment* attachment = iter->second;
			if (attachment)
			{
				for (LLViewerJointAttachment::attachedobjs_vec_t::iterator attachment_iter = attachment->mAttachedObjects.begin();
					 attachment_iter != attachment->mAttachedObjects.end();
					 ++attachment_iter)
				{
					LLViewerObject *objectp = attachment_iter->get();
					if (objectp)
					{
						for (int face_index = 0; face_index < objectp->getNumTEs(); face_index++)
						{
							LLTextureEntry* tex_entry = objectp->getTE(face_index);
							bake_flag[BAKED_HEAD] |= (tex_entry->getID() == IMG_USE_BAKED_HEAD);
							bake_flag[BAKED_EYES] |= (tex_entry->getID() == IMG_USE_BAKED_EYES);
							bake_flag[BAKED_HAIR] |= (tex_entry->getID() == IMG_USE_BAKED_HAIR);
							bake_flag[BAKED_LOWER] |= (tex_entry->getID() == IMG_USE_BAKED_LOWER);
							bake_flag[BAKED_UPPER] |= (tex_entry->getID() == IMG_USE_BAKED_UPPER);
							bake_flag[BAKED_SKIRT] |= (tex_entry->getID() == IMG_USE_BAKED_SKIRT);
							bake_flag[BAKED_LEFT_ARM] |= (tex_entry->getID() == IMG_USE_BAKED_LEFTARM);
							bake_flag[BAKED_LEFT_LEG] |= (tex_entry->getID() == IMG_USE_BAKED_LEFTLEG);
							bake_flag[BAKED_AUX1] |= (tex_entry->getID() == IMG_USE_BAKED_AUX1);
							bake_flag[BAKED_AUX2] |= (tex_entry->getID() == IMG_USE_BAKED_AUX2);
							bake_flag[BAKED_AUX3] |= (tex_entry->getID() == IMG_USE_BAKED_AUX3);
						}
					}

					LLViewerObject::const_child_list_t& child_list = objectp->getChildren();
					for (LLViewerObject::child_list_t::const_iterator iter1 = child_list.begin();
						 iter1 != child_list.end(); ++iter1)
					{
						LLViewerObject* objectchild = *iter1;
						if (objectchild)
						{
							for (int face_index = 0; face_index < objectchild->getNumTEs(); face_index++)
							{
								LLTextureEntry* tex_entry = objectchild->getTE(face_index);
								bake_flag[BAKED_HEAD] |= (tex_entry->getID() == IMG_USE_BAKED_HEAD);
								bake_flag[BAKED_EYES] |= (tex_entry->getID() == IMG_USE_BAKED_EYES);
								bake_flag[BAKED_HAIR] |= (tex_entry->getID() == IMG_USE_BAKED_HAIR);
								bake_flag[BAKED_LOWER] |= (tex_entry->getID() == IMG_USE_BAKED_LOWER);
								bake_flag[BAKED_UPPER] |= (tex_entry->getID() == IMG_USE_BAKED_UPPER);
								bake_flag[BAKED_SKIRT] |= (tex_entry->getID() == IMG_USE_BAKED_SKIRT);
								bake_flag[BAKED_LEFT_ARM] |= (tex_entry->getID() == IMG_USE_BAKED_LEFTARM);
								bake_flag[BAKED_LEFT_LEG] |= (tex_entry->getID() == IMG_USE_BAKED_LEFTLEG);
								bake_flag[BAKED_AUX1] |= (tex_entry->getID() == IMG_USE_BAKED_AUX1);
								bake_flag[BAKED_AUX2] |= (tex_entry->getID() == IMG_USE_BAKED_AUX2);
								bake_flag[BAKED_AUX3] |= (tex_entry->getID() == IMG_USE_BAKED_AUX3);
							}
						}
					}
				}
			}
		}
	}

	//LL_INFOS() << "head " << bake_flag[BAKED_HEAD] << "eyes " << bake_flag[BAKED_EYES] << "hair " << bake_flag[BAKED_HAIR] << "lower " << bake_flag[BAKED_LOWER] << "upper " << bake_flag[BAKED_UPPER] << "skirt " << bake_flag[BAKED_SKIRT] << LL_ENDL;

	for (S32 i = 0; i < mMeshLOD.size(); i++)
	{
		LLAvatarJoint* joint = mMeshLOD[i];
		if (i == MESH_ID_HAIR)
		{
			joint->setVisible(!bake_flag[BAKED_HAIR], TRUE);
		}
		else if (i == MESH_ID_HEAD)
		{
			joint->setVisible(!bake_flag[BAKED_HEAD], TRUE);
		}
		else if (i == MESH_ID_SKIRT)
		{
			joint->setVisible(!bake_flag[BAKED_SKIRT], TRUE);
		}
		else if (i == MESH_ID_UPPER_BODY)
		{
			joint->setVisible(!bake_flag[BAKED_UPPER], TRUE);
		}
		else if (i == MESH_ID_LOWER_BODY)
		{
			joint->setVisible(!bake_flag[BAKED_LOWER], TRUE);
		}
		else if (i == MESH_ID_EYEBALL_LEFT)
		{
			joint->setVisible(!bake_flag[BAKED_EYES], TRUE);
		}
		else if (i == MESH_ID_EYEBALL_RIGHT)
		{
			joint->setVisible(!bake_flag[BAKED_EYES], TRUE);
		}
		else if (i == MESH_ID_EYELASH)
		{
			joint->setVisible(!bake_flag[BAKED_HEAD], TRUE);
		}
	}
}

//-----------------------------------------------------------------------------
// updateMeshTextures()
// Uses the current TE values to set the meshes' and layersets' textures.
//-----------------------------------------------------------------------------
// virtual
void LLVOAvatar::updateMeshTextures()
{
	LL_PROFILE_ZONE_SCOPED_CATEGORY_AVATAR
	static S32 update_counter = 0;
	mBakedTextureDebugText.clear();
	
	// if user has never specified a texture, assign the default
	for (U32 i=0; i < getNumTEs(); i++)
	{
		const LLViewerTexture* te_image = getImage(i, 0);
		if(!te_image || te_image->getID().isNull() || (te_image->getID() == IMG_DEFAULT))
		{
			// IMG_DEFAULT_AVATAR = a special texture that's never rendered.
			const LLUUID& image_id = (i == TEX_HAIR ? IMG_DEFAULT : IMG_DEFAULT_AVATAR);
			setImage(i, LLViewerTextureManager::getFetchedTexture(image_id), 0); 
		}
	}

	const BOOL other_culled = !isSelf() && mCulled;
	LLLoadedCallbackEntry::source_callback_list_t* src_callback_list = NULL ;
	BOOL paused = FALSE;
	if(!isSelf())
	{
		src_callback_list = &mCallbackTextureList ;
		paused = !isVisible();
	}

	std::vector<BOOL> is_layer_baked;
	is_layer_baked.resize(mBakedTextureDatas.size(), false);

	std::vector<BOOL> use_lkg_baked_layer; // lkg = "last known good"
	use_lkg_baked_layer.resize(mBakedTextureDatas.size(), false);

	mBakedTextureDebugText += llformat("%06d\n",update_counter++);
	mBakedTextureDebugText += "indx layerset linvld ltda ilb ulkg ltid\n";
	for (U32 i=0; i < mBakedTextureDatas.size(); i++)
	{
		is_layer_baked[i] = isTextureDefined(mBakedTextureDatas[i].mTextureIndex);
		LLViewerTexLayerSet* layerset = NULL;
		bool layerset_invalid = false;
		if (!other_culled)
		{
			// When an avatar is changing clothes and not in Appearance mode,
			// use the last-known good baked texture until it finishes the first
			// render of the new layerset.
			layerset = getTexLayerSet(i);
			layerset_invalid = layerset && ( !layerset->getViewerComposite()->isInitialized()
											 || !layerset->isLocalTextureDataAvailable() );
			use_lkg_baked_layer[i] = (!is_layer_baked[i] 
									  && (mBakedTextureDatas[i].mLastTextureID != IMG_DEFAULT_AVATAR) 
									  && layerset_invalid);
			if (use_lkg_baked_layer[i])
			{
				layerset->setUpdatesEnabled(TRUE);
			}
		}
		else
		{
			use_lkg_baked_layer[i] = (!is_layer_baked[i] 
									  && mBakedTextureDatas[i].mLastTextureID != IMG_DEFAULT_AVATAR);
		}

		std::string last_id_string;
		if (mBakedTextureDatas[i].mLastTextureID == IMG_DEFAULT_AVATAR)
			last_id_string = "A";
		else if (mBakedTextureDatas[i].mLastTextureID == IMG_DEFAULT)
			last_id_string = "D";
		else if (mBakedTextureDatas[i].mLastTextureID == IMG_INVISIBLE)
			last_id_string = "I";
		else
			last_id_string = "*";
		bool is_ltda = layerset
			&& layerset->getViewerComposite()->isInitialized()
			&& layerset->isLocalTextureDataAvailable();
		mBakedTextureDebugText += llformat("%4d   %4s     %4d %4d %4d %4d %4s\n",
										   i,
										   (layerset?"*":"0"),
										   layerset_invalid,
										   is_ltda,
										   is_layer_baked[i],
										   use_lkg_baked_layer[i],
										   last_id_string.c_str());
	}

	for (U32 i=0; i < mBakedTextureDatas.size(); i++)
	{
		debugColorizeSubMeshes(i, LLColor4::white);

		LLViewerTexLayerSet* layerset = getTexLayerSet(i);
		if (use_lkg_baked_layer[i] && !isUsingLocalAppearance() )
		{
			// use last known good layer (no new one)
			LLViewerFetchedTexture* baked_img = LLViewerTextureManager::getFetchedTexture(mBakedTextureDatas[i].mLastTextureID);
			mBakedTextureDatas[i].mIsUsed = TRUE;

			debugColorizeSubMeshes(i,LLColor4::red);
	
			avatar_joint_mesh_list_t::iterator iter = mBakedTextureDatas[i].mJointMeshes.begin();
			avatar_joint_mesh_list_t::iterator end  = mBakedTextureDatas[i].mJointMeshes.end();
			for (; iter != end; ++iter)
			{
				LLAvatarJointMesh* mesh = (*iter);
				if (mesh)
				{
					mesh->setTexture( baked_img );
				}
			}
		}
		else if (!isUsingLocalAppearance() && is_layer_baked[i])
		{
			// use new layer
			LLViewerFetchedTexture* baked_img =
				LLViewerTextureManager::staticCastToFetchedTexture(
					getImage( mBakedTextureDatas[i].mTextureIndex, 0 ), TRUE) ;
			if( baked_img->getID() == mBakedTextureDatas[i].mLastTextureID )
			{
				// Even though the file may not be finished loading,
				// we'll consider it loaded and use it (rather than
				// doing compositing).
				useBakedTexture( baked_img->getID() );
                                mLoadedCallbacksPaused |= !isVisible();
                                checkTextureLoading();
			}
			else
			{
				mBakedTextureDatas[i].mIsLoaded = FALSE;
				if ( (baked_img->getID() != IMG_INVISIBLE) &&
					 ((i == BAKED_HEAD) || (i == BAKED_UPPER) || (i == BAKED_LOWER)) )
				{			
					baked_img->setLoadedCallback(onBakedTextureMasksLoaded, MORPH_MASK_REQUESTED_DISCARD, TRUE, TRUE, new LLTextureMaskData( mID ), 
						src_callback_list, paused);
				}
				baked_img->setLoadedCallback(onBakedTextureLoaded, SWITCH_TO_BAKED_DISCARD, FALSE, FALSE, new LLUUID( mID ), 
					src_callback_list, paused );
				if (baked_img->getDiscardLevel() < 0 && !paused)
				{
					// mLoadedCallbackTextures will be updated by checkTextureLoading() below
					mLastTexCallbackAddedTime.reset();
				}

				// this could add paused texture callbacks
				mLoadedCallbacksPaused |= paused; 
				checkTextureLoading();
			}
		}
		else if (layerset && isUsingLocalAppearance())
		{
			debugColorizeSubMeshes(i,LLColor4::yellow );

			layerset->createComposite();
			layerset->setUpdatesEnabled( TRUE );
			mBakedTextureDatas[i].mIsUsed = FALSE;

			avatar_joint_mesh_list_t::iterator iter = mBakedTextureDatas[i].mJointMeshes.begin();
			avatar_joint_mesh_list_t::iterator end  = mBakedTextureDatas[i].mJointMeshes.end();
			for (; iter != end; ++iter)
			{
				LLAvatarJointMesh* mesh = (*iter);
				if (mesh)
				{
					mesh->setLayerSet( layerset );
				}
			}
		}
		else
		{
			debugColorizeSubMeshes(i,LLColor4::blue);
		}
	}

	// set texture and color of hair manually if we are not using a baked image.
	// This can happen while loading hair for yourself, or for clients that did not
	// bake a hair texture. Still needed for yourself after 1.22 is depricated.
	if (!is_layer_baked[BAKED_HAIR])
	{
		const LLColor4 color = mTexHairColor ? mTexHairColor->getColor() : LLColor4(1,1,1,1);
		LLViewerTexture* hair_img = getImage( TEX_HAIR, 0 );
		avatar_joint_mesh_list_t::iterator iter = mBakedTextureDatas[BAKED_HAIR].mJointMeshes.begin();
		avatar_joint_mesh_list_t::iterator end  = mBakedTextureDatas[BAKED_HAIR].mJointMeshes.end();
		for (; iter != end; ++iter)
		{
			LLAvatarJointMesh* mesh = (*iter);
			if (mesh)
			{
				mesh->setColor( color );
				mesh->setTexture( hair_img );
			}
		}
	} 
	
	
	for (LLAvatarAppearanceDictionary::BakedTextures::const_iterator baked_iter =
			 LLAvatarAppearance::getDictionary()->getBakedTextures().begin();
		 baked_iter != LLAvatarAppearance::getDictionary()->getBakedTextures().end();
		 ++baked_iter)
	{
		const EBakedTextureIndex baked_index = baked_iter->first;
		const LLAvatarAppearanceDictionary::BakedEntry *baked_dict = baked_iter->second;
		
		for (texture_vec_t::const_iterator local_tex_iter = baked_dict->mLocalTextures.begin();
			 local_tex_iter != baked_dict->mLocalTextures.end();
			 ++local_tex_iter)
		{
			const ETextureIndex texture_index = *local_tex_iter;
			const BOOL is_baked_ready = (is_layer_baked[baked_index] && mBakedTextureDatas[baked_index].mIsLoaded) || other_culled;
			if (isSelf())
			{
				setBakedReady(texture_index, is_baked_ready);
			}
		}
	}

	// removeMissingBakedTextures() will call back into this rountine if something is removed, and can blow up the stack
	static bool call_remove_missing = true;	
	if (call_remove_missing)
	{
		call_remove_missing = false;
		removeMissingBakedTextures();	// May call back into this function if anything is removed
		call_remove_missing = true;
	}

	//refresh bakes on any attached objects
	for (attachment_map_t::iterator iter = mAttachmentPoints.begin();
		iter != mAttachmentPoints.end();
		++iter)
	{
		LLViewerJointAttachment* attachment = iter->second;

		for (LLViewerJointAttachment::attachedobjs_vec_t::iterator attachment_iter = attachment->mAttachedObjects.begin();
			attachment_iter != attachment->mAttachedObjects.end();
			++attachment_iter)
		{
			LLViewerObject* attached_object = attachment_iter->get();
			if (attached_object && !attached_object->isDead())
			{
				attached_object->refreshBakeTexture();

				LLViewerObject::const_child_list_t& child_list = attached_object->getChildren();
				for (LLViewerObject::child_list_t::const_iterator iter = child_list.begin();
					iter != child_list.end(); ++iter)
				{
					LLViewerObject* objectp = *iter;
					if (objectp && !objectp->isDead())
					{
						objectp->refreshBakeTexture();
					}
				}
			}
		}
	}

	

}

// virtual
//-----------------------------------------------------------------------------
// setLocalTexture()
//-----------------------------------------------------------------------------
void LLVOAvatar::setLocalTexture( ETextureIndex type, LLViewerTexture* in_tex, BOOL baked_version_ready, U32 index )
{
	// invalid for anyone but self
	llassert(0);
}

//virtual 
void LLVOAvatar::setBakedReady(LLAvatarAppearanceDefines::ETextureIndex type, BOOL baked_version_exists, U32 index)
{
	// invalid for anyone but self
	llassert(0);
}

void LLVOAvatar::addChat(const LLChat& chat)
{
	std::deque<LLChat>::iterator chat_iter;

	mChats.push_back(chat);

	S32 chat_length = 0;
	for( chat_iter = mChats.begin(); chat_iter != mChats.end(); ++chat_iter)
	{
		chat_length += chat_iter->mText.size();
	}

	// remove any excess chat
	chat_iter = mChats.begin();
	while ((chat_length > MAX_BUBBLE_CHAT_LENGTH || mChats.size() > MAX_BUBBLE_CHAT_UTTERANCES) && chat_iter != mChats.end())
	{
		chat_length -= chat_iter->mText.size();
		mChats.pop_front();
		chat_iter = mChats.begin();
	}

	mChatTimer.reset();
}

void LLVOAvatar::clearChat()
{
	mChats.clear();
}


void LLVOAvatar::applyMorphMask(U8* tex_data, S32 width, S32 height, S32 num_components, LLAvatarAppearanceDefines::EBakedTextureIndex index)
{
	if (index >= BAKED_NUM_INDICES)
	{
		LL_WARNS() << "invalid baked texture index passed to applyMorphMask" << LL_ENDL;
		return;
	}

	for (morph_list_t::const_iterator iter = mBakedTextureDatas[index].mMaskedMorphs.begin();
		 iter != mBakedTextureDatas[index].mMaskedMorphs.end(); ++iter)
	{
		const LLMaskedMorph* maskedMorph = (*iter);
		LLPolyMorphTarget* morph_target = dynamic_cast<LLPolyMorphTarget*>(maskedMorph->mMorphTarget);
		if (morph_target)
		{
			morph_target->applyMask(tex_data, width, height, num_components, maskedMorph->mInvert);
		}
	}
}

// returns TRUE if morph masks are present and not valid for a given baked texture, FALSE otherwise
BOOL LLVOAvatar::morphMaskNeedsUpdate(LLAvatarAppearanceDefines::EBakedTextureIndex index)
{
	if (index >= BAKED_NUM_INDICES)
	{
		return FALSE;
	}

	if (!mBakedTextureDatas[index].mMaskedMorphs.empty())
	{
		if (isSelf())
		{
			LLViewerTexLayerSet *layer_set = getTexLayerSet(index);
			if (layer_set)
			{
				return !layer_set->isMorphValid();
			}
		}
		else
		{
			return FALSE;
		}
	}

	return FALSE;
}

//-----------------------------------------------------------------------------
// releaseComponentTextures()
// release any component texture UUIDs for which we have a baked texture
// ! BACKWARDS COMPATIBILITY !
// This is only called for non-self avatars, it can be taken out once component
// textures aren't communicated by non-self avatars.
//-----------------------------------------------------------------------------
void LLVOAvatar::releaseComponentTextures()
{
	// ! BACKWARDS COMPATIBILITY !
	// Detect if the baked hair texture actually wasn't sent, and if so set to default
	if (isTextureDefined(TEX_HAIR_BAKED) && getImage(TEX_HAIR_BAKED,0)->getID() == getImage(TEX_SKIRT_BAKED,0)->getID())
	{
		if (getImage(TEX_HAIR_BAKED,0)->getID() != IMG_INVISIBLE)
		{
			// Regression case of messaging system. Expected 21 textures, received 20. last texture is not valid so set to default
			setTETexture(TEX_HAIR_BAKED, IMG_DEFAULT_AVATAR);
		}
	}

	for (U8 baked_index = 0; baked_index < BAKED_NUM_INDICES; baked_index++)
	{
		const LLAvatarAppearanceDictionary::BakedEntry * bakedDicEntry = LLAvatarAppearance::getDictionary()->getBakedTexture((EBakedTextureIndex)baked_index);
		// skip if this is a skirt and av is not wearing one, or if we don't have a baked texture UUID
		if (!isTextureDefined(bakedDicEntry->mTextureIndex)
			&& ( (baked_index != BAKED_SKIRT) || isWearingWearableType(LLWearableType::WT_SKIRT) ))
		{
			continue;
		}

		for (U8 texture = 0; texture < bakedDicEntry->mLocalTextures.size(); texture++)
		{
			const U8 te = (ETextureIndex)bakedDicEntry->mLocalTextures[texture];
			setTETexture(te, IMG_DEFAULT_AVATAR);
		}
	}
}

void LLVOAvatar::dumpAvatarTEs( const std::string& context ) const
{	
	LL_DEBUGS("Avatar") << avString() << (isSelf() ? "Self: " : "Other: ") << context << LL_ENDL;
	for (LLAvatarAppearanceDictionary::Textures::const_iterator iter = LLAvatarAppearance::getDictionary()->getTextures().begin();
		 iter != LLAvatarAppearance::getDictionary()->getTextures().end();
		 ++iter)
	{
		const LLAvatarAppearanceDictionary::TextureEntry *texture_dict = iter->second;
		// TODO: MULTI-WEARABLE: handle multiple textures for self
		const LLViewerTexture* te_image = getImage(iter->first,0);
		if( !te_image )
		{
			LL_DEBUGS("Avatar") << avString() << "       " << texture_dict->mName << ": null ptr" << LL_ENDL;
		}
		else if( te_image->getID().isNull() )
		{
			LL_DEBUGS("Avatar") << avString() << "       " << texture_dict->mName << ": null UUID" << LL_ENDL;
		}
		else if( te_image->getID() == IMG_DEFAULT )
		{
			LL_DEBUGS("Avatar") << avString() << "       " << texture_dict->mName << ": IMG_DEFAULT" << LL_ENDL;
		}
		else if( te_image->getID() == IMG_DEFAULT_AVATAR )
		{
			LL_DEBUGS("Avatar") << avString() << "       " << texture_dict->mName << ": IMG_DEFAULT_AVATAR" << LL_ENDL;
		}
		else
		{
			LL_DEBUGS("Avatar") << avString() << "       " << texture_dict->mName << ": " << te_image->getID() << LL_ENDL;
		}
	}
}

//-----------------------------------------------------------------------------
// clampAttachmentPositions()
//-----------------------------------------------------------------------------
void LLVOAvatar::clampAttachmentPositions()
{
	if (isDead())
	{
		return;
	}
	for (attachment_map_t::iterator iter = mAttachmentPoints.begin(); 
		 iter != mAttachmentPoints.end();
		 ++iter)
	{
		LLViewerJointAttachment* attachment = iter->second;
		if (attachment)
		{
			attachment->clampObjectPosition();
		}
	}
}

BOOL LLVOAvatar::hasHUDAttachment() const
{
	for (attachment_map_t::const_iterator iter = mAttachmentPoints.begin(); 
		 iter != mAttachmentPoints.end();
		 ++iter)
	{
		LLViewerJointAttachment* attachment = iter->second;
		if (attachment->getIsHUDAttachment() && attachment->getNumObjects() > 0)
		{
			return TRUE;
		}
	}
	return FALSE;
}

LLBBox LLVOAvatar::getHUDBBox() const
{
	LLBBox bbox;
	for (attachment_map_t::const_iterator iter = mAttachmentPoints.begin(); 
		 iter != mAttachmentPoints.end();
		 ++iter)
	{
		LLViewerJointAttachment* attachment = iter->second;
		if (attachment->getIsHUDAttachment())
		{
			for (LLViewerJointAttachment::attachedobjs_vec_t::iterator attachment_iter = attachment->mAttachedObjects.begin();
				 attachment_iter != attachment->mAttachedObjects.end();
				 ++attachment_iter)
			{
				const LLViewerObject* attached_object = attachment_iter->get();
				if (attached_object == NULL)
				{
					LL_WARNS() << "HUD attached object is NULL!" << LL_ENDL;
					continue;
				}
				// initialize bounding box to contain identity orientation and center point for attached object
				bbox.addPointLocal(attached_object->getPosition());
				// add rotated bounding box for attached object
				bbox.addBBoxAgent(attached_object->getBoundingBoxAgent());
				LLViewerObject::const_child_list_t& child_list = attached_object->getChildren();
				for (LLViewerObject::child_list_t::const_iterator iter = child_list.begin();
					 iter != child_list.end(); 
					 ++iter)
				{
					const LLViewerObject* child_objectp = *iter;
					bbox.addBBoxAgent(child_objectp->getBoundingBoxAgent());
				}
			}
		}
	}

	return bbox;
}

//-----------------------------------------------------------------------------
// onFirstTEMessageReceived()
//-----------------------------------------------------------------------------
void LLVOAvatar::onFirstTEMessageReceived()
{
	LL_DEBUGS("Avatar") << avString() << LL_ENDL;
	if( !mFirstTEMessageReceived )
	{
		mFirstTEMessageReceived = TRUE;

		LLLoadedCallbackEntry::source_callback_list_t* src_callback_list = NULL ;
		BOOL paused = FALSE ;
		if(!isSelf())
		{
			src_callback_list = &mCallbackTextureList ;
			paused = !isVisible();
		}

		for (U32 i = 0; i < mBakedTextureDatas.size(); i++)
		{
			const BOOL layer_baked = isTextureDefined(mBakedTextureDatas[i].mTextureIndex);

			// Use any baked textures that we have even if they haven't downloaded yet.
			// (That is, don't do a transition from unbaked to baked.)
			if (layer_baked)
			{
				LLViewerFetchedTexture* image = LLViewerTextureManager::staticCastToFetchedTexture(getImage( mBakedTextureDatas[i].mTextureIndex, 0 ), TRUE) ;
				mBakedTextureDatas[i].mLastTextureID = image->getID();
				// If we have more than one texture for the other baked layers, we'll want to call this for them too.
				if ( (image->getID() != IMG_INVISIBLE) && ((i == BAKED_HEAD) || (i == BAKED_UPPER) || (i == BAKED_LOWER)) )
				{
					image->setLoadedCallback( onBakedTextureMasksLoaded, MORPH_MASK_REQUESTED_DISCARD, TRUE, TRUE, new LLTextureMaskData( mID ), 
						src_callback_list, paused);
				}
				LL_DEBUGS("Avatar") << avString() << "layer_baked, setting onInitialBakedTextureLoaded as callback" << LL_ENDL;
				image->setLoadedCallback( onInitialBakedTextureLoaded, MAX_DISCARD_LEVEL, FALSE, FALSE, new LLUUID( mID ), 
					src_callback_list, paused );
				if (image->getDiscardLevel() < 0 && !paused)
				{
					mLastTexCallbackAddedTime.reset();
				}
                               // this could add paused texture callbacks
                               mLoadedCallbacksPaused |= paused; 
			}
		}

        mMeshTexturesDirty = TRUE;
		gPipeline.markGLRebuild(this);

        mFirstAppearanceMessageTimer.reset();
        mFullyLoadedTimer.reset();
	}
}

//-----------------------------------------------------------------------------
// bool visualParamWeightsAreDefault()
//-----------------------------------------------------------------------------
bool LLVOAvatar::visualParamWeightsAreDefault()
{
	bool rtn = true;

	bool is_wearing_skirt = isWearingWearableType(LLWearableType::WT_SKIRT);
	for (LLVisualParam *param = getFirstVisualParam(); 
	     param;
	     param = getNextVisualParam())
	{
		if (param->isTweakable())
		{
			LLViewerVisualParam* vparam = dynamic_cast<LLViewerVisualParam*>(param);
			llassert(vparam);
			bool is_skirt_param = vparam &&
				LLWearableType::WT_SKIRT == vparam->getWearableType();
			if (param->getWeight() != param->getDefaultWeight() &&
			    // we have to not care whether skirt weights are default, if we're not actually wearing a skirt
			    (is_wearing_skirt || !is_skirt_param))
			{
				//LL_INFOS() << "param '" << param->getName() << "'=" << param->getWeight() << " which differs from default=" << param->getDefaultWeight() << LL_ENDL;
				rtn = false;
				break;
			}
		}
	}

	//LL_INFOS() << "params are default ? " << int(rtn) << LL_ENDL;

	return rtn;
}

void dump_visual_param(apr_file_t* file, LLVisualParam* viewer_param, F32 value)
{
	std::string type_string = "unknown";
	if (dynamic_cast<LLTexLayerParamAlpha*>(viewer_param))
		type_string = "param_alpha";
	if (dynamic_cast<LLTexLayerParamColor*>(viewer_param))
		type_string = "param_color";
	if (dynamic_cast<LLDriverParam*>(viewer_param))
		type_string = "param_driver";
	if (dynamic_cast<LLPolyMorphTarget*>(viewer_param))
		type_string = "param_morph";
	if (dynamic_cast<LLPolySkeletalDistortion*>(viewer_param))
		type_string = "param_skeleton";
	S32 wtype = -1;
	LLViewerVisualParam *vparam = dynamic_cast<LLViewerVisualParam*>(viewer_param);
	if (vparam)
	{
		wtype = vparam->getWearableType();
	}
	S32 u8_value = F32_to_U8(value,viewer_param->getMinWeight(),viewer_param->getMaxWeight());
	apr_file_printf(file, "\t\t<param id=\"%d\" name=\"%s\" display=\"%s\" value=\"%.3f\" u8=\"%d\" type=\"%s\" wearable=\"%s\" group=\"%d\"/>\n",
					viewer_param->getID(), viewer_param->getName().c_str(), viewer_param->getDisplayName().c_str(), value, u8_value, type_string.c_str(),
					LLWearableType::getInstance()->getTypeName(LLWearableType::EType(wtype)).c_str(),
					viewer_param->getGroup());
	}
	

void LLVOAvatar::dumpAppearanceMsgParams( const std::string& dump_prefix,
	const LLAppearanceMessageContents& contents)
{
	std::string outfilename = get_sequential_numbered_file_name(dump_prefix,".xml");
	const std::vector<F32>& params_for_dump = contents.mParamWeights;
	const LLTEContents& tec = contents.mTEContents;

	LLAPRFile outfile;
	std::string fullpath = gDirUtilp->getExpandedFilename(LL_PATH_LOGS,outfilename);
	outfile.open(fullpath, LL_APR_WB );
	apr_file_t* file = outfile.getFileHandle();
	if (!file)
	{
		return;
	}
	else
	{
		LL_DEBUGS("Avatar") << "dumping appearance message to " << fullpath << LL_ENDL;
	}

	apr_file_printf(file, "<header>\n");
	apr_file_printf(file, "\t\t<cof_version %i />\n", contents.mCOFVersion);
	apr_file_printf(file, "\t\t<appearance_version %i />\n", contents.mAppearanceVersion);
	apr_file_printf(file, "</header>\n");

	apr_file_printf(file, "\n<params>\n");
	LLVisualParam* param = getFirstVisualParam();
	for (S32 i = 0; i < params_for_dump.size(); i++)
	{
		while( param && ((param->getGroup() != VISUAL_PARAM_GROUP_TWEAKABLE) && 
						 (param->getGroup() != VISUAL_PARAM_GROUP_TRANSMIT_NOT_TWEAKABLE)) ) // should not be any of group VISUAL_PARAM_GROUP_TWEAKABLE_NO_TRANSMIT
		{
			param = getNextVisualParam();
		}
		LLViewerVisualParam* viewer_param = (LLViewerVisualParam*)param;
		F32 value = params_for_dump[i];
		dump_visual_param(file, viewer_param, value);
		param = getNextVisualParam();
	}
	apr_file_printf(file, "</params>\n");

	apr_file_printf(file, "\n<textures>\n");
	for (U32 i = 0; i < tec.face_count; i++)
	{
		std::string uuid_str;
		((LLUUID*)tec.image_data)[i].toString(uuid_str);
		apr_file_printf( file, "\t\t<texture te=\"%i\" uuid=\"%s\"/>\n", i, uuid_str.c_str());
	}
	apr_file_printf(file, "</textures>\n");
}

void LLVOAvatar::parseAppearanceMessage(LLMessageSystem* mesgsys, LLAppearanceMessageContents& contents)
{
	parseTEMessage(mesgsys, _PREHASH_ObjectData, -1, contents.mTEContents);

	// Parse the AppearanceData field, if any.
	if (mesgsys->has(_PREHASH_AppearanceData))
	{
		U8 av_u8;
		mesgsys->getU8Fast(_PREHASH_AppearanceData, _PREHASH_AppearanceVersion, av_u8, 0);
		contents.mAppearanceVersion = av_u8;
		//LL_DEBUGS("Avatar") << "appversion set by AppearanceData field: " << contents.mAppearanceVersion << LL_ENDL;
		mesgsys->getS32Fast(_PREHASH_AppearanceData, _PREHASH_CofVersion, contents.mCOFVersion, 0);
		// For future use:
		//mesgsys->getU32Fast(_PREHASH_AppearanceData, _PREHASH_Flags, appearance_flags, 0);
	}

	// Parse the AppearanceData field, if any.
	contents.mHoverOffsetWasSet = false;
	if (mesgsys->has(_PREHASH_AppearanceHover))
	{
		LLVector3 hover;
		mesgsys->getVector3Fast(_PREHASH_AppearanceHover, _PREHASH_HoverHeight, hover);
		//LL_DEBUGS("Avatar") << avString() << " hover received " << hover.mV[ VX ] << "," << hover.mV[ VY ] << "," << hover.mV[ VZ ] << LL_ENDL;
		contents.mHoverOffset = hover;
		contents.mHoverOffsetWasSet = true;
	}
	
	// Parse visual params, if any.
	S32 num_blocks = mesgsys->getNumberOfBlocksFast(_PREHASH_VisualParam);
    static LLCachedControl<bool> block_some_avatars(gSavedSettings, "BlockSomeAvatarAppearanceVisualParams");
	bool drop_visual_params_debug = block_some_avatars && (ll_rand(2) == 0); // pretend that ~12% of AvatarAppearance messages arrived without a VisualParam block, for testing
	if( num_blocks > 1 && !drop_visual_params_debug)
	{
		//LL_DEBUGS("Avatar") << avString() << " handle visual params, num_blocks " << num_blocks << LL_ENDL;
		
		LLVisualParam* param = getFirstVisualParam();
		llassert(param); // if this ever fires, we should do the same as when num_blocks<=1
		if (!param)
		{
			LL_WARNS() << "No visual params!" << LL_ENDL;
		}
		else
		{
			for( S32 i = 0; i < num_blocks; i++ )
			{
				while( param && ((param->getGroup() != VISUAL_PARAM_GROUP_TWEAKABLE) && 
								 (param->getGroup() != VISUAL_PARAM_GROUP_TRANSMIT_NOT_TWEAKABLE)) ) // should not be any of group VISUAL_PARAM_GROUP_TWEAKABLE_NO_TRANSMIT
				{
					param = getNextVisualParam();
				}
						
				if( !param )
				{
					// more visual params supplied than expected - just process what we know about
					break;
				}

				U8 value;
				mesgsys->getU8Fast(_PREHASH_VisualParam, _PREHASH_ParamValue, value, i);
				F32 newWeight = U8_to_F32(value, param->getMinWeight(), param->getMaxWeight());
				contents.mParamWeights.push_back(newWeight);
				contents.mParams.push_back(param);

				param = getNextVisualParam();
			}
		}

		const S32 expected_tweakable_count = getVisualParamCountInGroup(VISUAL_PARAM_GROUP_TWEAKABLE) +
											 getVisualParamCountInGroup(VISUAL_PARAM_GROUP_TRANSMIT_NOT_TWEAKABLE); // don't worry about VISUAL_PARAM_GROUP_TWEAKABLE_NO_TRANSMIT
		if (num_blocks != expected_tweakable_count)
		{
			LL_DEBUGS("Avatar") << "Number of params in AvatarAppearance msg (" << num_blocks << ") does not match number of tweakable params in avatar xml file (" << expected_tweakable_count << ").  Processing what we can.  object: " << getID() << LL_ENDL;
		}
	}
	else
	{
		if (drop_visual_params_debug)
		{
			LL_INFOS() << "Debug-faked lack of parameters on AvatarAppearance for object: "  << getID() << LL_ENDL;
		}
		else
		{
			LL_DEBUGS("Avatar") << "AvatarAppearance msg received without any parameters, object: " << getID() << LL_ENDL;
		}
	}

	LLVisualParam* appearance_version_param = getVisualParam(11000);
	if (appearance_version_param)
	{
		std::vector<LLVisualParam*>::iterator it = std::find(contents.mParams.begin(), contents.mParams.end(),appearance_version_param);
		if (it != contents.mParams.end())
		{
			S32 index = it - contents.mParams.begin();
			contents.mParamAppearanceVersion = ll_round(contents.mParamWeights[index]);
			//LL_DEBUGS("Avatar") << "appversion req by appearance_version param: " << contents.mParamAppearanceVersion << LL_ENDL;
		}
	}
}

bool resolve_appearance_version(const LLAppearanceMessageContents& contents, S32& appearance_version)
{
	appearance_version = -1;
	
	if ((contents.mAppearanceVersion) >= 0 &&
		(contents.mParamAppearanceVersion >= 0) &&
		(contents.mAppearanceVersion != contents.mParamAppearanceVersion))
	{
		LL_WARNS() << "inconsistent appearance_version settings - field: " <<
			contents.mAppearanceVersion << ", param: " <<  contents.mParamAppearanceVersion << LL_ENDL;
		return false;
	}
	if (contents.mParamAppearanceVersion >= 0) // use visual param if available.
	{
		appearance_version = contents.mParamAppearanceVersion;
	}
	else if (contents.mAppearanceVersion > 0)
	{
		appearance_version = contents.mAppearanceVersion;
	}
	else // still not set, go with 1.
	{
		appearance_version = 1;
	}
	//LL_DEBUGS("Avatar") << "appearance version info - field " << contents.mAppearanceVersion
	//					<< " param: " << contents.mParamAppearanceVersion
	//					<< " final: " << appearance_version << LL_ENDL;
	return true;
}

//-----------------------------------------------------------------------------
// processAvatarAppearance()
//-----------------------------------------------------------------------------
void LLVOAvatar::processAvatarAppearance( LLMessageSystem* mesgsys )
{
	LL_DEBUGS("Avatar") << "starts" << LL_ENDL;

    static LLCachedControl<bool> enable_verbose_dumps(gSavedSettings, "DebugAvatarAppearanceMessage");
    static LLCachedControl<bool> block_avatar_appearance_messages(gSavedSettings, "BlockAvatarAppearanceMessages");

	std::string dump_prefix = getFullname() + "_" + (isSelf()?"s":"o") + "_";
	if (block_avatar_appearance_messages)
	{
		LL_WARNS() << "Blocking AvatarAppearance message" << LL_ENDL;
		return;
	}

	mLastAppearanceMessageTimer.reset();

	LLPointer<LLAppearanceMessageContents> contents(new LLAppearanceMessageContents);
	parseAppearanceMessage(mesgsys, *contents);
	if (enable_verbose_dumps)
	{
		dumpAppearanceMsgParams(dump_prefix + "appearance_msg", *contents);
	}

	S32 appearance_version;
	if (!resolve_appearance_version(*contents, appearance_version))
	{
		LL_WARNS() << "bad appearance version info, discarding" << LL_ENDL;
		return;
	}
	llassert(appearance_version > 0);
	if (appearance_version > 1)
	{
		LL_WARNS() << "unsupported appearance version " << appearance_version << ", discarding appearance message" << LL_ENDL;
		return;
	}

    S32 thisAppearanceVersion(contents->mCOFVersion);
    if (isSelf())
    {   // In the past this was considered to be the canonical COF version, 
        // that is no longer the case.  The canonical version is maintained 
        // by the AIS code and should match the COF version there. Even so,
        // we must prevent rolling this one backwards backwards or processing 
        // stale versions.

        S32 aisCOFVersion(LLAppearanceMgr::instance().getCOFVersion());

        LL_DEBUGS("Avatar") << "handling self appearance message #" << thisAppearanceVersion <<
            " (highest seen #" << mLastUpdateReceivedCOFVersion <<
            ") (AISCOF=#" << aisCOFVersion << ")" << LL_ENDL;

        if (mLastUpdateReceivedCOFVersion >= thisAppearanceVersion)
        {
            LL_WARNS("Avatar") << "Stale appearance received #" << thisAppearanceVersion <<
                " attempt to roll back from #" << mLastUpdateReceivedCOFVersion <<
                "... dropping." << LL_ENDL;
            return;
        }
        if (isEditingAppearance())
        {
            LL_DEBUGS("Avatar") << "Editing appearance.  Dropping appearance update." << LL_ENDL;
            return;
        }

    }

	// SUNSHINE CLEANUP - is this case OK now?
	S32 num_params = contents->mParamWeights.size();
	if (num_params <= 1)
	{
		// In this case, we have no reliable basis for knowing
		// appearance version, which may cause us to look for baked
		// textures in the wrong place and flag them as missing
		// assets.
		LL_DEBUGS("Avatar") << "ignoring appearance message due to lack of params" << LL_ENDL;
		return;
	}

	// No backsies zone - if we get here, the message should be valid and usable, will be processed.
	// Note:
	// RequestAgentUpdateAppearanceResponder::onRequestRequested()
	// assumes that cof version is only updated with server-bake
	// appearance messages.
    LL_INFOS("Avatar") << "Processing appearance message version " << thisAppearanceVersion << LL_ENDL;

    // Note:
    // locally the COF is maintained via LLInventoryModel::accountForUpdate
    // which is called from various places.  This should match the simhost's 
    // idea of what the COF version is.  AIS however maintains its own version
    // of the COF that should be considered canonical. 
    mLastUpdateReceivedCOFVersion = thisAppearanceVersion;

    mLastProcessedAppearance = contents;

    bool slam_params = false;
	applyParsedAppearanceMessage(*contents, slam_params);
	if (getOverallAppearance() != AOA_NORMAL)
	{
		resetSkeleton(false);
	}
}

void LLVOAvatar::applyParsedAppearanceMessage(LLAppearanceMessageContents& contents, bool slam_params)
{
	S32 num_params = contents.mParamWeights.size();
	ESex old_sex = getSex();

    if (applyParsedTEMessage(contents.mTEContents) > 0 && isChanged(TEXTURE))
    {
        updateVisualComplexity();
    }

	// prevent the overwriting of valid baked textures with invalid baked textures
	for (U8 baked_index = 0; baked_index < mBakedTextureDatas.size(); baked_index++)
	{
		if (!isTextureDefined(mBakedTextureDatas[baked_index].mTextureIndex) 
			&& mBakedTextureDatas[baked_index].mLastTextureID != IMG_DEFAULT
			&& baked_index != BAKED_SKIRT && baked_index != BAKED_LEFT_ARM && baked_index != BAKED_LEFT_LEG && baked_index != BAKED_AUX1 && baked_index != BAKED_AUX2 && baked_index != BAKED_AUX3)
		{
			LL_DEBUGS("Avatar") << avString() << " baked_index " << (S32) baked_index << " using mLastTextureID " << mBakedTextureDatas[baked_index].mLastTextureID << LL_ENDL;
			setTEImage(mBakedTextureDatas[baked_index].mTextureIndex, 
				LLViewerTextureManager::getFetchedTexture(mBakedTextureDatas[baked_index].mLastTextureID, FTT_DEFAULT, TRUE, LLGLTexture::BOOST_NONE, LLViewerTexture::LOD_TEXTURE));
		}
		else
		{
			LL_DEBUGS("Avatar") << avString() << " baked_index " << (S32) baked_index << " using texture id "
								<< getTE(mBakedTextureDatas[baked_index].mTextureIndex)->getID() << LL_ENDL;
		}
	}

	// runway - was
	// if (!is_first_appearance_message )
	// which means it would be called on second appearance message - probably wrong.
	BOOL is_first_appearance_message = !mFirstAppearanceMessageReceived;
	mFirstAppearanceMessageReceived = TRUE;

	//LL_DEBUGS("Avatar") << avString() << "processAvatarAppearance start " << mID
    //                    << " first? " << is_first_appearance_message << " self? " << isSelf() << LL_ENDL;

	if (is_first_appearance_message )
	{
		onFirstTEMessageReceived();
	}

	setCompositeUpdatesEnabled( FALSE );
	gPipeline.markGLRebuild(this);

	// Apply visual params
	if( num_params > 1)
	{
		//LL_DEBUGS("Avatar") << avString() << " handle visual params, num_params " << num_params << LL_ENDL;
		BOOL params_changed = FALSE;
		BOOL interp_params = FALSE;
		S32 params_changed_count = 0;
		
		for( S32 i = 0; i < num_params; i++ )
		{
			LLVisualParam* param = contents.mParams[i];
			F32 newWeight = contents.mParamWeights[i];

			if (slam_params || is_first_appearance_message || (param->getWeight() != newWeight))
			{
				params_changed = TRUE;
				params_changed_count++;

				if(is_first_appearance_message || slam_params)
				{
					//LL_DEBUGS("Avatar") << "param slam " << i << " " << newWeight << LL_ENDL;
					param->setWeight(newWeight);
				}
				else
				{
					interp_params = TRUE;
					param->setAnimationTarget(newWeight);
				}
			}
		}
		const S32 expected_tweakable_count = getVisualParamCountInGroup(VISUAL_PARAM_GROUP_TWEAKABLE) +
											 getVisualParamCountInGroup(VISUAL_PARAM_GROUP_TRANSMIT_NOT_TWEAKABLE); // don't worry about VISUAL_PARAM_GROUP_TWEAKABLE_NO_TRANSMIT
		if (num_params != expected_tweakable_count)
		{
			LL_DEBUGS("Avatar") << "Number of params in AvatarAppearance msg (" << num_params << ") does not match number of tweakable params in avatar xml file (" << expected_tweakable_count << ").  Processing what we can.  object: " << getID() << LL_ENDL;
		}

		LL_DEBUGS("Avatar") << "Changed " << params_changed_count << " params" << LL_ENDL;
		if (params_changed)
		{
			if (interp_params)
			{
				startAppearanceAnimation();
			}
			updateVisualParams();

			ESex new_sex = getSex();
			if( old_sex != new_sex )
			{
				updateSexDependentLayerSets();
			}	
		}

		llassert( getSex() == ((getVisualParamWeight( "male" ) > 0.5f) ? SEX_MALE : SEX_FEMALE) );
	}
	else
	{
		// AvatarAppearance message arrived without visual params
		LL_DEBUGS("Avatar") << avString() << "no visual params" << LL_ENDL;

		const F32 LOADING_TIMEOUT_SECONDS = 60.f;
		// this isn't really a problem if we already have a non-default shape
		if (visualParamWeightsAreDefault() && mRuthTimer.getElapsedTimeF32() > LOADING_TIMEOUT_SECONDS)
		{
			// re-request appearance, hoping that it comes back with a shape next time
			LL_INFOS() << "Re-requesting AvatarAppearance for object: "  << getID() << LL_ENDL;
			LLAvatarPropertiesProcessor::getInstance()->sendAvatarTexturesRequest(getID());
			mRuthTimer.reset();
		}
		else
		{
			LL_INFOS() << "That's okay, we already have a non-default shape for object: "  << getID() << LL_ENDL;
			// we don't really care.
		}
	}

	if (contents.mHoverOffsetWasSet && !isSelf())
	{
		// Got an update for some other avatar
		// Ignore updates for self, because we have a more authoritative value in the preferences.
		setHoverOffset(contents.mHoverOffset);
		LL_DEBUGS("Avatar") << avString() << "setting hover to " << contents.mHoverOffset[2] << LL_ENDL;
	}

	if (!contents.mHoverOffsetWasSet && !isSelf())
	{
		// If we don't get a value at all, we are presumably in a
		// region that does not support hover height.
		LL_WARNS() << avString() << "zeroing hover because not defined in appearance message" << LL_ENDL;
		setHoverOffset(LLVector3(0.0, 0.0, 0.0));
	}

	setCompositeUpdatesEnabled( TRUE );

	// If all of the avatars are completely baked, release the global image caches to conserve memory.
	LLVOAvatar::cullAvatarsByPixelArea();

	if (isSelf())
	{
		mUseLocalAppearance = false;
	}

	updateMeshTextures();
	updateMeshVisibility();

}

LLViewerTexture* LLVOAvatar::getBakedTexture(const U8 te)
{
	if (te < 0 || te >= BAKED_NUM_INDICES)
	{
		return NULL;
	}

	BOOL is_layer_baked = isTextureDefined(mBakedTextureDatas[te].mTextureIndex);
	
	LLViewerTexLayerSet* layerset = NULL;
	layerset = getTexLayerSet(te);
	

	if (!isEditingAppearance() && is_layer_baked)
	{
		LLViewerFetchedTexture* baked_img = LLViewerTextureManager::staticCastToFetchedTexture(getImage(mBakedTextureDatas[te].mTextureIndex, 0), TRUE);
		return baked_img;
	}
	else if (layerset && isEditingAppearance())
	{
		layerset->createComposite();
		layerset->setUpdatesEnabled(TRUE);

		return layerset->getViewerComposite();
	}

	return NULL;

	
}

const LLVOAvatar::MatrixPaletteCache& LLVOAvatar::updateSkinInfoMatrixPalette(const LLMeshSkinInfo* skin)
{
    U64 hash = skin->mHash;
    MatrixPaletteCache& entry = mMatrixPaletteCache[hash];

    if (entry.mFrame != gFrameCount)
    {
        LL_PROFILE_ZONE_SCOPED_CATEGORY_AVATAR;

        entry.mFrame = gFrameCount;

        //build matrix palette
        U32 count = LLSkinningUtil::getMeshJointCount(skin);
        entry.mMatrixPalette.resize(count);
        LLSkinningUtil::initSkinningMatrixPalette(&(entry.mMatrixPalette[0]), count, skin, this);

        const LLMatrix4a* mat = &(entry.mMatrixPalette[0]);

        entry.mGLMp.resize(count * 12);

        F32* mp = &(entry.mGLMp[0]);

        for (U32 i = 0; i < count; ++i)
        {
            F32* m = (F32*)mat[i].mMatrix[0].getF32ptr();

            U32 idx = i * 12;

            mp[idx + 0] = m[0];
            mp[idx + 1] = m[1];
            mp[idx + 2] = m[2];
            mp[idx + 3] = m[12];

            mp[idx + 4] = m[4];
            mp[idx + 5] = m[5];
            mp[idx + 6] = m[6];
            mp[idx + 7] = m[13];

            mp[idx + 8] = m[8];
            mp[idx + 9] = m[9];
            mp[idx + 10] = m[10];
            mp[idx + 11] = m[14];
        }
    }

    return entry;
}

// static
void LLVOAvatar::getAnimLabels( std::vector<std::string>* labels )
{
	S32 i;
	labels->reserve(gUserAnimStatesCount);
	for( i = 0; i < gUserAnimStatesCount; i++ )
	{
		labels->push_back( LLAnimStateLabels::getStateLabel( gUserAnimStates[i].mName ) );
	}

	// Special case to trigger away (AFK) state
	labels->push_back( "Away From Keyboard" );
}

// static 
void LLVOAvatar::getAnimNames( std::vector<std::string>* names )
{
	S32 i;

	names->reserve(gUserAnimStatesCount);
	for( i = 0; i < gUserAnimStatesCount; i++ )
	{
		names->push_back( std::string(gUserAnimStates[i].mName) );
	}

	// Special case to trigger away (AFK) state
	names->push_back( "enter_away_from_keyboard_state" );
}

// static
void LLVOAvatar::onBakedTextureMasksLoaded( BOOL success, LLViewerFetchedTexture *src_vi, LLImageRaw* src, LLImageRaw* aux_src, S32 discard_level, BOOL final, void* userdata )
{
	if (!userdata) return;

	//LL_INFOS() << "onBakedTextureMasksLoaded: " << src_vi->getID() << LL_ENDL;
	const LLUUID id = src_vi->getID();
 
	LLTextureMaskData* maskData = (LLTextureMaskData*) userdata;
	LLVOAvatar* self = (LLVOAvatar*) gObjectList.findObject( maskData->mAvatarID );

	// if discard level is 2 less than last discard level we processed, or we hit 0,
	// then generate morph masks
	if(self && success && (discard_level < maskData->mLastDiscardLevel - 2 || discard_level == 0))
	{
		if(aux_src && aux_src->getComponents() == 1)
		{
			if (!aux_src->getData())
			{
				LL_ERRS() << "No auxiliary source (morph mask) data for image id " << id << LL_ENDL;
				return;
			}

			U32 gl_name;
			LLImageGL::generateTextures(1, &gl_name );
			stop_glerror();

			gGL.getTexUnit(0)->bindManual(LLTexUnit::TT_TEXTURE, gl_name);
			stop_glerror();

			LLImageGL::setManualImage(
				GL_TEXTURE_2D, 0, GL_ALPHA8, 
				aux_src->getWidth(), aux_src->getHeight(),
				GL_ALPHA, GL_UNSIGNED_BYTE, aux_src->getData());
			stop_glerror();

			gGL.getTexUnit(0)->setTextureFilteringOption(LLTexUnit::TFO_BILINEAR);

			/* if( id == head_baked->getID() )
			     if (self->mBakedTextureDatas[BAKED_HEAD].mTexLayerSet)
				     //LL_INFOS() << "onBakedTextureMasksLoaded for head " << id << " discard = " << discard_level << LL_ENDL;
					 self->mBakedTextureDatas[BAKED_HEAD].mTexLayerSet->applyMorphMask(aux_src->getData(), aux_src->getWidth(), aux_src->getHeight(), 1);
					 maskData->mLastDiscardLevel = discard_level; */
			BOOL found_texture_id = false;
			for (LLAvatarAppearanceDictionary::Textures::const_iterator iter = LLAvatarAppearance::getDictionary()->getTextures().begin();
				 iter != LLAvatarAppearance::getDictionary()->getTextures().end();
				 ++iter)
			{

				const LLAvatarAppearanceDictionary::TextureEntry *texture_dict = iter->second;
				if (texture_dict->mIsUsedByBakedTexture)
				{
					const ETextureIndex texture_index = iter->first;
					const LLViewerTexture *baked_img = self->getImage(texture_index, 0);
					if (baked_img && id == baked_img->getID())
					{
						const EBakedTextureIndex baked_index = texture_dict->mBakedTextureIndex;
						self->applyMorphMask(aux_src->getData(), aux_src->getWidth(), aux_src->getHeight(), 1, baked_index);
						maskData->mLastDiscardLevel = discard_level;
						if (self->mBakedTextureDatas[baked_index].mMaskTexName)
						{
							LLImageGL::deleteTextures(1, &(self->mBakedTextureDatas[baked_index].mMaskTexName));
						}
						self->mBakedTextureDatas[baked_index].mMaskTexName = gl_name;
						found_texture_id = true;
						break;
					}
				}
			}
			if (!found_texture_id)
			{
				LL_INFOS() << "unexpected image id: " << id << LL_ENDL;
			}
			self->dirtyMesh();
		}
		else
		{
            // this can happen when someone uses an old baked texture possibly provided by 
            // viewer-side baked texture caching
			LL_WARNS() << "Masks loaded callback but NO aux source, id " << id << LL_ENDL;
		}
	}

	if (final || !success)
	{
		delete maskData;
	}
}

// static
void LLVOAvatar::onInitialBakedTextureLoaded( BOOL success, LLViewerFetchedTexture *src_vi, LLImageRaw* src, LLImageRaw* aux_src, S32 discard_level, BOOL final, void* userdata )
{
	LLUUID *avatar_idp = (LLUUID *)userdata;
	LLVOAvatar *selfp = (LLVOAvatar *)gObjectList.findObject(*avatar_idp);

	if (selfp)
	{
		//LL_DEBUGS("Avatar") << selfp->avString() << "discard_level " << discard_level << " success " << success << " final " << final << LL_ENDL;
	}

	if (!success && selfp)
	{
		selfp->removeMissingBakedTextures();
	}
	if (final || !success )
	{
		delete avatar_idp;
	}
}

// Static
void LLVOAvatar::onBakedTextureLoaded(BOOL success,
									  LLViewerFetchedTexture *src_vi, LLImageRaw* src, LLImageRaw* aux_src,
									  S32 discard_level, BOOL final, void* userdata)
{
	//LL_DEBUGS("Avatar") << "onBakedTextureLoaded: " << src_vi->getID() << LL_ENDL;

	LLUUID id = src_vi->getID();
	LLUUID *avatar_idp = (LLUUID *)userdata;
	LLVOAvatar *selfp = (LLVOAvatar *)gObjectList.findObject(*avatar_idp);
	if (selfp)
	{	
		//LL_DEBUGS("Avatar") << selfp->avString() << "discard_level " << discard_level << " success " << success << " final " << final << " id " << src_vi->getID() << LL_ENDL;
	}

	if (selfp && !success)
	{
		selfp->removeMissingBakedTextures();
	}

	if( final || !success )
	{
		delete avatar_idp;
	}

	if( selfp && success && final )
	{
		selfp->useBakedTexture( id );
	}
}


// Called when baked texture is loaded and also when we start up with a baked texture
void LLVOAvatar::useBakedTexture( const LLUUID& id )
{
	for (U32 i = 0; i < mBakedTextureDatas.size(); i++)
	{
		LLViewerTexture* image_baked = getImage( mBakedTextureDatas[i].mTextureIndex, 0 );
		if (id == image_baked->getID())
		{
			//LL_DEBUGS("Avatar") << avString() << " i " << i << " id " << id << LL_ENDL;
			mBakedTextureDatas[i].mIsLoaded = true;
			mBakedTextureDatas[i].mLastTextureID = id;
			mBakedTextureDatas[i].mIsUsed = true;

			if (isUsingLocalAppearance())
			{
				LL_INFOS() << "not changing to baked texture while isUsingLocalAppearance" << LL_ENDL;
			}
			else
			{
				debugColorizeSubMeshes(i,LLColor4::green);

				avatar_joint_mesh_list_t::iterator iter = mBakedTextureDatas[i].mJointMeshes.begin();
				avatar_joint_mesh_list_t::iterator end  = mBakedTextureDatas[i].mJointMeshes.end();
				for (; iter != end; ++iter)
				{
					LLAvatarJointMesh* mesh = (*iter);
					if (mesh)
					{
						mesh->setTexture( image_baked );
					}
				}
			}
			
			const LLAvatarAppearanceDictionary::BakedEntry *baked_dict =
				LLAvatarAppearance::getDictionary()->getBakedTexture((EBakedTextureIndex)i);
			for (texture_vec_t::const_iterator local_tex_iter = baked_dict->mLocalTextures.begin();
				 local_tex_iter != baked_dict->mLocalTextures.end();
				 ++local_tex_iter)
			{
				if (isSelf()) setBakedReady(*local_tex_iter, TRUE);
			}

			// ! BACKWARDS COMPATIBILITY !
			// Workaround for viewing avatars from old viewers that haven't baked hair textures.
			// This is paired with similar code in updateMeshTextures that sets hair mesh color.
			if (i == BAKED_HAIR)
			{
				avatar_joint_mesh_list_t::iterator iter = mBakedTextureDatas[i].mJointMeshes.begin();
				avatar_joint_mesh_list_t::iterator end  = mBakedTextureDatas[i].mJointMeshes.end();
				for (; iter != end; ++iter)
				{
					LLAvatarJointMesh* mesh = (*iter);
					if (mesh)
					{
						mesh->setColor( LLColor4::white );
					}
				}
			}
		}
	}

	dirtyMesh();
}

std::string get_sequential_numbered_file_name(const std::string& prefix,
											  const std::string& suffix)
{
	typedef std::map<std::string,S32> file_num_type;
	static  file_num_type file_nums;
	file_num_type::iterator it = file_nums.find(prefix);
	S32 num = 0;
	if (it != file_nums.end())
	{
		num = it->second;
	}
	file_nums[prefix] = num+1;
	std::string outfilename = prefix + " " + llformat("%04d",num) + ".xml";
	std::replace(outfilename.begin(),outfilename.end(),' ','_');
	return outfilename;
}

void dump_sequential_xml(const std::string outprefix, const LLSD& content)
{
	std::string outfilename = get_sequential_numbered_file_name(outprefix,".xml");
	std::string fullpath = gDirUtilp->getExpandedFilename(LL_PATH_LOGS,outfilename);
	llofstream ofs(fullpath.c_str(), std::ios_base::out);
	ofs << LLSDOStreamer<LLSDXMLFormatter>(content, LLSDFormatter::OPTIONS_PRETTY);
	LL_DEBUGS("Avatar") << "results saved to: " << fullpath << LL_ENDL;
}

void LLVOAvatar::getSortedJointNames(S32 joint_type, std::vector<std::string>& result) const
{
    result.clear();
    if (joint_type==0)
    {
        avatar_joint_list_t::const_iterator iter = mSkeleton.begin();
        avatar_joint_list_t::const_iterator end  = mSkeleton.end();
		for (; iter != end; ++iter)
		{
			LLJoint* pJoint = (*iter);
            result.push_back(pJoint->getName());
        }
    }
    else if (joint_type==1)
    {
        for (S32 i = 0; i < mNumCollisionVolumes; i++)
        {
            LLAvatarJointCollisionVolume* pJoint = &mCollisionVolumes[i];
            result.push_back(pJoint->getName());
        }
    }
    else if (joint_type==2)
    {
		for (LLVOAvatar::attachment_map_t::const_iterator iter = mAttachmentPoints.begin(); 
			 iter != mAttachmentPoints.end(); ++iter)
		{
			LLViewerJointAttachment* pJoint = iter->second;
			if (!pJoint) continue;
            result.push_back(pJoint->getName());
        }
    }
    std::sort(result.begin(), result.end());
}

void LLVOAvatar::dumpArchetypeXML(const std::string& prefix, bool group_by_wearables )
{
	std::string outprefix(prefix);
	if (outprefix.empty())
	{
		outprefix = getFullname() + (isSelf()?"_s":"_o");
	}
	if (outprefix.empty())
	{
		outprefix = std::string("new_archetype");
	}
	std::string outfilename = get_sequential_numbered_file_name(outprefix,".xml");
	
	LLAPRFile outfile;
    LLWearableType *wr_inst = LLWearableType::getInstance();
	std::string fullpath = gDirUtilp->getExpandedFilename(LL_PATH_LOGS,outfilename);
	if (APR_SUCCESS == outfile.open(fullpath, LL_APR_WB ))
	{
		apr_file_t* file = outfile.getFileHandle();
		LL_INFOS() << "xmlfile write handle obtained : " << fullpath << LL_ENDL;

		apr_file_printf( file, "<?xml version=\"1.0\" encoding=\"US-ASCII\" standalone=\"yes\"?>\n" );
		apr_file_printf( file, "<linden_genepool version=\"1.0\">\n" );
		apr_file_printf( file, "\n\t<archetype name=\"???\">\n" );

		bool agent_is_godlike = gAgent.isGodlikeWithoutAdminMenuFakery();

		if (group_by_wearables)
		{
			for (S32 type = LLWearableType::WT_SHAPE; type < LLWearableType::WT_COUNT; type++)
			{
				const std::string& wearable_name = wr_inst->getTypeName((LLWearableType::EType)type);
				apr_file_printf( file, "\n\t\t<!-- wearable: %s -->\n", wearable_name.c_str() );

				for (LLVisualParam* param = getFirstVisualParam(); param; param = getNextVisualParam())
				{
					LLViewerVisualParam* viewer_param = (LLViewerVisualParam*)param;
					if( (viewer_param->getWearableType() == type) && 
					   (viewer_param->isTweakable() ) )
					{
						dump_visual_param(file, viewer_param, viewer_param->getWeight());
					}
				}

				for (U8 te = 0; te < TEX_NUM_INDICES; te++)
				{
					if (LLAvatarAppearance::getDictionary()->getTEWearableType((ETextureIndex)te) == type)
					{
						// MULTIPLE_WEARABLES: extend to multiple wearables?
						LLViewerTexture* te_image = getImage((ETextureIndex)te, 0);
						if( te_image )
						{
							std::string uuid_str = LLUUID().asString();
							if (agent_is_godlike)
							{
								te_image->getID().toString(uuid_str);
							}
							apr_file_printf( file, "\t\t<texture te=\"%i\" uuid=\"%s\"/>\n", te, uuid_str.c_str());
						}
					}
				}
			}
		}
		else 
		{
			// Just dump all params sequentially.
			for (LLVisualParam* param = getFirstVisualParam(); param; param = getNextVisualParam())
			{
				LLViewerVisualParam* viewer_param = (LLViewerVisualParam*)param;
				dump_visual_param(file, viewer_param, viewer_param->getWeight());
			}

			for (U8 te = 0; te < TEX_NUM_INDICES; te++)
			{
				// MULTIPLE_WEARABLES: extend to multiple wearables?
				LLViewerTexture* te_image = getImage((ETextureIndex)te, 0);
				if( te_image )
				{
					std::string uuid_str = LLUUID().asString();
					if (agent_is_godlike)
					{
						te_image->getID().toString(uuid_str);
					}
					apr_file_printf( file, "\t\t<texture te=\"%i\" uuid=\"%s\"/>\n", te, uuid_str.c_str());
				}
			}
		}

        // Root joint
        const LLVector3& pos = mRoot->getPosition();
        const LLVector3& scale = mRoot->getScale();
        apr_file_printf( file, "\t\t<root name=\"%s\" position=\"%f %f %f\" scale=\"%f %f %f\"/>\n", 
                         mRoot->getName().c_str(), pos[0], pos[1], pos[2], scale[0], scale[1], scale[2]);

        // Bones
        std::vector<std::string> bone_names, cv_names, attach_names, all_names;
        getSortedJointNames(0, bone_names);
        getSortedJointNames(1, cv_names);
        getSortedJointNames(2, attach_names);
        all_names.insert(all_names.end(), bone_names.begin(), bone_names.end());
        all_names.insert(all_names.end(), cv_names.begin(), cv_names.end());
        all_names.insert(all_names.end(), attach_names.begin(), attach_names.end());

        for (std::vector<std::string>::iterator name_iter = bone_names.begin();
             name_iter != bone_names.end(); ++name_iter)
        {
            LLJoint *pJoint = getJoint(*name_iter);
			const LLVector3& pos = pJoint->getPosition();
			const LLVector3& scale = pJoint->getScale();
			apr_file_printf( file, "\t\t<bone name=\"%s\" position=\"%f %f %f\" scale=\"%f %f %f\"/>\n", 
							 pJoint->getName().c_str(), pos[0], pos[1], pos[2], scale[0], scale[1], scale[2]);
        }

        // Collision volumes
        for (std::vector<std::string>::iterator name_iter = cv_names.begin();
             name_iter != cv_names.end(); ++name_iter)
        {
            LLJoint *pJoint = getJoint(*name_iter);
			const LLVector3& pos = pJoint->getPosition();
			const LLVector3& scale = pJoint->getScale();
			apr_file_printf( file, "\t\t<collision_volume name=\"%s\" position=\"%f %f %f\" scale=\"%f %f %f\"/>\n", 
							 pJoint->getName().c_str(), pos[0], pos[1], pos[2], scale[0], scale[1], scale[2]);
        }

        // Attachment joints
        for (std::vector<std::string>::iterator name_iter = attach_names.begin();
             name_iter != attach_names.end(); ++name_iter)
        {
            LLJoint *pJoint = getJoint(*name_iter);
			if (!pJoint) continue;
			const LLVector3& pos = pJoint->getPosition();
			const LLVector3& scale = pJoint->getScale();
			apr_file_printf( file, "\t\t<attachment_point name=\"%s\" position=\"%f %f %f\" scale=\"%f %f %f\"/>\n", 
							 pJoint->getName().c_str(), pos[0], pos[1], pos[2], scale[0], scale[1], scale[2]);
        }
        
        // Joint pos overrides
        for (std::vector<std::string>::iterator name_iter = all_names.begin();
             name_iter != all_names.end(); ++name_iter)
        {
            LLJoint *pJoint = getJoint(*name_iter);
		
			LLVector3 pos;
			LLUUID mesh_id;

			if (pJoint && pJoint->hasAttachmentPosOverride(pos,mesh_id))
			{
                S32 num_pos_overrides;
                std::set<LLVector3> distinct_pos_overrides;
                pJoint->getAllAttachmentPosOverrides(num_pos_overrides, distinct_pos_overrides);
				apr_file_printf( file, "\t\t<joint_offset name=\"%s\" position=\"%f %f %f\" mesh_id=\"%s\" count=\"%d\" distinct=\"%d\"/>\n", 
								 pJoint->getName().c_str(), pos[0], pos[1], pos[2], mesh_id.asString().c_str(),
                                 num_pos_overrides, (S32) distinct_pos_overrides.size());
			}
		}
        // Joint scale overrides
        for (std::vector<std::string>::iterator name_iter = all_names.begin();
             name_iter != all_names.end(); ++name_iter)
        {
            LLJoint *pJoint = getJoint(*name_iter);
		
			LLVector3 scale;
			LLUUID mesh_id;

			if (pJoint && pJoint->hasAttachmentScaleOverride(scale,mesh_id))
			{
                S32 num_scale_overrides;
                std::set<LLVector3> distinct_scale_overrides;
                pJoint->getAllAttachmentPosOverrides(num_scale_overrides, distinct_scale_overrides);
				apr_file_printf( file, "\t\t<joint_scale name=\"%s\" scale=\"%f %f %f\" mesh_id=\"%s\" count=\"%d\" distinct=\"%d\"/>\n",
								 pJoint->getName().c_str(), scale[0], scale[1], scale[2], mesh_id.asString().c_str(),
                                 num_scale_overrides, (S32) distinct_scale_overrides.size());
			}
		}
		F32 pelvis_fixup;
		LLUUID mesh_id;
		if (hasPelvisFixup(pelvis_fixup, mesh_id))
		{
			apr_file_printf( file, "\t\t<pelvis_fixup z=\"%f\" mesh_id=\"%s\"/>\n", 
							 pelvis_fixup, mesh_id.asString().c_str());
		}

        LLVector3 rp = getRootJoint()->getWorldPosition();
        LLVector4a rpv;
        rpv.load3(rp.mV);
        
        for (S32 joint_num = 0; joint_num < LL_CHARACTER_MAX_ANIMATED_JOINTS; joint_num++)
        {
            LLJoint *joint = getJoint(joint_num);
            if (joint_num < mJointRiggingInfoTab.size())
            {
                LLJointRiggingInfo& rig_info = mJointRiggingInfoTab[joint_num];
                if (rig_info.isRiggedTo())
                {
                    LLMatrix4a mat;
                    LLVector4a new_extents[2];
                    mat.loadu(joint->getWorldMatrix());
                    matMulBoundBox(mat, rig_info.getRiggedExtents(), new_extents);
                    LLVector4a rrp[2];
                    rrp[0].setSub(new_extents[0],rpv);
                    rrp[1].setSub(new_extents[1],rpv);
                    apr_file_printf( file, "\t\t<joint_rig_info num=\"%d\" name=\"%s\" min=\"%f %f %f\" max=\"%f %f %f\" tmin=\"%f %f %f\" tmax=\"%f %f %f\"/>\n", 
                                     joint_num,
                                     joint->getName().c_str(),
                                     rig_info.getRiggedExtents()[0][0],
                                     rig_info.getRiggedExtents()[0][1],
                                     rig_info.getRiggedExtents()[0][2],
                                     rig_info.getRiggedExtents()[1][0],
                                     rig_info.getRiggedExtents()[1][1],
                                     rig_info.getRiggedExtents()[1][2],
                                     rrp[0][0],
                                     rrp[0][1],
                                     rrp[0][2],
                                     rrp[1][0],
                                     rrp[1][1],
                                     rrp[1][2] );
                }
            }
        }

		bool ultra_verbose = false;
		if (isSelf() && ultra_verbose)
		{
			// show the cloned params inside the wearables as well.
			gAgentAvatarp->dumpWearableInfo(outfile);
		}

		apr_file_printf( file, "\t</archetype>\n" );
		apr_file_printf( file, "\n</linden_genepool>\n" );

		LLSD args;
		args["PATH"] = fullpath;
		LLNotificationsUtil::add("AppearanceToXMLSaved", args);
	}
	else
	{
		LLNotificationsUtil::add("AppearanceToXMLFailed");
	}
	// File will close when handle goes out of scope
}


void LLVOAvatar::setVisibilityRank(U32 rank)
{
	if (mDrawable.isNull() || mDrawable->isDead())
	{
		// do nothing
		return;
	}
	mVisibilityRank = rank;
}

// Assumes LLVOAvatar::sInstances has already been sorted.
S32 LLVOAvatar::getUnbakedPixelAreaRank()
{
	S32 rank = 1;
	for (std::vector<LLCharacter*>::iterator iter = LLCharacter::sInstances.begin();
		 iter != LLCharacter::sInstances.end(); ++iter)
	{
		LLVOAvatar* inst = (LLVOAvatar*) *iter;
		if (inst == this)
		{
			return rank;
		}
		else if (!inst->isDead() && !inst->isFullyBaked())
		{
			rank++;
		}
	}

	llassert(0);
	return 0;
}

struct CompareScreenAreaGreater
{
	BOOL operator()(const LLCharacter* const& lhs, const LLCharacter* const& rhs)
	{
		return lhs->getPixelArea() > rhs->getPixelArea();
	}
};

// static
void LLVOAvatar::cullAvatarsByPixelArea()
{
	std::sort(LLCharacter::sInstances.begin(), LLCharacter::sInstances.end(), CompareScreenAreaGreater());
	
	// Update the avatars that have changed status
	U32 rank = 2; //1 is reserved for self. 
	for (std::vector<LLCharacter*>::iterator iter = LLCharacter::sInstances.begin();
		 iter != LLCharacter::sInstances.end(); ++iter)
	{
		LLVOAvatar* inst = (LLVOAvatar*) *iter;
		BOOL culled;
		if (inst->isSelf() || inst->isFullyBaked())
		{
			culled = FALSE;
		}
		else 
		{
			culled = TRUE;
		}

		if (inst->mCulled != culled)
		{
			inst->mCulled = culled;
			LL_DEBUGS() << "avatar " << inst->getID() << (culled ? " start culled" : " start not culled" ) << LL_ENDL;
			inst->updateMeshTextures();
		}

		if (inst->isSelf())
		{
			inst->setVisibilityRank(1);
		}
		else if (inst->mDrawable.notNull() && inst->mDrawable->isVisible())
		{
			inst->setVisibilityRank(rank++);
		}
	}

	// runway - this doesn't really detect gray/grey state.
	S32 grey_avatars = 0;
	if (!LLVOAvatar::areAllNearbyInstancesBaked(grey_avatars))
	{
		if (gFrameTimeSeconds != sUnbakedUpdateTime) // only update once per frame
		{
			sUnbakedUpdateTime = gFrameTimeSeconds;
			sUnbakedTime += gFrameIntervalSeconds.value();
		}
		if (grey_avatars > 0)
		{
			if (gFrameTimeSeconds != sGreyUpdateTime) // only update once per frame
			{
				sGreyUpdateTime = gFrameTimeSeconds;
				sGreyTime += gFrameIntervalSeconds.value();
			}
		}
	}
}

void LLVOAvatar::startAppearanceAnimation()
{
	if(!mAppearanceAnimating)
	{
		mAppearanceAnimating = TRUE;
		mAppearanceMorphTimer.reset();
		mLastAppearanceBlendTime = 0.f;
	}
}

// virtual
void LLVOAvatar::removeMissingBakedTextures()
{
}

//virtual
void LLVOAvatar::updateRegion(LLViewerRegion *regionp)
{
	LLViewerObject::updateRegion(regionp);
}

// virtual
std::string LLVOAvatar::getFullname() const
{
	std::string name;

	LLNameValue* first = getNVPair("FirstName"); 
	LLNameValue* last  = getNVPair("LastName"); 
	if (first && last)
	{
		name = LLCacheName::buildFullName( first->getString(), last->getString() );
	}

	return name;
}

LLHost LLVOAvatar::getObjectHost() const
{
	LLViewerRegion* region = getRegion();
	if (region && !isDead())
	{
		return region->getHost();
	}
	else
	{
		return LLHost();
	}
}

BOOL LLVOAvatar::updateLOD()
{
    if (mDrawable.isNull())
    {
        return FALSE;
    }
    
	if (!LLPipeline::sImpostorRender && isImpostor() && 0 != mDrawable->getNumFaces() && mDrawable->getFace(0)->hasGeometry())
	{
		return TRUE;
	}

	BOOL res = updateJointLODs();

	LLFace* facep = mDrawable->getFace(0);
	if (!facep || !facep->getVertexBuffer())
	{
		dirtyMesh(2);
	}

	if (mDirtyMesh >= 2 || mDrawable->isState(LLDrawable::REBUILD_GEOMETRY))
	{	//LOD changed or new mesh created, allocate new vertex buffer if needed
		updateMeshData();
		mDirtyMesh = 0;
		mNeedsSkin = TRUE;
		mDrawable->clearState(LLDrawable::REBUILD_GEOMETRY);
	}
	updateVisibility();

	return res;
}

void LLVOAvatar::updateLODRiggedAttachments()
{
	updateLOD();
	rebuildRiggedAttachments();
}

void showRigInfoTabExtents(LLVOAvatar *avatar, LLJointRiggingInfoTab& tab, S32& count_rigged, S32& count_box)
{
    count_rigged = count_box = 0;
    LLVector4a zero_vec;
    zero_vec.clear();
    for (S32 i=0; i<tab.size(); i++)
    {
        if (tab[i].isRiggedTo())
        {
            count_rigged++;
            LLJoint *joint = avatar->getJoint(i);
            LL_DEBUGS("RigSpam") << "joint " << i << " name " << joint->getName() << " box " 
                                 << tab[i].getRiggedExtents()[0] << ", " << tab[i].getRiggedExtents()[1] << LL_ENDL;
            if ((!tab[i].getRiggedExtents()[0].equals3(zero_vec)) ||
                (!tab[i].getRiggedExtents()[1].equals3(zero_vec)))
            {
                count_box++;
            }
       }
    }
}

void LLVOAvatar::getAssociatedVolumes(std::vector<LLVOVolume*>& volumes)
{
    LL_PROFILE_ZONE_SCOPED_CATEGORY_AVATAR;
	for ( LLVOAvatar::attachment_map_t::iterator iter = mAttachmentPoints.begin(); iter != mAttachmentPoints.end(); ++iter )
	{
		LLViewerJointAttachment* attachment = iter->second;
		LLViewerJointAttachment::attachedobjs_vec_t::iterator attach_end = attachment->mAttachedObjects.end();
		
		for (LLViewerJointAttachment::attachedobjs_vec_t::iterator attach_iter = attachment->mAttachedObjects.begin();
			 attach_iter != attach_end; ++attach_iter)
		{
			LLViewerObject* attached_object =  attach_iter->get();
            LLVOVolume *volume = dynamic_cast<LLVOVolume*>(attached_object);
            if (volume)
            {
                volumes.push_back(volume);
                if (volume->isAnimatedObject())
                {
                    // For animated object attachment, don't need
                    // the children. Will just get bounding box
                    // from the control avatar.
                    continue;
                }
            }
            LLViewerObject::const_child_list_t& children = attached_object->getChildren();
            for (LLViewerObject::const_child_list_t::const_iterator it = children.begin();
                 it != children.end(); ++it)
            {
                LLViewerObject *childp = *it;
                LLVOVolume *volume = dynamic_cast<LLVOVolume*>(childp);
                if (volume)
                {
                    volumes.push_back(volume);
                }
            }
        }
    }

    LLControlAvatar *control_av = dynamic_cast<LLControlAvatar*>(this);
    if (control_av)
    {
        LLVOVolume *volp = control_av->mRootVolp;
        if (volp)
        {
            volumes.push_back(volp);
            LLViewerObject::const_child_list_t& children = volp->getChildren();
            for (LLViewerObject::const_child_list_t::const_iterator it = children.begin();
                 it != children.end(); ++it)
            {
                LLViewerObject *childp = *it;
                LLVOVolume *volume = dynamic_cast<LLVOVolume*>(childp);
                if (volume)
                {
                    volumes.push_back(volume);
                }
            }
        }
    }
}

// virtual
void LLVOAvatar::updateRiggingInfo()
{
    LL_PROFILE_ZONE_SCOPED_CATEGORY_AVATAR;

    LL_DEBUGS("RigSpammish") << getFullname() << " updating rig tab" << LL_ENDL;

    std::vector<LLVOVolume*> volumes;

	getAssociatedVolumes(volumes);

	std::map<LLUUID,S32> curr_rigging_info_key;
	{
		// Get current rigging info key
		for (std::vector<LLVOVolume*>::iterator it = volumes.begin(); it != volumes.end(); ++it)
		{
			LLVOVolume *vol = *it;
			if (vol->isMesh() && vol->getVolume())
			{
				const LLUUID& mesh_id = vol->getVolume()->getParams().getSculptID();
				S32 max_lod = llmax(vol->getLOD(), vol->mLastRiggingInfoLOD);
				curr_rigging_info_key[mesh_id] = max_lod;
			}
		}
		
		// Check for key change, which indicates some change in volume composition or LOD.
		if (curr_rigging_info_key == mLastRiggingInfoKey)
		{
			return;
		}
	}

	// Something changed. Update.
	mLastRiggingInfoKey = curr_rigging_info_key;
    mJointRiggingInfoTab.clear();
    for (std::vector<LLVOVolume*>::iterator it = volumes.begin(); it != volumes.end(); ++it)
    {
        LLVOVolume *vol = *it;
        vol->updateRiggingInfo();
        mJointRiggingInfoTab.merge(vol->mJointRiggingInfoTab);
    }

    //LL_INFOS() << "done update rig count is " << countRigInfoTab(mJointRiggingInfoTab) << LL_ENDL;
    LL_DEBUGS("RigSpammish") << getFullname() << " after update rig tab:" << LL_ENDL;
    S32 joint_count, box_count;
    showRigInfoTabExtents(this, mJointRiggingInfoTab, joint_count, box_count);
    LL_DEBUGS("RigSpammish") << "uses " << joint_count << " joints " << " nonzero boxes: " << box_count << LL_ENDL;
}

// virtual
void LLVOAvatar::onActiveOverrideMeshesChanged()
{
    mJointRiggingInfoTab.setNeedsUpdate(true);
}

U32 LLVOAvatar::getPartitionType() const
{ 
	// Avatars merely exist as drawables in the bridge partition
	return mIsControlAvatar ? LLViewerRegion::PARTITION_CONTROL_AV : LLViewerRegion::PARTITION_AVATAR;
}

//static
void LLVOAvatar::updateImpostors()
{
	LLViewerCamera::sCurCameraID = LLViewerCamera::CAMERA_WORLD;

    std::vector<LLCharacter*> instances_copy = LLCharacter::sInstances;
	for (std::vector<LLCharacter*>::iterator iter = instances_copy.begin();
		iter != instances_copy.end(); ++iter)
	{
		LLVOAvatar* avatar = (LLVOAvatar*) *iter;
		if (!avatar->isDead()
			&& avatar->isVisible()
			&& avatar->isImpostor()
			&& avatar->needsImpostorUpdate())
		{
            avatar->calcMutedAVColor();
			gPipeline.generateImpostor(avatar);
		}
	}

	LLCharacter::sAllowInstancesChange = TRUE;
}

// virtual
BOOL LLVOAvatar::isImpostor()
{
	return isVisuallyMuted() || (sLimitNonImpostors && (mUpdatePeriod > 1));
}

BOOL LLVOAvatar::shouldImpostor(const F32 rank_factor)
{
	if (isSelf())
	{
		return false;
	}
	if (isVisuallyMuted())
	{
		return true;
	}
	return sLimitNonImpostors && (mVisibilityRank > sMaxNonImpostors * rank_factor);
}

BOOL LLVOAvatar::needsImpostorUpdate() const
{
	return mNeedsImpostorUpdate;
}

const LLVector3& LLVOAvatar::getImpostorOffset() const
{
	return mImpostorOffset;
}

const LLVector2& LLVOAvatar::getImpostorDim() const
{
	return mImpostorDim;
}

void LLVOAvatar::setImpostorDim(const LLVector2& dim)
{
	mImpostorDim = dim;
}

void LLVOAvatar::cacheImpostorValues()
{
	getImpostorValues(mImpostorExtents, mImpostorAngle, mImpostorDistance);
}

void LLVOAvatar::getImpostorValues(LLVector4a* extents, LLVector3& angle, F32& distance) const
{
	const LLVector4a* ext = mDrawable->getSpatialExtents();
	extents[0] = ext[0];
	extents[1] = ext[1];

	LLVector3 at = LLViewerCamera::getInstance()->getOrigin()-(getRenderPosition()+mImpostorOffset);
	distance = at.normalize();
	F32 da = 1.f - (at*LLViewerCamera::getInstance()->getAtAxis());
	angle.mV[0] = LLViewerCamera::getInstance()->getYaw()*da;
	angle.mV[1] = LLViewerCamera::getInstance()->getPitch()*da;
	angle.mV[2] = da;
}

// static
const U32 LLVOAvatar::NON_IMPOSTORS_MAX_SLIDER = 66; /* Must equal the maximum allowed the RenderAvatarMaxNonImpostors
										   * slider in panel_preferences_graphics1.xml */

// static
void LLVOAvatar::updateImpostorRendering(U32 newMaxNonImpostorsValue)
{
	U32  oldmax = sMaxNonImpostors;
	bool oldflg = sLimitNonImpostors;
	
	if (NON_IMPOSTORS_MAX_SLIDER <= newMaxNonImpostorsValue)
	{
		sMaxNonImpostors = 0;
	}
	else
	{
		sMaxNonImpostors = newMaxNonImpostorsValue;
	}
	// the sLimitNonImpostors flag depends on whether or not sMaxNonImpostors is set to the no-limit value (0)
	sLimitNonImpostors = (0 != sMaxNonImpostors);
    if ( oldflg != sLimitNonImpostors )
    {
        LL_DEBUGS("AvatarRender")
            << "was " << (oldflg ? "use" : "don't use" ) << " impostors (max " << oldmax << "); "
            << "now " << (sLimitNonImpostors ? "use" : "don't use" ) << " impostors (max " << sMaxNonImpostors << "); "
            << LL_ENDL;
    }
}


void LLVOAvatar::idleUpdateRenderComplexity()
{
    LL_PROFILE_ZONE_SCOPED_CATEGORY_AVATAR;
    if (isControlAvatar())
    {
        LLControlAvatar *cav = dynamic_cast<LLControlAvatar*>(this);
        bool is_attachment = cav && cav->mRootVolp && cav->mRootVolp->isAttachment(); // For attached animated objects
        if (is_attachment)
        {
            // ARC for animated object attachments is accounted with the avatar they're attached to.
            return;
        }
    }

    // Render Complexity
    calculateUpdateRenderComplexity(); // Update mVisualComplexity if needed	

	bool autotune = LLPerfStats::tunables.userAutoTuneEnabled && !mIsControlAvatar && !isSelf();
    if (autotune && !isDead())
    {
        static LLCachedControl<F32> render_far_clip(gSavedSettings, "RenderFarClip", 64);
        F32 radius = render_far_clip * render_far_clip;

        bool is_nearby = true;
        if ((dist_vec_squared(getPositionGlobal(), gAgent.getPositionGlobal()) > radius) &&
            (dist_vec_squared(getPositionGlobal(), gAgentCamera.getCameraPositionGlobal()) > radius))
        {
            is_nearby = false;
        }

        if (is_nearby && (sAVsIgnoringARTLimit.size() < MIN_NONTUNED_AVS))
        {
            if (std::count(sAVsIgnoringARTLimit.begin(), sAVsIgnoringARTLimit.end(), mID) == 0)
            {
                sAVsIgnoringARTLimit.push_back(mID);
            }
        }
        else if (!is_nearby)
        {
            sAVsIgnoringARTLimit.erase(std::remove(sAVsIgnoringARTLimit.begin(), sAVsIgnoringARTLimit.end(), mID),
                                       sAVsIgnoringARTLimit.end());
        }
        updateNearbyAvatarCount();
    }
}

void LLVOAvatar::updateNearbyAvatarCount()
{
    static LLFrameTimer agent_update_timer;

	if (agent_update_timer.getElapsedTimeF32() > 1.0f)
    {
        S32 avs_nearby = 0;
        static LLCachedControl<F32> render_far_clip(gSavedSettings, "RenderFarClip", 64);
        F32 radius = render_far_clip * render_far_clip;
        std::vector<LLCharacter *>::iterator char_iter = LLCharacter::sInstances.begin();
        while (char_iter != LLCharacter::sInstances.end())
        {
            LLVOAvatar *avatar = dynamic_cast<LLVOAvatar *>(*char_iter);
            if (avatar && !avatar->isDead() && !avatar->isControlAvatar())
            {
                if ((dist_vec_squared(avatar->getPositionGlobal(), gAgent.getPositionGlobal()) > radius) &&
                    (dist_vec_squared(avatar->getPositionGlobal(), gAgentCamera.getCameraPositionGlobal()) > radius))
                {
                    char_iter++;
                    continue;
                }
                avs_nearby++;
            }
            char_iter++;
        }
        sAvatarsNearby = avs_nearby;
        agent_update_timer.reset();
    }
}

void LLVOAvatar::idleUpdateDebugInfo()
{
	if (gPipeline.hasRenderDebugMask(LLPipeline::RENDER_DEBUG_AVATAR_DRAW_INFO))
	{
		std::string info_line;
		F32 red_level;
		F32 green_level;
		LLColor4 info_color;
		LLFontGL::StyleFlags info_style;
		
		if ( !mText )
		{
			initHudText();
			mText->setFadeDistance(20.0, 5.0); // limit clutter in large crowds
		}
		else
		{
			mText->clearString(); // clear debug text
		}

		/*
		 * NOTE: the logic for whether or not each of the values below
		 * controls muting MUST match that in the isVisuallyMuted and isTooComplex methods.
		 */

		static LLCachedControl<U32> max_render_cost(gSavedSettings, "RenderAvatarMaxComplexity", 0);
		info_line = llformat("%d Complexity", mVisualComplexity);

		if (max_render_cost != 0) // zero means don't care, so don't bother coloring based on this
		{
			green_level = 1.f-llclamp(((F32) mVisualComplexity-(F32)max_render_cost)/(F32)max_render_cost, 0.f, 1.f);
			red_level   = llmin((F32) mVisualComplexity/(F32)max_render_cost, 1.f);
			info_color.set(red_level, green_level, 0.0, 1.0);
			info_style = (  mVisualComplexity > max_render_cost
						  ? LLFontGL::BOLD : LLFontGL::NORMAL );
		}
		else
		{
			info_color.set(LLColor4::grey);
			info_style = LLFontGL::NORMAL;
		}
		mText->addLine(info_line, info_color, info_style);

		// Visual rank
		info_line = llformat("%d rank", mVisibilityRank);
		// Use grey for imposters, white for normal rendering or no impostors
		info_color.set(isImpostor() ? LLColor4::grey : (isControlAvatar() ? LLColor4::yellow : LLColor4::white));
		info_style = LLFontGL::NORMAL;
		mText->addLine(info_line, info_color, info_style);

        // Triangle count
        mText->addLine(std::string("VisTris ") + LLStringOps::getReadableNumber(mAttachmentVisibleTriangleCount), 
                       info_color, info_style);
        mText->addLine(std::string("EstMaxTris ") + LLStringOps::getReadableNumber(mAttachmentEstTriangleCount), 
                       info_color, info_style);

		// Attachment Surface Area
		static LLCachedControl<F32> max_attachment_area(gSavedSettings, "RenderAutoMuteSurfaceAreaLimit", 1000.0f);
		info_line = llformat("%.0f m^2", mAttachmentSurfaceArea);

		if (max_render_cost != 0 && max_attachment_area != 0) // zero means don't care, so don't bother coloring based on this
		{
			green_level = 1.f-llclamp((mAttachmentSurfaceArea-max_attachment_area)/max_attachment_area, 0.f, 1.f);
			red_level   = llmin(mAttachmentSurfaceArea/max_attachment_area, 1.f);
			info_color.set(red_level, green_level, 0.0, 1.0);
			info_style = (  mAttachmentSurfaceArea > max_attachment_area
						  ? LLFontGL::BOLD : LLFontGL::NORMAL );

		}
		else
		{
			info_color.set(LLColor4::grey);
			info_style = LLFontGL::NORMAL;
		}

		mText->addLine(info_line, info_color, info_style);

		updateText(); // corrects position
	}
}

void LLVOAvatar::updateVisualComplexity()
{
	LL_DEBUGS("AvatarRender") << "avatar " << getID() << " appearance changed" << LL_ENDL;
	// Set the cache time to in the past so it's updated ASAP
	mVisualComplexityStale = true;
}


// Account for the complexity of a single top-level object associated
// with an avatar. This will be either an attached object or an animated
// object.
void LLVOAvatar::accountRenderComplexityForObject(
    LLViewerObject *attached_object,
    const F32 max_attachment_complexity,
    LLVOVolume::texture_cost_t& textures,
    U32& cost,
    hud_complexity_list_t& hud_complexity_list,
    object_complexity_list_t& object_complexity_list)
{
    LL_PROFILE_ZONE_SCOPED_CATEGORY_AVATAR;
    if (attached_object && !attached_object->isHUDAttachment())
    {
        mAttachmentVisibleTriangleCount += attached_object->recursiveGetTriangleCount();
        mAttachmentEstTriangleCount += attached_object->recursiveGetEstTrianglesMax();
        mAttachmentSurfaceArea += attached_object->recursiveGetScaledSurfaceArea();

        textures.clear();
        const LLDrawable* drawable = attached_object->mDrawable;
        if (drawable)
        {
            const LLVOVolume* volume = drawable->getVOVolume();
            if (volume)
            {
                F32 attachment_total_cost = 0;
                F32 attachment_volume_cost = 0;
                F32 attachment_texture_cost = 0;
                F32 attachment_children_cost = 0;
                const F32 animated_object_attachment_surcharge = 1000;

                if (volume->isAnimatedObjectFast())
                {
                    attachment_volume_cost += animated_object_attachment_surcharge;
                }
                attachment_volume_cost += volume->getRenderCost(textures);

                const_child_list_t children = volume->getChildren();
                for (const_child_list_t::const_iterator child_iter = children.begin();
                    child_iter != children.end();
                    ++child_iter)
                {
                    LLViewerObject* child_obj = *child_iter;
                    LLVOVolume* child = dynamic_cast<LLVOVolume*>(child_obj);
                    if (child)
                    {
                        attachment_children_cost += child->getRenderCost(textures);
                    }
                }

                for (LLVOVolume::texture_cost_t::iterator volume_texture = textures.begin();
                    volume_texture != textures.end();
                    ++volume_texture)
                {
                    // add the cost of each individual texture in the linkset
                    attachment_texture_cost += LLVOVolume::getTextureCost(*volume_texture);
                }
                attachment_total_cost = attachment_volume_cost + attachment_texture_cost + attachment_children_cost;
                LL_DEBUGS("ARCdetail") << "Attachment costs " << attached_object->getAttachmentItemID()
                    << " total: " << attachment_total_cost
                    << ", volume: " << attachment_volume_cost
                    << ", " << textures.size()
                    << " textures: " << attachment_texture_cost
                    << ", " << volume->numChildren()
                    << " children: " << attachment_children_cost
                    << LL_ENDL;
                // Limit attachment complexity to avoid signed integer flipping of the wearer's ACI
                cost += (U32)llclamp(attachment_total_cost, MIN_ATTACHMENT_COMPLEXITY, max_attachment_complexity);

                if (isSelf())
                {
                    LLObjectComplexity object_complexity;
                    object_complexity.objectName = attached_object->getAttachmentItemName();
                    object_complexity.objectId = attached_object->getAttachmentItemID();
                    object_complexity.objectCost = attachment_total_cost;
                    object_complexity_list.push_back(object_complexity);
                }
            }
        }
    }
    if (isSelf()
        && attached_object
        && attached_object->isHUDAttachment()
        && !attached_object->isTempAttachment()
        && attached_object->mDrawable)
    {
        textures.clear();
        mAttachmentSurfaceArea += attached_object->recursiveGetScaledSurfaceArea();

        const LLVOVolume* volume = attached_object->mDrawable->getVOVolume();
        if (volume)
        {
            BOOL is_rigged_mesh = volume->isRiggedMeshFast();
            LLHUDComplexity hud_object_complexity;
            hud_object_complexity.objectName = attached_object->getAttachmentItemName();
            hud_object_complexity.objectId = attached_object->getAttachmentItemID();
            std::string joint_name;
            gAgentAvatarp->getAttachedPointName(attached_object->getAttachmentItemID(), joint_name);
            hud_object_complexity.jointName = joint_name;
            // get cost and individual textures
            hud_object_complexity.objectsCost += volume->getRenderCost(textures);
            hud_object_complexity.objectsCount++;

            LLViewerObject::const_child_list_t& child_list = attached_object->getChildren();
            for (LLViewerObject::child_list_t::const_iterator iter = child_list.begin();
                iter != child_list.end(); ++iter)
            {
                LLViewerObject* childp = *iter;
                const LLVOVolume* chld_volume = dynamic_cast<LLVOVolume*>(childp);
                if (chld_volume)
                {
                    is_rigged_mesh = is_rigged_mesh || chld_volume->isRiggedMeshFast();
                    // get cost and individual textures
                    hud_object_complexity.objectsCost += chld_volume->getRenderCost(textures);
                    hud_object_complexity.objectsCount++;
                }
            }
            if (is_rigged_mesh && !attached_object->mRiggedAttachedWarned)
            {
                LLSD args;
                LLViewerInventoryItem* itemp = gInventory.getItem(attached_object->getAttachmentItemID());
                args["NAME"] = itemp ? itemp->getName() : LLTrans::getString("Unknown");
                args["POINT"] = LLTrans::getString(getTargetAttachmentPoint(attached_object)->getName());
                LLNotificationsUtil::add("RiggedMeshAttachedToHUD", args);

                attached_object->mRiggedAttachedWarned = true;
            }

            hud_object_complexity.texturesCount += textures.size();

            for (LLVOVolume::texture_cost_t::iterator volume_texture = textures.begin();
                volume_texture != textures.end();
                ++volume_texture)
            {
                // add the cost of each individual texture (ignores duplicates)
                hud_object_complexity.texturesCost += LLVOVolume::getTextureCost(*volume_texture);
                const LLViewerTexture* img = *volume_texture;
                if (img->getType() == LLViewerTexture::FETCHED_TEXTURE)
                {
                    LLViewerFetchedTexture* tex = (LLViewerFetchedTexture*)img;
                    // Note: Texture memory might be incorect since texture might be still loading.
                    hud_object_complexity.texturesMemoryTotal += tex->getTextureMemory();
                    if (tex->getOriginalHeight() * tex->getOriginalWidth() >= HUD_OVERSIZED_TEXTURE_DATA_SIZE)
                    {
                        hud_object_complexity.largeTexturesCount++;
                    }
                }
            }
            hud_complexity_list.push_back(hud_object_complexity);
        }
    }
}

// Calculations for mVisualComplexity value
void LLVOAvatar::calculateUpdateRenderComplexity()
{
    /*****************************************************************
     * This calculation should not be modified by third party viewers,
     * since it is used to limit rendering and should be uniform for
     * everyone. If you have suggested improvements, submit them to
     * the official viewer for consideration.
     *****************************************************************/
    if (mVisualComplexityStale)
	{
        LL_PROFILE_ZONE_SCOPED_CATEGORY_AVATAR;

        static const U32 COMPLEXITY_BODY_PART_COST = 200;
        static LLCachedControl<F32> max_complexity_setting(gSavedSettings, "MaxAttachmentComplexity");
        F32 max_attachment_complexity = max_complexity_setting;
        max_attachment_complexity = llmax(max_attachment_complexity, DEFAULT_MAX_ATTACHMENT_COMPLEXITY);

        // Diagnostic list of all textures on our avatar
        static std::unordered_set<const LLViewerTexture*> all_textures;

		U32 cost = VISUAL_COMPLEXITY_UNKNOWN;
		LLVOVolume::texture_cost_t textures;
		hud_complexity_list_t hud_complexity_list;
        object_complexity_list_t object_complexity_list;

		for (U8 baked_index = 0; baked_index < BAKED_NUM_INDICES; baked_index++)
		{
		    const LLAvatarAppearanceDictionary::BakedEntry *baked_dict
				= LLAvatarAppearance::getDictionary()->getBakedTexture((EBakedTextureIndex)baked_index);
			ETextureIndex tex_index = baked_dict->mTextureIndex;
			if ((tex_index != TEX_SKIRT_BAKED) || (isWearingWearableType(LLWearableType::WT_SKIRT)))
			{
                // Same as isTextureVisible(), but doesn't account for isSelf to ensure identical numbers for all avatars
                if (isIndexLocalTexture(tex_index))
                {
                    if (isTextureDefined(tex_index, 0))
                    {
                        cost += COMPLEXITY_BODY_PART_COST;
                    }
                }
                else
                {
                    // baked textures can use TE images directly
                    if (isTextureDefined(tex_index)
                        && (getTEImage(tex_index)->getID() != IMG_INVISIBLE || LLDrawPoolAlpha::sShowDebugAlpha))
                    {
                        cost += COMPLEXITY_BODY_PART_COST;
                    }
                }
			}
		}
        LL_DEBUGS("ARCdetail") << "Avatar body parts complexity: " << cost << LL_ENDL;

        mAttachmentVisibleTriangleCount = 0;
        mAttachmentEstTriangleCount = 0.f;
        mAttachmentSurfaceArea = 0.f;
        
        // A standalone animated object needs to be accounted for
        // using its associated volume. Attached animated objects
        // will be covered by the subsequent loop over attachments.
        LLControlAvatar *control_av = dynamic_cast<LLControlAvatar*>(this);
        if (control_av)
        {
            LLVOVolume *volp = control_av->mRootVolp;
            if (volp && !volp->isAttachment())
            {
                accountRenderComplexityForObject(volp, max_attachment_complexity,
                                                 textures, cost, hud_complexity_list, object_complexity_list);
            }
        }

        // Account for complexity of all attachments.
		for (attachment_map_t::const_iterator attachment_point = mAttachmentPoints.begin(); 
			 attachment_point != mAttachmentPoints.end();
			 ++attachment_point)
		{
			LLViewerJointAttachment* attachment = attachment_point->second;
			for (LLViewerJointAttachment::attachedobjs_vec_t::iterator attachment_iter = attachment->mAttachedObjects.begin();
				 attachment_iter != attachment->mAttachedObjects.end();
				 ++attachment_iter)
			{
                LLViewerObject* attached_object = attachment_iter->get();
                accountRenderComplexityForObject(attached_object, max_attachment_complexity,
                                                 textures, cost, hud_complexity_list, object_complexity_list);
			}
		}

<<<<<<< HEAD
		// Diagnostic output to identify all avatar-related textures.
		// Does not affect rendering cost calculation.
		if (isSelf())
		{
			LL_DEBUGS("ARCdetail");
			// print any attachment textures we didn't already know about.
			for (LLVOVolume::texture_cost_t::iterator it = textures.begin(); it != textures.end(); ++it)
			{
				LLUUID image_id = it->first;
				if( ! (image_id.isNull() || image_id == IMG_DEFAULT || image_id == IMG_DEFAULT_AVATAR)
				   && (all_textures.find(image_id) == all_textures.end()))
				{
					// attachment texture not previously seen.
					LL_CONT << "attachment_texture: " << image_id.asString() << '\n';
					all_textures.insert(image_id);
				}
			}

			// print any avatar textures we didn't already know about
			for (LLAvatarAppearanceDictionary::Textures::const_iterator iter = LLAvatarAppearance::getDictionary()->getTextures().begin();
			 iter != LLAvatarAppearance::getDictionary()->getTextures().end();
				 ++iter)
			{
				const LLAvatarAppearanceDictionary::TextureEntry *texture_dict = iter->second;
				// TODO: MULTI-WEARABLE: handle multiple textures for self
				const LLViewerTexture* te_image = getImage(iter->first,0);
				if (!te_image)
					continue;
				LLUUID image_id = te_image->getID();
				if( image_id.isNull() || image_id == IMG_DEFAULT || image_id == IMG_DEFAULT_AVATAR)
					continue;
				if (all_textures.find(image_id) == all_textures.end())
				{
					LL_CONT << "local_texture: " << texture_dict->mName << ": " << image_id << '\n';
					all_textures.insert(image_id);
				}
			}
			LL_ENDL;
		}

=======
>>>>>>> a9dca457
        if ( cost != mVisualComplexity )
        {
            LL_DEBUGS("AvatarRender") << "Avatar "<< getID()
                                      << " complexity updated was " << mVisualComplexity << " now " << cost
                                      << " reported " << mReportedVisualComplexity
                                      << LL_ENDL;
        }
        else
        {
            LL_DEBUGS("AvatarRender") << "Avatar "<< getID()
                                      << " complexity updated no change " << mVisualComplexity
                                      << " reported " << mReportedVisualComplexity
                                      << LL_ENDL;
        }
		mVisualComplexity = cost;
		mVisualComplexityStale = false;

        static LLCachedControl<U32> show_my_complexity_changes(gSavedSettings, "ShowMyComplexityChanges", 20);

        if (isSelf() && show_my_complexity_changes)
        {
            // Avatar complexity
            LLAvatarRenderNotifier::getInstance()->updateNotificationAgent(mVisualComplexity);
            LLAvatarRenderNotifier::getInstance()->setObjectComplexityList(object_complexity_list);
            // HUD complexity
            LLHUDRenderNotifier::getInstance()->updateNotificationHUD(hud_complexity_list);
        }
    }
}

void LLVOAvatar::setVisualMuteSettings(VisualMuteSettings set)
{
    mVisuallyMuteSetting = set;
    mNeedsImpostorUpdate = TRUE;
	mLastImpostorUpdateReason = 7;

    LLRenderMuteList::getInstance()->saveVisualMuteSetting(getID(), S32(set));
}


void LLVOAvatar::setOverallAppearanceNormal()
{
	if (isControlAvatar())
		return;

    LLVector3 pelvis_pos = getJoint("mPelvis")->getPosition();
	resetSkeleton(false);
    getJoint("mPelvis")->setPosition(pelvis_pos);

	for (auto it = mJellyAnims.begin(); it !=  mJellyAnims.end(); ++it)
	{
		bool is_playing = (mPlayingAnimations.find(*it) != mPlayingAnimations.end());
		LL_DEBUGS("Avatar") << "jelly anim " << *it << " " << is_playing << LL_ENDL;
		if (!is_playing)
		{
			// Anim was not requested for this av by sim, but may be playing locally
			stopMotion(*it);
		}
	}
	mJellyAnims.clear();

	processAnimationStateChanges();
}

void LLVOAvatar::setOverallAppearanceJellyDoll()
{
	if (isControlAvatar())
		return;

	// stop current animations
	{
		for ( LLVOAvatar::AnimIterator anim_it= mPlayingAnimations.begin();
			  anim_it != mPlayingAnimations.end();
			  ++anim_it)
		{
			{
				stopMotion(anim_it->first, TRUE);
			}
		}
	}
	processAnimationStateChanges();

	// Start any needed anims for jellydoll
	updateOverallAppearanceAnimations();
	
    LLVector3 pelvis_pos = getJoint("mPelvis")->getPosition();
	resetSkeleton(false);
    getJoint("mPelvis")->setPosition(pelvis_pos);

}

void LLVOAvatar::setOverallAppearanceInvisible()
{
}

void LLVOAvatar::updateOverallAppearance()
{
	AvatarOverallAppearance new_overall = getOverallAppearance();
	if (new_overall != mOverallAppearance)
	{
		switch (new_overall)
		{
			case AOA_NORMAL:
				setOverallAppearanceNormal();
				break;
			case AOA_JELLYDOLL:
				setOverallAppearanceJellyDoll();
				break;
			case AOA_INVISIBLE:
				setOverallAppearanceInvisible();
				break;
		}
		mOverallAppearance = new_overall;
		if (!isSelf())
		{
			mNeedsImpostorUpdate = TRUE;
			mLastImpostorUpdateReason = 8;
		}
		updateMeshVisibility();
	}

	// This needs to be done even if overall appearance has not
	// changed, since sit/stand status can be different.
	updateOverallAppearanceAnimations();
}

void LLVOAvatar::updateOverallAppearanceAnimations()
{
	if (isControlAvatar())
		return;

	if (getOverallAppearance() == AOA_JELLYDOLL)
	{
		LLUUID motion_id;
		if (isSitting() && getParent()) // sitting on object
		{
			motion_id = ANIM_AGENT_SIT_FEMALE; 
		}
		else if (isSitting()) // sitting on ground
		{
			motion_id = ANIM_AGENT_SIT_GROUND_CONSTRAINED;
		}
		else // standing
		{
			motion_id = ANIM_AGENT_STAND;
		}
		if (mJellyAnims.find(motion_id) == mJellyAnims.end())
		{
			for (auto it = mJellyAnims.begin(); it !=  mJellyAnims.end(); ++it)
			{
				bool is_playing = (mPlayingAnimations.find(*it) != mPlayingAnimations.end());
				LL_DEBUGS("Avatar") << "jelly anim " << *it << " " << is_playing << LL_ENDL;
				if (!is_playing)
				{
					// Anim was not requested for this av by sim, but may be playing locally
					stopMotion(*it, TRUE);
				}
			}
			mJellyAnims.clear();

			startMotion(motion_id);
			mJellyAnims.insert(motion_id);

			processAnimationStateChanges();
		}
	}
}

// Based on isVisuallyMuted(), but has 3 possible results.
LLVOAvatar::AvatarOverallAppearance LLVOAvatar::getOverallAppearance() const
{
    LL_PROFILE_ZONE_SCOPED_CATEGORY_AVATAR;
	AvatarOverallAppearance result = AOA_NORMAL;

	// Priority order (highest priority first)
	// * own avatar is always drawn normally
	// * if on the "always draw normally" list, draw them normally
	// * if on the "always visually mute" list, show as jellydoll
	// * if explicitly muted (blocked), show as invisible
	// * check against the render cost and attachment limits - if too complex, show as jellydoll
	if (isSelf())
	{
		result = AOA_NORMAL;
	}
	else // !isSelf()
	{
		if (isInMuteList())
		{
			result = AOA_INVISIBLE;
		}
		else if (mVisuallyMuteSetting == AV_ALWAYS_RENDER)
		{
			result = AOA_NORMAL;
		}
		else if (mVisuallyMuteSetting == AV_DO_NOT_RENDER)
		{	// Always want to see this AV as an impostor
			result = AOA_JELLYDOLL;
		}
		else if (isTooComplex() || isTooSlow())
		{
			result = AOA_JELLYDOLL;
		}
	}

	return result;
}

void LLVOAvatar::calcMutedAVColor()
{
    LLColor4 new_color(mMutedAVColor);
    std::string change_msg;
    LLUUID av_id(getID());

    if (getVisualMuteSettings() == AV_DO_NOT_RENDER)
    {
        // explicitly not-rendered avatars are light grey
        new_color = LLColor4::grey4;
        change_msg = " not rendered: color is grey4";
    }
    else if (LLMuteList::getInstance()->isMuted(av_id)) // the user blocked them
    {
        // blocked avatars are dark grey
        new_color = LLColor4::grey4;
        change_msg = " blocked: color is grey4";
    }
    else if (!isTooComplex() && !isTooSlow())
    {
        new_color = LLColor4::white;
        change_msg = " simple imposter ";
    }
#ifdef COLORIZE_JELLYDOLLS
    else if ( mMutedAVColor == LLColor4::white || mMutedAVColor == LLColor4::grey3 || mMutedAVColor == LLColor4::grey4 )
	{
        // select a color based on the first byte of the agents uuid so any muted agent is always the same color
        F32 color_value = (F32) (av_id.mData[0]);
        F32 spectrum = (color_value / 256.0);          // spectrum is between 0 and 1.f

        // Array of colors.  These are arranged so only one RGB color changes between each step,
        // and it loops back to red so there is an even distribution.  It is not a heat map
        const S32 NUM_SPECTRUM_COLORS = 7;
        static LLColor4 * spectrum_color[NUM_SPECTRUM_COLORS] = { &LLColor4::red, &LLColor4::magenta, &LLColor4::blue, &LLColor4::cyan, &LLColor4::green, &LLColor4::yellow, &LLColor4::red };

        spectrum = spectrum * (NUM_SPECTRUM_COLORS - 1);               // Scale to range of number of colors
        S32 spectrum_index_1  = floor(spectrum);                               // Desired color will be after this index
        S32 spectrum_index_2  = spectrum_index_1 + 1;                  //    and before this index (inclusive)
        F32 fractBetween = spectrum - (F32)(spectrum_index_1);  // distance between the two indexes (0-1)

        new_color = lerp(*spectrum_color[spectrum_index_1], *spectrum_color[spectrum_index_2], fractBetween);
		new_color.normalize();
        new_color *= 0.28f;            // Tone it down
	}
#endif
    else
    {
		new_color = LLColor4::grey4;
        change_msg = " over limit color ";
    }

    if (mMutedAVColor != new_color) 
    {
        LL_DEBUGS("AvatarRender") << "avatar "<< av_id << change_msg << std::setprecision(3) << new_color << LL_ENDL;
        mMutedAVColor = new_color;
    }
}

// static
BOOL LLVOAvatar::isIndexLocalTexture(ETextureIndex index)
{
	return (index < 0 || index >= TEX_NUM_INDICES)
		? false
		: LLAvatarAppearance::getDictionary()->getTexture(index)->mIsLocalTexture;
}

// static
BOOL LLVOAvatar::isIndexBakedTexture(ETextureIndex index)
{
	return (index < 0 || index >= TEX_NUM_INDICES)
		? false
		: LLAvatarAppearance::getDictionary()->getTexture(index)->mIsBakedTexture;
}

const std::string LLVOAvatar::getBakedStatusForPrintout() const
{
	std::string line;

	for (LLAvatarAppearanceDictionary::Textures::const_iterator iter = LLAvatarAppearance::getDictionary()->getTextures().begin();
		 iter != LLAvatarAppearance::getDictionary()->getTextures().end();
		 ++iter)
	{
		const ETextureIndex index = iter->first;
		const LLAvatarAppearanceDictionary::TextureEntry *texture_dict = iter->second;
		if (texture_dict->mIsBakedTexture)
		{
			line += texture_dict->mName;
			if (isTextureDefined(index))
			{
				line += "_baked";
			}
			line += " ";
		}
	}
	return line;
}



//virtual
S32 LLVOAvatar::getTexImageSize() const
{
	return TEX_IMAGE_SIZE_OTHER;
}

//-----------------------------------------------------------------------------
// Utility functions
//-----------------------------------------------------------------------------

F32 calc_bouncy_animation(F32 x)
{
	return -(cosf(x * F_PI * 2.5f - F_PI_BY_TWO))*(0.4f + x * -0.1f) + x * 1.3f;
}

//virtual
BOOL LLVOAvatar::isTextureDefined(LLAvatarAppearanceDefines::ETextureIndex te, U32 index ) const
{
	if (isIndexLocalTexture(te)) 
	{
		return FALSE;
	}
	
	if( !getImage( te, index ) )
	{
		LL_WARNS() << "getImage( " << te << ", " << index << " ) returned 0" << LL_ENDL;
		return FALSE;
	}

	return (getImage(te, index)->getID() != IMG_DEFAULT_AVATAR && 
			getImage(te, index)->getID() != IMG_DEFAULT);
}

//virtual
BOOL LLVOAvatar::isTextureVisible(LLAvatarAppearanceDefines::ETextureIndex type, U32 index) const
{
	if (isIndexLocalTexture(type))
	{
		return isTextureDefined(type, index);
	}
	else
	{
		// baked textures can use TE images directly
		return ((isTextureDefined(type) || isSelf())
				&& (getTEImage(type)->getID() != IMG_INVISIBLE 
				|| LLDrawPoolAlpha::sShowDebugAlpha));
	}
}

//virtual
BOOL LLVOAvatar::isTextureVisible(LLAvatarAppearanceDefines::ETextureIndex type, LLViewerWearable *wearable) const
{
	// non-self avatars don't have wearables
	return FALSE;
}

void LLVOAvatar::placeProfileQuery()
{
    if (mGPUTimerQuery == 0)
    {
        glGenQueries(1, &mGPUTimerQuery);
    }

    glBeginQuery(GL_TIME_ELAPSED, mGPUTimerQuery);
}

void LLVOAvatar::readProfileQuery(S32 retries)
{
    if (!mGPUProfilePending)
    {
        glEndQuery(GL_TIME_ELAPSED);
        mGPUProfilePending = true;
    }

    GLuint64 result = 0;
    glGetQueryObjectui64v(mGPUTimerQuery, GL_QUERY_RESULT_AVAILABLE, &result);

    if (result == GL_TRUE || --retries <= 0)
    { // query available, readback result
        GLuint64 time_elapsed = 0;
        glGetQueryObjectui64v(mGPUTimerQuery, GL_QUERY_RESULT, &time_elapsed);
        mGPURenderTime = time_elapsed / 1000000.f;
        mGPUProfilePending = false;
    }
    else
    { // wait until next frame
        LLUUID id = getID();

        LL::WorkQueue::getInstance("mainloop")->post([id, retries] {
            LLVOAvatar* avatar = (LLVOAvatar*) gObjectList.findObject(id);
            avatar->readProfileQuery(retries);
            });
    }
}
<|MERGE_RESOLUTION|>--- conflicted
+++ resolved
@@ -11076,49 +11076,6 @@
 			}
 		}
 
-<<<<<<< HEAD
-		// Diagnostic output to identify all avatar-related textures.
-		// Does not affect rendering cost calculation.
-		if (isSelf())
-		{
-			LL_DEBUGS("ARCdetail");
-			// print any attachment textures we didn't already know about.
-			for (LLVOVolume::texture_cost_t::iterator it = textures.begin(); it != textures.end(); ++it)
-			{
-				LLUUID image_id = it->first;
-				if( ! (image_id.isNull() || image_id == IMG_DEFAULT || image_id == IMG_DEFAULT_AVATAR)
-				   && (all_textures.find(image_id) == all_textures.end()))
-				{
-					// attachment texture not previously seen.
-					LL_CONT << "attachment_texture: " << image_id.asString() << '\n';
-					all_textures.insert(image_id);
-				}
-			}
-
-			// print any avatar textures we didn't already know about
-			for (LLAvatarAppearanceDictionary::Textures::const_iterator iter = LLAvatarAppearance::getDictionary()->getTextures().begin();
-			 iter != LLAvatarAppearance::getDictionary()->getTextures().end();
-				 ++iter)
-			{
-				const LLAvatarAppearanceDictionary::TextureEntry *texture_dict = iter->second;
-				// TODO: MULTI-WEARABLE: handle multiple textures for self
-				const LLViewerTexture* te_image = getImage(iter->first,0);
-				if (!te_image)
-					continue;
-				LLUUID image_id = te_image->getID();
-				if( image_id.isNull() || image_id == IMG_DEFAULT || image_id == IMG_DEFAULT_AVATAR)
-					continue;
-				if (all_textures.find(image_id) == all_textures.end())
-				{
-					LL_CONT << "local_texture: " << texture_dict->mName << ": " << image_id << '\n';
-					all_textures.insert(image_id);
-				}
-			}
-			LL_ENDL;
-		}
-
-=======
->>>>>>> a9dca457
         if ( cost != mVisualComplexity )
         {
             LL_DEBUGS("AvatarRender") << "Avatar "<< getID()
