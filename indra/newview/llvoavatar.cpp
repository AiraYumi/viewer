--- conflicted
+++ resolved
@@ -2148,13 +2148,8 @@
 		idleUpdateWindEffect();
 	}
 		
-<<<<<<< HEAD
-	idleUpdateNameTag( root_pos_last );
+	idleUpdateNameTag( mLastRootPos );
 	idleUpdateRenderComplexity();
-=======
-	idleUpdateNameTag( mLastRootPos );
-	idleUpdateRenderCost();
->>>>>>> 4312629e
 }
 
 void LLVOAvatar::idleUpdateVoiceVisualizer(bool voice_enabled)
