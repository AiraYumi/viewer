--- conflicted
+++ resolved
@@ -213,15 +213,9 @@
 
 enum ERenderName
 {
-<<<<<<< HEAD
     RENDER_NAME_NEVER,
     RENDER_NAME_ALWAYS,
     RENDER_NAME_FADE
-=======
-	RENDER_NAME_NEVER,
-	RENDER_NAME_ALWAYS,
-	RENDER_NAME_FADE
->>>>>>> 18f23d9a
 };
 
 #define JELLYDOLLS_SHOULD_IMPOSTOR
@@ -578,19 +572,11 @@
     virtual void onDeactivate() {}
 
 private:
-<<<<<<< HEAD
     //-------------------------------------------------------------------------
     // joint states to be animated
     //-------------------------------------------------------------------------
     LLPointer<LLJointState> mPelvisState;
-    LLCharacter*        mCharacter;
-=======
-	//-------------------------------------------------------------------------
-	// joint states to be animated
-	//-------------------------------------------------------------------------
-	LLPointer<LLJointState> mPelvisState;
-	LLCharacter* mCharacter;
->>>>>>> 18f23d9a
+    LLCharacter* mCharacter;
 };
 
 /**
@@ -672,7 +658,6 @@
     mLastAppearanceBlendTime(0.f),
     mAppearanceAnimating(false),
     mNameIsSet(false),
-<<<<<<< HEAD
     mTitle(),
     mNameAway(false),
     mNameDoNotDisturb(false),
@@ -710,44 +695,6 @@
     mLastUpdateReceivedCOFVersion(-1),
     mCachedMuteListUpdateTime(0),
     mCachedInMuteList(false),
-=======
-	mTitle(),
-	mNameAway(false),
-	mNameDoNotDisturb(false),
-	mNameMute(false),
-	mNameAppearance(false),
-	mNameFriend(false),
-	mNameAlpha(0.f),
-	mRenderGroupTitles(sRenderGroupTitles),
-	mNameCloud(false),
-	mFirstTEMessageReceived( FALSE ),
-	mFirstAppearanceMessageReceived( FALSE ),
-	mCulled( FALSE ),
-	mVisibilityRank(0),
-	mNeedsSkin(FALSE),
-	mLastSkinTime(0.f),
-	mUpdatePeriod(1),
-	mOverallAppearance(AOA_INVISIBLE),
-	mVisualComplexityStale(true),
-	mVisuallyMuteSetting(AV_RENDER_NORMALLY),
-	mMutedAVColor(LLColor4::white /* used for "uninitialize" */),
-	mFirstFullyVisible(TRUE),
-	mFullyLoaded(FALSE),
-	mPreviousFullyLoaded(FALSE),
-	mFullyLoadedInitialized(FALSE),
-	mFullyLoadedFrameCounter(0),
-	mVisualComplexity(VISUAL_COMPLEXITY_UNKNOWN),
-	mLoadedCallbacksPaused(FALSE),
-	mLoadedCallbackTextures(0),
-	mRenderUnloadedAvatar(LLCachedControl<bool>(gSavedSettings, "RenderUnloadedAvatar", false)),
-	mLastRezzedStatus(AV_REZZED_UNKNOWN),
-	mIsEditingAppearance(FALSE),
-	mUseLocalAppearance(FALSE),
-	mLastUpdateRequestCOFVersion(-1),
-	mLastUpdateReceivedCOFVersion(-1),
-	mCachedMuteListUpdateTime(0),
-	mCachedInMuteList(false),
->>>>>>> 18f23d9a
     mIsControlAvatar(false),
     mIsUIAvatar(false),
     mEnableDefaultMotions(true)
@@ -830,17 +777,9 @@
     {
         return " " + getFullname() + " ";
     }
-<<<<<<< HEAD
-    else
-    {
-        std::string viz_string = LLVOAvatar::rezStatusToString(getRezzedStatus());
-        return " Avatar '" + getFullname() + "' " + viz_string + " ";
-    }
-=======
 
     std::string status = LLVOAvatar::rezStatusToString(getRezzedStatus());
     return " Avatar '" + getDebugName() + "' " + status + " ";
->>>>>>> 18f23d9a
 }
 
 void LLVOAvatar::debugAvatarRezTime(std::string notification_name, std::string comment)
@@ -860,25 +799,14 @@
                        << " : " << comment
                        << LL_ENDL;
 
-<<<<<<< HEAD
     if (gSavedSettings.getBOOL("DebugAvatarRezTime"))
     {
         LLSD args;
-        args["EXISTENCE"] = llformat("%d",(U32)mDebugExistenceTimer.getElapsedTimeF32());
-        args["TIME"] = llformat("%d",(U32)mRuthDebugTimer.getElapsedTimeF32());
+        args["EXISTENCE"] = llformat("%d", (U32)mDebugExistenceTimer.getElapsedTimeF32());
+        args["TIME"] = llformat("%d", (U32)mRuthDebugTimer.getElapsedTimeF32());
         args["NAME"] = getFullname();
-        LLNotificationsUtil::add(notification_name,args);
-    }
-=======
-	if (gSavedSettings.getBOOL("DebugAvatarRezTime"))
-	{
-		LLSD args;
-		args["EXISTENCE"] = llformat("%d", (U32)mDebugExistenceTimer.getElapsedTimeF32());
-		args["TIME"] = llformat("%d", (U32)mRuthDebugTimer.getElapsedTimeF32());
-		args["NAME"] = getFullname();
-		LLNotificationsUtil::add(notification_name, args);
-	}
->>>>>>> 18f23d9a
+        LLNotificationsUtil::add(notification_name, args);
+    }
 }
 
 //------------------------------------------------------------------------
@@ -886,27 +814,16 @@
 //------------------------------------------------------------------------
 LLVOAvatar::~LLVOAvatar()
 {
-<<<<<<< HEAD
     sInstances.remove(this);
 
     if (!mFullyLoaded)
     {
-        debugAvatarRezTime("AvatarRezLeftCloudNotification","left after ruth seconds as cloud");
+        debugAvatarRezTime("AvatarRezLeftCloudNotification", "left after ruth seconds as cloud");
     }
     else
     {
-        debugAvatarRezTime("AvatarRezLeftNotification","left sometime after declouding");
-    }
-=======
-	if (!mFullyLoaded)
-	{
-		debugAvatarRezTime("AvatarRezLeftCloudNotification", "left after ruth seconds as cloud");
-	}
-	else
-	{
-		debugAvatarRezTime("AvatarRezLeftNotification", "left sometime after declouding");
-	}
->>>>>>> 18f23d9a
+        debugAvatarRezTime("AvatarRezLeftNotification", "left sometime after declouding");
+    }
 
     if (mTuned)
     {
@@ -1005,21 +922,8 @@
     return !getIsCloud() && !isFullyTextured();
 }
 
-ERezzedStatus LLVOAvatar::getRezzedStatus() const
-{
-	if (getIsCloud())
-		return AV_REZZED_CLOUD;
-	if (!isFullyTextured())
-		return AV_REZZED_GRAY;
-	if (!allBakedTexturesCompletelyDownloaded())
-		return AV_REZZED_TEXTURED; // "downloading"
-	return AV_REZZED_FULL;
-}
-
-// static
-std::string LLVOAvatar::rezStatusToString(ERezzedStatus rez_status)
-{
-<<<<<<< HEAD
+S32 LLVOAvatar::getRezzedStatus() const
+{
     if (getIsCloud()) return 0;
     bool textured = isFullyTextured();
     bool all_baked_loaded = allBakedTexturesCompletelyDownloaded();
@@ -1028,27 +932,10 @@
     if (textured) return 2;
     llassert(hasGray());
     return 1; // gray
-=======
-    switch (rez_status)
-    {
-    case AV_REZZED_CLOUD:
-        return "cloud";
-    case AV_REZZED_GRAY:
-        return "gray";
-    case AV_REZZED_TEXTURED:
-        return "downloading";
-    case AV_REZZED_FULL:
-        return "full";
-    default:
-        ;
-    }
-    return "unknown";
->>>>>>> 18f23d9a
 }
 
 void LLVOAvatar::deleteLayerSetCaches(bool clearAll)
 {
-<<<<<<< HEAD
     for (U32 i = 0; i < mBakedTextureDatas.size(); i++)
     {
         if (mBakedTextureDatas[i].mTexLayerSet)
@@ -1138,48 +1025,6 @@
 }
 
 // static
-=======
-	for (U32 i = 0; i < mBakedTextureDatas.size(); i++)
-	{
-		if (mBakedTextureDatas[i].mTexLayerSet)
-		{
-			// ! BACKWARDS COMPATIBILITY !
-			// Can be removed after hair baking is mandatory on the grid
-			if ((i != BAKED_HAIR || isSelf()) && !clearAll)
-			{
-				mBakedTextureDatas[i].mTexLayerSet->deleteCaches();
-			}
-		}
-		if (mBakedTextureDatas[i].mMaskTexName)
-		{
-			LLImageGL::deleteTextures(1, (GLuint*)&(mBakedTextureDatas[i].mMaskTexName));
-			mBakedTextureDatas[i].mMaskTexName = 0 ;
-		}
-	}
-}
-
-// static 
-BOOL LLVOAvatar::areAllNearbyInstancesBaked(S32& grey_avatars)
-{
-	BOOL res = TRUE;
-	grey_avatars = 0;
-	for (LLCharacter* character : LLCharacter::sInstances)
-	{
-		LLVOAvatar* inst = (LLVOAvatar*)character;
-		if (!inst->isDead() && !inst->isFullyBaked())
-		{
-			res = FALSE;
-			if (inst->mHasGrey)
-			{
-				++grey_avatars;
-			}
-		}
-	}
-	return res;
-}
-
-// static
->>>>>>> 18f23d9a
 void LLVOAvatar::dumpBakedStatus()
 {
     LLVector3d camera_pos_global = gAgentCamera.getCameraPositionGlobal();
@@ -2859,7 +2704,6 @@
     }
 
     // Update should be happening max once per frame.
-<<<<<<< HEAD
     static LLCachedControl<S32> refreshPeriod(gSavedSettings, "AvatarExtentRefreshPeriodBatch");
     static LLCachedControl<S32> refreshMaxPerPeriod(gSavedSettings, "AvatarExtentRefreshMaxPerBatch");
     static S32 upd_freq = refreshPeriod; // initialise to a reasonable default of 1 batch
@@ -2959,85 +2803,6 @@
     static LLUICachedControl<bool> visualizers_in_calls("ShowVoiceVisualizersInCalls", false);
     bool voice_enabled = (visualizers_in_calls || LLVoiceClient::getInstance()->inProximalChannel()) &&
                          LLVoiceClient::getInstance()->getVoiceEnabled(mID);
-=======
-	if ((mLastAnimExtents[0]==LLVector3())||
-		(mLastAnimExtents[1])==LLVector3())
-	{
-		mNeedsExtentUpdate = true;
-	}
-	else
-	{
-		const S32 upd_freq = 4; // force update every upd_freq frames.
-		mNeedsExtentUpdate = ((LLDrawable::getCurrentFrame()+mID.mData[0])%upd_freq==0);
-	}
-
-    LLScopedContextString str("avatar_idle_update " + getDebugName());
-
-	checkTextureLoading() ;
-	
-	// force immediate pixel area update on avatars using last frames data (before drawable or camera updates)
-	setPixelAreaAndAngle(gAgent);
-
-	// force asynchronous drawable update
-	if(mDrawable.notNull())
-	{	
-		if (isSitting() && getParent())
-		{
-			LLViewerObject *root_object = (LLViewerObject*)getRoot();
-			LLDrawable* drawablep = root_object->mDrawable;
-			// if this object hasn't already been updated by another avatar...
-			if (drawablep) // && !drawablep->isState(LLDrawable::EARLY_MOVE))
-			{
-				if (root_object->isSelected())
-				{
-					gPipeline.updateMoveNormalAsync(drawablep);
-				}
-				else
-				{
-					gPipeline.updateMoveDampedAsync(drawablep);
-				}
-			}
-		}
-		else 
-		{
-			gPipeline.updateMoveDampedAsync(mDrawable);
-		}
-	}
-
-	//--------------------------------------------------------------------
-	// set alpha flag depending on state
-	//--------------------------------------------------------------------
-
-	if (isSelf())
-	{
-		LLViewerObject::idleUpdate(agent, time);
-		
-		// trigger fidget anims
-		if (isAnyAnimationSignaled(AGENT_STAND_ANIMS, NUM_AGENT_STAND_ANIMS))
-		{
-			agent.fidget();
-		}
-	}
-	else
-	{
-		// Should override the idleUpdate stuff and leave out the angular update part.
-		LLQuaternion rotation = getRotation();
-		LLViewerObject::idleUpdate(agent, time);
-		setRotation(rotation);
-	}
-
-	// attach objects that were waiting for a drawable
-	lazyAttach();
-	
-	// animate the character
-	// store off last frame's root position to be consistent with camera position
-	mLastRootPos = mRoot->getWorldPosition();
-	BOOL detailed_update = updateCharacter(agent);
-
-	static LLUICachedControl<bool> visualizers_in_calls("ShowVoiceVisualizersInCalls", false);
-	bool voice_enabled = (visualizers_in_calls || LLVoiceClient::getInstance()->inProximalChannel()) &&
-						 LLVoiceClient::getInstance()->getVoiceEnabled(mID);
->>>>>>> 18f23d9a
 
     LLVector3 hud_name_pos = idleCalcNameTagPosition(mLastRootPos);
 
@@ -3060,11 +2825,11 @@
     S32 compl_upd_freq = 20;
     if (isControlAvatar())
     {
-        // animeshes do not (or won't) have impostors nor change outfis,
+        // animeshes do not (or won't) have impostors nor change outfis,F
         // no need for high frequency
         compl_upd_freq = 100;
     }
-    else if (mLastRezzedStatus <= AV_REZZED_CLOUD) // cloud or initial
+    else if (mLastRezzedStatus <= 0) // cloud or initial
     {
         compl_upd_freq = 60;
     }
@@ -3072,7 +2837,7 @@
     {
         compl_upd_freq = 5;
     }
-    else if (mLastRezzedStatus == AV_REZZED_GRAY) // 'gray', not fully loaded
+    else if (mLastRezzedStatus == 1) // 'gray', not fully loaded
     {
         compl_upd_freq = 40;
     }
@@ -3196,17 +2961,10 @@
 void LLVOAvatar::idleUpdateMisc(bool detailed_update)
 {
     LL_PROFILE_ZONE_SCOPED_CATEGORY_AVATAR;
-<<<<<<< HEAD
     if (LLVOAvatar::sJointDebug)
     {
-        LL_INFOS() << getFullname() << ": joint touches: " << LLJoint::sNumTouches << " updates: " << LLJoint::sNumUpdates << LL_ENDL;
-    }
-=======
-	if (LLVOAvatar::sJointDebug)
-	{
-		LL_INFOS() << getDebugName() << ": joint touches: " << LLJoint::sNumTouches << " updates: " << LLJoint::sNumUpdates << LL_ENDL;
-	}
->>>>>>> 18f23d9a
+        LL_INFOS() << getDebugName() << ": joint touches: " << LLJoint::sNumTouches << " updates: " << LLJoint::sNumUpdates << LL_ENDL;
+    }
 
     LLJoint::sNumUpdates = 0;
     LLJoint::sNumTouches = 0;
@@ -3424,7 +3182,6 @@
 
 void LLVOAvatar::idleUpdateLipSync(bool voice_enabled)
 {
-<<<<<<< HEAD
     // Use the Lipsync_Ooh and Lipsync_Aah morphs for lip sync
     if ( voice_enabled
         && mLastRezzedStatus > 0 // no point updating lip-sync for clouds
@@ -3433,45 +3190,21 @@
     {
         F32 ooh_morph_amount = 0.0f;
         F32 aah_morph_amount = 0.0f;
-=======
-	// Use the Lipsync_Ooh and Lipsync_Aah morphs for lip sync
-    if (voice_enabled
-        && mLastRezzedStatus > AV_REZZED_CLOUD // no point updating lip-sync for clouds
-        && (LLVoiceClient::getInstance()->lipSyncEnabled())
-        && LLVoiceClient::getInstance()->getIsSpeaking(mID))
-	{
-		F32 ooh_morph_amount = 0.0f;
-		F32 aah_morph_amount = 0.0f;
->>>>>>> 18f23d9a
 
         mVoiceVisualizer->lipSyncOohAah( ooh_morph_amount, aah_morph_amount );
 
-<<<<<<< HEAD
         if( mOohMorph )
         {
             F32 ooh_weight = mOohMorph->getMinWeight()
                 + ooh_morph_amount * (mOohMorph->getMaxWeight() - mOohMorph->getMinWeight());
-=======
-		if (mOohMorph)
-		{
-			F32 ooh_weight = mOohMorph->getMinWeight()
-				+ ooh_morph_amount * (mOohMorph->getMaxWeight() - mOohMorph->getMinWeight());
->>>>>>> 18f23d9a
 
             mOohMorph->setWeight( ooh_weight);
         }
 
-<<<<<<< HEAD
         if( mAahMorph )
         {
             F32 aah_weight = mAahMorph->getMinWeight()
                 + aah_morph_amount * (mAahMorph->getMaxWeight() - mAahMorph->getMinWeight());
-=======
-		if (mAahMorph)
-		{
-			F32 aah_weight = mAahMorph->getMinWeight()
-				+ aah_morph_amount * (mAahMorph->getMaxWeight() - mAahMorph->getMinWeight());
->>>>>>> 18f23d9a
 
             mAahMorph->setWeight( aah_weight);
         }
@@ -4563,7 +4296,6 @@
         && !isUIAvatar()
         && (sLimitNonImpostors || visually_muted)
         && !mNeedsAnimUpdate)
-<<<<<<< HEAD
     {
         const LLVector4a* ext = mDrawable->getSpatialExtents();
         LLVector4a size;
@@ -4608,52 +4340,6 @@
     {
         mUpdatePeriod = 1;
     }
-=======
-	{
-		const LLVector4a* ext = mDrawable->getSpatialExtents();
-		LLVector4a size;
-		size.setSub(ext[1],ext[0]);
-		F32 mag = size.getLength3().getF32()*0.5f;
-
-		const S32 UPDATE_RATE_SLOW = 64;
-		const S32 UPDATE_RATE_MED = 48;
-		const S32 UPDATE_RATE_FAST = 32;
-		
-		if (visually_muted)
-		{   // visually muted avatars update at lowest rate
-			mUpdatePeriod = UPDATE_RATE_SLOW;
-		}
-		else if (! shouldImpostor()
-				 || mDrawable->mDistanceWRTCamera < 1.f + mag)
-		{   // first 25% of max visible avatars are not impostored
-			// also, don't impostor avatars whose bounding box may be penetrating the 
-			// impostor camera near clip plane
-			mUpdatePeriod = 1;
-		}
-		else if (shouldImpostor(4.0))
-		{ //background avatars are REALLY slow updating impostors
-			mUpdatePeriod = UPDATE_RATE_SLOW;
-		}
-		else if (mLastRezzedStatus <= AV_REZZED_CLOUD)
-		{
-			// Don't update cloud avatars too often
-			mUpdatePeriod = UPDATE_RATE_SLOW;
-		}
-		else if (shouldImpostor(3.0))
-		{ //back 25% of max visible avatars are slow updating impostors
-			mUpdatePeriod = UPDATE_RATE_MED;
-		}
-		else 
-		{
-			//nearby avatars, update the impostors more frequently.
-			mUpdatePeriod = UPDATE_RATE_FAST;
-		}
-	}
-	else
-	{
-		mUpdatePeriod = 1;
-	}
->>>>>>> 18f23d9a
 }
 
 //------------------------------------------------------------------------
@@ -5077,7 +4763,6 @@
     if (is_control_avatar)
     {
         LLControlAvatar *cav = dynamic_cast<LLControlAvatar*>(this);
-<<<<<<< HEAD
         is_attachment = cav && cav->mRootVolp && cav->mRootVolp->isAttachment(); // For attached animated objects
     }
 
@@ -5090,24 +4775,6 @@
 
     //--------------------------------------------------------------------
     // The rest should only be done occasionally for far away avatars.
-=======
-		is_attachment = cav && cav->mRootVolp && cav->mRootVolp->isAttachment(); // For attached animated objects
-	}
-
-    LLScopedContextString str("updateCharacter " + getDebugName() + " is_control_avatar "
-                              + boost::lexical_cast<std::string>(is_control_avatar) 
-                              + " is_attachment " + boost::lexical_cast<std::string>(is_attachment));
-
-	// For fading out the names above heads, only let the timer
-	// run if we're visible.
-	if (mDrawable.notNull() && !visible)
-	{
-		mTimeVisible.reset();
-	}
-
-	//--------------------------------------------------------------------
-	// The rest should only be done occasionally for far away avatars.
->>>>>>> 18f23d9a
     // Set mUpdatePeriod and visible based on distance and other criteria,
     // and flag for impostor update if needed.
     //--------------------------------------------------------------------
@@ -6516,7 +6183,6 @@
 LLUUID LLVOAvatar::remapMotionID(const LLUUID& id)
 {
     static LLCachedControl<bool> use_new_walk_run(gSavedSettings, "UseNewWalkRun");
-<<<<<<< HEAD
     LLUUID result = id;
 
     // start special case female walk for female avatars
@@ -6563,55 +6229,6 @@
     }
 
     return result;
-
-=======
-	LLUUID result = id;
-
-	// start special case female walk for female avatars
-	if (getSex() == SEX_FEMALE)
-	{
-		if (id == ANIM_AGENT_WALK)
-		{
-			if (use_new_walk_run)
-				result = ANIM_AGENT_FEMALE_WALK_NEW;
-			else
-				result = ANIM_AGENT_FEMALE_WALK;
-		}
-		else if (id == ANIM_AGENT_RUN)
-		{
-			// There is no old female run animation, so only override
-			// in one case.
-			if (use_new_walk_run)
-				result = ANIM_AGENT_FEMALE_RUN_NEW;
-		}
-		else if (id == ANIM_AGENT_SIT)
-		{
-			result = ANIM_AGENT_SIT_FEMALE;
-		}
-	}
-	else
-	{
-		// Male avatar.
-		if (id == ANIM_AGENT_WALK)
-		{
-			if (use_new_walk_run)
-				result = ANIM_AGENT_WALK_NEW;
-		}
-		else if (id == ANIM_AGENT_RUN)
-		{
-			if (use_new_walk_run)
-				result = ANIM_AGENT_RUN_NEW;
-		}
-		// keeps in sync with setSex() related code (viewer controls sit's sex)
-		else if (id == ANIM_AGENT_SIT_FEMALE)
-		{
-			result = ANIM_AGENT_SIT;
-		}
-	
-	}
-
-	return result;
->>>>>>> 18f23d9a
 }
 
 //-----------------------------------------------------------------------------
@@ -6619,12 +6236,7 @@
 // id is the asset if of the animation to start
 // time_offset is the offset into the animation at which to start playing
 //-----------------------------------------------------------------------------
-<<<<<<< HEAD
 bool LLVOAvatar::startMotion(const LLUUID& id, F32 time_offset)
-=======
-// virtual
-BOOL LLVOAvatar::startMotion(const LLUUID& id, F32 time_offset)
->>>>>>> 18f23d9a
 {
     LL_DEBUGS("Motion") << "motion requested " << id.asString() << " " << gAnimLibrary.animationName(id) << LL_ENDL;
 
@@ -6646,12 +6258,7 @@
 //-----------------------------------------------------------------------------
 // stopMotion()
 //-----------------------------------------------------------------------------
-<<<<<<< HEAD
 bool LLVOAvatar::stopMotion(const LLUUID& id, bool stop_immediate)
-=======
-// virtual
-BOOL LLVOAvatar::stopMotion(const LLUUID& id, BOOL stop_immediate)
->>>>>>> 18f23d9a
 {
     LL_DEBUGS("Motion") << "Motion requested " << id.asString() << " " << gAnimLibrary.animationName(id) << LL_ENDL;
 
@@ -6839,11 +6446,6 @@
 
 void LLVOAvatar::clearAttachmentOverrides()
 {
-<<<<<<< HEAD
-=======
-    LLScopedContextString str("clearAttachmentOverrides " + getDebugName());
-
->>>>>>> 18f23d9a
     for (S32 i=0; i<LL_CHARACTER_MAX_ANIMATED_JOINTS; i++)
     {
         LLJoint *pJoint = getJoint(i);
@@ -6874,11 +6476,6 @@
 //-----------------------------------------------------------------------------
 void LLVOAvatar::rebuildAttachmentOverrides()
 {
-<<<<<<< HEAD
-=======
-    LLScopedContextString str("rebuildAttachmentOverrides " + getDebugName());
-
->>>>>>> 18f23d9a
     LL_DEBUGS("AnimatedObjects") << "rebuilding" << LL_ENDL;
 
     clearAttachmentOverrides();
@@ -6927,11 +6524,6 @@
 // -----------------------------------------------------------------------------
 void LLVOAvatar::updateAttachmentOverrides()
 {
-<<<<<<< HEAD
-=======
-    LLScopedContextString str("updateAttachmentOverrides " + getDebugName());
-
->>>>>>> 18f23d9a
     LL_DEBUGS("AnimatedObjects") << "updating" << LL_ENDL;
 
     std::set<LLUUID> meshes_seen;
@@ -7061,7 +6653,6 @@
         return;
     }
 
-<<<<<<< HEAD
     if (getOverallAppearance() != AOA_NORMAL)
     {
         return;
@@ -7070,19 +6661,6 @@
     LL_DEBUGS("AnimatedObjects") << "adding" << LL_ENDL;
 
     // Process all children
-=======
-    LLScopedContextString str("addAttachmentOverridesForObject " + getDebugName());
-
-	if (getOverallAppearance() != AOA_NORMAL)
-	{
-		return;
-	}
-
-    LL_DEBUGS("AnimatedObjects") << "adding" << LL_ENDL;
-    dumpStack("AnimatedObjectsStack");
-
-	// Process all children
->>>>>>> 18f23d9a
     if (recursive)
     {
     LLViewerObject::const_child_list_t& children = vo->getChildren();
@@ -8637,9 +8215,8 @@
             );
 }
 
-void LLVOAvatar::updateRezzedStatusTimers(ERezzedStatus rez_status)
-{
-<<<<<<< HEAD
+void LLVOAvatar::updateRezzedStatusTimers(S32 rez_status)
+{
     // State machine for rezzed status. Statuses are -1 on startup, 0
     // = cloud, 1 = gray, 2 = downloading, 3 = waiting for attachments, 4 = full.
     // Purpose is to collect time data for each it takes avatar to reach
@@ -8692,55 +8269,6 @@
             mNameIsSet = false;
         }
     }
-=======
-	// State machine for rezzed status.
-	// Statuses are -1 on startup, 0 = cloud, 1 = gray, 2 = downloading, 3 = full.
-	// Purpose is to collect time data for each it takes avatar to reach
-	// various loading landmarks: gray, textured (partial), textured fully.
-
-	if (rez_status != mLastRezzedStatus)
-	{
-		LL_DEBUGS("Avatar") << avString() << "rez state change: " << mLastRezzedStatus << " -> " << rez_status << LL_ENDL;
-
-		if (mLastRezzedStatus == AV_REZZED_UNKNOWN && rez_status != AV_REZZED_UNKNOWN)
-		{
-			// First time initialization, start all timers.
-			for (ERezzedStatus i = AV_REZZED_GRAY; i <= AV_REZZED_FULL; ++(S32&)i)
-			{
-				startPhase("load_" + LLVOAvatar::rezStatusToString(i));
-				startPhase("first_load_" + LLVOAvatar::rezStatusToString(i));
-			}
-		}
-		if (rez_status < mLastRezzedStatus)
-		{
-			// load level has decreased. start phase timers for higher load levels.
-			for (ERezzedStatus i = next(rez_status); i <= mLastRezzedStatus; ++(S32&)i)
-			{
-				startPhase("load_" + LLVOAvatar::rezStatusToString(i));
-			}
-		}
-		else if (rez_status > mLastRezzedStatus)
-		{
-			// load level has increased. stop phase timers for lower and equal load levels.
-			for (ERezzedStatus i = llmax(next(mLastRezzedStatus), AV_REZZED_GRAY); i <= rez_status; ++(S32&)i)
-			{
-				stopPhase("load_" + LLVOAvatar::rezStatusToString(i));
-				stopPhase("first_load_" + LLVOAvatar::rezStatusToString(i), false);
-			}
-			if (rez_status == AV_REZZED_FULL)
-			{
-				// "fully loaded", mark any pending appearance change complete.
-				selfStopPhase("update_appearance_from_cof");
-				selfStopPhase("wear_inventory_category", false);
-				selfStopPhase("process_initial_wearables_update", false);
-
-				updateVisualComplexity();
-			}
-		}
-
-		mLastRezzedStatus = rez_status;
-	}
->>>>>>> 18f23d9a
 }
 
 void LLVOAvatar::clearPhases()
@@ -8867,26 +8395,18 @@
 // returns true if the value has changed.
 bool LLVOAvatar::updateIsFullyLoaded()
 {
-<<<<<<< HEAD
     S32 rez_status = getRezzedStatus();
     bool loading = rez_status == 0;
     if (mFirstFullyVisible && !mIsControlAvatar)
     {
         loading = ((rez_status < 2)
-=======
-	ERezzedStatus rez_status = getRezzedStatus();
-	bool loading = getIsCloud();
-	if (mFirstFullyVisible && !mIsControlAvatar)
-	{
-        loading = ((rez_status < AV_REZZED_TEXTURED)
->>>>>>> 18f23d9a
                    // Wait at least 60s for unfinished textures to finish on first load,
                    // don't wait forever, it might fail. Even if it will eventually load by
                    // itself and update mLoadedCallbackTextures (or fail and clean the list),
                    // avatars are more time-sensitive than textures and can't wait that long.
                    || (mLoadedCallbackTextures < mCallbackTextureList.size() && mLastTexCallbackAddedTime.getElapsedTimeF32() < MAX_TEXTURE_WAIT_TIME_SEC)
                    || !mPendingAttachment.empty()
-                   || (rez_status < AV_REZZED_FULL && !isFullyBaked())
+                   || (rez_status < 4 && !isFullyBaked())
                    || hasPendingAttachedMeshes()
                   );
 
@@ -8918,7 +8438,6 @@
 
 void LLVOAvatar::updateRuthTimer(bool loading)
 {
-<<<<<<< HEAD
     if (isSelf() || !loading)
     {
         return;
@@ -8948,42 +8467,6 @@
 
 bool LLVOAvatar::processFullyLoadedChange(bool loading)
 {
-    // We wait a little bit before giving the 'all clear', to let things to
-    // settle down: models to snap into place, textures to get first packets,
-    // LODs to load.
-    const F32 LOADED_DELAY = 1.f;
-
-=======
-	if (isSelf() || !loading) 
-	{
-		return;
-	}
-
-	if (mPreviousFullyLoaded)
-	{
-		mRuthTimer.reset();
-		debugAvatarRezTime("AvatarRezCloudNotification","became cloud");
-	}
-	
-	const F32 LOADING_TIMEOUT__SECONDS = 120.f;
-	if (mRuthTimer.getElapsedTimeF32() > LOADING_TIMEOUT__SECONDS)
-	{
-		LL_DEBUGS("Avatar") << avString()
-				<< "Ruth Timer timeout: Missing texture data for '" << getFullname() << "' "
-				<< "( Params loaded : " << !visualParamWeightsAreDefault() << " ) "
-				<< "( Lower : " << isTextureDefined(TEX_LOWER_BAKED) << " ) "
-				<< "( Upper : " << isTextureDefined(TEX_UPPER_BAKED) << " ) "
-				<< "( Head : " << isTextureDefined(TEX_HEAD_BAKED) << " )."
-				<< LL_ENDL;
-		
-		LLAvatarPropertiesProcessor::getInstance()->sendAvatarTexturesRequest(getID());
-		mRuthTimer.reset();
-	}
-}
-
-BOOL LLVOAvatar::processFullyLoadedChange(bool loading)
-{
->>>>>>> 18f23d9a
     if (loading)
     {
         mFullyLoadedTimer.reset();
@@ -8995,12 +8478,11 @@
         // models to snap into place, textures to get first packets, LODs to load.
         const F32 LOADED_DELAY = 1.f;
 
-<<<<<<< HEAD
-    if (mFirstFullyVisible)
-    {
-        F32 first_use_delay = FIRST_APPEARANCE_CLOUD_MIN_DELAY;
-        if (!isSelf() && loading)
-        {
+        if (mFirstFullyVisible)
+        {
+            F32 first_use_delay = FIRST_APPEARANCE_CLOUD_MIN_DELAY;
+            if (!isSelf() && loading)
+            {
                 // Note that textures can causes 60s delay on thier own
                 // so this delay might end up on top of textures' delay
                 first_use_delay = llclamp(
@@ -9014,12 +8496,13 @@
                     // let them stay cloud longer
                     first_use_delay *= FIRST_APPEARANCE_CLOUD_IMPOSTOR_MODIFIER;
                 }
-        }
-        mFullyLoaded = (mFullyLoadedTimer.getElapsedTimeF32() > first_use_delay);
-    }
-    else
-    {
-        mFullyLoaded = (mFullyLoadedTimer.getElapsedTimeF32() > LOADED_DELAY);
+            }
+            mFullyLoaded = (mFullyLoadedTimer.getElapsedTimeF32() > first_use_delay);
+        }
+        else
+        {
+            mFullyLoaded = (mFullyLoadedTimer.getElapsedTimeF32() > LOADED_DELAY);
+        }
     }
 
     if (!mPreviousFullyLoaded && !loading && mFullyLoaded)
@@ -9040,48 +8523,6 @@
     mPreviousFullyLoaded = mFullyLoaded;
     mFullyLoadedInitialized = true;
     mFullyLoadedFrameCounter++;
-=======
-        F32 delay = LOADED_DELAY;
-        if (mFirstFullyVisible && !isSelf() && loading)
-        {
-            delay = mFirstAppearanceMessageTimer.getElapsedTimeF32();
-            // Note that textures can causes 60s delay on thier own
-            // so this delay might end up on top of textures' delay
-            delay = llclamp(
-                mFirstAppearanceMessageTimer.getElapsedTimeF32(),
-                FIRST_APPEARANCE_CLOUD_MIN_DELAY,
-                FIRST_APPEARANCE_CLOUD_MAX_DELAY);
-
-            if (shouldImpostor())
-            {
-                // Impostors are less of a priority,
-                // let them stay cloud longer
-                delay *= 1.25;
-            }
-        }
-
-        mFullyLoaded = mFullyLoadedTimer.getElapsedTimeF32() > delay;
-
-        if (!mPreviousFullyLoaded && !loading && mFullyLoaded)
-        {
-            debugAvatarRezTime("AvatarRezNotification", "fully loaded");
-        }
-    }
-
-	// did our loading state "change" from last call?
-	// FIXME runway - why are we updating every 30 calls even if nothing has changed?
-	// This causes updateLOD() to run every 30 frames, among other things.
-	BOOL fully_loaded_changed = (mFullyLoaded != mPreviousFullyLoaded);
-	const S32 UPDATE_RATE = 30;
-	BOOL changed =
-		(fully_loaded_changed ||         // if the value is different from the previous call
-		!mFullyLoadedInitialized ||                     // if we've never been called before
-		(mFullyLoadedFrameCounter % UPDATE_RATE == 0)); // every now and then issue a change
-
-	mPreviousFullyLoaded = mFullyLoaded;
-	mFullyLoadedInitialized = TRUE;
-	mFullyLoadedFrameCounter++;
->>>>>>> 18f23d9a
 
     if (changed && isSelf())
     {
@@ -9089,7 +8530,6 @@
         LLAvatarRenderNotifier::getInstance()->updateNotificationState();
     }
 
-<<<<<<< HEAD
     if (fully_loaded_changed && !isSelf() && mFullyLoaded && isImpostor())
     {
         // Fix for jellydoll initially invisible
@@ -9097,16 +8537,6 @@
         mLastImpostorUpdateReason = 6;
     }
     return changed;
-=======
-	if (fully_loaded_changed && !isSelf() && mFullyLoaded && isImpostor())
-	{
-		// Fix for jellydoll initially invisible
-		mNeedsImpostorUpdate = TRUE;
-		mLastImpostorUpdateReason = 6;
-	}
-
-	return changed;
->>>>>>> 18f23d9a
 }
 
 bool LLVOAvatar::isFullyLoaded() const
@@ -9994,12 +9424,12 @@
 void LLVOAvatar::dumpAppearanceMsgParams( const std::string& dump_prefix,
     const LLAppearanceMessageContents& contents)
 {
-    std::string outfilename = get_sequential_numbered_file_name(dump_prefix,".xml");
+    std::string outfilename = get_sequential_numbered_file_name(dump_prefix, ".xml");
     const std::vector<F32>& params_for_dump = contents.mParamWeights;
     const LLTEContents& tec = contents.mTEContents;
 
     LLAPRFile outfile;
-    std::string fullpath = gDirUtilp->getExpandedFilename(LL_PATH_LOGS,outfilename);
+    std::string fullpath = gDirUtilp->getExpandedFilename(LL_PATH_LOGS, outfilename);
     outfile.open(fullpath, LL_APR_WB );
     apr_file_t* file = outfile.getFileHandle();
     if (!file)
@@ -10143,7 +9573,6 @@
                 contents.mParamWeights.push_back(newWeight);
                 contents.mParams.push_back(param);
 
-<<<<<<< HEAD
                 param = getNextVisualParam();
             }
         }
@@ -10171,156 +9600,6 @@
             //LL_DEBUGS("Avatar") << "appversion req by appearance_version param: " << contents.mParamAppearanceVersion << LL_ENDL;
         }
     }
-=======
-void LLVOAvatar::dumpAppearanceMsgParams( const std::string& dump_prefix,
-	const LLAppearanceMessageContents& contents)
-{
-	std::string outfilename = get_sequential_numbered_file_name(dump_prefix, ".xml");
-	const std::vector<F32>& params_for_dump = contents.mParamWeights;
-	const LLTEContents& tec = contents.mTEContents;
-
-	LLAPRFile outfile;
-	std::string fullpath = gDirUtilp->getExpandedFilename(LL_PATH_LOGS, outfilename);
-	outfile.open(fullpath, LL_APR_WB );
-	apr_file_t* file = outfile.getFileHandle();
-	if (!file)
-	{
-		return;
-	}
-	else
-	{
-		LL_DEBUGS("Avatar") << "dumping appearance message to " << fullpath << LL_ENDL;
-	}
-
-	apr_file_printf(file, "<header>\n");
-	apr_file_printf(file, "\t\t<cof_version %i />\n", contents.mCOFVersion);
-	apr_file_printf(file, "\t\t<appearance_version %i />\n", contents.mAppearanceVersion);
-	apr_file_printf(file, "</header>\n");
-
-	apr_file_printf(file, "\n<params>\n");
-	LLVisualParam* param = getFirstVisualParam();
-	for (S32 i = 0; i < params_for_dump.size(); i++)
-	{
-		while( param && ((param->getGroup() != VISUAL_PARAM_GROUP_TWEAKABLE) && 
-						 (param->getGroup() != VISUAL_PARAM_GROUP_TRANSMIT_NOT_TWEAKABLE)) ) // should not be any of group VISUAL_PARAM_GROUP_TWEAKABLE_NO_TRANSMIT
-		{
-			param = getNextVisualParam();
-		}
-		LLViewerVisualParam* viewer_param = (LLViewerVisualParam*)param;
-		F32 value = params_for_dump[i];
-		dump_visual_param(file, viewer_param, value);
-		param = getNextVisualParam();
-	}
-	apr_file_printf(file, "</params>\n");
-
-	apr_file_printf(file, "\n<textures>\n");
-	for (U32 i = 0; i < tec.face_count; i++)
-	{
-		std::string uuid_str;
-		((LLUUID*)tec.image_data)[i].toString(uuid_str);
-		apr_file_printf( file, "\t\t<texture te=\"%i\" uuid=\"%s\"/>\n", i, uuid_str.c_str());
-	}
-	apr_file_printf(file, "</textures>\n");
-}
-
-void LLVOAvatar::parseAppearanceMessage(LLMessageSystem* mesgsys, LLAppearanceMessageContents& contents)
-{
-	parseTEMessage(mesgsys, _PREHASH_ObjectData, -1, contents.mTEContents);
-
-	// Parse the AppearanceData field, if any.
-	if (mesgsys->has(_PREHASH_AppearanceData))
-	{
-		U8 av_u8;
-		mesgsys->getU8Fast(_PREHASH_AppearanceData, _PREHASH_AppearanceVersion, av_u8, 0);
-		contents.mAppearanceVersion = av_u8;
-		//LL_DEBUGS("Avatar") << "appversion set by AppearanceData field: " << contents.mAppearanceVersion << LL_ENDL;
-		mesgsys->getS32Fast(_PREHASH_AppearanceData, _PREHASH_CofVersion, contents.mCOFVersion, 0);
-		// For future use:
-		//mesgsys->getU32Fast(_PREHASH_AppearanceData, _PREHASH_Flags, appearance_flags, 0);
-	}
-
-	// Parse the AppearanceData field, if any.
-	contents.mHoverOffsetWasSet = false;
-	if (mesgsys->has(_PREHASH_AppearanceHover))
-	{
-		LLVector3 hover;
-		mesgsys->getVector3Fast(_PREHASH_AppearanceHover, _PREHASH_HoverHeight, hover);
-		//LL_DEBUGS("Avatar") << avString() << " hover received " << hover.mV[ VX ] << "," << hover.mV[ VY ] << "," << hover.mV[ VZ ] << LL_ENDL;
-		contents.mHoverOffset = hover;
-		contents.mHoverOffsetWasSet = true;
-	}
-
-	// Parse visual params, if any.
-	S32 num_blocks = mesgsys->getNumberOfBlocksFast(_PREHASH_VisualParam);
-    static LLCachedControl<bool> block_some_avatars(gSavedSettings, "BlockSomeAvatarAppearanceVisualParams");
-	bool drop_visual_params_debug = block_some_avatars && (ll_rand(2) == 0); // pretend that ~12% of AvatarAppearance messages arrived without a VisualParam block, for testing
-	if( num_blocks > 1 && !drop_visual_params_debug)
-	{
-		//LL_DEBUGS("Avatar") << avString() << " handle visual params, num_blocks " << num_blocks << LL_ENDL;
-		
-		LLVisualParam* param = getFirstVisualParam();
-		llassert(param); // if this ever fires, we should do the same as when num_blocks<=1
-		if (!param)
-		{
-			LL_WARNS() << "No visual params!" << LL_ENDL;
-		}
-		else
-		{
-			for( S32 i = 0; i < num_blocks; i++ )
-			{
-				while( param && ((param->getGroup() != VISUAL_PARAM_GROUP_TWEAKABLE) && 
-								 (param->getGroup() != VISUAL_PARAM_GROUP_TRANSMIT_NOT_TWEAKABLE)) ) // should not be any of group VISUAL_PARAM_GROUP_TWEAKABLE_NO_TRANSMIT
-				{
-					param = getNextVisualParam();
-				}
-
-				if( !param )
-				{
-					// more visual params supplied than expected - just process what we know about
-					break;
-				}
-
-				U8 value;
-				mesgsys->getU8Fast(_PREHASH_VisualParam, _PREHASH_ParamValue, value, i);
-				F32 newWeight = U8_to_F32(value, param->getMinWeight(), param->getMaxWeight());
-				contents.mParamWeights.push_back(newWeight);
-				contents.mParams.push_back(param);
-
-				param = getNextVisualParam();
-			}
-		}
-
-		const S32 expected_tweakable_count = getVisualParamCountInGroup(VISUAL_PARAM_GROUP_TWEAKABLE) +
-											 getVisualParamCountInGroup(VISUAL_PARAM_GROUP_TRANSMIT_NOT_TWEAKABLE); // don't worry about VISUAL_PARAM_GROUP_TWEAKABLE_NO_TRANSMIT
-		if (num_blocks != expected_tweakable_count)
-		{
-			LL_DEBUGS("Avatar") << "Number of params in AvatarAppearance msg (" << num_blocks << ") does not match number of tweakable params in avatar xml file (" << expected_tweakable_count << ").  Processing what we can.  object: " << getID() << LL_ENDL;
-		}
-	}
-	else
-	{
-		if (drop_visual_params_debug)
-		{
-			LL_INFOS() << "Debug-faked lack of parameters on AvatarAppearance for object: "  << getID() << LL_ENDL;
-		}
-		else
-		{
-			LL_DEBUGS("Avatar") << "AvatarAppearance msg received without any parameters, object: " << getID() << LL_ENDL;
-		}
-	}
-
-	LLVisualParam* appearance_version_param = getVisualParam(11000);
-	if (appearance_version_param)
-	{
-		std::vector<LLVisualParam*>::iterator it = std::find(contents.mParams.begin(), contents.mParams.end(),appearance_version_param);
-		if (it != contents.mParams.end())
-		{
-			S32 index = it - contents.mParams.begin();
-			contents.mParamAppearanceVersion = ll_round(contents.mParamWeights[index]);
-			//LL_DEBUGS("Avatar") << "appversion req by appearance_version param: " << contents.mParamAppearanceVersion << LL_ENDL;
-		}
-	}
->>>>>>> 18f23d9a
 }
 
 bool resolve_appearance_version(const LLAppearanceMessageContents& contents, S32& appearance_version)
@@ -10363,8 +9642,7 @@
     static LLCachedControl<bool> enable_verbose_dumps(gSavedSettings, "DebugAvatarAppearanceMessage");
     static LLCachedControl<bool> block_avatar_appearance_messages(gSavedSettings, "BlockAvatarAppearanceMessages");
 
-<<<<<<< HEAD
-    std::string dump_prefix = getFullname() + "_" + (isSelf()?"s":"o") + "_";
+    std::string dump_prefix = getDebugName() + (isSelf() ? "_s_" : "_o_");
     if (block_avatar_appearance_messages)
     {
         LL_WARNS() << "Blocking AvatarAppearance message" << LL_ENDL;
@@ -10392,36 +9670,6 @@
         LL_WARNS() << "unsupported appearance version " << appearance_version << ", discarding appearance message" << LL_ENDL;
         return;
     }
-=======
-	std::string dump_prefix = getDebugName() + (isSelf() ? "_s_" : "_o_");
-	if (block_avatar_appearance_messages)
-	{
-		LL_WARNS() << "Blocking AvatarAppearance message" << LL_ENDL;
-		return;
-	}
-
-	mLastAppearanceMessageTimer.reset();
-
-	LLPointer<LLAppearanceMessageContents> contents(new LLAppearanceMessageContents);
-	parseAppearanceMessage(mesgsys, *contents);
-	if (enable_verbose_dumps)
-	{
-		dumpAppearanceMsgParams(dump_prefix + "appearance_msg", *contents);
-	}
-
-	S32 appearance_version;
-	if (!resolve_appearance_version(*contents, appearance_version))
-	{
-		LL_WARNS() << "bad appearance version info, discarding" << LL_ENDL;
-		return;
-	}
-	llassert(appearance_version > 0);
-	if (appearance_version > 1)
-	{
-		LL_WARNS() << "unsupported appearance version " << appearance_version << ", discarding appearance message" << LL_ENDL;
-		return;
-	}
->>>>>>> 18f23d9a
 
     S32 thisAppearanceVersion(contents->mCOFVersion);
     if (isSelf())
@@ -11025,11 +10273,10 @@
 
 void LLVOAvatar::dumpArchetypeXML(const std::string& prefix, bool group_by_wearables )
 {
-<<<<<<< HEAD
     std::string outprefix(prefix);
     if (outprefix.empty())
     {
-        outprefix = getFullname() + (isSelf()?"_s":"_o");
+        outprefix = getDebugName() + (isSelf()?"_s":"_o");
     }
     if (outprefix.empty())
     {
@@ -11111,89 +10358,6 @@
                 }
             }
         }
-=======
-	std::string outprefix(prefix);
-	if (outprefix.empty())
-	{
-		outprefix = getDebugName() + (isSelf() ? "_s" : "_o");
-	}
-	std::string outfilename = get_sequential_numbered_file_name(outprefix, ".xml");
-
-	LLAPRFile outfile;
-    LLWearableType *wr_inst = LLWearableType::getInstance();
-	std::string fullpath = gDirUtilp->getExpandedFilename(LL_PATH_LOGS, outfilename);
-	if (APR_SUCCESS == outfile.open(fullpath, LL_APR_WB ))
-	{
-		apr_file_t* file = outfile.getFileHandle();
-		LL_INFOS() << "xmlfile write handle obtained : " << fullpath << LL_ENDL;
-
-		apr_file_printf( file, "<?xml version=\"1.0\" encoding=\"US-ASCII\" standalone=\"yes\"?>\n" );
-		apr_file_printf( file, "<linden_genepool version=\"1.0\">\n" );
-		apr_file_printf( file, "\n\t<archetype name=\"???\">\n" );
-
-		bool agent_is_godlike = gAgent.isGodlikeWithoutAdminMenuFakery();
-
-		if (group_by_wearables)
-		{
-			for (S32 type = LLWearableType::WT_SHAPE; type < LLWearableType::WT_COUNT; type++)
-			{
-				const std::string& wearable_name = wr_inst->getTypeName((LLWearableType::EType)type);
-				apr_file_printf( file, "\n\t\t<!-- wearable: %s -->\n", wearable_name.c_str() );
-
-				for (LLVisualParam* param = getFirstVisualParam(); param; param = getNextVisualParam())
-				{
-					LLViewerVisualParam* viewer_param = (LLViewerVisualParam*)param;
-					if( (viewer_param->getWearableType() == type) && 
-					   (viewer_param->isTweakable() ) )
-					{
-						dump_visual_param(file, viewer_param, viewer_param->getWeight());
-					}
-				}
-
-				for (U8 te = 0; te < TEX_NUM_INDICES; te++)
-				{
-					if (LLAvatarAppearance::getDictionary()->getTEWearableType((ETextureIndex)te) == type)
-					{
-						// MULTIPLE_WEARABLES: extend to multiple wearables?
-						LLViewerTexture* te_image = getImage((ETextureIndex)te, 0);
-						if( te_image )
-						{
-							std::string uuid_str = LLUUID().asString();
-							if (agent_is_godlike)
-							{
-								te_image->getID().toString(uuid_str);
-							}
-							apr_file_printf( file, "\t\t<texture te=\"%i\" uuid=\"%s\"/>\n", te, uuid_str.c_str());
-						}
-					}
-				}
-			}
-		}
-		else 
-		{
-			// Just dump all params sequentially.
-			for (LLVisualParam* param = getFirstVisualParam(); param; param = getNextVisualParam())
-			{
-				LLViewerVisualParam* viewer_param = (LLViewerVisualParam*)param;
-				dump_visual_param(file, viewer_param, viewer_param->getWeight());
-			}
-
-			for (U8 te = 0; te < TEX_NUM_INDICES; te++)
-			{
-				// MULTIPLE_WEARABLES: extend to multiple wearables?
-				LLViewerTexture* te_image = getImage((ETextureIndex)te, 0);
-				if( te_image )
-				{
-					std::string uuid_str = LLUUID().asString();
-					if (agent_is_godlike)
-					{
-						te_image->getID().toString(uuid_str);
-					}
-					apr_file_printf( file, "\t\t<texture te=\"%i\" uuid=\"%s\"/>\n", te, uuid_str.c_str());
-				}
-			}
-		}
->>>>>>> 18f23d9a
 
         // Root joint
         const LLVector3& pos = mRoot->getPosition();
@@ -11651,18 +10815,11 @@
     }
 
     //LL_INFOS() << "done update rig count is " << countRigInfoTab(mJointRiggingInfoTab) << LL_ENDL;
-<<<<<<< HEAD
     // Remove debug only stuff on hot path
-    // LL_DEBUGS("RigSpammish") << getFullname() << " after update rig tab:" << LL_ENDL;
+    // LL_DEBUGS("RigSpammish") << getDebugName() << " after update rig tab:" << LL_ENDL;
     // S32 joint_count, box_count;
     // showRigInfoTabExtents(this, mJointRiggingInfoTab, joint_count, box_count);
     // LL_DEBUGS("RigSpammish") << "uses " << joint_count << " joints " << " nonzero boxes: " << box_count << LL_ENDL;
-=======
-    LL_DEBUGS("RigSpammish") << getDebugName() << " after update rig tab:" << LL_ENDL;
-    S32 joint_count, box_count;
-    showRigInfoTabExtents(this, mJointRiggingInfoTab, joint_count, box_count);
-    LL_DEBUGS("RigSpammish") << "uses " << joint_count << " joints " << " nonzero boxes: " << box_count << LL_ENDL;
->>>>>>> 18f23d9a
 }
 
 // virtual
