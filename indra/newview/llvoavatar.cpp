/** 
 * @File llvoavatar.cpp
 * @brief Implementation of LLVOAvatar class which is a derivation fo LLViewerObject
 *
 * $LicenseInfo:firstyear=2001&license=viewergpl$
 * 
 * Copyright (c) 2001-2009, Linden Research, Inc.
 * 
 * Second Life Viewer Source Code
 * The source code in this file ("Source Code") is provided by Linden Lab
 * to you under the terms of the GNU General Public License, version 2.0
 * ("GPL"), unless you have obtained a separate licensing agreement
 * ("Other License"), formally executed by you and Linden Lab.  Terms of
 * the GPL can be found in doc/GPL-license.txt in this distribution, or
 * online at http://secondlifegrid.net/programs/open_source/licensing/gplv2
 * 
 * There are special exceptions to the terms and conditions of the GPL as
 * it is applied to this Source Code. View the full text of the exception
 * in the file doc/FLOSS-exception.txt in this software distribution, or
 * online at
 * http://secondlifegrid.net/programs/open_source/licensing/flossexception
 * 
 * By copying, modifying or distributing this software, you acknowledge
 * that you have read and understood your obligations described above,
 * and agree to abide by those obligations.
 * 
 * ALL LINDEN LAB SOURCE CODE IS PROVIDED "AS IS." LINDEN LAB MAKES NO
 * WARRANTIES, EXPRESS, IMPLIED OR OTHERWISE, REGARDING ITS ACCURACY,
 * COMPLETENESS OR PERFORMANCE.
 * $/LicenseInfo$
 */

#include "llviewerprecompiledheaders.h"

#include "llvoavatar.h"

#include <stdio.h>
#include <ctype.h>

#include "llaudioengine.h"
#include "noise.h"

#include "llagent.h" //  Get state values from here
#include "llagentwearables.h"
#include "llanimationstates.h"
#include "llviewercontrol.h"
#include "lldrawpoolavatar.h"
#include "lldriverparam.h"
#include "lleditingmotion.h"
#include "llemote.h"
#include "llfirstuse.h"
#include "llheadrotmotion.h"
#include "llhudeffecttrail.h"
#include "llhudmanager.h"
#include "llkeyframefallmotion.h"
#include "llkeyframestandmotion.h"
#include "llkeyframewalkmotion.h"
#include "llmutelist.h"
#include "llmoveview.h"
#include "llnotify.h"
#include "llquantize.h"
#include "llregionhandle.h"
#include "llresmgr.h"
#include "llselectmgr.h"
#include "llsprite.h"
#include "lltargetingmotion.h"
#include "lltexlayer.h"
#include "lltoolmorph.h"
#include "llviewercamera.h"
#include "llviewertexturelist.h"
#include "llviewermenu.h"
#include "llviewerobjectlist.h"
#include "llviewerparcelmgr.h"
#include "llviewerstats.h"
#include "llvoavatarself.h"
#include "llvovolume.h"
#include "llworld.h"
#include "pipeline.h"
#include "llviewershadermgr.h"
#include "llsky.h"
#include "llanimstatelabels.h"
#include "lltrans.h"

#include "llgesturemgr.h" //needed to trigger the voice gesticulations
#include "llvoiceclient.h"
#include "llvoicevisualizer.h" // Ventrella

#include "boost/lexical_cast.hpp"

using namespace LLVOAvatarDefines;

//-----------------------------------------------------------------------------
// Global constants
//-----------------------------------------------------------------------------
const LLUUID ANIM_AGENT_BODY_NOISE = LLUUID("9aa8b0a6-0c6f-9518-c7c3-4f41f2c001ad"); //"body_noise"
const LLUUID ANIM_AGENT_BREATHE_ROT	= LLUUID("4c5a103e-b830-2f1c-16bc-224aa0ad5bc8");  //"breathe_rot"
const LLUUID ANIM_AGENT_EDITING	= LLUUID("2a8eba1d-a7f8-5596-d44a-b4977bf8c8bb");  //"editing"
const LLUUID ANIM_AGENT_EYE	= LLUUID("5c780ea8-1cd1-c463-a128-48c023f6fbea");  //"eye"
const LLUUID ANIM_AGENT_FLY_ADJUST = LLUUID("db95561f-f1b0-9f9a-7224-b12f71af126e");  //"fly_adjust"
const LLUUID ANIM_AGENT_HAND_MOTION	= LLUUID("ce986325-0ba7-6e6e-cc24-b17c4b795578");  //"hand_motion"
const LLUUID ANIM_AGENT_HEAD_ROT = LLUUID("e6e8d1dd-e643-fff7-b238-c6b4b056a68d");  //"head_rot"
const LLUUID ANIM_AGENT_PELVIS_FIX = LLUUID("0c5dd2a2-514d-8893-d44d-05beffad208b");  //"pelvis_fix"
const LLUUID ANIM_AGENT_TARGET = LLUUID("0e4896cb-fba4-926c-f355-8720189d5b55");  //"target"
const LLUUID ANIM_AGENT_WALK_ADJUST	= LLUUID("829bc85b-02fc-ec41-be2e-74cc6dd7215d");  //"walk_adjust"


//-----------------------------------------------------------------------------
// Constants
//-----------------------------------------------------------------------------
const std::string AVATAR_DEFAULT_CHAR = "avatar";

const S32 MIN_PIXEL_AREA_FOR_COMPOSITE = 1024;
const F32 SHADOW_OFFSET_AMT = 0.03f;

const F32 DELTA_TIME_MIN = 0.01f;	// we clamp measured deltaTime to this
const F32 DELTA_TIME_MAX = 0.2f;	// range to insure stability of computations.

const F32 PELVIS_LAG_FLYING		= 0.22f;// pelvis follow half life while flying
const F32 PELVIS_LAG_WALKING	= 0.4f;	// ...while walking
const F32 PELVIS_LAG_MOUSELOOK = 0.15f;
const F32 MOUSELOOK_PELVIS_FOLLOW_FACTOR = 0.5f;
const F32 PELVIS_LAG_WHEN_FOLLOW_CAM_IS_ON = 0.0001f; // not zero! - something gets divided by this!

const F32 PELVIS_ROT_THRESHOLD_SLOW = 60.0f;	// amount of deviation allowed between
const F32 PELVIS_ROT_THRESHOLD_FAST = 2.0f;	// the pelvis and the view direction
											// when moving fast & slow
const F32 TORSO_NOISE_AMOUNT = 1.0f;	// Amount of deviation from up-axis, in degrees
const F32 TORSO_NOISE_SPEED = 0.2f;	// Time scale factor on torso noise.

const F32 BREATHE_ROT_MOTION_STRENGTH = 0.05f;
const F32 BREATHE_SCALE_MOTION_STRENGTH = 0.005f;

const F32 MIN_SHADOW_HEIGHT = 0.f;
const F32 MAX_SHADOW_HEIGHT = 0.3f;

const S32 MIN_REQUIRED_PIXEL_AREA_BODY_NOISE = 10000;
const S32 MIN_REQUIRED_PIXEL_AREA_BREATHE = 10000;
const S32 MIN_REQUIRED_PIXEL_AREA_PELVIS_FIX = 40;

const S32 TEX_IMAGE_SIZE_SELF = 512;
const S32 TEX_IMAGE_AREA_SELF = TEX_IMAGE_SIZE_SELF * TEX_IMAGE_SIZE_SELF;
const S32 TEX_IMAGE_SIZE_OTHER = 512 / 4;  // The size of local textures for other (!isSelf()) avatars

const F32 HEAD_MOVEMENT_AVG_TIME = 0.9f;

const S32 MORPH_MASK_REQUESTED_DISCARD = 0;

// Discard level at which to switch to baked textures
// Should probably be 4 or 3, but didn't want to change it while change other logic - SJB
const S32 SWITCH_TO_BAKED_DISCARD = 5;

const F32 FOOT_COLLIDE_FUDGE = 0.04f;

const F32 HOVER_EFFECT_MAX_SPEED = 3.f;
const F32 HOVER_EFFECT_STRENGTH = 0.f;
const F32 UNDERWATER_EFFECT_STRENGTH = 0.1f;
const F32 UNDERWATER_FREQUENCY_DAMP = 0.33f;
const F32 APPEARANCE_MORPH_TIME = 0.65f;
const F32 TIME_BEFORE_MESH_CLEANUP = 5.f; // seconds
const S32 AVATAR_RELEASE_THRESHOLD = 10; // number of avatar instances before releasing memory
const F32 FOOT_GROUND_COLLISION_TOLERANCE = 0.25f;
const F32 AVATAR_LOD_TWEAK_RANGE = 0.7f;
const S32 MAX_BUBBLE_CHAT_LENGTH = 1023;
const S32 MAX_BUBBLE_CHAT_UTTERANCES = 12;
const F32 CHAT_FADE_TIME = 8.0;
const F32 BUBBLE_CHAT_TIME = CHAT_FADE_TIME * 3.f;

const LLColor4 DUMMY_COLOR = LLColor4(0.5,0.5,0.5,1.0);

enum ERenderName
{
	RENDER_NAME_NEVER,
	RENDER_NAME_ALWAYS,	
	RENDER_NAME_FADE
};

//-----------------------------------------------------------------------------
// Callback data
//-----------------------------------------------------------------------------

struct LLTextureMaskData
{
	LLTextureMaskData( const LLUUID& id ) :
		mAvatarID(id), 
		mLastDiscardLevel(S32_MAX) 
	{}
	LLUUID				mAvatarID;
	S32					mLastDiscardLevel;
};

/*********************************************************************************
 **                                                                             **
 ** Begin private LLVOAvatar Support classes
 **
 **/

//------------------------------------------------------------------------
// LLVOBoneInfo
// Trans/Scale/Rot etc. info about each avatar bone.  Used by LLVOAvatarSkeleton.
//------------------------------------------------------------------------
class LLVOAvatarBoneInfo
{
	friend class LLVOAvatar;
	friend class LLVOAvatarSkeletonInfo;
public:
	LLVOAvatarBoneInfo() : mIsJoint(FALSE) {}
	~LLVOAvatarBoneInfo()
	{
		std::for_each(mChildList.begin(), mChildList.end(), DeletePointer());
	}
	BOOL parseXml(LLXmlTreeNode* node);
	
private:
	std::string mName;
	BOOL mIsJoint;
	LLVector3 mPos;
	LLVector3 mRot;
	LLVector3 mScale;
	LLVector3 mPivot;
	typedef std::vector<LLVOAvatarBoneInfo*> child_list_t;
	child_list_t mChildList;
};

//------------------------------------------------------------------------
// LLVOAvatarSkeletonInfo
// Overall avatar skeleton
//------------------------------------------------------------------------
class LLVOAvatarSkeletonInfo
{
	friend class LLVOAvatar;
public:
	LLVOAvatarSkeletonInfo() :
		mNumBones(0), mNumCollisionVolumes(0) {}
	~LLVOAvatarSkeletonInfo()
	{
		std::for_each(mBoneInfoList.begin(), mBoneInfoList.end(), DeletePointer());
	}
	BOOL parseXml(LLXmlTreeNode* node);
	S32 getNumBones() const { return mNumBones; }
	S32 getNumCollisionVolumes() const { return mNumCollisionVolumes; }
	
private:
	S32 mNumBones;
	S32 mNumCollisionVolumes;
	typedef std::vector<LLVOAvatarBoneInfo*> bone_info_list_t;
	bone_info_list_t mBoneInfoList;
};

//-----------------------------------------------------------------------------
// class LLBodyNoiseMotion
//-----------------------------------------------------------------------------
class LLBodyNoiseMotion :
	public LLMotion
{
public:
	// Constructor
	LLBodyNoiseMotion(const LLUUID &id)
		: LLMotion(id)
	{
		mName = "body_noise";
		mTorsoState = new LLJointState;
	}

	// Destructor
	virtual ~LLBodyNoiseMotion() { }

public:
	//-------------------------------------------------------------------------
	// functions to support MotionController and MotionRegistry
	//-------------------------------------------------------------------------
	// static constructor
	// all subclasses must implement such a function and register it
	static LLMotion *create(const LLUUID &id) { return new LLBodyNoiseMotion(id); }

public:
	//-------------------------------------------------------------------------
	// animation callbacks to be implemented by subclasses
	//-------------------------------------------------------------------------

	// motions must specify whether or not they loop
	virtual BOOL getLoop() { return TRUE; }

	// motions must report their total duration
	virtual F32 getDuration() { return 0.0; }

	// motions must report their "ease in" duration
	virtual F32 getEaseInDuration() { return 0.0; }

	// motions must report their "ease out" duration.
	virtual F32 getEaseOutDuration() { return 0.0; }

	// motions must report their priority
	virtual LLJoint::JointPriority getPriority() { return LLJoint::HIGH_PRIORITY; }

	virtual LLMotionBlendType getBlendType() { return ADDITIVE_BLEND; }

	// called to determine when a motion should be activated/deactivated based on avatar pixel coverage
	virtual F32 getMinPixelArea() { return MIN_REQUIRED_PIXEL_AREA_BODY_NOISE; }

	// run-time (post constructor) initialization,
	// called after parameters have been set
	// must return true to indicate success and be available for activation
	virtual LLMotionInitStatus onInitialize(LLCharacter *character)
	{
		if( !mTorsoState->setJoint( character->getJoint("mTorso") ))
		{
			return STATUS_FAILURE;
		}

		mTorsoState->setUsage(LLJointState::ROT);

		addJointState( mTorsoState );
		return STATUS_SUCCESS;
	}

	// called when a motion is activated
	// must return TRUE to indicate success, or else
	// it will be deactivated
	virtual BOOL onActivate() { return TRUE; }

	// called per time step
	// must return TRUE while it is active, and
	// must return FALSE when the motion is completed.
	virtual BOOL onUpdate(F32 time, U8* joint_mask)
	{
		F32 nx[2];
		nx[0]=time*TORSO_NOISE_SPEED;
		nx[1]=0.0f;
		F32 ny[2];
		ny[0]=0.0f;
		ny[1]=time*TORSO_NOISE_SPEED;
		F32 noiseX = noise2(nx);
		F32 noiseY = noise2(ny);

		F32 rx = TORSO_NOISE_AMOUNT * DEG_TO_RAD * noiseX / 0.42f;
		F32 ry = TORSO_NOISE_AMOUNT * DEG_TO_RAD * noiseY / 0.42f;
		LLQuaternion tQn;
		tQn.setQuat( rx, ry, 0.0f );
		mTorsoState->setRotation( tQn );

		return TRUE;
	}

	// called when a motion is deactivated
	virtual void onDeactivate() {}

private:
	//-------------------------------------------------------------------------
	// joint states to be animated
	//-------------------------------------------------------------------------
	LLPointer<LLJointState> mTorsoState;
};

//-----------------------------------------------------------------------------
// class LLBreatheMotionRot
//-----------------------------------------------------------------------------
class LLBreatheMotionRot :
	public LLMotion
{
public:
	// Constructor
	LLBreatheMotionRot(const LLUUID &id) :
		LLMotion(id),
		mBreatheRate(1.f),
		mCharacter(NULL)
	{
		mName = "breathe_rot";
		mChestState = new LLJointState;
	}

	// Destructor
	virtual ~LLBreatheMotionRot() {}

public:
	//-------------------------------------------------------------------------
	// functions to support MotionController and MotionRegistry
	//-------------------------------------------------------------------------
	// static constructor
	// all subclasses must implement such a function and register it
	static LLMotion *create(const LLUUID &id) { return new LLBreatheMotionRot(id); }

public:
	//-------------------------------------------------------------------------
	// animation callbacks to be implemented by subclasses
	//-------------------------------------------------------------------------

	// motions must specify whether or not they loop
	virtual BOOL getLoop() { return TRUE; }

	// motions must report their total duration
	virtual F32 getDuration() { return 0.0; }

	// motions must report their "ease in" duration
	virtual F32 getEaseInDuration() { return 0.0; }

	// motions must report their "ease out" duration.
	virtual F32 getEaseOutDuration() { return 0.0; }

	// motions must report their priority
	virtual LLJoint::JointPriority getPriority() { return LLJoint::MEDIUM_PRIORITY; }

	virtual LLMotionBlendType getBlendType() { return NORMAL_BLEND; }

	// called to determine when a motion should be activated/deactivated based on avatar pixel coverage
	virtual F32 getMinPixelArea() { return MIN_REQUIRED_PIXEL_AREA_BREATHE; }

	// run-time (post constructor) initialization,
	// called after parameters have been set
	// must return true to indicate success and be available for activation
	virtual LLMotionInitStatus onInitialize(LLCharacter *character)
	{		
		mCharacter = character;
		BOOL success = true;

		if ( !mChestState->setJoint( character->getJoint( "mChest" ) ) ) { success = false; }

		if ( success )
		{
			mChestState->setUsage(LLJointState::ROT);
			addJointState( mChestState );
		}

		if ( success )
		{
			return STATUS_SUCCESS;
		}
		else
		{
			return STATUS_FAILURE;
		}
	}

	// called when a motion is activated
	// must return TRUE to indicate success, or else
	// it will be deactivated
	virtual BOOL onActivate() { return TRUE; }

	// called per time step
	// must return TRUE while it is active, and
	// must return FALSE when the motion is completed.
	virtual BOOL onUpdate(F32 time, U8* joint_mask)
	{
		mBreatheRate = 1.f;

		F32 breathe_amt = (sinf(mBreatheRate * time) * BREATHE_ROT_MOTION_STRENGTH);

		mChestState->setRotation(LLQuaternion(breathe_amt, LLVector3(0.f, 1.f, 0.f)));

		return TRUE;
	}

	// called when a motion is deactivated
	virtual void onDeactivate() {}

private:
	//-------------------------------------------------------------------------
	// joint states to be animated
	//-------------------------------------------------------------------------
	LLPointer<LLJointState> mChestState;
	F32					mBreatheRate;
	LLCharacter*		mCharacter;
};

//-----------------------------------------------------------------------------
// class LLPelvisFixMotion
//-----------------------------------------------------------------------------
class LLPelvisFixMotion :
	public LLMotion
{
public:
	// Constructor
	LLPelvisFixMotion(const LLUUID &id)
		: LLMotion(id), mCharacter(NULL)
	{
		mName = "pelvis_fix";

		mPelvisState = new LLJointState;
	}

	// Destructor
	virtual ~LLPelvisFixMotion() { }

public:
	//-------------------------------------------------------------------------
	// functions to support MotionController and MotionRegistry
	//-------------------------------------------------------------------------
	// static constructor
	// all subclasses must implement such a function and register it
	static LLMotion *create(const LLUUID& id) { return new LLPelvisFixMotion(id); }

public:
	//-------------------------------------------------------------------------
	// animation callbacks to be implemented by subclasses
	//-------------------------------------------------------------------------

	// motions must specify whether or not they loop
	virtual BOOL getLoop() { return TRUE; }

	// motions must report their total duration
	virtual F32 getDuration() { return 0.0; }

	// motions must report their "ease in" duration
	virtual F32 getEaseInDuration() { return 0.5f; }

	// motions must report their "ease out" duration.
	virtual F32 getEaseOutDuration() { return 0.5f; }

	// motions must report their priority
	virtual LLJoint::JointPriority getPriority() { return LLJoint::LOW_PRIORITY; }

	virtual LLMotionBlendType getBlendType() { return NORMAL_BLEND; }

	// called to determine when a motion should be activated/deactivated based on avatar pixel coverage
	virtual F32 getMinPixelArea() { return MIN_REQUIRED_PIXEL_AREA_PELVIS_FIX; }

	// run-time (post constructor) initialization,
	// called after parameters have been set
	// must return true to indicate success and be available for activation
	virtual LLMotionInitStatus onInitialize(LLCharacter *character)
	{
		mCharacter = character;

		if (!mPelvisState->setJoint( character->getJoint("mPelvis")))
		{
			return STATUS_FAILURE;
		}

		mPelvisState->setUsage(LLJointState::POS);

		addJointState( mPelvisState );
		return STATUS_SUCCESS;
	}

	// called when a motion is activated
	// must return TRUE to indicate success, or else
	// it will be deactivated
	virtual BOOL onActivate() { return TRUE; }

	// called per time step
	// must return TRUE while it is active, and
	// must return FALSE when the motion is completed.
	virtual BOOL onUpdate(F32 time, U8* joint_mask)
	{
		mPelvisState->setPosition(LLVector3::zero);

		return TRUE;
	}

	// called when a motion is deactivated
	virtual void onDeactivate() {}

private:
	//-------------------------------------------------------------------------
	// joint states to be animated
	//-------------------------------------------------------------------------
	LLPointer<LLJointState> mPelvisState;
	LLCharacter*		mCharacter;
};

/**
 **
 ** End LLVOAvatar Support classes
 **                                                                             **
 *********************************************************************************/


//-----------------------------------------------------------------------------
// Static Data
//-----------------------------------------------------------------------------
LLXmlTree LLVOAvatar::sXMLTree;
LLXmlTree LLVOAvatar::sSkeletonXMLTree;
LLVOAvatarSkeletonInfo* LLVOAvatar::sAvatarSkeletonInfo = NULL;
LLVOAvatar::LLVOAvatarXmlInfo* LLVOAvatar::sAvatarXmlInfo = NULL;
LLVOAvatarDictionary *LLVOAvatar::sAvatarDictionary = NULL;
S32 LLVOAvatar::sFreezeCounter = 0;
S32 LLVOAvatar::sMaxVisible = 50;
F32 LLVOAvatar::sRenderDistance = 256.f;
S32	LLVOAvatar::sNumVisibleAvatars = 0;
S32	LLVOAvatar::sNumLODChangesThisFrame = 0;

const LLUUID LLVOAvatar::sStepSoundOnLand = LLUUID("e8af4a28-aa83-4310-a7c4-c047e15ea0df");
const LLUUID LLVOAvatar::sStepSounds[LL_MCODE_END] =
{
	LLUUID(SND_STONE_RUBBER),
	LLUUID(SND_METAL_RUBBER),
	LLUUID(SND_GLASS_RUBBER),
	LLUUID(SND_WOOD_RUBBER),
	LLUUID(SND_FLESH_RUBBER),
	LLUUID(SND_RUBBER_PLASTIC),
	LLUUID(SND_RUBBER_RUBBER)
};

S32 LLVOAvatar::sRenderName = RENDER_NAME_ALWAYS;
BOOL LLVOAvatar::sRenderGroupTitles = TRUE;
S32 LLVOAvatar::sNumVisibleChatBubbles = 0;
BOOL LLVOAvatar::sDebugInvisible = FALSE;
BOOL LLVOAvatar::sShowAttachmentPoints = FALSE;
BOOL LLVOAvatar::sShowAnimationDebug = FALSE;
BOOL LLVOAvatar::sShowFootPlane = FALSE;
BOOL LLVOAvatar::sVisibleInFirstPerson = FALSE;
F32 LLVOAvatar::sLODFactor = 1.f;
BOOL LLVOAvatar::sUseImpostors = FALSE;
BOOL LLVOAvatar::sJointDebug = FALSE;

F32 LLVOAvatar::sUnbakedTime = 0.f;
F32 LLVOAvatar::sUnbakedUpdateTime = 0.f;
F32 LLVOAvatar::sGreyTime = 0.f;
F32 LLVOAvatar::sGreyUpdateTime = 0.f;

//-----------------------------------------------------------------------------
// Helper functions
//-----------------------------------------------------------------------------
static F32 calc_bouncy_animation(F32 x);
static U32 calc_shame(LLVOVolume* volume, std::set<LLUUID> &textures);

//-----------------------------------------------------------------------------
// LLVOAvatar()
//-----------------------------------------------------------------------------
LLVOAvatar::LLVOAvatar(const LLUUID& id,
					   const LLPCode pcode,
					   LLViewerRegion* regionp) :
	LLViewerObject(id, pcode, regionp),
	mIsDummy(FALSE),
	mSpecialRenderMode(0),
	mTurning(FALSE),
	mPelvisToFoot(0.f),
	mLastSkeletonSerialNum( 0 ),
	mHeadOffset(),
	mIsSitting(FALSE),
	mTimeVisible(),
	mTyping(FALSE),
	mMeshValid(FALSE),
	mVisible(FALSE),
	mWindFreq(0.f),
	mRipplePhase( 0.f ),
	mBelowWater(FALSE),
	mAppearanceAnimSetByUser(FALSE),
	mLastAppearanceBlendTime(0.f),
	mAppearanceAnimating(FALSE),
	mNameString(),
	mTitle(),
	mNameAway(FALSE),
	mNameBusy(FALSE),
	mNameMute(FALSE),
	mRenderGroupTitles(sRenderGroupTitles),
	mNameAppearance(FALSE),
	mFirstTEMessageReceived( FALSE ),
	mFirstAppearanceMessageReceived( FALSE ),
	mCulled( FALSE ),
	mVisibilityRank(0),
	mTexSkinColor( NULL ),
	mTexHairColor( NULL ),
	mTexEyeColor( NULL ),
	mNeedsSkin(FALSE),
	mUpdatePeriod(1),
	mFullyLoadedInitialized(FALSE),
	mSupportsAlphaLayers(FALSE)
{
	LLMemType mt(LLMemType::MTYPE_AVATAR);
	//VTResume();  // VTune
	
	// mVoiceVisualizer is created by the hud effects manager and uses the HUD Effects pipeline
	const BOOL needsSendToSim = false; // currently, this HUD effect doesn't need to pack and unpack data to do its job
	mVoiceVisualizer = ( LLVoiceVisualizer *)LLHUDManager::getInstance()->createViewerEffect( LLHUDObject::LL_HUD_EFFECT_VOICE_VISUALIZER, needsSendToSim );

	lldebugs << "LLVOAvatar Constructor (0x" << this << ") id:" << mID << llendl;

	mPelvisp = NULL;

	mBakedTextureDatas.resize(BAKED_NUM_INDICES);
	for (U32 i = 0; i < mBakedTextureDatas.size(); i++ )
	{
		mBakedTextureDatas[i].mLastTextureIndex = IMG_DEFAULT_AVATAR;
		mBakedTextureDatas[i].mTexLayerSet = NULL;
		mBakedTextureDatas[i].mIsLoaded = false;
		mBakedTextureDatas[i].mIsUsed = false;
		mBakedTextureDatas[i].mMaskTexName = 0;
		mBakedTextureDatas[i].mTextureIndex = LLVOAvatarDictionary::bakedToLocalTextureIndex((EBakedTextureIndex)i);
		mBakedTextureDatas[i].mMorphMasksValid = FALSE;
	}

	mDirtyMesh = TRUE;	// Dirty geometry, need to regenerate.
	mShadow0Facep = NULL;
	mShadow1Facep = NULL;
	mHeadp = NULL;

	mIsBuilt = FALSE;

	mNumJoints = 0;
	mSkeleton = NULL;

	mNumCollisionVolumes = 0;
	mCollisionVolumes = NULL;

	// set up animation variables
	mSpeed = 0.f;
	setAnimationData("Speed", &mSpeed);

	mNeedsImpostorUpdate = TRUE;
	mNeedsAnimUpdate = TRUE;

	mImpostorDistance = 0;
	mImpostorPixelArea = 0;

	setNumTEs(TEX_NUM_INDICES);

	mbCanSelect = TRUE;

	mSignaledAnimations.clear();
	mPlayingAnimations.clear();

	mWasOnGroundLeft = FALSE;
	mWasOnGroundRight = FALSE;

	mTimeLast = 0.0f;
	mSpeedAccum = 0.0f;

	mRippleTimeLast = 0.f;

	mShadowImagep = LLViewerTextureManager::getFetchedTextureFromFile("foot_shadow.j2c");
	gGL.getTexUnit(0)->bind(mShadowImagep);
	mShadowImagep->setAddressMode(LLTexUnit::TAM_CLAMP);
	
	mInAir = FALSE;

	mStepOnLand = TRUE;
	mStepMaterial = 0;

	mLipSyncActive = false;
	mOohMorph      = NULL;
	mAahMorph      = NULL;

	mCurrentGesticulationLevel = 0;		

}

//------------------------------------------------------------------------
// LLVOAvatar::~LLVOAvatar()
//------------------------------------------------------------------------
LLVOAvatar::~LLVOAvatar()
{
	lldebugs << "LLVOAvatar Destructor (0x" << this << ") id:" << mID << llendl;

	if (isSelf())
	{
		gAgent.setAvatarObject(NULL);
	}

	mRoot.removeAllChildren();

	deleteAndClearArray(mSkeleton);
	deleteAndClearArray(mCollisionVolumes);

	mNumJoints = 0;

	for (U32 i = 0; i < mBakedTextureDatas.size(); i++)
	{
		deleteAndClear(mBakedTextureDatas[i].mTexLayerSet);
		mBakedTextureDatas[i].mMeshes.clear();

		for (morph_list_t::iterator iter2 = mBakedTextureDatas[i].mMaskedMorphs.begin();
			 iter2 != mBakedTextureDatas[i].mMaskedMorphs.end(); iter2++)
		{
			LLMaskedMorph* masked_morph = (*iter2);
			delete masked_morph;
		}
	}

	std::for_each(mAttachmentPoints.begin(), mAttachmentPoints.end(), DeletePairedPointer());
	mAttachmentPoints.clear();

	deleteAndClear(mTexSkinColor);
	deleteAndClear(mTexHairColor);
	deleteAndClear(mTexEyeColor);

	std::for_each(mMeshes.begin(), mMeshes.end(), DeletePairedPointer());
	mMeshes.clear();

	for (std::vector<LLViewerJoint*>::iterator jointIter = mMeshLOD.begin();
		 jointIter != mMeshLOD.end(); jointIter++)
	{
		LLViewerJoint* joint = (LLViewerJoint *) *jointIter;
		std::for_each(joint->mMeshParts.begin(), joint->mMeshParts.end(), DeletePointer());
		joint->mMeshParts.clear();
	}
	std::for_each(mMeshLOD.begin(), mMeshLOD.end(), DeletePointer());
	mMeshLOD.clear();
	
	mDead = TRUE;
	
	mAnimationSources.clear();

	lldebugs << "LLVOAvatar Destructor end" << llendl;
}

void LLVOAvatar::markDead()
{
	if (mNameText)
	{
		mNameText->markDead();
		mNameText = NULL;
		sNumVisibleChatBubbles--;
	}
	mVoiceVisualizer->markDead();
	LLViewerObject::markDead();
}


BOOL LLVOAvatar::isFullyBaked()
{
	if (mIsDummy) return TRUE;
	if (getNumTEs() == 0) return FALSE;

	for (U32 i = 0; i < mBakedTextureDatas.size(); i++)
	{
		if (!isTextureDefined(mBakedTextureDatas[i].mTextureIndex)
			&& ( (i != BAKED_SKIRT) || isWearingWearableType(WT_SKIRT) ) )
		{
			return FALSE;
		}
	}
	return TRUE;
}

void LLVOAvatar::deleteLayerSetCaches(bool clearAll)
{
	for (U32 i = 0; i < mBakedTextureDatas.size(); i++)
	{
		if (mBakedTextureDatas[i].mTexLayerSet)
		{
			// ! BACKWARDS COMPATIBILITY !
			// Can be removed after hair baking is mandatory on the grid
			if ((i != BAKED_HAIR || isSelf()) && !clearAll)
			{
				mBakedTextureDatas[i].mTexLayerSet->deleteCaches();
			}
		}
		if (mBakedTextureDatas[i].mMaskTexName)
		{
			glDeleteTextures(1, (GLuint*)&(mBakedTextureDatas[i].mMaskTexName));
			mBakedTextureDatas[i].mMaskTexName = 0 ;
		}
	}
}

// static 
BOOL LLVOAvatar::areAllNearbyInstancesBaked(S32& grey_avatars)
{
	BOOL res = TRUE;
	grey_avatars = 0;
	for (std::vector<LLCharacter*>::iterator iter = LLCharacter::sInstances.begin();
		 iter != LLCharacter::sInstances.end(); ++iter)
	{
		LLVOAvatar* inst = (LLVOAvatar*) *iter;
		if( inst->isDead() )
		{
			continue;
		}
		else if( !inst->isFullyBaked() )
		{
			res = FALSE;
			if (inst->mHasGrey)
			{
				++grey_avatars;
			}
		}
	}
	return res;
}

// static
void LLVOAvatar::dumpBakedStatus()
{
	LLVector3d camera_pos_global = gAgent.getCameraPositionGlobal();

	for (std::vector<LLCharacter*>::iterator iter = LLCharacter::sInstances.begin();
		 iter != LLCharacter::sInstances.end(); ++iter)
	{
		LLVOAvatar* inst = (LLVOAvatar*) *iter;
		llinfos << "Avatar ";

		LLNameValue* firstname = inst->getNVPair("FirstName");
		LLNameValue* lastname = inst->getNVPair("LastName");

		if( firstname )
		{
			llcont << firstname->getString();
		}
		if( lastname )
		{
			llcont << " " << lastname->getString();
		}

		llcont << " " << inst->mID;

		if( inst->isDead() )
		{
			llcont << " DEAD ("<< inst->getNumRefs() << " refs)";
		}

		if( inst->isSelf() )
		{
			llcont << " (self)";
		}


		F64 dist_to_camera = (inst->getPositionGlobal() - camera_pos_global).length();
		llcont << " " << dist_to_camera << "m ";

		llcont << " " << inst->mPixelArea << " pixels";

		if( inst->isVisible() )
		{
			llcont << " (visible)";
		}
		else
		{
			llcont << " (not visible)";
		}

		if( inst->isFullyBaked() )
		{
			llcont << " Baked";
		}
		else
		{
			llcont << " Unbaked (";
			
			for (LLVOAvatarDictionary::BakedTextures::const_iterator iter = LLVOAvatarDictionary::getInstance()->getBakedTextures().begin();
				 iter != LLVOAvatarDictionary::getInstance()->getBakedTextures().end();
				 iter++)
			{
				const LLVOAvatarDictionary::BakedEntry *baked_dict = iter->second;
				const ETextureIndex index = baked_dict->mTextureIndex;
				if (!inst->isTextureDefined(index))
				{
					llcont << " " << LLVOAvatarDictionary::getInstance()->getTexture(index)->mName;
				}
			}
			llcont << " ) " << inst->getUnbakedPixelAreaRank();
			if( inst->isCulled() )
			{
				llcont << " culled";
			}
		}
		llcont << llendl;
	}
}

//static
void LLVOAvatar::restoreGL()
{
	LLVOAvatar* self = gAgent.getAvatarObject();
	if (!self)
		return;
	self->setCompositeUpdatesEnabled(TRUE);
	for (U32 i = 0; i < self->mBakedTextureDatas.size(); i++)
	{
		self->invalidateComposite(self->mBakedTextureDatas[i].mTexLayerSet, FALSE);
	}
	self->updateMeshTextures();
}

//static
void LLVOAvatar::destroyGL()
{
	deleteCachedImages();

	resetImpostors();
}

//static
void LLVOAvatar::resetImpostors()
{
	for (std::vector<LLCharacter*>::iterator iter = LLCharacter::sInstances.begin();
		 iter != LLCharacter::sInstances.end(); ++iter)
	{
		LLVOAvatar* avatar = (LLVOAvatar*) *iter;
		avatar->mImpostor.release();
	}
}

// static
void LLVOAvatar::deleteCachedImages(bool clearAll)
{
	if (LLTexLayerSet::sHasCaches)
	{
		lldebugs << "Deleting layer set caches" << llendl;
		for (std::vector<LLCharacter*>::iterator iter = LLCharacter::sInstances.begin();
			 iter != LLCharacter::sInstances.end(); ++iter)
		{
			LLVOAvatar* inst = (LLVOAvatar*) *iter;
			inst->deleteLayerSetCaches(clearAll);
		}
		LLTexLayerSet::sHasCaches = FALSE;
	}
<<<<<<< HEAD
	
	for( LLGLuint* namep = sScratchTexNames.getFirstData(); 
		 namep; 
		 namep = sScratchTexNames.getNextData() )
	{
		LLImageGL::deleteTextures(1, (U32 *)namep );
		stop_glerror();
	}

	if( sScratchTexBytes )
	{
		lldebugs << "Clearing Scratch Textures " << (sScratchTexBytes/1024) << "KB" << llendl;

		sScratchTexNames.deleteAllData();
		LLVOAvatar::sScratchTexLastBindTime.deleteAllData();
		LLImageGL::sGlobalTextureMemoryInBytes -= sScratchTexBytes;
		sScratchTexBytes = 0;
	}

	gTexStaticImageList.deleteCachedImages();
=======
	LLVOAvatarSelf::deleteScratchTextures();
	LLTexLayerStaticImageList::getInstance()->deleteCachedImages();
>>>>>>> 3ac3a4b2
}


//------------------------------------------------------------------------
// static
// LLVOAvatar::initClass()
//------------------------------------------------------------------------
void LLVOAvatar::initClass()
{ 
	std::string xmlFile;

	xmlFile = gDirUtilp->getExpandedFilename(LL_PATH_CHARACTER,AVATAR_DEFAULT_CHAR) + "_lad.xml";
	BOOL success = sXMLTree.parseFile( xmlFile, FALSE );
	if (!success)
	{
		llerrs << "Problem reading avatar configuration file:" << xmlFile << llendl;
	}

	// now sanity check xml file
	LLXmlTreeNode* root = sXMLTree.getRoot();
	if (!root) 
	{
		llerrs << "No root node found in avatar configuration file: " << xmlFile << llendl;
		return;
	}

	//-------------------------------------------------------------------------
	// <linden_avatar version="1.0"> (root)
	//-------------------------------------------------------------------------
	if( !root->hasName( "linden_avatar" ) )
	{
		llerrs << "Invalid avatar file header: " << xmlFile << llendl;
	}
	
	std::string version;
	static LLStdStringHandle version_string = LLXmlTree::addAttributeString("version");
	if( !root->getFastAttributeString( version_string, version ) || (version != "1.0") )
	{
		llerrs << "Invalid avatar file version: " << version << " in file: " << xmlFile << llendl;
	}

	S32 wearable_def_version = 1;
	static LLStdStringHandle wearable_definition_version_string = LLXmlTree::addAttributeString("wearable_definition_version");
	root->getFastAttributeS32( wearable_definition_version_string, wearable_def_version );
	LLWearable::setCurrentDefinitionVersion( wearable_def_version );

	std::string mesh_file_name;

	LLXmlTreeNode* skeleton_node = root->getChildByName( "skeleton" );
	if (!skeleton_node)
	{
		llerrs << "No skeleton in avatar configuration file: " << xmlFile << llendl;
		return;
	}
	
	std::string skeleton_file_name;
	static LLStdStringHandle file_name_string = LLXmlTree::addAttributeString("file_name");
	if (!skeleton_node->getFastAttributeString(file_name_string, skeleton_file_name))
	{
		llerrs << "No file name in skeleton node in avatar config file: " << xmlFile << llendl;
	}
	
	std::string skeleton_path;
	skeleton_path = gDirUtilp->getExpandedFilename(LL_PATH_CHARACTER,skeleton_file_name);
	if (!parseSkeletonFile(skeleton_path))
	{
		llerrs << "Error parsing skeleton file: " << skeleton_path << llendl;
	}

	// Process XML data

	// avatar_skeleton.xml
	llassert(!sAvatarSkeletonInfo);
	sAvatarSkeletonInfo = new LLVOAvatarSkeletonInfo;
	if (!sAvatarSkeletonInfo->parseXml(sSkeletonXMLTree.getRoot()))
	{
		llerrs << "Error parsing skeleton XML file: " << skeleton_path << llendl;
	}
	// parse avatar_lad.xml
	llassert(!sAvatarXmlInfo);
	sAvatarXmlInfo = new LLVOAvatarXmlInfo;
	if (!sAvatarXmlInfo->parseXmlSkeletonNode(root))
	{
		llerrs << "Error parsing skeleton node in avatar XML file: " << skeleton_path << llendl;
	}
	if (!sAvatarXmlInfo->parseXmlMeshNodes(root))
	{
		llerrs << "Error parsing skeleton node in avatar XML file: " << skeleton_path << llendl;
	}
	if (!sAvatarXmlInfo->parseXmlColorNodes(root))
	{
		llerrs << "Error parsing skeleton node in avatar XML file: " << skeleton_path << llendl;
	}
	if (!sAvatarXmlInfo->parseXmlLayerNodes(root))
	{
		llerrs << "Error parsing skeleton node in avatar XML file: " << skeleton_path << llendl;
	}
	if (!sAvatarXmlInfo->parseXmlDriverNodes(root))
	{
		llerrs << "Error parsing skeleton node in avatar XML file: " << skeleton_path << llendl;
	}
	if (!sAvatarXmlInfo->parseXmlMorphNodes(root))
	{
		llerrs << "Error parsing skeleton node in avatar XML file: " << skeleton_path << llendl;
	}
}


void LLVOAvatar::cleanupClass()
{
	deleteAndClear(sAvatarXmlInfo);
	sSkeletonXMLTree.cleanup();
	sXMLTree.cleanup();
}

void LLVOAvatar::initInstance(void)
{
	//-------------------------------------------------------------------------
	// initialize joint, mesh and shape members
	//-------------------------------------------------------------------------
	mRoot.setName( "mRoot" );
	
	for (LLVOAvatarDictionary::Meshes::const_iterator iter = LLVOAvatarDictionary::getInstance()->getMeshes().begin();
		 iter != LLVOAvatarDictionary::getInstance()->getMeshes().end();
		 iter++)
	{
		const EMeshIndex mesh_index = iter->first;
		const LLVOAvatarDictionary::MeshEntry *mesh_dict = iter->second;
		LLViewerJoint* joint = new LLViewerJoint();
		joint->setName(mesh_dict->mName);
		joint->setMeshID(mesh_index);
		mMeshLOD.push_back(joint);
		
		/* mHairLOD.setName("mHairLOD");
		   mHairMesh0.setName("mHairMesh0");
		   mHairMesh0.setMeshID(MESH_ID_HAIR);
		   mHairMesh1.setName("mHairMesh1"); */
		for (U32 lod = 0; lod < mesh_dict->mLOD; lod++)
		{
			LLViewerJointMesh* mesh = new LLViewerJointMesh();
			std::string mesh_name = "m" + mesh_dict->mName + boost::lexical_cast<std::string>(lod);
			// We pre-pended an m - need to capitalize first character for camelCase
			mesh_name[1] = toupper(mesh_name[1]);
			mesh->setName(mesh_name);
			mesh->setMeshID(mesh_index);
			mesh->setPickName(mesh_dict->mPickName);
			mesh->setIsTransparent(FALSE);
			switch((int)mesh_index)
			{
				case MESH_ID_HAIR:
					mesh->setIsTransparent(TRUE);
					break;
				case MESH_ID_SKIRT:
					mesh->setIsTransparent(TRUE);
					break;
				case MESH_ID_EYEBALL_LEFT:
				case MESH_ID_EYEBALL_RIGHT:
					mesh->setSpecular( LLColor4( 1.0f, 1.0f, 1.0f, 1.0f ), 1.f );
					break;
			}
			
			joint->mMeshParts.push_back(mesh);
		}
	}
	
	//-------------------------------------------------------------------------
	// associate baked textures with meshes
	//-------------------------------------------------------------------------
	for (LLVOAvatarDictionary::Meshes::const_iterator iter = LLVOAvatarDictionary::getInstance()->getMeshes().begin();
		 iter != LLVOAvatarDictionary::getInstance()->getMeshes().end();
		 iter++)
	{
		const EMeshIndex mesh_index = iter->first;
		const LLVOAvatarDictionary::MeshEntry *mesh_dict = iter->second;
		const EBakedTextureIndex baked_texture_index = mesh_dict->mBakedID;
		// Skip it if there's no associated baked texture.
		if (baked_texture_index == BAKED_NUM_INDICES) continue;
		
		for (std::vector<LLViewerJointMesh* >::iterator iter = mMeshLOD[mesh_index]->mMeshParts.begin();
			 iter != mMeshLOD[mesh_index]->mMeshParts.end(); iter++)
		{
			LLViewerJointMesh* mesh = (LLViewerJointMesh*) *iter;
			mBakedTextureDatas[(int)baked_texture_index].mMeshes.push_back(mesh);
		}
	}
	
	
	//-------------------------------------------------------------------------
	// register motions
	//-------------------------------------------------------------------------
	if (LLCharacter::sInstances.size() == 1)
	{
		LLKeyframeMotion::setVFS(gStaticVFS);
		registerMotion( ANIM_AGENT_BUSY,					LLNullMotion::create );
		registerMotion( ANIM_AGENT_CROUCH,					LLKeyframeStandMotion::create );
		registerMotion( ANIM_AGENT_CROUCHWALK,				LLKeyframeWalkMotion::create );
		registerMotion( ANIM_AGENT_EXPRESS_AFRAID,			LLEmote::create );
		registerMotion( ANIM_AGENT_EXPRESS_ANGER,			LLEmote::create );
		registerMotion( ANIM_AGENT_EXPRESS_BORED,			LLEmote::create );
		registerMotion( ANIM_AGENT_EXPRESS_CRY,				LLEmote::create );
		registerMotion( ANIM_AGENT_EXPRESS_DISDAIN,			LLEmote::create );
		registerMotion( ANIM_AGENT_EXPRESS_EMBARRASSED,		LLEmote::create );
		registerMotion( ANIM_AGENT_EXPRESS_FROWN,			LLEmote::create );
		registerMotion( ANIM_AGENT_EXPRESS_KISS,			LLEmote::create );
		registerMotion( ANIM_AGENT_EXPRESS_LAUGH,			LLEmote::create );
		registerMotion( ANIM_AGENT_EXPRESS_OPEN_MOUTH,		LLEmote::create );
		registerMotion( ANIM_AGENT_EXPRESS_REPULSED,		LLEmote::create );
		registerMotion( ANIM_AGENT_EXPRESS_SAD,				LLEmote::create );
		registerMotion( ANIM_AGENT_EXPRESS_SHRUG,			LLEmote::create );
		registerMotion( ANIM_AGENT_EXPRESS_SMILE,			LLEmote::create );
		registerMotion( ANIM_AGENT_EXPRESS_SURPRISE,		LLEmote::create );
		registerMotion( ANIM_AGENT_EXPRESS_TONGUE_OUT,		LLEmote::create );
		registerMotion( ANIM_AGENT_EXPRESS_TOOTHSMILE,		LLEmote::create );
		registerMotion( ANIM_AGENT_EXPRESS_WINK,			LLEmote::create );
		registerMotion( ANIM_AGENT_EXPRESS_WORRY,			LLEmote::create );
		registerMotion( ANIM_AGENT_RUN,						LLKeyframeWalkMotion::create );
		registerMotion( ANIM_AGENT_STAND,					LLKeyframeStandMotion::create );
		registerMotion( ANIM_AGENT_STAND_1,					LLKeyframeStandMotion::create );
		registerMotion( ANIM_AGENT_STAND_2,					LLKeyframeStandMotion::create );
		registerMotion( ANIM_AGENT_STAND_3,					LLKeyframeStandMotion::create );
		registerMotion( ANIM_AGENT_STAND_4,					LLKeyframeStandMotion::create );
		registerMotion( ANIM_AGENT_STANDUP,					LLKeyframeFallMotion::create );
		registerMotion( ANIM_AGENT_TURNLEFT,				LLKeyframeWalkMotion::create );
		registerMotion( ANIM_AGENT_TURNRIGHT,				LLKeyframeWalkMotion::create );
		registerMotion( ANIM_AGENT_WALK,					LLKeyframeWalkMotion::create );
		
		// motions without a start/stop bit
		registerMotion( ANIM_AGENT_BODY_NOISE,				LLBodyNoiseMotion::create );
		registerMotion( ANIM_AGENT_BREATHE_ROT,				LLBreatheMotionRot::create );
		registerMotion( ANIM_AGENT_EDITING,					LLEditingMotion::create	);
		registerMotion( ANIM_AGENT_EYE,						LLEyeMotion::create	);
		registerMotion( ANIM_AGENT_FEMALE_WALK,				LLKeyframeWalkMotion::create );
		registerMotion( ANIM_AGENT_FLY_ADJUST,				LLFlyAdjustMotion::create );
		registerMotion( ANIM_AGENT_HAND_MOTION,				LLHandMotion::create );
		registerMotion( ANIM_AGENT_HEAD_ROT,				LLHeadRotMotion::create );
		registerMotion( ANIM_AGENT_PELVIS_FIX,				LLPelvisFixMotion::create );
		registerMotion( ANIM_AGENT_SIT_FEMALE,				LLKeyframeMotion::create );
		registerMotion( ANIM_AGENT_TARGET,					LLTargetingMotion::create );
		registerMotion( ANIM_AGENT_WALK_ADJUST,				LLWalkAdjustMotion::create );
		
	}
	
	if (gNoRender)
	{
		return;
	}
	
	buildCharacter();
	
	if (gNoRender)
	{
		return;
	}
	
	// preload specific motions here
	createMotion( ANIM_AGENT_CUSTOMIZE);
	createMotion( ANIM_AGENT_CUSTOMIZE_DONE);
	
	//VTPause();  // VTune
	
	mVoiceVisualizer->setVoiceEnabled( gVoiceClient->getVoiceEnabled( mID ) );
}

const LLVector3 LLVOAvatar::getRenderPosition() const
{
	if (mDrawable.isNull() || mDrawable->getGeneration() < 0)
	{
		return getPositionAgent();
	}
	else if (isRoot())
	{
		return mDrawable->getPositionAgent();
	}
	else
	{
		return getPosition() * mDrawable->getParent()->getRenderMatrix();
	}
}

void LLVOAvatar::updateDrawable(BOOL force_damped)
{
	clearChanged(SHIFTED);
}

void LLVOAvatar::onShift(const LLVector3& shift_vector)
{
	mLastAnimExtents[0] += shift_vector;
	mLastAnimExtents[1] += shift_vector;
	mNeedsImpostorUpdate = TRUE;
	mNeedsAnimUpdate = TRUE;
}

void LLVOAvatar::updateSpatialExtents(LLVector3& newMin, LLVector3 &newMax)
{
	if (isImpostor() && !needsImpostorUpdate())
	{
		LLVector3 delta = getRenderPosition() -
			((LLVector3(mDrawable->getPositionGroup())-mImpostorOffset));
		
		newMin = mLastAnimExtents[0] + delta;
		newMax = mLastAnimExtents[1] + delta;
	}
	else
	{
		getSpatialExtents(newMin,newMax);
		mLastAnimExtents[0] = newMin;
		mLastAnimExtents[1] = newMax;
		LLVector3 pos_group = (newMin+newMax)*0.5f;
		mImpostorOffset = pos_group-getRenderPosition();
		mDrawable->setPositionGroup(pos_group);
	}
}

void LLVOAvatar::getSpatialExtents(LLVector3& newMin, LLVector3& newMax)
{
	LLVector3 buffer(0.25f, 0.25f, 0.25f);
	LLVector3 pos = getRenderPosition();
	newMin = pos - buffer;
	newMax = pos + buffer;
	float max_attachment_span = DEFAULT_MAX_PRIM_SCALE * 5.0f;
	
	//stretch bounding box by joint positions
	for (polymesh_map_t::iterator i = mMeshes.begin(); i != mMeshes.end(); ++i)
	{
		LLPolyMesh* mesh = i->second;
		for (S32 joint_num = 0; joint_num < mesh->mJointRenderData.count(); joint_num++)
		{
			update_min_max(newMin, newMax, 
						   mesh->mJointRenderData[joint_num]->mWorldMatrix->getTranslation());
		}
	}

	mPixelArea = LLPipeline::calcPixelArea((newMin+newMax)*0.5f, (newMax-newMin)*0.5f, *LLViewerCamera::getInstance());

	//stretch bounding box by attachments
	for (attachment_map_t::iterator iter = mAttachmentPoints.begin(); 
		 iter != mAttachmentPoints.end();
		 ++iter)
	{
		LLViewerJointAttachment* attachment = iter->second;

		if (!attachment->getValid())
		{
			continue ;
		}

		LLViewerObject* object = attachment->getObject();
		if (object && !object->isHUDAttachment())
		{
			LLDrawable* drawable = object->mDrawable;
			if (drawable)
			{
				LLSpatialBridge* bridge = drawable->getSpatialBridge();
				if (bridge)
				{
					const LLVector3* ext = bridge->getSpatialExtents();
					LLVector3 distance = (ext[1] - ext[0]);
					
					// Only add the prim to spatial extents calculations if it isn't a megaprim.
					// max_attachment_span calculated at the start of the function 
					// (currently 5 times our max prim size) 
					if (distance.mV[0] < max_attachment_span 
						&& distance.mV[1] < max_attachment_span
						&& distance.mV[2] < max_attachment_span)
					{
						update_min_max(newMin,newMax,ext[0]);
						update_min_max(newMin,newMax,ext[1]);
					}
				}
			}
		}
	}

	//pad bounding box	
	newMin -= buffer;
	newMax += buffer;
}

//-----------------------------------------------------------------------------
// renderCollisionVolumes()
//-----------------------------------------------------------------------------
void LLVOAvatar::renderCollisionVolumes()
{
	for (S32 i = 0; i < mNumCollisionVolumes; i++)
	{
		mCollisionVolumes[i].renderCollision();
	}

	if (mNameText.notNull())
	{
		LLVector3 unused;
		mNameText->lineSegmentIntersect(LLVector3(0,0,0), LLVector3(0,0,1), unused, TRUE);
	}
}

BOOL LLVOAvatar::lineSegmentIntersect(const LLVector3& start, const LLVector3& end,
									  S32 face,
									  BOOL pick_transparent,
									  S32* face_hit,
									  LLVector3* intersection,
									  LLVector2* tex_coord,
									  LLVector3* normal,
									  LLVector3* bi_normal)
{
	if (isSelf() && !gAgent.needsRenderAvatar() || !LLPipeline::sPickAvatar)
	{
		return FALSE;
	}

	if (lineSegmentBoundingBox(start, end))
	{
		for (S32 i = 0; i < mNumCollisionVolumes; ++i)
		{
			mCollisionVolumes[i].updateWorldMatrix();

			glh::matrix4f mat((F32*) mCollisionVolumes[i].getXform()->getWorldMatrix().mMatrix);
			glh::matrix4f inverse = mat.inverse();
			glh::matrix4f norm_mat = inverse.transpose();

			glh::vec3f p1(start.mV);
			glh::vec3f p2(end.mV);

			inverse.mult_matrix_vec(p1);
			inverse.mult_matrix_vec(p2);

			LLVector3 position;
			LLVector3 norm;

			if (linesegment_sphere(LLVector3(p1.v), LLVector3(p2.v), LLVector3(0,0,0), 1.f, position, norm))
			{
				glh::vec3f res_pos(position.mV);
				mat.mult_matrix_vec(res_pos);
				
				norm.normalize();
				glh::vec3f res_norm(norm.mV);
				norm_mat.mult_matrix_dir(res_norm);

				if (intersection)
				{
					*intersection = LLVector3(res_pos.v);
				}

				if (normal)
				{
					*normal = LLVector3(res_norm.v);
				}

				return TRUE;
			}
		}
	}
	
	LLVector3 position;
	if (mNameText.notNull() && mNameText->lineSegmentIntersect(start, end, position))
	{
		if (intersection)
		{
			*intersection = position;
		}

		return TRUE;
	}

	return FALSE;
}

//-----------------------------------------------------------------------------
// parseSkeletonFile()
//-----------------------------------------------------------------------------
BOOL LLVOAvatar::parseSkeletonFile(const std::string& filename)
{
	LLMemType mt(LLMemType::MTYPE_AVATAR);
	
	//-------------------------------------------------------------------------
	// parse the file
	//-------------------------------------------------------------------------
	BOOL success = sSkeletonXMLTree.parseFile( filename, FALSE );

	if (!success)
	{
		llerrs << "Can't parse skeleton file: " << filename << llendl;
		return FALSE;
	}

	// now sanity check xml file
	LLXmlTreeNode* root = sSkeletonXMLTree.getRoot();
	if (!root) 
	{
		llerrs << "No root node found in avatar skeleton file: " << filename << llendl;
	}

	if( !root->hasName( "linden_skeleton" ) )
	{
		llerrs << "Invalid avatar skeleton file header: " << filename << llendl;
	}

	std::string version;
	static LLStdStringHandle version_string = LLXmlTree::addAttributeString("version");
	if( !root->getFastAttributeString( version_string, version ) || (version != "1.0") )
	{
		llerrs << "Invalid avatar skeleton file version: " << version << " in file: " << filename << llendl;
	}

	return TRUE;
}

//-----------------------------------------------------------------------------
// setupBone()
//-----------------------------------------------------------------------------
BOOL LLVOAvatar::setupBone(const LLVOAvatarBoneInfo* info, LLViewerJoint* parent, S32 &volume_num, S32 &joint_num)
{
	LLMemType mt(LLMemType::MTYPE_AVATAR);
	
	LLViewerJoint* joint = NULL;

	if (info->mIsJoint)
	{
		joint = (LLViewerJoint*)getCharacterJoint(joint_num);
		if (!joint)
		{
			llwarns << "Too many bones" << llendl;
			return FALSE;
		}
		joint->setName( info->mName );
	}
	else // collision volume
	{
		if (volume_num >= (S32)mNumCollisionVolumes)
		{
			llwarns << "Too many bones" << llendl;
			return FALSE;
		}
		joint = (LLViewerJoint*)(&mCollisionVolumes[volume_num]);
		joint->setName( info->mName );
	}

	// add to parent
	if (parent)
	{
		parent->addChild( joint );
	}

	joint->setPosition(info->mPos);
	joint->setRotation(mayaQ(info->mRot.mV[VX], info->mRot.mV[VY],
							 info->mRot.mV[VZ], LLQuaternion::XYZ));
	joint->setScale(info->mScale);


	if (info->mIsJoint)
	{
		joint->setSkinOffset( info->mPivot );
		joint_num++;
	}
	else // collision volume
	{
		volume_num++;
	}

	// setup children
	LLVOAvatarBoneInfo::child_list_t::const_iterator iter;
	for (iter = info->mChildList.begin(); iter != info->mChildList.end(); iter++)
	{
		LLVOAvatarBoneInfo *child_info = *iter;
		if (!setupBone(child_info, joint, volume_num, joint_num))
		{
			return FALSE;
		}
	}

	return TRUE;
}

//-----------------------------------------------------------------------------
// buildSkeleton()
//-----------------------------------------------------------------------------
BOOL LLVOAvatar::buildSkeleton(const LLVOAvatarSkeletonInfo *info)
{
	LLMemType mt(LLMemType::MTYPE_AVATAR);
	
	//-------------------------------------------------------------------------
	// allocate joints
	//-------------------------------------------------------------------------
	if (!allocateCharacterJoints(info->mNumBones))
	{
		llerrs << "Can't allocate " << info->mNumBones << " joints" << llendl;
		return FALSE;
	}
	
	//-------------------------------------------------------------------------
	// allocate volumes
	//-------------------------------------------------------------------------
	if (info->mNumCollisionVolumes)
	{
		if (!allocateCollisionVolumes(info->mNumCollisionVolumes))
		{
			llerrs << "Can't allocate " << info->mNumCollisionVolumes << " collision volumes" << llendl;
			return FALSE;
		}
	}

	S32 current_joint_num = 0;
	S32 current_volume_num = 0;
	LLVOAvatarSkeletonInfo::bone_info_list_t::const_iterator iter;
	for (iter = info->mBoneInfoList.begin(); iter != info->mBoneInfoList.end(); iter++)
	{
		LLVOAvatarBoneInfo *info = *iter;
		if (!setupBone(info, NULL, current_volume_num, current_joint_num))
		{
			llerrs << "Error parsing bone in skeleton file" << llendl;
			return FALSE;
		}
	}

	return TRUE;
}

//-----------------------------------------------------------------------------
// LLVOAvatar::startDefaultMotions()
//-----------------------------------------------------------------------------
void LLVOAvatar::startDefaultMotions()
{
	//-------------------------------------------------------------------------
	// start default motions
	//-------------------------------------------------------------------------
	startMotion( ANIM_AGENT_HEAD_ROT );
	startMotion( ANIM_AGENT_EYE );
	startMotion( ANIM_AGENT_BODY_NOISE );
	startMotion( ANIM_AGENT_BREATHE_ROT );
	startMotion( ANIM_AGENT_HAND_MOTION );
	startMotion( ANIM_AGENT_PELVIS_FIX );

	//-------------------------------------------------------------------------
	// restart any currently active motions
	//-------------------------------------------------------------------------
	processAnimationStateChanges();
}

//-----------------------------------------------------------------------------
// LLVOAvatar::buildCharacter()
// Deferred initialization and rebuild of the avatar.
//-----------------------------------------------------------------------------
void LLVOAvatar::buildCharacter()
{
	LLMemType mt(LLMemType::MTYPE_AVATAR);
	
	//-------------------------------------------------------------------------
	// remove all references to our existing skeleton
	// so we can rebuild it
	//-------------------------------------------------------------------------
	flushAllMotions();

	//-------------------------------------------------------------------------
	// remove all of mRoot's children
	//-------------------------------------------------------------------------
	mRoot.removeAllChildren();
	mIsBuilt = FALSE;

	//-------------------------------------------------------------------------
	// clear mesh data
	//-------------------------------------------------------------------------
	for (std::vector<LLViewerJoint*>::iterator jointIter = mMeshLOD.begin();
		 jointIter != mMeshLOD.end(); jointIter++)
	{
		LLViewerJoint* joint = (LLViewerJoint*) *jointIter;
		for (std::vector<LLViewerJointMesh*>::iterator meshIter = joint->mMeshParts.begin();
			 meshIter != joint->mMeshParts.end(); meshIter++)
		{
			LLViewerJointMesh * mesh = (LLViewerJointMesh *) *meshIter;
			mesh->setMesh(NULL);
		}
	}

	//-------------------------------------------------------------------------
	// (re)load our skeleton and meshes
	//-------------------------------------------------------------------------
	LLTimer timer;

	BOOL status = loadAvatar();
	stop_glerror();

	if (gNoRender)
	{
		// Still want to load the avatar skeleton so visual parameters work.
		return;
	}

// 	gPrintMessagesThisFrame = TRUE;
	lldebugs << "Avatar load took " << timer.getElapsedTimeF32() << " seconds." << llendl;

	if (!status)
	{
		if (isSelf())
		{
			llerrs << "Unable to load user's avatar" << llendl;
		}
		else
		{
			llwarns << "Unable to load other's avatar" << llendl;
		}
		return;
	}

	//-------------------------------------------------------------------------
	// initialize "well known" joint pointers
	//-------------------------------------------------------------------------
	mPelvisp		= (LLViewerJoint*)mRoot.findJoint("mPelvis");
	mTorsop			= (LLViewerJoint*)mRoot.findJoint("mTorso");
	mChestp			= (LLViewerJoint*)mRoot.findJoint("mChest");
	mNeckp			= (LLViewerJoint*)mRoot.findJoint("mNeck");
	mHeadp			= (LLViewerJoint*)mRoot.findJoint("mHead");
	mSkullp			= (LLViewerJoint*)mRoot.findJoint("mSkull");
	mHipLeftp		= (LLViewerJoint*)mRoot.findJoint("mHipLeft");
	mHipRightp		= (LLViewerJoint*)mRoot.findJoint("mHipRight");
	mKneeLeftp		= (LLViewerJoint*)mRoot.findJoint("mKneeLeft");
	mKneeRightp		= (LLViewerJoint*)mRoot.findJoint("mKneeRight");
	mAnkleLeftp		= (LLViewerJoint*)mRoot.findJoint("mAnkleLeft");
	mAnkleRightp	= (LLViewerJoint*)mRoot.findJoint("mAnkleRight");
	mFootLeftp		= (LLViewerJoint*)mRoot.findJoint("mFootLeft");
	mFootRightp		= (LLViewerJoint*)mRoot.findJoint("mFootRight");
	mWristLeftp		= (LLViewerJoint*)mRoot.findJoint("mWristLeft");
	mWristRightp	= (LLViewerJoint*)mRoot.findJoint("mWristRight");
	mEyeLeftp		= (LLViewerJoint*)mRoot.findJoint("mEyeLeft");
	mEyeRightp		= (LLViewerJoint*)mRoot.findJoint("mEyeRight");

	//-------------------------------------------------------------------------
	// Make sure "well known" pointers exist
	//-------------------------------------------------------------------------
	if (!(mPelvisp && 
		  mTorsop &&
		  mChestp &&
		  mNeckp &&
		  mHeadp &&
		  mSkullp &&
		  mHipLeftp &&
		  mHipRightp &&
		  mKneeLeftp &&
		  mKneeRightp &&
		  mAnkleLeftp &&
		  mAnkleRightp &&
		  mFootLeftp &&
		  mFootRightp &&
		  mWristLeftp &&
		  mWristRightp &&
		  mEyeLeftp &&
		  mEyeRightp))
	{
		llerrs << "Failed to create avatar." << llendl;
		return;
	}

	//-------------------------------------------------------------------------
	// initialize the pelvis
	//-------------------------------------------------------------------------
	mPelvisp->setPosition( LLVector3(0.0f, 0.0f, 0.0f) );
	
	//-------------------------------------------------------------------------
	// set head offset from pelvis
	//-------------------------------------------------------------------------
	updateHeadOffset();

	//-------------------------------------------------------------------------
	// initialize lip sync morph pointers
	//-------------------------------------------------------------------------
	mOohMorph     = getVisualParam( "Lipsync_Ooh" );
	mAahMorph     = getVisualParam( "Lipsync_Aah" );

	// If we don't have the Ooh morph, use the Kiss morph
	if (!mOohMorph)
	{
		llwarns << "Missing 'Ooh' morph for lipsync, using fallback." << llendl;
		mOohMorph = getVisualParam( "Express_Kiss" );
	}

	// If we don't have the Aah morph, use the Open Mouth morph
	if (!mAahMorph)
	{
		llwarns << "Missing 'Aah' morph for lipsync, using fallback." << llendl;
		mAahMorph = getVisualParam( "Express_Open_Mouth" );
	}

	startDefaultMotions();

	//-------------------------------------------------------------------------
	// restart any currently active motions
	//-------------------------------------------------------------------------
	processAnimationStateChanges();

	mIsBuilt = TRUE;
	stop_glerror();

	mMeshValid = TRUE;
}


//-----------------------------------------------------------------------------
// releaseMeshData()
//-----------------------------------------------------------------------------
void LLVOAvatar::releaseMeshData()
{
	LLMemType mt(LLMemType::MTYPE_AVATAR);
	
	if (sInstances.size() < AVATAR_RELEASE_THRESHOLD || mIsDummy)
	{
		return;
	}

	//llinfos << "Releasing" << llendl;

	// cleanup mesh data
	for (std::vector<LLViewerJoint*>::iterator iter = mMeshLOD.begin();
		 iter != mMeshLOD.end(); iter++)
	{
		LLViewerJoint* joint = (LLViewerJoint*) *iter;
		joint->setValid(FALSE, TRUE);
	}

	//cleanup data
	if (mDrawable.notNull())
	{
		LLFace* facep = mDrawable->getFace(0);
		facep->setSize(0, 0);
		for(S32 i = mNumInitFaces ; i < mDrawable->getNumFaces(); i++)
		{
			facep = mDrawable->getFace(i);
			facep->setSize(0, 0);
		}
	}
	
	for (attachment_map_t::iterator iter = mAttachmentPoints.begin(); 
		 iter != mAttachmentPoints.end(); )
	{
		attachment_map_t::iterator curiter = iter++;
		LLViewerJointAttachment* attachment = curiter->second;
		if (!attachment->getIsHUDAttachment())
		{
			attachment->setAttachmentVisibility(FALSE);
		}
	}
	mMeshValid = FALSE;
}

//-----------------------------------------------------------------------------
// restoreMeshData()
//-----------------------------------------------------------------------------
// virtual
void LLVOAvatar::restoreMeshData()
{
	llassert(!isSelf());
	LLMemType mt(LLMemType::MTYPE_AVATAR);
	
	//llinfos << "Restoring" << llendl;
	mMeshValid = TRUE;
	updateJointLODs();

	for (attachment_map_t::iterator iter = mAttachmentPoints.begin(); 
		 iter != mAttachmentPoints.end(); )
	{
		attachment_map_t::iterator curiter = iter++;
		LLViewerJointAttachment* attachment = curiter->second;
		if (!attachment->getIsHUDAttachment())
		{
			attachment->setAttachmentVisibility(TRUE);
		}
	}

	// force mesh update as LOD might not have changed to trigger this
	gPipeline.markRebuild(mDrawable, LLDrawable::REBUILD_GEOMETRY, TRUE);
}

//-----------------------------------------------------------------------------
// updateMeshData()
//-----------------------------------------------------------------------------
void LLVOAvatar::updateMeshData()
{
	if (mDrawable.notNull())
	{
		stop_glerror();

		S32 f_num = 0 ;
		const U32 VERTEX_NUMBER_THRESHOLD = 128 ;//small number of this means each part of an avatar has its own vertex buffer.
		const S32 num_parts = mMeshLOD.size();

		// this order is determined by number of LODS
		// if a mesh earlier in this list changed LODs while a later mesh doesn't,
		// the later mesh's index offset will be inaccurate
		for(S32 part_index = 0 ; part_index < num_parts ;)
		{
			S32 j = part_index ;
			U32 last_v_num = 0, num_vertices = 0 ;
			U32 last_i_num = 0, num_indices = 0 ;

			while(part_index < num_parts && num_vertices < VERTEX_NUMBER_THRESHOLD)
			{
				last_v_num = num_vertices ;
				last_i_num = num_indices ;

				mMeshLOD[part_index++]->updateFaceSizes(num_vertices, num_indices, mAdjustedPixelArea);
			}
			if(num_vertices < 1)//skip empty meshes
			{
				break ;
			}
			if(last_v_num > 0)//put the last inserted part into next vertex buffer.
			{
				num_vertices = last_v_num ;
				num_indices = last_i_num ;	
				part_index-- ;
			}
		
			LLFace* facep ;
			if(f_num < mDrawable->getNumFaces()) 
			{
				facep = mDrawable->getFace(f_num);
			}
			else
			{
				facep = mDrawable->addFace(mDrawable->getFace(0)->getPool(), mDrawable->getFace(0)->getTexture()) ;
			}
			
			// resize immediately
			facep->setSize(num_vertices, num_indices);

			if(facep->mVertexBuffer.isNull())
			{
				facep->mVertexBuffer = new LLVertexBufferAvatar();
				facep->mVertexBuffer->allocateBuffer(num_vertices, num_indices, TRUE);
			}
			else
			{
				facep->mVertexBuffer->resizeBuffer(num_vertices, num_indices) ;
			}
		
			facep->setGeomIndex(0);
			facep->setIndicesIndex(0);
		
			// This is a hack! Avatars have their own pool, so we are detecting
			//   the case of more than one avatar in the pool (thus > 0 instead of >= 0)
			if (facep->getGeomIndex() > 0)
			{
				llerrs << "non-zero geom index: " << facep->getGeomIndex() << " in LLVOAvatar::restoreMeshData" << llendl;
			}

			for(S32 k = j ; k < part_index ; k++)
			{
				mMeshLOD[k]->updateFaceData(facep, mAdjustedPixelArea, k == MESH_ID_HAIR);
			}

			stop_glerror();
			facep->mVertexBuffer->setBuffer(0);

			if(!f_num)
			{
				f_num += mNumInitFaces ;
			}
			else
			{
				f_num++ ;
			}
		}
	}
}

//------------------------------------------------------------------------

//------------------------------------------------------------------------
// The viewer can only suggest a good size for the agent,
// the simulator will keep it inside a reasonable range.
void LLVOAvatar::computeBodySize() 
{
	LLVector3 pelvis_scale = mPelvisp->getScale();

	// some of the joints have not been cached
	LLVector3 skull = mSkullp->getPosition();
	LLVector3 skull_scale = mSkullp->getScale();

	LLVector3 neck = mNeckp->getPosition();
	LLVector3 neck_scale = mNeckp->getScale();

	LLVector3 chest = mChestp->getPosition();
	LLVector3 chest_scale = mChestp->getScale();

	// the rest of the joints have been cached
	LLVector3 head = mHeadp->getPosition();
	LLVector3 head_scale = mHeadp->getScale();

	LLVector3 torso = mTorsop->getPosition();
	LLVector3 torso_scale = mTorsop->getScale();

	LLVector3 hip = mHipLeftp->getPosition();
	LLVector3 hip_scale = mHipLeftp->getScale();

	LLVector3 knee = mKneeLeftp->getPosition();
	LLVector3 knee_scale = mKneeLeftp->getScale();

	LLVector3 ankle = mAnkleLeftp->getPosition();
	LLVector3 ankle_scale = mAnkleLeftp->getScale();

	LLVector3 foot  = mFootLeftp->getPosition();

	mPelvisToFoot = hip.mV[VZ] * pelvis_scale.mV[VZ] -
				 	knee.mV[VZ] * hip_scale.mV[VZ] -
				 	ankle.mV[VZ] * knee_scale.mV[VZ] -
				 	foot.mV[VZ] * ankle_scale.mV[VZ];

	mBodySize.mV[VZ] = mPelvisToFoot +
					   // the sqrt(2) correction below is an approximate
					   // correction to get to the top of the head
					   F_SQRT2 * (skull.mV[VZ] * head_scale.mV[VZ]) + 
					   head.mV[VZ] * neck_scale.mV[VZ] + 
					   neck.mV[VZ] * chest_scale.mV[VZ] + 
					   chest.mV[VZ] * torso_scale.mV[VZ] + 
					   torso.mV[VZ] * pelvis_scale.mV[VZ]; 

	// TODO -- measure the real depth and width
	mBodySize.mV[VX] = DEFAULT_AGENT_DEPTH;
	mBodySize.mV[VY] = DEFAULT_AGENT_WIDTH;

/* debug spam
	std::cout << "skull = " << skull << std::endl;				// adebug
	std::cout << "head = " << head << std::endl;				// adebug
	std::cout << "head_scale = " << head_scale << std::endl;	// adebug
	std::cout << "neck = " << neck << std::endl;				// adebug
	std::cout << "neck_scale = " << neck_scale << std::endl;	// adebug
	std::cout << "chest = " << chest << std::endl;				// adebug
	std::cout << "chest_scale = " << chest_scale << std::endl;	// adebug
	std::cout << "torso = " << torso << std::endl;				// adebug
	std::cout << "torso_scale = " << torso_scale << std::endl;	// adebug
	std::cout << std::endl;	// adebug

	std::cout << "pelvis_scale = " << pelvis_scale << std::endl;// adebug
	std::cout << std::endl;	// adebug

	std::cout << "hip = " << hip << std::endl;					// adebug
	std::cout << "hip_scale = " << hip_scale << std::endl;		// adebug
	std::cout << "ankle = " << ankle << std::endl;				// adebug
	std::cout << "ankle_scale = " << ankle_scale << std::endl;	// adebug
	std::cout << "foot = " << foot << std::endl;				// adebug
	std::cout << "mBodySize = " << mBodySize << std::endl;		// adebug
	std::cout << "mPelvisToFoot = " << mPelvisToFoot << std::endl;	// adebug
	std::cout << std::endl;		// adebug
*/
}

//------------------------------------------------------------------------
// LLVOAvatar::processUpdateMessage()
//------------------------------------------------------------------------
U32 LLVOAvatar::processUpdateMessage(LLMessageSystem *mesgsys,
									 void **user_data,
									 U32 block_num, const EObjectUpdateType update_type,
									 LLDataPacker *dp)
{
	LLMemType mt(LLMemType::MTYPE_AVATAR);
	
	LLVector3 old_vel = getVelocity();
	// Do base class updates...
	U32 retval = LLViewerObject::processUpdateMessage(mesgsys, user_data, block_num, update_type, dp);

	if(retval & LLViewerObject::INVALID_UPDATE)
	{
		if(this == gAgent.getAvatarObject())
		{
			//tell sim to cancel this update
			gAgent.teleportViaLocation(gAgent.getPositionGlobal());
		}
	}

	//llinfos << getRotation() << llendl;
	//llinfos << getPosition() << llendl;

	return retval;
}

// virtual
S32 LLVOAvatar::setTETexture(const U8 te, const LLUUID& uuid)
{
	// The core setTETexture() method requests images, so we need
	// to redirect certain avatar texture requests to different sims.
	if (isIndexBakedTexture((ETextureIndex)te))
	{
		LLHost target_host = getObjectHost();
		return setTETextureCore(te, uuid, target_host);
	}
	else
	{
		return setTETextureCore(te, uuid, LLHost::invalid);
	}
}

static LLFastTimer::DeclareTimer FTM_AVATAR_UPDATE("Update Avatar");
static LLFastTimer::DeclareTimer FTM_JOINT_UPDATE("Update Joints");

//------------------------------------------------------------------------
// idleUpdate()
//------------------------------------------------------------------------
BOOL LLVOAvatar::idleUpdate(LLAgent &agent, LLWorld &world, const F64 &time)
{
	LLMemType mt(LLMemType::MTYPE_AVATAR);
	LLFastTimer t(FTM_AVATAR_UPDATE);

	if (isDead())
	{
		llinfos << "Warning!  Idle on dead avatar" << llendl;
		return TRUE;
	}

 	if (!(gPipeline.hasRenderType(LLPipeline::RENDER_TYPE_AVATAR)))
	{
		return TRUE;
	}
	
	// force immediate pixel area update on avatars using last frames data (before drawable or camera updates)
	setPixelAreaAndAngle(gAgent);

	// force asynchronous drawable update
	if(mDrawable.notNull() && !gNoRender)
	{	
		LLFastTimer t(FTM_JOINT_UPDATE);
	
		if (mIsSitting && getParent())
		{
			LLViewerObject *root_object = (LLViewerObject*)getRoot();
			LLDrawable* drawablep = root_object->mDrawable;
			// if this object hasn't already been updated by another avatar...
			if (drawablep) // && !drawablep->isState(LLDrawable::EARLY_MOVE))
			{
				if (root_object->isSelected())
				{
					gPipeline.updateMoveNormalAsync(drawablep);
				}
				else
				{
					gPipeline.updateMoveDampedAsync(drawablep);
				}
			}
		}
		else 
		{
			gPipeline.updateMoveDampedAsync(mDrawable);
		}
	}

	//--------------------------------------------------------------------
	// set alpha flag depending on state
	//--------------------------------------------------------------------

	if (isSelf())
	{
		LLViewerObject::idleUpdate(agent, world, time);
		
		// trigger fidget anims
		if (isAnyAnimationSignaled(AGENT_STAND_ANIMS, NUM_AGENT_STAND_ANIMS))
		{
			agent.fidget();
		}
	}
	else
	{
		// Should override the idleUpdate stuff and leave out the angular update part.
		LLQuaternion rotation = getRotation();
		LLViewerObject::idleUpdate(agent, world, time);
		setRotation(rotation);
	}

	// attach objects that were waiting for a drawable
	lazyAttach();
	
	// animate the character
	// store off last frame's root position to be consistent with camera position
	LLVector3 root_pos_last = mRoot.getWorldPosition();
	BOOL detailed_update = updateCharacter(agent);
	BOOL voice_enabled = gVoiceClient->getVoiceEnabled( mID ) && gVoiceClient->inProximalChannel();

	if (gNoRender)
	{
		return TRUE;
	}

	idleUpdateVoiceVisualizer( voice_enabled );
	idleUpdateMisc( detailed_update );
	idleUpdateAppearanceAnimation();
	idleUpdateLipSync( voice_enabled );
	idleUpdateLoadingEffect();
	idleUpdateBelowWater();	// wind effect uses this
	idleUpdateWindEffect();
	idleUpdateNameTag( root_pos_last );
	idleUpdateRenderCost();
	idleUpdateTractorBeam();
	return TRUE;
}

void LLVOAvatar::idleUpdateVoiceVisualizer(bool voice_enabled)
{
	// disable voice visualizer when in mouselook
	mVoiceVisualizer->setVoiceEnabled( voice_enabled && !(isSelf() && gAgent.cameraMouselook()) );
	if ( voice_enabled )
	{		
		//----------------------------------------------------------------
		// Only do gesture triggering for your own avatar, and only when you're in a proximal channel.
		//----------------------------------------------------------------
		if( isSelf() )
		{
			//----------------------------------------------------------------------------------------
			// The following takes the voice signal and uses that to trigger gesticulations. 
			//----------------------------------------------------------------------------------------
			int lastGesticulationLevel = mCurrentGesticulationLevel;
			mCurrentGesticulationLevel = mVoiceVisualizer->getCurrentGesticulationLevel();
			
			//---------------------------------------------------------------------------------------------------
			// If "current gesticulation level" changes, we catch this, and trigger the new gesture
			//---------------------------------------------------------------------------------------------------
			if ( lastGesticulationLevel != mCurrentGesticulationLevel )
			{
				if ( mCurrentGesticulationLevel != VOICE_GESTICULATION_LEVEL_OFF )
				{
					std::string gestureString = "unInitialized";
					if ( mCurrentGesticulationLevel == 0 )	{ gestureString = "/voicelevel1";	}
					else	if ( mCurrentGesticulationLevel == 1 )	{ gestureString = "/voicelevel2";	}
					else	if ( mCurrentGesticulationLevel == 2 )	{ gestureString = "/voicelevel3";	}
					else	{ llinfos << "oops - CurrentGesticulationLevel can be only 0, 1, or 2"  << llendl; }
					
					// this is the call that Karl S. created for triggering gestures from within the code.
					LLGestureManager::instance().triggerAndReviseString( gestureString );
				}
			}
			
		} //if( isSelf() )
		
		//-----------------------------------------------------------------------------------------------------------------
		// If the avatar is speaking, then the voice amplitude signal is passed to the voice visualizer.
		// Also, here we trigger voice visualizer start and stop speaking, so it can animate the voice symbol.
		//
		// Notice the calls to "gAwayTimer.reset()". This resets the timer that determines how long the avatar has been
		// "away", so that the avatar doesn't lapse into away-mode (and slump over) while the user is still talking. 
		//-----------------------------------------------------------------------------------------------------------------
		if (gVoiceClient->getIsSpeaking( mID ))
		{		
			if (!mVoiceVisualizer->getCurrentlySpeaking())
			{
				mVoiceVisualizer->setStartSpeaking();
				
				//printf( "gAwayTimer.reset();\n" );
			}
			
			mVoiceVisualizer->setSpeakingAmplitude( gVoiceClient->getCurrentPower( mID ) );
			
			if( isSelf() )
			{
				gAgent.clearAFK();
			}
		}
		else
		{
			if ( mVoiceVisualizer->getCurrentlySpeaking() )
			{
				mVoiceVisualizer->setStopSpeaking();
				
				if ( mLipSyncActive )
				{
					if( mOohMorph ) mOohMorph->setWeight(mOohMorph->getMinWeight(), FALSE);
					if( mAahMorph ) mAahMorph->setWeight(mAahMorph->getMinWeight(), FALSE);
					
					mLipSyncActive = false;
					LLCharacter::updateVisualParams();
					dirtyMesh();
				}
			}
		}
		
		//--------------------------------------------------------------------------------------------
		// here we get the approximate head position and set as sound source for the voice symbol
		// (the following version uses a tweak of "mHeadOffset" which handle sitting vs. standing)
		//--------------------------------------------------------------------------------------------
		LLVector3 headOffset = LLVector3( 0.0f, 0.0f, mHeadOffset.mV[2] );
		mVoiceVisualizer->setVoiceSourceWorldPosition( mRoot.getWorldPosition() + headOffset );
		
	}//if ( voiceEnabled )
}		

static LLFastTimer::DeclareTimer FTM_ATTACHMENT_UPDATE("Update Attachments");

void LLVOAvatar::idleUpdateMisc(bool detailed_update)
{
	if (LLVOAvatar::sJointDebug)
	{
		llinfos << getFullname() << ": joint touches: " << LLJoint::sNumTouches << " updates: " << LLJoint::sNumUpdates << llendl;
	}

	LLJoint::sNumUpdates = 0;
	LLJoint::sNumTouches = 0;

	// *NOTE: this is necessary for the floating name text above your head.
	if (mDrawable.notNull())
	{
		gPipeline.markRebuild(mDrawable, LLDrawable::REBUILD_SHADOW, TRUE);
	}

	BOOL visible = isVisible() || mNeedsAnimUpdate;

	// update attachments positions
	if (detailed_update || !sUseImpostors)
	{
		LLFastTimer t(FTM_ATTACHMENT_UPDATE);
		for (attachment_map_t::iterator iter = mAttachmentPoints.begin(); 
			 iter != mAttachmentPoints.end(); )
		{
			attachment_map_t::iterator curiter = iter++;
			LLViewerJointAttachment* attachment = curiter->second;
			LLViewerObject *attached_object = attachment->getObject();

			BOOL visibleAttachment = visible || (attached_object && 
												 !(attached_object->mDrawable->getSpatialBridge() &&
												   attached_object->mDrawable->getSpatialBridge()->getRadius() < 2.0));

			if (visibleAttachment && attached_object && !attached_object->isDead() && attachment->getValid())
			{
				// if selecting any attachments, update all of them as non-damped
				if (LLSelectMgr::getInstance()->getSelection()->getObjectCount() && LLSelectMgr::getInstance()->getSelection()->isAttachment())
				{
					gPipeline.updateMoveNormalAsync(attached_object->mDrawable);
				}
				else
				{
					gPipeline.updateMoveDampedAsync(attached_object->mDrawable);
				}

				LLSpatialBridge* bridge = attached_object->mDrawable->getSpatialBridge();
				if (bridge)
				{
					gPipeline.updateMoveNormalAsync(bridge);
				}
				attached_object->updateText();	
			}
		}
	}

	mNeedsAnimUpdate = FALSE;

	if (isImpostor() && !mNeedsImpostorUpdate)
	{
		LLVector3 ext[2];
		F32 distance;
		LLVector3 angle;

		getImpostorValues(ext, angle, distance);

		for (U32 i = 0; i < 3 && !mNeedsImpostorUpdate; i++)
		{
			F32 cur_angle = angle.mV[i];
			F32 old_angle = mImpostorAngle.mV[i];
			F32 angle_diff = fabsf(cur_angle-old_angle);
		
			if (angle_diff > 3.14159f/512.f*distance*mUpdatePeriod)
			{
				mNeedsImpostorUpdate = TRUE;
			}
		}

		if (detailed_update && !mNeedsImpostorUpdate)
		{	//update impostor if view angle, distance, or bounding box change
			//significantly
			
			F32 dist_diff = fabsf(distance-mImpostorDistance);
			if (dist_diff/mImpostorDistance > 0.1f)
			{
				mNeedsImpostorUpdate = TRUE;
			}
			else
			{
				getSpatialExtents(ext[0], ext[1]);
				if ((ext[1]-mImpostorExtents[1]).length() > 0.05f ||
					(ext[0]-mImpostorExtents[0]).length() > 0.05f)
				{
					mNeedsImpostorUpdate = TRUE;
				}
			}
		}
	}

	mDrawable->movePartition();
	
	//force a move if sitting on an active object
	if (getParent() && ((LLViewerObject*) getParent())->mDrawable->isActive())
	{
		gPipeline.markMoved(mDrawable, TRUE);
	}
}

void LLVOAvatar::idleUpdateAppearanceAnimation()
{
	// update morphing params
	if (mAppearanceAnimating)
	{
		ESex avatar_sex = getSex();
		F32 appearance_anim_time = mAppearanceMorphTimer.getElapsedTimeF32();
		if (appearance_anim_time >= APPEARANCE_MORPH_TIME)
		{
			mAppearanceAnimating = FALSE;
			for (LLVisualParam *param = getFirstVisualParam(); 
				 param;
				 param = getNextVisualParam())
			{
				if (param->getGroup() == VISUAL_PARAM_GROUP_TWEAKABLE)
				{
					param->stopAnimating(mAppearanceAnimSetByUser);
				}
			}
			updateVisualParams();
			if (isSelf())
			{
				gAgent.sendAgentSetAppearance();
			}
		}
		else
		{
			F32 blend_frac = calc_bouncy_animation(appearance_anim_time / APPEARANCE_MORPH_TIME);
			F32 last_blend_frac = calc_bouncy_animation(mLastAppearanceBlendTime / APPEARANCE_MORPH_TIME);
			F32 morph_amt;
			if (last_blend_frac == 1.f)
			{
				morph_amt = 1.f;
			}
			else
			{
				morph_amt = (blend_frac - last_blend_frac) / (1.f - last_blend_frac);
			}

			LLVisualParam *param;

			// animate only top level params
			for (param = getFirstVisualParam();
				 param;
				 param = getNextVisualParam())
			{
				if (param->getGroup() == VISUAL_PARAM_GROUP_TWEAKABLE)
				{
					param->animate(morph_amt, mAppearanceAnimSetByUser);
				}
			}

			// apply all params
			for (param = getFirstVisualParam();
				 param;
				 param = getNextVisualParam())
			{
				param->apply(avatar_sex);
			}

			mLastAppearanceBlendTime = appearance_anim_time;
		}
		dirtyMesh();
	}
}

void LLVOAvatar::idleUpdateLipSync(bool voice_enabled)
{
	// Use the Lipsync_Ooh and Lipsync_Aah morphs for lip sync
	if ( voice_enabled && (gVoiceClient->lipSyncEnabled()) && gVoiceClient->getIsSpeaking( mID ) )
	{
		F32 ooh_morph_amount = 0.0f;
		F32 aah_morph_amount = 0.0f;

		mVoiceVisualizer->lipSyncOohAah( ooh_morph_amount, aah_morph_amount );

		if( mOohMorph )
		{
			F32 ooh_weight = mOohMorph->getMinWeight()
				+ ooh_morph_amount * (mOohMorph->getMaxWeight() - mOohMorph->getMinWeight());

			mOohMorph->setWeight( ooh_weight, FALSE );
		}

		if( mAahMorph )
		{
			F32 aah_weight = mAahMorph->getMinWeight()
				+ aah_morph_amount * (mAahMorph->getMaxWeight() - mAahMorph->getMinWeight());

			mAahMorph->setWeight( aah_weight, FALSE );
		}

		mLipSyncActive = true;
		LLCharacter::updateVisualParams();
		dirtyMesh();
	}
}

void LLVOAvatar::idleUpdateLoadingEffect()
{
	// update visibility when avatar is partially loaded
	if (updateIsFullyLoaded()) // changed?
	{
		if (isFullyLoaded())
		{
			deleteParticleSource();
		}
		else
		{
			LLPartSysData particle_parameters;

			// fancy particle cloud designed by Brent
			particle_parameters.mPartData.mMaxAge            = 4.f;
			particle_parameters.mPartData.mStartScale.mV[VX] = 0.8f;
			particle_parameters.mPartData.mStartScale.mV[VX] = 0.8f;
			particle_parameters.mPartData.mStartScale.mV[VY] = 1.0f;
			particle_parameters.mPartData.mEndScale.mV[VX]   = 0.02f;
			particle_parameters.mPartData.mEndScale.mV[VY]   = 0.02f;
			particle_parameters.mPartData.mStartColor        = LLColor4(1, 1, 1, 0.5f);
			particle_parameters.mPartData.mEndColor          = LLColor4(1, 1, 1, 0.0f);
			particle_parameters.mPartData.mStartScale.mV[VX] = 0.8f;
			LLViewerTexture* cloud = LLViewerTextureManager::getFetchedTextureFromFile("cloud-particle.j2c");
			particle_parameters.mPartImageID                 = cloud->getID();
			particle_parameters.mMaxAge                      = 0.f;
			particle_parameters.mPattern                     = LLPartSysData::LL_PART_SRC_PATTERN_ANGLE_CONE;
			particle_parameters.mInnerAngle                  = 3.14159f;
			particle_parameters.mOuterAngle                  = 0.f;
			particle_parameters.mBurstRate                   = 0.02f;
			particle_parameters.mBurstRadius                 = 0.0f;
			particle_parameters.mBurstPartCount              = 1;
			particle_parameters.mBurstSpeedMin               = 0.1f;
			particle_parameters.mBurstSpeedMax               = 1.f;
			particle_parameters.mPartData.mFlags             = ( LLPartData::LL_PART_INTERP_COLOR_MASK | LLPartData::LL_PART_INTERP_SCALE_MASK |
																 LLPartData::LL_PART_EMISSIVE_MASK | // LLPartData::LL_PART_FOLLOW_SRC_MASK |
																 LLPartData::LL_PART_TARGET_POS_MASK );
			
			setParticleSource(particle_parameters, getID());
		}
	}
}	

void LLVOAvatar::idleUpdateWindEffect()
{
	// update wind effect
	if ((LLViewerShaderMgr::instance()->getVertexShaderLevel(LLViewerShaderMgr::SHADER_AVATAR) >= LLDrawPoolAvatar::SHADER_LEVEL_CLOTH))
	{
		F32 hover_strength = 0.f;
		F32 time_delta = mRippleTimer.getElapsedTimeF32() - mRippleTimeLast;
		mRippleTimeLast = mRippleTimer.getElapsedTimeF32();
		LLVector3 velocity = getVelocity();
		F32 speed = velocity.length();
		//RN: velocity varies too much frame to frame for this to work
		mRippleAccel.clearVec();//lerp(mRippleAccel, (velocity - mLastVel) * time_delta, LLCriticalDamp::getInterpolant(0.02f));
		mLastVel = velocity;
		LLVector4 wind;
		wind.setVec(getRegion()->mWind.getVelocityNoisy(getPositionAgent(), 4.f) - velocity);

		if (mInAir)
		{
			hover_strength = HOVER_EFFECT_STRENGTH * llmax(0.f, HOVER_EFFECT_MAX_SPEED - speed);
		}

		if (mBelowWater)
		{
			// TODO: make cloth flow more gracefully when underwater
			hover_strength += UNDERWATER_EFFECT_STRENGTH;
		}

		wind.mV[VZ] += hover_strength;
		wind.normalize();

		wind.mV[VW] = llmin(0.025f + (speed * 0.015f) + hover_strength, 0.5f);
		F32 interp;
		if (wind.mV[VW] > mWindVec.mV[VW])
		{
			interp = LLCriticalDamp::getInterpolant(0.2f);
		}
		else
		{
			interp = LLCriticalDamp::getInterpolant(0.4f);
		}
		mWindVec = lerp(mWindVec, wind, interp);
	
		F32 wind_freq = hover_strength + llclamp(8.f + (speed * 0.7f) + (noise1(mRipplePhase) * 4.f), 8.f, 25.f);
		mWindFreq = lerp(mWindFreq, wind_freq, interp); 

		if (mBelowWater)
		{
			mWindFreq *= UNDERWATER_FREQUENCY_DAMP;
		}

		mRipplePhase += (time_delta * mWindFreq);
		if (mRipplePhase > F_TWO_PI)
		{
			mRipplePhase = fmodf(mRipplePhase, F_TWO_PI);
		}
	}
}

void LLVOAvatar::idleUpdateNameTag(const LLVector3& root_pos_last)
{
	// update chat bubble
	//--------------------------------------------------------------------
	// draw text label over characters head
	//--------------------------------------------------------------------
	if (mChatTimer.getElapsedTimeF32() > BUBBLE_CHAT_TIME)
	{
		mChats.clear();
	}
	
	const F32 time_visible = mTimeVisible.getElapsedTimeF32();
	const F32 NAME_SHOW_TIME = gSavedSettings.getF32("RenderNameShowTime");	// seconds
	const F32 FADE_DURATION = gSavedSettings.getF32("RenderNameFadeDuration"); // seconds
	BOOL visible_avatar = isVisible() || mNeedsAnimUpdate;
	BOOL visible_chat = gSavedSettings.getBOOL("UseChatBubbles") && (mChats.size() || mTyping);
	BOOL render_name =	visible_chat ||
		(visible_avatar &&
		 ((sRenderName == RENDER_NAME_ALWAYS) ||
		  (sRenderName == RENDER_NAME_FADE && time_visible < NAME_SHOW_TIME)));
	// If it's your own avatar, don't draw in mouselook, and don't
	// draw if we're specifically hiding our own name.
	if (isSelf())
	{
		render_name = render_name
			&& !gAgent.cameraMouselook()
			&& (visible_chat || (gSavedSettings.getBOOL("RenderNameShowSelf") 
								 && gSavedSettings.getS32("AvatarNameTagMode") ));
	}

	if ( render_name )
	{
		BOOL new_name = FALSE;
		if (visible_chat != mVisibleChat)
		{
			mVisibleChat = visible_chat;
			new_name = TRUE;
		}
		
		if (sRenderGroupTitles != mRenderGroupTitles)
		{
			mRenderGroupTitles = sRenderGroupTitles;
			new_name = TRUE;
		}

		// First Calculate Alpha
		// If alpha > 0, create mNameText if necessary, otherwise delete it
		{
			F32 alpha = 0.f;
			if (mAppAngle > 5.f)
			{
				const F32 START_FADE_TIME = NAME_SHOW_TIME - FADE_DURATION;
				if (!visible_chat && sRenderName == RENDER_NAME_FADE && time_visible > START_FADE_TIME)
				{
					alpha = 1.f - (time_visible - START_FADE_TIME) / FADE_DURATION;
				}
				else
				{
					// ...not fading, full alpha
					alpha = 1.f;
				}
			}
			else if (mAppAngle > 2.f)
			{
				// far away is faded out also
				alpha = (mAppAngle-2.f)/3.f;
			}

			if (alpha > 0.f)
			{
				if (!mNameText)
				{
					mNameText = (LLHUDText *)LLHUDObject::addHUDObject(LLHUDObject::LL_HUD_TEXT);
					mNameText->setMass(10.f);
					mNameText->setSourceObject(this);
					mNameText->setVertAlignment(LLHUDText::ALIGN_VERT_TOP);
					mNameText->setVisibleOffScreen(TRUE);
					mNameText->setMaxLines(11);
					mNameText->setFadeDistance(CHAT_NORMAL_RADIUS, 5.f);
					mNameText->setUseBubble(TRUE);
					sNumVisibleChatBubbles++;
					new_name = TRUE;
				}
				
				LLColor4 avatar_name_color = LLUIColorTable::instance().getColor( "AvatarNameColor" );
				avatar_name_color.setAlpha(alpha);
				mNameText->setColor(avatar_name_color);
				
				LLQuaternion root_rot = mRoot.getWorldRotation();
				mNameText->setUsePixelSize(TRUE);
				LLVector3 pixel_right_vec;
				LLVector3 pixel_up_vec;
				LLViewerCamera::getInstance()->getPixelVectors(root_pos_last, pixel_up_vec, pixel_right_vec);
				LLVector3 camera_to_av = root_pos_last - LLViewerCamera::getInstance()->getOrigin();
				camera_to_av.normalize();
				LLVector3 local_camera_at = camera_to_av * ~root_rot;
				LLVector3 local_camera_up = camera_to_av % LLViewerCamera::getInstance()->getLeftAxis();
				local_camera_up.normalize();
				local_camera_up = local_camera_up * ~root_rot;
			
				local_camera_up.scaleVec(mBodySize * 0.5f);
				local_camera_at.scaleVec(mBodySize * 0.5f);

				LLVector3 name_position = mRoot.getWorldPosition() + 
					(local_camera_up * root_rot) -
					(projected_vec(local_camera_at * root_rot, camera_to_av));
				name_position += pixel_up_vec * 15.f;
				mNameText->setPositionAgent(name_position);
			}
			else if (mNameText)
			{
				mNameText->markDead();
				mNameText = NULL;
				sNumVisibleChatBubbles--;
			}
		}
		
		LLNameValue *title = getNVPair("Title");
		LLNameValue* firstname = getNVPair("FirstName");
		LLNameValue* lastname = getNVPair("LastName");

		if (mNameText.notNull() && firstname && lastname)
		{
			BOOL is_away = mSignaledAnimations.find(ANIM_AGENT_AWAY)  != mSignaledAnimations.end();
			BOOL is_busy = mSignaledAnimations.find(ANIM_AGENT_BUSY) != mSignaledAnimations.end();
			BOOL is_appearance = mSignaledAnimations.find(ANIM_AGENT_CUSTOMIZE) != mSignaledAnimations.end();
			BOOL is_muted;
			if (isSelf())
			{
				is_muted = FALSE;
			}
			else
			{
				is_muted = LLMuteList::getInstance()->isMuted(getID());
			}

			if (mNameString.empty() ||
				new_name ||
				(!title && !mTitle.empty()) ||
				(title && mTitle != title->getString()) ||
				(is_away != mNameAway || is_busy != mNameBusy || is_muted != mNameMute)
				|| is_appearance != mNameAppearance)
			{
				std::string line;
				if (!sRenderGroupTitles)
				{
					// If all group titles are turned off, stack first name
					// on a line above last name
					line += firstname->getString();
					line += "\n";
				}
				else if (title && title->getString() && title->getString()[0] != '\0')
				{
					line += title->getString();
					LLStringFn::replace_ascii_controlchars(line,LL_UNKNOWN_CHAR);
					line += "\n";
					line += firstname->getString();
				}
				else
				{
					line += firstname->getString();
				}

				line += " ";
				line += lastname->getString();
				BOOL need_comma = FALSE;

				if (is_away || is_muted || is_busy)
				{
					line += " (";
					if (is_away)
					{
						line += LLTrans::getString("AvatarAway");
						need_comma = TRUE;
					}
					if (is_busy)
					{
						if (need_comma)
						{
							line += ", ";
						}
						line += LLTrans::getString("AvatarBusy");
						need_comma = TRUE;
					}
					if (is_muted)
					{
						if (need_comma)
						{
							line += ", ";
						}
						line += LLTrans::getString("AvatarMuted");
						need_comma = TRUE;
					}
					line += ")";
				}
				if (is_appearance)
				{
					line += "\n";
					line += LLTrans::getString("AvatarEditingAppearance");
				}
				mNameAway = is_away;
				mNameBusy = is_busy;
				mNameMute = is_muted;
				mNameAppearance = is_appearance;
				mTitle = title ? title->getString() : "";
				LLStringFn::replace_ascii_controlchars(mTitle,LL_UNKNOWN_CHAR);
				mNameString = utf8str_to_wstring(line);
				new_name = TRUE;
			}

			if (visible_chat)
			{
				mNameText->setDropShadow(TRUE);
				mNameText->setFont(LLFontGL::getFontSansSerif());
				mNameText->setTextAlignment(LLHUDText::ALIGN_TEXT_LEFT);
				mNameText->setFadeDistance(CHAT_NORMAL_RADIUS * 2.f, 5.f);
				if (new_name)
				{
					mNameText->setLabel(mNameString);
				}
			
				char line[MAX_STRING];		/* Flawfinder: ignore */
				line[0] = '\0';
				std::deque<LLChat>::iterator chat_iter = mChats.begin();
				mNameText->clearString();

				LLColor4 new_chat = LLUIColorTable::instance().getColor( "AvatarNameColor" );
				LLColor4 normal_chat = lerp(new_chat, LLColor4(0.8f, 0.8f, 0.8f, 1.f), 0.7f);
				LLColor4 old_chat = lerp(normal_chat, LLColor4(0.6f, 0.6f, 0.6f, 1.f), 0.7f);
				if (mTyping && mChats.size() >= MAX_BUBBLE_CHAT_UTTERANCES) 
				{
					++chat_iter;
				}

				for(; chat_iter != mChats.end(); ++chat_iter)
				{
					F32 chat_fade_amt = llclamp((F32)((LLFrameTimer::getElapsedSeconds() - chat_iter->mTime) / CHAT_FADE_TIME), 0.f, 4.f);
					LLFontGL::StyleFlags style;
					switch(chat_iter->mChatType)
					{
						case CHAT_TYPE_WHISPER:
							style = LLFontGL::ITALIC;
							break;
						case CHAT_TYPE_SHOUT:
							style = LLFontGL::BOLD;
							break;
						default:
							style = LLFontGL::NORMAL;
							break;
					}
					if (chat_fade_amt < 1.f)
					{
						F32 u = clamp_rescale(chat_fade_amt, 0.9f, 1.f, 0.f, 1.f);
						mNameText->addLine(utf8str_to_wstring(chat_iter->mText), lerp(new_chat, normal_chat, u), style);
					}
					else if (chat_fade_amt < 2.f)
					{
						F32 u = clamp_rescale(chat_fade_amt, 1.9f, 2.f, 0.f, 1.f);
						mNameText->addLine(utf8str_to_wstring(chat_iter->mText), lerp(normal_chat, old_chat, u), style);
					}
					else if (chat_fade_amt < 3.f)
					{
						// *NOTE: only remove lines down to minimum number
						mNameText->addLine(utf8str_to_wstring(chat_iter->mText), old_chat, style);
					}
				}
				mNameText->setVisibleOffScreen(TRUE);

				if (mTyping)
				{
					S32 dot_count = (llfloor(mTypingTimer.getElapsedTimeF32() * 3.f) + 2) % 3 + 1;
					switch(dot_count)
					{
						case 1:
							mNameText->addLine(".", new_chat);
							break;
						case 2:
							mNameText->addLine("..", new_chat);
							break;
						case 3:
							mNameText->addLine("...", new_chat);
							break;
					}

				}
			}
			else
			{
				if (gSavedSettings.getBOOL("SmallAvatarNames"))
				{
					mNameText->setFont(LLFontGL::getFontSansSerif());
				}
				else
				{
					mNameText->setFont(LLFontGL::getFontSansSerifBig());
				}
				mNameText->setTextAlignment(LLHUDText::ALIGN_TEXT_CENTER);
				mNameText->setFadeDistance(CHAT_NORMAL_RADIUS, 5.f);
				mNameText->setVisibleOffScreen(FALSE);
				if (new_name)
				{
					mNameText->setLabel("");
					mNameText->setString(mNameString);
				}
			}
		}
	}
	else if (mNameText)
	{
		mNameText->markDead();
		mNameText = NULL;
		sNumVisibleChatBubbles--;
	}
}

//--------------------------------------------------------------------
// draw tractor beam when editing objects
//--------------------------------------------------------------------
// virtual
void LLVOAvatar::idleUpdateTractorBeam()
{
}

void LLVOAvatar::idleUpdateBelowWater()
{
	F32 avatar_height = (F32)(getPositionGlobal().mdV[VZ]);

	F32 water_height;
	water_height = getRegion()->getWaterHeight();

	mBelowWater =  avatar_height < water_height;
}

void LLVOAvatar::slamPosition()
{
	gAgent.setPositionAgent(getPositionAgent());
	mRoot.setWorldPosition(getPositionAgent()); // teleport
	setChanged(TRANSLATED);
	if (mDrawable.notNull())
	{
		gPipeline.updateMoveNormalAsync(mDrawable);
	}
	mRoot.updateWorldMatrixChildren();
}

//------------------------------------------------------------------------
// updateCharacter()
// called on both your avatar and other avatars
//------------------------------------------------------------------------
BOOL LLVOAvatar::updateCharacter(LLAgent &agent)
{
	LLMemType mt(LLMemType::MTYPE_AVATAR);

	// clear debug text
	mDebugText.clear();
	if (LLVOAvatar::sShowAnimationDebug)
	{
		for (LLMotionController::motion_list_t::iterator iter = mMotionController.getActiveMotions().begin();
			 iter != mMotionController.getActiveMotions().end(); ++iter)
		{
			LLMotion* motionp = *iter;
			if (motionp->getMinPixelArea() < getPixelArea())
			{
				std::string output;
				if (motionp->getName().empty())
				{
					output = llformat("%s - %d",
									  motionp->getID().asString().c_str(),
									  (U32)motionp->getPriority());
				}
				else
				{
					output = llformat("%s - %d",
									  motionp->getName().c_str(),
									  (U32)motionp->getPriority());
				}
				addDebugText(output);
			}
		}
	}

	if (gNoRender)
	{
		// Hack if we're running drones...
		if (isSelf())
		{
			gAgent.setPositionAgent(getPositionAgent());
		}
		return FALSE;
	}


	LLVector3d root_pos_global;

	if (!mIsBuilt)
	{
		return FALSE;
	}

	BOOL visible = isVisible();

	// For fading out the names above heads, only let the timer
	// run if we're visible.
	if (mDrawable.notNull() && !visible)
	{
		mTimeVisible.reset();
	}


	//--------------------------------------------------------------------
	// the rest should only be done occasionally for far away avatars
	//--------------------------------------------------------------------

	if (visible && !isSelf() && !mIsDummy && sUseImpostors && !mNeedsAnimUpdate && !sFreezeCounter)
	{
		F32 impostor_area = 256.f*512.f*(8.125f - LLVOAvatar::sLODFactor*8.f);
		if (LLMuteList::getInstance()->isMuted(getID()))
		{ // muted avatars update at 16 hz
			mUpdatePeriod = 16;
		}
		else if (visible && mVisibilityRank <= LLVOAvatar::sMaxVisible * 0.25f)
		{ //first 25% of max visible avatars are not impostored
			mUpdatePeriod = 1;
		}
		else if (visible && mVisibilityRank > LLVOAvatar::sMaxVisible * 0.75f)
		{ //back 25% of max visible avatars are slow updating impostors
			mUpdatePeriod = 8;
		}
		else if (visible && mVisibilityRank > (U32) LLVOAvatar::sMaxVisible)
		{ //background avatars are REALLY slow updating impostors
			mUpdatePeriod = 16;
		}
		else if (visible && mImpostorPixelArea <= impostor_area)
		{  // stuff in between gets an update period based on pixel area
			mUpdatePeriod = llclamp((S32) sqrtf(impostor_area*4.f/mImpostorPixelArea), 2, 8);
		}
		else if (visible && mVisibilityRank > LLVOAvatar::sMaxVisible * 0.25f)
		{ // force nearby impostors in ultra crowded areas
			mUpdatePeriod = 2;
		}
		else
		{ // not impostored
			mUpdatePeriod = 1;
		}

		visible = (LLDrawable::getCurrentFrame()+mID.mData[0])%mUpdatePeriod == 0 ? TRUE : FALSE;
	}

	if (!visible)
	{
		updateMotions(LLCharacter::HIDDEN_UPDATE);
		return FALSE;
	}

	// change animation time quanta based on avatar render load
	if (!isSelf() && !mIsDummy)
	{
		F32 time_quantum = clamp_rescale((F32)sInstances.size(), 10.f, 35.f, 0.f, 0.25f);
		F32 pixel_area_scale = clamp_rescale(mPixelArea, 100, 5000, 1.f, 0.f);
		F32 time_step = time_quantum * pixel_area_scale;
		if (time_step != 0.f)
		{
			// disable walk motion servo controller as it doesn't work with motion timesteps
			stopMotion(ANIM_AGENT_WALK_ADJUST);
			removeAnimationData("Walk Speed");
		}
		mMotionController.setTimeStep(time_step);
//		llinfos << "Setting timestep to " << time_quantum * pixel_area_scale << llendl;
	}

	if (getParent() && !mIsSitting)
	{
		sitOnObject((LLViewerObject*)getParent());
	}
	else if (!getParent() && mIsSitting && !isMotionActive(ANIM_AGENT_SIT_GROUND_CONSTRAINED))
	{
		getOffObject();
	}

	//--------------------------------------------------------------------
	// create local variables in world coords for region position values
	//--------------------------------------------------------------------
	F32 speed;
	LLVector3 normal;

	LLVector3 xyVel = getVelocity();
	xyVel.mV[VZ] = 0.0f;
	speed = xyVel.length();

	BOOL throttle = TRUE;

	if (!(mIsSitting && getParent()))
	{
		//--------------------------------------------------------------------
		// get timing info
		// handle initial condition case
		//--------------------------------------------------------------------
		F32 animation_time = mAnimTimer.getElapsedTimeF32();
		if (mTimeLast == 0.0f)
		{
			mTimeLast = animation_time;
			throttle = FALSE;

			// put the pelvis at slaved position/mRotation
			mRoot.setWorldPosition( getPositionAgent() ); // first frame
			mRoot.setWorldRotation( getRotation() );
		}
	
		//--------------------------------------------------------------------
		// dont' let dT get larger than 1/5th of a second
		//--------------------------------------------------------------------
		F32 deltaTime = animation_time - mTimeLast;

		deltaTime = llclamp( deltaTime, DELTA_TIME_MIN, DELTA_TIME_MAX );
		mTimeLast = animation_time;

		mSpeedAccum = (mSpeedAccum * 0.95f) + (speed * 0.05f);

		//--------------------------------------------------------------------
		// compute the position of the avatar's root
		//--------------------------------------------------------------------
		LLVector3d root_pos;
		LLVector3d ground_under_pelvis;

		if (isSelf())
		{
			gAgent.setPositionAgent(getRenderPosition());
		}

		root_pos = gAgent.getPosGlobalFromAgent(getRenderPosition());

		resolveHeightGlobal(root_pos, ground_under_pelvis, normal);
		F32 foot_to_ground = (F32) (root_pos.mdV[VZ] - mPelvisToFoot - ground_under_pelvis.mdV[VZ]);
		BOOL in_air = ((!LLWorld::getInstance()->getRegionFromPosGlobal(ground_under_pelvis)) || 
						foot_to_ground > FOOT_GROUND_COLLISION_TOLERANCE);

		if (in_air && !mInAir)
		{
			mTimeInAir.reset();
		}
		mInAir = in_air;

		// correct for the fact that the pelvis is not necessarily the center 
		// of the agent's physical representation
		root_pos.mdV[VZ] -= (0.5f * mBodySize.mV[VZ]) - mPelvisToFoot;
		

		LLVector3 newPosition = gAgent.getPosAgentFromGlobal(root_pos);

		if (newPosition != mRoot.getXform()->getWorldPosition())
		{		
			mRoot.touch();
			mRoot.setWorldPosition(newPosition ); // regular update
		}


		//--------------------------------------------------------------------
		// Propagate viewer object rotation to root of avatar
		//--------------------------------------------------------------------
		if (!isAnyAnimationSignaled(AGENT_NO_ROTATE_ANIMS, NUM_AGENT_NO_ROTATE_ANIMS))
		{
			LLQuaternion iQ;
			LLVector3 upDir( 0.0f, 0.0f, 1.0f );
			
			// Compute a forward direction vector derived from the primitive rotation
			// and the velocity vector.  When walking or jumping, don't let body deviate
			// more than 90 from the view, if necessary, flip the velocity vector.

			LLVector3 primDir;
			if (isSelf())
			{
				primDir = agent.getAtAxis() - projected_vec(agent.getAtAxis(), agent.getReferenceUpVector());
				primDir.normalize();
			}
			else
			{
				primDir = getRotation().getMatrix3().getFwdRow();
			}
			LLVector3 velDir = getVelocity();
			velDir.normalize();
			if ( mSignaledAnimations.find(ANIM_AGENT_WALK) != mSignaledAnimations.end())
			{
				F32 vpD = velDir * primDir;
				if (vpD < -0.5f)
				{
					velDir *= -1.0f;
				}
			}
			LLVector3 fwdDir = lerp(primDir, velDir, clamp_rescale(speed, 0.5f, 2.0f, 0.0f, 1.0f));
			if (isSelf() && gAgent.cameraMouselook())
			{
				// make sure fwdDir stays in same general direction as primdir
				if (gAgent.getFlying())
				{
					fwdDir = LLViewerCamera::getInstance()->getAtAxis();
				}
				else
				{
					LLVector3 at_axis = LLViewerCamera::getInstance()->getAtAxis();
					LLVector3 up_vector = gAgent.getReferenceUpVector();
					at_axis -= up_vector * (at_axis * up_vector);
					at_axis.normalize();
					
					F32 dot = fwdDir * at_axis;
					if (dot < 0.f)
					{
						fwdDir -= 2.f * at_axis * dot;
						fwdDir.normalize();
					}
				}
				
			}

			LLQuaternion root_rotation = mRoot.getWorldMatrix().quaternion();
			F32 root_roll, root_pitch, root_yaw;
			root_rotation.getEulerAngles(&root_roll, &root_pitch, &root_yaw);

			// When moving very slow, the pelvis is allowed to deviate from the
			// forward direction to allow it to hold it's position while the torso
			// and head turn.  Once in motion, it must conform however.
			BOOL self_in_mouselook = isSelf() && gAgent.cameraMouselook();

			LLVector3 pelvisDir( mRoot.getWorldMatrix().getFwdRow4().mV );
			F32 pelvis_rot_threshold = clamp_rescale(speed, 0.1f, 1.0f, PELVIS_ROT_THRESHOLD_SLOW, PELVIS_ROT_THRESHOLD_FAST);
						
			if (self_in_mouselook)
			{
				pelvis_rot_threshold *= MOUSELOOK_PELVIS_FOLLOW_FACTOR;
			}
			pelvis_rot_threshold *= DEG_TO_RAD;

			F32 angle = angle_between( pelvisDir, fwdDir );

			// The avatar's root is allowed to have a yaw that deviates widely
			// from the forward direction, but if roll or pitch are off even
			// a little bit we need to correct the rotation.
			if(root_roll < 1.f * DEG_TO_RAD
			   && root_pitch < 5.f * DEG_TO_RAD)
			{
				// smaller correction vector means pelvis follows prim direction more closely
				if (!mTurning && angle > pelvis_rot_threshold*0.75f)
				{
					mTurning = TRUE;
				}

				// use tighter threshold when turning
				if (mTurning)
				{
					pelvis_rot_threshold *= 0.4f;
				}

				// am I done turning?
				if (angle < pelvis_rot_threshold)
				{
					mTurning = FALSE;
				}

				LLVector3 correction_vector = (pelvisDir - fwdDir) * clamp_rescale(angle, pelvis_rot_threshold*0.75f, pelvis_rot_threshold, 1.0f, 0.0f);
				fwdDir += correction_vector;
			}
			else
			{
				mTurning = FALSE;
			}

			// Now compute the full world space rotation for the whole body (wQv)
			LLVector3 leftDir = upDir % fwdDir;
			leftDir.normalize();
			fwdDir = leftDir % upDir;
			LLQuaternion wQv( fwdDir, leftDir, upDir );

			if (isSelf() && mTurning)
			{
				if ((fwdDir % pelvisDir) * upDir > 0.f)
				{
					gAgent.setControlFlags(AGENT_CONTROL_TURN_RIGHT);
				}
				else
				{
					gAgent.setControlFlags(AGENT_CONTROL_TURN_LEFT);
				}
			}

			// Set the root rotation, but do so incrementally so that it
			// lags in time by some fixed amount.
			//F32 u = LLCriticalDamp::getInterpolant(PELVIS_LAG);
			F32 pelvis_lag_time = 0.f;
			if (self_in_mouselook)
			{
				pelvis_lag_time = PELVIS_LAG_MOUSELOOK;
			}
			else if (mInAir)
			{
				pelvis_lag_time = PELVIS_LAG_FLYING;
				// increase pelvis lag time when moving slowly
				pelvis_lag_time *= clamp_rescale(mSpeedAccum, 0.f, 15.f, 3.f, 1.f);
			}
			else
			{
				pelvis_lag_time = PELVIS_LAG_WALKING;
			}

			F32 u = llclamp((deltaTime / pelvis_lag_time), 0.0f, 1.0f);	

			mRoot.setWorldRotation( slerp(u, mRoot.getWorldRotation(), wQv) );
			
		}
	}
	else if (mDrawable.notNull())
	{
		mRoot.setPosition(mDrawable->getPosition());
		mRoot.setRotation(mDrawable->getRotation());
	}
	
	//-------------------------------------------------------------------------
	// Update character motions
	//-------------------------------------------------------------------------
	// store data relevant to motions
	mSpeed = speed;

	// update animations
	if (mSpecialRenderMode == 1) // Animation Preview
		updateMotions(LLCharacter::FORCE_UPDATE);
	else
		updateMotions(LLCharacter::NORMAL_UPDATE);

	// update head position
	updateHeadOffset();

	//-------------------------------------------------------------------------
	// Find the ground under each foot, these are used for a variety
	// of things that follow
	//-------------------------------------------------------------------------
	LLVector3 ankle_left_pos_agent = mFootLeftp->getWorldPosition();
	LLVector3 ankle_right_pos_agent = mFootRightp->getWorldPosition();

	LLVector3 ankle_left_ground_agent = ankle_left_pos_agent;
	LLVector3 ankle_right_ground_agent = ankle_right_pos_agent;
	resolveHeightAgent(ankle_left_pos_agent, ankle_left_ground_agent, normal);
	resolveHeightAgent(ankle_right_pos_agent, ankle_right_ground_agent, normal);

	F32 leftElev = llmax(-0.2f, ankle_left_pos_agent.mV[VZ] - ankle_left_ground_agent.mV[VZ]);
	F32 rightElev = llmax(-0.2f, ankle_right_pos_agent.mV[VZ] - ankle_right_ground_agent.mV[VZ]);

	if (!mIsSitting)
	{
		//-------------------------------------------------------------------------
		// Figure out which foot is on ground
		//-------------------------------------------------------------------------
		if (!mInAir)
		{
			if ((leftElev < 0.0f) || (rightElev < 0.0f))
			{
				ankle_left_pos_agent = mFootLeftp->getWorldPosition();
				ankle_right_pos_agent = mFootRightp->getWorldPosition();
				leftElev = ankle_left_pos_agent.mV[VZ] - ankle_left_ground_agent.mV[VZ];
				rightElev = ankle_right_pos_agent.mV[VZ] - ankle_right_ground_agent.mV[VZ];
			}
		}
	}
	
	//-------------------------------------------------------------------------
	// Generate footstep sounds when feet hit the ground
	//-------------------------------------------------------------------------
	const LLUUID AGENT_FOOTSTEP_ANIMS[] = {ANIM_AGENT_WALK, ANIM_AGENT_RUN, ANIM_AGENT_LAND};
	const S32 NUM_AGENT_FOOTSTEP_ANIMS = LL_ARRAY_SIZE(AGENT_FOOTSTEP_ANIMS);

	if ( gAudiop && isAnyAnimationSignaled(AGENT_FOOTSTEP_ANIMS, NUM_AGENT_FOOTSTEP_ANIMS) )
	{
		BOOL playSound = FALSE;
		LLVector3 foot_pos_agent;

		BOOL onGroundLeft = (leftElev <= 0.05f);
		BOOL onGroundRight = (rightElev <= 0.05f);

		// did left foot hit the ground?
		if ( onGroundLeft && !mWasOnGroundLeft )
		{
			foot_pos_agent = ankle_left_pos_agent;
			playSound = TRUE;
		}

		// did right foot hit the ground?
		if ( onGroundRight && !mWasOnGroundRight )
		{
			foot_pos_agent = ankle_right_pos_agent;
			playSound = TRUE;
		}

		mWasOnGroundLeft = onGroundLeft;
		mWasOnGroundRight = onGroundRight;

		if ( playSound )
		{
//			F32 gain = clamp_rescale( mSpeedAccum,
//							AUDIO_STEP_LO_SPEED, AUDIO_STEP_HI_SPEED,
//							AUDIO_STEP_LO_GAIN, AUDIO_STEP_HI_GAIN );

			const F32 STEP_VOLUME = 0.5f;
			const LLUUID& step_sound_id = getStepSound();

			LLVector3d foot_pos_global = gAgent.getPosGlobalFromAgent(foot_pos_agent);

			if (LLViewerParcelMgr::getInstance()->canHearSound(foot_pos_global)
				&& !LLMuteList::getInstance()->isMuted(getID(), LLMute::flagObjectSounds))
			{
				gAudiop->triggerSound(step_sound_id, getID(), STEP_VOLUME, LLAudioEngine::AUDIO_TYPE_AMBIENT, foot_pos_global);
			}
		}
	}

	mRoot.updateWorldMatrixChildren();

	if (!mDebugText.size() && mText.notNull())
	{
		mText->markDead();
		mText = NULL;
	}
	else if (mDebugText.size())
	{
		setDebugText(mDebugText);
	}

	//mesh vertices need to be reskinned
	mNeedsSkin = TRUE;

	return TRUE;
}

//-----------------------------------------------------------------------------
// updateHeadOffset()
//-----------------------------------------------------------------------------
void LLVOAvatar::updateHeadOffset()
{
	// since we only care about Z, just grab one of the eyes
	LLVector3 midEyePt = mEyeLeftp->getWorldPosition();
	midEyePt -= mDrawable.notNull() ? mDrawable->getWorldPosition() : mRoot.getWorldPosition();
	midEyePt.mV[VZ] = llmax(-mPelvisToFoot + LLViewerCamera::getInstance()->getNear(), midEyePt.mV[VZ]);

	if (mDrawable.notNull())
	{
		midEyePt = midEyePt * ~mDrawable->getWorldRotation();
	}
	if (mIsSitting)
	{
		mHeadOffset = midEyePt;	
	}
	else
	{
		F32 u = llmax(0.f, HEAD_MOVEMENT_AVG_TIME - (1.f / gFPSClamped));
		mHeadOffset = lerp(midEyePt, mHeadOffset,  u);
	}
}

//------------------------------------------------------------------------
// updateVisibility()
//------------------------------------------------------------------------
void LLVOAvatar::updateVisibility()
{
	BOOL visible = FALSE;

	if (mIsDummy)
	{
		visible = TRUE;
	}
	else if (mDrawable.isNull())
	{
		visible = FALSE;
	}
	else
	{
		if (!mDrawable->getSpatialGroup() || mDrawable->getSpatialGroup()->isVisible())
		{
			visible = TRUE;
		}
		else
		{
			visible = FALSE;
		}

		if(isSelf())
		{
			if (!gAgentWearables.areWearablesLoaded())
			{
				visible = FALSE;
			}
		}
		else if( !mFirstAppearanceMessageReceived )
		{
			visible = FALSE;
		}

		if (sDebugInvisible)
		{
			LLNameValue* firstname = getNVPair("FirstName");
			if (firstname)
			{
				llinfos << "Avatar " << firstname->getString() << " updating visiblity" << llendl;
			}
			else
			{
				llinfos << "Avatar " << this << " updating visiblity" << llendl;
			}

			if (visible)
			{
				llinfos << "Visible" << llendl;
			}
			else
			{
				llinfos << "Not visible" << llendl;
			}

			/*if (avatar_in_frustum)
			{
				llinfos << "Avatar in frustum" << llendl;
			}
			else
			{
				llinfos << "Avatar not in frustum" << llendl;
			}*/

			/*if (LLViewerCamera::getInstance()->sphereInFrustum(sel_pos_agent, 2.0f))
			{
				llinfos << "Sel pos visible" << llendl;
			}
			if (LLViewerCamera::getInstance()->sphereInFrustum(wrist_right_pos_agent, 0.2f))
			{
				llinfos << "Wrist pos visible" << llendl;
			}
			if (LLViewerCamera::getInstance()->sphereInFrustum(getPositionAgent(), getMaxScale()*2.f))
			{
				llinfos << "Agent visible" << llendl;
			}*/
			llinfos << "PA: " << getPositionAgent() << llendl;
			/*llinfos << "SPA: " << sel_pos_agent << llendl;
			llinfos << "WPA: " << wrist_right_pos_agent << llendl;*/
			for (attachment_map_t::iterator iter = mAttachmentPoints.begin(); 
				 iter != mAttachmentPoints.end(); )
			{
				attachment_map_t::iterator curiter = iter++;
				LLViewerJointAttachment* attachment = curiter->second;
				if (attachment->getObject())
				{
					if(attachment->getObject()->mDrawable->isVisible())
					{
						llinfos << attachment->getName() << " visible" << llendl;
					}
					else
					{
						llinfos << attachment->getName() << " not visible at " << mDrawable->getWorldPosition() << " and radius " << mDrawable->getRadius() << llendl;
					}
				}
			}
		}
	}

	if (!visible && mVisible)
	{
		mMeshInvisibleTime.reset();
	}

	if (visible)
	{
		if (!mMeshValid)
		{
			restoreMeshData();
		}
	}
	else
	{
		if (mMeshValid && mMeshInvisibleTime.getElapsedTimeF32() > TIME_BEFORE_MESH_CLEANUP)
		{
			releaseMeshData();
		}
		// this breaks off-screen chat bubbles
		//if (mNameText)
		//{
		//	mNameText->markDead();
		//	mNameText = NULL;
		//	sNumVisibleChatBubbles--;
		//}
	}

	mVisible = visible;
}

//-----------------------------------------------------------------------------
// renderSkinned()
//-----------------------------------------------------------------------------
U32 LLVOAvatar::renderSkinned(EAvatarRenderPass pass)
{
	U32 num_indices = 0;

	if (!mIsBuilt)
	{
		return num_indices;
	}

	if (mDirtyMesh || mDrawable->isState(LLDrawable::REBUILD_GEOMETRY))
	{	//LOD changed or new mesh created, allocate new vertex buffer if needed
		updateMeshData();
		mDirtyMesh = FALSE;
		mNeedsSkin = TRUE;
		mDrawable->clearState(LLDrawable::REBUILD_GEOMETRY);
	}

	if (LLViewerShaderMgr::instance()->getVertexShaderLevel(LLViewerShaderMgr::SHADER_AVATAR) <= 0)
	{
		if (mNeedsSkin)
		{
			//generate animated mesh
			mMeshLOD[MESH_ID_LOWER_BODY]->updateJointGeometry();
			mMeshLOD[MESH_ID_UPPER_BODY]->updateJointGeometry();

			if( isWearingWearableType( WT_SKIRT ) )
			{
				mMeshLOD[MESH_ID_SKIRT]->updateJointGeometry();
			}

			if (!isSelf() || gAgent.needsRenderHead() || LLPipeline::sShadowRender)
			{
				mMeshLOD[MESH_ID_EYELASH]->updateJointGeometry();
				mMeshLOD[MESH_ID_HEAD]->updateJointGeometry();
				mMeshLOD[MESH_ID_HAIR]->updateJointGeometry();
			}
			mNeedsSkin = FALSE;
			
			LLVertexBuffer* vb = mDrawable->getFace(0)->mVertexBuffer;
			if (vb)
			{
				vb->setBuffer(0);
			}
		}
	}
	else
	{
		mNeedsSkin = FALSE;
	}

	if (sDebugInvisible)
	{
		LLNameValue* firstname = getNVPair("FirstName");
		if (firstname)
		{
			llinfos << "Avatar " << firstname->getString() << " in render" << llendl;
		}
		else
		{
			llinfos << "Avatar " << this << " in render" << llendl;
		}
		if (!mIsBuilt)
		{
			llinfos << "Not built!" << llendl;
		}
		else if (!gAgent.needsRenderAvatar())
		{
			llinfos << "Doesn't need avatar render!" << llendl;
		}
		else
		{
			llinfos << "Rendering!" << llendl;
		}
	}

	if (!mIsBuilt)
	{
		return num_indices;
	}

	if (isSelf() && !gAgent.needsRenderAvatar())
	{
		return num_indices;
	}

	// render collision normal
	// *NOTE: this is disabled (there is no UI for enabling sShowFootPlane) due
	// to DEV-14477.  the code is left here to aid in tracking down the cause
	// of the crash in the future. -brad
	if (!gRenderForSelect && sShowFootPlane && mDrawable.notNull())
	{
		LLVector3 slaved_pos = mDrawable->getPositionAgent();
		LLVector3 foot_plane_normal(mFootPlane.mV[VX], mFootPlane.mV[VY], mFootPlane.mV[VZ]);
		F32 dist_from_plane = (slaved_pos * foot_plane_normal) - mFootPlane.mV[VW];
		LLVector3 collide_point = slaved_pos;
		collide_point.mV[VZ] -= foot_plane_normal.mV[VZ] * (dist_from_plane + COLLISION_TOLERANCE - FOOT_COLLIDE_FUDGE);

		gGL.begin(LLRender::LINES);
		{
			F32 SQUARE_SIZE = 0.2f;
			gGL.color4f(1.f, 0.f, 0.f, 1.f);
			
			gGL.vertex3f(collide_point.mV[VX] - SQUARE_SIZE, collide_point.mV[VY] - SQUARE_SIZE, collide_point.mV[VZ]);
			gGL.vertex3f(collide_point.mV[VX] + SQUARE_SIZE, collide_point.mV[VY] - SQUARE_SIZE, collide_point.mV[VZ]);

			gGL.vertex3f(collide_point.mV[VX] + SQUARE_SIZE, collide_point.mV[VY] - SQUARE_SIZE, collide_point.mV[VZ]);
			gGL.vertex3f(collide_point.mV[VX] + SQUARE_SIZE, collide_point.mV[VY] + SQUARE_SIZE, collide_point.mV[VZ]);
			
			gGL.vertex3f(collide_point.mV[VX] + SQUARE_SIZE, collide_point.mV[VY] + SQUARE_SIZE, collide_point.mV[VZ]);
			gGL.vertex3f(collide_point.mV[VX] - SQUARE_SIZE, collide_point.mV[VY] + SQUARE_SIZE, collide_point.mV[VZ]);
			
			gGL.vertex3f(collide_point.mV[VX] - SQUARE_SIZE, collide_point.mV[VY] + SQUARE_SIZE, collide_point.mV[VZ]);
			gGL.vertex3f(collide_point.mV[VX] - SQUARE_SIZE, collide_point.mV[VY] - SQUARE_SIZE, collide_point.mV[VZ]);
			
			gGL.vertex3f(collide_point.mV[VX], collide_point.mV[VY], collide_point.mV[VZ]);
			gGL.vertex3f(collide_point.mV[VX] + mFootPlane.mV[VX], collide_point.mV[VY] + mFootPlane.mV[VY], collide_point.mV[VZ] + mFootPlane.mV[VZ]);

		}
		gGL.end();
		gGL.flush();
	}
	//--------------------------------------------------------------------
	// render all geometry attached to the skeleton
	//--------------------------------------------------------------------
	static LLStat render_stat;

	LLViewerJointMesh::sRenderPass = pass;

	if (pass == AVATAR_RENDER_PASS_SINGLE)
	{
		const bool should_alpha_mask = mSupportsAlphaLayers && !LLDrawPoolAlpha::sShowDebugAlpha; // Don't alpha mask if "Highlight Transparent" checked

		LLGLState test(GL_ALPHA_TEST, should_alpha_mask);
		
		if (should_alpha_mask)
		{
			gGL.setAlphaRejectSettings(LLRender::CF_GREATER, 0.5f);
		}
		
		BOOL first_pass = TRUE;
		if (!LLDrawPoolAvatar::sSkipOpaque)
		{
			if (!isSelf() || gAgent.needsRenderHead() || LLPipeline::sShadowRender)
			{
				if (isTextureVisible(TEX_HEAD_BAKED) || mIsDummy)
				{
					num_indices += mMeshLOD[MESH_ID_HEAD]->render(mAdjustedPixelArea, TRUE, mIsDummy);
					first_pass = FALSE;
				}
			}
			if (isTextureVisible(TEX_UPPER_BAKED) || mIsDummy)
			{
				num_indices += mMeshLOD[MESH_ID_UPPER_BODY]->render(mAdjustedPixelArea, first_pass, mIsDummy);
				first_pass = FALSE;
			}
			
			if (isTextureVisible(TEX_LOWER_BAKED) || mIsDummy)
			{
				num_indices += mMeshLOD[MESH_ID_LOWER_BODY]->render(mAdjustedPixelArea, first_pass, mIsDummy);
				first_pass = FALSE;
			}
		}

		gGL.setAlphaRejectSettings(LLRender::CF_DEFAULT);

		if (!LLDrawPoolAvatar::sSkipTransparent || LLPipeline::sImpostorRender)
		{
			LLGLState blend(GL_BLEND, !mIsDummy);
			LLGLState test(GL_ALPHA_TEST, !mIsDummy);
			num_indices += renderTransparent(first_pass);
		}
	}
	
	LLViewerJointMesh::sRenderPass = AVATAR_RENDER_PASS_SINGLE;
	
	//llinfos << "Avatar render: " << render_timer.getElapsedTimeF32() << llendl;

	//render_stat.addValue(render_timer.getElapsedTimeF32()*1000.f);

	return num_indices;
}

U32 LLVOAvatar::renderTransparent(BOOL first_pass)
{
	U32 num_indices = 0;
	if( isWearingWearableType( WT_SKIRT ) && (mIsDummy || isTextureVisible(TEX_SKIRT_BAKED)) )
	{
		gGL.setAlphaRejectSettings(LLRender::CF_GREATER, 0.25f);
		num_indices += mMeshLOD[MESH_ID_SKIRT]->render(mAdjustedPixelArea, FALSE);
		first_pass = FALSE;
		gGL.setAlphaRejectSettings(LLRender::CF_DEFAULT);
	}

	if (!isSelf() || gAgent.needsRenderHead() || LLPipeline::sShadowRender)
	{
		if (LLPipeline::sImpostorRender)
		{
			gGL.setAlphaRejectSettings(LLRender::CF_GREATER, 0.5f);
		}
		
		if (isTextureVisible(TEX_HEAD_BAKED))
		{
			num_indices += mMeshLOD[MESH_ID_EYELASH]->render(mAdjustedPixelArea, first_pass, mIsDummy);
			first_pass = FALSE;
		}
		// Can't test for baked hair being defined, since that won't always be the case (not all viewers send baked hair)
		// TODO: 1.25 will be able to switch this logic back to calling isTextureVisible();
		if (getImage(TEX_HAIR_BAKED)->getID() != IMG_INVISIBLE || LLDrawPoolAlpha::sShowDebugAlpha)
		{
			num_indices += mMeshLOD[MESH_ID_HAIR]->render(mAdjustedPixelArea, first_pass, mIsDummy);
			first_pass = FALSE;
		}
		if (LLPipeline::sImpostorRender)
		{
			gGL.setAlphaRejectSettings(LLRender::CF_DEFAULT);
		}
	}

	return num_indices;
}

//-----------------------------------------------------------------------------
// renderRigid()
//-----------------------------------------------------------------------------
U32 LLVOAvatar::renderRigid()
{
	U32 num_indices = 0;

	if (!mIsBuilt)
	{
		return 0;
	}

	if (isSelf() && (!gAgent.needsRenderAvatar() || !gAgent.needsRenderHead()))
	{
		return 0;
	}
	
	if (!mIsBuilt)
	{
		return 0;
	}

	if (isTextureVisible(TEX_EYES_BAKED) || mIsDummy)
	{
		// If the meshes need to be drawn, enable alpha masking but not blending
		bool should_alpha_mask = mSupportsAlphaLayers && !LLDrawPoolAlpha::sShowDebugAlpha;

		LLGLState test(GL_ALPHA_TEST, should_alpha_mask);
		
		if (should_alpha_mask)
		{
			gGL.setAlphaRejectSettings(LLRender::CF_GREATER, 0.5f);
		}

		num_indices += mMeshLOD[MESH_ID_EYEBALL_LEFT]->render(mAdjustedPixelArea, TRUE, mIsDummy);
		num_indices += mMeshLOD[MESH_ID_EYEBALL_RIGHT]->render(mAdjustedPixelArea, TRUE, mIsDummy);

		gGL.setAlphaRejectSettings(LLRender::CF_DEFAULT);
	}
	
	return num_indices;
}

U32 LLVOAvatar::renderFootShadows()
{
	U32 num_indices = 0;

	if (!mIsBuilt)
	{
		return 0;
	}

	if (isSelf() && (!gAgent.needsRenderAvatar() || !gAgent.needsRenderHead()))
	{
		return 0;
	}
	
	if (!mIsBuilt)
	{
		return 0;
	}
	
	// Don't render foot shadows if your lower body is completely invisible.
	// (non-humanoid avatars rule!)
	if (!isTextureVisible(TEX_LOWER_BAKED))
	{
		return 0;
	}

	// Update the shadow, tractor, and text label geometry.
	if (mDrawable->isState(LLDrawable::REBUILD_SHADOW) && !isImpostor())
	{
		updateShadowFaces();
		mDrawable->clearState(LLDrawable::REBUILD_SHADOW);
	}

	U32 foot_mask = LLVertexBuffer::MAP_VERTEX |
					LLVertexBuffer::MAP_TEXCOORD0;

	LLGLDepthTest test(GL_TRUE, GL_FALSE);
	//render foot shadows
	LLGLEnable blend(GL_BLEND);
	gGL.getTexUnit(0)->bind(mShadowImagep);
	glColor4fv(mShadow0Facep->getRenderColor().mV);
	mShadow0Facep->renderIndexed(foot_mask);
	glColor4fv(mShadow1Facep->getRenderColor().mV);
	mShadow1Facep->renderIndexed(foot_mask);
	
	return num_indices;
}

U32 LLVOAvatar::renderImpostor(LLColor4U color)
{
	if (!mImpostor.isComplete())
	{
		return 0;
	}

	LLVector3 pos(getRenderPosition()+mImpostorOffset);
	LLVector3 at = (pos - LLViewerCamera::getInstance()->getOrigin());
	at.normalize();
	LLVector3 left = LLViewerCamera::getInstance()->getUpAxis() % at;
	LLVector3 up = at%left;

	left *= mImpostorDim.mV[0];
	up *= mImpostorDim.mV[1];

	LLGLEnable test(GL_ALPHA_TEST);
	gGL.setAlphaRejectSettings(LLRender::CF_GREATER, 0.f);

	gGL.color4ubv(color.mV);
	gGL.getTexUnit(0)->bind(&mImpostor);
	gGL.begin(LLRender::QUADS);
	gGL.texCoord2f(0,0);
	gGL.vertex3fv((pos+left-up).mV);
	gGL.texCoord2f(1,0);
	gGL.vertex3fv((pos-left-up).mV);
	gGL.texCoord2f(1,1);
	gGL.vertex3fv((pos-left+up).mV);
	gGL.texCoord2f(0,1);
	gGL.vertex3fv((pos+left+up).mV);
	gGL.end();
	gGL.flush();

	return 6;
}

//------------------------------------------------------------------------
// LLVOAvatar::updateTextures()
//------------------------------------------------------------------------
void LLVOAvatar::updateTextures(LLAgent &agent)
{
	BOOL render_avatar = TRUE;

	if (mIsDummy || gNoRender)
	{
		return;
	}

	if( isSelf() )
	{
		render_avatar = TRUE;
	}
	else
	{
		render_avatar = isVisible() && !mCulled;
	}

	std::vector<BOOL> layer_baked;
	for (U32 i = 0; i < mBakedTextureDatas.size(); i++)
	{
		layer_baked.push_back(isTextureDefined(mBakedTextureDatas[i].mTextureIndex));
		// bind the texture so that they'll be decoded slightly 
		// inefficient, we can short-circuit this if we have to
		if (render_avatar && !gGLManager.mIsDisabled)
		{
			if (layer_baked[i] && !mBakedTextureDatas[i].mIsLoaded)
			{
				gGL.getTexUnit(0)->bind(getImage( mBakedTextureDatas[i].mTextureIndex ));
			}
		}
	}

	mMaxPixelArea = 0.f;
	mMinPixelArea = 99999999.f;
	mHasGrey = FALSE; // debug
	for (U32 index = 0; index < getNumTEs(); index++)
	{
		LLViewerFetchedTexture *imagep = LLViewerTextureManager::staticCastToFetchedTexture(getImage(index), TRUE);
		if (imagep)
		{
			const LLTextureEntry *te = getTE(index);
			const F32 texel_area_ratio = fabs(te->mScaleS * te->mScaleT);
			const S32 boost_level = getAvatarBakedBoostLevel();
			
			// Spam if this is a baked texture, not set to default image, without valid host info
			if (isIndexBakedTexture((ETextureIndex)index)
				&& imagep->getID() != IMG_DEFAULT_AVATAR
				&& !imagep->getTargetHost().isOk())
			{
				LL_WARNS_ONCE("Texture") << "LLVOAvatar::updateTextures No host for texture "
										 << imagep->getID() << " for avatar "
										 << (isSelf() ? "<myself>" : getID().asString()) 
										 << " on host " << getRegion()->getHost() << llendl;
			}

			/* switch(index)
				case TEX_HEAD_BODYPAINT:
					addLocalTextureStats( LOCTEX_HEAD_BODYPAINT, imagep, texel_area_ratio, render_avatar, head_baked ); */
			const LLVOAvatarDictionary::TextureEntry *texture_dict = LLVOAvatarDictionary::getInstance()->getTexture((ETextureIndex)index);
			if (texture_dict->mIsUsedByBakedTexture)
			{
				const EBakedTextureIndex baked_index = texture_dict->mBakedTextureIndex;
				if (texture_dict->mIsLocalTexture)
				{
					addLocalTextureStats((ETextureIndex)index, imagep, texel_area_ratio, render_avatar, layer_baked[baked_index]);
				}
				else if (texture_dict->mIsBakedTexture)
				{
					if (layer_baked[baked_index])
					{
						addBakedTextureStats( imagep, mPixelArea, texel_area_ratio, boost_level );
					}
				}
			}
		}
	}

	if (gPipeline.hasRenderDebugMask(LLPipeline::RENDER_DEBUG_TEXTURE_AREA))
	{
		setDebugText(llformat("%4.0f:%4.0f", fsqrtf(mMinPixelArea),fsqrtf(mMaxPixelArea)));
	}	
	
	if( render_avatar )
	{
		mShadowImagep->addTextureStats(mPixelArea);
	}
}


void LLVOAvatar::addLocalTextureStats( ETextureIndex idx, LLViewerFetchedTexture* imagep,
									   F32 texel_area_ratio, BOOL render_avatar, BOOL covered_by_baked, U32 index )
{
	// No local texture stats for non-self avatars
	return;
}

			    
void LLVOAvatar::addBakedTextureStats( LLViewerFetchedTexture* imagep, F32 pixel_area, F32 texel_area_ratio, S32 boost_level)
{
	mMaxPixelArea = llmax(pixel_area, mMaxPixelArea);
	mMinPixelArea = llmin(pixel_area, mMinPixelArea);
	imagep->addTextureStats(pixel_area / texel_area_ratio);
	imagep->setBoostLevel(boost_level);
}

//virtual	
void LLVOAvatar::setImage(const U8 te, LLViewerTexture *imagep)
{
	setTEImage(te, imagep);
}

//virtual 
LLViewerTexture* LLVOAvatar::getImage(const U8 te) const
{
	return getTEImage(te);
}
//virtual 
const LLTextureEntry* LLVOAvatar::getTexEntry(const U8 te_num) const
{
	return getTE(te_num);
}

//virtual 
void LLVOAvatar::setTexEntry(const U8 index, const LLTextureEntry &te)
{
	setTE(index, te);
}

//-----------------------------------------------------------------------------
// resolveHeight()
//-----------------------------------------------------------------------------

void LLVOAvatar::resolveHeightAgent(const LLVector3 &in_pos_agent, LLVector3 &out_pos_agent, LLVector3 &out_norm)
{
	LLVector3d in_pos_global, out_pos_global;

	in_pos_global = gAgent.getPosGlobalFromAgent(in_pos_agent);
	resolveHeightGlobal(in_pos_global, out_pos_global, out_norm);
	out_pos_agent = gAgent.getPosAgentFromGlobal(out_pos_global);
}


void LLVOAvatar::resolveRayCollisionAgent(const LLVector3d start_pt, const LLVector3d end_pt, LLVector3d &out_pos, LLVector3 &out_norm)
{
	LLViewerObject *obj;
	LLWorld::getInstance()->resolveStepHeightGlobal(this, start_pt, end_pt, out_pos, out_norm, &obj);
}


void LLVOAvatar::resolveHeightGlobal(const LLVector3d &inPos, LLVector3d &outPos, LLVector3 &outNorm)
{
	LLVector3d zVec(0.0f, 0.0f, 0.5f);
	LLVector3d p0 = inPos + zVec;
	LLVector3d p1 = inPos - zVec;
	LLViewerObject *obj;
	LLWorld::getInstance()->resolveStepHeightGlobal(this, p0, p1, outPos, outNorm, &obj);
	if (!obj)
	{
		mStepOnLand = TRUE;
		mStepMaterial = 0;
		mStepObjectVelocity.setVec(0.0f, 0.0f, 0.0f);
	}
	else
	{
		mStepOnLand = FALSE;
		mStepMaterial = obj->getMaterial();

		// We want the primitive velocity, not our velocity... (which actually subtracts the
		// step object velocity)
		LLVector3 angularVelocity = obj->getAngularVelocity();
		LLVector3 relativePos = gAgent.getPosAgentFromGlobal(outPos) - obj->getPositionAgent();

		LLVector3 linearComponent = angularVelocity % relativePos;
//		llinfos << "Linear Component of Rotation Velocity " << linearComponent << llendl;
		mStepObjectVelocity = obj->getVelocity() + linearComponent;
	}
}


//-----------------------------------------------------------------------------
// getStepSound()
//-----------------------------------------------------------------------------
const LLUUID& LLVOAvatar::getStepSound() const
{
	if ( mStepOnLand )
	{
		return sStepSoundOnLand;
	}

	return sStepSounds[mStepMaterial];
}


//-----------------------------------------------------------------------------
// processAnimationStateChanges()
//-----------------------------------------------------------------------------
void LLVOAvatar::processAnimationStateChanges()
{
	LLMemType mt(LLMemType::MTYPE_AVATAR);
	
	if (gNoRender)
	{
		return;
	}

	if ( isAnyAnimationSignaled(AGENT_WALK_ANIMS, NUM_AGENT_WALK_ANIMS) )
	{
		startMotion(ANIM_AGENT_WALK_ADJUST);
		stopMotion(ANIM_AGENT_FLY_ADJUST);
	}
	else if (mInAir && !mIsSitting)
	{
		stopMotion(ANIM_AGENT_WALK_ADJUST);
		startMotion(ANIM_AGENT_FLY_ADJUST);
	}
	else
	{
		stopMotion(ANIM_AGENT_WALK_ADJUST);
		stopMotion(ANIM_AGENT_FLY_ADJUST);
	}

	if ( isAnyAnimationSignaled(AGENT_GUN_AIM_ANIMS, NUM_AGENT_GUN_AIM_ANIMS) )
	{
		startMotion(ANIM_AGENT_TARGET);
		stopMotion(ANIM_AGENT_BODY_NOISE);
	}
	else
	{
		stopMotion(ANIM_AGENT_TARGET);
		startMotion(ANIM_AGENT_BODY_NOISE);
	}
	
	// clear all current animations
	AnimIterator anim_it;
	for (anim_it = mPlayingAnimations.begin(); anim_it != mPlayingAnimations.end();)
	{
		AnimIterator found_anim = mSignaledAnimations.find(anim_it->first);

		// playing, but not signaled, so stop
		if (found_anim == mSignaledAnimations.end())
		{
			processSingleAnimationStateChange(anim_it->first, FALSE);
			mPlayingAnimations.erase(anim_it++);
			continue;
		}

		++anim_it;
	}

	// start up all new anims
	for (anim_it = mSignaledAnimations.begin(); anim_it != mSignaledAnimations.end();)
	{
		AnimIterator found_anim = mPlayingAnimations.find(anim_it->first);

		// signaled but not playing, or different sequence id, start motion
		if (found_anim == mPlayingAnimations.end() || found_anim->second != anim_it->second)
		{
			if (processSingleAnimationStateChange(anim_it->first, TRUE))
			{
				mPlayingAnimations[anim_it->first] = anim_it->second;
				++anim_it;
				continue;
			}
		}

		++anim_it;
	}

	// clear source information for animations which have been stopped
	if (isSelf())
	{
		AnimSourceIterator source_it = mAnimationSources.begin();

		for (source_it = mAnimationSources.begin(); source_it != mAnimationSources.end();)
		{
			if (mSignaledAnimations.find(source_it->second) == mSignaledAnimations.end())
			{
				mAnimationSources.erase(source_it++);
			}
			else
			{
				++source_it;
			}
		}
	}

	stop_glerror();
}


//-----------------------------------------------------------------------------
// processSingleAnimationStateChange();
//-----------------------------------------------------------------------------
BOOL LLVOAvatar::processSingleAnimationStateChange( const LLUUID& anim_id, BOOL start )
{
	LLMemType mt(LLMemType::MTYPE_AVATAR);
	
	BOOL result = FALSE;

	if ( start ) // start animation
	{
		if (anim_id == ANIM_AGENT_TYPE)
		{
			if (gAudiop)
			{
				LLVector3d char_pos_global = gAgent.getPosGlobalFromAgent(getCharacterPosition());
				if (LLViewerParcelMgr::getInstance()->canHearSound(char_pos_global)
				    && !LLMuteList::getInstance()->isMuted(getID(), LLMute::flagObjectSounds))
				{
					// RN: uncomment this to play on typing sound at fixed volume once sound engine is fixed
					// to support both spatialized and non-spatialized instances of the same sound
					//if (isSelf())
					//{
					//	gAudiop->triggerSound(LLUUID(gSavedSettings.getString("UISndTyping")), 1.0f, LLAudioEngine::AUDIO_TYPE_UI);
					//}
					//else
					{
						LLUUID sound_id = LLUUID(gSavedSettings.getString("UISndTyping"));
						gAudiop->triggerSound(sound_id, getID(), 1.0f, LLAudioEngine::AUDIO_TYPE_SFX, char_pos_global);
					}
				}
			}
		}
		else if (anim_id == ANIM_AGENT_SIT_GROUND_CONSTRAINED)
		{
			sitDown(TRUE);
		}


		if (startMotion(anim_id))
		{
			result = TRUE;
		}
		else
		{
			llwarns << "Failed to start motion!" << llendl;
		}
	}
	else //stop animation
	{
		if (anim_id == ANIM_AGENT_SIT_GROUND_CONSTRAINED)
		{
			sitDown(FALSE);
		}
		stopMotion(anim_id);
		result = TRUE;
	}

	return result;
}

//-----------------------------------------------------------------------------
// isAnyAnimationSignaled()
//-----------------------------------------------------------------------------
BOOL LLVOAvatar::isAnyAnimationSignaled(const LLUUID *anim_array, const S32 num_anims) const
{
	for (S32 i = 0; i < num_anims; i++)
	{
		if(mSignaledAnimations.find(anim_array[i]) != mSignaledAnimations.end())
		{
			return TRUE;
		}
	}
	return FALSE;
}

//-----------------------------------------------------------------------------
// resetAnimations()
//-----------------------------------------------------------------------------
void LLVOAvatar::resetAnimations()
{
	LLKeyframeMotion::flushKeyframeCache();
	flushAllMotions();
}

//-----------------------------------------------------------------------------
// startMotion()
// id is the asset if of the animation to start
// time_offset is the offset into the animation at which to start playing
//-----------------------------------------------------------------------------
BOOL LLVOAvatar::startMotion(const LLUUID& id, F32 time_offset)
{
	LLMemType mt(LLMemType::MTYPE_AVATAR);
	
	// start special case female walk for female avatars
	if (getSex() == SEX_FEMALE)
	{
		if (id == ANIM_AGENT_WALK)
		{
			return LLCharacter::startMotion(ANIM_AGENT_FEMALE_WALK, time_offset);
		}
		else if (id == ANIM_AGENT_SIT)
		{
			return LLCharacter::startMotion(ANIM_AGENT_SIT_FEMALE, time_offset);
		}
	}

	if (isSelf() && id == ANIM_AGENT_AWAY)
	{
		gAgent.setAFK();
	}

	return LLCharacter::startMotion(id, time_offset);
}

//-----------------------------------------------------------------------------
// stopMotion()
//-----------------------------------------------------------------------------
BOOL LLVOAvatar::stopMotion(const LLUUID& id, BOOL stop_immediate)
{
	if (isSelf())
	{
		gAgent.onAnimStop(id);
	}

	if (id == ANIM_AGENT_WALK)
	{
		LLCharacter::stopMotion(ANIM_AGENT_FEMALE_WALK, stop_immediate);
	}
	else if (id == ANIM_AGENT_SIT)
	{
		LLCharacter::stopMotion(ANIM_AGENT_SIT_FEMALE, stop_immediate);
	}

	return LLCharacter::stopMotion(id, stop_immediate);
}

//-----------------------------------------------------------------------------
// stopMotionFromSource()
//-----------------------------------------------------------------------------
// virtual
void LLVOAvatar::stopMotionFromSource(const LLUUID& source_id)
{
}

//-----------------------------------------------------------------------------
// getVolumePos()
//-----------------------------------------------------------------------------
LLVector3 LLVOAvatar::getVolumePos(S32 joint_index, LLVector3& volume_offset)
{
	if (joint_index > mNumCollisionVolumes)
	{
		return LLVector3::zero;
	}

	return mCollisionVolumes[joint_index].getVolumePos(volume_offset);
}

//-----------------------------------------------------------------------------
// findCollisionVolume()
//-----------------------------------------------------------------------------
LLJoint* LLVOAvatar::findCollisionVolume(U32 volume_id)
{
	if ((S32)volume_id > mNumCollisionVolumes)
	{
		return NULL;
	}
	
	return &mCollisionVolumes[volume_id];
}

//-----------------------------------------------------------------------------
// findCollisionVolume()
//-----------------------------------------------------------------------------
S32 LLVOAvatar::getCollisionVolumeID(std::string &name)
{
	for (S32 i = 0; i < mNumCollisionVolumes; i++)
	{
		if (mCollisionVolumes[i].getName() == name)
		{
			return i;
		}
	}

	return -1;
}

//-----------------------------------------------------------------------------
// addDebugText()
//-----------------------------------------------------------------------------
void LLVOAvatar::addDebugText(const std::string& text)
{
	mDebugText.append(1, '\n');
	mDebugText.append(text);
}

//-----------------------------------------------------------------------------
// getID()
//-----------------------------------------------------------------------------
const LLUUID& LLVOAvatar::getID()
{
	return mID;
}

//-----------------------------------------------------------------------------
// getJoint()
//-----------------------------------------------------------------------------
// RN: avatar joints are multi-rooted to include screen-based attachments
LLJoint *LLVOAvatar::getJoint( const std::string &name )
{
	LLJoint* jointp = mRoot.findJoint(name);
	return jointp;
}

//-----------------------------------------------------------------------------
// getCharacterPosition()
//-----------------------------------------------------------------------------
LLVector3 LLVOAvatar::getCharacterPosition()
{
	if (mDrawable.notNull())
	{
		return mDrawable->getPositionAgent();
	}
	else
	{
		return getPositionAgent();
	}
}


//-----------------------------------------------------------------------------
// LLVOAvatar::getCharacterRotation()
//-----------------------------------------------------------------------------
LLQuaternion LLVOAvatar::getCharacterRotation()
{
	return getRotation();
}


//-----------------------------------------------------------------------------
// LLVOAvatar::getCharacterVelocity()
//-----------------------------------------------------------------------------
LLVector3 LLVOAvatar::getCharacterVelocity()
{
	return getVelocity() - mStepObjectVelocity;
}


//-----------------------------------------------------------------------------
// LLVOAvatar::getCharacterAngularVelocity()
//-----------------------------------------------------------------------------
LLVector3 LLVOAvatar::getCharacterAngularVelocity()
{
	return getAngularVelocity();
}

//-----------------------------------------------------------------------------
// LLVOAvatar::getGround()
//-----------------------------------------------------------------------------
void LLVOAvatar::getGround(const LLVector3 &in_pos_agent, LLVector3 &out_pos_agent, LLVector3 &outNorm)
{
	LLVector3d z_vec(0.0f, 0.0f, 1.0f);
	LLVector3d p0_global, p1_global;

	if (gNoRender || mIsDummy)
	{
		outNorm.setVec(z_vec);
		out_pos_agent = in_pos_agent;
		return;
	}
	
	p0_global = gAgent.getPosGlobalFromAgent(in_pos_agent) + z_vec;
	p1_global = gAgent.getPosGlobalFromAgent(in_pos_agent) - z_vec;
	LLViewerObject *obj;
	LLVector3d out_pos_global;
	LLWorld::getInstance()->resolveStepHeightGlobal(this, p0_global, p1_global, out_pos_global, outNorm, &obj);
	out_pos_agent = gAgent.getPosAgentFromGlobal(out_pos_global);
}

//-----------------------------------------------------------------------------
// LLVOAvatar::getTimeDilation()
//-----------------------------------------------------------------------------
F32 LLVOAvatar::getTimeDilation()
{
	return mTimeDilation;
}


//-----------------------------------------------------------------------------
// LLVOAvatar::getPixelArea()
//-----------------------------------------------------------------------------
F32 LLVOAvatar::getPixelArea() const
{
	if (mIsDummy)
	{
		return 100000.f;
	}
	return mPixelArea;
}


//-----------------------------------------------------------------------------
// LLVOAvatar::getHeadMesh()
//-----------------------------------------------------------------------------
LLPolyMesh*	LLVOAvatar::getHeadMesh()
{
	return mMeshLOD[MESH_ID_HEAD]->mMeshParts[0]->getMesh();
}


//-----------------------------------------------------------------------------
// LLVOAvatar::getUpperBodyMesh()
//-----------------------------------------------------------------------------
LLPolyMesh*	LLVOAvatar::getUpperBodyMesh()
{
	return mMeshLOD[MESH_ID_UPPER_BODY]->mMeshParts[0]->getMesh();
}


//-----------------------------------------------------------------------------
// LLVOAvatar::getPosGlobalFromAgent()
//-----------------------------------------------------------------------------
LLVector3d	LLVOAvatar::getPosGlobalFromAgent(const LLVector3 &position)
{
	return gAgent.getPosGlobalFromAgent(position);
}

//-----------------------------------------------------------------------------
// getPosAgentFromGlobal()
//-----------------------------------------------------------------------------
LLVector3	LLVOAvatar::getPosAgentFromGlobal(const LLVector3d &position)
{
	return gAgent.getPosAgentFromGlobal(position);
}

//-----------------------------------------------------------------------------
// allocateCharacterJoints()
//-----------------------------------------------------------------------------
BOOL LLVOAvatar::allocateCharacterJoints( U32 num )
{
	deleteAndClearArray(mSkeleton);
	mNumJoints = 0;

	mSkeleton = new LLViewerJoint[num];
	
	for(S32 joint_num = 0; joint_num < (S32)num; joint_num++)
	{
		mSkeleton[joint_num].setJointNum(joint_num);
	}

	if (!mSkeleton)
	{
		return FALSE;
	}

	mNumJoints = num;
	return TRUE;
}

//-----------------------------------------------------------------------------
// allocateCollisionVolumes()
//-----------------------------------------------------------------------------
BOOL LLVOAvatar::allocateCollisionVolumes( U32 num )
{
	deleteAndClearArray(mCollisionVolumes);
	mNumCollisionVolumes = 0;

	mCollisionVolumes = new LLViewerJointCollisionVolume[num];
	if (!mCollisionVolumes)
	{
		return FALSE;
	}

	mNumCollisionVolumes = num;
	return TRUE;
}


//-----------------------------------------------------------------------------
// getCharacterJoint()
//-----------------------------------------------------------------------------
LLJoint *LLVOAvatar::getCharacterJoint( U32 num )
{
	if ((S32)num >= mNumJoints 
	    || (S32)num < 0)
	{
		return NULL;
	}
	return (LLJoint*)&mSkeleton[num];
}

//-----------------------------------------------------------------------------
// requestStopMotion()
//-----------------------------------------------------------------------------
// virtual
void LLVOAvatar::requestStopMotion( LLMotion* motion )
{
	// Only agent avatars should handle the stop motion notifications.
}

//-----------------------------------------------------------------------------
// loadAvatar()
//-----------------------------------------------------------------------------
static LLFastTimer::DeclareTimer FTM_LOAD_AVATAR("Load Avatar");

BOOL LLVOAvatar::loadAvatar()
{
// 	LLFastTimer t(FTM_LOAD_AVATAR);
	
	// avatar_skeleton.xml
	if( !buildSkeleton(sAvatarSkeletonInfo) )
	{
		llwarns << "avatar file: buildSkeleton() failed" << llendl;
		return FALSE;
	}

	// avatar_lad.xml : <skeleton>
	if( !loadSkeletonNode() )
	{
		llwarns << "avatar file: loadNodeSkeleton() failed" << llendl;
		return FALSE;
	}
	
	// avatar_lad.xml : <mesh>
	if( !loadMeshNodes() )
	{
		llwarns << "avatar file: loadNodeMesh() failed" << llendl;
		return FALSE;
	}
	
	// avatar_lad.xml : <global_color>
	if( sAvatarXmlInfo->mTexSkinColorInfo )
	{
		mTexSkinColor = new LLTexGlobalColor( this );
		if( !mTexSkinColor->setInfo( sAvatarXmlInfo->mTexSkinColorInfo ) )
		{
			llwarns << "avatar file: mTexSkinColor->setInfo() failed" << llendl;
			return FALSE;
		}
	}
	else
	{
		llwarns << "<global_color> name=\"skin_color\" not found" << llendl;
		return FALSE;
	}
	if( sAvatarXmlInfo->mTexHairColorInfo )
	{
		mTexHairColor = new LLTexGlobalColor( this );
		if( !mTexHairColor->setInfo( sAvatarXmlInfo->mTexHairColorInfo ) )
		{
			llwarns << "avatar file: mTexHairColor->setInfo() failed" << llendl;
			return FALSE;
		}
	}
	else
	{
		llwarns << "<global_color> name=\"hair_color\" not found" << llendl;
		return FALSE;
	}
	if( sAvatarXmlInfo->mTexEyeColorInfo )
	{
		mTexEyeColor = new LLTexGlobalColor( this );
		if( !mTexEyeColor->setInfo( sAvatarXmlInfo->mTexEyeColorInfo ) )
		{
			llwarns << "avatar file: mTexEyeColor->setInfo() failed" << llendl;
			return FALSE;
		}
	}
	else
	{
		llwarns << "<global_color> name=\"eye_color\" not found" << llendl;
		return FALSE;
	}
	
	// avatar_lad.xml : <layer_set>
	if (sAvatarXmlInfo->mLayerInfoList.empty())
	{
		llwarns << "avatar file: missing <layer_set> node" << llendl;
		return FALSE;
	}

	if (sAvatarXmlInfo->mMorphMaskInfoList.empty())
	{
		llwarns << "avatar file: missing <morph_masks> node" << llendl;
		return FALSE;
	}

	// avatar_lad.xml : <morph_masks>
	for (LLVOAvatarXmlInfo::morph_info_list_t::iterator iter = sAvatarXmlInfo->mMorphMaskInfoList.begin();
		 iter != sAvatarXmlInfo->mMorphMaskInfoList.end();
		 iter++)
	{
		LLVOAvatarXmlInfo::LLVOAvatarMorphInfo *info = *iter;

		EBakedTextureIndex baked = LLVOAvatarDictionary::findBakedByRegionName(info->mRegion); 
		if (baked != BAKED_NUM_INDICES)
		{
			LLPolyMorphTarget *morph_param;
			const std::string *name = &info->mName;
			morph_param = (LLPolyMorphTarget *)(getVisualParam(name->c_str()));
			if (morph_param)
			{
				BOOL invert = info->mInvert;
				addMaskedMorph(baked, morph_param, invert, info->mLayer);
			}
		}

	}

	loadLayersets();	
	
	// avatar_lad.xml : <driver_parameters>
	for (LLVOAvatarXmlInfo::driver_info_list_t::iterator iter = sAvatarXmlInfo->mDriverInfoList.begin();
		 iter != sAvatarXmlInfo->mDriverInfoList.end(); 
		 iter++)
	{
		LLDriverParamInfo *info = *iter;
		LLDriverParam* driver_param = new LLDriverParam( this );
		if (driver_param->setInfo(info))
		{
			addVisualParam( driver_param );
		}
		else
		{
			delete driver_param;
			llwarns << "avatar file: driver_param->parseData() failed" << llendl;
			return FALSE;
		}
	}
	
	return TRUE;
}

//-----------------------------------------------------------------------------
// loadSkeletonNode(): loads <skeleton> node from XML tree
//-----------------------------------------------------------------------------
BOOL LLVOAvatar::loadSkeletonNode ()
{
	mRoot.addChild( &mSkeleton[0] );

	for (std::vector<LLViewerJoint *>::iterator iter = mMeshLOD.begin();
		 iter != mMeshLOD.end(); iter++)
	{
		LLViewerJoint *joint = (LLViewerJoint *) *iter;
		joint->mUpdateXform = FALSE;
		joint->setMeshesToChildren();
	}

	mRoot.addChild(mMeshLOD[MESH_ID_HEAD]);
	mRoot.addChild(mMeshLOD[MESH_ID_EYELASH]);
	mRoot.addChild(mMeshLOD[MESH_ID_UPPER_BODY]);
	mRoot.addChild(mMeshLOD[MESH_ID_LOWER_BODY]);
	mRoot.addChild(mMeshLOD[MESH_ID_SKIRT]);
	mRoot.addChild(mMeshLOD[MESH_ID_HEAD]);

	LLViewerJoint *skull = (LLViewerJoint*)mRoot.findJoint("mSkull");
	if (skull)
	{
		skull->addChild(mMeshLOD[MESH_ID_HAIR] );
	}

	LLViewerJoint *eyeL = (LLViewerJoint*)mRoot.findJoint("mEyeLeft");
	if (eyeL)
	{
		eyeL->addChild( mMeshLOD[MESH_ID_EYEBALL_LEFT] );
	}

	LLViewerJoint *eyeR = (LLViewerJoint*)mRoot.findJoint("mEyeRight");
	if (eyeR)
	{
		eyeR->addChild( mMeshLOD[MESH_ID_EYEBALL_RIGHT] );
	}

	// SKELETAL DISTORTIONS
	{
		LLVOAvatarXmlInfo::skeletal_distortion_info_list_t::iterator iter;
		for (iter = sAvatarXmlInfo->mSkeletalDistortionInfoList.begin();
			 iter != sAvatarXmlInfo->mSkeletalDistortionInfoList.end(); iter++)
		{
			LLPolySkeletalDistortionInfo *info = *iter;
			LLPolySkeletalDistortion *param = new LLPolySkeletalDistortion(this);
			if (!param->setInfo(info))
			{
				delete param;
				return FALSE;
			}
			else
			{
				addVisualParam(param);
			}				
		}
	}
	
	// ATTACHMENTS
	{
		LLVOAvatarXmlInfo::attachment_info_list_t::iterator iter;
		for (iter = sAvatarXmlInfo->mAttachmentInfoList.begin();
			 iter != sAvatarXmlInfo->mAttachmentInfoList.end(); iter++)
		{
			LLVOAvatarXmlInfo::LLVOAvatarAttachmentInfo *info = *iter;
			if (!isSelf() && info->mJointName == "mScreen")
			{ //don't process screen joint for other avatars
				continue;
			}

			LLViewerJointAttachment* attachment = new LLViewerJointAttachment();

			attachment->setName(info->mName);
			LLJoint *parentJoint = getJoint(info->mJointName);
			if (!parentJoint)
			{
				llwarns << "No parent joint by name " << info->mJointName << " found for attachment point " << info->mName << llendl;
				delete attachment;
				continue;
			}

			if (info->mHasPosition)
			{
				attachment->setOriginalPosition(info->mPosition);
			}

			if (info->mHasRotation)
			{
				LLQuaternion rotation;
				rotation.setQuat(info->mRotationEuler.mV[VX] * DEG_TO_RAD,
								 info->mRotationEuler.mV[VY] * DEG_TO_RAD,
								 info->mRotationEuler.mV[VZ] * DEG_TO_RAD);
				attachment->setRotation(rotation);
			}

			int group = info->mGroup;
			if (group >= 0)
			{
				if (group < 0 || group >= 9)
				{
					llwarns << "Invalid group number (" << group << ") for attachment point " << info->mName << llendl;
				}
				else
				{
					attachment->setGroup(group);
				}
			}

			S32 attachmentID = info->mAttachmentID;
			if (attachmentID < 1 || attachmentID > 255)
			{
				llwarns << "Attachment point out of range [1-255]: " << attachmentID << " on attachment point " << info->mName << llendl;
				delete attachment;
				continue;
			}
			if (mAttachmentPoints.find(attachmentID) != mAttachmentPoints.end())
			{
				llwarns << "Attachment point redefined with id " << attachmentID << " on attachment point " << info->mName << llendl;
				delete attachment;
				continue;
			}

			attachment->setPieSlice(info->mPieMenuSlice);
			attachment->setVisibleInFirstPerson(info->mVisibleFirstPerson);
			attachment->setIsHUDAttachment(info->mIsHUDAttachment);

			mAttachmentPoints[attachmentID] = attachment;

			// now add attachment joint
			parentJoint->addChild(attachment);
		}
	}

	return TRUE;
}

//-----------------------------------------------------------------------------
// loadMeshNodes(): loads <mesh> nodes from XML tree
//-----------------------------------------------------------------------------
BOOL LLVOAvatar::loadMeshNodes()
{
	for (LLVOAvatarXmlInfo::mesh_info_list_t::const_iterator meshinfo_iter = sAvatarXmlInfo->mMeshInfoList.begin();
		 meshinfo_iter != sAvatarXmlInfo->mMeshInfoList.end(); 
		 meshinfo_iter++)
	{
		const LLVOAvatarXmlInfo::LLVOAvatarMeshInfo *info = *meshinfo_iter;
		const std::string &type = info->mType;
		S32 lod = info->mLOD;

		LLViewerJointMesh* mesh = NULL;
		U8 mesh_id = 0;
		BOOL found_mesh_id = FALSE;

		/* if (type == "hairMesh")
			switch(lod)
			  case 0:
				mesh = &mHairMesh0; */
		for (LLVOAvatarDictionary::Meshes::const_iterator mesh_iter = LLVOAvatarDictionary::getInstance()->getMeshes().begin();
			 mesh_iter != LLVOAvatarDictionary::getInstance()->getMeshes().end();
			 mesh_iter++)
		{
			const EMeshIndex mesh_index = mesh_iter->first;
			const LLVOAvatarDictionary::MeshEntry *mesh_dict = mesh_iter->second;
			if (type.compare(mesh_dict->mName) == 0)
			{
				mesh_id = mesh_index;
				found_mesh_id = TRUE;
				break;
			}
		}

		if (found_mesh_id)
		{
			if (lod < (S32)mMeshLOD[mesh_id]->mMeshParts.size())
			{
				mesh = mMeshLOD[mesh_id]->mMeshParts[lod];
			}
			else
			{
				llwarns << "Avatar file: <mesh> has invalid lod setting " << lod << llendl;
				return FALSE;
			}
		}
		else 
		{
			llwarns << "Ignoring unrecognized mesh type: " << type << llendl;
			return FALSE;
		}

		//	llinfos << "Parsing mesh data for " << type << "..." << llendl;

		// If this isn't set to white (1.0), avatars will *ALWAYS* be darker than their surroundings.
		// Do not touch!!!
		mesh->setColor( 1.0f, 1.0f, 1.0f, 1.0f );

		LLPolyMesh *poly_mesh = NULL;

		if (!info->mReferenceMeshName.empty())
		{
			polymesh_map_t::const_iterator polymesh_iter = mMeshes.find(info->mReferenceMeshName);
			if (polymesh_iter != mMeshes.end())
			{
				poly_mesh = LLPolyMesh::getMesh(info->mMeshFileName, polymesh_iter->second);
				poly_mesh->setAvatar(this);
			}
			else
			{
				// This should never happen
				LL_WARNS("Avatar") << "Could not find avatar mesh: " << info->mReferenceMeshName << LL_ENDL;
			}
		}
		else
		{
			poly_mesh = LLPolyMesh::getMesh(info->mMeshFileName);
			poly_mesh->setAvatar(this);
		}

		if( !poly_mesh )
		{
			llwarns << "Failed to load mesh of type " << type << llendl;
			return FALSE;
		}

		// Multimap insert
		mMeshes.insert(std::make_pair(info->mMeshFileName, poly_mesh));
	
		mesh->setMesh( poly_mesh );
		mesh->setLOD( info->mMinPixelArea );

		for (LLVOAvatarXmlInfo::LLVOAvatarMeshInfo::morph_info_list_t::const_iterator xmlinfo_iter = info->mPolyMorphTargetInfoList.begin();
			 xmlinfo_iter != info->mPolyMorphTargetInfoList.end(); 
			 xmlinfo_iter++)
		{
			const LLVOAvatarXmlInfo::LLVOAvatarMeshInfo::morph_info_pair_t *info_pair = &(*xmlinfo_iter);
			LLPolyMorphTarget *param = new LLPolyMorphTarget(mesh->getMesh());
			if (!param->setInfo(info_pair->first))
			{
				delete param;
				return FALSE;
			}
			else
			{
				if (info_pair->second)
				{
					addSharedVisualParam(param);
				}
				else
				{
					addVisualParam(param);
				}
			}				
		}
	}

	return TRUE;
}

//-----------------------------------------------------------------------------
// loadLayerSets()
//-----------------------------------------------------------------------------
BOOL LLVOAvatar::loadLayersets()
{
	BOOL success = TRUE;
	for (LLVOAvatarXmlInfo::layer_info_list_t::const_iterator layerset_iter = sAvatarXmlInfo->mLayerInfoList.begin();
		 layerset_iter != sAvatarXmlInfo->mLayerInfoList.end(); 
		 layerset_iter++)
	{
		// Construct a layerset for each one specified in avatar_lad.xml and initialize it as such.
		LLTexLayerSetInfo *layerset_info = *layerset_iter;
		layerset_info->createVisualParams(this);
	}
	return success;
}

//-----------------------------------------------------------------------------
// updateVisualParams()
//-----------------------------------------------------------------------------
void LLVOAvatar::updateVisualParams()
{
	if (gNoRender)
	{
		return;
	}

	setSex( (getVisualParamWeight( "male" ) > 0.5f) ? SEX_MALE : SEX_FEMALE );

	LLCharacter::updateVisualParams();

	if (mLastSkeletonSerialNum != mSkeletonSerialNum)
	{
		computeBodySize();
		mLastSkeletonSerialNum = mSkeletonSerialNum;
		mRoot.updateWorldMatrixChildren();
	}

	dirtyMesh();
	updateHeadOffset();
}

//-----------------------------------------------------------------------------
// isActive()
//-----------------------------------------------------------------------------
BOOL LLVOAvatar::isActive() const
{
	return TRUE;
}

//-----------------------------------------------------------------------------
// setPixelAreaAndAngle()
//-----------------------------------------------------------------------------
void LLVOAvatar::setPixelAreaAndAngle(LLAgent &agent)
{
	LLMemType mt(LLMemType::MTYPE_AVATAR);

	if (mDrawable.isNull())
	{
		return;
	}

	const LLVector3* ext = mDrawable->getSpatialExtents();
	LLVector3 center = (ext[1] + ext[0]) * 0.5f;
	LLVector3 size = (ext[1]-ext[0])*0.5f;

	mImpostorPixelArea = LLPipeline::calcPixelArea(center, size, *LLViewerCamera::getInstance());

	F32 range = mDrawable->mDistanceWRTCamera;

	if (range < 0.001f)		// range == zero
	{
		mAppAngle = 180.f;
	}
	else
	{
		F32 radius = size.length();
		mAppAngle = (F32) atan2( radius, range) * RAD_TO_DEG;
	}

	// We always want to look good to ourselves
	if( isSelf() )
	{
		mPixelArea = llmax( mPixelArea, F32(getTexImageSize() / 16) );
	}
}

//-----------------------------------------------------------------------------
// updateJointLODs()
//-----------------------------------------------------------------------------
BOOL LLVOAvatar::updateJointLODs()
{
	const F32 MAX_PIXEL_AREA = 100000000.f;
	F32 lod_factor = (sLODFactor * AVATAR_LOD_TWEAK_RANGE + (1.f - AVATAR_LOD_TWEAK_RANGE));
	F32 avatar_num_min_factor = clamp_rescale(sLODFactor, 0.f, 1.f, 0.25f, 0.6f);
	F32 avatar_num_factor = clamp_rescale((F32)sNumVisibleAvatars, 8, 25, 1.f, avatar_num_min_factor);
	F32 area_scale = 0.16f;

	{
		if (isSelf())
		{
			if(gAgent.cameraCustomizeAvatar() || gAgent.cameraMouselook())
			{
				mAdjustedPixelArea = MAX_PIXEL_AREA;
			}
			else
			{
				mAdjustedPixelArea = mPixelArea*area_scale;
			}
		}
		else if (mIsDummy)
		{
			mAdjustedPixelArea = MAX_PIXEL_AREA;
		}
		else
		{
			// reported avatar pixel area is dependent on avatar render load, based on number of visible avatars
			mAdjustedPixelArea = (F32)mPixelArea * area_scale * lod_factor * lod_factor * avatar_num_factor * avatar_num_factor;
		}

		// now select meshes to render based on adjusted pixel area
		BOOL res = mRoot.updateLOD(mAdjustedPixelArea, TRUE);
 		if (res)
		{
			sNumLODChangesThisFrame++;
			dirtyMesh();
			return TRUE;
		}
	}

	return FALSE;
}

//-----------------------------------------------------------------------------
// createDrawable()
//-----------------------------------------------------------------------------
LLDrawable *LLVOAvatar::createDrawable(LLPipeline *pipeline)
{
	pipeline->allocDrawable(this);
	mDrawable->setLit(FALSE);

	LLDrawPoolAvatar *poolp = (LLDrawPoolAvatar*) gPipeline.getPool(LLDrawPool::POOL_AVATAR);

	// Only a single face (one per avatar)
	//this face will be splitted into several if its vertex buffer is too long.
	mDrawable->setState(LLDrawable::ACTIVE);
	mDrawable->addFace(poolp, NULL);
	mDrawable->setRenderType(LLPipeline::RENDER_TYPE_AVATAR);
	
	LLFace *facep;

	// Add faces for the foot shadows
	facep = mDrawable->addFace((LLFacePool*) NULL, mShadowImagep);
	mShadow0Facep = facep;

	facep = mDrawable->addFace((LLFacePool*) NULL, mShadowImagep);
	mShadow1Facep = facep;

	mNumInitFaces = mDrawable->getNumFaces() ;

	dirtyMesh();
	return mDrawable;
}


//-----------------------------------------------------------------------------
// updateGeometry()
//-----------------------------------------------------------------------------
static LLFastTimer::DeclareTimer FTM_UPDATE_AVATAR("Update Avatar");
BOOL LLVOAvatar::updateGeometry(LLDrawable *drawable)
{
	LLFastTimer ftm(FTM_UPDATE_AVATAR);
 	if (!(gPipeline.hasRenderType(LLPipeline::RENDER_TYPE_AVATAR)))
	{
		return TRUE;
	}
	
	if (!mMeshValid)
	{
		return TRUE;
	}

	if (!drawable)
	{
		llerrs << "LLVOAvatar::updateGeometry() called with NULL drawable" << llendl;
	}

	return TRUE;
}

//-----------------------------------------------------------------------------
// updateShadowFaces()
//-----------------------------------------------------------------------------
void LLVOAvatar::updateShadowFaces()
{
	LLFace *face0p = mShadow0Facep;
	LLFace *face1p = mShadow1Facep;

	//
	// render avatar shadows
	//
	if (mInAir || mUpdatePeriod >= IMPOSTOR_PERIOD)
	{
		face0p->setSize(0, 0);
		face1p->setSize(0, 0);
		return;
	}

	LLSprite sprite(mShadowImagep.notNull() ? mShadowImagep->getID() : LLUUID::null);
	sprite.setFollow(FALSE);
	const F32 cos_angle = gSky.getSunDirection().mV[2];
	F32 cos_elev = sqrt(1 - cos_angle * cos_angle);
	if (cos_angle < 0) cos_elev = -cos_elev;
	sprite.setSize(0.4f + cos_elev * 0.8f, 0.3f);
	LLVector3 sun_vec = gSky.mVOSkyp ? gSky.mVOSkyp->getToSun() : LLVector3(0.f, 0.f, 0.f);

	if (mShadowImagep->hasValidGLTexture())
	{
		LLVector3 normal;
		LLVector3d shadow_pos;
		LLVector3 shadow_pos_agent;
		F32 foot_height;

		if (mFootLeftp)
		{
			LLVector3 joint_world_pos = mFootLeftp->getWorldPosition();
			// this only does a ray straight down from the foot, as our client-side ray-tracing is very limited now
			// but we make an explicit ray trace call in expectation of future improvements
			resolveRayCollisionAgent(gAgent.getPosGlobalFromAgent(joint_world_pos), 
									 gAgent.getPosGlobalFromAgent(gSky.getSunDirection() + joint_world_pos), shadow_pos, normal);
			shadow_pos_agent = gAgent.getPosAgentFromGlobal(shadow_pos);
			foot_height = joint_world_pos.mV[VZ] - shadow_pos_agent.mV[VZ];

			// Pull sprite in direction of surface normal
			shadow_pos_agent += normal * SHADOW_OFFSET_AMT;

			// Render sprite
			sprite.setNormal(normal);
			if (isSelf() && gAgent.getCameraMode() == CAMERA_MODE_MOUSELOOK)
			{
				sprite.setColor(0.f, 0.f, 0.f, 0.f);
			}
			else
			{
				sprite.setColor(0.f, 0.f, 0.f, clamp_rescale(foot_height, MIN_SHADOW_HEIGHT, MAX_SHADOW_HEIGHT, 0.5f, 0.f));
			}
			sprite.setPosition(shadow_pos_agent);

			LLVector3 foot_to_knee = mKneeLeftp->getWorldPosition() - joint_world_pos;
			//foot_to_knee.normalize();
			foot_to_knee -= projected_vec(foot_to_knee, sun_vec);
			sprite.setYaw(azimuth(sun_vec - foot_to_knee));
		
			sprite.updateFace(*face0p);
		}

		if (mFootRightp)
		{
			LLVector3 joint_world_pos = mFootRightp->getWorldPosition();
			// this only does a ray straight down from the foot, as our client-side ray-tracing is very limited now
			// but we make an explicit ray trace call in expectation of future improvements
			resolveRayCollisionAgent(gAgent.getPosGlobalFromAgent(joint_world_pos), 
									 gAgent.getPosGlobalFromAgent(gSky.getSunDirection() + joint_world_pos), shadow_pos, normal);
			shadow_pos_agent = gAgent.getPosAgentFromGlobal(shadow_pos);
			foot_height = joint_world_pos.mV[VZ] - shadow_pos_agent.mV[VZ];

			// Pull sprite in direction of surface normal
			shadow_pos_agent += normal * SHADOW_OFFSET_AMT;

			// Render sprite
			sprite.setNormal(normal);
			if (isSelf() && gAgent.getCameraMode() == CAMERA_MODE_MOUSELOOK)
			{
				sprite.setColor(0.f, 0.f, 0.f, 0.f);
			}
			else
			{
				sprite.setColor(0.f, 0.f, 0.f, clamp_rescale(foot_height, MIN_SHADOW_HEIGHT, MAX_SHADOW_HEIGHT, 0.5f, 0.f));
			}
			sprite.setPosition(shadow_pos_agent);

			LLVector3 foot_to_knee = mKneeRightp->getWorldPosition() - joint_world_pos;
			//foot_to_knee.normalize();
			foot_to_knee -= projected_vec(foot_to_knee, sun_vec);
			sprite.setYaw(azimuth(sun_vec - foot_to_knee));
	
			sprite.updateFace(*face1p);
		}
	}
}

//-----------------------------------------------------------------------------
// updateSexDependentLayerSets()
//-----------------------------------------------------------------------------
void LLVOAvatar::updateSexDependentLayerSets( BOOL set_by_user )
{
	invalidateComposite( mBakedTextureDatas[BAKED_HEAD].mTexLayerSet, set_by_user );
	invalidateComposite( mBakedTextureDatas[BAKED_UPPER].mTexLayerSet, set_by_user );
	invalidateComposite( mBakedTextureDatas[BAKED_LOWER].mTexLayerSet, set_by_user );
	updateMeshTextures();
}

//-----------------------------------------------------------------------------
// dirtyMesh()
//-----------------------------------------------------------------------------
void LLVOAvatar::dirtyMesh()
{
	mDirtyMesh = TRUE;
}

//-----------------------------------------------------------------------------
// hideSkirt()
//-----------------------------------------------------------------------------
void LLVOAvatar::hideSkirt()
{
	mMeshLOD[MESH_ID_SKIRT]->setVisible(FALSE, TRUE);
}

BOOL LLVOAvatar::setParent(LLViewerObject* parent)
{
	BOOL ret ;
	if (parent == NULL)
	{
		getOffObject();
		ret = LLViewerObject::setParent(parent);
		if (isSelf())
		{
			gAgent.resetCamera();
		}
	}
	else
	{
		ret = LLViewerObject::setParent(parent);
		if(ret)
		{
			sitOnObject(parent);
		}
	}
	return ret ;
}

void LLVOAvatar::addChild(LLViewerObject *childp)
{
	LLViewerObject::addChild(childp);
	if (childp->mDrawable)
	{
		attachObject(childp);
	}
	else
	{
		mPendingAttachment.push_back(childp);
	}
}

void LLVOAvatar::removeChild(LLViewerObject *childp)
{
	LLViewerObject::removeChild(childp);
	detachObject(childp);
}

LLViewerJointAttachment* LLVOAvatar::getTargetAttachmentPoint(LLViewerObject* viewer_object)
{
	S32 attachmentID = ATTACHMENT_ID_FROM_STATE(viewer_object->getState());

	LLViewerJointAttachment* attachment = get_if_there(mAttachmentPoints, attachmentID, (LLViewerJointAttachment*)NULL);

	if (!attachment)
	{
		llwarns << "Object attachment point invalid: " << attachmentID << llendl;
	}

	return attachment;
}

//-----------------------------------------------------------------------------
// attachObject()
//-----------------------------------------------------------------------------
LLViewerJointAttachment *LLVOAvatar::attachObject(LLViewerObject *viewer_object)
{
	LLViewerJointAttachment* attachment = getTargetAttachmentPoint(viewer_object);

	if (!attachment || !attachment->addObject(viewer_object))
	{
		return 0;
	}

	if (viewer_object->isSelected())
	{
		LLSelectMgr::getInstance()->updateSelectionCenter();
		LLSelectMgr::getInstance()->updatePointAt();
	}

	return attachment;
}

//-----------------------------------------------------------------------------
// lazyAttach()
//-----------------------------------------------------------------------------
void LLVOAvatar::lazyAttach()
{
	std::vector<LLPointer<LLViewerObject> > still_pending;
	
	for (U32 i = 0; i < mPendingAttachment.size(); i++)
	{
		if (mPendingAttachment[i]->mDrawable)
		{
			attachObject(mPendingAttachment[i]);
		}
		else
		{
			still_pending.push_back(mPendingAttachment[i]);
		}
	}

	mPendingAttachment = still_pending;
}

void LLVOAvatar::resetHUDAttachments()
{
	for (attachment_map_t::iterator iter = mAttachmentPoints.begin(); 
		 iter != mAttachmentPoints.end(); )
	{
		attachment_map_t::iterator curiter = iter++;
		LLViewerJointAttachment* attachment = curiter->second;
		if (attachment->getIsHUDAttachment())
		{
			LLViewerObject* obj = attachment->getObject();
			if (obj && obj->mDrawable.notNull())
			{
				gPipeline.markMoved(obj->mDrawable);
			}
		}
	}
}

//-----------------------------------------------------------------------------
// detachObject()
//-----------------------------------------------------------------------------
BOOL LLVOAvatar::detachObject(LLViewerObject *viewer_object)
{
	for (attachment_map_t::iterator iter = mAttachmentPoints.begin(); 
		 iter != mAttachmentPoints.end(); )
	{
		attachment_map_t::iterator curiter = iter++;
		LLViewerJointAttachment* attachment = curiter->second;
		// only one object per attachment point for now
		if (attachment->getObject() == viewer_object)
		{
			LLUUID item_id = attachment->getItemID();
			attachment->removeObject(viewer_object);
			if (isSelf())
			{
				// the simulator should automatically handle
				// permission revocation

				stopMotionFromSource(viewer_object->getID());
				LLFollowCamMgr::setCameraActive(viewer_object->getID(), FALSE);

				LLViewerObject::const_child_list_t& child_list = viewer_object->getChildren();
				for (LLViewerObject::child_list_t::const_iterator iter = child_list.begin();
					 iter != child_list.end(); iter++)
				{
					LLViewerObject* child_objectp = *iter;
					// the simulator should automatically handle
					// permissions revocation

					stopMotionFromSource(child_objectp->getID());
					LLFollowCamMgr::setCameraActive(child_objectp->getID(), FALSE);
				}

			}
			lldebugs << "Detaching object " << viewer_object->mID << " from " << attachment->getName() << llendl;
			if (isSelf())
			{
				// Then make sure the inventory is in sync with the avatar.
				gInventory.addChangedMask(LLInventoryObserver::LABEL, item_id);
				gInventory.notifyObservers();
			}
			return TRUE;
		}
	}

	return FALSE;
}

//-----------------------------------------------------------------------------
// sitDown()
//-----------------------------------------------------------------------------
void LLVOAvatar::sitDown(BOOL bSitting)
{
	mIsSitting = bSitting;
	if (isSelf())
	{
		// Update Movement Controls according to own Sitting mode
		LLFloaterMove::setSittingMode(bSitting);
	}
}

//-----------------------------------------------------------------------------
// sitOnObject()
//-----------------------------------------------------------------------------
void LLVOAvatar::sitOnObject(LLViewerObject *sit_object)
{
	if (isSelf())
	{
		// Might be first sit
		LLFirstUse::useSit();

		gAgent.setFlying(FALSE);
		gAgent.setThirdPersonHeadOffset(LLVector3::zero);
		//interpolate to new camera position
		gAgent.startCameraAnimation();
		// make sure we are not trying to autopilot
		gAgent.stopAutoPilot();
		gAgent.setupSitCamera();
		if (gAgent.getForceMouselook())
		{
			gAgent.changeCameraToMouselook();
		}
	}

	if (mDrawable.isNull())
	{
		return;
	}
	LLQuaternion inv_obj_rot = ~sit_object->getRenderRotation();
	LLVector3 obj_pos = sit_object->getRenderPosition();

	LLVector3 rel_pos = getRenderPosition() - obj_pos;
	rel_pos.rotVec(inv_obj_rot);

	mDrawable->mXform.setPosition(rel_pos);
	mDrawable->mXform.setRotation(mDrawable->getWorldRotation() * inv_obj_rot);

	gPipeline.markMoved(mDrawable, TRUE);
	sitDown(TRUE);
	mRoot.getXform()->setParent(&sit_object->mDrawable->mXform); // LLVOAvatar::sitOnObject
	mRoot.setPosition(getPosition());
	mRoot.updateWorldMatrixChildren();

	stopMotion(ANIM_AGENT_BODY_NOISE);

}

//-----------------------------------------------------------------------------
// getOffObject()
//-----------------------------------------------------------------------------
void LLVOAvatar::getOffObject()
{
	if (mDrawable.isNull())
	{
		return;
	}
	
	LLViewerObject* sit_object = (LLViewerObject*)getParent();

	if (sit_object) 
	{
		stopMotionFromSource(sit_object->getID());
		LLFollowCamMgr::setCameraActive(sit_object->getID(), FALSE);

		LLViewerObject::const_child_list_t& child_list = sit_object->getChildren();
		for (LLViewerObject::child_list_t::const_iterator iter = child_list.begin();
			 iter != child_list.end(); iter++)
		{
			LLViewerObject* child_objectp = *iter;

			stopMotionFromSource(child_objectp->getID());
			LLFollowCamMgr::setCameraActive(child_objectp->getID(), FALSE);
		}
	}

	// assumes that transform will not be updated with drawable still having a parent
	LLVector3 cur_position_world = mDrawable->getWorldPosition();
	LLQuaternion cur_rotation_world = mDrawable->getWorldRotation();

	// set *local* position based on last *world* position, since we're unparenting the avatar
	mDrawable->mXform.setPosition(cur_position_world);
	mDrawable->mXform.setRotation(cur_rotation_world);	
	
	gPipeline.markMoved(mDrawable, TRUE);

	sitDown(FALSE);

	mRoot.getXform()->setParent(NULL); // LLVOAvatar::getOffObject
	mRoot.setPosition(cur_position_world);
	mRoot.setRotation(cur_rotation_world);
	mRoot.getXform()->update();

	startMotion(ANIM_AGENT_BODY_NOISE);

	if (isSelf())
	{
		LLQuaternion av_rot = gAgent.getFrameAgent().getQuaternion();
		LLQuaternion obj_rot = sit_object ? sit_object->getRenderRotation() : LLQuaternion::DEFAULT;
		av_rot = av_rot * obj_rot;
		LLVector3 at_axis = LLVector3::x_axis;
		at_axis = at_axis * av_rot;
		at_axis.mV[VZ] = 0.f;
		at_axis.normalize();
		gAgent.resetAxes(at_axis);

		//reset orientation
//		mRoot.setRotation(avWorldRot);
		gAgent.setThirdPersonHeadOffset(LLVector3(0.f, 0.f, 1.f));

		gAgent.setSitCamera(LLUUID::null);
	}
}

//-----------------------------------------------------------------------------
// findAvatarFromAttachment()
//-----------------------------------------------------------------------------
// static 
LLVOAvatar* LLVOAvatar::findAvatarFromAttachment( LLViewerObject* obj )
{
	if( obj->isAttachment() )
	{
		do
		{
			obj = (LLViewerObject*) obj->getParent();
		}
		while( obj && !obj->isAvatar() );

		if( obj && !obj->isDead() )
		{
			return (LLVOAvatar*)obj;
		}
	}
	return NULL;
}

// warning: order(N) not order(1)
S32 LLVOAvatar::getAttachmentCount()
{
	S32 count = mAttachmentPoints.size();
	return count;
}

LLColor4 LLVOAvatar::getGlobalColor( const std::string& color_name ) const
{
	if (color_name=="skin_color" && mTexSkinColor)
	{
		return mTexSkinColor->getColor();
	}
	else if(color_name=="hair_color" && mTexHairColor)
	{
		return mTexHairColor->getColor();
	}
	if(color_name=="eye_color" && mTexEyeColor)
	{
		return mTexEyeColor->getColor();
	}
	else
	{
//		return LLColor4( .5f, .5f, .5f, .5f );
		return LLColor4( 0.f, 1.f, 1.f, 1.f ); // good debugging color
	}
}

// virtual
void LLVOAvatar::invalidateComposite( LLTexLayerSet* layerset, BOOL set_by_user )
{
}

void LLVOAvatar::invalidateAll()
{
}

// virtual
void LLVOAvatar::setCompositeUpdatesEnabled( BOOL b )
{
}

void LLVOAvatar::onGlobalColorChanged(const LLTexGlobalColor* global_color, BOOL set_by_user )
{
	if (global_color == mTexSkinColor)
	{
		invalidateComposite( mBakedTextureDatas[BAKED_HEAD].mTexLayerSet, set_by_user );
		invalidateComposite( mBakedTextureDatas[BAKED_UPPER].mTexLayerSet, set_by_user );
		invalidateComposite( mBakedTextureDatas[BAKED_LOWER].mTexLayerSet, set_by_user );
	}
	else if (global_color == mTexHairColor)
	{
		invalidateComposite( mBakedTextureDatas[BAKED_HEAD].mTexLayerSet, set_by_user );
		invalidateComposite( mBakedTextureDatas[BAKED_HAIR].mTexLayerSet, set_by_user );
		
		// ! BACKWARDS COMPATIBILITY !
		// Fix for dealing with avatars from viewers that don't bake hair.
		if (!isTextureDefined(mBakedTextureDatas[BAKED_HAIR].mTextureIndex))
		{
			LLColor4 color = mTexHairColor->getColor();
			for (U32 i = 0; i < mBakedTextureDatas[BAKED_HAIR].mMeshes.size(); i++)
			{
				mBakedTextureDatas[BAKED_HAIR].mMeshes[i]->setColor( color.mV[VX], color.mV[VY], color.mV[VZ], color.mV[VW] );
			}
		}
	} 
	else if (global_color == mTexEyeColor)
	{
//		llinfos << "invalidateComposite cause: onGlobalColorChanged( eyecolor )" << llendl; 
		invalidateComposite( mBakedTextureDatas[BAKED_EYES].mTexLayerSet,  set_by_user );
	}
	updateMeshTextures();
}

BOOL LLVOAvatar::isVisible() const
{
	return mDrawable.notNull()
		&& (mDrawable->isVisible() || mIsDummy);
}

// call periodically to keep isFullyLoaded up to date.
// returns true if the value has changed.
BOOL LLVOAvatar::updateIsFullyLoaded()
{
    // a "heuristic" to determine if we have enough avatar data to render
    // (to avoid rendering a "Ruth" - DEV-3168)
	BOOL loading = FALSE;

	// do we have a shape?
	if (visualParamWeightsAreDefault())
	{
		loading = TRUE;
	}

	if (!isTextureDefined(TEX_LOWER_BAKED) || 
		!isTextureDefined(TEX_UPPER_BAKED) || 
		!isTextureDefined(TEX_HEAD_BAKED))
	{
		loading = TRUE;
	}
	
	return processFullyLoadedChange(loading);
}

BOOL LLVOAvatar::processFullyLoadedChange(bool loading)
{
	// we wait a little bit before giving the all clear,
	// to let textures settle down
	const F32 PAUSE = 1.f;
	if (loading)
		mFullyLoadedTimer.reset();
	
	mFullyLoaded = (mFullyLoadedTimer.getElapsedTimeF32() > PAUSE);

	
	// did our loading state "change" from last call?
	const S32 UPDATE_RATE = 30;
	BOOL changed =
		((mFullyLoaded != mPreviousFullyLoaded) ||         // if the value is different from the previous call
		 (!mFullyLoadedInitialized) ||                     // if we've never been called before
		 (mFullyLoadedFrameCounter % UPDATE_RATE == 0));   // every now and then issue a change

	mPreviousFullyLoaded = mFullyLoaded;
	mFullyLoadedInitialized = TRUE;
	mFullyLoadedFrameCounter++;
	
	return changed;
}

BOOL LLVOAvatar::isFullyLoaded() const
{
	if (gSavedSettings.getBOOL("RenderUnloadedAvatar"))
		return TRUE;
	else
		return mFullyLoaded;
}


//-----------------------------------------------------------------------------
// findMotion()
//-----------------------------------------------------------------------------
LLMotion* LLVOAvatar::findMotion(const LLUUID& id) const
{
	return mMotionController.findMotion(id);
}

<<<<<<< HEAD
// Counts the memory footprint of local textures.
void LLVOAvatar::getLocalTextureByteCount( S32* gl_bytes )
{
	*gl_bytes = 0;
	for( S32 i = 0; i < TEX_NUM_INDICES; i++ )
	{
		if (!isIndexLocalTexture((ETextureIndex)i)) continue;
		LLViewerImage* image_gl = mLocalTextureData[(ETextureIndex)i].mImage;
		if( image_gl )
		{
			S32 bytes = (S32)image_gl->getWidth() * image_gl->getHeight() * image_gl->getComponents();

			if( image_gl->getHasGLTexture() )
			{
				*gl_bytes += bytes;
			}
		}
	}
}


BOOL LLVOAvatar::bindScratchTexture( LLGLenum format )
{
	U32 texture_bytes = 0;
	GLuint gl_name = getScratchTexName( format, &texture_bytes );
	if( gl_name )
	{
		gGL.getTexUnit(0)->bindManual(LLTexUnit::TT_TEXTURE, gl_name);
		stop_glerror();

		F32* last_bind_time = LLVOAvatar::sScratchTexLastBindTime.getIfThere( format );
		if( last_bind_time )
		{
			if( *last_bind_time != LLImageGL::sLastFrameTime )
			{
				*last_bind_time = LLImageGL::sLastFrameTime;
				LLImageGL::updateBoundTexMem(texture_bytes);
			}
		}
		else
		{
			LLImageGL::updateBoundTexMem(texture_bytes);
			LLVOAvatar::sScratchTexLastBindTime.addData( format, new F32(LLImageGL::sLastFrameTime) );
		}

		
		return TRUE;
	}
	else
	{
		return FALSE;
	}
}


LLGLuint LLVOAvatar::getScratchTexName( LLGLenum format, U32* texture_bytes )
{
	S32 components;
	GLenum internal_format;
	switch( format )
	{
	case GL_LUMINANCE:			components = 1; internal_format = GL_LUMINANCE8;		break;
	case GL_ALPHA:				components = 1; internal_format = GL_ALPHA8;			break;
	case GL_COLOR_INDEX:		components = 1; internal_format = GL_COLOR_INDEX8_EXT;	break;
	case GL_LUMINANCE_ALPHA:	components = 2; internal_format = GL_LUMINANCE8_ALPHA8;	break;
	case GL_RGB:				components = 3; internal_format = GL_RGB8;				break;
	case GL_RGBA:				components = 4; internal_format = GL_RGBA8;				break;
	default:	llassert(0);	components = 4; internal_format = GL_RGBA8;				break;
	}

	*texture_bytes = components * SCRATCH_TEX_WIDTH * SCRATCH_TEX_HEIGHT;
	
	if( LLVOAvatar::sScratchTexNames.checkData( format ) )
	{
		return *( LLVOAvatar::sScratchTexNames.getData( format ) );
	}
	else
	{

		LLGLSUIDefault gls_ui;

		U32 name = 0;
		LLImageGL::generateTextures(1, &name );
		stop_glerror();

		gGL.getTexUnit(0)->bindManual(LLTexUnit::TT_TEXTURE, name);
		stop_glerror();

		LLImageGL::setManualImage(
			GL_TEXTURE_2D, 0, internal_format, 
			SCRATCH_TEX_WIDTH, SCRATCH_TEX_HEIGHT,
			format, GL_UNSIGNED_BYTE, NULL );
		stop_glerror();

		gGL.getTexUnit(0)->setTextureFilteringOption(LLTexUnit::TFO_BILINEAR);
		gGL.getTexUnit(0)->setTextureAddressMode(LLTexUnit::TAM_CLAMP);
		stop_glerror();

		gGL.getTexUnit(0)->unbind(LLTexUnit::TT_TEXTURE);
		stop_glerror();

		LLVOAvatar::sScratchTexNames.addData( format, new LLGLuint( name ) );

		LLVOAvatar::sScratchTexBytes += *texture_bytes;
		LLImageGL::sGlobalTextureMemoryInBytes += *texture_bytes;
		return name;
	}
}



//-----------------------------------------------------------------------------
// setLocalTextureTE()
//-----------------------------------------------------------------------------
void LLVOAvatar::setLocTexTE( U8 te, LLViewerImage* image, BOOL set_by_user )
{
	if( !mIsSelf )
	{
		llassert( 0 );
		return;
	}

	if( te >= TEX_NUM_INDICES )
	{
		llassert(0);
		return;
	}

	if( getTEImage( te )->getID() == image->getID() )
	{
		return;
	}

	if (isIndexBakedTexture((ETextureIndex)te))
	{
		llassert(0);
		return;
	}

	LLTexLayerSet* layer_set = getLayerSet((ETextureIndex)te);
	if (layer_set)
	{
		invalidateComposite(layer_set, set_by_user);
	}

	setTEImage( te, image );
	updateMeshTextures();

	if( gAgent.cameraCustomizeAvatar() )
	{
		LLVisualParamHint::requestHintUpdates();
	}
}

void LLVOAvatar::setupComposites()
{
	for (U32 i = 0; i < mBakedTextureData.size(); i++)
	{
		bool layer_baked = isTextureDefined(mBakedTextureData[i].mTextureIndex);
		if (mBakedTextureData[i].mTexLayerSet)
		{
			mBakedTextureData[i].mTexLayerSet->setUpdatesEnabled( !layer_baked );
		}
	}
}

=======
>>>>>>> 3ac3a4b2
//-----------------------------------------------------------------------------
// updateMeshTextures()
// Uses the current TE values to set the meshes' and layersets' textures.
//-----------------------------------------------------------------------------
void LLVOAvatar::updateMeshTextures()
{
    // llinfos << "updateMeshTextures" << llendl;
	if (gNoRender) return;

	// if user has never specified a texture, assign the default
	for (U32 i=0; i < getNumTEs(); i++)
	{
		const LLViewerTexture* te_image = getImage(i);
		if(!te_image || te_image->getID().isNull() || (te_image->getID() == IMG_DEFAULT))
		{
			setImage(i, LLViewerTextureManager::getFetchedTexture(i == TEX_HAIR ? IMG_DEFAULT : IMG_DEFAULT_AVATAR)); // IMG_DEFAULT_AVATAR = a special texture that's never rendered.
		}
	}

	const BOOL self_customizing = isSelf() && gAgent.cameraCustomizeAvatar(); // During face edit mode, we don't use baked textures
	const BOOL other_culled = !isSelf() && mCulled;

	std::vector<BOOL> is_layer_baked;
	is_layer_baked.resize(mBakedTextureDatas.size(), false);

	std::vector<BOOL> use_lkg_baked_layer; // lkg = "last known good"
	use_lkg_baked_layer.resize(mBakedTextureDatas.size(), false);

	for (U32 i=0; i < mBakedTextureDatas.size(); i++)
	{
		is_layer_baked[i] = isTextureDefined(mBakedTextureDatas[i].mTextureIndex);

		if (!other_culled)
		{
			// When an avatar is changing clothes and not in Appearance mode,
			// use the last-known good baked texture until it finish the first
			// render of the new layerset.
			use_lkg_baked_layer[i] = (!is_layer_baked[i] 
									  && (mBakedTextureDatas[i].mLastTextureIndex != IMG_DEFAULT_AVATAR) 
									  && mBakedTextureDatas[i].mTexLayerSet 
									  && !mBakedTextureDatas[i].mTexLayerSet->getComposite()->isInitialized());
			if (use_lkg_baked_layer[i])
			{
				mBakedTextureDatas[i].mTexLayerSet->setUpdatesEnabled(TRUE);
			}
		}
		else
		{
			use_lkg_baked_layer[i] = (!is_layer_baked[i] 
									  && mBakedTextureDatas[i].mLastTextureIndex != IMG_DEFAULT_AVATAR);
			if (mBakedTextureDatas[i].mTexLayerSet)
			{
				mBakedTextureDatas[i].mTexLayerSet->destroyComposite();
			}
		}

	}

	// Baked textures should be requested from the sim this avatar is on. JC
	const LLHost target_host = getObjectHost();
	if (!target_host.isOk())
	{
		llwarns << "updateMeshTextures: invalid host for object: " << getID() << llendl;
	}
	
	for (U32 i=0; i < mBakedTextureDatas.size(); i++)
	{
		if (use_lkg_baked_layer[i] && !self_customizing )
		{
			LLViewerFetchedTexture* baked_img = LLViewerTextureManager::getFetchedTextureFromHost( mBakedTextureDatas[i].mLastTextureIndex, target_host );
			mBakedTextureDatas[i].mIsUsed = TRUE;
			for (U32 k=0; k < mBakedTextureDatas[i].mMeshes.size(); k++)
			{
				mBakedTextureDatas[i].mMeshes[k]->setTexture( baked_img );
			}
		}
		else if (!self_customizing && is_layer_baked[i])
		{
			LLViewerFetchedTexture* baked_img = LLViewerTextureManager::staticCastToFetchedTexture(getImage( mBakedTextureDatas[i].mTextureIndex ), TRUE) ;
			if( baked_img->getID() == mBakedTextureDatas[i].mLastTextureIndex )
			{
				// Even though the file may not be finished loading, we'll consider it loaded and use it (rather than doing compositing).
				useBakedTexture( baked_img->getID() );
			}
			else
			{
				mBakedTextureDatas[i].mIsLoaded = FALSE;
				if ( (i == BAKED_HEAD) || (i == BAKED_UPPER) || (i == BAKED_LOWER) )
				{
					baked_img->setLoadedCallback(onBakedTextureMasksLoaded, MORPH_MASK_REQUESTED_DISCARD, TRUE, TRUE, new LLTextureMaskData( mID ));	
				}
				baked_img->setLoadedCallback(onBakedTextureLoaded, SWITCH_TO_BAKED_DISCARD, FALSE, FALSE, new LLUUID( mID ) );
			}
		}
		else if (mBakedTextureDatas[i].mTexLayerSet 
				 && !other_culled 
				 && (i != BAKED_HAIR || is_layer_baked[i] || isSelf())) // ! BACKWARDS COMPATIBILITY ! workaround for old viewers.
		{
			mBakedTextureDatas[i].mTexLayerSet->createComposite();
			mBakedTextureDatas[i].mTexLayerSet->setUpdatesEnabled( TRUE );
			mBakedTextureDatas[i].mIsUsed = FALSE;
			for (U32 k=0; k < mBakedTextureDatas[i].mMeshes.size(); k++)
			{
				mBakedTextureDatas[i].mMeshes[k]->setLayerSet( mBakedTextureDatas[i].mTexLayerSet );
			}
		}
	}
	
	// ! BACKWARDS COMPATIBILITY !
	// Workaround for viewing avatars from old viewers that haven't baked hair textures.
	if (!is_layer_baked[BAKED_HAIR] || self_customizing)
	{
		const LLColor4 color = mTexHairColor ? mTexHairColor->getColor() : LLColor4(1,1,1,1);
		LLViewerTexture* hair_img = getImage( TEX_HAIR );
		for (U32 i = 0; i < mBakedTextureDatas[BAKED_HAIR].mMeshes.size(); i++)
		{
			mBakedTextureDatas[BAKED_HAIR].mMeshes[i]->setColor( color.mV[VX], color.mV[VY], color.mV[VZ], color.mV[VW] );
			mBakedTextureDatas[BAKED_HAIR].mMeshes[i]->setTexture( hair_img );
		}
	} 
	
	// Turn on alpha masking correctly for yourself and other avatars on 1.23+
	mSupportsAlphaLayers = isSelf() || is_layer_baked[BAKED_HAIR];
	
	for (LLVOAvatarDictionary::BakedTextures::const_iterator baked_iter = LLVOAvatarDictionary::getInstance()->getBakedTextures().begin();
		 baked_iter != LLVOAvatarDictionary::getInstance()->getBakedTextures().end();
		 baked_iter++)
	{
		const EBakedTextureIndex baked_index = baked_iter->first;
		const LLVOAvatarDictionary::BakedEntry *baked_dict = baked_iter->second;
		
		for (texture_vec_t::const_iterator local_tex_iter = baked_dict->mLocalTextures.begin();
			 local_tex_iter != baked_dict->mLocalTextures.end();
			 local_tex_iter++)
		{
			const ETextureIndex texture_index = *local_tex_iter;
			const BOOL is_baked_ready = (is_layer_baked[baked_index] && mBakedTextureDatas[baked_index].mIsLoaded) || other_culled;
			setLocalTexture(texture_index, getImage(texture_index), is_baked_ready );
		}
	}
	removeMissingBakedTextures();
}

// virtual
//-----------------------------------------------------------------------------
// setLocalTexture()
//-----------------------------------------------------------------------------
void LLVOAvatar::setLocalTexture( ETextureIndex type, LLViewerTexture* in_tex, BOOL baked_version_ready, U32 index )
{
	// invalid for anyone but self
	llassert(0);
}

void LLVOAvatar::addChat(const LLChat& chat)
{
	std::deque<LLChat>::iterator chat_iter;

	mChats.push_back(chat);

	S32 chat_length = 0;
	for( chat_iter = mChats.begin(); chat_iter != mChats.end(); ++chat_iter)
	{
		chat_length += chat_iter->mText.size();
	}

	// remove any excess chat
	chat_iter = mChats.begin();
	while ((chat_length > MAX_BUBBLE_CHAT_LENGTH || mChats.size() > MAX_BUBBLE_CHAT_UTTERANCES) && chat_iter != mChats.end())
	{
		chat_length -= chat_iter->mText.size();
		mChats.pop_front();
		chat_iter = mChats.begin();
	}

	mChatTimer.reset();
}

void LLVOAvatar::clearChat()
{
	mChats.clear();
}

// adds a morph mask to the appropriate baked texture structure
void LLVOAvatar::addMaskedMorph(EBakedTextureIndex index, LLPolyMorphTarget* morph_target, BOOL invert, std::string layer)
{
	if (index < BAKED_NUM_INDICES)
	{
		LLMaskedMorph *morph = new LLMaskedMorph(morph_target, invert, layer);
		mBakedTextureDatas[index].mMaskedMorphs.push_front(morph);
	}
}

// invalidates morph masks for a given layer. Don't pass a parameter to invalidate all morph masks.
void LLVOAvatar::invalidateMorphMasks(LLVOAvatarDefines::EBakedTextureIndex index)
{
	setMorphMasksValid(FALSE, index);
}

// updates morph masks to be a value for a given layer. Don't pass an argument to set value for all morph masks
void LLVOAvatar::setMorphMasksValid(BOOL new_status, LLVOAvatarDefines::EBakedTextureIndex index)
{
	if (index == BAKED_NUM_INDICES)
	{
		for (U8 tex = 0; tex < (U8)BAKED_NUM_INDICES; tex++)
		{
			mBakedTextureDatas[tex].mMorphMasksValid = new_status;
		}
	} 
	else if (index < BAKED_NUM_INDICES) 
	{
		mBakedTextureDatas[index].mMorphMasksValid = new_status;
	}
}

// returns TRUE if morph masks are present and not valid for a given baked texture, FALSE otherwise
BOOL LLVOAvatar::morphMaskNeedsUpdate(LLVOAvatarDefines::EBakedTextureIndex index)
{
	if (index >= BAKED_NUM_INDICES)
	{
		return FALSE;
	}

	if (!mBakedTextureDatas[index].mMaskedMorphs.empty() && !mBakedTextureDatas[index].mMorphMasksValid)
	{
		return TRUE;
	}

	return FALSE;
}

void LLVOAvatar::applyMorphMask(U8* tex_data, S32 width, S32 height, S32 num_components, LLVOAvatarDefines::EBakedTextureIndex index)
{
	if (index >= BAKED_NUM_INDICES)
	{
		llwarns << "invalid baked texture index passed to applyMorphMask" << llendl;
		return;
	}

	for (morph_list_t::const_iterator iter = mBakedTextureDatas[index].mMaskedMorphs.begin();
		 iter != mBakedTextureDatas[index].mMaskedMorphs.end(); iter++)
	{
		const LLMaskedMorph* maskedMorph = (*iter);
		maskedMorph->mMorphTarget->applyMask(tex_data, width, height, num_components, maskedMorph->mInvert);
	}
}


//-----------------------------------------------------------------------------
// releaseComponentTextures()
// release any component texture UUIDs for which we have a baked texture
// ! BACKWARDS COMPATIBILITY !
// This is only called for non-self avatars, it can be taken out once component
// textures aren't communicated by non-self avatars.
//-----------------------------------------------------------------------------
void LLVOAvatar::releaseComponentTextures()
{
	// ! BACKWARDS COMPATIBILITY !
	// Detect if the baked hair texture actually wasn't sent, and if so set to default
	if (isTextureDefined(TEX_HAIR_BAKED) && getImage(TEX_HAIR_BAKED)->getID() == getImage(TEX_SKIRT_BAKED)->getID())
	{
		if (getImage(TEX_HAIR_BAKED)->getID() != IMG_INVISIBLE)
		{
			// Regression case of messaging system. Expected 21 textures, received 20. last texture is not valid so set to default
			setTETexture(TEX_HAIR_BAKED, IMG_DEFAULT_AVATAR);
		}
	}

	for (U8 baked_index = 0; baked_index < BAKED_NUM_INDICES; baked_index++)
	{
		const LLVOAvatarDictionary::BakedEntry * bakedDicEntry = LLVOAvatarDictionary::getInstance()->getBakedTexture((EBakedTextureIndex)baked_index);
		// skip if this is a skirt and av is not wearing one, or if we don't have a baked texture UUID
		if (!isTextureDefined(bakedDicEntry->mTextureIndex)
			&& ( (baked_index != BAKED_SKIRT) || isWearingWearableType(WT_SKIRT) ))
		{
			continue;
		}

		for (U8 texture = 0; texture < bakedDicEntry->mLocalTextures.size(); texture++)
		{
			const U8 te = (ETextureIndex)bakedDicEntry->mLocalTextures[texture];
			setTETexture(te, IMG_DEFAULT_AVATAR);
		}
	}
}

BOOL LLVOAvatar::teToColorParams( ETextureIndex te, const char* param_name[3] )
{
	switch( te )
	{
		case TEX_UPPER_SHIRT:
			param_name[0] = "shirt_red";
			param_name[1] = "shirt_green";
			param_name[2] = "shirt_blue";
			break;

		case TEX_LOWER_PANTS:
			param_name[0] = "pants_red";
			param_name[1] = "pants_green";
			param_name[2] = "pants_blue";
			break;

		case TEX_LOWER_SHOES:
			param_name[0] = "shoes_red";
			param_name[1] = "shoes_green";
			param_name[2] = "shoes_blue";
			break;

		case TEX_LOWER_SOCKS:
			param_name[0] = "socks_red";
			param_name[1] = "socks_green";
			param_name[2] = "socks_blue";
			break;

		case TEX_UPPER_JACKET:
		case TEX_LOWER_JACKET:
			param_name[0] = "jacket_red";
			param_name[1] = "jacket_green";
			param_name[2] = "jacket_blue";
			break;

		case TEX_UPPER_GLOVES:
			param_name[0] = "gloves_red";
			param_name[1] = "gloves_green";
			param_name[2] = "gloves_blue";
			break;

		case TEX_UPPER_UNDERSHIRT:
			param_name[0] = "undershirt_red";
			param_name[1] = "undershirt_green";
			param_name[2] = "undershirt_blue";
			break;
	
		case TEX_LOWER_UNDERPANTS:
			param_name[0] = "underpants_red";
			param_name[1] = "underpants_green";
			param_name[2] = "underpants_blue";
			break;

		case TEX_SKIRT:
			param_name[0] = "skirt_red";
			param_name[1] = "skirt_green";
			param_name[2] = "skirt_blue";
			break;

		default:
			llassert(0);
			return FALSE;
	}

	return TRUE;
}

void LLVOAvatar::setClothesColor( ETextureIndex te, const LLColor4& new_color, BOOL set_by_user )
{
	const char* param_name[3];
	if( teToColorParams( te, param_name ) )
	{
		setVisualParamWeight( param_name[0], new_color.mV[VX], set_by_user );
		setVisualParamWeight( param_name[1], new_color.mV[VY], set_by_user );
		setVisualParamWeight( param_name[2], new_color.mV[VZ], set_by_user );
	}
}

LLColor4 LLVOAvatar::getClothesColor( ETextureIndex te )
{
	LLColor4 color;
	const char* param_name[3];
	if( teToColorParams( te, param_name ) )
	{
		color.mV[VX] = getVisualParamWeight( param_name[0] );
		color.mV[VY] = getVisualParamWeight( param_name[1] );
		color.mV[VZ] = getVisualParamWeight( param_name[2] );
	}
	return color;
}

// static
LLColor4 LLVOAvatar::getDummyColor()
{
	return DUMMY_COLOR;
}

void LLVOAvatar::dumpAvatarTEs( const std::string& context )
{	
	/* const char* te_name[] = {
			"TEX_HEAD_BODYPAINT   ",
			"TEX_UPPER_SHIRT      ", */
	llinfos << (isSelf() ? "Self: " : "Other: ") << context << llendl;
	for (LLVOAvatarDictionary::Textures::const_iterator iter = LLVOAvatarDictionary::getInstance()->getTextures().begin();
		 iter != LLVOAvatarDictionary::getInstance()->getTextures().end();
		 iter++)
	{
		const LLVOAvatarDictionary::TextureEntry *texture_dict = iter->second;
		const LLViewerTexture* te_image = getImage(iter->first);
		if( !te_image )
		{
			llinfos << "       " << texture_dict->mName << ": null ptr" << llendl;
		}
		else if( te_image->getID().isNull() )
		{
			llinfos << "       " << texture_dict->mName << ": null UUID" << llendl;
		}
		else if( te_image->getID() == IMG_DEFAULT )
		{
			llinfos << "       " << texture_dict->mName << ": IMG_DEFAULT" << llendl;
		}
		else if( te_image->getID() == IMG_DEFAULT_AVATAR )
		{
			llinfos << "       " << texture_dict->mName << ": IMG_DEFAULT_AVATAR" << llendl;
		}
		else
		{
			llinfos << "       " << texture_dict->mName << ": " << te_image->getID() << llendl;
		}
	}
}

// Unlike most wearable functions, this works for both self and other.
BOOL LLVOAvatar::isWearingWearableType(EWearableType type) const
{
	if (mIsDummy) return TRUE;

	switch(type)
	{
		case WT_SHAPE:
		case WT_SKIN:
		case WT_HAIR:
		case WT_EYES:
			return TRUE;  // everyone has all bodyparts
		default:
			break; // Do nothing
	}

	/* switch(type)
		case WT_SHIRT:
			indicator_te = TEX_UPPER_SHIRT; */
	for (LLVOAvatarDictionary::Textures::const_iterator tex_iter = LLVOAvatarDictionary::getInstance()->getTextures().begin();
		 tex_iter != LLVOAvatarDictionary::getInstance()->getTextures().end();
		 tex_iter++)
	{
		const LLVOAvatarDefines::ETextureIndex index = tex_iter->first;
		const LLVOAvatarDictionary::TextureEntry *texture_dict = tex_iter->second;
		if (texture_dict->mWearableType == type)
		{
			// If you're checking your own clothing, check the component texture
			if (isSelf())
			{
				if (isTextureDefined(index))
				{
					return TRUE;
				}
				else
				{
					return FALSE;
				}
			}

			// If you're checking another avatar's clothing, you don't have component textures.
			// Thus, you must check to see if the corresponding baked texture is defined.
			// NOTE: this is a poor substitute if you actually want to know about individual pieces of clothing
			// this works for detecting a skirt (most important), but is ineffective at any piece of clothing that
			// gets baked into a texture that always exists (upper or lower).
			if (texture_dict->mIsUsedByBakedTexture)
			{
				const EBakedTextureIndex baked_index = texture_dict->mBakedTextureIndex;
				return isTextureDefined(LLVOAvatarDictionary::getInstance()->getBakedTexture(baked_index)->mTextureIndex);
			}
			return FALSE;
		}
	}
	return FALSE;
}

//-----------------------------------------------------------------------------
// clampAttachmentPositions()
//-----------------------------------------------------------------------------
void LLVOAvatar::clampAttachmentPositions()
{
	if (isDead())
	{
		return;
	}
	for (attachment_map_t::iterator iter = mAttachmentPoints.begin(); 
		 iter != mAttachmentPoints.end(); )
	{
		attachment_map_t::iterator curiter = iter++;
		LLViewerJointAttachment* attachment = curiter->second;
		if (attachment)
		{
			attachment->clampObjectPosition();
		}
	}
}

BOOL LLVOAvatar::hasHUDAttachment() const
{
	for (attachment_map_t::const_iterator iter = mAttachmentPoints.begin(); 
		 iter != mAttachmentPoints.end(); )
	{
		attachment_map_t::const_iterator curiter = iter++;
		LLViewerJointAttachment* attachment = curiter->second;
		if (attachment->getIsHUDAttachment() && attachment->getObject())
		{
			return TRUE;
		}
	}
	return FALSE;
}

LLBBox LLVOAvatar::getHUDBBox() const
{
	LLBBox bbox;
	for (attachment_map_t::const_iterator iter = mAttachmentPoints.begin(); 
		 iter != mAttachmentPoints.end(); )
	{
		attachment_map_t::const_iterator curiter = iter++;
		LLViewerJointAttachment* attachment = curiter->second;
		if (attachment->getIsHUDAttachment() && attachment->getObject())
		{
			LLViewerObject* hud_object = attachment->getObject();

			// initialize bounding box to contain identity orientation and center point for attached object
			bbox.addPointLocal(hud_object->getPosition());
			// add rotated bounding box for attached object
			bbox.addBBoxAgent(hud_object->getBoundingBoxAgent());
			LLViewerObject::const_child_list_t& child_list = hud_object->getChildren();
			for (LLViewerObject::child_list_t::const_iterator iter = child_list.begin();
				 iter != child_list.end(); iter++)
			{
				LLViewerObject* child_objectp = *iter;
				bbox.addBBoxAgent(child_objectp->getBoundingBoxAgent());
			}
		}
	}

	return bbox;
}

void LLVOAvatar::rebuildHUD()
{
}

//-----------------------------------------------------------------------------
// onFirstTEMessageReceived()
//-----------------------------------------------------------------------------
void LLVOAvatar::onFirstTEMessageReceived()
{
	if( !mFirstTEMessageReceived )
	{
		mFirstTEMessageReceived = TRUE;

		for (U32 i = 0; i < mBakedTextureDatas.size(); i++)
		{
			const BOOL layer_baked = isTextureDefined(mBakedTextureDatas[i].mTextureIndex);

			// Use any baked textures that we have even if they haven't downloaded yet.
			// (That is, don't do a transition from unbaked to baked.)
			if (layer_baked)
			{
				LLViewerFetchedTexture* image = LLViewerTextureManager::staticCastToFetchedTexture(getImage( mBakedTextureDatas[i].mTextureIndex ), TRUE) ;
				mBakedTextureDatas[i].mLastTextureIndex = image->getID();
				// If we have more than one texture for the other baked layers, we'll want to call this for them too.
				if ( (i == BAKED_HEAD) || (i == BAKED_UPPER) || (i == BAKED_LOWER) )
				{
					image->setLoadedCallback( onBakedTextureMasksLoaded, MORPH_MASK_REQUESTED_DISCARD, TRUE, TRUE, new LLTextureMaskData( mID ));
				}
				image->setLoadedCallback( onInitialBakedTextureLoaded, MAX_DISCARD_LEVEL, FALSE, FALSE, new LLUUID( mID ) );
			}
		}

		updateMeshTextures();
	}
}

//-----------------------------------------------------------------------------
// processAvatarAppearance()
//-----------------------------------------------------------------------------
void LLVOAvatar::processAvatarAppearance( LLMessageSystem* mesgsys )
{
	if (gSavedSettings.getBOOL("BlockAvatarAppearanceMessages"))
	{
		llwarns << "Blocking AvatarAppearance message" << llendl;
		return;
	}
	
	LLMemType mt(LLMemType::MTYPE_AVATAR);

//	llinfos << "processAvatarAppearance start " << mID << llendl;
	BOOL is_first_appearance_message = !mFirstAppearanceMessageReceived;

	mFirstAppearanceMessageReceived = TRUE;

	if( isSelf() )
	{
		llwarns << "Received AvatarAppearance for self" << llendl;
		if( mFirstTEMessageReceived )
		{
//			llinfos << "processAvatarAppearance end  " << mID << llendl;
			return;
		}
	}

	if (gNoRender)
	{
		return;
	}

	ESex old_sex = getSex();

//	llinfos << "LLVOAvatar::processAvatarAppearance()" << llendl;
//	dumpAvatarTEs( "PRE  processAvatarAppearance()" );
	unpackTEMessage(mesgsys, _PREHASH_ObjectData);
//	dumpAvatarTEs( "POST processAvatarAppearance()" );

	// prevent the overwriting of valid baked textures with invalid baked textures
	for (U8 baked_index = 0; baked_index < mBakedTextureDatas.size(); baked_index++)
	{
		if (!isTextureDefined(mBakedTextureDatas[baked_index].mTextureIndex) 
			&& mBakedTextureDatas[baked_index].mLastTextureIndex != IMG_DEFAULT
			&& baked_index != BAKED_SKIRT)
		{
			setTEImage(mBakedTextureDatas[baked_index].mTextureIndex, 
				LLViewerTextureManager::getFetchedTexture(mBakedTextureDatas[baked_index].mLastTextureIndex, TRUE, FALSE, LLViewerTexture::LOD_TEXTURE));
		}
	}


	if( !mFirstTEMessageReceived )
	{
		onFirstTEMessageReceived();
	}

	setCompositeUpdatesEnabled( FALSE );

	// ! BACKWARDS COMPATIBILITY !
	// Non-self avatars will no longer have component textures
	if (!isSelf())
	{
		releaseComponentTextures();
	}
	
	updateMeshTextures(); // enables updates for laysets without baked textures.

	// parse visual params
	S32 num_blocks = mesgsys->getNumberOfBlocksFast(_PREHASH_VisualParam);
	if( num_blocks > 1 )
	{
		BOOL params_changed = FALSE;
		BOOL interp_params = FALSE;
		
		LLVisualParam* param = getFirstVisualParam();
		if (!param)
		{
			llwarns << "No visual params!" << llendl;
		}
		else
		{
			for( S32 i = 0; i < num_blocks; i++ )
			{
				while( param && (param->getGroup() != VISUAL_PARAM_GROUP_TWEAKABLE) )
				{
					param = getNextVisualParam();
				}
						
				if( !param )
				{
					llwarns << "Number of params in AvatarAppearance msg does not match number of params in avatar xml file." << llendl;
					return;
				}

				U8 value;
				mesgsys->getU8Fast(_PREHASH_VisualParam, _PREHASH_ParamValue, value, i);
				F32 newWeight = U8_to_F32(value, param->getMinWeight(), param->getMaxWeight());

				if (is_first_appearance_message || (param->getWeight() != newWeight))
				{
					//llinfos << "Received update for param " << param->getDisplayName() << " at value " << newWeight << llendl;
					params_changed = TRUE;
					if(is_first_appearance_message)
					{
						param->setWeight(newWeight, FALSE);
					}
					else
					{
						interp_params = TRUE;
						param->setAnimationTarget(newWeight, FALSE);
					}
				}
				param = getNextVisualParam();
			}
		}

		while( param && (param->getGroup() != VISUAL_PARAM_GROUP_TWEAKABLE) )
		{
			param = getNextVisualParam();
		}
		if( param )
		{
			llwarns << "Number of params in AvatarAppearance msg does not match number of params in avatar xml file." << llendl;
			return;
		}

		if (params_changed)
		{
			if (interp_params)
			{
				startAppearanceAnimation(FALSE, FALSE);
			}
			updateVisualParams();

			ESex new_sex = getSex();
			if( old_sex != new_sex )
			{
				updateSexDependentLayerSets( FALSE );
			}	
		}
	}
	else
	{
		llwarns << "AvatarAppearance msg received without any parameters, object: " << getID() << llendl;
	}

	setCompositeUpdatesEnabled( TRUE );

	llassert( getSex() == ((getVisualParamWeight( "male" ) > 0.5f) ? SEX_MALE : SEX_FEMALE) );

	// If all of the avatars are completely baked, release the global image caches to conserve memory.
	LLVOAvatar::cullAvatarsByPixelArea();

//	llinfos << "processAvatarAppearance end " << mID << llendl;
}

// static
void LLVOAvatar::getAnimLabels( LLDynamicArray<std::string>* labels )
{
	S32 i;
	for( i = 0; i < gUserAnimStatesCount; i++ )
	{
		labels->put( LLAnimStateLabels::getStateLabel( gUserAnimStates[i].mName ) );
	}

	// Special case to trigger away (AFK) state
	labels->put( "Away From Keyboard" );
}

// static 
void LLVOAvatar::getAnimNames( LLDynamicArray<std::string>* names )
{
	S32 i;

	for( i = 0; i < gUserAnimStatesCount; i++ )
	{
		names->put( std::string(gUserAnimStates[i].mName) );
	}

	// Special case to trigger away (AFK) state
	names->put( "enter_away_from_keyboard_state" );
}

void LLVOAvatar::onBakedTextureMasksLoaded( BOOL success, LLViewerFetchedTexture *src_vi, LLImageRaw* src, LLImageRaw* aux_src, S32 discard_level, BOOL final, void* userdata )
{
	if (!userdata) return;

	//llinfos << "onBakedTextureMasksLoaded: " << src_vi->getID() << llendl;
	const LLMemType mt(LLMemType::MTYPE_AVATAR);
	const LLUUID id = src_vi->getID();
 
	LLTextureMaskData* maskData = (LLTextureMaskData*) userdata;
	LLVOAvatar* self = (LLVOAvatar*) gObjectList.findObject( maskData->mAvatarID );

	// if discard level is 2 less than last discard level we processed, or we hit 0,
	// then generate morph masks
	if(self && success && (discard_level < maskData->mLastDiscardLevel - 2 || discard_level == 0))
	{
		if(aux_src && aux_src->getComponents() == 1)
		{
			if (!aux_src->getData())
			{
				llerrs << "No auxiliary source data for onBakedTextureMasksLoaded" << llendl;
				return;
			}

			U32 gl_name;
			LLImageGL::generateTextures(1, &gl_name );
			stop_glerror();

			gGL.getTexUnit(0)->bindManual(LLTexUnit::TT_TEXTURE, gl_name);
			stop_glerror();

			LLImageGL::setManualImage(
				GL_TEXTURE_2D, 0, GL_ALPHA8, 
				aux_src->getWidth(), aux_src->getHeight(),
				GL_ALPHA, GL_UNSIGNED_BYTE, aux_src->getData());
			stop_glerror();

			gGL.getTexUnit(0)->setTextureFilteringOption(LLTexUnit::TFO_BILINEAR);

			/* if( id == head_baked->getID() )
			     if (self->mBakedTextureDatas[BAKED_HEAD].mTexLayerSet)
				     //llinfos << "onBakedTextureMasksLoaded for head " << id << " discard = " << discard_level << llendl;
					 self->mBakedTextureDatas[BAKED_HEAD].mTexLayerSet->applyMorphMask(aux_src->getData(), aux_src->getWidth(), aux_src->getHeight(), 1);
					 maskData->mLastDiscardLevel = discard_level; */
			BOOL found_texture_id = false;
			for (LLVOAvatarDictionary::Textures::const_iterator iter = LLVOAvatarDictionary::getInstance()->getTextures().begin();
				 iter != LLVOAvatarDictionary::getInstance()->getTextures().end();
				 iter++)
			{

				const LLVOAvatarDictionary::TextureEntry *texture_dict = iter->second;
				if (texture_dict->mIsUsedByBakedTexture)
				{
					const ETextureIndex texture_index = iter->first;
					const LLViewerTexture *baked_img = self->getImage(texture_index);
					if (id == baked_img->getID())
					{
						const EBakedTextureIndex baked_index = texture_dict->mBakedTextureIndex;
						self->applyMorphMask(aux_src->getData(), aux_src->getWidth(), aux_src->getHeight(), 1, baked_index);
						maskData->mLastDiscardLevel = discard_level;
						if (self->mBakedTextureDatas[baked_index].mMaskTexName)
						{
							LLImageGL::deleteTextures(1, &(self->mBakedTextureDatas[baked_index].mMaskTexName));
						}
						
						self->mBakedTextureDatas[baked_index].mMaskTexName = gl_name;
						found_texture_id = true;
						break;
					}
				}
			}
			if (!found_texture_id)
			{
				llinfos << "onBakedTextureMasksLoaded(): unexpected image id: " << id << llendl;
			}
			self->dirtyMesh();
		}
		else
		{
            // this can happen when someone uses an old baked texture possibly provided by 
            // viewer-side baked texture caching
			llwarns << "Masks loaded callback but NO aux source!" << llendl;
		}
	}

	if (final || !success)
	{
		delete maskData;
	}
}

// static
void LLVOAvatar::onInitialBakedTextureLoaded( BOOL success, LLViewerFetchedTexture *src_vi, LLImageRaw* src, LLImageRaw* aux_src, S32 discard_level, BOOL final, void* userdata )
{
	LLUUID *avatar_idp = (LLUUID *)userdata;
	LLVOAvatar *selfp = (LLVOAvatar *)gObjectList.findObject(*avatar_idp);

	if (!success && selfp)
	{
		selfp->removeMissingBakedTextures();
	}
	if (final || !success )
	{
		delete avatar_idp;
	}
}

void LLVOAvatar::onBakedTextureLoaded(BOOL success, LLViewerFetchedTexture *src_vi, LLImageRaw* src, LLImageRaw* aux_src, S32 discard_level, BOOL final, void* userdata)
{
	//llinfos << "onBakedTextureLoaded: " << src_vi->getID() << llendl;

	LLUUID id = src_vi->getID();
	LLUUID *avatar_idp = (LLUUID *)userdata;
	LLVOAvatar *selfp = (LLVOAvatar *)gObjectList.findObject(*avatar_idp);

	if (selfp && !success)
	{
		selfp->removeMissingBakedTextures();
	}

	if( final || !success )
	{
		delete avatar_idp;
	}

	if( selfp && success && final )
	{
		selfp->useBakedTexture( id );
	}
}


// Called when baked texture is loaded and also when we start up with a baked texture
void LLVOAvatar::useBakedTexture( const LLUUID& id )
{
	/* if(id == head_baked->getID())
		 mHeadBakedLoaded = TRUE;
		 mLastHeadBakedID = id;
		 mHeadMesh0.setTexture( head_baked );
		 mHeadMesh1.setTexture( head_baked ); */
	for (U32 i = 0; i < mBakedTextureDatas.size(); i++)
	{
		LLViewerTexture* image_baked = getImage( mBakedTextureDatas[i].mTextureIndex );
		if (id == image_baked->getID())
		{
			mBakedTextureDatas[i].mIsLoaded = true;
			mBakedTextureDatas[i].mLastTextureIndex = id;
			mBakedTextureDatas[i].mIsUsed = true;
			for (U32 k = 0; k < mBakedTextureDatas[i].mMeshes.size(); k++)
			{
				mBakedTextureDatas[i].mMeshes[k]->setTexture( image_baked );
			}
			if (mBakedTextureDatas[i].mTexLayerSet)
			{
				mBakedTextureDatas[i].mTexLayerSet->destroyComposite();
			}
			const LLVOAvatarDictionary::BakedEntry *baked_dict = LLVOAvatarDictionary::getInstance()->getBakedTexture((EBakedTextureIndex)i);
			for (texture_vec_t::const_iterator local_tex_iter = baked_dict->mLocalTextures.begin();
				 local_tex_iter != baked_dict->mLocalTextures.end();
				 local_tex_iter++)
			{
				setLocalTexture(*local_tex_iter, getImage(*local_tex_iter), TRUE);
			}

			// ! BACKWARDS COMPATIBILITY !
			// Workaround for viewing avatars from old viewers that haven't baked hair textures.
			// This is paired with similar code in updateMeshTextures that sets hair mesh color.
			if (i == BAKED_HAIR)
			{
				for (U32 i = 0; i < mBakedTextureDatas[BAKED_HAIR].mMeshes.size(); i++)
				{
					mBakedTextureDatas[BAKED_HAIR].mMeshes[i]->setColor( 1.f, 1.f, 1.f, 1.f );
				}
			}
		}
	}

	dirtyMesh();
}

// static
void LLVOAvatar::dumpArchetypeXML( void* )
{
	LLVOAvatar* avatar = gAgent.getAvatarObject();
	LLAPRFile outfile ;
	outfile.open(gDirUtilp->getExpandedFilename(LL_PATH_CHARACTER,"new archetype.xml"), LL_APR_WB );
	apr_file_t* file = outfile.getFileHandle() ;
	if (!file)
	{
		return;
	}

	apr_file_printf( file, "<?xml version=\"1.0\" encoding=\"US-ASCII\" standalone=\"yes\"?>\n" );
	apr_file_printf( file, "<linden_genepool version=\"1.0\">\n" );
	apr_file_printf( file, "\n\t<archetype name=\"???\">\n" );

	// only body parts, not clothing.
	for (S32 type = WT_SHAPE; type <= WT_EYES; type++)
	{
		const std::string& wearable_name = LLWearableDictionary::getTypeName((EWearableType)type);
		apr_file_printf( file, "\n\t\t<!-- wearable: %s -->\n", wearable_name.c_str() );

		for (LLVisualParam* param = avatar->getFirstVisualParam(); param; param = avatar->getNextVisualParam())
		{
			LLViewerVisualParam* viewer_param = (LLViewerVisualParam*)param;
			if( (viewer_param->getWearableType() == type) && 
				(viewer_param->getGroup() == VISUAL_PARAM_GROUP_TWEAKABLE) )
			{
				apr_file_printf(file, "\t\t<param id=\"%d\" name=\"%s\" value=\"%.3f\"/>\n",
								viewer_param->getID(), viewer_param->getName().c_str(), viewer_param->getWeight());
			}
		}

		for (U8 te = 0; te < TEX_NUM_INDICES; te++)
		{
			if (LLVOAvatarDictionary::getTEWearableType((ETextureIndex)te) == type)
			{
				LLViewerTexture* te_image = avatar->getImage((ETextureIndex)te);
				if( te_image )
				{
					std::string uuid_str;
					te_image->getID().toString( uuid_str );
					apr_file_printf( file, "\t\t<texture te=\"%i\" uuid=\"%s\"/>\n", te, uuid_str.c_str());
				}
			}
		}
	}
	apr_file_printf( file, "\t</archetype>\n" );
	apr_file_printf( file, "\n</linden_genepool>\n" );
}


void LLVOAvatar::setVisibilityRank(U32 rank)
{
	if (mDrawable.isNull() || mDrawable->isDead())
	{
		// do nothing
		return;
	}
	mVisibilityRank = rank;
}

// Assumes LLVOAvatar::sInstances has already been sorted.
S32 LLVOAvatar::getUnbakedPixelAreaRank()
{
	S32 rank = 1;
	for (std::vector<LLCharacter*>::iterator iter = LLCharacter::sInstances.begin();
		 iter != LLCharacter::sInstances.end(); ++iter)
	{
		LLVOAvatar* inst = (LLVOAvatar*) *iter;
		if (inst == this)
		{
			return rank;
		}
		else if (!inst->isDead() && !inst->isFullyBaked())
		{
			rank++;
		}
	}

	llassert(0);
	return 0;
}

struct CompareScreenAreaGreater
{
	BOOL operator()(const LLCharacter* const& lhs, const LLCharacter* const& rhs)
	{
		return lhs->getPixelArea() > rhs->getPixelArea();
	}
};

// static
void LLVOAvatar::cullAvatarsByPixelArea()
{
	std::sort(LLCharacter::sInstances.begin(), LLCharacter::sInstances.end(), CompareScreenAreaGreater());
	
	// Update the avatars that have changed status
	U32 rank = 0;
	for (std::vector<LLCharacter*>::iterator iter = LLCharacter::sInstances.begin();
		 iter != LLCharacter::sInstances.end(); ++iter)
	{
		LLVOAvatar* inst = (LLVOAvatar*) *iter;
		BOOL culled;
		if (inst->isSelf() || inst->isFullyBaked())
		{
			culled = FALSE;
		}
		else 
		{
			culled = TRUE;
		}

		if (inst->mCulled != culled)
		{
			inst->mCulled = culled;
			lldebugs << "avatar " << inst->getID() << (culled ? " start culled" : " start not culled" ) << llendl;
			inst->updateMeshTextures();
		}

		if (inst->isSelf())
		{
			inst->setVisibilityRank(0);
		}
		else if (inst->mDrawable.notNull() && inst->mDrawable->isVisible())
		{
			inst->setVisibilityRank(rank++);
		}
	}

	S32 grey_avatars = 0;
	if (LLVOAvatar::areAllNearbyInstancesBaked(grey_avatars))
	{
		LLVOAvatar::deleteCachedImages(false);
	}
	else
	{
		if (gFrameTimeSeconds != sUnbakedUpdateTime) // only update once per frame
		{
			sUnbakedUpdateTime = gFrameTimeSeconds;
			sUnbakedTime += gFrameIntervalSeconds;
		}
		if (grey_avatars > 0)
		{
			if (gFrameTimeSeconds != sGreyUpdateTime) // only update once per frame
			{
				sGreyUpdateTime = gFrameTimeSeconds;
				sGreyTime += gFrameIntervalSeconds;
			}
		}
	}
}

<<<<<<< HEAD
const LLUUID& LLVOAvatar::grabLocalTexture(ETextureIndex index)
{
	if (canGrabLocalTexture(index))
	{
		return getTEImage( index )->getID();
	}
	return LLUUID::null;
}

BOOL LLVOAvatar::canGrabLocalTexture(ETextureIndex index)
{
	// Check if the texture hasn't been baked yet.
	if (!isTextureDefined(index))
	{
		lldebugs << "getTEImage( " << (U32) index << " )->getID() == IMG_DEFAULT_AVATAR" << llendl;
		return FALSE;
	}

	if (gAgent.isGodlike() && !gAgent.getAdminOverride())
		return TRUE;

	// Check permissions of textures that show up in the
	// baked texture.  We don't want people copying people's
	// work via baked textures.
	/* switch(index)
		case TEX_EYES_BAKED:
			textures.push_back(TEX_EYES_IRIS); */
	const LLVOAvatarDictionary::TextureDictionaryEntry *text_dict = LLVOAvatarDictionary::getInstance()->getTexture(index);
	if (!text_dict->mIsUsedByBakedTexture) return FALSE;

	const EBakedTextureIndex baked_index = text_dict->mBakedTextureIndex;
	const LLVOAvatarDictionary::BakedDictionaryEntry *baked_dict = LLVOAvatarDictionary::getInstance()->getBakedTexture(baked_index);
	for (texture_vec_t::const_iterator iter = baked_dict->mLocalTextures.begin();
		 iter != baked_dict->mLocalTextures.end();
		 iter++)
	{
		const ETextureIndex t_index = (*iter);
		lldebugs << "Checking index " << (U32) t_index << llendl;
		const LLUUID& texture_id = getTEImage( t_index )->getID();
		if (texture_id != IMG_DEFAULT_AVATAR)
		{
			// Search inventory for this texture.
			LLViewerInventoryCategory::cat_array_t cats;
			LLViewerInventoryItem::item_array_t items;
			LLAssetIDMatches asset_id_matches(texture_id);
			gInventory.collectDescendentsIf(LLUUID::null,
									cats,
									items,
									LLInventoryModel::INCLUDE_TRASH,
									asset_id_matches);

			BOOL can_grab = FALSE;
			lldebugs << "item count for asset " << texture_id << ": " << items.count() << llendl;
			if (items.count())
			{
				// search for full permissions version
				for (S32 i = 0; i < items.count(); i++)
				{
					LLInventoryItem* itemp = items[i];
					LLPermissions item_permissions = itemp->getPermissions();
					if ( item_permissions.allowOperationBy(
								PERM_MODIFY, gAgent.getID(), gAgent.getGroupID()) &&
						 item_permissions.allowOperationBy(
								PERM_COPY, gAgent.getID(), gAgent.getGroupID()) &&
						 item_permissions.allowOperationBy(
								PERM_TRANSFER, gAgent.getID(), gAgent.getGroupID()) )
					{
						can_grab = TRUE;
						break;
					}
				}
			}
			if (!can_grab) return FALSE;
		}
	}

	return TRUE;
}

void LLVOAvatar::dumpLocalTextures()
{
	llinfos << "Local Textures:" << llendl;

	/* ETextureIndex baked_equiv[] = {
		TEX_UPPER_BAKED,
	   if (isTextureDefined(baked_equiv[i])) */
	for (LLVOAvatarDictionary::texture_map_t::const_iterator iter = LLVOAvatarDictionary::getInstance()->getTextures().begin();
		 iter != LLVOAvatarDictionary::getInstance()->getTextures().end();
		 iter++)
	{
		const LLVOAvatarDictionary::TextureDictionaryEntry *text_dict = iter->second;
		if (!text_dict->mIsLocalTexture || !text_dict->mIsUsedByBakedTexture)
			continue;

		const EBakedTextureIndex baked_index = text_dict->mBakedTextureIndex;
		const ETextureIndex baked_equiv = LLVOAvatarDictionary::getInstance()->getBakedTexture(baked_index)->mTextureIndex;

		const std::string &name = text_dict->mName;
		const LocalTextureData &local_tex_data = mLocalTextureData[iter->first];
		if (isTextureDefined(baked_equiv))
		{
#if LL_RELEASE_FOR_DOWNLOAD
			// End users don't get to trivially see avatar texture IDs, makes textures
			// easier to steal. JC
			llinfos << "LocTex " << name << ": Baked " << llendl;
#else
			llinfos << "LocTex " << name << ": Baked " << getTEImage( baked_equiv )->getID() << llendl;
#endif
		}
		else if (local_tex_data.mImage.notNull())
		{
			if( local_tex_data.mImage->getID() == IMG_DEFAULT_AVATAR )
			{
				llinfos << "LocTex " << name << ": None" << llendl;
			}
			else
			{
				const LLViewerImage* image = local_tex_data.mImage;

				llinfos << "LocTex " << name << ": "
						<< "Discard " << image->getDiscardLevel() << ", "
						<< "(" << image->getWidth() << ", " << image->getHeight() << ") " 
#if !LL_RELEASE_FOR_DOWNLOAD
					// End users don't get to trivially see avatar texture IDs,
					// makes textures easier to steal
						<< image->getID() << " "
#endif
						<< "Priority: " << image->getDecodePriority()
						<< llendl;
			}
		}
		else
		{
			llinfos << "LocTex " << name << ": No LLViewerImage" << llendl;
		}
	}
}

=======
>>>>>>> 3ac3a4b2
void LLVOAvatar::startAppearanceAnimation(BOOL set_by_user, BOOL play_sound)
{
	if(!mAppearanceAnimating)
	{
		mAppearanceAnimSetByUser = set_by_user;
		mAppearanceAnimating = TRUE;
		mAppearanceMorphTimer.reset();
		mLastAppearanceBlendTime = 0.f;
	}
}

// virtual
void LLVOAvatar::removeMissingBakedTextures()
{	
}

//-----------------------------------------------------------------------------
// LLVOAvatarXmlInfo
//-----------------------------------------------------------------------------

LLVOAvatar::LLVOAvatarXmlInfo::LLVOAvatarXmlInfo()
	: mTexSkinColorInfo(0), mTexHairColorInfo(0), mTexEyeColorInfo(0)
{
}

LLVOAvatar::LLVOAvatarXmlInfo::~LLVOAvatarXmlInfo()
{
	std::for_each(mMeshInfoList.begin(), mMeshInfoList.end(), DeletePointer());
	std::for_each(mSkeletalDistortionInfoList.begin(), mSkeletalDistortionInfoList.end(), DeletePointer());		
	std::for_each(mAttachmentInfoList.begin(), mAttachmentInfoList.end(), DeletePointer());
	deleteAndClear(mTexSkinColorInfo);
	deleteAndClear(mTexHairColorInfo);
	deleteAndClear(mTexEyeColorInfo);
	std::for_each(mLayerInfoList.begin(), mLayerInfoList.end(), DeletePointer());		
	std::for_each(mDriverInfoList.begin(), mDriverInfoList.end(), DeletePointer());
	std::for_each(mMorphMaskInfoList.begin(), mMorphMaskInfoList.end(), DeletePointer());
}

//-----------------------------------------------------------------------------
// LLVOAvatarBoneInfo::parseXml()
//-----------------------------------------------------------------------------
BOOL LLVOAvatarBoneInfo::parseXml(LLXmlTreeNode* node)
{
	if (node->hasName("bone"))
	{
		mIsJoint = TRUE;
		static LLStdStringHandle name_string = LLXmlTree::addAttributeString("name");
		if (!node->getFastAttributeString(name_string, mName))
		{
			llwarns << "Bone without name" << llendl;
			return FALSE;
		}
	}
	else if (node->hasName("collision_volume"))
	{
		mIsJoint = FALSE;
		static LLStdStringHandle name_string = LLXmlTree::addAttributeString("name");
		if (!node->getFastAttributeString(name_string, mName))
		{
			mName = "Collision Volume";
		}
	}
	else
	{
		llwarns << "Invalid node " << node->getName() << llendl;
		return FALSE;
	}

	static LLStdStringHandle pos_string = LLXmlTree::addAttributeString("pos");
	if (!node->getFastAttributeVector3(pos_string, mPos))
	{
		llwarns << "Bone without position" << llendl;
		return FALSE;
	}

	static LLStdStringHandle rot_string = LLXmlTree::addAttributeString("rot");
	if (!node->getFastAttributeVector3(rot_string, mRot))
	{
		llwarns << "Bone without rotation" << llendl;
		return FALSE;
	}
	
	static LLStdStringHandle scale_string = LLXmlTree::addAttributeString("scale");
	if (!node->getFastAttributeVector3(scale_string, mScale))
	{
		llwarns << "Bone without scale" << llendl;
		return FALSE;
	}

	if (mIsJoint)
	{
		static LLStdStringHandle pivot_string = LLXmlTree::addAttributeString("pivot");
		if (!node->getFastAttributeVector3(pivot_string, mPivot))
		{
			llwarns << "Bone without pivot" << llendl;
			return FALSE;
		}
	}

	// parse children
	LLXmlTreeNode* child;
	for( child = node->getFirstChild(); child; child = node->getNextChild() )
	{
		LLVOAvatarBoneInfo *child_info = new LLVOAvatarBoneInfo;
		if (!child_info->parseXml(child))
		{
			delete child_info;
			return FALSE;
		}
		mChildList.push_back(child_info);
	}
	return TRUE;
}

//-----------------------------------------------------------------------------
// LLVOAvatarSkeletonInfo::parseXml()
//-----------------------------------------------------------------------------
BOOL LLVOAvatarSkeletonInfo::parseXml(LLXmlTreeNode* node)
{
	static LLStdStringHandle num_bones_string = LLXmlTree::addAttributeString("num_bones");
	if (!node->getFastAttributeS32(num_bones_string, mNumBones))
	{
		llwarns << "Couldn't find number of bones." << llendl;
		return FALSE;
	}

	static LLStdStringHandle num_collision_volumes_string = LLXmlTree::addAttributeString("num_collision_volumes");
	node->getFastAttributeS32(num_collision_volumes_string, mNumCollisionVolumes);

	LLXmlTreeNode* child;
	for( child = node->getFirstChild(); child; child = node->getNextChild() )
	{
		LLVOAvatarBoneInfo *info = new LLVOAvatarBoneInfo;
		if (!info->parseXml(child))
		{
			delete info;
			llwarns << "Error parsing bone in skeleton file" << llendl;
			return FALSE;
		}
		mBoneInfoList.push_back(info);
	}
	return TRUE;
}

//-----------------------------------------------------------------------------
// parseXmlSkeletonNode(): parses <skeleton> nodes from XML tree
//-----------------------------------------------------------------------------
BOOL LLVOAvatar::LLVOAvatarXmlInfo::parseXmlSkeletonNode(LLXmlTreeNode* root)
{
	LLXmlTreeNode* node = root->getChildByName( "skeleton" );
	if( !node )
	{
		llwarns << "avatar file: missing <skeleton>" << llendl;
		return FALSE;
	}

	LLXmlTreeNode* child;

	// SKELETON DISTORTIONS
	for (child = node->getChildByName( "param" );
		 child;
		 child = node->getNextNamedChild())
	{
		if (!child->getChildByName("param_skeleton"))
		{
			if (child->getChildByName("param_morph"))
			{
				llwarns << "Can't specify morph param in skeleton definition." << llendl;
			}
			else
			{
				llwarns << "Unknown param type." << llendl;
			}
			continue;
		}
		
		LLPolySkeletalDistortionInfo *info = new LLPolySkeletalDistortionInfo;
		if (!info->parseXml(child))
		{
			delete info;
			return FALSE;
		}

		mSkeletalDistortionInfoList.push_back(info);
	}

	// ATTACHMENT POINTS
	for (child = node->getChildByName( "attachment_point" );
		 child;
		 child = node->getNextNamedChild())
	{
		LLVOAvatarAttachmentInfo* info = new LLVOAvatarAttachmentInfo();

		static LLStdStringHandle name_string = LLXmlTree::addAttributeString("name");
		if (!child->getFastAttributeString(name_string, info->mName))
		{
			llwarns << "No name supplied for attachment point." << llendl;
			delete info;
			continue;
		}

		static LLStdStringHandle joint_string = LLXmlTree::addAttributeString("joint");
		if (!child->getFastAttributeString(joint_string, info->mJointName))
		{
			llwarns << "No bone declared in attachment point " << info->mName << llendl;
			delete info;
			continue;
		}

		static LLStdStringHandle position_string = LLXmlTree::addAttributeString("position");
		if (child->getFastAttributeVector3(position_string, info->mPosition))
		{
			info->mHasPosition = TRUE;
		}

		static LLStdStringHandle rotation_string = LLXmlTree::addAttributeString("rotation");
		if (child->getFastAttributeVector3(rotation_string, info->mRotationEuler))
		{
			info->mHasRotation = TRUE;
		}
		 static LLStdStringHandle group_string = LLXmlTree::addAttributeString("group");
		if (child->getFastAttributeS32(group_string, info->mGroup))
		{
			if (info->mGroup == -1)
				info->mGroup = -1111; // -1 = none parsed, < -1 = bad value
		}

		static LLStdStringHandle id_string = LLXmlTree::addAttributeString("id");
		if (!child->getFastAttributeS32(id_string, info->mAttachmentID))
		{
			llwarns << "No id supplied for attachment point " << info->mName << llendl;
			delete info;
			continue;
		}

		static LLStdStringHandle slot_string = LLXmlTree::addAttributeString("pie_slice");
		child->getFastAttributeS32(slot_string, info->mPieMenuSlice);
			
		static LLStdStringHandle visible_in_first_person_string = LLXmlTree::addAttributeString("visible_in_first_person");
		child->getFastAttributeBOOL(visible_in_first_person_string, info->mVisibleFirstPerson);

		static LLStdStringHandle hud_attachment_string = LLXmlTree::addAttributeString("hud");
		child->getFastAttributeBOOL(hud_attachment_string, info->mIsHUDAttachment);

		mAttachmentInfoList.push_back(info);
	}

	return TRUE;
}

//-----------------------------------------------------------------------------
// parseXmlMeshNodes(): parses <mesh> nodes from XML tree
//-----------------------------------------------------------------------------
BOOL LLVOAvatar::LLVOAvatarXmlInfo::parseXmlMeshNodes(LLXmlTreeNode* root)
{
	for (LLXmlTreeNode* node = root->getChildByName( "mesh" );
		 node;
		 node = root->getNextNamedChild())
	{
		LLVOAvatarMeshInfo *info = new LLVOAvatarMeshInfo;

		// attribute: type
		static LLStdStringHandle type_string = LLXmlTree::addAttributeString("type");
		if( !node->getFastAttributeString( type_string, info->mType ) )
		{
			llwarns << "Avatar file: <mesh> is missing type attribute.  Ignoring element. " << llendl;
			delete info;
			return FALSE;  // Ignore this element
		}
		
		static LLStdStringHandle lod_string = LLXmlTree::addAttributeString("lod");
		if (!node->getFastAttributeS32( lod_string, info->mLOD ))
		{
			llwarns << "Avatar file: <mesh> is missing lod attribute.  Ignoring element. " << llendl;
			delete info;
			return FALSE;  // Ignore this element
		}

		static LLStdStringHandle file_name_string = LLXmlTree::addAttributeString("file_name");
		if( !node->getFastAttributeString( file_name_string, info->mMeshFileName ) )
		{
			llwarns << "Avatar file: <mesh> is missing file_name attribute.  Ignoring: " << info->mType << llendl;
			delete info;
			return FALSE;  // Ignore this element
		}

		static LLStdStringHandle reference_string = LLXmlTree::addAttributeString("reference");
		node->getFastAttributeString( reference_string, info->mReferenceMeshName );
		
		// attribute: min_pixel_area
		static LLStdStringHandle min_pixel_area_string = LLXmlTree::addAttributeString("min_pixel_area");
		static LLStdStringHandle min_pixel_width_string = LLXmlTree::addAttributeString("min_pixel_width");
		if (!node->getFastAttributeF32( min_pixel_area_string, info->mMinPixelArea ))
		{
			F32 min_pixel_area = 0.1f;
			if (node->getFastAttributeF32( min_pixel_width_string, min_pixel_area ))
			{
				// this is square root of pixel area (sensible to use linear space in defining lods)
				min_pixel_area = min_pixel_area * min_pixel_area;
			}
			info->mMinPixelArea = min_pixel_area;
		}
		
		// Parse visual params for this node only if we haven't already
		for (LLXmlTreeNode* child = node->getChildByName( "param" );
			 child;
			 child = node->getNextNamedChild())
		{
			if (!child->getChildByName("param_morph"))
			{
				if (child->getChildByName("param_skeleton"))
				{
					llwarns << "Can't specify skeleton param in a mesh definition." << llendl;
				}
				else
				{
					llwarns << "Unknown param type." << llendl;
				}
				continue;
			}

			LLPolyMorphTargetInfo *morphinfo = new LLPolyMorphTargetInfo();
			if (!morphinfo->parseXml(child))
			{
				delete morphinfo;
				delete info;
				return -1;
			}
			BOOL shared = FALSE;
			static LLStdStringHandle shared_string = LLXmlTree::addAttributeString("shared");
			child->getFastAttributeBOOL(shared_string, shared);

			info->mPolyMorphTargetInfoList.push_back(LLVOAvatarMeshInfo::morph_info_pair_t(morphinfo, shared));
		}

		mMeshInfoList.push_back(info);
	}
	return TRUE;
}

//-----------------------------------------------------------------------------
// parseXmlColorNodes(): parses <global_color> nodes from XML tree
//-----------------------------------------------------------------------------
BOOL LLVOAvatar::LLVOAvatarXmlInfo::parseXmlColorNodes(LLXmlTreeNode* root)
{
	for (LLXmlTreeNode* color_node = root->getChildByName( "global_color" );
		 color_node;
		 color_node = root->getNextNamedChild())
	{
		std::string global_color_name;
		static LLStdStringHandle name_string = LLXmlTree::addAttributeString("name");
		if (color_node->getFastAttributeString( name_string, global_color_name ) )
		{
			if( global_color_name == "skin_color" )
			{
				if (mTexSkinColorInfo)
				{
					llwarns << "avatar file: multiple instances of skin_color" << llendl;
					return FALSE;
				}
				mTexSkinColorInfo = new LLTexGlobalColorInfo;
				if( !mTexSkinColorInfo->parseXml( color_node ) )
				{
					deleteAndClear(mTexSkinColorInfo);
					llwarns << "avatar file: mTexSkinColor->parseXml() failed" << llendl;
					return FALSE;
				}
			}
			else if( global_color_name == "hair_color" )
			{
				if (mTexHairColorInfo)
				{
					llwarns << "avatar file: multiple instances of hair_color" << llendl;
					return FALSE;
				}
				mTexHairColorInfo = new LLTexGlobalColorInfo;
				if( !mTexHairColorInfo->parseXml( color_node ) )
				{
					deleteAndClear(mTexHairColorInfo);
					llwarns << "avatar file: mTexHairColor->parseXml() failed" << llendl;
					return FALSE;
				}
			}
			else if( global_color_name == "eye_color" )
			{
				if (mTexEyeColorInfo)
				{
					llwarns << "avatar file: multiple instances of eye_color" << llendl;
					return FALSE;
				}
				mTexEyeColorInfo = new LLTexGlobalColorInfo;
				if( !mTexEyeColorInfo->parseXml( color_node ) )
				{
					llwarns << "avatar file: mTexEyeColor->parseXml() failed" << llendl;
					return FALSE;
				}
			}
		}
	}
	return TRUE;
}

//-----------------------------------------------------------------------------
// parseXmlLayerNodes(): parses <layer_set> nodes from XML tree
//-----------------------------------------------------------------------------
BOOL LLVOAvatar::LLVOAvatarXmlInfo::parseXmlLayerNodes(LLXmlTreeNode* root)
{
	for (LLXmlTreeNode* layer_node = root->getChildByName( "layer_set" );
		 layer_node;
		 layer_node = root->getNextNamedChild())
	{
		LLTexLayerSetInfo* layer_info = new LLTexLayerSetInfo();
		if( layer_info->parseXml( layer_node ) )
		{
			mLayerInfoList.push_back(layer_info);
		}
		else
		{
			delete layer_info;
			llwarns << "avatar file: layer_set->parseXml() failed" << llendl;
			return FALSE;
		}
	}
	return TRUE;
}

//-----------------------------------------------------------------------------
// parseXmlDriverNodes(): parses <driver_parameters> nodes from XML tree
//-----------------------------------------------------------------------------
BOOL LLVOAvatar::LLVOAvatarXmlInfo::parseXmlDriverNodes(LLXmlTreeNode* root)
{
	LLXmlTreeNode* driver = root->getChildByName( "driver_parameters" );
	if( driver )
	{
		for (LLXmlTreeNode* grand_child = driver->getChildByName( "param" );
			 grand_child;
			 grand_child = driver->getNextNamedChild())
		{
			if( grand_child->getChildByName( "param_driver" ) )
			{
				LLDriverParamInfo* driver_info = new LLDriverParamInfo();
				if( driver_info->parseXml( grand_child ) )
				{
					mDriverInfoList.push_back(driver_info);
				}
				else
				{
					delete driver_info;
					llwarns << "avatar file: driver_param->parseXml() failed" << llendl;
					return FALSE;
				}
			}
		}
	}
	return TRUE;
}

//-----------------------------------------------------------------------------
// parseXmlDriverNodes(): parses <driver_parameters> nodes from XML tree
//-----------------------------------------------------------------------------
BOOL LLVOAvatar::LLVOAvatarXmlInfo::parseXmlMorphNodes(LLXmlTreeNode* root)
{
	LLXmlTreeNode* masks = root->getChildByName( "morph_masks" );
	if( !masks )
	{
		return FALSE;
	}

	for (LLXmlTreeNode* grand_child = masks->getChildByName( "mask" );
		 grand_child;
		 grand_child = masks->getNextNamedChild())
	{
		LLVOAvatarMorphInfo* info = new LLVOAvatarMorphInfo();

		static LLStdStringHandle name_string = LLXmlTree::addAttributeString("morph_name");
		if (!grand_child->getFastAttributeString(name_string, info->mName))
		{
			llwarns << "No name supplied for morph mask." << llendl;
			delete info;
			continue;
		}

		static LLStdStringHandle region_string = LLXmlTree::addAttributeString("body_region");
		if (!grand_child->getFastAttributeString(region_string, info->mRegion))
		{
			llwarns << "No region supplied for morph mask." << llendl;
			delete info;
			continue;
		}

		static LLStdStringHandle layer_string = LLXmlTree::addAttributeString("layer");
		if (!grand_child->getFastAttributeString(layer_string, info->mLayer))
		{
			llwarns << "No layer supplied for morph mask." << llendl;
			delete info;
			continue;
		}

		// optional parameter. don't throw a warning if not present.
		static LLStdStringHandle invert_string = LLXmlTree::addAttributeString("invert");
		grand_child->getFastAttributeBOOL(invert_string, info->mInvert);

		mMorphMaskInfoList.push_back(info);
	}

	return TRUE;
}

//virtual
void LLVOAvatar::updateRegion(LLViewerRegion *regionp)
{
}

std::string LLVOAvatar::getFullname() const
{
	std::string name;

	LLNameValue* first = getNVPair("FirstName"); 
	LLNameValue* last  = getNVPair("LastName"); 
	if (first && last)
	{
		name += first->getString();
		name += " ";
		name += last->getString();
	}

	return name;
}

LLHost LLVOAvatar::getObjectHost() const
{
	LLViewerRegion* region = getRegion();
	if (region && !isDead())
	{
		return region->getHost();
	}
	else
	{
		return LLHost::invalid;
	}
}

//static
void LLVOAvatar::updateFreezeCounter(S32 counter)
{
	if(counter)
	{
		sFreezeCounter = counter;
	}
	else if(sFreezeCounter > 0)
	{
		sFreezeCounter--;
	}
	else
	{
		sFreezeCounter = 0;
	}
}

BOOL LLVOAvatar::updateLOD()
{
	BOOL res = updateJointLODs();

	LLFace* facep = mDrawable->getFace(0);
	if (facep->mVertexBuffer.isNull() ||
		LLVertexBuffer::sEnableVBOs &&
		((facep->mVertexBuffer->getUsage() == GL_STATIC_DRAW ? TRUE : FALSE) !=
		 (facep->getPool()->getVertexShaderLevel() > 0 ? TRUE : FALSE)))
	{
		mDirtyMesh = TRUE;
	}

	if (mDirtyMesh || mDrawable->isState(LLDrawable::REBUILD_GEOMETRY))
	{	//LOD changed or new mesh created, allocate new vertex buffer if needed
		updateMeshData();
		mDirtyMesh = FALSE;
		mNeedsSkin = TRUE;
		mDrawable->clearState(LLDrawable::REBUILD_GEOMETRY);
	}
	
	updateVisibility();

	return res;
}

U32 LLVOAvatar::getPartitionType() const
{ 
	// Avatars merely exist as drawables in the bridge partition
	return LLViewerRegion::PARTITION_BRIDGE;
}

//static
void LLVOAvatar::updateImpostors() 
{
	for (std::vector<LLCharacter*>::iterator iter = LLCharacter::sInstances.begin();
		 iter != LLCharacter::sInstances.end(); ++iter)
	{
		LLVOAvatar* avatar = (LLVOAvatar*) *iter;
		if (!avatar->isDead() && avatar->needsImpostorUpdate() && avatar->isVisible() && avatar->isImpostor())
		{
			gPipeline.generateImpostor(avatar);
		}
	}
}

BOOL LLVOAvatar::isImpostor() const
{
	return (sUseImpostors && mUpdatePeriod >= IMPOSTOR_PERIOD) ? TRUE : FALSE;
}


BOOL LLVOAvatar::needsImpostorUpdate() const
{
	return mNeedsImpostorUpdate;
}

const LLVector3& LLVOAvatar::getImpostorOffset() const
{
	return mImpostorOffset;
}

const LLVector2& LLVOAvatar::getImpostorDim() const
{
	return mImpostorDim;
}

void LLVOAvatar::setImpostorDim(const LLVector2& dim)
{
	mImpostorDim = dim;
}

void LLVOAvatar::cacheImpostorValues()
{
	getImpostorValues(mImpostorExtents, mImpostorAngle, mImpostorDistance);
}

void LLVOAvatar::getImpostorValues(LLVector3* extents, LLVector3& angle, F32& distance) const
{
	const LLVector3* ext = mDrawable->getSpatialExtents();
	extents[0] = ext[0];
	extents[1] = ext[1];

	LLVector3 at = LLViewerCamera::getInstance()->getOrigin()-(getRenderPosition()+mImpostorOffset);
	distance = at.normalize();
	F32 da = 1.f - (at*LLViewerCamera::getInstance()->getAtAxis());
	angle.mV[0] = LLViewerCamera::getInstance()->getYaw()*da;
	angle.mV[1] = LLViewerCamera::getInstance()->getPitch()*da;
	angle.mV[2] = da;
}

void LLVOAvatar::idleUpdateRenderCost()
{
	if (!gPipeline.hasRenderDebugMask(LLPipeline::RENDER_DEBUG_SHAME))
	{
		return;
	}

	U32 shame = 1;

	std::set<LLUUID> textures;

	for (attachment_map_t::const_iterator iter = mAttachmentPoints.begin(); 
		 iter != mAttachmentPoints.end();
		 ++iter)
	{
		LLViewerJointAttachment* attachment = iter->second;
		LLViewerObject* object = attachment->getObject();
		if (object && !object->isHUDAttachment())
		{
			LLDrawable* drawable = object->mDrawable;
			if (drawable)
			{
				shame += 10;
				LLVOVolume* volume = drawable->getVOVolume();
				if (volume)
				{
					shame += calc_shame(volume, textures);
				}
			}
		}
	}	

	shame += textures.size() * 5;

	setDebugText(llformat("%d", shame));
	F32 green = 1.f-llclamp(((F32) shame-1024.f)/1024.f, 0.f, 1.f);
	F32 red = llmin((F32) shame/1024.f, 1.f);
	mText->setColor(LLColor4(red,green,0,1));
}

// static
BOOL LLVOAvatar::isIndexLocalTexture(ETextureIndex index)
{
	if (index < 0 || index >= TEX_NUM_INDICES) return false;
	return LLVOAvatarDictionary::getInstance()->getTexture(index)->mIsLocalTexture;
}

// static
BOOL LLVOAvatar::isIndexBakedTexture(ETextureIndex index)
{
	if (index < 0 || index >= TEX_NUM_INDICES) return false;
	return LLVOAvatarDictionary::getInstance()->getTexture(index)->mIsBakedTexture;
}

const std::string LLVOAvatar::getBakedStatusForPrintout() const
{
	std::string line;

	for (LLVOAvatarDictionary::Textures::const_iterator iter = LLVOAvatarDictionary::getInstance()->getTextures().begin();
		 iter != LLVOAvatarDictionary::getInstance()->getTextures().end();
		 iter++)
	{
		const ETextureIndex index = iter->first;
		const LLVOAvatarDictionary::TextureEntry *texture_dict = iter->second;
		if (texture_dict->mIsBakedTexture)
		{
			line += texture_dict->mName;
			if (isTextureDefined(index))
			{
				line += "_baked";
			}
			line += " ";
		}
	}
	return line;
}


U32 calc_shame(LLVOVolume* volume, std::set<LLUUID> &textures)
{
	if (!volume)
	{
		return 0;
	}

	U32 shame = 0;

	U32 invisi = 0;
	U32 shiny = 0;
	U32 glow = 0;
	U32 alpha = 0;
	U32 flexi = 0;
	U32 animtex = 0;
	U32 particles = 0;
	U32 scale = 0;
	U32 bump = 0;
	U32 planar = 0;
	
	if (volume->isFlexible())
	{
		flexi = 1;
	}
	if (volume->isParticleSource())
	{
		particles = 1;
	}

	const LLVector3& sc = volume->getScale();
	scale += (U32) sc.mV[0] + (U32) sc.mV[1] + (U32) sc.mV[2];

	LLDrawable* drawablep = volume->mDrawable;

	if (volume->isSculpted())
	{
		LLSculptParams *sculpt_params = (LLSculptParams *) volume->getParameterEntry(LLNetworkData::PARAMS_SCULPT);
		LLUUID sculpt_id = sculpt_params->getSculptTexture();
		textures.insert(sculpt_id);
	}

	for (S32 i = 0; i < drawablep->getNumFaces(); ++i)
	{
		LLFace* face = drawablep->getFace(i);
		const LLTextureEntry* te = face->getTextureEntry();
		LLViewerTexture* img = face->getTexture();

		textures.insert(img->getID());

		if (face->getPoolType() == LLDrawPool::POOL_ALPHA)
		{
			alpha++;
		}
		else if (img->getPrimaryFormat() == GL_ALPHA)
		{
			invisi = 1;
		}

		if (te)
		{
			if (te->getBumpmap())
			{
				bump = 1;
			}
			if (te->getShiny())
			{
				shiny = 1;
			}
			if (te->getGlow() > 0.f)
			{
				glow = 1;
			}
			if (face->mTextureMatrix != NULL)
			{
				animtex++;
			}
			if (te->getTexGen())
			{
				planar++;
			}
		}
	}

	shame += invisi + shiny + glow + alpha*4 + flexi*8 + animtex*4 + particles*16+bump*4+scale+planar;

	LLViewerObject::const_child_list_t& child_list = volume->getChildren();
	for (LLViewerObject::child_list_t::const_iterator iter = child_list.begin();
		 iter != child_list.end(); iter++)
	{
		LLViewerObject* child_objectp = *iter;
		LLDrawable* child_drawablep = child_objectp->mDrawable;
		if (child_drawablep)
		{
			LLVOVolume* child_volumep = child_drawablep->getVOVolume();
			if (child_volumep)
			{
				shame += calc_shame(child_volumep, textures);
			}
		}
	}

	return shame;
}

//virtual
S32 LLVOAvatar::getTexImageSize() const
{
	return TEX_IMAGE_SIZE_OTHER;
}

//-----------------------------------------------------------------------------
// Utility functions
//-----------------------------------------------------------------------------

F32 calc_bouncy_animation(F32 x)
{
	return -(cosf(x * F_PI * 2.5f - F_PI_BY_TWO))*(0.4f + x * -0.1f) + x * 1.3f;
}

//virtual
BOOL LLVOAvatar::isTextureDefined(LLVOAvatarDefines::ETextureIndex te, U32 index ) const
{
	if (isIndexLocalTexture(te)) 
	{
		return FALSE;
	}

	return (getImage(te)->getID() != IMG_DEFAULT_AVATAR && 
			getImage(te)->getID() != IMG_DEFAULT);
}
<|MERGE_RESOLUTION|>--- conflicted
+++ resolved
@@ -994,31 +994,8 @@
 		}
 		LLTexLayerSet::sHasCaches = FALSE;
 	}
-<<<<<<< HEAD
-	
-	for( LLGLuint* namep = sScratchTexNames.getFirstData(); 
-		 namep; 
-		 namep = sScratchTexNames.getNextData() )
-	{
-		LLImageGL::deleteTextures(1, (U32 *)namep );
-		stop_glerror();
-	}
-
-	if( sScratchTexBytes )
-	{
-		lldebugs << "Clearing Scratch Textures " << (sScratchTexBytes/1024) << "KB" << llendl;
-
-		sScratchTexNames.deleteAllData();
-		LLVOAvatar::sScratchTexLastBindTime.deleteAllData();
-		LLImageGL::sGlobalTextureMemoryInBytes -= sScratchTexBytes;
-		sScratchTexBytes = 0;
-	}
-
-	gTexStaticImageList.deleteCachedImages();
-=======
 	LLVOAvatarSelf::deleteScratchTextures();
 	LLTexLayerStaticImageList::getInstance()->deleteCachedImages();
->>>>>>> 3ac3a4b2
 }
 
 
@@ -5807,175 +5784,6 @@
 	return mMotionController.findMotion(id);
 }
 
-<<<<<<< HEAD
-// Counts the memory footprint of local textures.
-void LLVOAvatar::getLocalTextureByteCount( S32* gl_bytes )
-{
-	*gl_bytes = 0;
-	for( S32 i = 0; i < TEX_NUM_INDICES; i++ )
-	{
-		if (!isIndexLocalTexture((ETextureIndex)i)) continue;
-		LLViewerImage* image_gl = mLocalTextureData[(ETextureIndex)i].mImage;
-		if( image_gl )
-		{
-			S32 bytes = (S32)image_gl->getWidth() * image_gl->getHeight() * image_gl->getComponents();
-
-			if( image_gl->getHasGLTexture() )
-			{
-				*gl_bytes += bytes;
-			}
-		}
-	}
-}
-
-
-BOOL LLVOAvatar::bindScratchTexture( LLGLenum format )
-{
-	U32 texture_bytes = 0;
-	GLuint gl_name = getScratchTexName( format, &texture_bytes );
-	if( gl_name )
-	{
-		gGL.getTexUnit(0)->bindManual(LLTexUnit::TT_TEXTURE, gl_name);
-		stop_glerror();
-
-		F32* last_bind_time = LLVOAvatar::sScratchTexLastBindTime.getIfThere( format );
-		if( last_bind_time )
-		{
-			if( *last_bind_time != LLImageGL::sLastFrameTime )
-			{
-				*last_bind_time = LLImageGL::sLastFrameTime;
-				LLImageGL::updateBoundTexMem(texture_bytes);
-			}
-		}
-		else
-		{
-			LLImageGL::updateBoundTexMem(texture_bytes);
-			LLVOAvatar::sScratchTexLastBindTime.addData( format, new F32(LLImageGL::sLastFrameTime) );
-		}
-
-		
-		return TRUE;
-	}
-	else
-	{
-		return FALSE;
-	}
-}
-
-
-LLGLuint LLVOAvatar::getScratchTexName( LLGLenum format, U32* texture_bytes )
-{
-	S32 components;
-	GLenum internal_format;
-	switch( format )
-	{
-	case GL_LUMINANCE:			components = 1; internal_format = GL_LUMINANCE8;		break;
-	case GL_ALPHA:				components = 1; internal_format = GL_ALPHA8;			break;
-	case GL_COLOR_INDEX:		components = 1; internal_format = GL_COLOR_INDEX8_EXT;	break;
-	case GL_LUMINANCE_ALPHA:	components = 2; internal_format = GL_LUMINANCE8_ALPHA8;	break;
-	case GL_RGB:				components = 3; internal_format = GL_RGB8;				break;
-	case GL_RGBA:				components = 4; internal_format = GL_RGBA8;				break;
-	default:	llassert(0);	components = 4; internal_format = GL_RGBA8;				break;
-	}
-
-	*texture_bytes = components * SCRATCH_TEX_WIDTH * SCRATCH_TEX_HEIGHT;
-	
-	if( LLVOAvatar::sScratchTexNames.checkData( format ) )
-	{
-		return *( LLVOAvatar::sScratchTexNames.getData( format ) );
-	}
-	else
-	{
-
-		LLGLSUIDefault gls_ui;
-
-		U32 name = 0;
-		LLImageGL::generateTextures(1, &name );
-		stop_glerror();
-
-		gGL.getTexUnit(0)->bindManual(LLTexUnit::TT_TEXTURE, name);
-		stop_glerror();
-
-		LLImageGL::setManualImage(
-			GL_TEXTURE_2D, 0, internal_format, 
-			SCRATCH_TEX_WIDTH, SCRATCH_TEX_HEIGHT,
-			format, GL_UNSIGNED_BYTE, NULL );
-		stop_glerror();
-
-		gGL.getTexUnit(0)->setTextureFilteringOption(LLTexUnit::TFO_BILINEAR);
-		gGL.getTexUnit(0)->setTextureAddressMode(LLTexUnit::TAM_CLAMP);
-		stop_glerror();
-
-		gGL.getTexUnit(0)->unbind(LLTexUnit::TT_TEXTURE);
-		stop_glerror();
-
-		LLVOAvatar::sScratchTexNames.addData( format, new LLGLuint( name ) );
-
-		LLVOAvatar::sScratchTexBytes += *texture_bytes;
-		LLImageGL::sGlobalTextureMemoryInBytes += *texture_bytes;
-		return name;
-	}
-}
-
-
-
-//-----------------------------------------------------------------------------
-// setLocalTextureTE()
-//-----------------------------------------------------------------------------
-void LLVOAvatar::setLocTexTE( U8 te, LLViewerImage* image, BOOL set_by_user )
-{
-	if( !mIsSelf )
-	{
-		llassert( 0 );
-		return;
-	}
-
-	if( te >= TEX_NUM_INDICES )
-	{
-		llassert(0);
-		return;
-	}
-
-	if( getTEImage( te )->getID() == image->getID() )
-	{
-		return;
-	}
-
-	if (isIndexBakedTexture((ETextureIndex)te))
-	{
-		llassert(0);
-		return;
-	}
-
-	LLTexLayerSet* layer_set = getLayerSet((ETextureIndex)te);
-	if (layer_set)
-	{
-		invalidateComposite(layer_set, set_by_user);
-	}
-
-	setTEImage( te, image );
-	updateMeshTextures();
-
-	if( gAgent.cameraCustomizeAvatar() )
-	{
-		LLVisualParamHint::requestHintUpdates();
-	}
-}
-
-void LLVOAvatar::setupComposites()
-{
-	for (U32 i = 0; i < mBakedTextureData.size(); i++)
-	{
-		bool layer_baked = isTextureDefined(mBakedTextureData[i].mTextureIndex);
-		if (mBakedTextureData[i].mTexLayerSet)
-		{
-			mBakedTextureData[i].mTexLayerSet->setUpdatesEnabled( !layer_baked );
-		}
-	}
-}
-
-=======
->>>>>>> 3ac3a4b2
 //-----------------------------------------------------------------------------
 // updateMeshTextures()
 // Uses the current TE values to set the meshes' and layersets' textures.
@@ -7067,147 +6875,6 @@
 	}
 }
 
-<<<<<<< HEAD
-const LLUUID& LLVOAvatar::grabLocalTexture(ETextureIndex index)
-{
-	if (canGrabLocalTexture(index))
-	{
-		return getTEImage( index )->getID();
-	}
-	return LLUUID::null;
-}
-
-BOOL LLVOAvatar::canGrabLocalTexture(ETextureIndex index)
-{
-	// Check if the texture hasn't been baked yet.
-	if (!isTextureDefined(index))
-	{
-		lldebugs << "getTEImage( " << (U32) index << " )->getID() == IMG_DEFAULT_AVATAR" << llendl;
-		return FALSE;
-	}
-
-	if (gAgent.isGodlike() && !gAgent.getAdminOverride())
-		return TRUE;
-
-	// Check permissions of textures that show up in the
-	// baked texture.  We don't want people copying people's
-	// work via baked textures.
-	/* switch(index)
-		case TEX_EYES_BAKED:
-			textures.push_back(TEX_EYES_IRIS); */
-	const LLVOAvatarDictionary::TextureDictionaryEntry *text_dict = LLVOAvatarDictionary::getInstance()->getTexture(index);
-	if (!text_dict->mIsUsedByBakedTexture) return FALSE;
-
-	const EBakedTextureIndex baked_index = text_dict->mBakedTextureIndex;
-	const LLVOAvatarDictionary::BakedDictionaryEntry *baked_dict = LLVOAvatarDictionary::getInstance()->getBakedTexture(baked_index);
-	for (texture_vec_t::const_iterator iter = baked_dict->mLocalTextures.begin();
-		 iter != baked_dict->mLocalTextures.end();
-		 iter++)
-	{
-		const ETextureIndex t_index = (*iter);
-		lldebugs << "Checking index " << (U32) t_index << llendl;
-		const LLUUID& texture_id = getTEImage( t_index )->getID();
-		if (texture_id != IMG_DEFAULT_AVATAR)
-		{
-			// Search inventory for this texture.
-			LLViewerInventoryCategory::cat_array_t cats;
-			LLViewerInventoryItem::item_array_t items;
-			LLAssetIDMatches asset_id_matches(texture_id);
-			gInventory.collectDescendentsIf(LLUUID::null,
-									cats,
-									items,
-									LLInventoryModel::INCLUDE_TRASH,
-									asset_id_matches);
-
-			BOOL can_grab = FALSE;
-			lldebugs << "item count for asset " << texture_id << ": " << items.count() << llendl;
-			if (items.count())
-			{
-				// search for full permissions version
-				for (S32 i = 0; i < items.count(); i++)
-				{
-					LLInventoryItem* itemp = items[i];
-					LLPermissions item_permissions = itemp->getPermissions();
-					if ( item_permissions.allowOperationBy(
-								PERM_MODIFY, gAgent.getID(), gAgent.getGroupID()) &&
-						 item_permissions.allowOperationBy(
-								PERM_COPY, gAgent.getID(), gAgent.getGroupID()) &&
-						 item_permissions.allowOperationBy(
-								PERM_TRANSFER, gAgent.getID(), gAgent.getGroupID()) )
-					{
-						can_grab = TRUE;
-						break;
-					}
-				}
-			}
-			if (!can_grab) return FALSE;
-		}
-	}
-
-	return TRUE;
-}
-
-void LLVOAvatar::dumpLocalTextures()
-{
-	llinfos << "Local Textures:" << llendl;
-
-	/* ETextureIndex baked_equiv[] = {
-		TEX_UPPER_BAKED,
-	   if (isTextureDefined(baked_equiv[i])) */
-	for (LLVOAvatarDictionary::texture_map_t::const_iterator iter = LLVOAvatarDictionary::getInstance()->getTextures().begin();
-		 iter != LLVOAvatarDictionary::getInstance()->getTextures().end();
-		 iter++)
-	{
-		const LLVOAvatarDictionary::TextureDictionaryEntry *text_dict = iter->second;
-		if (!text_dict->mIsLocalTexture || !text_dict->mIsUsedByBakedTexture)
-			continue;
-
-		const EBakedTextureIndex baked_index = text_dict->mBakedTextureIndex;
-		const ETextureIndex baked_equiv = LLVOAvatarDictionary::getInstance()->getBakedTexture(baked_index)->mTextureIndex;
-
-		const std::string &name = text_dict->mName;
-		const LocalTextureData &local_tex_data = mLocalTextureData[iter->first];
-		if (isTextureDefined(baked_equiv))
-		{
-#if LL_RELEASE_FOR_DOWNLOAD
-			// End users don't get to trivially see avatar texture IDs, makes textures
-			// easier to steal. JC
-			llinfos << "LocTex " << name << ": Baked " << llendl;
-#else
-			llinfos << "LocTex " << name << ": Baked " << getTEImage( baked_equiv )->getID() << llendl;
-#endif
-		}
-		else if (local_tex_data.mImage.notNull())
-		{
-			if( local_tex_data.mImage->getID() == IMG_DEFAULT_AVATAR )
-			{
-				llinfos << "LocTex " << name << ": None" << llendl;
-			}
-			else
-			{
-				const LLViewerImage* image = local_tex_data.mImage;
-
-				llinfos << "LocTex " << name << ": "
-						<< "Discard " << image->getDiscardLevel() << ", "
-						<< "(" << image->getWidth() << ", " << image->getHeight() << ") " 
-#if !LL_RELEASE_FOR_DOWNLOAD
-					// End users don't get to trivially see avatar texture IDs,
-					// makes textures easier to steal
-						<< image->getID() << " "
-#endif
-						<< "Priority: " << image->getDecodePriority()
-						<< llendl;
-			}
-		}
-		else
-		{
-			llinfos << "LocTex " << name << ": No LLViewerImage" << llendl;
-		}
-	}
-}
-
-=======
->>>>>>> 3ac3a4b2
 void LLVOAvatar::startAppearanceAnimation(BOOL set_by_user, BOOL play_sound)
 {
 	if(!mAppearanceAnimating)
