--- conflicted
+++ resolved
@@ -7461,12 +7461,8 @@
 //-----------------------------------------------------------------------------
 void LLVOAvatar::processAvatarAppearance( LLMessageSystem* mesgsys )
 {
-<<<<<<< HEAD
-=======
-    static S32 largestSelfCOFSeen(LLViewerInventoryCategory::VERSION_UNKNOWN);
-	LL_DEBUGS("Avatar") << "starts" << LL_ENDL;
+    static S32 largest_self_cof_seen(LLViewerInventoryCategory::VERSION_UNKNOWN);
 	
->>>>>>> 18928ea6
 	bool enable_verbose_dumps = gSavedSettings.getBOOL("DebugAvatarAppearanceMessage");
 	std::string dump_prefix = getFullname() + "_" + (isSelf()?"s":"o") + "_";
 	if (gSavedSettings.getBOOL("BlockAvatarAppearanceMessages"))
@@ -7508,13 +7504,13 @@
 				<< " last_update_request_cof_version " << last_update_request_cof_version
 				<<  " my_cof_version " << LLAppearanceMgr::instance().getCOFVersion() << LL_ENDL;
 
-        if (largestSelfCOFSeen > this_update_cof_version)
+        if (largest_self_cof_seen > this_update_cof_version)
         {
             LL_WARNS("Avatar") << "Already processed appearance for COF version " <<
-                largestSelfCOFSeen << ", discarding appearance with COF " << this_update_cof_version << LL_ENDL;
+                largest_self_cof_seen << ", discarding appearance with COF " << this_update_cof_version << LL_ENDL;
             return;
         }
-        largestSelfCOFSeen = this_update_cof_version;
+        largest_self_cof_seen = this_update_cof_version;
 
 	}
 	else
