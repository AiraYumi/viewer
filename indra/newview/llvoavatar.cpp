﻿/** 
 * @File llvoavatar.cpp
 * @brief Implementation of LLVOAvatar class which is a derivation of LLViewerObject
 *
 * $LicenseInfo:firstyear=2001&license=viewerlgpl$
 * Second Life Viewer Source Code
 * Copyright (C) 2010, Linden Research, Inc.
 * 
 * This library is free software; you can redistribute it and/or
 * modify it under the terms of the GNU Lesser General Public
 * License as published by the Free Software Foundation;
 * version 2.1 of the License only.
 * 
 * This library is distributed in the hope that it will be useful,
 * but WITHOUT ANY WARRANTY; without even the implied warranty of
 * MERCHANTABILITY or FITNESS FOR A PARTICULAR PURPOSE.  See the GNU
 * Lesser General Public License for more details.
 * 
 * You should have received a copy of the GNU Lesser General Public
 * License along with this library; if not, write to the Free Software
 * Foundation, Inc., 51 Franklin Street, Fifth Floor, Boston, MA  02110-1301  USA
 * 
 * Linden Research, Inc., 945 Battery Street, San Francisco, CA  94111  USA
 * $/LicenseInfo$
 */

#include "llviewerprecompiledheaders.h"

#include "llvoavatar.h"

#include <stdio.h>
#include <ctype.h>
#include <sstream>

#include "llaudioengine.h"
#include "noise.h"
#include "sound_ids.h"
#include "raytrace.h"

#include "llagent.h" //  Get state values from here
#include "llagentcamera.h"
#include "llagentwearables.h"
#include "llanimationstates.h"
#include "llavatarnamecache.h"
#include "llavatarpropertiesprocessor.h"
#include "llavatarrendernotifier.h"
#include "llcontrolavatar.h"
#include "llexperiencecache.h"
#include "llphysicsmotion.h"
#include "llviewercontrol.h"
#include "llcallingcard.h"		// IDEVO for LLAvatarTracker
#include "lldrawpoolavatar.h"
#include "lldriverparam.h"
#include "llpolyskeletaldistortion.h"
#include "lleditingmotion.h"
#include "llemote.h"
#include "llfloatertools.h"
#include "llheadrotmotion.h"
#include "llhudeffecttrail.h"
#include "llhudmanager.h"
#include "llhudnametag.h"
#include "llhudtext.h"				// for mText/mDebugText
#include "llimview.h"
#include "llinitparam.h"
#include "llkeyframefallmotion.h"
#include "llkeyframestandmotion.h"
#include "llkeyframewalkmotion.h"
#include "llmanipscale.h"  // for get_default_max_prim_scale()
#include "llmeshrepository.h"
#include "llmutelist.h"
#include "llmoveview.h"
#include "llnotificationsutil.h"
#include "llphysicsshapebuilderutil.h"
#include "llquantize.h"
#include "llrand.h"
#include "llregionhandle.h"
#include "llresmgr.h"
#include "llselectmgr.h"
#include "llsprite.h"
#include "lltargetingmotion.h"
#include "lltoolmorph.h"
#include "llviewercamera.h"
#include "llviewertexlayer.h"
#include "llviewertexturelist.h"
#include "llviewermenu.h"
#include "llviewerobjectlist.h"
#include "llviewerparcelmgr.h"
#include "llviewerregion.h"
#include "llviewershadermgr.h"
#include "llviewerstats.h"
#include "llviewerwearable.h"
#include "llvoavatarself.h"
#include "llvovolume.h"
#include "llworld.h"
#include "pipeline.h"
#include "llviewershadermgr.h"
#include "llsky.h"
#include "llanimstatelabels.h"
#include "lltrans.h"
#include "llappearancemgr.h"

#include "llgesturemgr.h" //needed to trigger the voice gesticulations
#include "llvoiceclient.h"
#include "llvoicevisualizer.h" // Ventrella

#include "lldebugmessagebox.h"
#include "llsdutil.h"
#include "llscenemonitor.h"
#include "llsdserialize.h"
#include "llcallstack.h"
#include "llrendersphere.h"

#include <boost/lexical_cast.hpp>

extern F32 SPEED_ADJUST_MAX;
extern F32 SPEED_ADJUST_MAX_SEC;
extern F32 ANIM_SPEED_MAX;
extern F32 ANIM_SPEED_MIN;
extern U32 JOINT_COUNT_REQUIRED_FOR_FULLRIG;

const F32 MAX_HOVER_Z = 2.0;
const F32 MIN_HOVER_Z = -2.0;

const F32 MIN_ATTACHMENT_COMPLEXITY = 0.f;
const F32 DEFAULT_MAX_ATTACHMENT_COMPLEXITY = 1.0e6f;

using namespace LLAvatarAppearanceDefines;

//-----------------------------------------------------------------------------
// Global constants
//-----------------------------------------------------------------------------
const LLUUID ANIM_AGENT_BODY_NOISE = LLUUID("9aa8b0a6-0c6f-9518-c7c3-4f41f2c001ad"); //"body_noise"
const LLUUID ANIM_AGENT_BREATHE_ROT	= LLUUID("4c5a103e-b830-2f1c-16bc-224aa0ad5bc8");  //"breathe_rot"
const LLUUID ANIM_AGENT_EDITING	= LLUUID("2a8eba1d-a7f8-5596-d44a-b4977bf8c8bb");  //"editing"
const LLUUID ANIM_AGENT_EYE	= LLUUID("5c780ea8-1cd1-c463-a128-48c023f6fbea");  //"eye"
const LLUUID ANIM_AGENT_FLY_ADJUST = LLUUID("db95561f-f1b0-9f9a-7224-b12f71af126e");  //"fly_adjust"
const LLUUID ANIM_AGENT_HAND_MOTION	= LLUUID("ce986325-0ba7-6e6e-cc24-b17c4b795578");  //"hand_motion"
const LLUUID ANIM_AGENT_HEAD_ROT = LLUUID("e6e8d1dd-e643-fff7-b238-c6b4b056a68d");  //"head_rot"
const LLUUID ANIM_AGENT_PELVIS_FIX = LLUUID("0c5dd2a2-514d-8893-d44d-05beffad208b");  //"pelvis_fix"
const LLUUID ANIM_AGENT_TARGET = LLUUID("0e4896cb-fba4-926c-f355-8720189d5b55");  //"target"
const LLUUID ANIM_AGENT_WALK_ADJUST	= LLUUID("829bc85b-02fc-ec41-be2e-74cc6dd7215d");  //"walk_adjust"
const LLUUID ANIM_AGENT_PHYSICS_MOTION = LLUUID("7360e029-3cb8-ebc4-863e-212df440d987");  //"physics_motion"


//-----------------------------------------------------------------------------
// Constants
//-----------------------------------------------------------------------------
const F32 DELTA_TIME_MIN = 0.01f;	// we clamp measured delta_time to this
const F32 DELTA_TIME_MAX = 0.2f;	// range to insure stability of computations.

const F32 PELVIS_LAG_FLYING		= 0.22f;// pelvis follow half life while flying
const F32 PELVIS_LAG_WALKING	= 0.4f;	// ...while walking
const F32 PELVIS_LAG_MOUSELOOK = 0.15f;
const F32 MOUSELOOK_PELVIS_FOLLOW_FACTOR = 0.5f;
const F32 TORSO_NOISE_AMOUNT = 1.0f;	// Amount of deviation from up-axis, in degrees
const F32 TORSO_NOISE_SPEED = 0.2f;	// Time scale factor on torso noise.

const F32 BREATHE_ROT_MOTION_STRENGTH = 0.05f;

const S32 MIN_REQUIRED_PIXEL_AREA_BODY_NOISE = 10000;
const S32 MIN_REQUIRED_PIXEL_AREA_BREATHE = 10000;
const S32 MIN_REQUIRED_PIXEL_AREA_PELVIS_FIX = 40;

const S32 TEX_IMAGE_SIZE_OTHER = 512 / 4;  // The size of local textures for other (!isSelf()) avatars

const F32 HEAD_MOVEMENT_AVG_TIME = 0.9f;

const S32 MORPH_MASK_REQUESTED_DISCARD = 0;

const F32 MAX_STANDOFF_FROM_ORIGIN = 3;
const F32 MAX_STANDOFF_DISTANCE_CHANGE = 32;

// Discard level at which to switch to baked textures
// Should probably be 4 or 3, but didn't want to change it while change other logic - SJB
const S32 SWITCH_TO_BAKED_DISCARD = 5;

const F32 FOOT_COLLIDE_FUDGE = 0.04f;

const F32 HOVER_EFFECT_MAX_SPEED = 3.f;
const F32 HOVER_EFFECT_STRENGTH = 0.f;
const F32 UNDERWATER_EFFECT_STRENGTH = 0.1f;
const F32 UNDERWATER_FREQUENCY_DAMP = 0.33f;
const F32 APPEARANCE_MORPH_TIME = 0.65f;
const F32 TIME_BEFORE_MESH_CLEANUP = 5.f; // seconds
const S32 AVATAR_RELEASE_THRESHOLD = 10; // number of avatar instances before releasing memory
const F32 FOOT_GROUND_COLLISION_TOLERANCE = 0.25f;
const F32 AVATAR_LOD_TWEAK_RANGE = 0.7f;
const S32 MAX_BUBBLE_CHAT_LENGTH = DB_CHAT_MSG_STR_LEN;
const S32 MAX_BUBBLE_CHAT_UTTERANCES = 12;
const F32 CHAT_FADE_TIME = 8.0;
const F32 BUBBLE_CHAT_TIME = CHAT_FADE_TIME * 3.f;
const F32 NAMETAG_UPDATE_THRESHOLD = 0.3f;
const F32 NAMETAG_VERTICAL_SCREEN_OFFSET = 25.f;
const F32 NAMETAG_VERT_OFFSET_WEIGHT = 0.17f;

const U32 LLVOAvatar::VISUAL_COMPLEXITY_UNKNOWN = 0;
const F64 HUD_OVERSIZED_TEXTURE_DATA_SIZE = 1024 * 1024;

enum ERenderName
{
	RENDER_NAME_NEVER,
	RENDER_NAME_ALWAYS,	
	RENDER_NAME_FADE
};

//-----------------------------------------------------------------------------
// Callback data
//-----------------------------------------------------------------------------

struct LLTextureMaskData
{
	LLTextureMaskData( const LLUUID& id ) :
		mAvatarID(id), 
		mLastDiscardLevel(S32_MAX) 
	{}
	LLUUID				mAvatarID;
	S32					mLastDiscardLevel;
};

/*********************************************************************************
 **                                                                             **
 ** Begin private LLVOAvatar Support classes
 **
 **/


struct LLAppearanceMessageContents: public LLRefCount
{
	LLAppearanceMessageContents():
		mAppearanceVersion(-1),
		mParamAppearanceVersion(-1),
		mCOFVersion(LLViewerInventoryCategory::VERSION_UNKNOWN)
	{
	}
	LLTEContents mTEContents;
	S32 mAppearanceVersion;
	S32 mParamAppearanceVersion;
	S32 mCOFVersion;
	// For future use:
	//U32 appearance_flags = 0;
	std::vector<F32> mParamWeights;
	std::vector<LLVisualParam*> mParams;
	LLVector3 mHoverOffset;
	bool mHoverOffsetWasSet;
};


//-----------------------------------------------------------------------------
// class LLBodyNoiseMotion
//-----------------------------------------------------------------------------
class LLBodyNoiseMotion :
	public LLMotion
{
public:
	// Constructor
	LLBodyNoiseMotion(const LLUUID &id)
		: LLMotion(id)
	{
		mName = "body_noise";
		mTorsoState = new LLJointState;
	}

	// Destructor
	virtual ~LLBodyNoiseMotion() { }

public:
	//-------------------------------------------------------------------------
	// functions to support MotionController and MotionRegistry
	//-------------------------------------------------------------------------
	// static constructor
	// all subclasses must implement such a function and register it
	static LLMotion *create(const LLUUID &id) { return new LLBodyNoiseMotion(id); }

public:
	//-------------------------------------------------------------------------
	// animation callbacks to be implemented by subclasses
	//-------------------------------------------------------------------------

	// motions must specify whether or not they loop
	virtual BOOL getLoop() { return TRUE; }

	// motions must report their total duration
	virtual F32 getDuration() { return 0.0; }

	// motions must report their "ease in" duration
	virtual F32 getEaseInDuration() { return 0.0; }

	// motions must report their "ease out" duration.
	virtual F32 getEaseOutDuration() { return 0.0; }

	// motions must report their priority
	virtual LLJoint::JointPriority getPriority() { return LLJoint::HIGH_PRIORITY; }

	virtual LLMotionBlendType getBlendType() { return ADDITIVE_BLEND; }

	// called to determine when a motion should be activated/deactivated based on avatar pixel coverage
	virtual F32 getMinPixelArea() { return MIN_REQUIRED_PIXEL_AREA_BODY_NOISE; }

	// run-time (post constructor) initialization,
	// called after parameters have been set
	// must return true to indicate success and be available for activation
	virtual LLMotionInitStatus onInitialize(LLCharacter *character)
	{
		if( !mTorsoState->setJoint( character->getJoint("mTorso") ))
		{
			return STATUS_FAILURE;
		}

		mTorsoState->setUsage(LLJointState::ROT);

		addJointState( mTorsoState );
		return STATUS_SUCCESS;
	}

	// called when a motion is activated
	// must return TRUE to indicate success, or else
	// it will be deactivated
	virtual BOOL onActivate() { return TRUE; }

	// called per time step
	// must return TRUE while it is active, and
	// must return FALSE when the motion is completed.
	virtual BOOL onUpdate(F32 time, U8* joint_mask)
	{
		F32 nx[2];
		nx[0]=time*TORSO_NOISE_SPEED;
		nx[1]=0.0f;
		F32 ny[2];
		ny[0]=0.0f;
		ny[1]=time*TORSO_NOISE_SPEED;
		F32 noiseX = noise2(nx);
		F32 noiseY = noise2(ny);

		F32 rx = TORSO_NOISE_AMOUNT * DEG_TO_RAD * noiseX / 0.42f;
		F32 ry = TORSO_NOISE_AMOUNT * DEG_TO_RAD * noiseY / 0.42f;
		LLQuaternion tQn;
		tQn.setQuat( rx, ry, 0.0f );
		mTorsoState->setRotation( tQn );

		return TRUE;
	}

	// called when a motion is deactivated
	virtual void onDeactivate() {}

private:
	//-------------------------------------------------------------------------
	// joint states to be animated
	//-------------------------------------------------------------------------
	LLPointer<LLJointState> mTorsoState;
};

//-----------------------------------------------------------------------------
// class LLBreatheMotionRot
//-----------------------------------------------------------------------------
class LLBreatheMotionRot :
	public LLMotion
{
public:
	// Constructor
	LLBreatheMotionRot(const LLUUID &id) :
		LLMotion(id),
		mBreatheRate(1.f),
		mCharacter(NULL)
	{
		mName = "breathe_rot";
		mChestState = new LLJointState;
	}

	// Destructor
	virtual ~LLBreatheMotionRot() {}

public:
	//-------------------------------------------------------------------------
	// functions to support MotionController and MotionRegistry
	//-------------------------------------------------------------------------
	// static constructor
	// all subclasses must implement such a function and register it
	static LLMotion *create(const LLUUID &id) { return new LLBreatheMotionRot(id); }

public:
	//-------------------------------------------------------------------------
	// animation callbacks to be implemented by subclasses
	//-------------------------------------------------------------------------

	// motions must specify whether or not they loop
	virtual BOOL getLoop() { return TRUE; }

	// motions must report their total duration
	virtual F32 getDuration() { return 0.0; }

	// motions must report their "ease in" duration
	virtual F32 getEaseInDuration() { return 0.0; }

	// motions must report their "ease out" duration.
	virtual F32 getEaseOutDuration() { return 0.0; }

	// motions must report their priority
	virtual LLJoint::JointPriority getPriority() { return LLJoint::MEDIUM_PRIORITY; }

	virtual LLMotionBlendType getBlendType() { return NORMAL_BLEND; }

	// called to determine when a motion should be activated/deactivated based on avatar pixel coverage
	virtual F32 getMinPixelArea() { return MIN_REQUIRED_PIXEL_AREA_BREATHE; }

	// run-time (post constructor) initialization,
	// called after parameters have been set
	// must return true to indicate success and be available for activation
	virtual LLMotionInitStatus onInitialize(LLCharacter *character)
	{		
		mCharacter = character;
		BOOL success = true;

		if ( !mChestState->setJoint( character->getJoint( "mChest" ) ) )
		{
			success = false;
		}

		if ( success )
		{
			mChestState->setUsage(LLJointState::ROT);
			addJointState( mChestState );
		}

		if ( success )
		{
			return STATUS_SUCCESS;
		}
		else
		{
			return STATUS_FAILURE;
		}
	}

	// called when a motion is activated
	// must return TRUE to indicate success, or else
	// it will be deactivated
	virtual BOOL onActivate() { return TRUE; }

	// called per time step
	// must return TRUE while it is active, and
	// must return FALSE when the motion is completed.
	virtual BOOL onUpdate(F32 time, U8* joint_mask)
	{
		mBreatheRate = 1.f;

		F32 breathe_amt = (sinf(mBreatheRate * time) * BREATHE_ROT_MOTION_STRENGTH);

		mChestState->setRotation(LLQuaternion(breathe_amt, LLVector3(0.f, 1.f, 0.f)));

		return TRUE;
	}

	// called when a motion is deactivated
	virtual void onDeactivate() {}

private:
	//-------------------------------------------------------------------------
	// joint states to be animated
	//-------------------------------------------------------------------------
	LLPointer<LLJointState> mChestState;
	F32					mBreatheRate;
	LLCharacter*		mCharacter;
};

//-----------------------------------------------------------------------------
// class LLPelvisFixMotion
//-----------------------------------------------------------------------------
class LLPelvisFixMotion :
	public LLMotion
{
public:
	// Constructor
	LLPelvisFixMotion(const LLUUID &id)
		: LLMotion(id), mCharacter(NULL)
	{
		mName = "pelvis_fix";

		mPelvisState = new LLJointState;
	}

	// Destructor
	virtual ~LLPelvisFixMotion() { }

public:
	//-------------------------------------------------------------------------
	// functions to support MotionController and MotionRegistry
	//-------------------------------------------------------------------------
	// static constructor
	// all subclasses must implement such a function and register it
	static LLMotion *create(const LLUUID& id) { return new LLPelvisFixMotion(id); }

public:
	//-------------------------------------------------------------------------
	// animation callbacks to be implemented by subclasses
	//-------------------------------------------------------------------------

	// motions must specify whether or not they loop
	virtual BOOL getLoop() { return TRUE; }

	// motions must report their total duration
	virtual F32 getDuration() { return 0.0; }

	// motions must report their "ease in" duration
	virtual F32 getEaseInDuration() { return 0.5f; }

	// motions must report their "ease out" duration.
	virtual F32 getEaseOutDuration() { return 0.5f; }

	// motions must report their priority
	virtual LLJoint::JointPriority getPriority() { return LLJoint::LOW_PRIORITY; }

	virtual LLMotionBlendType getBlendType() { return NORMAL_BLEND; }

	// called to determine when a motion should be activated/deactivated based on avatar pixel coverage
	virtual F32 getMinPixelArea() { return MIN_REQUIRED_PIXEL_AREA_PELVIS_FIX; }

	// run-time (post constructor) initialization,
	// called after parameters have been set
	// must return true to indicate success and be available for activation
	virtual LLMotionInitStatus onInitialize(LLCharacter *character)
	{
		mCharacter = character;

		if (!mPelvisState->setJoint( character->getJoint("mPelvis")))
		{
			return STATUS_FAILURE;
		}

		mPelvisState->setUsage(LLJointState::POS);

		addJointState( mPelvisState );
		return STATUS_SUCCESS;
	}

	// called when a motion is activated
	// must return TRUE to indicate success, or else
	// it will be deactivated
	virtual BOOL onActivate() { return TRUE; }

	// called per time step
	// must return TRUE while it is active, and
	// must return FALSE when the motion is completed.
	virtual BOOL onUpdate(F32 time, U8* joint_mask)
	{
		mPelvisState->setPosition(LLVector3::zero);

		return TRUE;
	}

	// called when a motion is deactivated
	virtual void onDeactivate() {}

private:
	//-------------------------------------------------------------------------
	// joint states to be animated
	//-------------------------------------------------------------------------
	LLPointer<LLJointState> mPelvisState;
	LLCharacter*		mCharacter;
};

/**
 **
 ** End LLVOAvatar Support classes
 **                                                                             **
 *********************************************************************************/


//-----------------------------------------------------------------------------
// Static Data
//-----------------------------------------------------------------------------
LLAvatarAppearanceDictionary *LLVOAvatar::sAvatarDictionary = NULL;
S32 LLVOAvatar::sFreezeCounter = 0;
U32 LLVOAvatar::sMaxNonImpostors = 12; // overridden based on graphics setting
F32 LLVOAvatar::sRenderDistance = 256.f;
S32	LLVOAvatar::sNumVisibleAvatars = 0;
S32	LLVOAvatar::sNumLODChangesThisFrame = 0;

const LLUUID LLVOAvatar::sStepSoundOnLand("e8af4a28-aa83-4310-a7c4-c047e15ea0df");
const LLUUID LLVOAvatar::sStepSounds[LL_MCODE_END] =
{
	SND_STONE_RUBBER,
	SND_METAL_RUBBER,
	SND_GLASS_RUBBER,
	SND_WOOD_RUBBER,
	SND_FLESH_RUBBER,
	SND_RUBBER_PLASTIC,
	SND_RUBBER_RUBBER
};

S32 LLVOAvatar::sRenderName = RENDER_NAME_ALWAYS;
BOOL LLVOAvatar::sRenderGroupTitles = TRUE;
S32 LLVOAvatar::sNumVisibleChatBubbles = 0;
BOOL LLVOAvatar::sDebugInvisible = FALSE;
BOOL LLVOAvatar::sShowAttachmentPoints = FALSE;
BOOL LLVOAvatar::sShowAnimationDebug = FALSE;
BOOL LLVOAvatar::sShowFootPlane = FALSE;
BOOL LLVOAvatar::sVisibleInFirstPerson = FALSE;
F32 LLVOAvatar::sLODFactor = 1.f;
F32 LLVOAvatar::sPhysicsLODFactor = 1.f;
bool LLVOAvatar::sUseImpostors = false; // overwridden by RenderAvatarMaxNonImpostors
BOOL LLVOAvatar::sJointDebug = FALSE;
F32 LLVOAvatar::sUnbakedTime = 0.f;
F32 LLVOAvatar::sUnbakedUpdateTime = 0.f;
F32 LLVOAvatar::sGreyTime = 0.f;
F32 LLVOAvatar::sGreyUpdateTime = 0.f;

//-----------------------------------------------------------------------------
// Helper functions
//-----------------------------------------------------------------------------
static F32 calc_bouncy_animation(F32 x);

//-----------------------------------------------------------------------------
// LLVOAvatar()
//-----------------------------------------------------------------------------
LLVOAvatar::LLVOAvatar(const LLUUID& id,
					   const LLPCode pcode,
					   LLViewerRegion* regionp) :
	LLAvatarAppearance(&gAgentWearables),
	LLViewerObject(id, pcode, regionp),
	mSpecialRenderMode(0),
	mAttachmentSurfaceArea(0.f),
	mAttachmentVisibleTriangleCount(0),
	mAttachmentEstTriangleCount(0.f),
	mReportedVisualComplexity(VISUAL_COMPLEXITY_UNKNOWN),
	mTurning(FALSE),
	mLastSkeletonSerialNum( 0 ),
	mIsSitting(FALSE),
	mTimeVisible(),
	mTyping(FALSE),
	mMeshValid(FALSE),
	mVisible(FALSE),
	mLastImpostorUpdateFrameTime(0.f),
	mWindFreq(0.f),
	mRipplePhase( 0.f ),
	mBelowWater(FALSE),
	mLastAppearanceBlendTime(0.f),
	mAppearanceAnimating(FALSE),
    mNameIsSet(false),
	mTitle(),
	mNameAway(false),
	mNameDoNotDisturb(false),
	mNameMute(false),
	mNameAppearance(false),
	mNameFriend(false),
	mNameAlpha(0.f),
	mRenderGroupTitles(sRenderGroupTitles),
	mNameCloud(false),
	mFirstTEMessageReceived( FALSE ),
	mFirstAppearanceMessageReceived( FALSE ),
	mCulled( FALSE ),
	mVisibilityRank(0),
	mNeedsSkin(FALSE),
	mLastSkinTime(0.f),
	mUpdatePeriod(1),
	mVisualComplexityStale(true),
	mVisuallyMuteSetting(AV_RENDER_NORMALLY),
	mMutedAVColor(LLColor4::white /* used for "uninitialize" */),
	mFirstFullyVisible(TRUE),
	mFullyLoaded(FALSE),
	mPreviousFullyLoaded(FALSE),
	mFullyLoadedInitialized(FALSE),
	mVisualComplexity(VISUAL_COMPLEXITY_UNKNOWN),
	mLoadedCallbacksPaused(FALSE),
	mRenderUnloadedAvatar(LLCachedControl<bool>(gSavedSettings, "RenderUnloadedAvatar", false)),
	mLastRezzedStatus(-1),
	mIsEditingAppearance(FALSE),
	mUseLocalAppearance(FALSE),
	mLastUpdateRequestCOFVersion(-1),
	mLastUpdateReceivedCOFVersion(-1),
	mCachedMuteListUpdateTime(0),
	mCachedInMuteList(false),
    mIsControlAvatar(false),
    mIsUIAvatar(false),
    mEnableDefaultMotions(true)
{
	LL_DEBUGS("AvatarRender") << "LLVOAvatar Constructor (0x" << this << ") id:" << mID << LL_ENDL;

	//VTResume();  // VTune
	setHoverOffset(LLVector3(0.0, 0.0, 0.0));

	// mVoiceVisualizer is created by the hud effects manager and uses the HUD Effects pipeline
	const BOOL needsSendToSim = false; // currently, this HUD effect doesn't need to pack and unpack data to do its job
	mVoiceVisualizer = ( LLVoiceVisualizer *)LLHUDManager::getInstance()->createViewerEffect( LLHUDObject::LL_HUD_EFFECT_VOICE_VISUALIZER, needsSendToSim );

	LL_DEBUGS("Avatar","Message") << "LLVOAvatar Constructor (0x" << this << ") id:" << mID << LL_ENDL;
	mPelvisp = NULL;

	mDirtyMesh = 2;	// Dirty geometry, need to regenerate.
	mMeshTexturesDirty = FALSE;
	mHeadp = NULL;


	// set up animation variables
	mSpeed = 0.f;
	setAnimationData("Speed", &mSpeed);

	mNeedsImpostorUpdate = TRUE;
	mNeedsAnimUpdate = TRUE;

	mNeedsExtentUpdate = true;

	mImpostorDistance = 0;
	mImpostorPixelArea = 0;

	setNumTEs(TEX_NUM_INDICES);

	mbCanSelect = TRUE;

	mSignaledAnimations.clear();
	mPlayingAnimations.clear();

	mWasOnGroundLeft = FALSE;
	mWasOnGroundRight = FALSE;

	mTimeLast = 0.0f;
	mSpeedAccum = 0.0f;

	mRippleTimeLast = 0.f;

	mInAir = FALSE;

	mStepOnLand = TRUE;
	mStepMaterial = 0;

	mLipSyncActive = false;
	mOohMorph      = NULL;
	mAahMorph      = NULL;

	mCurrentGesticulationLevel = 0;

    
	mRuthTimer.reset();
	mRuthDebugTimer.reset();
	mDebugExistenceTimer.reset();
	mLastAppearanceMessageTimer.reset();

	if(LLSceneMonitor::getInstance()->isEnabled())
	{
	    LLSceneMonitor::getInstance()->freezeAvatar((LLCharacter*)this);
	}

	mVisuallyMuteSetting = LLVOAvatar::VisualMuteSettings(LLRenderMuteList::getInstance()->getSavedVisualMuteSetting(getID()));
}

std::string LLVOAvatar::avString() const
{
    if (isControlAvatar())
    {
        return getFullname();
    }
    else
    {
        std::string viz_string = LLVOAvatar::rezStatusToString(getRezzedStatus());
        return " Avatar '" + getFullname() + "' " + viz_string + " ";
    }
}

void LLVOAvatar::debugAvatarRezTime(std::string notification_name, std::string comment)
{
	LL_INFOS("Avatar") << "REZTIME: [ " << (U32)mDebugExistenceTimer.getElapsedTimeF32()
					   << "sec ]"
					   << avString() 
					   << "RuthTimer " << (U32)mRuthDebugTimer.getElapsedTimeF32()
					   << " Notification " << notification_name
					   << " : " << comment
					   << LL_ENDL;

	if (gSavedSettings.getBOOL("DebugAvatarRezTime"))
	{
		LLSD args;
		args["EXISTENCE"] = llformat("%d",(U32)mDebugExistenceTimer.getElapsedTimeF32());
		args["TIME"] = llformat("%d",(U32)mRuthDebugTimer.getElapsedTimeF32());
		args["NAME"] = getFullname();
		LLNotificationsUtil::add(notification_name,args);
	}
}

//------------------------------------------------------------------------
// LLVOAvatar::~LLVOAvatar()
//------------------------------------------------------------------------
LLVOAvatar::~LLVOAvatar()
{
	if (!mFullyLoaded)
	{
		debugAvatarRezTime("AvatarRezLeftCloudNotification","left after ruth seconds as cloud");
	}
	else
	{
		debugAvatarRezTime("AvatarRezLeftNotification","left sometime after declouding");
	}

	logPendingPhases();
	
	LL_DEBUGS("Avatar") << "LLVOAvatar Destructor (0x" << this << ") id:" << mID << LL_ENDL;

	std::for_each(mAttachmentPoints.begin(), mAttachmentPoints.end(), DeletePairedPointer());
	mAttachmentPoints.clear();

	mDead = TRUE;
	
	mAnimationSources.clear();
	LLLoadedCallbackEntry::cleanUpCallbackList(&mCallbackTextureList) ;

	getPhases().clearPhases();
	
	LL_DEBUGS() << "LLVOAvatar Destructor end" << LL_ENDL;
}

void LLVOAvatar::markDead()
{
	if (mNameText)
	{
		mNameText->markDead();
		mNameText = NULL;
		sNumVisibleChatBubbles--;
	}
	mVoiceVisualizer->markDead();
	LLLoadedCallbackEntry::cleanUpCallbackList(&mCallbackTextureList) ;
	LLViewerObject::markDead();
}


BOOL LLVOAvatar::isFullyBaked()
{
	if (mIsDummy) return TRUE;
	if (getNumTEs() == 0) return FALSE;

	for (U32 i = 0; i < mBakedTextureDatas.size(); i++)
	{
		if (!isTextureDefined(mBakedTextureDatas[i].mTextureIndex)
			&& ( (i != BAKED_SKIRT) || isWearingWearableType(LLWearableType::WT_SKIRT) ) )
		{
			return FALSE;
		}
	}
	return TRUE;
}

BOOL LLVOAvatar::isFullyTextured() const
{
	for (S32 i = 0; i < mMeshLOD.size(); i++)
	{
		LLAvatarJoint* joint = mMeshLOD[i];
		if (i==MESH_ID_SKIRT && !isWearingWearableType(LLWearableType::WT_SKIRT))
		{
			continue; // don't care about skirt textures if we're not wearing one.
		}
		if (!joint)
		{
			continue; // nonexistent LOD OK.
		}
		avatar_joint_mesh_list_t::iterator meshIter = joint->mMeshParts.begin();
		if (meshIter != joint->mMeshParts.end())
		{
			LLAvatarJointMesh *mesh = (*meshIter);
			if (!mesh)
			{
				continue; // nonexistent mesh OK
			}
			if (mesh->hasGLTexture())
			{
				continue; // Mesh exists and has a baked texture.
			}
			if (mesh->hasComposite())
			{
				continue; // Mesh exists and has a composite texture.
			}
			// Fail
			return FALSE;
		}
	}
	return TRUE;
}

BOOL LLVOAvatar::hasGray() const
{
	return !getIsCloud() && !isFullyTextured();
}

S32 LLVOAvatar::getRezzedStatus() const
{
	if (getIsCloud()) return 0;
	if (isFullyTextured() && allBakedTexturesCompletelyDownloaded()) return 3;
	if (isFullyTextured()) return 2;
	llassert(hasGray());
	return 1; // gray
}

void LLVOAvatar::deleteLayerSetCaches(bool clearAll)
{
	for (U32 i = 0; i < mBakedTextureDatas.size(); i++)
	{
		if (mBakedTextureDatas[i].mTexLayerSet)
		{
			// ! BACKWARDS COMPATIBILITY !
			// Can be removed after hair baking is mandatory on the grid
			if ((i != BAKED_HAIR || isSelf()) && !clearAll)
			{
				mBakedTextureDatas[i].mTexLayerSet->deleteCaches();
			}
		}
		if (mBakedTextureDatas[i].mMaskTexName)
		{
			LLImageGL::deleteTextures(1, (GLuint*)&(mBakedTextureDatas[i].mMaskTexName));
			mBakedTextureDatas[i].mMaskTexName = 0 ;
		}
	}
}

// static 
BOOL LLVOAvatar::areAllNearbyInstancesBaked(S32& grey_avatars)
{
	BOOL res = TRUE;
	grey_avatars = 0;
	for (std::vector<LLCharacter*>::iterator iter = LLCharacter::sInstances.begin();
		 iter != LLCharacter::sInstances.end(); ++iter)
	{
		LLVOAvatar* inst = (LLVOAvatar*) *iter;
		if( inst->isDead() )
		{
			continue;
		}
		else if( !inst->isFullyBaked() )
		{
			res = FALSE;
			if (inst->mHasGrey)
			{
				++grey_avatars;
			}
		}
	}
	return res;
}

// static
void LLVOAvatar::getNearbyRezzedStats(std::vector<S32>& counts)
{
	counts.clear();
	counts.resize(4);
	for (std::vector<LLCharacter*>::iterator iter = LLCharacter::sInstances.begin();
		 iter != LLCharacter::sInstances.end(); ++iter)
	{
		LLVOAvatar* inst = (LLVOAvatar*) *iter;
		if (inst)
		{
			S32 rez_status = inst->getRezzedStatus();
			counts[rez_status]++;
		}
	}
}

// static
std::string LLVOAvatar::rezStatusToString(S32 rez_status)
{
	if (rez_status==0) return "cloud";
	if (rez_status==1) return "gray";
	if (rez_status==2) return "downloading";
	if (rez_status==3) return "full";
	return "unknown";
}

// static
void LLVOAvatar::dumpBakedStatus()
{
	LLVector3d camera_pos_global = gAgentCamera.getCameraPositionGlobal();

	for (std::vector<LLCharacter*>::iterator iter = LLCharacter::sInstances.begin();
		 iter != LLCharacter::sInstances.end(); ++iter)
	{
		LLVOAvatar* inst = (LLVOAvatar*) *iter;
		LL_INFOS() << "Avatar ";

		LLNameValue* firstname = inst->getNVPair("FirstName");
		LLNameValue* lastname = inst->getNVPair("LastName");

		if( firstname )
		{
			LL_CONT << firstname->getString();
		}
		if( lastname )
		{
			LL_CONT << " " << lastname->getString();
		}

		LL_CONT << " " << inst->mID;

		if( inst->isDead() )
		{
			LL_CONT << " DEAD ("<< inst->getNumRefs() << " refs)";
		}

		if( inst->isSelf() )
		{
			LL_CONT << " (self)";
		}


		F64 dist_to_camera = (inst->getPositionGlobal() - camera_pos_global).length();
		LL_CONT << " " << dist_to_camera << "m ";

		LL_CONT << " " << inst->mPixelArea << " pixels";

		if( inst->isVisible() )
		{
			LL_CONT << " (visible)";
		}
		else
		{
			LL_CONT << " (not visible)";
		}

		if( inst->isFullyBaked() )
		{
			LL_CONT << " Baked";
		}
		else
		{
			LL_CONT << " Unbaked (";
			
			for (LLAvatarAppearanceDictionary::BakedTextures::const_iterator iter = LLAvatarAppearanceDictionary::getInstance()->getBakedTextures().begin();
				 iter != LLAvatarAppearanceDictionary::getInstance()->getBakedTextures().end();
				 ++iter)
			{
				const LLAvatarAppearanceDictionary::BakedEntry *baked_dict = iter->second;
				const ETextureIndex index = baked_dict->mTextureIndex;
				if (!inst->isTextureDefined(index))
				{
					LL_CONT << " " << (LLAvatarAppearanceDictionary::getInstance()->getTexture(index) ? LLAvatarAppearanceDictionary::getInstance()->getTexture(index)->mName : "");
				}
			}
			LL_CONT << " ) " << inst->getUnbakedPixelAreaRank();
			if( inst->isCulled() )
			{
				LL_CONT << " culled";
			}
		}
		LL_CONT << LL_ENDL;
	}
}

//static
void LLVOAvatar::restoreGL()
{
	if (!isAgentAvatarValid()) return;

	gAgentAvatarp->setCompositeUpdatesEnabled(TRUE);
	for (U32 i = 0; i < gAgentAvatarp->mBakedTextureDatas.size(); i++)
	{
		gAgentAvatarp->invalidateComposite(gAgentAvatarp->getTexLayerSet(i));
	}
	gAgentAvatarp->updateMeshTextures();
}

//static
void LLVOAvatar::destroyGL()
{
	deleteCachedImages();

	resetImpostors();
}

//static
void LLVOAvatar::resetImpostors()
{
	for (std::vector<LLCharacter*>::iterator iter = LLCharacter::sInstances.begin();
		 iter != LLCharacter::sInstances.end(); ++iter)
	{
		LLVOAvatar* avatar = (LLVOAvatar*) *iter;
		avatar->mImpostor.release();
		avatar->mNeedsImpostorUpdate = TRUE;
	}
}

// static
void LLVOAvatar::deleteCachedImages(bool clearAll)
{	
	if (LLViewerTexLayerSet::sHasCaches)
	{
		for (std::vector<LLCharacter*>::iterator iter = LLCharacter::sInstances.begin();
			 iter != LLCharacter::sInstances.end(); ++iter)
		{
			LLVOAvatar* inst = (LLVOAvatar*) *iter;
			inst->deleteLayerSetCaches(clearAll);
		}
		LLViewerTexLayerSet::sHasCaches = FALSE;
	}
	LLVOAvatarSelf::deleteScratchTextures();
	LLTexLayerStaticImageList::getInstance()->deleteCachedImages();
}


//------------------------------------------------------------------------
// static
// LLVOAvatar::initClass()
//------------------------------------------------------------------------
void LLVOAvatar::initClass()
{ 
	gAnimLibrary.animStateSetString(ANIM_AGENT_BODY_NOISE,"body_noise");
	gAnimLibrary.animStateSetString(ANIM_AGENT_BREATHE_ROT,"breathe_rot");
	gAnimLibrary.animStateSetString(ANIM_AGENT_PHYSICS_MOTION,"physics_motion");
	gAnimLibrary.animStateSetString(ANIM_AGENT_EDITING,"editing");
	gAnimLibrary.animStateSetString(ANIM_AGENT_EYE,"eye");
	gAnimLibrary.animStateSetString(ANIM_AGENT_FLY_ADJUST,"fly_adjust");
	gAnimLibrary.animStateSetString(ANIM_AGENT_HAND_MOTION,"hand_motion");
	gAnimLibrary.animStateSetString(ANIM_AGENT_HEAD_ROT,"head_rot");
	gAnimLibrary.animStateSetString(ANIM_AGENT_PELVIS_FIX,"pelvis_fix");
	gAnimLibrary.animStateSetString(ANIM_AGENT_TARGET,"target");
	gAnimLibrary.animStateSetString(ANIM_AGENT_WALK_ADJUST,"walk_adjust");

    // Where should this be set initially?
    LLJoint::setDebugJointNames(gSavedSettings.getString("DebugAvatarJoints"));

	LLControlAvatar::sRegionChangedSlot = gAgent.addRegionChangedCallback(&LLControlAvatar::onRegionChanged);
}


void LLVOAvatar::cleanupClass()
{
}

// virtual
void LLVOAvatar::initInstance()
{
	//-------------------------------------------------------------------------
	// register motions
	//-------------------------------------------------------------------------
	if (LLCharacter::sInstances.size() == 1)
	{
		LLKeyframeMotion::setVFS(gStaticVFS);
		registerMotion( ANIM_AGENT_DO_NOT_DISTURB,					LLNullMotion::create );
		registerMotion( ANIM_AGENT_CROUCH,					LLKeyframeStandMotion::create );
		registerMotion( ANIM_AGENT_CROUCHWALK,				LLKeyframeWalkMotion::create );
		registerMotion( ANIM_AGENT_EXPRESS_AFRAID,			LLEmote::create );
		registerMotion( ANIM_AGENT_EXPRESS_ANGER,			LLEmote::create );
		registerMotion( ANIM_AGENT_EXPRESS_BORED,			LLEmote::create );
		registerMotion( ANIM_AGENT_EXPRESS_CRY,				LLEmote::create );
		registerMotion( ANIM_AGENT_EXPRESS_DISDAIN,			LLEmote::create );
		registerMotion( ANIM_AGENT_EXPRESS_EMBARRASSED,		LLEmote::create );
		registerMotion( ANIM_AGENT_EXPRESS_FROWN,			LLEmote::create );
		registerMotion( ANIM_AGENT_EXPRESS_KISS,			LLEmote::create );
		registerMotion( ANIM_AGENT_EXPRESS_LAUGH,			LLEmote::create );
		registerMotion( ANIM_AGENT_EXPRESS_OPEN_MOUTH,		LLEmote::create );
		registerMotion( ANIM_AGENT_EXPRESS_REPULSED,		LLEmote::create );
		registerMotion( ANIM_AGENT_EXPRESS_SAD,				LLEmote::create );
		registerMotion( ANIM_AGENT_EXPRESS_SHRUG,			LLEmote::create );
		registerMotion( ANIM_AGENT_EXPRESS_SMILE,			LLEmote::create );
		registerMotion( ANIM_AGENT_EXPRESS_SURPRISE,		LLEmote::create );
		registerMotion( ANIM_AGENT_EXPRESS_TONGUE_OUT,		LLEmote::create );
		registerMotion( ANIM_AGENT_EXPRESS_TOOTHSMILE,		LLEmote::create );
		registerMotion( ANIM_AGENT_EXPRESS_WINK,			LLEmote::create );
		registerMotion( ANIM_AGENT_EXPRESS_WORRY,			LLEmote::create );
		registerMotion( ANIM_AGENT_FEMALE_RUN_NEW,			LLKeyframeWalkMotion::create );
		registerMotion( ANIM_AGENT_FEMALE_WALK,				LLKeyframeWalkMotion::create );
		registerMotion( ANIM_AGENT_FEMALE_WALK_NEW,			LLKeyframeWalkMotion::create );
		registerMotion( ANIM_AGENT_RUN,						LLKeyframeWalkMotion::create );
		registerMotion( ANIM_AGENT_RUN_NEW,					LLKeyframeWalkMotion::create );
		registerMotion( ANIM_AGENT_STAND,					LLKeyframeStandMotion::create );
		registerMotion( ANIM_AGENT_STAND_1,					LLKeyframeStandMotion::create );
		registerMotion( ANIM_AGENT_STAND_2,					LLKeyframeStandMotion::create );
		registerMotion( ANIM_AGENT_STAND_3,					LLKeyframeStandMotion::create );
		registerMotion( ANIM_AGENT_STAND_4,					LLKeyframeStandMotion::create );
		registerMotion( ANIM_AGENT_STANDUP,					LLKeyframeFallMotion::create );
		registerMotion( ANIM_AGENT_TURNLEFT,				LLKeyframeWalkMotion::create );
		registerMotion( ANIM_AGENT_TURNRIGHT,				LLKeyframeWalkMotion::create );
		registerMotion( ANIM_AGENT_WALK,					LLKeyframeWalkMotion::create );
		registerMotion( ANIM_AGENT_WALK_NEW,				LLKeyframeWalkMotion::create );
		
		// motions without a start/stop bit
		registerMotion( ANIM_AGENT_BODY_NOISE,				LLBodyNoiseMotion::create );
		registerMotion( ANIM_AGENT_BREATHE_ROT,				LLBreatheMotionRot::create );
		registerMotion( ANIM_AGENT_PHYSICS_MOTION,			LLPhysicsMotionController::create );
		registerMotion( ANIM_AGENT_EDITING,					LLEditingMotion::create	);
		registerMotion( ANIM_AGENT_EYE,						LLEyeMotion::create	);
		registerMotion( ANIM_AGENT_FEMALE_WALK,				LLKeyframeWalkMotion::create );
		registerMotion( ANIM_AGENT_FLY_ADJUST,				LLFlyAdjustMotion::create );
		registerMotion( ANIM_AGENT_HAND_MOTION,				LLHandMotion::create );
		registerMotion( ANIM_AGENT_HEAD_ROT,				LLHeadRotMotion::create );
		registerMotion( ANIM_AGENT_PELVIS_FIX,				LLPelvisFixMotion::create );
		registerMotion( ANIM_AGENT_SIT_FEMALE,				LLKeyframeMotion::create );
		registerMotion( ANIM_AGENT_TARGET,					LLTargetingMotion::create );
		registerMotion( ANIM_AGENT_WALK_ADJUST,				LLWalkAdjustMotion::create );
	}
	
	LLAvatarAppearance::initInstance();
	
	// preload specific motions here
	createMotion( ANIM_AGENT_CUSTOMIZE);
	createMotion( ANIM_AGENT_CUSTOMIZE_DONE);
	
	//VTPause();  // VTune
	
	mVoiceVisualizer->setVoiceEnabled( LLVoiceClient::getInstance()->getVoiceEnabled( mID ) );

    mInitFlags |= 1<<1;
}

// virtual
LLAvatarJoint* LLVOAvatar::createAvatarJoint()
{
	return new LLViewerJoint();
}

// virtual
LLAvatarJoint* LLVOAvatar::createAvatarJoint(S32 joint_num)
{
	return new LLViewerJoint(joint_num);
}

// virtual
LLAvatarJointMesh* LLVOAvatar::createAvatarJointMesh()
{
	return new LLViewerJointMesh();
}

// virtual
LLTexLayerSet* LLVOAvatar::createTexLayerSet()
{
	return new LLViewerTexLayerSet(this);
}

const LLVector3 LLVOAvatar::getRenderPosition() const
{

	if (mDrawable.isNull() || mDrawable->getGeneration() < 0)
	{
		return getPositionAgent();
	}
	else if (isRoot())
	{
		F32 fixup;
		if ( hasPelvisFixup( fixup) )
		{
			//Apply a pelvis fixup (as defined by the avs skin)
			LLVector3 pos = mDrawable->getPositionAgent();
			pos[VZ] += fixup;
			return pos;
		}
		else
		{
			return mDrawable->getPositionAgent();
		}
	}
	else
	{
		return getPosition() * mDrawable->getParent()->getRenderMatrix();
	}
}

void LLVOAvatar::updateDrawable(BOOL force_damped)
{
	clearChanged(SHIFTED);
}

void LLVOAvatar::onShift(const LLVector4a& shift_vector)
{
	const LLVector3& shift = reinterpret_cast<const LLVector3&>(shift_vector);
	mLastAnimExtents[0] += shift;
	mLastAnimExtents[1] += shift;
}

void LLVOAvatar::updateSpatialExtents(LLVector4a& newMin, LLVector4a &newMax)
{
    if (mDrawable.isNull())
    {
        return;
    }

    if (mNeedsExtentUpdate)
    {
        calculateSpatialExtents(newMin,newMax);
        mLastAnimExtents[0].set(newMin.getF32ptr());
        mLastAnimExtents[1].set(newMax.getF32ptr());
		mLastAnimBasePos = mPelvisp->getWorldPosition();
        mNeedsExtentUpdate = false;
    }
	else
	{
		LLVector3 new_base_pos = mPelvisp->getWorldPosition();
		LLVector3 shift = new_base_pos-mLastAnimBasePos;
		mLastAnimExtents[0] += shift;
		mLastAnimExtents[1] += shift;
		mLastAnimBasePos = new_base_pos;

	}
          
	if (isImpostor() && !needsImpostorUpdate())
	{
		LLVector3 delta = getRenderPosition() -
			((LLVector3(mDrawable->getPositionGroup().getF32ptr())-mImpostorOffset));
		
		newMin.load3( (mLastAnimExtents[0] + delta).mV);
		newMax.load3( (mLastAnimExtents[1] + delta).mV);
	}
	else
	{
        newMin.load3(mLastAnimExtents[0].mV);
        newMax.load3(mLastAnimExtents[1].mV);
		LLVector4a pos_group;
		pos_group.setAdd(newMin,newMax);
		pos_group.mul(0.5f);
		mImpostorOffset = LLVector3(pos_group.getF32ptr())-getRenderPosition();
		mDrawable->setPositionGroup(pos_group);
	}
}


static LLTrace::BlockTimerStatHandle FTM_AVATAR_EXTENT_UPDATE("Av Upd Extent");

void LLVOAvatar::calculateSpatialExtents(LLVector4a& newMin, LLVector4a& newMax)
{
    LL_RECORD_BLOCK_TIME(FTM_AVATAR_EXTENT_UPDATE);

    S32 box_detail = gSavedSettings.getS32("AvatarBoundingBoxComplexity");

    // FIXME the update_min_max function used below assumes there is a
    // known starting point, but in general there isn't. Ideally the
    // box update logic should be modified to handle the no-point-yet
    // case. For most models, starting with the pelvis is safe though.
    LLVector3 zero_pos;
	LLVector4a pos;
    if (dist_vec(zero_pos, mPelvisp->getWorldPosition())<0.001)
    {
        // Don't use pelvis until av initialized
        pos.load3(getRenderPosition().mV);
    }
    else
    {
        pos.load3(mPelvisp->getWorldPosition().mV);
    }
	newMin = pos;
	newMax = pos;

	//stretch bounding box by joint positions. Doing this for
	//control avs, where the polymeshes aren't maintained or
	//displayed, can give inaccurate boxes due to joints stuck at (0,0,0).
    if ((box_detail>=1) && !isControlAvatar())
    {
        for (polymesh_map_t::iterator i = mPolyMeshes.begin(); i != mPolyMeshes.end(); ++i)
        {
            LLPolyMesh* mesh = i->second;
            for (S32 joint_num = 0; joint_num < mesh->mJointRenderData.size(); joint_num++)
            {
                LLVector4a trans;
                trans.load3( mesh->mJointRenderData[joint_num]->mWorldMatrix->getTranslation().mV);
                update_min_max(newMin, newMax, trans);
            }
        }

    }

	// Pad bounding box for starting joint, plus polymesh if
	// applicable. Subsequent calcs should be accurate enough to not
	// need padding.
	LLVector4a padding(0.25);
	newMin.sub(padding);
	newMax.add(padding);


	//stretch bounding box by static attachments
    if (box_detail >= 2)
    {
        float max_attachment_span = get_default_max_prim_scale() * 5.0f;
	
        for (attachment_map_t::iterator iter = mAttachmentPoints.begin(); 
             iter != mAttachmentPoints.end();
             ++iter)
        {
            LLViewerJointAttachment* attachment = iter->second;

            if (attachment->getValid())
            {
                for (LLViewerJointAttachment::attachedobjs_vec_t::iterator attachment_iter = attachment->mAttachedObjects.begin();
                     attachment_iter != attachment->mAttachedObjects.end();
                     ++attachment_iter)
                {
                    // Don't we need to look at children of attached_object as well?
                    const LLViewerObject* attached_object = (*attachment_iter);
                    if (attached_object && !attached_object->isHUDAttachment())
                    {
                        const LLVOVolume *vol = dynamic_cast<const LLVOVolume*>(attached_object);
                        if (vol && vol->isAnimatedObject())
                        {
                            // Animated objects already have a bounding box in their control av, use that. 
                            // Could lag by a frame if there's no guarantee on order of processing for avatars.
                            LLControlAvatar *cav = vol->getControlAvatar();
                            if (cav)
                            {
                                LLVector4a cav_min;
                                cav_min.load3(cav->mLastAnimExtents[0].mV);
                                LLVector4a cav_max;
                                cav_max.load3(cav->mLastAnimExtents[1].mV);
                                update_min_max(newMin,newMax,cav_min);
                                update_min_max(newMin,newMax,cav_max);
                                continue;
                            }
                        }
                        if (vol && vol->isRiggedMesh())
                        {
                            continue;
                        }
                        LLDrawable* drawable = attached_object->mDrawable;
                        if (drawable && !drawable->isState(LLDrawable::RIGGED))
                        {
                            LLSpatialBridge* bridge = drawable->getSpatialBridge();
                            if (bridge)
                            {
                                const LLVector4a* ext = bridge->getSpatialExtents();
                                LLVector4a distance;
                                distance.setSub(ext[1], ext[0]);
                                LLVector4a max_span(max_attachment_span);

                                S32 lt = distance.lessThan(max_span).getGatheredBits() & 0x7;
						
                                // Only add the prim to spatial extents calculations if it isn't a megaprim.
                                // max_attachment_span calculated at the start of the function 
                                // (currently 5 times our max prim size) 
                                if (lt == 0x7)
                                {
                                    update_min_max(newMin,newMax,ext[0]);
                                    update_min_max(newMin,newMax,ext[1]);
                                }
                            }
                        }
                    }
                }
            }
        }
    }

    // Stretch bounding box by rigged mesh joint boxes
    if (box_detail>=3)
    {
		updateRiggingInfo();
        for (S32 joint_num = 0; joint_num < LL_CHARACTER_MAX_ANIMATED_JOINTS; joint_num++)
        {
            LLJoint *joint = getJoint(joint_num);
            LLJointRiggingInfo *rig_info = NULL;
            if (joint_num < mJointRiggingInfoTab.size())
            {
                rig_info = &mJointRiggingInfoTab[joint_num];
            }

            if (joint && rig_info && rig_info->isRiggedTo())
            {
                LLViewerJointAttachment *as_joint_attach = dynamic_cast<LLViewerJointAttachment*>(joint);
                if (as_joint_attach && as_joint_attach->getIsHUDAttachment())
                {
                    // Ignore bounding box of HUD joints
                    continue;
                }
                LLMatrix4a mat;
                LLVector4a new_extents[2];
                mat.loadu(joint->getWorldMatrix());
                matMulBoundBox(mat, rig_info->getRiggedExtents(), new_extents);
                update_min_max(newMin, newMax, new_extents[0]);
                update_min_max(newMin, newMax, new_extents[1]);
                //if (isSelf())
                //{
                //    LL_INFOS() << joint->getName() << " extents " << new_extents[0] << "," << new_extents[1] << LL_ENDL;
                //    LL_INFOS() << joint->getName() << " av box is " << newMin << "," << newMax << LL_ENDL;
                //}
            }
        }
    }

    // Update pixel area
    LLVector4a center, size;
    center.setAdd(newMin, newMax);
    center.mul(0.5f);
    
    size.setSub(newMax,newMin);
    size.mul(0.5f);
    
    mPixelArea = LLPipeline::calcPixelArea(center, size, *LLViewerCamera::getInstance());
}

void render_sphere_and_line(const LLVector3& begin_pos, const LLVector3& end_pos, F32 sphere_scale, const LLVector3& occ_color, const LLVector3& visible_color)
{
    // Unoccluded bone portions
    LLGLDepthTest normal_depth(GL_TRUE);

    // Draw line segment for unoccluded joint
    gGL.diffuseColor3f(visible_color[0], visible_color[1], visible_color[2]);

    gGL.begin(LLRender::LINES);
    gGL.vertex3fv(begin_pos.mV); 
    gGL.vertex3fv(end_pos.mV);
    gGL.end();
        

    // Draw sphere representing joint pos
    gGL.pushMatrix();
    gGL.scalef(sphere_scale, sphere_scale, sphere_scale);
    gSphere.renderGGL();
    gGL.popMatrix();
        
    LLGLDepthTest depth_under(GL_TRUE, GL_FALSE, GL_GREATER);

    // Occluded bone portions
    gGL.diffuseColor3f(occ_color[0], occ_color[1], occ_color[2]);

    gGL.begin(LLRender::LINES);
    gGL.vertex3fv(begin_pos.mV); 
    gGL.vertex3fv(end_pos.mV);
    gGL.end();

    // Draw sphere representing joint pos
    gGL.pushMatrix();
    gGL.scalef(sphere_scale, sphere_scale, sphere_scale);
    gSphere.renderGGL();
    gGL.popMatrix();
}

//-----------------------------------------------------------------------------
// renderCollisionVolumes()
//-----------------------------------------------------------------------------
void LLVOAvatar::renderCollisionVolumes()
{
	std::ostringstream ostr;

	for (S32 i = 0; i < mNumCollisionVolumes; i++)
	{
		ostr << mCollisionVolumes[i].getName() << ", ";

        LLAvatarJointCollisionVolume& collision_volume = mCollisionVolumes[i];

		collision_volume.updateWorldMatrix();

		gGL.pushMatrix();
		gGL.multMatrix( &collision_volume.getXform()->getWorldMatrix().mMatrix[0][0] );

        LLVector3 begin_pos(0,0,0);
        LLVector3 end_pos(collision_volume.getEnd());
        static F32 sphere_scale = 1.0f;
        static F32 center_dot_scale = 0.05f;

        static LLVector3 BLUE(0.0f, 0.0f, 1.0f);
        static LLVector3 PASTEL_BLUE(0.5f, 0.5f, 1.0f);
        static LLVector3 RED(1.0f, 0.0f, 0.0f);
        static LLVector3 PASTEL_RED(1.0f, 0.5f, 0.5f);
        static LLVector3 WHITE(1.0f, 1.0f, 1.0f);
        

        LLVector3 cv_color_occluded;
        LLVector3 cv_color_visible;
        LLVector3 dot_color_occluded(WHITE);
        LLVector3 dot_color_visible(WHITE);
        if (isControlAvatar())
        {
            cv_color_occluded = RED;
            cv_color_visible = PASTEL_RED;
        }
        else
        {
            cv_color_occluded = BLUE;
            cv_color_visible = PASTEL_BLUE;
        }
        render_sphere_and_line(begin_pos, end_pos, sphere_scale, cv_color_occluded, cv_color_visible);
        render_sphere_and_line(begin_pos, end_pos, center_dot_scale, dot_color_occluded, dot_color_visible);

        gGL.popMatrix();
    }

    
	if (mNameText.notNull())
	{
		LLVector4a unused;
	
		mNameText->lineSegmentIntersect(unused, unused, unused, TRUE);
	}
}

void LLVOAvatar::renderBones()
{
    LLGLEnable blend(GL_BLEND);

	avatar_joint_list_t::iterator iter = mSkeleton.begin();
	avatar_joint_list_t::iterator end  = mSkeleton.end();

    // For bones with position overrides defined
    static LLVector3 OVERRIDE_COLOR_OCCLUDED(1.0f, 0.0f, 0.0f);
    static LLVector3 OVERRIDE_COLOR_VISIBLE(0.5f, 0.5f, 0.5f);
    // For bones which are rigged to by at least one attachment
    static LLVector3 RIGGED_COLOR_OCCLUDED(0.0f, 1.0f, 1.0f);
    static LLVector3 RIGGED_COLOR_VISIBLE(0.5f, 0.5f, 0.5f);
    // For bones not otherwise colored
    static LLVector3 OTHER_COLOR_OCCLUDED(0.0f, 1.0f, 0.0f);
    static LLVector3 OTHER_COLOR_VISIBLE(0.5f, 0.5f, 0.5f);
    
    static F32 SPHERE_SCALEF = 0.001f;

	for (; iter != end; ++iter)
	{
		LLJoint* jointp = *iter;
		if (!jointp)
		{
			continue;
		}

		jointp->updateWorldMatrix();

        LLVector3 occ_color, visible_color;

        LLVector3 pos;
        LLUUID mesh_id;
        if (jointp->hasAttachmentPosOverride(pos,mesh_id))
        {
            occ_color = OVERRIDE_COLOR_OCCLUDED;
            visible_color = OVERRIDE_COLOR_VISIBLE;
        }
        else
        {
            if (jointIsRiggedTo(jointp))
            {
                occ_color = RIGGED_COLOR_OCCLUDED;
                visible_color = RIGGED_COLOR_VISIBLE;
            }
            else
            {
                occ_color = OTHER_COLOR_OCCLUDED;
                visible_color = OTHER_COLOR_VISIBLE;
            }
        }
        LLVector3 begin_pos(0,0,0);
        LLVector3 end_pos(jointp->getEnd());

        F32 sphere_scale = SPHERE_SCALEF;
        
		gGL.pushMatrix();
		gGL.multMatrix( &jointp->getXform()->getWorldMatrix().mMatrix[0][0] );

        render_sphere_and_line(begin_pos, end_pos, sphere_scale, occ_color, visible_color);
        
		gGL.popMatrix();
	}
}


void LLVOAvatar::renderJoints()
{
	std::ostringstream ostr;
	std::ostringstream nullstr;

	for (joint_map_t::iterator iter = mJointMap.begin(); iter != mJointMap.end(); ++iter)
	{
		LLJoint* jointp = iter->second;
		if (!jointp)
		{
			nullstr << iter->first << " is NULL" << std::endl;
			continue;
		}

		ostr << jointp->getName() << ", ";

		jointp->updateWorldMatrix();
	
		gGL.pushMatrix();
		gGL.multMatrix( &jointp->getXform()->getWorldMatrix().mMatrix[0][0] );

		gGL.diffuseColor3f( 1.f, 0.f, 1.f );
	
		gGL.begin(LLRender::LINES);
	
		LLVector3 v[] = 
		{
			LLVector3(1,0,0),
			LLVector3(-1,0,0),
			LLVector3(0,1,0),
			LLVector3(0,-1,0),

			LLVector3(0,0,-1),
			LLVector3(0,0,1),
		};

		//sides
		gGL.vertex3fv(v[0].mV); 
		gGL.vertex3fv(v[2].mV);

		gGL.vertex3fv(v[0].mV); 
		gGL.vertex3fv(v[3].mV);

		gGL.vertex3fv(v[1].mV); 
		gGL.vertex3fv(v[2].mV);

		gGL.vertex3fv(v[1].mV); 
		gGL.vertex3fv(v[3].mV);


		//top
		gGL.vertex3fv(v[0].mV); 
		gGL.vertex3fv(v[4].mV);

		gGL.vertex3fv(v[1].mV); 
		gGL.vertex3fv(v[4].mV);

		gGL.vertex3fv(v[2].mV); 
		gGL.vertex3fv(v[4].mV);

		gGL.vertex3fv(v[3].mV); 
		gGL.vertex3fv(v[4].mV);


		//bottom
		gGL.vertex3fv(v[0].mV); 
		gGL.vertex3fv(v[5].mV);

		gGL.vertex3fv(v[1].mV); 
		gGL.vertex3fv(v[5].mV);

		gGL.vertex3fv(v[2].mV); 
		gGL.vertex3fv(v[5].mV);

		gGL.vertex3fv(v[3].mV); 
		gGL.vertex3fv(v[5].mV);

		gGL.end();

		gGL.popMatrix();
	}

	mDebugText.clear();
	addDebugText(ostr.str());
	addDebugText(nullstr.str());
}

BOOL LLVOAvatar::lineSegmentIntersect(const LLVector4a& start, const LLVector4a& end,
									  S32 face,
									  BOOL pick_transparent,
									  BOOL pick_rigged,
									  S32* face_hit,
									  LLVector4a* intersection,
									  LLVector2* tex_coord,
									  LLVector4a* normal,
									  LLVector4a* tangent)
{
	if ((isSelf() && !gAgent.needsRenderAvatar()) || !LLPipeline::sPickAvatar)
	{
		return FALSE;
	}

    if (isControlAvatar())
    {
        return FALSE;
    }
    
	if (lineSegmentBoundingBox(start, end))
	{
		for (S32 i = 0; i < mNumCollisionVolumes; ++i)
		{
			mCollisionVolumes[i].updateWorldMatrix();
            
			glh::matrix4f mat((F32*) mCollisionVolumes[i].getXform()->getWorldMatrix().mMatrix);
			glh::matrix4f inverse = mat.inverse();
			glh::matrix4f norm_mat = inverse.transpose();

			glh::vec3f p1(start.getF32ptr());
			glh::vec3f p2(end.getF32ptr());

			inverse.mult_matrix_vec(p1);
			inverse.mult_matrix_vec(p2);

			LLVector3 position;
			LLVector3 norm;

			if (linesegment_sphere(LLVector3(p1.v), LLVector3(p2.v), LLVector3(0,0,0), 1.f, position, norm))
			{
				glh::vec3f res_pos(position.mV);
				mat.mult_matrix_vec(res_pos);
				
				norm.normalize();
				glh::vec3f res_norm(norm.mV);
				norm_mat.mult_matrix_dir(res_norm);

				if (intersection)
				{
					intersection->load3(res_pos.v);
				}

				if (normal)
				{
					normal->load3(res_norm.v);
				}

				return TRUE;
			}
		}

		if (isSelf())
		{
			for (attachment_map_t::iterator iter = mAttachmentPoints.begin(); 
			 iter != mAttachmentPoints.end();
			 ++iter)
			{
				LLViewerJointAttachment* attachment = iter->second;

				for (LLViewerJointAttachment::attachedobjs_vec_t::iterator attachment_iter = attachment->mAttachedObjects.begin();
					 attachment_iter != attachment->mAttachedObjects.end();
					 ++attachment_iter)
				{
					LLViewerObject* attached_object = (*attachment_iter);
					
					if (attached_object && !attached_object->isDead() && attachment->getValid())
					{
						LLDrawable* drawable = attached_object->mDrawable;
						if (drawable->isState(LLDrawable::RIGGED))
						{ //regenerate octree for rigged attachment
							gPipeline.markRebuild(mDrawable, LLDrawable::REBUILD_RIGGED, TRUE);
						}
					}
				}
			}
		}
	}

	
	
	LLVector4a position;
	if (mNameText.notNull() && mNameText->lineSegmentIntersect(start, end, position))
	{
		if (intersection)
		{
			*intersection = position;
		}

		return TRUE;
	}

	return FALSE;
}

// virtual
LLViewerObject* LLVOAvatar::lineSegmentIntersectRiggedAttachments(const LLVector4a& start, const LLVector4a& end,
									  S32 face,
									  BOOL pick_transparent,
									  BOOL pick_rigged,
									  S32* face_hit,
									  LLVector4a* intersection,
									  LLVector2* tex_coord,
									  LLVector4a* normal,
									  LLVector4a* tangent)
{
	if (isSelf() && !gAgent.needsRenderAvatar())
	{
		return NULL;
	}

	LLViewerObject* hit = NULL;

	if (lineSegmentBoundingBox(start, end))
	{
		LLVector4a local_end = end;
		LLVector4a local_intersection;

		for (attachment_map_t::iterator iter = mAttachmentPoints.begin(); 
			iter != mAttachmentPoints.end();
			++iter)
		{
			LLViewerJointAttachment* attachment = iter->second;

			for (LLViewerJointAttachment::attachedobjs_vec_t::iterator attachment_iter = attachment->mAttachedObjects.begin();
					attachment_iter != attachment->mAttachedObjects.end();
					++attachment_iter)
			{
				LLViewerObject* attached_object = (*attachment_iter);
					
				if (attached_object->lineSegmentIntersect(start, local_end, face, pick_transparent, pick_rigged, face_hit, &local_intersection, tex_coord, normal, tangent))
				{
					local_end = local_intersection;
					if (intersection)
					{
						*intersection = local_intersection;
					}
					
					hit = attached_object;
				}
			}
		}
	}
		
	return hit;
}


LLVOAvatar* LLVOAvatar::asAvatar()
{
	return this;
}

//-----------------------------------------------------------------------------
// LLVOAvatar::startDefaultMotions()
//-----------------------------------------------------------------------------
void LLVOAvatar::startDefaultMotions()
{
	//-------------------------------------------------------------------------
	// start default motions
	//-------------------------------------------------------------------------
	startMotion( ANIM_AGENT_HEAD_ROT );
	startMotion( ANIM_AGENT_EYE );
	startMotion( ANIM_AGENT_BODY_NOISE );
	startMotion( ANIM_AGENT_BREATHE_ROT );
	startMotion( ANIM_AGENT_PHYSICS_MOTION );
	startMotion( ANIM_AGENT_HAND_MOTION );
	startMotion( ANIM_AGENT_PELVIS_FIX );

	//-------------------------------------------------------------------------
	// restart any currently active motions
	//-------------------------------------------------------------------------
	processAnimationStateChanges();
}

//-----------------------------------------------------------------------------
// LLVOAvatar::buildCharacter()
// Deferred initialization and rebuild of the avatar.
//-----------------------------------------------------------------------------
// virtual
void LLVOAvatar::buildCharacter()
{
	LLAvatarAppearance::buildCharacter();

	// Not done building yet; more to do.
	mIsBuilt = FALSE;

	//-------------------------------------------------------------------------
	// set head offset from pelvis
	//-------------------------------------------------------------------------
	updateHeadOffset();

	//-------------------------------------------------------------------------
	// initialize lip sync morph pointers
	//-------------------------------------------------------------------------
	mOohMorph     = getVisualParam( "Lipsync_Ooh" );
	mAahMorph     = getVisualParam( "Lipsync_Aah" );

	// If we don't have the Ooh morph, use the Kiss morph
	if (!mOohMorph)
	{
		LL_WARNS() << "Missing 'Ooh' morph for lipsync, using fallback." << LL_ENDL;
		mOohMorph = getVisualParam( "Express_Kiss" );
	}

	// If we don't have the Aah morph, use the Open Mouth morph
	if (!mAahMorph)
	{
		LL_WARNS() << "Missing 'Aah' morph for lipsync, using fallback." << LL_ENDL;
		mAahMorph = getVisualParam( "Express_Open_Mouth" );
	}

    // Currently disabled for control avatars (animated objects), enabled for all others.
    if (mEnableDefaultMotions)
    {
        startDefaultMotions();
    }

	//-------------------------------------------------------------------------
	// restart any currently active motions
	//-------------------------------------------------------------------------
	processAnimationStateChanges();

	mIsBuilt = TRUE;
	stop_glerror();

	mMeshValid = TRUE;
}

//-----------------------------------------------------------------------------
// resetVisualParams()
//-----------------------------------------------------------------------------
void LLVOAvatar::resetVisualParams()
{
	// Skeletal params
	{
		LLAvatarXmlInfo::skeletal_distortion_info_list_t::iterator iter;
		for (iter = sAvatarXmlInfo->mSkeletalDistortionInfoList.begin();
			 iter != sAvatarXmlInfo->mSkeletalDistortionInfoList.end(); 
			 ++iter)
		{
			LLPolySkeletalDistortionInfo *info = (LLPolySkeletalDistortionInfo*)*iter;
			LLPolySkeletalDistortion *param = dynamic_cast<LLPolySkeletalDistortion*>(getVisualParam(info->getID()));
            *param = LLPolySkeletalDistortion(this);
            llassert(param);
			if (!param->setInfo(info))
			{
				llassert(false);
			}			
		}
	}

	// Driver parameters
	for (LLAvatarXmlInfo::driver_info_list_t::iterator iter = sAvatarXmlInfo->mDriverInfoList.begin();
		 iter != sAvatarXmlInfo->mDriverInfoList.end(); 
		 ++iter)
	{
		LLDriverParamInfo *info = *iter;
        LLDriverParam *param = dynamic_cast<LLDriverParam*>(getVisualParam(info->getID()));
        LLDriverParam::entry_list_t driven_list = param->getDrivenList();
        *param = LLDriverParam(this);
        llassert(param);
        if (!param->setInfo(info))
        {
            llassert(false);
        }			
        param->setDrivenList(driven_list);
	}
}

//-----------------------------------------------------------------------------
// resetSkeleton()
//-----------------------------------------------------------------------------
void LLVOAvatar::resetSkeleton(bool reset_animations)
{
    LL_DEBUGS("Avatar") << avString() << " reset starts" << LL_ENDL;
    if (!isControlAvatar() && !mLastProcessedAppearance)
    {
        LL_WARNS() << "Can't reset avatar; no appearance message has been received yet." << LL_ENDL;
        return;
    }

    // Save mPelvis state
    //LLVector3 pelvis_pos = getJoint("mPelvis")->getPosition();
    //LLQuaternion pelvis_rot = getJoint("mPelvis")->getRotation();

    // Clear all attachment pos and scale overrides
    clearAttachmentOverrides();

    // Note that we call buildSkeleton twice in this function. The first time is
    // just to get the right scale for the collision volumes, because
    // this will be used in setting the mJointScales for the
    // LLPolySkeletalDistortions of which the CVs are children.
	if( !buildSkeleton(sAvatarSkeletonInfo) )
    {
        LL_ERRS() << "Error resetting skeleton" << LL_ENDL;
	}

    // Reset some params to default state, without propagating changes downstream.
    resetVisualParams();

    // Now we have to reset the skeleton again, because its state
    // got clobbered by the resetVisualParams() calls
    // above.
	if( !buildSkeleton(sAvatarSkeletonInfo) )
    {
        LL_ERRS() << "Error resetting skeleton" << LL_ENDL;
	}

    // Reset attachment points (buildSkeleton only does bones and CVs)
    bool ignore_hud_joints = true;
    initAttachmentPoints(ignore_hud_joints);

    // Fix up collision volumes
    for (LLVisualParam *param = getFirstVisualParam(); 
         param;
         param = getNextVisualParam())
    {
        LLPolyMorphTarget *poly_morph = dynamic_cast<LLPolyMorphTarget*>(param);
        if (poly_morph)
        {
            // This is a kludgy way to correct for the fact that the
            // collision volumes have been reset out from under the
            // poly morph sliders.
            F32 delta_weight = poly_morph->getLastWeight() - poly_morph->getDefaultWeight();
            poly_morph->applyVolumeChanges(delta_weight);
        }
    }

    // Reset tweakable params to preserved state
    if (mLastProcessedAppearance)
    {
        bool slam_params = true;
        applyParsedAppearanceMessage(*mLastProcessedAppearance, slam_params);
    }
    updateVisualParams();

    // Restore attachment pos overrides
    updateAttachmentOverrides();

    // Animations
    if (reset_animations)
    {
        if (isSelf())
        {
            // This is equivalent to "Stop Animating Me". Will reset
            // all animations and propagate the changes to other
            // viewers.
            gAgent.stopCurrentAnimations();
        }
        else
        {
            // Local viewer-side reset for non-self avatars.
            resetAnimations();
        }
    }
    
    LL_DEBUGS("Avatar") << avString() << " reset ends" << LL_ENDL;
}

//-----------------------------------------------------------------------------
// releaseMeshData()
//-----------------------------------------------------------------------------
void LLVOAvatar::releaseMeshData()
{
	if (sInstances.size() < AVATAR_RELEASE_THRESHOLD || isUIAvatar())
	{
		return;
	}

	// cleanup mesh data
	for (avatar_joint_list_t::iterator iter = mMeshLOD.begin();
		 iter != mMeshLOD.end(); 
		 ++iter)
	{
		LLAvatarJoint* joint = (*iter);
		joint->setValid(FALSE, TRUE);
	}

	//cleanup data
	if (mDrawable.notNull())
	{
		LLFace* facep = mDrawable->getFace(0);
		if (facep)
		{
            facep->setSize(0, 0);
            for(S32 i = mNumInitFaces ; i < mDrawable->getNumFaces(); i++)
            {
                facep = mDrawable->getFace(i);
				if (facep)
				{
                    facep->setSize(0, 0);
                }
            }
		}
	}
	
	for (attachment_map_t::iterator iter = mAttachmentPoints.begin(); 
		 iter != mAttachmentPoints.end();
		 ++iter)
	{
		LLViewerJointAttachment* attachment = iter->second;
		if (!attachment->getIsHUDAttachment())
		{
			attachment->setAttachmentVisibility(FALSE);
		}
	}
	mMeshValid = FALSE;
}

//-----------------------------------------------------------------------------
// restoreMeshData()
//-----------------------------------------------------------------------------
// virtual
void LLVOAvatar::restoreMeshData()
{
	llassert(!isSelf());
    if (mDrawable.isNull())
    {
        return;
    }
	
	//LL_INFOS() << "Restoring" << LL_ENDL;
	mMeshValid = TRUE;
	updateJointLODs();

	for (attachment_map_t::iterator iter = mAttachmentPoints.begin(); 
		 iter != mAttachmentPoints.end();
		 ++iter)
	{
		LLViewerJointAttachment* attachment = iter->second;
		if (!attachment->getIsHUDAttachment())
		{
			attachment->setAttachmentVisibility(TRUE);
		}
	}

	// force mesh update as LOD might not have changed to trigger this
	gPipeline.markRebuild(mDrawable, LLDrawable::REBUILD_GEOMETRY, TRUE);
}

//-----------------------------------------------------------------------------
// updateMeshData()
//-----------------------------------------------------------------------------
void LLVOAvatar::updateMeshData()
{
	if (mDrawable.notNull())
	{
		stop_glerror();

		S32 f_num = 0 ;
		const U32 VERTEX_NUMBER_THRESHOLD = 128 ;//small number of this means each part of an avatar has its own vertex buffer.
		const S32 num_parts = mMeshLOD.size();

		// this order is determined by number of LODS
		// if a mesh earlier in this list changed LODs while a later mesh doesn't,
		// the later mesh's index offset will be inaccurate
		for(S32 part_index = 0 ; part_index < num_parts ;)
		{
			S32 j = part_index ;
			U32 last_v_num = 0, num_vertices = 0 ;
			U32 last_i_num = 0, num_indices = 0 ;

			while(part_index < num_parts && num_vertices < VERTEX_NUMBER_THRESHOLD)
			{
				last_v_num = num_vertices ;
				last_i_num = num_indices ;

				LLViewerJoint* part_mesh = getViewerJoint(part_index++);
				if (part_mesh)
				{
					part_mesh->updateFaceSizes(num_vertices, num_indices, mAdjustedPixelArea);
				}
			}
			if(num_vertices < 1)//skip empty meshes
			{
				continue ;
			}
			if(last_v_num > 0)//put the last inserted part into next vertex buffer.
			{
				num_vertices = last_v_num ;
				num_indices = last_i_num ;	
				part_index-- ;
			}
		
			LLFace* facep = NULL;
			if(f_num < mDrawable->getNumFaces()) 
			{
				facep = mDrawable->getFace(f_num);
			}
			else
			{
				facep = mDrawable->getFace(0);
				if (facep)
				{
					facep = mDrawable->addFace(facep->getPool(), facep->getTexture()) ;
				}
			}
			if (!facep) continue;
			
			// resize immediately
			facep->setSize(num_vertices, num_indices);

			bool terse_update = false;

			facep->setGeomIndex(0);
			facep->setIndicesIndex(0);
		
			LLVertexBuffer* buff = facep->getVertexBuffer();
			if(!facep->getVertexBuffer())
			{
				buff = new LLVertexBufferAvatar();
				if (!buff->allocateBuffer(num_vertices, num_indices, TRUE))
				{
					LL_WARNS() << "Failed to allocate Vertex Buffer for Mesh to "
						<< num_vertices << " vertices and "
						<< num_indices << " indices" << LL_ENDL;
					// Attempt to create a dummy triangle (one vertex, 3 indices, all 0)
					facep->setSize(1, 3);
					buff->allocateBuffer(1, 3, true);
					memset((U8*) buff->getMappedData(), 0, buff->getSize());
					memset((U8*) buff->getMappedIndices(), 0, buff->getIndicesSize());
				}
				facep->setVertexBuffer(buff);
			}
			else
			{
				if (buff->getNumIndices() == num_indices &&
					buff->getNumVerts() == num_vertices)
				{
					terse_update = true;
				}
				else
				{
					if (!buff->resizeBuffer(num_vertices, num_indices))
					{
						LL_WARNS() << "Failed to allocate vertex buffer for Mesh, Substituting" << LL_ENDL;
						// Attempt to create a dummy triangle (one vertex, 3 indices, all 0)
						facep->setSize(1, 3);
						buff->resizeBuffer(1, 3);
						memset((U8*) buff->getMappedData(), 0, buff->getSize());
						memset((U8*) buff->getMappedIndices(), 0, buff->getIndicesSize());
					}
				}
			}
			
		
			// This is a hack! Avatars have their own pool, so we are detecting
			//   the case of more than one avatar in the pool (thus > 0 instead of >= 0)
			if (facep->getGeomIndex() > 0)
			{
				LL_ERRS() << "non-zero geom index: " << facep->getGeomIndex() << " in LLVOAvatar::restoreMeshData" << LL_ENDL;
			}

			if (num_vertices == buff->getNumVerts() && num_indices == buff->getNumIndices())
			{
				for(S32 k = j ; k < part_index ; k++)
				{
					bool rigid = false;
					if (k == MESH_ID_EYEBALL_LEFT ||
						k == MESH_ID_EYEBALL_RIGHT)
					{
						//eyeballs can't have terse updates since they're never rendered with
						//the hardware skinning shader
						rigid = true;
					}
				
					LLViewerJoint* mesh = getViewerJoint(k);
					if (mesh)
					{
						mesh->updateFaceData(facep, mAdjustedPixelArea, k == MESH_ID_HAIR, terse_update && !rigid);
					}
				}
			}

			stop_glerror();
			buff->flush();

			if(!f_num)
			{
				f_num += mNumInitFaces ;
			}
			else
			{
				f_num++ ;
			}
		}
	}
}

//------------------------------------------------------------------------

//------------------------------------------------------------------------
// LLVOAvatar::processUpdateMessage()
//------------------------------------------------------------------------
U32 LLVOAvatar::processUpdateMessage(LLMessageSystem *mesgsys,
									 void **user_data,
									 U32 block_num, const EObjectUpdateType update_type,
									 LLDataPacker *dp)
{
	const BOOL has_name = !getNVPair("FirstName");

	// Do base class updates...
	U32 retval = LLViewerObject::processUpdateMessage(mesgsys, user_data, block_num, update_type, dp);

	// Print out arrival information once we have name of avatar.
    if (has_name && getNVPair("FirstName"))
    {
        mDebugExistenceTimer.reset();
        debugAvatarRezTime("AvatarRezArrivedNotification","avatar arrived");
    }

	if(retval & LLViewerObject::INVALID_UPDATE)
	{
		if (isSelf())
		{
			//tell sim to cancel this update
			gAgent.teleportViaLocation(gAgent.getPositionGlobal());
		}
	}

	return retval;
}

LLViewerFetchedTexture *LLVOAvatar::getBakedTextureImage(const U8 te, const LLUUID& uuid)
{
	LLViewerFetchedTexture *result = NULL;

	if (uuid == IMG_DEFAULT_AVATAR ||
		uuid == IMG_DEFAULT ||
		uuid == IMG_INVISIBLE)
	{
		// Should already exist, don't need to find it on sim or baked-texture host.
		result = gTextureList.findImage(uuid, TEX_LIST_STANDARD);
	}
	if (!result)
	{
		const std::string url = getImageURL(te,uuid);

		if (url.empty())
		{
			LL_WARNS() << "unable to determine URL for te " << te << " uuid " << uuid << LL_ENDL;
			return NULL;
		}
		LL_DEBUGS("Avatar") << avString() << "get server-bake image from URL " << url << LL_ENDL;
		result = LLViewerTextureManager::getFetchedTextureFromUrl(
			url, FTT_SERVER_BAKE, TRUE, LLGLTexture::BOOST_NONE, LLViewerTexture::LOD_TEXTURE, 0, 0, uuid);
		if (result->isMissingAsset())
		{
			result->setIsMissingAsset(false);
		}
		
	}
	return result;
}

// virtual
S32 LLVOAvatar::setTETexture(const U8 te, const LLUUID& uuid)
{
	if (!isIndexBakedTexture((ETextureIndex)te))
	{
		// Sim still sends some uuids for non-baked slots sometimes - ignore.
		return LLViewerObject::setTETexture(te, LLUUID::null);
	}

	LLViewerFetchedTexture *image = getBakedTextureImage(te,uuid);
	llassert(image);
	return setTETextureCore(te, image);
}

static LLTrace::BlockTimerStatHandle FTM_AVATAR_UPDATE("Avatar Update");
static LLTrace::BlockTimerStatHandle FTM_JOINT_UPDATE("Update Joints");

//------------------------------------------------------------------------
// LLVOAvatar::dumpAnimationState()
//------------------------------------------------------------------------
void LLVOAvatar::dumpAnimationState()
{
	LL_INFOS() << "==============================================" << LL_ENDL;
	for (LLVOAvatar::AnimIterator it = mSignaledAnimations.begin(); it != mSignaledAnimations.end(); ++it)
	{
		LLUUID id = it->first;
		std::string playtag = "";
		if (mPlayingAnimations.find(id) != mPlayingAnimations.end())
		{
			playtag = "*";
		}
		LL_INFOS() << gAnimLibrary.animationName(id) << playtag << LL_ENDL;
	}
	for (LLVOAvatar::AnimIterator it = mPlayingAnimations.begin(); it != mPlayingAnimations.end(); ++it)
	{
		LLUUID id = it->first;
		bool is_signaled = mSignaledAnimations.find(id) != mSignaledAnimations.end();
		if (!is_signaled)
		{
			LL_INFOS() << gAnimLibrary.animationName(id) << "!S" << LL_ENDL;
		}
	}
}

//------------------------------------------------------------------------
// idleUpdate()
//------------------------------------------------------------------------
void LLVOAvatar::idleUpdate(LLAgent &agent, const F64 &time)
{
	LL_RECORD_BLOCK_TIME(FTM_AVATAR_UPDATE);

	if (isDead())
	{
		LL_INFOS() << "Warning!  Idle on dead avatar" << LL_ENDL;
		return;
	}	

	if (!(gPipeline.hasRenderType(LLPipeline::RENDER_TYPE_AVATAR))
		&& !(gSavedSettings.getBOOL("DisableAllRenderTypes")) && !isSelf())
	{
		return;
	}

    // Update should be happening max once per frame.
	const S32 upd_freq = 4; // force update every upd_freq frames.
	if ((mLastAnimExtents[0]==LLVector3())||
		(mLastAnimExtents[1])==LLVector3())
	{
		mNeedsExtentUpdate = true;
	}
	else
	{
		mNeedsExtentUpdate = ((LLDrawable::getCurrentFrame()+mID.mData[0])%upd_freq==0);
	}
    
    LLScopedContextString str("avatar_idle_update " + getFullname());
    
	checkTextureLoading() ;
	
	// force immediate pixel area update on avatars using last frames data (before drawable or camera updates)
	setPixelAreaAndAngle(gAgent);

	// force asynchronous drawable update
	if(mDrawable.notNull())
	{	
		LL_RECORD_BLOCK_TIME(FTM_JOINT_UPDATE);
	
		if (isSitting() && getParent())
		{
			LLViewerObject *root_object = (LLViewerObject*)getRoot();
			LLDrawable* drawablep = root_object->mDrawable;
			// if this object hasn't already been updated by another avatar...
			if (drawablep) // && !drawablep->isState(LLDrawable::EARLY_MOVE))
			{
				if (root_object->isSelected())
				{
					gPipeline.updateMoveNormalAsync(drawablep);
				}
				else
				{
					gPipeline.updateMoveDampedAsync(drawablep);
				}
			}
		}
		else 
		{
			gPipeline.updateMoveDampedAsync(mDrawable);
		}
	}

	//--------------------------------------------------------------------
	// set alpha flag depending on state
	//--------------------------------------------------------------------

	if (isSelf())
	{
		LLViewerObject::idleUpdate(agent, time);
		
		// trigger fidget anims
		if (isAnyAnimationSignaled(AGENT_STAND_ANIMS, NUM_AGENT_STAND_ANIMS))
		{
			agent.fidget();
		}
	}
	else
	{
		// Should override the idleUpdate stuff and leave out the angular update part.
		LLQuaternion rotation = getRotation();
		LLViewerObject::idleUpdate(agent, time);
		setRotation(rotation);
	}

	// attach objects that were waiting for a drawable
	lazyAttach();
	
	// animate the character
	// store off last frame's root position to be consistent with camera position
	mLastRootPos = mRoot->getWorldPosition();
	BOOL detailed_update = updateCharacter(agent);

	static LLUICachedControl<bool> visualizers_in_calls("ShowVoiceVisualizersInCalls", false);
	bool voice_enabled = (visualizers_in_calls || LLVoiceClient::getInstance()->inProximalChannel()) &&
						 LLVoiceClient::getInstance()->getVoiceEnabled(mID);

	idleUpdateVoiceVisualizer( voice_enabled );
	idleUpdateMisc( detailed_update );
	idleUpdateAppearanceAnimation();
	if (detailed_update)
	{
		idleUpdateLipSync( voice_enabled );
		idleUpdateLoadingEffect();
		idleUpdateBelowWater();	// wind effect uses this
		idleUpdateWindEffect();
	}
		
	idleUpdateNameTag( mLastRootPos );
	idleUpdateRenderComplexity();
}

void LLVOAvatar::idleUpdateVoiceVisualizer(bool voice_enabled)
{
	bool render_visualizer = voice_enabled;
	
	// Don't render the user's own voice visualizer when in mouselook, or when opening the mic is disabled.
	if(isSelf())
	{
		if(gAgentCamera.cameraMouselook() || gSavedSettings.getBOOL("VoiceDisableMic"))
		{
			render_visualizer = false;
		}
	}
	
	mVoiceVisualizer->setVoiceEnabled(render_visualizer);
	
	if ( voice_enabled )
	{		
		//----------------------------------------------------------------
		// Only do gesture triggering for your own avatar, and only when you're in a proximal channel.
		//----------------------------------------------------------------
		if( isSelf() )
		{
			//----------------------------------------------------------------------------------------
			// The following takes the voice signal and uses that to trigger gesticulations. 
			//----------------------------------------------------------------------------------------
			int lastGesticulationLevel = mCurrentGesticulationLevel;
			mCurrentGesticulationLevel = mVoiceVisualizer->getCurrentGesticulationLevel();
			
			//---------------------------------------------------------------------------------------------------
			// If "current gesticulation level" changes, we catch this, and trigger the new gesture
			//---------------------------------------------------------------------------------------------------
			if ( lastGesticulationLevel != mCurrentGesticulationLevel )
			{
				if ( mCurrentGesticulationLevel != VOICE_GESTICULATION_LEVEL_OFF )
				{
					std::string gestureString = "unInitialized";
					if ( mCurrentGesticulationLevel == 0 )	{ gestureString = "/voicelevel1";	}
					else	if ( mCurrentGesticulationLevel == 1 )	{ gestureString = "/voicelevel2";	}
					else	if ( mCurrentGesticulationLevel == 2 )	{ gestureString = "/voicelevel3";	}
					else	{ LL_INFOS() << "oops - CurrentGesticulationLevel can be only 0, 1, or 2"  << LL_ENDL; }
					
					// this is the call that Karl S. created for triggering gestures from within the code.
					LLGestureMgr::instance().triggerAndReviseString( gestureString );
				}
			}
			
		} //if( isSelf() )
		
		//-----------------------------------------------------------------------------------------------------------------
		// If the avatar is speaking, then the voice amplitude signal is passed to the voice visualizer.
		// Also, here we trigger voice visualizer start and stop speaking, so it can animate the voice symbol.
		//
		// Notice the calls to "gAwayTimer.reset()". This resets the timer that determines how long the avatar has been
		// "away", so that the avatar doesn't lapse into away-mode (and slump over) while the user is still talking. 
		//-----------------------------------------------------------------------------------------------------------------
		if (LLVoiceClient::getInstance()->getIsSpeaking( mID ))
		{		
			if (!mVoiceVisualizer->getCurrentlySpeaking())
			{
				mVoiceVisualizer->setStartSpeaking();
				
				//printf( "gAwayTimer.reset();\n" );
			}
			
			mVoiceVisualizer->setSpeakingAmplitude( LLVoiceClient::getInstance()->getCurrentPower( mID ) );
			
			if( isSelf() )
			{
				gAgent.clearAFK();
			}
		}
		else
		{
			if ( mVoiceVisualizer->getCurrentlySpeaking() )
			{
				mVoiceVisualizer->setStopSpeaking();
				
				if ( mLipSyncActive )
				{
					if( mOohMorph ) mOohMorph->setWeight(mOohMorph->getMinWeight());
					if( mAahMorph ) mAahMorph->setWeight(mAahMorph->getMinWeight());
					
					mLipSyncActive = false;
					LLCharacter::updateVisualParams();
					dirtyMesh();
				}
			}
		}
		
		//--------------------------------------------------------------------------------------------
		// here we get the approximate head position and set as sound source for the voice symbol
		// (the following version uses a tweak of "mHeadOffset" which handle sitting vs. standing)
		//--------------------------------------------------------------------------------------------
		
		if ( isSitting() )
		{
			LLVector3 headOffset = LLVector3( 0.0f, 0.0f, mHeadOffset.mV[2] );
			mVoiceVisualizer->setVoiceSourceWorldPosition( mRoot->getWorldPosition() + headOffset );
		}
		else 
		{
			LLVector3 tagPos = mRoot->getWorldPosition();
			tagPos[VZ] -= mPelvisToFoot;
			tagPos[VZ] += ( mBodySize[VZ] + 0.125f ); // does not need mAvatarOffset -Nyx
			mVoiceVisualizer->setVoiceSourceWorldPosition( tagPos );
		}
	}//if ( voiceEnabled )
}		

static LLTrace::BlockTimerStatHandle FTM_ATTACHMENT_UPDATE("Update Attachments");

void LLVOAvatar::idleUpdateMisc(bool detailed_update)
{
	if (LLVOAvatar::sJointDebug)
	{
		LL_INFOS() << getFullname() << ": joint touches: " << LLJoint::sNumTouches << " updates: " << LLJoint::sNumUpdates << LL_ENDL;
	}

	LLJoint::sNumUpdates = 0;
	LLJoint::sNumTouches = 0;

	BOOL visible = isVisible() || mNeedsAnimUpdate;

	// update attachments positions
	if (detailed_update || !sUseImpostors)
	{
		LL_RECORD_BLOCK_TIME(FTM_ATTACHMENT_UPDATE);
		for (attachment_map_t::iterator iter = mAttachmentPoints.begin(); 
			 iter != mAttachmentPoints.end();
			 ++iter)
		{
			LLViewerJointAttachment* attachment = iter->second;

			for (LLViewerJointAttachment::attachedobjs_vec_t::iterator attachment_iter = attachment->mAttachedObjects.begin();
				 attachment_iter != attachment->mAttachedObjects.end();
				 ++attachment_iter)
			{
				LLViewerObject* attached_object = (*attachment_iter);
				BOOL visibleAttachment = visible || (attached_object && 
													 !(attached_object->mDrawable->getSpatialBridge() &&
													   attached_object->mDrawable->getSpatialBridge()->getRadius() < 2.0));
				
				if (visibleAttachment && attached_object && !attached_object->isDead() && attachment->getValid())
				{
					// if selecting any attachments, update all of them as non-damped
					if (LLSelectMgr::getInstance()->getSelection()->getObjectCount() && LLSelectMgr::getInstance()->getSelection()->isAttachment())
					{
						gPipeline.updateMoveNormalAsync(attached_object->mDrawable);
					}
					else
					{
						gPipeline.updateMoveDampedAsync(attached_object->mDrawable);
					}
					
					LLSpatialBridge* bridge = attached_object->mDrawable->getSpatialBridge();
					if (bridge)
					{
						gPipeline.updateMoveNormalAsync(bridge);
					}
					attached_object->updateText();	
				}
			}
		}
	}

	mNeedsAnimUpdate = FALSE;

	if (isImpostor() && !mNeedsImpostorUpdate)
	{
		LL_ALIGN_16(LLVector4a ext[2]);
		F32 distance;
		LLVector3 angle;

		getImpostorValues(ext, angle, distance);

		for (U32 i = 0; i < 3 && !mNeedsImpostorUpdate; i++)
		{
			F32 cur_angle = angle.mV[i];
			F32 old_angle = mImpostorAngle.mV[i];
			F32 angle_diff = fabsf(cur_angle-old_angle);
		
			if (angle_diff > F_PI/512.f*distance*mUpdatePeriod)
			{
				mNeedsImpostorUpdate = TRUE;
			}
		}

		if (detailed_update && !mNeedsImpostorUpdate)
		{	//update impostor if view angle, distance, or bounding box change
			//significantly
			
			F32 dist_diff = fabsf(distance-mImpostorDistance);
			if (dist_diff/mImpostorDistance > 0.1f)
			{
				mNeedsImpostorUpdate = TRUE;
			}
			else
			{
				ext[0].load3(mLastAnimExtents[0].mV);
                ext[1].load3(mLastAnimExtents[1].mV);
                // Expensive. Just call this once per frame, in updateSpatialExtents();
                //calculateSpatialExtents(ext[0], ext[1]);
				LLVector4a diff;
				diff.setSub(ext[1], mImpostorExtents[1]);
				if (diff.getLength3().getF32() > 0.05f)
				{
					mNeedsImpostorUpdate = TRUE;
				}
				else
				{
					diff.setSub(ext[0], mImpostorExtents[0]);
					if (diff.getLength3().getF32() > 0.05f)
					{
						mNeedsImpostorUpdate = TRUE;
					}
				}
			}
		}
	}

    if (mDrawable.notNull())
    {
        mDrawable->movePartition();
        
        //force a move if sitting on an active object
        if (getParent() && ((LLViewerObject*) getParent())->mDrawable->isActive())
        {
            gPipeline.markMoved(mDrawable, TRUE);
        }
    }
}

void LLVOAvatar::idleUpdateAppearanceAnimation()
{
	// update morphing params
	if (mAppearanceAnimating)
	{
		ESex avatar_sex = getSex();
		F32 appearance_anim_time = mAppearanceMorphTimer.getElapsedTimeF32();
		if (appearance_anim_time >= APPEARANCE_MORPH_TIME)
		{
			mAppearanceAnimating = FALSE;
			for (LLVisualParam *param = getFirstVisualParam(); 
				 param;
				 param = getNextVisualParam())
			{
				if (param->isTweakable())
				{
					param->stopAnimating();
				}
			}
			updateVisualParams();
		}
		else
		{
			F32 morph_amt = calcMorphAmount();
			LLVisualParam *param;

			if (!isSelf())
			{
				// animate only top level params for non-self avatars
				for (param = getFirstVisualParam();
					 param;
					 param = getNextVisualParam())
				{
					if (param->isTweakable())
					{
						param->animate(morph_amt);
					}
				}
			}

			// apply all params
			for (param = getFirstVisualParam();
				 param;
				 param = getNextVisualParam())
			{
				param->apply(avatar_sex);
			}

			mLastAppearanceBlendTime = appearance_anim_time;
		}
		dirtyMesh();
	}
}

F32 LLVOAvatar::calcMorphAmount()
{
	F32 appearance_anim_time = mAppearanceMorphTimer.getElapsedTimeF32();
	F32 blend_frac = calc_bouncy_animation(appearance_anim_time / APPEARANCE_MORPH_TIME);
	F32 last_blend_frac = calc_bouncy_animation(mLastAppearanceBlendTime / APPEARANCE_MORPH_TIME);

	F32 morph_amt;
	if (last_blend_frac == 1.f)
	{
		morph_amt = 1.f;
	}
	else
	{
		morph_amt = (blend_frac - last_blend_frac) / (1.f - last_blend_frac);
	}

	return morph_amt;
}

void LLVOAvatar::idleUpdateLipSync(bool voice_enabled)
{
	// Use the Lipsync_Ooh and Lipsync_Aah morphs for lip sync
	if ( voice_enabled && (LLVoiceClient::getInstance()->lipSyncEnabled()) && LLVoiceClient::getInstance()->getIsSpeaking( mID ) )
	{
		F32 ooh_morph_amount = 0.0f;
		F32 aah_morph_amount = 0.0f;

		mVoiceVisualizer->lipSyncOohAah( ooh_morph_amount, aah_morph_amount );

		if( mOohMorph )
		{
			F32 ooh_weight = mOohMorph->getMinWeight()
				+ ooh_morph_amount * (mOohMorph->getMaxWeight() - mOohMorph->getMinWeight());

			mOohMorph->setWeight( ooh_weight);
		}

		if( mAahMorph )
		{
			F32 aah_weight = mAahMorph->getMinWeight()
				+ aah_morph_amount * (mAahMorph->getMaxWeight() - mAahMorph->getMinWeight());

			mAahMorph->setWeight( aah_weight);
		}

		mLipSyncActive = true;
		LLCharacter::updateVisualParams();
		dirtyMesh();
	}
}

void LLVOAvatar::idleUpdateLoadingEffect()
{
	// update visibility when avatar is partially loaded
	if (updateIsFullyLoaded()) // changed?
	{
		if (isFullyLoaded())
		{
			if (mFirstFullyVisible)
			{
				mFirstFullyVisible = FALSE;
				if (isSelf())
				{
					LL_INFOS("Avatar") << avString() << "self isFullyLoaded, mFirstFullyVisible" << LL_ENDL;
					LLAppearanceMgr::instance().onFirstFullyVisible();
				}
				else
				{
					LL_INFOS("Avatar") << avString() << "other isFullyLoaded, mFirstFullyVisible" << LL_ENDL;
				}
			}

			deleteParticleSource();
			updateLOD();
		}
		else
		{
			LLPartSysData particle_parameters;

			// fancy particle cloud designed by Brent
			particle_parameters.mPartData.mMaxAge            = 4.f;
			particle_parameters.mPartData.mStartScale.mV[VX] = 0.8f;
			particle_parameters.mPartData.mStartScale.mV[VX] = 0.8f;
			particle_parameters.mPartData.mStartScale.mV[VY] = 1.0f;
			particle_parameters.mPartData.mEndScale.mV[VX]   = 0.02f;
			particle_parameters.mPartData.mEndScale.mV[VY]   = 0.02f;
			particle_parameters.mPartData.mStartColor        = LLColor4(1, 1, 1, 0.5f);
			particle_parameters.mPartData.mEndColor          = LLColor4(1, 1, 1, 0.0f);
			particle_parameters.mPartData.mStartScale.mV[VX] = 0.8f;
			LLViewerTexture* cloud = LLViewerTextureManager::getFetchedTextureFromFile("cloud-particle.j2c");
			particle_parameters.mPartImageID                 = cloud->getID();
			particle_parameters.mMaxAge                      = 0.f;
			particle_parameters.mPattern                     = LLPartSysData::LL_PART_SRC_PATTERN_ANGLE_CONE;
			particle_parameters.mInnerAngle                  = F_PI;
			particle_parameters.mOuterAngle                  = 0.f;
			particle_parameters.mBurstRate                   = 0.02f;
			particle_parameters.mBurstRadius                 = 0.0f;
			particle_parameters.mBurstPartCount              = 1;
			particle_parameters.mBurstSpeedMin               = 0.1f;
			particle_parameters.mBurstSpeedMax               = 1.f;
			particle_parameters.mPartData.mFlags             = ( LLPartData::LL_PART_INTERP_COLOR_MASK | LLPartData::LL_PART_INTERP_SCALE_MASK |
																 LLPartData::LL_PART_EMISSIVE_MASK | // LLPartData::LL_PART_FOLLOW_SRC_MASK |
																 LLPartData::LL_PART_TARGET_POS_MASK );
			
			// do not generate particles for dummy or overly-complex avatars
			if (!mIsDummy && !isTooComplex())
			{
				setParticleSource(particle_parameters, getID());
			}
		}
	}
}	

void LLVOAvatar::idleUpdateWindEffect()
{
	// update wind effect
	if ((LLViewerShaderMgr::instance()->getVertexShaderLevel(LLViewerShaderMgr::SHADER_AVATAR) >= LLDrawPoolAvatar::SHADER_LEVEL_CLOTH))
	{
		F32 hover_strength = 0.f;
		F32 time_delta = mRippleTimer.getElapsedTimeF32() - mRippleTimeLast;
		mRippleTimeLast = mRippleTimer.getElapsedTimeF32();
		LLVector3 velocity = getVelocity();
		F32 speed = velocity.length();
		//RN: velocity varies too much frame to frame for this to work
		mRippleAccel.clearVec();//lerp(mRippleAccel, (velocity - mLastVel) * time_delta, LLSmoothInterpolation::getInterpolant(0.02f));
		mLastVel = velocity;
		LLVector4 wind;
		wind.setVec(getRegion()->mWind.getVelocityNoisy(getPositionAgent(), 4.f) - velocity);

		if (mInAir)
		{
			hover_strength = HOVER_EFFECT_STRENGTH * llmax(0.f, HOVER_EFFECT_MAX_SPEED - speed);
		}

		if (mBelowWater)
		{
			// TODO: make cloth flow more gracefully when underwater
			hover_strength += UNDERWATER_EFFECT_STRENGTH;
		}

		wind.mV[VZ] += hover_strength;
		wind.normalize();

		wind.mV[VW] = llmin(0.025f + (speed * 0.015f) + hover_strength, 0.5f);
		F32 interp;
		if (wind.mV[VW] > mWindVec.mV[VW])
		{
			interp = LLSmoothInterpolation::getInterpolant(0.2f);
		}
		else
		{
			interp = LLSmoothInterpolation::getInterpolant(0.4f);
		}
		mWindVec = lerp(mWindVec, wind, interp);
	
		F32 wind_freq = hover_strength + llclamp(8.f + (speed * 0.7f) + (noise1(mRipplePhase) * 4.f), 8.f, 25.f);
		mWindFreq = lerp(mWindFreq, wind_freq, interp); 

		if (mBelowWater)
		{
			mWindFreq *= UNDERWATER_FREQUENCY_DAMP;
		}

		mRipplePhase += (time_delta * mWindFreq);
		if (mRipplePhase > F_TWO_PI)
		{
			mRipplePhase = fmodf(mRipplePhase, F_TWO_PI);
		}
	}
}

void LLVOAvatar::idleUpdateNameTag(const LLVector3& root_pos_last)
{
	// update chat bubble
	//--------------------------------------------------------------------
	// draw text label over character's head
	//--------------------------------------------------------------------
	if (mChatTimer.getElapsedTimeF32() > BUBBLE_CHAT_TIME)
	{
		mChats.clear();
	}
	
	const F32 time_visible = mTimeVisible.getElapsedTimeF32();
	const F32 NAME_SHOW_TIME = gSavedSettings.getF32("RenderNameShowTime");	// seconds
	const F32 FADE_DURATION = gSavedSettings.getF32("RenderNameFadeDuration"); // seconds
	BOOL visible_avatar = isVisible() || mNeedsAnimUpdate;
	BOOL visible_chat = gSavedSettings.getBOOL("UseChatBubbles") && (mChats.size() || mTyping);
	BOOL render_name =	visible_chat ||
		(visible_avatar &&
		 ((sRenderName == RENDER_NAME_ALWAYS) ||
		  (sRenderName == RENDER_NAME_FADE && time_visible < NAME_SHOW_TIME)));
	// If it's your own avatar, don't draw in mouselook, and don't
	// draw if we're specifically hiding our own name.
	if (isSelf())
	{
		render_name = render_name
			&& !gAgentCamera.cameraMouselook()
			&& (visible_chat || (gSavedSettings.getBOOL("RenderNameShowSelf") 
								 && gSavedSettings.getS32("AvatarNameTagMode") ));
	}

	if ( !render_name )
	{
		if (mNameText)
		{
			// ...clean up old name tag
			mNameText->markDead();
			mNameText = NULL;
			sNumVisibleChatBubbles--;
		}
		return;
	}

	BOOL new_name = FALSE;
	if (visible_chat != mVisibleChat)
	{
		mVisibleChat = visible_chat;
		new_name = TRUE;
	}

	if (sRenderGroupTitles != mRenderGroupTitles)
	{
		mRenderGroupTitles = sRenderGroupTitles;
		new_name = TRUE;
	}

	// First Calculate Alpha
	// If alpha > 0, create mNameText if necessary, otherwise delete it
	F32 alpha = 0.f;
	if (mAppAngle > 5.f)
	{
		const F32 START_FADE_TIME = NAME_SHOW_TIME - FADE_DURATION;
		if (!visible_chat && sRenderName == RENDER_NAME_FADE && time_visible > START_FADE_TIME)
		{
			alpha = 1.f - (time_visible - START_FADE_TIME) / FADE_DURATION;
		}
		else
		{
			// ...not fading, full alpha
			alpha = 1.f;
		}
	}
	else if (mAppAngle > 2.f)
	{
		// far away is faded out also
		alpha = (mAppAngle-2.f)/3.f;
	}

	if (alpha <= 0.f)
	{
		if (mNameText)
		{
			mNameText->markDead();
			mNameText = NULL;
			sNumVisibleChatBubbles--;
		}
		return;
	}

	if (!mNameText)
	{
		mNameText = static_cast<LLHUDNameTag*>( LLHUDObject::addHUDObject(
			LLHUDObject::LL_HUD_NAME_TAG) );
		//mNameText->setMass(10.f);
		mNameText->setSourceObject(this);
		mNameText->setVertAlignment(LLHUDNameTag::ALIGN_VERT_TOP);
		mNameText->setVisibleOffScreen(TRUE);
		mNameText->setMaxLines(11);
		mNameText->setFadeDistance(CHAT_NORMAL_RADIUS, 5.f);
		sNumVisibleChatBubbles++;
		new_name = TRUE;
    }
				
	idleUpdateNameTagPosition(root_pos_last);
	idleUpdateNameTagText(new_name);			
	idleUpdateNameTagAlpha(new_name, alpha);
}

void LLVOAvatar::idleUpdateNameTagText(BOOL new_name)
{
	LLNameValue *title = getNVPair("Title");
	LLNameValue* firstname = getNVPair("FirstName");
	LLNameValue* lastname = getNVPair("LastName");

	// Avatars must have a first and last name
	if (!firstname || !lastname) return;

	bool is_away = mSignaledAnimations.find(ANIM_AGENT_AWAY)  != mSignaledAnimations.end();
	bool is_do_not_disturb = mSignaledAnimations.find(ANIM_AGENT_DO_NOT_DISTURB) != mSignaledAnimations.end();
	bool is_appearance = mSignaledAnimations.find(ANIM_AGENT_CUSTOMIZE) != mSignaledAnimations.end();
	bool is_muted;
	if (isSelf())
	{
		is_muted = false;
	}
	else
	{
		is_muted = isInMuteList();
	}
	bool is_friend = LLAvatarTracker::instance().isBuddy(getID());
	bool is_cloud = getIsCloud();

	if (is_appearance != mNameAppearance)
	{
		if (is_appearance)
		{
			debugAvatarRezTime("AvatarRezEnteredAppearanceNotification","entered appearance mode");
		}
		else
		{
			debugAvatarRezTime("AvatarRezLeftAppearanceNotification","left appearance mode");
		}
	}

	// Rebuild name tag if state change detected
	if (!mNameIsSet
		|| new_name
		|| (!title && !mTitle.empty())
		|| (title && mTitle != title->getString())
		|| is_away != mNameAway 
		|| is_do_not_disturb != mNameDoNotDisturb 
		|| is_muted != mNameMute
		|| is_appearance != mNameAppearance 
		|| is_friend != mNameFriend
		|| is_cloud != mNameCloud)
	{
		LLColor4 name_tag_color = getNameTagColor(is_friend);

		clearNameTag();

		if (is_away || is_muted || is_do_not_disturb || is_appearance)
		{
			std::string line;
			if (is_away)
			{
				line += LLTrans::getString("AvatarAway");
				line += ", ";
			}
			if (is_do_not_disturb)
			{
				line += LLTrans::getString("AvatarDoNotDisturb");
				line += ", ";
			}
			if (is_muted)
			{
				line += LLTrans::getString("AvatarMuted");
				line += ", ";
			}
			if (is_appearance)
			{
				line += LLTrans::getString("AvatarEditingAppearance");
				line += ", ";
			}
			if (is_cloud)
			{
				line += LLTrans::getString("LoadingData");
				line += ", ";
			}
			// trim last ", "
			line.resize( line.length() - 2 );
			addNameTagLine(line, name_tag_color, LLFontGL::NORMAL,
				LLFontGL::getFontSansSerifSmall());
		}

		if (sRenderGroupTitles
			&& title && title->getString() && title->getString()[0] != '\0')
		{
			std::string title_str = title->getString();
			LLStringFn::replace_ascii_controlchars(title_str,LL_UNKNOWN_CHAR);
			addNameTagLine(title_str, name_tag_color, LLFontGL::NORMAL,
				LLFontGL::getFontSansSerifSmall());
		}

		static LLUICachedControl<bool> show_display_names("NameTagShowDisplayNames", true);
		static LLUICachedControl<bool> show_usernames("NameTagShowUsernames", true);

		if (LLAvatarName::useDisplayNames())
		{
			LLAvatarName av_name;
			if (!LLAvatarNameCache::get(getID(), &av_name))
			{
				// Force a rebuild at next idle
				// Note: do not connect a callback on idle().
				clearNameTag();
			}

			// Might be blank if name not available yet, that's OK
			if (show_display_names)
			{
				addNameTagLine(av_name.getDisplayName(), name_tag_color, LLFontGL::NORMAL,
					LLFontGL::getFontSansSerif());
			}
			// Suppress SLID display if display name matches exactly (ugh)
			if (show_usernames && !av_name.isDisplayNameDefault())
			{
				// *HACK: Desaturate the color
				LLColor4 username_color = name_tag_color * 0.83f;
				addNameTagLine(av_name.getUserName(), username_color, LLFontGL::NORMAL,
					LLFontGL::getFontSansSerifSmall());
			}
		}
		else
		{
			const LLFontGL* font = LLFontGL::getFontSansSerif();
			std::string full_name = LLCacheName::buildFullName( firstname->getString(), lastname->getString() );
			addNameTagLine(full_name, name_tag_color, LLFontGL::NORMAL, font);
		}

		mNameAway = is_away;
		mNameDoNotDisturb = is_do_not_disturb;
		mNameMute = is_muted;
		mNameAppearance = is_appearance;
		mNameFriend = is_friend;
		mNameCloud = is_cloud;
		mTitle = title ? title->getString() : "";
		LLStringFn::replace_ascii_controlchars(mTitle,LL_UNKNOWN_CHAR);
		new_name = TRUE;
	}

	if (mVisibleChat)
	{
		mNameText->setFont(LLFontGL::getFontSansSerif());
		mNameText->setTextAlignment(LLHUDNameTag::ALIGN_TEXT_LEFT);
		mNameText->setFadeDistance(CHAT_NORMAL_RADIUS * 2.f, 5.f);

		std::deque<LLChat>::iterator chat_iter = mChats.begin();
		mNameText->clearString();

		LLColor4 new_chat = LLUIColorTable::instance().getColor( isSelf() ? "UserChatColor" : "AgentChatColor" );
		LLColor4 normal_chat = lerp(new_chat, LLColor4(0.8f, 0.8f, 0.8f, 1.f), 0.7f);
		LLColor4 old_chat = lerp(normal_chat, LLColor4(0.6f, 0.6f, 0.6f, 1.f), 0.7f);
		if (mTyping && mChats.size() >= MAX_BUBBLE_CHAT_UTTERANCES) 
		{
			++chat_iter;
		}

		for(; chat_iter != mChats.end(); ++chat_iter)
		{
			F32 chat_fade_amt = llclamp((F32)((LLFrameTimer::getElapsedSeconds() - chat_iter->mTime) / CHAT_FADE_TIME), 0.f, 4.f);
			LLFontGL::StyleFlags style;
			switch(chat_iter->mChatType)
			{
			case CHAT_TYPE_WHISPER:
				style = LLFontGL::ITALIC;
				break;
			case CHAT_TYPE_SHOUT:
				style = LLFontGL::BOLD;
				break;
			default:
				style = LLFontGL::NORMAL;
				break;
			}
			if (chat_fade_amt < 1.f)
			{
				F32 u = clamp_rescale(chat_fade_amt, 0.9f, 1.f, 0.f, 1.f);
				mNameText->addLine(chat_iter->mText, lerp(new_chat, normal_chat, u), style);
			}
			else if (chat_fade_amt < 2.f)
			{
				F32 u = clamp_rescale(chat_fade_amt, 1.9f, 2.f, 0.f, 1.f);
				mNameText->addLine(chat_iter->mText, lerp(normal_chat, old_chat, u), style);
			}
			else if (chat_fade_amt < 3.f)
			{
				// *NOTE: only remove lines down to minimum number
				mNameText->addLine(chat_iter->mText, old_chat, style);
			}
		}
		mNameText->setVisibleOffScreen(TRUE);

		if (mTyping)
		{
			S32 dot_count = (llfloor(mTypingTimer.getElapsedTimeF32() * 3.f) + 2) % 3 + 1;
			switch(dot_count)
			{
			case 1:
				mNameText->addLine(".", new_chat);
				break;
			case 2:
				mNameText->addLine("..", new_chat);
				break;
			case 3:
				mNameText->addLine("...", new_chat);
				break;
			}

		}
	}
	else
	{
		// ...not using chat bubbles, just names
		mNameText->setTextAlignment(LLHUDNameTag::ALIGN_TEXT_CENTER);
		mNameText->setFadeDistance(CHAT_NORMAL_RADIUS, 5.f);
		mNameText->setVisibleOffScreen(FALSE);
	}
}

void LLVOAvatar::addNameTagLine(const std::string& line, const LLColor4& color, S32 style, const LLFontGL* font)
{
	llassert(mNameText);
	if (mVisibleChat)
	{
		mNameText->addLabel(line);
	}
	else
	{
		mNameText->addLine(line, color, (LLFontGL::StyleFlags)style, font);
	}
    mNameIsSet |= !line.empty();
}

void LLVOAvatar::clearNameTag()
{
    mNameIsSet = false;
	if (mNameText)
	{
		mNameText->setLabel("");
		mNameText->setString("");
	}
	mTimeVisible.reset();
}

//static
void LLVOAvatar::invalidateNameTag(const LLUUID& agent_id)
{
	LLViewerObject* obj = gObjectList.findObject(agent_id);
	if (!obj) return;

	LLVOAvatar* avatar = dynamic_cast<LLVOAvatar*>(obj);
	if (!avatar) return;

	avatar->clearNameTag();
}

//static
void LLVOAvatar::invalidateNameTags()
{
	std::vector<LLCharacter*>::iterator it = LLCharacter::sInstances.begin();
	for ( ; it != LLCharacter::sInstances.end(); ++it)
	{
		LLVOAvatar* avatar = dynamic_cast<LLVOAvatar*>(*it);
		if (!avatar) continue;
		if (avatar->isDead()) continue;

		avatar->clearNameTag();
	}
}

// Compute name tag position during idle update
void LLVOAvatar::idleUpdateNameTagPosition(const LLVector3& root_pos_last)
{
	LLQuaternion root_rot = mRoot->getWorldRotation();
	LLQuaternion inv_root_rot = ~root_rot;
	LLVector3 pixel_right_vec;
	LLVector3 pixel_up_vec;
	LLViewerCamera::getInstance()->getPixelVectors(root_pos_last, pixel_up_vec, pixel_right_vec);
	LLVector3 camera_to_av = root_pos_last - LLViewerCamera::getInstance()->getOrigin();
	camera_to_av.normalize();
	LLVector3 local_camera_at = camera_to_av * inv_root_rot;
	LLVector3 local_camera_up = camera_to_av % LLViewerCamera::getInstance()->getLeftAxis();
	local_camera_up.normalize();
	local_camera_up = local_camera_up * inv_root_rot;


	// position is based on head position, does not require mAvatarOffset here. - Nyx
	LLVector3 avatar_ellipsoid(mBodySize.mV[VX] * 0.4f,
								mBodySize.mV[VY] * 0.4f,
								mBodySize.mV[VZ] * NAMETAG_VERT_OFFSET_WEIGHT);

	local_camera_up.scaleVec(avatar_ellipsoid);
	local_camera_at.scaleVec(avatar_ellipsoid);

	LLVector3 head_offset = (mHeadp->getLastWorldPosition() - mRoot->getLastWorldPosition()) * inv_root_rot;

	if (dist_vec(head_offset, mTargetRootToHeadOffset) > NAMETAG_UPDATE_THRESHOLD)
	{
		mTargetRootToHeadOffset = head_offset;
	}
	
	mCurRootToHeadOffset = lerp(mCurRootToHeadOffset, mTargetRootToHeadOffset, LLSmoothInterpolation::getInterpolant(0.2f));

	LLVector3 name_position = mRoot->getLastWorldPosition() + (mCurRootToHeadOffset * root_rot);
	name_position += (local_camera_up * root_rot) - (projected_vec(local_camera_at * root_rot, camera_to_av));	
	name_position += pixel_up_vec * NAMETAG_VERTICAL_SCREEN_OFFSET;

	mNameText->setPositionAgent(name_position);				
}

void LLVOAvatar::idleUpdateNameTagAlpha(BOOL new_name, F32 alpha)
{
	llassert(mNameText);

	if (new_name
		|| alpha != mNameAlpha)
	{
		mNameText->setAlpha(alpha);
		mNameAlpha = alpha;
	}
}

LLColor4 LLVOAvatar::getNameTagColor(bool is_friend)
{
	static LLUICachedControl<bool> show_friends("NameTagShowFriends", false);
	const char* color_name;
	if (show_friends && is_friend)
	{
		color_name = "NameTagFriend";
	}
	else if (LLAvatarName::useDisplayNames())
	{
		// ...color based on whether username "matches" a computed display name
		LLAvatarName av_name;
		if (LLAvatarNameCache::get(getID(), &av_name) && av_name.isDisplayNameDefault())
		{
			color_name = "NameTagMatch";
		}
		else
		{
			color_name = "NameTagMismatch";
		}
	}
	else
	{
		// ...not using display names
		color_name = "NameTagLegacy";
	}
	return LLUIColorTable::getInstance()->getColor( color_name );
}

void LLVOAvatar::idleUpdateBelowWater()
{
	F32 avatar_height = (F32)(getPositionGlobal().mdV[VZ]);

	F32 water_height;
	water_height = getRegion()->getWaterHeight();

	mBelowWater =  avatar_height < water_height;
}

void LLVOAvatar::slamPosition()
{
	gAgent.setPositionAgent(getPositionAgent());
	// SL-315
	mRoot->setWorldPosition(getPositionAgent()); // teleport
	setChanged(TRANSLATED);
	if (mDrawable.notNull())
	{
		gPipeline.updateMoveNormalAsync(mDrawable);
	}
	mRoot->updateWorldMatrixChildren();
}

bool LLVOAvatar::isVisuallyMuted()
{
	bool muted = false;

	// Priority order (highest priority first)
	// * own avatar is never visually muted
	// * if on the "always draw normally" list, draw them normally
	// * if on the "always visually mute" list, mute them
	// * check against the render cost and attachment limits
	if (!isSelf())
	{
		if (mVisuallyMuteSetting == AV_ALWAYS_RENDER)
		{
			muted = false;
		}
		else if (mVisuallyMuteSetting == AV_DO_NOT_RENDER)
		{	// Always want to see this AV as an impostor
			muted = true;
		}
        else if (isInMuteList())
        {
            muted = true;
        }
		else
		{
			muted = isTooComplex();
		}
	}

	return muted;
}

bool LLVOAvatar::isInMuteList()
{
	bool muted = false;
	F64 now = LLFrameTimer::getTotalSeconds();
	if (now < mCachedMuteListUpdateTime)
	{
		muted = mCachedInMuteList;
	}
	else
	{
		muted = LLMuteList::getInstance()->isMuted(getID());

		const F64 SECONDS_BETWEEN_MUTE_UPDATES = 1;
		mCachedMuteListUpdateTime = now + SECONDS_BETWEEN_MUTE_UPDATES;
		mCachedInMuteList = muted;
	}
	return muted;
}

void LLVOAvatar::updateAppearanceMessageDebugText()
{
    S32 central_bake_version = -1;
    if (getRegion())
    {
        central_bake_version = getRegion()->getCentralBakeVersion();
    }
    bool all_baked_downloaded = allBakedTexturesCompletelyDownloaded();
    bool all_local_downloaded = allLocalTexturesCompletelyDownloaded();
    std::string debug_line = llformat("%s%s - mLocal: %d, mEdit: %d, mUSB: %d, CBV: %d",
                                      isSelf() ? (all_local_downloaded ? "L" : "l") : "-",
                                      all_baked_downloaded ? "B" : "b",
                                      mUseLocalAppearance, mIsEditingAppearance,
                                      1, central_bake_version);
    std::string origin_string = bakedTextureOriginInfo();
    debug_line += " [" + origin_string + "]";
    S32 curr_cof_version = LLAppearanceMgr::instance().getCOFVersion();
    S32 last_request_cof_version = mLastUpdateRequestCOFVersion;
    S32 last_received_cof_version = mLastUpdateReceivedCOFVersion;
    if (isSelf())
    {
        debug_line += llformat(" - cof: %d req: %d rcv:%d",
                               curr_cof_version, last_request_cof_version, last_received_cof_version);
        if (gSavedSettings.getBOOL("DebugForceAppearanceRequestFailure"))
        {
            debug_line += " FORCING ERRS";
        }
    }
    else
    {
        debug_line += llformat(" - cof rcv:%d", last_received_cof_version);
    }
    debug_line += llformat(" bsz-z: %.3f", mBodySize[2]);
    if (mAvatarOffset[2] != 0.0f)
    {
        debug_line += llformat("avofs-z: %.3f", mAvatarOffset[2]);
    }
    bool hover_enabled = getRegion() && getRegion()->avatarHoverHeightEnabled();
    debug_line += hover_enabled ? " H" : " h";
    const LLVector3& hover_offset = getHoverOffset();
    if (hover_offset[2] != 0.0)
    {
        debug_line += llformat(" hov_z: %.3f", hover_offset[2]);
        debug_line += llformat(" %s", (isSitting() ? "S" : "T"));
        debug_line += llformat("%s", (isMotionActive(ANIM_AGENT_SIT_GROUND_CONSTRAINED) ? "G" : "-"));
    }
    LLVector3 ankle_right_pos_agent = mFootRightp->getWorldPosition();
    LLVector3 normal;
    LLVector3 ankle_right_ground_agent = ankle_right_pos_agent;
    resolveHeightAgent(ankle_right_pos_agent, ankle_right_ground_agent, normal);
    F32 rightElev = llmax(-0.2f, ankle_right_pos_agent.mV[VZ] - ankle_right_ground_agent.mV[VZ]);
    debug_line += llformat(" relev %.3f", rightElev);

    LLVector3 root_pos = mRoot->getPosition();
    LLVector3 pelvis_pos = mPelvisp->getPosition();
    debug_line += llformat(" rp %.3f pp %.3f", root_pos[2], pelvis_pos[2]);

    S32 is_visible = (S32) isVisible();
    S32 is_m_visible = (S32) mVisible;
    debug_line += llformat(" v %d/%d", is_visible, is_m_visible);

    addDebugText(debug_line);
}

LLViewerInventoryItem* getObjectInventoryItem(LLViewerObject *vobj, LLUUID asset_id)
{
    LLViewerInventoryItem *item = NULL;

    if (vobj)
    {
        if (vobj->getInventorySerial()<=0)
        {
            vobj->requestInventory(); 
        }
        item = vobj->getInventoryItemByAsset(asset_id);
    }
    return item;
}

LLViewerInventoryItem* recursiveGetObjectInventoryItem(LLViewerObject *vobj, LLUUID asset_id)
{
    LLViewerInventoryItem *item = getObjectInventoryItem(vobj, asset_id);
    if (!item)
    {
        LLViewerObject::const_child_list_t& children = vobj->getChildren();
        for (LLViewerObject::const_child_list_t::const_iterator it = children.begin();
             it != children.end(); ++it)
        {
            LLViewerObject *childp = *it;
            item = getObjectInventoryItem(childp, asset_id);
            if (item)
            {
                break;
            }
        }
    }
    return item;
}

void LLVOAvatar::updateAnimationDebugText()
{
    for (LLMotionController::motion_list_t::iterator iter = mMotionController.getActiveMotions().begin();
         iter != mMotionController.getActiveMotions().end(); ++iter)
    {
        LLMotion* motionp = *iter;
        if (motionp->getMinPixelArea() < getPixelArea())
        {
            std::string output;
            std::string motion_name = motionp->getName();
            if (motion_name.empty())
            {
                if (isControlAvatar())
                {
                    LLControlAvatar *control_av = dynamic_cast<LLControlAvatar*>(this);
                    // Try to get name from inventory of associated object
                    LLVOVolume *volp = control_av->mRootVolp;
                    LLViewerInventoryItem *item = recursiveGetObjectInventoryItem(volp,motionp->getID());
                    if (item)
                    {
                        motion_name = item->getName();
                    }
                }
            }
            if (motion_name.empty())
            {
                std::string name;
                if (gAgent.isGodlikeWithoutAdminMenuFakery() || isSelf())
                {
                    name = motionp->getID().asString();
                    LLVOAvatar::AnimSourceIterator anim_it = mAnimationSources.begin();
                    for (; anim_it != mAnimationSources.end(); ++anim_it)
                    {
                        if (anim_it->second == motionp->getID())
                        {
                            LLViewerObject* object = gObjectList.findObject(anim_it->first);
                            if (!object)
                            {
                                break;
                            }
                            if (object->isAvatar())
                            {
                                if (mMotionController.mIsSelf)
                                {
                                    // Searching inventory by asset id is really long
                                    // so just mark as inventory
                                    // Also item is likely to be named by LLPreviewAnim
                                    name += "(inventory)";
                                }
                            }
                            else
                            {
                                LLViewerInventoryItem* item = NULL;
                                if (!object->isInventoryDirty())
                                {
                                    item = object->getInventoryItemByAsset(motionp->getID());
                                }
                                if (item)
                                {
                                    name = item->getName();
                                }
                                else if (object->isAttachment())
                                {
                                    name += "(" + getAttachmentItemName() + ")";
                                }
                                else
                                {
                                    // in-world object, name or content unknown
                                    name += "(in-world)";
                                }
                            }
                            break;
                        }
                    }
                }
                else
                {
                    name = LLUUID::null.asString();
                }
                output = llformat("%s - %d",
                                  name.c_str(),
                                  (U32)motionp->getPriority());
            }
            else
            {
                output = llformat("%s - %d",
                                  motion_name.c_str(),
                                  (U32)motionp->getPriority());
            }
            addDebugText(output);
        }
    }
}

void LLVOAvatar::updateDebugText()
{
    // Leave mDebugText uncleared here, in case a derived class has added some state first

	if (gSavedSettings.getBOOL("DebugAvatarAppearanceMessage"))
	{
        updateAppearanceMessageDebugText();
	}

	if (gSavedSettings.getBOOL("DebugAvatarCompositeBaked"))
	{
		if (!mBakedTextureDebugText.empty())
			addDebugText(mBakedTextureDebugText);
	}

    // Develop -> Avatar -> Animation Info
	if (LLVOAvatar::sShowAnimationDebug)
	{
        updateAnimationDebugText();
	}

	if (!mDebugText.size() && mText.notNull())
	{
		mText->markDead();
		mText = NULL;
	}
	else if (mDebugText.size())
	{
		setDebugText(mDebugText);
	}
    mDebugText.clear();
}

//------------------------------------------------------------------------
// updateFootstepSounds
// Factored out from updateCharacter()
// Generate footstep sounds when feet hit the ground
//------------------------------------------------------------------------
void LLVOAvatar::updateFootstepSounds()
{
    if (mIsDummy)
    {
        return;
    }
    
	//-------------------------------------------------------------------------
	// Find the ground under each foot, these are used for a variety
	// of things that follow
	//-------------------------------------------------------------------------
	LLVector3 ankle_left_pos_agent = mFootLeftp->getWorldPosition();
	LLVector3 ankle_right_pos_agent = mFootRightp->getWorldPosition();

	LLVector3 ankle_left_ground_agent = ankle_left_pos_agent;
	LLVector3 ankle_right_ground_agent = ankle_right_pos_agent;
    LLVector3 normal;
	resolveHeightAgent(ankle_left_pos_agent, ankle_left_ground_agent, normal);
	resolveHeightAgent(ankle_right_pos_agent, ankle_right_ground_agent, normal);

	F32 leftElev = llmax(-0.2f, ankle_left_pos_agent.mV[VZ] - ankle_left_ground_agent.mV[VZ]);
	F32 rightElev = llmax(-0.2f, ankle_right_pos_agent.mV[VZ] - ankle_right_ground_agent.mV[VZ]);

	if (!isSitting())
	{
		//-------------------------------------------------------------------------
		// Figure out which foot is on ground
		//-------------------------------------------------------------------------
		if (!mInAir)
		{
			if ((leftElev < 0.0f) || (rightElev < 0.0f))
			{
				ankle_left_pos_agent = mFootLeftp->getWorldPosition();
				ankle_right_pos_agent = mFootRightp->getWorldPosition();
				leftElev = ankle_left_pos_agent.mV[VZ] - ankle_left_ground_agent.mV[VZ];
				rightElev = ankle_right_pos_agent.mV[VZ] - ankle_right_ground_agent.mV[VZ];
			}
		}
	}
	
	const LLUUID AGENT_FOOTSTEP_ANIMS[] = {ANIM_AGENT_WALK, ANIM_AGENT_RUN, ANIM_AGENT_LAND};
	const S32 NUM_AGENT_FOOTSTEP_ANIMS = LL_ARRAY_SIZE(AGENT_FOOTSTEP_ANIMS);

	if ( gAudiop && isAnyAnimationSignaled(AGENT_FOOTSTEP_ANIMS, NUM_AGENT_FOOTSTEP_ANIMS) )
	{
		BOOL playSound = FALSE;
		LLVector3 foot_pos_agent;

		BOOL onGroundLeft = (leftElev <= 0.05f);
		BOOL onGroundRight = (rightElev <= 0.05f);

		// did left foot hit the ground?
		if ( onGroundLeft && !mWasOnGroundLeft )
		{
			foot_pos_agent = ankle_left_pos_agent;
			playSound = TRUE;
		}

		// did right foot hit the ground?
		if ( onGroundRight && !mWasOnGroundRight )
		{
			foot_pos_agent = ankle_right_pos_agent;
			playSound = TRUE;
		}

		mWasOnGroundLeft = onGroundLeft;
		mWasOnGroundRight = onGroundRight;

		if ( playSound )
		{
			const F32 STEP_VOLUME = 0.1f;
			const LLUUID& step_sound_id = getStepSound();

			LLVector3d foot_pos_global = gAgent.getPosGlobalFromAgent(foot_pos_agent);

			if (LLViewerParcelMgr::getInstance()->canHearSound(foot_pos_global)
				&& !LLMuteList::getInstance()->isMuted(getID(), LLMute::flagObjectSounds))
			{
				gAudiop->triggerSound(step_sound_id, getID(), STEP_VOLUME, LLAudioEngine::AUDIO_TYPE_AMBIENT, foot_pos_global);
			}
		}
	}
}

//------------------------------------------------------------------------
// computeUpdatePeriod()
// Factored out from updateCharacter()
// Set new value for mUpdatePeriod based on distance and various other factors.
//------------------------------------------------------------------------
void LLVOAvatar::computeUpdatePeriod()
{
	bool visually_muted = isVisuallyMuted();
	if (mDrawable.notNull()
        && isVisible() 
        && (!isSelf() || visually_muted)
        && !isUIAvatar()
        && sUseImpostors
        && !mNeedsAnimUpdate 
        && !sFreezeCounter)
	{
		const LLVector4a* ext = mDrawable->getSpatialExtents();
		LLVector4a size;
		size.setSub(ext[1],ext[0]);
		F32 mag = size.getLength3().getF32()*0.5f;
		
		F32 impostor_area = 256.f*512.f*(8.125f - LLVOAvatar::sLODFactor*8.f);
		if (visually_muted)
		{ // visually muted avatars update at 16 hz
			mUpdatePeriod = 16;
		}
		else if (! shouldImpostor()
				 || mDrawable->mDistanceWRTCamera < 1.f + mag)
		{   // first 25% of max visible avatars are not impostored
			// also, don't impostor avatars whose bounding box may be penetrating the 
			// impostor camera near clip plane
			mUpdatePeriod = 1;
		}
		else if ( shouldImpostor(4) )
		{ //background avatars are REALLY slow updating impostors
			mUpdatePeriod = 16;
		}
		else if ( shouldImpostor(3) )
		{ //back 25% of max visible avatars are slow updating impostors
			mUpdatePeriod = 8;
		}
		else if (mImpostorPixelArea <= impostor_area)
		{  // stuff in between gets an update period based on pixel area
			mUpdatePeriod = llclamp((S32) sqrtf(impostor_area*4.f/mImpostorPixelArea), 2, 8);
		}
		else
		{
			//nearby avatars, update the impostors more frequently.
			mUpdatePeriod = 4;
		}
	}
	else
	{
		mUpdatePeriod = 1;
	}

}

//------------------------------------------------------------------------
// updateOrientation()
// Factored out from updateCharacter()
// This is used by updateCharacter() to update the avatar's orientation:
// - updates mTurning state
// - updates rotation of the mRoot joint in the skeleton
// - for self, calls setControlFlags() to notify the simulator about any turns
//------------------------------------------------------------------------
void LLVOAvatar::updateOrientation(LLAgent& agent, F32 speed, F32 delta_time)
{
    LLQuaternion iQ;
    LLVector3 upDir( 0.0f, 0.0f, 1.0f );
			
    // Compute a forward direction vector derived from the primitive rotation
    // and the velocity vector.  When walking or jumping, don't let body deviate
    // more than 90 from the view, if necessary, flip the velocity vector.

    LLVector3 primDir;
    if (isSelf())
    {
        primDir = agent.getAtAxis() - projected_vec(agent.getAtAxis(), agent.getReferenceUpVector());
        primDir.normalize();
    }
    else
    {
        primDir = getRotation().getMatrix3().getFwdRow();
    }
    LLVector3 velDir = getVelocity();
    velDir.normalize();
    if ( mSignaledAnimations.find(ANIM_AGENT_WALK) != mSignaledAnimations.end())
    {
        F32 vpD = velDir * primDir;
        if (vpD < -0.5f)
        {
            velDir *= -1.0f;
        }
    }
    LLVector3 fwdDir = lerp(primDir, velDir, clamp_rescale(speed, 0.5f, 2.0f, 0.0f, 1.0f));
    if (isSelf() && gAgentCamera.cameraMouselook())
    {
        // make sure fwdDir stays in same general direction as primdir
        if (gAgent.getFlying())
        {
            fwdDir = LLViewerCamera::getInstance()->getAtAxis();
        }
        else
        {
            LLVector3 at_axis = LLViewerCamera::getInstance()->getAtAxis();
            LLVector3 up_vector = gAgent.getReferenceUpVector();
            at_axis -= up_vector * (at_axis * up_vector);
            at_axis.normalize();
					
            F32 dot = fwdDir * at_axis;
            if (dot < 0.f)
            {
                fwdDir -= 2.f * at_axis * dot;
                fwdDir.normalize();
            }
        }
    }

    LLQuaternion root_rotation = mRoot->getWorldMatrix().quaternion();
    F32 root_roll, root_pitch, root_yaw;
    root_rotation.getEulerAngles(&root_roll, &root_pitch, &root_yaw);

    // When moving very slow, the pelvis is allowed to deviate from the
    // forward direction to allow it to hold its position while the torso
    // and head turn.  Once in motion, it must conform however.
    BOOL self_in_mouselook = isSelf() && gAgentCamera.cameraMouselook();

    LLVector3 pelvisDir( mRoot->getWorldMatrix().getFwdRow4().mV );

    static LLCachedControl<F32> s_pelvis_rot_threshold_slow(gSavedSettings, "AvatarRotateThresholdSlow", 60.0);
    static LLCachedControl<F32> s_pelvis_rot_threshold_fast(gSavedSettings, "AvatarRotateThresholdFast", 2.0);

    F32 pelvis_rot_threshold = clamp_rescale(speed, 0.1f, 1.0f, s_pelvis_rot_threshold_slow, s_pelvis_rot_threshold_fast);
						
    if (self_in_mouselook)
    {
        pelvis_rot_threshold *= MOUSELOOK_PELVIS_FOLLOW_FACTOR;
    }
    pelvis_rot_threshold *= DEG_TO_RAD;

    F32 angle = angle_between( pelvisDir, fwdDir );

    // The avatar's root is allowed to have a yaw that deviates widely
    // from the forward direction, but if roll or pitch are off even
    // a little bit we need to correct the rotation.
    if(root_roll < 1.f * DEG_TO_RAD
       && root_pitch < 5.f * DEG_TO_RAD)
    {
        // smaller correction vector means pelvis follows prim direction more closely
        if (!mTurning && angle > pelvis_rot_threshold*0.75f)
        {
            mTurning = TRUE;
        }

        // use tighter threshold when turning
        if (mTurning)
        {
            pelvis_rot_threshold *= 0.4f;
        }

        // am I done turning?
        if (angle < pelvis_rot_threshold)
        {
            mTurning = FALSE;
        }

        LLVector3 correction_vector = (pelvisDir - fwdDir) * clamp_rescale(angle, pelvis_rot_threshold*0.75f, pelvis_rot_threshold, 1.0f, 0.0f);
        fwdDir += correction_vector;
    }
    else
    {
        mTurning = FALSE;
    }

    // Now compute the full world space rotation for the whole body (wQv)
    LLVector3 leftDir = upDir % fwdDir;
    leftDir.normalize();
    fwdDir = leftDir % upDir;
    LLQuaternion wQv( fwdDir, leftDir, upDir );

    if (isSelf() && mTurning)
    {
        if ((fwdDir % pelvisDir) * upDir > 0.f)
        {
            gAgent.setControlFlags(AGENT_CONTROL_TURN_RIGHT);
        }
        else
        {
            gAgent.setControlFlags(AGENT_CONTROL_TURN_LEFT);
        }
    }

    // Set the root rotation, but do so incrementally so that it
    // lags in time by some fixed amount.
    //F32 u = LLSmoothInterpolation::getInterpolant(PELVIS_LAG);
    F32 pelvis_lag_time = 0.f;
    if (self_in_mouselook)
    {
        pelvis_lag_time = PELVIS_LAG_MOUSELOOK;
    }
    else if (mInAir)
    {
        pelvis_lag_time = PELVIS_LAG_FLYING;
        // increase pelvis lag time when moving slowly
        pelvis_lag_time *= clamp_rescale(mSpeedAccum, 0.f, 15.f, 3.f, 1.f);
    }
    else
    {
        pelvis_lag_time = PELVIS_LAG_WALKING;
    }

    F32 u = llclamp((delta_time / pelvis_lag_time), 0.0f, 1.0f);	

    mRoot->setWorldRotation( slerp(u, mRoot->getWorldRotation(), wQv) );
}

//------------------------------------------------------------------------
// updateTimeStep()
// Factored out from updateCharacter().
//
// Updates the time step used by the motion controller, based on area
// and avatar count criteria.  This will also stop the
// ANIM_AGENT_WALK_ADJUST animation under some circumstances.
// ------------------------------------------------------------------------
void LLVOAvatar::updateTimeStep()
{
	if (!isSelf() && !isUIAvatar()) // ie, non-self avatars, and animated objects will be affected.
	{
        // Note that sInstances counts animated objects and
        // standard avatars in the same bucket. Is this desirable?
		F32 time_quantum = clamp_rescale((F32)sInstances.size(), 10.f, 35.f, 0.f, 0.25f);
		F32 pixel_area_scale = clamp_rescale(mPixelArea, 100, 5000, 1.f, 0.f);
		F32 time_step = time_quantum * pixel_area_scale;
        // Extrema:
        //   If number of avs is 10 or less, time_step is unmodified (flagged with 0.0).
        //   If area of av is 5000 or greater, time_step is unmodified (flagged with 0.0).
        //   If number of avs is 35 or greater, and area of av is 100 or less,
        //   time_step takes the maximum possible value of 0.25.
        //   Other situations will give values within the (0, 0.25) range.
		if (time_step != 0.f)
		{
			// disable walk motion servo controller as it doesn't work with motion timesteps
			stopMotion(ANIM_AGENT_WALK_ADJUST);
			removeAnimationData("Walk Speed");
		}
        // See SL-763 - playback with altered time step does not
        // appear to work correctly, odd behavior for distant avatars.
        // As of 11-2017, LLMotionController::updateMotions() will
        // ignore the value here. Need to re-enable if it's every
        // fixed.
		mMotionController.setTimeStep(time_step);
	}
}

void LLVOAvatar::updateRootPositionAndRotation(LLAgent& agent, F32 speed, bool was_sit_ground_constrained) 
{
	if (!(isSitting() && getParent()))
	{
		// This case includes all configurations except sitting on an
		// object, so does include ground sit.

		//--------------------------------------------------------------------
		// get timing info
		// handle initial condition case
		//--------------------------------------------------------------------
		F32 animation_time = mAnimTimer.getElapsedTimeF32();
		if (mTimeLast == 0.0f)
		{
			mTimeLast = animation_time;

			// Initially put the pelvis at slaved position/mRotation
			// SL-315
			mRoot->setWorldPosition( getPositionAgent() ); // first frame
			mRoot->setWorldRotation( getRotation() );
		}
	
		//--------------------------------------------------------------------
		// dont' let dT get larger than 1/5th of a second
		//--------------------------------------------------------------------
		F32 delta_time = animation_time - mTimeLast;

		delta_time = llclamp( delta_time, DELTA_TIME_MIN, DELTA_TIME_MAX );
		mTimeLast = animation_time;

		mSpeedAccum = (mSpeedAccum * 0.95f) + (speed * 0.05f);

		//--------------------------------------------------------------------
		// compute the position of the avatar's root
		//--------------------------------------------------------------------
		LLVector3d root_pos;
		LLVector3d ground_under_pelvis;

		if (isSelf())
		{
			gAgent.setPositionAgent(getRenderPosition());
		}

		root_pos = gAgent.getPosGlobalFromAgent(getRenderPosition());
		root_pos.mdV[VZ] += getVisualParamWeight(AVATAR_HOVER);

        LLVector3 normal;
		resolveHeightGlobal(root_pos, ground_under_pelvis, normal);
		F32 foot_to_ground = (F32) (root_pos.mdV[VZ] - mPelvisToFoot - ground_under_pelvis.mdV[VZ]);				
		BOOL in_air = ((!LLWorld::getInstance()->getRegionFromPosGlobal(ground_under_pelvis)) || 
						foot_to_ground > FOOT_GROUND_COLLISION_TOLERANCE);

		if (in_air && !mInAir)
		{
			mTimeInAir.reset();
		}
		mInAir = in_air;

        // SL-402: with the ability to animate the position of joints
        // that affect the body size calculation, computed body size
        // can get stale much more easily. Simplest fix is to update
        // it frequently.
        // SL-427: this appears to be too frequent, moving to only do on animation state change.
        //computeBodySize();
    
		// correct for the fact that the pelvis is not necessarily the center 
		// of the agent's physical representation
		root_pos.mdV[VZ] -= (0.5f * mBodySize.mV[VZ]) - mPelvisToFoot;
		if (!isSitting() && !was_sit_ground_constrained)
		{
			root_pos += LLVector3d(getHoverOffset());
		}

        LLControlAvatar *cav = dynamic_cast<LLControlAvatar*>(this);
        if (cav)
        {
            // SL-1350: Moved to LLDrawable::updateXform()
            cav->matchVolumeTransform();
        }
        else
        {
            LLVector3 newPosition = gAgent.getPosAgentFromGlobal(root_pos);
            if (newPosition != mRoot->getXform()->getWorldPosition())
            {		
                mRoot->touch();
                // SL-315
                mRoot->setWorldPosition( newPosition ); // regular update				
            }
        }

		//--------------------------------------------------------------------
		// Propagate viewer object rotation to root of avatar
		//--------------------------------------------------------------------
		if (!isControlAvatar() && !isAnyAnimationSignaled(AGENT_NO_ROTATE_ANIMS, NUM_AGENT_NO_ROTATE_ANIMS))
		{
            // Rotation fixups for avatars in motion.
            // Skip for animated objects.
            updateOrientation(agent, speed, delta_time);
		}
	}
	else if (mDrawable.notNull())
	{
        // Sitting on an object - mRoot is slaved to mDrawable orientation.
		LLVector3 pos = mDrawable->getPosition();
		pos += getHoverOffset() * mDrawable->getRotation();
		// SL-315
		mRoot->setPosition(pos);
		mRoot->setRotation(mDrawable->getRotation());
	}
}

//------------------------------------------------------------------------
// updateCharacter()
//
// This is called for all avatars, so there are 4 possible situations:
//
// 1) Avatar is your own. In this case the class is LLVOAvatarSelf,
// isSelf() is true, and agent specifies the corresponding agent
// information for you. In all the other cases, agent is irrelevant
// and it would be less confusing if it were null or something.
//
// 2) Avatar is controlled by another resident. Class is LLVOAvatar,
// and isSelf() is false.
//
// 3) Avatar is the controller for an animated object. Class is
// LLControlAvatar and mIsDummy is true. Avatar is a purely
// viewer-side entity with no representation on the simulator.
//
// 4) Avatar is a UI avatar used in some areas of the UI, such as when
// previewing uploaded animations. Class is LLUIAvatar, and mIsDummy
// is true. Avatar is purely viewer-side with no representation on the
// simulator.
//
//------------------------------------------------------------------------
BOOL LLVOAvatar::updateCharacter(LLAgent &agent)
{	
	updateDebugText();
	
	if (!mIsBuilt)
	{
		return FALSE;
	}

	BOOL visible = isVisible();
    bool is_control_avatar = isControlAvatar(); // capture state to simplify tracing
	bool is_attachment = false;
	if (is_control_avatar)
	{
        LLControlAvatar *cav = dynamic_cast<LLControlAvatar*>(this);
		is_attachment = cav && cav->mRootVolp && cav->mRootVolp->isAttachment(); // For attached animated objects
	}

    LLScopedContextString str("updateCharacter " + getFullname() + " is_control_avatar "
                              + boost::lexical_cast<std::string>(is_control_avatar) 
                              + " is_attachment " + boost::lexical_cast<std::string>(is_attachment));

	// For fading out the names above heads, only let the timer
	// run if we're visible.
	if (mDrawable.notNull() && !visible)
	{
		mTimeVisible.reset();
	}

	//--------------------------------------------------------------------
	// The rest should only be done occasionally for far away avatars.
    // Set mUpdatePeriod and visible based on distance and other criteria.
	//--------------------------------------------------------------------
    computeUpdatePeriod();
    visible = (LLDrawable::getCurrentFrame()+mID.mData[0])%mUpdatePeriod == 0 ? TRUE : FALSE;

	//--------------------------------------------------------------------
    // Early out if not visible and not self
	// don't early out for your own avatar, as we rely on your animations playing reliably
	// for example, the "turn around" animation when entering customize avatar needs to trigger
	// even when your avatar is offscreen
	//--------------------------------------------------------------------
	if (!visible && !isSelf())
	{
		updateMotions(LLCharacter::HIDDEN_UPDATE);
		return FALSE;
	}

	//--------------------------------------------------------------------
	// change animation time quanta based on avatar render load
	//--------------------------------------------------------------------
    // SL-763 the time step quantization does not currently work.
    //updateTimeStep();
    
	//--------------------------------------------------------------------
    // Update sitting state based on parent and active animation info.
	//--------------------------------------------------------------------
	if (getParent() && !isSitting())
	{
		sitOnObject((LLViewerObject*)getParent());
	}
	else if (!getParent() && isSitting() && !isMotionActive(ANIM_AGENT_SIT_GROUND_CONSTRAINED))
	{
		getOffObject();
	}

	//--------------------------------------------------------------------
	// create local variables in world coords for region position values
	//--------------------------------------------------------------------
	LLVector3 xyVel = getVelocity();
	xyVel.mV[VZ] = 0.0f;
	F32 speed = xyVel.length();
	// remembering the value here prevents a display glitch if the
	// animation gets toggled during this update.
	bool was_sit_ground_constrained = isMotionActive(ANIM_AGENT_SIT_GROUND_CONSTRAINED);

	//--------------------------------------------------------------------
    // This does a bunch of state updating, including figuring out
    // whether av is in the air, setting mRoot position and rotation
    // In some cases, calls updateOrientation() for a lot of the
    // work
    // --------------------------------------------------------------------
    updateRootPositionAndRotation(agent, speed, was_sit_ground_constrained);
	
	//-------------------------------------------------------------------------
	// Update character motions
	//-------------------------------------------------------------------------
	// store data relevant to motions
	mSpeed = speed;

	// update animations
	if (mSpecialRenderMode == 1) // Animation Preview
	{
		updateMotions(LLCharacter::FORCE_UPDATE);
	}
	else
	{
		updateMotions(LLCharacter::NORMAL_UPDATE);
	}

	// Special handling for sitting on ground.
	if (!getParent() && (isSitting() || was_sit_ground_constrained))
	{
		
		F32 off_z = LLVector3d(getHoverOffset()).mdV[VZ];
		if (off_z != 0.0)
		{
			LLVector3 pos = mRoot->getWorldPosition();
			pos.mV[VZ] += off_z;
			mRoot->touch();
			// SL-315
			mRoot->setWorldPosition(pos);
		}
	}

	// update head position
	updateHeadOffset();

	// Generate footstep sounds when feet hit the ground
    updateFootstepSounds();

	// Update child joints as needed.
	mRoot->updateWorldMatrixChildren();

	// System avatar mesh vertices need to be reskinned.
    mNeedsSkin = TRUE;

	return TRUE;
}

//-----------------------------------------------------------------------------
// updateHeadOffset()
//-----------------------------------------------------------------------------
void LLVOAvatar::updateHeadOffset()
{
	// since we only care about Z, just grab one of the eyes
	LLVector3 midEyePt = mEyeLeftp->getWorldPosition();
	midEyePt -= mDrawable.notNull() ? mDrawable->getWorldPosition() : mRoot->getWorldPosition();
	midEyePt.mV[VZ] = llmax(-mPelvisToFoot + LLViewerCamera::getInstance()->getNear(), midEyePt.mV[VZ]);

	if (mDrawable.notNull())
	{
		midEyePt = midEyePt * ~mDrawable->getWorldRotation();
	}
	if (isSitting())
	{
		mHeadOffset = midEyePt;	
	}
	else
	{
		F32 u = llmax(0.f, HEAD_MOVEMENT_AVG_TIME - (1.f / gFPSClamped));
		mHeadOffset = lerp(midEyePt, mHeadOffset,  u);
	}
}

void LLVOAvatar::debugBodySize() const
{
	LLVector3 pelvis_scale = mPelvisp->getScale();

	// some of the joints have not been cached
	LLVector3 skull = mSkullp->getPosition();
    LL_DEBUGS("Avatar") << "skull pos " << skull << LL_ENDL;
	//LLVector3 skull_scale = mSkullp->getScale();

	LLVector3 neck = mNeckp->getPosition();
	LLVector3 neck_scale = mNeckp->getScale();
    LL_DEBUGS("Avatar") << "neck pos " << neck << " neck_scale " << neck_scale << LL_ENDL;

	LLVector3 chest = mChestp->getPosition();
	LLVector3 chest_scale = mChestp->getScale();
    LL_DEBUGS("Avatar") << "chest pos " << chest << " chest_scale " << chest_scale << LL_ENDL;

	// the rest of the joints have been cached
	LLVector3 head = mHeadp->getPosition();
	LLVector3 head_scale = mHeadp->getScale();
    LL_DEBUGS("Avatar") << "head pos " << head << " head_scale " << head_scale << LL_ENDL;

	LLVector3 torso = mTorsop->getPosition();
	LLVector3 torso_scale = mTorsop->getScale();
    LL_DEBUGS("Avatar") << "torso pos " << torso << " torso_scale " << torso_scale << LL_ENDL;

	LLVector3 hip = mHipLeftp->getPosition();
	LLVector3 hip_scale = mHipLeftp->getScale();
    LL_DEBUGS("Avatar") << "hip pos " << hip << " hip_scale " << hip_scale << LL_ENDL;

	LLVector3 knee = mKneeLeftp->getPosition();
	LLVector3 knee_scale = mKneeLeftp->getScale();
    LL_DEBUGS("Avatar") << "knee pos " << knee << " knee_scale " << knee_scale << LL_ENDL;

	LLVector3 ankle = mAnkleLeftp->getPosition();
	LLVector3 ankle_scale = mAnkleLeftp->getScale();
    LL_DEBUGS("Avatar") << "ankle pos " << ankle << " ankle_scale " << ankle_scale << LL_ENDL;

	LLVector3 foot  = mFootLeftp->getPosition();
    LL_DEBUGS("Avatar") << "foot pos " << foot << LL_ENDL;

	F32 new_offset = (const_cast<LLVOAvatar*>(this))->getVisualParamWeight(AVATAR_HOVER);
    LL_DEBUGS("Avatar") << "new_offset " << new_offset << LL_ENDL;

	F32 new_pelvis_to_foot = hip.mV[VZ] * pelvis_scale.mV[VZ] -
        knee.mV[VZ] * hip_scale.mV[VZ] -
        ankle.mV[VZ] * knee_scale.mV[VZ] -
        foot.mV[VZ] * ankle_scale.mV[VZ];
    LL_DEBUGS("Avatar") << "new_pelvis_to_foot " << new_pelvis_to_foot << LL_ENDL;

	LLVector3 new_body_size;
	new_body_size.mV[VZ] = new_pelvis_to_foot +
					   // the sqrt(2) correction below is an approximate
					   // correction to get to the top of the head
					   F_SQRT2 * (skull.mV[VZ] * head_scale.mV[VZ]) + 
					   head.mV[VZ] * neck_scale.mV[VZ] + 
					   neck.mV[VZ] * chest_scale.mV[VZ] + 
					   chest.mV[VZ] * torso_scale.mV[VZ] + 
					   torso.mV[VZ] * pelvis_scale.mV[VZ]; 

	// TODO -- measure the real depth and width
	new_body_size.mV[VX] = DEFAULT_AGENT_DEPTH;
	new_body_size.mV[VY] = DEFAULT_AGENT_WIDTH;

    LL_DEBUGS("Avatar") << "new_body_size " << new_body_size << LL_ENDL;
}
   
//------------------------------------------------------------------------
// postPelvisSetRecalc
//------------------------------------------------------------------------
void LLVOAvatar::postPelvisSetRecalc()
{		
	mRoot->updateWorldMatrixChildren();			
	computeBodySize();
	dirtyMesh(2);
}
//------------------------------------------------------------------------
// updateVisibility()
//------------------------------------------------------------------------
void LLVOAvatar::updateVisibility()
{
	BOOL visible = FALSE;

	if (mIsDummy)
	{
		visible = FALSE;
	}
	else if (mDrawable.isNull())
	{
		visible = FALSE;
	}
	else
	{
		if (!mDrawable->getSpatialGroup() || mDrawable->getSpatialGroup()->isVisible())
		{
			visible = TRUE;
		}
		else
		{
			visible = FALSE;
		}

		if(isSelf())
		{
			if (!gAgentWearables.areWearablesLoaded())
			{
				visible = FALSE;
			}
		}
		else if( !mFirstAppearanceMessageReceived )
		{
			visible = FALSE;
		}

		if (sDebugInvisible)
		{
			LLNameValue* firstname = getNVPair("FirstName");
			if (firstname)
			{
				LL_DEBUGS("Avatar") << avString() << " updating visibility" << LL_ENDL;
			}
			else
			{
				LL_INFOS() << "Avatar " << this << " updating visiblity" << LL_ENDL;
			}

			if (visible)
			{
				LL_INFOS() << "Visible" << LL_ENDL;
			}
			else
			{
				LL_INFOS() << "Not visible" << LL_ENDL;
			}

			/*if (avatar_in_frustum)
			{
				LL_INFOS() << "Avatar in frustum" << LL_ENDL;
			}
			else
			{
				LL_INFOS() << "Avatar not in frustum" << LL_ENDL;
			}*/

			/*if (LLViewerCamera::getInstance()->sphereInFrustum(sel_pos_agent, 2.0f))
			{
				LL_INFOS() << "Sel pos visible" << LL_ENDL;
			}
			if (LLViewerCamera::getInstance()->sphereInFrustum(wrist_right_pos_agent, 0.2f))
			{
				LL_INFOS() << "Wrist pos visible" << LL_ENDL;
			}
			if (LLViewerCamera::getInstance()->sphereInFrustum(getPositionAgent(), getMaxScale()*2.f))
			{
				LL_INFOS() << "Agent visible" << LL_ENDL;
			}*/
			LL_INFOS() << "PA: " << getPositionAgent() << LL_ENDL;
			/*LL_INFOS() << "SPA: " << sel_pos_agent << LL_ENDL;
			LL_INFOS() << "WPA: " << wrist_right_pos_agent << LL_ENDL;*/
			for (attachment_map_t::iterator iter = mAttachmentPoints.begin(); 
				 iter != mAttachmentPoints.end();
				 ++iter)
			{
				LLViewerJointAttachment* attachment = iter->second;

				for (LLViewerJointAttachment::attachedobjs_vec_t::iterator attachment_iter = attachment->mAttachedObjects.begin();
					 attachment_iter != attachment->mAttachedObjects.end();
					 ++attachment_iter)
				{
					if (LLViewerObject *attached_object = (*attachment_iter))
					{
						if(attached_object->mDrawable->isVisible())
						{
							LL_INFOS() << attachment->getName() << " visible" << LL_ENDL;
						}
						else
						{
							LL_INFOS() << attachment->getName() << " not visible at " << mDrawable->getWorldPosition() << " and radius " << mDrawable->getRadius() << LL_ENDL;
						}
					}
				}
			}
		}
	}

	if (!visible && mVisible)
	{
		mMeshInvisibleTime.reset();
	}

	if (visible)
	{
		if (!mMeshValid)
		{
			restoreMeshData();
		}
	}
	else
	{
		if (mMeshValid &&
            (isControlAvatar() || mMeshInvisibleTime.getElapsedTimeF32() > TIME_BEFORE_MESH_CLEANUP))
		{
			releaseMeshData();
		}
	}

    if ( visible != mVisible )
    {
        LL_DEBUGS("AvatarRender") << "visible was " << mVisible << " now " << visible << LL_ENDL;
    }
	mVisible = visible;
}

// private
bool LLVOAvatar::shouldAlphaMask()
{
	const bool should_alpha_mask = !LLDrawPoolAlpha::sShowDebugAlpha // Don't alpha mask if "Highlight Transparent" checked
							&& !LLDrawPoolAvatar::sSkipTransparent;

	return should_alpha_mask;

}

//-----------------------------------------------------------------------------
// renderSkinned()
//-----------------------------------------------------------------------------
U32 LLVOAvatar::renderSkinned()
{
	U32 num_indices = 0;

	if (!mIsBuilt)
	{
		return num_indices;
	}

    if (mDrawable.isNull())
    {
		return num_indices;
    }

	LLFace* face = mDrawable->getFace(0);

	bool needs_rebuild = !face || !face->getVertexBuffer() || mDrawable->isState(LLDrawable::REBUILD_GEOMETRY);

	if (needs_rebuild || mDirtyMesh)
	{	//LOD changed or new mesh created, allocate new vertex buffer if needed
		if (needs_rebuild || mDirtyMesh >= 2 || mVisibilityRank <= 4)
		{
			updateMeshData();
			mDirtyMesh = 0;
			mNeedsSkin = TRUE;
			mDrawable->clearState(LLDrawable::REBUILD_GEOMETRY);
		}
	}

	if (LLViewerShaderMgr::instance()->getVertexShaderLevel(LLViewerShaderMgr::SHADER_AVATAR) <= 0)
	{
		if (mNeedsSkin)
		{
			//generate animated mesh
			LLViewerJoint* lower_mesh = getViewerJoint(MESH_ID_LOWER_BODY);
			LLViewerJoint* upper_mesh = getViewerJoint(MESH_ID_UPPER_BODY);
			LLViewerJoint* skirt_mesh = getViewerJoint(MESH_ID_SKIRT);
			LLViewerJoint* eyelash_mesh = getViewerJoint(MESH_ID_EYELASH);
			LLViewerJoint* head_mesh = getViewerJoint(MESH_ID_HEAD);
			LLViewerJoint* hair_mesh = getViewerJoint(MESH_ID_HAIR);

			if(upper_mesh)
			{
				upper_mesh->updateJointGeometry();
			}
			if (lower_mesh)
			{
				lower_mesh->updateJointGeometry();
			}

			if( isWearingWearableType( LLWearableType::WT_SKIRT ) )
			{
				if(skirt_mesh)
				{
					skirt_mesh->updateJointGeometry();
				}
			}

			if (!isSelf() || gAgent.needsRenderHead() || LLPipeline::sShadowRender)
			{
				if(eyelash_mesh)
				{
					eyelash_mesh->updateJointGeometry();
				}
				if(head_mesh)
				{
					head_mesh->updateJointGeometry();
				}
				if(hair_mesh)
				{
					hair_mesh->updateJointGeometry();
				}
			}
			mNeedsSkin = FALSE;
			mLastSkinTime = gFrameTimeSeconds;

			LLFace * face = mDrawable->getFace(0);
			if (face)
			{
				LLVertexBuffer* vb = face->getVertexBuffer();
				if (vb)
				{
					vb->flush();
				}
			}
		}
	}
	else
	{
		mNeedsSkin = FALSE;
	}

	if (sDebugInvisible)
	{
		LLNameValue* firstname = getNVPair("FirstName");
		if (firstname)
		{
			LL_DEBUGS("Avatar") << avString() << " in render" << LL_ENDL;
		}
		else
		{
			LL_INFOS() << "Avatar " << this << " in render" << LL_ENDL;
		}
		if (!mIsBuilt)
		{
			LL_INFOS() << "Not built!" << LL_ENDL;
		}
		else if (!gAgent.needsRenderAvatar())
		{
			LL_INFOS() << "Doesn't need avatar render!" << LL_ENDL;
		}
		else
		{
			LL_INFOS() << "Rendering!" << LL_ENDL;
		}
	}

	if (!mIsBuilt)
	{
		return num_indices;
	}

	if (isSelf() && !gAgent.needsRenderAvatar())
	{
		return num_indices;
	}

	// render collision normal
	// *NOTE: this is disabled (there is no UI for enabling sShowFootPlane) due
	// to DEV-14477.  the code is left here to aid in tracking down the cause
	// of the crash in the future. -brad
	if (sShowFootPlane && mDrawable.notNull())
	{
		LLVector3 slaved_pos = mDrawable->getPositionAgent();
		LLVector3 foot_plane_normal(mFootPlane.mV[VX], mFootPlane.mV[VY], mFootPlane.mV[VZ]);
		F32 dist_from_plane = (slaved_pos * foot_plane_normal) - mFootPlane.mV[VW];
		LLVector3 collide_point = slaved_pos;
		collide_point.mV[VZ] -= foot_plane_normal.mV[VZ] * (dist_from_plane + COLLISION_TOLERANCE - FOOT_COLLIDE_FUDGE);

		gGL.begin(LLRender::LINES);
		{
			F32 SQUARE_SIZE = 0.2f;
			gGL.color4f(1.f, 0.f, 0.f, 1.f);
			
			gGL.vertex3f(collide_point.mV[VX] - SQUARE_SIZE, collide_point.mV[VY] - SQUARE_SIZE, collide_point.mV[VZ]);
			gGL.vertex3f(collide_point.mV[VX] + SQUARE_SIZE, collide_point.mV[VY] - SQUARE_SIZE, collide_point.mV[VZ]);

			gGL.vertex3f(collide_point.mV[VX] + SQUARE_SIZE, collide_point.mV[VY] - SQUARE_SIZE, collide_point.mV[VZ]);
			gGL.vertex3f(collide_point.mV[VX] + SQUARE_SIZE, collide_point.mV[VY] + SQUARE_SIZE, collide_point.mV[VZ]);
			
			gGL.vertex3f(collide_point.mV[VX] + SQUARE_SIZE, collide_point.mV[VY] + SQUARE_SIZE, collide_point.mV[VZ]);
			gGL.vertex3f(collide_point.mV[VX] - SQUARE_SIZE, collide_point.mV[VY] + SQUARE_SIZE, collide_point.mV[VZ]);
			
			gGL.vertex3f(collide_point.mV[VX] - SQUARE_SIZE, collide_point.mV[VY] + SQUARE_SIZE, collide_point.mV[VZ]);
			gGL.vertex3f(collide_point.mV[VX] - SQUARE_SIZE, collide_point.mV[VY] - SQUARE_SIZE, collide_point.mV[VZ]);
			
			gGL.vertex3f(collide_point.mV[VX], collide_point.mV[VY], collide_point.mV[VZ]);
			gGL.vertex3f(collide_point.mV[VX] + mFootPlane.mV[VX], collide_point.mV[VY] + mFootPlane.mV[VY], collide_point.mV[VZ] + mFootPlane.mV[VZ]);

		}
		gGL.end();
		gGL.flush();
	}
	//--------------------------------------------------------------------
	// render all geometry attached to the skeleton
	//--------------------------------------------------------------------

		bool should_alpha_mask = shouldAlphaMask();
		LLGLState test(GL_ALPHA_TEST, should_alpha_mask);
		
		if (should_alpha_mask && !LLGLSLShader::sNoFixedFunction)
		{
			gGL.setAlphaRejectSettings(LLRender::CF_GREATER, 0.5f);
		}
		
		BOOL first_pass = TRUE;
		if (!LLDrawPoolAvatar::sSkipOpaque)
		{
			if (!isSelf() || gAgent.needsRenderHead() || LLPipeline::sShadowRender)
			{
				if (isTextureVisible(TEX_HEAD_BAKED) || isUIAvatar())
				{
					LLViewerJoint* head_mesh = getViewerJoint(MESH_ID_HEAD);
					if (head_mesh)
					{
						num_indices += head_mesh->render(mAdjustedPixelArea, TRUE, mIsDummy);
					}
					first_pass = FALSE;
				}
			}
			if (isTextureVisible(TEX_UPPER_BAKED) || isUIAvatar())
			{
				LLViewerJoint* upper_mesh = getViewerJoint(MESH_ID_UPPER_BODY);
				if (upper_mesh)
				{
					num_indices += upper_mesh->render(mAdjustedPixelArea, first_pass, mIsDummy);
				}
				first_pass = FALSE;
			}
			
			if (isTextureVisible(TEX_LOWER_BAKED) || isUIAvatar())
			{
				LLViewerJoint* lower_mesh = getViewerJoint(MESH_ID_LOWER_BODY);
				if (lower_mesh)
				{
					num_indices += lower_mesh->render(mAdjustedPixelArea, first_pass, mIsDummy);
				}
				first_pass = FALSE;
			}
		}

		if (should_alpha_mask && !LLGLSLShader::sNoFixedFunction)
		{
			gGL.setAlphaRejectSettings(LLRender::CF_DEFAULT);
		}

		if (!LLDrawPoolAvatar::sSkipTransparent || LLPipeline::sImpostorRender)
		{
			LLGLState blend(GL_BLEND, !mIsDummy);
			LLGLState test(GL_ALPHA_TEST, !mIsDummy);
			num_indices += renderTransparent(first_pass);
		}

	return num_indices;
}

U32 LLVOAvatar::renderTransparent(BOOL first_pass)
{
	U32 num_indices = 0;
	if( isWearingWearableType( LLWearableType::WT_SKIRT ) && (isUIAvatar() || isTextureVisible(TEX_SKIRT_BAKED)) )
	{
		gGL.setAlphaRejectSettings(LLRender::CF_GREATER, 0.25f);
		LLViewerJoint* skirt_mesh = getViewerJoint(MESH_ID_SKIRT);
		if (skirt_mesh)
		{
			num_indices += skirt_mesh->render(mAdjustedPixelArea, FALSE);
		}
		first_pass = FALSE;
		gGL.setAlphaRejectSettings(LLRender::CF_DEFAULT);
	}

	if (!isSelf() || gAgent.needsRenderHead() || LLPipeline::sShadowRender)
	{
		if (LLPipeline::sImpostorRender)
		{
			gGL.setAlphaRejectSettings(LLRender::CF_GREATER, 0.5f);
		}
		
		if (isTextureVisible(TEX_HEAD_BAKED))
		{
			LLViewerJoint* eyelash_mesh = getViewerJoint(MESH_ID_EYELASH);
			if (eyelash_mesh)
			{
				num_indices += eyelash_mesh->render(mAdjustedPixelArea, first_pass, mIsDummy);
			}
			first_pass = FALSE;
		}
		if (isTextureVisible(TEX_HAIR_BAKED))
        {
            LLViewerJoint* hair_mesh = getViewerJoint(MESH_ID_HAIR);
            if (hair_mesh)
            {
                num_indices += hair_mesh->render(mAdjustedPixelArea, first_pass, mIsDummy);
            }
            first_pass = FALSE;
        }
		if (LLPipeline::sImpostorRender)
		{
			gGL.setAlphaRejectSettings(LLRender::CF_DEFAULT);
		}
	}
	
	return num_indices;
}

//-----------------------------------------------------------------------------
// renderRigid()
//-----------------------------------------------------------------------------
U32 LLVOAvatar::renderRigid()
{
	U32 num_indices = 0;

	if (!mIsBuilt)
	{
		return 0;
	}

	if (isSelf() && (!gAgent.needsRenderAvatar() || !gAgent.needsRenderHead()))
	{
		return 0;
	}
	
	if (!mIsBuilt)
	{
		return 0;
	}

	bool should_alpha_mask = shouldAlphaMask();
	LLGLState test(GL_ALPHA_TEST, should_alpha_mask);

	if (should_alpha_mask && !LLGLSLShader::sNoFixedFunction)
	{
		gGL.setAlphaRejectSettings(LLRender::CF_GREATER, 0.5f);
	}

	if (isTextureVisible(TEX_EYES_BAKED)  || isUIAvatar())
	{
		LLViewerJoint* eyeball_left = getViewerJoint(MESH_ID_EYEBALL_LEFT);
		LLViewerJoint* eyeball_right = getViewerJoint(MESH_ID_EYEBALL_RIGHT);
		if (eyeball_left)
		{
			num_indices += eyeball_left->render(mAdjustedPixelArea, TRUE, mIsDummy);
		}
		if(eyeball_right)
		{
			num_indices += eyeball_right->render(mAdjustedPixelArea, TRUE, mIsDummy);
		}
	}

	if (should_alpha_mask && !LLGLSLShader::sNoFixedFunction)
	{
		gGL.setAlphaRejectSettings(LLRender::CF_DEFAULT);
	}
	
	return num_indices;
}

U32 LLVOAvatar::renderImpostor(LLColor4U color, S32 diffuse_channel)
{
	if (!mImpostor.isComplete())
	{
		return 0;
	}

	LLVector3 pos(getRenderPosition()+mImpostorOffset);
	LLVector3 at = (pos - LLViewerCamera::getInstance()->getOrigin());
	at.normalize();
	LLVector3 left = LLViewerCamera::getInstance()->getUpAxis() % at;
	LLVector3 up = at%left;

	left *= mImpostorDim.mV[0];
	up *= mImpostorDim.mV[1];

	if (gPipeline.hasRenderDebugMask(LLPipeline::RENDER_DEBUG_IMPOSTORS))
	{
		LLGLEnable blend(GL_BLEND);
		gGL.setSceneBlendType(LLRender::BT_ADD);
		gGL.getTexUnit(diffuse_channel)->unbind(LLTexUnit::TT_TEXTURE);

		// gGL.begin(LLRender::QUADS);
		// gGL.vertex3fv((pos+left-up).mV);
		// gGL.vertex3fv((pos-left-up).mV);
		// gGL.vertex3fv((pos-left+up).mV);
		// gGL.vertex3fv((pos+left+up).mV);
		// gGL.end();


		gGL.begin(LLRender::LINES); 
		gGL.color4f(1.f,1.f,1.f,1.f);
		F32 thickness = llmax(F32(5.0f-5.0f*(gFrameTimeSeconds-mLastImpostorUpdateFrameTime)),1.0f);
		glLineWidth(thickness);
		gGL.vertex3fv((pos+left-up).mV);
		gGL.vertex3fv((pos-left-up).mV);
		gGL.vertex3fv((pos-left-up).mV);
		gGL.vertex3fv((pos-left+up).mV);
		gGL.vertex3fv((pos-left+up).mV);
		gGL.vertex3fv((pos+left+up).mV);
		gGL.vertex3fv((pos+left+up).mV);
		gGL.vertex3fv((pos+left-up).mV);
		gGL.end();
		gGL.flush();
	}
	{
		LLGLEnable test(GL_ALPHA_TEST);
		gGL.setAlphaRejectSettings(LLRender::CF_GREATER, 0.f);

		gGL.color4ubv(color.mV);
		gGL.getTexUnit(diffuse_channel)->bind(&mImpostor);
		gGL.begin(LLRender::QUADS);
		gGL.texCoord2f(0,0);
		gGL.vertex3fv((pos+left-up).mV);
		gGL.texCoord2f(1,0);
		gGL.vertex3fv((pos-left-up).mV);
		gGL.texCoord2f(1,1);
		gGL.vertex3fv((pos-left+up).mV);
		gGL.texCoord2f(0,1);
		gGL.vertex3fv((pos+left+up).mV);
		gGL.end();
		gGL.flush();
	}

	return 6;
}

bool LLVOAvatar::allTexturesCompletelyDownloaded(std::set<LLUUID>& ids) const
{
	for (std::set<LLUUID>::const_iterator it = ids.begin(); it != ids.end(); ++it)
	{
		LLViewerFetchedTexture *imagep = gTextureList.findImage(*it, TEX_LIST_STANDARD);
		if (imagep && imagep->getDiscardLevel()!=0)
		{
			return false;
		}
	}
	return true;
}

bool LLVOAvatar::allLocalTexturesCompletelyDownloaded() const
{
	std::set<LLUUID> local_ids;
	collectLocalTextureUUIDs(local_ids);
	return allTexturesCompletelyDownloaded(local_ids);
}

bool LLVOAvatar::allBakedTexturesCompletelyDownloaded() const
{
	std::set<LLUUID> baked_ids;
	collectBakedTextureUUIDs(baked_ids);
	return allTexturesCompletelyDownloaded(baked_ids);
}

std::string LLVOAvatar::bakedTextureOriginInfo()
{
	std::string result;
	
	std::set<LLUUID> baked_ids;
	collectBakedTextureUUIDs(baked_ids);
	for (U32 i = 0; i < mBakedTextureDatas.size(); i++)
	{
		ETextureIndex texture_index = mBakedTextureDatas[i].mTextureIndex;
		LLViewerFetchedTexture *imagep =
			LLViewerTextureManager::staticCastToFetchedTexture(getImage(texture_index,0), TRUE);
		if (!imagep ||
			imagep->getID() == IMG_DEFAULT ||
			imagep->getID() == IMG_DEFAULT_AVATAR)
			
		{
			result += "-";
		}
		else
		{
			bool has_url = false, has_host = false;
			if (!imagep->getUrl().empty())
			{
				has_url = true;
			}
			if (imagep->getTargetHost().isOk())
			{
				has_host = true;
			}
			S32 discard = imagep->getDiscardLevel();
			if (has_url && !has_host) result += discard ? "u" : "U"; // server-bake texture with url 
			else if (has_host && !has_url) result += discard ? "h" : "H"; // old-style texture on sim
			else if (has_host && has_url) result += discard ? "x" : "X"; // both origins?
			else if (!has_host && !has_url) result += discard ? "n" : "N"; // no origin?
			if (discard != 0)
			{
				result += llformat("(%d/%d)",discard,imagep->getDesiredDiscardLevel());
			}
		}

	}
	return result;
}

S32Bytes LLVOAvatar::totalTextureMemForUUIDS(std::set<LLUUID>& ids)
{
	S32Bytes result(0);
	for (std::set<LLUUID>::const_iterator it = ids.begin(); it != ids.end(); ++it)
	{
		LLViewerFetchedTexture *imagep = gTextureList.findImage(*it, TEX_LIST_STANDARD);
		if (imagep)
		{
			result += imagep->getTextureMemory();
		}
	}
	return result;
}
	
void LLVOAvatar::collectLocalTextureUUIDs(std::set<LLUUID>& ids) const
{
	for (U32 texture_index = 0; texture_index < getNumTEs(); texture_index++)
	{
		LLWearableType::EType wearable_type = LLAvatarAppearanceDictionary::getTEWearableType((ETextureIndex)texture_index);
		U32 num_wearables = gAgentWearables.getWearableCount(wearable_type);

		LLViewerFetchedTexture *imagep = NULL;
		for (U32 wearable_index = 0; wearable_index < num_wearables; wearable_index++)
		{
			imagep = LLViewerTextureManager::staticCastToFetchedTexture(getImage(texture_index, wearable_index), TRUE);
			if (imagep)
			{
				const LLAvatarAppearanceDictionary::TextureEntry *texture_dict = LLAvatarAppearanceDictionary::getInstance()->getTexture((ETextureIndex)texture_index);
				if (texture_dict && texture_dict->mIsLocalTexture)
				{
					ids.insert(imagep->getID());
				}
			}
		}
	}
	ids.erase(IMG_DEFAULT);
	ids.erase(IMG_DEFAULT_AVATAR);
	ids.erase(IMG_INVISIBLE);
}

void LLVOAvatar::collectBakedTextureUUIDs(std::set<LLUUID>& ids) const
{
	for (U32 texture_index = 0; texture_index < getNumTEs(); texture_index++)
	{
		LLViewerFetchedTexture *imagep = NULL;
		if (isIndexBakedTexture((ETextureIndex) texture_index))
		{
			imagep = LLViewerTextureManager::staticCastToFetchedTexture(getImage(texture_index,0), TRUE);
			if (imagep)
			{
				ids.insert(imagep->getID());
			}
		}
	}
	ids.erase(IMG_DEFAULT);
	ids.erase(IMG_DEFAULT_AVATAR);
	ids.erase(IMG_INVISIBLE);
}

void LLVOAvatar::collectTextureUUIDs(std::set<LLUUID>& ids)
{
	collectLocalTextureUUIDs(ids);
	collectBakedTextureUUIDs(ids);
}

void LLVOAvatar::releaseOldTextures()
{
	S32Bytes current_texture_mem;
	
	// Any textures that we used to be using but are no longer using should no longer be flagged as "NO_DELETE"
	std::set<LLUUID> baked_texture_ids;
	collectBakedTextureUUIDs(baked_texture_ids);
	S32Bytes new_baked_mem = totalTextureMemForUUIDS(baked_texture_ids);

	std::set<LLUUID> local_texture_ids;
	collectLocalTextureUUIDs(local_texture_ids);
	//S32 new_local_mem = totalTextureMemForUUIDS(local_texture_ids);

	std::set<LLUUID> new_texture_ids;
	new_texture_ids.insert(baked_texture_ids.begin(),baked_texture_ids.end());
	new_texture_ids.insert(local_texture_ids.begin(),local_texture_ids.end());
	S32Bytes new_total_mem = totalTextureMemForUUIDS(new_texture_ids);

	//S32 old_total_mem = totalTextureMemForUUIDS(mTextureIDs);
	//LL_DEBUGS("Avatar") << getFullname() << " old_total_mem: " << old_total_mem << " new_total_mem (L/B): " << new_total_mem << " (" << new_local_mem <<", " << new_baked_mem << ")" << LL_ENDL;  
	if (!isSelf() && new_total_mem > new_baked_mem)
	{
			LL_WARNS() << "extra local textures stored for non-self av" << LL_ENDL;
	}
	for (std::set<LLUUID>::iterator it = mTextureIDs.begin(); it != mTextureIDs.end(); ++it)
	{
		if (new_texture_ids.find(*it) == new_texture_ids.end())
		{
			LLViewerFetchedTexture *imagep = gTextureList.findImage(*it, TEX_LIST_STANDARD);
			if (imagep)
			{
				current_texture_mem += imagep->getTextureMemory();
				if (imagep->getTextureState() == LLGLTexture::NO_DELETE)
				{
					// This will allow the texture to be deleted if not in use.
					imagep->forceActive();

					// This resets the clock to texture being flagged
					// as unused, preventing the texture from being
					// deleted immediately. If other avatars or
					// objects are using it, it can still be flagged
					// no-delete by them.
					imagep->forceUpdateBindStats();
				}
			}
		}
	}
	mTextureIDs = new_texture_ids;
}

void LLVOAvatar::updateTextures()
{
	releaseOldTextures();
	
	BOOL render_avatar = TRUE;

	if (mIsDummy)
	{
		return;
	}

	if( isSelf() )
	{
		render_avatar = TRUE;
	}
	else
	{
		if(!isVisible())
		{
			return ;//do not update for invisible avatar.
		}

		render_avatar = !mCulled; //visible and not culled.
	}

	std::vector<BOOL> layer_baked;
	// GL NOT ACTIVE HERE - *TODO
	for (U32 i = 0; i < mBakedTextureDatas.size(); i++)
	{
		layer_baked.push_back(isTextureDefined(mBakedTextureDatas[i].mTextureIndex));
		// bind the texture so that they'll be decoded slightly 
		// inefficient, we can short-circuit this if we have to
		if (render_avatar && !gGLManager.mIsDisabled)
		{
			if (layer_baked[i] && !mBakedTextureDatas[i].mIsLoaded)
			{
				gGL.getTexUnit(0)->bind(getImage( mBakedTextureDatas[i].mTextureIndex, 0 ));
			}
		}
	}

	mMaxPixelArea = 0.f;
	mMinPixelArea = 99999999.f;
	mHasGrey = FALSE; // debug
	for (U32 texture_index = 0; texture_index < getNumTEs(); texture_index++)
	{
		LLWearableType::EType wearable_type = LLAvatarAppearanceDictionary::getTEWearableType((ETextureIndex)texture_index);
		U32 num_wearables = gAgentWearables.getWearableCount(wearable_type);
		const LLTextureEntry *te = getTE(texture_index);

		// getTE can return 0.
		// Not sure yet why it does, but of course it crashes when te->mScale? gets used.
		// Put safeguard in place so this corner case get better handling and does not result in a crash.
		F32 texel_area_ratio = 1.0f;
		if( te )
		{
			texel_area_ratio = fabs(te->mScaleS * te->mScaleT);
		}
		else
		{
			LL_WARNS() << "getTE( " << texture_index << " ) returned 0" <<LL_ENDL;
		}

		LLViewerFetchedTexture *imagep = NULL;
		for (U32 wearable_index = 0; wearable_index < num_wearables; wearable_index++)
		{
			imagep = LLViewerTextureManager::staticCastToFetchedTexture(getImage(texture_index, wearable_index), TRUE);
			if (imagep)
			{
				const LLAvatarAppearanceDictionary::TextureEntry *texture_dict = LLAvatarAppearanceDictionary::getInstance()->getTexture((ETextureIndex)texture_index);
				const EBakedTextureIndex baked_index = texture_dict ? texture_dict->mBakedTextureIndex : EBakedTextureIndex::BAKED_NUM_INDICES;
				if (texture_dict && texture_dict->mIsLocalTexture)
				{
					addLocalTextureStats((ETextureIndex)texture_index, imagep, texel_area_ratio, render_avatar, mBakedTextureDatas[baked_index].mIsUsed);
				}
			}
		}
		if (isIndexBakedTexture((ETextureIndex) texture_index) && render_avatar)
		{
			const S32 boost_level = getAvatarBakedBoostLevel();
			imagep = LLViewerTextureManager::staticCastToFetchedTexture(getImage(texture_index,0), TRUE);
			addBakedTextureStats( imagep, mPixelArea, texel_area_ratio, boost_level );			
		}
	}

	if (gPipeline.hasRenderDebugMask(LLPipeline::RENDER_DEBUG_TEXTURE_AREA))
	{
		setDebugText(llformat("%4.0f:%4.0f", (F32) sqrt(mMinPixelArea),(F32) sqrt(mMaxPixelArea)));
	}	
}


void LLVOAvatar::addLocalTextureStats( ETextureIndex idx, LLViewerFetchedTexture* imagep,
									   F32 texel_area_ratio, BOOL render_avatar, BOOL covered_by_baked)
{
	// No local texture stats for non-self avatars
	return;
}

const S32 MAX_TEXTURE_UPDATE_INTERVAL = 64 ; //need to call updateTextures() at least every 32 frames.	
const S32 MAX_TEXTURE_VIRTUAL_SIZE_RESET_INTERVAL = S32_MAX ; //frames
void LLVOAvatar::checkTextureLoading()
{
	static const F32 MAX_INVISIBLE_WAITING_TIME = 15.f ; //seconds

	BOOL pause = !isVisible() ;
	if(!pause)
	{
		mInvisibleTimer.reset() ;
	}
	if(mLoadedCallbacksPaused == pause)
	{
		return ; 
	}
	
	if(mCallbackTextureList.empty()) //when is self or no callbacks. Note: this list for self is always empty.
	{
		mLoadedCallbacksPaused = pause ;
		return ; //nothing to check.
	}
	
	if(pause && mInvisibleTimer.getElapsedTimeF32() < MAX_INVISIBLE_WAITING_TIME)
	{
		return ; //have not been invisible for enough time.
	}
	
	for(LLLoadedCallbackEntry::source_callback_list_t::iterator iter = mCallbackTextureList.begin();
		iter != mCallbackTextureList.end(); ++iter)
	{
		LLViewerFetchedTexture* tex = gTextureList.findImage(*iter) ;
		if(tex)
		{
			if(pause)//pause texture fetching.
			{
				tex->pauseLoadedCallbacks(&mCallbackTextureList) ;

				//set to terminate texture fetching after MAX_TEXTURE_UPDATE_INTERVAL frames.
				tex->setMaxVirtualSizeResetInterval(MAX_TEXTURE_UPDATE_INTERVAL);
				tex->resetMaxVirtualSizeResetCounter() ;
			}
			else//unpause
			{
				static const F32 START_AREA = 100.f ;

				tex->unpauseLoadedCallbacks(&mCallbackTextureList) ;
				tex->addTextureStats(START_AREA); //jump start the fetching again
			}
		}		
	}			
	
	if(!pause)
	{
		updateTextures() ; //refresh texture stats.
	}
	mLoadedCallbacksPaused = pause ;
	return ;
}

const F32  SELF_ADDITIONAL_PRI = 0.75f ;
const F32  ADDITIONAL_PRI = 0.5f;
void LLVOAvatar::addBakedTextureStats( LLViewerFetchedTexture* imagep, F32 pixel_area, F32 texel_area_ratio, S32 boost_level)
{
	//Note:
	//if this function is not called for the last MAX_TEXTURE_VIRTUAL_SIZE_RESET_INTERVAL frames, 
	//the texture pipeline will stop fetching this texture.

	imagep->resetTextureStats();
	imagep->setMaxVirtualSizeResetInterval(MAX_TEXTURE_VIRTUAL_SIZE_RESET_INTERVAL);
	imagep->resetMaxVirtualSizeResetCounter() ;

	mMaxPixelArea = llmax(pixel_area, mMaxPixelArea);
	mMinPixelArea = llmin(pixel_area, mMinPixelArea);	
	imagep->addTextureStats(pixel_area / texel_area_ratio);
	imagep->setBoostLevel(boost_level);
	
	if(boost_level != LLGLTexture::BOOST_AVATAR_BAKED_SELF)
	{
		imagep->setAdditionalDecodePriority(ADDITIONAL_PRI) ;
	}
	else
	{
		imagep->setAdditionalDecodePriority(SELF_ADDITIONAL_PRI) ;
	}
}

//virtual	
void LLVOAvatar::setImage(const U8 te, LLViewerTexture *imagep, const U32 index)
{
	setTEImage(te, imagep);
}

//virtual 
LLViewerTexture* LLVOAvatar::getImage(const U8 te, const U32 index) const
{
	return getTEImage(te);
}
//virtual 
const LLTextureEntry* LLVOAvatar::getTexEntry(const U8 te_num) const
{
	return getTE(te_num);
}

//virtual 
void LLVOAvatar::setTexEntry(const U8 index, const LLTextureEntry &te)
{
	setTE(index, te);
}

const std::string LLVOAvatar::getImageURL(const U8 te, const LLUUID &uuid)
{
	llassert(isIndexBakedTexture(ETextureIndex(te)));
	std::string url = "";
	const std::string& appearance_service_url = LLAppearanceMgr::instance().getAppearanceServiceURL();
	if (appearance_service_url.empty())
	{
		// Probably a server-side issue if we get here:
		LL_WARNS() << "AgentAppearanceServiceURL not set - Baked texture requests will fail" << LL_ENDL;
		return url;
	}
	
	const LLAvatarAppearanceDictionary::TextureEntry* texture_entry = LLAvatarAppearanceDictionary::getInstance()->getTexture((ETextureIndex)te);
	if (texture_entry != NULL)
	{
		url = appearance_service_url + "texture/" + getID().asString() + "/" + texture_entry->mDefaultImageName + "/" + uuid.asString();
		//LL_INFOS() << "baked texture url: " << url << LL_ENDL;
	}
	return url;
}

//-----------------------------------------------------------------------------
// resolveHeight()
//-----------------------------------------------------------------------------

void LLVOAvatar::resolveHeightAgent(const LLVector3 &in_pos_agent, LLVector3 &out_pos_agent, LLVector3 &out_norm)
{
	LLVector3d in_pos_global, out_pos_global;

	in_pos_global = gAgent.getPosGlobalFromAgent(in_pos_agent);
	resolveHeightGlobal(in_pos_global, out_pos_global, out_norm);
	out_pos_agent = gAgent.getPosAgentFromGlobal(out_pos_global);
}


void LLVOAvatar::resolveRayCollisionAgent(const LLVector3d start_pt, const LLVector3d end_pt, LLVector3d &out_pos, LLVector3 &out_norm)
{
	LLViewerObject *obj;
	LLWorld::getInstance()->resolveStepHeightGlobal(this, start_pt, end_pt, out_pos, out_norm, &obj);
}

void LLVOAvatar::resolveHeightGlobal(const LLVector3d &inPos, LLVector3d &outPos, LLVector3 &outNorm)
{
	LLVector3d zVec(0.0f, 0.0f, 0.5f);
	LLVector3d p0 = inPos + zVec;
	LLVector3d p1 = inPos - zVec;
	LLViewerObject *obj;
	LLWorld::getInstance()->resolveStepHeightGlobal(this, p0, p1, outPos, outNorm, &obj);
	if (!obj)
	{
		mStepOnLand = TRUE;
		mStepMaterial = 0;
		mStepObjectVelocity.setVec(0.0f, 0.0f, 0.0f);
	}
	else
	{
		mStepOnLand = FALSE;
		mStepMaterial = obj->getMaterial();

		// We want the primitive velocity, not our velocity... (which actually subtracts the
		// step object velocity)
		LLVector3 angularVelocity = obj->getAngularVelocity();
		LLVector3 relativePos = gAgent.getPosAgentFromGlobal(outPos) - obj->getPositionAgent();

		LLVector3 linearComponent = angularVelocity % relativePos;
//		LL_INFOS() << "Linear Component of Rotation Velocity " << linearComponent << LL_ENDL;
		mStepObjectVelocity = obj->getVelocity() + linearComponent;
	}
}


//-----------------------------------------------------------------------------
// getStepSound()
//-----------------------------------------------------------------------------
const LLUUID& LLVOAvatar::getStepSound() const
{
	if ( mStepOnLand )
	{
		return sStepSoundOnLand;
	}

	return sStepSounds[mStepMaterial];
}


//-----------------------------------------------------------------------------
// processAnimationStateChanges()
//-----------------------------------------------------------------------------
void LLVOAvatar::processAnimationStateChanges()
{
	if ( isAnyAnimationSignaled(AGENT_WALK_ANIMS, NUM_AGENT_WALK_ANIMS) )
	{
		startMotion(ANIM_AGENT_WALK_ADJUST);
		stopMotion(ANIM_AGENT_FLY_ADJUST);
	}
	else if (mInAir && !isSitting())
	{
		stopMotion(ANIM_AGENT_WALK_ADJUST);
        if (mEnableDefaultMotions)
        {
            startMotion(ANIM_AGENT_FLY_ADJUST);
        }
	}
	else
	{
		stopMotion(ANIM_AGENT_WALK_ADJUST);
		stopMotion(ANIM_AGENT_FLY_ADJUST);
	}

	if ( isAnyAnimationSignaled(AGENT_GUN_AIM_ANIMS, NUM_AGENT_GUN_AIM_ANIMS) )
	{
        if (mEnableDefaultMotions)
        {
            startMotion(ANIM_AGENT_TARGET);
        }
		stopMotion(ANIM_AGENT_BODY_NOISE);
	}
	else
	{
		stopMotion(ANIM_AGENT_TARGET);
        if (mEnableDefaultMotions)
        {
            startMotion(ANIM_AGENT_BODY_NOISE);
        }
	}
	
	// clear all current animations
	AnimIterator anim_it;
	for (anim_it = mPlayingAnimations.begin(); anim_it != mPlayingAnimations.end();)
	{
		AnimIterator found_anim = mSignaledAnimations.find(anim_it->first);

		// playing, but not signaled, so stop
		if (found_anim == mSignaledAnimations.end())
		{
			processSingleAnimationStateChange(anim_it->first, FALSE);
			mPlayingAnimations.erase(anim_it++);
			continue;
		}

		++anim_it;
	}

	// start up all new anims
	for (anim_it = mSignaledAnimations.begin(); anim_it != mSignaledAnimations.end();)
	{
		AnimIterator found_anim = mPlayingAnimations.find(anim_it->first);

		// signaled but not playing, or different sequence id, start motion
		if (found_anim == mPlayingAnimations.end() || found_anim->second != anim_it->second)
		{
			if (processSingleAnimationStateChange(anim_it->first, TRUE))
			{
				mPlayingAnimations[anim_it->first] = anim_it->second;
				++anim_it;
				continue;
			}
		}

		++anim_it;
	}

	// clear source information for animations which have been stopped
	if (isSelf())
	{
		AnimSourceIterator source_it = mAnimationSources.begin();

		for (source_it = mAnimationSources.begin(); source_it != mAnimationSources.end();)
		{
			if (mSignaledAnimations.find(source_it->second) == mSignaledAnimations.end())
			{
				mAnimationSources.erase(source_it++);
			}
			else
			{
				++source_it;
			}
		}
	}

	stop_glerror();
}


//-----------------------------------------------------------------------------
// processSingleAnimationStateChange();
//-----------------------------------------------------------------------------
BOOL LLVOAvatar::processSingleAnimationStateChange( const LLUUID& anim_id, BOOL start )
{
    // SL-402, SL-427 - we need to update body size often enough to
    // keep appearances in sync, but not so often that animations
    // cause constant jiggling of the body or camera. Possible
    // compromise is to do it on animation changes:
    computeBodySize();
    
	BOOL result = FALSE;

	if ( start ) // start animation
	{
		if (anim_id == ANIM_AGENT_TYPE)
		{
			if (gAudiop)
			{
				LLVector3d char_pos_global = gAgent.getPosGlobalFromAgent(getCharacterPosition());
				if (LLViewerParcelMgr::getInstance()->canHearSound(char_pos_global)
				    && !LLMuteList::getInstance()->isMuted(getID(), LLMute::flagObjectSounds))
				{
					// RN: uncomment this to play on typing sound at fixed volume once sound engine is fixed
					// to support both spatialized and non-spatialized instances of the same sound
					//if (isSelf())
					//{
					//	gAudiop->triggerSound(LLUUID(gSavedSettings.getString("UISndTyping")), 1.0f, LLAudioEngine::AUDIO_TYPE_UI);
					//}
					//else
					{
						LLUUID sound_id = LLUUID(gSavedSettings.getString("UISndTyping"));
						gAudiop->triggerSound(sound_id, getID(), 1.0f, LLAudioEngine::AUDIO_TYPE_SFX, char_pos_global);
					}
				}
			}
		}
		else if (anim_id == ANIM_AGENT_SIT_GROUND_CONSTRAINED)
		{
			sitDown(TRUE);
		}


		if (startMotion(anim_id))
		{
			result = TRUE;
		}
		else
		{
			LL_WARNS() << "Failed to start motion!" << LL_ENDL;
		}
	}
	else //stop animation
	{
		if (anim_id == ANIM_AGENT_SIT_GROUND_CONSTRAINED)
		{
			sitDown(FALSE);
		}
		if ((anim_id == ANIM_AGENT_DO_NOT_DISTURB) && gAgent.isDoNotDisturb())
		{
			// re-assert DND tag animation
			gAgent.sendAnimationRequest(ANIM_AGENT_DO_NOT_DISTURB, ANIM_REQUEST_START);
			return result;
		}
		stopMotion(anim_id);
		result = TRUE;
	}

	return result;
}

//-----------------------------------------------------------------------------
// isAnyAnimationSignaled()
//-----------------------------------------------------------------------------
BOOL LLVOAvatar::isAnyAnimationSignaled(const LLUUID *anim_array, const S32 num_anims) const
{
	for (S32 i = 0; i < num_anims; i++)
	{
		if(mSignaledAnimations.find(anim_array[i]) != mSignaledAnimations.end())
		{
			return TRUE;
		}
	}
	return FALSE;
}

//-----------------------------------------------------------------------------
// resetAnimations()
//-----------------------------------------------------------------------------
void LLVOAvatar::resetAnimations()
{
	LLKeyframeMotion::flushKeyframeCache();
	flushAllMotions();
}

// Override selectively based on avatar sex and whether we're using new
// animations.
LLUUID LLVOAvatar::remapMotionID(const LLUUID& id)
{
	BOOL use_new_walk_run = gSavedSettings.getBOOL("UseNewWalkRun");
	LLUUID result = id;

	// start special case female walk for female avatars
	if (getSex() == SEX_FEMALE)
	{
		if (id == ANIM_AGENT_WALK)
		{
			if (use_new_walk_run)
				result = ANIM_AGENT_FEMALE_WALK_NEW;
			else
				result = ANIM_AGENT_FEMALE_WALK;
		}
		else if (id == ANIM_AGENT_RUN)
		{
			// There is no old female run animation, so only override
			// in one case.
			if (use_new_walk_run)
				result = ANIM_AGENT_FEMALE_RUN_NEW;
		}
		else if (id == ANIM_AGENT_SIT)
		{
			result = ANIM_AGENT_SIT_FEMALE;
		}
	}
	else
	{
		// Male avatar.
		if (id == ANIM_AGENT_WALK)
		{
			if (use_new_walk_run)
				result = ANIM_AGENT_WALK_NEW;
		}
		else if (id == ANIM_AGENT_RUN)
		{
			if (use_new_walk_run)
				result = ANIM_AGENT_RUN_NEW;
		}
		// keeps in sync with setSex() related code (viewer controls sit's sex)
		else if (id == ANIM_AGENT_SIT_FEMALE)
		{
			result = ANIM_AGENT_SIT;
		}
	
	}

	return result;

}

//-----------------------------------------------------------------------------
// startMotion()
// id is the asset if of the animation to start
// time_offset is the offset into the animation at which to start playing
//-----------------------------------------------------------------------------
BOOL LLVOAvatar::startMotion(const LLUUID& id, F32 time_offset)
{
	LL_DEBUGS() << "motion requested " << id.asString() << " " << gAnimLibrary.animationName(id) << LL_ENDL;

	LLUUID remap_id = remapMotionID(id);

	if (remap_id != id)
	{
		LL_DEBUGS() << "motion resultant " << remap_id.asString() << " " << gAnimLibrary.animationName(remap_id) << LL_ENDL;
	}

	if (isSelf() && remap_id == ANIM_AGENT_AWAY)
	{
		gAgent.setAFK();
	}

	return LLCharacter::startMotion(remap_id, time_offset);
}

//-----------------------------------------------------------------------------
// stopMotion()
//-----------------------------------------------------------------------------
BOOL LLVOAvatar::stopMotion(const LLUUID& id, BOOL stop_immediate)
{
	LL_DEBUGS() << "motion requested " << id.asString() << " " << gAnimLibrary.animationName(id) << LL_ENDL;

	LLUUID remap_id = remapMotionID(id);
	
	if (remap_id != id)
	{
		LL_DEBUGS() << "motion resultant " << remap_id.asString() << " " << gAnimLibrary.animationName(remap_id) << LL_ENDL;
	}

	if (isSelf())
	{
		gAgent.onAnimStop(remap_id);
	}

	return LLCharacter::stopMotion(remap_id, stop_immediate);
}

//-----------------------------------------------------------------------------
// hasMotionFromSource()
//-----------------------------------------------------------------------------
// virtual
bool LLVOAvatar::hasMotionFromSource(const LLUUID& source_id)
{
	return false;
}

//-----------------------------------------------------------------------------
// stopMotionFromSource()
//-----------------------------------------------------------------------------
// virtual
void LLVOAvatar::stopMotionFromSource(const LLUUID& source_id)
{
}

//-----------------------------------------------------------------------------
// addDebugText()
//-----------------------------------------------------------------------------
void LLVOAvatar::addDebugText(const std::string& text)
{
	mDebugText.append(1, '\n');
	mDebugText.append(text);
}

//-----------------------------------------------------------------------------
// getID()
//-----------------------------------------------------------------------------
const LLUUID& LLVOAvatar::getID() const
{
	return mID;
}

//-----------------------------------------------------------------------------
// getJoint()
//-----------------------------------------------------------------------------
// RN: avatar joints are multi-rooted to include screen-based attachments
LLJoint *LLVOAvatar::getJoint( const std::string &name )
{
	joint_map_t::iterator iter = mJointMap.find(name);

	LLJoint* jointp = NULL;

	if (iter == mJointMap.end() || iter->second == NULL)
	{   //search for joint and cache found joint in lookup table
		jointp = mRoot->findJoint(name);
		mJointMap[name] = jointp;
	}
	else
	{   //return cached pointer
		jointp = iter->second;
	}

#ifndef LL_RELEASE_FOR_DOWNLOAD
    if (jointp && jointp->getName()!="mScreen" && jointp->getName()!="mRoot")
    {
        llassert(getJoint(jointp->getJointNum())==jointp);
    }
#endif
	return jointp;
}

LLJoint *LLVOAvatar::getJoint( S32 joint_num )
{
    LLJoint *pJoint = NULL;
    S32 collision_start = mNumBones;
    S32 attachment_start = mNumBones + mNumCollisionVolumes;
    if (joint_num>=attachment_start)
    {
        // Attachment IDs start at 1
        S32 attachment_id = joint_num - attachment_start + 1;
        attachment_map_t::iterator iter = mAttachmentPoints.find(attachment_id);
        if (iter != mAttachmentPoints.end())
        {
            pJoint = iter->second;
        }
    }
    else if (joint_num>=collision_start)
    {
        S32 collision_id = joint_num-collision_start;
        pJoint = &mCollisionVolumes[collision_id];
    }
    else if (joint_num>=0)
    {
        pJoint = mSkeleton[joint_num];
    }
	llassert(!pJoint || pJoint->getJointNum() == joint_num);
    return pJoint;
}

//-----------------------------------------------------------------------------
// getRiggedMeshID
//
// If viewer object is a rigged mesh, set the mesh id and return true.
// Otherwise, null out the id and return false.
//-----------------------------------------------------------------------------
// static
bool LLVOAvatar::getRiggedMeshID(LLViewerObject* pVO, LLUUID& mesh_id)
{
	mesh_id.setNull();
	
	//If a VO has a skin that we'll reset the joint positions to their default
	if ( pVO && pVO->mDrawable )
	{
		LLVOVolume* pVObj = pVO->mDrawable->getVOVolume();
		if ( pVObj )
		{
			const LLMeshSkinInfo* pSkinData = pVObj->getSkinInfo();
			if (pSkinData 
				&& pSkinData->mJointNames.size() > JOINT_COUNT_REQUIRED_FOR_FULLRIG	// full rig
				&& pSkinData->mAlternateBindMatrix.size() > 0 )
            {				
                mesh_id = pSkinData->mMeshID;
                return true;
            }
		}
	}
	return false;
}

bool LLVOAvatar::jointIsRiggedTo(const LLJoint *joint) const
{
    if (joint)
    {
        const LLJointRiggingInfoTab& tab = mJointRiggingInfoTab;
        S32 joint_num = joint->getJointNum();
        if (joint_num < tab.size() && tab[joint_num].isRiggedTo())
        {
            return true;
        }
    }
    return false;
}

void LLVOAvatar::clearAttachmentOverrides()
{
    LLScopedContextString str("clearAttachmentOverrides " + getFullname());

    for (S32 i=0; i<LL_CHARACTER_MAX_ANIMATED_JOINTS; i++)
    {
        LLJoint *pJoint = getJoint(i);
        if (pJoint)
        {
			pJoint->clearAttachmentPosOverrides();
			pJoint->clearAttachmentScaleOverrides();
        }
    }

    if (mPelvisFixups.count()>0)
    {
        mPelvisFixups.clear();
        LLJoint* pJointPelvis = getJoint("mPelvis");
        if (pJointPelvis)
        {
			pJointPelvis->setPosition( LLVector3( 0.0f, 0.0f, 0.0f) );
        }
        postPelvisSetRecalc();	
    }

    mActiveOverrideMeshes.clear();
    onActiveOverrideMeshesChanged();
}

//-----------------------------------------------------------------------------
// rebuildAttachmentOverrides
//-----------------------------------------------------------------------------
void LLVOAvatar::rebuildAttachmentOverrides()
{
    LLScopedContextString str("rebuildAttachmentOverrides " + getFullname());

    LL_DEBUGS("AnimatedObjects") << "rebuilding" << LL_ENDL;
    dumpStack("AnimatedObjectsStack");
    
    clearAttachmentOverrides();

    // Handle the case that we're resetting the skeleton of an animated object.
    LLControlAvatar *control_av = dynamic_cast<LLControlAvatar*>(this);
    if (control_av)
    {
        LLVOVolume *volp = control_av->mRootVolp;
        if (volp)
        {
            LL_DEBUGS("Avatar") << volp->getID() << " adding attachment overrides for root vol, prim count " 
                                << (S32) (1+volp->numChildren()) << LL_ENDL;
            addAttachmentOverridesForObject(volp);
        }
    }

    // Attached objects
	for (attachment_map_t::iterator iter = mAttachmentPoints.begin();
		 iter != mAttachmentPoints.end();
		 ++iter)
	{
		LLViewerJointAttachment *attachment_pt = (*iter).second;
        if (attachment_pt)
        {
            for (LLViewerJointAttachment::attachedobjs_vec_t::iterator at_it = attachment_pt->mAttachedObjects.begin();
				 at_it != attachment_pt->mAttachedObjects.end(); ++at_it)
            {
                LLViewerObject *vo = *at_it;
                // Attached animated objects affect joints in their control
                // avs, not the avs to which they are attached.
                if (!vo->isAnimatedObject())
                {
                    addAttachmentOverridesForObject(vo);
                }
            }
        }
    }
}

//-----------------------------------------------------------------------------
// updateAttachmentOverrides
//
// This is intended to give the same results as
// rebuildAttachmentOverrides(), while avoiding redundant work.
// -----------------------------------------------------------------------------
void LLVOAvatar::updateAttachmentOverrides()
{
    LLScopedContextString str("updateAttachmentOverrides " + getFullname());

    LL_DEBUGS("AnimatedObjects") << "updating" << LL_ENDL;
    dumpStack("AnimatedObjectsStack");

    std::set<LLUUID> meshes_seen;
    
    // Handle the case that we're updating the skeleton of an animated object.
    LLControlAvatar *control_av = dynamic_cast<LLControlAvatar*>(this);
    if (control_av)
    {
        LLVOVolume *volp = control_av->mRootVolp;
        if (volp)
        {
            LL_DEBUGS("Avatar") << volp->getID() << " adding attachment overrides for root vol, prim count " 
                                << (S32) (1+volp->numChildren()) << LL_ENDL;
            addAttachmentOverridesForObject(volp, &meshes_seen);
        }
    }

    // Attached objects
	for (attachment_map_t::iterator iter = mAttachmentPoints.begin();
		 iter != mAttachmentPoints.end();
		 ++iter)
	{
		LLViewerJointAttachment *attachment_pt = (*iter).second;
        if (attachment_pt)
        {
            for (LLViewerJointAttachment::attachedobjs_vec_t::iterator at_it = attachment_pt->mAttachedObjects.begin();
				 at_it != attachment_pt->mAttachedObjects.end(); ++at_it)
            {
                LLViewerObject *vo = *at_it;
                // Attached animated objects affect joints in their control
                // avs, not the avs to which they are attached.
                if (!vo->isAnimatedObject())
                {
                    addAttachmentOverridesForObject(vo, &meshes_seen);
                }
            }
        }
    }
    // Remove meshes that are no longer present on the skeleton

	// have to work with a copy because removeAttachmentOverrides() will change mActiveOverrideMeshes.
    std::set<LLUUID> active_override_meshes = mActiveOverrideMeshes; 
    for (std::set<LLUUID>::iterator it = active_override_meshes.begin(); it != active_override_meshes.end(); ++it)
    {
        if (meshes_seen.find(*it) == meshes_seen.end())
        {
            removeAttachmentOverridesForObject(*it);
        }
    }


#ifdef ATTACHMENT_OVERRIDE_VALIDATION
    {
        std::vector<LLVector3OverrideMap> pos_overrides_by_joint;
        std::vector<LLVector3OverrideMap> scale_overrides_by_joint;
        LLVector3OverrideMap pelvis_fixups;

        // Capture snapshot of override state after update
        for (S32 joint_num = 0; joint_num < LL_CHARACTER_MAX_ANIMATED_JOINTS; joint_num++)
        {
            LLVector3OverrideMap pos_overrides;
            LLJoint *joint = getJoint(joint_num);
            if (joint)
            {
                pos_overrides_by_joint.push_back(joint->m_attachmentPosOverrides);
                scale_overrides_by_joint.push_back(joint->m_attachmentScaleOverrides);
            }
            else
            {
                // No joint, use default constructed empty maps
                pos_overrides_by_joint.push_back(LLVector3OverrideMap());
                scale_overrides_by_joint.push_back(LLVector3OverrideMap());
            }
        }
        pelvis_fixups = mPelvisFixups;
        //dumpArchetypeXML(getFullname() + "_paranoid_updated");

        // Rebuild and compare
        rebuildAttachmentOverrides();
        //dumpArchetypeXML(getFullname() + "_paranoid_rebuilt");
        bool mismatched = false;
        for (S32 joint_num = 0; joint_num < LL_CHARACTER_MAX_ANIMATED_JOINTS; joint_num++)
        {
            LLJoint *joint = getJoint(joint_num);
            if (joint)
            {
                if (pos_overrides_by_joint[joint_num] != joint->m_attachmentPosOverrides)
                {
                    mismatched = true;
                }
                if (scale_overrides_by_joint[joint_num] != joint->m_attachmentScaleOverrides)
                {
                    mismatched = true;
                }
            }
        }
        if (pelvis_fixups != mPelvisFixups)
        {
            mismatched = true;
        }
        if (mismatched)
        {
            LL_WARNS() << "MISMATCHED ATTACHMENT OVERRIDES" << LL_ENDL;
        }
    }
#endif
}

//-----------------------------------------------------------------------------
// addAttachmentOverridesForObject
//-----------------------------------------------------------------------------
void LLVOAvatar::addAttachmentOverridesForObject(LLViewerObject *vo, std::set<LLUUID>* meshes_seen, bool recursive)
{
    if (vo->getAvatar() != this && vo->getAvatarAncestor() != this)
    {
		LL_WARNS("Avatar") << "called with invalid avatar" << LL_ENDL;
        return;
    }

    LLScopedContextString str("addAttachmentOverridesForObject " + getFullname());
    
    LL_DEBUGS("AnimatedObjects") << "adding" << LL_ENDL;
    dumpStack("AnimatedObjectsStack");
    
	// Process all children
    if (recursive)
    {
        LLViewerObject::const_child_list_t& children = vo->getChildren();
        for (LLViewerObject::const_child_list_t::const_iterator it = children.begin();
             it != children.end(); ++it)
        {
            LLViewerObject *childp = *it;
            addAttachmentOverridesForObject(childp, meshes_seen, true);
        }
    }

	LLVOVolume *vobj = dynamic_cast<LLVOVolume*>(vo);
	bool pelvisGotSet = false;

	if (!vobj)
	{
		return;
	}

	LLViewerObject *root_object = (LLViewerObject*)vobj->getRoot();
    LL_DEBUGS("AnimatedObjects") << "trying to add attachment overrides for root object " << root_object->getID() << " prim is " << vobj << LL_ENDL;
	if (vobj->isMesh() &&
		((vobj->getVolume() && !vobj->getVolume()->isMeshAssetLoaded()) || !gMeshRepo.meshRezEnabled()))
	{
        LL_DEBUGS("AnimatedObjects") << "failed to add attachment overrides for root object " << root_object->getID() << " mesh asset not loaded" << LL_ENDL;
		return;
	}
	const LLMeshSkinInfo*  pSkinData = vobj->getSkinInfo();

	if ( vobj && vobj->isMesh() && pSkinData )
	{
		const int bindCnt = pSkinData->mAlternateBindMatrix.size();								
        const int jointCnt = pSkinData->mJointNames.size();
        if ((bindCnt > 0) && (bindCnt != jointCnt))
        {
            LL_WARNS_ONCE() << "invalid mesh, bindCnt " << bindCnt << "!= jointCnt " << jointCnt << ", joint overrides will be ignored." << LL_ENDL;
        }
		if ((bindCnt > 0) && (bindCnt == jointCnt))
		{					
			const F32 pelvisZOffset = pSkinData->mPelvisOffset;
			const LLUUID& mesh_id = pSkinData->mMeshID;

            if (meshes_seen)
            {
                meshes_seen->insert(mesh_id);
            }
            bool mesh_overrides_loaded = (mActiveOverrideMeshes.find(mesh_id) != mActiveOverrideMeshes.end());
            if (mesh_overrides_loaded)
            {
                LL_DEBUGS("AnimatedObjects") << "skipping add attachment overrides for " << mesh_id 
                                             << " to root object " << root_object->getID()
                                             << ", already loaded"
                                             << LL_ENDL;
            }
            else
            {
                LL_DEBUGS("AnimatedObjects") << "adding attachment overrides for " << mesh_id 
                                             << " to root object " << root_object->getID() << LL_ENDL;
            }
			bool fullRig = (jointCnt>=JOINT_COUNT_REQUIRED_FOR_FULLRIG) ? true : false;								
			if ( fullRig && !mesh_overrides_loaded )
			{								
				for ( int i=0; i<jointCnt; ++i )
				{
					std::string lookingForJoint = pSkinData->mJointNames[i].c_str();
					LLJoint* pJoint = getJoint( lookingForJoint );
					if (pJoint)
					{   									
						const LLVector3& jointPos = pSkinData->mAlternateBindMatrix[i].getTranslation();									
                        if (pJoint->aboveJointPosThreshold(jointPos))
                        {
                            bool override_changed;
                            pJoint->addAttachmentPosOverride( jointPos, mesh_id, avString(), override_changed );
                            
                            if (override_changed)
                            {
                                //If joint is a pelvis then handle old/new pelvis to foot values
                                if ( lookingForJoint == "mPelvis" )
                                {	
                                    pelvisGotSet = true;											
                                }										
                            }
                            if (pSkinData->mLockScaleIfJointPosition)
                            {
                                // Note that unlike positions, there's no threshold check here,
                                // just a lock at the default value.
                                pJoint->addAttachmentScaleOverride(pJoint->getDefaultScale(), mesh_id, avString());
                            }
                        }
					}										
				}																
				if (pelvisZOffset != 0.0F)
				{
                    F32 pelvis_fixup_before;
                    bool has_fixup_before =  hasPelvisFixup(pelvis_fixup_before);
					addPelvisFixup( pelvisZOffset, mesh_id );
					F32 pelvis_fixup_after;
                    hasPelvisFixup(pelvis_fixup_after); // Don't have to check bool here because we just added it...
                    if (!has_fixup_before || (pelvis_fixup_before != pelvis_fixup_after))
                    {
                        pelvisGotSet = true;											
                    }
                    
				}
                mActiveOverrideMeshes.insert(mesh_id);
                onActiveOverrideMeshesChanged();
			}							
		}
	}
    else
    {
        LL_DEBUGS("AnimatedObjects") << "failed to add attachment overrides for root object " << root_object->getID() << " not mesh or no pSkinData" << LL_ENDL;
    }
					
	//Rebuild body data if we altered joints/pelvis
	if ( pelvisGotSet ) 
	{
		postPelvisSetRecalc();
	}		
}

//-----------------------------------------------------------------------------
// getAttachmentOverrideNames
//-----------------------------------------------------------------------------
void LLVOAvatar::getAttachmentOverrideNames(std::set<std::string>& pos_names, std::set<std::string>& scale_names) const
{
    LLVector3 pos;
    LLVector3 scale;
    LLUUID mesh_id;

    // Bones
	for (avatar_joint_list_t::const_iterator iter = mSkeleton.begin();
         iter != mSkeleton.end(); ++iter)
	{
		const LLJoint* pJoint = (*iter);
		if (pJoint && pJoint->hasAttachmentPosOverride(pos,mesh_id))
		{
            pos_names.insert(pJoint->getName());
		}
		if (pJoint && pJoint->hasAttachmentScaleOverride(scale,mesh_id))
		{
            scale_names.insert(pJoint->getName());
		}
	}

    // Attachment points
	for (attachment_map_t::const_iterator iter = mAttachmentPoints.begin();
		 iter != mAttachmentPoints.end();
		 ++iter)
	{
		const LLViewerJointAttachment *attachment_pt = (*iter).second;
        if (attachment_pt && attachment_pt->hasAttachmentPosOverride(pos,mesh_id))
        {
            pos_names.insert(attachment_pt->getName());
        }
        // Attachment points don't have scales.
    }

}

//-----------------------------------------------------------------------------
// showAttachmentOverrides
//-----------------------------------------------------------------------------
void LLVOAvatar::showAttachmentOverrides(bool verbose) const
{
    std::set<std::string> pos_names, scale_names;
    getAttachmentOverrideNames(pos_names, scale_names);
    if (pos_names.size())
    {
        std::stringstream ss;
        std::copy(pos_names.begin(), pos_names.end(), std::ostream_iterator<std::string>(ss, ","));
        LL_INFOS() << getFullname() << " attachment positions defined for joints: " << ss.str() << "\n" << LL_ENDL;
    }
    else
    {
        LL_DEBUGS("Avatar") << getFullname() << " no attachment positions defined for any joints" << "\n" << LL_ENDL;
    }
    if (scale_names.size())
    {
        std::stringstream ss;
        std::copy(scale_names.begin(), scale_names.end(), std::ostream_iterator<std::string>(ss, ","));
        LL_INFOS() << getFullname() << " attachment scales defined for joints: " << ss.str() << "\n" << LL_ENDL;
    }
    else
    {
        LL_INFOS() << getFullname() << " no attachment scales defined for any joints" << "\n" << LL_ENDL;
    }

    if (!verbose)
    {
        return;
    }

    LLVector3 pos, scale;
    LLUUID mesh_id;
    S32 count = 0;

    // Bones
	for (avatar_joint_list_t::const_iterator iter = mSkeleton.begin();
         iter != mSkeleton.end(); ++iter)
	{
		const LLJoint* pJoint = (*iter);
		if (pJoint && pJoint->hasAttachmentPosOverride(pos,mesh_id))
		{
			pJoint->showAttachmentPosOverrides(getFullname());
            count++;
		}
		if (pJoint && pJoint->hasAttachmentScaleOverride(scale,mesh_id))
		{
			pJoint->showAttachmentScaleOverrides(getFullname());
            count++;
        }
	}

    // Attachment points
	for (attachment_map_t::const_iterator iter = mAttachmentPoints.begin();
		 iter != mAttachmentPoints.end();
		 ++iter)
	{
		const LLViewerJointAttachment *attachment_pt = (*iter).second;
        if (attachment_pt && attachment_pt->hasAttachmentPosOverride(pos,mesh_id))
        {
            attachment_pt->showAttachmentPosOverrides(getFullname());
            count++;
        }
    }

    if (count)
    {
        LL_DEBUGS("Avatar") << avString() << " end of pos, scale overrides" << LL_ENDL;
        LL_DEBUGS("Avatar") << "=================================" << LL_ENDL;
    }
}

//-----------------------------------------------------------------------------
// removeAttachmentOverridesForObject
//-----------------------------------------------------------------------------
void LLVOAvatar::removeAttachmentOverridesForObject(LLViewerObject *vo)
{
    if (vo->getAvatar() != this && vo->getAvatarAncestor() != this)
	{
		LL_WARNS("Avatar") << "called with invalid avatar" << LL_ENDL;
        return;
	}
		
	// Process all children
	LLViewerObject::const_child_list_t& children = vo->getChildren();
	for (LLViewerObject::const_child_list_t::const_iterator it = children.begin();
		 it != children.end(); ++it)
	{
		LLViewerObject *childp = *it;
		removeAttachmentOverridesForObject(childp);
	}

	// Process self.
	LLUUID mesh_id;
	if (getRiggedMeshID(vo,mesh_id))
	{
		removeAttachmentOverridesForObject(mesh_id);
	}
}

//-----------------------------------------------------------------------------
// removeAttachmentOverridesForObject
//-----------------------------------------------------------------------------
void LLVOAvatar::removeAttachmentOverridesForObject(const LLUUID& mesh_id)
{	
	LLJoint* pJointPelvis = getJoint("mPelvis");
    const std::string av_string = avString();
    for (S32 joint_num = 0; joint_num < LL_CHARACTER_MAX_ANIMATED_JOINTS; joint_num++)
    {
        LLJoint *pJoint = getJoint(joint_num);
		if ( pJoint )
		{			
            bool dummy; // unused
			pJoint->removeAttachmentPosOverride(mesh_id, av_string, dummy);
			pJoint->removeAttachmentScaleOverride(mesh_id, av_string);
		}		
		if ( pJoint && pJoint == pJointPelvis)
		{
			removePelvisFixup( mesh_id );
			// SL-315
			pJoint->setPosition( LLVector3( 0.0f, 0.0f, 0.0f) );
		}		
	}	
		
	postPelvisSetRecalc();	

    mActiveOverrideMeshes.erase(mesh_id);
    onActiveOverrideMeshesChanged();
}
//-----------------------------------------------------------------------------
// getCharacterPosition()
//-----------------------------------------------------------------------------
LLVector3 LLVOAvatar::getCharacterPosition()
{
	if (mDrawable.notNull())
	{
		return mDrawable->getPositionAgent();
	}
	else
	{
		return getPositionAgent();
	}
}


//-----------------------------------------------------------------------------
// LLVOAvatar::getCharacterRotation()
//-----------------------------------------------------------------------------
LLQuaternion LLVOAvatar::getCharacterRotation()
{
	return getRotation();
}


//-----------------------------------------------------------------------------
// LLVOAvatar::getCharacterVelocity()
//-----------------------------------------------------------------------------
LLVector3 LLVOAvatar::getCharacterVelocity()
{
	return getVelocity() - mStepObjectVelocity;
}


//-----------------------------------------------------------------------------
// LLVOAvatar::getCharacterAngularVelocity()
//-----------------------------------------------------------------------------
LLVector3 LLVOAvatar::getCharacterAngularVelocity()
{
	return getAngularVelocity();
}

//-----------------------------------------------------------------------------
// LLVOAvatar::getGround()
//-----------------------------------------------------------------------------
void LLVOAvatar::getGround(const LLVector3 &in_pos_agent, LLVector3 &out_pos_agent, LLVector3 &outNorm)
{
	LLVector3d z_vec(0.0f, 0.0f, 1.0f);
	LLVector3d p0_global, p1_global;

	if (isUIAvatar())
	{
		outNorm.setVec(z_vec);
		out_pos_agent = in_pos_agent;
		return;
	}
	
	p0_global = gAgent.getPosGlobalFromAgent(in_pos_agent) + z_vec;
	p1_global = gAgent.getPosGlobalFromAgent(in_pos_agent) - z_vec;
	LLViewerObject *obj;
	LLVector3d out_pos_global;
	LLWorld::getInstance()->resolveStepHeightGlobal(this, p0_global, p1_global, out_pos_global, outNorm, &obj);
	out_pos_agent = gAgent.getPosAgentFromGlobal(out_pos_global);
}

//-----------------------------------------------------------------------------
// LLVOAvatar::getTimeDilation()
//-----------------------------------------------------------------------------
F32 LLVOAvatar::getTimeDilation()
{
	return mRegionp ? mRegionp->getTimeDilation() : 1.f;
}


//-----------------------------------------------------------------------------
// LLVOAvatar::getPixelArea()
//-----------------------------------------------------------------------------
F32 LLVOAvatar::getPixelArea() const
{
	if (isUIAvatar())
	{
		return 100000.f;
	}
	return mPixelArea;
}



//-----------------------------------------------------------------------------
// LLVOAvatar::getPosGlobalFromAgent()
//-----------------------------------------------------------------------------
LLVector3d	LLVOAvatar::getPosGlobalFromAgent(const LLVector3 &position)
{
	return gAgent.getPosGlobalFromAgent(position);
}

//-----------------------------------------------------------------------------
// getPosAgentFromGlobal()
//-----------------------------------------------------------------------------
LLVector3	LLVOAvatar::getPosAgentFromGlobal(const LLVector3d &position)
{
	return gAgent.getPosAgentFromGlobal(position);
}


//-----------------------------------------------------------------------------
// requestStopMotion()
//-----------------------------------------------------------------------------
// virtual
void LLVOAvatar::requestStopMotion( LLMotion* motion )
{
	// Only agent avatars should handle the stop motion notifications.
}

//-----------------------------------------------------------------------------
// loadSkeletonNode(): loads <skeleton> node from XML tree
//-----------------------------------------------------------------------------
//virtual
BOOL LLVOAvatar::loadSkeletonNode ()
{
	if (!LLAvatarAppearance::loadSkeletonNode())
	{
		return FALSE;
	}
	
    bool ignore_hud_joints = false;
    initAttachmentPoints(ignore_hud_joints);

	return TRUE;
}

//-----------------------------------------------------------------------------
// initAttachmentPoints(): creates attachment points if needed, sets state based on avatar_lad.xml. 
//-----------------------------------------------------------------------------
void LLVOAvatar::initAttachmentPoints(bool ignore_hud_joints)
{
    LLAvatarXmlInfo::attachment_info_list_t::iterator iter;
    for (iter = sAvatarXmlInfo->mAttachmentInfoList.begin();
         iter != sAvatarXmlInfo->mAttachmentInfoList.end(); 
         ++iter)
    {
        LLAvatarXmlInfo::LLAvatarAttachmentInfo *info = *iter;
        if (info->mIsHUDAttachment && (!isSelf() || ignore_hud_joints))
        {
		    //don't process hud joint for other avatars, or when doing a skeleton reset.
            continue;
        }

        S32 attachmentID = info->mAttachmentID;
        if (attachmentID < 1 || attachmentID > 255)
        {
            LL_WARNS() << "Attachment point out of range [1-255]: " << attachmentID << " on attachment point " << info->mName << LL_ENDL;
            continue;
        }

        LLViewerJointAttachment* attachment = NULL;
        bool newly_created = false;
        if (mAttachmentPoints.find(attachmentID) == mAttachmentPoints.end())
        {
            attachment = new LLViewerJointAttachment();
            newly_created = true;
        }
        else
        {
            attachment = mAttachmentPoints[attachmentID];
        }

        attachment->setName(info->mName);
        LLJoint *parent_joint = getJoint(info->mJointName);
        if (!parent_joint)
        {
            // If the intended parent for attachment point is unavailable, avatar_lad.xml is corrupt.
            LL_WARNS() << "No parent joint by name " << info->mJointName << " found for attachment point " << info->mName << LL_ENDL;
            LL_ERRS() << "Invalid avatar_lad.xml file" << LL_ENDL;
        }

        if (info->mHasPosition)
        {
            attachment->setOriginalPosition(info->mPosition);
            attachment->setDefaultPosition(info->mPosition);
        }
			
        if (info->mHasRotation)
        {
            LLQuaternion rotation;
            rotation.setQuat(info->mRotationEuler.mV[VX] * DEG_TO_RAD,
                             info->mRotationEuler.mV[VY] * DEG_TO_RAD,
                             info->mRotationEuler.mV[VZ] * DEG_TO_RAD);
            attachment->setRotation(rotation);
        }

        int group = info->mGroup;
        if (group >= 0)
        {
            if (group < 0 || group > 9)
            {
                LL_WARNS() << "Invalid group number (" << group << ") for attachment point " << info->mName << LL_ENDL;
            }
            else
            {
                attachment->setGroup(group);
            }
        }

        attachment->setPieSlice(info->mPieMenuSlice);
        attachment->setVisibleInFirstPerson(info->mVisibleFirstPerson);
        attachment->setIsHUDAttachment(info->mIsHUDAttachment);
        // attachment can potentially be animated, needs a number.
        attachment->setJointNum(mNumBones + mNumCollisionVolumes + attachmentID - 1);

        if (newly_created)
        {
            mAttachmentPoints[attachmentID] = attachment;
            
            // now add attachment joint
            parent_joint->addChild(attachment);
        }
    }
}

//-----------------------------------------------------------------------------
// updateVisualParams()
//-----------------------------------------------------------------------------
void LLVOAvatar::updateVisualParams()
{
	ESex avatar_sex = (getVisualParamWeight("male") > 0.5f) ? SEX_MALE : SEX_FEMALE;
	if (getSex() != avatar_sex)
	{
		if (mIsSitting && findMotion(avatar_sex == SEX_MALE ? ANIM_AGENT_SIT_FEMALE : ANIM_AGENT_SIT) != NULL)
		{
			// In some cases of gender change server changes sit motion with motion message,
			// but in case of some avatars (legacy?) there is no update from server side,
			// likely because server doesn't know about difference between motions
			// (female and male sit ids are same server side, so it is likely unaware that it
			// need to send update)
			// Make sure motion is up to date
			stopMotion(ANIM_AGENT_SIT);
			setSex(avatar_sex);
			startMotion(ANIM_AGENT_SIT);
		}
		else
		{
			setSex(avatar_sex);
		}
	}

	LLCharacter::updateVisualParams();

	if (mLastSkeletonSerialNum != mSkeletonSerialNum)
	{
		computeBodySize();
		mLastSkeletonSerialNum = mSkeletonSerialNum;
		mRoot->updateWorldMatrixChildren();
	}

	dirtyMesh();
	updateHeadOffset();
}
//-----------------------------------------------------------------------------
// isActive()
//-----------------------------------------------------------------------------
BOOL LLVOAvatar::isActive() const
{
	return TRUE;
}

//-----------------------------------------------------------------------------
// setPixelAreaAndAngle()
//-----------------------------------------------------------------------------
void LLVOAvatar::setPixelAreaAndAngle(LLAgent &agent)
{
	if (mDrawable.isNull())
	{
		return;
	}

	const LLVector4a* ext = mDrawable->getSpatialExtents();
	LLVector4a center;
	center.setAdd(ext[1], ext[0]);
	center.mul(0.5f);
	LLVector4a size;
	size.setSub(ext[1], ext[0]);
	size.mul(0.5f);

	mImpostorPixelArea = LLPipeline::calcPixelArea(center, size, *LLViewerCamera::getInstance());

	F32 range = mDrawable->mDistanceWRTCamera;

	if (range < 0.001f)		// range == zero
	{
		mAppAngle = 180.f;
	}
	else
	{
		F32 radius = size.getLength3().getF32();
		mAppAngle = (F32) atan2( radius, range) * RAD_TO_DEG;
	}

	// We always want to look good to ourselves
	if( isSelf() )
	{
		mPixelArea = llmax( mPixelArea, F32(getTexImageSize() / 16) );
	}
}

//-----------------------------------------------------------------------------
// updateJointLODs()
//-----------------------------------------------------------------------------
BOOL LLVOAvatar::updateJointLODs()
{
	const F32 MAX_PIXEL_AREA = 100000000.f;
	F32 lod_factor = (sLODFactor * AVATAR_LOD_TWEAK_RANGE + (1.f - AVATAR_LOD_TWEAK_RANGE));
	F32 avatar_num_min_factor = clamp_rescale(sLODFactor, 0.f, 1.f, 0.25f, 0.6f);
	F32 avatar_num_factor = clamp_rescale((F32)sNumVisibleAvatars, 8, 25, 1.f, avatar_num_min_factor);
	F32 area_scale = 0.16f;

		if (isSelf())
		{
			if(gAgentCamera.cameraCustomizeAvatar() || gAgentCamera.cameraMouselook())
			{
				mAdjustedPixelArea = MAX_PIXEL_AREA;
			}
			else
			{
				mAdjustedPixelArea = mPixelArea*area_scale;
			}
		}
		else if (mIsDummy)
		{
			mAdjustedPixelArea = MAX_PIXEL_AREA;
		}
		else
		{
			// reported avatar pixel area is dependent on avatar render load, based on number of visible avatars
			mAdjustedPixelArea = (F32)mPixelArea * area_scale * lod_factor * lod_factor * avatar_num_factor * avatar_num_factor;
		}

		// now select meshes to render based on adjusted pixel area
		LLViewerJoint* root = dynamic_cast<LLViewerJoint*>(mRoot);
		BOOL res = FALSE;
		if (root)
		{
			res = root->updateLOD(mAdjustedPixelArea, TRUE);
		}
 		if (res)
		{
			sNumLODChangesThisFrame++;
			dirtyMesh(2);
			return TRUE;
		}

	return FALSE;
}

//-----------------------------------------------------------------------------
// createDrawable()
//-----------------------------------------------------------------------------
LLDrawable *LLVOAvatar::createDrawable(LLPipeline *pipeline)
{
	pipeline->allocDrawable(this);
	mDrawable->setLit(FALSE);

	LLDrawPoolAvatar *poolp = (LLDrawPoolAvatar*) gPipeline.getPool(LLDrawPool::POOL_AVATAR);

	// Only a single face (one per avatar)
	//this face will be splitted into several if its vertex buffer is too long.
	mDrawable->setState(LLDrawable::ACTIVE);
	mDrawable->addFace(poolp, NULL);
	mDrawable->setRenderType(LLPipeline::RENDER_TYPE_AVATAR);
	
	mNumInitFaces = mDrawable->getNumFaces() ;

	dirtyMesh(2);
	return mDrawable;
}


void LLVOAvatar::updateGL()
{
	if (mMeshTexturesDirty)
	{
		updateMeshTextures();
		mMeshTexturesDirty = FALSE;
	}
}

//-----------------------------------------------------------------------------
// updateGeometry()
//-----------------------------------------------------------------------------
static LLTrace::BlockTimerStatHandle FTM_UPDATE_AVATAR("Update Avatar");
BOOL LLVOAvatar::updateGeometry(LLDrawable *drawable)
{
	LL_RECORD_BLOCK_TIME(FTM_UPDATE_AVATAR);
 	if (!(gPipeline.hasRenderType(LLPipeline::RENDER_TYPE_AVATAR)))
	{
		return TRUE;
	}
	
	if (!mMeshValid)
	{
		return TRUE;
	}

	if (!drawable)
	{
		LL_ERRS() << "LLVOAvatar::updateGeometry() called with NULL drawable" << LL_ENDL;
	}

	return TRUE;
}

//-----------------------------------------------------------------------------
// updateSexDependentLayerSets()
//-----------------------------------------------------------------------------
void LLVOAvatar::updateSexDependentLayerSets()
{
	invalidateComposite( mBakedTextureDatas[BAKED_HEAD].mTexLayerSet);
	invalidateComposite( mBakedTextureDatas[BAKED_UPPER].mTexLayerSet);
	invalidateComposite( mBakedTextureDatas[BAKED_LOWER].mTexLayerSet);
}

//-----------------------------------------------------------------------------
// dirtyMesh()
//-----------------------------------------------------------------------------
void LLVOAvatar::dirtyMesh()
{
	dirtyMesh(1);
}
void LLVOAvatar::dirtyMesh(S32 priority)
{
	mDirtyMesh = llmax(mDirtyMesh, priority);
}

//-----------------------------------------------------------------------------
// getViewerJoint()
//-----------------------------------------------------------------------------
LLViewerJoint*	LLVOAvatar::getViewerJoint(S32 idx)
{
	return dynamic_cast<LLViewerJoint*>(mMeshLOD[idx]);
}

//-----------------------------------------------------------------------------
// hideSkirt()
//-----------------------------------------------------------------------------
void LLVOAvatar::hideSkirt()
{
	mMeshLOD[MESH_ID_SKIRT]->setVisible(FALSE, TRUE);
}

BOOL LLVOAvatar::setParent(LLViewerObject* parent)
{
	BOOL ret ;
	if (parent == NULL)
	{
		getOffObject();
		ret = LLViewerObject::setParent(parent);
		if (isSelf())
		{
			gAgentCamera.resetCamera();
		}
	}
	else
	{
		ret = LLViewerObject::setParent(parent);
		if(ret)
		{
			sitOnObject(parent);
		}
	}
	return ret ;
}

void LLVOAvatar::addChild(LLViewerObject *childp)
{
	childp->extractAttachmentItemID(); // find the inventory item this object is associated with.
	if (isSelf())
	{
	    const LLUUID& item_id = childp->getAttachmentItemID();
		LLViewerInventoryItem *item = gInventory.getItem(item_id);
		LL_DEBUGS("Avatar") << "ATT attachment child added " << (item ? item->getName() : "UNKNOWN") << " id " << item_id << LL_ENDL;

	}

	LLViewerObject::addChild(childp);
	if (childp->mDrawable)
	{
		if (!attachObject(childp))
		{
			LL_WARNS() << "ATT addChild() failed for " 
					<< childp->getID()
					<< " item " << childp->getAttachmentItemID()
					<< LL_ENDL;
			// MAINT-3312 backout
			// mPendingAttachment.push_back(childp);
		}
	}
	else
	{
		mPendingAttachment.push_back(childp);
	}
}

void LLVOAvatar::removeChild(LLViewerObject *childp)
{
	LLViewerObject::removeChild(childp);
	if (!detachObject(childp))
	{
		LL_WARNS() << "Calling detach on non-attached object " << LL_ENDL;
	}
}

LLViewerJointAttachment* LLVOAvatar::getTargetAttachmentPoint(LLViewerObject* viewer_object)
{
	S32 attachmentID = ATTACHMENT_ID_FROM_STATE(viewer_object->getAttachmentState());

	// This should never happen unless the server didn't process the attachment point
	// correctly, but putting this check in here to be safe.
	if (attachmentID & ATTACHMENT_ADD)
	{
		LL_WARNS() << "Got an attachment with ATTACHMENT_ADD mask, removing ( attach pt:" << attachmentID << " )" << LL_ENDL;
		attachmentID &= ~ATTACHMENT_ADD;
	}
	
	LLViewerJointAttachment* attachment = get_if_there(mAttachmentPoints, attachmentID, (LLViewerJointAttachment*)NULL);

	if (!attachment)
	{
		LL_WARNS() << "Object attachment point invalid: " << attachmentID 
			<< " trying to use 1 (chest)"
			<< LL_ENDL;

		attachment = get_if_there(mAttachmentPoints, 1, (LLViewerJointAttachment*)NULL); // Arbitrary using 1 (chest)
		if (attachment)
		{
			LL_WARNS() << "Object attachment point invalid: " << attachmentID 
				<< " on object " << viewer_object->getID()
				<< " attachment item " << viewer_object->getAttachmentItemID()
				<< " falling back to 1 (chest)"
				<< LL_ENDL;
		}
		else
		{
			LL_WARNS() << "Object attachment point invalid: " << attachmentID 
				<< " on object " << viewer_object->getID()
				<< " attachment item " << viewer_object->getAttachmentItemID()
				<< "Unable to use fallback attachment point 1 (chest)"
				<< LL_ENDL;
		}
	}

	return attachment;
}

//-----------------------------------------------------------------------------
// attachObject()
//-----------------------------------------------------------------------------
const LLViewerJointAttachment *LLVOAvatar::attachObject(LLViewerObject *viewer_object)
{
	if (isSelf())
	{
		const LLUUID& item_id = viewer_object->getAttachmentItemID();
		LLViewerInventoryItem *item = gInventory.getItem(item_id);
		LL_DEBUGS("Avatar") << "ATT attaching object "
							<< (item ? item->getName() : "UNKNOWN") << " id " << item_id << LL_ENDL;	
	}
	LLViewerJointAttachment* attachment = getTargetAttachmentPoint(viewer_object);

	if (!attachment || !attachment->addObject(viewer_object))
	{
		const LLUUID& item_id = viewer_object->getAttachmentItemID();
		LLViewerInventoryItem *item = gInventory.getItem(item_id);
		LL_WARNS("Avatar") << "ATT attach failed "
						   << (item ? item->getName() : "UNKNOWN") << " id " << item_id << LL_ENDL;	
		return 0;
	}

    if (!viewer_object->isAnimatedObject())
    {
        updateAttachmentOverrides();
    }

	updateVisualComplexity();

	if (viewer_object->isSelected())
	{
		LLSelectMgr::getInstance()->updateSelectionCenter();
		LLSelectMgr::getInstance()->updatePointAt();
	}

	viewer_object->refreshBakeTexture();


	LLViewerObject::const_child_list_t& child_list = viewer_object->getChildren();
	for (LLViewerObject::child_list_t::const_iterator iter = child_list.begin();
		iter != child_list.end(); ++iter)
	{
		LLViewerObject* objectp = *iter;
		if (objectp)
		{
			objectp->refreshBakeTexture();
		}
	}

	updateMeshVisibility();

	return attachment;
}

//-----------------------------------------------------------------------------
// getNumAttachments()
//-----------------------------------------------------------------------------
U32 LLVOAvatar::getNumAttachments() const
{
	U32 num_attachments = 0;
	for (attachment_map_t::const_iterator iter = mAttachmentPoints.begin();
		 iter != mAttachmentPoints.end();
		 ++iter)
	{
		const LLViewerJointAttachment *attachment_pt = (*iter).second;
		num_attachments += attachment_pt->getNumObjects();
	}
	return num_attachments;
}

//-----------------------------------------------------------------------------
// canAttachMoreObjects()
// Returns true if we can attach <n> more objects.
//-----------------------------------------------------------------------------
BOOL LLVOAvatar::canAttachMoreObjects(U32 n) const
{
	return (getNumAttachments() + n) <= MAX_AGENT_ATTACHMENTS;
}

//-----------------------------------------------------------------------------
// getNumAnimatedObjectAttachments()
//-----------------------------------------------------------------------------
U32 LLVOAvatar::getNumAnimatedObjectAttachments() const
{
	U32 num_attachments = 0;
	for (attachment_map_t::const_iterator iter = mAttachmentPoints.begin();
		 iter != mAttachmentPoints.end();
		 ++iter)
	{
		const LLViewerJointAttachment *attachment_pt = (*iter).second;
		num_attachments += attachment_pt->getNumAnimatedObjects();
	}
	return num_attachments;
}

//-----------------------------------------------------------------------------
// getMaxAnimatedObjectAttachments()
// Gets from simulator feature if available, otherwise 0.
//-----------------------------------------------------------------------------
S32 LLVOAvatar::getMaxAnimatedObjectAttachments() const
{
    S32 max_attach = 0;
    if (gSavedSettings.getBOOL("AnimatedObjectsIgnoreLimits"))
    {
        max_attach = MAX_AGENT_ATTACHMENTS;
    }
    else
    {
        if (gAgent.getRegion())
        {
            LLSD features;
            gAgent.getRegion()->getSimulatorFeatures(features);
            if (features.has("AnimatedObjects"))
            {
                max_attach = features["AnimatedObjects"]["MaxAgentAnimatedObjectAttachments"].asInteger();
            }
        }
    }
    return max_attach;
}

//-----------------------------------------------------------------------------
// canAttachMoreAnimatedObjects()
// Returns true if we can attach <n> more animated objects.
//-----------------------------------------------------------------------------
BOOL LLVOAvatar::canAttachMoreAnimatedObjects(U32 n) const
{
	return (getNumAnimatedObjectAttachments() + n) <= getMaxAnimatedObjectAttachments();
}

//-----------------------------------------------------------------------------
// lazyAttach()
//-----------------------------------------------------------------------------
void LLVOAvatar::lazyAttach()
{
	std::vector<LLPointer<LLViewerObject> > still_pending;
	
	for (U32 i = 0; i < mPendingAttachment.size(); i++)
	{
		LLPointer<LLViewerObject> cur_attachment = mPendingAttachment[i];
		if (cur_attachment->mDrawable)
		{
			if (isSelf())
			{
				const LLUUID& item_id = cur_attachment->getAttachmentItemID();
				LLViewerInventoryItem *item = gInventory.getItem(item_id);
				LL_DEBUGS("Avatar") << "ATT attaching object "
									<< (item ? item->getName() : "UNKNOWN") << " id " << item_id << LL_ENDL;
			}
			if (!attachObject(cur_attachment))
			{	// Drop it
				LL_WARNS() << "attachObject() failed for " 
					<< cur_attachment->getID()
					<< " item " << cur_attachment->getAttachmentItemID()
					<< LL_ENDL;
				// MAINT-3312 backout
				//still_pending.push_back(cur_attachment);
			}
		}
		else
		{
			still_pending.push_back(cur_attachment);
		}
	}

	mPendingAttachment = still_pending;
}

void LLVOAvatar::resetHUDAttachments()
{

	for (attachment_map_t::iterator iter = mAttachmentPoints.begin(); 
		 iter != mAttachmentPoints.end();
		 ++iter)
	{
		LLViewerJointAttachment* attachment = iter->second;
		if (attachment->getIsHUDAttachment())
		{
			for (LLViewerJointAttachment::attachedobjs_vec_t::iterator attachment_iter = attachment->mAttachedObjects.begin();
				 attachment_iter != attachment->mAttachedObjects.end();
				 ++attachment_iter)
			{
				const LLViewerObject* attached_object = (*attachment_iter);
				if (attached_object && attached_object->mDrawable.notNull())
				{
					gPipeline.markMoved(attached_object->mDrawable);
				}
			}
		}
	}
}

void LLVOAvatar::rebuildRiggedAttachments( void )
{
	for ( attachment_map_t::iterator iter = mAttachmentPoints.begin(); iter != mAttachmentPoints.end(); ++iter )
	{
		LLViewerJointAttachment* pAttachment = iter->second;
		LLViewerJointAttachment::attachedobjs_vec_t::iterator attachmentIterEnd = pAttachment->mAttachedObjects.end();
		
		for ( LLViewerJointAttachment::attachedobjs_vec_t::iterator attachmentIter = pAttachment->mAttachedObjects.begin();
			 attachmentIter != attachmentIterEnd; ++attachmentIter)
		{
			const LLViewerObject* pAttachedObject =  *attachmentIter;
			if ( pAttachment && pAttachedObject->mDrawable.notNull() )
			{
				gPipeline.markRebuild(pAttachedObject->mDrawable);
			}
		}
	}
}
//-----------------------------------------------------------------------------
// cleanupAttachedMesh()
//-----------------------------------------------------------------------------
void LLVOAvatar::cleanupAttachedMesh( LLViewerObject* pVO )
{
	LLUUID mesh_id;
	if (getRiggedMeshID(pVO, mesh_id))
	{
        // FIXME this seems like an odd place for this code.
		if ( gAgentCamera.cameraCustomizeAvatar() )
		{
			gAgent.unpauseAnimation();
			//Still want to refocus on head bone
			gAgentCamera.changeCameraToCustomizeAvatar();
		}
	}
}

//-----------------------------------------------------------------------------
// detachObject()
//-----------------------------------------------------------------------------
BOOL LLVOAvatar::detachObject(LLViewerObject *viewer_object)
{
	for (attachment_map_t::iterator iter = mAttachmentPoints.begin(); 
		 iter != mAttachmentPoints.end();
		 ++iter)
	{
		LLViewerJointAttachment* attachment = iter->second;
		
		if (attachment->isObjectAttached(viewer_object))
		{
            updateVisualComplexity();
<<<<<<< HEAD
			cleanupAttachedMesh(viewer_object);

			attachment->removeObject(viewer_object);
			viewer_object->refreshBakeTexture();
		
			LLViewerObject::const_child_list_t& child_list = viewer_object->getChildren();
			for (LLViewerObject::child_list_t::const_iterator iter1 = child_list.begin();
				iter1 != child_list.end(); ++iter1)
			{
				LLViewerObject* objectp = *iter1;
				if (objectp)
				{
					objectp->refreshBakeTexture();
				}
			}

			updateMeshVisibility();

=======
            bool is_animated_object = viewer_object->isAnimatedObject();
			cleanupAttachedMesh( viewer_object );
			attachment->removeObject(viewer_object);
            if (!is_animated_object)
            {
                updateAttachmentOverrides();
            }
>>>>>>> 8558ce5c
			LL_DEBUGS() << "Detaching object " << viewer_object->mID << " from " << attachment->getName() << LL_ENDL;
			return TRUE;
		}
	}

	std::vector<LLPointer<LLViewerObject> >::iterator iter = std::find(mPendingAttachment.begin(), mPendingAttachment.end(), viewer_object);
	if (iter != mPendingAttachment.end())
	{
		mPendingAttachment.erase(iter);
		return TRUE;
	}
	
	return FALSE;
}

//-----------------------------------------------------------------------------
// sitDown()
//-----------------------------------------------------------------------------
void LLVOAvatar::sitDown(BOOL bSitting)
{
	mIsSitting = bSitting;
	if (isSelf())
	{
		// Update Movement Controls according to own Sitting mode
		LLFloaterMove::setSittingMode(bSitting);
	}
}

//-----------------------------------------------------------------------------
// sitOnObject()
//-----------------------------------------------------------------------------
void LLVOAvatar::sitOnObject(LLViewerObject *sit_object)
{
	if (isSelf())
	{
		// Might be first sit
		//LLFirstUse::useSit();

		gAgent.setFlying(FALSE);
		gAgentCamera.setThirdPersonHeadOffset(LLVector3::zero);
		//interpolate to new camera position
		gAgentCamera.startCameraAnimation();
		// make sure we are not trying to autopilot
		gAgent.stopAutoPilot();
		gAgentCamera.setupSitCamera();
		if (gAgentCamera.getForceMouselook())
		{
			gAgentCamera.changeCameraToMouselook();
		}
	}

	if (mDrawable.isNull())
	{
		return;
	}
	LLQuaternion inv_obj_rot = ~sit_object->getRenderRotation();
	LLVector3 obj_pos = sit_object->getRenderPosition();

	LLVector3 rel_pos = getRenderPosition() - obj_pos;
	rel_pos.rotVec(inv_obj_rot);

	mDrawable->mXform.setPosition(rel_pos);
	mDrawable->mXform.setRotation(mDrawable->getWorldRotation() * inv_obj_rot);

	gPipeline.markMoved(mDrawable, TRUE);
	// Notice that removing sitDown() from here causes avatars sitting on
	// objects to be not rendered for new arrivals. See EXT-6835 and EXT-1655.
	sitDown(TRUE);
	mRoot->getXform()->setParent(&sit_object->mDrawable->mXform); // LLVOAvatar::sitOnObject
	// SL-315
	mRoot->setPosition(getPosition());
	mRoot->updateWorldMatrixChildren();

	stopMotion(ANIM_AGENT_BODY_NOISE);

}

//-----------------------------------------------------------------------------
// getOffObject()
//-----------------------------------------------------------------------------
void LLVOAvatar::getOffObject()
{
	if (mDrawable.isNull())
	{
		return;
	}

	LLViewerObject* sit_object = (LLViewerObject*)getParent();

	if (sit_object)
	{
		stopMotionFromSource(sit_object->getID());
		LLFollowCamMgr::setCameraActive(sit_object->getID(), FALSE);

		LLViewerObject::const_child_list_t& child_list = sit_object->getChildren();
		for (LLViewerObject::child_list_t::const_iterator iter = child_list.begin();
			 iter != child_list.end(); ++iter)
		{
			LLViewerObject* child_objectp = *iter;

			stopMotionFromSource(child_objectp->getID());
			LLFollowCamMgr::setCameraActive(child_objectp->getID(), FALSE);
		}
	}

	// assumes that transform will not be updated with drawable still having a parent
	// or that drawable had no parent from the start
	LLVector3 cur_position_world = mDrawable->getWorldPosition();
	LLQuaternion cur_rotation_world = mDrawable->getWorldRotation();

	if (mLastRootPos.length() >= MAX_STANDOFF_FROM_ORIGIN
		&& (cur_position_world.length() < MAX_STANDOFF_FROM_ORIGIN
			|| dist_vec(cur_position_world, mLastRootPos) > MAX_STANDOFF_DISTANCE_CHANGE))
	{
		// Most likely drawable got updated too early or some updates were missed - we got relative position to non-existing parent
		// restore coordinates from cache
		cur_position_world = mLastRootPos;
	}

	// set *local* position based on last *world* position, since we're unparenting the avatar
	mDrawable->mXform.setPosition(cur_position_world);
	mDrawable->mXform.setRotation(cur_rotation_world);	
	
	gPipeline.markMoved(mDrawable, TRUE);

	sitDown(FALSE);

	mRoot->getXform()->setParent(NULL); // LLVOAvatar::getOffObject
	// SL-315
	mRoot->setPosition(cur_position_world);
	mRoot->setRotation(cur_rotation_world);
	mRoot->getXform()->update();

    if (mEnableDefaultMotions)
    {
        startMotion(ANIM_AGENT_BODY_NOISE);
    }

	if (isSelf())
	{
		LLQuaternion av_rot = gAgent.getFrameAgent().getQuaternion();
		LLQuaternion obj_rot = sit_object ? sit_object->getRenderRotation() : LLQuaternion::DEFAULT;
		av_rot = av_rot * obj_rot;
		LLVector3 at_axis = LLVector3::x_axis;
		at_axis = at_axis * av_rot;
		at_axis.mV[VZ] = 0.f;
		at_axis.normalize();
		gAgent.resetAxes(at_axis);
		gAgentCamera.setThirdPersonHeadOffset(LLVector3(0.f, 0.f, 1.f));
		gAgentCamera.setSitCamera(LLUUID::null);
	}
}

//-----------------------------------------------------------------------------
// findAvatarFromAttachment()
//-----------------------------------------------------------------------------
// static 
LLVOAvatar* LLVOAvatar::findAvatarFromAttachment( LLViewerObject* obj )
{
	if( obj->isAttachment() )
	{
		do
		{
			obj = (LLViewerObject*) obj->getParent();
		}
		while( obj && !obj->isAvatar() );

		if( obj && !obj->isDead() )
		{
			return (LLVOAvatar*)obj;
		}
	}
	return NULL;
}

S32 LLVOAvatar::getAttachmentCount()
{
	S32 count = mAttachmentPoints.size();
	return count;
}

BOOL LLVOAvatar::isWearingWearableType(LLWearableType::EType type) const
{
	if (mIsDummy) return TRUE;

	if (isSelf())
	{
		return LLAvatarAppearance::isWearingWearableType(type);
	}

	switch(type)
	{
		case LLWearableType::WT_SHAPE:
		case LLWearableType::WT_SKIN:
		case LLWearableType::WT_HAIR:
		case LLWearableType::WT_EYES:
			return TRUE;  // everyone has all bodyparts
		default:
			break; // Do nothing
	}

	for (LLAvatarAppearanceDictionary::Textures::const_iterator tex_iter = LLAvatarAppearanceDictionary::getInstance()->getTextures().begin();
		 tex_iter != LLAvatarAppearanceDictionary::getInstance()->getTextures().end();
		 ++tex_iter)
	{
		const LLAvatarAppearanceDictionary::TextureEntry *texture_dict = tex_iter->second;
		if (texture_dict->mWearableType == type)
		{
			// Thus, you must check to see if the corresponding baked texture is defined.
			// NOTE: this is a poor substitute if you actually want to know about individual pieces of clothing
			// this works for detecting a skirt (most important), but is ineffective at any piece of clothing that
			// gets baked into a texture that always exists (upper or lower).
			if (texture_dict->mIsUsedByBakedTexture)
			{
				const EBakedTextureIndex baked_index = texture_dict->mBakedTextureIndex;
				return isTextureDefined(LLAvatarAppearanceDictionary::getInstance()->getBakedTexture(baked_index)->mTextureIndex);
			}
			return FALSE;
		}
	}
	return FALSE;
}

LLViewerObject *	LLVOAvatar::findAttachmentByID( const LLUUID & target_id ) const
{
	for(attachment_map_t::const_iterator attachment_points_iter = mAttachmentPoints.begin();
		attachment_points_iter != gAgentAvatarp->mAttachmentPoints.end();
		++attachment_points_iter)
	{
		LLViewerJointAttachment* attachment = attachment_points_iter->second;
		for (LLViewerJointAttachment::attachedobjs_vec_t::iterator attachment_iter = attachment->mAttachedObjects.begin();
			 attachment_iter != attachment->mAttachedObjects.end();
			 ++attachment_iter)
		{
			LLViewerObject *attached_object = (*attachment_iter);
			if (attached_object &&
				attached_object->getID() == target_id)
			{
				return attached_object;
			}
		}
	}

	return NULL;
}

// virtual
void LLVOAvatar::invalidateComposite( LLTexLayerSet* layerset)
{
}

void LLVOAvatar::invalidateAll()
{
}

// virtual
void LLVOAvatar::onGlobalColorChanged(const LLTexGlobalColor* global_color)
{
	if (global_color == mTexSkinColor)
	{
		invalidateComposite( mBakedTextureDatas[BAKED_HEAD].mTexLayerSet);
		invalidateComposite( mBakedTextureDatas[BAKED_UPPER].mTexLayerSet);
		invalidateComposite( mBakedTextureDatas[BAKED_LOWER].mTexLayerSet);
	}
	else if (global_color == mTexHairColor)
	{
		invalidateComposite( mBakedTextureDatas[BAKED_HEAD].mTexLayerSet);
		invalidateComposite( mBakedTextureDatas[BAKED_HAIR].mTexLayerSet);
		
		// ! BACKWARDS COMPATIBILITY !
		// Fix for dealing with avatars from viewers that don't bake hair.
		if (!isTextureDefined(mBakedTextureDatas[BAKED_HAIR].mTextureIndex))
		{
			LLColor4 color = mTexHairColor->getColor();
			avatar_joint_mesh_list_t::iterator iter = mBakedTextureDatas[BAKED_HAIR].mJointMeshes.begin();
			avatar_joint_mesh_list_t::iterator end  = mBakedTextureDatas[BAKED_HAIR].mJointMeshes.end();
			for (; iter != end; ++iter)
			{
				LLAvatarJointMesh* mesh = (*iter);
				if (mesh)
			{
					mesh->setColor( color );
				}
			}
		}
	} 
	else if (global_color == mTexEyeColor)
	{
		// LL_INFOS() << "invalidateComposite cause: onGlobalColorChanged( eyecolor )" << LL_ENDL; 
		invalidateComposite( mBakedTextureDatas[BAKED_EYES].mTexLayerSet);
	}
	updateMeshTextures();
}

// virtual
bool LLVOAvatar::shouldRenderRigged() const
{
    return true;
}

// FIXME: We have an mVisible member, set in updateVisibility(), but this
// function doesn't return it! isVisible() and mVisible are used
// different places for different purposes. mVisible seems to be more
// related to whether the actual avatar mesh is shown, and isVisible()
// to whether anything about the avatar is displayed in the scene.
// Maybe better naming could make this clearer?
BOOL LLVOAvatar::isVisible() const
{
	return mDrawable.notNull()
		&& (!mOrphaned || isSelf())
		&& (mDrawable->isVisible() || mIsDummy);
}

// Determine if we have enough avatar data to render
bool LLVOAvatar::getIsCloud() const
{
	if (mIsDummy)
	{
		return false;
	}

	return (   ((const_cast<LLVOAvatar*>(this))->visualParamWeightsAreDefault())// Do we have a shape?
			|| (   !isTextureDefined(TEX_LOWER_BAKED)
				|| !isTextureDefined(TEX_UPPER_BAKED)
				|| !isTextureDefined(TEX_HEAD_BAKED)
				)
			);
}

void LLVOAvatar::updateRezzedStatusTimers()
{
	// State machine for rezzed status. Statuses are -1 on startup, 0
	// = cloud, 1 = gray, 2 = downloading, 3 = full.
	// Purpose is to collect time data for each it takes avatar to reach
	// various loading landmarks: gray, textured (partial), textured fully.

	S32 rez_status = getRezzedStatus();
	if (rez_status != mLastRezzedStatus)
	{
		LL_DEBUGS("Avatar") << avString() << "rez state change: " << mLastRezzedStatus << " -> " << rez_status << LL_ENDL;

		if (mLastRezzedStatus == -1 && rez_status != -1)
		{
			// First time initialization, start all timers.
			for (S32 i = 1; i < 4; i++)
			{
				startPhase("load_" + LLVOAvatar::rezStatusToString(i));
				startPhase("first_load_" + LLVOAvatar::rezStatusToString(i));
			}
		}
		if (rez_status < mLastRezzedStatus)
		{
			// load level has decreased. start phase timers for higher load levels.
			for (S32 i = rez_status+1; i <= mLastRezzedStatus; i++)
			{
				startPhase("load_" + LLVOAvatar::rezStatusToString(i));
			}
		}
		else if (rez_status > mLastRezzedStatus)
		{
			// load level has increased. stop phase timers for lower and equal load levels.
			for (S32 i = llmax(mLastRezzedStatus+1,1); i <= rez_status; i++)
			{
				stopPhase("load_" + LLVOAvatar::rezStatusToString(i));
				stopPhase("first_load_" + LLVOAvatar::rezStatusToString(i), false);
			}
			if (rez_status == 3)
			{
				// "fully loaded", mark any pending appearance change complete.
				selfStopPhase("update_appearance_from_cof");
				selfStopPhase("wear_inventory_category", false);
				selfStopPhase("process_initial_wearables_update", false);

                updateVisualComplexity();
			}
		}
		mLastRezzedStatus = rez_status;
	}
}

void LLVOAvatar::clearPhases()
{
	getPhases().clearPhases();
}

void LLVOAvatar::startPhase(const std::string& phase_name)
{
	F32 elapsed = 0.0;
	bool completed = false;
	bool found = getPhases().getPhaseValues(phase_name, elapsed, completed);
	//LL_DEBUGS("Avatar") << avString() << " phase state " << phase_name
	//					<< " found " << found << " elapsed " << elapsed << " completed " << completed << LL_ENDL;
	if (found)
	{
		if (!completed)
		{
			LL_DEBUGS("Avatar") << avString() << "no-op, start when started already for " << phase_name << LL_ENDL;
			return;
		}
	}
	LL_DEBUGS("Avatar") << "started phase " << phase_name << LL_ENDL;
	getPhases().startPhase(phase_name);
}

void LLVOAvatar::stopPhase(const std::string& phase_name, bool err_check)
{
	F32 elapsed = 0.0;
	bool completed = false;
	if (getPhases().getPhaseValues(phase_name, elapsed, completed))
	{
		if (!completed)
		{
			getPhases().stopPhase(phase_name);
			completed = true;
			logMetricsTimerRecord(phase_name, elapsed, completed);
			LL_DEBUGS("Avatar") << avString() << "stopped phase " << phase_name << " elapsed " << elapsed << LL_ENDL;
		}
		else
		{
			if (err_check)
			{
				LL_DEBUGS("Avatar") << "no-op, stop when stopped already for " << phase_name << LL_ENDL;
			}
		}
	}
	else
	{
		if (err_check)
		{
			LL_DEBUGS("Avatar") << "no-op, stop when not started for " << phase_name << LL_ENDL;
		}
	}
}

void LLVOAvatar::logPendingPhases()
{
	if (!isAgentAvatarValid())
	{
		return;
	}
	
	for (LLViewerStats::phase_map_t::iterator it = getPhases().begin();
		 it != getPhases().end();
		 ++it)
	{
		const std::string& phase_name = it->first;
		F32 elapsed;
		bool completed;
		if (getPhases().getPhaseValues(phase_name, elapsed, completed))
		{
			if (!completed)
			{
				logMetricsTimerRecord(phase_name, elapsed, completed);
			}
		}
	}
}

//static
void LLVOAvatar::logPendingPhasesAllAvatars()
{
	for (std::vector<LLCharacter*>::iterator iter = LLCharacter::sInstances.begin();
		 iter != LLCharacter::sInstances.end(); ++iter)
	{
		LLVOAvatar* inst = (LLVOAvatar*) *iter;
		if( inst->isDead() )
		{
			continue;
		}
		inst->logPendingPhases();
	}
}

void LLVOAvatar::logMetricsTimerRecord(const std::string& phase_name, F32 elapsed, bool completed)
{
	if (!isAgentAvatarValid())
	{
		return;
	}
	
	LLSD record;
	record["timer_name"] = phase_name;
	record["avatar_id"] = getID();
	record["elapsed"] = elapsed;
	record["completed"] = completed;
	U32 grid_x(0), grid_y(0);
	if (getRegion() && LLWorld::instance().isRegionListed(getRegion()))
	{
		record["central_bake_version"] = LLSD::Integer(getRegion()->getCentralBakeVersion());
		grid_from_region_handle(getRegion()->getHandle(), &grid_x, &grid_y);
	}
	record["grid_x"] = LLSD::Integer(grid_x);
	record["grid_y"] = LLSD::Integer(grid_y);
	record["is_using_server_bakes"] = true;
	record["is_self"] = isSelf();
		
	if (isAgentAvatarValid())
	{
		gAgentAvatarp->addMetricsTimerRecord(record);
	}
}

// call periodically to keep isFullyLoaded up to date.
// returns true if the value has changed.
BOOL LLVOAvatar::updateIsFullyLoaded()
{
	const bool loading = getIsCloud();
	updateRezzedStatusTimers();
	updateRuthTimer(loading);
	return processFullyLoadedChange(loading);
}

void LLVOAvatar::updateRuthTimer(bool loading)
{
	if (isSelf() || !loading) 
	{
		return;
	}

	if (mPreviousFullyLoaded)
	{
		mRuthTimer.reset();
		debugAvatarRezTime("AvatarRezCloudNotification","became cloud");
	}
	
	const F32 LOADING_TIMEOUT__SECONDS = 120.f;
	if (mRuthTimer.getElapsedTimeF32() > LOADING_TIMEOUT__SECONDS)
	{
		LL_DEBUGS("Avatar") << avString()
				<< "Ruth Timer timeout: Missing texture data for '" << getFullname() << "' "
				<< "( Params loaded : " << !visualParamWeightsAreDefault() << " ) "
				<< "( Lower : " << isTextureDefined(TEX_LOWER_BAKED) << " ) "
				<< "( Upper : " << isTextureDefined(TEX_UPPER_BAKED) << " ) "
				<< "( Head : " << isTextureDefined(TEX_HEAD_BAKED) << " )."
				<< LL_ENDL;
		
		LLAvatarPropertiesProcessor::getInstance()->sendAvatarTexturesRequest(getID());
		mRuthTimer.reset();
	}
}

BOOL LLVOAvatar::processFullyLoadedChange(bool loading)
{
	// we wait a little bit before giving the all clear,
	// to let textures settle down
	const F32 PAUSE = 1.f;
	if (loading)
		mFullyLoadedTimer.reset();
	
	mFullyLoaded = (mFullyLoadedTimer.getElapsedTimeF32() > PAUSE);

	if (!mPreviousFullyLoaded && !loading && mFullyLoaded)
	{
		debugAvatarRezTime("AvatarRezNotification","fully loaded");
	}

	// did our loading state "change" from last call?
	// runway - why are we updating every 30 calls even if nothing has changed?
	const S32 UPDATE_RATE = 30;
	BOOL changed =
		((mFullyLoaded != mPreviousFullyLoaded) ||         // if the value is different from the previous call
		 (!mFullyLoadedInitialized) ||                     // if we've never been called before
		 (mFullyLoadedFrameCounter % UPDATE_RATE == 0));   // every now and then issue a change

	mPreviousFullyLoaded = mFullyLoaded;
	mFullyLoadedInitialized = TRUE;
	mFullyLoadedFrameCounter++;

    if (changed && isSelf())
    {
        // to know about outfit switching
        LLAvatarRenderNotifier::getInstance()->updateNotificationState();
    }
	
	return changed;
}

BOOL LLVOAvatar::isFullyLoaded() const
{
	return (mRenderUnloadedAvatar || mFullyLoaded);
}

bool LLVOAvatar::isTooComplex() const
{
	bool too_complex;
	bool render_friend =  (LLAvatarTracker::instance().isBuddy(getID()) && gSavedSettings.getBOOL("AlwaysRenderFriends"));

	if (isSelf() || render_friend || mVisuallyMuteSetting == AV_ALWAYS_RENDER)
	{
		too_complex = false;
	}
	else
	{
		// Determine if visually muted or not
		static LLCachedControl<U32> max_render_cost(gSavedSettings, "RenderAvatarMaxComplexity", 0U);
		static LLCachedControl<F32> max_attachment_area(gSavedSettings, "RenderAutoMuteSurfaceAreaLimit", 1000.0f);
		// If the user has chosen unlimited max complexity, we also disregard max attachment area
        // so that unlimited will completely disable the overly complex impostor rendering
        // yes, this leaves them vulnerable to griefing objects... their choice
        too_complex = (   max_render_cost > 0
                          && (mVisualComplexity > max_render_cost
                                 || (max_attachment_area > 0.0f && mAttachmentSurfaceArea > max_attachment_area)
                              ));
	}

	return too_complex;
}

//-----------------------------------------------------------------------------
// findMotion()
//-----------------------------------------------------------------------------
LLMotion* LLVOAvatar::findMotion(const LLUUID& id) const
{
	return mMotionController.findMotion(id);
}

// This is a semi-deprecated debugging tool - meshes will not show as
// colorized if using deferred rendering.
void LLVOAvatar::debugColorizeSubMeshes(U32 i, const LLColor4& color)
{
	if (gSavedSettings.getBOOL("DebugAvatarCompositeBaked"))
	{
		avatar_joint_mesh_list_t::iterator iter = mBakedTextureDatas[i].mJointMeshes.begin();
		avatar_joint_mesh_list_t::iterator end  = mBakedTextureDatas[i].mJointMeshes.end();
		for (; iter != end; ++iter)
		{
			LLAvatarJointMesh* mesh = (*iter);
			if (mesh)
			{
				mesh->setColor(color);
			}
		}
	}
}


//-----------------------------------------------------------------------------
// updateMeshVisibility()
// Hide the mesh joints if attachments are using baked textures
//-----------------------------------------------------------------------------
void LLVOAvatar::updateMeshVisibility()
{
	bool bake_flag[BAKED_NUM_INDICES];
	memset(bake_flag, 0, BAKED_NUM_INDICES*sizeof(bool));

	for (attachment_map_t::iterator iter = mAttachmentPoints.begin();
		iter != mAttachmentPoints.end();
		++iter)
	{
		LLViewerJointAttachment* attachment = iter->second;
		if (attachment)
		{
			for (LLViewerJointAttachment::attachedobjs_vec_t::iterator attachment_iter = attachment->mAttachedObjects.begin();
				attachment_iter != attachment->mAttachedObjects.end();
				++attachment_iter)
			{
				LLViewerObject *objectp = (*attachment_iter);
				if (objectp)
				{
					for (int face_index = 0; face_index < objectp->getNumTEs(); face_index++)
					{
						LLTextureEntry* tex_entry = objectp->getTE(face_index);
						bake_flag[BAKED_HEAD] |= (tex_entry->getID() == IMG_USE_BAKED_HEAD);
						bake_flag[BAKED_EYES] |= (tex_entry->getID() == IMG_USE_BAKED_EYES);
						bake_flag[BAKED_HAIR] |= (tex_entry->getID() == IMG_USE_BAKED_HAIR);
						bake_flag[BAKED_LOWER] |= (tex_entry->getID() == IMG_USE_BAKED_LOWER);
						bake_flag[BAKED_UPPER] |= (tex_entry->getID() == IMG_USE_BAKED_UPPER);
						bake_flag[BAKED_SKIRT] |= (tex_entry->getID() == IMG_USE_BAKED_SKIRT);
						bake_flag[BAKED_LEFT_ARM] |= (tex_entry->getID() == IMG_USE_BAKED_LEFTARM);
						bake_flag[BAKED_LEFT_LEG] |= (tex_entry->getID() == IMG_USE_BAKED_LEFTLEG);
						bake_flag[BAKED_AUX1] |= (tex_entry->getID() == IMG_USE_BAKED_AUX1);
						bake_flag[BAKED_AUX2] |= (tex_entry->getID() == IMG_USE_BAKED_AUX2);
						bake_flag[BAKED_AUX3] |= (tex_entry->getID() == IMG_USE_BAKED_AUX3);
					}
				}

				LLViewerObject::const_child_list_t& child_list = objectp->getChildren();
				for (LLViewerObject::child_list_t::const_iterator iter1 = child_list.begin();
					iter1 != child_list.end(); ++iter1)
				{
					LLViewerObject* objectchild = *iter1;
					if (objectchild)
					{
						for (int face_index = 0; face_index < objectchild->getNumTEs(); face_index++)
						{
							LLTextureEntry* tex_entry = objectchild->getTE(face_index);
							bake_flag[BAKED_HEAD] |= (tex_entry->getID() == IMG_USE_BAKED_HEAD);
							bake_flag[BAKED_EYES] |= (tex_entry->getID() == IMG_USE_BAKED_EYES);
							bake_flag[BAKED_HAIR] |= (tex_entry->getID() == IMG_USE_BAKED_HAIR);
							bake_flag[BAKED_LOWER] |= (tex_entry->getID() == IMG_USE_BAKED_LOWER);
							bake_flag[BAKED_UPPER] |= (tex_entry->getID() == IMG_USE_BAKED_UPPER);
							bake_flag[BAKED_SKIRT] |= (tex_entry->getID() == IMG_USE_BAKED_SKIRT);
							bake_flag[BAKED_LEFT_ARM] |= (tex_entry->getID() == IMG_USE_BAKED_LEFTARM);
							bake_flag[BAKED_LEFT_LEG] |= (tex_entry->getID() == IMG_USE_BAKED_LEFTLEG);
							bake_flag[BAKED_AUX1] |= (tex_entry->getID() == IMG_USE_BAKED_AUX1);
							bake_flag[BAKED_AUX2] |= (tex_entry->getID() == IMG_USE_BAKED_AUX2);
							bake_flag[BAKED_AUX3] |= (tex_entry->getID() == IMG_USE_BAKED_AUX3);
						}
					}
				}
			}
		}
	}

	//LL_INFOS() << "head " << bake_flag[BAKED_HEAD] << "eyes " << bake_flag[BAKED_EYES] << "hair " << bake_flag[BAKED_HAIR] << "lower " << bake_flag[BAKED_LOWER] << "upper " << bake_flag[BAKED_UPPER] << "skirt " << bake_flag[BAKED_SKIRT] << LL_ENDL;

	for (S32 i = 0; i < mMeshLOD.size(); i++)
	{
		LLAvatarJoint* joint = mMeshLOD[i];
		if (i == MESH_ID_HAIR)
		{
			joint->setVisible(!bake_flag[BAKED_HAIR], TRUE);
		}
		else if (i == MESH_ID_HEAD)
		{
			joint->setVisible(!bake_flag[BAKED_HEAD], TRUE);
		}
		else if (i == MESH_ID_SKIRT)
		{
			joint->setVisible(!bake_flag[BAKED_SKIRT], TRUE);
		}
		else if (i == MESH_ID_UPPER_BODY)
		{
			joint->setVisible(!bake_flag[BAKED_UPPER], TRUE);
		}
		else if (i == MESH_ID_LOWER_BODY)
		{
			joint->setVisible(!bake_flag[BAKED_LOWER], TRUE);
		}
		else if (i == MESH_ID_EYEBALL_LEFT)
		{
			joint->setVisible(!bake_flag[BAKED_EYES], TRUE);
		}
		else if (i == MESH_ID_EYEBALL_RIGHT)
		{
			joint->setVisible(!bake_flag[BAKED_EYES], TRUE);
		}
		else if (i == MESH_ID_EYELASH)
		{
			joint->setVisible(!bake_flag[BAKED_HEAD], TRUE);
		}
	}
}

//-----------------------------------------------------------------------------
// updateMeshTextures()
// Uses the current TE values to set the meshes' and layersets' textures.
//-----------------------------------------------------------------------------
// virtual
void LLVOAvatar::updateMeshTextures()
{
	static S32 update_counter = 0;
	mBakedTextureDebugText.clear();
	
	// if user has never specified a texture, assign the default
	for (U32 i=0; i < getNumTEs(); i++)
	{
		const LLViewerTexture* te_image = getImage(i, 0);
		if(!te_image || te_image->getID().isNull() || (te_image->getID() == IMG_DEFAULT))
		{
			// IMG_DEFAULT_AVATAR = a special texture that's never rendered.
			const LLUUID& image_id = (i == TEX_HAIR ? IMG_DEFAULT : IMG_DEFAULT_AVATAR);
			setImage(i, LLViewerTextureManager::getFetchedTexture(image_id), 0); 
		}
	}

	const BOOL other_culled = !isSelf() && mCulled;
	LLLoadedCallbackEntry::source_callback_list_t* src_callback_list = NULL ;
	BOOL paused = FALSE;
	if(!isSelf())
	{
		src_callback_list = &mCallbackTextureList ;
		paused = !isVisible();
	}

	std::vector<BOOL> is_layer_baked;
	is_layer_baked.resize(mBakedTextureDatas.size(), false);

	std::vector<BOOL> use_lkg_baked_layer; // lkg = "last known good"
	use_lkg_baked_layer.resize(mBakedTextureDatas.size(), false);

	mBakedTextureDebugText += llformat("%06d\n",update_counter++);
	mBakedTextureDebugText += "indx layerset linvld ltda ilb ulkg ltid\n";
	for (U32 i=0; i < mBakedTextureDatas.size(); i++)
	{
		is_layer_baked[i] = isTextureDefined(mBakedTextureDatas[i].mTextureIndex);
		LLViewerTexLayerSet* layerset = NULL;
		bool layerset_invalid = false;
		if (!other_culled)
		{
			// When an avatar is changing clothes and not in Appearance mode,
			// use the last-known good baked texture until it finishes the first
			// render of the new layerset.
			layerset = getTexLayerSet(i);
			layerset_invalid = layerset && ( !layerset->getViewerComposite()->isInitialized()
											 || !layerset->isLocalTextureDataAvailable() );
			use_lkg_baked_layer[i] = (!is_layer_baked[i] 
									  && (mBakedTextureDatas[i].mLastTextureID != IMG_DEFAULT_AVATAR) 
									  && layerset_invalid);
			if (use_lkg_baked_layer[i])
			{
				layerset->setUpdatesEnabled(TRUE);
			}
		}
		else
		{
			use_lkg_baked_layer[i] = (!is_layer_baked[i] 
									  && mBakedTextureDatas[i].mLastTextureID != IMG_DEFAULT_AVATAR);
		}

		std::string last_id_string;
		if (mBakedTextureDatas[i].mLastTextureID == IMG_DEFAULT_AVATAR)
			last_id_string = "A";
		else if (mBakedTextureDatas[i].mLastTextureID == IMG_DEFAULT)
			last_id_string = "D";
		else if (mBakedTextureDatas[i].mLastTextureID == IMG_INVISIBLE)
			last_id_string = "I";
		else
			last_id_string = "*";
		bool is_ltda = layerset
			&& layerset->getViewerComposite()->isInitialized()
			&& layerset->isLocalTextureDataAvailable();
		mBakedTextureDebugText += llformat("%4d   %4s     %4d %4d %4d %4d %4s\n",
										   i,
										   (layerset?"*":"0"),
										   layerset_invalid,
										   is_ltda,
										   is_layer_baked[i],
										   use_lkg_baked_layer[i],
										   last_id_string.c_str());
	}

	for (U32 i=0; i < mBakedTextureDatas.size(); i++)
	{
		debugColorizeSubMeshes(i, LLColor4::white);

		LLViewerTexLayerSet* layerset = getTexLayerSet(i);
		if (use_lkg_baked_layer[i] && !isUsingLocalAppearance() )
		{
			LLViewerFetchedTexture* baked_img = LLViewerTextureManager::getFetchedTexture(mBakedTextureDatas[i].mLastTextureID);
			mBakedTextureDatas[i].mIsUsed = TRUE;

			debugColorizeSubMeshes(i,LLColor4::red);
	
			avatar_joint_mesh_list_t::iterator iter = mBakedTextureDatas[i].mJointMeshes.begin();
			avatar_joint_mesh_list_t::iterator end  = mBakedTextureDatas[i].mJointMeshes.end();
			for (; iter != end; ++iter)
			{
				LLAvatarJointMesh* mesh = (*iter);
				if (mesh)
				{
					mesh->setTexture( baked_img );
				}
			}
		}
		else if (!isUsingLocalAppearance() && is_layer_baked[i])
		{
			LLViewerFetchedTexture* baked_img =
				LLViewerTextureManager::staticCastToFetchedTexture(
					getImage( mBakedTextureDatas[i].mTextureIndex, 0 ), TRUE) ;
			if( baked_img->getID() == mBakedTextureDatas[i].mLastTextureID )
			{
				// Even though the file may not be finished loading,
				// we'll consider it loaded and use it (rather than
				// doing compositing).
				useBakedTexture( baked_img->getID() );
                                mLoadedCallbacksPaused |= !isVisible();
                                checkTextureLoading();
			}
			else
			{
				mBakedTextureDatas[i].mIsLoaded = FALSE;
				if ( (baked_img->getID() != IMG_INVISIBLE) &&
					 ((i == BAKED_HEAD) || (i == BAKED_UPPER) || (i == BAKED_LOWER)) )
				{			
					baked_img->setLoadedCallback(onBakedTextureMasksLoaded, MORPH_MASK_REQUESTED_DISCARD, TRUE, TRUE, new LLTextureMaskData( mID ), 
						src_callback_list, paused);	
				}
				baked_img->setLoadedCallback(onBakedTextureLoaded, SWITCH_TO_BAKED_DISCARD, FALSE, FALSE, new LLUUID( mID ), 
					src_callback_list, paused );

				// this could add paused texture callbacks
				mLoadedCallbacksPaused |= paused; 
				checkTextureLoading();
			}
		}
		else if (layerset && isUsingLocalAppearance())
		{
			debugColorizeSubMeshes(i,LLColor4::yellow );

			layerset->createComposite();
			layerset->setUpdatesEnabled( TRUE );
			mBakedTextureDatas[i].mIsUsed = FALSE;

			avatar_joint_mesh_list_t::iterator iter = mBakedTextureDatas[i].mJointMeshes.begin();
			avatar_joint_mesh_list_t::iterator end  = mBakedTextureDatas[i].mJointMeshes.end();
			for (; iter != end; ++iter)
			{
				LLAvatarJointMesh* mesh = (*iter);
				if (mesh)
				{
					mesh->setLayerSet( layerset );
				}
			}
		}
		else
		{
			debugColorizeSubMeshes(i,LLColor4::blue);
		}
	}

	// set texture and color of hair manually if we are not using a baked image.
	// This can happen while loading hair for yourself, or for clients that did not
	// bake a hair texture. Still needed for yourself after 1.22 is depricated.
	if (!is_layer_baked[BAKED_HAIR])
	{
		const LLColor4 color = mTexHairColor ? mTexHairColor->getColor() : LLColor4(1,1,1,1);
		LLViewerTexture* hair_img = getImage( TEX_HAIR, 0 );
		avatar_joint_mesh_list_t::iterator iter = mBakedTextureDatas[BAKED_HAIR].mJointMeshes.begin();
		avatar_joint_mesh_list_t::iterator end  = mBakedTextureDatas[BAKED_HAIR].mJointMeshes.end();
		for (; iter != end; ++iter)
		{
			LLAvatarJointMesh* mesh = (*iter);
			if (mesh)
			{
				mesh->setColor( color );
				mesh->setTexture( hair_img );
			}
		}
	} 
	
	
	for (LLAvatarAppearanceDictionary::BakedTextures::const_iterator baked_iter =
			 LLAvatarAppearanceDictionary::getInstance()->getBakedTextures().begin();
		 baked_iter != LLAvatarAppearanceDictionary::getInstance()->getBakedTextures().end();
		 ++baked_iter)
	{
		const EBakedTextureIndex baked_index = baked_iter->first;
		const LLAvatarAppearanceDictionary::BakedEntry *baked_dict = baked_iter->second;
		
		for (texture_vec_t::const_iterator local_tex_iter = baked_dict->mLocalTextures.begin();
			 local_tex_iter != baked_dict->mLocalTextures.end();
			 ++local_tex_iter)
		{
			const ETextureIndex texture_index = *local_tex_iter;
			const BOOL is_baked_ready = (is_layer_baked[baked_index] && mBakedTextureDatas[baked_index].mIsLoaded) || other_culled;
			if (isSelf())
			{
				setBakedReady(texture_index, is_baked_ready);
			}
		}
	}

	// removeMissingBakedTextures() will call back into this rountine if something is removed, and can blow up the stack
	static bool call_remove_missing = true;	
	if (call_remove_missing)
	{
		call_remove_missing = false;
		removeMissingBakedTextures();	// May call back into this function if anything is removed
		call_remove_missing = true;
	}

	//refresh bakes on any attached objects
	for (attachment_map_t::iterator iter = mAttachmentPoints.begin();
		iter != mAttachmentPoints.end();
		++iter)
	{
		LLViewerJointAttachment* attachment = iter->second;

		for (LLViewerJointAttachment::attachedobjs_vec_t::iterator attachment_iter = attachment->mAttachedObjects.begin();
			attachment_iter != attachment->mAttachedObjects.end();
			++attachment_iter)
		{
			LLViewerObject* attached_object = (*attachment_iter);
			attached_object->refreshBakeTexture();

			LLViewerObject::const_child_list_t& child_list = attached_object->getChildren();
			for (LLViewerObject::child_list_t::const_iterator iter = child_list.begin();
				iter != child_list.end(); ++iter)
			{
				LLViewerObject* objectp = *iter;
				if (objectp)
				{
					objectp->refreshBakeTexture();
				}
			}
		}
	}

	

}

// virtual
//-----------------------------------------------------------------------------
// setLocalTexture()
//-----------------------------------------------------------------------------
void LLVOAvatar::setLocalTexture( ETextureIndex type, LLViewerTexture* in_tex, BOOL baked_version_ready, U32 index )
{
	// invalid for anyone but self
	llassert(0);
}

//virtual 
void LLVOAvatar::setBakedReady(LLAvatarAppearanceDefines::ETextureIndex type, BOOL baked_version_exists, U32 index)
{
	// invalid for anyone but self
	llassert(0);
}

void LLVOAvatar::addChat(const LLChat& chat)
{
	std::deque<LLChat>::iterator chat_iter;

	mChats.push_back(chat);

	S32 chat_length = 0;
	for( chat_iter = mChats.begin(); chat_iter != mChats.end(); ++chat_iter)
	{
		chat_length += chat_iter->mText.size();
	}

	// remove any excess chat
	chat_iter = mChats.begin();
	while ((chat_length > MAX_BUBBLE_CHAT_LENGTH || mChats.size() > MAX_BUBBLE_CHAT_UTTERANCES) && chat_iter != mChats.end())
	{
		chat_length -= chat_iter->mText.size();
		mChats.pop_front();
		chat_iter = mChats.begin();
	}

	mChatTimer.reset();
}

void LLVOAvatar::clearChat()
{
	mChats.clear();
}


void LLVOAvatar::applyMorphMask(U8* tex_data, S32 width, S32 height, S32 num_components, LLAvatarAppearanceDefines::EBakedTextureIndex index)
{
	if (index >= BAKED_NUM_INDICES)
	{
		LL_WARNS() << "invalid baked texture index passed to applyMorphMask" << LL_ENDL;
		return;
	}

	for (morph_list_t::const_iterator iter = mBakedTextureDatas[index].mMaskedMorphs.begin();
		 iter != mBakedTextureDatas[index].mMaskedMorphs.end(); ++iter)
	{
		const LLMaskedMorph* maskedMorph = (*iter);
		LLPolyMorphTarget* morph_target = dynamic_cast<LLPolyMorphTarget*>(maskedMorph->mMorphTarget);
		if (morph_target)
		{
			morph_target->applyMask(tex_data, width, height, num_components, maskedMorph->mInvert);
		}
	}
}

// returns TRUE if morph masks are present and not valid for a given baked texture, FALSE otherwise
BOOL LLVOAvatar::morphMaskNeedsUpdate(LLAvatarAppearanceDefines::EBakedTextureIndex index)
{
	if (index >= BAKED_NUM_INDICES)
	{
		return FALSE;
	}

	if (!mBakedTextureDatas[index].mMaskedMorphs.empty())
	{
		if (isSelf())
		{
			LLViewerTexLayerSet *layer_set = getTexLayerSet(index);
			if (layer_set)
			{
				return !layer_set->isMorphValid();
			}
		}
		else
		{
			return FALSE;
		}
	}

	return FALSE;
}

//-----------------------------------------------------------------------------
// releaseComponentTextures()
// release any component texture UUIDs for which we have a baked texture
// ! BACKWARDS COMPATIBILITY !
// This is only called for non-self avatars, it can be taken out once component
// textures aren't communicated by non-self avatars.
//-----------------------------------------------------------------------------
void LLVOAvatar::releaseComponentTextures()
{
	// ! BACKWARDS COMPATIBILITY !
	// Detect if the baked hair texture actually wasn't sent, and if so set to default
	if (isTextureDefined(TEX_HAIR_BAKED) && getImage(TEX_HAIR_BAKED,0)->getID() == getImage(TEX_SKIRT_BAKED,0)->getID())
	{
		if (getImage(TEX_HAIR_BAKED,0)->getID() != IMG_INVISIBLE)
		{
			// Regression case of messaging system. Expected 21 textures, received 20. last texture is not valid so set to default
			setTETexture(TEX_HAIR_BAKED, IMG_DEFAULT_AVATAR);
		}
	}

	for (U8 baked_index = 0; baked_index < BAKED_NUM_INDICES; baked_index++)
	{
		const LLAvatarAppearanceDictionary::BakedEntry * bakedDicEntry = LLAvatarAppearanceDictionary::getInstance()->getBakedTexture((EBakedTextureIndex)baked_index);
		// skip if this is a skirt and av is not wearing one, or if we don't have a baked texture UUID
		if (!isTextureDefined(bakedDicEntry->mTextureIndex)
			&& ( (baked_index != BAKED_SKIRT) || isWearingWearableType(LLWearableType::WT_SKIRT) ))
		{
			continue;
		}

		for (U8 texture = 0; texture < bakedDicEntry->mLocalTextures.size(); texture++)
		{
			const U8 te = (ETextureIndex)bakedDicEntry->mLocalTextures[texture];
			setTETexture(te, IMG_DEFAULT_AVATAR);
		}
	}
}

void LLVOAvatar::dumpAvatarTEs( const std::string& context ) const
{	
	LL_DEBUGS("Avatar") << avString() << (isSelf() ? "Self: " : "Other: ") << context << LL_ENDL;
	for (LLAvatarAppearanceDictionary::Textures::const_iterator iter = LLAvatarAppearanceDictionary::getInstance()->getTextures().begin();
		 iter != LLAvatarAppearanceDictionary::getInstance()->getTextures().end();
		 ++iter)
	{
		const LLAvatarAppearanceDictionary::TextureEntry *texture_dict = iter->second;
		// TODO: MULTI-WEARABLE: handle multiple textures for self
		const LLViewerTexture* te_image = getImage(iter->first,0);
		if( !te_image )
		{
			LL_DEBUGS("Avatar") << avString() << "       " << texture_dict->mName << ": null ptr" << LL_ENDL;
		}
		else if( te_image->getID().isNull() )
		{
			LL_DEBUGS("Avatar") << avString() << "       " << texture_dict->mName << ": null UUID" << LL_ENDL;
		}
		else if( te_image->getID() == IMG_DEFAULT )
		{
			LL_DEBUGS("Avatar") << avString() << "       " << texture_dict->mName << ": IMG_DEFAULT" << LL_ENDL;
		}
		else if( te_image->getID() == IMG_DEFAULT_AVATAR )
		{
			LL_DEBUGS("Avatar") << avString() << "       " << texture_dict->mName << ": IMG_DEFAULT_AVATAR" << LL_ENDL;
		}
		else
		{
			LL_DEBUGS("Avatar") << avString() << "       " << texture_dict->mName << ": " << te_image->getID() << LL_ENDL;
		}
	}
}

//-----------------------------------------------------------------------------
// clampAttachmentPositions()
//-----------------------------------------------------------------------------
void LLVOAvatar::clampAttachmentPositions()
{
	if (isDead())
	{
		return;
	}
	for (attachment_map_t::iterator iter = mAttachmentPoints.begin(); 
		 iter != mAttachmentPoints.end();
		 ++iter)
	{
		LLViewerJointAttachment* attachment = iter->second;
		if (attachment)
		{
			attachment->clampObjectPosition();
		}
	}
}

BOOL LLVOAvatar::hasHUDAttachment() const
{
	for (attachment_map_t::const_iterator iter = mAttachmentPoints.begin(); 
		 iter != mAttachmentPoints.end();
		 ++iter)
	{
		LLViewerJointAttachment* attachment = iter->second;
		if (attachment->getIsHUDAttachment() && attachment->getNumObjects() > 0)
		{
			return TRUE;
		}
	}
	return FALSE;
}

LLBBox LLVOAvatar::getHUDBBox() const
{
	LLBBox bbox;
	for (attachment_map_t::const_iterator iter = mAttachmentPoints.begin(); 
		 iter != mAttachmentPoints.end();
		 ++iter)
	{
		LLViewerJointAttachment* attachment = iter->second;
		if (attachment->getIsHUDAttachment())
		{
			for (LLViewerJointAttachment::attachedobjs_vec_t::iterator attachment_iter = attachment->mAttachedObjects.begin();
				 attachment_iter != attachment->mAttachedObjects.end();
				 ++attachment_iter)
			{
				const LLViewerObject* attached_object = (*attachment_iter);
				if (attached_object == NULL)
				{
					LL_WARNS() << "HUD attached object is NULL!" << LL_ENDL;
					continue;
				}
				// initialize bounding box to contain identity orientation and center point for attached object
				bbox.addPointLocal(attached_object->getPosition());
				// add rotated bounding box for attached object
				bbox.addBBoxAgent(attached_object->getBoundingBoxAgent());
				LLViewerObject::const_child_list_t& child_list = attached_object->getChildren();
				for (LLViewerObject::child_list_t::const_iterator iter = child_list.begin();
					 iter != child_list.end(); 
					 ++iter)
				{
					const LLViewerObject* child_objectp = *iter;
					bbox.addBBoxAgent(child_objectp->getBoundingBoxAgent());
				}
			}
		}
	}

	return bbox;
}

//-----------------------------------------------------------------------------
// onFirstTEMessageReceived()
//-----------------------------------------------------------------------------
void LLVOAvatar::onFirstTEMessageReceived()
{
	LL_DEBUGS("Avatar") << avString() << LL_ENDL;
	if( !mFirstTEMessageReceived )
	{
		mFirstTEMessageReceived = TRUE;

		LLLoadedCallbackEntry::source_callback_list_t* src_callback_list = NULL ;
		BOOL paused = FALSE ;
		if(!isSelf())
		{
			src_callback_list = &mCallbackTextureList ;
			paused = !isVisible();
		}

		for (U32 i = 0; i < mBakedTextureDatas.size(); i++)
		{
			const BOOL layer_baked = isTextureDefined(mBakedTextureDatas[i].mTextureIndex);

			// Use any baked textures that we have even if they haven't downloaded yet.
			// (That is, don't do a transition from unbaked to baked.)
			if (layer_baked)
			{
				LLViewerFetchedTexture* image = LLViewerTextureManager::staticCastToFetchedTexture(getImage( mBakedTextureDatas[i].mTextureIndex, 0 ), TRUE) ;
				mBakedTextureDatas[i].mLastTextureID = image->getID();
				// If we have more than one texture for the other baked layers, we'll want to call this for them too.
				if ( (image->getID() != IMG_INVISIBLE) && ((i == BAKED_HEAD) || (i == BAKED_UPPER) || (i == BAKED_LOWER)) )
				{
					image->setLoadedCallback( onBakedTextureMasksLoaded, MORPH_MASK_REQUESTED_DISCARD, TRUE, TRUE, new LLTextureMaskData( mID ), 
						src_callback_list, paused);
				}
				LL_DEBUGS("Avatar") << avString() << "layer_baked, setting onInitialBakedTextureLoaded as callback" << LL_ENDL;
				image->setLoadedCallback( onInitialBakedTextureLoaded, MAX_DISCARD_LEVEL, FALSE, FALSE, new LLUUID( mID ), 
					src_callback_list, paused );

                               // this could add paused texture callbacks
                               mLoadedCallbacksPaused |= paused; 
			}
		}

		mMeshTexturesDirty = TRUE;
		gPipeline.markGLRebuild(this);
	}
}

//-----------------------------------------------------------------------------
// bool visualParamWeightsAreDefault()
//-----------------------------------------------------------------------------
bool LLVOAvatar::visualParamWeightsAreDefault()
{
	bool rtn = true;

	bool is_wearing_skirt = isWearingWearableType(LLWearableType::WT_SKIRT);
	for (LLVisualParam *param = getFirstVisualParam(); 
	     param;
	     param = getNextVisualParam())
	{
		if (param->isTweakable())
		{
			LLViewerVisualParam* vparam = dynamic_cast<LLViewerVisualParam*>(param);
			llassert(vparam);
			bool is_skirt_param = vparam &&
				LLWearableType::WT_SKIRT == vparam->getWearableType();
			if (param->getWeight() != param->getDefaultWeight() &&
			    // we have to not care whether skirt weights are default, if we're not actually wearing a skirt
			    (is_wearing_skirt || !is_skirt_param))
			{
				//LL_INFOS() << "param '" << param->getName() << "'=" << param->getWeight() << " which differs from default=" << param->getDefaultWeight() << LL_ENDL;
				rtn = false;
				break;
			}
		}
	}

	//LL_INFOS() << "params are default ? " << int(rtn) << LL_ENDL;

	return rtn;
}

void dump_visual_param(apr_file_t* file, LLVisualParam* viewer_param, F32 value)
{
	std::string type_string = "unknown";
	if (dynamic_cast<LLTexLayerParamAlpha*>(viewer_param))
		type_string = "param_alpha";
	if (dynamic_cast<LLTexLayerParamColor*>(viewer_param))
		type_string = "param_color";
	if (dynamic_cast<LLDriverParam*>(viewer_param))
		type_string = "param_driver";
	if (dynamic_cast<LLPolyMorphTarget*>(viewer_param))
		type_string = "param_morph";
	if (dynamic_cast<LLPolySkeletalDistortion*>(viewer_param))
		type_string = "param_skeleton";
	S32 wtype = -1;
	LLViewerVisualParam *vparam = dynamic_cast<LLViewerVisualParam*>(viewer_param);
	if (vparam)
	{
		wtype = vparam->getWearableType();
	}
	S32 u8_value = F32_to_U8(value,viewer_param->getMinWeight(),viewer_param->getMaxWeight());
	apr_file_printf(file, "\t\t<param id=\"%d\" name=\"%s\" display=\"%s\" value=\"%.3f\" u8=\"%d\" type=\"%s\" wearable=\"%s\" group=\"%d\"/>\n",
					viewer_param->getID(), viewer_param->getName().c_str(), viewer_param->getDisplayName().c_str(), value, u8_value, type_string.c_str(),
					LLWearableType::getTypeName(LLWearableType::EType(wtype)).c_str(),
					viewer_param->getGroup());
	}
	

void LLVOAvatar::dumpAppearanceMsgParams( const std::string& dump_prefix,
	const LLAppearanceMessageContents& contents)
{
	std::string outfilename = get_sequential_numbered_file_name(dump_prefix,".xml");
	const std::vector<F32>& params_for_dump = contents.mParamWeights;
	const LLTEContents& tec = contents.mTEContents;

	LLAPRFile outfile;
	std::string fullpath = gDirUtilp->getExpandedFilename(LL_PATH_LOGS,outfilename);
	outfile.open(fullpath, LL_APR_WB );
	apr_file_t* file = outfile.getFileHandle();
	if (!file)
	{
		return;
	}
	else
	{
		LL_DEBUGS("Avatar") << "dumping appearance message to " << fullpath << LL_ENDL;
	}

	apr_file_printf(file, "<header>\n");
	apr_file_printf(file, "\t\t<cof_version %i />\n", contents.mCOFVersion);
	apr_file_printf(file, "\t\t<appearance_version %i />\n", contents.mAppearanceVersion);
	apr_file_printf(file, "</header>\n");

	apr_file_printf(file, "\n<params>\n");
	LLVisualParam* param = getFirstVisualParam();
	for (S32 i = 0; i < params_for_dump.size(); i++)
	{
		while( param && ((param->getGroup() != VISUAL_PARAM_GROUP_TWEAKABLE) && 
						 (param->getGroup() != VISUAL_PARAM_GROUP_TRANSMIT_NOT_TWEAKABLE)) ) // should not be any of group VISUAL_PARAM_GROUP_TWEAKABLE_NO_TRANSMIT
		{
			param = getNextVisualParam();
		}
		LLViewerVisualParam* viewer_param = (LLViewerVisualParam*)param;
		F32 value = params_for_dump[i];
		dump_visual_param(file, viewer_param, value);
		param = getNextVisualParam();
	}
	apr_file_printf(file, "</params>\n");

	apr_file_printf(file, "\n<textures>\n");
	for (U32 i = 0; i < tec.face_count; i++)
	{
		std::string uuid_str;
		((LLUUID*)tec.image_data)[i].toString(uuid_str);
		apr_file_printf( file, "\t\t<texture te=\"%i\" uuid=\"%s\"/>\n", i, uuid_str.c_str());
	}
	apr_file_printf(file, "</textures>\n");
}

void LLVOAvatar::parseAppearanceMessage(LLMessageSystem* mesgsys, LLAppearanceMessageContents& contents)
{
	parseTEMessage(mesgsys, _PREHASH_ObjectData, -1, contents.mTEContents);

	// Parse the AppearanceData field, if any.
	if (mesgsys->has(_PREHASH_AppearanceData))
	{
		U8 av_u8;
		mesgsys->getU8Fast(_PREHASH_AppearanceData, _PREHASH_AppearanceVersion, av_u8, 0);
		contents.mAppearanceVersion = av_u8;
		//LL_DEBUGS("Avatar") << "appversion set by AppearanceData field: " << contents.mAppearanceVersion << LL_ENDL;
		mesgsys->getS32Fast(_PREHASH_AppearanceData, _PREHASH_CofVersion, contents.mCOFVersion, 0);
		// For future use:
		//mesgsys->getU32Fast(_PREHASH_AppearanceData, _PREHASH_Flags, appearance_flags, 0);
	}

	// Parse the AppearanceData field, if any.
	contents.mHoverOffsetWasSet = false;
	if (mesgsys->has(_PREHASH_AppearanceHover))
	{
		LLVector3 hover;
		mesgsys->getVector3Fast(_PREHASH_AppearanceHover, _PREHASH_HoverHeight, hover);
		//LL_DEBUGS("Avatar") << avString() << " hover received " << hover.mV[ VX ] << "," << hover.mV[ VY ] << "," << hover.mV[ VZ ] << LL_ENDL;
		contents.mHoverOffset = hover;
		contents.mHoverOffsetWasSet = true;
	}
	
	// Parse visual params, if any.
	S32 num_blocks = mesgsys->getNumberOfBlocksFast(_PREHASH_VisualParam);
	bool drop_visual_params_debug = gSavedSettings.getBOOL("BlockSomeAvatarAppearanceVisualParams") && (ll_rand(2) == 0); // pretend that ~12% of AvatarAppearance messages arrived without a VisualParam block, for testing
	if( num_blocks > 1 && !drop_visual_params_debug)
	{
		//LL_DEBUGS("Avatar") << avString() << " handle visual params, num_blocks " << num_blocks << LL_ENDL;
		
		LLVisualParam* param = getFirstVisualParam();
		llassert(param); // if this ever fires, we should do the same as when num_blocks<=1
		if (!param)
		{
			LL_WARNS() << "No visual params!" << LL_ENDL;
		}
		else
		{
			for( S32 i = 0; i < num_blocks; i++ )
			{
				while( param && ((param->getGroup() != VISUAL_PARAM_GROUP_TWEAKABLE) && 
								 (param->getGroup() != VISUAL_PARAM_GROUP_TRANSMIT_NOT_TWEAKABLE)) ) // should not be any of group VISUAL_PARAM_GROUP_TWEAKABLE_NO_TRANSMIT
				{
					param = getNextVisualParam();
				}
						
				if( !param )
				{
					// more visual params supplied than expected - just process what we know about
					break;
				}

				U8 value;
				mesgsys->getU8Fast(_PREHASH_VisualParam, _PREHASH_ParamValue, value, i);
				F32 newWeight = U8_to_F32(value, param->getMinWeight(), param->getMaxWeight());
				contents.mParamWeights.push_back(newWeight);
				contents.mParams.push_back(param);

				param = getNextVisualParam();
			}
		}

		const S32 expected_tweakable_count = getVisualParamCountInGroup(VISUAL_PARAM_GROUP_TWEAKABLE) +
											 getVisualParamCountInGroup(VISUAL_PARAM_GROUP_TRANSMIT_NOT_TWEAKABLE); // don't worry about VISUAL_PARAM_GROUP_TWEAKABLE_NO_TRANSMIT
		if (num_blocks != expected_tweakable_count)
		{
			LL_DEBUGS("Avatar") << "Number of params in AvatarAppearance msg (" << num_blocks << ") does not match number of tweakable params in avatar xml file (" << expected_tweakable_count << ").  Processing what we can.  object: " << getID() << LL_ENDL;
		}
	}
	else
	{
		if (drop_visual_params_debug)
		{
			LL_INFOS() << "Debug-faked lack of parameters on AvatarAppearance for object: "  << getID() << LL_ENDL;
		}
		else
		{
			LL_DEBUGS("Avatar") << "AvatarAppearance msg received without any parameters, object: " << getID() << LL_ENDL;
		}
	}

	LLVisualParam* appearance_version_param = getVisualParam(11000);
	if (appearance_version_param)
	{
		std::vector<LLVisualParam*>::iterator it = std::find(contents.mParams.begin(), contents.mParams.end(),appearance_version_param);
		if (it != contents.mParams.end())
		{
			S32 index = it - contents.mParams.begin();
			contents.mParamAppearanceVersion = ll_round(contents.mParamWeights[index]);
			//LL_DEBUGS("Avatar") << "appversion req by appearance_version param: " << contents.mParamAppearanceVersion << LL_ENDL;
		}
	}
}

bool resolve_appearance_version(const LLAppearanceMessageContents& contents, S32& appearance_version)
{
	appearance_version = -1;
	
	if ((contents.mAppearanceVersion) >= 0 &&
		(contents.mParamAppearanceVersion >= 0) &&
		(contents.mAppearanceVersion != contents.mParamAppearanceVersion))
	{
		LL_WARNS() << "inconsistent appearance_version settings - field: " <<
			contents.mAppearanceVersion << ", param: " <<  contents.mParamAppearanceVersion << LL_ENDL;
		return false;
	}
	if (contents.mParamAppearanceVersion >= 0) // use visual param if available.
	{
		appearance_version = contents.mParamAppearanceVersion;
	}
	else if (contents.mAppearanceVersion > 0)
	{
		appearance_version = contents.mAppearanceVersion;
	}
	else // still not set, go with 1.
	{
		appearance_version = 1;
	}
	//LL_DEBUGS("Avatar") << "appearance version info - field " << contents.mAppearanceVersion
	//					<< " param: " << contents.mParamAppearanceVersion
	//					<< " final: " << appearance_version << LL_ENDL;
	return true;
}

//-----------------------------------------------------------------------------
// processAvatarAppearance()
//-----------------------------------------------------------------------------
void LLVOAvatar::processAvatarAppearance( LLMessageSystem* mesgsys )
{
	LL_DEBUGS("Avatar") << "starts" << LL_ENDL;
	
	bool enable_verbose_dumps = gSavedSettings.getBOOL("DebugAvatarAppearanceMessage");
	std::string dump_prefix = getFullname() + "_" + (isSelf()?"s":"o") + "_";
	if (gSavedSettings.getBOOL("BlockAvatarAppearanceMessages"))
	{
		LL_WARNS() << "Blocking AvatarAppearance message" << LL_ENDL;
		return;
	}

	mLastAppearanceMessageTimer.reset();

	LLPointer<LLAppearanceMessageContents> contents(new LLAppearanceMessageContents);
	parseAppearanceMessage(mesgsys, *contents);
	if (enable_verbose_dumps)
	{
		dumpAppearanceMsgParams(dump_prefix + "appearance_msg", *contents);
	}

	S32 appearance_version;
	if (!resolve_appearance_version(*contents, appearance_version))
	{
		LL_WARNS() << "bad appearance version info, discarding" << LL_ENDL;
		return;
	}
	llassert(appearance_version > 0);
	if (appearance_version > 1)
	{
		LL_WARNS() << "unsupported appearance version " << appearance_version << ", discarding appearance message" << LL_ENDL;
		return;
	}

    S32 thisAppearanceVersion(contents->mCOFVersion);
    if (isSelf())
    {   // In the past this was considered to be the canonical COF version, 
        // that is no longer the case.  The canonical version is maintained 
        // by the AIS code and should match the COF version there. Even so,
        // we must prevent rolling this one backwards backwards or processing 
        // stale versions.

        S32 aisCOFVersion(LLAppearanceMgr::instance().getCOFVersion());

        LL_DEBUGS("Avatar") << "handling self appearance message #" << thisAppearanceVersion <<
            " (highest seen #" << mLastUpdateReceivedCOFVersion <<
            ") (AISCOF=#" << aisCOFVersion << ")" << LL_ENDL;

        if (mLastUpdateReceivedCOFVersion >= thisAppearanceVersion)
        {
            LL_WARNS("Avatar") << "Stale appearance received #" << thisAppearanceVersion <<
                " attempt to roll back from #" << mLastUpdateReceivedCOFVersion <<
                "... dropping." << LL_ENDL;
            return;
        }
        if (isEditingAppearance())
        {
            LL_DEBUGS("Avatar") << "Editing appearance.  Dropping appearance update." << LL_ENDL;
            return;
        }

    }

	// SUNSHINE CLEANUP - is this case OK now?
	S32 num_params = contents->mParamWeights.size();
	if (num_params <= 1)
	{
		// In this case, we have no reliable basis for knowing
		// appearance version, which may cause us to look for baked
		// textures in the wrong place and flag them as missing
		// assets.
		LL_DEBUGS("Avatar") << "ignoring appearance message due to lack of params" << LL_ENDL;
		return;
	}

	// No backsies zone - if we get here, the message should be valid and usable, will be processed.
	// Note:
	// RequestAgentUpdateAppearanceResponder::onRequestRequested()
	// assumes that cof version is only updated with server-bake
	// appearance messages.
    LL_INFOS("Avatar") << "Processing appearance message version " << thisAppearanceVersion << LL_ENDL;

    // Note:
    // locally the COF is maintained via LLInventoryModel::accountForUpdate
    // which is called from various places.  This should match the simhost's 
    // idea of what the COF version is.  AIS however maintains its own version
    // of the COF that should be considered canonical. 
    mLastUpdateReceivedCOFVersion = thisAppearanceVersion;

    mLastProcessedAppearance = contents;

    bool slam_params = false;
    applyParsedAppearanceMessage(*contents, slam_params);
}

void LLVOAvatar::applyParsedAppearanceMessage(LLAppearanceMessageContents& contents, bool slam_params)
{
	S32 num_params = contents.mParamWeights.size();
	ESex old_sex = getSex();

    if (applyParsedTEMessage(contents.mTEContents) > 0 && isChanged(TEXTURE))
    {
        updateVisualComplexity();
    }

	// prevent the overwriting of valid baked textures with invalid baked textures
	for (U8 baked_index = 0; baked_index < mBakedTextureDatas.size(); baked_index++)
	{
		if (!isTextureDefined(mBakedTextureDatas[baked_index].mTextureIndex) 
			&& mBakedTextureDatas[baked_index].mLastTextureID != IMG_DEFAULT
			&& baked_index != BAKED_SKIRT && baked_index != BAKED_LEFT_ARM && baked_index != BAKED_LEFT_LEG && baked_index != BAKED_AUX1 && baked_index != BAKED_AUX2 && baked_index != BAKED_AUX3)
		{
			LL_DEBUGS("Avatar") << avString() << " baked_index " << (S32) baked_index << " using mLastTextureID " << mBakedTextureDatas[baked_index].mLastTextureID << LL_ENDL;
			setTEImage(mBakedTextureDatas[baked_index].mTextureIndex, 
				LLViewerTextureManager::getFetchedTexture(mBakedTextureDatas[baked_index].mLastTextureID, FTT_DEFAULT, TRUE, LLGLTexture::BOOST_NONE, LLViewerTexture::LOD_TEXTURE));
		}
		else
		{
			LL_DEBUGS("Avatar") << avString() << " baked_index " << (S32) baked_index << " using texture id "
								<< getTE(mBakedTextureDatas[baked_index].mTextureIndex)->getID() << LL_ENDL;
		}
	}

	// runway - was
	// if (!is_first_appearance_message )
	// which means it would be called on second appearance message - probably wrong.
	BOOL is_first_appearance_message = !mFirstAppearanceMessageReceived;
	mFirstAppearanceMessageReceived = TRUE;

	//LL_DEBUGS("Avatar") << avString() << "processAvatarAppearance start " << mID
    //                    << " first? " << is_first_appearance_message << " self? " << isSelf() << LL_ENDL;

	if (is_first_appearance_message )
	{
		onFirstTEMessageReceived();
	}

	setCompositeUpdatesEnabled( FALSE );
	gPipeline.markGLRebuild(this);

	// Apply visual params
	if( num_params > 1)
	{
		//LL_DEBUGS("Avatar") << avString() << " handle visual params, num_params " << num_params << LL_ENDL;
		BOOL params_changed = FALSE;
		BOOL interp_params = FALSE;
		S32 params_changed_count = 0;
		
		for( S32 i = 0; i < num_params; i++ )
		{
			LLVisualParam* param = contents.mParams[i];
			F32 newWeight = contents.mParamWeights[i];

			if (slam_params || is_first_appearance_message || (param->getWeight() != newWeight))
			{
				params_changed = TRUE;
				params_changed_count++;

				if(is_first_appearance_message || slam_params)
				{
					//LL_DEBUGS("Avatar") << "param slam " << i << " " << newWeight << LL_ENDL;
					param->setWeight(newWeight);
				}
				else
				{
					interp_params = TRUE;
					param->setAnimationTarget(newWeight);
				}
			}
		}
		const S32 expected_tweakable_count = getVisualParamCountInGroup(VISUAL_PARAM_GROUP_TWEAKABLE) +
											 getVisualParamCountInGroup(VISUAL_PARAM_GROUP_TRANSMIT_NOT_TWEAKABLE); // don't worry about VISUAL_PARAM_GROUP_TWEAKABLE_NO_TRANSMIT
		if (num_params != expected_tweakable_count)
		{
			LL_DEBUGS("Avatar") << "Number of params in AvatarAppearance msg (" << num_params << ") does not match number of tweakable params in avatar xml file (" << expected_tweakable_count << ").  Processing what we can.  object: " << getID() << LL_ENDL;
		}

		LL_DEBUGS("Avatar") << "Changed " << params_changed_count << " params" << LL_ENDL;
		if (params_changed)
		{
			if (interp_params)
			{
				startAppearanceAnimation();
			}
			updateVisualParams();

			ESex new_sex = getSex();
			if( old_sex != new_sex )
			{
				updateSexDependentLayerSets();
			}	
		}

		llassert( getSex() == ((getVisualParamWeight( "male" ) > 0.5f) ? SEX_MALE : SEX_FEMALE) );
	}
	else
	{
		// AvatarAppearance message arrived without visual params
		LL_DEBUGS("Avatar") << avString() << "no visual params" << LL_ENDL;

		const F32 LOADING_TIMEOUT_SECONDS = 60.f;
		// this isn't really a problem if we already have a non-default shape
		if (visualParamWeightsAreDefault() && mRuthTimer.getElapsedTimeF32() > LOADING_TIMEOUT_SECONDS)
		{
			// re-request appearance, hoping that it comes back with a shape next time
			LL_INFOS() << "Re-requesting AvatarAppearance for object: "  << getID() << LL_ENDL;
			LLAvatarPropertiesProcessor::getInstance()->sendAvatarTexturesRequest(getID());
			mRuthTimer.reset();
		}
		else
		{
			LL_INFOS() << "That's okay, we already have a non-default shape for object: "  << getID() << LL_ENDL;
			// we don't really care.
		}
	}

	if (contents.mHoverOffsetWasSet && !isSelf())
	{
		// Got an update for some other avatar
		// Ignore updates for self, because we have a more authoritative value in the preferences.
		setHoverOffset(contents.mHoverOffset);
		LL_DEBUGS("Avatar") << avString() << "setting hover to " << contents.mHoverOffset[2] << LL_ENDL;
	}

	if (!contents.mHoverOffsetWasSet && !isSelf())
	{
		// If we don't get a value at all, we are presumably in a
		// region that does not support hover height.
		LL_WARNS() << avString() << "zeroing hover because not defined in appearance message" << LL_ENDL;
		setHoverOffset(LLVector3(0.0, 0.0, 0.0));
	}

	setCompositeUpdatesEnabled( TRUE );

	// If all of the avatars are completely baked, release the global image caches to conserve memory.
	LLVOAvatar::cullAvatarsByPixelArea();

	if (isSelf())
	{
		mUseLocalAppearance = false;
	}

	updateMeshTextures();
	updateMeshVisibility();

}

LLViewerTexture* LLVOAvatar::getBakedTexture(const U8 te)
{
	if (te < 0 || te >= BAKED_NUM_INDICES)
	{
		return NULL;
	}

	BOOL is_layer_baked = isTextureDefined(mBakedTextureDatas[te].mTextureIndex);
	
	LLViewerTexLayerSet* layerset = NULL;
	layerset = getTexLayerSet(te);
	

	if (!isUsingLocalAppearance() && is_layer_baked)
	{
		LLViewerFetchedTexture* baked_img = LLViewerTextureManager::staticCastToFetchedTexture(getImage(mBakedTextureDatas[te].mTextureIndex, 0), TRUE);
		return baked_img;
	}
	else if (layerset && isUsingLocalAppearance())
	{
		layerset->createComposite();
		layerset->setUpdatesEnabled(TRUE);

		return layerset->getViewerComposite();
	}

	return NULL;

	
}

// static
void LLVOAvatar::getAnimLabels( std::vector<std::string>* labels )
{
	S32 i;
	labels->reserve(gUserAnimStatesCount);
	for( i = 0; i < gUserAnimStatesCount; i++ )
	{
		labels->push_back( LLAnimStateLabels::getStateLabel( gUserAnimStates[i].mName ) );
	}

	// Special case to trigger away (AFK) state
	labels->push_back( "Away From Keyboard" );
}

// static 
void LLVOAvatar::getAnimNames( std::vector<std::string>* names )
{
	S32 i;

	names->reserve(gUserAnimStatesCount);
	for( i = 0; i < gUserAnimStatesCount; i++ )
	{
		names->push_back( std::string(gUserAnimStates[i].mName) );
	}

	// Special case to trigger away (AFK) state
	names->push_back( "enter_away_from_keyboard_state" );
}

// static
void LLVOAvatar::onBakedTextureMasksLoaded( BOOL success, LLViewerFetchedTexture *src_vi, LLImageRaw* src, LLImageRaw* aux_src, S32 discard_level, BOOL final, void* userdata )
{
	if (!userdata) return;

	//LL_INFOS() << "onBakedTextureMasksLoaded: " << src_vi->getID() << LL_ENDL;
	const LLUUID id = src_vi->getID();
 
	LLTextureMaskData* maskData = (LLTextureMaskData*) userdata;
	LLVOAvatar* self = (LLVOAvatar*) gObjectList.findObject( maskData->mAvatarID );

	// if discard level is 2 less than last discard level we processed, or we hit 0,
	// then generate morph masks
	if(self && success && (discard_level < maskData->mLastDiscardLevel - 2 || discard_level == 0))
	{
		if(aux_src && aux_src->getComponents() == 1)
		{
			if (!aux_src->getData())
			{
				LL_ERRS() << "No auxiliary source (morph mask) data for image id " << id << LL_ENDL;
				return;
			}

			U32 gl_name;
			LLImageGL::generateTextures(1, &gl_name );
			stop_glerror();

			gGL.getTexUnit(0)->bindManual(LLTexUnit::TT_TEXTURE, gl_name);
			stop_glerror();

			LLImageGL::setManualImage(
				GL_TEXTURE_2D, 0, GL_ALPHA8, 
				aux_src->getWidth(), aux_src->getHeight(),
				GL_ALPHA, GL_UNSIGNED_BYTE, aux_src->getData());
			stop_glerror();

			gGL.getTexUnit(0)->setTextureFilteringOption(LLTexUnit::TFO_BILINEAR);

			/* if( id == head_baked->getID() )
			     if (self->mBakedTextureDatas[BAKED_HEAD].mTexLayerSet)
				     //LL_INFOS() << "onBakedTextureMasksLoaded for head " << id << " discard = " << discard_level << LL_ENDL;
					 self->mBakedTextureDatas[BAKED_HEAD].mTexLayerSet->applyMorphMask(aux_src->getData(), aux_src->getWidth(), aux_src->getHeight(), 1);
					 maskData->mLastDiscardLevel = discard_level; */
			BOOL found_texture_id = false;
			for (LLAvatarAppearanceDictionary::Textures::const_iterator iter = LLAvatarAppearanceDictionary::getInstance()->getTextures().begin();
				 iter != LLAvatarAppearanceDictionary::getInstance()->getTextures().end();
				 ++iter)
			{

				const LLAvatarAppearanceDictionary::TextureEntry *texture_dict = iter->second;
				if (texture_dict->mIsUsedByBakedTexture)
				{
					const ETextureIndex texture_index = iter->first;
					const LLViewerTexture *baked_img = self->getImage(texture_index, 0);
					if (baked_img && id == baked_img->getID())
					{
						const EBakedTextureIndex baked_index = texture_dict->mBakedTextureIndex;
						self->applyMorphMask(aux_src->getData(), aux_src->getWidth(), aux_src->getHeight(), 1, baked_index);
						maskData->mLastDiscardLevel = discard_level;
						if (self->mBakedTextureDatas[baked_index].mMaskTexName)
						{
							LLImageGL::deleteTextures(1, &(self->mBakedTextureDatas[baked_index].mMaskTexName));
						}
						self->mBakedTextureDatas[baked_index].mMaskTexName = gl_name;
						found_texture_id = true;
						break;
					}
				}
			}
			if (!found_texture_id)
			{
				LL_INFOS() << "unexpected image id: " << id << LL_ENDL;
			}
			self->dirtyMesh();
		}
		else
		{
            // this can happen when someone uses an old baked texture possibly provided by 
            // viewer-side baked texture caching
			LL_WARNS() << "Masks loaded callback but NO aux source, id " << id << LL_ENDL;
		}
	}

	if (final || !success)
	{
		delete maskData;
	}
}

// static
void LLVOAvatar::onInitialBakedTextureLoaded( BOOL success, LLViewerFetchedTexture *src_vi, LLImageRaw* src, LLImageRaw* aux_src, S32 discard_level, BOOL final, void* userdata )
{

	
	LLUUID *avatar_idp = (LLUUID *)userdata;
	LLVOAvatar *selfp = (LLVOAvatar *)gObjectList.findObject(*avatar_idp);

	if (selfp)
	{
		//LL_DEBUGS("Avatar") << selfp->avString() << "discard_level " << discard_level << " success " << success << " final " << final << LL_ENDL;
	}

	if (!success && selfp)
	{
		selfp->removeMissingBakedTextures();
	}
	if (final || !success )
	{
		delete avatar_idp;
	}
}

// Static
void LLVOAvatar::onBakedTextureLoaded(BOOL success,
									  LLViewerFetchedTexture *src_vi, LLImageRaw* src, LLImageRaw* aux_src,
									  S32 discard_level, BOOL final, void* userdata)
{
	//LL_DEBUGS("Avatar") << "onBakedTextureLoaded: " << src_vi->getID() << LL_ENDL;

	LLUUID id = src_vi->getID();
	LLUUID *avatar_idp = (LLUUID *)userdata;
	LLVOAvatar *selfp = (LLVOAvatar *)gObjectList.findObject(*avatar_idp);
	if (selfp)
	{	
		//LL_DEBUGS("Avatar") << selfp->avString() << "discard_level " << discard_level << " success " << success << " final " << final << " id " << src_vi->getID() << LL_ENDL;
	}

	if (selfp && !success)
	{
		selfp->removeMissingBakedTextures();
	}

	if( final || !success )
	{
		delete avatar_idp;
	}

	if( selfp && success && final )
	{
		selfp->useBakedTexture( id );
	}
}


// Called when baked texture is loaded and also when we start up with a baked texture
void LLVOAvatar::useBakedTexture( const LLUUID& id )
{
	for (U32 i = 0; i < mBakedTextureDatas.size(); i++)
	{
		LLViewerTexture* image_baked = getImage( mBakedTextureDatas[i].mTextureIndex, 0 );
		if (id == image_baked->getID())
		{
			//LL_DEBUGS("Avatar") << avString() << " i " << i << " id " << id << LL_ENDL;
			mBakedTextureDatas[i].mIsLoaded = true;
			mBakedTextureDatas[i].mLastTextureID = id;
			mBakedTextureDatas[i].mIsUsed = true;

			if (isUsingLocalAppearance())
			{
				LL_INFOS() << "not changing to baked texture while isUsingLocalAppearance" << LL_ENDL;
			}
			else
			{
				debugColorizeSubMeshes(i,LLColor4::green);

				avatar_joint_mesh_list_t::iterator iter = mBakedTextureDatas[i].mJointMeshes.begin();
				avatar_joint_mesh_list_t::iterator end  = mBakedTextureDatas[i].mJointMeshes.end();
				for (; iter != end; ++iter)
				{
					LLAvatarJointMesh* mesh = (*iter);
					if (mesh)
					{
						mesh->setTexture( image_baked );
					}
				}
			}
			
			const LLAvatarAppearanceDictionary::BakedEntry *baked_dict =
				LLAvatarAppearanceDictionary::getInstance()->getBakedTexture((EBakedTextureIndex)i);
			for (texture_vec_t::const_iterator local_tex_iter = baked_dict->mLocalTextures.begin();
				 local_tex_iter != baked_dict->mLocalTextures.end();
				 ++local_tex_iter)
			{
				if (isSelf()) setBakedReady(*local_tex_iter, TRUE);
			}

			// ! BACKWARDS COMPATIBILITY !
			// Workaround for viewing avatars from old viewers that haven't baked hair textures.
			// This is paired with similar code in updateMeshTextures that sets hair mesh color.
			if (i == BAKED_HAIR)
			{
				avatar_joint_mesh_list_t::iterator iter = mBakedTextureDatas[i].mJointMeshes.begin();
				avatar_joint_mesh_list_t::iterator end  = mBakedTextureDatas[i].mJointMeshes.end();
				for (; iter != end; ++iter)
				{
					LLAvatarJointMesh* mesh = (*iter);
					if (mesh)
					{
						mesh->setColor( LLColor4::white );
					}
				}
			}
		}
	}

	dirtyMesh();
}

std::string get_sequential_numbered_file_name(const std::string& prefix,
											  const std::string& suffix)
{
	typedef std::map<std::string,S32> file_num_type;
	static  file_num_type file_nums;
	file_num_type::iterator it = file_nums.find(prefix);
	S32 num = 0;
	if (it != file_nums.end())
	{
		num = it->second;
	}
	file_nums[prefix] = num+1;
	std::string outfilename = prefix + " " + llformat("%04d",num) + ".xml";
	std::replace(outfilename.begin(),outfilename.end(),' ','_');
	return outfilename;
}

void dump_sequential_xml(const std::string outprefix, const LLSD& content)
{
	std::string outfilename = get_sequential_numbered_file_name(outprefix,".xml");
	std::string fullpath = gDirUtilp->getExpandedFilename(LL_PATH_LOGS,outfilename);
	llofstream ofs(fullpath.c_str(), std::ios_base::out);
	ofs << LLSDOStreamer<LLSDXMLFormatter>(content, LLSDFormatter::OPTIONS_PRETTY);
	LL_DEBUGS("Avatar") << "results saved to: " << fullpath << LL_ENDL;
}

void LLVOAvatar::getSortedJointNames(S32 joint_type, std::vector<std::string>& result) const
{
    result.clear();
    if (joint_type==0)
    {
        avatar_joint_list_t::const_iterator iter = mSkeleton.begin();
        avatar_joint_list_t::const_iterator end  = mSkeleton.end();
		for (; iter != end; ++iter)
		{
			LLJoint* pJoint = (*iter);
            result.push_back(pJoint->getName());
        }
    }
    else if (joint_type==1)
    {
        for (S32 i = 0; i < mNumCollisionVolumes; i++)
        {
            LLAvatarJointCollisionVolume* pJoint = &mCollisionVolumes[i];
            result.push_back(pJoint->getName());
        }
    }
    else if (joint_type==2)
    {
		for (LLVOAvatar::attachment_map_t::const_iterator iter = mAttachmentPoints.begin(); 
			 iter != mAttachmentPoints.end(); ++iter)
		{
			LLViewerJointAttachment* pJoint = iter->second;
			if (!pJoint) continue;
            result.push_back(pJoint->getName());
        }
    }
    std::sort(result.begin(), result.end());
}

void LLVOAvatar::dumpArchetypeXML(const std::string& prefix, bool group_by_wearables )
{
	std::string outprefix(prefix);
	if (outprefix.empty())
	{
		outprefix = getFullname() + (isSelf()?"_s":"_o");
	}
	if (outprefix.empty())
	{
		outprefix = std::string("new_archetype");
	}
	std::string outfilename = get_sequential_numbered_file_name(outprefix,".xml");
	
	LLAPRFile outfile;
	std::string fullpath = gDirUtilp->getExpandedFilename(LL_PATH_LOGS,outfilename);
	if (APR_SUCCESS == outfile.open(fullpath, LL_APR_WB ))
	{
		apr_file_t* file = outfile.getFileHandle();
		LL_INFOS() << "xmlfile write handle obtained : " << fullpath << LL_ENDL;

		apr_file_printf( file, "<?xml version=\"1.0\" encoding=\"US-ASCII\" standalone=\"yes\"?>\n" );
		apr_file_printf( file, "<linden_genepool version=\"1.0\">\n" );
		apr_file_printf( file, "\n\t<archetype name=\"???\">\n" );

		bool agent_is_godlike = gAgent.isGodlikeWithoutAdminMenuFakery();

		if (group_by_wearables)
		{
			for (S32 type = LLWearableType::WT_SHAPE; type < LLWearableType::WT_COUNT; type++)
			{
				const std::string& wearable_name = LLWearableType::getTypeName((LLWearableType::EType)type);
				apr_file_printf( file, "\n\t\t<!-- wearable: %s -->\n", wearable_name.c_str() );

				for (LLVisualParam* param = getFirstVisualParam(); param; param = getNextVisualParam())
				{
					LLViewerVisualParam* viewer_param = (LLViewerVisualParam*)param;
					if( (viewer_param->getWearableType() == type) && 
					   (viewer_param->isTweakable() ) )
					{
						dump_visual_param(file, viewer_param, viewer_param->getWeight());
					}
				}

				for (U8 te = 0; te < TEX_NUM_INDICES; te++)
				{
					if (LLAvatarAppearanceDictionary::getTEWearableType((ETextureIndex)te) == type)
					{
						// MULTIPLE_WEARABLES: extend to multiple wearables?
						LLViewerTexture* te_image = getImage((ETextureIndex)te, 0);
						if( te_image )
						{
							std::string uuid_str = LLUUID().asString();
							if (agent_is_godlike)
							{
								te_image->getID().toString(uuid_str);
							}
							apr_file_printf( file, "\t\t<texture te=\"%i\" uuid=\"%s\"/>\n", te, uuid_str.c_str());
						}
					}
				}
			}
		}
		else 
		{
			// Just dump all params sequentially.
			for (LLVisualParam* param = getFirstVisualParam(); param; param = getNextVisualParam())
			{
				LLViewerVisualParam* viewer_param = (LLViewerVisualParam*)param;
				dump_visual_param(file, viewer_param, viewer_param->getWeight());
			}

			for (U8 te = 0; te < TEX_NUM_INDICES; te++)
			{
				// MULTIPLE_WEARABLES: extend to multiple wearables?
				LLViewerTexture* te_image = getImage((ETextureIndex)te, 0);
				if( te_image )
				{
					std::string uuid_str = LLUUID().asString();
					if (agent_is_godlike)
					{
						te_image->getID().toString(uuid_str);
					}
					apr_file_printf( file, "\t\t<texture te=\"%i\" uuid=\"%s\"/>\n", te, uuid_str.c_str());
				}
			}
		}

        // Root joint
        const LLVector3& pos = mRoot->getPosition();
        const LLVector3& scale = mRoot->getScale();
        apr_file_printf( file, "\t\t<root name=\"%s\" position=\"%f %f %f\" scale=\"%f %f %f\"/>\n", 
                         mRoot->getName().c_str(), pos[0], pos[1], pos[2], scale[0], scale[1], scale[2]);

        // Bones
        std::vector<std::string> bone_names, cv_names, attach_names, all_names;
        getSortedJointNames(0, bone_names);
        getSortedJointNames(1, cv_names);
        getSortedJointNames(2, attach_names);
        all_names.insert(all_names.end(), bone_names.begin(), bone_names.end());
        all_names.insert(all_names.end(), cv_names.begin(), cv_names.end());
        all_names.insert(all_names.end(), attach_names.begin(), attach_names.end());

        for (std::vector<std::string>::iterator name_iter = bone_names.begin();
             name_iter != bone_names.end(); ++name_iter)
        {
            LLJoint *pJoint = getJoint(*name_iter);
			const LLVector3& pos = pJoint->getPosition();
			const LLVector3& scale = pJoint->getScale();
			apr_file_printf( file, "\t\t<bone name=\"%s\" position=\"%f %f %f\" scale=\"%f %f %f\"/>\n", 
							 pJoint->getName().c_str(), pos[0], pos[1], pos[2], scale[0], scale[1], scale[2]);
        }

        // Collision volumes
        for (std::vector<std::string>::iterator name_iter = cv_names.begin();
             name_iter != cv_names.end(); ++name_iter)
        {
            LLJoint *pJoint = getJoint(*name_iter);
			const LLVector3& pos = pJoint->getPosition();
			const LLVector3& scale = pJoint->getScale();
			apr_file_printf( file, "\t\t<collision_volume name=\"%s\" position=\"%f %f %f\" scale=\"%f %f %f\"/>\n", 
							 pJoint->getName().c_str(), pos[0], pos[1], pos[2], scale[0], scale[1], scale[2]);
        }

        // Attachment joints
        for (std::vector<std::string>::iterator name_iter = attach_names.begin();
             name_iter != attach_names.end(); ++name_iter)
        {
            LLJoint *pJoint = getJoint(*name_iter);
			if (!pJoint) continue;
			const LLVector3& pos = pJoint->getPosition();
			const LLVector3& scale = pJoint->getScale();
			apr_file_printf( file, "\t\t<attachment_point name=\"%s\" position=\"%f %f %f\" scale=\"%f %f %f\"/>\n", 
							 pJoint->getName().c_str(), pos[0], pos[1], pos[2], scale[0], scale[1], scale[2]);
        }
        
        // Joint pos overrides
        for (std::vector<std::string>::iterator name_iter = all_names.begin();
             name_iter != all_names.end(); ++name_iter)
        {
            LLJoint *pJoint = getJoint(*name_iter);
		
			LLVector3 pos;
			LLUUID mesh_id;

			if (pJoint && pJoint->hasAttachmentPosOverride(pos,mesh_id))
			{
                S32 num_pos_overrides;
                std::set<LLVector3> distinct_pos_overrides;
                pJoint->getAllAttachmentPosOverrides(num_pos_overrides, distinct_pos_overrides);
				apr_file_printf( file, "\t\t<joint_offset name=\"%s\" position=\"%f %f %f\" mesh_id=\"%s\" count=\"%d\" distinct=\"%d\"/>\n", 
								 pJoint->getName().c_str(), pos[0], pos[1], pos[2], mesh_id.asString().c_str(),
                                 num_pos_overrides, (S32) distinct_pos_overrides.size());
			}
		}
        // Joint scale overrides
        for (std::vector<std::string>::iterator name_iter = all_names.begin();
             name_iter != all_names.end(); ++name_iter)
        {
            LLJoint *pJoint = getJoint(*name_iter);
		
			LLVector3 scale;
			LLUUID mesh_id;

			if (pJoint && pJoint->hasAttachmentScaleOverride(scale,mesh_id))
			{
                S32 num_scale_overrides;
                std::set<LLVector3> distinct_scale_overrides;
                pJoint->getAllAttachmentPosOverrides(num_scale_overrides, distinct_scale_overrides);
				apr_file_printf( file, "\t\t<joint_scale name=\"%s\" scale=\"%f %f %f\" mesh_id=\"%s\" count=\"%d\" distinct=\"%d\"/>\n",
								 pJoint->getName().c_str(), scale[0], scale[1], scale[2], mesh_id.asString().c_str(),
                                 num_scale_overrides, (S32) distinct_scale_overrides.size());
			}
		}
		F32 pelvis_fixup;
		LLUUID mesh_id;
		if (hasPelvisFixup(pelvis_fixup, mesh_id))
		{
			apr_file_printf( file, "\t\t<pelvis_fixup z=\"%f\" mesh_id=\"%s\"/>\n", 
							 pelvis_fixup, mesh_id.asString().c_str());
		}

        LLVector3 rp = getRootJoint()->getWorldPosition();
        LLVector4a rpv;
        rpv.load3(rp.mV);
        
        for (S32 joint_num = 0; joint_num < LL_CHARACTER_MAX_ANIMATED_JOINTS; joint_num++)
        {
            LLJoint *joint = getJoint(joint_num);
            if (joint_num < mJointRiggingInfoTab.size())
            {
                LLJointRiggingInfo& rig_info = mJointRiggingInfoTab[joint_num];
                if (rig_info.isRiggedTo())
                {
                    LLMatrix4a mat;
                    LLVector4a new_extents[2];
                    mat.loadu(joint->getWorldMatrix());
                    matMulBoundBox(mat, rig_info.getRiggedExtents(), new_extents);
                    LLVector4a rrp[2];
                    rrp[0].setSub(new_extents[0],rpv);
                    rrp[1].setSub(new_extents[1],rpv);
                    apr_file_printf( file, "\t\t<joint_rig_info num=\"%d\" name=\"%s\" min=\"%f %f %f\" max=\"%f %f %f\" tmin=\"%f %f %f\" tmax=\"%f %f %f\"/>\n", 
                                     joint_num,
                                     joint->getName().c_str(),
                                     rig_info.getRiggedExtents()[0][0],
                                     rig_info.getRiggedExtents()[0][1],
                                     rig_info.getRiggedExtents()[0][2],
                                     rig_info.getRiggedExtents()[1][0],
                                     rig_info.getRiggedExtents()[1][1],
                                     rig_info.getRiggedExtents()[1][2],
                                     rrp[0][0],
                                     rrp[0][1],
                                     rrp[0][2],
                                     rrp[1][0],
                                     rrp[1][1],
                                     rrp[1][2] );
                }
            }
        }

		bool ultra_verbose = false;
		if (isSelf() && ultra_verbose)
		{
			// show the cloned params inside the wearables as well.
			gAgentAvatarp->dumpWearableInfo(outfile);
		}

		apr_file_printf( file, "\t</archetype>\n" );
		apr_file_printf( file, "\n</linden_genepool>\n" );

		LLSD args;
		args["PATH"] = fullpath;
		LLNotificationsUtil::add("AppearanceToXMLSaved", args);
	}
	else
	{
		LLNotificationsUtil::add("AppearanceToXMLFailed");
	}
	// File will close when handle goes out of scope
}


void LLVOAvatar::setVisibilityRank(U32 rank)
{
	if (mDrawable.isNull() || mDrawable->isDead())
	{
		// do nothing
		return;
	}
	mVisibilityRank = rank;
}

// Assumes LLVOAvatar::sInstances has already been sorted.
S32 LLVOAvatar::getUnbakedPixelAreaRank()
{
	S32 rank = 1;
	for (std::vector<LLCharacter*>::iterator iter = LLCharacter::sInstances.begin();
		 iter != LLCharacter::sInstances.end(); ++iter)
	{
		LLVOAvatar* inst = (LLVOAvatar*) *iter;
		if (inst == this)
		{
			return rank;
		}
		else if (!inst->isDead() && !inst->isFullyBaked())
		{
			rank++;
		}
	}

	llassert(0);
	return 0;
}

struct CompareScreenAreaGreater
{
	BOOL operator()(const LLCharacter* const& lhs, const LLCharacter* const& rhs)
	{
		return lhs->getPixelArea() > rhs->getPixelArea();
	}
};

// static
void LLVOAvatar::cullAvatarsByPixelArea()
{
	std::sort(LLCharacter::sInstances.begin(), LLCharacter::sInstances.end(), CompareScreenAreaGreater());
	
	// Update the avatars that have changed status
	U32 rank = 2; //1 is reserved for self. 
	for (std::vector<LLCharacter*>::iterator iter = LLCharacter::sInstances.begin();
		 iter != LLCharacter::sInstances.end(); ++iter)
	{
		LLVOAvatar* inst = (LLVOAvatar*) *iter;
		BOOL culled;
		if (inst->isSelf() || inst->isFullyBaked())
		{
			culled = FALSE;
		}
		else 
		{
			culled = TRUE;
		}

		if (inst->mCulled != culled)
		{
			inst->mCulled = culled;
			LL_DEBUGS() << "avatar " << inst->getID() << (culled ? " start culled" : " start not culled" ) << LL_ENDL;
			inst->updateMeshTextures();
		}

		if (inst->isSelf())
		{
			inst->setVisibilityRank(1);
		}
		else if (inst->mDrawable.notNull() && inst->mDrawable->isVisible())
		{
			inst->setVisibilityRank(rank++);
		}
	}

	// runway - this doesn't really detect gray/grey state.
	S32 grey_avatars = 0;
	if (!LLVOAvatar::areAllNearbyInstancesBaked(grey_avatars))
	{
		if (gFrameTimeSeconds != sUnbakedUpdateTime) // only update once per frame
		{
			sUnbakedUpdateTime = gFrameTimeSeconds;
			sUnbakedTime += gFrameIntervalSeconds.value();
		}
		if (grey_avatars > 0)
		{
			if (gFrameTimeSeconds != sGreyUpdateTime) // only update once per frame
			{
				sGreyUpdateTime = gFrameTimeSeconds;
				sGreyTime += gFrameIntervalSeconds.value();
			}
		}
	}
}

void LLVOAvatar::startAppearanceAnimation()
{
	if(!mAppearanceAnimating)
	{
		mAppearanceAnimating = TRUE;
		mAppearanceMorphTimer.reset();
		mLastAppearanceBlendTime = 0.f;
	}
}

// virtual
void LLVOAvatar::removeMissingBakedTextures()
{
}

//virtual
void LLVOAvatar::updateRegion(LLViewerRegion *regionp)
{
	LLViewerObject::updateRegion(regionp);
}

// virtual
std::string LLVOAvatar::getFullname() const
{
	std::string name;

	LLNameValue* first = getNVPair("FirstName"); 
	LLNameValue* last  = getNVPair("LastName"); 
	if (first && last)
	{
		name = LLCacheName::buildFullName( first->getString(), last->getString() );
	}

	return name;
}

LLHost LLVOAvatar::getObjectHost() const
{
	LLViewerRegion* region = getRegion();
	if (region && !isDead())
	{
		return region->getHost();
	}
	else
	{
		return LLHost();
	}
}

//static
void LLVOAvatar::updateFreezeCounter(S32 counter)
{
	if(counter)
	{
		sFreezeCounter = counter;
	}
	else if(sFreezeCounter > 0)
	{
		sFreezeCounter--;
	}
	else
	{
		sFreezeCounter = 0;
	}
}

BOOL LLVOAvatar::updateLOD()
{
    if (mDrawable.isNull())
    {
        return FALSE;
    }
    
	if (isImpostor() && 0 != mDrawable->getNumFaces() && mDrawable->getFace(0)->hasGeometry())
	{
		return TRUE;
	}

	BOOL res = updateJointLODs();

	LLFace* facep = mDrawable->getFace(0);
	if (!facep || !facep->getVertexBuffer())
	{
		dirtyMesh(2);
	}

	if (mDirtyMesh >= 2 || mDrawable->isState(LLDrawable::REBUILD_GEOMETRY))
	{	//LOD changed or new mesh created, allocate new vertex buffer if needed
		updateMeshData();
		mDirtyMesh = 0;
		mNeedsSkin = TRUE;
		mDrawable->clearState(LLDrawable::REBUILD_GEOMETRY);
	}
	updateVisibility();

	return res;
}

void LLVOAvatar::updateLODRiggedAttachments()
{
	updateLOD();
	rebuildRiggedAttachments();
}

void showRigInfoTabExtents(LLVOAvatar *avatar, LLJointRiggingInfoTab& tab, S32& count_rigged, S32& count_box)
{
    count_rigged = count_box = 0;
    LLVector4a zero_vec;
    zero_vec.clear();
    for (S32 i=0; i<tab.size(); i++)
    {
        if (tab[i].isRiggedTo())
        {
            count_rigged++;
            LLJoint *joint = avatar->getJoint(i);
            LL_DEBUGS("RigSpam") << "joint " << i << " name " << joint->getName() << " box " 
                                 << tab[i].getRiggedExtents()[0] << ", " << tab[i].getRiggedExtents()[1] << LL_ENDL;
            if ((!tab[i].getRiggedExtents()[0].equals3(zero_vec)) ||
                (!tab[i].getRiggedExtents()[1].equals3(zero_vec)))
            {
                count_box++;
            }
       }
    }
}

void LLVOAvatar::getAssociatedVolumes(std::vector<LLVOVolume*>& volumes)
{
	for ( LLVOAvatar::attachment_map_t::iterator iter = mAttachmentPoints.begin(); iter != mAttachmentPoints.end(); ++iter )
	{
		LLViewerJointAttachment* attachment = iter->second;
		LLViewerJointAttachment::attachedobjs_vec_t::iterator attach_end = attachment->mAttachedObjects.end();
		
		for (LLViewerJointAttachment::attachedobjs_vec_t::iterator attach_iter = attachment->mAttachedObjects.begin();
			 attach_iter != attach_end; ++attach_iter)
		{
			LLViewerObject* attached_object =  *attach_iter;
            LLVOVolume *volume = dynamic_cast<LLVOVolume*>(attached_object);
            if (volume)
            {
                volumes.push_back(volume);
                if (volume->isAnimatedObject())
                {
                    // For animated object attachment, don't need
                    // the children. Will just get bounding box
                    // from the control avatar.
                    continue;
                }
            }
            LLViewerObject::const_child_list_t& children = attached_object->getChildren();
            for (LLViewerObject::const_child_list_t::const_iterator it = children.begin();
                 it != children.end(); ++it)
            {
                LLViewerObject *childp = *it;
                LLVOVolume *volume = dynamic_cast<LLVOVolume*>(childp);
                if (volume)
                {
                    volumes.push_back(volume);
                }
            }
        }
    }

    LLControlAvatar *control_av = dynamic_cast<LLControlAvatar*>(this);
    if (control_av)
    {
        LLVOVolume *volp = control_av->mRootVolp;
        if (volp)
        {
            volumes.push_back(volp);
            LLViewerObject::const_child_list_t& children = volp->getChildren();
            for (LLViewerObject::const_child_list_t::const_iterator it = children.begin();
                 it != children.end(); ++it)
            {
                LLViewerObject *childp = *it;
                LLVOVolume *volume = dynamic_cast<LLVOVolume*>(childp);
                if (volume)
                {
                    volumes.push_back(volume);
                }
            }
        }
    }
}

static LLTrace::BlockTimerStatHandle FTM_AVATAR_RIGGING_INFO_UPDATE("Av Upd Rig Info");
static LLTrace::BlockTimerStatHandle FTM_AVATAR_RIGGING_KEY_UPDATE("Av Upd Rig Key");
static LLTrace::BlockTimerStatHandle FTM_AVATAR_RIGGING_AVOL_UPDATE("Av Upd Avol");

// virtual
void LLVOAvatar::updateRiggingInfo()
{
    LL_RECORD_BLOCK_TIME(FTM_AVATAR_RIGGING_INFO_UPDATE);

    LL_DEBUGS("RigSpammish") << getFullname() << " updating rig tab" << LL_ENDL;

    std::vector<LLVOVolume*> volumes;

	{
		LL_RECORD_BLOCK_TIME(FTM_AVATAR_RIGGING_AVOL_UPDATE);
		getAssociatedVolumes(volumes);
	}

	std::map<LLUUID,S32> curr_rigging_info_key;
	{
		LL_RECORD_BLOCK_TIME(FTM_AVATAR_RIGGING_KEY_UPDATE);
		// Get current rigging info key
		for (std::vector<LLVOVolume*>::iterator it = volumes.begin(); it != volumes.end(); ++it)
		{
			LLVOVolume *vol = *it;
			if (vol->isMesh() && vol->getVolume())
			{
				const LLUUID& mesh_id = vol->getVolume()->getParams().getSculptID();
				S32 max_lod = llmax(vol->getLOD(), vol->mLastRiggingInfoLOD);
				curr_rigging_info_key[mesh_id] = max_lod;
			}
		}
		
		// Check for key change, which indicates some change in volume composition or LOD.
		if (curr_rigging_info_key == mLastRiggingInfoKey)
		{
			return;
		}
	}

	// Something changed. Update.
	mLastRiggingInfoKey = curr_rigging_info_key;
    mJointRiggingInfoTab.clear();
    for (std::vector<LLVOVolume*>::iterator it = volumes.begin(); it != volumes.end(); ++it)
    {
        LLVOVolume *vol = *it;
        vol->updateRiggingInfo();
        mJointRiggingInfoTab.merge(vol->mJointRiggingInfoTab);
    }

    //LL_INFOS() << "done update rig count is " << countRigInfoTab(mJointRiggingInfoTab) << LL_ENDL;
    LL_DEBUGS("RigSpammish") << getFullname() << " after update rig tab:" << LL_ENDL;
    S32 joint_count, box_count;
    showRigInfoTabExtents(this, mJointRiggingInfoTab, joint_count, box_count);
    LL_DEBUGS("RigSpammish") << "uses " << joint_count << " joints " << " nonzero boxes: " << box_count << LL_ENDL;
}

// virtual
void LLVOAvatar::onActiveOverrideMeshesChanged()
{
    mJointRiggingInfoTab.setNeedsUpdate(true);
}

U32 LLVOAvatar::getPartitionType() const
{ 
	// Avatars merely exist as drawables in the bridge partition
	return LLViewerRegion::PARTITION_BRIDGE;
}

//static
void LLVOAvatar::updateImpostors()
{
	LLViewerCamera::sCurCameraID = LLViewerCamera::CAMERA_WORLD;

    std::vector<LLCharacter*> instances_copy = LLCharacter::sInstances;
	for (std::vector<LLCharacter*>::iterator iter = instances_copy.begin();
		iter != instances_copy.end(); ++iter)
	{
		LLVOAvatar* avatar = (LLVOAvatar*) *iter;
		if (!avatar->isDead() && avatar->isVisible()
			&& (
                (avatar->isImpostor() || LLVOAvatar::AV_DO_NOT_RENDER == avatar->getVisualMuteSettings()) && avatar->needsImpostorUpdate())
            )
		{
            avatar->calcMutedAVColor();
			gPipeline.generateImpostor(avatar);
		}
	}

	LLCharacter::sAllowInstancesChange = TRUE;
}

// virtual
BOOL LLVOAvatar::isImpostor()
{
	return sUseImpostors && (isVisuallyMuted() || (mUpdatePeriod >= IMPOSTOR_PERIOD)) ? TRUE : FALSE;
}

BOOL LLVOAvatar::shouldImpostor(const U32 rank_factor) const
{
	return (!isSelf() && sUseImpostors && mVisibilityRank > (sMaxNonImpostors * rank_factor));
}

BOOL LLVOAvatar::needsImpostorUpdate() const
{
	return mNeedsImpostorUpdate;
}

const LLVector3& LLVOAvatar::getImpostorOffset() const
{
	return mImpostorOffset;
}

const LLVector2& LLVOAvatar::getImpostorDim() const
{
	return mImpostorDim;
}

void LLVOAvatar::setImpostorDim(const LLVector2& dim)
{
	mImpostorDim = dim;
}

void LLVOAvatar::cacheImpostorValues()
{
	getImpostorValues(mImpostorExtents, mImpostorAngle, mImpostorDistance);
}

void LLVOAvatar::getImpostorValues(LLVector4a* extents, LLVector3& angle, F32& distance) const
{
	const LLVector4a* ext = mDrawable->getSpatialExtents();
	extents[0] = ext[0];
	extents[1] = ext[1];

	LLVector3 at = LLViewerCamera::getInstance()->getOrigin()-(getRenderPosition()+mImpostorOffset);
	distance = at.normalize();
	F32 da = 1.f - (at*LLViewerCamera::getInstance()->getAtAxis());
	angle.mV[0] = LLViewerCamera::getInstance()->getYaw()*da;
	angle.mV[1] = LLViewerCamera::getInstance()->getPitch()*da;
	angle.mV[2] = da;
}

// static
const U32 LLVOAvatar::IMPOSTORS_OFF = 66; /* Must equal the maximum allowed the RenderAvatarMaxNonImpostors
										   * slider in panel_preferences_graphics1.xml */

// static
void LLVOAvatar::updateImpostorRendering(U32 newMaxNonImpostorsValue)
{
	U32  oldmax = sMaxNonImpostors;
	bool oldflg = sUseImpostors;
	
	if (IMPOSTORS_OFF <= newMaxNonImpostorsValue)
	{
		sMaxNonImpostors = 0;
	}
	else
	{
		sMaxNonImpostors = newMaxNonImpostorsValue;
	}
	// the sUseImpostors flag depends on whether or not sMaxNonImpostors is set to the no-limit value (0)
	sUseImpostors = (0 != sMaxNonImpostors);
    if ( oldflg != sUseImpostors )
    {
        LL_DEBUGS("AvatarRender")
            << "was " << (oldflg ? "use" : "don't use" ) << " impostors (max " << oldmax << "); "
            << "now " << (sUseImpostors ? "use" : "don't use" ) << " impostors (max " << sMaxNonImpostors << "); "
            << LL_ENDL;
    }
}


void LLVOAvatar::idleUpdateRenderComplexity()
{
    if (isControlAvatar())
    {
        LLControlAvatar *cav = dynamic_cast<LLControlAvatar*>(this);
        bool is_attachment = cav && cav->mRootVolp && cav->mRootVolp->isAttachment(); // For attached animated objects
        if (is_attachment)
        {
            // ARC for animated object attachments is accounted with the avatar they're attached to.
            return;
        }
    }

    // Render Complexity
    calculateUpdateRenderComplexity(); // Update mVisualComplexity if needed	

	if (gPipeline.hasRenderDebugMask(LLPipeline::RENDER_DEBUG_AVATAR_DRAW_INFO))
	{
		std::string info_line;
		F32 red_level;
		F32 green_level;
		LLColor4 info_color;
		LLFontGL::StyleFlags info_style;
		
		if ( !mText )
		{
			initHudText();
			mText->setFadeDistance(20.0, 5.0); // limit clutter in large crowds
		}
		else
		{
			mText->clearString(); // clear debug text
		}

		/*
		 * NOTE: the logic for whether or not each of the values below
		 * controls muting MUST match that in the isVisuallyMuted and isTooComplex methods.
		 */

		static LLCachedControl<U32> max_render_cost(gSavedSettings, "RenderAvatarMaxComplexity", 0);
		info_line = llformat("%d Complexity", mVisualComplexity);

		if (max_render_cost != 0) // zero means don't care, so don't bother coloring based on this
		{
			green_level = 1.f-llclamp(((F32) mVisualComplexity-(F32)max_render_cost)/(F32)max_render_cost, 0.f, 1.f);
			red_level   = llmin((F32) mVisualComplexity/(F32)max_render_cost, 1.f);
			info_color.set(red_level, green_level, 0.0, 1.0);
			info_style = (  mVisualComplexity > max_render_cost
						  ? LLFontGL::BOLD : LLFontGL::NORMAL );
		}
		else
		{
			info_color.set(LLColor4::grey);
			info_style = LLFontGL::NORMAL;
		}
		mText->addLine(info_line, info_color, info_style);

		// Visual rank
		info_line = llformat("%d rank", mVisibilityRank);
		// Use grey for imposters, white for normal rendering or no impostors
		info_color.set(isImpostor() ? LLColor4::grey : (isControlAvatar() ? LLColor4::yellow : LLColor4::white));
		info_style = LLFontGL::NORMAL;
		mText->addLine(info_line, info_color, info_style);

        // Triangle count
        mText->addLine(std::string("VisTris ") + LLStringOps::getReadableNumber(mAttachmentVisibleTriangleCount), 
                       info_color, info_style);
        mText->addLine(std::string("EstMaxTris ") + LLStringOps::getReadableNumber(mAttachmentEstTriangleCount), 
                       info_color, info_style);

		// Attachment Surface Area
		static LLCachedControl<F32> max_attachment_area(gSavedSettings, "RenderAutoMuteSurfaceAreaLimit", 1000.0f);
		info_line = llformat("%.0f m^2", mAttachmentSurfaceArea);

		if (max_render_cost != 0 && max_attachment_area != 0) // zero means don't care, so don't bother coloring based on this
		{
			green_level = 1.f-llclamp((mAttachmentSurfaceArea-max_attachment_area)/max_attachment_area, 0.f, 1.f);
			red_level   = llmin(mAttachmentSurfaceArea/max_attachment_area, 1.f);
			info_color.set(red_level, green_level, 0.0, 1.0);
			info_style = (  mAttachmentSurfaceArea > max_attachment_area
						  ? LLFontGL::BOLD : LLFontGL::NORMAL );

		}
		else
		{
			info_color.set(LLColor4::grey);
			info_style = LLFontGL::NORMAL;
		}

		mText->addLine(info_line, info_color, info_style);

		updateText(); // corrects position
	}
}

void LLVOAvatar::updateVisualComplexity()
{
	LL_DEBUGS("AvatarRender") << "avatar " << getID() << " appearance changed" << LL_ENDL;
	// Set the cache time to in the past so it's updated ASAP
	mVisualComplexityStale = true;
}

// Account for the complexity of a single top-level object associated
// with an avatar. This will be either an attached object or an animated
// object.
void LLVOAvatar::accountRenderComplexityForObject(
    const LLViewerObject *attached_object,
    const F32 max_attachment_complexity,
    LLVOVolume::texture_cost_t& textures,
    U32& cost,
    hud_complexity_list_t& hud_complexity_list)
{
    if (attached_object && !attached_object->isHUDAttachment())
    {
        mAttachmentVisibleTriangleCount += attached_object->recursiveGetTriangleCount();
        mAttachmentEstTriangleCount += attached_object->recursiveGetEstTrianglesMax();
        mAttachmentSurfaceArea += attached_object->recursiveGetScaledSurfaceArea();

        textures.clear();
        const LLDrawable* drawable = attached_object->mDrawable;
        if (drawable)
        {
            const LLVOVolume* volume = drawable->getVOVolume();
            if (volume)
            {
                F32 attachment_total_cost = 0;
                F32 attachment_volume_cost = 0;
                F32 attachment_texture_cost = 0;
                F32 attachment_children_cost = 0;
                const F32 animated_object_attachment_surcharge = 1000;

                if (attached_object->isAnimatedObject())
                {
                    attachment_volume_cost += animated_object_attachment_surcharge;
                }
                attachment_volume_cost += volume->getRenderCost(textures);

                const_child_list_t children = volume->getChildren();
                for (const_child_list_t::const_iterator child_iter = children.begin();
                     child_iter != children.end();
                     ++child_iter)
                {
                    LLViewerObject* child_obj = *child_iter;
                    LLVOVolume *child = dynamic_cast<LLVOVolume*>( child_obj );
                    if (child)
                    {
                        attachment_children_cost += child->getRenderCost(textures);
                    }
                }

                for (LLVOVolume::texture_cost_t::iterator volume_texture = textures.begin();
                     volume_texture != textures.end();
                     ++volume_texture)
                {
                    // add the cost of each individual texture in the linkset
                    attachment_texture_cost += volume_texture->second;
                }
                attachment_total_cost = attachment_volume_cost + attachment_texture_cost + attachment_children_cost;
                LL_DEBUGS("ARCdetail") << "Attachment costs " << attached_object->getAttachmentItemID()
                                       << " total: " << attachment_total_cost
                                       << ", volume: " << attachment_volume_cost
                                       << ", textures: " << attachment_texture_cost
                                       << ", " << volume->numChildren()
                                       << " children: " << attachment_children_cost
                                       << LL_ENDL;
                // Limit attachment complexity to avoid signed integer flipping of the wearer's ACI
                cost += (U32)llclamp(attachment_total_cost, MIN_ATTACHMENT_COMPLEXITY, max_attachment_complexity);
            }
        }
    }
    if (isSelf()
        && attached_object
        && attached_object->isHUDAttachment()
        && !attached_object->isTempAttachment()
        && attached_object->mDrawable)
    {
        textures.clear();

        mAttachmentSurfaceArea += attached_object->recursiveGetScaledSurfaceArea();

        const LLVOVolume* volume = attached_object->mDrawable->getVOVolume();
        if (volume)
        {
            LLHUDComplexity hud_object_complexity;
            hud_object_complexity.objectName = attached_object->getAttachmentItemName();
            hud_object_complexity.objectId = attached_object->getAttachmentItemID();
            std::string joint_name;
            gAgentAvatarp->getAttachedPointName(attached_object->getAttachmentItemID(), joint_name);
            hud_object_complexity.jointName = joint_name;
            // get cost and individual textures
            hud_object_complexity.objectsCost += volume->getRenderCost(textures);
            hud_object_complexity.objectsCount++;

            LLViewerObject::const_child_list_t& child_list = attached_object->getChildren();
            for (LLViewerObject::child_list_t::const_iterator iter = child_list.begin();
                 iter != child_list.end(); ++iter)
            {
                LLViewerObject* childp = *iter;
                const LLVOVolume* chld_volume = dynamic_cast<LLVOVolume*>(childp);
                if (chld_volume)
                {
                    // get cost and individual textures
                    hud_object_complexity.objectsCost += chld_volume->getRenderCost(textures);
                    hud_object_complexity.objectsCount++;
                }
            }

            hud_object_complexity.texturesCount += textures.size();

            for (LLVOVolume::texture_cost_t::iterator volume_texture = textures.begin();
                 volume_texture != textures.end();
                 ++volume_texture)
            {
                // add the cost of each individual texture (ignores duplicates)
                hud_object_complexity.texturesCost += volume_texture->second;
                LLViewerFetchedTexture *tex = LLViewerTextureManager::getFetchedTexture(volume_texture->first);
                if (tex)
                {
                    // Note: Texture memory might be incorect since texture might be still loading.
                    hud_object_complexity.texturesMemoryTotal += tex->getTextureMemory();
                    if (tex->getOriginalHeight() * tex->getOriginalWidth() >= HUD_OVERSIZED_TEXTURE_DATA_SIZE)
                    {
                        hud_object_complexity.largeTexturesCount++;
                    }
                }
            }
            hud_complexity_list.push_back(hud_object_complexity);
        }
    }
}

// Calculations for mVisualComplexity value
void LLVOAvatar::calculateUpdateRenderComplexity()
{
    /*****************************************************************
     * This calculation should not be modified by third party viewers,
     * since it is used to limit rendering and should be uniform for
     * everyone. If you have suggested improvements, submit them to
     * the official viewer for consideration.
     *****************************************************************/
	static const U32 COMPLEXITY_BODY_PART_COST = 200;
	static LLCachedControl<F32> max_complexity_setting(gSavedSettings,"MaxAttachmentComplexity");
	F32 max_attachment_complexity = max_complexity_setting;
	max_attachment_complexity = llmax(max_attachment_complexity, DEFAULT_MAX_ATTACHMENT_COMPLEXITY);

	// Diagnostic list of all textures on our avatar
	static std::set<LLUUID> all_textures;

	if (mVisualComplexityStale)
	{
		U32 cost = VISUAL_COMPLEXITY_UNKNOWN;
		LLVOVolume::texture_cost_t textures;
		hud_complexity_list_t hud_complexity_list;

		for (U8 baked_index = 0; baked_index < BAKED_NUM_INDICES; baked_index++)
		{
		    const LLAvatarAppearanceDictionary::BakedEntry *baked_dict
				= LLAvatarAppearanceDictionary::getInstance()->getBakedTexture((EBakedTextureIndex)baked_index);
			ETextureIndex tex_index = baked_dict->mTextureIndex;
			if ((tex_index != TEX_SKIRT_BAKED) || (isWearingWearableType(LLWearableType::WT_SKIRT)))
			{
				if (isTextureVisible(tex_index))
				{
					cost +=COMPLEXITY_BODY_PART_COST;
				}
			}
		}
        LL_DEBUGS("ARCdetail") << "Avatar body parts complexity: " << cost << LL_ENDL;

        mAttachmentVisibleTriangleCount = 0;
        mAttachmentEstTriangleCount = 0.f;
        mAttachmentSurfaceArea = 0.f;
        
        // A standalone animated object needs to be accounted for
        // using its associated volume. Attached animated objects
        // will be covered by the subsequent loop over attachments.
        LLControlAvatar *control_av = dynamic_cast<LLControlAvatar*>(this);
        if (control_av)
        {
            LLVOVolume *volp = control_av->mRootVolp;
            if (volp && !volp->isAttachment())
            {
                accountRenderComplexityForObject(volp, max_attachment_complexity,
                                                 textures, cost, hud_complexity_list);
            }
        }

        // Account for complexity of all attachments.
		for (attachment_map_t::const_iterator attachment_point = mAttachmentPoints.begin(); 
			 attachment_point != mAttachmentPoints.end();
			 ++attachment_point)
		{
			LLViewerJointAttachment* attachment = attachment_point->second;
			for (LLViewerJointAttachment::attachedobjs_vec_t::iterator attachment_iter = attachment->mAttachedObjects.begin();
				 attachment_iter != attachment->mAttachedObjects.end();
				 ++attachment_iter)
			{
				const LLViewerObject* attached_object = (*attachment_iter);
                accountRenderComplexityForObject(attached_object, max_attachment_complexity,
                                                 textures, cost, hud_complexity_list);
			}
		}

		// Diagnostic output to identify all avatar-related textures.
		// Does not affect rendering cost calculation.
		// Could be wrapped in a debug option if output becomes problematic.
		if (isSelf())
		{
			// print any attachment textures we didn't already know about.
			for (LLVOVolume::texture_cost_t::iterator it = textures.begin(); it != textures.end(); ++it)
			{
				LLUUID image_id = it->first;
				if( ! (image_id.isNull() || image_id == IMG_DEFAULT || image_id == IMG_DEFAULT_AVATAR)
				   && (all_textures.find(image_id) == all_textures.end()))
				{
					// attachment texture not previously seen.
					LL_DEBUGS("ARCdetail") << "attachment_texture: " << image_id.asString() << LL_ENDL;
					all_textures.insert(image_id);
				}
			}

			// print any avatar textures we didn't already know about
		    for (LLAvatarAppearanceDictionary::Textures::const_iterator iter = LLAvatarAppearanceDictionary::getInstance()->getTextures().begin();
			 iter != LLAvatarAppearanceDictionary::getInstance()->getTextures().end();
				 ++iter)
			{
			    const LLAvatarAppearanceDictionary::TextureEntry *texture_dict = iter->second;
				// TODO: MULTI-WEARABLE: handle multiple textures for self
				const LLViewerTexture* te_image = getImage(iter->first,0);
				if (!te_image)
					continue;
				LLUUID image_id = te_image->getID();
				if( image_id.isNull() || image_id == IMG_DEFAULT || image_id == IMG_DEFAULT_AVATAR)
					continue;
				if (all_textures.find(image_id) == all_textures.end())
				{
					LL_DEBUGS("ARCdetail") << "local_texture: " << texture_dict->mName << ": " << image_id << LL_ENDL;
					all_textures.insert(image_id);
				}
			}
		}

        if ( cost != mVisualComplexity )
        {
            LL_DEBUGS("AvatarRender") << "Avatar "<< getID()
                                      << " complexity updated was " << mVisualComplexity << " now " << cost
                                      << " reported " << mReportedVisualComplexity
                                      << LL_ENDL;
        }
        else
        {
            LL_DEBUGS("AvatarRender") << "Avatar "<< getID()
                                      << " complexity updated no change " << mVisualComplexity
                                      << " reported " << mReportedVisualComplexity
                                      << LL_ENDL;
        }
		mVisualComplexity = cost;
		mVisualComplexityStale = false;

        static LLCachedControl<U32> show_my_complexity_changes(gSavedSettings, "ShowMyComplexityChanges", 20);

        if (isSelf() && show_my_complexity_changes)
        {
            // Avatar complexity
            LLAvatarRenderNotifier::getInstance()->updateNotificationAgent(mVisualComplexity);

            // HUD complexity
            LLHUDRenderNotifier::getInstance()->updateNotificationHUD(hud_complexity_list);
        }
    }
}

void LLVOAvatar::setVisualMuteSettings(VisualMuteSettings set)
{
    mVisuallyMuteSetting = set;
    mNeedsImpostorUpdate = TRUE;

    LLRenderMuteList::getInstance()->saveVisualMuteSetting(getID(), S32(set));
}

void LLVOAvatar::calcMutedAVColor()
{
    LLColor4 new_color(mMutedAVColor);
    std::string change_msg;
    LLUUID av_id(getID());

    if (getVisualMuteSettings() == AV_DO_NOT_RENDER)
    {
        // explicitly not-rendered avatars are light grey
        new_color = LLColor4::grey3;
        change_msg = " not rendered: color is grey3";
    }
    else if (LLMuteList::getInstance()->isMuted(av_id)) // the user blocked them
    {
        // blocked avatars are dark grey
        new_color = LLColor4::grey4;
        change_msg = " blocked: color is grey4";
    }
    else if ( mMutedAVColor == LLColor4::white || mMutedAVColor == LLColor4::grey3 || mMutedAVColor == LLColor4::grey4 )
    {
        // select a color based on the first byte of the agents uuid so any muted agent is always the same color
        F32 color_value = (F32) (av_id.mData[0]);
        F32 spectrum = (color_value / 256.0);		// spectrum is between 0 and 1.f

        // Array of colors.  These are arranged so only one RGB color changes between each step, 
        // and it loops back to red so there is an even distribution.  It is not a heat map
        const S32 NUM_SPECTRUM_COLORS = 7;              
        static LLColor4 * spectrum_color[NUM_SPECTRUM_COLORS] = { &LLColor4::red, &LLColor4::magenta, &LLColor4::blue, &LLColor4::cyan, &LLColor4::green, &LLColor4::yellow, &LLColor4::red };
 
        spectrum = spectrum * (NUM_SPECTRUM_COLORS - 1);		// Scale to range of number of colors
        S32 spectrum_index_1  = floor(spectrum);				// Desired color will be after this index
        S32 spectrum_index_2  = spectrum_index_1 + 1;			//    and before this index (inclusive)
        F32 fractBetween = spectrum - (F32)(spectrum_index_1);  // distance between the two indexes (0-1)
 
        new_color = lerp(*spectrum_color[spectrum_index_1], *spectrum_color[spectrum_index_2], fractBetween);
        new_color.normalize();
        new_color *= 0.28f;		// Tone it down

        change_msg = " over limit color ";
    }

    if (mMutedAVColor != new_color) 
    {
        LL_DEBUGS("AvatarRender") << "avatar "<< av_id << change_msg << std::setprecision(3) << new_color << LL_ENDL;
        mMutedAVColor = new_color;
    }
}

// static
BOOL LLVOAvatar::isIndexLocalTexture(ETextureIndex index)
{
	return (index < 0 || index >= TEX_NUM_INDICES)
		? false
		: LLAvatarAppearanceDictionary::getInstance()->getTexture(index)->mIsLocalTexture;
}

// static
BOOL LLVOAvatar::isIndexBakedTexture(ETextureIndex index)
{
	return (index < 0 || index >= TEX_NUM_INDICES)
		? false
		: LLAvatarAppearanceDictionary::getInstance()->getTexture(index)->mIsBakedTexture;
}

const std::string LLVOAvatar::getBakedStatusForPrintout() const
{
	std::string line;

	for (LLAvatarAppearanceDictionary::Textures::const_iterator iter = LLAvatarAppearanceDictionary::getInstance()->getTextures().begin();
		 iter != LLAvatarAppearanceDictionary::getInstance()->getTextures().end();
		 ++iter)
	{
		const ETextureIndex index = iter->first;
		const LLAvatarAppearanceDictionary::TextureEntry *texture_dict = iter->second;
		if (texture_dict->mIsBakedTexture)
		{
			line += texture_dict->mName;
			if (isTextureDefined(index))
			{
				line += "_baked";
			}
			line += " ";
		}
	}
	return line;
}



//virtual
S32 LLVOAvatar::getTexImageSize() const
{
	return TEX_IMAGE_SIZE_OTHER;
}

//-----------------------------------------------------------------------------
// Utility functions
//-----------------------------------------------------------------------------

F32 calc_bouncy_animation(F32 x)
{
	return -(cosf(x * F_PI * 2.5f - F_PI_BY_TWO))*(0.4f + x * -0.1f) + x * 1.3f;
}

//virtual
BOOL LLVOAvatar::isTextureDefined(LLAvatarAppearanceDefines::ETextureIndex te, U32 index ) const
{
	if (isIndexLocalTexture(te)) 
	{
		return FALSE;
	}
	
	if( !getImage( te, index ) )
	{
		LL_WARNS() << "getImage( " << te << ", " << index << " ) returned 0" << LL_ENDL;
		return FALSE;
	}

	return (getImage(te, index)->getID() != IMG_DEFAULT_AVATAR && 
			getImage(te, index)->getID() != IMG_DEFAULT);
}

//virtual
BOOL LLVOAvatar::isTextureVisible(LLAvatarAppearanceDefines::ETextureIndex type, U32 index) const
{
	if (isIndexLocalTexture(type))
	{
		return isTextureDefined(type, index);
	}
	else
	{
		// baked textures can use TE images directly
		return ((isTextureDefined(type) || isSelf())
				&& (getTEImage(type)->getID() != IMG_INVISIBLE 
				|| LLDrawPoolAlpha::sShowDebugAlpha));
	}
}

//virtual
BOOL LLVOAvatar::isTextureVisible(LLAvatarAppearanceDefines::ETextureIndex type, LLViewerWearable *wearable) const
{
	// non-self avatars don't have wearables
	return FALSE;
}<|MERGE_RESOLUTION|>--- conflicted
+++ resolved
@@ -751,8 +751,8 @@
     }
     else
     {
-        std::string viz_string = LLVOAvatar::rezStatusToString(getRezzedStatus());
-        return " Avatar '" + getFullname() + "' " + viz_string + " ";
+	std::string viz_string = LLVOAvatar::rezStatusToString(getRezzedStatus());
+	return " Avatar '" + getFullname() + "' " + viz_string + " ";
     }
 }
 
@@ -1322,7 +1322,7 @@
     if (dist_vec(zero_pos, mPelvisp->getWorldPosition())<0.001)
     {
         // Don't use pelvis until av initialized
-        pos.load3(getRenderPosition().mV);
+	pos.load3(getRenderPosition().mV);
     }
     else
     {
@@ -1336,16 +1336,16 @@
 	//displayed, can give inaccurate boxes due to joints stuck at (0,0,0).
     if ((box_detail>=1) && !isControlAvatar())
     {
-        for (polymesh_map_t::iterator i = mPolyMeshes.begin(); i != mPolyMeshes.end(); ++i)
-        {
-            LLPolyMesh* mesh = i->second;
-            for (S32 joint_num = 0; joint_num < mesh->mJointRenderData.size(); joint_num++)
-            {
-                LLVector4a trans;
-                trans.load3( mesh->mJointRenderData[joint_num]->mWorldMatrix->getTranslation().mV);
-                update_min_max(newMin, newMax, trans);
-            }
-        }
+	for (polymesh_map_t::iterator i = mPolyMeshes.begin(); i != mPolyMeshes.end(); ++i)
+	{
+		LLPolyMesh* mesh = i->second;
+		for (S32 joint_num = 0; joint_num < mesh->mJointRenderData.size(); joint_num++)
+		{
+			LLVector4a trans;
+			trans.load3( mesh->mJointRenderData[joint_num]->mWorldMatrix->getTranslation().mV);
+			update_min_max(newMin, newMax, trans);
+		}
+	}
 
     }
 
@@ -1362,22 +1362,22 @@
     {
         float max_attachment_span = get_default_max_prim_scale() * 5.0f;
 	
-        for (attachment_map_t::iterator iter = mAttachmentPoints.begin(); 
-             iter != mAttachmentPoints.end();
-             ++iter)
-        {
-            LLViewerJointAttachment* attachment = iter->second;
-
-            if (attachment->getValid())
-            {
-                for (LLViewerJointAttachment::attachedobjs_vec_t::iterator attachment_iter = attachment->mAttachedObjects.begin();
-                     attachment_iter != attachment->mAttachedObjects.end();
-                     ++attachment_iter)
-                {
+	for (attachment_map_t::iterator iter = mAttachmentPoints.begin(); 
+		 iter != mAttachmentPoints.end();
+		 ++iter)
+	{
+		LLViewerJointAttachment* attachment = iter->second;
+
+		if (attachment->getValid())
+		{
+			for (LLViewerJointAttachment::attachedobjs_vec_t::iterator attachment_iter = attachment->mAttachedObjects.begin();
+				 attachment_iter != attachment->mAttachedObjects.end();
+				 ++attachment_iter)
+			{
                     // Don't we need to look at children of attached_object as well?
-                    const LLViewerObject* attached_object = (*attachment_iter);
-                    if (attached_object && !attached_object->isHUDAttachment())
-                    {
+				const LLViewerObject* attached_object = (*attachment_iter);
+				if (attached_object && !attached_object->isHUDAttachment())
+				{
                         const LLVOVolume *vol = dynamic_cast<const LLVOVolume*>(attached_object);
                         if (vol && vol->isAnimatedObject())
                         {
@@ -1399,33 +1399,33 @@
                         {
                             continue;
                         }
-                        LLDrawable* drawable = attached_object->mDrawable;
-                        if (drawable && !drawable->isState(LLDrawable::RIGGED))
-                        {
-                            LLSpatialBridge* bridge = drawable->getSpatialBridge();
-                            if (bridge)
-                            {
-                                const LLVector4a* ext = bridge->getSpatialExtents();
-                                LLVector4a distance;
-                                distance.setSub(ext[1], ext[0]);
-                                LLVector4a max_span(max_attachment_span);
-
-                                S32 lt = distance.lessThan(max_span).getGatheredBits() & 0x7;
+					LLDrawable* drawable = attached_object->mDrawable;
+					if (drawable && !drawable->isState(LLDrawable::RIGGED))
+					{
+						LLSpatialBridge* bridge = drawable->getSpatialBridge();
+						if (bridge)
+						{
+							const LLVector4a* ext = bridge->getSpatialExtents();
+							LLVector4a distance;
+							distance.setSub(ext[1], ext[0]);
+							LLVector4a max_span(max_attachment_span);
+
+							S32 lt = distance.lessThan(max_span).getGatheredBits() & 0x7;
 						
-                                // Only add the prim to spatial extents calculations if it isn't a megaprim.
-                                // max_attachment_span calculated at the start of the function 
-                                // (currently 5 times our max prim size) 
-                                if (lt == 0x7)
-                                {
-                                    update_min_max(newMin,newMax,ext[0]);
-                                    update_min_max(newMin,newMax,ext[1]);
-                                }
-                            }
-                        }
-                    }
-                }
-            }
-        }
+							// Only add the prim to spatial extents calculations if it isn't a megaprim.
+							// max_attachment_span calculated at the start of the function 
+							// (currently 5 times our max prim size) 
+							if (lt == 0x7)
+							{
+								update_min_max(newMin,newMax,ext[0]);
+								update_min_max(newMin,newMax,ext[1]);
+							}
+						}
+					}
+				}
+			}
+		}
+	}
     }
 
     // Stretch bounding box by rigged mesh joint boxes
@@ -1949,7 +1949,7 @@
     // Currently disabled for control avatars (animated objects), enabled for all others.
     if (mEnableDefaultMotions)
     {
-        startDefaultMotions();
+	startDefaultMotions();
     }
 
 	//-------------------------------------------------------------------------
@@ -2066,8 +2066,8 @@
     // Reset tweakable params to preserved state
     if (mLastProcessedAppearance)
     {
-        bool slam_params = true;
-        applyParsedAppearanceMessage(*mLastProcessedAppearance, slam_params);
+    bool slam_params = true;
+    applyParsedAppearanceMessage(*mLastProcessedAppearance, slam_params);
     }
     updateVisualParams();
 
@@ -2119,15 +2119,15 @@
 		LLFace* facep = mDrawable->getFace(0);
 		if (facep)
 		{
-            facep->setSize(0, 0);
-            for(S32 i = mNumInitFaces ; i < mDrawable->getNumFaces(); i++)
-            {
-                facep = mDrawable->getFace(i);
+		facep->setSize(0, 0);
+		for(S32 i = mNumInitFaces ; i < mDrawable->getNumFaces(); i++)
+		{
+			facep = mDrawable->getFace(i);
 				if (facep)
 				{
-                    facep->setSize(0, 0);
-                }
-            }
+			facep->setSize(0, 0);
+		}
+	}
 		}
 	}
 	
@@ -2771,13 +2771,13 @@
 
     if (mDrawable.notNull())
     {
-        mDrawable->movePartition();
-        
-        //force a move if sitting on an active object
-        if (getParent() && ((LLViewerObject*) getParent())->mDrawable->isActive())
-        {
-            gPipeline.markMoved(mDrawable, TRUE);
-        }
+	mDrawable->movePartition();
+	
+	//force a move if sitting on an active object
+	if (getParent() && ((LLViewerObject*) getParent())->mDrawable->isActive())
+	{
+		gPipeline.markMoved(mDrawable, TRUE);
+	}
     }
 }
 
@@ -3540,66 +3540,66 @@
 
 void LLVOAvatar::updateAppearanceMessageDebugText()
 {
-    S32 central_bake_version = -1;
-    if (getRegion())
-    {
-        central_bake_version = getRegion()->getCentralBakeVersion();
-    }
-    bool all_baked_downloaded = allBakedTexturesCompletelyDownloaded();
-    bool all_local_downloaded = allLocalTexturesCompletelyDownloaded();
-    std::string debug_line = llformat("%s%s - mLocal: %d, mEdit: %d, mUSB: %d, CBV: %d",
-                                      isSelf() ? (all_local_downloaded ? "L" : "l") : "-",
-                                      all_baked_downloaded ? "B" : "b",
-                                      mUseLocalAppearance, mIsEditingAppearance,
-                                      1, central_bake_version);
-    std::string origin_string = bakedTextureOriginInfo();
-    debug_line += " [" + origin_string + "]";
-    S32 curr_cof_version = LLAppearanceMgr::instance().getCOFVersion();
-    S32 last_request_cof_version = mLastUpdateRequestCOFVersion;
-    S32 last_received_cof_version = mLastUpdateReceivedCOFVersion;
-    if (isSelf())
-    {
-        debug_line += llformat(" - cof: %d req: %d rcv:%d",
-                               curr_cof_version, last_request_cof_version, last_received_cof_version);
-        if (gSavedSettings.getBOOL("DebugForceAppearanceRequestFailure"))
+		S32 central_bake_version = -1;
+		if (getRegion())
+		{
+			central_bake_version = getRegion()->getCentralBakeVersion();
+		}
+		bool all_baked_downloaded = allBakedTexturesCompletelyDownloaded();
+		bool all_local_downloaded = allLocalTexturesCompletelyDownloaded();
+		std::string debug_line = llformat("%s%s - mLocal: %d, mEdit: %d, mUSB: %d, CBV: %d",
+										  isSelf() ? (all_local_downloaded ? "L" : "l") : "-",
+										  all_baked_downloaded ? "B" : "b",
+										  mUseLocalAppearance, mIsEditingAppearance,
+										  1, central_bake_version);
+		std::string origin_string = bakedTextureOriginInfo();
+		debug_line += " [" + origin_string + "]";
+		S32 curr_cof_version = LLAppearanceMgr::instance().getCOFVersion();
+		S32 last_request_cof_version = mLastUpdateRequestCOFVersion;
+		S32 last_received_cof_version = mLastUpdateReceivedCOFVersion;
+		if (isSelf())
+		{
+			debug_line += llformat(" - cof: %d req: %d rcv:%d",
+								   curr_cof_version, last_request_cof_version, last_received_cof_version);
+			if (gSavedSettings.getBOOL("DebugForceAppearanceRequestFailure"))
+			{
+				debug_line += " FORCING ERRS";
+			}
+		}
+		else
+		{
+			debug_line += llformat(" - cof rcv:%d", last_received_cof_version);
+		}
+		debug_line += llformat(" bsz-z: %.3f", mBodySize[2]);
+        if (mAvatarOffset[2] != 0.0f)
         {
-            debug_line += " FORCING ERRS";
+            debug_line += llformat("avofs-z: %.3f", mAvatarOffset[2]);
         }
-    }
-    else
-    {
-        debug_line += llformat(" - cof rcv:%d", last_received_cof_version);
-    }
-    debug_line += llformat(" bsz-z: %.3f", mBodySize[2]);
-    if (mAvatarOffset[2] != 0.0f)
-    {
-        debug_line += llformat("avofs-z: %.3f", mAvatarOffset[2]);
-    }
-    bool hover_enabled = getRegion() && getRegion()->avatarHoverHeightEnabled();
-    debug_line += hover_enabled ? " H" : " h";
-    const LLVector3& hover_offset = getHoverOffset();
-    if (hover_offset[2] != 0.0)
-    {
-        debug_line += llformat(" hov_z: %.3f", hover_offset[2]);
+		bool hover_enabled = getRegion() && getRegion()->avatarHoverHeightEnabled();
+		debug_line += hover_enabled ? " H" : " h";
+		const LLVector3& hover_offset = getHoverOffset();
+		if (hover_offset[2] != 0.0)
+		{
+			debug_line += llformat(" hov_z: %.3f", hover_offset[2]);
         debug_line += llformat(" %s", (isSitting() ? "S" : "T"));
-        debug_line += llformat("%s", (isMotionActive(ANIM_AGENT_SIT_GROUND_CONSTRAINED) ? "G" : "-"));
-    }
-    LLVector3 ankle_right_pos_agent = mFootRightp->getWorldPosition();
-    LLVector3 normal;
-    LLVector3 ankle_right_ground_agent = ankle_right_pos_agent;
-    resolveHeightAgent(ankle_right_pos_agent, ankle_right_ground_agent, normal);
-    F32 rightElev = llmax(-0.2f, ankle_right_pos_agent.mV[VZ] - ankle_right_ground_agent.mV[VZ]);
-    debug_line += llformat(" relev %.3f", rightElev);
-
-    LLVector3 root_pos = mRoot->getPosition();
-    LLVector3 pelvis_pos = mPelvisp->getPosition();
-    debug_line += llformat(" rp %.3f pp %.3f", root_pos[2], pelvis_pos[2]);
+			debug_line += llformat("%s", (isMotionActive(ANIM_AGENT_SIT_GROUND_CONSTRAINED) ? "G" : "-"));
+		}
+        LLVector3 ankle_right_pos_agent = mFootRightp->getWorldPosition();
+		LLVector3 normal;
+        LLVector3 ankle_right_ground_agent = ankle_right_pos_agent;
+        resolveHeightAgent(ankle_right_pos_agent, ankle_right_ground_agent, normal);
+        F32 rightElev = llmax(-0.2f, ankle_right_pos_agent.mV[VZ] - ankle_right_ground_agent.mV[VZ]);
+        debug_line += llformat(" relev %.3f", rightElev);
+
+        LLVector3 root_pos = mRoot->getPosition();
+        LLVector3 pelvis_pos = mPelvisp->getPosition();
+        debug_line += llformat(" rp %.3f pp %.3f", root_pos[2], pelvis_pos[2]);
 
     S32 is_visible = (S32) isVisible();
     S32 is_m_visible = (S32) mVisible;
     debug_line += llformat(" v %d/%d", is_visible, is_m_visible);
 
-    addDebugText(debug_line);
+		addDebugText(debug_line);
 }
 
 LLViewerInventoryItem* getObjectInventoryItem(LLViewerObject *vobj, LLUUID asset_id)
@@ -3611,7 +3611,7 @@
         if (vobj->getInventorySerial()<=0)
         {
             vobj->requestInventory(); 
-        }
+	}
         item = vobj->getInventoryItemByAsset(asset_id);
     }
     return item;
@@ -3629,23 +3629,23 @@
             LLViewerObject *childp = *it;
             item = getObjectInventoryItem(childp, asset_id);
             if (item)
-            {
+	{
                 break;
             }
         }
-    }
+	}
     return item;
 }
 
 void LLVOAvatar::updateAnimationDebugText()
 {
-    for (LLMotionController::motion_list_t::iterator iter = mMotionController.getActiveMotions().begin();
-         iter != mMotionController.getActiveMotions().end(); ++iter)
-    {
-        LLMotion* motionp = *iter;
-        if (motionp->getMinPixelArea() < getPixelArea())
-        {
-            std::string output;
+		for (LLMotionController::motion_list_t::iterator iter = mMotionController.getActiveMotions().begin();
+			 iter != mMotionController.getActiveMotions().end(); ++iter)
+		{
+			LLMotion* motionp = *iter;
+			if (motionp->getMinPixelArea() < getPixelArea())
+			{
+				std::string output;
             std::string motion_name = motionp->getName();
             if (motion_name.empty())
             {
@@ -3662,73 +3662,73 @@
                 }
             }
             if (motion_name.empty())
-            {
-                std::string name;
-                if (gAgent.isGodlikeWithoutAdminMenuFakery() || isSelf())
-                {
-                    name = motionp->getID().asString();
-                    LLVOAvatar::AnimSourceIterator anim_it = mAnimationSources.begin();
-                    for (; anim_it != mAnimationSources.end(); ++anim_it)
-                    {
-                        if (anim_it->second == motionp->getID())
-                        {
-                            LLViewerObject* object = gObjectList.findObject(anim_it->first);
-                            if (!object)
-                            {
-                                break;
-                            }
-                            if (object->isAvatar())
-                            {
-                                if (mMotionController.mIsSelf)
-                                {
-                                    // Searching inventory by asset id is really long
-                                    // so just mark as inventory
-                                    // Also item is likely to be named by LLPreviewAnim
-                                    name += "(inventory)";
-                                }
-                            }
-                            else
-                            {
-                                LLViewerInventoryItem* item = NULL;
-                                if (!object->isInventoryDirty())
-                                {
-                                    item = object->getInventoryItemByAsset(motionp->getID());
-                                }
-                                if (item)
-                                {
-                                    name = item->getName();
-                                }
-                                else if (object->isAttachment())
-                                {
-                                    name += "(" + getAttachmentItemName() + ")";
-                                }
-                                else
-                                {
-                                    // in-world object, name or content unknown
-                                    name += "(in-world)";
-                                }
-                            }
-                            break;
-                        }
-                    }
-                }
-                else
-                {
-                    name = LLUUID::null.asString();
-                }
-                output = llformat("%s - %d",
-                                  name.c_str(),
-                                  (U32)motionp->getPriority());
-            }
-            else
-            {
-                output = llformat("%s - %d",
+				{
+					std::string name;
+					if (gAgent.isGodlikeWithoutAdminMenuFakery() || isSelf())
+					{
+						name = motionp->getID().asString();
+						LLVOAvatar::AnimSourceIterator anim_it = mAnimationSources.begin();
+						for (; anim_it != mAnimationSources.end(); ++anim_it)
+						{
+							if (anim_it->second == motionp->getID())
+							{
+								LLViewerObject* object = gObjectList.findObject(anim_it->first);
+								if (!object)
+								{
+									break;
+								}
+								if (object->isAvatar())
+								{
+									if (mMotionController.mIsSelf)
+									{
+										// Searching inventory by asset id is really long
+										// so just mark as inventory
+										// Also item is likely to be named by LLPreviewAnim
+										name += "(inventory)";
+									}
+								}
+								else
+								{
+									LLViewerInventoryItem* item = NULL;
+									if (!object->isInventoryDirty())
+									{
+										item = object->getInventoryItemByAsset(motionp->getID());
+									}
+									if (item)
+									{
+										name = item->getName();
+									}
+									else if (object->isAttachment())
+									{
+										name += "(" + getAttachmentItemName() + ")";
+									}
+									else
+									{
+										// in-world object, name or content unknown
+										name += "(in-world)";
+									}
+								}
+								break;
+							}
+						}
+					}
+					else
+					{
+						name = LLUUID::null.asString();
+					}
+					output = llformat("%s - %d",
+							  name.c_str(),
+							  (U32)motionp->getPriority());
+				}
+				else
+				{
+					output = llformat("%s - %d",
                                   motion_name.c_str(),
-                                  (U32)motionp->getPriority());
-            }
-            addDebugText(output);
-        }
-    }
+							  (U32)motionp->getPriority());
+				}
+				addDebugText(output);
+			}
+		}
 }
 
 void LLVOAvatar::updateDebugText()
@@ -3761,7 +3761,7 @@
 	{
 		setDebugText(mDebugText);
 	}
-    mDebugText.clear();
+	mDebugText.clear();
 }
 
 //------------------------------------------------------------------------
@@ -3775,7 +3775,7 @@
     {
         return;
     }
-    
+	
 	//-------------------------------------------------------------------------
 	// Find the ground under each foot, these are used for a variety
 	// of things that follow
@@ -3800,7 +3800,7 @@
 		if (!mInAir)
 		{
 			if ((leftElev < 0.0f) || (rightElev < 0.0f))
-			{
+	{
 				ankle_left_pos_agent = mFootLeftp->getWorldPosition();
 				ankle_right_pos_agent = mFootRightp->getWorldPosition();
 				leftElev = ankle_left_pos_agent.mV[VZ] - ankle_left_ground_agent.mV[VZ];
@@ -3829,10 +3829,10 @@
 
 		// did right foot hit the ground?
 		if ( onGroundRight && !mWasOnGroundRight )
-		{
+	{
 			foot_pos_agent = ankle_right_pos_agent;
 			playSound = TRUE;
-		}
+	}
 
 		mWasOnGroundLeft = onGroundLeft;
 		mWasOnGroundRight = onGroundRight;
@@ -3921,153 +3921,153 @@
 //------------------------------------------------------------------------
 void LLVOAvatar::updateOrientation(LLAgent& agent, F32 speed, F32 delta_time)
 {
-    LLQuaternion iQ;
-    LLVector3 upDir( 0.0f, 0.0f, 1.0f );
+			LLQuaternion iQ;
+			LLVector3 upDir( 0.0f, 0.0f, 1.0f );
 			
-    // Compute a forward direction vector derived from the primitive rotation
-    // and the velocity vector.  When walking or jumping, don't let body deviate
-    // more than 90 from the view, if necessary, flip the velocity vector.
-
-    LLVector3 primDir;
-    if (isSelf())
-    {
-        primDir = agent.getAtAxis() - projected_vec(agent.getAtAxis(), agent.getReferenceUpVector());
-        primDir.normalize();
-    }
-    else
-    {
-        primDir = getRotation().getMatrix3().getFwdRow();
-    }
-    LLVector3 velDir = getVelocity();
-    velDir.normalize();
-    if ( mSignaledAnimations.find(ANIM_AGENT_WALK) != mSignaledAnimations.end())
-    {
-        F32 vpD = velDir * primDir;
-        if (vpD < -0.5f)
-        {
-            velDir *= -1.0f;
-        }
-    }
-    LLVector3 fwdDir = lerp(primDir, velDir, clamp_rescale(speed, 0.5f, 2.0f, 0.0f, 1.0f));
-    if (isSelf() && gAgentCamera.cameraMouselook())
-    {
-        // make sure fwdDir stays in same general direction as primdir
-        if (gAgent.getFlying())
-        {
-            fwdDir = LLViewerCamera::getInstance()->getAtAxis();
-        }
-        else
-        {
-            LLVector3 at_axis = LLViewerCamera::getInstance()->getAtAxis();
-            LLVector3 up_vector = gAgent.getReferenceUpVector();
-            at_axis -= up_vector * (at_axis * up_vector);
-            at_axis.normalize();
+			// Compute a forward direction vector derived from the primitive rotation
+			// and the velocity vector.  When walking or jumping, don't let body deviate
+			// more than 90 from the view, if necessary, flip the velocity vector.
+
+			LLVector3 primDir;
+			if (isSelf())
+			{
+				primDir = agent.getAtAxis() - projected_vec(agent.getAtAxis(), agent.getReferenceUpVector());
+				primDir.normalize();
+			}
+			else
+			{
+				primDir = getRotation().getMatrix3().getFwdRow();
+			}
+			LLVector3 velDir = getVelocity();
+			velDir.normalize();
+			if ( mSignaledAnimations.find(ANIM_AGENT_WALK) != mSignaledAnimations.end())
+			{
+				F32 vpD = velDir * primDir;
+				if (vpD < -0.5f)
+				{
+					velDir *= -1.0f;
+				}
+			}
+			LLVector3 fwdDir = lerp(primDir, velDir, clamp_rescale(speed, 0.5f, 2.0f, 0.0f, 1.0f));
+			if (isSelf() && gAgentCamera.cameraMouselook())
+			{
+				// make sure fwdDir stays in same general direction as primdir
+				if (gAgent.getFlying())
+				{
+					fwdDir = LLViewerCamera::getInstance()->getAtAxis();
+				}
+				else
+				{
+					LLVector3 at_axis = LLViewerCamera::getInstance()->getAtAxis();
+					LLVector3 up_vector = gAgent.getReferenceUpVector();
+					at_axis -= up_vector * (at_axis * up_vector);
+					at_axis.normalize();
 					
-            F32 dot = fwdDir * at_axis;
-            if (dot < 0.f)
-            {
-                fwdDir -= 2.f * at_axis * dot;
-                fwdDir.normalize();
-            }
-        }
-    }
-
-    LLQuaternion root_rotation = mRoot->getWorldMatrix().quaternion();
-    F32 root_roll, root_pitch, root_yaw;
-    root_rotation.getEulerAngles(&root_roll, &root_pitch, &root_yaw);
-
-    // When moving very slow, the pelvis is allowed to deviate from the
+					F32 dot = fwdDir * at_axis;
+					if (dot < 0.f)
+					{
+						fwdDir -= 2.f * at_axis * dot;
+						fwdDir.normalize();
+					}
+				}
+			}
+
+			LLQuaternion root_rotation = mRoot->getWorldMatrix().quaternion();
+			F32 root_roll, root_pitch, root_yaw;
+			root_rotation.getEulerAngles(&root_roll, &root_pitch, &root_yaw);
+
+			// When moving very slow, the pelvis is allowed to deviate from the
     // forward direction to allow it to hold its position while the torso
-    // and head turn.  Once in motion, it must conform however.
-    BOOL self_in_mouselook = isSelf() && gAgentCamera.cameraMouselook();
-
-    LLVector3 pelvisDir( mRoot->getWorldMatrix().getFwdRow4().mV );
-
-    static LLCachedControl<F32> s_pelvis_rot_threshold_slow(gSavedSettings, "AvatarRotateThresholdSlow", 60.0);
-    static LLCachedControl<F32> s_pelvis_rot_threshold_fast(gSavedSettings, "AvatarRotateThresholdFast", 2.0);
-
-    F32 pelvis_rot_threshold = clamp_rescale(speed, 0.1f, 1.0f, s_pelvis_rot_threshold_slow, s_pelvis_rot_threshold_fast);
+			// and head turn.  Once in motion, it must conform however.
+			BOOL self_in_mouselook = isSelf() && gAgentCamera.cameraMouselook();
+
+			LLVector3 pelvisDir( mRoot->getWorldMatrix().getFwdRow4().mV );
+
+			static LLCachedControl<F32> s_pelvis_rot_threshold_slow(gSavedSettings, "AvatarRotateThresholdSlow", 60.0);
+			static LLCachedControl<F32> s_pelvis_rot_threshold_fast(gSavedSettings, "AvatarRotateThresholdFast", 2.0);
+
+			F32 pelvis_rot_threshold = clamp_rescale(speed, 0.1f, 1.0f, s_pelvis_rot_threshold_slow, s_pelvis_rot_threshold_fast);
 						
-    if (self_in_mouselook)
-    {
-        pelvis_rot_threshold *= MOUSELOOK_PELVIS_FOLLOW_FACTOR;
-    }
-    pelvis_rot_threshold *= DEG_TO_RAD;
-
-    F32 angle = angle_between( pelvisDir, fwdDir );
-
-    // The avatar's root is allowed to have a yaw that deviates widely
-    // from the forward direction, but if roll or pitch are off even
-    // a little bit we need to correct the rotation.
-    if(root_roll < 1.f * DEG_TO_RAD
-       && root_pitch < 5.f * DEG_TO_RAD)
-    {
-        // smaller correction vector means pelvis follows prim direction more closely
-        if (!mTurning && angle > pelvis_rot_threshold*0.75f)
-        {
-            mTurning = TRUE;
-        }
-
-        // use tighter threshold when turning
-        if (mTurning)
-        {
-            pelvis_rot_threshold *= 0.4f;
-        }
-
-        // am I done turning?
-        if (angle < pelvis_rot_threshold)
-        {
-            mTurning = FALSE;
-        }
-
-        LLVector3 correction_vector = (pelvisDir - fwdDir) * clamp_rescale(angle, pelvis_rot_threshold*0.75f, pelvis_rot_threshold, 1.0f, 0.0f);
-        fwdDir += correction_vector;
-    }
-    else
-    {
-        mTurning = FALSE;
-    }
-
-    // Now compute the full world space rotation for the whole body (wQv)
-    LLVector3 leftDir = upDir % fwdDir;
-    leftDir.normalize();
-    fwdDir = leftDir % upDir;
-    LLQuaternion wQv( fwdDir, leftDir, upDir );
-
-    if (isSelf() && mTurning)
-    {
-        if ((fwdDir % pelvisDir) * upDir > 0.f)
-        {
-            gAgent.setControlFlags(AGENT_CONTROL_TURN_RIGHT);
-        }
-        else
-        {
-            gAgent.setControlFlags(AGENT_CONTROL_TURN_LEFT);
-        }
-    }
-
-    // Set the root rotation, but do so incrementally so that it
-    // lags in time by some fixed amount.
-    //F32 u = LLSmoothInterpolation::getInterpolant(PELVIS_LAG);
-    F32 pelvis_lag_time = 0.f;
-    if (self_in_mouselook)
-    {
-        pelvis_lag_time = PELVIS_LAG_MOUSELOOK;
-    }
-    else if (mInAir)
-    {
-        pelvis_lag_time = PELVIS_LAG_FLYING;
-        // increase pelvis lag time when moving slowly
-        pelvis_lag_time *= clamp_rescale(mSpeedAccum, 0.f, 15.f, 3.f, 1.f);
-    }
-    else
-    {
-        pelvis_lag_time = PELVIS_LAG_WALKING;
-    }
+			if (self_in_mouselook)
+			{
+				pelvis_rot_threshold *= MOUSELOOK_PELVIS_FOLLOW_FACTOR;
+			}
+			pelvis_rot_threshold *= DEG_TO_RAD;
+
+			F32 angle = angle_between( pelvisDir, fwdDir );
+
+			// The avatar's root is allowed to have a yaw that deviates widely
+			// from the forward direction, but if roll or pitch are off even
+			// a little bit we need to correct the rotation.
+			if(root_roll < 1.f * DEG_TO_RAD
+			   && root_pitch < 5.f * DEG_TO_RAD)
+			{
+				// smaller correction vector means pelvis follows prim direction more closely
+				if (!mTurning && angle > pelvis_rot_threshold*0.75f)
+				{
+					mTurning = TRUE;
+				}
+
+				// use tighter threshold when turning
+				if (mTurning)
+				{
+					pelvis_rot_threshold *= 0.4f;
+				}
+
+				// am I done turning?
+				if (angle < pelvis_rot_threshold)
+				{
+					mTurning = FALSE;
+				}
+
+				LLVector3 correction_vector = (pelvisDir - fwdDir) * clamp_rescale(angle, pelvis_rot_threshold*0.75f, pelvis_rot_threshold, 1.0f, 0.0f);
+				fwdDir += correction_vector;
+			}
+			else
+			{
+				mTurning = FALSE;
+			}
+
+			// Now compute the full world space rotation for the whole body (wQv)
+			LLVector3 leftDir = upDir % fwdDir;
+			leftDir.normalize();
+			fwdDir = leftDir % upDir;
+			LLQuaternion wQv( fwdDir, leftDir, upDir );
+
+			if (isSelf() && mTurning)
+			{
+				if ((fwdDir % pelvisDir) * upDir > 0.f)
+				{
+					gAgent.setControlFlags(AGENT_CONTROL_TURN_RIGHT);
+				}
+				else
+				{
+					gAgent.setControlFlags(AGENT_CONTROL_TURN_LEFT);
+				}
+			}
+
+			// Set the root rotation, but do so incrementally so that it
+			// lags in time by some fixed amount.
+			//F32 u = LLSmoothInterpolation::getInterpolant(PELVIS_LAG);
+			F32 pelvis_lag_time = 0.f;
+			if (self_in_mouselook)
+			{
+				pelvis_lag_time = PELVIS_LAG_MOUSELOOK;
+			}
+			else if (mInAir)
+			{
+				pelvis_lag_time = PELVIS_LAG_FLYING;
+				// increase pelvis lag time when moving slowly
+				pelvis_lag_time *= clamp_rescale(mSpeedAccum, 0.f, 15.f, 3.f, 1.f);
+			}
+			else
+			{
+				pelvis_lag_time = PELVIS_LAG_WALKING;
+			}
 
     F32 u = llclamp((delta_time / pelvis_lag_time), 0.0f, 1.0f);	
 
-    mRoot->setWorldRotation( slerp(u, mRoot->getWorldRotation(), wQv) );
+			mRoot->setWorldRotation( slerp(u, mRoot->getWorldRotation(), wQv) );
 }
 
 //------------------------------------------------------------------------
@@ -4129,7 +4129,7 @@
 			mRoot->setWorldPosition( getPositionAgent() ); // first frame
 			mRoot->setWorldRotation( getRotation() );
 		}
-	
+			
 		//--------------------------------------------------------------------
 		// dont' let dT get larger than 1/5th of a second
 		//--------------------------------------------------------------------
@@ -4367,7 +4367,7 @@
 	mRoot->updateWorldMatrixChildren();
 
 	// System avatar mesh vertices need to be reskinned.
-    mNeedsSkin = TRUE;
+	mNeedsSkin = TRUE;
 
 	return TRUE;
 }
@@ -4881,14 +4881,14 @@
 			first_pass = FALSE;
 		}
 		if (isTextureVisible(TEX_HAIR_BAKED))
-        {
-            LLViewerJoint* hair_mesh = getViewerJoint(MESH_ID_HAIR);
-            if (hair_mesh)
-            {
-                num_indices += hair_mesh->render(mAdjustedPixelArea, first_pass, mIsDummy);
-            }
-            first_pass = FALSE;
-        }
+		{
+			LLViewerJoint* hair_mesh = getViewerJoint(MESH_ID_HAIR);
+			if (hair_mesh)
+			{
+				num_indices += hair_mesh->render(mAdjustedPixelArea, first_pass, mIsDummy);
+			}
+			first_pass = FALSE;
+		}
 		if (LLPipeline::sImpostorRender)
 		{
 			gGL.setAlphaRejectSettings(LLRender::CF_DEFAULT);
@@ -4996,22 +4996,22 @@
 		gGL.flush();
 	}
 	{
-		LLGLEnable test(GL_ALPHA_TEST);
-		gGL.setAlphaRejectSettings(LLRender::CF_GREATER, 0.f);
-
-		gGL.color4ubv(color.mV);
-		gGL.getTexUnit(diffuse_channel)->bind(&mImpostor);
-		gGL.begin(LLRender::QUADS);
-		gGL.texCoord2f(0,0);
-		gGL.vertex3fv((pos+left-up).mV);
-		gGL.texCoord2f(1,0);
-		gGL.vertex3fv((pos-left-up).mV);
-		gGL.texCoord2f(1,1);
-		gGL.vertex3fv((pos-left+up).mV);
-		gGL.texCoord2f(0,1);
-		gGL.vertex3fv((pos+left+up).mV);
-		gGL.end();
-		gGL.flush();
+	LLGLEnable test(GL_ALPHA_TEST);
+	gGL.setAlphaRejectSettings(LLRender::CF_GREATER, 0.f);
+
+	gGL.color4ubv(color.mV);
+	gGL.getTexUnit(diffuse_channel)->bind(&mImpostor);
+	gGL.begin(LLRender::QUADS);
+	gGL.texCoord2f(0,0);
+	gGL.vertex3fv((pos+left-up).mV);
+	gGL.texCoord2f(1,0);
+	gGL.vertex3fv((pos-left-up).mV);
+	gGL.texCoord2f(1,1);
+	gGL.vertex3fv((pos-left+up).mV);
+	gGL.texCoord2f(0,1);
+	gGL.vertex3fv((pos+left+up).mV);
+	gGL.end();
+	gGL.flush();
 	}
 
 	return 6;
@@ -5511,8 +5511,8 @@
 		stopMotion(ANIM_AGENT_WALK_ADJUST);
         if (mEnableDefaultMotions)
         {
-            startMotion(ANIM_AGENT_FLY_ADJUST);
-        }
+		startMotion(ANIM_AGENT_FLY_ADJUST);
+	}
 	}
 	else
 	{
@@ -5524,7 +5524,7 @@
 	{
         if (mEnableDefaultMotions)
         {
-            startMotion(ANIM_AGENT_TARGET);
+		startMotion(ANIM_AGENT_TARGET);
         }
 		stopMotion(ANIM_AGENT_BODY_NOISE);
 	}
@@ -5533,8 +5533,8 @@
 		stopMotion(ANIM_AGENT_TARGET);
         if (mEnableDefaultMotions)
         {
-            startMotion(ANIM_AGENT_BODY_NOISE);
-        }
+		startMotion(ANIM_AGENT_BODY_NOISE);
+	}
 	}
 	
 	// clear all current animations
@@ -5902,10 +5902,10 @@
 			if (pSkinData 
 				&& pSkinData->mJointNames.size() > JOINT_COUNT_REQUIRED_FOR_FULLRIG	// full rig
 				&& pSkinData->mAlternateBindMatrix.size() > 0 )
-            {				
-                mesh_id = pSkinData->mMeshID;
-                return true;
-            }
+					{				
+						mesh_id = pSkinData->mMeshID;
+						return true;
+					}
 		}
 	}
 	return false;
@@ -5914,14 +5914,14 @@
 bool LLVOAvatar::jointIsRiggedTo(const LLJoint *joint) const
 {
     if (joint)
-    {
+	{
         const LLJointRiggingInfoTab& tab = mJointRiggingInfoTab;
         S32 joint_num = joint->getJointNum();
         if (joint_num < tab.size() && tab[joint_num].isRiggedTo())
-        {
-            return true;
+            {
+                return true;
+            }
         }
-    }
     return false;
 }
 
@@ -5930,25 +5930,25 @@
     LLScopedContextString str("clearAttachmentOverrides " + getFullname());
 
     for (S32 i=0; i<LL_CHARACTER_MAX_ANIMATED_JOINTS; i++)
-    {
+	{
         LLJoint *pJoint = getJoint(i);
         if (pJoint)
         {
 			pJoint->clearAttachmentPosOverrides();
 			pJoint->clearAttachmentScaleOverrides();
         }
-    }
+	}
 
     if (mPelvisFixups.count()>0)
     {
         mPelvisFixups.clear();
         LLJoint* pJointPelvis = getJoint("mPelvis");
         if (pJointPelvis)
-        {
+	{
 			pJointPelvis->setPosition( LLVector3( 0.0f, 0.0f, 0.0f) );
         }
         postPelvisSetRecalc();	
-    }
+	}
 
     mActiveOverrideMeshes.clear();
     onActiveOverrideMeshesChanged();
@@ -5969,7 +5969,7 @@
     // Handle the case that we're resetting the skeleton of an animated object.
     LLControlAvatar *control_av = dynamic_cast<LLControlAvatar*>(this);
     if (control_av)
-    {
+	{
         LLVOVolume *volp = control_av->mRootVolp;
         if (volp)
         {
@@ -6106,9 +6106,9 @@
                 if (scale_overrides_by_joint[joint_num] != joint->m_attachmentScaleOverrides)
                 {
                     mismatched = true;
-                }
             }
         }
+    }
         if (pelvis_fixups != mPelvisFixups)
         {
             mismatched = true;
@@ -6127,10 +6127,10 @@
 void LLVOAvatar::addAttachmentOverridesForObject(LLViewerObject *vo, std::set<LLUUID>* meshes_seen, bool recursive)
 {
     if (vo->getAvatar() != this && vo->getAvatarAncestor() != this)
-    {
+	{
 		LL_WARNS("Avatar") << "called with invalid avatar" << LL_ENDL;
         return;
-    }
+	}
 
     LLScopedContextString str("addAttachmentOverridesForObject " + getFullname());
     
@@ -6140,14 +6140,14 @@
 	// Process all children
     if (recursive)
     {
-        LLViewerObject::const_child_list_t& children = vo->getChildren();
-        for (LLViewerObject::const_child_list_t::const_iterator it = children.begin();
-             it != children.end(); ++it)
-        {
-            LLViewerObject *childp = *it;
+	LLViewerObject::const_child_list_t& children = vo->getChildren();
+	for (LLViewerObject::const_child_list_t::const_iterator it = children.begin();
+		 it != children.end(); ++it)
+	{
+		LLViewerObject *childp = *it;
             addAttachmentOverridesForObject(childp, meshes_seen, true);
         }
-    }
+	}
 
 	LLVOVolume *vobj = dynamic_cast<LLVOVolume*>(vo);
 	bool pelvisGotSet = false;
@@ -6408,7 +6408,7 @@
 	LLJoint* pJointPelvis = getJoint("mPelvis");
     const std::string av_string = avString();
     for (S32 joint_num = 0; joint_num < LL_CHARACTER_MAX_ANIMATED_JOINTS; joint_num++)
-    {
+	{
         LLJoint *pJoint = getJoint(joint_num);
 		if ( pJoint )
 		{			
@@ -7225,10 +7225,14 @@
 		if (attachment->isObjectAttached(viewer_object))
 		{
             updateVisualComplexity();
-<<<<<<< HEAD
+            bool is_animated_object = viewer_object->isAnimatedObject();
 			cleanupAttachedMesh(viewer_object);
 
 			attachment->removeObject(viewer_object);
+            if (!is_animated_object)
+            {
+                updateAttachmentOverrides();
+            }
 			viewer_object->refreshBakeTexture();
 		
 			LLViewerObject::const_child_list_t& child_list = viewer_object->getChildren();
@@ -7237,22 +7241,13 @@
 			{
 				LLViewerObject* objectp = *iter1;
 				if (objectp)
-				{
+            {
 					objectp->refreshBakeTexture();
 				}
-			}
+            }
 
 			updateMeshVisibility();
 
-=======
-            bool is_animated_object = viewer_object->isAnimatedObject();
-			cleanupAttachedMesh( viewer_object );
-			attachment->removeObject(viewer_object);
-            if (!is_animated_object)
-            {
-                updateAttachmentOverrides();
-            }
->>>>>>> 8558ce5c
 			LL_DEBUGS() << "Detaching object " << viewer_object->mID << " from " << attachment->getName() << LL_ENDL;
 			return TRUE;
 		}
@@ -7388,7 +7383,7 @@
 
     if (mEnableDefaultMotions)
     {
-        startMotion(ANIM_AGENT_BODY_NOISE);
+	startMotion(ANIM_AGENT_BODY_NOISE);
     }
 
 	if (isSelf())
@@ -7854,8 +7849,8 @@
         // yes, this leaves them vulnerable to griefing objects... their choice
         too_complex = (   max_render_cost > 0
                           && (mVisualComplexity > max_render_cost
-                                 || (max_attachment_area > 0.0f && mAttachmentSurfaceArea > max_attachment_area)
-                              ));
+                           || (max_attachment_area > 0.0f && mAttachmentSurfaceArea > max_attachment_area)
+                           ));
 	}
 
 	return too_complex;
@@ -10161,122 +10156,122 @@
     hud_complexity_list_t& hud_complexity_list)
 {
     if (attached_object && !attached_object->isHUDAttachment())
-    {
+		{
         mAttachmentVisibleTriangleCount += attached_object->recursiveGetTriangleCount();
         mAttachmentEstTriangleCount += attached_object->recursiveGetEstTrianglesMax();
         mAttachmentSurfaceArea += attached_object->recursiveGetScaledSurfaceArea();
 
-        textures.clear();
-        const LLDrawable* drawable = attached_object->mDrawable;
-        if (drawable)
-        {
-            const LLVOVolume* volume = drawable->getVOVolume();
-            if (volume)
-            {
-                F32 attachment_total_cost = 0;
-                F32 attachment_volume_cost = 0;
-                F32 attachment_texture_cost = 0;
-                F32 attachment_children_cost = 0;
+					textures.clear();
+					const LLDrawable* drawable = attached_object->mDrawable;
+					if (drawable)
+					{
+						const LLVOVolume* volume = drawable->getVOVolume();
+						if (volume)
+						{
+                            F32 attachment_total_cost = 0;
+                            F32 attachment_volume_cost = 0;
+                            F32 attachment_texture_cost = 0;
+                            F32 attachment_children_cost = 0;
                 const F32 animated_object_attachment_surcharge = 1000;
 
                 if (attached_object->isAnimatedObject())
                 {
                     attachment_volume_cost += animated_object_attachment_surcharge;
                 }
-                attachment_volume_cost += volume->getRenderCost(textures);
-
-                const_child_list_t children = volume->getChildren();
-                for (const_child_list_t::const_iterator child_iter = children.begin();
-                     child_iter != children.end();
-                     ++child_iter)
+							attachment_volume_cost += volume->getRenderCost(textures);
+
+							const_child_list_t children = volume->getChildren();
+							for (const_child_list_t::const_iterator child_iter = children.begin();
+								  child_iter != children.end();
+								  ++child_iter)
+							{
+								LLViewerObject* child_obj = *child_iter;
+								LLVOVolume *child = dynamic_cast<LLVOVolume*>( child_obj );
+								if (child)
+								{
+									attachment_children_cost += child->getRenderCost(textures);
+								}
+							}
+
+							for (LLVOVolume::texture_cost_t::iterator volume_texture = textures.begin();
+								 volume_texture != textures.end();
+								 ++volume_texture)
+							{
+								// add the cost of each individual texture in the linkset
+								attachment_texture_cost += volume_texture->second;
+							}
+                            attachment_total_cost = attachment_volume_cost + attachment_texture_cost + attachment_children_cost;
+                            LL_DEBUGS("ARCdetail") << "Attachment costs " << attached_object->getAttachmentItemID()
+                                                   << " total: " << attachment_total_cost
+                                                   << ", volume: " << attachment_volume_cost
+                                                   << ", textures: " << attachment_texture_cost
+                                                   << ", " << volume->numChildren()
+                                                   << " children: " << attachment_children_cost
+                                                   << LL_ENDL;
+                            // Limit attachment complexity to avoid signed integer flipping of the wearer's ACI
+                            cost += (U32)llclamp(attachment_total_cost, MIN_ATTACHMENT_COMPLEXITY, max_attachment_complexity);
+						}
+					}
+				}
+                if (isSelf()
+                    && attached_object
+                    && attached_object->isHUDAttachment()
+                    && !attached_object->isTempAttachment()
+                    && attached_object->mDrawable)
                 {
-                    LLViewerObject* child_obj = *child_iter;
-                    LLVOVolume *child = dynamic_cast<LLVOVolume*>( child_obj );
-                    if (child)
+                    textures.clear();
+
+        mAttachmentSurfaceArea += attached_object->recursiveGetScaledSurfaceArea();
+
+                    const LLVOVolume* volume = attached_object->mDrawable->getVOVolume();
+                    if (volume)
                     {
-                        attachment_children_cost += child->getRenderCost(textures);
+                        LLHUDComplexity hud_object_complexity;
+                        hud_object_complexity.objectName = attached_object->getAttachmentItemName();
+                        hud_object_complexity.objectId = attached_object->getAttachmentItemID();
+                        std::string joint_name;
+                        gAgentAvatarp->getAttachedPointName(attached_object->getAttachmentItemID(), joint_name);
+                        hud_object_complexity.jointName = joint_name;
+                        // get cost and individual textures
+                        hud_object_complexity.objectsCost += volume->getRenderCost(textures);
+                        hud_object_complexity.objectsCount++;
+
+                        LLViewerObject::const_child_list_t& child_list = attached_object->getChildren();
+                        for (LLViewerObject::child_list_t::const_iterator iter = child_list.begin();
+                            iter != child_list.end(); ++iter)
+                        {
+                            LLViewerObject* childp = *iter;
+                            const LLVOVolume* chld_volume = dynamic_cast<LLVOVolume*>(childp);
+                            if (chld_volume)
+                            {
+                                // get cost and individual textures
+                                hud_object_complexity.objectsCost += chld_volume->getRenderCost(textures);
+                                hud_object_complexity.objectsCount++;
+                            }
+                        }
+
+                        hud_object_complexity.texturesCount += textures.size();
+
+                        for (LLVOVolume::texture_cost_t::iterator volume_texture = textures.begin();
+                            volume_texture != textures.end();
+                            ++volume_texture)
+                        {
+                            // add the cost of each individual texture (ignores duplicates)
+                            hud_object_complexity.texturesCost += volume_texture->second;
+                            LLViewerFetchedTexture *tex = LLViewerTextureManager::getFetchedTexture(volume_texture->first);
+                            if (tex)
+                            {
+                                // Note: Texture memory might be incorect since texture might be still loading.
+                                hud_object_complexity.texturesMemoryTotal += tex->getTextureMemory();
+                                if (tex->getOriginalHeight() * tex->getOriginalWidth() >= HUD_OVERSIZED_TEXTURE_DATA_SIZE)
+                                {
+                                    hud_object_complexity.largeTexturesCount++;
+                                }
+                            }
+                        }
+                        hud_complexity_list.push_back(hud_object_complexity);
                     }
                 }
-
-                for (LLVOVolume::texture_cost_t::iterator volume_texture = textures.begin();
-                     volume_texture != textures.end();
-                     ++volume_texture)
-                {
-                    // add the cost of each individual texture in the linkset
-                    attachment_texture_cost += volume_texture->second;
-                }
-                attachment_total_cost = attachment_volume_cost + attachment_texture_cost + attachment_children_cost;
-                LL_DEBUGS("ARCdetail") << "Attachment costs " << attached_object->getAttachmentItemID()
-                                       << " total: " << attachment_total_cost
-                                       << ", volume: " << attachment_volume_cost
-                                       << ", textures: " << attachment_texture_cost
-                                       << ", " << volume->numChildren()
-                                       << " children: " << attachment_children_cost
-                                       << LL_ENDL;
-                // Limit attachment complexity to avoid signed integer flipping of the wearer's ACI
-                cost += (U32)llclamp(attachment_total_cost, MIN_ATTACHMENT_COMPLEXITY, max_attachment_complexity);
-            }
-        }
-    }
-    if (isSelf()
-        && attached_object
-        && attached_object->isHUDAttachment()
-        && !attached_object->isTempAttachment()
-        && attached_object->mDrawable)
-    {
-        textures.clear();
-
-        mAttachmentSurfaceArea += attached_object->recursiveGetScaledSurfaceArea();
-
-        const LLVOVolume* volume = attached_object->mDrawable->getVOVolume();
-        if (volume)
-        {
-            LLHUDComplexity hud_object_complexity;
-            hud_object_complexity.objectName = attached_object->getAttachmentItemName();
-            hud_object_complexity.objectId = attached_object->getAttachmentItemID();
-            std::string joint_name;
-            gAgentAvatarp->getAttachedPointName(attached_object->getAttachmentItemID(), joint_name);
-            hud_object_complexity.jointName = joint_name;
-            // get cost and individual textures
-            hud_object_complexity.objectsCost += volume->getRenderCost(textures);
-            hud_object_complexity.objectsCount++;
-
-            LLViewerObject::const_child_list_t& child_list = attached_object->getChildren();
-            for (LLViewerObject::child_list_t::const_iterator iter = child_list.begin();
-                 iter != child_list.end(); ++iter)
-            {
-                LLViewerObject* childp = *iter;
-                const LLVOVolume* chld_volume = dynamic_cast<LLVOVolume*>(childp);
-                if (chld_volume)
-                {
-                    // get cost and individual textures
-                    hud_object_complexity.objectsCost += chld_volume->getRenderCost(textures);
-                    hud_object_complexity.objectsCount++;
-                }
-            }
-
-            hud_object_complexity.texturesCount += textures.size();
-
-            for (LLVOVolume::texture_cost_t::iterator volume_texture = textures.begin();
-                 volume_texture != textures.end();
-                 ++volume_texture)
-            {
-                // add the cost of each individual texture (ignores duplicates)
-                hud_object_complexity.texturesCost += volume_texture->second;
-                LLViewerFetchedTexture *tex = LLViewerTextureManager::getFetchedTexture(volume_texture->first);
-                if (tex)
-                {
-                    // Note: Texture memory might be incorect since texture might be still loading.
-                    hud_object_complexity.texturesMemoryTotal += tex->getTextureMemory();
-                    if (tex->getOriginalHeight() * tex->getOriginalWidth() >= HUD_OVERSIZED_TEXTURE_DATA_SIZE)
-                    {
-                        hud_object_complexity.largeTexturesCount++;
-                    }
-                }
-            }
-            hud_complexity_list.push_back(hud_object_complexity);
-        }
-    }
 }
 
 // Calculations for mVisualComplexity value
