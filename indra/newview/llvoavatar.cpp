/** 
 * @File llvoavatar.cpp
 * @brief Implementation of LLVOAvatar class which is a derivation of LLViewerObject
 *
 * $LicenseInfo:firstyear=2001&license=viewergpl$
 * 
 * Copyright (c) 2001-2009, Linden Research, Inc.
 * 
 * Second Life Viewer Source Code
 * The source code in this file ("Source Code") is provided by Linden Lab
 * to you under the terms of the GNU General Public License, version 2.0
 * ("GPL"), unless you have obtained a separate licensing agreement
 * ("Other License"), formally executed by you and Linden Lab.  Terms of
 * the GPL can be found in doc/GPL-license.txt in this distribution, or
 * online at http://secondlifegrid.net/programs/open_source/licensing/gplv2
 * 
 * There are special exceptions to the terms and conditions of the GPL as
 * it is applied to this Source Code. View the full text of the exception
 * in the file doc/FLOSS-exception.txt in this software distribution, or
 * online at
 * http://secondlifegrid.net/programs/open_source/licensing/flossexception
 * 
 * By copying, modifying or distributing this software, you acknowledge
 * that you have read and understood your obligations described above,
 * and agree to abide by those obligations.
 * 
 * ALL LINDEN LAB SOURCE CODE IS PROVIDED "AS IS." LINDEN LAB MAKES NO
 * WARRANTIES, EXPRESS, IMPLIED OR OTHERWISE, REGARDING ITS ACCURACY,
 * COMPLETENESS OR PERFORMANCE.
 * $/LicenseInfo$
 */

#if LL_MSVC
// disable warning about boost::lexical_cast returning uninitialized data
// when it fails to parse the string
#pragma warning (disable:4701)
#endif

#include "llviewerprecompiledheaders.h"

#include "llvoavatar.h"

#include <stdio.h>
#include <ctype.h>

#include "llaudioengine.h"
#include "llcachename.h"
#include "noise.h"
#include "sound_ids.h"

#include "llagent.h" //  Get state values from here
#include "llagentcamera.h"
#include "llagentwearables.h"
#include "llanimationstates.h"
#include "llavatarnamecache.h"
#include "llavatarpropertiesprocessor.h"
#include "llviewercontrol.h"
#include "llcallingcard.h"		// IDEVO for LLAvatarTracker
#include "lldrawpoolavatar.h"
#include "lldriverparam.h"
#include "lleditingmotion.h"
#include "llemote.h"
//#include "llfirstuse.h"
#include "llheadrotmotion.h"
#include "llhudeffecttrail.h"
#include "llhudmanager.h"
#include "llhudnametag.h"
#include "llhudtext.h"				// for mText/mDebugText
#include "llkeyframefallmotion.h"
#include "llkeyframestandmotion.h"
#include "llkeyframewalkmotion.h"
#include "llmutelist.h"
#include "llmoveview.h"
#include "llnotificationsutil.h"
#include "llquantize.h"
#include "llregionhandle.h"
#include "llresmgr.h"
#include "llselectmgr.h"
#include "llsprite.h"
#include "lltargetingmotion.h"
#include "lltexlayer.h"
#include "lltoolmorph.h"
#include "llviewercamera.h"
#include "llviewertexturelist.h"
#include "llviewermenu.h"
#include "llviewerobjectlist.h"
#include "llviewerparcelmgr.h"
#include "llviewerstats.h"
#include "llvoavatarself.h"
#include "llvovolume.h"
#include "llworld.h"
#include "pipeline.h"
#include "llviewershadermgr.h"
#include "llsky.h"
#include "llanimstatelabels.h"
#include "lltrans.h"
#include "llappearancemgr.h"

#include "llgesturemgr.h" //needed to trigger the voice gesticulations
#include "llvoiceclient.h"
#include "llvoicevisualizer.h" // Ventrella

#if LL_MSVC
// disable boost::lexical_cast warning
#pragma warning (disable:4702)
#endif

#include <boost/lexical_cast.hpp>

using namespace LLVOAvatarDefines;

//-----------------------------------------------------------------------------
// Global constants
//-----------------------------------------------------------------------------
const LLUUID ANIM_AGENT_BODY_NOISE = LLUUID("9aa8b0a6-0c6f-9518-c7c3-4f41f2c001ad"); //"body_noise"
const LLUUID ANIM_AGENT_BREATHE_ROT	= LLUUID("4c5a103e-b830-2f1c-16bc-224aa0ad5bc8");  //"breathe_rot"
const LLUUID ANIM_AGENT_EDITING	= LLUUID("2a8eba1d-a7f8-5596-d44a-b4977bf8c8bb");  //"editing"
const LLUUID ANIM_AGENT_EYE	= LLUUID("5c780ea8-1cd1-c463-a128-48c023f6fbea");  //"eye"
const LLUUID ANIM_AGENT_FLY_ADJUST = LLUUID("db95561f-f1b0-9f9a-7224-b12f71af126e");  //"fly_adjust"
const LLUUID ANIM_AGENT_HAND_MOTION	= LLUUID("ce986325-0ba7-6e6e-cc24-b17c4b795578");  //"hand_motion"
const LLUUID ANIM_AGENT_HEAD_ROT = LLUUID("e6e8d1dd-e643-fff7-b238-c6b4b056a68d");  //"head_rot"
const LLUUID ANIM_AGENT_PELVIS_FIX = LLUUID("0c5dd2a2-514d-8893-d44d-05beffad208b");  //"pelvis_fix"
const LLUUID ANIM_AGENT_TARGET = LLUUID("0e4896cb-fba4-926c-f355-8720189d5b55");  //"target"
const LLUUID ANIM_AGENT_WALK_ADJUST	= LLUUID("829bc85b-02fc-ec41-be2e-74cc6dd7215d");  //"walk_adjust"


//-----------------------------------------------------------------------------
// Constants
//-----------------------------------------------------------------------------
const std::string AVATAR_DEFAULT_CHAR = "avatar";

const S32 MIN_PIXEL_AREA_FOR_COMPOSITE = 1024;
const F32 SHADOW_OFFSET_AMT = 0.03f;

const F32 DELTA_TIME_MIN = 0.01f;	// we clamp measured deltaTime to this
const F32 DELTA_TIME_MAX = 0.2f;	// range to insure stability of computations.

const F32 PELVIS_LAG_FLYING		= 0.22f;// pelvis follow half life while flying
const F32 PELVIS_LAG_WALKING	= 0.4f;	// ...while walking
const F32 PELVIS_LAG_MOUSELOOK = 0.15f;
const F32 MOUSELOOK_PELVIS_FOLLOW_FACTOR = 0.5f;
const F32 PELVIS_LAG_WHEN_FOLLOW_CAM_IS_ON = 0.0001f; // not zero! - something gets divided by this!

const F32 PELVIS_ROT_THRESHOLD_SLOW = 60.0f;	// amount of deviation allowed between
const F32 PELVIS_ROT_THRESHOLD_FAST = 2.0f;	// the pelvis and the view direction
											// when moving fast & slow
const F32 TORSO_NOISE_AMOUNT = 1.0f;	// Amount of deviation from up-axis, in degrees
const F32 TORSO_NOISE_SPEED = 0.2f;	// Time scale factor on torso noise.

const F32 BREATHE_ROT_MOTION_STRENGTH = 0.05f;
const F32 BREATHE_SCALE_MOTION_STRENGTH = 0.005f;

const F32 MIN_SHADOW_HEIGHT = 0.f;
const F32 MAX_SHADOW_HEIGHT = 0.3f;

const S32 MIN_REQUIRED_PIXEL_AREA_BODY_NOISE = 10000;
const S32 MIN_REQUIRED_PIXEL_AREA_BREATHE = 10000;
const S32 MIN_REQUIRED_PIXEL_AREA_PELVIS_FIX = 40;

const S32 TEX_IMAGE_SIZE_SELF = 512;
const S32 TEX_IMAGE_AREA_SELF = TEX_IMAGE_SIZE_SELF * TEX_IMAGE_SIZE_SELF;
const S32 TEX_IMAGE_SIZE_OTHER = 512 / 4;  // The size of local textures for other (!isSelf()) avatars

const F32 HEAD_MOVEMENT_AVG_TIME = 0.9f;

const S32 MORPH_MASK_REQUESTED_DISCARD = 0;

// Discard level at which to switch to baked textures
// Should probably be 4 or 3, but didn't want to change it while change other logic - SJB
const S32 SWITCH_TO_BAKED_DISCARD = 5;

const F32 FOOT_COLLIDE_FUDGE = 0.04f;

const F32 HOVER_EFFECT_MAX_SPEED = 3.f;
const F32 HOVER_EFFECT_STRENGTH = 0.f;
const F32 UNDERWATER_EFFECT_STRENGTH = 0.1f;
const F32 UNDERWATER_FREQUENCY_DAMP = 0.33f;
const F32 APPEARANCE_MORPH_TIME = 0.65f;
const F32 TIME_BEFORE_MESH_CLEANUP = 5.f; // seconds
const S32 AVATAR_RELEASE_THRESHOLD = 10; // number of avatar instances before releasing memory
const F32 FOOT_GROUND_COLLISION_TOLERANCE = 0.25f;
const F32 AVATAR_LOD_TWEAK_RANGE = 0.7f;
const S32 MAX_BUBBLE_CHAT_LENGTH = 1023;
const S32 MAX_BUBBLE_CHAT_UTTERANCES = 12;
const F32 CHAT_FADE_TIME = 8.0;
const F32 BUBBLE_CHAT_TIME = CHAT_FADE_TIME * 3.f;

const LLColor4 DUMMY_COLOR = LLColor4(0.5,0.5,0.5,1.0);

enum ERenderName
{
	RENDER_NAME_NEVER,
	RENDER_NAME_ALWAYS,	
	RENDER_NAME_FADE
};

//-----------------------------------------------------------------------------
// Callback data
//-----------------------------------------------------------------------------

struct LLTextureMaskData
{
	LLTextureMaskData( const LLUUID& id ) :
		mAvatarID(id), 
		mLastDiscardLevel(S32_MAX) 
	{}
	LLUUID				mAvatarID;
	S32					mLastDiscardLevel;
};

/*********************************************************************************
 **                                                                             **
 ** Begin private LLVOAvatar Support classes
 **
 **/

//------------------------------------------------------------------------
// LLVOBoneInfo
// Trans/Scale/Rot etc. info about each avatar bone.  Used by LLVOAvatarSkeleton.
//------------------------------------------------------------------------
class LLVOAvatarBoneInfo
{
	friend class LLVOAvatar;
	friend class LLVOAvatarSkeletonInfo;
public:
	LLVOAvatarBoneInfo() : mIsJoint(FALSE) {}
	~LLVOAvatarBoneInfo()
	{
		std::for_each(mChildList.begin(), mChildList.end(), DeletePointer());
	}
	BOOL parseXml(LLXmlTreeNode* node);
	
private:
	std::string mName;
	BOOL mIsJoint;
	LLVector3 mPos;
	LLVector3 mRot;
	LLVector3 mScale;
	LLVector3 mPivot;
	typedef std::vector<LLVOAvatarBoneInfo*> child_list_t;
	child_list_t mChildList;
};

//------------------------------------------------------------------------
// LLVOAvatarSkeletonInfo
// Overall avatar skeleton
//------------------------------------------------------------------------
class LLVOAvatarSkeletonInfo
{
	friend class LLVOAvatar;
public:
	LLVOAvatarSkeletonInfo() :
		mNumBones(0), mNumCollisionVolumes(0) {}
	~LLVOAvatarSkeletonInfo()
	{
		std::for_each(mBoneInfoList.begin(), mBoneInfoList.end(), DeletePointer());
	}
	BOOL parseXml(LLXmlTreeNode* node);
	S32 getNumBones() const { return mNumBones; }
	S32 getNumCollisionVolumes() const { return mNumCollisionVolumes; }
	
private:
	S32 mNumBones;
	S32 mNumCollisionVolumes;
	typedef std::vector<LLVOAvatarBoneInfo*> bone_info_list_t;
	bone_info_list_t mBoneInfoList;
};

//-----------------------------------------------------------------------------
// class LLBodyNoiseMotion
//-----------------------------------------------------------------------------
class LLBodyNoiseMotion :
	public LLMotion
{
public:
	// Constructor
	LLBodyNoiseMotion(const LLUUID &id)
		: LLMotion(id)
	{
		mName = "body_noise";
		mTorsoState = new LLJointState;
	}

	// Destructor
	virtual ~LLBodyNoiseMotion() { }

public:
	//-------------------------------------------------------------------------
	// functions to support MotionController and MotionRegistry
	//-------------------------------------------------------------------------
	// static constructor
	// all subclasses must implement such a function and register it
	static LLMotion *create(const LLUUID &id) { return new LLBodyNoiseMotion(id); }

public:
	//-------------------------------------------------------------------------
	// animation callbacks to be implemented by subclasses
	//-------------------------------------------------------------------------

	// motions must specify whether or not they loop
	virtual BOOL getLoop() { return TRUE; }

	// motions must report their total duration
	virtual F32 getDuration() { return 0.0; }

	// motions must report their "ease in" duration
	virtual F32 getEaseInDuration() { return 0.0; }

	// motions must report their "ease out" duration.
	virtual F32 getEaseOutDuration() { return 0.0; }

	// motions must report their priority
	virtual LLJoint::JointPriority getPriority() { return LLJoint::HIGH_PRIORITY; }

	virtual LLMotionBlendType getBlendType() { return ADDITIVE_BLEND; }

	// called to determine when a motion should be activated/deactivated based on avatar pixel coverage
	virtual F32 getMinPixelArea() { return MIN_REQUIRED_PIXEL_AREA_BODY_NOISE; }

	// run-time (post constructor) initialization,
	// called after parameters have been set
	// must return true to indicate success and be available for activation
	virtual LLMotionInitStatus onInitialize(LLCharacter *character)
	{
		if( !mTorsoState->setJoint( character->getJoint("mTorso") ))
		{
			return STATUS_FAILURE;
		}

		mTorsoState->setUsage(LLJointState::ROT);

		addJointState( mTorsoState );
		return STATUS_SUCCESS;
	}

	// called when a motion is activated
	// must return TRUE to indicate success, or else
	// it will be deactivated
	virtual BOOL onActivate() { return TRUE; }

	// called per time step
	// must return TRUE while it is active, and
	// must return FALSE when the motion is completed.
	virtual BOOL onUpdate(F32 time, U8* joint_mask)
	{
		F32 nx[2];
		nx[0]=time*TORSO_NOISE_SPEED;
		nx[1]=0.0f;
		F32 ny[2];
		ny[0]=0.0f;
		ny[1]=time*TORSO_NOISE_SPEED;
		F32 noiseX = noise2(nx);
		F32 noiseY = noise2(ny);

		F32 rx = TORSO_NOISE_AMOUNT * DEG_TO_RAD * noiseX / 0.42f;
		F32 ry = TORSO_NOISE_AMOUNT * DEG_TO_RAD * noiseY / 0.42f;
		LLQuaternion tQn;
		tQn.setQuat( rx, ry, 0.0f );
		mTorsoState->setRotation( tQn );

		return TRUE;
	}

	// called when a motion is deactivated
	virtual void onDeactivate() {}

private:
	//-------------------------------------------------------------------------
	// joint states to be animated
	//-------------------------------------------------------------------------
	LLPointer<LLJointState> mTorsoState;
};

//-----------------------------------------------------------------------------
// class LLBreatheMotionRot
//-----------------------------------------------------------------------------
class LLBreatheMotionRot :
	public LLMotion
{
public:
	// Constructor
	LLBreatheMotionRot(const LLUUID &id) :
		LLMotion(id),
		mBreatheRate(1.f),
		mCharacter(NULL)
	{
		mName = "breathe_rot";
		mChestState = new LLJointState;
	}

	// Destructor
	virtual ~LLBreatheMotionRot() {}

public:
	//-------------------------------------------------------------------------
	// functions to support MotionController and MotionRegistry
	//-------------------------------------------------------------------------
	// static constructor
	// all subclasses must implement such a function and register it
	static LLMotion *create(const LLUUID &id) { return new LLBreatheMotionRot(id); }

public:
	//-------------------------------------------------------------------------
	// animation callbacks to be implemented by subclasses
	//-------------------------------------------------------------------------

	// motions must specify whether or not they loop
	virtual BOOL getLoop() { return TRUE; }

	// motions must report their total duration
	virtual F32 getDuration() { return 0.0; }

	// motions must report their "ease in" duration
	virtual F32 getEaseInDuration() { return 0.0; }

	// motions must report their "ease out" duration.
	virtual F32 getEaseOutDuration() { return 0.0; }

	// motions must report their priority
	virtual LLJoint::JointPriority getPriority() { return LLJoint::MEDIUM_PRIORITY; }

	virtual LLMotionBlendType getBlendType() { return NORMAL_BLEND; }

	// called to determine when a motion should be activated/deactivated based on avatar pixel coverage
	virtual F32 getMinPixelArea() { return MIN_REQUIRED_PIXEL_AREA_BREATHE; }

	// run-time (post constructor) initialization,
	// called after parameters have been set
	// must return true to indicate success and be available for activation
	virtual LLMotionInitStatus onInitialize(LLCharacter *character)
	{		
		mCharacter = character;
		BOOL success = true;

		if ( !mChestState->setJoint( character->getJoint( "mChest" ) ) ) { success = false; }

		if ( success )
		{
			mChestState->setUsage(LLJointState::ROT);
			addJointState( mChestState );
		}

		if ( success )
		{
			return STATUS_SUCCESS;
		}
		else
		{
			return STATUS_FAILURE;
		}
	}

	// called when a motion is activated
	// must return TRUE to indicate success, or else
	// it will be deactivated
	virtual BOOL onActivate() { return TRUE; }

	// called per time step
	// must return TRUE while it is active, and
	// must return FALSE when the motion is completed.
	virtual BOOL onUpdate(F32 time, U8* joint_mask)
	{
		mBreatheRate = 1.f;

		F32 breathe_amt = (sinf(mBreatheRate * time) * BREATHE_ROT_MOTION_STRENGTH);

		mChestState->setRotation(LLQuaternion(breathe_amt, LLVector3(0.f, 1.f, 0.f)));

		return TRUE;
	}

	// called when a motion is deactivated
	virtual void onDeactivate() {}

private:
	//-------------------------------------------------------------------------
	// joint states to be animated
	//-------------------------------------------------------------------------
	LLPointer<LLJointState> mChestState;
	F32					mBreatheRate;
	LLCharacter*		mCharacter;
};

//-----------------------------------------------------------------------------
// class LLPelvisFixMotion
//-----------------------------------------------------------------------------
class LLPelvisFixMotion :
	public LLMotion
{
public:
	// Constructor
	LLPelvisFixMotion(const LLUUID &id)
		: LLMotion(id), mCharacter(NULL)
	{
		mName = "pelvis_fix";

		mPelvisState = new LLJointState;
	}

	// Destructor
	virtual ~LLPelvisFixMotion() { }

public:
	//-------------------------------------------------------------------------
	// functions to support MotionController and MotionRegistry
	//-------------------------------------------------------------------------
	// static constructor
	// all subclasses must implement such a function and register it
	static LLMotion *create(const LLUUID& id) { return new LLPelvisFixMotion(id); }

public:
	//-------------------------------------------------------------------------
	// animation callbacks to be implemented by subclasses
	//-------------------------------------------------------------------------

	// motions must specify whether or not they loop
	virtual BOOL getLoop() { return TRUE; }

	// motions must report their total duration
	virtual F32 getDuration() { return 0.0; }

	// motions must report their "ease in" duration
	virtual F32 getEaseInDuration() { return 0.5f; }

	// motions must report their "ease out" duration.
	virtual F32 getEaseOutDuration() { return 0.5f; }

	// motions must report their priority
	virtual LLJoint::JointPriority getPriority() { return LLJoint::LOW_PRIORITY; }

	virtual LLMotionBlendType getBlendType() { return NORMAL_BLEND; }

	// called to determine when a motion should be activated/deactivated based on avatar pixel coverage
	virtual F32 getMinPixelArea() { return MIN_REQUIRED_PIXEL_AREA_PELVIS_FIX; }

	// run-time (post constructor) initialization,
	// called after parameters have been set
	// must return true to indicate success and be available for activation
	virtual LLMotionInitStatus onInitialize(LLCharacter *character)
	{
		mCharacter = character;

		if (!mPelvisState->setJoint( character->getJoint("mPelvis")))
		{
			return STATUS_FAILURE;
		}

		mPelvisState->setUsage(LLJointState::POS);

		addJointState( mPelvisState );
		return STATUS_SUCCESS;
	}

	// called when a motion is activated
	// must return TRUE to indicate success, or else
	// it will be deactivated
	virtual BOOL onActivate() { return TRUE; }

	// called per time step
	// must return TRUE while it is active, and
	// must return FALSE when the motion is completed.
	virtual BOOL onUpdate(F32 time, U8* joint_mask)
	{
		mPelvisState->setPosition(LLVector3::zero);

		return TRUE;
	}

	// called when a motion is deactivated
	virtual void onDeactivate() {}

private:
	//-------------------------------------------------------------------------
	// joint states to be animated
	//-------------------------------------------------------------------------
	LLPointer<LLJointState> mPelvisState;
	LLCharacter*		mCharacter;
};

/**
 **
 ** End LLVOAvatar Support classes
 **                                                                             **
 *********************************************************************************/


//-----------------------------------------------------------------------------
// Static Data
//-----------------------------------------------------------------------------
LLXmlTree LLVOAvatar::sXMLTree;
LLXmlTree LLVOAvatar::sSkeletonXMLTree;
LLVOAvatarSkeletonInfo* LLVOAvatar::sAvatarSkeletonInfo = NULL;
LLVOAvatar::LLVOAvatarXmlInfo* LLVOAvatar::sAvatarXmlInfo = NULL;
LLVOAvatarDictionary *LLVOAvatar::sAvatarDictionary = NULL;
S32 LLVOAvatar::sFreezeCounter = 0;
S32 LLVOAvatar::sMaxVisible = 50;
F32 LLVOAvatar::sRenderDistance = 256.f;
S32	LLVOAvatar::sNumVisibleAvatars = 0;
S32	LLVOAvatar::sNumLODChangesThisFrame = 0;

const LLUUID LLVOAvatar::sStepSoundOnLand = LLUUID("e8af4a28-aa83-4310-a7c4-c047e15ea0df");
const LLUUID LLVOAvatar::sStepSounds[LL_MCODE_END] =
{
	LLUUID(SND_STONE_RUBBER),
	LLUUID(SND_METAL_RUBBER),
	LLUUID(SND_GLASS_RUBBER),
	LLUUID(SND_WOOD_RUBBER),
	LLUUID(SND_FLESH_RUBBER),
	LLUUID(SND_RUBBER_PLASTIC),
	LLUUID(SND_RUBBER_RUBBER)
};

S32 LLVOAvatar::sRenderName = RENDER_NAME_ALWAYS;
BOOL LLVOAvatar::sRenderGroupTitles = TRUE;
S32 LLVOAvatar::sNumVisibleChatBubbles = 0;
BOOL LLVOAvatar::sDebugInvisible = FALSE;
BOOL LLVOAvatar::sShowAttachmentPoints = FALSE;
BOOL LLVOAvatar::sShowAnimationDebug = FALSE;
BOOL LLVOAvatar::sShowFootPlane = FALSE;
BOOL LLVOAvatar::sVisibleInFirstPerson = FALSE;
F32 LLVOAvatar::sLODFactor = 1.f;
BOOL LLVOAvatar::sUseImpostors = FALSE;
BOOL LLVOAvatar::sJointDebug = FALSE;

F32 LLVOAvatar::sUnbakedTime = 0.f;
F32 LLVOAvatar::sUnbakedUpdateTime = 0.f;
F32 LLVOAvatar::sGreyTime = 0.f;
F32 LLVOAvatar::sGreyUpdateTime = 0.f;

//-----------------------------------------------------------------------------
// Helper functions
//-----------------------------------------------------------------------------
static F32 calc_bouncy_animation(F32 x);

//-----------------------------------------------------------------------------
// LLVOAvatar()
//-----------------------------------------------------------------------------
LLVOAvatar::LLVOAvatar(const LLUUID& id,
					   const LLPCode pcode,
					   LLViewerRegion* regionp) :
	LLViewerObject(id, pcode, regionp),
	mIsDummy(FALSE),
	mSpecialRenderMode(0),
	mTurning(FALSE),
	mPelvisToFoot(0.f),
	mLastSkeletonSerialNum( 0 ),
	mHeadOffset(),
	mIsSitting(FALSE),
	mTimeVisible(),
	mTyping(FALSE),
	mMeshValid(FALSE),
	mVisible(FALSE),
	mWindFreq(0.f),
	mRipplePhase( 0.f ),
	mBelowWater(FALSE),
	mLastAppearanceBlendTime(0.f),
	mAppearanceAnimating(FALSE),
	mNameString(),
	mTitle(),
	mNameAway(false),
	mNameBusy(false),
	mNameMute(false),
	mNameAppearance(false),
	mNameFriend(false),
	mNameAlpha(0.f),
	mRenderGroupTitles(sRenderGroupTitles),
	mNameCloud(false),
	mUseDisplayNames( LLAvatarNameCache::useDisplayNames() ),
	mFirstTEMessageReceived( FALSE ),
	mFirstAppearanceMessageReceived( FALSE ),
	mCulled( FALSE ),
	mVisibilityRank(0),
	mTexSkinColor( NULL ),
	mTexHairColor( NULL ),
	mTexEyeColor( NULL ),
	mNeedsSkin(FALSE),
	mUpdatePeriod(1),
	mFullyLoaded(FALSE),
	mPreviousFullyLoaded(FALSE),
	mFullyLoadedInitialized(FALSE),
	mSupportsAlphaLayers(FALSE)
{
	LLMemType mt(LLMemType::MTYPE_AVATAR);
	//VTResume();  // VTune
	
	// mVoiceVisualizer is created by the hud effects manager and uses the HUD Effects pipeline
	const BOOL needsSendToSim = false; // currently, this HUD effect doesn't need to pack and unpack data to do its job
	mVoiceVisualizer = ( LLVoiceVisualizer *)LLHUDManager::getInstance()->createViewerEffect( LLHUDObject::LL_HUD_EFFECT_VOICE_VISUALIZER, needsSendToSim );

	lldebugs << "LLVOAvatar Constructor (0x" << this << ") id:" << mID << llendl;

	mPelvisp = NULL;

	mBakedTextureDatas.resize(BAKED_NUM_INDICES);
	for (U32 i = 0; i < mBakedTextureDatas.size(); i++ )
	{
		mBakedTextureDatas[i].mLastTextureIndex = IMG_DEFAULT_AVATAR;
		mBakedTextureDatas[i].mTexLayerSet = NULL;
		mBakedTextureDatas[i].mIsLoaded = false;
		mBakedTextureDatas[i].mIsUsed = false;
		mBakedTextureDatas[i].mMaskTexName = 0;
		mBakedTextureDatas[i].mTextureIndex = LLVOAvatarDictionary::bakedToLocalTextureIndex((EBakedTextureIndex)i);
	}

	mDirtyMesh = TRUE;	// Dirty geometry, need to regenerate.
	mMeshTexturesDirty = FALSE;
	mShadow0Facep = NULL;
	mShadow1Facep = NULL;
	mHeadp = NULL;

	mIsBuilt = FALSE;

	mNumJoints = 0;
	mSkeleton = NULL;

	mNumCollisionVolumes = 0;
	mCollisionVolumes = NULL;

	// set up animation variables
	mSpeed = 0.f;
	setAnimationData("Speed", &mSpeed);

	mNeedsImpostorUpdate = TRUE;
	mNeedsAnimUpdate = TRUE;

	mImpostorDistance = 0;
	mImpostorPixelArea = 0;

	setNumTEs(TEX_NUM_INDICES);

	mbCanSelect = TRUE;

	mSignaledAnimations.clear();
	mPlayingAnimations.clear();

	mWasOnGroundLeft = FALSE;
	mWasOnGroundRight = FALSE;

	mTimeLast = 0.0f;
	mSpeedAccum = 0.0f;

	mRippleTimeLast = 0.f;

	mShadowImagep = LLViewerTextureManager::getFetchedTextureFromFile("foot_shadow.j2c");
	
	// GL NOT ACTIVE HERE
	//gGL.getTexUnit(0)->bind(mShadowImagep.get());
	//mShadowImagep->setAddressMode(LLTexUnit::TAM_CLAMP);
	
	mInAir = FALSE;

	mStepOnLand = TRUE;
	mStepMaterial = 0;

	mLipSyncActive = false;
	mOohMorph      = NULL;
	mAahMorph      = NULL;

	mCurrentGesticulationLevel = 0;

	mRuthTimer.reset();
	mRuthDebugTimer.reset();
	mDebugExistenceTimer.reset();
}

//------------------------------------------------------------------------
// LLVOAvatar::~LLVOAvatar()
//------------------------------------------------------------------------
LLVOAvatar::~LLVOAvatar()
{
	if (gSavedSettings.getBOOL("DebugAvatarRezTime"))
	{
		if (!mFullyLoaded)
		{
			llinfos << "REZTIME: [ " << (U32)mDebugExistenceTimer.getElapsedTimeF32() << "sec ] Avatar '" << getFullname() << "' left after " << (U32)mRuthDebugTimer.getElapsedTimeF32() << " seconds as cloud." << llendl;
			LLSD args;
			args["EXISTENCE"] = llformat("%d",(U32)mDebugExistenceTimer.getElapsedTimeF32());
			args["TIME"] = llformat("%d",(U32)mRuthDebugTimer.getElapsedTimeF32());
			args["NAME"] = getFullname();
			LLNotificationsUtil::add("AvatarRezLeftCloudNotification",args);
		}
		else
		{
			llinfos << "REZTIME: [ " << (U32)mDebugExistenceTimer.getElapsedTimeF32() << "sec ] Avatar '" << getFullname() << "' left." << llendl;
			LLSD args;
			args["EXISTENCE"] = llformat("%d",(U32)mDebugExistenceTimer.getElapsedTimeF32());
			args["NAME"] = getFullname();
			LLNotificationsUtil::add("AvatarRezLeftNotification",args);
		}

	}
	lldebugs << "LLVOAvatar Destructor (0x" << this << ") id:" << mID << llendl;

	mRoot.removeAllChildren();

	deleteAndClearArray(mSkeleton);
	deleteAndClearArray(mCollisionVolumes);

	mNumJoints = 0;

	for (U32 i = 0; i < mBakedTextureDatas.size(); i++)
	{
		deleteAndClear(mBakedTextureDatas[i].mTexLayerSet);
		mBakedTextureDatas[i].mMeshes.clear();

		for (morph_list_t::iterator iter2 = mBakedTextureDatas[i].mMaskedMorphs.begin();
			 iter2 != mBakedTextureDatas[i].mMaskedMorphs.end(); iter2++)
		{
			LLMaskedMorph* masked_morph = (*iter2);
			delete masked_morph;
		}
	}

	std::for_each(mAttachmentPoints.begin(), mAttachmentPoints.end(), DeletePairedPointer());
	mAttachmentPoints.clear();

	deleteAndClear(mTexSkinColor);
	deleteAndClear(mTexHairColor);
	deleteAndClear(mTexEyeColor);

	std::for_each(mMeshes.begin(), mMeshes.end(), DeletePairedPointer());
	mMeshes.clear();

	for (std::vector<LLViewerJoint*>::iterator jointIter = mMeshLOD.begin();
		 jointIter != mMeshLOD.end(); 
		 ++jointIter)
	{
		LLViewerJoint* joint = (LLViewerJoint *) *jointIter;
		std::for_each(joint->mMeshParts.begin(), joint->mMeshParts.end(), DeletePointer());
		joint->mMeshParts.clear();
	}
	std::for_each(mMeshLOD.begin(), mMeshLOD.end(), DeletePointer());
	mMeshLOD.clear();
	
	mDead = TRUE;
	
	mAnimationSources.clear();

	lldebugs << "LLVOAvatar Destructor end" << llendl;
}

void LLVOAvatar::markDead()
{
	if (mNameText)
	{
		mNameText->markDead();
		mNameText = NULL;
		sNumVisibleChatBubbles--;
	}
	mVoiceVisualizer->markDead();
	LLViewerObject::markDead();
}


BOOL LLVOAvatar::isFullyBaked()
{
	if (mIsDummy) return TRUE;
	if (getNumTEs() == 0) return FALSE;

	for (U32 i = 0; i < mBakedTextureDatas.size(); i++)
	{
		if (!isTextureDefined(mBakedTextureDatas[i].mTextureIndex)
			&& ( (i != BAKED_SKIRT) || isWearingWearableType(LLWearableType::WT_SKIRT) ) )
		{
			return FALSE;
		}
	}
	return TRUE;
}

void LLVOAvatar::deleteLayerSetCaches(bool clearAll)
{
	for (U32 i = 0; i < mBakedTextureDatas.size(); i++)
	{
		if (mBakedTextureDatas[i].mTexLayerSet)
		{
			// ! BACKWARDS COMPATIBILITY !
			// Can be removed after hair baking is mandatory on the grid
			if ((i != BAKED_HAIR || isSelf()) && !clearAll)
			{
				mBakedTextureDatas[i].mTexLayerSet->deleteCaches();
			}
		}
		if (mBakedTextureDatas[i].mMaskTexName)
		{
			glDeleteTextures(1, (GLuint*)&(mBakedTextureDatas[i].mMaskTexName));
			mBakedTextureDatas[i].mMaskTexName = 0 ;
		}
	}
}

// static 
BOOL LLVOAvatar::areAllNearbyInstancesBaked(S32& grey_avatars)
{
	BOOL res = TRUE;
	grey_avatars = 0;
	for (std::vector<LLCharacter*>::iterator iter = LLCharacter::sInstances.begin();
		 iter != LLCharacter::sInstances.end(); ++iter)
	{
		LLVOAvatar* inst = (LLVOAvatar*) *iter;
		if( inst->isDead() )
		{
			continue;
		}
		else if( !inst->isFullyBaked() )
		{
			res = FALSE;
			if (inst->mHasGrey)
			{
				++grey_avatars;
			}
		}
	}
	return res;
}

// static
void LLVOAvatar::dumpBakedStatus()
{
	LLVector3d camera_pos_global = gAgentCamera.getCameraPositionGlobal();

	for (std::vector<LLCharacter*>::iterator iter = LLCharacter::sInstances.begin();
		 iter != LLCharacter::sInstances.end(); ++iter)
	{
		LLVOAvatar* inst = (LLVOAvatar*) *iter;
		llinfos << "Avatar ";

		LLNameValue* firstname = inst->getNVPair("FirstName");
		LLNameValue* lastname = inst->getNVPair("LastName");

		if( firstname )
		{
			llcont << firstname->getString();
		}
		if( lastname )
		{
			llcont << " " << lastname->getString();
		}

		llcont << " " << inst->mID;

		if( inst->isDead() )
		{
			llcont << " DEAD ("<< inst->getNumRefs() << " refs)";
		}

		if( inst->isSelf() )
		{
			llcont << " (self)";
		}


		F64 dist_to_camera = (inst->getPositionGlobal() - camera_pos_global).length();
		llcont << " " << dist_to_camera << "m ";

		llcont << " " << inst->mPixelArea << " pixels";

		if( inst->isVisible() )
		{
			llcont << " (visible)";
		}
		else
		{
			llcont << " (not visible)";
		}

		if( inst->isFullyBaked() )
		{
			llcont << " Baked";
		}
		else
		{
			llcont << " Unbaked (";
			
			for (LLVOAvatarDictionary::BakedTextures::const_iterator iter = LLVOAvatarDictionary::getInstance()->getBakedTextures().begin();
				 iter != LLVOAvatarDictionary::getInstance()->getBakedTextures().end();
				 ++iter)
			{
				const LLVOAvatarDictionary::BakedEntry *baked_dict = iter->second;
				const ETextureIndex index = baked_dict->mTextureIndex;
				if (!inst->isTextureDefined(index))
				{
					llcont << " " << LLVOAvatarDictionary::getInstance()->getTexture(index)->mName;
				}
			}
			llcont << " ) " << inst->getUnbakedPixelAreaRank();
			if( inst->isCulled() )
			{
				llcont << " culled";
			}
		}
		llcont << llendl;
	}
}

//static
void LLVOAvatar::restoreGL()
{
	if (!isAgentAvatarValid()) return;

	gAgentAvatarp->setCompositeUpdatesEnabled(TRUE);
	for (U32 i = 0; i < gAgentAvatarp->mBakedTextureDatas.size(); i++)
	{
		gAgentAvatarp->invalidateComposite(gAgentAvatarp->mBakedTextureDatas[i].mTexLayerSet, FALSE);
	}
	gAgentAvatarp->updateMeshTextures();
}

//static
void LLVOAvatar::destroyGL()
{
	deleteCachedImages();

	resetImpostors();
}

//static
void LLVOAvatar::resetImpostors()
{
	for (std::vector<LLCharacter*>::iterator iter = LLCharacter::sInstances.begin();
		 iter != LLCharacter::sInstances.end(); ++iter)
	{
		LLVOAvatar* avatar = (LLVOAvatar*) *iter;
		avatar->mImpostor.release();
	}
}

// static
void LLVOAvatar::deleteCachedImages(bool clearAll)
{	
	if (LLTexLayerSet::sHasCaches)
	{
		lldebugs << "Deleting layer set caches" << llendl;
		for (std::vector<LLCharacter*>::iterator iter = LLCharacter::sInstances.begin();
			 iter != LLCharacter::sInstances.end(); ++iter)
		{
			LLVOAvatar* inst = (LLVOAvatar*) *iter;
			inst->deleteLayerSetCaches(clearAll);
		}
		LLTexLayerSet::sHasCaches = FALSE;
	}
	LLVOAvatarSelf::deleteScratchTextures();
	LLTexLayerStaticImageList::getInstance()->deleteCachedImages();
}


//------------------------------------------------------------------------
// static
// LLVOAvatar::initClass()
//------------------------------------------------------------------------
void LLVOAvatar::initClass()
{ 
	std::string xmlFile;

	xmlFile = gDirUtilp->getExpandedFilename(LL_PATH_CHARACTER,AVATAR_DEFAULT_CHAR) + "_lad.xml";
	BOOL success = sXMLTree.parseFile( xmlFile, FALSE );
	if (!success)
	{
		llerrs << "Problem reading avatar configuration file:" << xmlFile << llendl;
	}

	// now sanity check xml file
	LLXmlTreeNode* root = sXMLTree.getRoot();
	if (!root) 
	{
		llerrs << "No root node found in avatar configuration file: " << xmlFile << llendl;
		return;
	}

	//-------------------------------------------------------------------------
	// <linden_avatar version="1.0"> (root)
	//-------------------------------------------------------------------------
	if( !root->hasName( "linden_avatar" ) )
	{
		llerrs << "Invalid avatar file header: " << xmlFile << llendl;
	}
	
	std::string version;
	static LLStdStringHandle version_string = LLXmlTree::addAttributeString("version");
	if( !root->getFastAttributeString( version_string, version ) || (version != "1.0") )
	{
		llerrs << "Invalid avatar file version: " << version << " in file: " << xmlFile << llendl;
	}

	S32 wearable_def_version = 1;
	static LLStdStringHandle wearable_definition_version_string = LLXmlTree::addAttributeString("wearable_definition_version");
	root->getFastAttributeS32( wearable_definition_version_string, wearable_def_version );
	LLWearable::setCurrentDefinitionVersion( wearable_def_version );

	std::string mesh_file_name;

	LLXmlTreeNode* skeleton_node = root->getChildByName( "skeleton" );
	if (!skeleton_node)
	{
		llerrs << "No skeleton in avatar configuration file: " << xmlFile << llendl;
		return;
	}
	
	std::string skeleton_file_name;
	static LLStdStringHandle file_name_string = LLXmlTree::addAttributeString("file_name");
	if (!skeleton_node->getFastAttributeString(file_name_string, skeleton_file_name))
	{
		llerrs << "No file name in skeleton node in avatar config file: " << xmlFile << llendl;
	}
	
	std::string skeleton_path;
	skeleton_path = gDirUtilp->getExpandedFilename(LL_PATH_CHARACTER,skeleton_file_name);
	if (!parseSkeletonFile(skeleton_path))
	{
		llerrs << "Error parsing skeleton file: " << skeleton_path << llendl;
	}

	// Process XML data

	// avatar_skeleton.xml
	llassert(!sAvatarSkeletonInfo);
	sAvatarSkeletonInfo = new LLVOAvatarSkeletonInfo;
	if (!sAvatarSkeletonInfo->parseXml(sSkeletonXMLTree.getRoot()))
	{
		llerrs << "Error parsing skeleton XML file: " << skeleton_path << llendl;
	}
	// parse avatar_lad.xml
	llassert(!sAvatarXmlInfo);
	sAvatarXmlInfo = new LLVOAvatarXmlInfo;
	if (!sAvatarXmlInfo->parseXmlSkeletonNode(root))
	{
		llerrs << "Error parsing skeleton node in avatar XML file: " << skeleton_path << llendl;
	}
	if (!sAvatarXmlInfo->parseXmlMeshNodes(root))
	{
		llerrs << "Error parsing skeleton node in avatar XML file: " << skeleton_path << llendl;
	}
	if (!sAvatarXmlInfo->parseXmlColorNodes(root))
	{
		llerrs << "Error parsing skeleton node in avatar XML file: " << skeleton_path << llendl;
	}
	if (!sAvatarXmlInfo->parseXmlLayerNodes(root))
	{
		llerrs << "Error parsing skeleton node in avatar XML file: " << skeleton_path << llendl;
	}
	if (!sAvatarXmlInfo->parseXmlDriverNodes(root))
	{
		llerrs << "Error parsing skeleton node in avatar XML file: " << skeleton_path << llendl;
	}
	if (!sAvatarXmlInfo->parseXmlMorphNodes(root))
	{
		llerrs << "Error parsing skeleton node in avatar XML file: " << skeleton_path << llendl;
	}
}


void LLVOAvatar::cleanupClass()
{
	deleteAndClear(sAvatarXmlInfo);
	sSkeletonXMLTree.cleanup();
	sXMLTree.cleanup();
}

void LLVOAvatar::initInstance(void)
{
	//-------------------------------------------------------------------------
	// initialize joint, mesh and shape members
	//-------------------------------------------------------------------------
	mRoot.setName( "mRoot" );
	
	for (LLVOAvatarDictionary::Meshes::const_iterator iter = LLVOAvatarDictionary::getInstance()->getMeshes().begin();
		 iter != LLVOAvatarDictionary::getInstance()->getMeshes().end();
		 ++iter)
	{
		const EMeshIndex mesh_index = iter->first;
		const LLVOAvatarDictionary::MeshEntry *mesh_dict = iter->second;
		LLViewerJoint* joint = new LLViewerJoint();
		joint->setName(mesh_dict->mName);
		joint->setMeshID(mesh_index);
		mMeshLOD.push_back(joint);
		
		/* mHairLOD.setName("mHairLOD");
		   mHairMesh0.setName("mHairMesh0");
		   mHairMesh0.setMeshID(MESH_ID_HAIR);
		   mHairMesh1.setName("mHairMesh1"); */
		for (U32 lod = 0; lod < mesh_dict->mLOD; lod++)
		{
			LLViewerJointMesh* mesh = new LLViewerJointMesh();
			std::string mesh_name = "m" + mesh_dict->mName + boost::lexical_cast<std::string>(lod);
			// We pre-pended an m - need to capitalize first character for camelCase
			mesh_name[1] = toupper(mesh_name[1]);
			mesh->setName(mesh_name);
			mesh->setMeshID(mesh_index);
			mesh->setPickName(mesh_dict->mPickName);
			mesh->setIsTransparent(FALSE);
			switch((int)mesh_index)
			{
				case MESH_ID_HAIR:
					mesh->setIsTransparent(TRUE);
					break;
				case MESH_ID_SKIRT:
					mesh->setIsTransparent(TRUE);
					break;
				case MESH_ID_EYEBALL_LEFT:
				case MESH_ID_EYEBALL_RIGHT:
					mesh->setSpecular( LLColor4( 1.0f, 1.0f, 1.0f, 1.0f ), 1.f );
					break;
			}
			
			joint->mMeshParts.push_back(mesh);
		}
	}
	
	//-------------------------------------------------------------------------
	// associate baked textures with meshes
	//-------------------------------------------------------------------------
	for (LLVOAvatarDictionary::Meshes::const_iterator iter = LLVOAvatarDictionary::getInstance()->getMeshes().begin();
		 iter != LLVOAvatarDictionary::getInstance()->getMeshes().end();
		 ++iter)
	{
		const EMeshIndex mesh_index = iter->first;
		const LLVOAvatarDictionary::MeshEntry *mesh_dict = iter->second;
		const EBakedTextureIndex baked_texture_index = mesh_dict->mBakedID;
		// Skip it if there's no associated baked texture.
		if (baked_texture_index == BAKED_NUM_INDICES) continue;
		
		for (std::vector<LLViewerJointMesh* >::iterator iter = mMeshLOD[mesh_index]->mMeshParts.begin();
			 iter != mMeshLOD[mesh_index]->mMeshParts.end(); 
			 ++iter)
		{
			LLViewerJointMesh* mesh = (LLViewerJointMesh*) *iter;
			mBakedTextureDatas[(int)baked_texture_index].mMeshes.push_back(mesh);
		}
	}
	
	
	//-------------------------------------------------------------------------
	// register motions
	//-------------------------------------------------------------------------
	if (LLCharacter::sInstances.size() == 1)
	{
		LLKeyframeMotion::setVFS(gStaticVFS);
		registerMotion( ANIM_AGENT_BUSY,					LLNullMotion::create );
		registerMotion( ANIM_AGENT_CROUCH,					LLKeyframeStandMotion::create );
		registerMotion( ANIM_AGENT_CROUCHWALK,				LLKeyframeWalkMotion::create );
		registerMotion( ANIM_AGENT_EXPRESS_AFRAID,			LLEmote::create );
		registerMotion( ANIM_AGENT_EXPRESS_ANGER,			LLEmote::create );
		registerMotion( ANIM_AGENT_EXPRESS_BORED,			LLEmote::create );
		registerMotion( ANIM_AGENT_EXPRESS_CRY,				LLEmote::create );
		registerMotion( ANIM_AGENT_EXPRESS_DISDAIN,			LLEmote::create );
		registerMotion( ANIM_AGENT_EXPRESS_EMBARRASSED,		LLEmote::create );
		registerMotion( ANIM_AGENT_EXPRESS_FROWN,			LLEmote::create );
		registerMotion( ANIM_AGENT_EXPRESS_KISS,			LLEmote::create );
		registerMotion( ANIM_AGENT_EXPRESS_LAUGH,			LLEmote::create );
		registerMotion( ANIM_AGENT_EXPRESS_OPEN_MOUTH,		LLEmote::create );
		registerMotion( ANIM_AGENT_EXPRESS_REPULSED,		LLEmote::create );
		registerMotion( ANIM_AGENT_EXPRESS_SAD,				LLEmote::create );
		registerMotion( ANIM_AGENT_EXPRESS_SHRUG,			LLEmote::create );
		registerMotion( ANIM_AGENT_EXPRESS_SMILE,			LLEmote::create );
		registerMotion( ANIM_AGENT_EXPRESS_SURPRISE,		LLEmote::create );
		registerMotion( ANIM_AGENT_EXPRESS_TONGUE_OUT,		LLEmote::create );
		registerMotion( ANIM_AGENT_EXPRESS_TOOTHSMILE,		LLEmote::create );
		registerMotion( ANIM_AGENT_EXPRESS_WINK,			LLEmote::create );
		registerMotion( ANIM_AGENT_EXPRESS_WORRY,			LLEmote::create );
		registerMotion( ANIM_AGENT_RUN,						LLKeyframeWalkMotion::create );
		registerMotion( ANIM_AGENT_STAND,					LLKeyframeStandMotion::create );
		registerMotion( ANIM_AGENT_STAND_1,					LLKeyframeStandMotion::create );
		registerMotion( ANIM_AGENT_STAND_2,					LLKeyframeStandMotion::create );
		registerMotion( ANIM_AGENT_STAND_3,					LLKeyframeStandMotion::create );
		registerMotion( ANIM_AGENT_STAND_4,					LLKeyframeStandMotion::create );
		registerMotion( ANIM_AGENT_STANDUP,					LLKeyframeFallMotion::create );
		registerMotion( ANIM_AGENT_TURNLEFT,				LLKeyframeWalkMotion::create );
		registerMotion( ANIM_AGENT_TURNRIGHT,				LLKeyframeWalkMotion::create );
		registerMotion( ANIM_AGENT_WALK,					LLKeyframeWalkMotion::create );
		
		// motions without a start/stop bit
		registerMotion( ANIM_AGENT_BODY_NOISE,				LLBodyNoiseMotion::create );
		registerMotion( ANIM_AGENT_BREATHE_ROT,				LLBreatheMotionRot::create );
		registerMotion( ANIM_AGENT_EDITING,					LLEditingMotion::create	);
		registerMotion( ANIM_AGENT_EYE,						LLEyeMotion::create	);
		registerMotion( ANIM_AGENT_FEMALE_WALK,				LLKeyframeWalkMotion::create );
		registerMotion( ANIM_AGENT_FLY_ADJUST,				LLFlyAdjustMotion::create );
		registerMotion( ANIM_AGENT_HAND_MOTION,				LLHandMotion::create );
		registerMotion( ANIM_AGENT_HEAD_ROT,				LLHeadRotMotion::create );
		registerMotion( ANIM_AGENT_PELVIS_FIX,				LLPelvisFixMotion::create );
		registerMotion( ANIM_AGENT_SIT_FEMALE,				LLKeyframeMotion::create );
		registerMotion( ANIM_AGENT_TARGET,					LLTargetingMotion::create );
		registerMotion( ANIM_AGENT_WALK_ADJUST,				LLWalkAdjustMotion::create );
		
	}
	
	if (gNoRender)
	{
		return;
	}
	
	buildCharacter();
	
	if (gNoRender)
	{
		return;
	}
	
	// preload specific motions here
	createMotion( ANIM_AGENT_CUSTOMIZE);
	createMotion( ANIM_AGENT_CUSTOMIZE_DONE);
	
	//VTPause();  // VTune
	
	mVoiceVisualizer->setVoiceEnabled( LLVoiceClient::getInstance()->getVoiceEnabled( mID ) );

}

const LLVector3 LLVOAvatar::getRenderPosition() const
{
	if (mDrawable.isNull() || mDrawable->getGeneration() < 0)
	{
		return getPositionAgent();
	}
	else if (isRoot())
	{
		return mDrawable->getPositionAgent();
	}
	else
	{
		return getPosition() * mDrawable->getParent()->getRenderMatrix();
	}
}

void LLVOAvatar::updateDrawable(BOOL force_damped)
{
	clearChanged(SHIFTED);
}

void LLVOAvatar::onShift(const LLVector3& shift_vector)
{
	mLastAnimExtents[0] += shift_vector;
	mLastAnimExtents[1] += shift_vector;
	mNeedsImpostorUpdate = TRUE;
	mNeedsAnimUpdate = TRUE;
}

void LLVOAvatar::updateSpatialExtents(LLVector3& newMin, LLVector3 &newMax)
{
	if (isImpostor() && !needsImpostorUpdate())
	{
		LLVector3 delta = getRenderPosition() -
			((LLVector3(mDrawable->getPositionGroup())-mImpostorOffset));
		
		newMin = mLastAnimExtents[0] + delta;
		newMax = mLastAnimExtents[1] + delta;
	}
	else
	{
		getSpatialExtents(newMin,newMax);
		mLastAnimExtents[0] = newMin;
		mLastAnimExtents[1] = newMax;
		LLVector3 pos_group = (newMin+newMax)*0.5f;
		mImpostorOffset = pos_group-getRenderPosition();
		mDrawable->setPositionGroup(pos_group);
	}
}

void LLVOAvatar::getSpatialExtents(LLVector3& newMin, LLVector3& newMax)
{
	LLVector3 buffer(0.25f, 0.25f, 0.25f);
	LLVector3 pos = getRenderPosition();
	newMin = pos - buffer;
	newMax = pos + buffer;
	float max_attachment_span = DEFAULT_MAX_PRIM_SCALE * 5.0f;
	
	//stretch bounding box by joint positions
	for (polymesh_map_t::iterator i = mMeshes.begin(); i != mMeshes.end(); ++i)
	{
		LLPolyMesh* mesh = i->second;
		for (S32 joint_num = 0; joint_num < mesh->mJointRenderData.count(); joint_num++)
		{
			update_min_max(newMin, newMax, 
						   mesh->mJointRenderData[joint_num]->mWorldMatrix->getTranslation());
		}
	}

	mPixelArea = LLPipeline::calcPixelArea((newMin+newMax)*0.5f, (newMax-newMin)*0.5f, *LLViewerCamera::getInstance());

	//stretch bounding box by attachments
	for (attachment_map_t::iterator iter = mAttachmentPoints.begin(); 
		 iter != mAttachmentPoints.end();
		 ++iter)
	{
		LLViewerJointAttachment* attachment = iter->second;

		if (!attachment->getValid())
		{
			continue ;
		}

		for (LLViewerJointAttachment::attachedobjs_vec_t::iterator attachment_iter = attachment->mAttachedObjects.begin();
			 attachment_iter != attachment->mAttachedObjects.end();
			 ++attachment_iter)
		{
			const LLViewerObject* attached_object = (*attachment_iter);
			if (attached_object && !attached_object->isHUDAttachment())
			{
				LLDrawable* drawable = attached_object->mDrawable;
				if (drawable)
				{
					LLSpatialBridge* bridge = drawable->getSpatialBridge();
					if (bridge)
					{
						const LLVector3* ext = bridge->getSpatialExtents();
						LLVector3 distance = (ext[1] - ext[0]);
						
						// Only add the prim to spatial extents calculations if it isn't a megaprim.
						// max_attachment_span calculated at the start of the function 
						// (currently 5 times our max prim size) 
						if (distance.mV[0] < max_attachment_span 
							&& distance.mV[1] < max_attachment_span
							&& distance.mV[2] < max_attachment_span)
						{
							update_min_max(newMin,newMax,ext[0]);
							update_min_max(newMin,newMax,ext[1]);
						}
					}
				}
			}
		}
	}

	//pad bounding box	
	newMin -= buffer;
	newMax += buffer;
}

//-----------------------------------------------------------------------------
// renderCollisionVolumes()
//-----------------------------------------------------------------------------
void LLVOAvatar::renderCollisionVolumes()
{
	for (S32 i = 0; i < mNumCollisionVolumes; i++)
	{
		mCollisionVolumes[i].renderCollision();
	}

	if (mNameText.notNull())
	{
		LLVector3 unused;
		mNameText->lineSegmentIntersect(LLVector3(0,0,0), LLVector3(0,0,1), unused, TRUE);
	}
}

BOOL LLVOAvatar::lineSegmentIntersect(const LLVector3& start, const LLVector3& end,
									  S32 face,
									  BOOL pick_transparent,
									  S32* face_hit,
									  LLVector3* intersection,
									  LLVector2* tex_coord,
									  LLVector3* normal,
									  LLVector3* bi_normal)
{
	if ((isSelf() && !gAgent.needsRenderAvatar()) || !LLPipeline::sPickAvatar)
	{
		return FALSE;
	}

	if (lineSegmentBoundingBox(start, end))
	{
		for (S32 i = 0; i < mNumCollisionVolumes; ++i)
		{
			mCollisionVolumes[i].updateWorldMatrix();

			glh::matrix4f mat((F32*) mCollisionVolumes[i].getXform()->getWorldMatrix().mMatrix);
			glh::matrix4f inverse = mat.inverse();
			glh::matrix4f norm_mat = inverse.transpose();

			glh::vec3f p1(start.mV);
			glh::vec3f p2(end.mV);

			inverse.mult_matrix_vec(p1);
			inverse.mult_matrix_vec(p2);

			LLVector3 position;
			LLVector3 norm;

			if (linesegment_sphere(LLVector3(p1.v), LLVector3(p2.v), LLVector3(0,0,0), 1.f, position, norm))
			{
				glh::vec3f res_pos(position.mV);
				mat.mult_matrix_vec(res_pos);
				
				norm.normalize();
				glh::vec3f res_norm(norm.mV);
				norm_mat.mult_matrix_dir(res_norm);

				if (intersection)
				{
					*intersection = LLVector3(res_pos.v);
				}

				if (normal)
				{
					*normal = LLVector3(res_norm.v);
				}

				return TRUE;
			}
		}
	}
	
	LLVector3 position;
	if (mNameText.notNull() && mNameText->lineSegmentIntersect(start, end, position))
	{
		if (intersection)
		{
			*intersection = position;
		}

		return TRUE;
	}

	return FALSE;
}

//-----------------------------------------------------------------------------
// parseSkeletonFile()
//-----------------------------------------------------------------------------
BOOL LLVOAvatar::parseSkeletonFile(const std::string& filename)
{
	LLMemType mt(LLMemType::MTYPE_AVATAR);
	
	//-------------------------------------------------------------------------
	// parse the file
	//-------------------------------------------------------------------------
	BOOL parsesuccess = sSkeletonXMLTree.parseFile( filename, FALSE );

	if (!parsesuccess)
	{
		llerrs << "Can't parse skeleton file: " << filename << llendl;
		return FALSE;
	}

	// now sanity check xml file
	LLXmlTreeNode* root = sSkeletonXMLTree.getRoot();
	if (!root) 
	{
		llerrs << "No root node found in avatar skeleton file: " << filename << llendl;
		return FALSE;
	}

	if( !root->hasName( "linden_skeleton" ) )
	{
		llerrs << "Invalid avatar skeleton file header: " << filename << llendl;
		return FALSE;
	}

	std::string version;
	static LLStdStringHandle version_string = LLXmlTree::addAttributeString("version");
	if( !root->getFastAttributeString( version_string, version ) || (version != "1.0") )
	{
		llerrs << "Invalid avatar skeleton file version: " << version << " in file: " << filename << llendl;
		return FALSE;
	}

	return TRUE;
}

//-----------------------------------------------------------------------------
// setupBone()
//-----------------------------------------------------------------------------
BOOL LLVOAvatar::setupBone(const LLVOAvatarBoneInfo* info, LLViewerJoint* parent, S32 &volume_num, S32 &joint_num)
{
	LLMemType mt(LLMemType::MTYPE_AVATAR);
	
	LLViewerJoint* joint = NULL;

	if (info->mIsJoint)
	{
		joint = (LLViewerJoint*)getCharacterJoint(joint_num);
		if (!joint)
		{
			llwarns << "Too many bones" << llendl;
			return FALSE;
		}
		joint->setName( info->mName );
	}
	else // collision volume
	{
		if (volume_num >= (S32)mNumCollisionVolumes)
		{
			llwarns << "Too many bones" << llendl;
			return FALSE;
		}
		joint = (LLViewerJoint*)(&mCollisionVolumes[volume_num]);
		joint->setName( info->mName );
	}

	// add to parent
	if (parent)
	{
		parent->addChild( joint );
	}

	joint->setPosition(info->mPos);
	joint->setRotation(mayaQ(info->mRot.mV[VX], info->mRot.mV[VY],
							 info->mRot.mV[VZ], LLQuaternion::XYZ));
	joint->setScale(info->mScale);


	if (info->mIsJoint)
	{
		joint->setSkinOffset( info->mPivot );
		joint_num++;
	}
	else // collision volume
	{
		volume_num++;
	}

	// setup children
	LLVOAvatarBoneInfo::child_list_t::const_iterator iter;
	for (iter = info->mChildList.begin(); iter != info->mChildList.end(); ++iter)
	{
		LLVOAvatarBoneInfo *child_info = *iter;
		if (!setupBone(child_info, joint, volume_num, joint_num))
		{
			return FALSE;
		}
	}

	return TRUE;
}

//-----------------------------------------------------------------------------
// buildSkeleton()
//-----------------------------------------------------------------------------
BOOL LLVOAvatar::buildSkeleton(const LLVOAvatarSkeletonInfo *info)
{
	LLMemType mt(LLMemType::MTYPE_AVATAR);
	
	//-------------------------------------------------------------------------
	// allocate joints
	//-------------------------------------------------------------------------
	if (!allocateCharacterJoints(info->mNumBones))
	{
		llerrs << "Can't allocate " << info->mNumBones << " joints" << llendl;
		return FALSE;
	}
	
	//-------------------------------------------------------------------------
	// allocate volumes
	//-------------------------------------------------------------------------
	if (info->mNumCollisionVolumes)
	{
		if (!allocateCollisionVolumes(info->mNumCollisionVolumes))
		{
			llerrs << "Can't allocate " << info->mNumCollisionVolumes << " collision volumes" << llendl;
			return FALSE;
		}
	}

	S32 current_joint_num = 0;
	S32 current_volume_num = 0;
	LLVOAvatarSkeletonInfo::bone_info_list_t::const_iterator iter;
	for (iter = info->mBoneInfoList.begin(); iter != info->mBoneInfoList.end(); ++iter)
	{
		LLVOAvatarBoneInfo *info = *iter;
		if (!setupBone(info, NULL, current_volume_num, current_joint_num))
		{
			llerrs << "Error parsing bone in skeleton file" << llendl;
			return FALSE;
		}
	}

	return TRUE;
}

LLVOAvatar* LLVOAvatar::asAvatar()
{
	return this;
}

//-----------------------------------------------------------------------------
// LLVOAvatar::startDefaultMotions()
//-----------------------------------------------------------------------------
void LLVOAvatar::startDefaultMotions()
{
	//-------------------------------------------------------------------------
	// start default motions
	//-------------------------------------------------------------------------
	startMotion( ANIM_AGENT_HEAD_ROT );
	startMotion( ANIM_AGENT_EYE );
	startMotion( ANIM_AGENT_BODY_NOISE );
	startMotion( ANIM_AGENT_BREATHE_ROT );
	startMotion( ANIM_AGENT_HAND_MOTION );
	startMotion( ANIM_AGENT_PELVIS_FIX );

	//-------------------------------------------------------------------------
	// restart any currently active motions
	//-------------------------------------------------------------------------
	processAnimationStateChanges();
}

//-----------------------------------------------------------------------------
// LLVOAvatar::buildCharacter()
// Deferred initialization and rebuild of the avatar.
//-----------------------------------------------------------------------------
void LLVOAvatar::buildCharacter()
{
	LLMemType mt(LLMemType::MTYPE_AVATAR);
	
	//-------------------------------------------------------------------------
	// remove all references to our existing skeleton
	// so we can rebuild it
	//-------------------------------------------------------------------------
	flushAllMotions();

	//-------------------------------------------------------------------------
	// remove all of mRoot's children
	//-------------------------------------------------------------------------
	mRoot.removeAllChildren();
	mIsBuilt = FALSE;

	//-------------------------------------------------------------------------
	// clear mesh data
	//-------------------------------------------------------------------------
	for (std::vector<LLViewerJoint*>::iterator jointIter = mMeshLOD.begin();
		 jointIter != mMeshLOD.end(); ++jointIter)
	{
		LLViewerJoint* joint = (LLViewerJoint*) *jointIter;
		for (std::vector<LLViewerJointMesh*>::iterator meshIter = joint->mMeshParts.begin();
			 meshIter != joint->mMeshParts.end(); ++meshIter)
		{
			LLViewerJointMesh * mesh = (LLViewerJointMesh *) *meshIter;
			mesh->setMesh(NULL);
		}
	}

	//-------------------------------------------------------------------------
	// (re)load our skeleton and meshes
	//-------------------------------------------------------------------------
	LLTimer timer;

	BOOL status = loadAvatar();
	stop_glerror();

	if (gNoRender)
	{
		// Still want to load the avatar skeleton so visual parameters work.
		return;
	}

// 	gPrintMessagesThisFrame = TRUE;
	lldebugs << "Avatar load took " << timer.getElapsedTimeF32() << " seconds." << llendl;

	if (!status)
	{
		if (isSelf())
		{
			llerrs << "Unable to load user's avatar" << llendl;
		}
		else
		{
			llwarns << "Unable to load other's avatar" << llendl;
		}
		return;
	}

	//-------------------------------------------------------------------------
	// initialize "well known" joint pointers
	//-------------------------------------------------------------------------
	mPelvisp		= (LLViewerJoint*)mRoot.findJoint("mPelvis");
	mTorsop			= (LLViewerJoint*)mRoot.findJoint("mTorso");
	mChestp			= (LLViewerJoint*)mRoot.findJoint("mChest");
	mNeckp			= (LLViewerJoint*)mRoot.findJoint("mNeck");
	mHeadp			= (LLViewerJoint*)mRoot.findJoint("mHead");
	mSkullp			= (LLViewerJoint*)mRoot.findJoint("mSkull");
	mHipLeftp		= (LLViewerJoint*)mRoot.findJoint("mHipLeft");
	mHipRightp		= (LLViewerJoint*)mRoot.findJoint("mHipRight");
	mKneeLeftp		= (LLViewerJoint*)mRoot.findJoint("mKneeLeft");
	mKneeRightp		= (LLViewerJoint*)mRoot.findJoint("mKneeRight");
	mAnkleLeftp		= (LLViewerJoint*)mRoot.findJoint("mAnkleLeft");
	mAnkleRightp	= (LLViewerJoint*)mRoot.findJoint("mAnkleRight");
	mFootLeftp		= (LLViewerJoint*)mRoot.findJoint("mFootLeft");
	mFootRightp		= (LLViewerJoint*)mRoot.findJoint("mFootRight");
	mWristLeftp		= (LLViewerJoint*)mRoot.findJoint("mWristLeft");
	mWristRightp	= (LLViewerJoint*)mRoot.findJoint("mWristRight");
	mEyeLeftp		= (LLViewerJoint*)mRoot.findJoint("mEyeLeft");
	mEyeRightp		= (LLViewerJoint*)mRoot.findJoint("mEyeRight");

	//-------------------------------------------------------------------------
	// Make sure "well known" pointers exist
	//-------------------------------------------------------------------------
	if (!(mPelvisp && 
		  mTorsop &&
		  mChestp &&
		  mNeckp &&
		  mHeadp &&
		  mSkullp &&
		  mHipLeftp &&
		  mHipRightp &&
		  mKneeLeftp &&
		  mKneeRightp &&
		  mAnkleLeftp &&
		  mAnkleRightp &&
		  mFootLeftp &&
		  mFootRightp &&
		  mWristLeftp &&
		  mWristRightp &&
		  mEyeLeftp &&
		  mEyeRightp))
	{
		llerrs << "Failed to create avatar." << llendl;
		return;
	}

	//-------------------------------------------------------------------------
	// initialize the pelvis
	//-------------------------------------------------------------------------
	mPelvisp->setPosition( LLVector3(0.0f, 0.0f, 0.0f) );
	
	//-------------------------------------------------------------------------
	// set head offset from pelvis
	//-------------------------------------------------------------------------
	updateHeadOffset();

	//-------------------------------------------------------------------------
	// initialize lip sync morph pointers
	//-------------------------------------------------------------------------
	mOohMorph     = getVisualParam( "Lipsync_Ooh" );
	mAahMorph     = getVisualParam( "Lipsync_Aah" );

	// If we don't have the Ooh morph, use the Kiss morph
	if (!mOohMorph)
	{
		llwarns << "Missing 'Ooh' morph for lipsync, using fallback." << llendl;
		mOohMorph = getVisualParam( "Express_Kiss" );
	}

	// If we don't have the Aah morph, use the Open Mouth morph
	if (!mAahMorph)
	{
		llwarns << "Missing 'Aah' morph for lipsync, using fallback." << llendl;
		mAahMorph = getVisualParam( "Express_Open_Mouth" );
	}

	startDefaultMotions();

	//-------------------------------------------------------------------------
	// restart any currently active motions
	//-------------------------------------------------------------------------
	processAnimationStateChanges();

	mIsBuilt = TRUE;
	stop_glerror();

	mMeshValid = TRUE;
}


//-----------------------------------------------------------------------------
// releaseMeshData()
//-----------------------------------------------------------------------------
void LLVOAvatar::releaseMeshData()
{
	LLMemType mt(LLMemType::MTYPE_AVATAR);
	
	if (sInstances.size() < AVATAR_RELEASE_THRESHOLD || mIsDummy)
	{
		return;
	}

	//llinfos << "Releasing" << llendl;

	// cleanup mesh data
	for (std::vector<LLViewerJoint*>::iterator iter = mMeshLOD.begin();
		 iter != mMeshLOD.end(); 
		 ++iter)
	{
		LLViewerJoint* joint = (LLViewerJoint*) *iter;
		joint->setValid(FALSE, TRUE);
	}

	//cleanup data
	if (mDrawable.notNull())
	{
		LLFace* facep = mDrawable->getFace(0);
		facep->setSize(0, 0);
		for(S32 i = mNumInitFaces ; i < mDrawable->getNumFaces(); i++)
		{
			facep = mDrawable->getFace(i);
			facep->setSize(0, 0);
		}
	}
	
	for (attachment_map_t::iterator iter = mAttachmentPoints.begin(); 
		 iter != mAttachmentPoints.end();
		 ++iter)
	{
		LLViewerJointAttachment* attachment = iter->second;
		if (!attachment->getIsHUDAttachment())
		{
			attachment->setAttachmentVisibility(FALSE);
		}
	}
	mMeshValid = FALSE;
}

//-----------------------------------------------------------------------------
// restoreMeshData()
//-----------------------------------------------------------------------------
// virtual
void LLVOAvatar::restoreMeshData()
{
	llassert(!isSelf());
	LLMemType mt(LLMemType::MTYPE_AVATAR);
	
	//llinfos << "Restoring" << llendl;
	mMeshValid = TRUE;
	updateJointLODs();

	for (attachment_map_t::iterator iter = mAttachmentPoints.begin(); 
		 iter != mAttachmentPoints.end();
		 ++iter)
	{
		LLViewerJointAttachment* attachment = iter->second;
		if (!attachment->getIsHUDAttachment())
		{
			attachment->setAttachmentVisibility(TRUE);
		}
	}

	// force mesh update as LOD might not have changed to trigger this
	gPipeline.markRebuild(mDrawable, LLDrawable::REBUILD_GEOMETRY, TRUE);
}

//-----------------------------------------------------------------------------
// updateMeshData()
//-----------------------------------------------------------------------------
void LLVOAvatar::updateMeshData()
{
	if (mDrawable.notNull())
	{
		stop_glerror();

		S32 f_num = 0 ;
		const U32 VERTEX_NUMBER_THRESHOLD = 128 ;//small number of this means each part of an avatar has its own vertex buffer.
		const S32 num_parts = mMeshLOD.size();

		// this order is determined by number of LODS
		// if a mesh earlier in this list changed LODs while a later mesh doesn't,
		// the later mesh's index offset will be inaccurate
		for(S32 part_index = 0 ; part_index < num_parts ;)
		{
			S32 j = part_index ;
			U32 last_v_num = 0, num_vertices = 0 ;
			U32 last_i_num = 0, num_indices = 0 ;

			while(part_index < num_parts && num_vertices < VERTEX_NUMBER_THRESHOLD)
			{
				last_v_num = num_vertices ;
				last_i_num = num_indices ;

				mMeshLOD[part_index++]->updateFaceSizes(num_vertices, num_indices, mAdjustedPixelArea);
			}
			if(num_vertices < 1)//skip empty meshes
			{
				break ;
			}
			if(last_v_num > 0)//put the last inserted part into next vertex buffer.
			{
				num_vertices = last_v_num ;
				num_indices = last_i_num ;	
				part_index-- ;
			}
		
			LLFace* facep ;
			if(f_num < mDrawable->getNumFaces()) 
			{
				facep = mDrawable->getFace(f_num);
			}
			else
			{
				facep = mDrawable->addFace(mDrawable->getFace(0)->getPool(), mDrawable->getFace(0)->getTexture()) ;
			}
			
			// resize immediately
			facep->setSize(num_vertices, num_indices);

			if(facep->mVertexBuffer.isNull())
			{
				facep->mVertexBuffer = new LLVertexBufferAvatar();
				facep->mVertexBuffer->allocateBuffer(num_vertices, num_indices, TRUE);
			}
			else
			{
				facep->mVertexBuffer->resizeBuffer(num_vertices, num_indices) ;
			}
		
			facep->setGeomIndex(0);
			facep->setIndicesIndex(0);
		
			// This is a hack! Avatars have their own pool, so we are detecting
			//   the case of more than one avatar in the pool (thus > 0 instead of >= 0)
			if (facep->getGeomIndex() > 0)
			{
				llerrs << "non-zero geom index: " << facep->getGeomIndex() << " in LLVOAvatar::restoreMeshData" << llendl;
			}

			for(S32 k = j ; k < part_index ; k++)
			{
				mMeshLOD[k]->updateFaceData(facep, mAdjustedPixelArea, k == MESH_ID_HAIR);
			}

			stop_glerror();
			facep->mVertexBuffer->setBuffer(0);

			if(!f_num)
			{
				f_num += mNumInitFaces ;
			}
			else
			{
				f_num++ ;
			}
		}
	}
}

//------------------------------------------------------------------------

//------------------------------------------------------------------------
// The viewer can only suggest a good size for the agent,
// the simulator will keep it inside a reasonable range.
void LLVOAvatar::computeBodySize() 
{
	LLVector3 pelvis_scale = mPelvisp->getScale();

	// some of the joints have not been cached
	LLVector3 skull = mSkullp->getPosition();
	LLVector3 skull_scale = mSkullp->getScale();

	LLVector3 neck = mNeckp->getPosition();
	LLVector3 neck_scale = mNeckp->getScale();

	LLVector3 chest = mChestp->getPosition();
	LLVector3 chest_scale = mChestp->getScale();

	// the rest of the joints have been cached
	LLVector3 head = mHeadp->getPosition();
	LLVector3 head_scale = mHeadp->getScale();

	LLVector3 torso = mTorsop->getPosition();
	LLVector3 torso_scale = mTorsop->getScale();

	LLVector3 hip = mHipLeftp->getPosition();
	LLVector3 hip_scale = mHipLeftp->getScale();

	LLVector3 knee = mKneeLeftp->getPosition();
	LLVector3 knee_scale = mKneeLeftp->getScale();

	LLVector3 ankle = mAnkleLeftp->getPosition();
	LLVector3 ankle_scale = mAnkleLeftp->getScale();

	LLVector3 foot  = mFootLeftp->getPosition();

	mPelvisToFoot = hip.mV[VZ] * pelvis_scale.mV[VZ] -
				 	knee.mV[VZ] * hip_scale.mV[VZ] -
				 	ankle.mV[VZ] * knee_scale.mV[VZ] -
				 	foot.mV[VZ] * ankle_scale.mV[VZ];

	mBodySize.mV[VZ] = mPelvisToFoot +
					   // the sqrt(2) correction below is an approximate
					   // correction to get to the top of the head
					   F_SQRT2 * (skull.mV[VZ] * head_scale.mV[VZ]) + 
					   head.mV[VZ] * neck_scale.mV[VZ] + 
					   neck.mV[VZ] * chest_scale.mV[VZ] + 
					   chest.mV[VZ] * torso_scale.mV[VZ] + 
					   torso.mV[VZ] * pelvis_scale.mV[VZ]; 

	// TODO -- measure the real depth and width
	mBodySize.mV[VX] = DEFAULT_AGENT_DEPTH;
	mBodySize.mV[VY] = DEFAULT_AGENT_WIDTH;

/* debug spam
	std::cout << "skull = " << skull << std::endl;				// adebug
	std::cout << "head = " << head << std::endl;				// adebug
	std::cout << "head_scale = " << head_scale << std::endl;	// adebug
	std::cout << "neck = " << neck << std::endl;				// adebug
	std::cout << "neck_scale = " << neck_scale << std::endl;	// adebug
	std::cout << "chest = " << chest << std::endl;				// adebug
	std::cout << "chest_scale = " << chest_scale << std::endl;	// adebug
	std::cout << "torso = " << torso << std::endl;				// adebug
	std::cout << "torso_scale = " << torso_scale << std::endl;	// adebug
	std::cout << std::endl;	// adebug

	std::cout << "pelvis_scale = " << pelvis_scale << std::endl;// adebug
	std::cout << std::endl;	// adebug

	std::cout << "hip = " << hip << std::endl;					// adebug
	std::cout << "hip_scale = " << hip_scale << std::endl;		// adebug
	std::cout << "ankle = " << ankle << std::endl;				// adebug
	std::cout << "ankle_scale = " << ankle_scale << std::endl;	// adebug
	std::cout << "foot = " << foot << std::endl;				// adebug
	std::cout << "mBodySize = " << mBodySize << std::endl;		// adebug
	std::cout << "mPelvisToFoot = " << mPelvisToFoot << std::endl;	// adebug
	std::cout << std::endl;		// adebug
*/
}

//------------------------------------------------------------------------
// LLVOAvatar::processUpdateMessage()
//------------------------------------------------------------------------
U32 LLVOAvatar::processUpdateMessage(LLMessageSystem *mesgsys,
									 void **user_data,
									 U32 block_num, const EObjectUpdateType update_type,
									 LLDataPacker *dp)
{
	LLMemType mt(LLMemType::MTYPE_AVATAR);
	
	LLVector3 old_vel = getVelocity();
	const BOOL has_name = !getNVPair("FirstName");

	// Do base class updates...
	U32 retval = LLViewerObject::processUpdateMessage(mesgsys, user_data, block_num, update_type, dp);

	// Print out arrival information once we have name of avatar.
	if (gSavedSettings.getBOOL("DebugAvatarRezTime"))
	{
		if (has_name && getNVPair("FirstName"))
		{
			mDebugExistenceTimer.reset();
			LLSD args;
			args["EXISTENCE"] = llformat("%d",(U32)mDebugExistenceTimer.getElapsedTimeF32());
			args["NAME"] = getFullname();
			LLNotificationsUtil::add("AvatarRezArrivedNotification",args);
			llinfos << "REZTIME: [ " << (U32)mDebugExistenceTimer.getElapsedTimeF32() << "sec ] Avatar '" << getFullname() << "' arrived." << llendl;
		}
	}
	if(retval & LLViewerObject::INVALID_UPDATE)
	{
		if (isSelf())
		{
			//tell sim to cancel this update
			gAgent.teleportViaLocation(gAgent.getPositionGlobal());
		}
	}

	//llinfos << getRotation() << llendl;
	//llinfos << getPosition() << llendl;

	return retval;
}

// virtual
S32 LLVOAvatar::setTETexture(const U8 te, const LLUUID& uuid)
{
	// The core setTETexture() method requests images, so we need
	// to redirect certain avatar texture requests to different sims.
	if (isIndexBakedTexture((ETextureIndex)te))
	{
		LLHost target_host = getObjectHost();
		return setTETextureCore(te, uuid, target_host);
	}
	else
	{
		return setTETextureCore(te, uuid, LLHost::invalid);
	}
}

static LLFastTimer::DeclareTimer FTM_AVATAR_UPDATE("Update Avatar");
static LLFastTimer::DeclareTimer FTM_JOINT_UPDATE("Update Joints");

//------------------------------------------------------------------------
// idleUpdate()
//------------------------------------------------------------------------
BOOL LLVOAvatar::idleUpdate(LLAgent &agent, LLWorld &world, const F64 &time)
{
	LLMemType mt(LLMemType::MTYPE_AVATAR);
	LLFastTimer t(FTM_AVATAR_UPDATE);

	if (isDead())
	{
		llinfos << "Warning!  Idle on dead avatar" << llendl;
		return TRUE;
	}

 	if (!(gPipeline.hasRenderType(LLPipeline::RENDER_TYPE_AVATAR)))
	{
		return TRUE;
	}
	
	// force immediate pixel area update on avatars using last frames data (before drawable or camera updates)
	setPixelAreaAndAngle(gAgent);

	// force asynchronous drawable update
	if(mDrawable.notNull() && !gNoRender)
	{	
		LLFastTimer t(FTM_JOINT_UPDATE);
	
		if (mIsSitting && getParent())
		{
			LLViewerObject *root_object = (LLViewerObject*)getRoot();
			LLDrawable* drawablep = root_object->mDrawable;
			// if this object hasn't already been updated by another avatar...
			if (drawablep) // && !drawablep->isState(LLDrawable::EARLY_MOVE))
			{
				if (root_object->isSelected())
				{
					gPipeline.updateMoveNormalAsync(drawablep);
				}
				else
				{
					gPipeline.updateMoveDampedAsync(drawablep);
				}
			}
		}
		else 
		{
			gPipeline.updateMoveDampedAsync(mDrawable);
		}
	}

	//--------------------------------------------------------------------
	// set alpha flag depending on state
	//--------------------------------------------------------------------

	if (isSelf())
	{
		LLViewerObject::idleUpdate(agent, world, time);
		
		// trigger fidget anims
		if (isAnyAnimationSignaled(AGENT_STAND_ANIMS, NUM_AGENT_STAND_ANIMS))
		{
			agent.fidget();
		}
	}
	else
	{
		// Should override the idleUpdate stuff and leave out the angular update part.
		LLQuaternion rotation = getRotation();
		LLViewerObject::idleUpdate(agent, world, time);
		setRotation(rotation);
	}

	// attach objects that were waiting for a drawable
	lazyAttach();
	
	// animate the character
	// store off last frame's root position to be consistent with camera position
	LLVector3 root_pos_last = mRoot.getWorldPosition();
	BOOL detailed_update = updateCharacter(agent);

	if (gNoRender)
	{
		return TRUE;
	}

	static LLUICachedControl<bool> visualizers_in_calls("ShowVoiceVisualizersInCalls", false);
	bool voice_enabled = (visualizers_in_calls || LLVoiceClient::getInstance()->inProximalChannel()) &&
						 LLVoiceClient::getInstance()->getVoiceEnabled(mID);

	idleUpdateVoiceVisualizer( voice_enabled );
	idleUpdateMisc( detailed_update );
	idleUpdateAppearanceAnimation();
	if (detailed_update)
	{
		idleUpdateLipSync( voice_enabled );
		idleUpdateLoadingEffect();
		idleUpdateBelowWater();	// wind effect uses this
		idleUpdateWindEffect();
	}
	
	idleUpdateNameTag( root_pos_last );
	idleUpdateRenderCost();
	idleUpdateTractorBeam();
	return TRUE;
}

void LLVOAvatar::idleUpdateVoiceVisualizer(bool voice_enabled)
{
	// disable voice visualizer when in mouselook
	mVoiceVisualizer->setVoiceEnabled( voice_enabled && !(isSelf() && gAgentCamera.cameraMouselook()) );
	if ( voice_enabled )
	{		
		//----------------------------------------------------------------
		// Only do gesture triggering for your own avatar, and only when you're in a proximal channel.
		//----------------------------------------------------------------
		if( isSelf() )
		{
			//----------------------------------------------------------------------------------------
			// The following takes the voice signal and uses that to trigger gesticulations. 
			//----------------------------------------------------------------------------------------
			int lastGesticulationLevel = mCurrentGesticulationLevel;
			mCurrentGesticulationLevel = mVoiceVisualizer->getCurrentGesticulationLevel();
			
			//---------------------------------------------------------------------------------------------------
			// If "current gesticulation level" changes, we catch this, and trigger the new gesture
			//---------------------------------------------------------------------------------------------------
			if ( lastGesticulationLevel != mCurrentGesticulationLevel )
			{
				if ( mCurrentGesticulationLevel != VOICE_GESTICULATION_LEVEL_OFF )
				{
					std::string gestureString = "unInitialized";
					if ( mCurrentGesticulationLevel == 0 )	{ gestureString = "/voicelevel1";	}
					else	if ( mCurrentGesticulationLevel == 1 )	{ gestureString = "/voicelevel2";	}
					else	if ( mCurrentGesticulationLevel == 2 )	{ gestureString = "/voicelevel3";	}
					else	{ llinfos << "oops - CurrentGesticulationLevel can be only 0, 1, or 2"  << llendl; }
					
					// this is the call that Karl S. created for triggering gestures from within the code.
					LLGestureMgr::instance().triggerAndReviseString( gestureString );
				}
			}
			
		} //if( isSelf() )
		
		//-----------------------------------------------------------------------------------------------------------------
		// If the avatar is speaking, then the voice amplitude signal is passed to the voice visualizer.
		// Also, here we trigger voice visualizer start and stop speaking, so it can animate the voice symbol.
		//
		// Notice the calls to "gAwayTimer.reset()". This resets the timer that determines how long the avatar has been
		// "away", so that the avatar doesn't lapse into away-mode (and slump over) while the user is still talking. 
		//-----------------------------------------------------------------------------------------------------------------
		if (LLVoiceClient::getInstance()->getIsSpeaking( mID ))
		{		
			if (!mVoiceVisualizer->getCurrentlySpeaking())
			{
				mVoiceVisualizer->setStartSpeaking();
				
				//printf( "gAwayTimer.reset();\n" );
			}
			
			mVoiceVisualizer->setSpeakingAmplitude( LLVoiceClient::getInstance()->getCurrentPower( mID ) );
			
			if( isSelf() )
			{
				gAgent.clearAFK();
			}
		}
		else
		{
			if ( mVoiceVisualizer->getCurrentlySpeaking() )
			{
				mVoiceVisualizer->setStopSpeaking();
				
				if ( mLipSyncActive )
				{
					if( mOohMorph ) mOohMorph->setWeight(mOohMorph->getMinWeight(), FALSE);
					if( mAahMorph ) mAahMorph->setWeight(mAahMorph->getMinWeight(), FALSE);
					
					mLipSyncActive = false;
					LLCharacter::updateVisualParams();
					dirtyMesh();
				}
			}
		}
		
		//--------------------------------------------------------------------------------------------
		// here we get the approximate head position and set as sound source for the voice symbol
		// (the following version uses a tweak of "mHeadOffset" which handle sitting vs. standing)
		//--------------------------------------------------------------------------------------------
		LLVector3 headOffset = LLVector3( 0.0f, 0.0f, mHeadOffset.mV[2] );
		mVoiceVisualizer->setVoiceSourceWorldPosition( mRoot.getWorldPosition() + headOffset );
		
	}//if ( voiceEnabled )
}		

static LLFastTimer::DeclareTimer FTM_ATTACHMENT_UPDATE("Update Attachments");

void LLVOAvatar::idleUpdateMisc(bool detailed_update)
{
	if (LLVOAvatar::sJointDebug)
	{
		llinfos << getFullname() << ": joint touches: " << LLJoint::sNumTouches << " updates: " << LLJoint::sNumUpdates << llendl;
	}

	LLJoint::sNumUpdates = 0;
	LLJoint::sNumTouches = 0;

	// *NOTE: this is necessary for the floating name text above your head.
	if (mDrawable.notNull())
	{
		gPipeline.markRebuild(mDrawable, LLDrawable::REBUILD_SHADOW, TRUE);
	}

	BOOL visible = isVisible() || mNeedsAnimUpdate;

	// update attachments positions
	if (detailed_update || !sUseImpostors)
	{
		LLFastTimer t(FTM_ATTACHMENT_UPDATE);
		for (attachment_map_t::iterator iter = mAttachmentPoints.begin(); 
			 iter != mAttachmentPoints.end();
			 ++iter)
		{
			LLViewerJointAttachment* attachment = iter->second;

			for (LLViewerJointAttachment::attachedobjs_vec_t::iterator attachment_iter = attachment->mAttachedObjects.begin();
				 attachment_iter != attachment->mAttachedObjects.end();
				 ++attachment_iter)
			{
				LLViewerObject* attached_object = (*attachment_iter);
				BOOL visibleAttachment = visible || (attached_object && 
													 !(attached_object->mDrawable->getSpatialBridge() &&
													   attached_object->mDrawable->getSpatialBridge()->getRadius() < 2.0));
				
				if (visibleAttachment && attached_object && !attached_object->isDead() && attachment->getValid())
				{
					// if selecting any attachments, update all of them as non-damped
					if (LLSelectMgr::getInstance()->getSelection()->getObjectCount() && LLSelectMgr::getInstance()->getSelection()->isAttachment())
					{
						gPipeline.updateMoveNormalAsync(attached_object->mDrawable);
					}
					else
					{
						gPipeline.updateMoveDampedAsync(attached_object->mDrawable);
					}
					
					LLSpatialBridge* bridge = attached_object->mDrawable->getSpatialBridge();
					if (bridge)
					{
						gPipeline.updateMoveNormalAsync(bridge);
					}
					attached_object->updateText();	
				}
			}
		}
	}

	mNeedsAnimUpdate = FALSE;

	if (isImpostor() && !mNeedsImpostorUpdate)
	{
		LLVector3 ext[2];
		F32 distance;
		LLVector3 angle;

		getImpostorValues(ext, angle, distance);

		for (U32 i = 0; i < 3 && !mNeedsImpostorUpdate; i++)
		{
			F32 cur_angle = angle.mV[i];
			F32 old_angle = mImpostorAngle.mV[i];
			F32 angle_diff = fabsf(cur_angle-old_angle);
		
			if (angle_diff > F_PI/512.f*distance*mUpdatePeriod)
			{
				mNeedsImpostorUpdate = TRUE;
			}
		}

		if (detailed_update && !mNeedsImpostorUpdate)
		{	//update impostor if view angle, distance, or bounding box change
			//significantly
			
			F32 dist_diff = fabsf(distance-mImpostorDistance);
			if (dist_diff/mImpostorDistance > 0.1f)
			{
				mNeedsImpostorUpdate = TRUE;
			}
			else
			{
				getSpatialExtents(ext[0], ext[1]);
				if ((ext[1]-mImpostorExtents[1]).length() > 0.05f ||
					(ext[0]-mImpostorExtents[0]).length() > 0.05f)
				{
					mNeedsImpostorUpdate = TRUE;
				}
			}
		}
	}

	mDrawable->movePartition();
	
	//force a move if sitting on an active object
	if (getParent() && ((LLViewerObject*) getParent())->mDrawable->isActive())
	{
		gPipeline.markMoved(mDrawable, TRUE);
	}
}

void LLVOAvatar::idleUpdateAppearanceAnimation()
{
	// update morphing params
	if (mAppearanceAnimating)
	{
		ESex avatar_sex = getSex();
		F32 appearance_anim_time = mAppearanceMorphTimer.getElapsedTimeF32();
		if (appearance_anim_time >= APPEARANCE_MORPH_TIME)
		{
			mAppearanceAnimating = FALSE;
			for (LLVisualParam *param = getFirstVisualParam(); 
				 param;
				 param = getNextVisualParam())
			{
				if (param->getGroup() == VISUAL_PARAM_GROUP_TWEAKABLE)
				{
					param->stopAnimating(FALSE);
				}
			}
			updateVisualParams();
			if (isSelf())
			{
				gAgent.sendAgentSetAppearance();
			}
		}
		else
		{
			F32 morph_amt = calcMorphAmount();
			LLVisualParam *param;

			if (!isSelf())
			{
				// animate only top level params for non-self avatars
				for (param = getFirstVisualParam();
					 param;
					 param = getNextVisualParam())
				{
					if (param->getGroup() == VISUAL_PARAM_GROUP_TWEAKABLE)
					{
						param->animate(morph_amt, FALSE);
					}
				}
			}

			// apply all params
			for (param = getFirstVisualParam();
				 param;
				 param = getNextVisualParam())
			{
				param->apply(avatar_sex);
			}

			mLastAppearanceBlendTime = appearance_anim_time;
		}
		dirtyMesh();
	}
}

F32 LLVOAvatar::calcMorphAmount()
{
	F32 appearance_anim_time = mAppearanceMorphTimer.getElapsedTimeF32();
	F32 blend_frac = calc_bouncy_animation(appearance_anim_time / APPEARANCE_MORPH_TIME);
	F32 last_blend_frac = calc_bouncy_animation(mLastAppearanceBlendTime / APPEARANCE_MORPH_TIME);

	F32 morph_amt;
	if (last_blend_frac == 1.f)
	{
		morph_amt = 1.f;
	}
	else
	{
		morph_amt = (blend_frac - last_blend_frac) / (1.f - last_blend_frac);
	}

	return morph_amt;
}

void LLVOAvatar::idleUpdateLipSync(bool voice_enabled)
{
	// Use the Lipsync_Ooh and Lipsync_Aah morphs for lip sync
	if ( voice_enabled && (LLVoiceClient::getInstance()->lipSyncEnabled()) && LLVoiceClient::getInstance()->getIsSpeaking( mID ) )
	{
		F32 ooh_morph_amount = 0.0f;
		F32 aah_morph_amount = 0.0f;

		mVoiceVisualizer->lipSyncOohAah( ooh_morph_amount, aah_morph_amount );

		if( mOohMorph )
		{
			F32 ooh_weight = mOohMorph->getMinWeight()
				+ ooh_morph_amount * (mOohMorph->getMaxWeight() - mOohMorph->getMinWeight());

			mOohMorph->setWeight( ooh_weight, FALSE );
		}

		if( mAahMorph )
		{
			F32 aah_weight = mAahMorph->getMinWeight()
				+ aah_morph_amount * (mAahMorph->getMaxWeight() - mAahMorph->getMinWeight());

			mAahMorph->setWeight( aah_weight, FALSE );
		}

		mLipSyncActive = true;
		LLCharacter::updateVisualParams();
		dirtyMesh();
	}
}

void LLVOAvatar::idleUpdateLoadingEffect()
{
	// update visibility when avatar is partially loaded
	if (updateIsFullyLoaded()) // changed?
	{
		if (isFullyLoaded() && isSelf())
		{
			static bool first_fully_visible = true;
			if (first_fully_visible)
			{
				llinfos << "self isFullyLoaded, first_fully_visible" << llendl;

				first_fully_visible = false;
				LLAppearanceMgr::instance().onFirstFullyVisible();
			}
		}
		if (isFullyLoaded())
		{
			deleteParticleSource();
			updateLOD();
		}
		else
		{
			LLPartSysData particle_parameters;

			// fancy particle cloud designed by Brent
			particle_parameters.mPartData.mMaxAge            = 4.f;
			particle_parameters.mPartData.mStartScale.mV[VX] = 0.8f;
			particle_parameters.mPartData.mStartScale.mV[VX] = 0.8f;
			particle_parameters.mPartData.mStartScale.mV[VY] = 1.0f;
			particle_parameters.mPartData.mEndScale.mV[VX]   = 0.02f;
			particle_parameters.mPartData.mEndScale.mV[VY]   = 0.02f;
			particle_parameters.mPartData.mStartColor        = LLColor4(1, 1, 1, 0.5f);
			particle_parameters.mPartData.mEndColor          = LLColor4(1, 1, 1, 0.0f);
			particle_parameters.mPartData.mStartScale.mV[VX] = 0.8f;
			LLViewerTexture* cloud = LLViewerTextureManager::getFetchedTextureFromFile("cloud-particle.j2c");
			particle_parameters.mPartImageID                 = cloud->getID();
			particle_parameters.mMaxAge                      = 0.f;
			particle_parameters.mPattern                     = LLPartSysData::LL_PART_SRC_PATTERN_ANGLE_CONE;
			particle_parameters.mInnerAngle                  = F_PI;
			particle_parameters.mOuterAngle                  = 0.f;
			particle_parameters.mBurstRate                   = 0.02f;
			particle_parameters.mBurstRadius                 = 0.0f;
			particle_parameters.mBurstPartCount              = 1;
			particle_parameters.mBurstSpeedMin               = 0.1f;
			particle_parameters.mBurstSpeedMax               = 1.f;
			particle_parameters.mPartData.mFlags             = ( LLPartData::LL_PART_INTERP_COLOR_MASK | LLPartData::LL_PART_INTERP_SCALE_MASK |
																 LLPartData::LL_PART_EMISSIVE_MASK | // LLPartData::LL_PART_FOLLOW_SRC_MASK |
																 LLPartData::LL_PART_TARGET_POS_MASK );
			
			setParticleSource(particle_parameters, getID());
		}
	}
}	

void LLVOAvatar::idleUpdateWindEffect()
{
	// update wind effect
	if ((LLViewerShaderMgr::instance()->getVertexShaderLevel(LLViewerShaderMgr::SHADER_AVATAR) >= LLDrawPoolAvatar::SHADER_LEVEL_CLOTH))
	{
		F32 hover_strength = 0.f;
		F32 time_delta = mRippleTimer.getElapsedTimeF32() - mRippleTimeLast;
		mRippleTimeLast = mRippleTimer.getElapsedTimeF32();
		LLVector3 velocity = getVelocity();
		F32 speed = velocity.length();
		//RN: velocity varies too much frame to frame for this to work
		mRippleAccel.clearVec();//lerp(mRippleAccel, (velocity - mLastVel) * time_delta, LLCriticalDamp::getInterpolant(0.02f));
		mLastVel = velocity;
		LLVector4 wind;
		wind.setVec(getRegion()->mWind.getVelocityNoisy(getPositionAgent(), 4.f) - velocity);

		if (mInAir)
		{
			hover_strength = HOVER_EFFECT_STRENGTH * llmax(0.f, HOVER_EFFECT_MAX_SPEED - speed);
		}

		if (mBelowWater)
		{
			// TODO: make cloth flow more gracefully when underwater
			hover_strength += UNDERWATER_EFFECT_STRENGTH;
		}

		wind.mV[VZ] += hover_strength;
		wind.normalize();

		wind.mV[VW] = llmin(0.025f + (speed * 0.015f) + hover_strength, 0.5f);
		F32 interp;
		if (wind.mV[VW] > mWindVec.mV[VW])
		{
			interp = LLCriticalDamp::getInterpolant(0.2f);
		}
		else
		{
			interp = LLCriticalDamp::getInterpolant(0.4f);
		}
		mWindVec = lerp(mWindVec, wind, interp);
	
		F32 wind_freq = hover_strength + llclamp(8.f + (speed * 0.7f) + (noise1(mRipplePhase) * 4.f), 8.f, 25.f);
		mWindFreq = lerp(mWindFreq, wind_freq, interp); 

		if (mBelowWater)
		{
			mWindFreq *= UNDERWATER_FREQUENCY_DAMP;
		}

		mRipplePhase += (time_delta * mWindFreq);
		if (mRipplePhase > F_TWO_PI)
		{
			mRipplePhase = fmodf(mRipplePhase, F_TWO_PI);
		}
	}
}

void LLVOAvatar::idleUpdateNameTag(const LLVector3& root_pos_last)
{
	// update chat bubble
	//--------------------------------------------------------------------
	// draw text label over characters head
	//--------------------------------------------------------------------
	if (mChatTimer.getElapsedTimeF32() > BUBBLE_CHAT_TIME)
	{
		mChats.clear();
	}
	
	const F32 time_visible = mTimeVisible.getElapsedTimeF32();
	const F32 NAME_SHOW_TIME = gSavedSettings.getF32("RenderNameShowTime");	// seconds
	const F32 FADE_DURATION = gSavedSettings.getF32("RenderNameFadeDuration"); // seconds
	BOOL visible_avatar = isVisible() || mNeedsAnimUpdate;
	BOOL visible_chat = gSavedSettings.getBOOL("UseChatBubbles") && (mChats.size() || mTyping);
	BOOL render_name =	visible_chat ||
		(visible_avatar &&
		 ((sRenderName == RENDER_NAME_ALWAYS) ||
		  (sRenderName == RENDER_NAME_FADE && time_visible < NAME_SHOW_TIME)));
	// If it's your own avatar, don't draw in mouselook, and don't
	// draw if we're specifically hiding our own name.
	if (isSelf())
	{
		render_name = render_name
			&& !gAgentCamera.cameraMouselook()
			&& (visible_chat || (gSavedSettings.getBOOL("RenderNameShowSelf") 
								 && gSavedSettings.getS32("AvatarNameTagMode") ));
	}

	if ( !render_name )
	{
		if (mNameText)
		{
			// ...clean up old name tag
			mNameText->markDead();
			mNameText = NULL;
			sNumVisibleChatBubbles--;
		}
		return;
	}

	BOOL new_name = FALSE;
	if (visible_chat != mVisibleChat)
	{
		mVisibleChat = visible_chat;
		new_name = TRUE;
	}
	
	if (sRenderGroupTitles != mRenderGroupTitles)
	{
		mRenderGroupTitles = sRenderGroupTitles;
		new_name = TRUE;
	}

	// IDEVO HACK to force refresh
	if (LLAvatarNameCache::useDisplayNames() != mUseDisplayNames)
	{
		mUseDisplayNames = LLAvatarNameCache::useDisplayNames();
		new_name = TRUE;
	}

	// First Calculate Alpha
	// If alpha > 0, create mNameText if necessary, otherwise delete it
	F32 alpha = 0.f;
	if (mAppAngle > 5.f)
	{
		const F32 START_FADE_TIME = NAME_SHOW_TIME - FADE_DURATION;
		if (!visible_chat && sRenderName == RENDER_NAME_FADE && time_visible > START_FADE_TIME)
		{
			alpha = 1.f - (time_visible - START_FADE_TIME) / FADE_DURATION;
		}
		else
		{
			// ...not fading, full alpha
			alpha = 1.f;
		}
	}
	else if (mAppAngle > 2.f)
	{
		// far away is faded out also
		alpha = (mAppAngle-2.f)/3.f;
	}

	if (alpha <= 0.f)
	{
		if (mNameText)
		{
			mNameText->markDead();
			mNameText = NULL;
			sNumVisibleChatBubbles--;
		}
		return;
	}

	if (!mNameText)
	{
		mNameText = static_cast<LLHUDNameTag*>( LLHUDObject::addHUDObject(
			LLHUDObject::LL_HUD_NAME_TAG) );
		//mNameText->setMass(10.f);
		mNameText->setSourceObject(this);
		mNameText->setVertAlignment(LLHUDNameTag::ALIGN_VERT_TOP);
		mNameText->setVisibleOffScreen(TRUE);
		mNameText->setMaxLines(11);
		mNameText->setFadeDistance(CHAT_NORMAL_RADIUS, 5.f);
		sNumVisibleChatBubbles++;
		new_name = TRUE;
	}
				
	LLVector3 name_position = idleUpdateNameTagPosition(root_pos_last);
	mNameText->setPositionAgent(name_position);
				
	idleUpdateNameTagText(new_name);
			
	idleUpdateNameTagAlpha(new_name, alpha);
}

void LLVOAvatar::idleUpdateNameTagText(BOOL new_name)
{
	LLNameValue *title = getNVPair("Title");
	LLNameValue* firstname = getNVPair("FirstName");
	LLNameValue* lastname = getNVPair("LastName");

	// Avatars must have a first and last name
	if (!firstname || !lastname) return;

	bool is_away = mSignaledAnimations.find(ANIM_AGENT_AWAY)  != mSignaledAnimations.end();
	bool is_busy = mSignaledAnimations.find(ANIM_AGENT_BUSY) != mSignaledAnimations.end();
	bool is_appearance = mSignaledAnimations.find(ANIM_AGENT_CUSTOMIZE) != mSignaledAnimations.end();
	bool is_muted;
	if (isSelf())
	{
		is_muted = false;
	}
	else
	{
		is_muted = LLMuteList::getInstance()->isMuted(getID());
	}
	bool is_friend = LLAvatarTracker::instance().isBuddy(getID());
	bool is_cloud = getIsCloud();

	// Rebuild name tag if state change detected
	if (mNameString.empty()
		|| new_name
		|| (!title && !mTitle.empty())
		|| (title && mTitle != title->getString())
		|| is_away != mNameAway 
		|| is_busy != mNameBusy 
		|| is_muted != mNameMute
		|| is_appearance != mNameAppearance
		|| is_friend != mNameFriend
		|| is_cloud != mNameCloud)
	{
		LLColor4 name_tag_color = getNameTagColor(is_friend);

		clearNameTag();

		if (is_away || is_muted || is_busy || is_appearance)
		{
			std::string line;
			if (is_away)
			{
				line += LLTrans::getString("AvatarAway");
				line += ", ";
			}
			if (is_busy)
			{
				line += LLTrans::getString("AvatarBusy");
				line += ", ";
			}
			if (is_muted)
			{
				line += LLTrans::getString("AvatarMuted");
				line += ", ";
			}
			if (is_appearance)
			{
				line += LLTrans::getString("AvatarEditingAppearance");
				line += ", ";
			}
			if (is_cloud)
			{
				line += LLTrans::getString("LoadingData");
				line += ", ";
			}
			// trim last ", "
			line.resize( line.length() - 2 );
			LLColor4 status_color =
				LLUIColorTable::getInstance()->getColor("NameTagStatus");
			addNameTagLine(line, status_color, LLFontGL::NORMAL,
				LLFontGL::getFontSansSerifSmall());
		}

		if (sRenderGroupTitles
			&& title && title->getString() && title->getString()[0] != '\0')
		{
			LLColor4 group_color =
				LLUIColorTable::getInstance()->getColor("NameTagGroup");
			std::string title_str = title->getString();
			LLStringFn::replace_ascii_controlchars(title_str,LL_UNKNOWN_CHAR);
			addNameTagLine(title_str, group_color, LLFontGL::NORMAL,
				LLFontGL::getFontSansSerifSmall());
		}

		static LLUICachedControl<bool> show_display_names("NameTagShowDisplayNames");
		static LLUICachedControl<bool> show_usernames("NameTagShowUsernames");

		if (LLAvatarNameCache::useDisplayNames())
		{
			LLAvatarName av_name;
			if (!LLAvatarNameCache::get(getID(), &av_name))
			{
				// ...call this function back when the name arrives
				// and force a rebuild
				LLAvatarNameCache::get(getID(),
					boost::bind(&LLVOAvatar::clearNameTag, this));
			}

			// Might be blank if name not available yet, that's OK
			if (show_display_names)
			{
				addNameTagLine(av_name.mDisplayName, name_tag_color, LLFontGL::NORMAL,
					LLFontGL::getFontSansSerif());
			}
			// Suppress SLID display if display name matches exactly (ugh)
			if (show_usernames && !av_name.mIsDisplayNameDefault)
			{
				// *HACK: Desaturate the color
				LLColor4 username_color = name_tag_color * 0.83f;
				addNameTagLine(av_name.mUsername, username_color, LLFontGL::NORMAL,
					LLFontGL::getFontSansSerifSmall());
			}
		}
<<<<<<< HEAD
		else
		{
			const LLFontGL* font = LLFontGL::getFontSansSerif();
			std::string full_name =
				LLCacheName::buildFullName( firstname->getString(), lastname->getString() );
			addNameTagLine(full_name, name_tag_color, LLFontGL::NORMAL, font);
		}
=======
		
		LLNameValue *title = getNVPair("Title");
		LLNameValue* firstname = getNVPair("FirstName");
		LLNameValue* lastname = getNVPair("LastName");

		if (mNameText.notNull() && firstname && lastname)
		{
			const BOOL is_away = mSignaledAnimations.find(ANIM_AGENT_AWAY)  != mSignaledAnimations.end();
			const BOOL is_busy = mSignaledAnimations.find(ANIM_AGENT_BUSY) != mSignaledAnimations.end();
			const BOOL is_appearance = mSignaledAnimations.find(ANIM_AGENT_CUSTOMIZE) != mSignaledAnimations.end();
			const BOOL is_muted = isSelf() ? FALSE : LLMuteList::getInstance()->isMuted(getID());
			const BOOL is_cloud = getIsCloud();

			if (gSavedSettings.getBOOL("DebugAvatarRezTime"))
			{
				if (is_appearance != mNameAppearance)
				{
					if (is_appearance)
					{
						LLSD args;
						args["EXISTENCE"] = llformat("%d",(U32)mDebugExistenceTimer.getElapsedTimeF32());
						args["NAME"] = getFullname();
						LLNotificationsUtil::add("AvatarRezEnteredAppearanceNotification",args);
						llinfos << "REZTIME: [ " << (U32)mDebugExistenceTimer.getElapsedTimeF32() << "sec ] Avatar '" << getFullname() << "' entered appearance mode." << llendl;
					}
					else
					{
						LLSD args;
						args["EXISTENCE"] = llformat("%d",(U32)mDebugExistenceTimer.getElapsedTimeF32());
						args["NAME"] = getFullname();
						LLNotificationsUtil::add("AvatarRezLeftAppearanceNotification",args);
						llinfos << "REZTIME: [ " << (U32)mDebugExistenceTimer.getElapsedTimeF32() << "sec ] Avatar '" << getFullname() << "' left appearance mode." << llendl;
					}
				}
			}

			if (mNameString.empty() ||
				new_name ||
				(!title && !mTitle.empty()) ||
				(title && mTitle != title->getString()) ||
				(is_away != mNameAway || is_busy != mNameBusy || is_muted != mNameMute)
				|| is_appearance != mNameAppearance 
				|| is_cloud != mNameCloud
				)
			{
				std::string line;
				if (!sRenderGroupTitles)
				{
					// If all group titles are turned off, stack first name
					// on a line above last name
					line += firstname->getString();
					line += "\n";
				}
				else if (title && title->getString() && title->getString()[0] != '\0')
				{
					line += title->getString();
					LLStringFn::replace_ascii_controlchars(line,LL_UNKNOWN_CHAR);
					line += "\n";
					line += firstname->getString();
				}
				else
				{
					line += firstname->getString();
				}
>>>>>>> 61cb3d31

		mNameAway = is_away;
		mNameBusy = is_busy;
		mNameMute = is_muted;
		mNameAppearance = is_appearance;
		mNameFriend = is_friend;
		mNameCloud = is_cloud;
		mTitle = title ? title->getString() : "";
		LLStringFn::replace_ascii_controlchars(mTitle,LL_UNKNOWN_CHAR);
		new_name = TRUE;
	}

	if (mVisibleChat)
	{
		mNameText->setFont(LLFontGL::getFontSansSerif());
		mNameText->setTextAlignment(LLHUDNameTag::ALIGN_TEXT_LEFT);
		mNameText->setFadeDistance(CHAT_NORMAL_RADIUS * 2.f, 5.f);
			
			char line[MAX_STRING];		/* Flawfinder: ignore */
			line[0] = '\0';
			std::deque<LLChat>::iterator chat_iter = mChats.begin();
			mNameText->clearString();

		LLColor4 new_chat = LLUIColorTable::instance().getColor( "NameTagChat" );
				LLColor4 normal_chat = lerp(new_chat, LLColor4(0.8f, 0.8f, 0.8f, 1.f), 0.7f);
				LLColor4 old_chat = lerp(normal_chat, LLColor4(0.6f, 0.6f, 0.6f, 1.f), 0.7f);
				if (mTyping && mChats.size() >= MAX_BUBBLE_CHAT_UTTERANCES) 
				{
					++chat_iter;
				}

				for(; chat_iter != mChats.end(); ++chat_iter)
				{
					F32 chat_fade_amt = llclamp((F32)((LLFrameTimer::getElapsedSeconds() - chat_iter->mTime) / CHAT_FADE_TIME), 0.f, 4.f);
					LLFontGL::StyleFlags style;
					switch(chat_iter->mChatType)
					{
						case CHAT_TYPE_WHISPER:
							style = LLFontGL::ITALIC;
							break;
						case CHAT_TYPE_SHOUT:
							style = LLFontGL::BOLD;
							break;
						default:
							style = LLFontGL::NORMAL;
							break;
					}
					if (chat_fade_amt < 1.f)
					{
						F32 u = clamp_rescale(chat_fade_amt, 0.9f, 1.f, 0.f, 1.f);
						mNameText->addLine(chat_iter->mText, lerp(new_chat, normal_chat, u), style);
					}
					else if (chat_fade_amt < 2.f)
					{
						F32 u = clamp_rescale(chat_fade_amt, 1.9f, 2.f, 0.f, 1.f);
						mNameText->addLine(chat_iter->mText, lerp(normal_chat, old_chat, u), style);
					}
					else if (chat_fade_amt < 3.f)
					{
						// *NOTE: only remove lines down to minimum number
						mNameText->addLine(chat_iter->mText, old_chat, style);
					}
				}
				mNameText->setVisibleOffScreen(TRUE);

				if (mTyping)
				{
					S32 dot_count = (llfloor(mTypingTimer.getElapsedTimeF32() * 3.f) + 2) % 3 + 1;
					switch(dot_count)
					{
						case 1:
							mNameText->addLine(".", new_chat);
							break;
						case 2:
							mNameText->addLine("..", new_chat);
							break;
						case 3:
							mNameText->addLine("...", new_chat);
							break;
					}

				}
			}
			else
			{
		// ...not using chat bubbles, just names
		mNameText->setTextAlignment(LLHUDNameTag::ALIGN_TEXT_CENTER);
		mNameText->setFadeDistance(CHAT_NORMAL_RADIUS, 5.f);
		mNameText->setVisibleOffScreen(FALSE);
	}
}

void LLVOAvatar::addNameTagLine(const std::string& line, const LLColor4& color, S32 style, const LLFontGL* font)
{
	llassert(mNameText);
	if (mVisibleChat)
	{
		mNameText->addLabel(line);
	}
	else
	{
		mNameText->addLine(line, color, (LLFontGL::StyleFlags)style, font);
	}
	mNameString += line;
	mNameString += '\n';
}

void LLVOAvatar::clearNameTag()
{
	mNameString.clear();
	if (mNameText)
	{
		mNameText->setLabel("");
		mNameText->setString( "" );
	}
}

//static
void LLVOAvatar::invalidateNameTag(const LLUUID& agent_id)
{
	LLViewerObject* obj = gObjectList.findObject(agent_id);
	if (!obj) return;

	LLVOAvatar* avatar = dynamic_cast<LLVOAvatar*>(obj);
	if (!avatar) return;

	avatar->clearNameTag();
}

//static
void LLVOAvatar::invalidateNameTags()
{
	std::vector<LLCharacter*>::iterator it = LLCharacter::sInstances.begin();
	for ( ; it != LLCharacter::sInstances.end(); ++it)
	{
		LLVOAvatar* avatar = dynamic_cast<LLVOAvatar*>(*it);
		if (!avatar) continue;
		if (avatar->isDead()) continue;

		avatar->clearNameTag();
	}
}

// Compute name tag position during idle update
LLVector3 LLVOAvatar::idleUpdateNameTagPosition(const LLVector3& root_pos_last)
{
	LLQuaternion root_rot = mRoot.getWorldRotation();
	LLVector3 pixel_right_vec;
	LLVector3 pixel_up_vec;
	LLViewerCamera::getInstance()->getPixelVectors(root_pos_last, pixel_up_vec, pixel_right_vec);
	LLVector3 camera_to_av = root_pos_last - LLViewerCamera::getInstance()->getOrigin();
	camera_to_av.normalize();
	LLVector3 local_camera_at = camera_to_av * ~root_rot;
	LLVector3 local_camera_up = camera_to_av % LLViewerCamera::getInstance()->getLeftAxis();
	local_camera_up.normalize();
	local_camera_up = local_camera_up * ~root_rot;

	local_camera_up.scaleVec(mBodySize * 0.5f);
	local_camera_at.scaleVec(mBodySize * 0.5f);

	LLVector3 name_position = mRoot.getWorldPosition() + 
		(local_camera_up * root_rot) -
		(projected_vec(local_camera_at * root_rot, camera_to_av));
	name_position += pixel_up_vec * 15.f;
	return name_position;
				}

void LLVOAvatar::idleUpdateNameTagAlpha(BOOL new_name, F32 alpha)
{
	llassert(mNameText);

	if (new_name
		|| alpha != mNameAlpha)
	{
		mNameText->setAlpha(alpha);
		mNameAlpha = alpha;
	}
}

LLColor4 LLVOAvatar::getNameTagColor(bool is_friend)
{
	static LLUICachedControl<bool> show_friends("NameTagShowFriends");
	const char* color_name;
	if (show_friends && is_friend)
	{
		color_name = "NameTagFriend";
	}
	else if (LLAvatarNameCache::useDisplayNames())
	{
		// ...color based on whether username "matches" a computed display
		// name
		LLAvatarName av_name;
		if (LLAvatarNameCache::get(getID(), &av_name)
			&& av_name.mIsDisplayNameDefault)
		{
			color_name = "NameTagMatch";
		}
		else
		{
			color_name = "NameTagMismatch";
		}
	}
	else
	{
		// ...not using display names
		color_name = "NameTagLegacy";
	}
	return LLUIColorTable::getInstance()->getColor( color_name );
}

//--------------------------------------------------------------------
// draw tractor beam when editing objects
//--------------------------------------------------------------------
// virtual
void LLVOAvatar::idleUpdateTractorBeam()
{
}

void LLVOAvatar::idleUpdateBelowWater()
{
	F32 avatar_height = (F32)(getPositionGlobal().mdV[VZ]);

	F32 water_height;
	water_height = getRegion()->getWaterHeight();

	mBelowWater =  avatar_height < water_height;
}

void LLVOAvatar::slamPosition()
{
	gAgent.setPositionAgent(getPositionAgent());
	mRoot.setWorldPosition(getPositionAgent()); // teleport
	setChanged(TRANSLATED);
	if (mDrawable.notNull())
	{
		gPipeline.updateMoveNormalAsync(mDrawable);
	}
	mRoot.updateWorldMatrixChildren();
}

//------------------------------------------------------------------------
// updateCharacter()
// called on both your avatar and other avatars
//------------------------------------------------------------------------
BOOL LLVOAvatar::updateCharacter(LLAgent &agent)
{
	LLMemType mt(LLMemType::MTYPE_AVATAR);

	// clear debug text
	mDebugText.clear();
	if (LLVOAvatar::sShowAnimationDebug)
	{
		for (LLMotionController::motion_list_t::iterator iter = mMotionController.getActiveMotions().begin();
			 iter != mMotionController.getActiveMotions().end(); ++iter)
		{
			LLMotion* motionp = *iter;
			if (motionp->getMinPixelArea() < getPixelArea())
			{
				std::string output;
				if (motionp->getName().empty())
				{
					output = llformat("%s - %d",
									  motionp->getID().asString().c_str(),
									  (U32)motionp->getPriority());
				}
				else
				{
					output = llformat("%s - %d",
									  motionp->getName().c_str(),
									  (U32)motionp->getPriority());
				}
				addDebugText(output);
			}
		}
	}

	if (gNoRender)
	{
		// Hack if we're running drones...
		if (isSelf())
		{
			gAgent.setPositionAgent(getPositionAgent());
		}
		return FALSE;
	}


	LLVector3d root_pos_global;

	if (!mIsBuilt)
	{
		return FALSE;
	}

	BOOL visible = isVisible();

	// For fading out the names above heads, only let the timer
	// run if we're visible.
	if (mDrawable.notNull() && !visible)
	{
		mTimeVisible.reset();
	}


	//--------------------------------------------------------------------
	// the rest should only be done occasionally for far away avatars
	//--------------------------------------------------------------------

	if (visible && !isSelf() && !mIsDummy && sUseImpostors && !mNeedsAnimUpdate && !sFreezeCounter)
	{
		F32 impostor_area = 256.f*512.f*(8.125f - LLVOAvatar::sLODFactor*8.f);
		if (LLMuteList::getInstance()->isMuted(getID()))
		{ // muted avatars update at 16 hz
			mUpdatePeriod = 16;
		}
		else if (visible && mVisibilityRank <= LLVOAvatar::sMaxVisible * 0.25f)
		{ //first 25% of max visible avatars are not impostored
			mUpdatePeriod = 1;
		}
		else if (visible && mVisibilityRank > LLVOAvatar::sMaxVisible * 0.75f)
		{ //back 25% of max visible avatars are slow updating impostors
			mUpdatePeriod = 8;
		}
		else if (visible && mVisibilityRank > (U32) LLVOAvatar::sMaxVisible)
		{ //background avatars are REALLY slow updating impostors
			mUpdatePeriod = 16;
		}
		else if (visible && mImpostorPixelArea <= impostor_area)
		{  // stuff in between gets an update period based on pixel area
			mUpdatePeriod = llclamp((S32) sqrtf(impostor_area*4.f/mImpostorPixelArea), 2, 8);
		}
		else if (visible && mVisibilityRank > LLVOAvatar::sMaxVisible * 0.25f)
		{ // force nearby impostors in ultra crowded areas
			mUpdatePeriod = 2;
		}
		else
		{ // not impostored
			mUpdatePeriod = 1;
		}

		visible = (LLDrawable::getCurrentFrame()+mID.mData[0])%mUpdatePeriod == 0 ? TRUE : FALSE;
	}

	if (!visible)
	{
		updateMotions(LLCharacter::HIDDEN_UPDATE);
		return FALSE;
	}

	// change animation time quanta based on avatar render load
	if (!isSelf() && !mIsDummy)
	{
		F32 time_quantum = clamp_rescale((F32)sInstances.size(), 10.f, 35.f, 0.f, 0.25f);
		F32 pixel_area_scale = clamp_rescale(mPixelArea, 100, 5000, 1.f, 0.f);
		F32 time_step = time_quantum * pixel_area_scale;
		if (time_step != 0.f)
		{
			// disable walk motion servo controller as it doesn't work with motion timesteps
			stopMotion(ANIM_AGENT_WALK_ADJUST);
			removeAnimationData("Walk Speed");
		}
		mMotionController.setTimeStep(time_step);
//		llinfos << "Setting timestep to " << time_quantum * pixel_area_scale << llendl;
	}

	if (getParent() && !mIsSitting)
	{
		sitOnObject((LLViewerObject*)getParent());
	}
	else if (!getParent() && mIsSitting && !isMotionActive(ANIM_AGENT_SIT_GROUND_CONSTRAINED))
	{
		getOffObject();
	}

	//--------------------------------------------------------------------
	// create local variables in world coords for region position values
	//--------------------------------------------------------------------
	F32 speed;
	LLVector3 normal;

	LLVector3 xyVel = getVelocity();
	xyVel.mV[VZ] = 0.0f;
	speed = xyVel.length();

	BOOL throttle = TRUE;

	if (!(mIsSitting && getParent()))
	{
		//--------------------------------------------------------------------
		// get timing info
		// handle initial condition case
		//--------------------------------------------------------------------
		F32 animation_time = mAnimTimer.getElapsedTimeF32();
		if (mTimeLast == 0.0f)
		{
			mTimeLast = animation_time;
			throttle = FALSE;

			// put the pelvis at slaved position/mRotation
			mRoot.setWorldPosition( getPositionAgent() ); // first frame
			mRoot.setWorldRotation( getRotation() );
		}
	
		//--------------------------------------------------------------------
		// dont' let dT get larger than 1/5th of a second
		//--------------------------------------------------------------------
		F32 deltaTime = animation_time - mTimeLast;

		deltaTime = llclamp( deltaTime, DELTA_TIME_MIN, DELTA_TIME_MAX );
		mTimeLast = animation_time;

		mSpeedAccum = (mSpeedAccum * 0.95f) + (speed * 0.05f);

		//--------------------------------------------------------------------
		// compute the position of the avatar's root
		//--------------------------------------------------------------------
		LLVector3d root_pos;
		LLVector3d ground_under_pelvis;

		if (isSelf())
		{
			gAgent.setPositionAgent(getRenderPosition());
		}

		root_pos = gAgent.getPosGlobalFromAgent(getRenderPosition());

		resolveHeightGlobal(root_pos, ground_under_pelvis, normal);
		F32 foot_to_ground = (F32) (root_pos.mdV[VZ] - mPelvisToFoot - ground_under_pelvis.mdV[VZ]);
		BOOL in_air = ((!LLWorld::getInstance()->getRegionFromPosGlobal(ground_under_pelvis)) || 
						foot_to_ground > FOOT_GROUND_COLLISION_TOLERANCE);

		if (in_air && !mInAir)
		{
			mTimeInAir.reset();
		}
		mInAir = in_air;

		// correct for the fact that the pelvis is not necessarily the center 
		// of the agent's physical representation
		root_pos.mdV[VZ] -= (0.5f * mBodySize.mV[VZ]) - mPelvisToFoot;
		

		LLVector3 newPosition = gAgent.getPosAgentFromGlobal(root_pos);

		if (newPosition != mRoot.getXform()->getWorldPosition())
		{		
			mRoot.touch();
			mRoot.setWorldPosition(newPosition ); // regular update
		}


		//--------------------------------------------------------------------
		// Propagate viewer object rotation to root of avatar
		//--------------------------------------------------------------------
		if (!isAnyAnimationSignaled(AGENT_NO_ROTATE_ANIMS, NUM_AGENT_NO_ROTATE_ANIMS))
		{
			LLQuaternion iQ;
			LLVector3 upDir( 0.0f, 0.0f, 1.0f );
			
			// Compute a forward direction vector derived from the primitive rotation
			// and the velocity vector.  When walking or jumping, don't let body deviate
			// more than 90 from the view, if necessary, flip the velocity vector.

			LLVector3 primDir;
			if (isSelf())
			{
				primDir = agent.getAtAxis() - projected_vec(agent.getAtAxis(), agent.getReferenceUpVector());
				primDir.normalize();
			}
			else
			{
				primDir = getRotation().getMatrix3().getFwdRow();
			}
			LLVector3 velDir = getVelocity();
			velDir.normalize();
			if ( mSignaledAnimations.find(ANIM_AGENT_WALK) != mSignaledAnimations.end())
			{
				F32 vpD = velDir * primDir;
				if (vpD < -0.5f)
				{
					velDir *= -1.0f;
				}
			}
			LLVector3 fwdDir = lerp(primDir, velDir, clamp_rescale(speed, 0.5f, 2.0f, 0.0f, 1.0f));
			if (isSelf() && gAgentCamera.cameraMouselook())
			{
				// make sure fwdDir stays in same general direction as primdir
				if (gAgent.getFlying())
				{
					fwdDir = LLViewerCamera::getInstance()->getAtAxis();
				}
				else
				{
					LLVector3 at_axis = LLViewerCamera::getInstance()->getAtAxis();
					LLVector3 up_vector = gAgent.getReferenceUpVector();
					at_axis -= up_vector * (at_axis * up_vector);
					at_axis.normalize();
					
					F32 dot = fwdDir * at_axis;
					if (dot < 0.f)
					{
						fwdDir -= 2.f * at_axis * dot;
						fwdDir.normalize();
					}
				}
				
			}

			LLQuaternion root_rotation = mRoot.getWorldMatrix().quaternion();
			F32 root_roll, root_pitch, root_yaw;
			root_rotation.getEulerAngles(&root_roll, &root_pitch, &root_yaw);

			// When moving very slow, the pelvis is allowed to deviate from the
			// forward direction to allow it to hold it's position while the torso
			// and head turn.  Once in motion, it must conform however.
			BOOL self_in_mouselook = isSelf() && gAgentCamera.cameraMouselook();

			LLVector3 pelvisDir( mRoot.getWorldMatrix().getFwdRow4().mV );
			F32 pelvis_rot_threshold = clamp_rescale(speed, 0.1f, 1.0f, PELVIS_ROT_THRESHOLD_SLOW, PELVIS_ROT_THRESHOLD_FAST);
						
			if (self_in_mouselook)
			{
				pelvis_rot_threshold *= MOUSELOOK_PELVIS_FOLLOW_FACTOR;
			}
			pelvis_rot_threshold *= DEG_TO_RAD;

			F32 angle = angle_between( pelvisDir, fwdDir );

			// The avatar's root is allowed to have a yaw that deviates widely
			// from the forward direction, but if roll or pitch are off even
			// a little bit we need to correct the rotation.
			if(root_roll < 1.f * DEG_TO_RAD
			   && root_pitch < 5.f * DEG_TO_RAD)
			{
				// smaller correction vector means pelvis follows prim direction more closely
				if (!mTurning && angle > pelvis_rot_threshold*0.75f)
				{
					mTurning = TRUE;
				}

				// use tighter threshold when turning
				if (mTurning)
				{
					pelvis_rot_threshold *= 0.4f;
				}

				// am I done turning?
				if (angle < pelvis_rot_threshold)
				{
					mTurning = FALSE;
				}

				LLVector3 correction_vector = (pelvisDir - fwdDir) * clamp_rescale(angle, pelvis_rot_threshold*0.75f, pelvis_rot_threshold, 1.0f, 0.0f);
				fwdDir += correction_vector;
			}
			else
			{
				mTurning = FALSE;
			}

			// Now compute the full world space rotation for the whole body (wQv)
			LLVector3 leftDir = upDir % fwdDir;
			leftDir.normalize();
			fwdDir = leftDir % upDir;
			LLQuaternion wQv( fwdDir, leftDir, upDir );

			if (isSelf() && mTurning)
			{
				if ((fwdDir % pelvisDir) * upDir > 0.f)
				{
					gAgent.setControlFlags(AGENT_CONTROL_TURN_RIGHT);
				}
				else
				{
					gAgent.setControlFlags(AGENT_CONTROL_TURN_LEFT);
				}
			}

			// Set the root rotation, but do so incrementally so that it
			// lags in time by some fixed amount.
			//F32 u = LLCriticalDamp::getInterpolant(PELVIS_LAG);
			F32 pelvis_lag_time = 0.f;
			if (self_in_mouselook)
			{
				pelvis_lag_time = PELVIS_LAG_MOUSELOOK;
			}
			else if (mInAir)
			{
				pelvis_lag_time = PELVIS_LAG_FLYING;
				// increase pelvis lag time when moving slowly
				pelvis_lag_time *= clamp_rescale(mSpeedAccum, 0.f, 15.f, 3.f, 1.f);
			}
			else
			{
				pelvis_lag_time = PELVIS_LAG_WALKING;
			}

			F32 u = llclamp((deltaTime / pelvis_lag_time), 0.0f, 1.0f);	

			mRoot.setWorldRotation( slerp(u, mRoot.getWorldRotation(), wQv) );
			
		}
	}
	else if (mDrawable.notNull())
	{
		mRoot.setPosition(mDrawable->getPosition());
		mRoot.setRotation(mDrawable->getRotation());
	}
	
	//-------------------------------------------------------------------------
	// Update character motions
	//-------------------------------------------------------------------------
	// store data relevant to motions
	mSpeed = speed;

	// update animations
	if (mSpecialRenderMode == 1) // Animation Preview
		updateMotions(LLCharacter::FORCE_UPDATE);
	else
		updateMotions(LLCharacter::NORMAL_UPDATE);

	// update head position
	updateHeadOffset();

	//-------------------------------------------------------------------------
	// Find the ground under each foot, these are used for a variety
	// of things that follow
	//-------------------------------------------------------------------------
	LLVector3 ankle_left_pos_agent = mFootLeftp->getWorldPosition();
	LLVector3 ankle_right_pos_agent = mFootRightp->getWorldPosition();

	LLVector3 ankle_left_ground_agent = ankle_left_pos_agent;
	LLVector3 ankle_right_ground_agent = ankle_right_pos_agent;
	resolveHeightAgent(ankle_left_pos_agent, ankle_left_ground_agent, normal);
	resolveHeightAgent(ankle_right_pos_agent, ankle_right_ground_agent, normal);

	F32 leftElev = llmax(-0.2f, ankle_left_pos_agent.mV[VZ] - ankle_left_ground_agent.mV[VZ]);
	F32 rightElev = llmax(-0.2f, ankle_right_pos_agent.mV[VZ] - ankle_right_ground_agent.mV[VZ]);

	if (!mIsSitting)
	{
		//-------------------------------------------------------------------------
		// Figure out which foot is on ground
		//-------------------------------------------------------------------------
		if (!mInAir)
		{
			if ((leftElev < 0.0f) || (rightElev < 0.0f))
			{
				ankle_left_pos_agent = mFootLeftp->getWorldPosition();
				ankle_right_pos_agent = mFootRightp->getWorldPosition();
				leftElev = ankle_left_pos_agent.mV[VZ] - ankle_left_ground_agent.mV[VZ];
				rightElev = ankle_right_pos_agent.mV[VZ] - ankle_right_ground_agent.mV[VZ];
			}
		}
	}
	
	//-------------------------------------------------------------------------
	// Generate footstep sounds when feet hit the ground
	//-------------------------------------------------------------------------
	const LLUUID AGENT_FOOTSTEP_ANIMS[] = {ANIM_AGENT_WALK, ANIM_AGENT_RUN, ANIM_AGENT_LAND};
	const S32 NUM_AGENT_FOOTSTEP_ANIMS = LL_ARRAY_SIZE(AGENT_FOOTSTEP_ANIMS);

	if ( gAudiop && isAnyAnimationSignaled(AGENT_FOOTSTEP_ANIMS, NUM_AGENT_FOOTSTEP_ANIMS) )
	{
		BOOL playSound = FALSE;
		LLVector3 foot_pos_agent;

		BOOL onGroundLeft = (leftElev <= 0.05f);
		BOOL onGroundRight = (rightElev <= 0.05f);

		// did left foot hit the ground?
		if ( onGroundLeft && !mWasOnGroundLeft )
		{
			foot_pos_agent = ankle_left_pos_agent;
			playSound = TRUE;
		}

		// did right foot hit the ground?
		if ( onGroundRight && !mWasOnGroundRight )
		{
			foot_pos_agent = ankle_right_pos_agent;
			playSound = TRUE;
		}

		mWasOnGroundLeft = onGroundLeft;
		mWasOnGroundRight = onGroundRight;

		if ( playSound )
		{
//			F32 gain = clamp_rescale( mSpeedAccum,
//							AUDIO_STEP_LO_SPEED, AUDIO_STEP_HI_SPEED,
//							AUDIO_STEP_LO_GAIN, AUDIO_STEP_HI_GAIN );

			const F32 STEP_VOLUME = 0.5f;
			const LLUUID& step_sound_id = getStepSound();

			LLVector3d foot_pos_global = gAgent.getPosGlobalFromAgent(foot_pos_agent);

			if (LLViewerParcelMgr::getInstance()->canHearSound(foot_pos_global)
				&& !LLMuteList::getInstance()->isMuted(getID(), LLMute::flagObjectSounds))
			{
				gAudiop->triggerSound(step_sound_id, getID(), STEP_VOLUME, LLAudioEngine::AUDIO_TYPE_AMBIENT, foot_pos_global);
			}
		}
	}

	mRoot.updateWorldMatrixChildren();

	if (!mDebugText.size() && mText.notNull())
	{
		mText->markDead();
		mText = NULL;
	}
	else if (mDebugText.size())
	{
		setDebugText(mDebugText);
	}

	//mesh vertices need to be reskinned
	mNeedsSkin = TRUE;

	return TRUE;
}

//-----------------------------------------------------------------------------
// updateHeadOffset()
//-----------------------------------------------------------------------------
void LLVOAvatar::updateHeadOffset()
{
	// since we only care about Z, just grab one of the eyes
	LLVector3 midEyePt = mEyeLeftp->getWorldPosition();
	midEyePt -= mDrawable.notNull() ? mDrawable->getWorldPosition() : mRoot.getWorldPosition();
	midEyePt.mV[VZ] = llmax(-mPelvisToFoot + LLViewerCamera::getInstance()->getNear(), midEyePt.mV[VZ]);

	if (mDrawable.notNull())
	{
		midEyePt = midEyePt * ~mDrawable->getWorldRotation();
	}
	if (mIsSitting)
	{
		mHeadOffset = midEyePt;	
	}
	else
	{
		F32 u = llmax(0.f, HEAD_MOVEMENT_AVG_TIME - (1.f / gFPSClamped));
		mHeadOffset = lerp(midEyePt, mHeadOffset,  u);
	}
}

//------------------------------------------------------------------------
// updateVisibility()
//------------------------------------------------------------------------
void LLVOAvatar::updateVisibility()
{
	BOOL visible = FALSE;

	if (mIsDummy)
	{
		visible = TRUE;
	}
	else if (mDrawable.isNull())
	{
		visible = FALSE;
	}
	else
	{
		if (!mDrawable->getSpatialGroup() || mDrawable->getSpatialGroup()->isVisible())
		{
			visible = TRUE;
		}
		else
		{
			visible = FALSE;
		}

		if(isSelf())
		{
			if (!gAgentWearables.areWearablesLoaded())
			{
				visible = FALSE;
			}
		}
		else if( !mFirstAppearanceMessageReceived )
		{
			visible = FALSE;
		}

		if (sDebugInvisible)
		{
			LLNameValue* firstname = getNVPair("FirstName");
			if (firstname)
			{
				llinfos << "Avatar " << firstname->getString() << " updating visiblity" << llendl;
			}
			else
			{
				llinfos << "Avatar " << this << " updating visiblity" << llendl;
			}

			if (visible)
			{
				llinfos << "Visible" << llendl;
			}
			else
			{
				llinfos << "Not visible" << llendl;
			}

			/*if (avatar_in_frustum)
			{
				llinfos << "Avatar in frustum" << llendl;
			}
			else
			{
				llinfos << "Avatar not in frustum" << llendl;
			}*/

			/*if (LLViewerCamera::getInstance()->sphereInFrustum(sel_pos_agent, 2.0f))
			{
				llinfos << "Sel pos visible" << llendl;
			}
			if (LLViewerCamera::getInstance()->sphereInFrustum(wrist_right_pos_agent, 0.2f))
			{
				llinfos << "Wrist pos visible" << llendl;
			}
			if (LLViewerCamera::getInstance()->sphereInFrustum(getPositionAgent(), getMaxScale()*2.f))
			{
				llinfos << "Agent visible" << llendl;
			}*/
			llinfos << "PA: " << getPositionAgent() << llendl;
			/*llinfos << "SPA: " << sel_pos_agent << llendl;
			llinfos << "WPA: " << wrist_right_pos_agent << llendl;*/
			for (attachment_map_t::iterator iter = mAttachmentPoints.begin(); 
				 iter != mAttachmentPoints.end();
				 ++iter)
			{
				LLViewerJointAttachment* attachment = iter->second;

				for (LLViewerJointAttachment::attachedobjs_vec_t::iterator attachment_iter = attachment->mAttachedObjects.begin();
					 attachment_iter != attachment->mAttachedObjects.end();
					 ++attachment_iter)
				{
					if (LLViewerObject *attached_object = (*attachment_iter))
					{
						if(attached_object->mDrawable->isVisible())
						{
							llinfos << attachment->getName() << " visible" << llendl;
						}
						else
						{
							llinfos << attachment->getName() << " not visible at " << mDrawable->getWorldPosition() << " and radius " << mDrawable->getRadius() << llendl;
						}
					}
				}
			}
		}
	}

	if (!visible && mVisible)
	{
		mMeshInvisibleTime.reset();
	}

	if (visible)
	{
		if (!mMeshValid)
		{
			restoreMeshData();
		}
	}
	else
	{
		if (mMeshValid && mMeshInvisibleTime.getElapsedTimeF32() > TIME_BEFORE_MESH_CLEANUP)
		{
			releaseMeshData();
		}
		// this breaks off-screen chat bubbles
		//if (mNameText)
		//{
		//	mNameText->markDead();
		//	mNameText = NULL;
		//	sNumVisibleChatBubbles--;
		//}
	}

	mVisible = visible;
}

// private
bool LLVOAvatar::shouldAlphaMask()
{
	const bool should_alpha_mask = mSupportsAlphaLayers && !LLDrawPoolAlpha::sShowDebugAlpha // Don't alpha mask if "Highlight Transparent" checked
							&& !LLDrawPoolAvatar::sSkipTransparent;

	return should_alpha_mask;

}

//-----------------------------------------------------------------------------
// renderSkinned()
//-----------------------------------------------------------------------------
U32 LLVOAvatar::renderSkinned(EAvatarRenderPass pass)
{
	U32 num_indices = 0;

	if (!mIsBuilt)
	{
		return num_indices;
	}

	if (mDirtyMesh || mDrawable->isState(LLDrawable::REBUILD_GEOMETRY))
	{	//LOD changed or new mesh created, allocate new vertex buffer if needed
		updateMeshData();
		mDirtyMesh = FALSE;
		mNeedsSkin = TRUE;
		mDrawable->clearState(LLDrawable::REBUILD_GEOMETRY);
	}

	if (LLViewerShaderMgr::instance()->getVertexShaderLevel(LLViewerShaderMgr::SHADER_AVATAR) <= 0)
	{
		if (mNeedsSkin)
		{
			//generate animated mesh
			mMeshLOD[MESH_ID_LOWER_BODY]->updateJointGeometry();
			mMeshLOD[MESH_ID_UPPER_BODY]->updateJointGeometry();

			if( isWearingWearableType( LLWearableType::WT_SKIRT ) )
			{
				mMeshLOD[MESH_ID_SKIRT]->updateJointGeometry();
			}

			if (!isSelf() || gAgent.needsRenderHead() || LLPipeline::sShadowRender)
			{
				mMeshLOD[MESH_ID_EYELASH]->updateJointGeometry();
				mMeshLOD[MESH_ID_HEAD]->updateJointGeometry();
				mMeshLOD[MESH_ID_HAIR]->updateJointGeometry();
			}
			mNeedsSkin = FALSE;
			
			LLVertexBuffer* vb = mDrawable->getFace(0)->mVertexBuffer;
			if (vb)
			{
				vb->setBuffer(0);
			}
		}
	}
	else
	{
		mNeedsSkin = FALSE;
	}

	if (sDebugInvisible)
	{
		LLNameValue* firstname = getNVPair("FirstName");
		if (firstname)
		{
			llinfos << "Avatar " << firstname->getString() << " in render" << llendl;
		}
		else
		{
			llinfos << "Avatar " << this << " in render" << llendl;
		}
		if (!mIsBuilt)
		{
			llinfos << "Not built!" << llendl;
		}
		else if (!gAgent.needsRenderAvatar())
		{
			llinfos << "Doesn't need avatar render!" << llendl;
		}
		else
		{
			llinfos << "Rendering!" << llendl;
		}
	}

	if (!mIsBuilt)
	{
		return num_indices;
	}

	if (isSelf() && !gAgent.needsRenderAvatar())
	{
		return num_indices;
	}

	// render collision normal
	// *NOTE: this is disabled (there is no UI for enabling sShowFootPlane) due
	// to DEV-14477.  the code is left here to aid in tracking down the cause
	// of the crash in the future. -brad
	if (!gRenderForSelect && sShowFootPlane && mDrawable.notNull())
	{
		LLVector3 slaved_pos = mDrawable->getPositionAgent();
		LLVector3 foot_plane_normal(mFootPlane.mV[VX], mFootPlane.mV[VY], mFootPlane.mV[VZ]);
		F32 dist_from_plane = (slaved_pos * foot_plane_normal) - mFootPlane.mV[VW];
		LLVector3 collide_point = slaved_pos;
		collide_point.mV[VZ] -= foot_plane_normal.mV[VZ] * (dist_from_plane + COLLISION_TOLERANCE - FOOT_COLLIDE_FUDGE);

		gGL.begin(LLRender::LINES);
		{
			F32 SQUARE_SIZE = 0.2f;
			gGL.color4f(1.f, 0.f, 0.f, 1.f);
			
			gGL.vertex3f(collide_point.mV[VX] - SQUARE_SIZE, collide_point.mV[VY] - SQUARE_SIZE, collide_point.mV[VZ]);
			gGL.vertex3f(collide_point.mV[VX] + SQUARE_SIZE, collide_point.mV[VY] - SQUARE_SIZE, collide_point.mV[VZ]);

			gGL.vertex3f(collide_point.mV[VX] + SQUARE_SIZE, collide_point.mV[VY] - SQUARE_SIZE, collide_point.mV[VZ]);
			gGL.vertex3f(collide_point.mV[VX] + SQUARE_SIZE, collide_point.mV[VY] + SQUARE_SIZE, collide_point.mV[VZ]);
			
			gGL.vertex3f(collide_point.mV[VX] + SQUARE_SIZE, collide_point.mV[VY] + SQUARE_SIZE, collide_point.mV[VZ]);
			gGL.vertex3f(collide_point.mV[VX] - SQUARE_SIZE, collide_point.mV[VY] + SQUARE_SIZE, collide_point.mV[VZ]);
			
			gGL.vertex3f(collide_point.mV[VX] - SQUARE_SIZE, collide_point.mV[VY] + SQUARE_SIZE, collide_point.mV[VZ]);
			gGL.vertex3f(collide_point.mV[VX] - SQUARE_SIZE, collide_point.mV[VY] - SQUARE_SIZE, collide_point.mV[VZ]);
			
			gGL.vertex3f(collide_point.mV[VX], collide_point.mV[VY], collide_point.mV[VZ]);
			gGL.vertex3f(collide_point.mV[VX] + mFootPlane.mV[VX], collide_point.mV[VY] + mFootPlane.mV[VY], collide_point.mV[VZ] + mFootPlane.mV[VZ]);

		}
		gGL.end();
		gGL.flush();
	}
	//--------------------------------------------------------------------
	// render all geometry attached to the skeleton
	//--------------------------------------------------------------------
	static LLStat render_stat;

	LLViewerJointMesh::sRenderPass = pass;

	if (pass == AVATAR_RENDER_PASS_SINGLE)
	{

		bool should_alpha_mask = shouldAlphaMask();
		LLGLState test(GL_ALPHA_TEST, should_alpha_mask);
		
		if (should_alpha_mask)
		{
			gGL.setAlphaRejectSettings(LLRender::CF_GREATER, 0.5f);
		}
		
		BOOL first_pass = TRUE;
		if (!LLDrawPoolAvatar::sSkipOpaque)
		{
			if (!isSelf() || gAgent.needsRenderHead() || LLPipeline::sShadowRender)
			{
				if (isTextureVisible(TEX_HEAD_BAKED) || mIsDummy)
				{
					num_indices += mMeshLOD[MESH_ID_HEAD]->render(mAdjustedPixelArea, TRUE, mIsDummy);
					first_pass = FALSE;
				}
			}
			if (isTextureVisible(TEX_UPPER_BAKED) || mIsDummy)
			{
				num_indices += mMeshLOD[MESH_ID_UPPER_BODY]->render(mAdjustedPixelArea, first_pass, mIsDummy);
				first_pass = FALSE;
			}
			
			if (isTextureVisible(TEX_LOWER_BAKED) || mIsDummy)
			{
				num_indices += mMeshLOD[MESH_ID_LOWER_BODY]->render(mAdjustedPixelArea, first_pass, mIsDummy);
				first_pass = FALSE;
			}
		}

		gGL.setAlphaRejectSettings(LLRender::CF_DEFAULT);

		if (!LLDrawPoolAvatar::sSkipTransparent || LLPipeline::sImpostorRender)
		{
			LLGLState blend(GL_BLEND, !mIsDummy);
			LLGLState test(GL_ALPHA_TEST, !mIsDummy);
			num_indices += renderTransparent(first_pass);
		}
	}
	
	LLViewerJointMesh::sRenderPass = AVATAR_RENDER_PASS_SINGLE;
	
	//llinfos << "Avatar render: " << render_timer.getElapsedTimeF32() << llendl;

	//render_stat.addValue(render_timer.getElapsedTimeF32()*1000.f);

	return num_indices;
}

U32 LLVOAvatar::renderTransparent(BOOL first_pass)
{
	U32 num_indices = 0;
	if( isWearingWearableType( LLWearableType::WT_SKIRT ) && (mIsDummy || isTextureVisible(TEX_SKIRT_BAKED)) )
	{
		gGL.setAlphaRejectSettings(LLRender::CF_GREATER, 0.25f);
		num_indices += mMeshLOD[MESH_ID_SKIRT]->render(mAdjustedPixelArea, FALSE);
		first_pass = FALSE;
		gGL.setAlphaRejectSettings(LLRender::CF_DEFAULT);
	}

	if (!isSelf() || gAgent.needsRenderHead() || LLPipeline::sShadowRender)
	{
		if (LLPipeline::sImpostorRender)
		{
			gGL.setAlphaRejectSettings(LLRender::CF_GREATER, 0.5f);
		}
		
		if (isTextureVisible(TEX_HEAD_BAKED))
		{
			num_indices += mMeshLOD[MESH_ID_EYELASH]->render(mAdjustedPixelArea, first_pass, mIsDummy);
			first_pass = FALSE;
		}
		// Can't test for baked hair being defined, since that won't always be the case (not all viewers send baked hair)
		// TODO: 1.25 will be able to switch this logic back to calling isTextureVisible();
		if (getImage(TEX_HAIR_BAKED, 0)->getID() != IMG_INVISIBLE || LLDrawPoolAlpha::sShowDebugAlpha)
		{
			num_indices += mMeshLOD[MESH_ID_HAIR]->render(mAdjustedPixelArea, first_pass, mIsDummy);
			first_pass = FALSE;
		}
		if (LLPipeline::sImpostorRender)
		{
			gGL.setAlphaRejectSettings(LLRender::CF_DEFAULT);
		}
	}

	return num_indices;
}

//-----------------------------------------------------------------------------
// renderRigid()
//-----------------------------------------------------------------------------
U32 LLVOAvatar::renderRigid()
{
	U32 num_indices = 0;

	if (!mIsBuilt)
	{
		return 0;
	}

	if (isSelf() && (!gAgent.needsRenderAvatar() || !gAgent.needsRenderHead()))
	{
		return 0;
	}
	
	if (!mIsBuilt)
	{
		return 0;
	}

	bool should_alpha_mask = shouldAlphaMask();
	LLGLState test(GL_ALPHA_TEST, should_alpha_mask);

	if (should_alpha_mask)
	{
		gGL.setAlphaRejectSettings(LLRender::CF_GREATER, 0.5f);
	}

	if (isTextureVisible(TEX_EYES_BAKED)  || mIsDummy)
	{
		num_indices += mMeshLOD[MESH_ID_EYEBALL_LEFT]->render(mAdjustedPixelArea, TRUE, mIsDummy);
		num_indices += mMeshLOD[MESH_ID_EYEBALL_RIGHT]->render(mAdjustedPixelArea, TRUE, mIsDummy);
	}

	gGL.setAlphaRejectSettings(LLRender::CF_DEFAULT);
	
	return num_indices;
}

U32 LLVOAvatar::renderFootShadows()
{
	U32 num_indices = 0;

	if (!mIsBuilt)
	{
		return 0;
	}

	if (isSelf() && (!gAgent.needsRenderAvatar() || !gAgent.needsRenderHead()))
	{
		return 0;
	}
	
	if (!mIsBuilt)
	{
		return 0;
	}
	
	// Don't render foot shadows if your lower body is completely invisible.
	// (non-humanoid avatars rule!)
	if (!isTextureVisible(TEX_LOWER_BAKED))
	{
		return 0;
	}

	// Update the shadow, tractor, and text label geometry.
	if (mDrawable->isState(LLDrawable::REBUILD_SHADOW) && !isImpostor())
	{
		updateShadowFaces();
		mDrawable->clearState(LLDrawable::REBUILD_SHADOW);
	}

	U32 foot_mask = LLVertexBuffer::MAP_VERTEX |
					LLVertexBuffer::MAP_TEXCOORD0;

	LLGLDepthTest test(GL_TRUE, GL_FALSE);
	//render foot shadows
	LLGLEnable blend(GL_BLEND);
	gGL.getTexUnit(0)->bind(mShadowImagep, TRUE);
	glColor4fv(mShadow0Facep->getRenderColor().mV);
	mShadow0Facep->renderIndexed(foot_mask);
	glColor4fv(mShadow1Facep->getRenderColor().mV);
	mShadow1Facep->renderIndexed(foot_mask);
	
	return num_indices;
}

U32 LLVOAvatar::renderImpostor(LLColor4U color, S32 diffuse_channel)
{
	if (!mImpostor.isComplete())
	{
		return 0;
	}

	LLVector3 pos(getRenderPosition()+mImpostorOffset);
	LLVector3 at = (pos - LLViewerCamera::getInstance()->getOrigin());
	at.normalize();
	LLVector3 left = LLViewerCamera::getInstance()->getUpAxis() % at;
	LLVector3 up = at%left;

	left *= mImpostorDim.mV[0];
	up *= mImpostorDim.mV[1];

	LLGLEnable test(GL_ALPHA_TEST);
	gGL.setAlphaRejectSettings(LLRender::CF_GREATER, 0.f);

	gGL.color4ubv(color.mV);
	gGL.getTexUnit(diffuse_channel)->bind(&mImpostor);
	gGL.begin(LLRender::QUADS);
	gGL.texCoord2f(0,0);
	gGL.vertex3fv((pos+left-up).mV);
	gGL.texCoord2f(1,0);
	gGL.vertex3fv((pos-left-up).mV);
	gGL.texCoord2f(1,1);
	gGL.vertex3fv((pos-left+up).mV);
	gGL.texCoord2f(0,1);
	gGL.vertex3fv((pos+left+up).mV);
	gGL.end();
	gGL.flush();

	return 6;
}

//------------------------------------------------------------------------
// LLVOAvatar::updateTextures()
//------------------------------------------------------------------------
void LLVOAvatar::updateTextures()
{
	BOOL render_avatar = TRUE;

	if (mIsDummy || gNoRender)
	{
		return;
	}

	if( isSelf() )
	{
		render_avatar = TRUE;
	}
	else
	{
		render_avatar = isVisible() && !mCulled;
	}

	std::vector<BOOL> layer_baked;
	// GL NOT ACTIVE HERE - *TODO
	for (U32 i = 0; i < mBakedTextureDatas.size(); i++)
	{
		layer_baked.push_back(isTextureDefined(mBakedTextureDatas[i].mTextureIndex));
		// bind the texture so that they'll be decoded slightly 
		// inefficient, we can short-circuit this if we have to
		if (render_avatar && !gGLManager.mIsDisabled)
		{
			if (layer_baked[i] && !mBakedTextureDatas[i].mIsLoaded)
			{
				gGL.getTexUnit(0)->bind(getImage( mBakedTextureDatas[i].mTextureIndex, 0 ));
			}
		}
	}

	mMaxPixelArea = 0.f;
	mMinPixelArea = 99999999.f;
	mHasGrey = FALSE; // debug
	for (U32 texture_index = 0; texture_index < getNumTEs(); texture_index++)
	{
		LLWearableType::EType wearable_type = LLVOAvatarDictionary::getTEWearableType((ETextureIndex)texture_index);
		U32 num_wearables = gAgentWearables.getWearableCount(wearable_type);
		const LLTextureEntry *te = getTE(texture_index);
		const F32 texel_area_ratio = fabs(te->mScaleS * te->mScaleT);
		LLViewerFetchedTexture *imagep = NULL;
		for (U32 wearable_index = 0; wearable_index < num_wearables; wearable_index++)
		{
			imagep = LLViewerTextureManager::staticCastToFetchedTexture(getImage(texture_index, wearable_index), TRUE);
			if (imagep)
			{
				const LLVOAvatarDictionary::TextureEntry *texture_dict = LLVOAvatarDictionary::getInstance()->getTexture((ETextureIndex)texture_index);
				const EBakedTextureIndex baked_index = texture_dict->mBakedTextureIndex;
				if (texture_dict->mIsLocalTexture)
				{
					addLocalTextureStats((ETextureIndex)texture_index, imagep, texel_area_ratio, render_avatar, layer_baked[baked_index]);
				}
			}
		}
		if (isIndexBakedTexture((ETextureIndex) texture_index))
		{
			const S32 boost_level = getAvatarBakedBoostLevel();
			imagep = LLViewerTextureManager::staticCastToFetchedTexture(getImage(texture_index,0), TRUE);
			// Spam if this is a baked texture, not set to default image, without valid host info
			if (isIndexBakedTexture((ETextureIndex)texture_index)
				&& imagep->getID() != IMG_DEFAULT_AVATAR
				&& imagep->getID() != IMG_INVISIBLE
				&& !imagep->getTargetHost().isOk())
			{
				LL_WARNS_ONCE("Texture") << "LLVOAvatar::updateTextures No host for texture "
										 << imagep->getID() << " for avatar "
										 << (isSelf() ? "<myself>" : getID().asString()) 
										 << " on host " << getRegion()->getHost() << llendl;
			}

			addBakedTextureStats( imagep, mPixelArea, texel_area_ratio, boost_level );
		}
	}

	if (gPipeline.hasRenderDebugMask(LLPipeline::RENDER_DEBUG_TEXTURE_AREA))
	{
		setDebugText(llformat("%4.0f:%4.0f", fsqrtf(mMinPixelArea),fsqrtf(mMaxPixelArea)));
	}	
	
	if( render_avatar )
	{
		mShadowImagep->addTextureStats(mPixelArea);
	}
}


void LLVOAvatar::addLocalTextureStats( ETextureIndex idx, LLViewerFetchedTexture* imagep,
									   F32 texel_area_ratio, BOOL render_avatar, BOOL covered_by_baked, U32 index )
{
	// No local texture stats for non-self avatars
	return;
}

			    
void LLVOAvatar::addBakedTextureStats( LLViewerFetchedTexture* imagep, F32 pixel_area, F32 texel_area_ratio, S32 boost_level)
{
	mMaxPixelArea = llmax(pixel_area, mMaxPixelArea);
	mMinPixelArea = llmin(pixel_area, mMinPixelArea);
	imagep->resetTextureStats();
	imagep->setCanUseHTTP(false) ; //turn off http fetching for baked textures.
	imagep->addTextureStats(pixel_area / texel_area_ratio);
	imagep->setBoostLevel(boost_level);
}

//virtual	
void LLVOAvatar::setImage(const U8 te, LLViewerTexture *imagep, const U32 index)
{
	setTEImage(te, imagep);
}

//virtual 
LLViewerTexture* LLVOAvatar::getImage(const U8 te, const U32 index) const
{
	return getTEImage(te);
}
//virtual 
const LLTextureEntry* LLVOAvatar::getTexEntry(const U8 te_num) const
{
	return getTE(te_num);
}

//virtual 
void LLVOAvatar::setTexEntry(const U8 index, const LLTextureEntry &te)
{
	setTE(index, te);
}

//-----------------------------------------------------------------------------
// resolveHeight()
//-----------------------------------------------------------------------------

void LLVOAvatar::resolveHeightAgent(const LLVector3 &in_pos_agent, LLVector3 &out_pos_agent, LLVector3 &out_norm)
{
	LLVector3d in_pos_global, out_pos_global;

	in_pos_global = gAgent.getPosGlobalFromAgent(in_pos_agent);
	resolveHeightGlobal(in_pos_global, out_pos_global, out_norm);
	out_pos_agent = gAgent.getPosAgentFromGlobal(out_pos_global);
}


void LLVOAvatar::resolveRayCollisionAgent(const LLVector3d start_pt, const LLVector3d end_pt, LLVector3d &out_pos, LLVector3 &out_norm)
{
	LLViewerObject *obj;
	LLWorld::getInstance()->resolveStepHeightGlobal(this, start_pt, end_pt, out_pos, out_norm, &obj);
}


void LLVOAvatar::resolveHeightGlobal(const LLVector3d &inPos, LLVector3d &outPos, LLVector3 &outNorm)
{
	LLVector3d zVec(0.0f, 0.0f, 0.5f);
	LLVector3d p0 = inPos + zVec;
	LLVector3d p1 = inPos - zVec;
	LLViewerObject *obj;
	LLWorld::getInstance()->resolveStepHeightGlobal(this, p0, p1, outPos, outNorm, &obj);
	if (!obj)
	{
		mStepOnLand = TRUE;
		mStepMaterial = 0;
		mStepObjectVelocity.setVec(0.0f, 0.0f, 0.0f);
	}
	else
	{
		mStepOnLand = FALSE;
		mStepMaterial = obj->getMaterial();

		// We want the primitive velocity, not our velocity... (which actually subtracts the
		// step object velocity)
		LLVector3 angularVelocity = obj->getAngularVelocity();
		LLVector3 relativePos = gAgent.getPosAgentFromGlobal(outPos) - obj->getPositionAgent();

		LLVector3 linearComponent = angularVelocity % relativePos;
//		llinfos << "Linear Component of Rotation Velocity " << linearComponent << llendl;
		mStepObjectVelocity = obj->getVelocity() + linearComponent;
	}
}


//-----------------------------------------------------------------------------
// getStepSound()
//-----------------------------------------------------------------------------
const LLUUID& LLVOAvatar::getStepSound() const
{
	if ( mStepOnLand )
	{
		return sStepSoundOnLand;
	}

	return sStepSounds[mStepMaterial];
}


//-----------------------------------------------------------------------------
// processAnimationStateChanges()
//-----------------------------------------------------------------------------
void LLVOAvatar::processAnimationStateChanges()
{
	LLMemType mt(LLMemType::MTYPE_AVATAR);
	
	if (gNoRender)
	{
		return;
	}

	if ( isAnyAnimationSignaled(AGENT_WALK_ANIMS, NUM_AGENT_WALK_ANIMS) )
	{
		startMotion(ANIM_AGENT_WALK_ADJUST);
		stopMotion(ANIM_AGENT_FLY_ADJUST);
	}
	else if (mInAir && !mIsSitting)
	{
		stopMotion(ANIM_AGENT_WALK_ADJUST);
		startMotion(ANIM_AGENT_FLY_ADJUST);
	}
	else
	{
		stopMotion(ANIM_AGENT_WALK_ADJUST);
		stopMotion(ANIM_AGENT_FLY_ADJUST);
	}

	if ( isAnyAnimationSignaled(AGENT_GUN_AIM_ANIMS, NUM_AGENT_GUN_AIM_ANIMS) )
	{
		startMotion(ANIM_AGENT_TARGET);
		stopMotion(ANIM_AGENT_BODY_NOISE);
	}
	else
	{
		stopMotion(ANIM_AGENT_TARGET);
		startMotion(ANIM_AGENT_BODY_NOISE);
	}
	
	// clear all current animations
	AnimIterator anim_it;
	for (anim_it = mPlayingAnimations.begin(); anim_it != mPlayingAnimations.end();)
	{
		AnimIterator found_anim = mSignaledAnimations.find(anim_it->first);

		// playing, but not signaled, so stop
		if (found_anim == mSignaledAnimations.end())
		{
			processSingleAnimationStateChange(anim_it->first, FALSE);
			mPlayingAnimations.erase(anim_it++);
			continue;
		}

		++anim_it;
	}

	// start up all new anims
	for (anim_it = mSignaledAnimations.begin(); anim_it != mSignaledAnimations.end();)
	{
		AnimIterator found_anim = mPlayingAnimations.find(anim_it->first);

		// signaled but not playing, or different sequence id, start motion
		if (found_anim == mPlayingAnimations.end() || found_anim->second != anim_it->second)
		{
			if (processSingleAnimationStateChange(anim_it->first, TRUE))
			{
				mPlayingAnimations[anim_it->first] = anim_it->second;
				++anim_it;
				continue;
			}
		}

		++anim_it;
	}

	// clear source information for animations which have been stopped
	if (isSelf())
	{
		AnimSourceIterator source_it = mAnimationSources.begin();

		for (source_it = mAnimationSources.begin(); source_it != mAnimationSources.end();)
		{
			if (mSignaledAnimations.find(source_it->second) == mSignaledAnimations.end())
			{
				mAnimationSources.erase(source_it++);
			}
			else
			{
				++source_it;
			}
		}
	}

	stop_glerror();
}


//-----------------------------------------------------------------------------
// processSingleAnimationStateChange();
//-----------------------------------------------------------------------------
BOOL LLVOAvatar::processSingleAnimationStateChange( const LLUUID& anim_id, BOOL start )
{
	LLMemType mt(LLMemType::MTYPE_AVATAR);
	
	BOOL result = FALSE;

	if ( start ) // start animation
	{
		if (anim_id == ANIM_AGENT_TYPE)
		{
			if (gAudiop)
			{
				LLVector3d char_pos_global = gAgent.getPosGlobalFromAgent(getCharacterPosition());
				if (LLViewerParcelMgr::getInstance()->canHearSound(char_pos_global)
				    && !LLMuteList::getInstance()->isMuted(getID(), LLMute::flagObjectSounds))
				{
					// RN: uncomment this to play on typing sound at fixed volume once sound engine is fixed
					// to support both spatialized and non-spatialized instances of the same sound
					//if (isSelf())
					//{
					//	gAudiop->triggerSound(LLUUID(gSavedSettings.getString("UISndTyping")), 1.0f, LLAudioEngine::AUDIO_TYPE_UI);
					//}
					//else
					{
						LLUUID sound_id = LLUUID(gSavedSettings.getString("UISndTyping"));
						gAudiop->triggerSound(sound_id, getID(), 1.0f, LLAudioEngine::AUDIO_TYPE_SFX, char_pos_global);
					}
				}
			}
		}
		else if (anim_id == ANIM_AGENT_SIT_GROUND_CONSTRAINED)
		{
			sitDown(TRUE);
		}


		if (startMotion(anim_id))
		{
			result = TRUE;
		}
		else
		{
			llwarns << "Failed to start motion!" << llendl;
		}
	}
	else //stop animation
	{
		if (anim_id == ANIM_AGENT_SIT_GROUND_CONSTRAINED)
		{
			sitDown(FALSE);
		}
		stopMotion(anim_id);
		result = TRUE;
	}

	return result;
}

//-----------------------------------------------------------------------------
// isAnyAnimationSignaled()
//-----------------------------------------------------------------------------
BOOL LLVOAvatar::isAnyAnimationSignaled(const LLUUID *anim_array, const S32 num_anims) const
{
	for (S32 i = 0; i < num_anims; i++)
	{
		if(mSignaledAnimations.find(anim_array[i]) != mSignaledAnimations.end())
		{
			return TRUE;
		}
	}
	return FALSE;
}

//-----------------------------------------------------------------------------
// resetAnimations()
//-----------------------------------------------------------------------------
void LLVOAvatar::resetAnimations()
{
	LLKeyframeMotion::flushKeyframeCache();
	flushAllMotions();
}

//-----------------------------------------------------------------------------
// startMotion()
// id is the asset if of the animation to start
// time_offset is the offset into the animation at which to start playing
//-----------------------------------------------------------------------------
BOOL LLVOAvatar::startMotion(const LLUUID& id, F32 time_offset)
{
	LLMemType mt(LLMemType::MTYPE_AVATAR);
	
	// start special case female walk for female avatars
	if (getSex() == SEX_FEMALE)
	{
		if (id == ANIM_AGENT_WALK)
		{
			return LLCharacter::startMotion(ANIM_AGENT_FEMALE_WALK, time_offset);
		}
		else if (id == ANIM_AGENT_SIT)
		{
			return LLCharacter::startMotion(ANIM_AGENT_SIT_FEMALE, time_offset);
		}
	}

	if (isSelf() && id == ANIM_AGENT_AWAY)
	{
		gAgent.setAFK();
	}

	return LLCharacter::startMotion(id, time_offset);
}

//-----------------------------------------------------------------------------
// stopMotion()
//-----------------------------------------------------------------------------
BOOL LLVOAvatar::stopMotion(const LLUUID& id, BOOL stop_immediate)
{
	if (isSelf())
	{
		gAgent.onAnimStop(id);
	}

	if (id == ANIM_AGENT_WALK)
	{
		LLCharacter::stopMotion(ANIM_AGENT_FEMALE_WALK, stop_immediate);
	}
	else if (id == ANIM_AGENT_SIT)
	{
		LLCharacter::stopMotion(ANIM_AGENT_SIT_FEMALE, stop_immediate);
	}

	return LLCharacter::stopMotion(id, stop_immediate);
}

//-----------------------------------------------------------------------------
// stopMotionFromSource()
//-----------------------------------------------------------------------------
// virtual
void LLVOAvatar::stopMotionFromSource(const LLUUID& source_id)
{
}

//-----------------------------------------------------------------------------
// getVolumePos()
//-----------------------------------------------------------------------------
LLVector3 LLVOAvatar::getVolumePos(S32 joint_index, LLVector3& volume_offset)
{
	if (joint_index > mNumCollisionVolumes)
	{
		return LLVector3::zero;
	}

	return mCollisionVolumes[joint_index].getVolumePos(volume_offset);
}

//-----------------------------------------------------------------------------
// findCollisionVolume()
//-----------------------------------------------------------------------------
LLJoint* LLVOAvatar::findCollisionVolume(U32 volume_id)
{
	if ((S32)volume_id > mNumCollisionVolumes)
	{
		return NULL;
	}
	
	return &mCollisionVolumes[volume_id];
}

//-----------------------------------------------------------------------------
// findCollisionVolume()
//-----------------------------------------------------------------------------
S32 LLVOAvatar::getCollisionVolumeID(std::string &name)
{
	for (S32 i = 0; i < mNumCollisionVolumes; i++)
	{
		if (mCollisionVolumes[i].getName() == name)
		{
			return i;
		}
	}

	return -1;
}

//-----------------------------------------------------------------------------
// addDebugText()
//-----------------------------------------------------------------------------
void LLVOAvatar::addDebugText(const std::string& text)
{
	mDebugText.append(1, '\n');
	mDebugText.append(text);
}

//-----------------------------------------------------------------------------
// getID()
//-----------------------------------------------------------------------------
const LLUUID& LLVOAvatar::getID()
{
	return mID;
}

//-----------------------------------------------------------------------------
// getJoint()
//-----------------------------------------------------------------------------
// RN: avatar joints are multi-rooted to include screen-based attachments
LLJoint *LLVOAvatar::getJoint( const std::string &name )
{
	LLJoint* jointp = mRoot.findJoint(name);
	return jointp;
}

//-----------------------------------------------------------------------------
// getCharacterPosition()
//-----------------------------------------------------------------------------
LLVector3 LLVOAvatar::getCharacterPosition()
{
	if (mDrawable.notNull())
	{
		return mDrawable->getPositionAgent();
	}
	else
	{
		return getPositionAgent();
	}
}


//-----------------------------------------------------------------------------
// LLVOAvatar::getCharacterRotation()
//-----------------------------------------------------------------------------
LLQuaternion LLVOAvatar::getCharacterRotation()
{
	return getRotation();
}


//-----------------------------------------------------------------------------
// LLVOAvatar::getCharacterVelocity()
//-----------------------------------------------------------------------------
LLVector3 LLVOAvatar::getCharacterVelocity()
{
	return getVelocity() - mStepObjectVelocity;
}


//-----------------------------------------------------------------------------
// LLVOAvatar::getCharacterAngularVelocity()
//-----------------------------------------------------------------------------
LLVector3 LLVOAvatar::getCharacterAngularVelocity()
{
	return getAngularVelocity();
}

//-----------------------------------------------------------------------------
// LLVOAvatar::getGround()
//-----------------------------------------------------------------------------
void LLVOAvatar::getGround(const LLVector3 &in_pos_agent, LLVector3 &out_pos_agent, LLVector3 &outNorm)
{
	LLVector3d z_vec(0.0f, 0.0f, 1.0f);
	LLVector3d p0_global, p1_global;

	if (gNoRender || mIsDummy)
	{
		outNorm.setVec(z_vec);
		out_pos_agent = in_pos_agent;
		return;
	}
	
	p0_global = gAgent.getPosGlobalFromAgent(in_pos_agent) + z_vec;
	p1_global = gAgent.getPosGlobalFromAgent(in_pos_agent) - z_vec;
	LLViewerObject *obj;
	LLVector3d out_pos_global;
	LLWorld::getInstance()->resolveStepHeightGlobal(this, p0_global, p1_global, out_pos_global, outNorm, &obj);
	out_pos_agent = gAgent.getPosAgentFromGlobal(out_pos_global);
}

//-----------------------------------------------------------------------------
// LLVOAvatar::getTimeDilation()
//-----------------------------------------------------------------------------
F32 LLVOAvatar::getTimeDilation()
{
	return mTimeDilation;
}


//-----------------------------------------------------------------------------
// LLVOAvatar::getPixelArea()
//-----------------------------------------------------------------------------
F32 LLVOAvatar::getPixelArea() const
{
	if (mIsDummy)
	{
		return 100000.f;
	}
	return mPixelArea;
}


//-----------------------------------------------------------------------------
// LLVOAvatar::getHeadMesh()
//-----------------------------------------------------------------------------
LLPolyMesh*	LLVOAvatar::getHeadMesh()
{
	return mMeshLOD[MESH_ID_HEAD]->mMeshParts[0]->getMesh();
}


//-----------------------------------------------------------------------------
// LLVOAvatar::getUpperBodyMesh()
//-----------------------------------------------------------------------------
LLPolyMesh*	LLVOAvatar::getUpperBodyMesh()
{
	return mMeshLOD[MESH_ID_UPPER_BODY]->mMeshParts[0]->getMesh();
}


//-----------------------------------------------------------------------------
// LLVOAvatar::getPosGlobalFromAgent()
//-----------------------------------------------------------------------------
LLVector3d	LLVOAvatar::getPosGlobalFromAgent(const LLVector3 &position)
{
	return gAgent.getPosGlobalFromAgent(position);
}

//-----------------------------------------------------------------------------
// getPosAgentFromGlobal()
//-----------------------------------------------------------------------------
LLVector3	LLVOAvatar::getPosAgentFromGlobal(const LLVector3d &position)
{
	return gAgent.getPosAgentFromGlobal(position);
}

//-----------------------------------------------------------------------------
// allocateCharacterJoints()
//-----------------------------------------------------------------------------
BOOL LLVOAvatar::allocateCharacterJoints( U32 num )
{
	deleteAndClearArray(mSkeleton);
	mNumJoints = 0;

	mSkeleton = new LLViewerJoint[num];
	
	for(S32 joint_num = 0; joint_num < (S32)num; joint_num++)
	{
		mSkeleton[joint_num].setJointNum(joint_num);
	}

	if (!mSkeleton)
	{
		return FALSE;
	}

	mNumJoints = num;
	return TRUE;
}

//-----------------------------------------------------------------------------
// allocateCollisionVolumes()
//-----------------------------------------------------------------------------
BOOL LLVOAvatar::allocateCollisionVolumes( U32 num )
{
	deleteAndClearArray(mCollisionVolumes);
	mNumCollisionVolumes = 0;

	mCollisionVolumes = new LLViewerJointCollisionVolume[num];
	if (!mCollisionVolumes)
	{
		return FALSE;
	}

	mNumCollisionVolumes = num;
	return TRUE;
}


//-----------------------------------------------------------------------------
// getCharacterJoint()
//-----------------------------------------------------------------------------
LLJoint *LLVOAvatar::getCharacterJoint( U32 num )
{
	if ((S32)num >= mNumJoints 
	    || (S32)num < 0)
	{
		return NULL;
	}
	return (LLJoint*)&mSkeleton[num];
}

//-----------------------------------------------------------------------------
// requestStopMotion()
//-----------------------------------------------------------------------------
// virtual
void LLVOAvatar::requestStopMotion( LLMotion* motion )
{
	// Only agent avatars should handle the stop motion notifications.
}

//-----------------------------------------------------------------------------
// loadAvatar()
//-----------------------------------------------------------------------------
static LLFastTimer::DeclareTimer FTM_LOAD_AVATAR("Load Avatar");

BOOL LLVOAvatar::loadAvatar()
{
// 	LLFastTimer t(FTM_LOAD_AVATAR);
	
	// avatar_skeleton.xml
	if( !buildSkeleton(sAvatarSkeletonInfo) )
	{
		llwarns << "avatar file: buildSkeleton() failed" << llendl;
		return FALSE;
	}

	// avatar_lad.xml : <skeleton>
	if( !loadSkeletonNode() )
	{
		llwarns << "avatar file: loadNodeSkeleton() failed" << llendl;
		return FALSE;
	}
	
	// avatar_lad.xml : <mesh>
	if( !loadMeshNodes() )
	{
		llwarns << "avatar file: loadNodeMesh() failed" << llendl;
		return FALSE;
	}
	
	// avatar_lad.xml : <global_color>
	if( sAvatarXmlInfo->mTexSkinColorInfo )
	{
		mTexSkinColor = new LLTexGlobalColor( this );
		if( !mTexSkinColor->setInfo( sAvatarXmlInfo->mTexSkinColorInfo ) )
		{
			llwarns << "avatar file: mTexSkinColor->setInfo() failed" << llendl;
			return FALSE;
		}
	}
	else
	{
		llwarns << "<global_color> name=\"skin_color\" not found" << llendl;
		return FALSE;
	}
	if( sAvatarXmlInfo->mTexHairColorInfo )
	{
		mTexHairColor = new LLTexGlobalColor( this );
		if( !mTexHairColor->setInfo( sAvatarXmlInfo->mTexHairColorInfo ) )
		{
			llwarns << "avatar file: mTexHairColor->setInfo() failed" << llendl;
			return FALSE;
		}
	}
	else
	{
		llwarns << "<global_color> name=\"hair_color\" not found" << llendl;
		return FALSE;
	}
	if( sAvatarXmlInfo->mTexEyeColorInfo )
	{
		mTexEyeColor = new LLTexGlobalColor( this );
		if( !mTexEyeColor->setInfo( sAvatarXmlInfo->mTexEyeColorInfo ) )
		{
			llwarns << "avatar file: mTexEyeColor->setInfo() failed" << llendl;
			return FALSE;
		}
	}
	else
	{
		llwarns << "<global_color> name=\"eye_color\" not found" << llendl;
		return FALSE;
	}
	
	// avatar_lad.xml : <layer_set>
	if (sAvatarXmlInfo->mLayerInfoList.empty())
	{
		llwarns << "avatar file: missing <layer_set> node" << llendl;
		return FALSE;
	}

	if (sAvatarXmlInfo->mMorphMaskInfoList.empty())
	{
		llwarns << "avatar file: missing <morph_masks> node" << llendl;
		return FALSE;
	}

	// avatar_lad.xml : <morph_masks>
	for (LLVOAvatarXmlInfo::morph_info_list_t::iterator iter = sAvatarXmlInfo->mMorphMaskInfoList.begin();
		 iter != sAvatarXmlInfo->mMorphMaskInfoList.end();
		 ++iter)
	{
		LLVOAvatarXmlInfo::LLVOAvatarMorphInfo *info = *iter;

		EBakedTextureIndex baked = LLVOAvatarDictionary::findBakedByRegionName(info->mRegion); 
		if (baked != BAKED_NUM_INDICES)
		{
			LLPolyMorphTarget *morph_param;
			const std::string *name = &info->mName;
			morph_param = (LLPolyMorphTarget *)(getVisualParam(name->c_str()));
			if (morph_param)
			{
				BOOL invert = info->mInvert;
				addMaskedMorph(baked, morph_param, invert, info->mLayer);
			}
		}

	}

	loadLayersets();	
	
	// avatar_lad.xml : <driver_parameters>
	for (LLVOAvatarXmlInfo::driver_info_list_t::iterator iter = sAvatarXmlInfo->mDriverInfoList.begin();
		 iter != sAvatarXmlInfo->mDriverInfoList.end(); 
		 ++iter)
	{
		LLDriverParamInfo *info = *iter;
		LLDriverParam* driver_param = new LLDriverParam( this );
		if (driver_param->setInfo(info))
		{
			addVisualParam( driver_param );
			LLVisualParam*(LLVOAvatar::*avatar_function)(S32)const = &LLVOAvatar::getVisualParam; 
			if( !driver_param->linkDrivenParams(boost::bind(avatar_function,(LLVOAvatar*)this,_1 ), false))
			{
				llwarns << "could not link driven params for avatar " << this->getFullname() << " id: " << driver_param->getID() << llendl;
				continue;
			}
		}
		else
		{
			delete driver_param;
			llwarns << "avatar file: driver_param->parseData() failed" << llendl;
			return FALSE;
		}
	}

	// Uncomment to enable avatar_lad.xml debugging. 
/*	std::ofstream file;
	file.open("avatar_lad.log");
	for( LLViewerVisualParam* param = (LLViewerVisualParam*) getFirstVisualParam(); 
	param;
	param = (LLViewerVisualParam*) getNextVisualParam() )
	{
		param->getInfo()->toStream(file);
		file << std::endl;
	}

	file.close();*/
	
	return TRUE;
}

//-----------------------------------------------------------------------------
// loadSkeletonNode(): loads <skeleton> node from XML tree
//-----------------------------------------------------------------------------
BOOL LLVOAvatar::loadSkeletonNode ()
{
	mRoot.addChild( &mSkeleton[0] );

	for (std::vector<LLViewerJoint *>::iterator iter = mMeshLOD.begin();
		 iter != mMeshLOD.end(); 
		 ++iter)
	{
		LLViewerJoint *joint = (LLViewerJoint *) *iter;
		joint->mUpdateXform = FALSE;
		joint->setMeshesToChildren();
	}

	mRoot.addChild(mMeshLOD[MESH_ID_HEAD]);
	mRoot.addChild(mMeshLOD[MESH_ID_EYELASH]);
	mRoot.addChild(mMeshLOD[MESH_ID_UPPER_BODY]);
	mRoot.addChild(mMeshLOD[MESH_ID_LOWER_BODY]);
	mRoot.addChild(mMeshLOD[MESH_ID_SKIRT]);
	mRoot.addChild(mMeshLOD[MESH_ID_HEAD]);

	LLViewerJoint *skull = (LLViewerJoint*)mRoot.findJoint("mSkull");
	if (skull)
	{
		skull->addChild(mMeshLOD[MESH_ID_HAIR] );
	}

	LLViewerJoint *eyeL = (LLViewerJoint*)mRoot.findJoint("mEyeLeft");
	if (eyeL)
	{
		eyeL->addChild( mMeshLOD[MESH_ID_EYEBALL_LEFT] );
	}

	LLViewerJoint *eyeR = (LLViewerJoint*)mRoot.findJoint("mEyeRight");
	if (eyeR)
	{
		eyeR->addChild( mMeshLOD[MESH_ID_EYEBALL_RIGHT] );
	}

	// SKELETAL DISTORTIONS
	{
		LLVOAvatarXmlInfo::skeletal_distortion_info_list_t::iterator iter;
		for (iter = sAvatarXmlInfo->mSkeletalDistortionInfoList.begin();
			 iter != sAvatarXmlInfo->mSkeletalDistortionInfoList.end(); 
			 ++iter)
		{
			LLPolySkeletalDistortionInfo *info = *iter;
			LLPolySkeletalDistortion *param = new LLPolySkeletalDistortion(this);
			if (!param->setInfo(info))
			{
				delete param;
				return FALSE;
			}
			else
			{
				addVisualParam(param);
			}				
		}
	}
	
	// ATTACHMENTS
	{
		LLVOAvatarXmlInfo::attachment_info_list_t::iterator iter;
		for (iter = sAvatarXmlInfo->mAttachmentInfoList.begin();
			 iter != sAvatarXmlInfo->mAttachmentInfoList.end(); 
			 ++iter)
		{
			LLVOAvatarXmlInfo::LLVOAvatarAttachmentInfo *info = *iter;
			if (!isSelf() && info->mJointName == "mScreen")
			{ //don't process screen joint for other avatars
				continue;
			}

			LLViewerJointAttachment* attachment = new LLViewerJointAttachment();

			attachment->setName(info->mName);
			LLJoint *parentJoint = getJoint(info->mJointName);
			if (!parentJoint)
			{
				llwarns << "No parent joint by name " << info->mJointName << " found for attachment point " << info->mName << llendl;
				delete attachment;
				continue;
			}

			if (info->mHasPosition)
			{
				attachment->setOriginalPosition(info->mPosition);
			}

			if (info->mHasRotation)
			{
				LLQuaternion rotation;
				rotation.setQuat(info->mRotationEuler.mV[VX] * DEG_TO_RAD,
								 info->mRotationEuler.mV[VY] * DEG_TO_RAD,
								 info->mRotationEuler.mV[VZ] * DEG_TO_RAD);
				attachment->setRotation(rotation);
			}

			int group = info->mGroup;
			if (group >= 0)
			{
				if (group < 0 || group >= 9)
				{
					llwarns << "Invalid group number (" << group << ") for attachment point " << info->mName << llendl;
				}
				else
				{
					attachment->setGroup(group);
				}
			}

			S32 attachmentID = info->mAttachmentID;
			if (attachmentID < 1 || attachmentID > 255)
			{
				llwarns << "Attachment point out of range [1-255]: " << attachmentID << " on attachment point " << info->mName << llendl;
				delete attachment;
				continue;
			}
			if (mAttachmentPoints.find(attachmentID) != mAttachmentPoints.end())
			{
				llwarns << "Attachment point redefined with id " << attachmentID << " on attachment point " << info->mName << llendl;
				delete attachment;
				continue;
			}

			attachment->setPieSlice(info->mPieMenuSlice);
			attachment->setVisibleInFirstPerson(info->mVisibleFirstPerson);
			attachment->setIsHUDAttachment(info->mIsHUDAttachment);

			mAttachmentPoints[attachmentID] = attachment;

			// now add attachment joint
			parentJoint->addChild(attachment);
		}
	}

	return TRUE;
}

//-----------------------------------------------------------------------------
// loadMeshNodes(): loads <mesh> nodes from XML tree
//-----------------------------------------------------------------------------
BOOL LLVOAvatar::loadMeshNodes()
{
	for (LLVOAvatarXmlInfo::mesh_info_list_t::const_iterator meshinfo_iter = sAvatarXmlInfo->mMeshInfoList.begin();
		 meshinfo_iter != sAvatarXmlInfo->mMeshInfoList.end(); 
		 ++meshinfo_iter)
	{
		const LLVOAvatarXmlInfo::LLVOAvatarMeshInfo *info = *meshinfo_iter;
		const std::string &type = info->mType;
		S32 lod = info->mLOD;

		LLViewerJointMesh* mesh = NULL;
		U8 mesh_id = 0;
		BOOL found_mesh_id = FALSE;

		/* if (type == "hairMesh")
			switch(lod)
			  case 0:
				mesh = &mHairMesh0; */
		for (LLVOAvatarDictionary::Meshes::const_iterator mesh_iter = LLVOAvatarDictionary::getInstance()->getMeshes().begin();
			 mesh_iter != LLVOAvatarDictionary::getInstance()->getMeshes().end();
			 ++mesh_iter)
		{
			const EMeshIndex mesh_index = mesh_iter->first;
			const LLVOAvatarDictionary::MeshEntry *mesh_dict = mesh_iter->second;
			if (type.compare(mesh_dict->mName) == 0)
			{
				mesh_id = mesh_index;
				found_mesh_id = TRUE;
				break;
			}
		}

		if (found_mesh_id)
		{
			if (lod < (S32)mMeshLOD[mesh_id]->mMeshParts.size())
			{
				mesh = mMeshLOD[mesh_id]->mMeshParts[lod];
			}
			else
			{
				llwarns << "Avatar file: <mesh> has invalid lod setting " << lod << llendl;
				return FALSE;
			}
		}
		else 
		{
			llwarns << "Ignoring unrecognized mesh type: " << type << llendl;
			return FALSE;
		}

		//	llinfos << "Parsing mesh data for " << type << "..." << llendl;

		// If this isn't set to white (1.0), avatars will *ALWAYS* be darker than their surroundings.
		// Do not touch!!!
		mesh->setColor( 1.0f, 1.0f, 1.0f, 1.0f );

		LLPolyMesh *poly_mesh = NULL;

		if (!info->mReferenceMeshName.empty())
		{
			polymesh_map_t::const_iterator polymesh_iter = mMeshes.find(info->mReferenceMeshName);
			if (polymesh_iter != mMeshes.end())
			{
				poly_mesh = LLPolyMesh::getMesh(info->mMeshFileName, polymesh_iter->second);
				poly_mesh->setAvatar(this);
			}
			else
			{
				// This should never happen
				LL_WARNS("Avatar") << "Could not find avatar mesh: " << info->mReferenceMeshName << LL_ENDL;
			}
		}
		else
		{
			poly_mesh = LLPolyMesh::getMesh(info->mMeshFileName);
			poly_mesh->setAvatar(this);
		}

		if( !poly_mesh )
		{
			llwarns << "Failed to load mesh of type " << type << llendl;
			return FALSE;
		}

		// Multimap insert
		mMeshes.insert(std::make_pair(info->mMeshFileName, poly_mesh));
	
		mesh->setMesh( poly_mesh );
		mesh->setLOD( info->mMinPixelArea );

		for (LLVOAvatarXmlInfo::LLVOAvatarMeshInfo::morph_info_list_t::const_iterator xmlinfo_iter = info->mPolyMorphTargetInfoList.begin();
			 xmlinfo_iter != info->mPolyMorphTargetInfoList.end(); 
			 ++xmlinfo_iter)
		{
			const LLVOAvatarXmlInfo::LLVOAvatarMeshInfo::morph_info_pair_t *info_pair = &(*xmlinfo_iter);
			LLPolyMorphTarget *param = new LLPolyMorphTarget(mesh->getMesh());
			if (!param->setInfo(info_pair->first))
			{
				delete param;
				return FALSE;
			}
			else
			{
				if (info_pair->second)
				{
					addSharedVisualParam(param);
				}
				else
				{
					addVisualParam(param);
				}
			}				
		}
	}

	return TRUE;
}

//-----------------------------------------------------------------------------
// loadLayerSets()
//-----------------------------------------------------------------------------
BOOL LLVOAvatar::loadLayersets()
{
	BOOL success = TRUE;
	for (LLVOAvatarXmlInfo::layer_info_list_t::const_iterator layerset_iter = sAvatarXmlInfo->mLayerInfoList.begin();
		 layerset_iter != sAvatarXmlInfo->mLayerInfoList.end(); 
		 ++layerset_iter)
	{
		// Construct a layerset for each one specified in avatar_lad.xml and initialize it as such.
		LLTexLayerSetInfo *layerset_info = *layerset_iter;
		layerset_info->createVisualParams(this);
	}
	return success;
}

//-----------------------------------------------------------------------------
// updateVisualParams()
//-----------------------------------------------------------------------------
void LLVOAvatar::updateVisualParams()
{
	if (gNoRender)
	{
		return;
	}

	setSex( (getVisualParamWeight( "male" ) > 0.5f) ? SEX_MALE : SEX_FEMALE );

	LLCharacter::updateVisualParams();

	if (mLastSkeletonSerialNum != mSkeletonSerialNum)
	{
		computeBodySize();
		mLastSkeletonSerialNum = mSkeletonSerialNum;
		mRoot.updateWorldMatrixChildren();
	}

	dirtyMesh();
	updateHeadOffset();
}

//-----------------------------------------------------------------------------
// isActive()
//-----------------------------------------------------------------------------
BOOL LLVOAvatar::isActive() const
{
	return TRUE;
}

//-----------------------------------------------------------------------------
// setPixelAreaAndAngle()
//-----------------------------------------------------------------------------
void LLVOAvatar::setPixelAreaAndAngle(LLAgent &agent)
{
	LLMemType mt(LLMemType::MTYPE_AVATAR);

	if (mDrawable.isNull())
	{
		return;
	}

	const LLVector3* ext = mDrawable->getSpatialExtents();
	LLVector3 center = (ext[1] + ext[0]) * 0.5f;
	LLVector3 size = (ext[1]-ext[0])*0.5f;

	mImpostorPixelArea = LLPipeline::calcPixelArea(center, size, *LLViewerCamera::getInstance());

	F32 range = mDrawable->mDistanceWRTCamera;

	if (range < 0.001f)		// range == zero
	{
		mAppAngle = 180.f;
	}
	else
	{
		F32 radius = size.length();
		mAppAngle = (F32) atan2( radius, range) * RAD_TO_DEG;
	}

	// We always want to look good to ourselves
	if( isSelf() )
	{
		mPixelArea = llmax( mPixelArea, F32(getTexImageSize() / 16) );
	}
}

//-----------------------------------------------------------------------------
// updateJointLODs()
//-----------------------------------------------------------------------------
BOOL LLVOAvatar::updateJointLODs()
{
	const F32 MAX_PIXEL_AREA = 100000000.f;
	F32 lod_factor = (sLODFactor * AVATAR_LOD_TWEAK_RANGE + (1.f - AVATAR_LOD_TWEAK_RANGE));
	F32 avatar_num_min_factor = clamp_rescale(sLODFactor, 0.f, 1.f, 0.25f, 0.6f);
	F32 avatar_num_factor = clamp_rescale((F32)sNumVisibleAvatars, 8, 25, 1.f, avatar_num_min_factor);
	F32 area_scale = 0.16f;

	{
		if (isSelf())
		{
			if(gAgentCamera.cameraCustomizeAvatar() || gAgentCamera.cameraMouselook())
			{
				mAdjustedPixelArea = MAX_PIXEL_AREA;
			}
			else
			{
				mAdjustedPixelArea = mPixelArea*area_scale;
			}
		}
		else if (mIsDummy)
		{
			mAdjustedPixelArea = MAX_PIXEL_AREA;
		}
		else
		{
			// reported avatar pixel area is dependent on avatar render load, based on number of visible avatars
			mAdjustedPixelArea = (F32)mPixelArea * area_scale * lod_factor * lod_factor * avatar_num_factor * avatar_num_factor;
		}

		// now select meshes to render based on adjusted pixel area
		BOOL res = mRoot.updateLOD(mAdjustedPixelArea, TRUE);
 		if (res)
		{
			sNumLODChangesThisFrame++;
			dirtyMesh();
			return TRUE;
		}
	}

	return FALSE;
}

//-----------------------------------------------------------------------------
// createDrawable()
//-----------------------------------------------------------------------------
LLDrawable *LLVOAvatar::createDrawable(LLPipeline *pipeline)
{
	pipeline->allocDrawable(this);
	mDrawable->setLit(FALSE);

	LLDrawPoolAvatar *poolp = (LLDrawPoolAvatar*) gPipeline.getPool(LLDrawPool::POOL_AVATAR);

	// Only a single face (one per avatar)
	//this face will be splitted into several if its vertex buffer is too long.
	mDrawable->setState(LLDrawable::ACTIVE);
	mDrawable->addFace(poolp, NULL);
	mDrawable->setRenderType(LLPipeline::RENDER_TYPE_AVATAR);
	
	LLFace *facep;

	// Add faces for the foot shadows
	facep = mDrawable->addFace((LLFacePool*) NULL, mShadowImagep);
	mShadow0Facep = facep;

	facep = mDrawable->addFace((LLFacePool*) NULL, mShadowImagep);
	mShadow1Facep = facep;

	mNumInitFaces = mDrawable->getNumFaces() ;

	dirtyMesh();
	return mDrawable;
}


void LLVOAvatar::updateGL()
{
	if (mMeshTexturesDirty)
	{
		updateMeshTextures();
		mMeshTexturesDirty = FALSE;
	}
}

//-----------------------------------------------------------------------------
// updateGeometry()
//-----------------------------------------------------------------------------
static LLFastTimer::DeclareTimer FTM_UPDATE_AVATAR("Update Avatar");
BOOL LLVOAvatar::updateGeometry(LLDrawable *drawable)
{
	LLFastTimer ftm(FTM_UPDATE_AVATAR);
 	if (!(gPipeline.hasRenderType(LLPipeline::RENDER_TYPE_AVATAR)))
	{
		return TRUE;
	}
	
	if (!mMeshValid)
	{
		return TRUE;
	}

	if (!drawable)
	{
		llerrs << "LLVOAvatar::updateGeometry() called with NULL drawable" << llendl;
	}

	return TRUE;
}

//-----------------------------------------------------------------------------
// updateShadowFaces()
//-----------------------------------------------------------------------------
void LLVOAvatar::updateShadowFaces()
{
	LLFace *face0p = mShadow0Facep;
	LLFace *face1p = mShadow1Facep;

	//
	// render avatar shadows
	//
	if (mInAir || mUpdatePeriod >= IMPOSTOR_PERIOD)
	{
		face0p->setSize(0, 0);
		face1p->setSize(0, 0);
		return;
	}

	LLSprite sprite(mShadowImagep.notNull() ? mShadowImagep->getID() : LLUUID::null);
	sprite.setFollow(FALSE);
	const F32 cos_angle = gSky.getSunDirection().mV[2];
	F32 cos_elev = sqrt(1 - cos_angle * cos_angle);
	if (cos_angle < 0) cos_elev = -cos_elev;
	sprite.setSize(0.4f + cos_elev * 0.8f, 0.3f);
	LLVector3 sun_vec = gSky.mVOSkyp ? gSky.mVOSkyp->getToSun() : LLVector3(0.f, 0.f, 0.f);

	if (mShadowImagep->hasGLTexture())
	{
		LLVector3 normal;
		LLVector3d shadow_pos;
		LLVector3 shadow_pos_agent;
		F32 foot_height;

		if (mFootLeftp)
		{
			LLVector3 joint_world_pos = mFootLeftp->getWorldPosition();
			// this only does a ray straight down from the foot, as our client-side ray-tracing is very limited now
			// but we make an explicit ray trace call in expectation of future improvements
			resolveRayCollisionAgent(gAgent.getPosGlobalFromAgent(joint_world_pos), 
									 gAgent.getPosGlobalFromAgent(gSky.getSunDirection() + joint_world_pos), shadow_pos, normal);
			shadow_pos_agent = gAgent.getPosAgentFromGlobal(shadow_pos);
			foot_height = joint_world_pos.mV[VZ] - shadow_pos_agent.mV[VZ];

			// Pull sprite in direction of surface normal
			shadow_pos_agent += normal * SHADOW_OFFSET_AMT;

			// Render sprite
			sprite.setNormal(normal);
			if (isSelf() && gAgentCamera.getCameraMode() == CAMERA_MODE_MOUSELOOK)
			{
				sprite.setColor(0.f, 0.f, 0.f, 0.f);
			}
			else
			{
				sprite.setColor(0.f, 0.f, 0.f, clamp_rescale(foot_height, MIN_SHADOW_HEIGHT, MAX_SHADOW_HEIGHT, 0.5f, 0.f));
			}
			sprite.setPosition(shadow_pos_agent);

			LLVector3 foot_to_knee = mKneeLeftp->getWorldPosition() - joint_world_pos;
			//foot_to_knee.normalize();
			foot_to_knee -= projected_vec(foot_to_knee, sun_vec);
			sprite.setYaw(azimuth(sun_vec - foot_to_knee));
		
			sprite.updateFace(*face0p);
		}

		if (mFootRightp)
		{
			LLVector3 joint_world_pos = mFootRightp->getWorldPosition();
			// this only does a ray straight down from the foot, as our client-side ray-tracing is very limited now
			// but we make an explicit ray trace call in expectation of future improvements
			resolveRayCollisionAgent(gAgent.getPosGlobalFromAgent(joint_world_pos), 
									 gAgent.getPosGlobalFromAgent(gSky.getSunDirection() + joint_world_pos), shadow_pos, normal);
			shadow_pos_agent = gAgent.getPosAgentFromGlobal(shadow_pos);
			foot_height = joint_world_pos.mV[VZ] - shadow_pos_agent.mV[VZ];

			// Pull sprite in direction of surface normal
			shadow_pos_agent += normal * SHADOW_OFFSET_AMT;

			// Render sprite
			sprite.setNormal(normal);
			if (isSelf() && gAgentCamera.getCameraMode() == CAMERA_MODE_MOUSELOOK)
			{
				sprite.setColor(0.f, 0.f, 0.f, 0.f);
			}
			else
			{
				sprite.setColor(0.f, 0.f, 0.f, clamp_rescale(foot_height, MIN_SHADOW_HEIGHT, MAX_SHADOW_HEIGHT, 0.5f, 0.f));
			}
			sprite.setPosition(shadow_pos_agent);

			LLVector3 foot_to_knee = mKneeRightp->getWorldPosition() - joint_world_pos;
			//foot_to_knee.normalize();
			foot_to_knee -= projected_vec(foot_to_knee, sun_vec);
			sprite.setYaw(azimuth(sun_vec - foot_to_knee));
	
			sprite.updateFace(*face1p);
		}
	}
}

//-----------------------------------------------------------------------------
// updateSexDependentLayerSets()
//-----------------------------------------------------------------------------
void LLVOAvatar::updateSexDependentLayerSets( BOOL upload_bake )
{
	invalidateComposite( mBakedTextureDatas[BAKED_HEAD].mTexLayerSet, upload_bake );
	invalidateComposite( mBakedTextureDatas[BAKED_UPPER].mTexLayerSet, upload_bake );
	invalidateComposite( mBakedTextureDatas[BAKED_LOWER].mTexLayerSet, upload_bake );
}

//-----------------------------------------------------------------------------
// dirtyMesh()
//-----------------------------------------------------------------------------
void LLVOAvatar::dirtyMesh()
{
	mDirtyMesh = TRUE;
}

//-----------------------------------------------------------------------------
// hideSkirt()
//-----------------------------------------------------------------------------
void LLVOAvatar::hideSkirt()
{
	mMeshLOD[MESH_ID_SKIRT]->setVisible(FALSE, TRUE);
}

BOOL LLVOAvatar::setParent(LLViewerObject* parent)
{
	BOOL ret ;
	if (parent == NULL)
	{
		getOffObject();
		ret = LLViewerObject::setParent(parent);
		if (isSelf())
		{
			gAgentCamera.resetCamera();
		}
	}
	else
	{
		ret = LLViewerObject::setParent(parent);
		if(ret)
		{
			sitOnObject(parent);
		}
	}
	return ret ;
}

void LLVOAvatar::addChild(LLViewerObject *childp)
{
	LLViewerObject::addChild(childp);
	if (childp->mDrawable)
	{
		attachObject(childp);
	}
	else
	{
		mPendingAttachment.push_back(childp);
	}
}

void LLVOAvatar::removeChild(LLViewerObject *childp)
{
	LLViewerObject::removeChild(childp);
	if (!detachObject(childp))
	{
		llwarns << "Calling detach on non-attached object " << llendl;
	}
}

LLViewerJointAttachment* LLVOAvatar::getTargetAttachmentPoint(LLViewerObject* viewer_object)
{
	S32 attachmentID = ATTACHMENT_ID_FROM_STATE(viewer_object->getState());

	// This should never happen unless the server didn't process the attachment point
	// correctly, but putting this check in here to be safe.
	if (attachmentID & ATTACHMENT_ADD)
	{
		llwarns << "Got an attachment with ATTACHMENT_ADD mask, removing ( attach pt:" << attachmentID << " )" << llendl;
		attachmentID &= ~ATTACHMENT_ADD;
	}
	
	LLViewerJointAttachment* attachment = get_if_there(mAttachmentPoints, attachmentID, (LLViewerJointAttachment*)NULL);

	if (!attachment)
	{
		llwarns << "Object attachment point invalid: " << attachmentID << llendl;
	}

	return attachment;
}

//-----------------------------------------------------------------------------
// attachObject()
//-----------------------------------------------------------------------------
const LLViewerJointAttachment *LLVOAvatar::attachObject(LLViewerObject *viewer_object)
{
	LLViewerJointAttachment* attachment = getTargetAttachmentPoint(viewer_object);

	if (!attachment || !attachment->addObject(viewer_object))
	{
		return 0;
	}

	if (viewer_object->isSelected())
	{
		LLSelectMgr::getInstance()->updateSelectionCenter();
		LLSelectMgr::getInstance()->updatePointAt();
	}

	return attachment;
}

//-----------------------------------------------------------------------------
// attachObject()
//-----------------------------------------------------------------------------
U32 LLVOAvatar::getNumAttachments() const
{
	U32 num_attachments = 0;
	for (attachment_map_t::const_iterator iter = mAttachmentPoints.begin();
		 iter != mAttachmentPoints.end();
		 ++iter)
	{
		const LLViewerJointAttachment *attachment_pt = (*iter).second;
		num_attachments += attachment_pt->getNumObjects();
	}
	return num_attachments;
}

//-----------------------------------------------------------------------------
// canAttachMoreObjects()
//-----------------------------------------------------------------------------
BOOL LLVOAvatar::canAttachMoreObjects() const
{
	return (getNumAttachments() < MAX_AGENT_ATTACHMENTS);
}

//-----------------------------------------------------------------------------
// lazyAttach()
//-----------------------------------------------------------------------------
void LLVOAvatar::lazyAttach()
{
	std::vector<LLPointer<LLViewerObject> > still_pending;
	
	for (U32 i = 0; i < mPendingAttachment.size(); i++)
	{
		if (mPendingAttachment[i]->mDrawable)
		{
			attachObject(mPendingAttachment[i]);
		}
		else
		{
			still_pending.push_back(mPendingAttachment[i]);
		}
	}

	mPendingAttachment = still_pending;
}

void LLVOAvatar::resetHUDAttachments()
{
	for (attachment_map_t::iterator iter = mAttachmentPoints.begin(); 
		 iter != mAttachmentPoints.end();
		 ++iter)
	{
		LLViewerJointAttachment* attachment = iter->second;
		if (attachment->getIsHUDAttachment())
		{
			for (LLViewerJointAttachment::attachedobjs_vec_t::iterator attachment_iter = attachment->mAttachedObjects.begin();
				 attachment_iter != attachment->mAttachedObjects.end();
				 ++attachment_iter)
			{
				const LLViewerObject* attached_object = (*attachment_iter);
				if (attached_object && attached_object->mDrawable.notNull())
				{
					gPipeline.markMoved(attached_object->mDrawable);
				}
			}
		}
	}
}

//-----------------------------------------------------------------------------
// detachObject()
//-----------------------------------------------------------------------------
BOOL LLVOAvatar::detachObject(LLViewerObject *viewer_object)
{
	for (attachment_map_t::iterator iter = mAttachmentPoints.begin(); 
		 iter != mAttachmentPoints.end();
		 ++iter)
	{
		LLViewerJointAttachment* attachment = iter->second;

		if (attachment->isObjectAttached(viewer_object))
		{
			attachment->removeObject(viewer_object);
			lldebugs << "Detaching object " << viewer_object->mID << " from " << attachment->getName() << llendl;
			return TRUE;
		}
	}
	return FALSE;
}

//-----------------------------------------------------------------------------
// sitDown()
//-----------------------------------------------------------------------------
void LLVOAvatar::sitDown(BOOL bSitting)
{
	mIsSitting = bSitting;
	if (isSelf())
	{
		// Update Movement Controls according to own Sitting mode
		LLFloaterMove::setSittingMode(bSitting);
	}
}

//-----------------------------------------------------------------------------
// sitOnObject()
//-----------------------------------------------------------------------------
void LLVOAvatar::sitOnObject(LLViewerObject *sit_object)
{
	if (isSelf())
	{
		// Might be first sit
		//LLFirstUse::useSit();

		gAgent.setFlying(FALSE);
		gAgentCamera.setThirdPersonHeadOffset(LLVector3::zero);
		//interpolate to new camera position
		gAgentCamera.startCameraAnimation();
		// make sure we are not trying to autopilot
		gAgent.stopAutoPilot();
		gAgentCamera.setupSitCamera();
		if (gAgentCamera.getForceMouselook())
		{
			gAgentCamera.changeCameraToMouselook();
		}
	}

	if (mDrawable.isNull())
	{
		return;
	}
	LLQuaternion inv_obj_rot = ~sit_object->getRenderRotation();
	LLVector3 obj_pos = sit_object->getRenderPosition();

	LLVector3 rel_pos = getRenderPosition() - obj_pos;
	rel_pos.rotVec(inv_obj_rot);

	mDrawable->mXform.setPosition(rel_pos);
	mDrawable->mXform.setRotation(mDrawable->getWorldRotation() * inv_obj_rot);

	gPipeline.markMoved(mDrawable, TRUE);
	// Notice that removing sitDown() from here causes avatars sitting on
	// objects to be not rendered for new arrivals. See EXT-6835 and EXT-1655.
	sitDown(TRUE);
	mRoot.getXform()->setParent(&sit_object->mDrawable->mXform); // LLVOAvatar::sitOnObject
	mRoot.setPosition(getPosition());
	mRoot.updateWorldMatrixChildren();

	stopMotion(ANIM_AGENT_BODY_NOISE);

}

//-----------------------------------------------------------------------------
// getOffObject()
//-----------------------------------------------------------------------------
void LLVOAvatar::getOffObject()
{
	if (mDrawable.isNull())
	{
		return;
	}
	
	LLViewerObject* sit_object = (LLViewerObject*)getParent();

	if (sit_object) 
	{
		stopMotionFromSource(sit_object->getID());
		LLFollowCamMgr::setCameraActive(sit_object->getID(), FALSE);

		LLViewerObject::const_child_list_t& child_list = sit_object->getChildren();
		for (LLViewerObject::child_list_t::const_iterator iter = child_list.begin();
			 iter != child_list.end(); ++iter)
		{
			LLViewerObject* child_objectp = *iter;

			stopMotionFromSource(child_objectp->getID());
			LLFollowCamMgr::setCameraActive(child_objectp->getID(), FALSE);
		}
	}

	// assumes that transform will not be updated with drawable still having a parent
	LLVector3 cur_position_world = mDrawable->getWorldPosition();
	LLQuaternion cur_rotation_world = mDrawable->getWorldRotation();

	// set *local* position based on last *world* position, since we're unparenting the avatar
	mDrawable->mXform.setPosition(cur_position_world);
	mDrawable->mXform.setRotation(cur_rotation_world);	
	
	gPipeline.markMoved(mDrawable, TRUE);

	sitDown(FALSE);

	mRoot.getXform()->setParent(NULL); // LLVOAvatar::getOffObject
	mRoot.setPosition(cur_position_world);
	mRoot.setRotation(cur_rotation_world);
	mRoot.getXform()->update();

	startMotion(ANIM_AGENT_BODY_NOISE);

	if (isSelf())
	{
		LLQuaternion av_rot = gAgent.getFrameAgent().getQuaternion();
		LLQuaternion obj_rot = sit_object ? sit_object->getRenderRotation() : LLQuaternion::DEFAULT;
		av_rot = av_rot * obj_rot;
		LLVector3 at_axis = LLVector3::x_axis;
		at_axis = at_axis * av_rot;
		at_axis.mV[VZ] = 0.f;
		at_axis.normalize();
		gAgent.resetAxes(at_axis);

		//reset orientation
//		mRoot.setRotation(avWorldRot);
		gAgentCamera.setThirdPersonHeadOffset(LLVector3(0.f, 0.f, 1.f));

		gAgentCamera.setSitCamera(LLUUID::null);
	}
}

//-----------------------------------------------------------------------------
// findAvatarFromAttachment()
//-----------------------------------------------------------------------------
// static 
LLVOAvatar* LLVOAvatar::findAvatarFromAttachment( LLViewerObject* obj )
{
	if( obj->isAttachment() )
	{
		do
		{
			obj = (LLViewerObject*) obj->getParent();
		}
		while( obj && !obj->isAvatar() );

		if( obj && !obj->isDead() )
		{
			return (LLVOAvatar*)obj;
		}
	}
	return NULL;
}

// warning: order(N) not order(1)
S32 LLVOAvatar::getAttachmentCount()
{
	S32 count = mAttachmentPoints.size();
	return count;
}

LLColor4 LLVOAvatar::getGlobalColor( const std::string& color_name ) const
{
	if (color_name=="skin_color" && mTexSkinColor)
	{
		return mTexSkinColor->getColor();
	}
	else if(color_name=="hair_color" && mTexHairColor)
	{
		return mTexHairColor->getColor();
	}
	if(color_name=="eye_color" && mTexEyeColor)
	{
		return mTexEyeColor->getColor();
	}
	else
	{
//		return LLColor4( .5f, .5f, .5f, .5f );
		return LLColor4( 0.f, 1.f, 1.f, 1.f ); // good debugging color
	}
}

// virtual
void LLVOAvatar::invalidateComposite( LLTexLayerSet* layerset, BOOL upload_result )
{
}

void LLVOAvatar::invalidateAll()
{
}

void LLVOAvatar::onGlobalColorChanged(const LLTexGlobalColor* global_color, BOOL upload_bake )
{
	if (global_color == mTexSkinColor)
	{
		invalidateComposite( mBakedTextureDatas[BAKED_HEAD].mTexLayerSet, upload_bake );
		invalidateComposite( mBakedTextureDatas[BAKED_UPPER].mTexLayerSet, upload_bake );
		invalidateComposite( mBakedTextureDatas[BAKED_LOWER].mTexLayerSet, upload_bake );
	}
	else if (global_color == mTexHairColor)
	{
		invalidateComposite( mBakedTextureDatas[BAKED_HEAD].mTexLayerSet, upload_bake );
		invalidateComposite( mBakedTextureDatas[BAKED_HAIR].mTexLayerSet, upload_bake );
		
		// ! BACKWARDS COMPATIBILITY !
		// Fix for dealing with avatars from viewers that don't bake hair.
		if (!isTextureDefined(mBakedTextureDatas[BAKED_HAIR].mTextureIndex))
		{
			LLColor4 color = mTexHairColor->getColor();
			for (U32 i = 0; i < mBakedTextureDatas[BAKED_HAIR].mMeshes.size(); i++)
			{
				mBakedTextureDatas[BAKED_HAIR].mMeshes[i]->setColor( color.mV[VX], color.mV[VY], color.mV[VZ], color.mV[VW] );
			}
		}
	} 
	else if (global_color == mTexEyeColor)
	{
//		llinfos << "invalidateComposite cause: onGlobalColorChanged( eyecolor )" << llendl; 
		invalidateComposite( mBakedTextureDatas[BAKED_EYES].mTexLayerSet,  upload_bake );
	}
	updateMeshTextures();
}

BOOL LLVOAvatar::isVisible() const
{
	return mDrawable.notNull()
		&& (mDrawable->isVisible() || mIsDummy);
}

// Determine if we have enough avatar data to render
BOOL LLVOAvatar::getIsCloud()
{
	// Do we have a shape?
	if (visualParamWeightsAreDefault())
	{
		return TRUE;
	}

	if (!isTextureDefined(TEX_LOWER_BAKED) || 
		!isTextureDefined(TEX_UPPER_BAKED) || 
		!isTextureDefined(TEX_HEAD_BAKED))
	{
		return TRUE;
	}
	return FALSE;
}

// call periodically to keep isFullyLoaded up to date.
// returns true if the value has changed.
BOOL LLVOAvatar::updateIsFullyLoaded()
{
	const BOOL loading = getIsCloud();
	updateRuthTimer(loading);
	return processFullyLoadedChange(loading);
}

void LLVOAvatar::updateRuthTimer(bool loading)
{
	if (isSelf() || !loading) 
	{
		return;
	}

	if (mPreviousFullyLoaded)
	{
		mRuthTimer.reset();
		if (gSavedSettings.getBOOL("DebugAvatarRezTime"))
		{
			llinfos << "REZTIME: [ " << (U32)mDebugExistenceTimer.getElapsedTimeF32() << "sec ] Avatar '" << getFullname() << "' became cloud." << llendl;
			LLSD args;
			args["EXISTENCE"] = llformat("%d",(U32)mDebugExistenceTimer.getElapsedTimeF32());
			args["TIME"] = llformat("%d",(U32)mRuthDebugTimer.getElapsedTimeF32());
			args["NAME"] = getFullname();
			LLNotificationsUtil::add("AvatarRezCloudNotification",args);
		}
		mRuthDebugTimer.reset();
	}
	
	const F32 LOADING_TIMEOUT = 120.f;
	if (mRuthTimer.getElapsedTimeF32() > LOADING_TIMEOUT)
	{
		
		llinfos << "Ruth Timer timeout: Missing texture data for '" << getFullname() << "' "
				<< "( Params loaded : " << !visualParamWeightsAreDefault() << " ) "
				<< "( Lower : " << isTextureDefined(TEX_LOWER_BAKED) << " ) "
				<< "( Upper : " << isTextureDefined(TEX_UPPER_BAKED) << " ) "
				<< "( Head : " << isTextureDefined(TEX_HEAD_BAKED) << " )."
				<< llendl;
		
		LLAvatarPropertiesProcessor::getInstance()->sendAvatarTexturesRequest(getID());
		mRuthTimer.reset();
	}
}

BOOL LLVOAvatar::processFullyLoadedChange(bool loading)
{
	// we wait a little bit before giving the all clear,
	// to let textures settle down
	const F32 PAUSE = 1.f;
	if (loading)
		mFullyLoadedTimer.reset();
	
	mFullyLoaded = (mFullyLoadedTimer.getElapsedTimeF32() > PAUSE);

	if (gSavedSettings.getBOOL("DebugAvatarRezTime"))
	{
		if (!mPreviousFullyLoaded && !loading && mFullyLoaded)
		{
			llinfos << "REZTIME: [ " << (U32)mDebugExistenceTimer.getElapsedTimeF32() << "sec ] Avatar '" << getFullname() << "' resolved in " << (U32)mRuthDebugTimer.getElapsedTimeF32() << " seconds." << llendl;
			LLSD args;
			args["EXISTENCE"] = llformat("%d",(U32)mDebugExistenceTimer.getElapsedTimeF32());
			args["TIME"] = llformat("%d",(U32)mRuthDebugTimer.getElapsedTimeF32());
			args["NAME"] = getFullname();
			LLNotificationsUtil::add("AvatarRezNotification",args);
		}
	}

	// did our loading state "change" from last call?
	const S32 UPDATE_RATE = 30;
	BOOL changed =
		((mFullyLoaded != mPreviousFullyLoaded) ||         // if the value is different from the previous call
		 (!mFullyLoadedInitialized) ||                     // if we've never been called before
		 (mFullyLoadedFrameCounter % UPDATE_RATE == 0));   // every now and then issue a change

	mPreviousFullyLoaded = mFullyLoaded;
	mFullyLoadedInitialized = TRUE;
	mFullyLoadedFrameCounter++;
	
	return changed;
}

BOOL LLVOAvatar::isFullyLoaded() const
{
	if (gSavedSettings.getBOOL("RenderUnloadedAvatar"))
		return TRUE;
	else
		return mFullyLoaded;
}


//-----------------------------------------------------------------------------
// findMotion()
//-----------------------------------------------------------------------------
LLMotion* LLVOAvatar::findMotion(const LLUUID& id) const
{
	return mMotionController.findMotion(id);
}

//-----------------------------------------------------------------------------
// updateMeshTextures()
// Uses the current TE values to set the meshes' and layersets' textures.
//-----------------------------------------------------------------------------
void LLVOAvatar::updateMeshTextures()
{
    // llinfos << "updateMeshTextures" << llendl;
	if (gNoRender) return;

	// if user has never specified a texture, assign the default
	for (U32 i=0; i < getNumTEs(); i++)
	{
		const LLViewerTexture* te_image = getImage(i, 0);
		if(!te_image || te_image->getID().isNull() || (te_image->getID() == IMG_DEFAULT))
		{
			setImage(i, LLViewerTextureManager::getFetchedTexture(i == TEX_HAIR ? IMG_DEFAULT : IMG_DEFAULT_AVATAR), 0); // IMG_DEFAULT_AVATAR = a special texture that's never rendered.
		}
	}

	const BOOL self_customizing = isSelf() && gAgentCamera.cameraCustomizeAvatar(); // During face edit mode, we don't use baked textures
	const BOOL other_culled = !isSelf() && mCulled;

	std::vector<BOOL> is_layer_baked;
	is_layer_baked.resize(mBakedTextureDatas.size(), false);

	std::vector<BOOL> use_lkg_baked_layer; // lkg = "last known good"
	use_lkg_baked_layer.resize(mBakedTextureDatas.size(), false);

	for (U32 i=0; i < mBakedTextureDatas.size(); i++)
	{
		is_layer_baked[i] = isTextureDefined(mBakedTextureDatas[i].mTextureIndex);

		if (!other_culled)
		{
			// When an avatar is changing clothes and not in Appearance mode,
			// use the last-known good baked texture until it finish the first
			// render of the new layerset.
			use_lkg_baked_layer[i] = (!is_layer_baked[i] 
									  && (mBakedTextureDatas[i].mLastTextureIndex != IMG_DEFAULT_AVATAR) 
									  && mBakedTextureDatas[i].mTexLayerSet 
									  && !mBakedTextureDatas[i].mTexLayerSet->getComposite()->isInitialized());
			if (use_lkg_baked_layer[i])
			{
				mBakedTextureDatas[i].mTexLayerSet->setUpdatesEnabled(TRUE);
			}
		}
		else
		{
			use_lkg_baked_layer[i] = (!is_layer_baked[i] 
									  && mBakedTextureDatas[i].mLastTextureIndex != IMG_DEFAULT_AVATAR);
			if (mBakedTextureDatas[i].mTexLayerSet)
			{
				mBakedTextureDatas[i].mTexLayerSet->destroyComposite();
			}
		}

	}

	// Turn on alpha masking correctly for yourself and other avatars on 1.23+
	mSupportsAlphaLayers = isSelf() || is_layer_baked[BAKED_HAIR];

	// Baked textures should be requested from the sim this avatar is on. JC
	const LLHost target_host = getObjectHost();
	if (!target_host.isOk())
	{
		llwarns << "updateMeshTextures: invalid host for object: " << getID() << llendl;
	}
	
	for (U32 i=0; i < mBakedTextureDatas.size(); i++)
	{
		if (use_lkg_baked_layer[i] && !self_customizing )
		{
			LLViewerFetchedTexture* baked_img = LLViewerTextureManager::getFetchedTextureFromHost( mBakedTextureDatas[i].mLastTextureIndex, target_host );
			mBakedTextureDatas[i].mIsUsed = TRUE;
			for (U32 k=0; k < mBakedTextureDatas[i].mMeshes.size(); k++)
			{
				mBakedTextureDatas[i].mMeshes[k]->setTexture( baked_img );
			}
		}
		else if (!self_customizing && is_layer_baked[i])
		{
			LLViewerFetchedTexture* baked_img = LLViewerTextureManager::staticCastToFetchedTexture(getImage( mBakedTextureDatas[i].mTextureIndex, 0 ), TRUE) ;
			if( baked_img->getID() == mBakedTextureDatas[i].mLastTextureIndex )
			{
				// Even though the file may not be finished loading, we'll consider it loaded and use it (rather than doing compositing).
				useBakedTexture( baked_img->getID() );
			}
			else
			{
				mBakedTextureDatas[i].mIsLoaded = FALSE;
				if ( (baked_img->getID() != IMG_INVISIBLE) && ((i == BAKED_HEAD) || (i == BAKED_UPPER) || (i == BAKED_LOWER)) )
				{
					baked_img->setLoadedCallback(onBakedTextureMasksLoaded, MORPH_MASK_REQUESTED_DISCARD, TRUE, TRUE, new LLTextureMaskData( mID ));	
				}
				baked_img->setLoadedCallback(onBakedTextureLoaded, SWITCH_TO_BAKED_DISCARD, FALSE, FALSE, new LLUUID( mID ) );
			}
		}
		else if (mBakedTextureDatas[i].mTexLayerSet 
				 && !other_culled) 
		{
			mBakedTextureDatas[i].mTexLayerSet->createComposite();
			mBakedTextureDatas[i].mTexLayerSet->setUpdatesEnabled( TRUE );
			mBakedTextureDatas[i].mIsUsed = FALSE;
			for (U32 k=0; k < mBakedTextureDatas[i].mMeshes.size(); k++)
			{
				mBakedTextureDatas[i].mMeshes[k]->setLayerSet( mBakedTextureDatas[i].mTexLayerSet );
			}
		}
	}

	// set texture and color of hair manually if we are not using a baked image.
	// This can happen while loading hair for yourself, or for clients that did not
	// bake a hair texture. Still needed for yourself after 1.22 is depricated.
	if (!is_layer_baked[BAKED_HAIR] || self_customizing)
	{
		const LLColor4 color = mTexHairColor ? mTexHairColor->getColor() : LLColor4(1,1,1,1);
		LLViewerTexture* hair_img = getImage( TEX_HAIR, 0 );
		for (U32 i = 0; i < mBakedTextureDatas[BAKED_HAIR].mMeshes.size(); i++)
		{
			mBakedTextureDatas[BAKED_HAIR].mMeshes[i]->setColor( color.mV[VX], color.mV[VY], color.mV[VZ], color.mV[VW] );
			mBakedTextureDatas[BAKED_HAIR].mMeshes[i]->setTexture( hair_img );
		}
	} 
	
	
	for (LLVOAvatarDictionary::BakedTextures::const_iterator baked_iter = LLVOAvatarDictionary::getInstance()->getBakedTextures().begin();
		 baked_iter != LLVOAvatarDictionary::getInstance()->getBakedTextures().end();
		 ++baked_iter)
	{
		const EBakedTextureIndex baked_index = baked_iter->first;
		const LLVOAvatarDictionary::BakedEntry *baked_dict = baked_iter->second;
		
		for (texture_vec_t::const_iterator local_tex_iter = baked_dict->mLocalTextures.begin();
			 local_tex_iter != baked_dict->mLocalTextures.end();
			 ++local_tex_iter)
		{
			const ETextureIndex texture_index = *local_tex_iter;
			const BOOL is_baked_ready = (is_layer_baked[baked_index] && mBakedTextureDatas[baked_index].mIsLoaded) || other_culled;
			if (isSelf())
			{
				setBakedReady(texture_index, is_baked_ready);
			}
		}
	}
	removeMissingBakedTextures();
}

// virtual
//-----------------------------------------------------------------------------
// setLocalTexture()
//-----------------------------------------------------------------------------
void LLVOAvatar::setLocalTexture( ETextureIndex type, LLViewerTexture* in_tex, BOOL baked_version_ready, U32 index )
{
	// invalid for anyone but self
	llassert(0);
}

//virtual 
void LLVOAvatar::setBakedReady(LLVOAvatarDefines::ETextureIndex type, BOOL baked_version_exists, U32 index)
{
	// invalid for anyone but self
	llassert(0);
}

void LLVOAvatar::addChat(const LLChat& chat)
{
	std::deque<LLChat>::iterator chat_iter;

	mChats.push_back(chat);

	S32 chat_length = 0;
	for( chat_iter = mChats.begin(); chat_iter != mChats.end(); ++chat_iter)
	{
		chat_length += chat_iter->mText.size();
	}

	// remove any excess chat
	chat_iter = mChats.begin();
	while ((chat_length > MAX_BUBBLE_CHAT_LENGTH || mChats.size() > MAX_BUBBLE_CHAT_UTTERANCES) && chat_iter != mChats.end())
	{
		chat_length -= chat_iter->mText.size();
		mChats.pop_front();
		chat_iter = mChats.begin();
	}

	mChatTimer.reset();
}

void LLVOAvatar::clearChat()
{
	mChats.clear();
}

// adds a morph mask to the appropriate baked texture structure
void LLVOAvatar::addMaskedMorph(EBakedTextureIndex index, LLPolyMorphTarget* morph_target, BOOL invert, std::string layer)
{
	if (index < BAKED_NUM_INDICES)
	{
		LLMaskedMorph *morph = new LLMaskedMorph(morph_target, invert, layer);
		mBakedTextureDatas[index].mMaskedMorphs.push_front(morph);
	}
}

// returns TRUE if morph masks are present and not valid for a given baked texture, FALSE otherwise
BOOL LLVOAvatar::morphMaskNeedsUpdate(LLVOAvatarDefines::EBakedTextureIndex index)
{
	if (index >= BAKED_NUM_INDICES)
	{
		return FALSE;
	}

	if (!mBakedTextureDatas[index].mMaskedMorphs.empty())
	{
		if (isSelf())
		{
			LLTexLayerSet *layer_set = mBakedTextureDatas[index].mTexLayerSet;
			if (layer_set)
			{
				return !layer_set->isMorphValid();
			}
		}
		else
		{
			return FALSE;
		}
	}

	return FALSE;
}

void LLVOAvatar::applyMorphMask(U8* tex_data, S32 width, S32 height, S32 num_components, LLVOAvatarDefines::EBakedTextureIndex index)
{
	if (index >= BAKED_NUM_INDICES)
	{
		llwarns << "invalid baked texture index passed to applyMorphMask" << llendl;
		return;
	}

	for (morph_list_t::const_iterator iter = mBakedTextureDatas[index].mMaskedMorphs.begin();
		 iter != mBakedTextureDatas[index].mMaskedMorphs.end(); ++iter)
	{
		const LLMaskedMorph* maskedMorph = (*iter);
		maskedMorph->mMorphTarget->applyMask(tex_data, width, height, num_components, maskedMorph->mInvert);
	}
}


//-----------------------------------------------------------------------------
// releaseComponentTextures()
// release any component texture UUIDs for which we have a baked texture
// ! BACKWARDS COMPATIBILITY !
// This is only called for non-self avatars, it can be taken out once component
// textures aren't communicated by non-self avatars.
//-----------------------------------------------------------------------------
void LLVOAvatar::releaseComponentTextures()
{
	// ! BACKWARDS COMPATIBILITY !
	// Detect if the baked hair texture actually wasn't sent, and if so set to default
	if (isTextureDefined(TEX_HAIR_BAKED) && getImage(TEX_HAIR_BAKED,0)->getID() == getImage(TEX_SKIRT_BAKED,0)->getID())
	{
		if (getImage(TEX_HAIR_BAKED,0)->getID() != IMG_INVISIBLE)
		{
			// Regression case of messaging system. Expected 21 textures, received 20. last texture is not valid so set to default
			setTETexture(TEX_HAIR_BAKED, IMG_DEFAULT_AVATAR);
		}
	}

	for (U8 baked_index = 0; baked_index < BAKED_NUM_INDICES; baked_index++)
	{
		const LLVOAvatarDictionary::BakedEntry * bakedDicEntry = LLVOAvatarDictionary::getInstance()->getBakedTexture((EBakedTextureIndex)baked_index);
		// skip if this is a skirt and av is not wearing one, or if we don't have a baked texture UUID
		if (!isTextureDefined(bakedDicEntry->mTextureIndex)
			&& ( (baked_index != BAKED_SKIRT) || isWearingWearableType(LLWearableType::WT_SKIRT) ))
		{
			continue;
		}

		for (U8 texture = 0; texture < bakedDicEntry->mLocalTextures.size(); texture++)
		{
			const U8 te = (ETextureIndex)bakedDicEntry->mLocalTextures[texture];
			setTETexture(te, IMG_DEFAULT_AVATAR);
		}
	}
}

//static
BOOL LLVOAvatar::teToColorParams( ETextureIndex te, U32 *param_name )
{
	switch( te )
	{
		case TEX_UPPER_SHIRT:
			param_name[0] = 803; //"shirt_red";
			param_name[1] = 804; //"shirt_green";
			param_name[2] = 805; //"shirt_blue";
			break;

		case TEX_LOWER_PANTS:
			param_name[0] = 806; //"pants_red";
			param_name[1] = 807; //"pants_green";
			param_name[2] = 808; //"pants_blue";
			break;

		case TEX_LOWER_SHOES:
			param_name[0] = 812; //"shoes_red";
			param_name[1] = 813; //"shoes_green";
			param_name[2] = 817; //"shoes_blue";
			break;

		case TEX_LOWER_SOCKS:
			param_name[0] = 818; //"socks_red";
			param_name[1] = 819; //"socks_green";
			param_name[2] = 820; //"socks_blue";
			break;

		case TEX_UPPER_JACKET:
		case TEX_LOWER_JACKET:
			param_name[0] = 834; //"jacket_red";
			param_name[1] = 835; //"jacket_green";
			param_name[2] = 836; //"jacket_blue";
			break;

		case TEX_UPPER_GLOVES:
			param_name[0] = 827; //"gloves_red";
			param_name[1] = 829; //"gloves_green";
			param_name[2] = 830; //"gloves_blue";
			break;

		case TEX_UPPER_UNDERSHIRT:
			param_name[0] = 821; //"undershirt_red";
			param_name[1] = 822; //"undershirt_green";
			param_name[2] = 823; //"undershirt_blue";
			break;
	
		case TEX_LOWER_UNDERPANTS:
			param_name[0] = 824; //"underpants_red";
			param_name[1] = 825; //"underpants_green";
			param_name[2] = 826; //"underpants_blue";
			break;

		case TEX_SKIRT:
			param_name[0] = 921; //"skirt_red";
			param_name[1] = 922; //"skirt_green";
			param_name[2] = 923; //"skirt_blue";
			break;

		default:
			llassert(0);
			return FALSE;
	}

	return TRUE;
}

void LLVOAvatar::setClothesColor( ETextureIndex te, const LLColor4& new_color, BOOL upload_bake )
{
	U32 param_name[3];
	if( teToColorParams( te, param_name ) )
	{
		setVisualParamWeight( param_name[0], new_color.mV[VX], upload_bake );
		setVisualParamWeight( param_name[1], new_color.mV[VY], upload_bake );
		setVisualParamWeight( param_name[2], new_color.mV[VZ], upload_bake );
	}
}

LLColor4 LLVOAvatar::getClothesColor( ETextureIndex te )
{
	LLColor4 color;
	U32 param_name[3];
	if( teToColorParams( te, param_name ) )
	{
		color.mV[VX] = getVisualParamWeight( param_name[0] );
		color.mV[VY] = getVisualParamWeight( param_name[1] );
		color.mV[VZ] = getVisualParamWeight( param_name[2] );
	}
	return color;
}

// static
LLColor4 LLVOAvatar::getDummyColor()
{
	return DUMMY_COLOR;
}

void LLVOAvatar::dumpAvatarTEs( const std::string& context ) const
{	
	/* const char* te_name[] = {
			"TEX_HEAD_BODYPAINT   ",
			"TEX_UPPER_SHIRT      ", */
	llinfos << (isSelf() ? "Self: " : "Other: ") << context << llendl;
	for (LLVOAvatarDictionary::Textures::const_iterator iter = LLVOAvatarDictionary::getInstance()->getTextures().begin();
		 iter != LLVOAvatarDictionary::getInstance()->getTextures().end();
		 ++iter)
	{
		const LLVOAvatarDictionary::TextureEntry *texture_dict = iter->second;
		// TODO: handle multiple textures for self
		const LLViewerTexture* te_image = getImage(iter->first,0);
		if( !te_image )
		{
			llinfos << "       " << texture_dict->mName << ": null ptr" << llendl;
		}
		else if( te_image->getID().isNull() )
		{
			llinfos << "       " << texture_dict->mName << ": null UUID" << llendl;
		}
		else if( te_image->getID() == IMG_DEFAULT )
		{
			llinfos << "       " << texture_dict->mName << ": IMG_DEFAULT" << llendl;
		}
		else if( te_image->getID() == IMG_DEFAULT_AVATAR )
		{
			llinfos << "       " << texture_dict->mName << ": IMG_DEFAULT_AVATAR" << llendl;
		}
		else
		{
			llinfos << "       " << texture_dict->mName << ": " << te_image->getID() << llendl;
		}
	}
}

// Unlike most wearable functions, this works for both self and other.
BOOL LLVOAvatar::isWearingWearableType(LLWearableType::EType type) const
{
	if (mIsDummy) return TRUE;

	switch(type)
	{
		case LLWearableType::WT_SHAPE:
		case LLWearableType::WT_SKIN:
		case LLWearableType::WT_HAIR:
		case LLWearableType::WT_EYES:
			return TRUE;  // everyone has all bodyparts
		default:
			break; // Do nothing
	}

	/* switch(type)
		case LLWearableType::WT_SHIRT:
			indicator_te = TEX_UPPER_SHIRT; */
	for (LLVOAvatarDictionary::Textures::const_iterator tex_iter = LLVOAvatarDictionary::getInstance()->getTextures().begin();
		 tex_iter != LLVOAvatarDictionary::getInstance()->getTextures().end();
		 ++tex_iter)
	{
		const LLVOAvatarDictionary::TextureEntry *texture_dict = tex_iter->second;
		if (texture_dict->mWearableType == type)
		{
			// If you're checking another avatar's clothing, you don't have component textures.
			// Thus, you must check to see if the corresponding baked texture is defined.
			// NOTE: this is a poor substitute if you actually want to know about individual pieces of clothing
			// this works for detecting a skirt (most important), but is ineffective at any piece of clothing that
			// gets baked into a texture that always exists (upper or lower).
			if (texture_dict->mIsUsedByBakedTexture)
			{
				const EBakedTextureIndex baked_index = texture_dict->mBakedTextureIndex;
				return isTextureDefined(LLVOAvatarDictionary::getInstance()->getBakedTexture(baked_index)->mTextureIndex);
			}
			return FALSE;
		}
	}
	return FALSE;
}

//-----------------------------------------------------------------------------
// clampAttachmentPositions()
//-----------------------------------------------------------------------------
void LLVOAvatar::clampAttachmentPositions()
{
	if (isDead())
	{
		return;
	}
	for (attachment_map_t::iterator iter = mAttachmentPoints.begin(); 
		 iter != mAttachmentPoints.end();
		 ++iter)
	{
		LLViewerJointAttachment* attachment = iter->second;
		if (attachment)
		{
			attachment->clampObjectPosition();
		}
	}
}

BOOL LLVOAvatar::hasHUDAttachment() const
{
	for (attachment_map_t::const_iterator iter = mAttachmentPoints.begin(); 
		 iter != mAttachmentPoints.end();
		 ++iter)
	{
		LLViewerJointAttachment* attachment = iter->second;
		if (attachment->getIsHUDAttachment() && attachment->getNumObjects() > 0)
		{
			return TRUE;
		}
	}
	return FALSE;
}

LLBBox LLVOAvatar::getHUDBBox() const
{
	LLBBox bbox;
	for (attachment_map_t::const_iterator iter = mAttachmentPoints.begin(); 
		 iter != mAttachmentPoints.end();
		 ++iter)
	{
		LLViewerJointAttachment* attachment = iter->second;
		if (attachment->getIsHUDAttachment())
		{
			for (LLViewerJointAttachment::attachedobjs_vec_t::iterator attachment_iter = attachment->mAttachedObjects.begin();
				 attachment_iter != attachment->mAttachedObjects.end();
				 ++attachment_iter)
			{
				const LLViewerObject* attached_object = (*attachment_iter);
				if (attached_object == NULL)
				{
					llwarns << "HUD attached object is NULL!" << llendl;
					continue;
				}
				// initialize bounding box to contain identity orientation and center point for attached object
				bbox.addPointLocal(attached_object->getPosition());
				// add rotated bounding box for attached object
				bbox.addBBoxAgent(attached_object->getBoundingBoxAgent());
				LLViewerObject::const_child_list_t& child_list = attached_object->getChildren();
				for (LLViewerObject::child_list_t::const_iterator iter = child_list.begin();
					 iter != child_list.end(); 
					 ++iter)
				{
					const LLViewerObject* child_objectp = *iter;
					bbox.addBBoxAgent(child_objectp->getBoundingBoxAgent());
				}
			}
		}
	}

	return bbox;
}

void LLVOAvatar::rebuildHUD()
{
}

//-----------------------------------------------------------------------------
// onFirstTEMessageReceived()
//-----------------------------------------------------------------------------
void LLVOAvatar::onFirstTEMessageReceived()
{
	if( !mFirstTEMessageReceived )
	{
		mFirstTEMessageReceived = TRUE;

		for (U32 i = 0; i < mBakedTextureDatas.size(); i++)
		{
			const BOOL layer_baked = isTextureDefined(mBakedTextureDatas[i].mTextureIndex);

			// Use any baked textures that we have even if they haven't downloaded yet.
			// (That is, don't do a transition from unbaked to baked.)
			if (layer_baked)
			{
				LLViewerFetchedTexture* image = LLViewerTextureManager::staticCastToFetchedTexture(getImage( mBakedTextureDatas[i].mTextureIndex, 0 ), TRUE) ;
				mBakedTextureDatas[i].mLastTextureIndex = image->getID();
				// If we have more than one texture for the other baked layers, we'll want to call this for them too.
				if ( (image->getID() != IMG_INVISIBLE) && ((i == BAKED_HEAD) || (i == BAKED_UPPER) || (i == BAKED_LOWER)) )
				{
					image->setLoadedCallback( onBakedTextureMasksLoaded, MORPH_MASK_REQUESTED_DISCARD, TRUE, TRUE, new LLTextureMaskData( mID ));
				}
				image->setLoadedCallback( onInitialBakedTextureLoaded, MAX_DISCARD_LEVEL, FALSE, FALSE, new LLUUID( mID ) );
			}
		}

		mMeshTexturesDirty = TRUE;
		gPipeline.markGLRebuild(this);
	}
}

//-----------------------------------------------------------------------------
// processAvatarAppearance()
//-----------------------------------------------------------------------------
void LLVOAvatar::processAvatarAppearance( LLMessageSystem* mesgsys )
{
	if (gSavedSettings.getBOOL("BlockAvatarAppearanceMessages"))
	{
		llwarns << "Blocking AvatarAppearance message" << llendl;
		return;
	}
	
	LLMemType mt(LLMemType::MTYPE_AVATAR);

//	llinfos << "processAvatarAppearance start " << mID << llendl;
	BOOL is_first_appearance_message = !mFirstAppearanceMessageReceived;

	mFirstAppearanceMessageReceived = TRUE;

	if( isSelf() )
	{
		llwarns << "Received AvatarAppearance for self" << llendl;
		if( mFirstTEMessageReceived )
		{
//			llinfos << "processAvatarAppearance end  " << mID << llendl;
			return;
		}
	}

	if (gNoRender)
	{
		return;
	}

	ESex old_sex = getSex();

//	llinfos << "LLVOAvatar::processAvatarAppearance()" << llendl;
//	dumpAvatarTEs( "PRE  processAvatarAppearance()" );
	unpackTEMessage(mesgsys, _PREHASH_ObjectData);
//	dumpAvatarTEs( "POST processAvatarAppearance()" );

	// prevent the overwriting of valid baked textures with invalid baked textures
	for (U8 baked_index = 0; baked_index < mBakedTextureDatas.size(); baked_index++)
	{
		if (!isTextureDefined(mBakedTextureDatas[baked_index].mTextureIndex) 
			&& mBakedTextureDatas[baked_index].mLastTextureIndex != IMG_DEFAULT
			&& baked_index != BAKED_SKIRT)
		{
			setTEImage(mBakedTextureDatas[baked_index].mTextureIndex, 
				LLViewerTextureManager::getFetchedTexture(mBakedTextureDatas[baked_index].mLastTextureIndex, TRUE, LLViewerTexture::BOOST_NONE, LLViewerTexture::LOD_TEXTURE));
		}
	}


	if( !is_first_appearance_message )
	{
		onFirstTEMessageReceived();
	}

	setCompositeUpdatesEnabled( FALSE );
	mMeshTexturesDirty = TRUE;
	gPipeline.markGLRebuild(this);

	// ! BACKWARDS COMPATIBILITY !
	// Non-self avatars will no longer have component textures
	if (!isSelf())
	{
		releaseComponentTextures();
	}
	
	
	// parse visual params
	S32 num_blocks = mesgsys->getNumberOfBlocksFast(_PREHASH_VisualParam);
	if( num_blocks > 1 )
	{
		BOOL params_changed = FALSE;
		BOOL interp_params = FALSE;
		
		LLVisualParam* param = getFirstVisualParam();
		if (!param)
		{
			llwarns << "No visual params!" << llendl;
		}
		else
		{
			for( S32 i = 0; i < num_blocks; i++ )
			{
				while( param && (param->getGroup() != VISUAL_PARAM_GROUP_TWEAKABLE) )
				{
					param = getNextVisualParam();
				}
						
				if( !param )
				{
					llwarns << "Number of params in AvatarAppearance msg does not match number of params in avatar xml file." << llendl;
					return;
				}

				U8 value;
				mesgsys->getU8Fast(_PREHASH_VisualParam, _PREHASH_ParamValue, value, i);
				F32 newWeight = U8_to_F32(value, param->getMinWeight(), param->getMaxWeight());

				if (is_first_appearance_message || (param->getWeight() != newWeight))
				{
					//llinfos << "Received update for param " << param->getDisplayName() << " at value " << newWeight << llendl;
					params_changed = TRUE;
					if(is_first_appearance_message)
					{
						param->setWeight(newWeight, FALSE);
					}
					else
					{
						interp_params = TRUE;
						param->setAnimationTarget(newWeight, FALSE);
					}
				}
				param = getNextVisualParam();
			}
		}

		while( param && (param->getGroup() != VISUAL_PARAM_GROUP_TWEAKABLE) )
		{
			param = getNextVisualParam();
		}
		if( param )
		{
			llwarns << "Number of params in AvatarAppearance msg does not match number of params in avatar xml file." << llendl;
			return;
		}

		if (params_changed)
		{
			if (interp_params)
			{
				startAppearanceAnimation();
			}
			updateVisualParams();

			ESex new_sex = getSex();
			if( old_sex != new_sex )
			{
				updateSexDependentLayerSets( FALSE );
			}	
		}
	}
	else
	{
		llwarns << "AvatarAppearance msg received without any parameters, object: " << getID() << llendl;
	}

	setCompositeUpdatesEnabled( TRUE );

	llassert( getSex() == ((getVisualParamWeight( "male" ) > 0.5f) ? SEX_MALE : SEX_FEMALE) );

	// If all of the avatars are completely baked, release the global image caches to conserve memory.
	LLVOAvatar::cullAvatarsByPixelArea();

//	llinfos << "processAvatarAppearance end " << mID << llendl;
}

// static
void LLVOAvatar::getAnimLabels( LLDynamicArray<std::string>* labels )
{
	S32 i;
	for( i = 0; i < gUserAnimStatesCount; i++ )
	{
		labels->put( LLAnimStateLabels::getStateLabel( gUserAnimStates[i].mName ) );
	}

	// Special case to trigger away (AFK) state
	labels->put( "Away From Keyboard" );
}

// static 
void LLVOAvatar::getAnimNames( LLDynamicArray<std::string>* names )
{
	S32 i;

	for( i = 0; i < gUserAnimStatesCount; i++ )
	{
		names->put( std::string(gUserAnimStates[i].mName) );
	}

	// Special case to trigger away (AFK) state
	names->put( "enter_away_from_keyboard_state" );
}

void LLVOAvatar::onBakedTextureMasksLoaded( BOOL success, LLViewerFetchedTexture *src_vi, LLImageRaw* src, LLImageRaw* aux_src, S32 discard_level, BOOL final, void* userdata )
{
	if (!userdata) return;

	//llinfos << "onBakedTextureMasksLoaded: " << src_vi->getID() << llendl;
	const LLMemType mt(LLMemType::MTYPE_AVATAR);
	const LLUUID id = src_vi->getID();
 
	LLTextureMaskData* maskData = (LLTextureMaskData*) userdata;
	LLVOAvatar* self = (LLVOAvatar*) gObjectList.findObject( maskData->mAvatarID );

	// if discard level is 2 less than last discard level we processed, or we hit 0,
	// then generate morph masks
	if(self && success && (discard_level < maskData->mLastDiscardLevel - 2 || discard_level == 0))
	{
		if(aux_src && aux_src->getComponents() == 1)
		{
			if (!aux_src->getData())
			{
				llerrs << "No auxiliary source data for onBakedTextureMasksLoaded" << llendl;
				return;
			}

			U32 gl_name;
			LLImageGL::generateTextures(1, &gl_name );
			stop_glerror();

			gGL.getTexUnit(0)->bindManual(LLTexUnit::TT_TEXTURE, gl_name);
			stop_glerror();

			LLImageGL::setManualImage(
				GL_TEXTURE_2D, 0, GL_ALPHA8, 
				aux_src->getWidth(), aux_src->getHeight(),
				GL_ALPHA, GL_UNSIGNED_BYTE, aux_src->getData());
			stop_glerror();

			gGL.getTexUnit(0)->setTextureFilteringOption(LLTexUnit::TFO_BILINEAR);

			/* if( id == head_baked->getID() )
			     if (self->mBakedTextureDatas[BAKED_HEAD].mTexLayerSet)
				     //llinfos << "onBakedTextureMasksLoaded for head " << id << " discard = " << discard_level << llendl;
					 self->mBakedTextureDatas[BAKED_HEAD].mTexLayerSet->applyMorphMask(aux_src->getData(), aux_src->getWidth(), aux_src->getHeight(), 1);
					 maskData->mLastDiscardLevel = discard_level; */
			BOOL found_texture_id = false;
			for (LLVOAvatarDictionary::Textures::const_iterator iter = LLVOAvatarDictionary::getInstance()->getTextures().begin();
				 iter != LLVOAvatarDictionary::getInstance()->getTextures().end();
				 ++iter)
			{

				const LLVOAvatarDictionary::TextureEntry *texture_dict = iter->second;
				if (texture_dict->mIsUsedByBakedTexture)
				{
					const ETextureIndex texture_index = iter->first;
					const LLViewerTexture *baked_img = self->getImage(texture_index, 0);
					if (baked_img && id == baked_img->getID())
					{
						const EBakedTextureIndex baked_index = texture_dict->mBakedTextureIndex;
						self->applyMorphMask(aux_src->getData(), aux_src->getWidth(), aux_src->getHeight(), 1, baked_index);
						maskData->mLastDiscardLevel = discard_level;
						if (self->mBakedTextureDatas[baked_index].mMaskTexName)
						{
							LLImageGL::deleteTextures(1, &(self->mBakedTextureDatas[baked_index].mMaskTexName));
						}
						self->mBakedTextureDatas[baked_index].mMaskTexName = gl_name;
						found_texture_id = true;
						break;
					}
				}
			}
			if (!found_texture_id)
			{
				llinfos << "onBakedTextureMasksLoaded(): unexpected image id: " << id << llendl;
			}
			self->dirtyMesh();
		}
		else
		{
            // this can happen when someone uses an old baked texture possibly provided by 
            // viewer-side baked texture caching
			llwarns << "Masks loaded callback but NO aux source!" << llendl;
		}
	}

	if (final || !success)
	{
		delete maskData;
	}
}

// static
void LLVOAvatar::onInitialBakedTextureLoaded( BOOL success, LLViewerFetchedTexture *src_vi, LLImageRaw* src, LLImageRaw* aux_src, S32 discard_level, BOOL final, void* userdata )
{
	LLUUID *avatar_idp = (LLUUID *)userdata;
	LLVOAvatar *selfp = (LLVOAvatar *)gObjectList.findObject(*avatar_idp);

	if (!success && selfp)
	{
		selfp->removeMissingBakedTextures();
	}
	if (final || !success )
	{
		delete avatar_idp;
	}
}

void LLVOAvatar::onBakedTextureLoaded(BOOL success, LLViewerFetchedTexture *src_vi, LLImageRaw* src, LLImageRaw* aux_src, S32 discard_level, BOOL final, void* userdata)
{
	//llinfos << "onBakedTextureLoaded: " << src_vi->getID() << llendl;

	LLUUID id = src_vi->getID();
	LLUUID *avatar_idp = (LLUUID *)userdata;
	LLVOAvatar *selfp = (LLVOAvatar *)gObjectList.findObject(*avatar_idp);

	if (selfp && !success)
	{
		selfp->removeMissingBakedTextures();
	}

	if( final || !success )
	{
		delete avatar_idp;
	}

	if( selfp && success && final )
	{
		selfp->useBakedTexture( id );
	}
}


// Called when baked texture is loaded and also when we start up with a baked texture
void LLVOAvatar::useBakedTexture( const LLUUID& id )
{
	/* if(id == head_baked->getID())
		 mHeadBakedLoaded = TRUE;
		 mLastHeadBakedID = id;
		 mHeadMesh0.setTexture( head_baked );
		 mHeadMesh1.setTexture( head_baked ); */
	for (U32 i = 0; i < mBakedTextureDatas.size(); i++)
	{
		LLViewerTexture* image_baked = getImage( mBakedTextureDatas[i].mTextureIndex, 0 );
		if (id == image_baked->getID())
		{
			mBakedTextureDatas[i].mIsLoaded = true;
			mBakedTextureDatas[i].mLastTextureIndex = id;
			mBakedTextureDatas[i].mIsUsed = true;
			for (U32 k = 0; k < mBakedTextureDatas[i].mMeshes.size(); k++)
			{
				mBakedTextureDatas[i].mMeshes[k]->setTexture( image_baked );
			}
			if (mBakedTextureDatas[i].mTexLayerSet)
			{
				//mBakedTextureDatas[i].mTexLayerSet->destroyComposite();
			}
			const LLVOAvatarDictionary::BakedEntry *baked_dict = LLVOAvatarDictionary::getInstance()->getBakedTexture((EBakedTextureIndex)i);
			for (texture_vec_t::const_iterator local_tex_iter = baked_dict->mLocalTextures.begin();
				 local_tex_iter != baked_dict->mLocalTextures.end();
				 ++local_tex_iter)
			{
				if (isSelf()) setBakedReady(*local_tex_iter, TRUE);
			}

			// ! BACKWARDS COMPATIBILITY !
			// Workaround for viewing avatars from old viewers that haven't baked hair textures.
			// This is paired with similar code in updateMeshTextures that sets hair mesh color.
			if (i == BAKED_HAIR)
			{
				for (U32 i = 0; i < mBakedTextureDatas[BAKED_HAIR].mMeshes.size(); i++)
				{
					mBakedTextureDatas[BAKED_HAIR].mMeshes[i]->setColor( 1.f, 1.f, 1.f, 1.f );
				}
			}
		}
	}

	dirtyMesh();
}

// static
void LLVOAvatar::dumpArchetypeXML( void* )
{
	LLAPRFile outfile;
	outfile.open(gDirUtilp->getExpandedFilename(LL_PATH_CHARACTER,"new archetype.xml"), LL_APR_WB );
	apr_file_t* file = outfile.getFileHandle() ;
	if (!file)
	{
		return;
	}

	apr_file_printf( file, "<?xml version=\"1.0\" encoding=\"US-ASCII\" standalone=\"yes\"?>\n" );
	apr_file_printf( file, "<linden_genepool version=\"1.0\">\n" );
	apr_file_printf( file, "\n\t<archetype name=\"???\">\n" );

	// only body parts, not clothing.
	for (S32 type = LLWearableType::WT_SHAPE; type <= LLWearableType::WT_EYES; type++)
	{
		const std::string& wearable_name = LLWearableType::getTypeName((LLWearableType::EType)type);
		apr_file_printf( file, "\n\t\t<!-- wearable: %s -->\n", wearable_name.c_str() );

		for (LLVisualParam* param = gAgentAvatarp->getFirstVisualParam(); param; param = gAgentAvatarp->getNextVisualParam())
		{
			LLViewerVisualParam* viewer_param = (LLViewerVisualParam*)param;
			if( (viewer_param->getWearableType() == type) && 
				(viewer_param->getGroup() == VISUAL_PARAM_GROUP_TWEAKABLE) )
			{
				apr_file_printf(file, "\t\t<param id=\"%d\" name=\"%s\" value=\"%.3f\"/>\n",
								viewer_param->getID(), viewer_param->getName().c_str(), viewer_param->getWeight());
			}
		}

		for (U8 te = 0; te < TEX_NUM_INDICES; te++)
		{
			if (LLVOAvatarDictionary::getTEWearableType((ETextureIndex)te) == type)
			{
				// MULTIPLE_WEARABLES: extend to multiple wearables?
				LLViewerTexture* te_image = ((LLVOAvatar *)(gAgentAvatarp))->getImage((ETextureIndex)te, 0);
				if( te_image )
				{
					std::string uuid_str;
					te_image->getID().toString( uuid_str );
					apr_file_printf( file, "\t\t<texture te=\"%i\" uuid=\"%s\"/>\n", te, uuid_str.c_str());
				}
			}
		}
	}
	apr_file_printf( file, "\t</archetype>\n" );
	apr_file_printf( file, "\n</linden_genepool>\n" );
}


void LLVOAvatar::setVisibilityRank(U32 rank)
{
	if (mDrawable.isNull() || mDrawable->isDead())
	{
		// do nothing
		return;
	}
	mVisibilityRank = rank;
}

// Assumes LLVOAvatar::sInstances has already been sorted.
S32 LLVOAvatar::getUnbakedPixelAreaRank()
{
	S32 rank = 1;
	for (std::vector<LLCharacter*>::iterator iter = LLCharacter::sInstances.begin();
		 iter != LLCharacter::sInstances.end(); ++iter)
	{
		LLVOAvatar* inst = (LLVOAvatar*) *iter;
		if (inst == this)
		{
			return rank;
		}
		else if (!inst->isDead() && !inst->isFullyBaked())
		{
			rank++;
		}
	}

	llassert(0);
	return 0;
}

struct CompareScreenAreaGreater
{
	BOOL operator()(const LLCharacter* const& lhs, const LLCharacter* const& rhs)
	{
		return lhs->getPixelArea() > rhs->getPixelArea();
	}
};

// static
void LLVOAvatar::cullAvatarsByPixelArea()
{
	std::sort(LLCharacter::sInstances.begin(), LLCharacter::sInstances.end(), CompareScreenAreaGreater());
	
	// Update the avatars that have changed status
	U32 rank = 0;
	for (std::vector<LLCharacter*>::iterator iter = LLCharacter::sInstances.begin();
		 iter != LLCharacter::sInstances.end(); ++iter)
	{
		LLVOAvatar* inst = (LLVOAvatar*) *iter;
		BOOL culled;
		if (inst->isSelf() || inst->isFullyBaked())
		{
			culled = FALSE;
		}
		else 
		{
			culled = TRUE;
		}

		if (inst->mCulled != culled)
		{
			inst->mCulled = culled;
			lldebugs << "avatar " << inst->getID() << (culled ? " start culled" : " start not culled" ) << llendl;
			inst->updateMeshTextures();
		}

		if (inst->isSelf())
		{
			inst->setVisibilityRank(0);
		}
		else if (inst->mDrawable.notNull() && inst->mDrawable->isVisible())
		{
			inst->setVisibilityRank(rank++);
		}
	}

	S32 grey_avatars = 0;
	if (LLVOAvatar::areAllNearbyInstancesBaked(grey_avatars))
	{
		LLVOAvatar::deleteCachedImages(false);
	}
	else
	{
		if (gFrameTimeSeconds != sUnbakedUpdateTime) // only update once per frame
		{
			sUnbakedUpdateTime = gFrameTimeSeconds;
			sUnbakedTime += gFrameIntervalSeconds;
		}
		if (grey_avatars > 0)
		{
			if (gFrameTimeSeconds != sGreyUpdateTime) // only update once per frame
			{
				sGreyUpdateTime = gFrameTimeSeconds;
				sGreyTime += gFrameIntervalSeconds;
			}
		}
	}
}

void LLVOAvatar::startAppearanceAnimation()
{
	if(!mAppearanceAnimating)
	{
		mAppearanceAnimating = TRUE;
		mAppearanceMorphTimer.reset();
		mLastAppearanceBlendTime = 0.f;
	}
}

// virtual
void LLVOAvatar::removeMissingBakedTextures()
{	
}

//-----------------------------------------------------------------------------
// LLVOAvatarXmlInfo
//-----------------------------------------------------------------------------

LLVOAvatar::LLVOAvatarXmlInfo::LLVOAvatarXmlInfo()
	: mTexSkinColorInfo(0), mTexHairColorInfo(0), mTexEyeColorInfo(0)
{
}

LLVOAvatar::LLVOAvatarXmlInfo::~LLVOAvatarXmlInfo()
{
	std::for_each(mMeshInfoList.begin(), mMeshInfoList.end(), DeletePointer());
	std::for_each(mSkeletalDistortionInfoList.begin(), mSkeletalDistortionInfoList.end(), DeletePointer());		
	std::for_each(mAttachmentInfoList.begin(), mAttachmentInfoList.end(), DeletePointer());
	deleteAndClear(mTexSkinColorInfo);
	deleteAndClear(mTexHairColorInfo);
	deleteAndClear(mTexEyeColorInfo);
	std::for_each(mLayerInfoList.begin(), mLayerInfoList.end(), DeletePointer());		
	std::for_each(mDriverInfoList.begin(), mDriverInfoList.end(), DeletePointer());
	std::for_each(mMorphMaskInfoList.begin(), mMorphMaskInfoList.end(), DeletePointer());
}

//-----------------------------------------------------------------------------
// LLVOAvatarBoneInfo::parseXml()
//-----------------------------------------------------------------------------
BOOL LLVOAvatarBoneInfo::parseXml(LLXmlTreeNode* node)
{
	if (node->hasName("bone"))
	{
		mIsJoint = TRUE;
		static LLStdStringHandle name_string = LLXmlTree::addAttributeString("name");
		if (!node->getFastAttributeString(name_string, mName))
		{
			llwarns << "Bone without name" << llendl;
			return FALSE;
		}
	}
	else if (node->hasName("collision_volume"))
	{
		mIsJoint = FALSE;
		static LLStdStringHandle name_string = LLXmlTree::addAttributeString("name");
		if (!node->getFastAttributeString(name_string, mName))
		{
			mName = "Collision Volume";
		}
	}
	else
	{
		llwarns << "Invalid node " << node->getName() << llendl;
		return FALSE;
	}

	static LLStdStringHandle pos_string = LLXmlTree::addAttributeString("pos");
	if (!node->getFastAttributeVector3(pos_string, mPos))
	{
		llwarns << "Bone without position" << llendl;
		return FALSE;
	}

	static LLStdStringHandle rot_string = LLXmlTree::addAttributeString("rot");
	if (!node->getFastAttributeVector3(rot_string, mRot))
	{
		llwarns << "Bone without rotation" << llendl;
		return FALSE;
	}
	
	static LLStdStringHandle scale_string = LLXmlTree::addAttributeString("scale");
	if (!node->getFastAttributeVector3(scale_string, mScale))
	{
		llwarns << "Bone without scale" << llendl;
		return FALSE;
	}

	if (mIsJoint)
	{
		static LLStdStringHandle pivot_string = LLXmlTree::addAttributeString("pivot");
		if (!node->getFastAttributeVector3(pivot_string, mPivot))
		{
			llwarns << "Bone without pivot" << llendl;
			return FALSE;
		}
	}

	// parse children
	LLXmlTreeNode* child;
	for( child = node->getFirstChild(); child; child = node->getNextChild() )
	{
		LLVOAvatarBoneInfo *child_info = new LLVOAvatarBoneInfo;
		if (!child_info->parseXml(child))
		{
			delete child_info;
			return FALSE;
		}
		mChildList.push_back(child_info);
	}
	return TRUE;
}

//-----------------------------------------------------------------------------
// LLVOAvatarSkeletonInfo::parseXml()
//-----------------------------------------------------------------------------
BOOL LLVOAvatarSkeletonInfo::parseXml(LLXmlTreeNode* node)
{
	static LLStdStringHandle num_bones_string = LLXmlTree::addAttributeString("num_bones");
	if (!node->getFastAttributeS32(num_bones_string, mNumBones))
	{
		llwarns << "Couldn't find number of bones." << llendl;
		return FALSE;
	}

	static LLStdStringHandle num_collision_volumes_string = LLXmlTree::addAttributeString("num_collision_volumes");
	node->getFastAttributeS32(num_collision_volumes_string, mNumCollisionVolumes);

	LLXmlTreeNode* child;
	for( child = node->getFirstChild(); child; child = node->getNextChild() )
	{
		LLVOAvatarBoneInfo *info = new LLVOAvatarBoneInfo;
		if (!info->parseXml(child))
		{
			delete info;
			llwarns << "Error parsing bone in skeleton file" << llendl;
			return FALSE;
		}
		mBoneInfoList.push_back(info);
	}
	return TRUE;
}

//-----------------------------------------------------------------------------
// parseXmlSkeletonNode(): parses <skeleton> nodes from XML tree
//-----------------------------------------------------------------------------
BOOL LLVOAvatar::LLVOAvatarXmlInfo::parseXmlSkeletonNode(LLXmlTreeNode* root)
{
	LLXmlTreeNode* node = root->getChildByName( "skeleton" );
	if( !node )
	{
		llwarns << "avatar file: missing <skeleton>" << llendl;
		return FALSE;
	}

	LLXmlTreeNode* child;

	// SKELETON DISTORTIONS
	for (child = node->getChildByName( "param" );
		 child;
		 child = node->getNextNamedChild())
	{
		if (!child->getChildByName("param_skeleton"))
		{
			if (child->getChildByName("param_morph"))
			{
				llwarns << "Can't specify morph param in skeleton definition." << llendl;
			}
			else
			{
				llwarns << "Unknown param type." << llendl;
			}
			continue;
		}
		
		LLPolySkeletalDistortionInfo *info = new LLPolySkeletalDistortionInfo;
		if (!info->parseXml(child))
		{
			delete info;
			return FALSE;
		}

		mSkeletalDistortionInfoList.push_back(info);
	}

	// ATTACHMENT POINTS
	for (child = node->getChildByName( "attachment_point" );
		 child;
		 child = node->getNextNamedChild())
	{
		LLVOAvatarAttachmentInfo* info = new LLVOAvatarAttachmentInfo();

		static LLStdStringHandle name_string = LLXmlTree::addAttributeString("name");
		if (!child->getFastAttributeString(name_string, info->mName))
		{
			llwarns << "No name supplied for attachment point." << llendl;
			delete info;
			continue;
		}

		static LLStdStringHandle joint_string = LLXmlTree::addAttributeString("joint");
		if (!child->getFastAttributeString(joint_string, info->mJointName))
		{
			llwarns << "No bone declared in attachment point " << info->mName << llendl;
			delete info;
			continue;
		}

		static LLStdStringHandle position_string = LLXmlTree::addAttributeString("position");
		if (child->getFastAttributeVector3(position_string, info->mPosition))
		{
			info->mHasPosition = TRUE;
		}

		static LLStdStringHandle rotation_string = LLXmlTree::addAttributeString("rotation");
		if (child->getFastAttributeVector3(rotation_string, info->mRotationEuler))
		{
			info->mHasRotation = TRUE;
		}
		 static LLStdStringHandle group_string = LLXmlTree::addAttributeString("group");
		if (child->getFastAttributeS32(group_string, info->mGroup))
		{
			if (info->mGroup == -1)
				info->mGroup = -1111; // -1 = none parsed, < -1 = bad value
		}

		static LLStdStringHandle id_string = LLXmlTree::addAttributeString("id");
		if (!child->getFastAttributeS32(id_string, info->mAttachmentID))
		{
			llwarns << "No id supplied for attachment point " << info->mName << llendl;
			delete info;
			continue;
		}

		static LLStdStringHandle slot_string = LLXmlTree::addAttributeString("pie_slice");
		child->getFastAttributeS32(slot_string, info->mPieMenuSlice);
			
		static LLStdStringHandle visible_in_first_person_string = LLXmlTree::addAttributeString("visible_in_first_person");
		child->getFastAttributeBOOL(visible_in_first_person_string, info->mVisibleFirstPerson);

		static LLStdStringHandle hud_attachment_string = LLXmlTree::addAttributeString("hud");
		child->getFastAttributeBOOL(hud_attachment_string, info->mIsHUDAttachment);

		mAttachmentInfoList.push_back(info);
	}

	return TRUE;
}

//-----------------------------------------------------------------------------
// parseXmlMeshNodes(): parses <mesh> nodes from XML tree
//-----------------------------------------------------------------------------
BOOL LLVOAvatar::LLVOAvatarXmlInfo::parseXmlMeshNodes(LLXmlTreeNode* root)
{
	for (LLXmlTreeNode* node = root->getChildByName( "mesh" );
		 node;
		 node = root->getNextNamedChild())
	{
		LLVOAvatarMeshInfo *info = new LLVOAvatarMeshInfo;

		// attribute: type
		static LLStdStringHandle type_string = LLXmlTree::addAttributeString("type");
		if( !node->getFastAttributeString( type_string, info->mType ) )
		{
			llwarns << "Avatar file: <mesh> is missing type attribute.  Ignoring element. " << llendl;
			delete info;
			return FALSE;  // Ignore this element
		}
		
		static LLStdStringHandle lod_string = LLXmlTree::addAttributeString("lod");
		if (!node->getFastAttributeS32( lod_string, info->mLOD ))
		{
			llwarns << "Avatar file: <mesh> is missing lod attribute.  Ignoring element. " << llendl;
			delete info;
			return FALSE;  // Ignore this element
		}

		static LLStdStringHandle file_name_string = LLXmlTree::addAttributeString("file_name");
		if( !node->getFastAttributeString( file_name_string, info->mMeshFileName ) )
		{
			llwarns << "Avatar file: <mesh> is missing file_name attribute.  Ignoring: " << info->mType << llendl;
			delete info;
			return FALSE;  // Ignore this element
		}

		static LLStdStringHandle reference_string = LLXmlTree::addAttributeString("reference");
		node->getFastAttributeString( reference_string, info->mReferenceMeshName );
		
		// attribute: min_pixel_area
		static LLStdStringHandle min_pixel_area_string = LLXmlTree::addAttributeString("min_pixel_area");
		static LLStdStringHandle min_pixel_width_string = LLXmlTree::addAttributeString("min_pixel_width");
		if (!node->getFastAttributeF32( min_pixel_area_string, info->mMinPixelArea ))
		{
			F32 min_pixel_area = 0.1f;
			if (node->getFastAttributeF32( min_pixel_width_string, min_pixel_area ))
			{
				// this is square root of pixel area (sensible to use linear space in defining lods)
				min_pixel_area = min_pixel_area * min_pixel_area;
			}
			info->mMinPixelArea = min_pixel_area;
		}
		
		// Parse visual params for this node only if we haven't already
		for (LLXmlTreeNode* child = node->getChildByName( "param" );
			 child;
			 child = node->getNextNamedChild())
		{
			if (!child->getChildByName("param_morph"))
			{
				if (child->getChildByName("param_skeleton"))
				{
					llwarns << "Can't specify skeleton param in a mesh definition." << llendl;
				}
				else
				{
					llwarns << "Unknown param type." << llendl;
				}
				continue;
			}

			LLPolyMorphTargetInfo *morphinfo = new LLPolyMorphTargetInfo();
			if (!morphinfo->parseXml(child))
			{
				delete morphinfo;
				delete info;
				return -1;
			}
			BOOL shared = FALSE;
			static LLStdStringHandle shared_string = LLXmlTree::addAttributeString("shared");
			child->getFastAttributeBOOL(shared_string, shared);

			info->mPolyMorphTargetInfoList.push_back(LLVOAvatarMeshInfo::morph_info_pair_t(morphinfo, shared));
		}

		mMeshInfoList.push_back(info);
	}
	return TRUE;
}

//-----------------------------------------------------------------------------
// parseXmlColorNodes(): parses <global_color> nodes from XML tree
//-----------------------------------------------------------------------------
BOOL LLVOAvatar::LLVOAvatarXmlInfo::parseXmlColorNodes(LLXmlTreeNode* root)
{
	for (LLXmlTreeNode* color_node = root->getChildByName( "global_color" );
		 color_node;
		 color_node = root->getNextNamedChild())
	{
		std::string global_color_name;
		static LLStdStringHandle name_string = LLXmlTree::addAttributeString("name");
		if (color_node->getFastAttributeString( name_string, global_color_name ) )
		{
			if( global_color_name == "skin_color" )
			{
				if (mTexSkinColorInfo)
				{
					llwarns << "avatar file: multiple instances of skin_color" << llendl;
					return FALSE;
				}
				mTexSkinColorInfo = new LLTexGlobalColorInfo;
				if( !mTexSkinColorInfo->parseXml( color_node ) )
				{
					deleteAndClear(mTexSkinColorInfo);
					llwarns << "avatar file: mTexSkinColor->parseXml() failed" << llendl;
					return FALSE;
				}
			}
			else if( global_color_name == "hair_color" )
			{
				if (mTexHairColorInfo)
				{
					llwarns << "avatar file: multiple instances of hair_color" << llendl;
					return FALSE;
				}
				mTexHairColorInfo = new LLTexGlobalColorInfo;
				if( !mTexHairColorInfo->parseXml( color_node ) )
				{
					deleteAndClear(mTexHairColorInfo);
					llwarns << "avatar file: mTexHairColor->parseXml() failed" << llendl;
					return FALSE;
				}
			}
			else if( global_color_name == "eye_color" )
			{
				if (mTexEyeColorInfo)
				{
					llwarns << "avatar file: multiple instances of eye_color" << llendl;
					return FALSE;
				}
				mTexEyeColorInfo = new LLTexGlobalColorInfo;
				if( !mTexEyeColorInfo->parseXml( color_node ) )
				{
					llwarns << "avatar file: mTexEyeColor->parseXml() failed" << llendl;
					return FALSE;
				}
			}
		}
	}
	return TRUE;
}

//-----------------------------------------------------------------------------
// parseXmlLayerNodes(): parses <layer_set> nodes from XML tree
//-----------------------------------------------------------------------------
BOOL LLVOAvatar::LLVOAvatarXmlInfo::parseXmlLayerNodes(LLXmlTreeNode* root)
{
	for (LLXmlTreeNode* layer_node = root->getChildByName( "layer_set" );
		 layer_node;
		 layer_node = root->getNextNamedChild())
	{
		LLTexLayerSetInfo* layer_info = new LLTexLayerSetInfo();
		if( layer_info->parseXml( layer_node ) )
		{
			mLayerInfoList.push_back(layer_info);
		}
		else
		{
			delete layer_info;
			llwarns << "avatar file: layer_set->parseXml() failed" << llendl;
			return FALSE;
		}
	}
	return TRUE;
}

//-----------------------------------------------------------------------------
// parseXmlDriverNodes(): parses <driver_parameters> nodes from XML tree
//-----------------------------------------------------------------------------
BOOL LLVOAvatar::LLVOAvatarXmlInfo::parseXmlDriverNodes(LLXmlTreeNode* root)
{
	LLXmlTreeNode* driver = root->getChildByName( "driver_parameters" );
	if( driver )
	{
		for (LLXmlTreeNode* grand_child = driver->getChildByName( "param" );
			 grand_child;
			 grand_child = driver->getNextNamedChild())
		{
			if( grand_child->getChildByName( "param_driver" ) )
			{
				LLDriverParamInfo* driver_info = new LLDriverParamInfo();
				if( driver_info->parseXml( grand_child ) )
				{
					mDriverInfoList.push_back(driver_info);
				}
				else
				{
					delete driver_info;
					llwarns << "avatar file: driver_param->parseXml() failed" << llendl;
					return FALSE;
				}
			}
		}
	}
	return TRUE;
}

//-----------------------------------------------------------------------------
// parseXmlDriverNodes(): parses <driver_parameters> nodes from XML tree
//-----------------------------------------------------------------------------
BOOL LLVOAvatar::LLVOAvatarXmlInfo::parseXmlMorphNodes(LLXmlTreeNode* root)
{
	LLXmlTreeNode* masks = root->getChildByName( "morph_masks" );
	if( !masks )
	{
		return FALSE;
	}

	for (LLXmlTreeNode* grand_child = masks->getChildByName( "mask" );
		 grand_child;
		 grand_child = masks->getNextNamedChild())
	{
		LLVOAvatarMorphInfo* info = new LLVOAvatarMorphInfo();

		static LLStdStringHandle name_string = LLXmlTree::addAttributeString("morph_name");
		if (!grand_child->getFastAttributeString(name_string, info->mName))
		{
			llwarns << "No name supplied for morph mask." << llendl;
			delete info;
			continue;
		}

		static LLStdStringHandle region_string = LLXmlTree::addAttributeString("body_region");
		if (!grand_child->getFastAttributeString(region_string, info->mRegion))
		{
			llwarns << "No region supplied for morph mask." << llendl;
			delete info;
			continue;
		}

		static LLStdStringHandle layer_string = LLXmlTree::addAttributeString("layer");
		if (!grand_child->getFastAttributeString(layer_string, info->mLayer))
		{
			llwarns << "No layer supplied for morph mask." << llendl;
			delete info;
			continue;
		}

		// optional parameter. don't throw a warning if not present.
		static LLStdStringHandle invert_string = LLXmlTree::addAttributeString("invert");
		grand_child->getFastAttributeBOOL(invert_string, info->mInvert);

		mMorphMaskInfoList.push_back(info);
	}

	return TRUE;
}

//virtual
void LLVOAvatar::updateRegion(LLViewerRegion *regionp)
{
}

std::string LLVOAvatar::getFullname() const
{
	std::string name;

	LLNameValue* first = getNVPair("FirstName"); 
	LLNameValue* last  = getNVPair("LastName"); 
	if (first && last)
	{
		name = LLCacheName::buildFullName( first->getString(), last->getString() );
	}

	return name;
}

LLHost LLVOAvatar::getObjectHost() const
{
	LLViewerRegion* region = getRegion();
	if (region && !isDead())
	{
		return region->getHost();
	}
	else
	{
		return LLHost::invalid;
	}
}

//static
void LLVOAvatar::updateFreezeCounter(S32 counter)
{
	if(counter)
	{
		sFreezeCounter = counter;
	}
	else if(sFreezeCounter > 0)
	{
		sFreezeCounter--;
	}
	else
	{
		sFreezeCounter = 0;
	}
}

BOOL LLVOAvatar::updateLOD()
{
	if (isImpostor())
	{
		return TRUE;
	}

	BOOL res = updateJointLODs();

	LLFace* facep = mDrawable->getFace(0);
	if (facep->mVertexBuffer.isNull() ||
		(LLVertexBuffer::sEnableVBOs &&
		((facep->mVertexBuffer->getUsage() == GL_STATIC_DRAW ? TRUE : FALSE) !=
		 (facep->getPool()->getVertexShaderLevel() > 0 ? TRUE : FALSE))))
	{
		mDirtyMesh = TRUE;
	}

	if (mDirtyMesh || mDrawable->isState(LLDrawable::REBUILD_GEOMETRY))
	{	//LOD changed or new mesh created, allocate new vertex buffer if needed
		updateMeshData();
		mDirtyMesh = FALSE;
		mNeedsSkin = TRUE;
		mDrawable->clearState(LLDrawable::REBUILD_GEOMETRY);
	}
	
	updateVisibility();

	return res;
}

U32 LLVOAvatar::getPartitionType() const
{ 
	// Avatars merely exist as drawables in the bridge partition
	return LLViewerRegion::PARTITION_BRIDGE;
}

//static
void LLVOAvatar::updateImpostors() 
{
	for (std::vector<LLCharacter*>::iterator iter = LLCharacter::sInstances.begin();
		 iter != LLCharacter::sInstances.end(); ++iter)
	{
		LLVOAvatar* avatar = (LLVOAvatar*) *iter;
		if (!avatar->isDead() && avatar->needsImpostorUpdate() && avatar->isVisible() && avatar->isImpostor())
		{
			gPipeline.generateImpostor(avatar);
		}
	}
}

BOOL LLVOAvatar::isImpostor() const
{
	return (sUseImpostors && mUpdatePeriod >= IMPOSTOR_PERIOD) ? TRUE : FALSE;
}


BOOL LLVOAvatar::needsImpostorUpdate() const
{
	return mNeedsImpostorUpdate;
}

const LLVector3& LLVOAvatar::getImpostorOffset() const
{
	return mImpostorOffset;
}

const LLVector2& LLVOAvatar::getImpostorDim() const
{
	return mImpostorDim;
}

void LLVOAvatar::setImpostorDim(const LLVector2& dim)
{
	mImpostorDim = dim;
}

void LLVOAvatar::cacheImpostorValues()
{
	getImpostorValues(mImpostorExtents, mImpostorAngle, mImpostorDistance);
}

void LLVOAvatar::getImpostorValues(LLVector3* extents, LLVector3& angle, F32& distance) const
{
	const LLVector3* ext = mDrawable->getSpatialExtents();
	extents[0] = ext[0];
	extents[1] = ext[1];

	LLVector3 at = LLViewerCamera::getInstance()->getOrigin()-(getRenderPosition()+mImpostorOffset);
	distance = at.normalize();
	F32 da = 1.f - (at*LLViewerCamera::getInstance()->getAtAxis());
	angle.mV[0] = LLViewerCamera::getInstance()->getYaw()*da;
	angle.mV[1] = LLViewerCamera::getInstance()->getPitch()*da;
	angle.mV[2] = da;
}

void LLVOAvatar::idleUpdateRenderCost()
{
	static const U32 ARC_BODY_PART_COST = 20;
	static const U32 ARC_LIMIT = 2048;

	if (!gPipeline.hasRenderDebugMask(LLPipeline::RENDER_DEBUG_SHAME))
	{
		return;
	}

	U32 cost = 0;
	std::set<LLUUID> textures;

	for (U8 baked_index = 0; baked_index < BAKED_NUM_INDICES; baked_index++)
	{
		const LLVOAvatarDictionary::BakedEntry *baked_dict = LLVOAvatarDictionary::getInstance()->getBakedTexture((EBakedTextureIndex)baked_index);
		ETextureIndex tex_index = baked_dict->mTextureIndex;
		if ((tex_index != TEX_SKIRT_BAKED) || (isWearingWearableType(LLWearableType::WT_SKIRT)))
		{
			if (isTextureVisible(tex_index))
			{
				cost +=ARC_BODY_PART_COST;
			}
		}
	}

	for (attachment_map_t::const_iterator iter = mAttachmentPoints.begin(); 
		 iter != mAttachmentPoints.end();
		 ++iter)
	{
		LLViewerJointAttachment* attachment = iter->second;
		for (LLViewerJointAttachment::attachedobjs_vec_t::iterator attachment_iter = attachment->mAttachedObjects.begin();
			 attachment_iter != attachment->mAttachedObjects.end();
			 ++attachment_iter)
		{
			const LLViewerObject* attached_object = (*attachment_iter);
			if (attached_object && !attached_object->isHUDAttachment())
			{
				const LLDrawable* drawable = attached_object->mDrawable;
				if (drawable)
				{
					const LLVOVolume* volume = drawable->getVOVolume();
					if (volume)
					{
						cost += volume->getRenderCost(textures);
					}
				}
			}
		}
	}

	cost += textures.size() * LLVOVolume::ARC_TEXTURE_COST;

	setDebugText(llformat("%d", cost));
	F32 green = 1.f-llclamp(((F32) cost-(F32)ARC_LIMIT)/(F32)ARC_LIMIT, 0.f, 1.f);
	F32 red = llmin((F32) cost/(F32)ARC_LIMIT, 1.f);
	mText->setColor(LLColor4(red,green,0,1));
}

// static
BOOL LLVOAvatar::isIndexLocalTexture(ETextureIndex index)
{
	if (index < 0 || index >= TEX_NUM_INDICES) return false;
	return LLVOAvatarDictionary::getInstance()->getTexture(index)->mIsLocalTexture;
}

// static
BOOL LLVOAvatar::isIndexBakedTexture(ETextureIndex index)
{
	if (index < 0 || index >= TEX_NUM_INDICES) return false;
	return LLVOAvatarDictionary::getInstance()->getTexture(index)->mIsBakedTexture;
}

const std::string LLVOAvatar::getBakedStatusForPrintout() const
{
	std::string line;

	for (LLVOAvatarDictionary::Textures::const_iterator iter = LLVOAvatarDictionary::getInstance()->getTextures().begin();
		 iter != LLVOAvatarDictionary::getInstance()->getTextures().end();
		 ++iter)
	{
		const ETextureIndex index = iter->first;
		const LLVOAvatarDictionary::TextureEntry *texture_dict = iter->second;
		if (texture_dict->mIsBakedTexture)
		{
			line += texture_dict->mName;
			if (isTextureDefined(index))
			{
				line += "_baked";
			}
			line += " ";
		}
	}
	return line;
}



//virtual
S32 LLVOAvatar::getTexImageSize() const
{
	return TEX_IMAGE_SIZE_OTHER;
}

//-----------------------------------------------------------------------------
// Utility functions
//-----------------------------------------------------------------------------

F32 calc_bouncy_animation(F32 x)
{
	return -(cosf(x * F_PI * 2.5f - F_PI_BY_TWO))*(0.4f + x * -0.1f) + x * 1.3f;
}

//virtual
BOOL LLVOAvatar::isTextureDefined(LLVOAvatarDefines::ETextureIndex te, U32 index ) const
{
	if (isIndexLocalTexture(te)) 
	{
		return FALSE;
	}

	return (getImage(te, index)->getID() != IMG_DEFAULT_AVATAR && 
			getImage(te, index)->getID() != IMG_DEFAULT);
}
<|MERGE_RESOLUTION|>--- conflicted
+++ resolved
@@ -2833,6 +2833,29 @@
 	}
 	bool is_friend = LLAvatarTracker::instance().isBuddy(getID());
 	bool is_cloud = getIsCloud();
+	
+	if (gSavedSettings.getBOOL("DebugAvatarRezTime"))
+	{
+		if (is_appearance != mNameAppearance)
+		{
+			if (is_appearance)
+			{
+				LLSD args;
+				args["EXISTENCE"] = llformat("%d",(U32)mDebugExistenceTimer.getElapsedTimeF32());
+				args["NAME"] = getFullname();
+				LLNotificationsUtil::add("AvatarRezEnteredAppearanceNotification",args);
+				llinfos << "REZTIME: [ " << (U32)mDebugExistenceTimer.getElapsedTimeF32() << "sec ] Avatar '" << getFullname() << "' entered appearance mode." << llendl;
+			}
+			else
+			{
+				LLSD args;
+				args["EXISTENCE"] = llformat("%d",(U32)mDebugExistenceTimer.getElapsedTimeF32());
+				args["NAME"] = getFullname();
+				LLNotificationsUtil::add("AvatarRezLeftAppearanceNotification",args);
+				llinfos << "REZTIME: [ " << (U32)mDebugExistenceTimer.getElapsedTimeF32() << "sec ] Avatar '" << getFullname() << "' left appearance mode." << llendl;
+			}
+		}
+	}
 
 	// Rebuild name tag if state change detected
 	if (mNameString.empty()
@@ -2926,7 +2949,6 @@
 					LLFontGL::getFontSansSerifSmall());
 			}
 		}
-<<<<<<< HEAD
 		else
 		{
 			const LLFontGL* font = LLFontGL::getFontSansSerif();
@@ -2934,72 +2956,6 @@
 				LLCacheName::buildFullName( firstname->getString(), lastname->getString() );
 			addNameTagLine(full_name, name_tag_color, LLFontGL::NORMAL, font);
 		}
-=======
-		
-		LLNameValue *title = getNVPair("Title");
-		LLNameValue* firstname = getNVPair("FirstName");
-		LLNameValue* lastname = getNVPair("LastName");
-
-		if (mNameText.notNull() && firstname && lastname)
-		{
-			const BOOL is_away = mSignaledAnimations.find(ANIM_AGENT_AWAY)  != mSignaledAnimations.end();
-			const BOOL is_busy = mSignaledAnimations.find(ANIM_AGENT_BUSY) != mSignaledAnimations.end();
-			const BOOL is_appearance = mSignaledAnimations.find(ANIM_AGENT_CUSTOMIZE) != mSignaledAnimations.end();
-			const BOOL is_muted = isSelf() ? FALSE : LLMuteList::getInstance()->isMuted(getID());
-			const BOOL is_cloud = getIsCloud();
-
-			if (gSavedSettings.getBOOL("DebugAvatarRezTime"))
-			{
-				if (is_appearance != mNameAppearance)
-				{
-					if (is_appearance)
-					{
-						LLSD args;
-						args["EXISTENCE"] = llformat("%d",(U32)mDebugExistenceTimer.getElapsedTimeF32());
-						args["NAME"] = getFullname();
-						LLNotificationsUtil::add("AvatarRezEnteredAppearanceNotification",args);
-						llinfos << "REZTIME: [ " << (U32)mDebugExistenceTimer.getElapsedTimeF32() << "sec ] Avatar '" << getFullname() << "' entered appearance mode." << llendl;
-					}
-					else
-					{
-						LLSD args;
-						args["EXISTENCE"] = llformat("%d",(U32)mDebugExistenceTimer.getElapsedTimeF32());
-						args["NAME"] = getFullname();
-						LLNotificationsUtil::add("AvatarRezLeftAppearanceNotification",args);
-						llinfos << "REZTIME: [ " << (U32)mDebugExistenceTimer.getElapsedTimeF32() << "sec ] Avatar '" << getFullname() << "' left appearance mode." << llendl;
-					}
-				}
-			}
-
-			if (mNameString.empty() ||
-				new_name ||
-				(!title && !mTitle.empty()) ||
-				(title && mTitle != title->getString()) ||
-				(is_away != mNameAway || is_busy != mNameBusy || is_muted != mNameMute)
-				|| is_appearance != mNameAppearance 
-				|| is_cloud != mNameCloud
-				)
-			{
-				std::string line;
-				if (!sRenderGroupTitles)
-				{
-					// If all group titles are turned off, stack first name
-					// on a line above last name
-					line += firstname->getString();
-					line += "\n";
-				}
-				else if (title && title->getString() && title->getString()[0] != '\0')
-				{
-					line += title->getString();
-					LLStringFn::replace_ascii_controlchars(line,LL_UNKNOWN_CHAR);
-					line += "\n";
-					line += firstname->getString();
-				}
-				else
-				{
-					line += firstname->getString();
-				}
->>>>>>> 61cb3d31
 
 		mNameAway = is_away;
 		mNameBusy = is_busy;
