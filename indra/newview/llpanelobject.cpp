/**
 * @file llpanelobject.cpp
 * @brief Object editing (position, scale, etc.) in the tools floater
 *
 * $LicenseInfo:firstyear=2001&license=viewerlgpl$
 * Second Life Viewer Source Code
 * Copyright (C) 2010, Linden Research, Inc.
 *
 * This library is free software; you can redistribute it and/or
 * modify it under the terms of the GNU Lesser General Public
 * License as published by the Free Software Foundation;
 * version 2.1 of the License only.
 *
 * This library is distributed in the hope that it will be useful,
 * but WITHOUT ANY WARRANTY; without even the implied warranty of
 * MERCHANTABILITY or FITNESS FOR A PARTICULAR PURPOSE.  See the GNU
 * Lesser General Public License for more details.
 *
 * You should have received a copy of the GNU Lesser General Public
 * License along with this library; if not, write to the Free Software
 * Foundation, Inc., 51 Franklin Street, Fifth Floor, Boston, MA  02110-1301  USA
 *
 * Linden Research, Inc., 945 Battery Street, San Francisco, CA  94111  USA
 * $/LicenseInfo$
 */

#include "llviewerprecompiledheaders.h"

// file include
#include "llpanelobject.h"

// linden library includes
#include "llerror.h"
#include "llfontgl.h"
#include "llpermissionsflags.h"
#include "llstring.h"
#include "llvolume.h"
#include "m3math.h"

// project includes
#include "llagent.h"
#include "llbutton.h"
#include "llcalc.h"
#include "llcheckboxctrl.h"
#include "llcolorswatch.h"
#include "llcombobox.h"
#include "llfocusmgr.h"
#include "llmanipscale.h"
#include "llmenubutton.h"
#include "llpreviewscript.h"
#include "llresmgr.h"
#include "llselectmgr.h"
#include "llspinctrl.h"
#include "lltexturectrl.h"
#include "lltextbox.h"
#include "lltool.h"
#include "lltoolcomp.h"
#include "lltoolmgr.h"
#include "llui.h"
#include "llviewerobject.h"
#include "llviewerregion.h"
#include "llviewerwindow.h"
#include "llvovolume.h"
#include "llworld.h"
#include "pipeline.h"
#include "llviewercontrol.h"
#include "lluictrlfactory.h"
//#include "llfirstuse.h"

#include "lldrawpool.h"

//
// Constants
//
enum {
    MI_BOX,
    MI_CYLINDER,
    MI_PRISM,
    MI_SPHERE,
    MI_TORUS,
    MI_TUBE,
    MI_RING,
    MI_SCULPT,
    MI_NONE,
    MI_VOLUME_COUNT
};

enum {
    MI_HOLE_SAME,
    MI_HOLE_CIRCLE,
    MI_HOLE_SQUARE,
    MI_HOLE_TRIANGLE,
    MI_HOLE_COUNT
};

const F32 MAX_ATTACHMENT_DIST = 3.5f; // meters

//static const std::string LEGACY_FULLBRIGHT_DESC =LLTrans::getString("Fullbright");

<<<<<<< HEAD
bool	LLPanelObject::postBuild()
{
	setMouseOpaque(false);
	
	//--------------------------------------------------------
	// Top
	//--------------------------------------------------------
	
	// Lock checkbox
	mCheckLock = getChild<LLCheckBoxCtrl>("checkbox locked");
	childSetCommitCallback("checkbox locked",onCommitLock,this);

	// Physical checkbox
	mCheckPhysics = getChild<LLCheckBoxCtrl>("Physical Checkbox Ctrl");
	childSetCommitCallback("Physical Checkbox Ctrl",onCommitPhysics,this);

	// Temporary checkbox
	mCheckTemporary = getChild<LLCheckBoxCtrl>("Temporary Checkbox Ctrl");
	childSetCommitCallback("Temporary Checkbox Ctrl",onCommitTemporary,this);

	// Phantom checkbox
	mCheckPhantom = getChild<LLCheckBoxCtrl>("Phantom Checkbox Ctrl");
	childSetCommitCallback("Phantom Checkbox Ctrl",onCommitPhantom,this);

	// Position
	mMenuClipboardPos = getChild<LLMenuButton>("clipboard_pos_btn");
	mLabelPosition = getChild<LLTextBox>("label position");
	mCtrlPosX = getChild<LLSpinCtrl>("Pos X");
	childSetCommitCallback("Pos X",onCommitPosition,this);
	mCtrlPosY = getChild<LLSpinCtrl>("Pos Y");
	childSetCommitCallback("Pos Y",onCommitPosition,this);
	mCtrlPosZ = getChild<LLSpinCtrl>("Pos Z");
	childSetCommitCallback("Pos Z",onCommitPosition,this);

	// Scale
	mMenuClipboardSize = getChild<LLMenuButton>("clipboard_size_btn");
	mLabelSize = getChild<LLTextBox>("label size");
	mCtrlScaleX = getChild<LLSpinCtrl>("Scale X");
	childSetCommitCallback("Scale X",onCommitScale,this);

	// Scale Y
	mCtrlScaleY = getChild<LLSpinCtrl>("Scale Y");
	childSetCommitCallback("Scale Y",onCommitScale,this);

	// Scale Z
	mCtrlScaleZ = getChild<LLSpinCtrl>("Scale Z");
	childSetCommitCallback("Scale Z",onCommitScale,this);

	// Rotation
	mMenuClipboardRot = getChild<LLMenuButton>("clipboard_rot_btn");
	mLabelRotation = getChild<LLTextBox>("label rotation");
	mCtrlRotX = getChild<LLSpinCtrl>("Rot X");
	childSetCommitCallback("Rot X",onCommitRotation,this);
	mCtrlRotY = getChild<LLSpinCtrl>("Rot Y");
	childSetCommitCallback("Rot Y",onCommitRotation,this);
	mCtrlRotZ = getChild<LLSpinCtrl>("Rot Z");
	childSetCommitCallback("Rot Z",onCommitRotation,this);

	//--------------------------------------------------------
		
	// Base Type
	mComboBaseType = getChild<LLComboBox>("comboBaseType");
	childSetCommitCallback("comboBaseType",onCommitParametric,this);

	mMenuClipboardParams = getChild<LLMenuButton>("clipboard_obj_params_btn");

	// Cut
	mLabelCut = getChild<LLTextBox>("text cut");
	mSpinCutBegin = getChild<LLSpinCtrl>("cut begin");
	childSetCommitCallback("cut begin",onCommitParametric,this);
	mSpinCutBegin->setValidateBeforeCommit( precommitValidate );
	mSpinCutEnd = getChild<LLSpinCtrl>("cut end");
	childSetCommitCallback("cut end",onCommitParametric,this);
	mSpinCutEnd->setValidateBeforeCommit( &precommitValidate );

	// Hollow / Skew
	mLabelHollow = getChild<LLTextBox>("text hollow");
	mLabelSkew = getChild<LLTextBox>("text skew");
	mSpinHollow = getChild<LLSpinCtrl>("Scale 1");
	childSetCommitCallback("Scale 1",onCommitParametric,this);
	mSpinHollow->setValidateBeforeCommit( &precommitValidate );
	mSpinSkew = getChild<LLSpinCtrl>("Skew");
	childSetCommitCallback("Skew",onCommitParametric,this);
	mSpinSkew->setValidateBeforeCommit( &precommitValidate );
	mLabelHoleType = getChild<LLTextBox>("Hollow Shape");

	// Hole Type
	mComboHoleType = getChild<LLComboBox>("hole");
	childSetCommitCallback("hole",onCommitParametric,this);

	// Twist
	mLabelTwist = getChild<LLTextBox>("text twist");
	mSpinTwistBegin = getChild<LLSpinCtrl>("Twist Begin");
	childSetCommitCallback("Twist Begin",onCommitParametric,this);
	mSpinTwistBegin->setValidateBeforeCommit( precommitValidate );
	mSpinTwist = getChild<LLSpinCtrl>("Twist End");
	childSetCommitCallback("Twist End",onCommitParametric,this);
	mSpinTwist->setValidateBeforeCommit( &precommitValidate );

	// Scale
	mSpinScaleX = getChild<LLSpinCtrl>("Taper Scale X");
	childSetCommitCallback("Taper Scale X",onCommitParametric,this);
	mSpinScaleX->setValidateBeforeCommit( &precommitValidate );
	mSpinScaleY = getChild<LLSpinCtrl>("Taper Scale Y");
	childSetCommitCallback("Taper Scale Y",onCommitParametric,this);
	mSpinScaleY->setValidateBeforeCommit( &precommitValidate );

	// Shear
	mLabelShear = getChild<LLTextBox>("text topshear");
	mSpinShearX = getChild<LLSpinCtrl>("Shear X");
	childSetCommitCallback("Shear X",onCommitParametric,this);
	mSpinShearX->setValidateBeforeCommit( &precommitValidate );
	mSpinShearY = getChild<LLSpinCtrl>("Shear Y");
	childSetCommitCallback("Shear Y",onCommitParametric,this);
	mSpinShearY->setValidateBeforeCommit( &precommitValidate );

	// Path / Profile
	mCtrlPathBegin = getChild<LLSpinCtrl>("Path Limit Begin");
	childSetCommitCallback("Path Limit Begin",onCommitParametric,this);
	mCtrlPathBegin->setValidateBeforeCommit( &precommitValidate );
	mCtrlPathEnd = getChild<LLSpinCtrl>("Path Limit End");
	childSetCommitCallback("Path Limit End",onCommitParametric,this);
	mCtrlPathEnd->setValidateBeforeCommit( &precommitValidate );

	// Taper
	mLabelTaper = getChild<LLTextBox>("text taper2");
	mSpinTaperX = getChild<LLSpinCtrl>("Taper X");
	childSetCommitCallback("Taper X",onCommitParametric,this);
	mSpinTaperX->setValidateBeforeCommit( precommitValidate );
	mSpinTaperY = getChild<LLSpinCtrl>("Taper Y");
	childSetCommitCallback("Taper Y",onCommitParametric,this);
	mSpinTaperY->setValidateBeforeCommit( precommitValidate );
	
	// Radius Offset / Revolutions
	mLabelRadiusOffset = getChild<LLTextBox>("text radius delta");
	mLabelRevolutions = getChild<LLTextBox>("text revolutions");
	mSpinRadiusOffset = getChild<LLSpinCtrl>("Radius Offset");
	childSetCommitCallback("Radius Offset",onCommitParametric,this);
	mSpinRadiusOffset->setValidateBeforeCommit( &precommitValidate );
	mSpinRevolutions = getChild<LLSpinCtrl>("Revolutions");
	childSetCommitCallback("Revolutions",onCommitParametric,this);
	mSpinRevolutions->setValidateBeforeCommit( &precommitValidate );

	// Sculpt
	mCtrlSculptTexture = getChild<LLTextureCtrl>("sculpt texture control");
	if (mCtrlSculptTexture)
	{
		mCtrlSculptTexture->setDefaultImageAssetID(LLUUID(SCULPT_DEFAULT_TEXTURE));
		mCtrlSculptTexture->setCommitCallback( boost::bind(&LLPanelObject::onCommitSculpt, this, _2 ));
		mCtrlSculptTexture->setOnCancelCallback( boost::bind(&LLPanelObject::onCancelSculpt, this, _2 ));
		mCtrlSculptTexture->setOnSelectCallback( boost::bind(&LLPanelObject::onSelectSculpt, this, _2 ));
		mCtrlSculptTexture->setDropCallback( boost::bind(&LLPanelObject::onDropSculpt, this, _2 ));
		// Don't allow (no copy) or (no transfer) textures to be selected during immediate mode
		mCtrlSculptTexture->setImmediateFilterPermMask(PERM_COPY | PERM_TRANSFER);
		mCtrlSculptTexture->setDnDFilterPermMask(PERM_COPY | PERM_TRANSFER);
		LLAggregatePermissions texture_perms;
		if (LLSelectMgr::getInstance()->selectGetAggregateTexturePermissions(texture_perms))
		{
			bool can_copy =
				texture_perms.getValue(PERM_COPY) == LLAggregatePermissions::AP_EMPTY ||
				texture_perms.getValue(PERM_COPY) == LLAggregatePermissions::AP_ALL;
			bool can_transfer =
				texture_perms.getValue(PERM_TRANSFER) == LLAggregatePermissions::AP_EMPTY ||
				texture_perms.getValue(PERM_TRANSFER) == LLAggregatePermissions::AP_ALL;
			mCtrlSculptTexture->setCanApplyImmediately(can_copy && can_transfer);
		}
		else
		{
			mCtrlSculptTexture->setCanApplyImmediately(false);
		}
	}

	mLabelSculptType = getChild<LLTextBox>("label sculpt type");
	mCtrlSculptType = getChild<LLComboBox>("sculpt type control");
	childSetCommitCallback("sculpt type control", onCommitSculptType, this);
	mCtrlSculptMirror = getChild<LLCheckBoxCtrl>("sculpt mirror control");
	childSetCommitCallback("sculpt mirror control", onCommitSculptType, this);
	mCtrlSculptInvert = getChild<LLCheckBoxCtrl>("sculpt invert control");
	childSetCommitCallback("sculpt invert control", onCommitSculptType, this);

	// Start with everyone disabled
	clearCtrls();

	return true;
}

LLPanelObject::LLPanelObject()
:	LLPanel(),
	mIsPhysical(false),
	mIsTemporary(false),
	mIsPhantom(false),
	mSelectedType(MI_BOX),
	mSculptTextureRevert(LLUUID::null),
	mSculptTypeRevert(0),
    mHasClipboardPos(false),
    mHasClipboardSize(false),
    mHasClipboardRot(false),
	mSizeChanged(false)
=======
BOOL    LLPanelObject::postBuild()
{
    setMouseOpaque(FALSE);

    //--------------------------------------------------------
    // Top
    //--------------------------------------------------------

    // Lock checkbox
    mCheckLock = getChild<LLCheckBoxCtrl>("checkbox locked");
    childSetCommitCallback("checkbox locked",onCommitLock,this);

    // Physical checkbox
    mCheckPhysics = getChild<LLCheckBoxCtrl>("Physical Checkbox Ctrl");
    childSetCommitCallback("Physical Checkbox Ctrl",onCommitPhysics,this);

    // Temporary checkbox
    mCheckTemporary = getChild<LLCheckBoxCtrl>("Temporary Checkbox Ctrl");
    childSetCommitCallback("Temporary Checkbox Ctrl",onCommitTemporary,this);

    // Phantom checkbox
    mCheckPhantom = getChild<LLCheckBoxCtrl>("Phantom Checkbox Ctrl");
    childSetCommitCallback("Phantom Checkbox Ctrl",onCommitPhantom,this);

    // Position
    mMenuClipboardPos = getChild<LLMenuButton>("clipboard_pos_btn");
    mLabelPosition = getChild<LLTextBox>("label position");
    mCtrlPosX = getChild<LLSpinCtrl>("Pos X");
    childSetCommitCallback("Pos X",onCommitPosition,this);
    mCtrlPosY = getChild<LLSpinCtrl>("Pos Y");
    childSetCommitCallback("Pos Y",onCommitPosition,this);
    mCtrlPosZ = getChild<LLSpinCtrl>("Pos Z");
    childSetCommitCallback("Pos Z",onCommitPosition,this);

    // Scale
    mMenuClipboardSize = getChild<LLMenuButton>("clipboard_size_btn");
    mLabelSize = getChild<LLTextBox>("label size");
    mCtrlScaleX = getChild<LLSpinCtrl>("Scale X");
    childSetCommitCallback("Scale X",onCommitScale,this);

    // Scale Y
    mCtrlScaleY = getChild<LLSpinCtrl>("Scale Y");
    childSetCommitCallback("Scale Y",onCommitScale,this);

    // Scale Z
    mCtrlScaleZ = getChild<LLSpinCtrl>("Scale Z");
    childSetCommitCallback("Scale Z",onCommitScale,this);

    // Rotation
    mMenuClipboardRot = getChild<LLMenuButton>("clipboard_rot_btn");
    mLabelRotation = getChild<LLTextBox>("label rotation");
    mCtrlRotX = getChild<LLSpinCtrl>("Rot X");
    childSetCommitCallback("Rot X",onCommitRotation,this);
    mCtrlRotY = getChild<LLSpinCtrl>("Rot Y");
    childSetCommitCallback("Rot Y",onCommitRotation,this);
    mCtrlRotZ = getChild<LLSpinCtrl>("Rot Z");
    childSetCommitCallback("Rot Z",onCommitRotation,this);

    //--------------------------------------------------------

    // Base Type
    mComboBaseType = getChild<LLComboBox>("comboBaseType");
    childSetCommitCallback("comboBaseType",onCommitParametric,this);

    mMenuClipboardParams = getChild<LLMenuButton>("clipboard_obj_params_btn");

    // Cut
    mLabelCut = getChild<LLTextBox>("text cut");
    mSpinCutBegin = getChild<LLSpinCtrl>("cut begin");
    childSetCommitCallback("cut begin",onCommitParametric,this);
    mSpinCutBegin->setValidateBeforeCommit( precommitValidate );
    mSpinCutEnd = getChild<LLSpinCtrl>("cut end");
    childSetCommitCallback("cut end",onCommitParametric,this);
    mSpinCutEnd->setValidateBeforeCommit( &precommitValidate );

    // Hollow / Skew
    mLabelHollow = getChild<LLTextBox>("text hollow");
    mLabelSkew = getChild<LLTextBox>("text skew");
    mSpinHollow = getChild<LLSpinCtrl>("Scale 1");
    childSetCommitCallback("Scale 1",onCommitParametric,this);
    mSpinHollow->setValidateBeforeCommit( &precommitValidate );
    mSpinSkew = getChild<LLSpinCtrl>("Skew");
    childSetCommitCallback("Skew",onCommitParametric,this);
    mSpinSkew->setValidateBeforeCommit( &precommitValidate );
    mLabelHoleType = getChild<LLTextBox>("Hollow Shape");

    // Hole Type
    mComboHoleType = getChild<LLComboBox>("hole");
    childSetCommitCallback("hole",onCommitParametric,this);

    // Twist
    mLabelTwist = getChild<LLTextBox>("text twist");
    mSpinTwistBegin = getChild<LLSpinCtrl>("Twist Begin");
    childSetCommitCallback("Twist Begin",onCommitParametric,this);
    mSpinTwistBegin->setValidateBeforeCommit( precommitValidate );
    mSpinTwist = getChild<LLSpinCtrl>("Twist End");
    childSetCommitCallback("Twist End",onCommitParametric,this);
    mSpinTwist->setValidateBeforeCommit( &precommitValidate );

    // Scale
    mSpinScaleX = getChild<LLSpinCtrl>("Taper Scale X");
    childSetCommitCallback("Taper Scale X",onCommitParametric,this);
    mSpinScaleX->setValidateBeforeCommit( &precommitValidate );
    mSpinScaleY = getChild<LLSpinCtrl>("Taper Scale Y");
    childSetCommitCallback("Taper Scale Y",onCommitParametric,this);
    mSpinScaleY->setValidateBeforeCommit( &precommitValidate );

    // Shear
    mLabelShear = getChild<LLTextBox>("text topshear");
    mSpinShearX = getChild<LLSpinCtrl>("Shear X");
    childSetCommitCallback("Shear X",onCommitParametric,this);
    mSpinShearX->setValidateBeforeCommit( &precommitValidate );
    mSpinShearY = getChild<LLSpinCtrl>("Shear Y");
    childSetCommitCallback("Shear Y",onCommitParametric,this);
    mSpinShearY->setValidateBeforeCommit( &precommitValidate );

    // Path / Profile
    mCtrlPathBegin = getChild<LLSpinCtrl>("Path Limit Begin");
    childSetCommitCallback("Path Limit Begin",onCommitParametric,this);
    mCtrlPathBegin->setValidateBeforeCommit( &precommitValidate );
    mCtrlPathEnd = getChild<LLSpinCtrl>("Path Limit End");
    childSetCommitCallback("Path Limit End",onCommitParametric,this);
    mCtrlPathEnd->setValidateBeforeCommit( &precommitValidate );

    // Taper
    mLabelTaper = getChild<LLTextBox>("text taper2");
    mSpinTaperX = getChild<LLSpinCtrl>("Taper X");
    childSetCommitCallback("Taper X",onCommitParametric,this);
    mSpinTaperX->setValidateBeforeCommit( precommitValidate );
    mSpinTaperY = getChild<LLSpinCtrl>("Taper Y");
    childSetCommitCallback("Taper Y",onCommitParametric,this);
    mSpinTaperY->setValidateBeforeCommit( precommitValidate );

    // Radius Offset / Revolutions
    mLabelRadiusOffset = getChild<LLTextBox>("text radius delta");
    mLabelRevolutions = getChild<LLTextBox>("text revolutions");
    mSpinRadiusOffset = getChild<LLSpinCtrl>("Radius Offset");
    childSetCommitCallback("Radius Offset",onCommitParametric,this);
    mSpinRadiusOffset->setValidateBeforeCommit( &precommitValidate );
    mSpinRevolutions = getChild<LLSpinCtrl>("Revolutions");
    childSetCommitCallback("Revolutions",onCommitParametric,this);
    mSpinRevolutions->setValidateBeforeCommit( &precommitValidate );

    // Sculpt
    mCtrlSculptTexture = getChild<LLTextureCtrl>("sculpt texture control");
    if (mCtrlSculptTexture)
    {
        mCtrlSculptTexture->setDefaultImageAssetID(SCULPT_DEFAULT_TEXTURE);
        mCtrlSculptTexture->setCommitCallback( boost::bind(&LLPanelObject::onCommitSculpt, this, _2 ));
        mCtrlSculptTexture->setOnCancelCallback( boost::bind(&LLPanelObject::onCancelSculpt, this, _2 ));
        mCtrlSculptTexture->setOnSelectCallback( boost::bind(&LLPanelObject::onSelectSculpt, this, _2 ));
        mCtrlSculptTexture->setDropCallback( boost::bind(&LLPanelObject::onDropSculpt, this, _2 ));
        // Don't allow (no copy) or (no transfer) textures to be selected during immediate mode
        mCtrlSculptTexture->setImmediateFilterPermMask(PERM_COPY | PERM_TRANSFER);
        mCtrlSculptTexture->setDnDFilterPermMask(PERM_COPY | PERM_TRANSFER);
        LLAggregatePermissions texture_perms;
        if (LLSelectMgr::getInstance()->selectGetAggregateTexturePermissions(texture_perms))
        {
            BOOL can_copy =
                texture_perms.getValue(PERM_COPY) == LLAggregatePermissions::AP_EMPTY ||
                texture_perms.getValue(PERM_COPY) == LLAggregatePermissions::AP_ALL;
            BOOL can_transfer =
                texture_perms.getValue(PERM_TRANSFER) == LLAggregatePermissions::AP_EMPTY ||
                texture_perms.getValue(PERM_TRANSFER) == LLAggregatePermissions::AP_ALL;
            mCtrlSculptTexture->setCanApplyImmediately(can_copy && can_transfer);
        }
        else
        {
            mCtrlSculptTexture->setCanApplyImmediately(FALSE);
        }
    }

    mLabelSculptType = getChild<LLTextBox>("label sculpt type");
    mCtrlSculptType = getChild<LLComboBox>("sculpt type control");
    childSetCommitCallback("sculpt type control", onCommitSculptType, this);
    mCtrlSculptMirror = getChild<LLCheckBoxCtrl>("sculpt mirror control");
    childSetCommitCallback("sculpt mirror control", onCommitSculptType, this);
    mCtrlSculptInvert = getChild<LLCheckBoxCtrl>("sculpt invert control");
    childSetCommitCallback("sculpt invert control", onCommitSculptType, this);

    // Start with everyone disabled
    clearCtrls();

    return TRUE;
}

LLPanelObject::LLPanelObject()
:   LLPanel(),
    mIsPhysical(FALSE),
    mIsTemporary(FALSE),
    mIsPhantom(FALSE),
    mSelectedType(MI_BOX),
    mSculptTextureRevert(LLUUID::null),
    mSculptTypeRevert(0),
    mHasClipboardPos(false),
    mHasClipboardSize(false),
    mHasClipboardRot(false),
    mSizeChanged(FALSE)
>>>>>>> e1623bb2
{
    mCommitCallbackRegistrar.add("PanelObject.menuDoToSelected", boost::bind(&LLPanelObject::menuDoToSelected, this, _2));
    mEnableCallbackRegistrar.add("PanelObject.menuEnable", boost::bind(&LLPanelObject::menuEnableItem, this, _2));
}


LLPanelObject::~LLPanelObject()
{
    // Children all cleaned up by default view destructor.
}

void LLPanelObject::getState( )
{
<<<<<<< HEAD
	LLViewerObject* objectp = LLSelectMgr::getInstance()->getSelection()->getFirstRootObject();
	LLViewerObject* root_objectp = objectp;
	if(!objectp)
	{
		objectp = LLSelectMgr::getInstance()->getSelection()->getFirstObject();
		// *FIX: shouldn't we just keep the child?
		if (objectp)
		{
			LLViewerObject* parentp = objectp->getRootEdit();

			if (parentp)
			{
				root_objectp = parentp;
			}
			else
			{
				root_objectp = objectp;
			}
		}
	}

	LLCalc* calcp = LLCalc::getInstance();

	LLVOVolume *volobjp = NULL;
	if ( objectp && (objectp->getPCode() == LL_PCODE_VOLUME))
	{
		volobjp = (LLVOVolume *)objectp;
	}

	if( !objectp )
	{
		//forfeit focus
		if (gFocusMgr.childHasKeyboardFocus(this))
		{
			gFocusMgr.setKeyboardFocus(NULL);
		}

		// Disable all text input fields
		clearCtrls();
		calcp->clearAllVariables();
		return;
	}

	S32 selected_count = LLSelectMgr::getInstance()->getSelection()->getObjectCount();
	bool single_volume = (LLSelectMgr::getInstance()->selectionAllPCode( LL_PCODE_VOLUME ))
						 && (selected_count == 1);

	bool enable_move;
	bool enable_modify;

	LLSelectMgr::getInstance()->selectGetEditMoveLinksetPermissions(enable_move, enable_modify);

	bool enable_scale = enable_modify;
	bool enable_rotate = enable_move; // already accounts for a case of children, which needs permModify() as well

	LLVector3 vec;
	if (enable_move)
	{
		vec = objectp->getPositionEdit();
		mCtrlPosX->set( vec.mV[VX] );
		mCtrlPosY->set( vec.mV[VY] );
		mCtrlPosZ->set( vec.mV[VZ] );
		calcp->setVar(LLCalc::X_POS, vec.mV[VX]);
		calcp->setVar(LLCalc::Y_POS, vec.mV[VY]);
		calcp->setVar(LLCalc::Z_POS, vec.mV[VZ]);
	}
	else
	{
		mCtrlPosX->clear();
		mCtrlPosY->clear();
		mCtrlPosZ->clear();
		calcp->clearVar(LLCalc::X_POS);
		calcp->clearVar(LLCalc::Y_POS);
		calcp->clearVar(LLCalc::Z_POS);
	}

	mMenuClipboardPos->setEnabled(enable_move);
	mLabelPosition->setEnabled( enable_move );
	mCtrlPosX->setEnabled(enable_move);
	mCtrlPosY->setEnabled(enable_move);
	mCtrlPosZ->setEnabled(enable_move);

	if (enable_scale)
	{
		vec = objectp->getScale();
		mCtrlScaleX->set( vec.mV[VX] );
		mCtrlScaleY->set( vec.mV[VY] );
		mCtrlScaleZ->set( vec.mV[VZ] );
		calcp->setVar(LLCalc::X_SCALE, vec.mV[VX]);
		calcp->setVar(LLCalc::Y_SCALE, vec.mV[VY]);
		calcp->setVar(LLCalc::Z_SCALE, vec.mV[VZ]);
	}
	else
	{
		mCtrlScaleX->clear();
		mCtrlScaleY->clear();
		mCtrlScaleZ->clear();
		calcp->setVar(LLCalc::X_SCALE, 0.f);
		calcp->setVar(LLCalc::Y_SCALE, 0.f);
		calcp->setVar(LLCalc::Z_SCALE, 0.f);
	}

	mMenuClipboardSize->setEnabled(enable_scale);
	mLabelSize->setEnabled( enable_scale );
	mCtrlScaleX->setEnabled( enable_scale );
	mCtrlScaleY->setEnabled( enable_scale );
	mCtrlScaleZ->setEnabled( enable_scale );

	LLQuaternion object_rot = objectp->getRotationEdit();
	object_rot.getEulerAngles(&(mCurEulerDegrees.mV[VX]), &(mCurEulerDegrees.mV[VY]), &(mCurEulerDegrees.mV[VZ]));
	mCurEulerDegrees *= RAD_TO_DEG;
	mCurEulerDegrees.mV[VX] = fmod(ll_round(mCurEulerDegrees.mV[VX], OBJECT_ROTATION_PRECISION) + 360.f, 360.f);
	mCurEulerDegrees.mV[VY] = fmod(ll_round(mCurEulerDegrees.mV[VY], OBJECT_ROTATION_PRECISION) + 360.f, 360.f);
	mCurEulerDegrees.mV[VZ] = fmod(ll_round(mCurEulerDegrees.mV[VZ], OBJECT_ROTATION_PRECISION) + 360.f, 360.f);

	if (enable_rotate)
	{
		mCtrlRotX->set( mCurEulerDegrees.mV[VX] );
		mCtrlRotY->set( mCurEulerDegrees.mV[VY] );
		mCtrlRotZ->set( mCurEulerDegrees.mV[VZ] );
		calcp->setVar(LLCalc::X_ROT, mCurEulerDegrees.mV[VX]);
		calcp->setVar(LLCalc::Y_ROT, mCurEulerDegrees.mV[VY]);
		calcp->setVar(LLCalc::Z_ROT, mCurEulerDegrees.mV[VZ]);
	}
	else
	{
		mCtrlRotX->clear();
		mCtrlRotY->clear();
		mCtrlRotZ->clear();
		calcp->clearVar(LLCalc::X_ROT);
		calcp->clearVar(LLCalc::Y_ROT);
		calcp->clearVar(LLCalc::Z_ROT);
	}

	mMenuClipboardRot->setEnabled(enable_rotate);
	mLabelRotation->setEnabled( enable_rotate );
	mCtrlRotX->setEnabled( enable_rotate );
	mCtrlRotY->setEnabled( enable_rotate );
	mCtrlRotZ->setEnabled( enable_rotate );

	LLUUID owner_id;
	std::string owner_name;
	LLSelectMgr::getInstance()->selectGetOwner(owner_id, owner_name);

	// BUG? Check for all objects being editable?
	S32 roots_selected = LLSelectMgr::getInstance()->getSelection()->getRootObjectCount();
	bool editable = root_objectp->permModify();

	bool is_flexible = volobjp && volobjp->isFlexible();
	bool is_permanent = root_objectp->flagObjectPermanent();
	bool is_permanent_enforced = root_objectp->isPermanentEnforced();
	bool is_character = root_objectp->flagCharacter();
	llassert(!is_permanent || !is_character); // should never have a permanent object that is also a character

	// Lock checkbox - only modifiable if you own the object.
	bool self_owned = (gAgent.getID() == owner_id);
	mCheckLock->setEnabled( roots_selected > 0 && self_owned && !is_permanent_enforced);

	// More lock and debit checkbox - get the values
	bool valid;
	U32 owner_mask_on;
	U32 owner_mask_off;
	valid = LLSelectMgr::getInstance()->selectGetPerm(PERM_OWNER, &owner_mask_on, &owner_mask_off);

	if(valid)
	{
		if(owner_mask_on & PERM_MOVE)
		{
			// owner can move, so not locked
			mCheckLock->set(false);
			mCheckLock->setTentative(false);
		}
		else if(owner_mask_off & PERM_MOVE)
		{
			// owner can't move, so locked
			mCheckLock->set(true);
			mCheckLock->setTentative(false);
		}
		else
		{
			// some locked, some not locked
			mCheckLock->set(false);
			mCheckLock->setTentative(true);
		}
	}

	// Physics checkbox
	mIsPhysical = root_objectp->flagUsePhysics();
	llassert(!is_permanent || !mIsPhysical); // should never have a permanent object that is also physical

	mCheckPhysics->set( mIsPhysical );
	mCheckPhysics->setEnabled( roots_selected>0 
								&& (editable || gAgent.isGodlike()) 
								&& !is_flexible && !is_permanent);

	mIsTemporary = root_objectp->flagTemporaryOnRez();
	llassert(!is_permanent || !mIsTemporary); // should never has a permanent object that is also temporary

	mCheckTemporary->set( mIsTemporary );
	mCheckTemporary->setEnabled( roots_selected>0 && editable && !is_permanent);

	mIsPhantom = root_objectp->flagPhantom();
	bool is_volume_detect = root_objectp->flagVolumeDetect();
	llassert(!is_character || !mIsPhantom); // should never have a character that is also a phantom
	mCheckPhantom->set( mIsPhantom );
	mCheckPhantom->setEnabled( roots_selected>0 && editable && !is_flexible && !is_permanent_enforced && !is_character && !is_volume_detect);

	//----------------------------------------------------------------------------

	S32 selected_item	= MI_BOX;
	S32	selected_hole	= MI_HOLE_SAME;
	bool enabled = false;
	bool hole_enabled = false;
	F32 scale_x=1.f, scale_y=1.f;
	bool isMesh = false;
	
	if( !objectp || !objectp->getVolume() || !editable || !single_volume)
	{
		// Clear out all geometry fields.
		mComboBaseType->clear();
		mSpinHollow->clear();
		mSpinCutBegin->clear();
		mSpinCutEnd->clear();
		mCtrlPathBegin->clear();
		mCtrlPathEnd->clear();
		mSpinScaleX->clear();
		mSpinScaleY->clear();
		mSpinTwist->clear();
		mSpinTwistBegin->clear();
		mComboHoleType->clear();
		mSpinShearX->clear();
		mSpinShearY->clear();
		mSpinTaperX->clear();
		mSpinTaperY->clear();
		mSpinRadiusOffset->clear();
		mSpinRevolutions->clear();
		mSpinSkew->clear();
		
		mSelectedType = MI_NONE;
	}
	else
	{
		// Only allowed to change these parameters for objects
		// that you have permissions on AND are not attachments.
		enabled = root_objectp->permModify() && !root_objectp->isPermanentEnforced();
		
		// Volume type
		const LLVolumeParams &volume_params = objectp->getVolume()->getParams();
		U8 path = volume_params.getPathParams().getCurveType();
		U8 profile_and_hole = volume_params.getProfileParams().getCurveType();
		U8 profile	= profile_and_hole & LL_PCODE_PROFILE_MASK;
		U8 hole		= profile_and_hole & LL_PCODE_HOLE_MASK;
		
		// Scale goes first so we can differentiate between a sphere and a torus,
		// which have the same profile and path types.

		// Scale
		scale_x = volume_params.getRatioX();
		scale_y = volume_params.getRatioY();

		bool linear_path = (path == LL_PCODE_PATH_LINE) || (path == LL_PCODE_PATH_FLEXIBLE);
		if ( linear_path && profile == LL_PCODE_PROFILE_CIRCLE )
		{
			selected_item = MI_CYLINDER;
		}
		else if ( linear_path && profile == LL_PCODE_PROFILE_SQUARE )
		{
			selected_item = MI_BOX;
		}
		else if ( linear_path && profile == LL_PCODE_PROFILE_ISOTRI )
		{
			selected_item = MI_PRISM;
		}
		else if ( linear_path && profile == LL_PCODE_PROFILE_EQUALTRI )
		{
			selected_item = MI_PRISM;
		}
		else if ( linear_path && profile == LL_PCODE_PROFILE_RIGHTTRI )
		{
			selected_item = MI_PRISM;
		}
		else if (path == LL_PCODE_PATH_FLEXIBLE) // shouldn't happen
		{
			selected_item = MI_CYLINDER; // reasonable default
		}
		else if ( path == LL_PCODE_PATH_CIRCLE && profile == LL_PCODE_PROFILE_CIRCLE && scale_y > 0.75f)
		{
			selected_item = MI_SPHERE;
		}
		else if ( path == LL_PCODE_PATH_CIRCLE && profile == LL_PCODE_PROFILE_CIRCLE && scale_y <= 0.75f)
		{
			selected_item = MI_TORUS;
		}
		else if ( path == LL_PCODE_PATH_CIRCLE && profile == LL_PCODE_PROFILE_CIRCLE_HALF)
		{
			selected_item = MI_SPHERE;
		}
		else if ( path == LL_PCODE_PATH_CIRCLE2 && profile == LL_PCODE_PROFILE_CIRCLE )
		{
			// Spirals aren't supported.  Make it into a sphere.  JC
			selected_item = MI_SPHERE;
		}
		else if ( path == LL_PCODE_PATH_CIRCLE && profile == LL_PCODE_PROFILE_EQUALTRI )
		{
			selected_item = MI_RING;
		}
		else if ( path == LL_PCODE_PATH_CIRCLE && profile == LL_PCODE_PROFILE_SQUARE && scale_y <= 0.75f)
		{
			selected_item = MI_TUBE;
		}
		else
		{
			LL_INFOS("FloaterTools") << "Unknown path " << (S32) path << " profile " << (S32) profile << " in getState" << LL_ENDL;
			selected_item = MI_BOX;
		}


		if (objectp->getParameterEntryInUse(LLNetworkData::PARAMS_SCULPT))
		{
			selected_item = MI_SCULPT;
			//LLFirstUse::useSculptedPrim();
		}

		
		mComboBaseType	->setCurrentByIndex( selected_item );
		mSelectedType = selected_item;
		
		// Grab S path
		F32 begin_s	= volume_params.getBeginS();
		F32 end_s	= volume_params.getEndS();

		// Compute cut and advanced cut from S and T
		F32 begin_t = volume_params.getBeginT();
		F32 end_t	= volume_params.getEndT();

		// Hollowness
		F32 hollow = 100.f * volume_params.getHollow();
		mSpinHollow->set( hollow );
		calcp->setVar(LLCalc::HOLLOW, hollow);
		// All hollow objects allow a shape to be selected.
		if (hollow > 0.f)
		{
			switch (hole)
			{
			case LL_PCODE_HOLE_CIRCLE:
				selected_hole = MI_HOLE_CIRCLE;
				break;
			case LL_PCODE_HOLE_SQUARE:
				selected_hole = MI_HOLE_SQUARE;
				break;
			case LL_PCODE_HOLE_TRIANGLE:
				selected_hole = MI_HOLE_TRIANGLE;
				break;
			case LL_PCODE_HOLE_SAME:
			default:
				selected_hole = MI_HOLE_SAME;
				break;
			}
			mComboHoleType->setCurrentByIndex( selected_hole );
			hole_enabled = enabled;
		}
		else
		{
			mComboHoleType->setCurrentByIndex( MI_HOLE_SAME );
			hole_enabled = false;
		}

		// Cut interpretation varies based on base object type
		F32 cut_begin, cut_end, adv_cut_begin, adv_cut_end;

		if ( selected_item == MI_SPHERE || selected_item == MI_TORUS || 
			 selected_item == MI_TUBE   || selected_item == MI_RING )
		{
			cut_begin		= begin_t;
			cut_end			= end_t;
			adv_cut_begin	= begin_s;
			adv_cut_end		= end_s;
		}
		else
		{
			cut_begin       = begin_s;
			cut_end         = end_s;
			adv_cut_begin   = begin_t;
			adv_cut_end     = end_t;
		}

		mSpinCutBegin	->set( cut_begin );
		mSpinCutEnd		->set( cut_end );
		mCtrlPathBegin	->set( adv_cut_begin );
		mCtrlPathEnd	->set( adv_cut_end );
		calcp->setVar(LLCalc::CUT_BEGIN, cut_begin);
		calcp->setVar(LLCalc::CUT_END, cut_end);
		calcp->setVar(LLCalc::PATH_BEGIN, adv_cut_begin);
		calcp->setVar(LLCalc::PATH_END, adv_cut_end);

		// Twist
		F32 twist		= volume_params.getTwist();
		F32 twist_begin = volume_params.getTwistBegin();
		// Check the path type for conversion.
		if (path == LL_PCODE_PATH_LINE || path == LL_PCODE_PATH_FLEXIBLE)
		{
			twist		*= OBJECT_TWIST_LINEAR_MAX;
			twist_begin	*= OBJECT_TWIST_LINEAR_MAX;
		}
		else
		{
			twist		*= OBJECT_TWIST_MAX;
			twist_begin	*= OBJECT_TWIST_MAX;
		}

		mSpinTwist		->set( twist );
		mSpinTwistBegin	->set( twist_begin );
		calcp->setVar(LLCalc::TWIST_END, twist);
		calcp->setVar(LLCalc::TWIST_BEGIN, twist_begin);

		// Shear
		F32 shear_x = volume_params.getShearX();
		F32 shear_y = volume_params.getShearY();
		mSpinShearX->set( shear_x );
		mSpinShearY->set( shear_y );
		calcp->setVar(LLCalc::X_SHEAR, shear_x);
		calcp->setVar(LLCalc::Y_SHEAR, shear_y);

		// Taper
		F32 taper_x	= volume_params.getTaperX();
		F32 taper_y = volume_params.getTaperY();
		mSpinTaperX->set( taper_x );
		mSpinTaperY->set( taper_y );
		calcp->setVar(LLCalc::X_TAPER, taper_x);
		calcp->setVar(LLCalc::Y_TAPER, taper_y);

		// Radius offset.
		F32 radius_offset = volume_params.getRadiusOffset();
		// Limit radius offset, based on taper and hole size y.
		F32 radius_mag = fabs(radius_offset);
		F32 hole_y_mag = fabs(scale_y);
		F32 taper_y_mag  = fabs(taper_y);
		// Check to see if the taper effects us.
		if ( (radius_offset > 0.f && taper_y < 0.f) ||
			 (radius_offset < 0.f && taper_y > 0.f) )
		{
			// The taper does not help increase the radius offset range.
			taper_y_mag = 0.f;
		}
		F32 max_radius_mag = 1.f - hole_y_mag * (1.f - taper_y_mag) / (1.f - hole_y_mag);
		// Enforce the maximum magnitude.
		if (radius_mag > max_radius_mag)
		{
			// Check radius offset sign.
			if (radius_offset < 0.f)
			{
				radius_offset = -max_radius_mag;
			}
			else
			{
				radius_offset = max_radius_mag;
			}
		}
		mSpinRadiusOffset->set( radius_offset);
		calcp->setVar(LLCalc::RADIUS_OFFSET, radius_offset);

		// Revolutions
		F32 revolutions = volume_params.getRevolutions();
		mSpinRevolutions->set( revolutions );
		calcp->setVar(LLCalc::REVOLUTIONS, revolutions);
		
		// Skew
		F32 skew	= volume_params.getSkew();
		// Limit skew, based on revolutions hole size x.
		F32 skew_mag= fabs(skew);
		F32 min_skew_mag = 1.0f - 1.0f / (revolutions * scale_x + 1.0f);
		// Discontinuity; A revolution of 1 allows skews below 0.5.
		if ( fabs(revolutions - 1.0f) < 0.001)
			min_skew_mag = 0.0f;

		// Clip skew.
		if (skew_mag < min_skew_mag)
		{
			// Check skew sign.
			if (skew < 0.0f)
			{
				skew = -min_skew_mag;
			}
			else 
			{
				skew = min_skew_mag;
			}
		}
		mSpinSkew->set( skew );
		calcp->setVar(LLCalc::SKEW, skew);
	}
	
	// Compute control visibility, label names, and twist range.
	// Start with defaults.
	bool cut_visible                = true;
	bool hollow_visible             = true;
	bool top_size_x_visible			= true;
	bool top_size_y_visible			= true;
	bool top_shear_x_visible		= true;
	bool top_shear_y_visible		= true;
	bool twist_visible				= true;
	bool advanced_cut_visible		= false;
	bool taper_visible				= false;
	bool skew_visible				= false;
	bool radius_offset_visible		= false;
	bool revolutions_visible		= false;
	bool sculpt_texture_visible     = false;
	F32	 twist_min					= OBJECT_TWIST_LINEAR_MIN;
	F32	 twist_max					= OBJECT_TWIST_LINEAR_MAX;
	F32	 twist_inc					= OBJECT_TWIST_LINEAR_INC;

	bool advanced_is_dimple = false;
	bool advanced_is_slice = false;
	bool size_is_hole = false;

	// Tune based on overall volume type
	switch (selected_item)
	{
	case MI_SPHERE:
		top_size_x_visible		= false;
		top_size_y_visible		= false;
		top_shear_x_visible		= false;
		top_shear_y_visible		= false;
		//twist_visible			= false;
		advanced_cut_visible	= true;
		advanced_is_dimple		= true;
		twist_min				= OBJECT_TWIST_MIN;
		twist_max				= OBJECT_TWIST_MAX;
		twist_inc				= OBJECT_TWIST_INC;
		break;

	case MI_TORUS:
	case MI_TUBE:	
	case MI_RING:
		//top_size_x_visible		= false;
		//top_size_y_visible		= false;
	  	size_is_hole 			= true;
		skew_visible			= true;
		advanced_cut_visible	= true;
		taper_visible			= true;
		radius_offset_visible	= true;
		revolutions_visible		= true;
		twist_min				= OBJECT_TWIST_MIN;
		twist_max				= OBJECT_TWIST_MAX;
		twist_inc				= OBJECT_TWIST_INC;

		break;

	case MI_SCULPT:
		cut_visible             = false;
		hollow_visible          = false;
		twist_visible           = false;
		top_size_x_visible      = false;
		top_size_y_visible      = false;
		top_shear_x_visible     = false;
		top_shear_y_visible     = false;
		skew_visible            = false;
		advanced_cut_visible    = false;
		taper_visible           = false;
		radius_offset_visible   = false;
		revolutions_visible     = false;
		sculpt_texture_visible  = true;

		break;
		
	case MI_BOX:
		advanced_cut_visible	= true;
		advanced_is_slice		= true;
		break;

	case MI_CYLINDER:
		advanced_cut_visible	= true;
		advanced_is_slice		= true;
		break;

	case MI_PRISM:
		advanced_cut_visible	= true;
		advanced_is_slice		= true;
		break;

	default:
		break;
	}

	// Check if we need to change top size/hole size params.
	switch (selected_item)
	{
	case MI_SPHERE:
	case MI_TORUS:
	case MI_TUBE:
	case MI_RING:
		mSpinScaleX->set( scale_x );
		mSpinScaleY->set( scale_y );
		calcp->setVar(LLCalc::X_HOLE, scale_x);
		calcp->setVar(LLCalc::Y_HOLE, scale_y);
		mSpinScaleX->setMinValue(OBJECT_MIN_HOLE_SIZE);
		mSpinScaleX->setMaxValue(OBJECT_MAX_HOLE_SIZE_X);
		mSpinScaleY->setMinValue(OBJECT_MIN_HOLE_SIZE);
		mSpinScaleY->setMaxValue(OBJECT_MAX_HOLE_SIZE_Y);
		break;
	default:
		if (editable && single_volume)
		{
			mSpinScaleX->set( 1.f - scale_x );
			mSpinScaleY->set( 1.f - scale_y );
			mSpinScaleX->setMinValue(-1.f);
			mSpinScaleX->setMaxValue(1.f);
			mSpinScaleY->setMinValue(-1.f);
			mSpinScaleY->setMaxValue(1.f);

			// Torus' Hole Size is Box/Cyl/Prism's Taper
			calcp->setVar(LLCalc::X_TAPER, 1.f - scale_x);
			calcp->setVar(LLCalc::Y_TAPER, 1.f - scale_y);

			// Box/Cyl/Prism have no hole size
			calcp->setVar(LLCalc::X_HOLE, 0.f);
			calcp->setVar(LLCalc::Y_HOLE, 0.f);
		}
		break;
	}

	// Check if we need to limit the hollow based on the hole type.
	if (  selected_hole == MI_HOLE_SQUARE && 
		  ( selected_item == MI_CYLINDER || selected_item == MI_TORUS ||
		    selected_item == MI_PRISM    || selected_item == MI_RING  ||
			selected_item == MI_SPHERE ) )
	{
		mSpinHollow->setMinValue(0.f);
		mSpinHollow->setMaxValue(70.f);
	}
	else 
	{
		mSpinHollow->setMinValue(0.f);
		mSpinHollow->setMaxValue(95.f);
	}

	// Update field enablement
	mComboBaseType	->setEnabled( enabled );
	mMenuClipboardParams->setEnabled(enabled);

	mLabelCut		->setEnabled( enabled );
	mSpinCutBegin	->setEnabled( enabled );
	mSpinCutEnd		->setEnabled( enabled );

	mLabelHollow	->setEnabled( enabled );
	mSpinHollow		->setEnabled( enabled );
	mLabelHoleType	->setEnabled( hole_enabled );
	mComboHoleType	->setEnabled( hole_enabled );

	mLabelTwist		->setEnabled( enabled );
	mSpinTwist		->setEnabled( enabled );
	mSpinTwistBegin	->setEnabled( enabled );

	mLabelSkew		->setEnabled( enabled );
	mSpinSkew		->setEnabled( enabled );

	getChildView("scale_hole")->setVisible( false);
	getChildView("scale_taper")->setVisible( false);
	if (top_size_x_visible || top_size_y_visible)
	{
		if (size_is_hole)
		{
			getChildView("scale_hole")->setVisible( true);
			getChildView("scale_hole")->setEnabled(enabled);
		}
		else
		{
			getChildView("scale_taper")->setVisible( true);
			getChildView("scale_taper")->setEnabled(enabled);
		}
	}
	
	mSpinScaleX		->setEnabled( enabled );
	mSpinScaleY		->setEnabled( enabled );

	mLabelShear		->setEnabled( enabled );
	mSpinShearX		->setEnabled( enabled );
	mSpinShearY		->setEnabled( enabled );

	getChildView("advanced_cut")->setVisible( false);
	getChildView("advanced_dimple")->setVisible( false);
	getChildView("advanced_slice")->setVisible( false);

	if (advanced_cut_visible)
	{
		if (advanced_is_dimple)
		{
			getChildView("advanced_dimple")->setVisible( true);
			getChildView("advanced_dimple")->setEnabled(enabled);
		}

		else if (advanced_is_slice)
		{
			getChildView("advanced_slice")->setVisible( true);
			getChildView("advanced_slice")->setEnabled(enabled);
		}
		else
		{
			getChildView("advanced_cut")->setVisible( true);
			getChildView("advanced_cut")->setEnabled(enabled);
		}
	}
	
	mCtrlPathBegin	->setEnabled( enabled );
	mCtrlPathEnd	->setEnabled( enabled );

	mLabelTaper		->setEnabled( enabled );
	mSpinTaperX		->setEnabled( enabled );
	mSpinTaperY		->setEnabled( enabled );

	mLabelRadiusOffset->setEnabled( enabled );
	mSpinRadiusOffset ->setEnabled( enabled );

	mLabelRevolutions->setEnabled( enabled );
	mSpinRevolutions ->setEnabled( enabled );

	// Update field visibility
	mLabelCut		->setVisible( cut_visible );
	mSpinCutBegin	->setVisible( cut_visible );
	mSpinCutEnd		->setVisible( cut_visible ); 

	mLabelHollow	->setVisible( hollow_visible );
	mSpinHollow		->setVisible( hollow_visible );
	mLabelHoleType	->setVisible( hollow_visible );
	mComboHoleType	->setVisible( hollow_visible );
	
	mLabelTwist		->setVisible( twist_visible );
	mSpinTwist		->setVisible( twist_visible );
	mSpinTwistBegin	->setVisible( twist_visible );
	mSpinTwist		->setMinValue(  twist_min );
	mSpinTwist		->setMaxValue(  twist_max );
	mSpinTwist		->setIncrement( twist_inc );
	mSpinTwistBegin	->setMinValue(  twist_min );
	mSpinTwistBegin	->setMaxValue(  twist_max );
	mSpinTwistBegin	->setIncrement( twist_inc );

	mSpinScaleX		->setVisible( top_size_x_visible );
	mSpinScaleY		->setVisible( top_size_y_visible );

	mLabelSkew		->setVisible( skew_visible );
	mSpinSkew		->setVisible( skew_visible );

	mLabelShear		->setVisible( top_shear_x_visible || top_shear_y_visible );
	mSpinShearX		->setVisible( top_shear_x_visible );
	mSpinShearY		->setVisible( top_shear_y_visible );

	mCtrlPathBegin	->setVisible( advanced_cut_visible );
	mCtrlPathEnd	->setVisible( advanced_cut_visible );

	mLabelTaper		->setVisible( taper_visible );
	mSpinTaperX		->setVisible( taper_visible );
	mSpinTaperY		->setVisible( taper_visible );

	mLabelRadiusOffset->setVisible( radius_offset_visible );
	mSpinRadiusOffset ->setVisible( radius_offset_visible );

	mLabelRevolutions->setVisible( revolutions_visible );
	mSpinRevolutions ->setVisible( revolutions_visible );

	mCtrlSculptTexture->setVisible(sculpt_texture_visible);
	mLabelSculptType->setVisible(sculpt_texture_visible);
	mCtrlSculptType->setVisible(sculpt_texture_visible);


	// sculpt texture
	if (selected_item == MI_SCULPT)
	{


		LLUUID id;
		LLSculptParams *sculpt_params = (LLSculptParams *)objectp->getParameterEntry(LLNetworkData::PARAMS_SCULPT);

		
		if (sculpt_params) // if we have a legal sculpt param block for this object:
		{
			if (mObject != objectp)  // we've just selected a new object, so save for undo
			{
				mSculptTextureRevert = sculpt_params->getSculptTexture();
				mSculptTypeRevert    = sculpt_params->getSculptType();
			}
		
			U8 sculpt_type = sculpt_params->getSculptType();
			U8 sculpt_stitching = sculpt_type & LL_SCULPT_TYPE_MASK;
			bool sculpt_invert = sculpt_type & LL_SCULPT_FLAG_INVERT;
			bool sculpt_mirror = sculpt_type & LL_SCULPT_FLAG_MIRROR;
			isMesh = (sculpt_stitching == LL_SCULPT_TYPE_MESH);

			LLTextureCtrl*  mTextureCtrl = getChild<LLTextureCtrl>("sculpt texture control");
			if(mTextureCtrl)
			{
				mTextureCtrl->setTentative(false);
				mTextureCtrl->setEnabled(editable && !isMesh);
				if (editable)
					mTextureCtrl->setImageAssetID(sculpt_params->getSculptTexture());
				else
					mTextureCtrl->setImageAssetID(LLUUID::null);
			}

			mComboBaseType->setEnabled(!isMesh);
			mMenuClipboardParams->setEnabled(!isMesh);

			if (mCtrlSculptType)
			{
				if (sculpt_stitching == LL_SCULPT_TYPE_NONE)
				{
					// since 'None' is no longer an option in the combo box
					// use 'Plane' as an equivalent sculpt type
					mCtrlSculptType->setSelectedByValue(LLSD(LL_SCULPT_TYPE_PLANE), true);
				}
				else
				{
					mCtrlSculptType->setSelectedByValue(LLSD(sculpt_stitching), true);
				}
				mCtrlSculptType->setEnabled(editable && !isMesh);
			}

			if (mCtrlSculptMirror)
			{
				mCtrlSculptMirror->set(sculpt_mirror);
				mCtrlSculptMirror->setEnabled(editable && !isMesh);
			}

			if (mCtrlSculptInvert)
			{
				mCtrlSculptInvert->set(sculpt_invert);
				mCtrlSculptInvert->setEnabled(editable);
			}

			if (mLabelSculptType)
			{
				mLabelSculptType->setEnabled(true);
			}
			
		}
	}
	else
	{
		mSculptTextureRevert = LLUUID::null;		
	}

	mCtrlSculptMirror->setVisible(sculpt_texture_visible && !isMesh);
	mCtrlSculptInvert->setVisible(sculpt_texture_visible && !isMesh);

	//----------------------------------------------------------------------------

	mObject = objectp;
	mRootObject = root_objectp;
=======
    LLViewerObject* objectp = LLSelectMgr::getInstance()->getSelection()->getFirstRootObject();
    LLViewerObject* root_objectp = objectp;
    if(!objectp)
    {
        objectp = LLSelectMgr::getInstance()->getSelection()->getFirstObject();
        // *FIX: shouldn't we just keep the child?
        if (objectp)
        {
            LLViewerObject* parentp = objectp->getRootEdit();

            if (parentp)
            {
                root_objectp = parentp;
            }
            else
            {
                root_objectp = objectp;
            }
        }
    }

    LLCalc* calcp = LLCalc::getInstance();

    LLVOVolume *volobjp = NULL;
    if ( objectp && (objectp->getPCode() == LL_PCODE_VOLUME))
    {
        volobjp = (LLVOVolume *)objectp;
    }

    if( !objectp )
    {
        //forfeit focus
        if (gFocusMgr.childHasKeyboardFocus(this))
        {
            gFocusMgr.setKeyboardFocus(NULL);
        }

        // Disable all text input fields
        clearCtrls();
        calcp->clearAllVariables();
        return;
    }

    S32 selected_count = LLSelectMgr::getInstance()->getSelection()->getObjectCount();
    BOOL single_volume = (LLSelectMgr::getInstance()->selectionAllPCode( LL_PCODE_VOLUME ))
                         && (selected_count == 1);

    bool enable_move;
    bool enable_modify;

    LLSelectMgr::getInstance()->selectGetEditMoveLinksetPermissions(enable_move, enable_modify);

    BOOL enable_scale = enable_modify;
    BOOL enable_rotate = enable_move; // already accounts for a case of children, which needs permModify() as well

    LLVector3 vec;
    if (enable_move)
    {
        vec = objectp->getPositionEdit();
        mCtrlPosX->set( vec.mV[VX] );
        mCtrlPosY->set( vec.mV[VY] );
        mCtrlPosZ->set( vec.mV[VZ] );
        calcp->setVar(LLCalc::X_POS, vec.mV[VX]);
        calcp->setVar(LLCalc::Y_POS, vec.mV[VY]);
        calcp->setVar(LLCalc::Z_POS, vec.mV[VZ]);
    }
    else
    {
        mCtrlPosX->clear();
        mCtrlPosY->clear();
        mCtrlPosZ->clear();
        calcp->clearVar(LLCalc::X_POS);
        calcp->clearVar(LLCalc::Y_POS);
        calcp->clearVar(LLCalc::Z_POS);
    }

    mMenuClipboardPos->setEnabled(enable_move);
    mLabelPosition->setEnabled( enable_move );
    mCtrlPosX->setEnabled(enable_move);
    mCtrlPosY->setEnabled(enable_move);
    mCtrlPosZ->setEnabled(enable_move);

    if (enable_scale)
    {
        vec = objectp->getScale();
        mCtrlScaleX->set( vec.mV[VX] );
        mCtrlScaleY->set( vec.mV[VY] );
        mCtrlScaleZ->set( vec.mV[VZ] );
        calcp->setVar(LLCalc::X_SCALE, vec.mV[VX]);
        calcp->setVar(LLCalc::Y_SCALE, vec.mV[VY]);
        calcp->setVar(LLCalc::Z_SCALE, vec.mV[VZ]);
    }
    else
    {
        mCtrlScaleX->clear();
        mCtrlScaleY->clear();
        mCtrlScaleZ->clear();
        calcp->setVar(LLCalc::X_SCALE, 0.f);
        calcp->setVar(LLCalc::Y_SCALE, 0.f);
        calcp->setVar(LLCalc::Z_SCALE, 0.f);
    }

    mMenuClipboardSize->setEnabled(enable_scale);
    mLabelSize->setEnabled( enable_scale );
    mCtrlScaleX->setEnabled( enable_scale );
    mCtrlScaleY->setEnabled( enable_scale );
    mCtrlScaleZ->setEnabled( enable_scale );

    LLQuaternion object_rot = objectp->getRotationEdit();
    object_rot.getEulerAngles(&(mCurEulerDegrees.mV[VX]), &(mCurEulerDegrees.mV[VY]), &(mCurEulerDegrees.mV[VZ]));
    mCurEulerDegrees *= RAD_TO_DEG;
    mCurEulerDegrees.mV[VX] = fmod(ll_round(mCurEulerDegrees.mV[VX], OBJECT_ROTATION_PRECISION) + 360.f, 360.f);
    mCurEulerDegrees.mV[VY] = fmod(ll_round(mCurEulerDegrees.mV[VY], OBJECT_ROTATION_PRECISION) + 360.f, 360.f);
    mCurEulerDegrees.mV[VZ] = fmod(ll_round(mCurEulerDegrees.mV[VZ], OBJECT_ROTATION_PRECISION) + 360.f, 360.f);

    if (enable_rotate)
    {
        mCtrlRotX->set( mCurEulerDegrees.mV[VX] );
        mCtrlRotY->set( mCurEulerDegrees.mV[VY] );
        mCtrlRotZ->set( mCurEulerDegrees.mV[VZ] );
        calcp->setVar(LLCalc::X_ROT, mCurEulerDegrees.mV[VX]);
        calcp->setVar(LLCalc::Y_ROT, mCurEulerDegrees.mV[VY]);
        calcp->setVar(LLCalc::Z_ROT, mCurEulerDegrees.mV[VZ]);
    }
    else
    {
        mCtrlRotX->clear();
        mCtrlRotY->clear();
        mCtrlRotZ->clear();
        calcp->clearVar(LLCalc::X_ROT);
        calcp->clearVar(LLCalc::Y_ROT);
        calcp->clearVar(LLCalc::Z_ROT);
    }

    mMenuClipboardRot->setEnabled(enable_rotate);
    mLabelRotation->setEnabled( enable_rotate );
    mCtrlRotX->setEnabled( enable_rotate );
    mCtrlRotY->setEnabled( enable_rotate );
    mCtrlRotZ->setEnabled( enable_rotate );

    LLUUID owner_id;
    std::string owner_name;
    LLSelectMgr::getInstance()->selectGetOwner(owner_id, owner_name);

    // BUG? Check for all objects being editable?
    S32 roots_selected = LLSelectMgr::getInstance()->getSelection()->getRootObjectCount();
    BOOL editable = root_objectp->permModify();

    BOOL is_flexible = volobjp && volobjp->isFlexible();
    BOOL is_permanent = root_objectp->flagObjectPermanent();
    BOOL is_permanent_enforced = root_objectp->isPermanentEnforced();
    BOOL is_character = root_objectp->flagCharacter();
    llassert(!is_permanent || !is_character); // should never have a permanent object that is also a character

    // Lock checkbox - only modifiable if you own the object.
    BOOL self_owned = (gAgent.getID() == owner_id);
    mCheckLock->setEnabled( roots_selected > 0 && self_owned && !is_permanent_enforced);

    // More lock and debit checkbox - get the values
    BOOL valid;
    U32 owner_mask_on;
    U32 owner_mask_off;
    valid = LLSelectMgr::getInstance()->selectGetPerm(PERM_OWNER, &owner_mask_on, &owner_mask_off);

    if(valid)
    {
        if(owner_mask_on & PERM_MOVE)
        {
            // owner can move, so not locked
            mCheckLock->set(FALSE);
            mCheckLock->setTentative(FALSE);
        }
        else if(owner_mask_off & PERM_MOVE)
        {
            // owner can't move, so locked
            mCheckLock->set(TRUE);
            mCheckLock->setTentative(FALSE);
        }
        else
        {
            // some locked, some not locked
            mCheckLock->set(FALSE);
            mCheckLock->setTentative(TRUE);
        }
    }

    // Physics checkbox
    mIsPhysical = root_objectp->flagUsePhysics();
    llassert(!is_permanent || !mIsPhysical); // should never have a permanent object that is also physical

    mCheckPhysics->set( mIsPhysical );
    mCheckPhysics->setEnabled( roots_selected>0
                                && (editable || gAgent.isGodlike())
                                && !is_flexible && !is_permanent);

    mIsTemporary = root_objectp->flagTemporaryOnRez();
    llassert(!is_permanent || !mIsTemporary); // should never has a permanent object that is also temporary

    mCheckTemporary->set( mIsTemporary );
    mCheckTemporary->setEnabled( roots_selected>0 && editable && !is_permanent);

    mIsPhantom = root_objectp->flagPhantom();
    BOOL is_volume_detect = root_objectp->flagVolumeDetect();
    llassert(!is_character || !mIsPhantom); // should never have a character that is also a phantom
    mCheckPhantom->set( mIsPhantom );
    mCheckPhantom->setEnabled( roots_selected>0 && editable && !is_flexible && !is_permanent_enforced && !is_character && !is_volume_detect);

    //----------------------------------------------------------------------------

    S32 selected_item   = MI_BOX;
    S32 selected_hole   = MI_HOLE_SAME;
    BOOL enabled = FALSE;
    BOOL hole_enabled = FALSE;
    F32 scale_x=1.f, scale_y=1.f;
    BOOL isMesh = FALSE;

    if( !objectp || !objectp->getVolume() || !editable || !single_volume)
    {
        // Clear out all geometry fields.
        mComboBaseType->clear();
        mSpinHollow->clear();
        mSpinCutBegin->clear();
        mSpinCutEnd->clear();
        mCtrlPathBegin->clear();
        mCtrlPathEnd->clear();
        mSpinScaleX->clear();
        mSpinScaleY->clear();
        mSpinTwist->clear();
        mSpinTwistBegin->clear();
        mComboHoleType->clear();
        mSpinShearX->clear();
        mSpinShearY->clear();
        mSpinTaperX->clear();
        mSpinTaperY->clear();
        mSpinRadiusOffset->clear();
        mSpinRevolutions->clear();
        mSpinSkew->clear();

        mSelectedType = MI_NONE;
    }
    else
    {
        // Only allowed to change these parameters for objects
        // that you have permissions on AND are not attachments.
        enabled = root_objectp->permModify() && !root_objectp->isPermanentEnforced();

        // Volume type
        const LLVolumeParams &volume_params = objectp->getVolume()->getParams();
        U8 path = volume_params.getPathParams().getCurveType();
        U8 profile_and_hole = volume_params.getProfileParams().getCurveType();
        U8 profile  = profile_and_hole & LL_PCODE_PROFILE_MASK;
        U8 hole     = profile_and_hole & LL_PCODE_HOLE_MASK;

        // Scale goes first so we can differentiate between a sphere and a torus,
        // which have the same profile and path types.

        // Scale
        scale_x = volume_params.getRatioX();
        scale_y = volume_params.getRatioY();

        BOOL linear_path = (path == LL_PCODE_PATH_LINE) || (path == LL_PCODE_PATH_FLEXIBLE);
        if ( linear_path && profile == LL_PCODE_PROFILE_CIRCLE )
        {
            selected_item = MI_CYLINDER;
        }
        else if ( linear_path && profile == LL_PCODE_PROFILE_SQUARE )
        {
            selected_item = MI_BOX;
        }
        else if ( linear_path && profile == LL_PCODE_PROFILE_ISOTRI )
        {
            selected_item = MI_PRISM;
        }
        else if ( linear_path && profile == LL_PCODE_PROFILE_EQUALTRI )
        {
            selected_item = MI_PRISM;
        }
        else if ( linear_path && profile == LL_PCODE_PROFILE_RIGHTTRI )
        {
            selected_item = MI_PRISM;
        }
        else if (path == LL_PCODE_PATH_FLEXIBLE) // shouldn't happen
        {
            selected_item = MI_CYLINDER; // reasonable default
        }
        else if ( path == LL_PCODE_PATH_CIRCLE && profile == LL_PCODE_PROFILE_CIRCLE && scale_y > 0.75f)
        {
            selected_item = MI_SPHERE;
        }
        else if ( path == LL_PCODE_PATH_CIRCLE && profile == LL_PCODE_PROFILE_CIRCLE && scale_y <= 0.75f)
        {
            selected_item = MI_TORUS;
        }
        else if ( path == LL_PCODE_PATH_CIRCLE && profile == LL_PCODE_PROFILE_CIRCLE_HALF)
        {
            selected_item = MI_SPHERE;
        }
        else if ( path == LL_PCODE_PATH_CIRCLE2 && profile == LL_PCODE_PROFILE_CIRCLE )
        {
            // Spirals aren't supported.  Make it into a sphere.  JC
            selected_item = MI_SPHERE;
        }
        else if ( path == LL_PCODE_PATH_CIRCLE && profile == LL_PCODE_PROFILE_EQUALTRI )
        {
            selected_item = MI_RING;
        }
        else if ( path == LL_PCODE_PATH_CIRCLE && profile == LL_PCODE_PROFILE_SQUARE && scale_y <= 0.75f)
        {
            selected_item = MI_TUBE;
        }
        else
        {
            LL_INFOS("FloaterTools") << "Unknown path " << (S32) path << " profile " << (S32) profile << " in getState" << LL_ENDL;
            selected_item = MI_BOX;
        }


        if (objectp->getParameterEntryInUse(LLNetworkData::PARAMS_SCULPT))
        {
            selected_item = MI_SCULPT;
            //LLFirstUse::useSculptedPrim();
        }


        mComboBaseType  ->setCurrentByIndex( selected_item );
        mSelectedType = selected_item;

        // Grab S path
        F32 begin_s = volume_params.getBeginS();
        F32 end_s   = volume_params.getEndS();

        // Compute cut and advanced cut from S and T
        F32 begin_t = volume_params.getBeginT();
        F32 end_t   = volume_params.getEndT();

        // Hollowness
        F32 hollow = 100.f * volume_params.getHollow();
        mSpinHollow->set( hollow );
        calcp->setVar(LLCalc::HOLLOW, hollow);
        // All hollow objects allow a shape to be selected.
        if (hollow > 0.f)
        {
            switch (hole)
            {
            case LL_PCODE_HOLE_CIRCLE:
                selected_hole = MI_HOLE_CIRCLE;
                break;
            case LL_PCODE_HOLE_SQUARE:
                selected_hole = MI_HOLE_SQUARE;
                break;
            case LL_PCODE_HOLE_TRIANGLE:
                selected_hole = MI_HOLE_TRIANGLE;
                break;
            case LL_PCODE_HOLE_SAME:
            default:
                selected_hole = MI_HOLE_SAME;
                break;
            }
            mComboHoleType->setCurrentByIndex( selected_hole );
            hole_enabled = enabled;
        }
        else
        {
            mComboHoleType->setCurrentByIndex( MI_HOLE_SAME );
            hole_enabled = FALSE;
        }

        // Cut interpretation varies based on base object type
        F32 cut_begin, cut_end, adv_cut_begin, adv_cut_end;

        if ( selected_item == MI_SPHERE || selected_item == MI_TORUS ||
             selected_item == MI_TUBE   || selected_item == MI_RING )
        {
            cut_begin       = begin_t;
            cut_end         = end_t;
            adv_cut_begin   = begin_s;
            adv_cut_end     = end_s;
        }
        else
        {
            cut_begin       = begin_s;
            cut_end         = end_s;
            adv_cut_begin   = begin_t;
            adv_cut_end     = end_t;
        }

        mSpinCutBegin   ->set( cut_begin );
        mSpinCutEnd     ->set( cut_end );
        mCtrlPathBegin  ->set( adv_cut_begin );
        mCtrlPathEnd    ->set( adv_cut_end );
        calcp->setVar(LLCalc::CUT_BEGIN, cut_begin);
        calcp->setVar(LLCalc::CUT_END, cut_end);
        calcp->setVar(LLCalc::PATH_BEGIN, adv_cut_begin);
        calcp->setVar(LLCalc::PATH_END, adv_cut_end);

        // Twist
        F32 twist       = volume_params.getTwist();
        F32 twist_begin = volume_params.getTwistBegin();
        // Check the path type for conversion.
        if (path == LL_PCODE_PATH_LINE || path == LL_PCODE_PATH_FLEXIBLE)
        {
            twist       *= OBJECT_TWIST_LINEAR_MAX;
            twist_begin *= OBJECT_TWIST_LINEAR_MAX;
        }
        else
        {
            twist       *= OBJECT_TWIST_MAX;
            twist_begin *= OBJECT_TWIST_MAX;
        }

        mSpinTwist      ->set( twist );
        mSpinTwistBegin ->set( twist_begin );
        calcp->setVar(LLCalc::TWIST_END, twist);
        calcp->setVar(LLCalc::TWIST_BEGIN, twist_begin);

        // Shear
        F32 shear_x = volume_params.getShearX();
        F32 shear_y = volume_params.getShearY();
        mSpinShearX->set( shear_x );
        mSpinShearY->set( shear_y );
        calcp->setVar(LLCalc::X_SHEAR, shear_x);
        calcp->setVar(LLCalc::Y_SHEAR, shear_y);

        // Taper
        F32 taper_x = volume_params.getTaperX();
        F32 taper_y = volume_params.getTaperY();
        mSpinTaperX->set( taper_x );
        mSpinTaperY->set( taper_y );
        calcp->setVar(LLCalc::X_TAPER, taper_x);
        calcp->setVar(LLCalc::Y_TAPER, taper_y);

        // Radius offset.
        F32 radius_offset = volume_params.getRadiusOffset();
        // Limit radius offset, based on taper and hole size y.
        F32 radius_mag = fabs(radius_offset);
        F32 hole_y_mag = fabs(scale_y);
        F32 taper_y_mag  = fabs(taper_y);
        // Check to see if the taper effects us.
        if ( (radius_offset > 0.f && taper_y < 0.f) ||
             (radius_offset < 0.f && taper_y > 0.f) )
        {
            // The taper does not help increase the radius offset range.
            taper_y_mag = 0.f;
        }
        F32 max_radius_mag = 1.f - hole_y_mag * (1.f - taper_y_mag) / (1.f - hole_y_mag);
        // Enforce the maximum magnitude.
        if (radius_mag > max_radius_mag)
        {
            // Check radius offset sign.
            if (radius_offset < 0.f)
            {
                radius_offset = -max_radius_mag;
            }
            else
            {
                radius_offset = max_radius_mag;
            }
        }
        mSpinRadiusOffset->set( radius_offset);
        calcp->setVar(LLCalc::RADIUS_OFFSET, radius_offset);

        // Revolutions
        F32 revolutions = volume_params.getRevolutions();
        mSpinRevolutions->set( revolutions );
        calcp->setVar(LLCalc::REVOLUTIONS, revolutions);

        // Skew
        F32 skew    = volume_params.getSkew();
        // Limit skew, based on revolutions hole size x.
        F32 skew_mag= fabs(skew);
        F32 min_skew_mag = 1.0f - 1.0f / (revolutions * scale_x + 1.0f);
        // Discontinuity; A revolution of 1 allows skews below 0.5.
        if ( fabs(revolutions - 1.0f) < 0.001)
            min_skew_mag = 0.0f;

        // Clip skew.
        if (skew_mag < min_skew_mag)
        {
            // Check skew sign.
            if (skew < 0.0f)
            {
                skew = -min_skew_mag;
            }
            else
            {
                skew = min_skew_mag;
            }
        }
        mSpinSkew->set( skew );
        calcp->setVar(LLCalc::SKEW, skew);
    }

    // Compute control visibility, label names, and twist range.
    // Start with defaults.
    BOOL cut_visible                = TRUE;
    BOOL hollow_visible             = TRUE;
    BOOL top_size_x_visible         = TRUE;
    BOOL top_size_y_visible         = TRUE;
    BOOL top_shear_x_visible        = TRUE;
    BOOL top_shear_y_visible        = TRUE;
    BOOL twist_visible              = TRUE;
    BOOL advanced_cut_visible       = FALSE;
    BOOL taper_visible              = FALSE;
    BOOL skew_visible               = FALSE;
    BOOL radius_offset_visible      = FALSE;
    BOOL revolutions_visible        = FALSE;
    BOOL sculpt_texture_visible     = FALSE;
    F32  twist_min                  = OBJECT_TWIST_LINEAR_MIN;
    F32  twist_max                  = OBJECT_TWIST_LINEAR_MAX;
    F32  twist_inc                  = OBJECT_TWIST_LINEAR_INC;

    BOOL advanced_is_dimple = FALSE;
    BOOL advanced_is_slice = FALSE;
    BOOL size_is_hole = FALSE;

    // Tune based on overall volume type
    switch (selected_item)
    {
    case MI_SPHERE:
        top_size_x_visible      = FALSE;
        top_size_y_visible      = FALSE;
        top_shear_x_visible     = FALSE;
        top_shear_y_visible     = FALSE;
        //twist_visible         = FALSE;
        advanced_cut_visible    = TRUE;
        advanced_is_dimple      = TRUE;
        twist_min               = OBJECT_TWIST_MIN;
        twist_max               = OBJECT_TWIST_MAX;
        twist_inc               = OBJECT_TWIST_INC;
        break;

    case MI_TORUS:
    case MI_TUBE:
    case MI_RING:
        //top_size_x_visible        = FALSE;
        //top_size_y_visible        = FALSE;
        size_is_hole            = TRUE;
        skew_visible            = TRUE;
        advanced_cut_visible    = TRUE;
        taper_visible           = TRUE;
        radius_offset_visible   = TRUE;
        revolutions_visible     = TRUE;
        twist_min               = OBJECT_TWIST_MIN;
        twist_max               = OBJECT_TWIST_MAX;
        twist_inc               = OBJECT_TWIST_INC;

        break;

    case MI_SCULPT:
        cut_visible             = FALSE;
        hollow_visible          = FALSE;
        twist_visible           = FALSE;
        top_size_x_visible      = FALSE;
        top_size_y_visible      = FALSE;
        top_shear_x_visible     = FALSE;
        top_shear_y_visible     = FALSE;
        skew_visible            = FALSE;
        advanced_cut_visible    = FALSE;
        taper_visible           = FALSE;
        radius_offset_visible   = FALSE;
        revolutions_visible     = FALSE;
        sculpt_texture_visible  = TRUE;

        break;

    case MI_BOX:
        advanced_cut_visible    = TRUE;
        advanced_is_slice       = TRUE;
        break;

    case MI_CYLINDER:
        advanced_cut_visible    = TRUE;
        advanced_is_slice       = TRUE;
        break;

    case MI_PRISM:
        advanced_cut_visible    = TRUE;
        advanced_is_slice       = TRUE;
        break;

    default:
        break;
    }

    // Check if we need to change top size/hole size params.
    switch (selected_item)
    {
    case MI_SPHERE:
    case MI_TORUS:
    case MI_TUBE:
    case MI_RING:
        mSpinScaleX->set( scale_x );
        mSpinScaleY->set( scale_y );
        calcp->setVar(LLCalc::X_HOLE, scale_x);
        calcp->setVar(LLCalc::Y_HOLE, scale_y);
        mSpinScaleX->setMinValue(OBJECT_MIN_HOLE_SIZE);
        mSpinScaleX->setMaxValue(OBJECT_MAX_HOLE_SIZE_X);
        mSpinScaleY->setMinValue(OBJECT_MIN_HOLE_SIZE);
        mSpinScaleY->setMaxValue(OBJECT_MAX_HOLE_SIZE_Y);
        break;
    default:
        if (editable && single_volume)
        {
            mSpinScaleX->set( 1.f - scale_x );
            mSpinScaleY->set( 1.f - scale_y );
            mSpinScaleX->setMinValue(-1.f);
            mSpinScaleX->setMaxValue(1.f);
            mSpinScaleY->setMinValue(-1.f);
            mSpinScaleY->setMaxValue(1.f);

            // Torus' Hole Size is Box/Cyl/Prism's Taper
            calcp->setVar(LLCalc::X_TAPER, 1.f - scale_x);
            calcp->setVar(LLCalc::Y_TAPER, 1.f - scale_y);

            // Box/Cyl/Prism have no hole size
            calcp->setVar(LLCalc::X_HOLE, 0.f);
            calcp->setVar(LLCalc::Y_HOLE, 0.f);
        }
        break;
    }

    // Check if we need to limit the hollow based on the hole type.
    if (  selected_hole == MI_HOLE_SQUARE &&
          ( selected_item == MI_CYLINDER || selected_item == MI_TORUS ||
            selected_item == MI_PRISM    || selected_item == MI_RING  ||
            selected_item == MI_SPHERE ) )
    {
        mSpinHollow->setMinValue(0.f);
        mSpinHollow->setMaxValue(70.f);
    }
    else
    {
        mSpinHollow->setMinValue(0.f);
        mSpinHollow->setMaxValue(95.f);
    }

    // Update field enablement
    mComboBaseType  ->setEnabled( enabled );
    mMenuClipboardParams->setEnabled(enabled);

    mLabelCut       ->setEnabled( enabled );
    mSpinCutBegin   ->setEnabled( enabled );
    mSpinCutEnd     ->setEnabled( enabled );

    mLabelHollow    ->setEnabled( enabled );
    mSpinHollow     ->setEnabled( enabled );
    mLabelHoleType  ->setEnabled( hole_enabled );
    mComboHoleType  ->setEnabled( hole_enabled );

    mLabelTwist     ->setEnabled( enabled );
    mSpinTwist      ->setEnabled( enabled );
    mSpinTwistBegin ->setEnabled( enabled );

    mLabelSkew      ->setEnabled( enabled );
    mSpinSkew       ->setEnabled( enabled );

    getChildView("scale_hole")->setVisible( FALSE);
    getChildView("scale_taper")->setVisible( FALSE);
    if (top_size_x_visible || top_size_y_visible)
    {
        if (size_is_hole)
        {
            getChildView("scale_hole")->setVisible( TRUE);
            getChildView("scale_hole")->setEnabled(enabled);
        }
        else
        {
            getChildView("scale_taper")->setVisible( TRUE);
            getChildView("scale_taper")->setEnabled(enabled);
        }
    }

    mSpinScaleX     ->setEnabled( enabled );
    mSpinScaleY     ->setEnabled( enabled );

    mLabelShear     ->setEnabled( enabled );
    mSpinShearX     ->setEnabled( enabled );
    mSpinShearY     ->setEnabled( enabled );

    getChildView("advanced_cut")->setVisible( FALSE);
    getChildView("advanced_dimple")->setVisible( FALSE);
    getChildView("advanced_slice")->setVisible( FALSE);

    if (advanced_cut_visible)
    {
        if (advanced_is_dimple)
        {
            getChildView("advanced_dimple")->setVisible( TRUE);
            getChildView("advanced_dimple")->setEnabled(enabled);
        }

        else if (advanced_is_slice)
        {
            getChildView("advanced_slice")->setVisible( TRUE);
            getChildView("advanced_slice")->setEnabled(enabled);
        }
        else
        {
            getChildView("advanced_cut")->setVisible( TRUE);
            getChildView("advanced_cut")->setEnabled(enabled);
        }
    }

    mCtrlPathBegin  ->setEnabled( enabled );
    mCtrlPathEnd    ->setEnabled( enabled );

    mLabelTaper     ->setEnabled( enabled );
    mSpinTaperX     ->setEnabled( enabled );
    mSpinTaperY     ->setEnabled( enabled );

    mLabelRadiusOffset->setEnabled( enabled );
    mSpinRadiusOffset ->setEnabled( enabled );

    mLabelRevolutions->setEnabled( enabled );
    mSpinRevolutions ->setEnabled( enabled );

    // Update field visibility
    mLabelCut       ->setVisible( cut_visible );
    mSpinCutBegin   ->setVisible( cut_visible );
    mSpinCutEnd     ->setVisible( cut_visible );

    mLabelHollow    ->setVisible( hollow_visible );
    mSpinHollow     ->setVisible( hollow_visible );
    mLabelHoleType  ->setVisible( hollow_visible );
    mComboHoleType  ->setVisible( hollow_visible );

    mLabelTwist     ->setVisible( twist_visible );
    mSpinTwist      ->setVisible( twist_visible );
    mSpinTwistBegin ->setVisible( twist_visible );
    mSpinTwist      ->setMinValue(  twist_min );
    mSpinTwist      ->setMaxValue(  twist_max );
    mSpinTwist      ->setIncrement( twist_inc );
    mSpinTwistBegin ->setMinValue(  twist_min );
    mSpinTwistBegin ->setMaxValue(  twist_max );
    mSpinTwistBegin ->setIncrement( twist_inc );

    mSpinScaleX     ->setVisible( top_size_x_visible );
    mSpinScaleY     ->setVisible( top_size_y_visible );

    mLabelSkew      ->setVisible( skew_visible );
    mSpinSkew       ->setVisible( skew_visible );

    mLabelShear     ->setVisible( top_shear_x_visible || top_shear_y_visible );
    mSpinShearX     ->setVisible( top_shear_x_visible );
    mSpinShearY     ->setVisible( top_shear_y_visible );

    mCtrlPathBegin  ->setVisible( advanced_cut_visible );
    mCtrlPathEnd    ->setVisible( advanced_cut_visible );

    mLabelTaper     ->setVisible( taper_visible );
    mSpinTaperX     ->setVisible( taper_visible );
    mSpinTaperY     ->setVisible( taper_visible );

    mLabelRadiusOffset->setVisible( radius_offset_visible );
    mSpinRadiusOffset ->setVisible( radius_offset_visible );

    mLabelRevolutions->setVisible( revolutions_visible );
    mSpinRevolutions ->setVisible( revolutions_visible );

    mCtrlSculptTexture->setVisible(sculpt_texture_visible);
    mLabelSculptType->setVisible(sculpt_texture_visible);
    mCtrlSculptType->setVisible(sculpt_texture_visible);


    // sculpt texture
    if (selected_item == MI_SCULPT)
    {


        LLUUID id;
        LLSculptParams *sculpt_params = (LLSculptParams *)objectp->getParameterEntry(LLNetworkData::PARAMS_SCULPT);


        if (sculpt_params) // if we have a legal sculpt param block for this object:
        {
            if (mObject != objectp)  // we've just selected a new object, so save for undo
            {
                mSculptTextureRevert = sculpt_params->getSculptTexture();
                mSculptTypeRevert    = sculpt_params->getSculptType();
            }

            U8 sculpt_type = sculpt_params->getSculptType();
            U8 sculpt_stitching = sculpt_type & LL_SCULPT_TYPE_MASK;
            BOOL sculpt_invert = sculpt_type & LL_SCULPT_FLAG_INVERT;
            BOOL sculpt_mirror = sculpt_type & LL_SCULPT_FLAG_MIRROR;
            isMesh = (sculpt_stitching == LL_SCULPT_TYPE_MESH);

            LLTextureCtrl*  mTextureCtrl = getChild<LLTextureCtrl>("sculpt texture control");
            if(mTextureCtrl)
            {
                mTextureCtrl->setTentative(FALSE);
                mTextureCtrl->setEnabled(editable && !isMesh);
                if (editable)
                    mTextureCtrl->setImageAssetID(sculpt_params->getSculptTexture());
                else
                    mTextureCtrl->setImageAssetID(LLUUID::null);
            }

            mComboBaseType->setEnabled(!isMesh);
            mMenuClipboardParams->setEnabled(!isMesh);

            if (mCtrlSculptType)
            {
                if (sculpt_stitching == LL_SCULPT_TYPE_NONE)
                {
                    // since 'None' is no longer an option in the combo box
                    // use 'Plane' as an equivalent sculpt type
                    mCtrlSculptType->setSelectedByValue(LLSD(LL_SCULPT_TYPE_PLANE), true);
                }
                else
                {
                    mCtrlSculptType->setSelectedByValue(LLSD(sculpt_stitching), true);
                }
                mCtrlSculptType->setEnabled(editable && !isMesh);
            }

            if (mCtrlSculptMirror)
            {
                mCtrlSculptMirror->set(sculpt_mirror);
                mCtrlSculptMirror->setEnabled(editable && !isMesh);
            }

            if (mCtrlSculptInvert)
            {
                mCtrlSculptInvert->set(sculpt_invert);
                mCtrlSculptInvert->setEnabled(editable);
            }

            if (mLabelSculptType)
            {
                mLabelSculptType->setEnabled(TRUE);
            }

        }
    }
    else
    {
        mSculptTextureRevert = LLUUID::null;
    }

    mCtrlSculptMirror->setVisible(sculpt_texture_visible && !isMesh);
    mCtrlSculptInvert->setVisible(sculpt_texture_visible && !isMesh);

    //----------------------------------------------------------------------------

    mObject = objectp;
    mRootObject = root_objectp;
>>>>>>> e1623bb2
}

// static
bool LLPanelObject::precommitValidate( const LLSD& data )
{
<<<<<<< HEAD
	// TODO: Richard will fill this in later.  
	return true; // false means that validation failed and new value should not be commited.
=======
    // TODO: Richard will fill this in later.
    return TRUE; // FALSE means that validation failed and new value should not be commited.
>>>>>>> e1623bb2
}

void LLPanelObject::sendIsPhysical()
{
<<<<<<< HEAD
	bool value = mCheckPhysics->get();
	if( mIsPhysical != value )
	{
		LLSelectMgr::getInstance()->selectionUpdatePhysics(value);
		mIsPhysical = value;

		LL_INFOS("FloaterTools") << "update physics sent" << LL_ENDL;
	}
	else
	{
		LL_INFOS("FloaterTools") << "update physics not changed" << LL_ENDL;
	}
=======
    BOOL value = mCheckPhysics->get();
    if( mIsPhysical != value )
    {
        LLSelectMgr::getInstance()->selectionUpdatePhysics(value);
        mIsPhysical = value;

        LL_INFOS("FloaterTools") << "update physics sent" << LL_ENDL;
    }
    else
    {
        LL_INFOS("FloaterTools") << "update physics not changed" << LL_ENDL;
    }
>>>>>>> e1623bb2
}

void LLPanelObject::sendIsTemporary()
{
<<<<<<< HEAD
	bool value = mCheckTemporary->get();
	if( mIsTemporary != value )
	{
		LLSelectMgr::getInstance()->selectionUpdateTemporary(value);
		mIsTemporary = value;

		LL_INFOS("FloaterTools") << "update temporary sent" << LL_ENDL;
	}
	else
	{
		LL_INFOS("FloaterTools") << "update temporary not changed" << LL_ENDL;
	}
=======
    BOOL value = mCheckTemporary->get();
    if( mIsTemporary != value )
    {
        LLSelectMgr::getInstance()->selectionUpdateTemporary(value);
        mIsTemporary = value;

        LL_INFOS("FloaterTools") << "update temporary sent" << LL_ENDL;
    }
    else
    {
        LL_INFOS("FloaterTools") << "update temporary not changed" << LL_ENDL;
    }
>>>>>>> e1623bb2
}


void LLPanelObject::sendIsPhantom()
{
<<<<<<< HEAD
	bool value = mCheckPhantom->get();
	if( mIsPhantom != value )
	{
		LLSelectMgr::getInstance()->selectionUpdatePhantom(value);
		mIsPhantom = value;

		LL_INFOS("FloaterTools") << "update phantom sent" << LL_ENDL;
	}
	else
	{
		LL_INFOS("FloaterTools") << "update phantom not changed" << LL_ENDL;
	}
=======
    BOOL value = mCheckPhantom->get();
    if( mIsPhantom != value )
    {
        LLSelectMgr::getInstance()->selectionUpdatePhantom(value);
        mIsPhantom = value;

        LL_INFOS("FloaterTools") << "update phantom sent" << LL_ENDL;
    }
    else
    {
        LL_INFOS("FloaterTools") << "update phantom not changed" << LL_ENDL;
    }
>>>>>>> e1623bb2
}

// static
void LLPanelObject::onCommitParametric( LLUICtrl* ctrl, void* userdata )
{
<<<<<<< HEAD
	LLPanelObject* self = (LLPanelObject*) userdata;

	if (self->mObject.isNull())
	{
		return;
	}

	if (self->mObject->getPCode() != LL_PCODE_VOLUME)
	{
		// Don't allow modification of non-volume objects.
		return;
	}

	LLVolume *volume = self->mObject->getVolume();
	if (!volume)
	{
		return;
	}

	LLVolumeParams volume_params;
	self->getVolumeParams(volume_params);
	

	
	// set sculpting
	S32 selected_type = self->mComboBaseType->getCurrentIndex();

	if (selected_type == MI_SCULPT)
	{
		self->mObject->setParameterEntryInUse(LLNetworkData::PARAMS_SCULPT, true, true);
		LLSculptParams *sculpt_params = (LLSculptParams *)self->mObject->getParameterEntry(LLNetworkData::PARAMS_SCULPT);
		if (sculpt_params)
			volume_params.setSculptID(sculpt_params->getSculptTexture(), sculpt_params->getSculptType());
	}
	else
	{
		LLSculptParams *sculpt_params = (LLSculptParams *)self->mObject->getParameterEntry(LLNetworkData::PARAMS_SCULPT);
		if (sculpt_params)
			self->mObject->setParameterEntryInUse(LLNetworkData::PARAMS_SCULPT, false, true);
	}

	// Update the volume, if necessary.
	self->mObject->updateVolume(volume_params);


	// This was added to make sure thate when changes are made, the UI
	// adjusts to present valid options.
	// *FIX: only some changes, ie, hollow or primitive type changes,
	// require a refresh.
	self->refresh();
=======
    LLPanelObject* self = (LLPanelObject*) userdata;

    if (self->mObject.isNull())
    {
        return;
    }

    if (self->mObject->getPCode() != LL_PCODE_VOLUME)
    {
        // Don't allow modification of non-volume objects.
        return;
    }

    LLVolume *volume = self->mObject->getVolume();
    if (!volume)
    {
        return;
    }

    LLVolumeParams volume_params;
    self->getVolumeParams(volume_params);



    // set sculpting
    S32 selected_type = self->mComboBaseType->getCurrentIndex();

    if (selected_type == MI_SCULPT)
    {
        self->mObject->setParameterEntryInUse(LLNetworkData::PARAMS_SCULPT, TRUE, TRUE);
        LLSculptParams *sculpt_params = (LLSculptParams *)self->mObject->getParameterEntry(LLNetworkData::PARAMS_SCULPT);
        if (sculpt_params)
            volume_params.setSculptID(sculpt_params->getSculptTexture(), sculpt_params->getSculptType());
    }
    else
    {
        LLSculptParams *sculpt_params = (LLSculptParams *)self->mObject->getParameterEntry(LLNetworkData::PARAMS_SCULPT);
        if (sculpt_params)
            self->mObject->setParameterEntryInUse(LLNetworkData::PARAMS_SCULPT, FALSE, TRUE);
    }

    // Update the volume, if necessary.
    self->mObject->updateVolume(volume_params);


    // This was added to make sure thate when changes are made, the UI
    // adjusts to present valid options.
    // *FIX: only some changes, ie, hollow or primitive type changes,
    // require a refresh.
    self->refresh();
>>>>>>> e1623bb2

}

void LLPanelObject::getVolumeParams(LLVolumeParams& volume_params)
{
    // Figure out what type of volume to make
    S32 was_selected_type = mSelectedType;
    S32 selected_type = mComboBaseType->getCurrentIndex();
    U8 profile;
    U8 path;
    switch ( selected_type )
    {
    case MI_CYLINDER:
        profile = LL_PCODE_PROFILE_CIRCLE;
        path = LL_PCODE_PATH_LINE;
        break;

    case MI_BOX:
        profile = LL_PCODE_PROFILE_SQUARE;
        path = LL_PCODE_PATH_LINE;
        break;

    case MI_PRISM:
        profile = LL_PCODE_PROFILE_EQUALTRI;
        path = LL_PCODE_PATH_LINE;
        break;

    case MI_SPHERE:
        profile = LL_PCODE_PROFILE_CIRCLE_HALF;
        path = LL_PCODE_PATH_CIRCLE;
        break;

    case MI_TORUS:
        profile = LL_PCODE_PROFILE_CIRCLE;
        path = LL_PCODE_PATH_CIRCLE;
        break;

    case MI_TUBE:
        profile = LL_PCODE_PROFILE_SQUARE;
        path = LL_PCODE_PATH_CIRCLE;
        break;

    case MI_RING:
        profile = LL_PCODE_PROFILE_EQUALTRI;
        path = LL_PCODE_PATH_CIRCLE;
        break;

    case MI_SCULPT:
        profile = LL_PCODE_PROFILE_CIRCLE;
        path = LL_PCODE_PATH_CIRCLE;
        break;

    default:
        LL_WARNS("FloaterTools") << "Unknown base type " << selected_type
            << " in getVolumeParams()" << LL_ENDL;
        // assume a box
        selected_type = MI_BOX;
        profile = LL_PCODE_PROFILE_SQUARE;
        path = LL_PCODE_PATH_LINE;
        break;
    }


    if (path == LL_PCODE_PATH_LINE)
    {
        LLVOVolume *volobjp = (LLVOVolume *)(LLViewerObject*)(mObject);
        if (volobjp->isFlexible())
        {
            path = LL_PCODE_PATH_FLEXIBLE;
        }
    }

    S32 selected_hole = mComboHoleType->getCurrentIndex();
    U8 hole;
    switch (selected_hole)
    {
    case MI_HOLE_CIRCLE:
        hole = LL_PCODE_HOLE_CIRCLE;
        break;
    case MI_HOLE_SQUARE:
        hole = LL_PCODE_HOLE_SQUARE;
        break;
    case MI_HOLE_TRIANGLE:
        hole = LL_PCODE_HOLE_TRIANGLE;
        break;
    case MI_HOLE_SAME:
    default:
        hole = LL_PCODE_HOLE_SAME;
        break;
    }

    volume_params.setType(profile | hole, path);
    mSelectedType = selected_type;

    // Compute cut start/end
    F32 cut_begin   = mSpinCutBegin->get();
    F32 cut_end     = mSpinCutEnd->get();

    // Make sure at least OBJECT_CUT_INC of the object survives
    if (cut_begin > cut_end - OBJECT_MIN_CUT_INC)
    {
        cut_begin = cut_end - OBJECT_MIN_CUT_INC;
        mSpinCutBegin->set(cut_begin);
    }

    F32 adv_cut_begin   = mCtrlPathBegin->get();
    F32 adv_cut_end     = mCtrlPathEnd->get();

    // Make sure at least OBJECT_CUT_INC of the object survives
    if (adv_cut_begin > adv_cut_end - OBJECT_MIN_CUT_INC)
    {
        adv_cut_begin = adv_cut_end - OBJECT_MIN_CUT_INC;
        mCtrlPathBegin->set(adv_cut_begin);
    }

    F32 begin_s, end_s;
    F32 begin_t, end_t;

    if (selected_type == MI_SPHERE || selected_type == MI_TORUS ||
        selected_type == MI_TUBE   || selected_type == MI_RING)
    {
        begin_s = adv_cut_begin;
        end_s   = adv_cut_end;

        begin_t = cut_begin;
        end_t   = cut_end;
    }
    else
    {
        begin_s = cut_begin;
        end_s   = cut_end;

        begin_t = adv_cut_begin;
        end_t   = adv_cut_end;
    }

    volume_params.setBeginAndEndS(begin_s, end_s);
    volume_params.setBeginAndEndT(begin_t, end_t);

    // Hollowness
    F32 hollow = mSpinHollow->get() / 100.f;

    if (  selected_hole == MI_HOLE_SQUARE &&
        ( selected_type == MI_CYLINDER || selected_type == MI_TORUS ||
          selected_type == MI_PRISM    || selected_type == MI_RING  ||
          selected_type == MI_SPHERE ) )
    {
        if (hollow > 0.7f) hollow = 0.7f;
    }

    volume_params.setHollow( hollow );

    // Twist Begin,End
    F32 twist_begin = mSpinTwistBegin->get();
    F32 twist       = mSpinTwist->get();
    // Check the path type for twist conversion.
    if (path == LL_PCODE_PATH_LINE || path == LL_PCODE_PATH_FLEXIBLE)
    {
        twist_begin /= OBJECT_TWIST_LINEAR_MAX;
        twist       /= OBJECT_TWIST_LINEAR_MAX;
    }
    else
    {
        twist_begin /= OBJECT_TWIST_MAX;
        twist       /= OBJECT_TWIST_MAX;
    }

    volume_params.setTwistBegin(twist_begin);
    volume_params.setTwist(twist);

    // Scale X,Y
    F32 scale_x = mSpinScaleX->get();
    F32 scale_y = mSpinScaleY->get();
    if ( was_selected_type == MI_BOX || was_selected_type == MI_CYLINDER || was_selected_type == MI_PRISM)
    {
        scale_x = 1.f - scale_x;
        scale_y = 1.f - scale_y;
    }

    // Skew
    F32 skew = mSpinSkew->get();

    // Taper X,Y
    F32 taper_x = mSpinTaperX->get();
    F32 taper_y = mSpinTaperY->get();

    // Radius offset
    F32 radius_offset = mSpinRadiusOffset->get();

    // Revolutions
    F32 revolutions   = mSpinRevolutions->get();

    if ( selected_type == MI_SPHERE )
    {
        // Snap values to valid sphere parameters.
        scale_x         = 1.0f;
        scale_y         = 1.0f;
        skew            = 0.0f;
        taper_x         = 0.0f;
        taper_y         = 0.0f;
        radius_offset   = 0.0f;
        revolutions     = 1.0f;
    }
    else if ( selected_type == MI_TORUS || selected_type == MI_TUBE ||
              selected_type == MI_RING )
    {
        scale_x = llclamp(
            scale_x,
            OBJECT_MIN_HOLE_SIZE,
            OBJECT_MAX_HOLE_SIZE_X);
        scale_y = llclamp(
            scale_y,
            OBJECT_MIN_HOLE_SIZE,
            OBJECT_MAX_HOLE_SIZE_Y);

        // Limit radius offset, based on taper and hole size y.
        F32 radius_mag = fabs(radius_offset);
        F32 hole_y_mag = fabs(scale_y);
        F32 taper_y_mag  = fabs(taper_y);
        // Check to see if the taper effects us.
        if ( (radius_offset > 0.f && taper_y < 0.f) ||
             (radius_offset < 0.f && taper_y > 0.f) )
        {
            // The taper does not help increase the radius offset range.
            taper_y_mag = 0.f;
        }
        F32 max_radius_mag = 1.f - hole_y_mag * (1.f - taper_y_mag) / (1.f - hole_y_mag);
        // Enforce the maximum magnitude.
        if (radius_mag > max_radius_mag)
        {
            // Check radius offset sign.
            if (radius_offset < 0.f)
            {
                radius_offset = -max_radius_mag;
            }
            else
            {
                radius_offset = max_radius_mag;
            }
        }

        // Check the skew value against the revolutions.
        F32 skew_mag= fabs(skew);
        F32 min_skew_mag = 1.0f - 1.0f / (revolutions * scale_x + 1.0f);
        // Discontinuity; A revolution of 1 allows skews below 0.5.
        if ( fabs(revolutions - 1.0f) < 0.001)
            min_skew_mag = 0.0f;

        // Clip skew.
        if (skew_mag < min_skew_mag)
        {
            // Check skew sign.
            if (skew < 0.0f)
            {
                skew = -min_skew_mag;
            }
            else
            {
                skew = min_skew_mag;
            }
        }
    }

    volume_params.setRatio( scale_x, scale_y );
    volume_params.setSkew(skew);
    volume_params.setTaper( taper_x, taper_y );
    volume_params.setRadiusOffset(radius_offset);
    volume_params.setRevolutions(revolutions);

    // Shear X,Y
    F32 shear_x = mSpinShearX->get();
    F32 shear_y = mSpinShearY->get();
    volume_params.setShear( shear_x, shear_y );

    if (selected_type == MI_SCULPT)
    {
        volume_params.setSculptID(LLUUID::null, 0);
        volume_params.setBeginAndEndT   (0, 1);
        volume_params.setBeginAndEndS   (0, 1);
        volume_params.setHollow         (0);
        volume_params.setTwistBegin     (0);
        volume_params.setTwistEnd       (0);
        volume_params.setRatio          (1, 0.5);
        volume_params.setShear          (0, 0);
        volume_params.setTaper          (0, 0);
        volume_params.setRevolutions    (1);
        volume_params.setRadiusOffset   (0);
        volume_params.setSkew           (0);
    }

}

// BUG: Make work with multiple objects
void LLPanelObject::sendRotation(bool btn_down)
{
    if (mObject.isNull()) return;

    LLVector3 new_rot(mCtrlRotX->get(), mCtrlRotY->get(), mCtrlRotZ->get());
    new_rot.mV[VX] = ll_round(new_rot.mV[VX], OBJECT_ROTATION_PRECISION);
    new_rot.mV[VY] = ll_round(new_rot.mV[VY], OBJECT_ROTATION_PRECISION);
    new_rot.mV[VZ] = ll_round(new_rot.mV[VZ], OBJECT_ROTATION_PRECISION);

    // Note: must compare before conversion to radians
    LLVector3 delta = new_rot - mCurEulerDegrees;

    if (delta.magVec() >= 0.0005f)
    {
        mCurEulerDegrees = new_rot;
        new_rot *= DEG_TO_RAD;

        LLQuaternion rotation;
        rotation.setQuat(new_rot.mV[VX], new_rot.mV[VY], new_rot.mV[VZ]);

        if (mRootObject != mObject)
        {
            rotation = rotation * ~mRootObject->getRotationRegion();
        }

        // To include avatars into movements and rotation
        // If false, all children are selected anyway - move avatar
        // If true, not all children are selected - save positions
        bool individual_selection = gSavedSettings.getBOOL("EditLinkedParts");
        std::vector<LLVector3>& child_positions = mObject->mUnselectedChildrenPositions ;
        std::vector<LLQuaternion> child_rotations;
        if (mObject->isRootEdit() && individual_selection)
        {
            mObject->saveUnselectedChildrenRotation(child_rotations) ;
            mObject->saveUnselectedChildrenPosition(child_positions) ;
        }

        mObject->setRotation(rotation);
        LLManip::rebuild(mObject) ;

        // for individually selected roots, we need to counterrotate all the children
        if (mObject->isRootEdit() && individual_selection)
        {
            mObject->resetChildrenRotationAndPosition(child_rotations, child_positions) ;
        }

        if(!btn_down)
        {
            child_positions.clear() ;
            LLSelectMgr::getInstance()->sendMultipleUpdate(UPD_ROTATION | UPD_POSITION);
        }
    }
}


// BUG: Make work with multiple objects
void LLPanelObject::sendScale(bool btn_down)
{
<<<<<<< HEAD
	if (mObject.isNull()) return;

	LLVector3 newscale(mCtrlScaleX->get(), mCtrlScaleY->get(), mCtrlScaleZ->get());

	LLVector3 delta = newscale - mObject->getScale();
	if (delta.magVec() >= 0.0005f || (mSizeChanged && !btn_down))
	{
		// scale changed by more than 1/2 millimeter
		mSizeChanged = btn_down;

		// check to see if we aren't scaling the textures
		// (in which case the tex coord's need to be recomputed)
		bool dont_stretch_textures = !LLManipScale::getStretchTextures();
		if (dont_stretch_textures)
		{
			LLSelectMgr::getInstance()->saveSelectedObjectTransform(SELECT_ACTION_TYPE_SCALE);
		}

		mObject->setScale(newscale, true);

		if(!btn_down)
		{
			LLSelectMgr::getInstance()->sendMultipleUpdate(UPD_SCALE | UPD_POSITION);
		}

		LLSelectMgr::getInstance()->adjustTexturesByScale(true, !dont_stretch_textures);
//		LL_INFOS() << "scale sent" << LL_ENDL;
	}
	else
	{
//		LL_INFOS() << "scale not changed" << LL_ENDL;
	}
}


void LLPanelObject::sendPosition(bool btn_down)
{	
	if (mObject.isNull()) return;
=======
    if (mObject.isNull()) return;

    LLVector3 newscale(mCtrlScaleX->get(), mCtrlScaleY->get(), mCtrlScaleZ->get());

    LLVector3 delta = newscale - mObject->getScale();
    if (delta.magVec() >= 0.0005f || (mSizeChanged && !btn_down))
    {
        // scale changed by more than 1/2 millimeter
        mSizeChanged = btn_down;

        // check to see if we aren't scaling the textures
        // (in which case the tex coord's need to be recomputed)
        BOOL dont_stretch_textures = !LLManipScale::getStretchTextures();
        if (dont_stretch_textures)
        {
            LLSelectMgr::getInstance()->saveSelectedObjectTransform(SELECT_ACTION_TYPE_SCALE);
        }

        mObject->setScale(newscale, TRUE);

        if(!btn_down)
        {
            LLSelectMgr::getInstance()->sendMultipleUpdate(UPD_SCALE | UPD_POSITION);
        }

        LLSelectMgr::getInstance()->adjustTexturesByScale(TRUE, !dont_stretch_textures);
//      LL_INFOS() << "scale sent" << LL_ENDL;
    }
    else
    {
//      LL_INFOS() << "scale not changed" << LL_ENDL;
    }
}


void LLPanelObject::sendPosition(BOOL btn_down)
{
    if (mObject.isNull()) return;
>>>>>>> e1623bb2

    LLVector3 newpos(mCtrlPosX->get(), mCtrlPosY->get(), mCtrlPosZ->get());
    LLViewerRegion* regionp = mObject->getRegion();

    if (!regionp) return;

    if (!mObject->isAttachment())
    {
        // Clamp the Z height
        const F32 height = newpos.mV[VZ];
        const F32 min_height = LLWorld::getInstance()->getMinAllowedZ(mObject, mObject->getPositionGlobal());
        const F32 max_height = LLWorld::getInstance()->getRegionMaxHeight();

        if ( height < min_height)
        {
            newpos.mV[VZ] = min_height;
            mCtrlPosZ->set( min_height );
        }
        else if ( height > max_height )
        {
            newpos.mV[VZ] = max_height;
            mCtrlPosZ->set( max_height );
        }

        // Grass is always drawn on the ground, so clamp its position to the ground
        if (mObject->getPCode() == LL_PCODE_LEGACY_GRASS)
        {
            mCtrlPosZ->set(LLWorld::getInstance()->resolveLandHeightAgent(newpos) + 1.f);
        }
    }
    else
    {
        if (newpos.length() > MAX_ATTACHMENT_DIST)
        {
            newpos.clampLength(MAX_ATTACHMENT_DIST);
            mCtrlPosX->set(newpos.mV[VX]);
            mCtrlPosY->set(newpos.mV[VY]);
            mCtrlPosZ->set(newpos.mV[VZ]);
        }
    }

    // Make sure new position is in a valid region, so the object
    // won't get dumped by the simulator.
    LLVector3d new_pos_global = regionp->getPosGlobalFromRegion(newpos);
    bool is_valid_pos = true;
    if (mObject->isAttachment())
    {
        LLVector3 delta_pos = mObject->getPositionEdit() - newpos;
        LLVector3d attachment_pos = regionp->getPosGlobalFromRegion(mObject->getPositionRegion() + delta_pos);
        is_valid_pos = LLWorld::getInstance()->positionRegionValidGlobal(attachment_pos);
    }
    else
    {
        is_valid_pos = LLWorld::getInstance()->positionRegionValidGlobal(new_pos_global);
    }

<<<<<<< HEAD
	if (is_valid_pos)
	{
		// send only if the position is changed, that is, the delta vector is not zero
		LLVector3d old_pos_global = mObject->getPositionGlobal();
		LLVector3d delta = new_pos_global - old_pos_global;
		// moved more than 1/2 millimeter
		if (delta.magVec() >= 0.0005f)
		{			
			if (mRootObject != mObject)
			{
				newpos = newpos - mRootObject->getPositionRegion();
				newpos = newpos * ~mRootObject->getRotationRegion();
				mObject->setPositionParent(newpos);
			}
			else
			{
				mObject->setPositionEdit(newpos);
			}			
			
			LLManip::rebuild(mObject) ;

			// for individually selected roots, we need to counter-translate all unselected children
			if (mObject->isRootEdit())
			{								
				// only offset by parent's translation
				mObject->resetChildrenPosition(LLVector3(-delta), true, true) ;
			}

			if(!btn_down)
			{
				LLSelectMgr::getInstance()->sendMultipleUpdate(UPD_POSITION);
			}

			LLSelectMgr::getInstance()->updateSelectionCenter();
		}
	}
	else
	{
		// move failed, so we update the UI with the correct values
		LLVector3 vec = mRootObject->getPositionRegion();
		mCtrlPosX->set(vec.mV[VX]);
		mCtrlPosY->set(vec.mV[VY]);
		mCtrlPosZ->set(vec.mV[VZ]);
	}
=======
    if (is_valid_pos)
    {
        // send only if the position is changed, that is, the delta vector is not zero
        LLVector3d old_pos_global = mObject->getPositionGlobal();
        LLVector3d delta = new_pos_global - old_pos_global;
        // moved more than 1/2 millimeter
        if (delta.magVec() >= 0.0005f)
        {
            if (mRootObject != mObject)
            {
                newpos = newpos - mRootObject->getPositionRegion();
                newpos = newpos * ~mRootObject->getRotationRegion();
                mObject->setPositionParent(newpos);
            }
            else
            {
                mObject->setPositionEdit(newpos);
            }

            LLManip::rebuild(mObject) ;

            // for individually selected roots, we need to counter-translate all unselected children
            if (mObject->isRootEdit())
            {
                // only offset by parent's translation
                mObject->resetChildrenPosition(LLVector3(-delta), TRUE, TRUE) ;
            }

            if(!btn_down)
            {
                LLSelectMgr::getInstance()->sendMultipleUpdate(UPD_POSITION);
            }

            LLSelectMgr::getInstance()->updateSelectionCenter();
        }
    }
    else
    {
        // move failed, so we update the UI with the correct values
        LLVector3 vec = mRootObject->getPositionRegion();
        mCtrlPosX->set(vec.mV[VX]);
        mCtrlPosY->set(vec.mV[VY]);
        mCtrlPosZ->set(vec.mV[VZ]);
    }
>>>>>>> e1623bb2
}

void LLPanelObject::sendSculpt()
{
<<<<<<< HEAD
	if (mObject.isNull())
		return;
	
	LLSculptParams sculpt_params;
	LLUUID sculpt_id = LLUUID::null;

	if (mCtrlSculptTexture)
	{
		sculpt_id = mCtrlSculptTexture->getImageAssetID();
	}

	U8 sculpt_type = 0;
	
	if (mCtrlSculptType)
	{
		sculpt_type |= mCtrlSculptType->getValue().asInteger();
	}

	bool enabled = sculpt_type != LL_SCULPT_TYPE_MESH;

	if (mCtrlSculptMirror)
	{
		mCtrlSculptMirror->setEnabled(enabled);
	}

	if (mCtrlSculptInvert)
	{
		mCtrlSculptInvert->setEnabled(enabled);
	}

	if ((mCtrlSculptMirror) && (mCtrlSculptMirror->get()))
	{
		sculpt_type |= LL_SCULPT_FLAG_MIRROR;
	}

	if ((mCtrlSculptInvert) && (mCtrlSculptInvert->get()))
	{
		sculpt_type |= LL_SCULPT_FLAG_INVERT;
	}

	sculpt_params.setSculptTexture(sculpt_id, sculpt_type);
	mObject->setParameterEntry(LLNetworkData::PARAMS_SCULPT, sculpt_params, true);
=======
    if (mObject.isNull())
        return;

    LLSculptParams sculpt_params;
    LLUUID sculpt_id = LLUUID::null;

    if (mCtrlSculptTexture)
        sculpt_id = mCtrlSculptTexture->getImageAssetID();

    U8 sculpt_type = 0;

    if (mCtrlSculptType)
        sculpt_type |= mCtrlSculptType->getValue().asInteger();

    bool enabled = sculpt_type != LL_SCULPT_TYPE_MESH;

    if (mCtrlSculptMirror)
    {
        mCtrlSculptMirror->setEnabled(enabled ? TRUE : FALSE);
    }
    if (mCtrlSculptInvert)
    {
        mCtrlSculptInvert->setEnabled(enabled ? TRUE : FALSE);
    }

    if ((mCtrlSculptMirror) && (mCtrlSculptMirror->get()))
        sculpt_type |= LL_SCULPT_FLAG_MIRROR;

    if ((mCtrlSculptInvert) && (mCtrlSculptInvert->get()))
        sculpt_type |= LL_SCULPT_FLAG_INVERT;

    sculpt_params.setSculptTexture(sculpt_id, sculpt_type);
    mObject->setParameterEntry(LLNetworkData::PARAMS_SCULPT, sculpt_params, TRUE);
>>>>>>> e1623bb2
}

void LLPanelObject::refresh()
{
    getState();
    if (mObject.notNull() && mObject->isDead())
    {
        mObject = NULL;
    }

    if (mRootObject.notNull() && mRootObject->isDead())
    {
        mRootObject = NULL;
    }

    F32 max_scale = get_default_max_prim_scale(LLPickInfo::isFlora(mObject));

    getChild<LLSpinCtrl>("Scale X")->setMaxValue(max_scale);
    getChild<LLSpinCtrl>("Scale Y")->setMaxValue(max_scale);
    getChild<LLSpinCtrl>("Scale Z")->setMaxValue(max_scale);
}


void LLPanelObject::draw()
{
    const LLColor4  white(  1.0f,   1.0f,   1.0f,   1);
    const LLColor4  red(    1.0f,   0.25f,  0.f,    1);
    const LLColor4  green(  0.f,    1.0f,   0.f,    1);
    const LLColor4  blue(   0.f,    0.5f,   1.0f,   1);

    // Tune the colors of the labels
    LLTool* tool = LLToolMgr::getInstance()->getCurrentTool();

    if (tool == LLToolCompTranslate::getInstance())
    {
        mCtrlPosX   ->setLabelColor(red);
        mCtrlPosY   ->setLabelColor(green);
        mCtrlPosZ   ->setLabelColor(blue);

        mCtrlScaleX ->setLabelColor(white);
        mCtrlScaleY ->setLabelColor(white);
        mCtrlScaleZ ->setLabelColor(white);

        mCtrlRotX   ->setLabelColor(white);
        mCtrlRotY   ->setLabelColor(white);
        mCtrlRotZ   ->setLabelColor(white);
    }
    else if ( tool == LLToolCompScale::getInstance() )
    {
        mCtrlPosX   ->setLabelColor(white);
        mCtrlPosY   ->setLabelColor(white);
        mCtrlPosZ   ->setLabelColor(white);

        mCtrlScaleX ->setLabelColor(red);
        mCtrlScaleY ->setLabelColor(green);
        mCtrlScaleZ ->setLabelColor(blue);

        mCtrlRotX   ->setLabelColor(white);
        mCtrlRotY   ->setLabelColor(white);
        mCtrlRotZ   ->setLabelColor(white);
    }
    else if ( tool == LLToolCompRotate::getInstance() )
    {
        mCtrlPosX   ->setLabelColor(white);
        mCtrlPosY   ->setLabelColor(white);
        mCtrlPosZ   ->setLabelColor(white);

        mCtrlScaleX ->setLabelColor(white);
        mCtrlScaleY ->setLabelColor(white);
        mCtrlScaleZ ->setLabelColor(white);

        mCtrlRotX   ->setLabelColor(red);
        mCtrlRotY   ->setLabelColor(green);
        mCtrlRotZ   ->setLabelColor(blue);
    }
    else
    {
        mCtrlPosX   ->setLabelColor(white);
        mCtrlPosY   ->setLabelColor(white);
        mCtrlPosZ   ->setLabelColor(white);

        mCtrlScaleX ->setLabelColor(white);
        mCtrlScaleY ->setLabelColor(white);
        mCtrlScaleZ ->setLabelColor(white);

        mCtrlRotX   ->setLabelColor(white);
        mCtrlRotY   ->setLabelColor(white);
        mCtrlRotZ   ->setLabelColor(white);
    }

    LLPanel::draw();
}

// virtual
void LLPanelObject::clearCtrls()
{
<<<<<<< HEAD
	LLPanel::clearCtrls();

	mCheckLock		->set(false);
	mCheckLock		->setEnabled( false );
	mCheckPhysics	->set(false);
	mCheckPhysics	->setEnabled( false );
	mCheckTemporary	->set(false);
	mCheckTemporary	->setEnabled( false );
	mCheckPhantom	->set(false);
	mCheckPhantom	->setEnabled( false );
	
	// Disable text labels
	mLabelPosition	->setEnabled( false );
	mLabelSize		->setEnabled( false );
	mLabelRotation	->setEnabled( false );
	mLabelCut		->setEnabled( false );
	mLabelHollow	->setEnabled( false );
	mLabelHoleType	->setEnabled( false );
	mLabelTwist		->setEnabled( false );
	mLabelSkew		->setEnabled( false );
	mLabelShear		->setEnabled( false );
	mLabelTaper		->setEnabled( false );
	mLabelRadiusOffset->setEnabled( false );
	mLabelRevolutions->setEnabled( false );
	
	getChildView("scale_hole")->setEnabled(false);
	getChildView("scale_taper")->setEnabled(false);
	getChildView("advanced_cut")->setEnabled(false);
	getChildView("advanced_dimple")->setEnabled(false);
	getChildView("advanced_slice")->setVisible( false);
=======
    LLPanel::clearCtrls();

    mCheckLock      ->set(FALSE);
    mCheckLock      ->setEnabled( FALSE );
    mCheckPhysics   ->set(FALSE);
    mCheckPhysics   ->setEnabled( FALSE );
    mCheckTemporary ->set(FALSE);
    mCheckTemporary ->setEnabled( FALSE );
    mCheckPhantom   ->set(FALSE);
    mCheckPhantom   ->setEnabled( FALSE );

    // Disable text labels
    mLabelPosition  ->setEnabled( FALSE );
    mLabelSize      ->setEnabled( FALSE );
    mLabelRotation  ->setEnabled( FALSE );
    mLabelCut       ->setEnabled( FALSE );
    mLabelHollow    ->setEnabled( FALSE );
    mLabelHoleType  ->setEnabled( FALSE );
    mLabelTwist     ->setEnabled( FALSE );
    mLabelSkew      ->setEnabled( FALSE );
    mLabelShear     ->setEnabled( FALSE );
    mLabelTaper     ->setEnabled( FALSE );
    mLabelRadiusOffset->setEnabled( FALSE );
    mLabelRevolutions->setEnabled( FALSE );

    getChildView("scale_hole")->setEnabled(FALSE);
    getChildView("scale_taper")->setEnabled(FALSE);
    getChildView("advanced_cut")->setEnabled(FALSE);
    getChildView("advanced_dimple")->setEnabled(FALSE);
    getChildView("advanced_slice")->setVisible( FALSE);
>>>>>>> e1623bb2
}

//
// Static functions
//

// static
void LLPanelObject::onCommitLock(LLUICtrl *ctrl, void *data)
{
    // Checkbox will have toggled itself
    LLPanelObject *self = (LLPanelObject *)data;

    if(self->mRootObject.isNull()) return;

    BOOL new_state = self->mCheckLock->get();

<<<<<<< HEAD
	bool new_state = self->mCheckLock->get();
	
	LLSelectMgr::getInstance()->selectionSetObjectPermissions(PERM_OWNER, !new_state, PERM_MOVE | PERM_MODIFY);
=======
    LLSelectMgr::getInstance()->selectionSetObjectPermissions(PERM_OWNER, !new_state, PERM_MOVE | PERM_MODIFY);
>>>>>>> e1623bb2
}

// static
void LLPanelObject::onCommitPosition( LLUICtrl* ctrl, void* userdata )
{
<<<<<<< HEAD
	LLPanelObject* self = (LLPanelObject*) userdata;
	bool btn_down = ((LLSpinCtrl*)ctrl)->isMouseHeldDown() ;
	self->sendPosition(btn_down);
=======
    LLPanelObject* self = (LLPanelObject*) userdata;
    BOOL btn_down = ((LLSpinCtrl*)ctrl)->isMouseHeldDown() ;
    self->sendPosition(btn_down);
>>>>>>> e1623bb2
}

// static
void LLPanelObject::onCommitScale( LLUICtrl* ctrl, void* userdata )
{
<<<<<<< HEAD
	LLPanelObject* self = (LLPanelObject*) userdata;
	bool btn_down = ((LLSpinCtrl*)ctrl)->isMouseHeldDown() ;
	self->sendScale(btn_down);
=======
    LLPanelObject* self = (LLPanelObject*) userdata;
    BOOL btn_down = ((LLSpinCtrl*)ctrl)->isMouseHeldDown() ;
    self->sendScale(btn_down);
>>>>>>> e1623bb2
}

// static
void LLPanelObject::onCommitRotation( LLUICtrl* ctrl, void* userdata )
{
<<<<<<< HEAD
	LLPanelObject* self = (LLPanelObject*) userdata;
	bool btn_down = ((LLSpinCtrl*)ctrl)->isMouseHeldDown() ;
	self->sendRotation(btn_down);
=======
    LLPanelObject* self = (LLPanelObject*) userdata;
    BOOL btn_down = ((LLSpinCtrl*)ctrl)->isMouseHeldDown() ;
    self->sendRotation(btn_down);
>>>>>>> e1623bb2
}

// static
void LLPanelObject::onCommitPhysics( LLUICtrl* ctrl, void* userdata )
{
    LLPanelObject* self = (LLPanelObject*) userdata;
    self->sendIsPhysical();
}

// static
void LLPanelObject::onCommitTemporary( LLUICtrl* ctrl, void* userdata )
{
    LLPanelObject* self = (LLPanelObject*) userdata;
    self->sendIsTemporary();
}

// static
void LLPanelObject::onCommitPhantom( LLUICtrl* ctrl, void* userdata )
{
    LLPanelObject* self = (LLPanelObject*) userdata;
    self->sendIsPhantom();
}

void LLPanelObject::onSelectSculpt(const LLSD& data)
{
    LLTextureCtrl* mTextureCtrl = getChild<LLTextureCtrl>("sculpt texture control");

    if (mTextureCtrl)
    {
        mSculptTextureRevert = mTextureCtrl->getImageAssetID();
    }

    sendSculpt();
}


void LLPanelObject::onCommitSculpt( const LLSD& data )
{
    sendSculpt();
}

bool LLPanelObject::onDropSculpt(LLInventoryItem* item)
{
    LLTextureCtrl* mTextureCtrl = getChild<LLTextureCtrl>("sculpt texture control");

    if (mTextureCtrl)
    {
        LLUUID asset = item->getAssetUUID();

        mTextureCtrl->setImageAssetID(asset);
        mSculptTextureRevert = asset;
    }

<<<<<<< HEAD
	return true;
=======
    return TRUE;
>>>>>>> e1623bb2
}


void LLPanelObject::onCancelSculpt(const LLSD& data)
{
    LLTextureCtrl* mTextureCtrl = getChild<LLTextureCtrl>("sculpt texture control");
    if(!mTextureCtrl)
        return;

    if(mSculptTextureRevert == LLUUID::null)
    {
        mSculptTextureRevert = SCULPT_DEFAULT_TEXTURE;
    }
    mTextureCtrl->setImageAssetID(mSculptTextureRevert);

    sendSculpt();
}

// static
void LLPanelObject::onCommitSculptType(LLUICtrl *ctrl, void* userdata)
{
    LLPanelObject* self = (LLPanelObject*) userdata;

    self->sendSculpt();
}

void LLPanelObject::menuDoToSelected(const LLSD& userdata)
{
    std::string command = userdata.asString();

    // paste
    if (command == "psr_paste")
    {
        onPastePos();
        onPasteSize();
        onPasteRot();
    }
    else if (command == "pos_paste")
    {
        onPastePos();
    }
    else if (command == "size_paste")
    {
        onPasteSize();
    }
    else if (command == "rot_paste")
    {
        onPasteRot();
    }
    else if (command == "params_paste")
    {
        onPasteParams();
    }
    // copy
    else if (command == "psr_copy")
    {
        onCopyPos();
        onCopySize();
        onCopyRot();
    }
    else if (command == "pos_copy")
    {
        onCopyPos();
    }
    else if (command == "size_copy")
    {
        onCopySize();
    }
    else if (command == "rot_copy")
    {
        onCopyRot();
    }
    else if (command == "params_copy")
    {
        onCopyParams();
    }
}

bool LLPanelObject::menuEnableItem(const LLSD& userdata)
{
    std::string command = userdata.asString();

    // paste options
    if (command == "psr_paste")
    {
        S32 selected_count = LLSelectMgr::getInstance()->getSelection()->getObjectCount();
        bool single_volume = (LLSelectMgr::getInstance()->selectionAllPCode(LL_PCODE_VOLUME))
            && (selected_count == 1);

        if (!single_volume)
        {
            return false;
        }

        bool enable_move;
        bool enable_modify;

        LLSelectMgr::getInstance()->selectGetEditMoveLinksetPermissions(enable_move, enable_modify);

        return enable_move && enable_modify && mHasClipboardPos && mHasClipboardSize && mHasClipboardRot;
    }
    else if (command == "pos_paste")
    {
        // assumes that menu won't be active if there is no move permission
        return mHasClipboardPos;
    }
    else if (command == "size_paste")
    {
        return mHasClipboardSize;
    }
    else if (command == "rot_paste")
    {
        return mHasClipboardRot;
    }
    else if (command == "params_paste")
    {
        return mClipboardParams.isMap() && (mClipboardParams.size() != 0);
    }
    // copy options
    else if (command == "psr_copy")
    {
        S32 selected_count = LLSelectMgr::getInstance()->getSelection()->getObjectCount();
        bool single_volume = (LLSelectMgr::getInstance()->selectionAllPCode(LL_PCODE_VOLUME))
            && (selected_count == 1);

        if (!single_volume)
        {
            return false;
        }

        bool enable_move;
        bool enable_modify;

        LLSelectMgr::getInstance()->selectGetEditMoveLinksetPermissions(enable_move, enable_modify);

        // since we forbid seeing values we also should forbid copying them
        return enable_move && enable_modify;
    }
    return false;
}

void LLPanelObject::onCopyPos()
{
    mClipboardPos = LLVector3(mCtrlPosX->get(), mCtrlPosY->get(), mCtrlPosZ->get());

    std::string stringVec = llformat("<%g, %g, %g>", mClipboardPos.mV[VX], mClipboardPos.mV[VY], mClipboardPos.mV[VZ]);
    LLView::getWindow()->copyTextToClipboard(utf8str_to_wstring(stringVec));

    mHasClipboardPos = true;
}

void LLPanelObject::onCopySize()
{
    mClipboardSize = LLVector3(mCtrlScaleX->get(), mCtrlScaleY->get(), mCtrlScaleZ->get());

    std::string stringVec = llformat("<%g, %g, %g>", mClipboardSize.mV[VX], mClipboardSize.mV[VY], mClipboardSize.mV[VZ]);
    LLView::getWindow()->copyTextToClipboard(utf8str_to_wstring(stringVec));

    mHasClipboardSize = true;
}

void LLPanelObject::onCopyRot()
{
    mClipboardRot = LLVector3(mCtrlRotX->get(), mCtrlRotY->get(), mCtrlRotZ->get());

    std::string stringVec = llformat("<%g, %g, %g>", mClipboardRot.mV[VX], mClipboardRot.mV[VY], mClipboardRot.mV[VZ]);
    LLView::getWindow()->copyTextToClipboard(utf8str_to_wstring(stringVec));

    mHasClipboardRot = true;
}

void LLPanelObject::onPastePos()
{
    if (!mHasClipboardPos) return;
    if (mObject.isNull()) return;

    LLViewerRegion* regionp = mObject->getRegion();
    if (!regionp) return;


    // Clamp pos on non-attachments, just keep the prims within the region
    if (!mObject->isAttachment())
    {
        F32 max_width = regionp->getWidth(); // meters
        mClipboardPos.mV[VX] = llclamp(mClipboardPos.mV[VX], 0.f, max_width);
        mClipboardPos.mV[VY] = llclamp(mClipboardPos.mV[VY], 0.f, max_width);
        //height will get properly clamped by sendPosition
    }
    else
    {
        mClipboardPos.clampLength(MAX_ATTACHMENT_DIST);
    }

    mCtrlPosX->set( mClipboardPos.mV[VX] );
    mCtrlPosY->set( mClipboardPos.mV[VY] );
    mCtrlPosZ->set( mClipboardPos.mV[VZ] );

    sendPosition(false);
}

void LLPanelObject::onPasteSize()
{
    if (!mHasClipboardSize) return;

    mClipboardSize.mV[VX] = llclamp(mClipboardSize.mV[VX], MIN_PRIM_SCALE, DEFAULT_MAX_PRIM_SCALE);
    mClipboardSize.mV[VY] = llclamp(mClipboardSize.mV[VY], MIN_PRIM_SCALE, DEFAULT_MAX_PRIM_SCALE);
    mClipboardSize.mV[VZ] = llclamp(mClipboardSize.mV[VZ], MIN_PRIM_SCALE, DEFAULT_MAX_PRIM_SCALE);

    mCtrlScaleX->set(mClipboardSize.mV[VX]);
    mCtrlScaleY->set(mClipboardSize.mV[VY]);
    mCtrlScaleZ->set(mClipboardSize.mV[VZ]);

    sendScale(false);
}

void LLPanelObject::onPasteRot()
{
    if (!mHasClipboardRot) return;

    mCtrlRotX->set(mClipboardRot.mV[VX]);
    mCtrlRotY->set(mClipboardRot.mV[VY]);
    mCtrlRotZ->set(mClipboardRot.mV[VZ]);

    sendRotation(false);
}

void LLPanelObject::onCopyParams()
{
    LLViewerObject* objectp = mObject;
    if (!objectp || objectp->isMesh())
    {
        return;
    }

    mClipboardParams.clear();

    // Parametrics
    LLVolumeParams params;
    getVolumeParams(params);
    mClipboardParams["volume_params"] = params.asLLSD();

    // Sculpted Prim
    if (objectp->getParameterEntryInUse(LLNetworkData::PARAMS_SCULPT))
    {
        LLSculptParams *sculpt_params = (LLSculptParams *)objectp->getParameterEntry(LLNetworkData::PARAMS_SCULPT);

        LLUUID texture_id = sculpt_params->getSculptTexture();
        if (get_can_copy_texture(texture_id))
        {
            LL_DEBUGS("FloaterTools") << "Recording texture" << LL_ENDL;
            mClipboardParams["sculpt"]["id"] = texture_id;
        }
        else
        {
            mClipboardParams["sculpt"]["id"] = SCULPT_DEFAULT_TEXTURE;
        }

        mClipboardParams["sculpt"]["type"] = sculpt_params->getSculptType();
    }
}

void LLPanelObject::onPasteParams()
{
    LLViewerObject* objectp = mObject;
    if (!objectp)
    {
        return;
    }

    // Sculpted Prim
    if (mClipboardParams.has("sculpt"))
    {
        LLSculptParams sculpt_params;
        LLUUID sculpt_id = mClipboardParams["sculpt"]["id"].asUUID();
        U8 sculpt_type = (U8)mClipboardParams["sculpt"]["type"].asInteger();
        sculpt_params.setSculptTexture(sculpt_id, sculpt_type);
        objectp->setParameterEntry(LLNetworkData::PARAMS_SCULPT, sculpt_params, true);
    }
    else
    {
        LLSculptParams *sculpt_params = (LLSculptParams *)objectp->getParameterEntry(LLNetworkData::PARAMS_SCULPT);
        if (sculpt_params)
        {
            objectp->setParameterEntryInUse(LLNetworkData::PARAMS_SCULPT, false, true);
        }
    }

    // volume params
    // make sure updateVolume() won't affect flexible
    if (mClipboardParams.has("volume_params"))
    {
        LLVolumeParams params;
        params.fromLLSD(mClipboardParams["volume_params"]);
        LLVOVolume *volobjp = (LLVOVolume *)objectp;
        if (volobjp->isFlexible())
        {
            if (params.getPathParams().getCurveType() == LL_PCODE_PATH_LINE)
            {
                params.getPathParams().setCurveType(LL_PCODE_PATH_FLEXIBLE);
            }
        }
        else if (params.getPathParams().getCurveType() == LL_PCODE_PATH_FLEXIBLE)
        {
            params.getPathParams().setCurveType(LL_PCODE_PATH_LINE);
        }

        objectp->updateVolume(params);
    }
}<|MERGE_RESOLUTION|>--- conflicted
+++ resolved
@@ -1,3672 +1,2333 @@
-/**
- * @file llpanelobject.cpp
- * @brief Object editing (position, scale, etc.) in the tools floater
- *
- * $LicenseInfo:firstyear=2001&license=viewerlgpl$
- * Second Life Viewer Source Code
- * Copyright (C) 2010, Linden Research, Inc.
- *
- * This library is free software; you can redistribute it and/or
- * modify it under the terms of the GNU Lesser General Public
- * License as published by the Free Software Foundation;
- * version 2.1 of the License only.
- *
- * This library is distributed in the hope that it will be useful,
- * but WITHOUT ANY WARRANTY; without even the implied warranty of
- * MERCHANTABILITY or FITNESS FOR A PARTICULAR PURPOSE.  See the GNU
- * Lesser General Public License for more details.
- *
- * You should have received a copy of the GNU Lesser General Public
- * License along with this library; if not, write to the Free Software
- * Foundation, Inc., 51 Franklin Street, Fifth Floor, Boston, MA  02110-1301  USA
- *
- * Linden Research, Inc., 945 Battery Street, San Francisco, CA  94111  USA
- * $/LicenseInfo$
- */
-
-#include "llviewerprecompiledheaders.h"
-
-// file include
-#include "llpanelobject.h"
-
-// linden library includes
-#include "llerror.h"
-#include "llfontgl.h"
-#include "llpermissionsflags.h"
-#include "llstring.h"
-#include "llvolume.h"
-#include "m3math.h"
-
-// project includes
-#include "llagent.h"
-#include "llbutton.h"
-#include "llcalc.h"
-#include "llcheckboxctrl.h"
-#include "llcolorswatch.h"
-#include "llcombobox.h"
-#include "llfocusmgr.h"
-#include "llmanipscale.h"
-#include "llmenubutton.h"
-#include "llpreviewscript.h"
-#include "llresmgr.h"
-#include "llselectmgr.h"
-#include "llspinctrl.h"
-#include "lltexturectrl.h"
-#include "lltextbox.h"
-#include "lltool.h"
-#include "lltoolcomp.h"
-#include "lltoolmgr.h"
-#include "llui.h"
-#include "llviewerobject.h"
-#include "llviewerregion.h"
-#include "llviewerwindow.h"
-#include "llvovolume.h"
-#include "llworld.h"
-#include "pipeline.h"
-#include "llviewercontrol.h"
-#include "lluictrlfactory.h"
-//#include "llfirstuse.h"
-
-#include "lldrawpool.h"
-
-//
-// Constants
-//
-enum {
-    MI_BOX,
-    MI_CYLINDER,
-    MI_PRISM,
-    MI_SPHERE,
-    MI_TORUS,
-    MI_TUBE,
-    MI_RING,
-    MI_SCULPT,
-    MI_NONE,
-    MI_VOLUME_COUNT
-};
-
-enum {
-    MI_HOLE_SAME,
-    MI_HOLE_CIRCLE,
-    MI_HOLE_SQUARE,
-    MI_HOLE_TRIANGLE,
-    MI_HOLE_COUNT
-};
-
-const F32 MAX_ATTACHMENT_DIST = 3.5f; // meters
-
-//static const std::string LEGACY_FULLBRIGHT_DESC =LLTrans::getString("Fullbright");
-
-<<<<<<< HEAD
-bool	LLPanelObject::postBuild()
-{
-	setMouseOpaque(false);
-	
-	//--------------------------------------------------------
-	// Top
-	//--------------------------------------------------------
-	
-	// Lock checkbox
-	mCheckLock = getChild<LLCheckBoxCtrl>("checkbox locked");
-	childSetCommitCallback("checkbox locked",onCommitLock,this);
-
-	// Physical checkbox
-	mCheckPhysics = getChild<LLCheckBoxCtrl>("Physical Checkbox Ctrl");
-	childSetCommitCallback("Physical Checkbox Ctrl",onCommitPhysics,this);
-
-	// Temporary checkbox
-	mCheckTemporary = getChild<LLCheckBoxCtrl>("Temporary Checkbox Ctrl");
-	childSetCommitCallback("Temporary Checkbox Ctrl",onCommitTemporary,this);
-
-	// Phantom checkbox
-	mCheckPhantom = getChild<LLCheckBoxCtrl>("Phantom Checkbox Ctrl");
-	childSetCommitCallback("Phantom Checkbox Ctrl",onCommitPhantom,this);
-
-	// Position
-	mMenuClipboardPos = getChild<LLMenuButton>("clipboard_pos_btn");
-	mLabelPosition = getChild<LLTextBox>("label position");
-	mCtrlPosX = getChild<LLSpinCtrl>("Pos X");
-	childSetCommitCallback("Pos X",onCommitPosition,this);
-	mCtrlPosY = getChild<LLSpinCtrl>("Pos Y");
-	childSetCommitCallback("Pos Y",onCommitPosition,this);
-	mCtrlPosZ = getChild<LLSpinCtrl>("Pos Z");
-	childSetCommitCallback("Pos Z",onCommitPosition,this);
-
-	// Scale
-	mMenuClipboardSize = getChild<LLMenuButton>("clipboard_size_btn");
-	mLabelSize = getChild<LLTextBox>("label size");
-	mCtrlScaleX = getChild<LLSpinCtrl>("Scale X");
-	childSetCommitCallback("Scale X",onCommitScale,this);
-
-	// Scale Y
-	mCtrlScaleY = getChild<LLSpinCtrl>("Scale Y");
-	childSetCommitCallback("Scale Y",onCommitScale,this);
-
-	// Scale Z
-	mCtrlScaleZ = getChild<LLSpinCtrl>("Scale Z");
-	childSetCommitCallback("Scale Z",onCommitScale,this);
-
-	// Rotation
-	mMenuClipboardRot = getChild<LLMenuButton>("clipboard_rot_btn");
-	mLabelRotation = getChild<LLTextBox>("label rotation");
-	mCtrlRotX = getChild<LLSpinCtrl>("Rot X");
-	childSetCommitCallback("Rot X",onCommitRotation,this);
-	mCtrlRotY = getChild<LLSpinCtrl>("Rot Y");
-	childSetCommitCallback("Rot Y",onCommitRotation,this);
-	mCtrlRotZ = getChild<LLSpinCtrl>("Rot Z");
-	childSetCommitCallback("Rot Z",onCommitRotation,this);
-
-	//--------------------------------------------------------
-		
-	// Base Type
-	mComboBaseType = getChild<LLComboBox>("comboBaseType");
-	childSetCommitCallback("comboBaseType",onCommitParametric,this);
-
-	mMenuClipboardParams = getChild<LLMenuButton>("clipboard_obj_params_btn");
-
-	// Cut
-	mLabelCut = getChild<LLTextBox>("text cut");
-	mSpinCutBegin = getChild<LLSpinCtrl>("cut begin");
-	childSetCommitCallback("cut begin",onCommitParametric,this);
-	mSpinCutBegin->setValidateBeforeCommit( precommitValidate );
-	mSpinCutEnd = getChild<LLSpinCtrl>("cut end");
-	childSetCommitCallback("cut end",onCommitParametric,this);
-	mSpinCutEnd->setValidateBeforeCommit( &precommitValidate );
-
-	// Hollow / Skew
-	mLabelHollow = getChild<LLTextBox>("text hollow");
-	mLabelSkew = getChild<LLTextBox>("text skew");
-	mSpinHollow = getChild<LLSpinCtrl>("Scale 1");
-	childSetCommitCallback("Scale 1",onCommitParametric,this);
-	mSpinHollow->setValidateBeforeCommit( &precommitValidate );
-	mSpinSkew = getChild<LLSpinCtrl>("Skew");
-	childSetCommitCallback("Skew",onCommitParametric,this);
-	mSpinSkew->setValidateBeforeCommit( &precommitValidate );
-	mLabelHoleType = getChild<LLTextBox>("Hollow Shape");
-
-	// Hole Type
-	mComboHoleType = getChild<LLComboBox>("hole");
-	childSetCommitCallback("hole",onCommitParametric,this);
-
-	// Twist
-	mLabelTwist = getChild<LLTextBox>("text twist");
-	mSpinTwistBegin = getChild<LLSpinCtrl>("Twist Begin");
-	childSetCommitCallback("Twist Begin",onCommitParametric,this);
-	mSpinTwistBegin->setValidateBeforeCommit( precommitValidate );
-	mSpinTwist = getChild<LLSpinCtrl>("Twist End");
-	childSetCommitCallback("Twist End",onCommitParametric,this);
-	mSpinTwist->setValidateBeforeCommit( &precommitValidate );
-
-	// Scale
-	mSpinScaleX = getChild<LLSpinCtrl>("Taper Scale X");
-	childSetCommitCallback("Taper Scale X",onCommitParametric,this);
-	mSpinScaleX->setValidateBeforeCommit( &precommitValidate );
-	mSpinScaleY = getChild<LLSpinCtrl>("Taper Scale Y");
-	childSetCommitCallback("Taper Scale Y",onCommitParametric,this);
-	mSpinScaleY->setValidateBeforeCommit( &precommitValidate );
-
-	// Shear
-	mLabelShear = getChild<LLTextBox>("text topshear");
-	mSpinShearX = getChild<LLSpinCtrl>("Shear X");
-	childSetCommitCallback("Shear X",onCommitParametric,this);
-	mSpinShearX->setValidateBeforeCommit( &precommitValidate );
-	mSpinShearY = getChild<LLSpinCtrl>("Shear Y");
-	childSetCommitCallback("Shear Y",onCommitParametric,this);
-	mSpinShearY->setValidateBeforeCommit( &precommitValidate );
-
-	// Path / Profile
-	mCtrlPathBegin = getChild<LLSpinCtrl>("Path Limit Begin");
-	childSetCommitCallback("Path Limit Begin",onCommitParametric,this);
-	mCtrlPathBegin->setValidateBeforeCommit( &precommitValidate );
-	mCtrlPathEnd = getChild<LLSpinCtrl>("Path Limit End");
-	childSetCommitCallback("Path Limit End",onCommitParametric,this);
-	mCtrlPathEnd->setValidateBeforeCommit( &precommitValidate );
-
-	// Taper
-	mLabelTaper = getChild<LLTextBox>("text taper2");
-	mSpinTaperX = getChild<LLSpinCtrl>("Taper X");
-	childSetCommitCallback("Taper X",onCommitParametric,this);
-	mSpinTaperX->setValidateBeforeCommit( precommitValidate );
-	mSpinTaperY = getChild<LLSpinCtrl>("Taper Y");
-	childSetCommitCallback("Taper Y",onCommitParametric,this);
-	mSpinTaperY->setValidateBeforeCommit( precommitValidate );
-	
-	// Radius Offset / Revolutions
-	mLabelRadiusOffset = getChild<LLTextBox>("text radius delta");
-	mLabelRevolutions = getChild<LLTextBox>("text revolutions");
-	mSpinRadiusOffset = getChild<LLSpinCtrl>("Radius Offset");
-	childSetCommitCallback("Radius Offset",onCommitParametric,this);
-	mSpinRadiusOffset->setValidateBeforeCommit( &precommitValidate );
-	mSpinRevolutions = getChild<LLSpinCtrl>("Revolutions");
-	childSetCommitCallback("Revolutions",onCommitParametric,this);
-	mSpinRevolutions->setValidateBeforeCommit( &precommitValidate );
-
-	// Sculpt
-	mCtrlSculptTexture = getChild<LLTextureCtrl>("sculpt texture control");
-	if (mCtrlSculptTexture)
-	{
-		mCtrlSculptTexture->setDefaultImageAssetID(LLUUID(SCULPT_DEFAULT_TEXTURE));
-		mCtrlSculptTexture->setCommitCallback( boost::bind(&LLPanelObject::onCommitSculpt, this, _2 ));
-		mCtrlSculptTexture->setOnCancelCallback( boost::bind(&LLPanelObject::onCancelSculpt, this, _2 ));
-		mCtrlSculptTexture->setOnSelectCallback( boost::bind(&LLPanelObject::onSelectSculpt, this, _2 ));
-		mCtrlSculptTexture->setDropCallback( boost::bind(&LLPanelObject::onDropSculpt, this, _2 ));
-		// Don't allow (no copy) or (no transfer) textures to be selected during immediate mode
-		mCtrlSculptTexture->setImmediateFilterPermMask(PERM_COPY | PERM_TRANSFER);
-		mCtrlSculptTexture->setDnDFilterPermMask(PERM_COPY | PERM_TRANSFER);
-		LLAggregatePermissions texture_perms;
-		if (LLSelectMgr::getInstance()->selectGetAggregateTexturePermissions(texture_perms))
-		{
-			bool can_copy =
-				texture_perms.getValue(PERM_COPY) == LLAggregatePermissions::AP_EMPTY ||
-				texture_perms.getValue(PERM_COPY) == LLAggregatePermissions::AP_ALL;
-			bool can_transfer =
-				texture_perms.getValue(PERM_TRANSFER) == LLAggregatePermissions::AP_EMPTY ||
-				texture_perms.getValue(PERM_TRANSFER) == LLAggregatePermissions::AP_ALL;
-			mCtrlSculptTexture->setCanApplyImmediately(can_copy && can_transfer);
-		}
-		else
-		{
-			mCtrlSculptTexture->setCanApplyImmediately(false);
-		}
-	}
-
-	mLabelSculptType = getChild<LLTextBox>("label sculpt type");
-	mCtrlSculptType = getChild<LLComboBox>("sculpt type control");
-	childSetCommitCallback("sculpt type control", onCommitSculptType, this);
-	mCtrlSculptMirror = getChild<LLCheckBoxCtrl>("sculpt mirror control");
-	childSetCommitCallback("sculpt mirror control", onCommitSculptType, this);
-	mCtrlSculptInvert = getChild<LLCheckBoxCtrl>("sculpt invert control");
-	childSetCommitCallback("sculpt invert control", onCommitSculptType, this);
-
-	// Start with everyone disabled
-	clearCtrls();
-
-	return true;
-}
-
-LLPanelObject::LLPanelObject()
-:	LLPanel(),
-	mIsPhysical(false),
-	mIsTemporary(false),
-	mIsPhantom(false),
-	mSelectedType(MI_BOX),
-	mSculptTextureRevert(LLUUID::null),
-	mSculptTypeRevert(0),
-    mHasClipboardPos(false),
-    mHasClipboardSize(false),
-    mHasClipboardRot(false),
-	mSizeChanged(false)
-=======
-BOOL    LLPanelObject::postBuild()
-{
-    setMouseOpaque(FALSE);
-
-    //--------------------------------------------------------
-    // Top
-    //--------------------------------------------------------
-
-    // Lock checkbox
-    mCheckLock = getChild<LLCheckBoxCtrl>("checkbox locked");
-    childSetCommitCallback("checkbox locked",onCommitLock,this);
-
-    // Physical checkbox
-    mCheckPhysics = getChild<LLCheckBoxCtrl>("Physical Checkbox Ctrl");
-    childSetCommitCallback("Physical Checkbox Ctrl",onCommitPhysics,this);
-
-    // Temporary checkbox
-    mCheckTemporary = getChild<LLCheckBoxCtrl>("Temporary Checkbox Ctrl");
-    childSetCommitCallback("Temporary Checkbox Ctrl",onCommitTemporary,this);
-
-    // Phantom checkbox
-    mCheckPhantom = getChild<LLCheckBoxCtrl>("Phantom Checkbox Ctrl");
-    childSetCommitCallback("Phantom Checkbox Ctrl",onCommitPhantom,this);
-
-    // Position
-    mMenuClipboardPos = getChild<LLMenuButton>("clipboard_pos_btn");
-    mLabelPosition = getChild<LLTextBox>("label position");
-    mCtrlPosX = getChild<LLSpinCtrl>("Pos X");
-    childSetCommitCallback("Pos X",onCommitPosition,this);
-    mCtrlPosY = getChild<LLSpinCtrl>("Pos Y");
-    childSetCommitCallback("Pos Y",onCommitPosition,this);
-    mCtrlPosZ = getChild<LLSpinCtrl>("Pos Z");
-    childSetCommitCallback("Pos Z",onCommitPosition,this);
-
-    // Scale
-    mMenuClipboardSize = getChild<LLMenuButton>("clipboard_size_btn");
-    mLabelSize = getChild<LLTextBox>("label size");
-    mCtrlScaleX = getChild<LLSpinCtrl>("Scale X");
-    childSetCommitCallback("Scale X",onCommitScale,this);
-
-    // Scale Y
-    mCtrlScaleY = getChild<LLSpinCtrl>("Scale Y");
-    childSetCommitCallback("Scale Y",onCommitScale,this);
-
-    // Scale Z
-    mCtrlScaleZ = getChild<LLSpinCtrl>("Scale Z");
-    childSetCommitCallback("Scale Z",onCommitScale,this);
-
-    // Rotation
-    mMenuClipboardRot = getChild<LLMenuButton>("clipboard_rot_btn");
-    mLabelRotation = getChild<LLTextBox>("label rotation");
-    mCtrlRotX = getChild<LLSpinCtrl>("Rot X");
-    childSetCommitCallback("Rot X",onCommitRotation,this);
-    mCtrlRotY = getChild<LLSpinCtrl>("Rot Y");
-    childSetCommitCallback("Rot Y",onCommitRotation,this);
-    mCtrlRotZ = getChild<LLSpinCtrl>("Rot Z");
-    childSetCommitCallback("Rot Z",onCommitRotation,this);
-
-    //--------------------------------------------------------
-
-    // Base Type
-    mComboBaseType = getChild<LLComboBox>("comboBaseType");
-    childSetCommitCallback("comboBaseType",onCommitParametric,this);
-
-    mMenuClipboardParams = getChild<LLMenuButton>("clipboard_obj_params_btn");
-
-    // Cut
-    mLabelCut = getChild<LLTextBox>("text cut");
-    mSpinCutBegin = getChild<LLSpinCtrl>("cut begin");
-    childSetCommitCallback("cut begin",onCommitParametric,this);
-    mSpinCutBegin->setValidateBeforeCommit( precommitValidate );
-    mSpinCutEnd = getChild<LLSpinCtrl>("cut end");
-    childSetCommitCallback("cut end",onCommitParametric,this);
-    mSpinCutEnd->setValidateBeforeCommit( &precommitValidate );
-
-    // Hollow / Skew
-    mLabelHollow = getChild<LLTextBox>("text hollow");
-    mLabelSkew = getChild<LLTextBox>("text skew");
-    mSpinHollow = getChild<LLSpinCtrl>("Scale 1");
-    childSetCommitCallback("Scale 1",onCommitParametric,this);
-    mSpinHollow->setValidateBeforeCommit( &precommitValidate );
-    mSpinSkew = getChild<LLSpinCtrl>("Skew");
-    childSetCommitCallback("Skew",onCommitParametric,this);
-    mSpinSkew->setValidateBeforeCommit( &precommitValidate );
-    mLabelHoleType = getChild<LLTextBox>("Hollow Shape");
-
-    // Hole Type
-    mComboHoleType = getChild<LLComboBox>("hole");
-    childSetCommitCallback("hole",onCommitParametric,this);
-
-    // Twist
-    mLabelTwist = getChild<LLTextBox>("text twist");
-    mSpinTwistBegin = getChild<LLSpinCtrl>("Twist Begin");
-    childSetCommitCallback("Twist Begin",onCommitParametric,this);
-    mSpinTwistBegin->setValidateBeforeCommit( precommitValidate );
-    mSpinTwist = getChild<LLSpinCtrl>("Twist End");
-    childSetCommitCallback("Twist End",onCommitParametric,this);
-    mSpinTwist->setValidateBeforeCommit( &precommitValidate );
-
-    // Scale
-    mSpinScaleX = getChild<LLSpinCtrl>("Taper Scale X");
-    childSetCommitCallback("Taper Scale X",onCommitParametric,this);
-    mSpinScaleX->setValidateBeforeCommit( &precommitValidate );
-    mSpinScaleY = getChild<LLSpinCtrl>("Taper Scale Y");
-    childSetCommitCallback("Taper Scale Y",onCommitParametric,this);
-    mSpinScaleY->setValidateBeforeCommit( &precommitValidate );
-
-    // Shear
-    mLabelShear = getChild<LLTextBox>("text topshear");
-    mSpinShearX = getChild<LLSpinCtrl>("Shear X");
-    childSetCommitCallback("Shear X",onCommitParametric,this);
-    mSpinShearX->setValidateBeforeCommit( &precommitValidate );
-    mSpinShearY = getChild<LLSpinCtrl>("Shear Y");
-    childSetCommitCallback("Shear Y",onCommitParametric,this);
-    mSpinShearY->setValidateBeforeCommit( &precommitValidate );
-
-    // Path / Profile
-    mCtrlPathBegin = getChild<LLSpinCtrl>("Path Limit Begin");
-    childSetCommitCallback("Path Limit Begin",onCommitParametric,this);
-    mCtrlPathBegin->setValidateBeforeCommit( &precommitValidate );
-    mCtrlPathEnd = getChild<LLSpinCtrl>("Path Limit End");
-    childSetCommitCallback("Path Limit End",onCommitParametric,this);
-    mCtrlPathEnd->setValidateBeforeCommit( &precommitValidate );
-
-    // Taper
-    mLabelTaper = getChild<LLTextBox>("text taper2");
-    mSpinTaperX = getChild<LLSpinCtrl>("Taper X");
-    childSetCommitCallback("Taper X",onCommitParametric,this);
-    mSpinTaperX->setValidateBeforeCommit( precommitValidate );
-    mSpinTaperY = getChild<LLSpinCtrl>("Taper Y");
-    childSetCommitCallback("Taper Y",onCommitParametric,this);
-    mSpinTaperY->setValidateBeforeCommit( precommitValidate );
-
-    // Radius Offset / Revolutions
-    mLabelRadiusOffset = getChild<LLTextBox>("text radius delta");
-    mLabelRevolutions = getChild<LLTextBox>("text revolutions");
-    mSpinRadiusOffset = getChild<LLSpinCtrl>("Radius Offset");
-    childSetCommitCallback("Radius Offset",onCommitParametric,this);
-    mSpinRadiusOffset->setValidateBeforeCommit( &precommitValidate );
-    mSpinRevolutions = getChild<LLSpinCtrl>("Revolutions");
-    childSetCommitCallback("Revolutions",onCommitParametric,this);
-    mSpinRevolutions->setValidateBeforeCommit( &precommitValidate );
-
-    // Sculpt
-    mCtrlSculptTexture = getChild<LLTextureCtrl>("sculpt texture control");
-    if (mCtrlSculptTexture)
-    {
-        mCtrlSculptTexture->setDefaultImageAssetID(SCULPT_DEFAULT_TEXTURE);
-        mCtrlSculptTexture->setCommitCallback( boost::bind(&LLPanelObject::onCommitSculpt, this, _2 ));
-        mCtrlSculptTexture->setOnCancelCallback( boost::bind(&LLPanelObject::onCancelSculpt, this, _2 ));
-        mCtrlSculptTexture->setOnSelectCallback( boost::bind(&LLPanelObject::onSelectSculpt, this, _2 ));
-        mCtrlSculptTexture->setDropCallback( boost::bind(&LLPanelObject::onDropSculpt, this, _2 ));
-        // Don't allow (no copy) or (no transfer) textures to be selected during immediate mode
-        mCtrlSculptTexture->setImmediateFilterPermMask(PERM_COPY | PERM_TRANSFER);
-        mCtrlSculptTexture->setDnDFilterPermMask(PERM_COPY | PERM_TRANSFER);
-        LLAggregatePermissions texture_perms;
-        if (LLSelectMgr::getInstance()->selectGetAggregateTexturePermissions(texture_perms))
-        {
-            BOOL can_copy =
-                texture_perms.getValue(PERM_COPY) == LLAggregatePermissions::AP_EMPTY ||
-                texture_perms.getValue(PERM_COPY) == LLAggregatePermissions::AP_ALL;
-            BOOL can_transfer =
-                texture_perms.getValue(PERM_TRANSFER) == LLAggregatePermissions::AP_EMPTY ||
-                texture_perms.getValue(PERM_TRANSFER) == LLAggregatePermissions::AP_ALL;
-            mCtrlSculptTexture->setCanApplyImmediately(can_copy && can_transfer);
-        }
-        else
-        {
-            mCtrlSculptTexture->setCanApplyImmediately(FALSE);
-        }
-    }
-
-    mLabelSculptType = getChild<LLTextBox>("label sculpt type");
-    mCtrlSculptType = getChild<LLComboBox>("sculpt type control");
-    childSetCommitCallback("sculpt type control", onCommitSculptType, this);
-    mCtrlSculptMirror = getChild<LLCheckBoxCtrl>("sculpt mirror control");
-    childSetCommitCallback("sculpt mirror control", onCommitSculptType, this);
-    mCtrlSculptInvert = getChild<LLCheckBoxCtrl>("sculpt invert control");
-    childSetCommitCallback("sculpt invert control", onCommitSculptType, this);
-
-    // Start with everyone disabled
-    clearCtrls();
-
-    return TRUE;
-}
-
-LLPanelObject::LLPanelObject()
-:   LLPanel(),
-    mIsPhysical(FALSE),
-    mIsTemporary(FALSE),
-    mIsPhantom(FALSE),
-    mSelectedType(MI_BOX),
-    mSculptTextureRevert(LLUUID::null),
-    mSculptTypeRevert(0),
-    mHasClipboardPos(false),
-    mHasClipboardSize(false),
-    mHasClipboardRot(false),
-    mSizeChanged(FALSE)
->>>>>>> e1623bb2
-{
-    mCommitCallbackRegistrar.add("PanelObject.menuDoToSelected", boost::bind(&LLPanelObject::menuDoToSelected, this, _2));
-    mEnableCallbackRegistrar.add("PanelObject.menuEnable", boost::bind(&LLPanelObject::menuEnableItem, this, _2));
-}
-
-
-LLPanelObject::~LLPanelObject()
-{
-    // Children all cleaned up by default view destructor.
-}
-
-void LLPanelObject::getState( )
-{
-<<<<<<< HEAD
-	LLViewerObject* objectp = LLSelectMgr::getInstance()->getSelection()->getFirstRootObject();
-	LLViewerObject* root_objectp = objectp;
-	if(!objectp)
-	{
-		objectp = LLSelectMgr::getInstance()->getSelection()->getFirstObject();
-		// *FIX: shouldn't we just keep the child?
-		if (objectp)
-		{
-			LLViewerObject* parentp = objectp->getRootEdit();
-
-			if (parentp)
-			{
-				root_objectp = parentp;
-			}
-			else
-			{
-				root_objectp = objectp;
-			}
-		}
-	}
-
-	LLCalc* calcp = LLCalc::getInstance();
-
-	LLVOVolume *volobjp = NULL;
-	if ( objectp && (objectp->getPCode() == LL_PCODE_VOLUME))
-	{
-		volobjp = (LLVOVolume *)objectp;
-	}
-
-	if( !objectp )
-	{
-		//forfeit focus
-		if (gFocusMgr.childHasKeyboardFocus(this))
-		{
-			gFocusMgr.setKeyboardFocus(NULL);
-		}
-
-		// Disable all text input fields
-		clearCtrls();
-		calcp->clearAllVariables();
-		return;
-	}
-
-	S32 selected_count = LLSelectMgr::getInstance()->getSelection()->getObjectCount();
-	bool single_volume = (LLSelectMgr::getInstance()->selectionAllPCode( LL_PCODE_VOLUME ))
-						 && (selected_count == 1);
-
-	bool enable_move;
-	bool enable_modify;
-
-	LLSelectMgr::getInstance()->selectGetEditMoveLinksetPermissions(enable_move, enable_modify);
-
-	bool enable_scale = enable_modify;
-	bool enable_rotate = enable_move; // already accounts for a case of children, which needs permModify() as well
-
-	LLVector3 vec;
-	if (enable_move)
-	{
-		vec = objectp->getPositionEdit();
-		mCtrlPosX->set( vec.mV[VX] );
-		mCtrlPosY->set( vec.mV[VY] );
-		mCtrlPosZ->set( vec.mV[VZ] );
-		calcp->setVar(LLCalc::X_POS, vec.mV[VX]);
-		calcp->setVar(LLCalc::Y_POS, vec.mV[VY]);
-		calcp->setVar(LLCalc::Z_POS, vec.mV[VZ]);
-	}
-	else
-	{
-		mCtrlPosX->clear();
-		mCtrlPosY->clear();
-		mCtrlPosZ->clear();
-		calcp->clearVar(LLCalc::X_POS);
-		calcp->clearVar(LLCalc::Y_POS);
-		calcp->clearVar(LLCalc::Z_POS);
-	}
-
-	mMenuClipboardPos->setEnabled(enable_move);
-	mLabelPosition->setEnabled( enable_move );
-	mCtrlPosX->setEnabled(enable_move);
-	mCtrlPosY->setEnabled(enable_move);
-	mCtrlPosZ->setEnabled(enable_move);
-
-	if (enable_scale)
-	{
-		vec = objectp->getScale();
-		mCtrlScaleX->set( vec.mV[VX] );
-		mCtrlScaleY->set( vec.mV[VY] );
-		mCtrlScaleZ->set( vec.mV[VZ] );
-		calcp->setVar(LLCalc::X_SCALE, vec.mV[VX]);
-		calcp->setVar(LLCalc::Y_SCALE, vec.mV[VY]);
-		calcp->setVar(LLCalc::Z_SCALE, vec.mV[VZ]);
-	}
-	else
-	{
-		mCtrlScaleX->clear();
-		mCtrlScaleY->clear();
-		mCtrlScaleZ->clear();
-		calcp->setVar(LLCalc::X_SCALE, 0.f);
-		calcp->setVar(LLCalc::Y_SCALE, 0.f);
-		calcp->setVar(LLCalc::Z_SCALE, 0.f);
-	}
-
-	mMenuClipboardSize->setEnabled(enable_scale);
-	mLabelSize->setEnabled( enable_scale );
-	mCtrlScaleX->setEnabled( enable_scale );
-	mCtrlScaleY->setEnabled( enable_scale );
-	mCtrlScaleZ->setEnabled( enable_scale );
-
-	LLQuaternion object_rot = objectp->getRotationEdit();
-	object_rot.getEulerAngles(&(mCurEulerDegrees.mV[VX]), &(mCurEulerDegrees.mV[VY]), &(mCurEulerDegrees.mV[VZ]));
-	mCurEulerDegrees *= RAD_TO_DEG;
-	mCurEulerDegrees.mV[VX] = fmod(ll_round(mCurEulerDegrees.mV[VX], OBJECT_ROTATION_PRECISION) + 360.f, 360.f);
-	mCurEulerDegrees.mV[VY] = fmod(ll_round(mCurEulerDegrees.mV[VY], OBJECT_ROTATION_PRECISION) + 360.f, 360.f);
-	mCurEulerDegrees.mV[VZ] = fmod(ll_round(mCurEulerDegrees.mV[VZ], OBJECT_ROTATION_PRECISION) + 360.f, 360.f);
-
-	if (enable_rotate)
-	{
-		mCtrlRotX->set( mCurEulerDegrees.mV[VX] );
-		mCtrlRotY->set( mCurEulerDegrees.mV[VY] );
-		mCtrlRotZ->set( mCurEulerDegrees.mV[VZ] );
-		calcp->setVar(LLCalc::X_ROT, mCurEulerDegrees.mV[VX]);
-		calcp->setVar(LLCalc::Y_ROT, mCurEulerDegrees.mV[VY]);
-		calcp->setVar(LLCalc::Z_ROT, mCurEulerDegrees.mV[VZ]);
-	}
-	else
-	{
-		mCtrlRotX->clear();
-		mCtrlRotY->clear();
-		mCtrlRotZ->clear();
-		calcp->clearVar(LLCalc::X_ROT);
-		calcp->clearVar(LLCalc::Y_ROT);
-		calcp->clearVar(LLCalc::Z_ROT);
-	}
-
-	mMenuClipboardRot->setEnabled(enable_rotate);
-	mLabelRotation->setEnabled( enable_rotate );
-	mCtrlRotX->setEnabled( enable_rotate );
-	mCtrlRotY->setEnabled( enable_rotate );
-	mCtrlRotZ->setEnabled( enable_rotate );
-
-	LLUUID owner_id;
-	std::string owner_name;
-	LLSelectMgr::getInstance()->selectGetOwner(owner_id, owner_name);
-
-	// BUG? Check for all objects being editable?
-	S32 roots_selected = LLSelectMgr::getInstance()->getSelection()->getRootObjectCount();
-	bool editable = root_objectp->permModify();
-
-	bool is_flexible = volobjp && volobjp->isFlexible();
-	bool is_permanent = root_objectp->flagObjectPermanent();
-	bool is_permanent_enforced = root_objectp->isPermanentEnforced();
-	bool is_character = root_objectp->flagCharacter();
-	llassert(!is_permanent || !is_character); // should never have a permanent object that is also a character
-
-	// Lock checkbox - only modifiable if you own the object.
-	bool self_owned = (gAgent.getID() == owner_id);
-	mCheckLock->setEnabled( roots_selected > 0 && self_owned && !is_permanent_enforced);
-
-	// More lock and debit checkbox - get the values
-	bool valid;
-	U32 owner_mask_on;
-	U32 owner_mask_off;
-	valid = LLSelectMgr::getInstance()->selectGetPerm(PERM_OWNER, &owner_mask_on, &owner_mask_off);
-
-	if(valid)
-	{
-		if(owner_mask_on & PERM_MOVE)
-		{
-			// owner can move, so not locked
-			mCheckLock->set(false);
-			mCheckLock->setTentative(false);
-		}
-		else if(owner_mask_off & PERM_MOVE)
-		{
-			// owner can't move, so locked
-			mCheckLock->set(true);
-			mCheckLock->setTentative(false);
-		}
-		else
-		{
-			// some locked, some not locked
-			mCheckLock->set(false);
-			mCheckLock->setTentative(true);
-		}
-	}
-
-	// Physics checkbox
-	mIsPhysical = root_objectp->flagUsePhysics();
-	llassert(!is_permanent || !mIsPhysical); // should never have a permanent object that is also physical
-
-	mCheckPhysics->set( mIsPhysical );
-	mCheckPhysics->setEnabled( roots_selected>0 
-								&& (editable || gAgent.isGodlike()) 
-								&& !is_flexible && !is_permanent);
-
-	mIsTemporary = root_objectp->flagTemporaryOnRez();
-	llassert(!is_permanent || !mIsTemporary); // should never has a permanent object that is also temporary
-
-	mCheckTemporary->set( mIsTemporary );
-	mCheckTemporary->setEnabled( roots_selected>0 && editable && !is_permanent);
-
-	mIsPhantom = root_objectp->flagPhantom();
-	bool is_volume_detect = root_objectp->flagVolumeDetect();
-	llassert(!is_character || !mIsPhantom); // should never have a character that is also a phantom
-	mCheckPhantom->set( mIsPhantom );
-	mCheckPhantom->setEnabled( roots_selected>0 && editable && !is_flexible && !is_permanent_enforced && !is_character && !is_volume_detect);
-
-	//----------------------------------------------------------------------------
-
-	S32 selected_item	= MI_BOX;
-	S32	selected_hole	= MI_HOLE_SAME;
-	bool enabled = false;
-	bool hole_enabled = false;
-	F32 scale_x=1.f, scale_y=1.f;
-	bool isMesh = false;
-	
-	if( !objectp || !objectp->getVolume() || !editable || !single_volume)
-	{
-		// Clear out all geometry fields.
-		mComboBaseType->clear();
-		mSpinHollow->clear();
-		mSpinCutBegin->clear();
-		mSpinCutEnd->clear();
-		mCtrlPathBegin->clear();
-		mCtrlPathEnd->clear();
-		mSpinScaleX->clear();
-		mSpinScaleY->clear();
-		mSpinTwist->clear();
-		mSpinTwistBegin->clear();
-		mComboHoleType->clear();
-		mSpinShearX->clear();
-		mSpinShearY->clear();
-		mSpinTaperX->clear();
-		mSpinTaperY->clear();
-		mSpinRadiusOffset->clear();
-		mSpinRevolutions->clear();
-		mSpinSkew->clear();
-		
-		mSelectedType = MI_NONE;
-	}
-	else
-	{
-		// Only allowed to change these parameters for objects
-		// that you have permissions on AND are not attachments.
-		enabled = root_objectp->permModify() && !root_objectp->isPermanentEnforced();
-		
-		// Volume type
-		const LLVolumeParams &volume_params = objectp->getVolume()->getParams();
-		U8 path = volume_params.getPathParams().getCurveType();
-		U8 profile_and_hole = volume_params.getProfileParams().getCurveType();
-		U8 profile	= profile_and_hole & LL_PCODE_PROFILE_MASK;
-		U8 hole		= profile_and_hole & LL_PCODE_HOLE_MASK;
-		
-		// Scale goes first so we can differentiate between a sphere and a torus,
-		// which have the same profile and path types.
-
-		// Scale
-		scale_x = volume_params.getRatioX();
-		scale_y = volume_params.getRatioY();
-
-		bool linear_path = (path == LL_PCODE_PATH_LINE) || (path == LL_PCODE_PATH_FLEXIBLE);
-		if ( linear_path && profile == LL_PCODE_PROFILE_CIRCLE )
-		{
-			selected_item = MI_CYLINDER;
-		}
-		else if ( linear_path && profile == LL_PCODE_PROFILE_SQUARE )
-		{
-			selected_item = MI_BOX;
-		}
-		else if ( linear_path && profile == LL_PCODE_PROFILE_ISOTRI )
-		{
-			selected_item = MI_PRISM;
-		}
-		else if ( linear_path && profile == LL_PCODE_PROFILE_EQUALTRI )
-		{
-			selected_item = MI_PRISM;
-		}
-		else if ( linear_path && profile == LL_PCODE_PROFILE_RIGHTTRI )
-		{
-			selected_item = MI_PRISM;
-		}
-		else if (path == LL_PCODE_PATH_FLEXIBLE) // shouldn't happen
-		{
-			selected_item = MI_CYLINDER; // reasonable default
-		}
-		else if ( path == LL_PCODE_PATH_CIRCLE && profile == LL_PCODE_PROFILE_CIRCLE && scale_y > 0.75f)
-		{
-			selected_item = MI_SPHERE;
-		}
-		else if ( path == LL_PCODE_PATH_CIRCLE && profile == LL_PCODE_PROFILE_CIRCLE && scale_y <= 0.75f)
-		{
-			selected_item = MI_TORUS;
-		}
-		else if ( path == LL_PCODE_PATH_CIRCLE && profile == LL_PCODE_PROFILE_CIRCLE_HALF)
-		{
-			selected_item = MI_SPHERE;
-		}
-		else if ( path == LL_PCODE_PATH_CIRCLE2 && profile == LL_PCODE_PROFILE_CIRCLE )
-		{
-			// Spirals aren't supported.  Make it into a sphere.  JC
-			selected_item = MI_SPHERE;
-		}
-		else if ( path == LL_PCODE_PATH_CIRCLE && profile == LL_PCODE_PROFILE_EQUALTRI )
-		{
-			selected_item = MI_RING;
-		}
-		else if ( path == LL_PCODE_PATH_CIRCLE && profile == LL_PCODE_PROFILE_SQUARE && scale_y <= 0.75f)
-		{
-			selected_item = MI_TUBE;
-		}
-		else
-		{
-			LL_INFOS("FloaterTools") << "Unknown path " << (S32) path << " profile " << (S32) profile << " in getState" << LL_ENDL;
-			selected_item = MI_BOX;
-		}
-
-
-		if (objectp->getParameterEntryInUse(LLNetworkData::PARAMS_SCULPT))
-		{
-			selected_item = MI_SCULPT;
-			//LLFirstUse::useSculptedPrim();
-		}
-
-		
-		mComboBaseType	->setCurrentByIndex( selected_item );
-		mSelectedType = selected_item;
-		
-		// Grab S path
-		F32 begin_s	= volume_params.getBeginS();
-		F32 end_s	= volume_params.getEndS();
-
-		// Compute cut and advanced cut from S and T
-		F32 begin_t = volume_params.getBeginT();
-		F32 end_t	= volume_params.getEndT();
-
-		// Hollowness
-		F32 hollow = 100.f * volume_params.getHollow();
-		mSpinHollow->set( hollow );
-		calcp->setVar(LLCalc::HOLLOW, hollow);
-		// All hollow objects allow a shape to be selected.
-		if (hollow > 0.f)
-		{
-			switch (hole)
-			{
-			case LL_PCODE_HOLE_CIRCLE:
-				selected_hole = MI_HOLE_CIRCLE;
-				break;
-			case LL_PCODE_HOLE_SQUARE:
-				selected_hole = MI_HOLE_SQUARE;
-				break;
-			case LL_PCODE_HOLE_TRIANGLE:
-				selected_hole = MI_HOLE_TRIANGLE;
-				break;
-			case LL_PCODE_HOLE_SAME:
-			default:
-				selected_hole = MI_HOLE_SAME;
-				break;
-			}
-			mComboHoleType->setCurrentByIndex( selected_hole );
-			hole_enabled = enabled;
-		}
-		else
-		{
-			mComboHoleType->setCurrentByIndex( MI_HOLE_SAME );
-			hole_enabled = false;
-		}
-
-		// Cut interpretation varies based on base object type
-		F32 cut_begin, cut_end, adv_cut_begin, adv_cut_end;
-
-		if ( selected_item == MI_SPHERE || selected_item == MI_TORUS || 
-			 selected_item == MI_TUBE   || selected_item == MI_RING )
-		{
-			cut_begin		= begin_t;
-			cut_end			= end_t;
-			adv_cut_begin	= begin_s;
-			adv_cut_end		= end_s;
-		}
-		else
-		{
-			cut_begin       = begin_s;
-			cut_end         = end_s;
-			adv_cut_begin   = begin_t;
-			adv_cut_end     = end_t;
-		}
-
-		mSpinCutBegin	->set( cut_begin );
-		mSpinCutEnd		->set( cut_end );
-		mCtrlPathBegin	->set( adv_cut_begin );
-		mCtrlPathEnd	->set( adv_cut_end );
-		calcp->setVar(LLCalc::CUT_BEGIN, cut_begin);
-		calcp->setVar(LLCalc::CUT_END, cut_end);
-		calcp->setVar(LLCalc::PATH_BEGIN, adv_cut_begin);
-		calcp->setVar(LLCalc::PATH_END, adv_cut_end);
-
-		// Twist
-		F32 twist		= volume_params.getTwist();
-		F32 twist_begin = volume_params.getTwistBegin();
-		// Check the path type for conversion.
-		if (path == LL_PCODE_PATH_LINE || path == LL_PCODE_PATH_FLEXIBLE)
-		{
-			twist		*= OBJECT_TWIST_LINEAR_MAX;
-			twist_begin	*= OBJECT_TWIST_LINEAR_MAX;
-		}
-		else
-		{
-			twist		*= OBJECT_TWIST_MAX;
-			twist_begin	*= OBJECT_TWIST_MAX;
-		}
-
-		mSpinTwist		->set( twist );
-		mSpinTwistBegin	->set( twist_begin );
-		calcp->setVar(LLCalc::TWIST_END, twist);
-		calcp->setVar(LLCalc::TWIST_BEGIN, twist_begin);
-
-		// Shear
-		F32 shear_x = volume_params.getShearX();
-		F32 shear_y = volume_params.getShearY();
-		mSpinShearX->set( shear_x );
-		mSpinShearY->set( shear_y );
-		calcp->setVar(LLCalc::X_SHEAR, shear_x);
-		calcp->setVar(LLCalc::Y_SHEAR, shear_y);
-
-		// Taper
-		F32 taper_x	= volume_params.getTaperX();
-		F32 taper_y = volume_params.getTaperY();
-		mSpinTaperX->set( taper_x );
-		mSpinTaperY->set( taper_y );
-		calcp->setVar(LLCalc::X_TAPER, taper_x);
-		calcp->setVar(LLCalc::Y_TAPER, taper_y);
-
-		// Radius offset.
-		F32 radius_offset = volume_params.getRadiusOffset();
-		// Limit radius offset, based on taper and hole size y.
-		F32 radius_mag = fabs(radius_offset);
-		F32 hole_y_mag = fabs(scale_y);
-		F32 taper_y_mag  = fabs(taper_y);
-		// Check to see if the taper effects us.
-		if ( (radius_offset > 0.f && taper_y < 0.f) ||
-			 (radius_offset < 0.f && taper_y > 0.f) )
-		{
-			// The taper does not help increase the radius offset range.
-			taper_y_mag = 0.f;
-		}
-		F32 max_radius_mag = 1.f - hole_y_mag * (1.f - taper_y_mag) / (1.f - hole_y_mag);
-		// Enforce the maximum magnitude.
-		if (radius_mag > max_radius_mag)
-		{
-			// Check radius offset sign.
-			if (radius_offset < 0.f)
-			{
-				radius_offset = -max_radius_mag;
-			}
-			else
-			{
-				radius_offset = max_radius_mag;
-			}
-		}
-		mSpinRadiusOffset->set( radius_offset);
-		calcp->setVar(LLCalc::RADIUS_OFFSET, radius_offset);
-
-		// Revolutions
-		F32 revolutions = volume_params.getRevolutions();
-		mSpinRevolutions->set( revolutions );
-		calcp->setVar(LLCalc::REVOLUTIONS, revolutions);
-		
-		// Skew
-		F32 skew	= volume_params.getSkew();
-		// Limit skew, based on revolutions hole size x.
-		F32 skew_mag= fabs(skew);
-		F32 min_skew_mag = 1.0f - 1.0f / (revolutions * scale_x + 1.0f);
-		// Discontinuity; A revolution of 1 allows skews below 0.5.
-		if ( fabs(revolutions - 1.0f) < 0.001)
-			min_skew_mag = 0.0f;
-
-		// Clip skew.
-		if (skew_mag < min_skew_mag)
-		{
-			// Check skew sign.
-			if (skew < 0.0f)
-			{
-				skew = -min_skew_mag;
-			}
-			else 
-			{
-				skew = min_skew_mag;
-			}
-		}
-		mSpinSkew->set( skew );
-		calcp->setVar(LLCalc::SKEW, skew);
-	}
-	
-	// Compute control visibility, label names, and twist range.
-	// Start with defaults.
-	bool cut_visible                = true;
-	bool hollow_visible             = true;
-	bool top_size_x_visible			= true;
-	bool top_size_y_visible			= true;
-	bool top_shear_x_visible		= true;
-	bool top_shear_y_visible		= true;
-	bool twist_visible				= true;
-	bool advanced_cut_visible		= false;
-	bool taper_visible				= false;
-	bool skew_visible				= false;
-	bool radius_offset_visible		= false;
-	bool revolutions_visible		= false;
-	bool sculpt_texture_visible     = false;
-	F32	 twist_min					= OBJECT_TWIST_LINEAR_MIN;
-	F32	 twist_max					= OBJECT_TWIST_LINEAR_MAX;
-	F32	 twist_inc					= OBJECT_TWIST_LINEAR_INC;
-
-	bool advanced_is_dimple = false;
-	bool advanced_is_slice = false;
-	bool size_is_hole = false;
-
-	// Tune based on overall volume type
-	switch (selected_item)
-	{
-	case MI_SPHERE:
-		top_size_x_visible		= false;
-		top_size_y_visible		= false;
-		top_shear_x_visible		= false;
-		top_shear_y_visible		= false;
-		//twist_visible			= false;
-		advanced_cut_visible	= true;
-		advanced_is_dimple		= true;
-		twist_min				= OBJECT_TWIST_MIN;
-		twist_max				= OBJECT_TWIST_MAX;
-		twist_inc				= OBJECT_TWIST_INC;
-		break;
-
-	case MI_TORUS:
-	case MI_TUBE:	
-	case MI_RING:
-		//top_size_x_visible		= false;
-		//top_size_y_visible		= false;
-	  	size_is_hole 			= true;
-		skew_visible			= true;
-		advanced_cut_visible	= true;
-		taper_visible			= true;
-		radius_offset_visible	= true;
-		revolutions_visible		= true;
-		twist_min				= OBJECT_TWIST_MIN;
-		twist_max				= OBJECT_TWIST_MAX;
-		twist_inc				= OBJECT_TWIST_INC;
-
-		break;
-
-	case MI_SCULPT:
-		cut_visible             = false;
-		hollow_visible          = false;
-		twist_visible           = false;
-		top_size_x_visible      = false;
-		top_size_y_visible      = false;
-		top_shear_x_visible     = false;
-		top_shear_y_visible     = false;
-		skew_visible            = false;
-		advanced_cut_visible    = false;
-		taper_visible           = false;
-		radius_offset_visible   = false;
-		revolutions_visible     = false;
-		sculpt_texture_visible  = true;
-
-		break;
-		
-	case MI_BOX:
-		advanced_cut_visible	= true;
-		advanced_is_slice		= true;
-		break;
-
-	case MI_CYLINDER:
-		advanced_cut_visible	= true;
-		advanced_is_slice		= true;
-		break;
-
-	case MI_PRISM:
-		advanced_cut_visible	= true;
-		advanced_is_slice		= true;
-		break;
-
-	default:
-		break;
-	}
-
-	// Check if we need to change top size/hole size params.
-	switch (selected_item)
-	{
-	case MI_SPHERE:
-	case MI_TORUS:
-	case MI_TUBE:
-	case MI_RING:
-		mSpinScaleX->set( scale_x );
-		mSpinScaleY->set( scale_y );
-		calcp->setVar(LLCalc::X_HOLE, scale_x);
-		calcp->setVar(LLCalc::Y_HOLE, scale_y);
-		mSpinScaleX->setMinValue(OBJECT_MIN_HOLE_SIZE);
-		mSpinScaleX->setMaxValue(OBJECT_MAX_HOLE_SIZE_X);
-		mSpinScaleY->setMinValue(OBJECT_MIN_HOLE_SIZE);
-		mSpinScaleY->setMaxValue(OBJECT_MAX_HOLE_SIZE_Y);
-		break;
-	default:
-		if (editable && single_volume)
-		{
-			mSpinScaleX->set( 1.f - scale_x );
-			mSpinScaleY->set( 1.f - scale_y );
-			mSpinScaleX->setMinValue(-1.f);
-			mSpinScaleX->setMaxValue(1.f);
-			mSpinScaleY->setMinValue(-1.f);
-			mSpinScaleY->setMaxValue(1.f);
-
-			// Torus' Hole Size is Box/Cyl/Prism's Taper
-			calcp->setVar(LLCalc::X_TAPER, 1.f - scale_x);
-			calcp->setVar(LLCalc::Y_TAPER, 1.f - scale_y);
-
-			// Box/Cyl/Prism have no hole size
-			calcp->setVar(LLCalc::X_HOLE, 0.f);
-			calcp->setVar(LLCalc::Y_HOLE, 0.f);
-		}
-		break;
-	}
-
-	// Check if we need to limit the hollow based on the hole type.
-	if (  selected_hole == MI_HOLE_SQUARE && 
-		  ( selected_item == MI_CYLINDER || selected_item == MI_TORUS ||
-		    selected_item == MI_PRISM    || selected_item == MI_RING  ||
-			selected_item == MI_SPHERE ) )
-	{
-		mSpinHollow->setMinValue(0.f);
-		mSpinHollow->setMaxValue(70.f);
-	}
-	else 
-	{
-		mSpinHollow->setMinValue(0.f);
-		mSpinHollow->setMaxValue(95.f);
-	}
-
-	// Update field enablement
-	mComboBaseType	->setEnabled( enabled );
-	mMenuClipboardParams->setEnabled(enabled);
-
-	mLabelCut		->setEnabled( enabled );
-	mSpinCutBegin	->setEnabled( enabled );
-	mSpinCutEnd		->setEnabled( enabled );
-
-	mLabelHollow	->setEnabled( enabled );
-	mSpinHollow		->setEnabled( enabled );
-	mLabelHoleType	->setEnabled( hole_enabled );
-	mComboHoleType	->setEnabled( hole_enabled );
-
-	mLabelTwist		->setEnabled( enabled );
-	mSpinTwist		->setEnabled( enabled );
-	mSpinTwistBegin	->setEnabled( enabled );
-
-	mLabelSkew		->setEnabled( enabled );
-	mSpinSkew		->setEnabled( enabled );
-
-	getChildView("scale_hole")->setVisible( false);
-	getChildView("scale_taper")->setVisible( false);
-	if (top_size_x_visible || top_size_y_visible)
-	{
-		if (size_is_hole)
-		{
-			getChildView("scale_hole")->setVisible( true);
-			getChildView("scale_hole")->setEnabled(enabled);
-		}
-		else
-		{
-			getChildView("scale_taper")->setVisible( true);
-			getChildView("scale_taper")->setEnabled(enabled);
-		}
-	}
-	
-	mSpinScaleX		->setEnabled( enabled );
-	mSpinScaleY		->setEnabled( enabled );
-
-	mLabelShear		->setEnabled( enabled );
-	mSpinShearX		->setEnabled( enabled );
-	mSpinShearY		->setEnabled( enabled );
-
-	getChildView("advanced_cut")->setVisible( false);
-	getChildView("advanced_dimple")->setVisible( false);
-	getChildView("advanced_slice")->setVisible( false);
-
-	if (advanced_cut_visible)
-	{
-		if (advanced_is_dimple)
-		{
-			getChildView("advanced_dimple")->setVisible( true);
-			getChildView("advanced_dimple")->setEnabled(enabled);
-		}
-
-		else if (advanced_is_slice)
-		{
-			getChildView("advanced_slice")->setVisible( true);
-			getChildView("advanced_slice")->setEnabled(enabled);
-		}
-		else
-		{
-			getChildView("advanced_cut")->setVisible( true);
-			getChildView("advanced_cut")->setEnabled(enabled);
-		}
-	}
-	
-	mCtrlPathBegin	->setEnabled( enabled );
-	mCtrlPathEnd	->setEnabled( enabled );
-
-	mLabelTaper		->setEnabled( enabled );
-	mSpinTaperX		->setEnabled( enabled );
-	mSpinTaperY		->setEnabled( enabled );
-
-	mLabelRadiusOffset->setEnabled( enabled );
-	mSpinRadiusOffset ->setEnabled( enabled );
-
-	mLabelRevolutions->setEnabled( enabled );
-	mSpinRevolutions ->setEnabled( enabled );
-
-	// Update field visibility
-	mLabelCut		->setVisible( cut_visible );
-	mSpinCutBegin	->setVisible( cut_visible );
-	mSpinCutEnd		->setVisible( cut_visible ); 
-
-	mLabelHollow	->setVisible( hollow_visible );
-	mSpinHollow		->setVisible( hollow_visible );
-	mLabelHoleType	->setVisible( hollow_visible );
-	mComboHoleType	->setVisible( hollow_visible );
-	
-	mLabelTwist		->setVisible( twist_visible );
-	mSpinTwist		->setVisible( twist_visible );
-	mSpinTwistBegin	->setVisible( twist_visible );
-	mSpinTwist		->setMinValue(  twist_min );
-	mSpinTwist		->setMaxValue(  twist_max );
-	mSpinTwist		->setIncrement( twist_inc );
-	mSpinTwistBegin	->setMinValue(  twist_min );
-	mSpinTwistBegin	->setMaxValue(  twist_max );
-	mSpinTwistBegin	->setIncrement( twist_inc );
-
-	mSpinScaleX		->setVisible( top_size_x_visible );
-	mSpinScaleY		->setVisible( top_size_y_visible );
-
-	mLabelSkew		->setVisible( skew_visible );
-	mSpinSkew		->setVisible( skew_visible );
-
-	mLabelShear		->setVisible( top_shear_x_visible || top_shear_y_visible );
-	mSpinShearX		->setVisible( top_shear_x_visible );
-	mSpinShearY		->setVisible( top_shear_y_visible );
-
-	mCtrlPathBegin	->setVisible( advanced_cut_visible );
-	mCtrlPathEnd	->setVisible( advanced_cut_visible );
-
-	mLabelTaper		->setVisible( taper_visible );
-	mSpinTaperX		->setVisible( taper_visible );
-	mSpinTaperY		->setVisible( taper_visible );
-
-	mLabelRadiusOffset->setVisible( radius_offset_visible );
-	mSpinRadiusOffset ->setVisible( radius_offset_visible );
-
-	mLabelRevolutions->setVisible( revolutions_visible );
-	mSpinRevolutions ->setVisible( revolutions_visible );
-
-	mCtrlSculptTexture->setVisible(sculpt_texture_visible);
-	mLabelSculptType->setVisible(sculpt_texture_visible);
-	mCtrlSculptType->setVisible(sculpt_texture_visible);
-
-
-	// sculpt texture
-	if (selected_item == MI_SCULPT)
-	{
-
-
-		LLUUID id;
-		LLSculptParams *sculpt_params = (LLSculptParams *)objectp->getParameterEntry(LLNetworkData::PARAMS_SCULPT);
-
-		
-		if (sculpt_params) // if we have a legal sculpt param block for this object:
-		{
-			if (mObject != objectp)  // we've just selected a new object, so save for undo
-			{
-				mSculptTextureRevert = sculpt_params->getSculptTexture();
-				mSculptTypeRevert    = sculpt_params->getSculptType();
-			}
-		
-			U8 sculpt_type = sculpt_params->getSculptType();
-			U8 sculpt_stitching = sculpt_type & LL_SCULPT_TYPE_MASK;
-			bool sculpt_invert = sculpt_type & LL_SCULPT_FLAG_INVERT;
-			bool sculpt_mirror = sculpt_type & LL_SCULPT_FLAG_MIRROR;
-			isMesh = (sculpt_stitching == LL_SCULPT_TYPE_MESH);
-
-			LLTextureCtrl*  mTextureCtrl = getChild<LLTextureCtrl>("sculpt texture control");
-			if(mTextureCtrl)
-			{
-				mTextureCtrl->setTentative(false);
-				mTextureCtrl->setEnabled(editable && !isMesh);
-				if (editable)
-					mTextureCtrl->setImageAssetID(sculpt_params->getSculptTexture());
-				else
-					mTextureCtrl->setImageAssetID(LLUUID::null);
-			}
-
-			mComboBaseType->setEnabled(!isMesh);
-			mMenuClipboardParams->setEnabled(!isMesh);
-
-			if (mCtrlSculptType)
-			{
-				if (sculpt_stitching == LL_SCULPT_TYPE_NONE)
-				{
-					// since 'None' is no longer an option in the combo box
-					// use 'Plane' as an equivalent sculpt type
-					mCtrlSculptType->setSelectedByValue(LLSD(LL_SCULPT_TYPE_PLANE), true);
-				}
-				else
-				{
-					mCtrlSculptType->setSelectedByValue(LLSD(sculpt_stitching), true);
-				}
-				mCtrlSculptType->setEnabled(editable && !isMesh);
-			}
-
-			if (mCtrlSculptMirror)
-			{
-				mCtrlSculptMirror->set(sculpt_mirror);
-				mCtrlSculptMirror->setEnabled(editable && !isMesh);
-			}
-
-			if (mCtrlSculptInvert)
-			{
-				mCtrlSculptInvert->set(sculpt_invert);
-				mCtrlSculptInvert->setEnabled(editable);
-			}
-
-			if (mLabelSculptType)
-			{
-				mLabelSculptType->setEnabled(true);
-			}
-			
-		}
-	}
-	else
-	{
-		mSculptTextureRevert = LLUUID::null;		
-	}
-
-	mCtrlSculptMirror->setVisible(sculpt_texture_visible && !isMesh);
-	mCtrlSculptInvert->setVisible(sculpt_texture_visible && !isMesh);
-
-	//----------------------------------------------------------------------------
-
-	mObject = objectp;
-	mRootObject = root_objectp;
-=======
-    LLViewerObject* objectp = LLSelectMgr::getInstance()->getSelection()->getFirstRootObject();
-    LLViewerObject* root_objectp = objectp;
-    if(!objectp)
-    {
-        objectp = LLSelectMgr::getInstance()->getSelection()->getFirstObject();
-        // *FIX: shouldn't we just keep the child?
-        if (objectp)
-        {
-            LLViewerObject* parentp = objectp->getRootEdit();
-
-            if (parentp)
-            {
-                root_objectp = parentp;
-            }
-            else
-            {
-                root_objectp = objectp;
-            }
-        }
-    }
-
-    LLCalc* calcp = LLCalc::getInstance();
-
-    LLVOVolume *volobjp = NULL;
-    if ( objectp && (objectp->getPCode() == LL_PCODE_VOLUME))
-    {
-        volobjp = (LLVOVolume *)objectp;
-    }
-
-    if( !objectp )
-    {
-        //forfeit focus
-        if (gFocusMgr.childHasKeyboardFocus(this))
-        {
-            gFocusMgr.setKeyboardFocus(NULL);
-        }
-
-        // Disable all text input fields
-        clearCtrls();
-        calcp->clearAllVariables();
-        return;
-    }
-
-    S32 selected_count = LLSelectMgr::getInstance()->getSelection()->getObjectCount();
-    BOOL single_volume = (LLSelectMgr::getInstance()->selectionAllPCode( LL_PCODE_VOLUME ))
-                         && (selected_count == 1);
-
-    bool enable_move;
-    bool enable_modify;
-
-    LLSelectMgr::getInstance()->selectGetEditMoveLinksetPermissions(enable_move, enable_modify);
-
-    BOOL enable_scale = enable_modify;
-    BOOL enable_rotate = enable_move; // already accounts for a case of children, which needs permModify() as well
-
-    LLVector3 vec;
-    if (enable_move)
-    {
-        vec = objectp->getPositionEdit();
-        mCtrlPosX->set( vec.mV[VX] );
-        mCtrlPosY->set( vec.mV[VY] );
-        mCtrlPosZ->set( vec.mV[VZ] );
-        calcp->setVar(LLCalc::X_POS, vec.mV[VX]);
-        calcp->setVar(LLCalc::Y_POS, vec.mV[VY]);
-        calcp->setVar(LLCalc::Z_POS, vec.mV[VZ]);
-    }
-    else
-    {
-        mCtrlPosX->clear();
-        mCtrlPosY->clear();
-        mCtrlPosZ->clear();
-        calcp->clearVar(LLCalc::X_POS);
-        calcp->clearVar(LLCalc::Y_POS);
-        calcp->clearVar(LLCalc::Z_POS);
-    }
-
-    mMenuClipboardPos->setEnabled(enable_move);
-    mLabelPosition->setEnabled( enable_move );
-    mCtrlPosX->setEnabled(enable_move);
-    mCtrlPosY->setEnabled(enable_move);
-    mCtrlPosZ->setEnabled(enable_move);
-
-    if (enable_scale)
-    {
-        vec = objectp->getScale();
-        mCtrlScaleX->set( vec.mV[VX] );
-        mCtrlScaleY->set( vec.mV[VY] );
-        mCtrlScaleZ->set( vec.mV[VZ] );
-        calcp->setVar(LLCalc::X_SCALE, vec.mV[VX]);
-        calcp->setVar(LLCalc::Y_SCALE, vec.mV[VY]);
-        calcp->setVar(LLCalc::Z_SCALE, vec.mV[VZ]);
-    }
-    else
-    {
-        mCtrlScaleX->clear();
-        mCtrlScaleY->clear();
-        mCtrlScaleZ->clear();
-        calcp->setVar(LLCalc::X_SCALE, 0.f);
-        calcp->setVar(LLCalc::Y_SCALE, 0.f);
-        calcp->setVar(LLCalc::Z_SCALE, 0.f);
-    }
-
-    mMenuClipboardSize->setEnabled(enable_scale);
-    mLabelSize->setEnabled( enable_scale );
-    mCtrlScaleX->setEnabled( enable_scale );
-    mCtrlScaleY->setEnabled( enable_scale );
-    mCtrlScaleZ->setEnabled( enable_scale );
-
-    LLQuaternion object_rot = objectp->getRotationEdit();
-    object_rot.getEulerAngles(&(mCurEulerDegrees.mV[VX]), &(mCurEulerDegrees.mV[VY]), &(mCurEulerDegrees.mV[VZ]));
-    mCurEulerDegrees *= RAD_TO_DEG;
-    mCurEulerDegrees.mV[VX] = fmod(ll_round(mCurEulerDegrees.mV[VX], OBJECT_ROTATION_PRECISION) + 360.f, 360.f);
-    mCurEulerDegrees.mV[VY] = fmod(ll_round(mCurEulerDegrees.mV[VY], OBJECT_ROTATION_PRECISION) + 360.f, 360.f);
-    mCurEulerDegrees.mV[VZ] = fmod(ll_round(mCurEulerDegrees.mV[VZ], OBJECT_ROTATION_PRECISION) + 360.f, 360.f);
-
-    if (enable_rotate)
-    {
-        mCtrlRotX->set( mCurEulerDegrees.mV[VX] );
-        mCtrlRotY->set( mCurEulerDegrees.mV[VY] );
-        mCtrlRotZ->set( mCurEulerDegrees.mV[VZ] );
-        calcp->setVar(LLCalc::X_ROT, mCurEulerDegrees.mV[VX]);
-        calcp->setVar(LLCalc::Y_ROT, mCurEulerDegrees.mV[VY]);
-        calcp->setVar(LLCalc::Z_ROT, mCurEulerDegrees.mV[VZ]);
-    }
-    else
-    {
-        mCtrlRotX->clear();
-        mCtrlRotY->clear();
-        mCtrlRotZ->clear();
-        calcp->clearVar(LLCalc::X_ROT);
-        calcp->clearVar(LLCalc::Y_ROT);
-        calcp->clearVar(LLCalc::Z_ROT);
-    }
-
-    mMenuClipboardRot->setEnabled(enable_rotate);
-    mLabelRotation->setEnabled( enable_rotate );
-    mCtrlRotX->setEnabled( enable_rotate );
-    mCtrlRotY->setEnabled( enable_rotate );
-    mCtrlRotZ->setEnabled( enable_rotate );
-
-    LLUUID owner_id;
-    std::string owner_name;
-    LLSelectMgr::getInstance()->selectGetOwner(owner_id, owner_name);
-
-    // BUG? Check for all objects being editable?
-    S32 roots_selected = LLSelectMgr::getInstance()->getSelection()->getRootObjectCount();
-    BOOL editable = root_objectp->permModify();
-
-    BOOL is_flexible = volobjp && volobjp->isFlexible();
-    BOOL is_permanent = root_objectp->flagObjectPermanent();
-    BOOL is_permanent_enforced = root_objectp->isPermanentEnforced();
-    BOOL is_character = root_objectp->flagCharacter();
-    llassert(!is_permanent || !is_character); // should never have a permanent object that is also a character
-
-    // Lock checkbox - only modifiable if you own the object.
-    BOOL self_owned = (gAgent.getID() == owner_id);
-    mCheckLock->setEnabled( roots_selected > 0 && self_owned && !is_permanent_enforced);
-
-    // More lock and debit checkbox - get the values
-    BOOL valid;
-    U32 owner_mask_on;
-    U32 owner_mask_off;
-    valid = LLSelectMgr::getInstance()->selectGetPerm(PERM_OWNER, &owner_mask_on, &owner_mask_off);
-
-    if(valid)
-    {
-        if(owner_mask_on & PERM_MOVE)
-        {
-            // owner can move, so not locked
-            mCheckLock->set(FALSE);
-            mCheckLock->setTentative(FALSE);
-        }
-        else if(owner_mask_off & PERM_MOVE)
-        {
-            // owner can't move, so locked
-            mCheckLock->set(TRUE);
-            mCheckLock->setTentative(FALSE);
-        }
-        else
-        {
-            // some locked, some not locked
-            mCheckLock->set(FALSE);
-            mCheckLock->setTentative(TRUE);
-        }
-    }
-
-    // Physics checkbox
-    mIsPhysical = root_objectp->flagUsePhysics();
-    llassert(!is_permanent || !mIsPhysical); // should never have a permanent object that is also physical
-
-    mCheckPhysics->set( mIsPhysical );
-    mCheckPhysics->setEnabled( roots_selected>0
-                                && (editable || gAgent.isGodlike())
-                                && !is_flexible && !is_permanent);
-
-    mIsTemporary = root_objectp->flagTemporaryOnRez();
-    llassert(!is_permanent || !mIsTemporary); // should never has a permanent object that is also temporary
-
-    mCheckTemporary->set( mIsTemporary );
-    mCheckTemporary->setEnabled( roots_selected>0 && editable && !is_permanent);
-
-    mIsPhantom = root_objectp->flagPhantom();
-    BOOL is_volume_detect = root_objectp->flagVolumeDetect();
-    llassert(!is_character || !mIsPhantom); // should never have a character that is also a phantom
-    mCheckPhantom->set( mIsPhantom );
-    mCheckPhantom->setEnabled( roots_selected>0 && editable && !is_flexible && !is_permanent_enforced && !is_character && !is_volume_detect);
-
-    //----------------------------------------------------------------------------
-
-    S32 selected_item   = MI_BOX;
-    S32 selected_hole   = MI_HOLE_SAME;
-    BOOL enabled = FALSE;
-    BOOL hole_enabled = FALSE;
-    F32 scale_x=1.f, scale_y=1.f;
-    BOOL isMesh = FALSE;
-
-    if( !objectp || !objectp->getVolume() || !editable || !single_volume)
-    {
-        // Clear out all geometry fields.
-        mComboBaseType->clear();
-        mSpinHollow->clear();
-        mSpinCutBegin->clear();
-        mSpinCutEnd->clear();
-        mCtrlPathBegin->clear();
-        mCtrlPathEnd->clear();
-        mSpinScaleX->clear();
-        mSpinScaleY->clear();
-        mSpinTwist->clear();
-        mSpinTwistBegin->clear();
-        mComboHoleType->clear();
-        mSpinShearX->clear();
-        mSpinShearY->clear();
-        mSpinTaperX->clear();
-        mSpinTaperY->clear();
-        mSpinRadiusOffset->clear();
-        mSpinRevolutions->clear();
-        mSpinSkew->clear();
-
-        mSelectedType = MI_NONE;
-    }
-    else
-    {
-        // Only allowed to change these parameters for objects
-        // that you have permissions on AND are not attachments.
-        enabled = root_objectp->permModify() && !root_objectp->isPermanentEnforced();
-
-        // Volume type
-        const LLVolumeParams &volume_params = objectp->getVolume()->getParams();
-        U8 path = volume_params.getPathParams().getCurveType();
-        U8 profile_and_hole = volume_params.getProfileParams().getCurveType();
-        U8 profile  = profile_and_hole & LL_PCODE_PROFILE_MASK;
-        U8 hole     = profile_and_hole & LL_PCODE_HOLE_MASK;
-
-        // Scale goes first so we can differentiate between a sphere and a torus,
-        // which have the same profile and path types.
-
-        // Scale
-        scale_x = volume_params.getRatioX();
-        scale_y = volume_params.getRatioY();
-
-        BOOL linear_path = (path == LL_PCODE_PATH_LINE) || (path == LL_PCODE_PATH_FLEXIBLE);
-        if ( linear_path && profile == LL_PCODE_PROFILE_CIRCLE )
-        {
-            selected_item = MI_CYLINDER;
-        }
-        else if ( linear_path && profile == LL_PCODE_PROFILE_SQUARE )
-        {
-            selected_item = MI_BOX;
-        }
-        else if ( linear_path && profile == LL_PCODE_PROFILE_ISOTRI )
-        {
-            selected_item = MI_PRISM;
-        }
-        else if ( linear_path && profile == LL_PCODE_PROFILE_EQUALTRI )
-        {
-            selected_item = MI_PRISM;
-        }
-        else if ( linear_path && profile == LL_PCODE_PROFILE_RIGHTTRI )
-        {
-            selected_item = MI_PRISM;
-        }
-        else if (path == LL_PCODE_PATH_FLEXIBLE) // shouldn't happen
-        {
-            selected_item = MI_CYLINDER; // reasonable default
-        }
-        else if ( path == LL_PCODE_PATH_CIRCLE && profile == LL_PCODE_PROFILE_CIRCLE && scale_y > 0.75f)
-        {
-            selected_item = MI_SPHERE;
-        }
-        else if ( path == LL_PCODE_PATH_CIRCLE && profile == LL_PCODE_PROFILE_CIRCLE && scale_y <= 0.75f)
-        {
-            selected_item = MI_TORUS;
-        }
-        else if ( path == LL_PCODE_PATH_CIRCLE && profile == LL_PCODE_PROFILE_CIRCLE_HALF)
-        {
-            selected_item = MI_SPHERE;
-        }
-        else if ( path == LL_PCODE_PATH_CIRCLE2 && profile == LL_PCODE_PROFILE_CIRCLE )
-        {
-            // Spirals aren't supported.  Make it into a sphere.  JC
-            selected_item = MI_SPHERE;
-        }
-        else if ( path == LL_PCODE_PATH_CIRCLE && profile == LL_PCODE_PROFILE_EQUALTRI )
-        {
-            selected_item = MI_RING;
-        }
-        else if ( path == LL_PCODE_PATH_CIRCLE && profile == LL_PCODE_PROFILE_SQUARE && scale_y <= 0.75f)
-        {
-            selected_item = MI_TUBE;
-        }
-        else
-        {
-            LL_INFOS("FloaterTools") << "Unknown path " << (S32) path << " profile " << (S32) profile << " in getState" << LL_ENDL;
-            selected_item = MI_BOX;
-        }
-
-
-        if (objectp->getParameterEntryInUse(LLNetworkData::PARAMS_SCULPT))
-        {
-            selected_item = MI_SCULPT;
-            //LLFirstUse::useSculptedPrim();
-        }
-
-
-        mComboBaseType  ->setCurrentByIndex( selected_item );
-        mSelectedType = selected_item;
-
-        // Grab S path
-        F32 begin_s = volume_params.getBeginS();
-        F32 end_s   = volume_params.getEndS();
-
-        // Compute cut and advanced cut from S and T
-        F32 begin_t = volume_params.getBeginT();
-        F32 end_t   = volume_params.getEndT();
-
-        // Hollowness
-        F32 hollow = 100.f * volume_params.getHollow();
-        mSpinHollow->set( hollow );
-        calcp->setVar(LLCalc::HOLLOW, hollow);
-        // All hollow objects allow a shape to be selected.
-        if (hollow > 0.f)
-        {
-            switch (hole)
-            {
-            case LL_PCODE_HOLE_CIRCLE:
-                selected_hole = MI_HOLE_CIRCLE;
-                break;
-            case LL_PCODE_HOLE_SQUARE:
-                selected_hole = MI_HOLE_SQUARE;
-                break;
-            case LL_PCODE_HOLE_TRIANGLE:
-                selected_hole = MI_HOLE_TRIANGLE;
-                break;
-            case LL_PCODE_HOLE_SAME:
-            default:
-                selected_hole = MI_HOLE_SAME;
-                break;
-            }
-            mComboHoleType->setCurrentByIndex( selected_hole );
-            hole_enabled = enabled;
-        }
-        else
-        {
-            mComboHoleType->setCurrentByIndex( MI_HOLE_SAME );
-            hole_enabled = FALSE;
-        }
-
-        // Cut interpretation varies based on base object type
-        F32 cut_begin, cut_end, adv_cut_begin, adv_cut_end;
-
-        if ( selected_item == MI_SPHERE || selected_item == MI_TORUS ||
-             selected_item == MI_TUBE   || selected_item == MI_RING )
-        {
-            cut_begin       = begin_t;
-            cut_end         = end_t;
-            adv_cut_begin   = begin_s;
-            adv_cut_end     = end_s;
-        }
-        else
-        {
-            cut_begin       = begin_s;
-            cut_end         = end_s;
-            adv_cut_begin   = begin_t;
-            adv_cut_end     = end_t;
-        }
-
-        mSpinCutBegin   ->set( cut_begin );
-        mSpinCutEnd     ->set( cut_end );
-        mCtrlPathBegin  ->set( adv_cut_begin );
-        mCtrlPathEnd    ->set( adv_cut_end );
-        calcp->setVar(LLCalc::CUT_BEGIN, cut_begin);
-        calcp->setVar(LLCalc::CUT_END, cut_end);
-        calcp->setVar(LLCalc::PATH_BEGIN, adv_cut_begin);
-        calcp->setVar(LLCalc::PATH_END, adv_cut_end);
-
-        // Twist
-        F32 twist       = volume_params.getTwist();
-        F32 twist_begin = volume_params.getTwistBegin();
-        // Check the path type for conversion.
-        if (path == LL_PCODE_PATH_LINE || path == LL_PCODE_PATH_FLEXIBLE)
-        {
-            twist       *= OBJECT_TWIST_LINEAR_MAX;
-            twist_begin *= OBJECT_TWIST_LINEAR_MAX;
-        }
-        else
-        {
-            twist       *= OBJECT_TWIST_MAX;
-            twist_begin *= OBJECT_TWIST_MAX;
-        }
-
-        mSpinTwist      ->set( twist );
-        mSpinTwistBegin ->set( twist_begin );
-        calcp->setVar(LLCalc::TWIST_END, twist);
-        calcp->setVar(LLCalc::TWIST_BEGIN, twist_begin);
-
-        // Shear
-        F32 shear_x = volume_params.getShearX();
-        F32 shear_y = volume_params.getShearY();
-        mSpinShearX->set( shear_x );
-        mSpinShearY->set( shear_y );
-        calcp->setVar(LLCalc::X_SHEAR, shear_x);
-        calcp->setVar(LLCalc::Y_SHEAR, shear_y);
-
-        // Taper
-        F32 taper_x = volume_params.getTaperX();
-        F32 taper_y = volume_params.getTaperY();
-        mSpinTaperX->set( taper_x );
-        mSpinTaperY->set( taper_y );
-        calcp->setVar(LLCalc::X_TAPER, taper_x);
-        calcp->setVar(LLCalc::Y_TAPER, taper_y);
-
-        // Radius offset.
-        F32 radius_offset = volume_params.getRadiusOffset();
-        // Limit radius offset, based on taper and hole size y.
-        F32 radius_mag = fabs(radius_offset);
-        F32 hole_y_mag = fabs(scale_y);
-        F32 taper_y_mag  = fabs(taper_y);
-        // Check to see if the taper effects us.
-        if ( (radius_offset > 0.f && taper_y < 0.f) ||
-             (radius_offset < 0.f && taper_y > 0.f) )
-        {
-            // The taper does not help increase the radius offset range.
-            taper_y_mag = 0.f;
-        }
-        F32 max_radius_mag = 1.f - hole_y_mag * (1.f - taper_y_mag) / (1.f - hole_y_mag);
-        // Enforce the maximum magnitude.
-        if (radius_mag > max_radius_mag)
-        {
-            // Check radius offset sign.
-            if (radius_offset < 0.f)
-            {
-                radius_offset = -max_radius_mag;
-            }
-            else
-            {
-                radius_offset = max_radius_mag;
-            }
-        }
-        mSpinRadiusOffset->set( radius_offset);
-        calcp->setVar(LLCalc::RADIUS_OFFSET, radius_offset);
-
-        // Revolutions
-        F32 revolutions = volume_params.getRevolutions();
-        mSpinRevolutions->set( revolutions );
-        calcp->setVar(LLCalc::REVOLUTIONS, revolutions);
-
-        // Skew
-        F32 skew    = volume_params.getSkew();
-        // Limit skew, based on revolutions hole size x.
-        F32 skew_mag= fabs(skew);
-        F32 min_skew_mag = 1.0f - 1.0f / (revolutions * scale_x + 1.0f);
-        // Discontinuity; A revolution of 1 allows skews below 0.5.
-        if ( fabs(revolutions - 1.0f) < 0.001)
-            min_skew_mag = 0.0f;
-
-        // Clip skew.
-        if (skew_mag < min_skew_mag)
-        {
-            // Check skew sign.
-            if (skew < 0.0f)
-            {
-                skew = -min_skew_mag;
-            }
-            else
-            {
-                skew = min_skew_mag;
-            }
-        }
-        mSpinSkew->set( skew );
-        calcp->setVar(LLCalc::SKEW, skew);
-    }
-
-    // Compute control visibility, label names, and twist range.
-    // Start with defaults.
-    BOOL cut_visible                = TRUE;
-    BOOL hollow_visible             = TRUE;
-    BOOL top_size_x_visible         = TRUE;
-    BOOL top_size_y_visible         = TRUE;
-    BOOL top_shear_x_visible        = TRUE;
-    BOOL top_shear_y_visible        = TRUE;
-    BOOL twist_visible              = TRUE;
-    BOOL advanced_cut_visible       = FALSE;
-    BOOL taper_visible              = FALSE;
-    BOOL skew_visible               = FALSE;
-    BOOL radius_offset_visible      = FALSE;
-    BOOL revolutions_visible        = FALSE;
-    BOOL sculpt_texture_visible     = FALSE;
-    F32  twist_min                  = OBJECT_TWIST_LINEAR_MIN;
-    F32  twist_max                  = OBJECT_TWIST_LINEAR_MAX;
-    F32  twist_inc                  = OBJECT_TWIST_LINEAR_INC;
-
-    BOOL advanced_is_dimple = FALSE;
-    BOOL advanced_is_slice = FALSE;
-    BOOL size_is_hole = FALSE;
-
-    // Tune based on overall volume type
-    switch (selected_item)
-    {
-    case MI_SPHERE:
-        top_size_x_visible      = FALSE;
-        top_size_y_visible      = FALSE;
-        top_shear_x_visible     = FALSE;
-        top_shear_y_visible     = FALSE;
-        //twist_visible         = FALSE;
-        advanced_cut_visible    = TRUE;
-        advanced_is_dimple      = TRUE;
-        twist_min               = OBJECT_TWIST_MIN;
-        twist_max               = OBJECT_TWIST_MAX;
-        twist_inc               = OBJECT_TWIST_INC;
-        break;
-
-    case MI_TORUS:
-    case MI_TUBE:
-    case MI_RING:
-        //top_size_x_visible        = FALSE;
-        //top_size_y_visible        = FALSE;
-        size_is_hole            = TRUE;
-        skew_visible            = TRUE;
-        advanced_cut_visible    = TRUE;
-        taper_visible           = TRUE;
-        radius_offset_visible   = TRUE;
-        revolutions_visible     = TRUE;
-        twist_min               = OBJECT_TWIST_MIN;
-        twist_max               = OBJECT_TWIST_MAX;
-        twist_inc               = OBJECT_TWIST_INC;
-
-        break;
-
-    case MI_SCULPT:
-        cut_visible             = FALSE;
-        hollow_visible          = FALSE;
-        twist_visible           = FALSE;
-        top_size_x_visible      = FALSE;
-        top_size_y_visible      = FALSE;
-        top_shear_x_visible     = FALSE;
-        top_shear_y_visible     = FALSE;
-        skew_visible            = FALSE;
-        advanced_cut_visible    = FALSE;
-        taper_visible           = FALSE;
-        radius_offset_visible   = FALSE;
-        revolutions_visible     = FALSE;
-        sculpt_texture_visible  = TRUE;
-
-        break;
-
-    case MI_BOX:
-        advanced_cut_visible    = TRUE;
-        advanced_is_slice       = TRUE;
-        break;
-
-    case MI_CYLINDER:
-        advanced_cut_visible    = TRUE;
-        advanced_is_slice       = TRUE;
-        break;
-
-    case MI_PRISM:
-        advanced_cut_visible    = TRUE;
-        advanced_is_slice       = TRUE;
-        break;
-
-    default:
-        break;
-    }
-
-    // Check if we need to change top size/hole size params.
-    switch (selected_item)
-    {
-    case MI_SPHERE:
-    case MI_TORUS:
-    case MI_TUBE:
-    case MI_RING:
-        mSpinScaleX->set( scale_x );
-        mSpinScaleY->set( scale_y );
-        calcp->setVar(LLCalc::X_HOLE, scale_x);
-        calcp->setVar(LLCalc::Y_HOLE, scale_y);
-        mSpinScaleX->setMinValue(OBJECT_MIN_HOLE_SIZE);
-        mSpinScaleX->setMaxValue(OBJECT_MAX_HOLE_SIZE_X);
-        mSpinScaleY->setMinValue(OBJECT_MIN_HOLE_SIZE);
-        mSpinScaleY->setMaxValue(OBJECT_MAX_HOLE_SIZE_Y);
-        break;
-    default:
-        if (editable && single_volume)
-        {
-            mSpinScaleX->set( 1.f - scale_x );
-            mSpinScaleY->set( 1.f - scale_y );
-            mSpinScaleX->setMinValue(-1.f);
-            mSpinScaleX->setMaxValue(1.f);
-            mSpinScaleY->setMinValue(-1.f);
-            mSpinScaleY->setMaxValue(1.f);
-
-            // Torus' Hole Size is Box/Cyl/Prism's Taper
-            calcp->setVar(LLCalc::X_TAPER, 1.f - scale_x);
-            calcp->setVar(LLCalc::Y_TAPER, 1.f - scale_y);
-
-            // Box/Cyl/Prism have no hole size
-            calcp->setVar(LLCalc::X_HOLE, 0.f);
-            calcp->setVar(LLCalc::Y_HOLE, 0.f);
-        }
-        break;
-    }
-
-    // Check if we need to limit the hollow based on the hole type.
-    if (  selected_hole == MI_HOLE_SQUARE &&
-          ( selected_item == MI_CYLINDER || selected_item == MI_TORUS ||
-            selected_item == MI_PRISM    || selected_item == MI_RING  ||
-            selected_item == MI_SPHERE ) )
-    {
-        mSpinHollow->setMinValue(0.f);
-        mSpinHollow->setMaxValue(70.f);
-    }
-    else
-    {
-        mSpinHollow->setMinValue(0.f);
-        mSpinHollow->setMaxValue(95.f);
-    }
-
-    // Update field enablement
-    mComboBaseType  ->setEnabled( enabled );
-    mMenuClipboardParams->setEnabled(enabled);
-
-    mLabelCut       ->setEnabled( enabled );
-    mSpinCutBegin   ->setEnabled( enabled );
-    mSpinCutEnd     ->setEnabled( enabled );
-
-    mLabelHollow    ->setEnabled( enabled );
-    mSpinHollow     ->setEnabled( enabled );
-    mLabelHoleType  ->setEnabled( hole_enabled );
-    mComboHoleType  ->setEnabled( hole_enabled );
-
-    mLabelTwist     ->setEnabled( enabled );
-    mSpinTwist      ->setEnabled( enabled );
-    mSpinTwistBegin ->setEnabled( enabled );
-
-    mLabelSkew      ->setEnabled( enabled );
-    mSpinSkew       ->setEnabled( enabled );
-
-    getChildView("scale_hole")->setVisible( FALSE);
-    getChildView("scale_taper")->setVisible( FALSE);
-    if (top_size_x_visible || top_size_y_visible)
-    {
-        if (size_is_hole)
-        {
-            getChildView("scale_hole")->setVisible( TRUE);
-            getChildView("scale_hole")->setEnabled(enabled);
-        }
-        else
-        {
-            getChildView("scale_taper")->setVisible( TRUE);
-            getChildView("scale_taper")->setEnabled(enabled);
-        }
-    }
-
-    mSpinScaleX     ->setEnabled( enabled );
-    mSpinScaleY     ->setEnabled( enabled );
-
-    mLabelShear     ->setEnabled( enabled );
-    mSpinShearX     ->setEnabled( enabled );
-    mSpinShearY     ->setEnabled( enabled );
-
-    getChildView("advanced_cut")->setVisible( FALSE);
-    getChildView("advanced_dimple")->setVisible( FALSE);
-    getChildView("advanced_slice")->setVisible( FALSE);
-
-    if (advanced_cut_visible)
-    {
-        if (advanced_is_dimple)
-        {
-            getChildView("advanced_dimple")->setVisible( TRUE);
-            getChildView("advanced_dimple")->setEnabled(enabled);
-        }
-
-        else if (advanced_is_slice)
-        {
-            getChildView("advanced_slice")->setVisible( TRUE);
-            getChildView("advanced_slice")->setEnabled(enabled);
-        }
-        else
-        {
-            getChildView("advanced_cut")->setVisible( TRUE);
-            getChildView("advanced_cut")->setEnabled(enabled);
-        }
-    }
-
-    mCtrlPathBegin  ->setEnabled( enabled );
-    mCtrlPathEnd    ->setEnabled( enabled );
-
-    mLabelTaper     ->setEnabled( enabled );
-    mSpinTaperX     ->setEnabled( enabled );
-    mSpinTaperY     ->setEnabled( enabled );
-
-    mLabelRadiusOffset->setEnabled( enabled );
-    mSpinRadiusOffset ->setEnabled( enabled );
-
-    mLabelRevolutions->setEnabled( enabled );
-    mSpinRevolutions ->setEnabled( enabled );
-
-    // Update field visibility
-    mLabelCut       ->setVisible( cut_visible );
-    mSpinCutBegin   ->setVisible( cut_visible );
-    mSpinCutEnd     ->setVisible( cut_visible );
-
-    mLabelHollow    ->setVisible( hollow_visible );
-    mSpinHollow     ->setVisible( hollow_visible );
-    mLabelHoleType  ->setVisible( hollow_visible );
-    mComboHoleType  ->setVisible( hollow_visible );
-
-    mLabelTwist     ->setVisible( twist_visible );
-    mSpinTwist      ->setVisible( twist_visible );
-    mSpinTwistBegin ->setVisible( twist_visible );
-    mSpinTwist      ->setMinValue(  twist_min );
-    mSpinTwist      ->setMaxValue(  twist_max );
-    mSpinTwist      ->setIncrement( twist_inc );
-    mSpinTwistBegin ->setMinValue(  twist_min );
-    mSpinTwistBegin ->setMaxValue(  twist_max );
-    mSpinTwistBegin ->setIncrement( twist_inc );
-
-    mSpinScaleX     ->setVisible( top_size_x_visible );
-    mSpinScaleY     ->setVisible( top_size_y_visible );
-
-    mLabelSkew      ->setVisible( skew_visible );
-    mSpinSkew       ->setVisible( skew_visible );
-
-    mLabelShear     ->setVisible( top_shear_x_visible || top_shear_y_visible );
-    mSpinShearX     ->setVisible( top_shear_x_visible );
-    mSpinShearY     ->setVisible( top_shear_y_visible );
-
-    mCtrlPathBegin  ->setVisible( advanced_cut_visible );
-    mCtrlPathEnd    ->setVisible( advanced_cut_visible );
-
-    mLabelTaper     ->setVisible( taper_visible );
-    mSpinTaperX     ->setVisible( taper_visible );
-    mSpinTaperY     ->setVisible( taper_visible );
-
-    mLabelRadiusOffset->setVisible( radius_offset_visible );
-    mSpinRadiusOffset ->setVisible( radius_offset_visible );
-
-    mLabelRevolutions->setVisible( revolutions_visible );
-    mSpinRevolutions ->setVisible( revolutions_visible );
-
-    mCtrlSculptTexture->setVisible(sculpt_texture_visible);
-    mLabelSculptType->setVisible(sculpt_texture_visible);
-    mCtrlSculptType->setVisible(sculpt_texture_visible);
-
-
-    // sculpt texture
-    if (selected_item == MI_SCULPT)
-    {
-
-
-        LLUUID id;
-        LLSculptParams *sculpt_params = (LLSculptParams *)objectp->getParameterEntry(LLNetworkData::PARAMS_SCULPT);
-
-
-        if (sculpt_params) // if we have a legal sculpt param block for this object:
-        {
-            if (mObject != objectp)  // we've just selected a new object, so save for undo
-            {
-                mSculptTextureRevert = sculpt_params->getSculptTexture();
-                mSculptTypeRevert    = sculpt_params->getSculptType();
-            }
-
-            U8 sculpt_type = sculpt_params->getSculptType();
-            U8 sculpt_stitching = sculpt_type & LL_SCULPT_TYPE_MASK;
-            BOOL sculpt_invert = sculpt_type & LL_SCULPT_FLAG_INVERT;
-            BOOL sculpt_mirror = sculpt_type & LL_SCULPT_FLAG_MIRROR;
-            isMesh = (sculpt_stitching == LL_SCULPT_TYPE_MESH);
-
-            LLTextureCtrl*  mTextureCtrl = getChild<LLTextureCtrl>("sculpt texture control");
-            if(mTextureCtrl)
-            {
-                mTextureCtrl->setTentative(FALSE);
-                mTextureCtrl->setEnabled(editable && !isMesh);
-                if (editable)
-                    mTextureCtrl->setImageAssetID(sculpt_params->getSculptTexture());
-                else
-                    mTextureCtrl->setImageAssetID(LLUUID::null);
-            }
-
-            mComboBaseType->setEnabled(!isMesh);
-            mMenuClipboardParams->setEnabled(!isMesh);
-
-            if (mCtrlSculptType)
-            {
-                if (sculpt_stitching == LL_SCULPT_TYPE_NONE)
-                {
-                    // since 'None' is no longer an option in the combo box
-                    // use 'Plane' as an equivalent sculpt type
-                    mCtrlSculptType->setSelectedByValue(LLSD(LL_SCULPT_TYPE_PLANE), true);
-                }
-                else
-                {
-                    mCtrlSculptType->setSelectedByValue(LLSD(sculpt_stitching), true);
-                }
-                mCtrlSculptType->setEnabled(editable && !isMesh);
-            }
-
-            if (mCtrlSculptMirror)
-            {
-                mCtrlSculptMirror->set(sculpt_mirror);
-                mCtrlSculptMirror->setEnabled(editable && !isMesh);
-            }
-
-            if (mCtrlSculptInvert)
-            {
-                mCtrlSculptInvert->set(sculpt_invert);
-                mCtrlSculptInvert->setEnabled(editable);
-            }
-
-            if (mLabelSculptType)
-            {
-                mLabelSculptType->setEnabled(TRUE);
-            }
-
-        }
-    }
-    else
-    {
-        mSculptTextureRevert = LLUUID::null;
-    }
-
-    mCtrlSculptMirror->setVisible(sculpt_texture_visible && !isMesh);
-    mCtrlSculptInvert->setVisible(sculpt_texture_visible && !isMesh);
-
-    //----------------------------------------------------------------------------
-
-    mObject = objectp;
-    mRootObject = root_objectp;
->>>>>>> e1623bb2
-}
-
-// static
-bool LLPanelObject::precommitValidate( const LLSD& data )
-{
-<<<<<<< HEAD
-	// TODO: Richard will fill this in later.  
-	return true; // false means that validation failed and new value should not be commited.
-=======
-    // TODO: Richard will fill this in later.
-    return TRUE; // FALSE means that validation failed and new value should not be commited.
->>>>>>> e1623bb2
-}
-
-void LLPanelObject::sendIsPhysical()
-{
-<<<<<<< HEAD
-	bool value = mCheckPhysics->get();
-	if( mIsPhysical != value )
-	{
-		LLSelectMgr::getInstance()->selectionUpdatePhysics(value);
-		mIsPhysical = value;
-
-		LL_INFOS("FloaterTools") << "update physics sent" << LL_ENDL;
-	}
-	else
-	{
-		LL_INFOS("FloaterTools") << "update physics not changed" << LL_ENDL;
-	}
-=======
-    BOOL value = mCheckPhysics->get();
-    if( mIsPhysical != value )
-    {
-        LLSelectMgr::getInstance()->selectionUpdatePhysics(value);
-        mIsPhysical = value;
-
-        LL_INFOS("FloaterTools") << "update physics sent" << LL_ENDL;
-    }
-    else
-    {
-        LL_INFOS("FloaterTools") << "update physics not changed" << LL_ENDL;
-    }
->>>>>>> e1623bb2
-}
-
-void LLPanelObject::sendIsTemporary()
-{
-<<<<<<< HEAD
-	bool value = mCheckTemporary->get();
-	if( mIsTemporary != value )
-	{
-		LLSelectMgr::getInstance()->selectionUpdateTemporary(value);
-		mIsTemporary = value;
-
-		LL_INFOS("FloaterTools") << "update temporary sent" << LL_ENDL;
-	}
-	else
-	{
-		LL_INFOS("FloaterTools") << "update temporary not changed" << LL_ENDL;
-	}
-=======
-    BOOL value = mCheckTemporary->get();
-    if( mIsTemporary != value )
-    {
-        LLSelectMgr::getInstance()->selectionUpdateTemporary(value);
-        mIsTemporary = value;
-
-        LL_INFOS("FloaterTools") << "update temporary sent" << LL_ENDL;
-    }
-    else
-    {
-        LL_INFOS("FloaterTools") << "update temporary not changed" << LL_ENDL;
-    }
->>>>>>> e1623bb2
-}
-
-
-void LLPanelObject::sendIsPhantom()
-{
-<<<<<<< HEAD
-	bool value = mCheckPhantom->get();
-	if( mIsPhantom != value )
-	{
-		LLSelectMgr::getInstance()->selectionUpdatePhantom(value);
-		mIsPhantom = value;
-
-		LL_INFOS("FloaterTools") << "update phantom sent" << LL_ENDL;
-	}
-	else
-	{
-		LL_INFOS("FloaterTools") << "update phantom not changed" << LL_ENDL;
-	}
-=======
-    BOOL value = mCheckPhantom->get();
-    if( mIsPhantom != value )
-    {
-        LLSelectMgr::getInstance()->selectionUpdatePhantom(value);
-        mIsPhantom = value;
-
-        LL_INFOS("FloaterTools") << "update phantom sent" << LL_ENDL;
-    }
-    else
-    {
-        LL_INFOS("FloaterTools") << "update phantom not changed" << LL_ENDL;
-    }
->>>>>>> e1623bb2
-}
-
-// static
-void LLPanelObject::onCommitParametric( LLUICtrl* ctrl, void* userdata )
-{
-<<<<<<< HEAD
-	LLPanelObject* self = (LLPanelObject*) userdata;
-
-	if (self->mObject.isNull())
-	{
-		return;
-	}
-
-	if (self->mObject->getPCode() != LL_PCODE_VOLUME)
-	{
-		// Don't allow modification of non-volume objects.
-		return;
-	}
-
-	LLVolume *volume = self->mObject->getVolume();
-	if (!volume)
-	{
-		return;
-	}
-
-	LLVolumeParams volume_params;
-	self->getVolumeParams(volume_params);
-	
-
-	
-	// set sculpting
-	S32 selected_type = self->mComboBaseType->getCurrentIndex();
-
-	if (selected_type == MI_SCULPT)
-	{
-		self->mObject->setParameterEntryInUse(LLNetworkData::PARAMS_SCULPT, true, true);
-		LLSculptParams *sculpt_params = (LLSculptParams *)self->mObject->getParameterEntry(LLNetworkData::PARAMS_SCULPT);
-		if (sculpt_params)
-			volume_params.setSculptID(sculpt_params->getSculptTexture(), sculpt_params->getSculptType());
-	}
-	else
-	{
-		LLSculptParams *sculpt_params = (LLSculptParams *)self->mObject->getParameterEntry(LLNetworkData::PARAMS_SCULPT);
-		if (sculpt_params)
-			self->mObject->setParameterEntryInUse(LLNetworkData::PARAMS_SCULPT, false, true);
-	}
-
-	// Update the volume, if necessary.
-	self->mObject->updateVolume(volume_params);
-
-
-	// This was added to make sure thate when changes are made, the UI
-	// adjusts to present valid options.
-	// *FIX: only some changes, ie, hollow or primitive type changes,
-	// require a refresh.
-	self->refresh();
-=======
-    LLPanelObject* self = (LLPanelObject*) userdata;
-
-    if (self->mObject.isNull())
-    {
-        return;
-    }
-
-    if (self->mObject->getPCode() != LL_PCODE_VOLUME)
-    {
-        // Don't allow modification of non-volume objects.
-        return;
-    }
-
-    LLVolume *volume = self->mObject->getVolume();
-    if (!volume)
-    {
-        return;
-    }
-
-    LLVolumeParams volume_params;
-    self->getVolumeParams(volume_params);
-
-
-
-    // set sculpting
-    S32 selected_type = self->mComboBaseType->getCurrentIndex();
-
-    if (selected_type == MI_SCULPT)
-    {
-        self->mObject->setParameterEntryInUse(LLNetworkData::PARAMS_SCULPT, TRUE, TRUE);
-        LLSculptParams *sculpt_params = (LLSculptParams *)self->mObject->getParameterEntry(LLNetworkData::PARAMS_SCULPT);
-        if (sculpt_params)
-            volume_params.setSculptID(sculpt_params->getSculptTexture(), sculpt_params->getSculptType());
-    }
-    else
-    {
-        LLSculptParams *sculpt_params = (LLSculptParams *)self->mObject->getParameterEntry(LLNetworkData::PARAMS_SCULPT);
-        if (sculpt_params)
-            self->mObject->setParameterEntryInUse(LLNetworkData::PARAMS_SCULPT, FALSE, TRUE);
-    }
-
-    // Update the volume, if necessary.
-    self->mObject->updateVolume(volume_params);
-
-
-    // This was added to make sure thate when changes are made, the UI
-    // adjusts to present valid options.
-    // *FIX: only some changes, ie, hollow or primitive type changes,
-    // require a refresh.
-    self->refresh();
->>>>>>> e1623bb2
-
-}
-
-void LLPanelObject::getVolumeParams(LLVolumeParams& volume_params)
-{
-    // Figure out what type of volume to make
-    S32 was_selected_type = mSelectedType;
-    S32 selected_type = mComboBaseType->getCurrentIndex();
-    U8 profile;
-    U8 path;
-    switch ( selected_type )
-    {
-    case MI_CYLINDER:
-        profile = LL_PCODE_PROFILE_CIRCLE;
-        path = LL_PCODE_PATH_LINE;
-        break;
-
-    case MI_BOX:
-        profile = LL_PCODE_PROFILE_SQUARE;
-        path = LL_PCODE_PATH_LINE;
-        break;
-
-    case MI_PRISM:
-        profile = LL_PCODE_PROFILE_EQUALTRI;
-        path = LL_PCODE_PATH_LINE;
-        break;
-
-    case MI_SPHERE:
-        profile = LL_PCODE_PROFILE_CIRCLE_HALF;
-        path = LL_PCODE_PATH_CIRCLE;
-        break;
-
-    case MI_TORUS:
-        profile = LL_PCODE_PROFILE_CIRCLE;
-        path = LL_PCODE_PATH_CIRCLE;
-        break;
-
-    case MI_TUBE:
-        profile = LL_PCODE_PROFILE_SQUARE;
-        path = LL_PCODE_PATH_CIRCLE;
-        break;
-
-    case MI_RING:
-        profile = LL_PCODE_PROFILE_EQUALTRI;
-        path = LL_PCODE_PATH_CIRCLE;
-        break;
-
-    case MI_SCULPT:
-        profile = LL_PCODE_PROFILE_CIRCLE;
-        path = LL_PCODE_PATH_CIRCLE;
-        break;
-
-    default:
-        LL_WARNS("FloaterTools") << "Unknown base type " << selected_type
-            << " in getVolumeParams()" << LL_ENDL;
-        // assume a box
-        selected_type = MI_BOX;
-        profile = LL_PCODE_PROFILE_SQUARE;
-        path = LL_PCODE_PATH_LINE;
-        break;
-    }
-
-
-    if (path == LL_PCODE_PATH_LINE)
-    {
-        LLVOVolume *volobjp = (LLVOVolume *)(LLViewerObject*)(mObject);
-        if (volobjp->isFlexible())
-        {
-            path = LL_PCODE_PATH_FLEXIBLE;
-        }
-    }
-
-    S32 selected_hole = mComboHoleType->getCurrentIndex();
-    U8 hole;
-    switch (selected_hole)
-    {
-    case MI_HOLE_CIRCLE:
-        hole = LL_PCODE_HOLE_CIRCLE;
-        break;
-    case MI_HOLE_SQUARE:
-        hole = LL_PCODE_HOLE_SQUARE;
-        break;
-    case MI_HOLE_TRIANGLE:
-        hole = LL_PCODE_HOLE_TRIANGLE;
-        break;
-    case MI_HOLE_SAME:
-    default:
-        hole = LL_PCODE_HOLE_SAME;
-        break;
-    }
-
-    volume_params.setType(profile | hole, path);
-    mSelectedType = selected_type;
-
-    // Compute cut start/end
-    F32 cut_begin   = mSpinCutBegin->get();
-    F32 cut_end     = mSpinCutEnd->get();
-
-    // Make sure at least OBJECT_CUT_INC of the object survives
-    if (cut_begin > cut_end - OBJECT_MIN_CUT_INC)
-    {
-        cut_begin = cut_end - OBJECT_MIN_CUT_INC;
-        mSpinCutBegin->set(cut_begin);
-    }
-
-    F32 adv_cut_begin   = mCtrlPathBegin->get();
-    F32 adv_cut_end     = mCtrlPathEnd->get();
-
-    // Make sure at least OBJECT_CUT_INC of the object survives
-    if (adv_cut_begin > adv_cut_end - OBJECT_MIN_CUT_INC)
-    {
-        adv_cut_begin = adv_cut_end - OBJECT_MIN_CUT_INC;
-        mCtrlPathBegin->set(adv_cut_begin);
-    }
-
-    F32 begin_s, end_s;
-    F32 begin_t, end_t;
-
-    if (selected_type == MI_SPHERE || selected_type == MI_TORUS ||
-        selected_type == MI_TUBE   || selected_type == MI_RING)
-    {
-        begin_s = adv_cut_begin;
-        end_s   = adv_cut_end;
-
-        begin_t = cut_begin;
-        end_t   = cut_end;
-    }
-    else
-    {
-        begin_s = cut_begin;
-        end_s   = cut_end;
-
-        begin_t = adv_cut_begin;
-        end_t   = adv_cut_end;
-    }
-
-    volume_params.setBeginAndEndS(begin_s, end_s);
-    volume_params.setBeginAndEndT(begin_t, end_t);
-
-    // Hollowness
-    F32 hollow = mSpinHollow->get() / 100.f;
-
-    if (  selected_hole == MI_HOLE_SQUARE &&
-        ( selected_type == MI_CYLINDER || selected_type == MI_TORUS ||
-          selected_type == MI_PRISM    || selected_type == MI_RING  ||
-          selected_type == MI_SPHERE ) )
-    {
-        if (hollow > 0.7f) hollow = 0.7f;
-    }
-
-    volume_params.setHollow( hollow );
-
-    // Twist Begin,End
-    F32 twist_begin = mSpinTwistBegin->get();
-    F32 twist       = mSpinTwist->get();
-    // Check the path type for twist conversion.
-    if (path == LL_PCODE_PATH_LINE || path == LL_PCODE_PATH_FLEXIBLE)
-    {
-        twist_begin /= OBJECT_TWIST_LINEAR_MAX;
-        twist       /= OBJECT_TWIST_LINEAR_MAX;
-    }
-    else
-    {
-        twist_begin /= OBJECT_TWIST_MAX;
-        twist       /= OBJECT_TWIST_MAX;
-    }
-
-    volume_params.setTwistBegin(twist_begin);
-    volume_params.setTwist(twist);
-
-    // Scale X,Y
-    F32 scale_x = mSpinScaleX->get();
-    F32 scale_y = mSpinScaleY->get();
-    if ( was_selected_type == MI_BOX || was_selected_type == MI_CYLINDER || was_selected_type == MI_PRISM)
-    {
-        scale_x = 1.f - scale_x;
-        scale_y = 1.f - scale_y;
-    }
-
-    // Skew
-    F32 skew = mSpinSkew->get();
-
-    // Taper X,Y
-    F32 taper_x = mSpinTaperX->get();
-    F32 taper_y = mSpinTaperY->get();
-
-    // Radius offset
-    F32 radius_offset = mSpinRadiusOffset->get();
-
-    // Revolutions
-    F32 revolutions   = mSpinRevolutions->get();
-
-    if ( selected_type == MI_SPHERE )
-    {
-        // Snap values to valid sphere parameters.
-        scale_x         = 1.0f;
-        scale_y         = 1.0f;
-        skew            = 0.0f;
-        taper_x         = 0.0f;
-        taper_y         = 0.0f;
-        radius_offset   = 0.0f;
-        revolutions     = 1.0f;
-    }
-    else if ( selected_type == MI_TORUS || selected_type == MI_TUBE ||
-              selected_type == MI_RING )
-    {
-        scale_x = llclamp(
-            scale_x,
-            OBJECT_MIN_HOLE_SIZE,
-            OBJECT_MAX_HOLE_SIZE_X);
-        scale_y = llclamp(
-            scale_y,
-            OBJECT_MIN_HOLE_SIZE,
-            OBJECT_MAX_HOLE_SIZE_Y);
-
-        // Limit radius offset, based on taper and hole size y.
-        F32 radius_mag = fabs(radius_offset);
-        F32 hole_y_mag = fabs(scale_y);
-        F32 taper_y_mag  = fabs(taper_y);
-        // Check to see if the taper effects us.
-        if ( (radius_offset > 0.f && taper_y < 0.f) ||
-             (radius_offset < 0.f && taper_y > 0.f) )
-        {
-            // The taper does not help increase the radius offset range.
-            taper_y_mag = 0.f;
-        }
-        F32 max_radius_mag = 1.f - hole_y_mag * (1.f - taper_y_mag) / (1.f - hole_y_mag);
-        // Enforce the maximum magnitude.
-        if (radius_mag > max_radius_mag)
-        {
-            // Check radius offset sign.
-            if (radius_offset < 0.f)
-            {
-                radius_offset = -max_radius_mag;
-            }
-            else
-            {
-                radius_offset = max_radius_mag;
-            }
-        }
-
-        // Check the skew value against the revolutions.
-        F32 skew_mag= fabs(skew);
-        F32 min_skew_mag = 1.0f - 1.0f / (revolutions * scale_x + 1.0f);
-        // Discontinuity; A revolution of 1 allows skews below 0.5.
-        if ( fabs(revolutions - 1.0f) < 0.001)
-            min_skew_mag = 0.0f;
-
-        // Clip skew.
-        if (skew_mag < min_skew_mag)
-        {
-            // Check skew sign.
-            if (skew < 0.0f)
-            {
-                skew = -min_skew_mag;
-            }
-            else
-            {
-                skew = min_skew_mag;
-            }
-        }
-    }
-
-    volume_params.setRatio( scale_x, scale_y );
-    volume_params.setSkew(skew);
-    volume_params.setTaper( taper_x, taper_y );
-    volume_params.setRadiusOffset(radius_offset);
-    volume_params.setRevolutions(revolutions);
-
-    // Shear X,Y
-    F32 shear_x = mSpinShearX->get();
-    F32 shear_y = mSpinShearY->get();
-    volume_params.setShear( shear_x, shear_y );
-
-    if (selected_type == MI_SCULPT)
-    {
-        volume_params.setSculptID(LLUUID::null, 0);
-        volume_params.setBeginAndEndT   (0, 1);
-        volume_params.setBeginAndEndS   (0, 1);
-        volume_params.setHollow         (0);
-        volume_params.setTwistBegin     (0);
-        volume_params.setTwistEnd       (0);
-        volume_params.setRatio          (1, 0.5);
-        volume_params.setShear          (0, 0);
-        volume_params.setTaper          (0, 0);
-        volume_params.setRevolutions    (1);
-        volume_params.setRadiusOffset   (0);
-        volume_params.setSkew           (0);
-    }
-
-}
-
-// BUG: Make work with multiple objects
-void LLPanelObject::sendRotation(bool btn_down)
-{
-    if (mObject.isNull()) return;
-
-    LLVector3 new_rot(mCtrlRotX->get(), mCtrlRotY->get(), mCtrlRotZ->get());
-    new_rot.mV[VX] = ll_round(new_rot.mV[VX], OBJECT_ROTATION_PRECISION);
-    new_rot.mV[VY] = ll_round(new_rot.mV[VY], OBJECT_ROTATION_PRECISION);
-    new_rot.mV[VZ] = ll_round(new_rot.mV[VZ], OBJECT_ROTATION_PRECISION);
-
-    // Note: must compare before conversion to radians
-    LLVector3 delta = new_rot - mCurEulerDegrees;
-
-    if (delta.magVec() >= 0.0005f)
-    {
-        mCurEulerDegrees = new_rot;
-        new_rot *= DEG_TO_RAD;
-
-        LLQuaternion rotation;
-        rotation.setQuat(new_rot.mV[VX], new_rot.mV[VY], new_rot.mV[VZ]);
-
-        if (mRootObject != mObject)
-        {
-            rotation = rotation * ~mRootObject->getRotationRegion();
-        }
-
-        // To include avatars into movements and rotation
-        // If false, all children are selected anyway - move avatar
-        // If true, not all children are selected - save positions
-        bool individual_selection = gSavedSettings.getBOOL("EditLinkedParts");
-        std::vector<LLVector3>& child_positions = mObject->mUnselectedChildrenPositions ;
-        std::vector<LLQuaternion> child_rotations;
-        if (mObject->isRootEdit() && individual_selection)
-        {
-            mObject->saveUnselectedChildrenRotation(child_rotations) ;
-            mObject->saveUnselectedChildrenPosition(child_positions) ;
-        }
-
-        mObject->setRotation(rotation);
-        LLManip::rebuild(mObject) ;
-
-        // for individually selected roots, we need to counterrotate all the children
-        if (mObject->isRootEdit() && individual_selection)
-        {
-            mObject->resetChildrenRotationAndPosition(child_rotations, child_positions) ;
-        }
-
-        if(!btn_down)
-        {
-            child_positions.clear() ;
-            LLSelectMgr::getInstance()->sendMultipleUpdate(UPD_ROTATION | UPD_POSITION);
-        }
-    }
-}
-
-
-// BUG: Make work with multiple objects
-void LLPanelObject::sendScale(bool btn_down)
-{
-<<<<<<< HEAD
-	if (mObject.isNull()) return;
-
-	LLVector3 newscale(mCtrlScaleX->get(), mCtrlScaleY->get(), mCtrlScaleZ->get());
-
-	LLVector3 delta = newscale - mObject->getScale();
-	if (delta.magVec() >= 0.0005f || (mSizeChanged && !btn_down))
-	{
-		// scale changed by more than 1/2 millimeter
-		mSizeChanged = btn_down;
-
-		// check to see if we aren't scaling the textures
-		// (in which case the tex coord's need to be recomputed)
-		bool dont_stretch_textures = !LLManipScale::getStretchTextures();
-		if (dont_stretch_textures)
-		{
-			LLSelectMgr::getInstance()->saveSelectedObjectTransform(SELECT_ACTION_TYPE_SCALE);
-		}
-
-		mObject->setScale(newscale, true);
-
-		if(!btn_down)
-		{
-			LLSelectMgr::getInstance()->sendMultipleUpdate(UPD_SCALE | UPD_POSITION);
-		}
-
-		LLSelectMgr::getInstance()->adjustTexturesByScale(true, !dont_stretch_textures);
-//		LL_INFOS() << "scale sent" << LL_ENDL;
-	}
-	else
-	{
-//		LL_INFOS() << "scale not changed" << LL_ENDL;
-	}
-}
-
-
-void LLPanelObject::sendPosition(bool btn_down)
-{	
-	if (mObject.isNull()) return;
-=======
-    if (mObject.isNull()) return;
-
-    LLVector3 newscale(mCtrlScaleX->get(), mCtrlScaleY->get(), mCtrlScaleZ->get());
-
-    LLVector3 delta = newscale - mObject->getScale();
-    if (delta.magVec() >= 0.0005f || (mSizeChanged && !btn_down))
-    {
-        // scale changed by more than 1/2 millimeter
-        mSizeChanged = btn_down;
-
-        // check to see if we aren't scaling the textures
-        // (in which case the tex coord's need to be recomputed)
-        BOOL dont_stretch_textures = !LLManipScale::getStretchTextures();
-        if (dont_stretch_textures)
-        {
-            LLSelectMgr::getInstance()->saveSelectedObjectTransform(SELECT_ACTION_TYPE_SCALE);
-        }
-
-        mObject->setScale(newscale, TRUE);
-
-        if(!btn_down)
-        {
-            LLSelectMgr::getInstance()->sendMultipleUpdate(UPD_SCALE | UPD_POSITION);
-        }
-
-        LLSelectMgr::getInstance()->adjustTexturesByScale(TRUE, !dont_stretch_textures);
-//      LL_INFOS() << "scale sent" << LL_ENDL;
-    }
-    else
-    {
-//      LL_INFOS() << "scale not changed" << LL_ENDL;
-    }
-}
-
-
-void LLPanelObject::sendPosition(BOOL btn_down)
-{
-    if (mObject.isNull()) return;
->>>>>>> e1623bb2
-
-    LLVector3 newpos(mCtrlPosX->get(), mCtrlPosY->get(), mCtrlPosZ->get());
-    LLViewerRegion* regionp = mObject->getRegion();
-
-    if (!regionp) return;
-
-    if (!mObject->isAttachment())
-    {
-        // Clamp the Z height
-        const F32 height = newpos.mV[VZ];
-        const F32 min_height = LLWorld::getInstance()->getMinAllowedZ(mObject, mObject->getPositionGlobal());
-        const F32 max_height = LLWorld::getInstance()->getRegionMaxHeight();
-
-        if ( height < min_height)
-        {
-            newpos.mV[VZ] = min_height;
-            mCtrlPosZ->set( min_height );
-        }
-        else if ( height > max_height )
-        {
-            newpos.mV[VZ] = max_height;
-            mCtrlPosZ->set( max_height );
-        }
-
-        // Grass is always drawn on the ground, so clamp its position to the ground
-        if (mObject->getPCode() == LL_PCODE_LEGACY_GRASS)
-        {
-            mCtrlPosZ->set(LLWorld::getInstance()->resolveLandHeightAgent(newpos) + 1.f);
-        }
-    }
-    else
-    {
-        if (newpos.length() > MAX_ATTACHMENT_DIST)
-        {
-            newpos.clampLength(MAX_ATTACHMENT_DIST);
-            mCtrlPosX->set(newpos.mV[VX]);
-            mCtrlPosY->set(newpos.mV[VY]);
-            mCtrlPosZ->set(newpos.mV[VZ]);
-        }
-    }
-
-    // Make sure new position is in a valid region, so the object
-    // won't get dumped by the simulator.
-    LLVector3d new_pos_global = regionp->getPosGlobalFromRegion(newpos);
-    bool is_valid_pos = true;
-    if (mObject->isAttachment())
-    {
-        LLVector3 delta_pos = mObject->getPositionEdit() - newpos;
-        LLVector3d attachment_pos = regionp->getPosGlobalFromRegion(mObject->getPositionRegion() + delta_pos);
-        is_valid_pos = LLWorld::getInstance()->positionRegionValidGlobal(attachment_pos);
-    }
-    else
-    {
-        is_valid_pos = LLWorld::getInstance()->positionRegionValidGlobal(new_pos_global);
-    }
-
-<<<<<<< HEAD
-	if (is_valid_pos)
-	{
-		// send only if the position is changed, that is, the delta vector is not zero
-		LLVector3d old_pos_global = mObject->getPositionGlobal();
-		LLVector3d delta = new_pos_global - old_pos_global;
-		// moved more than 1/2 millimeter
-		if (delta.magVec() >= 0.0005f)
-		{			
-			if (mRootObject != mObject)
-			{
-				newpos = newpos - mRootObject->getPositionRegion();
-				newpos = newpos * ~mRootObject->getRotationRegion();
-				mObject->setPositionParent(newpos);
-			}
-			else
-			{
-				mObject->setPositionEdit(newpos);
-			}			
-			
-			LLManip::rebuild(mObject) ;
-
-			// for individually selected roots, we need to counter-translate all unselected children
-			if (mObject->isRootEdit())
-			{								
-				// only offset by parent's translation
-				mObject->resetChildrenPosition(LLVector3(-delta), true, true) ;
-			}
-
-			if(!btn_down)
-			{
-				LLSelectMgr::getInstance()->sendMultipleUpdate(UPD_POSITION);
-			}
-
-			LLSelectMgr::getInstance()->updateSelectionCenter();
-		}
-	}
-	else
-	{
-		// move failed, so we update the UI with the correct values
-		LLVector3 vec = mRootObject->getPositionRegion();
-		mCtrlPosX->set(vec.mV[VX]);
-		mCtrlPosY->set(vec.mV[VY]);
-		mCtrlPosZ->set(vec.mV[VZ]);
-	}
-=======
-    if (is_valid_pos)
-    {
-        // send only if the position is changed, that is, the delta vector is not zero
-        LLVector3d old_pos_global = mObject->getPositionGlobal();
-        LLVector3d delta = new_pos_global - old_pos_global;
-        // moved more than 1/2 millimeter
-        if (delta.magVec() >= 0.0005f)
-        {
-            if (mRootObject != mObject)
-            {
-                newpos = newpos - mRootObject->getPositionRegion();
-                newpos = newpos * ~mRootObject->getRotationRegion();
-                mObject->setPositionParent(newpos);
-            }
-            else
-            {
-                mObject->setPositionEdit(newpos);
-            }
-
-            LLManip::rebuild(mObject) ;
-
-            // for individually selected roots, we need to counter-translate all unselected children
-            if (mObject->isRootEdit())
-            {
-                // only offset by parent's translation
-                mObject->resetChildrenPosition(LLVector3(-delta), TRUE, TRUE) ;
-            }
-
-            if(!btn_down)
-            {
-                LLSelectMgr::getInstance()->sendMultipleUpdate(UPD_POSITION);
-            }
-
-            LLSelectMgr::getInstance()->updateSelectionCenter();
-        }
-    }
-    else
-    {
-        // move failed, so we update the UI with the correct values
-        LLVector3 vec = mRootObject->getPositionRegion();
-        mCtrlPosX->set(vec.mV[VX]);
-        mCtrlPosY->set(vec.mV[VY]);
-        mCtrlPosZ->set(vec.mV[VZ]);
-    }
->>>>>>> e1623bb2
-}
-
-void LLPanelObject::sendSculpt()
-{
-<<<<<<< HEAD
-	if (mObject.isNull())
-		return;
-	
-	LLSculptParams sculpt_params;
-	LLUUID sculpt_id = LLUUID::null;
-
-	if (mCtrlSculptTexture)
-	{
-		sculpt_id = mCtrlSculptTexture->getImageAssetID();
-	}
-
-	U8 sculpt_type = 0;
-	
-	if (mCtrlSculptType)
-	{
-		sculpt_type |= mCtrlSculptType->getValue().asInteger();
-	}
-
-	bool enabled = sculpt_type != LL_SCULPT_TYPE_MESH;
-
-	if (mCtrlSculptMirror)
-	{
-		mCtrlSculptMirror->setEnabled(enabled);
-	}
-
-	if (mCtrlSculptInvert)
-	{
-		mCtrlSculptInvert->setEnabled(enabled);
-	}
-
-	if ((mCtrlSculptMirror) && (mCtrlSculptMirror->get()))
-	{
-		sculpt_type |= LL_SCULPT_FLAG_MIRROR;
-	}
-
-	if ((mCtrlSculptInvert) && (mCtrlSculptInvert->get()))
-	{
-		sculpt_type |= LL_SCULPT_FLAG_INVERT;
-	}
-
-	sculpt_params.setSculptTexture(sculpt_id, sculpt_type);
-	mObject->setParameterEntry(LLNetworkData::PARAMS_SCULPT, sculpt_params, true);
-=======
-    if (mObject.isNull())
-        return;
-
-    LLSculptParams sculpt_params;
-    LLUUID sculpt_id = LLUUID::null;
-
-    if (mCtrlSculptTexture)
-        sculpt_id = mCtrlSculptTexture->getImageAssetID();
-
-    U8 sculpt_type = 0;
-
-    if (mCtrlSculptType)
-        sculpt_type |= mCtrlSculptType->getValue().asInteger();
-
-    bool enabled = sculpt_type != LL_SCULPT_TYPE_MESH;
-
-    if (mCtrlSculptMirror)
-    {
-        mCtrlSculptMirror->setEnabled(enabled ? TRUE : FALSE);
-    }
-    if (mCtrlSculptInvert)
-    {
-        mCtrlSculptInvert->setEnabled(enabled ? TRUE : FALSE);
-    }
-
-    if ((mCtrlSculptMirror) && (mCtrlSculptMirror->get()))
-        sculpt_type |= LL_SCULPT_FLAG_MIRROR;
-
-    if ((mCtrlSculptInvert) && (mCtrlSculptInvert->get()))
-        sculpt_type |= LL_SCULPT_FLAG_INVERT;
-
-    sculpt_params.setSculptTexture(sculpt_id, sculpt_type);
-    mObject->setParameterEntry(LLNetworkData::PARAMS_SCULPT, sculpt_params, TRUE);
->>>>>>> e1623bb2
-}
-
-void LLPanelObject::refresh()
-{
-    getState();
-    if (mObject.notNull() && mObject->isDead())
-    {
-        mObject = NULL;
-    }
-
-    if (mRootObject.notNull() && mRootObject->isDead())
-    {
-        mRootObject = NULL;
-    }
-
-    F32 max_scale = get_default_max_prim_scale(LLPickInfo::isFlora(mObject));
-
-    getChild<LLSpinCtrl>("Scale X")->setMaxValue(max_scale);
-    getChild<LLSpinCtrl>("Scale Y")->setMaxValue(max_scale);
-    getChild<LLSpinCtrl>("Scale Z")->setMaxValue(max_scale);
-}
-
-
-void LLPanelObject::draw()
-{
-    const LLColor4  white(  1.0f,   1.0f,   1.0f,   1);
-    const LLColor4  red(    1.0f,   0.25f,  0.f,    1);
-    const LLColor4  green(  0.f,    1.0f,   0.f,    1);
-    const LLColor4  blue(   0.f,    0.5f,   1.0f,   1);
-
-    // Tune the colors of the labels
-    LLTool* tool = LLToolMgr::getInstance()->getCurrentTool();
-
-    if (tool == LLToolCompTranslate::getInstance())
-    {
-        mCtrlPosX   ->setLabelColor(red);
-        mCtrlPosY   ->setLabelColor(green);
-        mCtrlPosZ   ->setLabelColor(blue);
-
-        mCtrlScaleX ->setLabelColor(white);
-        mCtrlScaleY ->setLabelColor(white);
-        mCtrlScaleZ ->setLabelColor(white);
-
-        mCtrlRotX   ->setLabelColor(white);
-        mCtrlRotY   ->setLabelColor(white);
-        mCtrlRotZ   ->setLabelColor(white);
-    }
-    else if ( tool == LLToolCompScale::getInstance() )
-    {
-        mCtrlPosX   ->setLabelColor(white);
-        mCtrlPosY   ->setLabelColor(white);
-        mCtrlPosZ   ->setLabelColor(white);
-
-        mCtrlScaleX ->setLabelColor(red);
-        mCtrlScaleY ->setLabelColor(green);
-        mCtrlScaleZ ->setLabelColor(blue);
-
-        mCtrlRotX   ->setLabelColor(white);
-        mCtrlRotY   ->setLabelColor(white);
-        mCtrlRotZ   ->setLabelColor(white);
-    }
-    else if ( tool == LLToolCompRotate::getInstance() )
-    {
-        mCtrlPosX   ->setLabelColor(white);
-        mCtrlPosY   ->setLabelColor(white);
-        mCtrlPosZ   ->setLabelColor(white);
-
-        mCtrlScaleX ->setLabelColor(white);
-        mCtrlScaleY ->setLabelColor(white);
-        mCtrlScaleZ ->setLabelColor(white);
-
-        mCtrlRotX   ->setLabelColor(red);
-        mCtrlRotY   ->setLabelColor(green);
-        mCtrlRotZ   ->setLabelColor(blue);
-    }
-    else
-    {
-        mCtrlPosX   ->setLabelColor(white);
-        mCtrlPosY   ->setLabelColor(white);
-        mCtrlPosZ   ->setLabelColor(white);
-
-        mCtrlScaleX ->setLabelColor(white);
-        mCtrlScaleY ->setLabelColor(white);
-        mCtrlScaleZ ->setLabelColor(white);
-
-        mCtrlRotX   ->setLabelColor(white);
-        mCtrlRotY   ->setLabelColor(white);
-        mCtrlRotZ   ->setLabelColor(white);
-    }
-
-    LLPanel::draw();
-}
-
-// virtual
-void LLPanelObject::clearCtrls()
-{
-<<<<<<< HEAD
-	LLPanel::clearCtrls();
-
-	mCheckLock		->set(false);
-	mCheckLock		->setEnabled( false );
-	mCheckPhysics	->set(false);
-	mCheckPhysics	->setEnabled( false );
-	mCheckTemporary	->set(false);
-	mCheckTemporary	->setEnabled( false );
-	mCheckPhantom	->set(false);
-	mCheckPhantom	->setEnabled( false );
-	
-	// Disable text labels
-	mLabelPosition	->setEnabled( false );
-	mLabelSize		->setEnabled( false );
-	mLabelRotation	->setEnabled( false );
-	mLabelCut		->setEnabled( false );
-	mLabelHollow	->setEnabled( false );
-	mLabelHoleType	->setEnabled( false );
-	mLabelTwist		->setEnabled( false );
-	mLabelSkew		->setEnabled( false );
-	mLabelShear		->setEnabled( false );
-	mLabelTaper		->setEnabled( false );
-	mLabelRadiusOffset->setEnabled( false );
-	mLabelRevolutions->setEnabled( false );
-	
-	getChildView("scale_hole")->setEnabled(false);
-	getChildView("scale_taper")->setEnabled(false);
-	getChildView("advanced_cut")->setEnabled(false);
-	getChildView("advanced_dimple")->setEnabled(false);
-	getChildView("advanced_slice")->setVisible( false);
-=======
-    LLPanel::clearCtrls();
-
-    mCheckLock      ->set(FALSE);
-    mCheckLock      ->setEnabled( FALSE );
-    mCheckPhysics   ->set(FALSE);
-    mCheckPhysics   ->setEnabled( FALSE );
-    mCheckTemporary ->set(FALSE);
-    mCheckTemporary ->setEnabled( FALSE );
-    mCheckPhantom   ->set(FALSE);
-    mCheckPhantom   ->setEnabled( FALSE );
-
-    // Disable text labels
-    mLabelPosition  ->setEnabled( FALSE );
-    mLabelSize      ->setEnabled( FALSE );
-    mLabelRotation  ->setEnabled( FALSE );
-    mLabelCut       ->setEnabled( FALSE );
-    mLabelHollow    ->setEnabled( FALSE );
-    mLabelHoleType  ->setEnabled( FALSE );
-    mLabelTwist     ->setEnabled( FALSE );
-    mLabelSkew      ->setEnabled( FALSE );
-    mLabelShear     ->setEnabled( FALSE );
-    mLabelTaper     ->setEnabled( FALSE );
-    mLabelRadiusOffset->setEnabled( FALSE );
-    mLabelRevolutions->setEnabled( FALSE );
-
-    getChildView("scale_hole")->setEnabled(FALSE);
-    getChildView("scale_taper")->setEnabled(FALSE);
-    getChildView("advanced_cut")->setEnabled(FALSE);
-    getChildView("advanced_dimple")->setEnabled(FALSE);
-    getChildView("advanced_slice")->setVisible( FALSE);
->>>>>>> e1623bb2
-}
-
-//
-// Static functions
-//
-
-// static
-void LLPanelObject::onCommitLock(LLUICtrl *ctrl, void *data)
-{
-    // Checkbox will have toggled itself
-    LLPanelObject *self = (LLPanelObject *)data;
-
-    if(self->mRootObject.isNull()) return;
-
-    BOOL new_state = self->mCheckLock->get();
-
-<<<<<<< HEAD
-	bool new_state = self->mCheckLock->get();
-	
-	LLSelectMgr::getInstance()->selectionSetObjectPermissions(PERM_OWNER, !new_state, PERM_MOVE | PERM_MODIFY);
-=======
-    LLSelectMgr::getInstance()->selectionSetObjectPermissions(PERM_OWNER, !new_state, PERM_MOVE | PERM_MODIFY);
->>>>>>> e1623bb2
-}
-
-// static
-void LLPanelObject::onCommitPosition( LLUICtrl* ctrl, void* userdata )
-{
-<<<<<<< HEAD
-	LLPanelObject* self = (LLPanelObject*) userdata;
-	bool btn_down = ((LLSpinCtrl*)ctrl)->isMouseHeldDown() ;
-	self->sendPosition(btn_down);
-=======
-    LLPanelObject* self = (LLPanelObject*) userdata;
-    BOOL btn_down = ((LLSpinCtrl*)ctrl)->isMouseHeldDown() ;
-    self->sendPosition(btn_down);
->>>>>>> e1623bb2
-}
-
-// static
-void LLPanelObject::onCommitScale( LLUICtrl* ctrl, void* userdata )
-{
-<<<<<<< HEAD
-	LLPanelObject* self = (LLPanelObject*) userdata;
-	bool btn_down = ((LLSpinCtrl*)ctrl)->isMouseHeldDown() ;
-	self->sendScale(btn_down);
-=======
-    LLPanelObject* self = (LLPanelObject*) userdata;
-    BOOL btn_down = ((LLSpinCtrl*)ctrl)->isMouseHeldDown() ;
-    self->sendScale(btn_down);
->>>>>>> e1623bb2
-}
-
-// static
-void LLPanelObject::onCommitRotation( LLUICtrl* ctrl, void* userdata )
-{
-<<<<<<< HEAD
-	LLPanelObject* self = (LLPanelObject*) userdata;
-	bool btn_down = ((LLSpinCtrl*)ctrl)->isMouseHeldDown() ;
-	self->sendRotation(btn_down);
-=======
-    LLPanelObject* self = (LLPanelObject*) userdata;
-    BOOL btn_down = ((LLSpinCtrl*)ctrl)->isMouseHeldDown() ;
-    self->sendRotation(btn_down);
->>>>>>> e1623bb2
-}
-
-// static
-void LLPanelObject::onCommitPhysics( LLUICtrl* ctrl, void* userdata )
-{
-    LLPanelObject* self = (LLPanelObject*) userdata;
-    self->sendIsPhysical();
-}
-
-// static
-void LLPanelObject::onCommitTemporary( LLUICtrl* ctrl, void* userdata )
-{
-    LLPanelObject* self = (LLPanelObject*) userdata;
-    self->sendIsTemporary();
-}
-
-// static
-void LLPanelObject::onCommitPhantom( LLUICtrl* ctrl, void* userdata )
-{
-    LLPanelObject* self = (LLPanelObject*) userdata;
-    self->sendIsPhantom();
-}
-
-void LLPanelObject::onSelectSculpt(const LLSD& data)
-{
-    LLTextureCtrl* mTextureCtrl = getChild<LLTextureCtrl>("sculpt texture control");
-
-    if (mTextureCtrl)
-    {
-        mSculptTextureRevert = mTextureCtrl->getImageAssetID();
-    }
-
-    sendSculpt();
-}
-
-
-void LLPanelObject::onCommitSculpt( const LLSD& data )
-{
-    sendSculpt();
-}
-
-bool LLPanelObject::onDropSculpt(LLInventoryItem* item)
-{
-    LLTextureCtrl* mTextureCtrl = getChild<LLTextureCtrl>("sculpt texture control");
-
-    if (mTextureCtrl)
-    {
-        LLUUID asset = item->getAssetUUID();
-
-        mTextureCtrl->setImageAssetID(asset);
-        mSculptTextureRevert = asset;
-    }
-
-<<<<<<< HEAD
-	return true;
-=======
-    return TRUE;
->>>>>>> e1623bb2
-}
-
-
-void LLPanelObject::onCancelSculpt(const LLSD& data)
-{
-    LLTextureCtrl* mTextureCtrl = getChild<LLTextureCtrl>("sculpt texture control");
-    if(!mTextureCtrl)
-        return;
-
-    if(mSculptTextureRevert == LLUUID::null)
-    {
-        mSculptTextureRevert = SCULPT_DEFAULT_TEXTURE;
-    }
-    mTextureCtrl->setImageAssetID(mSculptTextureRevert);
-
-    sendSculpt();
-}
-
-// static
-void LLPanelObject::onCommitSculptType(LLUICtrl *ctrl, void* userdata)
-{
-    LLPanelObject* self = (LLPanelObject*) userdata;
-
-    self->sendSculpt();
-}
-
-void LLPanelObject::menuDoToSelected(const LLSD& userdata)
-{
-    std::string command = userdata.asString();
-
-    // paste
-    if (command == "psr_paste")
-    {
-        onPastePos();
-        onPasteSize();
-        onPasteRot();
-    }
-    else if (command == "pos_paste")
-    {
-        onPastePos();
-    }
-    else if (command == "size_paste")
-    {
-        onPasteSize();
-    }
-    else if (command == "rot_paste")
-    {
-        onPasteRot();
-    }
-    else if (command == "params_paste")
-    {
-        onPasteParams();
-    }
-    // copy
-    else if (command == "psr_copy")
-    {
-        onCopyPos();
-        onCopySize();
-        onCopyRot();
-    }
-    else if (command == "pos_copy")
-    {
-        onCopyPos();
-    }
-    else if (command == "size_copy")
-    {
-        onCopySize();
-    }
-    else if (command == "rot_copy")
-    {
-        onCopyRot();
-    }
-    else if (command == "params_copy")
-    {
-        onCopyParams();
-    }
-}
-
-bool LLPanelObject::menuEnableItem(const LLSD& userdata)
-{
-    std::string command = userdata.asString();
-
-    // paste options
-    if (command == "psr_paste")
-    {
-        S32 selected_count = LLSelectMgr::getInstance()->getSelection()->getObjectCount();
-        bool single_volume = (LLSelectMgr::getInstance()->selectionAllPCode(LL_PCODE_VOLUME))
-            && (selected_count == 1);
-
-        if (!single_volume)
-        {
-            return false;
-        }
-
-        bool enable_move;
-        bool enable_modify;
-
-        LLSelectMgr::getInstance()->selectGetEditMoveLinksetPermissions(enable_move, enable_modify);
-
-        return enable_move && enable_modify && mHasClipboardPos && mHasClipboardSize && mHasClipboardRot;
-    }
-    else if (command == "pos_paste")
-    {
-        // assumes that menu won't be active if there is no move permission
-        return mHasClipboardPos;
-    }
-    else if (command == "size_paste")
-    {
-        return mHasClipboardSize;
-    }
-    else if (command == "rot_paste")
-    {
-        return mHasClipboardRot;
-    }
-    else if (command == "params_paste")
-    {
-        return mClipboardParams.isMap() && (mClipboardParams.size() != 0);
-    }
-    // copy options
-    else if (command == "psr_copy")
-    {
-        S32 selected_count = LLSelectMgr::getInstance()->getSelection()->getObjectCount();
-        bool single_volume = (LLSelectMgr::getInstance()->selectionAllPCode(LL_PCODE_VOLUME))
-            && (selected_count == 1);
-
-        if (!single_volume)
-        {
-            return false;
-        }
-
-        bool enable_move;
-        bool enable_modify;
-
-        LLSelectMgr::getInstance()->selectGetEditMoveLinksetPermissions(enable_move, enable_modify);
-
-        // since we forbid seeing values we also should forbid copying them
-        return enable_move && enable_modify;
-    }
-    return false;
-}
-
-void LLPanelObject::onCopyPos()
-{
-    mClipboardPos = LLVector3(mCtrlPosX->get(), mCtrlPosY->get(), mCtrlPosZ->get());
-
-    std::string stringVec = llformat("<%g, %g, %g>", mClipboardPos.mV[VX], mClipboardPos.mV[VY], mClipboardPos.mV[VZ]);
-    LLView::getWindow()->copyTextToClipboard(utf8str_to_wstring(stringVec));
-
-    mHasClipboardPos = true;
-}
-
-void LLPanelObject::onCopySize()
-{
-    mClipboardSize = LLVector3(mCtrlScaleX->get(), mCtrlScaleY->get(), mCtrlScaleZ->get());
-
-    std::string stringVec = llformat("<%g, %g, %g>", mClipboardSize.mV[VX], mClipboardSize.mV[VY], mClipboardSize.mV[VZ]);
-    LLView::getWindow()->copyTextToClipboard(utf8str_to_wstring(stringVec));
-
-    mHasClipboardSize = true;
-}
-
-void LLPanelObject::onCopyRot()
-{
-    mClipboardRot = LLVector3(mCtrlRotX->get(), mCtrlRotY->get(), mCtrlRotZ->get());
-
-    std::string stringVec = llformat("<%g, %g, %g>", mClipboardRot.mV[VX], mClipboardRot.mV[VY], mClipboardRot.mV[VZ]);
-    LLView::getWindow()->copyTextToClipboard(utf8str_to_wstring(stringVec));
-
-    mHasClipboardRot = true;
-}
-
-void LLPanelObject::onPastePos()
-{
-    if (!mHasClipboardPos) return;
-    if (mObject.isNull()) return;
-
-    LLViewerRegion* regionp = mObject->getRegion();
-    if (!regionp) return;
-
-
-    // Clamp pos on non-attachments, just keep the prims within the region
-    if (!mObject->isAttachment())
-    {
-        F32 max_width = regionp->getWidth(); // meters
-        mClipboardPos.mV[VX] = llclamp(mClipboardPos.mV[VX], 0.f, max_width);
-        mClipboardPos.mV[VY] = llclamp(mClipboardPos.mV[VY], 0.f, max_width);
-        //height will get properly clamped by sendPosition
-    }
-    else
-    {
-        mClipboardPos.clampLength(MAX_ATTACHMENT_DIST);
-    }
-
-    mCtrlPosX->set( mClipboardPos.mV[VX] );
-    mCtrlPosY->set( mClipboardPos.mV[VY] );
-    mCtrlPosZ->set( mClipboardPos.mV[VZ] );
-
-    sendPosition(false);
-}
-
-void LLPanelObject::onPasteSize()
-{
-    if (!mHasClipboardSize) return;
-
-    mClipboardSize.mV[VX] = llclamp(mClipboardSize.mV[VX], MIN_PRIM_SCALE, DEFAULT_MAX_PRIM_SCALE);
-    mClipboardSize.mV[VY] = llclamp(mClipboardSize.mV[VY], MIN_PRIM_SCALE, DEFAULT_MAX_PRIM_SCALE);
-    mClipboardSize.mV[VZ] = llclamp(mClipboardSize.mV[VZ], MIN_PRIM_SCALE, DEFAULT_MAX_PRIM_SCALE);
-
-    mCtrlScaleX->set(mClipboardSize.mV[VX]);
-    mCtrlScaleY->set(mClipboardSize.mV[VY]);
-    mCtrlScaleZ->set(mClipboardSize.mV[VZ]);
-
-    sendScale(false);
-}
-
-void LLPanelObject::onPasteRot()
-{
-    if (!mHasClipboardRot) return;
-
-    mCtrlRotX->set(mClipboardRot.mV[VX]);
-    mCtrlRotY->set(mClipboardRot.mV[VY]);
-    mCtrlRotZ->set(mClipboardRot.mV[VZ]);
-
-    sendRotation(false);
-}
-
-void LLPanelObject::onCopyParams()
-{
-    LLViewerObject* objectp = mObject;
-    if (!objectp || objectp->isMesh())
-    {
-        return;
-    }
-
-    mClipboardParams.clear();
-
-    // Parametrics
-    LLVolumeParams params;
-    getVolumeParams(params);
-    mClipboardParams["volume_params"] = params.asLLSD();
-
-    // Sculpted Prim
-    if (objectp->getParameterEntryInUse(LLNetworkData::PARAMS_SCULPT))
-    {
-        LLSculptParams *sculpt_params = (LLSculptParams *)objectp->getParameterEntry(LLNetworkData::PARAMS_SCULPT);
-
-        LLUUID texture_id = sculpt_params->getSculptTexture();
-        if (get_can_copy_texture(texture_id))
-        {
-            LL_DEBUGS("FloaterTools") << "Recording texture" << LL_ENDL;
-            mClipboardParams["sculpt"]["id"] = texture_id;
-        }
-        else
-        {
-            mClipboardParams["sculpt"]["id"] = SCULPT_DEFAULT_TEXTURE;
-        }
-
-        mClipboardParams["sculpt"]["type"] = sculpt_params->getSculptType();
-    }
-}
-
-void LLPanelObject::onPasteParams()
-{
-    LLViewerObject* objectp = mObject;
-    if (!objectp)
-    {
-        return;
-    }
-
-    // Sculpted Prim
-    if (mClipboardParams.has("sculpt"))
-    {
-        LLSculptParams sculpt_params;
-        LLUUID sculpt_id = mClipboardParams["sculpt"]["id"].asUUID();
-        U8 sculpt_type = (U8)mClipboardParams["sculpt"]["type"].asInteger();
-        sculpt_params.setSculptTexture(sculpt_id, sculpt_type);
-        objectp->setParameterEntry(LLNetworkData::PARAMS_SCULPT, sculpt_params, true);
-    }
-    else
-    {
-        LLSculptParams *sculpt_params = (LLSculptParams *)objectp->getParameterEntry(LLNetworkData::PARAMS_SCULPT);
-        if (sculpt_params)
-        {
-            objectp->setParameterEntryInUse(LLNetworkData::PARAMS_SCULPT, false, true);
-        }
-    }
-
-    // volume params
-    // make sure updateVolume() won't affect flexible
-    if (mClipboardParams.has("volume_params"))
-    {
-        LLVolumeParams params;
-        params.fromLLSD(mClipboardParams["volume_params"]);
-        LLVOVolume *volobjp = (LLVOVolume *)objectp;
-        if (volobjp->isFlexible())
-        {
-            if (params.getPathParams().getCurveType() == LL_PCODE_PATH_LINE)
-            {
-                params.getPathParams().setCurveType(LL_PCODE_PATH_FLEXIBLE);
-            }
-        }
-        else if (params.getPathParams().getCurveType() == LL_PCODE_PATH_FLEXIBLE)
-        {
-            params.getPathParams().setCurveType(LL_PCODE_PATH_LINE);
-        }
-
-        objectp->updateVolume(params);
-    }
-}+/**
+ * @file llpanelobject.cpp
+ * @brief Object editing (position, scale, etc.) in the tools floater
+ *
+ * $LicenseInfo:firstyear=2001&license=viewerlgpl$
+ * Second Life Viewer Source Code
+ * Copyright (C) 2010, Linden Research, Inc.
+ *
+ * This library is free software; you can redistribute it and/or
+ * modify it under the terms of the GNU Lesser General Public
+ * License as published by the Free Software Foundation;
+ * version 2.1 of the License only.
+ *
+ * This library is distributed in the hope that it will be useful,
+ * but WITHOUT ANY WARRANTY; without even the implied warranty of
+ * MERCHANTABILITY or FITNESS FOR A PARTICULAR PURPOSE.  See the GNU
+ * Lesser General Public License for more details.
+ *
+ * You should have received a copy of the GNU Lesser General Public
+ * License along with this library; if not, write to the Free Software
+ * Foundation, Inc., 51 Franklin Street, Fifth Floor, Boston, MA  02110-1301  USA
+ *
+ * Linden Research, Inc., 945 Battery Street, San Francisco, CA  94111  USA
+ * $/LicenseInfo$
+ */
+
+#include "llviewerprecompiledheaders.h"
+
+// file include
+#include "llpanelobject.h"
+
+// linden library includes
+#include "llerror.h"
+#include "llfontgl.h"
+#include "llpermissionsflags.h"
+#include "llstring.h"
+#include "llvolume.h"
+#include "m3math.h"
+
+// project includes
+#include "llagent.h"
+#include "llbutton.h"
+#include "llcalc.h"
+#include "llcheckboxctrl.h"
+#include "llcolorswatch.h"
+#include "llcombobox.h"
+#include "llfocusmgr.h"
+#include "llmanipscale.h"
+#include "llmenubutton.h"
+#include "llpreviewscript.h"
+#include "llresmgr.h"
+#include "llselectmgr.h"
+#include "llspinctrl.h"
+#include "lltexturectrl.h"
+#include "lltextbox.h"
+#include "lltool.h"
+#include "lltoolcomp.h"
+#include "lltoolmgr.h"
+#include "llui.h"
+#include "llviewerobject.h"
+#include "llviewerregion.h"
+#include "llviewerwindow.h"
+#include "llvovolume.h"
+#include "llworld.h"
+#include "pipeline.h"
+#include "llviewercontrol.h"
+#include "lluictrlfactory.h"
+//#include "llfirstuse.h"
+
+#include "lldrawpool.h"
+
+//
+// Constants
+//
+enum {
+    MI_BOX,
+    MI_CYLINDER,
+    MI_PRISM,
+    MI_SPHERE,
+    MI_TORUS,
+    MI_TUBE,
+    MI_RING,
+    MI_SCULPT,
+    MI_NONE,
+    MI_VOLUME_COUNT
+};
+
+enum {
+    MI_HOLE_SAME,
+    MI_HOLE_CIRCLE,
+    MI_HOLE_SQUARE,
+    MI_HOLE_TRIANGLE,
+    MI_HOLE_COUNT
+};
+
+const F32 MAX_ATTACHMENT_DIST = 3.5f; // meters
+
+//static const std::string LEGACY_FULLBRIGHT_DESC =LLTrans::getString("Fullbright");
+
+bool    LLPanelObject::postBuild()
+{
+    setMouseOpaque(false);
+
+    //--------------------------------------------------------
+    // Top
+    //--------------------------------------------------------
+
+    // Lock checkbox
+    mCheckLock = getChild<LLCheckBoxCtrl>("checkbox locked");
+    childSetCommitCallback("checkbox locked",onCommitLock,this);
+
+    // Physical checkbox
+    mCheckPhysics = getChild<LLCheckBoxCtrl>("Physical Checkbox Ctrl");
+    childSetCommitCallback("Physical Checkbox Ctrl",onCommitPhysics,this);
+
+    // Temporary checkbox
+    mCheckTemporary = getChild<LLCheckBoxCtrl>("Temporary Checkbox Ctrl");
+    childSetCommitCallback("Temporary Checkbox Ctrl",onCommitTemporary,this);
+
+    // Phantom checkbox
+    mCheckPhantom = getChild<LLCheckBoxCtrl>("Phantom Checkbox Ctrl");
+    childSetCommitCallback("Phantom Checkbox Ctrl",onCommitPhantom,this);
+
+    // Position
+    mMenuClipboardPos = getChild<LLMenuButton>("clipboard_pos_btn");
+    mLabelPosition = getChild<LLTextBox>("label position");
+    mCtrlPosX = getChild<LLSpinCtrl>("Pos X");
+    childSetCommitCallback("Pos X",onCommitPosition,this);
+    mCtrlPosY = getChild<LLSpinCtrl>("Pos Y");
+    childSetCommitCallback("Pos Y",onCommitPosition,this);
+    mCtrlPosZ = getChild<LLSpinCtrl>("Pos Z");
+    childSetCommitCallback("Pos Z",onCommitPosition,this);
+
+    // Scale
+    mMenuClipboardSize = getChild<LLMenuButton>("clipboard_size_btn");
+    mLabelSize = getChild<LLTextBox>("label size");
+    mCtrlScaleX = getChild<LLSpinCtrl>("Scale X");
+    childSetCommitCallback("Scale X",onCommitScale,this);
+
+    // Scale Y
+    mCtrlScaleY = getChild<LLSpinCtrl>("Scale Y");
+    childSetCommitCallback("Scale Y",onCommitScale,this);
+
+    // Scale Z
+    mCtrlScaleZ = getChild<LLSpinCtrl>("Scale Z");
+    childSetCommitCallback("Scale Z",onCommitScale,this);
+
+    // Rotation
+    mMenuClipboardRot = getChild<LLMenuButton>("clipboard_rot_btn");
+    mLabelRotation = getChild<LLTextBox>("label rotation");
+    mCtrlRotX = getChild<LLSpinCtrl>("Rot X");
+    childSetCommitCallback("Rot X",onCommitRotation,this);
+    mCtrlRotY = getChild<LLSpinCtrl>("Rot Y");
+    childSetCommitCallback("Rot Y",onCommitRotation,this);
+    mCtrlRotZ = getChild<LLSpinCtrl>("Rot Z");
+    childSetCommitCallback("Rot Z",onCommitRotation,this);
+
+    //--------------------------------------------------------
+
+    // Base Type
+    mComboBaseType = getChild<LLComboBox>("comboBaseType");
+    childSetCommitCallback("comboBaseType",onCommitParametric,this);
+
+    mMenuClipboardParams = getChild<LLMenuButton>("clipboard_obj_params_btn");
+
+    // Cut
+    mLabelCut = getChild<LLTextBox>("text cut");
+    mSpinCutBegin = getChild<LLSpinCtrl>("cut begin");
+    childSetCommitCallback("cut begin",onCommitParametric,this);
+    mSpinCutBegin->setValidateBeforeCommit( precommitValidate );
+    mSpinCutEnd = getChild<LLSpinCtrl>("cut end");
+    childSetCommitCallback("cut end",onCommitParametric,this);
+    mSpinCutEnd->setValidateBeforeCommit( &precommitValidate );
+
+    // Hollow / Skew
+    mLabelHollow = getChild<LLTextBox>("text hollow");
+    mLabelSkew = getChild<LLTextBox>("text skew");
+    mSpinHollow = getChild<LLSpinCtrl>("Scale 1");
+    childSetCommitCallback("Scale 1",onCommitParametric,this);
+    mSpinHollow->setValidateBeforeCommit( &precommitValidate );
+    mSpinSkew = getChild<LLSpinCtrl>("Skew");
+    childSetCommitCallback("Skew",onCommitParametric,this);
+    mSpinSkew->setValidateBeforeCommit( &precommitValidate );
+    mLabelHoleType = getChild<LLTextBox>("Hollow Shape");
+
+    // Hole Type
+    mComboHoleType = getChild<LLComboBox>("hole");
+    childSetCommitCallback("hole",onCommitParametric,this);
+
+    // Twist
+    mLabelTwist = getChild<LLTextBox>("text twist");
+    mSpinTwistBegin = getChild<LLSpinCtrl>("Twist Begin");
+    childSetCommitCallback("Twist Begin",onCommitParametric,this);
+    mSpinTwistBegin->setValidateBeforeCommit( precommitValidate );
+    mSpinTwist = getChild<LLSpinCtrl>("Twist End");
+    childSetCommitCallback("Twist End",onCommitParametric,this);
+    mSpinTwist->setValidateBeforeCommit( &precommitValidate );
+
+    // Scale
+    mSpinScaleX = getChild<LLSpinCtrl>("Taper Scale X");
+    childSetCommitCallback("Taper Scale X",onCommitParametric,this);
+    mSpinScaleX->setValidateBeforeCommit( &precommitValidate );
+    mSpinScaleY = getChild<LLSpinCtrl>("Taper Scale Y");
+    childSetCommitCallback("Taper Scale Y",onCommitParametric,this);
+    mSpinScaleY->setValidateBeforeCommit( &precommitValidate );
+
+    // Shear
+    mLabelShear = getChild<LLTextBox>("text topshear");
+    mSpinShearX = getChild<LLSpinCtrl>("Shear X");
+    childSetCommitCallback("Shear X",onCommitParametric,this);
+    mSpinShearX->setValidateBeforeCommit( &precommitValidate );
+    mSpinShearY = getChild<LLSpinCtrl>("Shear Y");
+    childSetCommitCallback("Shear Y",onCommitParametric,this);
+    mSpinShearY->setValidateBeforeCommit( &precommitValidate );
+
+    // Path / Profile
+    mCtrlPathBegin = getChild<LLSpinCtrl>("Path Limit Begin");
+    childSetCommitCallback("Path Limit Begin",onCommitParametric,this);
+    mCtrlPathBegin->setValidateBeforeCommit( &precommitValidate );
+    mCtrlPathEnd = getChild<LLSpinCtrl>("Path Limit End");
+    childSetCommitCallback("Path Limit End",onCommitParametric,this);
+    mCtrlPathEnd->setValidateBeforeCommit( &precommitValidate );
+
+    // Taper
+    mLabelTaper = getChild<LLTextBox>("text taper2");
+    mSpinTaperX = getChild<LLSpinCtrl>("Taper X");
+    childSetCommitCallback("Taper X",onCommitParametric,this);
+    mSpinTaperX->setValidateBeforeCommit( precommitValidate );
+    mSpinTaperY = getChild<LLSpinCtrl>("Taper Y");
+    childSetCommitCallback("Taper Y",onCommitParametric,this);
+    mSpinTaperY->setValidateBeforeCommit( precommitValidate );
+
+    // Radius Offset / Revolutions
+    mLabelRadiusOffset = getChild<LLTextBox>("text radius delta");
+    mLabelRevolutions = getChild<LLTextBox>("text revolutions");
+    mSpinRadiusOffset = getChild<LLSpinCtrl>("Radius Offset");
+    childSetCommitCallback("Radius Offset",onCommitParametric,this);
+    mSpinRadiusOffset->setValidateBeforeCommit( &precommitValidate );
+    mSpinRevolutions = getChild<LLSpinCtrl>("Revolutions");
+    childSetCommitCallback("Revolutions",onCommitParametric,this);
+    mSpinRevolutions->setValidateBeforeCommit( &precommitValidate );
+
+    // Sculpt
+    mCtrlSculptTexture = getChild<LLTextureCtrl>("sculpt texture control");
+    if (mCtrlSculptTexture)
+    {
+        mCtrlSculptTexture->setDefaultImageAssetID(SCULPT_DEFAULT_TEXTURE);
+        mCtrlSculptTexture->setCommitCallback( boost::bind(&LLPanelObject::onCommitSculpt, this, _2 ));
+        mCtrlSculptTexture->setOnCancelCallback( boost::bind(&LLPanelObject::onCancelSculpt, this, _2 ));
+        mCtrlSculptTexture->setOnSelectCallback( boost::bind(&LLPanelObject::onSelectSculpt, this, _2 ));
+        mCtrlSculptTexture->setDropCallback( boost::bind(&LLPanelObject::onDropSculpt, this, _2 ));
+        // Don't allow (no copy) or (no transfer) textures to be selected during immediate mode
+        mCtrlSculptTexture->setImmediateFilterPermMask(PERM_COPY | PERM_TRANSFER);
+        mCtrlSculptTexture->setDnDFilterPermMask(PERM_COPY | PERM_TRANSFER);
+        LLAggregatePermissions texture_perms;
+        if (LLSelectMgr::getInstance()->selectGetAggregateTexturePermissions(texture_perms))
+        {
+            bool can_copy =
+                texture_perms.getValue(PERM_COPY) == LLAggregatePermissions::AP_EMPTY ||
+                texture_perms.getValue(PERM_COPY) == LLAggregatePermissions::AP_ALL;
+            bool can_transfer =
+                texture_perms.getValue(PERM_TRANSFER) == LLAggregatePermissions::AP_EMPTY ||
+                texture_perms.getValue(PERM_TRANSFER) == LLAggregatePermissions::AP_ALL;
+            mCtrlSculptTexture->setCanApplyImmediately(can_copy && can_transfer);
+        }
+        else
+        {
+            mCtrlSculptTexture->setCanApplyImmediately(false);
+        }
+    }
+
+    mLabelSculptType = getChild<LLTextBox>("label sculpt type");
+    mCtrlSculptType = getChild<LLComboBox>("sculpt type control");
+    childSetCommitCallback("sculpt type control", onCommitSculptType, this);
+    mCtrlSculptMirror = getChild<LLCheckBoxCtrl>("sculpt mirror control");
+    childSetCommitCallback("sculpt mirror control", onCommitSculptType, this);
+    mCtrlSculptInvert = getChild<LLCheckBoxCtrl>("sculpt invert control");
+    childSetCommitCallback("sculpt invert control", onCommitSculptType, this);
+
+    // Start with everyone disabled
+    clearCtrls();
+
+    return true;
+}
+
+LLPanelObject::LLPanelObject()
+:   LLPanel(),
+    mIsPhysical(false),
+    mIsTemporary(false),
+    mIsPhantom(false),
+    mSelectedType(MI_BOX),
+    mSculptTextureRevert(LLUUID::null),
+    mSculptTypeRevert(0),
+    mHasClipboardPos(false),
+    mHasClipboardSize(false),
+    mHasClipboardRot(false),
+    mSizeChanged(false)
+{
+    mCommitCallbackRegistrar.add("PanelObject.menuDoToSelected", boost::bind(&LLPanelObject::menuDoToSelected, this, _2));
+    mEnableCallbackRegistrar.add("PanelObject.menuEnable", boost::bind(&LLPanelObject::menuEnableItem, this, _2));
+}
+
+
+LLPanelObject::~LLPanelObject()
+{
+    // Children all cleaned up by default view destructor.
+}
+
+void LLPanelObject::getState( )
+{
+    LLViewerObject* objectp = LLSelectMgr::getInstance()->getSelection()->getFirstRootObject();
+    LLViewerObject* root_objectp = objectp;
+    if(!objectp)
+    {
+        objectp = LLSelectMgr::getInstance()->getSelection()->getFirstObject();
+        // *FIX: shouldn't we just keep the child?
+        if (objectp)
+        {
+            LLViewerObject* parentp = objectp->getRootEdit();
+
+            if (parentp)
+            {
+                root_objectp = parentp;
+            }
+            else
+            {
+                root_objectp = objectp;
+            }
+        }
+    }
+
+    LLCalc* calcp = LLCalc::getInstance();
+
+    LLVOVolume *volobjp = NULL;
+    if ( objectp && (objectp->getPCode() == LL_PCODE_VOLUME))
+    {
+        volobjp = (LLVOVolume *)objectp;
+    }
+
+    if( !objectp )
+    {
+        //forfeit focus
+        if (gFocusMgr.childHasKeyboardFocus(this))
+        {
+            gFocusMgr.setKeyboardFocus(NULL);
+        }
+
+        // Disable all text input fields
+        clearCtrls();
+        calcp->clearAllVariables();
+        return;
+    }
+
+    S32 selected_count = LLSelectMgr::getInstance()->getSelection()->getObjectCount();
+    bool single_volume = (LLSelectMgr::getInstance()->selectionAllPCode( LL_PCODE_VOLUME ))
+                         && (selected_count == 1);
+
+    bool enable_move;
+    bool enable_modify;
+
+    LLSelectMgr::getInstance()->selectGetEditMoveLinksetPermissions(enable_move, enable_modify);
+
+    bool enable_scale = enable_modify;
+    bool enable_rotate = enable_move; // already accounts for a case of children, which needs permModify() as well
+
+    LLVector3 vec;
+    if (enable_move)
+    {
+        vec = objectp->getPositionEdit();
+        mCtrlPosX->set( vec.mV[VX] );
+        mCtrlPosY->set( vec.mV[VY] );
+        mCtrlPosZ->set( vec.mV[VZ] );
+        calcp->setVar(LLCalc::X_POS, vec.mV[VX]);
+        calcp->setVar(LLCalc::Y_POS, vec.mV[VY]);
+        calcp->setVar(LLCalc::Z_POS, vec.mV[VZ]);
+    }
+    else
+    {
+        mCtrlPosX->clear();
+        mCtrlPosY->clear();
+        mCtrlPosZ->clear();
+        calcp->clearVar(LLCalc::X_POS);
+        calcp->clearVar(LLCalc::Y_POS);
+        calcp->clearVar(LLCalc::Z_POS);
+    }
+
+    mMenuClipboardPos->setEnabled(enable_move);
+    mLabelPosition->setEnabled( enable_move );
+    mCtrlPosX->setEnabled(enable_move);
+    mCtrlPosY->setEnabled(enable_move);
+    mCtrlPosZ->setEnabled(enable_move);
+
+    if (enable_scale)
+    {
+        vec = objectp->getScale();
+        mCtrlScaleX->set( vec.mV[VX] );
+        mCtrlScaleY->set( vec.mV[VY] );
+        mCtrlScaleZ->set( vec.mV[VZ] );
+        calcp->setVar(LLCalc::X_SCALE, vec.mV[VX]);
+        calcp->setVar(LLCalc::Y_SCALE, vec.mV[VY]);
+        calcp->setVar(LLCalc::Z_SCALE, vec.mV[VZ]);
+    }
+    else
+    {
+        mCtrlScaleX->clear();
+        mCtrlScaleY->clear();
+        mCtrlScaleZ->clear();
+        calcp->setVar(LLCalc::X_SCALE, 0.f);
+        calcp->setVar(LLCalc::Y_SCALE, 0.f);
+        calcp->setVar(LLCalc::Z_SCALE, 0.f);
+    }
+
+    mMenuClipboardSize->setEnabled(enable_scale);
+    mLabelSize->setEnabled( enable_scale );
+    mCtrlScaleX->setEnabled( enable_scale );
+    mCtrlScaleY->setEnabled( enable_scale );
+    mCtrlScaleZ->setEnabled( enable_scale );
+
+    LLQuaternion object_rot = objectp->getRotationEdit();
+    object_rot.getEulerAngles(&(mCurEulerDegrees.mV[VX]), &(mCurEulerDegrees.mV[VY]), &(mCurEulerDegrees.mV[VZ]));
+    mCurEulerDegrees *= RAD_TO_DEG;
+    mCurEulerDegrees.mV[VX] = fmod(ll_round(mCurEulerDegrees.mV[VX], OBJECT_ROTATION_PRECISION) + 360.f, 360.f);
+    mCurEulerDegrees.mV[VY] = fmod(ll_round(mCurEulerDegrees.mV[VY], OBJECT_ROTATION_PRECISION) + 360.f, 360.f);
+    mCurEulerDegrees.mV[VZ] = fmod(ll_round(mCurEulerDegrees.mV[VZ], OBJECT_ROTATION_PRECISION) + 360.f, 360.f);
+
+    if (enable_rotate)
+    {
+        mCtrlRotX->set( mCurEulerDegrees.mV[VX] );
+        mCtrlRotY->set( mCurEulerDegrees.mV[VY] );
+        mCtrlRotZ->set( mCurEulerDegrees.mV[VZ] );
+        calcp->setVar(LLCalc::X_ROT, mCurEulerDegrees.mV[VX]);
+        calcp->setVar(LLCalc::Y_ROT, mCurEulerDegrees.mV[VY]);
+        calcp->setVar(LLCalc::Z_ROT, mCurEulerDegrees.mV[VZ]);
+    }
+    else
+    {
+        mCtrlRotX->clear();
+        mCtrlRotY->clear();
+        mCtrlRotZ->clear();
+        calcp->clearVar(LLCalc::X_ROT);
+        calcp->clearVar(LLCalc::Y_ROT);
+        calcp->clearVar(LLCalc::Z_ROT);
+    }
+
+    mMenuClipboardRot->setEnabled(enable_rotate);
+    mLabelRotation->setEnabled( enable_rotate );
+    mCtrlRotX->setEnabled( enable_rotate );
+    mCtrlRotY->setEnabled( enable_rotate );
+    mCtrlRotZ->setEnabled( enable_rotate );
+
+    LLUUID owner_id;
+    std::string owner_name;
+    LLSelectMgr::getInstance()->selectGetOwner(owner_id, owner_name);
+
+    // BUG? Check for all objects being editable?
+    S32 roots_selected = LLSelectMgr::getInstance()->getSelection()->getRootObjectCount();
+    bool editable = root_objectp->permModify();
+
+    bool is_flexible = volobjp && volobjp->isFlexible();
+    bool is_permanent = root_objectp->flagObjectPermanent();
+    bool is_permanent_enforced = root_objectp->isPermanentEnforced();
+    bool is_character = root_objectp->flagCharacter();
+    llassert(!is_permanent || !is_character); // should never have a permanent object that is also a character
+
+    // Lock checkbox - only modifiable if you own the object.
+    bool self_owned = (gAgent.getID() == owner_id);
+    mCheckLock->setEnabled( roots_selected > 0 && self_owned && !is_permanent_enforced);
+
+    // More lock and debit checkbox - get the values
+    bool valid;
+    U32 owner_mask_on;
+    U32 owner_mask_off;
+    valid = LLSelectMgr::getInstance()->selectGetPerm(PERM_OWNER, &owner_mask_on, &owner_mask_off);
+
+    if(valid)
+    {
+        if(owner_mask_on & PERM_MOVE)
+        {
+            // owner can move, so not locked
+            mCheckLock->set(false);
+            mCheckLock->setTentative(false);
+        }
+        else if(owner_mask_off & PERM_MOVE)
+        {
+            // owner can't move, so locked
+            mCheckLock->set(true);
+            mCheckLock->setTentative(false);
+        }
+        else
+        {
+            // some locked, some not locked
+            mCheckLock->set(false);
+            mCheckLock->setTentative(true);
+        }
+    }
+
+    // Physics checkbox
+    mIsPhysical = root_objectp->flagUsePhysics();
+    llassert(!is_permanent || !mIsPhysical); // should never have a permanent object that is also physical
+
+    mCheckPhysics->set( mIsPhysical );
+    mCheckPhysics->setEnabled( roots_selected>0
+                                && (editable || gAgent.isGodlike())
+                                && !is_flexible && !is_permanent);
+
+    mIsTemporary = root_objectp->flagTemporaryOnRez();
+    llassert(!is_permanent || !mIsTemporary); // should never has a permanent object that is also temporary
+
+    mCheckTemporary->set( mIsTemporary );
+    mCheckTemporary->setEnabled( roots_selected>0 && editable && !is_permanent);
+
+    mIsPhantom = root_objectp->flagPhantom();
+    bool is_volume_detect = root_objectp->flagVolumeDetect();
+    llassert(!is_character || !mIsPhantom); // should never have a character that is also a phantom
+    mCheckPhantom->set( mIsPhantom );
+    mCheckPhantom->setEnabled( roots_selected>0 && editable && !is_flexible && !is_permanent_enforced && !is_character && !is_volume_detect);
+
+    //----------------------------------------------------------------------------
+
+    S32 selected_item   = MI_BOX;
+    S32 selected_hole   = MI_HOLE_SAME;
+    bool enabled = false;
+    bool hole_enabled = false;
+    F32 scale_x=1.f, scale_y=1.f;
+    bool isMesh = false;
+
+    if( !objectp || !objectp->getVolume() || !editable || !single_volume)
+    {
+        // Clear out all geometry fields.
+        mComboBaseType->clear();
+        mSpinHollow->clear();
+        mSpinCutBegin->clear();
+        mSpinCutEnd->clear();
+        mCtrlPathBegin->clear();
+        mCtrlPathEnd->clear();
+        mSpinScaleX->clear();
+        mSpinScaleY->clear();
+        mSpinTwist->clear();
+        mSpinTwistBegin->clear();
+        mComboHoleType->clear();
+        mSpinShearX->clear();
+        mSpinShearY->clear();
+        mSpinTaperX->clear();
+        mSpinTaperY->clear();
+        mSpinRadiusOffset->clear();
+        mSpinRevolutions->clear();
+        mSpinSkew->clear();
+
+        mSelectedType = MI_NONE;
+    }
+    else
+    {
+        // Only allowed to change these parameters for objects
+        // that you have permissions on AND are not attachments.
+        enabled = root_objectp->permModify() && !root_objectp->isPermanentEnforced();
+
+        // Volume type
+        const LLVolumeParams &volume_params = objectp->getVolume()->getParams();
+        U8 path = volume_params.getPathParams().getCurveType();
+        U8 profile_and_hole = volume_params.getProfileParams().getCurveType();
+        U8 profile  = profile_and_hole & LL_PCODE_PROFILE_MASK;
+        U8 hole     = profile_and_hole & LL_PCODE_HOLE_MASK;
+
+        // Scale goes first so we can differentiate between a sphere and a torus,
+        // which have the same profile and path types.
+
+        // Scale
+        scale_x = volume_params.getRatioX();
+        scale_y = volume_params.getRatioY();
+
+        bool linear_path = (path == LL_PCODE_PATH_LINE) || (path == LL_PCODE_PATH_FLEXIBLE);
+        if ( linear_path && profile == LL_PCODE_PROFILE_CIRCLE )
+        {
+            selected_item = MI_CYLINDER;
+        }
+        else if ( linear_path && profile == LL_PCODE_PROFILE_SQUARE )
+        {
+            selected_item = MI_BOX;
+        }
+        else if ( linear_path && profile == LL_PCODE_PROFILE_ISOTRI )
+        {
+            selected_item = MI_PRISM;
+        }
+        else if ( linear_path && profile == LL_PCODE_PROFILE_EQUALTRI )
+        {
+            selected_item = MI_PRISM;
+        }
+        else if ( linear_path && profile == LL_PCODE_PROFILE_RIGHTTRI )
+        {
+            selected_item = MI_PRISM;
+        }
+        else if (path == LL_PCODE_PATH_FLEXIBLE) // shouldn't happen
+        {
+            selected_item = MI_CYLINDER; // reasonable default
+        }
+        else if ( path == LL_PCODE_PATH_CIRCLE && profile == LL_PCODE_PROFILE_CIRCLE && scale_y > 0.75f)
+        {
+            selected_item = MI_SPHERE;
+        }
+        else if ( path == LL_PCODE_PATH_CIRCLE && profile == LL_PCODE_PROFILE_CIRCLE && scale_y <= 0.75f)
+        {
+            selected_item = MI_TORUS;
+        }
+        else if ( path == LL_PCODE_PATH_CIRCLE && profile == LL_PCODE_PROFILE_CIRCLE_HALF)
+        {
+            selected_item = MI_SPHERE;
+        }
+        else if ( path == LL_PCODE_PATH_CIRCLE2 && profile == LL_PCODE_PROFILE_CIRCLE )
+        {
+            // Spirals aren't supported.  Make it into a sphere.  JC
+            selected_item = MI_SPHERE;
+        }
+        else if ( path == LL_PCODE_PATH_CIRCLE && profile == LL_PCODE_PROFILE_EQUALTRI )
+        {
+            selected_item = MI_RING;
+        }
+        else if ( path == LL_PCODE_PATH_CIRCLE && profile == LL_PCODE_PROFILE_SQUARE && scale_y <= 0.75f)
+        {
+            selected_item = MI_TUBE;
+        }
+        else
+        {
+            LL_INFOS("FloaterTools") << "Unknown path " << (S32) path << " profile " << (S32) profile << " in getState" << LL_ENDL;
+            selected_item = MI_BOX;
+        }
+
+
+        if (objectp->getParameterEntryInUse(LLNetworkData::PARAMS_SCULPT))
+        {
+            selected_item = MI_SCULPT;
+            //LLFirstUse::useSculptedPrim();
+        }
+
+
+        mComboBaseType  ->setCurrentByIndex( selected_item );
+        mSelectedType = selected_item;
+
+        // Grab S path
+        F32 begin_s = volume_params.getBeginS();
+        F32 end_s   = volume_params.getEndS();
+
+        // Compute cut and advanced cut from S and T
+        F32 begin_t = volume_params.getBeginT();
+        F32 end_t   = volume_params.getEndT();
+
+        // Hollowness
+        F32 hollow = 100.f * volume_params.getHollow();
+        mSpinHollow->set( hollow );
+        calcp->setVar(LLCalc::HOLLOW, hollow);
+        // All hollow objects allow a shape to be selected.
+        if (hollow > 0.f)
+        {
+            switch (hole)
+            {
+            case LL_PCODE_HOLE_CIRCLE:
+                selected_hole = MI_HOLE_CIRCLE;
+                break;
+            case LL_PCODE_HOLE_SQUARE:
+                selected_hole = MI_HOLE_SQUARE;
+                break;
+            case LL_PCODE_HOLE_TRIANGLE:
+                selected_hole = MI_HOLE_TRIANGLE;
+                break;
+            case LL_PCODE_HOLE_SAME:
+            default:
+                selected_hole = MI_HOLE_SAME;
+                break;
+            }
+            mComboHoleType->setCurrentByIndex( selected_hole );
+            hole_enabled = enabled;
+        }
+        else
+        {
+            mComboHoleType->setCurrentByIndex( MI_HOLE_SAME );
+            hole_enabled = false;
+        }
+
+        // Cut interpretation varies based on base object type
+        F32 cut_begin, cut_end, adv_cut_begin, adv_cut_end;
+
+        if ( selected_item == MI_SPHERE || selected_item == MI_TORUS ||
+             selected_item == MI_TUBE   || selected_item == MI_RING )
+        {
+            cut_begin       = begin_t;
+            cut_end         = end_t;
+            adv_cut_begin   = begin_s;
+            adv_cut_end     = end_s;
+        }
+        else
+        {
+            cut_begin       = begin_s;
+            cut_end         = end_s;
+            adv_cut_begin   = begin_t;
+            adv_cut_end     = end_t;
+        }
+
+        mSpinCutBegin   ->set( cut_begin );
+        mSpinCutEnd     ->set( cut_end );
+        mCtrlPathBegin  ->set( adv_cut_begin );
+        mCtrlPathEnd    ->set( adv_cut_end );
+        calcp->setVar(LLCalc::CUT_BEGIN, cut_begin);
+        calcp->setVar(LLCalc::CUT_END, cut_end);
+        calcp->setVar(LLCalc::PATH_BEGIN, adv_cut_begin);
+        calcp->setVar(LLCalc::PATH_END, adv_cut_end);
+
+        // Twist
+        F32 twist       = volume_params.getTwist();
+        F32 twist_begin = volume_params.getTwistBegin();
+        // Check the path type for conversion.
+        if (path == LL_PCODE_PATH_LINE || path == LL_PCODE_PATH_FLEXIBLE)
+        {
+            twist       *= OBJECT_TWIST_LINEAR_MAX;
+            twist_begin *= OBJECT_TWIST_LINEAR_MAX;
+        }
+        else
+        {
+            twist       *= OBJECT_TWIST_MAX;
+            twist_begin *= OBJECT_TWIST_MAX;
+        }
+
+        mSpinTwist      ->set( twist );
+        mSpinTwistBegin ->set( twist_begin );
+        calcp->setVar(LLCalc::TWIST_END, twist);
+        calcp->setVar(LLCalc::TWIST_BEGIN, twist_begin);
+
+        // Shear
+        F32 shear_x = volume_params.getShearX();
+        F32 shear_y = volume_params.getShearY();
+        mSpinShearX->set( shear_x );
+        mSpinShearY->set( shear_y );
+        calcp->setVar(LLCalc::X_SHEAR, shear_x);
+        calcp->setVar(LLCalc::Y_SHEAR, shear_y);
+
+        // Taper
+        F32 taper_x = volume_params.getTaperX();
+        F32 taper_y = volume_params.getTaperY();
+        mSpinTaperX->set( taper_x );
+        mSpinTaperY->set( taper_y );
+        calcp->setVar(LLCalc::X_TAPER, taper_x);
+        calcp->setVar(LLCalc::Y_TAPER, taper_y);
+
+        // Radius offset.
+        F32 radius_offset = volume_params.getRadiusOffset();
+        // Limit radius offset, based on taper and hole size y.
+        F32 radius_mag = fabs(radius_offset);
+        F32 hole_y_mag = fabs(scale_y);
+        F32 taper_y_mag  = fabs(taper_y);
+        // Check to see if the taper effects us.
+        if ( (radius_offset > 0.f && taper_y < 0.f) ||
+             (radius_offset < 0.f && taper_y > 0.f) )
+        {
+            // The taper does not help increase the radius offset range.
+            taper_y_mag = 0.f;
+        }
+        F32 max_radius_mag = 1.f - hole_y_mag * (1.f - taper_y_mag) / (1.f - hole_y_mag);
+        // Enforce the maximum magnitude.
+        if (radius_mag > max_radius_mag)
+        {
+            // Check radius offset sign.
+            if (radius_offset < 0.f)
+            {
+                radius_offset = -max_radius_mag;
+            }
+            else
+            {
+                radius_offset = max_radius_mag;
+            }
+        }
+        mSpinRadiusOffset->set( radius_offset);
+        calcp->setVar(LLCalc::RADIUS_OFFSET, radius_offset);
+
+        // Revolutions
+        F32 revolutions = volume_params.getRevolutions();
+        mSpinRevolutions->set( revolutions );
+        calcp->setVar(LLCalc::REVOLUTIONS, revolutions);
+
+        // Skew
+        F32 skew    = volume_params.getSkew();
+        // Limit skew, based on revolutions hole size x.
+        F32 skew_mag= fabs(skew);
+        F32 min_skew_mag = 1.0f - 1.0f / (revolutions * scale_x + 1.0f);
+        // Discontinuity; A revolution of 1 allows skews below 0.5.
+        if ( fabs(revolutions - 1.0f) < 0.001)
+            min_skew_mag = 0.0f;
+
+        // Clip skew.
+        if (skew_mag < min_skew_mag)
+        {
+            // Check skew sign.
+            if (skew < 0.0f)
+            {
+                skew = -min_skew_mag;
+            }
+            else
+            {
+                skew = min_skew_mag;
+            }
+        }
+        mSpinSkew->set( skew );
+        calcp->setVar(LLCalc::SKEW, skew);
+    }
+
+    // Compute control visibility, label names, and twist range.
+    // Start with defaults.
+    bool cut_visible                = true;
+    bool hollow_visible             = true;
+    bool top_size_x_visible         = true;
+    bool top_size_y_visible         = true;
+    bool top_shear_x_visible        = true;
+    bool top_shear_y_visible        = true;
+    bool twist_visible              = true;
+    bool advanced_cut_visible       = false;
+    bool taper_visible              = false;
+    bool skew_visible               = false;
+    bool radius_offset_visible      = false;
+    bool revolutions_visible        = false;
+    bool sculpt_texture_visible     = false;
+    F32  twist_min                  = OBJECT_TWIST_LINEAR_MIN;
+    F32  twist_max                  = OBJECT_TWIST_LINEAR_MAX;
+    F32  twist_inc                  = OBJECT_TWIST_LINEAR_INC;
+
+    bool advanced_is_dimple = false;
+    bool advanced_is_slice = false;
+    bool size_is_hole = false;
+
+    // Tune based on overall volume type
+    switch (selected_item)
+    {
+    case MI_SPHERE:
+        top_size_x_visible      = false;
+        top_size_y_visible      = false;
+        top_shear_x_visible     = false;
+        top_shear_y_visible     = false;
+        //twist_visible         = false;
+        advanced_cut_visible    = true;
+        advanced_is_dimple      = true;
+        twist_min               = OBJECT_TWIST_MIN;
+        twist_max               = OBJECT_TWIST_MAX;
+        twist_inc               = OBJECT_TWIST_INC;
+        break;
+
+    case MI_TORUS:
+    case MI_TUBE:
+    case MI_RING:
+        //top_size_x_visible        = false;
+        //top_size_y_visible        = false;
+        size_is_hole            = true;
+        skew_visible            = true;
+        advanced_cut_visible    = true;
+        taper_visible           = true;
+        radius_offset_visible   = true;
+        revolutions_visible     = true;
+        twist_min               = OBJECT_TWIST_MIN;
+        twist_max               = OBJECT_TWIST_MAX;
+        twist_inc               = OBJECT_TWIST_INC;
+
+        break;
+
+    case MI_SCULPT:
+        cut_visible             = false;
+        hollow_visible          = false;
+        twist_visible           = false;
+        top_size_x_visible      = false;
+        top_size_y_visible      = false;
+        top_shear_x_visible     = false;
+        top_shear_y_visible     = false;
+        skew_visible            = false;
+        advanced_cut_visible    = false;
+        taper_visible           = false;
+        radius_offset_visible   = false;
+        revolutions_visible     = false;
+        sculpt_texture_visible  = true;
+
+        break;
+
+    case MI_BOX:
+        advanced_cut_visible    = true;
+        advanced_is_slice       = true;
+        break;
+
+    case MI_CYLINDER:
+        advanced_cut_visible    = true;
+        advanced_is_slice       = true;
+        break;
+
+    case MI_PRISM:
+        advanced_cut_visible    = true;
+        advanced_is_slice       = true;
+        break;
+
+    default:
+        break;
+    }
+
+    // Check if we need to change top size/hole size params.
+    switch (selected_item)
+    {
+    case MI_SPHERE:
+    case MI_TORUS:
+    case MI_TUBE:
+    case MI_RING:
+        mSpinScaleX->set( scale_x );
+        mSpinScaleY->set( scale_y );
+        calcp->setVar(LLCalc::X_HOLE, scale_x);
+        calcp->setVar(LLCalc::Y_HOLE, scale_y);
+        mSpinScaleX->setMinValue(OBJECT_MIN_HOLE_SIZE);
+        mSpinScaleX->setMaxValue(OBJECT_MAX_HOLE_SIZE_X);
+        mSpinScaleY->setMinValue(OBJECT_MIN_HOLE_SIZE);
+        mSpinScaleY->setMaxValue(OBJECT_MAX_HOLE_SIZE_Y);
+        break;
+    default:
+        if (editable && single_volume)
+        {
+            mSpinScaleX->set( 1.f - scale_x );
+            mSpinScaleY->set( 1.f - scale_y );
+            mSpinScaleX->setMinValue(-1.f);
+            mSpinScaleX->setMaxValue(1.f);
+            mSpinScaleY->setMinValue(-1.f);
+            mSpinScaleY->setMaxValue(1.f);
+
+            // Torus' Hole Size is Box/Cyl/Prism's Taper
+            calcp->setVar(LLCalc::X_TAPER, 1.f - scale_x);
+            calcp->setVar(LLCalc::Y_TAPER, 1.f - scale_y);
+
+            // Box/Cyl/Prism have no hole size
+            calcp->setVar(LLCalc::X_HOLE, 0.f);
+            calcp->setVar(LLCalc::Y_HOLE, 0.f);
+        }
+        break;
+    }
+
+    // Check if we need to limit the hollow based on the hole type.
+    if (  selected_hole == MI_HOLE_SQUARE &&
+          ( selected_item == MI_CYLINDER || selected_item == MI_TORUS ||
+            selected_item == MI_PRISM    || selected_item == MI_RING  ||
+            selected_item == MI_SPHERE ) )
+    {
+        mSpinHollow->setMinValue(0.f);
+        mSpinHollow->setMaxValue(70.f);
+    }
+    else
+    {
+        mSpinHollow->setMinValue(0.f);
+        mSpinHollow->setMaxValue(95.f);
+    }
+
+    // Update field enablement
+    mComboBaseType  ->setEnabled( enabled );
+    mMenuClipboardParams->setEnabled(enabled);
+
+    mLabelCut       ->setEnabled( enabled );
+    mSpinCutBegin   ->setEnabled( enabled );
+    mSpinCutEnd     ->setEnabled( enabled );
+
+    mLabelHollow    ->setEnabled( enabled );
+    mSpinHollow     ->setEnabled( enabled );
+    mLabelHoleType  ->setEnabled( hole_enabled );
+    mComboHoleType  ->setEnabled( hole_enabled );
+
+    mLabelTwist     ->setEnabled( enabled );
+    mSpinTwist      ->setEnabled( enabled );
+    mSpinTwistBegin ->setEnabled( enabled );
+
+    mLabelSkew      ->setEnabled( enabled );
+    mSpinSkew       ->setEnabled( enabled );
+
+    getChildView("scale_hole")->setVisible( false);
+    getChildView("scale_taper")->setVisible( false);
+    if (top_size_x_visible || top_size_y_visible)
+    {
+        if (size_is_hole)
+        {
+            getChildView("scale_hole")->setVisible( true);
+            getChildView("scale_hole")->setEnabled(enabled);
+        }
+        else
+        {
+            getChildView("scale_taper")->setVisible( true);
+            getChildView("scale_taper")->setEnabled(enabled);
+        }
+    }
+
+    mSpinScaleX     ->setEnabled( enabled );
+    mSpinScaleY     ->setEnabled( enabled );
+
+    mLabelShear     ->setEnabled( enabled );
+    mSpinShearX     ->setEnabled( enabled );
+    mSpinShearY     ->setEnabled( enabled );
+
+    getChildView("advanced_cut")->setVisible( false);
+    getChildView("advanced_dimple")->setVisible( false);
+    getChildView("advanced_slice")->setVisible( false);
+
+    if (advanced_cut_visible)
+    {
+        if (advanced_is_dimple)
+        {
+            getChildView("advanced_dimple")->setVisible( true);
+            getChildView("advanced_dimple")->setEnabled(enabled);
+        }
+
+        else if (advanced_is_slice)
+        {
+            getChildView("advanced_slice")->setVisible( true);
+            getChildView("advanced_slice")->setEnabled(enabled);
+        }
+        else
+        {
+            getChildView("advanced_cut")->setVisible( true);
+            getChildView("advanced_cut")->setEnabled(enabled);
+        }
+    }
+
+    mCtrlPathBegin  ->setEnabled( enabled );
+    mCtrlPathEnd    ->setEnabled( enabled );
+
+    mLabelTaper     ->setEnabled( enabled );
+    mSpinTaperX     ->setEnabled( enabled );
+    mSpinTaperY     ->setEnabled( enabled );
+
+    mLabelRadiusOffset->setEnabled( enabled );
+    mSpinRadiusOffset ->setEnabled( enabled );
+
+    mLabelRevolutions->setEnabled( enabled );
+    mSpinRevolutions ->setEnabled( enabled );
+
+    // Update field visibility
+    mLabelCut       ->setVisible( cut_visible );
+    mSpinCutBegin   ->setVisible( cut_visible );
+    mSpinCutEnd     ->setVisible( cut_visible );
+
+    mLabelHollow    ->setVisible( hollow_visible );
+    mSpinHollow     ->setVisible( hollow_visible );
+    mLabelHoleType  ->setVisible( hollow_visible );
+    mComboHoleType  ->setVisible( hollow_visible );
+
+    mLabelTwist     ->setVisible( twist_visible );
+    mSpinTwist      ->setVisible( twist_visible );
+    mSpinTwistBegin ->setVisible( twist_visible );
+    mSpinTwist      ->setMinValue(  twist_min );
+    mSpinTwist      ->setMaxValue(  twist_max );
+    mSpinTwist      ->setIncrement( twist_inc );
+    mSpinTwistBegin ->setMinValue(  twist_min );
+    mSpinTwistBegin ->setMaxValue(  twist_max );
+    mSpinTwistBegin ->setIncrement( twist_inc );
+
+    mSpinScaleX     ->setVisible( top_size_x_visible );
+    mSpinScaleY     ->setVisible( top_size_y_visible );
+
+    mLabelSkew      ->setVisible( skew_visible );
+    mSpinSkew       ->setVisible( skew_visible );
+
+    mLabelShear     ->setVisible( top_shear_x_visible || top_shear_y_visible );
+    mSpinShearX     ->setVisible( top_shear_x_visible );
+    mSpinShearY     ->setVisible( top_shear_y_visible );
+
+    mCtrlPathBegin  ->setVisible( advanced_cut_visible );
+    mCtrlPathEnd    ->setVisible( advanced_cut_visible );
+
+    mLabelTaper     ->setVisible( taper_visible );
+    mSpinTaperX     ->setVisible( taper_visible );
+    mSpinTaperY     ->setVisible( taper_visible );
+
+    mLabelRadiusOffset->setVisible( radius_offset_visible );
+    mSpinRadiusOffset ->setVisible( radius_offset_visible );
+
+    mLabelRevolutions->setVisible( revolutions_visible );
+    mSpinRevolutions ->setVisible( revolutions_visible );
+
+    mCtrlSculptTexture->setVisible(sculpt_texture_visible);
+    mLabelSculptType->setVisible(sculpt_texture_visible);
+    mCtrlSculptType->setVisible(sculpt_texture_visible);
+
+
+    // sculpt texture
+    if (selected_item == MI_SCULPT)
+    {
+
+
+        LLUUID id;
+        LLSculptParams *sculpt_params = (LLSculptParams *)objectp->getParameterEntry(LLNetworkData::PARAMS_SCULPT);
+
+
+        if (sculpt_params) // if we have a legal sculpt param block for this object:
+        {
+            if (mObject != objectp)  // we've just selected a new object, so save for undo
+            {
+                mSculptTextureRevert = sculpt_params->getSculptTexture();
+                mSculptTypeRevert    = sculpt_params->getSculptType();
+            }
+
+            U8 sculpt_type = sculpt_params->getSculptType();
+            U8 sculpt_stitching = sculpt_type & LL_SCULPT_TYPE_MASK;
+            bool sculpt_invert = sculpt_type & LL_SCULPT_FLAG_INVERT;
+            bool sculpt_mirror = sculpt_type & LL_SCULPT_FLAG_MIRROR;
+            isMesh = (sculpt_stitching == LL_SCULPT_TYPE_MESH);
+
+            LLTextureCtrl*  mTextureCtrl = getChild<LLTextureCtrl>("sculpt texture control");
+            if(mTextureCtrl)
+            {
+                mTextureCtrl->setTentative(false);
+                mTextureCtrl->setEnabled(editable && !isMesh);
+                if (editable)
+                    mTextureCtrl->setImageAssetID(sculpt_params->getSculptTexture());
+                else
+                    mTextureCtrl->setImageAssetID(LLUUID::null);
+            }
+
+            mComboBaseType->setEnabled(!isMesh);
+            mMenuClipboardParams->setEnabled(!isMesh);
+
+            if (mCtrlSculptType)
+            {
+                if (sculpt_stitching == LL_SCULPT_TYPE_NONE)
+                {
+                    // since 'None' is no longer an option in the combo box
+                    // use 'Plane' as an equivalent sculpt type
+                    mCtrlSculptType->setSelectedByValue(LLSD(LL_SCULPT_TYPE_PLANE), true);
+                }
+                else
+                {
+                    mCtrlSculptType->setSelectedByValue(LLSD(sculpt_stitching), true);
+                }
+                mCtrlSculptType->setEnabled(editable && !isMesh);
+            }
+
+            if (mCtrlSculptMirror)
+            {
+                mCtrlSculptMirror->set(sculpt_mirror);
+                mCtrlSculptMirror->setEnabled(editable && !isMesh);
+            }
+
+            if (mCtrlSculptInvert)
+            {
+                mCtrlSculptInvert->set(sculpt_invert);
+                mCtrlSculptInvert->setEnabled(editable);
+            }
+
+            if (mLabelSculptType)
+            {
+                mLabelSculptType->setEnabled(true);
+            }
+
+        }
+    }
+    else
+    {
+        mSculptTextureRevert = LLUUID::null;
+    }
+
+    mCtrlSculptMirror->setVisible(sculpt_texture_visible && !isMesh);
+    mCtrlSculptInvert->setVisible(sculpt_texture_visible && !isMesh);
+
+    //----------------------------------------------------------------------------
+
+    mObject = objectp;
+    mRootObject = root_objectp;
+}
+
+// static
+bool LLPanelObject::precommitValidate( const LLSD& data )
+{
+    // TODO: Richard will fill this in later.
+    return true; // false means that validation failed and new value should not be commited.
+}
+
+void LLPanelObject::sendIsPhysical()
+{
+    bool value = mCheckPhysics->get();
+    if( mIsPhysical != value )
+    {
+        LLSelectMgr::getInstance()->selectionUpdatePhysics(value);
+        mIsPhysical = value;
+
+        LL_INFOS("FloaterTools") << "update physics sent" << LL_ENDL;
+    }
+    else
+    {
+        LL_INFOS("FloaterTools") << "update physics not changed" << LL_ENDL;
+    }
+}
+
+void LLPanelObject::sendIsTemporary()
+{
+    bool value = mCheckTemporary->get();
+    if( mIsTemporary != value )
+    {
+        LLSelectMgr::getInstance()->selectionUpdateTemporary(value);
+        mIsTemporary = value;
+
+        LL_INFOS("FloaterTools") << "update temporary sent" << LL_ENDL;
+    }
+    else
+    {
+        LL_INFOS("FloaterTools") << "update temporary not changed" << LL_ENDL;
+    }
+}
+
+
+void LLPanelObject::sendIsPhantom()
+{
+    bool value = mCheckPhantom->get();
+    if( mIsPhantom != value )
+    {
+        LLSelectMgr::getInstance()->selectionUpdatePhantom(value);
+        mIsPhantom = value;
+
+        LL_INFOS("FloaterTools") << "update phantom sent" << LL_ENDL;
+    }
+    else
+    {
+        LL_INFOS("FloaterTools") << "update phantom not changed" << LL_ENDL;
+    }
+}
+
+// static
+void LLPanelObject::onCommitParametric( LLUICtrl* ctrl, void* userdata )
+{
+    LLPanelObject* self = (LLPanelObject*) userdata;
+
+    if (self->mObject.isNull())
+    {
+        return;
+    }
+
+    if (self->mObject->getPCode() != LL_PCODE_VOLUME)
+    {
+        // Don't allow modification of non-volume objects.
+        return;
+    }
+
+    LLVolume *volume = self->mObject->getVolume();
+    if (!volume)
+    {
+        return;
+    }
+
+    LLVolumeParams volume_params;
+    self->getVolumeParams(volume_params);
+
+
+
+    // set sculpting
+    S32 selected_type = self->mComboBaseType->getCurrentIndex();
+
+    if (selected_type == MI_SCULPT)
+    {
+        self->mObject->setParameterEntryInUse(LLNetworkData::PARAMS_SCULPT, true, true);
+        LLSculptParams *sculpt_params = (LLSculptParams *)self->mObject->getParameterEntry(LLNetworkData::PARAMS_SCULPT);
+        if (sculpt_params)
+            volume_params.setSculptID(sculpt_params->getSculptTexture(), sculpt_params->getSculptType());
+    }
+    else
+    {
+        LLSculptParams *sculpt_params = (LLSculptParams *)self->mObject->getParameterEntry(LLNetworkData::PARAMS_SCULPT);
+        if (sculpt_params)
+            self->mObject->setParameterEntryInUse(LLNetworkData::PARAMS_SCULPT, false, true);
+    }
+
+    // Update the volume, if necessary.
+    self->mObject->updateVolume(volume_params);
+
+
+    // This was added to make sure thate when changes are made, the UI
+    // adjusts to present valid options.
+    // *FIX: only some changes, ie, hollow or primitive type changes,
+    // require a refresh.
+    self->refresh();
+
+}
+
+void LLPanelObject::getVolumeParams(LLVolumeParams& volume_params)
+{
+    // Figure out what type of volume to make
+    S32 was_selected_type = mSelectedType;
+    S32 selected_type = mComboBaseType->getCurrentIndex();
+    U8 profile;
+    U8 path;
+    switch ( selected_type )
+    {
+    case MI_CYLINDER:
+        profile = LL_PCODE_PROFILE_CIRCLE;
+        path = LL_PCODE_PATH_LINE;
+        break;
+
+    case MI_BOX:
+        profile = LL_PCODE_PROFILE_SQUARE;
+        path = LL_PCODE_PATH_LINE;
+        break;
+
+    case MI_PRISM:
+        profile = LL_PCODE_PROFILE_EQUALTRI;
+        path = LL_PCODE_PATH_LINE;
+        break;
+
+    case MI_SPHERE:
+        profile = LL_PCODE_PROFILE_CIRCLE_HALF;
+        path = LL_PCODE_PATH_CIRCLE;
+        break;
+
+    case MI_TORUS:
+        profile = LL_PCODE_PROFILE_CIRCLE;
+        path = LL_PCODE_PATH_CIRCLE;
+        break;
+
+    case MI_TUBE:
+        profile = LL_PCODE_PROFILE_SQUARE;
+        path = LL_PCODE_PATH_CIRCLE;
+        break;
+
+    case MI_RING:
+        profile = LL_PCODE_PROFILE_EQUALTRI;
+        path = LL_PCODE_PATH_CIRCLE;
+        break;
+
+    case MI_SCULPT:
+        profile = LL_PCODE_PROFILE_CIRCLE;
+        path = LL_PCODE_PATH_CIRCLE;
+        break;
+
+    default:
+        LL_WARNS("FloaterTools") << "Unknown base type " << selected_type
+            << " in getVolumeParams()" << LL_ENDL;
+        // assume a box
+        selected_type = MI_BOX;
+        profile = LL_PCODE_PROFILE_SQUARE;
+        path = LL_PCODE_PATH_LINE;
+        break;
+    }
+
+
+    if (path == LL_PCODE_PATH_LINE)
+    {
+        LLVOVolume *volobjp = (LLVOVolume *)(LLViewerObject*)(mObject);
+        if (volobjp->isFlexible())
+        {
+            path = LL_PCODE_PATH_FLEXIBLE;
+        }
+    }
+
+    S32 selected_hole = mComboHoleType->getCurrentIndex();
+    U8 hole;
+    switch (selected_hole)
+    {
+    case MI_HOLE_CIRCLE:
+        hole = LL_PCODE_HOLE_CIRCLE;
+        break;
+    case MI_HOLE_SQUARE:
+        hole = LL_PCODE_HOLE_SQUARE;
+        break;
+    case MI_HOLE_TRIANGLE:
+        hole = LL_PCODE_HOLE_TRIANGLE;
+        break;
+    case MI_HOLE_SAME:
+    default:
+        hole = LL_PCODE_HOLE_SAME;
+        break;
+    }
+
+    volume_params.setType(profile | hole, path);
+    mSelectedType = selected_type;
+
+    // Compute cut start/end
+    F32 cut_begin   = mSpinCutBegin->get();
+    F32 cut_end     = mSpinCutEnd->get();
+
+    // Make sure at least OBJECT_CUT_INC of the object survives
+    if (cut_begin > cut_end - OBJECT_MIN_CUT_INC)
+    {
+        cut_begin = cut_end - OBJECT_MIN_CUT_INC;
+        mSpinCutBegin->set(cut_begin);
+    }
+
+    F32 adv_cut_begin   = mCtrlPathBegin->get();
+    F32 adv_cut_end     = mCtrlPathEnd->get();
+
+    // Make sure at least OBJECT_CUT_INC of the object survives
+    if (adv_cut_begin > adv_cut_end - OBJECT_MIN_CUT_INC)
+    {
+        adv_cut_begin = adv_cut_end - OBJECT_MIN_CUT_INC;
+        mCtrlPathBegin->set(adv_cut_begin);
+    }
+
+    F32 begin_s, end_s;
+    F32 begin_t, end_t;
+
+    if (selected_type == MI_SPHERE || selected_type == MI_TORUS ||
+        selected_type == MI_TUBE   || selected_type == MI_RING)
+    {
+        begin_s = adv_cut_begin;
+        end_s   = adv_cut_end;
+
+        begin_t = cut_begin;
+        end_t   = cut_end;
+    }
+    else
+    {
+        begin_s = cut_begin;
+        end_s   = cut_end;
+
+        begin_t = adv_cut_begin;
+        end_t   = adv_cut_end;
+    }
+
+    volume_params.setBeginAndEndS(begin_s, end_s);
+    volume_params.setBeginAndEndT(begin_t, end_t);
+
+    // Hollowness
+    F32 hollow = mSpinHollow->get() / 100.f;
+
+    if (  selected_hole == MI_HOLE_SQUARE &&
+        ( selected_type == MI_CYLINDER || selected_type == MI_TORUS ||
+          selected_type == MI_PRISM    || selected_type == MI_RING  ||
+          selected_type == MI_SPHERE ) )
+    {
+        if (hollow > 0.7f) hollow = 0.7f;
+    }
+
+    volume_params.setHollow( hollow );
+
+    // Twist Begin,End
+    F32 twist_begin = mSpinTwistBegin->get();
+    F32 twist       = mSpinTwist->get();
+    // Check the path type for twist conversion.
+    if (path == LL_PCODE_PATH_LINE || path == LL_PCODE_PATH_FLEXIBLE)
+    {
+        twist_begin /= OBJECT_TWIST_LINEAR_MAX;
+        twist       /= OBJECT_TWIST_LINEAR_MAX;
+    }
+    else
+    {
+        twist_begin /= OBJECT_TWIST_MAX;
+        twist       /= OBJECT_TWIST_MAX;
+    }
+
+    volume_params.setTwistBegin(twist_begin);
+    volume_params.setTwist(twist);
+
+    // Scale X,Y
+    F32 scale_x = mSpinScaleX->get();
+    F32 scale_y = mSpinScaleY->get();
+    if ( was_selected_type == MI_BOX || was_selected_type == MI_CYLINDER || was_selected_type == MI_PRISM)
+    {
+        scale_x = 1.f - scale_x;
+        scale_y = 1.f - scale_y;
+    }
+
+    // Skew
+    F32 skew = mSpinSkew->get();
+
+    // Taper X,Y
+    F32 taper_x = mSpinTaperX->get();
+    F32 taper_y = mSpinTaperY->get();
+
+    // Radius offset
+    F32 radius_offset = mSpinRadiusOffset->get();
+
+    // Revolutions
+    F32 revolutions   = mSpinRevolutions->get();
+
+    if ( selected_type == MI_SPHERE )
+    {
+        // Snap values to valid sphere parameters.
+        scale_x         = 1.0f;
+        scale_y         = 1.0f;
+        skew            = 0.0f;
+        taper_x         = 0.0f;
+        taper_y         = 0.0f;
+        radius_offset   = 0.0f;
+        revolutions     = 1.0f;
+    }
+    else if ( selected_type == MI_TORUS || selected_type == MI_TUBE ||
+              selected_type == MI_RING )
+    {
+        scale_x = llclamp(
+            scale_x,
+            OBJECT_MIN_HOLE_SIZE,
+            OBJECT_MAX_HOLE_SIZE_X);
+        scale_y = llclamp(
+            scale_y,
+            OBJECT_MIN_HOLE_SIZE,
+            OBJECT_MAX_HOLE_SIZE_Y);
+
+        // Limit radius offset, based on taper and hole size y.
+        F32 radius_mag = fabs(radius_offset);
+        F32 hole_y_mag = fabs(scale_y);
+        F32 taper_y_mag  = fabs(taper_y);
+        // Check to see if the taper effects us.
+        if ( (radius_offset > 0.f && taper_y < 0.f) ||
+             (radius_offset < 0.f && taper_y > 0.f) )
+        {
+            // The taper does not help increase the radius offset range.
+            taper_y_mag = 0.f;
+        }
+        F32 max_radius_mag = 1.f - hole_y_mag * (1.f - taper_y_mag) / (1.f - hole_y_mag);
+        // Enforce the maximum magnitude.
+        if (radius_mag > max_radius_mag)
+        {
+            // Check radius offset sign.
+            if (radius_offset < 0.f)
+            {
+                radius_offset = -max_radius_mag;
+            }
+            else
+            {
+                radius_offset = max_radius_mag;
+            }
+        }
+
+        // Check the skew value against the revolutions.
+        F32 skew_mag= fabs(skew);
+        F32 min_skew_mag = 1.0f - 1.0f / (revolutions * scale_x + 1.0f);
+        // Discontinuity; A revolution of 1 allows skews below 0.5.
+        if ( fabs(revolutions - 1.0f) < 0.001)
+            min_skew_mag = 0.0f;
+
+        // Clip skew.
+        if (skew_mag < min_skew_mag)
+        {
+            // Check skew sign.
+            if (skew < 0.0f)
+            {
+                skew = -min_skew_mag;
+            }
+            else
+            {
+                skew = min_skew_mag;
+            }
+        }
+    }
+
+    volume_params.setRatio( scale_x, scale_y );
+    volume_params.setSkew(skew);
+    volume_params.setTaper( taper_x, taper_y );
+    volume_params.setRadiusOffset(radius_offset);
+    volume_params.setRevolutions(revolutions);
+
+    // Shear X,Y
+    F32 shear_x = mSpinShearX->get();
+    F32 shear_y = mSpinShearY->get();
+    volume_params.setShear( shear_x, shear_y );
+
+    if (selected_type == MI_SCULPT)
+    {
+        volume_params.setSculptID(LLUUID::null, 0);
+        volume_params.setBeginAndEndT   (0, 1);
+        volume_params.setBeginAndEndS   (0, 1);
+        volume_params.setHollow         (0);
+        volume_params.setTwistBegin     (0);
+        volume_params.setTwistEnd       (0);
+        volume_params.setRatio          (1, 0.5);
+        volume_params.setShear          (0, 0);
+        volume_params.setTaper          (0, 0);
+        volume_params.setRevolutions    (1);
+        volume_params.setRadiusOffset   (0);
+        volume_params.setSkew           (0);
+    }
+
+}
+
+// BUG: Make work with multiple objects
+void LLPanelObject::sendRotation(bool btn_down)
+{
+    if (mObject.isNull()) return;
+
+    LLVector3 new_rot(mCtrlRotX->get(), mCtrlRotY->get(), mCtrlRotZ->get());
+    new_rot.mV[VX] = ll_round(new_rot.mV[VX], OBJECT_ROTATION_PRECISION);
+    new_rot.mV[VY] = ll_round(new_rot.mV[VY], OBJECT_ROTATION_PRECISION);
+    new_rot.mV[VZ] = ll_round(new_rot.mV[VZ], OBJECT_ROTATION_PRECISION);
+
+    // Note: must compare before conversion to radians
+    LLVector3 delta = new_rot - mCurEulerDegrees;
+
+    if (delta.magVec() >= 0.0005f)
+    {
+        mCurEulerDegrees = new_rot;
+        new_rot *= DEG_TO_RAD;
+
+        LLQuaternion rotation;
+        rotation.setQuat(new_rot.mV[VX], new_rot.mV[VY], new_rot.mV[VZ]);
+
+        if (mRootObject != mObject)
+        {
+            rotation = rotation * ~mRootObject->getRotationRegion();
+        }
+
+        // To include avatars into movements and rotation
+        // If false, all children are selected anyway - move avatar
+        // If true, not all children are selected - save positions
+        bool individual_selection = gSavedSettings.getBOOL("EditLinkedParts");
+        std::vector<LLVector3>& child_positions = mObject->mUnselectedChildrenPositions ;
+        std::vector<LLQuaternion> child_rotations;
+        if (mObject->isRootEdit() && individual_selection)
+        {
+            mObject->saveUnselectedChildrenRotation(child_rotations) ;
+            mObject->saveUnselectedChildrenPosition(child_positions) ;
+        }
+
+        mObject->setRotation(rotation);
+        LLManip::rebuild(mObject) ;
+
+        // for individually selected roots, we need to counterrotate all the children
+        if (mObject->isRootEdit() && individual_selection)
+        {
+            mObject->resetChildrenRotationAndPosition(child_rotations, child_positions) ;
+        }
+
+        if(!btn_down)
+        {
+            child_positions.clear() ;
+            LLSelectMgr::getInstance()->sendMultipleUpdate(UPD_ROTATION | UPD_POSITION);
+        }
+    }
+}
+
+
+// BUG: Make work with multiple objects
+void LLPanelObject::sendScale(bool btn_down)
+{
+    if (mObject.isNull()) return;
+
+    LLVector3 newscale(mCtrlScaleX->get(), mCtrlScaleY->get(), mCtrlScaleZ->get());
+
+    LLVector3 delta = newscale - mObject->getScale();
+    if (delta.magVec() >= 0.0005f || (mSizeChanged && !btn_down))
+    {
+        // scale changed by more than 1/2 millimeter
+        mSizeChanged = btn_down;
+
+        // check to see if we aren't scaling the textures
+        // (in which case the tex coord's need to be recomputed)
+        bool dont_stretch_textures = !LLManipScale::getStretchTextures();
+        if (dont_stretch_textures)
+        {
+            LLSelectMgr::getInstance()->saveSelectedObjectTransform(SELECT_ACTION_TYPE_SCALE);
+        }
+
+        mObject->setScale(newscale, true);
+
+        if(!btn_down)
+        {
+            LLSelectMgr::getInstance()->sendMultipleUpdate(UPD_SCALE | UPD_POSITION);
+        }
+
+        LLSelectMgr::getInstance()->adjustTexturesByScale(true, !dont_stretch_textures);
+//      LL_INFOS() << "scale sent" << LL_ENDL;
+    }
+    else
+    {
+//      LL_INFOS() << "scale not changed" << LL_ENDL;
+    }
+}
+
+
+void LLPanelObject::sendPosition(bool btn_down)
+{
+    if (mObject.isNull()) return;
+
+    LLVector3 newpos(mCtrlPosX->get(), mCtrlPosY->get(), mCtrlPosZ->get());
+    LLViewerRegion* regionp = mObject->getRegion();
+
+    if (!regionp) return;
+
+    if (!mObject->isAttachment())
+    {
+        // Clamp the Z height
+        const F32 height = newpos.mV[VZ];
+        const F32 min_height = LLWorld::getInstance()->getMinAllowedZ(mObject, mObject->getPositionGlobal());
+        const F32 max_height = LLWorld::getInstance()->getRegionMaxHeight();
+
+        if ( height < min_height)
+        {
+            newpos.mV[VZ] = min_height;
+            mCtrlPosZ->set( min_height );
+        }
+        else if ( height > max_height )
+        {
+            newpos.mV[VZ] = max_height;
+            mCtrlPosZ->set( max_height );
+        }
+
+        // Grass is always drawn on the ground, so clamp its position to the ground
+        if (mObject->getPCode() == LL_PCODE_LEGACY_GRASS)
+        {
+            mCtrlPosZ->set(LLWorld::getInstance()->resolveLandHeightAgent(newpos) + 1.f);
+        }
+    }
+    else
+    {
+        if (newpos.length() > MAX_ATTACHMENT_DIST)
+        {
+            newpos.clampLength(MAX_ATTACHMENT_DIST);
+            mCtrlPosX->set(newpos.mV[VX]);
+            mCtrlPosY->set(newpos.mV[VY]);
+            mCtrlPosZ->set(newpos.mV[VZ]);
+        }
+    }
+
+    // Make sure new position is in a valid region, so the object
+    // won't get dumped by the simulator.
+    LLVector3d new_pos_global = regionp->getPosGlobalFromRegion(newpos);
+    bool is_valid_pos = true;
+    if (mObject->isAttachment())
+    {
+        LLVector3 delta_pos = mObject->getPositionEdit() - newpos;
+        LLVector3d attachment_pos = regionp->getPosGlobalFromRegion(mObject->getPositionRegion() + delta_pos);
+        is_valid_pos = LLWorld::getInstance()->positionRegionValidGlobal(attachment_pos);
+    }
+    else
+    {
+        is_valid_pos = LLWorld::getInstance()->positionRegionValidGlobal(new_pos_global);
+    }
+
+    if (is_valid_pos)
+    {
+        // send only if the position is changed, that is, the delta vector is not zero
+        LLVector3d old_pos_global = mObject->getPositionGlobal();
+        LLVector3d delta = new_pos_global - old_pos_global;
+        // moved more than 1/2 millimeter
+        if (delta.magVec() >= 0.0005f)
+        {
+            if (mRootObject != mObject)
+            {
+                newpos = newpos - mRootObject->getPositionRegion();
+                newpos = newpos * ~mRootObject->getRotationRegion();
+                mObject->setPositionParent(newpos);
+            }
+            else
+            {
+                mObject->setPositionEdit(newpos);
+            }
+
+            LLManip::rebuild(mObject) ;
+
+            // for individually selected roots, we need to counter-translate all unselected children
+            if (mObject->isRootEdit())
+            {
+                // only offset by parent's translation
+                mObject->resetChildrenPosition(LLVector3(-delta), true, true) ;
+            }
+
+            if(!btn_down)
+            {
+                LLSelectMgr::getInstance()->sendMultipleUpdate(UPD_POSITION);
+            }
+
+            LLSelectMgr::getInstance()->updateSelectionCenter();
+        }
+    }
+    else
+    {
+        // move failed, so we update the UI with the correct values
+        LLVector3 vec = mRootObject->getPositionRegion();
+        mCtrlPosX->set(vec.mV[VX]);
+        mCtrlPosY->set(vec.mV[VY]);
+        mCtrlPosZ->set(vec.mV[VZ]);
+    }
+}
+
+void LLPanelObject::sendSculpt()
+{
+    if (mObject.isNull())
+        return;
+
+    LLSculptParams sculpt_params;
+    LLUUID sculpt_id = LLUUID::null;
+
+    if (mCtrlSculptTexture)
+    {
+        sculpt_id = mCtrlSculptTexture->getImageAssetID();
+    }
+
+    U8 sculpt_type = 0;
+
+    if (mCtrlSculptType)
+    {
+        sculpt_type |= mCtrlSculptType->getValue().asInteger();
+    }
+
+    bool enabled = sculpt_type != LL_SCULPT_TYPE_MESH;
+
+    if (mCtrlSculptMirror)
+    {
+        mCtrlSculptMirror->setEnabled(enabled);
+    }
+
+    if (mCtrlSculptInvert)
+    {
+        mCtrlSculptInvert->setEnabled(enabled);
+    }
+
+    if ((mCtrlSculptMirror) && (mCtrlSculptMirror->get()))
+    {
+        sculpt_type |= LL_SCULPT_FLAG_MIRROR;
+    }
+
+    if ((mCtrlSculptInvert) && (mCtrlSculptInvert->get()))
+    {
+        sculpt_type |= LL_SCULPT_FLAG_INVERT;
+    }
+
+    sculpt_params.setSculptTexture(sculpt_id, sculpt_type);
+    mObject->setParameterEntry(LLNetworkData::PARAMS_SCULPT, sculpt_params, true);
+}
+
+void LLPanelObject::refresh()
+{
+    getState();
+    if (mObject.notNull() && mObject->isDead())
+    {
+        mObject = NULL;
+    }
+
+    if (mRootObject.notNull() && mRootObject->isDead())
+    {
+        mRootObject = NULL;
+    }
+
+    F32 max_scale = get_default_max_prim_scale(LLPickInfo::isFlora(mObject));
+
+    getChild<LLSpinCtrl>("Scale X")->setMaxValue(max_scale);
+    getChild<LLSpinCtrl>("Scale Y")->setMaxValue(max_scale);
+    getChild<LLSpinCtrl>("Scale Z")->setMaxValue(max_scale);
+}
+
+
+void LLPanelObject::draw()
+{
+    const LLColor4  white(  1.0f,   1.0f,   1.0f,   1);
+    const LLColor4  red(    1.0f,   0.25f,  0.f,    1);
+    const LLColor4  green(  0.f,    1.0f,   0.f,    1);
+    const LLColor4  blue(   0.f,    0.5f,   1.0f,   1);
+
+    // Tune the colors of the labels
+    LLTool* tool = LLToolMgr::getInstance()->getCurrentTool();
+
+    if (tool == LLToolCompTranslate::getInstance())
+    {
+        mCtrlPosX   ->setLabelColor(red);
+        mCtrlPosY   ->setLabelColor(green);
+        mCtrlPosZ   ->setLabelColor(blue);
+
+        mCtrlScaleX ->setLabelColor(white);
+        mCtrlScaleY ->setLabelColor(white);
+        mCtrlScaleZ ->setLabelColor(white);
+
+        mCtrlRotX   ->setLabelColor(white);
+        mCtrlRotY   ->setLabelColor(white);
+        mCtrlRotZ   ->setLabelColor(white);
+    }
+    else if ( tool == LLToolCompScale::getInstance() )
+    {
+        mCtrlPosX   ->setLabelColor(white);
+        mCtrlPosY   ->setLabelColor(white);
+        mCtrlPosZ   ->setLabelColor(white);
+
+        mCtrlScaleX ->setLabelColor(red);
+        mCtrlScaleY ->setLabelColor(green);
+        mCtrlScaleZ ->setLabelColor(blue);
+
+        mCtrlRotX   ->setLabelColor(white);
+        mCtrlRotY   ->setLabelColor(white);
+        mCtrlRotZ   ->setLabelColor(white);
+    }
+    else if ( tool == LLToolCompRotate::getInstance() )
+    {
+        mCtrlPosX   ->setLabelColor(white);
+        mCtrlPosY   ->setLabelColor(white);
+        mCtrlPosZ   ->setLabelColor(white);
+
+        mCtrlScaleX ->setLabelColor(white);
+        mCtrlScaleY ->setLabelColor(white);
+        mCtrlScaleZ ->setLabelColor(white);
+
+        mCtrlRotX   ->setLabelColor(red);
+        mCtrlRotY   ->setLabelColor(green);
+        mCtrlRotZ   ->setLabelColor(blue);
+    }
+    else
+    {
+        mCtrlPosX   ->setLabelColor(white);
+        mCtrlPosY   ->setLabelColor(white);
+        mCtrlPosZ   ->setLabelColor(white);
+
+        mCtrlScaleX ->setLabelColor(white);
+        mCtrlScaleY ->setLabelColor(white);
+        mCtrlScaleZ ->setLabelColor(white);
+
+        mCtrlRotX   ->setLabelColor(white);
+        mCtrlRotY   ->setLabelColor(white);
+        mCtrlRotZ   ->setLabelColor(white);
+    }
+
+    LLPanel::draw();
+}
+
+// virtual
+void LLPanelObject::clearCtrls()
+{
+    LLPanel::clearCtrls();
+
+    mCheckLock      ->set(false);
+    mCheckLock      ->setEnabled( false );
+    mCheckPhysics   ->set(false);
+    mCheckPhysics   ->setEnabled( false );
+    mCheckTemporary ->set(false);
+    mCheckTemporary ->setEnabled( false );
+    mCheckPhantom   ->set(false);
+    mCheckPhantom   ->setEnabled( false );
+
+    // Disable text labels
+    mLabelPosition  ->setEnabled( false );
+    mLabelSize      ->setEnabled( false );
+    mLabelRotation  ->setEnabled( false );
+    mLabelCut       ->setEnabled( false );
+    mLabelHollow    ->setEnabled( false );
+    mLabelHoleType  ->setEnabled( false );
+    mLabelTwist     ->setEnabled( false );
+    mLabelSkew      ->setEnabled( false );
+    mLabelShear     ->setEnabled( false );
+    mLabelTaper     ->setEnabled( false );
+    mLabelRadiusOffset->setEnabled( false );
+    mLabelRevolutions->setEnabled( false );
+
+    getChildView("scale_hole")->setEnabled(false);
+    getChildView("scale_taper")->setEnabled(false);
+    getChildView("advanced_cut")->setEnabled(false);
+    getChildView("advanced_dimple")->setEnabled(false);
+    getChildView("advanced_slice")->setVisible( false);
+}
+
+//
+// Static functions
+//
+
+// static
+void LLPanelObject::onCommitLock(LLUICtrl *ctrl, void *data)
+{
+    // Checkbox will have toggled itself
+    LLPanelObject *self = (LLPanelObject *)data;
+
+    if(self->mRootObject.isNull()) return;
+
+    bool new_state = self->mCheckLock->get();
+
+    LLSelectMgr::getInstance()->selectionSetObjectPermissions(PERM_OWNER, !new_state, PERM_MOVE | PERM_MODIFY);
+}
+
+// static
+void LLPanelObject::onCommitPosition( LLUICtrl* ctrl, void* userdata )
+{
+    LLPanelObject* self = (LLPanelObject*) userdata;
+    bool btn_down = ((LLSpinCtrl*)ctrl)->isMouseHeldDown() ;
+    self->sendPosition(btn_down);
+}
+
+// static
+void LLPanelObject::onCommitScale( LLUICtrl* ctrl, void* userdata )
+{
+    LLPanelObject* self = (LLPanelObject*) userdata;
+    bool btn_down = ((LLSpinCtrl*)ctrl)->isMouseHeldDown() ;
+    self->sendScale(btn_down);
+}
+
+// static
+void LLPanelObject::onCommitRotation( LLUICtrl* ctrl, void* userdata )
+{
+    LLPanelObject* self = (LLPanelObject*) userdata;
+    bool btn_down = ((LLSpinCtrl*)ctrl)->isMouseHeldDown() ;
+    self->sendRotation(btn_down);
+}
+
+// static
+void LLPanelObject::onCommitPhysics( LLUICtrl* ctrl, void* userdata )
+{
+    LLPanelObject* self = (LLPanelObject*) userdata;
+    self->sendIsPhysical();
+}
+
+// static
+void LLPanelObject::onCommitTemporary( LLUICtrl* ctrl, void* userdata )
+{
+    LLPanelObject* self = (LLPanelObject*) userdata;
+    self->sendIsTemporary();
+}
+
+// static
+void LLPanelObject::onCommitPhantom( LLUICtrl* ctrl, void* userdata )
+{
+    LLPanelObject* self = (LLPanelObject*) userdata;
+    self->sendIsPhantom();
+}
+
+void LLPanelObject::onSelectSculpt(const LLSD& data)
+{
+    LLTextureCtrl* mTextureCtrl = getChild<LLTextureCtrl>("sculpt texture control");
+
+    if (mTextureCtrl)
+    {
+        mSculptTextureRevert = mTextureCtrl->getImageAssetID();
+    }
+
+    sendSculpt();
+}
+
+
+void LLPanelObject::onCommitSculpt( const LLSD& data )
+{
+    sendSculpt();
+}
+
+bool LLPanelObject::onDropSculpt(LLInventoryItem* item)
+{
+    LLTextureCtrl* mTextureCtrl = getChild<LLTextureCtrl>("sculpt texture control");
+
+    if (mTextureCtrl)
+    {
+        LLUUID asset = item->getAssetUUID();
+
+        mTextureCtrl->setImageAssetID(asset);
+        mSculptTextureRevert = asset;
+    }
+
+    return true;
+}
+
+
+void LLPanelObject::onCancelSculpt(const LLSD& data)
+{
+    LLTextureCtrl* mTextureCtrl = getChild<LLTextureCtrl>("sculpt texture control");
+    if(!mTextureCtrl)
+        return;
+
+    if(mSculptTextureRevert == LLUUID::null)
+    {
+        mSculptTextureRevert = SCULPT_DEFAULT_TEXTURE;
+    }
+    mTextureCtrl->setImageAssetID(mSculptTextureRevert);
+
+    sendSculpt();
+}
+
+// static
+void LLPanelObject::onCommitSculptType(LLUICtrl *ctrl, void* userdata)
+{
+    LLPanelObject* self = (LLPanelObject*) userdata;
+
+    self->sendSculpt();
+}
+
+void LLPanelObject::menuDoToSelected(const LLSD& userdata)
+{
+    std::string command = userdata.asString();
+
+    // paste
+    if (command == "psr_paste")
+    {
+        onPastePos();
+        onPasteSize();
+        onPasteRot();
+    }
+    else if (command == "pos_paste")
+    {
+        onPastePos();
+    }
+    else if (command == "size_paste")
+    {
+        onPasteSize();
+    }
+    else if (command == "rot_paste")
+    {
+        onPasteRot();
+    }
+    else if (command == "params_paste")
+    {
+        onPasteParams();
+    }
+    // copy
+    else if (command == "psr_copy")
+    {
+        onCopyPos();
+        onCopySize();
+        onCopyRot();
+    }
+    else if (command == "pos_copy")
+    {
+        onCopyPos();
+    }
+    else if (command == "size_copy")
+    {
+        onCopySize();
+    }
+    else if (command == "rot_copy")
+    {
+        onCopyRot();
+    }
+    else if (command == "params_copy")
+    {
+        onCopyParams();
+    }
+}
+
+bool LLPanelObject::menuEnableItem(const LLSD& userdata)
+{
+    std::string command = userdata.asString();
+
+    // paste options
+    if (command == "psr_paste")
+    {
+        S32 selected_count = LLSelectMgr::getInstance()->getSelection()->getObjectCount();
+        bool single_volume = (LLSelectMgr::getInstance()->selectionAllPCode(LL_PCODE_VOLUME))
+            && (selected_count == 1);
+
+        if (!single_volume)
+        {
+            return false;
+        }
+
+        bool enable_move;
+        bool enable_modify;
+
+        LLSelectMgr::getInstance()->selectGetEditMoveLinksetPermissions(enable_move, enable_modify);
+
+        return enable_move && enable_modify && mHasClipboardPos && mHasClipboardSize && mHasClipboardRot;
+    }
+    else if (command == "pos_paste")
+    {
+        // assumes that menu won't be active if there is no move permission
+        return mHasClipboardPos;
+    }
+    else if (command == "size_paste")
+    {
+        return mHasClipboardSize;
+    }
+    else if (command == "rot_paste")
+    {
+        return mHasClipboardRot;
+    }
+    else if (command == "params_paste")
+    {
+        return mClipboardParams.isMap() && (mClipboardParams.size() != 0);
+    }
+    // copy options
+    else if (command == "psr_copy")
+    {
+        S32 selected_count = LLSelectMgr::getInstance()->getSelection()->getObjectCount();
+        bool single_volume = (LLSelectMgr::getInstance()->selectionAllPCode(LL_PCODE_VOLUME))
+            && (selected_count == 1);
+
+        if (!single_volume)
+        {
+            return false;
+        }
+
+        bool enable_move;
+        bool enable_modify;
+
+        LLSelectMgr::getInstance()->selectGetEditMoveLinksetPermissions(enable_move, enable_modify);
+
+        // since we forbid seeing values we also should forbid copying them
+        return enable_move && enable_modify;
+    }
+    return false;
+}
+
+void LLPanelObject::onCopyPos()
+{
+    mClipboardPos = LLVector3(mCtrlPosX->get(), mCtrlPosY->get(), mCtrlPosZ->get());
+
+    std::string stringVec = llformat("<%g, %g, %g>", mClipboardPos.mV[VX], mClipboardPos.mV[VY], mClipboardPos.mV[VZ]);
+    LLView::getWindow()->copyTextToClipboard(utf8str_to_wstring(stringVec));
+
+    mHasClipboardPos = true;
+}
+
+void LLPanelObject::onCopySize()
+{
+    mClipboardSize = LLVector3(mCtrlScaleX->get(), mCtrlScaleY->get(), mCtrlScaleZ->get());
+
+    std::string stringVec = llformat("<%g, %g, %g>", mClipboardSize.mV[VX], mClipboardSize.mV[VY], mClipboardSize.mV[VZ]);
+    LLView::getWindow()->copyTextToClipboard(utf8str_to_wstring(stringVec));
+
+    mHasClipboardSize = true;
+}
+
+void LLPanelObject::onCopyRot()
+{
+    mClipboardRot = LLVector3(mCtrlRotX->get(), mCtrlRotY->get(), mCtrlRotZ->get());
+
+    std::string stringVec = llformat("<%g, %g, %g>", mClipboardRot.mV[VX], mClipboardRot.mV[VY], mClipboardRot.mV[VZ]);
+    LLView::getWindow()->copyTextToClipboard(utf8str_to_wstring(stringVec));
+
+    mHasClipboardRot = true;
+}
+
+void LLPanelObject::onPastePos()
+{
+    if (!mHasClipboardPos) return;
+    if (mObject.isNull()) return;
+
+    LLViewerRegion* regionp = mObject->getRegion();
+    if (!regionp) return;
+
+
+    // Clamp pos on non-attachments, just keep the prims within the region
+    if (!mObject->isAttachment())
+    {
+        F32 max_width = regionp->getWidth(); // meters
+        mClipboardPos.mV[VX] = llclamp(mClipboardPos.mV[VX], 0.f, max_width);
+        mClipboardPos.mV[VY] = llclamp(mClipboardPos.mV[VY], 0.f, max_width);
+        //height will get properly clamped by sendPosition
+    }
+    else
+    {
+        mClipboardPos.clampLength(MAX_ATTACHMENT_DIST);
+    }
+
+    mCtrlPosX->set( mClipboardPos.mV[VX] );
+    mCtrlPosY->set( mClipboardPos.mV[VY] );
+    mCtrlPosZ->set( mClipboardPos.mV[VZ] );
+
+    sendPosition(false);
+}
+
+void LLPanelObject::onPasteSize()
+{
+    if (!mHasClipboardSize) return;
+
+    mClipboardSize.mV[VX] = llclamp(mClipboardSize.mV[VX], MIN_PRIM_SCALE, DEFAULT_MAX_PRIM_SCALE);
+    mClipboardSize.mV[VY] = llclamp(mClipboardSize.mV[VY], MIN_PRIM_SCALE, DEFAULT_MAX_PRIM_SCALE);
+    mClipboardSize.mV[VZ] = llclamp(mClipboardSize.mV[VZ], MIN_PRIM_SCALE, DEFAULT_MAX_PRIM_SCALE);
+
+    mCtrlScaleX->set(mClipboardSize.mV[VX]);
+    mCtrlScaleY->set(mClipboardSize.mV[VY]);
+    mCtrlScaleZ->set(mClipboardSize.mV[VZ]);
+
+    sendScale(false);
+}
+
+void LLPanelObject::onPasteRot()
+{
+    if (!mHasClipboardRot) return;
+
+    mCtrlRotX->set(mClipboardRot.mV[VX]);
+    mCtrlRotY->set(mClipboardRot.mV[VY]);
+    mCtrlRotZ->set(mClipboardRot.mV[VZ]);
+
+    sendRotation(false);
+}
+
+void LLPanelObject::onCopyParams()
+{
+    LLViewerObject* objectp = mObject;
+    if (!objectp || objectp->isMesh())
+    {
+        return;
+    }
+
+    mClipboardParams.clear();
+
+    // Parametrics
+    LLVolumeParams params;
+    getVolumeParams(params);
+    mClipboardParams["volume_params"] = params.asLLSD();
+
+    // Sculpted Prim
+    if (objectp->getParameterEntryInUse(LLNetworkData::PARAMS_SCULPT))
+    {
+        LLSculptParams *sculpt_params = (LLSculptParams *)objectp->getParameterEntry(LLNetworkData::PARAMS_SCULPT);
+
+        LLUUID texture_id = sculpt_params->getSculptTexture();
+        if (get_can_copy_texture(texture_id))
+        {
+            LL_DEBUGS("FloaterTools") << "Recording texture" << LL_ENDL;
+            mClipboardParams["sculpt"]["id"] = texture_id;
+        }
+        else
+        {
+            mClipboardParams["sculpt"]["id"] = SCULPT_DEFAULT_TEXTURE;
+        }
+
+        mClipboardParams["sculpt"]["type"] = sculpt_params->getSculptType();
+    }
+}
+
+void LLPanelObject::onPasteParams()
+{
+    LLViewerObject* objectp = mObject;
+    if (!objectp)
+    {
+        return;
+    }
+
+    // Sculpted Prim
+    if (mClipboardParams.has("sculpt"))
+    {
+        LLSculptParams sculpt_params;
+        LLUUID sculpt_id = mClipboardParams["sculpt"]["id"].asUUID();
+        U8 sculpt_type = (U8)mClipboardParams["sculpt"]["type"].asInteger();
+        sculpt_params.setSculptTexture(sculpt_id, sculpt_type);
+        objectp->setParameterEntry(LLNetworkData::PARAMS_SCULPT, sculpt_params, true);
+    }
+    else
+    {
+        LLSculptParams *sculpt_params = (LLSculptParams *)objectp->getParameterEntry(LLNetworkData::PARAMS_SCULPT);
+        if (sculpt_params)
+        {
+            objectp->setParameterEntryInUse(LLNetworkData::PARAMS_SCULPT, false, true);
+        }
+    }
+
+    // volume params
+    // make sure updateVolume() won't affect flexible
+    if (mClipboardParams.has("volume_params"))
+    {
+        LLVolumeParams params;
+        params.fromLLSD(mClipboardParams["volume_params"]);
+        LLVOVolume *volobjp = (LLVOVolume *)objectp;
+        if (volobjp->isFlexible())
+        {
+            if (params.getPathParams().getCurveType() == LL_PCODE_PATH_LINE)
+            {
+                params.getPathParams().setCurveType(LL_PCODE_PATH_FLEXIBLE);
+            }
+        }
+        else if (params.getPathParams().getCurveType() == LL_PCODE_PATH_FLEXIBLE)
+        {
+            params.getPathParams().setCurveType(LL_PCODE_PATH_LINE);
+        }
+
+        objectp->updateVolume(params);
+    }
+}