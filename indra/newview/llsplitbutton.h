/**
 * @file llsplitbutton.h
 * @brief LLSplitButton base class
 *
 * $LicenseInfo:firstyear=2009&license=viewerlgpl$
 * Second Life Viewer Source Code
 * Copyright (C) 2010, Linden Research, Inc.
 *
 * This library is free software; you can redistribute it and/or
 * modify it under the terms of the GNU Lesser General Public
 * License as published by the Free Software Foundation;
 * version 2.1 of the License only.
 *
 * This library is distributed in the hope that it will be useful,
 * but WITHOUT ANY WARRANTY; without even the implied warranty of
 * MERCHANTABILITY or FITNESS FOR A PARTICULAR PURPOSE.  See the GNU
 * Lesser General Public License for more details.
 *
 * You should have received a copy of the GNU Lesser General Public
 * License along with this library; if not, write to the Free Software
 * Foundation, Inc., 51 Franklin Street, Fifth Floor, Boston, MA  02110-1301  USA
 *
 * Linden Research, Inc., 945 Battery Street, San Francisco, CA  94111  USA
 * $/LicenseInfo$
 */

// A control that displays the name of the chosen item, which when clicked
// shows a scrolling box of choices.


#include "llbutton.h"
#include "llpanel.h"
#include "lluictrl.h"


#ifndef LL_LLSPLITBUTTON_H
#define LL_LLSPLITBUTTON_H

class LLSplitButton
    :   public LLUICtrl
{
public:
    typedef enum e_arrow_position
    {
        LEFT,
        RIGHT
    } EArrowPosition;

    struct ArrowPositionValues : public LLInitParam::TypeValuesHelper<EArrowPosition, ArrowPositionValues>
    {
        static void declareValues();
    };

    struct ItemParams : public LLInitParam::Block<ItemParams, LLButton::Params>
    {
        ItemParams();
    };

    struct Params : public LLInitParam::Block<Params, LLUICtrl::Params>
    {
        Optional<EArrowPosition, ArrowPositionValues> arrow_position;
        Optional<LLButton::Params> arrow_button;
        Optional<LLPanel::Params> items_panel;
        Multiple<ItemParams> items;

        Params();
    };


    virtual ~LLSplitButton();

<<<<<<< HEAD
	//Overridden
	virtual void	onFocusLost();
	virtual void	setFocus(bool b);
	virtual void	setEnabled(bool enabled);
=======
    //Overridden
    virtual void    onFocusLost();
    virtual void    setFocus(BOOL b);
    virtual void    setEnabled(BOOL enabled);
>>>>>>> e1623bb2

    //Callbacks
    void    onArrowBtnDown();
    void    onHeldDownShownButton();
    void    onItemSelected(LLUICtrl* ctrl);
    void    setSelectionCallback(commit_callback_t cb) { mSelectionCallback = cb; }

<<<<<<< HEAD
	virtual bool handleMouseUp(S32 x, S32 y, MASK mask);
=======
    virtual BOOL handleMouseUp(S32 x, S32 y, MASK mask);
>>>>>>> e1623bb2

    virtual void    showButtons();
    virtual void    hideButtons();


protected:
    friend class LLUICtrlFactory;
    LLSplitButton(const LLSplitButton::Params& p);

    LLButton* prepareItemButton(LLButton::Params params);
    LLPanel* prepareItemsPanel(LLPanel::Params params, S32 items_count);

    LLPanel* mItemsPanel;
    std::list<LLButton*> mHidenItems;
    LLButton* mArrowBtn;
    LLButton* mShownItem;
    EArrowPosition mArrowPosition;

    boost::signals2::connection mTopLostSignalConnection;

    commit_callback_t mSelectionCallback;
};


#endif<|MERGE_RESOLUTION|>--- conflicted
+++ resolved
@@ -1,119 +1,108 @@
-/**
- * @file llsplitbutton.h
- * @brief LLSplitButton base class
- *
- * $LicenseInfo:firstyear=2009&license=viewerlgpl$
- * Second Life Viewer Source Code
- * Copyright (C) 2010, Linden Research, Inc.
- *
- * This library is free software; you can redistribute it and/or
- * modify it under the terms of the GNU Lesser General Public
- * License as published by the Free Software Foundation;
- * version 2.1 of the License only.
- *
- * This library is distributed in the hope that it will be useful,
- * but WITHOUT ANY WARRANTY; without even the implied warranty of
- * MERCHANTABILITY or FITNESS FOR A PARTICULAR PURPOSE.  See the GNU
- * Lesser General Public License for more details.
- *
- * You should have received a copy of the GNU Lesser General Public
- * License along with this library; if not, write to the Free Software
- * Foundation, Inc., 51 Franklin Street, Fifth Floor, Boston, MA  02110-1301  USA
- *
- * Linden Research, Inc., 945 Battery Street, San Francisco, CA  94111  USA
- * $/LicenseInfo$
- */
-
-// A control that displays the name of the chosen item, which when clicked
-// shows a scrolling box of choices.
-
-
-#include "llbutton.h"
-#include "llpanel.h"
-#include "lluictrl.h"
-
-
-#ifndef LL_LLSPLITBUTTON_H
-#define LL_LLSPLITBUTTON_H
-
-class LLSplitButton
-    :   public LLUICtrl
-{
-public:
-    typedef enum e_arrow_position
-    {
-        LEFT,
-        RIGHT
-    } EArrowPosition;
-
-    struct ArrowPositionValues : public LLInitParam::TypeValuesHelper<EArrowPosition, ArrowPositionValues>
-    {
-        static void declareValues();
-    };
-
-    struct ItemParams : public LLInitParam::Block<ItemParams, LLButton::Params>
-    {
-        ItemParams();
-    };
-
-    struct Params : public LLInitParam::Block<Params, LLUICtrl::Params>
-    {
-        Optional<EArrowPosition, ArrowPositionValues> arrow_position;
-        Optional<LLButton::Params> arrow_button;
-        Optional<LLPanel::Params> items_panel;
-        Multiple<ItemParams> items;
-
-        Params();
-    };
-
-
-    virtual ~LLSplitButton();
-
-<<<<<<< HEAD
-	//Overridden
-	virtual void	onFocusLost();
-	virtual void	setFocus(bool b);
-	virtual void	setEnabled(bool enabled);
-=======
-    //Overridden
-    virtual void    onFocusLost();
-    virtual void    setFocus(BOOL b);
-    virtual void    setEnabled(BOOL enabled);
->>>>>>> e1623bb2
-
-    //Callbacks
-    void    onArrowBtnDown();
-    void    onHeldDownShownButton();
-    void    onItemSelected(LLUICtrl* ctrl);
-    void    setSelectionCallback(commit_callback_t cb) { mSelectionCallback = cb; }
-
-<<<<<<< HEAD
-	virtual bool handleMouseUp(S32 x, S32 y, MASK mask);
-=======
-    virtual BOOL handleMouseUp(S32 x, S32 y, MASK mask);
->>>>>>> e1623bb2
-
-    virtual void    showButtons();
-    virtual void    hideButtons();
-
-
-protected:
-    friend class LLUICtrlFactory;
-    LLSplitButton(const LLSplitButton::Params& p);
-
-    LLButton* prepareItemButton(LLButton::Params params);
-    LLPanel* prepareItemsPanel(LLPanel::Params params, S32 items_count);
-
-    LLPanel* mItemsPanel;
-    std::list<LLButton*> mHidenItems;
-    LLButton* mArrowBtn;
-    LLButton* mShownItem;
-    EArrowPosition mArrowPosition;
-
-    boost::signals2::connection mTopLostSignalConnection;
-
-    commit_callback_t mSelectionCallback;
-};
-
-
-#endif+/**
+ * @file llsplitbutton.h
+ * @brief LLSplitButton base class
+ *
+ * $LicenseInfo:firstyear=2009&license=viewerlgpl$
+ * Second Life Viewer Source Code
+ * Copyright (C) 2010, Linden Research, Inc.
+ *
+ * This library is free software; you can redistribute it and/or
+ * modify it under the terms of the GNU Lesser General Public
+ * License as published by the Free Software Foundation;
+ * version 2.1 of the License only.
+ *
+ * This library is distributed in the hope that it will be useful,
+ * but WITHOUT ANY WARRANTY; without even the implied warranty of
+ * MERCHANTABILITY or FITNESS FOR A PARTICULAR PURPOSE.  See the GNU
+ * Lesser General Public License for more details.
+ *
+ * You should have received a copy of the GNU Lesser General Public
+ * License along with this library; if not, write to the Free Software
+ * Foundation, Inc., 51 Franklin Street, Fifth Floor, Boston, MA  02110-1301  USA
+ *
+ * Linden Research, Inc., 945 Battery Street, San Francisco, CA  94111  USA
+ * $/LicenseInfo$
+ */
+
+// A control that displays the name of the chosen item, which when clicked
+// shows a scrolling box of choices.
+
+
+#include "llbutton.h"
+#include "llpanel.h"
+#include "lluictrl.h"
+
+
+#ifndef LL_LLSPLITBUTTON_H
+#define LL_LLSPLITBUTTON_H
+
+class LLSplitButton
+    :   public LLUICtrl
+{
+public:
+    typedef enum e_arrow_position
+    {
+        LEFT,
+        RIGHT
+    } EArrowPosition;
+
+    struct ArrowPositionValues : public LLInitParam::TypeValuesHelper<EArrowPosition, ArrowPositionValues>
+    {
+        static void declareValues();
+    };
+
+    struct ItemParams : public LLInitParam::Block<ItemParams, LLButton::Params>
+    {
+        ItemParams();
+    };
+
+    struct Params : public LLInitParam::Block<Params, LLUICtrl::Params>
+    {
+        Optional<EArrowPosition, ArrowPositionValues> arrow_position;
+        Optional<LLButton::Params> arrow_button;
+        Optional<LLPanel::Params> items_panel;
+        Multiple<ItemParams> items;
+
+        Params();
+    };
+
+
+    virtual ~LLSplitButton();
+
+    //Overridden
+    virtual void    onFocusLost();
+    virtual void    setFocus(bool b);
+    virtual void    setEnabled(bool enabled);
+
+    //Callbacks
+    void    onArrowBtnDown();
+    void    onHeldDownShownButton();
+    void    onItemSelected(LLUICtrl* ctrl);
+    void    setSelectionCallback(commit_callback_t cb) { mSelectionCallback = cb; }
+
+    virtual bool handleMouseUp(S32 x, S32 y, MASK mask);
+
+    virtual void    showButtons();
+    virtual void    hideButtons();
+
+
+protected:
+    friend class LLUICtrlFactory;
+    LLSplitButton(const LLSplitButton::Params& p);
+
+    LLButton* prepareItemButton(LLButton::Params params);
+    LLPanel* prepareItemsPanel(LLPanel::Params params, S32 items_count);
+
+    LLPanel* mItemsPanel;
+    std::list<LLButton*> mHidenItems;
+    LLButton* mArrowBtn;
+    LLButton* mShownItem;
+    EArrowPosition mArrowPosition;
+
+    boost::signals2::connection mTopLostSignalConnection;
+
+    commit_callback_t mSelectionCallback;
+};
+
+
+#endif