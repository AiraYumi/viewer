/** 
 * @file llfloatersnapshot.h
 * @brief Snapshot preview window, allowing saving, e-mailing, etc.
 *
 * $LicenseInfo:firstyear=2004&license=viewerlgpl$
 * Second Life Viewer Source Code
 * Copyright (C) 2016, Linden Research, Inc.
 * 
 * This library is free software; you can redistribute it and/or
 * modify it under the terms of the GNU Lesser General Public
 * License as published by the Free Software Foundation;
 * version 2.1 of the License only.
 * 
 * This library is distributed in the hope that it will be useful,
 * but WITHOUT ANY WARRANTY; without even the implied warranty of
 * MERCHANTABILITY or FITNESS FOR A PARTICULAR PURPOSE.  See the GNU
 * Lesser General Public License for more details.
 * 
 * You should have received a copy of the GNU Lesser General Public
 * License along with this library; if not, write to the Free Software
 * Foundation, Inc., 51 Franklin Street, Fifth Floor, Boston, MA  02110-1301  USA
 * 
 * Linden Research, Inc., 945 Battery Street, San Francisco, CA  94111  USA
 * $/LicenseInfo$
 */

#ifndef LL_LLFLOATERSNAPSHOT_H
#define LL_LLFLOATERSNAPSHOT_H

#include "llagent.h"
#include "llfloater.h"
#include "llpanelsnapshot.h"
#include "llsnapshotmodel.h"

class LLSpinCtrl;
class LLSnapshotLivePreview;

class LLFloaterSnapshotBase : public LLFloater
{
    LOG_CLASS(LLFloaterSnapshotBase);

public:

    LLFloaterSnapshotBase(const LLSD& key);
    virtual ~LLFloaterSnapshotBase();

	/*virtual*/ void draw();
	/*virtual*/ void onClose(bool app_quitting);
	virtual S32 notify(const LLSD& info);

	// TODO: create a snapshot model instead
	virtual void saveTexture() = 0;
	void postSave();
	virtual void postPanelSwitch();
	LLPointer<LLImageFormatted> getImageData();
	LLSnapshotLivePreview* getPreviewView();
	const LLVector3d& getPosTakenGlobal();

	const LLRect& getThumbnailPlaceholderRect() { return mThumbnailPlaceholder->getRect(); }

	void setRefreshLabelVisible(bool value) { mRefreshLabel->setVisible(value); }
	void setSuccessLabelPanelVisible(bool value) { mSucceessLblPanel->setVisible(value); }
	void setFailureLabelPanelVisible(bool value) { mFailureLblPanel->setVisible(value); }
	void inventorySaveFailed();

	class ImplBase;
	friend class ImplBase;
	ImplBase* impl;

protected:
	LLUICtrl* mThumbnailPlaceholder;
	LLUICtrl *mRefreshBtn, *mRefreshLabel;
	LLUICtrl *mSucceessLblPanel, *mFailureLblPanel;
};

class LLFloaterSnapshotBase::ImplBase
{
public:
	typedef enum e_status
	{
		STATUS_READY,
		STATUS_WORKING,
		STATUS_FINISHED
	} EStatus;

	ImplBase(LLFloaterSnapshotBase* floater) : mAvatarPauseHandles(),
		mLastToolset(NULL),
		mAspectRatioCheckOff(false),
		mNeedRefresh(false),
		mStatus(STATUS_READY),
		mFloater(floater)
	{}
	virtual ~ImplBase()
	{
		//unpause avatars
		mAvatarPauseHandles.clear();
	}

	static void onClickNewSnapshot(void* data);
	static void onClickAutoSnap(LLUICtrl *ctrl, void* data);
	static void onClickFilter(LLUICtrl *ctrl, void* data);
	static void onClickUICheck(LLUICtrl *ctrl, void* data);
	static void onClickHUDCheck(LLUICtrl *ctrl, void* data);
	static void onCommitFreezeFrame(LLUICtrl* ctrl, void* data);

	virtual LLPanelSnapshot* getActivePanel(LLFloaterSnapshotBase* floater, bool ok_if_not_found = true) = 0;
	virtual LLSnapshotModel::ESnapshotType getActiveSnapshotType(LLFloaterSnapshotBase* floater);
	virtual LLSnapshotModel::ESnapshotFormat getImageFormat(LLFloaterSnapshotBase* floater) = 0;
	virtual std::string getSnapshotPanelPrefix() = 0;

	LLSnapshotLivePreview* getPreviewView();
	virtual void updateControls(LLFloaterSnapshotBase* floater) = 0;
	virtual void updateLayout(LLFloaterSnapshotBase* floater);
	virtual void updateLivePreview();
	virtual void setStatus(EStatus status, bool ok = true, const std::string& msg = LLStringUtil::null);
	virtual EStatus getStatus() const { return mStatus; }
	virtual void setNeedRefresh(bool need);

	static BOOL updatePreviewList(bool initialized);

	void setAdvanced(bool advanced) { mAdvanced = advanced; }

	virtual LLSnapshotModel::ESnapshotLayerType getLayerType(LLFloaterSnapshotBase* floater) = 0;
	virtual void checkAutoSnapshot(LLSnapshotLivePreview* floater, BOOL update_thumbnail = FALSE);
	void setWorking(bool working);
	virtual void setFinished(bool finished, bool ok = true, const std::string& msg = LLStringUtil::null) = 0;

public:
	LLFloaterSnapshotBase* mFloater;
	std::vector<LLAnimPauseRequest> mAvatarPauseHandles;

	LLToolset*	mLastToolset;
	LLHandle<LLView> mPreviewHandle;
	bool mAspectRatioCheckOff;
	bool mNeedRefresh;
	bool mAdvanced;
	EStatus mStatus;
};

class LLFloaterSnapshot : public LLFloaterSnapshotBase
{
	LOG_CLASS(LLFloaterSnapshot);

public:
	LLFloaterSnapshot(const LLSD& key);
	/*virtual*/ ~LLFloaterSnapshot();
    
	/*virtual*/ BOOL postBuild();
	/*virtual*/ void onOpen(const LLSD& key);
	/*virtual*/ S32 notify(const LLSD& info);
	
	static void update();

	void onExtendFloater();

	static LLFloaterSnapshot* getInstance();
	static LLFloaterSnapshot* findInstance();
<<<<<<< HEAD
	static void saveTexture();
	static BOOL saveLocal();
	static void postSave();
	static void postPanelSwitch();
	static void inventorySaveFailed();
	static LLPointer<LLImageFormatted> getImageData();
	static const LLVector3d& getPosTakenGlobal();
=======
	/*virtual*/ void saveTexture();
	BOOL saveLocal();
>>>>>>> f0b256b1
	static void setAgentEmail(const std::string& email);

	class Impl;
	friend class Impl;
};

///----------------------------------------------------------------------------
/// Class LLFloaterSnapshot::Impl
///----------------------------------------------------------------------------

class LLFloaterSnapshot::Impl : public LLFloaterSnapshotBase::ImplBase
{
	LOG_CLASS(LLFloaterSnapshot::Impl);
public:
	Impl(LLFloaterSnapshotBase* floater)
		: LLFloaterSnapshotBase::ImplBase(floater)
	{}
	~Impl()
	{}

	void applyKeepAspectCheck(LLFloaterSnapshotBase* view, BOOL checked);
	void updateResolution(LLUICtrl* ctrl, void* data, BOOL do_update = TRUE);
	static void onCommitLayerTypes(LLUICtrl* ctrl, void*data);
	void onImageQualityChange(LLFloaterSnapshotBase* view, S32 quality_val);
	void onImageFormatChange(LLFloaterSnapshotBase* view);
	void applyCustomResolution(LLFloaterSnapshotBase* view, S32 w, S32 h);
	static void onSendingPostcardFinished(LLFloaterSnapshotBase* floater, bool status);
	BOOL checkImageSize(LLSnapshotLivePreview* previewp, S32& width, S32& height, BOOL isWidthChanged, S32 max_value);
	void setImageSizeSpinnersValues(LLFloaterSnapshotBase *view, S32 width, S32 height);
	void updateSpinners(LLFloaterSnapshotBase* view, LLSnapshotLivePreview* previewp, S32& width, S32& height, BOOL is_width_changed);
	static void onSnapshotUploadFinished(LLFloaterSnapshotBase* floater, bool status);

	/*virtual*/ LLPanelSnapshot* getActivePanel(LLFloaterSnapshotBase* floater, bool ok_if_not_found = true);
	/*virtual*/ LLSnapshotModel::ESnapshotFormat getImageFormat(LLFloaterSnapshotBase* floater);
	LLSpinCtrl* getWidthSpinner(LLFloaterSnapshotBase* floater);
	LLSpinCtrl* getHeightSpinner(LLFloaterSnapshotBase* floater);
	void enableAspectRatioCheckbox(LLFloaterSnapshotBase* floater, BOOL enable);
	void setAspectRatioCheckboxValue(LLFloaterSnapshotBase* floater, BOOL checked);
	/*virtual*/ std::string getSnapshotPanelPrefix();

	void setResolution(LLFloaterSnapshotBase* floater, const std::string& comboname);
	/*virtual*/ void updateControls(LLFloaterSnapshotBase* floater);

private:
	/*virtual*/ LLSnapshotModel::ESnapshotLayerType getLayerType(LLFloaterSnapshotBase* floater);
	void comboSetCustom(LLFloaterSnapshotBase *floater, const std::string& comboname);
	void checkAspectRatio(LLFloaterSnapshotBase *view, S32 index);
	void setFinished(bool finished, bool ok = true, const std::string& msg = LLStringUtil::null);
};

class LLSnapshotFloaterView : public LLFloaterView
{
public:
	struct Params 
	:	public LLInitParam::Block<Params, LLFloaterView::Params>
	{
	};

protected:
	LLSnapshotFloaterView (const Params& p);
	friend class LLUICtrlFactory;

public:
	virtual ~LLSnapshotFloaterView();

	/*virtual*/	BOOL handleKey(KEY key, MASK mask, BOOL called_from_parent);
	/*virtual*/	BOOL handleMouseDown(S32 x, S32 y, MASK mask);
	/*virtual*/	BOOL handleMouseUp(S32 x, S32 y, MASK mask);
	/*virtual*/	BOOL handleHover(S32 x, S32 y, MASK mask);
};

extern LLSnapshotFloaterView* gSnapshotFloaterView;

#endif // LL_LLFLOATERSNAPSHOT_H<|MERGE_RESOLUTION|>--- conflicted
+++ resolved
@@ -155,18 +155,8 @@
 
 	static LLFloaterSnapshot* getInstance();
 	static LLFloaterSnapshot* findInstance();
-<<<<<<< HEAD
-	static void saveTexture();
-	static BOOL saveLocal();
-	static void postSave();
-	static void postPanelSwitch();
-	static void inventorySaveFailed();
-	static LLPointer<LLImageFormatted> getImageData();
-	static const LLVector3d& getPosTakenGlobal();
-=======
 	/*virtual*/ void saveTexture();
 	BOOL saveLocal();
->>>>>>> f0b256b1
 	static void setAgentEmail(const std::string& email);
 
 	class Impl;
