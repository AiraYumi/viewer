--- conflicted
+++ resolved
@@ -83,17 +83,11 @@
 bool get_is_predefined_texture(LLUUID asset_id)
 {
     if (asset_id == DEFAULT_OBJECT_TEXTURE
-<<<<<<< HEAD
-        || asset_id == UI_IMAGE_WHITE
-        || asset_id == UI_IMAGE_INVISIBLE
-        || asset_id == SCULPT_DEFAULT_TEXTURE)
-=======
         || asset_id == DEFAULT_OBJECT_SPECULAR
         || asset_id == DEFAULT_OBJECT_NORMAL
         || asset_id == BLANK_OBJECT_NORMAL
         || asset_id == IMG_WHITE
         || asset_id == LLUUID(SCULPT_DEFAULT_TEXTURE))
->>>>>>> 9567393f
     {
         return true;
     }
@@ -1654,11 +1648,7 @@
 
 	// Default of defaults is white image for diff tex
 	//
-<<<<<<< HEAD
-	setBlankImageAssetID(UI_IMAGE_WHITE);
-=======
 	setBlankImageAssetID(IMG_WHITE);
->>>>>>> 9567393f
 
 	setAllowNoTexture(p.allow_no_texture);
 	setCanApplyImmediately(p.can_apply_immediately);
