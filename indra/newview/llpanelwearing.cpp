/**
 * @file llpanelwearing.cpp
 * @brief List of agent's worn items.
 *
 * $LicenseInfo:firstyear=2010&license=viewerlgpl$
 * Second Life Viewer Source Code
 * Copyright (C) 2010, Linden Research, Inc.
 *
 * This library is free software; you can redistribute it and/or
 * modify it under the terms of the GNU Lesser General Public
 * License as published by the Free Software Foundation;
 * version 2.1 of the License only.
 *
 * This library is distributed in the hope that it will be useful,
 * but WITHOUT ANY WARRANTY; without even the implied warranty of
 * MERCHANTABILITY or FITNESS FOR A PARTICULAR PURPOSE.  See the GNU
 * Lesser General Public License for more details.
 *
 * You should have received a copy of the GNU Lesser General Public
 * License along with this library; if not, write to the Free Software
 * Foundation, Inc., 51 Franklin Street, Fifth Floor, Boston, MA  02110-1301  USA
 *
 * Linden Research, Inc., 945 Battery Street, San Francisco, CA  94111  USA
 * $/LicenseInfo$
 */

#include "llviewerprecompiledheaders.h"

#include "llpanelwearing.h"

#include "lltoggleablemenu.h"

#include "llagent.h"
#include "llaccordionctrl.h"
#include "llaccordionctrltab.h"
#include "llappearancemgr.h"
#include "llfloatersidepanelcontainer.h"
#include "llinventoryfunctions.h"
#include "llinventoryicon.h"
#include "llinventorymodel.h"
#include "llinventoryobserver.h"
#include "llmenubutton.h"
#include "lloutfitobserver.h"
#include "llscrolllistctrl.h"
#include "llviewermenu.h"
#include "llviewerregion.h"
#include "llwearableitemslist.h"
#include "llsdserialize.h"
#include "llclipboard.h"

// Context menu and Gear menu helper.
static void edit_outfit()
{
    LLFloaterSidePanelContainer::showPanel("appearance", LLSD().with("type", "edit_outfit"));
}

//////////////////////////////////////////////////////////////////////////

class LLWearingGearMenu
{
public:
    LLWearingGearMenu(LLPanelWearing* panel_wearing)
    :   mMenu(NULL), mPanelWearing(panel_wearing)
    {
        LLUICtrl::ScopedRegistrarHelper registrar;
        LLUICtrl::EnableCallbackRegistry::ScopedRegistrar enable_registrar;

        registrar.add("Gear.TouchAttach", boost::bind(&LLWearingGearMenu::handleMultiple, this, handle_attachment_touch));
        registrar.add("Gear.EditItem", boost::bind(&LLWearingGearMenu::handleMultiple, this, handle_item_edit));
        registrar.add("Gear.EditOutfit", boost::bind(&edit_outfit));
        registrar.add("Gear.TakeOff", boost::bind(&LLPanelWearing::onRemoveItem, mPanelWearing));
        registrar.add("Gear.Copy", boost::bind(&LLPanelWearing::copyToClipboard, mPanelWearing));

        enable_registrar.add("Gear.OnEnable", boost::bind(&LLPanelWearing::isActionEnabled, mPanelWearing, _2));

        mMenu = LLUICtrlFactory::getInstance()->createFromFile<LLToggleableMenu>(
            "menu_wearing_gear.xml", gMenuHolder, LLViewerMenuHolderGL::child_registry_t::instance());
        llassert(mMenu);
    }

    LLToggleableMenu* getMenu() { return mMenu; }

private:
    void handleMultiple(std::function<void(const LLUUID& id)> functor)
    {
        uuid_vec_t selected_item_ids;
        mPanelWearing->getSelectedItemsUUIDs(selected_item_ids);

        for (const LLUUID& item_id : selected_item_ids)
        {
            functor(item_id);
        }
    }

    LLToggleableMenu*       mMenu;
    LLPanelWearing*         mPanelWearing;
};

//////////////////////////////////////////////////////////////////////////

class LLWearingContextMenu : public LLListContextMenu
{
protected:
<<<<<<< HEAD
    /* virtual */ LLContextMenu* createMenu()
    {
        LLUICtrl::ScopedRegistrarHelper registrar;

        registrar.add("Wearing.TouchAttach", boost::bind(handleMultiple, handle_attachment_touch, mUUIDs));
        registrar.add("Wearing.EditItem", boost::bind(handleMultiple, handle_item_edit, mUUIDs));
        registrar.add("Wearing.EditOutfit", boost::bind(&edit_outfit));
        registrar.add("Wearing.ShowOriginal", boost::bind(show_item_original, mUUIDs.front()));
        registrar.add("Wearing.TakeOff",
                      boost::bind(&LLAppearanceMgr::removeItemsFromAvatar, LLAppearanceMgr::getInstance(), mUUIDs, no_op));
        registrar.add("Wearing.Detach",
                      boost::bind(&LLAppearanceMgr::removeItemsFromAvatar, LLAppearanceMgr::getInstance(), mUUIDs, no_op));
        registrar.add("Wearing.Favorite", boost::bind(toggle_linked_favorite, mUUIDs.front()));
        LLContextMenu* menu = createFromFile("menu_wearing_tab.xml");
=======
	/* virtual */ LLContextMenu* createMenu()
	{
		LLUICtrl::CommitCallbackRegistry::ScopedRegistrar registrar;

		registrar.add("Wearing.TouchAttach", boost::bind(handleMultiple, handle_attachment_touch, mUUIDs));
		registrar.add("Wearing.EditItem", boost::bind(handleMultiple, handle_item_edit, mUUIDs));
		registrar.add("Wearing.EditOutfit", boost::bind(&edit_outfit));
		registrar.add("Wearing.ShowOriginal", boost::bind(show_item_original, mUUIDs.front()));
		registrar.add("Wearing.TakeOff",
					  boost::bind(&LLAppearanceMgr::removeItemsFromAvatar, LLAppearanceMgr::getInstance(), mUUIDs));
		registrar.add("Wearing.Detach", 
					  boost::bind(&LLAppearanceMgr::removeItemsFromAvatar, LLAppearanceMgr::getInstance(), mUUIDs));
        registrar.add("Wearing.Favorite", boost::bind(toggle_favorite, mUUIDs.front()));
		LLContextMenu* menu = createFromFile("menu_wearing_tab.xml");
>>>>>>> 25b19eb6

        updateMenuItemsVisibility(menu);

        return menu;
    }

    void updateMenuItemsVisibility(LLContextMenu* menu)
    {
        bool bp_selected            = false;    // true if body parts selected
        bool clothes_selected       = false;
        bool attachments_selected   = false;
        bool can_favorite           = false;
        bool can_unfavorite         = false;

        // See what types of wearables are selected.
        for (uuid_vec_t::const_iterator it = mUUIDs.begin(); it != mUUIDs.end(); ++it)
        {
            LLViewerInventoryItem* item = gInventory.getItem(*it);

            if (!item)
            {
                LL_WARNS() << "Invalid item" << LL_ENDL;
                continue;
            }

            LLUUID linked_id = item->getLinkedUUID();
            LLViewerInventoryItem* linked_item = gInventory.getItem(linked_id);

            LLAssetType::EType type = item->getType();
            if (type == LLAssetType::AT_CLOTHING)
            {
                clothes_selected = true;
            }
            else if (type == LLAssetType::AT_BODYPART)
            {
                bp_selected = true;
            }
            else if (type == LLAssetType::AT_OBJECT || type == LLAssetType::AT_GESTURE)
            {
                attachments_selected = true;
            }
            can_favorite |= !linked_item->getIsFavorite();
            can_unfavorite |= linked_item->getIsFavorite();
        }

        // Enable/disable some menu items depending on the selection.
        bool show_touch = !bp_selected && !clothes_selected && attachments_selected;
        bool show_edit = bp_selected || clothes_selected || attachments_selected;
        bool allow_detach = !bp_selected && !clothes_selected && attachments_selected;
        bool allow_take_off = !bp_selected && clothes_selected && !attachments_selected;

        menu->setItemVisible("touch_attach",       show_touch);
        menu->setItemEnabled("touch_attach",       1 == mUUIDs.size() && enable_attachment_touch(mUUIDs.front()));
        menu->setItemVisible("edit_item",          show_edit);
        menu->setItemEnabled("edit_item",          1 == mUUIDs.size() && get_is_item_editable(mUUIDs.front()));
        menu->setItemVisible("take_off",           allow_take_off);
        menu->setItemVisible("detach",             allow_detach);
        menu->setItemVisible("edit_outfit_separator", show_touch | show_edit | allow_take_off || allow_detach);
        menu->setItemVisible("show_original",      mUUIDs.size() == 1);
        menu->setItemVisible("favorites_add",      can_favorite);
        menu->setItemVisible("favorites_remove",   can_unfavorite);
    }
};

//////////////////////////////////////////////////////////////////////////

class LLTempAttachmentsContextMenu : public LLListContextMenu
{
public:
    LLTempAttachmentsContextMenu(LLPanelWearing* panel_wearing)
        :   mPanelWearing(panel_wearing)
    {}
protected:
    /* virtual */ LLContextMenu* createMenu()
    {
        LLUICtrl::ScopedRegistrarHelper registrar;

        registrar.add("Wearing.EditItem", boost::bind(&LLPanelWearing::onEditAttachment, mPanelWearing));
        registrar.add("Wearing.Detach", boost::bind(&LLPanelWearing::onRemoveAttachment, mPanelWearing));
        LLContextMenu* menu = createFromFile("menu_wearing_tab.xml");

        updateMenuItemsVisibility(menu);

        return menu;
    }

    void updateMenuItemsVisibility(LLContextMenu* menu)
    {
        menu->setItemVisible("touch_attach", true);
        menu->setItemEnabled("touch_attach", 1 == mUUIDs.size());
        menu->setItemVisible("edit_item", true);
        menu->setItemEnabled("edit_item", 1 == mUUIDs.size());
        menu->setItemVisible("take_off", false);
        menu->setItemVisible("detach", true);
        menu->setItemVisible("edit_outfit_separator", false);
        menu->setItemVisible("show_original", false);
        menu->setItemVisible("edit_outfit", false);
    }

    LLPanelWearing*         mPanelWearing;
};

//////////////////////////////////////////////////////////////////////////

static LLPanelInjector<LLPanelWearing> t_panel_wearing("panel_wearing");

LLPanelWearing::LLPanelWearing()
    :   LLPanelAppearanceTab()
    ,   mCOFItemsList(NULL)
    ,   mIsInitialized(false)
    ,   mAttachmentsChangedConnection()
{
    mGearMenu = new LLWearingGearMenu(this);
    mContextMenu = new LLWearingContextMenu();
    mAttachmentsMenu = new LLTempAttachmentsContextMenu(this);
}

LLPanelWearing::~LLPanelWearing()
{
    delete mGearMenu;
    delete mContextMenu;
    delete mAttachmentsMenu;

    if (mAttachmentsChangedConnection.connected())
    {
        mAttachmentsChangedConnection.disconnect();
    }
    if (mGearMenuConnection.connected())
    {
        mGearMenuConnection.disconnect();
    }
}

bool LLPanelWearing::postBuild()
{
    mAccordionCtrl = getChild<LLAccordionCtrl>("wearables_accordion");
    mWearablesTab = getChild<LLAccordionCtrlTab>("tab_wearables");
    mWearablesTab->setIgnoreResizeNotification(true);
    mAttachmentsTab = getChild<LLAccordionCtrlTab>("tab_temp_attachments");
    mAttachmentsTab->setDropDownStateChangedCallback(boost::bind(&LLPanelWearing::onAccordionTabStateChanged, this));

    mCOFItemsList = getChild<LLWearableItemsList>("cof_items_list");
    mCOFItemsList->setRightMouseDownCallback(boost::bind(&LLPanelWearing::onWearableItemsListRightClick, this, _1, _2, _3));

    mTempItemsList = getChild<LLScrollListCtrl>("temp_attachments_list");
    mTempItemsList->setFgUnselectedColor(LLColor4::white);
    mTempItemsList->setRightMouseDownCallback(boost::bind(&LLPanelWearing::onTempAttachmentsListRightClick, this, _1, _2, _3));

    LLMenuButton* menu_gear_btn = getChild<LLMenuButton>("options_gear_btn");

    menu_gear_btn->setMenu(mGearMenu->getMenu());

    return true;
}

//virtual
void LLPanelWearing::onOpen(const LLSD& /*info*/)
{
    if (!mIsInitialized)
    {
        // *TODO: I'm not sure is this check necessary but it never match while developing.
        if (!gInventory.isInventoryUsable())
            return;

        const LLUUID cof = gInventory.findCategoryUUIDForType(LLFolderType::FT_CURRENT_OUTFIT);

        // *TODO: I'm not sure is this check necessary but it never match while developing.
        LLViewerInventoryCategory* category = gInventory.getCategory(cof);
        if (!category)
            return;

        // Start observing changes in Current Outfit category.
        LLOutfitObserver::instance().addCOFChangedCallback(boost::bind(&LLWearableItemsList::updateList, mCOFItemsList, cof));

        // Fetch Current Outfit contents and refresh the list to display
        // initially fetched items. If not all items are fetched now
        // the observer will refresh the list as soon as the new items
        // arrive.
        category->fetch();

        mCOFItemsList->updateList(cof);

        mIsInitialized = true;
    }
}

void LLPanelWearing::draw()
{
    if (mUpdateTimer.getStarted() && (mUpdateTimer.getElapsedTimeF32() > 0.1))
    {
        mUpdateTimer.stop();
        updateAttachmentsList();
    }
    LLPanel::draw();
}

void LLPanelWearing::onAccordionTabStateChanged()
{
    if(mAttachmentsTab->isExpanded())
    {
        startUpdateTimer();
        mAttachmentsChangedConnection = LLAppearanceMgr::instance().setAttachmentsChangedCallback(boost::bind(&LLPanelWearing::startUpdateTimer, this));
    }
    else
    {
        if (mAttachmentsChangedConnection.connected())
        {
            mAttachmentsChangedConnection.disconnect();
        }
    }
}

void LLPanelWearing::startUpdateTimer()
{
    if (!mUpdateTimer.getStarted())
    {
        mUpdateTimer.start();
    }
    else
    {
        mUpdateTimer.reset();
    }
}

// virtual
void LLPanelWearing::onFilterSubStringChanged(const std::string& new_string, const std::string& old_string)
{
    mCOFItemsList->setFilterSubString(new_string, true);

    mAccordionCtrl->arrange();
}

// virtual
bool LLPanelWearing::isActionEnabled(const LLSD& userdata)
{
    const std::string command_name = userdata.asString();

    if (command_name == "save_outfit")
    {
        bool outfit_locked = LLAppearanceMgr::getInstance()->isOutfitLocked();
        bool outfit_dirty = LLAppearanceMgr::getInstance()->isOutfitDirty();
        // allow save only if outfit isn't locked and is dirty
        return !outfit_locked && outfit_dirty;
    }

    if (command_name == "take_off")
    {
        if (mWearablesTab->isExpanded())
        {
            return hasItemSelected() && canTakeOffSelected();
        }
        else
        {
            LLScrollListItem* item = mTempItemsList->getFirstSelected();
            if (item && item->getUUID().notNull())
            {
                return true;
            }
        }
    }

    uuid_vec_t selected_uuids;
    getSelectedItemsUUIDs(selected_uuids);

    if (command_name == "touch_attach")
    {
        return (1 == selected_uuids.size()) && (enable_attachment_touch(selected_uuids.front()));
    }
    else if (command_name == "edit_item")
    {
        return (1 == selected_uuids.size()) && (get_is_item_editable(selected_uuids.front()));
    }

    return false;
}

void LLPanelWearing::updateAttachmentsList()
{
    std::vector<LLViewerObject*> attachs = LLAgentWearables::getTempAttachments();
    mTempItemsList->deleteAllItems();
    mAttachmentsMap.clear();
    if(!attachs.empty())
    {
        if(!populateAttachmentsList())
        {
            requestAttachmentDetails();
        }
    }
    else
    {
        std::string no_attachments = getString("no_attachments");
        LLSD row;
        row["columns"][0]["column"] = "text";
        row["columns"][0]["value"] = no_attachments;
        row["columns"][0]["font"] = "SansSerifBold";
        mTempItemsList->addElement(row);
    }
}

bool LLPanelWearing::populateAttachmentsList(bool update)
{
    bool populated = true;
    if(mTempItemsList)
    {
        mTempItemsList->deleteAllItems();
        mAttachmentsMap.clear();
        std::vector<LLViewerObject*> attachs = LLAgentWearables::getTempAttachments();

        std::string icon_name = LLInventoryIcon::getIconName(LLAssetType::AT_OBJECT, LLInventoryType::IT_OBJECT);
        for (std::vector<LLViewerObject*>::iterator iter = attachs.begin();
                iter != attachs.end(); ++iter)
        {
            LLViewerObject *attachment = *iter;
            LLSD row;
            row["id"] = attachment->getID();
            row["columns"][0]["column"] = "icon";
            row["columns"][0]["type"] = "icon";
            row["columns"][0]["value"] = icon_name;
            row["columns"][1]["column"] = "text";
            if(mObjectNames.count(attachment->getID()) && !mObjectNames[attachment->getID()].empty())
            {
                row["columns"][1]["value"] = mObjectNames[attachment->getID()];
            }
            else if(update)
            {
                row["columns"][1]["value"] = attachment->getID();
                populated = false;
            }
            else
            {
                row["columns"][1]["value"] = "Loading...";
                populated = false;
            }
            mTempItemsList->addElement(row);
            mAttachmentsMap[attachment->getID()] = attachment;
        }
    }
    return populated;
}

void LLPanelWearing::requestAttachmentDetails()
{
    LLSD body;
    std::string url = gAgent.getRegionCapability("AttachmentResources");
    if (!url.empty())
    {
        LLCoros::instance().launch("LLPanelWearing::getAttachmentLimitsCoro",
        boost::bind(&LLPanelWearing::getAttachmentLimitsCoro, this, url));
    }
}

void LLPanelWearing::getAttachmentLimitsCoro(std::string url)
{
    LLCore::HttpRequest::policy_t httpPolicy(LLCore::HttpRequest::DEFAULT_POLICY_ID);
    LLCoreHttpUtil::HttpCoroutineAdapter::ptr_t
    httpAdapter(new LLCoreHttpUtil::HttpCoroutineAdapter("getAttachmentLimitsCoro", httpPolicy));
    LLCore::HttpRequest::ptr_t httpRequest(new LLCore::HttpRequest);

    LLSD result = httpAdapter->getAndSuspend(httpRequest, url);

    LLSD httpResults = result[LLCoreHttpUtil::HttpCoroutineAdapter::HTTP_RESULTS];
    LLCore::HttpStatus status = LLCoreHttpUtil::HttpCoroutineAdapter::getStatusFromLLSD(httpResults);

    if (!status)
    {
        LL_WARNS() << "Unable to retrieve attachment limits." << LL_ENDL;
        return;
    }

    result.erase(LLCoreHttpUtil::HttpCoroutineAdapter::HTTP_RESULTS);
    setAttachmentDetails(result);
}


void LLPanelWearing::setAttachmentDetails(LLSD content)
{
    mObjectNames.clear();
    auto number_attachments = content["attachments"].size();
    for(size_t i = 0; i < number_attachments; i++)
    {
        auto number_objects = content["attachments"][i]["objects"].size();
        for(size_t j = 0; j < number_objects; j++)
        {
            LLUUID task_id = content["attachments"][i]["objects"][j]["id"].asUUID();
            std::string name = content["attachments"][i]["objects"][j]["name"].asString();
            mObjectNames[task_id] = name;
        }
    }
    if(!mObjectNames.empty())
    {
        populateAttachmentsList(true);
    }
}

boost::signals2::connection LLPanelWearing::setSelectionChangeCallback(commit_callback_t cb)
{
    if (!mCOFItemsList) return boost::signals2::connection();

    return mCOFItemsList->setCommitCallback(cb);
}

void LLPanelWearing::onWearableItemsListRightClick(LLUICtrl* ctrl, S32 x, S32 y)
{
    LLWearableItemsList* list = dynamic_cast<LLWearableItemsList*>(ctrl);
    if (!list) return;

    uuid_vec_t selected_uuids;

    list->getSelectedUUIDs(selected_uuids);

    mContextMenu->show(ctrl, selected_uuids, x, y);
}

void LLPanelWearing::onTempAttachmentsListRightClick(LLUICtrl* ctrl, S32 x, S32 y)
{
    LLScrollListCtrl* list = dynamic_cast<LLScrollListCtrl*>(ctrl);
    if (!list) return;
    list->selectItemAt(x, y, MASK_NONE);
    uuid_vec_t selected_uuids;

    if(list->getCurrentID().notNull())
    {
        selected_uuids.push_back(list->getCurrentID());
        mAttachmentsMenu->show(ctrl, selected_uuids, x, y);
    }
}

bool LLPanelWearing::hasItemSelected()
{
    return mCOFItemsList->getSelectedItem() != NULL;
}

void LLPanelWearing::getSelectedItemsUUIDs(uuid_vec_t& selected_uuids) const
{
    mCOFItemsList->getSelectedUUIDs(selected_uuids);
}

void LLPanelWearing::onEditAttachment()
{
    LLScrollListItem* item = mTempItemsList->getFirstSelected();
    if (item)
    {
        LLSelectMgr::getInstance()->deselectAll();
        LLSelectMgr::getInstance()->selectObjectAndFamily(mAttachmentsMap[item->getUUID()]);
        handle_object_edit();
    }
}

void LLPanelWearing::onRemoveAttachment()
{
    LLScrollListItem* item = mTempItemsList->getFirstSelected();
    if (item && item->getUUID().notNull())
    {
        LLSelectMgr::getInstance()->deselectAll();
        LLSelectMgr::getInstance()->selectObjectAndFamily(mAttachmentsMap[item->getUUID()]);
        LLSelectMgr::getInstance()->sendDetach();
    }
}

LLToggleableMenu* LLPanelWearing::getGearMenu()
{
    return mGearMenu->getMenu();
}

LLToggleableMenu* LLPanelWearing::getSortMenu()
{
    return NULL;
}

void LLPanelWearing::onRemoveItem()
{
    if (mWearablesTab->isExpanded())
    {
        uuid_vec_t selected_uuids;
        getSelectedItemsUUIDs(selected_uuids);
        LLAppearanceMgr::instance().removeItemsFromAvatar(selected_uuids);
    }
    else
    {
        onRemoveAttachment();
    }
}


void LLPanelWearing::copyToClipboard()
{
    std::string text;
    std::vector<LLSD> data;
    mCOFItemsList->getValues(data);

    for(std::vector<LLSD>::const_iterator iter = data.begin(); iter != data.end();)
    {
        LLSD uuid = (*iter);
        LLViewerInventoryItem* item = gInventory.getItem(uuid);

        iter++;
        if (item != NULL)
        {
            // Append a newline to all but the last line
            text += iter != data.end() ? item->getName() + "\n" : item->getName();
        }
    }

    LLClipboard::instance().copyToClipboard(utf8str_to_wstring(text), 0, static_cast<S32>(text.size()));
}
// EOF<|MERGE_RESOLUTION|>--- conflicted
+++ resolved
@@ -101,7 +101,6 @@
 class LLWearingContextMenu : public LLListContextMenu
 {
 protected:
-<<<<<<< HEAD
     /* virtual */ LLContextMenu* createMenu()
     {
         LLUICtrl::ScopedRegistrarHelper registrar;
@@ -114,24 +113,8 @@
                       boost::bind(&LLAppearanceMgr::removeItemsFromAvatar, LLAppearanceMgr::getInstance(), mUUIDs, no_op));
         registrar.add("Wearing.Detach",
                       boost::bind(&LLAppearanceMgr::removeItemsFromAvatar, LLAppearanceMgr::getInstance(), mUUIDs, no_op));
-        registrar.add("Wearing.Favorite", boost::bind(toggle_linked_favorite, mUUIDs.front()));
+        registrar.add("Wearing.Favorite", boost::bind(toggle_favorite, mUUIDs.front()));
         LLContextMenu* menu = createFromFile("menu_wearing_tab.xml");
-=======
-	/* virtual */ LLContextMenu* createMenu()
-	{
-		LLUICtrl::CommitCallbackRegistry::ScopedRegistrar registrar;
-
-		registrar.add("Wearing.TouchAttach", boost::bind(handleMultiple, handle_attachment_touch, mUUIDs));
-		registrar.add("Wearing.EditItem", boost::bind(handleMultiple, handle_item_edit, mUUIDs));
-		registrar.add("Wearing.EditOutfit", boost::bind(&edit_outfit));
-		registrar.add("Wearing.ShowOriginal", boost::bind(show_item_original, mUUIDs.front()));
-		registrar.add("Wearing.TakeOff",
-					  boost::bind(&LLAppearanceMgr::removeItemsFromAvatar, LLAppearanceMgr::getInstance(), mUUIDs));
-		registrar.add("Wearing.Detach", 
-					  boost::bind(&LLAppearanceMgr::removeItemsFromAvatar, LLAppearanceMgr::getInstance(), mUUIDs));
-        registrar.add("Wearing.Favorite", boost::bind(toggle_favorite, mUUIDs.front()));
-		LLContextMenu* menu = createFromFile("menu_wearing_tab.xml");
->>>>>>> 25b19eb6
 
         updateMenuItemsVisibility(menu);
 
