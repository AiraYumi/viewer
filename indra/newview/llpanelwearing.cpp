--- conflicted
+++ resolved
@@ -110,15 +110,9 @@
         registrar.add("Wearing.EditOutfit", boost::bind(&edit_outfit));
         registrar.add("Wearing.ShowOriginal", boost::bind(show_item_original, mUUIDs.front()));
         registrar.add("Wearing.TakeOff",
-<<<<<<< HEAD
-                      boost::bind(&LLAppearanceMgr::removeItemsFromAvatar, LLAppearanceMgr::getInstance(), mUUIDs));
-        registrar.add("Wearing.Detach",
-                      boost::bind(&LLAppearanceMgr::removeItemsFromAvatar, LLAppearanceMgr::getInstance(), mUUIDs));
-=======
                       boost::bind(&LLAppearanceMgr::removeItemsFromAvatar, LLAppearanceMgr::getInstance(), mUUIDs, no_op));
         registrar.add("Wearing.Detach",
                       boost::bind(&LLAppearanceMgr::removeItemsFromAvatar, LLAppearanceMgr::getInstance(), mUUIDs, no_op));
->>>>>>> 33ad8db7
         LLContextMenu* menu = createFromFile("menu_wearing_tab.xml");
 
         updateMenuItemsVisibility(menu);
