/** 
 * @file llfloaterabout.cpp
 * @author James Cook
 * @brief The about box from Help->About
 *
 * $LicenseInfo:firstyear=2001&license=viewerlgpl$
 * Second Life Viewer Source Code
 * Copyright (C) 2010, Linden Research, Inc.
 * 
 * This library is free software; you can redistribute it and/or
 * modify it under the terms of the GNU Lesser General Public
 * License as published by the Free Software Foundation;
 * version 2.1 of the License only.
 * 
 * This library is distributed in the hope that it will be useful,
 * but WITHOUT ANY WARRANTY; without even the implied warranty of
 * MERCHANTABILITY or FITNESS FOR A PARTICULAR PURPOSE.  See the GNU
 * Lesser General Public License for more details.
 * 
 * You should have received a copy of the GNU Lesser General Public
 * License along with this library; if not, write to the Free Software
 * Foundation, Inc., 51 Franklin Street, Fifth Floor, Boston, MA  02110-1301  USA
 * 
 * Linden Research, Inc., 945 Battery Street, San Francisco, CA  94111  USA
 * $/LicenseInfo$
 */
 
#include "llviewerprecompiledheaders.h"
#include <iostream>
#include <fstream>

#include "llfloaterabout.h"

// Viewer includes
#include "llagent.h"
#include "llagentui.h"
#include "llappviewer.h" 
#include "llslurl.h"
#include "llvoiceclient.h"
#include "lluictrlfactory.h"
#include "llviewertexteditor.h"
#include "llviewercontrol.h"
#include "llviewerstats.h"
#include "llviewerregion.h"
#include "llversioninfo.h"
#include "llweb.h"

// Linden library includes
#include "llaudioengine.h"
#include "llbutton.h"
#include "llcurl.h"
#include "llglheaders.h"
#include "llfloater.h"
#include "llfloaterreg.h"
#include "llimagej2c.h"
#include "llsys.h"
#include "lltrans.h"
#include "lluri.h"
#include "v3dmath.h"
#include "llwindow.h"
#include "stringize.h"
#include "llsdutil_math.h"
#include "lleventapi.h"

#if LL_WINDOWS
#include "lldxhardware.h"
#endif

extern LLMemoryInfo gSysMemory;
extern U32 gPacketsIn;

///----------------------------------------------------------------------------
/// Class LLServerReleaseNotesURLFetcher
///----------------------------------------------------------------------------
class LLServerReleaseNotesURLFetcher : public LLHTTPClient::Responder
{
	LOG_CLASS(LLServerReleaseNotesURLFetcher);
public:
	static void startFetch();
private:
	/* virtual */ void httpCompleted();
};

///----------------------------------------------------------------------------
/// Class LLFloaterAbout
///----------------------------------------------------------------------------
class LLFloaterAbout 
	: public LLFloater
{
	friend class LLFloaterReg;
private:
	LLFloaterAbout(const LLSD& key);
	virtual ~LLFloaterAbout();

public:
	/*virtual*/ BOOL postBuild();

	/// Obtain the data used to fill out the contents string. This is
	/// separated so that we can programmatically access the same info.
	static LLSD getInfo();
	void onClickCopyToClipboard();

private:
	void setSupportText(const std::string& server_release_notes_url);
};


// Default constructor
LLFloaterAbout::LLFloaterAbout(const LLSD& key) 
:	LLFloater(key)
{
	
}

// Destroys the object
LLFloaterAbout::~LLFloaterAbout()
{
}

BOOL LLFloaterAbout::postBuild()
{
	center();
	LLViewerTextEditor *support_widget = 
		getChild<LLViewerTextEditor>("support_editor", true);

	LLViewerTextEditor *linden_names_widget = 
		getChild<LLViewerTextEditor>("linden_names", true);

	LLViewerTextEditor *contrib_names_widget = 
		getChild<LLViewerTextEditor>("contrib_names", true);

	LLViewerTextEditor *trans_names_widget = 
		getChild<LLViewerTextEditor>("trans_names", true);

	getChild<LLUICtrl>("copy_btn")->setCommitCallback(
		boost::bind(&LLFloaterAbout::onClickCopyToClipboard, this));

	if (gAgent.getRegion())
	{
		// start fetching server release notes URL
		setSupportText(LLTrans::getString("RetrievingData"));
		LLServerReleaseNotesURLFetcher::startFetch();
	}
	else // not logged in
	{
		LL_DEBUGS("ViewerInfo") << "cannot display region info when not connected" << LL_ENDL;
		setSupportText(LLTrans::getString("NotConnected"));
	}

	support_widget->blockUndo();

	// Fix views
	support_widget->setEnabled(FALSE);
	support_widget->startOfDoc();

	// Get the names of Lindens, added by viewer_manifest.py at build time
	std::string lindens_path = gDirUtilp->getExpandedFilename(LL_PATH_APP_SETTINGS,"lindens.txt");
	llifstream linden_file;
	std::string lindens;
	linden_file.open(lindens_path);		/* Flawfinder: ignore */
	if (linden_file.is_open())
	{
		std::getline(linden_file, lindens); // all names are on a single line
		linden_file.close();
		linden_names_widget->setText(lindens);
	}
	else
	{
		LL_INFOS("AboutInit") << "Could not read lindens file at " << lindens_path << LL_ENDL;
	}
	linden_names_widget->setEnabled(FALSE);
	linden_names_widget->startOfDoc();

	// Get the names of contributors, extracted from .../doc/contributions.txt by viewer_manifest.py at build time
	std::string contributors_path = gDirUtilp->getExpandedFilename(LL_PATH_APP_SETTINGS,"contributors.txt");
	llifstream contrib_file;
	std::string contributors;
	contrib_file.open(contributors_path);		/* Flawfinder: ignore */
	if (contrib_file.is_open())
	{
		std::getline(contrib_file, contributors); // all names are on a single line
		contrib_file.close();
	}
	else
	{
		LL_WARNS("AboutInit") << "Could not read contributors file at " << contributors_path << LL_ENDL;
	}
	contrib_names_widget->setText(contributors);
	contrib_names_widget->setEnabled(FALSE);
	contrib_names_widget->startOfDoc();

	// Get the names of translators, extracted from .../doc/tranlations.txt by viewer_manifest.py at build time
	std::string translators_path = gDirUtilp->getExpandedFilename(LL_PATH_APP_SETTINGS,"translators.txt");
	llifstream trans_file;
	std::string translators;
	trans_file.open(translators_path);		/* Flawfinder: ignore */
	if (trans_file.is_open())
	{
		std::getline(trans_file, translators); // all names are on a single line
		trans_file.close();
	}
	else
	{
		LL_WARNS("AboutInit") << "Could not read translators file at " << translators_path << LL_ENDL;
	}
	trans_names_widget->setText(translators);
	trans_names_widget->setEnabled(FALSE);
	trans_names_widget->startOfDoc();

	return TRUE;
}

LLSD LLFloaterAbout::getInfo()
{
	return LLAppViewer::instance()->getViewerInfo();
}

class LLFloaterAboutListener: public LLEventAPI
{
public:
	LLFloaterAboutListener():
		LLEventAPI("LLFloaterAbout",
                   "LLFloaterAbout listener to retrieve About box info")
	{
		add("getInfo",
            "Request an LLSD::Map containing information used to populate About box",
            &LLFloaterAboutListener::getInfo,
            LLSD().with("reply", LLSD()));
	}

private:
	void getInfo(const LLSD& request) const
	{
		LLReqID reqid(request);
		LLSD reply(LLFloaterAbout::getInfo());
		reqid.stamp(reply);
		LLEventPumps::instance().obtain(request["reply"]).post(reply);
	}
};

static LLFloaterAboutListener floaterAboutListener;

void LLFloaterAbout::onClickCopyToClipboard()
{
	LLViewerTextEditor *support_widget = 
		getChild<LLViewerTextEditor>("support_editor", true);
	support_widget->selectAll();
	support_widget->copy();
	support_widget->deselect();
}

void LLFloaterAbout::setSupportText(const std::string& server_release_notes_url)
{
#if LL_WINDOWS
	getWindow()->incBusyCount();
	getWindow()->setCursor(UI_CURSOR_ARROW);
#endif
#if LL_WINDOWS
	getWindow()->decBusyCount();
	getWindow()->setCursor(UI_CURSOR_ARROW);
#endif

	LLViewerTextEditor *support_widget =
		getChild<LLViewerTextEditor>("support_editor", true);

	LLUIColor about_color = LLUIColorTable::instance().getColor("TextFgReadOnlyColor");
	support_widget->clear();
	support_widget->appendText(LLAppViewer::instance()->getViewerInfoString(),
							   FALSE, LLStyle::Params() .color(about_color));
}

///----------------------------------------------------------------------------
/// LLFloaterAboutUtil
///----------------------------------------------------------------------------
void LLFloaterAboutUtil::registerFloater()
{
	LLFloaterReg::add("sl_about", "floater_about.xml",
		&LLFloaterReg::build<LLFloaterAbout>);

}

///----------------------------------------------------------------------------
/// Class LLServerReleaseNotesURLFetcher implementation
///----------------------------------------------------------------------------
// static
void LLServerReleaseNotesURLFetcher::startFetch()
{
	LLViewerRegion* region = gAgent.getRegion();
	if (!region) return;

	// We cannot display the URL returned by the ServerReleaseNotes capability
	// because opening it in an external browser will trigger a warning about untrusted
	// SSL certificate.
	// So we query the URL ourselves, expecting to find
	// an URL suitable for external browsers in the "Location:" HTTP header.
	std::string cap_url = region->getCapability("ServerReleaseNotes");
	LLHTTPClient::get(cap_url, new LLServerReleaseNotesURLFetcher);
}

// virtual
void LLServerReleaseNotesURLFetcher::httpCompleted()
{
<<<<<<< HEAD
	LL_DEBUGS("VersionInfo") << "Status: " << status
							 << "Reason: " << reason
							 << "Headers: " << content << LL_ENDL;
=======
	LL_DEBUGS("ServerReleaseNotes") << dumpResponse() 
									<< " [headers:" << getResponseHeaders() << "]" << LL_ENDL;
>>>>>>> 97747617

	LLFloaterAbout* floater_about = LLFloaterReg::getTypedInstance<LLFloaterAbout>("sl_about");
	if (floater_about)
	{
		std::string location = getResponseHeader(HTTP_IN_HEADER_LOCATION);
		if (location.empty())
		{
			location = LLTrans::getString("ErrorFetchingServerReleaseNotesURL");
		}
		LLAppViewer::instance()->setServerReleaseNotesURL(location);
	}
}
<|MERGE_RESOLUTION|>--- conflicted
+++ resolved
@@ -300,14 +300,8 @@
 // virtual
 void LLServerReleaseNotesURLFetcher::httpCompleted()
 {
-<<<<<<< HEAD
-	LL_DEBUGS("VersionInfo") << "Status: " << status
-							 << "Reason: " << reason
-							 << "Headers: " << content << LL_ENDL;
-=======
 	LL_DEBUGS("ServerReleaseNotes") << dumpResponse() 
 									<< " [headers:" << getResponseHeaders() << "]" << LL_ENDL;
->>>>>>> 97747617
 
 	LLFloaterAbout* floater_about = LLFloaterReg::getTypedInstance<LLFloaterAbout>("sl_about");
 	if (floater_about)
