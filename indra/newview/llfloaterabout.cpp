/** 
 * @file llfloaterabout.cpp
 * @author James Cook
 * @brief The about box from Help->About
 *
 * $LicenseInfo:firstyear=2001&license=viewerlgpl$
 * Second Life Viewer Source Code
 * Copyright (C) 2010, Linden Research, Inc.
 * 
 * This library is free software; you can redistribute it and/or
 * modify it under the terms of the GNU Lesser General Public
 * License as published by the Free Software Foundation;
 * version 2.1 of the License only.
 * 
 * This library is distributed in the hope that it will be useful,
 * but WITHOUT ANY WARRANTY; without even the implied warranty of
 * MERCHANTABILITY or FITNESS FOR A PARTICULAR PURPOSE.  See the GNU
 * Lesser General Public License for more details.
 * 
 * You should have received a copy of the GNU Lesser General Public
 * License along with this library; if not, write to the Free Software
 * Foundation, Inc., 51 Franklin Street, Fifth Floor, Boston, MA  02110-1301  USA
 * 
 * Linden Research, Inc., 945 Battery Street, San Francisco, CA  94111  USA
 * $/LicenseInfo$
 */
 
#include "llviewerprecompiledheaders.h"
#include <iostream>
#include <fstream>

#include "llfloaterabout.h"

// Viewer includes
#include "llagent.h"
#include "llagentui.h"
#include "llappviewer.h" 
#include "llsecondlifeurls.h"
#include "llslurl.h"
#include "llvoiceclient.h"
#include "lluictrlfactory.h"
#include "llviewertexteditor.h"
#include "llviewercontrol.h"
#include "llviewerstats.h"
#include "llviewerregion.h"
#include "llversioninfo.h"
#include "llweb.h"

// Linden library includes
#include "llaudioengine.h"
#include "llbutton.h"
#include "llcurl.h"
#include "llglheaders.h"
#include "llfloater.h"
#include "llfloaterreg.h"
#include "llimagej2c.h"
#include "llsys.h"
#include "lltrans.h"
#include "lluri.h"
#include "v3dmath.h"
#include "llwindow.h"
#include "stringize.h"
#include "llsdutil_math.h"
#include "lleventapi.h"

#if LL_WINDOWS
#include "lldxhardware.h"
#endif

extern LLMemoryInfo gSysMemory;
extern U32 gPacketsIn;

///----------------------------------------------------------------------------
/// Class LLServerReleaseNotesURLFetcher
///----------------------------------------------------------------------------
class LLServerReleaseNotesURLFetcher : public LLHTTPClient::Responder
{
	LOG_CLASS(LLServerReleaseNotesURLFetcher);
public:
	static void startFetch();
private:
	/* virtual */ void httpCompleted();
};

///----------------------------------------------------------------------------
/// Class LLFloaterAbout
///----------------------------------------------------------------------------
class LLFloaterAbout 
	: public LLFloater
{
	friend class LLFloaterReg;
private:
	LLFloaterAbout(const LLSD& key);
	virtual ~LLFloaterAbout();

public:
	/*virtual*/ BOOL postBuild();

	/// Obtain the data used to fill out the contents string. This is
	/// separated so that we can programmatically access the same info.
	static LLSD getInfo();
	void onClickCopyToClipboard();

private:
	void setSupportText(const std::string& server_release_notes_url);
};


// Default constructor
LLFloaterAbout::LLFloaterAbout(const LLSD& key) 
:	LLFloater(key)
{
	
}

// Destroys the object
LLFloaterAbout::~LLFloaterAbout()
{
}

BOOL LLFloaterAbout::postBuild()
{
	center();
	LLViewerTextEditor *support_widget = 
		getChild<LLViewerTextEditor>("support_editor", true);

	LLViewerTextEditor *linden_names_widget = 
		getChild<LLViewerTextEditor>("linden_names", true);

	LLViewerTextEditor *contrib_names_widget = 
		getChild<LLViewerTextEditor>("contrib_names", true);

	LLViewerTextEditor *trans_names_widget = 
		getChild<LLViewerTextEditor>("trans_names", true);

	getChild<LLUICtrl>("copy_btn")->setCommitCallback(
		boost::bind(&LLFloaterAbout::onClickCopyToClipboard, this));

	if (gAgent.getRegion())
	{
		// start fetching server release notes URL
		setSupportText(LLTrans::getString("RetrievingData"));
		LLServerReleaseNotesURLFetcher::startFetch();
	}
	else // not logged in
	{
		setSupportText(LLStringUtil::null);
	}

	support_widget->blockUndo();

	// Fix views
	support_widget->setEnabled(FALSE);
	support_widget->startOfDoc();

	// Get the names of Lindens, added by viewer_manifest.py at build time
	std::string lindens_path = gDirUtilp->getExpandedFilename(LL_PATH_APP_SETTINGS,"lindens.txt");
	llifstream linden_file;
	std::string lindens;
	linden_file.open(lindens_path);		/* Flawfinder: ignore */
	if (linden_file.is_open())
	{
		std::getline(linden_file, lindens); // all names are on a single line
		linden_file.close();
		linden_names_widget->setText(lindens);
	}
	else
	{
		LL_INFOS("AboutInit") << "Could not read lindens file at " << lindens_path << LL_ENDL;
	}
	linden_names_widget->setEnabled(FALSE);
	linden_names_widget->startOfDoc();

	// Get the names of contributors, extracted from .../doc/contributions.txt by viewer_manifest.py at build time
	std::string contributors_path = gDirUtilp->getExpandedFilename(LL_PATH_APP_SETTINGS,"contributors.txt");
	llifstream contrib_file;
	std::string contributors;
	contrib_file.open(contributors_path);		/* Flawfinder: ignore */
	if (contrib_file.is_open())
	{
		std::getline(contrib_file, contributors); // all names are on a single line
		contrib_file.close();
	}
	else
	{
		LL_WARNS("AboutInit") << "Could not read contributors file at " << contributors_path << LL_ENDL;
	}
	contrib_names_widget->setText(contributors);
	contrib_names_widget->setEnabled(FALSE);
	contrib_names_widget->startOfDoc();

	// Get the names of translators, extracted from .../doc/tranlations.txt by viewer_manifest.py at build time
	std::string translators_path = gDirUtilp->getExpandedFilename(LL_PATH_APP_SETTINGS,"translators.txt");
	llifstream trans_file;
	std::string translators;
	trans_file.open(translators_path);		/* Flawfinder: ignore */
	if (trans_file.is_open())
	{
		std::getline(trans_file, translators); // all names are on a single line
		trans_file.close();
	}
	else
	{
		LL_WARNS("AboutInit") << "Could not read translators file at " << translators_path << LL_ENDL;
	}
	trans_names_widget->setText(translators);
	trans_names_widget->setEnabled(FALSE);
	trans_names_widget->startOfDoc();

	return TRUE;
}

LLSD LLFloaterAbout::getInfo()
{
	return LLAppViewer::instance()->getViewerInfo();
}

class LLFloaterAboutListener: public LLEventAPI
{
public:
	LLFloaterAboutListener():
		LLEventAPI("LLFloaterAbout",
                   "LLFloaterAbout listener to retrieve About box info")
	{
		add("getInfo",
            "Request an LLSD::Map containing information used to populate About box",
            &LLFloaterAboutListener::getInfo,
            LLSD().with("reply", LLSD()));
	}

private:
	void getInfo(const LLSD& request) const
	{
		LLReqID reqid(request);
		LLSD reply(LLFloaterAbout::getInfo());
		reqid.stamp(reply);
		LLEventPumps::instance().obtain(request["reply"]).post(reply);
	}
};

static LLFloaterAboutListener floaterAboutListener;

void LLFloaterAbout::onClickCopyToClipboard()
{
	LLViewerTextEditor *support_widget = 
		getChild<LLViewerTextEditor>("support_editor", true);
	support_widget->selectAll();
	support_widget->copy();
	support_widget->deselect();
}

void LLFloaterAbout::setSupportText(const std::string& server_release_notes_url)
{
#if LL_WINDOWS
	getWindow()->incBusyCount();
	getWindow()->setCursor(UI_CURSOR_ARROW);
#endif
#if LL_WINDOWS
	getWindow()->decBusyCount();
	getWindow()->setCursor(UI_CURSOR_ARROW);
#endif

	LLViewerTextEditor *support_widget =
		getChild<LLViewerTextEditor>("support_editor", true);

	support_widget->clear();
	support_widget->appendText(LLAppViewer::instance()->getViewerInfoString(),
								FALSE,
								LLStyle::Params()
									.color(LLUIColorTable::instance().getColor("TextFgReadOnlyColor")));
}

///----------------------------------------------------------------------------
/// LLFloaterAboutUtil
///----------------------------------------------------------------------------
void LLFloaterAboutUtil::registerFloater()
{
	LLFloaterReg::add("sl_about", "floater_about.xml",
		&LLFloaterReg::build<LLFloaterAbout>);

}

///----------------------------------------------------------------------------
/// Class LLServerReleaseNotesURLFetcher implementation
///----------------------------------------------------------------------------
// static
void LLServerReleaseNotesURLFetcher::startFetch()
{
	LLViewerRegion* region = gAgent.getRegion();
	if (!region) return;

	// We cannot display the URL returned by the ServerReleaseNotes capability
	// because opening it in an external browser will trigger a warning about untrusted
	// SSL certificate.
	// So we query the URL ourselves, expecting to find
	// an URL suitable for external browsers in the "Location:" HTTP header.
	std::string cap_url = region->getCapability("ServerReleaseNotes");
	LLHTTPClient::get(cap_url, new LLServerReleaseNotesURLFetcher);
}

// virtual
void LLServerReleaseNotesURLFetcher::httpCompleted()
{
	LL_DEBUGS("ServerReleaseNotes") << dumpResponse() 
		<< " [headers:" << getResponseHeaders() << "]" << LL_ENDL;

	LLFloaterAbout* floater_about = LLFloaterReg::getTypedInstance<LLFloaterAbout>("sl_about");
	if (floater_about)
	{
		const std::string& location = getResponseHeader(HTTP_IN_HEADER_LOCATION);
		if (location.empty())
		{
<<<<<<< HEAD
			LL_WARNS("ServerReleaseNotes") << "Missing Location header "
				<< dumpResponse() << " [headers:" << getResponseHeaders() << "]" << LL_ENDL;
			floater_about->updateServerReleaseNotesURL(
						floater_about->getString("ErrorFetchingServerReleaseNotesURL"));
		}
		else
		{
			floater_about->updateServerReleaseNotesURL(location);
		}
=======
			location = LLTrans::getString("ErrorFetchingServerReleaseNotesURL");
		}
		LLAppViewer::instance()->setServerReleaseNotesURL(location);
>>>>>>> cb917083
	}
}
<|MERGE_RESOLUTION|>--- conflicted
+++ resolved
@@ -307,23 +307,11 @@
 	LLFloaterAbout* floater_about = LLFloaterReg::getTypedInstance<LLFloaterAbout>("sl_about");
 	if (floater_about)
 	{
-		const std::string& location = getResponseHeader(HTTP_IN_HEADER_LOCATION);
+		std::string location = getResponseHeader(HTTP_IN_HEADER_LOCATION);
 		if (location.empty())
 		{
-<<<<<<< HEAD
-			LL_WARNS("ServerReleaseNotes") << "Missing Location header "
-				<< dumpResponse() << " [headers:" << getResponseHeaders() << "]" << LL_ENDL;
-			floater_about->updateServerReleaseNotesURL(
-						floater_about->getString("ErrorFetchingServerReleaseNotesURL"));
-		}
-		else
-		{
-			floater_about->updateServerReleaseNotesURL(location);
-		}
-=======
 			location = LLTrans::getString("ErrorFetchingServerReleaseNotesURL");
 		}
 		LLAppViewer::instance()->setServerReleaseNotesURL(location);
->>>>>>> cb917083
-	}
-}
+	}
+}
