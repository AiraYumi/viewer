/**
 * @file llappearancemgr.h
 * @brief Manager for initiating appearance changes on the viewer
 *
 * $LicenseInfo:firstyear=2004&license=viewerlgpl$
 * Second Life Viewer Source Code
 * Copyright (C) 2010, Linden Research, Inc.
 *
 * This library is free software; you can redistribute it and/or
 * modify it under the terms of the GNU Lesser General Public
 * License as published by the Free Software Foundation;
 * version 2.1 of the License only.
 *
 * This library is distributed in the hope that it will be useful,
 * but WITHOUT ANY WARRANTY; without even the implied warranty of
 * MERCHANTABILITY or FITNESS FOR A PARTICULAR PURPOSE.  See the GNU
 * Lesser General Public License for more details.
 *
 * You should have received a copy of the GNU Lesser General Public
 * License along with this library; if not, write to the Free Software
 * Foundation, Inc., 51 Franklin Street, Fifth Floor, Boston, MA  02110-1301  USA
 *
 * Linden Research, Inc., 945 Battery Street, San Francisco, CA  94111  USA
 * $/LicenseInfo$
 */

#ifndef LL_LLAPPEARANCEMGR_H
#define LL_LLAPPEARANCEMGR_H

#include "llsingleton.h"

#include "llagentwearables.h"
#include "llcallbacklist.h"
#include "llinventorymodel.h"
#include "llinventoryobserver.h"
#include "llviewerinventory.h"
#include "llcorehttputil.h"
#include <memory>

class LLWearableHoldingPattern;
class LLInventoryCallback;
class LLOutfitUnLockTimer;

class LLAppearanceMgr: public LLSingleton<LLAppearanceMgr>
{
    LLSINGLETON(LLAppearanceMgr);
    ~LLAppearanceMgr();
    LOG_CLASS(LLAppearanceMgr);

    friend class LLOutfitUnLockTimer;

public:
    typedef std::vector<LLInventoryModel::item_array_t> wearables_by_type_t;

    void updateAppearanceFromCOF(bool enforce_item_restrictions = true,
                                 bool enforce_ordering = true,
                                 nullary_func_t post_update_func = no_op);
    void updateCOF(const LLUUID& category, bool append = false);
    void wearInventoryCategory(LLInventoryCategory* category, bool copy, bool append);
    void wearInventoryCategoryOnAvatar(LLInventoryCategory* category, bool append);
    void wearCategoryFinal(const LLUUID& cat_id, bool copy_items, bool append);
    bool wearOutfit(const LLUUID &cat_id, std::string &error_msg, bool append = false);
    bool wearOutfitByName(const std::string &name, std::string &error_msg, bool append = false);
    bool wearOutfitByName(const std::string &name, bool append = false);
    void changeOutfit(bool proceed, const LLUUID& category, bool append);
    void replaceCurrentOutfit(const LLUUID& new_outfit);
    void renameOutfit(const LLUUID& outfit_id);
    void removeOutfitPhoto(const LLUUID& outfit_id);
    void takeOffOutfit(const LLUUID& cat_id);
    void addCategoryToCurrentOutfit(const LLUUID& cat_id);
    S32 findExcessOrDuplicateItems(const LLUUID& cat_id,
                                   LLAssetType::EType type,
                                   S32 max_items_per_type,
                                   S32 max_items_total,
                                   LLInventoryObject::object_list_t& items_to_kill);
    void findAllExcessOrDuplicateItems(const LLUUID& cat_id,
                                      LLInventoryObject::object_list_t& items_to_kill);
    void enforceCOFItemRestrictions(LLPointer<LLInventoryCallback> cb);

    S32 getActiveCopyOperations() const;

    // Replace category contents with copied links via the slam_inventory_folder
    // command (single inventory operation where supported)
    void slamCategoryLinks(const LLUUID& src_id, const LLUUID& dst_id,
                           bool include_folder_links, LLPointer<LLInventoryCallback> cb);

    // Copy all items and the src category itself.
    void shallowCopyCategory(const LLUUID& src_id, const LLUUID& dst_id,
                             LLPointer<LLInventoryCallback> cb);

    // Return whether this folder contains minimal contents suitable for making a full outfit.
    bool getCanMakeFolderIntoOutfit(const LLUUID& folder_id);

    // Determine whether a given outfit can be removed.
    bool getCanRemoveOutfit(const LLUUID& outfit_cat_id);

    // Determine whether we're wearing any of the outfit contents (excluding body parts).
    static bool getCanRemoveFromCOF(const LLUUID& outfit_cat_id);

    // Determine whether we can add anything (but body parts) from the outfit contents to COF.
    static bool getCanAddToCOF(const LLUUID& outfit_cat_id);

    // Determine whether we can replace current outfit with the given one.
    bool getCanReplaceCOF(const LLUUID& outfit_cat_id);

    // Can we add all referenced items to the avatar?
<<<<<<< HEAD
    bool canAddWearables(const uuid_vec_t& item_ids, bool warn_on_type_mismarch = true) const;
=======
    bool canAddWearables(const uuid_vec_t& item_ids, bool warn_on_type_mismatch = true) const;
>>>>>>> 9e24b300

    // Copy all items in a category.
    void shallowCopyCategoryContents(const LLUUID& src_id, const LLUUID& dst_id,
                                     LLPointer<LLInventoryCallback> cb);

    // Find the Current Outfit folder.
    const LLUUID getCOF() const;
    S32 getCOFVersion() const;
    void initCOFID();

    // Debugging - get truncated LLSD summary of COF contents.
    LLSD dumpCOF() const;
    void cleanup();

    // Finds the folder link to the currently worn outfit
    const LLViewerInventoryItem *getBaseOutfitLink();
    bool getBaseOutfitName(std::string &name);

    // find the UUID of the currently worn outfit (Base Outfit)
    const LLUUID getBaseOutfitUUID();

    void wearItemsOnAvatar(const uuid_vec_t& item_ids_to_wear,
                           bool do_update,
                           bool replace,
                           LLPointer<LLInventoryCallback> cb = NULL);

    // Wear/attach an item (from a user's inventory) on the agent
    void wearItemOnAvatar(const LLUUID& item_to_wear, bool do_update, bool replace = false,
                          LLPointer<LLInventoryCallback> cb = NULL);

    // Update the displayed outfit name in UI.
    void updatePanelOutfitName(const std::string& name);

    void purgeBaseOutfitLink(const LLUUID& category, LLPointer<LLInventoryCallback> cb = NULL);
    void createBaseOutfitLink(const LLUUID& category, LLPointer<LLInventoryCallback> link_waiter);

    void updateAgentWearables(LLWearableHoldingPattern* holder);

    S32 countActiveHoldingPatterns();

    // For debugging - could be moved elsewhere.
    void dumpCat(const LLUUID& cat_id, const std::string& msg);
    void dumpItemArray(const LLInventoryModel::item_array_t& items, const std::string& msg);

    // Attachment link management
    void unregisterAttachment(const LLUUID& item_id);
    void registerAttachment(const LLUUID& item_id);
    void setAttachmentInvLinkEnable(bool val);

    // Add COF link to individual item.
    void addCOFItemLink(const LLUUID& item_id, LLPointer<LLInventoryCallback> cb = NULL, const std::string description = "");
    void addCOFItemLink(const LLInventoryItem *item, LLPointer<LLInventoryCallback> cb = NULL, const std::string description = "");

    // Find COF entries referencing the given item.
    LLInventoryModel::item_array_t findCOFItemLinks(const LLUUID& item_id);
    bool isLinkedInCOF(const LLUUID& item_id);

    // Remove COF entries
    void removeCOFItemLinks(const LLUUID& item_id, LLPointer<LLInventoryCallback> cb = NULL);
    void removeCOFLinksOfType(LLWearableType::EType type, LLPointer<LLInventoryCallback> cb = NULL);
    void removeAllClothesFromAvatar();
    void removeAllAttachmentsFromAvatar();

    // Special handling of temp attachments, which are not in the COF
    bool shouldRemoveTempAttachment(const LLUUID& item_id);

    //has the current outfit changed since it was loaded?
    bool isOutfitDirty() { return mOutfitIsDirty; }

    // set false if you just loaded the outfit, true otherwise
    void setOutfitDirty(bool isDirty) { mOutfitIsDirty = isDirty; }

    // manually compare ouftit folder link to COF to see if outfit has changed.
    // should only be necessary to do on initial login.
    void updateIsDirty();

    void setOutfitLocked(bool locked);

    // Called when self avatar is first fully visible.
    void onFirstFullyVisible();

    // Copy initial gestures from library.
    void copyLibraryGestures();

    void wearBaseOutfit();

    void setOutfitImage(const LLUUID& image_id) {mCOFImageID = image_id;}
    LLUUID getOutfitImage() {return mCOFImageID;}

    // Overrides the base outfit with the content from COF
    // @return false if there is no base outfit
    bool updateBaseOutfit();

    //Remove clothing or detach an object from the agent (a bodypart cannot be removed)
    void removeItemsFromAvatar(const uuid_vec_t& item_ids, nullary_func_t post_update_func = no_op);
    void removeItemFromAvatar(const LLUUID& item_id, nullary_func_t post_update_func = no_op);


    void onOutfitFolderCreated(const LLUUID& folder_id, bool show_panel);
    void onOutfitFolderCreatedAndClothingOrdered(const LLUUID& folder_id, bool show_panel);

    void makeNewOutfitLinks(const std::string& new_folder_name,bool show_panel = true);

    bool moveWearable(LLViewerInventoryItem* item, bool closer_to_body);

    static void sortItemsByActualDescription(LLInventoryModel::item_array_t& items);

    //Divvy items into arrays by wearable type
    static void divvyWearablesByType(const LLInventoryModel::item_array_t& items, wearables_by_type_t& items_by_type);

    typedef std::map<LLUUID,std::string> desc_map_t;

    void getWearableOrderingDescUpdates(LLInventoryModel::item_array_t& wear_items, desc_map_t& desc_map);

    //Check ordering information on wearables stored in links' descriptions and update if it is invalid
    // COF is processed if cat_id is not specified
    bool validateClothingOrderingInfo(LLUUID cat_id = LLUUID::null);

    void updateClothingOrderingInfo(LLUUID cat_id = LLUUID::null,
                                    LLPointer<LLInventoryCallback> cb = NULL);

    bool isOutfitLocked() { return mOutfitLocked; }

    bool isInUpdateAppearanceFromCOF() { return mIsInUpdateAppearanceFromCOF; }

    static void onIdle(void *);
    void requestServerAppearanceUpdate();

    void setAppearanceServiceURL(const std::string& url) { mAppearanceServiceURL = url; }
    std::string getAppearanceServiceURL() const;

    typedef boost::function<void ()> attachments_changed_callback_t;
    typedef boost::signals2::signal<void ()> attachments_changed_signal_t;
    boost::signals2::connection setAttachmentsChangedCallback(attachments_changed_callback_t cb);


private:
    void serverAppearanceUpdateCoro(LLCoreHttpUtil::HttpCoroutineAdapter::ptr_t &httpAdapter);

    static void debugAppearanceUpdateCOF(const LLSD& content);

    std::string     mAppearanceServiceURL;

private:

    void filterWearableItems(LLInventoryModel::item_array_t& items, S32 max_per_type, S32 max_total);

    void getDescendentsOfAssetType(const LLUUID& category,
                                          LLInventoryModel::item_array_t& items,
                                          LLAssetType::EType type);

    void getUserDescendents(const LLUUID& category,
                                   LLInventoryModel::item_array_t& wear_items,
                                   LLInventoryModel::item_array_t& obj_items,
                                   LLInventoryModel::item_array_t& gest_items);

    static void onOutfitRename(const LLSD& notification, const LLSD& response);

    // used by both wearOutfit(LLUUID) and wearOutfitByName(std::string)
    bool wearOutfit(const std::string &desc, LLInventoryCategory* cat,
                    std::string &error_msg, bool copy_items, bool append);

    bool mAttachmentInvLinkEnabled;
    bool mOutfitIsDirty;
    bool mIsInUpdateAppearanceFromCOF; // to detect recursive calls.
    bool mOutstandingAppearanceBakeRequest; // A bake request is outstanding.  Do not overlap.
    bool mRerequestAppearanceBake;

    /**
     * Lock for blocking operations on outfit until server reply or timeout exceed
     * to avoid unsynchronized outfit state or performing duplicate operations.
     */
    bool mOutfitLocked;
    LLTimer mInFlightTimer;
    static bool mActive;

    attachments_changed_signal_t        mAttachmentsChangeSignal;

    LLUUID mCOFImageID;
    LLUUID mCOFID;

    std::unique_ptr<LLOutfitUnLockTimer> mUnlockOutfitTimer;

    // Set of temp attachment UUIDs that should be removed
    typedef std::set<LLUUID> doomed_temp_attachments_t;
    doomed_temp_attachments_t   mDoomedTempAttachmentIDs;

    void addDoomedTempAttachment(const LLUUID& id_to_remove);

    //////////////////////////////////////////////////////////////////////////////////
    // Item-specific convenience functions
public:
    // Is this in the COF?
    bool getIsInCOF(const LLUUID& obj_id) const;
    bool getIsInCOF(const LLInventoryObject* obj) const;
    // Is this in the COF and can the user delete it from the COF?
    bool getIsProtectedCOFItem(const LLUUID& obj_id) const;
    bool getIsProtectedCOFItem(const LLInventoryObject* obj) const;

    // Outfits will prioritize textures with such name to use for preview in gallery
    static const std::string sExpectedTextureName;
};

class LLUpdateAppearanceOnDestroy: public LLInventoryCallback
{
public:
    LLUpdateAppearanceOnDestroy(bool enforce_item_restrictions = true,
                                bool enforce_ordering = true,
                                nullary_func_t post_update_func = no_op);
    virtual ~LLUpdateAppearanceOnDestroy();
    /* virtual */ void fire(const LLUUID& inv_item);

private:
    U32 mFireCount;
    bool mEnforceItemRestrictions;
    bool mEnforceOrdering;
    nullary_func_t mPostUpdateFunc;
};

class LLUpdateAppearanceAndEditWearableOnDestroy: public LLInventoryCallback
{
public:
    LLUpdateAppearanceAndEditWearableOnDestroy(const LLUUID& item_id);

    /* virtual */ void fire(const LLUUID& item_id) {}

    ~LLUpdateAppearanceAndEditWearableOnDestroy();

private:
    LLUUID mItemID;
};

class LLRequestServerAppearanceUpdateOnDestroy: public LLInventoryCallback
{
public:
    LLRequestServerAppearanceUpdateOnDestroy() {}
    ~LLRequestServerAppearanceUpdateOnDestroy();

    /* virtual */ void fire(const LLUUID& item_id) {}
};

LLUUID findDescendentCategoryIDByName(const LLUUID& parent_id,const std::string& name);

// Invoke a given callable after category contents are fully fetched.
void callAfterCOFFetch(nullary_func_t cb);
void callAfterCategoryFetch(const LLUUID& cat_id, nullary_func_t cb);
void callAfterCategoryLinksFetch(const LLUUID &cat_id, nullary_func_t cb);

// Wear all items in a uuid vector.
void wear_multiple(const uuid_vec_t& ids, bool replace);

#endif<|MERGE_RESOLUTION|>--- conflicted
+++ resolved
@@ -104,11 +104,7 @@
     bool getCanReplaceCOF(const LLUUID& outfit_cat_id);
 
     // Can we add all referenced items to the avatar?
-<<<<<<< HEAD
-    bool canAddWearables(const uuid_vec_t& item_ids, bool warn_on_type_mismarch = true) const;
-=======
     bool canAddWearables(const uuid_vec_t& item_ids, bool warn_on_type_mismatch = true) const;
->>>>>>> 9e24b300
 
     // Copy all items in a category.
     void shallowCopyCategoryContents(const LLUUID& src_id, const LLUUID& dst_id,
