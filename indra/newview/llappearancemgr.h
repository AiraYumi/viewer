/** 
 * @file llappearancemgr.h
 * @brief Manager for initiating appearance changes on the viewer
 *
 * $LicenseInfo:firstyear=2004&license=viewergpl$
 * 
 * Copyright (c) 2004-2009, Linden Research, Inc.
 * 
 * Second Life Viewer Source Code
 * The source code in this file ("Source Code") is provided by Linden Lab
 * to you under the terms of the GNU General Public License, version 2.0
 * ("GPL"), unless you have obtained a separate licensing agreement
 * ("Other License"), formally executed by you and Linden Lab.  Terms of
 * the GPL can be found in doc/GPL-license.txt in this distribution, or
 * online at http://secondlifegrid.net/programs/open_source/licensing/gplv2
 * 
 * There are special exceptions to the terms and conditions of the GPL as
 * it is applied to this Source Code. View the full text of the exception
 * in the file doc/FLOSS-exception.txt in this software distribution, or
 * online at
 * http://secondlifegrid.net/programs/open_source/licensing/flossexception
 * 
 * By copying, modifying or distributing this software, you acknowledge
 * that you have read and understood your obligations described above,
 * and agree to abide by those obligations.
 * 
 * ALL LINDEN LAB SOURCE CODE IS PROVIDED "AS IS." LINDEN LAB MAKES NO
 * WARRANTIES, EXPRESS, IMPLIED OR OTHERWISE, REGARDING ITS ACCURACY,
 * COMPLETENESS OR PERFORMANCE.
 * $/LicenseInfo$
 */

#ifndef LL_LLAPPEARANCEMGR_H
#define LL_LLAPPEARANCEMGR_H

#include "llsingleton.h"
#include "llinventorymodel.h"
#include "llviewerinventory.h"

class LLWearable;
struct LLWearableHoldingPattern;

class LLAppearanceManager: public LLSingleton<LLAppearanceManager>
{
public:
	static void updateAppearanceFromCOF();
	static bool needToSaveCOF();
	static void changeOutfit(bool proceed, const LLUUID& category, bool append);
	static void updateCOF(const LLUUID& category, bool append = false);
	static void updateCOFFromCategory(const LLUUID& category, bool append);
	static void rebuildCOFFromOutfit(const LLUUID& category);
	static void wearInventoryCategory(LLInventoryCategory* category, bool copy, bool append);
	static void wearInventoryCategoryOnAvatar(LLInventoryCategory* category, bool append);
	static void wearOutfitByName(const std::string& name);
	static void shallowCopyCategory(const LLUUID& src_id, const LLUUID& dst_id,
									LLPointer<LLInventoryCallback> cb);

	// Add COF link to individual item.
	static void wearItem(LLInventoryItem* item, bool do_update = true);

	// Add COF link to ensemble folder.
	static void wearEnsemble(LLInventoryCategory* item, bool do_update = true);
	static LLUUID getCOF();

	// Remove COF entries
	static void removeItemLinks(const LLUUID& item_id, bool do_update = true);

	// For debugging - could be moved elsewhere.
	static void dumpCat(const LLUUID& cat_id, const std::string& msg);
	static void dumpItemArray(const LLInventoryModel::item_array_t& items, const std::string& msg);
<<<<<<< HEAD
=======
	static void unregisterAttachment(const LLUUID& item_id);
	static void registerAttachment(const LLUUID& item_id);

>>>>>>> 0a7ac2fc

private:
	static void filterWearableItems(LLInventoryModel::item_array_t& items, S32 max_per_type);
	static void linkAll(const LLUUID& category,
						LLInventoryModel::item_array_t& items,
						LLPointer<LLInventoryCallback> cb);
	
	static void getDescendentsOfAssetType(const LLUUID& category, 
										  LLInventoryModel::item_array_t& items,
										  LLAssetType::EType type,
										  bool follow_folder_links);

	static void getCOFValidDescendents(const LLUUID& category, 
									   LLInventoryModel::item_array_t& items);
									   
	static void getUserDescendents(const LLUUID& category, 
								   LLInventoryModel::item_array_t& wear_items,
								   LLInventoryModel::item_array_t& obj_items,
								   LLInventoryModel::item_array_t& gest_items,
								   bool follow_folder_links);
	static void onWearableAssetFetch(LLWearable* wearable, void* data);
	static void updateAgentWearables(LLWearableHoldingPattern* holder, bool append);
	static bool isMandatoryWearableType(EWearableType type);
	static void checkMandatoryWearableTypes(const LLUUID& category, std::set<EWearableType>& types_found);
	static void purgeCOFBeforeRebuild(const LLUUID& category);
	static void purgeCategory(const LLUUID& category, bool keep_outfit_links);
<<<<<<< HEAD
=======

	static std::set<LLUUID> sRegisteredAttachments;

>>>>>>> 0a7ac2fc
};

#define SUPPORT_ENSEMBLES 0

#endif<|MERGE_RESOLUTION|>--- conflicted
+++ resolved
@@ -68,12 +68,9 @@
 	// For debugging - could be moved elsewhere.
 	static void dumpCat(const LLUUID& cat_id, const std::string& msg);
 	static void dumpItemArray(const LLInventoryModel::item_array_t& items, const std::string& msg);
-<<<<<<< HEAD
-=======
 	static void unregisterAttachment(const LLUUID& item_id);
 	static void registerAttachment(const LLUUID& item_id);
 
->>>>>>> 0a7ac2fc
 
 private:
 	static void filterWearableItems(LLInventoryModel::item_array_t& items, S32 max_per_type);
@@ -100,12 +97,9 @@
 	static void checkMandatoryWearableTypes(const LLUUID& category, std::set<EWearableType>& types_found);
 	static void purgeCOFBeforeRebuild(const LLUUID& category);
 	static void purgeCategory(const LLUUID& category, bool keep_outfit_links);
-<<<<<<< HEAD
-=======
 
 	static std::set<LLUUID> sRegisteredAttachments;
 
->>>>>>> 0a7ac2fc
 };
 
 #define SUPPORT_ENSEMBLES 0
