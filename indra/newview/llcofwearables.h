--- conflicted
+++ resolved
@@ -127,12 +127,9 @@
 	LLListContextMenu* mAttachmentMenu;
 	LLListContextMenu* mBodyPartMenu;
 
-<<<<<<< HEAD
 	LLAccordionCtrl*	mAccordionCtrl;
-=======
 	/* COF category version since last refresh */
 	S32 mCOFVersion;
->>>>>>> 15247f08
 };
 
 
