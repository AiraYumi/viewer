--- conflicted
+++ resolved
@@ -125,14 +125,8 @@
 	LLListContextMenu* mClothingMenu;
 	LLListContextMenu* mAttachmentMenu;
 	LLListContextMenu* mBodyPartMenu;
-<<<<<<< HEAD
-=======
 
 	LLAccordionCtrl*	mAccordionCtrl;
-
-	/* COF category version since last refresh */
-	S32 mCOFVersion;
->>>>>>> 7a417444
 };
 
 
