--- conflicted
+++ resolved
@@ -83,15 +83,9 @@
      */
     void changed(U32 mask) override;
 
-<<<<<<< HEAD
-	// Implements LLVoiceClientStatusObserver::onChange() to enable the call
-	// button when voice is available
-	void onChange(EStatusType status, const LLSD& channelInfo, bool proximal) override;
-=======
     // Implements LLVoiceClientStatusObserver::onChange() to enable the call
     // button when voice is available
-    void onChange(EStatusType status, const std::string &channelURI, bool proximal) override;
->>>>>>> e1623bb2
+    void onChange(EStatusType status, const LLSD& channelInfo, bool proximal) override;
 
     void setAvatarId(const LLUUID& avatar_id) override;
 
