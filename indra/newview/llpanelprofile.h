--- conflicted
+++ resolved
@@ -68,15 +68,9 @@
 * Panel for displaying Avatar's second life related info.
 */
 class LLPanelProfileSecondLife
-<<<<<<< HEAD
-	: public LLPanelProfilePropertiesProcessorTab
-	, public LLFriendObserver
-	, public LLVoiceClientStatusObserver
-=======
-    : public LLPanelProfileTab
+    : public LLPanelProfilePropertiesProcessorTab
     , public LLFriendObserver
     , public LLVoiceClientStatusObserver
->>>>>>> e7eced3c
 {
 public:
     LLPanelProfileSecondLife();
@@ -99,13 +93,6 @@
 
     void resetData() override;
 
-<<<<<<< HEAD
-=======
-    /**
-     * Sends update data request to server.
-     */
-    void updateData() override;
->>>>>>> e7eced3c
     void refreshName();
 
     void onAvatarNameCache(const LLUUID& agent_id, const LLAvatarName& av_name);
@@ -119,38 +106,12 @@
     void processProperties(void* data, EAvatarProcessorType type) override;
 
 protected:
-<<<<<<< HEAD
-	/**
-	 * Process profile related data received from server.
-	 */
-	void processProfileProperties(const LLAvatarData* avatar_data);
-
-	/**
-	 * Fills common for Avatar profile and My Profile fields.
-	 */
-	void fillCommonData(const LLAvatarData* avatar_data);
-
-	/**
-	 * Fills partner data.
-	 */
-	void fillPartnerData(const LLAvatarData* avatar_data);
-
-	/**
-	 * Fills account status.
-	 */
-	void fillAccountStatus(const LLAvatarData* avatar_data);
-=======
     /**
      * Process profile related data received from server.
      */
     void processProfileProperties(const LLAvatarData* avatar_data);
 
     /**
-     * Processes group related data received from server.
-     */
-    void processGroupProperties(const LLAvatarGroups* avatar_groups);
-
-    /**
      * Fills common for Avatar profile and My Profile fields.
      */
     void fillCommonData(const LLAvatarData* avatar_data);
@@ -164,7 +125,6 @@
      * Fills account status.
      */
     void fillAccountStatus(const LLAvatarData* avatar_data);
->>>>>>> e7eced3c
 
     /**
      * Sets permissions specific icon
@@ -212,46 +172,14 @@
     void onCommitProfileImage(const LLUUID& id);
 
 private:
-<<<<<<< HEAD
-	typedef std::map<std::string, LLUUID> group_map_t;
-	group_map_t				mGroups;
-	void					openGroupProfile();
-
-	LLGroupList*		mGroupList;
-    LLComboBox*			mShowInSearchCombo;
-    LLComboBox*			mHideAgeCombo;
-    LLProfileImageCtrl*	mSecondLifePic;
-	LLPanel*			mSecondLifePicLayout;
-    LLTextEditor*		mDescriptionEdit;
-    LLMenuButton*		mAgentActionMenuButton;
-    LLButton*			mSaveDescriptionChanges;
-    LLButton*			mDiscardDescriptionChanges;
-    LLIconCtrl*			mCanSeeOnlineIcon;
-    LLIconCtrl*			mCantSeeOnlineIcon;
-    LLIconCtrl*			mCanSeeOnMapIcon;
-    LLIconCtrl*			mCantSeeOnMapIcon;
-    LLIconCtrl*			mCanEditObjectsIcon;
-    LLIconCtrl*			mCantEditObjectsIcon;
-
-    LLHandle<LLFloater>	mFloaterPermissionsHandle;
-    LLHandle<LLFloater>	mFloaterProfileTextureHandle;
-    LLHandle<LLFloater>	mFloaterTexturePickerHandle;
-
-    bool				mHasUnsavedDescriptionChanges;
-	bool				mVoiceStatus;
-    bool				mWaitingForImageUpload;
-    bool				mAllowPublish;
-    bool				mHideAge;
-    std::string			mDescriptionText;
-	boost::signals2::connection	mAvatarNameCacheConnection;
-=======
     typedef std::map<std::string, LLUUID> group_map_t;
     group_map_t             mGroups;
     void                    openGroupProfile();
 
     LLGroupList*        mGroupList;
     LLComboBox*         mShowInSearchCombo;
-    LLThumbnailCtrl*    mSecondLifePic;
+    LLComboBox*         mHideAgeCombo;
+    LLProfileImageCtrl* mSecondLifePic;
     LLPanel*            mSecondLifePicLayout;
     LLTextEditor*       mDescriptionEdit;
     LLMenuButton*       mAgentActionMenuButton;
@@ -272,11 +200,9 @@
     bool                mVoiceStatus;
     bool                mWaitingForImageUpload;
     bool                mAllowPublish;
+    bool                mHideAge;
     std::string         mDescriptionText;
-    LLUUID              mImageId;
-
     boost::signals2::connection mAvatarNameCacheConnection;
->>>>>>> e7eced3c
 };
 
 
@@ -324,11 +250,7 @@
 * Panel for displaying Avatar's first life related info.
 */
 class LLPanelProfileFirstLife
-<<<<<<< HEAD
     : public LLPanelProfilePropertiesProcessorTab
-=======
-    : public LLPanelProfileTab
->>>>>>> e7eced3c
 {
 public:
     LLPanelProfileFirstLife();
@@ -361,13 +283,8 @@
     void onSaveDescriptionChanges();
     void onDiscardDescriptionChanges();
 
-<<<<<<< HEAD
-	LLTextEditor*	mDescriptionEdit;
+    LLTextEditor*   mDescriptionEdit;
     LLProfileImageCtrl* mPicture;
-=======
-    LLTextEditor*   mDescriptionEdit;
-    LLThumbnailCtrl* mPicture;
->>>>>>> e7eced3c
     LLButton* mUploadPhoto;
     LLButton* mChangePhoto;
     LLButton* mRemovePhoto;
@@ -376,37 +293,21 @@
 
     LLHandle<LLFloater> mFloaterTexturePickerHandle;
 
-<<<<<<< HEAD
-    std::string		mCurrentDescription;
-    bool			mHasUnsavedChanges;
-=======
     std::string     mCurrentDescription;
-    LLUUID          mImageId;
     bool            mHasUnsavedChanges;
->>>>>>> e7eced3c
 };
 
 /**
  * Panel for displaying Avatar's notes and modifying friend's rights.
  */
 class LLPanelProfileNotes
-<<<<<<< HEAD
-	: public LLPanelProfilePropertiesProcessorTab
-=======
-    : public LLPanelProfileTab
->>>>>>> e7eced3c
+    : public LLPanelProfilePropertiesProcessorTab
 {
 public:
     LLPanelProfileNotes();
     /*virtual*/ ~LLPanelProfileNotes();
 
-<<<<<<< HEAD
-	void onOpen(const LLSD& key) override;
-=======
-    void setAvatarId(const LLUUID& avatar_id) override;
-
-    void onOpen(const LLSD& key) override;
->>>>>>> e7eced3c
+    void onOpen(const LLSD& key) override;
 
     BOOL postBuild() override;
 
@@ -415,11 +316,6 @@
 
     void resetData() override;
 
-<<<<<<< HEAD
-=======
-    void updateData() override;
-
->>>>>>> e7eced3c
     bool hasUnsavedChanges() override { return mHasUnsavedChanges; }
     void commitUnsavedChanges() override;
 
