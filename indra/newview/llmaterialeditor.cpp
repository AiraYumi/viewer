--- conflicted
+++ resolved
@@ -1982,22 +1982,17 @@
         return;
     }
 
-<<<<<<< HEAD
     LLMaterialEditor* me = (LLMaterialEditor*)LLFloaterReg::getInstance("material_editor");
     me->mUploadFolder = dest_folder;
 
-=======
->>>>>>> 0cb91ee2
     if (index >= 0)
     {
         // Prespecified material
-        LLMaterialEditor* me = (LLMaterialEditor*)LLFloaterReg::getInstance("material_editor");
         me->loadMaterial(model_in, filename, index);
     }
     else if (model_in.materials.size() == 1)
     {
         // Only one material, just load it
-        LLMaterialEditor* me = (LLMaterialEditor*)LLFloaterReg::getInstance("material_editor");
         me->loadMaterial(model_in, filename, 0);
     }
     else
@@ -2023,14 +2018,13 @@
         material_list.push_back(LLTrans::getString("material_batch_import_text"));
 
         LLFloaterComboOptions::showUI(
-            [model_in, filename](const std::string& option, S32 index)
-        {
-            if (index >= 0) // -1 on cancel
-            {
-                LLMaterialEditor* me = (LLMaterialEditor*)LLFloaterReg::getInstance("material_editor");
-                me->loadMaterial(model_in, filename, index);
-            }
-        },
+            [me, model_in, filename](const std::string& option, S32 index)
+            {
+                if (index >= 0) // -1 on cancel
+                {
+                    me->loadMaterial(model_in, filename, index);
+                }
+            },
             LLTrans::getString("material_selection_title"),
             LLTrans::getString("material_selection_text"),
             material_list
