/** 
 * @file llinventorymodel.cpp
 * @brief Implementation of the inventory model used to track agent inventory.
 *
 * $LicenseInfo:firstyear=2002&license=viewerlgpl$
 * Second Life Viewer Source Code
 * Copyright (C) 2014, Linden Research, Inc.
 * 
 * This library is free software; you can redistribute it and/or
 * modify it under the terms of the GNU Lesser General Public
 * License as published by the Free Software Foundation;
 * version 2.1 of the License only.
 * 
 * This library is distributed in the hope that it will be useful,
 * but WITHOUT ANY WARRANTY; without even the implied warranty of
 * MERCHANTABILITY or FITNESS FOR A PARTICULAR PURPOSE.  See the GNU
 * Lesser General Public License for more details.
 * 
 * You should have received a copy of the GNU Lesser General Public
 * License along with this library; if not, write to the Free Software
 * Foundation, Inc., 51 Franklin Street, Fifth Floor, Boston, MA  02110-1301  USA
 * 
 * Linden Research, Inc., 945 Battery Street, San Francisco, CA  94111  USA
 * $/LicenseInfo$
 */

#include "llviewerprecompiledheaders.h"

#include <typeinfo>

#include "llinventorymodel.h"

#include "llaisapi.h"
#include "llagent.h"
#include "llagentwearables.h"
#include "llappearancemgr.h"
#include "llavatarnamecache.h"
#include "llclipboard.h"
#include "llinventorypanel.h"
#include "llinventorybridge.h"
#include "llinventoryfunctions.h"
#include "llinventoryobserver.h"
#include "llinventorypanel.h"
#include "llfloaterpreviewtrash.h"
#include "llnotificationsutil.h"
#include "llmarketplacefunctions.h"
#include "llwindow.h"
#include "llviewercontrol.h"
#include "llviewernetwork.h"
#include "llpreview.h" 
#include "llviewermessage.h"
#include "llviewerfoldertype.h"
#include "llviewerwindow.h"
#include "llappviewer.h"
#include "llviewerregion.h"
#include "llcallbacklist.h"
#include "llvoavatarself.h"
#include "llgesturemgr.h"
#include "llsdutil.h"
#include "bufferarray.h"
#include "bufferstream.h"
#include "llcorehttputil.h"

//#define DIFF_INVENTORY_FILES
#ifdef DIFF_INVENTORY_FILES
#include "process.h"
#endif

// Increment this if the inventory contents change in a non-backwards-compatible way.
// For viewer 2, the addition of link items makes a pre-viewer-2 cache incorrect.
const S32 LLInventoryModel::sCurrentInvCacheVersion = 2;
BOOL LLInventoryModel::sFirstTimeInViewer2 = TRUE;

///----------------------------------------------------------------------------
/// Local function declarations, constants, enums, and typedefs
///----------------------------------------------------------------------------

//BOOL decompress_file(const char* src_filename, const char* dst_filename);
static const char PRODUCTION_CACHE_FORMAT_STRING[] = "%s.inv";
static const char GRID_CACHE_FORMAT_STRING[] = "%s.%s.inv";
static const char * const LOG_INV("Inventory");

struct InventoryIDPtrLess
{
	bool operator()(const LLViewerInventoryCategory* i1, const LLViewerInventoryCategory* i2) const
	{
		return (i1->getUUID() < i2->getUUID());
	}
};

class LLCanCache : public LLInventoryCollectFunctor 
{
public:
	LLCanCache(LLInventoryModel* model) : mModel(model) {}
	virtual ~LLCanCache() {}
	virtual bool operator()(LLInventoryCategory* cat, LLInventoryItem* item);
protected:
	LLInventoryModel* mModel;
	std::set<LLUUID> mCachedCatIDs;
};

bool LLCanCache::operator()(LLInventoryCategory* cat, LLInventoryItem* item)
{
	bool rv = false;
	if(item)
	{
		if(mCachedCatIDs.find(item->getParentUUID()) != mCachedCatIDs.end())
		{
			rv = true;
		}
	}
	else if(cat)
	{
		// HACK: downcast
		LLViewerInventoryCategory* c = (LLViewerInventoryCategory*)cat;
		if(c->getVersion() != LLViewerInventoryCategory::VERSION_UNKNOWN)
		{
			S32 descendents_server = c->getDescendentCount();
			S32 descendents_actual = c->getViewerDescendentCount();
			if(descendents_server == descendents_actual)
			{
				mCachedCatIDs.insert(c->getUUID());
				rv = true;
			}
		}
	}
	return rv;
}

///----------------------------------------------------------------------------
/// Class LLInventoryModel
///----------------------------------------------------------------------------

// global for the agent inventory.
LLInventoryModel gInventory;

// Default constructor
LLInventoryModel::LLInventoryModel()
:   // These are now ordered, keep them that way.
	mBacklinkMMap(),
	mIsAgentInvUsable(false),
	mRootFolderID(),
	mLibraryRootFolderID(),
	mLibraryOwnerID(),
	mCategoryMap(),
	mItemMap(),
	mParentChildCategoryTree(),
	mParentChildItemTree(),
	mLastItem(NULL),
	mIsNotifyObservers(FALSE),
	mModifyMask(LLInventoryObserver::ALL),
	mChangedItemIDs(),
	mObservers(),
	mHttpRequestFG(NULL),
	mHttpRequestBG(NULL),
	mHttpOptions(),
	mHttpHeaders(),
	mHttpPolicyClass(LLCore::HttpRequest::DEFAULT_POLICY_ID),
	mHttpPriorityFG(0),
	mHttpPriorityBG(0),
	mCategoryLock(),
	mItemLock()
{}


// Destroys the object
LLInventoryModel::~LLInventoryModel()
{
	cleanupInventory();
}

void LLInventoryModel::cleanupInventory()
{
	empty();
	// Deleting one observer might erase others from the list, so always pop off the front
	while (!mObservers.empty())
	{
		observer_list_t::iterator iter = mObservers.begin();
		LLInventoryObserver* observer = *iter;
		mObservers.erase(iter);
		delete observer;
	}
	mObservers.clear();

	// Run down HTTP transport
    mHttpHeaders.reset();
    mHttpOptions.reset();

	delete mHttpRequestFG;
	mHttpRequestFG = NULL;
	delete mHttpRequestBG;
	mHttpRequestBG = NULL;
}

// This is a convenience function to check if one object has a parent
// chain up to the category specified by UUID.
BOOL LLInventoryModel::isObjectDescendentOf(const LLUUID& obj_id,
											const LLUUID& cat_id) const
{
	if (obj_id == cat_id) return TRUE;

	const LLInventoryObject* obj = getObject(obj_id);
	while(obj)
	{
		const LLUUID& parent_id = obj->getParentUUID();
		if( parent_id.isNull() )
		{
			return FALSE;
		}
		if(parent_id == cat_id)
		{
			return TRUE;
		}
		// Since we're scanning up the parents, we only need to check
		// in the category list.
		obj = getCategory(parent_id);
	}
	return FALSE;
}

const LLViewerInventoryCategory *LLInventoryModel::getFirstNondefaultParent(const LLUUID& obj_id) const
{
	const LLInventoryObject* obj = getObject(obj_id);
	if(!obj)
	{
		LL_WARNS(LOG_INV) << "Non-existent object [ id: " << obj_id << " ] " << LL_ENDL;
		return NULL;
	}
	// Search up the parent chain until we get to root or an acceptable folder.
	// This assumes there are no cycles in the tree else we'll get a hang.
	LLUUID parent_id = obj->getParentUUID();
	while (!parent_id.isNull())
	{
		const LLViewerInventoryCategory *cat = getCategory(parent_id);
		if (!cat) break;
		const LLFolderType::EType folder_type = cat->getPreferredType();
		if (folder_type != LLFolderType::FT_NONE &&
			folder_type != LLFolderType::FT_ROOT_INVENTORY &&
			!LLFolderType::lookupIsEnsembleType(folder_type))
		{
			return cat;
		}
		parent_id = cat->getParentUUID();
	}
	return NULL;
}

//
// Search up the parent chain until we get to the specified parent, then return the first child category under it
//
const LLViewerInventoryCategory* LLInventoryModel::getFirstDescendantOf(const LLUUID& master_parent_id, const LLUUID& obj_id) const
{
	if (master_parent_id == obj_id)
	{
		return NULL;
	}

	const LLViewerInventoryCategory* current_cat = getCategory(obj_id);

	if (current_cat == NULL)
	{
		current_cat = getCategory(getObject(obj_id)->getParentUUID());
	}
	
	while (current_cat != NULL)
	{
		const LLUUID& current_parent_id = current_cat->getParentUUID();
		
		if (current_parent_id == master_parent_id)
		{
			return current_cat;
		}
		
		current_cat = getCategory(current_parent_id);
	}

	return NULL;
}

bool LLInventoryModel::getObjectTopmostAncestor(const LLUUID& object_id, LLUUID& result) const
{
	LLInventoryObject *object = getObject(object_id);
	while (object && object->getParentUUID().notNull())
	{
		LLInventoryObject *parent_object = getObject(object->getParentUUID());
		if (!parent_object)
		{
			LL_WARNS(LOG_INV) << "unable to trace topmost ancestor, missing item for uuid " << object->getParentUUID() << LL_ENDL;
			return false;
		}
		object = parent_object;
	}
	result = object->getUUID();
	return true;
}

// Get the object by id. Returns NULL if not found.
LLInventoryObject* LLInventoryModel::getObject(const LLUUID& id) const
{
	LLViewerInventoryCategory* cat = getCategory(id);
	if (cat)
	{
		return cat;
	}
	LLViewerInventoryItem* item = getItem(id);
	if (item)
	{
		return item;
	}
	return NULL;
}

// Get the item by id. Returns NULL if not found.
LLViewerInventoryItem* LLInventoryModel::getItem(const LLUUID& id) const
{
	LLViewerInventoryItem* item = NULL;
	if(mLastItem.notNull() && mLastItem->getUUID() == id)
	{
		item = mLastItem;
	}
	else
	{
		item_map_t::const_iterator iter = mItemMap.find(id);
		if (iter != mItemMap.end())
		{
			item = iter->second;
			mLastItem = item;
		}
	}
	return item;
}

// Get the category by id. Returns NULL if not found
LLViewerInventoryCategory* LLInventoryModel::getCategory(const LLUUID& id) const
{
	LLViewerInventoryCategory* category = NULL;
	cat_map_t::const_iterator iter = mCategoryMap.find(id);
	if (iter != mCategoryMap.end())
	{
		category = iter->second;
	}
	return category;
}

S32 LLInventoryModel::getItemCount() const
{
	return mItemMap.size();
}

S32 LLInventoryModel::getCategoryCount() const
{
	return mCategoryMap.size();
}

// Return the direct descendents of the id provided. The array
// provided points straight into the guts of this object, and
// should only be used for read operations, since modifications
// may invalidate the internal state of the inventory. Set passed
// in values to NULL if the call fails.
void LLInventoryModel::getDirectDescendentsOf(const LLUUID& cat_id,
											  cat_array_t*& categories,
											  item_array_t*& items) const
{
	categories = get_ptr_in_map(mParentChildCategoryTree, cat_id);
	items = get_ptr_in_map(mParentChildItemTree, cat_id);
}

LLMD5 LLInventoryModel::hashDirectDescendentNames(const LLUUID& cat_id) const
{
	LLInventoryModel::cat_array_t* cat_array;
	LLInventoryModel::item_array_t* item_array;
	getDirectDescendentsOf(cat_id,cat_array,item_array);
	LLMD5 item_name_hash;
	if (!item_array)
	{
		item_name_hash.finalize();
		return item_name_hash;
	}
	for (LLInventoryModel::item_array_t::const_iterator iter = item_array->begin();
		 iter != item_array->end();
		 iter++)
	{
		const LLViewerInventoryItem *item = (*iter);
		if (!item)
			continue;
		item_name_hash.update(item->getName());
	}
	item_name_hash.finalize();
	return item_name_hash;
}

// SJB: Added version to lock the arrays to catch potential logic bugs
void LLInventoryModel::lockDirectDescendentArrays(const LLUUID& cat_id,
												  cat_array_t*& categories,
												  item_array_t*& items)
{
	getDirectDescendentsOf(cat_id, categories, items);
	if (categories)
	{
		mCategoryLock[cat_id] = true;
	}
	if (items)
	{
		mItemLock[cat_id] = true;
	}
}

void LLInventoryModel::unlockDirectDescendentArrays(const LLUUID& cat_id)
{
	mCategoryLock[cat_id] = false;
	mItemLock[cat_id] = false;
}

void LLInventoryModel::consolidateForType(const LLUUID& main_id, LLFolderType::EType type)
{
    // Make a list of folders that are not "main_id" and are of "type"
    std::vector<LLUUID> folder_ids;
    for (cat_map_t::iterator cit = mCategoryMap.begin(); cit != mCategoryMap.end(); ++cit)
    {
        LLViewerInventoryCategory* cat = cit->second;
        if ((cat->getPreferredType() == type) && (cat->getUUID() != main_id))
        {
            folder_ids.push_back(cat->getUUID());
        }
    }

    // Iterate through those folders
	for (std::vector<LLUUID>::iterator folder_ids_it = folder_ids.begin(); folder_ids_it != folder_ids.end(); ++folder_ids_it)
	{
		LLUUID folder_id = (*folder_ids_it);
        
        // Get the content of this folder
        cat_array_t* cats;
        item_array_t* items;
        getDirectDescendentsOf(folder_id, cats, items);
        
        // Move all items to the main folder
        // Note : we get the list of UUIDs and iterate on them instead of iterating directly on item_array_t
        // elements. This is because moving elements modify the maps and, consequently, invalidate iterators on them.
        // This "gather and iterate" method is verbose but resilient.
        std::vector<LLUUID> list_uuids;
        for (item_array_t::const_iterator it = items->begin(); it != items->end(); ++it)
        {
            list_uuids.push_back((*it)->getUUID());
        }
        for (std::vector<LLUUID>::const_iterator it = list_uuids.begin(); it != list_uuids.end(); ++it)
        {
            LLViewerInventoryItem* item = getItem(*it);
            changeItemParent(item, main_id, TRUE);
        }

        // Move all folders to the main folder
        list_uuids.clear();
        for (cat_array_t::const_iterator it = cats->begin(); it != cats->end(); ++it)
        {
            list_uuids.push_back((*it)->getUUID());
        }
        for (std::vector<LLUUID>::const_iterator it = list_uuids.begin(); it != list_uuids.end(); ++it)
        {
            LLViewerInventoryCategory* cat = getCategory(*it);
            changeCategoryParent(cat, main_id, TRUE);
        }
        
        // Purge the emptied folder
        removeCategory(folder_id);
        remove_inventory_category(folder_id, NULL);
	}
}

const LLUUID LLInventoryModel::findCategoryUUIDForTypeInRoot(
	LLFolderType::EType preferred_type,
	bool create_folder,
	const LLUUID& root_id)
{
	LLUUID rv = LLUUID::null;
	if(LLFolderType::FT_ROOT_INVENTORY == preferred_type)
	{
		rv = root_id;
	}
	else if (root_id.notNull())
	{
		cat_array_t* cats = NULL;
		cats = get_ptr_in_map(mParentChildCategoryTree, root_id);
		if(cats)
		{
			S32 count = cats->size();
			for(S32 i = 0; i < count; ++i)
			{
				if(cats->at(i)->getPreferredType() == preferred_type)
				{
					const LLUUID& folder_id = cats->at(i)->getUUID();
					if (rv.isNull() || folder_id < rv)
					{
						rv = folder_id;
					}
				}
			}
		}
	}
	
	if(rv.isNull() && isInventoryUsable() && create_folder)
	{
		if(root_id.notNull())
		{
			return createNewCategory(root_id, preferred_type, LLStringUtil::null);
		}
	}
	return rv;
}

// findCategoryUUIDForType() returns the uuid of the category that
// specifies 'type' as what it defaults to containing. The category is
// not necessarily only for that type. *NOTE: This will create a new
// inventory category on the fly if one does not exist.
const LLUUID LLInventoryModel::findCategoryUUIDForType(LLFolderType::EType preferred_type, bool create_folder)
{
	return findCategoryUUIDForTypeInRoot(preferred_type, create_folder, gInventory.getRootFolderID());
}

const LLUUID LLInventoryModel::findUserDefinedCategoryUUIDForType(LLFolderType::EType preferred_type)
{
    LLUUID cat_id;
    switch (preferred_type)
    {
    case LLFolderType::FT_OBJECT:
    {
        cat_id = LLUUID(gSavedPerAccountSettings.getString("ModelUploadFolder"));
        break;
    }
    case LLFolderType::FT_TEXTURE:
    {
        cat_id = LLUUID(gSavedPerAccountSettings.getString("TextureUploadFolder"));
        break;
    }
    case LLFolderType::FT_SOUND:
    {
        cat_id = LLUUID(gSavedPerAccountSettings.getString("SoundUploadFolder"));
        break;
    }
    case LLFolderType::FT_ANIMATION:
    {
        cat_id = LLUUID(gSavedPerAccountSettings.getString("AnimationUploadFolder"));
        break;
    }
    default:
        break;
    }
    
    if (cat_id.isNull() || !getCategory(cat_id))
    {
        cat_id = findCategoryUUIDForTypeInRoot(preferred_type, true, getRootFolderID());
    }
    return cat_id;
}

const LLUUID LLInventoryModel::findLibraryCategoryUUIDForType(LLFolderType::EType preferred_type, bool create_folder)
{
	return findCategoryUUIDForTypeInRoot(preferred_type, create_folder, gInventory.getLibraryRootFolderID());
}

// Convenience function to create a new category. You could call
// updateCategory() with a newly generated UUID category, but this
// version will take care of details like what the name should be
// based on preferred type. Returns the UUID of the new category.
LLUUID LLInventoryModel::createNewCategory(const LLUUID& parent_id,
										   LLFolderType::EType preferred_type,
										   const std::string& pname,
										   inventory_func_type callback)
{
	
	LLUUID id;
	if(!isInventoryUsable())
	{
		LL_WARNS(LOG_INV) << "Inventory is broken." << LL_ENDL;
		return id;
	}

	if(LLFolderType::lookup(preferred_type) == LLFolderType::badLookup())
	{
		LL_DEBUGS(LOG_INV) << "Attempt to create undefined category." << LL_ENDL;
		return id;
	}

	id.generate();
	std::string name = pname;
	if(!pname.empty())
	{
		name.assign(pname);
	}
	else
	{
		name.assign(LLViewerFolderType::lookupNewCategoryName(preferred_type));
	}
	
	LLViewerRegion* viewer_region = gAgent.getRegion();
	std::string url;
	if ( viewer_region )
		url = viewer_region->getCapability("CreateInventoryCategory");
	
	if (!url.empty() && callback)
	{
		//Let's use the new capability.
		
		LLSD request, body;
		body["folder_id"] = id;
		body["parent_id"] = parent_id;
		body["type"] = (LLSD::Integer) preferred_type;
		body["name"] = name;
		
		request["message"] = "CreateInventoryCategory";
		request["payload"] = body;

		LL_DEBUGS(LOG_INV) << "create category request: " << ll_pretty_print_sd(request) << LL_ENDL;
        LLCoros::instance().launch("LLInventoryModel::createNewCategoryCoro",
            boost::bind(&LLInventoryModel::createNewCategoryCoro, this, url, body, callback));

		return LLUUID::null;
	}

	if (!gMessageSystem)
	{
		return LLUUID::null;
	}

	// Add the category to the internal representation
	LLPointer<LLViewerInventoryCategory> cat =
		new LLViewerInventoryCategory(id, parent_id, preferred_type, name, gAgent.getID());
	cat->setVersion(LLViewerInventoryCategory::VERSION_INITIAL - 1); // accountForUpdate() will icrease version by 1
	cat->setDescendentCount(0);
	LLCategoryUpdate update(cat->getParentUUID(), 1);
	accountForUpdate(update);
	updateCategory(cat);

	// Create the category on the server. We do this to prevent people
	// from munging their protected folders.
	LLMessageSystem* msg = gMessageSystem;
	msg->newMessage("CreateInventoryFolder");
	msg->nextBlock("AgentData");
	msg->addUUID("AgentID", gAgent.getID());
	msg->addUUID(_PREHASH_SessionID, gAgent.getSessionID());
	msg->nextBlock("FolderData");
	cat->packMessage(msg);
	gAgent.sendReliableMessage();

	// return the folder id of the newly created folder
	return id;
}

void LLInventoryModel::createNewCategoryCoro(std::string url, LLSD postData, inventory_func_type callback)
{
    LLCore::HttpRequest::policy_t httpPolicy(LLCore::HttpRequest::DEFAULT_POLICY_ID);
    LLCoreHttpUtil::HttpCoroutineAdapter::ptr_t
        httpAdapter(new LLCoreHttpUtil::HttpCoroutineAdapter("createNewCategoryCoro", httpPolicy));
    LLCore::HttpRequest::ptr_t httpRequest(new LLCore::HttpRequest);
    LLCore::HttpOptions::ptr_t httpOpts(new LLCore::HttpOptions);
    

    httpOpts->setWantHeaders(true);

    LL_INFOS("HttpCoroutineAdapter", "genericPostCoro") << "Generic POST for " << url << LL_ENDL;

    LLSD result = httpAdapter->postAndSuspend(httpRequest, url, postData, httpOpts);

    LLSD httpResults = result[LLCoreHttpUtil::HttpCoroutineAdapter::HTTP_RESULTS];
    LLCore::HttpStatus status = LLCoreHttpUtil::HttpCoroutineAdapter::getStatusFromLLSD(httpResults);

    if (!status)
    {
        LL_WARNS() << "HTTP failure attempting to create category." << LL_ENDL;
        return;
    }

    if (!result.has("folder_id"))
    {
        LL_WARNS() << "Malformed response contents" << ll_pretty_print_sd(result) << LL_ENDL;
        return;
    }

    LLUUID categoryId = result["folder_id"].asUUID();

    // Add the category to the internal representation
    LLPointer<LLViewerInventoryCategory> cat = new LLViewerInventoryCategory(categoryId,
        result["parent_id"].asUUID(), (LLFolderType::EType)result["type"].asInteger(),
        result["name"].asString(), gAgent.getID());

    cat->setVersion(LLViewerInventoryCategory::VERSION_INITIAL - 1); // accountForUpdate() will icrease version by 1
    cat->setDescendentCount(0);
    LLInventoryModel::LLCategoryUpdate update(cat->getParentUUID(), 1);
    
    accountForUpdate(update);
    updateCategory(cat);

    if (callback)
    {
        callback(categoryId);
    }

}

// This is optimized for the case that we just want to know whether a
// category has any immediate children meeting a condition, without
// needing to recurse or build up any lists.
bool LLInventoryModel::hasMatchingDirectDescendent(const LLUUID& cat_id,
												   LLInventoryCollectFunctor& filter)
{
	LLInventoryModel::cat_array_t *cats;
	LLInventoryModel::item_array_t *items;
	getDirectDescendentsOf(cat_id, cats, items);
	if (cats)
	{
		for (LLInventoryModel::cat_array_t::const_iterator it = cats->begin();
			 it != cats->end(); ++it)
		{
			if (filter(*it,NULL))
			{
				return true;
			}
		}
	}
	if (items)
	{
		for (LLInventoryModel::item_array_t::const_iterator it = items->begin();
			 it != items->end(); ++it)
		{
			if (filter(NULL,*it))
			{
				return true;
			}
		}
	}
	return false;
}
												  
// Starting with the object specified, add its descendents to the
// array provided, but do not add the inventory object specified by
// id. There is no guaranteed order. Neither array will be erased
// before adding objects to it. Do not store a copy of the pointers
// collected - use them, and collect them again later if you need to
// reference the same objects.

class LLAlwaysCollect : public LLInventoryCollectFunctor
{
public:
	virtual ~LLAlwaysCollect() {}
	virtual bool operator()(LLInventoryCategory* cat,
							LLInventoryItem* item)
	{
		return TRUE;
	}
};

void LLInventoryModel::collectDescendents(const LLUUID& id,
										  cat_array_t& cats,
										  item_array_t& items,
										  BOOL include_trash)
{
	LLAlwaysCollect always;
	collectDescendentsIf(id, cats, items, include_trash, always);
}

void LLInventoryModel::collectDescendentsIf(const LLUUID& id,
											cat_array_t& cats,
											item_array_t& items,
											BOOL include_trash,
											LLInventoryCollectFunctor& add)
{
	// Start with categories
	if(!include_trash)
	{
		const LLUUID trash_id = findCategoryUUIDForType(LLFolderType::FT_TRASH);
		if(trash_id.notNull() && (trash_id == id))
			return;
	}
	cat_array_t* cat_array = get_ptr_in_map(mParentChildCategoryTree, id);
	if(cat_array)
	{
		S32 count = cat_array->size();
		for(S32 i = 0; i < count; ++i)
		{
			LLViewerInventoryCategory* cat = cat_array->at(i);
			if(add(cat,NULL))
			{
				cats.push_back(cat);
			}
			collectDescendentsIf(cat->getUUID(), cats, items, include_trash, add);
		}
	}

	LLViewerInventoryItem* item = NULL;
	item_array_t* item_array = get_ptr_in_map(mParentChildItemTree, id);

	// Move onto items
	if(item_array)
	{
		S32 count = item_array->size();
		for(S32 i = 0; i < count; ++i)
		{
			item = item_array->at(i);
			if(add(NULL, item))
			{
				items.push_back(item);
			}
		}
	}
}

void LLInventoryModel::addChangedMaskForLinks(const LLUUID& object_id, U32 mask)
{
	const LLInventoryObject *obj = getObject(object_id);
	if (!obj || obj->getIsLinkType())
		return;

	LLInventoryModel::item_array_t item_array = collectLinksTo(object_id);
	for (LLInventoryModel::item_array_t::iterator iter = item_array.begin();
		 iter != item_array.end();
		 iter++)
	{
		LLViewerInventoryItem *linked_item = (*iter);
		addChangedMask(mask, linked_item->getUUID());
	};
}

const LLUUID& LLInventoryModel::getLinkedItemID(const LLUUID& object_id) const
{
	const LLInventoryItem *item = gInventory.getItem(object_id);
	if (!item)
	{
		return object_id;
	}

	// Find the base item in case this a link (if it's not a link,
	// this will just be inv_item_id)
	return item->getLinkedUUID();
}

LLViewerInventoryItem* LLInventoryModel::getLinkedItem(const LLUUID& object_id) const
{
	return object_id.notNull() ? getItem(getLinkedItemID(object_id)) : NULL;
}

LLInventoryModel::item_array_t LLInventoryModel::collectLinksTo(const LLUUID& id)
{
	// Get item list via collectDescendents (slow!)
	item_array_t items;
	const LLInventoryObject *obj = getObject(id);
	// FIXME - should be as in next line, but this is causing a
	// stack-smashing crash of cause TBD... check in the REBUILD code.
	//if (obj && obj->getIsLinkType())
	if (!obj || obj->getIsLinkType())
		return items;
	
	std::pair<backlink_mmap_t::iterator, backlink_mmap_t::iterator> range = mBacklinkMMap.equal_range(id);
	for (backlink_mmap_t::iterator it = range.first; it != range.second; ++it)
	{
		LLViewerInventoryItem *item = getItem(it->second);
		if (item)
		{
			items.push_back(item);
		}
	}

	return items;
}

bool LLInventoryModel::isInventoryUsable() const
{
	bool result = false;
	if(gInventory.getRootFolderID().notNull() && mIsAgentInvUsable)
	{
		result = true;
	}
	return result;	
}

// Calling this method with an inventory item will either change an
// existing item with a matching item_id, or will add the item to the
// current inventory.
U32 LLInventoryModel::updateItem(const LLViewerInventoryItem* item, U32 mask)
{
	if(item->getUUID().isNull())
	{
		return mask;
	}

	if(!isInventoryUsable())
	{
		LL_WARNS(LOG_INV) << "Inventory is broken." << LL_ENDL;
		return mask;
	}

	// We're hiding mesh types
#if 0
	if (item->getType() == LLAssetType::AT_MESH)
	{
		return mask;
	}
#endif

	LLPointer<LLViewerInventoryItem> old_item = getItem(item->getUUID());
	LLPointer<LLViewerInventoryItem> new_item;
	if(old_item)
	{
		// We already have an old item, modify its values
		new_item = old_item;
		LLUUID old_parent_id = old_item->getParentUUID();
		LLUUID new_parent_id = item->getParentUUID();
		bool update_parent_on_server = false;

		if (new_parent_id.isNull())
		{
			// item with null parent will end in random location and then in Lost&Found,
			// either move to default folder as if it is new item or don't move at all
			LL_WARNS(LOG_INV) << "Update attempts to reparent item " << item->getUUID()
				<< " to null folder. Moving to Lost&Found. Old item name: " << old_item->getName()
				<< ". New name: " << item->getName()
				<< "." << LL_ENDL;
			new_parent_id = findCategoryUUIDForType(LLFolderType::FT_LOST_AND_FOUND);
			update_parent_on_server = true;
		}

		if(old_parent_id != new_parent_id)
		{
			// need to update the parent-child tree
			item_array_t* item_array;
			item_array = get_ptr_in_map(mParentChildItemTree, old_parent_id);
			if(item_array)
			{
				vector_replace_with_last(*item_array, old_item);
			}
			item_array = get_ptr_in_map(mParentChildItemTree, new_parent_id);
			if(item_array)
			{
				if (update_parent_on_server)
				{
					LLInventoryModel::LLCategoryUpdate update(new_parent_id, 1);
					gInventory.accountForUpdate(update);
				}
				item_array->push_back(old_item);
			}
			mask |= LLInventoryObserver::STRUCTURE;
		}
		if(old_item->getName() != item->getName())
		{
			mask |= LLInventoryObserver::LABEL;
		}
		old_item->copyViewerItem(item);
		if (update_parent_on_server)
		{
			// Parent id at server is null, so update server even if item already is in the same folder
			old_item->setParent(new_parent_id);
			new_item->updateParentOnServer(FALSE);
		}
		mask |= LLInventoryObserver::INTERNAL;
	}
	else
	{
		// Simply add this item
		new_item = new LLViewerInventoryItem(item);
		addItem(new_item);

		if(item->getParentUUID().isNull())
		{
			const LLUUID category_id = findCategoryUUIDForType(LLFolderType::assetTypeToFolderType(new_item->getType()));
			new_item->setParent(category_id);
			item_array_t* item_array = get_ptr_in_map(mParentChildItemTree, category_id);
			if( item_array )
			{
				LLInventoryModel::LLCategoryUpdate update(category_id, 1);
				gInventory.accountForUpdate(update);

				// *FIX: bit of a hack to call update server from here...
				new_item->updateParentOnServer(FALSE);
				item_array->push_back(new_item);
			}
			else
			{
				LL_WARNS(LOG_INV) << "Couldn't find parent-child item tree for " << new_item->getName() << LL_ENDL;
			}
		}
		else
		{
			// *NOTE: The general scheme is that if every byte of the
			// uuid is 0, except for the last one or two,the use the
			// last two bytes of the parent id, and match that up
			// against the type. For now, we're only worried about
			// lost & found.
			LLUUID parent_id = item->getParentUUID();
			if(parent_id == CATEGORIZE_LOST_AND_FOUND_ID)
			{
				parent_id = findCategoryUUIDForType(LLFolderType::FT_LOST_AND_FOUND);
				new_item->setParent(parent_id);
				LLInventoryModel::update_list_t update;
				LLInventoryModel::LLCategoryUpdate new_folder(parent_id, 1);
				update.push_back(new_folder);
				accountForUpdate(update);

			}
			item_array_t* item_array = get_ptr_in_map(mParentChildItemTree, parent_id);
			if(item_array)
			{
				item_array->push_back(new_item);
			}
			else
			{
				// Whoops! No such parent, make one.
				LL_INFOS(LOG_INV) << "Lost item: " << new_item->getUUID() << " - "
								  << new_item->getName() << LL_ENDL;
				parent_id = findCategoryUUIDForType(LLFolderType::FT_LOST_AND_FOUND);
				new_item->setParent(parent_id);
				item_array = get_ptr_in_map(mParentChildItemTree, parent_id);
				if(item_array)
				{
					LLInventoryModel::LLCategoryUpdate update(parent_id, 1);
					gInventory.accountForUpdate(update);
					// *FIX: bit of a hack to call update server from
					// here...
					new_item->updateParentOnServer(FALSE);
					item_array->push_back(new_item);
				}
				else
				{
					LL_WARNS(LOG_INV) << "Lost and found Not there!!" << LL_ENDL;
				}
			}
		}
		mask |= LLInventoryObserver::ADD;
	}
	if(new_item->getType() == LLAssetType::AT_CALLINGCARD)
	{
		mask |= LLInventoryObserver::CALLING_CARD;
		// Handle user created calling cards.
		// Target ID is stored in the description field of the card.
		LLUUID id;
		std::string desc = new_item->getDescription();
		BOOL isId = desc.empty() ? FALSE : id.set(desc, FALSE);
		if (isId)
		{
			// Valid UUID; set the item UUID and rename it
			new_item->setCreator(id);
			LLAvatarName av_name;

			if (LLAvatarNameCache::get(id, &av_name))
			{
				new_item->rename(av_name.getUserName());
				mask |= LLInventoryObserver::LABEL;
			}
			else
			{
				// Fetch the current name
				LLAvatarNameCache::get(id,
					boost::bind(&LLViewerInventoryItem::onCallingCardNameLookup, new_item.get(),
					_1, _2));
			}

		}
	}
	else if (new_item->getType() == LLAssetType::AT_GESTURE)
	{
		mask |= LLInventoryObserver::GESTURE;
	}
	addChangedMask(mask, new_item->getUUID());
	return mask;
}

LLInventoryModel::cat_array_t* LLInventoryModel::getUnlockedCatArray(const LLUUID& id)
{
	cat_array_t* cat_array = get_ptr_in_map(mParentChildCategoryTree, id);
	if (cat_array)
	{
		llassert_always(mCategoryLock[id] == false);
	}
	return cat_array;
}

LLInventoryModel::item_array_t* LLInventoryModel::getUnlockedItemArray(const LLUUID& id)
{
	item_array_t* item_array = get_ptr_in_map(mParentChildItemTree, id);
	if (item_array)
	{
		llassert_always(mItemLock[id] == false);
	}
	return item_array;
}

// Calling this method with an inventory category will either change
// an existing item with the matching id, or it will add the category.
void LLInventoryModel::updateCategory(const LLViewerInventoryCategory* cat, U32 mask)
{
	if(!cat || cat->getUUID().isNull())
	{
		return;
	}

	if(!isInventoryUsable())
	{
		LL_WARNS(LOG_INV) << "Inventory is broken." << LL_ENDL;
		return;
	}

	LLPointer<LLViewerInventoryCategory> old_cat = getCategory(cat->getUUID());
	if(old_cat)
	{
		// We already have an old category, modify its values
		LLUUID old_parent_id = old_cat->getParentUUID();
		LLUUID new_parent_id = cat->getParentUUID();
		if(old_parent_id != new_parent_id)
		{
			// need to update the parent-child tree
			cat_array_t* cat_array;
			cat_array = getUnlockedCatArray(old_parent_id);
			if(cat_array)
			{
				vector_replace_with_last(*cat_array, old_cat);
			}
			cat_array = getUnlockedCatArray(new_parent_id);
			if(cat_array)
			{
				cat_array->push_back(old_cat);
			}
			mask |= LLInventoryObserver::STRUCTURE;
            mask |= LLInventoryObserver::INTERNAL;
		}
		if(old_cat->getName() != cat->getName())
		{
			mask |= LLInventoryObserver::LABEL;
		}
        // Under marketplace, category labels are quite complex and need extra upate
        const LLUUID marketplace_id = findCategoryUUIDForType(LLFolderType::FT_MARKETPLACE_LISTINGS, false);
        if (marketplace_id.notNull() && isObjectDescendentOf(cat->getUUID(), marketplace_id))
        {
			mask |= LLInventoryObserver::LABEL;
        }
        old_cat->copyViewerCategory(cat);
		addChangedMask(mask, cat->getUUID());
	}
	else
	{
		// add this category
		LLPointer<LLViewerInventoryCategory> new_cat = new LLViewerInventoryCategory(cat->getOwnerID());
		new_cat->copyViewerCategory(cat);
		addCategory(new_cat);

		// make sure this category is correctly referenced by its parent.
		cat_array_t* cat_array;
		cat_array = getUnlockedCatArray(cat->getParentUUID());
		if(cat_array)
		{
			cat_array->push_back(new_cat);
		}

		// make space in the tree for this category's children.
		llassert_always(mCategoryLock[new_cat->getUUID()] == false);
		llassert_always(mItemLock[new_cat->getUUID()] == false);
		cat_array_t* catsp = new cat_array_t;
		item_array_t* itemsp = new item_array_t;
		mParentChildCategoryTree[new_cat->getUUID()] = catsp;
		mParentChildItemTree[new_cat->getUUID()] = itemsp;
		mask |= LLInventoryObserver::ADD;
		addChangedMask(mask, cat->getUUID());
	}
}

void LLInventoryModel::moveObject(const LLUUID& object_id, const LLUUID& cat_id)
{
	LL_DEBUGS(LOG_INV) << "LLInventoryModel::moveObject()" << LL_ENDL;
	if(!isInventoryUsable())
	{
		LL_WARNS(LOG_INV) << "Inventory is broken." << LL_ENDL;
		return;
	}

	if((object_id == cat_id) || !is_in_map(mCategoryMap, cat_id))
	{
		LL_WARNS(LOG_INV) << "Could not move inventory object " << object_id << " to "
						  << cat_id << LL_ENDL;
		return;
	}
	LLPointer<LLViewerInventoryCategory> cat = getCategory(object_id);
	if(cat && (cat->getParentUUID() != cat_id))
	{
		cat_array_t* cat_array;
		cat_array = getUnlockedCatArray(cat->getParentUUID());
		if(cat_array) vector_replace_with_last(*cat_array, cat);
		cat_array = getUnlockedCatArray(cat_id);
		cat->setParent(cat_id);
		if(cat_array) cat_array->push_back(cat);
		addChangedMask(LLInventoryObserver::STRUCTURE, object_id);
		return;
	}
	LLPointer<LLViewerInventoryItem> item = getItem(object_id);
	if(item && (item->getParentUUID() != cat_id))
	{
		item_array_t* item_array;
		item_array = getUnlockedItemArray(item->getParentUUID());
		if(item_array) vector_replace_with_last(*item_array, item);
		item_array = getUnlockedItemArray(cat_id);
		item->setParent(cat_id);
		if(item_array) item_array->push_back(item);
		addChangedMask(LLInventoryObserver::STRUCTURE, object_id);
		return;
	}
}

// Migrated from llinventoryfunctions
void LLInventoryModel::changeItemParent(LLViewerInventoryItem* item,
										const LLUUID& new_parent_id,
										BOOL restamp)
{
	if (item->getParentUUID() == new_parent_id)
	{
		LL_DEBUGS(LOG_INV) << "'" << item->getName() << "' (" << item->getUUID()
						   << ") is already in folder " << new_parent_id << LL_ENDL;
	}
	else
	{
		LL_INFOS(LOG_INV) << "Moving '" << item->getName() << "' (" << item->getUUID()
						  << ") from " << item->getParentUUID() << " to folder "
						  << new_parent_id << LL_ENDL;
		LLInventoryModel::update_list_t update;
		LLInventoryModel::LLCategoryUpdate old_folder(item->getParentUUID(),-1);
		update.push_back(old_folder);
		LLInventoryModel::LLCategoryUpdate new_folder(new_parent_id, 1);
		update.push_back(new_folder);
		accountForUpdate(update);

		LLPointer<LLViewerInventoryItem> new_item = new LLViewerInventoryItem(item);
		new_item->setParent(new_parent_id);
		new_item->updateParentOnServer(restamp);
		updateItem(new_item);
		notifyObservers();
	}
}

// Migrated from llinventoryfunctions
void LLInventoryModel::changeCategoryParent(LLViewerInventoryCategory* cat,
											const LLUUID& new_parent_id,
											BOOL restamp)
{
	if (!cat)
	{
		return;
	}

	// Can't move a folder into a child of itself.
	if (isObjectDescendentOf(new_parent_id, cat->getUUID()))
	{
		return;
	}

	LLInventoryModel::update_list_t update;
	LLInventoryModel::LLCategoryUpdate old_folder(cat->getParentUUID(), -1);
	update.push_back(old_folder);
	LLInventoryModel::LLCategoryUpdate new_folder(new_parent_id, 1);
	update.push_back(new_folder);
	accountForUpdate(update);

	LLPointer<LLViewerInventoryCategory> new_cat = new LLViewerInventoryCategory(cat);
	new_cat->setParent(new_parent_id);
	new_cat->updateParentOnServer(restamp);
	updateCategory(new_cat);
	notifyObservers();
}

void LLInventoryModel::onAISUpdateReceived(const std::string& context, const LLSD& update)
{
	LLTimer timer;
	if (gSavedSettings.getBOOL("DebugAvatarAppearanceMessage"))
	{
		dump_sequential_xml(gAgentAvatarp->getFullname() + "_ais_update", update);
	}

	AISUpdate ais_update(update); // parse update llsd into stuff to do.
	ais_update.doUpdate(); // execute the updates in the appropriate order.
	LL_INFOS(LOG_INV) << "elapsed: " << timer.getElapsedTimeF32() << LL_ENDL;
}

// Does not appear to be used currently.
void LLInventoryModel::onItemUpdated(const LLUUID& item_id, const LLSD& updates, bool update_parent_version)
{
	U32 mask = LLInventoryObserver::NONE;

	LLPointer<LLViewerInventoryItem> item = gInventory.getItem(item_id);
	LL_DEBUGS(LOG_INV) << "item_id: [" << item_id << "] name " << (item ? item->getName() : "(NOT FOUND)") << LL_ENDL;
	if(item)
	{
		for (LLSD::map_const_iterator it = updates.beginMap();
			 it != updates.endMap(); ++it)
		{
			if (it->first == "name")
			{
				LL_INFOS(LOG_INV) << "Updating name from " << item->getName() << " to " << it->second.asString() << LL_ENDL;
				item->rename(it->second.asString());
				mask |= LLInventoryObserver::LABEL;
			}
			else if (it->first == "desc")
			{
				LL_INFOS(LOG_INV) << "Updating description from " << item->getActualDescription()
								  << " to " << it->second.asString() << LL_ENDL;
				item->setDescription(it->second.asString());
			}
			else
			{
				LL_ERRS(LOG_INV) << "unhandled updates for field: " << it->first << LL_ENDL;
			}
		}
		mask |= LLInventoryObserver::INTERNAL;
		addChangedMask(mask, item->getUUID());
		if (update_parent_version)
		{
			// Descendent count is unchanged, but folder version incremented.
			LLInventoryModel::LLCategoryUpdate up(item->getParentUUID(), 0);
			accountForUpdate(up);
		}
		notifyObservers(); // do we want to be able to make this optional?
	}
}

// Not used?
void LLInventoryModel::onCategoryUpdated(const LLUUID& cat_id, const LLSD& updates)
{
	U32 mask = LLInventoryObserver::NONE;

	LLPointer<LLViewerInventoryCategory> cat = gInventory.getCategory(cat_id);
	LL_DEBUGS(LOG_INV) << "cat_id: [" << cat_id << "] name " << (cat ? cat->getName() : "(NOT FOUND)") << LL_ENDL;
	if(cat)
	{
		for (LLSD::map_const_iterator it = updates.beginMap();
			 it != updates.endMap(); ++it)
		{
			if (it->first == "name")
			{
				LL_INFOS(LOG_INV) << "Updating name from " << cat->getName() << " to " << it->second.asString() << LL_ENDL;
				cat->rename(it->second.asString());
				mask |= LLInventoryObserver::LABEL;
			}
			else
			{
				LL_ERRS(LOG_INV) << "unhandled updates for field: " << it->first << LL_ENDL;
			}
		}
		mask |= LLInventoryObserver::INTERNAL;
		addChangedMask(mask, cat->getUUID());
		notifyObservers(); // do we want to be able to make this optional?
	}
}

// Update model after descendents have been purged.
void LLInventoryModel::onDescendentsPurgedFromServer(const LLUUID& object_id, bool fix_broken_links)
{
	LLPointer<LLViewerInventoryCategory> cat = getCategory(object_id);
	if (cat.notNull())
	{
		// do the cache accounting
		S32 descendents = cat->getDescendentCount();
		if(descendents > 0)
		{
			LLInventoryModel::LLCategoryUpdate up(object_id, -descendents);
			accountForUpdate(up);
		}

		// we know that descendent count is 0, however since the
		// accounting may actually not do an update, we should force
		// it here.
		cat->setDescendentCount(0);

		// unceremoniously remove anything we have locally stored.
		LLInventoryModel::cat_array_t categories;
		LLInventoryModel::item_array_t items;
		collectDescendents(object_id,
						   categories,
						   items,
						   LLInventoryModel::INCLUDE_TRASH);
		S32 count = items.size();

		LLUUID uu_id;
		for(S32 i = 0; i < count; ++i)
		{
			uu_id = items.at(i)->getUUID();

			// This check prevents the deletion of a previously deleted item.
			// This is necessary because deletion is not done in a hierarchical
			// order. The current item may have been already deleted as a child
			// of its deleted parent.
			if (getItem(uu_id))
			{
				deleteObject(uu_id, fix_broken_links);
			}
		}

		count = categories.size();
		// Slightly kludgy way to make sure categories are removed
		// only after their child categories have gone away.

		// FIXME: Would probably make more sense to have this whole
		// descendent-clearing thing be a post-order recursive
		// function to get the leaf-up behavior automatically.
		S32 deleted_count;
		S32 total_deleted_count = 0;
		do
		{
			deleted_count = 0;
			for(S32 i = 0; i < count; ++i)
			{
				uu_id = categories.at(i)->getUUID();
				if (getCategory(uu_id))
				{
					cat_array_t* cat_list = getUnlockedCatArray(uu_id);
					if (!cat_list || (cat_list->size() == 0))
					{
						deleteObject(uu_id, fix_broken_links);
						deleted_count++;
					}
				}
			}
			total_deleted_count += deleted_count;
		}
		while (deleted_count > 0);
		if (total_deleted_count != count)
		{
			LL_WARNS(LOG_INV) << "Unexpected count of categories deleted, got "
							  << total_deleted_count << " expected " << count << LL_ENDL;
		}
		//gInventory.validate();
	}
}

// Update model after an item is confirmed as removed from
// server. Works for categories or items.
void LLInventoryModel::onObjectDeletedFromServer(const LLUUID& object_id, bool fix_broken_links, bool update_parent_version, bool do_notify_observers)
{
	LLPointer<LLInventoryObject> obj = getObject(object_id);
	if(obj)
	{
		if (getCategory(object_id))
		{
			// For category, need to delete/update all children first.
			onDescendentsPurgedFromServer(object_id, fix_broken_links);
		}


		// From item/cat removeFromServer()
		if (update_parent_version)
		{
			LLInventoryModel::LLCategoryUpdate up(obj->getParentUUID(), -1);
			accountForUpdate(up);
		}

		// From purgeObject()
		LLViewerInventoryItem *item = getItem(object_id);
		if (item && (item->getType() != LLAssetType::AT_LSL_TEXT))
		{
			LLPreview::hide(object_id, TRUE);
		}
		deleteObject(object_id, fix_broken_links, do_notify_observers);
	}
}


// Delete a particular inventory object by ID.
void LLInventoryModel::deleteObject(const LLUUID& id, bool fix_broken_links, bool do_notify_observers)
{
	LL_DEBUGS(LOG_INV) << "LLInventoryModel::deleteObject()" << LL_ENDL;
	LLPointer<LLInventoryObject> obj = getObject(id);
	if (!obj) 
	{
		LL_WARNS(LOG_INV) << "Deleting non-existent object [ id: " << id << " ] " << LL_ENDL;
		return;
	}
	
	LL_DEBUGS(LOG_INV) << "Deleting inventory object " << id << LL_ENDL;
	mLastItem = NULL;
	LLUUID parent_id = obj->getParentUUID();
	mCategoryMap.erase(id);
	mItemMap.erase(id);
	//mInventory.erase(id);
	item_array_t* item_list = getUnlockedItemArray(parent_id);
	if(item_list)
	{
		LLPointer<LLViewerInventoryItem> item = (LLViewerInventoryItem*)((LLInventoryObject*)obj);
		vector_replace_with_last(*item_list, item);
	}
	cat_array_t* cat_list = getUnlockedCatArray(parent_id);
	if(cat_list)
	{
		LLPointer<LLViewerInventoryCategory> cat = (LLViewerInventoryCategory*)((LLInventoryObject*)obj);
		vector_replace_with_last(*cat_list, cat);
	}
    
    // Note : We need to tell the inventory observers that those things are going to be deleted *before* the tree is cleared or they won't know what to delete (in views and view models)
	addChangedMask(LLInventoryObserver::REMOVE, id);
	gInventory.notifyObservers();
    
	item_list = getUnlockedItemArray(id);
	if(item_list)
	{
		if (item_list->size())
		{
			LL_WARNS(LOG_INV) << "Deleting cat " << id << " while it still has child items" << LL_ENDL;
		}
		delete item_list;
		mParentChildItemTree.erase(id);
	}
	cat_list = getUnlockedCatArray(id);
	if(cat_list)
	{
		if (cat_list->size())
		{
			LL_WARNS(LOG_INV) << "Deleting cat " << id << " while it still has child cats" << LL_ENDL;
		}
		delete cat_list;
		mParentChildCategoryTree.erase(id);
	}
	addChangedMask(LLInventoryObserver::REMOVE, id);

	bool is_link_type = obj->getIsLinkType();
	if (is_link_type)
	{
		removeBacklinkInfo(obj->getUUID(), obj->getLinkedUUID());
	}

	// Can't have links to links, so there's no need for this update
	// if the item removed is a link. Can also skip if source of the
	// update is getting broken link info separately.
	obj = NULL; // delete obj
	if (fix_broken_links && !is_link_type)
	{
		updateLinkedObjectsFromPurge(id);
	}
	if (do_notify_observers)
	{
		notifyObservers();
	}
}

void LLInventoryModel::updateLinkedObjectsFromPurge(const LLUUID &baseobj_id)
{
	LLInventoryModel::item_array_t item_array = collectLinksTo(baseobj_id);

	// REBUILD is expensive, so clear the current change list first else
	// everything else on the changelist will also get rebuilt.
	if (item_array.size() > 0)
	{
		notifyObservers();
		for (LLInventoryModel::item_array_t::const_iterator iter = item_array.begin();
			iter != item_array.end();
			iter++)
		{
			const LLViewerInventoryItem *linked_item = (*iter);
			const LLUUID &item_id = linked_item->getUUID();
			if (item_id == baseobj_id) continue;
			addChangedMask(LLInventoryObserver::REBUILD, item_id);
		}
		notifyObservers();
	}
}

// Add/remove an observer. If the observer is destroyed, be sure to
// remove it.
void LLInventoryModel::addObserver(LLInventoryObserver* observer)
{
	mObservers.insert(observer);
}
	
void LLInventoryModel::removeObserver(LLInventoryObserver* observer)
{
	mObservers.erase(observer);
}

BOOL LLInventoryModel::containsObserver(LLInventoryObserver* observer) const
{
	return mObservers.find(observer) != mObservers.end();
}

void LLInventoryModel::idleNotifyObservers()
{
	// *FIX:  Think I want this conditional or moved elsewhere...
	handleResponses(true);
	
	if (mModifyMask == LLInventoryObserver::NONE && (mChangedItemIDs.size() == 0))
	{
		return;
	}
	notifyObservers();
}

// Call this method when it's time to update everyone on a new state.
void LLInventoryModel::notifyObservers()
{
	if (mIsNotifyObservers)
	{
		// Within notifyObservers, something called notifyObservers
		// again.  This type of recursion is unsafe because it causes items to be 
		// processed twice, and this can easily lead to infinite loops.
		LL_WARNS(LOG_INV) << "Call was made to notifyObservers within notifyObservers!" << LL_ENDL;
		return;
	}

	mIsNotifyObservers = TRUE;
	for (observer_list_t::iterator iter = mObservers.begin();
		 iter != mObservers.end(); )
	{
		LLInventoryObserver* observer = *iter;
		observer->changed(mModifyMask);

		// safe way to increment since changed may delete entries! (@!##%@!@&*!)
		iter = mObservers.upper_bound(observer); 
	}

	mModifyMask = LLInventoryObserver::NONE;
	mChangedItemIDs.clear();
	mAddedItemIDs.clear();
	mIsNotifyObservers = FALSE;
}

// store flag for change
// and id of object change applies to
void LLInventoryModel::addChangedMask(U32 mask, const LLUUID& referent) 
{ 
	if (mIsNotifyObservers)
	{
		// Something marked an item for change within a call to notifyObservers
		// (which is in the process of processing the list of items marked for change).
		// This means the change may fail to be processed.
		LL_WARNS(LOG_INV) << "Adding changed mask within notify observers!  Change will likely be lost." << LL_ENDL;
		LLViewerInventoryItem *item = getItem(referent);
		if (item)
		{
			LL_WARNS(LOG_INV) << "Item " << item->getName() << LL_ENDL;
		}
		else
		{
			LLViewerInventoryCategory *cat = getCategory(referent);
			if (cat)
			{
				LL_WARNS(LOG_INV) << "Category " << cat->getName() << LL_ENDL;
			}
		}
	}
	
	mModifyMask |= mask;
	if (referent.notNull() && (mChangedItemIDs.find(referent) == mChangedItemIDs.end()))
	{
		mChangedItemIDs.insert(referent);
        update_marketplace_category(referent, false);

		if (mask & LLInventoryObserver::ADD)
		{
			mAddedItemIDs.insert(referent);
		}
	
		// Update all linked items.  Starting with just LABEL because I'm
		// not sure what else might need to be accounted for this.
		if (mask & LLInventoryObserver::LABEL)
		{
			addChangedMaskForLinks(referent, LLInventoryObserver::LABEL);
		}
	}
}

bool LLInventoryModel::fetchDescendentsOf(const LLUUID& folder_id) const
{
	if(folder_id.isNull()) 
	{
		LL_WARNS(LOG_INV) << "Calling fetch descendents on NULL folder id!" << LL_ENDL;
		return false;
	}
	LLViewerInventoryCategory* cat = getCategory(folder_id);
	if(!cat)
	{
		LL_WARNS(LOG_INV) << "Asked to fetch descendents of non-existent folder: "
						  << folder_id << LL_ENDL;
		return false;
	}
	//S32 known_descendents = 0;
	///cat_array_t* categories = get_ptr_in_map(mParentChildCategoryTree, folder_id);
	//item_array_t* items = get_ptr_in_map(mParentChildItemTree, folder_id);
	//if(categories)
	//{
	//	known_descendents += categories->size();
	//}
	//if(items)
	//{
	//	known_descendents += items->size();
	//}
	return cat->fetch();
}

//static
std::string LLInventoryModel::getInvCacheAddres(const LLUUID& owner_id)
{
    std::string inventory_addr;
    std::string owner_id_str;
    owner_id.toString(owner_id_str);
    std::string path(gDirUtilp->getExpandedFilename(LL_PATH_CACHE, owner_id_str));
    if (LLGridManager::getInstance()->isInProductionGrid())
    {
        inventory_addr = llformat(PRODUCTION_CACHE_FORMAT_STRING, path.c_str());
    }
    else
    {
        // NOTE: The inventory cache filenames now include the grid name.
        // Add controls against directory traversal or problematic pathname lengths
        // if your viewer uses grid names from an untrusted source.
        const std::string& grid_id_str = LLGridManager::getInstance()->getGridId();
        const std::string& grid_id_lower = utf8str_tolower(grid_id_str);
        inventory_addr = llformat(GRID_CACHE_FORMAT_STRING, path.c_str(), grid_id_lower.c_str());
    }
    return inventory_addr;
}

void LLInventoryModel::cache(
	const LLUUID& parent_folder_id,
	const LLUUID& agent_id)
{
	LL_DEBUGS(LOG_INV) << "Caching " << parent_folder_id << " for " << agent_id
					   << LL_ENDL;
	LLViewerInventoryCategory* root_cat = getCategory(parent_folder_id);
	if(!root_cat) return;
	cat_array_t categories;
	categories.push_back(root_cat);
	item_array_t items;

	LLCanCache can_cache(this);
	can_cache(root_cat, NULL);
	collectDescendentsIf(
		parent_folder_id,
		categories,
		items,
		INCLUDE_TRASH,
		can_cache);
	std::string inventory_filename = getInvCacheAddres(agent_id);
	saveToFile(inventory_filename, categories, items);
	std::string gzip_filename(inventory_filename);
	gzip_filename.append(".gz");
	if(gzip_file(inventory_filename, gzip_filename))
	{
		LL_DEBUGS(LOG_INV) << "Successfully compressed " << inventory_filename << LL_ENDL;
		LLFile::remove(inventory_filename);
	}
	else
	{
		LL_WARNS(LOG_INV) << "Unable to compress " << inventory_filename << LL_ENDL;
	}
}


void LLInventoryModel::addCategory(LLViewerInventoryCategory* category)
{
	//LL_INFOS(LOG_INV) << "LLInventoryModel::addCategory()" << LL_ENDL;
	if(category)
	{
		// We aren't displaying the Meshes folder
		if (category->mPreferredType == LLFolderType::FT_MESH)
		{
			return;
		}

		// try to localize default names first. See EXT-8319, EXT-7051.
		category->localizeName();

		// Insert category uniquely into the map
		mCategoryMap[category->getUUID()] = category; // LLPointer will deref and delete the old one
		//mInventory[category->getUUID()] = category;
	}
}

bool LLInventoryModel::hasBacklinkInfo(const LLUUID& link_id, const LLUUID& target_id) const
{
	std::pair <backlink_mmap_t::const_iterator, backlink_mmap_t::const_iterator> range;
	range = mBacklinkMMap.equal_range(target_id);
	for (backlink_mmap_t::const_iterator it = range.first; it != range.second; ++it)
	{
		if (it->second == link_id)
		{
			return true;
		}
	}
	return false;
}

void LLInventoryModel::addBacklinkInfo(const LLUUID& link_id, const LLUUID& target_id)
{
	if (!hasBacklinkInfo(link_id, target_id))
	{
		mBacklinkMMap.insert(std::make_pair(target_id, link_id));
	}
}

void LLInventoryModel::removeBacklinkInfo(const LLUUID& link_id, const LLUUID& target_id)
{
	std::pair <backlink_mmap_t::iterator, backlink_mmap_t::iterator> range;
	range = mBacklinkMMap.equal_range(target_id);
	for (backlink_mmap_t::iterator it = range.first; it != range.second; )
	{
		if (it->second == link_id)
		{
			backlink_mmap_t::iterator delete_it = it; // iterator will be invalidated by erase.
			++it;
			mBacklinkMMap.erase(delete_it);
		}
		else
		{
			++it;
		}
	}
}

void LLInventoryModel::addItem(LLViewerInventoryItem* item)
{
	llassert(item);
	if(item)
	{
<<<<<<< HEAD
		// This can happen if assettype enums from llassettype.h ever change.
		// For example, there is a known backwards compatibility issue in some viewer prototypes prior to when 
		// the AT_LINK enum changed from 23 to 24.
		if ((item->getType() == LLAssetType::AT_NONE)
		    || LLAssetType::lookup(item->getType()) == LLAssetType::BADLOOKUP)
=======
		if (item->getType() <= LLAssetType::AT_NONE)
>>>>>>> 58aef8be
		{
			LL_WARNS(LOG_INV) << "Got bad asset type for item [ name: " << item->getName()
							  << " type: " << item->getType()
							  << " inv-type: " << item->getInventoryType() << " ], ignoring." << LL_ENDL;
			return;
		}

		if (LLAssetType::lookup(item->getType()) == LLAssetType::badLookup())
		{
			LL_WARNS(LOG_INV) << "Got unknown asset type for item [ name: " << item->getName()
				<< " type: " << item->getType()
				<< " inv-type: " << item->getInventoryType() << " ]." << LL_ENDL;
		}

		// This condition means that we tried to add a link without the baseobj being in memory.
		// The item will show up as a broken link.
		if (item->getIsBrokenLink())
		{
			LL_INFOS(LOG_INV) << "Adding broken link [ name: " << item->getName()
							  << " itemID: " << item->getUUID()
							  << " assetID: " << item->getAssetUUID() << " )  parent: " << item->getParentUUID() << LL_ENDL;
		}
		if (item->getIsLinkType())
		{
			// Add back-link from linked-to UUID.
			const LLUUID& link_id = item->getUUID();
			const LLUUID& target_id = item->getLinkedUUID();
			addBacklinkInfo(link_id, target_id);
		}
		mItemMap[item->getUUID()] = item;
	}
}

// Empty the entire contents
void LLInventoryModel::empty()
{
//	LL_INFOS(LOG_INV) << "LLInventoryModel::empty()" << LL_ENDL;
	std::for_each(
		mParentChildCategoryTree.begin(),
		mParentChildCategoryTree.end(),
		DeletePairedPointer());
	mParentChildCategoryTree.clear();
	std::for_each(
		mParentChildItemTree.begin(),
		mParentChildItemTree.end(),
		DeletePairedPointer());
	mParentChildItemTree.clear();
	mBacklinkMMap.clear(); // forget all backlink information.
	mCategoryMap.clear(); // remove all references (should delete entries)
	mItemMap.clear(); // remove all references (should delete entries)
	mLastItem = NULL;
	//mInventory.clear();
}

void LLInventoryModel::accountForUpdate(const LLCategoryUpdate& update) const
{
	LLViewerInventoryCategory* cat = getCategory(update.mCategoryID);
	if(cat)
	{
		S32 version = cat->getVersion();
		if(version != LLViewerInventoryCategory::VERSION_UNKNOWN)
		{
			S32 descendents_server = cat->getDescendentCount();
			S32 descendents_actual = cat->getViewerDescendentCount();
			if(descendents_server == descendents_actual)
			{
				descendents_actual += update.mDescendentDelta;
				cat->setDescendentCount(descendents_actual);
				cat->setVersion(++version);
				LL_DEBUGS(LOG_INV) << "accounted: '" << cat->getName() << "' "
								   << version << " with " << descendents_actual
								   << " descendents." << LL_ENDL;
			}
			else
			{
				// Error condition, this means that the category did not register that
				// it got new descendents (perhaps because it is still being loaded)
				// which means its descendent count will be wrong.
				LL_WARNS(LOG_INV) << "Accounting failed for '" << cat->getName() << "' version:"
								  << version << " due to mismatched descendent count:  server == "
								  << descendents_server << ", viewer == " << descendents_actual << LL_ENDL;
			}
		}
		else
		{
			LL_WARNS(LOG_INV) << "Accounting failed for '" << cat->getName() << "' version: unknown (" 
							  << version << ")" << LL_ENDL;
		}
	}
	else
	{
		LL_WARNS(LOG_INV) << "No category found for update " << update.mCategoryID << LL_ENDL;
	}
}

void LLInventoryModel::accountForUpdate(
	const LLInventoryModel::update_list_t& update)
{
	update_list_t::const_iterator it = update.begin();
	update_list_t::const_iterator end = update.end();
	for(; it != end; ++it)
	{
		accountForUpdate(*it);
	}
}

void LLInventoryModel::accountForUpdate(
	const LLInventoryModel::update_map_t& update)
{
	LLCategoryUpdate up;
	update_map_t::const_iterator it = update.begin();
	update_map_t::const_iterator end = update.end();
	for(; it != end; ++it)
	{
		up.mCategoryID = (*it).first;
		up.mDescendentDelta = (*it).second.mValue;
		accountForUpdate(up);
	}
}

LLInventoryModel::EHasChildren LLInventoryModel::categoryHasChildren(
	const LLUUID& cat_id) const
{
	LLViewerInventoryCategory* cat = getCategory(cat_id);
	if(!cat) return CHILDREN_NO;
	if(cat->getDescendentCount() > 0)
	{
		return CHILDREN_YES;
	}
	if(cat->getDescendentCount() == 0)
	{
		return CHILDREN_NO;
	}
	if((cat->getDescendentCount() == LLViewerInventoryCategory::DESCENDENT_COUNT_UNKNOWN)
	   || (cat->getVersion() == LLViewerInventoryCategory::VERSION_UNKNOWN))
	{
		return CHILDREN_MAYBE;
	}

	// Shouldn't have to run this, but who knows.
	parent_cat_map_t::const_iterator cat_it = mParentChildCategoryTree.find(cat->getUUID());
	if (cat_it != mParentChildCategoryTree.end() && cat_it->second->size() > 0)
	{
		return CHILDREN_YES;
	}
	parent_item_map_t::const_iterator item_it = mParentChildItemTree.find(cat->getUUID());
	if (item_it != mParentChildItemTree.end() && item_it->second->size() > 0)
	{
		return CHILDREN_YES;
	}

	return CHILDREN_NO;
}

bool LLInventoryModel::isCategoryComplete(const LLUUID& cat_id) const
{
	LLViewerInventoryCategory* cat = getCategory(cat_id);
	if(cat && (cat->getVersion()!=LLViewerInventoryCategory::VERSION_UNKNOWN))
	{
		S32 descendents_server = cat->getDescendentCount();
		S32 descendents_actual = cat->getViewerDescendentCount();
		if(descendents_server == descendents_actual)
		{
			return true;
		}
	}
	return false;
}

bool LLInventoryModel::loadSkeleton(
	const LLSD& options,
	const LLUUID& owner_id)
{
	LL_DEBUGS(LOG_INV) << "importing inventory skeleton for " << owner_id << LL_ENDL;

	typedef std::set<LLPointer<LLViewerInventoryCategory>, InventoryIDPtrLess> cat_set_t;
	cat_set_t temp_cats;
	bool rv = true;

	for(LLSD::array_const_iterator it = options.beginArray(),
		end = options.endArray(); it != end; ++it)
	{
		LLSD name = (*it)["name"];
		LLSD folder_id = (*it)["folder_id"];
		LLSD parent_id = (*it)["parent_id"];
		LLSD version = (*it)["version"];
		if(name.isDefined()
			&& folder_id.isDefined()
			&& parent_id.isDefined()
			&& version.isDefined()
			&& folder_id.asUUID().notNull() // if an id is null, it locks the viewer.
			) 		
		{
			LLPointer<LLViewerInventoryCategory> cat = new LLViewerInventoryCategory(owner_id);
			cat->rename(name.asString());
			cat->setUUID(folder_id.asUUID());
			cat->setParent(parent_id.asUUID());

			LLFolderType::EType preferred_type = LLFolderType::FT_NONE;
			LLSD type_default = (*it)["type_default"];
			if(type_default.isDefined())
            {
				preferred_type = (LLFolderType::EType)type_default.asInteger();
            }
            cat->setPreferredType(preferred_type);
			cat->setVersion(version.asInteger());
            temp_cats.insert(cat);
		}
		else
		{
			LL_WARNS(LOG_INV) << "Unable to import near " << name.asString() << LL_ENDL;
            rv = false;
		}
	}

	S32 cached_category_count = 0;
	S32 cached_item_count = 0;
	if(!temp_cats.empty())
	{
		update_map_t child_counts;
		cat_array_t categories;
		item_array_t items;
		changed_items_t categories_to_update;
		item_array_t possible_broken_links;
		cat_set_t invalid_categories; // Used to mark categories that weren't successfully loaded.
		std::string inventory_filename = getInvCacheAddres(owner_id);
		const S32 NO_VERSION = LLViewerInventoryCategory::VERSION_UNKNOWN;
		std::string gzip_filename(inventory_filename);
		gzip_filename.append(".gz");
		LLFILE* fp = LLFile::fopen(gzip_filename, "rb");
		bool remove_inventory_file = false;
		if(fp)
		{
			fclose(fp);
			fp = NULL;
			if(gunzip_file(gzip_filename, inventory_filename))
			{
				// we only want to remove the inventory file if it was
				// gzipped before we loaded, and we successfully
				// gunziped it.
				remove_inventory_file = true;
			}
			else
			{
				LL_INFOS(LOG_INV) << "Unable to gunzip " << gzip_filename << LL_ENDL;
			}
		}
		bool is_cache_obsolete = false;
		if (loadFromFile(inventory_filename, categories, items, categories_to_update, is_cache_obsolete))
		{
			// We were able to find a cache of files. So, use what we
			// found to generate a set of categories we should add. We
			// will go through each category loaded and if the version
			// does not match, invalidate the version.
			S32 count = categories.size();
			cat_set_t::iterator not_cached = temp_cats.end();
			std::set<LLUUID> cached_ids;
			for(S32 i = 0; i < count; ++i)
			{
				LLViewerInventoryCategory* cat = categories[i];
				cat_set_t::iterator cit = temp_cats.find(cat);
				if (cit == temp_cats.end())
				{
					continue; // cache corruption?? not sure why this happens -SJB
				}
				LLViewerInventoryCategory* tcat = *cit;

				if (categories_to_update.find(tcat->getUUID()) != categories_to_update.end())
				{
					tcat->setVersion(NO_VERSION);
					LL_WARNS() << "folder to update: " << tcat->getName() << LL_ENDL;
				}
				
				// we can safely ignore anything loaded from file, but
				// not sent down in the skeleton. Must have been removed from inventory.
				if (cit == not_cached)
				{
					continue;
				}
				else if (cat->getVersion() != tcat->getVersion())
				{
					// if the cached version does not match the server version,
					// throw away the version we have so we can fetch the
					// correct contents the next time the viewer opens the folder.
					tcat->setVersion(NO_VERSION);
				}
				else
				{
					cached_ids.insert(tcat->getUUID());
				}
			}

			// go ahead and add the cats returned during the download
			std::set<LLUUID>::const_iterator not_cached_id = cached_ids.end();
			cached_category_count = cached_ids.size();
			for(cat_set_t::iterator it = temp_cats.begin(); it != temp_cats.end(); ++it)
			{
				if(cached_ids.find((*it)->getUUID()) == not_cached_id)
				{
					// this check is performed so that we do not
					// mark new folders in the skeleton (and not in cache)
					// as being cached.
					LLViewerInventoryCategory *llvic = (*it);
					llvic->setVersion(NO_VERSION);
				}
				addCategory(*it);
				++child_counts[(*it)->getParentUUID()];
			}

			// Add all the items loaded which are parented to a
			// category with a correctly cached parent
			S32 bad_link_count = 0;
			S32 good_link_count = 0;
			S32 recovered_link_count = 0;
			cat_map_t::iterator unparented = mCategoryMap.end();
			for(item_array_t::const_iterator item_iter = items.begin();
				item_iter != items.end();
				++item_iter)
			{
				LLViewerInventoryItem *item = (*item_iter).get();
				const cat_map_t::iterator cit = mCategoryMap.find(item->getParentUUID());
				
				if(cit != unparented)
				{
					const LLViewerInventoryCategory* cat = cit->second.get();
					if(cat->getVersion() != NO_VERSION)
					{
						// This can happen if the linked object's baseobj is removed from the cache but the linked object is still in the cache.
						if (item->getIsBrokenLink())
						{
							//bad_link_count++;
							LL_DEBUGS(LOG_INV) << "Attempted to add cached link item without baseobj present ( name: "
											   << item->getName() << " itemID: " << item->getUUID()
											   << " assetID: " << item->getAssetUUID()
											   << " ).  Ignoring and invalidating " << cat->getName() << " . " << LL_ENDL;
							possible_broken_links.push_back(item);
							continue;
						}
						else if (item->getIsLinkType())
						{
							good_link_count++;
						}
						addItem(item);
						cached_item_count += 1;
						++child_counts[cat->getUUID()];
					}
				}
			}
			if (possible_broken_links.size() > 0)
			{
				for(item_array_t::const_iterator item_iter = possible_broken_links.begin();
				    item_iter != possible_broken_links.end();
				    ++item_iter)
				{
					LLViewerInventoryItem *item = (*item_iter).get();
					const cat_map_t::iterator cit = mCategoryMap.find(item->getParentUUID());
					const LLViewerInventoryCategory* cat = cit->second.get();
					if (item->getIsBrokenLink())
					{
						bad_link_count++;
						invalid_categories.insert(cit->second);
						//LL_INFOS(LOG_INV) << "link still broken: " << item->getName() << " in folder " << cat->getName() << LL_ENDL;
					}
					else
					{
						// was marked as broken because of loading order, its actually fine to load
						addItem(item);
						cached_item_count += 1;
						++child_counts[cat->getUUID()];
						recovered_link_count++;
					}
				}

 				LL_INFOS(LOG_INV) << "Attempted to add " << bad_link_count
								  << " cached link items without baseobj present. "
								  << good_link_count << " link items were successfully added. "
								  << recovered_link_count << " links added in recovery. "
								  << "The corresponding categories were invalidated." << LL_ENDL;
			}

		}
		else
		{
			// go ahead and add everything after stripping the version
			// information.
			for(cat_set_t::iterator it = temp_cats.begin(); it != temp_cats.end(); ++it)
			{
				LLViewerInventoryCategory *llvic = (*it);
				llvic->setVersion(NO_VERSION);
				addCategory(*it);
			}
		}

		// Invalidate all categories that failed fetching descendents for whatever
		// reason (e.g. one of the descendents was a broken link).
		for (cat_set_t::iterator invalid_cat_it = invalid_categories.begin();
			 invalid_cat_it != invalid_categories.end();
			 invalid_cat_it++)
		{
			LLViewerInventoryCategory* cat = (*invalid_cat_it).get();
			cat->setVersion(NO_VERSION);
			LL_DEBUGS(LOG_INV) << "Invalidating category name: " << cat->getName() << " UUID: " << cat->getUUID() << " due to invalid descendents cache" << LL_ENDL;
		}
		LL_INFOS(LOG_INV) << "Invalidated " << invalid_categories.size() << " categories due to invalid descendents cache" << LL_ENDL;

		// At this point, we need to set the known descendents for each
		// category which successfully cached so that we do not
		// needlessly fetch descendents for categories which we have.
		update_map_t::const_iterator no_child_counts = child_counts.end();
		for(cat_set_t::iterator it = temp_cats.begin(); it != temp_cats.end(); ++it)
		{
			LLViewerInventoryCategory* cat = (*it).get();
			if(cat->getVersion() != NO_VERSION)
			{
				update_map_t::const_iterator the_count = child_counts.find(cat->getUUID());
				if(the_count != no_child_counts)
				{
					const S32 num_descendents = (*the_count).second.mValue;
					cat->setDescendentCount(num_descendents);
				}
				else
				{
					cat->setDescendentCount(0);
				}
			}
		}

		if(remove_inventory_file)
		{
			// clean up the gunzipped file.
			LLFile::remove(inventory_filename);
		}
		if(is_cache_obsolete)
		{
			// If out of date, remove the gzipped file too.
			LL_WARNS(LOG_INV) << "Inv cache out of date, removing" << LL_ENDL;
			LLFile::remove(gzip_filename);
		}
		categories.clear(); // will unref and delete entries
	}

	LL_INFOS(LOG_INV) << "Successfully loaded " << cached_category_count
					  << " categories and " << cached_item_count << " items from cache."
					  << LL_ENDL;

	return rv;
}

// This is a brute force method to rebuild the entire parent-child
// relations. The overall operation has O(NlogN) performance, which
// should be sufficient for our needs. 
void LLInventoryModel::buildParentChildMap()
{
	LL_INFOS(LOG_INV) << "LLInventoryModel::buildParentChildMap()" << LL_ENDL;

	// *NOTE: I am skipping the logic around folder version
	// synchronization here because it seems if a folder is lost, we
	// might actually want to invalidate it at that point - not
	// attempt to cache. More time & thought is necessary.

	// First the categories. We'll copy all of the categories into a
	// temporary container to iterate over (oh for real iterators.)
	// While we're at it, we'll allocate the arrays in the trees.
	cat_array_t cats;
	cat_array_t* catsp;
	item_array_t* itemsp;
	
	for(cat_map_t::iterator cit = mCategoryMap.begin(); cit != mCategoryMap.end(); ++cit)
	{
		LLViewerInventoryCategory* cat = cit->second;
		cats.push_back(cat);
		if (mParentChildCategoryTree.count(cat->getUUID()) == 0)
		{
			llassert_always(mCategoryLock[cat->getUUID()] == false);
			catsp = new cat_array_t;
			mParentChildCategoryTree[cat->getUUID()] = catsp;
		}
		if (mParentChildItemTree.count(cat->getUUID()) == 0)
		{
			llassert_always(mItemLock[cat->getUUID()] == false);
			itemsp = new item_array_t;
			mParentChildItemTree[cat->getUUID()] = itemsp;
		}
	}

	// Insert a special parent for the root - so that lookups on
	// LLUUID::null as the parent work correctly. This is kind of a
	// blatent wastes of space since we allocate a block of memory for
	// the array, but whatever - it's not that much space.
	if (mParentChildCategoryTree.count(LLUUID::null) == 0)
	{
		catsp = new cat_array_t;
		mParentChildCategoryTree[LLUUID::null] = catsp;
	}

	// Now we have a structure with all of the categories that we can
	// iterate over and insert into the correct place in the child
	// category tree. 
	S32 count = cats.size();
	S32 i;
	S32 lost = 0;
	cat_array_t lost_cats;
	for(i = 0; i < count; ++i)
	{
		LLViewerInventoryCategory* cat = cats.at(i);
		catsp = getUnlockedCatArray(cat->getParentUUID());
		if(catsp &&
		   // Only the two root folders should be children of null.
		   // Others should go to lost & found.
		   (cat->getParentUUID().notNull() || 
			cat->getPreferredType() == LLFolderType::FT_ROOT_INVENTORY ))
		{
			catsp->push_back(cat);
		}
		else
		{
			// *NOTE: This process could be a lot more efficient if we
			// used the new MoveInventoryFolder message, but we would
			// have to continue to do the update & build here. So, to
			// implement it, we would need a set or map of uuid pairs
			// which would be (folder_id, new_parent_id) to be sent up
			// to the server.
			LL_INFOS(LOG_INV) << "Lost category: " << cat->getUUID() << " - "
							  << cat->getName() << LL_ENDL;
			++lost;
			lost_cats.push_back(cat);
		}
	}
	if(lost)
	{
		LL_WARNS(LOG_INV) << "Found  " << lost << " lost categories." << LL_ENDL;
	}

	// Do moves in a separate pass to make sure we've properly filed
	// the FT_LOST_AND_FOUND category before we try to find its UUID.
	for(i = 0; i<lost_cats.size(); ++i)
	{
		LLViewerInventoryCategory *cat = lost_cats.at(i);

		// plop it into the lost & found.
		LLFolderType::EType pref = cat->getPreferredType();
		if(LLFolderType::FT_NONE == pref)
		{
			cat->setParent(findCategoryUUIDForType(LLFolderType::FT_LOST_AND_FOUND));
		}
		else if(LLFolderType::FT_ROOT_INVENTORY == pref)
		{
			// it's the root
			cat->setParent(LLUUID::null);
		}
		else
		{
			// it's a protected folder.
			cat->setParent(gInventory.getRootFolderID());
		}
		// FIXME note that updateServer() fails with protected
		// types, so this will not work as intended in that case.
		cat->updateServer(TRUE);
		catsp = getUnlockedCatArray(cat->getParentUUID());
		if(catsp)
		{
			catsp->push_back(cat);
		}
		else
		{		
			LL_WARNS(LOG_INV) << "Lost and found Not there!!" << LL_ENDL;
		}
	}

	const BOOL COF_exists = (findCategoryUUIDForType(LLFolderType::FT_CURRENT_OUTFIT, FALSE) != LLUUID::null);
	sFirstTimeInViewer2 = !COF_exists || gAgent.isFirstLogin();


	// Now the items. We allocated in the last step, so now all we
	// have to do is iterate over the items and put them in the right
	// place.
	item_array_t items;
	if(!mItemMap.empty())
	{
		LLPointer<LLViewerInventoryItem> item;
		for(item_map_t::iterator iit = mItemMap.begin(); iit != mItemMap.end(); ++iit)
		{
			item = (*iit).second;
			items.push_back(item);
		}
	}
	count = items.size();
	lost = 0;
	uuid_vec_t lost_item_ids;
	for(i = 0; i < count; ++i)
	{
		LLPointer<LLViewerInventoryItem> item;
		item = items.at(i);
		itemsp = getUnlockedItemArray(item->getParentUUID());
		if(itemsp)
		{
			itemsp->push_back(item);
		}
		else
		{
			LL_INFOS(LOG_INV) << "Lost item: " << item->getUUID() << " - "
							  << item->getName() << LL_ENDL;
			++lost;
			// plop it into the lost & found.
			//
			item->setParent(findCategoryUUIDForType(LLFolderType::FT_LOST_AND_FOUND));
			// move it later using a special message to move items. If
			// we update server here, the client might crash.
			//item->updateServer();
			lost_item_ids.push_back(item->getUUID());
			itemsp = getUnlockedItemArray(item->getParentUUID());
			if(itemsp)
			{
				itemsp->push_back(item);
			}
			else
			{
				LL_WARNS(LOG_INV) << "Lost and found Not there!!" << LL_ENDL;
			}
		}
	}
	if(lost)
	{
		LL_WARNS(LOG_INV) << "Found " << lost << " lost items." << LL_ENDL;
		LLMessageSystem* msg = gMessageSystem;
		BOOL start_new_message = TRUE;
		const LLUUID lnf = findCategoryUUIDForType(LLFolderType::FT_LOST_AND_FOUND);
		for(uuid_vec_t::iterator it = lost_item_ids.begin() ; it < lost_item_ids.end(); ++it)
		{
			if(start_new_message)
			{
				start_new_message = FALSE;
				msg->newMessageFast(_PREHASH_MoveInventoryItem);
				msg->nextBlockFast(_PREHASH_AgentData);
				msg->addUUIDFast(_PREHASH_AgentID, gAgent.getID());
				msg->addUUIDFast(_PREHASH_SessionID, gAgent.getSessionID());
				msg->addBOOLFast(_PREHASH_Stamp, FALSE);
			}
			msg->nextBlockFast(_PREHASH_InventoryData);
			msg->addUUIDFast(_PREHASH_ItemID, (*it));
			msg->addUUIDFast(_PREHASH_FolderID, lnf);
			msg->addString("NewName", NULL);
			if(msg->isSendFull(NULL))
			{
				start_new_message = TRUE;
				gAgent.sendReliableMessage();
			}
		}
		if(!start_new_message)
		{
			gAgent.sendReliableMessage();
		}
	}

	const LLUUID &agent_inv_root_id = gInventory.getRootFolderID();
	if (agent_inv_root_id.notNull())
	{
		cat_array_t* catsp = get_ptr_in_map(mParentChildCategoryTree, agent_inv_root_id);
		if(catsp)
		{
			// *HACK - fix root inventory folder
			// some accounts has pbroken inventory root folders
			
			std::string name = "My Inventory";
			LLUUID prev_root_id = mRootFolderID;
			for (parent_cat_map_t::const_iterator it = mParentChildCategoryTree.begin(),
					 it_end = mParentChildCategoryTree.end(); it != it_end; ++it)
			{
				cat_array_t* cat_array = it->second;
				for (cat_array_t::const_iterator cat_it = cat_array->begin(),
						 cat_it_end = cat_array->end(); cat_it != cat_it_end; ++cat_it)
					{
					LLPointer<LLViewerInventoryCategory> category = *cat_it;

					if(category && category->getPreferredType() != LLFolderType::FT_ROOT_INVENTORY)
						continue;
					if ( category && 0 == LLStringUtil::compareInsensitive(name, category->getName()) )
					{
						if(category->getUUID()!=mRootFolderID)
						{
							LLUUID& new_inv_root_folder_id = const_cast<LLUUID&>(mRootFolderID);
							new_inv_root_folder_id = category->getUUID();
						}
					}
				}
			}

			// 'My Inventory',
			// root of the agent's inv found.
			// The inv tree is built.
			mIsAgentInvUsable = true;

			// notifyObservers() has been moved to
			// llstartup/idle_startup() after this func completes.
			// Allows some system categories to be created before
			// observers start firing.
		}
	}

	if (!gInventory.validate())
	{
	 	LL_WARNS(LOG_INV) << "model failed validity check!" << LL_ENDL;
	}
}

// Would normally do this at construction but that's too early
// in the process for gInventory.  Have the first requestPost()
// call set things up.
void LLInventoryModel::initHttpRequest()
{
	if (! mHttpRequestFG)
	{
		// Haven't initialized, get to it
		LLAppCoreHttp & app_core_http(LLAppViewer::instance()->getAppCoreHttp());

		mHttpRequestFG = new LLCore::HttpRequest;
		mHttpRequestBG = new LLCore::HttpRequest;
		mHttpOptions = LLCore::HttpOptions::ptr_t(new LLCore::HttpOptions);
		mHttpOptions->setTransferTimeout(300);
		mHttpOptions->setUseRetryAfter(true);
		// mHttpOptions->setTrace(2);		// Do tracing of requests
        mHttpHeaders = LLCore::HttpHeaders::ptr_t(new LLCore::HttpHeaders);
		mHttpHeaders->append(HTTP_OUT_HEADER_CONTENT_TYPE, HTTP_CONTENT_LLSD_XML);
		mHttpHeaders->append(HTTP_OUT_HEADER_ACCEPT, HTTP_CONTENT_LLSD_XML);
		mHttpPolicyClass = app_core_http.getPolicy(LLAppCoreHttp::AP_INVENTORY);
	}
}

void LLInventoryModel::handleResponses(bool foreground)
{
	if (foreground && mHttpRequestFG)
	{
		mHttpRequestFG->update(0);
	}
	else if (! foreground && mHttpRequestBG)
	{
		mHttpRequestBG->update(50000L);
	}
}

LLCore::HttpHandle LLInventoryModel::requestPost(bool foreground,
												 const std::string & url,
												 const LLSD & body,
												 const LLCore::HttpHandler::ptr_t &handler,
												 const char * const message)
{
	if (! mHttpRequestFG)
	{
		// We do the initialization late and lazily as this class is
		// statically-constructed and not all the bits are ready at
		// that time.
		initHttpRequest();
	}
	
	LLCore::HttpRequest * request(foreground ? mHttpRequestFG : mHttpRequestBG);
	LLCore::HttpHandle handle(LLCORE_HTTP_HANDLE_INVALID);
		
	handle = LLCoreHttpUtil::requestPostWithLLSD(request,
												 mHttpPolicyClass,
												 (foreground ? mHttpPriorityFG : mHttpPriorityBG),
												 url,
												 body,
												 mHttpOptions,
												 mHttpHeaders,
												 handler);
	if (LLCORE_HTTP_HANDLE_INVALID == handle)
	{
		LLCore::HttpStatus status(request->getStatus());
		LL_WARNS(LOG_INV) << "HTTP POST request failed for " << message
						  << ", Status: " << status.toTerseString()
						  << " Reason: '" << status.toString() << "'"
						  << LL_ENDL;
	}
	return handle;
}

void LLInventoryModel::createCommonSystemCategories()
{
	gInventory.findCategoryUUIDForType(LLFolderType::FT_TRASH,true);
	gInventory.findCategoryUUIDForType(LLFolderType::FT_FAVORITE,true);
	gInventory.findCategoryUUIDForType(LLFolderType::FT_CALLINGCARD,true);
	gInventory.findCategoryUUIDForType(LLFolderType::FT_MY_OUTFITS,true);
    gInventory.findCategoryUUIDForType(LLFolderType::FT_SETTINGS, true);
}

struct LLUUIDAndName
{
	LLUUIDAndName() {}
	LLUUIDAndName(const LLUUID& id, const std::string& name);
	bool operator==(const LLUUIDAndName& rhs) const;
	bool operator<(const LLUUIDAndName& rhs) const;
	bool operator>(const LLUUIDAndName& rhs) const;

	LLUUID mID;
	std::string mName;
};

LLUUIDAndName::LLUUIDAndName(const LLUUID& id, const std::string& name) :
	mID(id), mName(name)
{
}

bool LLUUIDAndName::operator==(const LLUUIDAndName& rhs) const
{
	return ((mID == rhs.mID) && (mName == rhs.mName));
}

bool LLUUIDAndName::operator<(const LLUUIDAndName& rhs) const
{
	return (mID < rhs.mID);
}

bool LLUUIDAndName::operator>(const LLUUIDAndName& rhs) const
{
	return (mID > rhs.mID);
}

// static
bool LLInventoryModel::loadFromFile(const std::string& filename,
									LLInventoryModel::cat_array_t& categories,
									LLInventoryModel::item_array_t& items,
									LLInventoryModel::changed_items_t& cats_to_update,
									bool &is_cache_obsolete)
{
	if(filename.empty())
	{
		LL_ERRS(LOG_INV) << "Filename is Null!" << LL_ENDL;
		return false;
	}
	LL_INFOS(LOG_INV) << "LLInventoryModel::loadFromFile(" << filename << ")" << LL_ENDL;
	LLFILE* file = LLFile::fopen(filename, "rb");		/*Flawfinder: ignore*/
	if(!file)
	{
		LL_INFOS(LOG_INV) << "unable to load inventory from: " << filename << LL_ENDL;
		return false;
	}
	// *NOTE: This buffer size is hard coded into scanf() below.
	char buffer[MAX_STRING];		/*Flawfinder: ignore*/
	char keyword[MAX_STRING];		/*Flawfinder: ignore*/
	char value[MAX_STRING];			/*Flawfinder: ignore*/
	is_cache_obsolete = true;  		// Obsolete until proven current
	while(!feof(file) && fgets(buffer, MAX_STRING, file)) 
	{
		sscanf(buffer, " %126s %126s", keyword, value);	/* Flawfinder: ignore */
		if(0 == strcmp("inv_cache_version", keyword))
		{
			S32 version;
			int succ = sscanf(value,"%d",&version);
			if ((1 == succ) && (version == sCurrentInvCacheVersion))
			{
				// Cache is up to date
				is_cache_obsolete = false;
				continue;
			}
			else
			{
				// Cache is out of date
				break;
			}
		}
		else if(0 == strcmp("inv_category", keyword))
		{
			if (is_cache_obsolete)
				break;
			
			LLPointer<LLViewerInventoryCategory> inv_cat = new LLViewerInventoryCategory(LLUUID::null);
			if(inv_cat->importFileLocal(file))
			{
				categories.push_back(inv_cat);
			}
			else
			{
				LL_WARNS(LOG_INV) << "loadInventoryFromFile().  Ignoring invalid inventory category: " << inv_cat->getName() << LL_ENDL;
				//delete inv_cat; // automatic when inv_cat is reassigned or destroyed
			}
		}
		else if(0 == strcmp("inv_item", keyword))
		{
			if (is_cache_obsolete)
				break;

			LLPointer<LLViewerInventoryItem> inv_item = new LLViewerInventoryItem;
			if( inv_item->importFileLocal(file) )
			{
				// *FIX: Need a better solution, this prevents the
				// application from freezing, but breaks inventory
				// caching.
				if(inv_item->getUUID().isNull())
				{
					//delete inv_item; // automatic when inv_cat is reassigned or destroyed
					LL_WARNS(LOG_INV) << "Ignoring inventory with null item id: "
									  << inv_item->getName() << LL_ENDL;
						
				}
				else
				{
					if (inv_item->getType() == LLAssetType::AT_UNKNOWN)
					{
						cats_to_update.insert(inv_item->getParentUUID());
					}
					else
					{
						items.push_back(inv_item);
					}
				}
			}
			else
			{
				LL_WARNS(LOG_INV) << "loadInventoryFromFile().  Ignoring invalid inventory item: " << inv_item->getName() << LL_ENDL;
				//delete inv_item; // automatic when inv_cat is reassigned or destroyed
			}
		}
		else
		{
			LL_WARNS(LOG_INV) << "Unknown token in inventory file '" << keyword << "'"
							  << LL_ENDL;
		}
	}
	fclose(file);
	if (is_cache_obsolete)
		return false;
	return true;
}

// static
bool LLInventoryModel::saveToFile(const std::string& filename,
								  const cat_array_t& categories,
								  const item_array_t& items)
{
	if(filename.empty())
	{
		LL_ERRS(LOG_INV) << "Filename is Null!" << LL_ENDL;
		return false;
	}
	LL_INFOS(LOG_INV) << "LLInventoryModel::saveToFile(" << filename << ")" << LL_ENDL;
	LLFILE* file = LLFile::fopen(filename, "wb");		/*Flawfinder: ignore*/
	if(!file)
	{
		LL_WARNS(LOG_INV) << "unable to save inventory to: " << filename << LL_ENDL;
		return false;
	}

	fprintf(file, "\tinv_cache_version\t%d\n",sCurrentInvCacheVersion);
	S32 count = categories.size();
	S32 i;
	for(i = 0; i < count; ++i)
	{
		LLViewerInventoryCategory* cat = categories[i];
		if(cat->getVersion() != LLViewerInventoryCategory::VERSION_UNKNOWN)
		{
			cat->exportFileLocal(file);
		}
	}

	count = items.size();
	for(i = 0; i < count; ++i)
	{
		items[i]->exportFile(file);
	}

	fclose(file);
	return true;
}

// message handling functionality
// static
void LLInventoryModel::registerCallbacks(LLMessageSystem* msg)
{
	//msg->setHandlerFuncFast(_PREHASH_InventoryUpdate,
	//					processInventoryUpdate,
	//					NULL);
	//msg->setHandlerFuncFast(_PREHASH_UseCachedInventory,
	//					processUseCachedInventory,
	//					NULL);
	msg->setHandlerFuncFast(_PREHASH_UpdateCreateInventoryItem,
						processUpdateCreateInventoryItem,
						NULL);
	msg->setHandlerFuncFast(_PREHASH_RemoveInventoryItem,
						processRemoveInventoryItem,
						NULL);
	msg->setHandlerFuncFast(_PREHASH_UpdateInventoryFolder,
						processUpdateInventoryFolder,
						NULL);
	msg->setHandlerFuncFast(_PREHASH_RemoveInventoryFolder,
						processRemoveInventoryFolder,
						NULL);
	msg->setHandlerFuncFast(_PREHASH_RemoveInventoryObjects,
							processRemoveInventoryObjects,
							NULL);	
	msg->setHandlerFuncFast(_PREHASH_SaveAssetIntoInventory,
						processSaveAssetIntoInventory,
						NULL);
	msg->setHandlerFuncFast(_PREHASH_BulkUpdateInventory,
							processBulkUpdateInventory,
							NULL);
	msg->setHandlerFunc("MoveInventoryItem", processMoveInventoryItem);
}


// 	static
void LLInventoryModel::processUpdateCreateInventoryItem(LLMessageSystem* msg, void**)
{
	// do accounting and highlight new items if they arrive
	if (gInventory.messageUpdateCore(msg, true, LLInventoryObserver::UPDATE_CREATE))
	{
		U32 callback_id;
		LLUUID item_id;
		msg->getUUIDFast(_PREHASH_InventoryData, _PREHASH_ItemID, item_id);
		msg->getU32Fast(_PREHASH_InventoryData, _PREHASH_CallbackID, callback_id);

		gInventoryCallbacks.fire(callback_id, item_id);
	}

}

bool LLInventoryModel::messageUpdateCore(LLMessageSystem* msg, bool account, U32 mask)
{
	//make sure our added inventory observer is active
	start_new_inventory_observer();

	LLUUID agent_id;
	msg->getUUIDFast(_PREHASH_AgentData, _PREHASH_AgentID, agent_id);
	if(agent_id != gAgent.getID())
	{
		LL_WARNS(LOG_INV) << "Got a inventory update for the wrong agent: " << agent_id
						  << LL_ENDL;
		return false;
	}
	item_array_t items;
	update_map_t update;
	S32 count = msg->getNumberOfBlocksFast(_PREHASH_InventoryData);
	// Does this loop ever execute more than once?
	for(S32 i = 0; i < count; ++i)
	{
		LLPointer<LLViewerInventoryItem> titem = new LLViewerInventoryItem;
		titem->unpackMessage(msg, _PREHASH_InventoryData, i);
		LL_DEBUGS(LOG_INV) << "LLInventoryModel::messageUpdateCore() item id: "
						   << titem->getUUID() << LL_ENDL;
		items.push_back(titem);
		// examine update for changes.
		LLViewerInventoryItem* itemp = gInventory.getItem(titem->getUUID());
		if(itemp)
		{
			if(titem->getParentUUID() == itemp->getParentUUID())
			{
				update[titem->getParentUUID()];
			}
			else
			{
				++update[titem->getParentUUID()];
				--update[itemp->getParentUUID()];
			}
		}
		else
		{
			++update[titem->getParentUUID()];
		}
	}
	if(account)
	{
		gInventory.accountForUpdate(update);
	}

	U32 changes = 0x0;
	if (account)
	{
		mask |= LLInventoryObserver::CREATE;
	}
	//as above, this loop never seems to loop more than once per call
	for (item_array_t::iterator it = items.begin(); it != items.end(); ++it)
	{
		changes |= gInventory.updateItem(*it, mask);
	}
	gInventory.notifyObservers();
	gViewerWindow->getWindow()->decBusyCount();

	return true;
}

// 	static
void LLInventoryModel::removeInventoryItem(LLUUID agent_id, LLMessageSystem* msg, const char* msg_label)
{
	LLUUID item_id;
	S32 count = msg->getNumberOfBlocksFast(msg_label);
	LL_DEBUGS(LOG_INV) << "Message has " << count << " item blocks" << LL_ENDL;
	uuid_vec_t item_ids;
	update_map_t update;
	for(S32 i = 0; i < count; ++i)
	{
		msg->getUUIDFast(msg_label, _PREHASH_ItemID, item_id, i);
		LL_DEBUGS(LOG_INV) << "Checking for item-to-be-removed " << item_id << LL_ENDL;
		LLViewerInventoryItem* itemp = gInventory.getItem(item_id);
		if(itemp)
		{
			LL_DEBUGS(LOG_INV) << "Item will be removed " << item_id << LL_ENDL;
			// we only bother with the delete and account if we found
			// the item - this is usually a back-up for permissions,
			// so frequently the item will already be gone.
			--update[itemp->getParentUUID()];
			item_ids.push_back(item_id);
		}
	}
	gInventory.accountForUpdate(update);
	for(uuid_vec_t::iterator it = item_ids.begin(); it != item_ids.end(); ++it)
	{
		LL_DEBUGS(LOG_INV) << "Calling deleteObject " << *it << LL_ENDL;
		gInventory.deleteObject(*it);
	}
}

// 	static
void LLInventoryModel::processRemoveInventoryItem(LLMessageSystem* msg, void**)
{
	LL_DEBUGS(LOG_INV) << "LLInventoryModel::processRemoveInventoryItem()" << LL_ENDL;
	LLUUID agent_id, item_id;
	msg->getUUIDFast(_PREHASH_AgentData, _PREHASH_AgentID, agent_id);
	if(agent_id != gAgent.getID())
	{
		LL_WARNS(LOG_INV) << "Got a RemoveInventoryItem for the wrong agent."
						  << LL_ENDL;
		return;
	}
	LLInventoryModel::removeInventoryItem(agent_id, msg, _PREHASH_InventoryData);
	gInventory.notifyObservers();
}

// 	static
void LLInventoryModel::processUpdateInventoryFolder(LLMessageSystem* msg,
													void**)
{
	LL_DEBUGS(LOG_INV) << "LLInventoryModel::processUpdateInventoryFolder()" << LL_ENDL;
	LLUUID agent_id, folder_id, parent_id;
	//char name[DB_INV_ITEM_NAME_BUF_SIZE];
	msg->getUUIDFast(_PREHASH_FolderData, _PREHASH_AgentID, agent_id);
	if(agent_id != gAgent.getID())
	{
		LL_WARNS(LOG_INV) << "Got an UpdateInventoryFolder for the wrong agent."
						  << LL_ENDL;
		return;
	}
	LLPointer<LLViewerInventoryCategory> lastfolder; // hack
	cat_array_t folders;
	update_map_t update;
	S32 count = msg->getNumberOfBlocksFast(_PREHASH_FolderData);
	for(S32 i = 0; i < count; ++i)
	{
		LLPointer<LLViewerInventoryCategory> tfolder = new LLViewerInventoryCategory(gAgent.getID());
		lastfolder = tfolder;
		tfolder->unpackMessage(msg, _PREHASH_FolderData, i);
		// make sure it's not a protected folder
		tfolder->setPreferredType(LLFolderType::FT_NONE);
		folders.push_back(tfolder);
		// examine update for changes.
		LLViewerInventoryCategory* folderp = gInventory.getCategory(tfolder->getUUID());
		if(folderp)
		{
			if(tfolder->getParentUUID() == folderp->getParentUUID())
			{
				update[tfolder->getParentUUID()];
			}
			else
			{
				++update[tfolder->getParentUUID()];
				--update[folderp->getParentUUID()];
			}
		}
		else
		{
			++update[tfolder->getParentUUID()];
		}
	}
	gInventory.accountForUpdate(update);
	for (cat_array_t::iterator it = folders.begin(); it != folders.end(); ++it)
	{
		gInventory.updateCategory(*it);
	}
	gInventory.notifyObservers();

	// *HACK: Do the 'show' logic for a new item in the inventory.
	LLInventoryPanel *active_panel = LLInventoryPanel::getActiveInventoryPanel();
	if (active_panel)
	{
		active_panel->setSelection(lastfolder->getUUID(), TAKE_FOCUS_NO);
	}
}

// 	static
void LLInventoryModel::removeInventoryFolder(LLUUID agent_id,
											 LLMessageSystem* msg)
{
	LLUUID folder_id;
	uuid_vec_t folder_ids;
	update_map_t update;
	S32 count = msg->getNumberOfBlocksFast(_PREHASH_FolderData);
	for(S32 i = 0; i < count; ++i)
	{
		msg->getUUIDFast(_PREHASH_FolderData, _PREHASH_FolderID, folder_id, i);
		LLViewerInventoryCategory* folderp = gInventory.getCategory(folder_id);
		if(folderp)
		{
			--update[folderp->getParentUUID()];
			folder_ids.push_back(folder_id);
		}
	}
	gInventory.accountForUpdate(update);
	for(uuid_vec_t::iterator it = folder_ids.begin(); it != folder_ids.end(); ++it)
	{
		gInventory.deleteObject(*it);
	}
}

// 	static
void LLInventoryModel::processRemoveInventoryFolder(LLMessageSystem* msg,
													void**)
{
	LL_DEBUGS() << "LLInventoryModel::processRemoveInventoryFolder()" << LL_ENDL;
	LLUUID agent_id, session_id;
	msg->getUUIDFast(_PREHASH_AgentData, _PREHASH_AgentID, agent_id);
	msg->getUUIDFast(_PREHASH_AgentData, _PREHASH_SessionID, session_id);
	if(agent_id != gAgent.getID())
	{
		LL_WARNS() << "Got a RemoveInventoryFolder for the wrong agent."
		<< LL_ENDL;
		return;
	}
	LLInventoryModel::removeInventoryFolder( agent_id, msg );
	gInventory.notifyObservers();
}

// 	static
void LLInventoryModel::processRemoveInventoryObjects(LLMessageSystem* msg,
													void**)
{
	LL_DEBUGS() << "LLInventoryModel::processRemoveInventoryObjects()" << LL_ENDL;
	LLUUID agent_id, session_id;
	msg->getUUIDFast(_PREHASH_AgentData, _PREHASH_AgentID, agent_id);
	msg->getUUIDFast(_PREHASH_AgentData, _PREHASH_SessionID, session_id);
	if(agent_id != gAgent.getID())
	{
		LL_WARNS() << "Got a RemoveInventoryObjects for the wrong agent."
		<< LL_ENDL;
		return;
	}
	LLInventoryModel::removeInventoryFolder( agent_id, msg );
	LLInventoryModel::removeInventoryItem( agent_id, msg, _PREHASH_ItemData );
	gInventory.notifyObservers();
}

// 	static
void LLInventoryModel::processSaveAssetIntoInventory(LLMessageSystem* msg,
													 void**)
{
	LLUUID agent_id;
	msg->getUUIDFast(_PREHASH_AgentData, _PREHASH_AgentID, agent_id);
	if(agent_id != gAgent.getID())
	{
		LL_WARNS() << "Got a SaveAssetIntoInventory message for the wrong agent."
				<< LL_ENDL;
		return;
	}

	LLUUID item_id;
	msg->getUUIDFast(_PREHASH_InventoryData, _PREHASH_ItemID, item_id);

	// The viewer ignores the asset id because this message is only
	// used for attachments/objects, so the asset id is not used in
	// the viewer anyway.
	LL_DEBUGS() << "LLInventoryModel::processSaveAssetIntoInventory itemID="
		<< item_id << LL_ENDL;
	LLViewerInventoryItem* item = gInventory.getItem( item_id );
	if( item )
	{
		LLCategoryUpdate up(item->getParentUUID(), 0);
		gInventory.accountForUpdate(up);
		gInventory.addChangedMask( LLInventoryObserver::INTERNAL, item_id);
		gInventory.notifyObservers();
	}
	else
	{
		LL_INFOS() << "LLInventoryModel::processSaveAssetIntoInventory item"
			" not found: " << item_id << LL_ENDL;
	}
	if(gViewerWindow)
	{
		gViewerWindow->getWindow()->decBusyCount();
	}
}

struct InventoryCallbackInfo
{
	InventoryCallbackInfo(U32 callback, const LLUUID& inv_id) :
		mCallback(callback), mInvID(inv_id) {}
	U32 mCallback;
	LLUUID mInvID;
};

// static
void LLInventoryModel::processBulkUpdateInventory(LLMessageSystem* msg, void**)
{
	LLUUID agent_id;
	msg->getUUIDFast(_PREHASH_AgentData, _PREHASH_AgentID, agent_id);
	if(agent_id != gAgent.getID())
	{
		LL_WARNS() << "Got a BulkUpdateInventory for the wrong agent." << LL_ENDL;
		return;
	}
	LLUUID tid;
	msg->getUUIDFast(_PREHASH_AgentData, _PREHASH_TransactionID, tid);
#ifndef LL_RELEASE_FOR_DOWNLOAD
	LL_DEBUGS("Inventory") << "Bulk inventory: " << tid << LL_ENDL;
#endif

	update_map_t update;
	cat_array_t folders;
	S32 count;
	S32 i;
	count = msg->getNumberOfBlocksFast(_PREHASH_FolderData);
	for(i = 0; i < count; ++i)
	{
		LLPointer<LLViewerInventoryCategory> tfolder = new LLViewerInventoryCategory(gAgent.getID());
		tfolder->unpackMessage(msg, _PREHASH_FolderData, i);
		LL_DEBUGS("Inventory") << "unpacked folder '" << tfolder->getName() << "' ("
							   << tfolder->getUUID() << ") in " << tfolder->getParentUUID()
							   << LL_ENDL;
        
        // If the folder is a listing or a version folder, all we need to do is update the SLM data
        int depth_folder = depth_nesting_in_marketplace(tfolder->getUUID());
        if ((depth_folder == 1) || (depth_folder == 2))
        {
            // Trigger an SLM listing update
            LLUUID listing_uuid = (depth_folder == 1 ? tfolder->getUUID() : tfolder->getParentUUID());
            S32 listing_id = LLMarketplaceData::instance().getListingID(listing_uuid);
            LLMarketplaceData::instance().getListing(listing_id);
            // In that case, there is no item to update so no callback -> we skip the rest of the update
        }
		else if(tfolder->getUUID().notNull())
		{
			folders.push_back(tfolder);
			LLViewerInventoryCategory* folderp = gInventory.getCategory(tfolder->getUUID());
			if(folderp)
			{
				if(tfolder->getParentUUID() == folderp->getParentUUID())
				{
					update[tfolder->getParentUUID()];
				}
				else
				{
					++update[tfolder->getParentUUID()];
					--update[folderp->getParentUUID()];
				}
			}
			else
			{
				// we could not find the folder, so it is probably
				// new. However, we only want to attempt accounting
				// for the parent if we can find the parent.
				folderp = gInventory.getCategory(tfolder->getParentUUID());
				if(folderp)
				{
					++update[tfolder->getParentUUID()];
				}
			}
		}
	}


	count = msg->getNumberOfBlocksFast(_PREHASH_ItemData);
	uuid_vec_t wearable_ids;
	item_array_t items;
	std::list<InventoryCallbackInfo> cblist;
	for(i = 0; i < count; ++i)
	{
		LLPointer<LLViewerInventoryItem> titem = new LLViewerInventoryItem;
		titem->unpackMessage(msg, _PREHASH_ItemData, i);
		LL_DEBUGS("Inventory") << "unpacked item '" << titem->getName() << "' in "
							   << titem->getParentUUID() << LL_ENDL;
		U32 callback_id;
		msg->getU32Fast(_PREHASH_ItemData, _PREHASH_CallbackID, callback_id);
		if(titem->getUUID().notNull() ) // && callback_id.notNull() )
		{
			items.push_back(titem);
			cblist.push_back(InventoryCallbackInfo(callback_id, titem->getUUID()));
			if (titem->getInventoryType() == LLInventoryType::IT_WEARABLE)
			{
				wearable_ids.push_back(titem->getUUID());
			}
			// examine update for changes.
			LLViewerInventoryItem* itemp = gInventory.getItem(titem->getUUID());
			if(itemp)
			{
				if(titem->getParentUUID() == itemp->getParentUUID())
				{
					update[titem->getParentUUID()];
				}
				else
				{
					++update[titem->getParentUUID()];
					--update[itemp->getParentUUID()];
				}
			}
			else
			{
				LLViewerInventoryCategory* folderp = gInventory.getCategory(titem->getParentUUID());
				if(folderp)
				{
					++update[titem->getParentUUID()];
				}
			}
		}
		else
		{
			cblist.push_back(InventoryCallbackInfo(callback_id, LLUUID::null));
		}
	}
	gInventory.accountForUpdate(update);

	for (cat_array_t::iterator cit = folders.begin(); cit != folders.end(); ++cit)
	{
		gInventory.updateCategory(*cit);
	}
	for (item_array_t::iterator iit = items.begin(); iit != items.end(); ++iit)
	{
		gInventory.updateItem(*iit);
	}
	gInventory.notifyObservers();

	// The incoming inventory could span more than one BulkInventoryUpdate packet,
	// so record the transaction ID for this purchase, then wear all clothing
	// that comes in as part of that transaction ID.  JC
	if (LLInventoryState::sWearNewClothing)
	{
		LLInventoryState::sWearNewClothingTransactionID = tid;
		LLInventoryState::sWearNewClothing = FALSE;
	}

	if (tid.notNull() && tid == LLInventoryState::sWearNewClothingTransactionID)
	{
		count = wearable_ids.size();
		for (i = 0; i < count; ++i)
		{
			LLViewerInventoryItem* wearable_item;
			wearable_item = gInventory.getItem(wearable_ids[i]);
			LLAppearanceMgr::instance().wearItemOnAvatar(wearable_item->getUUID(), true, true);
		}
	}

	std::list<InventoryCallbackInfo>::iterator inv_it;
	for (inv_it = cblist.begin(); inv_it != cblist.end(); ++inv_it)
	{
		InventoryCallbackInfo cbinfo = (*inv_it);
		gInventoryCallbacks.fire(cbinfo.mCallback, cbinfo.mInvID);
	}
}

// static
void LLInventoryModel::processMoveInventoryItem(LLMessageSystem* msg, void**)
{
	LL_DEBUGS() << "LLInventoryModel::processMoveInventoryItem()" << LL_ENDL;
	LLUUID agent_id;
	msg->getUUIDFast(_PREHASH_AgentData, _PREHASH_AgentID, agent_id);
	if(agent_id != gAgent.getID())
	{
		LL_WARNS() << "Got a MoveInventoryItem message for the wrong agent."
				<< LL_ENDL;
		return;
	}

	LLUUID item_id;
	LLUUID folder_id;
	std::string new_name;
	bool anything_changed = false;
	S32 count = msg->getNumberOfBlocksFast(_PREHASH_InventoryData);
	for(S32 i = 0; i < count; ++i)
	{
		msg->getUUIDFast(_PREHASH_InventoryData, _PREHASH_ItemID, item_id, i);
		LLViewerInventoryItem* item = gInventory.getItem(item_id);
		if(item)
		{
			LLPointer<LLViewerInventoryItem> new_item = new LLViewerInventoryItem(item);
			msg->getUUIDFast(_PREHASH_InventoryData, _PREHASH_FolderID, folder_id, i);
			msg->getString("InventoryData", "NewName", new_name, i);

			LL_DEBUGS() << "moving item " << item_id << " to folder "
					 << folder_id << LL_ENDL;
			update_list_t update;
			LLCategoryUpdate old_folder(item->getParentUUID(), -1);
			update.push_back(old_folder);
			LLCategoryUpdate new_folder(folder_id, 1);
			update.push_back(new_folder);
			gInventory.accountForUpdate(update);

			new_item->setParent(folder_id);
			if (new_name.length() > 0)
			{
				new_item->rename(new_name);
			}
			gInventory.updateItem(new_item);
			anything_changed = true;
		}
		else
		{
			LL_INFOS() << "LLInventoryModel::processMoveInventoryItem item not found: " << item_id << LL_ENDL;
		}
	}
	if(anything_changed)
	{
		gInventory.notifyObservers();
	}
}

//----------------------------------------------------------------------------
// Trash: LLFolderType::FT_TRASH, "ConfirmEmptyTrash"
// Lost&Found: LLFolderType::FT_LOST_AND_FOUND, "ConfirmEmptyLostAndFound"

bool LLInventoryModel::callbackEmptyFolderType(const LLSD& notification, const LLSD& response, LLFolderType::EType preferred_type)
{
	S32 option = LLNotificationsUtil::getSelectedOption(notification, response);
	if (option == 0) // YES
	{
		const LLUUID folder_id = findCategoryUUIDForType(preferred_type);
		purge_descendents_of(folder_id, NULL);
	}
	return false;
}

void LLInventoryModel::emptyFolderType(const std::string notification, LLFolderType::EType preferred_type)
{
	if (!notification.empty())
	{
		LLSD args;
		if(LLFolderType::FT_TRASH == preferred_type)
		{
			LLInventoryModel::cat_array_t cats;
			LLInventoryModel::item_array_t items;
			const LLUUID trash_id = findCategoryUUIDForType(preferred_type);
			gInventory.collectDescendents(trash_id, cats, items, LLInventoryModel::INCLUDE_TRASH); //All descendants
			S32 item_count = items.size() + cats.size();
			args["COUNT"] = item_count;
		}
		LLNotificationsUtil::add(notification, args, LLSD(),
										boost::bind(&LLInventoryModel::callbackEmptyFolderType, this, _1, _2, preferred_type));
	}
	else
	{
		const LLUUID folder_id = findCategoryUUIDForType(preferred_type);
		purge_descendents_of(folder_id, NULL);
	}
}

//----------------------------------------------------------------------------

void LLInventoryModel::removeItem(const LLUUID& item_id)
{
	LLViewerInventoryItem* item = getItem(item_id);
	if (! item)
	{
		LL_WARNS("Inventory") << "couldn't find inventory item " << item_id << LL_ENDL;
	}
	else
	{
		const LLUUID new_parent = findCategoryUUIDForType(LLFolderType::FT_TRASH);
		if (new_parent.notNull())
		{
			LL_INFOS("Inventory") << "Moving to Trash (" << new_parent << "):" << LL_ENDL;
			changeItemParent(item, new_parent, TRUE);
		}
	}
}

void LLInventoryModel::removeCategory(const LLUUID& category_id)
{
	if (! get_is_category_removable(this, category_id))
	{
		return;
	}

	// Look for any gestures and deactivate them
	LLInventoryModel::cat_array_t	descendent_categories;
	LLInventoryModel::item_array_t	descendent_items;
	collectDescendents(category_id, descendent_categories, descendent_items, FALSE);

	for (LLInventoryModel::item_array_t::const_iterator iter = descendent_items.begin();
		 iter != descendent_items.end();
		 ++iter)
	{
		const LLViewerInventoryItem* item = (*iter);
		const LLUUID& item_id = item->getUUID();
		if (item->getType() == LLAssetType::AT_GESTURE
			&& LLGestureMgr::instance().isGestureActive(item_id))
		{
			LLGestureMgr::instance().deactivateGesture(item_id);
		}
	}

	LLViewerInventoryCategory* cat = getCategory(category_id);
	if (cat)
	{
		const LLUUID trash_id = findCategoryUUIDForType(LLFolderType::FT_TRASH);
		if (trash_id.notNull())
		{
			changeCategoryParent(cat, trash_id, TRUE);
		}
	}

	checkTrashOverflow();
}

void LLInventoryModel::removeObject(const LLUUID& object_id)
{
	if(object_id.isNull())
	{
		return;
	}

	LLInventoryObject* obj = getObject(object_id);
	if (dynamic_cast<LLViewerInventoryItem*>(obj))
	{
		removeItem(object_id);
	}
	else if (dynamic_cast<LLViewerInventoryCategory*>(obj))
	{
		removeCategory(object_id);
	}
	else if (obj)
	{
		LL_WARNS("Inventory") << "object ID " << object_id
							  << " is an object of unrecognized class "
							  << typeid(*obj).name() << LL_ENDL;
	}
	else
	{
		LL_WARNS("Inventory") << "object ID " << object_id << " not found" << LL_ENDL;
	}
}

bool callback_preview_trash_folder(const LLSD& notification, const LLSD& response)
{
	S32 option = LLNotificationsUtil::getSelectedOption(notification, response);
	if (option == 0) // YES
	{
		LLFloaterPreviewTrash::show();
	}
	return false;
}

void  LLInventoryModel::checkTrashOverflow()
{
	static LLCachedControl<U32> trash_max_capacity(gSavedSettings, "InventoryTrashMaxCapacity");

	// Collect all descendants including those in subfolders.
	//
	// Note: Do we really need content of subfolders?
	// This was made to prevent download of trash folder timeouting
	// viewer and sub-folders are supposed to download independently.
	LLInventoryModel::cat_array_t cats;
	LLInventoryModel::item_array_t items;
	const LLUUID trash_id = findCategoryUUIDForType(LLFolderType::FT_TRASH);
	gInventory.collectDescendents(trash_id, cats, items, LLInventoryModel::INCLUDE_TRASH);
	S32 item_count = items.size() + cats.size();

	if (item_count >= trash_max_capacity)
	{
		if (LLFloaterPreviewTrash::isVisible())
		{
			// bring to front
			LLFloaterPreviewTrash::show();
		}
		else
		{
			LLNotificationsUtil::add("TrashIsFull", LLSD(), LLSD(),
				boost::bind(callback_preview_trash_folder, _1, _2));
		}
	}
}

const LLUUID &LLInventoryModel::getRootFolderID() const
{
	return mRootFolderID;
}

void LLInventoryModel::setRootFolderID(const LLUUID& val)
{
	mRootFolderID = val;
}

const LLUUID &LLInventoryModel::getLibraryRootFolderID() const
{
	return mLibraryRootFolderID;
}

void LLInventoryModel::setLibraryRootFolderID(const LLUUID& val)
{
	mLibraryRootFolderID = val;
}

const LLUUID &LLInventoryModel::getLibraryOwnerID() const
{
	return mLibraryOwnerID;
}

void LLInventoryModel::setLibraryOwnerID(const LLUUID& val)
{
	mLibraryOwnerID = val;
}

// static
BOOL LLInventoryModel::getIsFirstTimeInViewer2()
{
	// Do not call this before parentchild map is built.
	if (!gInventory.mIsAgentInvUsable)
	{
		LL_WARNS() << "Parent Child Map not yet built; guessing as first time in viewer2." << LL_ENDL;
		return TRUE;
	}

	return sFirstTimeInViewer2;
}

LLInventoryModel::item_array_t::iterator LLInventoryModel::findItemIterByUUID(LLInventoryModel::item_array_t& items, const LLUUID& id)
{
	LLInventoryModel::item_array_t::iterator curr_item = items.begin();

	while (curr_item != items.end())
	{
		if ((*curr_item)->getUUID() == id)
		{
			break;
		}
		++curr_item;
	}

	return curr_item;
}

// static
// * @param[in, out] items - vector with items to be updated. It should be sorted in a right way
// * before calling this method.
// * @param src_item_id - LLUUID of inventory item to be moved in new position
// * @param dest_item_id - LLUUID of inventory item before (or after) which source item should 
// * be placed.
// * @param insert_before - bool indicating if src_item_id should be placed before or after 
// * dest_item_id. Default is true.
void LLInventoryModel::updateItemsOrder(LLInventoryModel::item_array_t& items, const LLUUID& src_item_id, const LLUUID& dest_item_id, bool insert_before)
{
	LLInventoryModel::item_array_t::iterator it_src = findItemIterByUUID(items, src_item_id);
	LLInventoryModel::item_array_t::iterator it_dest = findItemIterByUUID(items, dest_item_id);

	// If one of the passed UUID is not in the item list, bail out
	if ((it_src == items.end()) || (it_dest == items.end())) 
		return;

	// Erase the source element from the list, keep a copy before erasing.
	LLViewerInventoryItem* src_item = *it_src;
	items.erase(it_src);
	
	// Note: Target iterator is not valid anymore because the container was changed, so update it.
	it_dest = findItemIterByUUID(items, dest_item_id);
	
	// Go to the next element if one wishes to insert after the dest element
	if (!insert_before)
	{
		++it_dest;
	}
	
	// Reinsert the source item in the right place
	if (it_dest != items.end())
	{
		items.insert(it_dest, src_item);
	}
	else 
	{
		// Append to the list if it_dest reached the end
		items.push_back(src_item);
	}
}

// See also LLInventorySort where landmarks in the Favorites folder are sorted.
class LLViewerInventoryItemSort
{
public:
	bool operator()(const LLPointer<LLViewerInventoryItem>& a, const LLPointer<LLViewerInventoryItem>& b)
	{
		return a->getSortField() < b->getSortField();
	}
};

//----------------------------------------------------------------------------

// *NOTE: DEBUG functionality
void LLInventoryModel::dumpInventory() const
{
	LL_INFOS() << "\nBegin Inventory Dump\n**********************:" << LL_ENDL;
	LL_INFOS() << "mCategory[] contains " << mCategoryMap.size() << " items." << LL_ENDL;
	for(cat_map_t::const_iterator cit = mCategoryMap.begin(); cit != mCategoryMap.end(); ++cit)
	{
		const LLViewerInventoryCategory* cat = cit->second;
		if(cat)
		{
			LL_INFOS() << "  " <<  cat->getUUID() << " '" << cat->getName() << "' "
					<< cat->getVersion() << " " << cat->getDescendentCount()
					<< LL_ENDL;
		}
		else
		{
			LL_INFOS() << "  NULL!" << LL_ENDL;
		}
	}	
	LL_INFOS() << "mItemMap[] contains " << mItemMap.size() << " items." << LL_ENDL;
	for(item_map_t::const_iterator iit = mItemMap.begin(); iit != mItemMap.end(); ++iit)
	{
		const LLViewerInventoryItem* item = iit->second;
		if(item)
		{
			LL_INFOS() << "  " << item->getUUID() << " "
					<< item->getName() << LL_ENDL;
		}
		else
		{
			LL_INFOS() << "  NULL!" << LL_ENDL;
		}
	}
	LL_INFOS() << "\n**********************\nEnd Inventory Dump" << LL_ENDL;
}

// Do various integrity checks on model, logging issues found and
// returning an overall good/bad flag.
bool LLInventoryModel::validate() const
{
	bool valid = true;

	if (getRootFolderID().isNull())
	{
		LL_WARNS() << "no root folder id" << LL_ENDL;
		valid = false;
	}
	if (getLibraryRootFolderID().isNull())
	{
		LL_WARNS() << "no root folder id" << LL_ENDL;
		valid = false;
	}

	if (mCategoryMap.size() + 1 != mParentChildCategoryTree.size())
	{
		// ParentChild should be one larger because of the special entry for null uuid.
		LL_INFOS() << "unexpected sizes: cat map size " << mCategoryMap.size()
				<< " parent/child " << mParentChildCategoryTree.size() << LL_ENDL;
		valid = false;
	}
	S32 cat_lock = 0;
	S32 item_lock = 0;
	S32 desc_unknown_count = 0;
	S32 version_unknown_count = 0;
	for(cat_map_t::const_iterator cit = mCategoryMap.begin(); cit != mCategoryMap.end(); ++cit)
	{
		const LLUUID& cat_id = cit->first;
		const LLViewerInventoryCategory *cat = cit->second;
		if (!cat)
		{
			LL_WARNS() << "invalid cat" << LL_ENDL;
			valid = false;
			continue;
		}
		if (cat_id != cat->getUUID())
		{
			LL_WARNS() << "cat id/index mismatch " << cat_id << " " << cat->getUUID() << LL_ENDL;
			valid = false;
		}

		if (cat->getParentUUID().isNull())
		{
			if (cat_id != getRootFolderID() && cat_id != getLibraryRootFolderID())
			{
				LL_WARNS() << "cat " << cat_id << " has no parent, but is not root ("
						<< getRootFolderID() << ") or library root ("
						<< getLibraryRootFolderID() << ")" << LL_ENDL;
			}
		}
		cat_array_t* cats;
		item_array_t* items;
		getDirectDescendentsOf(cat_id,cats,items);
		if (!cats || !items)
		{
			LL_WARNS() << "invalid direct descendents for " << cat_id << LL_ENDL;
			valid = false;
			continue;
		}
		if (cat->getDescendentCount() == LLViewerInventoryCategory::DESCENDENT_COUNT_UNKNOWN)
		{
			desc_unknown_count++;
		}
		else if (cats->size() + items->size() != cat->getDescendentCount())
		{
			LL_WARNS() << "invalid desc count for " << cat_id << " name [" << cat->getName()
					<< "] parent " << cat->getParentUUID()
					<< " cached " << cat->getDescendentCount()
					<< " expected " << cats->size() << "+" << items->size()
					<< "=" << cats->size() +items->size() << LL_ENDL;
			valid = false;
		}
		if (cat->getVersion() == LLViewerInventoryCategory::VERSION_UNKNOWN)
		{
			version_unknown_count++;
		}
		if (mCategoryLock.count(cat_id))
		{
			cat_lock++;
		}
		if (mItemLock.count(cat_id))
		{
			item_lock++;
		}
		for (S32 i = 0; i<items->size(); i++)
		{
			LLViewerInventoryItem *item = items->at(i);

			if (!item)
			{
				LL_WARNS() << "null item at index " << i << " for cat " << cat_id << LL_ENDL;
				valid = false;
				continue;
			}

			const LLUUID& item_id = item->getUUID();
			
			if (item->getParentUUID() != cat_id)
			{
				LL_WARNS() << "wrong parent for " << item_id << " found "
						<< item->getParentUUID() << " expected " << cat_id
						<< LL_ENDL;
				valid = false;
			}


			// Entries in items and mItemMap should correspond.
			item_map_t::const_iterator it = mItemMap.find(item_id);
			if (it == mItemMap.end())
			{
				LL_WARNS() << "item " << item_id << " found as child of "
						<< cat_id << " but not in top level mItemMap" << LL_ENDL;
				valid = false;
			}
			else
			{
				LLViewerInventoryItem *top_item = it->second;
				if (top_item != item)
				{
					LL_WARNS() << "item mismatch, item_id " << item_id
							<< " top level entry is different, uuid " << top_item->getUUID() << LL_ENDL;
				}
			}

			// Topmost ancestor should be root or library.
			LLUUID topmost_ancestor_id;
			bool found = getObjectTopmostAncestor(item_id, topmost_ancestor_id);
			if (!found)
			{
				LL_WARNS() << "unable to find topmost ancestor for " << item_id << LL_ENDL;
				valid = false;
			}
			else
			{
				if (topmost_ancestor_id != getRootFolderID() &&
					topmost_ancestor_id != getLibraryRootFolderID())
				{
					LL_WARNS() << "unrecognized top level ancestor for " << item_id
							<< " got " << topmost_ancestor_id
							<< " expected " << getRootFolderID()
							<< " or " << getLibraryRootFolderID() << LL_ENDL;
					valid = false;
				}
			}
		}

		// Does this category appear as a child of its supposed parent?
		const LLUUID& parent_id = cat->getParentUUID();
		if (!parent_id.isNull())
		{
			cat_array_t* cats;
			item_array_t* items;
			getDirectDescendentsOf(parent_id,cats,items);
			if (!cats)
			{
				LL_WARNS() << "cat " << cat_id << " name [" << cat->getName()
						<< "] orphaned - no child cat array for alleged parent " << parent_id << LL_ENDL;
				valid = false;
			}
			else
			{
				bool found = false;
				for (S32 i = 0; i<cats->size(); i++)
				{
					LLViewerInventoryCategory *kid_cat = cats->at(i);
					if (kid_cat == cat)
					{
						found = true;
						break;
					}
				}
				if (!found)
				{
					LL_WARNS() << "cat " << cat_id << " name [" << cat->getName()
							<< "] orphaned - not found in child cat array of alleged parent " << parent_id << LL_ENDL;
				}
			}
		}
	}

	for(item_map_t::const_iterator iit = mItemMap.begin(); iit != mItemMap.end(); ++iit)
	{
		const LLUUID& item_id = iit->first;
		LLViewerInventoryItem *item = iit->second;
		if (item->getUUID() != item_id)
		{
			LL_WARNS() << "item_id " << item_id << " does not match " << item->getUUID() << LL_ENDL;
			valid = false;
		}

		const LLUUID& parent_id = item->getParentUUID();
		if (parent_id.isNull())
		{
			LL_WARNS() << "item " << item_id << " name [" << item->getName() << "] has null parent id!" << LL_ENDL;
		}
		else
		{
			cat_array_t* cats;
			item_array_t* items;
			getDirectDescendentsOf(parent_id,cats,items);
			if (!items)
			{
				LL_WARNS() << "item " << item_id << " name [" << item->getName()
						<< "] orphaned - alleged parent has no child items list " << parent_id << LL_ENDL;
			}
			else
			{
				bool found = false;
				for (S32 i=0; i<items->size(); ++i)
				{
					if (items->at(i) == item) 
					{
						found = true;
						break;
					}
				}
				if (!found)
				{
					LL_WARNS() << "item " << item_id << " name [" << item->getName()
							<< "] orphaned - not found as child of alleged parent " << parent_id << LL_ENDL;
				}
			}
				
		}
		// Link checking
		if (item->getIsLinkType())
		{
			const LLUUID& link_id = item->getUUID();
			const LLUUID& target_id = item->getLinkedUUID();
			LLViewerInventoryItem *target_item = getItem(target_id);
			LLViewerInventoryCategory *target_cat = getCategory(target_id);
			// Linked-to UUID should have back reference to this link.
			if (!hasBacklinkInfo(link_id, target_id))
			{
				LL_WARNS() << "link " << item->getUUID() << " type " << item->getActualType()
						<< " missing backlink info at target_id " << target_id
						<< LL_ENDL;
			}
			// Links should have referents.
			if (item->getActualType() == LLAssetType::AT_LINK && !target_item)
			{
				LL_WARNS() << "broken item link " << item->getName() << " id " << item->getUUID() << LL_ENDL;
			}
			else if (item->getActualType() == LLAssetType::AT_LINK_FOLDER && !target_cat)
			{
				LL_WARNS() << "broken folder link " << item->getName() << " id " << item->getUUID() << LL_ENDL;
			}
			if (target_item && target_item->getIsLinkType())
			{
				LL_WARNS() << "link " << item->getName() << " references a link item "
						<< target_item->getName() << " " << target_item->getUUID() << LL_ENDL;
			}

			// Links should not have backlinks.
			std::pair<backlink_mmap_t::const_iterator, backlink_mmap_t::const_iterator> range = mBacklinkMMap.equal_range(link_id);
			if (range.first != range.second)
			{
				LL_WARNS() << "Link item " << item->getName() << " has backlinks!" << LL_ENDL;
			}
		}
		else
		{
			// Check the backlinks of a non-link item.
			const LLUUID& target_id = item->getUUID();
			std::pair<backlink_mmap_t::const_iterator, backlink_mmap_t::const_iterator> range = mBacklinkMMap.equal_range(target_id);
			for (backlink_mmap_t::const_iterator it = range.first; it != range.second; ++it)
			{
				const LLUUID& link_id = it->second;
				LLViewerInventoryItem *link_item = getItem(link_id);
				if (!link_item || !link_item->getIsLinkType())
				{
					LL_WARNS() << "invalid backlink from target " << item->getName() << " to " << link_id << LL_ENDL;
				}
			}
		}
	}
	
	if (cat_lock > 0 || item_lock > 0)
	{
		LL_INFOS() << "Found locks on some categories: sub-cat arrays "
				<< cat_lock << ", item arrays " << item_lock << LL_ENDL;
	}
	if (desc_unknown_count != 0)
	{
		LL_INFOS() << "Found " << desc_unknown_count << " cats with unknown descendent count" << LL_ENDL; 
	}
	if (version_unknown_count != 0)
	{
		LL_INFOS() << "Found " << version_unknown_count << " cats with unknown version" << LL_ENDL;
	}

	LL_INFOS() << "Validate done, valid = " << (U32) valid << LL_ENDL;

	return valid;
}

///----------------------------------------------------------------------------
/// Local function definitions
///----------------------------------------------------------------------------


#if 0
BOOL decompress_file(const char* src_filename, const char* dst_filename)
{
	BOOL rv = FALSE;
	gzFile src = NULL;
	U8* buffer = NULL;
	LLFILE* dst = NULL;
	S32 bytes = 0;
	const S32 DECOMPRESS_BUFFER_SIZE = 32000;

	// open the files
	src = gzopen(src_filename, "rb");
	if(!src) goto err_decompress;
	dst = LLFile::fopen(dst_filename, "wb");
	if(!dst) goto err_decompress;

	// decompress.
	buffer = new U8[DECOMPRESS_BUFFER_SIZE + 1];

	do
	{
		bytes = gzread(src, buffer, DECOMPRESS_BUFFER_SIZE);
		if (bytes < 0)
		{
			goto err_decompress;
		}

		fwrite(buffer, bytes, 1, dst);
	} while(gzeof(src) == 0);

	// success
	rv = TRUE;

 err_decompress:
	if(src != NULL) gzclose(src);
	if(buffer != NULL) delete[] buffer;
	if(dst != NULL) fclose(dst);
	return rv;
}
#endif


///----------------------------------------------------------------------------
/// Class LLInventoryModel::FetchItemHttpHandler
///----------------------------------------------------------------------------

LLInventoryModel::FetchItemHttpHandler::FetchItemHttpHandler(const LLSD & request_sd)
	: LLCore::HttpHandler(),
	  mRequestSD(request_sd)
{}

LLInventoryModel::FetchItemHttpHandler::~FetchItemHttpHandler()
{}

void LLInventoryModel::FetchItemHttpHandler::onCompleted(LLCore::HttpHandle handle,
														 LLCore::HttpResponse * response)
{
	do		// Single-pass do-while used for common exit handling
	{
		LLCore::HttpStatus status(response->getStatus());
		// status = LLCore::HttpStatus(404);				// Dev tool to force error handling
		if (! status)
		{
			processFailure(status, response);
			break;			// Goto common exit
		}

		LLCore::BufferArray * body(response->getBody());
		// body = NULL;									// Dev tool to force error handling
		if (! body || ! body->size())
		{
			LL_WARNS(LOG_INV) << "Missing data in inventory item query." << LL_ENDL;
			processFailure("HTTP response for inventory item query missing body", response);
			break;			// Goto common exit
		}

		// body->write(0, "Garbage Response", 16);		// Dev tool to force error handling
		LLSD body_llsd;
		if (! LLCoreHttpUtil::responseToLLSD(response, true, body_llsd))
		{
			// INFOS-level logging will occur on the parsed failure
			processFailure("HTTP response for inventory item query has malformed LLSD", response);
			break;			// Goto common exit
		}

		// Expect top-level structure to be a map
		// body_llsd = LLSD::emptyArray();				// Dev tool to force error handling
		if (! body_llsd.isMap())
		{
			processFailure("LLSD response for inventory item not a map", response);
			break;			// Goto common exit
		}

		// Check for 200-with-error failures
		//
		// Original Responder-based serivce model didn't check for these errors.
		// It may be more robust to ignore this condition.  With aggregated requests,
		// an error in one inventory item might take down the entire request.
		// So if this instead broke up the aggregated items into single requests,
		// maybe that would make progress.  Or perhaps there's structured information
		// that can tell us what went wrong.  Need to dig into this and firm up
		// the API.
		//
		// body_llsd["error"] = LLSD::emptyMap();		// Dev tool to force error handling
		// body_llsd["error"]["identifier"] = "Development";
		// body_llsd["error"]["message"] = "You left development code in the viewer";
		if (body_llsd.has("error"))
		{
			processFailure("Inventory application error (200-with-error)", response);
			break;			// Goto common exit
		}

		// Okay, process data if possible
		processData(body_llsd, response);
	}
	while (false);
}

void LLInventoryModel::FetchItemHttpHandler::processData(LLSD & content, LLCore::HttpResponse * response)
{
	start_new_inventory_observer();

#if 0
	LLUUID agent_id;
	agent_id = content["agent_id"].asUUID();
	if (agent_id != gAgent.getID())
	{
		LL_WARNS(LOG_INV) << "Got a inventory update for the wrong agent: " << agent_id
						  << LL_ENDL;
		return;
	}
#endif
	
	LLInventoryModel::item_array_t items;
	LLInventoryModel::update_map_t update;
	LLUUID folder_id;
	LLSD content_items(content["items"]);
	const S32 count(content_items.size());

	// Does this loop ever execute more than once?
	for (S32 i(0); i < count; ++i)
	{
		LLPointer<LLViewerInventoryItem> titem = new LLViewerInventoryItem;
		titem->unpackMessage(content_items[i]);
		
		LL_DEBUGS(LOG_INV) << "ItemHttpHandler::httpSuccess item id: "
						   << titem->getUUID() << LL_ENDL;
		items.push_back(titem);
		
		// examine update for changes.
		LLViewerInventoryItem * itemp(gInventory.getItem(titem->getUUID()));

		if (itemp)
		{
			if (titem->getParentUUID() == itemp->getParentUUID())
			{
				update[titem->getParentUUID()];
			}
			else
			{
				++update[titem->getParentUUID()];
				--update[itemp->getParentUUID()];
			}
		}
		else
		{
			++update[titem->getParentUUID()];
		}
		
		if (folder_id.isNull())
		{
			folder_id = titem->getParentUUID();
		}
	}

	// as above, this loop never seems to loop more than once per call
	U32 changes(0U);
	for (LLInventoryModel::item_array_t::iterator it = items.begin(); it != items.end(); ++it)
	{
		changes |= gInventory.updateItem(*it);
	}
	// *HUH:  Have computed 'changes', nothing uses it.
	
	gInventory.notifyObservers();
	gViewerWindow->getWindow()->decBusyCount();
}


void LLInventoryModel::FetchItemHttpHandler::processFailure(LLCore::HttpStatus status, LLCore::HttpResponse * response)
{
	const std::string & ct(response->getContentType());
	LL_WARNS(LOG_INV) << "Inventory item fetch failure\n"
					  << "[Status: " << status.toTerseString() << "]\n"
					  << "[Reason: " << status.toString() << "]\n"
					  << "[Content-type: " << ct << "]\n"
					  << "[Content (abridged): "
					  << LLCoreHttpUtil::responseToString(response) << "]" << LL_ENDL;
	gInventory.notifyObservers();
}

void LLInventoryModel::FetchItemHttpHandler::processFailure(const char * const reason, LLCore::HttpResponse * response)
{
	LL_WARNS(LOG_INV) << "Inventory item fetch failure\n"
					  << "[Status: internal error]\n"
					  << "[Reason: " << reason << "]\n"
					  << "[Content (abridged): "
					  << LLCoreHttpUtil::responseToString(response) << "]" << LL_ENDL;
	gInventory.notifyObservers();
}
<|MERGE_RESOLUTION|>--- conflicted
+++ resolved
@@ -1810,15 +1810,7 @@
 	llassert(item);
 	if(item)
 	{
-<<<<<<< HEAD
-		// This can happen if assettype enums from llassettype.h ever change.
-		// For example, there is a known backwards compatibility issue in some viewer prototypes prior to when 
-		// the AT_LINK enum changed from 23 to 24.
-		if ((item->getType() == LLAssetType::AT_NONE)
-		    || LLAssetType::lookup(item->getType()) == LLAssetType::BADLOOKUP)
-=======
 		if (item->getType() <= LLAssetType::AT_NONE)
->>>>>>> 58aef8be
 		{
 			LL_WARNS(LOG_INV) << "Got bad asset type for item [ name: " << item->getName()
 							  << " type: " << item->getType()
@@ -1826,7 +1818,7 @@
 			return;
 		}
 
-		if (LLAssetType::lookup(item->getType()) == LLAssetType::badLookup())
+		if (LLAssetType::lookup(item->getType()) == LLAssetType::BADLOOKUP)
 		{
 			LL_WARNS(LOG_INV) << "Got unknown asset type for item [ name: " << item->getName()
 				<< " type: " << item->getType()
