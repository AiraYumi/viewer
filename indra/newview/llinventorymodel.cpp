--- conflicted
+++ resolved
@@ -1744,7 +1744,7 @@
             << " from " << make_inventory_info(item->getParentUUID())
             << " to " << make_inventory_info(new_parent_id) << LL_ENDL;
 
-        LLInventoryModel::LLCategoryUpdate old_folder(item->getParentUUID(), -1);
+        LLInventoryModel::LLCategoryUpdate old_folder(item->getParentUUID(),-1);
         accountForUpdate(old_folder);
         LLInventoryModel::LLCategoryUpdate new_folder(new_parent_id, 1, false);
         accountForUpdate(new_folder);
@@ -2026,44 +2026,6 @@
     }
 
     // Note : We need to tell the inventory observers that those things are going to be deleted *before* the tree is cleared or they won't know what to delete (in views and view models)
-<<<<<<< HEAD
-	addChangedMask(LLInventoryObserver::REMOVE, id);
-	gInventory.notifyObservers();
-    
-	item_list = getUnlockedItemArray(id);
-	if(item_list)
-	{
-		if (item_list->size())
-		{
-			LL_WARNS(LOG_INV) << "Deleting cat " << id << " while it still has child items" << LL_ENDL;
-		}
-		delete item_list;
-		mParentChildItemTree.erase(id);
-	}
-	cat_list = getUnlockedCatArray(id);
-	if(cat_list)
-	{
-		if (cat_list->size())
-		{
-			LL_WARNS(LOG_INV) << "Deleting cat " << id << " while it still has child cats" << LL_ENDL;
-		}
-        mParentChildCategoryTree.erase(id);
-		delete cat_list;
-	}
-	addChangedMask(LLInventoryObserver::REMOVE, id);
-
-	bool is_link_type = obj->getIsLinkType();
-	if (is_link_type)
-	{
-		removeBacklinkInfo(obj->getUUID(), obj->getLinkedUUID());
-	}
-
-	// Can't have links to links, so there's no need for this update
-	// if the item removed is a link. Can also skip if source of the
-	// update is getting broken link info separately.
-	if (fix_broken_links && !is_link_type)
-	{
-=======
     addChangedMask(LLInventoryObserver::REMOVE, id);
     gInventory.notifyObservers();
 
@@ -2084,8 +2046,8 @@
         {
             LL_WARNS(LOG_INV) << "Deleting cat " << id << " while it still has child cats" << LL_ENDL;
         }
+        mParentChildCategoryTree.erase(id);
         delete cat_list;
-        mParentChildCategoryTree.erase(id);
     }
     addChangedMask(LLInventoryObserver::REMOVE, id);
 
@@ -2100,7 +2062,6 @@
     // update is getting broken link info separately.
     if (fix_broken_links && !is_link_type)
     {
->>>>>>> bb3c36f5
         rebuildLinkItems(links);
     }
     obj = nullptr; // delete obj
@@ -2579,7 +2540,7 @@
                 cat->setDescendentCount(descendents_actual);
                 if (update.mChangeVersion)
                 {
-                    cat->setVersion(++version);
+                cat->setVersion(++version);
                 }
                 LL_DEBUGS(LOG_INV) << "accounted: '" << cat->getName() << "' "
                                    << version << " with " << descendents_actual
@@ -5088,20 +5049,10 @@
 
 void LLInventoryModel::FetchItemHttpHandler::processFailure(const char * const reason, LLCore::HttpResponse * response)
 {
-<<<<<<< HEAD
-	LL_WARNS(LOG_INV) << "Inventory item fetch failure\n"
-					  << "[Status: internal error]\n"
-					  << "[Reason: " << reason << "]\n"
-					  << "[Content (abridged): "
-					  << LLCoreHttpUtil::responseToString(response) << "]" << LL_ENDL;
-	gInventory.notifyObservers();
-}
-=======
     LL_WARNS(LOG_INV) << "Inventory item fetch failure\n"
                       << "[Status: internal error]\n"
                       << "[Reason: " << reason << "]\n"
                       << "[Content (abridged): "
                       << LLCoreHttpUtil::responseToString(response) << "]" << LL_ENDL;
     gInventory.notifyObservers();
-}
->>>>>>> bb3c36f5
+}