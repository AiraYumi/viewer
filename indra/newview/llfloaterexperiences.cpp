--- conflicted
+++ resolved
@@ -243,9 +243,6 @@
 	LLFloaterExperiences::findInstance()->updateInfo("GetCreatorExperiences","Contrib_Experiences_Tab");
 }
 
-<<<<<<< HEAD
-void LLFloaterExperiences::updateInfo(std::string experienceCap, std::string tab)
-=======
 void LLFloaterExperiences::checkAndOpen(LLPanelExperiences* panel, const LLSD& content) const
 {
     checkPurchaseInfo(panel, content);
@@ -272,8 +269,7 @@
     }
 }
 
-void LLFloaterExperiences::updateInfo(std::string experiences, std::string tab)
->>>>>>> 5a5c023e
+void LLFloaterExperiences::updateInfo(std::string experienceCap, std::string tab)
 {
 	LLViewerRegion* region = gAgent.getRegion();
 	if (region)
@@ -287,7 +283,6 @@
     }
 }
 
-<<<<<<< HEAD
 void LLFloaterExperiences::sendPurchaseRequest() 
 {
     LLViewerRegion* region = gAgent.getRegion();
@@ -295,22 +290,10 @@
     if (region)
     {
         NameMap_t tabMap;
+        const std::string tab_owned_name = "Owned_Experiences_Tab";
         LLHandle<LLFloaterExperiences> handle = getDerivedHandle<LLFloaterExperiences>();
 
-        tabMap["experience_ids"] = "Owned_Experiences_Tab";
-
-        requestNewExperience(region->getCapability("AgentExperiences"), handle, tabMap, "ExperienceAcquireFailed",
-            boost::bind(&LLFloaterExperiences::checkPurchaseInfo, this, _1, _2));
-    }
-=======
-void LLFloaterExperiences::sendPurchaseRequest()
-{
-	LLViewerRegion* region = gAgent.getRegion();
-	std::string url = region->getCapability("AgentExperiences");
-	if(!url.empty())
-	{
-		LLSD content;
-        const std::string tab_owned_name = "Owned_Experiences_Tab";
+        tabMap["experience_ids"] = tab_owned_name;
 
         // extract ids for experiences that we already have
         LLTabContainer* tabs = getChild<LLTabContainer>("xp_tabs");
@@ -321,13 +304,9 @@
             tab_owned->getExperienceIdsList(mPrepurchaseIds);
         }
 
-		LLExperienceListResponder::NameMap nameMap;
-        nameMap["experience_ids"] = tab_owned_name;
-		LLExperienceListResponder* responder = new LLExperienceListResponder(getDerivedHandle<LLFloaterExperiences>(), nameMap, "ExperienceAcquireFailed");
-        responder->mCallback = boost::bind(&LLFloaterExperiences::checkAndOpen, this, _1, _2);
-		LLHTTPClient::post(url, content, responder);
-	}
->>>>>>> 5a5c023e
+        requestNewExperience(region->getCapability("AgentExperiences"), handle, tabMap, "ExperienceAcquireFailed",
+            boost::bind(&LLFloaterExperiences::checkAndOpen, this, _1, _2));
+    }
 }
 
 LLFloaterExperiences* LLFloaterExperiences::findInstance()
