--- conflicted
+++ resolved
@@ -3641,11 +3641,7 @@
 		LL_WARNS() << "called with empty list, nothing to do" << LL_ENDL;
 		return;
 	}
-<<<<<<< HEAD
-
-=======
 	LLPointer<LLInventoryCallback> cb = new LLUpdateAppearanceOnDestroy;
->>>>>>> 97747617
 	for (uuid_vec_t::const_iterator it = ids_to_remove.begin(); it != ids_to_remove.end(); ++it)
 	{
 		const LLUUID& id_to_remove = *it;
