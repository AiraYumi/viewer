/**
 * @file llappearancemgr.cpp
 * @brief Manager for initiating appearance changes on the viewer
 *
 * $LicenseInfo:firstyear=2004&license=viewerlgpl$
 * Second Life Viewer Source Code
 * Copyright (C) 2010, Linden Research, Inc.
 *
 * This library is free software; you can redistribute it and/or
 * modify it under the terms of the GNU Lesser General Public
 * License as published by the Free Software Foundation;
 * version 2.1 of the License only.
 *
 * This library is distributed in the hope that it will be useful,
 * but WITHOUT ANY WARRANTY; without even the implied warranty of
 * MERCHANTABILITY or FITNESS FOR A PARTICULAR PURPOSE.  See the GNU
 * Lesser General Public License for more details.
 *
 * You should have received a copy of the GNU Lesser General Public
 * License along with this library; if not, write to the Free Software
 * Foundation, Inc., 51 Franklin Street, Fifth Floor, Boston, MA  02110-1301  USA
 *
 * Linden Research, Inc., 945 Battery Street, San Francisco, CA  94111  USA
 * $/LicenseInfo$
 */

#include "llviewerprecompiledheaders.h"

#include <boost/lexical_cast.hpp>
#include "llaccordionctrltab.h"
#include "llagent.h"
#include "llagentcamera.h"
#include "llagentwearables.h"
#include "llappearancemgr.h"
#include "llattachmentsmgr.h"
#include "llcommandhandler.h"
#include "lleventtimer.h"
#include "llfloatersidepanelcontainer.h"
#include "llgesturemgr.h"
#include "llinventorybridge.h"
#include "llinventoryfunctions.h"
#include "llinventorymodelbackgroundfetch.h"
#include "llinventoryobserver.h"
#include "llmd5.h"
#include "llnotificationsutil.h"
#include "llmd5.h"
#include "lloutfitobserver.h"
#include "lloutfitslist.h"
#include "llselectmgr.h"
#include "llsidepanelappearance.h"
#include "llviewerobjectlist.h"
#include "llvoavatar.h"
#include "llvoavatarself.h"
#include "llviewerregion.h"
#include "llwearablelist.h"
#include "llsdutil.h"
#include "llsdserialize.h"
#include "llhttpretrypolicy.h"
#include "llaisapi.h"
#include "llhttpsdhandler.h"
#include "llcorehttputil.h"
#include "llappviewer.h"
#include "llcoros.h"
#include "lleventcoro.h"
#include "lluiusage.h"

#include "llavatarpropertiesprocessor.h"

#if LL_MSVC
// disable boost::lexical_cast warning
#pragma warning (disable:4702)
#endif

namespace
{
    const S32   BAKE_RETRY_MAX_COUNT = 5;
    const F32   BAKE_RETRY_TIMEOUT = 2.0F;
}

// *TODO$: LLInventoryCallback should be deprecated to conform to the new boost::bind/coroutine model.
// temp code in transition
void doAppearanceCb(LLPointer<LLInventoryCallback> cb, LLUUID id)
{
    if (cb.notNull())
        cb->fire(id);
}

std::string self_av_string()
{
    // On logout gAgentAvatarp can already be invalid
    return isAgentAvatarValid() ? gAgentAvatarp->avString() : "";
}

// RAII thingy to guarantee that a variable gets reset when the Setter
// goes out of scope.  More general utility would be handy - TODO:
// check boost.
class BoolSetter
{
public:
    BoolSetter(bool& var):
        mVar(var)
    {
        mVar = true;
    }
    ~BoolSetter()
    {
        mVar = false;
    }
private:
    bool& mVar;
};

char ORDER_NUMBER_SEPARATOR('@');

class LLOutfitUnLockTimer: public LLEventTimer
{
public:
    LLOutfitUnLockTimer(F32 period) : LLEventTimer(period)
    {
        // restart timer on BOF changed event
        LLOutfitObserver::instance().addBOFChangedCallback(boost::bind(
                &LLOutfitUnLockTimer::reset, this));
        stop();
    }

    /*virtual*/
    BOOL tick()
    {
        if(mEventTimer.hasExpired())
        {
            LLAppearanceMgr::instance().setOutfitLocked(false);
        }
        return FALSE;
    }
    void stop() { mEventTimer.stop(); }
    void start() { mEventTimer.start(); }
    void reset() { mEventTimer.reset(); }
    BOOL getStarted() { return mEventTimer.getStarted(); }

    LLTimer&  getEventTimer() { return mEventTimer;}
};

// support for secondlife:///app/appearance SLapps
class LLAppearanceHandler : public LLCommandHandler
{
public:
    // requests will be throttled from a non-trusted browser
    LLAppearanceHandler() : LLCommandHandler("appearance", UNTRUSTED_THROTTLE) {}

    bool handle(const LLSD& params,
                const LLSD& query_map,
                const std::string& grid,
                LLMediaCtrl* web)
    {
        // support secondlife:///app/appearance/show, but for now we just
        // make all secondlife:///app/appearance SLapps behave this way
        if (!LLUI::getInstance()->mSettingGroups["config"]->getBOOL("EnableAppearance"))
        {
            LLNotificationsUtil::add("NoAppearance", LLSD(), LLSD(), std::string("SwitchToStandardSkinAndQuit"));
            return true;
        }

        LLFloaterSidePanelContainer::showPanel("appearance", LLSD());
        return true;
    }
};

LLAppearanceHandler gAppearanceHandler;


LLUUID findDescendentCategoryIDByName(const LLUUID& parent_id, const std::string& name)
{
    LLInventoryModel::cat_array_t cat_array;
    LLInventoryModel::item_array_t item_array;
    LLNameCategoryCollector has_name(name);
    gInventory.collectDescendentsIf(parent_id,
                                    cat_array,
                                    item_array,
                                    LLInventoryModel::EXCLUDE_TRASH,
                                    has_name);
    if (0 == cat_array.size())
        return LLUUID();
    else
    {
        LLViewerInventoryCategory *cat = cat_array.at(0);
        if (cat)
            return cat->getUUID();
        else
        {
            LL_WARNS() << "null cat" << LL_ENDL;
            return LLUUID();
        }
    }
}

// We want this to be much lower (e.g. 15.0 is usually fine), bumping
// up for now until we can diagnose some cases of very slow response
// to requests.
const F32 DEFAULT_RETRY_AFTER_INTERVAL = 300.0;

// Given the current back-end problems, retrying is causing too many
// duplicate items. Bump this back to 2 once they are resolved (or can
// leave at 0 if the operations become actually reliable).
const S32 DEFAULT_MAX_RETRIES = 0;

class LLCallAfterInventoryBatchMgr: public LLEventTimer
{
public:
    LLCallAfterInventoryBatchMgr(const LLUUID& dst_cat_id,
                                 const std::string& phase_name,
                                 nullary_func_t on_completion_func,
                                 nullary_func_t on_failure_func = no_op,
                                 F32 retry_after = DEFAULT_RETRY_AFTER_INTERVAL,
                                 S32 max_retries = DEFAULT_MAX_RETRIES
        ):
        mDstCatID(dst_cat_id),
        mTrackingPhase(phase_name),
        mOnCompletionFunc(on_completion_func),
        mOnFailureFunc(on_failure_func),
        mRetryAfter(retry_after),
        mMaxRetries(max_retries),
        mPendingRequests(0),
        mFailCount(0),
        mCompletionOrFailureCalled(false),
        mRetryCount(0),
        LLEventTimer(5.0)
    {
        if (!mTrackingPhase.empty())
        {
            selfStartPhase(mTrackingPhase);
        }
    }

    void addItems(LLInventoryModel::item_array_t& src_items)
    {
        for (LLInventoryModel::item_array_t::const_iterator it = src_items.begin();
             it != src_items.end();
             ++it)
        {
            LLViewerInventoryItem* item = *it;
            llassert(item);
            addItem(item->getUUID());
        }
    }

    // Request or re-request operation for specified item.
    void addItem(const LLUUID& item_id)
    {
        LL_DEBUGS("Avatar") << "item_id " << item_id << LL_ENDL;
        if (!requestOperation(item_id))
        {
            LL_DEBUGS("Avatar") << "item_id " << item_id << " requestOperation false, skipping" << LL_ENDL;
            return;
        }

        mPendingRequests++;
        // On a re-request, this will reset the timer.
        mWaitTimes[item_id] = LLTimer();
        if (mRetryCounts.find(item_id) == mRetryCounts.end())
        {
            mRetryCounts[item_id] = 0;
        }
        else
        {
            mRetryCounts[item_id]++;
        }
    }

    virtual bool requestOperation(const LLUUID& item_id) = 0;

    void onOp(const LLUUID& src_id, const LLUUID& dst_id, LLTimer timestamp)
    {
        if (ll_frand() < gSavedSettings.getF32("InventoryDebugSimulateLateOpRate"))
        {
            LL_WARNS() << "Simulating late operation by punting handling to later" << LL_ENDL;
            doAfterInterval(boost::bind(&LLCallAfterInventoryBatchMgr::onOp,this,src_id,dst_id,timestamp),
                            mRetryAfter);
            return;
        }
        mPendingRequests--;
        F32 elapsed = timestamp.getElapsedTimeF32();
        LL_DEBUGS("Avatar") << "op done, src_id " << src_id << " dst_id " << dst_id << " after " << elapsed << " seconds" << LL_ENDL;
        if (mWaitTimes.find(src_id) == mWaitTimes.end())
        {
            // No longer waiting for this item - either serviced
            // already or gave up after too many retries.
            LL_WARNS() << "duplicate or late operation, src_id " << src_id << "dst_id " << dst_id
                    << " elapsed " << elapsed << " after end " << (S32) mCompletionOrFailureCalled << LL_ENDL;
        }
        mTimeStats.push(elapsed);
        mWaitTimes.erase(src_id);
        if (mWaitTimes.empty() && !mCompletionOrFailureCalled)
        {
            onCompletionOrFailure();
        }
    }

    void onCompletionOrFailure()
    {
        assert (!mCompletionOrFailureCalled);
        mCompletionOrFailureCalled = true;

        // Will never call onCompletion() if any item has been flagged as
        // a failure - otherwise could wind up with corrupted
        // outfit, involuntary nudity, etc.
        reportStats();
        if (!mTrackingPhase.empty())
        {
            selfStopPhase(mTrackingPhase);
        }
        if (!mFailCount)
        {
            onCompletion();
        }
        else
        {
            onFailure();
        }
    }

    void onFailure()
    {
        LL_INFOS() << "failed" << LL_ENDL;
        mOnFailureFunc();
    }

    void onCompletion()
    {
        LL_INFOS() << "done" << LL_ENDL;
        mOnCompletionFunc();
    }

    // virtual
    // Will be deleted after returning true - only safe to do this if all callbacks have fired.
    BOOL tick()
    {
        // mPendingRequests will be zero if all requests have been
        // responded to.  mWaitTimes.empty() will be true if we have
        // received at least one reply for each UUID.  If requests
        // have been dropped and retried, these will not necessarily
        // be the same.  Only safe to return true if all requests have
        // been serviced, since it will result in this object being
        // deleted.
        bool all_done = (mPendingRequests==0);

        if (!mWaitTimes.empty())
        {
            LL_WARNS() << "still waiting on " << mWaitTimes.size() << " items" << LL_ENDL;
            for (std::map<LLUUID,LLTimer>::iterator it = mWaitTimes.begin();
                 it != mWaitTimes.end();)
            {
                // Use a copy of iterator because it may be erased/invalidated.
                std::map<LLUUID,LLTimer>::iterator curr_it = it;
                ++it;

                F32 time_waited = curr_it->second.getElapsedTimeF32();
                S32 retries = mRetryCounts[curr_it->first];
                if (time_waited > mRetryAfter)
                {
                    if (retries < mMaxRetries)
                    {
                        LL_DEBUGS("Avatar") << "Waited " << time_waited <<
                            " for " << curr_it->first << ", retrying" << LL_ENDL;
                        mRetryCount++;
                        addItem(curr_it->first);
                    }
                    else
                    {
                        LL_WARNS() << "Giving up on " << curr_it->first << " after too many retries" << LL_ENDL;
                        mWaitTimes.erase(curr_it);
                        mFailCount++;
                    }
                }
                if (mWaitTimes.empty())
                {
                    onCompletionOrFailure();
                }

            }
        }
        return all_done;
    }

    void reportStats()
    {
        LL_DEBUGS("Avatar") << "Phase: " << mTrackingPhase << LL_ENDL;
        LL_DEBUGS("Avatar") << "mFailCount: " << mFailCount << LL_ENDL;
        LL_DEBUGS("Avatar") << "mRetryCount: " << mRetryCount << LL_ENDL;
        LL_DEBUGS("Avatar") << "Times: n " << mTimeStats.getCount() << " min " << mTimeStats.getMinValue() << " max " << mTimeStats.getMaxValue() << LL_ENDL;
        LL_DEBUGS("Avatar") << "Mean " << mTimeStats.getMean() << " stddev " << mTimeStats.getStdDev() << LL_ENDL;
    }

    virtual ~LLCallAfterInventoryBatchMgr()
    {
        LL_DEBUGS("Avatar") << "deleting" << LL_ENDL;
    }

protected:
    std::string mTrackingPhase;
    std::map<LLUUID,LLTimer> mWaitTimes;
    std::map<LLUUID,S32> mRetryCounts;
    LLUUID mDstCatID;
    nullary_func_t mOnCompletionFunc;
    nullary_func_t mOnFailureFunc;
    F32 mRetryAfter;
    S32 mMaxRetries;
    S32 mPendingRequests;
    S32 mFailCount;
    S32 mRetryCount;
    bool mCompletionOrFailureCalled;
    LLViewerStats::StatsAccumulator mTimeStats;
};

class LLCallAfterInventoryCopyMgr: public LLCallAfterInventoryBatchMgr
{
public:
    LLCallAfterInventoryCopyMgr(LLInventoryModel::item_array_t& src_items,
                                const LLUUID& dst_cat_id,
                                const std::string& phase_name,
                                nullary_func_t on_completion_func,
                                nullary_func_t on_failure_func = no_op,
                                 F32 retry_after = DEFAULT_RETRY_AFTER_INTERVAL,
                                 S32 max_retries = DEFAULT_MAX_RETRIES
        ):
        LLCallAfterInventoryBatchMgr(dst_cat_id, phase_name, on_completion_func, on_failure_func, retry_after, max_retries)
    {
        addItems(src_items);
        sInstanceCount++;
    }

    ~LLCallAfterInventoryCopyMgr()
    {
        sInstanceCount--;
    }

    virtual bool requestOperation(const LLUUID& item_id)
    {
        LLViewerInventoryItem *item = gInventory.getItem(item_id);
        llassert(item);
        LL_DEBUGS("Avatar") << "copying item " << item_id << LL_ENDL;
        if (ll_frand() < gSavedSettings.getF32("InventoryDebugSimulateOpFailureRate"))
        {
            LL_DEBUGS("Avatar") << "simulating failure by not sending request for item " << item_id << LL_ENDL;
            return true;
        }
        copy_inventory_item(
            gAgent.getID(),
            item->getPermissions().getOwner(),
            item->getUUID(),
            mDstCatID,
            std::string(),
            new LLBoostFuncInventoryCallback(boost::bind(&LLCallAfterInventoryBatchMgr::onOp,this,item_id,_1,LLTimer()))
            );
        return true;
    }

    static S32 getInstanceCount() { return sInstanceCount; }

private:
    static S32 sInstanceCount;
};

S32 LLCallAfterInventoryCopyMgr::sInstanceCount = 0;

class LLWearCategoryAfterCopy: public LLInventoryCallback
{
public:
    LLWearCategoryAfterCopy(bool append):
        mAppend(append)
    {}

    // virtual
    void fire(const LLUUID& id)
    {
        // Wear the inventory category.
        LLInventoryCategory* cat = gInventory.getCategory(id);
        LLAppearanceMgr::instance().wearInventoryCategoryOnAvatar(cat, mAppend);
    }

private:
    bool mAppend;
};

class LLTrackPhaseWrapper : public LLInventoryCallback
{
public:
    LLTrackPhaseWrapper(const std::string& phase_name, LLPointer<LLInventoryCallback> cb = NULL):
        mTrackingPhase(phase_name),
        mCB(cb)
    {
        selfStartPhase(mTrackingPhase);
    }

    // virtual
    void fire(const LLUUID& id)
    {
        if (mCB)
        {
            mCB->fire(id);
        }
    }

    // virtual
    ~LLTrackPhaseWrapper()
    {
        selfStopPhase(mTrackingPhase);
    }

protected:
    std::string mTrackingPhase;
    LLPointer<LLInventoryCallback> mCB;
};

LLUpdateAppearanceOnDestroy::LLUpdateAppearanceOnDestroy(bool enforce_item_restrictions,
                                                         bool enforce_ordering,
                                                         nullary_func_t post_update_func
    ):
    mFireCount(0),
    mEnforceItemRestrictions(enforce_item_restrictions),
    mEnforceOrdering(enforce_ordering),
    mPostUpdateFunc(post_update_func)
{
    selfStartPhase("update_appearance_on_destroy");
}

void LLUpdateAppearanceOnDestroy::fire(const LLUUID& inv_item)
{
    LLViewerInventoryItem* item = (LLViewerInventoryItem*)gInventory.getItem(inv_item);
    const std::string item_name = item ? item->getName() : "ITEM NOT FOUND";
#ifndef LL_RELEASE_FOR_DOWNLOAD
    LL_DEBUGS("Avatar") << self_av_string() << "callback fired [ name:" << item_name << " UUID:" << inv_item << " count:" << mFireCount << " ] " << LL_ENDL;
#endif
    mFireCount++;
}

LLUpdateAppearanceOnDestroy::~LLUpdateAppearanceOnDestroy()
{
    if (!LLApp::isExiting())
    {
        // speculative fix for MAINT-1150
        LL_INFOS("Avatar") << self_av_string() << "done update appearance on destroy" << LL_ENDL;

        selfStopPhase("update_appearance_on_destroy");

        LLAppearanceMgr::instance().updateAppearanceFromCOF(mEnforceItemRestrictions,
                                                            mEnforceOrdering,
                                                            mPostUpdateFunc);
    }
}

LLUpdateAppearanceAndEditWearableOnDestroy::LLUpdateAppearanceAndEditWearableOnDestroy(const LLUUID& item_id):
    mItemID(item_id)
{
}

LLRequestServerAppearanceUpdateOnDestroy::~LLRequestServerAppearanceUpdateOnDestroy()
{
    LL_DEBUGS("Avatar") << "ATT requesting server appearance update" << LL_ENDL;
    if (!LLApp::isExiting())
    {
        LLAppearanceMgr::instance().requestServerAppearanceUpdate();
    }
}

void edit_wearable_and_customize_avatar(LLUUID item_id)
{
    // Start editing the item if previously requested.
    gAgentWearables.editWearableIfRequested(item_id);

    // TODO: camera mode may not be changed if a debug setting is tweaked
    if( gAgentCamera.cameraCustomizeAvatar() )
    {
        // If we're in appearance editing mode, the current tab may need to be refreshed
        LLSidepanelAppearance *panel = dynamic_cast<LLSidepanelAppearance*>(
            LLFloaterSidePanelContainer::getPanel("appearance"));
        if (panel)
        {
            panel->showDefaultSubpart();
        }
    }
}

LLUpdateAppearanceAndEditWearableOnDestroy::~LLUpdateAppearanceAndEditWearableOnDestroy()
{
    if (!LLApp::isExiting())
    {
        LLAppearanceMgr::instance().updateAppearanceFromCOF(
            true,true,
            boost::bind(edit_wearable_and_customize_avatar, mItemID));
    }
}

class LLBrokenLinkObserver : public LLInventoryObserver
{
public:
    LLUUID mUUID;
    bool mEnforceItemRestrictions;
    bool mEnforceOrdering;
    nullary_func_t mPostUpdateFunc;

    LLBrokenLinkObserver(const LLUUID& uuid,
                          bool enforce_item_restrictions ,
                          bool enforce_ordering ,
                          nullary_func_t post_update_func) :
        mUUID(uuid),
        mEnforceItemRestrictions(enforce_item_restrictions),
        mEnforceOrdering(enforce_ordering),
        mPostUpdateFunc(post_update_func)
    {
    }
    /* virtual */ void changed(U32 mask);
    void postProcess();
};

void LLBrokenLinkObserver::changed(U32 mask)
{
    if (mask & LLInventoryObserver::REBUILD)
    {
        // This observer should be executed after LLInventoryPanel::itemChanged(),
        // but if it isn't, consider calling updateAppearanceFromCOF with a delay
        const uuid_set_t& changed_item_ids = gInventory.getChangedIDs();
        for (uuid_set_t::const_iterator it = changed_item_ids.begin(); it != changed_item_ids.end(); ++it)
        {
            const LLUUID& id = *it;
            if (id == mUUID)
            {
                // Might not be processed yet and it is not a
                // good idea to update appearane here, postpone.
                doOnIdleOneTime([this]()
                                {
                                    postProcess();
                                });

                gInventory.removeObserver(this);
                return;
            }
        }
    }
}

void LLBrokenLinkObserver::postProcess()
{
    LLViewerInventoryItem* item = gInventory.getItem(mUUID);
    llassert(item && !item->getIsBrokenLink()); // the whole point was to get a correct link
    if (item && item->getIsBrokenLink())
    {
        LL_INFOS_ONCE("Avatar") << "Outfit link broken despite being regenerated" << LL_ENDL;
        LL_DEBUGS("Avatar", "Inventory") << "Outfit link " << mUUID << " \"" << item->getName() << "\" is broken despite being regenerated" << LL_ENDL;
    }

    LLAppearanceMgr::instance().updateAppearanceFromCOF(
        mEnforceItemRestrictions ,
        mEnforceOrdering ,
        mPostUpdateFunc);
    delete this;
}


struct LLFoundData
{
    LLFoundData() :
        mAssetType(LLAssetType::AT_NONE),
        mWearableType(LLWearableType::WT_INVALID),
        mWearable(NULL) {}

    LLFoundData(const LLUUID& item_id,
                const LLUUID& asset_id,
                const std::string& name,
                const LLAssetType::EType& asset_type,
                const LLWearableType::EType& wearable_type,
                const bool is_replacement = false
        ) :
        mItemID(item_id),
        mAssetID(asset_id),
        mName(name),
        mAssetType(asset_type),
        mWearableType(wearable_type),
        mIsReplacement(is_replacement),
        mWearable( NULL ) {}

    LLUUID mItemID;
    LLUUID mAssetID;
    std::string mName;
    LLAssetType::EType mAssetType;
    LLWearableType::EType mWearableType;
    LLViewerWearable* mWearable;
    bool mIsReplacement;
};


class LLWearableHoldingPattern
{
    LOG_CLASS(LLWearableHoldingPattern);

public:
    LLWearableHoldingPattern();
    ~LLWearableHoldingPattern();

    bool pollFetchCompletion();
    void onFetchCompletion();
    bool isFetchCompleted();
    bool isTimedOut();

    void checkMissingWearables();
    bool pollMissingWearables();
    bool isMissingCompleted();
    void recoverMissingWearable(LLWearableType::EType type);
    void clearCOFLinksForMissingWearables();

    void onWearableAssetFetch(LLViewerWearable *wearable);
    void onAllComplete();

    typedef std::list<LLFoundData> found_list_t;
    found_list_t& getFoundList();
    void eraseTypeToLink(LLWearableType::EType type);
    void eraseTypeToRecover(LLWearableType::EType type);
    void setObjItems(const LLInventoryModel::item_array_t& items);
    void setGestItems(const LLInventoryModel::item_array_t& items);
    bool isMostRecent();
    void handleLateArrivals();
    void resetTime(F32 timeout);
    static S32 countActive() { return sActiveHoldingPatterns.size(); }
    S32 index() { return mIndex; }

private:
    found_list_t mFoundList;
    LLInventoryModel::item_array_t mObjItems;
    LLInventoryModel::item_array_t mGestItems;
    typedef std::set<S32> type_set_t;
    type_set_t mTypesToRecover;
    type_set_t mTypesToLink;
    S32 mResolved;
    LLTimer mWaitTime;
    bool mFired;
    typedef std::set<LLWearableHoldingPattern*> type_set_hp;
    static type_set_hp sActiveHoldingPatterns;
    static S32 sNextIndex;
    S32 mIndex;
    bool mIsMostRecent;
    std::set<LLViewerWearable*> mLateArrivals;
    bool mIsAllComplete;
};

LLWearableHoldingPattern::type_set_hp LLWearableHoldingPattern::sActiveHoldingPatterns;
S32 LLWearableHoldingPattern::sNextIndex = 0;

LLWearableHoldingPattern::LLWearableHoldingPattern():
    mResolved(0),
    mFired(false),
    mIsMostRecent(true),
    mIsAllComplete(false)
{
    if (countActive()>0)
    {
        LL_INFOS() << "Creating LLWearableHoldingPattern when "
                   << countActive()
                   << " other attempts are active."
                   << " Flagging others as invalid."
                   << LL_ENDL;
        for (type_set_hp::iterator it = sActiveHoldingPatterns.begin();
             it != sActiveHoldingPatterns.end();
             ++it)
        {
            (*it)->mIsMostRecent = false;
        }

    }
    mIndex = sNextIndex++;
    sActiveHoldingPatterns.insert(this);
    LL_DEBUGS("Avatar") << "HP " << index() << " created" << LL_ENDL;
    selfStartPhase("holding_pattern");
}

LLWearableHoldingPattern::~LLWearableHoldingPattern()
{
    sActiveHoldingPatterns.erase(this);
    if (isMostRecent())
    {
        selfStopPhase("holding_pattern");
    }
    LL_DEBUGS("Avatar") << "HP " << index() << " deleted" << LL_ENDL;
}

bool LLWearableHoldingPattern::isMostRecent()
{
    return mIsMostRecent;
}

LLWearableHoldingPattern::found_list_t& LLWearableHoldingPattern::getFoundList()
{
    return mFoundList;
}

void LLWearableHoldingPattern::eraseTypeToLink(LLWearableType::EType type)
{
    mTypesToLink.erase(type);
}

void LLWearableHoldingPattern::eraseTypeToRecover(LLWearableType::EType type)
{
    mTypesToRecover.erase(type);
}

void LLWearableHoldingPattern::setObjItems(const LLInventoryModel::item_array_t& items)
{
    mObjItems = items;
}

void LLWearableHoldingPattern::setGestItems(const LLInventoryModel::item_array_t& items)
{
    mGestItems = items;
}

bool LLWearableHoldingPattern::isFetchCompleted()
{
    return (mResolved >= (S32)getFoundList().size()); // have everything we were waiting for?
}

bool LLWearableHoldingPattern::isTimedOut()
{
    return mWaitTime.hasExpired();
}

void LLWearableHoldingPattern::checkMissingWearables()
{
    if (!isMostRecent())
    {
        // runway why don't we actually skip here?
        LL_WARNS() << self_av_string() << "skipping because LLWearableHolding pattern is invalid (superceded by later outfit request)" << LL_ENDL;
    }

    std::vector<S32> found_by_type(LLWearableType::WT_COUNT,0);
    std::vector<S32> requested_by_type(LLWearableType::WT_COUNT,0);
    for (found_list_t::iterator it = getFoundList().begin(); it != getFoundList().end(); ++it)
    {
        LLFoundData &data = *it;
        if (data.mWearableType < LLWearableType::WT_COUNT)
            requested_by_type[data.mWearableType]++;
        if (data.mWearable)
            found_by_type[data.mWearableType]++;
    }

    for (S32 type = 0; type < LLWearableType::WT_COUNT; ++type)
    {
        if (requested_by_type[type] > found_by_type[type])
        {
            LL_WARNS() << self_av_string() << "got fewer wearables than requested, type " << type << ": requested " << requested_by_type[type] << ", found " << found_by_type[type] << LL_ENDL;
        }
        if (found_by_type[type] > 0)
            continue;
        if (
            // If at least one wearable of certain types (pants/shirt/skirt)
            // was requested but none was found, create a default asset as a replacement.
            // In all other cases, don't do anything.
            // For critical types (shape/hair/skin/eyes), this will keep the avatar as a cloud
            // due to logic in LLVOAvatarSelf::getIsCloud().
            // For non-critical types (tatoo, socks, etc.) the wearable will just be missing.
            (requested_by_type[type] > 0) &&
            ((type == LLWearableType::WT_PANTS) || (type == LLWearableType::WT_SHIRT) || (type == LLWearableType::WT_SKIRT)))
        {
            mTypesToRecover.insert(type);
            mTypesToLink.insert(type);
            recoverMissingWearable((LLWearableType::EType)type);
            LL_WARNS() << self_av_string() << "need to replace " << type << LL_ENDL;
        }
    }

    resetTime(60.0F);

    if (isMostRecent())
    {
        selfStartPhase("get_missing_wearables_2");
    }
    if (!pollMissingWearables())
    {
        doOnIdleRepeating(boost::bind(&LLWearableHoldingPattern::pollMissingWearables,this));
    }
}

void LLWearableHoldingPattern::onAllComplete()
{
    if (isAgentAvatarValid())
    {
        gAgentAvatarp->outputRezTiming("Agent wearables fetch complete");
    }

    if (!isMostRecent())
    {
        // runway need to skip here?
        LL_WARNS() << self_av_string() << "skipping because LLWearableHolding pattern is invalid (superceded by later outfit request)" << LL_ENDL;
    }

    // Activate all gestures in this folder
    if (mGestItems.size() > 0)
    {
        LL_DEBUGS("Avatar") << self_av_string() << "Activating " << mGestItems.size() << " gestures" << LL_ENDL;

        LLGestureMgr::instance().activateGestures(mGestItems);

        // Update the inventory item labels to reflect the fact
        // they are active.
        LLViewerInventoryCategory* catp =
            gInventory.getCategory(LLAppearanceMgr::instance().getCOF());

        if (catp)
        {
            gInventory.updateCategory(catp);
            gInventory.notifyObservers();
        }
    }

    if (isAgentAvatarValid())
    {
        LL_DEBUGS("Avatar") << self_av_string() << "Updating " << mObjItems.size() << " attachments" << LL_ENDL;
        LLAgentWearables::llvo_vec_t objects_to_remove;
        LLAgentWearables::llvo_vec_t objects_to_retain;
        LLInventoryModel::item_array_t items_to_add;

        LLAgentWearables::findAttachmentsAddRemoveInfo(mObjItems,
                                                       objects_to_remove,
                                                       objects_to_retain,
                                                       items_to_add);

        LL_DEBUGS("Avatar") << self_av_string() << "Removing " << objects_to_remove.size()
                            << " attachments" << LL_ENDL;

        // Here we remove the attachment pos overrides for *all*
        // attachments, even those that are not being removed. This is
        // needed to get joint positions all slammed down to their
        // pre-attachment states.
        gAgentAvatarp->clearAttachmentOverrides();

        if (objects_to_remove.size() || items_to_add.size())
        {
            LL_DEBUGS("Avatar") << "ATT will remove " << objects_to_remove.size()
                                << " and add " << items_to_add.size() << " items" << LL_ENDL;
        }

        // Take off the attachments that will no longer be in the outfit.
        LLAgentWearables::userRemoveMultipleAttachments(objects_to_remove);

        // Update wearables.
        LL_INFOS("Avatar") << self_av_string() << "HP " << index() << " updating agent wearables with "
                           << mResolved << " wearable items " << LL_ENDL;
        LLAppearanceMgr::instance().updateAgentWearables(this);

        // Restore attachment pos overrides for the attachments that
        // are remaining in the outfit.
        for (LLAgentWearables::llvo_vec_t::iterator it = objects_to_retain.begin();
             it != objects_to_retain.end();
             ++it)
        {
            LLViewerObject *objectp = *it;
            if (!objectp->isAnimatedObject())
            {
                gAgentAvatarp->addAttachmentOverridesForObject(objectp);
            }
        }

        // Add new attachments to match those requested.
        LL_DEBUGS("Avatar") << self_av_string() << "Adding " << items_to_add.size() << " attachments" << LL_ENDL;
        LLAgentWearables::userAttachMultipleAttachments(items_to_add);
    }

    if (isFetchCompleted() && isMissingCompleted())
    {
        // Only safe to delete if all wearable callbacks and all missing wearables completed.
        delete this;
    }
    else
    {
        mIsAllComplete = true;
        handleLateArrivals();
    }
}

void LLWearableHoldingPattern::onFetchCompletion()
{
    if (isMostRecent())
    {
        selfStopPhase("get_wearables_2");
    }

    if (!isMostRecent())
    {
        // runway skip here?
        LL_WARNS() << self_av_string() << "skipping because LLWearableHolding pattern is invalid (superceded by later outfit request)" << LL_ENDL;
    }

    checkMissingWearables();
}

// Runs as an idle callback until all wearables are fetched (or we time out).
bool LLWearableHoldingPattern::pollFetchCompletion()
{
    if (!isMostRecent())
    {
        // runway skip here?
        LL_WARNS() << self_av_string() << "skipping because LLWearableHolding pattern is invalid (superceded by later outfit request)" << LL_ENDL;
    }

    bool completed = isFetchCompleted();
    bool timed_out = isTimedOut();
    bool done = completed || timed_out;

    if (done)
    {
        LL_INFOS("Avatar") << self_av_string() << "HP " << index() << " polling, done status: " << completed << " timed out " << timed_out
                << " elapsed " << mWaitTime.getElapsedTimeF32() << LL_ENDL;

        mFired = true;

        if (timed_out)
        {
            LL_WARNS() << self_av_string() << "Exceeded max wait time for wearables, updating appearance based on what has arrived" << LL_ENDL;
        }

        onFetchCompletion();
    }
    return done;
}

void recovered_item_link_cb(const LLUUID& item_id, LLWearableType::EType type, LLViewerWearable *wearable, LLWearableHoldingPattern* holder)
{
    if (!holder->isMostRecent())
    {
        LL_WARNS() << "HP " << holder->index() << " skipping because LLWearableHolding pattern is invalid (superceded by later outfit request)" << LL_ENDL;
        // runway skip here?
    }

    LL_INFOS("Avatar") << "HP " << holder->index() << " recovered item link for type " << type << LL_ENDL;
    holder->eraseTypeToLink(type);
    // Add wearable to FoundData for actual wearing
    LLViewerInventoryItem *item = gInventory.getItem(item_id);
    LLViewerInventoryItem *linked_item = item ? item->getLinkedItem() : NULL;

    if (linked_item)
    {
        gInventory.addChangedMask(LLInventoryObserver::LABEL, linked_item->getUUID());

        if (item)
        {
            LLFoundData found(linked_item->getUUID(),
                              linked_item->getAssetUUID(),
                              linked_item->getName(),
                              linked_item->getType(),
                              linked_item->isWearableType() ? linked_item->getWearableType() : LLWearableType::WT_INVALID,
                              true // is replacement
                );
            found.mWearable = wearable;
            holder->getFoundList().push_front(found);
        }
        else
        {
            LL_WARNS() << self_av_string() << "inventory link not found for recovered wearable" << LL_ENDL;
        }
    }
    else
    {
        LL_WARNS() << self_av_string() << "HP " << holder->index() << " inventory link not found for recovered wearable" << LL_ENDL;
    }
}

void recovered_item_cb(const LLUUID& item_id, LLWearableType::EType type, LLViewerWearable *wearable, LLWearableHoldingPattern* holder)
{
    if (!holder->isMostRecent())
    {
        // runway skip here?
        LL_WARNS() << self_av_string() << "skipping because LLWearableHolding pattern is invalid (superceded by later outfit request)" << LL_ENDL;
    }

    LL_DEBUGS("Avatar") << self_av_string() << "Recovered item for type " << type << LL_ENDL;
    LLConstPointer<LLInventoryObject> itemp = gInventory.getItem(item_id);
    wearable->setItemID(item_id);
    holder->eraseTypeToRecover(type);
    llassert(itemp);
    if (itemp)
    {
        LLPointer<LLInventoryCallback> cb = new LLBoostFuncInventoryCallback(boost::bind(recovered_item_link_cb,_1,type,wearable,holder));

        link_inventory_object(LLAppearanceMgr::instance().getCOF(), itemp, cb);
    }
}

void LLWearableHoldingPattern::recoverMissingWearable(LLWearableType::EType type)
{
    if (!isMostRecent())
    {
        // runway skip here?
        LL_WARNS() << self_av_string() << "skipping because LLWearableHolding pattern is invalid (superceded by later outfit request)" << LL_ENDL;
    }

        // Try to recover by replacing missing wearable with a new one.
    LLNotificationsUtil::add("ReplacedMissingWearable");
    LL_DEBUGS("Avatar") << "Wearable of type '" << LLWearableType::getInstance()->getTypeName(type)
                << "' could not be downloaded.  Replaced inventory item with default wearable." << LL_ENDL;
    LLViewerWearable* wearable = LLWearableList::instance().createNewWearable(type, gAgentAvatarp);

    // Add a new one in the lost and found folder.
    const LLUUID lost_and_found_id = gInventory.findCategoryUUIDForType(LLFolderType::FT_LOST_AND_FOUND);
    LLPointer<LLInventoryCallback> cb = new LLBoostFuncInventoryCallback(boost::bind(recovered_item_cb,_1,type,wearable,this));

    create_inventory_wearable(gAgent.getID(),
                          gAgent.getSessionID(),
                          lost_and_found_id,
                          wearable->getTransactionID(),
                          wearable->getName(),
                          wearable->getDescription(),
                          wearable->getAssetType(),
                          wearable->getType(),
                          wearable->getPermissions().getMaskNextOwner(),
                          cb);
}

bool LLWearableHoldingPattern::isMissingCompleted()
{
    return mTypesToLink.size()==0 && mTypesToRecover.size()==0;
}

void LLWearableHoldingPattern::clearCOFLinksForMissingWearables()
{
    for (found_list_t::iterator it = getFoundList().begin(); it != getFoundList().end(); ++it)
    {
        LLFoundData &data = *it;
        if ((data.mWearableType < LLWearableType::WT_COUNT) && (!data.mWearable))
        {
            // Wearable link that was never resolved; remove links to it from COF
            LL_INFOS("Avatar") << self_av_string() << "HP " << index() << " removing link for unresolved item " << data.mItemID.asString() << LL_ENDL;
            LLAppearanceMgr::instance().removeCOFItemLinks(data.mItemID);
        }
    }
}

bool LLWearableHoldingPattern::pollMissingWearables()
{
    if (!isMostRecent())
    {
        // runway skip here?
        LL_WARNS() << self_av_string() << "skipping because LLWearableHolding pattern is invalid (superceded by later outfit request)" << LL_ENDL;
    }

    bool timed_out = isTimedOut();
    bool missing_completed = isMissingCompleted();
    bool done = timed_out || missing_completed;

    if (!done)
    {
        LL_INFOS("Avatar") << self_av_string() << "HP " << index() << " polling missing wearables, waiting for items " << mTypesToRecover.size()
                << " links " << mTypesToLink.size()
                << " wearables, timed out " << timed_out
                << " elapsed " << mWaitTime.getElapsedTimeF32()
                << " done " << done << LL_ENDL;
    }

    if (done)
    {
        if (isMostRecent())
        {
            selfStopPhase("get_missing_wearables_2");
        }

        gAgentAvatarp->debugWearablesLoaded();

        // BAP - if we don't call clearCOFLinksForMissingWearables()
        // here, we won't have to add the link back in later if the
        // wearable arrives late.  This is to avoid corruption of
        // wearable ordering info.  Also has the effect of making
        // unworn item links visible in the COF under some
        // circumstances.

        //clearCOFLinksForMissingWearables();
        onAllComplete();
    }
    return done;
}

// Handle wearables that arrived after the timeout period expired.
void LLWearableHoldingPattern::handleLateArrivals()
{
    // Only safe to run if we have previously finished the missing
    // wearables and other processing - otherwise we could be in some
    // intermediate state - but have not been superceded by a later
    // outfit change request.
    if (mLateArrivals.size() == 0)
    {
        // Nothing to process.
        return;
    }
    if (!isMostRecent())
    {
        LL_WARNS() << self_av_string() << "Late arrivals not handled - outfit change no longer valid" << LL_ENDL;
    }
    if (!mIsAllComplete)
    {
        LL_WARNS() << self_av_string() << "Late arrivals not handled - in middle of missing wearables processing" << LL_ENDL;
    }

    LL_INFOS("Avatar") << self_av_string() << "HP " << index() << " need to handle " << mLateArrivals.size() << " late arriving wearables" << LL_ENDL;

    // Update mFoundList using late-arriving wearables.
    std::set<LLWearableType::EType> replaced_types;
    for (LLWearableHoldingPattern::found_list_t::iterator iter = getFoundList().begin();
         iter != getFoundList().end(); ++iter)
    {
        LLFoundData& data = *iter;
        for (std::set<LLViewerWearable*>::iterator wear_it = mLateArrivals.begin();
             wear_it != mLateArrivals.end();
             ++wear_it)
        {
            LLViewerWearable *wearable = *wear_it;

            if(wearable->getAssetID() == data.mAssetID)
            {
                data.mWearable = wearable;

                replaced_types.insert(data.mWearableType);

                // BAP - if we didn't call
                // clearCOFLinksForMissingWearables() earlier, we
                // don't need to restore the link here.  Fixes
                // wearable ordering problems.

                // LLAppearanceMgr::instance().addCOFItemLink(data.mItemID,false);

                // BAP failing this means inventory or asset server
                // are corrupted in a way we don't handle.
                llassert((data.mWearableType < LLWearableType::WT_COUNT) && (wearable->getType() == data.mWearableType));
                break;
            }
        }
    }

    // Remove COF links for any default wearables previously used to replace the late arrivals.
    // All this pussyfooting around with a while loop and explicit
    // iterator incrementing is to allow removing items from the list
    // without clobbering the iterator we're using to navigate.
    LLWearableHoldingPattern::found_list_t::iterator iter = getFoundList().begin();
    while (iter != getFoundList().end())
    {
        LLFoundData& data = *iter;

        // If an item of this type has recently shown up, removed the corresponding replacement wearable from COF.
        if (data.mWearable && data.mIsReplacement &&
            replaced_types.find(data.mWearableType) != replaced_types.end())
        {
            LLAppearanceMgr::instance().removeCOFItemLinks(data.mItemID);
            std::list<LLFoundData>::iterator clobber_ator = iter;
            ++iter;
            getFoundList().erase(clobber_ator);
        }
        else
        {
            ++iter;
        }
    }

    // Clear contents of late arrivals.
    mLateArrivals.clear();

    // Update appearance based on mFoundList
    LLAppearanceMgr::instance().updateAgentWearables(this);
}

void LLWearableHoldingPattern::resetTime(F32 timeout)
{
    mWaitTime.reset();
    mWaitTime.setTimerExpirySec(timeout);
}

void LLWearableHoldingPattern::onWearableAssetFetch(LLViewerWearable *wearable)
{
    if (!isMostRecent())
    {
        LL_WARNS() << self_av_string() << "skipping because LLWearableHolding pattern is invalid (superceded by later outfit request)" << LL_ENDL;
    }

    mResolved += 1;  // just counting callbacks, not successes.
    LL_DEBUGS("Avatar") << self_av_string() << "HP " << index() << " resolved " << mResolved << "/" << getFoundList().size() << LL_ENDL;
    if (!wearable)
    {
        LL_WARNS() << self_av_string() << "no wearable found" << LL_ENDL;
    }

    if (mFired)
    {
        LL_WARNS() << self_av_string() << "called after holder fired" << LL_ENDL;
        if (wearable)
        {
            mLateArrivals.insert(wearable);
            if (mIsAllComplete)
            {
                handleLateArrivals();
            }
        }
        return;
    }

    if (!wearable)
    {
        return;
    }

    U32 use_count = 0;
    for (LLWearableHoldingPattern::found_list_t::iterator iter = getFoundList().begin();
        iter != getFoundList().end(); ++iter)
    {
        LLFoundData& data = *iter;
        if (wearable->getAssetID() == data.mAssetID)
        {
            // Failing this means inventory or asset server are corrupted in a way we don't handle.
            if ((data.mWearableType >= LLWearableType::WT_COUNT) || (wearable->getType() != data.mWearableType))
            {
                LL_WARNS() << self_av_string() << "recovered wearable but type invalid. inventory wearable type: " << data.mWearableType << " asset wearable type: " << wearable->getType() << LL_ENDL;
                break;
            }

            if (use_count == 0)
            {
                data.mWearable = wearable;
                use_count++;
            }
            else
            {
                LLViewerInventoryItem* wearable_item = gInventory.getItem(data.mItemID);
                if (wearable_item && wearable_item->isFinished() && wearable_item->getPermissions().allowModifyBy(gAgentID))
                {
                    // We can't edit and do some other interactions with same asset twice, copy it
                    // Note: can't update incomplete items. Usually attached from previous viewer build, but
                    // consider adding fetch and completion callback
                    LLViewerWearable* new_wearable = LLWearableList::instance().createCopy(wearable, wearable->getName());
                    data.mWearable = new_wearable;
                    data.mAssetID = new_wearable->getAssetID();

                    // Update existing inventory item
                    wearable_item->setAssetUUID(new_wearable->getAssetID());
                    wearable_item->setTransactionID(new_wearable->getTransactionID());
                    gInventory.updateItem(wearable_item, LLInventoryObserver::INTERNAL);
                    wearable_item->updateServer(FALSE);

                    use_count++;
                }
                else
                {
                    // Note: technically a bug, LLViewerWearable can identify only one item id at a time,
                    // yet we are tying it to multiple items here.
                    // LLViewerWearable need to support more then one item.
                    LL_WARNS() << "Same LLViewerWearable is used by multiple items! " << wearable->getAssetID() << LL_ENDL;
                    data.mWearable = wearable;
                }
            }
        }
    }

    if (use_count > 1)
    {
        LL_WARNS() << "Copying wearable, multiple asset id uses! " << wearable->getAssetID() << LL_ENDL;
        gInventory.notifyObservers();
    }
}

static void onWearableAssetFetch(LLViewerWearable* wearable, void* data)
{
    LLWearableHoldingPattern* holder = (LLWearableHoldingPattern*)data;
    holder->onWearableAssetFetch(wearable);
}


static void removeDuplicateItems(LLInventoryModel::item_array_t& items)
{
    LLInventoryModel::item_array_t new_items;
    std::set<LLUUID> items_seen;
    std::deque<LLViewerInventoryItem*> tmp_list;
    // Traverse from the front and keep the first of each item
    // encountered, so we actually keep the *last* of each duplicate
    // item.  This is needed to give the right priority when adding
    // duplicate items to an existing outfit.
    for (S32 i=items.size()-1; i>=0; i--)
    {
        LLViewerInventoryItem *item = items.at(i);
        LLUUID item_id = item->getLinkedUUID();
        if (items_seen.find(item_id)!=items_seen.end())
            continue;
        items_seen.insert(item_id);
        tmp_list.push_front(item);
    }
    for (std::deque<LLViewerInventoryItem*>::iterator it = tmp_list.begin();
         it != tmp_list.end();
         ++it)
    {
        new_items.push_back(*it);
    }
    items = new_items;
}

//=========================================================================

const std::string LLAppearanceMgr::sExpectedTextureName = "OutfitPreview";

const LLUUID LLAppearanceMgr::getCOF() const
{
    return gInventory.findCategoryUUIDForType(LLFolderType::FT_CURRENT_OUTFIT);
}

S32 LLAppearanceMgr::getCOFVersion() const
{
    LLViewerInventoryCategory *cof = gInventory.getCategory(getCOF());
    if (cof)
    {
        return cof->getVersion();
    }
    else
    {
        return LLViewerInventoryCategory::VERSION_UNKNOWN;
    }
}

const LLViewerInventoryItem* LLAppearanceMgr::getBaseOutfitLink()
{
    const LLUUID& current_outfit_cat = getCOF();
    LLInventoryModel::cat_array_t cat_array;
    LLInventoryModel::item_array_t item_array;
    // Can't search on FT_OUTFIT since links to categories return FT_CATEGORY for type since they don't
    // return preferred type.
    LLIsType is_category( LLAssetType::AT_CATEGORY );
    gInventory.collectDescendentsIf(current_outfit_cat,
                                    cat_array,
                                    item_array,
                                    false,
                                    is_category);
    for (LLInventoryModel::item_array_t::const_iterator iter = item_array.begin();
         iter != item_array.end();
         iter++)
    {
        const LLViewerInventoryItem *item = (*iter);
        const LLViewerInventoryCategory *cat = item->getLinkedCategory();
        if (cat && cat->getPreferredType() == LLFolderType::FT_OUTFIT)
        {
            const LLUUID parent_id = cat->getParentUUID();
            LLViewerInventoryCategory*  parent_cat =  gInventory.getCategory(parent_id);
            // if base outfit moved to trash it means that we don't have base outfit
            if (parent_cat != NULL && parent_cat->getPreferredType() == LLFolderType::FT_TRASH)
            {
                return NULL;
            }
            return item;
        }
    }
    return NULL;
}

bool LLAppearanceMgr::getBaseOutfitName(std::string& name)
{
    const LLViewerInventoryItem* outfit_link = getBaseOutfitLink();
    if(outfit_link)
    {
        const LLViewerInventoryCategory *cat = outfit_link->getLinkedCategory();
        if (cat)
        {
            name = cat->getName();
            return true;
        }
    }
    return false;
}

const LLUUID LLAppearanceMgr::getBaseOutfitUUID()
{
    const LLViewerInventoryItem* outfit_link = getBaseOutfitLink();
    if (!outfit_link || !outfit_link->getIsLinkType()) return LLUUID::null;

    const LLViewerInventoryCategory* outfit_cat = outfit_link->getLinkedCategory();
    if (!outfit_cat) return LLUUID::null;

    if (outfit_cat->getPreferredType() != LLFolderType::FT_OUTFIT)
    {
        LL_WARNS() << "Expected outfit type:" << LLFolderType::FT_OUTFIT << " but got type:" << outfit_cat->getType() << " for folder name:" << outfit_cat->getName() << LL_ENDL;
        return LLUUID::null;
    }

    return outfit_cat->getUUID();
}

void wear_on_avatar_cb(const LLUUID& inv_item, bool do_replace = false)
{
    if (inv_item.isNull())
        return;

    LLViewerInventoryItem *item = gInventory.getItem(inv_item);
    if (item)
    {
        LLAppearanceMgr::instance().wearItemOnAvatar(inv_item, true, do_replace);
    }
}

void LLAppearanceMgr::wearItemsOnAvatar(const uuid_vec_t& item_ids_to_wear,
                                        bool do_update,
                                        bool replace,
                                        LLPointer<LLInventoryCallback> cb)
{
    LL_DEBUGS("UIUsage") << "wearItemsOnAvatar" << LL_ENDL;
    LLUIUsage::instance().logCommand("Avatar.WearItem");

    bool first = true;

    LLInventoryObject::const_object_list_t items_to_link;

    for (uuid_vec_t::const_iterator it = item_ids_to_wear.begin();
         it != item_ids_to_wear.end();
         ++it)
    {
        replace = first && replace;
        first = false;

        const LLUUID& item_id_to_wear = *it;

        if (item_id_to_wear.isNull())
        {
            LL_DEBUGS("Avatar") << "null id " << item_id_to_wear << LL_ENDL;
            continue;
        }

        LLViewerInventoryItem* item_to_wear = gInventory.getItem(item_id_to_wear);
        if (!item_to_wear)
        {
            LL_DEBUGS("Avatar") << "inventory item not found for id " << item_id_to_wear << LL_ENDL;
            continue;
        }

        if (gInventory.isObjectDescendentOf(item_to_wear->getUUID(), gInventory.getLibraryRootFolderID()))
        {
            LL_DEBUGS("Avatar") << "inventory item in library, will copy and wear "
                                << item_to_wear->getName() << " id " << item_id_to_wear << LL_ENDL;
            LLPointer<LLInventoryCallback> cb = new LLBoostFuncInventoryCallback(boost::bind(wear_on_avatar_cb,_1,replace));
            copy_inventory_item(gAgent.getID(), item_to_wear->getPermissions().getOwner(),
                                item_to_wear->getUUID(), LLUUID::null, std::string(), cb);
            continue;
        }
        else if (!gInventory.isObjectDescendentOf(item_to_wear->getUUID(), gInventory.getRootFolderID()))
        {
            // not in library and not in agent's inventory
            LL_DEBUGS("Avatar") << "inventory item not in user inventory or library, skipping "
                                << item_to_wear->getName() << " id " << item_id_to_wear << LL_ENDL;
            continue;
        }
        else if (gInventory.isObjectDescendentOf(item_to_wear->getUUID(), gInventory.findCategoryUUIDForType(LLFolderType::FT_TRASH)))
        {
            LLNotificationsUtil::add("CannotWearTrash");
            LL_DEBUGS("Avatar") << "inventory item is in trash, skipping "
                                << item_to_wear->getName() << " id " << item_id_to_wear << LL_ENDL;
            continue;
        }
        else if (isLinkedInCOF(item_to_wear->getUUID())) // EXT-84911
        {
            LL_DEBUGS("Avatar") << "inventory item is already in COF, skipping "
                                << item_to_wear->getName() << " id " << item_id_to_wear << LL_ENDL;
            continue;
        }

        switch (item_to_wear->getType())
        {
            case LLAssetType::AT_CLOTHING:
            {
                if (gAgentWearables.areWearablesLoaded())
                {
                    if (!cb && do_update)
                    {
                        cb = new LLUpdateAppearanceAndEditWearableOnDestroy(item_id_to_wear);
                    }
                    LLWearableType::EType type = item_to_wear->getWearableType();
                    S32 wearable_count = gAgentWearables.getWearableCount(type);
                    if ((replace && wearable_count != 0) || !gAgentWearables.canAddWearable(type))
                    {
                        LLUUID item_id = gAgentWearables.getWearableItemID(item_to_wear->getWearableType(),
                                                                           wearable_count-1);
                        removeCOFItemLinks(item_id, cb);
                    }

                    items_to_link.push_back(item_to_wear);
                }
            }
            break;

            case LLAssetType::AT_BODYPART:
            {
                // TODO: investigate wearables may not be loaded at this point EXT-8231

                // Remove the existing wearables of the same type.
                // Remove existing body parts anyway because we must not be able to wear e.g. two skins.
                removeCOFLinksOfType(item_to_wear->getWearableType());
                if (!cb && do_update)
                {
                    cb = new LLUpdateAppearanceAndEditWearableOnDestroy(item_id_to_wear);
                }
                items_to_link.push_back(item_to_wear);
            }
            break;

            case LLAssetType::AT_OBJECT:
            {
                rez_attachment(item_to_wear, NULL, replace);
            }
            break;

            default: continue;
        }
    }

    // Batch up COF link creation - more efficient if using AIS.
    if (items_to_link.size())
    {
        link_inventory_array(getCOF(), items_to_link, cb);
    }
}

void LLAppearanceMgr::wearItemOnAvatar(const LLUUID& item_id_to_wear,
                                       bool do_update,
                                       bool replace,
                                       LLPointer<LLInventoryCallback> cb)
{
    uuid_vec_t ids;
    ids.push_back(item_id_to_wear);
    wearItemsOnAvatar(ids, do_update, replace, cb);
}

// Update appearance from outfit folder.
void LLAppearanceMgr::changeOutfit(bool proceed, const LLUUID& category, bool append)
{
    if (!proceed)
        return;
    LLAppearanceMgr::instance().updateCOF(category,append);
}

void LLAppearanceMgr::replaceCurrentOutfit(const LLUUID& new_outfit)
{
    LLViewerInventoryCategory* cat = gInventory.getCategory(new_outfit);
    wearInventoryCategory(cat, false, false);
}

// Remove existing photo link from outfit folder.
void LLAppearanceMgr::removeOutfitPhoto(const LLUUID& outfit_id)
{
    LLInventoryModel::cat_array_t sub_cat_array;
    LLInventoryModel::item_array_t outfit_item_array;
    gInventory.collectDescendents(
        outfit_id,
        sub_cat_array,
        outfit_item_array,
        LLInventoryModel::EXCLUDE_TRASH);
    for (LLViewerInventoryItem* outfit_item : outfit_item_array)
    {
        LLViewerInventoryItem* linked_item = outfit_item->getLinkedItem();
        if (linked_item != NULL)
        {
            if (linked_item->getActualType() == LLAssetType::AT_TEXTURE)
            {
                gInventory.removeItem(outfit_item->getUUID());
            }
        }
        else if (outfit_item->getActualType() == LLAssetType::AT_TEXTURE)
        {
            gInventory.removeItem(outfit_item->getUUID());
        }
    }
}

// Open outfit renaming dialog.
void LLAppearanceMgr::renameOutfit(const LLUUID& outfit_id)
{
    LLViewerInventoryCategory* cat = gInventory.getCategory(outfit_id);
    if (!cat)
    {
        return;
    }

    LLSD args;
    args["NAME"] = cat->getName();

    LLSD payload;
    payload["cat_id"] = outfit_id;

    LLNotificationsUtil::add("RenameOutfit", args, payload, boost::bind(onOutfitRename, _1, _2));
}

// User typed new outfit name.
// static
void LLAppearanceMgr::onOutfitRename(const LLSD& notification, const LLSD& response)
{
    S32 option = LLNotificationsUtil::getSelectedOption(notification, response);
    if (option != 0) return; // canceled

    std::string outfit_name = response["new_name"].asString();
    LLStringUtil::trim(outfit_name);
    if (!outfit_name.empty())
    {
        LLUUID cat_id = notification["payload"]["cat_id"].asUUID();
        rename_category(&gInventory, cat_id, outfit_name);
    }
}

void LLAppearanceMgr::setOutfitLocked(bool locked)
{
    if (mOutfitLocked == locked)
    {
        return;
    }

    mOutfitLocked = locked;
    if (locked)
    {
        mUnlockOutfitTimer->reset();
        mUnlockOutfitTimer->start();
    }
    else
    {
        mUnlockOutfitTimer->stop();
    }

    LLOutfitObserver::instance().notifyOutfitLockChanged();
}

void LLAppearanceMgr::addCategoryToCurrentOutfit(const LLUUID& cat_id)
{
    LLViewerInventoryCategory* cat = gInventory.getCategory(cat_id);
    wearInventoryCategory(cat, false, true);
}

void LLAppearanceMgr::takeOffOutfit(const LLUUID& cat_id)
{
    LLInventoryModel::cat_array_t cats;
    LLInventoryModel::item_array_t items;
    LLFindWearablesEx collector(/*is_worn=*/ true, /*include_body_parts=*/ false);

    gInventory.collectDescendentsIf(cat_id, cats, items, FALSE, collector);

    LLInventoryModel::item_array_t::const_iterator it = items.begin();
    const LLInventoryModel::item_array_t::const_iterator it_end = items.end();
    uuid_vec_t uuids_to_remove;
    for( ; it_end != it; ++it)
    {
        LLViewerInventoryItem* item = *it;
        uuids_to_remove.push_back(item->getUUID());
    }
    removeItemsFromAvatar(uuids_to_remove);

    // deactivate all gestures in the outfit folder
    LLInventoryModel::item_array_t gest_items;
    getDescendentsOfAssetType(cat_id, gest_items, LLAssetType::AT_GESTURE);
    for(S32 i = 0; i  < gest_items.size(); ++i)
    {
        LLViewerInventoryItem *gest_item = gest_items[i];
        if ( LLGestureMgr::instance().isGestureActive( gest_item->getLinkedUUID()) )
        {
            LLGestureMgr::instance().deactivateGesture( gest_item->getLinkedUUID() );
        }
    }
}

// Create a copy of src_id + contents as a subfolder of dst_id.
void LLAppearanceMgr::shallowCopyCategory(const LLUUID& src_id, const LLUUID& dst_id,
                                              LLPointer<LLInventoryCallback> cb)
{
    LLInventoryCategory *src_cat = gInventory.getCategory(src_id);
    if (!src_cat)
    {
        LL_WARNS() << "folder not found for src " << src_id.asString() << LL_ENDL;
        return;
    }
    LL_INFOS() << "starting, src_id " << src_id << " name " << src_cat->getName() << " dst_id " << dst_id << LL_ENDL;
    LLUUID parent_id = dst_id;
    if(parent_id.isNull())
    {
        parent_id = gInventory.getRootFolderID();
    }
    gInventory.createNewCategory(
        parent_id,
        LLFolderType::FT_NONE,
        src_cat->getName(),
        [src_id, cb](const LLUUID &new_id)
    {
        LLAppearanceMgr::getInstance()->shallowCopyCategoryContents(src_id, new_id, cb);

        gInventory.notifyObservers();
    },
        src_cat->getThumbnailUUID()
    );
}

void LLAppearanceMgr::slamCategoryLinks(const LLUUID& src_id, const LLUUID& dst_id,
                                        bool include_folder_links, LLPointer<LLInventoryCallback> cb)
{
    LLInventoryModel::cat_array_t* cats;
    LLInventoryModel::item_array_t* items;
    LLSD contents = LLSD::emptyArray();
    gInventory.getDirectDescendentsOf(src_id, cats, items);
    if (!cats || !items)
    {
        // NULL means the call failed -- cats/items map doesn't exist (note: this does NOT mean
        // that the cat just doesn't have any items or subfolders).
        LLViewerInventoryCategory* category = gInventory.getCategory(src_id);
        if (category)
        {
            LL_WARNS() << "Category '" << category->getName() << "' descendents corrupted, linking content failed." << LL_ENDL;
        }
        else
        {
            LL_WARNS() << "Category could not be retrieved, linking content failed." << LL_ENDL;
        }
        llassert(cats != NULL && items != NULL);

        return;
    }

    LL_INFOS() << "copying " << items->size() << " items" << LL_ENDL;
    for (LLInventoryModel::item_array_t::const_iterator iter = items->begin();
         iter != items->end();
         ++iter)
    {
        const LLViewerInventoryItem* item = (*iter);
        switch (item->getActualType())
        {
            case LLAssetType::AT_LINK:
            {
                LL_DEBUGS("Avatar") << "linking inventory item " << item->getName() << LL_ENDL;
                //getActualDescription() is used for a new description
                //to propagate ordering information saved in descriptions of links
                LLSD item_contents;
                item_contents["name"] = item->getName();
                item_contents["desc"] = item->getActualDescription();
                item_contents["linked_id"] = item->getLinkedUUID();
                item_contents["type"] = LLAssetType::AT_LINK;
                contents.append(item_contents);
                break;
            }
            case LLAssetType::AT_LINK_FOLDER:
            {
                LLViewerInventoryCategory *catp = item->getLinkedCategory();
                if (catp && include_folder_links)
                {
                    LL_DEBUGS("Avatar") << "linking inventory folder " << item->getName() << LL_ENDL;
                    LLSD base_contents;
                    base_contents["name"] = catp->getName();
                    base_contents["desc"] = ""; // categories don't have descriptions.
                    base_contents["linked_id"] = catp->getLinkedUUID();
                    base_contents["type"] = LLAssetType::AT_LINK_FOLDER;
                    contents.append(base_contents);
                }
                break;
            }
            default:
            {
                // Linux refuses to compile unless all possible enums are handled. Really, Linux?
                break;
            }
        }
    }
    slam_inventory_folder(dst_id, contents, cb);
}
// Copy contents of src_id to dst_id.
void LLAppearanceMgr::shallowCopyCategoryContents(const LLUUID& src_id, const LLUUID& dst_id,
                                                      LLPointer<LLInventoryCallback> cb)
{
    LLInventoryModel::cat_array_t* cats;
    LLInventoryModel::item_array_t* items;
    gInventory.getDirectDescendentsOf(src_id, cats, items);
    LL_INFOS() << "copying " << items->size() << " items" << LL_ENDL;
    LLInventoryObject::const_object_list_t link_array;
    for (LLInventoryModel::item_array_t::const_iterator iter = items->begin();
         iter != items->end();
         ++iter)
    {
        const LLViewerInventoryItem* item = (*iter);
        switch (item->getActualType())
        {
            case LLAssetType::AT_LINK:
            {
                LL_DEBUGS("Avatar") << "linking inventory item " << item->getName() << LL_ENDL;
                link_array.push_back(LLConstPointer<LLInventoryObject>(item));
                break;
            }
            case LLAssetType::AT_LINK_FOLDER:
            {
                LLViewerInventoryCategory *catp = item->getLinkedCategory();
                // Skip copying outfit links.
                if (catp && catp->getPreferredType() != LLFolderType::FT_OUTFIT)
                {
                    LL_DEBUGS("Avatar") << "linking inventory folder " << item->getName() << LL_ENDL;
                    link_array.push_back(LLConstPointer<LLInventoryObject>(item));
                }
                break;
            }
            case LLAssetType::AT_CLOTHING:
            case LLAssetType::AT_OBJECT:
            case LLAssetType::AT_BODYPART:
            case LLAssetType::AT_GESTURE:
            {
                LL_DEBUGS("Avatar") << "copying inventory item " << item->getName() << LL_ENDL;
                copy_inventory_item(gAgent.getID(),
                                    item->getPermissions().getOwner(),
                                    item->getUUID(),
                                    dst_id,
                                    item->getName(),
                                    cb);
                break;
            }
            default:
                // Ignore non-outfit asset types
                break;
        }
    }
    if (!link_array.empty())
    {
        link_inventory_array(dst_id, link_array, cb);
    }
}

BOOL LLAppearanceMgr::getCanMakeFolderIntoOutfit(const LLUUID& folder_id)
{
    // These are the wearable items that are required for considering this
    // folder as containing a complete outfit.
    U32 required_wearables = 0;
    required_wearables |= 1LL << LLWearableType::WT_SHAPE;
    required_wearables |= 1LL << LLWearableType::WT_SKIN;
    required_wearables |= 1LL << LLWearableType::WT_HAIR;
    required_wearables |= 1LL << LLWearableType::WT_EYES;

    // These are the wearables that the folder actually contains.
    U32 folder_wearables = 0;
    LLInventoryModel::cat_array_t* cats;
    LLInventoryModel::item_array_t* items;
    gInventory.getDirectDescendentsOf(folder_id, cats, items);
    for (LLInventoryModel::item_array_t::const_iterator iter = items->begin();
         iter != items->end();
         ++iter)
    {
        const LLViewerInventoryItem* item = (*iter);
        if (item->isWearableType())
        {
            const LLWearableType::EType wearable_type = item->getWearableType();
            folder_wearables |= 1LL << wearable_type;
        }
    }

    // If the folder contains the required wearables, return TRUE.
    return ((required_wearables & folder_wearables) == required_wearables);
}

bool LLAppearanceMgr::getCanRemoveOutfit(const LLUUID& outfit_cat_id)
{
    // Disallow removing the base outfit.
    if (outfit_cat_id == getBaseOutfitUUID())
    {
        return false;
    }

    // Check if the outfit folder itself is removable.
    if (!get_is_category_removable(&gInventory, outfit_cat_id))
    {
        return false;
    }

    // Check for the folder's non-removable descendants.
    LLFindNonRemovableObjects filter_non_removable;
    LLInventoryModel::cat_array_t cats;
    LLInventoryModel::item_array_t items;
    gInventory.collectDescendentsIf(outfit_cat_id, cats, items, false, filter_non_removable);
    if (!cats.empty() || !items.empty())
    {
        return false;
    }

    return true;
}

// static
bool LLAppearanceMgr::getCanRemoveFromCOF(const LLUUID& outfit_cat_id)
{
    if (gAgentWearables.isCOFChangeInProgress())
    {
        return false;
    }
    LLInventoryModel::cat_array_t cats;
    LLInventoryModel::item_array_t items;
    LLFindWearablesEx is_worn(/*is_worn=*/ true, /*include_body_parts=*/ false);
    gInventory.collectDescendentsIf(outfit_cat_id,
        cats,
        items,
        LLInventoryModel::EXCLUDE_TRASH,
        is_worn);
    return items.size() > 0;
}

// static
bool LLAppearanceMgr::getCanAddToCOF(const LLUUID& outfit_cat_id)
{
    if (gAgentWearables.isCOFChangeInProgress())
    {
        return false;
    }

    LLInventoryModel::cat_array_t cats;
    LLInventoryModel::item_array_t items;
    LLFindWearablesEx not_worn(/*is_worn=*/ false, /*include_body_parts=*/ false);
    gInventory.collectDescendentsIf(outfit_cat_id,
        cats,
        items,
        LLInventoryModel::EXCLUDE_TRASH,
        not_worn);

    return items.size() > 0;
}

bool LLAppearanceMgr::getCanReplaceCOF(const LLUUID& outfit_cat_id)
{
    // Don't allow wearing anything while we're changing appearance.
    if (gAgentWearables.isCOFChangeInProgress())
    {
        return false;
    }

    // Check whether it's the base outfit.
    if (outfit_cat_id.isNull())
    {
        return false;
    }

    // Check whether the outfit contains any wearables
    LLInventoryModel::cat_array_t cats;
    LLInventoryModel::item_array_t items;
    LLFindWearables is_wearable;
    gInventory.collectDescendentsIf(outfit_cat_id,
        cats,
        items,
        LLInventoryModel::EXCLUDE_TRASH,
        is_wearable);

    return items.size() > 0;
}

// Moved from LLWearableList::ContextMenu for wider utility.
bool LLAppearanceMgr::canAddWearables(const uuid_vec_t& item_ids) const
{
    // TODO: investigate wearables may not be loaded at this point EXT-8231

    U32 n_objects = 0;
    U32 n_clothes = 0;

    // Count given clothes (by wearable type) and objects.
    for (uuid_vec_t::const_iterator it = item_ids.begin(); it != item_ids.end(); ++it)
    {
        const LLViewerInventoryItem* item = gInventory.getItem(*it);
        if (!item)
        {
            return false;
        }

        if (item->getType() == LLAssetType::AT_OBJECT)
        {
            ++n_objects;
        }
        else if (item->getType() == LLAssetType::AT_CLOTHING)
        {
            ++n_clothes;
        }
        else if (item->getType() == LLAssetType::AT_BODYPART || item->getType() == LLAssetType::AT_GESTURE)
        {
            return isAgentAvatarValid();
        }
        else
        {
            LL_WARNS() << "Unexpected wearable type" << LL_ENDL;
            return false;
        }
    }

    // Check whether we can add all the objects.
    if (!isAgentAvatarValid() || !gAgentAvatarp->canAttachMoreObjects(n_objects))
    {
        return false;
    }

    // Check whether we can add all the clothes.
    U32 sum_clothes = n_clothes + gAgentWearables.getClothingLayerCount();
    return sum_clothes <= LLAgentWearables::MAX_CLOTHING_LAYERS;
}

void LLAppearanceMgr::purgeBaseOutfitLink(const LLUUID& category, LLPointer<LLInventoryCallback> cb)
{
    LLInventoryModel::cat_array_t cats;
    LLInventoryModel::item_array_t items;
    gInventory.collectDescendents(category, cats, items,
                                  LLInventoryModel::EXCLUDE_TRASH);
    for (S32 i = 0; i < items.size(); ++i)
    {
        LLViewerInventoryItem *item = items.at(i);
        if (item->getActualType() != LLAssetType::AT_LINK_FOLDER)
            continue;
        LLViewerInventoryCategory* catp = item->getLinkedCategory();
        if(catp && catp->getPreferredType() == LLFolderType::FT_OUTFIT)
        {
            remove_inventory_item(item->getUUID(), cb);
        }
    }
}

// Keep the last N wearables of each type.  For viewer 2.0, N is 1 for
// both body parts and clothing items.
void LLAppearanceMgr::filterWearableItems(
    LLInventoryModel::item_array_t& items, S32 max_per_type, S32 max_total)
{
    // Restrict by max total items first.
    if ((max_total > 0) && (items.size() > max_total))
    {
        LLInventoryModel::item_array_t items_to_keep;
        for (S32 i=0; i<max_total; i++)
        {
            items_to_keep.push_back(items[i]);
        }
        items = items_to_keep;
    }

    if (max_per_type > 0)
    {
        // Divvy items into arrays by wearable type.
        std::vector<LLInventoryModel::item_array_t> items_by_type(LLWearableType::WT_COUNT);
        divvyWearablesByType(items, items_by_type);

        // rebuild items list, retaining the last max_per_type of each array
        items.clear();
        for (S32 i=0; i<LLWearableType::WT_COUNT; i++)
        {
            S32 size = items_by_type[i].size();
            if (size <= 0)
                continue;
            S32 start_index = llmax(0,size-max_per_type);
            for (S32 j = start_index; j<size; j++)
            {
                items.push_back(items_by_type[i][j]);
            }
        }
    }
}

void LLAppearanceMgr::updateCOF(const LLUUID& category, bool append)
{
<<<<<<< HEAD
	LLViewerInventoryCategory *pcat = gInventory.getCategory(category);
	if (!pcat)
	{
		LL_WARNS() << "no category found for id " << category << LL_ENDL;
		return;
	}
	LL_INFOS("Avatar") << self_av_string() << "starting, cat '" << (pcat ? pcat->getName() : "[UNKNOWN]") << "'" << LL_ENDL;

	const LLUUID cof = getCOF();

	// Deactivate currently active gestures in the COF, if replacing outfit
	if (!append)
	{
		LLInventoryModel::item_array_t gest_items;
		getDescendentsOfAssetType(cof, gest_items, LLAssetType::AT_GESTURE);
		for(S32 i = 0; i  < gest_items.size(); ++i)
		{
			LLViewerInventoryItem *gest_item = gest_items.at(i);
			if ( LLGestureMgr::instance().isGestureActive( gest_item->getLinkedUUID()) )
			{
				LLGestureMgr::instance().deactivateGesture( gest_item->getLinkedUUID() );
			}
		}
	}
	
	// Collect and filter descendents to determine new COF contents.

	// - Body parts: always include COF contents as a fallback in case any
	// required parts are missing.
	// Preserve body parts from COF if appending.
	LLInventoryModel::item_array_t body_items;
	getDescendentsOfAssetType(cof, body_items, LLAssetType::AT_BODYPART);
	getDescendentsOfAssetType(category, body_items, LLAssetType::AT_BODYPART);
	if (append)
		reverse(body_items.begin(), body_items.end());
	// Reduce body items to max of one per type.
	removeDuplicateItems(body_items);
	filterWearableItems(body_items, 1, 0);

	// - Wearables: include COF contents only if appending.
	LLInventoryModel::item_array_t wear_items;
	if (append)
		getDescendentsOfAssetType(cof, wear_items, LLAssetType::AT_CLOTHING);
	getDescendentsOfAssetType(category, wear_items, LLAssetType::AT_CLOTHING);
	// Reduce wearables to max of one per type.
	removeDuplicateItems(wear_items);
	filterWearableItems(wear_items, 0, LLAgentWearables::MAX_CLOTHING_LAYERS);

	// - Attachments: include COF contents only if appending.
	LLInventoryModel::item_array_t obj_items;
	if (append)
		getDescendentsOfAssetType(cof, obj_items, LLAssetType::AT_OBJECT);
	getDescendentsOfAssetType(category, obj_items, LLAssetType::AT_OBJECT);
	removeDuplicateItems(obj_items);

	// - Gestures: include COF contents only if appending.
	LLInventoryModel::item_array_t gest_items;
	if (append)
		getDescendentsOfAssetType(cof, gest_items, LLAssetType::AT_GESTURE);
	getDescendentsOfAssetType(category, gest_items, LLAssetType::AT_GESTURE);
	removeDuplicateItems(gest_items);
	
	// Create links to new COF contents.
	LLInventoryModel::item_array_t all_items;
	std::copy(body_items.begin(), body_items.end(), std::back_inserter(all_items));
	std::copy(wear_items.begin(), wear_items.end(), std::back_inserter(all_items));
	std::copy(obj_items.begin(), obj_items.end(), std::back_inserter(all_items));
	std::copy(gest_items.begin(), gest_items.end(), std::back_inserter(all_items));

	// Find any wearables that need description set to enforce ordering.
	desc_map_t desc_map;
	getWearableOrderingDescUpdates(wear_items, desc_map);

	// Will link all the above items.
	// link_waiter enforce flags are false because we've already fixed everything up in updateCOF().
	LLPointer<LLInventoryCallback> link_waiter = new LLUpdateAppearanceOnDestroy(false,false);
	LLSD contents = LLSD::emptyArray();

	for (LLInventoryModel::item_array_t::const_iterator it = all_items.begin();
		 it != all_items.end(); ++it)
	{
		LLSD item_contents;
		LLInventoryItem *item = *it;

		std::string desc;
		desc_map_t::const_iterator desc_iter = desc_map.find(item->getUUID());
		if (desc_iter != desc_map.end())
		{
			desc = desc_iter->second;
			LL_DEBUGS("Avatar") << item->getName() << " overriding desc to: " << desc
								<< " (was: " << item->getActualDescription() << ")" << LL_ENDL;
		}
		else
		{
			desc = item->getActualDescription();
		}

		item_contents["name"] = item->getName();
		item_contents["desc"] = desc;
		item_contents["linked_id"] = item->getLinkedUUID();
		item_contents["type"] = LLAssetType::AT_LINK; 
		contents.append(item_contents);
	}
	const LLUUID& base_id = append ? getBaseOutfitUUID() : category;
	LLViewerInventoryCategory *base_cat = gInventory.getCategory(base_id);
	if (base_cat && (base_cat->getPreferredType() == LLFolderType::FT_OUTFIT))
	{
		LLSD base_contents;
		base_contents["name"] = base_cat->getName();
		base_contents["desc"] = "";
		base_contents["linked_id"] = base_cat->getLinkedUUID();
		base_contents["type"] = LLAssetType::AT_LINK_FOLDER; 
		contents.append(base_contents);
	}
	if (gSavedSettings.getBOOL("DebugAvatarAppearanceMessage"))
	{
		dump_sequential_xml(gAgentAvatarp->getDebugName() + "_slam_request", contents);
	}
	slam_inventory_folder(getCOF(), contents, link_waiter);

	LL_DEBUGS("Avatar") << self_av_string() << "waiting for LLUpdateAppearanceOnDestroy" << LL_ENDL;
}
=======
    LLViewerInventoryCategory *pcat = gInventory.getCategory(category);
    if (!pcat)
    {
        LL_WARNS() << "no category found for id " << category << LL_ENDL;
        return;
    }
    LL_INFOS("Avatar") << self_av_string() << "starting, cat '" << (pcat ? pcat->getName() : "[UNKNOWN]") << "'" << LL_ENDL;
>>>>>>> e7eced3c

    const LLUUID cof = getCOF();

    // Deactivate currently active gestures in the COF, if replacing outfit
    if (!append)
    {
        LLInventoryModel::item_array_t gest_items;
        getDescendentsOfAssetType(cof, gest_items, LLAssetType::AT_GESTURE);
        for(S32 i = 0; i  < gest_items.size(); ++i)
        {
            LLViewerInventoryItem *gest_item = gest_items.at(i);
            if ( LLGestureMgr::instance().isGestureActive( gest_item->getLinkedUUID()) )
            {
                LLGestureMgr::instance().deactivateGesture( gest_item->getLinkedUUID() );
            }
        }
    }

    // Collect and filter descendents to determine new COF contents.

    // - Body parts: always include COF contents as a fallback in case any
    // required parts are missing.
    // Preserve body parts from COF if appending.
    LLInventoryModel::item_array_t body_items;
    getDescendentsOfAssetType(cof, body_items, LLAssetType::AT_BODYPART);
    getDescendentsOfAssetType(category, body_items, LLAssetType::AT_BODYPART);
    if (append)
        reverse(body_items.begin(), body_items.end());
    // Reduce body items to max of one per type.
    removeDuplicateItems(body_items);
    filterWearableItems(body_items, 1, 0);

    // - Wearables: include COF contents only if appending.
    LLInventoryModel::item_array_t wear_items;
    if (append)
        getDescendentsOfAssetType(cof, wear_items, LLAssetType::AT_CLOTHING);
    getDescendentsOfAssetType(category, wear_items, LLAssetType::AT_CLOTHING);
    // Reduce wearables to max of one per type.
    removeDuplicateItems(wear_items);
    filterWearableItems(wear_items, 0, LLAgentWearables::MAX_CLOTHING_LAYERS);

    // - Attachments: include COF contents only if appending.
    LLInventoryModel::item_array_t obj_items;
    if (append)
        getDescendentsOfAssetType(cof, obj_items, LLAssetType::AT_OBJECT);
    getDescendentsOfAssetType(category, obj_items, LLAssetType::AT_OBJECT);
    removeDuplicateItems(obj_items);

    // - Gestures: include COF contents only if appending.
    LLInventoryModel::item_array_t gest_items;
    if (append)
        getDescendentsOfAssetType(cof, gest_items, LLAssetType::AT_GESTURE);
    getDescendentsOfAssetType(category, gest_items, LLAssetType::AT_GESTURE);
    removeDuplicateItems(gest_items);

    // Create links to new COF contents.
    LLInventoryModel::item_array_t all_items;
    std::copy(body_items.begin(), body_items.end(), std::back_inserter(all_items));
    std::copy(wear_items.begin(), wear_items.end(), std::back_inserter(all_items));
    std::copy(obj_items.begin(), obj_items.end(), std::back_inserter(all_items));
    std::copy(gest_items.begin(), gest_items.end(), std::back_inserter(all_items));

    // Find any wearables that need description set to enforce ordering.
    desc_map_t desc_map;
    getWearableOrderingDescUpdates(wear_items, desc_map);

    // Will link all the above items.
    // link_waiter enforce flags are false because we've already fixed everything up in updateCOF().
    LLPointer<LLInventoryCallback> link_waiter = new LLUpdateAppearanceOnDestroy(false,false);
    LLSD contents = LLSD::emptyArray();

    for (LLInventoryModel::item_array_t::const_iterator it = all_items.begin();
         it != all_items.end(); ++it)
    {
        LLSD item_contents;
        LLInventoryItem *item = *it;

        std::string desc;
        desc_map_t::const_iterator desc_iter = desc_map.find(item->getUUID());
        if (desc_iter != desc_map.end())
        {
            desc = desc_iter->second;
            LL_DEBUGS("Avatar") << item->getName() << " overriding desc to: " << desc
                                << " (was: " << item->getActualDescription() << ")" << LL_ENDL;
        }
        else
        {
            desc = item->getActualDescription();
        }

        item_contents["name"] = item->getName();
        item_contents["desc"] = desc;
        item_contents["linked_id"] = item->getLinkedUUID();
        item_contents["type"] = LLAssetType::AT_LINK;
        contents.append(item_contents);
    }
    const LLUUID& base_id = append ? getBaseOutfitUUID() : category;
    LLViewerInventoryCategory *base_cat = gInventory.getCategory(base_id);
    if (base_cat && (base_cat->getPreferredType() == LLFolderType::FT_OUTFIT))
    {
        LLSD base_contents;
        base_contents["name"] = base_cat->getName();
        base_contents["desc"] = "";
        base_contents["linked_id"] = base_cat->getLinkedUUID();
        base_contents["type"] = LLAssetType::AT_LINK_FOLDER;
        contents.append(base_contents);
    }
    if (gSavedSettings.getBOOL("DebugAvatarAppearanceMessage"))
    {
        dump_sequential_xml(gAgentAvatarp->getFullname() + "_slam_request", contents);
    }
    slam_inventory_folder(getCOF(), contents, link_waiter);

    LL_DEBUGS("Avatar") << self_av_string() << "waiting for LLUpdateAppearanceOnDestroy" << LL_ENDL;
}

void LLAppearanceMgr::updatePanelOutfitName(const std::string& name)
{
    LLSidepanelAppearance* panel_appearance =
        dynamic_cast<LLSidepanelAppearance *>(LLFloaterSidePanelContainer::getPanel("appearance"));
    if (panel_appearance)
    {
        panel_appearance->refreshCurrentOutfitName(name);
    }
}

void LLAppearanceMgr::createBaseOutfitLink(const LLUUID& category, LLPointer<LLInventoryCallback> link_waiter)
{
    const LLUUID cof = getCOF();
    LLViewerInventoryCategory* catp = gInventory.getCategory(category);
    std::string new_outfit_name = "";

    purgeBaseOutfitLink(cof, link_waiter);

    if (catp && catp->getPreferredType() == LLFolderType::FT_OUTFIT)
    {
        link_inventory_object(cof, catp, link_waiter);
        new_outfit_name = catp->getName();
    }

    updatePanelOutfitName(new_outfit_name);
}

void LLAppearanceMgr::updateAgentWearables(LLWearableHoldingPattern* holder)
{
    LL_DEBUGS("Avatar") << "updateAgentWearables()" << LL_ENDL;
    LLInventoryItem::item_array_t items;
    std::vector< LLViewerWearable* > wearables;
    wearables.reserve(32);

    // For each wearable type, find the wearables of that type.
    for( S32 i = 0; i < LLWearableType::WT_COUNT; i++ )
    {
        for (LLWearableHoldingPattern::found_list_t::iterator iter = holder->getFoundList().begin();
             iter != holder->getFoundList().end(); ++iter)
        {
            LLFoundData& data = *iter;
            LLViewerWearable* wearable = data.mWearable;
            if( wearable && ((S32)wearable->getType() == i) )
            {
                LLViewerInventoryItem* item = (LLViewerInventoryItem*)gInventory.getItem(data.mItemID);
                if( item && (item->getAssetUUID() == wearable->getAssetID()) )
                {
                    items.push_back(item);
                    wearables.push_back(wearable);
                }
            }
        }
    }

    if(wearables.size() > 0)
    {
        gAgentWearables.setWearableOutfit(items, wearables);
    }
}

S32 LLAppearanceMgr::countActiveHoldingPatterns()
{
    return LLWearableHoldingPattern::countActive();
}

static void remove_non_link_items(LLInventoryModel::item_array_t &items)
{
    LLInventoryModel::item_array_t pruned_items;
    for (LLInventoryModel::item_array_t::const_iterator iter = items.begin();
         iter != items.end();
         ++iter)
    {
        const LLViewerInventoryItem *item = (*iter);
        if (item && item->getIsLinkType())
        {
            pruned_items.push_back((*iter));
        }
    }
    items = pruned_items;
}

//a predicate for sorting inventory items by actual descriptions
bool sort_by_actual_description(const LLInventoryItem* item1, const LLInventoryItem* item2)
{
    if (!item1 || !item2)
    {
        LL_WARNS() << "either item1 or item2 is NULL" << LL_ENDL;
        return true;
    }

    return item1->getActualDescription() < item2->getActualDescription();
}

void item_array_diff(LLInventoryModel::item_array_t& full_list,
                     LLInventoryModel::item_array_t& keep_list,
                     LLInventoryModel::item_array_t& kill_list)

{
    for (LLInventoryModel::item_array_t::iterator it = full_list.begin();
         it != full_list.end();
         ++it)
    {
        LLViewerInventoryItem *item = *it;
        if (std::find(keep_list.begin(), keep_list.end(), item) == keep_list.end())
        {
            kill_list.push_back(item);
        }
    }
}

S32 LLAppearanceMgr::findExcessOrDuplicateItems(const LLUUID& cat_id,
                                                 LLAssetType::EType type,
                                                 S32 max_items_per_type,
                                                 S32 max_items_total,
                                                 LLInventoryObject::object_list_t& items_to_kill)
{
    S32 to_kill_count = 0;

    LLInventoryModel::item_array_t items;
    getDescendentsOfAssetType(cat_id, items, type);
    LLInventoryModel::item_array_t curr_items = items;
    removeDuplicateItems(items);
    if (max_items_per_type > 0 || max_items_total > 0)
    {
        filterWearableItems(items, max_items_per_type, max_items_total);
    }
    LLInventoryModel::item_array_t kill_items;
    item_array_diff(curr_items,items,kill_items);
    for (LLInventoryModel::item_array_t::iterator it = kill_items.begin();
         it != kill_items.end();
         ++it)
    {
        items_to_kill.push_back(LLPointer<LLInventoryObject>(*it));
        to_kill_count++;
    }
    return to_kill_count;
}


void LLAppearanceMgr::findAllExcessOrDuplicateItems(const LLUUID& cat_id,
                                                    LLInventoryObject::object_list_t& items_to_kill)
{
    findExcessOrDuplicateItems(cat_id,LLAssetType::AT_BODYPART,
                               1, 0, items_to_kill);
    findExcessOrDuplicateItems(cat_id,LLAssetType::AT_CLOTHING,
                               0, LLAgentWearables::MAX_CLOTHING_LAYERS, items_to_kill);
    findExcessOrDuplicateItems(cat_id,LLAssetType::AT_OBJECT,
                               0, 0, items_to_kill);
}

void LLAppearanceMgr::enforceCOFItemRestrictions(LLPointer<LLInventoryCallback> cb)
{
    LLInventoryObject::object_list_t items_to_kill;
    findAllExcessOrDuplicateItems(getCOF(), items_to_kill);
    if (items_to_kill.size()>0)
    {
        // Remove duplicate or excess wearables. Should normally be enforced at the UI level, but
        // this should catch anything that gets through.
        remove_inventory_items(items_to_kill, cb);
    }
}

bool sort_by_linked_uuid(const LLViewerInventoryItem* item1, const LLViewerInventoryItem* item2)
{
    if (!item1 || !item2)
    {
        LL_WARNS() << "item1, item2 cannot be null, something is very wrong" << LL_ENDL;
        return true;
    }

    return item1->getLinkedUUID() < item2->getLinkedUUID();
}

void get_sorted_base_and_cof_items(LLInventoryModel::item_array_t& cof_item_array, LLInventoryModel::item_array_t& outfit_item_array)
{
    LLUUID base_outfit_id = LLAppearanceMgr::instance().getBaseOutfitUUID();

    if (base_outfit_id.notNull())
    {
        LLIsValidItemLink collector;
        LLInventoryModel::cat_array_t sub_cat_array;

        gInventory.collectDescendents(base_outfit_id,
            sub_cat_array,
            outfit_item_array,
            LLInventoryModel::EXCLUDE_TRASH);

        LLInventoryModel::cat_array_t cof_cats;

        gInventory.collectDescendentsIf(LLAppearanceMgr::instance().getCOF(), cof_cats, cof_item_array,
            LLInventoryModel::EXCLUDE_TRASH, collector);

        for (U32 i = 0; i < outfit_item_array.size(); ++i)
        {
            LLViewerInventoryItem* linked_item = outfit_item_array.at(i)->getLinkedItem();
            if (linked_item != NULL && linked_item->getActualType() == LLAssetType::AT_TEXTURE)
            {
                outfit_item_array.erase(outfit_item_array.begin() + i);
                break;
            }
        }

        std::sort(cof_item_array.begin(), cof_item_array.end(), sort_by_linked_uuid);
        std::sort(outfit_item_array.begin(), outfit_item_array.end(), sort_by_linked_uuid);
    }
}


void LLAppearanceMgr::updateAppearanceFromCOF(bool enforce_item_restrictions,
                                              bool enforce_ordering,
                                              nullary_func_t post_update_func)
{
    if (mIsInUpdateAppearanceFromCOF)
    {
        LL_WARNS() << "Called updateAppearanceFromCOF inside updateAppearanceFromCOF, skipping" << LL_ENDL;
        return;
    }

    LL_DEBUGS("Avatar") << self_av_string() << "starting" << LL_ENDL;

    if (gInventory.hasPosiblyBrockenLinks())
    {
        // Inventory has either broken links or links that
        // haven't loaded yet.
        // Check if LLAppearanceMgr needs to wait.
        LLUUID current_outfit_id = getCOF();
        LLInventoryModel::item_array_t cof_items;
        LLInventoryModel::cat_array_t cof_cats;
        LLFindBrokenLinks is_brocken_link;
        gInventory.collectDescendentsIf(current_outfit_id,
            cof_cats,
            cof_items,
            LLInventoryModel::EXCLUDE_TRASH,
            is_brocken_link);

        if (cof_items.size() > 0)
        {
            // Some links haven't loaded yet, but fetch isn't complete so
            // links are likely fine and we will have to wait for them to
            // load
            if (LLInventoryModelBackgroundFetch::getInstance()->folderFetchActive())
            {

                LLBrokenLinkObserver* observer = new LLBrokenLinkObserver(cof_items.front()->getUUID(),
                                                                            enforce_item_restrictions,
                                                                            enforce_ordering,
                                                                            post_update_func);
                gInventory.addObserver(observer);
                return;
            }
        }
    }

    if (enforce_item_restrictions)
    {
        // The point here is just to call
        // updateAppearanceFromCOF() again after excess items
        // have been removed. That time we will set
        // enforce_item_restrictions to false so we don't get
        // caught in a perpetual loop.
        LLPointer<LLInventoryCallback> cb(
            new LLUpdateAppearanceOnDestroy(false, enforce_ordering, post_update_func));
        enforceCOFItemRestrictions(cb);
        return;
    }

    if (enforce_ordering)
    {
        //checking integrity of the COF in terms of ordering of wearables,
        //checking and updating links' descriptions of wearables in the COF (before analyzed for "dirty" state)

        // As with enforce_item_restrictions handling above, we want
        // to wait for the update callbacks, then (finally!) call
        // updateAppearanceFromCOF() with no additional COF munging needed.
        LLPointer<LLInventoryCallback> cb(
            new LLUpdateAppearanceOnDestroy(false, false, post_update_func));
        updateClothingOrderingInfo(LLUUID::null, cb);
        return;
    }

    if (!validateClothingOrderingInfo())
    {

        LLInventoryModel::item_array_t outfit_item_array;
        LLInventoryModel::item_array_t cof_item_array;
        get_sorted_base_and_cof_items(cof_item_array, outfit_item_array);

        if (outfit_item_array.size() == cof_item_array.size())
        {
            for (U32 i = 0; i < cof_item_array.size(); ++i)
            {
                LLViewerInventoryItem *cof_it = cof_item_array.at(i);
                LLViewerInventoryItem *base_it = outfit_item_array.at(i);

                if (cof_it->getActualDescription() != base_it->getActualDescription())
                {
                    if (cof_it->getLinkedUUID() == base_it->getLinkedUUID())
                    {
                        cof_it->setDescription(base_it->getActualDescription());
                        gInventory.updateItem(cof_it);
                    }
                }
            }
            LLAppearanceMgr::getInstance()->updateIsDirty();
        }

    }

    BoolSetter setIsInUpdateAppearanceFromCOF(mIsInUpdateAppearanceFromCOF);
    selfStartPhase("update_appearance_from_cof");

    // update dirty flag to see if the state of the COF matches
    // the saved outfit stored as a folder link
    updateIsDirty();

    // Send server request for appearance update
    if (gAgent.getRegion() && gAgent.getRegion()->getCentralBakeVersion())
    {
        requestServerAppearanceUpdate();
    }

    LLUUID current_outfit_id = getCOF();

    // Find all the wearables that are in the COF's subtree.
    LL_DEBUGS() << "LLAppearanceMgr::updateFromCOF()" << LL_ENDL;
    LLInventoryModel::item_array_t wear_items;
    LLInventoryModel::item_array_t obj_items;
    LLInventoryModel::item_array_t gest_items;
    getUserDescendents(current_outfit_id, wear_items, obj_items, gest_items);
    // Get rid of non-links in case somehow the COF was corrupted.
    remove_non_link_items(wear_items);
    remove_non_link_items(obj_items);
    remove_non_link_items(gest_items);

    dumpItemArray(wear_items,"asset_dump: wear_item");
    dumpItemArray(obj_items,"asset_dump: obj_item");

    LLViewerInventoryCategory *cof = gInventory.getCategory(current_outfit_id);
    if (!gInventory.isCategoryComplete(current_outfit_id))
    {
        LL_WARNS() << "COF info is not complete. Version " << cof->getVersion()
                << " descendent_count " << cof->getDescendentCount()
                << " viewer desc count " << cof->getViewerDescendentCount() << LL_ENDL;
    }
    if(!wear_items.size())
    {
        LLNotificationsUtil::add("CouldNotPutOnOutfit");
        return;
    }

    //preparing the list of wearables in the correct order for LLAgentWearables
    sortItemsByActualDescription(wear_items);


    LL_DEBUGS("Avatar") << "HP block starts" << LL_ENDL;
    LLTimer hp_block_timer;
    LLWearableHoldingPattern* holder = new LLWearableHoldingPattern;

    holder->setObjItems(obj_items);
    holder->setGestItems(gest_items);

    // Note: can't do normal iteration, because if all the
    // wearables can be resolved immediately, then the
    // callback will be called (and this object deleted)
    // before the final getNextData().

    for(S32 i = 0; i  < wear_items.size(); ++i)
    {
        LLViewerInventoryItem *item = wear_items.at(i);
        LLViewerInventoryItem *linked_item = item ? item->getLinkedItem() : NULL;

        // Fault injection: use debug setting to test asset
        // fetch failures (should be replaced by new defaults in
        // lost&found).
        U32 skip_type = gSavedSettings.getU32("ForceAssetFail");

        if (item && item->getIsLinkType() && linked_item)
        {
            LLFoundData found(linked_item->getUUID(),
                              linked_item->getAssetUUID(),
                              linked_item->getName(),
                              linked_item->getType(),
                              linked_item->isWearableType() ? linked_item->getWearableType() : LLWearableType::WT_INVALID
                );

            if (skip_type != LLWearableType::WT_INVALID && skip_type == found.mWearableType)
            {
                found.mAssetID.generate(); // Replace with new UUID, guaranteed not to exist in DB
            }
            //pushing back, not front, to preserve order of wearables for LLAgentWearables
            holder->getFoundList().push_back(found);
        }
        else
        {
            if (!item)
            {
                LL_WARNS() << "Attempt to wear a null item " << LL_ENDL;
            }
            else if (!linked_item)
            {
                LL_WARNS() << "Attempt to wear a broken link [ name:" << item->getName() << " ] " << LL_ENDL;
            }
        }
    }

    selfStartPhase("get_wearables_2");

    for (LLWearableHoldingPattern::found_list_t::iterator it = holder->getFoundList().begin();
         it != holder->getFoundList().end(); ++it)
    {
        LLFoundData& found = *it;

        LL_DEBUGS() << self_av_string() << "waiting for onWearableAssetFetch callback, asset " << found.mAssetID.asString() << LL_ENDL;

        // Fetch the wearables about to be worn.
        LLWearableList::instance().getAsset(found.mAssetID,
                                            found.mName,
                                            gAgentAvatarp,
                                            found.mAssetType,
                                            onWearableAssetFetch,
                                            (void*)holder);

    }

    holder->resetTime(gSavedSettings.getF32("MaxWearableWaitTime"));
    if (!holder->pollFetchCompletion())
    {
        doOnIdleRepeating(boost::bind(&LLWearableHoldingPattern::pollFetchCompletion,holder));
    }
    post_update_func();

    LL_DEBUGS("Avatar") << "HP block ends, elapsed " << hp_block_timer.getElapsedTimeF32() << LL_ENDL;
}

void LLAppearanceMgr::getDescendentsOfAssetType(const LLUUID& category,
                                                    LLInventoryModel::item_array_t& items,
                                                    LLAssetType::EType type)
{
    LLInventoryModel::cat_array_t cats;
    LLIsType is_of_type(type);
    gInventory.collectDescendentsIf(category,
                                    cats,
                                    items,
                                    LLInventoryModel::EXCLUDE_TRASH,
                                    is_of_type);
}

void LLAppearanceMgr::getUserDescendents(const LLUUID& category,
                                             LLInventoryModel::item_array_t& wear_items,
                                             LLInventoryModel::item_array_t& obj_items,
                                             LLInventoryModel::item_array_t& gest_items)
{
    LLInventoryModel::cat_array_t wear_cats;
    LLFindWearables is_wearable;
    gInventory.collectDescendentsIf(category,
                                    wear_cats,
                                    wear_items,
                                    LLInventoryModel::EXCLUDE_TRASH,
                                    is_wearable);

    LLInventoryModel::cat_array_t obj_cats;
    LLIsType is_object( LLAssetType::AT_OBJECT );
    gInventory.collectDescendentsIf(category,
                                    obj_cats,
                                    obj_items,
                                    LLInventoryModel::EXCLUDE_TRASH,
                                    is_object);

    // Find all gestures in this folder
    LLInventoryModel::cat_array_t gest_cats;
    LLIsType is_gesture( LLAssetType::AT_GESTURE );
    gInventory.collectDescendentsIf(category,
                                    gest_cats,
                                    gest_items,
                                    LLInventoryModel::EXCLUDE_TRASH,
                                    is_gesture);
}

void LLAppearanceMgr::wearInventoryCategory(LLInventoryCategory* category, bool copy, bool append)
{
    if(!category) return;

    selfClearPhases();
    selfStartPhase("wear_inventory_category");

    gAgentWearables.notifyLoadingStarted();

    LL_INFOS("Avatar") << self_av_string() << "wearInventoryCategory( " << category->getName()
             << " )" << LL_ENDL;

    // If we are copying from library, attempt to use AIS to copy the category.
    if (copy && AISAPI::isAvailable())
    {
        LLUUID parent_id;
        parent_id = gInventory.findCategoryUUIDForType(LLFolderType::FT_CLOTHING);
        if (parent_id.isNull())
        {
            parent_id = gInventory.getRootFolderID();
        }

        LLPointer<LLInventoryCallback> copy_cb = new LLWearCategoryAfterCopy(append);
        LLPointer<LLInventoryCallback> track_cb = new LLTrackPhaseWrapper(
                                                    std::string("wear_inventory_category_callback"), copy_cb);

        AISAPI::completion_t cr = boost::bind(&doAppearanceCb, track_cb, _1);
        AISAPI::CopyLibraryCategory(category->getUUID(), parent_id, false, cr);
    }
    else
    {
        selfStartPhase("wear_inventory_category_fetch");
        if (AISAPI::isAvailable() && category->getPreferredType() == LLFolderType::FT_OUTFIT)
        {
            // for reliability just fetch it whole, linked items included
            LLUUID cat_id = category->getUUID();
            LLInventoryModelBackgroundFetch::getInstance()->fetchFolderAndLinks(
                                cat_id,
                                [cat_id, copy, append]
                                {
                                    LLAppearanceMgr::instance().wearCategoryFinal(cat_id, copy, append);
                                });
        }
        else
        {
            callAfterCategoryFetch(category->getUUID(), boost::bind(&LLAppearanceMgr::wearCategoryFinal,
                                                                    &LLAppearanceMgr::instance(),
                                                                    category->getUUID(), copy, append));
        }
    }
}

S32 LLAppearanceMgr::getActiveCopyOperations() const
{
    return LLCallAfterInventoryCopyMgr::getInstanceCount();
}

void LLAppearanceMgr::wearCategoryFinal(const LLUUID& cat_id, bool copy_items, bool append)
{
    LL_INFOS("Avatar") << self_av_string() << "starting" << LL_ENDL;

    selfStopPhase("wear_inventory_category_fetch");

    // We now have an outfit ready to be copied to agent inventory. Do
    // it, and wear that outfit normally.
    LLInventoryCategory* cat = gInventory.getCategory(cat_id);
    if(copy_items)
    {
        LLInventoryModel::cat_array_t* cats;
        LLInventoryModel::item_array_t* items;
        gInventory.getDirectDescendentsOf(cat_id, cats, items);
        std::string name;
        if(!cat)
        {
            // should never happen.
            name = "New Outfit";
        }
        else
        {
            name = cat->getName();
        }
        LLViewerInventoryItem* item = NULL;
        LLInventoryModel::item_array_t::const_iterator it = items->begin();
        LLInventoryModel::item_array_t::const_iterator end = items->end();
        LLUUID pid;
        for(; it < end; ++it)
        {
            item = *it;
            if(item)
            {
                if(LLInventoryType::IT_GESTURE == item->getInventoryType())
                {
                    pid = gInventory.findCategoryUUIDForType(LLFolderType::FT_GESTURE);
                }
                else
                {
                    pid = gInventory.findCategoryUUIDForType(LLFolderType::FT_CLOTHING);
                }
                break;
            }
        }
        if(pid.isNull())
        {
            pid = gInventory.getRootFolderID();
        }

        gInventory.createNewCategory(
            pid,
            LLFolderType::FT_NONE,
            name,
            [cat_id, append](const LLUUID& new_cat_id)
        {
            LLInventoryModel::cat_array_t* cats;
            LLInventoryModel::item_array_t* items;
            gInventory.getDirectDescendentsOf(cat_id, cats, items);
            // Create a CopyMgr that will copy items, manage its own destruction
            new LLCallAfterInventoryCopyMgr(
                *items, new_cat_id, std::string("wear_inventory_category_callback"),
                boost::bind(&LLAppearanceMgr::wearInventoryCategoryOnAvatar,
                    LLAppearanceMgr::getInstance(),
                    gInventory.getCategory(new_cat_id),
                    append));

            // BAP fixes a lag in display of created dir.
            gInventory.notifyObservers();
        },
            cat->getThumbnailUUID()
        );
    }
    else
    {
        // Wear the inventory category.
        LLAppearanceMgr::instance().wearInventoryCategoryOnAvatar(cat, append);
    }
}

// *NOTE: hack to get from avatar inventory to avatar
void LLAppearanceMgr::wearInventoryCategoryOnAvatar( LLInventoryCategory* category, bool append )
{
    // Avoid unintentionally overwriting old wearables.  We have to do
    // this up front to avoid having to deal with the case of multiple
    // wearables being dirty.
    if (!category) return;

    if ( !LLInventoryCallbackManager::is_instantiated() )
    {
        // shutting down, ignore.
        return;
    }

    LL_INFOS("Avatar") << self_av_string() << "wearInventoryCategoryOnAvatar '" << category->getName()
             << "'" << LL_ENDL;
    LLUIUsage::instance().logCommand("Avatar.WearCategory");

    if (gAgentCamera.cameraCustomizeAvatar())
    {
        // switching to outfit editor should automagically save any currently edited wearable
        LLFloaterSidePanelContainer::showPanel("appearance", LLSD().with("type", "edit_outfit"));
    }

    LLAppearanceMgr::changeOutfit(TRUE, category->getUUID(), append);
}

// FIXME do we really want to search entire inventory for matching name?
void LLAppearanceMgr::wearOutfitByName(const std::string& name)
{
    LL_INFOS("Avatar") << self_av_string() << "Wearing category " << name << LL_ENDL;

    LLInventoryModel::cat_array_t cat_array;
    LLInventoryModel::item_array_t item_array;
    LLNameCategoryCollector has_name(name);
    gInventory.collectDescendentsIf(gInventory.getRootFolderID(),
                                    cat_array,
                                    item_array,
                                    LLInventoryModel::EXCLUDE_TRASH,
                                    has_name);
    bool copy_items = false;
    LLInventoryCategory* cat = NULL;
    if (cat_array.size() > 0)
    {
        // Just wear the first one that matches
        cat = cat_array.at(0);
    }
    else
    {
        gInventory.collectDescendentsIf(LLUUID::null,
                                        cat_array,
                                        item_array,
                                        LLInventoryModel::EXCLUDE_TRASH,
                                        has_name);
        if(cat_array.size() > 0)
        {
            cat = cat_array.at(0);
            copy_items = true;
        }
    }

    if(cat)
    {
        LLAppearanceMgr::wearInventoryCategory(cat, copy_items, false);
    }
    else
    {
        LL_WARNS() << "Couldn't find outfit " <<name<< " in wearOutfitByName()"
                << LL_ENDL;
    }
}

bool areMatchingWearables(const LLViewerInventoryItem *a, const LLViewerInventoryItem *b)
{
    return (a->isWearableType() && b->isWearableType() &&
            (a->getWearableType() == b->getWearableType()));
}

class LLDeferredCOFLinkObserver: public LLInventoryObserver
{
public:
    LLDeferredCOFLinkObserver(const LLUUID& item_id, LLPointer<LLInventoryCallback> cb, const std::string& description):
        mItemID(item_id),
        mCallback(cb),
        mDescription(description)
    {
    }

    ~LLDeferredCOFLinkObserver()
    {
    }

    /* virtual */ void changed(U32 mask)
    {
        const LLInventoryItem *item = gInventory.getItem(mItemID);
        if (item)
        {
            gInventory.removeObserver(this);
            LLAppearanceMgr::instance().addCOFItemLink(item, mCallback, mDescription);
            delete this;
        }
    }

private:
    const LLUUID mItemID;
    std::string mDescription;
    LLPointer<LLInventoryCallback> mCallback;
};


// BAP - note that this runs asynchronously if the item is not already loaded from inventory.
// Dangerous if caller assumes link will exist after calling the function.
void LLAppearanceMgr::addCOFItemLink(const LLUUID &item_id,
                                     LLPointer<LLInventoryCallback> cb,
                                     const std::string description)
{
    const LLInventoryItem *item = gInventory.getItem(item_id);
    if (!item)
    {
        LLDeferredCOFLinkObserver *observer = new LLDeferredCOFLinkObserver(item_id, cb, description);
        gInventory.addObserver(observer);
    }
    else
    {
        addCOFItemLink(item, cb, description);
    }
}

void LLAppearanceMgr::addCOFItemLink(const LLInventoryItem *item,
                                     LLPointer<LLInventoryCallback> cb,
                                     const std::string description)
{
    const LLViewerInventoryItem *vitem = dynamic_cast<const LLViewerInventoryItem*>(item);
    if (!vitem)
    {
        LL_WARNS() << "not an llviewerinventoryitem, failed" << LL_ENDL;
        return;
    }

    gInventory.addChangedMask(LLInventoryObserver::LABEL, vitem->getLinkedUUID());

    LLInventoryModel::cat_array_t cat_array;
    LLInventoryModel::item_array_t item_array;
    gInventory.collectDescendents(LLAppearanceMgr::getCOF(),
                                  cat_array,
                                  item_array,
                                  LLInventoryModel::EXCLUDE_TRASH);
    bool linked_already = false;
    for (S32 i=0; i<item_array.size(); i++)
    {
        // Are these links to the same object?
        const LLViewerInventoryItem* inv_item = item_array.at(i).get();
        const LLWearableType::EType wearable_type = inv_item->getWearableType();

        const bool is_body_part =    (wearable_type == LLWearableType::WT_SHAPE)
                                  || (wearable_type == LLWearableType::WT_HAIR)
                                  || (wearable_type == LLWearableType::WT_EYES)
                                  || (wearable_type == LLWearableType::WT_SKIN);

        if (inv_item->getLinkedUUID() == vitem->getLinkedUUID())
        {
            linked_already = true;
        }
        // Are these links to different items of the same body part
        // type? If so, new item will replace old.
        else if ((vitem->isWearableType()) && (vitem->getWearableType() == wearable_type))
        {
            if (is_body_part && inv_item->getIsLinkType())
            {
                remove_inventory_item(inv_item->getUUID(), cb);
            }
            else if (!gAgentWearables.canAddWearable(wearable_type))
            {
                // MULTI-WEARABLES: make sure we don't go over clothing limits
                remove_inventory_item(inv_item->getUUID(), cb);
            }
        }
    }

    if (!linked_already)
    {
        LLViewerInventoryItem *copy_item = new LLViewerInventoryItem;
        copy_item->copyViewerItem(vitem);
        copy_item->setDescription(description);
        link_inventory_object(getCOF(), copy_item, cb);
    }
}

LLInventoryModel::item_array_t LLAppearanceMgr::findCOFItemLinks(const LLUUID& item_id)
{
    LLInventoryModel::item_array_t result;

    LLUUID linked_id = gInventory.getLinkedItemID(item_id);
    LLInventoryModel::cat_array_t cat_array;
    LLInventoryModel::item_array_t item_array;
    gInventory.collectDescendents(LLAppearanceMgr::getCOF(),
                                  cat_array,
                                  item_array,
                                  LLInventoryModel::EXCLUDE_TRASH);
    for (S32 i=0; i<item_array.size(); i++)
    {
        const LLViewerInventoryItem* inv_item = item_array.at(i).get();
        if (inv_item->getLinkedUUID() == linked_id)
        {
            result.push_back(item_array.at(i));
        }
    }
    return result;
}

bool LLAppearanceMgr::isLinkedInCOF(const LLUUID& item_id)
{
    LLInventoryModel::item_array_t links = LLAppearanceMgr::instance().findCOFItemLinks(item_id);
    return links.size() > 0;
}

void LLAppearanceMgr::removeAllClothesFromAvatar()
{
    // Fetch worn clothes (i.e. the ones in COF).
    LLInventoryModel::item_array_t clothing_items;
    LLInventoryModel::cat_array_t dummy;
    LLIsType is_clothing(LLAssetType::AT_CLOTHING);
    gInventory.collectDescendentsIf(getCOF(),
                                    dummy,
                                    clothing_items,
                                    LLInventoryModel::EXCLUDE_TRASH,
                                    is_clothing);
    uuid_vec_t item_ids;
    for (LLInventoryModel::item_array_t::iterator it = clothing_items.begin();
        it != clothing_items.end(); ++it)
    {
        item_ids.push_back((*it).get()->getLinkedUUID());
    }

    // Take them off by removing from COF.
    removeItemsFromAvatar(item_ids);
}

void LLAppearanceMgr::removeAllAttachmentsFromAvatar()
{
    if (!isAgentAvatarValid()) return;

    LLAgentWearables::llvo_vec_t objects_to_remove;

    for (LLVOAvatar::attachment_map_t::iterator iter = gAgentAvatarp->mAttachmentPoints.begin();
         iter != gAgentAvatarp->mAttachmentPoints.end();)
    {
        LLVOAvatar::attachment_map_t::iterator curiter = iter++;
        LLViewerJointAttachment* attachment = curiter->second;
        for (LLViewerJointAttachment::attachedobjs_vec_t::iterator attachment_iter = attachment->mAttachedObjects.begin();
             attachment_iter != attachment->mAttachedObjects.end();
             ++attachment_iter)
        {
            LLViewerObject *attached_object = attachment_iter->get();
            if (attached_object)
            {
                objects_to_remove.push_back(attached_object);
            }
        }
    }
    uuid_vec_t ids_to_remove;
    for (LLAgentWearables::llvo_vec_t::iterator it = objects_to_remove.begin();
         it != objects_to_remove.end();
         ++it)
    {
        ids_to_remove.push_back((*it)->getAttachmentItemID());
    }
    removeItemsFromAvatar(ids_to_remove);
}

class LLUpdateOnCOFLinkRemove : public LLInventoryCallback
{
public:
    LLUpdateOnCOFLinkRemove(const LLUUID& remove_item_id, LLPointer<LLInventoryCallback> cb = NULL):
        mItemID(remove_item_id),
        mCB(cb)
    {
    }

    /* virtual */ void fire(const LLUUID& item_id)
    {
        // just removed cof link, "(wear)" suffix depends on presence of link, so update label
        gInventory.addChangedMask(LLInventoryObserver::LABEL, mItemID);
        if (mCB.notNull())
        {
            mCB->fire(item_id);
        }
    }

private:
    LLUUID mItemID;
    LLPointer<LLInventoryCallback> mCB;
};

void LLAppearanceMgr::removeCOFItemLinks(const LLUUID& item_id, LLPointer<LLInventoryCallback> cb)
{   LLInventoryModel::cat_array_t cat_array;
    LLInventoryModel::item_array_t item_array;
    gInventory.collectDescendents(LLAppearanceMgr::getCOF(),
                                  cat_array,
                                  item_array,
                                  LLInventoryModel::EXCLUDE_TRASH);
    for (S32 i=0; i<item_array.size(); i++)
    {
        const LLInventoryItem* item = item_array.at(i).get();
        if (item->getIsLinkType() && item->getLinkedUUID() == item_id)
        {
            if (item->getType() == LLAssetType::AT_OBJECT)
            {
                // Immediate delete
                remove_inventory_item(item->getUUID(), cb, true);
                gInventory.addChangedMask(LLInventoryObserver::LABEL, item_id);
            }
            else
            {
                // Delayed delete
                // Pointless to update item_id label here since link still exists and first notifyObservers
                // call will restore (wear) suffix, mark for update after deletion
                LLPointer<LLUpdateOnCOFLinkRemove> cb_label = new LLUpdateOnCOFLinkRemove(item_id, cb);
                remove_inventory_item(item->getUUID(), cb_label, false);
            }
        }
    }
}

void LLAppearanceMgr::removeCOFLinksOfType(LLWearableType::EType type, LLPointer<LLInventoryCallback> cb)
{
    LLFindWearablesOfType filter_wearables_of_type(type);
    LLInventoryModel::cat_array_t cats;
    LLInventoryModel::item_array_t items;
    LLInventoryModel::item_array_t::const_iterator it;

    gInventory.collectDescendentsIf(getCOF(), cats, items, true, filter_wearables_of_type);
    for (it = items.begin(); it != items.end(); ++it)
    {
        const LLViewerInventoryItem* item = *it;
        if (item->getIsLinkType()) // we must operate on links only
        {
            remove_inventory_item(item->getUUID(), cb);
        }
    }
}

void LLAppearanceMgr::updateIsDirty()
{
    LLUUID cof = getCOF();
    LLUUID base_outfit;

    // find base outfit link
    const LLViewerInventoryItem* base_outfit_item = getBaseOutfitLink();
    LLViewerInventoryCategory* catp = NULL;
    if (base_outfit_item && base_outfit_item->getIsLinkType())
    {
        catp = base_outfit_item->getLinkedCategory();
    }
    if(catp && catp->getPreferredType() == LLFolderType::FT_OUTFIT)
    {
        base_outfit = catp->getUUID();
    }

    // Set dirty to "false" if no base outfit found to disable "Save"
    // and leave only "Save As" enabled in My Outfits.
    mOutfitIsDirty = false;

    if (base_outfit.notNull())
    {
        LLIsValidItemLink collector;

        LLInventoryModel::cat_array_t cof_cats;
        LLInventoryModel::item_array_t cof_items;
        gInventory.collectDescendentsIf(cof, cof_cats, cof_items,
                                      LLInventoryModel::EXCLUDE_TRASH, collector);

        LLInventoryModel::cat_array_t outfit_cats;
        LLInventoryModel::item_array_t outfit_items;
        gInventory.collectDescendentsIf(base_outfit, outfit_cats, outfit_items,
                                      LLInventoryModel::EXCLUDE_TRASH, collector);

        for (U32 i = 0; i < outfit_items.size(); ++i)
        {
            LLViewerInventoryItem* linked_item = outfit_items.at(i)->getLinkedItem();
            if (linked_item != NULL && linked_item->getActualType() == LLAssetType::AT_TEXTURE)
            {
                outfit_items.erase(outfit_items.begin() + i);
                break;
            }
        }

        if(outfit_items.size() != cof_items.size())
        {
            LL_DEBUGS("Avatar") << "item count different - base " << outfit_items.size() << " cof " << cof_items.size() << LL_ENDL;
            // Current outfit folder should have one more item than the outfit folder.
            // this one item is the link back to the outfit folder itself.
            mOutfitIsDirty = true;
            return;
        }

        //"dirty" - also means a difference in linked UUIDs and/or a difference in wearables order (links' descriptions)
        std::sort(cof_items.begin(), cof_items.end(), sort_by_linked_uuid);
        std::sort(outfit_items.begin(), outfit_items.end(), sort_by_linked_uuid);

        for (U32 i = 0; i < cof_items.size(); ++i)
        {
            LLViewerInventoryItem *item1 = cof_items.at(i);
            LLViewerInventoryItem *item2 = outfit_items.at(i);

            if (item1->getLinkedUUID() != item2->getLinkedUUID() ||
                item1->getName() != item2->getName() ||
                item1->getActualDescription() != item2->getActualDescription())
            {
                if (item1->getLinkedUUID() != item2->getLinkedUUID())
                {
                    LL_DEBUGS("Avatar") << "link id different " << LL_ENDL;
                }
                else
                {
                    if (item1->getName() != item2->getName())
                    {
                        LL_DEBUGS("Avatar") << "name different " << item1->getName() << " " << item2->getName() << LL_ENDL;
                    }
                    if (item1->getActualDescription() != item2->getActualDescription())
                    {
                        LL_DEBUGS("Avatar") << "desc different " << item1->getActualDescription()
                                            << " " << item2->getActualDescription()
                                            << " names " << item1->getName() << " " << item2->getName() << LL_ENDL;
                    }
                }
                mOutfitIsDirty = true;
                return;
            }
        }
    }
    llassert(!mOutfitIsDirty);
    LL_DEBUGS("Avatar") << "clean" << LL_ENDL;
}

// *HACK: Must match name in Library or agent inventory
const std::string ROOT_GESTURES_FOLDER = "Gestures";
const std::string COMMON_GESTURES_FOLDER = "Common Gestures";
const std::string MALE_GESTURES_FOLDER = "Male Gestures";
const std::string FEMALE_GESTURES_FOLDER = "Female Gestures";
const std::string SPEECH_GESTURES_FOLDER = "Speech Gestures";
const std::string OTHER_GESTURES_FOLDER = "Other Gestures";

void LLAppearanceMgr::copyLibraryGestures()
{
    LL_INFOS("Avatar") << self_av_string() << "Copying library gestures" << LL_ENDL;

    // Copy gestures
    LLUUID lib_gesture_cat_id =
        gInventory.findLibraryCategoryUUIDForType(LLFolderType::FT_GESTURE);
    if (lib_gesture_cat_id.isNull())
    {
        LL_WARNS() << "Unable to copy gestures, source category not found" << LL_ENDL;
    }
    LLUUID dst_id = gInventory.findCategoryUUIDForType(LLFolderType::FT_GESTURE);

    std::vector<std::string> gesture_folders_to_copy;
    gesture_folders_to_copy.push_back(MALE_GESTURES_FOLDER);
    gesture_folders_to_copy.push_back(FEMALE_GESTURES_FOLDER);
    gesture_folders_to_copy.push_back(COMMON_GESTURES_FOLDER);
    gesture_folders_to_copy.push_back(SPEECH_GESTURES_FOLDER);
    gesture_folders_to_copy.push_back(OTHER_GESTURES_FOLDER);

    for(std::vector<std::string>::iterator it = gesture_folders_to_copy.begin();
        it != gesture_folders_to_copy.end();
        ++it)
    {
        std::string& folder_name = *it;

        LLPointer<LLInventoryCallback> cb(NULL);

        // After copying gestures, activate Common, Other, plus
        // Male and/or Female, depending upon the initial outfit gender.
        ESex gender = gAgentAvatarp->getSex();

        std::string activate_male_gestures;
        std::string activate_female_gestures;
        switch (gender) {
            case SEX_MALE:
                activate_male_gestures = MALE_GESTURES_FOLDER;
                break;
            case SEX_FEMALE:
                activate_female_gestures = FEMALE_GESTURES_FOLDER;
                break;
            case SEX_BOTH:
                activate_male_gestures = MALE_GESTURES_FOLDER;
                activate_female_gestures = FEMALE_GESTURES_FOLDER;
                break;
        }

        if (folder_name == activate_male_gestures ||
            folder_name == activate_female_gestures ||
            folder_name == COMMON_GESTURES_FOLDER ||
            folder_name == OTHER_GESTURES_FOLDER)
        {
            cb = new LLBoostFuncInventoryCallback(activate_gesture_cb);
        }

        LLUUID cat_id = findDescendentCategoryIDByName(lib_gesture_cat_id,folder_name);
        if (cat_id.isNull())
        {
            LL_WARNS() << self_av_string() << "failed to find gesture folder for " << folder_name << LL_ENDL;
        }
        else
        {
            LL_DEBUGS("Avatar") << self_av_string() << "initiating fetch and copy for " << folder_name << " cat_id " << cat_id << LL_ENDL;
            callAfterCategoryFetch(cat_id,
                                   boost::bind(&LLAppearanceMgr::shallowCopyCategory,
                                               &LLAppearanceMgr::instance(),
                                               cat_id, dst_id, cb));
        }
    }
}

// Handler for anything that's deferred until avatar de-clouds.
void LLAppearanceMgr::onFirstFullyVisible()
{
    gAgentAvatarp->outputRezTiming("Avatar fully loaded");
    gAgentAvatarp->reportAvatarRezTime();
    gAgentAvatarp->debugAvatarVisible();

    // If this is the first time we've ever logged in,
    // then copy default gestures from the library.
    if (gAgent.isFirstLogin()) {
        copyLibraryGestures();
    }
}

// update "dirty" state - defined outside class to allow for calling
// after appearance mgr instance has been destroyed.
void appearance_mgr_update_dirty_state()
{
    if (LLAppearanceMgr::instanceExists())
    {
        LLAppearanceMgr& app_mgr = LLAppearanceMgr::instance();
        LLUUID image_id = app_mgr.getOutfitImage();
        if(image_id.notNull())
        {
            LLPointer<LLInventoryCallback> cb = NULL;
            link_inventory_object(app_mgr.getBaseOutfitUUID(), image_id, cb);
        }

        LLAppearanceMgr::getInstance()->updateIsDirty();
        LLAppearanceMgr::getInstance()->setOutfitLocked(false);
        gAgentWearables.notifyLoadingFinished();
    }
}

void update_base_outfit_after_ordering()
{
    LLAppearanceMgr& app_mgr = LLAppearanceMgr::instance();
    app_mgr.setOutfitImage(LLUUID());
    LLInventoryModel::cat_array_t sub_cat_array;
    LLInventoryModel::item_array_t outfit_item_array;
    gInventory.collectDescendents(app_mgr.getBaseOutfitUUID(),
                                sub_cat_array,
                                outfit_item_array,
                                LLInventoryModel::EXCLUDE_TRASH);
    for (LLViewerInventoryItem* outfit_item : outfit_item_array)
    {
        LLViewerInventoryItem* linked_item = outfit_item->getLinkedItem();
        if (linked_item != NULL)
        {
            if (linked_item->getActualType() == LLAssetType::AT_TEXTURE)
            {
                app_mgr.setOutfitImage(linked_item->getLinkedUUID());
                if (linked_item->getName() == LLAppearanceMgr::sExpectedTextureName)
                {
                    // Images with "appropriate" name take priority
                    break;
                }
            }
        }
        else if (outfit_item->getActualType() == LLAssetType::AT_TEXTURE)
        {
            app_mgr.setOutfitImage(outfit_item->getUUID());
            if (outfit_item->getName() == LLAppearanceMgr::sExpectedTextureName)
            {
                // Images with "appropriate" name take priority
                break;
            }
        }
    }

    LLPointer<LLInventoryCallback> dirty_state_updater =
        new LLBoostFuncInventoryCallback(no_op_inventory_func, appearance_mgr_update_dirty_state);

    //COF contains only links so we copy to the Base Outfit only links
    const LLUUID base_outfit_id = app_mgr.getBaseOutfitUUID();
    bool copy_folder_links = false;
    app_mgr.slamCategoryLinks(app_mgr.getCOF(), base_outfit_id, copy_folder_links, dirty_state_updater);

    if (base_outfit_id.notNull())
    {
        LLIsValidItemLink collector;

        LLInventoryModel::cat_array_t cof_cats;
        LLInventoryModel::item_array_t cof_item_array;
        gInventory.collectDescendentsIf(app_mgr.getCOF(), cof_cats, cof_item_array,
            LLInventoryModel::EXCLUDE_TRASH, collector);

        for (U32 i = 0; i < outfit_item_array.size(); ++i)
        {
            LLViewerInventoryItem* linked_item = outfit_item_array.at(i)->getLinkedItem();
            if (linked_item != NULL && linked_item->getActualType() == LLAssetType::AT_TEXTURE)
            {
                outfit_item_array.erase(outfit_item_array.begin() + i);
                break;
            }
        }

        if (outfit_item_array.size() != cof_item_array.size())
        {
            return;
        }

        std::sort(cof_item_array.begin(), cof_item_array.end(), sort_by_linked_uuid);
        std::sort(outfit_item_array.begin(), outfit_item_array.end(), sort_by_linked_uuid);

        for (U32 i = 0; i < cof_item_array.size(); ++i)
        {
            LLViewerInventoryItem *cof_it = cof_item_array.at(i);
            LLViewerInventoryItem *base_it = outfit_item_array.at(i);

            if (cof_it->getActualDescription() != base_it->getActualDescription())
            {
                if (cof_it->getLinkedUUID() == base_it->getLinkedUUID())
                {
                    base_it->setDescription(cof_it->getActualDescription());
                    gInventory.updateItem(base_it);
                }
            }
        }
        LLAppearanceMgr::getInstance()->updateIsDirty();
    }

}

// Save COF changes - update the contents of the current base outfit
// to match the current COF. Fails if no current base outfit is set.
bool LLAppearanceMgr::updateBaseOutfit()
{
    if (isOutfitLocked())
    {
        // don't allow modify locked outfit
        llassert(!isOutfitLocked());
        return false;
    }

    setOutfitLocked(true);

    gAgentWearables.notifyLoadingStarted();

    const LLUUID base_outfit_id = getBaseOutfitUUID();
    if (base_outfit_id.isNull()) return false;
    LL_DEBUGS("Avatar") << "saving cof to base outfit " << base_outfit_id << LL_ENDL;

    LLPointer<LLInventoryCallback> cb =
        new LLBoostFuncInventoryCallback(no_op_inventory_func, update_base_outfit_after_ordering);
    // Really shouldn't be needed unless there's a race condition -
    // updateAppearanceFromCOF() already calls updateClothingOrderingInfo.
    updateClothingOrderingInfo(LLUUID::null, cb);

    return true;
}

void LLAppearanceMgr::divvyWearablesByType(const LLInventoryModel::item_array_t& items, wearables_by_type_t& items_by_type)
{
    items_by_type.resize(LLWearableType::WT_COUNT);
    if (items.empty()) return;

    for (S32 i=0; i<items.size(); i++)
    {
        LLViewerInventoryItem *item = items.at(i);
        if (!item)
        {
            LL_WARNS("Appearance") << "NULL item found" << LL_ENDL;
            continue;
        }
        // Ignore non-wearables.
        if (!item->isWearableType())
            continue;
        LLWearableType::EType type = item->getWearableType();
        if(type < 0 || type >= LLWearableType::WT_COUNT)
        {
            LL_WARNS("Appearance") << "Invalid wearable type. Inventory type does not match wearable flag bitfield." << LL_ENDL;
            continue;
        }
        items_by_type[type].push_back(item);
    }
}

std::string build_order_string(LLWearableType::EType type, U32 i)
{
        std::ostringstream order_num;
        order_num << ORDER_NUMBER_SEPARATOR << type * 100 + i;
        return order_num.str();
}

struct WearablesOrderComparator
{
    LOG_CLASS(WearablesOrderComparator);
    WearablesOrderComparator(const LLWearableType::EType type)
    {
        mControlSize = build_order_string(type, 0).size();
    };

    bool operator()(const LLInventoryItem* item1, const LLInventoryItem* item2)
    {
        const std::string& desc1 = item1->getActualDescription();
        const std::string& desc2 = item2->getActualDescription();

        bool item1_valid = (desc1.size() == mControlSize) && (ORDER_NUMBER_SEPARATOR == desc1[0]);
        bool item2_valid = (desc2.size() == mControlSize) && (ORDER_NUMBER_SEPARATOR == desc2[0]);

        if (item1_valid && item2_valid)
            return desc1 < desc2;

        //we need to sink down invalid items: items with empty descriptions, items with "Broken link" descriptions,
        //items with ordering information but not for the associated wearables type
        if (!item1_valid && item2_valid)
            return false;
        else if (item1_valid && !item2_valid)
            return true;

        return item1->getName() < item2->getName();
    }

    U32 mControlSize;
};

void LLAppearanceMgr::getWearableOrderingDescUpdates(LLInventoryModel::item_array_t& wear_items,
                                                     desc_map_t& desc_map)
{
    wearables_by_type_t items_by_type(LLWearableType::WT_COUNT);
    divvyWearablesByType(wear_items, items_by_type);

    for (U32 type = LLWearableType::WT_SHIRT; type < LLWearableType::WT_COUNT; type++)
    {
        U32 size = items_by_type[type].size();
        if (!size) continue;

        //sinking down invalid items which need reordering
        std::sort(items_by_type[type].begin(), items_by_type[type].end(), WearablesOrderComparator((LLWearableType::EType) type));

        //requesting updates only for those links which don't have "valid" descriptions
        for (U32 i = 0; i < size; i++)
        {
            LLViewerInventoryItem* item = items_by_type[type][i];
            if (!item) continue;

            std::string new_order_str = build_order_string((LLWearableType::EType)type, i);
            if (new_order_str == item->getActualDescription()) continue;

            desc_map[item->getUUID()] = new_order_str;
        }
    }
}

bool LLAppearanceMgr::validateClothingOrderingInfo(LLUUID cat_id)
{
    // COF is processed if cat_id is not specified
    if (cat_id.isNull())
    {
        cat_id = getCOF();
    }

    LLInventoryModel::item_array_t wear_items;
    getDescendentsOfAssetType(cat_id, wear_items, LLAssetType::AT_CLOTHING);

    // Identify items for which desc needs to change.
    desc_map_t desc_map;
    getWearableOrderingDescUpdates(wear_items, desc_map);

    for (desc_map_t::const_iterator it = desc_map.begin();
         it != desc_map.end(); ++it)
    {
        const LLUUID& item_id = it->first;
        const std::string& new_order_str = it->second;
        LLViewerInventoryItem *item = gInventory.getItem(item_id);
        LL_WARNS() << "Order validation fails: " << item->getName()
                << " needs to update desc to: " << new_order_str
                << " (from: " << item->getActualDescription() << ")" << LL_ENDL;
    }

    return desc_map.size() == 0;
}

void LLAppearanceMgr::updateClothingOrderingInfo(LLUUID cat_id,
                                                 LLPointer<LLInventoryCallback> cb)
{
    // COF is processed if cat_id is not specified
    if (cat_id.isNull())
    {
        cat_id = getCOF();
    }

    LLInventoryModel::item_array_t wear_items;
    getDescendentsOfAssetType(cat_id, wear_items, LLAssetType::AT_CLOTHING);

    // Identify items for which desc needs to change.
    desc_map_t desc_map;
    getWearableOrderingDescUpdates(wear_items, desc_map);

    for (desc_map_t::const_iterator it = desc_map.begin();
         it != desc_map.end(); ++it)
    {
        LLSD updates;
        const LLUUID& item_id = it->first;
        const std::string& new_order_str = it->second;
        LLViewerInventoryItem *item = gInventory.getItem(item_id);
        LL_DEBUGS("Avatar") << item->getName() << " updating desc to: " << new_order_str
            << " (was: " << item->getActualDescription() << ")" << LL_ENDL;
        updates["desc"] = new_order_str;
        update_inventory_item(item_id,updates,cb);
    }

}


LLSD LLAppearanceMgr::dumpCOF() const
{
    LLSD links = LLSD::emptyArray();
    LLMD5 md5;

    LLInventoryModel::cat_array_t cat_array;
    LLInventoryModel::item_array_t item_array;
    gInventory.collectDescendents(getCOF(),cat_array,item_array,LLInventoryModel::EXCLUDE_TRASH);
    for (S32 i=0; i<item_array.size(); i++)
    {
        const LLViewerInventoryItem* inv_item = item_array.at(i).get();
        LLSD item;
        LLUUID item_id(inv_item->getUUID());
        md5.update((unsigned char*)item_id.mData, 16);
        item["description"] = inv_item->getActualDescription();
        md5.update(inv_item->getActualDescription());
        item["asset_type"] = inv_item->getActualType();
        LLUUID linked_id(inv_item->getLinkedUUID());
        item["linked_id"] = linked_id;
        md5.update((unsigned char*)linked_id.mData, 16);

        if (LLAssetType::AT_LINK == inv_item->getActualType())
        {
            const LLViewerInventoryItem* linked_item = inv_item->getLinkedItem();
            if (NULL == linked_item)
            {
                LL_WARNS() << "Broken link for item '" << inv_item->getName()
                        << "' (" << inv_item->getUUID()
                        << ") during requestServerAppearanceUpdate" << LL_ENDL;
                continue;
            }
            // Some assets may be 'hidden' and show up as null in the viewer.
            //if (linked_item->getAssetUUID().isNull())
            //{
            //  LL_WARNS() << "Broken link (null asset) for item '" << inv_item->getName()
            //          << "' (" << inv_item->getUUID()
            //          << ") during requestServerAppearanceUpdate" << LL_ENDL;
            //  continue;
            //}
            LLUUID linked_asset_id(linked_item->getAssetUUID());
            md5.update((unsigned char*)linked_asset_id.mData, 16);
            U32 flags = linked_item->getFlags();
            md5.update(std::to_string(flags));
        }
        else if (LLAssetType::AT_LINK_FOLDER != inv_item->getActualType())
        {
            LL_WARNS() << "Non-link item '" << inv_item->getName()
                    << "' (" << inv_item->getUUID()
                    << ") type " << (S32) inv_item->getActualType()
                    << " during requestServerAppearanceUpdate" << LL_ENDL;
            continue;
        }
        links.append(item);
    }
    LLSD result = LLSD::emptyMap();
    result["cof_contents"] = links;
    char cof_md5sum[MD5HEX_STR_SIZE];
    md5.finalize();
    md5.hex_digest(cof_md5sum);
    result["cof_md5sum"] = std::string(cof_md5sum);
    return result;
}

// static
void LLAppearanceMgr::onIdle(void *)
{
    LLAppearanceMgr* mgr = LLAppearanceMgr::getInstance();
    if (mgr->mRerequestAppearanceBake)
    {
        mgr->requestServerAppearanceUpdate();
    }
}

void LLAppearanceMgr::requestServerAppearanceUpdate()
{
    // Workaround: we shouldn't request update from server prior to uploading all attachments, but it is
    // complicated to check for pending attachment uploads, so we are just waiting for uploads to complete
    if (!mOutstandingAppearanceBakeRequest && gAssetStorage->getNumPendingUploads() == 0)
    {
        mRerequestAppearanceBake = false;
        LLCoprocedureManager::CoProcedure_t proc = boost::bind(&LLAppearanceMgr::serverAppearanceUpdateCoro, this, _1);
        LLCoprocedureManager::instance().enqueueCoprocedure("AIS", "LLAppearanceMgr::serverAppearanceUpdateCoro", proc);
    }
    else
    {
        // Shedule update
        mRerequestAppearanceBake = true;
    }
}

void LLAppearanceMgr::serverAppearanceUpdateCoro(LLCoreHttpUtil::HttpCoroutineAdapter::ptr_t &httpAdapter)
{
    BoolSetter outstanding(mOutstandingAppearanceBakeRequest);
    if (!gAgent.getRegion())
    {
        LL_WARNS("Avatar") << "Region not set, cannot request server appearance update" << LL_ENDL;
        return;
    }
    if (gAgent.getRegion()->getCentralBakeVersion() == 0)
    {
        LL_WARNS("Avatar") << "Region does not support baking" << LL_ENDL;
        return;
    }

    std::string url = gAgent.getRegion()->getCapability("UpdateAvatarAppearance");
    if (url.empty())
    {
        LL_WARNS("Agent") << "Could not retrieve region capability \"UpdateAvatarAppearance\"" << LL_ENDL;
        return;
    }

    //----------------
    if (gAgentAvatarp->isEditingAppearance())
    {
        LL_WARNS("Avatar") << "Avatar editing appearance, not sending request." << LL_ENDL;
        // don't send out appearance updates if in appearance editing mode
        return;
    }

    llcoro::suspend();
    if (LLApp::isExiting())
    {
        return;
    }
    S32 retryCount(0);
    bool bRetry;
    do
    {
        // If we have already received an update for this or higher cof version,
        // put a warning in the log and cancel the request.
        S32 cofVersion = getCOFVersion();
        S32 lastRcv = gAgentAvatarp->mLastUpdateReceivedCOFVersion;
        S32 lastReq = gAgentAvatarp->mLastUpdateRequestCOFVersion;

        LL_INFOS("Avatar") << "Requesting COF version " << cofVersion <<
            " (Last Received:" << lastRcv << ")" <<
            " (Last Requested:" << lastReq << ")" << LL_ENDL;

        if (cofVersion == LLViewerInventoryCategory::VERSION_UNKNOWN)
        {
            LL_INFOS("AVatar") << "COF version is unknown... not requesting until COF version is known." << LL_ENDL;
            return;
        }
        else
        {
            if (cofVersion <= lastRcv)
            {
                LL_WARNS("Avatar") << "Have already received update for cof version " << lastRcv
                    << " but requesting for " << cofVersion << LL_ENDL;
                return;
            }
            if (lastReq >= cofVersion)
            {
                LL_WARNS("Avatar") << "Request already in flight for cof version " << lastReq
                    << " but requesting for " << cofVersion << LL_ENDL;
                return;
            }
        }

        // Actually send the request.
        LL_DEBUGS("Avatar") << "Will send request for cof_version " << cofVersion << LL_ENDL;

        bRetry = false;
        LLCore::HttpRequest::ptr_t httpRequest(new LLCore::HttpRequest());

        if (gSavedSettings.getBOOL("DebugForceAppearanceRequestFailure"))
        {
            cofVersion += 999;
            LL_WARNS("Avatar") << "Forcing version failure on COF Baking" << LL_ENDL;
        }

        LL_INFOS("Avatar") << "Requesting bake for COF version " << cofVersion << LL_ENDL;

        LLSD postData;
        if (gSavedSettings.getBOOL("DebugAvatarExperimentalServerAppearanceUpdate"))
        {
            postData = dumpCOF();
        }
        else
        {
            postData["cof_version"] = cofVersion;
        }

        gAgentAvatarp->mLastUpdateRequestCOFVersion = cofVersion;

        LLSD result = httpAdapter->postAndSuspend(httpRequest, url, postData);

        if (LLApp::isExiting())
        {
            return;
        }

        LLSD httpResults = result[LLCoreHttpUtil::HttpCoroutineAdapter::HTTP_RESULTS];
        LLCore::HttpStatus status = LLCoreHttpUtil::HttpCoroutineAdapter::getStatusFromLLSD(httpResults);

        if (!status || !result["success"].asBoolean())
        {
            std::string message = (result.has("error")) ? result["error"].asString() : status.toString();
            LL_WARNS("Avatar") << "Appearance Failure. server responded with \"" << message << "\"" << LL_ENDL;

            // We may have requested a bake for a stale COF (especially if the inventory
            // is still updating.  If that is the case re send the request with the
            // corrected COF version.  (This may also be the case if the viewer is running
            // on multiple machines.
            if (result.has("expected"))
            {
                S32 expectedCofVersion = result["expected"].asInteger();
                LL_WARNS("Avatar") << "Server expected " << expectedCofVersion << " as COF version" << LL_ENDL;

                // Force an update texture request for ourself.  The message will return
                // through the UDP and be handled in LLVOAvatar::processAvatarAppearance
                // this should ensure that we receive a new canonical COF from the sim
                // host. Hopefully it will return before the timeout.
                LLAvatarPropertiesProcessor::getInstance()->sendAvatarTexturesRequest(gAgent.getID());

                bRetry = true;
                // Wait for a 1/2 second before trying again.  Just to keep from asking too quickly.
                if (++retryCount > BAKE_RETRY_MAX_COUNT)
                {
                    LL_WARNS("Avatar") << "Bake retry count exceeded!" << LL_ENDL;
                    break;
                }
                F32 timeout = pow(BAKE_RETRY_TIMEOUT, static_cast<float>(retryCount)) - 1.0;

                LL_WARNS("Avatar") << "Bake retry #" << retryCount << " in " << timeout << " seconds." << LL_ENDL;

                llcoro::suspendUntilTimeout(timeout);
                if (LLApp::isExiting())
                {
                    return;
                }
                bRetry = true;
                continue;
            }
            else
            {
                LL_WARNS("Avatar") << "No retry attempted." << LL_ENDL;
                break;
            }
        }

        LL_DEBUGS("Avatar") << "succeeded" << LL_ENDL;
        if (gSavedSettings.getBOOL("DebugAvatarAppearanceMessage"))
        {
            dump_sequential_xml(gAgentAvatarp->getDebugName() + "_appearance_request_ok", result);
        }

    } while (bRetry);
}

/*static*/
void LLAppearanceMgr::debugAppearanceUpdateCOF(const LLSD& content)
{
    dump_sequential_xml(gAgentAvatarp->getDebugName() + "_appearance_request_error", content);

    LL_INFOS("Avatar") << "AIS COF, version received: " << content["expected"].asInteger()
        << " ================================= " << LL_ENDL;
    std::set<LLUUID> ais_items, local_items;
    const LLSD& cof_raw = content["cof_raw"];
    for (LLSD::array_const_iterator it = cof_raw.beginArray();
        it != cof_raw.endArray(); ++it)
    {
        const LLSD& item = *it;
        if (item["parent_id"].asUUID() == LLAppearanceMgr::instance().getCOF())
        {
            ais_items.insert(item["item_id"].asUUID());
            if (item["type"].asInteger() == 24) // link
            {
                LL_INFOS("Avatar") << "AIS Link: item_id: " << item["item_id"].asUUID()
                    << " linked_item_id: " << item["asset_id"].asUUID()
                    << " name: " << item["name"].asString()
                    << LL_ENDL;
            }
            else if (item["type"].asInteger() == 25) // folder link
            {
                LL_INFOS("Avatar") << "AIS Folder link: item_id: " << item["item_id"].asUUID()
                    << " linked_item_id: " << item["asset_id"].asUUID()
                    << " name: " << item["name"].asString()
                    << LL_ENDL;
            }
            else
            {
                LL_INFOS("Avatar") << "AIS Other: item_id: " << item["item_id"].asUUID()
                    << " linked_item_id: " << item["asset_id"].asUUID()
                    << " name: " << item["name"].asString()
                    << " type: " << item["type"].asInteger()
                    << LL_ENDL;
            }
        }
    }
    LL_INFOS("Avatar") << LL_ENDL;
    LL_INFOS("Avatar") << "Local COF, version requested: " << content["observed"].asInteger()
        << " ================================= " << LL_ENDL;
    LLInventoryModel::cat_array_t cat_array;
    LLInventoryModel::item_array_t item_array;
    gInventory.collectDescendents(LLAppearanceMgr::instance().getCOF(),
        cat_array, item_array, LLInventoryModel::EXCLUDE_TRASH);
    for (S32 i = 0; i < item_array.size(); i++)
    {
        const LLViewerInventoryItem* inv_item = item_array.at(i).get();
        local_items.insert(inv_item->getUUID());
        LL_INFOS("Avatar") << "LOCAL: item_id: " << inv_item->getUUID()
            << " linked_item_id: " << inv_item->getLinkedUUID()
            << " name: " << inv_item->getName()
            << " parent: " << inv_item->getParentUUID()
            << LL_ENDL;
    }
    LL_INFOS("Avatar") << " ================================= " << LL_ENDL;
    S32 local_only = 0, ais_only = 0;
    for (std::set<LLUUID>::iterator it = local_items.begin(); it != local_items.end(); ++it)
    {
        if (ais_items.find(*it) == ais_items.end())
        {
            LL_INFOS("Avatar") << "LOCAL ONLY: " << *it << LL_ENDL;
            local_only++;
        }
    }
    for (std::set<LLUUID>::iterator it = ais_items.begin(); it != ais_items.end(); ++it)
    {
        if (local_items.find(*it) == local_items.end())
        {
            LL_INFOS("Avatar") << "AIS ONLY: " << *it << LL_ENDL;
            ais_only++;
        }
    }
    if (local_only == 0 && ais_only == 0)
    {
        LL_INFOS("Avatar") << "COF contents identical, only version numbers differ (req "
            << content["observed"].asInteger()
            << " rcv " << content["expected"].asInteger()
            << ")" << LL_ENDL;
    }
}


std::string LLAppearanceMgr::getAppearanceServiceURL() const
{
    if (gSavedSettings.getString("DebugAvatarAppearanceServiceURLOverride").empty())
    {
        return mAppearanceServiceURL;
    }
    return gSavedSettings.getString("DebugAvatarAppearanceServiceURLOverride");
}

void show_created_outfit(LLUUID& folder_id, bool show_panel = true)
{
    if (!LLApp::isRunning())
    {
        LL_WARNS() << "called during shutdown, skipping" << LL_ENDL;
        return;
    }

    LL_DEBUGS("Avatar") << "called" << LL_ENDL;
    LLSD key;

    //EXT-7727. For new accounts inventory callback is created during login process
    // and may be processed after login process is finished
    if (show_panel)
    {
        LL_DEBUGS("Avatar") << "showing panel" << LL_ENDL;
        LLFloaterSidePanelContainer::showPanel("appearance", "panel_outfits_inventory", key);

    }
    LLOutfitsList *outfits_list =
        dynamic_cast<LLOutfitsList*>(LLFloaterSidePanelContainer::getPanel("appearance", "outfitslist_tab"));
    if (outfits_list)
    {
        outfits_list->setSelectedOutfitByUUID(folder_id);
    }

    LLAppearanceMgr::getInstance()->updateIsDirty();
    gAgentWearables.notifyLoadingFinished(); // New outfit is saved.
    LLAppearanceMgr::getInstance()->updatePanelOutfitName("");

    // For SSB, need to update appearance after we add a base outfit
    // link, since, the COF version has changed. There is a race
    // condition in initial outfit setup which can lead to rez
    // failures - SH-3860.
    LL_DEBUGS("Avatar") << "requesting appearance update after createBaseOutfitLink" << LL_ENDL;
    LLPointer<LLInventoryCallback> cb = new LLUpdateAppearanceOnDestroy;
    LLAppearanceMgr::getInstance()->createBaseOutfitLink(folder_id, cb);
}

void LLAppearanceMgr::onOutfitFolderCreated(const LLUUID& folder_id, bool show_panel)
{
    LLPointer<LLInventoryCallback> cb =
        new LLBoostFuncInventoryCallback(no_op_inventory_func,
                                         boost::bind(&LLAppearanceMgr::onOutfitFolderCreatedAndClothingOrdered,this,folder_id,show_panel));
    updateClothingOrderingInfo(LLUUID::null, cb);
}

void LLAppearanceMgr::onOutfitFolderCreatedAndClothingOrdered(const LLUUID& folder_id, bool show_panel)
{
    LLPointer<LLInventoryCallback> cb =
        new LLBoostFuncInventoryCallback(no_op_inventory_func,
                                         boost::bind(show_created_outfit,folder_id,show_panel));
    bool copy_folder_links = false;
    slamCategoryLinks(getCOF(), folder_id, copy_folder_links, cb);
}

void LLAppearanceMgr::makeNewOutfitLinks(const std::string& new_folder_name, bool show_panel)
{
    if (!isAgentAvatarValid()) return;

    LLUIUsage::instance().logCommand("Avatar.CreateNewOutfit");

    LL_DEBUGS("Avatar") << "creating new outfit" << LL_ENDL;

    gAgentWearables.notifyLoadingStarted();

    // First, make a folder in the My Outfits directory.
    const LLUUID parent_id = gInventory.findCategoryUUIDForType(LLFolderType::FT_MY_OUTFITS);

    gInventory.createNewCategory(
        parent_id,
        LLFolderType::FT_OUTFIT,
        new_folder_name,
        [show_panel](const LLUUID &new_cat_id)
        {
            LLAppearanceMgr::getInstance()->onOutfitFolderCreated(new_cat_id, show_panel);
        });
}

void LLAppearanceMgr::wearBaseOutfit()
{
    const LLUUID& base_outfit_id = getBaseOutfitUUID();
    if (base_outfit_id.isNull()) return;

    updateCOF(base_outfit_id);
}

void LLAppearanceMgr::removeItemsFromAvatar(const uuid_vec_t& ids_to_remove)
{
    LL_DEBUGS("UIUsage") << "removeItemsFromAvatar" << LL_ENDL;
    LLUIUsage::instance().logCommand("Avatar.RemoveItem");

    if (ids_to_remove.empty())
    {
        LL_WARNS() << "called with empty list, nothing to do" << LL_ENDL;
        return;
    }
    LLPointer<LLInventoryCallback> cb = new LLUpdateAppearanceOnDestroy;
    for (uuid_vec_t::const_iterator it = ids_to_remove.begin(); it != ids_to_remove.end(); ++it)
    {
        const LLUUID& id_to_remove = *it;
        const LLUUID& linked_item_id = gInventory.getLinkedItemID(id_to_remove);
        LLViewerInventoryItem *item = gInventory.getItem(linked_item_id);
        if (item && item->getType() == LLAssetType::AT_OBJECT)
        {
            LL_DEBUGS("Avatar") << "ATT removing attachment " << item->getName() << " id " << item->getUUID() << LL_ENDL;
        }
        if (item && item->getType() == LLAssetType::AT_BODYPART)
        {
            continue;
        }
        removeCOFItemLinks(linked_item_id, cb);
        addDoomedTempAttachment(linked_item_id);
    }
}

void LLAppearanceMgr::removeItemFromAvatar(const LLUUID& id_to_remove)
{
    uuid_vec_t ids_to_remove;
    ids_to_remove.push_back(id_to_remove);
    removeItemsFromAvatar(ids_to_remove);
}


// Adds the given item ID to mDoomedTempAttachmentIDs iff it's a temp attachment
void LLAppearanceMgr::addDoomedTempAttachment(const LLUUID& id_to_remove)
{
    LLViewerObject * attachmentp = gAgentAvatarp->findAttachmentByID(id_to_remove);
    if (attachmentp &&
        attachmentp->isTempAttachment())
    {   // If this is a temp attachment and we want to remove it, record the ID
        // so it will be deleted when attachments are synced up with COF
        mDoomedTempAttachmentIDs.insert(id_to_remove);
        //LL_INFOS() << "Will remove temp attachment id " << id_to_remove << LL_ENDL;
    }
}

// Find AND REMOVES the given UUID from mDoomedTempAttachmentIDs
bool LLAppearanceMgr::shouldRemoveTempAttachment(const LLUUID& item_id)
{
    doomed_temp_attachments_t::iterator iter = mDoomedTempAttachmentIDs.find(item_id);
    if (iter != mDoomedTempAttachmentIDs.end())
    {
        mDoomedTempAttachmentIDs.erase(iter);
        return true;
    }
    return false;
}


bool LLAppearanceMgr::moveWearable(LLViewerInventoryItem* item, bool closer_to_body)
{
    if (!item || !item->isWearableType()) return false;
    if (item->getType() != LLAssetType::AT_CLOTHING) return false;
    if (!gInventory.isObjectDescendentOf(item->getUUID(), getCOF())) return false;

    LLInventoryModel::cat_array_t cats;
    LLInventoryModel::item_array_t items;
    LLFindWearablesOfType filter_wearables_of_type(item->getWearableType());
    gInventory.collectDescendentsIf(getCOF(), cats, items, true, filter_wearables_of_type);
    if (items.empty()) return false;

    // We assume that the items have valid descriptions.
    std::sort(items.begin(), items.end(), WearablesOrderComparator(item->getWearableType()));

    if (closer_to_body && items.front() == item) return false;
    if (!closer_to_body && items.back() == item) return false;

    LLInventoryModel::item_array_t::iterator it = std::find(items.begin(), items.end(), item);
    if (items.end() == it) return false;


    //swapping descriptions
    closer_to_body ? --it : ++it;
    LLViewerInventoryItem* swap_item = *it;
    if (!swap_item) return false;
    std::string tmp = swap_item->getActualDescription();
    swap_item->setDescription(item->getActualDescription());
    item->setDescription(tmp);

    // LL_DEBUGS("Inventory") << "swap, item "
    //                     << ll_pretty_print_sd(item->asLLSD())
    //                     << " swap_item "
    //                     << ll_pretty_print_sd(swap_item->asLLSD()) << LL_ENDL;

    // FIXME switch to use AISv3 where supported.
    //items need to be updated on a dataserver
    item->setComplete(TRUE);
    item->updateServer(FALSE);
    gInventory.updateItem(item);

    swap_item->setComplete(TRUE);
    swap_item->updateServer(FALSE);
    gInventory.updateItem(swap_item);

    //to cause appearance of the agent to be updated
    bool result = false;
    if ((result = gAgentWearables.moveWearable(item, closer_to_body)))
    {
        gAgentAvatarp->wearableUpdated(item->getWearableType());
    }

    setOutfitDirty(true);

    //*TODO do we need to notify observers here in such a way?
    gInventory.notifyObservers();

    return result;
}

//static
void LLAppearanceMgr::sortItemsByActualDescription(LLInventoryModel::item_array_t& items)
{
    if (items.size() < 2) return;

    std::sort(items.begin(), items.end(), sort_by_actual_description);
}

//#define DUMP_CAT_VERBOSE

void LLAppearanceMgr::dumpCat(const LLUUID& cat_id, const std::string& msg)
{
    LLInventoryModel::cat_array_t cats;
    LLInventoryModel::item_array_t items;
    gInventory.collectDescendents(cat_id, cats, items, LLInventoryModel::EXCLUDE_TRASH);

#ifdef DUMP_CAT_VERBOSE
    LL_INFOS() << LL_ENDL;
    LL_INFOS() << str << LL_ENDL;
    S32 hitcount = 0;
    for(S32 i=0; i<items.size(); i++)
    {
        LLViewerInventoryItem *item = items.get(i);
        if (item)
            hitcount++;
        LL_INFOS() << i <<" "<< item->getName() <<LL_ENDL;
    }
#endif
    LL_INFOS() << msg << " count " << items.size() << LL_ENDL;
}

void LLAppearanceMgr::dumpItemArray(const LLInventoryModel::item_array_t& items,
                                    const std::string& msg)
{
    for (S32 i=0; i<items.size(); i++)
    {
        LLViewerInventoryItem *item = items.at(i);
        LLViewerInventoryItem *linked_item = item ? item->getLinkedItem() : NULL;
        LLUUID asset_id;
        if (linked_item)
        {
            asset_id = linked_item->getAssetUUID();
        }
        LL_DEBUGS("Avatar") << self_av_string() << msg << " " << i <<" " << (item ? item->getName() : "(nullitem)") << " " << asset_id.asString() << LL_ENDL;
    }
}

bool LLAppearanceMgr::mActive = true;

LLAppearanceMgr::LLAppearanceMgr():
    mAttachmentInvLinkEnabled(false),
    mOutfitIsDirty(false),
    mOutfitLocked(false),
    mInFlightTimer(),
    mIsInUpdateAppearanceFromCOF(false),
    mOutstandingAppearanceBakeRequest(false),
    mRerequestAppearanceBake(false)
{
    LLOutfitObserver& outfit_observer = LLOutfitObserver::instance();
    // unlock outfit on save operation completed
    outfit_observer.addCOFSavedCallback(boost::bind(
            &LLAppearanceMgr::setOutfitLocked, this, false));

    mUnlockOutfitTimer.reset(new LLOutfitUnLockTimer(gSavedSettings.getS32(
            "OutfitOperationsTimeout")));

    gIdleCallbacks.addFunction(&LLAttachmentsMgr::onIdle, NULL);
    gIdleCallbacks.addFunction(&LLAppearanceMgr::onIdle, NULL); //sheduling appearance update requests
}

LLAppearanceMgr::~LLAppearanceMgr()
{
    mActive = false;
}

void LLAppearanceMgr::setAttachmentInvLinkEnable(bool val)
{
    LL_DEBUGS("Avatar") << "setAttachmentInvLinkEnable => " << (int) val << LL_ENDL;
    mAttachmentInvLinkEnabled = val;
}
boost::signals2::connection LLAppearanceMgr::setAttachmentsChangedCallback(attachments_changed_callback_t cb)
{
    return mAttachmentsChangeSignal.connect(cb);
}

void dumpAttachmentSet(const std::set<LLUUID>& atts, const std::string& msg)
{
       LL_INFOS() << msg << LL_ENDL;
       for (std::set<LLUUID>::const_iterator it = atts.begin();
               it != atts.end();
               ++it)
       {
               LLUUID item_id = *it;
               LLViewerInventoryItem *item = gInventory.getItem(item_id);
               if (item)
                       LL_INFOS() << "atts " << item->getName() << LL_ENDL;
               else
                       LL_INFOS() << "atts " << "UNKNOWN[" << item_id.asString() << "]" << LL_ENDL;
       }
       LL_INFOS() << LL_ENDL;
}

void LLAppearanceMgr::registerAttachment(const LLUUID& item_id)
{
    LLViewerInventoryItem *item = gInventory.getItem(item_id);
    LL_DEBUGS("Avatar") << "ATT registering attachment "
                        << (item ? item->getName() : "UNKNOWN") << " " << item_id << LL_ENDL;
    gInventory.addChangedMask(LLInventoryObserver::LABEL, item_id);

    LLAttachmentsMgr::instance().onAttachmentArrived(item_id);

    mAttachmentsChangeSignal();
}

void LLAppearanceMgr::unregisterAttachment(const LLUUID& item_id)
{
    LLViewerInventoryItem *item = gInventory.getItem(item_id);
    LL_DEBUGS("Avatar") << "ATT unregistering attachment "
                        << (item ? item->getName() : "UNKNOWN") << " " << item_id << LL_ENDL;
    gInventory.addChangedMask(LLInventoryObserver::LABEL, item_id);

    LLAttachmentsMgr::instance().onDetachCompleted(item_id);
    if (mAttachmentInvLinkEnabled && isLinkedInCOF(item_id))
    {
        LL_DEBUGS("Avatar") << "ATT removing COF link for attachment "
                            << (item ? item->getName() : "UNKNOWN") << " " << item_id << LL_ENDL;
        LLAppearanceMgr::removeCOFItemLinks(item_id);
    }
    else
    {
        //LL_INFOS() << "no link changes, inv link not enabled" << LL_ENDL;
    }

    mAttachmentsChangeSignal();
}

BOOL LLAppearanceMgr::getIsInCOF(const LLUUID& obj_id) const
{
    const LLUUID& cof = getCOF();
    if (obj_id == cof)
        return TRUE;
    const LLInventoryObject* obj = gInventory.getObject(obj_id);
    if (obj && obj->getParentUUID() == cof)
        return TRUE;
    return FALSE;
}

BOOL LLAppearanceMgr::getIsProtectedCOFItem(const LLUUID& obj_id) const
{
    if (!getIsInCOF(obj_id)) return FALSE;

    // If a non-link somehow ended up in COF, allow deletion.
    const LLInventoryObject *obj = gInventory.getObject(obj_id);
    if (obj && !obj->getIsLinkType())
    {
        return FALSE;
    }

    // For now, don't allow direct deletion from the COF.  Instead, force users
    // to choose "Detach" or "Take Off".
    return TRUE;
}

class CallAfterCategoryFetchStage2: public LLInventoryFetchItemsObserver
{
public:
    CallAfterCategoryFetchStage2(const uuid_vec_t& ids,
                                 nullary_func_t callable) :
        LLInventoryFetchItemsObserver(ids),
        mCallable(callable)
    {
    }
    ~CallAfterCategoryFetchStage2()
    {
    }
    virtual void done()
    {
        LL_INFOS() << this << " done with incomplete " << mIncomplete.size()
                << " complete " << mComplete.size() <<  " calling callable" << LL_ENDL;

        gInventory.removeObserver(this);
        doOnIdleOneTime(mCallable);
        delete this;
    }
protected:
    nullary_func_t mCallable;
};

class CallAfterCategoryFetchStage1: public LLInventoryFetchDescendentsObserver
{
public:
    CallAfterCategoryFetchStage1(const LLUUID& cat_id, nullary_func_t callable) :
        LLInventoryFetchDescendentsObserver(cat_id),
        mCallable(callable)
    {
    }
    ~CallAfterCategoryFetchStage1()
    {
    }
    /*virtual*/ void startFetch()
    {
        bool ais3 = AISAPI::isAvailable();
        for (uuid_vec_t::const_iterator it = mIDs.begin(); it != mIDs.end(); ++it)
        {
            LLViewerInventoryCategory* cat = gInventory.getCategory(*it);
            if (!cat) continue;
            if (cat->getVersion() == LLViewerInventoryCategory::VERSION_UNKNOWN)
            {
                // CHECK IT: isCategoryComplete() checks both version and descendant count but
                // fetch() only works for Unknown version and doesn't care about descentants,
                // as result fetch won't start and folder will potentially get stuck as
                // incomplete in observer.
                // Likely either both should use only version or both should check descendants.
                cat->fetch();       //blindly fetch it without seeing if anything else is fetching it.
                mIncomplete.push_back(*it); //Add to list of things being downloaded for this observer.
            }
            else if (!isCategoryComplete(cat))
            {
                LL_DEBUGS("Inventory") << "Categoty " << *it << " incomplete despite having version" << LL_ENDL;
                LLInventoryModelBackgroundFetch::instance().scheduleFolderFetch(*it, true);
                mIncomplete.push_back(*it);
            }
            else if (ais3)
            {
                LLInventoryModel::cat_array_t* cats;
                LLInventoryModel::item_array_t* items;
                gInventory.getDirectDescendentsOf(cat->getUUID(), cats, items);

                if (items)
                {
                    S32 complete_count = 0;
                    S32 incomplete_count = 0;
                    for (LLInventoryModel::item_array_t::const_iterator it = items->begin(); it < items->end(); ++it)
                    {
                        if (!(*it)->isFinished())
                        {
                            incomplete_count++;
                        }
                        else
                        {
                            complete_count++;
                        }
                    }
                    // AIS can fetch couple items, but if there
                    // is more than a dozen it will be very slow
                    // it's faster to get whole folder in such case
                    if (incomplete_count > LLInventoryFetchItemsObserver::MAX_INDIVIDUAL_ITEM_REQUESTS
                        || (incomplete_count > 1 && complete_count == 0))
                    {
                        LLInventoryModelBackgroundFetch::instance().scheduleFolderFetch(*it, true);
                        mIncomplete.push_back(*it);
                    }
                    else
                    {
                        // let stage2 handle incomplete ones
                        mComplete.push_back(*it);
                    }
                }
                // else should have been handled by isCategoryComplete
            }
            else
            {
                mComplete.push_back(*it);
            }
        }
    }
    virtual void done()
    {
        if (mComplete.size() <= 0)
        {
            // Ex: timeout
            LL_WARNS() << "Failed to load data. Removing observer " << LL_ENDL;
            gInventory.removeObserver(this);
            doOnIdleOneTime(mCallable);

            delete this;
            return;
        }

        // What we do here is get the complete information on the
        // items in the requested category, and set up an observer
        // that will wait for that to happen.
        LLInventoryModel::cat_array_t* cats;
        LLInventoryModel::item_array_t* items;
        gInventory.getDirectDescendentsOf(mComplete.front(), cats, items);

        S32 count = items->size();
        if(!count)
        {
            LL_WARNS() << "Nothing fetched in category " << mComplete.front()
                    << LL_ENDL;
            gInventory.removeObserver(this);
            doOnIdleOneTime(mCallable);

            delete this;
            return;
        }

        LLViewerInventoryCategory* cat = gInventory.getCategory(mComplete.front());
        S32 version = cat ? cat->getVersion() : -2;
        LL_INFOS() << "stage1, category " << mComplete.front() << " got " << count << " items, version " << version << " passing to stage2 " << LL_ENDL;
        uuid_vec_t ids;
        for(S32 i = 0; i < count; ++i)
        {
            ids.push_back(items->at(i)->getUUID());
        }

        gInventory.removeObserver(this);

        // do the fetch
        CallAfterCategoryFetchStage2 *stage2 = new CallAfterCategoryFetchStage2(ids, mCallable);
        stage2->startFetch();
        if(stage2->isFinished())
        {
            // everything is already here - call done.
            stage2->done();
        }
        else
        {
            // it's all on it's way - add an observer, and the inventory
            // will call done for us when everything is here.
            gInventory.addObserver(stage2);
        }
        delete this;
    }
protected:
    nullary_func_t mCallable;
};

void callAfterCOFFetch(nullary_func_t cb)
{
    if (AISAPI::isAvailable())
    {
        // For reliability assume that we have no relevant cache, so
        // fetch cof along with items cof's links point to.
        LLInventoryModelBackgroundFetch::getInstance()->fetchCOF(cb);
    }
    else
    {
        LL_INFOS() << "AIS API v3 not available, using callAfterCategoryFetch" << LL_ENDL;
        LLUUID cat_id = LLAppearanceMgr::instance().getCOF();
        LLViewerInventoryCategory* cat = gInventory.getCategory(cat_id);

        // Special case, startup should have marked cof as FETCH_RECURSIVE
        // to prevent dupplicate request, remove that
        cat->setFetching(LLViewerInventoryCategory::FETCH_NONE);
        callAfterCategoryFetch(cat_id, cb);
    }
}

void callAfterCategoryFetch(const LLUUID& cat_id, nullary_func_t cb)
{
    CallAfterCategoryFetchStage1* stage1 = new CallAfterCategoryFetchStage1(cat_id, cb);
    stage1->startFetch();
    if (stage1->isFinished())
    {
        stage1->done();
    }
    else
    {
        gInventory.addObserver(stage1);
    }
}

void callAfterCategoryLinksFetch(const LLUUID &cat_id, nullary_func_t cb)
{
    if (AISAPI::isAvailable())
    {
        // Assume that we have no relevant cache. Fetch folder, and items folder's links point to.
        LLInventoryModelBackgroundFetch::getInstance()->fetchFolderAndLinks(cat_id, cb);
    }
    else
    {
        LL_WARNS() << "AIS API v3 not available, can't use AISAPI::FetchCOF" << LL_ENDL;
        callAfterCategoryFetch(cat_id, cb);
    }

}

void add_wearable_type_counts(const uuid_vec_t& ids,
                              S32& clothing_count,
                              S32& bodypart_count,
                              S32& object_count,
                              S32& other_count)
{
    for (uuid_vec_t::const_iterator it = ids.begin(); it != ids.end(); ++it)
    {
        const LLUUID& item_id_to_wear = *it;
        LLViewerInventoryItem* item_to_wear = gInventory.getItem(item_id_to_wear);
        if (item_to_wear)
        {
            if (item_to_wear->getType() == LLAssetType::AT_CLOTHING)
            {
                clothing_count++;
            }
            else if (item_to_wear->getType() == LLAssetType::AT_BODYPART)
            {
                bodypart_count++;
            }
            else if (item_to_wear->getType() == LLAssetType::AT_OBJECT)
            {
                object_count++;
            }
            else
            {
                other_count++;
            }
        }
        else
        {
            other_count++;
        }
    }
}

void wear_multiple(const uuid_vec_t& ids, bool replace)
{
    S32 clothing_count = 0;
    S32 bodypart_count = 0;
    S32 object_count = 0;
    S32 other_count = 0;
    add_wearable_type_counts(ids, clothing_count, bodypart_count, object_count, other_count);

    LLPointer<LLInventoryCallback> cb = NULL;
    if (clothing_count > 0 || bodypart_count > 0)
    {
        cb = new LLUpdateAppearanceOnDestroy;
    }
    LLAppearanceMgr::instance().wearItemsOnAvatar(ids, true, replace, cb);
}

// SLapp for easy-wearing of a stock (library) avatar
//
class LLWearFolderHandler : public LLCommandHandler
{
public:
    // not allowed from outside the app
    LLWearFolderHandler() : LLCommandHandler("wear_folder", UNTRUSTED_BLOCK) { }

    bool handle(const LLSD& tokens,
                const LLSD& query_map,
                const std::string& grid,
                LLMediaCtrl* web)
    {
        LLSD::UUID folder_uuid;

        if (folder_uuid.isNull() && query_map.has("folder_name"))
        {
            std::string outfit_folder_name = query_map["folder_name"];
            folder_uuid = findDescendentCategoryIDByName(
                gInventory.getLibraryRootFolderID(),
                outfit_folder_name);
        }
        if (folder_uuid.isNull() && query_map.has("folder_id"))
        {
            folder_uuid = query_map["folder_id"].asUUID();
        }

        if (folder_uuid.notNull())
        {
            LLPointer<LLInventoryCategory> category = new LLInventoryCategory(folder_uuid,
                                                                              LLUUID::null,
                                                                              LLFolderType::FT_CLOTHING,
                                                                              "Quick Appearance");
            if ( gInventory.getCategory( folder_uuid ) != NULL )
            {
                // Assume this is coming from the predefined avatars web floater
                LLUIUsage::instance().logCommand("Avatar.WearPredefinedAppearance");
                LLAppearanceMgr::getInstance()->wearInventoryCategory(category, true, false);

                // *TODOw: This may not be necessary if initial outfit is chosen already -- josh
                gAgent.setOutfitChosen(TRUE);
            }
        }

        // release avatar picker keyboard focus
        gFocusMgr.setKeyboardFocus( NULL );

        return true;
    }
};

LLWearFolderHandler gWearFolderHandler;<|MERGE_RESOLUTION|>--- conflicted
+++ resolved
@@ -2142,130 +2142,6 @@
 
 void LLAppearanceMgr::updateCOF(const LLUUID& category, bool append)
 {
-<<<<<<< HEAD
-	LLViewerInventoryCategory *pcat = gInventory.getCategory(category);
-	if (!pcat)
-	{
-		LL_WARNS() << "no category found for id " << category << LL_ENDL;
-		return;
-	}
-	LL_INFOS("Avatar") << self_av_string() << "starting, cat '" << (pcat ? pcat->getName() : "[UNKNOWN]") << "'" << LL_ENDL;
-
-	const LLUUID cof = getCOF();
-
-	// Deactivate currently active gestures in the COF, if replacing outfit
-	if (!append)
-	{
-		LLInventoryModel::item_array_t gest_items;
-		getDescendentsOfAssetType(cof, gest_items, LLAssetType::AT_GESTURE);
-		for(S32 i = 0; i  < gest_items.size(); ++i)
-		{
-			LLViewerInventoryItem *gest_item = gest_items.at(i);
-			if ( LLGestureMgr::instance().isGestureActive( gest_item->getLinkedUUID()) )
-			{
-				LLGestureMgr::instance().deactivateGesture( gest_item->getLinkedUUID() );
-			}
-		}
-	}
-	
-	// Collect and filter descendents to determine new COF contents.
-
-	// - Body parts: always include COF contents as a fallback in case any
-	// required parts are missing.
-	// Preserve body parts from COF if appending.
-	LLInventoryModel::item_array_t body_items;
-	getDescendentsOfAssetType(cof, body_items, LLAssetType::AT_BODYPART);
-	getDescendentsOfAssetType(category, body_items, LLAssetType::AT_BODYPART);
-	if (append)
-		reverse(body_items.begin(), body_items.end());
-	// Reduce body items to max of one per type.
-	removeDuplicateItems(body_items);
-	filterWearableItems(body_items, 1, 0);
-
-	// - Wearables: include COF contents only if appending.
-	LLInventoryModel::item_array_t wear_items;
-	if (append)
-		getDescendentsOfAssetType(cof, wear_items, LLAssetType::AT_CLOTHING);
-	getDescendentsOfAssetType(category, wear_items, LLAssetType::AT_CLOTHING);
-	// Reduce wearables to max of one per type.
-	removeDuplicateItems(wear_items);
-	filterWearableItems(wear_items, 0, LLAgentWearables::MAX_CLOTHING_LAYERS);
-
-	// - Attachments: include COF contents only if appending.
-	LLInventoryModel::item_array_t obj_items;
-	if (append)
-		getDescendentsOfAssetType(cof, obj_items, LLAssetType::AT_OBJECT);
-	getDescendentsOfAssetType(category, obj_items, LLAssetType::AT_OBJECT);
-	removeDuplicateItems(obj_items);
-
-	// - Gestures: include COF contents only if appending.
-	LLInventoryModel::item_array_t gest_items;
-	if (append)
-		getDescendentsOfAssetType(cof, gest_items, LLAssetType::AT_GESTURE);
-	getDescendentsOfAssetType(category, gest_items, LLAssetType::AT_GESTURE);
-	removeDuplicateItems(gest_items);
-	
-	// Create links to new COF contents.
-	LLInventoryModel::item_array_t all_items;
-	std::copy(body_items.begin(), body_items.end(), std::back_inserter(all_items));
-	std::copy(wear_items.begin(), wear_items.end(), std::back_inserter(all_items));
-	std::copy(obj_items.begin(), obj_items.end(), std::back_inserter(all_items));
-	std::copy(gest_items.begin(), gest_items.end(), std::back_inserter(all_items));
-
-	// Find any wearables that need description set to enforce ordering.
-	desc_map_t desc_map;
-	getWearableOrderingDescUpdates(wear_items, desc_map);
-
-	// Will link all the above items.
-	// link_waiter enforce flags are false because we've already fixed everything up in updateCOF().
-	LLPointer<LLInventoryCallback> link_waiter = new LLUpdateAppearanceOnDestroy(false,false);
-	LLSD contents = LLSD::emptyArray();
-
-	for (LLInventoryModel::item_array_t::const_iterator it = all_items.begin();
-		 it != all_items.end(); ++it)
-	{
-		LLSD item_contents;
-		LLInventoryItem *item = *it;
-
-		std::string desc;
-		desc_map_t::const_iterator desc_iter = desc_map.find(item->getUUID());
-		if (desc_iter != desc_map.end())
-		{
-			desc = desc_iter->second;
-			LL_DEBUGS("Avatar") << item->getName() << " overriding desc to: " << desc
-								<< " (was: " << item->getActualDescription() << ")" << LL_ENDL;
-		}
-		else
-		{
-			desc = item->getActualDescription();
-		}
-
-		item_contents["name"] = item->getName();
-		item_contents["desc"] = desc;
-		item_contents["linked_id"] = item->getLinkedUUID();
-		item_contents["type"] = LLAssetType::AT_LINK; 
-		contents.append(item_contents);
-	}
-	const LLUUID& base_id = append ? getBaseOutfitUUID() : category;
-	LLViewerInventoryCategory *base_cat = gInventory.getCategory(base_id);
-	if (base_cat && (base_cat->getPreferredType() == LLFolderType::FT_OUTFIT))
-	{
-		LLSD base_contents;
-		base_contents["name"] = base_cat->getName();
-		base_contents["desc"] = "";
-		base_contents["linked_id"] = base_cat->getLinkedUUID();
-		base_contents["type"] = LLAssetType::AT_LINK_FOLDER; 
-		contents.append(base_contents);
-	}
-	if (gSavedSettings.getBOOL("DebugAvatarAppearanceMessage"))
-	{
-		dump_sequential_xml(gAgentAvatarp->getDebugName() + "_slam_request", contents);
-	}
-	slam_inventory_folder(getCOF(), contents, link_waiter);
-
-	LL_DEBUGS("Avatar") << self_av_string() << "waiting for LLUpdateAppearanceOnDestroy" << LL_ENDL;
-}
-=======
     LLViewerInventoryCategory *pcat = gInventory.getCategory(category);
     if (!pcat)
     {
@@ -2273,7 +2149,6 @@
         return;
     }
     LL_INFOS("Avatar") << self_av_string() << "starting, cat '" << (pcat ? pcat->getName() : "[UNKNOWN]") << "'" << LL_ENDL;
->>>>>>> e7eced3c
 
     const LLUUID cof = getCOF();
 
@@ -2383,7 +2258,7 @@
     }
     if (gSavedSettings.getBOOL("DebugAvatarAppearanceMessage"))
     {
-        dump_sequential_xml(gAgentAvatarp->getFullname() + "_slam_request", contents);
+        dump_sequential_xml(gAgentAvatarp->getDebugName() + "_slam_request", contents);
     }
     slam_inventory_folder(getCOF(), contents, link_waiter);
 
