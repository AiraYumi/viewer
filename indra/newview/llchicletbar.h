/**
* @file llchicletbar.h
* @brief LLChicletBar class header file
*
* $LicenseInfo:firstyear=2011&license=viewerlgpl$
* Second Life Viewer Source Code
* Copyright (C) 2011, Linden Research, Inc.
*
* This library is free software; you can redistribute it and/or
* modify it under the terms of the GNU Lesser General Public
* License as published by the Free Software Foundation;
* version 2.1 of the License only.
*
* This library is distributed in the hope that it will be useful,
* but WITHOUT ANY WARRANTY; without even the implied warranty of
* MERCHANTABILITY or FITNESS FOR A PARTICULAR PURPOSE.  See the GNU
* Lesser General Public License for more details.
*
* You should have received a copy of the GNU Lesser General Public
* License along with this library; if not, write to the Free Software
* Foundation, Inc., 51 Franklin Street, Fifth Floor, Boston, MA  02110-1301  USA
*
* Linden Research, Inc., 945 Battery Street, San Francisco, CA  94111  USA
* $/LicenseInfo$
*/

#ifndef LL_LLCHICLETBAR_H
#define LL_LLCHICLETBAR_H

#include "llpanel.h"

class LLChicletPanel;
class LLIMChiclet;
class LLLayoutPanel;
class LLLayoutStack;

class LLChicletBar
    : public LLSingleton<LLChicletBar>
    , public LLPanel
{
    LLSINGLETON(LLChicletBar);
    LOG_CLASS(LLChicletBar);

public:

<<<<<<< HEAD
	bool postBuild() override;
=======
    BOOL postBuild() override;
>>>>>>> e1623bb2

    LLChicletPanel* getChicletPanel() { return mChicletPanel; }

<<<<<<< HEAD
	void reshape(S32 width, S32 height, bool called_from_parent) override;
=======
    /*virtual*/ void reshape(S32 width, S32 height, BOOL called_from_parent) override;
>>>>>>> e1623bb2


    /**
     * Shows/hides panel with specified well button (IM or Notification)
     *
     * @param well_name - name of the well panel to be processed.
     * @param visible - a flag specifying whether a button should be shown or hidden.
     */
    void showWellButton(const std::string& well_name, bool visible);

private:
    /**
     * Updates child controls size and visibility when it is necessary to reduce total width.
     *
     * @param delta_width - value by which chiclet bar should be shrunk. It is a negative value.
     * @returns positive value which chiclet bar can not process when it reaches its minimal width.
     *      Zero if there was enough space to process delta_width.
     */
    S32 processWidthDecreased(S32 delta_width);

    /** helper function to log debug messages */
    void log(LLView* panel, const std::string& descr);

    /**
     * @return difference between current chiclet panel width and the minimum.
     */
    S32 getChicletPanelShrinkHeadroom() const;

    /**
     * function adjusts Chiclet bar width to prevent overlapping with Mini-Location bar
     * EXP-1463
     */
    void fitWithTopInfoBar();

protected:
    LLChicletPanel*     mChicletPanel;
    LLLayoutStack*      mToolbarStack;
};

#endif // LL_LLCHICLETBAR_H<|MERGE_RESOLUTION|>--- conflicted
+++ resolved
@@ -1,98 +1,90 @@
-/**
-* @file llchicletbar.h
-* @brief LLChicletBar class header file
-*
-* $LicenseInfo:firstyear=2011&license=viewerlgpl$
-* Second Life Viewer Source Code
-* Copyright (C) 2011, Linden Research, Inc.
-*
-* This library is free software; you can redistribute it and/or
-* modify it under the terms of the GNU Lesser General Public
-* License as published by the Free Software Foundation;
-* version 2.1 of the License only.
-*
-* This library is distributed in the hope that it will be useful,
-* but WITHOUT ANY WARRANTY; without even the implied warranty of
-* MERCHANTABILITY or FITNESS FOR A PARTICULAR PURPOSE.  See the GNU
-* Lesser General Public License for more details.
-*
-* You should have received a copy of the GNU Lesser General Public
-* License along with this library; if not, write to the Free Software
-* Foundation, Inc., 51 Franklin Street, Fifth Floor, Boston, MA  02110-1301  USA
-*
-* Linden Research, Inc., 945 Battery Street, San Francisco, CA  94111  USA
-* $/LicenseInfo$
-*/
-
-#ifndef LL_LLCHICLETBAR_H
-#define LL_LLCHICLETBAR_H
-
-#include "llpanel.h"
-
-class LLChicletPanel;
-class LLIMChiclet;
-class LLLayoutPanel;
-class LLLayoutStack;
-
-class LLChicletBar
-    : public LLSingleton<LLChicletBar>
-    , public LLPanel
-{
-    LLSINGLETON(LLChicletBar);
-    LOG_CLASS(LLChicletBar);
-
-public:
-
-<<<<<<< HEAD
-	bool postBuild() override;
-=======
-    BOOL postBuild() override;
->>>>>>> e1623bb2
-
-    LLChicletPanel* getChicletPanel() { return mChicletPanel; }
-
-<<<<<<< HEAD
-	void reshape(S32 width, S32 height, bool called_from_parent) override;
-=======
-    /*virtual*/ void reshape(S32 width, S32 height, BOOL called_from_parent) override;
->>>>>>> e1623bb2
-
-
-    /**
-     * Shows/hides panel with specified well button (IM or Notification)
-     *
-     * @param well_name - name of the well panel to be processed.
-     * @param visible - a flag specifying whether a button should be shown or hidden.
-     */
-    void showWellButton(const std::string& well_name, bool visible);
-
-private:
-    /**
-     * Updates child controls size and visibility when it is necessary to reduce total width.
-     *
-     * @param delta_width - value by which chiclet bar should be shrunk. It is a negative value.
-     * @returns positive value which chiclet bar can not process when it reaches its minimal width.
-     *      Zero if there was enough space to process delta_width.
-     */
-    S32 processWidthDecreased(S32 delta_width);
-
-    /** helper function to log debug messages */
-    void log(LLView* panel, const std::string& descr);
-
-    /**
-     * @return difference between current chiclet panel width and the minimum.
-     */
-    S32 getChicletPanelShrinkHeadroom() const;
-
-    /**
-     * function adjusts Chiclet bar width to prevent overlapping with Mini-Location bar
-     * EXP-1463
-     */
-    void fitWithTopInfoBar();
-
-protected:
-    LLChicletPanel*     mChicletPanel;
-    LLLayoutStack*      mToolbarStack;
-};
-
-#endif // LL_LLCHICLETBAR_H+/**
+* @file llchicletbar.h
+* @brief LLChicletBar class header file
+*
+* $LicenseInfo:firstyear=2011&license=viewerlgpl$
+* Second Life Viewer Source Code
+* Copyright (C) 2011, Linden Research, Inc.
+*
+* This library is free software; you can redistribute it and/or
+* modify it under the terms of the GNU Lesser General Public
+* License as published by the Free Software Foundation;
+* version 2.1 of the License only.
+*
+* This library is distributed in the hope that it will be useful,
+* but WITHOUT ANY WARRANTY; without even the implied warranty of
+* MERCHANTABILITY or FITNESS FOR A PARTICULAR PURPOSE.  See the GNU
+* Lesser General Public License for more details.
+*
+* You should have received a copy of the GNU Lesser General Public
+* License along with this library; if not, write to the Free Software
+* Foundation, Inc., 51 Franklin Street, Fifth Floor, Boston, MA  02110-1301  USA
+*
+* Linden Research, Inc., 945 Battery Street, San Francisco, CA  94111  USA
+* $/LicenseInfo$
+*/
+
+#ifndef LL_LLCHICLETBAR_H
+#define LL_LLCHICLETBAR_H
+
+#include "llpanel.h"
+
+class LLChicletPanel;
+class LLIMChiclet;
+class LLLayoutPanel;
+class LLLayoutStack;
+
+class LLChicletBar
+    : public LLSingleton<LLChicletBar>
+    , public LLPanel
+{
+    LLSINGLETON(LLChicletBar);
+    LOG_CLASS(LLChicletBar);
+
+public:
+
+    bool postBuild() override;
+
+    LLChicletPanel* getChicletPanel() { return mChicletPanel; }
+
+    void reshape(S32 width, S32 height, bool called_from_parent) override;
+
+
+    /**
+     * Shows/hides panel with specified well button (IM or Notification)
+     *
+     * @param well_name - name of the well panel to be processed.
+     * @param visible - a flag specifying whether a button should be shown or hidden.
+     */
+    void showWellButton(const std::string& well_name, bool visible);
+
+private:
+    /**
+     * Updates child controls size and visibility when it is necessary to reduce total width.
+     *
+     * @param delta_width - value by which chiclet bar should be shrunk. It is a negative value.
+     * @returns positive value which chiclet bar can not process when it reaches its minimal width.
+     *      Zero if there was enough space to process delta_width.
+     */
+    S32 processWidthDecreased(S32 delta_width);
+
+    /** helper function to log debug messages */
+    void log(LLView* panel, const std::string& descr);
+
+    /**
+     * @return difference between current chiclet panel width and the minimum.
+     */
+    S32 getChicletPanelShrinkHeadroom() const;
+
+    /**
+     * function adjusts Chiclet bar width to prevent overlapping with Mini-Location bar
+     * EXP-1463
+     */
+    void fitWithTopInfoBar();
+
+protected:
+    LLChicletPanel*     mChicletPanel;
+    LLLayoutStack*      mToolbarStack;
+};
+
+#endif // LL_LLCHICLETBAR_H