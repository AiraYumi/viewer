/** 
 * @file llviewertexture.h
 * @brief Object for managing images and their textures
 *
 * $LicenseInfo:firstyear=2000&license=viewergpl$
 * 
 * Copyright (c) 2000-2009, Linden Research, Inc.
 * 
 * Second Life Viewer Source Code
 * The source code in this file ("Source Code") is provided by Linden Lab
 * to you under the terms of the GNU General Public License, version 2.0
 * ("GPL"), unless you have obtained a separate licensing agreement
 * ("Other License"), formally executed by you and Linden Lab.  Terms of
 * the GPL can be found in doc/GPL-license.txt in this distribution, or
 * online at http://secondlifegrid.net/programs/open_source/licensing/gplv2
 * 
 * There are special exceptions to the terms and conditions of the GPL as
 * it is applied to this Source Code. View the full text of the exception
 * in the file doc/FLOSS-exception.txt in this software distribution, or
 * online at
 * http://secondlifegrid.net/programs/open_source/licensing/flossexception
 * 
 * By copying, modifying or distributing this software, you acknowledge
 * that you have read and understood your obligations described above,
 * and agree to abide by those obligations.
 * 
 * ALL LINDEN LAB SOURCE CODE IS PROVIDED "AS IS." LINDEN LAB MAKES NO
 * WARRANTIES, EXPRESS, IMPLIED OR OTHERWISE, REGARDING ITS ACCURACY,
 * COMPLETENESS OR PERFORMANCE.
 * $/LicenseInfo$
 */

#ifndef LL_LLVIEWERTEXTURE_H					
#define LL_LLVIEWERTEXTURE_H

#include "lltexture.h"
#include "lltimer.h"
#include "llframetimer.h"
#include "llhost.h"
#include "llgltypes.h"
#include "llrender.h"
#include "llmetricperformancetester.h"

#include <map>
#include <list>

#define MIN_VIDEO_RAM_IN_MEGA_BYTES    32
#define MAX_VIDEO_RAM_IN_MEGA_BYTES    512 // 512MB max for performance reasons.

class LLFace;
class LLImageGL ;
class LLImageRaw;
class LLViewerObject;
class LLViewerTexture;
class LLViewerFetchedTexture ;
class LLViewerMediaTexture ;
class LLTexturePipelineTester ;


typedef	void	(*loaded_callback_func)( BOOL success, LLViewerFetchedTexture *src_vi, LLImageRaw* src, LLImageRaw* src_aux, S32 discard_level, BOOL final, void* userdata );

class LLVFile;
class LLMessageSystem;
class LLViewerMediaImpl ;
class LLVOVolume ;

class LLLoadedCallbackEntry
{
public:
	LLLoadedCallbackEntry(loaded_callback_func cb,
						  S32 discard_level,
						  BOOL need_imageraw, // Needs image raw for the callback
						  void* userdata );

	loaded_callback_func	mCallback;
	S32						mLastUsedDiscard;
	S32						mDesiredDiscard;
	BOOL					mNeedsImageRaw;
	void*					mUserData;
};

class LLTextureBar;

class LLViewerTexture : public LLTexture
{
public:
	enum
	{
		MAX_IMAGE_SIZE_DEFAULT = 1024,
		INVALID_DISCARD_LEVEL = 0x7fff
	};
	enum
	{
		LOCAL_TEXTURE,		
		MEDIA_TEXTURE,
		DYNAMIC_TEXTURE,
		FETCHED_TEXTURE,
		LOD_TEXTURE,
		ATLAS_TEXTURE,
		INVALID_TEXTURE_TYPE
	};

	enum EBoostLevel
	{
		BOOST_NONE 			= 0,
		BOOST_AVATAR_BAKED	= 1,
		BOOST_AVATAR		= 2,
		BOOST_CLOUDS		= 3,
		BOOST_SCULPTED      = 4,
		
		BOOST_HIGH 			= 10,
		BOOST_TERRAIN		= 11, // has to be high priority for minimap / low detail
		BOOST_SELECTED		= 12,
		BOOST_HUD			= 13,
		BOOST_AVATAR_BAKED_SELF	= 14,
		BOOST_ICON			= 15,
		BOOST_UI			= 16,
		BOOST_PREVIEW		= 17,
		BOOST_MAP			= 18,
		BOOST_MAP_VISIBLE	= 19,
		BOOST_AVATAR_SELF	= 20, // needed for baking avatar
		BOOST_MAX_LEVEL,

		//other texture Categories
		LOCAL = BOOST_MAX_LEVEL,
		AVATAR_SCRATCH_TEX,
		DYNAMIC_TEX,
		MEDIA,
		ATLAS,
		OTHER,
		MAX_GL_IMAGE_CATEGORY
	};
	static S32 getTotalNumOfCategories() ;
	static S32 getIndexFromCategory(S32 category) ;
	static S32 getCategoryFromIndex(S32 index) ;

<<<<<<< HEAD
	typedef std::set<LLFace*> ll_face_list_t ;
=======
	typedef std::vector<LLFace*> ll_face_list_t ;
>>>>>>> e8659e0e

protected:
	virtual ~LLViewerTexture();
	LOG_CLASS(LLViewerTexture);

public:	
	static void initClass();
	static void cleanupClass();
	static void updateClass(const F32 velocity, const F32 angular_velocity) ;
	
	LLViewerTexture(BOOL usemipmaps = TRUE);
	LLViewerTexture(const LLUUID& id, BOOL usemipmaps) ;
	LLViewerTexture(const LLImageRaw* raw, BOOL usemipmaps) ;
	LLViewerTexture(const U32 width, const U32 height, const U8 components, BOOL usemipmaps) ;

	virtual S8 getType() const;
	virtual BOOL isMissingAsset()const ;
	virtual void dump();	// debug info to llinfos
	
	/*virtual*/ bool bindDefaultImage(const S32 stage = 0) ;
	/*virtual*/ void forceImmediateUpdate() ;
	
	const LLUUID& getID() const { return mID; }
	
	void setBoostLevel(S32 level);
	S32  getBoostLevel() { return mBoostLevel; }

	void addTextureStats(F32 virtual_size, BOOL needs_gltexture = TRUE) const;
	void resetTextureStats();	

	virtual F32  getMaxVirtualSize() ;

	LLFrameTimer* getLastReferencedTimer() {return &mLastReferencedTimer ;}
	
	S32 getFullWidth() const { return mFullWidth; }
	S32 getFullHeight() const { return mFullHeight; }	
	/*virtual*/ void setKnownDrawSize(S32 width, S32 height);

	virtual void addFace(LLFace* facep) ;
	virtual void removeFace(LLFace* facep) ; 
	S32 getNumFaces() const;
	const ll_face_list_t* getFaceList() const {return &mFaceList;}

	void generateGLTexture() ;
	void destroyGLTexture() ;
	
	//---------------------------------------------------------------------------------------------
	//functions to access LLImageGL
	//---------------------------------------------------------------------------------------------
	/*virtual*/S32	       getWidth(S32 discard_level = -1) const;
	/*virtual*/S32	       getHeight(S32 discard_level = -1) const;
	
	BOOL       hasGLTexture() const ;
	LLGLuint   getTexName() const ;		
	BOOL       createGLTexture() ;
	BOOL       createGLTexture(S32 discard_level, const LLImageRaw* imageraw, S32 usename = 0, BOOL to_create = TRUE, S32 category = LLViewerTexture::OTHER);

	void       setFilteringOption(LLTexUnit::eTextureFilterOptions option);
	void       setExplicitFormat(LLGLint internal_format, LLGLenum primary_format, LLGLenum type_format = 0, BOOL swap_bytes = FALSE);
	void       setAddressMode(LLTexUnit::eTextureAddressMode mode);
	BOOL       setSubImage(const LLImageRaw* imageraw, S32 x_pos, S32 y_pos, S32 width, S32 height);
	BOOL       setSubImage(const U8* datap, S32 data_width, S32 data_height, S32 x_pos, S32 y_pos, S32 width, S32 height);
	void       setGLTextureCreated (bool initialized);
	void       setCategory(S32 category) ;

	LLTexUnit::eTextureAddressMode getAddressMode(void) const ;
	S32        getMaxDiscardLevel() const;
	S32        getDiscardLevel() const;
	S8		   getComponents() const ;		
	BOOL       getBoundRecently() const;
	S32        getTextureMemory() const ;
	LLGLenum   getPrimaryFormat() const;
	BOOL       getIsAlphaMask() const ;
	LLTexUnit::eTextureType getTarget(void) const ;
	BOOL       getMask(const LLVector2 &tc);
	F32        getTimePassedSinceLastBound();
	BOOL       getMissed() const ;
	BOOL       isJustBound()const ;
	void       forceUpdateBindStats(void) const;

	U32        getTexelsInAtlas() const ;
	U32        getTexelsInGLTexture() const ;
	BOOL       isGLTextureCreated() const ;
	S32        getDiscardLevelInAtlas() const ;
	//---------------------------------------------------------------------------------------------
	//end of functions to access LLImageGL
	//---------------------------------------------------------------------------------------------

	//-----------------
	/*virtual*/ void setActive() ;
	void forceActive() ;
	void setNoDelete() ;
	void dontDiscard() { mDontDiscard = 1; mTextureState = NO_DELETE; }
	BOOL getDontDiscard() const { return mDontDiscard; }
	//-----------------	
	
	BOOL isLargeImage() ;	
	
	void setParcelMedia(LLViewerMediaTexture* media) {mParcelMedia = media;}
	BOOL hasParcelMedia() const { return mParcelMedia != NULL;}
	LLViewerMediaTexture* getParcelMedia() const { return mParcelMedia;}

	/*virtual*/ void updateBindStatsForTester() ;
protected:
	void cleanup() ;
	void init(bool firstinit) ;	
	void reorganizeFaceList() ;

private:
	//note: do not make this function public.
	/*virtual*/ LLImageGL* getGLTexture() const ;
	virtual void switchToCachedImage();
	
protected:
	LLUUID mID;
	S32 mBoostLevel;				// enum describing priority level
	S32 mFullWidth;
	S32 mFullHeight;
	BOOL  mUseMipMaps ;
	S8  mComponents;
	mutable F32 mMaxVirtualSize;	// The largest virtual size of the image, in pixels - how much data to we need?
	mutable S8  mNeedsGLTexture;
	mutable BOOL mNeedsResetMaxVirtualSize ;
	mutable F32 mAdditionalDecodePriority;  // priority add to mDecodePriority.
	LLFrameTimer mLastReferencedTimer;	

	//GL texture
	LLPointer<LLImageGL> mGLTexturep ;
	S8 mDontDiscard;			// Keep full res version of this image (for UI, etc)

	ll_face_list_t    mFaceList ; //reverse pointer pointing to the faces using this image as texture
	U32               mNumFaces ;
	LLFrameTimer      mLastFaceListUpdateTimer ;

	//do not use LLPointer here.
	LLViewerMediaTexture* mParcelMedia ;

protected:
	typedef enum 
	{
		DELETED = 0,         //removed from memory
		DELETION_CANDIDATE,  //ready to be removed from memory
		INACTIVE,            //not be used for the last certain period (i.e., 30 seconds).
		ACTIVE,              //just being used, can become inactive if not being used for a certain time (10 seconds).
		NO_DELETE = 99       //stay in memory, can not be removed.
	} LLGLTexureState;
	LLGLTexureState  mTextureState ;

public:
	static const U32 sCurrentFileVersion;	
	static S32 sImageCount;
	static S32 sRawCount;
	static S32 sAuxCount;
	static LLTimer sEvaluationTimer;
	static F32 sDesiredDiscardBias;
	static F32 sDesiredDiscardScale;
	static S32 sBoundTextureMemoryInBytes;
	static S32 sTotalTextureMemoryInBytes;
	static S32 sMaxBoundTextureMemInMegaBytes;
	static S32 sMaxTotalTextureMemInMegaBytes;
	static S32 sMaxDesiredTextureMemInBytes ;
	static S8  sCameraMovingDiscardBias;
	static S32 sMaxSculptRez ;
	static S32 sMinLargeImageSize ;
	static S32 sMaxSmallImageSize ;
	static BOOL sFreezeImageScalingDown ;//do not scale down image res if set.
	static F32  sCurrentTime ;
	static BOOL sUseTextureAtlas ;

	static LLPointer<LLViewerTexture> sNullImagep; // Null texture for non-textured objects.
};


//
//textures are managed in gTextureList.
//raw image data is fetched from remote or local cache
//but the raw image this texture pointing to is fixed.
//
class LLViewerFetchedTexture : public LLViewerTexture
{
	friend class LLTextureBar; // debug info only
	friend class LLTextureView; // debug info only

protected:
	/*virtual*/ ~LLViewerFetchedTexture();
public:
	LLViewerFetchedTexture(const LLUUID& id, const LLHost& host = LLHost::invalid, BOOL usemipmaps = TRUE);
	LLViewerFetchedTexture(const LLImageRaw* raw, BOOL usemipmaps);
	LLViewerFetchedTexture(const std::string& url, const LLUUID& id, BOOL usemipmaps = TRUE);

public:
	static F32 maxDecodePriority();
	
	struct Compare
	{
		// lhs < rhs
		bool operator()(const LLPointer<LLViewerFetchedTexture> &lhs, const LLPointer<LLViewerFetchedTexture> &rhs) const
		{
			const LLViewerFetchedTexture* lhsp = (const LLViewerFetchedTexture*)lhs;
			const LLViewerFetchedTexture* rhsp = (const LLViewerFetchedTexture*)rhs;
			// greater priority is "less"
			const F32 lpriority = lhsp->getDecodePriority();
			const F32 rpriority = rhsp->getDecodePriority();
			if (lpriority > rpriority) // higher priority
				return true;
			if (lpriority < rpriority)
				return false;
			return lhsp < rhsp;
		}
	};

public:
	/*virtual*/ S8 getType() const ;
	/*virtual*/ void forceImmediateUpdate() ;
	/*virtual*/ void dump() ;

	// Set callbacks to get called when the image gets updated with higher 
	// resolution versions.
	void setLoadedCallback(loaded_callback_func cb,
						   S32 discard_level, BOOL keep_imageraw, BOOL needs_aux,
						   void* userdata);
	bool hasCallbacks() { return mLoadedCallbackList.empty() ? false : true; }	
	bool doLoadedCallbacks();

	void addToCreateTexture();

	 // ONLY call from LLViewerTextureList
	BOOL createTexture(S32 usename = 0);
	void destroyTexture() ;	
	
	virtual void processTextureStats() ;
	F32  calcDecodePriority() ;

	BOOL needsAux() const { return mNeedsAux; }

	// Host we think might have this image, used for baked av textures.
	void setTargetHost(LLHost host)			{ mTargetHost = host; }
	LLHost getTargetHost() const			{ return mTargetHost; }
	
	// Set the decode priority for this image...
	// DON'T CALL THIS UNLESS YOU KNOW WHAT YOU'RE DOING, it can mess up
	// the priority list, and cause horrible things to happen.
	void setDecodePriority(F32 priority = -1.0f);
	F32 getDecodePriority() const { return mDecodePriority; };

	void setAdditionalDecodePriority(F32 priority) ;
	
	void updateVirtualSize() ;

	// setDesiredDiscardLevel is only used by LLViewerTextureList
	void setDesiredDiscardLevel(S32 discard) { mDesiredDiscardLevel = discard; }
	S32  getDesiredDiscardLevel()			 { return mDesiredDiscardLevel; }
	void setMinDiscardLevel(S32 discard) 	{ mMinDesiredDiscardLevel = llmin(mMinDesiredDiscardLevel,(S8)discard); }

	bool updateFetch();
	
	// Override the computation of discard levels if we know the exact output
	// size of the image.  Used for UI textures to not decode, even if we have
	// more data.
	/*virtual*/ void setKnownDrawSize(S32 width, S32 height);

	void setIsMissingAsset();
	/*virtual*/ BOOL isMissingAsset()	const		{ return mIsMissingAsset; }

	// returns dimensions of original image for local files (before power of two scaling)
	// and returns 0 for all asset system images
	S32 getOriginalWidth() { return mOrigWidth; }
	S32 getOriginalHeight() { return mOrigHeight; }

	BOOL isInImageList() const {return mInImageList ;}
	void setInImageList(BOOL flag) {mInImageList = flag ;}

	LLFrameTimer* getLastPacketTimer() {return &mLastPacketTimer;}

	U32 getFetchPriority() const { return mFetchPriority ;}
	F32 getDownloadProgress() const {return mDownloadProgress ;}

	LLImageRaw* reloadRawImage(S8 discard_level) ;
	void destroyRawImage();

	const std::string& getUrl() const {return mUrl;}
	//---------------
	BOOL isDeleted() ;
	BOOL isInactive() ;
	BOOL isDeletionCandidate();
	void setDeletionCandidate() ;
	void setInactive() ;
	BOOL getUseDiscard() const { return mUseMipMaps && !mDontDiscard; }	
	//---------------

	void setForSculpt();
	BOOL forSculpt() const {return mForSculpt;}
	BOOL isForSculptOnly() const;

	//raw image management	
	void        checkCachedRawSculptImage() ;
	LLImageRaw* getRawImage()const { return mRawImage ;}
	S32         getRawImageLevel() const {return mRawDiscardLevel;}
	LLImageRaw* getCachedRawImage() const { return mCachedRawImage ;}
	S32         getCachedRawImageLevel() const {return mCachedRawDiscardLevel;}
	BOOL        isCachedRawImageReady() const {return mCachedRawImageReady ;}
	BOOL        isRawImageValid()const { return mIsRawImageValid ; }	
	void        forceToSaveRawImage(S32 desired_discard = 0) ;
	void        destroySavedRawImage() ;
	LLImageRaw* getSavedRawImage() ;
	BOOL        hasSavedRawImage() const ;
	F32         getElapsedLastReferencedSavedRawImageTime() const ;
	BOOL		isFullyLoaded() const;

protected:
	/*virtual*/ void switchToCachedImage();

private:
	void init(bool firstinit) ;
	void cleanup() ;

	void saveRawImage() ;
	BOOL forceFetch() ;
	void setCachedRawImage() ;
	BOOL keepReuestedDiscardLevel();

	//for atlas
	void resetFaceAtlas() ;
	void invalidateAtlas(BOOL rebuild_geom) ;
	BOOL insertToAtlas() ;

private:
	BOOL  mFullyLoaded;

protected:		
	std::string mLocalFileName;

	S32 mOrigWidth;
	S32 mOrigHeight;

	// Override the computation of discard levels if we know the exact output size of the image.
	// Used for UI textures to not decode, even if we have more data.
	S32 mKnownDrawWidth;
	S32	mKnownDrawHeight;
	BOOL mKnownDrawSizeChanged ;
	std::string mUrl;
	
	S32 mRequestedDiscardLevel;
	F32 mRequestedDownloadPriority;
	S32 mFetchState;
	U32 mFetchPriority;
	F32 mDownloadProgress;
	F32 mFetchDeltaTime;
	F32 mRequestDeltaTime;
	F32 mDecodePriority;			// The priority for decoding this image.
	S32	mMinDiscardLevel;
	S8  mDesiredDiscardLevel;			// The discard level we'd LIKE to have - if we have it and there's space	
	S8  mMinDesiredDiscardLevel;	// The minimum discard level we'd like to have

	S8  mNeedsAux;					// We need to decode the auxiliary channels
	S8  mDecodingAux;				// Are we decoding high components
	S8  mIsRawImageValid;
	S8  mHasFetcher;				// We've made a fecth request
	S8  mIsFetching;				// Fetch request is active
	
	mutable S8 mIsMissingAsset;		// True if we know that there is no image asset with this image id in the database.		

	typedef std::list<LLLoadedCallbackEntry*> callback_list_t;
	S8              mLoadedCallbackDesiredDiscardLevel;
	callback_list_t mLoadedCallbackList;

	LLPointer<LLImageRaw> mRawImage;
	S32 mRawDiscardLevel;

	// Used ONLY for cloth meshes right now.  Make SURE you know what you're 
	// doing if you use it for anything else! - djs
	LLPointer<LLImageRaw> mAuxRawImage;

	//keep a copy of mRawImage for some special purposes
	//when mForceToSaveRawImage is set.
	BOOL mForceToSaveRawImage ;
	LLPointer<LLImageRaw> mSavedRawImage;
	S32 mSavedRawDiscardLevel;
	S32 mDesiredSavedRawDiscardLevel;
	F32 mLastReferencedSavedRawImageTime ;

	//a small version of the copy of the raw image (<= 64 * 64)
	LLPointer<LLImageRaw> mCachedRawImage;
	S32 mCachedRawDiscardLevel;
	BOOL mCachedRawImageReady; //the rez of the mCachedRawImage reaches the upper limit.	

	LLHost mTargetHost;	// if LLHost::invalid, just request from agent's simulator

	// Timers
	LLFrameTimer mLastPacketTimer;		// Time since last packet.

	BOOL  mInImageList;				// TRUE if image is in list (in which case don't reset priority!)
	BOOL  mNeedsCreateTexture;	

	BOOL   mForSculpt ; //a flag if the texture is used as sculpt data.
	BOOL   mIsFetched ; //is loaded from remote or from cache, not generated locally.

public:
	static LLPointer<LLViewerFetchedTexture> sMissingAssetImagep;	// Texture to show for an image asset that is not in the database
	static LLPointer<LLViewerFetchedTexture> sWhiteImagep;	// Texture to show NOTHING (whiteness)
	static LLPointer<LLViewerFetchedTexture> sDefaultImagep; // "Default" texture for error cases, the only case of fetched texture which is generated in local.
	static LLPointer<LLViewerFetchedTexture> sSmokeImagep; // Old "Default" translucent texture
};

//
//the image data is fetched from remote or from local cache
//the resolution of the texture is adjustable: depends on the view-dependent parameters.
//
class LLViewerLODTexture : public LLViewerFetchedTexture
{
protected:
	/*virtual*/ ~LLViewerLODTexture(){}

public:
	LLViewerLODTexture(const LLUUID& id, const LLHost& host = LLHost::invalid, BOOL usemipmaps = TRUE);
	LLViewerLODTexture(const std::string& url, const LLUUID& id, BOOL usemipmaps = TRUE);

	/*virtual*/ S8 getType() const;
	// Process image stats to determine priority/quality requirements.
	/*virtual*/ void processTextureStats();
	BOOL isUpdateFrozen() ;

private:
	void init(bool firstinit) ;
	void scaleDown() ;		

private:
	
	F32 mTexelsPerImage;			// Texels per image.
	F32 mDiscardVirtualSize;		// Virtual size used to calculate desired discard	
	F32 mCalculatedDiscardLevel;    // Last calculated discard level
};

//
//the image data is fetched from the media pipeline periodically
//the resolution of the texture is also adjusted by the media pipeline
//
class LLViewerMediaTexture : public LLViewerTexture
{
protected:
	/*virtual*/ ~LLViewerMediaTexture() ;

public:
	LLViewerMediaTexture(const LLUUID& id, BOOL usemipmaps = TRUE, LLImageGL* gl_image = NULL) ;

	/*virtual*/ S8 getType() const;
	void reinit(BOOL usemipmaps = TRUE);	

	BOOL  getUseMipMaps() {return mUseMipMaps ; }
	void  setUseMipMaps(BOOL mipmap) ;	
	
	void setPlaying(BOOL playing) ;
	BOOL isPlaying() const {return mIsPlaying;}
	void setMediaImpl() ;

	void initVirtualSize() ;	
	void invalidateMediaImpl() ;

	void addMediaToFace(LLFace* facep) ;
	void removeMediaFromFace(LLFace* facep) ;

	/*virtual*/ void addFace(LLFace* facep) ;
	/*virtual*/ void removeFace(LLFace* facep) ; 

	/*virtual*/ F32  getMaxVirtualSize() ;
private:
	void switchTexture(LLFace* facep) ;
	BOOL findFaces() ;
	void stopPlaying() ;

private:
	//
	//an instant list, recording all faces referencing or can reference to this media texture.
	//NOTE: it is NOT thread safe. 
	//
	std::list< LLFace* > mMediaFaceList ; 

	//an instant list keeping all textures which are replaced by the current media texture,
	//is only used to avoid the removal of those textures from memory.
	std::list< LLPointer<LLViewerTexture> > mTextureList ;

	LLViewerMediaImpl* mMediaImplp ;	
	BOOL mIsPlaying ;
	U32  mUpdateVirtualSizeTime ;

public:
	static void updateClass() ;
	static void cleanup() ;	

	static LLViewerMediaTexture* findMediaTexture(const LLUUID& media_id) ;
	static void removeMediaImplFromTexture(const LLUUID& media_id) ;

private:
	typedef std::map< LLUUID, LLPointer<LLViewerMediaTexture> > media_map_t ;
	static media_map_t sMediaMap ;	
};

//just an interface class, do not create instance from this class.
class LLViewerTextureManager
{
private:
	//make the constructor private to preclude creating instances from this class.
	LLViewerTextureManager(){}

public:
    //texture pipeline tester
	static LLTexturePipelineTester* sTesterp ;

	//returns NULL if tex is not a LLViewerFetchedTexture nor derived from LLViewerFetchedTexture.
	static LLViewerFetchedTexture*    staticCastToFetchedTexture(LLTexture* tex, BOOL report_error = FALSE) ;

	//
	//"find-texture" just check if the texture exists, if yes, return it, otherwise return null.
	//
	static LLViewerTexture*           findTexture(const LLUUID& id) ;
	static LLViewerMediaTexture*      findMediaTexture(const LLUUID& id) ;
	
	static LLViewerMediaTexture*      createMediaTexture(const LLUUID& id, BOOL usemipmaps = TRUE, LLImageGL* gl_image = NULL) ;

	//
	//"get-texture" will create a new texture if the texture does not exist.
	//
	static LLViewerMediaTexture*      getMediaTexture(const LLUUID& id, BOOL usemipmaps = TRUE, LLImageGL* gl_image = NULL) ;
	
	static LLPointer<LLViewerTexture> getLocalTexture(BOOL usemipmaps = TRUE, BOOL generate_gl_tex = TRUE);
	static LLPointer<LLViewerTexture> getLocalTexture(const LLUUID& id, BOOL usemipmaps, BOOL generate_gl_tex = TRUE) ;
	static LLPointer<LLViewerTexture> getLocalTexture(const LLImageRaw* raw, BOOL usemipmaps) ;
	static LLPointer<LLViewerTexture> getLocalTexture(const U32 width, const U32 height, const U8 components, BOOL usemipmaps, BOOL generate_gl_tex = TRUE) ;

	static LLViewerFetchedTexture* getFetchedTexture(const LLUUID &image_id,									 
									 BOOL usemipmap = TRUE,
									 LLViewerTexture::EBoostLevel boost_priority = LLViewerTexture::BOOST_NONE,		// Get the requested level immediately upon creation.
									 S8 texture_type = LLViewerTexture::FETCHED_TEXTURE,
									 LLGLint internal_format = 0,
									 LLGLenum primary_format = 0,
									 LLHost request_from_host = LLHost()
									 );
	
	static LLViewerFetchedTexture* getFetchedTextureFromFile(const std::string& filename,									 
									 BOOL usemipmap = TRUE,
									 LLViewerTexture::EBoostLevel boost_priority = LLViewerTexture::BOOST_NONE,
									 S8 texture_type = LLViewerTexture::FETCHED_TEXTURE,
									 LLGLint internal_format = 0,
									 LLGLenum primary_format = 0,
									 const LLUUID& force_id = LLUUID::null
									 );

	static LLViewerFetchedTexture* getFetchedTextureFromUrl(const std::string& url,									 
									 BOOL usemipmap = TRUE,
									 LLViewerTexture::EBoostLevel boost_priority = LLViewerTexture::BOOST_NONE,
									 S8 texture_type = LLViewerTexture::FETCHED_TEXTURE,
									 LLGLint internal_format = 0,
									 LLGLenum primary_format = 0,
									 const LLUUID& force_id = LLUUID::null
									 );

	static LLViewerFetchedTexture* getFetchedTextureFromHost(const LLUUID& image_id, LLHost host) ;

	static void init() ;
	static void cleanup() ;
};
//
//this class is used for test/debug only
//it tracks the activities of the texture pipeline
//records them, and outputs them to log files
//
class LLTexturePipelineTester : public LLMetricPerformanceTester
{
	enum
	{
		MIN_LARGE_IMAGE_AREA = 262144  //512 * 512
	};
public:
	LLTexturePipelineTester() ;
	~LLTexturePipelineTester() ;

	void update();		
	void updateTextureBindingStats(const LLViewerTexture* imagep) ;
	void updateTextureLoadingStats(const LLViewerFetchedTexture* imagep, const LLImageRaw* raw_imagep, BOOL from_cache) ;
	void updateGrayTextureBinding() ;
	void setStablizingTime() ;

	/*virtual*/ void analyzePerformance(std::ofstream* os, LLSD* base, LLSD* current) ;

private:
	void reset() ;
	void updateStablizingTime() ;

	/*virtual*/ void outputTestRecord(LLSD* sd) ;

private:
	BOOL mPause ;
private:
	BOOL mUsingDefaultTexture;            //if set, some textures are still gray.

	U32 mTotalBytesUsed ;                     //total bytes of textures bound/used for the current frame.
	U32 mTotalBytesUsedForLargeImage ;        //total bytes of textures bound/used for the current frame for images larger than 256 * 256.
	U32 mLastTotalBytesUsed ;                 //total bytes of textures bound/used for the previous frame.
	U32 mLastTotalBytesUsedForLargeImage ;    //total bytes of textures bound/used for the previous frame for images larger than 256 * 256.
		
	//
	//data size
	//
	U32 mTotalBytesLoaded ;               //total bytes fetched by texture pipeline
	U32 mTotalBytesLoadedFromCache ;      //total bytes fetched by texture pipeline from local cache	
	U32 mTotalBytesLoadedForLargeImage ;  //total bytes fetched by texture pipeline for images larger than 256 * 256. 
	U32 mTotalBytesLoadedForSculpties ;   //total bytes fetched by texture pipeline for sculpties

	//
	//time
	//NOTE: the error tolerances of the following timers is one frame time.
	//
	F32 mStartFetchingTime ;
	F32 mTotalGrayTime ;                  //total loading time when no gray textures.
	F32 mTotalStablizingTime ;            //total stablizing time when texture memory overflows
	F32 mStartTimeLoadingSculpties ;      //the start moment of loading sculpty images.
	F32 mEndTimeLoadingSculpties ;        //the end moment of loading sculpty images.
	F32 mStartStablizingTime ;
	F32 mEndStablizingTime ;

private:
	//
	//The following members are used for performance analyzing
	//
	class LLTextureTestSession : public LLTestSession
	{
	public:
		LLTextureTestSession() ;
		/*virtual*/ ~LLTextureTestSession() ;

		void reset() ;

		F32 mTotalFetchingTime ;
		F32 mTotalGrayTime ;
		F32 mTotalStablizingTime ;
		F32 mStartTimeLoadingSculpties ; 
		F32 mTotalTimeLoadingSculpties ;

		S32 mTotalBytesLoaded ; 
		S32 mTotalBytesLoadedFromCache ;
		S32 mTotalBytesLoadedForLargeImage ;
		S32 mTotalBytesLoadedForSculpties ; 

		typedef struct _texture_instant_preformance_t
		{
			S32 mAverageBytesUsedPerSecond ;         
			S32 mAverageBytesUsedForLargeImagePerSecond ;
			F32 mAveragePercentageBytesUsedPerSecond ;
			F32 mTime ;
		}texture_instant_preformance_t ;
		std::vector<texture_instant_preformance_t> mInstantPerformanceList ;
		S32 mInstantPerformanceListCounter ;
	};

	/*virtual*/ LLMetricPerformanceTester::LLTestSession* loadTestSession(LLSD* log) ;
	/*virtual*/ void compareTestSessions(std::ofstream* os) ;
};

#endif<|MERGE_RESOLUTION|>--- conflicted
+++ resolved
@@ -134,11 +134,7 @@
 	static S32 getIndexFromCategory(S32 category) ;
 	static S32 getCategoryFromIndex(S32 index) ;
 
-<<<<<<< HEAD
-	typedef std::set<LLFace*> ll_face_list_t ;
-=======
 	typedef std::vector<LLFace*> ll_face_list_t ;
->>>>>>> e8659e0e
 
 protected:
 	virtual ~LLViewerTexture();
