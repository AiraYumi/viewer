--- conflicted
+++ resolved
@@ -42,6 +42,7 @@
 #include "llviewerregion.h"
 #include "llcallingcard.h"   // for LLFriendObserver
 #include "llsecapi.h"
+#include "llcontrol.h"
 
 // devices
 
@@ -53,13 +54,6 @@
 public:
 	virtual ~LLVoiceClientParticipantObserver() { }
 	virtual void onParticipantsChanged() = 0;
-};
-
-class LLVoiceClientFontsObserver
-{
-public:
-	virtual ~LLVoiceClientFontsObserver() { }
-	virtual void onVoiceFontsChanged() = 0;
 };
 
 
@@ -111,291 +105,12 @@
 	LLVoiceModuleInterface() {}
 	virtual ~LLVoiceModuleInterface() {}
 	
-<<<<<<< HEAD
 	virtual void init(LLPumpIO *pump)=0;	// Call this once at application startup (creates connector)
 	virtual void terminate()=0;	// Call this to clean up during shutdown
 	
 	virtual void updateSettings()=0; // call after loading settings and whenever they change
 	
-	virtual bool isVoiceWorking()=0; // connected to a voice server and voice channel
-=======
-		void getCaptureDevicesSendMessage();
-		void getRenderDevicesSendMessage();
-		
-		void clearCaptureDevices();
-		void addCaptureDevice(const std::string& name);
-		void setCaptureDevice(const std::string& name);
-		
-		void clearRenderDevices();
-		void addRenderDevice(const std::string& name);
-		void setRenderDevice(const std::string& name);
-
-		void tuningStart();
-		void tuningStop();
-		bool inTuningMode();
-		bool inTuningStates();
-		
-		void tuningRenderStartSendMessage(const std::string& name, bool loop);
-		void tuningRenderStopSendMessage();
-
-		void tuningCaptureStartSendMessage(int duration);
-		void tuningCaptureStopSendMessage();
-		
-		void tuningSetMicVolume(float volume);
-		void tuningSetSpeakerVolume(float volume);
-		float tuningGetEnergy(void);
-				
-		// This returns true when it's safe to bring up the "device settings" dialog in the prefs.
-		// i.e. when the daemon is running and connected, and the device lists are populated.
-		bool deviceSettingsAvailable();
-		
-		// Requery the vivox daemon for the current list of input/output devices.
-		// If you pass true for clearCurrentList, deviceSettingsAvailable() will be false until the query has completed
-		// (use this if you want to know when it's done).
-		// If you pass false, you'll have no way to know when the query finishes, but the device lists will not appear empty in the interim.
-		void refreshDeviceLists(bool clearCurrentList = true);
-		
-		// Call this if the connection to the daemon terminates unexpectedly.  It will attempt to reset everything and relaunch.
-		void daemonDied();
-
-		// Call this if we're just giving up on voice (can't provision an account, etc.).  It will clean up and go away.
-		void giveUp();
-		
-		/////////////////////////////
-		// Response/Event handlers
-		void connectorCreateResponse(int statusCode, std::string &statusString, std::string &connectorHandle, std::string &versionID);
-		void loginResponse(int statusCode, std::string &statusString, std::string &accountHandle, int numberOfAliases);
-		void sessionCreateResponse(std::string &requestId, int statusCode, std::string &statusString, std::string &sessionHandle);
-		void sessionGroupAddSessionResponse(std::string &requestId, int statusCode, std::string &statusString, std::string &sessionHandle);
-		void sessionConnectResponse(std::string &requestId, int statusCode, std::string &statusString);
-		void logoutResponse(int statusCode, std::string &statusString);
-		void connectorShutdownResponse(int statusCode, std::string &statusString);
-
-		void accountLoginStateChangeEvent(std::string &accountHandle, int statusCode, std::string &statusString, int state);
-		void mediaStreamUpdatedEvent(std::string &sessionHandle, std::string &sessionGroupHandle, int statusCode, std::string &statusString, int state, bool incoming);
-		void textStreamUpdatedEvent(std::string &sessionHandle, std::string &sessionGroupHandle, bool enabled, int state, bool incoming);
-		void sessionAddedEvent(std::string &uriString, std::string &alias, std::string &sessionHandle, std::string &sessionGroupHandle, bool isChannel, bool incoming, std::string &nameString, std::string &applicationString);
-		void sessionGroupAddedEvent(std::string &sessionGroupHandle);
-		void sessionRemovedEvent(std::string &sessionHandle, std::string &sessionGroupHandle);
-		void participantAddedEvent(std::string &sessionHandle, std::string &sessionGroupHandle, std::string &uriString, std::string &alias, std::string &nameString, std::string &displayNameString, int participantType);
-		void participantRemovedEvent(std::string &sessionHandle, std::string &sessionGroupHandle, std::string &uriString, std::string &alias, std::string &nameString);
-		void participantUpdatedEvent(std::string &sessionHandle, std::string &sessionGroupHandle, std::string &uriString, std::string &alias, bool isModeratorMuted, bool isSpeaking, int volume, F32 energy);
-		void auxAudioPropertiesEvent(F32 energy);
-		void buddyPresenceEvent(std::string &uriString, std::string &alias, std::string &statusString, std::string &applicationString);
-		void messageEvent(std::string &sessionHandle, std::string &uriString, std::string &alias, std::string &messageHeader, std::string &messageBody, std::string &applicationString);
-		void sessionNotificationEvent(std::string &sessionHandle, std::string &uriString, std::string &notificationType);
-		void subscriptionEvent(std::string &buddyURI, std::string &subscriptionHandle, std::string &alias, std::string &displayName, std::string &applicationString, std::string &subscriptionType);
-		
-		void buddyListChanged();
-		void muteListChanged();
-		void updateFriends(U32 mask);
-		
-		/////////////////////////////
-		// Sending updates of current state
-static	void updatePosition(void);
-		void setCameraPosition(const LLVector3d &position, const LLVector3 &velocity, const LLMatrix3 &rot);
-		void setAvatarPosition(const LLVector3d &position, const LLVector3 &velocity, const LLMatrix3 &rot);
-		bool channelFromRegion(LLViewerRegion *region, std::string &name);
-		void leaveChannel(void);		// call this on logout or teleport begin
-
-		
-		void setMuteMic(bool muted);		// Use this to mute the local mic (for when the client is minimized, etc), ignoring user PTT state.
-		bool getMuteMic() const;
-		void setUserPTTState(bool ptt);
-		bool getUserPTTState();
-		void toggleUserPTTState(void);
-		void inputUserControlState(bool down); // interpret any sort of up-down mic-open control input according to ptt-toggle prefs
-		void setVoiceEnabled(bool enabled);
-		static bool voiceEnabled();
-		// Checks is voice working judging from mState
-		// Returns true if vivox has successfully logged in and is not in error state
-		bool voiceWorking();
-		void setUsePTT(bool usePTT);
-		void setPTTIsToggle(bool PTTIsToggle);
-		bool getPTTIsToggle();
-		void setPTTKey(std::string &key);
-		void setEarLocation(S32 loc);
-		void setVoiceVolume(F32 volume);
-		void setMicGain(F32 volume);
-		void setUserVolume(const LLUUID& id, F32 volume); // sets volume for specified agent, from 0-1 (where .5 is nominal)
-		void setLipSyncEnabled(BOOL enabled);
-		BOOL lipSyncEnabled();
-
-		// PTT key triggering
-		void keyDown(KEY key, MASK mask);
-		void keyUp(KEY key, MASK mask);
-		void middleMouseState(bool down);
-
-		// Return the version of the Vivox library
-		std::string getAPIVersion() const { return mAPIVersion; }
-		
-		/////////////////////////////
-		// Accessors for data related to nearby speakers
-		BOOL getVoiceEnabled(const LLUUID& id);		// true if we've received data for this avatar
-		BOOL getIsSpeaking(const LLUUID& id);
-		BOOL getIsModeratorMuted(const LLUUID& id);
-		F32 getCurrentPower(const LLUUID& id);		// "power" is related to "amplitude" in a defined way.  I'm just not sure what the formula is...
-		BOOL getOnMuteList(const LLUUID& id);
-		F32 getUserVolume(const LLUUID& id);
-		std::string getDisplayName(const LLUUID& id);
-		
-		// MBW -- XXX -- Not sure how to get this data out of the TVC
-		BOOL getUsingPTT(const LLUUID& id);
-		std::string getGroupID(const LLUUID& id);		// group ID if the user is in group chat (empty string if not applicable)
-
-		/////////////////////////////
-		BOOL getAreaVoiceDisabled();		// returns true if the area the avatar is in is speech-disabled.
-											// Use this to determine whether to show a "no speech" icon in the menu bar.
-		
-		/////////////////////////////
-		// Recording controls
-		void recordingLoopStart(int seconds = 3600, int deltaFramesPerControlFrame = 200);
-		void recordingLoopSave(const std::string& filename);
-		void recordingStop();
-		
-		// Playback controls
-		void filePlaybackStart(const std::string& filename);
-		void filePlaybackStop();
-		void filePlaybackSetPaused(bool paused);
-		void filePlaybackSetMode(bool vox = false, float speed = 1.0f);
-		
-		
-		// This is used by the string-keyed maps below, to avoid storing the string twice.
-		// The 'const std::string *' in the key points to a string actually stored in the object referenced by the map.
-		// The add and delete operations for each map allocate and delete in the right order to avoid dangling references.
-		// The default compare operation would just compare pointers, which is incorrect, so they must use this comparitor instead.
-		struct stringMapComparitor
-		{
-			bool operator()(const std::string* a, const std::string * b) const
-			{
-				return a->compare(*b) < 0;
-			}
-		};
-
-		struct uuidMapComparitor
-		{
-			bool operator()(const LLUUID* a, const LLUUID * b) const
-			{
-				return *a < *b;
-			}
-		};
-		
-		struct participantState
-		{
-		public:
-			participantState(const std::string &uri);
-
-			bool updateMuteState();	// true if mute state has changed
-			bool isAvatar();
-
-			std::string mURI;
-			LLUUID mAvatarID;
-			std::string mAccountName;
-			std::string mDisplayName;
-			LLFrameTimer mSpeakingTimeout;
-			F32	mLastSpokeTimestamp;
-			F32 mPower;
-			F32 mVolume;
-			std::string mGroupID;
-			bool mPTT;
-			bool mIsSpeaking;
-			bool mIsModeratorMuted;
-			bool mOnMuteList;		// true if this avatar is on the user's mute list (and should be muted)
-			bool mVolumeSet;		// true if incoming volume messages should not change the volume
-			bool mVolumeDirty;		// true if this participant needs a volume command sent (either mOnMuteList or mUserVolume has changed)
-			bool mAvatarIDValid;
-			bool mIsSelf;
-		};
-		typedef std::map<const std::string *, participantState*, stringMapComparitor> participantMap;
-
-		typedef std::map<const LLUUID *, participantState*, uuidMapComparitor> participantUUIDMap;
-	
-		enum streamState
-		{
-			streamStateUnknown = 0,
-			streamStateIdle = 1,
-			streamStateConnected = 2,
-			streamStateRinging = 3,
-		};
-		
-		struct sessionState
-		{
-		public:
-			sessionState();
-			~sessionState();
-
-			participantState *addParticipant(const std::string &uri);
-			// Note: after removeParticipant returns, the participant* that was passed to it will have been deleted.
-			// Take care not to use the pointer again after that.
-			void removeParticipant(participantState *participant);
-			void removeAllParticipants();
-
-			participantState *findParticipant(const std::string &uri);
-			participantState *findParticipantByID(const LLUUID& id);
-
-			bool isCallBackPossible();
-			bool isTextIMPossible();
-
-			std::string mHandle;
-			std::string mGroupHandle;
-			std::string mSIPURI;
-			std::string mAlias;
-			std::string mName;
-			std::string mAlternateSIPURI;
-			std::string mHash;			// Channel password
-			std::string mErrorStatusString;
-			std::queue<std::string> mTextMsgQueue;
-			
-			LLUUID		mIMSessionID;
-			LLUUID		mCallerID;
-			int			mErrorStatusCode;
-			int			mMediaStreamState;
-			int			mTextStreamState;
-			bool		mCreateInProgress;	// True if a Session.Create has been sent for this session and no response has been received yet.
-			bool		mMediaConnectInProgress;	// True if a Session.MediaConnect has been sent for this session and no response has been received yet.
-			bool		mVoiceInvitePending;	// True if a voice invite is pending for this session (usually waiting on a name lookup)
-			bool		mTextInvitePending;		// True if a text invite is pending for this session (usually waiting on a name lookup)
-			bool		mSynthesizedCallerID;	// True if the caller ID is a hash of the SIP URI -- this means we shouldn't do a name lookup.
-			bool		mIsChannel;	// True for both group and spatial channels (false for p2p, PSTN)
-			bool		mIsSpatial;	// True for spatial channels
-			bool		mIsP2P;
-			bool		mIncoming;
-			bool		mVoiceEnabled;
-			bool		mReconnect;	// Whether we should try to reconnect to this session if it's dropped
-			// Set to true when the mute state of someone in the participant list changes.
-			// The code will have to walk the list to find the changed participant(s).
-			bool		mVolumeDirty;
-			bool		mMuteDirty;
-
-			bool		mParticipantsChanged;
-			participantMap mParticipantsByURI;
-			participantUUIDMap mParticipantsByUUID;
-
-			LLUUID		mVoiceFontID;
-		};
-
-		participantState *findParticipantByID(const LLUUID& id);
-		participantMap *getParticipantList(void);
-		void getParticipantsUUIDSet(std::set<LLUUID>& participant_uuids);
-		
-		typedef std::map<const std::string*, sessionState*, stringMapComparitor> sessionMap;
-		typedef std::set<sessionState*> sessionSet;
-				
-		typedef sessionSet::iterator sessionIterator;
-		sessionIterator sessionsBegin(void);
-		sessionIterator sessionsEnd(void);
-
-		sessionState *findSession(const std::string &handle);
-		sessionState *findSessionBeingCreatedByURI(const std::string &uri);
-		sessionState *findSession(const LLUUID &participant_id);
-		sessionState *findSessionByCreateID(const std::string &create_id);
-		
-		sessionState *addSession(const std::string &uri, const std::string &handle = LLStringUtil::null);
-		void setSessionHandle(sessionState *session, const std::string &handle = LLStringUtil::null);
-		void setSessionURI(sessionState *session, const std::string &uri);
-		void deleteSession(sessionState *session);
-		void deleteAllSessions(void);
->>>>>>> 8aac4348
+	virtual bool isVoiceWorking() const = 0; // connected to a voice server and voice channel
 
 	virtual const LLVoiceVersionInfo& getVersion()=0;
 	
@@ -503,8 +218,6 @@
 	//////////////////////////
 	/// @name nearby speaker accessors
 	//@{
-
-
 	virtual BOOL getVoiceEnabled(const LLUUID& id)=0;		// true if we've received data for this avatar
 	virtual std::string getDisplayName(const LLUUID& id)=0;
 	virtual BOOL isOnlineSIP(const LLUUID &id)=0;	
@@ -547,7 +260,49 @@
 };
 
 
-<<<<<<< HEAD
+//////////////////////////////////
+/// @class LLVoiceEffectObserver
+class LLVoiceEffectObserver
+{
+public:
+	virtual ~LLVoiceEffectObserver() { }
+	virtual void onVoiceEffectChanged() = 0;
+};
+
+typedef std::multimap<const std::string, const LLUUID, LLDictionaryLess> voice_effect_list_t;
+
+//////////////////////////////////
+/// @class LLVoiceEffectInterface
+/// @brief Voice effect module interface
+///
+/// Voice effect modules should provide an implementation for this interface.
+/////////////////////////////////
+
+class LLVoiceEffectInterface
+{
+public:
+	LLVoiceEffectInterface() {}
+	virtual ~LLVoiceEffectInterface() {}
+
+	//////////////////////////
+	/// @name Accessors
+	//@{
+	virtual bool setVoiceEffect(const LLUUID& id) = 0;
+	virtual const LLUUID getVoiceEffect() = 0;
+
+	virtual const voice_effect_list_t &getVoiceEffectList() const = 0;
+	virtual const voice_effect_list_t &getVoiceEffectTemplateList() const = 0;
+	//@}
+
+	//////////////////////////////
+	/// @name Status notification
+	//@{
+	virtual void addObserver(LLVoiceEffectObserver* observer) = 0;
+	virtual void removeObserver(LLVoiceEffectObserver* observer) = 0;
+	//@}
+};
+
+
 class LLVoiceClient: public LLSingleton<LLVoiceClient>
 {
 	LOG_CLASS(LLVoiceClient);
@@ -561,240 +316,19 @@
 	const LLVoiceVersionInfo getVersion();
 	
 	static const F32 OVERDRIVEN_POWER_LEVEL;
-=======
-		// This is called in several places where the session _may_ need to be deleted.
-		// It contains logic for whether to delete the session or keep it around.
-		void reapSession(sessionState *session);
-		
-		// Returns true if the session seems to indicate we've moved to a region on a different voice server
-		bool sessionNeedsRelog(sessionState *session);
-		
-		struct buddyListEntry
-		{
-			buddyListEntry(const std::string &uri);
-			std::string mURI;
-			std::string mDisplayName;
-			LLUUID	mUUID;
-			bool mOnlineSL;
-			bool mOnlineSLim;
-			bool mCanSeeMeOnline;
-			bool mHasBlockListEntry;
-			bool mHasAutoAcceptListEntry;
-			bool mNameResolved;
-			bool mInSLFriends;
-			bool mInVivoxBuddies;
-			bool mNeedsNameUpdate;
-		};
-
-		typedef std::map<const std::string*, buddyListEntry*, stringMapComparitor> buddyListMap;
-		
-		// This should be called when parsing a buddy list entry sent by SLVoice.		
-		void processBuddyListEntry(const std::string &uri, const std::string &displayName);
-
-		buddyListEntry *addBuddy(const std::string &uri);
-		buddyListEntry *addBuddy(const std::string &uri, const std::string &displayName);
-		buddyListEntry *findBuddy(const std::string &uri);
-		buddyListEntry *findBuddy(const LLUUID &id);
-		buddyListEntry *findBuddyByDisplayName(const std::string &name);
-		void deleteBuddy(const std::string &uri);
-		void deleteAllBuddies(void);
-
-		void deleteAllBlockRules(void);
-		void addBlockRule(const std::string &blockMask, const std::string &presenceOnly);
-		void deleteAllAutoAcceptRules(void);
-		void addAutoAcceptRule(const std::string &autoAcceptMask, const std::string &autoAddAsBuddy);
-		void accountListBlockRulesResponse(int statusCode, const std::string &statusString);						
-		void accountListAutoAcceptRulesResponse(int statusCode, const std::string &statusString);
-
-		/////////////////////////////
-		// Voice Fonts
-		bool hasVoiceFonts() const { return !mVoiceFontMap.empty(); };
-		bool setVoiceFont(const LLUUID& id);
-		const LLUUID getVoiceFont();
-
-		typedef std::multimap<const std::string*, const LLUUID*, stringMapComparitor> voice_font_list_t;
-
-		const voice_font_list_t &getVoiceFontList() const { return mVoiceFontList; };
-		const voice_font_list_t &getVoiceFontTemplateList() const { return mVoiceFontTemplateList; };
-
-		void addVoiceFont(const S32 id,
-						  const std::string &name,
-						  const std::string &description,
-						  const std::string &expiration_date,
-						  const bool has_expired,
-						  const S32 font_type,
-						  const S32 font_status,
-						  const bool template_font = false);
-		void accountGetSessionFontsResponse(int statusCode, const std::string &statusString);
-		void accountGetTemplateFontsResponse(int statusCode, const std::string &statusString);
-
-		/////////////////////////////
-		// session control messages
-		void connectorCreate();
-		void connectorShutdown();
-
-		void requestVoiceAccountProvision(S32 retries = 3);
-		void userAuthorized(
-			const std::string& firstName,
-			const std::string& lastName,
-			const LLUUID &agentID);
-		void login(
-			const std::string& account_name,
-			const std::string& password,
-			const std::string& voice_sip_uri_hostname,
-			const std::string& voice_account_server_uri);
-		void loginSendMessage();
-		void logout();
-		void logoutSendMessage();
-
-		void accountListBlockRulesSendMessage();
-		void accountListAutoAcceptRulesSendMessage();
-
-		void sessionGroupCreateSendMessage();
-		void sessionCreateSendMessage(sessionState *session, bool startAudio = true, bool startText = false);
-		void sessionGroupAddSessionSendMessage(sessionState *session, bool startAudio = true, bool startText = false);
-		void sessionMediaConnectSendMessage(sessionState *session);		// just joins the audio session
-		void sessionTextConnectSendMessage(sessionState *session);		// just joins the text session
-		void sessionTerminateSendMessage(sessionState *session);
-		void sessionGroupTerminateSendMessage(sessionState *session);
-		void sessionMediaDisconnectSendMessage(sessionState *session);
-		void sessionTextDisconnectSendMessage(sessionState *session);
-
-		// Voice font messages
-		void accountGetSessionFontsSendMessage();
-		void accountGetTemplateFontsSendMessage();
-		void sessionSetVoiceFontSendMessage(sessionState *session);
-
-		// Pokes the state machine to leave the audio session next time around.
-		void sessionTerminate();	
-		
-		// Pokes the state machine to shut down the connector and restart it.
-		void requestRelog();
-		
-		// Does the actual work to get out of the audio session
-		void leaveAudioSession();
-		
-		void addObserver(LLVoiceClientParticipantObserver* observer);
-		void removeObserver(LLVoiceClientParticipantObserver* observer);
-
-		void addObserver(LLVoiceClientFontsObserver* observer);
-		void removeObserver(LLVoiceClientFontsObserver* observer);
-
-		void addObserver(LLVoiceClientStatusObserver* observer);
-		void removeObserver(LLVoiceClientStatusObserver* observer);
->>>>>>> 8aac4348
 
 	static const F32 VOLUME_MIN;
 	static const F32 VOLUME_DEFAULT;
 	static const F32 VOLUME_MAX;
 
-<<<<<<< HEAD
 	void updateSettings(); // call after loading settings and whenever they change
-=======
-		deviceList *getCaptureDevices();
-		deviceList *getRenderDevices();
-
-		void setNonSpatialChannel(
-			const std::string &uri,
-			const std::string &credentials);
-		void setSpatialChannel(
-			const std::string &uri,
-			const std::string &credentials);
-		// start a voice session with the specified user
-		void callUser(const LLUUID &uuid);
-		
-		// Send a text message to the specified user, initiating the session if necessary.
-		bool sendTextMessage(const LLUUID& participant_id, const std::string& message);
-		
-		// close any existing text IM session with the specified user
-		void endUserIMSession(const LLUUID &uuid);
-		
-		bool answerInvite(std::string &sessionHandle);
-		void declineInvite(std::string &sessionHandle);
-		void leaveNonSpatialChannel();
->>>>>>> 8aac4348
-
-	bool isVoiceWorking(); // connected to a voice server and voice channel
-
-<<<<<<< HEAD
+
+	bool isVoiceWorking() const; // connected to a voice server and voice channel
+
 	// tuning
 	void tuningStart();
 	void tuningStop();
 	bool inTuningMode();
-=======
-		std::string sipURIFromID(const LLUUID &id);
-				
-		// Returns true if the indicated user is online via SIP presence according to SLVoice.
-		// Note that we only get SIP presence data for other users that are in our vivox buddy list.
-		bool isOnlineSIP(const LLUUID &id);
-
-		// Returns true if the indicated participant is really an SL avatar.
-		// This should be used to control the state of the "profile" button.
-		// Currently this will be false only for PSTN callers into group chats, and PSTN p2p calls.
-		bool isParticipantAvatar(const LLUUID &id);
-		
-		// Returns true if calling back the session URI after the session has closed is possible.
-		// Currently this will be false only for PSTN P2P calls.		
-		// NOTE: this will return true if the session can't be found. 
-		bool isSessionCallBackPossible(const LLUUID &session_id);
-		
-		// Returns true if the session can accepte text IM's.
-		// Currently this will be false only for PSTN P2P calls.
-		// NOTE: this will return true if the session can't be found. 
-		bool isSessionTextIMPossible(const LLUUID &session_id);
-		
-	private:
-
-		// internal state for a simple state machine.  This is used to deal with the asynchronous nature of some of the messages.
-		// Note: if you change this list, please make corresponding changes to LLVoiceClient::state2string().
-		enum state
-		{
-			stateDisableCleanup,
-			stateDisabled,				// Voice is turned off.
-			stateStart,					// Class is initialized, socket is created
-			stateDaemonLaunched,		// Daemon has been launched
-			stateConnecting,			// connect() call has been issued
-			stateConnected,				// connection to the daemon has been made, send some initial setup commands.
-			stateIdle,					// socket is connected, ready for messaging
-			stateMicTuningStart,
-			stateMicTuningRunning,		
-			stateMicTuningStop,
-			stateConnectorStart,		// connector needs to be started
-			stateConnectorStarting,		// waiting for connector handle
-			stateConnectorStarted,		// connector handle received
-			stateLoginRetry,			// need to retry login (failed due to changing password)
-			stateLoginRetryWait,		// waiting for retry timer
-			stateNeedsLogin,			// send login request
-			stateLoggingIn,				// waiting for account handle
-			stateLoggedIn,				// account handle received
-			stateVoiceFontsWait,		// Awaiting the list of voice fonts
-			stateVoiceFontsReceived,	// List of voice fonts received
-			stateCreatingSessionGroup,	// Creating the main session group
-			stateNoChannel,				// 
-			stateJoiningSession,		// waiting for session handle
-			stateSessionJoined,			// session handle received
-			stateRunning,				// in session, steady state
-			stateLeavingSession,		// waiting for terminate session response
-			stateSessionTerminated,		// waiting for terminate session response
-
-			stateLoggingOut,			// waiting for logout response
-			stateLoggedOut,				// logout response received
-			stateConnectorStopping,		// waiting for connector stop
-			stateConnectorStopped,		// connector stop received
-			
-			// We go to this state if the login fails because the account needs to be provisioned.
-			
-			// error states.  No way to recover from these yet.
-			stateConnectorFailed,
-			stateConnectorFailedWaiting,
-			stateLoginFailed,
-			stateLoginFailedWaiting,
-			stateJoinSessionFailed,
-			stateJoinSessionFailedWaiting,
-
-			stateJail					// Go here when all else has failed.  Nothing will be retried, we're done.
-		};
->>>>>>> 8aac4348
 		
 	void tuningSetMicVolume(float volume);
 	void tuningSetSpeakerVolume(float volume);
@@ -847,90 +381,6 @@
 	/////////////////////////////
 	// Sending updates of current state
 	
-<<<<<<< HEAD
-=======
-		std::string mVoiceAccountServerURI;
-		std::string mVoiceSIPURIHostName;
-		
-		int mLoginRetryCount;
-		
-		sessionMap mSessionsByHandle;				// Active sessions, indexed by session handle.  Sessions which are being initiated may not be in this map.
-		sessionSet mSessions;						// All sessions, not indexed.  This is the canonical session list.
-		
-		bool mBuddyListMapPopulated;
-		bool mBlockRulesListReceived;
-		bool mAutoAcceptRulesListReceived;
-		buddyListMap mBuddyListMap;
-
-		// Voice Fonts
-
-		S32 getVoiceFontIndex(const LLUUID& id) const;
-		void deleteVoiceFonts();
-		void deleteVoiceFontTemplates();
-
-		typedef enum e_voice_font_type
-		{
-			VOICE_FONT_TYPE_NONE = 0,
-			VOICE_FONT_TYPE_ROOT = 1,
-			VOICE_FONT_TYPE_USER = 2,
-			VOICE_FONT_TYPE_UNKNOWN
-		} EVoiceFontType;
-
-		typedef enum e_voice_font_status
-		{
-			VOICE_FONT_STATUS_NONE = 0,
-			VOICE_FONT_STATUS_FREE = 1,
-			VOICE_FONT_STATUS_NOT_FREE = 2,
-			VOICE_FONT_STATUS_UNKNOWN
-		} EVoiceFontStatus;
-
-		struct voiceFontEntry
-		{
-			voiceFontEntry(LLUUID& id);
-			~voiceFontEntry();
-
-			LLUUID		mID;
-			S32			mFontIndex;
-			std::string mName;
-			std::string mExpirationDate;
-			bool		mHasExpired;
-			S32			mFontType;
-			S32			mFontStatus;
-		};
-		typedef std::map<const LLUUID*, voiceFontEntry*, uuidMapComparitor> voice_font_map_t;
-
-		voice_font_map_t	mVoiceFontMap;
-		voice_font_list_t	mVoiceFontList;
-		voice_font_map_t	mVoiceFontTemplateMap;
-		voice_font_list_t	mVoiceFontTemplateList;
-
-		// Audio devices
-
-		deviceList mCaptureDevices;
-		deviceList mRenderDevices;
-
-		std::string mCaptureDevice;
-		std::string mRenderDevice;
-		bool mCaptureDeviceDirty;
-		bool mRenderDeviceDirty;
-		
-		// This should be called when the code detects we have changed parcels.
-		// It initiates the call to the server that gets the parcel channel.
-		void parcelChanged();
-
-		void switchChannel(std::string uri = std::string(), bool spatial = true, bool no_reconnect = false, bool is_p2p = false, std::string hash = "");
-		void joinSession(sessionState *session);
-		
-static 	std::string nameFromAvatar(LLVOAvatar *avatar);
-static	std::string nameFromID(const LLUUID &id);
-static	bool IDFromName(const std::string name, LLUUID &uuid);
-static	std::string displayNameFromAvatar(LLVOAvatar *avatar);
-		std::string sipURIFromAvatar(LLVOAvatar *avatar);
-		std::string sipURIFromName(std::string &name);
-		
-		// Returns the name portion of the SIP URI if the string looks vaguely like a SIP URI, or an empty string if not.
-static	std::string nameFromsipURI(const std::string &uri);		
->>>>>>> 8aac4348
 
 	void setVoiceVolume(F32 volume);
 	void setMicGain(F32 volume);
@@ -995,13 +445,25 @@
 	void removeObserver(LLVoiceClientParticipantObserver* observer);
 	
 	std::string sipURIFromID(const LLUUID &id);	
-		
+
+	//////////////////////////
+	/// @name Voice effects
+	//@{
+	bool getVoiceEffectEnabled() const { return mVoiceEffectEnabled; };
+	LLUUID getVoiceEffectDefault() const { return LLUUID(mVoiceEffectDefault); };
+	
+	// Returns NULL if voice effects are not supported, or not enabled.
+	LLVoiceEffectInterface* getVoiceEffectInterface() const;
+	//@}
+
 protected:
 	LLVoiceModuleInterface* mVoiceModule;
 	LLPumpIO *m_servicePump;
-};
-
-<<<<<<< HEAD
+
+	LLCachedControl<bool> mVoiceEffectEnabled;
+	LLCachedControl<std::string> mVoiceEffectDefault;
+};
+
 /**
  * Speaker volume storage helper class
  **/
@@ -1009,17 +471,6 @@
 {
 	LOG_CLASS(LLSpeakerVolumeStorage);
 public:
-=======
-		typedef std::set<LLVoiceClientFontsObserver*> voice_font_observer_set_t;
-		voice_font_observer_set_t mVoiceFontObservers;
-
-		void notifyVoiceFontObservers();
-
-		typedef std::set<LLVoiceClientStatusObserver*> status_observer_set_t;
-		status_observer_set_t mStatusObservers;
-		
-		void notifyStatusObservers(LLVoiceClientStatusObserver::EStatusType status);
->>>>>>> 8aac4348
 
 	/**
 	 * Stores volume level for specified user.
