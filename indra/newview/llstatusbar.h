--- conflicted
+++ resolved
@@ -88,12 +88,8 @@
 	S32 getSquareMetersCommitted() const;
 	S32 getSquareMetersLeft() const;
 
-<<<<<<< HEAD
- 	
-=======
 	LLPanelNearByMedia* getNearbyMediaPanel() { return mPanelNearByMedia; }
 
->>>>>>> 6c5b984b
 private:
 	// simple method to setup the part that holds the date
 	void setupDate();
@@ -104,7 +100,7 @@
 	void onMouseEnterVolume();
 	void onMouseEnterNearbyMedia();
 	static void onClickStatGraph(void* data);
-	
+
 	static void onClickMediaToggle(void* data);
 
 private:
