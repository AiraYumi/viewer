--- conflicted
+++ resolved
@@ -1,84 +1,74 @@
-/**
-* @file   llplacesfolderview.h
-* @brief  llplacesfolderview used within llplacesinventorypanel
-* @author Gilbert@lindenlab.com
-*
-* $LicenseInfo:firstyear=2012&license=viewerlgpl$
-* Second Life Viewer Source Code
-* Copyright (C) 2012, Linden Research, Inc.
-*
-* This library is free software; you can redistribute it and/or
-* modify it under the terms of the GNU Lesser General Public
-* License as published by the Free Software Foundation;
-* version 2.1 of the License only.
-*
-* This library is distributed in the hope that it will be useful,
-* but WITHOUT ANY WARRANTY; without even the implied warranty of
-* MERCHANTABILITY or FITNESS FOR A PARTICULAR PURPOSE.  See the GNU
-* Lesser General Public License for more details.
-*
-* You should have received a copy of the GNU Lesser General Public
-* License along with this library; if not, write to the Free Software
-* Foundation, Inc., 51 Franklin Street, Fifth Floor, Boston, MA  02110-1301  USA
-*
-* Linden Research, Inc., 945 Battery Street, San Francisco, CA  94111  USA
-* $/LicenseInfo$
-*/
-#ifndef LL_LLPLACESFOLDERVIEW_H
-#define LL_LLPLACESFOLDERVIEW_H
-
-#include "llfolderview.h"
-#include "llinventorypanel.h"
-
-class LLLandmarksPanel;
-
-class LLPlacesFolderView : public LLFolderView
-{
-public:
-
-    struct Params : public LLInitParam::Block<Params, LLFolderView::Params>
-    {
-        Params()
-        {}
-    };
-
-<<<<<<< HEAD
-	LLPlacesFolderView(const LLFolderView::Params& p);
-	/**
-	 *	Handles right mouse down
-	 *
-	 * Contains workaround for EXT-2786: sets current selected list for landmark
-	 * panel using @c mParentLandmarksPanel which is set in @c LLLandmarksPanel::initLandmarksPanel
-	 */
-	/*virtual*/ bool handleRightMouseDown( S32 x, S32 y, MASK mask );
-=======
-    LLPlacesFolderView(const LLFolderView::Params& p);
-    /**
-     *  Handles right mouse down
-     *
-     * Contains workaround for EXT-2786: sets current selected list for landmark
-     * panel using @c mParentLandmarksPanel which is set in @c LLLandmarksPanel::initLandmarksPanel
-     */
-    /*virtual*/ BOOL handleRightMouseDown( S32 x, S32 y, MASK mask );
->>>>>>> e1623bb2
-
-    /*virtual*/ void updateMenu();
-
-    void setupMenuHandle(LLInventoryType::EType asset_type, LLHandle<LLView> menu_handle);
-
-    void setParentLandmarksPanel(LLLandmarksPanel* panel)
-    {
-        mParentLandmarksPanel = panel;
-    }
-
-private:
-    /**
-     * holds pointer to landmark panel. This pointer is used in @c LLPlacesFolderView::handleRightMouseDown
-     */
-    LLLandmarksPanel* mParentLandmarksPanel;
-    typedef std::map<LLInventoryType::EType, LLHandle<LLView> > inventory_type_menu_handle_t;
-    inventory_type_menu_handle_t mMenuHandlesByInventoryType;
-
-};
-
-#endif // LL_LLPLACESFOLDERVIEW_H
+/**
+* @file   llplacesfolderview.h
+* @brief  llplacesfolderview used within llplacesinventorypanel
+* @author Gilbert@lindenlab.com
+*
+* $LicenseInfo:firstyear=2012&license=viewerlgpl$
+* Second Life Viewer Source Code
+* Copyright (C) 2012, Linden Research, Inc.
+*
+* This library is free software; you can redistribute it and/or
+* modify it under the terms of the GNU Lesser General Public
+* License as published by the Free Software Foundation;
+* version 2.1 of the License only.
+*
+* This library is distributed in the hope that it will be useful,
+* but WITHOUT ANY WARRANTY; without even the implied warranty of
+* MERCHANTABILITY or FITNESS FOR A PARTICULAR PURPOSE.  See the GNU
+* Lesser General Public License for more details.
+*
+* You should have received a copy of the GNU Lesser General Public
+* License along with this library; if not, write to the Free Software
+* Foundation, Inc., 51 Franklin Street, Fifth Floor, Boston, MA  02110-1301  USA
+*
+* Linden Research, Inc., 945 Battery Street, San Francisco, CA  94111  USA
+* $/LicenseInfo$
+*/
+#ifndef LL_LLPLACESFOLDERVIEW_H
+#define LL_LLPLACESFOLDERVIEW_H
+
+#include "llfolderview.h"
+#include "llinventorypanel.h"
+
+class LLLandmarksPanel;
+
+class LLPlacesFolderView : public LLFolderView
+{
+public:
+
+    struct Params : public LLInitParam::Block<Params, LLFolderView::Params>
+    {
+        Params()
+        {}
+    };
+
+    LLPlacesFolderView(const LLFolderView::Params& p);
+    /**
+     *  Handles right mouse down
+     *
+     * Contains workaround for EXT-2786: sets current selected list for landmark
+     * panel using @c mParentLandmarksPanel which is set in @c LLLandmarksPanel::initLandmarksPanel
+     */
+    /*virtual*/ bool handleRightMouseDown( S32 x, S32 y, MASK mask );
+
+    /*virtual*/ void updateMenu();
+
+    void setupMenuHandle(LLInventoryType::EType asset_type, LLHandle<LLView> menu_handle);
+
+    void setParentLandmarksPanel(LLLandmarksPanel* panel)
+    {
+        mParentLandmarksPanel = panel;
+    }
+
+private:
+    /**
+     * holds pointer to landmark panel. This pointer is used in @c LLPlacesFolderView::handleRightMouseDown
+     */
+    LLLandmarksPanel* mParentLandmarksPanel;
+    typedef std::map<LLInventoryType::EType, LLHandle<LLView> > inventory_type_menu_handle_t;
+    inventory_type_menu_handle_t mMenuHandlesByInventoryType;
+
+};
+
+#endif // LL_LLPLACESFOLDERVIEW_H
+