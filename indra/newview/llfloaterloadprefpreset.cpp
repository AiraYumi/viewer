/**
 * @file llfloateloadprefpreset.cpp
 * @brief Floater to load a graphics / camera preset
 *
 * $LicenseInfo:firstyear=2015&license=viewerlgpl$
 * Second Life Viewer Source Code
 * Copyright (C) 2015, Linden Research, Inc.
 *
 * This library is free software; you can redistribute it and/or
 * modify it under the terms of the GNU Lesser General Public
 * License as published by the Free Software Foundation;
 * version 2.1 of the License only.
 *
 * This library is distributed in the hope that it will be useful,
 * but WITHOUT ANY WARRANTY; without even the implied warranty of
 * MERCHANTABILITY or FITNESS FOR A PARTICULAR PURPOSE.  See the GNU
 * Lesser General Public License for more details.
 *
 * You should have received a copy of the GNU Lesser General Public
 * License along with this library; if not, write to the Free Software
 * Foundation, Inc., 51 Franklin Street, Fifth Floor, Boston, MA  02110-1301  USA
 *
 * Linden Research, Inc., 945 Battery Street, San Francisco, CA  94111  USA
 * $/LicenseInfo$
 */

#include "llviewerprecompiledheaders.h"

#include "llfloaterloadprefpreset.h"

#include "llbutton.h"
#include "llcombobox.h"
#include "llfloaterpreference.h"
#include "llfloaterreg.h"
#include "llpresetsmanager.h"
#include "llviewercontrol.h"

LLFloaterLoadPrefPreset::LLFloaterLoadPrefPreset(const LLSD &key)
:   LLFloater(key)
{
}

// virtual
bool LLFloaterLoadPrefPreset::postBuild()
{
    LLFloaterPreference* preferences = LLFloaterReg::getTypedInstance<LLFloaterPreference>("preferences");
    if (preferences)
    {
        preferences->addDependentFloater(this);
    }
    getChild<LLButton>("ok")->setCommitCallback(boost::bind(&LLFloaterLoadPrefPreset::onBtnOk, this));
    getChild<LLButton>("cancel")->setCommitCallback(boost::bind(&LLFloaterLoadPrefPreset::onBtnCancel, this));
    LLPresetsManager::instance().setPresetListChangeCallback(boost::bind(&LLFloaterLoadPrefPreset::onPresetsListChange, this));

<<<<<<< HEAD
	return true;
=======
    return TRUE;
>>>>>>> e1623bb2
}

void LLFloaterLoadPrefPreset::onOpen(const LLSD& key)
{
    mSubdirectory = key.asString();
    std::string title_type = std::string("title_") + mSubdirectory;
    if (hasString(title_type))
    {
        std::string floater_title = getString(title_type);
        setTitle(floater_title);
    }
    else
    {
        LL_WARNS() << title_type << " not found" << LL_ENDL;
        setTitle(title_type);
    }

    LLComboBox* combo = getChild<LLComboBox>("preset_combo");

    EDefaultOptions option = DEFAULT_TOP;
    LLPresetsManager::getInstance()->setPresetNamesInComboBox(mSubdirectory, combo, option);
    std::string preset_graphic_active = gSavedSettings.getString("PresetGraphicActive");
    if (!preset_graphic_active.empty())
    {
        combo->setSimple(preset_graphic_active);
    }
}

void LLFloaterLoadPrefPreset::onPresetsListChange()
{
    LLComboBox* combo = getChild<LLComboBox>("preset_combo");

    EDefaultOptions option = DEFAULT_TOP;
    LLPresetsManager::getInstance()->setPresetNamesInComboBox(mSubdirectory, combo, option);
    std::string preset_graphic_active = gSavedSettings.getString("PresetGraphicActive");
    if (!preset_graphic_active.empty())
    {
        combo->setSimple(preset_graphic_active);
    }
}

void LLFloaterLoadPrefPreset::onBtnCancel()
{
    closeFloater();
}

void LLFloaterLoadPrefPreset::onBtnOk()
{
    LLComboBox* combo = getChild<LLComboBox>("preset_combo");
    std::string name = combo->getSimple();

    LLPresetsManager::getInstance()->loadPreset(mSubdirectory, name);

    closeFloater();
}<|MERGE_RESOLUTION|>--- conflicted
+++ resolved
@@ -1,114 +1,110 @@
-/**
- * @file llfloateloadprefpreset.cpp
- * @brief Floater to load a graphics / camera preset
- *
- * $LicenseInfo:firstyear=2015&license=viewerlgpl$
- * Second Life Viewer Source Code
- * Copyright (C) 2015, Linden Research, Inc.
- *
- * This library is free software; you can redistribute it and/or
- * modify it under the terms of the GNU Lesser General Public
- * License as published by the Free Software Foundation;
- * version 2.1 of the License only.
- *
- * This library is distributed in the hope that it will be useful,
- * but WITHOUT ANY WARRANTY; without even the implied warranty of
- * MERCHANTABILITY or FITNESS FOR A PARTICULAR PURPOSE.  See the GNU
- * Lesser General Public License for more details.
- *
- * You should have received a copy of the GNU Lesser General Public
- * License along with this library; if not, write to the Free Software
- * Foundation, Inc., 51 Franklin Street, Fifth Floor, Boston, MA  02110-1301  USA
- *
- * Linden Research, Inc., 945 Battery Street, San Francisco, CA  94111  USA
- * $/LicenseInfo$
- */
-
-#include "llviewerprecompiledheaders.h"
-
-#include "llfloaterloadprefpreset.h"
-
-#include "llbutton.h"
-#include "llcombobox.h"
-#include "llfloaterpreference.h"
-#include "llfloaterreg.h"
-#include "llpresetsmanager.h"
-#include "llviewercontrol.h"
-
-LLFloaterLoadPrefPreset::LLFloaterLoadPrefPreset(const LLSD &key)
-:   LLFloater(key)
-{
-}
-
-// virtual
-bool LLFloaterLoadPrefPreset::postBuild()
-{
-    LLFloaterPreference* preferences = LLFloaterReg::getTypedInstance<LLFloaterPreference>("preferences");
-    if (preferences)
-    {
-        preferences->addDependentFloater(this);
-    }
-    getChild<LLButton>("ok")->setCommitCallback(boost::bind(&LLFloaterLoadPrefPreset::onBtnOk, this));
-    getChild<LLButton>("cancel")->setCommitCallback(boost::bind(&LLFloaterLoadPrefPreset::onBtnCancel, this));
-    LLPresetsManager::instance().setPresetListChangeCallback(boost::bind(&LLFloaterLoadPrefPreset::onPresetsListChange, this));
-
-<<<<<<< HEAD
-	return true;
-=======
-    return TRUE;
->>>>>>> e1623bb2
-}
-
-void LLFloaterLoadPrefPreset::onOpen(const LLSD& key)
-{
-    mSubdirectory = key.asString();
-    std::string title_type = std::string("title_") + mSubdirectory;
-    if (hasString(title_type))
-    {
-        std::string floater_title = getString(title_type);
-        setTitle(floater_title);
-    }
-    else
-    {
-        LL_WARNS() << title_type << " not found" << LL_ENDL;
-        setTitle(title_type);
-    }
-
-    LLComboBox* combo = getChild<LLComboBox>("preset_combo");
-
-    EDefaultOptions option = DEFAULT_TOP;
-    LLPresetsManager::getInstance()->setPresetNamesInComboBox(mSubdirectory, combo, option);
-    std::string preset_graphic_active = gSavedSettings.getString("PresetGraphicActive");
-    if (!preset_graphic_active.empty())
-    {
-        combo->setSimple(preset_graphic_active);
-    }
-}
-
-void LLFloaterLoadPrefPreset::onPresetsListChange()
-{
-    LLComboBox* combo = getChild<LLComboBox>("preset_combo");
-
-    EDefaultOptions option = DEFAULT_TOP;
-    LLPresetsManager::getInstance()->setPresetNamesInComboBox(mSubdirectory, combo, option);
-    std::string preset_graphic_active = gSavedSettings.getString("PresetGraphicActive");
-    if (!preset_graphic_active.empty())
-    {
-        combo->setSimple(preset_graphic_active);
-    }
-}
-
-void LLFloaterLoadPrefPreset::onBtnCancel()
-{
-    closeFloater();
-}
-
-void LLFloaterLoadPrefPreset::onBtnOk()
-{
-    LLComboBox* combo = getChild<LLComboBox>("preset_combo");
-    std::string name = combo->getSimple();
-
-    LLPresetsManager::getInstance()->loadPreset(mSubdirectory, name);
-
-    closeFloater();
-}+/**
+ * @file llfloateloadprefpreset.cpp
+ * @brief Floater to load a graphics / camera preset
+ *
+ * $LicenseInfo:firstyear=2015&license=viewerlgpl$
+ * Second Life Viewer Source Code
+ * Copyright (C) 2015, Linden Research, Inc.
+ *
+ * This library is free software; you can redistribute it and/or
+ * modify it under the terms of the GNU Lesser General Public
+ * License as published by the Free Software Foundation;
+ * version 2.1 of the License only.
+ *
+ * This library is distributed in the hope that it will be useful,
+ * but WITHOUT ANY WARRANTY; without even the implied warranty of
+ * MERCHANTABILITY or FITNESS FOR A PARTICULAR PURPOSE.  See the GNU
+ * Lesser General Public License for more details.
+ *
+ * You should have received a copy of the GNU Lesser General Public
+ * License along with this library; if not, write to the Free Software
+ * Foundation, Inc., 51 Franklin Street, Fifth Floor, Boston, MA  02110-1301  USA
+ *
+ * Linden Research, Inc., 945 Battery Street, San Francisco, CA  94111  USA
+ * $/LicenseInfo$
+ */
+
+#include "llviewerprecompiledheaders.h"
+
+#include "llfloaterloadprefpreset.h"
+
+#include "llbutton.h"
+#include "llcombobox.h"
+#include "llfloaterpreference.h"
+#include "llfloaterreg.h"
+#include "llpresetsmanager.h"
+#include "llviewercontrol.h"
+
+LLFloaterLoadPrefPreset::LLFloaterLoadPrefPreset(const LLSD &key)
+:   LLFloater(key)
+{
+}
+
+// virtual
+bool LLFloaterLoadPrefPreset::postBuild()
+{
+    LLFloaterPreference* preferences = LLFloaterReg::getTypedInstance<LLFloaterPreference>("preferences");
+    if (preferences)
+    {
+        preferences->addDependentFloater(this);
+    }
+    getChild<LLButton>("ok")->setCommitCallback(boost::bind(&LLFloaterLoadPrefPreset::onBtnOk, this));
+    getChild<LLButton>("cancel")->setCommitCallback(boost::bind(&LLFloaterLoadPrefPreset::onBtnCancel, this));
+    LLPresetsManager::instance().setPresetListChangeCallback(boost::bind(&LLFloaterLoadPrefPreset::onPresetsListChange, this));
+
+    return true;
+}
+
+void LLFloaterLoadPrefPreset::onOpen(const LLSD& key)
+{
+    mSubdirectory = key.asString();
+    std::string title_type = std::string("title_") + mSubdirectory;
+    if (hasString(title_type))
+    {
+        std::string floater_title = getString(title_type);
+        setTitle(floater_title);
+    }
+    else
+    {
+        LL_WARNS() << title_type << " not found" << LL_ENDL;
+        setTitle(title_type);
+    }
+
+    LLComboBox* combo = getChild<LLComboBox>("preset_combo");
+
+    EDefaultOptions option = DEFAULT_TOP;
+    LLPresetsManager::getInstance()->setPresetNamesInComboBox(mSubdirectory, combo, option);
+    std::string preset_graphic_active = gSavedSettings.getString("PresetGraphicActive");
+    if (!preset_graphic_active.empty())
+    {
+        combo->setSimple(preset_graphic_active);
+    }
+}
+
+void LLFloaterLoadPrefPreset::onPresetsListChange()
+{
+    LLComboBox* combo = getChild<LLComboBox>("preset_combo");
+
+    EDefaultOptions option = DEFAULT_TOP;
+    LLPresetsManager::getInstance()->setPresetNamesInComboBox(mSubdirectory, combo, option);
+    std::string preset_graphic_active = gSavedSettings.getString("PresetGraphicActive");
+    if (!preset_graphic_active.empty())
+    {
+        combo->setSimple(preset_graphic_active);
+    }
+}
+
+void LLFloaterLoadPrefPreset::onBtnCancel()
+{
+    closeFloater();
+}
+
+void LLFloaterLoadPrefPreset::onBtnOk()
+{
+    LLComboBox* combo = getChild<LLComboBox>("preset_combo");
+    std::string name = combo->getSimple();
+
+    LLPresetsManager::getInstance()->loadPreset(mSubdirectory, name);
+
+    closeFloater();
+}