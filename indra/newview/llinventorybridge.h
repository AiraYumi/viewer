--- conflicted
+++ resolved
@@ -86,7 +86,7 @@
     //--------------------------------------------------------------------
     virtual const LLUUID& getUUID() const { return mUUID; }
     virtual const LLUUID& getThumbnailUUID() const { return LLUUID::null; }
-<<<<<<< HEAD
+    virtual bool getIsFavorite() const { return false; }
     virtual void clearDisplayName() { mDisplayName.clear(); }
     virtual void restoreItem() {}
     virtual void restoreToWorld() {}
@@ -105,27 +105,6 @@
     virtual PermissionMask getPermissionMask() const;
     virtual LLFolderType::EType getPreferredType() const;
     virtual time_t getCreationDate() const;
-=======
-    virtual bool getIsFavorite() const { return false; }
-	virtual void clearDisplayName() { mDisplayName.clear(); }
-	virtual void restoreItem() {}
-	virtual void restoreToWorld() {}
-
-	//--------------------------------------------------------------------
-	// Inherited LLFolderViewModelItemInventory functions
-	//--------------------------------------------------------------------
-	virtual const std::string& getName() const;
-	virtual const std::string& getDisplayName() const;
-	const std::string& getSearchableName() const { return mSearchableName; }
-
-	std::string getSearchableDescription() const;
-	std::string getSearchableCreatorName() const;
-	std::string getSearchableUUIDString() const;
-
-	virtual PermissionMask getPermissionMask() const;
-	virtual LLFolderType::EType getPreferredType() const;
-	virtual time_t getCreationDate() const;
->>>>>>> a0b0f207
         virtual void setCreationDate(time_t creation_date_utc);
     virtual LLFontGL::StyleFlags getLabelStyle() const { return LLFontGL::NORMAL; }
     virtual std::string getLabelSuffix() const { return LLStringUtil::null; }
