--- conflicted
+++ resolved
@@ -273,92 +273,6 @@
 
 void LLFloaterSellLandUI::refreshUI()
 {
-<<<<<<< HEAD
-	LLParcel* parcelp = mParcelSelection->getParcel();
-	if (!parcelp) return;
-
-	LLTextureCtrl* snapshot = getChild<LLTextureCtrl>("info_image");
-	snapshot->setImageAssetID(mParcelSnapshot);
-
-	getChild<LLUICtrl>("info_parcel")->setValue(parcelp->getName());
-	getChild<LLUICtrl>("info_size")->setTextArg("[AREA]", llformat("%d", mParcelActualArea));
-
-	std::string price_str = getChild<LLUICtrl>("price")->getValue().asString();
-	bool valid_price = !price_str.empty() && LLTextValidate::validateNonNegativeS32.validate(price_str);
-	if (valid_price && mParcelActualArea > 0)
-	{
-		F32 per_meter_price = 0;
-		per_meter_price = F32(mParcelPrice) / F32(mParcelActualArea);
-		getChild<LLUICtrl>("price_per_m")->setTextArg("[PER_METER]", llformat("%0.2f", per_meter_price));
-		getChildView("price_per_m")->setVisible(TRUE);
-
-		setBadge("step_price", BADGE_OK);
-	}
-	else
-	{
-		getChildView("price_per_m")->setVisible(FALSE);
-
-		if (price_str.empty())
-		{
-			setBadge("step_price", BADGE_NOTE);
-		}
-		else
-		{
-			setBadge("step_price", BADGE_ERROR);
-		}
-	}
-
-	if (mSellToBuyer)
-	{
-		getChild<LLUICtrl>("sell_to")->setValue("user");
-		getChildView("sell_to_agent")->setVisible(TRUE);
-		getChildView("sell_to_select_agent")->setVisible(TRUE);
-	}
-	else
-	{
-		if (mChoseSellTo)
-		{
-			getChild<LLUICtrl>("sell_to")->setValue("anyone");
-		}
-		else
-		{
-			getChild<LLUICtrl>("sell_to")->setValue("select");
-		}
-		getChildView("sell_to_agent")->setVisible(FALSE);
-		getChildView("sell_to_select_agent")->setVisible(FALSE);
-	}
-
-	// Must select Sell To: Anybody, or User (with a specified username)
-	std::string sell_to = getChild<LLUICtrl>("sell_to")->getValue().asString();
-	bool valid_sell_to = "select" != sell_to && ("user" != sell_to || mAuthorizedBuyer.notNull());
-	if (!valid_sell_to)
-	{
-		setBadge("step_sell_to", BADGE_NOTE);
-	}
-	else
-	{
-		setBadge("step_sell_to", BADGE_OK);
-	}
-
-	bool valid_sell_objects = ("none" != getChild<LLUICtrl>("sell_objects")->getValue().asString());
-	if (!valid_sell_objects)
-	{
-		setBadge("step_sell_objects", BADGE_NOTE);
-	}
-	else
-	{
-		setBadge("step_sell_objects", BADGE_OK);
-	}
-
-	if (valid_sell_to && valid_price && valid_sell_objects)
-	{
-		getChildView("sell_btn")->setEnabled(TRUE);
-	}
-	else
-	{
-		getChildView("sell_btn")->setEnabled(FALSE);
-	}
-=======
     LLParcel* parcelp = mParcelSelection->getParcel();
     if (!parcelp) return;
 
@@ -369,9 +283,7 @@
     getChild<LLUICtrl>("info_size")->setTextArg("[AREA]", llformat("%d", mParcelActualArea));
 
     std::string price_str = getChild<LLUICtrl>("price")->getValue().asString();
-    bool valid_price = false;
-    valid_price = (price_str != "") && LLTextValidate::validateNonNegativeS32(utf8str_to_wstring(price_str));
-
+    bool valid_price = !price_str.empty() && LLTextValidate::validateNonNegativeS32.validate(price_str);
     if (valid_price && mParcelActualArea > 0)
     {
         F32 per_meter_price = 0;
@@ -385,7 +297,7 @@
     {
         getChildView("price_per_m")->setVisible(FALSE);
 
-        if ("" == price_str)
+        if (price_str.empty())
         {
             setBadge("step_price", BADGE_NOTE);
         }
@@ -417,9 +329,7 @@
 
     // Must select Sell To: Anybody, or User (with a specified username)
     std::string sell_to = getChild<LLUICtrl>("sell_to")->getValue().asString();
-    bool valid_sell_to = "select" != sell_to &&
-        ("user" != sell_to || mAuthorizedBuyer.notNull());
-
+    bool valid_sell_to = "select" != sell_to && ("user" != sell_to || mAuthorizedBuyer.notNull());
     if (!valid_sell_to)
     {
         setBadge("step_sell_to", BADGE_NOTE);
@@ -430,7 +340,6 @@
     }
 
     bool valid_sell_objects = ("none" != getChild<LLUICtrl>("sell_objects")->getValue().asString());
-
     if (!valid_sell_objects)
     {
         setBadge("step_sell_objects", BADGE_NOTE);
@@ -448,7 +357,6 @@
     {
         getChildView("sell_btn")->setEnabled(FALSE);
     }
->>>>>>> e7eced3c
 }
 
 // static
