--- conflicted
+++ resolved
@@ -129,11 +129,8 @@
     }
 }
 
-<<<<<<< HEAD
 extern BOOL gCubeSnapshot;
 
-=======
->>>>>>> 63095005
 void LLDrawPoolAlpha::renderPostDeferred(S32 pass) 
 { 
     LL_PROFILE_ZONE_SCOPED_CATEGORY_DRAWPOOL;
@@ -160,11 +157,7 @@
     forwardRender();
 
     // final pass, render to depth for depth of field effects
-<<<<<<< HEAD
     if (!LLPipeline::sImpostorRender && gSavedSettings.getBOOL("RenderDepthOfField") && !gCubeSnapshot)
-=======
-    if (!LLPipeline::sImpostorRender && gSavedSettings.getBOOL("RenderDepthOfField"))
->>>>>>> 63095005
     { 
         //update depth buffer sampler
         gPipeline.mScreen.flush();
@@ -183,21 +176,12 @@
         // We don't want the nearly invisible objects to cause of DoF effects
         renderAlpha(getVertexDataMask() | LLVertexBuffer::MAP_TEXTURE_INDEX | LLVertexBuffer::MAP_TANGENT | LLVertexBuffer::MAP_TEXCOORD1 | LLVertexBuffer::MAP_TEXCOORD2, 
             true); // <--- discard mostly transparent faces
-<<<<<<< HEAD
 
         gPipeline.mDeferredDepth.flush();
         gPipeline.mScreen.bindTarget();
         gGL.setColorMask(true, false);
     }
 
-=======
-
-        gPipeline.mDeferredDepth.flush();
-        gPipeline.mScreen.bindTarget();
-        gGL.setColorMask(true, false);
-    }
-
->>>>>>> 63095005
     deferred_render = FALSE;
 }
 
@@ -218,7 +202,6 @@
 void LLDrawPoolAlpha::render(S32 pass)
 {
     LL_PROFILE_ZONE_SCOPED_CATEGORY_DRAWPOOL;
-<<<<<<< HEAD
 
     simple_shader = (LLPipeline::sImpostorRender) ? &gObjectSimpleImpostorProgram :
         (LLPipeline::sUnderWaterRender) ? &gObjectSimpleWaterProgram : &gObjectSimpleAlphaMaskProgram;
@@ -229,18 +212,6 @@
     emissive_shader = (LLPipeline::sImpostorRender) ? &gObjectEmissiveProgram :
         (LLPipeline::sUnderWaterRender) ? &gObjectEmissiveWaterProgram : &gObjectEmissiveProgram;
 
-=======
-
-    simple_shader = (LLPipeline::sImpostorRender) ? &gObjectSimpleImpostorProgram :
-        (LLPipeline::sUnderWaterRender) ? &gObjectSimpleWaterProgram : &gObjectSimpleAlphaMaskProgram;
-
-    fullbright_shader = (LLPipeline::sImpostorRender) ? &gObjectFullbrightAlphaMaskProgram :
-        (LLPipeline::sUnderWaterRender) ? &gObjectFullbrightWaterProgram : &gObjectFullbrightAlphaMaskProgram;
-
-    emissive_shader = (LLPipeline::sImpostorRender) ? &gObjectEmissiveProgram :
-        (LLPipeline::sUnderWaterRender) ? &gObjectEmissiveWaterProgram : &gObjectEmissiveProgram;
-
->>>>>>> 63095005
     F32 minimum_alpha = MINIMUM_ALPHA;
     if (LLPipeline::sImpostorRender)
     {
@@ -284,7 +255,6 @@
     renderAlpha(getVertexDataMask() | LLVertexBuffer::MAP_TEXTURE_INDEX | LLVertexBuffer::MAP_TANGENT | LLVertexBuffer::MAP_TEXCOORD1 | LLVertexBuffer::MAP_TEXCOORD2, false, rigged);
 
     gGL.setColorMask(true, false);
-<<<<<<< HEAD
 
     if (!rigged)
     { //render "highlight alpha" on final non-rigged pass
@@ -295,18 +265,6 @@
     }
 }
 
-=======
-
-    if (!rigged)
-    { //render "highlight alpha" on final non-rigged pass
-        // NOTE -- hacky call here protected by !rigged instead of alongside "forwardRender"
-        // so renderDebugAlpha is executed while gls_pipeline_alpha and depth GL state
-        // variables above are still in scope
-        renderDebugAlpha();
-    }
-}
-
->>>>>>> 63095005
 void LLDrawPoolAlpha::renderDebugAlpha()
 {
 	if (sShowDebugAlpha)
@@ -754,21 +712,13 @@
                         lastAvatarShader = LLGLSLShader::sCurBoundShaderPtr;
                     }
                 }
-<<<<<<< HEAD
 
                 bool tex_setup = TexSetup(&params, (mat != nullptr));
 
-=======
-
-                bool tex_setup = TexSetup(&params, (mat != nullptr));
-
->>>>>>> 63095005
 				{
 					LLGLEnableFunc stencil_test(GL_STENCIL_TEST, params.mSelected, &LLGLCommonFunc::selected_stencil_test);
 
 					gGL.blendFunc((LLRender::eBlendFactor) params.mBlendFuncSrc, (LLRender::eBlendFactor) params.mBlendFuncDst, mAlphaSFactor, mAlphaDFactor);
-<<<<<<< HEAD
-=======
 
                     bool reset_minimum_alpha = false;
                     if (!LLPipeline::sImpostorRender &&
@@ -779,7 +729,6 @@
                         reset_minimum_alpha = true;
                     }
                     
->>>>>>> 63095005
                     U32 drawMask = mask;
                     if (params.mFullbright)
                     {
@@ -788,8 +737,6 @@
                     if (params.mAvatar != nullptr)
                     {
                         drawMask |= LLVertexBuffer::MAP_WEIGHT4;
-<<<<<<< HEAD
-=======
                     }
 
                     params.mVertexBuffer->setBufferFast(drawMask);
@@ -798,11 +745,7 @@
                     if (reset_minimum_alpha)
                     {
                         current_shader->setMinimumAlpha(MINIMUM_ALPHA);
->>>>>>> 63095005
-                    }
-
-                    params.mVertexBuffer->setBufferFast(drawMask);
-                    params.mVertexBuffer->drawRangeFast(params.mDrawMode, params.mStart, params.mEnd, params.mCount, params.mOffset);
+                    }
 				}
 
 				// If this alpha mesh has glow, then draw it a second time to add the destination-alpha (=glow).  Interleaving these state-changing calls is expensive, but glow must be drawn Z-sorted with alpha.
