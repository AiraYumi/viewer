--- conflicted
+++ resolved
@@ -1,255 +1,215 @@
-/**
- * @file llviewerpartsim.h
- * @brief LLViewerPart class header file
- *
- * $LicenseInfo:firstyear=2003&license=viewerlgpl$
- * Second Life Viewer Source Code
- * Copyright (C) 2010, Linden Research, Inc.
- *
- * This library is free software; you can redistribute it and/or
- * modify it under the terms of the GNU Lesser General Public
- * License as published by the Free Software Foundation;
- * version 2.1 of the License only.
- *
- * This library is distributed in the hope that it will be useful,
- * but WITHOUT ANY WARRANTY; without even the implied warranty of
- * MERCHANTABILITY or FITNESS FOR A PARTICULAR PURPOSE.  See the GNU
- * Lesser General Public License for more details.
- *
- * You should have received a copy of the GNU Lesser General Public
- * License along with this library; if not, write to the Free Software
- * Foundation, Inc., 51 Franklin Street, Fifth Floor, Boston, MA  02110-1301  USA
- *
- * Linden Research, Inc., 945 Battery Street, San Francisco, CA  94111  USA
- * $/LicenseInfo$
- */
-
-#ifndef LL_LLVIEWERPARTSIM_H
-#define LL_LLVIEWERPARTSIM_H
-
-#include "llframetimer.h"
-#include "llpointer.h"
-#include "llpartdata.h"
-#include "llviewerpartsource.h"
-
-class LLViewerTexture;
-class LLViewerPart;
-class LLViewerRegion;
-class LLVOPartGroup;
-
-#define LL_MAX_PARTICLE_COUNT 8192
-
-typedef void (*LLVPCallback)(LLViewerPart &part, const F32 dt);
-
-///////////////////
-//
-// An individual particle
-//
-
-
-class LLViewerPart : public LLPartData
-{
-public:
-    ~LLViewerPart();
-public:
-    LLViewerPart();
-
-    void init(LLPointer<LLViewerPartSource> sourcep, LLViewerTexture *imagep, LLVPCallback cb);
-
-
-    U32                 mPartID;                    // Particle ID used primarily for moving between groups
-    F32                 mLastUpdateTime;            // Last time the particle was updated
-    F32                 mSkipOffset;                // Offset against current group mSkippedTime
-
-    LLVPCallback        mVPCallback;                // Callback function for more complicated behaviors
-    LLPointer<LLViewerPartSource> mPartSourcep;     // Particle source used for this object
-
-    LLViewerPart*       mParent;                    // particle to connect to if this is part of a particle ribbon
-    LLViewerPart*       mChild;                     // child particle for clean reference destruction
-
-    // Current particle state (possibly used for rendering)
-    LLPointer<LLViewerTexture>  mImagep;
-    LLVector3       mPosAgent;
-    LLVector3       mVelocity;
-    LLVector3       mAccel;
-    LLVector3       mAxis;
-    LLColor4        mColor;
-    LLVector2       mScale;
-    F32             mStartGlow;
-    F32             mEndGlow;
-    LLColor4U       mGlow;
-
-
-    static U32      sNextPartID;
-};
-
-
-
-class LLViewerPartGroup
-{
-public:
-    LLViewerPartGroup(const LLVector3 &center,
-                      const F32 box_radius,
-                      bool hud);
-    virtual ~LLViewerPartGroup();
-
-    void cleanup();
-
-<<<<<<< HEAD
-	bool addPart(LLViewerPart* part, const F32 desired_size = -1.f);
-	
-	void updateParticles(const F32 lastdt);
-
-	bool posInGroup(const LLVector3 &pos, const F32 desired_size = -1.f);
-=======
-    BOOL addPart(LLViewerPart* part, const F32 desired_size = -1.f);
-
-    void updateParticles(const F32 lastdt);
->>>>>>> e1623bb2
-
-    BOOL posInGroup(const LLVector3 &pos, const F32 desired_size = -1.f);
-
-    void shift(const LLVector3 &offset);
-
-    F32 getBoxRadius() { return mBoxRadius; }
-    F32 getBoxSide() { return mBoxSide; }
-
-    typedef std::vector<LLViewerPart*>  part_list_t;
-    part_list_t mParticles;
-
-    const LLVector3 &getCenterAgent() const     { return mCenterAgent; }
-    S32 getCount() const                    { return (S32) mParticles.size(); }
-    LLViewerRegion *getRegion() const       { return mRegionp; }
-
-<<<<<<< HEAD
-	bool mUniformParticles;
-	U32 mID;
-=======
-    void removeParticlesByID(const U32 source_id);
->>>>>>> e1623bb2
-
-    LLPointer<LLVOPartGroup> mVOPartGroupp;
-
-    BOOL mUniformParticles;
-    U32 mID;
-
-    F32 mSkippedTime;
-    bool mHud;
-
-protected:
-    LLVector3 mCenterAgent;
-    F32 mBoxRadius;
-    F32 mBoxSide;
-    LLVector3 mMinObjPos;
-    LLVector3 mMaxObjPos;
-
-    LLViewerRegion *mRegionp;
-};
-
-class LLViewerPartSim : public LLSingleton<LLViewerPartSim>
-{
-    LLSINGLETON(LLViewerPartSim);
-public:
-    void destroyClass();
-
-    typedef std::vector<LLViewerPartGroup *> group_list_t;
-    typedef std::vector<LLPointer<LLViewerPartSource> > source_list_t;
-
-    void enable(bool enabled);
-
-    void shift(const LLVector3 &offset);
-
-    void updateSimulation();
-
-    void addPartSource(LLPointer<LLViewerPartSource> sourcep);
-
-    void cleanupRegion(LLViewerRegion *regionp);
-
-    static BOOL shouldAddPart(); // Just decides whether this particle should be added or not (for particle count capping)
-    F32 maxRate() // Return maximum particle generation rate
-    {
-        if (sParticleCount >= MAX_PART_COUNT)
-        {
-            return 1.f;
-        }
-        if (sParticleCount > PART_THROTTLE_THRESHOLD*sMaxParticleCount)
-        {
-            return (((F32)sParticleCount/(F32)sMaxParticleCount)-PART_THROTTLE_THRESHOLD)*PART_THROTTLE_RESCALE;
-        }
-        return 0.f;
-    }
-    F32 getRefRate() { return sParticleAdaptiveRate; }
-    F32 getBurstRate() {return sParticleBurstRate; }
-    void addPart(LLViewerPart* part);
-    void updatePartBurstRate() ;
-    void clearParticlesByID(const U32 system_id);
-    void clearParticlesByOwnerID(const LLUUID& task_id);
-    void removeLastCreatedSource();
-
-<<<<<<< HEAD
-	static bool shouldAddPart(); // Just decides whether this particle should be added or not (for particle count capping)
-	F32 maxRate() // Return maximum particle generation rate
-	{
-		if (sParticleCount >= MAX_PART_COUNT)
-		{
-			return 1.f;
-		}
-		if (sParticleCount > PART_THROTTLE_THRESHOLD*sMaxParticleCount)
-		{
-			return (((F32)sParticleCount/(F32)sMaxParticleCount)-PART_THROTTLE_THRESHOLD)*PART_THROTTLE_RESCALE;
-		}
-		return 0.f;
-	}
-	F32 getRefRate() { return sParticleAdaptiveRate; }
-	F32 getBurstRate() {return sParticleBurstRate; }
-	void addPart(LLViewerPart* part);
-	void updatePartBurstRate() ;
-	void clearParticlesByID(const U32 system_id);
-	void clearParticlesByOwnerID(const LLUUID& task_id);
-	void removeLastCreatedSource();
-=======
-    const source_list_t* getParticleSystemList() const { return &mViewerPartSources; }
->>>>>>> e1623bb2
-
-    friend class LLViewerPartGroup;
-
-    BOOL aboveParticleLimit() const { return sParticleCount > sMaxParticleCount; }
-
-<<<<<<< HEAD
-	bool aboveParticleLimit() const { return sParticleCount > sMaxParticleCount; }
-=======
-    static void setMaxPartCount(const S32 max_parts)    { sMaxParticleCount = max_parts; }
-    static S32  getMaxPartCount()                       { return sMaxParticleCount; }
-    static void incPartCount(const S32 count)           { sParticleCount += count; }
-    static void decPartCount(const S32 count)           { sParticleCount -= count; }
->>>>>>> e1623bb2
-
-    U32 mID;
-
-protected:
-    LLViewerPartGroup *createViewerPartGroup(const LLVector3 &pos_agent, const F32 desired_size, bool hud);
-    LLViewerPartGroup *put(LLViewerPart* part);
-
-    group_list_t mViewerPartGroups;
-    source_list_t mViewerPartSources;
-    LLFrameTimer mSimulationTimer;
-
-    static S32 sMaxParticleCount;
-    static S32 sParticleCount;
-    static F32 sParticleAdaptiveRate;
-    static F32 sParticleBurstRate;
-
-    static const S32 MAX_PART_COUNT;
-    static const F32 PART_THROTTLE_THRESHOLD;
-    static const F32 PART_THROTTLE_RESCALE;
-    static const F32 PART_ADAPT_RATE_MULT;
-    static const F32 PART_ADAPT_RATE_MULT_RECIP;
-
-//debug use only
-public:
-    static S32 sParticleCount2;
-
-    static void checkParticleCount(U32 size = 0) ;
-};
-
-#endif // LL_LLVIEWERPARTSIM_H+/**
+ * @file llviewerpartsim.h
+ * @brief LLViewerPart class header file
+ *
+ * $LicenseInfo:firstyear=2003&license=viewerlgpl$
+ * Second Life Viewer Source Code
+ * Copyright (C) 2010, Linden Research, Inc.
+ *
+ * This library is free software; you can redistribute it and/or
+ * modify it under the terms of the GNU Lesser General Public
+ * License as published by the Free Software Foundation;
+ * version 2.1 of the License only.
+ *
+ * This library is distributed in the hope that it will be useful,
+ * but WITHOUT ANY WARRANTY; without even the implied warranty of
+ * MERCHANTABILITY or FITNESS FOR A PARTICULAR PURPOSE.  See the GNU
+ * Lesser General Public License for more details.
+ *
+ * You should have received a copy of the GNU Lesser General Public
+ * License along with this library; if not, write to the Free Software
+ * Foundation, Inc., 51 Franklin Street, Fifth Floor, Boston, MA  02110-1301  USA
+ *
+ * Linden Research, Inc., 945 Battery Street, San Francisco, CA  94111  USA
+ * $/LicenseInfo$
+ */
+
+#ifndef LL_LLVIEWERPARTSIM_H
+#define LL_LLVIEWERPARTSIM_H
+
+#include "llframetimer.h"
+#include "llpointer.h"
+#include "llpartdata.h"
+#include "llviewerpartsource.h"
+
+class LLViewerTexture;
+class LLViewerPart;
+class LLViewerRegion;
+class LLVOPartGroup;
+
+#define LL_MAX_PARTICLE_COUNT 8192
+
+typedef void (*LLVPCallback)(LLViewerPart &part, const F32 dt);
+
+///////////////////
+//
+// An individual particle
+//
+
+
+class LLViewerPart : public LLPartData
+{
+public:
+    ~LLViewerPart();
+public:
+    LLViewerPart();
+
+    void init(LLPointer<LLViewerPartSource> sourcep, LLViewerTexture *imagep, LLVPCallback cb);
+
+
+    U32                 mPartID;                    // Particle ID used primarily for moving between groups
+    F32                 mLastUpdateTime;            // Last time the particle was updated
+    F32                 mSkipOffset;                // Offset against current group mSkippedTime
+
+    LLVPCallback        mVPCallback;                // Callback function for more complicated behaviors
+    LLPointer<LLViewerPartSource> mPartSourcep;     // Particle source used for this object
+
+    LLViewerPart*       mParent;                    // particle to connect to if this is part of a particle ribbon
+    LLViewerPart*       mChild;                     // child particle for clean reference destruction
+
+    // Current particle state (possibly used for rendering)
+    LLPointer<LLViewerTexture>  mImagep;
+    LLVector3       mPosAgent;
+    LLVector3       mVelocity;
+    LLVector3       mAccel;
+    LLVector3       mAxis;
+    LLColor4        mColor;
+    LLVector2       mScale;
+    F32             mStartGlow;
+    F32             mEndGlow;
+    LLColor4U       mGlow;
+
+
+    static U32      sNextPartID;
+};
+
+
+
+class LLViewerPartGroup
+{
+public:
+    LLViewerPartGroup(const LLVector3 &center,
+                      const F32 box_radius,
+                      bool hud);
+    virtual ~LLViewerPartGroup();
+
+    void cleanup();
+
+    bool addPart(LLViewerPart* part, const F32 desired_size = -1.f);
+
+    void updateParticles(const F32 lastdt);
+
+    bool posInGroup(const LLVector3 &pos, const F32 desired_size = -1.f);
+
+    void shift(const LLVector3 &offset);
+
+    F32 getBoxRadius() { return mBoxRadius; }
+    F32 getBoxSide() { return mBoxSide; }
+
+    typedef std::vector<LLViewerPart*>  part_list_t;
+    part_list_t mParticles;
+
+    const LLVector3 &getCenterAgent() const     { return mCenterAgent; }
+    S32 getCount() const                    { return (S32) mParticles.size(); }
+    LLViewerRegion *getRegion() const       { return mRegionp; }
+
+    void removeParticlesByID(const U32 source_id);
+
+    LLPointer<LLVOPartGroup> mVOPartGroupp;
+
+    bool mUniformParticles;
+    U32 mID;
+
+    F32 mSkippedTime;
+    bool mHud;
+
+protected:
+    LLVector3 mCenterAgent;
+    F32 mBoxRadius;
+    F32 mBoxSide;
+    LLVector3 mMinObjPos;
+    LLVector3 mMaxObjPos;
+
+    LLViewerRegion *mRegionp;
+};
+
+class LLViewerPartSim : public LLSingleton<LLViewerPartSim>
+{
+    LLSINGLETON(LLViewerPartSim);
+public:
+    void destroyClass();
+
+    typedef std::vector<LLViewerPartGroup *> group_list_t;
+    typedef std::vector<LLPointer<LLViewerPartSource> > source_list_t;
+
+    void enable(bool enabled);
+
+    void shift(const LLVector3 &offset);
+
+    void updateSimulation();
+
+    void addPartSource(LLPointer<LLViewerPartSource> sourcep);
+
+    void cleanupRegion(LLViewerRegion *regionp);
+
+    static bool shouldAddPart(); // Just decides whether this particle should be added or not (for particle count capping)
+    F32 maxRate() // Return maximum particle generation rate
+    {
+        if (sParticleCount >= MAX_PART_COUNT)
+        {
+            return 1.f;
+        }
+        if (sParticleCount > PART_THROTTLE_THRESHOLD*sMaxParticleCount)
+        {
+            return (((F32)sParticleCount/(F32)sMaxParticleCount)-PART_THROTTLE_THRESHOLD)*PART_THROTTLE_RESCALE;
+        }
+        return 0.f;
+    }
+    F32 getRefRate() { return sParticleAdaptiveRate; }
+    F32 getBurstRate() {return sParticleBurstRate; }
+    void addPart(LLViewerPart* part);
+    void updatePartBurstRate() ;
+    void clearParticlesByID(const U32 system_id);
+    void clearParticlesByOwnerID(const LLUUID& task_id);
+    void removeLastCreatedSource();
+
+    const source_list_t* getParticleSystemList() const { return &mViewerPartSources; }
+
+    friend class LLViewerPartGroup;
+
+    bool aboveParticleLimit() const { return sParticleCount > sMaxParticleCount; }
+
+    static void setMaxPartCount(const S32 max_parts)    { sMaxParticleCount = max_parts; }
+    static S32  getMaxPartCount()                       { return sMaxParticleCount; }
+    static void incPartCount(const S32 count)           { sParticleCount += count; }
+    static void decPartCount(const S32 count)           { sParticleCount -= count; }
+
+    U32 mID;
+
+protected:
+    LLViewerPartGroup *createViewerPartGroup(const LLVector3 &pos_agent, const F32 desired_size, bool hud);
+    LLViewerPartGroup *put(LLViewerPart* part);
+
+    group_list_t mViewerPartGroups;
+    source_list_t mViewerPartSources;
+    LLFrameTimer mSimulationTimer;
+
+    static S32 sMaxParticleCount;
+    static S32 sParticleCount;
+    static F32 sParticleAdaptiveRate;
+    static F32 sParticleBurstRate;
+
+    static const S32 MAX_PART_COUNT;
+    static const F32 PART_THROTTLE_THRESHOLD;
+    static const F32 PART_THROTTLE_RESCALE;
+    static const F32 PART_ADAPT_RATE_MULT;
+    static const F32 PART_ADAPT_RATE_MULT_RECIP;
+
+//debug use only
+public:
+    static S32 sParticleCount2;
+
+    static void checkParticleCount(U32 size = 0) ;
+};
+
+#endif // LL_LLVIEWERPARTSIM_H