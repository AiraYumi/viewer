--- conflicted
+++ resolved
@@ -66,11 +66,7 @@
 LLPointer<LLViewerFetchedTexture> LLWorldMipmap::getObjectsTile(U32 grid_x, U32 grid_y, S32 level, bool load) { return NULL; }
 
 // Stub other stuff
-<<<<<<< HEAD
-std::string LLTrans::getString(const std::string &, const LLStringUtil::format_map_t&, bool ) { return std::string("test_trans"); }
-=======
 std::string LLTrans::getString(const std::string &, const LLStringUtil::format_map_t&, bool def_string) { return std::string("test_trans"); }
->>>>>>> ec8ee339
 void LLUIString::updateResult() const { }
 void LLUIString::setArg(const std::string& , const std::string& ) { }
 void LLUIString::assign(const std::string& ) { }
