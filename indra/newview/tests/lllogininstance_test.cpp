--- conflicted
+++ resolved
@@ -1,510 +1,489 @@
-/**
- * @file   lllogininstance_test.cpp
- * @brief  Test for lllogininstance.cpp.
- *
- * $LicenseInfo:firstyear=2008&license=viewerlgpl$
- * Second Life Viewer Source Code
- * Copyright (C) 2010, Linden Research, Inc.
- *
- * This library is free software; you can redistribute it and/or
- * modify it under the terms of the GNU Lesser General Public
- * License as published by the Free Software Foundation;
- * version 2.1 of the License only.
- *
- * This library is distributed in the hope that it will be useful,
- * but WITHOUT ANY WARRANTY; without even the implied warranty of
- * MERCHANTABILITY or FITNESS FOR A PARTICULAR PURPOSE.  See the GNU
- * Lesser General Public License for more details.
- *
- * You should have received a copy of the GNU Lesser General Public
- * License along with this library; if not, write to the Free Software
- * Foundation, Inc., 51 Franklin Street, Fifth Floor, Boston, MA  02110-1301  USA
- *
- * Linden Research, Inc., 945 Battery Street, San Francisco, CA  94111  USA
- * $/LicenseInfo$
- */
-
-// Precompiled header
-#include "../llviewerprecompiledheaders.h"
-// Own header
-#include "../llsecapi.h"
-#include "../llviewernetwork.h"
-#include "../lllogininstance.h"
-
- // Needed for Auth Test
- #include "../llhasheduniqueid.h"
-
-// STL headers
-// std headers
-// external library headers
-// other Linden headers
-#include "../test/lltut.h"
-#include "llevents.h"
-#include "llnotificationsutil.h"
-#include "lltrans.h"
-
-#if defined(LL_WINDOWS)
-#pragma warning(disable: 4355)      // using 'this' in base-class ctor initializer expr
-#pragma warning(disable: 4702)      // disable 'unreachable code' so we can safely use skip().
-#endif
-
-// Constants
-const std::string VIEWERLOGIN_URI("viewerlogin_uri");
-const std::string VIEWERLOGIN_GRIDLABEL("viewerlogin_grid");
-
-const std::string APPVIEWER_SERIALNUMBER("appviewer_serialno");
-
-const std::string VIEWERLOGIN_CHANNEL("invalid_channel");
-const std::string VIEWERLOGIN_VERSION("invalid_version");
-
-// Link seams.
-
-//-----------------------------------------------------------------------------
-static LLEventStream gTestPump("test_pump");
-
-#include "../llslurl.h"
-#include "../llstartup.h"
-LLSLURL LLStartUp::sStartSLURL;
-LLSLURL& LLStartUp::getStartSLURL() { return sStartSLURL; }
-
-#include "lllogin.h"
-
-static std::string gLoginURI;
-static LLSD gLoginCreds;
-static bool gDisconnectCalled = false;
-
-#include "../llviewerwindow.h"
-void LLViewerWindow::setShowProgress(bool show) {}
-LLProgressView * LLViewerWindow::getProgressView(void) const { return 0; }
-
-LLViewerWindow* gViewerWindow;
-
-std::string LLTrans::getString(const std::string &xml_desc, const LLStringUtil::format_map_t& args, bool def_string)
-{
-    return std::string("test_trans");
-}
-
-class LLLogin::Impl
-{
-};
-LLLogin::LLLogin() {}
-LLLogin::~LLLogin() {}
-LLEventPump& LLLogin::getEventPump() { return gTestPump; }
-void LLLogin::connect(const std::string& uri, const LLSD& credentials)
-{
-    gLoginURI = uri;
-    gLoginCreds = credentials;
-}
-
-void LLLogin::disconnect()
-{
-    gDisconnectCalled = true;
-}
-
-LLSD LLCredential::getLoginParams()
-{
-    LLSD result = LLSD::emptyMap();
-
-    // legacy credential
-    result["passwd"] = "$1$testpasssd";
-    result["first"] = "myfirst";
-    result["last"] ="mylast";
-    return result;
-}
-void LLCredential::identifierType(std::string &idType)
-{
-}
-
-void LLCredential::authenticatorType(std::string &idType)
-{
-}
-
-LLNotificationPtr LLNotificationsUtil::add(const std::string& name,
-                                           const LLSD& substitutions,
-                                           const LLSD& payload,
-                                           boost::function<void (const LLSD&, const LLSD&)> functor)
-{
-    return LLNotificationPtr((LLNotification*)NULL);
-}
-
-LLNotificationPtr LLNotificationsUtil::add(const std::string& name, const LLSD& args)
-{
-    return LLNotificationPtr((LLNotification*)NULL);
-}
-
-//-----------------------------------------------------------------------------
-#include "../llviewernetwork.h"
-LLGridManager::~LLGridManager()
-{
-}
-
-bool LLGridManager::addGrid(LLSD& grid_data)
-{
-    return true;
-}
-LLGridManager::LLGridManager()
-:
-    mIsInProductionGrid(false)
-{
-}
-
-void LLGridManager::getLoginURIs(std::vector<std::string>& uris)
-{
-    uris.push_back(VIEWERLOGIN_URI);
-}
-
-void LLGridManager::addSystemGrid(const std::string& label,
-                                  const std::string& name,
-                                  const std::string& login,
-                                  const std::string& helper,
-                                  const std::string& login_page,
-                                  const std::string& update_url_base,
-                                  const std::string& web_profile_url,
-                                  const std::string& login_id)
-{
-}
-std::map<std::string, std::string> LLGridManager::getKnownGrids()
-{
-    std::map<std::string, std::string> result;
-    return result;
-}
-
-void LLGridManager::setGridChoice(const std::string& grid_name)
-{
-}
-
-bool LLGridManager::isInProductionGrid()
-{
-    return false;
-}
-
-std::string LLGridManager::getSLURLBase(const std::string& grid_name)
-{
-    return "myslurl";
-}
-std::string LLGridManager::getAppSLURLBase(const std::string& grid_name)
-{
-    return "myappslurl";
-}
-std::string LLGridManager::getGridId(const std::string& grid)
-{
-    return std::string();
-}
-
-//-----------------------------------------------------------------------------
-#include "../llviewercontrol.h"
-LLControlGroup gSavedSettings("Global");
-
-LLControlGroup::LLControlGroup(const std::string& name) :
-    LLInstanceTracker<LLControlGroup, std::string>(name){}
-LLControlGroup::~LLControlGroup() {}
-void LLControlGroup::setBOOL(std::string_view name, bool val) {}
-bool LLControlGroup::getBOOL(std::string_view name) { return false; }
-F32 LLControlGroup::getF32(std::string_view name) { return 0.0f; }
-U32 LLControlGroup::saveToFile(const std::string& filename, bool nondefault_only) { return 1; }
-void LLControlGroup::setString(std::string_view name, const std::string& val) {}
-std::string LLControlGroup::getString(std::string_view name) { return "test_string"; }
-LLControlVariable* LLControlGroup::declareBOOL(const std::string& name, bool initial_val, const std::string& comment, LLControlVariable::ePersist persist) { return NULL; }
-LLControlVariable* LLControlGroup::declareString(const std::string& name, const std::string &initial_val, const std::string& comment, LLControlVariable::ePersist persist) { return NULL; }
-
-#include "lluicolortable.h"
-void LLUIColorTable::saveUserSettings(void)const {}
-
-//-----------------------------------------------------------------------------
-#include "../llversioninfo.h"
-
-bool llHashedUniqueID(unsigned char* id)
-{
-    memcpy( id, "66666666666666666666666666666666", MD5HEX_STR_SIZE );
-    return true;
-}
-
-//-----------------------------------------------------------------------------
-#include "../llappviewer.h"
-void LLAppViewer::forceQuit(void) {}
-bool LLAppViewer::isUpdaterMissing() { return true; }
-bool LLAppViewer::waitForUpdater() { return false; }
-LLAppViewer * LLAppViewer::sInstance = 0;
-
-//-----------------------------------------------------------------------------
-#include "llnotifications.h"
-#include "llfloaterreg.h"
-static std::string gTOSType;
-static LLEventPump * gTOSReplyPump = NULL;
-
-LLPointer<LLSecAPIHandler> gSecAPIHandler;
-
-//static
-LLFloater* LLFloaterReg::showInstance(const std::string& name, const LLSD& key, bool focus)
-{
-    gTOSType = name;
-    gTOSReplyPump = &LLEventPumps::instance().obtain(key["reply_pump"]);
-    return NULL;
-}
-
-//----------------------------------------------------------------------------
-#include "../llprogressview.h"
-void LLProgressView::setText(std::string const &){}
-void LLProgressView::setPercent(float){}
-void LLProgressView::setMessage(std::string const &){}
-
-//-----------------------------------------------------------------------------
-// LLNotifications
-class MockNotifications : public LLNotificationsInterface
-{
-    boost::function<void (const LLSD&, const LLSD&)> mResponder;
-    int mAddedCount;
-
-public:
-    MockNotifications() :
-        mResponder(0),
-        mAddedCount(0)
-    {
-    }
-
-    virtual ~MockNotifications() {}
-
-    /* virtual */ LLNotificationPtr add(
-                    const std::string& name,
-                    const LLSD& substitutions,
-                    const LLSD& payload,
-                    LLNotificationFunctorRegistry::ResponseFunctor functor)
-    {
-        mResponder = functor;
-        mAddedCount++;
-        return LLNotificationPtr((LLNotification*)NULL);
-    }
-
-    void sendYesResponse()
-    {
-        LLSD notification;
-        LLSD response;
-        response = 1;
-        mResponder(notification, response);
-    }
-
-    void sendNoResponse()
-    {
-        LLSD notification;
-        LLSD response;
-        response = 2;
-        mResponder(notification, response);
-    }
-
-    void sendBogusResponse()
-    {
-        LLSD notification;
-        LLSD response;
-        response = 666;
-        mResponder(notification, response);
-    }
-
-    int addedCount() { return mAddedCount; }
-};
-
-S32 LLNotification::getSelectedOption(const LLSD& notification, const LLSD& response)
-{
-    return response.asInteger();
-}
-
-//-----------------------------------------------------------------------------
-#include "../llmachineid.h"
-unsigned char gMACAddress[MAC_ADDRESS_BYTES] = {77,21,46,31,89,2};
-
-S32 LLMachineID::getUniqueID(unsigned char *unique_id, size_t len)
-{
-    memcpy(unique_id, gMACAddress, len);
-    return 1;
-}
-S32 LLMachineID::getLegacyID(unsigned char *unique_id, size_t len)
-{
-    return 0;
-}
-//-----------------------------------------------------------------------------
-// misc
-std::string xml_escape_string(const std::string& in)
-{
-    return in;
-}
-
-/*****************************************************************************
-*   TUT
-*****************************************************************************/
-namespace tut
-{
-    struct lllogininstance_data
-    {
-<<<<<<< HEAD
-		lllogininstance_data() : logininstance(LLLoginInstance::getInstance())
-		{
-			// Global initialization
-			gLoginURI.clear();
-			gLoginCreds.clear();
-			gDisconnectCalled = false;
-
-			gTOSType = ""; // Set to invalid value.
-			gTOSReplyPump = 0; // clear the callback.
-
-
-			gSavedSettings.declareBOOL("NoInventoryLibrary", false, "", LLControlVariable::PERSIST_NO);
-			gSavedSettings.declareBOOL("ConnectAsGod", false, "", LLControlVariable::PERSIST_NO);
-			gSavedSettings.declareBOOL("UseDebugMenus", false, "", LLControlVariable::PERSIST_NO);
-			gSavedSettings.declareString("ClientSettingsFile", "test_settings.xml", "", LLControlVariable::PERSIST_NO);
-			gSavedSettings.declareString("NextLoginLocation", "", "", LLControlVariable::PERSIST_NO);
-			gSavedSettings.declareBOOL("LoginLastLocation", false, "", LLControlVariable::PERSIST_NO);
-            gSavedSettings.declareBOOL("CmdLineSkipUpdater", true, "", LLControlVariable::PERSIST_NO);
-=======
-        lllogininstance_data() : logininstance(LLLoginInstance::getInstance())
-        {
-            // Global initialization
-            gLoginURI.clear();
-            gLoginCreds.clear();
-            gDisconnectCalled = false;
-
-            gTOSType = ""; // Set to invalid value.
-            gTOSReplyPump = 0; // clear the callback.
-
-
-            gSavedSettings.declareBOOL("NoInventoryLibrary", FALSE, "", LLControlVariable::PERSIST_NO);
-            gSavedSettings.declareBOOL("ConnectAsGod", FALSE, "", LLControlVariable::PERSIST_NO);
-            gSavedSettings.declareBOOL("UseDebugMenus", FALSE, "", LLControlVariable::PERSIST_NO);
-            gSavedSettings.declareString("ClientSettingsFile", "test_settings.xml", "", LLControlVariable::PERSIST_NO);
-            gSavedSettings.declareString("NextLoginLocation", "", "", LLControlVariable::PERSIST_NO);
-            gSavedSettings.declareBOOL("LoginLastLocation", FALSE, "", LLControlVariable::PERSIST_NO);
-            gSavedSettings.declareBOOL("CmdLineSkipUpdater", TRUE, "", LLControlVariable::PERSIST_NO);
->>>>>>> e1623bb2
-
-            LLSD authenticator = LLSD::emptyMap();
-            LLSD identifier = LLSD::emptyMap();
-            identifier["type"] = "agent";
-            identifier["first_name"] = "testfirst";
-            identifier["last_name"] = "testlast";
-            authenticator["passwd"] = "testpass";
-            agentCredential = new LLCredential();
-            agentCredential->setCredentialData(identifier, authenticator);
-
-            authenticator = LLSD::emptyMap();
-            identifier = LLSD::emptyMap();
-            identifier["type"] = "account";
-            identifier["username"] = "testuser";
-            authenticator["secret"] = "testsecret";
-            accountCredential = new LLCredential();
-            accountCredential->setCredentialData(identifier, authenticator);
-
-            logininstance->setNotificationsInterface(&notifications);
-            logininstance->setPlatformInfo("win", "1.3.5", "Windows Bogus Version 100.6.6.6");
-        }
-
-        LLLoginInstance* logininstance;
-        LLPointer<LLCredential> agentCredential;
-        LLPointer<LLCredential> accountCredential;
-        MockNotifications notifications;
-    };
-
-    typedef test_group<lllogininstance_data> lllogininstance_group;
-    typedef lllogininstance_group::object lllogininstance_object;
-    lllogininstance_group llsdmgr("LLLoginInstance");
-
-    template<> template<>
-    void lllogininstance_object::test<1>()
-    {
-        set_test_name("Test Simple Success And Disconnect");
-
-        // Test default connect.
-        logininstance->connect(agentCredential);
-
-        ensure_equals("Default connect uri", gLoginURI, VIEWERLOGIN_URI);
-
-        // Dummy success response.
-        LLSD response;
-        response["state"] = "online";
-        response["change"] = "connect";
-        response["progress"] = 1.0;
-        response["transfer_rate"] = 7;
-        response["data"] = "test_data";
-
-        gTestPump.post(response);
-
-        ensure("Success response", logininstance->authSuccess());
-        ensure_equals("Test Response Data", logininstance->getResponse().asString(), "test_data");
-
-        logininstance->disconnect();
-
-        ensure_equals("Called Login Module Disconnect", gDisconnectCalled, true);
-
-        response.clear();
-        response["state"] = "offline";
-        response["change"] = "disconnect";
-        response["progress"] = 0.0;
-        response["transfer_rate"] = 0;
-        response["data"] = "test_data";
-
-        gTestPump.post(response);
-
-        ensure("Disconnected", !(logininstance->authSuccess()));
-    }
-
-    template<> template<>
-    void lllogininstance_object::test<2>()
-    {
-        set_test_name("Test User TOS/Critical message Interaction");
-
-        const std::string test_uri = "testing-uri";
-
-        // Test default connect.
-        logininstance->connect(test_uri, agentCredential);
-
-        // connect should call LLLogin::connect to init gLoginURI and gLoginCreds.
-        ensure_equals("Default connect uri", gLoginURI, "testing-uri");
-        ensure_equals("Default for agree to tos", gLoginCreds["params"]["agree_to_tos"].asBoolean(), false);
-        ensure_equals("Default for read critical", gLoginCreds["params"]["read_critical"].asBoolean(), false);
-
-        // TOS failure response.
-        LLSD response;
-        response["state"] = "offline";
-        response["change"] = "fail.login";
-        response["progress"] = 0.0;
-        response["transfer_rate"] = 7;
-        response["data"]["reason"] = "tos";
-        gTestPump.post(response);
-
-        ensure_equals("TOS Dialog type", gTOSType, "message_tos");
-        ensure("TOS callback given", gTOSReplyPump != 0);
-        gTOSReplyPump->post(false); // Call callback denying TOS.
-        ensure("No TOS, failed auth", logininstance->authFailure());
-
-        // Start again.
-        logininstance->connect(test_uri, agentCredential);
-        gTestPump.post(response); // Fail for tos again.
-        gTOSReplyPump->post(true); // Accept tos, should reconnect w/ agree_to_tos.
-        ensure_equals("Accepted agree to tos", gLoginCreds["params"]["agree_to_tos"].asBoolean(), true);
-        ensure("Incomplete login status", !logininstance->authFailure() && !logininstance->authSuccess());
-
-        // Fail connection, attempt connect again.
-        // The new request should have reset agree to tos to default.
-        response["data"]["reason"] = "key"; // bad creds.
-        gTestPump.post(response);
-        ensure("TOS auth failure", logininstance->authFailure());
-
-        logininstance->connect(test_uri, agentCredential);
-        ensure_equals("Reset to default for agree to tos", gLoginCreds["params"]["agree_to_tos"].asBoolean(), false);
-
-        // Critical Message failure response.
-        logininstance->connect(test_uri, agentCredential);
-        response["data"]["reason"] = "critical"; // Change response to "critical message"
-        gTestPump.post(response);
-
-        ensure_equals("TOS Dialog type", gTOSType, "message_critical");
-        ensure("TOS callback given", gTOSReplyPump != 0);
-        gTOSReplyPump->post(true);
-        ensure_equals("Accepted read critical message", gLoginCreds["params"]["read_critical"].asBoolean(), true);
-        ensure("Incomplete login status", !logininstance->authFailure() && !logininstance->authSuccess());
-
-        // Fail then attempt new connection
-        response["data"]["reason"] = "key"; // bad creds.
-        gTestPump.post(response);
-        ensure("TOS auth failure", logininstance->authFailure());
-        logininstance->connect(test_uri, agentCredential);
-        ensure_equals("Default for agree to tos", gLoginCreds["params"]["read_critical"].asBoolean(), false);
-    }
-}+/**
+ * @file   lllogininstance_test.cpp
+ * @brief  Test for lllogininstance.cpp.
+ *
+ * $LicenseInfo:firstyear=2008&license=viewerlgpl$
+ * Second Life Viewer Source Code
+ * Copyright (C) 2010, Linden Research, Inc.
+ *
+ * This library is free software; you can redistribute it and/or
+ * modify it under the terms of the GNU Lesser General Public
+ * License as published by the Free Software Foundation;
+ * version 2.1 of the License only.
+ *
+ * This library is distributed in the hope that it will be useful,
+ * but WITHOUT ANY WARRANTY; without even the implied warranty of
+ * MERCHANTABILITY or FITNESS FOR A PARTICULAR PURPOSE.  See the GNU
+ * Lesser General Public License for more details.
+ *
+ * You should have received a copy of the GNU Lesser General Public
+ * License along with this library; if not, write to the Free Software
+ * Foundation, Inc., 51 Franklin Street, Fifth Floor, Boston, MA  02110-1301  USA
+ *
+ * Linden Research, Inc., 945 Battery Street, San Francisco, CA  94111  USA
+ * $/LicenseInfo$
+ */
+
+// Precompiled header
+#include "../llviewerprecompiledheaders.h"
+// Own header
+#include "../llsecapi.h"
+#include "../llviewernetwork.h"
+#include "../lllogininstance.h"
+
+ // Needed for Auth Test
+ #include "../llhasheduniqueid.h"
+
+// STL headers
+// std headers
+// external library headers
+// other Linden headers
+#include "../test/lltut.h"
+#include "llevents.h"
+#include "llnotificationsutil.h"
+#include "lltrans.h"
+
+#if defined(LL_WINDOWS)
+#pragma warning(disable: 4355)      // using 'this' in base-class ctor initializer expr
+#pragma warning(disable: 4702)      // disable 'unreachable code' so we can safely use skip().
+#endif
+
+// Constants
+const std::string VIEWERLOGIN_URI("viewerlogin_uri");
+const std::string VIEWERLOGIN_GRIDLABEL("viewerlogin_grid");
+
+const std::string APPVIEWER_SERIALNUMBER("appviewer_serialno");
+
+const std::string VIEWERLOGIN_CHANNEL("invalid_channel");
+const std::string VIEWERLOGIN_VERSION("invalid_version");
+
+// Link seams.
+
+//-----------------------------------------------------------------------------
+static LLEventStream gTestPump("test_pump");
+
+#include "../llslurl.h"
+#include "../llstartup.h"
+LLSLURL LLStartUp::sStartSLURL;
+LLSLURL& LLStartUp::getStartSLURL() { return sStartSLURL; }
+
+#include "lllogin.h"
+
+static std::string gLoginURI;
+static LLSD gLoginCreds;
+static bool gDisconnectCalled = false;
+
+#include "../llviewerwindow.h"
+void LLViewerWindow::setShowProgress(bool show) {}
+LLProgressView * LLViewerWindow::getProgressView(void) const { return 0; }
+
+LLViewerWindow* gViewerWindow;
+
+std::string LLTrans::getString(const std::string &xml_desc, const LLStringUtil::format_map_t& args, bool def_string)
+{
+    return std::string("test_trans");
+}
+
+class LLLogin::Impl
+{
+};
+LLLogin::LLLogin() {}
+LLLogin::~LLLogin() {}
+LLEventPump& LLLogin::getEventPump() { return gTestPump; }
+void LLLogin::connect(const std::string& uri, const LLSD& credentials)
+{
+    gLoginURI = uri;
+    gLoginCreds = credentials;
+}
+
+void LLLogin::disconnect()
+{
+    gDisconnectCalled = true;
+}
+
+LLSD LLCredential::getLoginParams()
+{
+    LLSD result = LLSD::emptyMap();
+
+    // legacy credential
+    result["passwd"] = "$1$testpasssd";
+    result["first"] = "myfirst";
+    result["last"] ="mylast";
+    return result;
+}
+void LLCredential::identifierType(std::string &idType)
+{
+}
+
+void LLCredential::authenticatorType(std::string &idType)
+{
+}
+
+LLNotificationPtr LLNotificationsUtil::add(const std::string& name,
+                                           const LLSD& substitutions,
+                                           const LLSD& payload,
+                                           boost::function<void (const LLSD&, const LLSD&)> functor)
+{
+    return LLNotificationPtr((LLNotification*)NULL);
+}
+
+LLNotificationPtr LLNotificationsUtil::add(const std::string& name, const LLSD& args)
+{
+    return LLNotificationPtr((LLNotification*)NULL);
+}
+
+//-----------------------------------------------------------------------------
+#include "../llviewernetwork.h"
+LLGridManager::~LLGridManager()
+{
+}
+
+bool LLGridManager::addGrid(LLSD& grid_data)
+{
+    return true;
+}
+LLGridManager::LLGridManager()
+:
+    mIsInProductionGrid(false)
+{
+}
+
+void LLGridManager::getLoginURIs(std::vector<std::string>& uris)
+{
+    uris.push_back(VIEWERLOGIN_URI);
+}
+
+void LLGridManager::addSystemGrid(const std::string& label,
+                                  const std::string& name,
+                                  const std::string& login,
+                                  const std::string& helper,
+                                  const std::string& login_page,
+                                  const std::string& update_url_base,
+                                  const std::string& web_profile_url,
+                                  const std::string& login_id)
+{
+}
+std::map<std::string, std::string> LLGridManager::getKnownGrids()
+{
+    std::map<std::string, std::string> result;
+    return result;
+}
+
+void LLGridManager::setGridChoice(const std::string& grid_name)
+{
+}
+
+bool LLGridManager::isInProductionGrid()
+{
+    return false;
+}
+
+std::string LLGridManager::getSLURLBase(const std::string& grid_name)
+{
+    return "myslurl";
+}
+std::string LLGridManager::getAppSLURLBase(const std::string& grid_name)
+{
+    return "myappslurl";
+}
+std::string LLGridManager::getGridId(const std::string& grid)
+{
+    return std::string();
+}
+
+//-----------------------------------------------------------------------------
+#include "../llviewercontrol.h"
+LLControlGroup gSavedSettings("Global");
+
+LLControlGroup::LLControlGroup(const std::string& name) :
+    LLInstanceTracker<LLControlGroup, std::string>(name){}
+LLControlGroup::~LLControlGroup() {}
+void LLControlGroup::setBOOL(std::string_view name, bool val) {}
+bool LLControlGroup::getBOOL(std::string_view name) { return false; }
+F32 LLControlGroup::getF32(std::string_view name) { return 0.0f; }
+U32 LLControlGroup::saveToFile(const std::string& filename, bool nondefault_only) { return 1; }
+void LLControlGroup::setString(std::string_view name, const std::string& val) {}
+std::string LLControlGroup::getString(std::string_view name) { return "test_string"; }
+LLControlVariable* LLControlGroup::declareBOOL(const std::string& name, bool initial_val, const std::string& comment, LLControlVariable::ePersist persist) { return NULL; }
+LLControlVariable* LLControlGroup::declareString(const std::string& name, const std::string &initial_val, const std::string& comment, LLControlVariable::ePersist persist) { return NULL; }
+
+#include "lluicolortable.h"
+void LLUIColorTable::saveUserSettings(void)const {}
+
+//-----------------------------------------------------------------------------
+#include "../llversioninfo.h"
+
+bool llHashedUniqueID(unsigned char* id)
+{
+    memcpy( id, "66666666666666666666666666666666", MD5HEX_STR_SIZE );
+    return true;
+}
+
+//-----------------------------------------------------------------------------
+#include "../llappviewer.h"
+void LLAppViewer::forceQuit(void) {}
+bool LLAppViewer::isUpdaterMissing() { return true; }
+bool LLAppViewer::waitForUpdater() { return false; }
+LLAppViewer * LLAppViewer::sInstance = 0;
+
+//-----------------------------------------------------------------------------
+#include "llnotifications.h"
+#include "llfloaterreg.h"
+static std::string gTOSType;
+static LLEventPump * gTOSReplyPump = NULL;
+
+LLPointer<LLSecAPIHandler> gSecAPIHandler;
+
+//static
+LLFloater* LLFloaterReg::showInstance(const std::string& name, const LLSD& key, bool focus)
+{
+    gTOSType = name;
+    gTOSReplyPump = &LLEventPumps::instance().obtain(key["reply_pump"]);
+    return NULL;
+}
+
+//----------------------------------------------------------------------------
+#include "../llprogressview.h"
+void LLProgressView::setText(std::string const &){}
+void LLProgressView::setPercent(float){}
+void LLProgressView::setMessage(std::string const &){}
+
+//-----------------------------------------------------------------------------
+// LLNotifications
+class MockNotifications : public LLNotificationsInterface
+{
+    boost::function<void (const LLSD&, const LLSD&)> mResponder;
+    int mAddedCount;
+
+public:
+    MockNotifications() :
+        mResponder(0),
+        mAddedCount(0)
+    {
+    }
+
+    virtual ~MockNotifications() {}
+
+    /* virtual */ LLNotificationPtr add(
+                    const std::string& name,
+                    const LLSD& substitutions,
+                    const LLSD& payload,
+                    LLNotificationFunctorRegistry::ResponseFunctor functor)
+    {
+        mResponder = functor;
+        mAddedCount++;
+        return LLNotificationPtr((LLNotification*)NULL);
+    }
+
+    void sendYesResponse()
+    {
+        LLSD notification;
+        LLSD response;
+        response = 1;
+        mResponder(notification, response);
+    }
+
+    void sendNoResponse()
+    {
+        LLSD notification;
+        LLSD response;
+        response = 2;
+        mResponder(notification, response);
+    }
+
+    void sendBogusResponse()
+    {
+        LLSD notification;
+        LLSD response;
+        response = 666;
+        mResponder(notification, response);
+    }
+
+    int addedCount() { return mAddedCount; }
+};
+
+S32 LLNotification::getSelectedOption(const LLSD& notification, const LLSD& response)
+{
+    return response.asInteger();
+}
+
+//-----------------------------------------------------------------------------
+#include "../llmachineid.h"
+unsigned char gMACAddress[MAC_ADDRESS_BYTES] = {77,21,46,31,89,2};
+
+S32 LLMachineID::getUniqueID(unsigned char *unique_id, size_t len)
+{
+    memcpy(unique_id, gMACAddress, len);
+    return 1;
+}
+S32 LLMachineID::getLegacyID(unsigned char *unique_id, size_t len)
+{
+    return 0;
+}
+//-----------------------------------------------------------------------------
+// misc
+std::string xml_escape_string(const std::string& in)
+{
+    return in;
+}
+
+/*****************************************************************************
+*   TUT
+*****************************************************************************/
+namespace tut
+{
+    struct lllogininstance_data
+    {
+        lllogininstance_data() : logininstance(LLLoginInstance::getInstance())
+        {
+            // Global initialization
+            gLoginURI.clear();
+            gLoginCreds.clear();
+            gDisconnectCalled = false;
+
+            gTOSType = ""; // Set to invalid value.
+            gTOSReplyPump = 0; // clear the callback.
+
+
+            gSavedSettings.declareBOOL("NoInventoryLibrary", false, "", LLControlVariable::PERSIST_NO);
+            gSavedSettings.declareBOOL("ConnectAsGod", false, "", LLControlVariable::PERSIST_NO);
+            gSavedSettings.declareBOOL("UseDebugMenus", false, "", LLControlVariable::PERSIST_NO);
+            gSavedSettings.declareString("ClientSettingsFile", "test_settings.xml", "", LLControlVariable::PERSIST_NO);
+            gSavedSettings.declareString("NextLoginLocation", "", "", LLControlVariable::PERSIST_NO);
+            gSavedSettings.declareBOOL("LoginLastLocation", false, "", LLControlVariable::PERSIST_NO);
+            gSavedSettings.declareBOOL("CmdLineSkipUpdater", true, "", LLControlVariable::PERSIST_NO);
+
+            LLSD authenticator = LLSD::emptyMap();
+            LLSD identifier = LLSD::emptyMap();
+            identifier["type"] = "agent";
+            identifier["first_name"] = "testfirst";
+            identifier["last_name"] = "testlast";
+            authenticator["passwd"] = "testpass";
+            agentCredential = new LLCredential();
+            agentCredential->setCredentialData(identifier, authenticator);
+
+            authenticator = LLSD::emptyMap();
+            identifier = LLSD::emptyMap();
+            identifier["type"] = "account";
+            identifier["username"] = "testuser";
+            authenticator["secret"] = "testsecret";
+            accountCredential = new LLCredential();
+            accountCredential->setCredentialData(identifier, authenticator);
+
+            logininstance->setNotificationsInterface(&notifications);
+            logininstance->setPlatformInfo("win", "1.3.5", "Windows Bogus Version 100.6.6.6");
+        }
+
+        LLLoginInstance* logininstance;
+        LLPointer<LLCredential> agentCredential;
+        LLPointer<LLCredential> accountCredential;
+        MockNotifications notifications;
+    };
+
+    typedef test_group<lllogininstance_data> lllogininstance_group;
+    typedef lllogininstance_group::object lllogininstance_object;
+    lllogininstance_group llsdmgr("LLLoginInstance");
+
+    template<> template<>
+    void lllogininstance_object::test<1>()
+    {
+        set_test_name("Test Simple Success And Disconnect");
+
+        // Test default connect.
+        logininstance->connect(agentCredential);
+
+        ensure_equals("Default connect uri", gLoginURI, VIEWERLOGIN_URI);
+
+        // Dummy success response.
+        LLSD response;
+        response["state"] = "online";
+        response["change"] = "connect";
+        response["progress"] = 1.0;
+        response["transfer_rate"] = 7;
+        response["data"] = "test_data";
+
+        gTestPump.post(response);
+
+        ensure("Success response", logininstance->authSuccess());
+        ensure_equals("Test Response Data", logininstance->getResponse().asString(), "test_data");
+
+        logininstance->disconnect();
+
+        ensure_equals("Called Login Module Disconnect", gDisconnectCalled, true);
+
+        response.clear();
+        response["state"] = "offline";
+        response["change"] = "disconnect";
+        response["progress"] = 0.0;
+        response["transfer_rate"] = 0;
+        response["data"] = "test_data";
+
+        gTestPump.post(response);
+
+        ensure("Disconnected", !(logininstance->authSuccess()));
+    }
+
+    template<> template<>
+    void lllogininstance_object::test<2>()
+    {
+        set_test_name("Test User TOS/Critical message Interaction");
+
+        const std::string test_uri = "testing-uri";
+
+        // Test default connect.
+        logininstance->connect(test_uri, agentCredential);
+
+        // connect should call LLLogin::connect to init gLoginURI and gLoginCreds.
+        ensure_equals("Default connect uri", gLoginURI, "testing-uri");
+        ensure_equals("Default for agree to tos", gLoginCreds["params"]["agree_to_tos"].asBoolean(), false);
+        ensure_equals("Default for read critical", gLoginCreds["params"]["read_critical"].asBoolean(), false);
+
+        // TOS failure response.
+        LLSD response;
+        response["state"] = "offline";
+        response["change"] = "fail.login";
+        response["progress"] = 0.0;
+        response["transfer_rate"] = 7;
+        response["data"]["reason"] = "tos";
+        gTestPump.post(response);
+
+        ensure_equals("TOS Dialog type", gTOSType, "message_tos");
+        ensure("TOS callback given", gTOSReplyPump != 0);
+        gTOSReplyPump->post(false); // Call callback denying TOS.
+        ensure("No TOS, failed auth", logininstance->authFailure());
+
+        // Start again.
+        logininstance->connect(test_uri, agentCredential);
+        gTestPump.post(response); // Fail for tos again.
+        gTOSReplyPump->post(true); // Accept tos, should reconnect w/ agree_to_tos.
+        ensure_equals("Accepted agree to tos", gLoginCreds["params"]["agree_to_tos"].asBoolean(), true);
+        ensure("Incomplete login status", !logininstance->authFailure() && !logininstance->authSuccess());
+
+        // Fail connection, attempt connect again.
+        // The new request should have reset agree to tos to default.
+        response["data"]["reason"] = "key"; // bad creds.
+        gTestPump.post(response);
+        ensure("TOS auth failure", logininstance->authFailure());
+
+        logininstance->connect(test_uri, agentCredential);
+        ensure_equals("Reset to default for agree to tos", gLoginCreds["params"]["agree_to_tos"].asBoolean(), false);
+
+        // Critical Message failure response.
+        logininstance->connect(test_uri, agentCredential);
+        response["data"]["reason"] = "critical"; // Change response to "critical message"
+        gTestPump.post(response);
+
+        ensure_equals("TOS Dialog type", gTOSType, "message_critical");
+        ensure("TOS callback given", gTOSReplyPump != 0);
+        gTOSReplyPump->post(true);
+        ensure_equals("Accepted read critical message", gLoginCreds["params"]["read_critical"].asBoolean(), true);
+        ensure("Incomplete login status", !logininstance->authFailure() && !logininstance->authSuccess());
+
+        // Fail then attempt new connection
+        response["data"]["reason"] = "key"; // bad creds.
+        gTestPump.post(response);
+        ensure("TOS auth failure", logininstance->authFailure());
+        logininstance->connect(test_uri, agentCredential);
+        ensure_equals("Default for agree to tos", gLoginCreds["params"]["read_critical"].asBoolean(), false);
+    }
+}