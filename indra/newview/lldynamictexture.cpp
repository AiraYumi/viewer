/** 
 * @file lldynamictexture.cpp
 * @brief Implementation of LLViewerDynamicTexture class
 *
 * $LicenseInfo:firstyear=2001&license=viewerlgpl$
 * Second Life Viewer Source Code
 * Copyright (C) 2010, Linden Research, Inc.
 * 
 * This library is free software; you can redistribute it and/or
 * modify it under the terms of the GNU Lesser General Public
 * License as published by the Free Software Foundation;
 * version 2.1 of the License only.
 * 
 * This library is distributed in the hope that it will be useful,
 * but WITHOUT ANY WARRANTY; without even the implied warranty of
 * MERCHANTABILITY or FITNESS FOR A PARTICULAR PURPOSE.  See the GNU
 * Lesser General Public License for more details.
 * 
 * You should have received a copy of the GNU Lesser General Public
 * License along with this library; if not, write to the Free Software
 * Foundation, Inc., 51 Franklin Street, Fifth Floor, Boston, MA  02110-1301  USA
 * 
 * Linden Research, Inc., 945 Battery Street, San Francisco, CA  94111  USA
 * $/LicenseInfo$
 */

#include "llviewerprecompiledheaders.h"

#include "lldynamictexture.h"

// Linden library includes
#include "llglheaders.h"
#include "llwindow.h"			// getPosition()

// Viewer includes
#include "llviewerwindow.h"
#include "llviewercamera.h"
#include "llviewercontrol.h"
#include "llviewertexture.h"
#include "llvertexbuffer.h"
#include "llviewerdisplay.h"
#include "llrender.h"
#include "pipeline.h"
#include "llglslshader.h"

// static
LLViewerDynamicTexture::instance_list_t LLViewerDynamicTexture::sInstances[ LLViewerDynamicTexture::ORDER_COUNT ];
S32 LLViewerDynamicTexture::sNumRenders = 0;

//-----------------------------------------------------------------------------
// LLViewerDynamicTexture()
//-----------------------------------------------------------------------------
LLViewerDynamicTexture::LLViewerDynamicTexture(S32 width, S32 height, S32 components, EOrder order, BOOL clamp) : 
	LLViewerTexture(width, height, components, FALSE),
	mClamp(clamp)
{
	llassert((1 <= components) && (components <= 4));

	if(gGLManager.mDebugGPU)
	{
		if(components == 3)
		{
			mComponents = 4 ; //convert to 32bits.
		}
	}
	generateGLTexture();

	llassert( 0 <= order && order < ORDER_COUNT );
	LLViewerDynamicTexture::sInstances[ order ].insert(this);
}

//-----------------------------------------------------------------------------
// LLViewerDynamicTexture()
//-----------------------------------------------------------------------------
LLViewerDynamicTexture::~LLViewerDynamicTexture()
{
	for( S32 order = 0; order < ORDER_COUNT; order++ )
	{
		LLViewerDynamicTexture::sInstances[order].erase(this);  // will fail in all but one case.
	}
}

//virtual 
S8 LLViewerDynamicTexture::getType() const
{
	return LLViewerTexture::DYNAMIC_TEXTURE ;
}

//-----------------------------------------------------------------------------
// generateGLTexture()
//-----------------------------------------------------------------------------
void LLViewerDynamicTexture::generateGLTexture()
{
	LLViewerTexture::generateGLTexture() ;
	generateGLTexture(-1, 0, 0, FALSE);
}

void LLViewerDynamicTexture::generateGLTexture(LLGLint internal_format, LLGLenum primary_format, LLGLenum type_format, BOOL swap_bytes)
{
	if (mComponents < 1 || mComponents > 4)
	{
		LL_ERRS() << "Bad number of components in dynamic texture: " << mComponents << LL_ENDL;
	}
	
	LLPointer<LLImageRaw> raw_image = new LLImageRaw(mFullWidth, mFullHeight, mComponents);
	if (internal_format >= 0)
	{
		setExplicitFormat(internal_format, primary_format, type_format, swap_bytes);
	}
	createGLTexture(0, raw_image, 0, TRUE, LLGLTexture::DYNAMIC_TEX);
	setAddressMode((mClamp) ? LLTexUnit::TAM_CLAMP : LLTexUnit::TAM_WRAP);
	mGLTexturep->setGLTextureCreated(false);
}

//-----------------------------------------------------------------------------
// render()
//-----------------------------------------------------------------------------
BOOL LLViewerDynamicTexture::render()
{
	return FALSE;
}

//-----------------------------------------------------------------------------
// preRender()
//-----------------------------------------------------------------------------
void LLViewerDynamicTexture::preRender(BOOL clear_depth)
{
	gPipeline.allocatePhysicsBuffer();
	llassert(mFullWidth <= static_cast<S32>(gPipeline.mPhysicsDisplay.getWidth()));
	llassert(mFullHeight <= static_cast<S32>(gPipeline.mPhysicsDisplay.getHeight()));

<<<<<<< HEAD
	if (gGLManager.mHasFramebufferObject && gPipeline.mPhysicsDisplay.isComplete() && !gGLManager.mIsATI)
=======
	if (gGLManager.mHasFramebufferObject && gPipeline.mBake.isComplete())
>>>>>>> d7f1c88c
	{ //using offscreen render target, just use the bottom left corner
		mOrigin.set(0, 0);
	}
	else
	{ // force rendering to on-screen portion of frame buffer
		LLCoordScreen window_pos;
		gViewerWindow->getWindow()->getPosition( &window_pos );
		mOrigin.set(0, gViewerWindow->getWindowHeightRaw() - mFullHeight);  // top left corner

		if (window_pos.mX < 0)
		{
			mOrigin.mX = -window_pos.mX;
		}
		if (window_pos.mY < 0)
		{
			mOrigin.mY += window_pos.mY;
			mOrigin.mY = llmax(mOrigin.mY, 0) ;
		}
	}

	gGL.getTexUnit(0)->unbind(LLTexUnit::TT_TEXTURE);
	// Set up camera
	LLViewerCamera* camera = LLViewerCamera::getInstance();
	mCamera.setOrigin(*camera);
	mCamera.setAxes(*camera);
	mCamera.setAspect(camera->getAspect());
	mCamera.setView(camera->getView());
	mCamera.setNear(camera->getNear());

	glViewport(mOrigin.mX, mOrigin.mY, mFullWidth, mFullHeight);
	if (clear_depth)
	{
		glClear(GL_DEPTH_BUFFER_BIT);
	}
}

//-----------------------------------------------------------------------------
// postRender()
//-----------------------------------------------------------------------------
void LLViewerDynamicTexture::postRender(BOOL success)
{
	{
		if (success)
		{
			if(mGLTexturep.isNull())
			{
				generateGLTexture() ;
			}
			else if(!mGLTexturep->getHasGLTexture())
			{
				generateGLTexture() ;
			}			
			else if(mGLTexturep->getDiscardLevel() != 0)//do not know how it happens, but regenerate one if it does.
			{
				generateGLTexture() ;
			}

			success = mGLTexturep->setSubImageFromFrameBuffer(0, 0, mOrigin.mX, mOrigin.mY, mFullWidth, mFullHeight);
		}
	}

	// restore viewport
	gViewerWindow->setup2DViewport();

	// restore camera
	LLViewerCamera* camera = LLViewerCamera::getInstance();
	camera->setOrigin(mCamera);
	camera->setAxes(mCamera);
	camera->setAspect(mCamera.getAspect());
	camera->setView(mCamera.getView());
	camera->setNear(mCamera.getNear());
}

//-----------------------------------------------------------------------------
// static
// updateDynamicTextures()
// Calls update on each dynamic texture.  Calls each group in order: "first," then "middle," then "last."
//-----------------------------------------------------------------------------
BOOL LLViewerDynamicTexture::updateAllInstances()
{
	sNumRenders = 0;
	if (gGLManager.mIsDisabled || LLPipeline::sMemAllocationThrottled)
	{
		return TRUE;
	}

<<<<<<< HEAD
	bool use_fbo = gGLManager.mHasFramebufferObject && gPipeline.mPhysicsDisplay.isComplete() && !gGLManager.mIsATI;
	if (use_fbo)
	{
		gPipeline.mPhysicsDisplay.bindTarget();
=======
	bool use_fbo = gGLManager.mHasFramebufferObject && gPipeline.mBake.isComplete();

	if (use_fbo)
	{
		gPipeline.mBake.bindTarget();
        gPipeline.mBake.clear();
>>>>>>> d7f1c88c
	}

	LLGLSLShader::bindNoShader();
	LLVertexBuffer::unbind();
	
	BOOL result = FALSE;
	BOOL ret = FALSE ;
	for( S32 order = 0; order < ORDER_COUNT; order++ )
	{
		for (instance_list_t::iterator iter = LLViewerDynamicTexture::sInstances[order].begin();
			 iter != LLViewerDynamicTexture::sInstances[order].end(); ++iter)
		{
			LLViewerDynamicTexture *dynamicTexture = *iter;
			if (dynamicTexture->needsRender())
			{				
				glClear(GL_DEPTH_BUFFER_BIT);
				gDepthDirty = TRUE;
								
				gGL.color4f(1,1,1,1);
                dynamicTexture->setBoundTarget(use_fbo ? &gPipeline.mBake : nullptr);
				dynamicTexture->preRender();	// Must be called outside of startRender()
				result = FALSE;
				if (dynamicTexture->render())
				{
					ret = TRUE ;
					result = TRUE;
					sNumRenders++;
				}
				gGL.flush();
				LLVertexBuffer::unbind();
				dynamicTexture->setBoundTarget(nullptr);
				dynamicTexture->postRender(result);
			}
		}
	}

	if (use_fbo)
	{
<<<<<<< HEAD
		gPipeline.mPhysicsDisplay.flush();
=======
		gPipeline.mBake.flush();
>>>>>>> d7f1c88c
	}

    gGL.flush();

	return ret;
}

//-----------------------------------------------------------------------------
// static
// destroyGL()
//-----------------------------------------------------------------------------
void LLViewerDynamicTexture::destroyGL()
{
	for( S32 order = 0; order < ORDER_COUNT; order++ )
	{
		for (instance_list_t::iterator iter = LLViewerDynamicTexture::sInstances[order].begin();
			 iter != LLViewerDynamicTexture::sInstances[order].end(); ++iter)
		{
			LLViewerDynamicTexture *dynamicTexture = *iter;
			dynamicTexture->destroyGLTexture() ;
		}
	}
}

//-----------------------------------------------------------------------------
// static
// restoreGL()
//-----------------------------------------------------------------------------
void LLViewerDynamicTexture::restoreGL()
{
	if (gGLManager.mIsDisabled)
	{
		return ;
	}			
	
	for( S32 order = 0; order < ORDER_COUNT; order++ )
	{
		for (instance_list_t::iterator iter = LLViewerDynamicTexture::sInstances[order].begin();
			 iter != LLViewerDynamicTexture::sInstances[order].end(); ++iter)
		{
			LLViewerDynamicTexture *dynamicTexture = *iter;
			dynamicTexture->restoreGLTexture() ;
		}
	}
}<|MERGE_RESOLUTION|>--- conflicted
+++ resolved
@@ -129,11 +129,7 @@
 	llassert(mFullWidth <= static_cast<S32>(gPipeline.mPhysicsDisplay.getWidth()));
 	llassert(mFullHeight <= static_cast<S32>(gPipeline.mPhysicsDisplay.getHeight()));
 
-<<<<<<< HEAD
 	if (gGLManager.mHasFramebufferObject && gPipeline.mPhysicsDisplay.isComplete() && !gGLManager.mIsATI)
-=======
-	if (gGLManager.mHasFramebufferObject && gPipeline.mBake.isComplete())
->>>>>>> d7f1c88c
 	{ //using offscreen render target, just use the bottom left corner
 		mOrigin.set(0, 0);
 	}
@@ -220,19 +216,12 @@
 		return TRUE;
 	}
 
-<<<<<<< HEAD
-	bool use_fbo = gGLManager.mHasFramebufferObject && gPipeline.mPhysicsDisplay.isComplete() && !gGLManager.mIsATI;
-	if (use_fbo)
-	{
-		gPipeline.mPhysicsDisplay.bindTarget();
-=======
-	bool use_fbo = gGLManager.mHasFramebufferObject && gPipeline.mBake.isComplete();
+	bool use_fbo = gGLManager.mHasFramebufferObject && gPipeline.mBake.isComplete() && !gGLManager.mIsATI;
 
 	if (use_fbo)
 	{
 		gPipeline.mBake.bindTarget();
         gPipeline.mBake.clear();
->>>>>>> d7f1c88c
 	}
 
 	LLGLSLShader::bindNoShader();
@@ -271,11 +260,7 @@
 
 	if (use_fbo)
 	{
-<<<<<<< HEAD
-		gPipeline.mPhysicsDisplay.flush();
-=======
 		gPipeline.mBake.flush();
->>>>>>> d7f1c88c
 	}
 
     gGL.flush();
