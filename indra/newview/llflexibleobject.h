--- conflicted
+++ resolved
@@ -87,11 +87,7 @@
 		LLQuaternion getFrameRotation() const;
 		LLVolumeInterfaceType getInterfaceType() const		{ return INTERFACE_FLEXIBLE; }
 		void updateRenderRes();
-<<<<<<< HEAD
-		void doIdleUpdate(LLAgent &agent, LLWorld &world, const F64 &time);
-=======
 		void doIdleUpdate();
->>>>>>> 7204593e
 		BOOL doUpdateGeometry(LLDrawable *drawable);
 		LLVector3 getPivotPosition() const;
 		void onSetVolume(const LLVolumeParams &volume_params, const S32 detail);
