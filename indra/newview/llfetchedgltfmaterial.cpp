--- conflicted
+++ resolved
@@ -262,59 +262,4 @@
     }
     materialCompleteCallbacks.clear();
     materialCompleteCallbacks.shrink_to_fit();
-<<<<<<< HEAD
-=======
-}
-
-LLPointer<LLViewerFetchedTexture> LLFetchedGLTFMaterial::getUITexture()
-{
-    if (mFetching)
-    {
-        return nullptr;
-    }
-
-    auto fetch_texture_for_ui = [](LLPointer<LLViewerFetchedTexture>& img, const LLUUID& id)
-    {
-        if (id.notNull())
-        {
-            if (LLAvatarAppearanceDefines::LLAvatarAppearanceDictionary::isBakedImageId(id))
-            {
-                LLViewerObject* obj = LLSelectMgr::getInstance()->getSelection()->getFirstObject();
-                if (obj)
-                {
-                    LLViewerTexture* viewerTexture = obj->getBakedTextureForMagicId(id);
-                    img = viewerTexture ? dynamic_cast<LLViewerFetchedTexture*>(viewerTexture) : NULL;
-                }
-
-            }
-            else
-            {
-                img = LLViewerTextureManager::getFetchedTexture(id, FTT_DEFAULT, true, LLGLTexture::BOOST_NONE, LLViewerTexture::LOD_TEXTURE);
-            }
-        }
-        if (img)
-        {
-            img->setBoostLevel(LLGLTexture::BOOST_PREVIEW);
-            img->forceToSaveRawImage(0);
-        }
-    };
-
-    fetch_texture_for_ui(mBaseColorTexture, mTextureId[LLGLTFMaterial::GLTF_TEXTURE_INFO_BASE_COLOR]);
-    fetch_texture_for_ui(mNormalTexture, mTextureId[LLGLTFMaterial::GLTF_TEXTURE_INFO_NORMAL]);
-    fetch_texture_for_ui(mMetallicRoughnessTexture, mTextureId[LLGLTFMaterial::GLTF_TEXTURE_INFO_METALLIC_ROUGHNESS]);
-    fetch_texture_for_ui(mEmissiveTexture, mTextureId[LLGLTFMaterial::GLTF_TEXTURE_INFO_EMISSIVE]);
-
-    if ((mBaseColorTexture && (mBaseColorTexture->getRawImageLevel() != 0)) ||
-        (mNormalTexture && (mNormalTexture->getRawImageLevel() != 0)) ||
-        (mMetallicRoughnessTexture && (mMetallicRoughnessTexture->getRawImageLevel() != 0)) ||
-        (mEmissiveTexture && (mEmissiveTexture->getRawImageLevel() != 0)))
-    {
-        return nullptr;
-    }
-
-    // *HACK: Use one of the PBR texture components as the preview texture for now
-    mPreviewTexture = mBaseColorTexture;
-
-    return mPreviewTexture;
->>>>>>> 7d87e41b
-}+}
