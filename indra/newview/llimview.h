/** 
 * @file LLIMMgr.h
 * @brief Container for Instant Messaging
 *
 * $LicenseInfo:firstyear=2001&license=viewerlgpl$
 * Second Life Viewer Source Code
 * Copyright (C) 2010, Linden Research, Inc.
 * 
 * This library is free software; you can redistribute it and/or
 * modify it under the terms of the GNU Lesser General Public
 * License as published by the Free Software Foundation;
 * version 2.1 of the License only.
 * 
 * This library is distributed in the hope that it will be useful,
 * but WITHOUT ANY WARRANTY; without even the implied warranty of
 * MERCHANTABILITY or FITNESS FOR A PARTICULAR PURPOSE.  See the GNU
 * Lesser General Public License for more details.
 * 
 * You should have received a copy of the GNU Lesser General Public
 * License along with this library; if not, write to the Free Software
 * Foundation, Inc., 51 Franklin Street, Fifth Floor, Boston, MA  02110-1301  USA
 * 
 * Linden Research, Inc., 945 Battery Street, San Francisco, CA  94111  USA
 * $/LicenseInfo$
 */

#ifndef LL_LLIMVIEW_H
#define LL_LLIMVIEW_H

#include "../llui/lldockablefloater.h"
#include "lleventtimer.h"
#include "llinstantmessage.h"

#include "lllogchat.h"
#include "llvoicechannel.h"
#include "llinitdestroyclass.h"

#include "llcoros.h"
#include "lleventcoro.h"

class LLAvatarName;
class LLFriendObserver;
class LLCallDialogManager;	
class LLIMSpeakerMgr;
/**
 * Timeout Timer for outgoing Ad-Hoc/Group IM sessions which being initialized by the server
 */
class LLSessionTimeoutTimer : public LLEventTimer
{
public:
	LLSessionTimeoutTimer(const LLUUID& session_id, F32 period) : LLEventTimer(period), mSessionId(session_id) {}
	virtual ~LLSessionTimeoutTimer() {};
	/* virtual */ BOOL tick();

private:
	LLUUID mSessionId;
};


/**
 * Model (MVC) for IM Sessions
 */
class LLIMModel :  public LLSingleton<LLIMModel>
{
	LLSINGLETON(LLIMModel);
public:

	struct LLIMSession : public boost::signals2::trackable
	{
		typedef enum e_session_type
		{   // for now we have 4 predefined types for a session
			P2P_SESSION,
			GROUP_SESSION,
			ADHOC_SESSION,
			NONE_SESSION,
		} SType;

		LLIMSession(const LLUUID& session_id, const std::string& name, 
			const EInstantMessage& type, const LLUUID& other_participant_id, const uuid_vec_t& ids, bool voice, bool has_offline_msg);
		virtual ~LLIMSession();

		void sessionInitReplyReceived(const LLUUID& new_session_id);
		void addMessagesFromHistory(const std::list<LLSD>& history);
		void addMessage(const std::string& from, const LLUUID& from_id, const std::string& utf8_text, const std::string& time, const bool is_history = false, bool is_region_msg = false);
		void onVoiceChannelStateChanged(const LLVoiceChannel::EState& old_state, const LLVoiceChannel::EState& new_state, const LLVoiceChannel::EDirection& direction);
		
		/** @deprecated */
		static void chatFromLogFile(LLLogChat::ELogLineType type, const LLSD& msg, void* userdata);

		bool isOutgoingAdHoc() const;
		bool isAdHoc();
		bool isP2P();
		bool isGroupChat();

		bool isP2PSessionType() const { return mSessionType == P2P_SESSION;}
		bool isAdHocSessionType() const { return mSessionType == ADHOC_SESSION;}
		bool isGroupSessionType() const { return mSessionType == GROUP_SESSION;}

		LLUUID generateOutgoingAdHocHash() const;

		//*TODO make private
		/** ad-hoc sessions involve sophisticated chat history file naming schemes */
		void buildHistoryFileName();

		void loadHistory();

		LLUUID mSessionID;
		std::string mName;
		EInstantMessage mType;
		SType mSessionType;
		LLUUID mOtherParticipantID;
		uuid_vec_t mInitialTargetIDs;
		std::string mHistoryFileName;

		// connection to voice channel state change signal
		boost::signals2::connection mVoiceChannelStateChangeConnection;

		//does NOT include system messages and agent's messages
		S32 mParticipantUnreadMessageCount;

		// does include all incoming messages
		S32 mNumUnread;

		std::list<LLSD> mMsgs;

		LLVoiceChannel* mVoiceChannel;
		LLIMSpeakerMgr* mSpeakers;

		bool mSessionInitialized;

		//true if calling back the session URI after the session has closed is possible.
		//Currently this will be false only for PSTN P2P calls.
		bool mCallBackEnabled;

		bool mTextIMPossible;
		bool mStartCallOnInitialize;

		//if IM session is created for a voice call
		bool mStartedAsIMCall;

		bool mHasOfflineMessage;

		bool mIsDNDsend;

	private:
		void onAdHocNameCache(const LLAvatarName& av_name);

		static LLUUID generateHash(const std::set<LLUUID>& sorted_uuids);
		boost::signals2::connection mAvatarNameCacheConnection;
	};
	


	/** Session id to session object */
	std::map<LLUUID, LLIMSession*> mId2SessionMap;

	typedef boost::signals2::signal<void(const LLSD&)> session_signal_t;
	session_signal_t mNewMsgSignal;
	session_signal_t mNoUnreadMsgsSignal;
	
	/** 
	 * Find an IM Session corresponding to session_id
	 * Returns NULL if the session does not exist
	 */
	LLIMSession* findIMSession(const LLUUID& session_id) const;

	/** 
	 * Find an Ad-Hoc IM Session with specified participants
	 * @return first found Ad-Hoc session or NULL if the session does not exist
	 */
	LLIMSession* findAdHocIMSession(const uuid_vec_t& ids);

	/**
	 * Rebind session data to a new session id.
	 */
	void processSessionInitializedReply(const LLUUID& old_session_id, const LLUUID& new_session_id);

	boost::signals2::connection addNewMsgCallback(const session_signal_t::slot_type& cb ) { return mNewMsgSignal.connect(cb); }
	boost::signals2::connection addNoUnreadMsgsCallback(const session_signal_t::slot_type& cb ) { return mNoUnreadMsgsSignal.connect(cb); }

	/**
	 * Create new session object in a model
	 * @param name session name should not be empty, will return false if empty
	 */
	bool newSession(const LLUUID& session_id, const std::string& name, const EInstantMessage& type, const LLUUID& other_participant_id, 
		const uuid_vec_t& ids, bool voice = false, bool has_offline_msg = false);

	bool newSession(const LLUUID& session_id, const std::string& name, const EInstantMessage& type,
		const LLUUID& other_participant_id, bool voice = false, bool has_offline_msg = false);

	/**
	 * Remove all session data associated with a session specified by session_id
	 */
	bool clearSession(const LLUUID& session_id);

	/**
	 * Sends no unread messages signal.
	 */
	void sendNoUnreadMessages(const LLUUID& session_id);

	/**
	 * Populate supplied std::list with messages starting from index specified by start_index
	 */
	void getMessages(const LLUUID& session_id, std::list<LLSD>& messages, int start_index = 0, const bool sendNoUnreadMsgs = true);

	/**
	 * Add a message to an IM Model - the message is saved in a message store associated with a session specified by session_id
	 * and also saved into a file if log2file is specified.
	 * It sends new message signal for each added message.
	 */
<<<<<<< HEAD
	void addMessage(const LLUUID& session_id, const std::string& from, const LLUUID& other_participant_id, const std::string& utf8_text, bool log2file = true);
    void processAddingMessage(const LLUUID& session_id, const std::string& from, const LLUUID& other_participant_id, const std::string& utf8_text, bool log2file = true);
=======
	bool addMessage(const LLUUID& session_id, const std::string& from, const LLUUID& other_participant_id, const std::string& utf8_text, bool log2file = true, bool is_region_msg = false);
>>>>>>> a0c3d69c

	/**
	 * Similar to addMessage(...) above but won't send a signal about a new message added
	 */
	LLIMModel::LLIMSession* addMessageSilently(const LLUUID& session_id, const std::string& from, const LLUUID& from_id, 
		const std::string& utf8_text, bool log2file = true, bool is_region_msg = false);

	/**
	 * Add a system message to an IM Model
	 */
	void proccessOnlineOfflineNotification(const LLUUID& session_id, const std::string& utf8_text);

	/**
	 * Get a session's name. 
	 * For a P2P chat - it's an avatar's name, 
	 * For a group chat - it's a group's name
	 * For an incoming ad-hoc chat - is received from the server and is in a from of "<Avatar's name> Conference"
	 *	It is updated in LLIMModel::LLIMSession's constructor to localize the "Conference".
	 */
	const std::string getName(const LLUUID& session_id) const;

	/** 
	 * Get number of unread messages in a session with session_id
	 * Returns -1 if the session with session_id doesn't exist
	 */
	const S32 getNumUnread(const LLUUID& session_id) const;

	/**
	 * Get uuid of other participant in a session with session_id
	 * Returns LLUUID::null if the session doesn't exist
	 *
 	 * *TODO what to do with other participants in ad-hoc and group chats?
	 */
	const LLUUID& getOtherParticipantID(const LLUUID& session_id) const;

	/**
	 * Get type of a session specified by session_id
	 * Returns EInstantMessage::IM_COUNT if the session does not exist
	 */
	EInstantMessage getType(const LLUUID& session_id) const;

	/**
	 * Get voice channel for the session specified by session_id
	 * Returns NULL if the session does not exist
	 */
	LLVoiceChannel* getVoiceChannel(const LLUUID& session_id) const;

	/**
	* Get im speaker manager for the session specified by session_id
	* Returns NULL if the session does not exist
	*/
	LLIMSpeakerMgr* getSpeakerManager(const LLUUID& session_id) const;

	const std::string& getHistoryFileName(const LLUUID& session_id) const;

	static void sendLeaveSession(const LLUUID& session_id, const LLUUID& other_participant_id);
	static bool sendStartSession(const LLUUID& temp_session_id, const LLUUID& other_participant_id,
						  const uuid_vec_t& ids, EInstantMessage dialog);
	static void sendTypingState(LLUUID session_id, LLUUID other_participant_id, BOOL typing);
	static void sendMessage(const std::string& utf8_text, const LLUUID& im_session_id,
								const LLUUID& other_participant_id, EInstantMessage dialog);

	// Adds people from speakers list (people with whom you are currently speaking) to the Recent People List
	static void addSpeakersToRecent(const LLUUID& im_session_id);

	void testMessages();

	/**
	 * Saves an IM message into a file
	 */
	bool logToFile(const std::string& file_name, const std::string& from, const LLUUID& from_id, const std::string& utf8_text);

private:
	
	/**
	 * Populate supplied std::list with messages starting from index specified by start_index without
	 * emitting no unread messages signal.
	 */
	void getMessagesSilently(const LLUUID& session_id, std::list<LLSD>& messages, int start_index = 0);

	/**
	 * Add message to a list of message associated with session specified by session_id
	 */
	bool addToHistory(const LLUUID& session_id, const std::string& from, const LLUUID& from_id, const std::string& utf8_text, bool is_region_msg = false);

};

class LLIMSessionObserver
{
public:
	virtual ~LLIMSessionObserver() {}
	virtual void sessionAdded(const LLUUID& session_id, const std::string& name, const LLUUID& other_participant_id, BOOL has_offline_msg) = 0;
    virtual void sessionActivated(const LLUUID& session_id, const std::string& name, const LLUUID& other_participant_id) = 0;
	virtual void sessionVoiceOrIMStarted(const LLUUID& session_id) = 0;
	virtual void sessionRemoved(const LLUUID& session_id) = 0;
	virtual void sessionIDUpdated(const LLUUID& old_session_id, const LLUUID& new_session_id) = 0;
};


class LLIMMgr : public LLSingleton<LLIMMgr>
{
	LLSINGLETON(LLIMMgr);
	friend class LLIMModel;

public:
	enum EInvitationType
	{
		INVITATION_TYPE_INSTANT_MESSAGE = 0,
		INVITATION_TYPE_VOICE = 1,
		INVITATION_TYPE_IMMEDIATE = 2
	};


	// Add a message to a session. The session can keyed to sesion id
	// or agent id.
	void addMessage(const LLUUID& session_id,
					const LLUUID& target_id,
					const std::string& from,
					const std::string& msg,
					bool  is_offline_msg = false,
					const std::string& session_name = LLStringUtil::null,
					EInstantMessage dialog = IM_NOTHING_SPECIAL,
					U32 parent_estate_id = 0,
					const LLUUID& region_id = LLUUID::null,
					const LLVector3& position = LLVector3::zero,
					bool is_region_msg = false);

	void addSystemMessage(const LLUUID& session_id, const std::string& message_name, const LLSD& args);

	// This adds a session to the talk view. The name is the local
	// name of the session, dialog specifies the type of
	// session. Since sessions can be keyed off of first recipient or
	// initiator, the session can be matched against the id
	// provided. If the session exists, it is brought forward.  This
	// method accepts a group id or an agent id. Specifying id = NULL
	// results in an im session to everyone. Returns the uuid of the
	// session.
	LLUUID addSession(const std::string& name,
					  EInstantMessage dialog,
					  const LLUUID& other_participant_id, bool voice = false);

	// Adds a session using a specific group of starting agents
	// the dialog type is assumed correct. Returns the uuid of the session.
	// A session can be added to a floater specified by floater_id.
	LLUUID addSession(const std::string& name,
					  EInstantMessage dialog,
					  const LLUUID& other_participant_id,
					  const std::vector<LLUUID>& ids, bool voice = false,
					  const LLUUID& floater_id = LLUUID::null);

	/**
	 * Creates a P2P session with the requisite handle for responding to voice calls.
	 * 
	 * @param name session name, cannot be null
	 * @param caller_uri - sip URI of caller. It should be always be passed into the method to avoid
	 * incorrect working of LLVoiceChannel instances. See EXT-2985.
	 */	
	LLUUID addP2PSession(const std::string& name,
					  const LLUUID& other_participant_id,
					  const std::string& voice_session_handle,
					  const std::string& caller_uri);

	/**
	 * Leave the session with session id. Send leave session notification
	 * to the server and removes all associated session data
	 * @return false if the session with specified id was not exist
	 */
	bool leaveSession(const LLUUID& session_id);

	void inviteToSession(
		const LLUUID& session_id, 
		const std::string& session_name, 
		const LLUUID& caller, 
		const std::string& caller_name,
		EInstantMessage type,
		EInvitationType inv_type, 
		const std::string& session_handle = LLStringUtil::null,
		const std::string& session_uri = LLStringUtil::null);

	void processIMTypingStart(const LLUUID& from_id, const EInstantMessage im_type);
	void processIMTypingStop(const LLUUID& from_id, const EInstantMessage im_type);

	// automatically start a call once the session has initialized
	void autoStartCallOnStartup(const LLUUID& session_id);

	// Calc number of all unread IMs
	S32 getNumberOfUnreadIM();

	/**
	 * Calculates number of unread IMs from real participants in all stored sessions
	 */
	S32 getNumberOfUnreadParticipantMessages();

	// This method is used to go through all active sessions and
	// disable all of them. This method is usally called when you are
	// forced to log out or similar situations where you do not have a
	// good connection.
	void disconnectAllSessions();

	BOOL hasSession(const LLUUID& session_id);

	static LLUUID computeSessionID(EInstantMessage dialog, const LLUUID& other_participant_id);

	void clearPendingInvitation(const LLUUID& session_id);

	void processAgentListUpdates(const LLUUID& session_id, const LLSD& body);
	LLSD getPendingAgentListUpdates(const LLUUID& session_id);
	void addPendingAgentListUpdates(
		const LLUUID& sessioN_id,
		const LLSD& updates);
	void clearPendingAgentListUpdates(const LLUUID& session_id);

	void addSessionObserver(LLIMSessionObserver *);
	void removeSessionObserver(LLIMSessionObserver *);

	//show error statuses to the user
	void showSessionStartError(const std::string& error_string, const LLUUID session_id);
	void showSessionEventError(const std::string& event_string, const std::string& error_string, const LLUUID session_id);
	void showSessionForceClose(const std::string& reason, const LLUUID session_id);
	static bool onConfirmForceCloseError(const LLSD& notification, const LLSD& response);

	/**
	 * Start call in a session
	 * @return false if voice channel doesn't exist
	 **/
	bool startCall(const LLUUID& session_id, LLVoiceChannel::EDirection direction = LLVoiceChannel::OUTGOING_CALL);

	/**
	 * End call in a session
	 * @return false if voice channel doesn't exist
	 **/
	bool endCall(const LLUUID& session_id);

	bool isVoiceCall(const LLUUID& session_id);

	void updateDNDMessageStatus();

	bool isDNDMessageSend(const LLUUID& session_id);

	void setDNDMessageSent(const LLUUID& session_id, bool is_send);

	void addNotifiedNonFriendSessionID(const LLUUID& session_id);

	bool isNonFriendSessionNotified(const LLUUID& session_id);

private:

	/**
	 * Remove data associated with a particular session specified by session_id
	 */
	void removeSession(const LLUUID& session_id);

	// This simple method just iterates through all of the ids, and
	// prints a simple message if they are not online. Used to help
	// reduce 'hello' messages to the linden employees unlucky enough
	// to have their calling card in the default inventory.
	void noteOfflineUsers(const LLUUID& session_id, const std::vector<LLUUID>& ids);
	void noteMutedUsers(const LLUUID& session_id, const std::vector<LLUUID>& ids);

	void processIMTypingCore(const LLUUID& from_id, const EInstantMessage im_type, BOOL typing);

	static void onInviteNameLookup(LLSD payload, const LLUUID& id, const LLAvatarName& name);

	void notifyObserverSessionAdded(const LLUUID& session_id, const std::string& name, const LLUUID& other_participant_id, bool has_offline_msg);
    //Triggers when a session has already been added
    void notifyObserverSessionActivated(const LLUUID& session_id, const std::string& name, const LLUUID& other_participant_id);
	void notifyObserverSessionVoiceOrIMStarted(const LLUUID& session_id);
	void notifyObserverSessionRemoved(const LLUUID& session_id);
	void notifyObserverSessionIDUpdated(const LLUUID& old_session_id, const LLUUID& new_session_id);

private:
	
	typedef std::list <LLIMSessionObserver *> session_observers_list_t;
	session_observers_list_t mSessionObservers;

	// EXP-901
	// If "Only friends and groups can IM me" option is ON but the user got message from non-friend,
	// the user should be notified that to be able to see this message the option should be OFF.
	// This set stores session IDs in which user was notified. Need to store this IDs so that the user
	// be notified only one time per session with non-friend.
	typedef std::set<LLUUID> notified_non_friend_sessions_t;
	notified_non_friend_sessions_t mNotifiedNonFriendSessions;

	LLSD mPendingInvitations;
	LLSD mPendingAgentListUpdates;
};

class LLCallDialogManager : public LLSingleton<LLCallDialogManager>
{
	LLSINGLETON(LLCallDialogManager);
	~LLCallDialogManager();
public:
	// static for convinience
	static void onVoiceChannelChanged(const LLUUID &session_id);
	static void onVoiceChannelStateChanged(const LLVoiceChannel::EState& old_state, const LLVoiceChannel::EState& new_state, const LLVoiceChannel::EDirection& direction, bool ended_by_agent);

private:
	void initSingleton();
	void onVoiceChannelChangedInt(const LLUUID &session_id);
	void onVoiceChannelStateChangedInt(const LLVoiceChannel::EState& old_state, const LLVoiceChannel::EState& new_state, const LLVoiceChannel::EDirection& direction, bool ended_by_agent);

protected:
	std::string mPreviousSessionlName;
	std::string mCurrentSessionlName;
	LLIMModel::LLIMSession* mSession;
	LLVoiceChannel::EState mOldState;
};

class LLCallDialog : public LLDockableFloater
{
public:
	LLCallDialog(const LLSD& payload);
	virtual ~LLCallDialog();

	virtual BOOL postBuild();

	void dockToToolbarButton(const std::string& toolbarButtonName);
	
	// check timer state
	/*virtual*/ void draw();
	/*virtual*/ void onOpen(const LLSD& key);
	
protected:
	// lifetime timer for a notification
	LLTimer	mLifetimeTimer;
	// notification's lifetime in seconds
	S32		mLifetime;
	static const S32 DEFAULT_LIFETIME = 5;
	virtual bool lifetimeHasExpired();
	virtual void onLifetimeExpired();

	/**
	 * Sets icon depend on session.
	 *
	 * If passed session_id is a group id group icon will be shown, otherwise avatar icon for participant_id
	 *
	 * @param session_id - UUID of session
	 * @param participant_id - UUID of other participant
	 */
	void setIcon(const LLSD& session_id, const LLSD& participant_id);

	LLSD mPayload;

private:
	LLDockControl::DocAt getDockControlPos(const std::string& toolbarButtonName);
};

class LLIncomingCallDialog : public LLCallDialog
{
public:
	LLIncomingCallDialog(const LLSD& payload);
	~LLIncomingCallDialog()
	{
		if (mAvatarNameCacheConnection.connected())
		{
			mAvatarNameCacheConnection.disconnect();
		}
	}

	/*virtual*/ BOOL postBuild();
	/*virtual*/ void onOpen(const LLSD& key);

	static void onAccept(void* user_data);
	static void onReject(void* user_data);
	static void onStartIM(void* user_data);

	static void processCallResponse(S32 response, const LLSD& payload);
private:
	void setCallerName(const std::string& ui_title,
		const std::string& ui_label,
		const std::string& call_type);
	void onAvatarNameCache(const LLUUID& agent_id,
		const LLAvatarName& av_name,
		const std::string& call_type);

	boost::signals2::connection mAvatarNameCacheConnection;

	/*virtual*/ void onLifetimeExpired();
};

class LLOutgoingCallDialog : public LLCallDialog
{
public:
	LLOutgoingCallDialog(const LLSD& payload);

	/*virtual*/ BOOL postBuild();
	void show(const LLSD& key);

	static void onCancel(void* user_data);
	static const LLUUID OCD_KEY;

private:
	// hide all text boxes
	void hideAllText();
};

// Globals
extern LLIMMgr *gIMMgr;

#endif  // LL_LLIMView_H<|MERGE_RESOLUTION|>--- conflicted
+++ resolved
@@ -208,12 +208,8 @@
 	 * and also saved into a file if log2file is specified.
 	 * It sends new message signal for each added message.
 	 */
-<<<<<<< HEAD
-	void addMessage(const LLUUID& session_id, const std::string& from, const LLUUID& other_participant_id, const std::string& utf8_text, bool log2file = true);
+	void addMessage(const LLUUID& session_id, const std::string& from, const LLUUID& other_participant_id, const std::string& utf8_text, bool log2file = true, bool is_region_msg = false);
     void processAddingMessage(const LLUUID& session_id, const std::string& from, const LLUUID& other_participant_id, const std::string& utf8_text, bool log2file = true);
-=======
-	bool addMessage(const LLUUID& session_id, const std::string& from, const LLUUID& other_participant_id, const std::string& utf8_text, bool log2file = true, bool is_region_msg = false);
->>>>>>> a0c3d69c
 
 	/**
 	 * Similar to addMessage(...) above but won't send a signal about a new message added
