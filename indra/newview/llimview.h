--- conflicted
+++ resolved
@@ -196,12 +196,7 @@
 	/**
 	 * Save an IM message into a file
 	 */
-<<<<<<< HEAD
-	//*TODO should also save uuid of a sender
-	bool logToFile(const LLUUID& session_id, const std::string& from, const std::string& utf8_text);
-=======
 	bool logToFile(const LLUUID& session_id, const std::string& from, const LLUUID& from_id, const std::string& utf8_text);
->>>>>>> 95031093
 };
 
 class LLIMSessionObserver
