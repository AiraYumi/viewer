--- conflicted
+++ resolved
@@ -1,7 +1,6 @@
 XML_FILE_PATH = "luafloater_demo.xml"
 
 leap = require 'leap'
-coro = require 'coro'
 fiber = require 'fiber'
 
 --event pump for sending actions to the floater
@@ -10,13 +9,8 @@
 event_list=leap.request("LLFloaterReg", {op="getFloaterEvents"}).events
 
 local function _event(event_name)
-<<<<<<< HEAD
   if not table.find(event_list, event_name) then
-    print_warning("Incorrect event name: " .. event_name)
-=======
-  if not util.contains(event_list, event_name) then
     LL.print_warning("Incorrect event name: " .. event_name)
->>>>>>> 31f1988f
   end
   return event_name
 end
@@ -69,10 +63,4 @@
   end
 end
 
-<<<<<<< HEAD
-fiber.launch("catch_events", process_events, catch_events)
-=======
-coro.launch(process_events, catch_events)
-leap.process()
-LL.print_warning("End of the script")
->>>>>>> 31f1988f
+fiber.launch("catch_events", process_events, catch_events)