--- conflicted
+++ resolved
@@ -142,11 +142,7 @@
 
         registrar.add("Attachment.Touch", boost::bind(handleMultiple, handle_attachment_touch, mUUIDs));
         registrar.add("Attachment.Edit", boost::bind(handleMultiple, handle_item_edit, mUUIDs));
-<<<<<<< HEAD
-        registrar.add("Attachment.Detach", boost::bind(&LLAppearanceMgr::removeItemsFromAvatar, LLAppearanceMgr::getInstance(), mUUIDs));
-=======
         registrar.add("Attachment.Detach", boost::bind(&LLAppearanceMgr::removeItemsFromAvatar, LLAppearanceMgr::getInstance(), mUUIDs, no_op));
->>>>>>> b1098308
 
         LLUICtrl::EnableCallbackRegistry::ScopedRegistrar enable_registrar;
         enable_registrar.add("Attachment.OnEnable", boost::bind(&CofAttachmentContextMenu::onEnable, this, _2));
@@ -199,11 +195,7 @@
         LLUICtrl::EnableCallbackRegistry::ScopedRegistrar enable_registrar;
         LLUUID selected_id = mUUIDs.back();
 
-<<<<<<< HEAD
-        registrar.add("Clothing.TakeOff", boost::bind(&LLAppearanceMgr::removeItemsFromAvatar, LLAppearanceMgr::getInstance(), mUUIDs));
-=======
         registrar.add("Clothing.TakeOff", boost::bind(&LLAppearanceMgr::removeItemsFromAvatar, LLAppearanceMgr::getInstance(), mUUIDs, no_op));
->>>>>>> b1098308
         registrar.add("Clothing.Replace", boost::bind(replaceWearable, selected_id));
         registrar.add("Clothing.Edit", boost::bind(LLAgentWearables::editWearable, selected_id));
         registrar.add("Clothing.Create", boost::bind(&CofClothingContextMenu::createNew, this, selected_id));
