/** 
 * @file llcofwearables.cpp
 * @brief LLCOFWearables displayes wearables from the current outfit split into three lists (attachments, clothing and body parts)
 *
 * $LicenseInfo:firstyear=2010&license=viewergpl$
 * 
 * Copyright (c) 2010, Linden Research, Inc.
 * 
 * Second Life Viewer Source Code
 * The source code in this file ("Source Code") is provided by Linden Lab
 * to you under the terms of the GNU General Public License, version 2.0
 * ("GPL"), unless you have obtained a separate licensing agreement
 * ("Other License"), formally executed by you and Linden Lab.  Terms of
 * the GPL can be found in doc/GPL-license.txt in this distribution, or
 * online at http://secondlifegrid.net/programs/open_source/licensing/gplv2
 * 
 * There are special exceptions to the terms and conditions of the GPL as
 * it is applied to this Source Code. View the full text of the exception
 * in the file doc/FLOSS-exception.txt in this software distribution, or
 * online at
 * http://secondlifegrid.net/programs/open_source/licensing/flossexception
 * 
 * By copying, modifying or distributing this software, you acknowledge
 * that you have read and understood your obligations described above,
 * and agree to abide by those obligations.
 * 
 * ALL LINDEN LAB SOURCE CODE IS PROVIDED "AS IS." LINDEN LAB MAKES NO
 * WARRANTIES, EXPRESS, IMPLIED OR OTHERWISE, REGARDING ITS ACCURACY,
 * COMPLETENESS OR PERFORMANCE.
 * $/LicenseInfo$
 */

#include "llviewerprecompiledheaders.h"

#include "llcofwearables.h"

#include "llaccordionctrl.h"
#include "llaccordionctrltab.h"
#include "llagentdata.h"
#include "llagentwearables.h"
#include "llappearancemgr.h"
#include "llinventory.h"
#include "llinventoryfunctions.h"
#include "lllistcontextmenu.h"
#include "llmenugl.h"
#include "llviewermenu.h"
#include "llwearableitemslist.h"
#include "llpaneloutfitedit.h"
#include "llsidetray.h"
#include "lltrans.h"

static LLRegisterPanelClassWrapper<LLCOFWearables> t_cof_wearables("cof_wearables");

const LLSD REARRANGE = LLSD().with("rearrange", LLSD());

static const LLWearableItemNameComparator WEARABLE_NAME_COMPARATOR;

//////////////////////////////////////////////////////////////////////////

class CofContextMenu : public LLListContextMenu
{
protected:
	CofContextMenu(LLCOFWearables* cof_wearables)
	:	mCOFWearables(cof_wearables)
	{
		llassert(mCOFWearables);
	}

	void updateCreateWearableLabel(LLMenuGL* menu, const LLUUID& item_id)
	{
		LLMenuItemGL* menu_item = menu->getChild<LLMenuItemGL>("create_new");
		LLWearableType::EType w_type = getWearableType(item_id);

		// Hide the "Create new <WEARABLE_TYPE>" if it's irrelevant.
		if (w_type == LLWearableType::WT_NONE)
		{
			menu_item->setVisible(FALSE);
			return;
		}

		// Set proper label for the "Create new <WEARABLE_TYPE>" menu item.
		std::string new_label = LLTrans::getString("create_new_" + LLWearableType::getTypeName(w_type));
		menu_item->setLabel(new_label);
	}

	void createNew(const LLUUID& item_id)
	{
		LLAgentWearables::createWearable(getWearableType(item_id), true);
	}

	// Get wearable type of the given item.
	//
	// There is a special case: so-called "dummy items"
	// (i.e. the ones that are there just to indicate that you're not wearing
	// any wearables of the corresponding type. They are currently grayed out
	// and suffixed with "not worn").
	// Those items don't have an UUID, but they do have an associated wearable type.
	// If the user has invoked context menu for such item,
	// we ignore the passed item_id and retrieve wearable type from the item.
	LLWearableType::EType getWearableType(const LLUUID& item_id)
	{
		if (!isDummyItem(item_id))
		{
			LLViewerInventoryItem* item = gInventory.getLinkedItem(item_id);
			if (item && item->isWearableType())
			{
				return item->getWearableType();
			}
		}
		else if (mCOFWearables) // dummy item selected
		{
			LLPanelDummyClothingListItem* item;

			item = dynamic_cast<LLPanelDummyClothingListItem*>(mCOFWearables->getSelectedItem());
			if (item)
			{
				return item->getWearableType();
			}
		}

		return LLWearableType::WT_NONE;
	}

	static bool isDummyItem(const LLUUID& item_id)
	{
		return item_id.isNull();
	}

	LLCOFWearables* mCOFWearables;
};

//////////////////////////////////////////////////////////////////////////

class CofAttachmentContextMenu : public CofContextMenu
{
public:
	CofAttachmentContextMenu(LLCOFWearables* cof_wearables)
	:	CofContextMenu(cof_wearables)
	{
	}

protected:

	/*virtual*/ LLContextMenu* createMenu()
	{
		LLUICtrl::CommitCallbackRegistry::ScopedRegistrar registrar;

		functor_t take_off = boost::bind(&LLAppearanceMgr::removeItemFromAvatar, LLAppearanceMgr::getInstance(), _1);
		registrar.add("Attachment.Detach", boost::bind(handleMultiple, take_off, mUUIDs));

		return createFromFile("menu_cof_attachment.xml");
	}
};

//////////////////////////////////////////////////////////////////////////

class CofClothingContextMenu : public CofContextMenu
{
public:
	CofClothingContextMenu(LLCOFWearables* cof_wearables)
	:	CofContextMenu(cof_wearables)
	{
	}

protected:
	static void replaceWearable()
	{
		// *TODO: Most probable that accessing to LLPanelOutfitEdit instance should be:
		// LLSideTray::getInstance()->getSidepanelAppearance()->getPanelOutfitEdit()
		// without casting. Getter methods provides possibility to check and construct
		// absent instance. Explicit relations between components avoids situations
		// when we tries to construct instance with unsatisfied implicit input conditions.
		LLPanelOutfitEdit	* panel_outfit_edit =
						dynamic_cast<LLPanelOutfitEdit*> (LLSideTray::getInstance()->getPanel(
								"panel_outfit_edit"));
		if (panel_outfit_edit != NULL)
		{
			panel_outfit_edit->showAddWearablesPanel(true);
		}
	}

	/*virtual*/ LLContextMenu* createMenu()
	{
		LLUICtrl::CommitCallbackRegistry::ScopedRegistrar registrar;
		LLUICtrl::EnableCallbackRegistry::ScopedRegistrar enable_registrar;
		LLUUID selected_id = mUUIDs.back();
		functor_t take_off = boost::bind(&LLAppearanceMgr::removeItemFromAvatar, LLAppearanceMgr::getInstance(), _1);

		registrar.add("Clothing.TakeOff", boost::bind(handleMultiple, take_off, mUUIDs));
		registrar.add("Clothing.Replace", boost::bind(replaceWearable));
		registrar.add("Clothing.Edit", boost::bind(LLAgentWearables::editWearable, selected_id));
		registrar.add("Clothing.Create", boost::bind(&CofClothingContextMenu::createNew, this, selected_id));

		enable_registrar.add("Clothing.OnEnable", boost::bind(&CofClothingContextMenu::onEnable, this, _2));

		LLContextMenu* menu = createFromFile("menu_cof_clothing.xml");
		llassert(menu);
		if (menu)
		{
			updateCreateWearableLabel(menu, selected_id);
		}
		return menu;
	}

	bool onEnable(const LLSD& data)
	{
		std::string param = data.asString();
		LLUUID selected_id = mUUIDs.back();

		if ("take_off" == param)
		{
			return get_is_item_worn(selected_id);
		}
		else if ("edit" == param)
		{
			return mUUIDs.size() == 1 && gAgentWearables.isWearableModifiable(selected_id);
		}
		else if ("replace" == param)
		{
			return get_is_item_worn(selected_id) && mUUIDs.size() == 1;
		}

		return true;
	}
};

//////////////////////////////////////////////////////////////////////////

class CofBodyPartContextMenu : public CofContextMenu
{
public:
	CofBodyPartContextMenu(LLCOFWearables* cof_wearables)
	:	CofContextMenu(cof_wearables)
	{
	}

protected:
	/*virtual*/ LLContextMenu* createMenu()
	{
		LLUICtrl::CommitCallbackRegistry::ScopedRegistrar registrar;
		LLUICtrl::EnableCallbackRegistry::ScopedRegistrar enable_registrar;
		LLUUID selected_id = mUUIDs.back();

		// *HACK* need to pass pointer to LLPanelOutfitEdit instead of LLSideTray::getInstance()->getPanel().
		// LLSideTray::getInstance()->getPanel() is rather slow variant
		LLPanelOutfitEdit* panel_oe = dynamic_cast<LLPanelOutfitEdit*>(LLSideTray::getInstance()->getPanel("panel_outfit_edit"));
		registrar.add("BodyPart.Replace", boost::bind(&LLPanelOutfitEdit::onReplaceBodyPartMenuItemClicked, panel_oe, selected_id));
		registrar.add("BodyPart.Edit", boost::bind(LLAgentWearables::editWearable, selected_id));
		registrar.add("BodyPart.Create", boost::bind(&CofBodyPartContextMenu::createNew, this, selected_id));

		enable_registrar.add("BodyPart.OnEnable", boost::bind(&CofBodyPartContextMenu::onEnable, this, _2));

		LLContextMenu* menu = createFromFile("menu_cof_body_part.xml");
		llassert(menu);
		if (menu)
		{
			updateCreateWearableLabel(menu, selected_id);
		}
		return menu;
	}

	bool onEnable(const LLSD& data)
	{
		std::string param = data.asString();
		LLUUID selected_id = mUUIDs.back();

		if ("edit" == param)
		{
			return mUUIDs.size() == 1 && gAgentWearables.isWearableModifiable(selected_id);
		}

		return true;
	}
};

//////////////////////////////////////////////////////////////////////////

LLCOFWearables::LLCOFWearables() : LLPanel(),
	mAttachments(NULL),
	mClothing(NULL),
	mBodyParts(NULL),
	mLastSelectedList(NULL),
	mClothingTab(NULL),
	mAttachmentsTab(NULL),
	mBodyPartsTab(NULL),
	mLastSelectedTab(NULL),
<<<<<<< HEAD
	mAccordionCtrl(NULL)
=======
	mCOFVersion(-1)
>>>>>>> 15247f08
{
	mClothingMenu = new CofClothingContextMenu(this);
	mAttachmentMenu = new CofAttachmentContextMenu(this);
	mBodyPartMenu = new CofBodyPartContextMenu(this);
};

LLCOFWearables::~LLCOFWearables()
{
	delete mClothingMenu;
	delete mAttachmentMenu;
	delete mBodyPartMenu;
}

// virtual
BOOL LLCOFWearables::postBuild()
{
	mAttachments = getChild<LLFlatListView>("list_attachments");
	mClothing = getChild<LLFlatListView>("list_clothing");
	mBodyParts = getChild<LLFlatListView>("list_body_parts");

	mClothing->setRightMouseDownCallback(boost::bind(&LLCOFWearables::onListRightClick, this, _1, _2, _3, mClothingMenu));
	mAttachments->setRightMouseDownCallback(boost::bind(&LLCOFWearables::onListRightClick, this, _1, _2, _3, mAttachmentMenu));
	mBodyParts->setRightMouseDownCallback(boost::bind(&LLCOFWearables::onListRightClick, this, _1, _2, _3, mBodyPartMenu));

	//selection across different list/tabs is not supported
	mAttachments->setCommitCallback(boost::bind(&LLCOFWearables::onSelectionChange, this, mAttachments));
	mClothing->setCommitCallback(boost::bind(&LLCOFWearables::onSelectionChange, this, mClothing));
	mBodyParts->setCommitCallback(boost::bind(&LLCOFWearables::onSelectionChange, this, mBodyParts));
	
	mAttachments->setCommitOnSelectionChange(true);
	mClothing->setCommitOnSelectionChange(true);
	mBodyParts->setCommitOnSelectionChange(true);

	//clothing is sorted according to its position relatively to the body
	mAttachments->setComparator(&WEARABLE_NAME_COMPARATOR);
	mBodyParts->setComparator(&WEARABLE_NAME_COMPARATOR);


	mClothingTab = getChild<LLAccordionCtrlTab>("tab_clothing");
	mClothingTab->setDropDownStateChangedCallback(boost::bind(&LLCOFWearables::onAccordionTabStateChanged, this, _1, _2));

	mAttachmentsTab = getChild<LLAccordionCtrlTab>("tab_attachments");
	mAttachmentsTab->setDropDownStateChangedCallback(boost::bind(&LLCOFWearables::onAccordionTabStateChanged, this, _1, _2));

	mBodyPartsTab = getChild<LLAccordionCtrlTab>("tab_body_parts");
	mBodyPartsTab->setDropDownStateChangedCallback(boost::bind(&LLCOFWearables::onAccordionTabStateChanged, this, _1, _2));

	mTab2AssetType[mClothingTab] = LLAssetType::AT_CLOTHING;
	mTab2AssetType[mAttachmentsTab] = LLAssetType::AT_OBJECT;
	mTab2AssetType[mBodyPartsTab] = LLAssetType::AT_BODYPART;

	mAccordionCtrl = getChild<LLAccordionCtrl>("cof_wearables_accordion");

	return LLPanel::postBuild();
}

void LLCOFWearables::onSelectionChange(LLFlatListView* selected_list)
{
	if (!selected_list) return;

	if (selected_list != mLastSelectedList)
	{
		if (selected_list != mAttachments) mAttachments->resetSelection(true);
		if (selected_list != mClothing) mClothing->resetSelection(true);
		if (selected_list != mBodyParts) mBodyParts->resetSelection(true);

		mLastSelectedList = selected_list;
	}

	onCommit();
}

void LLCOFWearables::onAccordionTabStateChanged(LLUICtrl* ctrl, const LLSD& expanded)
{
	bool had_selected_items = mClothing->numSelected() || mAttachments->numSelected() || mBodyParts->numSelected();
	mClothing->resetSelection(true);
	mAttachments->resetSelection(true);
	mBodyParts->resetSelection(true);

	bool tab_selection_changed = false;
	LLAccordionCtrlTab* tab = dynamic_cast<LLAccordionCtrlTab*>(ctrl);
	if (tab && tab != mLastSelectedTab)
	{
		mLastSelectedTab = tab;
		tab_selection_changed = true;
	}

	if (had_selected_items || tab_selection_changed)
	{
		//sending commit signal to indicate selection changes
		onCommit();
	}
}

void LLCOFWearables::refresh()
{
	const LLUUID cof_id = LLAppearanceMgr::instance().getCOF();
	if (cof_id.isNull())
	{
		llwarns << "COF ID cannot be NULL" << llendl;
		return;
	}

	LLViewerInventoryCategory* catp = gInventory.getCategory(cof_id);
	if (!catp)
	{
		llwarns << "COF category cannot be NULL" << llendl;
		return;
	}

	if (mCOFVersion == catp->getVersion()) return;
	mCOFVersion = catp->getVersion();

	typedef std::vector<LLSD> values_vector_t;
	typedef std::map<LLFlatListView*, values_vector_t> selection_map_t;

	selection_map_t preserve_selection;

	// Save current selection
	mAttachments->getSelectedValues(preserve_selection[mAttachments]);
	mClothing->getSelectedValues(preserve_selection[mClothing]);
	mBodyParts->getSelectedValues(preserve_selection[mBodyParts]);

	clear();

	LLInventoryModel::cat_array_t cats;
	LLInventoryModel::item_array_t cof_items;

	gInventory.collectDescendents(cof_id, cats, cof_items, LLInventoryModel::EXCLUDE_TRASH);

	populateAttachmentsAndBodypartsLists(cof_items);


	LLAppearanceMgr::wearables_by_type_t clothing_by_type(LLWearableType::WT_COUNT);
	LLAppearanceMgr::getInstance()->divvyWearablesByType(cof_items, clothing_by_type);
	
	populateClothingList(clothing_by_type);

	// Restore previous selection
	for (selection_map_t::iterator
			 iter = preserve_selection.begin(),
			 iter_end = preserve_selection.end();
		 iter != iter_end; ++iter)
	{
		LLFlatListView* list = iter->first;
		if (!list) continue;

		//restoring selection should not fire commit callbacks
		list->setCommitOnSelectionChange(false);

		const values_vector_t& values = iter->second;
		for (values_vector_t::const_iterator
				 value_it = values.begin(),
				 value_it_end = values.end();
			 value_it != value_it_end; ++value_it)
		{
			// value_it may be null because of dummy items
			// Dummy items have no ID
			if(value_it->asUUID().notNull())
			{
				list->selectItemByValue(*value_it);
			}
		}

		list->setCommitOnSelectionChange(true);
	}
}


void LLCOFWearables::populateAttachmentsAndBodypartsLists(const LLInventoryModel::item_array_t& cof_items)
{
	for (U32 i = 0; i < cof_items.size(); ++i)
	{
		LLViewerInventoryItem* item = cof_items.get(i);
		if (!item) continue;

		const LLAssetType::EType item_type = item->getType();
		if (item_type == LLAssetType::AT_CLOTHING) continue;
		LLPanelInventoryListItemBase* item_panel = NULL;
		if (item_type == LLAssetType::AT_OBJECT)
		{
			item_panel = buildAttachemntListItem(item);
			mAttachments->addItem(item_panel, item->getUUID(), ADD_BOTTOM, false);
		}
		else if (item_type == LLAssetType::AT_BODYPART)
		{
			item_panel = buildBodypartListItem(item);
			if (!item_panel) continue;

			mBodyParts->addItem(item_panel, item->getUUID(), ADD_BOTTOM, false);
		}
	}

	if (mAttachments->size())
	{
		mAttachments->sort();
		mAttachments->notify(REARRANGE); //notifying the parent about the list's size change (cause items were added with rearrange=false)
	}

	if (mBodyParts->size())
	{
		mBodyParts->sort();
		mBodyParts->notify(REARRANGE);
	}
}

//create a clothing list item, update verbs and show/hide line separator
LLPanelClothingListItem* LLCOFWearables::buildClothingListItem(LLViewerInventoryItem* item, bool first, bool last)
{
	llassert(item);
	if (!item) return NULL;
	LLPanelClothingListItem* item_panel = LLPanelClothingListItem::create(item);
	if (!item_panel) return NULL;

	//updating verbs
	//we don't need to use permissions of a link but of an actual/linked item
	if (item->getLinkedItem()) item = item->getLinkedItem();
	llassert(item);
	if (!item) return NULL;

	bool allow_modify = item->getPermissions().allowModifyBy(gAgentID);
	
	item_panel->setShowLockButton(!allow_modify);
	item_panel->setShowEditButton(allow_modify);

	item_panel->setShowMoveUpButton(!first);
	item_panel->setShowMoveDownButton(!last);

	//setting callbacks
	//*TODO move that item panel's inner structure disclosing stuff into the panels
	item_panel->childSetAction("btn_delete", mCOFCallbacks.mDeleteWearable);
	item_panel->childSetAction("btn_move_up", mCOFCallbacks.mMoveWearableFurther);
	item_panel->childSetAction("btn_move_down", mCOFCallbacks.mMoveWearableCloser);
	item_panel->childSetAction("btn_edit", mCOFCallbacks.mEditWearable);
	
	//turning on gray separator line for the last item in the items group of the same wearable type
	item_panel->setSeparatorVisible(last);

	return item_panel;
}

LLPanelBodyPartsListItem* LLCOFWearables::buildBodypartListItem(LLViewerInventoryItem* item)
{
	llassert(item);
	if (!item) return NULL;
	LLPanelBodyPartsListItem* item_panel = LLPanelBodyPartsListItem::create(item);
	if (!item_panel) return NULL;

	//updating verbs
	//we don't need to use permissions of a link but of an actual/linked item
	if (item->getLinkedItem()) item = item->getLinkedItem();
	llassert(item);
	if (!item) return NULL;
	bool allow_modify = item->getPermissions().allowModifyBy(gAgentID);
	item_panel->setShowLockButton(!allow_modify);
	item_panel->setShowEditButton(allow_modify);

	//setting callbacks
	//*TODO move that item panel's inner structure disclosing stuff into the panels
	item_panel->childSetAction("btn_delete", mCOFCallbacks.mDeleteWearable);
	item_panel->childSetAction("btn_edit", mCOFCallbacks.mEditWearable);

	return item_panel;
}

LLPanelDeletableWearableListItem* LLCOFWearables::buildAttachemntListItem(LLViewerInventoryItem* item)
{
	llassert(item);
	if (!item) return NULL;

	LLPanelAttachmentListItem* item_panel = LLPanelAttachmentListItem::create(item);
	if (!item_panel) return NULL;

	//setting callbacks
	//*TODO move that item panel's inner structure disclosing stuff into the panels
	item_panel->childSetAction("btn_delete", mCOFCallbacks.mDeleteWearable);

	return item_panel;
}

void LLCOFWearables::populateClothingList(LLAppearanceMgr::wearables_by_type_t& clothing_by_type)
{
	llassert(clothing_by_type.size() == LLWearableType::WT_COUNT);

	for (U32 type = LLWearableType::WT_SHIRT; type < LLWearableType::WT_COUNT; ++type)
	{
		U32 size = clothing_by_type[type].size();
		if (!size) continue;

		LLAppearanceMgr::sortItemsByActualDescription(clothing_by_type[type]);

		//clothing items are displayed in reverse order, from furthest ones to closest ones (relatively to the body)
		for (U32 i = size; i != 0; --i)
		{
			LLViewerInventoryItem* item = clothing_by_type[type][i-1];

			LLPanelClothingListItem* item_panel = buildClothingListItem(item, i == size, i == 1);
			if (!item_panel) continue;

			mClothing->addItem(item_panel, item->getUUID(), ADD_BOTTOM, false);
		}
	}

	addClothingTypesDummies(clothing_by_type);

	mClothing->notify(REARRANGE);
}

//adding dummy items for missing wearable types
void LLCOFWearables::addClothingTypesDummies(const LLAppearanceMgr::wearables_by_type_t& clothing_by_type)
{
	llassert(clothing_by_type.size() == LLWearableType::WT_COUNT);
	
	for (U32 type = LLWearableType::WT_SHIRT; type < LLWearableType::WT_COUNT; type++)
	{
		U32 size = clothing_by_type[type].size();
		if (size) continue;

		LLWearableType::EType w_type = static_cast<LLWearableType::EType>(type);
		LLPanelInventoryListItemBase* item_panel = LLPanelDummyClothingListItem::create(w_type);
		if(!item_panel) continue;
		item_panel->childSetAction("btn_add", mCOFCallbacks.mAddWearable);
		mClothing->addItem(item_panel, LLUUID::null, ADD_BOTTOM, false);
	}
}

LLUUID LLCOFWearables::getSelectedUUID()
{
	if (!mLastSelectedList) return LLUUID::null;
	
	return mLastSelectedList->getSelectedUUID();
}

bool LLCOFWearables::getSelectedUUIDs(uuid_vec_t& selected_ids)
{
	if (!mLastSelectedList) return false;

	mLastSelectedList->getSelectedUUIDs(selected_ids);
	return selected_ids.size() != 0;
}

LLPanel* LLCOFWearables::getSelectedItem()
{
	if (!mLastSelectedList) return NULL;

	return mLastSelectedList->getSelectedItem();
}

void LLCOFWearables::getSelectedItems(std::vector<LLPanel*>& selected_items) const
{
	if (mLastSelectedList)
	{
		mLastSelectedList->getSelectedItems(selected_items);
	}
}

void LLCOFWearables::clear()
{
	mAttachments->clear();
	mClothing->clear();
	mBodyParts->clear();
}

LLAssetType::EType LLCOFWearables::getExpandedAccordionAssetType()
{
	typedef std::map<std::string, LLAssetType::EType> type_map_t;

	static type_map_t type_map;

<<<<<<< HEAD
	if (mAccordionCtrl != NULL)
	{
		const LLAccordionCtrlTab* expanded_tab = mAccordionCtrl->getExpandedTab();

		return get_if_there(mTab2AssetType, expanded_tab, LLAssetType::AT_NONE);
	}

	return LLAssetType::AT_NONE;
}

LLAssetType::EType LLCOFWearables::getSelectedAccordionAssetType()
{
	if (mAccordionCtrl != NULL)
	{
		const LLAccordionCtrlTab* selected_tab = mAccordionCtrl->getSelectedTab();
=======
	return get_if_there(mTab2AssetType, expanded_tab, LLAssetType::AT_NONE);
	}

LLAssetType::EType LLCOFWearables::getSelectedAccordionAssetType()
	{
	static LLAccordionCtrl* accordion_ctrl = getChild<LLAccordionCtrl>("cof_wearables_accordion");
	const LLAccordionCtrlTab* selected_tab = accordion_ctrl->getSelectedTab();
>>>>>>> 15247f08

		return get_if_there(mTab2AssetType, selected_tab, LLAssetType::AT_NONE);
	}

	return LLAssetType::AT_NONE;
}

void LLCOFWearables::expandDefaultAccordionTab()
{
	if (mAccordionCtrl != NULL)
	{
		mAccordionCtrl->expandDefaultTab();
	}
}

void LLCOFWearables::onListRightClick(LLUICtrl* ctrl, S32 x, S32 y, LLListContextMenu* menu)
{
	if(menu)
	{
		uuid_vec_t selected_uuids;
		if(getSelectedUUIDs(selected_uuids))
		{
			bool show_menu = false;
			for(uuid_vec_t::iterator it = selected_uuids.begin();it!=selected_uuids.end();++it)
			{
				if ((*it).notNull())
				{
					show_menu = true;
					break;
				}
			}

			if(show_menu)
			{
				menu->show(ctrl, selected_uuids, x, y);
			}
		}
	}
}

//EOF<|MERGE_RESOLUTION|>--- conflicted
+++ resolved
@@ -284,11 +284,8 @@
 	mAttachmentsTab(NULL),
 	mBodyPartsTab(NULL),
 	mLastSelectedTab(NULL),
-<<<<<<< HEAD
-	mAccordionCtrl(NULL)
-=======
+	mAccordionCtrl(NULL),
 	mCOFVersion(-1)
->>>>>>> 15247f08
 {
 	mClothingMenu = new CofClothingContextMenu(this);
 	mAttachmentMenu = new CofAttachmentContextMenu(this);
@@ -658,7 +655,6 @@
 
 	static type_map_t type_map;
 
-<<<<<<< HEAD
 	if (mAccordionCtrl != NULL)
 	{
 		const LLAccordionCtrlTab* expanded_tab = mAccordionCtrl->getExpandedTab();
@@ -674,15 +670,6 @@
 	if (mAccordionCtrl != NULL)
 	{
 		const LLAccordionCtrlTab* selected_tab = mAccordionCtrl->getSelectedTab();
-=======
-	return get_if_there(mTab2AssetType, expanded_tab, LLAssetType::AT_NONE);
-	}
-
-LLAssetType::EType LLCOFWearables::getSelectedAccordionAssetType()
-	{
-	static LLAccordionCtrl* accordion_ctrl = getChild<LLAccordionCtrl>("cof_wearables_accordion");
-	const LLAccordionCtrlTab* selected_tab = accordion_ctrl->getSelectedTab();
->>>>>>> 15247f08
 
 		return get_if_there(mTab2AssetType, selected_tab, LLAssetType::AT_NONE);
 	}
