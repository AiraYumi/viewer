/**
 * @file llfloaterpreference.cpp
 * @brief Global preferences with and without persistence.
 *
 * $LicenseInfo:firstyear=2002&license=viewerlgpl$
 * Second Life Viewer Source Code
 * Copyright (C) 2010, Linden Research, Inc.
 *
 * This library is free software; you can redistribute it and/or
 * modify it under the terms of the GNU Lesser General Public
 * License as published by the Free Software Foundation;
 * version 2.1 of the License only.
 *
 * This library is distributed in the hope that it will be useful,
 * but WITHOUT ANY WARRANTY; without even the implied warranty of
 * MERCHANTABILITY or FITNESS FOR A PARTICULAR PURPOSE.  See the GNU
 * Lesser General Public License for more details.
 *
 * You should have received a copy of the GNU Lesser General Public
 * License along with this library; if not, write to the Free Software
 * Foundation, Inc., 51 Franklin Street, Fifth Floor, Boston, MA  02110-1301  USA
 *
 * Linden Research, Inc., 945 Battery Street, San Francisco, CA  94111  USA
 * $/LicenseInfo$
 */

/*
 * App-wide preferences.  Note that these are not per-user,
 * because we need to load many preferences before we have
 * a login name.
 */

#include "llviewerprecompiledheaders.h"

#include "llfloaterpreference.h"

#include "message.h"
#include "llfloaterautoreplacesettings.h"
#include "llagent.h"
#include "llagentcamera.h"
#include "llcheckboxctrl.h"
#include "llcolorswatch.h"
#include "llcombobox.h"
#include "llcommandhandler.h"
#include "lldirpicker.h"
#include "lleventtimer.h"
#include "llfeaturemanager.h"
#include "llfocusmgr.h"
//#include "llfirstuse.h"
#include "llfloaterreg.h"
#include "llfloaterabout.h"
#include "llfavoritesbar.h"
#include "llfloaterpreferencesgraphicsadvanced.h"
#include "llfloaterperformance.h"
#include "llfloatersidepanelcontainer.h"
#include "llfloaterimsession.h"
#include "llkeyboard.h"
#include "llmodaldialog.h"
#include "llnavigationbar.h"
#include "llfloaterimnearbychat.h"
#include "llnotifications.h"
#include "llnotificationsutil.h"
#include "llnotificationtemplate.h"
#include "llpanellogin.h"
#include "llpanelvoicedevicesettings.h"
#include "llradiogroup.h"
#include "llsearchcombobox.h"
#include "llsky.h"
#include "llscrolllistctrl.h"
#include "llscrolllistitem.h"
#include "llsliderctrl.h"
#include "lltabcontainer.h"
#include "lltrans.h"
#include "llviewercontrol.h"
#include "llviewercamera.h"
#include "llviewereventrecorder.h"
#include "llviewermessage.h"
#include "llviewerwindow.h"
#include "llviewerthrottle.h"
#include "llvoavatarself.h"
#include "llvotree.h"
#include "llfloaterpathfindingconsole.h"
// linden library includes
#include "llavatarnamecache.h"
#include "llerror.h"
#include "llfontgl.h"
#include "llrect.h"
#include "llstring.h"

// project includes

#include "llbutton.h"
#include "llflexibleobject.h"
#include "lllineeditor.h"
#include "llresmgr.h"
#include "llspinctrl.h"
#include "llstartup.h"
#include "lltextbox.h"
#include "llui.h"
#include "llviewerobjectlist.h"
#include "llvovolume.h"
#include "llwindow.h"
#include "llworld.h"
#include "lluictrlfactory.h"
#include "llviewermedia.h"
#include "llpluginclassmedia.h"
#include "llteleporthistorystorage.h"
#include "llproxy.h"
#include "llweb.h"

#include "lllogininstance.h"        // to check if logged in yet
#include "llsdserialize.h"
#include "llpresetsmanager.h"
#include "llviewercontrol.h"
#include "llpresetsmanager.h"
#include "llinventoryfunctions.h"

#include "llsearchableui.h"
#include "llperfstats.h"

const F32 BANDWIDTH_UPDATER_TIMEOUT = 0.5f;
char const* const VISIBILITY_DEFAULT = "default";
char const* const VISIBILITY_HIDDEN = "hidden";

//control value for middle mouse as talk2push button
const static std::string MIDDLE_MOUSE_CV = "MiddleMouse"; // for voice client and redability
const static std::string MOUSE_BUTTON_4_CV = "MouseButton4";
const static std::string MOUSE_BUTTON_5_CV = "MouseButton5";

/// This must equal the maximum value set for the IndirectMaxComplexity slider in panel_preferences_graphics1.xml
static const U32 INDIRECT_MAX_ARC_OFF = 101; // all the way to the right == disabled
static const U32 MIN_INDIRECT_ARC_LIMIT = 1; // must match minimum of IndirectMaxComplexity in panel_preferences_graphics1.xml
static const U32 MAX_INDIRECT_ARC_LIMIT = INDIRECT_MAX_ARC_OFF-1; // one short of all the way to the right...

/// These are the effective range of values for RenderAvatarMaxComplexity
static const F32 MIN_ARC_LIMIT =  20000.0f;
static const F32 MAX_ARC_LIMIT = 350000.0f;
static const F32 MIN_ARC_LOG = log(MIN_ARC_LIMIT);
static const F32 MAX_ARC_LOG = log(MAX_ARC_LIMIT);
static const F32 ARC_LIMIT_MAP_SCALE = (MAX_ARC_LOG - MIN_ARC_LOG) / (MAX_INDIRECT_ARC_LIMIT - MIN_INDIRECT_ARC_LIMIT);

struct LabelDef : public LLInitParam::Block<LabelDef>
{
    Mandatory<std::string> name;
    Mandatory<std::string> value;

    LabelDef()
        : name("name"),
        value("value")
    {}
};

struct LabelTable : public LLInitParam::Block<LabelTable>
{
    Multiple<LabelDef> labels;
    LabelTable()
        : labels("label")
    {}
};


// global functions

// helper functions for getting/freeing the web browser media
// if creating/destroying these is too slow, we'll need to create
// a static member and update all our static callbacks

void handleNameTagOptionChanged(const LLSD& newvalue);
void handleDisplayNamesOptionChanged(const LLSD& newvalue);
bool callback_clear_browser_cache(const LLSD& notification, const LLSD& response);
bool callback_clear_cache(const LLSD& notification, const LLSD& response);

//bool callback_skip_dialogs(const LLSD& notification, const LLSD& response, LLFloaterPreference* floater);
//bool callback_reset_dialogs(const LLSD& notification, const LLSD& response, LLFloaterPreference* floater);

void fractionFromDecimal(F32 decimal_val, S32& numerator, S32& denominator);

bool callback_clear_cache(const LLSD& notification, const LLSD& response)
{
    S32 option = LLNotificationsUtil::getSelectedOption(notification, response);
    if ( option == 0 ) // YES
    {
        // flag client texture cache for clearing next time the client runs
        gSavedSettings.setBOOL("PurgeCacheOnNextStartup", TRUE);
        LLNotificationsUtil::add("CacheWillClear");
    }

    return false;
}

bool callback_clear_browser_cache(const LLSD& notification, const LLSD& response)
{
    S32 option = LLNotificationsUtil::getSelectedOption(notification, response);
    if ( option == 0 ) // YES
    {
        // clean web
        LLViewerMedia::getInstance()->clearAllCaches();
        LLViewerMedia::getInstance()->clearAllCookies();

        // clean nav bar history
        LLNavigationBar::getInstance()->clearHistoryCache();

        // flag client texture cache for clearing next time the client runs
        gSavedSettings.setBOOL("PurgeCacheOnNextStartup", TRUE);
        LLNotificationsUtil::add("CacheWillClear");

        LLSearchHistory::getInstance()->clearHistory();
        LLSearchHistory::getInstance()->save();
        LLSearchComboBox* search_ctrl = LLNavigationBar::getInstance()->getChild<LLSearchComboBox>("search_combo_box");
        search_ctrl->clearHistory();

        LLTeleportHistoryStorage::getInstance()->purgeItems();
        LLTeleportHistoryStorage::getInstance()->save();
    }

    return false;
}

void handleNameTagOptionChanged(const LLSD& newvalue)
{
    LLAvatarNameCache::getInstance()->setUseUsernames(gSavedSettings.getBOOL("NameTagShowUsernames"));
    LLVOAvatar::invalidateNameTags();
}

void handleDisplayNamesOptionChanged(const LLSD& newvalue)
{
    LLAvatarNameCache::getInstance()->setUseDisplayNames(newvalue.asBoolean());
    LLVOAvatar::invalidateNameTags();
}

void handleAppearanceCameraMovementChanged(const LLSD& newvalue)
{
    if(!newvalue.asBoolean() && gAgentCamera.getCameraMode() == CAMERA_MODE_CUSTOMIZE_AVATAR)
    {
        gAgentCamera.changeCameraToDefault();
        gAgentCamera.resetView();
    }
}

void fractionFromDecimal(F32 decimal_val, S32& numerator, S32& denominator)
{
    numerator = 0;
    denominator = 0;
    for (F32 test_denominator = 1.f; test_denominator < 30.f; test_denominator += 1.f)
    {
        if (fmodf((decimal_val * test_denominator) + 0.01f, 1.f) < 0.02f)
        {
            numerator = ll_round(decimal_val * test_denominator);
            denominator = ll_round(test_denominator);
            break;
        }
    }
}

// handle secondlife:///app/worldmap/{NAME}/{COORDS} URLs
// Also see LLUrlEntryKeybinding, the value of this command type
// is ability to show up to date value in chat
class LLKeybindingHandler: public LLCommandHandler
{
public:
    // requires trusted browser to trigger
    LLKeybindingHandler(): LLCommandHandler("keybinding", UNTRUSTED_CLICK_ONLY)
    {
    }

    bool handle(const LLSD& params, const LLSD& query_map,
                const std::string& grid, LLMediaCtrl* web)
    {
        if (params.size() < 1) return false;

        LLFloaterPreference* prefsfloater = dynamic_cast<LLFloaterPreference*>
            (LLFloaterReg::showInstance("preferences"));

        if (prefsfloater)
        {
            // find 'controls' panel and bring it the front
            LLTabContainer* tabcontainer = prefsfloater->getChild<LLTabContainer>("pref core");
            LLPanel* panel = prefsfloater->getChild<LLPanel>("controls");
            if (tabcontainer && panel)
            {
                tabcontainer->selectTabPanel(panel);
            }
        }

        return true;
    }
};
LLKeybindingHandler gKeybindHandler;


//////////////////////////////////////////////
// LLFloaterPreference

// static
std::string LLFloaterPreference::sSkin = "";

LLFloaterPreference::LLFloaterPreference(const LLSD& key)
    : LLFloater(key),
    mGotPersonalInfo(false),
    mLanguageChanged(false),
    mAvatarDataInitialized(false),
    mSearchDataDirty(true)
{
    LLConversationLog::instance().addObserver(this);

    //Build Floater is now Called from  LLFloaterReg::add("preferences", "floater_preferences.xml", (LLFloaterBuildFunc)&LLFloaterReg::build<LLFloaterPreference>);

    static bool registered_dialog = false;
    if (!registered_dialog)
    {
        LLFloaterReg::add("keybind_dialog", "floater_select_key.xml", (LLFloaterBuildFunc)&LLFloaterReg::build<LLSetKeyBindDialog>);
        registered_dialog = true;
    }

    mCommitCallbackRegistrar.add("Pref.Cancel",             boost::bind(&LLFloaterPreference::onBtnCancel, this, _2));
    mCommitCallbackRegistrar.add("Pref.OK",                 boost::bind(&LLFloaterPreference::onBtnOK, this, _2));

    mCommitCallbackRegistrar.add("Pref.ClearCache",             boost::bind(&LLFloaterPreference::onClickClearCache, this));
    mCommitCallbackRegistrar.add("Pref.WebClearCache",          boost::bind(&LLFloaterPreference::onClickBrowserClearCache, this));
    mCommitCallbackRegistrar.add("Pref.SetCache",               boost::bind(&LLFloaterPreference::onClickSetCache, this));
    mCommitCallbackRegistrar.add("Pref.ResetCache",             boost::bind(&LLFloaterPreference::onClickResetCache, this));
    mCommitCallbackRegistrar.add("Pref.ClickSkin",              boost::bind(&LLFloaterPreference::onClickSkin, this,_1, _2));
    mCommitCallbackRegistrar.add("Pref.SelectSkin",             boost::bind(&LLFloaterPreference::onSelectSkin, this));
    mCommitCallbackRegistrar.add("Pref.SetSounds",              boost::bind(&LLFloaterPreference::onClickSetSounds, this));
    mCommitCallbackRegistrar.add("Pref.ClickEnablePopup",       boost::bind(&LLFloaterPreference::onClickEnablePopup, this));
    mCommitCallbackRegistrar.add("Pref.ClickDisablePopup",      boost::bind(&LLFloaterPreference::onClickDisablePopup, this));
    mCommitCallbackRegistrar.add("Pref.LogPath",                boost::bind(&LLFloaterPreference::onClickLogPath, this));
    mCommitCallbackRegistrar.add("Pref.RenderExceptions",       boost::bind(&LLFloaterPreference::onClickRenderExceptions, this));
    mCommitCallbackRegistrar.add("Pref.AutoAdjustments",         boost::bind(&LLFloaterPreference::onClickAutoAdjustments, this));
    mCommitCallbackRegistrar.add("Pref.HardwareDefaults",       boost::bind(&LLFloaterPreference::setHardwareDefaults, this));
    mCommitCallbackRegistrar.add("Pref.AvatarImpostorsEnable",  boost::bind(&LLFloaterPreference::onAvatarImpostorsEnable, this));
    mCommitCallbackRegistrar.add("Pref.UpdateIndirectMaxComplexity",    boost::bind(&LLFloaterPreference::updateMaxComplexity, this));
    mCommitCallbackRegistrar.add("Pref.RenderOptionUpdate",     boost::bind(&LLFloaterPreference::onRenderOptionEnable, this));
    mCommitCallbackRegistrar.add("Pref.WindowedMod",            boost::bind(&LLFloaterPreference::onCommitWindowedMode, this));
    mCommitCallbackRegistrar.add("Pref.UpdateSliderText",       boost::bind(&LLFloaterPreference::refreshUI,this));
    mCommitCallbackRegistrar.add("Pref.QualityPerformance",     boost::bind(&LLFloaterPreference::onChangeQuality, this, _2));
    mCommitCallbackRegistrar.add("Pref.applyUIColor",           boost::bind(&LLFloaterPreference::applyUIColor, this ,_1, _2));
    mCommitCallbackRegistrar.add("Pref.getUIColor",             boost::bind(&LLFloaterPreference::getUIColor, this ,_1, _2));
    mCommitCallbackRegistrar.add("Pref.MaturitySettings",       boost::bind(&LLFloaterPreference::onChangeMaturity, this));
    mCommitCallbackRegistrar.add("Pref.BlockList",              boost::bind(&LLFloaterPreference::onClickBlockList, this));
    mCommitCallbackRegistrar.add("Pref.Proxy",                  boost::bind(&LLFloaterPreference::onClickProxySettings, this));
    mCommitCallbackRegistrar.add("Pref.TranslationSettings",    boost::bind(&LLFloaterPreference::onClickTranslationSettings, this));
    mCommitCallbackRegistrar.add("Pref.AutoReplace",            boost::bind(&LLFloaterPreference::onClickAutoReplace, this));
    mCommitCallbackRegistrar.add("Pref.PermsDefault",           boost::bind(&LLFloaterPreference::onClickPermsDefault, this));
    mCommitCallbackRegistrar.add("Pref.RememberedUsernames",    boost::bind(&LLFloaterPreference::onClickRememberedUsernames, this));
    mCommitCallbackRegistrar.add("Pref.SpellChecker",           boost::bind(&LLFloaterPreference::onClickSpellChecker, this));
    mCommitCallbackRegistrar.add("Pref.Advanced",               boost::bind(&LLFloaterPreference::onClickAdvanced, this));

    sSkin = gSavedSettings.getString("SkinCurrent");

    mCommitCallbackRegistrar.add("Pref.ClickActionChange",      boost::bind(&LLFloaterPreference::onClickActionChange, this));

    gSavedSettings.getControl("NameTagShowUsernames")->getCommitSignal()->connect(boost::bind(&handleNameTagOptionChanged,  _2));
    gSavedSettings.getControl("NameTagShowFriends")->getCommitSignal()->connect(boost::bind(&handleNameTagOptionChanged,  _2));
    gSavedSettings.getControl("UseDisplayNames")->getCommitSignal()->connect(boost::bind(&handleDisplayNamesOptionChanged,  _2));

    gSavedSettings.getControl("AppearanceCameraMovement")->getCommitSignal()->connect(boost::bind(&handleAppearanceCameraMovementChanged,  _2));
    gSavedSettings.getControl("WindLightUseAtmosShaders")->getCommitSignal()->connect(boost::bind(&LLFloaterPreference::onAtmosShaderChange, this));

    LLAvatarPropertiesProcessor::getInstance()->addObserver( gAgent.getID(), this );

    mComplexityChangedSignal = gSavedSettings.getControl("RenderAvatarMaxComplexity")->getCommitSignal()->connect(boost::bind(&LLFloaterPreference::updateComplexityText, this));

    mCommitCallbackRegistrar.add("Pref.ClearLog",               boost::bind(&LLConversationLog::onClearLog, &LLConversationLog::instance()));
    mCommitCallbackRegistrar.add("Pref.DeleteTranscripts",      boost::bind(&LLFloaterPreference::onDeleteTranscripts, this));
    mCommitCallbackRegistrar.add("UpdateFilter", boost::bind(&LLFloaterPreference::onUpdateFilterTerm, this, false)); // <FS:ND/> Hook up for filtering
}

void LLFloaterPreference::processProperties( void* pData, EAvatarProcessorType type )
{
<<<<<<< HEAD
	if ( APT_PROPERTIES_LEGACY == type )
	{
		const LLAvatarLegacyData* pAvatarData = static_cast<const LLAvatarLegacyData*>( pData );
		if (pAvatarData && (gAgent.getID() == pAvatarData->avatar_id) && (pAvatarData->avatar_id != LLUUID::null))
		{
=======
    if ( APT_PROPERTIES == type )
    {
        const LLAvatarData* pAvatarData = static_cast<const LLAvatarData*>( pData );
        if (pAvatarData && (gAgent.getID() == pAvatarData->avatar_id) && (pAvatarData->avatar_id != LLUUID::null))
        {
>>>>>>> e7eced3c
            mAllowPublish = (bool)(pAvatarData->flags & AVATAR_ALLOW_PUBLISH);
            mAvatarDataInitialized = true;
            getChild<LLUICtrl>("online_searchresults")->setValue(mAllowPublish);
        }
    }
}

void LLFloaterPreference::saveAvatarProperties( void )
{
    const bool allowPublish = getChild<LLUICtrl>("online_searchresults")->getValue();

    if ((LLStartUp::getStartupState() == STATE_STARTED)
        && mAvatarDataInitialized
        && (allowPublish != mAllowPublish))
    {
        std::string cap_url = gAgent.getRegionCapability("AgentProfile");
        if (!cap_url.empty())
        {
            mAllowPublish = allowPublish;

            LLCoros::instance().launch("requestAgentUserInfoCoro",
                boost::bind(saveAvatarPropertiesCoro, cap_url, allowPublish));
        }
    }
}

void LLFloaterPreference::saveAvatarPropertiesCoro(const std::string cap_url, bool allow_publish)
{
    LLCore::HttpRequest::policy_t httpPolicy(LLCore::HttpRequest::DEFAULT_POLICY_ID);
    LLCoreHttpUtil::HttpCoroutineAdapter::ptr_t
        httpAdapter(new LLCoreHttpUtil::HttpCoroutineAdapter("put_avatar_properties_coro", httpPolicy));
    LLCore::HttpRequest::ptr_t httpRequest(new LLCore::HttpRequest);
    LLCore::HttpHeaders::ptr_t httpHeaders;

    LLCore::HttpOptions::ptr_t httpOpts(new LLCore::HttpOptions);
    httpOpts->setFollowRedirects(true);

    std::string finalUrl = cap_url + "/" + gAgentID.asString();
    LLSD data;
    data["allow_publish"] = allow_publish;

    LLSD result = httpAdapter->putAndSuspend(httpRequest, finalUrl, data, httpOpts, httpHeaders);

    LLSD httpResults = result[LLCoreHttpUtil::HttpCoroutineAdapter::HTTP_RESULTS];
    LLCore::HttpStatus status = LLCoreHttpUtil::HttpCoroutineAdapter::getStatusFromLLSD(httpResults);

    if (!status)
    {
        LL_WARNS("Preferences") << "Failed to put agent information " << data << " for id " << gAgentID << LL_ENDL;
        return;
    }

    LL_DEBUGS("Preferences") << "Agent id: " << gAgentID << " Data: " << data << " Result: " << httpResults << LL_ENDL;
}

BOOL LLFloaterPreference::postBuild()
{
    gSavedSettings.getControl("ChatFontSize")->getSignal()->connect(boost::bind(&LLFloaterIMSessionTab::processChatHistoryStyleUpdate, false));

    gSavedSettings.getControl("ChatFontSize")->getSignal()->connect(boost::bind(&LLViewerChat::signalChatFontChanged));

    gSavedSettings.getControl("ChatBubbleOpacity")->getSignal()->connect(boost::bind(&LLFloaterPreference::onNameTagOpacityChange, this, _2));

    gSavedSettings.getControl("PreferredMaturity")->getSignal()->connect(boost::bind(&LLFloaterPreference::onChangeMaturity, this));

    gSavedPerAccountSettings.getControl("ModelUploadFolder")->getSignal()->connect(boost::bind(&LLFloaterPreference::onChangeModelFolder, this));
    gSavedPerAccountSettings.getControl("PBRUploadFolder")->getSignal()->connect(boost::bind(&LLFloaterPreference::onChangePBRFolder, this));
    gSavedPerAccountSettings.getControl("TextureUploadFolder")->getSignal()->connect(boost::bind(&LLFloaterPreference::onChangeTextureFolder, this));
    gSavedPerAccountSettings.getControl("SoundUploadFolder")->getSignal()->connect(boost::bind(&LLFloaterPreference::onChangeSoundFolder, this));
    gSavedPerAccountSettings.getControl("AnimationUploadFolder")->getSignal()->connect(boost::bind(&LLFloaterPreference::onChangeAnimationFolder, this));

    LLTabContainer* tabcontainer = getChild<LLTabContainer>("pref core");
    if (!tabcontainer->selectTab(gSavedSettings.getS32("LastPrefTab")))
        tabcontainer->selectFirstTab();

    getChild<LLUICtrl>("cache_location")->setEnabled(FALSE); // make it read-only but selectable (STORM-227)
    std::string cache_location = gDirUtilp->getExpandedFilename(LL_PATH_CACHE, "");
    setCacheLocation(cache_location);

    getChild<LLUICtrl>("log_path_string")->setEnabled(FALSE); // make it read-only but selectable

    getChild<LLComboBox>("language_combobox")->setCommitCallback(boost::bind(&LLFloaterPreference::onLanguageChange, this));

    getChild<LLComboBox>("FriendIMOptions")->setCommitCallback(boost::bind(&LLFloaterPreference::onNotificationsChange, this,"FriendIMOptions"));
    getChild<LLComboBox>("NonFriendIMOptions")->setCommitCallback(boost::bind(&LLFloaterPreference::onNotificationsChange, this,"NonFriendIMOptions"));
    getChild<LLComboBox>("ConferenceIMOptions")->setCommitCallback(boost::bind(&LLFloaterPreference::onNotificationsChange, this,"ConferenceIMOptions"));
    getChild<LLComboBox>("GroupChatOptions")->setCommitCallback(boost::bind(&LLFloaterPreference::onNotificationsChange, this,"GroupChatOptions"));
    getChild<LLComboBox>("NearbyChatOptions")->setCommitCallback(boost::bind(&LLFloaterPreference::onNotificationsChange, this,"NearbyChatOptions"));
    getChild<LLComboBox>("ObjectIMOptions")->setCommitCallback(boost::bind(&LLFloaterPreference::onNotificationsChange, this,"ObjectIMOptions"));

    // if floater is opened before login set default localized do not disturb message
    if (LLStartUp::getStartupState() < STATE_STARTED)
    {
        gSavedPerAccountSettings.setString("DoNotDisturbModeResponse", LLTrans::getString("DoNotDisturbModeResponseDefault"));
    }

    // set 'enable' property for 'Clear log...' button
    changed();

    LLLogChat::getInstance()->setSaveHistorySignal(boost::bind(&LLFloaterPreference::onLogChatHistorySaved, this));

    LLSliderCtrl* fov_slider = getChild<LLSliderCtrl>("camera_fov");
    fov_slider->setMinValue(LLViewerCamera::getInstance()->getMinView());
    fov_slider->setMaxValue(LLViewerCamera::getInstance()->getMaxView());

    // Hook up and init for filtering
    mFilterEdit = getChild<LLSearchEditor>("search_prefs_edit");
    mFilterEdit->setKeystrokeCallback(boost::bind(&LLFloaterPreference::onUpdateFilterTerm, this, false));

    // Load and assign label for 'default language'
    std::string user_filename = gDirUtilp->getExpandedFilename(LL_PATH_DEFAULT_SKIN, "default_languages.xml");
    std::map<std::string, std::string> labels;
    if (loadFromFilename(user_filename, labels))
    {
        std::string system_lang = gSavedSettings.getString("SystemLanguage");
        std::map<std::string, std::string>::iterator iter = labels.find(system_lang);
        if (iter != labels.end())
        {
            getChild<LLComboBox>("language_combobox")->add(iter->second, LLSD("default"), ADD_TOP, true);
        }
        else
        {
            LL_WARNS() << "Language \"" << system_lang << "\" is not in default_languages.xml" << LL_ENDL;
            getChild<LLComboBox>("language_combobox")->add("System default", LLSD("default"), ADD_TOP, true);
        }
    }
    else
    {
        LL_WARNS() << "Failed to load labels from " << user_filename << ". Using default." << LL_ENDL;
        getChild<LLComboBox>("language_combobox")->add("System default", LLSD("default"), ADD_TOP, true);
    }

    return TRUE;
}

void LLFloaterPreference::updateDeleteTranscriptsButton()
{
<<<<<<< HEAD
	getChild<LLButton>("delete_transcripts")->setEnabled(LLLogChat::transcriptFilesExist());
=======
    std::vector<std::string> list_of_transcriptions_file_names;
    LLLogChat::getListOfTranscriptFiles(list_of_transcriptions_file_names);
    getChild<LLButton>("delete_transcripts")->setEnabled(list_of_transcriptions_file_names.size() > 0);
>>>>>>> e7eced3c
}

void LLFloaterPreference::onDoNotDisturbResponseChanged()
{
    // set "DoNotDisturbResponseChanged" TRUE if user edited message differs from default, FALSE otherwise
    bool response_changed_flag =
            LLTrans::getString("DoNotDisturbModeResponseDefault")
                    != getChild<LLUICtrl>("do_not_disturb_response")->getValue().asString();

    gSavedPerAccountSettings.setBOOL("DoNotDisturbResponseChanged", response_changed_flag );
}

LLFloaterPreference::~LLFloaterPreference()
{
    LLConversationLog::instance().removeObserver(this);
    mComplexityChangedSignal.disconnect();
}

void LLFloaterPreference::draw()
{
    BOOL has_first_selected = (getChildRef<LLScrollListCtrl>("disabled_popups").getFirstSelected()!=NULL);
    gSavedSettings.setBOOL("FirstSelectedDisabledPopups", has_first_selected);

    has_first_selected = (getChildRef<LLScrollListCtrl>("enabled_popups").getFirstSelected()!=NULL);
    gSavedSettings.setBOOL("FirstSelectedEnabledPopups", has_first_selected);

    LLFloater::draw();
}

void LLFloaterPreference::saveSettings()
{
    LLTabContainer* tabcontainer = getChild<LLTabContainer>("pref core");
    child_list_t::const_iterator iter = tabcontainer->getChildList()->begin();
    child_list_t::const_iterator end = tabcontainer->getChildList()->end();
    for ( ; iter != end; ++iter)
    {
        LLView* view = *iter;
        LLPanelPreference* panel = dynamic_cast<LLPanelPreference*>(view);
        if (panel)
            panel->saveSettings();
    }
    saveIgnoredNotifications();
}

void LLFloaterPreference::apply()
{
    LLAvatarPropertiesProcessor::getInstance()->addObserver( gAgent.getID(), this );

    LLTabContainer* tabcontainer = getChild<LLTabContainer>("pref core");
    if (sSkin != gSavedSettings.getString("SkinCurrent"))
    {
        LLNotificationsUtil::add("ChangeSkin");
        refreshSkin(this);
    }
    // Call apply() on all panels that derive from LLPanelPreference
    for (child_list_t::const_iterator iter = tabcontainer->getChildList()->begin();
         iter != tabcontainer->getChildList()->end(); ++iter)
    {
        LLView* view = *iter;
        LLPanelPreference* panel = dynamic_cast<LLPanelPreference*>(view);
        if (panel)
            panel->apply();
    }

    gViewerWindow->requestResolutionUpdate(); // for UIScaleFactor

    LLSliderCtrl* fov_slider = getChild<LLSliderCtrl>("camera_fov");
    fov_slider->setMinValue(LLViewerCamera::getInstance()->getMinView());
    fov_slider->setMaxValue(LLViewerCamera::getInstance()->getMaxView());

    std::string cache_location = gDirUtilp->getExpandedFilename(LL_PATH_CACHE, "");
    setCacheLocation(cache_location);

    LLViewerMedia::getInstance()->setCookiesEnabled(getChild<LLUICtrl>("cookies_enabled")->getValue());

    if (hasChild("web_proxy_enabled", TRUE) &&hasChild("web_proxy_editor", TRUE) && hasChild("web_proxy_port", TRUE))
    {
        bool proxy_enable = getChild<LLUICtrl>("web_proxy_enabled")->getValue();
        std::string proxy_address = getChild<LLUICtrl>("web_proxy_editor")->getValue();
        int proxy_port = getChild<LLUICtrl>("web_proxy_port")->getValue();
        LLViewerMedia::getInstance()->setProxyConfig(proxy_enable, proxy_address, proxy_port);
    }

    if (mGotPersonalInfo)
    {
        bool new_hide_online = getChild<LLUICtrl>("online_visibility")->getValue().asBoolean();

        if (new_hide_online != mOriginalHideOnlineStatus)
        {
            // This hack is because we are representing several different
            // possible strings with a single checkbox. Since most users
            // can only select between 2 values, we represent it as a
            // checkbox. This breaks down a little bit for liaisons, but
            // works out in the end.
            if (new_hide_online != mOriginalHideOnlineStatus)
            {
                if (new_hide_online) mDirectoryVisibility = VISIBILITY_HIDDEN;
                else mDirectoryVisibility = VISIBILITY_DEFAULT;
             //Update showonline value, otherwise multiple applys won't work
                mOriginalHideOnlineStatus = new_hide_online;
            }
            gAgent.sendAgentUpdateUserInfo(mDirectoryVisibility);
        }
    }

    saveAvatarProperties();
}

void LLFloaterPreference::cancel()
{
    LLTabContainer* tabcontainer = getChild<LLTabContainer>("pref core");
    // Call cancel() on all panels that derive from LLPanelPreference
    for (child_list_t::const_iterator iter = tabcontainer->getChildList()->begin();
        iter != tabcontainer->getChildList()->end(); ++iter)
    {
        LLView* view = *iter;
        LLPanelPreference* panel = dynamic_cast<LLPanelPreference*>(view);
        if (panel)
            panel->cancel();
    }
    // hide joystick pref floater
    LLFloaterReg::hideInstance("pref_joystick");

    // hide translation settings floater
    LLFloaterReg::hideInstance("prefs_translation");

    // hide autoreplace settings floater
    LLFloaterReg::hideInstance("prefs_autoreplace");

    // hide spellchecker settings folder
    LLFloaterReg::hideInstance("prefs_spellchecker");

    // hide advanced graphics floater
    LLFloaterReg::hideInstance("prefs_graphics_advanced");

    // reverts any changes to current skin
    gSavedSettings.setString("SkinCurrent", sSkin);

    updateClickActionViews();

    LLFloaterPreferenceProxy * advanced_proxy_settings = LLFloaterReg::findTypedInstance<LLFloaterPreferenceProxy>("prefs_proxy");
    if (advanced_proxy_settings)
    {
        advanced_proxy_settings->cancel();
    }
    //Need to reload the navmesh if the pathing console is up
    LLHandle<LLFloaterPathfindingConsole> pathfindingConsoleHandle = LLFloaterPathfindingConsole::getInstanceHandle();
    if ( !pathfindingConsoleHandle.isDead() )
    {
        LLFloaterPathfindingConsole* pPathfindingConsole = pathfindingConsoleHandle.get();
        pPathfindingConsole->onRegionBoundaryCross();
    }

    if (!mSavedGraphicsPreset.empty())
    {
        gSavedSettings.setString("PresetGraphicActive", mSavedGraphicsPreset);
        LLPresetsManager::getInstance()->triggerChangeSignal();
    }

    restoreIgnoredNotifications();
}

void LLFloaterPreference::onOpen(const LLSD& key)
{
<<<<<<< HEAD
	// this variable and if that follows it are used to properly handle do not disturb mode response message
	static bool initialized = FALSE;
	// if user is logged in and we haven't initialized do not disturb mode response yet, do it
	if (!initialized && LLStartUp::getStartupState() == STATE_STARTED)
	{
		// Special approach is used for do not disturb response localization, because "DoNotDisturbModeResponse" is
		// in non-localizable xml, and also because it may be changed by user and in this case it shouldn't be localized.
		// To keep track of whether do not disturb response is default or changed by user additional setting DoNotDisturbResponseChanged
		// was added into per account settings.

		// initialization should happen once,so setting variable to TRUE
		initialized = TRUE;
		// this connection is needed to properly set "DoNotDisturbResponseChanged" setting when user makes changes in
		// do not disturb response message.
		gSavedPerAccountSettings.getControl("DoNotDisturbModeResponse")->getSignal()->connect(boost::bind(&LLFloaterPreference::onDoNotDisturbResponseChanged, this));
	}
	gAgent.sendAgentUserInfoRequest();

	/////////////////////////// From LLPanelGeneral //////////////////////////
	// if we have no agent, we can't let them choose anything
	// if we have an agent, then we only let them choose if they have a choice
	bool can_choose_maturity =
		gAgent.getID().notNull() &&
		(gAgent.isMature() || gAgent.isGodlike());
	
	LLComboBox* maturity_combo = getChild<LLComboBox>("maturity_desired_combobox");
	LLAvatarPropertiesProcessor::getInstance()->sendAvatarLegacyPropertiesRequest( gAgent.getID() );
	if (can_choose_maturity)
	{		
		// if they're not adult or a god, they shouldn't see the adult selection, so delete it
		if (!gAgent.isAdult() && !gAgent.isGodlikeWithoutAdminMenuFakery())
		{
			// we're going to remove the adult entry from the combo
			LLScrollListCtrl* maturity_list = maturity_combo->findChild<LLScrollListCtrl>("ComboBox");
			if (maturity_list)
			{
				maturity_list->deleteItems(LLSD(SIM_ACCESS_ADULT));
			}
		}
		getChildView("maturity_desired_combobox")->setEnabled( true);
		getChildView("maturity_desired_textbox")->setVisible( false);
	}
	else
	{
		getChild<LLUICtrl>("maturity_desired_textbox")->setValue(maturity_combo->getSelectedItemLabel());
		getChildView("maturity_desired_combobox")->setEnabled( false);
	}

	// Forget previous language changes.
	mLanguageChanged = false;

	// Display selected maturity icons.
	onChangeMaturity();

	onChangeModelFolder();
=======

    // this variable and if that follows it are used to properly handle do not disturb mode response message
    static bool initialized = FALSE;
    // if user is logged in and we haven't initialized do not disturb mode response yet, do it
    if (!initialized && LLStartUp::getStartupState() == STATE_STARTED)
    {
        // Special approach is used for do not disturb response localization, because "DoNotDisturbModeResponse" is
        // in non-localizable xml, and also because it may be changed by user and in this case it shouldn't be localized.
        // To keep track of whether do not disturb response is default or changed by user additional setting DoNotDisturbResponseChanged
        // was added into per account settings.

        // initialization should happen once,so setting variable to TRUE
        initialized = TRUE;
        // this connection is needed to properly set "DoNotDisturbResponseChanged" setting when user makes changes in
        // do not disturb response message.
        gSavedPerAccountSettings.getControl("DoNotDisturbModeResponse")->getSignal()->connect(boost::bind(&LLFloaterPreference::onDoNotDisturbResponseChanged, this));
    }
    gAgent.sendAgentUserInfoRequest();

    /////////////////////////// From LLPanelGeneral //////////////////////////
    // if we have no agent, we can't let them choose anything
    // if we have an agent, then we only let them choose if they have a choice
    bool can_choose_maturity =
        gAgent.getID().notNull() &&
        (gAgent.isMature() || gAgent.isGodlike());

    LLComboBox* maturity_combo = getChild<LLComboBox>("maturity_desired_combobox");
    LLAvatarPropertiesProcessor::getInstance()->sendAvatarPropertiesRequest( gAgent.getID() );
    if (can_choose_maturity)
    {
        // if they're not adult or a god, they shouldn't see the adult selection, so delete it
        if (!gAgent.isAdult() && !gAgent.isGodlikeWithoutAdminMenuFakery())
        {
            // we're going to remove the adult entry from the combo
            LLScrollListCtrl* maturity_list = maturity_combo->findChild<LLScrollListCtrl>("ComboBox");
            if (maturity_list)
            {
                maturity_list->deleteItems(LLSD(SIM_ACCESS_ADULT));
            }
        }
        getChildView("maturity_desired_combobox")->setEnabled( true);
        getChildView("maturity_desired_textbox")->setVisible( false);
    }
    else
    {
        getChild<LLUICtrl>("maturity_desired_textbox")->setValue(maturity_combo->getSelectedItemLabel());
        getChildView("maturity_desired_combobox")->setEnabled( false);
    }

    // Forget previous language changes.
    mLanguageChanged = false;

    // Display selected maturity icons.
    onChangeMaturity();

    onChangeModelFolder();
>>>>>>> e7eced3c
    onChangePBRFolder();
    onChangeTextureFolder();
    onChangeSoundFolder();
    onChangeAnimationFolder();

    // Load (double-)click to walk/teleport settings.
    updateClickActionViews();

    // Enabled/disabled popups, might have been changed by user actions
    // while preferences floater was closed.
    buildPopupLists();


    //get the options that were checked
    onNotificationsChange("FriendIMOptions");
    onNotificationsChange("NonFriendIMOptions");
    onNotificationsChange("ConferenceIMOptions");
    onNotificationsChange("GroupChatOptions");
    onNotificationsChange("NearbyChatOptions");
    onNotificationsChange("ObjectIMOptions");

    LLPanelLogin::setAlwaysRefresh(true);
    refresh();

    // Make sure the current state of prefs are saved away when
    // when the floater is opened.  That will make cancel do its
    // job
    saveSettings();

    // Make sure there is a default preference file
    LLPresetsManager::getInstance()->createMissingDefault(PRESETS_CAMERA);
    LLPresetsManager::getInstance()->createMissingDefault(PRESETS_GRAPHIC);

    bool started = (LLStartUp::getStartupState() == STATE_STARTED);

    LLButton* load_btn = findChild<LLButton>("PrefLoadButton");
    LLButton* save_btn = findChild<LLButton>("PrefSaveButton");
    LLButton* delete_btn = findChild<LLButton>("PrefDeleteButton");
    LLButton* exceptions_btn = findChild<LLButton>("RenderExceptionsButton");
    LLButton* auto_adjustments_btn = findChild<LLButton>("AutoAdjustmentsButton");

    if (load_btn && save_btn && delete_btn && exceptions_btn && auto_adjustments_btn)
    {
        load_btn->setEnabled(started);
        save_btn->setEnabled(started);
        delete_btn->setEnabled(started);
        exceptions_btn->setEnabled(started);
        auto_adjustments_btn->setEnabled(started);
    }

    collectSearchableItems();
    if (!mFilterEdit->getText().empty())
    {
        mFilterEdit->setText(LLStringExplicit(""));
        onUpdateFilterTerm(true);
    }
}

void LLFloaterPreference::onRenderOptionEnable()
{
    refreshEnabledGraphics();
}

void LLFloaterPreference::onAvatarImpostorsEnable()
{
    refreshEnabledGraphics();
}

//static
void LLFloaterPreference::initDoNotDisturbResponse()
    {
        if (!gSavedPerAccountSettings.getBOOL("DoNotDisturbResponseChanged"))
        {
            //LLTrans::getString("DoNotDisturbModeResponseDefault") is used here for localization (EXT-5885)
            gSavedPerAccountSettings.setString("DoNotDisturbModeResponse", LLTrans::getString("DoNotDisturbModeResponseDefault"));
        }
    }

//static
void LLFloaterPreference::updateShowFavoritesCheckbox(bool val)
{
    LLFloaterPreference* instance = LLFloaterReg::findTypedInstance<LLFloaterPreference>("preferences");
    if (instance)
    {
        instance->getChild<LLUICtrl>("favorites_on_login_check")->setValue(val);
    }
}

void LLFloaterPreference::setHardwareDefaults()
{
    std::string preset_graphic_active = gSavedSettings.getString("PresetGraphicActive");
    if (!preset_graphic_active.empty())
    {
        saveGraphicsPreset(preset_graphic_active);
        saveSettings(); // save here to be able to return to the previous preset by Cancel
    }
    setRecommendedSettings();
}

void LLFloaterPreference::setRecommendedSettings()
{
    resetAutotuneSettings();
    gSavedSettings.getControl("RenderVSyncEnable")->resetToDefault(true);

    LLFeatureManager::getInstance()->applyRecommendedSettings();

    // reset indirects before refresh because we may have changed what they control
    LLAvatarComplexityControls::setIndirectControls();

    refreshEnabledGraphics();
    gSavedSettings.setString("PresetGraphicActive", "");
    LLPresetsManager::getInstance()->triggerChangeSignal();

    LLTabContainer* tabcontainer = getChild<LLTabContainer>("pref core");
    child_list_t::const_iterator iter = tabcontainer->getChildList()->begin();
    child_list_t::const_iterator end = tabcontainer->getChildList()->end();
    for ( ; iter != end; ++iter)
    {
        LLView* view = *iter;
        LLPanelPreference* panel = dynamic_cast<LLPanelPreference*>(view);
        if (panel)
        {
            panel->setHardwareDefaults();
        }
    }
}

void LLFloaterPreference::resetAutotuneSettings()
{
    gSavedSettings.setBOOL("AutoTuneFPS", FALSE);

    const std::string autotune_settings[] = {
        "AutoTuneLock",
        "KeepAutoTuneLock",
        "TargetFPS",
        "TuningFPSStrategy",
        "AutoTuneImpostorByDistEnabled",
        "AutoTuneImpostorFarAwayDistance" ,
        "AutoTuneRenderFarClipMin",
        "AutoTuneRenderFarClipTarget",
        "RenderAvatarMaxART"
    };

    for (auto it : autotune_settings)
    {
        gSavedSettings.getControl(it)->resetToDefault(true);
    }
}

void LLFloaterPreference::getControlNames(std::vector<std::string>& names)
{
    LLView* view = findChild<LLView>("display");
    LLFloater* advanced = LLFloaterReg::findTypedInstance<LLFloater>("prefs_graphics_advanced");
    if (view && advanced)
    {
        std::list<LLView*> stack;
        stack.push_back(view);
        stack.push_back(advanced);
        while(!stack.empty())
        {
            // Process view on top of the stack
            LLView* curview = stack.front();
            stack.pop_front();

            LLUICtrl* ctrl = dynamic_cast<LLUICtrl*>(curview);
            if (ctrl)
            {
                LLControlVariable* control = ctrl->getControlVariable();
                if (control)
                {
                    std::string control_name = control->getName();
                    if (std::find(names.begin(), names.end(), control_name) == names.end())
                    {
                        names.push_back(control_name);
                    }
                }
            }

            for (child_list_t::const_iterator iter = curview->getChildList()->begin();
                iter != curview->getChildList()->end(); ++iter)
            {
                stack.push_back(*iter);
            }
        }
    }
}

//virtual
void LLFloaterPreference::onClose(bool app_quitting)
{
    gSavedSettings.setS32("LastPrefTab", getChild<LLTabContainer>("pref core")->getCurrentPanelIndex());
    LLPanelLogin::setAlwaysRefresh(false);
    if (!app_quitting)
    {
        cancel();
    }
}

// static
void LLFloaterPreference::onBtnOK(const LLSD& userdata)
{
    // commit any outstanding text entry
    if (hasFocus())
    {
        LLUICtrl* cur_focus = dynamic_cast<LLUICtrl*>(gFocusMgr.getKeyboardFocus());
        if (cur_focus && cur_focus->acceptsTextInput())
        {
            cur_focus->onCommit();
        }
    }

    if (canClose())
    {
        saveSettings();
        apply();

        if (userdata.asString() == "closeadvanced")
        {
            LLFloaterReg::hideInstance("prefs_graphics_advanced");
        }
        else
        {
            closeFloater(false);
        }

        //Conversation transcript and log path changed so reload conversations based on new location
        if(mPriorInstantMessageLogPath.length())
        {
            if(moveTranscriptsAndLog())
            {
                //When floaters are empty but have a chat history files, reload chat history into them
                LLFloaterIMSessionTab::reloadEmptyFloaters();
            }
            //Couldn't move files so restore the old path and show a notification
            else
            {
                gSavedPerAccountSettings.setString("InstantMessageLogPath", mPriorInstantMessageLogPath);
                LLNotificationsUtil::add("PreferenceChatPathChanged");
            }
            mPriorInstantMessageLogPath.clear();
        }

        LLUIColorTable::instance().saveUserSettings();
        gSavedSettings.saveToFile(gSavedSettings.getString("ClientSettingsFile"), TRUE);

        //Only save once logged in and loaded per account settings
        if(mGotPersonalInfo)
        {
            gSavedPerAccountSettings.saveToFile(gSavedSettings.getString("PerAccountSettingsFile"), TRUE);
    }
    }
    else
    {
        // Show beep, pop up dialog, etc.
        LL_INFOS("Preferences") << "Can't close preferences!" << LL_ENDL;
    }

    LLPanelLogin::updateLocationSelectorsVisibility();
    //Need to reload the navmesh if the pathing console is up
    LLHandle<LLFloaterPathfindingConsole> pathfindingConsoleHandle = LLFloaterPathfindingConsole::getInstanceHandle();
    if ( !pathfindingConsoleHandle.isDead() )
    {
        LLFloaterPathfindingConsole* pPathfindingConsole = pathfindingConsoleHandle.get();
        pPathfindingConsole->onRegionBoundaryCross();
    }
}

// static
void LLFloaterPreference::onBtnCancel(const LLSD& userdata)
{
    if (hasFocus())
    {
        LLUICtrl* cur_focus = dynamic_cast<LLUICtrl*>(gFocusMgr.getKeyboardFocus());
        if (cur_focus && cur_focus->acceptsTextInput())
        {
            cur_focus->onCommit();
        }
        refresh();
    }
    cancel();

    if (userdata.asString() == "closeadvanced")
    {
        LLFloaterReg::hideInstance("prefs_graphics_advanced");
    }
    else
    {
        closeFloater();
    }
}

// static
void LLFloaterPreference::updateUserInfo(const std::string& visibility)
{
    LLFloaterPreference* instance = LLFloaterReg::findTypedInstance<LLFloaterPreference>("preferences");
    if (instance)
    {
        instance->setPersonalInfo(visibility);
    }
}

void LLFloaterPreference::refreshEnabledGraphics()
{
    LLFloaterPreference* instance = LLFloaterReg::findTypedInstance<LLFloaterPreference>("preferences");
    if (instance)
    {
        instance->refresh();
    }

    LLFloater* advanced = LLFloaterReg::findTypedInstance<LLFloater>("prefs_graphics_advanced");
    if (advanced)
    {
        advanced->refresh();
    }
}

void LLFloaterPreference::onClickClearCache()
{
    LLNotificationsUtil::add("ConfirmClearCache", LLSD(), LLSD(), callback_clear_cache);
}

void LLFloaterPreference::onClickBrowserClearCache()
{
    LLNotificationsUtil::add("ConfirmClearBrowserCache", LLSD(), LLSD(), callback_clear_browser_cache);
}

// Called when user changes language via the combobox.
void LLFloaterPreference::onLanguageChange()
{
    // Let the user know that the change will only take effect after restart.
    // Do it only once so that we're not too irritating.
    if (!mLanguageChanged)
    {
        LLNotificationsUtil::add("ChangeLanguage");
        mLanguageChanged = true;
    }
}

void LLFloaterPreference::onNotificationsChange(const std::string& OptionName)
{
    mNotificationOptions[OptionName] = getChild<LLComboBox>(OptionName)->getSelectedItemLabel();

    bool show_notifications_alert = true;
    for (notifications_map::iterator it_notification = mNotificationOptions.begin(); it_notification != mNotificationOptions.end(); it_notification++)
    {
        if(it_notification->second != "No action")
        {
            show_notifications_alert = false;
            break;
        }
    }

    getChild<LLTextBox>("notifications_alert")->setVisible(show_notifications_alert);
}

void LLFloaterPreference::onNameTagOpacityChange(const LLSD& newvalue)
{
    LLColorSwatchCtrl* color_swatch = findChild<LLColorSwatchCtrl>("background");
    if (color_swatch)
    {
        LLColor4 new_color = color_swatch->get();
        color_swatch->set( new_color.setAlpha(newvalue.asReal()) );
    }
}

void LLFloaterPreference::onClickSetCache()
{
    std::string cur_name(gSavedSettings.getString("CacheLocation"));
//  std::string cur_top_folder(gDirUtilp->getBaseFileName(cur_name));

    std::string proposed_name(cur_name);

    (new LLDirPickerThread(boost::bind(&LLFloaterPreference::changeCachePath, this, _1, _2), proposed_name))->getFile();
}

void LLFloaterPreference::changeCachePath(const std::vector<std::string>& filenames, std::string proposed_name)
{
    std::string dir_name = filenames[0];
    if (!dir_name.empty() && dir_name != proposed_name)
    {
        std::string new_top_folder(gDirUtilp->getBaseFileName(dir_name));
        LLNotificationsUtil::add("CacheWillBeMoved");
        gSavedSettings.setString("NewCacheLocation", dir_name);
        gSavedSettings.setString("NewCacheLocationTopFolder", new_top_folder);
    }
    else
    {
        std::string cache_location = gDirUtilp->getCacheDir();
        gSavedSettings.setString("CacheLocation", cache_location);
        std::string top_folder(gDirUtilp->getBaseFileName(cache_location));
        gSavedSettings.setString("CacheLocationTopFolder", top_folder);
    }
}

void LLFloaterPreference::onClickResetCache()
{
    if (gDirUtilp->getCacheDir(false) == gDirUtilp->getCacheDir(true))
    {
        // The cache location was already the default.
        return;
    }
    gSavedSettings.setString("NewCacheLocation", "");
    gSavedSettings.setString("NewCacheLocationTopFolder", "");
    LLNotificationsUtil::add("CacheWillBeMoved");
    std::string cache_location = gDirUtilp->getCacheDir(false);
    gSavedSettings.setString("CacheLocation", cache_location);
    std::string top_folder(gDirUtilp->getBaseFileName(cache_location));
    gSavedSettings.setString("CacheLocationTopFolder", top_folder);
}

void LLFloaterPreference::onClickSkin(LLUICtrl* ctrl, const LLSD& userdata)
{
    gSavedSettings.setString("SkinCurrent", userdata.asString());
    ctrl->setValue(userdata.asString());
}

void LLFloaterPreference::onSelectSkin()
{
    std::string skin_selection = getChild<LLRadioGroup>("skin_selection")->getValue().asString();
    gSavedSettings.setString("SkinCurrent", skin_selection);
}

void LLFloaterPreference::refreshSkin(void* data)
{
    LLPanel*self = (LLPanel*)data;
    sSkin = gSavedSettings.getString("SkinCurrent");
    self->getChild<LLRadioGroup>("skin_selection", true)->setValue(sSkin);
}

void LLFloaterPreference::buildPopupLists()
{
    LLScrollListCtrl& disabled_popups =
        getChildRef<LLScrollListCtrl>("disabled_popups");
    LLScrollListCtrl& enabled_popups =
        getChildRef<LLScrollListCtrl>("enabled_popups");

    disabled_popups.deleteAllItems();
    enabled_popups.deleteAllItems();

    for (LLNotifications::TemplateMap::const_iterator iter = LLNotifications::instance().templatesBegin();
         iter != LLNotifications::instance().templatesEnd();
         ++iter)
    {
        LLNotificationTemplatePtr templatep = iter->second;
        LLNotificationFormPtr formp = templatep->mForm;

        LLNotificationForm::EIgnoreType ignore = formp->getIgnoreType();
        if (ignore <= LLNotificationForm::IGNORE_NO)
            continue;

        LLSD row;
        row["columns"][0]["value"] = formp->getIgnoreMessage();
        row["columns"][0]["font"] = "SANSSERIF_SMALL";
        row["columns"][0]["width"] = 400;

        LLScrollListItem* item = NULL;

        bool show_popup = !formp->getIgnored();
        if (!show_popup)
        {
            if (ignore == LLNotificationForm::IGNORE_WITH_LAST_RESPONSE)
            {
                LLSD last_response = LLUI::getInstance()->mSettingGroups["config"]->getLLSD("Default" + templatep->mName);
                if (!last_response.isUndefined())
                {
                    for (LLSD::map_const_iterator it = last_response.beginMap();
                         it != last_response.endMap();
                         ++it)
                    {
                        if (it->second.asBoolean())
                        {
                            row["columns"][1]["value"] = formp->getElement(it->first)["ignore"].asString();
                            row["columns"][1]["font"] = "SANSSERIF_SMALL";
                            row["columns"][1]["width"] = 360;
                            break;
                        }
                    }
                }
            }
            item = disabled_popups.addElement(row);
        }
        else
        {
            item = enabled_popups.addElement(row);
        }

        if (item)
        {
            item->setUserdata((void*)&iter->first);
        }
    }
}

void LLFloaterPreference::refreshEnabledState()
{
    LLCheckBoxCtrl* ctrl_pbr = getChild<LLCheckBoxCtrl>("UsePBRShaders");

    //PBR
    ctrl_pbr->setEnabled(TRUE);

    // Cannot have floater active until caps have been received
    getChild<LLButton>("default_creation_permissions")->setEnabled(LLStartUp::getStartupState() < STATE_STARTED ? false : true);

    getChildView("block_list")->setEnabled(LLLoginInstance::getInstance()->authSuccess());
}

void LLAvatarComplexityControls::setIndirectControls()
{
    /*
     * We have controls that have an indirect relationship between the control
     * values and adjacent text and the underlying setting they influence.
     * In each case, the control and its associated setting are named Indirect<something>
     * This method interrogates the controlled setting and establishes the
     * appropriate value for the indirect control. It must be called whenever the
     * underlying setting may have changed other than through the indirect control,
     * such as when the 'Reset all to recommended settings' button is used...
     */
    setIndirectMaxNonImpostors();
    setIndirectMaxArc();
}

// static
void LLAvatarComplexityControls::setIndirectMaxNonImpostors()
{
    U32 max_non_impostors = gSavedSettings.getU32("RenderAvatarMaxNonImpostors");
    // for this one, we just need to make zero, which means off, the max value of the slider
    U32 indirect_max_non_impostors = (0 == max_non_impostors) ? LLVOAvatar::NON_IMPOSTORS_MAX_SLIDER : max_non_impostors;
    gSavedSettings.setU32("IndirectMaxNonImpostors", indirect_max_non_impostors);
}

void LLAvatarComplexityControls::setIndirectMaxArc()
{
    U32 max_arc = gSavedSettings.getU32("RenderAvatarMaxComplexity");
    U32 indirect_max_arc;
    if (0 == max_arc)
    {
        // the off position is all the way to the right, so set to control max
        indirect_max_arc = INDIRECT_MAX_ARC_OFF;
    }
    else
    {
        // This is the inverse of the calculation in updateMaxComplexity
        indirect_max_arc = (U32)ll_round(((log(F32(max_arc)) - MIN_ARC_LOG) / ARC_LIMIT_MAP_SCALE)) + MIN_INDIRECT_ARC_LIMIT;
    }
    gSavedSettings.setU32("IndirectMaxComplexity", indirect_max_arc);
}

void LLFloaterPreference::refresh()
{
    LLPanel::refresh();
    LLAvatarComplexityControls::setText(
        gSavedSettings.getU32("RenderAvatarMaxComplexity"),
        getChild<LLTextBox>("IndirectMaxComplexityText", true));
    refreshEnabledState();
    LLFloater* advanced = LLFloaterReg::findTypedInstance<LLFloater>("prefs_graphics_advanced");
    if (advanced)
    {
        advanced->refresh();
    }
    updateClickActionViews();
}

void LLFloaterPreference::onCommitWindowedMode()
{
    refresh();
}

void LLFloaterPreference::onChangeQuality(const LLSD& data)
{
    U32 level = (U32)(data.asReal());
    LLFeatureManager::getInstance()->setGraphicsLevel(level, true);
    refreshEnabledGraphics();
    refresh();
}

void LLFloaterPreference::onClickSetSounds()
{
    // Disable Enable gesture sounds checkbox if the master sound is disabled
    // or if sound effects are disabled.
    getChild<LLCheckBoxCtrl>("gesture_audio_play_btn")->setEnabled(!gSavedSettings.getBOOL("MuteSounds"));
}

void LLFloaterPreference::onClickEnablePopup()
{
    LLScrollListCtrl& disabled_popups = getChildRef<LLScrollListCtrl>("disabled_popups");

    std::vector<LLScrollListItem*> items = disabled_popups.getAllSelected();
    std::vector<LLScrollListItem*>::iterator itor;
    for (itor = items.begin(); itor != items.end(); ++itor)
    {
        LLNotificationTemplatePtr templatep = LLNotifications::instance().getTemplate(*(std::string*)((*itor)->getUserdata()));
        //gSavedSettings.setWarning(templatep->mName, TRUE);
        std::string notification_name = templatep->mName;
        LLUI::getInstance()->mSettingGroups["ignores"]->setBOOL(notification_name, TRUE);
    }

    buildPopupLists();
    if (!mFilterEdit->getText().empty())
    {
        filterIgnorableNotifications();
    }
}

void LLFloaterPreference::onClickDisablePopup()
{
    LLScrollListCtrl& enabled_popups = getChildRef<LLScrollListCtrl>("enabled_popups");

    std::vector<LLScrollListItem*> items = enabled_popups.getAllSelected();
    std::vector<LLScrollListItem*>::iterator itor;
    for (itor = items.begin(); itor != items.end(); ++itor)
    {
        LLNotificationTemplatePtr templatep = LLNotifications::instance().getTemplate(*(std::string*)((*itor)->getUserdata()));
        templatep->mForm->setIgnored(true);
    }

    buildPopupLists();
    if (!mFilterEdit->getText().empty())
    {
        filterIgnorableNotifications();
    }
}

void LLFloaterPreference::resetAllIgnored()
{
    for (LLNotifications::TemplateMap::const_iterator iter = LLNotifications::instance().templatesBegin();
         iter != LLNotifications::instance().templatesEnd();
         ++iter)
    {
        if (iter->second->mForm->getIgnoreType() > LLNotificationForm::IGNORE_NO)
        {
            iter->second->mForm->setIgnored(false);
        }
    }
}

void LLFloaterPreference::setAllIgnored()
{
    for (LLNotifications::TemplateMap::const_iterator iter = LLNotifications::instance().templatesBegin();
         iter != LLNotifications::instance().templatesEnd();
         ++iter)
    {
        if (iter->second->mForm->getIgnoreType() > LLNotificationForm::IGNORE_NO)
        {
            iter->second->mForm->setIgnored(true);
        }
    }
}

void LLFloaterPreference::onClickLogPath()
{
    std::string proposed_name(gSavedPerAccountSettings.getString("InstantMessageLogPath"));
    mPriorInstantMessageLogPath.clear();


    (new LLDirPickerThread(boost::bind(&LLFloaterPreference::changeLogPath, this, _1, _2), proposed_name))->getFile();
}

void LLFloaterPreference::changeLogPath(const std::vector<std::string>& filenames, std::string proposed_name)
{
    //Path changed
    if (proposed_name != filenames[0])
    {
        gSavedPerAccountSettings.setString("InstantMessageLogPath", filenames[0]);
        mPriorInstantMessageLogPath = proposed_name;

        // enable/disable 'Delete transcripts button
        updateDeleteTranscriptsButton();
    }
}

bool LLFloaterPreference::moveTranscriptsAndLog()
{
    std::string instantMessageLogPath(gSavedPerAccountSettings.getString("InstantMessageLogPath"));
    std::string chatLogPath = gDirUtilp->add(instantMessageLogPath, gDirUtilp->getUserName());

    bool madeDirectory = false;

    //Does the directory really exist, if not then make it
    if(!LLFile::isdir(chatLogPath))
    {
        //mkdir success is defined as zero
        if(LLFile::mkdir(chatLogPath) != 0)
        {
            return false;
        }
        madeDirectory = true;
    }

    std::string originalConversationLogDir = LLConversationLog::instance().getFileName();
    std::string targetConversationLogDir = gDirUtilp->add(chatLogPath, "conversation.log");
    //Try to move the conversation log
    if(!LLConversationLog::instance().moveLog(originalConversationLogDir, targetConversationLogDir))
    {
        //Couldn't move the log and created a new directory so remove the new directory
        if(madeDirectory)
        {
            LLFile::rmdir(chatLogPath);
        }
        return false;
    }

    //Attempt to move transcripts
    std::vector<std::string> listOfTranscripts;
    std::vector<std::string> listOfFilesMoved;

    LLLogChat::getListOfTranscriptFiles(listOfTranscripts);

    if(!LLLogChat::moveTranscripts(gDirUtilp->getChatLogsDir(),
                                    instantMessageLogPath,
                                    listOfTranscripts,
                                    listOfFilesMoved))
    {
        //Couldn't move all the transcripts so restore those that moved back to their old location
        LLLogChat::moveTranscripts(instantMessageLogPath,
            gDirUtilp->getChatLogsDir(),
            listOfFilesMoved);

        //Move the conversation log back
        LLConversationLog::instance().moveLog(targetConversationLogDir, originalConversationLogDir);

        if(madeDirectory)
        {
            LLFile::rmdir(chatLogPath);
        }

        return false;
    }

    gDirUtilp->setChatLogsDir(instantMessageLogPath);
    gDirUtilp->updatePerAccountChatLogsDir();

    return true;
}

void LLFloaterPreference::setPersonalInfo(const std::string& visibility)
{
    mGotPersonalInfo = true;
    mDirectoryVisibility = visibility;

    if (visibility == VISIBILITY_DEFAULT)
    {
        mOriginalHideOnlineStatus = false;
        getChildView("online_visibility")->setEnabled(TRUE);
    }
    else if (visibility == VISIBILITY_HIDDEN)
    {
        mOriginalHideOnlineStatus = true;
        getChildView("online_visibility")->setEnabled(TRUE);
    }
    else
    {
        mOriginalHideOnlineStatus = true;
    }

    getChild<LLUICtrl>("online_searchresults")->setEnabled(TRUE);
    getChildView("friends_online_notify_checkbox")->setEnabled(TRUE);
    getChild<LLUICtrl>("online_visibility")->setValue(mOriginalHideOnlineStatus);
    getChild<LLUICtrl>("online_visibility")->setLabelArg("[DIR_VIS]", mDirectoryVisibility);

    getChildView("favorites_on_login_check")->setEnabled(TRUE);
    getChildView("log_path_button")->setEnabled(TRUE);
    getChildView("chat_font_size")->setEnabled(TRUE);
    getChildView("conversation_log_combo")->setEnabled(TRUE);
    getChild<LLUICtrl>("voice_call_friends_only_check")->setEnabled(TRUE);
    getChild<LLUICtrl>("voice_call_friends_only_check")->setValue(gSavedPerAccountSettings.getBOOL("VoiceCallsFriendsOnly"));
}


void LLFloaterPreference::refreshUI()
{
    refresh();
}

void LLAvatarComplexityControls::updateMax(LLSliderCtrl* slider, LLTextBox* value_label, bool short_val)
{
    // Called when the IndirectMaxComplexity control changes
    // Responsible for fixing the slider label (IndirectMaxComplexityText) and setting RenderAvatarMaxComplexity
    U32 indirect_value = slider->getValue().asInteger();
    U32 max_arc;

    if (INDIRECT_MAX_ARC_OFF == indirect_value)
    {
        // The 'off' position is when the slider is all the way to the right,
        // which is a value of INDIRECT_MAX_ARC_OFF,
        // so it is necessary to set max_arc to 0 disable muted avatars.
        max_arc = 0;
    }
    else
    {
        // if this is changed, the inverse calculation in setIndirectMaxArc
        // must be changed to match
        max_arc = (U32)ll_round(exp(MIN_ARC_LOG + (ARC_LIMIT_MAP_SCALE * (indirect_value - MIN_INDIRECT_ARC_LIMIT))));
    }

    gSavedSettings.setU32("RenderAvatarMaxComplexity", (U32)max_arc);
    setText(max_arc, value_label, short_val);
}

void LLAvatarComplexityControls::setText(U32 value, LLTextBox* text_box, bool short_val)
{
    if (0 == value)
    {
        text_box->setText(LLTrans::getString("no_limit"));
    }
    else
    {
        std::string text_value = short_val ? llformat("%d", value / 1000) : llformat("%d", value);
        text_box->setText(text_value);
    }
}

void LLAvatarComplexityControls::updateMaxRenderTime(LLSliderCtrl* slider, LLTextBox* value_label, bool short_val)
{
    setRenderTimeText((F32)(LLPerfStats::renderAvatarMaxART_ns/1000), value_label, short_val);
}

void LLAvatarComplexityControls::setRenderTimeText(F32 value, LLTextBox* text_box, bool short_val)
{
    if (0 == value)
    {
        text_box->setText(LLTrans::getString("no_limit"));
    }
    else
    {
        text_box->setText(llformat("%.0f", value));
    }
}

void LLFloaterPreference::updateMaxComplexity()
{
    // Called when the IndirectMaxComplexity control changes
    LLAvatarComplexityControls::updateMax(
        getChild<LLSliderCtrl>("IndirectMaxComplexity"),
        getChild<LLTextBox>("IndirectMaxComplexityText"));
}

void LLFloaterPreference::updateComplexityText()
{
    LLAvatarComplexityControls::setText(gSavedSettings.getU32("RenderAvatarMaxComplexity"),
        getChild<LLTextBox>("IndirectMaxComplexityText", true));
}

bool LLFloaterPreference::loadFromFilename(const std::string& filename, std::map<std::string, std::string> &label_map)
{
    LLXMLNodePtr root;

    if (!LLXMLNode::parseFile(filename, root, NULL))
    {
        LL_WARNS("Preferences") << "Unable to parse file " << filename << LL_ENDL;
        return false;
    }

    if (!root->hasName("labels"))
    {
        LL_WARNS("Preferences") << filename << " is not a valid definition file" << LL_ENDL;
        return false;
    }

    LabelTable params;
    LLXUIParser parser;
    parser.readXUI(root, params, filename);

    if (params.validateBlock())
    {
        for (LLInitParam::ParamIterator<LabelDef>::const_iterator it = params.labels.begin();
            it != params.labels.end();
            ++it)
        {
            LabelDef label_entry = *it;
            label_map[label_entry.name] = label_entry.value;
        }
    }
    else
    {
        LL_WARNS("Preferences") << filename << " failed to load" << LL_ENDL;
        return false;
    }

    return true;
}

void LLFloaterPreference::onChangeMaturity()
{
    U8 sim_access = gSavedSettings.getU32("PreferredMaturity");

    getChild<LLIconCtrl>("rating_icon_general")->setVisible(sim_access == SIM_ACCESS_PG
                                                            || sim_access == SIM_ACCESS_MATURE
                                                            || sim_access == SIM_ACCESS_ADULT);

    getChild<LLIconCtrl>("rating_icon_moderate")->setVisible(sim_access == SIM_ACCESS_MATURE
                                                            || sim_access == SIM_ACCESS_ADULT);

    getChild<LLIconCtrl>("rating_icon_adult")->setVisible(sim_access == SIM_ACCESS_ADULT);
}

std::string get_category_path(LLFolderType::EType cat_type)
{
    LLUUID cat_id = gInventory.findUserDefinedCategoryUUIDForType(cat_type);
    return get_category_path(cat_id);
}

void LLFloaterPreference::onChangeModelFolder()
{
    if (gInventory.isInventoryUsable())
    {
        getChild<LLTextBox>("upload_models")->setText(get_category_path(LLFolderType::FT_OBJECT));
    }
}

void LLFloaterPreference::onChangePBRFolder()
{
    if (gInventory.isInventoryUsable())
    {
        getChild<LLTextBox>("upload_pbr")->setText(get_category_path(LLFolderType::FT_MATERIAL));
    }
}

void LLFloaterPreference::onChangeTextureFolder()
{
    if (gInventory.isInventoryUsable())
    {
        getChild<LLTextBox>("upload_textures")->setText(get_category_path(LLFolderType::FT_TEXTURE));
    }
}

void LLFloaterPreference::onChangeSoundFolder()
{
    if (gInventory.isInventoryUsable())
    {
        getChild<LLTextBox>("upload_sounds")->setText(get_category_path(LLFolderType::FT_SOUND));
    }
}

void LLFloaterPreference::onChangeAnimationFolder()
{
    if (gInventory.isInventoryUsable())
    {
        getChild<LLTextBox>("upload_animation")->setText(get_category_path(LLFolderType::FT_ANIMATION));
    }
}

// FIXME: this will stop you from spawning the sidetray from preferences dialog on login screen
// but the UI for this will still be enabled
void LLFloaterPreference::onClickBlockList()
{
    LLFloaterSidePanelContainer::showPanel("people", "panel_people",
        LLSD().with("people_panel_tab_name", "blocked_panel"));
}

void LLFloaterPreference::onClickProxySettings()
{
    LLFloaterReg::showInstance("prefs_proxy");
}

void LLFloaterPreference::onClickTranslationSettings()
{
    LLFloaterReg::showInstance("prefs_translation");
}

void LLFloaterPreference::onClickAutoReplace()
{
    LLFloaterReg::showInstance("prefs_autoreplace");
}

void LLFloaterPreference::onClickSpellChecker()
{
    LLFloaterReg::showInstance("prefs_spellchecker");
}

void LLFloaterPreference::onClickRenderExceptions()
{
    LLFloaterReg::showInstance("avatar_render_settings");
}

void LLFloaterPreference::onClickAutoAdjustments()
{
    LLFloaterPerformance* performance_floater = LLFloaterReg::showTypedInstance<LLFloaterPerformance>("performance");
    if (performance_floater)
    {
        performance_floater->showAutoadjustmentsPanel();
    }
}

void LLFloaterPreference::onClickAdvanced()
{
    LLFloaterReg::showInstance("prefs_graphics_advanced");

    LLTabContainer* tabcontainer = getChild<LLTabContainer>("pref core");
    for (child_list_t::const_iterator iter = tabcontainer->getChildList()->begin();
         iter != tabcontainer->getChildList()->end(); ++iter)
    {
        LLView* view = *iter;
        LLPanelPreferenceGraphics* panel = dynamic_cast<LLPanelPreferenceGraphics*>(view);
        if (panel)
        {
            panel->resetDirtyChilds();
        }
    }
}

void LLFloaterPreference::onClickActionChange()
{
    updateClickActionControls();
}

void LLFloaterPreference::onAtmosShaderChange()
{
    LLCheckBoxCtrl* ctrl_alm = getChild<LLCheckBoxCtrl>("UseLightShaders");
    if(ctrl_alm)
    {
        //Deferred/SSAO/Shadows
        BOOL bumpshiny = LLCubeMap::sUseCubeMaps && LLFeatureManager::getInstance()->isFeatureAvailable("RenderObjectBump") && gSavedSettings.getBOOL("RenderObjectBump");
        BOOL shaders = gSavedSettings.getBOOL("WindLightUseAtmosShaders");
        BOOL enabled = LLFeatureManager::getInstance()->isFeatureAvailable("RenderDeferred") &&
                        bumpshiny &&
                        shaders;

        ctrl_alm->setEnabled(enabled);
    }
}

void LLFloaterPreference::onClickPermsDefault()
{
    LLFloaterReg::showInstance("perms_default");
}

void LLFloaterPreference::onClickRememberedUsernames()
{
    LLFloaterReg::showInstance("forget_username");
}

void LLFloaterPreference::onDeleteTranscripts()
{
    LLSD args;
    args["FOLDER"] = gDirUtilp->getUserName();

    LLNotificationsUtil::add("PreferenceChatDeleteTranscripts", args, LLSD(), boost::bind(&LLFloaterPreference::onDeleteTranscriptsResponse, this, _1, _2));
}

void LLFloaterPreference::onDeleteTranscriptsResponse(const LLSD& notification, const LLSD& response)
{
    if (0 == LLNotificationsUtil::getSelectedOption(notification, response))
    {
        LLLogChat::deleteTranscripts();
        updateDeleteTranscriptsButton();
    }
}

void LLFloaterPreference::onLogChatHistorySaved()
{
    LLButton * delete_transcripts_buttonp = getChild<LLButton>("delete_transcripts");

    if (!delete_transcripts_buttonp->getEnabled())
    {
        delete_transcripts_buttonp->setEnabled(true);
    }
}

void LLFloaterPreference::updateClickActionControls()
{
    const int single_clk_action = getChild<LLComboBox>("single_click_action_combo")->getValue().asInteger();
    const int double_clk_action = getChild<LLComboBox>("double_click_action_combo")->getValue().asInteger();

    // Todo: This is a very ugly way to get access to keybindings.
    // Reconsider possible options.
    // Potential option: make constructor of LLKeyConflictHandler private
    // but add a getter that will return shared pointer for specific
    // mode, pointer should only exist so long as there are external users.
    // In such case we won't need to do this 'dynamic_cast' nightmare.
    // updateTable() can also be avoided
    LLTabContainer* tabcontainer = getChild<LLTabContainer>("pref core");
    for (child_list_t::const_iterator iter = tabcontainer->getChildList()->begin();
        iter != tabcontainer->getChildList()->end(); ++iter)
    {
        LLView* view = *iter;
        LLPanelPreferenceControls* panel = dynamic_cast<LLPanelPreferenceControls*>(view);
        if (panel)
        {
            panel->setKeyBind("walk_to",
                              EMouseClickType::CLICK_LEFT,
                              KEY_NONE,
                              MASK_NONE,
                              single_clk_action == 1);

            panel->setKeyBind("walk_to",
                              EMouseClickType::CLICK_DOUBLELEFT,
                              KEY_NONE,
                              MASK_NONE,
                              double_clk_action == 1);

            panel->setKeyBind("teleport_to",
                              EMouseClickType::CLICK_DOUBLELEFT,
                              KEY_NONE,
                              MASK_NONE,
                              double_clk_action == 2);

            panel->updateAndApply();
        }
    }
}

void LLFloaterPreference::updateClickActionViews()
{
    bool click_to_walk = false;
    bool dbl_click_to_walk = false;
    bool dbl_click_to_teleport = false;

    // Todo: This is a very ugly way to get access to keybindings.
    // Reconsider possible options.
    LLTabContainer* tabcontainer = getChild<LLTabContainer>("pref core");
    for (child_list_t::const_iterator iter = tabcontainer->getChildList()->begin();
        iter != tabcontainer->getChildList()->end(); ++iter)
    {
        LLView* view = *iter;
        LLPanelPreferenceControls* panel = dynamic_cast<LLPanelPreferenceControls*>(view);
        if (panel)
        {
            click_to_walk = panel->canKeyBindHandle("walk_to",
                EMouseClickType::CLICK_LEFT,
                KEY_NONE,
                MASK_NONE);

            dbl_click_to_walk = panel->canKeyBindHandle("walk_to",
                EMouseClickType::CLICK_DOUBLELEFT,
                KEY_NONE,
                MASK_NONE);

            dbl_click_to_teleport = panel->canKeyBindHandle("teleport_to",
                EMouseClickType::CLICK_DOUBLELEFT,
                KEY_NONE,
                MASK_NONE);
        }
    }

    getChild<LLComboBox>("single_click_action_combo")->setValue((int)click_to_walk);
    getChild<LLComboBox>("double_click_action_combo")->setValue(dbl_click_to_teleport ? 2 : (int)dbl_click_to_walk);
}

void LLFloaterPreference::updateSearchableItems()
{
    mSearchDataDirty = true;
}

void LLFloaterPreference::applyUIColor(LLUICtrl* ctrl, const LLSD& param)
{
    LLUIColorTable::instance().setColor(param.asString(), LLColor4(ctrl->getValue()));
}

void LLFloaterPreference::getUIColor(LLUICtrl* ctrl, const LLSD& param)
{
    LLColorSwatchCtrl* color_swatch = (LLColorSwatchCtrl*) ctrl;
    color_swatch->setOriginal(LLUIColorTable::instance().getColor(param.asString()));
}

void LLFloaterPreference::setCacheLocation(const LLStringExplicit& location)
{
    LLUICtrl* cache_location_editor = getChild<LLUICtrl>("cache_location");
    cache_location_editor->setValue(location);
    cache_location_editor->setToolTip(location);
}

void LLFloaterPreference::selectPanel(const LLSD& name)
{
    LLTabContainer * tab_containerp = getChild<LLTabContainer>("pref core");
    LLPanel * panel = tab_containerp->getPanelByName(name);
    if (NULL != panel)
    {
        tab_containerp->selectTabPanel(panel);
    }
}

void LLFloaterPreference::selectPrivacyPanel()
{
    selectPanel("im");
}

void LLFloaterPreference::selectChatPanel()
{
    selectPanel("chat");
}

void LLFloaterPreference::changed()
{
    getChild<LLButton>("clear_log")->setEnabled(LLConversationLog::instance().getConversations().size() > 0);

    // set 'enable' property for 'Delete transcripts...' button
    updateDeleteTranscriptsButton();

}

void LLFloaterPreference::saveGraphicsPreset(std::string& preset)
{
    mSavedGraphicsPreset = preset;
}

//------------------------------Updater---------------------------------------

static bool handleBandwidthChanged(const LLSD& newvalue)
{
    gViewerThrottle.setMaxBandwidth((F32) newvalue.asReal());
    return true;
}

class LLPanelPreference::Updater : public LLEventTimer
{

public:

    typedef boost::function<bool(const LLSD&)> callback_t;

    Updater(callback_t cb, F32 period)
    :LLEventTimer(period),
     mCallback(cb)
    {
        mEventTimer.stop();
    }

    virtual ~Updater(){}

    void update(const LLSD& new_value)
    {
        mNewValue = new_value;
        mEventTimer.start();
    }

protected:

    BOOL tick()
    {
        mCallback(mNewValue);
        mEventTimer.stop();

        return FALSE;
    }

private:

    LLSD mNewValue;
    callback_t mCallback;
};
//----------------------------------------------------------------------------
static LLPanelInjector<LLPanelPreference> t_places("panel_preference");
LLPanelPreference::LLPanelPreference()
: LLPanel(),
  mBandWidthUpdater(NULL)
{
    mCommitCallbackRegistrar.add("Pref.setControlFalse",    boost::bind(&LLPanelPreference::setControlFalse,this, _2));
    mCommitCallbackRegistrar.add("Pref.updateMediaAutoPlayCheckbox",    boost::bind(&LLPanelPreference::updateMediaAutoPlayCheckbox, this, _1));
    mCommitCallbackRegistrar.add("Pref.PrefDelete", boost::bind(&LLPanelPreference::deletePreset, this, _2));
    mCommitCallbackRegistrar.add("Pref.PrefSave",   boost::bind(&LLPanelPreference::savePreset, this, _2));
    mCommitCallbackRegistrar.add("Pref.PrefLoad",   boost::bind(&LLPanelPreference::loadPreset, this, _2));
}

//virtual
BOOL LLPanelPreference::postBuild()
{
    ////////////////////// PanelGeneral ///////////////////
    if (hasChild("display_names_check", TRUE))
    {
        BOOL use_people_api = gSavedSettings.getBOOL("UsePeopleAPI");
        LLCheckBoxCtrl* ctrl_display_name = getChild<LLCheckBoxCtrl>("display_names_check");
        ctrl_display_name->setEnabled(use_people_api);
        if (!use_people_api)
        {
            ctrl_display_name->setValue(FALSE);
        }
    }

    ////////////////////// PanelVoice ///////////////////
    if (hasChild("voice_unavailable", TRUE))
    {
        BOOL voice_disabled = gSavedSettings.getBOOL("CmdLineDisableVoice");
        getChildView("voice_unavailable")->setVisible( voice_disabled);
        getChildView("enable_voice_check")->setVisible( !voice_disabled);
    }

    //////////////////////PanelSkins ///////////////////

    if (hasChild("skin_selection", TRUE))
    {
        LLFloaterPreference::refreshSkin(this);

        // if skin is set to a skin that no longer exists (silver) set back to default
        if (getChild<LLRadioGroup>("skin_selection")->getSelectedIndex() < 0)
        {
            gSavedSettings.setString("SkinCurrent", "default");
            LLFloaterPreference::refreshSkin(this);
        }

    }

    //////////////////////PanelPrivacy ///////////////////
    if (hasChild("media_enabled", TRUE))
    {
        bool media_enabled = gSavedSettings.getBOOL("AudioStreamingMedia");

        getChild<LLCheckBoxCtrl>("media_enabled")->set(media_enabled);
        getChild<LLCheckBoxCtrl>("autoplay_enabled")->setEnabled(media_enabled);
    }
    if (hasChild("music_enabled", TRUE))
    {
        getChild<LLCheckBoxCtrl>("music_enabled")->set(gSavedSettings.getBOOL("AudioStreamingMusic"));
    }
    if (hasChild("voice_call_friends_only_check", TRUE))
    {
        getChild<LLCheckBoxCtrl>("voice_call_friends_only_check")->setCommitCallback(boost::bind(&showFriendsOnlyWarning, _1, _2));
    }
    if (hasChild("allow_multiple_viewer_check", TRUE))
    {
        getChild<LLCheckBoxCtrl>("allow_multiple_viewer_check")->setCommitCallback(boost::bind(&showMultipleViewersWarning, _1, _2));
    }
    if (hasChild("favorites_on_login_check", TRUE))
    {
        getChild<LLCheckBoxCtrl>("favorites_on_login_check")->setCommitCallback(boost::bind(&handleFavoritesOnLoginChanged, _1, _2));
        bool show_favorites_at_login = LLPanelLogin::getShowFavorites();
        getChild<LLCheckBoxCtrl>("favorites_on_login_check")->setValue(show_favorites_at_login);
    }
    if (hasChild("mute_chb_label", TRUE))
    {
        getChild<LLTextBox>("mute_chb_label")->setShowCursorHand(false);
        getChild<LLTextBox>("mute_chb_label")->setSoundFlags(LLView::MOUSE_UP);
        getChild<LLTextBox>("mute_chb_label")->setClickedCallback(boost::bind(&toggleMuteWhenMinimized));
    }

    //////////////////////PanelSetup ///////////////////
    if (hasChild("max_bandwidth", TRUE))
    {
        mBandWidthUpdater = new LLPanelPreference::Updater(boost::bind(&handleBandwidthChanged, _1), BANDWIDTH_UPDATER_TIMEOUT);
        gSavedSettings.getControl("ThrottleBandwidthKBPS")->getSignal()->connect(boost::bind(&LLPanelPreference::Updater::update, mBandWidthUpdater, _2));
    }

#ifdef EXTERNAL_TOS
    LLRadioGroup* ext_browser_settings = getChild<LLRadioGroup>("preferred_browser_behavior");
    if (ext_browser_settings)
    {
        // turn off ability to set external/internal browser
        ext_browser_settings->setSelectedByValue(LLWeb::BROWSER_EXTERNAL_ONLY, true);
        ext_browser_settings->setEnabled(false);
    }
#endif

    apply();
    return true;
}

LLPanelPreference::~LLPanelPreference()
{
    if (mBandWidthUpdater)
    {
        delete mBandWidthUpdater;
    }
}
void LLPanelPreference::apply()
{
    // no-op
}

void LLPanelPreference::saveSettings()
{
    LLFloater* advanced = LLFloaterReg::findTypedInstance<LLFloater>("prefs_graphics_advanced");

    // Save the value of all controls in the hierarchy
    mSavedValues.clear();
    std::list<LLView*> view_stack;
    view_stack.push_back(this);
    if (advanced)
    {
        view_stack.push_back(advanced);
    }
    while(!view_stack.empty())
    {
        // Process view on top of the stack
        LLView* curview = view_stack.front();
        view_stack.pop_front();

        LLColorSwatchCtrl* color_swatch = dynamic_cast<LLColorSwatchCtrl *>(curview);
        if (color_swatch)
        {
            mSavedColors[color_swatch->getName()] = color_swatch->get();
        }
        else
        {
            LLUICtrl* ctrl = dynamic_cast<LLUICtrl*>(curview);
            if (ctrl)
            {
                LLControlVariable* control = ctrl->getControlVariable();
                if (control)
                {
                    mSavedValues[control] = control->getValue();
                }
            }
        }

        // Push children onto the end of the work stack
        for (child_list_t::const_iterator iter = curview->getChildList()->begin();
             iter != curview->getChildList()->end(); ++iter)
        {
            view_stack.push_back(*iter);
        }
    }

    if (LLStartUp::getStartupState() == STATE_STARTED)
    {
        LLControlVariable* control = gSavedPerAccountSettings.getControl("VoiceCallsFriendsOnly");
        if (control)
        {
            mSavedValues[control] = control->getValue();
        }
    }
}

void LLPanelPreference::showMultipleViewersWarning(LLUICtrl* checkbox, const LLSD& value)
{
    if (checkbox && checkbox->getValue())
    {
        LLNotificationsUtil::add("AllowMultipleViewers");
    }
}

void LLPanelPreference::showFriendsOnlyWarning(LLUICtrl* checkbox, const LLSD& value)
{
    if (checkbox)
    {
        gSavedPerAccountSettings.setBOOL("VoiceCallsFriendsOnly", checkbox->getValue().asBoolean());
        if (checkbox->getValue())
        {
            LLNotificationsUtil::add("FriendsAndGroupsOnly");
        }
    }
}

void LLPanelPreference::handleFavoritesOnLoginChanged(LLUICtrl* checkbox, const LLSD& value)
{
    if (checkbox)
    {
        LLFavoritesOrderStorage::instance().showFavoritesOnLoginChanged(checkbox->getValue().asBoolean());
        if(checkbox->getValue())
        {
            LLNotificationsUtil::add("FavoritesOnLogin");
        }
    }
}

void LLPanelPreference::toggleMuteWhenMinimized()
{
    std::string mute("MuteWhenMinimized");
    gSavedSettings.setBOOL(mute, !gSavedSettings.getBOOL(mute));
    LLFloaterPreference* instance = LLFloaterReg::findTypedInstance<LLFloaterPreference>("preferences");
    if (instance)
    {
        instance->getChild<LLCheckBoxCtrl>("mute_when_minimized")->setBtnFocus();
    }
}

void LLPanelPreference::cancel()
{
    for (control_values_map_t::iterator iter =  mSavedValues.begin();
         iter !=  mSavedValues.end(); ++iter)
    {
        LLControlVariable* control = iter->first;
        LLSD ctrl_value = iter->second;

        if((control->getName() == "InstantMessageLogPath") && (ctrl_value.asString() == ""))
        {
            continue;
        }

        control->set(ctrl_value);
    }

    for (string_color_map_t::iterator iter = mSavedColors.begin();
         iter != mSavedColors.end(); ++iter)
    {
        LLColorSwatchCtrl* color_swatch = findChild<LLColorSwatchCtrl>(iter->first);
        if (color_swatch)
        {
            color_swatch->set(iter->second);
            color_swatch->onCommit();
        }
    }
}

void LLPanelPreference::setControlFalse(const LLSD& user_data)
{
    std::string control_name = user_data.asString();
    LLControlVariable* control = findControl(control_name);

    if (control)
        control->set(LLSD(FALSE));
}

void LLPanelPreference::updateMediaAutoPlayCheckbox(LLUICtrl* ctrl)
{
    std::string name = ctrl->getName();

    // Disable "Allow Media to auto play" only when both
    // "Streaming Music" and "Media" are unchecked. STORM-513.
    if ((name == "enable_music") || (name == "enable_media"))
    {
        bool music_enabled = getChild<LLCheckBoxCtrl>("enable_music")->get();
        bool media_enabled = getChild<LLCheckBoxCtrl>("enable_media")->get();

        getChild<LLCheckBoxCtrl>("media_auto_play_combo")->setEnabled(music_enabled || media_enabled);
    }
}

void LLPanelPreference::deletePreset(const LLSD& user_data)
{
    LLFloaterReg::showInstance("delete_pref_preset", user_data.asString());
}

void LLPanelPreference::savePreset(const LLSD& user_data)
{
    LLFloaterReg::showInstance("save_pref_preset", user_data.asString());
}

void LLPanelPreference::loadPreset(const LLSD& user_data)
{
    LLFloaterReg::showInstance("load_pref_preset", user_data.asString());
}

void LLPanelPreference::setHardwareDefaults()
{
}

class LLPanelPreferencePrivacy : public LLPanelPreference
{
public:
    LLPanelPreferencePrivacy()
    {
        mAccountIndependentSettings.push_back("AutoDisengageMic");
    }

    /*virtual*/ void saveSettings()
    {
        LLPanelPreference::saveSettings();

        // Don't save (=erase from the saved values map) per-account privacy settings
        // if we're not logged in, otherwise they will be reset to defaults on log off.
        if (LLStartUp::getStartupState() != STATE_STARTED)
        {
            // Erase only common settings, assuming there are no color settings on Privacy page.
            for (control_values_map_t::iterator it = mSavedValues.begin(); it != mSavedValues.end(); )
            {
                const std::string setting = it->first->getName();
                if (find(mAccountIndependentSettings.begin(),
                    mAccountIndependentSettings.end(), setting) == mAccountIndependentSettings.end())
                {
                    mSavedValues.erase(it++);
                }
                else
                {
                    ++it;
                }
            }
        }
    }

private:
    std::list<std::string> mAccountIndependentSettings;
};

static LLPanelInjector<LLPanelPreferenceGraphics> t_pref_graph("panel_preference_graphics");
static LLPanelInjector<LLPanelPreferencePrivacy> t_pref_privacy("panel_preference_privacy");

BOOL LLPanelPreferenceGraphics::postBuild()
{
    LLFloaterReg::showInstance("prefs_graphics_advanced");
    LLFloaterReg::hideInstance("prefs_graphics_advanced");

    resetDirtyChilds();
    setPresetText();

    LLPresetsManager* presetsMgr = LLPresetsManager::getInstance();
    presetsMgr->setPresetListChangeCallback(boost::bind(&LLPanelPreferenceGraphics::onPresetsListChange, this));
    presetsMgr->createMissingDefault(PRESETS_GRAPHIC); // a no-op after the first time, but that's ok

    return LLPanelPreference::postBuild();
}

void LLPanelPreferenceGraphics::draw()
{
    setPresetText();
    LLPanelPreference::draw();
}

void LLPanelPreferenceGraphics::onPresetsListChange()
{
    resetDirtyChilds();
    setPresetText();

    LLFloaterPreference* instance = LLFloaterReg::findTypedInstance<LLFloaterPreference>("preferences");
    if (instance && !gSavedSettings.getString("PresetGraphicActive").empty())
    {
        instance->saveSettings(); //make cancel work correctly after changing the preset
    }
}

void LLPanelPreferenceGraphics::setPresetText()
{
    LLTextBox* preset_text = getChild<LLTextBox>("preset_text");

    std::string preset_graphic_active = gSavedSettings.getString("PresetGraphicActive");

    if (!preset_graphic_active.empty() && preset_graphic_active != preset_text->getText())
    {
        LLFloaterPreference* instance = LLFloaterReg::findTypedInstance<LLFloaterPreference>("preferences");
        if (instance)
        {
            instance->saveGraphicsPreset(preset_graphic_active);
        }
    }

    if (hasDirtyChilds() && !preset_graphic_active.empty())
    {
        gSavedSettings.setString("PresetGraphicActive", "");
        preset_graphic_active.clear();
        // This doesn't seem to cause an infinite recursion.  This trigger is needed to cause the pulldown
        // panel to update.
        LLPresetsManager::getInstance()->triggerChangeSignal();
    }

    if (!preset_graphic_active.empty())
    {
        if (preset_graphic_active == PRESETS_DEFAULT)
        {
            preset_graphic_active = LLTrans::getString(PRESETS_DEFAULT);
        }
        preset_text->setText(preset_graphic_active);
    }
    else
    {
        preset_text->setText(LLTrans::getString("none_paren_cap"));
    }

    preset_text->resetDirty();
}

bool LLPanelPreferenceGraphics::hasDirtyChilds()
{
    LLFloater* advanced = LLFloaterReg::findTypedInstance<LLFloater>("prefs_graphics_advanced");
    std::list<LLView*> view_stack;
    view_stack.push_back(this);
    if (advanced)
    {
        view_stack.push_back(advanced);
    }
    while(!view_stack.empty())
    {
        // Process view on top of the stack
        LLView* curview = view_stack.front();
        view_stack.pop_front();

        LLUICtrl* ctrl = dynamic_cast<LLUICtrl*>(curview);
        if (ctrl)
        {
            if (ctrl->isDirty())
            {
                LLControlVariable* control = ctrl->getControlVariable();
                if (control)
                {
                    std::string control_name = control->getName();
                    if (!control_name.empty())
                    {
                        return true;
                    }
                }
            }
        }
        // Push children onto the end of the work stack
        for (child_list_t::const_iterator iter = curview->getChildList()->begin();
             iter != curview->getChildList()->end(); ++iter)
        {
            view_stack.push_back(*iter);
        }
    }

    return false;
}

void LLPanelPreferenceGraphics::resetDirtyChilds()
{
    LLFloater* advanced = LLFloaterReg::findTypedInstance<LLFloater>("prefs_graphics_advanced");
    std::list<LLView*> view_stack;
    view_stack.push_back(this);
    if (advanced)
    {
        view_stack.push_back(advanced);
    }
    while(!view_stack.empty())
    {
        // Process view on top of the stack
        LLView* curview = view_stack.front();
        view_stack.pop_front();

        LLUICtrl* ctrl = dynamic_cast<LLUICtrl*>(curview);
        if (ctrl)
        {
            ctrl->resetDirty();
        }
        // Push children onto the end of the work stack
        for (child_list_t::const_iterator iter = curview->getChildList()->begin();
             iter != curview->getChildList()->end(); ++iter)
        {
            view_stack.push_back(*iter);
        }
    }
}

void LLPanelPreferenceGraphics::cancel()
{
    LLPanelPreference::cancel();
}
void LLPanelPreferenceGraphics::saveSettings()
{
    resetDirtyChilds();
    std::string preset_graphic_active = gSavedSettings.getString("PresetGraphicActive");
    if (preset_graphic_active.empty())
    {
        LLFloaterPreference* instance = LLFloaterReg::findTypedInstance<LLFloaterPreference>("preferences");
        if (instance)
        {
            //don't restore previous preset after closing Preferences
            instance->saveGraphicsPreset(preset_graphic_active);
        }
    }
    LLPanelPreference::saveSettings();
}
void LLPanelPreferenceGraphics::setHardwareDefaults()
{
    resetDirtyChilds();
}

//------------------------LLPanelPreferenceControls--------------------------------
static LLPanelInjector<LLPanelPreferenceControls> t_pref_contrls("panel_preference_controls");

LLPanelPreferenceControls::LLPanelPreferenceControls()
    :LLPanelPreference(),
    mEditingColumn(-1),
    mEditingMode(0)
{
    // MODE_COUNT - 1 because there are currently no settings assigned to 'saved settings'.
    for (U32 i = 0; i < LLKeyConflictHandler::MODE_COUNT - 1; ++i)
    {
        mConflictHandler[i].setLoadMode((LLKeyConflictHandler::ESourceMode)i);
    }
}

LLPanelPreferenceControls::~LLPanelPreferenceControls()
{
}

BOOL LLPanelPreferenceControls::postBuild()
{
    // populate list of controls
    pControlsTable = getChild<LLScrollListCtrl>("controls_list");
    pKeyModeBox = getChild<LLComboBox>("key_mode");

    pControlsTable->setCommitCallback(boost::bind(&LLPanelPreferenceControls::onListCommit, this));
    pKeyModeBox->setCommitCallback(boost::bind(&LLPanelPreferenceControls::onModeCommit, this));
    getChild<LLButton>("restore_defaults")->setCommitCallback(boost::bind(&LLPanelPreferenceControls::onRestoreDefaultsBtn, this));

    return TRUE;
}

void LLPanelPreferenceControls::regenerateControls()
{
    mEditingMode = pKeyModeBox->getValue().asInteger();
    mConflictHandler[mEditingMode].loadFromSettings((LLKeyConflictHandler::ESourceMode)mEditingMode);
    populateControlTable();
}

bool LLPanelPreferenceControls::addControlTableColumns(const std::string &filename)
{
    LLXMLNodePtr xmlNode;
    LLScrollListCtrl::Contents contents;
    if (!LLUICtrlFactory::getLayeredXMLNode(filename, xmlNode))
    {
        LL_WARNS("Preferences") << "Failed to load " << filename << LL_ENDL;
        return false;
    }
    LLXUIParser parser;
    parser.readXUI(xmlNode, contents, filename);

    if (!contents.validateBlock())
    {
        return false;
    }

    for (LLInitParam::ParamIterator<LLScrollListColumn::Params>::const_iterator col_it = contents.columns.begin();
        col_it != contents.columns.end();
        ++col_it)
    {
        pControlsTable->addColumn(*col_it);
    }

    return true;
}

bool LLPanelPreferenceControls::addControlTableRows(const std::string &filename)
{
    LLXMLNodePtr xmlNode;
    LLScrollListCtrl::Contents contents;
    if (!LLUICtrlFactory::getLayeredXMLNode(filename, xmlNode))
    {
        LL_WARNS("Preferences") << "Failed to load " << filename << LL_ENDL;
        return false;
    }
    LLXUIParser parser;
    parser.readXUI(xmlNode, contents, filename);

    if (!contents.validateBlock())
    {
        return false;
    }

    LLScrollListCell::Params cell_params;
    // init basic cell params
    cell_params.font = LLFontGL::getFontSansSerif();
    cell_params.font_halign = LLFontGL::LEFT;
    cell_params.column = "";
    cell_params.value = "";


    for (LLInitParam::ParamIterator<LLScrollListItem::Params>::const_iterator row_it = contents.rows.begin();
        row_it != contents.rows.end();
        ++row_it)
    {
        std::string control = row_it->value.getValue().asString();
        if (!control.empty() && control != "menu_separator")
        {
            bool show = true;
            bool enabled = mConflictHandler[mEditingMode].canAssignControl(control);
            if (!enabled)
            {
                // If empty: this is a placeholder to make sure user won't assign
                // value by accident, don't show it
                // If not empty: predefined control combination user should see
                // to know that combination is reserved
                show = !mConflictHandler[mEditingMode].isControlEmpty(control);
                // example: teleport_to and walk_to in first person view, and
                // sitting related functions, see generatePlaceholders()
            }

            if (show)
            {
                // At the moment viewer is hardcoded to assume that columns are named as lst_ctrl%d
                LLScrollListItem::Params item_params(*row_it);
                item_params.enabled.setValue(enabled);

                S32 num_columns = pControlsTable->getNumColumns();
                for (S32 col = 1; col < num_columns; col++)
                {
                    cell_params.column = llformat("lst_ctrl%d", col);
                    cell_params.value = mConflictHandler[mEditingMode].getControlString(control, col - 1);
                    item_params.columns.add(cell_params);
                }
                pControlsTable->addRow(item_params, EAddPosition::ADD_BOTTOM);
            }
        }
        else
        {
            // Separator example:
            // <rows
            //  enabled = "false">
            //  <columns
            //   type = "icon"
            //   color = "0 0 0 0.7"
            //   halign = "center"
            //   value = "menu_separator"
            //   column = "lst_action" / >
            //</rows>
            pControlsTable->addRow(*row_it, EAddPosition::ADD_BOTTOM);
        }
    }
    return true;
}

void LLPanelPreferenceControls::addControlTableSeparator()
{
    LLScrollListItem::Params separator_params;
    separator_params.enabled(false);
    LLScrollListCell::Params column_params;
    column_params.type = "icon";
    column_params.value = "menu_separator";
    column_params.column = "lst_action";
    column_params.color = LLColor4(0.f, 0.f, 0.f, 0.7f);
    column_params.font_halign = LLFontGL::HCENTER;
    separator_params.columns.add(column_params);
    pControlsTable->addRow(separator_params, EAddPosition::ADD_BOTTOM);
}

void LLPanelPreferenceControls::populateControlTable()
{
    pControlsTable->clearRows();
    pControlsTable->clearColumns();

    // Add columns
    std::string filename;
    switch ((LLKeyConflictHandler::ESourceMode)mEditingMode)
    {
    case LLKeyConflictHandler::MODE_THIRD_PERSON:
    case LLKeyConflictHandler::MODE_FIRST_PERSON:
    case LLKeyConflictHandler::MODE_EDIT_AVATAR:
    case LLKeyConflictHandler::MODE_SITTING:
        filename = "control_table_contents_columns_basic.xml";
        break;
    default:
        {
            // Either unknown mode or MODE_SAVED_SETTINGS
            // It doesn't have UI or actual settings yet
            LL_WARNS("Preferences") << "Unimplemented mode" << LL_ENDL;

            // Searchable columns were removed, mark searchables for an update
            LLFloaterPreference* instance = LLFloaterReg::findTypedInstance<LLFloaterPreference>("preferences");
            if (instance)
            {
                instance->updateSearchableItems();
            }
            return;
        }
    }
    addControlTableColumns(filename);

    // Add rows.
    // Each file represents individual visual group (movement/camera/media...)
    if (mEditingMode == LLKeyConflictHandler::MODE_FIRST_PERSON)
    {
        // Don't display whole camera and editing groups
        addControlTableRows("control_table_contents_movement.xml");
        addControlTableSeparator();
        addControlTableRows("control_table_contents_media.xml");
    }
    // MODE_THIRD_PERSON; MODE_EDIT_AVATAR; MODE_SITTING
    else if (mEditingMode < LLKeyConflictHandler::MODE_SAVED_SETTINGS)
    {
        // In case of 'sitting' mode, movements still apply due to vehicles
        // but walk_to is not supported and will be hidden by addControlTableRows
        addControlTableRows("control_table_contents_movement.xml");
        addControlTableSeparator();

        addControlTableRows("control_table_contents_camera.xml");
        addControlTableSeparator();

        addControlTableRows("control_table_contents_editing.xml");
        addControlTableSeparator();

        addControlTableRows("control_table_contents_media.xml");
    }
    else
    {
        LL_WARNS("Preferences") << "Unimplemented mode" << LL_ENDL;
    }

    // explicit update to make sure table is ready for llsearchableui
    pControlsTable->updateColumns();

    // Searchable columns were removed and readded, mark searchables for an update
    // Note: at the moment tables/lists lack proper llsearchableui support
    LLFloaterPreference* instance = LLFloaterReg::findTypedInstance<LLFloaterPreference>("preferences");
    if (instance)
    {
        instance->updateSearchableItems();
    }
}

void LLPanelPreferenceControls::updateTable()
{
    mEditingControl.clear();
    std::vector<LLScrollListItem*> list = pControlsTable->getAllData();
    for (S32 i = 0; i < list.size(); ++i)
    {
        std::string control = list[i]->getValue();
        if (!control.empty())
        {
            LLScrollListCell* cell = NULL;

            S32 num_columns = pControlsTable->getNumColumns();
            for (S32 col = 1; col < num_columns; col++)
            {
                cell = list[i]->getColumn(col);
                cell->setValue(mConflictHandler[mEditingMode].getControlString(control, col - 1));
            }
        }
    }
    pControlsTable->deselectAllItems();
}

void LLPanelPreferenceControls::apply()
{
    for (U32 i = 0; i < LLKeyConflictHandler::MODE_COUNT - 1; ++i)
    {
        if (mConflictHandler[i].hasUnsavedChanges())
        {
            mConflictHandler[i].saveToSettings();
        }
    }
}

void LLPanelPreferenceControls::cancel()
{
    for (U32 i = 0; i < LLKeyConflictHandler::MODE_COUNT - 1; ++i)
    {
        if (mConflictHandler[i].hasUnsavedChanges())
        {
            mConflictHandler[i].clear();
            if (mEditingMode == i)
            {
                // cancel() can be called either when preferences floater closes
                // or when child floater closes (like advanced graphical settings)
                // in which case we need to clear and repopulate table
                regenerateControls();
            }
        }
    }
}

void LLPanelPreferenceControls::saveSettings()
{
    for (U32 i = 0; i < LLKeyConflictHandler::MODE_COUNT - 1; ++i)
    {
        if (mConflictHandler[i].hasUnsavedChanges())
        {
            mConflictHandler[i].saveToSettings();
            mConflictHandler[i].clear();
        }
    }

    S32 mode = pKeyModeBox->getValue().asInteger();
    if (mConflictHandler[mode].empty() || pControlsTable->isEmpty())
    {
        regenerateControls();
    }
}

void LLPanelPreferenceControls::resetDirtyChilds()
{
    regenerateControls();
}

void LLPanelPreferenceControls::onListCommit()
{
    LLScrollListItem* item = pControlsTable->getFirstSelected();
    if (item == NULL)
    {
        return;
    }

    std::string control = item->getValue();

    if (control.empty())
    {
        pControlsTable->deselectAllItems();
        return;
    }

    if (!mConflictHandler[mEditingMode].canAssignControl(control))
    {
        pControlsTable->deselectAllItems();
        return;
    }

    S32 cell_ind = item->getSelectedCell();
    if (cell_ind <= 0)
    {
        pControlsTable->deselectAllItems();
        return;
    }

    // List does not tell us what cell was clicked, so we have to figure it out manually, but
    // fresh mouse coordinates are not yet accessible during onCommit() and there are other issues,
    // so we cheat: remember item user clicked at, trigger 'key dialog' on hover that comes next,
    // use coordinates from hover to calculate cell

    LLScrollListCell* cell = item->getColumn(cell_ind);
    if (cell)
    {
        LLSetKeyBindDialog* dialog = LLFloaterReg::getTypedInstance<LLSetKeyBindDialog>("keybind_dialog", LLSD());
        if (dialog)
        {
            mEditingControl = control;
            mEditingColumn = cell_ind;
            dialog->setParent(this, pControlsTable, DEFAULT_KEY_FILTER);

            LLFloater* root_floater = gFloaterView->getParentFloater(this);
            if (root_floater)
                root_floater->addDependentFloater(dialog);
            dialog->openFloater();
            dialog->setFocus(TRUE);
        }
    }
    else
    {
        pControlsTable->deselectAllItems();
    }
}

void LLPanelPreferenceControls::onModeCommit()
{
    mEditingMode = pKeyModeBox->getValue().asInteger();
    if (mConflictHandler[mEditingMode].empty())
    {
        // opening for first time
        mConflictHandler[mEditingMode].loadFromSettings((LLKeyConflictHandler::ESourceMode)mEditingMode);
    }
    populateControlTable();
}

void LLPanelPreferenceControls::onRestoreDefaultsBtn()
{
    LLNotificationsUtil::add("PreferenceControlsDefaults", LLSD(), LLSD(), boost::bind(&LLPanelPreferenceControls::onRestoreDefaultsResponse, this, _1, _2));
}

void LLPanelPreferenceControls::onRestoreDefaultsResponse(const LLSD& notification, const LLSD& response)
{
    S32 option = LLNotificationsUtil::getSelectedOption(notification, response);
    switch(option)
    {
    case 0: // All
        for (U32 i = 0; i < LLKeyConflictHandler::MODE_COUNT - 1; ++i)
        {
            mConflictHandler[i].resetToDefaults();
            // Apply changes to viewer as 'temporary'
            mConflictHandler[i].saveToSettings(true);

            // notify comboboxes in move&view about potential change
            LLFloaterPreference* instance = LLFloaterReg::findTypedInstance<LLFloaterPreference>("preferences");
            if (instance)
            {
                instance->updateClickActionViews();
            }
        }

        updateTable();
        break;
    case 1: // Current
        mConflictHandler[mEditingMode].resetToDefaults();
        // Apply changes to viewer as 'temporary'
        mConflictHandler[mEditingMode].saveToSettings(true);

        if (mEditingMode == LLKeyConflictHandler::MODE_THIRD_PERSON)
        {
            // notify comboboxes in move&view about potential change
            LLFloaterPreference* instance = LLFloaterReg::findTypedInstance<LLFloaterPreference>("preferences");
            if (instance)
            {
                instance->updateClickActionViews();
            }
        }

        updateTable();
        break;
    case 2: // Cancel
    default:
        //exit;
        break;
    }
}

// Bypass to let Move & view read values without need to create own key binding handler
// Assumes third person view
// Might be better idea to just move whole mConflictHandler into LLFloaterPreference
bool LLPanelPreferenceControls::canKeyBindHandle(const std::string &control, EMouseClickType click, KEY key, MASK mask)
{
    S32 mode = LLKeyConflictHandler::MODE_THIRD_PERSON;
    if (mConflictHandler[mode].empty())
    {
        // opening for first time
        mConflictHandler[mode].loadFromSettings(LLKeyConflictHandler::MODE_THIRD_PERSON);
    }

    return mConflictHandler[mode].canHandleControl(control, click, key, mask);
}

// Bypass to let Move & view modify values without need to create own key binding handler
// Assumes third person view
// Might be better idea to just move whole mConflictHandler into LLFloaterPreference
void LLPanelPreferenceControls::setKeyBind(const std::string &control, EMouseClickType click, KEY key, MASK mask, bool set)
{
    S32 mode = LLKeyConflictHandler::MODE_THIRD_PERSON;
    if (mConflictHandler[mode].empty())
    {
        // opening for first time
        mConflictHandler[mode].loadFromSettings(LLKeyConflictHandler::MODE_THIRD_PERSON);
    }

    if (!mConflictHandler[mode].canAssignControl(mEditingControl))
    {
        return;
    }

    bool already_recorded = mConflictHandler[mode].canHandleControl(control, click, key, mask);
    if (set)
    {
        if (already_recorded)
        {
            // nothing to do
            return;
        }

        // find free spot to add data, if no free spot, assign to first
        S32 index = 0;
        for (S32 i = 0; i < 3; i++)
        {
            if (mConflictHandler[mode].getControl(control, i).isEmpty())
            {
                index = i;
                break;
            }
        }
        // At the moment 'ignore_mask' mask is mostly ignored, a placeholder
        // Todo: implement it since it's preferable for things like teleport to match
        // mask exactly but for things like running to ignore additional masks
        // Ideally this needs representation in keybindings UI
        bool ignore_mask = true;
        mConflictHandler[mode].registerControl(control, index, click, key, mask, ignore_mask);
    }
    else if (!set)
    {
        if (!already_recorded)
        {
            // nothing to do
            return;
        }

        // find specific control and reset it
        for (S32 i = 0; i < 3; i++)
        {
            LLKeyData data = mConflictHandler[mode].getControl(control, i);
            if (data.mMouse == click && data.mKey == key && data.mMask == mask)
            {
                mConflictHandler[mode].clearControl(control, i);
            }
        }
    }
}

void LLPanelPreferenceControls::updateAndApply()
{
    S32 mode = LLKeyConflictHandler::MODE_THIRD_PERSON;
    mConflictHandler[mode].saveToSettings(true);
    updateTable();
}

// from LLSetKeybindDialog's interface
bool LLPanelPreferenceControls::onSetKeyBind(EMouseClickType click, KEY key, MASK mask, bool all_modes)
{
    if (!mConflictHandler[mEditingMode].canAssignControl(mEditingControl))
    {
        return true;
    }

    if ( mEditingColumn > 0)
    {
        if (all_modes)
        {
            for (U32 i = 0; i < LLKeyConflictHandler::MODE_COUNT - 1; ++i)
            {
                if (mConflictHandler[i].empty())
                {
                    mConflictHandler[i].loadFromSettings((LLKeyConflictHandler::ESourceMode)i);
                }
                mConflictHandler[i].registerControl(mEditingControl, mEditingColumn - 1, click, key, mask, true);
                // Apply changes to viewer as 'temporary'
                mConflictHandler[i].saveToSettings(true);
            }
        }
        else
        {
            mConflictHandler[mEditingMode].registerControl(mEditingControl, mEditingColumn - 1, click, key, mask, true);
            // Apply changes to viewer as 'temporary'
            mConflictHandler[mEditingMode].saveToSettings(true);
        }
    }

    updateTable();

    if ((mEditingMode == LLKeyConflictHandler::MODE_THIRD_PERSON || all_modes)
        && (mEditingControl == "walk_to"
            || mEditingControl == "teleport_to"
            || click == CLICK_LEFT
            || click == CLICK_DOUBLELEFT))
    {
        // notify comboboxes in move&view about potential change
        LLFloaterPreference* instance = LLFloaterReg::findTypedInstance<LLFloaterPreference>("preferences");
        if (instance)
        {
            instance->updateClickActionViews();
        }
    }

    return true;
}

void LLPanelPreferenceControls::onDefaultKeyBind(bool all_modes)
{
    if (!mConflictHandler[mEditingMode].canAssignControl(mEditingControl))
    {
        return;
    }

    if (mEditingColumn > 0)
    {
        if (all_modes)
        {
            for (U32 i = 0; i < LLKeyConflictHandler::MODE_COUNT - 1; ++i)
            {
                if (mConflictHandler[i].empty())
                {
                    mConflictHandler[i].loadFromSettings((LLKeyConflictHandler::ESourceMode)i);
                }
                mConflictHandler[i].resetToDefault(mEditingControl, mEditingColumn - 1);
                // Apply changes to viewer as 'temporary'
                mConflictHandler[i].saveToSettings(true);
            }
        }
        else
        {
            mConflictHandler[mEditingMode].resetToDefault(mEditingControl, mEditingColumn - 1);
            // Apply changes to viewer as 'temporary'
            mConflictHandler[mEditingMode].saveToSettings(true);
        }
    }
    updateTable();

    if (mEditingMode == LLKeyConflictHandler::MODE_THIRD_PERSON || all_modes)
    {
        // notify comboboxes in move&view about potential change
        LLFloaterPreference* instance = LLFloaterReg::findTypedInstance<LLFloaterPreference>("preferences");
        if (instance)
        {
            instance->updateClickActionViews();
        }
    }
}

void LLPanelPreferenceControls::onCancelKeyBind()
{
    pControlsTable->deselectAllItems();
}

LLFloaterPreferenceProxy::LLFloaterPreferenceProxy(const LLSD& key)
    : LLFloater(key),
      mSocksSettingsDirty(false)
{
    mCommitCallbackRegistrar.add("Proxy.OK",                boost::bind(&LLFloaterPreferenceProxy::onBtnOk, this));
    mCommitCallbackRegistrar.add("Proxy.Cancel",            boost::bind(&LLFloaterPreferenceProxy::onBtnCancel, this));
    mCommitCallbackRegistrar.add("Proxy.Change",            boost::bind(&LLFloaterPreferenceProxy::onChangeSocksSettings, this));
}

LLFloaterPreferenceProxy::~LLFloaterPreferenceProxy()
{
}

BOOL LLFloaterPreferenceProxy::postBuild()
{
    LLRadioGroup* socksAuth = getChild<LLRadioGroup>("socks5_auth_type");
    if (!socksAuth)
    {
        return FALSE;
    }
    if (socksAuth->getSelectedValue().asString() == "None")
    {
        getChild<LLLineEditor>("socks5_username")->setEnabled(false);
        getChild<LLLineEditor>("socks5_password")->setEnabled(false);
    }
    else
    {
        // Populate the SOCKS 5 credential fields with protected values.
        LLPointer<LLCredential> socks_cred = gSecAPIHandler->loadCredential("SOCKS5");
        getChild<LLLineEditor>("socks5_username")->setValue(socks_cred->getIdentifier()["username"].asString());
        getChild<LLLineEditor>("socks5_password")->setValue(socks_cred->getAuthenticator()["creds"].asString());
    }

    return TRUE;
}

void LLFloaterPreferenceProxy::onOpen(const LLSD& key)
{
    saveSettings();
}

void LLFloaterPreferenceProxy::onClose(bool app_quitting)
{
    if(app_quitting)
    {
        cancel();
    }

    if (mSocksSettingsDirty)
    {

        // If the user plays with the Socks proxy settings after login, it's only fair we let them know
        // it will not be updated until next restart.
        if (LLStartUp::getStartupState()>STATE_LOGIN_WAIT)
        {
            LLNotifications::instance().add("ChangeProxySettings", LLSD(), LLSD());
            mSocksSettingsDirty = false; // we have notified the user now be quiet again
        }
    }
}

void LLFloaterPreferenceProxy::saveSettings()
{
    // Save the value of all controls in the hierarchy
    mSavedValues.clear();
    std::list<LLView*> view_stack;
    view_stack.push_back(this);
    while(!view_stack.empty())
    {
        // Process view on top of the stack
        LLView* curview = view_stack.front();
        view_stack.pop_front();

        LLUICtrl* ctrl = dynamic_cast<LLUICtrl*>(curview);
        if (ctrl)
        {
            LLControlVariable* control = ctrl->getControlVariable();
            if (control)
            {
                mSavedValues[control] = control->getValue();
            }
        }

        // Push children onto the end of the work stack
        for (child_list_t::const_iterator iter = curview->getChildList()->begin();
                iter != curview->getChildList()->end(); ++iter)
        {
            view_stack.push_back(*iter);
        }
    }
}

void LLFloaterPreferenceProxy::onBtnOk()
{
    // commit any outstanding text entry
    if (hasFocus())
    {
        LLUICtrl* cur_focus = dynamic_cast<LLUICtrl*>(gFocusMgr.getKeyboardFocus());
        if (cur_focus && cur_focus->acceptsTextInput())
        {
            cur_focus->onCommit();
        }
    }

    // Save SOCKS proxy credentials securely if password auth is enabled
    LLRadioGroup* socksAuth = getChild<LLRadioGroup>("socks5_auth_type");
    if (socksAuth->getSelectedValue().asString() == "UserPass")
    {
        LLSD socks_id = LLSD::emptyMap();
        socks_id["type"] = "SOCKS5";
        socks_id["username"] = getChild<LLLineEditor>("socks5_username")->getValue().asString();

        LLSD socks_authenticator = LLSD::emptyMap();
        socks_authenticator["type"] = "SOCKS5";
        socks_authenticator["creds"] = getChild<LLLineEditor>("socks5_password")->getValue().asString();

        // Using "SOCKS5" as the "grid" argument since the same proxy
        // settings will be used for all grids and because there is no
        // way to specify the type of credential.
        LLPointer<LLCredential> socks_cred = gSecAPIHandler->createCredential("SOCKS5", socks_id, socks_authenticator);
        gSecAPIHandler->saveCredential(socks_cred, true);
    }
    else
    {
        // Clear SOCKS5 credentials since they are no longer needed.
        LLPointer<LLCredential> socks_cred = new LLCredential("SOCKS5");
        gSecAPIHandler->deleteCredential(socks_cred);
    }

    closeFloater(false);
}

void LLFloaterPreferenceProxy::onBtnCancel()
{
    if (hasFocus())
    {
        LLUICtrl* cur_focus = dynamic_cast<LLUICtrl*>(gFocusMgr.getKeyboardFocus());
        if (cur_focus && cur_focus->acceptsTextInput())
        {
            cur_focus->onCommit();
        }
        refresh();
    }

    cancel();
}

void LLFloaterPreferenceProxy::onClickCloseBtn(bool app_quitting)
{
    cancel();
}

void LLFloaterPreferenceProxy::cancel()
{

    for (control_values_map_t::iterator iter =  mSavedValues.begin();
            iter !=  mSavedValues.end(); ++iter)
    {
        LLControlVariable* control = iter->first;
        LLSD ctrl_value = iter->second;
        control->set(ctrl_value);
    }
    mSocksSettingsDirty = false;
    closeFloater();
}

void LLFloaterPreferenceProxy::onChangeSocksSettings()
{
    mSocksSettingsDirty = true;

    LLRadioGroup* socksAuth = getChild<LLRadioGroup>("socks5_auth_type");
    if (socksAuth->getSelectedValue().asString() == "None")
    {
        getChild<LLLineEditor>("socks5_username")->setEnabled(false);
        getChild<LLLineEditor>("socks5_password")->setEnabled(false);
    }
    else
    {
        getChild<LLLineEditor>("socks5_username")->setEnabled(true);
        getChild<LLLineEditor>("socks5_password")->setEnabled(true);
    }

    // Check for invalid states for the other HTTP proxy radio
    LLRadioGroup* otherHttpProxy = getChild<LLRadioGroup>("other_http_proxy_type");
    if ((otherHttpProxy->getSelectedValue().asString() == "Socks" &&
            getChild<LLCheckBoxCtrl>("socks_proxy_enabled")->get() == FALSE )||(
                    otherHttpProxy->getSelectedValue().asString() == "Web" &&
                    getChild<LLCheckBoxCtrl>("web_proxy_enabled")->get() == FALSE ) )
    {
        otherHttpProxy->selectFirstItem();
    }

}

void LLFloaterPreference::onUpdateFilterTerm(bool force)
{
    LLWString seachValue = utf8str_to_wstring( mFilterEdit->getValue() );
    LLWStringUtil::toLower( seachValue );

    if( !mSearchData || (mSearchData->mLastFilter == seachValue && !force))
        return;

    if (mSearchDataDirty)
    {
        // Data exists, but is obsolete, regenerate
        collectSearchableItems();
    }

    mSearchData->mLastFilter = seachValue;

    if( !mSearchData->mRootTab )
        return;

    mSearchData->mRootTab->hightlightAndHide( seachValue );
    filterIgnorableNotifications();

    LLTabContainer *pRoot = getChild< LLTabContainer >( "pref core" );
    if( pRoot )
        pRoot->selectFirstTab();
}

void LLFloaterPreference::filterIgnorableNotifications()
{
    bool visible = getChildRef<LLScrollListCtrl>("enabled_popups").highlightMatchingItems(mFilterEdit->getValue());
    visible |= getChildRef<LLScrollListCtrl>("disabled_popups").highlightMatchingItems(mFilterEdit->getValue());

    if (visible)
    {
        getChildRef<LLTabContainer>("pref core").setTabVisibility( getChild<LLPanel>("msgs"), true );
    }
}

void collectChildren( LLView const *aView, ll::prefs::PanelDataPtr aParentPanel, ll::prefs::TabContainerDataPtr aParentTabContainer )
{
    if( !aView )
        return;

    llassert_always( aParentPanel || aParentTabContainer );

    LLView::child_list_const_iter_t itr = aView->beginChild();
    LLView::child_list_const_iter_t itrEnd = aView->endChild();

    while( itr != itrEnd )
    {
        LLView *pView = *itr;
        ll::prefs::PanelDataPtr pCurPanelData = aParentPanel;
        ll::prefs::TabContainerDataPtr pCurTabContainer = aParentTabContainer;
        if( !pView )
            continue;
        LLPanel const *pPanel = dynamic_cast< LLPanel const *>( pView );
        LLTabContainer const *pTabContainer = dynamic_cast< LLTabContainer const *>( pView );
        ll::ui::SearchableControl const *pSCtrl = dynamic_cast< ll::ui::SearchableControl const *>( pView );

        if( pTabContainer )
        {
            pCurPanelData.reset();

            pCurTabContainer = ll::prefs::TabContainerDataPtr( new ll::prefs::TabContainerData );
            pCurTabContainer->mTabContainer = const_cast< LLTabContainer *>( pTabContainer );
            pCurTabContainer->mLabel = pTabContainer->getLabel();
            pCurTabContainer->mPanel = 0;

            if( aParentPanel )
                aParentPanel->mChildPanel.push_back( pCurTabContainer );
            if( aParentTabContainer )
                aParentTabContainer->mChildPanel.push_back( pCurTabContainer );
        }
        else if( pPanel )
        {
            pCurTabContainer.reset();

            pCurPanelData = ll::prefs::PanelDataPtr( new ll::prefs::PanelData );
            pCurPanelData->mPanel = pPanel;
            pCurPanelData->mLabel = pPanel->getLabel();

            llassert_always( aParentPanel || aParentTabContainer );

            if( aParentTabContainer )
                aParentTabContainer->mChildPanel.push_back( pCurPanelData );
            else if( aParentPanel )
                aParentPanel->mChildPanel.push_back( pCurPanelData );
        }
        else if( pSCtrl && pSCtrl->getSearchText().size() )
        {
            ll::prefs::SearchableItemPtr item = ll::prefs::SearchableItemPtr( new ll::prefs::SearchableItem() );
            item->mView = pView;
            item->mCtrl = pSCtrl;

            item->mLabel = utf8str_to_wstring( pSCtrl->getSearchText() );
            LLWStringUtil::toLower( item->mLabel );

            llassert_always( aParentPanel || aParentTabContainer );

            if( aParentPanel )
                aParentPanel->mChildren.push_back( item );
            if( aParentTabContainer )
                aParentTabContainer->mChildren.push_back( item );
        }
        collectChildren( pView, pCurPanelData, pCurTabContainer );
        ++itr;
    }
}

void LLFloaterPreference::collectSearchableItems()
{
    mSearchData.reset( nullptr );
    LLTabContainer *pRoot = getChild< LLTabContainer >( "pref core" );
    if( mFilterEdit && pRoot )
    {
        mSearchData.reset(new ll::prefs::SearchData() );

        ll::prefs::TabContainerDataPtr pRootTabcontainer = ll::prefs::TabContainerDataPtr( new ll::prefs::TabContainerData );
        pRootTabcontainer->mTabContainer = pRoot;
        pRootTabcontainer->mLabel = pRoot->getLabel();
        mSearchData->mRootTab = pRootTabcontainer;

        collectChildren( this, ll::prefs::PanelDataPtr(), pRootTabcontainer );
    }
    mSearchDataDirty = false;
}

void LLFloaterPreference::saveIgnoredNotifications()
{
    for (LLNotifications::TemplateMap::const_iterator iter = LLNotifications::instance().templatesBegin();
            iter != LLNotifications::instance().templatesEnd();
            ++iter)
    {
        LLNotificationTemplatePtr templatep = iter->second;
        LLNotificationFormPtr formp = templatep->mForm;

        LLNotificationForm::EIgnoreType ignore = formp->getIgnoreType();
        if (ignore <= LLNotificationForm::IGNORE_NO)
            continue;

        mIgnorableNotifs[templatep->mName] = !formp->getIgnored();
    }
}

void LLFloaterPreference::restoreIgnoredNotifications()
{
    for (std::map<std::string, bool>::iterator it = mIgnorableNotifs.begin(); it != mIgnorableNotifs.end(); ++it)
    {
        LLUI::getInstance()->mSettingGroups["ignores"]->setBOOL(it->first, it->second);
    }
}<|MERGE_RESOLUTION|>--- conflicted
+++ resolved
@@ -368,19 +368,11 @@
 
 void LLFloaterPreference::processProperties( void* pData, EAvatarProcessorType type )
 {
-<<<<<<< HEAD
-	if ( APT_PROPERTIES_LEGACY == type )
-	{
-		const LLAvatarLegacyData* pAvatarData = static_cast<const LLAvatarLegacyData*>( pData );
-		if (pAvatarData && (gAgent.getID() == pAvatarData->avatar_id) && (pAvatarData->avatar_id != LLUUID::null))
-		{
-=======
-    if ( APT_PROPERTIES == type )
-    {
-        const LLAvatarData* pAvatarData = static_cast<const LLAvatarData*>( pData );
+    if ( APT_PROPERTIES_LEGACY == type )
+    {
+        const LLAvatarLegacyData* pAvatarData = static_cast<const LLAvatarLegacyData*>( pData );
         if (pAvatarData && (gAgent.getID() == pAvatarData->avatar_id) && (pAvatarData->avatar_id != LLUUID::null))
         {
->>>>>>> e7eced3c
             mAllowPublish = (bool)(pAvatarData->flags & AVATAR_ALLOW_PUBLISH);
             mAvatarDataInitialized = true;
             getChild<LLUICtrl>("online_searchresults")->setValue(mAllowPublish);
@@ -518,13 +510,7 @@
 
 void LLFloaterPreference::updateDeleteTranscriptsButton()
 {
-<<<<<<< HEAD
-	getChild<LLButton>("delete_transcripts")->setEnabled(LLLogChat::transcriptFilesExist());
-=======
-    std::vector<std::string> list_of_transcriptions_file_names;
-    LLLogChat::getListOfTranscriptFiles(list_of_transcriptions_file_names);
-    getChild<LLButton>("delete_transcripts")->setEnabled(list_of_transcriptions_file_names.size() > 0);
->>>>>>> e7eced3c
+    getChild<LLButton>("delete_transcripts")->setEnabled(LLLogChat::transcriptFilesExist());
 }
 
 void LLFloaterPreference::onDoNotDisturbResponseChanged()
@@ -689,64 +675,6 @@
 
 void LLFloaterPreference::onOpen(const LLSD& key)
 {
-<<<<<<< HEAD
-	// this variable and if that follows it are used to properly handle do not disturb mode response message
-	static bool initialized = FALSE;
-	// if user is logged in and we haven't initialized do not disturb mode response yet, do it
-	if (!initialized && LLStartUp::getStartupState() == STATE_STARTED)
-	{
-		// Special approach is used for do not disturb response localization, because "DoNotDisturbModeResponse" is
-		// in non-localizable xml, and also because it may be changed by user and in this case it shouldn't be localized.
-		// To keep track of whether do not disturb response is default or changed by user additional setting DoNotDisturbResponseChanged
-		// was added into per account settings.
-
-		// initialization should happen once,so setting variable to TRUE
-		initialized = TRUE;
-		// this connection is needed to properly set "DoNotDisturbResponseChanged" setting when user makes changes in
-		// do not disturb response message.
-		gSavedPerAccountSettings.getControl("DoNotDisturbModeResponse")->getSignal()->connect(boost::bind(&LLFloaterPreference::onDoNotDisturbResponseChanged, this));
-	}
-	gAgent.sendAgentUserInfoRequest();
-
-	/////////////////////////// From LLPanelGeneral //////////////////////////
-	// if we have no agent, we can't let them choose anything
-	// if we have an agent, then we only let them choose if they have a choice
-	bool can_choose_maturity =
-		gAgent.getID().notNull() &&
-		(gAgent.isMature() || gAgent.isGodlike());
-	
-	LLComboBox* maturity_combo = getChild<LLComboBox>("maturity_desired_combobox");
-	LLAvatarPropertiesProcessor::getInstance()->sendAvatarLegacyPropertiesRequest( gAgent.getID() );
-	if (can_choose_maturity)
-	{		
-		// if they're not adult or a god, they shouldn't see the adult selection, so delete it
-		if (!gAgent.isAdult() && !gAgent.isGodlikeWithoutAdminMenuFakery())
-		{
-			// we're going to remove the adult entry from the combo
-			LLScrollListCtrl* maturity_list = maturity_combo->findChild<LLScrollListCtrl>("ComboBox");
-			if (maturity_list)
-			{
-				maturity_list->deleteItems(LLSD(SIM_ACCESS_ADULT));
-			}
-		}
-		getChildView("maturity_desired_combobox")->setEnabled( true);
-		getChildView("maturity_desired_textbox")->setVisible( false);
-	}
-	else
-	{
-		getChild<LLUICtrl>("maturity_desired_textbox")->setValue(maturity_combo->getSelectedItemLabel());
-		getChildView("maturity_desired_combobox")->setEnabled( false);
-	}
-
-	// Forget previous language changes.
-	mLanguageChanged = false;
-
-	// Display selected maturity icons.
-	onChangeMaturity();
-
-	onChangeModelFolder();
-=======
-
     // this variable and if that follows it are used to properly handle do not disturb mode response message
     static bool initialized = FALSE;
     // if user is logged in and we haven't initialized do not disturb mode response yet, do it
@@ -773,7 +701,7 @@
         (gAgent.isMature() || gAgent.isGodlike());
 
     LLComboBox* maturity_combo = getChild<LLComboBox>("maturity_desired_combobox");
-    LLAvatarPropertiesProcessor::getInstance()->sendAvatarPropertiesRequest( gAgent.getID() );
+    LLAvatarPropertiesProcessor::getInstance()->sendAvatarLegacyPropertiesRequest( gAgent.getID() );
     if (can_choose_maturity)
     {
         // if they're not adult or a god, they shouldn't see the adult selection, so delete it
@@ -802,7 +730,6 @@
     onChangeMaturity();
 
     onChangeModelFolder();
->>>>>>> e7eced3c
     onChangePBRFolder();
     onChangeTextureFolder();
     onChangeSoundFolder();
