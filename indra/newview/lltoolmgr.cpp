/** 
 * @file lltoolmgr.cpp
 * @brief LLToolMgr class implementation
 *
 * $LicenseInfo:firstyear=2001&license=viewerlgpl$
 * Second Life Viewer Source Code
 * Copyright (C) 2010, Linden Research, Inc.
 * 
 * This library is free software; you can redistribute it and/or
 * modify it under the terms of the GNU Lesser General Public
 * License as published by the Free Software Foundation;
 * version 2.1 of the License only.
 * 
 * This library is distributed in the hope that it will be useful,
 * but WITHOUT ANY WARRANTY; without even the implied warranty of
 * MERCHANTABILITY or FITNESS FOR A PARTICULAR PURPOSE.  See the GNU
 * Lesser General Public License for more details.
 * 
 * You should have received a copy of the GNU Lesser General Public
 * License along with this library; if not, write to the Free Software
 * Foundation, Inc., 51 Franklin Street, Fifth Floor, Boston, MA  02110-1301  USA
 * 
 * Linden Research, Inc., 945 Battery Street, San Francisco, CA  94111  USA
 * $/LicenseInfo$
 */

#include "llviewerprecompiledheaders.h"

#include "lltoolmgr.h"

#include "lluictrl.h"
#include "llmenugl.h"
#include "llfloaterreg.h"

//#include "llfirstuse.h"
// tools and manipulators
#include "llfloaterinspect.h"
#include "lltool.h"
#include "llmanipscale.h"
#include "llmarketplacefunctions.h"
#include "llselectmgr.h"
#include "lltoolbrush.h"
#include "lltoolcomp.h"
#include "lltooldraganddrop.h"
#include "lltoolface.h"
#include "lltoolfocus.h"
#include "lltoolgrab.h"
#include "lltoolindividual.h"
#include "lltoolmorph.h"
#include "lltoolpie.h"
#include "lltoolselectland.h"
#include "lltoolobjpicker.h"
#include "lltoolpipette.h"
#include "llagent.h"
#include "llagentcamera.h"
#include "llviewercontrol.h"
#include "llviewerjoystick.h"
#include "llviewermenu.h"
#include "llviewerparcelmgr.h"


// Used when app not active to avoid processing hover.
LLTool*			gToolNull	= NULL;

LLToolset*		gBasicToolset		= NULL;
LLToolset*		gCameraToolset		= NULL;
//LLToolset*		gLandToolset		= NULL;
LLToolset*		gMouselookToolset	= NULL;
LLToolset*		gFaceEditToolset	= NULL;

/////////////////////////////////////////////////////
// LLToolMgr

LLToolMgr::LLToolMgr()
	:
	mBaseTool(NULL), 
	mSavedTool(NULL),
	mTransientTool( NULL ),
	mOverrideTool( NULL ),
	mSelectedTool( NULL ),
	mCurrentToolset( NULL )
{
	// Not a panel, register these callbacks globally.
	LLUICtrl::EnableCallbackRegistry::currentRegistrar().add("Build.Active", boost::bind(&LLToolMgr::inEdit, this));
	LLUICtrl::EnableCallbackRegistry::currentRegistrar().add("Build.Enabled", boost::bind(&LLToolMgr::canEdit, this));
	LLUICtrl::EnableCallbackRegistry::currentRegistrar().add("Build.EnabledOrActive", boost::bind(&LLToolMgr::buildEnabledOrActive, this));
	LLUICtrl::CommitCallbackRegistry::currentRegistrar().add("Build.Toggle", boost::bind(&LLToolMgr::toggleBuildMode, this, _2));
	LLUICtrl::EnableCallbackRegistry::currentRegistrar().add("Marketplace.Enabled", boost::bind(&LLToolMgr::canAccessMarketplace, this));
	LLUICtrl::CommitCallbackRegistry::currentRegistrar().add("Marketplace.Toggle", boost::bind(&LLToolMgr::toggleMarketplace, this, _2));
	
	gToolNull = new LLTool(LLStringUtil::null);  // Does nothing
	setCurrentTool(gToolNull);

	gBasicToolset		= new LLToolset();
	gCameraToolset		= new LLToolset();
//	gLandToolset		= new LLToolset();
	gMouselookToolset	= new LLToolset();
	gFaceEditToolset	= new LLToolset();
	gMouselookToolset->setShowFloaterTools(false);
	gFaceEditToolset->setShowFloaterTools(false);
}

void LLToolMgr::initTools()
{
	static BOOL initialized = FALSE;
	if(initialized)
	{
		return;
	}
	initialized = TRUE;
	gBasicToolset->addTool( LLToolPie::getInstance() );
	gBasicToolset->addTool( LLToolCamera::getInstance() );
	gCameraToolset->addTool( LLToolCamera::getInstance() );
	gBasicToolset->addTool( LLToolGrab::getInstance() );
	gBasicToolset->addTool( LLToolCompTranslate::getInstance() );
	gBasicToolset->addTool( LLToolCompCreate::getInstance() );
	gBasicToolset->addTool( LLToolBrushLand::getInstance() );
	gMouselookToolset->addTool( LLToolCompGun::getInstance() );
	gBasicToolset->addTool( LLToolCompInspect::getInstance() );
	gFaceEditToolset->addTool( LLToolCamera::getInstance() );

	// On startup, use "select" tool
	setCurrentToolset(gBasicToolset);

	gBasicToolset->selectTool( LLToolPie::getInstance() );
}

LLToolMgr::~LLToolMgr()
{
	delete gBasicToolset;
	gBasicToolset = NULL;

	delete gMouselookToolset;
	gMouselookToolset = NULL;

	delete gFaceEditToolset;
	gFaceEditToolset = NULL;

	delete gCameraToolset;
	gCameraToolset = NULL;
	
	delete gToolNull;
	gToolNull = NULL;
}

BOOL LLToolMgr::usingTransientTool()
{
	return mTransientTool ? TRUE : FALSE;
}

void LLToolMgr::setCurrentToolset(LLToolset* current)
{
	if (!current) return;

	// switching toolsets?
	if (current != mCurrentToolset)
	{
		// deselect current tool
		if (mSelectedTool)
		{
			mSelectedTool->handleDeselect();
		}
		mCurrentToolset = current;
		// select first tool of new toolset only if toolset changed
		mCurrentToolset->selectFirstTool();
	}
	// update current tool based on new toolset
	setCurrentTool( mCurrentToolset->getSelectedTool() );
}

LLToolset* LLToolMgr::getCurrentToolset()
{
	return mCurrentToolset;
}

void LLToolMgr::setCurrentTool( LLTool* tool )
{
	if (mTransientTool)
	{
		mTransientTool = NULL;
	}

	mBaseTool = tool;
	updateToolStatus();

	mSavedTool = NULL;
}

LLTool* LLToolMgr::getCurrentTool()
{
	MASK override_mask = gKeyboard ? gKeyboard->currentMask(TRUE) : 0;

	LLTool* cur_tool = NULL;
	// always use transient tools if available
	if (mTransientTool)
	{
		mOverrideTool = NULL;
		cur_tool = mTransientTool;
	}
	// tools currently grabbing mouse input will stay active
	else if (mSelectedTool && mSelectedTool->hasMouseCapture())
	{
		cur_tool = mSelectedTool;
	}
	else
	{
		mOverrideTool = mBaseTool ? mBaseTool->getOverrideTool(override_mask) : NULL;

		// use override tool if available otherwise drop back to base tool
		cur_tool = mOverrideTool ? mOverrideTool : mBaseTool;
	}

	LLTool* prev_tool = mSelectedTool;
	// Set the selected tool to avoid infinite recursion
	mSelectedTool = cur_tool;
	
	//update tool selection status
	if (prev_tool != cur_tool)
	{
		if (prev_tool)
		{
			prev_tool->handleDeselect();
		}
		if (cur_tool)
		{
			if (	LLToolCompInspect::getInstance()->isToolCameraActive()
				&&	prev_tool == LLToolCamera::getInstance()
				&&	cur_tool == LLToolPie::getInstance() )
			{
				LLFloaterInspect * inspect_instance = LLFloaterReg::getTypedInstance<LLFloaterInspect>("inspect");
				if(inspect_instance && inspect_instance->getVisible())
				{
					setTransientTool(LLToolCompInspect::getInstance());
				}
			}
			else
			{
				cur_tool->handleSelect();
			}
		}
	}

	return mSelectedTool;
}

LLTool* LLToolMgr::getBaseTool()
{
	return mBaseTool;
}

void LLToolMgr::updateToolStatus()
{
	// call getcurrenttool() to calculate active tool and call handleSelect() and handleDeselect() immediately
	// when active tool changes
	getCurrentTool();
}

bool LLToolMgr::inEdit()
{
	return mBaseTool != LLToolPie::getInstance() && mBaseTool != gToolNull;
}

bool LLToolMgr::canEdit()
{
	return LLViewerParcelMgr::getInstance()->allowAgentBuild();
}

bool LLToolMgr::buildEnabledOrActive()
{
<<<<<<< HEAD
	return inEdit() || canEdit();
=======
	return LLFloaterReg::instanceVisible("build") || canEdit();
>>>>>>> f0b256b1
}

void LLToolMgr::toggleBuildMode(const LLSD& sdname)
{
	const std::string& param = sdname.asString();

	LLFloaterReg::toggleInstanceOrBringToFront("build");
	if (param == "build" && !canEdit())
	{
		return;
	}

	bool build_visible = LLFloaterReg::instanceVisible("build");
	if (build_visible)
	{
		ECameraMode camMode = gAgentCamera.getCameraMode();
		if (CAMERA_MODE_MOUSELOOK == camMode ||	CAMERA_MODE_CUSTOMIZE_AVATAR == camMode)
		{
			// pull the user out of mouselook or appearance mode when entering build mode
			handle_reset_view();
		}

		if (gSavedSettings.getBOOL("EditCameraMovement"))
		{
			// camera should be set
			if (LLViewerJoystick::getInstance()->getOverrideCamera())
			{
				handle_toggle_flycam();
			}

			if (gAgentCamera.getFocusOnAvatar())
			{
				// zoom in if we're looking at the avatar
				gAgentCamera.setFocusOnAvatar(FALSE, ANIMATE);
				gAgentCamera.setFocusGlobal(gAgent.getPositionGlobal() + 2.0 * LLVector3d(gAgent.getAtAxis()));
				gAgentCamera.cameraZoomIn(0.666f);
				gAgentCamera.cameraOrbitOver( 30.f * DEG_TO_RAD );
			}
		}


		setCurrentToolset(gBasicToolset);
		getCurrentToolset()->selectTool( LLToolCompCreate::getInstance() );

		// Could be first use
		//LLFirstUse::useBuild();

		gAgentCamera.resetView(false);

		// avoid spurious avatar movements
		LLViewerJoystick::getInstance()->setNeedsReset();

	}
	else
	{
		if (gSavedSettings.getBOOL("EditCameraMovement"))
		{
			// just reset the view, will pull us out of edit mode
			handle_reset_view();
		}
		else
		{
			// manually disable edit mode, but do not affect the camera
			gAgentCamera.resetView(false);
			LLFloaterReg::hideInstance("build");
			gViewerWindow->showCursor();			
		}
		// avoid spurious avatar movements pulling out of edit mode
		LLViewerJoystick::getInstance()->setNeedsReset();
	}

}

bool LLToolMgr::inBuildMode()
{
	// when entering mouselook inEdit() immediately returns true before 
	// cameraMouselook() actually starts returning true.  Also, appearance edit
	// sets build mode to true, so let's exclude that.
	bool b=(inEdit() 
			&& !gAgentCamera.cameraMouselook()
			&& mCurrentToolset != gFaceEditToolset);
	
	return b;
}

bool LLToolMgr::canAccessMarketplace()
{
	return (LLMarketplaceData::instance().getSLMStatus() != MarketplaceStatusCodes::MARKET_PLACE_NOT_MIGRATED_MERCHANT) || gSavedSettings.getBOOL("InventoryOutboxDisplayBoth");
}

void LLToolMgr::toggleMarketplace(const LLSD& sdname)
{
	const std::string& param = sdname.asString();
    
	if ((param != "marketplace") || !canAccessMarketplace())
	{
		return;
	}
    
	LLFloaterReg::toggleInstanceOrBringToFront("marketplace_listings");
}

void LLToolMgr::setTransientTool(LLTool* tool)
{
	if (!tool)
	{
		clearTransientTool();
	}
	else
	{
		if (mTransientTool)
		{
			mTransientTool = NULL;
		}

		mTransientTool = tool;
	}

	updateToolStatus();
}

void LLToolMgr::clearTransientTool()
{
	if (mTransientTool)
	{
		mTransientTool = NULL;
		if (!mBaseTool)
		{
			LL_WARNS() << "mBaseTool is NULL" << LL_ENDL;
		}
	}
	updateToolStatus();
}


void LLToolMgr::onAppFocusLost()
{
	if (LLApp::isQuitting())
		return;

	if (mSelectedTool)
	{
		mSelectedTool->handleDeselect();
	}
	updateToolStatus();
}

void LLToolMgr::onAppFocusGained()
{
	if (mSelectedTool)
	{
		mSelectedTool->handleSelect();
	}
	updateToolStatus();
}

void LLToolMgr::clearSavedTool()
{
	mSavedTool = NULL;
}

/////////////////////////////////////////////////////
// LLToolset

void LLToolset::addTool(LLTool* tool)
{
	mToolList.push_back( tool );
	if( !mSelectedTool )
	{
		mSelectedTool = tool;
	}
}


void LLToolset::selectTool(LLTool* tool)
{
	mSelectedTool = tool;
	LLToolMgr::getInstance()->setCurrentTool( mSelectedTool );
}


void LLToolset::selectToolByIndex( S32 index )
{
	LLTool *tool = (index >= 0 && index < (S32)mToolList.size()) ? mToolList[index] : NULL;
	if (tool)
	{
		mSelectedTool = tool;
		LLToolMgr::getInstance()->setCurrentTool( tool );
	}
}

BOOL LLToolset::isToolSelected( S32 index )
{
	LLTool *tool = (index >= 0 && index < (S32)mToolList.size()) ? mToolList[index] : NULL;
	return (tool == mSelectedTool);
}


void LLToolset::selectFirstTool()
{
	mSelectedTool = (0 < mToolList.size()) ? mToolList[0] : NULL;
	LLToolMgr::getInstance()->setCurrentTool( mSelectedTool );
}


void LLToolset::selectNextTool()
{
	LLTool* next = NULL;
	for( tool_list_t::iterator iter = mToolList.begin();
		 iter != mToolList.end(); )
	{
		LLTool* cur = *iter++;
		if( cur == mSelectedTool && iter != mToolList.end() )
		{
			next = *iter;
			break;
		}
	}

	if( next )
	{
		mSelectedTool = next;
		LLToolMgr::getInstance()->setCurrentTool( mSelectedTool );
	}
	else
	{
		selectFirstTool();
	}
}

void LLToolset::selectPrevTool()
{
	LLTool* prev = NULL;
	for( tool_list_t::reverse_iterator iter = mToolList.rbegin();
		 iter != mToolList.rend(); )
	{
		LLTool* cur = *iter++;
		if( cur == mSelectedTool && iter != mToolList.rend() )
		{
			prev = *iter;
			break;
		}
	}

	if( prev )
	{
		mSelectedTool = prev;
		LLToolMgr::getInstance()->setCurrentTool( mSelectedTool );
	}
	else if (mToolList.size() > 0)
	{
		selectToolByIndex((S32)mToolList.size()-1);
	}
}

////////////////////////////////////////////////////////////////////////////

<|MERGE_RESOLUTION|>--- conflicted
+++ resolved
@@ -267,11 +267,7 @@
 
 bool LLToolMgr::buildEnabledOrActive()
 {
-<<<<<<< HEAD
-	return inEdit() || canEdit();
-=======
 	return LLFloaterReg::instanceVisible("build") || canEdit();
->>>>>>> f0b256b1
 }
 
 void LLToolMgr::toggleBuildMode(const LLSD& sdname)
