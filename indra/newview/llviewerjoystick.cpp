/** 
 * @file llviewerjoystick.cpp
 * @brief Joystick / NDOF device functionality.
 *
 * $LicenseInfo:firstyear=2002&license=viewerlgpl$
 * Second Life Viewer Source Code
 * Copyright (C) 2010, Linden Research, Inc.
 * 
 * This library is free software; you can redistribute it and/or
 * modify it under the terms of the GNU Lesser General Public
 * License as published by the Free Software Foundation;
 * version 2.1 of the License only.
 * 
 * This library is distributed in the hope that it will be useful,
 * but WITHOUT ANY WARRANTY; without even the implied warranty of
 * MERCHANTABILITY or FITNESS FOR A PARTICULAR PURPOSE.  See the GNU
 * Lesser General Public License for more details.
 * 
 * You should have received a copy of the GNU Lesser General Public
 * License along with this library; if not, write to the Free Software
 * Foundation, Inc., 51 Franklin Street, Fifth Floor, Boston, MA  02110-1301  USA
 * 
 * Linden Research, Inc., 945 Battery Street, San Francisco, CA  94111  USA
 * $/LicenseInfo$
 */

#include "llviewerprecompiledheaders.h"

#include "llviewerjoystick.h"

#include "llviewercontrol.h"
#include "llviewerwindow.h"
#include "llviewercamera.h"
#include "llappviewer.h"
#include "llkeyboard.h"
#include "lltoolmgr.h"
#include "llselectmgr.h"
#include "llviewermenu.h"
#include "llviewerwindow.h"
#include "llwindow.h"
#include "llagent.h"
#include "llagentcamera.h"
#include "llfocusmgr.h"

#if LL_WINDOWS && !LL_MESA_HEADLESS
// Require DirectInput version 8
#define DIRECTINPUT_VERSION 0x0800

#include <dinput.h>
#endif


// ----------------------------------------------------------------------------
// Constants

#define  X_I	1
#define  Y_I	2
#define  Z_I	0
#define RX_I	4
#define RY_I	5
#define RZ_I	3

F32  LLViewerJoystick::sLastDelta[] = {0,0,0,0,0,0,0};
F32  LLViewerJoystick::sDelta[] = {0,0,0,0,0,0,0};

// These constants specify the maximum absolute value coming in from the device.
// HACK ALERT! the value of MAX_JOYSTICK_INPUT_VALUE is not arbitrary as it 
// should be.  It has to be equal to 3000 because the SpaceNavigator on Windows
// refuses to respond to the DirectInput SetProperty call; it always returns 
// values in the [-3000, 3000] range.
#define MAX_SPACENAVIGATOR_INPUT  3000.0f
#define MAX_JOYSTICK_INPUT_VALUE  MAX_SPACENAVIGATOR_INPUT

<<<<<<< HEAD
#if LL_WINDOWS && !LL_MESA_HEADLESS

// this should reflect ndof and set axises, see ndofdev_win.cpp from ndof package
BOOL CALLBACK EnumObjectsCallback(const DIDEVICEOBJECTINSTANCE* inst, VOID* user_data)
{
    if (inst->dwType & DIDFT_AXIS)
    {
        LPDIRECTINPUTDEVICE8 device = *((LPDIRECTINPUTDEVICE8 *)user_data);
        DIPROPRANGE diprg;
        diprg.diph.dwSize = sizeof(DIPROPRANGE);
        diprg.diph.dwHeaderSize = sizeof(DIPROPHEADER);
        diprg.diph.dwHow = DIPH_BYID;
        diprg.diph.dwObj = inst->dwType; // specify the enumerated axis

        // Set the range for the axis
        diprg.lMin = (long)-MAX_JOYSTICK_INPUT_VALUE;
        diprg.lMax = (long)+MAX_JOYSTICK_INPUT_VALUE;
        HRESULT hr = device->SetProperty(DIPROP_RANGE, &diprg.diph);

        if (FAILED(hr))
        {
            return DIENUM_STOP;
        }
    }

    return DIENUM_CONTINUE;
}

BOOL CALLBACK di8_devices_callback(LPCDIDEVICEINSTANCE device_instance_ptr, LPVOID pvRef)
{
    // Note: If a single device can function as more than one DirectInput
    // device type, it is enumerated as each device type that it supports.
    // Capable of detecting devices like Oculus Rift
    if (device_instance_ptr)
    {
        std::string product_name = utf16str_to_utf8str(llutf16string(device_instance_ptr->tszProductName));

        LLSD guid = LLViewerJoystick::getInstance()->getDeviceUUID();

        bool init_device = false;
        if (guid.isBinary())
        {
            std::vector<U8> bin_bucket = guid.asBinary();
            init_device = memcmp(&bin_bucket[0], &device_instance_ptr->guidInstance, sizeof(GUID)) == 0;
        }
        else
        {
            // It might be better to init space navigator here, but if system doesn't has one,
            // ndof will pick a random device, it is simpler to pick first device now to have an id
            init_device = true;
        }

        if (init_device)
        {
            LL_DEBUGS("Joystick") << "Found and attempting to use device: " << product_name << LL_ENDL;
            LPDIRECTINPUT8       di8_interface = *((LPDIRECTINPUT8 *)gViewerWindow->getWindow()->getDirectInput8());
            LPDIRECTINPUTDEVICE8 device = NULL;

            HRESULT status = di8_interface->CreateDevice(
                device_instance_ptr->guidInstance, // REFGUID rguid,
                &device,                           // LPDIRECTINPUTDEVICE * lplpDirectInputDevice,
                NULL                               // LPUNKNOWN pUnkOuter
                );

            if (status == DI_OK)
            {
                // prerequisite for aquire()
                LL_DEBUGS("Joystick") << "Device created" << LL_ENDL;
                status = device->SetDataFormat(&c_dfDIJoystick); // c_dfDIJoystick2
            }

            if (status == DI_OK)
            {
                // set properties
                LL_DEBUGS("Joystick") << "Format set" << LL_ENDL;
                status = device->EnumObjects(EnumObjectsCallback, &device, DIDFT_ALL);
            }

            if (status == DI_OK)
            {
                LL_DEBUGS("Joystick") << "Properties updated" << LL_ENDL;

                S32 size = sizeof(GUID);
                LLSD::Binary data; //just an std::vector
                data.resize(size);
                memcpy(&data[0], &device_instance_ptr->guidInstance /*POD _GUID*/, size);
                LLViewerJoystick::getInstance()->initDevice(&device, product_name, LLSD(data));
                return DIENUM_STOP;
            }
        }
        else
        {
            LL_DEBUGS("Joystick") << "Found device: " << product_name << LL_ENDL;
        }
    }
    return DIENUM_CONTINUE;
}

// Windows guids
// This is GUID2 so teoretically it can be memcpy copied into LLUUID
void guid_from_string(GUID &guid, const std::string &input)
{
    CLSIDFromString(utf8str_to_utf16str(input).c_str(), &guid);
}

std::string string_from_guid(const GUID &guid)
{
    OLECHAR* guidString; //wchat
    StringFromCLSID(guid, &guidString);

    // use guidString...

    std::string res = utf16str_to_utf8str(llutf16string(guidString));
    // ensure memory is freed
    ::CoTaskMemFree(guidString);

    return res;
}
#endif
=======
#if LIB_NDOF
std::ostream& operator<<(std::ostream& out, NDOF_Device* ptr)
{
    if (! ptr)
    {
        return out << "nullptr";
    }
    out << "NDOF_Device{ ";
    out << "axes [";
    const char* delim = "";
    for (short axis = 0; axis < ptr->axes_count; ++axis)
    {
        out << delim << ptr->axes[axis];
        delim = ", ";
    }
    out << "]";
    out << ", buttons [";
    delim = "";
    for (short button = 0; button < ptr->btn_count; ++button)
    {
        out << delim << ptr->buttons[button];
        delim = ", ";
    }
    out << "]";
    out << ", range " << ptr->axes_min << ':' << ptr->axes_max;
    // If we don't coerce these to unsigned, they're streamed as characters,
    // e.g. ctrl-A or nul.
    out << ", absolute " << unsigned(ptr->absolute);
    out << ", valid " << unsigned(ptr->valid);
    out << ", manufacturer '" << ptr->manufacturer << "'";
    out << ", product '" << ptr->product << "'";
    out << ", private " << ptr->private_data;
    out << " }";
    return out;
}
#endif // LIB_NDOF
>>>>>>> 72423372

// -----------------------------------------------------------------------------
void LLViewerJoystick::updateEnabled(bool autoenable)
{
	if (mDriverState == JDS_UNINITIALIZED)
	{
		gSavedSettings.setBOOL("JoystickEnabled", FALSE );
	}
	else
	{
		// autoenable if user specifically chose this device
		if (autoenable && (isLikeSpaceNavigator() || isDeviceUUIDSet())) 
		{
			gSavedSettings.setBOOL("JoystickEnabled", TRUE );
		}
	}
	if (!gSavedSettings.getBOOL("JoystickEnabled"))
	{
		mOverrideCamera = FALSE;
	}
}

void LLViewerJoystick::setOverrideCamera(bool val)
{
	if (!gSavedSettings.getBOOL("JoystickEnabled"))
	{
		mOverrideCamera = FALSE;
	}
	else
	{
		mOverrideCamera = val;
	}

	if (mOverrideCamera)
	{
		gAgentCamera.changeCameraToDefault();
	}
}

// -----------------------------------------------------------------------------
#if LIB_NDOF
NDOF_HotPlugResult LLViewerJoystick::HotPlugAddCallback(NDOF_Device *dev)
{
	NDOF_HotPlugResult res = NDOF_DISCARD_HOTPLUGGED;
	LLViewerJoystick* joystick(LLViewerJoystick::getInstance());
	if (joystick->mDriverState == JDS_UNINITIALIZED)
	{
<<<<<<< HEAD
        LL_INFOS("Joystick") << "HotPlugAddCallback: will use device:" << LL_ENDL;
		ndof_dump(dev);
=======
		LL_INFOS("joystick") << "HotPlugAddCallback: will use device:" << LL_ENDL;
		ndof_dump(stderr, dev);
>>>>>>> 72423372
		joystick->mNdofDev = dev;
		joystick->mDriverState = JDS_INITIALIZED;
		res = NDOF_KEEP_HOTPLUGGED;
	}
	joystick->updateEnabled(true);
    return res;
}
#endif

// -----------------------------------------------------------------------------
#if LIB_NDOF
void LLViewerJoystick::HotPlugRemovalCallback(NDOF_Device *dev)
{
	LLViewerJoystick* joystick(LLViewerJoystick::getInstance());
	if (joystick->mNdofDev == dev)
	{
<<<<<<< HEAD
        LL_INFOS("Joystick") << "HotPlugRemovalCallback: joystick->mNdofDev="
=======
		LL_INFOS("joystick") << "HotPlugRemovalCallback: joystick->mNdofDev=" 
>>>>>>> 72423372
				<< joystick->mNdofDev << "; removed device:" << LL_ENDL;
		ndof_dump(stderr, dev);
		joystick->mDriverState = JDS_UNINITIALIZED;
	}
	joystick->updateEnabled(true);
}
#endif

// -----------------------------------------------------------------------------
LLViewerJoystick::LLViewerJoystick()
:	mDriverState(JDS_UNINITIALIZED),
	mNdofDev(NULL),
	mResetFlag(false),
	mCameraUpdated(true),
	mOverrideCamera(false),
	mJoystickRun(0)
{
	for (int i = 0; i < 6; i++)
	{
		mAxes[i] = sDelta[i] = sLastDelta[i] = 0.0f;
	}
	
	memset(mBtn, 0, sizeof(mBtn));

	// factor in bandwidth? bandwidth = gViewerStats->mKBitStat
	mPerfScale = 4000.f / gSysCPU.getMHz(); // hmm.  why?

    mLastDeviceUUID = LLSD::Integer(1);
}

// -----------------------------------------------------------------------------
LLViewerJoystick::~LLViewerJoystick()
{
	if (mDriverState == JDS_INITIALIZED)
	{
		terminate();
	}
}

// -----------------------------------------------------------------------------
void LLViewerJoystick::init(bool autoenable)
{
#if LIB_NDOF
	static bool libinit = false;
	mDriverState = JDS_INITIALIZING;

    loadDeviceIdFromSettings();

	if (libinit == false)
	{
		// Note: The HotPlug callbacks are not actually getting called on Windows
		if (ndof_libinit(HotPlugAddCallback, 
						 HotPlugRemovalCallback, 
						 gViewerWindow->getWindow()->getDirectInput8()))
		{
			mDriverState = JDS_UNINITIALIZED;
		}
		else
		{
			// NB: ndof_libinit succeeds when there's no device
			libinit = true;

			// allocate memory once for an eventual device
			mNdofDev = ndof_create();
		}
	}

	if (libinit)
	{
		if (mNdofDev)
<<<<<<< HEAD
        {
            // di8_devices_callback callback is immediate and happens in scope of getInputDevices()
#if LL_WINDOWS && !LL_MESA_HEADLESS
            // space navigator is marked as DI8DEVCLASS_GAMECTRL in ndof lib
            U32 device_type = DI8DEVCLASS_GAMECTRL;
            void* callback = &di8_devices_callback;
#else
            // MAC doesn't support device search yet
            // On MAC there is an ndof_idsearch and it is possible to specify product
            // and manufacturer in NDOF_Device for ndof_init_first to pick specific one
            U32 device_type = 0;
            void* callback = NULL;
#endif
            if (!gViewerWindow->getWindow()->getInputDevices(device_type, callback, NULL))
            {
                LL_INFOS("Joystick") << "Failed to gather devices from window. Falling back to ndof's init" << LL_ENDL;
                // Failed to gather devices from windows, init first suitable one
                mLastDeviceUUID = LLSD();
                void *preffered_device = NULL;
                initDevice(preffered_device);
            }

            if (mDriverState == JDS_INITIALIZING)
            {
                LL_INFOS("Joystick") << "Found no matching joystick devices." << LL_ENDL;
                mDriverState = JDS_UNINITIALIZED;
            }
=======
		{
			LL_DEBUGS("joystick") << "ndof_create() returned: " << mNdofDev << LL_ENDL;
			// Different joysticks will return different ranges of raw values.
			// Since we want to handle every device in the same uniform way, 
			// we initialize the mNdofDev struct and we set the range 
			// of values we would like to receive. 
			// 
			// HACK: On Windows, libndofdev passes our range to DI with a 
			// SetProperty call. This works but with one notable exception, the
			// SpaceNavigator, who doesn't seem to care about the SetProperty
			// call. In theory, we should handle this case inside libndofdev. 
			// However, the range we're setting here is arbitrary anyway, 
			// so let's just use the SpaceNavigator range for our purposes. 
			mNdofDev->axes_min = (long)-MAX_JOYSTICK_INPUT_VALUE;
			mNdofDev->axes_max = (long)+MAX_JOYSTICK_INPUT_VALUE;

			// libndofdev could be used to return deltas.  Here we choose to
			// just have the absolute values instead.
			mNdofDev->absolute = 1;

			LL_DEBUGS("joystick") << "ndof_init_first() received: " << mNdofDev << LL_ENDL;
			// init & use the first suitable NDOF device found on the USB chain
			if (ndof_init_first(mNdofDev, NULL))
			{
				mDriverState = JDS_UNINITIALIZED;
				LL_WARNS("joystick") << "ndof_init_first FAILED" << LL_ENDL;
				ndof_dump_list(stderr);
			}
			else
			{
				mDriverState = JDS_INITIALIZED;
			}
			LL_DEBUGS("joystick") << "ndof_init_first() left: " << mNdofDev << LL_ENDL;
>>>>>>> 72423372
		}
		else
		{
			mDriverState = JDS_UNINITIALIZED;
		}
	}

	// Autoenable the joystick for recognized devices if nothing was connected previously
	if (!autoenable)
	{
		autoenable = gSavedSettings.getString("JoystickInitialized").empty() ? true : false;
	}
	updateEnabled(autoenable);
	
	if (mDriverState == JDS_INITIALIZED)
	{
		// A Joystick device is plugged in
		if (isLikeSpaceNavigator())
		{
			// It's a space navigator, we have defaults for it.
			if (gSavedSettings.getString("JoystickInitialized") != "SpaceNavigator")
			{
				// Only set the defaults if we haven't already (in case they were overridden)
				setSNDefaults();
				gSavedSettings.setString("JoystickInitialized", "SpaceNavigator");
			}
		}
		else
		{
			// It's not a Space Navigator
			gSavedSettings.setString("JoystickInitialized", "UnknownDevice");
		}
	}
	else
	{
		// No device connected, don't change any settings
	}
<<<<<<< HEAD
	
    LL_INFOS("Joystick") << "ndof: mDriverState=" << mDriverState << "; mNdofDev="
=======

	LL_INFOS("joystick") << "ndof: mDriverState=" << mDriverState << "; mNdofDev=" 
>>>>>>> 72423372
			<< mNdofDev << "; libinit=" << libinit << LL_ENDL;
#endif
}

void LLViewerJoystick::initDevice(LLSD &guid)
{
#if LIB_NDOF
    mLastDeviceUUID = guid;

#if LL_WINDOWS && !LL_MESA_HEADLESS
    // space navigator is marked as DI8DEVCLASS_GAMECTRL in ndof lib
    U32 device_type = DI8DEVCLASS_GAMECTRL;
    void* callback = &di8_devices_callback;
#else
    // MAC doesn't support device search yet
    // On MAC there is an ndof_idsearch and it is possible to specify product
    // and manufacturer in NDOF_Device for ndof_init_first to pick specific one
    U32 device_type = 0;
    void* callback = NULL;
#endif

    mDriverState = JDS_INITIALIZING; 
    if (!gViewerWindow->getWindow()->getInputDevices(device_type, callback, NULL))
    {
        LL_INFOS("Joystick") << "Failed to gather devices from window. Falling back to ndof's init" << LL_ENDL;
        // Failed to gather devices from windows, init first suitable one
        void *preffered_device = NULL;
        mLastDeviceUUID = LLSD();
        initDevice(preffered_device);
    }

    if (mDriverState == JDS_INITIALIZING)
    {
        LL_INFOS("Joystick") << "Found no matching joystick devices." << LL_ENDL;
        mDriverState = JDS_UNINITIALIZED;
    }
#endif
}

void LLViewerJoystick::initDevice(void * preffered_device /*LPDIRECTINPUTDEVICE8*/, std::string &name, LLSD &guid)
{
#if LIB_NDOF
    mLastDeviceUUID = guid;

    strncpy(mNdofDev->product, name.c_str(), sizeof(mNdofDev->product));
    mNdofDev->manufacturer[0] = '\0';

    initDevice(preffered_device);
#endif
}

void LLViewerJoystick::initDevice(void * preffered_device /* LPDIRECTINPUTDEVICE8* */)
{
#if LIB_NDOF
    // Different joysticks will return different ranges of raw values.
    // Since we want to handle every device in the same uniform way, 
    // we initialize the mNdofDev struct and we set the range 
    // of values we would like to receive. 
    // 
    // HACK: On Windows, libndofdev passes our range to DI with a 
    // SetProperty call. This works but with one notable exception, the
    // SpaceNavigator, who doesn't seem to care about the SetProperty
    // call. In theory, we should handle this case inside libndofdev. 
    // However, the range we're setting here is arbitrary anyway, 
    // so let's just use the SpaceNavigator range for our purposes. 
    mNdofDev->axes_min = (long)-MAX_JOYSTICK_INPUT_VALUE;
    mNdofDev->axes_max = (long)+MAX_JOYSTICK_INPUT_VALUE;

    // libndofdev could be used to return deltas.  Here we choose to
    // just have the absolute values instead.
    mNdofDev->absolute = 1;
    // init & use the first suitable NDOF device found on the USB chain
    // On windows preffered_device needs to be a pointer to LPDIRECTINPUTDEVICE8
    if (ndof_init_first(mNdofDev, preffered_device))
    {
        mDriverState = JDS_UNINITIALIZED;
        LL_WARNS() << "ndof_init_first FAILED" << LL_ENDL;
    }
    else
    {
        mDriverState = JDS_INITIALIZED;
    }
#endif
}

// -----------------------------------------------------------------------------
void LLViewerJoystick::terminate()
{
#if LIB_NDOF

	ndof_libcleanup();
<<<<<<< HEAD
	LL_INFOS("Joystick") << "Terminated connection with NDOF device." << LL_ENDL;
=======
	LL_INFOS("joystick") << "Terminated connection with NDOF device." << LL_ENDL;
>>>>>>> 72423372
	mDriverState = JDS_UNINITIALIZED;
#endif
}

// -----------------------------------------------------------------------------
void LLViewerJoystick::updateStatus()
{
#if LIB_NDOF

	ndof_update(mNdofDev);

	for (int i=0; i<6; i++)
	{
		mAxes[i] = (F32) mNdofDev->axes[i] / mNdofDev->axes_max;
	}

	for (int i=0; i<16; i++)
	{
		mBtn[i] = mNdofDev->buttons[i];
	}
	
#endif
}

// -----------------------------------------------------------------------------
F32 LLViewerJoystick::getJoystickAxis(U32 axis) const
{
	if (axis < 6)
	{
		return mAxes[axis];
	}
	return 0.f;
}

// -----------------------------------------------------------------------------
U32 LLViewerJoystick::getJoystickButton(U32 button) const
{
	if (button < 16)
	{
		return mBtn[button];
	}
	return 0;
}

// -----------------------------------------------------------------------------
void LLViewerJoystick::handleRun(F32 inc)
{
	// Decide whether to walk or run by applying a threshold, with slight
	// hysteresis to avoid oscillating between the two with input spikes.
	// Analog speed control would be better, but not likely any time soon.
	if (inc > gSavedSettings.getF32("JoystickRunThreshold"))
	{
		if (1 == mJoystickRun)
		{
			++mJoystickRun;
			gAgent.setRunning();
			gAgent.sendWalkRun(gAgent.getRunning());
		}
		else if (0 == mJoystickRun)
		{
			// hysteresis - respond NEXT frame
			++mJoystickRun;
		}
	}
	else
	{
		if (mJoystickRun > 0)
		{
			--mJoystickRun;
			if (0 == mJoystickRun)
			{
				gAgent.clearRunning();
				gAgent.sendWalkRun(gAgent.getRunning());
			}
		}
	}
}

// -----------------------------------------------------------------------------
void LLViewerJoystick::agentJump()
{
    gAgent.moveUp(1);
}

// -----------------------------------------------------------------------------
void LLViewerJoystick::agentSlide(F32 inc)
{
	if (inc < 0.f)
	{
		gAgent.moveLeft(1);
	}
	else if (inc > 0.f)
	{
		gAgent.moveLeft(-1);
	}
}

// -----------------------------------------------------------------------------
void LLViewerJoystick::agentPush(F32 inc)
{
	if (inc < 0.f)                            // forward
	{
		gAgent.moveAt(1, false);
	}
	else if (inc > 0.f)                       // backward
	{
		gAgent.moveAt(-1, false);
	}
}

// -----------------------------------------------------------------------------
void LLViewerJoystick::agentFly(F32 inc)
{
	if (inc < 0.f)
	{
		if (! (gAgent.getFlying() ||
		       !gAgent.canFly() ||
		       gAgent.upGrabbed() ||
		       !gSavedSettings.getBOOL("AutomaticFly")) )
		{
			gAgent.setFlying(true);
		}
		gAgent.moveUp(1);
	}
	else if (inc > 0.f)
	{
		// crouch
		gAgent.moveUp(-1);
	}
}

// -----------------------------------------------------------------------------
void LLViewerJoystick::agentPitch(F32 pitch_inc)
{
	if (pitch_inc < 0)
	{
		gAgent.setControlFlags(AGENT_CONTROL_PITCH_POS);
	}
	else if (pitch_inc > 0)
	{
		gAgent.setControlFlags(AGENT_CONTROL_PITCH_NEG);
	}
	
	gAgent.pitch(-pitch_inc);
}

// -----------------------------------------------------------------------------
void LLViewerJoystick::agentYaw(F32 yaw_inc)
{	
	// Cannot steer some vehicles in mouselook if the script grabs the controls
	if (gAgentCamera.cameraMouselook() && !gSavedSettings.getBOOL("JoystickMouselookYaw"))
	{
		gAgent.rotate(-yaw_inc, gAgent.getReferenceUpVector());
	}
	else
	{
		if (yaw_inc < 0)
		{
			gAgent.setControlFlags(AGENT_CONTROL_YAW_POS);
		}
		else if (yaw_inc > 0)
		{
			gAgent.setControlFlags(AGENT_CONTROL_YAW_NEG);
		}

		gAgent.yaw(-yaw_inc);
	}
}

// -----------------------------------------------------------------------------
void LLViewerJoystick::resetDeltas(S32 axis[])
{
	for (U32 i = 0; i < 6; i++)
	{
		sLastDelta[i] = -mAxes[axis[i]];
		sDelta[i] = 0.f;
	}

	sLastDelta[6] = sDelta[6] = 0.f;
	mResetFlag = false;
}

// -----------------------------------------------------------------------------
void LLViewerJoystick::moveObjects(bool reset)
{
	static bool toggle_send_to_sim = false;

	if (!gFocusMgr.getAppHasFocus() || mDriverState != JDS_INITIALIZED
		|| !gSavedSettings.getBOOL("JoystickEnabled") || !gSavedSettings.getBOOL("JoystickBuildEnabled"))
	{
		return;
	}

	S32 axis[] = 
	{
		gSavedSettings.getS32("JoystickAxis0"),
		gSavedSettings.getS32("JoystickAxis1"),
		gSavedSettings.getS32("JoystickAxis2"),
		gSavedSettings.getS32("JoystickAxis3"),
		gSavedSettings.getS32("JoystickAxis4"),
		gSavedSettings.getS32("JoystickAxis5"),
	};

	if (reset || mResetFlag)
	{
		resetDeltas(axis);
		return;
	}

	F32 axis_scale[] =
	{
		gSavedSettings.getF32("BuildAxisScale0"),
		gSavedSettings.getF32("BuildAxisScale1"),
		gSavedSettings.getF32("BuildAxisScale2"),
		gSavedSettings.getF32("BuildAxisScale3"),
		gSavedSettings.getF32("BuildAxisScale4"),
		gSavedSettings.getF32("BuildAxisScale5"),
	};

	F32 dead_zone[] =
	{
		gSavedSettings.getF32("BuildAxisDeadZone0"),
		gSavedSettings.getF32("BuildAxisDeadZone1"),
		gSavedSettings.getF32("BuildAxisDeadZone2"),
		gSavedSettings.getF32("BuildAxisDeadZone3"),
		gSavedSettings.getF32("BuildAxisDeadZone4"),
		gSavedSettings.getF32("BuildAxisDeadZone5"),
	};

	F32 cur_delta[6];
	F32 time = gFrameIntervalSeconds.value();

	// avoid making ridicously big movements if there's a big drop in fps 
	if (time > .2f)
	{
		time = .2f;
	}

	// max feather is 32
	F32 feather = gSavedSettings.getF32("BuildFeathering"); 
	bool is_zero = true, absolute = gSavedSettings.getBOOL("Cursor3D");
	
	for (U32 i = 0; i < 6; i++)
	{
		cur_delta[i] = -mAxes[axis[i]];
		F32 tmp = cur_delta[i];
		if (absolute)
		{
			cur_delta[i] = cur_delta[i] - sLastDelta[i];
		}
		sLastDelta[i] = tmp;
		is_zero = is_zero && (cur_delta[i] == 0.f);
			
		if (cur_delta[i] > 0)
		{
			cur_delta[i] = llmax(cur_delta[i]-dead_zone[i], 0.f);
		}
		else
		{
			cur_delta[i] = llmin(cur_delta[i]+dead_zone[i], 0.f);
		}
		cur_delta[i] *= axis_scale[i];
		
		if (!absolute)
		{
			cur_delta[i] *= time;
		}

		sDelta[i] = sDelta[i] + (cur_delta[i]-sDelta[i])*time*feather;
	}

	U32 upd_type = UPD_NONE;
	LLVector3 v;
    
	if (!is_zero)
	{
		// Clear AFK state if moved beyond the deadzone
		if (gAwayTimer.getElapsedTimeF32() > LLAgent::MIN_AFK_TIME)
		{
			gAgent.clearAFK();
		}
		
		if (sDelta[0] || sDelta[1] || sDelta[2])
		{
			upd_type |= UPD_POSITION;
			v.setVec(sDelta[0], sDelta[1], sDelta[2]);
		}
		
		if (sDelta[3] || sDelta[4] || sDelta[5])
		{
			upd_type |= UPD_ROTATION;
		}
				
		// the selection update could fail, so we won't send 
		if (LLSelectMgr::getInstance()->selectionMove(v, sDelta[3],sDelta[4],sDelta[5], upd_type))
		{
			toggle_send_to_sim = true;
		}
	}
	else if (toggle_send_to_sim)
	{
		LLSelectMgr::getInstance()->sendSelectionMove();
		toggle_send_to_sim = false;
	}
}

// -----------------------------------------------------------------------------
void LLViewerJoystick::moveAvatar(bool reset)
{
	if (!gFocusMgr.getAppHasFocus() || mDriverState != JDS_INITIALIZED
		|| !gSavedSettings.getBOOL("JoystickEnabled") || !gSavedSettings.getBOOL("JoystickAvatarEnabled"))
	{
		return;
	}

	S32 axis[] = 
	{
		// [1 0 2 4  3  5]
		// [Z X Y RZ RX RY]
		gSavedSettings.getS32("JoystickAxis0"),
		gSavedSettings.getS32("JoystickAxis1"),
		gSavedSettings.getS32("JoystickAxis2"),
		gSavedSettings.getS32("JoystickAxis3"),
		gSavedSettings.getS32("JoystickAxis4"),
		gSavedSettings.getS32("JoystickAxis5")
	};

	if (reset || mResetFlag)
	{
		resetDeltas(axis);
		if (reset)
		{
			// Note: moving the agent triggers agent camera mode;
			//  don't do this every time we set mResetFlag (e.g. because we gained focus)
			gAgent.moveAt(0, true);
		}
		return;
	}

	bool is_zero = true;
	static bool button_held = false;

	if (mBtn[1] == 1)
	{
		// If AutomaticFly is enabled, then button1 merely causes a
		// jump (as the up/down axis already controls flying) if on the
		// ground, or cease flight if already flying.
		// If AutomaticFly is disabled, then button1 toggles flying.
		if (gSavedSettings.getBOOL("AutomaticFly"))
		{
			if (!gAgent.getFlying())
			{
				gAgent.moveUp(1);
			}
			else if (!button_held)
			{
				button_held = true;
				gAgent.setFlying(FALSE);
			}
		}
		else if (!button_held)
		{
			button_held = true;
			gAgent.setFlying(!gAgent.getFlying());
		}

		is_zero = false;
	}
	else
	{
		button_held = false;
	}

	F32 axis_scale[] =
	{
		gSavedSettings.getF32("AvatarAxisScale0"),
		gSavedSettings.getF32("AvatarAxisScale1"),
		gSavedSettings.getF32("AvatarAxisScale2"),
		gSavedSettings.getF32("AvatarAxisScale3"),
		gSavedSettings.getF32("AvatarAxisScale4"),
		gSavedSettings.getF32("AvatarAxisScale5")
	};

	F32 dead_zone[] =
	{
		gSavedSettings.getF32("AvatarAxisDeadZone0"),
		gSavedSettings.getF32("AvatarAxisDeadZone1"),
		gSavedSettings.getF32("AvatarAxisDeadZone2"),
		gSavedSettings.getF32("AvatarAxisDeadZone3"),
		gSavedSettings.getF32("AvatarAxisDeadZone4"),
		gSavedSettings.getF32("AvatarAxisDeadZone5")
	};

	// time interval in seconds between this frame and the previous
	F32 time = gFrameIntervalSeconds.value();

	// avoid making ridicously big movements if there's a big drop in fps 
	if (time > .2f)
	{
		time = .2f;
	}

	// note: max feather is 32.0
	F32 feather = gSavedSettings.getF32("AvatarFeathering"); 
	
	F32 cur_delta[6];
	F32 val, dom_mov = 0.f;
	U32 dom_axis = Z_I;
#if LIB_NDOF
    bool absolute = (gSavedSettings.getBOOL("Cursor3D") && mNdofDev->absolute);
#else
    bool absolute = false;
#endif
	// remove dead zones and determine biggest movement on the joystick 
	for (U32 i = 0; i < 6; i++)
	{
		cur_delta[i] = -mAxes[axis[i]];
		if (absolute)
		{
			F32 tmp = cur_delta[i];
			cur_delta[i] = cur_delta[i] - sLastDelta[i];
			sLastDelta[i] = tmp;
		}

		if (cur_delta[i] > 0)
		{
			cur_delta[i] = llmax(cur_delta[i]-dead_zone[i], 0.f);
		}
		else
		{
			cur_delta[i] = llmin(cur_delta[i]+dead_zone[i], 0.f);
		}

		// we don't care about Roll (RZ) and Z is calculated after the loop
        if (i != Z_I && i != RZ_I)
		{
			// find out the axis with the biggest joystick motion
			val = fabs(cur_delta[i]);
			if (val > dom_mov)
			{
				dom_axis = i;
				dom_mov = val;
			}
		}
		
		is_zero = is_zero && (cur_delta[i] == 0.f);
	}

	if (!is_zero)
	{
		// Clear AFK state if moved beyond the deadzone
		if (gAwayTimer.getElapsedTimeF32() > LLAgent::MIN_AFK_TIME)
		{
			gAgent.clearAFK();
		}
		
		setCameraNeedsUpdate(true);
	}

	// forward|backward movements overrule the real dominant movement if 
	// they're bigger than its 20%. This is what you want 'cos moving forward
	// is what you do most. We also added a special (even more lenient) case 
	// for RX|RY to allow walking while pitching and turning
	if (fabs(cur_delta[Z_I]) > .2f * dom_mov
	    || ((dom_axis == RX_I || dom_axis == RY_I) 
		&& fabs(cur_delta[Z_I]) > .05f * dom_mov))
	{
		dom_axis = Z_I;
	}

	sDelta[X_I] = -cur_delta[X_I] * axis_scale[X_I];
	sDelta[Y_I] = -cur_delta[Y_I] * axis_scale[Y_I];
	sDelta[Z_I] = -cur_delta[Z_I] * axis_scale[Z_I];
	cur_delta[RX_I] *= -axis_scale[RX_I] * mPerfScale;
	cur_delta[RY_I] *= -axis_scale[RY_I] * mPerfScale;
		
	if (!absolute)
	{
		cur_delta[RX_I] *= time;
		cur_delta[RY_I] *= time;
	}
	sDelta[RX_I] += (cur_delta[RX_I] - sDelta[RX_I]) * time * feather;
	sDelta[RY_I] += (cur_delta[RY_I] - sDelta[RY_I]) * time * feather;
	
	handleRun((F32) sqrt(sDelta[Z_I]*sDelta[Z_I] + sDelta[X_I]*sDelta[X_I]));
	
	// Allow forward/backward movement some priority
	if (dom_axis == Z_I)
	{
		agentPush(sDelta[Z_I]);			// forward/back
		
		if (fabs(sDelta[X_I])  > .1f)
		{
			agentSlide(sDelta[X_I]);	// move sideways
		}
		
		if (fabs(sDelta[Y_I])  > .1f)
		{
			agentFly(sDelta[Y_I]);		// up/down & crouch
		}
	
		// too many rotations during walking can be confusing, so apply
		// the deadzones one more time (quick & dirty), at 50%|30% power
		F32 eff_rx = .3f * dead_zone[RX_I];
		F32 eff_ry = .3f * dead_zone[RY_I];
	
		if (sDelta[RX_I] > 0)
		{
			eff_rx = llmax(sDelta[RX_I] - eff_rx, 0.f);
		}
		else
		{
			eff_rx = llmin(sDelta[RX_I] + eff_rx, 0.f);
		}

		if (sDelta[RY_I] > 0)
		{
			eff_ry = llmax(sDelta[RY_I] - eff_ry, 0.f);
		}
		else
		{
			eff_ry = llmin(sDelta[RY_I] + eff_ry, 0.f);
		}
		
		
		if (fabs(eff_rx) > 0.f || fabs(eff_ry) > 0.f)
		{
			if (gAgent.getFlying())
			{
				agentPitch(eff_rx);
				agentYaw(eff_ry);
			}
			else
			{
				agentPitch(eff_rx);
				agentYaw(2.f * eff_ry);
			}
		}
	}
	else
	{
		agentSlide(sDelta[X_I]);		// move sideways
		agentFly(sDelta[Y_I]);			// up/down & crouch
		agentPush(sDelta[Z_I]);			// forward/back
		agentPitch(sDelta[RX_I]);		// pitch
		agentYaw(sDelta[RY_I]);			// turn
	}
}

// -----------------------------------------------------------------------------
void LLViewerJoystick::moveFlycam(bool reset)
{
	static LLQuaternion 		sFlycamRotation;
	static LLVector3    		sFlycamPosition;
	static F32          		sFlycamZoom;
	
	if (!gFocusMgr.getAppHasFocus() || mDriverState != JDS_INITIALIZED
		|| !gSavedSettings.getBOOL("JoystickEnabled") || !gSavedSettings.getBOOL("JoystickFlycamEnabled"))
	{
		return;
	}

	S32 axis[] = 
	{
		gSavedSettings.getS32("JoystickAxis0"),
		gSavedSettings.getS32("JoystickAxis1"),
		gSavedSettings.getS32("JoystickAxis2"),
		gSavedSettings.getS32("JoystickAxis3"),
		gSavedSettings.getS32("JoystickAxis4"),
		gSavedSettings.getS32("JoystickAxis5"),
		gSavedSettings.getS32("JoystickAxis6")
	};

	bool in_build_mode = LLToolMgr::getInstance()->inBuildMode();
	if (reset || mResetFlag)
	{
		sFlycamPosition = LLViewerCamera::getInstance()->getOrigin();
		sFlycamRotation = LLViewerCamera::getInstance()->getQuaternion();
		sFlycamZoom = LLViewerCamera::getInstance()->getView();
		
		resetDeltas(axis);

		return;
	}

	F32 axis_scale[] =
	{
		gSavedSettings.getF32("FlycamAxisScale0"),
		gSavedSettings.getF32("FlycamAxisScale1"),
		gSavedSettings.getF32("FlycamAxisScale2"),
		gSavedSettings.getF32("FlycamAxisScale3"),
		gSavedSettings.getF32("FlycamAxisScale4"),
		gSavedSettings.getF32("FlycamAxisScale5"),
		gSavedSettings.getF32("FlycamAxisScale6")
	};

	F32 dead_zone[] =
	{
		gSavedSettings.getF32("FlycamAxisDeadZone0"),
		gSavedSettings.getF32("FlycamAxisDeadZone1"),
		gSavedSettings.getF32("FlycamAxisDeadZone2"),
		gSavedSettings.getF32("FlycamAxisDeadZone3"),
		gSavedSettings.getF32("FlycamAxisDeadZone4"),
		gSavedSettings.getF32("FlycamAxisDeadZone5"),
		gSavedSettings.getF32("FlycamAxisDeadZone6")
	};

	F32 time = gFrameIntervalSeconds.value();

	// avoid making ridiculously big movements if there's a big drop in fps 
	if (time > .2f)
	{
		time = .2f;
	}

	F32 cur_delta[7];
	F32 feather = gSavedSettings.getF32("FlycamFeathering");
	bool absolute = gSavedSettings.getBOOL("Cursor3D");
	bool is_zero = true;

	for (U32 i = 0; i < 7; i++)
	{
		cur_delta[i] = -getJoystickAxis(axis[i]);


		F32 tmp = cur_delta[i];
		if (absolute)
		{
			cur_delta[i] = cur_delta[i] - sLastDelta[i];
		}
		sLastDelta[i] = tmp;

		if (cur_delta[i] > 0)
		{
			cur_delta[i] = llmax(cur_delta[i]-dead_zone[i], 0.f);
		}
		else
		{
			cur_delta[i] = llmin(cur_delta[i]+dead_zone[i], 0.f);
		}

		// We may want to scale camera movements up or down in build mode.
		// NOTE: this needs to remain after the deadzone calculation, otherwise
		// we have issues with flycam "jumping" when the build dialog is opened/closed  -Nyx
		if (in_build_mode)
		{
			if (i == X_I || i == Y_I || i == Z_I)
			{
				static LLCachedControl<F32> build_mode_scale(gSavedSettings,"FlycamBuildModeScale", 1.0);
				cur_delta[i] *= build_mode_scale;
			}
		}

		cur_delta[i] *= axis_scale[i];
		
		if (!absolute)
		{
			cur_delta[i] *= time;
		}

		sDelta[i] = sDelta[i] + (cur_delta[i]-sDelta[i])*time*feather;

		is_zero = is_zero && (cur_delta[i] == 0.f);

	}
	
	// Clear AFK state if moved beyond the deadzone
	if (!is_zero && gAwayTimer.getElapsedTimeF32() > LLAgent::MIN_AFK_TIME)
	{
		gAgent.clearAFK();
	}
	
	sFlycamPosition += LLVector3(sDelta) * sFlycamRotation;

	LLMatrix3 rot_mat(sDelta[3], sDelta[4], sDelta[5]);
	sFlycamRotation = LLQuaternion(rot_mat)*sFlycamRotation;

	if (gSavedSettings.getBOOL("AutoLeveling"))
	{
		LLMatrix3 level(sFlycamRotation);

		LLVector3 x = LLVector3(level.mMatrix[0]);
		LLVector3 y = LLVector3(level.mMatrix[1]);
		LLVector3 z = LLVector3(level.mMatrix[2]);

		y.mV[2] = 0.f;
		y.normVec();

		level.setRows(x,y,z);
		level.orthogonalize();
				
		LLQuaternion quat(level);
		sFlycamRotation = nlerp(llmin(feather*time,1.f), sFlycamRotation, quat);
	}

	if (gSavedSettings.getBOOL("ZoomDirect"))
	{
		sFlycamZoom = sLastDelta[6]*axis_scale[6]+dead_zone[6];
	}
	else
	{
		sFlycamZoom += sDelta[6];
	}

	LLMatrix3 mat(sFlycamRotation);

	LLViewerCamera::getInstance()->setView(sFlycamZoom);
	LLViewerCamera::getInstance()->setOrigin(sFlycamPosition);
	LLViewerCamera::getInstance()->mXAxis = LLVector3(mat.mMatrix[0]);
	LLViewerCamera::getInstance()->mYAxis = LLVector3(mat.mMatrix[1]);
	LLViewerCamera::getInstance()->mZAxis = LLVector3(mat.mMatrix[2]);
}

// -----------------------------------------------------------------------------
bool LLViewerJoystick::toggleFlycam()
{
	if (!gSavedSettings.getBOOL("JoystickEnabled") || !gSavedSettings.getBOOL("JoystickFlycamEnabled"))
	{
		mOverrideCamera = false;
		return false;
	}

	if (!mOverrideCamera)
	{
		gAgentCamera.changeCameraToDefault();
	}

	if (gAwayTimer.getElapsedTimeF32() > LLAgent::MIN_AFK_TIME)
	{
		gAgent.clearAFK();
	}
	
	mOverrideCamera = !mOverrideCamera;
	if (mOverrideCamera)
	{
		moveFlycam(true);
		
	}
	else 
	{
		// Exiting from the flycam mode: since we are going to keep the flycam POV for
		// the main camera until the avatar moves, we need to track this situation.
		setCameraNeedsUpdate(false);
		setNeedsReset(true);
	}
	return true;
}

void LLViewerJoystick::scanJoystick()
{
	if (mDriverState != JDS_INITIALIZED || !gSavedSettings.getBOOL("JoystickEnabled"))
	{
		return;
	}

#if LL_WINDOWS
	// On windows, the flycam is updated syncronously with a timer, so there is
	// no need to update the status of the joystick here.
	if (!mOverrideCamera)
#endif
	updateStatus();

	// App focus check Needs to happen AFTER updateStatus in case the joystick
	// is not centred when the app loses focus.
	if (!gFocusMgr.getAppHasFocus())
	{
		return;
	}

	static long toggle_flycam = 0;

	if (mBtn[0] == 1)
    {
		if (mBtn[0] != toggle_flycam)
		{
			toggle_flycam = toggleFlycam() ? 1 : 0;
		}
	}
	else
	{
		toggle_flycam = 0;
	}
	
	if (!mOverrideCamera && !(LLToolMgr::getInstance()->inBuildMode() && gSavedSettings.getBOOL("JoystickBuildEnabled")))
	{
		moveAvatar();
	}
}

// -----------------------------------------------------------------------------
bool LLViewerJoystick::isDeviceUUIDSet()
{
#if LL_WINDOWS && !LL_MESA_HEADLESS
    // for ease of comparison and to dial less with platform specific variables, we store id as LLSD binary
    return mLastDeviceUUID.isBinary();
#else
    return false;
#endif
}

LLSD LLViewerJoystick::getDeviceUUID()
{
    return mLastDeviceUUID;
}

std::string LLViewerJoystick::getDeviceUUIDString()
{
#if LL_WINDOWS && !LL_MESA_HEADLESS
    // Might be simpler to just convert _GUID into string everywhere, store and compare as string
    if (mLastDeviceUUID.isBinary())
    {
        S32 size = sizeof(GUID);
        LLSD::Binary data = mLastDeviceUUID.asBinary();
        GUID guid;
        memcpy(&guid, &data[0], size);
        return string_from_guid(guid);
    }
    else
    {
        return std::string();
    }
#else
    return std::string();
    // return mLastDeviceUUID;
#endif
}

void LLViewerJoystick::loadDeviceIdFromSettings()
{
#if LL_WINDOWS && !LL_MESA_HEADLESS
    // We can't save binary data to gSavedSettings, somebody editing the file will corrupt it,
    // so _GUID data gets converted to string (we probably can convert it to LLUUID with memcpy)
    // and here we need to convert it back to binary from string
    std::string device_string = gSavedSettings.getString("JoystickDeviceUUID");
    if (device_string.empty())
    {
        mLastDeviceUUID = LLSD();
    }
    else
    {
        LL_DEBUGS("Joystick") << "Looking for device by id: " << device_string << LL_ENDL;
        GUID guid;
        guid_from_string(guid, device_string);
        S32 size = sizeof(GUID);
        LLSD::Binary data; //just an std::vector
        data.resize(size);
        memcpy(&data[0], &guid /*POD _GUID*/, size);
        // We store this data in LLSD since LLSD is versatile and will be able to handle both GUID2
        // and any data MAC will need for device selection
        mLastDeviceUUID = LLSD(data);
    }
#else
    mLastDeviceUUID = LLSD();
    //mLastDeviceUUID = gSavedSettings.getLLSD("JoystickDeviceUUID");
#endif
}

// -----------------------------------------------------------------------------
std::string LLViewerJoystick::getDescription()
{
	std::string res;
#if LIB_NDOF
	if (mDriverState == JDS_INITIALIZED && mNdofDev)
	{
		res = ll_safe_string(mNdofDev->product);
	}
#endif
	return res;
}

bool LLViewerJoystick::isLikeSpaceNavigator() const
{
#if LIB_NDOF
	return (isJoystickInitialized() 
			&& (strncmp(mNdofDev->product, "SpaceNavigator", 14) == 0
				|| strncmp(mNdofDev->product, "SpaceExplorer", 13) == 0
				|| strncmp(mNdofDev->product, "SpaceTraveler", 13) == 0
				|| strncmp(mNdofDev->product, "SpacePilot", 10) == 0));
#else
	return false;
#endif
}

// -----------------------------------------------------------------------------
void LLViewerJoystick::setSNDefaults()
{
#if LL_DARWIN || LL_LINUX
	const float platformScale = 20.f;
	const float platformScaleAvXZ = 1.f;
	// The SpaceNavigator doesn't act as a 3D cursor on OS X / Linux. 
	const bool is_3d_cursor = false;
#else
	const float platformScale = 1.f;
	const float platformScaleAvXZ = 2.f;
	const bool is_3d_cursor = true;
#endif

	//gViewerWindow->alertXml("CacheWillClear");
	LL_INFOS("joystick") << "restoring SpaceNavigator defaults..." << LL_ENDL;

	gSavedSettings.setS32("JoystickAxis0", 1); // z (at)
	gSavedSettings.setS32("JoystickAxis1", 0); // x (slide)
	gSavedSettings.setS32("JoystickAxis2", 2); // y (up)
	gSavedSettings.setS32("JoystickAxis3", 4); // pitch
	gSavedSettings.setS32("JoystickAxis4", 3); // roll 
	gSavedSettings.setS32("JoystickAxis5", 5); // yaw
	gSavedSettings.setS32("JoystickAxis6", -1);

	gSavedSettings.setBOOL("Cursor3D", is_3d_cursor);
	gSavedSettings.setBOOL("AutoLeveling", true);
	gSavedSettings.setBOOL("ZoomDirect", false);

	gSavedSettings.setF32("AvatarAxisScale0", 1.f * platformScaleAvXZ);
	gSavedSettings.setF32("AvatarAxisScale1", 1.f * platformScaleAvXZ);
	gSavedSettings.setF32("AvatarAxisScale2", 1.f);
	gSavedSettings.setF32("AvatarAxisScale4", .1f * platformScale);
	gSavedSettings.setF32("AvatarAxisScale5", .1f * platformScale);
	gSavedSettings.setF32("AvatarAxisScale3", 0.f * platformScale);
	gSavedSettings.setF32("BuildAxisScale1", .3f * platformScale);
	gSavedSettings.setF32("BuildAxisScale2", .3f * platformScale);
	gSavedSettings.setF32("BuildAxisScale0", .3f * platformScale);
	gSavedSettings.setF32("BuildAxisScale4", .3f * platformScale);
	gSavedSettings.setF32("BuildAxisScale5", .3f * platformScale);
	gSavedSettings.setF32("BuildAxisScale3", .3f * platformScale);
	gSavedSettings.setF32("FlycamAxisScale1", 2.f * platformScale);
	gSavedSettings.setF32("FlycamAxisScale2", 2.f * platformScale);
	gSavedSettings.setF32("FlycamAxisScale0", 2.1f * platformScale);
	gSavedSettings.setF32("FlycamAxisScale4", .1f * platformScale);
	gSavedSettings.setF32("FlycamAxisScale5", .15f * platformScale);
	gSavedSettings.setF32("FlycamAxisScale3", 0.f * platformScale);
	gSavedSettings.setF32("FlycamAxisScale6", 0.f * platformScale);
	
	gSavedSettings.setF32("AvatarAxisDeadZone0", .1f);
	gSavedSettings.setF32("AvatarAxisDeadZone1", .1f);
	gSavedSettings.setF32("AvatarAxisDeadZone2", .1f);
	gSavedSettings.setF32("AvatarAxisDeadZone3", 1.f);
	gSavedSettings.setF32("AvatarAxisDeadZone4", .02f);
	gSavedSettings.setF32("AvatarAxisDeadZone5", .01f);
	gSavedSettings.setF32("BuildAxisDeadZone0", .01f);
	gSavedSettings.setF32("BuildAxisDeadZone1", .01f);
	gSavedSettings.setF32("BuildAxisDeadZone2", .01f);
	gSavedSettings.setF32("BuildAxisDeadZone3", .01f);
	gSavedSettings.setF32("BuildAxisDeadZone4", .01f);
	gSavedSettings.setF32("BuildAxisDeadZone5", .01f);
	gSavedSettings.setF32("FlycamAxisDeadZone0", .01f);
	gSavedSettings.setF32("FlycamAxisDeadZone1", .01f);
	gSavedSettings.setF32("FlycamAxisDeadZone2", .01f);
	gSavedSettings.setF32("FlycamAxisDeadZone3", .01f);
	gSavedSettings.setF32("FlycamAxisDeadZone4", .01f);
	gSavedSettings.setF32("FlycamAxisDeadZone5", .01f);
	gSavedSettings.setF32("FlycamAxisDeadZone6", 1.f);
	
	gSavedSettings.setF32("AvatarFeathering", 6.f);
	gSavedSettings.setF32("BuildFeathering", 12.f);
	gSavedSettings.setF32("FlycamFeathering", 5.f);
}<|MERGE_RESOLUTION|>--- conflicted
+++ resolved
@@ -71,127 +71,7 @@
 #define MAX_SPACENAVIGATOR_INPUT  3000.0f
 #define MAX_JOYSTICK_INPUT_VALUE  MAX_SPACENAVIGATOR_INPUT
 
-<<<<<<< HEAD
-#if LL_WINDOWS && !LL_MESA_HEADLESS
-
-// this should reflect ndof and set axises, see ndofdev_win.cpp from ndof package
-BOOL CALLBACK EnumObjectsCallback(const DIDEVICEOBJECTINSTANCE* inst, VOID* user_data)
-{
-    if (inst->dwType & DIDFT_AXIS)
-    {
-        LPDIRECTINPUTDEVICE8 device = *((LPDIRECTINPUTDEVICE8 *)user_data);
-        DIPROPRANGE diprg;
-        diprg.diph.dwSize = sizeof(DIPROPRANGE);
-        diprg.diph.dwHeaderSize = sizeof(DIPROPHEADER);
-        diprg.diph.dwHow = DIPH_BYID;
-        diprg.diph.dwObj = inst->dwType; // specify the enumerated axis
-
-        // Set the range for the axis
-        diprg.lMin = (long)-MAX_JOYSTICK_INPUT_VALUE;
-        diprg.lMax = (long)+MAX_JOYSTICK_INPUT_VALUE;
-        HRESULT hr = device->SetProperty(DIPROP_RANGE, &diprg.diph);
-
-        if (FAILED(hr))
-        {
-            return DIENUM_STOP;
-        }
-    }
-
-    return DIENUM_CONTINUE;
-}
-
-BOOL CALLBACK di8_devices_callback(LPCDIDEVICEINSTANCE device_instance_ptr, LPVOID pvRef)
-{
-    // Note: If a single device can function as more than one DirectInput
-    // device type, it is enumerated as each device type that it supports.
-    // Capable of detecting devices like Oculus Rift
-    if (device_instance_ptr)
-    {
-        std::string product_name = utf16str_to_utf8str(llutf16string(device_instance_ptr->tszProductName));
-
-        LLSD guid = LLViewerJoystick::getInstance()->getDeviceUUID();
-
-        bool init_device = false;
-        if (guid.isBinary())
-        {
-            std::vector<U8> bin_bucket = guid.asBinary();
-            init_device = memcmp(&bin_bucket[0], &device_instance_ptr->guidInstance, sizeof(GUID)) == 0;
-        }
-        else
-        {
-            // It might be better to init space navigator here, but if system doesn't has one,
-            // ndof will pick a random device, it is simpler to pick first device now to have an id
-            init_device = true;
-        }
-
-        if (init_device)
-        {
-            LL_DEBUGS("Joystick") << "Found and attempting to use device: " << product_name << LL_ENDL;
-            LPDIRECTINPUT8       di8_interface = *((LPDIRECTINPUT8 *)gViewerWindow->getWindow()->getDirectInput8());
-            LPDIRECTINPUTDEVICE8 device = NULL;
-
-            HRESULT status = di8_interface->CreateDevice(
-                device_instance_ptr->guidInstance, // REFGUID rguid,
-                &device,                           // LPDIRECTINPUTDEVICE * lplpDirectInputDevice,
-                NULL                               // LPUNKNOWN pUnkOuter
-                );
-
-            if (status == DI_OK)
-            {
-                // prerequisite for aquire()
-                LL_DEBUGS("Joystick") << "Device created" << LL_ENDL;
-                status = device->SetDataFormat(&c_dfDIJoystick); // c_dfDIJoystick2
-            }
-
-            if (status == DI_OK)
-            {
-                // set properties
-                LL_DEBUGS("Joystick") << "Format set" << LL_ENDL;
-                status = device->EnumObjects(EnumObjectsCallback, &device, DIDFT_ALL);
-            }
-
-            if (status == DI_OK)
-            {
-                LL_DEBUGS("Joystick") << "Properties updated" << LL_ENDL;
-
-                S32 size = sizeof(GUID);
-                LLSD::Binary data; //just an std::vector
-                data.resize(size);
-                memcpy(&data[0], &device_instance_ptr->guidInstance /*POD _GUID*/, size);
-                LLViewerJoystick::getInstance()->initDevice(&device, product_name, LLSD(data));
-                return DIENUM_STOP;
-            }
-        }
-        else
-        {
-            LL_DEBUGS("Joystick") << "Found device: " << product_name << LL_ENDL;
-        }
-    }
-    return DIENUM_CONTINUE;
-}
-
-// Windows guids
-// This is GUID2 so teoretically it can be memcpy copied into LLUUID
-void guid_from_string(GUID &guid, const std::string &input)
-{
-    CLSIDFromString(utf8str_to_utf16str(input).c_str(), &guid);
-}
-
-std::string string_from_guid(const GUID &guid)
-{
-    OLECHAR* guidString; //wchat
-    StringFromCLSID(guid, &guidString);
-
-    // use guidString...
-
-    std::string res = utf16str_to_utf8str(llutf16string(guidString));
-    // ensure memory is freed
-    ::CoTaskMemFree(guidString);
-
-    return res;
-}
-#endif
-=======
+
 #if LIB_NDOF
 std::ostream& operator<<(std::ostream& out, NDOF_Device* ptr)
 {
@@ -228,7 +108,126 @@
     return out;
 }
 #endif // LIB_NDOF
->>>>>>> 72423372
+
+
+#if LL_WINDOWS && !LL_MESA_HEADLESS
+// this should reflect ndof and set axises, see ndofdev_win.cpp from ndof package
+BOOL CALLBACK EnumObjectsCallback(const DIDEVICEOBJECTINSTANCE* inst, VOID* user_data)
+{
+    if (inst->dwType & DIDFT_AXIS)
+    {
+        LPDIRECTINPUTDEVICE8 device = *((LPDIRECTINPUTDEVICE8 *)user_data);
+        DIPROPRANGE diprg;
+        diprg.diph.dwSize = sizeof(DIPROPRANGE);
+        diprg.diph.dwHeaderSize = sizeof(DIPROPHEADER);
+        diprg.diph.dwHow = DIPH_BYID;
+        diprg.diph.dwObj = inst->dwType; // specify the enumerated axis
+
+        // Set the range for the axis
+        diprg.lMin = (long)-MAX_JOYSTICK_INPUT_VALUE;
+        diprg.lMax = (long)+MAX_JOYSTICK_INPUT_VALUE;
+        HRESULT hr = device->SetProperty(DIPROP_RANGE, &diprg.diph);
+
+        if (FAILED(hr))
+        {
+            return DIENUM_STOP;
+        }
+    }
+
+    return DIENUM_CONTINUE;
+}
+
+BOOL CALLBACK di8_devices_callback(LPCDIDEVICEINSTANCE device_instance_ptr, LPVOID pvRef)
+{
+    // Note: If a single device can function as more than one DirectInput
+    // device type, it is enumerated as each device type that it supports.
+    // Capable of detecting devices like Oculus Rift
+    if (device_instance_ptr)
+    {
+        std::string product_name = utf16str_to_utf8str(llutf16string(device_instance_ptr->tszProductName));
+
+        LLSD guid = LLViewerJoystick::getInstance()->getDeviceUUID();
+
+        bool init_device = false;
+        if (guid.isBinary())
+        {
+            std::vector<U8> bin_bucket = guid.asBinary();
+            init_device = memcmp(&bin_bucket[0], &device_instance_ptr->guidInstance, sizeof(GUID)) == 0;
+        }
+        else
+        {
+            // It might be better to init space navigator here, but if system doesn't has one,
+            // ndof will pick a random device, it is simpler to pick first device now to have an id
+            init_device = true;
+        }
+
+        if (init_device)
+        {
+            LL_DEBUGS("Joystick") << "Found and attempting to use device: " << product_name << LL_ENDL;
+            LPDIRECTINPUT8       di8_interface = *((LPDIRECTINPUT8 *)gViewerWindow->getWindow()->getDirectInput8());
+            LPDIRECTINPUTDEVICE8 device = NULL;
+
+            HRESULT status = di8_interface->CreateDevice(
+                device_instance_ptr->guidInstance, // REFGUID rguid,
+                &device,                           // LPDIRECTINPUTDEVICE * lplpDirectInputDevice,
+                NULL                               // LPUNKNOWN pUnkOuter
+                );
+
+            if (status == DI_OK)
+            {
+                // prerequisite for aquire()
+                LL_DEBUGS("Joystick") << "Device created" << LL_ENDL;
+                status = device->SetDataFormat(&c_dfDIJoystick); // c_dfDIJoystick2
+            }
+
+            if (status == DI_OK)
+            {
+                // set properties
+                LL_DEBUGS("Joystick") << "Format set" << LL_ENDL;
+                status = device->EnumObjects(EnumObjectsCallback, &device, DIDFT_ALL);
+            }
+
+            if (status == DI_OK)
+            {
+                LL_DEBUGS("Joystick") << "Properties updated" << LL_ENDL;
+
+                S32 size = sizeof(GUID);
+                LLSD::Binary data; //just an std::vector
+                data.resize(size);
+                memcpy(&data[0], &device_instance_ptr->guidInstance /*POD _GUID*/, size);
+                LLViewerJoystick::getInstance()->initDevice(&device, product_name, LLSD(data));
+                return DIENUM_STOP;
+            }
+        }
+        else
+        {
+            LL_DEBUGS("Joystick") << "Found device: " << product_name << LL_ENDL;
+        }
+    }
+    return DIENUM_CONTINUE;
+}
+
+// Windows guids
+// This is GUID2 so teoretically it can be memcpy copied into LLUUID
+void guid_from_string(GUID &guid, const std::string &input)
+{
+    CLSIDFromString(utf8str_to_utf16str(input).c_str(), &guid);
+}
+
+std::string string_from_guid(const GUID &guid)
+{
+    OLECHAR* guidString; //wchat
+    StringFromCLSID(guid, &guidString);
+
+    // use guidString...
+
+    std::string res = utf16str_to_utf8str(llutf16string(guidString));
+    // ensure memory is freed
+    ::CoTaskMemFree(guidString);
+
+    return res;
+}
+#endif
 
 // -----------------------------------------------------------------------------
 void LLViewerJoystick::updateEnabled(bool autoenable)
@@ -276,13 +275,8 @@
 	LLViewerJoystick* joystick(LLViewerJoystick::getInstance());
 	if (joystick->mDriverState == JDS_UNINITIALIZED)
 	{
-<<<<<<< HEAD
-        LL_INFOS("Joystick") << "HotPlugAddCallback: will use device:" << LL_ENDL;
-		ndof_dump(dev);
-=======
-		LL_INFOS("joystick") << "HotPlugAddCallback: will use device:" << LL_ENDL;
+		LL_INFOS("Joystick") << "HotPlugAddCallback: will use device:" << LL_ENDL;
 		ndof_dump(stderr, dev);
->>>>>>> 72423372
 		joystick->mNdofDev = dev;
 		joystick->mDriverState = JDS_INITIALIZED;
 		res = NDOF_KEEP_HOTPLUGGED;
@@ -299,11 +293,7 @@
 	LLViewerJoystick* joystick(LLViewerJoystick::getInstance());
 	if (joystick->mNdofDev == dev)
 	{
-<<<<<<< HEAD
         LL_INFOS("Joystick") << "HotPlugRemovalCallback: joystick->mNdofDev="
-=======
-		LL_INFOS("joystick") << "HotPlugRemovalCallback: joystick->mNdofDev=" 
->>>>>>> 72423372
 				<< joystick->mNdofDev << "; removed device:" << LL_ENDL;
 		ndof_dump(stderr, dev);
 		joystick->mDriverState = JDS_UNINITIALIZED;
@@ -374,7 +364,6 @@
 	if (libinit)
 	{
 		if (mNdofDev)
-<<<<<<< HEAD
         {
             // di8_devices_callback callback is immediate and happens in scope of getInputDevices()
 #if LL_WINDOWS && !LL_MESA_HEADLESS
@@ -402,41 +391,6 @@
                 LL_INFOS("Joystick") << "Found no matching joystick devices." << LL_ENDL;
                 mDriverState = JDS_UNINITIALIZED;
             }
-=======
-		{
-			LL_DEBUGS("joystick") << "ndof_create() returned: " << mNdofDev << LL_ENDL;
-			// Different joysticks will return different ranges of raw values.
-			// Since we want to handle every device in the same uniform way, 
-			// we initialize the mNdofDev struct and we set the range 
-			// of values we would like to receive. 
-			// 
-			// HACK: On Windows, libndofdev passes our range to DI with a 
-			// SetProperty call. This works but with one notable exception, the
-			// SpaceNavigator, who doesn't seem to care about the SetProperty
-			// call. In theory, we should handle this case inside libndofdev. 
-			// However, the range we're setting here is arbitrary anyway, 
-			// so let's just use the SpaceNavigator range for our purposes. 
-			mNdofDev->axes_min = (long)-MAX_JOYSTICK_INPUT_VALUE;
-			mNdofDev->axes_max = (long)+MAX_JOYSTICK_INPUT_VALUE;
-
-			// libndofdev could be used to return deltas.  Here we choose to
-			// just have the absolute values instead.
-			mNdofDev->absolute = 1;
-
-			LL_DEBUGS("joystick") << "ndof_init_first() received: " << mNdofDev << LL_ENDL;
-			// init & use the first suitable NDOF device found on the USB chain
-			if (ndof_init_first(mNdofDev, NULL))
-			{
-				mDriverState = JDS_UNINITIALIZED;
-				LL_WARNS("joystick") << "ndof_init_first FAILED" << LL_ENDL;
-				ndof_dump_list(stderr);
-			}
-			else
-			{
-				mDriverState = JDS_INITIALIZED;
-			}
-			LL_DEBUGS("joystick") << "ndof_init_first() left: " << mNdofDev << LL_ENDL;
->>>>>>> 72423372
 		}
 		else
 		{
@@ -474,13 +428,8 @@
 	{
 		// No device connected, don't change any settings
 	}
-<<<<<<< HEAD
-	
-    LL_INFOS("Joystick") << "ndof: mDriverState=" << mDriverState << "; mNdofDev="
-=======
-
-	LL_INFOS("joystick") << "ndof: mDriverState=" << mDriverState << "; mNdofDev=" 
->>>>>>> 72423372
+
+	LL_INFOS("Joystick") << "ndof: mDriverState=" << mDriverState << "; mNdofDev=" 
 			<< mNdofDev << "; libinit=" << libinit << LL_ENDL;
 #endif
 }
@@ -572,11 +521,7 @@
 #if LIB_NDOF
 
 	ndof_libcleanup();
-<<<<<<< HEAD
 	LL_INFOS("Joystick") << "Terminated connection with NDOF device." << LL_ENDL;
-=======
-	LL_INFOS("joystick") << "Terminated connection with NDOF device." << LL_ENDL;
->>>>>>> 72423372
 	mDriverState = JDS_UNINITIALIZED;
 #endif
 }
@@ -1475,7 +1420,7 @@
 #endif
 
 	//gViewerWindow->alertXml("CacheWillClear");
-	LL_INFOS("joystick") << "restoring SpaceNavigator defaults..." << LL_ENDL;
+	LL_INFOS("Joystick") << "restoring SpaceNavigator defaults..." << LL_ENDL;
 
 	gSavedSettings.setS32("JoystickAxis0", 1); // z (at)
 	gSavedSettings.setS32("JoystickAxis1", 0); // x (slide)
