--- conflicted
+++ resolved
@@ -710,131 +710,6 @@
 // -----------------------------------------------------------------------------
 void LLViewerJoystick::moveObjects(bool reset)
 {
-<<<<<<< HEAD
-	static bool toggle_send_to_sim = false;
-
-	if (!gFocusMgr.getAppHasFocus() || mDriverState != JDS_INITIALIZED
-		|| !gSavedSettings.getBOOL("JoystickEnabled") || !gSavedSettings.getBOOL("JoystickBuildEnabled"))
-	{
-		return;
-	}
-
-	S32 axis[] = 
-	{
-		gSavedSettings.getS32("JoystickAxis0"),
-		gSavedSettings.getS32("JoystickAxis1"),
-		gSavedSettings.getS32("JoystickAxis2"),
-		gSavedSettings.getS32("JoystickAxis3"),
-		gSavedSettings.getS32("JoystickAxis4"),
-		gSavedSettings.getS32("JoystickAxis5"),
-	};
-
-	if (reset || mResetFlag)
-	{
-		resetDeltas(axis);
-		return;
-	}
-
-	F32 axis_scale[] =
-	{
-		gSavedSettings.getF32("BuildAxisScale0"),
-		gSavedSettings.getF32("BuildAxisScale1"),
-		gSavedSettings.getF32("BuildAxisScale2"),
-		gSavedSettings.getF32("BuildAxisScale3"),
-		gSavedSettings.getF32("BuildAxisScale4"),
-		gSavedSettings.getF32("BuildAxisScale5"),
-	};
-
-	F32 dead_zone[] =
-	{
-		gSavedSettings.getF32("BuildAxisDeadZone0"),
-		gSavedSettings.getF32("BuildAxisDeadZone1"),
-		gSavedSettings.getF32("BuildAxisDeadZone2"),
-		gSavedSettings.getF32("BuildAxisDeadZone3"),
-		gSavedSettings.getF32("BuildAxisDeadZone4"),
-		gSavedSettings.getF32("BuildAxisDeadZone5"),
-	};
-
-	F32 cur_delta[6];
-	F32 time = gFrameIntervalSeconds.value();
-
-	// avoid making ridicously big movements if there's a big drop in fps 
-	if (time > .2f)
-	{
-		time = .2f;
-	}
-
-	// max feather is 32
-	F32 feather = gSavedSettings.getF32("BuildFeathering"); 
-	bool is_zero = true, absolute = gSavedSettings.getBOOL("Cursor3D");
-	
-	for (U32 i = 0; i < 6; i++)
-	{
-		cur_delta[i] = -mAxes[axis[i]];
-		F32 tmp = cur_delta[i];
-		if (absolute)
-		{
-			cur_delta[i] = cur_delta[i] - sLastDelta[i];
-		}
-		sLastDelta[i] = tmp;
-		is_zero = is_zero && (cur_delta[i] == 0.f);
-			
-		if (cur_delta[i] > 0)
-		{
-			cur_delta[i] = llmax(cur_delta[i]-dead_zone[i], 0.f);
-		}
-		else
-		{
-			cur_delta[i] = llmin(cur_delta[i]+dead_zone[i], 0.f);
-		}
-		cur_delta[i] *= axis_scale[i];
-		
-		if (!absolute)
-		{
-			cur_delta[i] *= time;
-		}
-
-		sDelta[i] = sDelta[i] + (cur_delta[i]-sDelta[i])*time*feather;
-	}
-
-	U32 upd_type = UPD_NONE;
-	LLVector3 v;
-    
-	if (!is_zero)
-	{
-		// Clear AFK state if moved beyond the deadzone
-		if (gAwayTimer.getElapsedTimeF32() > LLAgent::MIN_AFK_TIME)
-		{
-			gAgent.clearAFK();
-		}
-        else
-        {
-            gAwayTriggerTimer.reset();
-        }
-		
-		if (sDelta[0] || sDelta[1] || sDelta[2])
-		{
-			upd_type |= UPD_POSITION;
-			v.setVec(sDelta[0], sDelta[1], sDelta[2]);
-		}
-		
-		if (sDelta[3] || sDelta[4] || sDelta[5])
-		{
-			upd_type |= UPD_ROTATION;
-		}
-				
-		// the selection update could fail, so we won't send 
-		if (LLSelectMgr::getInstance()->selectionMove(v, sDelta[3],sDelta[4],sDelta[5], upd_type))
-		{
-			toggle_send_to_sim = true;
-		}
-	}
-	else if (toggle_send_to_sim)
-	{
-		LLSelectMgr::getInstance()->sendSelectionMove();
-		toggle_send_to_sim = false;
-	}
-=======
     static bool toggle_send_to_sim = false;
 
     if (!gFocusMgr.getAppHasFocus() || mDriverState != JDS_INITIALIZED
@@ -931,6 +806,10 @@
         {
             gAgent.clearAFK();
         }
+        else
+        {
+            gAwayTriggerTimer.reset();
+        }
 
         if (sDelta[0] || sDelta[1] || sDelta[2])
         {
@@ -954,7 +833,6 @@
         LLSelectMgr::getInstance()->sendSelectionMove();
         toggle_send_to_sim = false;
     }
->>>>>>> e7eced3c
 }
 
 // -----------------------------------------------------------------------------
@@ -1086,124 +964,6 @@
 
         // we don't care about Roll (RZ) and Z is calculated after the loop
         if (i != Z_I && i != RZ_I)
-<<<<<<< HEAD
-		{
-			// find out the axis with the biggest joystick motion
-			val = fabs(cur_delta[i]);
-			if (val > dom_mov)
-			{
-				dom_axis = i;
-				dom_mov = val;
-			}
-		}
-		
-		is_zero = is_zero && (cur_delta[i] == 0.f);
-	}
-
-	if (!is_zero)
-	{
-		// Clear AFK state if moved beyond the deadzone
-		if (gAwayTimer.getElapsedTimeF32() > LLAgent::MIN_AFK_TIME)
-		{
-			gAgent.clearAFK();
-		}
-        else
-        {
-            gAwayTriggerTimer.reset();
-        }
-		
-		setCameraNeedsUpdate(true);
-	}
-
-	// forward|backward movements overrule the real dominant movement if 
-	// they're bigger than its 20%. This is what you want 'cos moving forward
-	// is what you do most. We also added a special (even more lenient) case 
-	// for RX|RY to allow walking while pitching and turning
-	if (fabs(cur_delta[Z_I]) > .2f * dom_mov
-	    || ((dom_axis == RX_I || dom_axis == RY_I) 
-		&& fabs(cur_delta[Z_I]) > .05f * dom_mov))
-	{
-		dom_axis = Z_I;
-	}
-
-	sDelta[X_I] = -cur_delta[X_I] * axis_scale[X_I];
-	sDelta[Y_I] = -cur_delta[Y_I] * axis_scale[Y_I];
-	sDelta[Z_I] = -cur_delta[Z_I] * axis_scale[Z_I];
-	cur_delta[RX_I] *= -axis_scale[RX_I] * mPerfScale;
-	cur_delta[RY_I] *= -axis_scale[RY_I] * mPerfScale;
-		
-	if (!absolute)
-	{
-		cur_delta[RX_I] *= time;
-		cur_delta[RY_I] *= time;
-	}
-	sDelta[RX_I] += (cur_delta[RX_I] - sDelta[RX_I]) * time * feather;
-	sDelta[RY_I] += (cur_delta[RY_I] - sDelta[RY_I]) * time * feather;
-	
-	handleRun((F32) sqrt(sDelta[Z_I]*sDelta[Z_I] + sDelta[X_I]*sDelta[X_I]));
-	
-	// Allow forward/backward movement some priority
-	if (dom_axis == Z_I)
-	{
-		agentPush(sDelta[Z_I]);			// forward/back
-		
-		if (fabs(sDelta[X_I])  > .1f)
-		{
-			agentSlide(sDelta[X_I]);	// move sideways
-		}
-		
-		if (fabs(sDelta[Y_I])  > .1f)
-		{
-			agentFly(sDelta[Y_I]);		// up/down & crouch
-		}
-	
-		// too many rotations during walking can be confusing, so apply
-		// the deadzones one more time (quick & dirty), at 50%|30% power
-		F32 eff_rx = .3f * dead_zone[RX_I];
-		F32 eff_ry = .3f * dead_zone[RY_I];
-	
-		if (sDelta[RX_I] > 0)
-		{
-			eff_rx = llmax(sDelta[RX_I] - eff_rx, 0.f);
-		}
-		else
-		{
-			eff_rx = llmin(sDelta[RX_I] + eff_rx, 0.f);
-		}
-
-		if (sDelta[RY_I] > 0)
-		{
-			eff_ry = llmax(sDelta[RY_I] - eff_ry, 0.f);
-		}
-		else
-		{
-			eff_ry = llmin(sDelta[RY_I] + eff_ry, 0.f);
-		}
-		
-		
-		if (fabs(eff_rx) > 0.f || fabs(eff_ry) > 0.f)
-		{
-			if (gAgent.getFlying())
-			{
-				agentPitch(eff_rx);
-				agentYaw(eff_ry);
-			}
-			else
-			{
-				agentPitch(eff_rx);
-				agentYaw(2.f * eff_ry);
-			}
-		}
-	}
-	else
-	{
-		agentSlide(sDelta[X_I]);		// move sideways
-		agentFly(sDelta[Y_I]);			// up/down & crouch
-		agentPush(sDelta[Z_I]);			// forward/back
-		agentPitch(sDelta[RX_I]);		// pitch
-		agentYaw(sDelta[RY_I]);			// turn
-	}
-=======
         {
             // find out the axis with the biggest joystick motion
             val = fabs(cur_delta[i]);
@@ -1223,6 +983,10 @@
         if (gAwayTimer.getElapsedTimeF32() > LLAgent::MIN_AFK_TIME)
         {
             gAgent.clearAFK();
+        }
+        else
+        {
+            gAwayTriggerTimer.reset();
         }
 
         setCameraNeedsUpdate(true);
@@ -1316,180 +1080,11 @@
         agentPitch(sDelta[RX_I]);       // pitch
         agentYaw(sDelta[RY_I]);         // turn
     }
->>>>>>> e7eced3c
 }
 
 // -----------------------------------------------------------------------------
 void LLViewerJoystick::moveFlycam(bool reset)
 {
-<<<<<<< HEAD
-	static LLQuaternion 		sFlycamRotation;
-	static LLVector3    		sFlycamPosition;
-	static F32          		sFlycamZoom;
-	
-	if (!gFocusMgr.getAppHasFocus() || mDriverState != JDS_INITIALIZED
-		|| !gSavedSettings.getBOOL("JoystickEnabled") || !gSavedSettings.getBOOL("JoystickFlycamEnabled"))
-	{
-		return;
-	}
-
-	S32 axis[] = 
-	{
-		gSavedSettings.getS32("JoystickAxis0"),
-		gSavedSettings.getS32("JoystickAxis1"),
-		gSavedSettings.getS32("JoystickAxis2"),
-		gSavedSettings.getS32("JoystickAxis3"),
-		gSavedSettings.getS32("JoystickAxis4"),
-		gSavedSettings.getS32("JoystickAxis5"),
-		gSavedSettings.getS32("JoystickAxis6")
-	};
-
-	bool in_build_mode = LLToolMgr::getInstance()->inBuildMode();
-	if (reset || mResetFlag)
-	{
-		sFlycamPosition = LLViewerCamera::getInstance()->getOrigin();
-		sFlycamRotation = LLViewerCamera::getInstance()->getQuaternion();
-		sFlycamZoom = LLViewerCamera::getInstance()->getView();
-		
-		resetDeltas(axis);
-
-		return;
-	}
-
-	F32 axis_scale[] =
-	{
-		gSavedSettings.getF32("FlycamAxisScale0"),
-		gSavedSettings.getF32("FlycamAxisScale1"),
-		gSavedSettings.getF32("FlycamAxisScale2"),
-		gSavedSettings.getF32("FlycamAxisScale3"),
-		gSavedSettings.getF32("FlycamAxisScale4"),
-		gSavedSettings.getF32("FlycamAxisScale5"),
-		gSavedSettings.getF32("FlycamAxisScale6")
-	};
-
-	F32 dead_zone[] =
-	{
-		gSavedSettings.getF32("FlycamAxisDeadZone0"),
-		gSavedSettings.getF32("FlycamAxisDeadZone1"),
-		gSavedSettings.getF32("FlycamAxisDeadZone2"),
-		gSavedSettings.getF32("FlycamAxisDeadZone3"),
-		gSavedSettings.getF32("FlycamAxisDeadZone4"),
-		gSavedSettings.getF32("FlycamAxisDeadZone5"),
-		gSavedSettings.getF32("FlycamAxisDeadZone6")
-	};
-
-	F32 time = gFrameIntervalSeconds.value();
-
-	// avoid making ridiculously big movements if there's a big drop in fps 
-	if (time > .2f)
-	{
-		time = .2f;
-	}
-
-	F32 cur_delta[7];
-	F32 feather = gSavedSettings.getF32("FlycamFeathering");
-	bool absolute = gSavedSettings.getBOOL("Cursor3D");
-	bool is_zero = true;
-
-	for (U32 i = 0; i < 7; i++)
-	{
-		cur_delta[i] = -getJoystickAxis(axis[i]);
-
-
-		F32 tmp = cur_delta[i];
-		if (absolute)
-		{
-			cur_delta[i] = cur_delta[i] - sLastDelta[i];
-		}
-		sLastDelta[i] = tmp;
-
-		if (cur_delta[i] > 0)
-		{
-			cur_delta[i] = llmax(cur_delta[i]-dead_zone[i], 0.f);
-		}
-		else
-		{
-			cur_delta[i] = llmin(cur_delta[i]+dead_zone[i], 0.f);
-		}
-
-		// We may want to scale camera movements up or down in build mode.
-		// NOTE: this needs to remain after the deadzone calculation, otherwise
-		// we have issues with flycam "jumping" when the build dialog is opened/closed  -Nyx
-		if (in_build_mode)
-		{
-			if (i == X_I || i == Y_I || i == Z_I)
-			{
-				static LLCachedControl<F32> build_mode_scale(gSavedSettings,"FlycamBuildModeScale", 1.0);
-				cur_delta[i] *= build_mode_scale;
-			}
-		}
-
-		cur_delta[i] *= axis_scale[i];
-		
-		if (!absolute)
-		{
-			cur_delta[i] *= time;
-		}
-
-		sDelta[i] = sDelta[i] + (cur_delta[i]-sDelta[i])*time*feather;
-
-		is_zero = is_zero && (cur_delta[i] == 0.f);
-
-	}
-	
-	// Clear AFK state if moved beyond the deadzone
-    if (!is_zero)
-    {
-        if (gAwayTimer.getElapsedTimeF32() > LLAgent::MIN_AFK_TIME)
-        {
-            gAgent.clearAFK();
-        }
-        else
-        {
-            gAwayTriggerTimer.reset();
-        }
-    }
-	
-	sFlycamPosition += LLVector3(sDelta) * sFlycamRotation;
-
-	LLMatrix3 rot_mat(sDelta[3], sDelta[4], sDelta[5]);
-	sFlycamRotation = LLQuaternion(rot_mat)*sFlycamRotation;
-
-	if (gSavedSettings.getBOOL("AutoLeveling"))
-	{
-		LLMatrix3 level(sFlycamRotation);
-
-		LLVector3 x = LLVector3(level.mMatrix[0]);
-		LLVector3 y = LLVector3(level.mMatrix[1]);
-		LLVector3 z = LLVector3(level.mMatrix[2]);
-
-		y.mV[2] = 0.f;
-		y.normVec();
-
-		level.setRows(x,y,z);
-		level.orthogonalize();
-				
-		LLQuaternion quat(level);
-		sFlycamRotation = nlerp(llmin(feather*time,1.f), sFlycamRotation, quat);
-	}
-
-	if (gSavedSettings.getBOOL("ZoomDirect"))
-	{
-		sFlycamZoom = sLastDelta[6]*axis_scale[6]+dead_zone[6];
-	}
-	else
-	{
-		sFlycamZoom += sDelta[6];
-	}
-
-	LLMatrix3 mat(sFlycamRotation);
-
-	LLViewerCamera::getInstance()->setView(sFlycamZoom);
-	LLViewerCamera::getInstance()->setOrigin(sFlycamPosition);
-	LLViewerCamera::getInstance()->mXAxis = LLVector3(mat.mMatrix[0]);
-	LLViewerCamera::getInstance()->mYAxis = LLVector3(mat.mMatrix[1]);
-	LLViewerCamera::getInstance()->mZAxis = LLVector3(mat.mMatrix[2]);
-=======
     static LLQuaternion         sFlycamRotation;
     static LLVector3            sFlycamPosition;
     static F32                  sFlycamZoom;
@@ -1605,9 +1200,16 @@
     }
 
     // Clear AFK state if moved beyond the deadzone
-    if (!is_zero && gAwayTimer.getElapsedTimeF32() > LLAgent::MIN_AFK_TIME)
-    {
-        gAgent.clearAFK();
+    if (!is_zero)
+    {
+        if (gAwayTimer.getElapsedTimeF32() > LLAgent::MIN_AFK_TIME)
+        {
+            gAgent.clearAFK();
+        }
+        else
+        {
+            gAwayTriggerTimer.reset();
+        }
     }
 
     sFlycamPosition += LLVector3(sDelta) * sFlycamRotation;
@@ -1649,48 +1251,11 @@
     LLViewerCamera::getInstance()->mXAxis = LLVector3(mat.mMatrix[0]);
     LLViewerCamera::getInstance()->mYAxis = LLVector3(mat.mMatrix[1]);
     LLViewerCamera::getInstance()->mZAxis = LLVector3(mat.mMatrix[2]);
->>>>>>> e7eced3c
 }
 
 // -----------------------------------------------------------------------------
 bool LLViewerJoystick::toggleFlycam()
 {
-<<<<<<< HEAD
-	if (!gSavedSettings.getBOOL("JoystickEnabled") || !gSavedSettings.getBOOL("JoystickFlycamEnabled"))
-	{
-		mOverrideCamera = false;
-		return false;
-	}
-
-	if (!mOverrideCamera)
-	{
-		gAgentCamera.changeCameraToDefault();
-	}
-
-	if (gAwayTimer.getElapsedTimeF32() > LLAgent::MIN_AFK_TIME)
-	{
-		gAgent.clearAFK();
-	}
-    else
-    {
-        gAwayTriggerTimer.reset();
-    }
-	
-	mOverrideCamera = !mOverrideCamera;
-	if (mOverrideCamera)
-	{
-		moveFlycam(true);
-		
-	}
-	else 
-	{
-		// Exiting from the flycam mode: since we are going to keep the flycam POV for
-		// the main camera until the avatar moves, we need to track this situation.
-		setCameraNeedsUpdate(false);
-		setNeedsReset(true);
-	}
-	return true;
-=======
     if (!gSavedSettings.getBOOL("JoystickEnabled") || !gSavedSettings.getBOOL("JoystickFlycamEnabled"))
     {
         mOverrideCamera = false;
@@ -1705,6 +1270,10 @@
     if (gAwayTimer.getElapsedTimeF32() > LLAgent::MIN_AFK_TIME)
     {
         gAgent.clearAFK();
+    }
+    else
+    {
+        gAwayTriggerTimer.reset();
     }
 
     mOverrideCamera = !mOverrideCamera;
@@ -1721,7 +1290,6 @@
         setNeedsReset(true);
     }
     return true;
->>>>>>> e7eced3c
 }
 
 void LLViewerJoystick::scanJoystick()
