--- conflicted
+++ resolved
@@ -665,13 +665,8 @@
 	// convert global specified position to a local one
 	F32 region_local_x = (F32)fmod( pos.mdV[VX], (F64)REGION_WIDTH_METERS );
 	F32 region_local_y = (F32)fmod( pos.mdV[VY], (F64)REGION_WIDTH_METERS );
-<<<<<<< HEAD
-	F32 region_local_z = (F32)fmod( pos.mdV[VZ], (F64)REGION_WIDTH_METERS );
-	
-=======
 	F32 region_local_z = (F32)llclamp( pos.mdV[VZ], 0.0, (F64)REGION_HEIGHT_METERS );
 
->>>>>>> d9b45708
 	// write in the values
 	childSetValue("teleport_coordinate_x", region_local_x );
 	childSetValue("teleport_coordinate_y", region_local_y );
