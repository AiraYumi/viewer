--- conflicted
+++ resolved
@@ -752,19 +752,17 @@
 		LL_INFOS() << "LLToolPie handleDoubleClick (becoming mouseDown)" << LL_ENDL;
 	}
 
-<<<<<<< HEAD
-	if (!mDoubleClickTimer.getStarted() || (mDoubleClickTimer.getElapsedTimeF32() > 0.3f))
-	{
-	    mDoubleClickTimer.stop();
-	    return FALSE;
+	if (handleMediaDblClick(mPick))
+	{
+		return TRUE;
+	}
+    
+    	if (!mDoubleClickTimer.getStarted() || (mDoubleClickTimer.getElapsedTimeF32() > 0.3f))
+	{
+		mDoubleClickTimer.stop();
+		return FALSE;
 	}
 	mDoubleClickTimer.stop();
-=======
-    if (handleMediaDblClick(mPick))
-    {
-        return TRUE;
-    }
->>>>>>> 60dfd55e
 
 	if (gSavedSettings.getBOOL("DoubleClickAutoPilot"))
 	{
