/** 
 * @file lldrawable.cpp
 * @brief LLDrawable class implementation
 *
 * $LicenseInfo:firstyear=2002&license=viewerlgpl$
 * Second Life Viewer Source Code
 * Copyright (C) 2010, Linden Research, Inc.
 * 
 * This library is free software; you can redistribute it and/or
 * modify it under the terms of the GNU Lesser General Public
 * License as published by the Free Software Foundation;
 * version 2.1 of the License only.
 * 
 * This library is distributed in the hope that it will be useful,
 * but WITHOUT ANY WARRANTY; without even the implied warranty of
 * MERCHANTABILITY or FITNESS FOR A PARTICULAR PURPOSE.  See the GNU
 * Lesser General Public License for more details.
 * 
 * You should have received a copy of the GNU Lesser General Public
 * License along with this library; if not, write to the Free Software
 * Foundation, Inc., 51 Franklin Street, Fifth Floor, Boston, MA  02110-1301  USA
 * 
 * Linden Research, Inc., 945 Battery Street, San Francisco, CA  94111  USA
 * $/LicenseInfo$
 */

#include "llviewerprecompiledheaders.h"

#include "lldrawable.h"

// library includes
#include "material_codes.h"

// viewer includes
#include "llcriticaldamp.h"
#include "llface.h"
#include "lllightconstants.h"
#include "llmatrix4a.h"
#include "llsky.h"
#include "llsurfacepatch.h"
#include "llviewercamera.h"
#include "llviewerregion.h"
#include "llvolume.h"
#include "llvoavatar.h"
#include "llvovolume.h"
#include "llvosurfacepatch.h" // for debugging
#include "llworld.h"
#include "pipeline.h"
#include "llspatialpartition.h"
#include "llviewerobjectlist.h"
#include "llviewerwindow.h"
#include "llvocache.h"

const F32 MIN_INTERPOLATE_DISTANCE_SQUARED = 0.001f * 0.001f;
const F32 MAX_INTERPOLATE_DISTANCE_SQUARED = 10.f * 10.f;
const F32 OBJECT_DAMPING_TIME_CONSTANT = 0.06f;
const F32 MIN_SHADOW_CASTER_RADIUS = 2.0f;

static LLFastTimer::DeclareTimer FTM_CULL_REBOUND("Cull Rebound");

extern bool gShiftFrame;
LLTrace::MemStat	LLDrawable::sMemStat("LLDrawable");


////////////////////////
//
// Inline implementations.
//
//



//////////////////////////////
//
// Drawable code
//
//

// static
U32 LLDrawable::sNumZombieDrawables = 0;
F32 LLDrawable::sCurPixelAngle = 0;
LLDynamicArrayPtr<LLPointer<LLDrawable> > LLDrawable::sDeadList;

#define FORCE_INVISIBLE_AREA 16.f

// static
void LLDrawable::incrementVisible() 
{
	LLViewerOctreeEntryData::incrementVisible();
	sCurPixelAngle = (F32) gViewerWindow->getWindowHeightRaw()/LLViewerCamera::getInstance()->getView();
}

LLDrawable::LLDrawable(LLViewerObject *vobj, bool new_entry)
	: LLViewerOctreeEntryData(LLViewerOctreeEntry::LLDRAWABLE),
	  mVObjp(vobj)
{
	init(new_entry); 
}

void LLDrawable::init(bool new_entry)
{
	// mXform
	mParent = NULL;
	mRenderType = 0;
	mCurrentScale = LLVector3(1,1,1);
	mDistanceWRTCamera = 0.0f;	
	mState     = 0;
	
	// mFaces	
	mRadius = 0.f;	
	mGeneration = -1;	
	mSpatialBridge = NULL;

	LLViewerOctreeEntry* entry = NULL;
	LLVOCacheEntry* vo_entry = NULL;
	if(!new_entry && mVObjp && getRegion() != NULL)
	{
		vo_entry = getRegion()->getCacheEntryForOctree(mVObjp->getLocalID());
		if(vo_entry)
		{
			entry = vo_entry->getEntry();			
		}
	}
	setOctreeEntry(entry);
	if(vo_entry)
	{
		if(!entry)
		{
			vo_entry->setOctreeEntry(mEntry);
		}
		else if(vo_entry->getNumOfChildren() > 0)
		{
			getRegion()->addVisibleCacheEntry(vo_entry); //to load all children.
		}

		getRegion()->addActiveCacheEntry(vo_entry);		
	}

	llassert(!vo_entry || vo_entry->getEntry() == mEntry);

	initVisible(sCurVisible - 2);//invisible for the current frame and the last frame.
}

// static
void LLDrawable::initClass()
{
}


void LLDrawable::destroy()
{
	if (gDebugGL)
	{
		gPipeline.checkReferences(this);
	}

	if (isDead())
	{
		sNumZombieDrawables--;
	}

	if (LLSpatialGroup::sNoDelete)
	{
		llerrs << "Illegal deletion of LLDrawable!" << llendl;
	}

	std::for_each(mFaces.begin(), mFaces.end(), DeletePointer());
	mFaces.clear();
		
	
	/*if (!(sNumZombieDrawables % 10))
	{
		llinfos << "- Zombie drawables: " << sNumZombieDrawables << llendl;
	}*/	

}

void LLDrawable::markDead()
{
	if (isDead())
	{
		llwarns << "Warning!  Marking dead multiple times!" << llendl;
		return;
	}
	setState(DEAD);

	if (mSpatialBridge)
	{
		mSpatialBridge->markDead();
		mSpatialBridge = NULL;
	}

	sNumZombieDrawables++;

	// We're dead.  Free up all of our references to other objects	
	cleanupReferences();
//	sDeadList.put(this);
}

LLVOVolume* LLDrawable::getVOVolume() const
{
	LLViewerObject* objectp = mVObjp;
	if ( !isDead() && objectp && (objectp->getPCode() == LL_PCODE_VOLUME))
	{
		return ((LLVOVolume*)objectp);
	}
	else
	{
		return NULL;
	}
}

const LLMatrix4& LLDrawable::getRenderMatrix() const
{ 
	return isRoot() ? getWorldMatrix() : getParent()->getWorldMatrix();
}

BOOL LLDrawable::isLight() const
{
	LLViewerObject* objectp = mVObjp;
	if ( objectp && (objectp->getPCode() == LL_PCODE_VOLUME) && !isDead())
	{
		return ((LLVOVolume*)objectp)->getIsLight();
	}
	else
	{
		return FALSE;
	}
}

static LLFastTimer::DeclareTimer FTM_CLEANUP_DRAWABLE("Cleanup Drawable");
static LLFastTimer::DeclareTimer FTM_DEREF_DRAWABLE("Deref");
static LLFastTimer::DeclareTimer FTM_DELETE_FACES("Faces");

void LLDrawable::cleanupReferences()
{
	LLFastTimer t(FTM_CLEANUP_DRAWABLE);
	
	{
		LLFastTimer t(FTM_DELETE_FACES);
		std::for_each(mFaces.begin(), mFaces.end(), DeletePointer());
		mFaces.clear();
	}

	gObjectList.removeDrawable(this);
	
	gPipeline.unlinkDrawable(this);
	
	removeFromOctree();

	{
		LLFastTimer t(FTM_DEREF_DRAWABLE);
		// Cleanup references to other objects
		mVObjp = NULL;
		mParent = NULL;
	}
}

void LLDrawable::removeFromOctree()
{
	if(!mEntry)
	{
		return;
	}

	mEntry->removeData(this);
	if(mEntry->hasVOCacheEntry())
	{
		getRegion()->removeActiveCacheEntry((LLVOCacheEntry*)mEntry->getVOCacheEntry(), this);
	}
	mEntry = NULL;
}

void LLDrawable::cleanupDeadDrawables()
{
	/*
	S32 i;
	for (i = 0; i < sDeadList.count(); i++)
	{
		if (sDeadList[i]->getNumRefs() > 1)
		{
			llwarns << "Dead drawable has " << sDeadList[i]->getNumRefs() << " remaining refs" << llendl;
			gPipeline.findReferences(sDeadList[i]);
		}
	}
	*/
	sDeadList.reset();
}

S32 LLDrawable::findReferences(LLDrawable *drawablep)
{
	S32 count = 0;
	if (mParent == drawablep)
	{
		llinfos << this << ": parent reference" << llendl;
		count++;
	}
	return count;
}

LLFace*	LLDrawable::addFace(LLFacePool *poolp, LLViewerTexture *texturep)
{
	LLFace *face = new LLFace(this, mVObjp);
	if (!face) llerrs << "Allocating new Face: " << mFaces.size() << llendl;
	
	if (face)
	{
		mFaces.push_back(face);

		if (poolp)
		{
			face->setPool(poolp, texturep);
		}

		if (isState(UNLIT))
		{
			face->setState(LLFace::FULLBRIGHT);
		}
	}
	return face;
}

LLFace*	LLDrawable::addFace(const LLTextureEntry *te, LLViewerTexture *texturep)
{
	LLFace *face;
	face = new LLFace(this, mVObjp);

	face->setTEOffset(mFaces.size());
	face->setTexture(texturep);
	face->setPoolType(gPipeline.getPoolTypeFromTE(te, texturep));

	mFaces.push_back(face);

	if (isState(UNLIT))
	{
		face->setState(LLFace::FULLBRIGHT);
	}

	return face;

}

void LLDrawable::setNumFaces(const S32 newFaces, LLFacePool *poolp, LLViewerTexture *texturep)
{
	if (newFaces == (S32)mFaces.size())
	{
		return;
	}
	else if (newFaces < (S32)mFaces.size())
	{
		std::for_each(mFaces.begin() + newFaces, mFaces.end(), DeletePointer());
		mFaces.erase(mFaces.begin() + newFaces, mFaces.end());
	}
	else // (newFaces > mFaces.size())
	{
		mFaces.reserve(newFaces);
		for (int i = mFaces.size(); i<newFaces; i++)
		{
			addFace(poolp, texturep);
		}
	}

	llassert_always(mFaces.size() == newFaces);
}

void LLDrawable::setNumFacesFast(const S32 newFaces, LLFacePool *poolp, LLViewerTexture *texturep)
{
	if (newFaces <= (S32)mFaces.size() && newFaces >= (S32)mFaces.size()/2)
	{
		return;
	}
	else if (newFaces < (S32)mFaces.size())
	{
		std::for_each(mFaces.begin() + newFaces, mFaces.end(), DeletePointer());
		mFaces.erase(mFaces.begin() + newFaces, mFaces.end());
	}
	else // (newFaces > mFaces.size())
	{
		mFaces.reserve(newFaces);
		for (int i = mFaces.size(); i<newFaces; i++)
		{
			addFace(poolp, texturep);
		}
	}

	llassert_always(mFaces.size() == newFaces) ;
}

void LLDrawable::mergeFaces(LLDrawable* src)
{
	U32 face_count = mFaces.size() + src->mFaces.size();

	mFaces.reserve(face_count);
	for (U32 i = 0; i < src->mFaces.size(); i++)
	{
		LLFace* facep = src->mFaces[i];
		facep->setDrawable(this);
		mFaces.push_back(facep);
	}
	src->mFaces.clear();
}

void LLDrawable::deleteFaces(S32 offset, S32 count)
{
	face_list_t::iterator face_begin = mFaces.begin() + offset;
	face_list_t::iterator face_end = face_begin + count;

	std::for_each(face_begin, face_end, DeletePointer());
	mFaces.erase(face_begin, face_end);
}

void LLDrawable::update()
{
	llerrs << "Shouldn't be called!" << llendl;
}


void LLDrawable::updateMaterial()
{
}

void LLDrawable::makeActive()
{		
#if !LL_RELEASE_FOR_DOWNLOAD
	if (mVObjp.notNull())
	{
		U32 pcode = mVObjp->getPCode();
		if (pcode == LLViewerObject::LL_VO_WATER ||
			pcode == LLViewerObject::LL_VO_VOID_WATER ||
			pcode == LLViewerObject::LL_VO_SURFACE_PATCH ||
			pcode == LLViewerObject::LL_VO_PART_GROUP ||
			pcode == LLViewerObject::LL_VO_HUD_PART_GROUP ||
			pcode == LLViewerObject::LL_VO_GROUND ||
			pcode == LLViewerObject::LL_VO_SKY)
		{
			llerrs << "Static viewer object has active drawable!" << llendl;
		}
	}
#endif

	if (!isState(ACTIVE)) // && mGeneration > 0)
	{
		setState(ACTIVE);
		
		//parent must be made active first
		if (!isRoot() && !mParent->isActive())
		{
			mParent->makeActive();
			//NOTE: linked set will now NEVER become static
			mParent->setState(LLDrawable::ACTIVE_CHILD);
		}

		//all child objects must also be active
		llassert_always(mVObjp);
		
		LLViewerObject::const_child_list_t& child_list = mVObjp->getChildren();
		for (LLViewerObject::child_list_t::const_iterator iter = child_list.begin();
			 iter != child_list.end(); iter++)
		{
			LLViewerObject* child = *iter;
			LLDrawable* drawable = child->mDrawable;
			if (drawable)
			{
				drawable->makeActive();
			}
		}

		if (mVObjp->getPCode() == LL_PCODE_VOLUME)
		{
			gPipeline.markRebuild(this, LLDrawable::REBUILD_VOLUME, TRUE);
		}
		updatePartition();
	}
	else if (!isRoot() && !mParent->isActive()) //this should not happen, but occasionally it does...
	{
		mParent->makeActive();
		//NOTE: linked set will now NEVER become static
		mParent->setState(LLDrawable::ACTIVE_CHILD);
	}
	
	llassert(isAvatar() || isRoot() || mParent->isActive());
}


void LLDrawable::makeStatic(BOOL warning_enabled)
{
	if (isState(ACTIVE) && 
		!isState(ACTIVE_CHILD) && 
		!mVObjp->isAttachment() && 
		!mVObjp->isFlexible())
	{
		clearState(ACTIVE | ANIMATED_CHILD);

		//drawable became static with active parent, not acceptable
		llassert(mParent.isNull() || !mParent->isActive() || !warning_enabled);
		
		LLViewerObject::const_child_list_t& child_list = mVObjp->getChildren();
		for (LLViewerObject::child_list_t::const_iterator iter = child_list.begin();
			 iter != child_list.end(); iter++)
		{
			LLViewerObject* child = *iter;
			LLDrawable* child_drawable = child->mDrawable;
			if (child_drawable)
			{
				if (child_drawable->getParent() != this)
				{
					llwarns << "Child drawable has unknown parent." << llendl;
				}
				child_drawable->makeStatic(warning_enabled);
			}
		}
		
		if (mVObjp->getPCode() == LL_PCODE_VOLUME)
		{
			gPipeline.markRebuild(this, LLDrawable::REBUILD_VOLUME, TRUE);
		}		
		
		if (mSpatialBridge)
		{
			mSpatialBridge->markDead();
			setSpatialBridge(NULL);
		}
		updatePartition();
	}
}

// Returns "distance" between target destination and resulting xfrom
F32 LLDrawable::updateXform(BOOL undamped)
{
	BOOL damped = !undamped;

	// Position
	LLVector3 old_pos(mXform.getPosition());
	LLVector3 target_pos;
	if (mXform.isRoot())
	{
		// get root position in your agent's region
		target_pos = mVObjp->getPositionAgent();
	}
	else
	{
		// parent-relative position
		target_pos = mVObjp->getPosition();
	}
	
	// Rotation
	LLQuaternion old_rot(mXform.getRotation());
	LLQuaternion target_rot = mVObjp->getRotation();
	//scaling
	LLVector3 target_scale = mVObjp->getScale();
	LLVector3 old_scale = mCurrentScale;
	LLVector3 dest_scale = target_scale;
	
	// Damping
	F32 dist_squared = 0.f;
	F32 camdist2 = (mDistanceWRTCamera * mDistanceWRTCamera);

	if (damped && isVisible())
	{
		F32 lerp_amt = llclamp(LLCriticalDamp::getInterpolant(OBJECT_DAMPING_TIME_CONSTANT), 0.f, 1.f);
		LLVector3 new_pos = lerp(old_pos, target_pos, lerp_amt);
		dist_squared = dist_vec_squared(new_pos, target_pos);

		LLQuaternion new_rot = nlerp(lerp_amt, old_rot, target_rot);
		dist_squared += (1.f - dot(new_rot, target_rot)) * 10.f;

		LLVector3 new_scale = lerp(old_scale, target_scale, lerp_amt);
		dist_squared += dist_vec_squared(new_scale, target_scale);

		if ((dist_squared >= MIN_INTERPOLATE_DISTANCE_SQUARED * camdist2) &&
			(dist_squared <= MAX_INTERPOLATE_DISTANCE_SQUARED))
		{
			// interpolate
			target_pos = new_pos;
			target_rot = new_rot;
			target_scale = new_scale;
		}
		else if (mVObjp->getAngularVelocity().isExactlyZero())
		{
			// snap to final position (only if no target omega is applied)
			dist_squared = 0.0f;
			if (getVOVolume() && !isRoot())
			{ //child prim snapping to some position, needs a rebuild
				gPipeline.markRebuild(this, LLDrawable::REBUILD_POSITION, TRUE);
			}
		}
	}

	LLVector3 vec = mCurrentScale-target_scale;
	
	if (vec*vec > MIN_INTERPOLATE_DISTANCE_SQUARED)
	{ //scale change requires immediate rebuild
		mCurrentScale = target_scale;
		gPipeline.markRebuild(this, LLDrawable::REBUILD_POSITION, TRUE);
	}
	else if (!isRoot() && 
		 (!mVObjp->getAngularVelocity().isExactlyZero() ||
			dist_squared > 0.f))
	{ //child prim moving relative to parent, tag as needing to be rendered atomically and rebuild
		dist_squared = 1.f; //keep this object on the move list
		if (!isState(LLDrawable::ANIMATED_CHILD))
		{			
			setState(LLDrawable::ANIMATED_CHILD);
			gPipeline.markRebuild(this, LLDrawable::REBUILD_ALL, TRUE);
			mVObjp->dirtySpatialGroup();
		}
	}
	else if (!getVOVolume() && !isAvatar())
	{
		movePartition();
	}

	// Update
	mXform.setPosition(target_pos);
	mXform.setRotation(target_rot);
	mXform.setScale(LLVector3(1,1,1)); //no scale in drawable transforms (IT'S A RULE!)
	mXform.updateMatrix();

	if (mSpatialBridge)
	{
		gPipeline.markMoved(mSpatialBridge, FALSE);
	}
	return dist_squared;
}

void LLDrawable::setRadius(F32 radius)
{
	if (mRadius != radius)
	{
		mRadius = radius;
	}
}

void LLDrawable::moveUpdatePipeline(BOOL moved)
{
	if (moved)
	{
		makeActive();
	}
	
	// Update the face centers.
	for (S32 i = 0; i < getNumFaces(); i++)
	{
		LLFace* face = getFace(i);
		if (face)
		{
			face->updateCenterAgent();
		}
	}
}

void LLDrawable::movePartition()
{
	LLSpatialPartition* part = getSpatialPartition();
	if (part)
	{
		part->move(this, getSpatialGroup());
	}
}

BOOL LLDrawable::updateMove()
{
	if (isDead())
	{
		llwarns << "Update move on dead drawable!" << llendl;
		return TRUE;
	}
	
	if (mVObjp.isNull())
	{
		return FALSE;
	}
	
	makeActive();

	BOOL done;

	if (isState(MOVE_UNDAMPED))
	{
		done = updateMoveUndamped();
	}
	else
	{
		done = updateMoveDamped();
	}
	return done;
}

BOOL LLDrawable::updateMoveUndamped()
{
	F32 dist_squared = updateXform(TRUE);

	mGeneration++;

	if (!isState(LLDrawable::INVISIBLE))
	{
		BOOL moved = (dist_squared > 0.001f && dist_squared < 255.99f);	
		moveUpdatePipeline(moved);
		mVObjp->updateText();
	}

	mVObjp->clearChanged(LLXform::MOVED);
	return TRUE;
}

void LLDrawable::updatePartition()
{
	if (!getVOVolume())
	{
		movePartition();
	}
	else if (mSpatialBridge)
	{
		gPipeline.markMoved(mSpatialBridge, FALSE);
	}
	else
	{
		//a child prim moved and needs its verts regenerated
		gPipeline.markRebuild(this, LLDrawable::REBUILD_POSITION, TRUE);
	}
}

BOOL LLDrawable::updateMoveDamped()
{
	F32 dist_squared = updateXform(FALSE);

	mGeneration++;

	if (!isState(LLDrawable::INVISIBLE))
	{
		BOOL moved = (dist_squared > 0.001f && dist_squared < 128.0f);
		moveUpdatePipeline(moved);
		mVObjp->updateText();
	}

	BOOL done_moving = (dist_squared == 0.0f) ? TRUE : FALSE;

	if (done_moving)
	{
		mVObjp->clearChanged(LLXform::MOVED);
	}
	
	return done_moving;
}

void LLDrawable::updateDistance(LLCamera& camera, bool force_update)
{
	if (LLViewerCamera::sCurCameraID != LLViewerCamera::CAMERA_WORLD)
	{
		llwarns << "Attempted to update distance for non-world camera." << llendl;
		return;
	}

	if (gShiftFrame)
	{
		return;
	}

	//switch LOD with the spatial group to avoid artifacts
	//LLSpatialGroup* sg = getSpatialGroup();

	LLVector3 pos;

	//if (!sg || sg->changeLOD())
	{
		LLVOVolume* volume = getVOVolume();
		if (volume)
		{
			if (getGroup())
			{
				pos.set(getPositionGroup().getF32ptr());
			}
			else
			{
				pos = getPositionAgent();
			}
			
			if (isState(LLDrawable::HAS_ALPHA))
			{
				for (S32 i = 0; i < getNumFaces(); i++)
				{
					LLFace* facep = getFace(i);
					if (facep && 
						(force_update || facep->getPoolType() == LLDrawPool::POOL_ALPHA))
					{
						LLVector4a box;
						box.setSub(facep->mExtents[1], facep->mExtents[0]);
						box.mul(0.25f);
						LLVector3 v = (facep->mCenterLocal-camera.getOrigin());
						const LLVector3& at = camera.getAtAxis();
						for (U32 j = 0; j < 3; j++)
						{
							v.mV[j] -= box[j] * at.mV[j];
						}
						facep->mDistance = v * camera.getAtAxis();
					}
				}
			}	
		}
		else
		{
			pos = LLVector3(getPositionGroup().getF32ptr());
		}

		pos -= camera.getOrigin();	
		mDistanceWRTCamera = llround(pos.magVec(), 0.01f);
		mVObjp->updateLOD();
	}
}

void LLDrawable::updateTexture()
{
	if (isDead())
	{
		llwarns << "Dead drawable updating texture!" << llendl;
		return;
	}
	
	if (getNumFaces() != mVObjp->getNumTEs())
	{ //drawable is transitioning its face count
		return;
	}

	if (getVOVolume())
	{
		gPipeline.markRebuild(this, LLDrawable::REBUILD_MATERIAL, TRUE);
	}
}

BOOL LLDrawable::updateGeometry(BOOL priority)
{
	llassert(mVObjp.notNull());
	BOOL res = mVObjp->updateGeometry(this);
	return res;
}

void LLDrawable::shiftPos(const LLVector4a &shift_vector)
{
	if (isDead())
	{
		llwarns << "Shifting dead drawable" << llendl;
		return;
	}

	if (mParent)
	{
		mXform.setPosition(mVObjp->getPosition());
	}
	else
	{
		mXform.setPosition(mVObjp->getPositionAgent());
	}

	mXform.updateMatrix();

	if (isStatic())
	{
		LLVOVolume* volume = getVOVolume();

		bool rebuild = (!volume && 
						getRenderType() != LLPipeline::RENDER_TYPE_TREE &&
						getRenderType() != LLPipeline::RENDER_TYPE_TERRAIN &&
						getRenderType() != LLPipeline::RENDER_TYPE_SKY &&
						getRenderType() != LLPipeline::RENDER_TYPE_GROUND);

		if (rebuild)
		{
			gPipeline.markRebuild(this, LLDrawable::REBUILD_ALL, TRUE);
		}

		for (S32 i = 0; i < getNumFaces(); i++)
		{
			LLFace *facep = getFace(i);
			if (facep)
			{
				facep->mCenterAgent += LLVector3(shift_vector.getF32ptr());
				facep->mExtents[0].add(shift_vector);
				facep->mExtents[1].add(shift_vector);
			
				if (rebuild && facep->hasGeometry())
				{
					facep->clearVertexBuffer();
				}
			}
		}
		
		shift(shift_vector);
	}
	else if (mSpatialBridge)
	{
		mSpatialBridge->shiftPos(shift_vector);
	}
	else if (isAvatar())
	{
		shift(shift_vector);
	}
	
	mVObjp->onShift(shift_vector);
}

const LLVector3& LLDrawable::getBounds(LLVector3& min, LLVector3& max) const
{
	mXform.getMinMax(min,max);
	return mXform.getPositionW();
}

void LLDrawable::updateSpatialExtents()
{
	if (mVObjp)
	{
		const LLVector4a* exts = getSpatialExtents();
		LLVector4a extents[2];
		extents[0] = exts[0];
		extents[1] = exts[1];

		mVObjp->updateSpatialExtents(extents[0], extents[1]);
		setSpatialExtents(extents[0], extents[1]);
	}
	
	updateBinRadius();
	
	if (mSpatialBridge.notNull())
	{
		getGroupPosition().splat(0.f);
	}
}


void LLDrawable::updateBinRadius()
{
	if (mVObjp.notNull())
	{
		setBinRadius(llmin(mVObjp->getBinRadius(), 256.f));
	}
	else
	{
		setBinRadius(llmin(getRadius()*4.f, 256.f));
	}
}

void LLDrawable::updateSpecialHoverCursor(BOOL enabled)
{
	// TODO: maintain a list of objects that have special
	// hover cursors, then use that list for per-frame
	// hover cursor selection. JC
}

F32 LLDrawable::getVisibilityRadius() const
{
	if (isDead())
	{
		return 0.f;
	}
	else if (isLight())
	{
		const LLVOVolume *vov = getVOVolume();
		if (vov)
		{
			return llmax(getRadius(), vov->getLightRadius());
		} else {
			// llwarns ?
		}
	}
	return getRadius();
}

void LLDrawable::updateUVMinMax()
{
}

//virtual
bool LLDrawable::isVisible() const
{
	if (LLViewerOctreeEntryData::isVisible())
	{
		return true;
	}
	
	{
		LLviewerOctreeGroup* group = mEntry->getGroup();
		if (group && group->isVisible())
		{
			LLViewerOctreeEntryData::setVisible();
			return true;
		}
	}

	return false;
}

//virtual
bool LLDrawable::isRecentlyVisible() const
{
<<<<<<< HEAD
	//precondition: mSpatialGroupp MUST be null or DEAD or mSpatialGroupp MUST NOT contain this
	llassert(!mSpatialGroupp || mSpatialGroupp->isDead() || !mSpatialGroupp->hasElement(this));

	//precondition: groupp MUST be null or groupp MUST contain this
	llassert(!groupp || groupp->hasElement(this));

/*if (mSpatialGroupp && (groupp != mSpatialGroupp))
=======
	//currently visible or visible in the previous frame.
	bool vis = LLViewerOctreeEntryData::isRecentlyVisible();

	if(!vis)
>>>>>>> 1fbd4567
	{
		LLviewerOctreeGroup* group = getGroup();
		if (group && group->isRecentlyVisible())
		{
			LLViewerOctreeEntryData::setVisible();
			vis = TRUE ;
		}
	}

	return vis ;
}

void LLDrawable::setGroup(LLviewerOctreeGroup *groupp)
{
	if (getGroup() != groupp && getVOVolume())
	{ //NULL out vertex buffer references for volumes on spatial group change to maintain
		//requirement that every face vertex buffer is either NULL or points to a vertex buffer
		//contained by its drawable's spatial group
		for (S32 i = 0; i < getNumFaces(); ++i)
		{
			LLFace* facep = getFace(i);
			if (facep)
			{
				facep->clearVertexBuffer();
			}
		}
	}

<<<<<<< HEAD
	//postcondition: if next group is NULL, previous group must be dead OR NULL OR binIndex must be -1
	//postcondition: if next group is NOT NULL, binIndex must not be -1
	llassert(groupp == NULL ? (mSpatialGroupp == NULL || mSpatialGroupp->isDead()) || getBinIndex() == -1 :
							getBinIndex() != -1);

	mSpatialGroupp = groupp;
=======
	LLViewerOctreeEntryData::setGroup(groupp);
>>>>>>> 1fbd4567
}

LLSpatialPartition* LLDrawable::getSpatialPartition()
{ 
	LLSpatialPartition* retval = NULL;
	
	if (!mVObjp || 
		!getVOVolume() ||
		isStatic())
	{
		retval = gPipeline.getSpatialPartition((LLViewerObject*) mVObjp);
	}
	else if (isRoot())
	{	//must be an active volume
		if (!mSpatialBridge)
		{
			if (mVObjp->isHUDAttachment())
			{
				setSpatialBridge(new LLHUDBridge(this, getRegion()));
			}
			else
			{
				setSpatialBridge(new LLVolumeBridge(this, getRegion()));
			}
		}
		return mSpatialBridge->asPartition();
	}
	else 
	{
		retval = getParent()->getSpatialPartition();
	}
	
	if (retval && mSpatialBridge.notNull())
	{
		mSpatialBridge->markDead();
		setSpatialBridge(NULL);
	}
	
	return retval;
}

//virtual
S32 LLDrawable::getMinVisFrameRange() const
{
	const S32 MIN_VIS_FRAME_RANGE = 2 ; //two frames:the current one and the last one.

	return MIN_VIS_FRAME_RANGE ;
}

//=======================================
// Spatial Partition Bridging Drawable
//=======================================

LLSpatialBridge::LLSpatialBridge(LLDrawable* root, BOOL render_by_group, U32 data_mask, LLViewerRegion* regionp) : 
	LLDrawable(root->getVObj(), true),
	LLSpatialPartition(data_mask, render_by_group, GL_STREAM_DRAW_ARB, regionp)
{
	mBridge = this;
	mDrawable = root;
	root->setSpatialBridge(this);
	
	mRenderType = mDrawable->mRenderType;
	mDrawableType = mDrawable->mRenderType;
	
	mPartitionType = LLViewerRegion::PARTITION_VOLUME;
	
	mOctree->balance();

	llassert(mDrawable);
	llassert(mDrawable->getRegion());
	LLSpatialPartition *part = mDrawable->getRegion()->getSpatialPartition(mPartitionType);
	llassert(part);
	
	if (part)
	{
		part->put(this);
	}
}

LLSpatialBridge::~LLSpatialBridge()
{	
	if(mEntry)
	{
		LLSpatialGroup* group = getSpatialGroup();
		if (group)
		{
			group->mSpatialPartition->remove(this, group);
		}
	}

	//delete octree here so listeners will still be able to access bridge specific state
	destroyTree();
}

void LLSpatialBridge::destroyTree()
{
	delete mOctree;
	mOctree = NULL;
}

void LLSpatialBridge::updateSpatialExtents()
{
	LLSpatialGroup* root = (LLSpatialGroup*) mOctree->getListener(0);
	
	{
		LLFastTimer ftm(FTM_CULL_REBOUND);
		root->rebound();
	}
	
	const LLVector4a* root_bounds = root->getBounds();
	LLVector4a offset;
	LLVector4a size = root_bounds[1];
		
	//VECTORIZE THIS
	LLMatrix4a mat;
	mat.loadu(mDrawable->getXform()->getWorldMatrix());

	LLVector4a t;
	t.splat(0.f);

	LLVector4a center;
	mat.affineTransform(t, center);
	
	mat.rotate(root_bounds[0], offset);
	center.add(offset);
	
	LLVector4a v[4];

	//get 4 corners of bounding box
	mat.rotate(size,v[0]);

	LLVector4a scale;
	
	scale.set(-1.f, -1.f, 1.f);
	scale.mul(size);
	mat.rotate(scale, v[1]);
	
	scale.set(1.f, -1.f, -1.f);
	scale.mul(size);
	mat.rotate(scale, v[2]);
	
	scale.set(-1.f, 1.f, -1.f);
	scale.mul(size);
	mat.rotate(scale, v[3]);

	LLVector4a newMin;
	LLVector4a newMax;	
	newMin = newMax = center;	
	for (U32 i = 0; i < 4; i++)
	{
		LLVector4a delta;
		delta.setAbs(v[i]);
		LLVector4a min;
		min.setSub(center, delta);
		LLVector4a max;
		max.setAdd(center, delta);

		newMin.setMin(newMin, min);
		newMax.setMax(newMax, max);
	}
	setSpatialExtents(newMin, newMax);

	LLVector4a diagonal;
	diagonal.setSub(newMax, newMin);
	mRadius = diagonal.getLength3().getF32() * 0.5f;
	
	LLVector4a& pos = getGroupPosition();
	pos.setAdd(newMin,newMax);
	pos.mul(0.5f);
	updateBinRadius();
}

void LLSpatialBridge::updateBinRadius()
{
	setBinRadius(llmin( mOctree->getSize()[0]*0.5f, 256.f));
}

LLCamera LLSpatialBridge::transformCamera(LLCamera& camera)
{
	LLCamera ret = camera;
	LLXformMatrix* mat = mDrawable->getXform();
	LLVector3 center = LLVector3(0,0,0) * mat->getWorldMatrix();
	LLQuaternion rotation = LLQuaternion(mat->getWorldMatrix());

	LLVector3 delta = ret.getOrigin() - center;
	LLQuaternion rot = ~mat->getRotation();

	delta *= rot;
	LLVector3 lookAt = ret.getAtAxis();
	LLVector3 up_axis = ret.getUpAxis();
	LLVector3 left_axis = ret.getLeftAxis();

	lookAt *= rot;
	up_axis *= rot;
	left_axis *= rot;

	if (!delta.isFinite())
	{
		delta.clearVec();
	}

	ret.setOrigin(delta);
	ret.setAxes(lookAt, left_axis, up_axis);
		
	return ret;
}

void LLDrawable::setVisible(LLCamera& camera, std::vector<LLDrawable*>* results, BOOL for_select)
{
	LLViewerOctreeEntryData::setVisible();
	
#if 0 && !LL_RELEASE_FOR_DOWNLOAD
	//crazy paranoid rules checking
	if (getVOVolume())
	{
		if (!isRoot())
		{
			if (isActive() && !mParent->isActive())
			{
				llerrs << "Active drawable has static parent!" << llendl;
			}
			
			if (isStatic() && !mParent->isStatic())
			{
				llerrs << "Static drawable has active parent!" << llendl;
			}
			
			if (mSpatialBridge)
			{
				llerrs << "Child drawable has spatial bridge!" << llendl;
			}
		}
		else if (isActive() && !mSpatialBridge)
		{
			llerrs << "Active root drawable has no spatial bridge!" << llendl;
		}
		else if (isStatic() && mSpatialBridge.notNull())
		{
			llerrs << "Static drawable has spatial bridge!" << llendl;
		}
	}
#endif
}

class LLOctreeMarkNotCulled: public OctreeTraveler
{
public:
	LLCamera* mCamera;
	
	LLOctreeMarkNotCulled(LLCamera* camera_in) : mCamera(camera_in) { }
	
	virtual void traverse(const OctreeNode* node)
	{
		LLSpatialGroup* group = (LLSpatialGroup*) node->getListener(0);
		group->setVisible();
		OctreeTraveler::traverse(node);
	}
	
	void visit(const OctreeNode* branch)
	{
		gPipeline.markNotCulled((LLSpatialGroup*) branch->getListener(0), *mCamera);
	}
};

void LLSpatialBridge::setVisible(LLCamera& camera_in, std::vector<LLDrawable*>* results, BOOL for_select)
{
	if (!gPipeline.hasRenderType(mDrawableType))
	{
		return;
	}


	//HACK don't draw attachments for avatars that haven't been visible in more than a frame
	LLViewerObject *vobj = mDrawable->getVObj();
	if (vobj && vobj->isAttachment() && !vobj->isHUDAttachment())
	{
		LLDrawable* av;
		LLDrawable* parent = mDrawable->getParent();

		if (parent)
		{
			LLViewerObject* objparent = parent->getVObj();
			av = objparent->mDrawable;
			LLSpatialGroup* group = av->getSpatialGroup();

			BOOL impostor = FALSE;
			BOOL loaded = FALSE;
			if (objparent->isAvatar())
			{
				LLVOAvatar* avatarp = (LLVOAvatar*) objparent;
				if (avatarp->isVisible())
				{
					impostor = objparent->isAvatar() && ((LLVOAvatar*) objparent)->isImpostor();
					loaded   = objparent->isAvatar() && ((LLVOAvatar*) objparent)->isFullyLoaded();
				}
				else
				{
					return;
				}
			}

			if (!group ||
				LLDrawable::getCurrentFrame() - av->getVisible() > 1 ||
				impostor ||
				!loaded)
			{
				return;
			}
		}
	}
	

	LLSpatialGroup* group = (LLSpatialGroup*) mOctree->getListener(0);
	group->rebound();
	
	LLVector4a center;
	const LLVector4a* exts = getSpatialExtents();
	center.setAdd(exts[0], exts[1]);
	center.mul(0.5f);
	LLVector4a size;
	size.setSub(exts[1], exts[0]);
	size.mul(0.5f);

	if ((LLPipeline::sShadowRender && camera_in.AABBInFrustum(center, size)) ||
		LLPipeline::sImpostorRender ||
		(camera_in.AABBInFrustumNoFarClip(center, size) && 
		AABBSphereIntersect(exts[0], exts[1], camera_in.getOrigin(), camera_in.mFrustumCornerDist)))
	{
		if (!LLPipeline::sImpostorRender &&
			!LLPipeline::sShadowRender && 
			LLPipeline::calcPixelArea(center, size, camera_in) < FORCE_INVISIBLE_AREA)
		{
			return;
		}

		LLDrawable::setVisible(camera_in);
		
		if (for_select)
		{
			results->push_back(mDrawable);
			if (mDrawable->getVObj())
			{
				LLViewerObject::const_child_list_t& child_list = mDrawable->getVObj()->getChildren();
				for (LLViewerObject::child_list_t::const_iterator iter = child_list.begin();
					 iter != child_list.end(); iter++)
				{
					LLViewerObject* child = *iter;
					LLDrawable* drawable = child->mDrawable;					
					results->push_back(drawable);
				}
			}
		}
		else 
		{
			LLCamera trans_camera = transformCamera(camera_in);
			LLOctreeMarkNotCulled culler(&trans_camera);
			culler.traverse(mOctree);
		}		
	}
}

void LLSpatialBridge::updateDistance(LLCamera& camera_in, bool force_update)
{
	if (mDrawable == NULL)
	{
		markDead();
		return;
	}
	
	if (gShiftFrame)
	{
		return;
	}

	if (mDrawable->getVObj())
	{
		if (mDrawable->getVObj()->isAttachment())
		{
			LLDrawable* parent = mDrawable->getParent();
			if (parent && parent->getVObj())
			{
				LLVOAvatar* av = parent->getVObj()->asAvatar();
				if (av && av->isImpostor())
				{
					return;
				}
			}
		}

		LLCamera camera = transformCamera(camera_in);
	
		mDrawable->updateDistance(camera, force_update);
	
		LLViewerObject::const_child_list_t& child_list = mDrawable->getVObj()->getChildren();
		for (LLViewerObject::child_list_t::const_iterator iter = child_list.begin();
			 iter != child_list.end(); iter++)
		{
			LLViewerObject* child = *iter;
			LLDrawable* drawable = child->mDrawable;					
			if (!drawable)
			{
				continue;
			}

			if (!drawable->isAvatar())
			{
				drawable->updateDistance(camera, force_update);
			}
		}
	}
}

void LLSpatialBridge::makeActive()
{ //it is an error to make a spatial bridge active (it's already active)
	llerrs << "makeActive called on spatial bridge" << llendl;
}

void LLSpatialBridge::move(LLDrawable *drawablep, LLSpatialGroup *curp, BOOL immediate)
{
	LLSpatialPartition::move(drawablep, curp, immediate);
	gPipeline.markMoved(this, FALSE);
}

BOOL LLSpatialBridge::updateMove()
{
	llassert_always(mDrawable);
	llassert_always(mDrawable->mVObjp);
	llassert_always(mDrawable->getRegion());
	LLSpatialPartition* part = mDrawable->getRegion()->getSpatialPartition(mPartitionType);
	llassert_always(part);

	mOctree->balance();
	if (part)
	{
		part->move(this, getSpatialGroup(), TRUE);
	}
	return TRUE;
}

void LLSpatialBridge::shiftPos(const LLVector4a& vec)
{
	LLDrawable::shift(vec);
}

void LLSpatialBridge::cleanupReferences()
{	
	LLDrawable::cleanupReferences();
	if (mDrawable)
	{
<<<<<<< HEAD
		/*
=======
		mDrawable->setGroup(NULL);
>>>>>>> 1fbd4567
		
		DON'T DO THIS -- this should happen through octree destruction

			mDrawable->setSpatialGroup(NULL);
		if (mDrawable->getVObj())
		{
			LLViewerObject::const_child_list_t& child_list = mDrawable->getVObj()->getChildren();
			for (LLViewerObject::child_list_t::const_iterator iter = child_list.begin();
				 iter != child_list.end(); iter++)
			{
				LLViewerObject* child = *iter;
				LLDrawable* drawable = child->mDrawable;					
				if (drawable)
				{
<<<<<<< HEAD
						drawable->setSpatialGroup(NULL);
					}
=======
					drawable->setGroup(NULL);				
>>>>>>> 1fbd4567
				}
		}*/

		LLDrawable* drawablep = mDrawable;
		mDrawable = NULL;
		drawablep->setSpatialBridge(NULL);
	}
}

const LLVector3	LLDrawable::getPositionAgent() const
{
	if (getVOVolume())
	{
		if (isActive())
		{
			LLVector3 pos(0,0,0);
			if (!isRoot())
			{
				pos = mVObjp->getPosition();
			}
			return pos * getRenderMatrix();
		}
		else
		{
			return mVObjp->getPositionAgent();
		}
	}
	else
	{
		return getWorldPosition();
	}
}

BOOL LLDrawable::isAnimating() const
{
	if (!getVObj())
	{
		return TRUE;
	}

	if (getScale() != mVObjp->getScale())
	{
		return TRUE;
	}

	if (mVObjp->getPCode() == LLViewerObject::LL_VO_PART_GROUP)
	{
		return TRUE;
	}
	if (mVObjp->getPCode() == LLViewerObject::LL_VO_HUD_PART_GROUP)
	{
		return TRUE;
	}

	/*if (!isRoot() && !mVObjp->getAngularVelocity().isExactlyZero())
	{ //target omega
		return TRUE;
	}*/

	return FALSE;
}

void LLDrawable::updateFaceSize(S32 idx)
{
	if (mVObjp.notNull())
	{
		mVObjp->updateFaceSize(idx);
	}
}

LLBridgePartition::LLBridgePartition(LLViewerRegion* regionp)
: LLSpatialPartition(0, FALSE, 0, regionp) 
{ 
	mDrawableType = LLPipeline::RENDER_TYPE_AVATAR; 
	mPartitionType = LLViewerRegion::PARTITION_BRIDGE;
	mLODPeriod = 16;
	mSlopRatio = 0.25f;
}

LLHUDBridge::LLHUDBridge(LLDrawable* drawablep, LLViewerRegion* regionp)
: LLVolumeBridge(drawablep, regionp)
{
	mDrawableType = LLPipeline::RENDER_TYPE_HUD;
	mPartitionType = LLViewerRegion::PARTITION_HUD;
	mSlopRatio = 0.0f;
}

F32 LLHUDBridge::calcPixelArea(LLSpatialGroup* group, LLCamera& camera)
{
	return 1024.f;
}


void LLHUDBridge::shiftPos(const LLVector4a& vec)
{
	//don't shift hud bridges on region crossing
}
<|MERGE_RESOLUTION|>--- conflicted
+++ resolved
@@ -991,34 +991,30 @@
 //virtual
 bool LLDrawable::isRecentlyVisible() const
 {
-<<<<<<< HEAD
-	//precondition: mSpatialGroupp MUST be null or DEAD or mSpatialGroupp MUST NOT contain this
-	llassert(!mSpatialGroupp || mSpatialGroupp->isDead() || !mSpatialGroupp->hasElement(this));
+	//currently visible or visible in the previous frame.
+	bool vis = LLViewerOctreeEntryData::isRecentlyVisible();
+
+	if(!vis)
+	{
+		LLviewerOctreeGroup* group = getGroup();
+		if (group && group->isRecentlyVisible())
+		{
+			LLViewerOctreeEntryData::setVisible();
+			vis = TRUE ;
+		}
+	}
+
+	return vis ;
+}
+
+void LLDrawable::setGroup(LLviewerOctreeGroup *groupp)
+{
+    //precondition: mGroupp MUST be null or DEAD or mGroupp MUST NOT contain this
+	llassert(!getGroup() || getGroup()->isDead() || !getGroup()->hasElement(this));
 
 	//precondition: groupp MUST be null or groupp MUST contain this
 	llassert(!groupp || groupp->hasElement(this));
 
-/*if (mSpatialGroupp && (groupp != mSpatialGroupp))
-=======
-	//currently visible or visible in the previous frame.
-	bool vis = LLViewerOctreeEntryData::isRecentlyVisible();
-
-	if(!vis)
->>>>>>> 1fbd4567
-	{
-		LLviewerOctreeGroup* group = getGroup();
-		if (group && group->isRecentlyVisible())
-		{
-			LLViewerOctreeEntryData::setVisible();
-			vis = TRUE ;
-		}
-	}
-
-	return vis ;
-}
-
-void LLDrawable::setGroup(LLviewerOctreeGroup *groupp)
-{
 	if (getGroup() != groupp && getVOVolume())
 	{ //NULL out vertex buffer references for volumes on spatial group change to maintain
 		//requirement that every face vertex buffer is either NULL or points to a vertex buffer
@@ -1033,16 +1029,12 @@
 		}
 	}
 
-<<<<<<< HEAD
 	//postcondition: if next group is NULL, previous group must be dead OR NULL OR binIndex must be -1
 	//postcondition: if next group is NOT NULL, binIndex must not be -1
-	llassert(groupp == NULL ? (mSpatialGroupp == NULL || mSpatialGroupp->isDead()) || getBinIndex() == -1 :
+	llassert(groupp == NULL ? (getGroup() == NULL || getGroup()->isDead()) || getBinIndex() == -1 :
 							getBinIndex() != -1);
 
-	mSpatialGroupp = groupp;
-=======
 	LLViewerOctreeEntryData::setGroup(groupp);
->>>>>>> 1fbd4567
 }
 
 LLSpatialPartition* LLDrawable::getSpatialPartition()
@@ -1492,15 +1484,8 @@
 	LLDrawable::cleanupReferences();
 	if (mDrawable)
 	{
-<<<<<<< HEAD
-		/*
-=======
 		mDrawable->setGroup(NULL);
->>>>>>> 1fbd4567
 		
-		DON'T DO THIS -- this should happen through octree destruction
-
-			mDrawable->setSpatialGroup(NULL);
 		if (mDrawable->getVObj())
 		{
 			LLViewerObject::const_child_list_t& child_list = mDrawable->getVObj()->getChildren();
@@ -1511,14 +1496,8 @@
 				LLDrawable* drawable = child->mDrawable;					
 				if (drawable)
 				{
-<<<<<<< HEAD
-						drawable->setSpatialGroup(NULL);
-					}
-=======
 					drawable->setGroup(NULL);				
->>>>>>> 1fbd4567
 				}
-		}*/
 
 		LLDrawable* drawablep = mDrawable;
 		mDrawable = NULL;
