--- conflicted
+++ resolved
@@ -1,167 +1,149 @@
-/**
- * @file llhudrender.cpp
- * @brief LLHUDRender class implementation
- *
- * $LicenseInfo:firstyear=2002&license=viewerlgpl$
- * Second Life Viewer Source Code
- * Copyright (C) 2010, Linden Research, Inc.
- *
- * This library is free software; you can redistribute it and/or
- * modify it under the terms of the GNU Lesser General Public
- * License as published by the Free Software Foundation;
- * version 2.1 of the License only.
- *
- * This library is distributed in the hope that it will be useful,
- * but WITHOUT ANY WARRANTY; without even the implied warranty of
- * MERCHANTABILITY or FITNESS FOR A PARTICULAR PURPOSE.  See the GNU
- * Lesser General Public License for more details.
- *
- * You should have received a copy of the GNU Lesser General Public
- * License along with this library; if not, write to the Free Software
- * Foundation, Inc., 51 Franklin Street, Fifth Floor, Boston, MA  02110-1301  USA
- *
- * Linden Research, Inc., 945 Battery Street, San Francisco, CA  94111  USA
- * $/LicenseInfo$
- */
-
-#include "llviewerprecompiledheaders.h"
-
-#include "llhudrender.h"
-
-#include "llrender.h"
-#include "llgl.h"
-#include "llviewercamera.h"
-#include "v3math.h"
-#include "llquaternion.h"
-#include "llfontgl.h"
-#include "llglheaders.h"
-#include "llviewerwindow.h"
-#include "llui.h"
-
-void hud_render_utf8text(const std::string &str, const LLVector3 &pos_agent,
-<<<<<<< HEAD
-					 const LLFontGL &font,
-					 const U8 style,
-					 const LLFontGL::ShadowType shadow,
-					 const F32 x_offset, const F32 y_offset,
-					 const LLColor4& color,
-					 const bool orthographic)
-=======
-                     const LLFontGL &font,
-                     const U8 style,
-                     const LLFontGL::ShadowType shadow,
-                     const F32 x_offset, const F32 y_offset,
-                     const LLColor4& color,
-                     const BOOL orthographic)
->>>>>>> e1623bb2
-{
-    LLWString wstr(utf8str_to_wstring(str));
-    hud_render_text(wstr, pos_agent, font, style, shadow, x_offset, y_offset, color, orthographic);
-}
-
-void hud_render_text(const LLWString &wstr, const LLVector3 &pos_agent,
-<<<<<<< HEAD
-					const LLFontGL &font,
-					const U8 style,
-					const LLFontGL::ShadowType shadow,
-					const F32 x_offset, const F32 y_offset,
-					const LLColor4& color,
-					const bool orthographic)
-=======
-                    const LLFontGL &font,
-                    const U8 style,
-                    const LLFontGL::ShadowType shadow,
-                    const F32 x_offset, const F32 y_offset,
-                    const LLColor4& color,
-                    const BOOL orthographic)
->>>>>>> e1623bb2
-{
-    LLViewerCamera* camera = LLViewerCamera::getInstance();
-    // Do cheap plane culling
-    LLVector3 dir_vec = pos_agent - camera->getOrigin();
-    dir_vec /= dir_vec.magVec();
-
-    if (wstr.empty() || (!orthographic && dir_vec * camera->getAtAxis() <= 0.f))
-    {
-        return;
-    }
-
-    LLVector3 right_axis;
-    LLVector3 up_axis;
-    if (orthographic)
-    {
-        right_axis.setVec(0.f, -1.f / gViewerWindow->getWorldViewHeightScaled(), 0.f);
-        up_axis.setVec(0.f, 0.f, 1.f / gViewerWindow->getWorldViewHeightScaled());
-    }
-    else
-    {
-        camera->getPixelVectors(pos_agent, up_axis, right_axis);
-    }
-    LLCoordFrame render_frame = *camera;
-    LLQuaternion rot;
-    if (!orthographic)
-    {
-        rot = render_frame.getQuaternion();
-        rot = rot * LLQuaternion(-F_PI_BY_TWO, camera->getYAxis());
-        rot = rot * LLQuaternion(F_PI_BY_TWO, camera->getXAxis());
-    }
-    else
-    {
-        rot = LLQuaternion(-F_PI_BY_TWO, LLVector3(0.f, 0.f, 1.f));
-        rot = rot * LLQuaternion(-F_PI_BY_TWO, LLVector3(0.f, 1.f, 0.f));
-    }
-    F32 angle;
-    LLVector3 axis;
-    rot.getAngleAxis(&angle, axis);
-
-    LLVector3 render_pos = pos_agent + (floorf(x_offset) * right_axis) + (floorf(y_offset) * up_axis);
-
-    //get the render_pos in screen space
-
-    F64 winX, winY, winZ;
-    LLRect world_view_rect = gViewerWindow->getWorldViewRectRaw();
-    S32 viewport[4];
-    viewport[0] = world_view_rect.mLeft;
-    viewport[1] = world_view_rect.mBottom;
-    viewport[2] = world_view_rect.getWidth();
-    viewport[3] = world_view_rect.getHeight();
-
-    F64 mdlv[16];
-    F64 proj[16];
-
-    for (U32 i = 0; i < 16; i++)
-    {
-        mdlv[i] = (F64) gGLModelView[i];
-        proj[i] = (F64) gGLProjection[i];
-    }
-
-    gluProject(render_pos.mV[0], render_pos.mV[1], render_pos.mV[2],
-                mdlv, proj, (GLint*) viewport,
-                &winX, &winY, &winZ);
-
-    //fonts all render orthographically, set up projection``
-    gGL.matrixMode(LLRender::MM_PROJECTION);
-    gGL.pushMatrix();
-    gGL.matrixMode(LLRender::MM_MODELVIEW);
-    gGL.pushMatrix();
-    LLUI::pushMatrix();
-
-    gl_state_for_2d(world_view_rect.getWidth(), world_view_rect.getHeight());
-    gViewerWindow->setup3DViewport();
-
-    winX -= world_view_rect.mLeft;
-    winY -= world_view_rect.mBottom;
-    LLUI::loadIdentity();
-    gGL.loadIdentity();
-    LLUI::translate((F32) winX*1.0f/LLFontGL::sScaleX, (F32) winY*1.0f/(LLFontGL::sScaleY), -(((F32) winZ*2.f)-1.f));
-    F32 right_x;
-
-    font.render(wstr, 0, 0, 1, color, LLFontGL::LEFT, LLFontGL::BASELINE, style, shadow, wstr.length(), 1000, &right_x, /*use_ellipses*/false, /*use_color*/true);
-
-    LLUI::popMatrix();
-    gGL.popMatrix();
-
-    gGL.matrixMode(LLRender::MM_PROJECTION);
-    gGL.popMatrix();
-    gGL.matrixMode(LLRender::MM_MODELVIEW);
-}+/**
+ * @file llhudrender.cpp
+ * @brief LLHUDRender class implementation
+ *
+ * $LicenseInfo:firstyear=2002&license=viewerlgpl$
+ * Second Life Viewer Source Code
+ * Copyright (C) 2010, Linden Research, Inc.
+ *
+ * This library is free software; you can redistribute it and/or
+ * modify it under the terms of the GNU Lesser General Public
+ * License as published by the Free Software Foundation;
+ * version 2.1 of the License only.
+ *
+ * This library is distributed in the hope that it will be useful,
+ * but WITHOUT ANY WARRANTY; without even the implied warranty of
+ * MERCHANTABILITY or FITNESS FOR A PARTICULAR PURPOSE.  See the GNU
+ * Lesser General Public License for more details.
+ *
+ * You should have received a copy of the GNU Lesser General Public
+ * License along with this library; if not, write to the Free Software
+ * Foundation, Inc., 51 Franklin Street, Fifth Floor, Boston, MA  02110-1301  USA
+ *
+ * Linden Research, Inc., 945 Battery Street, San Francisco, CA  94111  USA
+ * $/LicenseInfo$
+ */
+
+#include "llviewerprecompiledheaders.h"
+
+#include "llhudrender.h"
+
+#include "llrender.h"
+#include "llgl.h"
+#include "llviewercamera.h"
+#include "v3math.h"
+#include "llquaternion.h"
+#include "llfontgl.h"
+#include "llglheaders.h"
+#include "llviewerwindow.h"
+#include "llui.h"
+
+void hud_render_utf8text(const std::string &str, const LLVector3 &pos_agent,
+                     const LLFontGL &font,
+                     const U8 style,
+                     const LLFontGL::ShadowType shadow,
+                     const F32 x_offset, const F32 y_offset,
+                     const LLColor4& color,
+                     const bool orthographic)
+{
+    LLWString wstr(utf8str_to_wstring(str));
+    hud_render_text(wstr, pos_agent, font, style, shadow, x_offset, y_offset, color, orthographic);
+}
+
+void hud_render_text(const LLWString &wstr, const LLVector3 &pos_agent,
+                    const LLFontGL &font,
+                    const U8 style,
+                    const LLFontGL::ShadowType shadow,
+                    const F32 x_offset, const F32 y_offset,
+                    const LLColor4& color,
+                    const bool orthographic)
+{
+    LLViewerCamera* camera = LLViewerCamera::getInstance();
+    // Do cheap plane culling
+    LLVector3 dir_vec = pos_agent - camera->getOrigin();
+    dir_vec /= dir_vec.magVec();
+
+    if (wstr.empty() || (!orthographic && dir_vec * camera->getAtAxis() <= 0.f))
+    {
+        return;
+    }
+
+    LLVector3 right_axis;
+    LLVector3 up_axis;
+    if (orthographic)
+    {
+        right_axis.setVec(0.f, -1.f / gViewerWindow->getWorldViewHeightScaled(), 0.f);
+        up_axis.setVec(0.f, 0.f, 1.f / gViewerWindow->getWorldViewHeightScaled());
+    }
+    else
+    {
+        camera->getPixelVectors(pos_agent, up_axis, right_axis);
+    }
+    LLCoordFrame render_frame = *camera;
+    LLQuaternion rot;
+    if (!orthographic)
+    {
+        rot = render_frame.getQuaternion();
+        rot = rot * LLQuaternion(-F_PI_BY_TWO, camera->getYAxis());
+        rot = rot * LLQuaternion(F_PI_BY_TWO, camera->getXAxis());
+    }
+    else
+    {
+        rot = LLQuaternion(-F_PI_BY_TWO, LLVector3(0.f, 0.f, 1.f));
+        rot = rot * LLQuaternion(-F_PI_BY_TWO, LLVector3(0.f, 1.f, 0.f));
+    }
+    F32 angle;
+    LLVector3 axis;
+    rot.getAngleAxis(&angle, axis);
+
+    LLVector3 render_pos = pos_agent + (floorf(x_offset) * right_axis) + (floorf(y_offset) * up_axis);
+
+    //get the render_pos in screen space
+
+    F64 winX, winY, winZ;
+    LLRect world_view_rect = gViewerWindow->getWorldViewRectRaw();
+    S32 viewport[4];
+    viewport[0] = world_view_rect.mLeft;
+    viewport[1] = world_view_rect.mBottom;
+    viewport[2] = world_view_rect.getWidth();
+    viewport[3] = world_view_rect.getHeight();
+
+    F64 mdlv[16];
+    F64 proj[16];
+
+    for (U32 i = 0; i < 16; i++)
+    {
+        mdlv[i] = (F64) gGLModelView[i];
+        proj[i] = (F64) gGLProjection[i];
+    }
+
+    gluProject(render_pos.mV[0], render_pos.mV[1], render_pos.mV[2],
+                mdlv, proj, (GLint*) viewport,
+                &winX, &winY, &winZ);
+
+    //fonts all render orthographically, set up projection``
+    gGL.matrixMode(LLRender::MM_PROJECTION);
+    gGL.pushMatrix();
+    gGL.matrixMode(LLRender::MM_MODELVIEW);
+    gGL.pushMatrix();
+    LLUI::pushMatrix();
+
+    gl_state_for_2d(world_view_rect.getWidth(), world_view_rect.getHeight());
+    gViewerWindow->setup3DViewport();
+
+    winX -= world_view_rect.mLeft;
+    winY -= world_view_rect.mBottom;
+    LLUI::loadIdentity();
+    gGL.loadIdentity();
+    LLUI::translate((F32) winX*1.0f/LLFontGL::sScaleX, (F32) winY*1.0f/(LLFontGL::sScaleY), -(((F32) winZ*2.f)-1.f));
+    F32 right_x;
+
+    font.render(wstr, 0, 0, 1, color, LLFontGL::LEFT, LLFontGL::BASELINE, style, shadow, wstr.length(), 1000, &right_x, /*use_ellipses*/false, /*use_color*/true);
+
+    LLUI::popMatrix();
+    gGL.popMatrix();
+
+    gGL.matrixMode(LLRender::MM_PROJECTION);
+    gGL.popMatrix();
+    gGL.matrixMode(LLRender::MM_MODELVIEW);
+}