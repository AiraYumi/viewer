/**
 * @file llinventoryfunctions.cpp
 * @brief Implementation of the inventory view and associated stuff.
 *
 * $LicenseInfo:firstyear=2001&license=viewerlgpl$
 * Second Life Viewer Source Code
 * Copyright (C) 2010, Linden Research, Inc.
 *
 * This library is free software; you can redistribute it and/or
 * modify it under the terms of the GNU Lesser General Public
 * License as published by the Free Software Foundation;
 * version 2.1 of the License only.
 *
 * This library is distributed in the hope that it will be useful,
 * but WITHOUT ANY WARRANTY; without even the implied warranty of
 * MERCHANTABILITY or FITNESS FOR A PARTICULAR PURPOSE.  See the GNU
 * Lesser General Public License for more details.
 *
 * You should have received a copy of the GNU Lesser General Public
 * License along with this library; if not, write to the Free Software
 * Foundation, Inc., 51 Franklin Street, Fifth Floor, Boston, MA  02110-1301  USA
 *
 * Linden Research, Inc., 945 Battery Street, San Francisco, CA  94111  USA
 * $/LicenseInfo$
 */

#include "llviewerprecompiledheaders.h"

#include <utility> // for std::pair<>

#include "llinventoryfunctions.h"

// library includes
#include "llagent.h"
#include "llagentwearables.h"
#include "llcallingcard.h"
#include "llfloaterreg.h"
#include "llinventorydefines.h"
#include "llsdserialize.h"
#include "llfiltereditor.h"
#include "llspinctrl.h"
#include "llui.h"
#include "message.h"

// newview includes
#include "llappearancemgr.h"
#include "llappviewer.h"
#include "llavataractions.h"
#include "llavatarnamecache.h"
#include "llclipboard.h"
#include "lldirpicker.h"
#include "lldonotdisturbnotificationstorage.h"
#include "llfloatermarketplacelistings.h"
#include "llfloatermodelpreview.h"
#include "llfloatersidepanelcontainer.h"
#include "llfocusmgr.h"
#include "llfolderview.h"
#include "llgesturemgr.h"
#include "llgiveinventory.h"
#include "lliconctrl.h"
#include "llimview.h"
#include "llinventorybridge.h"
#include "llinventorymodel.h"
#include "llinventorypanel.h"
#include "lllineeditor.h"
#include "llmaterialeditor.h"
#include "llmarketplacenotifications.h"
#include "llmarketplacefunctions.h"
#include "llmenugl.h"
#include "llnotificationsutil.h"
#include "llpanelmaininventory.h"
#include "llpreviewanim.h"
#include "llpreviewgesture.h"
#include "llpreviewnotecard.h"
#include "llpreviewscript.h"
#include "llpreviewsound.h"
#include "llpreviewtexture.h"
#include "llresmgr.h"
#include "llscrollbar.h"
#include "llscrollcontainer.h"
#include "llselectmgr.h"
#include "llsidepanelinventory.h"
#include "lltabcontainer.h"
#include "lltooldraganddrop.h"
#include "lltrans.h"
#include "lluictrlfactory.h"
#include "llviewermenu.h"
#include "llviewermessage.h"
#include "llviewerfoldertype.h"
#include "llviewerobjectlist.h"
#include "llviewermenufile.h"
#include "llviewerregion.h"
#include "llviewerwindow.h"
#include "llvoavatarself.h"
#include "llwearablelist.h"

bool LLInventoryState::sWearNewClothing = false;
LLUUID LLInventoryState::sWearNewClothingTransactionID;
std::list<LLUUID> LLInventoryAction::sMarketplaceFolders;
bool LLInventoryAction::sDeleteConfirmationDisplayed = false;

// Helper function : callback to update a folder after inventory action happened in the background
void update_folder_cb(const LLUUID& dest_folder)
{
    LLViewerInventoryCategory* dest_cat = gInventory.getCategory(dest_folder);
    gInventory.updateCategory(dest_cat);
    gInventory.notifyObservers();
}

// Helper function : Count only the copyable items, i.e. skip the stock items (which are no copy)
S32 count_copyable_items(LLInventoryModel::item_array_t& items)
{
    S32 count = 0;
    for (LLInventoryModel::item_array_t::const_iterator it = items.begin(); it != items.end(); ++it)
    {
        LLViewerInventoryItem* item = *it;
        if (item->getPermissions().allowOperationBy(PERM_COPY, gAgent.getID(), gAgent.getGroupID()))
        {
            count++;
        }
    }
    return count;
}

// Helper function : Count only the non-copyable items, i.e. the stock items, skip the others
S32 count_stock_items(LLInventoryModel::item_array_t& items)
{
    S32 count = 0;
    for (LLInventoryModel::item_array_t::const_iterator it = items.begin(); it != items.end(); ++it)
    {
        LLViewerInventoryItem* item = *it;
        if (!item->getPermissions().allowOperationBy(PERM_COPY, gAgent.getID(), gAgent.getGroupID()))
        {
            count++;
        }
    }
    return count;
}

// Helper function : Count the number of stock folders
S32 count_stock_folders(LLInventoryModel::cat_array_t& categories)
{
    S32 count = 0;
    for (LLInventoryModel::cat_array_t::const_iterator it = categories.begin(); it != categories.end(); ++it)
    {
        LLInventoryCategory* cat = *it;
        if (cat->getPreferredType() == LLFolderType::FT_MARKETPLACE_STOCK)
        {
            count++;
        }
    }
    return count;
}

// Helper funtion : Count the number of items (not folders) in the descending hierarchy
S32 count_descendants_items(const LLUUID& cat_id)
{
    LLInventoryModel::cat_array_t* cat_array;
    LLInventoryModel::item_array_t* item_array;
    gInventory.getDirectDescendentsOf(cat_id,cat_array,item_array);

    S32 count = static_cast<S32>(item_array->size());

    LLInventoryModel::cat_array_t cat_array_copy = *cat_array;
    for (LLInventoryModel::cat_array_t::iterator iter = cat_array_copy.begin(); iter != cat_array_copy.end(); iter++)
    {
        LLViewerInventoryCategory* category = *iter;
        count += count_descendants_items(category->getUUID());
    }

    return count;
}

// Helper function : Returns true if the hierarchy contains nocopy items
bool contains_nocopy_items(const LLUUID& id)
{
    LLInventoryCategory* cat = gInventory.getCategory(id);

    if (cat)
    {
        // Get the content
        LLInventoryModel::cat_array_t* cat_array;
        LLInventoryModel::item_array_t* item_array;
        gInventory.getDirectDescendentsOf(id,cat_array,item_array);

        // Check all the items: returns true upon encountering a nocopy item
        for (LLInventoryModel::item_array_t::iterator iter = item_array->begin(); iter != item_array->end(); iter++)
        {
            LLInventoryItem* item = *iter;
            LLViewerInventoryItem * inv_item = (LLViewerInventoryItem *) item;
            if (!inv_item->getPermissions().allowOperationBy(PERM_COPY, gAgent.getID(), gAgent.getGroupID()))
            {
                return true;
            }
        }

        // Check all the sub folders recursively
        for (LLInventoryModel::cat_array_t::iterator iter = cat_array->begin(); iter != cat_array->end(); iter++)
        {
            LLViewerInventoryCategory* cat = *iter;
            if (contains_nocopy_items(cat->getUUID()))
            {
                return true;
            }
        }
    }
    else
    {
        LLInventoryItem* item = gInventory.getItem(id);
        LLViewerInventoryItem * inv_item = (LLViewerInventoryItem *) item;
        if (!inv_item->getPermissions().allowOperationBy(PERM_COPY, gAgent.getID(), gAgent.getGroupID()))
        {
            return true;
        }
    }

    // Exit without meeting a nocopy item
    return false;
}

// Generates a string containing the path to the item specified by id.
void append_path(const LLUUID& id, std::string& path)
{
    std::string temp;
    const LLInventoryObject* obj = gInventory.getObject(id);
    LLUUID parent_id;
    if(obj) parent_id = obj->getParentUUID();
    std::string forward_slash("/");
    while(obj)
    {
        obj = gInventory.getCategory(parent_id);
        if(obj)
        {
            temp.assign(forward_slash + obj->getName() + temp);
            parent_id = obj->getParentUUID();
        }
    }
    path.append(temp);
}

// Generates a string containing the path name of the object.
std::string make_path(const LLInventoryObject* object)
{
    std::string path;
    append_path(object->getUUID(), path);
    return path + "/" + object->getName();
}

// Generates a string containing the path name of the object specified by id.
std::string make_inventory_path(const LLUUID& id)
{
    if (LLInventoryObject* object = gInventory.getObject(id))
        return make_path(object);
    return "";
}

// Generates a string containing the path name and id of the object.
std::string make_info(const LLInventoryObject* object)
{
    return "'" + make_path(object) + "' (" + object->getUUID().asString() + ")";
}

// Generates a string containing the path name and id of the object specified by id.
std::string make_inventory_info(const LLUUID& id)
{
    if (LLInventoryObject* object = gInventory.getObject(id))
        return make_info(object);
    return "<Inventory object not found!> (" + id.asString() + ")";
}

void update_marketplace_folder_hierarchy(const LLUUID cat_id)
{
    // When changing the marketplace status of a folder, the only thing that needs to happen is
    // for all observers of the folder to, possibly, change the display label of the folder
    // so that's the only thing we change on the update mask.
    gInventory.addChangedMask(LLInventoryObserver::LABEL, cat_id);

    // Update all descendent folders down
    LLInventoryModel::cat_array_t* cat_array;
    LLInventoryModel::item_array_t* item_array;
    gInventory.getDirectDescendentsOf(cat_id,cat_array,item_array);

    LLInventoryModel::cat_array_t cat_array_copy = *cat_array;
    for (LLInventoryModel::cat_array_t::iterator iter = cat_array_copy.begin(); iter != cat_array_copy.end(); iter++)
    {
        LLInventoryCategory* category = *iter;
        update_marketplace_folder_hierarchy(category->getUUID());
    }
    return;
}

void update_marketplace_category(const LLUUID& cur_uuid, bool perform_consistency_enforcement, bool skip_clear_listing)
{
    // When changing the marketplace status of an item, we usually have to change the status of all
    // folders in the same listing. This is because the display of each folder is affected by the
    // overall status of the whole listing.
    // Consequently, the only way to correctly update an item anywhere in the marketplace is to
    // update the whole listing from its listing root.
    // This is not as bad as it seems as we only update folders, not items, and the folder nesting depth
    // is limited to 4.
    // We also take care of degenerated cases so we don't update all folders in the inventory by mistake.

    if (cur_uuid.isNull()
        || gInventory.getCategory(cur_uuid) == NULL
        || gInventory.getCategory(cur_uuid)->getVersion() == LLViewerInventoryCategory::VERSION_UNKNOWN)
    {
        return;
    }

    // Grab marketplace listing data for this item
    S32 depth = depth_nesting_in_marketplace(cur_uuid);
    if (depth > 0)
    {
        // Retrieve the listing uuid this object is in
        LLUUID listing_uuid = nested_parent_id(cur_uuid, depth);
        LLViewerInventoryCategory* listing_cat = gInventory.getCategory(listing_uuid);
        bool listing_cat_loaded = listing_cat != NULL && listing_cat->getVersion() != LLViewerInventoryCategory::VERSION_UNKNOWN;

        // Verify marketplace data consistency for this listing
        if (perform_consistency_enforcement
            && listing_cat_loaded
            && LLMarketplaceData::instance().isListed(listing_uuid))
        {
            LLUUID version_folder_uuid = LLMarketplaceData::instance().getVersionFolder(listing_uuid);
            S32 version_depth = depth_nesting_in_marketplace(version_folder_uuid);
            if (version_folder_uuid.notNull() && (!gInventory.isObjectDescendentOf(version_folder_uuid, listing_uuid) || (version_depth != 2)))
            {
                LL_INFOS("SLM") << "Unlist and clear version folder as the version folder is not at the right place anymore!!" << LL_ENDL;
                LLMarketplaceData::instance().setVersionFolder(listing_uuid, LLUUID::null,1);
            }
            else if (version_folder_uuid.notNull()
                     && gInventory.isCategoryComplete(version_folder_uuid)
                     && LLMarketplaceData::instance().getActivationState(version_folder_uuid)
                     && (count_descendants_items(version_folder_uuid) == 0)
                     && !LLMarketplaceData::instance().isUpdating(version_folder_uuid,version_depth))
            {
                LL_INFOS("SLM") << "Unlist as the version folder is empty of any item!!" << LL_ENDL;
                LLNotificationsUtil::add("AlertMerchantVersionFolderEmpty");
                LLMarketplaceData::instance().activateListing(listing_uuid, false,1);
            }
        }

        // Check if the count on hand needs to be updated on SLM
        if (perform_consistency_enforcement
            && listing_cat_loaded
            && (compute_stock_count(listing_uuid) != LLMarketplaceData::instance().getCountOnHand(listing_uuid)))
        {
            LLMarketplaceData::instance().updateCountOnHand(listing_uuid,1);
        }
        // Update all descendents starting from the listing root
        update_marketplace_folder_hierarchy(listing_uuid);
    }
    else if (depth == 0)
    {
        // If this is the marketplace listings root itself, update all descendents
        if (gInventory.getCategory(cur_uuid))
        {
            update_marketplace_folder_hierarchy(cur_uuid);
        }
    }
    else
    {
        // If the folder is outside the marketplace listings root, clear its SLM data if needs be
        if (perform_consistency_enforcement && !skip_clear_listing && LLMarketplaceData::instance().isListed(cur_uuid))
        {
            LL_INFOS("SLM") << "Disassociate as the listing folder is not under the marketplace folder anymore!!" << LL_ENDL;
            LLMarketplaceData::instance().clearListing(cur_uuid);
        }
        // Update all descendents if this is a category
        if (gInventory.getCategory(cur_uuid))
        {
            update_marketplace_folder_hierarchy(cur_uuid);
        }
    }

    return;
}

// Iterate through the marketplace and flag for label change all categories that countain a stock folder (i.e. stock folders and embedding folders up the hierarchy)
void update_all_marketplace_count(const LLUUID& cat_id)
{
    // Get all descendent folders down
    LLInventoryModel::cat_array_t* cat_array;
    LLInventoryModel::item_array_t* item_array;
    gInventory.getDirectDescendentsOf(cat_id,cat_array,item_array);

    LLInventoryModel::cat_array_t cat_array_copy = *cat_array;
    for (LLInventoryModel::cat_array_t::iterator iter = cat_array_copy.begin(); iter != cat_array_copy.end(); iter++)
    {
        LLInventoryCategory* category = *iter;
        if (category->getPreferredType() == LLFolderType::FT_MARKETPLACE_STOCK)
        {
            // Listing containing stock folders needs to be updated but not others
            // Note: we take advantage of the fact that stock folder *do not* contain sub folders to avoid a recursive call here
            update_marketplace_category(category->getUUID());
        }
        else
        {
            // Explore the contained folders recursively
            update_all_marketplace_count(category->getUUID());
        }
    }
}

void update_all_marketplace_count()
{
    // Get the marketplace root and launch the recursive exploration
    const LLUUID marketplace_listings_uuid = gInventory.findCategoryUUIDForType(LLFolderType::FT_MARKETPLACE_LISTINGS);
    if (!marketplace_listings_uuid.isNull())
    {
        update_all_marketplace_count(marketplace_listings_uuid);
    }
    return;
}

void rename_category(LLInventoryModel* model, const LLUUID& cat_id, const std::string& new_name)
{
    LLViewerInventoryCategory* cat;

    if (!model ||
        !get_is_category_renameable(model, cat_id) ||
        (cat = model->getCategory(cat_id)) == NULL ||
        cat->getName() == new_name)
    {
        return;
    }

    LLSD updates;
    updates["name"] = new_name;
    update_inventory_category(cat_id, updates, NULL);
}

void copy_inventory_category(LLInventoryModel* model,
                             LLViewerInventoryCategory* cat,
                             const LLUUID& parent_id,
                             const LLUUID& root_copy_id,
                             bool move_no_copy_items)
{
    // Create the initial folder
    inventory_func_type func = [model, cat, root_copy_id, move_no_copy_items](const LLUUID& new_id)
    {
        copy_inventory_category_content(new_id, model, cat, root_copy_id, move_no_copy_items);
    };
    gInventory.createNewCategory(parent_id, LLFolderType::FT_NONE, cat->getName(), func, cat->getThumbnailUUID());
}

void copy_inventory_category(LLInventoryModel* model,
                             LLViewerInventoryCategory* cat,
                             const LLUUID& parent_id,
                             const LLUUID& root_copy_id,
                             bool move_no_copy_items,
                             inventory_func_type callback)
{
    // Create the initial folder
    inventory_func_type func = [model, cat, root_copy_id, move_no_copy_items, callback](const LLUUID &new_id)
    {
        copy_inventory_category_content(new_id, model, cat, root_copy_id, move_no_copy_items);
        if (callback)
        {
            callback(new_id);
        }
    };
    gInventory.createNewCategory(parent_id, LLFolderType::FT_NONE, cat->getName(), func, cat->getThumbnailUUID());
}

void copy_cb(const LLUUID& dest_folder, const LLUUID& root_id)
{
    // Decrement the count in root_id since that one item won't be copied over
    LLMarketplaceData::instance().decrementValidationWaiting(root_id);
    update_folder_cb(dest_folder);
};

void copy_inventory_category_content(const LLUUID& new_cat_uuid, LLInventoryModel* model, LLViewerInventoryCategory* cat, const LLUUID& root_copy_id, bool move_no_copy_items)
{
    model->notifyObservers();

    // We need to exclude the initial root of the copy to avoid recursively copying the copy, etc...
    LLUUID root_id = (root_copy_id.isNull() ? new_cat_uuid : root_copy_id);

    // Get the content of the folder
    LLInventoryModel::cat_array_t* cat_array;
    LLInventoryModel::item_array_t* item_array;
    gInventory.getDirectDescendentsOf(cat->getUUID(), cat_array, item_array);

    // If root_copy_id is null, tell the marketplace model we'll be waiting for new items to be copied over for this folder
    if (root_copy_id.isNull())
    {
        LLMarketplaceData::instance().setValidationWaiting(root_id, count_descendants_items(cat->getUUID()));
    }

    LLPointer<LLInventoryCallback> cb;
    if (root_copy_id.isNull())
    {
        cb = new LLBoostFuncInventoryCallback(boost::bind(copy_cb, new_cat_uuid, root_id));
    }
    else
    {
        cb = new LLBoostFuncInventoryCallback(boost::bind(update_folder_cb, new_cat_uuid));
    }

    // Copy all the items
    LLInventoryModel::item_array_t item_array_copy = *item_array;
    for (LLInventoryModel::item_array_t::iterator iter = item_array_copy.begin(); iter != item_array_copy.end(); iter++)
    {
        LLInventoryItem* item = *iter;

        if (item->getIsLinkType())
        {
            link_inventory_object(new_cat_uuid, item->getLinkedUUID(), cb);
        }
        else if (!item->getPermissions().allowOperationBy(PERM_COPY, gAgent.getID(), gAgent.getGroupID()))
        {
            // If the item is nocopy, we do nothing or, optionally, move it
            if (move_no_copy_items)
            {
                // Reparent the item
                LLViewerInventoryItem * viewer_inv_item = (LLViewerInventoryItem *)item;
                gInventory.changeItemParent(viewer_inv_item, new_cat_uuid, true);
            }
            if (root_copy_id.isNull())
            {
                // Decrement the count in root_id since that one item won't be copied over
                LLMarketplaceData::instance().decrementValidationWaiting(root_id);
            }
        }
        else
        {
            copy_inventory_item(
                gAgent.getID(),
                item->getPermissions().getOwner(),
                item->getUUID(),
                new_cat_uuid,
                std::string(),
                cb);
        }
    }

    // Copy all the folders
    LLInventoryModel::cat_array_t cat_array_copy = *cat_array;
    for (LLInventoryModel::cat_array_t::iterator iter = cat_array_copy.begin(); iter != cat_array_copy.end(); iter++)
    {
        LLViewerInventoryCategory* category = *iter;
        if (category->getUUID() != root_id)
        {
            copy_inventory_category(model, category, new_cat_uuid, root_id, move_no_copy_items);
        }
    }
}

class LLInventoryCollectAllItems : public LLInventoryCollectFunctor
{
public:
    virtual bool operator()(LLInventoryCategory* cat, LLInventoryItem* item)
    {
        return true;
    }
};

bool get_is_parent_to_worn_item(const LLUUID& id)
{
    const LLViewerInventoryCategory* cat = gInventory.getCategory(id);
    if (!cat)
    {
        return false;
    }

    LLInventoryModel::cat_array_t cats;
    LLInventoryModel::item_array_t items;
    LLInventoryCollectAllItems collect_all;
    gInventory.collectDescendentsIf(LLAppearanceMgr::instance().getCOF(), cats, items, LLInventoryModel::EXCLUDE_TRASH, collect_all);

    for (LLInventoryModel::item_array_t::const_iterator it = items.begin(); it != items.end(); ++it)
    {
        const LLViewerInventoryItem * const item = *it;

        llassert(item->getIsLinkType());

        LLUUID linked_id = item->getLinkedUUID();
        const LLViewerInventoryItem * const linked_item = gInventory.getItem(linked_id);

        if (linked_item)
        {
            LLUUID parent_id = linked_item->getParentUUID();

            while (!parent_id.isNull())
            {
                LLInventoryCategory * parent_cat = gInventory.getCategory(parent_id);

                if (cat == parent_cat)
                {
                    return true;
                }

                parent_id = parent_cat->getParentUUID();
            }
        }
    }

    return false;
}

bool get_is_item_worn(const LLUUID& id, const LLViewerInventoryItem* item)
{
    if (!item)
        return false;

    if (item->getIsLinkType() && !gInventory.getItem(item->getLinkedUUID()))
    {
        return false;
    }

    // Consider the item as worn if it has links in COF.
    if (LLAppearanceMgr::instance().isLinkedInCOF(id))
    {
        return true;
    }

    switch(item->getType())
    {
        case LLAssetType::AT_OBJECT:
        {
            if (isAgentAvatarValid() && gAgentAvatarp->isWearingAttachment(item->getLinkedUUID()))
                return true;
            break;
        }
        case LLAssetType::AT_BODYPART:
        case LLAssetType::AT_CLOTHING:
            if(gAgentWearables.isWearingItem(item->getLinkedUUID()))
                return true;
            break;
        case LLAssetType::AT_GESTURE:
            if (LLGestureMgr::instance().isGestureActive(item->getLinkedUUID()))
                return true;
            break;
        default:
            break;
    }
    return false;
}

bool get_is_item_worn(const LLUUID& id)
{
    const LLViewerInventoryItem* item = gInventory.getItem(id);
    return get_is_item_worn(id, item);
}

bool get_is_item_worn(const LLViewerInventoryItem* item)
{
    if (!item)
    {
        return false;
    }
    return get_is_item_worn(item->getUUID(), item);
}

bool get_can_item_be_worn(const LLUUID& id)
{
    const LLViewerInventoryItem* item = gInventory.getItem(id);
    if (!item)
        return false;

    if (LLAppearanceMgr::instance().isLinkedInCOF(item->getLinkedUUID()))
    {
        // an item having links in COF (i.e. a worn item)
        return false;
    }

    if (gInventory.isObjectDescendentOf(id, LLAppearanceMgr::instance().getCOF()))
    {
        // a non-link object in COF (should not normally happen)
        return false;
    }

    const LLUUID trash_id = gInventory.findCategoryUUIDForType(
            LLFolderType::FT_TRASH);

    // item can't be worn if base obj in trash, see EXT-7015
    if (gInventory.isObjectDescendentOf(item->getLinkedUUID(),
            trash_id))
    {
        return false;
    }

    switch(item->getType())
    {
        case LLAssetType::AT_OBJECT:
        {
            if (isAgentAvatarValid() && gAgentAvatarp->isWearingAttachment(item->getLinkedUUID()))
            {
                // Already being worn
                return false;
            }
            else
            {
                // Not being worn yet.
                return true;
            }
            break;
        }
        case LLAssetType::AT_BODYPART:
        case LLAssetType::AT_CLOTHING:
            if(gAgentWearables.isWearingItem(item->getLinkedUUID()))
            {
                // Already being worn
                return false;
            }
            else
            {
                // Not being worn yet.
                return true;
            }
            break;
        default:
            break;
    }
    return false;
}

bool get_is_item_removable(const LLInventoryModel* model, const LLUUID& id, bool check_worn)
{
    if (!model)
    {
        return false;
    }

    // Can't delete an item that's in the library.
    if (!model->isObjectDescendentOf(id, gInventory.getRootFolderID()))
    {
        return false;
    }

    // Disable delete from COF folder; have users explicitly choose "detach/take off",
    // unless the item is not worn but in the COF (i.e. is bugged).
    const LLViewerInventoryItem* obj = model->getItem(id);
    if (LLAppearanceMgr::instance().getIsProtectedCOFItem(obj))
    {
        if (get_is_item_worn(id, obj))
        {
            return false;
        }
    }

    if (obj && obj->getIsLinkType())
    {
        return true;
    }
    if (check_worn && get_is_item_worn(id, obj))
    {
        return false;
    }
    return true;
}

bool get_is_item_editable(const LLUUID& inv_item_id)
{
    if (const LLInventoryItem* inv_item = gInventory.getLinkedItem(inv_item_id))
    {
        switch (inv_item->getType())
        {
            case LLAssetType::AT_BODYPART:
            case LLAssetType::AT_CLOTHING:
                return gAgentWearables.isWearableModifiable(inv_item_id);
            case LLAssetType::AT_OBJECT:
                return true;
            default:
                return false;;
        }
    }
    return gAgentAvatarp->getWornAttachment(inv_item_id) != nullptr;
}

void handle_item_edit(const LLUUID& inv_item_id)
{
    if (get_is_item_editable(inv_item_id))
    {
        if (const LLInventoryItem* inv_item = gInventory.getLinkedItem(inv_item_id))
        {
            switch (inv_item->getType())
            {
                case LLAssetType::AT_BODYPART:
                case LLAssetType::AT_CLOTHING:
                    LLAgentWearables::editWearable(inv_item_id);
                    break;
                case LLAssetType::AT_OBJECT:
                    handle_attachment_edit(inv_item_id);
                    break;
                default:
                    break;
            }
        }
        else
        {
            handle_attachment_edit(inv_item_id);
        }
    }
}

bool get_is_category_removable(const LLInventoryModel* model, const LLUUID& id)
{
    // NOTE: This function doesn't check the folder's children.
    // See LLFolderBridge::isItemRemovable for a function that does
    // consider the children.

    if (!model)
    {
        return false;
    }

    if (!model->isObjectDescendentOf(id, gInventory.getRootFolderID()))
    {
        return false;
    }

    if (!isAgentAvatarValid()) return false;

    const LLInventoryCategory* category = model->getCategory(id);
    if (!category)
    {
        return false;
    }

    const LLFolderType::EType folder_type = category->getPreferredType();

    if (LLFolderType::lookupIsProtectedType(folder_type))
    {
        return false;
    }

    // Can't delete the outfit that is currently being worn.
    if (folder_type == LLFolderType::FT_OUTFIT)
    {
        const LLViewerInventoryItem *base_outfit_link = LLAppearanceMgr::instance().getBaseOutfitLink();
        if (base_outfit_link && (category == base_outfit_link->getLinkedCategory()))
        {
            return false;
        }
    }

    return true;
}

bool get_is_category_and_children_removable(LLInventoryModel* model, const LLUUID& folder_id, bool check_worn)
{
    if (!get_is_category_removable(model, folder_id))
    {
        return false;
    }

    LLInventoryModel::cat_array_t cat_array;
    LLInventoryModel::item_array_t item_array;
    model->collectDescendents(
        folder_id,
        cat_array,
        item_array,
        LLInventoryModel::EXCLUDE_TRASH);

    if (check_worn)
    {
        for (LLInventoryModel::item_array_t::value_type& item : item_array)
        {
            // Disable delete/cut from COF folder; have users explicitly choose "detach/take off",
            // unless the item is not worn but in the COF (i.e. is bugged).
            if (item)
            {
                if (LLAppearanceMgr::instance().getIsProtectedCOFItem(item))
                {
                    if (get_is_item_worn(item))
                    {
                        return false;
                    }
                }

                if (!item->getIsLinkType() && get_is_item_worn(item))
                {
                    return false;
                }
            }
        }
    }

    const LLViewerInventoryItem* base_outfit_link = LLAppearanceMgr::instance().getBaseOutfitLink();
    LLViewerInventoryCategory* outfit_linked_category = base_outfit_link ? base_outfit_link->getLinkedCategory() : nullptr;
    for (LLInventoryModel::cat_array_t::value_type& cat : cat_array)
    {
        const LLFolderType::EType folder_type = cat->getPreferredType();
        if (LLFolderType::lookupIsProtectedType(folder_type))
        {
            return false;
        }

        // Can't delete the outfit that is currently being worn.
        if (folder_type == LLFolderType::FT_OUTFIT)
        {
            if (cat == outfit_linked_category)
            {
                return false;
            }
        }
    }

    return true;
}

bool get_is_category_renameable(const LLInventoryModel* model, const LLUUID& id)
{
    if (!model)
    {
        return false;
    }

    LLViewerInventoryCategory* cat = model->getCategory(id);

    if (cat && !LLFolderType::lookupIsProtectedType(cat->getPreferredType()) &&
        cat->getOwnerID() == gAgent.getID())
    {
        return true;
    }
    return false;
}

void show_task_item_profile(const LLUUID& item_uuid, const LLUUID& object_id)
{
    LLSD params;
    params["id"] = item_uuid;
    params["object"] = object_id;

    LLFloaterReg::showInstance("item_properties", params);
}

void show_item_profile(const LLUUID& item_uuid)
{
    LLUUID linked_uuid = gInventory.getLinkedItemID(item_uuid);
    LLFloaterReg::showInstance("item_properties", LLSD().with("id", linked_uuid));
}

void show_item_original(const LLUUID& item_uuid)
{
    static LLUICachedControl<bool> find_original_new_floater("FindOriginalOpenWindow", false);

    //show in a new single-folder window
    if(find_original_new_floater)
    {
        const LLUUID& linked_item_uuid = gInventory.getLinkedItemID(item_uuid);
        const LLInventoryObject *obj = gInventory.getObject(linked_item_uuid);
        if (obj && obj->getParentUUID().notNull())
        {
            LLPanelMainInventory::newFolderWindow(obj->getParentUUID(), linked_item_uuid);
        }
    }
    //show in main Inventory
    else
    {
        LLFloater* floater_inventory = LLFloaterReg::getInstance("inventory");
    if (!floater_inventory)
    {
        LL_WARNS() << "Could not find My Inventory floater" << LL_ENDL;
        return;
    }
    LLSidepanelInventory *sidepanel_inventory = LLFloaterSidePanelContainer::getPanel<LLSidepanelInventory>("inventory");
    if (sidepanel_inventory)
    {
        LLPanelMainInventory* main_inventory = sidepanel_inventory->getMainInventoryPanel();
        if (main_inventory)
        {
            if(main_inventory->isSingleFolderMode())
            {
                main_inventory->toggleViewMode();
            }
            main_inventory->resetAllItemsFilters();
        }
        reset_inventory_filter();

        if (!LLFloaterReg::getTypedInstance<LLFloaterSidePanelContainer>("inventory")->isInVisibleChain())
        {
            LLFloaterReg::toggleInstanceOrBringToFront("inventory");
        }

        const LLUUID inbox_id = gInventory.findCategoryUUIDForType(LLFolderType::FT_INBOX);
        if (gInventory.isObjectDescendentOf(gInventory.getLinkedItemID(item_uuid), inbox_id))
        {
            if (sidepanel_inventory->getInboxPanel())
            {
                sidepanel_inventory->openInbox();
                sidepanel_inventory->getInboxPanel()->setSelection(gInventory.getLinkedItemID(item_uuid), TAKE_FOCUS_YES);
            }
        }
        else
        {
            sidepanel_inventory->selectAllItemsPanel();
            if (sidepanel_inventory->getActivePanel())
            {
                sidepanel_inventory->getActivePanel()->setSelection(gInventory.getLinkedItemID(item_uuid), TAKE_FOCUS_YES);
            }
        }
    }
    }
}


void reset_inventory_filter()
{
    LLSidepanelInventory *sidepanel_inventory = LLFloaterSidePanelContainer::getPanel<LLSidepanelInventory>("inventory");
    if (sidepanel_inventory)
    {
        LLPanelMainInventory* main_inventory = sidepanel_inventory->getMainInventoryPanel();
        if (main_inventory)
        {
            main_inventory->onFilterEdit("");
        }
    }
}

void open_marketplace_listings()
{
    LLFloaterReg::showInstance("marketplace_listings");
}

///----------------------------------------------------------------------------
// Marketplace functions
//
// Handles Copy and Move to or within the Marketplace listings folder.
// Handles creation of stock folders, nesting of listings and version folders,
// permission checking and listings validation.
///----------------------------------------------------------------------------

S32 depth_nesting_in_marketplace(LLUUID cur_uuid)
{
    // Get the marketplace listings root, exit with -1 (i.e. not under the marketplace listings root) if none
    // Todo: findCategoryUUIDForType is somewhat expensive with large
    // flat root folders yet we use depth_nesting_in_marketplace at
    // every turn, find a way to correctly cache this id.
    const LLUUID marketplace_listings_uuid = gInventory.findCategoryUUIDForType(LLFolderType::FT_MARKETPLACE_LISTINGS);
    if (marketplace_listings_uuid.isNull())
    {
        return -1;
    }
    // If not a descendant of the marketplace listings root, then the nesting depth is -1 by definition
    if (!gInventory.isObjectDescendentOf(cur_uuid, marketplace_listings_uuid))
    {
        return -1;
    }

    // Iterate through the parents till we hit the marketplace listings root
    // Note that the marketplace listings root itself will return 0
    S32 depth = 0;
    LLInventoryObject* cur_object = gInventory.getObject(cur_uuid);
    while (cur_uuid != marketplace_listings_uuid)
    {
        depth++;
        cur_uuid = cur_object->getParentUUID();
        cur_object = gInventory.getCategory(cur_uuid);
    }
    return depth;
}

// Returns the UUID of the marketplace listing this object is in
LLUUID nested_parent_id(LLUUID cur_uuid, S32 depth)
{
    if (depth < 1)
    {
        // For objects outside the marketplace listings root (or root itself), we return a NULL UUID
        return LLUUID::null;
    }
    else if (depth == 1)
    {
        // Just under the root, we return the passed UUID itself if it's a folder, NULL otherwise (not a listing)
        LLViewerInventoryCategory* cat = gInventory.getCategory(cur_uuid);
        return (cat ? cur_uuid : LLUUID::null);
    }

    // depth > 1
    LLInventoryObject* cur_object = gInventory.getObject(cur_uuid);
    while (depth > 1)
    {
        depth--;
        cur_uuid = cur_object->getParentUUID();
        cur_object = gInventory.getCategory(cur_uuid);
    }
    return cur_uuid;
}

S32 compute_stock_count(LLUUID cat_uuid, bool force_count /* false */)
{
    // Handle the case of the folder being a stock folder immediately
    LLViewerInventoryCategory* cat = gInventory.getCategory(cat_uuid);
    if (!cat)
    {
        // Not a category so no stock count to speak of
        return COMPUTE_STOCK_INFINITE;
    }
    if (cat->getPreferredType() == LLFolderType::FT_MARKETPLACE_STOCK)
    {
        if (cat->getVersion() == LLViewerInventoryCategory::VERSION_UNKNOWN)
        {
            // If the folder is not completely fetched, we do not want to return any confusing value that could lead to unlisting
            // "COMPUTE_STOCK_NOT_EVALUATED" denotes that a stock folder has a count that cannot be evaluated at this time (folder not up to date)
            return COMPUTE_STOCK_NOT_EVALUATED;
        }
        // Note: stock folders are *not* supposed to have nested subfolders so we stop recursion here but we count only items (subfolders will be ignored)
        // Note: we *always* give a stock count for stock folders, it's useful even if the listing is unassociated
        LLInventoryModel::cat_array_t* cat_array;
        LLInventoryModel::item_array_t* item_array;
        gInventory.getDirectDescendentsOf(cat_uuid,cat_array,item_array);
        return static_cast<S32>(item_array->size());
    }

    // When force_count is true, we do not do any verification of the marketplace status and simply compute
    // the stock amount based on the descendent hierarchy. This is used specifically when creating a listing.
    if (!force_count)
    {
        // Grab marketplace data for this folder
        S32 depth = depth_nesting_in_marketplace(cat_uuid);
        LLUUID listing_uuid = nested_parent_id(cat_uuid, depth);
        if (!LLMarketplaceData::instance().isListed(listing_uuid))
        {
            // If not listed, the notion of stock is meaningless so it won't be computed for any level
            return COMPUTE_STOCK_INFINITE;
        }

        LLUUID version_folder_uuid = LLMarketplaceData::instance().getVersionFolder(listing_uuid);
        // Handle the case of the first 2 levels : listing and version folders
        if (depth == 1)
        {
            if (version_folder_uuid.notNull())
            {
                // If there is a version folder, the stock value for the listing is the version folder stock
                return compute_stock_count(version_folder_uuid, true);
            }
            else
            {
                // If there's no version folder associated, the notion of stock count has no meaning
                return COMPUTE_STOCK_INFINITE;
            }
        }
        else if (depth == 2)
        {
            if (version_folder_uuid.notNull() && (version_folder_uuid != cat_uuid))
            {
                // If there is a version folder but we're not it, our stock count is meaningless
                return COMPUTE_STOCK_INFINITE;
            }
        }
    }

    // In all other cases, the stock count is the min of stock folders count found in the descendents
    // "COMPUTE_STOCK_NOT_EVALUATED" denotes that a stock folder in the hierarchy has a count that cannot be evaluated at this time (folder not up to date)
    LLInventoryModel::cat_array_t* cat_array;
    LLInventoryModel::item_array_t* item_array;
    gInventory.getDirectDescendentsOf(cat_uuid,cat_array,item_array);

    // "COMPUTE_STOCK_INFINITE" denotes a folder that doesn't countain any stock folders in its descendents
    S32 curr_count = COMPUTE_STOCK_INFINITE;

    // Note: marketplace listings have a maximum depth nesting of 4
    LLInventoryModel::cat_array_t cat_array_copy = *cat_array;
    for (LLInventoryModel::cat_array_t::iterator iter = cat_array_copy.begin(); iter != cat_array_copy.end(); iter++)
    {
        LLInventoryCategory* category = *iter;
        S32 count = compute_stock_count(category->getUUID(), true);
        if ((curr_count == COMPUTE_STOCK_INFINITE) || ((count != COMPUTE_STOCK_INFINITE) && (count < curr_count)))
        {
            curr_count = count;
        }
    }

    return curr_count;
}

// local helper
bool can_move_to_marketplace(LLInventoryItem* inv_item, std::string& tooltip_msg, bool resolve_links)
{
    // Collapse links directly to items/folders
    LLViewerInventoryItem * viewer_inv_item = (LLViewerInventoryItem *) inv_item;
    LLViewerInventoryItem * linked_item = viewer_inv_item->getLinkedItem();
    LLViewerInventoryCategory * linked_category = viewer_inv_item->getLinkedCategory();

    // Linked items and folders cannot be put for sale
    if (linked_category || linked_item)
    {
        tooltip_msg = LLTrans::getString("TooltipOutboxLinked");
        return false;
    }

    // A category is always considered as passing...
    if (linked_category != NULL)
    {
        return true;
    }

    // Take the linked item if necessary
    if (linked_item != NULL)
    {
        inv_item = linked_item;
    }

    // Check that the agent has transfer permission on the item: this is required as a resident cannot
    // put on sale items she cannot transfer. Proceed with move if we have permission.
    bool allow_transfer = inv_item->getPermissions().allowOperationBy(PERM_TRANSFER, gAgent.getID());
    if (!allow_transfer)
    {
        tooltip_msg = LLTrans::getString("TooltipOutboxNoTransfer");
        return false;
    }

    // Check worn/not worn status: worn items cannot be put on the marketplace
    bool worn = get_is_item_worn(inv_item->getUUID());
    if (worn)
    {
        tooltip_msg = LLTrans::getString("TooltipOutboxWorn");
        return false;
    }

    // Check library status: library items cannot be put on the marketplace
    if (!gInventory.isObjectDescendentOf(inv_item->getUUID(), gInventory.getRootFolderID()))
    {
        tooltip_msg = LLTrans::getString("TooltipOutboxNotInInventory");
        return false;
    }

    // Check type: for the moment, calling cards cannot be put on the marketplace
    bool calling_card = (LLAssetType::AT_CALLINGCARD == inv_item->getType());
    if (calling_card)
    {
        tooltip_msg = LLTrans::getString("TooltipOutboxCallingCard");
        return false;
    }

    return true;
}

// local helper
// Returns the max tree length (in folder nodes) down from the argument folder
int get_folder_levels(LLInventoryCategory* inv_cat)
{
    LLInventoryModel::cat_array_t* cats;
    LLInventoryModel::item_array_t* items;
    gInventory.getDirectDescendentsOf(inv_cat->getUUID(), cats, items);

    int max_child_levels = 0;

    for (S32 i=0; i < cats->size(); ++i)
    {
        LLInventoryCategory* category = cats->at(i);
        max_child_levels = llmax(max_child_levels, get_folder_levels(category));
    }

    return 1 + max_child_levels;
}

// local helper
// Returns the distance (in folder nodes) between the ancestor and its descendant. Returns -1 if not related.
int get_folder_path_length(const LLUUID& ancestor_id, const LLUUID& descendant_id)
{
    int depth = 0;

    if (ancestor_id == descendant_id) return depth;

    const LLInventoryCategory* category = gInventory.getCategory(descendant_id);

    while (category)
    {
        LLUUID parent_id = category->getParentUUID();

        if (parent_id.isNull()) break;

        depth++;

        if (parent_id == ancestor_id) return depth;

        category = gInventory.getCategory(parent_id);
    }

    LL_WARNS("SLM") << "get_folder_path_length() couldn't trace a path from the descendant to the ancestor" << LL_ENDL;
    return -1;
}

// local helper
// Returns true if all items within the argument folder are fit for sale, false otherwise
bool has_correct_permissions_for_sale(LLInventoryCategory* cat, std::string& error_msg)
{
    LLInventoryModel::cat_array_t* cat_array;
    LLInventoryModel::item_array_t* item_array;
    gInventory.getDirectDescendentsOf(cat->getUUID(),cat_array,item_array);

    LLInventoryModel::item_array_t item_array_copy = *item_array;

    for (LLInventoryModel::item_array_t::iterator iter = item_array_copy.begin(); iter != item_array_copy.end(); iter++)
    {
        LLInventoryItem* item = *iter;
        if (!can_move_to_marketplace(item, error_msg, false))
        {
            return false;
        }
    }

    LLInventoryModel::cat_array_t cat_array_copy = *cat_array;

    for (LLInventoryModel::cat_array_t::iterator iter = cat_array_copy.begin(); iter != cat_array_copy.end(); iter++)
    {
        LLInventoryCategory* category = *iter;
        if (!has_correct_permissions_for_sale(category, error_msg))
        {
            return false;
        }
    }
    return true;
}

// Returns true if inv_item can be dropped in dest_folder, a folder nested in marketplace listings (or merchant inventory) under the root_folder root
// If returns is false, tooltip_msg contains an error message to display to the user (localized and all).
// bundle_size is the amount of sibling items that are getting moved to the marketplace at the same time.
bool can_move_item_to_marketplace(const LLInventoryCategory* root_folder, LLInventoryCategory* dest_folder, LLInventoryItem* inv_item, std::string& tooltip_msg, S32 bundle_size, bool from_paste)
{
    // Check stock folder type matches item type in marketplace listings or merchant outbox (even if of no use there for the moment)
    LLViewerInventoryCategory* view_folder = dynamic_cast<LLViewerInventoryCategory*>(dest_folder);
    bool move_in_stock = (view_folder && (view_folder->getPreferredType() == LLFolderType::FT_MARKETPLACE_STOCK));
    bool accept = (view_folder && view_folder->acceptItem(inv_item));
    if (!accept)
    {
        tooltip_msg = LLTrans::getString("TooltipOutboxMixedStock");
    }

    // Check that the item has the right type and permissions to be sold on the marketplace
    if (accept)
    {
        accept = can_move_to_marketplace(inv_item, tooltip_msg, true);
    }

    // Check that the total amount of items won't violate the max limit on the marketplace
    if (accept)
    {
        // If the dest folder is a stock folder, we do not count the incoming items toward the total (stock items are seen as one)
        unsigned int existing_item_count = (move_in_stock ? 0 : bundle_size);

        // If the dest folder is a stock folder, we do assume that the incoming items are also stock items (they should anyway)
        unsigned int existing_stock_count = (move_in_stock ? bundle_size : 0);

        unsigned int existing_folder_count = 0;

        // Get the version folder: that's where the counts start from
        const LLViewerInventoryCategory * version_folder = ((root_folder && (root_folder != dest_folder)) ? gInventory.getFirstDescendantOf(root_folder->getUUID(), dest_folder->getUUID()) : NULL);

        if (version_folder)
        {
            if (!from_paste && gInventory.isObjectDescendentOf(inv_item->getUUID(), version_folder->getUUID()))
            {
                // Clear those counts or they will be counted twice because we're already inside the version category
                existing_item_count = 0;
            }

            LLInventoryModel::cat_array_t existing_categories;
            LLInventoryModel::item_array_t existing_items;

            gInventory.collectDescendents(version_folder->getUUID(), existing_categories, existing_items, false);

            existing_item_count += count_copyable_items(existing_items) + count_stock_folders(existing_categories);
            existing_stock_count += count_stock_items(existing_items);
            existing_folder_count += static_cast<S32>(existing_categories.size());

            // If the incoming item is a nocopy (stock) item, we need to consider that it will create a stock folder
            if (!inv_item->getPermissions().allowOperationBy(PERM_COPY, gAgent.getID(), gAgent.getGroupID()) && !move_in_stock)
            {
                // Note : we do not assume that all incoming items are nocopy of different kinds...
                existing_folder_count += 1;
            }
        }

        if (existing_item_count > gSavedSettings.getU32("InventoryOutboxMaxItemCount"))
        {
            LLStringUtil::format_map_t args;
            U32 amount = gSavedSettings.getU32("InventoryOutboxMaxItemCount");
            args["[AMOUNT]"] = llformat("%d",amount);
            tooltip_msg = LLTrans::getString("TooltipOutboxTooManyObjects", args);
            accept = false;
        }
        else if (existing_stock_count > gSavedSettings.getU32("InventoryOutboxMaxStockItemCount"))
        {
            LLStringUtil::format_map_t args;
            U32 amount = gSavedSettings.getU32("InventoryOutboxMaxStockItemCount");
            args["[AMOUNT]"] = llformat("%d",amount);
            tooltip_msg = LLTrans::getString("TooltipOutboxTooManyStockItems", args);
            accept = false;
        }
        else if (existing_folder_count > gSavedSettings.getU32("InventoryOutboxMaxFolderCount"))
        {
            LLStringUtil::format_map_t args;
            U32 amount = gSavedSettings.getU32("InventoryOutboxMaxFolderCount");
            args["[AMOUNT]"] = llformat("%d",amount);
            tooltip_msg = LLTrans::getString("TooltipOutboxTooManyFolders", args);
            accept = false;
        }
    }

    return accept;
}

// Returns true if inv_cat can be dropped in dest_folder, a folder nested in marketplace listings (or merchant inventory) under the root_folder root
// If returns is false, tooltip_msg contains an error message to display to the user (localized and all).
// bundle_size is the amount of sibling items that are getting moved to the marketplace at the same time.
bool can_move_folder_to_marketplace(const LLInventoryCategory* root_folder, LLInventoryCategory* dest_folder, LLInventoryCategory* inv_cat, std::string& tooltip_msg, S32 bundle_size, bool check_items, bool from_paste)
{
    bool accept = true;

    // Compute the nested folders level we'll add into with that incoming folder
    int incoming_folder_depth = get_folder_levels(inv_cat);
    // Compute the nested folders level we're inserting ourselves in
    // Note: add 1 when inserting under a listing folder as we need to take the root listing folder in the count
    int insertion_point_folder_depth = (root_folder ? get_folder_path_length(root_folder->getUUID(), dest_folder->getUUID()) + 1 : 1);

    // Get the version folder: that's where the folders and items counts start from
    const LLViewerInventoryCategory * version_folder = (insertion_point_folder_depth >= 2 ? gInventory.getFirstDescendantOf(root_folder->getUUID(), dest_folder->getUUID()) : NULL);

    // Compare the whole with the nested folders depth limit
    // Note: substract 2 as we leave root and version folder out of the count threshold
    if ((incoming_folder_depth + insertion_point_folder_depth - 2) > (S32)(gSavedSettings.getU32("InventoryOutboxMaxFolderDepth")))
    {
        LLStringUtil::format_map_t args;
        U32 amount = gSavedSettings.getU32("InventoryOutboxMaxFolderDepth");
        args["[AMOUNT]"] = llformat("%d",amount);
        tooltip_msg = LLTrans::getString("TooltipOutboxFolderLevels", args);
        accept = false;
    }

    if (accept)
    {
        LLInventoryModel::cat_array_t descendent_categories;
        LLInventoryModel::item_array_t descendent_items;
        gInventory.collectDescendents(inv_cat->getUUID(), descendent_categories, descendent_items, false);

        int dragged_folder_count = static_cast<int>(descendent_categories.size()) + bundle_size;  // Note: We assume that we're moving a bunch of folders in. That might be wrong...
        int dragged_item_count = count_copyable_items(descendent_items) + count_stock_folders(descendent_categories);
        int dragged_stock_count = count_stock_items(descendent_items);
        int existing_item_count = 0;
        int existing_stock_count = 0;
        int existing_folder_count = 0;

        if (version_folder)
        {
            if (!from_paste && gInventory.isObjectDescendentOf(inv_cat->getUUID(), version_folder->getUUID()))
            {
                // Clear those counts or they will be counted twice because we're already inside the version category
                dragged_folder_count = 0;
                dragged_item_count = 0;
                dragged_stock_count = 0;
            }

            // Tally the total number of categories and items inside the root folder
            LLInventoryModel::cat_array_t existing_categories;
            LLInventoryModel::item_array_t existing_items;
            gInventory.collectDescendents(version_folder->getUUID(), existing_categories, existing_items, false);

            existing_folder_count += static_cast<int>(existing_categories.size());
            existing_item_count += count_copyable_items(existing_items) + count_stock_folders(existing_categories);
            existing_stock_count += count_stock_items(existing_items);
        }

        const unsigned int total_folder_count = existing_folder_count + dragged_folder_count;
        const unsigned int total_item_count = existing_item_count + dragged_item_count;
        const unsigned int total_stock_count = existing_stock_count + dragged_stock_count;

        if (total_folder_count > gSavedSettings.getU32("InventoryOutboxMaxFolderCount"))
        {
            LLStringUtil::format_map_t args;
            U32 amount = gSavedSettings.getU32("InventoryOutboxMaxFolderCount");
            args["[AMOUNT]"] = llformat("%d",amount);
            tooltip_msg = LLTrans::getString("TooltipOutboxTooManyFolders", args);
            accept = false;
        }
        else if (total_item_count > gSavedSettings.getU32("InventoryOutboxMaxItemCount"))
        {
            LLStringUtil::format_map_t args;
            U32 amount = gSavedSettings.getU32("InventoryOutboxMaxItemCount");
            args["[AMOUNT]"] = llformat("%d",amount);
            tooltip_msg = LLTrans::getString("TooltipOutboxTooManyObjects", args);
            accept = false;
        }
        else if (total_stock_count > gSavedSettings.getU32("InventoryOutboxMaxStockItemCount"))
        {
            LLStringUtil::format_map_t args;
            U32 amount = gSavedSettings.getU32("InventoryOutboxMaxStockItemCount");
            args["[AMOUNT]"] = llformat("%d",amount);
            tooltip_msg = LLTrans::getString("TooltipOutboxTooManyStockItems", args);
            accept = false;
        }

        // Now check that each item in the folder can be moved in the marketplace
        if (accept && check_items)
        {
            for (S32 i=0; i < descendent_items.size(); ++i)
            {
                LLInventoryItem* item = descendent_items[i];
                if (!can_move_to_marketplace(item, tooltip_msg, false))
                {
                    accept = false;
                    break;
                }
            }
        }
    }

    return accept;
}

// Can happen asynhroneously!!!
bool move_item_to_marketplacelistings(LLInventoryItem* inv_item, LLUUID dest_folder, bool copy)
{
    // Get the marketplace listings depth of the destination folder, exit with error if not under marketplace
    S32 depth = depth_nesting_in_marketplace(dest_folder);
    if (depth < 0)
    {
        LLSD subs;
        subs["[ERROR_CODE]"] = LLTrans::getString("Marketplace Error Prefix") + LLTrans::getString("Marketplace Error Not Merchant");
        LLNotificationsUtil::add("MerchantPasteFailed", subs);
        return false;
    }

    // We will collapse links into items/folders
    LLViewerInventoryItem * viewer_inv_item = (LLViewerInventoryItem *) inv_item;
    LLViewerInventoryCategory * linked_category = viewer_inv_item->getLinkedCategory();

    if (linked_category != NULL)
    {
        // Move the linked folder directly
        return move_folder_to_marketplacelistings(linked_category, dest_folder, copy);
    }
    else
    {
        // Grab the linked item if any
        LLViewerInventoryItem * linked_item = viewer_inv_item->getLinkedItem();
        viewer_inv_item = (linked_item != NULL ? linked_item : viewer_inv_item);

        // If we want to copy but the item is no copy, fail silently (this is a common case that doesn't warrant notification)
        if (copy && !viewer_inv_item->getPermissions().allowOperationBy(PERM_COPY, gAgent.getID(), gAgent.getGroupID()))
        {
            return false;
        }

        // Check that the agent has transfer permission on the item: this is required as a resident cannot
        // put on sale items she cannot transfer. Proceed with move if we have permission.
        std::string error_msg;
        if (can_move_to_marketplace(inv_item, error_msg, true))
        {
            // When moving an isolated item, we might need to create the folder structure to support it

            LLUUID item_id = inv_item->getUUID();
            std::function<void(const LLUUID&)> callback_create_stock = [copy, item_id](const LLUUID& new_cat_id)
            {
                if (new_cat_id.isNull())
                {
                    LL_WARNS() << "Failed to create category" << LL_ENDL;
                    LLSD subs;
                    subs["[ERROR_CODE]"] =
                        LLTrans::getString("Marketplace Error Prefix") + LLTrans::getString("Marketplace Error Not Accepted");
                    LLNotificationsUtil::add("MerchantPasteFailed", subs);
                    return;
                }

                // Verify we can have this item in that destination category
                LLViewerInventoryCategory* dest_cat = gInventory.getCategory(new_cat_id);
                LLViewerInventoryItem * viewer_inv_item = gInventory.getItem(item_id);
                if (!dest_cat || !viewer_inv_item)
                {
                    LL_WARNS() << "Move to marketplace: item or folder do not exist" << LL_ENDL;

                    LLSD subs;
                    subs["[ERROR_CODE]"] =
                        LLTrans::getString("Marketplace Error Prefix") + LLTrans::getString("Marketplace Error Not Accepted");
                    LLNotificationsUtil::add("MerchantPasteFailed", subs);
                    return;
                }
                if (!dest_cat->acceptItem(viewer_inv_item))
                {
                    LLSD subs;
                    subs["[ERROR_CODE]"] = LLTrans::getString("Marketplace Error Prefix") + LLTrans::getString("Marketplace Error Not Accepted");
                    LLNotificationsUtil::add("MerchantPasteFailed", subs);
                }

                if (copy)
                {
                    // Copy the item
                    LLPointer<LLInventoryCallback> cb = new LLBoostFuncInventoryCallback(boost::bind(update_folder_cb, new_cat_id));
                    copy_inventory_item(
                        gAgent.getID(),
                        viewer_inv_item->getPermissions().getOwner(),
                        viewer_inv_item->getUUID(),
                        new_cat_id,
                        std::string(),
                        cb);
                }
                else
                {
                    // Reparent the item
                    gInventory.changeItemParent(viewer_inv_item, new_cat_id, true);
                }
            };

            std::function<void(const LLUUID&)> callback_dest_create = [item_id, callback_create_stock](const LLUUID& new_cat_id)
            {
                if (new_cat_id.isNull())
                {
                    LL_WARNS() << "Failed to create category" << LL_ENDL;
                    LLSD subs;
                    subs["[ERROR_CODE]"] =
                        LLTrans::getString("Marketplace Error Prefix") + LLTrans::getString("Marketplace Error Not Accepted");
                    LLNotificationsUtil::add("MerchantPasteFailed", subs);
                    return;
                }

                LLViewerInventoryCategory* dest_cat = gInventory.getCategory(new_cat_id);
                LLViewerInventoryItem * viewer_inv_item = gInventory.getItem(item_id);
                if (!viewer_inv_item->getPermissions().allowOperationBy(PERM_COPY, gAgent.getID(), gAgent.getGroupID()) &&
                    (dest_cat->getPreferredType() != LLFolderType::FT_MARKETPLACE_STOCK))
                {
                    // We need to create a stock folder to move a no copy item
                    gInventory.createNewCategory(new_cat_id, LLFolderType::FT_MARKETPLACE_STOCK, viewer_inv_item->getName(), callback_create_stock);
                }
                else
                {
                    callback_create_stock(new_cat_id);
                }
            };

            if (depth == 0)
            {
                // We need a listing folder
               gInventory.createNewCategory(dest_folder,
                                            LLFolderType::FT_NONE,
                                            viewer_inv_item->getName(),
                                            [callback_dest_create](const LLUUID &new_cat_id)
                                            {
                                                if (new_cat_id.isNull())
                                                {
                                                    LL_WARNS() << "Failed to create listing folder for marketpace" << LL_ENDL;
                                                    return;
                                                }
                                                LLViewerInventoryCategory *dest_cat = gInventory.getCategory(new_cat_id);
                                                if (!dest_cat)
                                                {
                                                    LL_WARNS() << "Failed to find freshly created listing folder" << LL_ENDL;
                                                    return;
                                                }
                                                // version folder
                                                gInventory.createNewCategory(new_cat_id,
                                                                             LLFolderType::FT_NONE,
                                                                             dest_cat->getName(),
                                                                             callback_dest_create);
                                            });
            }
            else if (depth == 1)
            {
                // We need a version folder
                gInventory.createNewCategory(dest_folder, LLFolderType::FT_NONE, viewer_inv_item->getName(), callback_dest_create);
            }
            else
            {
                callback_dest_create(dest_folder);
            }
        }
        else
        {
            LLSD subs;
            subs["[ERROR_CODE]"] = LLTrans::getString("Marketplace Error Prefix") + error_msg;
            LLNotificationsUtil::add("MerchantPasteFailed", subs);
            return false;
        }
    }

    open_marketplace_listings();
    return true;
}

bool move_folder_to_marketplacelistings(LLInventoryCategory* inv_cat, const LLUUID& dest_folder, bool copy, bool move_no_copy_items)
{
    // Check that we have adequate permission on all items being moved. Proceed if we do.
    std::string error_msg;
    if (has_correct_permissions_for_sale(inv_cat, error_msg))
    {
        // Get the destination folder
        LLViewerInventoryCategory* dest_cat = gInventory.getCategory(dest_folder);

        // Check it's not a stock folder
        if (dest_cat->getPreferredType() == LLFolderType::FT_MARKETPLACE_STOCK)
        {
            LLSD subs;
            subs["[ERROR_CODE]"] = LLTrans::getString("Marketplace Error Prefix") + LLTrans::getString("Marketplace Error Not Accepted");
            LLNotificationsUtil::add("MerchantPasteFailed", subs);
            return false;
        }

        // Get the parent folder of the moved item : we may have to update it
        LLUUID src_folder = inv_cat->getParentUUID();

        LLViewerInventoryCategory * viewer_inv_cat = (LLViewerInventoryCategory *) inv_cat;
        if (copy)
        {
            // Copy the folder
            copy_inventory_category(&gInventory, viewer_inv_cat, dest_folder, LLUUID::null, move_no_copy_items);
        }
        else
        {
            LL_INFOS("SLM") << "Move category " << make_info(viewer_inv_cat) << " to '" << make_inventory_path(dest_folder) << "'" << LL_ENDL;
            // Reparent the folder
            gInventory.changeCategoryParent(viewer_inv_cat, dest_folder, false);
            // Check the destination folder recursively for no copy items and promote the including folders if any
            LLMarketplaceValidator::getInstance()->validateMarketplaceListings(dest_folder);
        }

        // Update the modified folders
        update_marketplace_category(src_folder);
        update_marketplace_category(dest_folder);
        gInventory.notifyObservers();
    }
    else
    {
        LLSD subs;
        subs["[ERROR_CODE]"] = LLTrans::getString("Marketplace Error Prefix") + error_msg;
        LLNotificationsUtil::add("MerchantPasteFailed", subs);
        return false;
    }

    open_marketplace_listings();
    return true;
}

bool sort_alpha(const LLViewerInventoryCategory* cat1, const LLViewerInventoryCategory* cat2)
{
    return cat1->getName().compare(cat2->getName()) < 0;
}

// Make all relevant business logic checks on the marketplace listings starting with the folder as argument.
// This function does no deletion of listings but a mere audit and raises issues to the user (through the
// optional callback cb).
// The only inventory changes that are done is to move and sort folders containing no-copy items to stock folders.
// @pending_callbacks - how many callbacks we are waiting for, must be inited before use
// @result - true if things validate, false if issues are raised, must be inited before use
typedef boost::function<void(S32 pending_callbacks, bool result)> validation_result_callback_t;
void validate_marketplacelistings(
    LLInventoryCategory* cat,
    validation_result_callback_t cb_result,
    LLMarketplaceValidator::validation_msg_callback_t cb_msg,
    bool fix_hierarchy,
    S32 depth,
    bool notify_observers,
    S32 &pending_callbacks,
    bool &result)
{
    // Get the type and the depth of the folder
    LLViewerInventoryCategory * viewer_cat = (LLViewerInventoryCategory *) (cat);
    const LLFolderType::EType folder_type = cat->getPreferredType();
    if (depth < 0)
    {
        // If the depth argument was not provided, evaluate the depth directly
        depth = depth_nesting_in_marketplace(cat->getUUID());
    }
    if (depth < 0)
    {
        // If the folder is not under the marketplace listings root, we run validation as if it was a listing folder and prevent any hierarchy fix
        // This allows the function to be used to pre-validate a folder anywhere in the inventory
        depth = 1;
        fix_hierarchy = false;
    }

    // Set the indentation for print output (typically, audit button in marketplace folder floater)
    std::string indent;
    for (int i = 1; i < depth; i++)
    {
        indent += "    ";
    }

    // Check out that version folders are marketplace ready
    if (depth == 2)
    {
        std::string message;
        // Note: if we fix the hierarchy, we want to check the items individually, hence the last argument here
        if (!can_move_folder_to_marketplace(cat, cat, cat, message, 0, fix_hierarchy))
        {
            result = false;
            if (cb_msg)
            {
                message = indent + cat->getName() + LLTrans::getString("Marketplace Validation Error") + " " + message;
                cb_msg(message,depth,LLError::LEVEL_ERROR);
            }
        }
    }

    // Check out that stock folders are at the right level
    if ((folder_type == LLFolderType::FT_MARKETPLACE_STOCK) && (depth <= 2))
    {
        if (fix_hierarchy)
        {
            if (cb_msg)
            {
                std::string message = indent + cat->getName() + LLTrans::getString("Marketplace Validation Warning") + " " + LLTrans::getString("Marketplace Validation Warning Stock");
                cb_msg(message,depth,LLError::LEVEL_WARN);
            }

            // Nest the stock folder one level deeper in a normal folder and restart from there
            pending_callbacks++;
            LLUUID parent_uuid = cat->getParentUUID();
            LLUUID cat_uuid = cat->getUUID();
            gInventory.createNewCategory(parent_uuid,
                LLFolderType::FT_NONE,
                cat->getName(),
                [cat_uuid, cb_result, cb_msg, fix_hierarchy, depth](const LLUUID &new_cat_id)
            {
                if (new_cat_id.isNull())
                {
                    cb_result(0, false);
                    return;
                }
                LLInventoryCategory * move_cat = gInventory.getCategory(cat_uuid);
                LLViewerInventoryCategory * viewer_cat = (LLViewerInventoryCategory *)(move_cat);
                LLInventoryCategory * new_cat = gInventory.getCategory(new_cat_id);
                gInventory.changeCategoryParent(viewer_cat, new_cat_id, false);
                S32 pending = 0;
                bool result = true;
                validate_marketplacelistings(new_cat, cb_result, cb_msg, fix_hierarchy, depth + 1, true, pending, result);
                cb_result(pending, result);
            }
            );
            result = false;
            return;
        }
        else
        {
            result = false;
            if (cb_msg)
            {
                std::string message = indent + cat->getName() + LLTrans::getString("Marketplace Validation Error") + " " + LLTrans::getString("Marketplace Validation Warning Stock");
                cb_msg(message,depth,LLError::LEVEL_ERROR);
            }
        }
    }

    // Item sorting and validation : sorting and moving the various stock items is complicated as the set of constraints is high
    // We need to:
    // * separate non stock items, stock items per types in different folders
    // * have stock items nested at depth 2 at least
    // * never ever move the non-stock items

    LLInventoryModel::cat_array_t* cat_array;
    LLInventoryModel::item_array_t* item_array;
    gInventory.getDirectDescendentsOf(cat->getUUID(),cat_array,item_array);

    // We use a composite (type,permission) key on that map to store UUIDs of items of same (type,permissions)
    std::map<U32, std::vector<LLUUID> > items_vector;

    // Parse the items and create vectors of item UUIDs sorting copyable items and stock items of various types
    bool has_bad_items = false;
    LLInventoryModel::item_array_t item_array_copy = *item_array;
    for (LLInventoryModel::item_array_t::iterator iter = item_array_copy.begin(); iter != item_array_copy.end(); iter++)
    {
        LLInventoryItem* item = *iter;
        LLViewerInventoryItem * viewer_inv_item = (LLViewerInventoryItem *) item;

        // Test but skip items that shouldn't be there to start with, raise an error message for those
        std::string error_msg;
        if (!can_move_to_marketplace(item, error_msg, false))
        {
            has_bad_items = true;
            if (cb_msg && fix_hierarchy)
            {
                std::string message = indent + viewer_inv_item->getName() + LLTrans::getString("Marketplace Validation Error") + " " + error_msg;
                cb_msg(message,depth,LLError::LEVEL_ERROR);
            }
            continue;
        }
        // Update the appropriate vector item for that type
        LLInventoryType::EType type = LLInventoryType::IT_COUNT;    // Default value for non stock items
        U32 perms = 0;
        if (!viewer_inv_item->getPermissions().allowOperationBy(PERM_COPY, gAgent.getID(), gAgent.getGroupID()))
        {
            // Get the item type for stock items
            type = viewer_inv_item->getInventoryType();
            perms = viewer_inv_item->getPermissions().getMaskNextOwner();
        }
        U32 key = (((U32)(type) & 0xFF) << 24) | (perms & 0xFFFFFF);
        items_vector[key].push_back(viewer_inv_item->getUUID());
    }

    // How many types of items? Which type is it if only one?
    auto count = items_vector.size();
    U32 default_key = (U32)(LLInventoryType::IT_COUNT) << 24; // This is the key for any normal copyable item
    U32 unique_key = (count == 1 ? items_vector.begin()->first : default_key); // The key in the case of one item type only

    // If we have no items in there (only folders or empty), analyze a bit further
    if ((count == 0) && !has_bad_items)
    {
        if (cat_array->size() == 0)
        {
            // So we have no item and no folder. That's at least a warning.
            if (depth == 2)
            {
                // If this is an empty version folder, warn only (listing won't be delivered by AIS, but only AIS should unlist)
                if (cb_msg)
                {
                    std::string message = indent + cat->getName() + LLTrans::getString("Marketplace Validation Error Empty Version");
                    cb_msg(message,depth,LLError::LEVEL_WARN);
                }
            }
            else if ((folder_type == LLFolderType::FT_MARKETPLACE_STOCK) && (depth > 2))
            {
                // If this is a legit but empty stock folder, warn only (listing must stay searchable when out of stock)
                if (cb_msg)
                {
                    std::string message = indent + cat->getName() + LLTrans::getString("Marketplace Validation Error Empty Stock");
                    cb_msg(message,depth,LLError::LEVEL_WARN);
                }
            }
            else if (cb_msg)
            {
                // We warn if there's nothing in a regular folder (may be it's an under construction listing)
                std::string message = indent + cat->getName() + LLTrans::getString("Marketplace Validation Warning Empty");
                cb_msg(message,depth,LLError::LEVEL_WARN);
            }
        }
        else
        {
            // Done with that folder : Print out the folder name unless we already found an error here
            if (cb_msg && result && (depth >= 1))
            {
                std::string message = indent + cat->getName() + LLTrans::getString("Marketplace Validation Log");
                cb_msg(message,depth,LLError::LEVEL_INFO);
            }
        }
    }
    // If we have a single type of items of the right type in the right place, we're done
    else if ((count == 1) && !has_bad_items && (((unique_key == default_key) && (depth > 1)) || ((folder_type == LLFolderType::FT_MARKETPLACE_STOCK) && (depth > 2) && (cat_array->size() == 0))))
    {
        // Done with that folder : Print out the folder name unless we already found an error here
        if (cb_msg && result && (depth >= 1))
        {
            std::string message = indent + cat->getName() + LLTrans::getString("Marketplace Validation Log");
            cb_msg(message,depth,LLError::LEVEL_INFO);
        }
    }
    else
    {
        if (fix_hierarchy && !has_bad_items)
        {
            // Alert the user when an existing stock folder has to be split
            if ((folder_type == LLFolderType::FT_MARKETPLACE_STOCK) && ((count >= 2) || (cat_array->size() > 0)))
            {
                LLNotificationsUtil::add("AlertMerchantStockFolderSplit");
            }
            // If we have more than 1 type of items or we are at the listing level or we have stock/no stock type mismatch, wrap the items in subfolders
            if ((count > 1) || (depth == 1) ||
                ((folder_type == LLFolderType::FT_MARKETPLACE_STOCK) && (unique_key == default_key)) ||
                ((folder_type != LLFolderType::FT_MARKETPLACE_STOCK) && (unique_key != default_key)))
            {
                // Create one folder per vector at the right depth and of the right type
                std::map<U32, std::vector<LLUUID> >::iterator items_vector_it = items_vector.begin();
                while (items_vector_it != items_vector.end())
                {
                    // Create a new folder
                    const LLUUID parent_uuid = (depth > 2 ? viewer_cat->getParentUUID() : viewer_cat->getUUID());
                    const LLUUID origin_uuid = viewer_cat->getUUID();
                    LLViewerInventoryItem* viewer_inv_item = gInventory.getItem(items_vector_it->second.back());
                    std::string folder_name = (depth >= 1 ? viewer_cat->getName() : viewer_inv_item->getName());
                    LLFolderType::EType new_folder_type = (items_vector_it->first == default_key ? LLFolderType::FT_NONE : LLFolderType::FT_MARKETPLACE_STOCK);
                    if (cb_msg)
                    {
                        std::string message = "";
                        if (new_folder_type == LLFolderType::FT_MARKETPLACE_STOCK)
                        {
                            message = indent + folder_name + LLTrans::getString("Marketplace Validation Warning Create Stock");
                        }
                        else
                        {
                            message = indent + folder_name + LLTrans::getString("Marketplace Validation Warning Create Version");
                        }
                        cb_msg(message,depth,LLError::LEVEL_WARN);
                    }

                    pending_callbacks++;
                    std::vector<LLUUID> uuid_vector = items_vector_it->second; // needs to be a copy for lambda
                    gInventory.createNewCategory(
                        parent_uuid,
                        new_folder_type,
                        folder_name,
                        [uuid_vector, cb_result, cb_msg, depth, parent_uuid, origin_uuid, notify_observers](const LLUUID &new_category_id)
                    {
                        // Move each item to the new folder
                        std::vector<LLUUID>::const_reverse_iterator iter = uuid_vector.rbegin();
                        while (iter != uuid_vector.rend())
                        {
                            LLViewerInventoryItem* viewer_inv_item = gInventory.getItem(*iter);
                            if (cb_msg)
                            {
                                std::string indent;
                                for (int i = 1; i < depth; i++)
                                {
                                    indent += "    ";
                                }
                                std::string message = indent + viewer_inv_item->getName() + LLTrans::getString("Marketplace Validation Warning Move");
                                cb_msg(message, depth, LLError::LEVEL_WARN);
                            }
                            gInventory.changeItemParent(viewer_inv_item, new_category_id, true);
                            iter++;
                        }

                        if (origin_uuid != parent_uuid)
                        {
                            // We might have moved last item from a folder, check if it needs to be removed
                            LLViewerInventoryCategory* cat = gInventory.getCategory(origin_uuid);
                            if (cat->getDescendentCount() == 0)
                            {
                                // Remove previous folder if it ends up empty
                                if (cb_msg)
                                {
                                    std::string indent;
                                    for (int i = 1; i < depth; i++)
                                    {
                                        indent += "    ";
                                    }
                                    std::string message = indent + cat->getName() + LLTrans::getString("Marketplace Validation Warning Delete");
                                    cb_msg(message, depth, LLError::LEVEL_WARN);
                                }
                                gInventory.removeCategory(cat->getUUID());
                                if (notify_observers)
                                {
                                    gInventory.notifyObservers();
                                }
                            }
                        }

                        // Next type
                        update_marketplace_category(parent_uuid);
                        update_marketplace_category(new_category_id);
                        if (notify_observers)
                        {
                            gInventory.notifyObservers();
                        }
                        cb_result(0, true);
                    }
                    );
                    items_vector_it++;
                }
            }
            // Stock folder should have no sub folder so reparent those up
            if (folder_type == LLFolderType::FT_MARKETPLACE_STOCK)
            {
                LLUUID parent_uuid = cat->getParentUUID();
                gInventory.getDirectDescendentsOf(cat->getUUID(),cat_array,item_array);
                LLInventoryModel::cat_array_t cat_array_copy = *cat_array;
                for (LLInventoryModel::cat_array_t::iterator iter = cat_array_copy.begin(); iter != cat_array_copy.end(); iter++)
                {
                    LLViewerInventoryCategory * viewer_cat = (LLViewerInventoryCategory *) (*iter);
                    gInventory.changeCategoryParent(viewer_cat, parent_uuid, false);
                    validate_marketplacelistings(viewer_cat, cb_result, cb_msg, fix_hierarchy, depth, false, pending_callbacks, result);
                }
            }
        }
        else if (cb_msg)
        {
            // We are not fixing the hierarchy but reporting problems, report everything we can find
            // Print the folder name
            if (result && (depth >= 1))
            {
                if ((folder_type == LLFolderType::FT_MARKETPLACE_STOCK) && (count >= 2))
                {
                    // Report if a stock folder contains a mix of items
                    result = false;
                    std::string message = indent + cat->getName() + LLTrans::getString("Marketplace Validation Error Mixed Stock");
                    cb_msg(message,depth,LLError::LEVEL_ERROR);
                }
                else if ((folder_type == LLFolderType::FT_MARKETPLACE_STOCK) && (cat_array->size() != 0))
                {
                    // Report if a stock folder contains subfolders
                    result = false;
                    std::string message = indent + cat->getName() + LLTrans::getString("Marketplace Validation Error Subfolder In Stock");
                    cb_msg(message,depth,LLError::LEVEL_ERROR);
                }
                else
                {
                    // Simply print the folder name
                    std::string message = indent + cat->getName() + LLTrans::getString("Marketplace Validation Log");
                    cb_msg(message,depth,LLError::LEVEL_INFO);
                }
            }
            // Scan each item and report if there's a problem
            LLInventoryModel::item_array_t item_array_copy = *item_array;
            for (LLInventoryModel::item_array_t::iterator iter = item_array_copy.begin(); iter != item_array_copy.end(); iter++)
            {
                LLInventoryItem* item = *iter;
                LLViewerInventoryItem * viewer_inv_item = (LLViewerInventoryItem *) item;
                std::string error_msg;
                if (!can_move_to_marketplace(item, error_msg, false))
                {
                    // Report items that shouldn't be there to start with
                    result = false;
                    std::string message = indent + "    " + viewer_inv_item->getName() + LLTrans::getString("Marketplace Validation Error") + " " + error_msg;
                    cb_msg(message,depth,LLError::LEVEL_ERROR);
                }
                else if ((!viewer_inv_item->getPermissions().allowOperationBy(PERM_COPY, gAgent.getID(), gAgent.getGroupID())) && (folder_type != LLFolderType::FT_MARKETPLACE_STOCK))
                {
                    // Report stock items that are misplaced
                    result = false;
                    std::string message = indent + "    " + viewer_inv_item->getName() + LLTrans::getString("Marketplace Validation Error Stock Item");
                    cb_msg(message,depth,LLError::LEVEL_ERROR);
                }
                else if (depth == 1)
                {
                    // Report items not wrapped in version folder
                    result = false;
                    std::string message = indent + "    " + viewer_inv_item->getName() + LLTrans::getString("Marketplace Validation Warning Unwrapped Item");
                    cb_msg(message,depth,LLError::LEVEL_ERROR);
                }
            }
        }

        // Clean up
        if (viewer_cat->getDescendentCount() == 0)
        {
            // Remove the current folder if it ends up empty
            if (cb_msg)
            {
                std::string message = indent + viewer_cat->getName() + LLTrans::getString("Marketplace Validation Warning Delete");
                cb_msg(message,depth,LLError::LEVEL_WARN);
            }
            gInventory.removeCategory(cat->getUUID());
            if (notify_observers)
            {
                gInventory.notifyObservers();
            }
            result &=!has_bad_items;
            return;
        }
    }

    // Recursion : Perform the same validation on each nested folder
    gInventory.getDirectDescendentsOf(cat->getUUID(),cat_array,item_array);
    LLInventoryModel::cat_array_t cat_array_copy = *cat_array;
    // Sort the folders in alphabetical order first
    std::sort(cat_array_copy.begin(), cat_array_copy.end(), sort_alpha);

    for (LLInventoryModel::cat_array_t::iterator iter = cat_array_copy.begin(); iter != cat_array_copy.end(); iter++)
    {
        LLInventoryCategory* category = *iter;
        validate_marketplacelistings(category, cb_result, cb_msg, fix_hierarchy, depth + 1, false, pending_callbacks, result);
    }

    update_marketplace_category(cat->getUUID(), true, true);
    if (notify_observers)
    {
        gInventory.notifyObservers();
    }
    result &= !has_bad_items;
}

void change_item_parent(const LLUUID& item_id, const LLUUID& new_parent_id)
{
    LLInventoryItem* inv_item = gInventory.getItem(item_id);
    if (inv_item)
    {
        LLInventoryModel::update_list_t update;
        LLInventoryModel::LLCategoryUpdate old_folder(inv_item->getParentUUID(), -1);
        update.push_back(old_folder);
        LLInventoryModel::LLCategoryUpdate new_folder(new_parent_id, 1);
        update.push_back(new_folder);
        gInventory.accountForUpdate(update);

        LLPointer<LLViewerInventoryItem> new_item = new LLViewerInventoryItem(inv_item);
        new_item->setParent(new_parent_id);
        new_item->updateParentOnServer(false);
        gInventory.updateItem(new_item);
        gInventory.notifyObservers();
    }
}

void move_items_to_folder(const LLUUID& new_cat_uuid, const uuid_vec_t& selected_uuids)
{
    for (uuid_vec_t::const_iterator it = selected_uuids.begin(); it != selected_uuids.end(); ++it)
    {
        LLInventoryItem* inv_item = gInventory.getItem(*it);
        if (inv_item)
        {
            change_item_parent(*it, new_cat_uuid);
        }
        else
        {
            LLInventoryCategory* inv_cat = gInventory.getCategory(*it);
            if (inv_cat && !LLFolderType::lookupIsProtectedType(inv_cat->getPreferredType()))
            {
                gInventory.changeCategoryParent((LLViewerInventoryCategory*)inv_cat, new_cat_uuid, false);
            }
        }
    }

    LLFloater* floater_inventory = LLFloaterReg::getInstance("inventory");
    if (!floater_inventory)
    {
        LL_WARNS() << "Could not find My Inventory floater" << LL_ENDL;
        return;
    }
    LLSidepanelInventory *sidepanel_inventory = LLFloaterSidePanelContainer::getPanel<LLSidepanelInventory>("inventory");
    if (sidepanel_inventory)
    {
        if (sidepanel_inventory->getActivePanel())
        {
            sidepanel_inventory->getActivePanel()->setSelection(new_cat_uuid, TAKE_FOCUS_YES);
            LLFolderViewItem* fv_folder = sidepanel_inventory->getActivePanel()->getItemByID(new_cat_uuid);
            if (fv_folder)
            {
                fv_folder->setOpen(true);
            }
        }
    }
}

bool is_only_cats_selected(const uuid_vec_t& selected_uuids)
{
    for (uuid_vec_t::const_iterator it = selected_uuids.begin(); it != selected_uuids.end(); ++it)
    {
        LLInventoryCategory* inv_cat = gInventory.getCategory(*it);
        if (!inv_cat)
        {
            return false;
        }
    }
    return true;
}

bool is_only_items_selected(const uuid_vec_t& selected_uuids)
{
    for (uuid_vec_t::const_iterator it = selected_uuids.begin(); it != selected_uuids.end(); ++it)
    {
        LLViewerInventoryItem* inv_item = gInventory.getItem(*it);
        if (!inv_item)
        {
            return false;
        }
    }
    return true;
}


void move_items_to_new_subfolder(const uuid_vec_t& selected_uuids, const std::string& folder_name)
{
    LLInventoryObject* first_item = gInventory.getObject(*selected_uuids.begin());
    if (!first_item)
    {
        return;
    }

    inventory_func_type func = boost::bind(&move_items_to_folder, _1, selected_uuids);
    gInventory.createNewCategory(first_item->getParentUUID(), LLFolderType::FT_NONE, folder_name, func);
}

std::string get_category_path(LLUUID cat_id)
{
    LLViewerInventoryCategory *cat = gInventory.getCategory(cat_id);
    std::string localized_cat_name;
    if (!LLTrans::findString(localized_cat_name, "InvFolder " + cat->getName()))
    {
        localized_cat_name = cat->getName();
    }

    if (cat->getParentUUID().notNull())
    {
        return get_category_path(cat->getParentUUID()) + " > " + localized_cat_name;
    }
    else
    {
        return localized_cat_name;
    }
}
// Returns true if the item can be moved to Current Outfit or any outfit folder.
bool can_move_to_outfit(LLInventoryItem* inv_item, bool move_is_into_current_outfit)
{
    LLInventoryType::EType inv_type = inv_item->getInventoryType();
    if ((inv_type != LLInventoryType::IT_WEARABLE) &&
        (inv_type != LLInventoryType::IT_GESTURE) &&
        (inv_type != LLInventoryType::IT_ATTACHMENT) &&
        (inv_type != LLInventoryType::IT_OBJECT) &&
        (inv_type != LLInventoryType::IT_SNAPSHOT) &&
        (inv_type != LLInventoryType::IT_TEXTURE))
    {
        return false;
    }

    U32 flags = inv_item->getFlags();
    if(flags & LLInventoryItemFlags::II_FLAGS_OBJECT_HAS_MULTIPLE_ITEMS)
    {
        return false;
    }

    if((inv_type == LLInventoryType::IT_TEXTURE) || (inv_type == LLInventoryType::IT_SNAPSHOT))
    {
        return !move_is_into_current_outfit;
    }

    if (move_is_into_current_outfit && get_is_item_worn(inv_item->getUUID()))
    {
        return false;
    }

    return true;
}

// Returns true if item is a landmark or a link to a landmark
// and can be moved to Favorites or Landmarks folder.
bool can_move_to_landmarks(LLInventoryItem* inv_item)
{
    // Need to get the linked item to know its type because LLInventoryItem::getType()
    // returns actual type AT_LINK for links, not the asset type of a linked item.
    if (LLAssetType::AT_LINK == inv_item->getType())
    {
        LLInventoryItem* linked_item = gInventory.getItem(inv_item->getLinkedUUID());
        if (linked_item)
        {
            return LLAssetType::AT_LANDMARK == linked_item->getType();
        }
    }

    return LLAssetType::AT_LANDMARK == inv_item->getType();
}

// Returns true if folder's content can be moved to Current Outfit or any outfit folder.
bool can_move_to_my_outfits(LLInventoryModel* model, LLInventoryCategory* inv_cat, U32 wear_limit)
{
    LLInventoryModel::cat_array_t *cats;
    LLInventoryModel::item_array_t *items;
    model->getDirectDescendentsOf(inv_cat->getUUID(), cats, items);

    if (items->size() > wear_limit)
    {
        return false;
    }

    if (items->size() == 0)
    {
        // Nothing to move(create)
        return false;
    }

    if (cats->size() > 0)
    {
        // We do not allow subfolders in outfits of "My Outfits" yet
        return false;
    }

    LLInventoryModel::item_array_t::iterator iter = items->begin();
    LLInventoryModel::item_array_t::iterator end = items->end();

    while (iter != end)
    {
        LLViewerInventoryItem *item = *iter;
        if (!can_move_to_outfit(item, false))
        {
            return false;
        }
        iter++;
    }

    return true;
}

std::string get_localized_folder_name(LLUUID cat_uuid)
{
    std::string localized_root_name;
    const LLViewerInventoryCategory* cat = gInventory.getCategory(cat_uuid);
    if (cat)
    {
        LLFolderType::EType preferred_type = cat->getPreferredType();

        // Translation of Accessories folder in Library inventory folder
        bool accessories = false;
        if(cat->getName() == "Accessories")
        {
            const LLUUID& parent_folder_id = cat->getParentUUID();
            accessories = (parent_folder_id == gInventory.getLibraryRootFolderID());
        }

        //"Accessories" inventory category has folder type FT_NONE. So, this folder
        //can not be detected as protected with LLFolderType::lookupIsProtectedType
        localized_root_name.assign(cat->getName());
        if (accessories || LLFolderType::lookupIsProtectedType(preferred_type))
        {
            LLTrans::findString(localized_root_name, std::string("InvFolder ") + cat->getName(), LLSD());
        }
    }

    return localized_root_name;
}

void new_folder_window(const LLUUID& folder_id)
{
    LLPanelMainInventory::newFolderWindow(folder_id);
}

void ungroup_folder_items(const LLUUID& folder_id)
{
    LLInventoryCategory* inv_cat = gInventory.getCategory(folder_id);
    if (!inv_cat || LLFolderType::lookupIsProtectedType(inv_cat->getPreferredType()))
    {
        return;
    }
    const LLUUID &new_cat_uuid = inv_cat->getParentUUID();
    LLInventoryModel::cat_array_t* cat_array;
    LLInventoryModel::item_array_t* item_array;
    gInventory.getDirectDescendentsOf(inv_cat->getUUID(), cat_array, item_array);
    LLInventoryModel::cat_array_t cats = *cat_array;
    LLInventoryModel::item_array_t items = *item_array;

    for (const LLPointer<LLViewerInventoryCategory>& cat : cats)
    {
        if (cat)
        {
            gInventory.changeCategoryParent(cat, new_cat_uuid, false);
        }
    }
    for (const LLPointer<LLViewerInventoryItem>& item : items)
    {
        if (item)
        {
            gInventory.changeItemParent(item, new_cat_uuid, false);
        }
    }
    gInventory.removeCategory(inv_cat->getUUID());
    gInventory.notifyObservers();
}

class LLUpdateFavorite : public LLInventoryCallback
{
public:
    LLUpdateFavorite(const LLUUID& inv_item_id)
        : mInvItemID(inv_item_id)
    {}
    /* virtual */ void fire(const LLUUID& inv_item_id) override
    {
        gInventory.addChangedMask(LLInventoryObserver::UPDATE_FAVORITE, mInvItemID);

        LLInventoryModel::item_array_t items;
        LLInventoryModel::cat_array_t cat_array;
        LLLinkedItemIDMatches matches(mInvItemID);
        gInventory.collectDescendentsIf(gInventory.getRootFolderID(),
            cat_array,
            items,
            LLInventoryModel::INCLUDE_TRASH,
            matches);

        std::set<LLUUID> link_ids;
        for (LLInventoryModel::item_array_t::iterator it = items.begin(); it != items.end(); ++it)
        {
            LLPointer<LLViewerInventoryItem> item = *it;

            gInventory.addChangedMask(LLInventoryObserver::UPDATE_FAVORITE, item->getUUID());
        }

        gInventory.notifyObservers();
    }
private:
    LLUUID mInvItemID;
};

void favorite_send(LLInventoryObject* obj, const LLUUID& obj_id, bool favorite)
{
    LLSD updates;
    if (favorite)
    {
        updates["favorite"] = LLSD().with("toggled", true);
    }
    else
    {
        updates["favorite"] = LLSD();
    }

    LLPointer<LLInventoryCallback> cb = new LLUpdateFavorite(obj_id);

    LLViewerInventoryCategory* view_folder = dynamic_cast<LLViewerInventoryCategory*>(obj);
    if (view_folder)
    {
        update_inventory_category(obj_id, updates, cb);
    }
    LLViewerInventoryItem* view_item = dynamic_cast<LLViewerInventoryItem*>(obj);
    if (view_item)
    {
        update_inventory_item(obj_id, updates, cb);
    }
}

bool get_is_favorite(const LLInventoryObject* object)
{
    if (object->getIsLinkType())
    {
        LLInventoryObject* obj = gInventory.getObject(object->getLinkedUUID());
        return obj && obj->getIsFavorite();
    }

    return object->getIsFavorite();
}

bool get_is_favorite(const LLUUID& obj_id)
{
    LLInventoryObject* object = gInventory.getObject(obj_id);
    if (object && object->getIsLinkType())
    {
        LLInventoryObject* obj = gInventory.getObject(object->getLinkedUUID());
        return obj && obj->getIsFavorite();
    }

    return object->getIsFavorite();
}

void set_favorite(const LLUUID& obj_id, bool favorite)
{
    LLInventoryObject* obj = gInventory.getObject(obj_id);

    if (obj && obj->getIsLinkType())
    {
        if (!favorite && obj->getIsFavorite())
        {
            // Links currently aren't supposed to be favorites,
            // instead should show state of the original
            LL_INFOS("Inventory") << "Recovering proper 'favorites' state of a link " << obj_id << LL_ENDL;
            favorite_send(obj, obj_id, false);
        }
        obj = gInventory.getObject(obj->getLinkedUUID());
    }

    if (obj && obj->getIsFavorite() != favorite)
    {
        favorite_send(obj, obj->getUUID(), favorite);
    }
}

void toggle_favorite(const LLUUID& obj_id)
{
    LLInventoryObject* obj = gInventory.getObject(obj_id);
    if (obj && obj->getIsLinkType())
    {
        obj = gInventory.getObject(obj->getLinkedUUID());
    }

    if (obj)
    {
        favorite_send(obj, obj->getUUID(), !obj->getIsFavorite());
    }
}

void toggle_favorites(const uuid_vec_t& ids)
{
    if (ids.size() == 0)
    {
        return;
    }
    if (ids.size() == 1)
    {
        toggle_favorite(ids[0]);
        return;
    }

    bool new_val = !get_is_favorite(ids.front());
    for (uuid_vec_t::const_iterator it = ids.begin(); it != ids.end(); ++it)
    {
        set_favorite(*it, new_val);
    }
}

std::string get_searchable_description(LLInventoryModel* model, const LLUUID& item_id)
{
    if (model)
    {
        if (const LLInventoryItem* item = model->getItem(item_id))
        {
            std::string desc = item->getDescription();
            LLStringUtil::toUpper(desc);
            return desc;
        }
    }
    return LLStringUtil::null;
}

std::string get_searchable_creator_name(LLInventoryModel* model, const LLUUID& item_id)
{
    if (model)
    {
        if (const LLInventoryItem* item = model->getItem(item_id))
        {
            LLAvatarName av_name;
            if (LLAvatarNameCache::get(item->getCreatorUUID(), &av_name))
            {
                std::string username = av_name.getUserName();
                LLStringUtil::toUpper(username);
                return username;
            }
        }
    }
    return LLStringUtil::null;
}

std::string get_searchable_UUID(LLInventoryModel* model, const LLUUID& item_id)
{
    if (model)
    {
        const LLViewerInventoryItem *item = model->getItem(item_id);
        if(item && (item->getIsFullPerm() || gAgent.isGodlikeWithoutAdminMenuFakery()))
        {
            std::string uuid = item->getAssetUUID().asString();
            LLStringUtil::toUpper(uuid);
            return uuid;
        }
    }
    return LLStringUtil::null;
}

bool can_share_item(const LLUUID& item_id)
{
    bool can_share = false;

    if (gInventory.isObjectDescendentOf(item_id, gInventory.getRootFolderID()))
    {
            const LLViewerInventoryItem *item = gInventory.getItem(item_id);
            if (item)
            {
                if (LLInventoryCollectFunctor::itemTransferCommonlyAllowed(item))
                {
                    can_share = LLGiveInventory::isInventoryGiveAcceptable(item);
                }
            }
            else
            {
                can_share = (gInventory.getCategory(item_id) != NULL);
            }

            const LLUUID trash_id = gInventory.findCategoryUUIDForType(LLFolderType::FT_TRASH);
            if ((item_id == trash_id) || gInventory.isObjectDescendentOf(item_id, trash_id))
            {
                can_share = false;
            }
    }

    return can_share;
}
///----------------------------------------------------------------------------
/// LLMarketplaceValidator implementations
///----------------------------------------------------------------------------


LLMarketplaceValidator::LLMarketplaceValidator()
    : mPendingCallbacks(0)
    , mValidationInProgress(false)
{
}

LLMarketplaceValidator::~LLMarketplaceValidator()
{
}

void LLMarketplaceValidator::validateMarketplaceListings(
    const LLUUID &category_id,
    LLMarketplaceValidator::validation_done_callback_t cb_done,
    LLMarketplaceValidator::validation_msg_callback_t cb_msg,
    bool fix_hierarchy,
    S32 depth)
{

    mValidationQueue.emplace(category_id, cb_done, cb_msg, fix_hierarchy, depth);
    if (!mValidationInProgress)
    {
        start();
    }
}

void LLMarketplaceValidator::start()
{
    if (mValidationQueue.empty())
    {
        mValidationInProgress = false;
        return;
    }
    mValidationInProgress = true;

    const ValidationRequest &first = mValidationQueue.front();
    LLViewerInventoryCategory* cat = gInventory.getCategory(first.mCategoryId);
    if (!cat)
    {
        LL_WARNS() << "Tried to validate a folder that doesn't exist" << LL_ENDL;
        if (first.mCbDone)
        {
            first.mCbDone(false);
        }
        mValidationQueue.pop();
        start();
        return;
    }

    validation_result_callback_t result_callback = [](S32 pending, bool result)
    {
        LLMarketplaceValidator* validator = LLMarketplaceValidator::getInstance();
        validator->mPendingCallbacks--; // we just got a callback
        validator->mPendingCallbacks += pending;
        validator->mPendingResult &= result;
        if (validator->mPendingCallbacks <= 0)
        {
            llassert(validator->mPendingCallbacks == 0); // shouldn't be below 0
            const ValidationRequest &first = validator->mValidationQueue.front();
            if (first.mCbDone)
            {
                first.mCbDone(validator->mPendingResult);
            }
            validator->mValidationQueue.pop(); // done;
            validator->start();
        }
    };

    mPendingResult = true;
    mPendingCallbacks = 1; // do '1' in case something decides to callback immediately

    S32 pending_calbacks = 0;
    bool result = true;
    validate_marketplacelistings(
        cat,
        result_callback,
        first.mCbMsg,
        first.mFixHierarchy,
        first.mDepth,
        true,
        pending_calbacks,
        result);

    result_callback(pending_calbacks, result);
}

LLMarketplaceValidator::ValidationRequest::ValidationRequest(
    LLUUID category_id,
    validation_done_callback_t cb_done,
    validation_msg_callback_t cb_msg,
    bool fix_hierarchy,
    S32 depth)
: mCategoryId(category_id)
, mCbDone(cb_done)
, mCbMsg(cb_msg)
, mFixHierarchy(fix_hierarchy)
, mDepth(depth)
{}

///----------------------------------------------------------------------------
/// LLInventoryCollectFunctor implementations
///----------------------------------------------------------------------------

// static
bool LLInventoryCollectFunctor::itemTransferCommonlyAllowed(const LLInventoryItem* item)
{
    if (!item)
        return false;

    switch(item->getType())
    {
        case LLAssetType::AT_OBJECT:
        case LLAssetType::AT_BODYPART:
        case LLAssetType::AT_CLOTHING:
            if (!get_is_item_worn(item->getUUID()))
                return true;
            break;
        default:
            return true;
            break;
    }
    return false;
}

bool LLIsType::operator()(LLInventoryCategory* cat, LLInventoryItem* item)
{
    if(mType == LLAssetType::AT_CATEGORY)
    {
        if(cat) return true;
    }
    if(item)
    {
        if(item->getType() == mType) return true;
    }
    return false;
}

bool LLIsOneOfTypes::operator()(LLInventoryCategory* cat, LLInventoryItem* item)
{
    for (LLAssetType::EType &type : mTypes)
    {
        if (type == LLAssetType::AT_CATEGORY)
        {
            if (cat) return true;
        }
        if (item)
        {
            if (item->getType() == type) return true;
        }
    }
    return false;
}

bool LLIsNotType::operator()(LLInventoryCategory* cat, LLInventoryItem* item)
{
    if(mType == LLAssetType::AT_CATEGORY)
    {
        if(cat) return false;
    }
    if(item)
    {
        if(item->getType() == mType) return false;
        else return true;
    }
    return true;
}

bool LLIsOfAssetType::operator()(LLInventoryCategory* cat, LLInventoryItem* item)
{
    if(mType == LLAssetType::AT_CATEGORY)
    {
        if(cat) return true;
    }
    if(item)
    {
        if(item->getActualType() == mType) return true;
    }
    return false;
}

bool LLAssetIDAndTypeMatches::operator()(LLInventoryCategory* cat, LLInventoryItem* item)
{
    if (!item) return false;
    return (item->getActualType() == mType && item->getAssetUUID() == mAssetID);
}

bool LLIsValidItemLink::operator()(LLInventoryCategory* cat, LLInventoryItem* item)
{
    LLViewerInventoryItem *vitem = dynamic_cast<LLViewerInventoryItem*>(item);
    if (!vitem) return false;
    return (vitem->getActualType() == LLAssetType::AT_LINK  && !vitem->getIsBrokenLink());
}

bool LLIsTypeWithPermissions::operator()(LLInventoryCategory* cat, LLInventoryItem* item)
{
    if(mType == LLAssetType::AT_CATEGORY)
    {
        if(cat)
        {
            return true;
        }
    }
    if(item)
    {
        if(item->getType() == mType)
        {
            LLPermissions perm = item->getPermissions();
            if ((perm.getMaskBase() & mPerm) == mPerm)
            {
                return true;
            }
        }
    }
    return false;
}

bool LLFavoritesCollector::operator()(LLInventoryCategory* cat,
    LLInventoryItem* item)
{
    if (item && item->getIsFavorite())
    {
        return true;
    }
    if (cat && cat->getIsFavorite())
    {
        return true;
    }
    return false;
}

bool LLBuddyCollector::operator()(LLInventoryCategory* cat,
                                  LLInventoryItem* item)
{
    if(item)
    {
        if((LLAssetType::AT_CALLINGCARD == item->getType())
           && (!item->getCreatorUUID().isNull())
           && (item->getCreatorUUID() != gAgent.getID()))
        {
            return true;
        }
    }
    return false;
}


bool LLUniqueBuddyCollector::operator()(LLInventoryCategory* cat,
                                        LLInventoryItem* item)
{
    if(item)
    {
        if((LLAssetType::AT_CALLINGCARD == item->getType())
           && (item->getCreatorUUID().notNull())
           && (item->getCreatorUUID() != gAgent.getID()))
        {
            mSeen.insert(item->getCreatorUUID());
            return true;
        }
    }
    return false;
}


bool LLParticularBuddyCollector::operator()(LLInventoryCategory* cat,
                                            LLInventoryItem* item)
{
    if(item)
    {
        if((LLAssetType::AT_CALLINGCARD == item->getType())
           && (item->getCreatorUUID() == mBuddyID))
        {
            return true;
        }
    }
    return false;
}


bool LLNameCategoryCollector::operator()(
    LLInventoryCategory* cat, LLInventoryItem* item)
{
    if(cat)
    {
        if (!LLStringUtil::compareInsensitive(mName, cat->getName()))
        {
            return true;
        }
    }
    return false;
}

bool LLFindCOFValidItems::operator()(LLInventoryCategory* cat,
                                     LLInventoryItem* item)
{
    // Valid COF items are:
    // - links to wearables (body parts or clothing)
    // - links to attachments
    // - links to gestures
    // - links to ensemble folders
    LLViewerInventoryItem *linked_item = ((LLViewerInventoryItem*)item)->getLinkedItem();
    if (linked_item)
    {
        LLAssetType::EType type = linked_item->getType();
        return (type == LLAssetType::AT_CLOTHING ||
                type == LLAssetType::AT_BODYPART ||
                type == LLAssetType::AT_GESTURE ||
                type == LLAssetType::AT_OBJECT);
    }
    else
    {
        LLViewerInventoryCategory *linked_category = ((LLViewerInventoryItem*)item)->getLinkedCategory();
        // BAP remove AT_NONE support after ensembles are fully working?
        return (linked_category &&
                ((linked_category->getPreferredType() == LLFolderType::FT_NONE) ||
                 (LLFolderType::lookupIsEnsembleType(linked_category->getPreferredType()))));
    }
}

bool LLFindBrokenLinks::operator()(LLInventoryCategory* cat,
    LLInventoryItem* item)
{
    // only for broken links getType will be a link
    // otherwise it's supposed to have the type of an item
    // it is linked too
    if (item && LLAssetType::lookupIsLinkType(item->getType()))
    {
        return true;
    }
    return false;
}

bool LLFindWearables::operator()(LLInventoryCategory* cat,
                                 LLInventoryItem* item)
{
    if(item)
    {
        if((item->getType() == LLAssetType::AT_CLOTHING)
           || (item->getType() == LLAssetType::AT_BODYPART))
        {
            return true;
        }
    }
    return false;
}

LLFindWearablesEx::LLFindWearablesEx(bool is_worn, bool include_body_parts)
:   mIsWorn(is_worn)
,   mIncludeBodyParts(include_body_parts)
{}

bool LLFindWearablesEx::operator()(LLInventoryCategory* cat, LLInventoryItem* item)
{
    LLViewerInventoryItem *vitem = dynamic_cast<LLViewerInventoryItem*>(item);
    if (!vitem) return false;

    // Skip non-wearables.
    if (!vitem->isWearableType() && vitem->getType() != LLAssetType::AT_OBJECT && vitem->getType() != LLAssetType::AT_GESTURE)
    {
        return false;
    }

    // Skip body parts if requested.
    if (!mIncludeBodyParts && vitem->getType() == LLAssetType::AT_BODYPART)
    {
        return false;
    }

    // Skip broken links.
    if (vitem->getIsBrokenLink())
    {
        return false;
    }

    return (bool) get_is_item_worn(item->getUUID()) == mIsWorn;
}

bool LLFindWearablesOfType::operator()(LLInventoryCategory* cat, LLInventoryItem* item)
{
    if (!item) return false;
    if (item->getType() != LLAssetType::AT_CLOTHING &&
        item->getType() != LLAssetType::AT_BODYPART)
    {
        return false;
    }

    LLViewerInventoryItem *vitem = dynamic_cast<LLViewerInventoryItem*>(item);
    if (!vitem || vitem->getWearableType() != mWearableType) return false;

    return true;
}

void LLFindWearablesOfType::setType(LLWearableType::EType type)
{
    mWearableType = type;
}

bool LLIsTextureType::operator()(LLInventoryCategory* cat, LLInventoryItem* item)
{
    return item && (item->getType() == LLAssetType::AT_TEXTURE);
}

bool LLFindNonRemovableObjects::operator()(LLInventoryCategory* cat, LLInventoryItem* item)
{
    if (item)
    {
        return !get_is_item_removable(&gInventory, item->getUUID(), true);
    }
    if (cat)
    {
        return !get_is_category_removable(&gInventory, cat->getUUID());
    }

    LL_WARNS() << "Not a category and not an item?" << LL_ENDL;
    return false;
}

///----------------------------------------------------------------------------
/// LLAssetIDMatches
///----------------------------------------------------------------------------
bool LLAssetIDMatches::operator()(LLInventoryCategory* cat, LLInventoryItem* item)
{
    return (item && item->getAssetUUID() == mAssetID);
}

///----------------------------------------------------------------------------
/// LLLinkedItemIDMatches
///----------------------------------------------------------------------------
bool LLLinkedItemIDMatches::operator()(LLInventoryCategory* cat, LLInventoryItem* item)
{
    return (item &&
            (item->getIsLinkType()) &&
            (item->getLinkedUUID() == mBaseItemID)); // A linked item's assetID will be the compared-to item's itemID.
}

void LLSaveFolderState::setApply(bool apply)
{
    mApply = apply;
    // before generating new list of open folders, clear the old one
    if(!apply)
    {
        clearOpenFolders();
    }
}

void LLSaveFolderState::doFolder(LLFolderViewFolder* folder)
{
    LLInvFVBridge* bridge = (LLInvFVBridge*)folder->getViewModelItem();
    if(!bridge) return;

    if(mApply)
    {
        // we're applying the open state
        LLUUID id(bridge->getUUID());
        if(mOpenFolders.find(id) != mOpenFolders.end())
        {
            if (!folder->isOpen())
            {
                folder->setOpen(true);
            }
        }
        else
        {
            // keep selected filter in its current state, this is less jarring to user
            if (!folder->isSelected() && folder->isOpen())
            {
                folder->setOpen(false);
            }
        }
    }
    else
    {
        // we're recording state at this point
        if(folder->isOpen())
        {
            mOpenFolders.insert(bridge->getUUID());
        }
    }
}

void LLOpenFilteredFolders::doItem(LLFolderViewItem *item)
{
    if (item->passedFilter())
    {
        item->getParentFolder()->setOpenArrangeRecursively(true, LLFolderViewFolder::RECURSE_UP);
    }
}

void LLOpenFilteredFolders::doFolder(LLFolderViewFolder* folder)
{
    if (folder->LLFolderViewItem::passedFilter() && folder->getParentFolder())
    {
        folder->getParentFolder()->setOpenArrangeRecursively(true, LLFolderViewFolder::RECURSE_UP);
    }
    // if this folder didn't pass the filter, and none of its descendants did
    else if (!folder->getViewModelItem()->passedFilter() && !folder->getViewModelItem()->descendantsPassedFilter())
    {
        folder->setOpenArrangeRecursively(false, LLFolderViewFolder::RECURSE_NO);
    }
}

void LLSelectFirstFilteredItem::doItem(LLFolderViewItem *item)
{
    if (item->passedFilter() && !mItemSelected)
    {
        item->getRoot()->setSelection(item, false, false);
        if (item->getParentFolder())
        {
            item->getParentFolder()->setOpenArrangeRecursively(true, LLFolderViewFolder::RECURSE_UP);
        }
        mItemSelected = true;
    }
}

void LLSelectFirstFilteredItem::doFolder(LLFolderViewFolder* folder)
{
    // Skip if folder or item already found, if not filtered or if no parent (root folder is not selectable)
    if (!mFolderSelected && !mItemSelected && folder->LLFolderViewItem::passedFilter() && folder->getParentFolder())
    {
        folder->getRoot()->setSelection(folder, false, false);
        folder->getParentFolder()->setOpenArrangeRecursively(true, LLFolderViewFolder::RECURSE_UP);
        mFolderSelected = true;
    }
}

void LLOpenFoldersWithSelection::doItem(LLFolderViewItem *item)
{
    if (item->getParentFolder() && item->isSelected())
    {
        item->getParentFolder()->setOpenArrangeRecursively(true, LLFolderViewFolder::RECURSE_UP);
    }
}

void LLOpenFoldersWithSelection::doFolder(LLFolderViewFolder* folder)
{
    if (folder->getParentFolder() && folder->isSelected())
    {
        folder->getParentFolder()->setOpenArrangeRecursively(true, LLFolderViewFolder::RECURSE_UP);
    }
}

// Callback for doToSelected if DAMA required...
void LLInventoryAction::callback_doToSelected(const LLSD& notification, const LLSD& response, class LLInventoryModel* model, class LLFolderView* root, const std::string& action)
{
    S32 option = LLNotificationsUtil::getSelectedOption(notification, response);
    if (option == 0) // YES
    {
        doToSelected(model, root, action, false);
    }
}

void LLInventoryAction::callback_copySelected(const LLSD& notification, const LLSD& response, class LLInventoryModel* model, class LLFolderView* root, const std::string& action)
{
    S32 option = LLNotificationsUtil::getSelectedOption(notification, response);
    if (option == 0) // YES, Move no copy item(s)
    {
        doToSelected(model, root, "copy_or_move_to_marketplace_listings", false);
    }
    else if (option == 1) // NO, Don't move no copy item(s) (leave them behind)
    {
        doToSelected(model, root, "copy_to_marketplace_listings", false);
    }
}

// Succeeds iff all selected items are bridges to objects, in which
// case returns their corresponding uuids.
bool get_selection_object_uuids(LLFolderView *root, uuid_vec_t& ids)
{
    uuid_vec_t results;
    S32 non_object = 0;
    LLFolderView::selected_items_t selectedItems = root->getSelectedItems();
    for(LLFolderView::selected_items_t::iterator it = selectedItems.begin(); it != selectedItems.end(); ++it)
    {
        LLObjectBridge *view_model = dynamic_cast<LLObjectBridge *>((*it)->getViewModelItem());

        if(view_model && view_model->getUUID().notNull())
        {
            results.push_back(view_model->getUUID());
        }
        else
        {
            non_object++;
        }
    }
    if (non_object == 0)
    {
        ids = results;
        return true;
    }
    return false;
}


void LLInventoryAction::doToSelected(LLInventoryModel* model, LLFolderView* root, const std::string& action, bool user_confirm)
{
    std::set<LLFolderViewItem*> selected_items = root->getSelectionList();
    if (selected_items.empty()
        && action != "wear"
        && action != "wear_add"
        && !isRemoveAction(action))
    {
        // Was item removed while user was checking menu?
        // "wear" and removal exlusions are due to use of
        // getInventorySelectedUUIDs() below
        LL_WARNS("Inventory") << "Menu tried to operate on empty selection" << LL_ENDL;

        if (("copy" == action) || ("cut" == action))
        {
            LLClipboard::instance().reset();
        }

        return;
    }

    // Prompt the user and check for authorization for some marketplace active listing edits
    if (user_confirm && (("delete" == action) || ("cut" == action) || ("rename" == action) || ("properties" == action) || ("task_properties" == action) || ("open" == action)))
    {
        std::set<LLFolderViewItem*>::iterator set_iter = selected_items.begin();
        LLFolderViewModelItemInventory * viewModel = NULL;
        for (; set_iter != selected_items.end(); ++set_iter)
        {
            viewModel = dynamic_cast<LLFolderViewModelItemInventory *>((*set_iter)->getViewModelItem());
            if (viewModel && (depth_nesting_in_marketplace(viewModel->getUUID()) >= 0))
            {
                break;
            }
        }
        if (set_iter != selected_items.end())
        {
            if ("open" == action)
            {
                if (get_can_item_be_worn(viewModel->getUUID()))
                {
                    // Wearing an object from any listing, active or not, is verbotten
                    LLNotificationsUtil::add("AlertMerchantListingCannotWear");
                    return;
                }
                // Note: we do not prompt for change when opening items (e.g. textures or note cards) on the marketplace...
            }
            else if (LLMarketplaceData::instance().isInActiveFolder(viewModel->getUUID()) ||
                     LLMarketplaceData::instance().isListedAndActive(viewModel->getUUID()))
            {
                // If item is in active listing, further confirmation is required
                if ((("cut" == action) || ("delete" == action)) && (LLMarketplaceData::instance().isListed(viewModel->getUUID()) || LLMarketplaceData::instance().isVersionFolder(viewModel->getUUID())))
                {
                    // Cut or delete of the active version folder or listing folder itself will unlist the listing so ask that question specifically
                    LLNotificationsUtil::add("ConfirmMerchantUnlist", LLSD(), LLSD(), boost::bind(&LLInventoryAction::callback_doToSelected, _1, _2, model, root, action));
                    return;
                }
                // Any other case will simply modify but not unlist a listing
                LLNotificationsUtil::add("ConfirmMerchantActiveChange", LLSD(), LLSD(), boost::bind(&LLInventoryAction::callback_doToSelected, _1, _2, model, root, action));
                return;
            }
            // Cutting or deleting a whole listing needs confirmation as SLM will be archived and inaccessible to the user
            else if (LLMarketplaceData::instance().isListed(viewModel->getUUID()) && (("cut" == action) || ("delete" == action)))
            {
                LLNotificationsUtil::add("ConfirmListingCutOrDelete", LLSD(), LLSD(), boost::bind(&LLInventoryAction::callback_doToSelected, _1, _2, model, root, action));
                return;
            }
        }
    }
    // Copying to the marketplace needs confirmation if nocopy items are involved
    if (user_confirm && ("copy_to_marketplace_listings" == action))
    {
        std::set<LLFolderViewItem*>::iterator set_iter = selected_items.begin();
        LLFolderViewModelItemInventory * viewModel = dynamic_cast<LLFolderViewModelItemInventory *>((*set_iter)->getViewModelItem());
        if (contains_nocopy_items(viewModel->getUUID()))
        {
            LLNotificationsUtil::add("ConfirmCopyToMarketplace", LLSD(), LLSD(), boost::bind(&LLInventoryAction::callback_copySelected, _1, _2, model, root, action));
            return;
        }
    }

    // Keep track of the marketplace folders that will need update of their status/name after the operation is performed
    buildMarketplaceFolders(root);

    if ("rename" == action)
    {
        root->startRenamingSelectedItem();
        // Update the marketplace listings that have been affected by the operation
        updateMarketplaceFolders();
        return;
    }

    if ("delete" == action)
    {
        const LLUUID &marketplacelistings_id = gInventory.findCategoryUUIDForType(LLFolderType::FT_MARKETPLACE_LISTINGS);
        bool marketplacelistings_item = false;
        bool has_worn = false;
        bool needs_replacement = false;
        LLAllDescendentsPassedFilter f;
        for (std::set<LLFolderViewItem*>::iterator it = selected_items.begin(); (it != selected_items.end()) && (f.allDescendentsPassedFilter()); ++it)
        {
            if (LLFolderViewFolder* folder = dynamic_cast<LLFolderViewFolder*>(*it))
            {
                folder->applyFunctorRecursively(f);
            }
            LLFolderViewModelItemInventory * viewModel = dynamic_cast<LLFolderViewModelItemInventory *>((*it)->getViewModelItem());
            LLUUID obj_id = viewModel->getUUID();
            if (viewModel && gInventory.isObjectDescendentOf(obj_id, marketplacelistings_id))
            {
                marketplacelistings_item = true;
                break;
            }

            LLViewerInventoryCategory* cat = gInventory.getCategory(obj_id);
            if (cat)
            {
                LLInventoryModel::cat_array_t categories;
                LLInventoryModel::item_array_t items;

                gInventory.collectDescendents(obj_id, categories, items, false);

                for (LLInventoryModel::item_array_t::value_type& item : items)
                {
                    if (!item->getIsLinkType() && get_is_item_worn(item))
                    {
                        has_worn = true;
                        LLWearableType::EType type = item->getWearableType();
                        if (type == LLWearableType::WT_SHAPE
                            || type == LLWearableType::WT_SKIN
                            || type == LLWearableType::WT_HAIR
                            || type == LLWearableType::WT_EYES)
                        {
                            needs_replacement = true;
                            break;
                        }
                    }
                }
                if (needs_replacement)
                {
                    break;
                }
            }
            LLViewerInventoryItem* item = gInventory.getItem(obj_id);
            if (item && !item->getIsLinkType() && get_is_item_worn(item))
            {
                has_worn = true;
                LLWearableType::EType type = item->getWearableType();
                if (type == LLWearableType::WT_SHAPE
                    || type == LLWearableType::WT_SKIN
                    || type == LLWearableType::WT_HAIR
                    || type == LLWearableType::WT_EYES)
                {
                    needs_replacement = true;
                    break;
                }
            }
        }
        // Fall through to the generic confirmation if the user choose to ignore the specialized one
        if (needs_replacement)
        {
            LLNotificationsUtil::add("CantDeleteRequiredClothing");
        }
        else if (has_worn)
        {
            LLSD payload;
            payload["has_worn"] = true;
            LLNotificationsUtil::add("DeleteWornItems", LLSD(), payload, boost::bind(&LLInventoryAction::onItemsRemovalConfirmation, _1, _2, root->getHandle()));
        }
        else if ( (!f.allDescendentsPassedFilter()) && !marketplacelistings_item && (!LLNotifications::instance().getIgnored("DeleteFilteredItems")) )
        {
            LLNotificationsUtil::add("DeleteFilteredItems", LLSD(), LLSD(), boost::bind(&LLInventoryAction::onItemsRemovalConfirmation, _1, _2, root->getHandle()));
        }
        else
        {
            if (!sDeleteConfirmationDisplayed) // ask for the confirmation at least once per session
            {
                LLNotifications::instance().setIgnored("DeleteItems", false);
                sDeleteConfirmationDisplayed = true;
            }

            LLSD args;
            args["QUESTION"] = LLTrans::getString(root->getSelectedCount() > 1 ? "DeleteItems" :  "DeleteItem");
            LLNotificationsUtil::add("DeleteItems", args, LLSD(), boost::bind(&LLInventoryAction::onItemsRemovalConfirmation, _1, _2, root->getHandle()));
        }
        // Note: marketplace listings will be updated in the callback if delete confirmed
        return;
    }
    if (("copy" == action) || ("cut" == action))
    {
        // Clear the clipboard before we start adding things on it
        LLClipboard::instance().reset();
    }
    if ("replace_links" == action)
    {
        LLSD params;
        if (root->getSelectedCount() == 1)
        {
            LLFolderViewItem* folder_item = root->getSelectedItems().front();
            LLInvFVBridge* bridge = (LLInvFVBridge*)folder_item->getViewModelItem();

            if (bridge)
            {
                LLInventoryObject* obj = bridge->getInventoryObject();
                if (obj && obj->getType() != LLAssetType::AT_CATEGORY && obj->getActualType() != LLAssetType::AT_LINK_FOLDER)
                {
                    params = LLSD(obj->getUUID());
                }
            }
        }
        LLFloaterReg::showInstance("linkreplace", params);
        return;
    }

    static const std::string change_folder_string = "change_folder_type_";
    if (action.length() > change_folder_string.length() &&
        (action.compare(0,change_folder_string.length(),"change_folder_type_") == 0))
    {
        LLFolderType::EType new_folder_type = LLViewerFolderType::lookupTypeFromXUIName(action.substr(change_folder_string.length()));
        LLFolderViewModelItemInventory* inventory_item = static_cast<LLFolderViewModelItemInventory*>(root->getViewModelItem());
        LLViewerInventoryCategory *cat = model->getCategory(inventory_item->getUUID());
        if (!cat) return;
        cat->changeType(new_folder_type);
        // Update the marketplace listings that have been affected by the operation
        updateMarketplaceFolders();
        return;
    }


    LLMultiPreview* multi_previewp = NULL;
    LLMultiItemProperties* multi_itempropertiesp = nullptr;

    if (("task_open" == action  || "open" == action) && selected_items.size() > 1)
    {
        bool open_multi_preview = true;

        if ("open" == action)
        {
            for (std::set<LLFolderViewItem*>::iterator set_iter = selected_items.begin(); set_iter != selected_items.end(); ++set_iter)
            {
                LLFolderViewItem* folder_item = *set_iter;
                if (folder_item)
                {
                    LLInvFVBridge* bridge = dynamic_cast<LLInvFVBridge*>(folder_item->getViewModelItem());
                    if (!bridge || !bridge->isMultiPreviewAllowed())
                    {
                        open_multi_preview = false;
                        break;
                    }
                }
            }
        }

        if (open_multi_preview)
        {
            multi_previewp = new LLMultiPreview();
            gFloaterView->addChild(multi_previewp);

            LLFloater::setFloaterHost(multi_previewp);
        }

    }
    else if (("task_properties" == action || "properties" == action) && selected_items.size() > 1)
    {
        multi_itempropertiesp = new LLMultiItemProperties("item_properties");
        gFloaterView->addChild(multi_itempropertiesp);
        LLFloater::setFloaterHost(multi_itempropertiesp);
    }

    std::set<LLUUID> selected_uuid_set = LLAvatarActions::getInventorySelectedUUIDs();

    // copy list of applicable items into a vector for bulk handling
    uuid_vec_t ids;
    if (action == "wear" || action == "wear_add")
    {
        const LLUUID trash_id = gInventory.findCategoryUUIDForType(LLFolderType::FT_TRASH);
        const LLUUID mp_id = gInventory.findCategoryUUIDForType(LLFolderType::FT_MARKETPLACE_LISTINGS);
        std::copy_if(selected_uuid_set.begin(),
            selected_uuid_set.end(),
            std::back_inserter(ids),
            [trash_id, mp_id](LLUUID id)
        {
            if (get_is_item_worn(id)
                || LLAppearanceMgr::instance().getIsInCOF(id)
                || gInventory.isObjectDescendentOf(id, trash_id))
            {
                return false;
            }
            if (mp_id.notNull() && gInventory.isObjectDescendentOf(id, mp_id))
            {
                return false;
            }
            LLInventoryObject* obj = (LLInventoryObject*)gInventory.getObject(id);
            if (!obj)
            {
                return false;
            }
            if (obj->getIsLinkType() && gInventory.isObjectDescendentOf(obj->getLinkedUUID(), trash_id))
            {
                return false;
            }
            if (obj->getIsLinkType() && LLAssetType::lookupIsLinkType(obj->getType()))
            {
                // missing
                return false;
            }
            return true;
        }
        );
    }
    else if (isRemoveAction(action))
    {
        std::copy_if(selected_uuid_set.begin(),
            selected_uuid_set.end(),
            std::back_inserter(ids),
            [](LLUUID id)
        {
            return get_is_item_worn(id);
        }
        );
    }
    else
    {
        for (std::set<LLFolderViewItem*>::iterator it = selected_items.begin(), end_it = selected_items.end();
            it != end_it;
            ++it)
        {
            ids.push_back(static_cast<LLFolderViewModelItemInventory*>((*it)->getViewModelItem())->getUUID());
        }
    }

    // Check for actions that get handled in bulk
    if (action == "wear")
    {
        wear_multiple(ids, true);
    }
    else if (action == "wear_add")
    {
        wear_multiple(ids, false);
    }
    else if (isRemoveAction(action))
    {
        LLAppearanceMgr::instance().removeItemsFromAvatar(ids);
    }
    else if ("save_selected_as" == action)
    {
        (new LLDirPickerThread(boost::bind(&LLInventoryAction::saveMultipleTextures, _1, selected_items, model), std::string()))->getFile();
    }
    else if ("new_folder_from_selected" == action)
    {

        LLInventoryObject* first_item = gInventory.getObject(*ids.begin());
        if (!first_item)
        {
            return;
        }
        const LLUUID& parent_uuid = first_item->getParentUUID();
        for (uuid_vec_t::const_iterator it = ids.begin(); it != ids.end(); ++it)
        {
            LLInventoryObject *item = gInventory.getObject(*it);
            if (!item || item->getParentUUID() != parent_uuid)
            {
                LLNotificationsUtil::add("SameFolderRequired");
                return;
            }
        }

        LLSD args;
        args["DESC"] = LLTrans::getString("New Folder");

        LLNotificationsUtil::add("CreateSubfolder", args, LLSD(),
            [ids](const LLSD& notification, const LLSD& response)
        {
            S32 opt = LLNotificationsUtil::getSelectedOption(notification, response);
            if (opt == 0)
            {
                std::string settings_name = response["message"].asString();

                LLInventoryObject::correctInventoryName(settings_name);
                if (settings_name.empty())
                {
                    settings_name = LLTrans::getString("New Folder");
                }
                move_items_to_new_subfolder(ids, settings_name);
            }
        });
    }
    else if ("ungroup_folder_items" == action)
    {
        if (ids.size() == 1)
        {
            ungroup_folder_items(*ids.begin());
        }
    }
<<<<<<< HEAD
    else if ("thumbnail" == action)
    {
        if (selected_items.size() > 0)
        {
            LLSD data;
            std::set<LLFolderViewItem*>::iterator set_iter;
            for (set_iter = selected_items.begin(); set_iter != selected_items.end(); ++set_iter)
            {
                LLFolderViewItem* folder_item = *set_iter;
                if (!folder_item) continue;
                LLInvFVBridge* bridge = (LLInvFVBridge*)folder_item->getViewModelItem();
                if (!bridge) continue;
                data.append(bridge->getUUID());
            }
            LLFloaterReg::showInstance("change_item_thumbnail", data);
=======
    else if ("add_to_favorites" == action)
    {
        for (const LLUUID& id : ids)
        {
            set_favorite(id, true);
        }
    }
    else if ("remove_from_favorites" == action)
    {
        for (const LLUUID& id : ids)
        {
            set_favorite(id, false);
>>>>>>> 9e24b300
        }
    }
    else
    {
        std::set<LLFolderViewItem*>::iterator set_iter;
        for (set_iter = selected_items.begin(); set_iter != selected_items.end(); ++set_iter)
        {
            LLFolderViewItem* folder_item = *set_iter;
            if(!folder_item) continue;
            LLInvFVBridge* bridge = (LLInvFVBridge*)folder_item->getViewModelItem();
            if(!bridge) continue;
            bridge->performAction(model, action);
        }
        if(root->isSingleFolderMode() && selected_items.empty())
        {
            LLInvFVBridge* bridge = (LLInvFVBridge*)root->getViewModelItem();
            if(bridge)
            {
                bridge->performAction(model, action);
            }
        }
    }

    // Update the marketplace listings that have been affected by the operation
    updateMarketplaceFolders();

    LLFloater::setFloaterHost(NULL);
    if (multi_previewp)
    {
        multi_previewp->openFloater(LLSD());
    }
    else if (multi_itempropertiesp)
    {
        multi_itempropertiesp->openFloater(LLSD());
    }
}

void LLInventoryAction::saveMultipleTextures(const std::vector<std::string>& filenames, std::set<LLFolderViewItem*> selected_items, LLInventoryModel* model)
{
    gSavedSettings.setString("TextureSaveLocation", filenames[0]);

    LLMultiPreview* multi_previewp = new LLMultiPreview();
    gFloaterView->addChild(multi_previewp);

    LLFloater::setFloaterHost(multi_previewp);

    std::map<std::string, S32> tex_names_map;
    std::set<LLFolderViewItem*>::iterator set_iter;

    for (set_iter = selected_items.begin(); set_iter != selected_items.end(); ++set_iter)
    {
        LLFolderViewItem* folder_item = *set_iter;
        if(!folder_item) continue;
        LLTextureBridge* bridge = (LLTextureBridge*)folder_item->getViewModelItem();
        if(!bridge) continue;

        std::string tex_name = bridge->getName();
        if(!tex_names_map.insert(std::pair<std::string, S32>(tex_name, 0)).second)
        {
            tex_names_map[tex_name]++;
            bridge->setFileName(tex_name + llformat("_%.3d", tex_names_map[tex_name]));
        }
        bridge->performAction(model, "save_selected_as");
    }

    LLFloater::setFloaterHost(NULL);
    if (multi_previewp)
    {
        multi_previewp->openFloater(LLSD());
    }
}

void LLInventoryAction::removeItemFromDND(LLFolderView* root)
{
    if(gAgent.isDoNotDisturb())
    {
        //Get selected items
        LLFolderView::selected_items_t selectedItems = root->getSelectedItems();
        LLFolderViewModelItemInventory * viewModel = NULL;

        //If user is in DND and deletes item, make sure the notification is not displayed by removing the notification
        //from DND history and .xml file. Once this is done, upon exit of DND mode the item deleted will not show a notification.
        for(LLFolderView::selected_items_t::iterator it = selectedItems.begin(); it != selectedItems.end(); ++it)
        {
            viewModel = dynamic_cast<LLFolderViewModelItemInventory *>((*it)->getViewModelItem());

            if(viewModel && viewModel->getUUID().notNull())
            {
                //Will remove the item offer notification
                LLDoNotDisturbNotificationStorage::instance().removeNotification(LLDoNotDisturbNotificationStorage::offerName, viewModel->getUUID());
            }
        }
    }
}

void LLInventoryAction::fileUploadLocation(const LLUUID& dest_id, const std::string& action)
{
    if (action == "def_model")
    {
        gSavedPerAccountSettings.setString("ModelUploadFolder", dest_id.asString());
    }
    else if (action == "def_texture")
    {
        gSavedPerAccountSettings.setString("TextureUploadFolder", dest_id.asString());
    }
    else if (action == "def_sound")
    {
        gSavedPerAccountSettings.setString("SoundUploadFolder", dest_id.asString());
    }
    else if (action == "def_animation")
    {
        gSavedPerAccountSettings.setString("AnimationUploadFolder", dest_id.asString());
    }
    else if (action == "def_pbr_material")
    {
        gSavedPerAccountSettings.setString("PBRUploadFolder", dest_id.asString());
    }
    else if (action == "upload_texture")
    {
        LLFilePickerReplyThread::startPicker(boost::bind(&upload_single_file, _1, _2, dest_id), LLFilePicker::FFLOAD_IMAGE, false);
    }
    else if (action == "upload_sound")
    {
        LLFilePickerReplyThread::startPicker(boost::bind(&upload_single_file, _1, _2, dest_id), LLFilePicker::FFLOAD_WAV, false);
    }
    else if (action == "upload_animation")
    {
        LLFilePickerReplyThread::startPicker(boost::bind(&upload_single_file, _1, _2, dest_id), LLFilePicker::FFLOAD_ANIM, false);
    }
    else if (action == "upload_model")
    {
        LLFloaterModelPreview::showModelPreview(dest_id);
    }
    else if (action == "upload_pbr_material")
    {
        LLMaterialEditor::importMaterial(dest_id);
    }
    else if (action == "upload_bulk")
    {
        LLFilePickerReplyThread::startPicker(boost::bind(&upload_bulk, _1, _2, dest_id), LLFilePicker::FFLOAD_ALL, true);
    }
}

void LLInventoryAction::onItemsRemovalConfirmation(const LLSD& notification, const LLSD& response, LLHandle<LLFolderView> root)
{
    S32 option = LLNotificationsUtil::getSelectedOption(notification, response);
    if (option == 0 && !root.isDead() && !root.get()->isDead())
    {
        bool has_worn = notification["payload"]["has_worn"].asBoolean();
        LLFolderView* folder_root = root.get();
        //Need to remove item from DND before item is removed from root folder view
        //because once removed from root folder view the item is no longer a selected item
        removeItemFromDND(folder_root);

        // removeSelectedItems will change selection, collect worn items beforehand
        uuid_vec_t worn;
        uuid_vec_t item_deletion_list;
        uuid_vec_t cat_deletion_list;
        if (has_worn)
        {
            //Get selected items
            LLFolderView::selected_items_t selectedItems = folder_root->getSelectedItems();

            //If user is in DND and deletes item, make sure the notification is not displayed by removing the notification
            //from DND history and .xml file. Once this is done, upon exit of DND mode the item deleted will not show a notification.
            for (LLFolderView::selected_items_t::iterator it = selectedItems.begin(); it != selectedItems.end(); ++it)
            {
                LLFolderViewModelItemInventory* viewModel = dynamic_cast<LLFolderViewModelItemInventory*>((*it)->getViewModelItem());

                LLUUID obj_id = viewModel->getUUID();
                LLViewerInventoryCategory* cat = gInventory.getCategory(obj_id);
                bool cat_has_worn = false;
                if (cat)
                {
                    LLInventoryModel::cat_array_t categories;
                    LLInventoryModel::item_array_t items;

                    gInventory.collectDescendents(obj_id, categories, items, false);

                    for (LLInventoryModel::item_array_t::value_type& item : items)
                    {
                        if (get_is_item_worn(item))
                        {
                            worn.push_back(item->getUUID());
                            cat_has_worn = true;
                        }
                    }
                    if (cat_has_worn)
                    {
                        cat_deletion_list.push_back(obj_id);
                    }
                }
                LLViewerInventoryItem* item = gInventory.getItem(obj_id);
                if (item && get_is_item_worn(item))
                {
                    worn.push_back(obj_id);
                    item_deletion_list.push_back(obj_id);
                }
            }
        }

        // removeSelectedItems will check if items are worn before deletion,
        // don't 'unwear' yet to prevent race conditions from unwearing
        // and removing simultaneously
        folder_root->removeSelectedItems();

        // unwear then delete the rest
        if (!worn.empty())
        {
            // should fire once after every item gets detached
            LLAppearanceMgr::instance().removeItemsFromAvatar(worn,
                                                              [item_deletion_list, cat_deletion_list]()
                                                              {
                                                                  for (const LLUUID& id : item_deletion_list)
                                                                  {
                                                                      gInventory.removeItem(id);
                                                                  }
                                                                  for (const LLUUID& id : cat_deletion_list)
                                                                  {
                                                                      gInventory.removeCategory(id);
                                                                  }
                                                              });
        }

        // Update the marketplace listings that have been affected by the operation
        updateMarketplaceFolders();
    }
}

void LLInventoryAction::buildMarketplaceFolders(LLFolderView* root)
{
    // Make a list of all marketplace folders containing the elements in the selected list
    // as well as the elements themselves.
    // Once those elements are updated (cut, delete in particular but potentially any action), their
    // containing folder will need to be updated as well as their initially containing folder. For
    // instance, moving a stock folder from a listed folder to another will require an update of the
    // target listing *and* the original listing. So we need to keep track of both.
    // Note: do not however put the marketplace listings root itself in this list or the whole marketplace data will be rebuilt.
    sMarketplaceFolders.clear();
    const LLUUID &marketplacelistings_id = gInventory.findCategoryUUIDForType(LLFolderType::FT_MARKETPLACE_LISTINGS);
    if (marketplacelistings_id.isNull())
    {
        return;
    }

    std::set<LLFolderViewItem*> selected_items = root->getSelectionList();
    std::set<LLFolderViewItem*>::iterator set_iter = selected_items.begin();
    LLFolderViewModelItemInventory * viewModel = NULL;
    for (; set_iter != selected_items.end(); ++set_iter)
    {
        viewModel = dynamic_cast<LLFolderViewModelItemInventory *>((*set_iter)->getViewModelItem());
        if (!viewModel || !viewModel->getInventoryObject()) continue;
        if (gInventory.isObjectDescendentOf(viewModel->getInventoryObject()->getParentUUID(), marketplacelistings_id))
        {
            const LLUUID &parent_id = viewModel->getInventoryObject()->getParentUUID();
            if (parent_id != marketplacelistings_id)
            {
                sMarketplaceFolders.push_back(parent_id);
            }
            const LLUUID &curr_id = viewModel->getInventoryObject()->getUUID();
            if (curr_id != marketplacelistings_id)
            {
                sMarketplaceFolders.push_back(curr_id);
            }
        }
    }
    // Suppress dupes in the list so we won't update listings twice
    sMarketplaceFolders.sort();
    sMarketplaceFolders.unique();
}

void LLInventoryAction::updateMarketplaceFolders()
{
    while (!sMarketplaceFolders.empty())
    {
        update_marketplace_category(sMarketplaceFolders.back());
        sMarketplaceFolders.pop_back();
    }
}

<|MERGE_RESOLUTION|>--- conflicted
+++ resolved
@@ -3621,7 +3621,20 @@
             ungroup_folder_items(*ids.begin());
         }
     }
-<<<<<<< HEAD
+    else if ("add_to_favorites" == action)
+    {
+        for (const LLUUID& id : ids)
+        {
+            set_favorite(id, true);
+        }
+    }
+    else if ("remove_from_favorites" == action)
+    {
+        for (const LLUUID& id : ids)
+        {
+            set_favorite(id, false);
+        }
+    }
     else if ("thumbnail" == action)
     {
         if (selected_items.size() > 0)
@@ -3637,20 +3650,6 @@
                 data.append(bridge->getUUID());
             }
             LLFloaterReg::showInstance("change_item_thumbnail", data);
-=======
-    else if ("add_to_favorites" == action)
-    {
-        for (const LLUUID& id : ids)
-        {
-            set_favorite(id, true);
-        }
-    }
-    else if ("remove_from_favorites" == action)
-    {
-        for (const LLUUID& id : ids)
-        {
-            set_favorite(id, false);
->>>>>>> 9e24b300
         }
     }
     else
@@ -3790,7 +3789,7 @@
     }
     else if (action == "upload_bulk")
     {
-        LLFilePickerReplyThread::startPicker(boost::bind(&upload_bulk, _1, _2, dest_id), LLFilePicker::FFLOAD_ALL, true);
+        LLFilePickerReplyThread::startPicker(boost::bind(&upload_bulk, _1, _2, true, dest_id), LLFilePicker::FFLOAD_ALL, true);
     }
 }
 
