--- conflicted
+++ resolved
@@ -2455,7 +2455,6 @@
 };
 
 void favorite_send(LLInventoryObject* obj, const LLUUID& obj_id, bool favorite)
-<<<<<<< HEAD
     {
         LLSD val;
         if (favorite)
@@ -2486,32 +2485,6 @@
             update_inventory_item(obj_id, updates, cb);
         }
     }
-=======
-{
-    LLSD updates;
-    if (favorite)
-    {
-        updates["favorite"] = LLSD().with("toggled", true);
-    }
-    else
-    {
-        updates["favorite"] = LLSD();
-    }
-
-    LLPointer<LLInventoryCallback> cb = new LLUpdateFavorite(obj_id);
-
-    LLViewerInventoryCategory* view_folder = dynamic_cast<LLViewerInventoryCategory*>(obj);
-    if (view_folder)
-    {
-        update_inventory_category(obj_id, updates, cb);
-    }
-    LLViewerInventoryItem* view_item = dynamic_cast<LLViewerInventoryItem*>(obj);
-    if (view_item)
-    {
-        update_inventory_item(obj_id, updates, cb);
-    }
-}
->>>>>>> 9e24b300
 
 bool get_is_favorite(const LLInventoryObject* object)
 {
@@ -2542,9 +2515,6 @@
 
     if (obj && obj->getIsLinkType())
     {
-<<<<<<< HEAD
-        obj = gInventory.getObject(obj_id);
-=======
         if (!favorite && obj->getIsFavorite())
         {
             // Links currently aren't supposed to be favorites,
@@ -2553,16 +2523,11 @@
             favorite_send(obj, obj_id, false);
         }
         obj = gInventory.getObject(obj->getLinkedUUID());
->>>>>>> 9e24b300
     }
 
     if (obj && obj->getIsFavorite() != favorite)
     {
-<<<<<<< HEAD
-        favorite_send(obj, obj_id, favorite);
-=======
         favorite_send(obj, obj->getUUID(), favorite);
->>>>>>> 9e24b300
     }
 }
 
@@ -2571,18 +2536,11 @@
     LLInventoryObject* obj = gInventory.getObject(obj_id);
     if (obj && obj->getIsLinkType())
     {
-<<<<<<< HEAD
-        obj = gInventory.getObject(obj_id);
-=======
         obj = gInventory.getObject(obj->getLinkedUUID());
->>>>>>> 9e24b300
     }
 
     if (obj)
     {
-<<<<<<< HEAD
-        favorite_send(obj, obj_id, !obj->getIsFavorite());
-=======
         favorite_send(obj, obj->getUUID(), !obj->getIsFavorite());
     }
 }
@@ -2603,7 +2561,6 @@
     for (uuid_vec_t::const_iterator it = ids.begin(); it != ids.end(); ++it)
     {
         set_favorite(*it, new_val);
->>>>>>> 9e24b300
     }
 }
 
@@ -2882,20 +2839,6 @@
                 return true;
             }
         }
-    }
-    return false;
-}
-
-bool LLFavoritesCollector::operator()(LLInventoryCategory* cat,
-    LLInventoryItem* item)
-{
-    if (item && item->getIsFavorite())
-    {
-        return true;
-    }
-    if (cat && cat->getIsFavorite())
-    {
-        return true;
     }
     return false;
 }
@@ -3681,7 +3624,6 @@
             ungroup_folder_items(*ids.begin());
         }
     }
-<<<<<<< HEAD
     else if ("thumbnail" == action)
     {
         if (selected_items.size() > 0)
@@ -3699,8 +3641,6 @@
             LLFloaterReg::showInstance("change_item_thumbnail", data);
         }
     }
-=======
->>>>>>> 9e24b300
     else if ("add_to_favorites" == action)
     {
         for (const LLUUID& id : ids)
