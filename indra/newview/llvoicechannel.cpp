--- conflicted
+++ resolved
@@ -73,51 +73,6 @@
 
 LLVoiceChannel::~LLVoiceChannel()
 {
-<<<<<<< HEAD
-	if (sSuspendedVoiceChannel == this)
-	{
-		sSuspendedVoiceChannel = NULL;
-	}
-	if (sCurrentVoiceChannel == this)
-	{
-		sCurrentVoiceChannel = NULL;
-		// Must check instance exists here, the singleton MAY have already been destroyed.
-		if(LLVoiceClient::instanceExists())
-		{
-			LLVoiceClient::getInstance()->removeObserver(this);
-		}
-	}
-	
-	sVoiceChannelMap.erase(mSessionID);
-}
-
-void LLVoiceChannel::setChannelInfo(const LLSD &channelInfo)
-{
-	mChannelInfo     = channelInfo;
-
-	if (mState == STATE_NO_CHANNEL_INFO)
-	{
-		if (mChannelInfo.isUndefined())
-		{
-			LLNotificationsUtil::add("VoiceChannelJoinFailed", mNotifyArgs);
-			LL_WARNS("Voice") << "Received empty channel info for channel " << mSessionName << LL_ENDL;
-			deactivate();
-		}
-		else
-		{
-			setState(STATE_READY);
-
-			// if we are supposed to be active, reconnect
-			// this will happen on initial connect, as we request credentials on first use
-			if (sCurrentVoiceChannel == this)
-			{
-				// just in case we got new channel info while active
-				// should move over to new channel
-				activate();
-			}
-		}
-	}
-=======
     if (sSuspendedVoiceChannel == this)
     {
         sSuspendedVoiceChannel = NULL;
@@ -133,29 +88,18 @@
     }
 
     sVoiceChannelMap.erase(mSessionID);
-    sVoiceChannelURIMap.erase(mURI);
-}
-
-void LLVoiceChannel::setChannelInfo(
-    const std::string& uri,
-    const std::string& credentials)
-{
-    setURI(uri);
-
-    mCredentials = credentials;
+}
+
+void LLVoiceChannel::setChannelInfo(const LLSD &channelInfo)
+{
+    mChannelInfo     = channelInfo;
 
     if (mState == STATE_NO_CHANNEL_INFO)
     {
-        if (mURI.empty())
+        if (mChannelInfo.isUndefined())
         {
             LLNotificationsUtil::add("VoiceChannelJoinFailed", mNotifyArgs);
-            LL_WARNS("Voice") << "Received empty URI for channel " << mSessionName << LL_ENDL;
-            deactivate();
-        }
-        else if (mCredentials.empty())
-        {
-            LLNotificationsUtil::add("VoiceChannelJoinFailed", mNotifyArgs);
-            LL_WARNS("Voice") << "Received empty credentials for channel " << mSessionName << LL_ENDL;
+            LL_WARNS("Voice") << "Received empty channel info for channel " << mSessionName << LL_ENDL;
             deactivate();
         }
         else
@@ -172,28 +116,20 @@
             }
         }
     }
->>>>>>> e1623bb2
 }
 
 void LLVoiceChannel::onChange(EStatusType type, const LLSD& channelInfo, bool proximal)
 {
-<<<<<<< HEAD
-	LL_DEBUGS("Voice") << "Incoming channel info: " << channelInfo << LL_ENDL;
-	LL_DEBUGS("Voice") << "Current channel info: " << mChannelInfo << LL_ENDL;
-	if (mChannelInfo.isUndefined())
-	{
-		mChannelInfo = channelInfo;
-	}
-	if (!LLVoiceClient::getInstance()->compareChannels(mChannelInfo, channelInfo))
-	{
-		return;
-	}
-=======
-    if (channelURI != mURI)
+    LL_DEBUGS("Voice") << "Incoming channel info: " << channelInfo << LL_ENDL;
+    LL_DEBUGS("Voice") << "Current channel info: " << mChannelInfo << LL_ENDL;
+    if (mChannelInfo.isUndefined())
+    {
+        mChannelInfo = channelInfo;
+    }
+    if (!LLVoiceClient::getInstance()->compareChannels(mChannelInfo, channelInfo))
     {
         return;
     }
->>>>>>> e1623bb2
 
     if (type < BEGIN_ERROR_STATUS)
     {
@@ -207,42 +143,6 @@
 
 void LLVoiceChannel::handleStatusChange(EStatusType type)
 {
-<<<<<<< HEAD
-	// status updates
-	switch(type)
-	{
-	case STATUS_LOGIN_RETRY:
-		// no user notice
-		break;
-	case STATUS_LOGGED_IN:
-		break;
-	case STATUS_LEFT_CHANNEL:
-		if (callStarted() && !sSuspended)
-		{
-			// if forceably removed from channel
-			// update the UI and revert to default channel
-			// deactivate will set the State to STATE_HUNG_UP
-			// so when handleStatusChange is called again during
-			// shutdown callStarted will return false and deactivate
-			// won't be called again.
-			deactivate();
-		}
-		break;
-	case STATUS_JOINING:
-		if (callStarted())
-		{
-			setState(STATE_RINGING);
-		}
-		break;
-	case STATUS_JOINED:
-		if (callStarted())
-		{
-			setState(STATE_CONNECTED);
-		}
-	default:
-		break;
-	}
-=======
     // status updates
     switch(type)
     {
@@ -252,13 +152,16 @@
     case STATUS_LOGGED_IN:
         break;
     case STATUS_LEFT_CHANNEL:
-        if (callStarted() && !mIgnoreNextSessionLeave && !sSuspended)
+        if (callStarted() && !sSuspended)
         {
             // if forceably removed from channel
             // update the UI and revert to default channel
+            // deactivate will set the State to STATE_HUNG_UP
+            // so when handleStatusChange is called again during
+            // shutdown callStarted will return false and deactivate
+            // won't be called again.
             deactivate();
         }
-        mIgnoreNextSessionLeave = FALSE;
         break;
     case STATUS_JOINING:
         if (callStarted())
@@ -274,7 +177,6 @@
     default:
         break;
     }
->>>>>>> e1623bb2
 }
 
 // default behavior is to just deactivate channel
@@ -286,15 +188,9 @@
 }
 
 BOOL LLVoiceChannel::isActive()
-<<<<<<< HEAD
-{ 
-	// only considered active when currently bound channel matches what our channel
-	return callStarted() && LLVoiceClient::getInstance()->isCurrentChannel(mChannelInfo); 
-=======
 {
     // only considered active when currently bound channel matches what our channel
-    return callStarted() && LLVoiceClient::getInstance()->getCurrentChannel() == mURI;
->>>>>>> e1623bb2
+    return callStarted() && LLVoiceClient::getInstance()->isCurrentChannel(mChannelInfo);
 }
 
 BOOL LLVoiceChannel::callStarted()
@@ -335,40 +231,6 @@
 
 void LLVoiceChannel::activate()
 {
-<<<<<<< HEAD
-	if (callStarted())
-	{
-		return;
-	}
-
-	// deactivate old channel and mark ourselves as the active one
-	if (sCurrentVoiceChannel != this)
-	{
-		// mark as current before deactivating the old channel to prevent
-		// activating the proximal channel between IM calls
-		LLVoiceChannel* old_channel = sCurrentVoiceChannel;
-		sCurrentVoiceChannel = this;
-		if (old_channel)
-		{
-			old_channel->deactivate();
-		}
-	}
-
-	if (mState == STATE_NO_CHANNEL_INFO)
-	{
-		// responsible for setting status to active
-		requestChannelInfo();
-	}
-	else
-	{
-		setState(STATE_CALL_STARTED);
-	}
-	
-	LLVoiceClient::getInstance()->addObserver(this);
-	
-	//do not send earlier, channel should be initialized, should not be in STATE_NO_CHANNEL_INFO state
-	sCurrentVoiceChannelChangedSignal(this->mSessionID);
-=======
     if (callStarted())
     {
         return;
@@ -381,10 +243,8 @@
         // activating the proximal channel between IM calls
         LLVoiceChannel* old_channel = sCurrentVoiceChannel;
         sCurrentVoiceChannel = this;
-        mCallDialogPayload["old_channel_name"] = "";
         if (old_channel)
         {
-            mCallDialogPayload["old_channel_name"] = old_channel->getSessionName();
             old_channel->deactivate();
         }
     }
@@ -392,7 +252,7 @@
     if (mState == STATE_NO_CHANNEL_INFO)
     {
         // responsible for setting status to active
-        getChannelInfo();
+        requestChannelInfo();
     }
     else
     {
@@ -403,7 +263,6 @@
 
     //do not send earlier, channel should be initialized, should not be in STATE_NO_CHANNEL_INFO state
     sCurrentVoiceChannelChangedSignal(this->mSessionID);
->>>>>>> e1623bb2
 }
 
 void LLVoiceChannel::requestChannelInfo()
@@ -429,23 +288,6 @@
     }
 }
 
-<<<<<<< HEAD
-=======
-//static
-LLVoiceChannel* LLVoiceChannel::getChannelByURI(std::string uri)
-{
-    voice_channel_map_uri_t::iterator found_it = sVoiceChannelURIMap.find(uri);
-    if (found_it == sVoiceChannelURIMap.end())
-    {
-        return NULL;
-    }
-    else
-    {
-        return found_it->second;
-    }
-}
-
->>>>>>> e1623bb2
 LLVoiceChannel* LLVoiceChannel::getCurrentVoiceChannel()
 {
     return sCurrentVoiceChannel;
@@ -458,16 +300,6 @@
     sVoiceChannelMap.insert(std::make_pair(mSessionID, this));
 }
 
-<<<<<<< HEAD
-=======
-void LLVoiceChannel::setURI(std::string uri)
-{
-    sVoiceChannelURIMap.erase(mURI);
-    mURI = uri;
-    sVoiceChannelURIMap.insert(std::make_pair(mURI, this));
-}
-
->>>>>>> e1623bb2
 void LLVoiceChannel::setState(EState state)
 {
     switch(state)
@@ -552,16 +384,11 @@
 // LLVoiceChannelGroup
 //
 
-<<<<<<< HEAD
 LLVoiceChannelGroup::LLVoiceChannelGroup(const LLUUID      &session_id,
-										 const std::string &session_name,
-										 bool               is_p2p) :
-										 LLVoiceChannel(session_id, session_name),
-										 mIsP2P(is_p2p)
-=======
-LLVoiceChannelGroup::LLVoiceChannelGroup(const LLUUID& session_id, const std::string& session_name) :
-    LLVoiceChannel(session_id, session_name)
->>>>>>> e1623bb2
+                                         const std::string &session_name,
+                                         bool               is_p2p) :
+                                         LLVoiceChannel(session_id, session_name),
+                                         mIsP2P(is_p2p)
 {
     mRetries = DEFAULT_RETRIES_COUNT;
     mIsRetrying = FALSE;
@@ -569,120 +396,67 @@
 
 void LLVoiceChannelGroup::deactivate()
 {
-<<<<<<< HEAD
-	if (callStarted())
-	{
-		LLVoiceClient::getInstance()->leaveNonSpatialChannel();
-	}
-	LLVoiceChannel::deactivate();
-
-	if (mIsP2P)
-	{
-		// void the channel info for p2p adhoc channels
-		// so we request it again, hence throwing up the 
-		// connect dialogue on the other side.
-		setState(STATE_NO_CHANNEL_INFO);
-	}
+    if (callStarted())
+    {
+        LLVoiceClient::getInstance()->leaveNonSpatialChannel();
+    }
+    LLVoiceChannel::deactivate();
+
+    if (mIsP2P)
+    {
+        // void the channel info for p2p adhoc channels
+        // so we request it again, hence throwing up the
+        // connect dialogue on the other side.
+        setState(STATE_NO_CHANNEL_INFO);
+    }
  }
 
 void LLVoiceChannelGroup::activate()
 {
-	if (callStarted()) return;
-
-	LLVoiceChannel::activate();
-
-	if (callStarted())
-	{
-		// we have the channel info, just need to use it now
-		LLVoiceClient::getInstance()->setNonSpatialChannel(mChannelInfo,
-														   mIsP2P && (mCallDirection == OUTGOING_CALL), 
-														   mIsP2P);
-
-		if (mIsP2P)
-		{
-			LLIMModel::addSpeakersToRecent(mSessionID);
-		}
-		else
-		{
-			if (!gAgent.isInGroup(mSessionID))  // ad-hoc channel
-			{
-				LLIMModel::LLIMSession *session = LLIMModel::getInstance()->findIMSession(mSessionID);
-				// Adding ad-hoc call participants to Recent People List.
-				// If it's an outgoing ad-hoc, we can use mInitialTargetIDs that holds IDs of people we
-				// called(both online and offline) as source to get people for recent (STORM-210).
-				if (session && session->isOutgoingAdHoc())
-				{
-					for (uuid_vec_t::iterator it = session->mInitialTargetIDs.begin(); it != session->mInitialTargetIDs.end(); ++it)
-					{
-						const LLUUID id = *it;
-						LLRecentPeople::instance().add(id);
-					}
-				}
-				// If this ad-hoc is incoming then trying to get ids of people from mInitialTargetIDs
-				// would lead to EXT-8246. So in this case we get them from speakers list.
-				else
-				{
-					LLIMModel::addSpeakersToRecent(mSessionID);
-				}
-			}
-		}
-
-		// Mic default state is OFF on initiating/joining Ad-Hoc/Group calls.  It's on for P2P using the AdHoc infra.
-		 
-		LLVoiceClient::getInstance()->setUserPTTState(mIsP2P);
-	}
-=======
+    if (callStarted()) return;
+
+    LLVoiceChannel::activate();
+
     if (callStarted())
     {
-        LLVoiceClient::getInstance()->leaveNonSpatialChannel();
-    }
-    LLVoiceChannel::deactivate();
-}
-
-void LLVoiceChannelGroup::activate()
-{
-    if (callStarted()) return;
-
-    LLVoiceChannel::activate();
-
-    if (callStarted())
-    {
         // we have the channel info, just need to use it now
-        LLVoiceClient::getInstance()->setNonSpatialChannel(
-            mURI,
-            mCredentials);
-
-        if (!gAgent.isInGroup(mSessionID)) // ad-hoc channel
-        {
-            LLIMModel::LLIMSession* session = LLIMModel::getInstance()->findIMSession(mSessionID);
-            // Adding ad-hoc call participants to Recent People List.
-            // If it's an outgoing ad-hoc, we can use mInitialTargetIDs that holds IDs of people we
-            // called(both online and offline) as source to get people for recent (STORM-210).
-            if (session->isOutgoingAdHoc())
+        LLVoiceClient::getInstance()->setNonSpatialChannel(mChannelInfo,
+                                                           mIsP2P && (mCallDirection == OUTGOING_CALL),
+                                                           mIsP2P);
+
+        if (mIsP2P)
+        {
+            LLIMModel::addSpeakersToRecent(mSessionID);
+        }
+        else
+        {
+            if (!gAgent.isInGroup(mSessionID))  // ad-hoc channel
             {
-                for (uuid_vec_t::iterator it = session->mInitialTargetIDs.begin();
-                    it!=session->mInitialTargetIDs.end();++it)
+                LLIMModel::LLIMSession *session = LLIMModel::getInstance()->findIMSession(mSessionID);
+                // Adding ad-hoc call participants to Recent People List.
+                // If it's an outgoing ad-hoc, we can use mInitialTargetIDs that holds IDs of people we
+                // called(both online and offline) as source to get people for recent (STORM-210).
+                if (session && session->isOutgoingAdHoc())
                 {
-                    const LLUUID id = *it;
-                    LLRecentPeople::instance().add(id);
+                    for (uuid_vec_t::iterator it = session->mInitialTargetIDs.begin(); it != session->mInitialTargetIDs.end(); ++it)
+                    {
+                        const LLUUID id = *it;
+                        LLRecentPeople::instance().add(id);
+                    }
+                }
+                // If this ad-hoc is incoming then trying to get ids of people from mInitialTargetIDs
+                // would lead to EXT-8246. So in this case we get them from speakers list.
+                else
+                {
+                    LLIMModel::addSpeakersToRecent(mSessionID);
                 }
             }
-            // If this ad-hoc is incoming then trying to get ids of people from mInitialTargetIDs
-            // would lead to EXT-8246. So in this case we get them from speakers list.
-            else
-            {
-                LLIMModel::addSpeakersToRecent(mSessionID);
-            }
-        }
-
-        //Mic default state is OFF on initiating/joining Ad-Hoc/Group calls
-        if (LLVoiceClient::getInstance()->getUserPTTState() && LLVoiceClient::getInstance()->getPTTIsToggle())
-        {
-            LLVoiceClient::getInstance()->inputUserControlState(true);
-        }
-
-    }
->>>>>>> e1623bb2
+        }
+
+        // Mic default state is OFF on initiating/joining Ad-Hoc/Group calls.  It's on for P2P using the AdHoc infra.
+
+        LLVoiceClient::getInstance()->setUserPTTState(mIsP2P);
+    }
 }
 
 void LLVoiceChannelGroup::requestChannelInfo()
@@ -692,62 +466,18 @@
     {
         std::string url = region->getCapability("ChatSessionRequest");
 
-<<<<<<< HEAD
-		LLCoros::instance().launch("LLVoiceChannelGroup::voiceCallCapCoro",
-			boost::bind(&LLVoiceChannelGroup::voiceCallCapCoro, this, url));
-	}
-}
-
-void LLVoiceChannelGroup::setChannelInfo(const LLSD& channelInfo)
-{
-	mChannelInfo = channelInfo;
-
-	if (mState == STATE_NO_CHANNEL_INFO)
-	{
-		if(!mChannelInfo.isUndefined())
-		{
-			setState(STATE_READY);
-
-			// if we are supposed to be active, reconnect
-			// this will happen on initial connect, as we request credentials on first use
-			if (sCurrentVoiceChannel == this)
-			{
-				// just in case we got new channel info while active
-				// should move over to new channel
-				activate();
-			}
-		}
-		else
-		{
-			//*TODO: notify user
-			LL_WARNS("Voice") << "Received invalid credentials for channel " << mSessionName << LL_ENDL;
-			deactivate();
-		}
-	}
-	else if ( mIsRetrying )
-	{
-		// we have the channel info, just need to use it now
-		LLVoiceClient::getInstance()->setNonSpatialChannel(channelInfo,
-														   mCallDirection == OUTGOING_CALL,
-														   mIsP2P);
-	}
-=======
         LLCoros::instance().launch("LLVoiceChannelGroup::voiceCallCapCoro",
             boost::bind(&LLVoiceChannelGroup::voiceCallCapCoro, this, url));
     }
 }
 
-void LLVoiceChannelGroup::setChannelInfo(
-    const std::string& uri,
-    const std::string& credentials)
-{
-    setURI(uri);
-
-    mCredentials = credentials;
+void LLVoiceChannelGroup::setChannelInfo(const LLSD& channelInfo)
+{
+    mChannelInfo = channelInfo;
 
     if (mState == STATE_NO_CHANNEL_INFO)
     {
-        if(!mURI.empty() && !mCredentials.empty())
+        if(!mChannelInfo.isUndefined())
         {
             setState(STATE_READY);
 
@@ -770,11 +500,10 @@
     else if ( mIsRetrying )
     {
         // we have the channel info, just need to use it now
-        LLVoiceClient::getInstance()->setNonSpatialChannel(
-            mURI,
-            mCredentials);
-    }
->>>>>>> e1623bb2
+        LLVoiceClient::getInstance()->setNonSpatialChannel(channelInfo,
+                                                           mCallDirection == OUTGOING_CALL,
+                                                           mIsP2P);
+    }
 }
 
 void LLVoiceChannelGroup::handleStatusChange(EStatusType type)
@@ -794,51 +523,6 @@
 
 void LLVoiceChannelGroup::handleError(EStatusType status)
 {
-<<<<<<< HEAD
-	std::string notify;
-	switch(status)
-	{
-	case ERROR_CHANNEL_LOCKED:
-	case ERROR_CHANNEL_FULL:
-		notify = "VoiceChannelFull";
-		break;
-	case ERROR_NOT_AVAILABLE:
-		//clear URI and credentials
-		//set the state to be no info
-		//and activate
-		if ( mRetries > 0 )
-		{
-			mRetries--;
-			mIsRetrying = TRUE;
-			mIgnoreNextSessionLeave = TRUE;
-
-			requestChannelInfo();
-			return;
-		}
-		else
-		{
-			notify = "VoiceChannelJoinFailed";
-			mRetries = DEFAULT_RETRIES_COUNT;
-			mIsRetrying = FALSE;
-		}
-
-		break;
-
-	case ERROR_UNKNOWN:
-	default:
-		break;
-	}
-
-	// notification
-	if (!notify.empty())
-	{
-		LLNotificationPtr notification = LLNotificationsUtil::add(notify, mNotifyArgs);
-		// echo to im window
-		gIMMgr->addMessage(mSessionID, LLUUID::null, SYSTEM_FROM, notification->getMessage());
-	}
-
-	LLVoiceChannel::handleError(status);
-=======
     std::string notify;
     switch(status)
     {
@@ -856,7 +540,7 @@
             mIsRetrying = TRUE;
             mIgnoreNextSessionLeave = TRUE;
 
-            getChannelInfo();
+            requestChannelInfo();
             return;
         }
         else
@@ -882,7 +566,6 @@
     }
 
     LLVoiceChannel::handleError(status);
->>>>>>> e1623bb2
 }
 
 void LLVoiceChannelGroup::setState(EState state)
@@ -905,69 +588,69 @@
 
 void LLVoiceChannelGroup::voiceCallCapCoro(std::string url)
 {
-	LLCore::HttpRequest::policy_t httpPolicy(LLCore::HttpRequest::DEFAULT_POLICY_ID);
-	LLCoreHttpUtil::HttpCoroutineAdapter::ptr_t
-		httpAdapter(new LLCoreHttpUtil::HttpCoroutineAdapter("voiceCallCapCoro", httpPolicy));
-	LLCore::HttpRequest::ptr_t httpRequest(new LLCore::HttpRequest);
-
-	LLSD postData;
-	postData["method"] = "call";
-	postData["session-id"] = mSessionID;
-	LLSD altParams;
-	std::string  preferred_voice_server_type = gSavedSettings.getString("VoiceServerType");
-	if (preferred_voice_server_type.empty())
-	{
-		// default to the server type associated with the region we're on.
-		LLVoiceVersionInfo versionInfo = LLVoiceClient::getInstance()->getVersion();
-		preferred_voice_server_type = versionInfo.internalVoiceServerType;
-	}
-	altParams["preferred_voice_server_type"] = preferred_voice_server_type;
-	postData["alt_params"] = altParams;
-
-	LL_INFOS("Voice", "voiceCallCapCoro") << "Generic POST for " << url << LL_ENDL;
-
-	LLSD result = httpAdapter->postAndSuspend(httpRequest, url, postData);
-
-	LLSD httpResults = result[LLCoreHttpUtil::HttpCoroutineAdapter::HTTP_RESULTS];
-	LLCore::HttpStatus status = LLCoreHttpUtil::HttpCoroutineAdapter::getStatusFromLLSD(httpResults);
-
-	LLVoiceChannel* channelp = LLVoiceChannel::getChannelByID(mSessionID);
-	if (!channelp)
-	{
-		LL_WARNS("Voice") << "Unable to retrieve channel with Id = " << mSessionID << LL_ENDL;
-		return;
-	}
-
-	if (!status)
-	{
-		if (status == LLCore::HttpStatus(HTTP_FORBIDDEN))
-		{
-			//403 == no ability
-			LLNotificationsUtil::add(
-				"VoiceNotAllowed",
-				channelp->getNotifyArgs());
-		}
-		else
-		{
-			LLNotificationsUtil::add(
-				"VoiceCallGenericError",
-				channelp->getNotifyArgs());
-		}
-		channelp->deactivate();
-		return;
-	}
-
-	result.erase(LLCoreHttpUtil::HttpCoroutineAdapter::HTTP_RESULTS);
-
-	LLSD::map_const_iterator iter;
-	for (iter = result.beginMap(); iter != result.endMap(); ++iter)
-	{
-		LL_DEBUGS("Voice") << "LLVoiceChannelGroup::voiceCallCapCoro got "
-			<< iter->first << LL_ENDL;
-	}
-	LL_INFOS("Voice") << "LLVoiceChannelGroup::voiceCallCapCoro got " << result << LL_ENDL;
-
-	channelp->setChannelInfo(result["voice_credentials"]);
+    LLCore::HttpRequest::policy_t httpPolicy(LLCore::HttpRequest::DEFAULT_POLICY_ID);
+    LLCoreHttpUtil::HttpCoroutineAdapter::ptr_t
+        httpAdapter(new LLCoreHttpUtil::HttpCoroutineAdapter("voiceCallCapCoro", httpPolicy));
+    LLCore::HttpRequest::ptr_t httpRequest(new LLCore::HttpRequest);
+
+    LLSD postData;
+    postData["method"] = "call";
+    postData["session-id"] = mSessionID;
+    LLSD altParams;
+    std::string  preferred_voice_server_type = gSavedSettings.getString("VoiceServerType");
+    if (preferred_voice_server_type.empty())
+    {
+        // default to the server type associated with the region we're on.
+        LLVoiceVersionInfo versionInfo = LLVoiceClient::getInstance()->getVersion();
+        preferred_voice_server_type = versionInfo.internalVoiceServerType;
+    }
+    altParams["preferred_voice_server_type"] = preferred_voice_server_type;
+    postData["alt_params"] = altParams;
+
+    LL_INFOS("Voice", "voiceCallCapCoro") << "Generic POST for " << url << LL_ENDL;
+
+    LLSD result = httpAdapter->postAndSuspend(httpRequest, url, postData);
+
+    LLSD httpResults = result[LLCoreHttpUtil::HttpCoroutineAdapter::HTTP_RESULTS];
+    LLCore::HttpStatus status = LLCoreHttpUtil::HttpCoroutineAdapter::getStatusFromLLSD(httpResults);
+
+    LLVoiceChannel* channelp = LLVoiceChannel::getChannelByID(mSessionID);
+    if (!channelp)
+    {
+        LL_WARNS("Voice") << "Unable to retrieve channel with Id = " << mSessionID << LL_ENDL;
+        return;
+    }
+
+    if (!status)
+    {
+        if (status == LLCore::HttpStatus(HTTP_FORBIDDEN))
+        {
+            //403 == no ability
+            LLNotificationsUtil::add(
+                "VoiceNotAllowed",
+                channelp->getNotifyArgs());
+        }
+        else
+        {
+            LLNotificationsUtil::add(
+                "VoiceCallGenericError",
+                channelp->getNotifyArgs());
+        }
+        channelp->deactivate();
+        return;
+    }
+
+    result.erase(LLCoreHttpUtil::HttpCoroutineAdapter::HTTP_RESULTS);
+
+    LLSD::map_const_iterator iter;
+    for (iter = result.beginMap(); iter != result.endMap(); ++iter)
+    {
+        LL_DEBUGS("Voice") << "LLVoiceChannelGroup::voiceCallCapCoro got "
+            << iter->first << LL_ENDL;
+    }
+    LL_INFOS("Voice") << "LLVoiceChannelGroup::voiceCallCapCoro got " << result << LL_ENDL;
+
+    channelp->setChannelInfo(result["voice_credentials"]);
 }
 
 
@@ -993,19 +676,9 @@
         // we're connected to a non-spatial channel, so disconnect.
         LLVoiceClient::getInstance()->leaveNonSpatialChannel();
     }
+    LLVoiceClient::getInstance()->activateSpatialChannel(true);
     LLVoiceChannel::activate();
 
-<<<<<<< HEAD
-	if((LLVoiceChannel::sCurrentVoiceChannel != this) && (LLVoiceChannel::getState() == STATE_CONNECTED))
-	{
-		// we're connected to a non-spatial channel, so disconnect.
-		LLVoiceClient::getInstance()->leaveNonSpatialChannel();
-	}
-	LLVoiceClient::getInstance()->activateSpatialChannel(true);
-	LLVoiceChannel::activate();
-	
-=======
->>>>>>> e1623bb2
 }
 
 void LLVoiceChannelProximal::onChange(EStatusType type, const LLSD& channelInfo, bool proximal)
@@ -1069,53 +742,32 @@
         LLNotificationsUtil::add(notify, mNotifyArgs);
     }
 
-<<<<<<< HEAD
-	// proximal voice remains up and the provider will try to reconnect.
-=======
-    LLVoiceChannel::handleError(status);
->>>>>>> e1623bb2
+    // proximal voice remains up and the provider will try to reconnect.
 }
 
 void LLVoiceChannelProximal::deactivate()
 {
-<<<<<<< HEAD
-	if (callStarted())
-	{
-		setState(STATE_HUNG_UP);
-	}
-
-	LLVoiceClient::getInstance()->activateSpatialChannel(false);
-=======
     if (callStarted())
     {
         setState(STATE_HUNG_UP);
     }
->>>>>>> e1623bb2
+
+    LLVoiceClient::getInstance()->activateSpatialChannel(false);
 }
 
 
 //
 // LLVoiceChannelP2P
 //
-<<<<<<< HEAD
 LLVoiceChannelP2P::LLVoiceChannelP2P(const LLUUID      &session_id,
-									 const std::string &session_name,
-									 const LLUUID      &other_user_id,
-									LLVoiceP2POutgoingCallInterface* outgoing_call_interface) : 
-	LLVoiceChannelGroup(session_id, session_name, true), 
-	mOtherUserID(other_user_id),
-	mReceivedCall(FALSE),
-	mOutgoingCallInterface(outgoing_call_interface)
-{
-=======
-LLVoiceChannelP2P::LLVoiceChannelP2P(const LLUUID& session_id, const std::string& session_name, const LLUUID& other_user_id) :
-        LLVoiceChannelGroup(session_id, session_name),
-        mOtherUserID(other_user_id),
-        mReceivedCall(FALSE)
-{
-    // make sure URI reflects encoded version of other user's agent id
-    setURI(LLVoiceClient::getInstance()->sipURIFromID(other_user_id));
->>>>>>> e1623bb2
+                                     const std::string &session_name,
+                                     const LLUUID      &other_user_id,
+                                    LLVoiceP2POutgoingCallInterface* outgoing_call_interface) :
+    LLVoiceChannelGroup(session_id, session_name, true),
+    mOtherUserID(other_user_id),
+    mReceivedCall(FALSE),
+    mOutgoingCallInterface(outgoing_call_interface)
+{
 }
 
 void LLVoiceChannelP2P::handleStatusChange(EStatusType type)
@@ -1172,46 +824,6 @@
 
 void LLVoiceChannelP2P::activate()
 {
-<<<<<<< HEAD
-	if (callStarted()) return;
-
-	//call will be counted as ended by user unless this variable is changed in handleStatusChange()
-	mCallEndedByAgent = true;
-
-	LLVoiceChannel::activate();
-
-	if (callStarted())
-	{
-		// no session handle yet, we're starting the call
-		if (mIncomingCallInterface == nullptr)
-		{
-			mReceivedCall = FALSE;
-			mOutgoingCallInterface->callUser(mOtherUserID);
-		}
-		// otherwise answering the call
-		else
-		{
-			if (!mIncomingCallInterface->answerInvite())
-			{
-				mCallEndedByAgent = false;
-				mIncomingCallInterface.reset();
-				handleError(ERROR_UNKNOWN);
-				return;
-			}
-			// using the incoming call interface invalidates it.  Clear it out here so we can't reuse it by accident.
-			mIncomingCallInterface.reset();
-		}
-
-		// Add the party to the list of people with which we've recently interacted.
-		addToTheRecentPeopleList();
-
-		//Default mic is ON on initiating/joining P2P calls
-		if (!LLVoiceClient::getInstance()->getUserPTTState() && LLVoiceClient::getInstance()->getPTTIsToggle())
-		{
-			LLVoiceClient::getInstance()->inputUserControlState(true);
-		}
-	}
-=======
     if (callStarted()) return;
 
     //call will be counted as ended by user unless this variable is changed in handleStatusChange()
@@ -1222,23 +834,23 @@
     if (callStarted())
     {
         // no session handle yet, we're starting the call
-        if (mSessionHandle.empty())
+        if (mIncomingCallInterface == nullptr)
         {
             mReceivedCall = FALSE;
-            LLVoiceClient::getInstance()->callUser(mOtherUserID);
+            mOutgoingCallInterface->callUser(mOtherUserID);
         }
         // otherwise answering the call
         else
         {
-            if (!LLVoiceClient::getInstance()->answerInvite(mSessionHandle))
+            if (!mIncomingCallInterface->answerInvite())
             {
                 mCallEndedByAgent = false;
-                mSessionHandle.clear();
+                mIncomingCallInterface.reset();
                 handleError(ERROR_UNKNOWN);
                 return;
             }
-            // using the session handle invalidates it.  Clear it out here so we can't reuse it by accident.
-            mSessionHandle.clear();
+            // using the incoming call interface invalidates it.  Clear it out here so we can't reuse it by accident.
+            mIncomingCallInterface.reset();
         }
 
         // Add the party to the list of people with which we've recently interacted.
@@ -1250,16 +862,15 @@
             LLVoiceClient::getInstance()->inputUserControlState(true);
         }
     }
->>>>>>> e1623bb2
 }
 
 void LLVoiceChannelP2P::deactivate()
 {
-	if (callStarted())
-	{
-		mOutgoingCallInterface->hangup();
-	}
-	LLVoiceChannel::deactivate();
+    if (callStarted())
+    {
+        mOutgoingCallInterface->hangup();
+    }
+    LLVoiceChannel::deactivate();
 }
 
 
@@ -1273,41 +884,9 @@
 }
 
 // receiving session from other user who initiated call
-<<<<<<< HEAD
 void LLVoiceChannelP2P::setChannelInfo(const LLSD& channel_info)
-{ 
-	mChannelInfo        = channel_info;
-	BOOL needs_activate = FALSE;
-	if (callStarted())
-	{
-		// defer to lower agent id when already active
-		if (mOtherUserID < gAgent.getID())
-		{
-			// pretend we haven't started the call yet, so we can connect to this session instead
-			deactivate();
-			needs_activate = TRUE;
-		}
-		else
-		{
-			// we are active and have priority, invite the other user again
-			// under the assumption they will join this new session
-			mOutgoingCallInterface->callUser(mOtherUserID);
-			return;
-		}
-	}
-
-	mReceivedCall = TRUE;
-	if (!channel_info.isUndefined())
-	{
-		mIncomingCallInterface = LLVoiceClient::getInstance()->getIncomingCallInterface(channel_info);
-	}
-	if (needs_activate)
-	{
-		activate();
-	}
-=======
-void LLVoiceChannelP2P::setSessionHandle(const std::string& handle, const std::string &inURI)
-{
+{
+    mChannelInfo        = channel_info;
     BOOL needs_activate = FALSE;
     if (callStarted())
     {
@@ -1322,53 +901,26 @@
         {
             // we are active and have priority, invite the other user again
             // under the assumption they will join this new session
-            mSessionHandle.clear();
-            LLVoiceClient::getInstance()->callUser(mOtherUserID);
+            mOutgoingCallInterface->callUser(mOtherUserID);
             return;
         }
     }
 
-    mSessionHandle = handle;
-
-    // The URI of a p2p session should always be the other end's SIP URI.
-    if(!inURI.empty())
-    {
-        setURI(inURI);
-    }
-    else
-    {
-        LL_WARNS("Voice") << "incoming SIP URL is not provided. Channel may not work properly." << LL_ENDL;
-        // See LLVoiceClient::sessionAddedEvent()
-        setURI(LLVoiceClient::getInstance()->sipURIFromID(mOtherUserID));
-    }
-
     mReceivedCall = TRUE;
-
+    if (!channel_info.isUndefined())
+    {
+        mIncomingCallInterface = LLVoiceClient::getInstance()->getIncomingCallInterface(channel_info);
+    }
     if (needs_activate)
     {
         activate();
     }
->>>>>>> e1623bb2
 }
 
 void LLVoiceChannelP2P::setState(EState state)
 {
     LL_INFOS("Voice") << "P2P CALL STATE CHANGE: incoming=" << int(mReceivedCall) << " oldstate=" << mState << " newstate=" << state << LL_ENDL;
 
-<<<<<<< HEAD
-	if (mReceivedCall) // incoming call
-	{
-		// you only "answer" voice invites in p2p mode
-		// so provide a special purpose message here
-		if (mReceivedCall && state == STATE_RINGING)
-		{
-			//TODO: remove or redirect this call status notification
-	//			LLCallInfoDialog::show("answering", mNotifyArgs);
-			doSetState(state);
-			return;
-		}
-	}
-=======
     if (mReceivedCall) // incoming call
     {
         // you only "answer" voice invites in p2p mode
@@ -1376,12 +928,11 @@
         if (mReceivedCall && state == STATE_RINGING)
         {
             //TODO: remove or redirect this call status notification
-//          LLCallInfoDialog::show("answering", mNotifyArgs);
+    //          LLCallInfoDialog::show("answering", mNotifyArgs);
             doSetState(state);
             return;
         }
     }
->>>>>>> e1623bb2
 
     LLVoiceChannel::setState(state);
 }
