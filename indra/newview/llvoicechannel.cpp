/**
 * @file llvoicechannel.cpp
 * @brief Voice Channel related classes
 *
 * $LicenseInfo:firstyear=2001&license=viewerlgpl$
 * Second Life Viewer Source Code
 * Copyright (C) 2010, Linden Research, Inc.
 *
 * This library is free software; you can redistribute it and/or
 * modify it under the terms of the GNU Lesser General Public
 * License as published by the Free Software Foundation;
 * version 2.1 of the License only.
 *
 * This library is distributed in the hope that it will be useful,
 * but WITHOUT ANY WARRANTY; without even the implied warranty of
 * MERCHANTABILITY or FITNESS FOR A PARTICULAR PURPOSE.  See the GNU
 * Lesser General Public License for more details.
 *
 * You should have received a copy of the GNU Lesser General Public
 * License along with this library; if not, write to the Free Software
 * Foundation, Inc., 51 Franklin Street, Fifth Floor, Boston, MA  02110-1301  USA
 *
 * Linden Research, Inc., 945 Battery Street, San Francisco, CA  94111  USA
 * $/LicenseInfo$
 */

#include "llviewerprecompiledheaders.h"

#include "llagent.h"
#include "llfloaterreg.h"
#include "llimview.h"
#include "llnotifications.h"
#include "llnotificationsutil.h"
#include "llpanel.h"
#include "llrecentpeople.h"
#include "llviewercontrol.h"
#include "llviewerregion.h"
#include "llvoicechannel.h"
#include "llcorehttputil.h"

LLVoiceChannel::voice_channel_map_t LLVoiceChannel::sVoiceChannelMap;
LLVoiceChannel* LLVoiceChannel::sCurrentVoiceChannel = NULL;
LLVoiceChannel* LLVoiceChannel::sSuspendedVoiceChannel = NULL;
LLVoiceChannel::channel_changed_signal_t LLVoiceChannel::sCurrentVoiceChannelChangedSignal;

bool LLVoiceChannel::sSuspended = false;

//
// Constants
//
const U32 DEFAULT_RETRIES_COUNT = 3;

//
// LLVoiceChannel
//
LLVoiceChannel::LLVoiceChannel(const LLUUID& session_id, const std::string& session_name) :
    mSessionID(session_id),
    mState(STATE_NO_CHANNEL_INFO),
    mSessionName(session_name),
    mCallDirection(OUTGOING_CALL),
    mIgnoreNextSessionLeave(false),
    mCallEndedByAgent(false)
{
    mNotifyArgs["VOICE_CHANNEL_NAME"] = mSessionName;

    if (!sVoiceChannelMap.insert(std::make_pair(session_id, this)).second)
    {
        // a voice channel already exists for this session id, so this instance will be orphaned
        // the end result should simply be the failure to make voice calls
        LL_WARNS("Voice") << "Duplicate voice channels registered for session_id " << session_id << LL_ENDL;
    }
}

LLVoiceChannel::~LLVoiceChannel()
{
    if (sSuspendedVoiceChannel == this)
    {
        sSuspendedVoiceChannel = NULL;
    }
    if (sCurrentVoiceChannel == this)
    {
        sCurrentVoiceChannel = NULL;
        // Must check instance exists here, the singleton MAY have already been destroyed.
        if(LLVoiceClient::instanceExists())
        {
            LLVoiceClient::getInstance()->removeObserver(this);
        }
    }

    sVoiceChannelMap.erase(mSessionID);
}

void LLVoiceChannel::setChannelInfo(const LLSD &channelInfo)
{
    mChannelInfo     = channelInfo;

    if (mState == STATE_NO_CHANNEL_INFO)
    {
        if (mChannelInfo.isUndefined() || !mChannelInfo.isMap() || mChannelInfo.size() == 0)
        {
            LLNotificationsUtil::add("VoiceChannelJoinFailed", mNotifyArgs);
            LL_WARNS("Voice") << "Received empty channel info for channel " << mSessionName << LL_ENDL;
            deactivate();
        }
        else
        {
            setState(STATE_READY);

            // if we are supposed to be active, reconnect
            // this will happen on initial connect, as we request credentials on first use
            if (sCurrentVoiceChannel == this)
            {
                // just in case we got new channel info while active
                // should move over to new channel
                activate();
            }
        }
    }
}

void LLVoiceChannel::onChange(EStatusType type, const LLSD& channelInfo, bool proximal)
{
    LL_DEBUGS("Voice") << "Incoming channel info: " << channelInfo << LL_ENDL;
    LL_DEBUGS("Voice") << "Current channel info: " << mChannelInfo << LL_ENDL;
    if (mChannelInfo.isUndefined() || (mChannelInfo.isMap() && mChannelInfo.size() == 0))
    {
        mChannelInfo = channelInfo;
    }
    if (!LLVoiceClient::getInstance()->compareChannels(mChannelInfo, channelInfo))
    {
        return;
    }

    if (type < BEGIN_ERROR_STATUS)
    {
        handleStatusChange(type);
    }
    else
    {
        handleError(type);
    }
}

void LLVoiceChannel::handleStatusChange(EStatusType type)
{
    // status updates
    switch(type)
    {
    case STATUS_LOGIN_RETRY:
        // no user notice
        break;
    case STATUS_LOGGED_IN:
        break;
    case STATUS_LEFT_CHANNEL:
        if (callStarted() && !sSuspended)
        {
            // if forceably removed from channel
            // update the UI and revert to default channel
            // deactivate will set the State to STATE_HUNG_UP
            // so when handleStatusChange is called again during
            // shutdown callStarted will return false and deactivate
            // won't be called again.
            deactivate();
        }
        break;
    case STATUS_JOINING:
        if (callStarted())
        {
            setState(STATE_RINGING);
        }
        break;
    case STATUS_JOINED:
        if (callStarted())
        {
            setState(STATE_CONNECTED);
        }
    default:
        break;
    }
}

// default behavior is to just deactivate channel
// derived classes provide specific error messages
void LLVoiceChannel::handleError(EStatusType type)
{
    deactivate();
    setState(STATE_ERROR);
}

<<<<<<< HEAD
bool LLVoiceChannel::isActive()
=======
bool LLVoiceChannel::isActive() const
>>>>>>> 5cff84ff
{
    // only considered active when currently bound channel matches what our channel
    return callStarted() && LLVoiceClient::getInstance()->isCurrentChannel(mChannelInfo);
}

<<<<<<< HEAD
bool LLVoiceChannel::callStarted()
=======
bool LLVoiceChannel::callStarted() const
>>>>>>> 5cff84ff
{
    return mState >= STATE_CALL_STARTED;
}

void LLVoiceChannel::deactivate()
{
    if (mState >= STATE_RINGING)
    {
        // ignore session leave event
        mIgnoreNextSessionLeave = true;
    }

    if (callStarted())
    {
        setState(STATE_HUNG_UP);

        //Default mic is OFF when leaving voice calls
        if (gSavedSettings.getBOOL("AutoDisengageMic") &&
            sCurrentVoiceChannel == this &&
            LLVoiceClient::getInstance()->getUserPTTState())
        {
            gSavedSettings.setBOOL("PTTCurrentlyEnabled", true);
            LLVoiceClient::getInstance()->setUserPTTState(false);
        }
    }
    LLVoiceClient::getInstance()->removeObserver(this);

    if (sCurrentVoiceChannel == this)
    {
        // default channel is proximal channel
        sCurrentVoiceChannel = LLVoiceChannelProximal::getInstance();
        sCurrentVoiceChannel->activate();
    }
}

void LLVoiceChannel::activate()
{
    if (callStarted())
    {
        return;
    }

    // deactivate old channel and mark ourselves as the active one
    if (sCurrentVoiceChannel != this)
    {
        // mark as current before deactivating the old channel to prevent
        // activating the proximal channel between IM calls
        LLVoiceChannel* old_channel = sCurrentVoiceChannel;
        sCurrentVoiceChannel = this;
        if (old_channel)
        {
            old_channel->deactivate();
        }
    }

    if (mState == STATE_NO_CHANNEL_INFO)
    {
        // responsible for setting status to active
        requestChannelInfo();
    }
    else
    {
        setState(STATE_CALL_STARTED);
    }

    LLVoiceClient::getInstance()->addObserver(this);

    //do not send earlier, channel should be initialized, should not be in STATE_NO_CHANNEL_INFO state
    sCurrentVoiceChannelChangedSignal(this->mSessionID);
}

void LLVoiceChannel::requestChannelInfo()
{
    // pretend we have everything we need
    if (sCurrentVoiceChannel == this)
    {
        setState(STATE_CALL_STARTED);
    }
}

//static
LLVoiceChannel* LLVoiceChannel::getChannelByID(const LLUUID& session_id)
{
    voice_channel_map_t::iterator found_it = sVoiceChannelMap.find(session_id);
    if (found_it == sVoiceChannelMap.end())
    {
        return NULL;
    }
    else
    {
        return found_it->second;
    }
}

LLVoiceChannel* LLVoiceChannel::getCurrentVoiceChannel()
{
    return sCurrentVoiceChannel;
}

void LLVoiceChannel::updateSessionID(const LLUUID& new_session_id)
{
    sVoiceChannelMap.erase(sVoiceChannelMap.find(mSessionID));
    mSessionID = new_session_id;
    sVoiceChannelMap.insert(std::make_pair(mSessionID, this));
}

void LLVoiceChannel::setState(EState state)
{
    switch(state)
    {
    case STATE_RINGING:
        //TODO: remove or redirect this call status notification
//      LLCallInfoDialog::show("ringing", mNotifyArgs);
        break;
    case STATE_CONNECTED:
        //TODO: remove or redirect this call status notification
//      LLCallInfoDialog::show("connected", mNotifyArgs);
        break;
    case STATE_HUNG_UP:
        //TODO: remove or redirect this call status notification
//      LLCallInfoDialog::show("hang_up", mNotifyArgs);
        break;
    default:
        break;
    }

    doSetState(state);
}

void LLVoiceChannel::doSetState(const EState& new_state)
{
    EState old_state = mState;
    mState = new_state;

    if (!mStateChangedCallback.empty())
        mStateChangedCallback(old_state, mState, mCallDirection, mCallEndedByAgent, mSessionID);
}

//static
void LLVoiceChannel::initClass()
{
    sCurrentVoiceChannel = LLVoiceChannelProximal::getInstance();
}

//static
void LLVoiceChannel::suspend()
{
    if (!sSuspended)
    {
        sSuspendedVoiceChannel = sCurrentVoiceChannel;
        sSuspended = true;
    }
}

//static
void LLVoiceChannel::resume()
{
    if (sSuspended)
    {
        if (LLVoiceClient::getInstance()->voiceEnabled())
        {
            if (sSuspendedVoiceChannel)
            {
                sSuspendedVoiceChannel->activate();
            }
            else
            {
                LLVoiceChannelProximal::getInstance()->activate();
            }
        }
        sSuspended = false;
    }
}

boost::signals2::connection LLVoiceChannel::setCurrentVoiceChannelChangedCallback(channel_changed_callback_t cb, bool at_front)
{
    if (at_front)
    {
        return sCurrentVoiceChannelChangedSignal.connect(cb,  boost::signals2::at_front);
    }
    else
    {
        return sCurrentVoiceChannelChangedSignal.connect(cb);
    }
}

//
// LLVoiceChannelGroup
//

LLVoiceChannelGroup::LLVoiceChannelGroup(const LLUUID      &session_id,
                                         const std::string &session_name,
                                         bool               is_p2p) :
                                         LLVoiceChannel(session_id, session_name),
                                         mIsP2P(is_p2p)
{
    mRetries = DEFAULT_RETRIES_COUNT;
    mIsRetrying = false;
}

void LLVoiceChannelGroup::deactivate()
{
    if (callStarted())
    {
        LLVoiceClient::getInstance()->leaveNonSpatialChannel();
    }
    LLVoiceChannel::deactivate();

    if (mIsP2P)
    {
        // void the channel info for p2p adhoc channels
        // so we request it again, hence throwing up the
        // connect dialogue on the other side.
        setState(STATE_NO_CHANNEL_INFO);
    }
 }

void LLVoiceChannelGroup::activate()
{
    if (callStarted()) return;

    LLVoiceChannel::activate();

    if (callStarted())
    {
        // we have the channel info, just need to use it now
        LLVoiceClient::getInstance()->setNonSpatialChannel(mChannelInfo,
                                                           mIsP2P && (mCallDirection == OUTGOING_CALL),
                                                           mIsP2P);

        if (mIsP2P)
        {
            LLIMModel::addSpeakersToRecent(mSessionID);
        }
        else
        {
            if (!gAgent.isInGroup(mSessionID))  // ad-hoc channel
            {
                LLIMModel::LLIMSession *session = LLIMModel::getInstance()->findIMSession(mSessionID);
                // Adding ad-hoc call participants to Recent People List.
                // If it's an outgoing ad-hoc, we can use mInitialTargetIDs that holds IDs of people we
                // called(both online and offline) as source to get people for recent (STORM-210).
                if (session && session->isOutgoingAdHoc())
                {
                    for (uuid_vec_t::iterator it = session->mInitialTargetIDs.begin(); it != session->mInitialTargetIDs.end(); ++it)
                    {
                        const LLUUID id = *it;
                        LLRecentPeople::instance().add(id);
                    }
                }
                // If this ad-hoc is incoming then trying to get ids of people from mInitialTargetIDs
                // would lead to EXT-8246. So in this case we get them from speakers list.
                else
                {
                    LLIMModel::addSpeakersToRecent(mSessionID);
                }
            }
        }

        // Mic default state is OFF on initiating/joining Ad-Hoc/Group calls.  It's on for P2P using the AdHoc infra.

        LLVoiceClient::getInstance()->setUserPTTState(mIsP2P);
    }
}

void LLVoiceChannelGroup::requestChannelInfo()
{
    LLViewerRegion* region = gAgent.getRegion();
    if (region)
    {
        std::string url = region->getCapability("ChatSessionRequest");

        LLCoros::instance().launch("LLVoiceChannelGroup::voiceCallCapCoro",
            boost::bind(&LLVoiceChannelGroup::voiceCallCapCoro, this, url));
    }
}

void LLVoiceChannelGroup::setChannelInfo(const LLSD& channelInfo)
{
    mChannelInfo = channelInfo;

    if (mState == STATE_NO_CHANNEL_INFO)
    {
        if(mChannelInfo.isDefined() && mChannelInfo.isMap())
        {
            setState(STATE_READY);

            // if we are supposed to be active, reconnect
            // this will happen on initial connect, as we request credentials on first use
            if (sCurrentVoiceChannel == this)
            {
                // just in case we got new channel info while active
                // should move over to new channel
                activate();
            }
        }
        else
        {
            //*TODO: notify user
            LL_WARNS("Voice") << "Received invalid credentials for channel " << mSessionName << LL_ENDL;
            deactivate();
        }
    }
    else if ( mIsRetrying )
    {
        // we have the channel info, just need to use it now
        LLVoiceClient::getInstance()->setNonSpatialChannel(channelInfo,
                                                           mCallDirection == OUTGOING_CALL,
                                                           mIsP2P);
    }
}

void LLVoiceChannelGroup::handleStatusChange(EStatusType type)
{
    // status updates
    switch(type)
    {
    case STATUS_JOINED:
        mRetries = 3;
        mIsRetrying = false;
    default:
        break;
    }

    LLVoiceChannel::handleStatusChange(type);
}

void LLVoiceChannelGroup::handleError(EStatusType status)
{
    std::string notify;
    switch(status)
    {
    case ERROR_CHANNEL_LOCKED:
    case ERROR_CHANNEL_FULL:
        notify = "VoiceChannelFull";
        break;
    case ERROR_NOT_AVAILABLE:
        //clear URI and credentials
        //set the state to be no info
        //and activate
        if ( mRetries > 0 )
        {
            mRetries--;
            mIsRetrying = true;
            mIgnoreNextSessionLeave = true;

            requestChannelInfo();
            return;
        }
        else
        {
            notify = "VoiceChannelJoinFailed";
            mRetries = DEFAULT_RETRIES_COUNT;
            mIsRetrying = false;
        }

        break;

    case ERROR_UNKNOWN:
    default:
        break;
    }

    // notification
    if (!notify.empty())
    {
        LLNotificationPtr notification = LLNotificationsUtil::add(notify, mNotifyArgs);
        // echo to im window
        gIMMgr->addMessage(mSessionID, LLUUID::null, SYSTEM_FROM, notification->getMessage());
    }

    LLVoiceChannel::handleError(status);
}

void LLVoiceChannelGroup::setState(EState state)
{
    switch(state)
    {
    case STATE_RINGING:
        if ( !mIsRetrying )
        {
            //TODO: remove or redirect this call status notification
//          LLCallInfoDialog::show("ringing", mNotifyArgs);
        }

        doSetState(state);
        break;
    default:
        LLVoiceChannel::setState(state);
    }
}

void LLVoiceChannelGroup::voiceCallCapCoro(std::string url)
{
    LLCore::HttpRequest::policy_t httpPolicy(LLCore::HttpRequest::DEFAULT_POLICY_ID);
    LLCoreHttpUtil::HttpCoroutineAdapter::ptr_t
        httpAdapter(new LLCoreHttpUtil::HttpCoroutineAdapter("voiceCallCapCoro", httpPolicy));
    LLCore::HttpRequest::ptr_t httpRequest(new LLCore::HttpRequest);

    LLSD postData;
    postData["method"] = "call";
    postData["session-id"] = mSessionID;
    LLSD altParams;
    std::string  preferred_voice_server_type = gSavedSettings.getString("VoiceServerType");
    if (preferred_voice_server_type.empty())
    {
        // default to the server type associated with the region we're on.
        LLVoiceVersionInfo versionInfo = LLVoiceClient::getInstance()->getVersion();
        preferred_voice_server_type = versionInfo.internalVoiceServerType;
    }
    altParams["preferred_voice_server_type"] = preferred_voice_server_type;
    postData["alt_params"] = altParams;

    LL_INFOS("Voice", "voiceCallCapCoro") << "Generic POST for " << url << LL_ENDL;

    LLSD result = httpAdapter->postAndSuspend(httpRequest, url, postData);

    LLSD httpResults = result[LLCoreHttpUtil::HttpCoroutineAdapter::HTTP_RESULTS];
    LLCore::HttpStatus status = LLCoreHttpUtil::HttpCoroutineAdapter::getStatusFromLLSD(httpResults);

    LLVoiceChannel* channelp = LLVoiceChannel::getChannelByID(mSessionID);
    if (!channelp)
    {
        LL_WARNS("Voice") << "Unable to retrieve channel with Id = " << mSessionID << LL_ENDL;
        return;
    }

    if (!status)
    {
        if (status == LLCore::HttpStatus(HTTP_FORBIDDEN))
        {
            //403 == no ability
            LLNotificationsUtil::add(
                "VoiceNotAllowed",
                channelp->getNotifyArgs());
        }
        else
        {
            LLNotificationsUtil::add(
                "VoiceCallGenericError",
                channelp->getNotifyArgs());
        }
        channelp->deactivate();
        return;
    }

    result.erase(LLCoreHttpUtil::HttpCoroutineAdapter::HTTP_RESULTS);

    LLSD::map_const_iterator iter;
    for (iter = result.beginMap(); iter != result.endMap(); ++iter)
    {
        LL_DEBUGS("Voice") << "LLVoiceChannelGroup::voiceCallCapCoro got "
            << iter->first << LL_ENDL;
    }
    LL_INFOS("Voice") << "LLVoiceChannelGroup::voiceCallCapCoro got " << result << LL_ENDL;

    channelp->setChannelInfo(result["voice_credentials"]);
}


//
// LLVoiceChannelProximal
//
LLVoiceChannelProximal::LLVoiceChannelProximal() :
    LLVoiceChannel(LLUUID::null, LLStringUtil::null)
{
}

<<<<<<< HEAD
bool LLVoiceChannelProximal::isActive()
=======
bool LLVoiceChannelProximal::isActive() const
>>>>>>> 5cff84ff
{
    return callStarted() && LLVoiceClient::getInstance()->inProximalChannel();
}

void LLVoiceChannelProximal::activate()
{
    if (callStarted()) return;

    if((LLVoiceChannel::sCurrentVoiceChannel != this) && (LLVoiceChannel::getState() == STATE_CONNECTED))
    {
        // we're connected to a non-spatial channel, so disconnect.
        LLVoiceClient::getInstance()->leaveNonSpatialChannel();
    }

    LLVoiceClient::getInstance()->activateSpatialChannel(true);
    LLVoiceChannel::activate();
}

void LLVoiceChannelProximal::onChange(EStatusType type, const LLSD& channelInfo, bool proximal)
{
    if (!proximal)
    {
        return;
    }

    if (type < BEGIN_ERROR_STATUS)
    {
        handleStatusChange(type);
    }
    else
    {
        handleError(type);
    }
}

void LLVoiceChannelProximal::handleStatusChange(EStatusType status)
{
    // status updates
    switch(status)
    {
    case STATUS_LEFT_CHANNEL:
        // do not notify user when leaving proximal channel
        return;
    case STATUS_VOICE_DISABLED:
        LLVoiceClient::getInstance()->setUserPTTState(false);
        gAgent.setVoiceConnected(false);
        //skip showing "Voice not available at your current location" when agent voice is disabled (EXT-4749)
        if(LLVoiceClient::getInstance()->voiceEnabled() && LLVoiceClient::getInstance()->isVoiceWorking())
        {
            //TODO: remove or redirect this call status notification
//          LLCallInfoDialog::show("unavailable", mNotifyArgs);
        }
        return;
    default:
        break;
    }
    LLVoiceChannel::handleStatusChange(status);
}


void LLVoiceChannelProximal::handleError(EStatusType status)
{
    std::string notify;
    switch(status)
    {
      case ERROR_CHANNEL_LOCKED:
      case ERROR_CHANNEL_FULL:
        notify = "ProximalVoiceChannelFull";
        break;
      default:
         break;
    }

    // notification
    if (!notify.empty())
    {
        LLNotificationsUtil::add(notify, mNotifyArgs);
    }

    // proximal voice remains up and the provider will try to reconnect.
}

void LLVoiceChannelProximal::deactivate()
{
    if (callStarted())
    {
        setState(STATE_HUNG_UP);
    }
    LLVoiceClient::getInstance()->removeObserver(this);
    LLVoiceClient::getInstance()->activateSpatialChannel(false);
}


//
// LLVoiceChannelP2P
//
LLVoiceChannelP2P::LLVoiceChannelP2P(const LLUUID      &session_id,
                                     const std::string &session_name,
                                     const LLUUID      &other_user_id,
                                    LLVoiceP2POutgoingCallInterface* outgoing_call_interface) :
    LLVoiceChannelGroup(session_id, session_name, true),
    mOtherUserID(other_user_id),
    mReceivedCall(false),
    mOutgoingCallInterface(outgoing_call_interface)
{
    mChannelInfo = LLVoiceClient::getInstance()->getP2PChannelInfoTemplate(other_user_id);
}

void LLVoiceChannelP2P::handleStatusChange(EStatusType type)
{
    LL_INFOS("Voice") << "P2P CALL CHANNEL STATUS CHANGE: incoming=" << int(mReceivedCall) << " newstatus=" << LLVoiceClientStatusObserver::status2string(type) << " (mState=" << mState << ")" << LL_ENDL;

    // status updates
    switch(type)
    {
    case STATUS_LEFT_CHANNEL:
        if (callStarted() && !mIgnoreNextSessionLeave && !sSuspended)
        {
            // *TODO: use it to show DECLINE voice notification
            if (mState == STATE_RINGING)
            {
                // other user declined call
                LLNotificationsUtil::add("P2PCallDeclined", mNotifyArgs);
            }
            else
            {
                // other user hung up, so we didn't end the call
                mCallEndedByAgent = false;
            }
            deactivate();
        }
        mIgnoreNextSessionLeave = false;
        return;
    case STATUS_JOINING:
        // because we join session we expect to process session leave event in the future. EXT-7371
        // may be this should be done in the LLVoiceChannel::handleStatusChange.
        mIgnoreNextSessionLeave = false;
        break;

    default:
        break;
    }

    LLVoiceChannel::handleStatusChange(type);
}

void LLVoiceChannelP2P::handleError(EStatusType type)
{
    switch(type)
    {
    case ERROR_NOT_AVAILABLE:
        LLNotificationsUtil::add("P2PCallNoAnswer", mNotifyArgs);
        break;
    default:
        break;
    }

    LLVoiceChannel::handleError(type);
}

void LLVoiceChannelP2P::activate()
{
    if (callStarted()) return;

    //call will be counted as ended by user unless this variable is changed in handleStatusChange()
    mCallEndedByAgent = true;

    LLVoiceChannel::activate();

    if (callStarted())
    {
        // no session handle yet, we're starting the call
        if (mIncomingCallInterface == nullptr)
        {
            mReceivedCall = false;
            mOutgoingCallInterface->callUser(mOtherUserID);
        }
        // otherwise answering the call
        else
        {
            if (!mIncomingCallInterface->answerInvite())
            {
                mCallEndedByAgent = false;
                mIncomingCallInterface.reset();
                handleError(ERROR_UNKNOWN);
                return;
            }
            // using the incoming call interface invalidates it.  Clear it out here so we can't reuse it by accident.
            mIncomingCallInterface.reset();
        }

        // Add the party to the list of people with which we've recently interacted.
        addToTheRecentPeopleList();

        //Default mic is ON on initiating/joining P2P calls
        if (!LLVoiceClient::getInstance()->getUserPTTState() && LLVoiceClient::getInstance()->getPTTIsToggle())
        {
            LLVoiceClient::getInstance()->inputUserControlState(true);
        }
    }
}

void LLVoiceChannelP2P::deactivate()
{
    if (callStarted())
    {
        mOutgoingCallInterface->hangup();
    }
    LLVoiceChannel::deactivate();
}


void LLVoiceChannelP2P::requestChannelInfo()
{
    // pretend we have everything we need, since P2P doesn't use channel info
    if (sCurrentVoiceChannel == this)
    {
        setState(STATE_CALL_STARTED);
    }
}

// receiving session from other user who initiated call
void LLVoiceChannelP2P::setChannelInfo(const LLSD& channel_info)
{
    mChannelInfo        = channel_info;
    bool needs_activate = false;
    if (callStarted())
    {
        // defer to lower agent id when already active
        if (mOtherUserID < gAgent.getID())
        {
            // pretend we haven't started the call yet, so we can connect to this session instead
            deactivate();
            needs_activate = true;
        }
        else
        {
            // we are active and have priority, invite the other user again
            // under the assumption they will join this new session
            mOutgoingCallInterface->callUser(mOtherUserID);
            return;
        }
    }

    mReceivedCall = true;
    if (channel_info.isDefined() && channel_info.isMap())
    {
        mIncomingCallInterface = LLVoiceClient::getInstance()->getIncomingCallInterface(channel_info);
    }
    if (needs_activate)
    {
        activate();
    }
}

void LLVoiceChannelP2P::setState(EState state)
{
    LL_INFOS("Voice") << "P2P CALL STATE CHANGE: incoming=" << int(mReceivedCall) << " oldstate=" << mState << " newstate=" << state << LL_ENDL;

    if (mReceivedCall) // incoming call
    {
        // you only "answer" voice invites in p2p mode
        // so provide a special purpose message here
        if (mReceivedCall && state == STATE_RINGING)
        {
            //TODO: remove or redirect this call status notification
    //          LLCallInfoDialog::show("answering", mNotifyArgs);
            doSetState(state);
            return;
        }
    }

    LLVoiceChannel::setState(state);
}

void LLVoiceChannelP2P::addToTheRecentPeopleList()
{
    LLRecentPeople::instance().add(mOtherUserID);
}<|MERGE_RESOLUTION|>--- conflicted
+++ resolved
@@ -187,21 +187,13 @@
     setState(STATE_ERROR);
 }
 
-<<<<<<< HEAD
-bool LLVoiceChannel::isActive()
-=======
 bool LLVoiceChannel::isActive() const
->>>>>>> 5cff84ff
 {
     // only considered active when currently bound channel matches what our channel
     return callStarted() && LLVoiceClient::getInstance()->isCurrentChannel(mChannelInfo);
 }
 
-<<<<<<< HEAD
-bool LLVoiceChannel::callStarted()
-=======
 bool LLVoiceChannel::callStarted() const
->>>>>>> 5cff84ff
 {
     return mState >= STATE_CALL_STARTED;
 }
@@ -670,11 +662,7 @@
 {
 }
 
-<<<<<<< HEAD
-bool LLVoiceChannelProximal::isActive()
-=======
 bool LLVoiceChannelProximal::isActive() const
->>>>>>> 5cff84ff
 {
     return callStarted() && LLVoiceClient::getInstance()->inProximalChannel();
 }
