--- conflicted
+++ resolved
@@ -907,11 +907,7 @@
 				if (mGetStatus == HTTP_NOT_FOUND)
 				{
 					mHTTPFailCount = max_attempts = 1; // Don't retry
-<<<<<<< HEAD
-					//llinfos << "Texture missing from server (404): " << mUrl << llendl;
-=======
 					//llwarns << "Texture missing from server (404): " << mUrl << llendl;
->>>>>>> c1170cfa
 
 					//roll back to try UDP
 					if(mCanUseNET)
