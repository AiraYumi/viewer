/** 
 * @file lltexturefetch.cpp
 * @brief Object which fetches textures from the cache and/or network
 *
 * $LicenseInfo:firstyear=2000&license=viewerlgpl$
 * Second Life Viewer Source Code
 * Copyright (C) 2012, Linden Research, Inc.
 * 
 * This library is free software; you can redistribute it and/or
 * modify it under the terms of the GNU Lesser General Public
 * License as published by the Free Software Foundation;
 * version 2.1 of the License only.
 * 
 * This library is distributed in the hope that it will be useful,
 * but WITHOUT ANY WARRANTY; without even the implied warranty of
 * MERCHANTABILITY or FITNESS FOR A PARTICULAR PURPOSE.  See the GNU
 * Lesser General Public License for more details.
 * 
 * You should have received a copy of the GNU Lesser General Public
 * License along with this library; if not, write to the Free Software
 * Foundation, Inc., 51 Franklin Street, Fifth Floor, Boston, MA  02110-1301  USA
 * 
 * Linden Research, Inc., 945 Battery Street, San Francisco, CA  94111  USA
 * $/LicenseInfo$
 */

#include "llviewerprecompiledheaders.h"

#include <iostream>
#include <map>
#include <algorithm>

#include "llstl.h"

#include "lltexturefetch.h"

#include "lldir.h"
#include "llhttpclient.h"
#include "llhttpstatuscodes.h"
#include "llimage.h"
#include "llimagej2c.h"
#include "llimageworker.h"
#include "llworkerthread.h"
#include "message.h"

#include "llagent.h"
#include "lltexturecache.h"
#include "llviewercontrol.h"
#include "llviewertexturelist.h"
#include "llviewertexture.h"
#include "llviewerregion.h"
#include "llviewerstats.h"
#include "llviewerstatsrecorder.h"
#include "llviewerassetstats.h"
#include "llworld.h"
#include "llsdparam.h"
#include "llsdutil.h"
#include "llstartup.h"
#include "llsdserialize.h"

#include "httprequest.h"
#include "httphandler.h"
#include "httpresponse.h"
#include "bufferarray.h"
#include "bufferstream.h"

bool LLTextureFetchDebugger::sDebuggerEnabled = false ;
LLTrace::Measurement<> LLTextureFetch::sCacheHitRate("texture_cache_hits");
LLTrace::Measurement<> LLTextureFetch::sCacheReadLatency("texture_cache_read_latency");


//////////////////////////////////////////////////////////////////////////////
//
// Introduction
//
// This is an attempt to document what's going on in here after-the-fact.
// It's a sincere attempt to be accurate but there will be mistakes.
//
//
// Purpose
//
// What is this module trying to do?  It accepts requests to load textures
// at a given priority and discard level and notifies the caller when done
// (successfully or not).  Additional constraints are:
//
// * Support a local texture cache.  Don't hit network when possible
//   to avoid it.
// * Use UDP or HTTP as directed or as fallback.  HTTP is tried when
//   not disabled and a URL is available.  UDP when a URL isn't
//   available or HTTP attempts fail.
// * Asynchronous (using threads).  Main thread is not to be blocked or
//   burdened.
// * High concurrency.  Many requests need to be in-flight and at various
//   stages of completion.
// * Tolerate frequent re-prioritizations of requests.  Priority is
//   a reflection of a camera's viewpoint and as that viewpoint changes,
//   objects and textures become more and less relevant and that is
//   expressed at this level by priority changes and request cancelations.
//
// The caller interfaces that fall out of the above and shape the
// implementation are:
// * createRequest - Load j2c image via UDP or HTTP at given discard level and priority
// * deleteRequest - Request removal of prior request
// * getRequestFinished - Test if request is finished returning data to caller
// * updateRequestPriority - Change priority of existing request
// * getFetchState - Retrieve progress on existing request
//
// Everything else in here is mostly plumbing, metrics and debug.
//
//
// The Work Queue
//
// The two central classes are LLTextureFetch and LLTextureFetchWorker.
// LLTextureFetch combines threading with a priority queue of work
// requests.  The priority queue is sorted by a U32 priority derived
// from the F32 priority in the APIs.  The *only* work request that
// receives service time by this thread is the highest priority
// request.  All others wait until it is complete or a dynamic priority
// change has re-ordered work.
//
// LLTextureFetchWorker implements the work request and is 1:1 with
// texture fetch requests.  Embedded in each is a state machine that
// walks it through the cache, HTTP, UDP, image decode and retry
// steps of texture acquisition.
//
//
// Threads
//
// Several threads are actively invoking code in this module.  They
// include:
//
// 1.  Tmain    Main thread of execution
// 2.  Ttf      LLTextureFetch's worker thread provided by LLQueuedThread
// 3.  Tcurl    LLCurl's worker thread (should disappear over time)
// 4.  Ttc      LLTextureCache's worker thread
// 5.  Tid      Image decoder's worker thread
// 6.  Thl      HTTP library's worker thread
//
//
// Mutexes/Condition Variables
//
// 1.  Mt       Mutex defined for LLThread's condition variable (base class of
//              LLTextureFetch)
// 2.  Ct       Condition variable for LLThread and used by lock/unlockData().
// 3.  Mwtd     Special LLWorkerThread mutex used for request deletion
//              operations (base class of LLTextureFetch)
// 4.  Mfq      LLTextureFetch's mutex covering request and command queue
//              data.
// 5.  Mfnq     LLTextureFetch's mutex covering udp and http request
//              queue data.
// 6.  Mwc      Mutex covering LLWorkerClass's members (base class of
//              LLTextureFetchWorker).  One per request.
// 7.  Mw       LLTextureFetchWorker's mutex.  One per request.
//
//
// Lock Ordering Rules
//
// Not an exhaustive list but shows the order of lock acquisition
// needed to prevent deadlocks.  'A < B' means acquire 'A' before
// acquiring 'B'.
//
// 1.    Mw < Mfnq
// (there are many more...)
//
//
// Method and Member Definitions
//
// With the above, we'll try to document what threads can call what
// methods (using T* for any), what locks must be held on entry and
// are taken out during execution and what data is covered by which
// lock (if any).  This latter category will be especially prone to
// error so be skeptical.
//
// A line like:  "// Locks:  M<xxx>" indicates a method that must
// be invoked by a caller holding the 'M<xxx>' lock.  Similarly,
// "// Threads:  T<xxx>" means that a caller should be running in
// the indicated thread.
//
// For data members, a trailing comment like "// M<xxx>" means that
// the data member is covered by the specified lock.  Absence of a
// comment can mean the member is unlocked or that I didn't bother
// to do the archaeology.  In the case of LLTextureFetchWorker,
// most data members added by the leaf class are actually covered
// by the Mw lock.  You may also see "// T<xxx>" which means that
// the member's usage is restricted to one thread (except for
// perhaps construction and destruction) and so explicit locking
// isn't used.
//
// In code, a trailing comment like "// [-+]M<xxx>" indicates a
// lock acquision or release point.
//
//
// Worker Lifecycle
//
// The threading and responder model makes it very likely that
// other components are holding on to a pointer to a worker request.
// So, uncoordinated deletions of requests is a guarantee of memory
// corruption in a short time.  So destroying a request involves
// invocations's of LLQueuedThread/LLWorkerThread's abort/stop
// logic that removes workers and puts them ona delete queue for
// 2-phase destruction.  That second phase is deferrable by calls
// to deleteOK() which only allow final destruction (via dtor)
// once deleteOK has determined that the request is in a safe
// state.
//
//
// Worker State Machine
//
// (ASCII art needed)
//
//
// Priority Scheme
//
// [PRIORITY_LOW, PRIORITY_NORMAL)   - for WAIT_HTTP_RESOURCE state
//									   and other wait states
// [PRIORITY_HIGH, PRIORITY_URGENT)  - External event delivered,
//                                     rapidly transitioning through states,
//                                     no waiting allowed
//
// By itself, the above work queue model would fail the concurrency
// and liveness requirements of the interface.  A high priority
// request could find itself on the head and stalled for external
// reasons (see VWR-28996).  So a few additional constraints are
// required to keep things running:
// * Anything that can make forward progress must be kept at a
//   higher priority than anything that can't.
// * On completion of external events, the associated request
//   needs to be elevated beyond the normal range to handle
//   any data delivery and release any external resource.
//
// This effort is made to keep higher-priority entities moving
// forward in their state machines at every possible step of
// processing.  It's not entirely proven that this produces the
// experiencial benefits promised.
//


//////////////////////////////////////////////////////////////////////////////

// Tuning/Parameterization Constants

static const S32 HTTP_REQUESTS_IN_QUEUE_HIGH_WATER = 40;		// Maximum requests to have active in HTTP
static const S32 HTTP_REQUESTS_IN_QUEUE_LOW_WATER = 20;			// Active level at which to refill


//////////////////////////////////////////////////////////////////////////////

class LLTextureFetchWorker : public LLWorkerClass, public LLCore::HttpHandler

{
	friend class LLTextureFetch;
	friend class LLTextureFetchDebugger;
	
private:
	class CacheReadResponder : public LLTextureCache::ReadResponder
	{
	public:

		// Threads:  Ttf
		CacheReadResponder(LLTextureFetch* fetcher, const LLUUID& id, LLImageFormatted* image)
			: mFetcher(fetcher), mID(id)
		{
			setImage(image);
		}

		// Threads:  Ttc
		virtual void completed(bool success)
		{
			LLTextureFetchWorker* worker = mFetcher->getWorker(mID);
			if (worker)
			{
 				worker->callbackCacheRead(success, mFormattedImage, mImageSize, mImageLocal);
			}
		}
	private:
		LLTextureFetch* mFetcher;
		LLUUID mID;
	};

	class CacheWriteResponder : public LLTextureCache::WriteResponder
	{
	public:

		// Threads:  Ttf
		CacheWriteResponder(LLTextureFetch* fetcher, const LLUUID& id)
			: mFetcher(fetcher), mID(id)
		{
		}

		// Threads:  Ttc
		virtual void completed(bool success)
		{
			LLTextureFetchWorker* worker = mFetcher->getWorker(mID);
			if (worker)
			{
				worker->callbackCacheWrite(success);
			}
		}
	private:
		LLTextureFetch* mFetcher;
		LLUUID mID;
	};
	
	class DecodeResponder : public LLImageDecodeThread::Responder
	{
	public:

		// Threads:  Ttf
		DecodeResponder(LLTextureFetch* fetcher, const LLUUID& id, LLTextureFetchWorker* worker)
			: mFetcher(fetcher), mID(id), mWorker(worker)
		{
		}

		// Threads:  Tid
		virtual void completed(bool success, LLImageRaw* raw, LLImageRaw* aux)
		{
			LLTextureFetchWorker* worker = mFetcher->getWorker(mID);
			if (worker)
			{
 				worker->callbackDecoded(success, raw, aux);
			}
		}
	private:
		LLTextureFetch* mFetcher;
		LLUUID mID;
		LLTextureFetchWorker* mWorker; // debug only (may get deleted from under us, use mFetcher/mID)
	};

	struct Compare
	{
		// lhs < rhs
		bool operator()(const LLTextureFetchWorker* lhs, const LLTextureFetchWorker* rhs) const
		{
			// greater priority is "less"
			const F32 lpriority = lhs->mImagePriority;
			const F32 rpriority = rhs->mImagePriority;
			if (lpriority > rpriority) // higher priority
				return true;
			else if (lpriority < rpriority)
				return false;
			else
				return lhs < rhs;
		}
	};
	
public:

	// Threads:  Ttf
	/*virtual*/ bool doWork(S32 param); // Called from LLWorkerThread::processRequest()

	// Threads:  Ttf
	/*virtual*/ void finishWork(S32 param, bool completed); // called from finishRequest() (WORK THREAD)

	// Threads:  Tmain
	/*virtual*/ bool deleteOK(); // called from update()
	
	~LLTextureFetchWorker();

	// Threads:  Ttf
	// Locks:  Mw
	S32 callbackHttpGet(LLCore::HttpResponse * response,
						 bool partial, bool success);

	// Threads:  Ttc
	void callbackCacheRead(bool success, LLImageFormatted* image,
						   S32 imagesize, BOOL islocal);

	// Threads:  Ttc
	void callbackCacheWrite(bool success);

	// Threads:  Tid
	void callbackDecoded(bool success, LLImageRaw* raw, LLImageRaw* aux);
	
	// Threads:  T*
	void setGetStatus(LLCore::HttpStatus status, const std::string& reason)
	{
		LLMutexLock lock(&mWorkMutex);

		mGetStatus = status;
		mGetReason = reason;
	}

	void setCanUseHTTP(bool can_use_http) { mCanUseHTTP = can_use_http; }
	bool getCanUseHTTP() const { return mCanUseHTTP; }

	LLTextureFetch & getFetcher() { return *mFetcher; }
	
	// Inherited from LLCore::HttpHandler
	// Threads:  Ttf
	virtual void onCompleted(LLCore::HttpHandle handle, LLCore::HttpResponse * response);
	
protected:
	LLTextureFetchWorker(LLTextureFetch* fetcher, const std::string& url, const LLUUID& id, const LLHost& host,
						 F32 priority, S32 discard, S32 size);

private:

	// Threads:  Tmain
	/*virtual*/ void startWork(S32 param); // called from addWork() (MAIN THREAD)

	// Threads:  Tmain
	/*virtual*/ void endWork(S32 param, bool aborted); // called from doWork() (MAIN THREAD)

	// Locks:  Mw
	void resetFormattedData();
	
	// Locks:  Mw
	void setImagePriority(F32 priority);

	// Locks:  Mw (ctor invokes without lock)
	void setDesiredDiscard(S32 discard, S32 size);

    // Threads:  T*
	// Locks:  Mw
	bool insertPacket(S32 index, U8* data, S32 size);

	// Locks:  Mw
	void clearPackets();

	// Locks:  Mw
	void setupPacketData();

	// Locks:  Mw (ctor invokes without lock)
	U32 calcWorkPriority();
	
	// Locks:  Mw
	void removeFromCache();

	// Threads:  Ttf
	// Locks:  Mw
	bool processSimulatorPackets();

	// Threads:  Ttf
	bool writeToCacheComplete();
	
	// Threads:  Ttf
	void recordTextureStart(bool is_http);

	// Threads:  Ttf
	void recordTextureDone(bool is_http);

	void lockWorkMutex() { mWorkMutex.lock(); }
	void unlockWorkMutex() { mWorkMutex.unlock(); }

	// Threads:  Ttf
	// Locks:  Mw
	bool acquireHttpSemaphore()
		{
			llassert(! mHttpHasResource);
			if (mFetcher->mHttpSemaphore <= 0)
			{
				return false;
			}
			mHttpHasResource = true;
			mFetcher->mHttpSemaphore--;
			return true;
		}

	// Threads:  Ttf
	// Locks:  Mw
	void releaseHttpSemaphore()
		{
			llassert(mHttpHasResource);
			mHttpHasResource = false;
			mFetcher->mHttpSemaphore++;
		}
	
private:
	enum e_state // mState
	{
		// *NOTE:  Do not change the order/value of state variables, some code
		// depends upon specific ordering/adjacency.
		
		// NOTE: Affects LLTextureBar::draw in lltextureview.cpp (debug hack)
		INVALID = 0,
		INIT,
		LOAD_FROM_TEXTURE_CACHE,
		CACHE_POST,
		LOAD_FROM_NETWORK,
		LOAD_FROM_SIMULATOR,
		WAIT_HTTP_RESOURCE,				// Waiting for HTTP resources
		WAIT_HTTP_RESOURCE2,			// Waiting for HTTP resources
		SEND_HTTP_REQ,					// Commit to sending as HTTP
		WAIT_HTTP_REQ,					// Request sent, wait for completion
		DECODE_IMAGE,
		DECODE_IMAGE_UPDATE,
		WRITE_TO_CACHE,
		WAIT_ON_WRITE,
		DONE
	};
	enum e_request_state // mSentRequest
	{
		UNSENT = 0,
		QUEUED = 1,
		SENT_SIM = 2
	};
	enum e_write_to_cache_state //mWriteToCacheState
	{
		NOT_WRITE = 0,
		CAN_WRITE = 1,
		SHOULD_WRITE = 2
	};
	static const char* sStateDescs[];
	e_state mState;
	e_write_to_cache_state mWriteToCacheState;
	LLTextureFetch* mFetcher;
	LLPointer<LLImageFormatted> mFormattedImage;
	LLPointer<LLImageRaw> mRawImage;
	LLPointer<LLImageRaw> mAuxImage;
	LLUUID mID;
	LLHost mHost;
	std::string mUrl;
	U8 mType;
	F32 mImagePriority;
	U32 mWorkPriority;
	F32 mRequestedPriority;
	S32 mDesiredDiscard;
	S32 mSimRequestedDiscard;
	S32 mRequestedDiscard;
	S32 mLoadedDiscard;
	S32 mDecodedDiscard;
	LLFrameTimer mRequestedTimer;
	LLFrameTimer mFetchTimer;
	LLTimer			mCacheReadTimer;
	F32				mCacheReadTime;
	LLTextureCache::handle_t mCacheReadHandle;
	LLTextureCache::handle_t mCacheWriteHandle;
	S32 mRequestedSize;
	S32 mRequestedOffset;
	S32 mDesiredSize;
	S32 mFileSize;
	S32 mCachedSize;	
	e_request_state mSentRequest;
	handle_t mDecodeHandle;
	BOOL mLoaded;
	BOOL mDecoded;
	BOOL mWritten;
	BOOL mNeedsAux;
	BOOL mHaveAllData;
	BOOL mInLocalCache;
	BOOL mInCache;
	bool mCanUseHTTP ;
	bool mCanUseNET ; //can get from asset server.
	S32 mRetryAttempt;
	S32 mActiveCount;
	LLCore::HttpStatus mGetStatus;
	std::string mGetReason;
	
	// Work Data
	LLMutex mWorkMutex;
	struct PacketData
	{
		PacketData(U8* data, S32 size) { mData = data; mSize = size; }
		~PacketData() { clearData(); }
		void clearData() { delete[] mData; mData = NULL; }
		U8* mData;
		U32 mSize;
	};
	std::vector<PacketData*> mPackets;
	S32 mFirstPacket;
	S32 mLastPacket;
	U16 mTotalPackets;
	U8 mImageCodec;

	LLViewerAssetStats::duration_t mMetricsStartTime;
			
	LLCore::HttpHandle		mHttpHandle;				// Handle of any active request
	LLCore::BufferArray	*	mHttpBufferArray;			// Refcounted pointer to response data 
	int						mHttpPolicyClass;
	bool					mHttpActive;				// Active request to http library
	unsigned int			mHttpReplySize;				// Actual received data size
	unsigned int			mHttpReplyOffset;			// Actual received data offset
	bool					mHttpHasResource;			// Counts against Fetcher's mHttpSemaphore
		
	// State history
	U32						mCacheReadCount;
	U32						mCacheWriteCount;
	U32						mResourceWaitCount;			// Requests entering WAIT_HTTP_RESOURCE2
};

//////////////////////////////////////////////////////////////////////////////

// Cross-thread messaging for asset metrics.

/**
 * @brief Base class for cross-thread requests made of the fetcher
 *
 * I believe the intent of the LLQueuedThread class was to
 * have these operations derived from LLQueuedThread::QueuedRequest
 * but the texture fetcher has elected to manage the queue
 * in its own manner.  So these are free-standing objects which are
 * managed in simple FIFO order on the mCommands queue of the
 * LLTextureFetch object.
 *
 * What each represents is a simple command sent from an
 * outside thread into the TextureFetch thread to be processed
 * in order and in a timely fashion (though not an absolute
 * higher priority than other operations of the thread).
 * Each operation derives a new class from the base customizing
 * members, constructors and the doWork() method to effect
 * the command.
 *
 * The flow is one-directional.  There are two global instances
 * of the LLViewerAssetStats collector, one for the main program's
 * thread pointed to by gViewerAssetStatsMain and one for the
 * TextureFetch thread pointed to by gViewerAssetStatsThread1.
 * Common operations has each thread recording metrics events
 * into the respective collector unconcerned with locking and
 * the state of any other thread.  But when the agent moves into
 * a different region or the metrics timer expires and a report
 * needs to be sent back to the grid, messaging across threads
 * is required to distribute data and perform global actions.
 * In pseudo-UML, it looks like:
 *
 *                       Main                 Thread1
 *                        .                      .
 *                        .                      .
 *                     +-----+                   .
 *                     | AM  |                   .
 *                     +--+--+                   .
 *      +-------+         |                      .
 *      | Main  |      +--+--+                   .
 *      |       |      | SRE |---.               .
 *      | Stats |      +-----+    \              .
 *      |       |         |        \  (uuid)  +-----+
 *      | Coll. |      +--+--+      `-------->| SR  |
 *      +-------+      | MSC |                +--+--+
 *         | ^         +-----+                   |
 *         | |  (uuid)  / .                   +-----+ (uuid)
 *         |  `--------'  .                   | MSC |---------.
 *         |              .                   +-----+         |
 *         |           +-----+                   .            v
 *         |           | TE  |                   .        +-------+
 *         |           +--+--+                   .        | Thd1  |
 *         |              |                      .        |       |
 *         |           +-----+                   .        | Stats |
 *          `--------->| RSC |                   .        |       |
 *                     +--+--+                   .        | Coll. |
 *                        |                      .        +-------+
 *                     +--+--+                   .            |
 *                     | SME |---.               .            |
 *                     +-----+    \              .            |
 *                        .        \ (clone)  +-----+         |
 *                        .         `-------->| SM  |         |
 *                        .                   +--+--+         |
 *                        .                      |            |
 *                        .                   +-----+         |
 *                        .                   | RSC |<--------'
 *                        .                   +-----+
 *                        .                      |
 *                        .                   +-----+
 *                        .                   | CP  |--> HTTP POST
 *                        .                   +-----+
 *                        .                      .
 *                        .                      .
 *
 *
 * Key:
 *
 * SRE - Set Region Enqueued.  Enqueue a 'Set Region' command in
 *       the other thread providing the new UUID of the region.
 *       TFReqSetRegion carries the data.
 * SR  - Set Region.  New region UUID is sent to the thread-local
 *       collector.
 * SME - Send Metrics Enqueued.  Enqueue a 'Send Metrics' command
 *       including an ownership transfer of a cloned LLViewerAssetStats.
 *       TFReqSendMetrics carries the data.
 * SM  - Send Metrics.  Global metrics reporting operation.  Takes
 *       the cloned stats from the command, merges it with the
 *       thread's local stats, converts to LLSD and sends it on
 *       to the grid.
 * AM  - Agent Moved.  Agent has completed some sort of move to a
 *       new region.
 * TE  - Timer Expired.  Metrics timer has expired (on the order
 *       of 10 minutes).
 * CP  - CURL Post
 * MSC - Modify Stats Collector.  State change in the thread-local
 *       collector.  Typically a region change which affects the
 *       global pointers used to find the 'current stats'.
 * RSC - Read Stats Collector.  Extract collector data cloning it
 *       (i.e. deep copy) when necessary.
 *
 */
class LLTextureFetch::TFRequest // : public LLQueuedThread::QueuedRequest
{
public:
	// Default ctors and assignment operator are correct.

	virtual ~TFRequest()
		{}

	// Patterned after QueuedRequest's method but expected behavior
	// is different.  Always expected to complete on the first call
	// and work dispatcher will assume the same and delete the
	// request after invocation.
	virtual bool doWork(LLTextureFetch * fetcher) = 0;
};

namespace 
{

/**
 * @brief Implements a 'Set Region' cross-thread command.
 *
 * When an agent moves to a new region, subsequent metrics need
 * to be binned into a new or existing stats collection in 1:1
 * relationship with the region.  We communicate this region
 * change across the threads involved in the communication with
 * this message.
 *
 * Corresponds to LLTextureFetch::commandSetRegion()
 */
class TFReqSetRegion : public LLTextureFetch::TFRequest
{
public:
	TFReqSetRegion(U64 region_handle)
		: LLTextureFetch::TFRequest(),
		  mRegionHandle(region_handle)
		{}
	TFReqSetRegion & operator=(const TFReqSetRegion &);	// Not defined

	virtual ~TFReqSetRegion()
		{}

	virtual bool doWork(LLTextureFetch * fetcher);
		
public:
	const U64 mRegionHandle;
};


/**
 * @brief Implements a 'Send Metrics' cross-thread command.
 *
 * This is the big operation.  The main thread gathers metrics
 * for a period of minutes into LLViewerAssetStats and other
 * objects then makes a snapshot of the data by cloning the
 * collector.  This command transfers the clone, along with a few
 * additional arguments (UUIDs), handing ownership to the
 * TextureFetch thread.  It then merges its own data into the
 * cloned copy, converts to LLSD and kicks off an HTTP POST of
 * the resulting data to the currently active metrics collector.
 *
 * Corresponds to LLTextureFetch::commandSendMetrics()
 */
class TFReqSendMetrics : public LLTextureFetch::TFRequest
{
public:
    /**
	 * Construct the 'Send Metrics' command to have the TextureFetch
	 * thread add and log metrics data.
	 *
	 * @param	caps_url		URL of a "ViewerMetrics" Caps target
	 *							to receive the data.  Does not have to
	 *							be associated with a particular region.
	 *
	 * @param	session_id		UUID of the agent's session.
	 *
	 * @param	agent_id		UUID of the agent.  (Being pure here...)
	 *
	 * @param	main_stats		Pointer to a clone of the main thread's
	 *							LLViewerAssetStats data.  Thread1 takes
	 *							ownership of the copy and disposes of it
	 *							when done.
	 */
	TFReqSendMetrics(const std::string & caps_url,
					 const LLUUID & session_id,
					 const LLUUID & agent_id,
					 LLViewerAssetStats * main_stats)
		: LLTextureFetch::TFRequest(),
		  mCapsURL(caps_url),
		  mSessionID(session_id),
		  mAgentID(agent_id),
		  mMainStats(main_stats)
		{}
	TFReqSendMetrics & operator=(const TFReqSendMetrics &);	// Not defined

	virtual ~TFReqSendMetrics();

	virtual bool doWork(LLTextureFetch * fetcher);
		
public:
	const std::string mCapsURL;
	const LLUUID mSessionID;
	const LLUUID mAgentID;
	LLViewerAssetStats * mMainStats;
};

/*
 * Examines the merged viewer metrics report and if found to be too long,
 * will attempt to truncate it in some reasonable fashion.
 *
 * @param		max_regions		Limit of regions allowed in report.
 *
 * @param		metrics			Full, merged viewer metrics report.
 *
 * @returns		If data was truncated, returns true.
 */
bool truncate_viewer_metrics(int max_regions, LLSD & metrics);

} // end of anonymous namespace


//////////////////////////////////////////////////////////////////////////////

//static
const char* LLTextureFetchWorker::sStateDescs[] = {
	"INVALID",
	"INIT",
	"LOAD_FROM_TEXTURE_CACHE",
	"CACHE_POST",
	"LOAD_FROM_NETWORK",
	"LOAD_FROM_SIMULATOR",
	"WAIT_HTTP_RESOURCE",
	"WAIT_HTTP_RESOURCE2",
	"SEND_HTTP_REQ",
	"WAIT_HTTP_REQ",
	"DECODE_IMAGE",
	"DECODE_IMAGE_UPDATE",
	"WRITE_TO_CACHE",
	"WAIT_ON_WRITE",
	"DONE"
};

// static
volatile bool LLTextureFetch::svMetricsDataBreak(true);	// Start with a data break

// called from MAIN THREAD

LLTextureFetchWorker::LLTextureFetchWorker(LLTextureFetch* fetcher,
										   const std::string& url, // Optional URL
										   const LLUUID& id,	// Image UUID
										   const LLHost& host,	// Simulator host
										   F32 priority,		// Priority
										   S32 discard,			// Desired discard
										   S32 size)			// Desired size
	: LLWorkerClass(fetcher, "TextureFetch"),
	  LLCore::HttpHandler(),
	  mState(INIT),
	  mWriteToCacheState(NOT_WRITE),
	  mFetcher(fetcher),
	  mID(id),
	  mHost(host),
	  mUrl(url),
	  mImagePriority(priority),
	  mWorkPriority(0),
	  mRequestedPriority(0.f),
	  mDesiredDiscard(-1),
	  mSimRequestedDiscard(-1),
	  mRequestedDiscard(-1),
	  mLoadedDiscard(-1),
	  mDecodedDiscard(-1),
	  mCacheReadTime(0.f),
	  mCacheReadHandle(LLTextureCache::nullHandle()),
	  mCacheWriteHandle(LLTextureCache::nullHandle()),
	  mRequestedSize(0),
	  mRequestedOffset(0),
	  mDesiredSize(TEXTURE_CACHE_ENTRY_SIZE),
	  mFileSize(0),
	  mCachedSize(0),
	  mLoaded(FALSE),
	  mSentRequest(UNSENT),
	  mDecodeHandle(0),
	  mDecoded(FALSE),
	  mWritten(FALSE),
	  mNeedsAux(FALSE),
	  mHaveAllData(FALSE),
	  mInLocalCache(FALSE),
	  mInCache(FALSE),
	  mCanUseHTTP(true),
	  mRetryAttempt(0),
	  mActiveCount(0),
	  mWorkMutex(NULL),
	  mFirstPacket(0),
	  mLastPacket(-1),
	  mTotalPackets(0),
	  mImageCodec(IMG_CODEC_INVALID),
	  mMetricsStartTime(0),
	  mHttpHandle(LLCORE_HTTP_HANDLE_INVALID),
	  mHttpBufferArray(NULL),
	  mHttpPolicyClass(mFetcher->mHttpPolicyClass),
	  mHttpActive(false),
	  mHttpReplySize(0U),
	  mHttpReplyOffset(0U),
	  mHttpHasResource(false),
	  mCacheReadCount(0U),
	  mCacheWriteCount(0U),
	  mResourceWaitCount(0U)
{
	mCanUseNET = mUrl.empty() ;
	
	calcWorkPriority();
	mType = host.isOk() ? LLImageBase::TYPE_AVATAR_BAKE : LLImageBase::TYPE_NORMAL;
// 	llinfos << "Create: " << mID << " mHost:" << host << " Discard=" << discard << llendl;
	if (!mFetcher->mDebugPause)
	{
		U32 work_priority = mWorkPriority | LLWorkerThread::PRIORITY_HIGH;
		addWork(0, work_priority );
	}
	setDesiredDiscard(discard, size);
}

LLTextureFetchWorker::~LLTextureFetchWorker()
{
// 	llinfos << "Destroy: " << mID
// 			<< " Decoded=" << mDecodedDiscard
// 			<< " Requested=" << mRequestedDiscard
// 			<< " Desired=" << mDesiredDiscard << llendl;
	llassert_always(!haveWork());

	lockWorkMutex();													// +Mw (should be useless)
	if (mHttpHasResource)
	{
		// Last-chance catchall to recover the resource.  Using an
		// atomic datatype solely because this can be running in
		// another thread.
		releaseHttpSemaphore();
	}
	if (mHttpActive)
	{
		// Issue a cancel on a live request...
		mFetcher->getHttpRequest().requestCancel(mHttpHandle, NULL);
	}
	if (mCacheReadHandle != LLTextureCache::nullHandle() && mFetcher->mTextureCache)
	{
		mFetcher->mTextureCache->readComplete(mCacheReadHandle, true);
	}
	if (mCacheWriteHandle != LLTextureCache::nullHandle() && mFetcher->mTextureCache)
	{
		mFetcher->mTextureCache->writeComplete(mCacheWriteHandle, true);
	}
	mFormattedImage = NULL;
	clearPackets();
	if (mHttpBufferArray)
	{
		mHttpBufferArray->release();
		mHttpBufferArray = NULL;
	}
	unlockWorkMutex();													// -Mw
	mFetcher->removeFromHTTPQueue(mID, 0);
	mFetcher->removeHttpWaiter(mID);
	mFetcher->updateStateStats(mCacheReadCount, mCacheWriteCount, mResourceWaitCount);
}

// Locks:  Mw
void LLTextureFetchWorker::clearPackets()
{
	for_each(mPackets.begin(), mPackets.end(), DeletePointer());
	mPackets.clear();
	mTotalPackets = 0;
	mLastPacket = -1;
	mFirstPacket = 0;
}

// Locks:  Mw
void LLTextureFetchWorker::setupPacketData()
{
	S32 data_size = 0;
	if (mFormattedImage.notNull())
	{
		data_size = mFormattedImage->getDataSize();
	}
	if (data_size > 0)
	{
		// Only used for simulator requests
		mFirstPacket = (data_size - FIRST_PACKET_SIZE) / MAX_IMG_PACKET_SIZE + 1;
		if (FIRST_PACKET_SIZE + (mFirstPacket-1) * MAX_IMG_PACKET_SIZE != data_size)
		{
			llwarns << "Bad CACHED TEXTURE size: " << data_size << " removing." << llendl;
			removeFromCache();
			resetFormattedData();
			clearPackets();
		}
		else if (mFileSize > 0)
		{
			mLastPacket = mFirstPacket-1;
			mTotalPackets = (mFileSize - FIRST_PACKET_SIZE + MAX_IMG_PACKET_SIZE-1) / MAX_IMG_PACKET_SIZE + 1;
		}
		else
		{
			// This file was cached using HTTP so we have to refetch the first packet
			resetFormattedData();
			clearPackets();
		}
	}
}

// Locks:  Mw (ctor invokes without lock)
U32 LLTextureFetchWorker::calcWorkPriority()
{
 	//llassert_always(mImagePriority >= 0 && mImagePriority <= LLViewerFetchedTexture::maxDecodePriority());
	static const F32 PRIORITY_SCALE = (F32)LLWorkerThread::PRIORITY_LOWBITS / LLViewerFetchedTexture::maxDecodePriority();

	mWorkPriority = llmin((U32)LLWorkerThread::PRIORITY_LOWBITS, (U32)(mImagePriority * PRIORITY_SCALE));
	return mWorkPriority;
}

// Locks:  Mw (ctor invokes without lock)
void LLTextureFetchWorker::setDesiredDiscard(S32 discard, S32 size)
{
	bool prioritize = false;
	if (mDesiredDiscard != discard)
	{
		if (!haveWork())
		{
			calcWorkPriority();
			if (!mFetcher->mDebugPause)
			{
				U32 work_priority = mWorkPriority | LLWorkerThread::PRIORITY_HIGH;
				addWork(0, work_priority);
			}
		}
		else if (mDesiredDiscard < discard)
		{
			prioritize = true;
		}
		mDesiredDiscard = discard;
		mDesiredSize = size;
	}
	else if (size > mDesiredSize)
	{
		mDesiredSize = size;
		prioritize = true;
	}
	mDesiredSize = llmax(mDesiredSize, TEXTURE_CACHE_ENTRY_SIZE);
	if ((prioritize && mState == INIT) || mState == DONE)
	{
		mState = INIT;
		U32 work_priority = mWorkPriority | LLWorkerThread::PRIORITY_HIGH;
		setPriority(work_priority);
	}
}

// Locks:  Mw
void LLTextureFetchWorker::setImagePriority(F32 priority)
{
// 	llassert_always(priority >= 0 && priority <= LLViewerTexture::maxDecodePriority());
	F32 delta = fabs(priority - mImagePriority);
	if (delta > (mImagePriority * .05f) || mState == DONE)
	{
		mImagePriority = priority;
		calcWorkPriority();
		U32 work_priority = mWorkPriority | (getPriority() & LLWorkerThread::PRIORITY_HIGHBITS);
		setPriority(work_priority);
	}
}

// Locks:  Mw
void LLTextureFetchWorker::resetFormattedData()
{
	if (mHttpBufferArray)
	{
		mHttpBufferArray->release();
		mHttpBufferArray = NULL;
	}
	if (mFormattedImage.notNull())
	{
		mFormattedImage->deleteData();
	}
	mHttpReplySize = 0;
	mHttpReplyOffset = 0;
	mHaveAllData = FALSE;
}

// Threads:  Tmain
void LLTextureFetchWorker::startWork(S32 param)
{
	llassert(mFormattedImage.isNull());
}

// Threads:  Ttf
bool LLTextureFetchWorker::doWork(S32 param)
{
	static const LLCore::HttpStatus http_not_found(HTTP_NOT_FOUND);						// 404
	static const LLCore::HttpStatus http_service_unavail(HTTP_SERVICE_UNAVAILABLE);		// 503
	static const LLCore::HttpStatus http_not_sat(HTTP_REQUESTED_RANGE_NOT_SATISFIABLE);	// 416;
	
	LLMutexLock lock(&mWorkMutex);										// +Mw

	if ((mFetcher->isQuitting() || getFlags(LLWorkerClass::WCF_DELETE_REQUESTED)))
	{
		if (mState < DECODE_IMAGE)
		{
			return true; // abort
		}
	}

	if(mImagePriority < F_ALMOST_ZERO)
	{
		if (mState == INIT || mState == LOAD_FROM_NETWORK || mState == LOAD_FROM_SIMULATOR)
		{
			return true; // abort
		}
	}
	if(mState > CACHE_POST && !mCanUseNET && !mCanUseHTTP)
	{
		//nowhere to get data, abort.
		return true ;
	}

	if (mFetcher->mDebugPause)
	{
		return false; // debug: don't do any work
	}
	if (mID == mFetcher->mDebugID)
	{
		mFetcher->mDebugCount++; // for setting breakpoints
	}

	if (mState != DONE)
	{
		mFetchTimer.reset();
	}

	if (mState == INIT)
	{		
		mRawImage = NULL ;
		mRequestedDiscard = -1;
		mLoadedDiscard = -1;
		mDecodedDiscard = -1;
		mRequestedSize = 0;
		mRequestedOffset = 0;
		mFileSize = 0;
		mCachedSize = 0;
		mLoaded = FALSE;
		mSentRequest = UNSENT;
		mDecoded  = FALSE;
		mWritten  = FALSE;
		if (mHttpBufferArray)
		{
			mHttpBufferArray->release();
			mHttpBufferArray = NULL;
		}
		mHttpReplySize = 0;
		mHttpReplyOffset = 0;
		mHaveAllData = FALSE;
		clearPackets(); // TODO: Shouldn't be necessary
		mCacheReadHandle = LLTextureCache::nullHandle();
		mCacheWriteHandle = LLTextureCache::nullHandle();
		mState = LOAD_FROM_TEXTURE_CACHE;
		mInCache = FALSE;
		mDesiredSize = llmax(mDesiredSize, TEXTURE_CACHE_ENTRY_SIZE); // min desired size is TEXTURE_CACHE_ENTRY_SIZE
		LL_DEBUGS("Texture") << mID << ": Priority: " << llformat("%8.0f",mImagePriority)
							 << " Desired Discard: " << mDesiredDiscard << " Desired Size: " << mDesiredSize << LL_ENDL;
		// fall through
	}

	if (mState == LOAD_FROM_TEXTURE_CACHE)
	{
		if (mCacheReadHandle == LLTextureCache::nullHandle())
		{
			U32 cache_priority = mWorkPriority;
			S32 offset = mFormattedImage.notNull() ? mFormattedImage->getDataSize() : 0;
			S32 size = mDesiredSize - offset;
			if (size <= 0)
			{
				mState = CACHE_POST;
				return false;
			}
			mFileSize = 0;
			mLoaded = FALSE;			
			
			if (mUrl.compare(0, 7, "file://") == 0)
			{
				setPriority(LLWorkerThread::PRIORITY_LOW | mWorkPriority); // Set priority first since Responder may change it

				// read file from local disk
				++mCacheReadCount;
				std::string filename = mUrl.substr(7, std::string::npos);
				CacheReadResponder* responder = new CacheReadResponder(mFetcher, mID, mFormattedImage);
				mCacheReadHandle = mFetcher->mTextureCache->readFromCache(filename, mID, cache_priority,
																		  offset, size, responder);
				mCacheReadTimer.reset();
			}
			else if (mUrl.empty() && mFetcher->canLoadFromCache())
			{
				setPriority(LLWorkerThread::PRIORITY_LOW | mWorkPriority); // Set priority first since Responder may change it

				++mCacheReadCount;
				CacheReadResponder* responder = new CacheReadResponder(mFetcher, mID, mFormattedImage);
				mCacheReadHandle = mFetcher->mTextureCache->readFromCache(mID, cache_priority,
																		  offset, size, responder);
				mCacheReadTimer.reset();
			}
			else if(!mUrl.empty() && mCanUseHTTP)
			{
				if (!(mUrl.compare(0, 7, "http://") == 0))
				{
					// *TODO:?remove this warning
					llwarns << "Unknown URL Type: " << mUrl << llendl;
				}
				setPriority(LLWorkerThread::PRIORITY_HIGH | mWorkPriority);
				mState = WAIT_HTTP_RESOURCE;
			}
			else
			{
				setPriority(LLWorkerThread::PRIORITY_HIGH | mWorkPriority);
				mState = LOAD_FROM_NETWORK;
			}
		}

		if (mLoaded)
		{
			// Make sure request is complete. *TODO: make this auto-complete
			if (mFetcher->mTextureCache->readComplete(mCacheReadHandle, false))
			{
				mCacheReadHandle = LLTextureCache::nullHandle();
				mState = CACHE_POST;
				// fall through
			}
			else
			{
				//
				//This should never happen
				//
				return false;
			}
		}
		else
		{
			return false;
		}
	}

	if (mState == CACHE_POST)
	{
		mCachedSize = mFormattedImage.notNull() ? mFormattedImage->getDataSize() : 0;
		// Successfully loaded
		if ((mCachedSize >= mDesiredSize) || mHaveAllData)
		{
			// we have enough data, decode it
			llassert_always(mFormattedImage->getDataSize() > 0);
			mLoadedDiscard = mDesiredDiscard;
			mState = DECODE_IMAGE;
			mInCache = TRUE;
			mWriteToCacheState = NOT_WRITE ;
			LL_DEBUGS("Texture") << mID << ": Cached. Bytes: " << mFormattedImage->getDataSize()
								 << " Size: " << llformat("%dx%d",mFormattedImage->getWidth(),mFormattedImage->getHeight())
								 << " Desired Discard: " << mDesiredDiscard << " Desired Size: " << mDesiredSize << LL_ENDL;
			LLTextureFetch::sCacheHitRate.sample(100.f);
		}
		else
		{
			if (mUrl.compare(0, 7, "file://") == 0)
			{
				// failed to load local file, we're done.
				return true;
			}
			// need more data
			else
			{
				LL_DEBUGS("Texture") << mID << ": Not in Cache" << LL_ENDL;
				mState = LOAD_FROM_NETWORK;
			}
			
			// fall through
			LLTextureFetch::sCacheHitRate.sample(0.f);
		}
	}

	if (mState == LOAD_FROM_NETWORK)
	{
		static LLCachedControl<bool> use_http(gSavedSettings,"ImagePipelineUseHTTP");

// 		if (mHost != LLHost::invalid) get_url = false;
		if ( use_http && mCanUseHTTP && mUrl.empty())//get http url.
		{
			LLViewerRegion* region = NULL;
			if (mHost == LLHost::invalid)
				region = gAgent.getRegion();
			else
				region = LLWorld::getInstance()->getRegion(mHost);

			if (region)
			{
				std::string http_url = region->getHttpUrl() ;
				if (!http_url.empty())
				{
					mUrl = http_url + "/?texture_id=" + mID.asString().c_str();
					mWriteToCacheState = CAN_WRITE ; //because this texture has a fixed texture id.
				}
				else
				{
					mCanUseHTTP = false ;
				}
			}
			else
			{
				// This will happen if not logged in or if a region deoes not have HTTP Texture enabled
				//llwarns << "Region not found for host: " << mHost << llendl;
				mCanUseHTTP = false;
			}
		}
		if (mCanUseHTTP && !mUrl.empty())
		{
			mState = WAIT_HTTP_RESOURCE;
			setPriority(LLWorkerThread::PRIORITY_HIGH | mWorkPriority);
			if(mWriteToCacheState != NOT_WRITE)
			{
				mWriteToCacheState = CAN_WRITE ;
			}
			// don't return, fall through to next state
		}
		else if (mSentRequest == UNSENT && mCanUseNET)
		{
			// Add this to the network queue and sit here.
			// LLTextureFetch::update() will send off a request which will change our state
			mWriteToCacheState = CAN_WRITE ;
			mRequestedSize = mDesiredSize;
			mRequestedDiscard = mDesiredDiscard;
			mSentRequest = QUEUED;
			mFetcher->addToNetworkQueue(this);
			recordTextureStart(false);
			setPriority(LLWorkerThread::PRIORITY_LOW | mWorkPriority);
			
			return false;
		}
		else
		{
			// Shouldn't need to do anything here
			//llassert_always(mFetcher->mNetworkQueue.find(mID) != mFetcher->mNetworkQueue.end());
			// Make certain this is in the network queue
			//mFetcher->addToNetworkQueue(this);
			//recordTextureStart(false);
			//setPriority(LLWorkerThread::PRIORITY_LOW | mWorkPriority);
			return false;
		}
	}
	
	if (mState == LOAD_FROM_SIMULATOR)
	{
		if (mFormattedImage.isNull())
		{
			mFormattedImage = new LLImageJ2C;
		}
		if (processSimulatorPackets())
		{
			LL_DEBUGS("Texture") << mID << ": Loaded from Sim. Bytes: " << mFormattedImage->getDataSize() << LL_ENDL;
			mFetcher->removeFromNetworkQueue(this, false);
			if (mFormattedImage.isNull() || !mFormattedImage->getDataSize())
			{
				// processSimulatorPackets() failed
// 				llwarns << "processSimulatorPackets() failed to load buffer" << llendl;
				return true; // failed
			}
			setPriority(LLWorkerThread::PRIORITY_HIGH | mWorkPriority);
			mState = DECODE_IMAGE;
			mWriteToCacheState = SHOULD_WRITE;
			recordTextureDone(false);
		}
		else
			{
			mFetcher->addToNetworkQueue(this); // failsafe
			setPriority(LLWorkerThread::PRIORITY_LOW | mWorkPriority);
			recordTextureStart(false);
			}
		return false;
		}
	
	if (mState == WAIT_HTTP_RESOURCE)
		{
		// NOTE:
		// control the number of the http requests issued for:
		// 1, not openning too many file descriptors at the same time;
		// 2, control the traffic of http so udp gets bandwidth.
		//
		// If it looks like we're busy, keep this request here.
		// Otherwise, advance into the HTTP states.
		if (mFetcher->getHttpWaitersCount() || ! acquireHttpSemaphore())
			{
			mState = WAIT_HTTP_RESOURCE2;
			setPriority(LLWorkerThread::PRIORITY_LOW | mWorkPriority);
			mFetcher->addHttpWaiter(this->mID);
			++mResourceWaitCount;
			return false;
			}
		
		mState = SEND_HTTP_REQ;
		// *NOTE:  You must invoke releaseHttpSemaphore() if you transition
		// to a state other than SEND_HTTP_REQ or WAIT_HTTP_REQ or abort
		// the request.
		}

	if (mState == WAIT_HTTP_RESOURCE2)
	{
		// Just idle it if we make it to the head...
		return false;
	}
	
	if (mState == SEND_HTTP_REQ)
	{
		if (! mCanUseHTTP)
		{
			releaseHttpSemaphore();
			return true; // abort
		}

			mFetcher->removeFromNetworkQueue(this, false);
			
			S32 cur_size = 0;
			if (mFormattedImage.notNull())
			{
				cur_size = mFormattedImage->getDataSize(); // amount of data we already have
				if (mFormattedImage->getDiscardLevel() == 0)
				{
					if(cur_size > 0)
					{
						// We already have all the data, just decode it
						mLoadedDiscard = mFormattedImage->getDiscardLevel();
						setPriority(LLWorkerThread::PRIORITY_HIGH | mWorkPriority);
						mState = DECODE_IMAGE;
					releaseHttpSemaphore();
						return false;
					}
					else
					{
					releaseHttpSemaphore();
						return true ; //abort.
					}
				}
			}
			mRequestedSize = mDesiredSize;
			mRequestedDiscard = mDesiredDiscard;
			mRequestedSize -= cur_size;
		mRequestedOffset = cur_size;
		if (mRequestedOffset)
		{
			// Texture fetching often issues 'speculative' loads that
			// start beyond the end of the actual asset.  Some cache/web
			// systems, e.g. Varnish, will respond to this not with a
			// 416 but with a 200 and the entire asset in the response
			// body.  By ensuring that we always have a partially
			// satisfiable Range request, we avoid that hit to the network.
			// We just have to deal with the overlapping data which is made
			// somewhat harder by the fact that grid services don't necessarily
			// return the Content-Range header on 206 responses.  *Sigh*
			mRequestedOffset -= 1;
			mRequestedSize += 1;
		}
			
		mHttpHandle = LLCORE_HTTP_HANDLE_INVALID;
			if (!mUrl.empty())
			{
				mRequestedTimer.reset();
				mLoaded = FALSE;
			mGetStatus = LLCore::HttpStatus();
				mGetReason.clear();
			LL_DEBUGS("Texture") << "HTTP GET: " << mID << " Offset: " << mRequestedOffset
									 << " Bytes: " << mRequestedSize
									 << " Bandwidth(kbps): " << mFetcher->getTextureBandwidth() << "/" << mFetcher->mMaxBandwidth
									 << LL_ENDL;

				// Will call callbackHttpGet when curl request completes
			mHttpHandle = mFetcher->mHttpRequest->requestGetByteRange(mHttpPolicyClass,
																	  mWorkPriority,
																	  mUrl,
																	  mRequestedOffset,
																	  mRequestedSize,
																	  mFetcher->mHttpOptions,
																	  mFetcher->mHttpHeaders,
																	  this);
			}
		if (LLCORE_HTTP_HANDLE_INVALID == mHttpHandle)
			{
				llwarns << "HTTP GET request failed for " << mID << llendl;
				resetFormattedData();
			releaseHttpSemaphore();
				return true; // failed
			}

		mHttpActive = true;
		mFetcher->addToHTTPQueue(mID);
		recordTextureStart(true);
		setPriority(LLWorkerThread::PRIORITY_LOW | mWorkPriority);
		mState = WAIT_HTTP_REQ;	
		
			// fall through
		}
	
	if (mState == WAIT_HTTP_REQ)
	{
		// *NOTE:  As stated above, all transitions out of this state should
		// call releaseHttpSemaphore().
		if (mLoaded)
		{
			S32 cur_size = mFormattedImage.notNull() ? mFormattedImage->getDataSize() : 0;
			if (mRequestedSize < 0)
			{
				if (http_not_found == mGetStatus)
				{
					if(mWriteToCacheState == NOT_WRITE) //map tiles
					{
						mState = DONE;
						releaseHttpSemaphore();
						return true; // failed, means no map tile on the empty region.
					}

					llwarns << "Texture missing from server (404): " << mUrl << llendl;

					//roll back to try UDP
					if(mCanUseNET)
					{
						mState = INIT ;
						mCanUseHTTP = false ;
						mUrl.clear();
						setPriority(LLWorkerThread::PRIORITY_HIGH | mWorkPriority);
						releaseHttpSemaphore();
						return false ;
					}
				}
				else if (http_service_unavail == mGetStatus)
				{
					LL_INFOS_ONCE("Texture") << "Texture server busy (503): " << mUrl << LL_ENDL;
				}
				else if (http_not_sat == mGetStatus)
				{
					// Allowed, we'll accept whatever data we have as complete.
					mHaveAllData = TRUE;
				}
				else
				{
					llinfos << "HTTP GET failed for: " << mUrl
							<< " Status: " << mGetStatus.toHex()
							<< " Reason: '" << mGetReason << "'"
							<< llendl;
				}

					mUrl.clear();
					if (cur_size > 0)
					{
						// Use available data
						mLoadedDiscard = mFormattedImage->getDiscardLevel();
						setPriority(LLWorkerThread::PRIORITY_HIGH | mWorkPriority);
						mState = DECODE_IMAGE;
					releaseHttpSemaphore();
						return false; 
					}

				// Fail harder
						resetFormattedData();
						mState = DONE;
				releaseHttpSemaphore();
						return true; // failed
					}
			
			// Clear the url since we're done with the fetch
			// Note: mUrl is used to check is fetching is required so failure to clear it will force an http fetch
			// next time the texture is requested, even if the data have already been fetched.
			if(mWriteToCacheState != NOT_WRITE)
			{
				mUrl.clear();
			}

			if (! mHttpBufferArray || ! mHttpBufferArray->size())
			{
				// no data received.
				if (mHttpBufferArray)
			{
					mHttpBufferArray->release();
					mHttpBufferArray = NULL;
				}

				//abort.
				mState = DONE;
				releaseHttpSemaphore();
				return true;
			}

			S32 append_size(mHttpBufferArray->size());
			S32 total_size(cur_size + append_size);
			S32 src_offset(0);
			llassert_always(append_size == mRequestedSize);
			if (mHttpReplyOffset && mHttpReplyOffset != cur_size)
			{
				// In case of a partial response, our offset may
				// not be trivially contiguous with the data we have.
				// Get back into alignment.
				if (mHttpReplyOffset > cur_size)
				{
					LL_WARNS("Texture") << "Partial HTTP response produces break in image data for texture "
										<< mID << ".  Aborting load."  << LL_ENDL;
					mState = DONE;
					releaseHttpSemaphore();
					return true;
				}
				src_offset = cur_size - mHttpReplyOffset;
				append_size -= src_offset;
				total_size -= src_offset;
				mRequestedSize -= src_offset;			// Make requested values reflect useful part
				mRequestedOffset += src_offset;
			}
			
			if (mFormattedImage.isNull())
			{
				// For now, create formatted image based on extension
				std::string extension = gDirUtilp->getExtension(mUrl);
				mFormattedImage = LLImageFormatted::createFromType(LLImageBase::getCodecFromExtension(extension));
				if (mFormattedImage.isNull())
				{
					mFormattedImage = new LLImageJ2C; // default
				}
			}
						
			if (mHaveAllData) //the image file is fully loaded.
			{
				mFileSize = total_size;
			}
			else //the file size is unknown.
			{
				mFileSize = total_size + 1 ; //flag the file is not fully loaded.
			}
			
			U8 * buffer = (U8 *) ALLOCATE_MEM(LLImageBase::getPrivatePool(), total_size);
			if (cur_size > 0)
			{
				memcpy(buffer, mFormattedImage->getData(), cur_size);
			}
			mHttpBufferArray->read(src_offset, (char *) buffer + cur_size, append_size);

			// NOTE: setData releases current data and owns new data (buffer)
			mFormattedImage->setData(buffer, total_size);

			// Done with buffer array
			mHttpBufferArray->release();
			mHttpBufferArray = NULL;
			mHttpReplySize = 0;
			mHttpReplyOffset = 0;
			
			mLoadedDiscard = mRequestedDiscard;
			mState = DECODE_IMAGE;
			if(mWriteToCacheState != NOT_WRITE)
			{
				mWriteToCacheState = SHOULD_WRITE ;
			}
			setPriority(LLWorkerThread::PRIORITY_HIGH | mWorkPriority);
			releaseHttpSemaphore();
			return false;
		}
		else
		{
			// *HISTORY:  There was a texture timeout test here originally that
			// would cancel a request that was over 120 seconds old.  That's
			// probably not a good idea.  Particularly rich regions can take
			// an enormous amount of time to load textures.  We'll revisit the
			// various possible timeout components (total request time, connection
			// time, I/O time, with and without retries, etc.) in the future.

			setPriority(LLWorkerThread::PRIORITY_LOW | mWorkPriority);
			return false;
		}
	}
	
	if (mState == DECODE_IMAGE)
	{
		static LLCachedControl<bool> textures_decode_disabled(gSavedSettings,"TextureDecodeDisabled");

		setPriority(LLWorkerThread::PRIORITY_LOW | mWorkPriority); // Set priority first since Responder may change it
		if(textures_decode_disabled)
		{
			// for debug use, don't decode
			mState = DONE;
			return true;
		}

		if (mDesiredDiscard < 0)
		{
			// We aborted, don't decode
			mState = DONE;
			return true;
		}
		
		if (mFormattedImage->getDataSize() <= 0)
		{
			//llerrs << "Decode entered with invalid mFormattedImage. ID = " << mID << llendl;
			
			//abort, don't decode
			mState = DONE;
			return true;
		}
		if (mLoadedDiscard < 0)
		{
			//llerrs << "Decode entered with invalid mLoadedDiscard. ID = " << mID << llendl;

			//abort, don't decode
			mState = DONE;
			return true;
		}

		mRawImage = NULL;
		mAuxImage = NULL;
		llassert_always(mFormattedImage.notNull());
		S32 discard = mHaveAllData ? 0 : mLoadedDiscard;
		U32 image_priority = LLWorkerThread::PRIORITY_NORMAL | mWorkPriority;
		mDecoded  = FALSE;
		mState = DECODE_IMAGE_UPDATE;
		LL_DEBUGS("Texture") << mID << ": Decoding. Bytes: " << mFormattedImage->getDataSize() << " Discard: " << discard
				<< " All Data: " << mHaveAllData << LL_ENDL;
		mDecodeHandle = mFetcher->mImageDecodeThread->decodeImage(mFormattedImage, image_priority, discard, mNeedsAux,
																  new DecodeResponder(mFetcher, mID, this));
		// fall though
	}
	
	if (mState == DECODE_IMAGE_UPDATE)
	{
		if (mDecoded)
		{
			if(mFetcher->getFetchDebugger() && !mInLocalCache)
			{
				mFetcher->getFetchDebugger()->addHistoryEntry(this);
			}

			if (mDecodedDiscard < 0)
			{
				LL_DEBUGS("Texture") << mID << ": Failed to Decode." << LL_ENDL;
				if (mCachedSize > 0 && !mInLocalCache && mRetryAttempt == 0)
				{
					// Cache file should be deleted, try again
// 					llwarns << mID << ": Decode of cached file failed (removed), retrying" << llendl;
					llassert_always(mDecodeHandle == 0);
					mFormattedImage = NULL;
					++mRetryAttempt;
					setPriority(LLWorkerThread::PRIORITY_HIGH | mWorkPriority);
					mState = INIT;
					return false;
				}
				else
				{
// 					llwarns << "UNABLE TO LOAD TEXTURE: " << mID << " RETRIES: " << mRetryAttempt << llendl;
					mState = DONE; // failed
				}
			}
			else
			{
				llassert_always(mRawImage.notNull());
				LL_DEBUGS("Texture") << mID << ": Decoded. Discard: " << mDecodedDiscard
						<< " Raw Image: " << llformat("%dx%d",mRawImage->getWidth(),mRawImage->getHeight()) << LL_ENDL;
				setPriority(LLWorkerThread::PRIORITY_HIGH | mWorkPriority);
				mState = WRITE_TO_CACHE;
			}
			// fall through
		}
		else
		{
			return false;
		}
	}

	if (mState == WRITE_TO_CACHE)
	{
		if (mWriteToCacheState != SHOULD_WRITE || mFormattedImage.isNull())
		{
			// If we're in a local cache or we didn't actually receive any new data,
			// or we failed to load anything, skip
			mState = DONE;
			return false;
		}
		S32 datasize = mFormattedImage->getDataSize();
		if(mFileSize < datasize)//This could happen when http fetching and sim fetching mixed.
		{
			if(mHaveAllData)
			{
				mFileSize = datasize ;
			}
			else
			{
				mFileSize = datasize + 1 ; //flag not fully loaded.
			}
		}
		llassert_always(datasize);
		setPriority(LLWorkerThread::PRIORITY_LOW | mWorkPriority); // Set priority first since Responder may change it
		U32 cache_priority = mWorkPriority;
		mWritten = FALSE;
		mState = WAIT_ON_WRITE;
		++mCacheWriteCount;
		CacheWriteResponder* responder = new CacheWriteResponder(mFetcher, mID);
		mCacheWriteHandle = mFetcher->mTextureCache->writeToCache(mID, cache_priority,
																  mFormattedImage->getData(), datasize,
																  mFileSize, mRawImage, mDecodedDiscard, responder);
		// fall through
	}
	
	if (mState == WAIT_ON_WRITE)
	{
		if (writeToCacheComplete())
		{
			mState = DONE;
			// fall through
		}
		else
		{
			if (mDesiredDiscard < mDecodedDiscard)
			{
				// We're waiting for this write to complete before we can receive more data
				// (we can't touch mFormattedImage until the write completes)
				// Prioritize the write
				mFetcher->mTextureCache->prioritizeWrite(mCacheWriteHandle);
			}
			return false;
		}
	}

	if (mState == DONE)
	{
		if (mDecodedDiscard >= 0 && mDesiredDiscard < mDecodedDiscard)
		{
			// More data was requested, return to INIT
			mState = INIT;
			setPriority(LLWorkerThread::PRIORITY_HIGH | mWorkPriority);
			return false;
		}
		else
		{
			setPriority(LLWorkerThread::PRIORITY_LOW | mWorkPriority);
			return true;
		}
	}
	
	return false;
}																		// -Mw

// Threads:  Ttf
// virtual
void LLTextureFetchWorker::onCompleted(LLCore::HttpHandle handle, LLCore::HttpResponse * response)
{
	static LLCachedControl<bool> log_to_viewer_log(gSavedSettings, "LogTextureDownloadsToViewerLog");
	static LLCachedControl<bool> log_to_sim(gSavedSettings, "LogTextureDownloadsToSimulator");
	static LLCachedControl<bool> log_texture_traffic(gSavedSettings, "LogTextureNetworkTraffic") ;

	LLMutexLock lock(&mWorkMutex);										// +Mw

	mHttpActive = false;
	
	if (log_to_viewer_log || log_to_sim)
	{
		U64 timeNow = LLTimer::getTotalTime();
		mFetcher->mTextureInfo.setRequestStartTime(mID, mMetricsStartTime);
		mFetcher->mTextureInfo.setRequestType(mID, LLTextureInfoDetails::REQUEST_TYPE_HTTP);
		mFetcher->mTextureInfo.setRequestSize(mID, mRequestedSize);
		mFetcher->mTextureInfo.setRequestOffset(mID, mRequestedOffset);
		mFetcher->mTextureInfo.setRequestCompleteTimeAndLog(mID, timeNow);
	}

	bool success = true;
	bool partial = false;
	LLCore::HttpStatus status(response->getStatus());
	
	lldebugs << "HTTP COMPLETE: " << mID
			 << " status: " << status.toHex()
			 << " '" << status.toString() << "'"
			 << llendl;
//	unsigned int offset(0), length(0), full_length(0);
//	response->getRange(&offset, &length, &full_length);
// 	llwarns << "HTTP COMPLETE: " << mID << " handle: " << handle
// 			<< " status: " << status.toULong() << " '" << status.toString() << "'"
// 			<< " req offset: " << mRequestedOffset << " req length: " << mRequestedSize
// 			<< " offset: " << offset << " length: " << length
// 			<< llendl;

	if (! status)
	{
		success = false;
		std::string reason(status.toString());
		setGetStatus(status, reason);
		llwarns << "CURL GET FAILED, status: " << status.toHex()
				<< " reason: " << reason << llendl;
	}
	else
	{
		// A warning about partial (HTTP 206) data.  Some grid services
		// do *not* return a 'Content-Range' header in the response to
		// Range requests with a 206 status.  We're forced to assume
		// we get what we asked for in these cases until we can fix
		// the services.
		static const LLCore::HttpStatus par_status(HTTP_PARTIAL_CONTENT);

		partial = (par_status == status);
	}
	
	S32 data_size = callbackHttpGet(response, partial, success);
			
	if (log_texture_traffic && data_size > 0)
	{
		LLViewerTexture* tex = LLViewerTextureManager::findTexture(mID);
		if (tex)
		{
			gTotalTextureBytesPerBoostLevel[tex->getBoostLevel()] += data_size ;
		}
}

	mFetcher->removeFromHTTPQueue(mID, data_size);
	
	recordTextureDone(true);
}																		// -Mw


// Threads:  Tmain
void LLTextureFetchWorker::endWork(S32 param, bool aborted)
{
	if (mDecodeHandle != 0)
	{
		mFetcher->mImageDecodeThread->abortRequest(mDecodeHandle, false);
		mDecodeHandle = 0;
	}
	mFormattedImage = NULL;
}

//////////////////////////////////////////////////////////////////////////////

// Threads:  Ttf

// virtual
void LLTextureFetchWorker::finishWork(S32 param, bool completed)
{
	// The following are required in case the work was aborted
	if (mCacheReadHandle != LLTextureCache::nullHandle())
	{
		mFetcher->mTextureCache->readComplete(mCacheReadHandle, true);
		mCacheReadHandle = LLTextureCache::nullHandle();
	}
	if (mCacheWriteHandle != LLTextureCache::nullHandle())
	{
		mFetcher->mTextureCache->writeComplete(mCacheWriteHandle, true);
		mCacheWriteHandle = LLTextureCache::nullHandle();
	}
}

// LLQueuedThread's update() method is asking if it's okay to
// delete this worker.  You'll notice we're not locking in here
// which is a slight concern.  Caller is expected to have made
// this request 'quiet' by whatever means... 
//
// Threads:  Tmain

// virtual
bool LLTextureFetchWorker::deleteOK()
{
	bool delete_ok = true;

	if (mHttpActive)
	{
		// HTTP library has a pointer to this worker
		// and will dereference it to do notification.
		delete_ok = false;
	}

	if (WAIT_HTTP_RESOURCE2 == mState)
	{
		if (mFetcher->isHttpWaiter(mID))
		{
			// Don't delete the worker out from under the releaseHttpWaiters()
			// method.  Keep the pointers valid, clean up after that method
			// has recognized the cancelation and removed the UUID from the
			// waiter list.
			delete_ok = false;
		}
	}
	
	// Allow any pending reads or writes to complete
	if (mCacheReadHandle != LLTextureCache::nullHandle())
	{
		if (mFetcher->mTextureCache->readComplete(mCacheReadHandle, true))
		{
			mCacheReadHandle = LLTextureCache::nullHandle();
		}
		else
		{
			delete_ok = false;
		}
	}
	if (mCacheWriteHandle != LLTextureCache::nullHandle())
	{
		if (mFetcher->mTextureCache->writeComplete(mCacheWriteHandle))
		{
			mCacheWriteHandle = LLTextureCache::nullHandle();
		}
		else
		{
			delete_ok = false;
		}
	}

	if ((haveWork() &&
		 // not ok to delete from these states
		 ((mState >= WRITE_TO_CACHE && mState <= WAIT_ON_WRITE))))
	{
		delete_ok = false;
	}
	
	return delete_ok;
}

// Threads:  Ttf
void LLTextureFetchWorker::removeFromCache()
{
	if (!mInLocalCache)
	{
		mFetcher->mTextureCache->removeFromCache(mID);
	}
}


//////////////////////////////////////////////////////////////////////////////

// Threads:  Ttf
// Locks:  Mw
bool LLTextureFetchWorker::processSimulatorPackets()
{
	if (mFormattedImage.isNull() || mRequestedSize < 0)
	{
		// not sure how we got here, but not a valid state, abort!
		llassert_always(mDecodeHandle == 0);
		mFormattedImage = NULL;
		return true;
	}
	
	if (mLastPacket >= mFirstPacket)
	{
		S32 buffer_size = mFormattedImage->getDataSize();
		for (S32 i = mFirstPacket; i<=mLastPacket; i++)
		{
			llassert_always(mPackets[i]);
			buffer_size += mPackets[i]->mSize;
		}
		bool have_all_data = mLastPacket >= mTotalPackets-1;
		if (mRequestedSize <= 0)
		{
			// We received a packed but haven't requested anything yet (edge case)
			// Return true (we're "done") since we didn't request anything
			return true;
		}
		if (buffer_size >= mRequestedSize || have_all_data)
		{
			/// We have enough (or all) data
			if (have_all_data)
			{
				mHaveAllData = TRUE;
			}
			S32 cur_size = mFormattedImage->getDataSize();
			if (buffer_size > cur_size)
			{
				/// We have new data
				U8* buffer = (U8*)ALLOCATE_MEM(LLImageBase::getPrivatePool(), buffer_size);
				S32 offset = 0;
				if (cur_size > 0 && mFirstPacket > 0)
				{
					memcpy(buffer, mFormattedImage->getData(), cur_size);
					offset = cur_size;
				}
				for (S32 i=mFirstPacket; i<=mLastPacket; i++)
				{
					memcpy(buffer + offset, mPackets[i]->mData, mPackets[i]->mSize);
					offset += mPackets[i]->mSize;
				}
				// NOTE: setData releases current data
				mFormattedImage->setData(buffer, buffer_size);
			}
			mLoadedDiscard = mRequestedDiscard;
			return true;
		}
	}
	return false;
}

//////////////////////////////////////////////////////////////////////////////

// Threads:  Ttf
// Locks:  Mw
S32 LLTextureFetchWorker::callbackHttpGet(LLCore::HttpResponse * response,
										   bool partial, bool success)
{
	S32 data_size = 0 ;

	if (mState != WAIT_HTTP_REQ)
	{
		llwarns << "callbackHttpGet for unrequested fetch worker: " << mID
				<< " req=" << mSentRequest << " state= " << mState << llendl;
		return data_size;
	}
	if (mLoaded)
	{
		llwarns << "Duplicate callback for " << mID.asString() << llendl;
		return data_size ; // ignore duplicate callback
	}
	if (success)
	{
		// get length of stream:
		LLCore::BufferArray * body(response->getBody());
		data_size = body ? body->size() : 0;
	
		LL_DEBUGS("Texture") << "HTTP RECEIVED: " << mID.asString() << " Bytes: " << data_size << LL_ENDL;
		if (data_size > 0)
		{
			// *TODO: set the formatted image data here directly to avoid the copy

			// Hold on to body for later copy
			llassert_always(NULL == mHttpBufferArray);
			body->addRef();
			mHttpBufferArray = body;

			if (partial)
			{
				unsigned int offset(0), length(0), full_length(0);
				response->getRange(&offset, &length, &full_length);
				if (! offset && ! length)
				{
					// This is the case where we receive a 206 status but
					// there wasn't a useful Content-Range header in the response.
					// This could be because it was badly formatted but is more
					// likely due to capabilities services which scrub headers
					// from responses.  Assume we got what we asked for...
					mHttpReplySize = data_size;
					mHttpReplyOffset = mRequestedOffset;
				}
				else
				{
					mHttpReplySize = length;
					mHttpReplyOffset = offset;
				}
			}

			if (! partial)
			{
				// Response indicates this is the entire asset regardless
				// of our asking for a byte range.  Mark it so and drop
				// any partial data we might have so that the current
				// response body becomes the entire dataset.
				if (data_size <= mRequestedOffset)
				{
					LL_WARNS("Texture") << "Fetched entire texture " << mID
										<< " when it was expected to be marked complete.  mImageSize:  "
										<< mFileSize << " datasize:  " << mFormattedImage->getDataSize()
										<< LL_ENDL;
				}
				mHaveAllData = TRUE;
				llassert_always(mDecodeHandle == 0);
				mFormattedImage = NULL; // discard any previous data we had
			}
			else if (data_size < mRequestedSize)
			{
				mHaveAllData = TRUE;
			}
			else if (data_size > mRequestedSize)
			{
				// *TODO: This shouldn't be happening any more  (REALLY don't expect this anymore)
				llwarns << "data_size = " << data_size << " > requested: " << mRequestedSize << llendl;
				mHaveAllData = TRUE;
				llassert_always(mDecodeHandle == 0);
				mFormattedImage = NULL; // discard any previous data we had
			}
		}
		else
		{
			// We requested data but received none (and no error),
			// so presumably we have all of it
			mHaveAllData = TRUE;
		}
		mRequestedSize = data_size;
	}
	else
	{
		mRequestedSize = -1; // error
	}
	
	mLoaded = TRUE;
	setPriority(LLWorkerThread::PRIORITY_HIGH | mWorkPriority);

	return data_size ;
}

//////////////////////////////////////////////////////////////////////////////

// Threads:  Ttc
void LLTextureFetchWorker::callbackCacheRead(bool success, LLImageFormatted* image,
											 S32 imagesize, BOOL islocal)
{
	LLMutexLock lock(&mWorkMutex);										// +Mw
	if (mState != LOAD_FROM_TEXTURE_CACHE)
	{
// 		llwarns << "Read callback for " << mID << " with state = " << mState << llendl;
		return;
	}
	if (success)
	{
		llassert_always(imagesize >= 0);
		mFileSize = imagesize;
		mFormattedImage = image;
		mImageCodec = image->getCodec();
		mInLocalCache = islocal;
		if (mFileSize != 0 && mFormattedImage->getDataSize() >= mFileSize)
		{
			mHaveAllData = TRUE;
		}
	}
	mLoaded = TRUE;
	setPriority(LLWorkerThread::PRIORITY_HIGH | mWorkPriority);
}																		// -Mw

// Threads:  Ttc
void LLTextureFetchWorker::callbackCacheWrite(bool success)
{
	LLMutexLock lock(&mWorkMutex);										// +Mw
	if (mState != WAIT_ON_WRITE)
	{
// 		llwarns << "Write callback for " << mID << " with state = " << mState << llendl;
		return;
	}
	mWritten = TRUE;
	setPriority(LLWorkerThread::PRIORITY_HIGH | mWorkPriority);
}																		// -Mw

//////////////////////////////////////////////////////////////////////////////

// Threads:  Tid
void LLTextureFetchWorker::callbackDecoded(bool success, LLImageRaw* raw, LLImageRaw* aux)
{
	LLMutexLock lock(&mWorkMutex);										// +Mw
	if (mDecodeHandle == 0)
	{
		return; // aborted, ignore
	}
	if (mState != DECODE_IMAGE_UPDATE)
	{
// 		llwarns << "Decode callback for " << mID << " with state = " << mState << llendl;
		mDecodeHandle = 0;
		return;
	}
	llassert_always(mFormattedImage.notNull());
	
	mDecodeHandle = 0;
	if (success)
	{
		llassert_always(raw);
		mRawImage = raw;
		mAuxImage = aux;
		mDecodedDiscard = mFormattedImage->getDiscardLevel();
 		LL_DEBUGS("Texture") << mID << ": Decode Finished. Discard: " << mDecodedDiscard
							 << " Raw Image: " << llformat("%dx%d",mRawImage->getWidth(),mRawImage->getHeight()) << LL_ENDL;
	}
	else
	{
		llwarns << "DECODE FAILED: " << mID << " Discard: " << (S32)mFormattedImage->getDiscardLevel() << llendl;
		removeFromCache();
		mDecodedDiscard = -1; // Redundant, here for clarity and paranoia
	}
	mDecoded = TRUE;
// 	llinfos << mID << " : DECODE COMPLETE " << llendl;
	setPriority(LLWorkerThread::PRIORITY_HIGH | mWorkPriority);
	mCacheReadTime = mCacheReadTimer.getElapsedTimeF32();
}																		// -Mw

//////////////////////////////////////////////////////////////////////////////

// Threads:  Ttf
bool LLTextureFetchWorker::writeToCacheComplete()
{
	// Complete write to cache
	if (mCacheWriteHandle != LLTextureCache::nullHandle())
	{
		if (!mWritten)
		{
			return false;
		}
		if (mFetcher->mTextureCache->writeComplete(mCacheWriteHandle))
		{
			mCacheWriteHandle = LLTextureCache::nullHandle();
		}
		else
		{
			return false;
		}
	}
	return true;
}


// Threads:  Ttf
void LLTextureFetchWorker::recordTextureStart(bool is_http)
{
	if (! mMetricsStartTime)
	{
		mMetricsStartTime = LLViewerAssetStatsFF::get_timestamp();
	}
	LLViewerAssetStatsFF::record_enqueue(LLViewerAssetType::AT_TEXTURE,
												 is_http,
												 LLImageBase::TYPE_AVATAR_BAKE == mType);
}


// Threads:  Ttf
void LLTextureFetchWorker::recordTextureDone(bool is_http)
{
	if (mMetricsStartTime)
	{
		LLViewerAssetStatsFF::record_response(LLViewerAssetType::AT_TEXTURE,
													  is_http,
													  LLImageBase::TYPE_AVATAR_BAKE == mType,
													  LLViewerAssetStatsFF::get_timestamp() - mMetricsStartTime);
		mMetricsStartTime = 0;
	}
	LLViewerAssetStatsFF::record_dequeue(LLViewerAssetType::AT_TEXTURE,
												 is_http,
												 LLImageBase::TYPE_AVATAR_BAKE == mType);
}


//////////////////////////////////////////////////////////////////////////////
//////////////////////////////////////////////////////////////////////////////
// public

LLTextureFetch::LLTextureFetch(LLTextureCache* cache, LLImageDecodeThread* imagedecodethread, bool threaded, bool qa_mode)
	: LLWorkerThread("TextureFetch", threaded, true),
	  mDebugCount(0),
	  mDebugPause(FALSE),
	  mPacketCount(0),
	  mBadPacketCount(0),
	  mQueueMutex(getAPRPool()),
	  mNetworkQueueMutex(getAPRPool()),
	  mTextureCache(cache),
	  mImageDecodeThread(imagedecodethread),
	  mTextureBandwidth(0),
	  mHTTPTextureBits(0),
	  mTotalHTTPRequests(0),
	  mQAMode(qa_mode),
	  mHttpRequest(NULL),
	  mHttpOptions(NULL),
	  mHttpHeaders(NULL),
	  mHttpMetricsHeaders(NULL),
	  mHttpPolicyClass(LLCore::HttpRequest::DEFAULT_POLICY_ID),
	  mHttpSemaphore(HTTP_REQUESTS_IN_QUEUE_HIGH_WATER),
	  mTotalCacheReadCount(0U),
	  mTotalCacheWriteCount(0U),
	  mTotalResourceWaitCount(0U),
	  mFetchDebugger(NULL),
	  mFetchSource(LLTextureFetch::FROM_ALL),
	  mOriginFetchSource(LLTextureFetch::FROM_ALL),
	  mFetcherLocked(FALSE)
{
	mMaxBandwidth = gSavedSettings.getF32("ThrottleBandwidthKBPS");
	mTextureInfo.setUpLogging(gSavedSettings.getBOOL("LogTextureDownloadsToViewerLog"), gSavedSettings.getBOOL("LogTextureDownloadsToSimulator"), gSavedSettings.getU32("TextureLoggingThreshold"));

	LLTextureFetchDebugger::sDebuggerEnabled = gSavedSettings.getBOOL("TextureFetchDebuggerEnabled");
	if(LLTextureFetchDebugger::isEnabled())
	{
		mFetchDebugger = new LLTextureFetchDebugger(this, cache, imagedecodethread) ;
		mFetchSource = (e_tex_source)gSavedSettings.getS32("TextureFetchSource");
		if(mFetchSource < 0 && mFetchSource >= INVALID_SOURCE)
		{
			mFetchSource = LLTextureFetch::FROM_ALL;
			gSavedSettings.setS32("TextureFetchSource", 0);
		}
		mOriginFetchSource = mFetchSource;
	}
<<<<<<< HEAD
	
	mHttpRequest = new LLCore::HttpRequest;
	mHttpOptions = new LLCore::HttpOptions;
	mHttpHeaders = new LLCore::HttpHeaders;
	mHttpHeaders->mHeaders.push_back("Accept: image/x-j2c");
	mHttpMetricsHeaders = new LLCore::HttpHeaders;
	mHttpMetricsHeaders->mHeaders.push_back("Content-Type: application/llsd+xml");
	mHttpPolicyClass = LLAppViewer::instance()->getAppCoreHttp().getPolicyDefault();
=======

	//reset the texture timer.
	gTextureTimer.reset();
	gTextureTimer.pause();
>>>>>>> 1fbd4567
}

LLTextureFetch::~LLTextureFetch()
{
	clearDeleteList() ;

	while (! mCommands.empty())
	{
		TFRequest * req(mCommands.front());
		mCommands.erase(mCommands.begin());
		delete req;
	}
	
	if (mHttpOptions)
	{
		mHttpOptions->release();
		mHttpOptions = NULL;
	}

	if (mHttpHeaders)
	{
		mHttpHeaders->release();
		mHttpHeaders = NULL;
	}

	if (mHttpMetricsHeaders)
	{
		mHttpMetricsHeaders->release();
		mHttpMetricsHeaders = NULL;
	}

	mHttpWaitResource.clear();
	
	delete mHttpRequest;
	mHttpRequest = NULL;

	delete mFetchDebugger;
	mFetchDebugger = NULL;
	
	// ~LLQueuedThread() called here
}

bool LLTextureFetch::createRequest(const std::string& url, const LLUUID& id, const LLHost& host, F32 priority,
								   S32 w, S32 h, S32 c, S32 desired_discard, bool needs_aux, bool can_use_http)
{
	if(mFetcherLocked)
	{
		return false;
	}
	if (mDebugPause)
	{
		return false;
	}
	
	LLTextureFetchWorker* worker = getWorker(id) ;
	if (worker)
	{
		if (worker->mHost != host)
		{
			llwarns << "LLTextureFetch::createRequest " << id << " called with multiple hosts: "
					<< host << " != " << worker->mHost << llendl;
			removeRequest(worker, true);
			worker = NULL;
			return false;
		}
	}

	S32 desired_size;
	std::string exten = gDirUtilp->getExtension(url);
	if (!url.empty() && (!exten.empty() && LLImageBase::getCodecFromExtension(exten) != IMG_CODEC_J2C))
	{
		// Only do partial requests for J2C at the moment
		desired_size = MAX_IMAGE_DATA_SIZE;
		desired_discard = 0;
	}
	else if (desired_discard == 0)
	{
		// if we want the entire image, and we know its size, then get it all
		// (calcDataSizeJ2C() below makes assumptions about how the image
		// was compressed - this code ensures that when we request the entire image,
		// we really do get it.)
		desired_size = MAX_IMAGE_DATA_SIZE;
	}
	else if (w*h*c > 0)
	{
		// If the requester knows the dimensions of the image,
		// this will calculate how much data we need without having to parse the header

		desired_size = LLImageJ2C::calcDataSizeJ2C(w, h, c, desired_discard);
	}
	else
	{
		// If the requester knows nothing about the file, we fetch the smallest
		// amount of data at the lowest resolution (highest discard level) possible.
		desired_size = TEXTURE_CACHE_ENTRY_SIZE;
		desired_discard = MAX_DISCARD_LEVEL;
	}

	
	if (worker)
	{
		if (worker->wasAborted())
		{
			return false; // need to wait for previous aborted request to complete
		}
		worker->lockWorkMutex();										// +Mw
		worker->mActiveCount++;
		worker->mNeedsAux = needs_aux;
		worker->setImagePriority(priority);
		worker->setDesiredDiscard(desired_discard, desired_size);
		worker->setCanUseHTTP(can_use_http) ;
		if (!worker->haveWork())
		{
			worker->mState = LLTextureFetchWorker::INIT;
			worker->unlockWorkMutex();									// -Mw

			worker->addWork(0, LLWorkerThread::PRIORITY_HIGH | worker->mWorkPriority);
		}
		else
		{
			worker->unlockWorkMutex();									// -Mw
		}
	}
	else
	{
		worker = new LLTextureFetchWorker(this, url, id, host, priority, desired_discard, desired_size);
		lockQueue();													// +Mfq
		mRequestMap[id] = worker;
		unlockQueue();													// -Mfq

		worker->lockWorkMutex();										// +Mw
		worker->mActiveCount++;
		worker->mNeedsAux = needs_aux;
		worker->setCanUseHTTP(can_use_http) ;
		worker->unlockWorkMutex();										// -Mw
	}
	
// 	llinfos << "REQUESTED: " << id << " Discard: " << desired_discard << llendl;
	return true;
}


// Threads:  T* (but Ttf in practice)

// protected
void LLTextureFetch::addToNetworkQueue(LLTextureFetchWorker* worker)
{
	lockQueue();														// +Mfq
	bool in_request_map = (mRequestMap.find(worker->mID) != mRequestMap.end()) ;
	unlockQueue();														// -Mfq

	LLMutexLock lock(&mNetworkQueueMutex);								// +Mfnq		
	if (in_request_map)
	{
		// only add to the queue if in the request map
		// i.e. a delete has not been requested
		mNetworkQueue.insert(worker->mID);
	}
	for (cancel_queue_t::iterator iter1 = mCancelQueue.begin();
		 iter1 != mCancelQueue.end(); ++iter1)
	{
		iter1->second.erase(worker->mID);
	}
}																		// -Mfnq

// Threads:  T*
void LLTextureFetch::removeFromNetworkQueue(LLTextureFetchWorker* worker, bool cancel)
{
	LLMutexLock lock(&mNetworkQueueMutex);								// +Mfnq
	size_t erased = mNetworkQueue.erase(worker->mID);
	if (cancel && erased > 0)
	{
		mCancelQueue[worker->mHost].insert(worker->mID);
	}
}																		// -Mfnq

// Threads:  T*
//
// protected
void LLTextureFetch::addToHTTPQueue(const LLUUID& id)
{
	LLMutexLock lock(&mNetworkQueueMutex);								// +Mfnq
	mHTTPTextureQueue.insert(id);
	mTotalHTTPRequests++;
}																		// -Mfnq

// Threads:  T*
void LLTextureFetch::removeFromHTTPQueue(const LLUUID& id, S32 received_size)
{
	LLMutexLock lock(&mNetworkQueueMutex);								// +Mfnq
	mHTTPTextureQueue.erase(id);
	mHTTPTextureBits += received_size * 8; // Approximate - does not include header bits	
}																		// -Mfnq

// NB:  If you change deleteRequest() you should probably make
// parallel changes in removeRequest().  They're functionally
// identical with only argument variations.
//
// Threads:  T*
void LLTextureFetch::deleteRequest(const LLUUID& id, bool cancel)
{
	lockQueue();														// +Mfq
	LLTextureFetchWorker* worker = getWorkerAfterLock(id);
	if (worker)
	{		
		size_t erased_1 = mRequestMap.erase(worker->mID);
		unlockQueue();													// -Mfq

		llassert_always(erased_1 > 0) ;
		removeFromNetworkQueue(worker, cancel);
		llassert_always(!(worker->getFlags(LLWorkerClass::WCF_DELETE_REQUESTED))) ;

		worker->scheduleDelete();	
	}
	else
	{
		unlockQueue();													// -Mfq
	}
}

// NB:  If you change removeRequest() you should probably make
// parallel changes in deleteRequest().  They're functionally
// identical with only argument variations.
//
// Threads:  T*
void LLTextureFetch::removeRequest(LLTextureFetchWorker* worker, bool cancel)
{
	if(!worker)
	{
		return;
	}

	lockQueue();														// +Mfq
	size_t erased_1 = mRequestMap.erase(worker->mID);
	unlockQueue();														// -Mfq

	llassert_always(erased_1 > 0) ;
	removeFromNetworkQueue(worker, cancel);
	llassert_always(!(worker->getFlags(LLWorkerClass::WCF_DELETE_REQUESTED))) ;

	worker->scheduleDelete();	
}

void LLTextureFetch::deleteAllRequests()
{
	while(1)
	{
		lockQueue();
		if(mRequestMap.empty())
		{
			unlockQueue() ;
			break;
		}

		LLTextureFetchWorker* worker = mRequestMap.begin()->second;
		unlockQueue() ;

		removeRequest(worker, true);
	}
}

// Threads:  T*
S32 LLTextureFetch::getNumRequests() 
{ 
	lockQueue();														// +Mfq
	S32 size = (S32)mRequestMap.size(); 
	unlockQueue();														// -Mfq

	return size;
}

// Threads:  T*
S32 LLTextureFetch::getNumHTTPRequests() 
{ 
	mNetworkQueueMutex.lock();											// +Mfq
	S32 size = (S32)mHTTPTextureQueue.size(); 
	mNetworkQueueMutex.unlock();										// -Mfq

	return size;
}

// Threads:  T*
U32 LLTextureFetch::getTotalNumHTTPRequests()
{
	mNetworkQueueMutex.lock();											// +Mfq
	U32 size = mTotalHTTPRequests;
	mNetworkQueueMutex.unlock();										// -Mfq

	return size ;
}

// call lockQueue() first!
// Threads:  T*
// Locks:  Mfq
LLTextureFetchWorker* LLTextureFetch::getWorkerAfterLock(const LLUUID& id)
{
	LLTextureFetchWorker* res = NULL;
	map_t::iterator iter = mRequestMap.find(id);
	if (iter != mRequestMap.end())
	{
		res = iter->second;
	}
	return res;
}

// Threads:  T*
LLTextureFetchWorker* LLTextureFetch::getWorker(const LLUUID& id)
{
	LLMutexLock lock(&mQueueMutex);										// +Mfq

	return getWorkerAfterLock(id) ;
}																		// -Mfq


// Threads:  T*
bool LLTextureFetch::getRequestFinished(const LLUUID& id, S32& discard_level,
										LLPointer<LLImageRaw>& raw, LLPointer<LLImageRaw>& aux)
{
	bool res = false;
	LLTextureFetchWorker* worker = getWorker(id);
	if (worker)
	{
		if (worker->wasAborted())
		{
			res = true;
		}
		else if (!worker->haveWork())
		{
			// Should only happen if we set mDebugPause...
			if (!mDebugPause)
			{
// 				llwarns << "Adding work for inactive worker: " << id << llendl;
				worker->addWork(0, LLWorkerThread::PRIORITY_HIGH | worker->mWorkPriority);
			}
		}
		else if (worker->checkWork())
		{
			worker->lockWorkMutex();									// +Mw
			discard_level = worker->mDecodedDiscard;
			raw = worker->mRawImage;
			aux = worker->mAuxImage;
			F32 cache_read_time = worker->mCacheReadTime;
			if (cache_read_time != 0.f)
			{
				sCacheReadLatency.sample(cache_read_time * 1000.f);
			}
			res = true;
			LL_DEBUGS("Texture") << id << ": Request Finished. State: " << worker->mState << " Discard: " << discard_level << LL_ENDL;
			worker->unlockWorkMutex();									// -Mw
		}
		else
		{
			worker->lockWorkMutex();									// +Mw
			if ((worker->mDecodedDiscard >= 0) &&
				(worker->mDecodedDiscard < discard_level || discard_level < 0) &&
				(worker->mState >= LLTextureFetchWorker::WAIT_ON_WRITE))
			{
				// Not finished, but data is ready
				discard_level = worker->mDecodedDiscard;
				raw = worker->mRawImage;
				aux = worker->mAuxImage;
			}
			worker->unlockWorkMutex();									// -Mw
		}
	}
	else
	{
		res = true;
	}
	return res;
}

// Threads:  T*
bool LLTextureFetch::updateRequestPriority(const LLUUID& id, F32 priority)
{
	bool res = false;
	LLTextureFetchWorker* worker = getWorker(id);
	if (worker)
	{
		worker->lockWorkMutex();										// +Mw
		worker->setImagePriority(priority);
		worker->unlockWorkMutex();										// -Mw
		res = true;
	}
	return res;
}

// Replicates and expands upon the base class's
// getPending() implementation.  getPending() and
// runCondition() replicate one another's logic to
// an extent and are sometimes used for the same
// function (deciding whether or not to sleep/pause
// a thread).  So the implementations need to stay
// in step, at least until this can be refactored and
// the redundancy eliminated.
//
// Threads:  T*

//virtual
S32 LLTextureFetch::getPending()
{
	S32 res;
	lockData();															// +Ct
    {
        LLMutexLock lock(&mQueueMutex);									// +Mfq
        
        res = mRequestQueue.size();
        res += mCommands.size();
    }																	// -Mfq
	unlockData();														// -Ct
	return res;
}

// Locks:  Ct
// virtual
bool LLTextureFetch::runCondition()
{
	// Caller is holding the lock on LLThread's condition variable.
	
	// LLQueuedThread, unlike its base class LLThread, makes this a
	// private method which is unfortunate.  I want to use it directly
	// but I'm going to have to re-implement the logic here (or change
	// declarations, which I don't want to do right now).
	//
	// Changes here may need to be reflected in getPending().
	
	bool have_no_commands(false);
	{
		LLMutexLock lock(&mQueueMutex);									// +Mfq
		
		have_no_commands = mCommands.empty();
	}																	// -Mfq
	
	return ! (have_no_commands
			  && (mRequestQueue.empty() && mIdleThread));		// From base class
}

//////////////////////////////////////////////////////////////////////////////

// Threads:  Ttf
void LLTextureFetch::commonUpdate()
{
	// Release waiters
	releaseHttpWaiters();
	
	// Run a cross-thread command, if any.
	cmdDoWork();
	
	// Deliver all completion notifications
	LLCore::HttpStatus status = mHttpRequest->update(0);
	if (! status)
	{
		LL_INFOS_ONCE("Texture") << "Problem during HTTP servicing.  Reason:  "
								 << status.toString()
								 << LL_ENDL;
	}
}


// Threads:  Tmain

//virtual
S32 LLTextureFetch::update(F32 max_time_ms)
{
	static LLCachedControl<F32> band_width(gSavedSettings,"ThrottleBandwidthKBPS");

	{
		mNetworkQueueMutex.lock();										// +Mfnq
		mMaxBandwidth = band_width ;

		LLStatViewer::TEXTURE_KBIT.add(mHTTPTextureBits);
		mHTTPTextureBits = 0;

		mNetworkQueueMutex.unlock();									// -Mfnq
	}

	S32 res = LLWorkerThread::update(max_time_ms);
	
	if (!mDebugPause)
	{
		// this is the startup state when send_complete_agent_movement() message is sent.
		// Before this, the RequestImages message sent by sendRequestListToSimulators 
		// won't work so don't bother trying
		if (LLStartUp::getStartupState() > STATE_AGENT_SEND)
		{
			sendRequestListToSimulators();			
		}
	}

	if (!mThreaded)
	{
		commonUpdate();
	}

	if(mFetchDebugger)
	{
		mFetchDebugger->tryToStopDebug(); //check if need to stop debugger.
	}

	return res;
}

//called in the MAIN thread after the TextureCacheThread shuts down.
//
// Threads:  Tmain
void LLTextureFetch::shutDownTextureCacheThread() 
{
	if(mTextureCache)
	{
		llassert_always(mTextureCache->isQuitting() || mTextureCache->isStopped()) ;
		mTextureCache = NULL ;
	}
}
	
//called in the MAIN thread after the ImageDecodeThread shuts down.
//
// Threads:  Tmain
void LLTextureFetch::shutDownImageDecodeThread() 
{
	if(mImageDecodeThread)
	{
		llassert_always(mImageDecodeThread->isQuitting() || mImageDecodeThread->isStopped()) ;
		mImageDecodeThread = NULL ;
	}
}

// Threads:  Ttf
void LLTextureFetch::startThread()
{
}

// Threads:  Ttf
void LLTextureFetch::endThread()
{
	LL_INFOS("Texture") << "CacheReads:  " << mTotalCacheReadCount
						<< ", CacheWrites:  " << mTotalCacheWriteCount
						<< ", ResWaits:  " << mTotalResourceWaitCount
						<< ", TotalHTTPReq:  " << getTotalNumHTTPRequests()
						<< LL_ENDL;
}

// Threads:  Ttf
void LLTextureFetch::threadedUpdate()
{
	llassert_always(mHttpRequest);

#if 0
	// Limit update frequency
	const F32 PROCESS_TIME = 0.05f; 
	static LLFrameTimer process_timer;
	if (process_timer.getElapsedTimeF32() < PROCESS_TIME)
	{
		return;
	}
	process_timer.reset();
#endif
	
	commonUpdate();

#if 0
	const F32 INFO_TIME = 1.0f; 
	static LLFrameTimer info_timer;
	if (info_timer.getElapsedTimeF32() >= INFO_TIME)
	{
		S32 q = mCurlGetRequest->getQueued();
		if (q > 0)
		{
			llinfos << "Queued gets: " << q << llendl;
			info_timer.reset();
		}
	}
#endif
}

//////////////////////////////////////////////////////////////////////////////

// Threads:  Tmain
void LLTextureFetch::sendRequestListToSimulators()
{
	// All requests
	const F32 REQUEST_DELTA_TIME = 0.10f; // 10 fps
	
	// Sim requests
	const S32 IMAGES_PER_REQUEST = 50;
	const F32 SIM_LAZY_FLUSH_TIMEOUT = 10.0f; // temp
	const F32 MIN_REQUEST_TIME = 1.0f;
	const F32 MIN_DELTA_PRIORITY = 1000.f;

	// Periodically, gather the list of textures that need data from the network
	// And send the requests out to the simulators
	static LLFrameTimer timer;
	if (timer.getElapsedTimeF32() < REQUEST_DELTA_TIME)
	{
		return;
	}
	timer.reset();
	
	// Send requests
	typedef std::set<LLTextureFetchWorker*,LLTextureFetchWorker::Compare> request_list_t;
	typedef std::map< LLHost, request_list_t > work_request_map_t;
	work_request_map_t requests;
	{
		LLMutexLock lock2(&mNetworkQueueMutex);							// +Mfnq
	for (queue_t::iterator iter = mNetworkQueue.begin(); iter != mNetworkQueue.end(); )
	{
		queue_t::iterator curiter = iter++;
		LLTextureFetchWorker* req = getWorker(*curiter);
		if (!req)
		{
			mNetworkQueue.erase(curiter);
			continue; // paranoia
		}
		if ((req->mState != LLTextureFetchWorker::LOAD_FROM_NETWORK) &&
			(req->mState != LLTextureFetchWorker::LOAD_FROM_SIMULATOR))
		{
			// We already received our URL, remove from the queue
			llwarns << "Worker: " << req->mID << " in mNetworkQueue but in wrong state: " << req->mState << llendl;
			mNetworkQueue.erase(curiter);
			continue;
		}
		if (req->mID == mDebugID)
		{
			mDebugCount++; // for setting breakpoints
		}
		if (req->mSentRequest == LLTextureFetchWorker::SENT_SIM &&
			req->mTotalPackets > 0 &&
			req->mLastPacket >= req->mTotalPackets-1)
		{
			// We have all the packets... make sure this is high priority
// 			req->setPriority(LLWorkerThread::PRIORITY_HIGH | req->mWorkPriority);
			continue;
		}
		F32 elapsed = req->mRequestedTimer.getElapsedTimeF32();
		{
			F32 delta_priority = llabs(req->mRequestedPriority - req->mImagePriority);
			if ((req->mSimRequestedDiscard != req->mDesiredDiscard) ||
				(delta_priority > MIN_DELTA_PRIORITY && elapsed >= MIN_REQUEST_TIME) ||
				(elapsed >= SIM_LAZY_FLUSH_TIMEOUT))
			{
				requests[req->mHost].insert(req);
			}
		}
	}
	}																	// -Mfnq

	for (work_request_map_t::iterator iter1 = requests.begin();
		 iter1 != requests.end(); ++iter1)
	{
		LLHost host = iter1->first;
		// invalid host = use agent host
		if (host == LLHost::invalid)
		{
			host = gAgent.getRegionHost();
		}

		S32 sim_request_count = 0;
		
		for (request_list_t::iterator iter2 = iter1->second.begin();
			 iter2 != iter1->second.end(); ++iter2)
		{
			LLTextureFetchWorker* req = *iter2;
			if (gMessageSystem)
			{
				if (req->mSentRequest != LLTextureFetchWorker::SENT_SIM)
				{
					// Initialize packet data based on data read from cache
					req->lockWorkMutex();								// +Mw
					req->setupPacketData();
					req->unlockWorkMutex();								// -Mw		
				}
				if (0 == sim_request_count)
				{
					gMessageSystem->newMessageFast(_PREHASH_RequestImage);
					gMessageSystem->nextBlockFast(_PREHASH_AgentData);
					gMessageSystem->addUUIDFast(_PREHASH_AgentID, gAgent.getID());
					gMessageSystem->addUUIDFast(_PREHASH_SessionID, gAgent.getSessionID());
				}
				S32 packet = req->mLastPacket + 1;
				gMessageSystem->nextBlockFast(_PREHASH_RequestImage);
				gMessageSystem->addUUIDFast(_PREHASH_Image, req->mID);
				gMessageSystem->addS8Fast(_PREHASH_DiscardLevel, (S8)req->mDesiredDiscard);
				gMessageSystem->addF32Fast(_PREHASH_DownloadPriority, req->mImagePriority);
				gMessageSystem->addU32Fast(_PREHASH_Packet, packet);
				gMessageSystem->addU8Fast(_PREHASH_Type, req->mType);
// 				llinfos << "IMAGE REQUEST: " << req->mID << " Discard: " << req->mDesiredDiscard
// 						<< " Packet: " << packet << " Priority: " << req->mImagePriority << llendl;

				static LLCachedControl<bool> log_to_viewer_log(gSavedSettings,"LogTextureDownloadsToViewerLog");
				static LLCachedControl<bool> log_to_sim(gSavedSettings,"LogTextureDownloadsToSimulator");
				if (log_to_viewer_log || log_to_sim)
				{
					mTextureInfo.setRequestStartTime(req->mID, LLTimer::getTotalTime());
					mTextureInfo.setRequestOffset(req->mID, 0);
					mTextureInfo.setRequestSize(req->mID, 0);
					mTextureInfo.setRequestType(req->mID, LLTextureInfoDetails::REQUEST_TYPE_UDP);
				}

				req->lockWorkMutex();									// +Mw
				req->mSentRequest = LLTextureFetchWorker::SENT_SIM;
				req->mSimRequestedDiscard = req->mDesiredDiscard;
				req->mRequestedPriority = req->mImagePriority;
				req->mRequestedTimer.reset();
				req->unlockWorkMutex();									// -Mw
				sim_request_count++;
				if (sim_request_count >= IMAGES_PER_REQUEST)
				{
// 					llinfos << "REQUESTING " << sim_request_count << " IMAGES FROM HOST: " << host.getIPString() << llendl;

					gMessageSystem->sendSemiReliable(host, NULL, NULL);
					sim_request_count = 0;
				}
			}
		}
		if (gMessageSystem && sim_request_count > 0 && sim_request_count < IMAGES_PER_REQUEST)
		{
// 			llinfos << "REQUESTING " << sim_request_count << " IMAGES FROM HOST: " << host.getIPString() << llendl;
			gMessageSystem->sendSemiReliable(host, NULL, NULL);
			sim_request_count = 0;
		}
	}
	
	// Send cancelations
	{
		LLMutexLock lock2(&mNetworkQueueMutex);							// +Mfnq
	if (gMessageSystem && !mCancelQueue.empty())
	{
		for (cancel_queue_t::iterator iter1 = mCancelQueue.begin();
			 iter1 != mCancelQueue.end(); ++iter1)
		{
			LLHost host = iter1->first;
			if (host == LLHost::invalid)
			{
				host = gAgent.getRegionHost();
			}
			S32 request_count = 0;
			for (queue_t::iterator iter2 = iter1->second.begin();
				 iter2 != iter1->second.end(); ++iter2)
			{
				if (0 == request_count)
				{
					gMessageSystem->newMessageFast(_PREHASH_RequestImage);
					gMessageSystem->nextBlockFast(_PREHASH_AgentData);
					gMessageSystem->addUUIDFast(_PREHASH_AgentID, gAgent.getID());
					gMessageSystem->addUUIDFast(_PREHASH_SessionID, gAgent.getSessionID());
				}
				gMessageSystem->nextBlockFast(_PREHASH_RequestImage);
				gMessageSystem->addUUIDFast(_PREHASH_Image, *iter2);
				gMessageSystem->addS8Fast(_PREHASH_DiscardLevel, -1);
				gMessageSystem->addF32Fast(_PREHASH_DownloadPriority, 0);
				gMessageSystem->addU32Fast(_PREHASH_Packet, 0);
				gMessageSystem->addU8Fast(_PREHASH_Type, 0);
// 				llinfos << "CANCELING IMAGE REQUEST: " << (*iter2) << llendl;

				request_count++;
				if (request_count >= IMAGES_PER_REQUEST)
				{
					gMessageSystem->sendSemiReliable(host, NULL, NULL);
					request_count = 0;
				}
			}
			if (request_count > 0 && request_count < IMAGES_PER_REQUEST)
			{
				gMessageSystem->sendSemiReliable(host, NULL, NULL);
			}
		}
		mCancelQueue.clear();
	}
	}																	// -Mfnq
}

//////////////////////////////////////////////////////////////////////////////

// Threads:  T*
// Locks:  Mw
bool LLTextureFetchWorker::insertPacket(S32 index, U8* data, S32 size)
{
	mRequestedTimer.reset();
	if (index >= mTotalPackets)
	{
// 		llwarns << "Received Image Packet " << index << " > max: " << mTotalPackets << " for image: " << mID << llendl;
		return false;
	}
	if (index > 0 && index < mTotalPackets-1 && size != MAX_IMG_PACKET_SIZE)
	{
// 		llwarns << "Received bad sized packet: " << index << ", " << size << " != " << MAX_IMG_PACKET_SIZE << " for image: " << mID << llendl;
		return false;
	}
	
	if (index >= (S32)mPackets.size())
	{
		mPackets.resize(index+1, (PacketData*)NULL); // initializes v to NULL pointers
	}
	else if (mPackets[index] != NULL)
	{
// 		llwarns << "Received duplicate packet: " << index << " for image: " << mID << llendl;
		return false;
	}

	mPackets[index] = new PacketData(data, size);
	while (mLastPacket+1 < (S32)mPackets.size() && mPackets[mLastPacket+1] != NULL)
	{
		++mLastPacket;
	}
	return true;
}

// Threads:  T*
bool LLTextureFetch::receiveImageHeader(const LLHost& host, const LLUUID& id, U8 codec, U16 packets, U32 totalbytes,
										U16 data_size, U8* data)
{
	LLTextureFetchWorker* worker = getWorker(id);
	bool res = true;

	++mPacketCount;
	
	if (!worker)
	{
// 		llwarns << "Received header for non active worker: " << id << llendl;
		res = false;
	}
	else if (worker->mState != LLTextureFetchWorker::LOAD_FROM_NETWORK ||
			 worker->mSentRequest != LLTextureFetchWorker::SENT_SIM)
	{
// 		llwarns << "receiveImageHeader for worker: " << id
// 				<< " in state: " << LLTextureFetchWorker::sStateDescs[worker->mState]
// 				<< " sent: " << worker->mSentRequest << llendl;
		res = false;
	}
	else if (worker->mLastPacket != -1)
	{
		// check to see if we've gotten this packet before
// 		llwarns << "Received duplicate header for: " << id << llendl;
		res = false;
	}
	else if (!data_size)
	{
// 		llwarns << "Img: " << id << ":" << " Empty Image Header" << llendl;
		res = false;
	}
	if (!res)
	{
		mNetworkQueueMutex.lock();										// +Mfnq
		++mBadPacketCount;
		mCancelQueue[host].insert(id);
		mNetworkQueueMutex.unlock();									// -Mfnq 
		return false;
	}

	worker->lockWorkMutex();											// +Mw

	//	Copy header data into image object
	worker->mImageCodec = codec;
	worker->mTotalPackets = packets;
	worker->mFileSize = (S32)totalbytes;	
	llassert_always(totalbytes > 0);
	llassert_always(data_size == FIRST_PACKET_SIZE || data_size == worker->mFileSize);
	res = worker->insertPacket(0, data, data_size);
	worker->setPriority(LLWorkerThread::PRIORITY_HIGH | worker->mWorkPriority);
	worker->mState = LLTextureFetchWorker::LOAD_FROM_SIMULATOR;
	worker->unlockWorkMutex();											// -Mw
	return res;
}


// Threads:  T*
bool LLTextureFetch::receiveImagePacket(const LLHost& host, const LLUUID& id, U16 packet_num, U16 data_size, U8* data)
{
	LLTextureFetchWorker* worker = getWorker(id);
	bool res = true;

	++mPacketCount;
	
	if (!worker)
	{
// 		llwarns << "Received packet " << packet_num << " for non active worker: " << id << llendl;
		res = false;
	}
	else if (worker->mLastPacket == -1)
	{
// 		llwarns << "Received packet " << packet_num << " before header for: " << id << llendl;
		res = false;
	}
	else if (!data_size)
	{
// 		llwarns << "Img: " << id << ":" << " Empty Image Header" << llendl;
		res = false;
	}
	if (!res)
	{
		mNetworkQueueMutex.lock();										// +Mfnq
		++mBadPacketCount;
		mCancelQueue[host].insert(id);
		mNetworkQueueMutex.unlock();									// -Mfnq
		return false;
	}

	worker->lockWorkMutex();											// +Mw
	
	res = worker->insertPacket(packet_num, data, data_size);
	
	if ((worker->mState == LLTextureFetchWorker::LOAD_FROM_SIMULATOR) ||
		(worker->mState == LLTextureFetchWorker::LOAD_FROM_NETWORK))
	{
		worker->setPriority(LLWorkerThread::PRIORITY_HIGH | worker->mWorkPriority);
		worker->mState = LLTextureFetchWorker::LOAD_FROM_SIMULATOR;
	}
	else
	{
// 		llwarns << "receiveImagePacket " << packet_num << "/" << worker->mLastPacket << " for worker: " << id
// 				<< " in state: " << LLTextureFetchWorker::sStateDescs[worker->mState] << llendl;
		removeFromNetworkQueue(worker, true); // failsafe
	}

	if(packet_num >= (worker->mTotalPackets - 1))
	{
		static LLCachedControl<bool> log_to_viewer_log(gSavedSettings,"LogTextureDownloadsToViewerLog");
		static LLCachedControl<bool> log_to_sim(gSavedSettings,"LogTextureDownloadsToSimulator");

		if (log_to_viewer_log || log_to_sim)
		{
			U64 timeNow = LLTimer::getTotalTime();
			mTextureInfo.setRequestSize(id, worker->mFileSize);
			mTextureInfo.setRequestCompleteTimeAndLog(id, timeNow);
		}
	}
	worker->unlockWorkMutex();											// -Mw

	return res;
}

//////////////////////////////////////////////////////////////////////////////

// Threads:  T*
BOOL LLTextureFetch::isFromLocalCache(const LLUUID& id)
{
	BOOL from_cache = FALSE ;

	LLTextureFetchWorker* worker = getWorker(id);
	if (worker)
	{
		worker->lockWorkMutex();										// +Mw
		from_cache = worker->mInLocalCache ;
		worker->unlockWorkMutex();										// -Mw
	}

	return from_cache ;
}

// Threads:  T*
S32 LLTextureFetch::getFetchState(const LLUUID& id, F32& data_progress_p, F32& requested_priority_p,
								  U32& fetch_priority_p, F32& fetch_dtime_p, F32& request_dtime_p, bool& can_use_http)
{
	S32 state = LLTextureFetchWorker::INVALID;
	F32 data_progress = 0.0f;
	F32 requested_priority = 0.0f;
	F32 fetch_dtime = 999999.f;
	F32 request_dtime = 999999.f;
	U32 fetch_priority = 0;
	
	LLTextureFetchWorker* worker = getWorker(id);
	if (worker && worker->haveWork())
	{
		worker->lockWorkMutex();										// +Mw
		state = worker->mState;
		fetch_dtime = worker->mFetchTimer.getElapsedTimeF32();
		request_dtime = worker->mRequestedTimer.getElapsedTimeF32();
		if (worker->mFileSize > 0)
		{
			if (state == LLTextureFetchWorker::LOAD_FROM_SIMULATOR)
			{
				S32 data_size = FIRST_PACKET_SIZE + (worker->mLastPacket-1) * MAX_IMG_PACKET_SIZE;
				data_size = llmax(data_size, 0);
				data_progress = (F32)data_size / (F32)worker->mFileSize;
			}
			else if (worker->mFormattedImage.notNull())
			{
				data_progress = (F32)worker->mFormattedImage->getDataSize() / (F32)worker->mFileSize;
			}
		}
		if (state >= LLTextureFetchWorker::LOAD_FROM_NETWORK && state <= LLTextureFetchWorker::WAIT_HTTP_REQ)
		{
			requested_priority = worker->mRequestedPriority;
		}
		else
		{
			requested_priority = worker->mImagePriority;
		}
		fetch_priority = worker->getPriority();
		can_use_http = worker->getCanUseHTTP() ;
		worker->unlockWorkMutex();										// -Mw
	}
	data_progress_p = data_progress;
	requested_priority_p = requested_priority;
	fetch_priority_p = fetch_priority;
	fetch_dtime_p = fetch_dtime;
	request_dtime_p = request_dtime;
	return state;
}

void LLTextureFetch::dump()
{
	llinfos << "LLTextureFetch REQUESTS:" << llendl;
	for (request_queue_t::iterator iter = mRequestQueue.begin();
		 iter != mRequestQueue.end(); ++iter)
	{
		LLQueuedThread::QueuedRequest* qreq = *iter;
		LLWorkerThread::WorkRequest* wreq = (LLWorkerThread::WorkRequest*)qreq;
		LLTextureFetchWorker* worker = (LLTextureFetchWorker*)wreq->getWorkerClass();
		llinfos << " ID: " << worker->mID
				<< " PRI: " << llformat("0x%08x",wreq->getPriority())
				<< " STATE: " << worker->sStateDescs[worker->mState]
				<< llendl;
	}

	llinfos << "LLTextureFetch ACTIVE_HTTP:" << llendl;
	for (queue_t::const_iterator iter(mHTTPTextureQueue.begin());
		 mHTTPTextureQueue.end() != iter;
		 ++iter)
	{
		llinfos << " ID: " << (*iter) << llendl;
	}

	llinfos << "LLTextureFetch WAIT_HTTP_RESOURCE:" << llendl;
	for (wait_http_res_queue_t::const_iterator iter(mHttpWaitResource.begin());
		 mHttpWaitResource.end() != iter;
		 ++iter)
	{
		llinfos << " ID: " << (*iter) << llendl;
	}
}

//////////////////////////////////////////////////////////////////////////////

// HTTP Resource Waiting Methods

// Threads:  Ttf
void LLTextureFetch::addHttpWaiter(const LLUUID & tid)
{
	mNetworkQueueMutex.lock();											// +Mfnq
	mHttpWaitResource.insert(tid);
	mNetworkQueueMutex.unlock();										// -Mfnq
}

// Threads:  Ttf
void LLTextureFetch::removeHttpWaiter(const LLUUID & tid)
{
	mNetworkQueueMutex.lock();											// +Mfnq
	wait_http_res_queue_t::iterator iter(mHttpWaitResource.find(tid));
	if (mHttpWaitResource.end() != iter)
	{
		mHttpWaitResource.erase(iter);
	}
	mNetworkQueueMutex.unlock();										// -Mfnq
}

// Threads:  T*
bool LLTextureFetch::isHttpWaiter(const LLUUID & tid)
{
	mNetworkQueueMutex.lock();											// +Mfnq
	wait_http_res_queue_t::iterator iter(mHttpWaitResource.find(tid));
	const bool ret(mHttpWaitResource.end() != iter);
	mNetworkQueueMutex.unlock();										// -Mfnq
	return ret;
}

// Release as many requests as permitted from the WAIT_HTTP_RESOURCE2
// state to the SEND_HTTP_REQ state based on their current priority.
//
// This data structures and code associated with this looks a bit
// indirect and naive but it's done in the name of safety.  An
// ordered container may become invalid from time to time due to
// priority changes caused by actions in other threads.  State itself
// could also suffer the same fate with canceled operations.  Even
// done this way, I'm not fully trusting we're truly safe.  This
// module is due for a major refactoring and we'll deal with it then.
//
// Threads:  Ttf
// Locks:  -Mw (must not hold any worker when called)
void LLTextureFetch::releaseHttpWaiters()
{
	// Use mHttpSemaphore rather than mHTTPTextureQueue.size()
	// to avoid a lock.  
	if (mHttpSemaphore < (HTTP_REQUESTS_IN_QUEUE_HIGH_WATER - HTTP_REQUESTS_IN_QUEUE_LOW_WATER))
		return;

	// Quickly make a copy of all the LLUIDs.  Get off the
	// mutex as early as possible.
	typedef std::vector<LLUUID> uuid_vec_t;
	uuid_vec_t tids;

	{
		LLMutexLock lock(&mNetworkQueueMutex);							// +Mfnq

		if (mHttpWaitResource.empty())
			return;
		tids.reserve(mHttpWaitResource.size());
		tids.assign(mHttpWaitResource.begin(), mHttpWaitResource.end());
	}																	// -Mfnq

	// Now lookup the UUUIDs to find valid requests and sort
	// them in priority order, highest to lowest.  We're going
	// to modify priority later as a side-effect of releasing
	// these objects.  That, in turn, would violate the partial
	// ordering assumption of std::set, std::map, etc. so we
	// don't use those containers.  We use a vector and an explicit
	// sort to keep the containers valid later.
	typedef std::vector<LLTextureFetchWorker *> worker_list_t;
	worker_list_t tids2;

	tids2.reserve(tids.size());
	for (uuid_vec_t::iterator iter(tids.begin());
		 tids.end() != iter;
		 ++iter)
	{
		LLTextureFetchWorker * worker(getWorker(* iter));
		if (worker)
		{
			tids2.push_back(worker);
		}
		else
		{
			// If worker isn't found, this should be due to a request
			// for deletion.  We signal our recognition that this
			// uuid shouldn't be used for resource waiting anymore by
			// erasing it from the resource waiter list.  That allows
			// deleteOK to do final deletion on the worker.
			removeHttpWaiter(* iter);
		}
	}
	tids.clear();

	// Sort into priority order, if necessary and only as much as needed
	if (tids2.size() > mHttpSemaphore)
	{
		LLTextureFetchWorker::Compare compare;
		std::partial_sort(tids2.begin(), tids2.begin() + mHttpSemaphore, tids2.end(), compare);
	}

	// Release workers up to the high water mark.  Since we aren't
	// holding any locks at this point, we can be in competition
	// with other callers.  Do defensive things like getting
	// refreshed counts of requests and checking if someone else
	// has moved any worker state around....
	for (worker_list_t::iterator iter2(tids2.begin()); tids2.end() != iter2; ++iter2)
	{
		LLTextureFetchWorker * worker(* iter2);

		worker->lockWorkMutex();										// +Mw
		if (LLTextureFetchWorker::WAIT_HTTP_RESOURCE2 != worker->mState)
		{
			// Not in expected state, remove it, try the next one
			worker->unlockWorkMutex();									// -Mw
			LL_WARNS("Texture") << "Resource-waited texture " << worker->mID
								<< " in unexpected state:  " << worker->mState
								<< ".  Removing from wait list."
								<< LL_ENDL;
			removeHttpWaiter(worker->mID);
			continue;
		}

		if (! worker->acquireHttpSemaphore())
		{
			// Out of active slots, quit
			worker->unlockWorkMutex();									// -Mw
			break;
		}
		
		worker->mState = LLTextureFetchWorker::SEND_HTTP_REQ;
		worker->setPriority(LLWorkerThread::PRIORITY_HIGH | worker->mWorkPriority);
		worker->unlockWorkMutex();										// -Mw

		removeHttpWaiter(worker->mID);
	}
}

// Threads:  T*
void LLTextureFetch::cancelHttpWaiters()
{
	mNetworkQueueMutex.lock();											// +Mfnq
	mHttpWaitResource.clear();
	mNetworkQueueMutex.unlock();										// -Mfnq
}

// Threads:  T*
int LLTextureFetch::getHttpWaitersCount()
{
	mNetworkQueueMutex.lock();											// +Mfnq
	int ret(mHttpWaitResource.size());
	mNetworkQueueMutex.unlock();										// -Mfnq
	return ret;
}


// Threads:  T*
void LLTextureFetch::updateStateStats(U32 cache_read, U32 cache_write, U32 res_wait)
{
	LLMutexLock lock(&mQueueMutex);										// +Mfq

	mTotalCacheReadCount += cache_read;
	mTotalCacheWriteCount += cache_write;
	mTotalResourceWaitCount += res_wait;
}																		// -Mfq


// Threads:  T*
void LLTextureFetch::getStateStats(U32 * cache_read, U32 * cache_write, U32 * res_wait)
{
	U32 ret1(0U), ret2(0U), ret3(0U);
	
	{
		LLMutexLock lock(&mQueueMutex);									// +Mfq
		ret1 = mTotalCacheReadCount;
		ret2 = mTotalCacheWriteCount;
		ret3 = mTotalResourceWaitCount;
	}																	// -Mfq
	
	*cache_read = ret1;
	*cache_write = ret2;
	*res_wait = ret3;
}

//////////////////////////////////////////////////////////////////////////////

// cross-thread command methods

// Threads:  T*
void LLTextureFetch::commandSetRegion(U64 region_handle)
{
	TFReqSetRegion * req = new TFReqSetRegion(region_handle);

	cmdEnqueue(req);
}

// Threads:  T*
void LLTextureFetch::commandSendMetrics(const std::string & caps_url,
										const LLUUID & session_id,
										const LLUUID & agent_id,
										LLViewerAssetStats * main_stats)
{
	TFReqSendMetrics * req = new TFReqSendMetrics(caps_url, session_id, agent_id, main_stats);

	cmdEnqueue(req);
}

// Threads:  T*
void LLTextureFetch::commandDataBreak()
{
	// The pedantically correct way to implement this is to create a command
	// request object in the above fashion and enqueue it.  However, this is
	// simple data of an advisorial not operational nature and this case
	// of shared-write access is tolerable.

	LLTextureFetch::svMetricsDataBreak = true;
}

// Threads:  T*
void LLTextureFetch::cmdEnqueue(TFRequest * req)
{
	lockQueue();														// +Mfq
	mCommands.push_back(req);
	unlockQueue();														// -Mfq

	unpause();
}

// Threads:  T*
LLTextureFetch::TFRequest * LLTextureFetch::cmdDequeue()
{
	TFRequest * ret = 0;
	
	lockQueue();														// +Mfq
	if (! mCommands.empty())
	{
		ret = mCommands.front();
		mCommands.erase(mCommands.begin());
	}
	unlockQueue();														// -Mfq

	return ret;
}

// Threads:  Ttf
void LLTextureFetch::cmdDoWork()
{
	if (mDebugPause)
	{
		return;  // debug: don't do any work
	}

	TFRequest * req = cmdDequeue();
	if (req)
	{
		// One request per pass should really be enough for this.
		req->doWork(this);
		delete req;
	}
}

//////////////////////////////////////////////////////////////////////////////

// Private (anonymous) class methods implementing the command scheme.

namespace
{


// Example of a simple notification handler for metrics
// delivery notification.  Earlier versions of the code used
// a Responder that tried harder to detect delivery breaks
// but it really isn't that important.  If someone wants to
// revisit that effort, here is a place to start.
class AssetReportHandler : public LLCore::HttpHandler
{
public:

	// Threads:  Ttf
	virtual void onCompleted(LLCore::HttpHandle handle, LLCore::HttpResponse * response)
	{
		LLCore::HttpStatus status(response->getStatus());

		if (status)
		{
			LL_WARNS("Texture") << "Successfully delivered asset metrics to grid."
								<< LL_ENDL;
		}
		else
		{
			LL_WARNS("Texture") << "Error delivering asset metrics to grid.  Reason:  "
								<< status.toString() << LL_ENDL;
		}
	}
}; // end class AssetReportHandler

AssetReportHandler stats_handler;


/**
 * Implements the 'Set Region' command.
 *
 * Thread:  Thread1 (TextureFetch)
 */
bool
TFReqSetRegion::doWork(LLTextureFetch *)
{
	LLViewerAssetStatsFF::set_region(mRegionHandle);

	return true;
}


TFReqSendMetrics::~TFReqSendMetrics()
{
	delete mMainStats;
	mMainStats = 0;
}


/**
 * Implements the 'Send Metrics' command.  Takes over
 * ownership of the passed LLViewerAssetStats pointer.
 *
 * Thread:  Thread1 (TextureFetch)
 */
bool
TFReqSendMetrics::doWork(LLTextureFetch * fetcher)
{
	static const U32 report_priority(1);
	static LLCore::HttpHandler * const handler(fetcher->isQAMode() || true ? &stats_handler : NULL);
	
	//if (! gViewerAssetStatsThread1)
	//	return true;

	static volatile bool reporting_started(false);
	static volatile S32 report_sequence(0);
    
	// We've taken over ownership of the stats copy at this
	// point.  Get a working reference to it for merging here
	// but leave it in 'this'.  Destructor will rid us of it.
	LLViewerAssetStats & main_stats = *mMainStats;

	LLViewerAssetStats::AssetStats stats;
	main_stats.getStats(stats, true);
	//LLSD merged_llsd = main_stats.asLLSD();

	stats.session_id = mSessionID;
	stats.agent_id = mAgentID;
	stats.message = "ViewerAssetMetrics";
	stats.sequence = static_cast<bool>(report_sequence);
	stats.initial = static_cast<bool>(!reporting_started);
	stats.break_ = static_cast<bool>(LLTextureFetch::svMetricsDataBreak);

	LLSD sd;
	LLParamSDParser parser;
	parser.writeSD(sd, stats);
		
	// Update sequence number
	if (S32_MAX == ++report_sequence)
		report_sequence = 0;
	reporting_started = true;

	// Limit the size of the stats report if necessary.
	
	sd["truncated"] = truncate_viewer_metrics(10, sd);

	if (! mCapsURL.empty())
	{
		LLCore::BufferArray * ba = new LLCore::BufferArray;
		LLCore::BufferArrayStream bas(ba);
		LLSDSerialize::toXML(sd, bas);
		
		fetcher->getHttpRequest().requestPost(fetcher->getPolicyClass(),
											  report_priority,
											  mCapsURL,
											  ba,
											  NULL,
											  fetcher->getMetricsHeaders(),
											  handler);
		ba->release();
		LLTextureFetch::svMetricsDataBreak = false;
	}
	else
	{
		LLTextureFetch::svMetricsDataBreak = true;
	}

	// In QA mode, Metrics submode, log the result for ease of testing
	if (fetcher->isQAMode())
	{
		LL_INFOS("Textures") << ll_pretty_print_sd(sd) << LL_ENDL;
	}

	return true;
}


bool
truncate_viewer_metrics(int max_regions, LLSD & metrics)
{
	static const LLSD::String reg_tag("regions");
	static const LLSD::String duration_tag("duration");
	
	LLSD & reg_map(metrics[reg_tag]);
	if (reg_map.size() <= max_regions)
	{
		return false;
	}

	// Build map of region hashes ordered by duration
	typedef std::multimap<LLSD::Real, int> reg_ordered_list_t;
	reg_ordered_list_t regions_by_duration;

	int ind(0);
	LLSD::array_const_iterator it_end(reg_map.endArray());
	for (LLSD::array_const_iterator it(reg_map.beginArray()); it_end != it; ++it, ++ind)
	{
		LLSD::Real duration = (*it)[duration_tag].asReal();
		regions_by_duration.insert(reg_ordered_list_t::value_type(duration, ind));
	}

	// Build a replacement regions array with the longest-persistence regions
	LLSD new_region(LLSD::emptyArray());
	reg_ordered_list_t::const_reverse_iterator it2_end(regions_by_duration.rend());
	reg_ordered_list_t::const_reverse_iterator it2(regions_by_duration.rbegin());
	for (int i(0); i < max_regions && it2_end != it2; ++i, ++it2)
	{
		new_region.append(reg_map[it2->second]);
	}
	reg_map = new_region;
	
	return true;
}

} // end of anonymous namespace


///////////////////////////////////////////////////////////////////////////////////////////
//Start LLTextureFetchDebugger
///////////////////////////////////////////////////////////////////////////////////////////
//---------------------
class LLDebuggerCacheReadResponder : public LLTextureCache::ReadResponder
{
public:
	LLDebuggerCacheReadResponder(LLTextureFetchDebugger* debugger, S32 id, LLImageFormatted* image)
		: mDebugger(debugger), mID(id)
	{
		setImage(image);
	}
	virtual void completed(bool success)
	{
		mDebugger->callbackCacheRead(mID, success, mFormattedImage, mImageSize, mImageLocal);
	}
private:
	LLTextureFetchDebugger* mDebugger;
	S32 mID;
};

class LLDebuggerCacheWriteResponder : public LLTextureCache::WriteResponder
{
public:
	LLDebuggerCacheWriteResponder(LLTextureFetchDebugger* debugger, S32 id)
		: mDebugger(debugger), mID(id)
	{
	}
	virtual void completed(bool success)
	{
		mDebugger->callbackCacheWrite(mID, success);
	}
private:
	LLTextureFetchDebugger* mDebugger;
	S32 mID;
};

class LLDebuggerDecodeResponder : public LLImageDecodeThread::Responder
{
public:
	LLDebuggerDecodeResponder(LLTextureFetchDebugger* debugger, S32 id)
		: mDebugger(debugger), mID(id)
	{
	}
	virtual void completed(bool success, LLImageRaw* raw, LLImageRaw* aux)
	{
		mDebugger->callbackDecoded(mID, success, raw, aux);
	}
private:
	LLTextureFetchDebugger* mDebugger;
	S32 mID;
};


LLTextureFetchDebugger::LLTextureFetchDebugger(LLTextureFetch* fetcher, LLTextureCache* cache, LLImageDecodeThread* imagedecodethread) :
	mFetcher(fetcher),
	mTextureCache(cache),
	mImageDecodeThread(imagedecodethread),
	mHttpHeaders(NULL),
	mHttpPolicyClass(fetcher->getPolicyClass())
{
	init();
}
	
LLTextureFetchDebugger::~LLTextureFetchDebugger()
{
	mFetchingHistory.clear();
	mStopDebug = TRUE;
	tryToStopDebug();
	if (mHttpHeaders)
	{
		mHttpHeaders->release();
		mHttpHeaders = NULL;
	}
}

void LLTextureFetchDebugger::init()
{
	mState = IDLE;
	
	mCacheReadTime = -1.f;
	mCacheWriteTime = -1.f;
	mDecodingTime = -1.f;
	mHTTPTime = -1.f;
	mGLCreationTime = -1.f;
	mTotalFetchingTime = 0.f;
	mRefetchVisCacheTime = -1.f;
	mRefetchVisHTTPTime = -1.f;
	mRefetchAllCacheTime = -1.f;
	mRefetchAllHTTPTime = -1.f;

	mNumFetchedTextures = 0;
	mNumCacheHits = 0;
	mNumVisibleFetchedTextures = 0;
	mNumVisibleFetchingRequests = 0;
	mFetchedData = 0;
	mDecodedData = 0;
	mVisibleFetchedData = 0;
	mVisibleDecodedData = 0;
	mRenderedData = 0;
	mRenderedDecodedData = 0;
	mFetchedPixels = 0;
	mRenderedPixels = 0;
	mRefetchedVisData = 0;
	mRefetchedVisPixels = 0;
	mRefetchedAllData = 0;
	mRefetchedAllPixels = 0;

	mFreezeHistory = FALSE;
	mStopDebug = FALSE;
	mClearHistory = FALSE;

	if (! mHttpHeaders)
	{
		mHttpHeaders = new LLCore::HttpHeaders;
		mHttpHeaders->mHeaders.push_back("Accept: image/x-j2c");
	}
}

void LLTextureFetchDebugger::startWork(e_debug_state state)
{
	switch(state)
	{
		case IDLE:
			break;
		case START_DEBUG:
			startDebug();
			break;
		case READ_CACHE:			
			debugCacheRead();
			break;
		case WRITE_CACHE:
			debugCacheWrite();
			break;
		case DECODING:
			debugDecoder();
			break;
		case HTTP_FETCHING:
			debugHTTP();
			break;
		case GL_TEX:
			debugGLTextureCreation();
			break;
		case REFETCH_VIS_CACHE:
			debugRefetchVisibleFromCache();
			break;
		case REFETCH_VIS_HTTP:
			debugRefetchVisibleFromHTTP();
			break;
		case REFETCH_ALL_CACHE:
			debugRefetchAllFromCache();
			break;
		case REFETCH_ALL_HTTP:
			debugRefetchAllFromHTTP();
			break;
		default:
			break;
	}
	return;
}

void LLTextureFetchDebugger::startDebug()
{
	//lock the fetcher
	mFetcher->lockFetcher(true);
	mFreezeHistory = TRUE;
	mFetcher->resetLoadSource();

	//clear the current fetching queue
	gTextureList.clearFetchingRequests();

	mState = START_DEBUG;
}

bool LLTextureFetchDebugger::processStartDebug(F32 max_time)
{
	mTimer.reset();

	//wait for all works to be done
	while(1)
	{
		S32 pending = 0;
		pending += LLAppViewer::getTextureCache()->update(1); 
		pending += LLAppViewer::getImageDecodeThread()->update(1); 
		pending += LLAppViewer::getTextureFetch()->update(1); 
		if(!pending)
		{
			break;
		}

		if(mTimer.getElapsedTimeF32() > max_time)
		{
			return false;
		}
	}

	//collect statistics
	mTotalFetchingTime = gTextureTimer.getElapsedTimeF32() - mTotalFetchingTime;
	
	std::set<LLUUID> fetched_textures;
	S32 size = mFetchingHistory.size();
	for(S32 i = 0 ; i < size; i++)
	{
		bool in_list = true;
		if(fetched_textures.find(mFetchingHistory[i].mID) == fetched_textures.end())
		{
			fetched_textures.insert(mFetchingHistory[i].mID);
			in_list = false;
		}
		
		LLViewerFetchedTexture* tex = LLViewerTextureManager::findFetchedTexture(mFetchingHistory[i].mID);
		if(tex && tex->isJustBound()) //visible
		{
			if(!in_list)
			{
				mNumVisibleFetchedTextures++;
			}
			mNumVisibleFetchingRequests++;
	
			mVisibleFetchedData += mFetchingHistory[i].mFetchedSize;
			mVisibleDecodedData += mFetchingHistory[i].mDecodedSize;
	
			if(tex->getDiscardLevel() >= mFetchingHistory[i].mDecodedLevel)
			{
				mRenderedData += mFetchingHistory[i].mFetchedSize;
				mRenderedDecodedData += mFetchingHistory[i].mDecodedSize;
				mRenderedPixels += tex->getWidth() * tex->getHeight();
			}
		}
	}

	mNumFetchedTextures = fetched_textures.size();

	return true;
}

void LLTextureFetchDebugger::tryToStopDebug()
{
	if(!mStopDebug)
	{
		return;
	}

	//clear the current debug work
	S32 size = mFetchingHistory.size();
	switch(mState)
	{
	case READ_CACHE:		
		for(S32 i = 0 ; i < size; i++)
		{
			if (mFetchingHistory[i]. mCacheHandle != LLTextureCache::nullHandle())
			{
				mTextureCache->readComplete(mFetchingHistory[i].mCacheHandle, true);
			}
		}	
		break;
	case WRITE_CACHE:
		for(S32 i = 0 ; i < size; i++)
		{
			if (mFetchingHistory[i].mCacheHandle != LLTextureCache::nullHandle())
			{
				mTextureCache->writeComplete(mFetchingHistory[i].mCacheHandle, true);
			}
		}
		break;
	case DECODING:
		break;
	case HTTP_FETCHING:
		break;
	case GL_TEX:
		break;
	case REFETCH_VIS_CACHE:
		break;
	case REFETCH_VIS_HTTP:
		break;
	case REFETCH_ALL_CACHE:
		mRefetchList.clear();
		break;
	case REFETCH_ALL_HTTP:
		mRefetchList.clear();
		break;
	default:
		break;
	}

	if(update(0.005f))
	{
		//unlock the fetcher
		mFetcher->lockFetcher(false);
		mFetcher->resetLoadSource();
		mFreezeHistory = FALSE;		
		mStopDebug = FALSE;

		if(mClearHistory)
		{
			mFetchingHistory.clear();
			mHandleToFetchIndex.clear();
			init();	
			mTotalFetchingTime = gTextureTimer.getElapsedTimeF32(); //reset
		}
	}
}

//called in the main thread and when the fetching queue is empty
void LLTextureFetchDebugger::clearHistory()
{
	mClearHistory = TRUE;	
}

void LLTextureFetchDebugger::addHistoryEntry(LLTextureFetchWorker* worker)
{
	if(worker->mRawImage.isNull() || worker->mFormattedImage.isNull())
	{
		return;
	}

	if(mFreezeHistory)
	{
		if(mState == REFETCH_VIS_CACHE || mState == REFETCH_VIS_HTTP)
		{
			mRefetchedVisPixels += worker->mRawImage->getWidth() * worker->mRawImage->getHeight();
			mRefetchedVisData += worker->mFormattedImage->getDataSize();
		}
		else
		{
			mRefetchedAllPixels += worker->mRawImage->getWidth() * worker->mRawImage->getHeight();
			mRefetchedAllData += worker->mFormattedImage->getDataSize();

			LLViewerFetchedTexture* tex = LLViewerTextureManager::findFetchedTexture(worker->mID);
			if(tex && mRefetchList[tex].begin() != mRefetchList[tex].end())
			{
				if(worker->mDecodedDiscard == mFetchingHistory[mRefetchList[tex][0]].mDecodedLevel)
				{
					mRefetchList[tex].erase(mRefetchList[tex].begin());
				}
			}
		}
		return;
	}

	if(worker->mInCache)
	{
		mNumCacheHits++;
	}
	mFetchedData += worker->mFormattedImage->getDataSize();
	mDecodedData += worker->mRawImage->getDataSize();
	mFetchedPixels += worker->mRawImage->getWidth() * worker->mRawImage->getHeight();

	mFetchingHistory.push_back(FetchEntry(worker->mID, worker->mDesiredSize, worker->mDecodedDiscard, 
		worker->mFormattedImage->getDataSize(), worker->mRawImage->getDataSize()));
}

void LLTextureFetchDebugger::lockCache()
{
}
	
void LLTextureFetchDebugger::unlockCache()
{
}
	
void LLTextureFetchDebugger::debugCacheRead()
{
	lockCache();
	llassert_always(mState == IDLE);
	mTimer.reset();
	mState = READ_CACHE;
	mCacheReadTime = -1.f;

	S32 size = mFetchingHistory.size();
	for(S32 i = 0 ; i < size ; i++)
	{		
		mFetchingHistory[i].mFormattedImage = NULL;
		mFetchingHistory[i].mCacheHandle = mTextureCache->readFromCache(mFetchingHistory[i].mID, LLWorkerThread::PRIORITY_NORMAL, 0, mFetchingHistory[i].mFetchedSize, 
			new LLDebuggerCacheReadResponder(this, i, mFetchingHistory[i].mFormattedImage));
	}
}
	
void LLTextureFetchDebugger::clearCache()
{
	S32 size = mFetchingHistory.size();
	{
		std::set<LLUUID> deleted_list;
		for(S32 i = 0 ; i < size ; i++)
		{
			if(deleted_list.find(mFetchingHistory[i].mID) == deleted_list.end())
			{
				deleted_list.insert(mFetchingHistory[i].mID);
				mTextureCache->removeFromCache(mFetchingHistory[i].mID);
			}
		}
	}
}

void LLTextureFetchDebugger::debugCacheWrite()
{
	//remove from cache
	clearCache();

	lockCache();
	llassert_always(mState == IDLE);
	mTimer.reset();
	mState = WRITE_CACHE;
	mCacheWriteTime = -1.f;

	S32 size = mFetchingHistory.size();
	for(S32 i = 0 ; i < size ; i++)
	{		
		if(mFetchingHistory[i].mFormattedImage.notNull())
		{
			mFetchingHistory[i].mCacheHandle = mTextureCache->writeToCache(mFetchingHistory[i].mID, LLWorkerThread::PRIORITY_NORMAL, 
				mFetchingHistory[i].mFormattedImage->getData(), mFetchingHistory[i].mFetchedSize,
				mFetchingHistory[i].mDecodedLevel == 0 ? mFetchingHistory[i].mFetchedSize : mFetchingHistory[i].mFetchedSize + 1, 
				NULL, 0, new LLDebuggerCacheWriteResponder(this, i));					
		}
	}
}

void LLTextureFetchDebugger::lockDecoder()
{
}
	
void LLTextureFetchDebugger::unlockDecoder()
{
}

void LLTextureFetchDebugger::debugDecoder()
{
	lockDecoder();
	llassert_always(mState == IDLE);
	mTimer.reset();
	mState = DECODING;
	mDecodingTime = -1.f;

	S32 size = mFetchingHistory.size();
	for(S32 i = 0 ; i < size ; i++)
	{		
		if(mFetchingHistory[i].mFormattedImage.isNull())
		{
			continue;
		}

		mImageDecodeThread->decodeImage(mFetchingHistory[i].mFormattedImage, LLWorkerThread::PRIORITY_NORMAL, 
			mFetchingHistory[i].mDecodedLevel, mFetchingHistory[i].mNeedsAux,
			new LLDebuggerDecodeResponder(this, i));
	}
}

void LLTextureFetchDebugger::debugHTTP()
{
	llassert_always(mState == IDLE);

	LLViewerRegion* region = gAgent.getRegion();
	if (!region)
	{
		llinfos << "Fetch Debugger : Current region undefined. Cannot fetch textures through HTTP." << llendl;
		return;
	}
	
	mHTTPUrl = region->getHttpUrl();
	if (mHTTPUrl.empty())
	{
		llinfos << "Fetch Debugger : Current region URL undefined. Cannot fetch textures through HTTP." << llendl;
		return;
	}
	
	mTimer.reset();
	mState = HTTP_FETCHING;
	mHTTPTime = -1.f;
	
	S32 size = mFetchingHistory.size();
	for (S32 i = 0 ; i < size ; i++)
	{
		mFetchingHistory[i].mCurlState = FetchEntry::CURL_NOT_DONE;
		mFetchingHistory[i].mCurlReceivedSize = 0;
		mFetchingHistory[i].mHTTPFailCount = 0;
		mFetchingHistory[i].mFormattedImage = NULL;
	}
	mNbCurlRequests = 0;
	mNbCurlCompleted = 0;
	
	fillCurlQueue();
}

S32 LLTextureFetchDebugger::fillCurlQueue()
{
	if(mStopDebug) //stop
	{
		mNbCurlCompleted = mFetchingHistory.size();
		return 0;
	}
	if (mNbCurlRequests > HTTP_REQUESTS_IN_QUEUE_LOW_WATER)
	{
		return mNbCurlRequests;
	}	
	
	S32 size = mFetchingHistory.size();
	for (S32 i = 0 ; i < size ; i++)
	{		
		mNbCurlRequests++;

		if (mFetchingHistory[i].mCurlState != FetchEntry::CURL_NOT_DONE)
		{
			continue;
		}
		std::string texture_url = mHTTPUrl + "/?texture_id=" + mFetchingHistory[i].mID.asString().c_str();
		S32 requestedSize = mFetchingHistory[i].mRequestedSize;
		// We request the whole file if the size was not set.
		requestedSize = llmax(0,requestedSize);
		// We request the whole file if the size was set to an absurdly high value (meaning all file)
		requestedSize = (requestedSize == 33554432 ? 0 : requestedSize);
		
		LLCore::HttpHandle handle = mFetcher->getHttpRequest().requestGetByteRange(mHttpPolicyClass,
																				   LLWorkerThread::PRIORITY_LOWBITS,
																				   texture_url,
																				   0,
																				   requestedSize,
																				   NULL,
																				   mHttpHeaders,
																				   this);
		if (LLCORE_HTTP_HANDLE_INVALID != handle)
		{
			mHandleToFetchIndex[handle] = i;
			mFetchingHistory[i].mHttpHandle = handle;
		mFetchingHistory[i].mCurlState = FetchEntry::CURL_IN_PROGRESS;
			mNbCurlRequests++;
			// Hack
			if (mNbCurlRequests == HTTP_REQUESTS_IN_QUEUE_HIGH_WATER)	// emulate normal pipeline
			{
				break;
			}
		}
		else 
		{
			break;
		}
	}
	//llinfos << "Fetch Debugger : Having " << mNbCurlRequests << " requests through the curl thread." << llendl;
	return mNbCurlRequests;
}

void LLTextureFetchDebugger::debugGLTextureCreation()
{
	llassert_always(mState == IDLE);
	mState = GL_TEX;
	mTempTexList.clear();

	S32 size = mFetchingHistory.size();
	for(S32 i = 0 ; i < size ; i++)
	{
		if(mFetchingHistory[i].mRawImage.notNull())
		{
			LLViewerFetchedTexture* tex = gTextureList.findImage(mFetchingHistory[i].mID) ;
			if(tex && !tex->isForSculptOnly())
			{
				tex->destroyGLTexture() ;
				mTempTexList.push_back(tex);
			}
		}
	}
	
	mGLCreationTime = -1.f;
	mTempIndex = 0;
	mHistoryListIndex = 0;
	
	return;
}

bool LLTextureFetchDebugger::processGLCreation(F32 max_time)
{
	mTimer.reset();

	bool done = true;
	S32 size = mFetchingHistory.size();
	S32 size1 = mTempTexList.size();
	for(; mHistoryListIndex < size && mTempIndex < size1; mHistoryListIndex++)
	{
		if(mFetchingHistory[mHistoryListIndex].mRawImage.notNull())
		{
			if(mFetchingHistory[mHistoryListIndex].mID == mTempTexList[mTempIndex]->getID())
			{
				mTempTexList[mTempIndex]->createGLTexture(mFetchingHistory[mHistoryListIndex].mDecodedLevel, 
					mFetchingHistory[mHistoryListIndex].mRawImage, 0, TRUE, mTempTexList[mTempIndex]->getBoostLevel());
				mTempIndex++;
			}
		}

		if(mTimer.getElapsedTimeF32() > max_time)
		{
			done = false;
			break;
		}
	}

	if(mGLCreationTime < 0.f)
	{
		mGLCreationTime = mTimer.getElapsedTimeF32() ;
	}
	else
	{
		mGLCreationTime += mTimer.getElapsedTimeF32() ;
	}

	return done;
}

//clear fetching results of all textures.
void LLTextureFetchDebugger::clearTextures()
{
	S32 size = mFetchingHistory.size();
	for(S32 i = 0 ; i < size ; i++)
	{
		LLViewerFetchedTexture* tex = gTextureList.findImage(mFetchingHistory[i].mID) ;
		if(tex)
		{
			tex->clearFetchedResults() ;
		}
	}
}

void LLTextureFetchDebugger::makeRefetchList()
{
	mRefetchList.clear();
	S32 size = mFetchingHistory.size();
	for(S32 i = 0 ; i < size; i++)
	{		
		LLViewerFetchedTexture* tex = LLViewerTextureManager::getFetchedTexture(mFetchingHistory[i].mID);
		if(tex && tex->isJustBound()) //visible
		{
			continue; //the texture fetch pipeline will take care of visible textures.
		}

		mRefetchList[tex].push_back(i); 		
	}
}

void LLTextureFetchDebugger::scanRefetchList()
{
	if(mStopDebug)
	{
		return;
	}
	if(!mRefetchNonVis)
	{
		return;
	}

	for(std::map< LLPointer<LLViewerFetchedTexture>, std::vector<S32> >::iterator iter = mRefetchList.begin();
		iter != mRefetchList.end(); )
	{
		if(iter->second.empty())
		{
			gTextureList.setDebugFetching(iter->first, -1);
			mRefetchList.erase(iter++);		// This is the correct method to "erase and move on" in an std::map
		}
		else
		{
			gTextureList.setDebugFetching(iter->first, mFetchingHistory[iter->second[0]].mDecodedLevel);
			++iter;
		}
	}
}

void LLTextureFetchDebugger::debugRefetchVisibleFromCache()
{
	llassert_always(mState == IDLE);
	mState = REFETCH_VIS_CACHE;

	clearTextures();
	mFetcher->setLoadSource(LLTextureFetch::FROM_ALL);
	
	mTimer.reset();
	mFetcher->lockFetcher(false);
	mRefetchVisCacheTime = -1.f;
	mRefetchedVisData = 0;
	mRefetchedVisPixels = 0;
}

void LLTextureFetchDebugger::debugRefetchVisibleFromHTTP()
{
	llassert_always(mState == IDLE);
	mState = REFETCH_VIS_HTTP;

	clearTextures();
	mFetcher->setLoadSource(LLTextureFetch::FROM_HTTP_ONLY);

	mTimer.reset();
	mFetcher->lockFetcher(false);
	mRefetchVisHTTPTime = -1.f;
	mRefetchedVisData = 0;
	mRefetchedVisPixels = 0;
}

void LLTextureFetchDebugger::debugRefetchAllFromCache()
{
	llassert_always(mState == IDLE);
	mState = REFETCH_ALL_CACHE;

	clearTextures();
	makeRefetchList();
	mFetcher->setLoadSource(LLTextureFetch::FROM_ALL);

	mTimer.reset();
	mFetcher->lockFetcher(false);
	mRefetchAllCacheTime = -1.f;
	mRefetchedAllData = 0;
	mRefetchedAllPixels = 0;
	mRefetchNonVis = FALSE;
}

void LLTextureFetchDebugger::debugRefetchAllFromHTTP()
{
	llassert_always(mState == IDLE);
	mState = REFETCH_ALL_HTTP;

	clearTextures();
	makeRefetchList();
	mFetcher->setLoadSource(LLTextureFetch::FROM_HTTP_ONLY);

	mTimer.reset();
	mFetcher->lockFetcher(false);
	mRefetchAllHTTPTime = -1.f;
	mRefetchedAllData = 0;
	mRefetchedAllPixels = 0;
	mRefetchNonVis = TRUE;
}

bool LLTextureFetchDebugger::update(F32 max_time)
{
	switch(mState)
	{
	case START_DEBUG:
		if(processStartDebug(max_time))
		{
			mState = IDLE;
		}
		break;
	case READ_CACHE:
		if(!mTextureCache->update(1))
		{
			mCacheReadTime = mTimer.getElapsedTimeF32() ;
			mState = IDLE;
			unlockCache();
		}
		break;
	case WRITE_CACHE:
		if(!mTextureCache->update(1))
		{
			mCacheWriteTime = mTimer.getElapsedTimeF32() ;
			mState = IDLE;
			unlockCache();
		}
		break;
	case DECODING:
		if(!mImageDecodeThread->update(1))
		{
			mDecodingTime =  mTimer.getElapsedTimeF32() ;
			mState = IDLE;
			unlockDecoder();
		}
		break;
	case HTTP_FETCHING:
		// Do some notifications...
		mFetcher->getHttpRequest().update(10);
		if (!fillCurlQueue() && mNbCurlCompleted == mFetchingHistory.size())
		{
			mHTTPTime =  mTimer.getElapsedTimeF32() ;
			mState = IDLE;
		}
		break;
	case GL_TEX:
		if(processGLCreation(max_time))
		{
			mState = IDLE;
			mTempTexList.clear();
		}
		break;
	case REFETCH_VIS_CACHE:
		if (LLAppViewer::getTextureFetch()->getNumRequests() == 0)
		{
			mRefetchVisCacheTime = mTimer.getElapsedTimeF32() ;
			mState = IDLE;
			mFetcher->lockFetcher(true);
			mFetcher->resetLoadSource();
		}
		break;
	case REFETCH_VIS_HTTP:
		if (LLAppViewer::getTextureFetch()->getNumRequests() == 0)
		{
			mRefetchVisHTTPTime = mTimer.getElapsedTimeF32() ;
			mState = IDLE;
			mFetcher->lockFetcher(true);
			mFetcher->resetLoadSource();
		}
		break;
	case REFETCH_ALL_CACHE:
		scanRefetchList();
		if (LLAppViewer::getTextureFetch()->getNumRequests() == 0)
		{
			if(!mRefetchNonVis)
			{
				mRefetchNonVis = TRUE; //start to fetch non-vis
				scanRefetchList();
				break;
			}

			mRefetchAllCacheTime = mTimer.getElapsedTimeF32() ;
			mState = IDLE; 
			mFetcher->lockFetcher(true);
			mFetcher->resetLoadSource();
			mRefetchList.clear();
			mRefetchNonVis = FALSE;
		}
		break;
	case REFETCH_ALL_HTTP:
		scanRefetchList();
		if (LLAppViewer::getTextureFetch()->getNumRequests() == 0)
		{
			mRefetchAllHTTPTime = mTimer.getElapsedTimeF32() ;
			mState = IDLE;
			mFetcher->lockFetcher(true);
			mFetcher->resetLoadSource();
			mRefetchList.clear();
			mRefetchNonVis = FALSE;
		}
		break;
	default:
		mState = IDLE;
		break;
	}

	return mState == IDLE;
}

void LLTextureFetchDebugger::onCompleted(LLCore::HttpHandle handle, LLCore::HttpResponse * response)
{
	handle_fetch_map_t::iterator iter(mHandleToFetchIndex.find(handle));
	if (mHandleToFetchIndex.end() == iter)
	{
		llinfos << "Fetch Debugger : Couldn't find handle " << handle << " in fetch list." << llendl;
		return;
	}
	
	S32 fetch_ind(iter->second);
	mHandleToFetchIndex.erase(iter);
	if (fetch_ind >= mFetchingHistory.size() || mFetchingHistory[fetch_ind].mHttpHandle != handle)
	{
		llinfos << "Fetch Debugger : Handle and fetch object in disagreement.  Punting." << llendl;
	}
	else
	{
		callbackHTTP(mFetchingHistory[fetch_ind], response);
		mFetchingHistory[fetch_ind].mHttpHandle = LLCORE_HTTP_HANDLE_INVALID;	// Not valid after notification
	}
}

void LLTextureFetchDebugger::callbackCacheRead(S32 id, bool success, LLImageFormatted* image,
						   S32 imagesize, BOOL islocal)
{
	if (success)
	{
		mFetchingHistory[id].mFormattedImage = image;
	}
	mTextureCache->readComplete(mFetchingHistory[id].mCacheHandle, false);
	mFetchingHistory[id].mCacheHandle = LLTextureCache::nullHandle();
}

void LLTextureFetchDebugger::callbackCacheWrite(S32 id, bool success)
{
	mTextureCache->writeComplete(mFetchingHistory[id].mCacheHandle);
	mFetchingHistory[id].mCacheHandle = LLTextureCache::nullHandle();
}

void LLTextureFetchDebugger::callbackDecoded(S32 id, bool success, LLImageRaw* raw, LLImageRaw* aux)
{
	if (success)
	{
		llassert_always(raw);
		mFetchingHistory[id].mRawImage = raw;
	}
}

void LLTextureFetchDebugger::callbackHTTP(FetchEntry & fetch, LLCore::HttpResponse * response)
{
	static const LLCore::HttpStatus par_status(HTTP_PARTIAL_CONTENT);
	
	LLCore::HttpStatus status(response->getStatus());
	mNbCurlRequests--;
	if (status)
	{
		const bool partial(par_status == status);
		LLCore::BufferArray * ba(response->getBody());	// *Not* holding reference to body
		
		fetch.mCurlState = FetchEntry::CURL_DONE;
		mNbCurlCompleted++;

		S32 data_size = ba ? ba->size() : 0;
		fetch.mCurlReceivedSize += data_size;
		//llinfos << "Fetch Debugger : got results for " << fetch.mID << ", data_size = " << data_size << ", received = " << fetch.mCurlReceivedSize << ", requested = " << fetch.mRequestedSize << ", partial = " << partial << llendl;
		if ((fetch.mCurlReceivedSize >= fetch.mRequestedSize) || !partial || (fetch.mRequestedSize == 600))
		{
			U8* d_buffer = (U8*)ALLOCATE_MEM(LLImageBase::getPrivatePool(), data_size);
			if (ba)
			{
				ba->read(0, d_buffer, data_size);
			}
			
			llassert_always(fetch.mFormattedImage.isNull());
			{
				// For now, create formatted image based on extension
				std::string texture_url = mHTTPUrl + "/?texture_id=" + fetch.mID.asString().c_str();
				std::string extension = gDirUtilp->getExtension(texture_url);
				fetch.mFormattedImage = LLImageFormatted::createFromType(LLImageBase::getCodecFromExtension(extension));
				if (fetch.mFormattedImage.isNull())
				{
					fetch.mFormattedImage = new LLImageJ2C; // default
				}
			}
						
			fetch.mFormattedImage->setData(d_buffer, data_size);	
		}
	}
	else //failed
	{
		llinfos << "Fetch Debugger : CURL GET FAILED,  ID = " << fetch.mID
				<< ", status: " << status.toHex()
				<< " reason:  " << status.toString() << llendl;
		fetch.mHTTPFailCount++;
		if(fetch.mHTTPFailCount < 5)
		{
			// Fetch will have to be redone
			fetch.mCurlState = FetchEntry::CURL_NOT_DONE;
		}
		else //skip
		{
			fetch.mCurlState = FetchEntry::CURL_DONE;
			mNbCurlCompleted++;
		}
	}
}


//---------------------
///////////////////////////////////////////////////////////////////////////////////////////
//End LLTextureFetchDebugger
///////////////////////////////////////////////////////////////////////////////////////////

<|MERGE_RESOLUTION|>--- conflicted
+++ resolved
@@ -2350,7 +2350,6 @@
 		}
 		mOriginFetchSource = mFetchSource;
 	}
-<<<<<<< HEAD
 	
 	mHttpRequest = new LLCore::HttpRequest;
 	mHttpOptions = new LLCore::HttpOptions;
@@ -2359,12 +2358,10 @@
 	mHttpMetricsHeaders = new LLCore::HttpHeaders;
 	mHttpMetricsHeaders->mHeaders.push_back("Content-Type: application/llsd+xml");
 	mHttpPolicyClass = LLAppViewer::instance()->getAppCoreHttp().getPolicyDefault();
-=======
 
 	//reset the texture timer.
 	gTextureTimer.reset();
 	gTextureTimer.pause();
->>>>>>> 1fbd4567
 }
 
 LLTextureFetch::~LLTextureFetch()
