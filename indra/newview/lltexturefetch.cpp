/** 
 * @file lltexturefetch.cpp
 * @brief Object which fetches textures from the cache and/or network
 *
 * $LicenseInfo:firstyear=2000&license=viewergpl$
 * 
 * Copyright (c) 2000-2009, Linden Research, Inc.
 * 
 * Second Life Viewer Source Code
 * The source code in this file ("Source Code") is provided by Linden Lab
 * to you under the terms of the GNU General Public License, version 2.0
 * ("GPL"), unless you have obtained a separate licensing agreement
 * ("Other License"), formally executed by you and Linden Lab.  Terms of
 * the GPL can be found in doc/GPL-license.txt in this distribution, or
 * online at http://secondlifegrid.net/programs/open_source/licensing/gplv2
 * 
 * There are special exceptions to the terms and conditions of the GPL as
 * it is applied to this Source Code. View the full text of the exception
 * in the file doc/FLOSS-exception.txt in this software distribution, or
 * online at
 * http://secondlifegrid.net/programs/open_source/licensing/flossexception
 * 
 * By copying, modifying or distributing this software, you acknowledge
 * that you have read and understood your obligations described above,
 * and agree to abide by those obligations.
 * 
 * ALL LINDEN LAB SOURCE CODE IS PROVIDED "AS IS." LINDEN LAB MAKES NO
 * WARRANTIES, EXPRESS, IMPLIED OR OTHERWISE, REGARDING ITS ACCURACY,
 * COMPLETENESS OR PERFORMANCE.
 * $/LicenseInfo$
 */

#include "llviewerprecompiledheaders.h"

#include <iostream>

#include "llstl.h"

#include "lltexturefetch.h"

#include "llcurl.h"
#include "lldir.h"
#include "llhttpclient.h"
#include "llhttpstatuscodes.h"
#include "llimage.h"
#include "llimagej2c.h"
#include "llimageworker.h"
#include "llworkerthread.h"
#include "message.h"

#include "llagent.h"
#include "lltexturecache.h"
#include "llviewercontrol.h"
#include "llviewertexturelist.h"
#include "llviewertexture.h"
#include "llviewerregion.h"
#include "llworld.h"

//////////////////////////////////////////////////////////////////////////////
class LLTextureFetchWorker : public LLWorkerClass
{
	friend class LLTextureFetch;
	friend class HTTPGetResponder;
	
private:
	class CacheReadResponder : public LLTextureCache::ReadResponder
	{
	public:
		CacheReadResponder(LLTextureFetch* fetcher, const LLUUID& id, LLImageFormatted* image)
			: mFetcher(fetcher), mID(id)
		{
			setImage(image);
		}
		virtual void completed(bool success)
		{
			LLTextureFetchWorker* worker = mFetcher->getWorker(mID);
			if (worker)
			{
 				worker->callbackCacheRead(success, mFormattedImage, mImageSize, mImageLocal);
			}
		}
	private:
		LLTextureFetch* mFetcher;
		LLUUID mID;
	};

	class CacheWriteResponder : public LLTextureCache::WriteResponder
	{
	public:
		CacheWriteResponder(LLTextureFetch* fetcher, const LLUUID& id)
			: mFetcher(fetcher), mID(id)
		{
		}
		virtual void completed(bool success)
		{
			LLTextureFetchWorker* worker = mFetcher->getWorker(mID);
			if (worker)
			{
				worker->callbackCacheWrite(success);
			}
		}
	private:
		LLTextureFetch* mFetcher;
		LLUUID mID;
	};
	
	class DecodeResponder : public LLImageDecodeThread::Responder
	{
	public:
		DecodeResponder(LLTextureFetch* fetcher, const LLUUID& id, LLTextureFetchWorker* worker)
			: mFetcher(fetcher), mID(id), mWorker(worker)
		{
		}
		virtual void completed(bool success, LLImageRaw* raw, LLImageRaw* aux)
		{
			LLTextureFetchWorker* worker = mFetcher->getWorker(mID);
			if (worker)
			{
 				worker->callbackDecoded(success, raw, aux);
			}
		}
	private:
		LLTextureFetch* mFetcher;
		LLUUID mID;
		LLTextureFetchWorker* mWorker; // debug only (may get deleted from under us, use mFetcher/mID)
	};

	struct Compare
	{
		// lhs < rhs
		bool operator()(const LLTextureFetchWorker* lhs, const LLTextureFetchWorker* rhs) const
		{
			// greater priority is "less"
			const F32 lpriority = lhs->mImagePriority;
			const F32 rpriority = rhs->mImagePriority;
			if (lpriority > rpriority) // higher priority
				return true;
			else if (lpriority < rpriority)
				return false;
			else
				return lhs < rhs;
		}
	};
	
public:
	/*virtual*/ bool doWork(S32 param); // Called from LLWorkerThread::processRequest()
	/*virtual*/ void finishWork(S32 param, bool completed); // called from finishRequest() (WORK THREAD)
	/*virtual*/ bool deleteOK(); // called from update() (WORK THREAD)

	~LLTextureFetchWorker();
	void relese() { --mActiveCount; }

	void callbackHttpGet(const LLChannelDescriptors& channels,
						 const LLIOPipe::buffer_ptr_t& buffer,
						 bool partial, bool success);
	void callbackCacheRead(bool success, LLImageFormatted* image,
						   S32 imagesize, BOOL islocal);
	void callbackCacheWrite(bool success);
	void callbackDecoded(bool success, LLImageRaw* raw, LLImageRaw* aux);
	
	void setGetStatus(U32 status, const std::string& reason)
	{
		LLMutexLock lock(&mWorkMutex);

		mGetStatus = status;
		mGetReason = reason;
	}

	void setCanUseHTTP(bool can_use_http) {mCanUseHTTP = can_use_http;}
	bool getCanUseHTTP()const {return mCanUseHTTP ;}

protected:
	LLTextureFetchWorker(LLTextureFetch* fetcher, const std::string& url, const LLUUID& id, const LLHost& host,
						 F32 priority, S32 discard, S32 size);

private:
	/*virtual*/ void startWork(S32 param); // called from addWork() (MAIN THREAD)
	/*virtual*/ void endWork(S32 param, bool aborted); // called from doWork() (MAIN THREAD)

	void resetFormattedData();
	
	void setImagePriority(F32 priority);
	void setDesiredDiscard(S32 discard, S32 size);
	bool insertPacket(S32 index, U8* data, S32 size);
	void clearPackets();
	void setupPacketData();
	U32 calcWorkPriority();
	void removeFromCache();
	bool processSimulatorPackets();
	bool writeToCacheComplete();
	
	void lockWorkMutex() { mWorkMutex.lock(); }
	void unlockWorkMutex() { mWorkMutex.unlock(); }

private:
	enum e_state // mState
	{
		// NOTE: Affects LLTextureBar::draw in lltextureview.cpp (debug hack)
		INVALID = 0,
		INIT,
		LOAD_FROM_TEXTURE_CACHE,
		CACHE_POST,
		LOAD_FROM_NETWORK,
		LOAD_FROM_SIMULATOR,
		SEND_HTTP_REQ,
		WAIT_HTTP_REQ,
		DECODE_IMAGE,
		DECODE_IMAGE_UPDATE,
		WRITE_TO_CACHE,
		WAIT_ON_WRITE,
		DONE
	};
	enum e_request_state // mSentRequest
	{
		UNSENT = 0,
		QUEUED = 1,
		SENT_SIM = 2
	};
	enum e_write_to_cache_state //mWriteToCacheState
	{
		NOT_WRITE = 0,
		CAN_WRITE = 1,
		SHOULD_WRITE = 2
	};
	static const char* sStateDescs[];
	e_state mState;
	e_write_to_cache_state mWriteToCacheState;
	LLTextureFetch* mFetcher;
	LLPointer<LLImageFormatted> mFormattedImage;
	LLPointer<LLImageRaw> mRawImage;
	LLPointer<LLImageRaw> mAuxImage;
	LLUUID mID;
	LLHost mHost;
	std::string mUrl;
	U8 mType;
	F32 mImagePriority;
	U32 mWorkPriority;
	F32 mRequestedPriority;
	S32 mDesiredDiscard;
	S32 mSimRequestedDiscard;
	S32 mRequestedDiscard;
	S32 mLoadedDiscard;
	S32 mDecodedDiscard;
	LLFrameTimer mRequestedTimer;
	LLFrameTimer mFetchTimer;
	LLTextureCache::handle_t mCacheReadHandle;
	LLTextureCache::handle_t mCacheWriteHandle;
	U8* mBuffer;
	S32 mBufferSize;
	S32 mRequestedSize;
	S32 mDesiredSize;
	S32 mFileSize;
	S32 mCachedSize;	
	e_request_state mSentRequest;
	handle_t mDecodeHandle;
	BOOL mLoaded;
	BOOL mDecoded;
	BOOL mWritten;
	BOOL mNeedsAux;
	BOOL mHaveAllData;
	BOOL mInLocalCache;
	bool mCanUseHTTP ;
	bool mCanUseNET ; //can get from asset server.
	S32 mHTTPFailCount;
	S32 mRetryAttempt;
	S32 mActiveCount;
	U32 mGetStatus;
	std::string mGetReason;
	
	// Work Data
	LLMutex mWorkMutex;
	struct PacketData
	{
		PacketData(U8* data, S32 size) { mData = data; mSize = size; }
		~PacketData() { clearData(); }
		void clearData() { delete[] mData; mData = NULL; }
		U8* mData;
		U32 mSize;
	};
	std::vector<PacketData*> mPackets;
	S32 mFirstPacket;
	S32 mLastPacket;
	U16 mTotalPackets;
	U8 mImageCodec;
};

//////////////////////////////////////////////////////////////////////////////

class HTTPGetResponder : public LLCurl::Responder
{
	LOG_CLASS(HTTPGetResponder);
public:
	HTTPGetResponder(LLTextureFetch* fetcher, const LLUUID& id, U64 startTime, S32 requestedSize, U32 offset)
		: mFetcher(fetcher), mID(id), mStartTime(startTime), mRequestedSize(requestedSize), mOffset(offset)
	{
	}
	~HTTPGetResponder()
	{
	}

	virtual void completedRaw(U32 status, const std::string& reason,
							  const LLChannelDescriptors& channels,
							  const LLIOPipe::buffer_ptr_t& buffer)
	{
		static LLCachedControl<bool> log_to_viewer_log(gSavedSettings,"LogTextureDownloadsToViewerLog");
		static LLCachedControl<bool> log_to_sim(gSavedSettings,"LogTextureDownloadsToSimulator");

		if (log_to_viewer_log || log_to_sim)
		{
			mFetcher->mTextureInfo.setRequestStartTime(mID, mStartTime);
			U64 timeNow = LLTimer::getTotalTime();
			mFetcher->mTextureInfo.setRequestType(mID, LLTextureInfoDetails::REQUEST_TYPE_HTTP);
			mFetcher->mTextureInfo.setRequestSize(mID, mRequestedSize);
			mFetcher->mTextureInfo.setRequestOffset(mID, mOffset);
			mFetcher->mTextureInfo.setRequestCompleteTimeAndLog(mID, timeNow);
		}

		lldebugs << "HTTP COMPLETE: " << mID << llendl;
		LLTextureFetchWorker* worker = mFetcher->getWorker(mID);
		if (worker)
		{
			bool success = false;
			bool partial = false;
			if (HTTP_OK <= status &&  status < HTTP_MULTIPLE_CHOICES)
			{
				success = true;
				if (HTTP_PARTIAL_CONTENT == status) // partial information
				{
					partial = true;
				}
			}

			if (!success)
			{
				worker->setGetStatus(status, reason);
// 				llwarns << "CURL GET FAILED, status:" << status << " reason:" << reason << llendl;
			}
			mFetcher->removeFromHTTPQueue(mID);
			worker->callbackHttpGet(channels, buffer, partial, success);
		}
		else
		{
			mFetcher->removeFromHTTPQueue(mID);
 			llwarns << "Worker not found: " << mID << llendl;
		}
	}
	
private:
	LLTextureFetch* mFetcher;
	LLUUID mID;
	U64 mStartTime;
	S32 mRequestedSize;
	U32 mOffset;
};

//////////////////////////////////////////////////////////////////////////////

//static
const char* LLTextureFetchWorker::sStateDescs[] = {
	"INVALID",
	"INIT",
	"LOAD_FROM_TEXTURE_CACHE",
	"CACHE_POST",
	"LOAD_FROM_NETWORK",
	"LOAD_FROM_SIMULATOR",
	"SEND_HTTP_REQ",
	"WAIT_HTTP_REQ",
	"DECODE_IMAGE",
	"DECODE_IMAGE_UPDATE",
	"WRITE_TO_CACHE",
	"WAIT_ON_WRITE",
	"DONE",
};

// called from MAIN THREAD

LLTextureFetchWorker::LLTextureFetchWorker(LLTextureFetch* fetcher,
										   const std::string& url, // Optional URL
										   const LLUUID& id,	// Image UUID
										   const LLHost& host,	// Simulator host
										   F32 priority,		// Priority
										   S32 discard,			// Desired discard
										   S32 size)			// Desired size
	: LLWorkerClass(fetcher, "TextureFetch"),
	  mState(INIT),
	  mWriteToCacheState(NOT_WRITE),
	  mFetcher(fetcher),
	  mID(id),
	  mHost(host),
	  mUrl(url),
	  mImagePriority(priority),
	  mWorkPriority(0),
	  mRequestedPriority(0.f),
	  mDesiredDiscard(-1),
	  mSimRequestedDiscard(-1),
	  mRequestedDiscard(-1),
	  mLoadedDiscard(-1),
	  mDecodedDiscard(-1),
	  mCacheReadHandle(LLTextureCache::nullHandle()),
	  mCacheWriteHandle(LLTextureCache::nullHandle()),
	  mBuffer(NULL),
	  mBufferSize(0),
	  mRequestedSize(0),
	  mDesiredSize(TEXTURE_CACHE_ENTRY_SIZE),
	  mFileSize(0),
	  mCachedSize(0),
	  mLoaded(FALSE),
	  mSentRequest(UNSENT),
	  mDecodeHandle(0),
	  mDecoded(FALSE),
	  mWritten(FALSE),
	  mNeedsAux(FALSE),
	  mHaveAllData(FALSE),
	  mInLocalCache(FALSE),
	  mCanUseHTTP(true),
	  mHTTPFailCount(0),
	  mRetryAttempt(0),
	  mActiveCount(0),
	  mGetStatus(0),
	  mWorkMutex(NULL),
	  mFirstPacket(0),
	  mLastPacket(-1),
	  mTotalPackets(0),
	  mImageCodec(IMG_CODEC_INVALID)
{
	mCanUseNET = mUrl.empty() ;

	calcWorkPriority();
	mType = host.isOk() ? LLImageBase::TYPE_AVATAR_BAKE : LLImageBase::TYPE_NORMAL;
// 	llinfos << "Create: " << mID << " mHost:" << host << " Discard=" << discard << llendl;
	if (!mFetcher->mDebugPause)
	{
		U32 work_priority = mWorkPriority | LLWorkerThread::PRIORITY_HIGH;
		addWork(0, work_priority );
	}
	setDesiredDiscard(discard, size);
}

LLTextureFetchWorker::~LLTextureFetchWorker()
{
// 	llinfos << "Destroy: " << mID
// 			<< " Decoded=" << mDecodedDiscard
// 			<< " Requested=" << mRequestedDiscard
// 			<< " Desired=" << mDesiredDiscard << llendl;
	llassert_always(!haveWork());
	lockWorkMutex();
	if (mCacheReadHandle != LLTextureCache::nullHandle() && mFetcher->mTextureCache)
	{
		mFetcher->mTextureCache->readComplete(mCacheReadHandle, true);
	}
	if (mCacheWriteHandle != LLTextureCache::nullHandle() && mFetcher->mTextureCache)
	{
		mFetcher->mTextureCache->writeComplete(mCacheWriteHandle, true);
	}
	mFormattedImage = NULL;
	clearPackets();
	unlockWorkMutex();
	mFetcher->removeFromHTTPQueue(mID);
}

void LLTextureFetchWorker::clearPackets()
{
	for_each(mPackets.begin(), mPackets.end(), DeletePointer());
	mPackets.clear();
	mTotalPackets = 0;
	mLastPacket = -1;
	mFirstPacket = 0;
}

void LLTextureFetchWorker::setupPacketData()
{
	S32 data_size = 0;
	if (mFormattedImage.notNull())
	{
		data_size = mFormattedImage->getDataSize();
	}
	if (data_size > 0)
	{
		// Only used for simulator requests
		mFirstPacket = (data_size - FIRST_PACKET_SIZE) / MAX_IMG_PACKET_SIZE + 1;
		if (FIRST_PACKET_SIZE + (mFirstPacket-1) * MAX_IMG_PACKET_SIZE != data_size)
		{
			llwarns << "Bad CACHED TEXTURE size: " << data_size << " removing." << llendl;
			removeFromCache();
			resetFormattedData();
			clearPackets();
		}
		else if (mFileSize > 0)
		{
			mLastPacket = mFirstPacket-1;
			mTotalPackets = (mFileSize - FIRST_PACKET_SIZE + MAX_IMG_PACKET_SIZE-1) / MAX_IMG_PACKET_SIZE + 1;
		}
		else
		{
			// This file was cached using HTTP so we have to refetch the first packet
			resetFormattedData();
			clearPackets();
		}
	}
}

U32 LLTextureFetchWorker::calcWorkPriority()
{
 	//llassert_always(mImagePriority >= 0 && mImagePriority <= LLViewerFetchedTexture::maxDecodePriority());
	static const F32 PRIORITY_SCALE = (F32)LLWorkerThread::PRIORITY_LOWBITS / LLViewerFetchedTexture::maxDecodePriority();

	mWorkPriority = llmin((U32)LLWorkerThread::PRIORITY_LOWBITS, (U32)(mImagePriority * PRIORITY_SCALE));
	return mWorkPriority;
}

// mWorkMutex is locked
void LLTextureFetchWorker::setDesiredDiscard(S32 discard, S32 size)
{
	bool prioritize = false;
	if (mDesiredDiscard != discard)
	{
		if (!haveWork())
		{
			calcWorkPriority();
			if (!mFetcher->mDebugPause)
			{
				U32 work_priority = mWorkPriority | LLWorkerThread::PRIORITY_HIGH;
				addWork(0, work_priority);
			}
		}
		else if (mDesiredDiscard < discard)
		{
			prioritize = true;
		}
		mDesiredDiscard = discard;
		mDesiredSize = size;
	}
	else if (size > mDesiredSize)
	{
		mDesiredSize = size;
		prioritize = true;
	}
	mDesiredSize = llmax(mDesiredSize, TEXTURE_CACHE_ENTRY_SIZE);
	if ((prioritize && mState == INIT) || mState == DONE)
	{
		mState = INIT;
		U32 work_priority = mWorkPriority | LLWorkerThread::PRIORITY_HIGH;
		setPriority(work_priority);
	}
}

void LLTextureFetchWorker::setImagePriority(F32 priority)
{
// 	llassert_always(priority >= 0 && priority <= LLViewerTexture::maxDecodePriority());
	F32 delta = fabs(priority - mImagePriority);
	if (delta > (mImagePriority * .05f) || mState == DONE)
	{
		mImagePriority = priority;
		calcWorkPriority();
		U32 work_priority = mWorkPriority | (getPriority() & LLWorkerThread::PRIORITY_HIGHBITS);
		setPriority(work_priority);
	}
}

void LLTextureFetchWorker::resetFormattedData()
{
	delete[] mBuffer;
	mBuffer = NULL;
	mBufferSize = 0;
	if (mFormattedImage.notNull())
	{
		mFormattedImage->deleteData();
	}
	mHaveAllData = FALSE;
}

// Called from MAIN thread
void LLTextureFetchWorker::startWork(S32 param)
{
	llassert(mFormattedImage.isNull());
}

#include "llviewertexturelist.h" // debug

// Called from LLWorkerThread::processRequest()
bool LLTextureFetchWorker::doWork(S32 param)
{
	LLMutexLock lock(&mWorkMutex);

	if ((mFetcher->isQuitting() || mImagePriority < 1.0f || getFlags(LLWorkerClass::WCF_DELETE_REQUESTED)))
	{
		if (mState < DECODE_IMAGE)
		{
			return true; // abort
		}
	}
	
	if (mFetcher->mDebugPause)
	{
		return false; // debug: don't do any work
	}
	if (mID == mFetcher->mDebugID)
	{
		mFetcher->mDebugCount++; // for setting breakpoints
	}

	if (mState != DONE)
	{
		mFetchTimer.reset();
	}

	if (mState == INIT)
	{		
		mRawImage = NULL ;
		mRequestedDiscard = -1;
		mLoadedDiscard = -1;
		mDecodedDiscard = -1;
		mRequestedSize = 0;
		mFileSize = 0;
		mCachedSize = 0;
		mLoaded = FALSE;
		mSentRequest = UNSENT;
		mDecoded  = FALSE;
		mWritten  = FALSE;
		delete[] mBuffer;
		mBuffer = NULL;
		mBufferSize = 0;
		mHaveAllData = FALSE;
		clearPackets(); // TODO: Shouldn't be necessary
		mCacheReadHandle = LLTextureCache::nullHandle();
		mCacheWriteHandle = LLTextureCache::nullHandle();
		mState = LOAD_FROM_TEXTURE_CACHE;
		mDesiredSize = llmax(mDesiredSize, TEXTURE_CACHE_ENTRY_SIZE); // min desired size is TEXTURE_CACHE_ENTRY_SIZE
		LL_DEBUGS("Texture") << mID << ": Priority: " << llformat("%8.0f",mImagePriority)
							 << " Desired Discard: " << mDesiredDiscard << " Desired Size: " << mDesiredSize << LL_ENDL;
		// fall through
	}

	if (mState == LOAD_FROM_TEXTURE_CACHE)
	{
		if (mCacheReadHandle == LLTextureCache::nullHandle())
		{
			U32 cache_priority = mWorkPriority;
			S32 offset = mFormattedImage.notNull() ? mFormattedImage->getDataSize() : 0;
			S32 size = mDesiredSize - offset;
			if (size <= 0)
			{
				mState = CACHE_POST;
				return false;
			}
			mFileSize = 0;
			mLoaded = FALSE;			
			
			if (mUrl.compare(0, 7, "file://") == 0)
			{
				setPriority(LLWorkerThread::PRIORITY_LOW | mWorkPriority); // Set priority first since Responder may change it

				// read file from local disk
				std::string filename = mUrl.substr(7, std::string::npos);
				CacheReadResponder* responder = new CacheReadResponder(mFetcher, mID, mFormattedImage);
				mCacheReadHandle = mFetcher->mTextureCache->readFromCache(filename, mID, cache_priority,
																		  offset, size, responder);
			}
			else if (mUrl.empty())
			{
				setPriority(LLWorkerThread::PRIORITY_LOW | mWorkPriority); // Set priority first since Responder may change it

				CacheReadResponder* responder = new CacheReadResponder(mFetcher, mID, mFormattedImage);
				mCacheReadHandle = mFetcher->mTextureCache->readFromCache(mID, cache_priority,
																		  offset, size, responder);
			}
			else if(mCanUseHTTP)
			{
				if (!(mUrl.compare(0, 7, "http://") == 0))
				{
					// *TODO:?remove this warning
					llwarns << "Unknown URL Type: " << mUrl << llendl;
				}
				setPriority(LLWorkerThread::PRIORITY_HIGH | mWorkPriority);
				mState = SEND_HTTP_REQ;
			}
			else
			{
				setPriority(LLWorkerThread::PRIORITY_HIGH | mWorkPriority);
				mState = LOAD_FROM_NETWORK;
			}
		}

		if (mLoaded)
		{
			// Make sure request is complete. *TODO: make this auto-complete
			if (mFetcher->mTextureCache->readComplete(mCacheReadHandle, false))
			{
				mCacheReadHandle = LLTextureCache::nullHandle();
				mState = CACHE_POST;
				// fall through
			}
			else
			{
				return false;
			}
		}
		else
		{
			return false;
		}
	}

	if (mState == CACHE_POST)
	{
		mCachedSize = mFormattedImage.notNull() ? mFormattedImage->getDataSize() : 0;
		// Successfully loaded
		if ((mCachedSize >= mDesiredSize) || mHaveAllData)
		{
			// we have enough data, decode it
			llassert_always(mFormattedImage->getDataSize() > 0);
			mLoadedDiscard = mDesiredDiscard;
			mState = DECODE_IMAGE;
			mWriteToCacheState = NOT_WRITE ;
			LL_DEBUGS("Texture") << mID << ": Cached. Bytes: " << mFormattedImage->getDataSize()
								 << " Size: " << llformat("%dx%d",mFormattedImage->getWidth(),mFormattedImage->getHeight())
								 << " Desired Discard: " << mDesiredDiscard << " Desired Size: " << mDesiredSize << LL_ENDL;
			// fall through
		}
		else
		{
			if (mUrl.compare(0, 7, "file://") == 0)
			{
				// failed to load local file, we're done.
				return true;
			}
			// need more data
			else
			{
				LL_DEBUGS("Texture") << mID << ": Not in Cache" << LL_ENDL;
				mState = LOAD_FROM_NETWORK;
			}
			// fall through
		}
	}

	if (mState == LOAD_FROM_NETWORK)
	{
		static LLCachedControl<bool> use_http(gSavedSettings,"ImagePipelineUseHTTP");

// 		if (mHost != LLHost::invalid) get_url = false;
		if ( use_http && mCanUseHTTP && mUrl.empty())//get http url.
		{
			LLViewerRegion* region = NULL;
			if (mHost == LLHost::invalid)
				region = gAgent.getRegion();
			else
				region = LLWorld::getInstance()->getRegion(mHost);

			if (region)
			{
				std::string http_url = region->getHttpUrl() ;
				if (!http_url.empty())
				{
					mUrl = http_url + "/?texture_id=" + mID.asString().c_str();
					mWriteToCacheState = CAN_WRITE ; //because this texture has a fixed texture id.
				}
				else
				{
					mCanUseHTTP = false ;
				}
			}
			else
			{
				// This will happen if not logged in or if a region deoes not have HTTP Texture enabled
				//llwarns << "Region not found for host: " << mHost << llendl;
				mCanUseHTTP = false;
			}
		}
		if (mCanUseHTTP && !mUrl.empty())
		{
			mState = LLTextureFetchWorker::SEND_HTTP_REQ;
			setPriority(LLWorkerThread::PRIORITY_HIGH | mWorkPriority);
			if(mWriteToCacheState != NOT_WRITE)
			{
				mWriteToCacheState = CAN_WRITE ;
			}
			// don't return, fall through to next state
		}
		else if (mSentRequest == UNSENT)
		{
			// Add this to the network queue and sit here.
			// LLTextureFetch::update() will send off a request which will change our state
			mWriteToCacheState = CAN_WRITE ;
			mRequestedSize = mDesiredSize;
			mRequestedDiscard = mDesiredDiscard;
			mSentRequest = QUEUED;
			mFetcher->addToNetworkQueue(this);
			setPriority(LLWorkerThread::PRIORITY_LOW | mWorkPriority);
			return false;
		}
		else
		{
			// Shouldn't need to do anything here
			//llassert_always(mFetcher->mNetworkQueue.find(mID) != mFetcher->mNetworkQueue.end());
			// Make certain this is in the network queue
			//mFetcher->addToNetworkQueue(this);
			//setPriority(LLWorkerThread::PRIORITY_LOW | mWorkPriority);
			return false;
		}
	}
	
	if (mState == LOAD_FROM_SIMULATOR)
	{
		if (mFormattedImage.isNull())
		{
			mFormattedImage = new LLImageJ2C;
		}
		if (processSimulatorPackets())
		{
			LL_DEBUGS("Texture") << mID << ": Loaded from Sim. Bytes: " << mFormattedImage->getDataSize() << LL_ENDL;
			mFetcher->removeFromNetworkQueue(this, false);
			if (mFormattedImage.isNull() || !mFormattedImage->getDataSize())
			{
				// processSimulatorPackets() failed
// 				llwarns << "processSimulatorPackets() failed to load buffer" << llendl;
				return true; // failed
			}
			setPriority(LLWorkerThread::PRIORITY_HIGH | mWorkPriority);
			mState = DECODE_IMAGE;
			mWriteToCacheState = SHOULD_WRITE ;
		}
		else
		{
			mFetcher->addToNetworkQueue(this); // failsafe
			setPriority(LLWorkerThread::PRIORITY_LOW | mWorkPriority);
		}
		return false;
	}
	
	if (mState == SEND_HTTP_REQ)
	{
		{
			const S32 HTTP_QUEUE_MAX_SIZE = 8;
			// *TODO: Integrate this with llviewerthrottle
			// Note: LLViewerThrottle uses dynamic throttling which makes sense for UDP,
			// but probably not for Textures.
			// Set the throttle to the entire bandwidth, assuming UDP packets will get priority
			// when they are needed
			F32 max_bandwidth = mFetcher->mMaxBandwidth;
			if ((mFetcher->getHTTPQueueSize() >= HTTP_QUEUE_MAX_SIZE) ||
				(mFetcher->getTextureBandwidth() > max_bandwidth))
			{
				// Make normal priority and return (i.e. wait until there is room in the queue)
				setPriority(LLWorkerThread::PRIORITY_NORMAL | mWorkPriority);
				return false;
			}
			
			mFetcher->removeFromNetworkQueue(this, false);
			
			S32 cur_size = 0;
			if (mFormattedImage.notNull())
			{
				cur_size = mFormattedImage->getDataSize(); // amount of data we already have
				if (mFormattedImage->getDiscardLevel() == 0)
				{
					// We already have all the data, just decode it
					mLoadedDiscard = mFormattedImage->getDiscardLevel();
					mState = DECODE_IMAGE;
					return false;
				}
			}
			mRequestedSize = mDesiredSize;
			mRequestedDiscard = mDesiredDiscard;
			mRequestedSize -= cur_size;
			S32 offset = cur_size;
			mBufferSize = cur_size; // This will get modified by callbackHttpGet()
			
			bool res = false;
			if (!mUrl.empty())
			{
				mLoaded = FALSE;
				mGetStatus = 0;
				mGetReason.clear();
				LL_DEBUGS("Texture") << "HTTP GET: " << mID << " Offset: " << offset
									 << " Bytes: " << mRequestedSize
									 << " Bandwidth(kbps): " << mFetcher->getTextureBandwidth() << "/" << max_bandwidth
									 << LL_ENDL;
				setPriority(LLWorkerThread::PRIORITY_LOW | mWorkPriority);
				mState = WAIT_HTTP_REQ;	

				mFetcher->addToHTTPQueue(mID);
				// Will call callbackHttpGet when curl request completes
				std::vector<std::string> headers;
				headers.push_back("Accept: image/x-j2c");
				res = mFetcher->mCurlGetRequest->getByteRange(mUrl, headers, offset, mRequestedSize,
															  new HTTPGetResponder(mFetcher, mID, LLTimer::getTotalTime(), mRequestedSize, offset));
			}
			if (!res)
			{
				llwarns << "HTTP GET request failed for " << mID << llendl;
				resetFormattedData();
				++mHTTPFailCount;
				return true; // failed
			}
			// fall through
		}
	}
	
	if (mState == WAIT_HTTP_REQ)
	{
		if (mLoaded)
		{
			S32 cur_size = mFormattedImage.notNull() ? mFormattedImage->getDataSize() : 0;
			if (mRequestedSize < 0)
			{
				S32 max_attempts;
				if (mGetStatus == HTTP_NOT_FOUND)
				{
					mHTTPFailCount = max_attempts = 1; // Don't retry
<<<<<<< HEAD
					//llwarns << "Texture missing from server (404): " << mUrl << llendl;
=======
					llwarns << "Texture missing from server (404): " << mUrl << llendl;
>>>>>>> 3057651b

					//roll back to try UDP
					if(mCanUseNET)
					{
						mState = INIT ;
						mCanUseHTTP = false ;
						setPriority(LLWorkerThread::PRIORITY_HIGH | mWorkPriority);
						return false ;
					}
				}
				else if (mGetStatus == HTTP_SERVICE_UNAVAILABLE)
				{
					// *TODO: Should probably introduce a timer here to delay future HTTP requsts
					// for a short time (~1s) to ease server load? Ideally the server would queue
					// requests instead of returning 503... we already limit the number pending.
					++mHTTPFailCount;
					max_attempts = mHTTPFailCount+1; // Keep retrying
					LL_INFOS_ONCE("Texture") << "Texture server busy (503): " << mUrl << LL_ENDL;
				}
				else if(mGetStatus >= HTTP_MULTIPLE_CHOICES && mGetStatus < HTTP_BAD_REQUEST) //http re-direct
				{
					++mHTTPFailCount;
					max_attempts = 5 ; //try at most 5 times to avoid infinite redirection loop.

					llwarns << "HTTP GET failed because of redirection: "  << mUrl
							<< " Status: " << mGetStatus << " Reason: '" << mGetReason << llendl ;

					//assign to the new url
					mUrl = mGetReason ;
				}
				else
				{
					const S32 HTTP_MAX_RETRY_COUNT = 3;
					max_attempts = HTTP_MAX_RETRY_COUNT + 1;
					++mHTTPFailCount;
					llinfos << "HTTP GET failed for: " << mUrl
							<< " Status: " << mGetStatus << " Reason: '" << mGetReason << "'"
							<< " Attempt:" << mHTTPFailCount+1 << "/" << max_attempts << llendl;
				}

				if (mHTTPFailCount >= max_attempts)
				{
					if (cur_size > 0)
					{
						// Use available data
						mLoadedDiscard = mFormattedImage->getDiscardLevel();
						mState = DECODE_IMAGE;
						return false; 
					}
					else
					{
						resetFormattedData();
						return true; // failed
					}
				}
				else
				{
					mState = SEND_HTTP_REQ;
					return false; // retry
				}
			}
			
			if (mFormattedImage.isNull())
			{
				// For now, create formatted image based on extension
				std::string extension = gDirUtilp->getExtension(mUrl);
				mFormattedImage = LLImageFormatted::createFromType(LLImageBase::getCodecFromExtension(extension));
				if (mFormattedImage.isNull())
				{
					mFormattedImage = new LLImageJ2C; // default
				}
			}
			
			llassert_always(mBufferSize == cur_size + mRequestedSize);
			if (mHaveAllData && mRequestedDiscard == 0) //the image file is fully loaded.
			{
				mFileSize = mBufferSize;
			}
			else //the file size is unknown.
			{
				mFileSize = mBufferSize + 1 ; //flag the file is not fully loaded.
			}
			
			U8* buffer = new U8[mBufferSize];
			if (cur_size > 0)
			{
				memcpy(buffer, mFormattedImage->getData(), cur_size);
			}
			memcpy(buffer + cur_size, mBuffer, mRequestedSize); // append
			// NOTE: setData releases current data and owns new data (buffer)
			mFormattedImage->setData(buffer, mBufferSize);
			// delete temp data
			delete[] mBuffer; // Note: not 'buffer' (assigned in setData())
			mBuffer = NULL;
			mBufferSize = 0;
			mLoadedDiscard = mRequestedDiscard;
			mState = DECODE_IMAGE;
			if(mWriteToCacheState != NOT_WRITE)
			{
				mWriteToCacheState = SHOULD_WRITE ;
			}
			setPriority(LLWorkerThread::PRIORITY_HIGH | mWorkPriority);
			return false;
		}
		else
		{
			setPriority(LLWorkerThread::PRIORITY_LOW | mWorkPriority);
			return false;
		}
	}
	
	if (mState == DECODE_IMAGE)
	{
		static LLCachedControl<bool> textures_decode_disabled(gSavedSettings,"TextureDecodeDisabled");
		if(textures_decode_disabled)
		{
			// for debug use, don't decode
			mState = DONE;
			setPriority(LLWorkerThread::PRIORITY_LOW | mWorkPriority);
			return true;
		}

		if (mDesiredDiscard < 0)
		{
			// We aborted, don't decode
			mState = DONE;
			setPriority(LLWorkerThread::PRIORITY_LOW | mWorkPriority);
			return true;
		}
		
		if (mFormattedImage->getDataSize() <= 0)
		{
			llerrs << "Decode entered with invalid mFormattedImage. ID = " << mID << llendl;
		}
		if (mLoadedDiscard < 0)
		{
			//llerrs << "Decode entered with invalid mLoadedDiscard. ID = " << mID << llendl;

			//abort, don't decode
			mState = DONE;
			setPriority(LLWorkerThread::PRIORITY_LOW | mWorkPriority);
			return true;
		}
		setPriority(LLWorkerThread::PRIORITY_LOW | mWorkPriority); // Set priority first since Responder may change it
		mRawImage = NULL;
		mAuxImage = NULL;
		llassert_always(mFormattedImage.notNull());
		S32 discard = mHaveAllData ? 0 : mLoadedDiscard;
		U32 image_priority = LLWorkerThread::PRIORITY_NORMAL | mWorkPriority;
		mDecoded  = FALSE;
		mState = DECODE_IMAGE_UPDATE;
		LL_DEBUGS("Texture") << mID << ": Decoding. Bytes: " << mFormattedImage->getDataSize() << " Discard: " << discard
				<< " All Data: " << mHaveAllData << LL_ENDL;
		mDecodeHandle = mFetcher->mImageDecodeThread->decodeImage(mFormattedImage, image_priority, discard, mNeedsAux,
																  new DecodeResponder(mFetcher, mID, this));
		// fall though
	}
	
	if (mState == DECODE_IMAGE_UPDATE)
	{
		if (mDecoded)
		{
			if (mDecodedDiscard < 0)
			{
				LL_DEBUGS("Texture") << mID << ": Failed to Decode." << LL_ENDL;
				if (mCachedSize > 0 && !mInLocalCache && mRetryAttempt == 0)
				{
					// Cache file should be deleted, try again
// 					llwarns << mID << ": Decode of cached file failed (removed), retrying" << llendl;
					llassert_always(mDecodeHandle == 0);
					mFormattedImage = NULL;
					++mRetryAttempt;
					setPriority(LLWorkerThread::PRIORITY_HIGH | mWorkPriority);
					mState = INIT;
					return false;
				}
				else
				{
// 					llwarns << "UNABLE TO LOAD TEXTURE: " << mID << " RETRIES: " << mRetryAttempt << llendl;
					mState = DONE; // failed
				}
			}
			else
			{
				llassert_always(mRawImage.notNull());
				LL_DEBUGS("Texture") << mID << ": Decoded. Discard: " << mDecodedDiscard
						<< " Raw Image: " << llformat("%dx%d",mRawImage->getWidth(),mRawImage->getHeight()) << LL_ENDL;
				setPriority(LLWorkerThread::PRIORITY_HIGH | mWorkPriority);
				mState = WRITE_TO_CACHE;
			}
			// fall through
		}
		else
		{
			return false;
		}
	}

	if (mState == WRITE_TO_CACHE)
	{
		if (mWriteToCacheState != SHOULD_WRITE || mFormattedImage.isNull())
		{
			// If we're in a local cache or we didn't actually receive any new data,
			// or we failed to load anything, skip
			mState = DONE;
			return false;
		}
		S32 datasize = mFormattedImage->getDataSize();
		if(mFileSize < datasize)//This could happen when http fetching and sim fetching mixed.
		{
			if(mHaveAllData)
			{
				mFileSize = datasize ;
			}
			else
			{
				mFileSize = datasize + 1 ; //flag not fully loaded.
			}
		}
		llassert_always(datasize);
		setPriority(LLWorkerThread::PRIORITY_LOW | mWorkPriority); // Set priority first since Responder may change it
		U32 cache_priority = mWorkPriority;
		mWritten = FALSE;
		mState = WAIT_ON_WRITE;
		CacheWriteResponder* responder = new CacheWriteResponder(mFetcher, mID);
		mCacheWriteHandle = mFetcher->mTextureCache->writeToCache(mID, cache_priority,
																  mFormattedImage->getData(), datasize,
																  mFileSize, responder);
		// fall through
	}
	
	if (mState == WAIT_ON_WRITE)
	{
		if (writeToCacheComplete())
		{
			mState = DONE;
			// fall through
		}
		else
		{
			if (mDesiredDiscard < mDecodedDiscard)
			{
				// We're waiting for this write to complete before we can receive more data
				// (we can't touch mFormattedImage until the write completes)
				// Prioritize the write
				mFetcher->mTextureCache->prioritizeWrite(mCacheWriteHandle);
			}
			return false;
		}
	}

	if (mState == DONE)
	{
		if (mDecodedDiscard >= 0 && mDesiredDiscard < mDecodedDiscard)
		{
			// More data was requested, return to INIT
			mState = INIT;
			setPriority(LLWorkerThread::PRIORITY_HIGH | mWorkPriority);
			return false;
		}
		else
		{
			setPriority(LLWorkerThread::PRIORITY_LOW | mWorkPriority);
			return true;
		}
	}
	
	return false;
}

// Called from MAIN thread
void LLTextureFetchWorker::endWork(S32 param, bool aborted)
{
	if (mDecodeHandle != 0)
	{
		mFetcher->mImageDecodeThread->abortRequest(mDecodeHandle, false);
		mDecodeHandle = 0;
	}
	mFormattedImage = NULL;
}

//////////////////////////////////////////////////////////////////////////////

// virtual
void LLTextureFetchWorker::finishWork(S32 param, bool completed)
{
	// The following are required in case the work was aborted
	if (mCacheReadHandle != LLTextureCache::nullHandle())
	{
		mFetcher->mTextureCache->readComplete(mCacheReadHandle, true);
		mCacheReadHandle = LLTextureCache::nullHandle();
	}
	if (mCacheWriteHandle != LLTextureCache::nullHandle())
	{
		mFetcher->mTextureCache->writeComplete(mCacheWriteHandle, true);
		mCacheWriteHandle = LLTextureCache::nullHandle();
	}
}

// virtual
bool LLTextureFetchWorker::deleteOK()
{
	bool delete_ok = true;
	// Allow any pending reads or writes to complete
	if (mCacheReadHandle != LLTextureCache::nullHandle())
	{
		if (mFetcher->mTextureCache->readComplete(mCacheReadHandle, true))
		{
			mCacheReadHandle = LLTextureCache::nullHandle();
		}
		else
		{
			delete_ok = false;
		}
	}
	if (mCacheWriteHandle != LLTextureCache::nullHandle())
	{
		if (mFetcher->mTextureCache->writeComplete(mCacheWriteHandle))
		{
			mCacheWriteHandle = LLTextureCache::nullHandle();
		}
		else
		{
			delete_ok = false;
		}
	}

	if ((haveWork() &&
		 // not ok to delete from these states
		 ((mState >= SEND_HTTP_REQ && mState <= WAIT_HTTP_REQ) ||
		  (mState >= WRITE_TO_CACHE && mState <= WAIT_ON_WRITE))))
	{
		delete_ok = false;
	}
	
	return delete_ok;
}

void LLTextureFetchWorker::removeFromCache()
{
	if (!mInLocalCache)
	{
		mFetcher->mTextureCache->removeFromCache(mID);
	}
}


//////////////////////////////////////////////////////////////////////////////

bool LLTextureFetchWorker::processSimulatorPackets()
{
	if (mFormattedImage.isNull() || mRequestedSize < 0)
	{
		// not sure how we got here, but not a valid state, abort!
		llassert_always(mDecodeHandle == 0);
		mFormattedImage = NULL;
		return true;
	}
	
	if (mLastPacket >= mFirstPacket)
	{
		S32 buffer_size = mFormattedImage->getDataSize();
		for (S32 i = mFirstPacket; i<=mLastPacket; i++)
		{
			llassert_always(mPackets[i]);
			buffer_size += mPackets[i]->mSize;
		}
		bool have_all_data = mLastPacket >= mTotalPackets-1;
		if (mRequestedSize <= 0)
		{
			// We received a packed but haven't requested anything yet (edge case)
			// Return true (we're "done") since we didn't request anything
			return true;
		}
		if (buffer_size >= mRequestedSize || have_all_data)
		{
			/// We have enough (or all) data
			if (have_all_data)
			{
				mHaveAllData = TRUE;
			}
			S32 cur_size = mFormattedImage->getDataSize();
			if (buffer_size > cur_size)
			{
				/// We have new data
				U8* buffer = new U8[buffer_size];
				S32 offset = 0;
				if (cur_size > 0 && mFirstPacket > 0)
				{
					memcpy(buffer, mFormattedImage->getData(), cur_size);
					offset = cur_size;
				}
				for (S32 i=mFirstPacket; i<=mLastPacket; i++)
				{
					memcpy(buffer + offset, mPackets[i]->mData, mPackets[i]->mSize);
					offset += mPackets[i]->mSize;
				}
				// NOTE: setData releases current data
				mFormattedImage->setData(buffer, buffer_size);
			}
			mLoadedDiscard = mRequestedDiscard;
			return true;
		}
	}
	return false;
}

//////////////////////////////////////////////////////////////////////////////

void LLTextureFetchWorker::callbackHttpGet(const LLChannelDescriptors& channels,
										   const LLIOPipe::buffer_ptr_t& buffer,
										   bool partial, bool success)
{
	LLMutexLock lock(&mWorkMutex);

	if (mState != WAIT_HTTP_REQ)
	{
		llwarns << "callbackHttpGet for unrequested fetch worker: " << mID
				<< " req=" << mSentRequest << " state= " << mState << llendl;
		return;
	}
	if (mLoaded)
	{
		llwarns << "Duplicate callback for " << mID.asString() << llendl;
		return; // ignore duplicate callback
	}
	if (success)
	{
		// get length of stream:
		S32 data_size = buffer->countAfter(channels.in(), NULL);

		gTextureList.sTextureBits += data_size * 8; // Approximate - does not include header bits
	
		LL_DEBUGS("Texture") << "HTTP RECEIVED: " << mID.asString() << " Bytes: " << data_size << LL_ENDL;
		if (data_size > 0)
		{
			// *TODO: set the formatted image data here directly to avoid the copy
			mBuffer = new U8[data_size];
			buffer->readAfter(channels.in(), NULL, mBuffer, data_size);
			mBufferSize += data_size;
			if (data_size < mRequestedSize && mRequestedDiscard == 0)
			{
				mHaveAllData = TRUE;
			}
			else if (data_size > mRequestedSize)
			{
				// *TODO: This shouldn't be happening any more
				llwarns << "data_size = " << data_size << " > requested: " << mRequestedSize << llendl;
				mHaveAllData = TRUE;
				llassert_always(mDecodeHandle == 0);
				mFormattedImage = NULL; // discard any previous data we had
				mBufferSize = data_size;
			}
		}
		else
		{
			// We requested data but received none (and no error),
			// so presumably we have all of it
			mHaveAllData = TRUE;
		}
		mRequestedSize = data_size;
	}
	else
	{
		mRequestedSize = -1; // error
	}
	mLoaded = TRUE;
	setPriority(LLWorkerThread::PRIORITY_HIGH | mWorkPriority);
}

//////////////////////////////////////////////////////////////////////////////

void LLTextureFetchWorker::callbackCacheRead(bool success, LLImageFormatted* image,
											 S32 imagesize, BOOL islocal)
{
	LLMutexLock lock(&mWorkMutex);
	if (mState != LOAD_FROM_TEXTURE_CACHE)
	{
// 		llwarns << "Read callback for " << mID << " with state = " << mState << llendl;
		return;
	}
	if (success)
	{
		llassert_always(imagesize >= 0);
		mFileSize = imagesize;
		mFormattedImage = image;
		mImageCodec = image->getCodec();
		mInLocalCache = islocal;
		if (mFileSize != 0 && mFormattedImage->getDataSize() >= mFileSize)
		{
			mHaveAllData = TRUE;
		}
	}
	mLoaded = TRUE;
	setPriority(LLWorkerThread::PRIORITY_HIGH | mWorkPriority);
}

void LLTextureFetchWorker::callbackCacheWrite(bool success)
{
	LLMutexLock lock(&mWorkMutex);
	if (mState != WAIT_ON_WRITE)
	{
// 		llwarns << "Write callback for " << mID << " with state = " << mState << llendl;
		return;
	}
	mWritten = TRUE;
	setPriority(LLWorkerThread::PRIORITY_HIGH | mWorkPriority);
}

//////////////////////////////////////////////////////////////////////////////

void LLTextureFetchWorker::callbackDecoded(bool success, LLImageRaw* raw, LLImageRaw* aux)
{
	LLMutexLock lock(&mWorkMutex);
	if (mDecodeHandle == 0)
	{
		return; // aborted, ignore
	}
	if (mState != DECODE_IMAGE_UPDATE)
	{
// 		llwarns << "Decode callback for " << mID << " with state = " << mState << llendl;
		mDecodeHandle = 0;
		return;
	}
	llassert_always(mFormattedImage.notNull());
	
	mDecodeHandle = 0;
	if (success)
	{
		llassert_always(raw);
		mRawImage = raw;
		mAuxImage = aux;
		mDecodedDiscard = mFormattedImage->getDiscardLevel();
 		LL_DEBUGS("Texture") << mID << ": Decode Finished. Discard: " << mDecodedDiscard
							 << " Raw Image: " << llformat("%dx%d",mRawImage->getWidth(),mRawImage->getHeight()) << LL_ENDL;
	}
	else
	{
		llwarns << "DECODE FAILED: " << mID << " Discard: " << (S32)mFormattedImage->getDiscardLevel() << llendl;
		removeFromCache();
		mDecodedDiscard = -1; // Redundant, here for clarity and paranoia
	}
	mDecoded = TRUE;
// 	llinfos << mID << " : DECODE COMPLETE " << llendl;
	setPriority(LLWorkerThread::PRIORITY_HIGH | mWorkPriority);
}

//////////////////////////////////////////////////////////////////////////////

bool LLTextureFetchWorker::writeToCacheComplete()
{
	// Complete write to cache
	if (mCacheWriteHandle != LLTextureCache::nullHandle())
	{
		if (!mWritten)
		{
			return false;
		}
		if (mFetcher->mTextureCache->writeComplete(mCacheWriteHandle))
		{
			mCacheWriteHandle = LLTextureCache::nullHandle();
		}
		else
		{
			return false;
		}
	}
	return true;
}


//////////////////////////////////////////////////////////////////////////////
//////////////////////////////////////////////////////////////////////////////
// public

LLTextureFetch::LLTextureFetch(LLTextureCache* cache, LLImageDecodeThread* imagedecodethread, bool threaded)
	: LLWorkerThread("TextureFetch", threaded),
	  mDebugCount(0),
	  mDebugPause(FALSE),
	  mPacketCount(0),
	  mBadPacketCount(0),
	  mQueueMutex(getAPRPool()),
	  mNetworkQueueMutex(getAPRPool()),
	  mTextureCache(cache),
	  mImageDecodeThread(imagedecodethread),
	  mTextureBandwidth(0),
	  mCurlGetRequest(NULL)
{
	mMaxBandwidth = gSavedSettings.getF32("ThrottleBandwidthKBPS");
	mTextureInfo.setUpLogging(gSavedSettings.getBOOL("LogTextureDownloadsToViewerLog"), gSavedSettings.getBOOL("LogTextureDownloadsToSimulator"), gSavedSettings.getU32("TextureLoggingThreshold"));
}

LLTextureFetch::~LLTextureFetch()
{
	clearDeleteList() ;

	// ~LLQueuedThread() called here
}

bool LLTextureFetch::createRequest(const std::string& url, const LLUUID& id, const LLHost& host, F32 priority,
								   S32 w, S32 h, S32 c, S32 desired_discard, bool needs_aux, bool can_use_http)
{
	if (mDebugPause)
	{
		return false;
	}
	
	LLTextureFetchWorker* worker = getWorker(id) ;
	if (worker)
	{
		if (worker->mHost != host)
		{
			llwarns << "LLTextureFetch::createRequest " << id << " called with multiple hosts: "
					<< host << " != " << worker->mHost << llendl;
			removeRequest(worker, true);
			worker = NULL;
			return false;
		}
	}

	S32 desired_size;
	std::string exten = gDirUtilp->getExtension(url);
	if (!url.empty() && (!exten.empty() && LLImageBase::getCodecFromExtension(exten) != IMG_CODEC_J2C))
	{
		// Only do partial requests for J2C at the moment
		//llinfos << "Merov : LLTextureFetch::createRequest(), blocking fetch on " << url << llendl;
		desired_size = MAX_IMAGE_DATA_SIZE;
		desired_discard = 0;
	}
	else if (desired_discard == 0)
	{
		// if we want the entire image, and we know its size, then get it all
		// (calcDataSizeJ2C() below makes assumptions about how the image
		// was compressed - this code ensures that when we request the entire image,
		// we really do get it.)
		desired_size = MAX_IMAGE_DATA_SIZE;
	}
	else if (w*h*c > 0)
	{
		// If the requester knows the dimensions of the image,
		// this will calculate how much data we need without having to parse the header

		desired_size = LLImageJ2C::calcDataSizeJ2C(w, h, c, desired_discard);
	}
	else
	{
		desired_size = TEXTURE_CACHE_ENTRY_SIZE;
		desired_discard = MAX_DISCARD_LEVEL;
	}

	
	if (worker)
	{
		if (worker->wasAborted())
		{
			return false; // need to wait for previous aborted request to complete
		}
		worker->lockWorkMutex();
		worker->mActiveCount++;
		worker->mNeedsAux = needs_aux;
		worker->setImagePriority(priority);
		worker->setDesiredDiscard(desired_discard, desired_size);
		worker->setCanUseHTTP(can_use_http) ;
		if (!worker->haveWork())
		{
			worker->mState = LLTextureFetchWorker::INIT;
			worker->unlockWorkMutex();

			worker->addWork(0, LLWorkerThread::PRIORITY_HIGH | worker->mWorkPriority);
		}
		else
		{
			worker->unlockWorkMutex();
		}
	}
	else
	{
		worker = new LLTextureFetchWorker(this, url, id, host, priority, desired_discard, desired_size);
		lockQueue() ;
		mRequestMap[id] = worker;
		unlockQueue() ;

		worker->lockWorkMutex();
		worker->mActiveCount++;
		worker->mNeedsAux = needs_aux;
		worker->setCanUseHTTP(can_use_http) ;
		worker->unlockWorkMutex();
	}
	
// 	llinfos << "REQUESTED: " << id << " Discard: " << desired_discard << llendl;
	return true;
}

// protected
void LLTextureFetch::addToNetworkQueue(LLTextureFetchWorker* worker)
{
	lockQueue() ;
	bool in_request_map = (mRequestMap.find(worker->mID) != mRequestMap.end()) ;
	unlockQueue() ;

	LLMutexLock lock(&mNetworkQueueMutex);
	if (in_request_map)
	{
		// only add to the queue if in the request map
		// i.e. a delete has not been requested
		mNetworkQueue.insert(worker->mID);
	}
	for (cancel_queue_t::iterator iter1 = mCancelQueue.begin();
		 iter1 != mCancelQueue.end(); ++iter1)
	{
		iter1->second.erase(worker->mID);
	}
}

void LLTextureFetch::removeFromNetworkQueue(LLTextureFetchWorker* worker, bool cancel)
{
	LLMutexLock lock(&mNetworkQueueMutex);
	size_t erased = mNetworkQueue.erase(worker->mID);
	if (cancel && erased > 0)
	{
		mCancelQueue[worker->mHost].insert(worker->mID);
	}
}

// protected
void LLTextureFetch::addToHTTPQueue(const LLUUID& id)
{
	LLMutexLock lock(&mNetworkQueueMutex);
	mHTTPTextureQueue.insert(id);
}

void LLTextureFetch::removeFromHTTPQueue(const LLUUID& id)
{
	LLMutexLock lock(&mNetworkQueueMutex);
	mHTTPTextureQueue.erase(id);
}

void LLTextureFetch::deleteRequest(const LLUUID& id, bool cancel)
{
	lockQueue() ;
	LLTextureFetchWorker* worker = getWorkerAfterLock(id);
	if (worker)
	{		
		size_t erased_1 = mRequestMap.erase(worker->mID);
		unlockQueue() ;

		llassert_always(erased_1 > 0) ;

		removeFromNetworkQueue(worker, cancel);
		llassert_always(!(worker->getFlags(LLWorkerClass::WCF_DELETE_REQUESTED))) ;

		worker->scheduleDelete();	
	}
	else
	{
		unlockQueue() ;
	}
}

void LLTextureFetch::removeRequest(LLTextureFetchWorker* worker, bool cancel)
{
	lockQueue() ;
	size_t erased_1 = mRequestMap.erase(worker->mID);
	unlockQueue() ;

	llassert_always(erased_1 > 0) ;
	removeFromNetworkQueue(worker, cancel);
	llassert_always(!(worker->getFlags(LLWorkerClass::WCF_DELETE_REQUESTED))) ;

	worker->scheduleDelete();	
}

S32 LLTextureFetch::getNumRequests() 
{ 
	lockQueue() ;
	S32 size = (S32)mRequestMap.size(); 
	unlockQueue() ;

	return size ;
}

S32 LLTextureFetch::getNumHTTPRequests() 
{ 
	mNetworkQueueMutex.lock() ;
	S32 size = (S32)mHTTPTextureQueue.size(); 
	mNetworkQueueMutex.unlock() ;

	return size ;
}

// call lockQueue() first!
LLTextureFetchWorker* LLTextureFetch::getWorkerAfterLock(const LLUUID& id)
{
	LLTextureFetchWorker* res = NULL;
	map_t::iterator iter = mRequestMap.find(id);
	if (iter != mRequestMap.end())
	{
		res = iter->second;
	}
	return res;
}

LLTextureFetchWorker* LLTextureFetch::getWorker(const LLUUID& id)
{
	LLMutexLock lock(&mQueueMutex) ;

	return getWorkerAfterLock(id) ;
}


bool LLTextureFetch::getRequestFinished(const LLUUID& id, S32& discard_level,
										LLPointer<LLImageRaw>& raw, LLPointer<LLImageRaw>& aux)
{
	bool res = false;
	LLTextureFetchWorker* worker = getWorker(id);
	if (worker)
	{
		if (worker->wasAborted())
		{
			res = true;
		}
		else if (!worker->haveWork())
		{
			// Should only happen if we set mDebugPause...
			if (!mDebugPause)
			{
// 				llwarns << "Adding work for inactive worker: " << id << llendl;
				worker->addWork(0, LLWorkerThread::PRIORITY_HIGH | worker->mWorkPriority);
			}
		}
		else if (worker->checkWork())
		{
			worker->lockWorkMutex();
			discard_level = worker->mDecodedDiscard;
			raw = worker->mRawImage;
			aux = worker->mAuxImage;
			res = true;
			LL_DEBUGS("Texture") << id << ": Request Finished. State: " << worker->mState << " Discard: " << discard_level << LL_ENDL;
			worker->unlockWorkMutex();
		}
		else
		{
			worker->lockWorkMutex();
			if ((worker->mDecodedDiscard >= 0) &&
				(worker->mDecodedDiscard < discard_level || discard_level < 0) &&
				(worker->mState >= LLTextureFetchWorker::WAIT_ON_WRITE))
			{
				// Not finished, but data is ready
				discard_level = worker->mDecodedDiscard;
				raw = worker->mRawImage;
				aux = worker->mAuxImage;
			}
			worker->unlockWorkMutex();
		}
	}
	else
	{
		res = true;
	}
	return res;
}

bool LLTextureFetch::updateRequestPriority(const LLUUID& id, F32 priority)
{
	bool res = false;
	LLTextureFetchWorker* worker = getWorker(id);
	if (worker)
	{
		worker->lockWorkMutex();
		worker->setImagePriority(priority);
		worker->unlockWorkMutex();
		res = true;
	}
	return res;
}

//////////////////////////////////////////////////////////////////////////////

// MAIN THREAD
//virtual
S32 LLTextureFetch::update(U32 max_time_ms)
{
	S32 res;
	
	static LLCachedControl<F32> band_width(gSavedSettings,"ThrottleBandwidthKBPS");
	mMaxBandwidth = band_width ;
	
	res = LLWorkerThread::update(max_time_ms);
	
	if (!mDebugPause)
	{
		sendRequestListToSimulators();
	}

	if (!mThreaded)
	{
		// Update Curl on same thread as mCurlGetRequest was constructed
		S32 processed = mCurlGetRequest->process();
		if (processed > 0)
		{
			lldebugs << "processed: " << processed << " messages." << llendl;
		}
	}
	
	return res;
}

//called in the MAIN thread after the TextureCacheThread shuts down.
void LLTextureFetch::shutDownTextureCacheThread() 
{
	if(mTextureCache)
	{
		llassert_always(mTextureCache->isQuitting() || mTextureCache->isStopped()) ;
		mTextureCache = NULL ;
	}
}
	
//called in the MAIN thread after the ImageDecodeThread shuts down.
void LLTextureFetch::shutDownImageDecodeThread() 
{
	if(mImageDecodeThread)
	{
		llassert_always(mImageDecodeThread->isQuitting() || mImageDecodeThread->isStopped()) ;
		mImageDecodeThread = NULL ;
	}
}

// WORKER THREAD
void LLTextureFetch::startThread()
{
	// Construct mCurlGetRequest from Worker Thread
	mCurlGetRequest = new LLCurlRequest();
}

// WORKER THREAD
void LLTextureFetch::endThread()
{
	// Destroy mCurlGetRequest from Worker Thread
	delete mCurlGetRequest;
	mCurlGetRequest = NULL;
}

// WORKER THREAD
void LLTextureFetch::threadedUpdate()
{
	llassert_always(mCurlGetRequest);
	
	// Limit update frequency
	const F32 PROCESS_TIME = 0.05f; 
	static LLFrameTimer process_timer;
	if (process_timer.getElapsedTimeF32() < PROCESS_TIME)
	{
		return;
	}
	process_timer.reset();
	
	// Update Curl on same thread as mCurlGetRequest was constructed
	S32 processed = mCurlGetRequest->process();
	if (processed > 0)
	{
		lldebugs << "processed: " << processed << " messages." << llendl;
	}

#if 0
	const F32 INFO_TIME = 1.0f; 
	static LLFrameTimer info_timer;
	if (info_timer.getElapsedTimeF32() >= INFO_TIME)
	{
		S32 q = mCurlGetRequest->getQueued();
		if (q > 0)
		{
			llinfos << "Queued gets: " << q << llendl;
			info_timer.reset();
		}
	}
#endif
	
}

//////////////////////////////////////////////////////////////////////////////

void LLTextureFetch::sendRequestListToSimulators()
{
	// All requests
	const F32 REQUEST_DELTA_TIME = 0.10f; // 10 fps
	
	// Sim requests
	const S32 IMAGES_PER_REQUEST = 50;
	const F32 SIM_LAZY_FLUSH_TIMEOUT = 10.0f; // temp
	const F32 MIN_REQUEST_TIME = 1.0f;
	const F32 MIN_DELTA_PRIORITY = 1000.f;

	// Periodically, gather the list of textures that need data from the network
	// And send the requests out to the simulators
	static LLFrameTimer timer;
	if (timer.getElapsedTimeF32() < REQUEST_DELTA_TIME)
	{
		return;
	}
	timer.reset();
	
	// Send requests
	typedef std::set<LLTextureFetchWorker*,LLTextureFetchWorker::Compare> request_list_t;
	typedef std::map< LLHost, request_list_t > work_request_map_t;
	work_request_map_t requests;
	{
	LLMutexLock lock2(&mNetworkQueueMutex);
	for (queue_t::iterator iter = mNetworkQueue.begin(); iter != mNetworkQueue.end(); )
	{
		queue_t::iterator curiter = iter++;
		LLTextureFetchWorker* req = getWorker(*curiter);
		if (!req)
		{
			mNetworkQueue.erase(curiter);
			continue; // paranoia
		}
		if ((req->mState != LLTextureFetchWorker::LOAD_FROM_NETWORK) &&
			(req->mState != LLTextureFetchWorker::LOAD_FROM_SIMULATOR))
		{
			// We already received our URL, remove from the queue
			llwarns << "Worker: " << req->mID << " in mNetworkQueue but in wrong state: " << req->mState << llendl;
			mNetworkQueue.erase(curiter);
			continue;
		}
		if (req->mID == mDebugID)
		{
			mDebugCount++; // for setting breakpoints
		}
		if (req->mSentRequest == LLTextureFetchWorker::SENT_SIM &&
			req->mTotalPackets > 0 &&
			req->mLastPacket >= req->mTotalPackets-1)
		{
			// We have all the packets... make sure this is high priority
// 			req->setPriority(LLWorkerThread::PRIORITY_HIGH | req->mWorkPriority);
			continue;
		}
		F32 elapsed = req->mRequestedTimer.getElapsedTimeF32();
		{
			F32 delta_priority = llabs(req->mRequestedPriority - req->mImagePriority);
			if ((req->mSimRequestedDiscard != req->mDesiredDiscard) ||
				(delta_priority > MIN_DELTA_PRIORITY && elapsed >= MIN_REQUEST_TIME) ||
				(elapsed >= SIM_LAZY_FLUSH_TIMEOUT))
			{
				requests[req->mHost].insert(req);
			}
		}
	}
	}

	for (work_request_map_t::iterator iter1 = requests.begin();
		 iter1 != requests.end(); ++iter1)
	{
		LLHost host = iter1->first;
		// invalid host = use agent host
		if (host == LLHost::invalid)
		{
			host = gAgent.getRegionHost();
		}

		S32 sim_request_count = 0;
		
		for (request_list_t::iterator iter2 = iter1->second.begin();
			 iter2 != iter1->second.end(); ++iter2)
		{
			LLTextureFetchWorker* req = *iter2;
			if (gMessageSystem)
			{
				if (req->mSentRequest != LLTextureFetchWorker::SENT_SIM)
				{
					// Initialize packet data based on data read from cache
					req->lockWorkMutex();
					req->setupPacketData();
					req->unlockWorkMutex();
				}
				if (0 == sim_request_count)
				{
					gMessageSystem->newMessageFast(_PREHASH_RequestImage);
					gMessageSystem->nextBlockFast(_PREHASH_AgentData);
					gMessageSystem->addUUIDFast(_PREHASH_AgentID, gAgent.getID());
					gMessageSystem->addUUIDFast(_PREHASH_SessionID, gAgent.getSessionID());
				}
				S32 packet = req->mLastPacket + 1;
				gMessageSystem->nextBlockFast(_PREHASH_RequestImage);
				gMessageSystem->addUUIDFast(_PREHASH_Image, req->mID);
				gMessageSystem->addS8Fast(_PREHASH_DiscardLevel, (S8)req->mDesiredDiscard);
				gMessageSystem->addF32Fast(_PREHASH_DownloadPriority, req->mImagePriority);
				gMessageSystem->addU32Fast(_PREHASH_Packet, packet);
				gMessageSystem->addU8Fast(_PREHASH_Type, req->mType);
// 				llinfos << "IMAGE REQUEST: " << req->mID << " Discard: " << req->mDesiredDiscard
// 						<< " Packet: " << packet << " Priority: " << req->mImagePriority << llendl;

				static LLCachedControl<bool> log_to_viewer_log(gSavedSettings,"LogTextureDownloadsToViewerLog");
				static LLCachedControl<bool> log_to_sim(gSavedSettings,"LogTextureDownloadsToSimulator");
				if (log_to_viewer_log || log_to_sim)
				{
					mTextureInfo.setRequestStartTime(req->mID, LLTimer::getTotalTime());
					mTextureInfo.setRequestOffset(req->mID, 0);
					mTextureInfo.setRequestSize(req->mID, 0);
					mTextureInfo.setRequestType(req->mID, LLTextureInfoDetails::REQUEST_TYPE_UDP);
				}

				req->lockWorkMutex();
				req->mSentRequest = LLTextureFetchWorker::SENT_SIM;
				req->mSimRequestedDiscard = req->mDesiredDiscard;
				req->mRequestedPriority = req->mImagePriority;
				req->mRequestedTimer.reset();
				req->unlockWorkMutex();
				sim_request_count++;
				if (sim_request_count >= IMAGES_PER_REQUEST)
				{
// 					llinfos << "REQUESTING " << sim_request_count << " IMAGES FROM HOST: " << host.getIPString() << llendl;

					gMessageSystem->sendSemiReliable(host, NULL, NULL);
					sim_request_count = 0;
				}
			}
		}
		if (gMessageSystem && sim_request_count > 0 && sim_request_count < IMAGES_PER_REQUEST)
		{
// 			llinfos << "REQUESTING " << sim_request_count << " IMAGES FROM HOST: " << host.getIPString() << llendl;
			gMessageSystem->sendSemiReliable(host, NULL, NULL);
			sim_request_count = 0;
		}
	}
	
	// Send cancelations
	{
	LLMutexLock lock2(&mNetworkQueueMutex);
	if (gMessageSystem && !mCancelQueue.empty())
	{
		for (cancel_queue_t::iterator iter1 = mCancelQueue.begin();
			 iter1 != mCancelQueue.end(); ++iter1)
		{
			LLHost host = iter1->first;
			if (host == LLHost::invalid)
			{
				host = gAgent.getRegionHost();
			}
			S32 request_count = 0;
			for (queue_t::iterator iter2 = iter1->second.begin();
				 iter2 != iter1->second.end(); ++iter2)
			{
				if (0 == request_count)
				{
					gMessageSystem->newMessageFast(_PREHASH_RequestImage);
					gMessageSystem->nextBlockFast(_PREHASH_AgentData);
					gMessageSystem->addUUIDFast(_PREHASH_AgentID, gAgent.getID());
					gMessageSystem->addUUIDFast(_PREHASH_SessionID, gAgent.getSessionID());
				}
				gMessageSystem->nextBlockFast(_PREHASH_RequestImage);
				gMessageSystem->addUUIDFast(_PREHASH_Image, *iter2);
				gMessageSystem->addS8Fast(_PREHASH_DiscardLevel, -1);
				gMessageSystem->addF32Fast(_PREHASH_DownloadPriority, 0);
				gMessageSystem->addU32Fast(_PREHASH_Packet, 0);
				gMessageSystem->addU8Fast(_PREHASH_Type, 0);
// 				llinfos << "CANCELING IMAGE REQUEST: " << (*iter2) << llendl;

				request_count++;
				if (request_count >= IMAGES_PER_REQUEST)
				{
					gMessageSystem->sendSemiReliable(host, NULL, NULL);
					request_count = 0;
				}
			}
			if (request_count > 0 && request_count < IMAGES_PER_REQUEST)
			{
				gMessageSystem->sendSemiReliable(host, NULL, NULL);
			}
		}
		mCancelQueue.clear();
	}
	}
}

//////////////////////////////////////////////////////////////////////////////

bool LLTextureFetchWorker::insertPacket(S32 index, U8* data, S32 size)
{
	mRequestedTimer.reset();
	if (index >= mTotalPackets)
	{
// 		llwarns << "Received Image Packet " << index << " > max: " << mTotalPackets << " for image: " << mID << llendl;
		return false;
	}
	if (index > 0 && index < mTotalPackets-1 && size != MAX_IMG_PACKET_SIZE)
	{
// 		llwarns << "Received bad sized packet: " << index << ", " << size << " != " << MAX_IMG_PACKET_SIZE << " for image: " << mID << llendl;
		return false;
	}
	
	if (index >= (S32)mPackets.size())
	{
		mPackets.resize(index+1, (PacketData*)NULL); // initializes v to NULL pointers
	}
	else if (mPackets[index] != NULL)
	{
// 		llwarns << "Received duplicate packet: " << index << " for image: " << mID << llendl;
		return false;
	}

	mPackets[index] = new PacketData(data, size);
	while (mLastPacket+1 < (S32)mPackets.size() && mPackets[mLastPacket+1] != NULL)
	{
		++mLastPacket;
	}
	return true;
}

bool LLTextureFetch::receiveImageHeader(const LLHost& host, const LLUUID& id, U8 codec, U16 packets, U32 totalbytes,
										U16 data_size, U8* data)
{
	LLTextureFetchWorker* worker = getWorker(id);
	bool res = true;

	++mPacketCount;
	
	if (!worker)
	{
// 		llwarns << "Received header for non active worker: " << id << llendl;
		res = false;
	}
	else if (worker->mState != LLTextureFetchWorker::LOAD_FROM_NETWORK ||
			 worker->mSentRequest != LLTextureFetchWorker::SENT_SIM)
	{
// 		llwarns << "receiveImageHeader for worker: " << id
// 				<< " in state: " << LLTextureFetchWorker::sStateDescs[worker->mState]
// 				<< " sent: " << worker->mSentRequest << llendl;
		res = false;
	}
	else if (worker->mLastPacket != -1)
	{
		// check to see if we've gotten this packet before
// 		llwarns << "Received duplicate header for: " << id << llendl;
		res = false;
	}
	else if (!data_size)
	{
// 		llwarns << "Img: " << id << ":" << " Empty Image Header" << llendl;
		res = false;
	}
	if (!res)
	{
		++mBadPacketCount;
		mNetworkQueueMutex.lock() ;
		mCancelQueue[host].insert(id);
		mNetworkQueueMutex.unlock() ;
		return false;
	}

	worker->lockWorkMutex();

	//	Copy header data into image object
	worker->mImageCodec = codec;
	worker->mTotalPackets = packets;
	worker->mFileSize = (S32)totalbytes;	
	llassert_always(totalbytes > 0);
	llassert_always(data_size == FIRST_PACKET_SIZE || data_size == worker->mFileSize);
	res = worker->insertPacket(0, data, data_size);
	worker->setPriority(LLWorkerThread::PRIORITY_HIGH | worker->mWorkPriority);
	worker->mState = LLTextureFetchWorker::LOAD_FROM_SIMULATOR;
	worker->unlockWorkMutex();
	return res;
}

bool LLTextureFetch::receiveImagePacket(const LLHost& host, const LLUUID& id, U16 packet_num, U16 data_size, U8* data)
{
	LLTextureFetchWorker* worker = getWorker(id);
	bool res = true;

	++mPacketCount;
	
	if (!worker)
	{
// 		llwarns << "Received packet " << packet_num << " for non active worker: " << id << llendl;
		res = false;
	}
	else if (worker->mLastPacket == -1)
	{
// 		llwarns << "Received packet " << packet_num << " before header for: " << id << llendl;
		res = false;
	}
	else if (!data_size)
	{
// 		llwarns << "Img: " << id << ":" << " Empty Image Header" << llendl;
		res = false;
	}
	if (!res)
	{
		++mBadPacketCount;
		mNetworkQueueMutex.lock() ;
		mCancelQueue[host].insert(id);
		mNetworkQueueMutex.unlock() ;
		return false;
	}

	worker->lockWorkMutex();
	
	res = worker->insertPacket(packet_num, data, data_size);
	
	if ((worker->mState == LLTextureFetchWorker::LOAD_FROM_SIMULATOR) ||
		(worker->mState == LLTextureFetchWorker::LOAD_FROM_NETWORK))
	{
		worker->setPriority(LLWorkerThread::PRIORITY_HIGH | worker->mWorkPriority);
		worker->mState = LLTextureFetchWorker::LOAD_FROM_SIMULATOR;
	}
	else
	{
// 		llwarns << "receiveImagePacket " << packet_num << "/" << worker->mLastPacket << " for worker: " << id
// 				<< " in state: " << LLTextureFetchWorker::sStateDescs[worker->mState] << llendl;
		removeFromNetworkQueue(worker, true); // failsafe
	}

	if(packet_num >= (worker->mTotalPackets - 1))
	{
		static LLCachedControl<bool> log_to_viewer_log(gSavedSettings,"LogTextureDownloadsToViewerLog");
		static LLCachedControl<bool> log_to_sim(gSavedSettings,"LogTextureDownloadsToSimulator");

		if (log_to_viewer_log || log_to_sim)
		{
			U64 timeNow = LLTimer::getTotalTime();
			mTextureInfo.setRequestSize(id, worker->mFileSize);
			mTextureInfo.setRequestCompleteTimeAndLog(id, timeNow);
		}
	}
	worker->unlockWorkMutex();

	return res;
}

//////////////////////////////////////////////////////////////////////////////
BOOL LLTextureFetch::isFromLocalCache(const LLUUID& id)
{
	BOOL from_cache = FALSE ;

	LLTextureFetchWorker* worker = getWorker(id);
	if (worker)
	{
		worker->lockWorkMutex() ;
		from_cache = worker->mInLocalCache ;
		worker->unlockWorkMutex() ;
	}

	return from_cache ;
}

S32 LLTextureFetch::getFetchState(const LLUUID& id, F32& data_progress_p, F32& requested_priority_p,
								  U32& fetch_priority_p, F32& fetch_dtime_p, F32& request_dtime_p, bool& can_use_http)
{
	S32 state = LLTextureFetchWorker::INVALID;
	F32 data_progress = 0.0f;
	F32 requested_priority = 0.0f;
	F32 fetch_dtime = 999999.f;
	F32 request_dtime = 999999.f;
	U32 fetch_priority = 0;
	
	LLTextureFetchWorker* worker = getWorker(id);
	if (worker && worker->haveWork())
	{
		worker->lockWorkMutex();
		state = worker->mState;
		fetch_dtime = worker->mFetchTimer.getElapsedTimeF32();
		request_dtime = worker->mRequestedTimer.getElapsedTimeF32();
		if (worker->mFileSize > 0)
		{
			if (state == LLTextureFetchWorker::LOAD_FROM_SIMULATOR)
			{
				S32 data_size = FIRST_PACKET_SIZE + (worker->mLastPacket-1) * MAX_IMG_PACKET_SIZE;
				data_size = llmax(data_size, 0);
				data_progress = (F32)data_size / (F32)worker->mFileSize;
			}
			else if (worker->mFormattedImage.notNull())
			{
				data_progress = (F32)worker->mFormattedImage->getDataSize() / (F32)worker->mFileSize;
			}
		}
		if (state >= LLTextureFetchWorker::LOAD_FROM_NETWORK && state <= LLTextureFetchWorker::WAIT_HTTP_REQ)
		{
			requested_priority = worker->mRequestedPriority;
		}
		else
		{
			requested_priority = worker->mImagePriority;
		}
		fetch_priority = worker->getPriority();
		can_use_http = worker->getCanUseHTTP() ;
		worker->unlockWorkMutex();
	}
	data_progress_p = data_progress;
	requested_priority_p = requested_priority;
	fetch_priority_p = fetch_priority;
	fetch_dtime_p = fetch_dtime;
	request_dtime_p = request_dtime;
	return state;
}

void LLTextureFetch::dump()
{
	llinfos << "LLTextureFetch REQUESTS:" << llendl;
	for (request_queue_t::iterator iter = mRequestQueue.begin();
		 iter != mRequestQueue.end(); ++iter)
	{
		LLQueuedThread::QueuedRequest* qreq = *iter;
		LLWorkerThread::WorkRequest* wreq = (LLWorkerThread::WorkRequest*)qreq;
		LLTextureFetchWorker* worker = (LLTextureFetchWorker*)wreq->getWorkerClass();
		llinfos << " ID: " << worker->mID
				<< " PRI: " << llformat("0x%08x",wreq->getPriority())
				<< " STATE: " << worker->sStateDescs[worker->mState]
				<< llendl;
	}
}
<|MERGE_RESOLUTION|>--- conflicted
+++ resolved
@@ -908,11 +908,7 @@
 				if (mGetStatus == HTTP_NOT_FOUND)
 				{
 					mHTTPFailCount = max_attempts = 1; // Don't retry
-<<<<<<< HEAD
-					//llwarns << "Texture missing from server (404): " << mUrl << llendl;
-=======
 					llwarns << "Texture missing from server (404): " << mUrl << llendl;
->>>>>>> 3057651b
 
 					//roll back to try UDP
 					if(mCanUseNET)
