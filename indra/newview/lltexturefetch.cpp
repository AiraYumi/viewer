/**
 * @file lltexturefetch.cpp
 * @brief Object which fetches textures from the cache and/or network
 *
 * $LicenseInfo:firstyear=2000&license=viewerlgpl$
 * Second Life Viewer Source Code
 * Copyright (C) 2012-2014, Linden Research, Inc.
 *
 * This library is free software; you can redistribute it and/or
 * modify it under the terms of the GNU Lesser General Public
 * License as published by the Free Software Foundation;
 * version 2.1 of the License only.
 *
 * This library is distributed in the hope that it will be useful,
 * but WITHOUT ANY WARRANTY; without even the implied warranty of
 * MERCHANTABILITY or FITNESS FOR A PARTICULAR PURPOSE.  See the GNU
 * Lesser General Public License for more details.
 *
 * You should have received a copy of the GNU Lesser General Public
 * License along with this library; if not, write to the Free Software
 * Foundation, Inc., 51 Franklin Street, Fifth Floor, Boston, MA  02110-1301  USA
 *
 * Linden Research, Inc., 945 Battery Street, San Francisco, CA  94111  USA
 * $/LicenseInfo$
 */

#include "llviewerprecompiledheaders.h"

#include <iostream>
#include <map>
#include <algorithm>

#include "lltexturefetch.h"

#include "lldir.h"
#include "llhttpconstants.h"
#include "llimage.h"
#include "llimagej2c.h"
#include "llimageworker.h"
#include "llworkerthread.h"
#include "message.h"

#include "llagent.h"
#include "lltexturecache.h"
#include "llviewercontrol.h"
#include "llviewertexturelist.h"
#include "llviewertexture.h"
#include "llviewerregion.h"
#include "llviewerstats.h"
#include "llviewerstatsrecorder.h"
#include "llviewerassetstats.h"
#include "llworld.h"
#include "llsdparam.h"
#include "llsdutil.h"
#include "llstartup.h"

#include "httprequest.h"
#include "httphandler.h"
#include "httpresponse.h"
#include "bufferarray.h"
#include "bufferstream.h"
#include "llcorehttputil.h"
#include "llhttpretrypolicy.h"

LLTrace::CountStatHandle<F64> LLTextureFetch::sCacheHit("texture_cache_hit");
LLTrace::CountStatHandle<F64> LLTextureFetch::sCacheAttempt("texture_cache_attempt");
LLTrace::EventStatHandle<LLUnit<F32, LLUnits::Percent> > LLTextureFetch::sCacheHitRate("texture_cache_hits");

LLTrace::SampleStatHandle<F32Seconds> LLTextureFetch::sCacheReadLatency("texture_cache_read_latency");
LLTrace::SampleStatHandle<F32Seconds> LLTextureFetch::sTexDecodeLatency("texture_decode_latency");
LLTrace::SampleStatHandle<F32Seconds> LLTextureFetch::sCacheWriteLatency("texture_write_latency");
LLTrace::SampleStatHandle<F32Seconds> LLTextureFetch::sTexFetchLatency("texture_fetch_latency");

LLTextureFetchTester* LLTextureFetch::sTesterp = NULL ;
const std::string sTesterName("TextureFetchTester");

//////////////////////////////////////////////////////////////////////////////
//
// Introduction
//
// This is an attempt to document what's going on in here after-the-fact.
// It's a sincere attempt to be accurate but there will be mistakes.
//
//
// Purpose
//
// What is this module trying to do?  It accepts requests to load textures
// at a given priority and discard level and notifies the caller when done
// (successfully or not).  Additional constraints are:
//
// * Support a local texture cache.  Don't hit network when possible
//   to avoid it.
// * Use UDP or HTTP as directed or as fallback.  HTTP is tried when
//   not disabled and a URL is available.  UDP when a URL isn't
//   available or HTTP attempts fail.
// * Asynchronous (using threads).  Main thread is not to be blocked or
//   burdened.
// * High concurrency.  Many requests need to be in-flight and at various
//   stages of completion.
// * Tolerate frequent re-prioritizations of requests.  Priority is
//   a reflection of a camera's viewpoint and as that viewpoint changes,
//   objects and textures become more and less relevant and that is
//   expressed at this level by priority changes and request cancelations.
//
// The caller interfaces that fall out of the above and shape the
// implementation are:
// * createRequest - Load j2c image via UDP or HTTP at given discard level and priority
// * deleteRequest - Request removal of prior request
// * getRequestFinished - Test if request is finished returning data to caller
// * updateRequestPriority - Change priority of existing request
// * getFetchState - Retrieve progress on existing request
//
// Everything else in here is mostly plumbing, metrics and debug.
//
//
// The Work Queue
//
// The two central classes are LLTextureFetch and LLTextureFetchWorker.
// LLTextureFetch combines threading with a priority queue of work
// requests.  The priority queue is sorted by a U32 priority derived
// from the F32 priority in the APIs.  The *only* work request that
// receives service time by this thread is the highest priority
// request.  All others wait until it is complete or a dynamic priority
// change has re-ordered work.
//
// LLTextureFetchWorker implements the work request and is 1:1 with
// texture fetch requests.  Embedded in each is a state machine that
// walks it through the cache, HTTP, UDP, image decode and retry
// steps of texture acquisition.
//
//
// Threads
//
// Several threads are actively invoking code in this module.  They
// include:
//
// 1.  Tmain    Main thread of execution
// 2.  Ttf      LLTextureFetch's worker thread provided by LLQueuedThread
// 3.  Tcurl    LLCurl's worker thread (should disappear over time)
// 4.  Ttc      LLTextureCache's worker thread
// 5.  Tid      Image decoder's worker thread
// 6.  Thl      HTTP library's worker thread
//
//
// Mutexes/Condition Variables
//
// 1.  Mt       Mutex defined for LLThread's condition variable (base class of
//              LLTextureFetch)
// 2.  Ct       Condition variable for LLThread and used by lock/unlockData().
// 3.  Mwtd     Special LLWorkerThread mutex used for request deletion
//              operations (base class of LLTextureFetch)
// 4.  Mfq      LLTextureFetch's mutex covering request and command queue
//              data.
// 5.  Mfnq     LLTextureFetch's mutex covering udp and http request
//              queue data.
// 6.  Mwc      Mutex covering LLWorkerClass's members (base class of
//              LLTextureFetchWorker).  One per request.
// 7.  Mw       LLTextureFetchWorker's mutex.  One per request.
//
//
// Lock Ordering Rules
//
// Not an exhaustive list but shows the order of lock acquisition
// needed to prevent deadlocks.  'A < B' means acquire 'A' before
// acquiring 'B'.
//
// 1.    Mw < Mfnq
// (there are many more...)
//
//
// Method and Member Definitions
//
// With the above, we'll try to document what threads can call what
// methods (using T* for any), what locks must be held on entry and
// are taken out during execution and what data is covered by which
// lock (if any).  This latter category will be especially prone to
// error so be skeptical.
//
// A line like:  "// Locks:  M<xxx>" indicates a method that must
// be invoked by a caller holding the 'M<xxx>' lock.  Similarly,
// "// Threads:  T<xxx>" means that a caller should be running in
// the indicated thread.
//
// For data members, a trailing comment like "// M<xxx>" means that
// the data member is covered by the specified lock.  Absence of a
// comment can mean the member is unlocked or that I didn't bother
// to do the archaeology.  In the case of LLTextureFetchWorker,
// most data members added by the leaf class are actually covered
// by the Mw lock.  You may also see "// T<xxx>" which means that
// the member's usage is restricted to one thread (except for
// perhaps construction and destruction) and so explicit locking
// isn't used.
//
// In code, a trailing comment like "// [-+]M<xxx>" indicates a
// lock acquision or release point.
//
//
// Worker Lifecycle
//
// The threading and responder model makes it very likely that
// other components are holding on to a pointer to a worker request.
// So, uncoordinated deletions of requests is a guarantee of memory
// corruption in a short time.  So destroying a request involves
// invocations's of LLQueuedThread/LLWorkerThread's abort/stop
// logic that removes workers and puts them ona delete queue for
// 2-phase destruction.  That second phase is deferrable by calls
// to deleteOK() which only allow final destruction (via dtor)
// once deleteOK has determined that the request is in a safe
// state.
//
//
// Worker State Machine
//
// "doWork" will be executed for a given worker on its respective
// LLQueuedThread.  If doWork returns true, the worker is treated
// as completed.  If doWork returns false, the worker will be
// put on the back of the work queue at the start of the next iteration
// of the mainloop.  If a worker is waiting on a resource, it should
// return false as soon as possible and not block to avoid starving
// other workers of cpu cycles.
//



//////////////////////////////////////////////////////////////////////////////

// Tuning/Parameterization Constants

static const S32 HTTP_PIPE_REQUESTS_HIGH_WATER = 100;       // Maximum requests to have active in HTTP (pipelined)
static const S32 HTTP_PIPE_REQUESTS_LOW_WATER = 50;         // Active level at which to refill
static const S32 HTTP_NONPIPE_REQUESTS_HIGH_WATER = 40;
static const S32 HTTP_NONPIPE_REQUESTS_LOW_WATER = 20;

// BUG-3323/SH-4375
// *NOTE:  This is a heuristic value.  Texture fetches have a habit of using a
// value of 32MB to indicate 'get the rest of the image'.  Certain ISPs and
// network equipment get confused when they see this in a Range: header.  So,
// if the request end is beyond this value, we issue an open-ended Range:
// request (e.g. 'Range: <start>-') which seems to fix the problem.
static const S32 HTTP_REQUESTS_RANGE_END_MAX = 20000000;

// stop after 720 seconds, might be overkill, but cap request can keep going forever.
static const S32 MAX_CAP_MISSING_RETRIES = 720;
static const S32 CAP_MISSING_EXPIRATION_DELAY = 1; // seconds

//////////////////////////////////////////////////////////////////////////////
namespace
{
    // The NoOpDeletor is used when passing certain objects (the LLTextureFetchWorker)
    // in a smart pointer below for passage into
    // the LLCore::Http libararies. When the smart pointer is destroyed,  no
    // action will be taken since we do not in these cases want the object to
    // be destroyed at the end of the call.
    //
    // *NOTE$: Yes! It is "Deletor"
    // http://english.stackexchange.com/questions/4733/what-s-the-rule-for-adding-er-vs-or-when-nouning-a-verb
    // "delete" derives from Latin "deletus"
    void NoOpDeletor(LLCore::HttpHandler *)
    { /*NoOp*/ }
}

static const char* e_state_name[] =
{
    "INVALID",
    "INIT",
    "LOAD_FROM_TEXTURE_CACHE",
    "CACHE_POST",
    "LOAD_FROM_NETWORK",
    "WAIT_HTTP_RESOURCE",
    "WAIT_HTTP_RESOURCE2",
    "SEND_HTTP_REQ",
    "WAIT_HTTP_REQ",
    "DECODE_IMAGE",
    "DECODE_IMAGE_UPDATE",
    "WRITE_TO_CACHE",
    "WAIT_ON_WRITE",
    "DONE"
};

// Log scope
static const char * const LOG_TXT = "Texture";

class LLTextureFetchWorker : public LLWorkerClass, public LLCore::HttpHandler

{
    friend class LLTextureFetch;

private:
    class CacheReadResponder : public LLTextureCache::ReadResponder
    {
    public:

        // Threads:  Ttf
        CacheReadResponder(LLTextureFetch* fetcher, const LLUUID& id, LLImageFormatted* image)
            : mFetcher(fetcher), mID(id)
        {
            setImage(image);
        }

        // Threads:  Ttc
        virtual void completed(bool success)
        {
            LL_PROFILE_ZONE_SCOPED;
            LLTextureFetchWorker* worker = mFetcher->getWorker(mID);
            if (worker)
            {
                worker->callbackCacheRead(success, mFormattedImage, mImageSize, mImageLocal);
            }
        }
    private:
        LLTextureFetch* mFetcher;
        LLUUID mID;
    };

    class CacheWriteResponder : public LLTextureCache::WriteResponder
    {
    public:

        // Threads:  Ttf
        CacheWriteResponder(LLTextureFetch* fetcher, const LLUUID& id)
            : mFetcher(fetcher), mID(id)
        {
        }

        // Threads:  Ttc
        virtual void completed(bool success)
        {
            LL_PROFILE_ZONE_SCOPED;
            LLTextureFetchWorker* worker = mFetcher->getWorker(mID);
            if (worker)
            {
                worker->callbackCacheWrite(success);
            }
        }
    private:
        LLTextureFetch* mFetcher;
        LLUUID mID;
    };

    class DecodeResponder : public LLImageDecodeThread::Responder
    {
    public:

        // Threads:  Ttf
        DecodeResponder(LLTextureFetch* fetcher, const LLUUID& id, LLTextureFetchWorker* worker)
            : mFetcher(fetcher), mID(id)
        {
        }

        // Threads:  Tid
        virtual void completed(bool success, const std::string& error_message, LLImageRaw* raw, LLImageRaw* aux, U32 request_id)
        {
            LL_PROFILE_ZONE_SCOPED;
            LLTextureFetchWorker* worker = mFetcher->getWorker(mID);
            if (worker)
            {
                worker->callbackDecoded(success, error_message, raw, aux, request_id);
            }
        }
    private:
        LLTextureFetch* mFetcher;
        LLUUID mID;
    };

    struct Compare
    {
        // lhs < rhs
        bool operator()(const LLTextureFetchWorker* lhs, const LLTextureFetchWorker* rhs) const
        {
            // greater priority is "less"
            return lhs->mImagePriority > rhs->mImagePriority;
        }
    };

public:

<<<<<<< HEAD
	// Threads:  Ttf
	/*virtual*/ bool doWork(S32 param); // Called from LLWorkerThread::processRequest()

	// Threads:  Ttf
	/*virtual*/ void finishWork(S32 param, bool completed); // called from finishRequest() (WORK THREAD)

	// Threads:  Tmain
	/*virtual*/ bool deleteOK(); // called from update()

	~LLTextureFetchWorker();

	// Threads:  Ttf
	// Locks:  Mw
	S32 callbackHttpGet(LLCore::HttpResponse * response,
						bool partial, bool success);

	// Threads:  Ttc
	void callbackCacheRead(bool success, LLImageFormatted* image,
						   S32 imagesize, bool islocal);

	// Threads:  Ttc
	void callbackCacheWrite(bool success);

	// Threads:  Tid
	void callbackDecoded(bool success, LLImageRaw* raw, LLImageRaw* aux, S32 decode_id);
	
	// Threads:  T*
	void setGetStatus(LLCore::HttpStatus status, const std::string& reason)
	{
		LLMutexLock lock(&mWorkMutex);

		mGetStatus = status;
		mGetReason = reason;
	}

	void setCanUseHTTP(bool can_use_http) { mCanUseHTTP = can_use_http; }
	bool getCanUseHTTP() const { return mCanUseHTTP; }

	void setUrl(const std::string& url) { mUrl = url; }

	LLTextureFetch & getFetcher() { return *mFetcher; }

	// Inherited from LLCore::HttpHandler
	// Threads:  Ttf
	virtual void onCompleted(LLCore::HttpHandle handle, LLCore::HttpResponse * response);

	enum e_state // mState
	{
		// *NOTE:  Do not change the order/value of state variables, some code
		// depends upon specific ordering/adjacency.

		// NOTE: Affects LLTextureBar::draw in lltextureview.cpp (debug hack)
		INVALID = 0,
		INIT,
		LOAD_FROM_TEXTURE_CACHE,
		CACHE_POST,
		LOAD_FROM_NETWORK,
		WAIT_HTTP_RESOURCE,				// Waiting for HTTP resources
		WAIT_HTTP_RESOURCE2,			// Waiting for HTTP resources
		SEND_HTTP_REQ,					// Commit to sending as HTTP
		WAIT_HTTP_REQ,					// Request sent, wait for completion
		DECODE_IMAGE,
		DECODE_IMAGE_UPDATE,
		WRITE_TO_CACHE,
		WAIT_ON_WRITE,
		DONE
	};
=======
    // Threads:  Ttf
    /*virtual*/ bool doWork(S32 param); // Called from LLWorkerThread::processRequest()

    // Threads:  Ttf
    /*virtual*/ void finishWork(S32 param, bool completed); // called from finishRequest() (WORK THREAD)

    // Threads:  Tmain
    /*virtual*/ bool deleteOK(); // called from update()

    ~LLTextureFetchWorker();

    // Threads:  Ttf
    // Locks:  Mw
    S32 callbackHttpGet(LLCore::HttpResponse * response,
                        bool partial, bool success);

    // Threads:  Ttc
    void callbackCacheRead(bool success, LLImageFormatted* image,
                           S32 imagesize, BOOL islocal);

    // Threads:  Ttc
    void callbackCacheWrite(bool success);

    // Threads:  Tid
    void callbackDecoded(bool success, const std::string& error_message, LLImageRaw* raw, LLImageRaw* aux, S32 decode_id);

    // Threads:  T*
    void setGetStatus(LLCore::HttpStatus status, const std::string& reason)
    {
        LLMutexLock lock(&mWorkMutex);

        mGetStatus = status;
        mGetReason = reason;
    }

    void setCanUseHTTP(bool can_use_http) { mCanUseHTTP = can_use_http; }
    bool getCanUseHTTP() const { return mCanUseHTTP; }

    void setUrl(const std::string& url) { mUrl = url; }

    LLTextureFetch & getFetcher() { return *mFetcher; }

    // Inherited from LLCore::HttpHandler
    // Threads:  Ttf
    virtual void onCompleted(LLCore::HttpHandle handle, LLCore::HttpResponse * response);

    enum e_state // mState
    {
        // *NOTE:  Do not change the order/value of state variables, some code
        // depends upon specific ordering/adjacency.

        // NOTE: Affects LLTextureBar::draw in lltextureview.cpp (debug hack)
        INVALID = 0,
        INIT,
        LOAD_FROM_TEXTURE_CACHE,
        CACHE_POST,
        LOAD_FROM_NETWORK,
        WAIT_HTTP_RESOURCE,             // Waiting for HTTP resources
        WAIT_HTTP_RESOURCE2,            // Waiting for HTTP resources
        SEND_HTTP_REQ,                  // Commit to sending as HTTP
        WAIT_HTTP_REQ,                  // Request sent, wait for completion
        DECODE_IMAGE,
        DECODE_IMAGE_UPDATE,
        WRITE_TO_CACHE,
        WAIT_ON_WRITE,
        DONE
    };
>>>>>>> e1623bb2

protected:
    LLTextureFetchWorker(LLTextureFetch* fetcher, FTType f_type,
                         const std::string& url, const LLUUID& id, const LLHost& host,
                         F32 priority, S32 discard, S32 size);

private:

    // Threads:  Tmain
    /*virtual*/ void startWork(S32 param); // called from addWork() (MAIN THREAD)

    // Threads:  Tmain
    /*virtual*/ void endWork(S32 param, bool aborted); // called from doWork() (MAIN THREAD)

    // Locks:  Mw
    void resetFormattedData();

    // get the relative priority of this worker (should map to max virtual size)
    F32 getImagePriority() const;

    // Locks:  Mw
    void setImagePriority(F32 priority);

    // Locks:  Mw (ctor invokes without lock)
    void setDesiredDiscard(S32 discard, S32 size);

    // Threads:  T*
    // Locks:  Mw
    bool insertPacket(S32 index, U8* data, S32 size);

    // Locks:  Mw
    void clearPackets();


    // Locks:  Mw
    void removeFromCache();

    // Threads:  Ttf
    bool writeToCacheComplete();

    // Threads:  Ttf
    void recordTextureStart(bool is_http);

    // Threads:  Ttf
    void recordTextureDone(bool is_http, F64 byte_count);

    void lockWorkMutex() { mWorkMutex.lock(); }
    void unlockWorkMutex() { mWorkMutex.unlock(); }

    // Threads:  Ttf
    // Locks:  Mw
    bool acquireHttpSemaphore()
        {
            llassert(! mHttpHasResource);
            if (mFetcher->mHttpSemaphore >= mFetcher->mHttpHighWater)
            {
                return false;
            }
            mHttpHasResource = true;
            mFetcher->mHttpSemaphore++;
            return true;
        }

    // Threads:  Ttf
    // Locks:  Mw
    void releaseHttpSemaphore()
        {
            llassert(mHttpHasResource);
            mHttpHasResource = false;
            mFetcher->mHttpSemaphore--;
            llassert_always(mFetcher->mHttpSemaphore >= 0);
        }

private:
    enum e_request_state // mSentRequest
    {
        UNSENT = 0,
        QUEUED = 1,
        SENT_SIM = 2
    };
    enum e_write_to_cache_state //mWriteToCacheState
    {
        NOT_WRITE = 0,
        CAN_WRITE = 1,
        SHOULD_WRITE = 2
    };

    e_state mState;
    void setState(e_state new_state);
    LLViewerRegion* getRegion();

    e_write_to_cache_state mWriteToCacheState;
    LLTextureFetch* mFetcher;
    LLPointer<LLImageFormatted> mFormattedImage;
    LLPointer<LLImageRaw>       mRawImage,
                                mAuxImage;
    FTType mFTType;
    LLUUID mID;
    LLHost mHost;
    std::string mUrl;
    U8 mType;
    F32 mImagePriority; // should map to max virtual size
    F32 mRequestedPriority;
    S32 mDesiredDiscard;
    S32 mSimRequestedDiscard;
    S32 mRequestedDiscard;
    S32 mLoadedDiscard;
    S32 mDecodedDiscard;
    LLFrameTimer mRequestedDeltaTimer;
    LLFrameTimer mFetchDeltaTimer;
    LLTimer mCacheReadTimer;
    LLTimer mDecodeTimer;
    LLTimer mCacheWriteTimer;
    LLTimer mFetchTimer;
    LLTimer mStateTimer;
    F32 mCacheReadTime; // time for cache read only
    F32 mDecodeTime;    // time for decode only
    F32 mCacheWriteTime;
    F32 mFetchTime;     // total time from req to finished fetch
<<<<<<< HEAD
	std::map<S32, F32> mStateTimersMap;
	F32 mSkippedStatesTime;
	LLTextureCache::handle_t    mCacheReadHandle,
								mCacheWriteHandle;
	S32                         mRequestedSize,
								mRequestedOffset,
								mDesiredSize,
								mFileSize,
								mCachedSize;
	e_request_state mSentRequest;
	handle_t mDecodeHandle;
	bool mLoaded;
	bool mDecoded;
	bool mWritten;
	bool mNeedsAux;
	bool mHaveAllData;
	bool mInLocalCache;
	bool mInCache;
=======
    std::map<S32, F32> mStateTimersMap;
    F32 mSkippedStatesTime;
    LLTextureCache::handle_t    mCacheReadHandle,
                                mCacheWriteHandle;
    S32                         mRequestedSize,
                                mRequestedOffset,
                                mDesiredSize,
                                mFileSize,
                                mCachedSize;
    e_request_state mSentRequest;
    handle_t mDecodeHandle;
    BOOL mLoaded;
    BOOL mDecoded;
    BOOL mWritten;
    BOOL mNeedsAux;
    BOOL mHaveAllData;
    BOOL mInLocalCache;
    BOOL mInCache;
>>>>>>> e1623bb2
    bool                        mCanUseHTTP;
    S32 mRetryAttempt;
    S32 mActiveCount;
    LLCore::HttpStatus mGetStatus;
    std::string mGetReason;
    LLAdaptiveRetryPolicy mFetchRetryPolicy;
    bool mCanUseCapability;
    LLTimer mRegionRetryTimer;
    S32 mRegionRetryAttempt;
    LLUUID mLastRegionId;


    // Work Data
    LLMutex mWorkMutex;
    struct PacketData
    {
        PacketData(U8* data, S32 size)
        :   mData(data), mSize(size)
        {}
        ~PacketData() { clearData(); }
        void clearData() { delete[] mData; mData = NULL; }

        U8* mData;
        U32 mSize;
    };
    std::vector<PacketData*> mPackets;
    S32 mFirstPacket;
    S32 mLastPacket;
    U16 mTotalPackets;
    U8 mImageCodec;

    LLViewerAssetStats::duration_t mMetricsStartTime;

    LLCore::HttpHandle      mHttpHandle;                // Handle of any active request
    LLCore::BufferArray *   mHttpBufferArray;           // Refcounted pointer to response data
    S32                     mHttpPolicyClass;
    bool                    mHttpActive;                // Active request to http library
    U32                     mHttpReplySize,             // Actual received data size
                            mHttpReplyOffset;           // Actual received data offset
    bool                    mHttpHasResource;           // Counts against Fetcher's mHttpSemaphore

    // State history
    U32                     mCacheReadCount,
                            mCacheWriteCount,
                            mResourceWaitCount;         // Requests entering WAIT_HTTP_RESOURCE2
};

//////////////////////////////////////////////////////////////////////////////

// Cross-thread messaging for asset metrics.

/**
 * @brief Base class for cross-thread requests made of the fetcher
 *
 * I believe the intent of the LLQueuedThread class was to
 * have these operations derived from LLQueuedThread::QueuedRequest
 * but the texture fetcher has elected to manage the queue
 * in its own manner.  So these are free-standing objects which are
 * managed in simple FIFO order on the mCommands queue of the
 * LLTextureFetch object.
 *
 * What each represents is a simple command sent from an
 * outside thread into the TextureFetch thread to be processed
 * in order and in a timely fashion (though not an absolute
 * higher priority than other operations of the thread).
 * Each operation derives a new class from the base customizing
 * members, constructors and the doWork() method to effect
 * the command.
 *
 * The flow is one-directional.  There are two global instances
 * of the LLViewerAssetStats collector, one for the main program's
 * thread pointed to by gViewerAssetStatsMain and one for the
 * TextureFetch thread pointed to by gViewerAssetStatsThread1.
 * Common operations has each thread recording metrics events
 * into the respective collector unconcerned with locking and
 * the state of any other thread.  But when the agent moves into
 * a different region or the metrics timer expires and a report
 * needs to be sent back to the grid, messaging across threads
 * is required to distribute data and perform global actions.
 * In pseudo-UML, it looks like:
 *
 * @verbatim
 *                       Main                 Thread1
 *                        .                      .
 *                        .                      .
 *                     +-----+                   .
 *                     | AM  |                   .
 *                     +--+--+                   .
 *      +-------+         |                      .
 *      | Main  |      +--+--+                   .
 *      |       |      | SRE |---.               .
 *      | Stats |      +-----+    \              .
 *      |       |         |        \  (uuid)  +-----+
 *      | Coll. |      +--+--+      `-------->| SR  |
 *      +-------+      | MSC |                +--+--+
 *         | ^         +-----+                   |
 *         | |  (uuid)  / .                   +-----+ (uuid)
 *         |  `--------'  .                   | MSC |---------.
 *         |              .                   +-----+         |
 *         |           +-----+                   .            v
 *         |           | TE  |                   .        +-------+
 *         |           +--+--+                   .        | Thd1  |
 *         |              |                      .        |       |
 *         |           +-----+                   .        | Stats |
 *          `--------->| RSC |                   .        |       |
 *                     +--+--+                   .        | Coll. |
 *                        |                      .        +-------+
 *                     +--+--+                   .            |
 *                     | SME |---.               .            |
 *                     +-----+    \              .            |
 *                        .        \ (clone)  +-----+         |
 *                        .         `-------->| SM  |         |
 *                        .                   +--+--+         |
 *                        .                      |            |
 *                        .                   +-----+         |
 *                        .                   | RSC |<--------'
 *                        .                   +-----+
 *                        .                      |
 *                        .                   +-----+
 *                        .                   | CP  |--> HTTP POST
 *                        .                   +-----+
 *                        .                      .
 *                        .                      .
 *
 * Key:
 *
 * SRE - Set Region Enqueued.  Enqueue a 'Set Region' command in
 *       the other thread providing the new UUID of the region.
 *       TFReqSetRegion carries the data.
 * SR  - Set Region.  New region UUID is sent to the thread-local
 *       collector.
 * SME - Send Metrics Enqueued.  Enqueue a 'Send Metrics' command
 *       including an ownership transfer of a cloned LLViewerAssetStats.
 *       TFReqSendMetrics carries the data.
 * SM  - Send Metrics.  Global metrics reporting operation.  Takes
 *       the cloned stats from the command, merges it with the
 *       thread's local stats, converts to LLSD and sends it on
 *       to the grid.
 * AM  - Agent Moved.  Agent has completed some sort of move to a
 *       new region.
 * TE  - Timer Expired.  Metrics timer has expired (on the order
 *       of 10 minutes).
 * CP  - CURL Post
 * MSC - Modify Stats Collector.  State change in the thread-local
 *       collector.  Typically a region change which affects the
 *       global pointers used to find the 'current stats'.
 * RSC - Read Stats Collector.  Extract collector data cloning it
 *       (i.e. deep copy) when necessary.
 * @endverbatim
 *
 */
class LLTextureFetch::TFRequest // : public LLQueuedThread::QueuedRequest
{
public:
    // Default ctors and assignment operator are correct.

    virtual ~TFRequest()
        {}

    // Patterned after QueuedRequest's method but expected behavior
    // is different.  Always expected to complete on the first call
    // and work dispatcher will assume the same and delete the
    // request after invocation.
    virtual bool doWork(LLTextureFetch * fetcher) = 0;
};

namespace
{

/**
 * @brief Implements a 'Set Region' cross-thread command.
 *
 * When an agent moves to a new region, subsequent metrics need
 * to be binned into a new or existing stats collection in 1:1
 * relationship with the region.  We communicate this region
 * change across the threads involved in the communication with
 * this message.
 *
 * Corresponds to LLTextureFetch::commandSetRegion()
 */
class TFReqSetRegion : public LLTextureFetch::TFRequest
{
public:
    TFReqSetRegion(U64 region_handle)
        : LLTextureFetch::TFRequest(),
          mRegionHandle(region_handle)
        {}
    TFReqSetRegion & operator=(const TFReqSetRegion &); // Not defined

    virtual ~TFReqSetRegion()
        {}

    virtual bool doWork(LLTextureFetch * fetcher);

public:
    const U64 mRegionHandle;
};


/**
 * @brief Implements a 'Send Metrics' cross-thread command.
 *
 * This is the big operation.  The main thread gathers metrics
 * for a period of minutes into LLViewerAssetStats and other
 * objects then makes a snapshot of the data by cloning the
 * collector.  This command transfers the clone, along with a few
 * additional arguments (UUIDs), handing ownership to the
 * TextureFetch thread.  It then merges its own data into the
 * cloned copy, converts to LLSD and kicks off an HTTP POST of
 * the resulting data to the currently active metrics collector.
 *
 * Corresponds to LLTextureFetch::commandSendMetrics()
 */
class TFReqSendMetrics : public LLTextureFetch::TFRequest
{
public:
    /**
     * Construct the 'Send Metrics' command to have the TextureFetch
     * thread add and log metrics data.
     *
     * @param   caps_url        URL of a "ViewerMetrics" Caps target
     *                          to receive the data.  Does not have to
     *                          be associated with a particular region.
     *
     * @param   session_id      UUID of the agent's session.
     *
     * @param   agent_id        UUID of the agent.  (Being pure here...)
     *
     * @param   main_stats      Pointer to a clone of the main thread's
     *                          LLViewerAssetStats data.  Thread1 takes
     *                          ownership of the copy and disposes of it
     *                          when done.
     */
    TFReqSendMetrics(const std::string & caps_url,
        const LLUUID & session_id,
        const LLUUID & agent_id,
        LLSD& stats_sd);
    TFReqSendMetrics & operator=(const TFReqSendMetrics &); // Not defined

    virtual ~TFReqSendMetrics();

    virtual bool doWork(LLTextureFetch * fetcher);

public:
    const std::string mCapsURL;
    const LLUUID mSessionID;
    const LLUUID mAgentID;
    LLSD mStatsSD;

private:
    LLCore::HttpHandler::ptr_t  mHandler;
};

/*
 * Examines the merged viewer metrics report and if found to be too long,
 * will attempt to truncate it in some reasonable fashion.
 *
 * @param       max_regions     Limit of regions allowed in report.
 *
 * @param       metrics         Full, merged viewer metrics report.
 *
 * @returns     If data was truncated, returns true.
 */
bool truncate_viewer_metrics(int max_regions, LLSD & metrics);

} // end of anonymous namespace


//////////////////////////////////////////////////////////////////////////////

const char* sStateDescs[] = {
    "INVALID",
    "INIT",
    "LOAD_FROM_TEXTURE_CACHE",
    "CACHE_POST",
    "LOAD_FROM_NETWORK",
    "WAIT_HTTP_RESOURCE",
    "WAIT_HTTP_RESOURCE2",
    "SEND_HTTP_REQ",
    "WAIT_HTTP_REQ",
    "DECODE_IMAGE",
    "DECODE_IMAGE_UPDATE",
    "WRITE_TO_CACHE",
    "WAIT_ON_WRITE",
    "DONE"
};

const std::set<S32> LOGGED_STATES = { LLTextureFetchWorker::LOAD_FROM_TEXTURE_CACHE, LLTextureFetchWorker::LOAD_FROM_NETWORK,
                                        LLTextureFetchWorker::WAIT_HTTP_REQ, LLTextureFetchWorker::DECODE_IMAGE_UPDATE, LLTextureFetchWorker::WAIT_ON_WRITE };

// static
volatile bool LLTextureFetch::svMetricsDataBreak(true); // Start with a data break

// called from MAIN THREAD

LLTextureFetchWorker::LLTextureFetchWorker(LLTextureFetch* fetcher,
                                           FTType f_type, // Fetched image type
                                           const std::string& url, // Optional URL
                                           const LLUUID& id,    // Image UUID
                                           const LLHost& host,  // Simulator host
                                           F32 priority,        // Priority
                                           S32 discard,         // Desired discard
                                           S32 size)            // Desired size
    : LLWorkerClass(fetcher, "TextureFetch"),
      LLCore::HttpHandler(),
      mState(INIT),
      mWriteToCacheState(NOT_WRITE),
      mFetcher(fetcher),
      mFTType(f_type),
      mID(id),
      mHost(host),
      mUrl(url),
      mImagePriority(priority),
      mRequestedPriority(0.f),
      mDesiredDiscard(-1),
      mSimRequestedDiscard(-1),
      mRequestedDiscard(-1),
      mLoadedDiscard(-1),
      mDecodedDiscard(-1),
      mCacheReadTime(0.f),
      mCacheWriteTime(0.f),
      mDecodeTime(0.f),
      mFetchTime(0.f),
<<<<<<< HEAD
	  mCacheReadHandle(LLTextureCache::nullHandle()),
	  mCacheWriteHandle(LLTextureCache::nullHandle()),
	  mRequestedSize(0),
	  mRequestedOffset(0),
	  mDesiredSize(TEXTURE_CACHE_ENTRY_SIZE),
	  mFileSize(0),
	  mSkippedStatesTime(0),
	  mCachedSize(0),
	  mLoaded(false),
	  mSentRequest(UNSENT),
	  mDecodeHandle(0),
	  mDecoded(false),
	  mWritten(false),
	  mNeedsAux(false),
	  mHaveAllData(false),
	  mInLocalCache(false),
	  mInCache(false),
	  mCanUseHTTP(true),
	  mRetryAttempt(0),
	  mActiveCount(0),
	  mWorkMutex(),
	  mFirstPacket(0),
	  mLastPacket(-1),
	  mTotalPackets(0),
	  mImageCodec(IMG_CODEC_INVALID),
	  mMetricsStartTime(0),
	  mHttpHandle(LLCORE_HTTP_HANDLE_INVALID),
	  mHttpBufferArray(NULL),
	  mHttpPolicyClass(mFetcher->mHttpPolicyClass),
	  mHttpActive(false),
	  mHttpReplySize(0U),
	  mHttpReplyOffset(0U),
	  mHttpHasResource(false),
	  mCacheReadCount(0U),
	  mCacheWriteCount(0U),
	  mResourceWaitCount(0U),
=======
      mCacheReadHandle(LLTextureCache::nullHandle()),
      mCacheWriteHandle(LLTextureCache::nullHandle()),
      mRequestedSize(0),
      mRequestedOffset(0),
      mDesiredSize(TEXTURE_CACHE_ENTRY_SIZE),
      mFileSize(0),
      mSkippedStatesTime(0),
      mCachedSize(0),
      mLoaded(FALSE),
      mSentRequest(UNSENT),
      mDecodeHandle(0),
      mDecoded(FALSE),
      mWritten(FALSE),
      mNeedsAux(FALSE),
      mHaveAllData(FALSE),
      mInLocalCache(FALSE),
      mInCache(FALSE),
      mCanUseHTTP(true),
      mRetryAttempt(0),
      mActiveCount(0),
      mWorkMutex(),
      mFirstPacket(0),
      mLastPacket(-1),
      mTotalPackets(0),
      mImageCodec(IMG_CODEC_INVALID),
      mMetricsStartTime(0),
      mHttpHandle(LLCORE_HTTP_HANDLE_INVALID),
      mHttpBufferArray(NULL),
      mHttpPolicyClass(mFetcher->mHttpPolicyClass),
      mHttpActive(false),
      mHttpReplySize(0U),
      mHttpReplyOffset(0U),
      mHttpHasResource(false),
      mCacheReadCount(0U),
      mCacheWriteCount(0U),
      mResourceWaitCount(0U),
>>>>>>> e1623bb2
      mFetchRetryPolicy(10.f,3600.f,2.f,10),
      mCanUseCapability(true),
      mRegionRetryAttempt(0)
{
    mType = host.isOk() ? LLImageBase::TYPE_AVATAR_BAKE : LLImageBase::TYPE_NORMAL;
//  LL_INFOS(LOG_TXT) << "Create: " << mID << " mHost:" << host << " Discard=" << discard << LL_ENDL;
    if (!mFetcher->mDebugPause)
    {
        addWork(0);
    }
    setDesiredDiscard(discard, size);
}

LLTextureFetchWorker::~LLTextureFetchWorker()
{
//  LL_INFOS(LOG_TXT) << "Destroy: " << mID
//          << " Decoded=" << mDecodedDiscard
//          << " Requested=" << mRequestedDiscard
//          << " Desired=" << mDesiredDiscard << LL_ENDL;
    llassert_always(!haveWork());

    lockWorkMutex();                                                    // +Mw (should be useless)
    if (mHttpHasResource)
    {
        // Last-chance catchall to recover the resource.  Using an
        // atomic datatype solely because this can be running in
        // another thread.
        releaseHttpSemaphore();
    }
    if (mHttpActive)
    {
        // Issue a cancel on a live request...
        mFetcher->getHttpRequest().requestCancel(mHttpHandle, LLCore::HttpHandler::ptr_t());
    }
    if (mCacheReadHandle != LLTextureCache::nullHandle() && mFetcher->mTextureCache)
    {
        mFetcher->mTextureCache->readComplete(mCacheReadHandle, true);
    }
    if (mCacheWriteHandle != LLTextureCache::nullHandle() && mFetcher->mTextureCache)
    {
        mFetcher->mTextureCache->writeComplete(mCacheWriteHandle, true);
    }
    mFormattedImage = NULL;
    clearPackets();
    if (mHttpBufferArray)
    {
        mHttpBufferArray->release();
        mHttpBufferArray = NULL;
    }
    unlockWorkMutex();                                                  // -Mw
    mFetcher->removeFromHTTPQueue(mID, (S32Bytes)0);
    mFetcher->removeHttpWaiter(mID);
    mFetcher->updateStateStats(mCacheReadCount, mCacheWriteCount, mResourceWaitCount);
}

// Locks:  Mw
void LLTextureFetchWorker::clearPackets()
{
    for_each(mPackets.begin(), mPackets.end(), DeletePointer());
    mPackets.clear();
    mTotalPackets = 0;
    mLastPacket = -1;
    mFirstPacket = 0;
}

// Locks:  Mw (ctor invokes without lock)
void LLTextureFetchWorker::setDesiredDiscard(S32 discard, S32 size)
{
    bool prioritize = false;
    if (mDesiredDiscard != discard)
    {
        if (!haveWork())
        {
            if (!mFetcher->mDebugPause)
            {
                addWork(0);
            }
        }
        else if (mDesiredDiscard < discard)
        {
            prioritize = true;
        }
        mDesiredDiscard = discard;
        mDesiredSize = size;
    }
    else if (size > mDesiredSize)
    {
        mDesiredSize = size;
        prioritize = true;
    }
    mDesiredSize = llmax(mDesiredSize, TEXTURE_CACHE_ENTRY_SIZE);
    if ((prioritize && mState == INIT) || mState == DONE)
    {
        setState(INIT);
    }
}

// Locks:  Mw
void LLTextureFetchWorker::setImagePriority(F32 priority)
{
    mImagePriority = priority; //should map to max virtual size, abort if zero
}

// Locks:  Mw
void LLTextureFetchWorker::resetFormattedData()
{
<<<<<<< HEAD
	if (mHttpBufferArray)
	{
		mHttpBufferArray->release();
		mHttpBufferArray = NULL;
	}
	if (mFormattedImage.notNull())
	{
		mFormattedImage->deleteData();
	}
	mHttpReplySize = 0;
	mHttpReplyOffset = 0;
	mHaveAllData = false;
=======
    if (mHttpBufferArray)
    {
        mHttpBufferArray->release();
        mHttpBufferArray = NULL;
    }
    if (mFormattedImage.notNull())
    {
        mFormattedImage->deleteData();
    }
    mHttpReplySize = 0;
    mHttpReplyOffset = 0;
    mHaveAllData = FALSE;
>>>>>>> e1623bb2
}

F32 LLTextureFetchWorker::getImagePriority() const
{
    return mImagePriority;
}

// Threads:  Tmain
void LLTextureFetchWorker::startWork(S32 param)
{
    llassert(mFormattedImage.isNull());
}

// Threads:  Ttf
bool LLTextureFetchWorker::doWork(S32 param)
{
    LL_PROFILE_ZONE_SCOPED_CATEGORY_THREAD;
    if (gNonInteractive)
    {
        return true;
    }
    static const LLCore::HttpStatus http_not_found(HTTP_NOT_FOUND);                     // 404
    static const LLCore::HttpStatus http_service_unavail(HTTP_SERVICE_UNAVAILABLE);     // 503
    static const LLCore::HttpStatus http_not_sat(HTTP_REQUESTED_RANGE_NOT_SATISFIABLE); // 416;

    LLMutexLock lock(&mWorkMutex);                                      // +Mw

    if ((mFetcher->isQuitting() || getFlags(LLWorkerClass::WCF_DELETE_REQUESTED)))
    {
        if (mState < DECODE_IMAGE)
        {
            LL_PROFILE_ZONE_NAMED_CATEGORY_THREAD("tfwdw - state < decode");
            return true; // abort
        }
    }

    if (mImagePriority < F_ALMOST_ZERO)
    {
        if (mState == INIT || mState == LOAD_FROM_NETWORK)
        {
            LL_PROFILE_ZONE_NAMED_CATEGORY_THREAD("tfwdw - priority < 0");
            LL_DEBUGS(LOG_TXT) << mID << " abort: mImagePriority < F_ALMOST_ZERO" << LL_ENDL;
            return true; // abort
        }
    }
    if (mState > CACHE_POST && !mCanUseCapability && mCanUseHTTP)
    {
        if (mRegionRetryAttempt > MAX_CAP_MISSING_RETRIES)
        {
            mCanUseHTTP = false;
        }
        else if (!mRegionRetryTimer.hasExpired())
        {
            return false;
        }
        // else retry
    }
    if(mState > CACHE_POST && !mCanUseHTTP)
    {
        LL_PROFILE_ZONE_NAMED_CATEGORY_THREAD("tfwdw - state > cache_post");
        //nowhere to get data, abort.
        LL_WARNS(LOG_TXT) << mID << " abort, nowhere to get data" << LL_ENDL;
        return true ;
    }

    if (mFetcher->mDebugPause)
    {
        return false; // debug: don't do any work
    }
    if (mID == mFetcher->mDebugID)
    {
        mFetcher->mDebugCount++; // for setting breakpoints
    }

    if (mState != DONE)
    {
        mFetchDeltaTimer.reset();
    }

    if (mState == INIT)
    {
        LL_PROFILE_ZONE_NAMED_CATEGORY_THREAD("tfwdw - INIT");
<<<<<<< HEAD
		mStateTimer.reset();
		mFetchTimer.reset();
		for(auto i : LOGGED_STATES) 
		{
			mStateTimersMap[i] = 0;
		}
		mSkippedStatesTime = 0;
		mRawImage = NULL ;
		mRequestedDiscard = -1;
		mLoadedDiscard = -1;
		mDecodedDiscard = -1;
		mRequestedSize = 0;
		mRequestedOffset = 0;
		mFileSize = 0;
		mCachedSize = 0;
		mLoaded = false;
		mSentRequest = UNSENT;
		mDecoded  = false;
		mWritten  = false;
		if (mHttpBufferArray)
		{
			mHttpBufferArray->release();
			mHttpBufferArray = NULL;
		}
		mHttpReplySize = 0;
		mHttpReplyOffset = 0;
		mHaveAllData = false;
		clearPackets(); // TODO: Shouldn't be necessary
		mCacheReadHandle = LLTextureCache::nullHandle();
		mCacheWriteHandle = LLTextureCache::nullHandle();
		setState(LOAD_FROM_TEXTURE_CACHE);
		mInCache = false;
		mDesiredSize = llmax(mDesiredSize, TEXTURE_CACHE_ENTRY_SIZE); // min desired size is TEXTURE_CACHE_ENTRY_SIZE
		LL_DEBUGS(LOG_TXT) << mID << ": Priority: " << llformat("%8.0f",mImagePriority)
						   << " Desired Discard: " << mDesiredDiscard << " Desired Size: " << mDesiredSize << LL_ENDL;

		// fall through
	}

	if (mState == LOAD_FROM_TEXTURE_CACHE)
	{
=======
        mStateTimer.reset();
        mFetchTimer.reset();
        for(auto i : LOGGED_STATES)
        {
            mStateTimersMap[i] = 0;
        }
        mSkippedStatesTime = 0;
        mRawImage = NULL ;
        mRequestedDiscard = -1;
        mLoadedDiscard = -1;
        mDecodedDiscard = -1;
        mRequestedSize = 0;
        mRequestedOffset = 0;
        mFileSize = 0;
        mCachedSize = 0;
        mLoaded = FALSE;
        mSentRequest = UNSENT;
        mDecoded  = FALSE;
        mWritten  = FALSE;
        if (mHttpBufferArray)
        {
            mHttpBufferArray->release();
            mHttpBufferArray = NULL;
        }
        mHttpReplySize = 0;
        mHttpReplyOffset = 0;
        mHaveAllData = FALSE;
        clearPackets(); // TODO: Shouldn't be necessary
        mCacheReadHandle = LLTextureCache::nullHandle();
        mCacheWriteHandle = LLTextureCache::nullHandle();
        setState(LOAD_FROM_TEXTURE_CACHE);
        mInCache = FALSE;
        mDesiredSize = llmax(mDesiredSize, TEXTURE_CACHE_ENTRY_SIZE); // min desired size is TEXTURE_CACHE_ENTRY_SIZE
        LL_DEBUGS(LOG_TXT) << mID << ": Priority: " << llformat("%8.0f",mImagePriority)
                           << " Desired Discard: " << mDesiredDiscard << " Desired Size: " << mDesiredSize << LL_ENDL;

        // fall through
    }

    if (mState == LOAD_FROM_TEXTURE_CACHE)
    {
>>>>>>> e1623bb2
        LL_PROFILE_ZONE_NAMED_CATEGORY_THREAD("tfwdw - LOAD_FROM_TEXTURE_CACHE");
        if (mCacheReadHandle == LLTextureCache::nullHandle())
        {
            S32 offset = mFormattedImage.notNull() ? mFormattedImage->getDataSize() : 0;
            S32 size = mDesiredSize - offset;
            if (size <= 0)
            {
                setState(CACHE_POST);
                return doWork(param);
                // return false;
<<<<<<< HEAD
			}
			mFileSize = 0;
			mLoaded = false;			
=======
            }
            mFileSize = 0;
            mLoaded = FALSE;
>>>>>>> e1623bb2

            add(LLTextureFetch::sCacheAttempt, 1.0);

            if (mUrl.compare(0, 7, "file://") == 0)
            {
                // read file from local disk
                ++mCacheReadCount;
                std::string filename = mUrl.substr(7, std::string::npos);
                CacheReadResponder* responder = new CacheReadResponder(mFetcher, mID, mFormattedImage);
                mCacheReadTimer.reset();
                mCacheReadHandle = mFetcher->mTextureCache->readFromCache(filename, mID, offset, size, responder);

            }
            else if ((mUrl.empty() || mFTType==FTT_SERVER_BAKE) && mFetcher->canLoadFromCache())
            {
                ++mCacheReadCount;
                CacheReadResponder* responder = new CacheReadResponder(mFetcher, mID, mFormattedImage);
                mCacheReadTimer.reset();
                mCacheReadHandle = mFetcher->mTextureCache->readFromCache(mID,
                                                                          offset, size, responder);;
            }
            else if(!mUrl.empty() && mCanUseHTTP)
            {
                setState(WAIT_HTTP_RESOURCE);
            }
            else
            {
                setState(LOAD_FROM_NETWORK);
            }
        }

        if (mLoaded)
        {
            // Make sure request is complete. *TODO: make this auto-complete
            if (mFetcher->mTextureCache->readComplete(mCacheReadHandle, false))
            {
                mCacheReadHandle = LLTextureCache::nullHandle();
                setState(CACHE_POST);
                add(LLTextureFetch::sCacheHit, 1.0);
                mCacheReadTime = mCacheReadTimer.getElapsedTimeF32();
                // fall through
            }
            else
            {
                //
                //This should never happen
                //
                LL_DEBUGS(LOG_TXT) << mID << " this should never happen" << LL_ENDL;
                return false;
            }
        }
        else
        {
            return false;
        }
    }

    if (mState == CACHE_POST)
    {
        LL_PROFILE_ZONE_NAMED_CATEGORY_THREAD("tfwdw - CACHE_POST");
<<<<<<< HEAD
		mCachedSize = mFormattedImage.notNull() ? mFormattedImage->getDataSize() : 0;
		// Successfully loaded
		if ((mCachedSize >= mDesiredSize) || mHaveAllData)
		{
			// we have enough data, decode it
			llassert_always(mFormattedImage->getDataSize() > 0);
			mLoadedDiscard = mDesiredDiscard;
			if (mLoadedDiscard < 0)
			{
				LL_WARNS(LOG_TXT) << mID << " mLoadedDiscard is " << mLoadedDiscard
								  << ", should be >=0" << LL_ENDL;
			}
			setState(DECODE_IMAGE);
			mInCache = true;
			mWriteToCacheState = NOT_WRITE ;
			LL_DEBUGS(LOG_TXT) << mID << ": Cached. Bytes: " << mFormattedImage->getDataSize()
							   << " Size: " << llformat("%dx%d",mFormattedImage->getWidth(),mFormattedImage->getHeight())
							   << " Desired Discard: " << mDesiredDiscard << " Desired Size: " << mDesiredSize << LL_ENDL;
			record(LLTextureFetch::sCacheHitRate, LLUnits::Ratio::fromValue(1));
		}
		else
		{
			if (mUrl.compare(0, 7, "file://") == 0)
			{
				// failed to load local file, we're done.
				LL_WARNS(LOG_TXT) << mID << ": abort, failed to load local file " << mUrl << LL_ENDL;
				return true;
			}
			// need more data
			else
			{
				LL_DEBUGS(LOG_TXT) << mID << ": Not in Cache" << LL_ENDL;
				setState(LOAD_FROM_NETWORK);
			}
			record(LLTextureFetch::sCacheHitRate, LLUnits::Ratio::fromValue(0));
			// fall through
		}
	}

	if (mState == LOAD_FROM_NETWORK)
	{
=======
        mCachedSize = mFormattedImage.notNull() ? mFormattedImage->getDataSize() : 0;
        // Successfully loaded
        if ((mCachedSize >= mDesiredSize) || mHaveAllData)
        {
            // we have enough data, decode it
            llassert_always(mFormattedImage->getDataSize() > 0);
            mLoadedDiscard = mDesiredDiscard;
            if (mLoadedDiscard < 0)
            {
                LL_WARNS(LOG_TXT) << mID << " mLoadedDiscard is " << mLoadedDiscard
                                  << ", should be >=0" << LL_ENDL;
            }
            setState(DECODE_IMAGE);
            mInCache = TRUE;
            mWriteToCacheState = NOT_WRITE ;
            LL_DEBUGS(LOG_TXT) << mID << ": Cached. Bytes: " << mFormattedImage->getDataSize()
                               << " Size: " << llformat("%dx%d",mFormattedImage->getWidth(),mFormattedImage->getHeight())
                               << " Desired Discard: " << mDesiredDiscard << " Desired Size: " << mDesiredSize << LL_ENDL;
            record(LLTextureFetch::sCacheHitRate, LLUnits::Ratio::fromValue(1));
        }
        else
        {
            if (mUrl.compare(0, 7, "file://") == 0)
            {
                // failed to load local file, we're done.
                LL_WARNS(LOG_TXT) << mID << ": abort, failed to load local file " << mUrl << LL_ENDL;
                return true;
            }
            // need more data
            else
            {
                LL_DEBUGS(LOG_TXT) << mID << ": Not in Cache" << LL_ENDL;
                setState(LOAD_FROM_NETWORK);
            }
            record(LLTextureFetch::sCacheHitRate, LLUnits::Ratio::fromValue(0));
            // fall through
        }
    }

    if (mState == LOAD_FROM_NETWORK)
    {
>>>>>>> e1623bb2
        LL_PROFILE_ZONE_NAMED_CATEGORY_THREAD("tfwdw - LOAD_FROM_NETWORK");
        // Check for retries to previous server failures.
        F32 wait_seconds;
        if (mFetchRetryPolicy.shouldRetry(wait_seconds))
        {
            if (wait_seconds <= 0.0)
            {
                LL_INFOS(LOG_TXT) << mID << " retrying now" << LL_ENDL;
            }
            else
            {
                //LL_INFOS(LOG_TXT) << mID << " waiting to retry for " << wait_seconds << " seconds" << LL_ENDL;
                return false;
            }
        }

        static LLCachedControl<bool> use_http(gSavedSettings, "ImagePipelineUseHTTP", true);

//      if (mHost.isInvalid()) get_url = false;
        if ( use_http && mCanUseHTTP && mUrl.empty())//get http url.
        {
            LLViewerRegion* region = getRegion();
            if (region)
            {
                std::string http_url = region->getViewerAssetUrl();
                if (!http_url.empty())
                {
                    if (mFTType != FTT_DEFAULT)
                    {
                        LL_WARNS(LOG_TXT) << "Trying to fetch a texture of non-default type by UUID. This probably won't work!" << LL_ENDL;
                    }
                    setUrl(http_url + "/?texture_id=" + mID.asString().c_str());
                    LL_DEBUGS(LOG_TXT) << "Texture URL: " << mUrl << LL_ENDL;
                    mWriteToCacheState = CAN_WRITE ; //because this texture has a fixed texture id.
                    mCanUseCapability = true;
                    mRegionRetryAttempt = 0;
                    mLastRegionId = region->getRegionID();
                }
                else
                {
                    mCanUseCapability = false;
                    mRegionRetryAttempt++;
                    mRegionRetryTimer.setTimerExpirySec(CAP_MISSING_EXPIRATION_DELAY);
                    // ex: waiting for caps
                    LL_INFOS_ONCE(LOG_TXT) << "Texture not available via HTTP: empty URL." << LL_ENDL;
                }
            }
            else
            {
                mCanUseCapability = false;
                mRegionRetryAttempt++;
                mRegionRetryTimer.setTimerExpirySec(CAP_MISSING_EXPIRATION_DELAY);
                // This will happen if not logged in or if a region deoes not have HTTP Texture enabled
                //LL_WARNS(LOG_TXT) << "Region not found for host: " << mHost << LL_ENDL;
                LL_INFOS_ONCE(LOG_TXT) << "Texture not available via HTTP: no region " << mUrl << LL_ENDL;
            }
        }
        else if (mFTType == FTT_SERVER_BAKE)
        {
            mWriteToCacheState = CAN_WRITE;
        }

        if (mCanUseCapability && mCanUseHTTP && !mUrl.empty())
        {
            setState(WAIT_HTTP_RESOURCE);
            if(mWriteToCacheState != NOT_WRITE)
            {
                mWriteToCacheState = CAN_WRITE ;
            }
            // don't return, fall through to next state
        }
        else
        {
            return false;
        }
    }

    if (mState == WAIT_HTTP_RESOURCE)
    {
        LL_PROFILE_ZONE_NAMED_CATEGORY_THREAD("tfwdw - WAIT_HTTP_RESOURCE");
        // NOTE:
        // control the number of the http requests issued for:
        // 1, not openning too many file descriptors at the same time;
        // 2, control the traffic of http so udp gets bandwidth.
        //
        // If it looks like we're busy, keep this request here.
        // Otherwise, advance into the HTTP states.

        if (!mHttpHasResource && // sometimes we get into this state when we already have an http resource, go ahead and send the request in that case
            (mFetcher->getHttpWaitersCount() || ! acquireHttpSemaphore()))
        {
            setState(WAIT_HTTP_RESOURCE2);
            mFetcher->addHttpWaiter(this->mID);
            ++mResourceWaitCount;
            return false;
        }

        setState(SEND_HTTP_REQ);
        // *NOTE:  You must invoke releaseHttpSemaphore() if you transition
        // to a state other than SEND_HTTP_REQ or WAIT_HTTP_REQ or abort
        // the request.
    }

    if (mState == WAIT_HTTP_RESOURCE2)
    {
        LL_PROFILE_ZONE_NAMED_CATEGORY_THREAD("tfwdw - WAIT_HTTP_RESOURCE2");
        // Just idle it if we make it to the head...
        return false;
    }

    if (mState == SEND_HTTP_REQ)
    {
        LL_PROFILE_ZONE_NAMED_CATEGORY_THREAD("tfwdw - SEND_HTTP_REQ");
        // Also used in llmeshrepository
        static LLCachedControl<bool> disable_range_req(gSavedSettings, "HttpRangeRequestsDisable", false);

        if (! mCanUseHTTP)
        {
            releaseHttpSemaphore();
            LL_WARNS(LOG_TXT) << mID << " abort: SEND_HTTP_REQ but !mCanUseHTTP" << LL_ENDL;
            return true; // abort
        }

        S32 cur_size = 0;
        if (mFormattedImage.notNull())
        {
            cur_size = mFormattedImage->getDataSize(); // amount of data we already have
            if (mFormattedImage->getDiscardLevel() == 0)
            {
                if (cur_size > 0)
                {
                    // We already have all the data, just decode it
                    mLoadedDiscard = mFormattedImage->getDiscardLevel();
                    if (mLoadedDiscard < 0)
                    {
                        LL_WARNS(LOG_TXT) << mID << " mLoadedDiscard is " << mLoadedDiscard
                                          << ", should be >=0" << LL_ENDL;
                    }
                    setState(DECODE_IMAGE);
                    releaseHttpSemaphore();
                    //return false;
                    return doWork(param);
<<<<<<< HEAD
				}
				else
				{
					releaseHttpSemaphore();
					LL_WARNS(LOG_TXT) << mID << " SEND_HTTP_REQ abort: cur_size " << cur_size << " <=0" << LL_ENDL;
					return true; // abort.
				}
			}
		}
		mRequestedSize = mDesiredSize;
		mRequestedDiscard = mDesiredDiscard;
		mRequestedSize -= cur_size;
		mRequestedOffset = cur_size;
		if (mRequestedOffset)
		{
			// Texture fetching often issues 'speculative' loads that
			// start beyond the end of the actual asset.  Some cache/web
			// systems, e.g. Varnish, will respond to this not with a
			// 416 but with a 200 and the entire asset in the response
			// body.  By ensuring that we always have a partially
			// satisfiable Range request, we avoid that hit to the network.
			// We just have to deal with the overlapping data which is made
			// somewhat harder by the fact that grid services don't necessarily
			// return the Content-Range header on 206 responses.  *Sigh*
			mRequestedOffset -= 1;
			mRequestedSize += 1;
		}
		mHttpHandle = LLCORE_HTTP_HANDLE_INVALID;

		if (mUrl.empty())
		{
			// *FIXME:  This should not be reachable except it has become
			// so after some recent 'work'.  Need to track this down
			// and illuminate the unenlightened.
			LL_WARNS(LOG_TXT) << "HTTP GET request failed for " << mID
							  << " on empty URL." << LL_ENDL;
			resetFormattedData();
			releaseHttpSemaphore();
			return true; // failed
		}
		
		mRequestedDeltaTimer.reset();
		mLoaded = false;
		mGetStatus = LLCore::HttpStatus();
		mGetReason.clear();
		LL_DEBUGS(LOG_TXT) << "HTTP GET: " << mID << " Offset: " << mRequestedOffset
						   << " Bytes: " << mRequestedSize
						   << " Bandwidth(kbps): " << mFetcher->getTextureBandwidth() << "/" << mFetcher->mMaxBandwidth
						   << LL_ENDL;

		// Will call callbackHttpGet when curl request completes
		// Only server bake images use the returned headers currently, for getting retry-after field.
		LLCore::HttpOptions::ptr_t options = (mFTType == FTT_SERVER_BAKE) ? mFetcher->mHttpOptionsWithHeaders: mFetcher->mHttpOptions;
		if (disable_range_req)
		{
			// 'Range:' requests may be disabled in which case all HTTP
			// texture fetches result in full fetches.  This can be used
			// by people with questionable ISPs or networking gear that
			// doesn't handle these well.
			mHttpHandle = mFetcher->mHttpRequest->requestGet(mHttpPolicyClass,
															 mUrl,
															 options,
															 mFetcher->mHttpHeaders,
=======
                }
                else
                {
                    releaseHttpSemaphore();
                    LL_WARNS(LOG_TXT) << mID << " SEND_HTTP_REQ abort: cur_size " << cur_size << " <=0" << LL_ENDL;
                    return true; // abort.
                }
            }
        }
        mRequestedSize = mDesiredSize;
        mRequestedDiscard = mDesiredDiscard;
        mRequestedSize -= cur_size;
        mRequestedOffset = cur_size;
        if (mRequestedOffset)
        {
            // Texture fetching often issues 'speculative' loads that
            // start beyond the end of the actual asset.  Some cache/web
            // systems, e.g. Varnish, will respond to this not with a
            // 416 but with a 200 and the entire asset in the response
            // body.  By ensuring that we always have a partially
            // satisfiable Range request, we avoid that hit to the network.
            // We just have to deal with the overlapping data which is made
            // somewhat harder by the fact that grid services don't necessarily
            // return the Content-Range header on 206 responses.  *Sigh*
            mRequestedOffset -= 1;
            mRequestedSize += 1;
        }
        mHttpHandle = LLCORE_HTTP_HANDLE_INVALID;

        if (mUrl.empty())
        {
            // *FIXME:  This should not be reachable except it has become
            // so after some recent 'work'.  Need to track this down
            // and illuminate the unenlightened.
            LL_WARNS(LOG_TXT) << "HTTP GET request failed for " << mID
                              << " on empty URL." << LL_ENDL;
            resetFormattedData();
            releaseHttpSemaphore();
            return true; // failed
        }

        mRequestedDeltaTimer.reset();
        mLoaded = FALSE;
        mGetStatus = LLCore::HttpStatus();
        mGetReason.clear();
        LL_DEBUGS(LOG_TXT) << "HTTP GET: " << mID << " Offset: " << mRequestedOffset
                           << " Bytes: " << mRequestedSize
                           << " Bandwidth(kbps): " << mFetcher->getTextureBandwidth() << "/" << mFetcher->mMaxBandwidth
                           << LL_ENDL;

        // Will call callbackHttpGet when curl request completes
        // Only server bake images use the returned headers currently, for getting retry-after field.
        LLCore::HttpOptions::ptr_t options = (mFTType == FTT_SERVER_BAKE) ? mFetcher->mHttpOptionsWithHeaders: mFetcher->mHttpOptions;
        if (disable_range_req)
        {
            // 'Range:' requests may be disabled in which case all HTTP
            // texture fetches result in full fetches.  This can be used
            // by people with questionable ISPs or networking gear that
            // doesn't handle these well.
            mHttpHandle = mFetcher->mHttpRequest->requestGet(mHttpPolicyClass,
                                                             mUrl,
                                                             options,
                                                             mFetcher->mHttpHeaders,
>>>>>>> e1623bb2
                                                             LLCore::HttpHandler::ptr_t(this, &NoOpDeletor));
        }
        else
        {
            mHttpHandle = mFetcher->mHttpRequest->requestGetByteRange(mHttpPolicyClass,
                                                                      mUrl,
                                                                      mRequestedOffset,
                                                                      (mRequestedOffset + mRequestedSize) > HTTP_REQUESTS_RANGE_END_MAX
                                                                      ? 0
                                                                      : mRequestedSize,
                                                                      options,
                                                                      mFetcher->mHttpHeaders,
                                                                      LLCore::HttpHandler::ptr_t(this, &NoOpDeletor));
        }
        if (LLCORE_HTTP_HANDLE_INVALID == mHttpHandle)
        {
            LLCore::HttpStatus status(mFetcher->mHttpRequest->getStatus());
            LL_WARNS(LOG_TXT) << "HTTP GET request failed for " << mID
                              << ", Status: " << status.toTerseString()
                              << " Reason: '" << status.toString() << "'"
                              << LL_ENDL;
            resetFormattedData();
            releaseHttpSemaphore();
            return true; // failed
        }

        mHttpActive = true;
        mFetcher->addToHTTPQueue(mID);
        recordTextureStart(true);
        setState(WAIT_HTTP_REQ);

        // fall through
    }

    if (mState == WAIT_HTTP_REQ)
    {
        LL_PROFILE_ZONE_NAMED_CATEGORY_THREAD("tfwdw - WAIT_HTTP_REQ");
        // *NOTE:  As stated above, all transitions out of this state should
        // call releaseHttpSemaphore().
        if (mLoaded)
        {
            S32 cur_size = mFormattedImage.notNull() ? mFormattedImage->getDataSize() : 0;
            if (mRequestedSize < 0)
            {
                if (http_not_found == mGetStatus)
                {
                    if (mFTType != FTT_MAP_TILE)
                    {
                        LL_WARNS(LOG_TXT) << "Texture missing from server (404): " << mUrl << LL_ENDL;
                    }

                    if(mWriteToCacheState == NOT_WRITE) //map tiles or server bakes
                    {
                        setState(DONE);
                        releaseHttpSemaphore();
                        if (mFTType != FTT_MAP_TILE)
                        {
                            LL_WARNS(LOG_TXT) << mID << " abort: WAIT_HTTP_REQ not found" << LL_ENDL;
                        }
                        return true;
                    }

                    if (mCanUseHTTP && !mUrl.empty() && cur_size <= 0)
                    {
                        LLViewerRegion* region = getRegion();
                        if (!region || mLastRegionId != region->getRegionID())
                        {
                            // cap failure? try on new region.
                            mUrl.clear();
                            ++mRetryAttempt;
                            mLastRegionId.setNull();
                            setState(INIT);
                            return false;
                        }
                    }
                }
                else if (http_service_unavail == mGetStatus)
                {
                    LL_INFOS_ONCE(LOG_TXT) << "Texture server busy (503): " << mUrl << LL_ENDL;
                    if (mCanUseHTTP && !mUrl.empty() && cur_size <= 0)
                    {
                        LLViewerRegion* region = getRegion();
                        if (!region || mLastRegionId != region->getRegionID())
                        {
                            // try on new region.
                            mUrl.clear();
                            ++mRetryAttempt;
                            mLastRegionId.setNull();
                            setState(INIT);
                            return false;
                        }
                    }
<<<<<<< HEAD
				}
				else if (http_not_sat == mGetStatus)
				{
					// Allowed, we'll accept whatever data we have as complete.
					mHaveAllData = true;
				}
				else
				{
					LL_INFOS(LOG_TXT) << "HTTP GET failed for: " << mUrl
									  << " Status: " << mGetStatus.toTerseString()
									  << " Reason: '" << mGetReason << "'"
									  << LL_ENDL;
				}
=======
                }
                else if (http_not_sat == mGetStatus)
                {
                    // Allowed, we'll accept whatever data we have as complete.
                    mHaveAllData = TRUE;
                }
                else
                {
                    LL_INFOS(LOG_TXT) << "HTTP GET failed for: " << mUrl
                                      << " Status: " << mGetStatus.toTerseString()
                                      << " Reason: '" << mGetReason << "'"
                                      << LL_ENDL;
                }
>>>>>>> e1623bb2

                if (mFTType != FTT_SERVER_BAKE && mFTType != FTT_MAP_TILE)
                {
                    mUrl.clear();
                }
                if (cur_size > 0)
                {
                    // Use available data
                    mLoadedDiscard = mFormattedImage->getDiscardLevel();
                    if (mLoadedDiscard < 0)
                    {
                        LL_WARNS(LOG_TXT) << mID << " mLoadedDiscard is " << mLoadedDiscard
                                          << ", should be >=0" << LL_ENDL;
                    }
                    setState(DECODE_IMAGE);
                    releaseHttpSemaphore();
                    //return false;
                    return doWork(param);
<<<<<<< HEAD
				}

				// Fail harder
				resetFormattedData();
				setState(DONE);
				releaseHttpSemaphore();
				LL_WARNS(LOG_TXT) << mID << " abort: fail harder" << LL_ENDL;
				return true; // failed
			}
			
			// Clear the url since we're done with the fetch
			// Note: mUrl is used to check is fetching is required so failure to clear it will force an http fetch
			// next time the texture is requested, even if the data have already been fetched.
			if(mWriteToCacheState != NOT_WRITE && mFTType != FTT_SERVER_BAKE)
			{
				// Why do we want to keep url if NOT_WRITE - is this a proxy for map tiles?
				mUrl.clear();
			}
			
			if (! mHttpBufferArray || ! mHttpBufferArray->size())
			{
				// no data received.
				if (mHttpBufferArray)
				{
					mHttpBufferArray->release();
					mHttpBufferArray = NULL;
				}

				// abort.
				setState(DONE);
				LL_WARNS(LOG_TXT) << mID << " abort: no data received" << LL_ENDL;
				releaseHttpSemaphore();
				return true;
			}

			S32 append_size(mHttpBufferArray->size());
			S32 total_size(cur_size + append_size);
			S32 src_offset(0);
			llassert_always(append_size == mRequestedSize);
			if (mHttpReplyOffset && mHttpReplyOffset != cur_size)
			{
				// In case of a partial response, our offset may
				// not be trivially contiguous with the data we have.
				// Get back into alignment.
				if ( (mHttpReplyOffset > cur_size) || (cur_size > mHttpReplyOffset + append_size))
				{
					LL_WARNS(LOG_TXT) << "Partial HTTP response produces break in image data for texture "
									  << mID << ".  Aborting load."  << LL_ENDL;
					setState(DONE);
					releaseHttpSemaphore();
					return true;
				}
				src_offset = cur_size - mHttpReplyOffset;
				append_size -= src_offset;
				total_size -= src_offset;
				mRequestedSize -= src_offset;			// Make requested values reflect useful part
				mRequestedOffset += src_offset;
			}

			U8 * buffer = (U8 *)ll_aligned_malloc_16(total_size);
			if (!buffer)
			{
				// abort. If we have no space for packet, we have not enough space to decode image
				setState(DONE);
				LL_WARNS(LOG_TXT) << mID << " abort: out of memory" << LL_ENDL;
				releaseHttpSemaphore();
				return true;
			}

			if (mFormattedImage.isNull())
			{
				// For now, create formatted image based on extension
				std::string extension = gDirUtilp->getExtension(mUrl);
				mFormattedImage = LLImageFormatted::createFromType(LLImageBase::getCodecFromExtension(extension));
				if (mFormattedImage.isNull())
				{
					mFormattedImage = new LLImageJ2C; // default
				}
			}

			LLImageDataLock lock(mFormattedImage);

			if (mHaveAllData) //the image file is fully loaded.
			{
				mFileSize = total_size;
			}
			else //the file size is unknown.
			{
				mFileSize = total_size + 1 ; //flag the file is not fully loaded.
			}

			if (cur_size > 0)
			{
				// Copy previously collected data into buffer
				memcpy(buffer, mFormattedImage->getData(), cur_size);
			}
			mHttpBufferArray->read(src_offset, (char *) buffer + cur_size, append_size);

			// NOTE: setData releases current data and owns new data (buffer)
			mFormattedImage->setData(buffer, total_size);

			// Done with buffer array
			mHttpBufferArray->release();
			mHttpBufferArray = NULL;
			mHttpReplySize = 0;
			mHttpReplyOffset = 0;
			
			mLoadedDiscard = mRequestedDiscard;
			if (mLoadedDiscard < 0)
			{
				LL_WARNS(LOG_TXT) << mID << " mLoadedDiscard is " << mLoadedDiscard
								  << ", should be >=0" << LL_ENDL;
			}
			setState(DECODE_IMAGE);
			if (mWriteToCacheState != NOT_WRITE)
			{
				mWriteToCacheState = SHOULD_WRITE ;
			}
			releaseHttpSemaphore();
			//return false;
=======
                }

                // Fail harder
                resetFormattedData();
                setState(DONE);
                releaseHttpSemaphore();
                LL_WARNS(LOG_TXT) << mID << " abort: fail harder" << LL_ENDL;
                return true; // failed
            }

            // Clear the url since we're done with the fetch
            // Note: mUrl is used to check is fetching is required so failure to clear it will force an http fetch
            // next time the texture is requested, even if the data have already been fetched.
            if(mWriteToCacheState != NOT_WRITE && mFTType != FTT_SERVER_BAKE)
            {
                // Why do we want to keep url if NOT_WRITE - is this a proxy for map tiles?
                mUrl.clear();
            }

            if (! mHttpBufferArray || ! mHttpBufferArray->size())
            {
                // no data received.
                if (mHttpBufferArray)
                {
                    mHttpBufferArray->release();
                    mHttpBufferArray = NULL;
                }

                // abort.
                setState(DONE);
                LL_WARNS(LOG_TXT) << mID << " abort: no data received" << LL_ENDL;
                releaseHttpSemaphore();
                return true;
            }

            S32 append_size(mHttpBufferArray->size());
            S32 total_size(cur_size + append_size);
            S32 src_offset(0);
            llassert_always(append_size == mRequestedSize);
            if (mHttpReplyOffset && mHttpReplyOffset != cur_size)
            {
                // In case of a partial response, our offset may
                // not be trivially contiguous with the data we have.
                // Get back into alignment.
                if ( (mHttpReplyOffset > cur_size) || (cur_size > mHttpReplyOffset + append_size))
                {
                    LL_WARNS(LOG_TXT) << "Partial HTTP response produces break in image data for texture "
                                      << mID << ".  Aborting load."  << LL_ENDL;
                    setState(DONE);
                    releaseHttpSemaphore();
                    return true;
                }
                src_offset = cur_size - mHttpReplyOffset;
                append_size -= src_offset;
                total_size -= src_offset;
                mRequestedSize -= src_offset;           // Make requested values reflect useful part
                mRequestedOffset += src_offset;
            }

            U8 * buffer = (U8 *)ll_aligned_malloc_16(total_size);
            if (!buffer)
            {
                // abort. If we have no space for packet, we have not enough space to decode image
                setState(DONE);
                LL_WARNS(LOG_TXT) << mID << " abort: out of memory" << LL_ENDL;
                releaseHttpSemaphore();
                return true;
            }

            if (mFormattedImage.isNull())
            {
                // For now, create formatted image based on extension
                std::string extension = gDirUtilp->getExtension(mUrl);
                mFormattedImage = LLImageFormatted::createFromType(LLImageBase::getCodecFromExtension(extension));
                if (mFormattedImage.isNull())
                {
                    mFormattedImage = new LLImageJ2C; // default
                }
            }

            if (mHaveAllData) //the image file is fully loaded.
            {
                mFileSize = total_size;
            }
            else //the file size is unknown.
            {
                mFileSize = total_size + 1 ; //flag the file is not fully loaded.
            }

            if (cur_size > 0)
            {
                // Copy previously collected data into buffer
                memcpy(buffer, mFormattedImage->getData(), cur_size);
            }
            mHttpBufferArray->read(src_offset, (char *) buffer + cur_size, append_size);

            // NOTE: setData releases current data and owns new data (buffer)
            mFormattedImage->setData(buffer, total_size);

            // Done with buffer array
            mHttpBufferArray->release();
            mHttpBufferArray = NULL;
            mHttpReplySize = 0;
            mHttpReplyOffset = 0;

            mLoadedDiscard = mRequestedDiscard;
            if (mLoadedDiscard < 0)
            {
                LL_WARNS(LOG_TXT) << mID << " mLoadedDiscard is " << mLoadedDiscard
                                  << ", should be >=0" << LL_ENDL;
            }
            setState(DECODE_IMAGE);
            if (mWriteToCacheState != NOT_WRITE)
            {
                mWriteToCacheState = SHOULD_WRITE ;
            }
            releaseHttpSemaphore();
            //return false;
>>>>>>> e1623bb2
            return doWork(param);
        }
        else
        {
            // *HISTORY:  There was a texture timeout test here originally that
            // would cancel a request that was over 120 seconds old.  That's
            // probably not a good idea.  Particularly rich regions can take
            // an enormous amount of time to load textures.  We'll revisit the
            // various possible timeout components (total request time, connection
            // time, I/O time, with and without retries, etc.) in the future.

            return false;
        }
    }

    if (mState == DECODE_IMAGE)
    {
        LL_PROFILE_ZONE_NAMED_CATEGORY_THREAD("tfwdw - DECODE_IMAGE");
<<<<<<< HEAD
		static LLCachedControl<bool> textures_decode_disabled(gSavedSettings, "TextureDecodeDisabled", false);

		if (textures_decode_disabled)
		{
			// for debug use, don't decode
			setState(DONE);
			return true;
		}

		if (mDesiredDiscard < 0)
		{
			// We aborted, don't decode
			setState(DONE);
			LL_DEBUGS(LOG_TXT) << mID << " DECODE_IMAGE abort: desired discard " << mDesiredDiscard << "<0" << LL_ENDL;
			return true;
		}
		
		if (mFormattedImage->getDataSize() <= 0)
		{
			LL_WARNS(LOG_TXT) << "Decode entered with invalid mFormattedImage. ID = " << mID << LL_ENDL;
			
			//abort, don't decode
			setState(DONE);
			LL_DEBUGS(LOG_TXT) << mID << " DECODE_IMAGE abort: (mFormattedImage->getDataSize() <= 0)" << LL_ENDL;
			return true;
		}
		if (mLoadedDiscard < 0)
		{
			LL_WARNS(LOG_TXT) << "Decode entered with invalid mLoadedDiscard. ID = " << mID << LL_ENDL;

			//abort, don't decode
			setState(DONE);
			LL_DEBUGS(LOG_TXT) << mID << " DECODE_IMAGE abort: mLoadedDiscard < 0" << LL_ENDL;
			return true;
		}
		mDecodeTimer.reset();
		mRawImage = NULL;
		mAuxImage = NULL;
		llassert_always(mFormattedImage.notNull());
		S32 discard = mHaveAllData ? 0 : mLoadedDiscard;
		mDecoded  = false;
		setState(DECODE_IMAGE_UPDATE);
		LL_DEBUGS(LOG_TXT) << mID << ": Decoding. Bytes: " << mFormattedImage->getDataSize() << " Discard: " << discard
						   << " All Data: " << mHaveAllData << LL_ENDL;
=======
        static LLCachedControl<bool> textures_decode_disabled(gSavedSettings, "TextureDecodeDisabled", false);

        if (textures_decode_disabled)
        {
            // for debug use, don't decode
            setState(DONE);
            return true;
        }

        if (mDesiredDiscard < 0)
        {
            // We aborted, don't decode
            setState(DONE);
            LL_DEBUGS(LOG_TXT) << mID << " DECODE_IMAGE abort: desired discard " << mDesiredDiscard << "<0" << LL_ENDL;
            return true;
        }

        if (mFormattedImage->getDataSize() <= 0)
        {
            LL_WARNS(LOG_TXT) << "Decode entered with invalid mFormattedImage. ID = " << mID << LL_ENDL;

            //abort, don't decode
            setState(DONE);
            LL_DEBUGS(LOG_TXT) << mID << " DECODE_IMAGE abort: (mFormattedImage->getDataSize() <= 0)" << LL_ENDL;
            return true;
        }
        if (mLoadedDiscard < 0)
        {
            LL_WARNS(LOG_TXT) << "Decode entered with invalid mLoadedDiscard. ID = " << mID << LL_ENDL;

            //abort, don't decode
            setState(DONE);
            LL_DEBUGS(LOG_TXT) << mID << " DECODE_IMAGE abort: mLoadedDiscard < 0" << LL_ENDL;
            return true;
        }
        mDecodeTimer.reset();
        mRawImage = NULL;
        mAuxImage = NULL;
        llassert_always(mFormattedImage.notNull());
        S32 discard = mHaveAllData ? 0 : mLoadedDiscard;
        mDecoded  = FALSE;
        setState(DECODE_IMAGE_UPDATE);
        LL_DEBUGS(LOG_TXT) << mID << ": Decoding. Bytes: " << mFormattedImage->getDataSize() << " Discard: " << discard
                           << " All Data: " << mHaveAllData << LL_ENDL;
>>>>>>> e1623bb2

        // In case worked manages to request decode, be shut down,
        // then init and request decode again with first decode
        // still in progress, assign a sufficiently unique id
        mDecodeHandle = LLAppViewer::getImageDecodeThread()->decodeImage(mFormattedImage,
                                                                       discard,
                                                                       mNeedsAux,
                                                                       new DecodeResponder(mFetcher, mID, this));
        if (mDecodeHandle == 0)
        {
            // Abort, failed to put into queue.
            // Happens if viewer is shutting down
            setState(DONE);
            LL_DEBUGS(LOG_TXT) << mID << " DECODE_IMAGE abort: failed to post for decoding" << LL_ENDL;
            return true;
        }
        // fall though
    }

    if (mState == DECODE_IMAGE_UPDATE)
    {
        LL_PROFILE_ZONE_NAMED_CATEGORY_THREAD("tfwdw - DECODE_IMAGE_UPDATE");
        if (mDecoded)
        {
            mDecodeTime = mDecodeTimer.getElapsedTimeF32();

            if (mDecodedDiscard < 0)
            {
                if (mCachedSize > 0 && !mInLocalCache && mRetryAttempt == 0)
                {
                    // Cache file should be deleted, try again
                    LL_DEBUGS(LOG_TXT) << mID << ": Decode of cached file failed (removed), retrying" << LL_ENDL;
                    llassert_always(mDecodeHandle == 0);
                    mFormattedImage = NULL;
                    ++mRetryAttempt;
                    setState(INIT);
                    //return false;
                    return doWork(param);
                }
                else
                {
                    LL_DEBUGS(LOG_TXT) << "Failed to Decode image " << mID << " after " << mRetryAttempt << " retries" << LL_ENDL;
                    setState(DONE); // failed
                }
            }
            else
            {
                llassert_always(mRawImage.notNull());
                LL_DEBUGS(LOG_TXT) << mID << ": Decoded. Discard: " << mDecodedDiscard
                                   << " Raw Image: " << llformat("%dx%d",mRawImage->getWidth(),mRawImage->getHeight()) << LL_ENDL;
                setState(WRITE_TO_CACHE);
            }
            // fall through
        }
        else
        {
            return false;
        }
    }

    if (mState == WRITE_TO_CACHE)
    {
        LL_PROFILE_ZONE_NAMED_CATEGORY_THREAD("tfwdw - WRITE_TO_CACHE");
        if (mWriteToCacheState != SHOULD_WRITE || mFormattedImage.isNull())
        {
            // If we're in a local cache or we didn't actually receive any new data,
            // or we failed to load anything, skip
            setState(DONE);
            //return false;
            return doWork(param);
<<<<<<< HEAD
		}

		LLImageDataSharedLock lock(mFormattedImage);

		S32 datasize = mFormattedImage->getDataSize();
		if(mFileSize < datasize)//This could happen when http fetching and sim fetching mixed.
		{
			if(mHaveAllData)
			{
				mFileSize = datasize ;
			}
			else
			{
				mFileSize = datasize + 1 ; //flag not fully loaded.
			}
		}
		llassert_always(datasize);
		mWritten = false;
		setState(WAIT_ON_WRITE);
		++mCacheWriteCount;
		CacheWriteResponder* responder = new CacheWriteResponder(mFetcher, mID);
=======
        }
        S32 datasize = mFormattedImage->getDataSize();
        if(mFileSize < datasize)//This could happen when http fetching and sim fetching mixed.
        {
            if(mHaveAllData)
            {
                mFileSize = datasize ;
            }
            else
            {
                mFileSize = datasize + 1 ; //flag not fully loaded.
            }
        }
        llassert_always(datasize);
        mWritten = FALSE;
        setState(WAIT_ON_WRITE);
        ++mCacheWriteCount;
        CacheWriteResponder* responder = new CacheWriteResponder(mFetcher, mID);
>>>>>>> e1623bb2
        // This call might be under work mutex, but mRawImage is not nessesary safe here.
        // If something retrieves it via getRequestFinished() and modifies, image won't
        // be protected by work mutex and won't be safe to use here nor in cache worker.
        // So make sure users of getRequestFinished() does not attempt to modify image while
        // fetcher is working
        mCacheWriteTimer.reset();
        mCacheWriteHandle = mFetcher->mTextureCache->writeToCache(mID,
                                                                  mFormattedImage->getData(), datasize,
                                                                  mFileSize, mRawImage, mDecodedDiscard, responder);
        // fall through
    }

    if (mState == WAIT_ON_WRITE)
    {
        LL_PROFILE_ZONE_NAMED_CATEGORY_THREAD("tfwdw - WAIT_ON_WRITE");
        if (writeToCacheComplete())
        {
            mCacheWriteTime = mCacheWriteTimer.getElapsedTimeF32();
            setState(DONE);
            // fall through
        }
        else
        {
            if (mDesiredDiscard < mDecodedDiscard)
            {
                // We're waiting for this write to complete before we can receive more data
                // (we can't touch mFormattedImage until the write completes)
                // Prioritize the write
                mFetcher->mTextureCache->prioritizeWrite(mCacheWriteHandle);
            }
            return false;
        }
    }

    if (mState == DONE)
    {
        LL_PROFILE_ZONE_NAMED_CATEGORY_THREAD("tfwdw - DONE");
        if (mDecodedDiscard >= 0 && mDesiredDiscard < mDecodedDiscard)
        {
            // More data was requested, return to INIT
            setState(INIT);
            LL_DEBUGS(LOG_TXT) << mID << " more data requested, returning to INIT: "
                               << " mDecodedDiscard " << mDecodedDiscard << ">= 0 && mDesiredDiscard " << mDesiredDiscard
                               << "<" << " mDecodedDiscard " << mDecodedDiscard << LL_ENDL;
            // return false;
            return doWork(param);
        }
        else
        {
            mFetchTime = mFetchTimer.getElapsedTimeF32();
            return true;
        }
    }

    return false;
}                                                                       // -Mw

// Threads:  Ttf
// virtual
void LLTextureFetchWorker::onCompleted(LLCore::HttpHandle handle, LLCore::HttpResponse * response)
{
    LL_PROFILE_ZONE_SCOPED;
    static LLCachedControl<bool> log_to_viewer_log(gSavedSettings, "LogTextureDownloadsToViewerLog", false);
    static LLCachedControl<bool> log_to_sim(gSavedSettings, "LogTextureDownloadsToSimulator", false);
    static LLCachedControl<bool> log_texture_traffic(gSavedSettings, "LogTextureNetworkTraffic", false) ;

    LLMutexLock lock(&mWorkMutex);                                      // +Mw

    mHttpActive = false;

    if (log_to_viewer_log || log_to_sim)
    {
        mFetcher->mTextureInfo.setRequestStartTime(mID, mMetricsStartTime.value());
        mFetcher->mTextureInfo.setRequestType(mID, LLTextureInfoDetails::REQUEST_TYPE_HTTP);
        mFetcher->mTextureInfo.setRequestSize(mID, mRequestedSize);
        mFetcher->mTextureInfo.setRequestOffset(mID, mRequestedOffset);
        mFetcher->mTextureInfo.setRequestCompleteTimeAndLog(mID, LLTimer::getTotalTime());
    }

    static LLCachedControl<F32> fake_failure_rate(gSavedSettings, "TextureFetchFakeFailureRate", 0.0f);
    F32 rand_val = ll_frand();
    F32 rate = fake_failure_rate;
    if (mFTType == FTT_SERVER_BAKE && (fake_failure_rate > 0.0) && (rand_val < fake_failure_rate))
    {
        LL_WARNS(LOG_TXT) << mID << " for debugging, setting fake failure status for texture " << mID
                          << " (rand was " << rand_val << "/" << rate << ")" << LL_ENDL;
        response->setStatus(LLCore::HttpStatus(503));
    }
    bool success = true;
    bool partial = false;
    LLCore::HttpStatus status(response->getStatus());
    if (!status && (mFTType == FTT_SERVER_BAKE))
    {
        LL_INFOS(LOG_TXT) << mID << " state " << e_state_name[mState] << LL_ENDL;
        mFetchRetryPolicy.onFailure(response);
        F32 retry_after;
        if (mFetchRetryPolicy.shouldRetry(retry_after))
        {
            LL_INFOS(LOG_TXT) << mID << " will retry after " << retry_after << " seconds, resetting state to LOAD_FROM_NETWORK" << LL_ENDL;
            mFetcher->removeFromHTTPQueue(mID, S32Bytes(0));
            std::string reason(status.toString());
            setGetStatus(status, reason);
            releaseHttpSemaphore();
            setState(LOAD_FROM_NETWORK);
            return;
        }
        else
        {
            LL_INFOS(LOG_TXT) << mID << " will not retry" << LL_ENDL;
        }
    }
    else
    {
        mFetchRetryPolicy.onSuccess();
    }

    std::string reason(status.toString());
    setGetStatus(status, reason);
    LL_DEBUGS(LOG_TXT) << "HTTP COMPLETE: " << mID
                       << " status: " << status.toTerseString()
                       << " '" << reason << "'"
                       << LL_ENDL;

    if (! status)
    {
        success = false;
        if (mFTType != FTT_MAP_TILE) // missing map tiles are normal, don't complain about them.
        {
            LL_WARNS(LOG_TXT) << "CURL GET FAILED, status: " << status.toTerseString()
                              << " reason: " << reason << LL_ENDL;
        }
    }
    else
    {
        // A warning about partial (HTTP 206) data.  Some grid services
        // do *not* return a 'Content-Range' header in the response to
        // Range requests with a 206 status.  We're forced to assume
        // we get what we asked for in these cases until we can fix
        // the services.
        static const LLCore::HttpStatus par_status(HTTP_PARTIAL_CONTENT);

        partial = (par_status == status);
    }

    S32BytesImplicit data_size = callbackHttpGet(response, partial, success);

    if (log_texture_traffic && data_size > 0)
    {
        // one worker per multiple textures
        std::vector<LLViewerTexture*> textures;
        LLViewerTextureManager::findTextures(mID, textures);
        std::vector<LLViewerTexture*>::iterator iter = textures.begin();
        while (iter != textures.end())
        {
            LLViewerTexture* tex = *iter++;
            if (tex)
            {
                gTotalTextureBytesPerBoostLevel[tex->getBoostLevel()] += data_size;
            }
        }
    }

    mFetcher->removeFromHTTPQueue(mID, data_size);

    recordTextureDone(true, data_size);
}                                                                       // -Mw


// Threads:  Tmain
void LLTextureFetchWorker::endWork(S32 param, bool aborted)
{
    LL_PROFILE_ZONE_SCOPED;
    if (mDecodeHandle != 0)
    {
        // LL::ThreadPool has no operation to cancel a particular work item
        mDecodeHandle = 0;
    }
    mFormattedImage = NULL;
}

//////////////////////////////////////////////////////////////////////////////

// Threads:  Ttf

// virtual
void LLTextureFetchWorker::finishWork(S32 param, bool completed)
{
    LL_PROFILE_ZONE_SCOPED;
    // The following are required in case the work was aborted
    if (mCacheReadHandle != LLTextureCache::nullHandle())
    {
        mFetcher->mTextureCache->readComplete(mCacheReadHandle, true);
        mCacheReadHandle = LLTextureCache::nullHandle();
    }
    if (mCacheWriteHandle != LLTextureCache::nullHandle())
    {
        mFetcher->mTextureCache->writeComplete(mCacheWriteHandle, true);
        mCacheWriteHandle = LLTextureCache::nullHandle();
    }
}

// LLQueuedThread's update() method is asking if it's okay to
// delete this worker.  You'll notice we're not locking in here
// which is a slight concern.  Caller is expected to have made
// this request 'quiet' by whatever means...
//
// Threads:  Tmain

// virtual
bool LLTextureFetchWorker::deleteOK()
{
    bool delete_ok = true;

    if (mHttpActive)
    {
        // HTTP library has a pointer to this worker
        // and will dereference it to do notification.
        delete_ok = false;
    }

    if (WAIT_HTTP_RESOURCE2 == mState)
    {
        if (mFetcher->isHttpWaiter(mID))
        {
            // Don't delete the worker out from under the releaseHttpWaiters()
            // method.  Keep the pointers valid, clean up after that method
            // has recognized the cancelation and removed the UUID from the
            // waiter list.
            delete_ok = false;
        }
    }

    // Allow any pending reads or writes to complete
    if (mCacheReadHandle != LLTextureCache::nullHandle())
    {
        if (mFetcher->mTextureCache->readComplete(mCacheReadHandle, true))
        {
            mCacheReadHandle = LLTextureCache::nullHandle();
        }
        else
        {
            delete_ok = false;
        }
    }
    if (mCacheWriteHandle != LLTextureCache::nullHandle())
    {
        if (mFetcher->mTextureCache->writeComplete(mCacheWriteHandle))
        {
            mCacheWriteHandle = LLTextureCache::nullHandle();
        }
        else
        {
            delete_ok = false;
        }
    }

    if ((haveWork() &&
         // not ok to delete from these states
         ((mState >= WRITE_TO_CACHE && mState <= WAIT_ON_WRITE))))
    {
        delete_ok = false;
    }

    return delete_ok;
}

// Threads:  Ttf
void LLTextureFetchWorker::removeFromCache()
{
    if (!mInLocalCache)
    {
        mFetcher->mTextureCache->removeFromCache(mID);
    }
}


//////////////////////////////////////////////////////////////////////////////

// Threads:  Ttf
// Locks:  Mw
S32 LLTextureFetchWorker::callbackHttpGet(LLCore::HttpResponse * response,
<<<<<<< HEAD
										  bool partial, bool success)
{
	S32 data_size = 0 ;

	if (mState != WAIT_HTTP_REQ)
	{
		LL_WARNS(LOG_TXT) << "callbackHttpGet for unrequested fetch worker: " << mID
						  << " req=" << mSentRequest << " state= " << mState << LL_ENDL;
		return data_size;
	}
	if (mLoaded)
	{
		LL_WARNS(LOG_TXT) << "Duplicate callback for " << mID.asString() << LL_ENDL;
		return data_size ; // ignore duplicate callback
	}
	if (success)
	{
		// get length of stream:
		LLCore::BufferArray * body(response->getBody());
		data_size = body ? body->size() : 0;

		LL_DEBUGS(LOG_TXT) << "HTTP RECEIVED: " << mID.asString() << " Bytes: " << data_size << LL_ENDL;
		if (data_size > 0)
		{
			// *TODO: set the formatted image data here directly to avoid the copy

			// Hold on to body for later copy
			llassert_always(NULL == mHttpBufferArray);
			body->addRef();
			mHttpBufferArray = body;

			if (partial)
			{
				unsigned int offset(0), length(0), full_length(0);
				response->getRange(&offset, &length, &full_length);
				if (! offset && ! length)
				{
					// This is the case where we receive a 206 status but
					// there wasn't a useful Content-Range header in the response.
					// This could be because it was badly formatted but is more
					// likely due to capabilities services which scrub headers
					// from responses.  Assume we got what we asked for...
					mHttpReplySize = data_size;
					mHttpReplyOffset = mRequestedOffset;
				}
				else
				{
					mHttpReplySize = length;
					mHttpReplyOffset = offset;
				}
			}

			if (! partial)
			{
				// Response indicates this is the entire asset regardless
				// of our asking for a byte range.  Mark it so and drop
				// any partial data we might have so that the current
				// response body becomes the entire dataset.
				if (data_size <= mRequestedOffset)
				{
					LL_WARNS(LOG_TXT) << "Fetched entire texture " << mID
									  << " when it was expected to be marked complete.  mImageSize:  "
									  << mFileSize << " datasize:  " << mFormattedImage->getDataSize()
									  << LL_ENDL;
				}
				mHaveAllData = true;
				llassert_always(mDecodeHandle == 0);
				mFormattedImage = NULL; // discard any previous data we had
			}
			else if (data_size < mRequestedSize)
			{
				mHaveAllData = true;
			}
			else if (data_size > mRequestedSize)
			{
				// *TODO: This shouldn't be happening any more  (REALLY don't expect this anymore)
				LL_WARNS(LOG_TXT) << "data_size = " << data_size << " > requested: " << mRequestedSize << LL_ENDL;
				mHaveAllData = true;
				llassert_always(mDecodeHandle == 0);
				mFormattedImage = NULL; // discard any previous data we had
			}
		}
		else
		{
			// We requested data but received none (and no error),
			// so presumably we have all of it
			mHaveAllData = true;
		}
		mRequestedSize = data_size;

		if (mHaveAllData)
=======
                                          bool partial, bool success)
{
    S32 data_size = 0 ;

    if (mState != WAIT_HTTP_REQ)
    {
        LL_WARNS(LOG_TXT) << "callbackHttpGet for unrequested fetch worker: " << mID
                          << " req=" << mSentRequest << " state= " << mState << LL_ENDL;
        return data_size;
    }
    if (mLoaded)
    {
        LL_WARNS(LOG_TXT) << "Duplicate callback for " << mID.asString() << LL_ENDL;
        return data_size ; // ignore duplicate callback
    }
    if (success)
    {
        // get length of stream:
        LLCore::BufferArray * body(response->getBody());
        data_size = body ? body->size() : 0;

        LL_DEBUGS(LOG_TXT) << "HTTP RECEIVED: " << mID.asString() << " Bytes: " << data_size << LL_ENDL;
        if (data_size > 0)
        {
            // *TODO: set the formatted image data here directly to avoid the copy

            // Hold on to body for later copy
            llassert_always(NULL == mHttpBufferArray);
            body->addRef();
            mHttpBufferArray = body;

            if (partial)
            {
                unsigned int offset(0), length(0), full_length(0);
                response->getRange(&offset, &length, &full_length);
                if (! offset && ! length)
                {
                    // This is the case where we receive a 206 status but
                    // there wasn't a useful Content-Range header in the response.
                    // This could be because it was badly formatted but is more
                    // likely due to capabilities services which scrub headers
                    // from responses.  Assume we got what we asked for...
                    mHttpReplySize = data_size;
                    mHttpReplyOffset = mRequestedOffset;
                }
                else
                {
                    mHttpReplySize = length;
                    mHttpReplyOffset = offset;
                }
            }

            if (! partial)
            {
                // Response indicates this is the entire asset regardless
                // of our asking for a byte range.  Mark it so and drop
                // any partial data we might have so that the current
                // response body becomes the entire dataset.
                if (data_size <= mRequestedOffset)
                {
                    LL_WARNS(LOG_TXT) << "Fetched entire texture " << mID
                                      << " when it was expected to be marked complete.  mImageSize:  "
                                      << mFileSize << " datasize:  " << mFormattedImage->getDataSize()
                                      << LL_ENDL;
                }
                mHaveAllData = TRUE;
                llassert_always(mDecodeHandle == 0);
                mFormattedImage = NULL; // discard any previous data we had
            }
            else if (data_size < mRequestedSize)
            {
                mHaveAllData = TRUE;
            }
            else if (data_size > mRequestedSize)
            {
                // *TODO: This shouldn't be happening any more  (REALLY don't expect this anymore)
                LL_WARNS(LOG_TXT) << "data_size = " << data_size << " > requested: " << mRequestedSize << LL_ENDL;
                mHaveAllData = TRUE;
                llassert_always(mDecodeHandle == 0);
                mFormattedImage = NULL; // discard any previous data we had
            }
        }
        else
        {
            // We requested data but received none (and no error),
            // so presumably we have all of it
            mHaveAllData = TRUE;
        }
        mRequestedSize = data_size;

        if (mHaveAllData)
>>>>>>> e1623bb2
        {
            LLViewerStatsRecorder::instance().textureFetch();
        }

        // *TODO: set the formatted image data here directly to avoid the copy
<<<<<<< HEAD
	}
	else
	{
		mRequestedSize = -1; // error
	}
	
	mLoaded = true;
=======
    }
    else
    {
        mRequestedSize = -1; // error
    }
>>>>>>> e1623bb2

    mLoaded = TRUE;

    return data_size ;
}

//////////////////////////////////////////////////////////////////////////////

// Threads:  Ttc
void LLTextureFetchWorker::callbackCacheRead(bool success, LLImageFormatted* image,
<<<<<<< HEAD
											 S32 imagesize, bool islocal)
{
    LL_PROFILE_ZONE_SCOPED_CATEGORY_TEXTURE;
	LLMutexLock lock(&mWorkMutex);										// +Mw
	if (mState != LOAD_FROM_TEXTURE_CACHE)
	{
// 		LL_WARNS(LOG_TXT) << "Read callback for " << mID << " with state = " << mState << LL_ENDL;
		return;
	}
	if (success)
	{
		llassert_always(imagesize >= 0);
		mFileSize = imagesize;
		mFormattedImage = image;
		mImageCodec = image->getCodec();
		mInLocalCache = islocal;
		if (mFileSize != 0 && mFormattedImage->getDataSize() >= mFileSize)
		{
			mHaveAllData = true;
		}
	}
	mLoaded = true;
}																		// -Mw
=======
                                             S32 imagesize, BOOL islocal)
{
    LL_PROFILE_ZONE_SCOPED_CATEGORY_TEXTURE;
    LLMutexLock lock(&mWorkMutex);                                      // +Mw
    if (mState != LOAD_FROM_TEXTURE_CACHE)
    {
//      LL_WARNS(LOG_TXT) << "Read callback for " << mID << " with state = " << mState << LL_ENDL;
        return;
    }
    if (success)
    {
        llassert_always(imagesize >= 0);
        mFileSize = imagesize;
        mFormattedImage = image;
        mImageCodec = image->getCodec();
        mInLocalCache = islocal;
        if (mFileSize != 0 && mFormattedImage->getDataSize() >= mFileSize)
        {
            mHaveAllData = TRUE;
        }
    }
    mLoaded = TRUE;
}                                                                       // -Mw
>>>>>>> e1623bb2

// Threads:  Ttc
void LLTextureFetchWorker::callbackCacheWrite(bool success)
{
<<<<<<< HEAD
	LLMutexLock lock(&mWorkMutex);										// +Mw
	if (mState != WAIT_ON_WRITE)
	{
// 		LL_WARNS(LOG_TXT) << "Write callback for " << mID << " with state = " << mState << LL_ENDL;
		return;
	}
	mWritten = true;
}																		// -Mw
=======
    LLMutexLock lock(&mWorkMutex);                                      // +Mw
    if (mState != WAIT_ON_WRITE)
    {
//      LL_WARNS(LOG_TXT) << "Write callback for " << mID << " with state = " << mState << LL_ENDL;
        return;
    }
    mWritten = TRUE;
}                                                                       // -Mw
>>>>>>> e1623bb2

//////////////////////////////////////////////////////////////////////////////

// Threads:  Tid
void LLTextureFetchWorker::callbackDecoded(bool success, const std::string &error_message, LLImageRaw* raw, LLImageRaw* aux, S32 decode_id)
{
    LLMutexLock lock(&mWorkMutex);                                      // +Mw
    if (mDecodeHandle == 0)
    {
        return; // aborted, ignore
    }
    if (mDecodeHandle != decode_id)
    {
        // Queue doesn't support canceling old requests.
        // This shouldn't normally happen, but in case it's possible that a worked
        // will request decode, be aborted, reinited then start a new decode
        LL_DEBUGS(LOG_TXT) << mID << " received obsolete decode's callback" << LL_ENDL;
        return; // ignore
    }
<<<<<<< HEAD
	if (mState != DECODE_IMAGE_UPDATE)
	{
		LL_DEBUGS(LOG_TXT) << "Decode callback for " << mID << " with state = " << mState << LL_ENDL;
		mDecodeHandle = 0;
		return;
	}
	llassert_always(mFormattedImage.notNull());
	
	mDecodeHandle = 0;
	if (success)
	{
		llassert_always(raw);
		mRawImage = raw;
		mAuxImage = aux;
		mDecodedDiscard = mFormattedImage->getDiscardLevel();
 		LL_DEBUGS(LOG_TXT) << mID << ": Decode Finished. Discard: " << mDecodedDiscard
						   << " Raw Image: " << llformat("%dx%d",mRawImage->getWidth(),mRawImage->getHeight()) << LL_ENDL;
	}
	else
	{
		LL_WARNS(LOG_TXT) << "DECODE FAILED: " << mID << " Discard: " << (S32)mFormattedImage->getDiscardLevel() << LL_ENDL;
		removeFromCache();
		mDecodedDiscard = -1; // Redundant, here for clarity and paranoia
	}
	mDecoded = true;
// 	LL_INFOS(LOG_TXT) << mID << " : DECODE COMPLETE " << LL_ENDL;
}																		// -Mw
=======
    if (mState != DECODE_IMAGE_UPDATE)
    {
        LL_DEBUGS(LOG_TXT) << "Decode callback for " << mID << " with state = " << mState << LL_ENDL;
        mDecodeHandle = 0;
        return;
    }
    llassert_always(mFormattedImage.notNull());

    mDecodeHandle = 0;
    if (success)
    {
        llassert_always(raw);
        mRawImage = raw;
        mAuxImage = aux;
        mDecodedDiscard = mFormattedImage->getDiscardLevel();
        LL_DEBUGS(LOG_TXT) << mID << ": Decode Finished. Discard: " << mDecodedDiscard
                           << " Raw Image: " << llformat("%dx%d",mRawImage->getWidth(),mRawImage->getHeight()) << LL_ENDL;
    }
    else
    {
        LL_WARNS(LOG_TXT) << "DECODE FAILED: " << mID << " Discard: " << (S32)mFormattedImage->getDiscardLevel() << ", reason: " << error_message << LL_ENDL;
        removeFromCache();
        mDecodedDiscard = -1; // Redundant, here for clarity and paranoia
    }
    mDecoded = TRUE;
//  LL_INFOS(LOG_TXT) << mID << " : DECODE COMPLETE " << LL_ENDL;
}                                                                       // -Mw
>>>>>>> e1623bb2

//////////////////////////////////////////////////////////////////////////////

// Threads:  Ttf
bool LLTextureFetchWorker::writeToCacheComplete()
{
    // Complete write to cache
    if (mCacheWriteHandle != LLTextureCache::nullHandle())
    {
        if (!mWritten)
        {
            return false;
        }
        if (mFetcher->mTextureCache->writeComplete(mCacheWriteHandle))
        {
            mCacheWriteHandle = LLTextureCache::nullHandle();
        }
        else
        {
            return false;
        }
    }
    return true;
}


// Threads:  Ttf
void LLTextureFetchWorker::recordTextureStart(bool is_http)
{
    if (! mMetricsStartTime.value())
    {
        mMetricsStartTime = LLViewerAssetStatsFF::get_timestamp();
    }
    LLViewerAssetStatsFF::record_enqueue(LLViewerAssetType::AT_TEXTURE,
                                                 is_http,
                                                 LLImageBase::TYPE_AVATAR_BAKE == mType);
}


// Threads:  Ttf
void LLTextureFetchWorker::recordTextureDone(bool is_http, F64 byte_count)
{
    if (mMetricsStartTime.value())
    {
        LLViewerAssetStatsFF::record_response(LLViewerAssetType::AT_TEXTURE,
                                              is_http,
                                              LLImageBase::TYPE_AVATAR_BAKE == mType,
                                              LLViewerAssetStatsFF::get_timestamp() - mMetricsStartTime,
                                              byte_count);
        mMetricsStartTime = (U32Seconds)0;
    }
    LLViewerAssetStatsFF::record_dequeue(LLViewerAssetType::AT_TEXTURE,
                                                 is_http,
                                                 LLImageBase::TYPE_AVATAR_BAKE == mType);
}


//////////////////////////////////////////////////////////////////////////////
//////////////////////////////////////////////////////////////////////////////
// public

std::string LLTextureFetch::getStateString(S32 state)
{
    if (state < 0 || state > sizeof(e_state_name) / sizeof(char*))
    {
        return llformat("%d", state);
    }

    return e_state_name[state];
}

LLTextureFetch::LLTextureFetch(LLTextureCache* cache, bool threaded, bool qa_mode)
<<<<<<< HEAD
	: LLWorkerThread("TextureFetch", threaded, true),
	  mDebugCount(0),
	  mDebugPause(false),
	  mPacketCount(0),
	  mBadPacketCount(0),
	  mQueueMutex(),
	  mNetworkQueueMutex(),
	  mTextureCache(cache),
	  mTextureBandwidth(0),
	  mHTTPTextureBits(0),
	  mTotalHTTPRequests(0),
	  mQAMode(qa_mode),
	  mHttpRequest(NULL),
	  mHttpOptions(),
	  mHttpOptionsWithHeaders(),
	  mHttpHeaders(),
	  mHttpPolicyClass(LLCore::HttpRequest::DEFAULT_POLICY_ID),
	  mHttpMetricsHeaders(),
	  mHttpMetricsPolicyClass(LLCore::HttpRequest::DEFAULT_POLICY_ID),
	  mTotalCacheReadCount(0U),
	  mTotalCacheWriteCount(0U),
	  mTotalResourceWaitCount(0U),
	  mFetchSource(LLTextureFetch::FROM_ALL),
	  mOriginFetchSource(LLTextureFetch::FROM_ALL),
	  mTextureInfoMainThread(false)
{
	mMaxBandwidth = gSavedSettings.getF32("ThrottleBandwidthKBPS");
	mTextureInfo.setLogging(true);

	LLAppCoreHttp & app_core_http(LLAppViewer::instance()->getAppCoreHttp());
	mHttpRequest = new LLCore::HttpRequest;
	mHttpOptions = LLCore::HttpOptions::ptr_t(new LLCore::HttpOptions);
	mHttpOptionsWithHeaders = LLCore::HttpOptions::ptr_t(new LLCore::HttpOptions);
	mHttpOptionsWithHeaders->setWantHeaders(true);
=======
    : LLWorkerThread("TextureFetch", threaded, true),
      mDebugCount(0),
      mDebugPause(FALSE),
      mPacketCount(0),
      mBadPacketCount(0),
      mQueueMutex(),
      mNetworkQueueMutex(),
      mTextureCache(cache),
      mTextureBandwidth(0),
      mHTTPTextureBits(0),
      mTotalHTTPRequests(0),
      mQAMode(qa_mode),
      mHttpRequest(NULL),
      mHttpOptions(),
      mHttpOptionsWithHeaders(),
      mHttpHeaders(),
      mHttpPolicyClass(LLCore::HttpRequest::DEFAULT_POLICY_ID),
      mHttpMetricsHeaders(),
      mHttpMetricsPolicyClass(LLCore::HttpRequest::DEFAULT_POLICY_ID),
      mTotalCacheReadCount(0U),
      mTotalCacheWriteCount(0U),
      mTotalResourceWaitCount(0U),
      mFetchSource(LLTextureFetch::FROM_ALL),
      mOriginFetchSource(LLTextureFetch::FROM_ALL),
      mTextureInfoMainThread(false)
{
    mMaxBandwidth = gSavedSettings.getF32("ThrottleBandwidthKBPS");
    mTextureInfo.setLogging(true);

    LLAppCoreHttp & app_core_http(LLAppViewer::instance()->getAppCoreHttp());
    mHttpRequest = new LLCore::HttpRequest;
    mHttpOptions = LLCore::HttpOptions::ptr_t(new LLCore::HttpOptions);
    mHttpOptionsWithHeaders = LLCore::HttpOptions::ptr_t(new LLCore::HttpOptions);
    mHttpOptionsWithHeaders->setWantHeaders(true);
>>>>>>> e1623bb2
    mHttpHeaders = LLCore::HttpHeaders::ptr_t(new LLCore::HttpHeaders);
    mHttpHeaders->append(HTTP_OUT_HEADER_ACCEPT, HTTP_CONTENT_IMAGE_X_J2C);
    mHttpPolicyClass = app_core_http.getPolicy(LLAppCoreHttp::AP_TEXTURE);
    mHttpMetricsHeaders = LLCore::HttpHeaders::ptr_t(new LLCore::HttpHeaders);
    mHttpMetricsHeaders->append(HTTP_OUT_HEADER_CONTENT_TYPE, HTTP_CONTENT_LLSD_XML);
    mHttpMetricsPolicyClass = app_core_http.getPolicy(LLAppCoreHttp::AP_REPORTING);
    mHttpHighWater = HTTP_NONPIPE_REQUESTS_HIGH_WATER;
    mHttpLowWater = HTTP_NONPIPE_REQUESTS_LOW_WATER;
    mHttpSemaphore = 0;

    // If that test log has ben requested but not yet created, create it
    if (LLMetricPerformanceTesterBasic::isMetricLogRequested(sTesterName) && !LLMetricPerformanceTesterBasic::getTester(sTesterName))
    {
        sTesterp = new LLTextureFetchTester() ;
        if (!sTesterp->isValid())
        {
            delete sTesterp;
            sTesterp = NULL;
        }
    }
}

LLTextureFetch::~LLTextureFetch()
{
    clearDeleteList();

    while (! mCommands.empty())
    {
        TFRequest * req(mCommands.front());
        mCommands.erase(mCommands.begin());
        delete req;
    }

    mHttpWaitResource.clear();

    delete mHttpRequest;
    mHttpRequest = NULL;

    // ~LLQueuedThread() called here
}

S32 LLTextureFetch::createRequest(FTType f_type, const std::string& url, const LLUUID& id, const LLHost& host, F32 priority,
                                   S32 w, S32 h, S32 c, S32 desired_discard, bool needs_aux, bool can_use_http)
{
    LL_PROFILE_ZONE_SCOPED;
    if (mDebugPause)
    {
        return -1;
    }

    if (f_type == FTT_SERVER_BAKE)
    {
        LL_DEBUGS("Avatar") << " requesting " << id << " " << w << "x" << h << " discard " << desired_discard << " type " << f_type << LL_ENDL;
    }
    LLTextureFetchWorker* worker = getWorker(id) ;
    if (worker)
    {
        if (worker->mHost != host)
        {
            LL_WARNS(LOG_TXT) << "LLTextureFetch::createRequest " << id << " called with multiple hosts: "
                              << host << " != " << worker->mHost << LL_ENDL;
            removeRequest(worker, true);
            worker = NULL;
            return -1;
        }
    }

    S32 desired_size;
    std::string exten = gDirUtilp->getExtension(url);
    //if (f_type == FTT_SERVER_BAKE)
    if ((f_type == FTT_SERVER_BAKE) && !url.empty() && !exten.empty() && (LLImageBase::getCodecFromExtension(exten) != IMG_CODEC_J2C))
    {
        // SH-4030: This case should be redundant with the following one, just
        // breaking it out here to clarify that it's intended behavior.
        llassert(!url.empty() && (!exten.empty() && LLImageBase::getCodecFromExtension(exten) != IMG_CODEC_J2C));

        // Do full requests for baked textures to reduce interim blurring.
        LL_DEBUGS(LOG_TXT) << "full request for " << id << " texture is FTT_SERVER_BAKE" << LL_ENDL;
        desired_size = MAX_IMAGE_DATA_SIZE;
        desired_discard = 0;
    }
    else if (!url.empty() && (!exten.empty() && LLImageBase::getCodecFromExtension(exten) != IMG_CODEC_J2C))
    {
        LL_DEBUGS(LOG_TXT) << "full request for " << id << " exten is not J2C: " << exten << LL_ENDL;
        // Only do partial requests for J2C at the moment
        desired_size = MAX_IMAGE_DATA_SIZE;
        desired_discard = 0;
    }
    else if (desired_discard == 0)
    {
        // if we want the entire image, and we know its size, then get it all
        // (calcDataSizeJ2C() below makes assumptions about how the image
        // was compressed - this code ensures that when we request the entire image,
        // we really do get it.)
        desired_size = MAX_IMAGE_DATA_SIZE;
    }
    else if (w*h*c > 0)
    {
        // If the requester knows the dimensions of the image,
        // this will calculate how much data we need without having to parse the header

        desired_size = LLImageJ2C::calcDataSizeJ2C(w, h, c, desired_discard);
    }
    else
    {
        // If the requester knows nothing about the file, we fetch the smallest
        // amount of data at the lowest resolution (highest discard level) possible.
        desired_size = TEXTURE_CACHE_ENTRY_SIZE;
        desired_discard = MAX_DISCARD_LEVEL;
    }


    if (worker)
    {
        if (worker->wasAborted())
        {
            return -1; // need to wait for previous aborted request to complete
        }
        worker->lockWorkMutex();                                        // +Mw
        if (worker->mState == LLTextureFetchWorker::DONE && worker->mDesiredSize == llmax(desired_size, TEXTURE_CACHE_ENTRY_SIZE) && worker->mDesiredDiscard == desired_discard) {
            worker->unlockWorkMutex();                                  // -Mw

            return -1; // similar request has failed or is in a transitional state
        }
        worker->mActiveCount++;
        worker->mNeedsAux = needs_aux;
        worker->setImagePriority(priority);
        worker->setDesiredDiscard(desired_discard, desired_size);
        worker->setCanUseHTTP(can_use_http);

        //MAINT-4184 url is always empty.  Do not set with it.

        if (!worker->haveWork())
        {
            worker->setState(LLTextureFetchWorker::INIT);
            worker->unlockWorkMutex();                                  // -Mw

            worker->addWork(0);
        }
        else
        {
            worker->unlockWorkMutex();                                  // -Mw
        }
    }
    else
    {
        worker = new LLTextureFetchWorker(this, f_type, url, id, host, priority, desired_discard, desired_size);
        lockQueue();                                                    // +Mfq
        mRequestMap[id] = worker;
        unlockQueue();                                                  // -Mfq

        worker->lockWorkMutex();                                        // +Mw
        worker->mActiveCount++;
        worker->mNeedsAux = needs_aux;
        worker->setCanUseHTTP(can_use_http) ;
        worker->unlockWorkMutex();                                      // -Mw
    }

    LL_DEBUGS(LOG_TXT) << "REQUESTED: " << id << " f_type " << fttype_to_string(f_type)
                       << " Discard: " << desired_discard << " size " << desired_size << LL_ENDL;
    return desired_discard;
}
// Threads:  T*
//
// protected
void LLTextureFetch::addToHTTPQueue(const LLUUID& id)
{
    LL_PROFILE_ZONE_SCOPED;
    LLMutexLock lock(&mNetworkQueueMutex);                              // +Mfnq
    mHTTPTextureQueue.insert(id);
    mTotalHTTPRequests++;
}                                                                       // -Mfnq

// Threads:  T*
void LLTextureFetch::removeFromHTTPQueue(const LLUUID& id, S32Bytes received_size)
{
    LL_PROFILE_ZONE_SCOPED;
    LLMutexLock lock(&mNetworkQueueMutex);                              // +Mfnq
    mHTTPTextureQueue.erase(id);
    mHTTPTextureBits += received_size; // Approximate - does not include header bits
}                                                                       // -Mfnq

// NB:  If you change deleteRequest() you should probably make
// parallel changes in removeRequest().  They're functionally
// identical with only argument variations.
//
// Threads:  T*
void LLTextureFetch::deleteRequest(const LLUUID& id, bool cancel)
{
    LL_PROFILE_ZONE_SCOPED;
    lockQueue();                                                        // +Mfq
    LLTextureFetchWorker* worker = getWorkerAfterLock(id);
    if (worker)
    {
        size_t erased_1 = mRequestMap.erase(worker->mID);
        unlockQueue();                                                  // -Mfq

        llassert_always(erased_1 > 0) ;
        llassert_always(!(worker->getFlags(LLWorkerClass::WCF_DELETE_REQUESTED))) ;

        worker->scheduleDelete();
    }
    else
    {
        unlockQueue();                                                  // -Mfq
    }
}

// NB:  If you change removeRequest() you should probably make
// parallel changes in deleteRequest().  They're functionally
// identical with only argument variations.
//
// Threads:  T*
void LLTextureFetch::removeRequest(LLTextureFetchWorker* worker, bool cancel)
{
    LL_PROFILE_ZONE_SCOPED;
    if(!worker)
    {
        return;
    }

    lockQueue();                                                        // +Mfq
    size_t erased_1 = mRequestMap.erase(worker->mID);
    unlockQueue();                                                      // -Mfq

    llassert_always(erased_1 > 0) ;
    llassert_always(!(worker->getFlags(LLWorkerClass::WCF_DELETE_REQUESTED))) ;

    worker->scheduleDelete();
}

void LLTextureFetch::deleteAllRequests()
{
    while(1)
    {
        lockQueue();
        if(mRequestMap.empty())
        {
            unlockQueue() ;
            break;
        }

        LLTextureFetchWorker* worker = mRequestMap.begin()->second;
        unlockQueue() ;

        removeRequest(worker, true);
    }
}

// Threads:  T*
S32 LLTextureFetch::getNumRequests()
{
    lockQueue();                                                        // +Mfq
    S32 size = (S32)mRequestMap.size();
    unlockQueue();                                                      // -Mfq

    return size;
}

// Threads:  T*
S32 LLTextureFetch::getNumHTTPRequests()
{
    mNetworkQueueMutex.lock();                                          // +Mfq
    S32 size = (S32)mHTTPTextureQueue.size();
    mNetworkQueueMutex.unlock();                                        // -Mfq

    return size;
}

// Threads:  T*
U32 LLTextureFetch::getTotalNumHTTPRequests()
{
    mNetworkQueueMutex.lock();                                          // +Mfq
    U32 size = mTotalHTTPRequests;
    mNetworkQueueMutex.unlock();                                        // -Mfq

    return size;
}

// call lockQueue() first!
// Threads:  T*
// Locks:  Mfq
LLTextureFetchWorker* LLTextureFetch::getWorkerAfterLock(const LLUUID& id)
{
    LL_PROFILE_ZONE_SCOPED;
    LLTextureFetchWorker* res = NULL;
    map_t::iterator iter = mRequestMap.find(id);
    if (iter != mRequestMap.end())
    {
        res = iter->second;
    }
    return res;
}

// Threads:  T*
LLTextureFetchWorker* LLTextureFetch::getWorker(const LLUUID& id)
{
    LLMutexLock lock(&mQueueMutex);                                     // +Mfq

    return getWorkerAfterLock(id);
}                                                                       // -Mfq


// Threads:  T*
bool LLTextureFetch::getRequestFinished(const LLUUID& id, S32& discard_level,
                                        LLPointer<LLImageRaw>& raw, LLPointer<LLImageRaw>& aux,
                                        LLCore::HttpStatus& last_http_get_status)
{
    LL_PROFILE_ZONE_SCOPED;
    bool res = false;
    LLTextureFetchWorker* worker = getWorker(id);
    if (worker)
    {
        if (worker->wasAborted())
        {
            res = true;
        }
        else if (!worker->haveWork())
        {
            // Should only happen if we set mDebugPause...
            if (!mDebugPause)
            {
//              LL_WARNS(LOG_TXT) << "Adding work for inactive worker: " << id << LL_ENDL;
                worker->addWork(0);
            }
        }
        else if (worker->checkWork())
        {
            F32 decode_time;
            F32 fetch_time;
            F32 cache_read_time;
            F32 cache_write_time;
            S32 file_size;
            std::map<S32, F32> logged_state_timers;
            F32 skipped_states_time;
            worker->lockWorkMutex();                                    // +Mw
            last_http_get_status = worker->mGetStatus;
            discard_level = worker->mDecodedDiscard;
            raw = worker->mRawImage;
            aux = worker->mAuxImage;

            decode_time = worker->mDecodeTime;
            fetch_time = worker->mFetchTime;
            cache_read_time = worker->mCacheReadTime;
            cache_write_time = worker->mCacheWriteTime;
            file_size = worker->mFileSize;
            worker->mCacheReadTimer.reset();
            worker->mDecodeTimer.reset();
            worker->mCacheWriteTimer.reset();
            worker->mFetchTimer.reset();
            logged_state_timers = worker->mStateTimersMap;
            skipped_states_time = worker->mSkippedStatesTime;
            worker->mStateTimer.reset();
            res = true;
            LL_DEBUGS(LOG_TXT) << id << ": Request Finished. State: " << worker->mState << " Discard: " << discard_level << LL_ENDL;
            worker->unlockWorkMutex();                                  // -Mw

            sample(sTexDecodeLatency, decode_time);
            sample(sTexFetchLatency, fetch_time);
            sample(sCacheReadLatency, cache_read_time);
            sample(sCacheWriteLatency, cache_write_time);

            static LLCachedControl<F32> min_time_to_log(gSavedSettings, "TextureFetchMinTimeToLog", 2.f);
            if (fetch_time > min_time_to_log)
            {
                //LL_INFOS() << "fetch_time: " << fetch_time << " cache_read_time: " << cache_read_time << " decode_time: " << decode_time << " cache_write_time: " << cache_write_time << LL_ENDL;

                LLTextureFetchTester* tester = (LLTextureFetchTester*)LLMetricPerformanceTesterBasic::getTester(sTesterName);
                if (tester)
                {
                    tester->updateStats(logged_state_timers, fetch_time, skipped_states_time, file_size) ;
                }
            }
        }
        else
        {
            worker->lockWorkMutex();                                    // +Mw
            if ((worker->mDecodedDiscard >= 0) &&
                (worker->mDecodedDiscard < discard_level || discard_level < 0) &&
                (worker->mState >= LLTextureFetchWorker::WAIT_ON_WRITE))
            {
                // Not finished, but data is ready
                discard_level = worker->mDecodedDiscard;
                raw = worker->mRawImage;
                aux = worker->mAuxImage;
            }
            worker->unlockWorkMutex();                                  // -Mw
        }
    }
    else
    {
        res = true;
    }
    return res;
}

// Threads:  T*
bool LLTextureFetch::updateRequestPriority(const LLUUID& id, F32 priority)
{
    LL_PROFILE_ZONE_SCOPED;
    mRequestQueue.tryPost([=]()
        {
            LLTextureFetchWorker* worker = getWorker(id);
            if (worker)
            {
                worker->lockWorkMutex();                                        // +Mw
                worker->setImagePriority(priority);
                worker->unlockWorkMutex();                                      // -Mw
            }
        });

    return true;
}

// Replicates and expands upon the base class's
// getPending() implementation.  getPending() and
// runCondition() replicate one another's logic to
// an extent and are sometimes used for the same
// function (deciding whether or not to sleep/pause
// a thread).  So the implementations need to stay
// in step, at least until this can be refactored and
// the redundancy eliminated.
//
// Threads:  T*

//virtual
size_t LLTextureFetch::getPending()
{
    LL_PROFILE_ZONE_SCOPED;
    size_t res;
    lockData();                                                         // +Ct
    {
        LLMutexLock lock(&mQueueMutex);                                 // +Mfq

        res = mRequestQueue.size();
        res += mCommands.size();
    }                                                                   // -Mfq
    unlockData();                                                       // -Ct
    return res;
}

// Locks:  Ct
// virtual
bool LLTextureFetch::runCondition()
{
    // Caller is holding the lock on LLThread's condition variable.

    // LLQueuedThread, unlike its base class LLThread, makes this a
    // private method which is unfortunate.  I want to use it directly
    // but I'm going to have to re-implement the logic here (or change
    // declarations, which I don't want to do right now).
    //
    // Changes here may need to be reflected in getPending().

    bool have_no_commands(false);
    {
        LLMutexLock lock(&mQueueMutex);                                 // +Mfq

        have_no_commands = mCommands.empty();
    }                                                                   // -Mfq

    return ! (have_no_commands
              && (mRequestQueue.size() == 0 && mIdleThread));       // From base class
}

//////////////////////////////////////////////////////////////////////////////

// Threads:  Ttf
void LLTextureFetch::commonUpdate()
{
    LL_PROFILE_ZONE_SCOPED;
    // Update low/high water levels based on pipelining.  We pick
    // up setting eventually, so the semaphore/request level can
    // fall outside the [0..HIGH_WATER] range.  Expect that.
    if (LLAppViewer::instance()->getAppCoreHttp().isPipelined(LLAppCoreHttp::AP_TEXTURE))
    {
        mHttpHighWater = HTTP_PIPE_REQUESTS_HIGH_WATER;
        mHttpLowWater = HTTP_PIPE_REQUESTS_LOW_WATER;
    }
    else
    {
        mHttpHighWater = HTTP_NONPIPE_REQUESTS_HIGH_WATER;
        mHttpLowWater = HTTP_NONPIPE_REQUESTS_LOW_WATER;
    }

    // Release waiters
    releaseHttpWaiters();

    // Run a cross-thread command, if any.
    cmdDoWork();

    // Deliver all completion notifications
    LLCore::HttpStatus status = mHttpRequest->update(0);
    if (! status)
    {
        LL_INFOS_ONCE(LOG_TXT) << "Problem during HTTP servicing.  Reason:  "
                               << status.toString()
                               << LL_ENDL;
    }
}


// Threads:  Tmain

//virtual
size_t LLTextureFetch::update(F32 max_time_ms)
{
    LL_PROFILE_ZONE_SCOPED;
    static LLCachedControl<F32> band_width(gSavedSettings,"ThrottleBandwidthKBPS", 3000.0);

    {
        mNetworkQueueMutex.lock();                                      // +Mfnq
        mMaxBandwidth = band_width();

        add(LLStatViewer::TEXTURE_NETWORK_DATA_RECEIVED, mHTTPTextureBits);
        mHTTPTextureBits = (U32Bits)0;

        mNetworkQueueMutex.unlock();                                    // -Mfnq
    }

    size_t res = LLWorkerThread::update(max_time_ms);

    if (!mThreaded)
    {
        commonUpdate();
    }

    return res;
}

// called in the MAIN thread after the TextureCacheThread shuts down.
//
// Threads:  Tmain
void LLTextureFetch::shutDownTextureCacheThread()
{
    if(mTextureCache)
    {
        llassert_always(mTextureCache->isQuitting() || mTextureCache->isStopped()) ;
        mTextureCache = NULL ;
    }
}

// Threads:  Ttf
void LLTextureFetch::startThread()
{
    mTextureInfo.startRecording();
}

// Threads:  Ttf
void LLTextureFetch::endThread()
{
    LL_INFOS(LOG_TXT) << "CacheReads:  " << mTotalCacheReadCount
                      << ", CacheWrites:  " << mTotalCacheWriteCount
                      << ", ResWaits:  " << mTotalResourceWaitCount
                      << ", TotalHTTPReq:  " << getTotalNumHTTPRequests()
                      << LL_ENDL;

    mTextureInfo.stopRecording();
}

// Threads:  Ttf
void LLTextureFetch::threadedUpdate()
{
    LL_PROFILE_ZONE_SCOPED;
    llassert_always(mHttpRequest);

#if 0
    // Limit update frequency
    const F32 PROCESS_TIME = 0.05f;
    static LLFrameTimer process_timer;
    if (process_timer.getElapsedTimeF32() < PROCESS_TIME)
    {
        return;
    }
    process_timer.reset();
#endif

    commonUpdate();

#if 0
    const F32 INFO_TIME = 1.0f;
    static LLFrameTimer info_timer;
    if (info_timer.getElapsedTimeF32() >= INFO_TIME)
    {
        S32 q = mCurlGetRequest->getQueued();
        if (q > 0)
        {
            LL_INFOS(LOG_TXT) << "Queued gets: " << q << LL_ENDL;
            info_timer.reset();
        }
    }
#endif
}

//////////////////////////////////////////////////////////////////////////////

// Threads:  T*
// Locks:  Mw
bool LLTextureFetchWorker::insertPacket(S32 index, U8* data, S32 size)
{
    LL_PROFILE_ZONE_SCOPED;
    mRequestedDeltaTimer.reset();
    if (index >= mTotalPackets)
    {
//      LL_WARNS(LOG_TXT) << "Received Image Packet " << index << " > max: " << mTotalPackets << " for image: " << mID << LL_ENDL;
        return false;
    }
    if (index > 0 && index < mTotalPackets-1 && size != MAX_IMG_PACKET_SIZE)
    {
//      LL_WARNS(LOG_TXT) << "Received bad sized packet: " << index << ", " << size << " != " << MAX_IMG_PACKET_SIZE << " for image: " << mID << LL_ENDL;
        return false;
    }

    if (index >= (S32)mPackets.size())
    {
        mPackets.resize(index+1, (PacketData*)NULL); // initializes v to NULL pointers
    }
    else if (mPackets[index] != NULL)
    {
//      LL_WARNS(LOG_TXT) << "Received duplicate packet: " << index << " for image: " << mID << LL_ENDL;
        return false;
    }

    mPackets[index] = new PacketData(data, size);
    while (mLastPacket+1 < (S32)mPackets.size() && mPackets[mLastPacket+1] != NULL)
    {
        ++mLastPacket;
    }
    return true;
}

void LLTextureFetchWorker::setState(e_state new_state)
{
    LL_PROFILE_ZONE_SCOPED_CATEGORY_TEXTURE;
    if (mFTType == FTT_SERVER_BAKE)
    {
    // NOTE: turning on these log statements is a reliable way to get
    // blurry images fairly frequently. Presumably this is an
    // indication of some subtle timing or locking issue.

//      LL_INFOS(LOG_TXT) << "id: " << mID << " FTType: " << mFTType << " disc: " << mDesiredDiscard << " sz: " << mDesiredSize << " state: " << e_state_name[mState] << " => " << e_state_name[new_state] << LL_ENDL;
    }

    F32 d_time = mStateTimer.getElapsedTimeF32();
    if (d_time >= 0.0001F)
    {
        if (LOGGED_STATES.count(mState))
        {
            mStateTimersMap[mState] = d_time;
        }
        else
        {
            mSkippedStatesTime += d_time;
        }
    }

    mStateTimer.reset();
    mState = new_state;
}

LLViewerRegion* LLTextureFetchWorker::getRegion()
{
    LLViewerRegion* region = NULL;
    if (mHost.isInvalid())
    {
        region = gAgent.getRegion();
    }
    else if (LLWorld::instanceExists())
    {
        region = LLWorld::getInstance()->getRegion(mHost);
    }
    return region;
}

//////////////////////////////////////////////////////////////////////////////

// Threads:  T*
bool LLTextureFetch::isFromLocalCache(const LLUUID& id)
{
<<<<<<< HEAD
	bool from_cache = false ;
=======
    BOOL from_cache = FALSE ;
>>>>>>> e1623bb2

    LLTextureFetchWorker* worker = getWorker(id);
    if (worker)
    {
        worker->lockWorkMutex();                                        // +Mw
        from_cache = worker->mInLocalCache;
        worker->unlockWorkMutex();                                      // -Mw
    }

    return from_cache ;
}

S32 LLTextureFetch::getFetchState(const LLUUID& id)
{
    S32 state = LLTextureFetchWorker::INVALID;
    LLTextureFetchWorker* worker = getWorker(id);
    if (worker && worker->haveWork())
    {
        state = worker->mState;
    }

    return state;
}

// Threads:  T*
S32 LLTextureFetch::getFetchState(const LLUUID& id, F32& data_progress_p, F32& requested_priority_p,
                                  U32& fetch_priority_p, F32& fetch_dtime_p, F32& request_dtime_p, bool& can_use_http)
{
    LL_PROFILE_ZONE_SCOPED;
    S32 state = LLTextureFetchWorker::INVALID;
    F32 data_progress = 0.0f;
    F32 requested_priority = 0.0f;
    F32 fetch_dtime = 999999.f;
    F32 request_dtime = 999999.f;
    U32 fetch_priority = 0;

    LLTextureFetchWorker* worker = getWorker(id);
    if (worker && worker->haveWork())
    {
        worker->lockWorkMutex();                                        // +Mw
        state = worker->mState;
        fetch_dtime = worker->mFetchDeltaTimer.getElapsedTimeF32();
        request_dtime = worker->mRequestedDeltaTimer.getElapsedTimeF32();
        if (worker->mFileSize > 0)
        {
            if (worker->mFormattedImage.notNull())
            {
                data_progress = (F32)worker->mFormattedImage->getDataSize() / (F32)worker->mFileSize;
            }
        }
        if (state >= LLTextureFetchWorker::LOAD_FROM_NETWORK && state <= LLTextureFetchWorker::WAIT_HTTP_REQ)
        {
            requested_priority = worker->mRequestedPriority;
        }
        else
        {
            requested_priority = worker->mImagePriority;
        }
        fetch_priority = worker->getImagePriority();
        can_use_http = worker->getCanUseHTTP() ;
        worker->unlockWorkMutex();                                      // -Mw
    }
    data_progress_p = data_progress;
    requested_priority_p = requested_priority;
    fetch_priority_p = fetch_priority;
    fetch_dtime_p = fetch_dtime;
    request_dtime_p = request_dtime;
    return state;
}

void LLTextureFetch::dump()
{
    LL_INFOS(LOG_TXT) << "LLTextureFetch ACTIVE_HTTP:" << LL_ENDL;
    for (queue_t::const_iterator iter(mHTTPTextureQueue.begin());
         mHTTPTextureQueue.end() != iter;
         ++iter)
    {
        LL_INFOS(LOG_TXT) << " ID: " << (*iter) << LL_ENDL;
    }

    LL_INFOS(LOG_TXT) << "LLTextureFetch WAIT_HTTP_RESOURCE:" << LL_ENDL;
    for (wait_http_res_queue_t::const_iterator iter(mHttpWaitResource.begin());
         mHttpWaitResource.end() != iter;
         ++iter)
    {
        LL_INFOS(LOG_TXT) << " ID: " << (*iter) << LL_ENDL;
    }
}

//////////////////////////////////////////////////////////////////////////////

// HTTP Resource Waiting Methods

// Threads:  Ttf
void LLTextureFetch::addHttpWaiter(const LLUUID & tid)
{
    mNetworkQueueMutex.lock();                                          // +Mfnq
    mHttpWaitResource.insert(tid);
    mNetworkQueueMutex.unlock();                                        // -Mfnq
}

// Threads:  Ttf
void LLTextureFetch::removeHttpWaiter(const LLUUID & tid)
{
    mNetworkQueueMutex.lock();                                          // +Mfnq
    wait_http_res_queue_t::iterator iter(mHttpWaitResource.find(tid));
    if (mHttpWaitResource.end() != iter)
    {
        mHttpWaitResource.erase(iter);
    }
    mNetworkQueueMutex.unlock();                                        // -Mfnq
}

// Threads:  T*
bool LLTextureFetch::isHttpWaiter(const LLUUID & tid)
{
    mNetworkQueueMutex.lock();                                          // +Mfnq
    wait_http_res_queue_t::iterator iter(mHttpWaitResource.find(tid));
    const bool ret(mHttpWaitResource.end() != iter);
    mNetworkQueueMutex.unlock();                                        // -Mfnq
    return ret;
}

// Release as many requests as permitted from the WAIT_HTTP_RESOURCE2
// state to the SEND_HTTP_REQ state based on their current priority.
//
// This data structures and code associated with this looks a bit
// indirect and naive but it's done in the name of safety.  An
// ordered container may become invalid from time to time due to
// priority changes caused by actions in other threads.  State itself
// could also suffer the same fate with canceled operations.  Even
// done this way, I'm not fully trusting we're truly safe.  This
// module is due for a major refactoring and we'll deal with it then.
//
// Threads:  Ttf
// Locks:  -Mw (must not hold any worker when called)
void LLTextureFetch::releaseHttpWaiters()
{
    LL_PROFILE_ZONE_SCOPED;
    // Use mHttpSemaphore rather than mHTTPTextureQueue.size()
    // to avoid a lock.
    if (mHttpSemaphore >= mHttpLowWater)
        return;
    S32 needed(mHttpHighWater - mHttpSemaphore);
    if (needed <= 0)
    {
        // Would only happen if High/LowWater were changed behind
        // our back.  In that case, defer fill until usage falls within
        // limits.
        return;
    }

    // Quickly make a copy of all the LLUIDs.  Get off the
    // mutex as early as possible.
    typedef std::vector<LLUUID> uuid_vec_t;
    uuid_vec_t tids;

    {
        LLMutexLock lock(&mNetworkQueueMutex);                          // +Mfnq

        if (mHttpWaitResource.empty())
            return;
        tids.reserve(mHttpWaitResource.size());
        tids.assign(mHttpWaitResource.begin(), mHttpWaitResource.end());
    }                                                                   // -Mfnq

    // Now lookup the UUUIDs to find valid requests and sort
    // them in priority order, highest to lowest.  We're going
    // to modify priority later as a side-effect of releasing
    // these objects.  That, in turn, would violate the partial
    // ordering assumption of std::set, std::map, etc. so we
    // don't use those containers.  We use a vector and an explicit
    // sort to keep the containers valid later.
    typedef std::vector<LLTextureFetchWorker *> worker_list_t;
    worker_list_t tids2;

    tids2.reserve(tids.size());
    for (uuid_vec_t::iterator iter(tids.begin());
         tids.end() != iter;
         ++iter)
    {
        LLTextureFetchWorker * worker(getWorker(* iter));
        if (worker)
        {
            tids2.push_back(worker);
        }
        else
        {
            // If worker isn't found, this should be due to a request
            // for deletion.  We signal our recognition that this
            // uuid shouldn't be used for resource waiting anymore by
            // erasing it from the resource waiter list.  That allows
            // deleteOK to do final deletion on the worker.
            removeHttpWaiter(* iter);
        }
    }
    tids.clear();

    // Sort into priority order, if necessary and only as much as needed
    if (tids2.size() > needed)
    {
        LLTextureFetchWorker::Compare compare;
        std::partial_sort(tids2.begin(), tids2.begin() + needed, tids2.end(), compare);
    }

    // Release workers up to the high water mark.  Since we aren't
    // holding any locks at this point, we can be in competition
    // with other callers.  Do defensive things like getting
    // refreshed counts of requests and checking if someone else
    // has moved any worker state around....
    for (worker_list_t::iterator iter2(tids2.begin()); tids2.end() != iter2; ++iter2)
    {
        LLTextureFetchWorker * worker(* iter2);

        worker->lockWorkMutex();                                        // +Mw
        if (LLTextureFetchWorker::WAIT_HTTP_RESOURCE2 != worker->mState)
        {
            // Not in expected state, remove it, try the next one
            worker->unlockWorkMutex();                                  // -Mw
            LL_WARNS(LOG_TXT) << "Resource-waited texture " << worker->mID
                              << " in unexpected state:  " << worker->mState
                              << ".  Removing from wait list."
                              << LL_ENDL;
            removeHttpWaiter(worker->mID);
            continue;
        }

        if (! worker->acquireHttpSemaphore())
        {
            // Out of active slots, quit
            worker->unlockWorkMutex();                                  // -Mw
            break;
        }

        worker->setState(LLTextureFetchWorker::SEND_HTTP_REQ);
        worker->unlockWorkMutex();                                      // -Mw

        removeHttpWaiter(worker->mID);
    }
}

// Threads:  T*
void LLTextureFetch::cancelHttpWaiters()
{
    mNetworkQueueMutex.lock();                                          // +Mfnq
    mHttpWaitResource.clear();
    mNetworkQueueMutex.unlock();                                        // -Mfnq
}

// Threads:  T*
int LLTextureFetch::getHttpWaitersCount()
{
    mNetworkQueueMutex.lock();                                          // +Mfnq
    int ret(mHttpWaitResource.size());
    mNetworkQueueMutex.unlock();                                        // -Mfnq
    return ret;
}


// Threads:  T*
void LLTextureFetch::updateStateStats(U32 cache_read, U32 cache_write, U32 res_wait)
{
    LLMutexLock lock(&mQueueMutex);                                     // +Mfq

    mTotalCacheReadCount += cache_read;
    mTotalCacheWriteCount += cache_write;
    mTotalResourceWaitCount += res_wait;
}                                                                       // -Mfq


// Threads:  T*
void LLTextureFetch::getStateStats(U32 * cache_read, U32 * cache_write, U32 * res_wait)
{
    U32 ret1(0U), ret2(0U), ret3(0U);

    {
        LLMutexLock lock(&mQueueMutex);                                 // +Mfq
        ret1 = mTotalCacheReadCount;
        ret2 = mTotalCacheWriteCount;
        ret3 = mTotalResourceWaitCount;
    }                                                                   // -Mfq

    *cache_read = ret1;
    *cache_write = ret2;
    *res_wait = ret3;
}

//////////////////////////////////////////////////////////////////////////////

// cross-thread command methods

// Threads:  T*
void LLTextureFetch::commandSetRegion(U64 region_handle)
{
    TFReqSetRegion * req = new TFReqSetRegion(region_handle);

    cmdEnqueue(req);
}

// Threads:  T*
void LLTextureFetch::commandSendMetrics(const std::string & caps_url,
                                        const LLUUID & session_id,
                                        const LLUUID & agent_id,
                                        LLSD& stats_sd)
{
    TFReqSendMetrics * req = new TFReqSendMetrics(caps_url, session_id, agent_id, stats_sd);

    cmdEnqueue(req);
}

// Threads:  T*
void LLTextureFetch::commandDataBreak()
{
    // The pedantically correct way to implement this is to create a command
    // request object in the above fashion and enqueue it.  However, this is
    // simple data of an advisorial not operational nature and this case
    // of shared-write access is tolerable.

    LLTextureFetch::svMetricsDataBreak = true;
}

// Threads:  T*
void LLTextureFetch::cmdEnqueue(TFRequest * req)
{
    LL_PROFILE_ZONE_SCOPED;
    lockQueue();                                                        // +Mfq
    mCommands.push_back(req);
    unlockQueue();                                                      // -Mfq

    unpause();
}

// Threads:  T*
LLTextureFetch::TFRequest * LLTextureFetch::cmdDequeue()
{
    LL_PROFILE_ZONE_SCOPED;
    TFRequest * ret = 0;

    lockQueue();                                                        // +Mfq
    if (! mCommands.empty())
    {
        ret = mCommands.front();
        mCommands.erase(mCommands.begin());
    }
    unlockQueue();                                                      // -Mfq

    return ret;
}

// Threads:  Ttf
void LLTextureFetch::cmdDoWork()
{
    LL_PROFILE_ZONE_SCOPED;
    if (mDebugPause)
    {
        return;  // debug: don't do any work
    }

    TFRequest * req = cmdDequeue();
    if (req)
    {
        // One request per pass should really be enough for this.
        req->doWork(this);
        delete req;
    }
}

//////////////////////////////////////////////////////////////////////////////

// Private (anonymous) class methods implementing the command scheme.

namespace
{


// Example of a simple notification handler for metrics
// delivery notification.  Earlier versions of the code used
// a Responder that tried harder to detect delivery breaks
// but it really isn't that important.  If someone wants to
// revisit that effort, here is a place to start.
class AssetReportHandler : public LLCore::HttpHandler
{
public:

    // Threads:  Ttf
    virtual void onCompleted(LLCore::HttpHandle handle, LLCore::HttpResponse * response)
    {
        LLCore::HttpStatus status(response->getStatus());

        if (status)
        {
            LL_DEBUGS(LOG_TXT) << "Successfully delivered asset metrics to grid."
                               << LL_ENDL;
        }
        else
        {
            LL_WARNS(LOG_TXT) << "Error delivering asset metrics to grid.  Status:  "
                              << status.toTerseString()
                              << ", Reason:  " << status.toString() << LL_ENDL;
        }
    }
}; // end class AssetReportHandler

/**
 * Implements the 'Set Region' command.
 *
 * Thread:  Thread1 (TextureFetch)
 */
bool
TFReqSetRegion::doWork(LLTextureFetch *)
{
    LLViewerAssetStatsFF::set_region(mRegionHandle);

    return true;
}

TFReqSendMetrics::TFReqSendMetrics(const std::string & caps_url,
                                   const LLUUID & session_id,
                                   const LLUUID & agent_id,
                                   LLSD& stats_sd):
    LLTextureFetch::TFRequest(),
    mCapsURL(caps_url),
    mSessionID(session_id),
    mAgentID(agent_id),
    mStatsSD(stats_sd),
    mHandler(new AssetReportHandler)
{}


TFReqSendMetrics::~TFReqSendMetrics()
{
}


/**
 * Implements the 'Send Metrics' command.  Takes over
 * ownership of the passed LLViewerAssetStats pointer.
 *
 * Thread:  Thread1 (TextureFetch)
 */
bool
TFReqSendMetrics::doWork(LLTextureFetch * fetcher)
{
    LL_PROFILE_ZONE_SCOPED;

    //if (! gViewerAssetStatsThread1)
    //  return true;

    static volatile bool reporting_started(false);
    static volatile S32 report_sequence(0);

    // In mStatsSD, we have a copy we own of the LLSD representation
    // of the asset stats. Add some additional fields and ship it off.

    static const S32 metrics_data_version = 2;

    bool initial_report = !reporting_started;
    mStatsSD["session_id"] = mSessionID;
    mStatsSD["agent_id"] = mAgentID;
    mStatsSD["message"] = "ViewerAssetMetrics";
    mStatsSD["sequence"] = report_sequence;
    mStatsSD["initial"] = initial_report;
    mStatsSD["version"] = metrics_data_version;
    mStatsSD["break"] = static_cast<bool>(LLTextureFetch::svMetricsDataBreak);

    // Update sequence number
    if (S32_MAX == ++report_sequence)
    {
        report_sequence = 0;
    }
    reporting_started = true;

    // Limit the size of the stats report if necessary.

    mStatsSD["truncated"] = truncate_viewer_metrics(10, mStatsSD);

    if (gSavedSettings.getBOOL("QAModeMetrics"))
    {
        dump_sequential_xml("metric_asset_stats",mStatsSD);
    }

    if (! mCapsURL.empty())
    {
        // Don't care about handle, this is a fire-and-forget operation.
        LLCoreHttpUtil::requestPostWithLLSD(&fetcher->getHttpRequest(),
                                            fetcher->getMetricsPolicyClass(),
                                            mCapsURL,
                                            mStatsSD,
                                            LLCore::HttpOptions::ptr_t(),
                                            fetcher->getMetricsHeaders(),
                                            mHandler);
        LLTextureFetch::svMetricsDataBreak = false;
    }
    else
    {
        LLTextureFetch::svMetricsDataBreak = true;
    }

    // In QA mode, Metrics submode, log the result for ease of testing
    if (fetcher->isQAMode())
    {
        LL_INFOS(LOG_TXT) << "ViewerAssetMetrics as submitted\n" << ll_pretty_print_sd(mStatsSD) << LL_ENDL;
    }

    return true;
}


bool
truncate_viewer_metrics(int max_regions, LLSD & metrics)
{
    static const LLSD::String reg_tag("regions");
    static const LLSD::String duration_tag("duration");

    LLSD & reg_map(metrics[reg_tag]);
    if (reg_map.size() <= max_regions)
    {
        return false;
    }

    // Build map of region hashes ordered by duration
    typedef std::multimap<LLSD::Real, int> reg_ordered_list_t;
    reg_ordered_list_t regions_by_duration;

    int ind(0);
    LLSD::array_const_iterator it_end(reg_map.endArray());
    for (LLSD::array_const_iterator it(reg_map.beginArray()); it_end != it; ++it, ++ind)
    {
        LLSD::Real duration = (*it)[duration_tag].asReal();
        regions_by_duration.insert(reg_ordered_list_t::value_type(duration, ind));
    }

    // Build a replacement regions array with the longest-persistence regions
    LLSD new_region(LLSD::emptyArray());
    reg_ordered_list_t::const_reverse_iterator it2_end(regions_by_duration.rend());
    reg_ordered_list_t::const_reverse_iterator it2(regions_by_duration.rbegin());
    for (int i(0); i < max_regions && it2_end != it2; ++i, ++it2)
    {
        new_region.append(reg_map[it2->second]);
    }
    reg_map = new_region;

    return true;
}

} // end of anonymous namespace

LLTextureFetchTester::LLTextureFetchTester() : LLMetricPerformanceTesterBasic(sTesterName)
{
    mTextureFetchTime = 0;
    mSkippedStatesTime = 0;
    mFileSize = 0;
}

LLTextureFetchTester::~LLTextureFetchTester()
{
    outputTestResults();
    LLTextureFetch::sTesterp = NULL;
}

//virtual
void LLTextureFetchTester::outputTestRecord(LLSD *sd)
{
    std::string currentLabel = getCurrentLabelName();

    (*sd)[currentLabel]["Texture Fetch Time"]   = (LLSD::Real)mTextureFetchTime;
    (*sd)[currentLabel]["File Size"]            = (LLSD::Integer)mFileSize;
    (*sd)[currentLabel]["Skipped States Time"]  = (LLSD::String)llformat("%.6f", mSkippedStatesTime);

    for(auto i : LOGGED_STATES)
    {
        (*sd)[currentLabel][sStateDescs[i]] = mStateTimersMap[i];
    }
}

void LLTextureFetchTester::updateStats(const std::map<S32, F32> state_timers, const F32 fetch_time, const F32 skipped_states_time, const S32 file_size)
{
    mTextureFetchTime = fetch_time;
    mStateTimersMap = state_timers;
    mFileSize = file_size;
    mSkippedStatesTime = skipped_states_time;
    outputTestResults();
}
<|MERGE_RESOLUTION|>--- conflicted
+++ resolved
@@ -1,4459 +1,3738 @@
-/**
- * @file lltexturefetch.cpp
- * @brief Object which fetches textures from the cache and/or network
- *
- * $LicenseInfo:firstyear=2000&license=viewerlgpl$
- * Second Life Viewer Source Code
- * Copyright (C) 2012-2014, Linden Research, Inc.
- *
- * This library is free software; you can redistribute it and/or
- * modify it under the terms of the GNU Lesser General Public
- * License as published by the Free Software Foundation;
- * version 2.1 of the License only.
- *
- * This library is distributed in the hope that it will be useful,
- * but WITHOUT ANY WARRANTY; without even the implied warranty of
- * MERCHANTABILITY or FITNESS FOR A PARTICULAR PURPOSE.  See the GNU
- * Lesser General Public License for more details.
- *
- * You should have received a copy of the GNU Lesser General Public
- * License along with this library; if not, write to the Free Software
- * Foundation, Inc., 51 Franklin Street, Fifth Floor, Boston, MA  02110-1301  USA
- *
- * Linden Research, Inc., 945 Battery Street, San Francisco, CA  94111  USA
- * $/LicenseInfo$
- */
-
-#include "llviewerprecompiledheaders.h"
-
-#include <iostream>
-#include <map>
-#include <algorithm>
-
-#include "lltexturefetch.h"
-
-#include "lldir.h"
-#include "llhttpconstants.h"
-#include "llimage.h"
-#include "llimagej2c.h"
-#include "llimageworker.h"
-#include "llworkerthread.h"
-#include "message.h"
-
-#include "llagent.h"
-#include "lltexturecache.h"
-#include "llviewercontrol.h"
-#include "llviewertexturelist.h"
-#include "llviewertexture.h"
-#include "llviewerregion.h"
-#include "llviewerstats.h"
-#include "llviewerstatsrecorder.h"
-#include "llviewerassetstats.h"
-#include "llworld.h"
-#include "llsdparam.h"
-#include "llsdutil.h"
-#include "llstartup.h"
-
-#include "httprequest.h"
-#include "httphandler.h"
-#include "httpresponse.h"
-#include "bufferarray.h"
-#include "bufferstream.h"
-#include "llcorehttputil.h"
-#include "llhttpretrypolicy.h"
-
-LLTrace::CountStatHandle<F64> LLTextureFetch::sCacheHit("texture_cache_hit");
-LLTrace::CountStatHandle<F64> LLTextureFetch::sCacheAttempt("texture_cache_attempt");
-LLTrace::EventStatHandle<LLUnit<F32, LLUnits::Percent> > LLTextureFetch::sCacheHitRate("texture_cache_hits");
-
-LLTrace::SampleStatHandle<F32Seconds> LLTextureFetch::sCacheReadLatency("texture_cache_read_latency");
-LLTrace::SampleStatHandle<F32Seconds> LLTextureFetch::sTexDecodeLatency("texture_decode_latency");
-LLTrace::SampleStatHandle<F32Seconds> LLTextureFetch::sCacheWriteLatency("texture_write_latency");
-LLTrace::SampleStatHandle<F32Seconds> LLTextureFetch::sTexFetchLatency("texture_fetch_latency");
-
-LLTextureFetchTester* LLTextureFetch::sTesterp = NULL ;
-const std::string sTesterName("TextureFetchTester");
-
-//////////////////////////////////////////////////////////////////////////////
-//
-// Introduction
-//
-// This is an attempt to document what's going on in here after-the-fact.
-// It's a sincere attempt to be accurate but there will be mistakes.
-//
-//
-// Purpose
-//
-// What is this module trying to do?  It accepts requests to load textures
-// at a given priority and discard level and notifies the caller when done
-// (successfully or not).  Additional constraints are:
-//
-// * Support a local texture cache.  Don't hit network when possible
-//   to avoid it.
-// * Use UDP or HTTP as directed or as fallback.  HTTP is tried when
-//   not disabled and a URL is available.  UDP when a URL isn't
-//   available or HTTP attempts fail.
-// * Asynchronous (using threads).  Main thread is not to be blocked or
-//   burdened.
-// * High concurrency.  Many requests need to be in-flight and at various
-//   stages of completion.
-// * Tolerate frequent re-prioritizations of requests.  Priority is
-//   a reflection of a camera's viewpoint and as that viewpoint changes,
-//   objects and textures become more and less relevant and that is
-//   expressed at this level by priority changes and request cancelations.
-//
-// The caller interfaces that fall out of the above and shape the
-// implementation are:
-// * createRequest - Load j2c image via UDP or HTTP at given discard level and priority
-// * deleteRequest - Request removal of prior request
-// * getRequestFinished - Test if request is finished returning data to caller
-// * updateRequestPriority - Change priority of existing request
-// * getFetchState - Retrieve progress on existing request
-//
-// Everything else in here is mostly plumbing, metrics and debug.
-//
-//
-// The Work Queue
-//
-// The two central classes are LLTextureFetch and LLTextureFetchWorker.
-// LLTextureFetch combines threading with a priority queue of work
-// requests.  The priority queue is sorted by a U32 priority derived
-// from the F32 priority in the APIs.  The *only* work request that
-// receives service time by this thread is the highest priority
-// request.  All others wait until it is complete or a dynamic priority
-// change has re-ordered work.
-//
-// LLTextureFetchWorker implements the work request and is 1:1 with
-// texture fetch requests.  Embedded in each is a state machine that
-// walks it through the cache, HTTP, UDP, image decode and retry
-// steps of texture acquisition.
-//
-//
-// Threads
-//
-// Several threads are actively invoking code in this module.  They
-// include:
-//
-// 1.  Tmain    Main thread of execution
-// 2.  Ttf      LLTextureFetch's worker thread provided by LLQueuedThread
-// 3.  Tcurl    LLCurl's worker thread (should disappear over time)
-// 4.  Ttc      LLTextureCache's worker thread
-// 5.  Tid      Image decoder's worker thread
-// 6.  Thl      HTTP library's worker thread
-//
-//
-// Mutexes/Condition Variables
-//
-// 1.  Mt       Mutex defined for LLThread's condition variable (base class of
-//              LLTextureFetch)
-// 2.  Ct       Condition variable for LLThread and used by lock/unlockData().
-// 3.  Mwtd     Special LLWorkerThread mutex used for request deletion
-//              operations (base class of LLTextureFetch)
-// 4.  Mfq      LLTextureFetch's mutex covering request and command queue
-//              data.
-// 5.  Mfnq     LLTextureFetch's mutex covering udp and http request
-//              queue data.
-// 6.  Mwc      Mutex covering LLWorkerClass's members (base class of
-//              LLTextureFetchWorker).  One per request.
-// 7.  Mw       LLTextureFetchWorker's mutex.  One per request.
-//
-//
-// Lock Ordering Rules
-//
-// Not an exhaustive list but shows the order of lock acquisition
-// needed to prevent deadlocks.  'A < B' means acquire 'A' before
-// acquiring 'B'.
-//
-// 1.    Mw < Mfnq
-// (there are many more...)
-//
-//
-// Method and Member Definitions
-//
-// With the above, we'll try to document what threads can call what
-// methods (using T* for any), what locks must be held on entry and
-// are taken out during execution and what data is covered by which
-// lock (if any).  This latter category will be especially prone to
-// error so be skeptical.
-//
-// A line like:  "// Locks:  M<xxx>" indicates a method that must
-// be invoked by a caller holding the 'M<xxx>' lock.  Similarly,
-// "// Threads:  T<xxx>" means that a caller should be running in
-// the indicated thread.
-//
-// For data members, a trailing comment like "// M<xxx>" means that
-// the data member is covered by the specified lock.  Absence of a
-// comment can mean the member is unlocked or that I didn't bother
-// to do the archaeology.  In the case of LLTextureFetchWorker,
-// most data members added by the leaf class are actually covered
-// by the Mw lock.  You may also see "// T<xxx>" which means that
-// the member's usage is restricted to one thread (except for
-// perhaps construction and destruction) and so explicit locking
-// isn't used.
-//
-// In code, a trailing comment like "// [-+]M<xxx>" indicates a
-// lock acquision or release point.
-//
-//
-// Worker Lifecycle
-//
-// The threading and responder model makes it very likely that
-// other components are holding on to a pointer to a worker request.
-// So, uncoordinated deletions of requests is a guarantee of memory
-// corruption in a short time.  So destroying a request involves
-// invocations's of LLQueuedThread/LLWorkerThread's abort/stop
-// logic that removes workers and puts them ona delete queue for
-// 2-phase destruction.  That second phase is deferrable by calls
-// to deleteOK() which only allow final destruction (via dtor)
-// once deleteOK has determined that the request is in a safe
-// state.
-//
-//
-// Worker State Machine
-//
-// "doWork" will be executed for a given worker on its respective
-// LLQueuedThread.  If doWork returns true, the worker is treated
-// as completed.  If doWork returns false, the worker will be
-// put on the back of the work queue at the start of the next iteration
-// of the mainloop.  If a worker is waiting on a resource, it should
-// return false as soon as possible and not block to avoid starving
-// other workers of cpu cycles.
-//
-
-
-
-//////////////////////////////////////////////////////////////////////////////
-
-// Tuning/Parameterization Constants
-
-static const S32 HTTP_PIPE_REQUESTS_HIGH_WATER = 100;       // Maximum requests to have active in HTTP (pipelined)
-static const S32 HTTP_PIPE_REQUESTS_LOW_WATER = 50;         // Active level at which to refill
-static const S32 HTTP_NONPIPE_REQUESTS_HIGH_WATER = 40;
-static const S32 HTTP_NONPIPE_REQUESTS_LOW_WATER = 20;
-
-// BUG-3323/SH-4375
-// *NOTE:  This is a heuristic value.  Texture fetches have a habit of using a
-// value of 32MB to indicate 'get the rest of the image'.  Certain ISPs and
-// network equipment get confused when they see this in a Range: header.  So,
-// if the request end is beyond this value, we issue an open-ended Range:
-// request (e.g. 'Range: <start>-') which seems to fix the problem.
-static const S32 HTTP_REQUESTS_RANGE_END_MAX = 20000000;
-
-// stop after 720 seconds, might be overkill, but cap request can keep going forever.
-static const S32 MAX_CAP_MISSING_RETRIES = 720;
-static const S32 CAP_MISSING_EXPIRATION_DELAY = 1; // seconds
-
-//////////////////////////////////////////////////////////////////////////////
-namespace
-{
-    // The NoOpDeletor is used when passing certain objects (the LLTextureFetchWorker)
-    // in a smart pointer below for passage into
-    // the LLCore::Http libararies. When the smart pointer is destroyed,  no
-    // action will be taken since we do not in these cases want the object to
-    // be destroyed at the end of the call.
-    //
-    // *NOTE$: Yes! It is "Deletor"
-    // http://english.stackexchange.com/questions/4733/what-s-the-rule-for-adding-er-vs-or-when-nouning-a-verb
-    // "delete" derives from Latin "deletus"
-    void NoOpDeletor(LLCore::HttpHandler *)
-    { /*NoOp*/ }
-}
-
-static const char* e_state_name[] =
-{
-    "INVALID",
-    "INIT",
-    "LOAD_FROM_TEXTURE_CACHE",
-    "CACHE_POST",
-    "LOAD_FROM_NETWORK",
-    "WAIT_HTTP_RESOURCE",
-    "WAIT_HTTP_RESOURCE2",
-    "SEND_HTTP_REQ",
-    "WAIT_HTTP_REQ",
-    "DECODE_IMAGE",
-    "DECODE_IMAGE_UPDATE",
-    "WRITE_TO_CACHE",
-    "WAIT_ON_WRITE",
-    "DONE"
-};
-
-// Log scope
-static const char * const LOG_TXT = "Texture";
-
-class LLTextureFetchWorker : public LLWorkerClass, public LLCore::HttpHandler
-
-{
-    friend class LLTextureFetch;
-
-private:
-    class CacheReadResponder : public LLTextureCache::ReadResponder
-    {
-    public:
-
-        // Threads:  Ttf
-        CacheReadResponder(LLTextureFetch* fetcher, const LLUUID& id, LLImageFormatted* image)
-            : mFetcher(fetcher), mID(id)
-        {
-            setImage(image);
-        }
-
-        // Threads:  Ttc
-        virtual void completed(bool success)
-        {
-            LL_PROFILE_ZONE_SCOPED;
-            LLTextureFetchWorker* worker = mFetcher->getWorker(mID);
-            if (worker)
-            {
-                worker->callbackCacheRead(success, mFormattedImage, mImageSize, mImageLocal);
-            }
-        }
-    private:
-        LLTextureFetch* mFetcher;
-        LLUUID mID;
-    };
-
-    class CacheWriteResponder : public LLTextureCache::WriteResponder
-    {
-    public:
-
-        // Threads:  Ttf
-        CacheWriteResponder(LLTextureFetch* fetcher, const LLUUID& id)
-            : mFetcher(fetcher), mID(id)
-        {
-        }
-
-        // Threads:  Ttc
-        virtual void completed(bool success)
-        {
-            LL_PROFILE_ZONE_SCOPED;
-            LLTextureFetchWorker* worker = mFetcher->getWorker(mID);
-            if (worker)
-            {
-                worker->callbackCacheWrite(success);
-            }
-        }
-    private:
-        LLTextureFetch* mFetcher;
-        LLUUID mID;
-    };
-
-    class DecodeResponder : public LLImageDecodeThread::Responder
-    {
-    public:
-
-        // Threads:  Ttf
-        DecodeResponder(LLTextureFetch* fetcher, const LLUUID& id, LLTextureFetchWorker* worker)
-            : mFetcher(fetcher), mID(id)
-        {
-        }
-
-        // Threads:  Tid
-        virtual void completed(bool success, const std::string& error_message, LLImageRaw* raw, LLImageRaw* aux, U32 request_id)
-        {
-            LL_PROFILE_ZONE_SCOPED;
-            LLTextureFetchWorker* worker = mFetcher->getWorker(mID);
-            if (worker)
-            {
-                worker->callbackDecoded(success, error_message, raw, aux, request_id);
-            }
-        }
-    private:
-        LLTextureFetch* mFetcher;
-        LLUUID mID;
-    };
-
-    struct Compare
-    {
-        // lhs < rhs
-        bool operator()(const LLTextureFetchWorker* lhs, const LLTextureFetchWorker* rhs) const
-        {
-            // greater priority is "less"
-            return lhs->mImagePriority > rhs->mImagePriority;
-        }
-    };
-
-public:
-
-<<<<<<< HEAD
-	// Threads:  Ttf
-	/*virtual*/ bool doWork(S32 param); // Called from LLWorkerThread::processRequest()
-
-	// Threads:  Ttf
-	/*virtual*/ void finishWork(S32 param, bool completed); // called from finishRequest() (WORK THREAD)
-
-	// Threads:  Tmain
-	/*virtual*/ bool deleteOK(); // called from update()
-
-	~LLTextureFetchWorker();
-
-	// Threads:  Ttf
-	// Locks:  Mw
-	S32 callbackHttpGet(LLCore::HttpResponse * response,
-						bool partial, bool success);
-
-	// Threads:  Ttc
-	void callbackCacheRead(bool success, LLImageFormatted* image,
-						   S32 imagesize, bool islocal);
-
-	// Threads:  Ttc
-	void callbackCacheWrite(bool success);
-
-	// Threads:  Tid
-	void callbackDecoded(bool success, LLImageRaw* raw, LLImageRaw* aux, S32 decode_id);
-	
-	// Threads:  T*
-	void setGetStatus(LLCore::HttpStatus status, const std::string& reason)
-	{
-		LLMutexLock lock(&mWorkMutex);
-
-		mGetStatus = status;
-		mGetReason = reason;
-	}
-
-	void setCanUseHTTP(bool can_use_http) { mCanUseHTTP = can_use_http; }
-	bool getCanUseHTTP() const { return mCanUseHTTP; }
-
-	void setUrl(const std::string& url) { mUrl = url; }
-
-	LLTextureFetch & getFetcher() { return *mFetcher; }
-
-	// Inherited from LLCore::HttpHandler
-	// Threads:  Ttf
-	virtual void onCompleted(LLCore::HttpHandle handle, LLCore::HttpResponse * response);
-
-	enum e_state // mState
-	{
-		// *NOTE:  Do not change the order/value of state variables, some code
-		// depends upon specific ordering/adjacency.
-
-		// NOTE: Affects LLTextureBar::draw in lltextureview.cpp (debug hack)
-		INVALID = 0,
-		INIT,
-		LOAD_FROM_TEXTURE_CACHE,
-		CACHE_POST,
-		LOAD_FROM_NETWORK,
-		WAIT_HTTP_RESOURCE,				// Waiting for HTTP resources
-		WAIT_HTTP_RESOURCE2,			// Waiting for HTTP resources
-		SEND_HTTP_REQ,					// Commit to sending as HTTP
-		WAIT_HTTP_REQ,					// Request sent, wait for completion
-		DECODE_IMAGE,
-		DECODE_IMAGE_UPDATE,
-		WRITE_TO_CACHE,
-		WAIT_ON_WRITE,
-		DONE
-	};
-=======
-    // Threads:  Ttf
-    /*virtual*/ bool doWork(S32 param); // Called from LLWorkerThread::processRequest()
-
-    // Threads:  Ttf
-    /*virtual*/ void finishWork(S32 param, bool completed); // called from finishRequest() (WORK THREAD)
-
-    // Threads:  Tmain
-    /*virtual*/ bool deleteOK(); // called from update()
-
-    ~LLTextureFetchWorker();
-
-    // Threads:  Ttf
-    // Locks:  Mw
-    S32 callbackHttpGet(LLCore::HttpResponse * response,
-                        bool partial, bool success);
-
-    // Threads:  Ttc
-    void callbackCacheRead(bool success, LLImageFormatted* image,
-                           S32 imagesize, BOOL islocal);
-
-    // Threads:  Ttc
-    void callbackCacheWrite(bool success);
-
-    // Threads:  Tid
-    void callbackDecoded(bool success, const std::string& error_message, LLImageRaw* raw, LLImageRaw* aux, S32 decode_id);
-
-    // Threads:  T*
-    void setGetStatus(LLCore::HttpStatus status, const std::string& reason)
-    {
-        LLMutexLock lock(&mWorkMutex);
-
-        mGetStatus = status;
-        mGetReason = reason;
-    }
-
-    void setCanUseHTTP(bool can_use_http) { mCanUseHTTP = can_use_http; }
-    bool getCanUseHTTP() const { return mCanUseHTTP; }
-
-    void setUrl(const std::string& url) { mUrl = url; }
-
-    LLTextureFetch & getFetcher() { return *mFetcher; }
-
-    // Inherited from LLCore::HttpHandler
-    // Threads:  Ttf
-    virtual void onCompleted(LLCore::HttpHandle handle, LLCore::HttpResponse * response);
-
-    enum e_state // mState
-    {
-        // *NOTE:  Do not change the order/value of state variables, some code
-        // depends upon specific ordering/adjacency.
-
-        // NOTE: Affects LLTextureBar::draw in lltextureview.cpp (debug hack)
-        INVALID = 0,
-        INIT,
-        LOAD_FROM_TEXTURE_CACHE,
-        CACHE_POST,
-        LOAD_FROM_NETWORK,
-        WAIT_HTTP_RESOURCE,             // Waiting for HTTP resources
-        WAIT_HTTP_RESOURCE2,            // Waiting for HTTP resources
-        SEND_HTTP_REQ,                  // Commit to sending as HTTP
-        WAIT_HTTP_REQ,                  // Request sent, wait for completion
-        DECODE_IMAGE,
-        DECODE_IMAGE_UPDATE,
-        WRITE_TO_CACHE,
-        WAIT_ON_WRITE,
-        DONE
-    };
->>>>>>> e1623bb2
-
-protected:
-    LLTextureFetchWorker(LLTextureFetch* fetcher, FTType f_type,
-                         const std::string& url, const LLUUID& id, const LLHost& host,
-                         F32 priority, S32 discard, S32 size);
-
-private:
-
-    // Threads:  Tmain
-    /*virtual*/ void startWork(S32 param); // called from addWork() (MAIN THREAD)
-
-    // Threads:  Tmain
-    /*virtual*/ void endWork(S32 param, bool aborted); // called from doWork() (MAIN THREAD)
-
-    // Locks:  Mw
-    void resetFormattedData();
-
-    // get the relative priority of this worker (should map to max virtual size)
-    F32 getImagePriority() const;
-
-    // Locks:  Mw
-    void setImagePriority(F32 priority);
-
-    // Locks:  Mw (ctor invokes without lock)
-    void setDesiredDiscard(S32 discard, S32 size);
-
-    // Threads:  T*
-    // Locks:  Mw
-    bool insertPacket(S32 index, U8* data, S32 size);
-
-    // Locks:  Mw
-    void clearPackets();
-
-
-    // Locks:  Mw
-    void removeFromCache();
-
-    // Threads:  Ttf
-    bool writeToCacheComplete();
-
-    // Threads:  Ttf
-    void recordTextureStart(bool is_http);
-
-    // Threads:  Ttf
-    void recordTextureDone(bool is_http, F64 byte_count);
-
-    void lockWorkMutex() { mWorkMutex.lock(); }
-    void unlockWorkMutex() { mWorkMutex.unlock(); }
-
-    // Threads:  Ttf
-    // Locks:  Mw
-    bool acquireHttpSemaphore()
-        {
-            llassert(! mHttpHasResource);
-            if (mFetcher->mHttpSemaphore >= mFetcher->mHttpHighWater)
-            {
-                return false;
-            }
-            mHttpHasResource = true;
-            mFetcher->mHttpSemaphore++;
-            return true;
-        }
-
-    // Threads:  Ttf
-    // Locks:  Mw
-    void releaseHttpSemaphore()
-        {
-            llassert(mHttpHasResource);
-            mHttpHasResource = false;
-            mFetcher->mHttpSemaphore--;
-            llassert_always(mFetcher->mHttpSemaphore >= 0);
-        }
-
-private:
-    enum e_request_state // mSentRequest
-    {
-        UNSENT = 0,
-        QUEUED = 1,
-        SENT_SIM = 2
-    };
-    enum e_write_to_cache_state //mWriteToCacheState
-    {
-        NOT_WRITE = 0,
-        CAN_WRITE = 1,
-        SHOULD_WRITE = 2
-    };
-
-    e_state mState;
-    void setState(e_state new_state);
-    LLViewerRegion* getRegion();
-
-    e_write_to_cache_state mWriteToCacheState;
-    LLTextureFetch* mFetcher;
-    LLPointer<LLImageFormatted> mFormattedImage;
-    LLPointer<LLImageRaw>       mRawImage,
-                                mAuxImage;
-    FTType mFTType;
-    LLUUID mID;
-    LLHost mHost;
-    std::string mUrl;
-    U8 mType;
-    F32 mImagePriority; // should map to max virtual size
-    F32 mRequestedPriority;
-    S32 mDesiredDiscard;
-    S32 mSimRequestedDiscard;
-    S32 mRequestedDiscard;
-    S32 mLoadedDiscard;
-    S32 mDecodedDiscard;
-    LLFrameTimer mRequestedDeltaTimer;
-    LLFrameTimer mFetchDeltaTimer;
-    LLTimer mCacheReadTimer;
-    LLTimer mDecodeTimer;
-    LLTimer mCacheWriteTimer;
-    LLTimer mFetchTimer;
-    LLTimer mStateTimer;
-    F32 mCacheReadTime; // time for cache read only
-    F32 mDecodeTime;    // time for decode only
-    F32 mCacheWriteTime;
-    F32 mFetchTime;     // total time from req to finished fetch
-<<<<<<< HEAD
-	std::map<S32, F32> mStateTimersMap;
-	F32 mSkippedStatesTime;
-	LLTextureCache::handle_t    mCacheReadHandle,
-								mCacheWriteHandle;
-	S32                         mRequestedSize,
-								mRequestedOffset,
-								mDesiredSize,
-								mFileSize,
-								mCachedSize;
-	e_request_state mSentRequest;
-	handle_t mDecodeHandle;
-	bool mLoaded;
-	bool mDecoded;
-	bool mWritten;
-	bool mNeedsAux;
-	bool mHaveAllData;
-	bool mInLocalCache;
-	bool mInCache;
-=======
-    std::map<S32, F32> mStateTimersMap;
-    F32 mSkippedStatesTime;
-    LLTextureCache::handle_t    mCacheReadHandle,
-                                mCacheWriteHandle;
-    S32                         mRequestedSize,
-                                mRequestedOffset,
-                                mDesiredSize,
-                                mFileSize,
-                                mCachedSize;
-    e_request_state mSentRequest;
-    handle_t mDecodeHandle;
-    BOOL mLoaded;
-    BOOL mDecoded;
-    BOOL mWritten;
-    BOOL mNeedsAux;
-    BOOL mHaveAllData;
-    BOOL mInLocalCache;
-    BOOL mInCache;
->>>>>>> e1623bb2
-    bool                        mCanUseHTTP;
-    S32 mRetryAttempt;
-    S32 mActiveCount;
-    LLCore::HttpStatus mGetStatus;
-    std::string mGetReason;
-    LLAdaptiveRetryPolicy mFetchRetryPolicy;
-    bool mCanUseCapability;
-    LLTimer mRegionRetryTimer;
-    S32 mRegionRetryAttempt;
-    LLUUID mLastRegionId;
-
-
-    // Work Data
-    LLMutex mWorkMutex;
-    struct PacketData
-    {
-        PacketData(U8* data, S32 size)
-        :   mData(data), mSize(size)
-        {}
-        ~PacketData() { clearData(); }
-        void clearData() { delete[] mData; mData = NULL; }
-
-        U8* mData;
-        U32 mSize;
-    };
-    std::vector<PacketData*> mPackets;
-    S32 mFirstPacket;
-    S32 mLastPacket;
-    U16 mTotalPackets;
-    U8 mImageCodec;
-
-    LLViewerAssetStats::duration_t mMetricsStartTime;
-
-    LLCore::HttpHandle      mHttpHandle;                // Handle of any active request
-    LLCore::BufferArray *   mHttpBufferArray;           // Refcounted pointer to response data
-    S32                     mHttpPolicyClass;
-    bool                    mHttpActive;                // Active request to http library
-    U32                     mHttpReplySize,             // Actual received data size
-                            mHttpReplyOffset;           // Actual received data offset
-    bool                    mHttpHasResource;           // Counts against Fetcher's mHttpSemaphore
-
-    // State history
-    U32                     mCacheReadCount,
-                            mCacheWriteCount,
-                            mResourceWaitCount;         // Requests entering WAIT_HTTP_RESOURCE2
-};
-
-//////////////////////////////////////////////////////////////////////////////
-
-// Cross-thread messaging for asset metrics.
-
-/**
- * @brief Base class for cross-thread requests made of the fetcher
- *
- * I believe the intent of the LLQueuedThread class was to
- * have these operations derived from LLQueuedThread::QueuedRequest
- * but the texture fetcher has elected to manage the queue
- * in its own manner.  So these are free-standing objects which are
- * managed in simple FIFO order on the mCommands queue of the
- * LLTextureFetch object.
- *
- * What each represents is a simple command sent from an
- * outside thread into the TextureFetch thread to be processed
- * in order and in a timely fashion (though not an absolute
- * higher priority than other operations of the thread).
- * Each operation derives a new class from the base customizing
- * members, constructors and the doWork() method to effect
- * the command.
- *
- * The flow is one-directional.  There are two global instances
- * of the LLViewerAssetStats collector, one for the main program's
- * thread pointed to by gViewerAssetStatsMain and one for the
- * TextureFetch thread pointed to by gViewerAssetStatsThread1.
- * Common operations has each thread recording metrics events
- * into the respective collector unconcerned with locking and
- * the state of any other thread.  But when the agent moves into
- * a different region or the metrics timer expires and a report
- * needs to be sent back to the grid, messaging across threads
- * is required to distribute data and perform global actions.
- * In pseudo-UML, it looks like:
- *
- * @verbatim
- *                       Main                 Thread1
- *                        .                      .
- *                        .                      .
- *                     +-----+                   .
- *                     | AM  |                   .
- *                     +--+--+                   .
- *      +-------+         |                      .
- *      | Main  |      +--+--+                   .
- *      |       |      | SRE |---.               .
- *      | Stats |      +-----+    \              .
- *      |       |         |        \  (uuid)  +-----+
- *      | Coll. |      +--+--+      `-------->| SR  |
- *      +-------+      | MSC |                +--+--+
- *         | ^         +-----+                   |
- *         | |  (uuid)  / .                   +-----+ (uuid)
- *         |  `--------'  .                   | MSC |---------.
- *         |              .                   +-----+         |
- *         |           +-----+                   .            v
- *         |           | TE  |                   .        +-------+
- *         |           +--+--+                   .        | Thd1  |
- *         |              |                      .        |       |
- *         |           +-----+                   .        | Stats |
- *          `--------->| RSC |                   .        |       |
- *                     +--+--+                   .        | Coll. |
- *                        |                      .        +-------+
- *                     +--+--+                   .            |
- *                     | SME |---.               .            |
- *                     +-----+    \              .            |
- *                        .        \ (clone)  +-----+         |
- *                        .         `-------->| SM  |         |
- *                        .                   +--+--+         |
- *                        .                      |            |
- *                        .                   +-----+         |
- *                        .                   | RSC |<--------'
- *                        .                   +-----+
- *                        .                      |
- *                        .                   +-----+
- *                        .                   | CP  |--> HTTP POST
- *                        .                   +-----+
- *                        .                      .
- *                        .                      .
- *
- * Key:
- *
- * SRE - Set Region Enqueued.  Enqueue a 'Set Region' command in
- *       the other thread providing the new UUID of the region.
- *       TFReqSetRegion carries the data.
- * SR  - Set Region.  New region UUID is sent to the thread-local
- *       collector.
- * SME - Send Metrics Enqueued.  Enqueue a 'Send Metrics' command
- *       including an ownership transfer of a cloned LLViewerAssetStats.
- *       TFReqSendMetrics carries the data.
- * SM  - Send Metrics.  Global metrics reporting operation.  Takes
- *       the cloned stats from the command, merges it with the
- *       thread's local stats, converts to LLSD and sends it on
- *       to the grid.
- * AM  - Agent Moved.  Agent has completed some sort of move to a
- *       new region.
- * TE  - Timer Expired.  Metrics timer has expired (on the order
- *       of 10 minutes).
- * CP  - CURL Post
- * MSC - Modify Stats Collector.  State change in the thread-local
- *       collector.  Typically a region change which affects the
- *       global pointers used to find the 'current stats'.
- * RSC - Read Stats Collector.  Extract collector data cloning it
- *       (i.e. deep copy) when necessary.
- * @endverbatim
- *
- */
-class LLTextureFetch::TFRequest // : public LLQueuedThread::QueuedRequest
-{
-public:
-    // Default ctors and assignment operator are correct.
-
-    virtual ~TFRequest()
-        {}
-
-    // Patterned after QueuedRequest's method but expected behavior
-    // is different.  Always expected to complete on the first call
-    // and work dispatcher will assume the same and delete the
-    // request after invocation.
-    virtual bool doWork(LLTextureFetch * fetcher) = 0;
-};
-
-namespace
-{
-
-/**
- * @brief Implements a 'Set Region' cross-thread command.
- *
- * When an agent moves to a new region, subsequent metrics need
- * to be binned into a new or existing stats collection in 1:1
- * relationship with the region.  We communicate this region
- * change across the threads involved in the communication with
- * this message.
- *
- * Corresponds to LLTextureFetch::commandSetRegion()
- */
-class TFReqSetRegion : public LLTextureFetch::TFRequest
-{
-public:
-    TFReqSetRegion(U64 region_handle)
-        : LLTextureFetch::TFRequest(),
-          mRegionHandle(region_handle)
-        {}
-    TFReqSetRegion & operator=(const TFReqSetRegion &); // Not defined
-
-    virtual ~TFReqSetRegion()
-        {}
-
-    virtual bool doWork(LLTextureFetch * fetcher);
-
-public:
-    const U64 mRegionHandle;
-};
-
-
-/**
- * @brief Implements a 'Send Metrics' cross-thread command.
- *
- * This is the big operation.  The main thread gathers metrics
- * for a period of minutes into LLViewerAssetStats and other
- * objects then makes a snapshot of the data by cloning the
- * collector.  This command transfers the clone, along with a few
- * additional arguments (UUIDs), handing ownership to the
- * TextureFetch thread.  It then merges its own data into the
- * cloned copy, converts to LLSD and kicks off an HTTP POST of
- * the resulting data to the currently active metrics collector.
- *
- * Corresponds to LLTextureFetch::commandSendMetrics()
- */
-class TFReqSendMetrics : public LLTextureFetch::TFRequest
-{
-public:
-    /**
-     * Construct the 'Send Metrics' command to have the TextureFetch
-     * thread add and log metrics data.
-     *
-     * @param   caps_url        URL of a "ViewerMetrics" Caps target
-     *                          to receive the data.  Does not have to
-     *                          be associated with a particular region.
-     *
-     * @param   session_id      UUID of the agent's session.
-     *
-     * @param   agent_id        UUID of the agent.  (Being pure here...)
-     *
-     * @param   main_stats      Pointer to a clone of the main thread's
-     *                          LLViewerAssetStats data.  Thread1 takes
-     *                          ownership of the copy and disposes of it
-     *                          when done.
-     */
-    TFReqSendMetrics(const std::string & caps_url,
-        const LLUUID & session_id,
-        const LLUUID & agent_id,
-        LLSD& stats_sd);
-    TFReqSendMetrics & operator=(const TFReqSendMetrics &); // Not defined
-
-    virtual ~TFReqSendMetrics();
-
-    virtual bool doWork(LLTextureFetch * fetcher);
-
-public:
-    const std::string mCapsURL;
-    const LLUUID mSessionID;
-    const LLUUID mAgentID;
-    LLSD mStatsSD;
-
-private:
-    LLCore::HttpHandler::ptr_t  mHandler;
-};
-
-/*
- * Examines the merged viewer metrics report and if found to be too long,
- * will attempt to truncate it in some reasonable fashion.
- *
- * @param       max_regions     Limit of regions allowed in report.
- *
- * @param       metrics         Full, merged viewer metrics report.
- *
- * @returns     If data was truncated, returns true.
- */
-bool truncate_viewer_metrics(int max_regions, LLSD & metrics);
-
-} // end of anonymous namespace
-
-
-//////////////////////////////////////////////////////////////////////////////
-
-const char* sStateDescs[] = {
-    "INVALID",
-    "INIT",
-    "LOAD_FROM_TEXTURE_CACHE",
-    "CACHE_POST",
-    "LOAD_FROM_NETWORK",
-    "WAIT_HTTP_RESOURCE",
-    "WAIT_HTTP_RESOURCE2",
-    "SEND_HTTP_REQ",
-    "WAIT_HTTP_REQ",
-    "DECODE_IMAGE",
-    "DECODE_IMAGE_UPDATE",
-    "WRITE_TO_CACHE",
-    "WAIT_ON_WRITE",
-    "DONE"
-};
-
-const std::set<S32> LOGGED_STATES = { LLTextureFetchWorker::LOAD_FROM_TEXTURE_CACHE, LLTextureFetchWorker::LOAD_FROM_NETWORK,
-                                        LLTextureFetchWorker::WAIT_HTTP_REQ, LLTextureFetchWorker::DECODE_IMAGE_UPDATE, LLTextureFetchWorker::WAIT_ON_WRITE };
-
-// static
-volatile bool LLTextureFetch::svMetricsDataBreak(true); // Start with a data break
-
-// called from MAIN THREAD
-
-LLTextureFetchWorker::LLTextureFetchWorker(LLTextureFetch* fetcher,
-                                           FTType f_type, // Fetched image type
-                                           const std::string& url, // Optional URL
-                                           const LLUUID& id,    // Image UUID
-                                           const LLHost& host,  // Simulator host
-                                           F32 priority,        // Priority
-                                           S32 discard,         // Desired discard
-                                           S32 size)            // Desired size
-    : LLWorkerClass(fetcher, "TextureFetch"),
-      LLCore::HttpHandler(),
-      mState(INIT),
-      mWriteToCacheState(NOT_WRITE),
-      mFetcher(fetcher),
-      mFTType(f_type),
-      mID(id),
-      mHost(host),
-      mUrl(url),
-      mImagePriority(priority),
-      mRequestedPriority(0.f),
-      mDesiredDiscard(-1),
-      mSimRequestedDiscard(-1),
-      mRequestedDiscard(-1),
-      mLoadedDiscard(-1),
-      mDecodedDiscard(-1),
-      mCacheReadTime(0.f),
-      mCacheWriteTime(0.f),
-      mDecodeTime(0.f),
-      mFetchTime(0.f),
-<<<<<<< HEAD
-	  mCacheReadHandle(LLTextureCache::nullHandle()),
-	  mCacheWriteHandle(LLTextureCache::nullHandle()),
-	  mRequestedSize(0),
-	  mRequestedOffset(0),
-	  mDesiredSize(TEXTURE_CACHE_ENTRY_SIZE),
-	  mFileSize(0),
-	  mSkippedStatesTime(0),
-	  mCachedSize(0),
-	  mLoaded(false),
-	  mSentRequest(UNSENT),
-	  mDecodeHandle(0),
-	  mDecoded(false),
-	  mWritten(false),
-	  mNeedsAux(false),
-	  mHaveAllData(false),
-	  mInLocalCache(false),
-	  mInCache(false),
-	  mCanUseHTTP(true),
-	  mRetryAttempt(0),
-	  mActiveCount(0),
-	  mWorkMutex(),
-	  mFirstPacket(0),
-	  mLastPacket(-1),
-	  mTotalPackets(0),
-	  mImageCodec(IMG_CODEC_INVALID),
-	  mMetricsStartTime(0),
-	  mHttpHandle(LLCORE_HTTP_HANDLE_INVALID),
-	  mHttpBufferArray(NULL),
-	  mHttpPolicyClass(mFetcher->mHttpPolicyClass),
-	  mHttpActive(false),
-	  mHttpReplySize(0U),
-	  mHttpReplyOffset(0U),
-	  mHttpHasResource(false),
-	  mCacheReadCount(0U),
-	  mCacheWriteCount(0U),
-	  mResourceWaitCount(0U),
-=======
-      mCacheReadHandle(LLTextureCache::nullHandle()),
-      mCacheWriteHandle(LLTextureCache::nullHandle()),
-      mRequestedSize(0),
-      mRequestedOffset(0),
-      mDesiredSize(TEXTURE_CACHE_ENTRY_SIZE),
-      mFileSize(0),
-      mSkippedStatesTime(0),
-      mCachedSize(0),
-      mLoaded(FALSE),
-      mSentRequest(UNSENT),
-      mDecodeHandle(0),
-      mDecoded(FALSE),
-      mWritten(FALSE),
-      mNeedsAux(FALSE),
-      mHaveAllData(FALSE),
-      mInLocalCache(FALSE),
-      mInCache(FALSE),
-      mCanUseHTTP(true),
-      mRetryAttempt(0),
-      mActiveCount(0),
-      mWorkMutex(),
-      mFirstPacket(0),
-      mLastPacket(-1),
-      mTotalPackets(0),
-      mImageCodec(IMG_CODEC_INVALID),
-      mMetricsStartTime(0),
-      mHttpHandle(LLCORE_HTTP_HANDLE_INVALID),
-      mHttpBufferArray(NULL),
-      mHttpPolicyClass(mFetcher->mHttpPolicyClass),
-      mHttpActive(false),
-      mHttpReplySize(0U),
-      mHttpReplyOffset(0U),
-      mHttpHasResource(false),
-      mCacheReadCount(0U),
-      mCacheWriteCount(0U),
-      mResourceWaitCount(0U),
->>>>>>> e1623bb2
-      mFetchRetryPolicy(10.f,3600.f,2.f,10),
-      mCanUseCapability(true),
-      mRegionRetryAttempt(0)
-{
-    mType = host.isOk() ? LLImageBase::TYPE_AVATAR_BAKE : LLImageBase::TYPE_NORMAL;
-//  LL_INFOS(LOG_TXT) << "Create: " << mID << " mHost:" << host << " Discard=" << discard << LL_ENDL;
-    if (!mFetcher->mDebugPause)
-    {
-        addWork(0);
-    }
-    setDesiredDiscard(discard, size);
-}
-
-LLTextureFetchWorker::~LLTextureFetchWorker()
-{
-//  LL_INFOS(LOG_TXT) << "Destroy: " << mID
-//          << " Decoded=" << mDecodedDiscard
-//          << " Requested=" << mRequestedDiscard
-//          << " Desired=" << mDesiredDiscard << LL_ENDL;
-    llassert_always(!haveWork());
-
-    lockWorkMutex();                                                    // +Mw (should be useless)
-    if (mHttpHasResource)
-    {
-        // Last-chance catchall to recover the resource.  Using an
-        // atomic datatype solely because this can be running in
-        // another thread.
-        releaseHttpSemaphore();
-    }
-    if (mHttpActive)
-    {
-        // Issue a cancel on a live request...
-        mFetcher->getHttpRequest().requestCancel(mHttpHandle, LLCore::HttpHandler::ptr_t());
-    }
-    if (mCacheReadHandle != LLTextureCache::nullHandle() && mFetcher->mTextureCache)
-    {
-        mFetcher->mTextureCache->readComplete(mCacheReadHandle, true);
-    }
-    if (mCacheWriteHandle != LLTextureCache::nullHandle() && mFetcher->mTextureCache)
-    {
-        mFetcher->mTextureCache->writeComplete(mCacheWriteHandle, true);
-    }
-    mFormattedImage = NULL;
-    clearPackets();
-    if (mHttpBufferArray)
-    {
-        mHttpBufferArray->release();
-        mHttpBufferArray = NULL;
-    }
-    unlockWorkMutex();                                                  // -Mw
-    mFetcher->removeFromHTTPQueue(mID, (S32Bytes)0);
-    mFetcher->removeHttpWaiter(mID);
-    mFetcher->updateStateStats(mCacheReadCount, mCacheWriteCount, mResourceWaitCount);
-}
-
-// Locks:  Mw
-void LLTextureFetchWorker::clearPackets()
-{
-    for_each(mPackets.begin(), mPackets.end(), DeletePointer());
-    mPackets.clear();
-    mTotalPackets = 0;
-    mLastPacket = -1;
-    mFirstPacket = 0;
-}
-
-// Locks:  Mw (ctor invokes without lock)
-void LLTextureFetchWorker::setDesiredDiscard(S32 discard, S32 size)
-{
-    bool prioritize = false;
-    if (mDesiredDiscard != discard)
-    {
-        if (!haveWork())
-        {
-            if (!mFetcher->mDebugPause)
-            {
-                addWork(0);
-            }
-        }
-        else if (mDesiredDiscard < discard)
-        {
-            prioritize = true;
-        }
-        mDesiredDiscard = discard;
-        mDesiredSize = size;
-    }
-    else if (size > mDesiredSize)
-    {
-        mDesiredSize = size;
-        prioritize = true;
-    }
-    mDesiredSize = llmax(mDesiredSize, TEXTURE_CACHE_ENTRY_SIZE);
-    if ((prioritize && mState == INIT) || mState == DONE)
-    {
-        setState(INIT);
-    }
-}
-
-// Locks:  Mw
-void LLTextureFetchWorker::setImagePriority(F32 priority)
-{
-    mImagePriority = priority; //should map to max virtual size, abort if zero
-}
-
-// Locks:  Mw
-void LLTextureFetchWorker::resetFormattedData()
-{
-<<<<<<< HEAD
-	if (mHttpBufferArray)
-	{
-		mHttpBufferArray->release();
-		mHttpBufferArray = NULL;
-	}
-	if (mFormattedImage.notNull())
-	{
-		mFormattedImage->deleteData();
-	}
-	mHttpReplySize = 0;
-	mHttpReplyOffset = 0;
-	mHaveAllData = false;
-=======
-    if (mHttpBufferArray)
-    {
-        mHttpBufferArray->release();
-        mHttpBufferArray = NULL;
-    }
-    if (mFormattedImage.notNull())
-    {
-        mFormattedImage->deleteData();
-    }
-    mHttpReplySize = 0;
-    mHttpReplyOffset = 0;
-    mHaveAllData = FALSE;
->>>>>>> e1623bb2
-}
-
-F32 LLTextureFetchWorker::getImagePriority() const
-{
-    return mImagePriority;
-}
-
-// Threads:  Tmain
-void LLTextureFetchWorker::startWork(S32 param)
-{
-    llassert(mFormattedImage.isNull());
-}
-
-// Threads:  Ttf
-bool LLTextureFetchWorker::doWork(S32 param)
-{
-    LL_PROFILE_ZONE_SCOPED_CATEGORY_THREAD;
-    if (gNonInteractive)
-    {
-        return true;
-    }
-    static const LLCore::HttpStatus http_not_found(HTTP_NOT_FOUND);                     // 404
-    static const LLCore::HttpStatus http_service_unavail(HTTP_SERVICE_UNAVAILABLE);     // 503
-    static const LLCore::HttpStatus http_not_sat(HTTP_REQUESTED_RANGE_NOT_SATISFIABLE); // 416;
-
-    LLMutexLock lock(&mWorkMutex);                                      // +Mw
-
-    if ((mFetcher->isQuitting() || getFlags(LLWorkerClass::WCF_DELETE_REQUESTED)))
-    {
-        if (mState < DECODE_IMAGE)
-        {
-            LL_PROFILE_ZONE_NAMED_CATEGORY_THREAD("tfwdw - state < decode");
-            return true; // abort
-        }
-    }
-
-    if (mImagePriority < F_ALMOST_ZERO)
-    {
-        if (mState == INIT || mState == LOAD_FROM_NETWORK)
-        {
-            LL_PROFILE_ZONE_NAMED_CATEGORY_THREAD("tfwdw - priority < 0");
-            LL_DEBUGS(LOG_TXT) << mID << " abort: mImagePriority < F_ALMOST_ZERO" << LL_ENDL;
-            return true; // abort
-        }
-    }
-    if (mState > CACHE_POST && !mCanUseCapability && mCanUseHTTP)
-    {
-        if (mRegionRetryAttempt > MAX_CAP_MISSING_RETRIES)
-        {
-            mCanUseHTTP = false;
-        }
-        else if (!mRegionRetryTimer.hasExpired())
-        {
-            return false;
-        }
-        // else retry
-    }
-    if(mState > CACHE_POST && !mCanUseHTTP)
-    {
-        LL_PROFILE_ZONE_NAMED_CATEGORY_THREAD("tfwdw - state > cache_post");
-        //nowhere to get data, abort.
-        LL_WARNS(LOG_TXT) << mID << " abort, nowhere to get data" << LL_ENDL;
-        return true ;
-    }
-
-    if (mFetcher->mDebugPause)
-    {
-        return false; // debug: don't do any work
-    }
-    if (mID == mFetcher->mDebugID)
-    {
-        mFetcher->mDebugCount++; // for setting breakpoints
-    }
-
-    if (mState != DONE)
-    {
-        mFetchDeltaTimer.reset();
-    }
-
-    if (mState == INIT)
-    {
-        LL_PROFILE_ZONE_NAMED_CATEGORY_THREAD("tfwdw - INIT");
-<<<<<<< HEAD
-		mStateTimer.reset();
-		mFetchTimer.reset();
-		for(auto i : LOGGED_STATES) 
-		{
-			mStateTimersMap[i] = 0;
-		}
-		mSkippedStatesTime = 0;
-		mRawImage = NULL ;
-		mRequestedDiscard = -1;
-		mLoadedDiscard = -1;
-		mDecodedDiscard = -1;
-		mRequestedSize = 0;
-		mRequestedOffset = 0;
-		mFileSize = 0;
-		mCachedSize = 0;
-		mLoaded = false;
-		mSentRequest = UNSENT;
-		mDecoded  = false;
-		mWritten  = false;
-		if (mHttpBufferArray)
-		{
-			mHttpBufferArray->release();
-			mHttpBufferArray = NULL;
-		}
-		mHttpReplySize = 0;
-		mHttpReplyOffset = 0;
-		mHaveAllData = false;
-		clearPackets(); // TODO: Shouldn't be necessary
-		mCacheReadHandle = LLTextureCache::nullHandle();
-		mCacheWriteHandle = LLTextureCache::nullHandle();
-		setState(LOAD_FROM_TEXTURE_CACHE);
-		mInCache = false;
-		mDesiredSize = llmax(mDesiredSize, TEXTURE_CACHE_ENTRY_SIZE); // min desired size is TEXTURE_CACHE_ENTRY_SIZE
-		LL_DEBUGS(LOG_TXT) << mID << ": Priority: " << llformat("%8.0f",mImagePriority)
-						   << " Desired Discard: " << mDesiredDiscard << " Desired Size: " << mDesiredSize << LL_ENDL;
-
-		// fall through
-	}
-
-	if (mState == LOAD_FROM_TEXTURE_CACHE)
-	{
-=======
-        mStateTimer.reset();
-        mFetchTimer.reset();
-        for(auto i : LOGGED_STATES)
-        {
-            mStateTimersMap[i] = 0;
-        }
-        mSkippedStatesTime = 0;
-        mRawImage = NULL ;
-        mRequestedDiscard = -1;
-        mLoadedDiscard = -1;
-        mDecodedDiscard = -1;
-        mRequestedSize = 0;
-        mRequestedOffset = 0;
-        mFileSize = 0;
-        mCachedSize = 0;
-        mLoaded = FALSE;
-        mSentRequest = UNSENT;
-        mDecoded  = FALSE;
-        mWritten  = FALSE;
-        if (mHttpBufferArray)
-        {
-            mHttpBufferArray->release();
-            mHttpBufferArray = NULL;
-        }
-        mHttpReplySize = 0;
-        mHttpReplyOffset = 0;
-        mHaveAllData = FALSE;
-        clearPackets(); // TODO: Shouldn't be necessary
-        mCacheReadHandle = LLTextureCache::nullHandle();
-        mCacheWriteHandle = LLTextureCache::nullHandle();
-        setState(LOAD_FROM_TEXTURE_CACHE);
-        mInCache = FALSE;
-        mDesiredSize = llmax(mDesiredSize, TEXTURE_CACHE_ENTRY_SIZE); // min desired size is TEXTURE_CACHE_ENTRY_SIZE
-        LL_DEBUGS(LOG_TXT) << mID << ": Priority: " << llformat("%8.0f",mImagePriority)
-                           << " Desired Discard: " << mDesiredDiscard << " Desired Size: " << mDesiredSize << LL_ENDL;
-
-        // fall through
-    }
-
-    if (mState == LOAD_FROM_TEXTURE_CACHE)
-    {
->>>>>>> e1623bb2
-        LL_PROFILE_ZONE_NAMED_CATEGORY_THREAD("tfwdw - LOAD_FROM_TEXTURE_CACHE");
-        if (mCacheReadHandle == LLTextureCache::nullHandle())
-        {
-            S32 offset = mFormattedImage.notNull() ? mFormattedImage->getDataSize() : 0;
-            S32 size = mDesiredSize - offset;
-            if (size <= 0)
-            {
-                setState(CACHE_POST);
-                return doWork(param);
-                // return false;
-<<<<<<< HEAD
-			}
-			mFileSize = 0;
-			mLoaded = false;			
-=======
-            }
-            mFileSize = 0;
-            mLoaded = FALSE;
->>>>>>> e1623bb2
-
-            add(LLTextureFetch::sCacheAttempt, 1.0);
-
-            if (mUrl.compare(0, 7, "file://") == 0)
-            {
-                // read file from local disk
-                ++mCacheReadCount;
-                std::string filename = mUrl.substr(7, std::string::npos);
-                CacheReadResponder* responder = new CacheReadResponder(mFetcher, mID, mFormattedImage);
-                mCacheReadTimer.reset();
-                mCacheReadHandle = mFetcher->mTextureCache->readFromCache(filename, mID, offset, size, responder);
-
-            }
-            else if ((mUrl.empty() || mFTType==FTT_SERVER_BAKE) && mFetcher->canLoadFromCache())
-            {
-                ++mCacheReadCount;
-                CacheReadResponder* responder = new CacheReadResponder(mFetcher, mID, mFormattedImage);
-                mCacheReadTimer.reset();
-                mCacheReadHandle = mFetcher->mTextureCache->readFromCache(mID,
-                                                                          offset, size, responder);;
-            }
-            else if(!mUrl.empty() && mCanUseHTTP)
-            {
-                setState(WAIT_HTTP_RESOURCE);
-            }
-            else
-            {
-                setState(LOAD_FROM_NETWORK);
-            }
-        }
-
-        if (mLoaded)
-        {
-            // Make sure request is complete. *TODO: make this auto-complete
-            if (mFetcher->mTextureCache->readComplete(mCacheReadHandle, false))
-            {
-                mCacheReadHandle = LLTextureCache::nullHandle();
-                setState(CACHE_POST);
-                add(LLTextureFetch::sCacheHit, 1.0);
-                mCacheReadTime = mCacheReadTimer.getElapsedTimeF32();
-                // fall through
-            }
-            else
-            {
-                //
-                //This should never happen
-                //
-                LL_DEBUGS(LOG_TXT) << mID << " this should never happen" << LL_ENDL;
-                return false;
-            }
-        }
-        else
-        {
-            return false;
-        }
-    }
-
-    if (mState == CACHE_POST)
-    {
-        LL_PROFILE_ZONE_NAMED_CATEGORY_THREAD("tfwdw - CACHE_POST");
-<<<<<<< HEAD
-		mCachedSize = mFormattedImage.notNull() ? mFormattedImage->getDataSize() : 0;
-		// Successfully loaded
-		if ((mCachedSize >= mDesiredSize) || mHaveAllData)
-		{
-			// we have enough data, decode it
-			llassert_always(mFormattedImage->getDataSize() > 0);
-			mLoadedDiscard = mDesiredDiscard;
-			if (mLoadedDiscard < 0)
-			{
-				LL_WARNS(LOG_TXT) << mID << " mLoadedDiscard is " << mLoadedDiscard
-								  << ", should be >=0" << LL_ENDL;
-			}
-			setState(DECODE_IMAGE);
-			mInCache = true;
-			mWriteToCacheState = NOT_WRITE ;
-			LL_DEBUGS(LOG_TXT) << mID << ": Cached. Bytes: " << mFormattedImage->getDataSize()
-							   << " Size: " << llformat("%dx%d",mFormattedImage->getWidth(),mFormattedImage->getHeight())
-							   << " Desired Discard: " << mDesiredDiscard << " Desired Size: " << mDesiredSize << LL_ENDL;
-			record(LLTextureFetch::sCacheHitRate, LLUnits::Ratio::fromValue(1));
-		}
-		else
-		{
-			if (mUrl.compare(0, 7, "file://") == 0)
-			{
-				// failed to load local file, we're done.
-				LL_WARNS(LOG_TXT) << mID << ": abort, failed to load local file " << mUrl << LL_ENDL;
-				return true;
-			}
-			// need more data
-			else
-			{
-				LL_DEBUGS(LOG_TXT) << mID << ": Not in Cache" << LL_ENDL;
-				setState(LOAD_FROM_NETWORK);
-			}
-			record(LLTextureFetch::sCacheHitRate, LLUnits::Ratio::fromValue(0));
-			// fall through
-		}
-	}
-
-	if (mState == LOAD_FROM_NETWORK)
-	{
-=======
-        mCachedSize = mFormattedImage.notNull() ? mFormattedImage->getDataSize() : 0;
-        // Successfully loaded
-        if ((mCachedSize >= mDesiredSize) || mHaveAllData)
-        {
-            // we have enough data, decode it
-            llassert_always(mFormattedImage->getDataSize() > 0);
-            mLoadedDiscard = mDesiredDiscard;
-            if (mLoadedDiscard < 0)
-            {
-                LL_WARNS(LOG_TXT) << mID << " mLoadedDiscard is " << mLoadedDiscard
-                                  << ", should be >=0" << LL_ENDL;
-            }
-            setState(DECODE_IMAGE);
-            mInCache = TRUE;
-            mWriteToCacheState = NOT_WRITE ;
-            LL_DEBUGS(LOG_TXT) << mID << ": Cached. Bytes: " << mFormattedImage->getDataSize()
-                               << " Size: " << llformat("%dx%d",mFormattedImage->getWidth(),mFormattedImage->getHeight())
-                               << " Desired Discard: " << mDesiredDiscard << " Desired Size: " << mDesiredSize << LL_ENDL;
-            record(LLTextureFetch::sCacheHitRate, LLUnits::Ratio::fromValue(1));
-        }
-        else
-        {
-            if (mUrl.compare(0, 7, "file://") == 0)
-            {
-                // failed to load local file, we're done.
-                LL_WARNS(LOG_TXT) << mID << ": abort, failed to load local file " << mUrl << LL_ENDL;
-                return true;
-            }
-            // need more data
-            else
-            {
-                LL_DEBUGS(LOG_TXT) << mID << ": Not in Cache" << LL_ENDL;
-                setState(LOAD_FROM_NETWORK);
-            }
-            record(LLTextureFetch::sCacheHitRate, LLUnits::Ratio::fromValue(0));
-            // fall through
-        }
-    }
-
-    if (mState == LOAD_FROM_NETWORK)
-    {
->>>>>>> e1623bb2
-        LL_PROFILE_ZONE_NAMED_CATEGORY_THREAD("tfwdw - LOAD_FROM_NETWORK");
-        // Check for retries to previous server failures.
-        F32 wait_seconds;
-        if (mFetchRetryPolicy.shouldRetry(wait_seconds))
-        {
-            if (wait_seconds <= 0.0)
-            {
-                LL_INFOS(LOG_TXT) << mID << " retrying now" << LL_ENDL;
-            }
-            else
-            {
-                //LL_INFOS(LOG_TXT) << mID << " waiting to retry for " << wait_seconds << " seconds" << LL_ENDL;
-                return false;
-            }
-        }
-
-        static LLCachedControl<bool> use_http(gSavedSettings, "ImagePipelineUseHTTP", true);
-
-//      if (mHost.isInvalid()) get_url = false;
-        if ( use_http && mCanUseHTTP && mUrl.empty())//get http url.
-        {
-            LLViewerRegion* region = getRegion();
-            if (region)
-            {
-                std::string http_url = region->getViewerAssetUrl();
-                if (!http_url.empty())
-                {
-                    if (mFTType != FTT_DEFAULT)
-                    {
-                        LL_WARNS(LOG_TXT) << "Trying to fetch a texture of non-default type by UUID. This probably won't work!" << LL_ENDL;
-                    }
-                    setUrl(http_url + "/?texture_id=" + mID.asString().c_str());
-                    LL_DEBUGS(LOG_TXT) << "Texture URL: " << mUrl << LL_ENDL;
-                    mWriteToCacheState = CAN_WRITE ; //because this texture has a fixed texture id.
-                    mCanUseCapability = true;
-                    mRegionRetryAttempt = 0;
-                    mLastRegionId = region->getRegionID();
-                }
-                else
-                {
-                    mCanUseCapability = false;
-                    mRegionRetryAttempt++;
-                    mRegionRetryTimer.setTimerExpirySec(CAP_MISSING_EXPIRATION_DELAY);
-                    // ex: waiting for caps
-                    LL_INFOS_ONCE(LOG_TXT) << "Texture not available via HTTP: empty URL." << LL_ENDL;
-                }
-            }
-            else
-            {
-                mCanUseCapability = false;
-                mRegionRetryAttempt++;
-                mRegionRetryTimer.setTimerExpirySec(CAP_MISSING_EXPIRATION_DELAY);
-                // This will happen if not logged in or if a region deoes not have HTTP Texture enabled
-                //LL_WARNS(LOG_TXT) << "Region not found for host: " << mHost << LL_ENDL;
-                LL_INFOS_ONCE(LOG_TXT) << "Texture not available via HTTP: no region " << mUrl << LL_ENDL;
-            }
-        }
-        else if (mFTType == FTT_SERVER_BAKE)
-        {
-            mWriteToCacheState = CAN_WRITE;
-        }
-
-        if (mCanUseCapability && mCanUseHTTP && !mUrl.empty())
-        {
-            setState(WAIT_HTTP_RESOURCE);
-            if(mWriteToCacheState != NOT_WRITE)
-            {
-                mWriteToCacheState = CAN_WRITE ;
-            }
-            // don't return, fall through to next state
-        }
-        else
-        {
-            return false;
-        }
-    }
-
-    if (mState == WAIT_HTTP_RESOURCE)
-    {
-        LL_PROFILE_ZONE_NAMED_CATEGORY_THREAD("tfwdw - WAIT_HTTP_RESOURCE");
-        // NOTE:
-        // control the number of the http requests issued for:
-        // 1, not openning too many file descriptors at the same time;
-        // 2, control the traffic of http so udp gets bandwidth.
-        //
-        // If it looks like we're busy, keep this request here.
-        // Otherwise, advance into the HTTP states.
-
-        if (!mHttpHasResource && // sometimes we get into this state when we already have an http resource, go ahead and send the request in that case
-            (mFetcher->getHttpWaitersCount() || ! acquireHttpSemaphore()))
-        {
-            setState(WAIT_HTTP_RESOURCE2);
-            mFetcher->addHttpWaiter(this->mID);
-            ++mResourceWaitCount;
-            return false;
-        }
-
-        setState(SEND_HTTP_REQ);
-        // *NOTE:  You must invoke releaseHttpSemaphore() if you transition
-        // to a state other than SEND_HTTP_REQ or WAIT_HTTP_REQ or abort
-        // the request.
-    }
-
-    if (mState == WAIT_HTTP_RESOURCE2)
-    {
-        LL_PROFILE_ZONE_NAMED_CATEGORY_THREAD("tfwdw - WAIT_HTTP_RESOURCE2");
-        // Just idle it if we make it to the head...
-        return false;
-    }
-
-    if (mState == SEND_HTTP_REQ)
-    {
-        LL_PROFILE_ZONE_NAMED_CATEGORY_THREAD("tfwdw - SEND_HTTP_REQ");
-        // Also used in llmeshrepository
-        static LLCachedControl<bool> disable_range_req(gSavedSettings, "HttpRangeRequestsDisable", false);
-
-        if (! mCanUseHTTP)
-        {
-            releaseHttpSemaphore();
-            LL_WARNS(LOG_TXT) << mID << " abort: SEND_HTTP_REQ but !mCanUseHTTP" << LL_ENDL;
-            return true; // abort
-        }
-
-        S32 cur_size = 0;
-        if (mFormattedImage.notNull())
-        {
-            cur_size = mFormattedImage->getDataSize(); // amount of data we already have
-            if (mFormattedImage->getDiscardLevel() == 0)
-            {
-                if (cur_size > 0)
-                {
-                    // We already have all the data, just decode it
-                    mLoadedDiscard = mFormattedImage->getDiscardLevel();
-                    if (mLoadedDiscard < 0)
-                    {
-                        LL_WARNS(LOG_TXT) << mID << " mLoadedDiscard is " << mLoadedDiscard
-                                          << ", should be >=0" << LL_ENDL;
-                    }
-                    setState(DECODE_IMAGE);
-                    releaseHttpSemaphore();
-                    //return false;
-                    return doWork(param);
-<<<<<<< HEAD
-				}
-				else
-				{
-					releaseHttpSemaphore();
-					LL_WARNS(LOG_TXT) << mID << " SEND_HTTP_REQ abort: cur_size " << cur_size << " <=0" << LL_ENDL;
-					return true; // abort.
-				}
-			}
-		}
-		mRequestedSize = mDesiredSize;
-		mRequestedDiscard = mDesiredDiscard;
-		mRequestedSize -= cur_size;
-		mRequestedOffset = cur_size;
-		if (mRequestedOffset)
-		{
-			// Texture fetching often issues 'speculative' loads that
-			// start beyond the end of the actual asset.  Some cache/web
-			// systems, e.g. Varnish, will respond to this not with a
-			// 416 but with a 200 and the entire asset in the response
-			// body.  By ensuring that we always have a partially
-			// satisfiable Range request, we avoid that hit to the network.
-			// We just have to deal with the overlapping data which is made
-			// somewhat harder by the fact that grid services don't necessarily
-			// return the Content-Range header on 206 responses.  *Sigh*
-			mRequestedOffset -= 1;
-			mRequestedSize += 1;
-		}
-		mHttpHandle = LLCORE_HTTP_HANDLE_INVALID;
-
-		if (mUrl.empty())
-		{
-			// *FIXME:  This should not be reachable except it has become
-			// so after some recent 'work'.  Need to track this down
-			// and illuminate the unenlightened.
-			LL_WARNS(LOG_TXT) << "HTTP GET request failed for " << mID
-							  << " on empty URL." << LL_ENDL;
-			resetFormattedData();
-			releaseHttpSemaphore();
-			return true; // failed
-		}
-		
-		mRequestedDeltaTimer.reset();
-		mLoaded = false;
-		mGetStatus = LLCore::HttpStatus();
-		mGetReason.clear();
-		LL_DEBUGS(LOG_TXT) << "HTTP GET: " << mID << " Offset: " << mRequestedOffset
-						   << " Bytes: " << mRequestedSize
-						   << " Bandwidth(kbps): " << mFetcher->getTextureBandwidth() << "/" << mFetcher->mMaxBandwidth
-						   << LL_ENDL;
-
-		// Will call callbackHttpGet when curl request completes
-		// Only server bake images use the returned headers currently, for getting retry-after field.
-		LLCore::HttpOptions::ptr_t options = (mFTType == FTT_SERVER_BAKE) ? mFetcher->mHttpOptionsWithHeaders: mFetcher->mHttpOptions;
-		if (disable_range_req)
-		{
-			// 'Range:' requests may be disabled in which case all HTTP
-			// texture fetches result in full fetches.  This can be used
-			// by people with questionable ISPs or networking gear that
-			// doesn't handle these well.
-			mHttpHandle = mFetcher->mHttpRequest->requestGet(mHttpPolicyClass,
-															 mUrl,
-															 options,
-															 mFetcher->mHttpHeaders,
-=======
-                }
-                else
-                {
-                    releaseHttpSemaphore();
-                    LL_WARNS(LOG_TXT) << mID << " SEND_HTTP_REQ abort: cur_size " << cur_size << " <=0" << LL_ENDL;
-                    return true; // abort.
-                }
-            }
-        }
-        mRequestedSize = mDesiredSize;
-        mRequestedDiscard = mDesiredDiscard;
-        mRequestedSize -= cur_size;
-        mRequestedOffset = cur_size;
-        if (mRequestedOffset)
-        {
-            // Texture fetching often issues 'speculative' loads that
-            // start beyond the end of the actual asset.  Some cache/web
-            // systems, e.g. Varnish, will respond to this not with a
-            // 416 but with a 200 and the entire asset in the response
-            // body.  By ensuring that we always have a partially
-            // satisfiable Range request, we avoid that hit to the network.
-            // We just have to deal with the overlapping data which is made
-            // somewhat harder by the fact that grid services don't necessarily
-            // return the Content-Range header on 206 responses.  *Sigh*
-            mRequestedOffset -= 1;
-            mRequestedSize += 1;
-        }
-        mHttpHandle = LLCORE_HTTP_HANDLE_INVALID;
-
-        if (mUrl.empty())
-        {
-            // *FIXME:  This should not be reachable except it has become
-            // so after some recent 'work'.  Need to track this down
-            // and illuminate the unenlightened.
-            LL_WARNS(LOG_TXT) << "HTTP GET request failed for " << mID
-                              << " on empty URL." << LL_ENDL;
-            resetFormattedData();
-            releaseHttpSemaphore();
-            return true; // failed
-        }
-
-        mRequestedDeltaTimer.reset();
-        mLoaded = FALSE;
-        mGetStatus = LLCore::HttpStatus();
-        mGetReason.clear();
-        LL_DEBUGS(LOG_TXT) << "HTTP GET: " << mID << " Offset: " << mRequestedOffset
-                           << " Bytes: " << mRequestedSize
-                           << " Bandwidth(kbps): " << mFetcher->getTextureBandwidth() << "/" << mFetcher->mMaxBandwidth
-                           << LL_ENDL;
-
-        // Will call callbackHttpGet when curl request completes
-        // Only server bake images use the returned headers currently, for getting retry-after field.
-        LLCore::HttpOptions::ptr_t options = (mFTType == FTT_SERVER_BAKE) ? mFetcher->mHttpOptionsWithHeaders: mFetcher->mHttpOptions;
-        if (disable_range_req)
-        {
-            // 'Range:' requests may be disabled in which case all HTTP
-            // texture fetches result in full fetches.  This can be used
-            // by people with questionable ISPs or networking gear that
-            // doesn't handle these well.
-            mHttpHandle = mFetcher->mHttpRequest->requestGet(mHttpPolicyClass,
-                                                             mUrl,
-                                                             options,
-                                                             mFetcher->mHttpHeaders,
->>>>>>> e1623bb2
-                                                             LLCore::HttpHandler::ptr_t(this, &NoOpDeletor));
-        }
-        else
-        {
-            mHttpHandle = mFetcher->mHttpRequest->requestGetByteRange(mHttpPolicyClass,
-                                                                      mUrl,
-                                                                      mRequestedOffset,
-                                                                      (mRequestedOffset + mRequestedSize) > HTTP_REQUESTS_RANGE_END_MAX
-                                                                      ? 0
-                                                                      : mRequestedSize,
-                                                                      options,
-                                                                      mFetcher->mHttpHeaders,
-                                                                      LLCore::HttpHandler::ptr_t(this, &NoOpDeletor));
-        }
-        if (LLCORE_HTTP_HANDLE_INVALID == mHttpHandle)
-        {
-            LLCore::HttpStatus status(mFetcher->mHttpRequest->getStatus());
-            LL_WARNS(LOG_TXT) << "HTTP GET request failed for " << mID
-                              << ", Status: " << status.toTerseString()
-                              << " Reason: '" << status.toString() << "'"
-                              << LL_ENDL;
-            resetFormattedData();
-            releaseHttpSemaphore();
-            return true; // failed
-        }
-
-        mHttpActive = true;
-        mFetcher->addToHTTPQueue(mID);
-        recordTextureStart(true);
-        setState(WAIT_HTTP_REQ);
-
-        // fall through
-    }
-
-    if (mState == WAIT_HTTP_REQ)
-    {
-        LL_PROFILE_ZONE_NAMED_CATEGORY_THREAD("tfwdw - WAIT_HTTP_REQ");
-        // *NOTE:  As stated above, all transitions out of this state should
-        // call releaseHttpSemaphore().
-        if (mLoaded)
-        {
-            S32 cur_size = mFormattedImage.notNull() ? mFormattedImage->getDataSize() : 0;
-            if (mRequestedSize < 0)
-            {
-                if (http_not_found == mGetStatus)
-                {
-                    if (mFTType != FTT_MAP_TILE)
-                    {
-                        LL_WARNS(LOG_TXT) << "Texture missing from server (404): " << mUrl << LL_ENDL;
-                    }
-
-                    if(mWriteToCacheState == NOT_WRITE) //map tiles or server bakes
-                    {
-                        setState(DONE);
-                        releaseHttpSemaphore();
-                        if (mFTType != FTT_MAP_TILE)
-                        {
-                            LL_WARNS(LOG_TXT) << mID << " abort: WAIT_HTTP_REQ not found" << LL_ENDL;
-                        }
-                        return true;
-                    }
-
-                    if (mCanUseHTTP && !mUrl.empty() && cur_size <= 0)
-                    {
-                        LLViewerRegion* region = getRegion();
-                        if (!region || mLastRegionId != region->getRegionID())
-                        {
-                            // cap failure? try on new region.
-                            mUrl.clear();
-                            ++mRetryAttempt;
-                            mLastRegionId.setNull();
-                            setState(INIT);
-                            return false;
-                        }
-                    }
-                }
-                else if (http_service_unavail == mGetStatus)
-                {
-                    LL_INFOS_ONCE(LOG_TXT) << "Texture server busy (503): " << mUrl << LL_ENDL;
-                    if (mCanUseHTTP && !mUrl.empty() && cur_size <= 0)
-                    {
-                        LLViewerRegion* region = getRegion();
-                        if (!region || mLastRegionId != region->getRegionID())
-                        {
-                            // try on new region.
-                            mUrl.clear();
-                            ++mRetryAttempt;
-                            mLastRegionId.setNull();
-                            setState(INIT);
-                            return false;
-                        }
-                    }
-<<<<<<< HEAD
-				}
-				else if (http_not_sat == mGetStatus)
-				{
-					// Allowed, we'll accept whatever data we have as complete.
-					mHaveAllData = true;
-				}
-				else
-				{
-					LL_INFOS(LOG_TXT) << "HTTP GET failed for: " << mUrl
-									  << " Status: " << mGetStatus.toTerseString()
-									  << " Reason: '" << mGetReason << "'"
-									  << LL_ENDL;
-				}
-=======
-                }
-                else if (http_not_sat == mGetStatus)
-                {
-                    // Allowed, we'll accept whatever data we have as complete.
-                    mHaveAllData = TRUE;
-                }
-                else
-                {
-                    LL_INFOS(LOG_TXT) << "HTTP GET failed for: " << mUrl
-                                      << " Status: " << mGetStatus.toTerseString()
-                                      << " Reason: '" << mGetReason << "'"
-                                      << LL_ENDL;
-                }
->>>>>>> e1623bb2
-
-                if (mFTType != FTT_SERVER_BAKE && mFTType != FTT_MAP_TILE)
-                {
-                    mUrl.clear();
-                }
-                if (cur_size > 0)
-                {
-                    // Use available data
-                    mLoadedDiscard = mFormattedImage->getDiscardLevel();
-                    if (mLoadedDiscard < 0)
-                    {
-                        LL_WARNS(LOG_TXT) << mID << " mLoadedDiscard is " << mLoadedDiscard
-                                          << ", should be >=0" << LL_ENDL;
-                    }
-                    setState(DECODE_IMAGE);
-                    releaseHttpSemaphore();
-                    //return false;
-                    return doWork(param);
-<<<<<<< HEAD
-				}
-
-				// Fail harder
-				resetFormattedData();
-				setState(DONE);
-				releaseHttpSemaphore();
-				LL_WARNS(LOG_TXT) << mID << " abort: fail harder" << LL_ENDL;
-				return true; // failed
-			}
-			
-			// Clear the url since we're done with the fetch
-			// Note: mUrl is used to check is fetching is required so failure to clear it will force an http fetch
-			// next time the texture is requested, even if the data have already been fetched.
-			if(mWriteToCacheState != NOT_WRITE && mFTType != FTT_SERVER_BAKE)
-			{
-				// Why do we want to keep url if NOT_WRITE - is this a proxy for map tiles?
-				mUrl.clear();
-			}
-			
-			if (! mHttpBufferArray || ! mHttpBufferArray->size())
-			{
-				// no data received.
-				if (mHttpBufferArray)
-				{
-					mHttpBufferArray->release();
-					mHttpBufferArray = NULL;
-				}
-
-				// abort.
-				setState(DONE);
-				LL_WARNS(LOG_TXT) << mID << " abort: no data received" << LL_ENDL;
-				releaseHttpSemaphore();
-				return true;
-			}
-
-			S32 append_size(mHttpBufferArray->size());
-			S32 total_size(cur_size + append_size);
-			S32 src_offset(0);
-			llassert_always(append_size == mRequestedSize);
-			if (mHttpReplyOffset && mHttpReplyOffset != cur_size)
-			{
-				// In case of a partial response, our offset may
-				// not be trivially contiguous with the data we have.
-				// Get back into alignment.
-				if ( (mHttpReplyOffset > cur_size) || (cur_size > mHttpReplyOffset + append_size))
-				{
-					LL_WARNS(LOG_TXT) << "Partial HTTP response produces break in image data for texture "
-									  << mID << ".  Aborting load."  << LL_ENDL;
-					setState(DONE);
-					releaseHttpSemaphore();
-					return true;
-				}
-				src_offset = cur_size - mHttpReplyOffset;
-				append_size -= src_offset;
-				total_size -= src_offset;
-				mRequestedSize -= src_offset;			// Make requested values reflect useful part
-				mRequestedOffset += src_offset;
-			}
-
-			U8 * buffer = (U8 *)ll_aligned_malloc_16(total_size);
-			if (!buffer)
-			{
-				// abort. If we have no space for packet, we have not enough space to decode image
-				setState(DONE);
-				LL_WARNS(LOG_TXT) << mID << " abort: out of memory" << LL_ENDL;
-				releaseHttpSemaphore();
-				return true;
-			}
-
-			if (mFormattedImage.isNull())
-			{
-				// For now, create formatted image based on extension
-				std::string extension = gDirUtilp->getExtension(mUrl);
-				mFormattedImage = LLImageFormatted::createFromType(LLImageBase::getCodecFromExtension(extension));
-				if (mFormattedImage.isNull())
-				{
-					mFormattedImage = new LLImageJ2C; // default
-				}
-			}
-
-			LLImageDataLock lock(mFormattedImage);
-
-			if (mHaveAllData) //the image file is fully loaded.
-			{
-				mFileSize = total_size;
-			}
-			else //the file size is unknown.
-			{
-				mFileSize = total_size + 1 ; //flag the file is not fully loaded.
-			}
-
-			if (cur_size > 0)
-			{
-				// Copy previously collected data into buffer
-				memcpy(buffer, mFormattedImage->getData(), cur_size);
-			}
-			mHttpBufferArray->read(src_offset, (char *) buffer + cur_size, append_size);
-
-			// NOTE: setData releases current data and owns new data (buffer)
-			mFormattedImage->setData(buffer, total_size);
-
-			// Done with buffer array
-			mHttpBufferArray->release();
-			mHttpBufferArray = NULL;
-			mHttpReplySize = 0;
-			mHttpReplyOffset = 0;
-			
-			mLoadedDiscard = mRequestedDiscard;
-			if (mLoadedDiscard < 0)
-			{
-				LL_WARNS(LOG_TXT) << mID << " mLoadedDiscard is " << mLoadedDiscard
-								  << ", should be >=0" << LL_ENDL;
-			}
-			setState(DECODE_IMAGE);
-			if (mWriteToCacheState != NOT_WRITE)
-			{
-				mWriteToCacheState = SHOULD_WRITE ;
-			}
-			releaseHttpSemaphore();
-			//return false;
-=======
-                }
-
-                // Fail harder
-                resetFormattedData();
-                setState(DONE);
-                releaseHttpSemaphore();
-                LL_WARNS(LOG_TXT) << mID << " abort: fail harder" << LL_ENDL;
-                return true; // failed
-            }
-
-            // Clear the url since we're done with the fetch
-            // Note: mUrl is used to check is fetching is required so failure to clear it will force an http fetch
-            // next time the texture is requested, even if the data have already been fetched.
-            if(mWriteToCacheState != NOT_WRITE && mFTType != FTT_SERVER_BAKE)
-            {
-                // Why do we want to keep url if NOT_WRITE - is this a proxy for map tiles?
-                mUrl.clear();
-            }
-
-            if (! mHttpBufferArray || ! mHttpBufferArray->size())
-            {
-                // no data received.
-                if (mHttpBufferArray)
-                {
-                    mHttpBufferArray->release();
-                    mHttpBufferArray = NULL;
-                }
-
-                // abort.
-                setState(DONE);
-                LL_WARNS(LOG_TXT) << mID << " abort: no data received" << LL_ENDL;
-                releaseHttpSemaphore();
-                return true;
-            }
-
-            S32 append_size(mHttpBufferArray->size());
-            S32 total_size(cur_size + append_size);
-            S32 src_offset(0);
-            llassert_always(append_size == mRequestedSize);
-            if (mHttpReplyOffset && mHttpReplyOffset != cur_size)
-            {
-                // In case of a partial response, our offset may
-                // not be trivially contiguous with the data we have.
-                // Get back into alignment.
-                if ( (mHttpReplyOffset > cur_size) || (cur_size > mHttpReplyOffset + append_size))
-                {
-                    LL_WARNS(LOG_TXT) << "Partial HTTP response produces break in image data for texture "
-                                      << mID << ".  Aborting load."  << LL_ENDL;
-                    setState(DONE);
-                    releaseHttpSemaphore();
-                    return true;
-                }
-                src_offset = cur_size - mHttpReplyOffset;
-                append_size -= src_offset;
-                total_size -= src_offset;
-                mRequestedSize -= src_offset;           // Make requested values reflect useful part
-                mRequestedOffset += src_offset;
-            }
-
-            U8 * buffer = (U8 *)ll_aligned_malloc_16(total_size);
-            if (!buffer)
-            {
-                // abort. If we have no space for packet, we have not enough space to decode image
-                setState(DONE);
-                LL_WARNS(LOG_TXT) << mID << " abort: out of memory" << LL_ENDL;
-                releaseHttpSemaphore();
-                return true;
-            }
-
-            if (mFormattedImage.isNull())
-            {
-                // For now, create formatted image based on extension
-                std::string extension = gDirUtilp->getExtension(mUrl);
-                mFormattedImage = LLImageFormatted::createFromType(LLImageBase::getCodecFromExtension(extension));
-                if (mFormattedImage.isNull())
-                {
-                    mFormattedImage = new LLImageJ2C; // default
-                }
-            }
-
-            if (mHaveAllData) //the image file is fully loaded.
-            {
-                mFileSize = total_size;
-            }
-            else //the file size is unknown.
-            {
-                mFileSize = total_size + 1 ; //flag the file is not fully loaded.
-            }
-
-            if (cur_size > 0)
-            {
-                // Copy previously collected data into buffer
-                memcpy(buffer, mFormattedImage->getData(), cur_size);
-            }
-            mHttpBufferArray->read(src_offset, (char *) buffer + cur_size, append_size);
-
-            // NOTE: setData releases current data and owns new data (buffer)
-            mFormattedImage->setData(buffer, total_size);
-
-            // Done with buffer array
-            mHttpBufferArray->release();
-            mHttpBufferArray = NULL;
-            mHttpReplySize = 0;
-            mHttpReplyOffset = 0;
-
-            mLoadedDiscard = mRequestedDiscard;
-            if (mLoadedDiscard < 0)
-            {
-                LL_WARNS(LOG_TXT) << mID << " mLoadedDiscard is " << mLoadedDiscard
-                                  << ", should be >=0" << LL_ENDL;
-            }
-            setState(DECODE_IMAGE);
-            if (mWriteToCacheState != NOT_WRITE)
-            {
-                mWriteToCacheState = SHOULD_WRITE ;
-            }
-            releaseHttpSemaphore();
-            //return false;
->>>>>>> e1623bb2
-            return doWork(param);
-        }
-        else
-        {
-            // *HISTORY:  There was a texture timeout test here originally that
-            // would cancel a request that was over 120 seconds old.  That's
-            // probably not a good idea.  Particularly rich regions can take
-            // an enormous amount of time to load textures.  We'll revisit the
-            // various possible timeout components (total request time, connection
-            // time, I/O time, with and without retries, etc.) in the future.
-
-            return false;
-        }
-    }
-
-    if (mState == DECODE_IMAGE)
-    {
-        LL_PROFILE_ZONE_NAMED_CATEGORY_THREAD("tfwdw - DECODE_IMAGE");
-<<<<<<< HEAD
-		static LLCachedControl<bool> textures_decode_disabled(gSavedSettings, "TextureDecodeDisabled", false);
-
-		if (textures_decode_disabled)
-		{
-			// for debug use, don't decode
-			setState(DONE);
-			return true;
-		}
-
-		if (mDesiredDiscard < 0)
-		{
-			// We aborted, don't decode
-			setState(DONE);
-			LL_DEBUGS(LOG_TXT) << mID << " DECODE_IMAGE abort: desired discard " << mDesiredDiscard << "<0" << LL_ENDL;
-			return true;
-		}
-		
-		if (mFormattedImage->getDataSize() <= 0)
-		{
-			LL_WARNS(LOG_TXT) << "Decode entered with invalid mFormattedImage. ID = " << mID << LL_ENDL;
-			
-			//abort, don't decode
-			setState(DONE);
-			LL_DEBUGS(LOG_TXT) << mID << " DECODE_IMAGE abort: (mFormattedImage->getDataSize() <= 0)" << LL_ENDL;
-			return true;
-		}
-		if (mLoadedDiscard < 0)
-		{
-			LL_WARNS(LOG_TXT) << "Decode entered with invalid mLoadedDiscard. ID = " << mID << LL_ENDL;
-
-			//abort, don't decode
-			setState(DONE);
-			LL_DEBUGS(LOG_TXT) << mID << " DECODE_IMAGE abort: mLoadedDiscard < 0" << LL_ENDL;
-			return true;
-		}
-		mDecodeTimer.reset();
-		mRawImage = NULL;
-		mAuxImage = NULL;
-		llassert_always(mFormattedImage.notNull());
-		S32 discard = mHaveAllData ? 0 : mLoadedDiscard;
-		mDecoded  = false;
-		setState(DECODE_IMAGE_UPDATE);
-		LL_DEBUGS(LOG_TXT) << mID << ": Decoding. Bytes: " << mFormattedImage->getDataSize() << " Discard: " << discard
-						   << " All Data: " << mHaveAllData << LL_ENDL;
-=======
-        static LLCachedControl<bool> textures_decode_disabled(gSavedSettings, "TextureDecodeDisabled", false);
-
-        if (textures_decode_disabled)
-        {
-            // for debug use, don't decode
-            setState(DONE);
-            return true;
-        }
-
-        if (mDesiredDiscard < 0)
-        {
-            // We aborted, don't decode
-            setState(DONE);
-            LL_DEBUGS(LOG_TXT) << mID << " DECODE_IMAGE abort: desired discard " << mDesiredDiscard << "<0" << LL_ENDL;
-            return true;
-        }
-
-        if (mFormattedImage->getDataSize() <= 0)
-        {
-            LL_WARNS(LOG_TXT) << "Decode entered with invalid mFormattedImage. ID = " << mID << LL_ENDL;
-
-            //abort, don't decode
-            setState(DONE);
-            LL_DEBUGS(LOG_TXT) << mID << " DECODE_IMAGE abort: (mFormattedImage->getDataSize() <= 0)" << LL_ENDL;
-            return true;
-        }
-        if (mLoadedDiscard < 0)
-        {
-            LL_WARNS(LOG_TXT) << "Decode entered with invalid mLoadedDiscard. ID = " << mID << LL_ENDL;
-
-            //abort, don't decode
-            setState(DONE);
-            LL_DEBUGS(LOG_TXT) << mID << " DECODE_IMAGE abort: mLoadedDiscard < 0" << LL_ENDL;
-            return true;
-        }
-        mDecodeTimer.reset();
-        mRawImage = NULL;
-        mAuxImage = NULL;
-        llassert_always(mFormattedImage.notNull());
-        S32 discard = mHaveAllData ? 0 : mLoadedDiscard;
-        mDecoded  = FALSE;
-        setState(DECODE_IMAGE_UPDATE);
-        LL_DEBUGS(LOG_TXT) << mID << ": Decoding. Bytes: " << mFormattedImage->getDataSize() << " Discard: " << discard
-                           << " All Data: " << mHaveAllData << LL_ENDL;
->>>>>>> e1623bb2
-
-        // In case worked manages to request decode, be shut down,
-        // then init and request decode again with first decode
-        // still in progress, assign a sufficiently unique id
-        mDecodeHandle = LLAppViewer::getImageDecodeThread()->decodeImage(mFormattedImage,
-                                                                       discard,
-                                                                       mNeedsAux,
-                                                                       new DecodeResponder(mFetcher, mID, this));
-        if (mDecodeHandle == 0)
-        {
-            // Abort, failed to put into queue.
-            // Happens if viewer is shutting down
-            setState(DONE);
-            LL_DEBUGS(LOG_TXT) << mID << " DECODE_IMAGE abort: failed to post for decoding" << LL_ENDL;
-            return true;
-        }
-        // fall though
-    }
-
-    if (mState == DECODE_IMAGE_UPDATE)
-    {
-        LL_PROFILE_ZONE_NAMED_CATEGORY_THREAD("tfwdw - DECODE_IMAGE_UPDATE");
-        if (mDecoded)
-        {
-            mDecodeTime = mDecodeTimer.getElapsedTimeF32();
-
-            if (mDecodedDiscard < 0)
-            {
-                if (mCachedSize > 0 && !mInLocalCache && mRetryAttempt == 0)
-                {
-                    // Cache file should be deleted, try again
-                    LL_DEBUGS(LOG_TXT) << mID << ": Decode of cached file failed (removed), retrying" << LL_ENDL;
-                    llassert_always(mDecodeHandle == 0);
-                    mFormattedImage = NULL;
-                    ++mRetryAttempt;
-                    setState(INIT);
-                    //return false;
-                    return doWork(param);
-                }
-                else
-                {
-                    LL_DEBUGS(LOG_TXT) << "Failed to Decode image " << mID << " after " << mRetryAttempt << " retries" << LL_ENDL;
-                    setState(DONE); // failed
-                }
-            }
-            else
-            {
-                llassert_always(mRawImage.notNull());
-                LL_DEBUGS(LOG_TXT) << mID << ": Decoded. Discard: " << mDecodedDiscard
-                                   << " Raw Image: " << llformat("%dx%d",mRawImage->getWidth(),mRawImage->getHeight()) << LL_ENDL;
-                setState(WRITE_TO_CACHE);
-            }
-            // fall through
-        }
-        else
-        {
-            return false;
-        }
-    }
-
-    if (mState == WRITE_TO_CACHE)
-    {
-        LL_PROFILE_ZONE_NAMED_CATEGORY_THREAD("tfwdw - WRITE_TO_CACHE");
-        if (mWriteToCacheState != SHOULD_WRITE || mFormattedImage.isNull())
-        {
-            // If we're in a local cache or we didn't actually receive any new data,
-            // or we failed to load anything, skip
-            setState(DONE);
-            //return false;
-            return doWork(param);
-<<<<<<< HEAD
-		}
-
-		LLImageDataSharedLock lock(mFormattedImage);
-
-		S32 datasize = mFormattedImage->getDataSize();
-		if(mFileSize < datasize)//This could happen when http fetching and sim fetching mixed.
-		{
-			if(mHaveAllData)
-			{
-				mFileSize = datasize ;
-			}
-			else
-			{
-				mFileSize = datasize + 1 ; //flag not fully loaded.
-			}
-		}
-		llassert_always(datasize);
-		mWritten = false;
-		setState(WAIT_ON_WRITE);
-		++mCacheWriteCount;
-		CacheWriteResponder* responder = new CacheWriteResponder(mFetcher, mID);
-=======
-        }
-        S32 datasize = mFormattedImage->getDataSize();
-        if(mFileSize < datasize)//This could happen when http fetching and sim fetching mixed.
-        {
-            if(mHaveAllData)
-            {
-                mFileSize = datasize ;
-            }
-            else
-            {
-                mFileSize = datasize + 1 ; //flag not fully loaded.
-            }
-        }
-        llassert_always(datasize);
-        mWritten = FALSE;
-        setState(WAIT_ON_WRITE);
-        ++mCacheWriteCount;
-        CacheWriteResponder* responder = new CacheWriteResponder(mFetcher, mID);
->>>>>>> e1623bb2
-        // This call might be under work mutex, but mRawImage is not nessesary safe here.
-        // If something retrieves it via getRequestFinished() and modifies, image won't
-        // be protected by work mutex and won't be safe to use here nor in cache worker.
-        // So make sure users of getRequestFinished() does not attempt to modify image while
-        // fetcher is working
-        mCacheWriteTimer.reset();
-        mCacheWriteHandle = mFetcher->mTextureCache->writeToCache(mID,
-                                                                  mFormattedImage->getData(), datasize,
-                                                                  mFileSize, mRawImage, mDecodedDiscard, responder);
-        // fall through
-    }
-
-    if (mState == WAIT_ON_WRITE)
-    {
-        LL_PROFILE_ZONE_NAMED_CATEGORY_THREAD("tfwdw - WAIT_ON_WRITE");
-        if (writeToCacheComplete())
-        {
-            mCacheWriteTime = mCacheWriteTimer.getElapsedTimeF32();
-            setState(DONE);
-            // fall through
-        }
-        else
-        {
-            if (mDesiredDiscard < mDecodedDiscard)
-            {
-                // We're waiting for this write to complete before we can receive more data
-                // (we can't touch mFormattedImage until the write completes)
-                // Prioritize the write
-                mFetcher->mTextureCache->prioritizeWrite(mCacheWriteHandle);
-            }
-            return false;
-        }
-    }
-
-    if (mState == DONE)
-    {
-        LL_PROFILE_ZONE_NAMED_CATEGORY_THREAD("tfwdw - DONE");
-        if (mDecodedDiscard >= 0 && mDesiredDiscard < mDecodedDiscard)
-        {
-            // More data was requested, return to INIT
-            setState(INIT);
-            LL_DEBUGS(LOG_TXT) << mID << " more data requested, returning to INIT: "
-                               << " mDecodedDiscard " << mDecodedDiscard << ">= 0 && mDesiredDiscard " << mDesiredDiscard
-                               << "<" << " mDecodedDiscard " << mDecodedDiscard << LL_ENDL;
-            // return false;
-            return doWork(param);
-        }
-        else
-        {
-            mFetchTime = mFetchTimer.getElapsedTimeF32();
-            return true;
-        }
-    }
-
-    return false;
-}                                                                       // -Mw
-
-// Threads:  Ttf
-// virtual
-void LLTextureFetchWorker::onCompleted(LLCore::HttpHandle handle, LLCore::HttpResponse * response)
-{
-    LL_PROFILE_ZONE_SCOPED;
-    static LLCachedControl<bool> log_to_viewer_log(gSavedSettings, "LogTextureDownloadsToViewerLog", false);
-    static LLCachedControl<bool> log_to_sim(gSavedSettings, "LogTextureDownloadsToSimulator", false);
-    static LLCachedControl<bool> log_texture_traffic(gSavedSettings, "LogTextureNetworkTraffic", false) ;
-
-    LLMutexLock lock(&mWorkMutex);                                      // +Mw
-
-    mHttpActive = false;
-
-    if (log_to_viewer_log || log_to_sim)
-    {
-        mFetcher->mTextureInfo.setRequestStartTime(mID, mMetricsStartTime.value());
-        mFetcher->mTextureInfo.setRequestType(mID, LLTextureInfoDetails::REQUEST_TYPE_HTTP);
-        mFetcher->mTextureInfo.setRequestSize(mID, mRequestedSize);
-        mFetcher->mTextureInfo.setRequestOffset(mID, mRequestedOffset);
-        mFetcher->mTextureInfo.setRequestCompleteTimeAndLog(mID, LLTimer::getTotalTime());
-    }
-
-    static LLCachedControl<F32> fake_failure_rate(gSavedSettings, "TextureFetchFakeFailureRate", 0.0f);
-    F32 rand_val = ll_frand();
-    F32 rate = fake_failure_rate;
-    if (mFTType == FTT_SERVER_BAKE && (fake_failure_rate > 0.0) && (rand_val < fake_failure_rate))
-    {
-        LL_WARNS(LOG_TXT) << mID << " for debugging, setting fake failure status for texture " << mID
-                          << " (rand was " << rand_val << "/" << rate << ")" << LL_ENDL;
-        response->setStatus(LLCore::HttpStatus(503));
-    }
-    bool success = true;
-    bool partial = false;
-    LLCore::HttpStatus status(response->getStatus());
-    if (!status && (mFTType == FTT_SERVER_BAKE))
-    {
-        LL_INFOS(LOG_TXT) << mID << " state " << e_state_name[mState] << LL_ENDL;
-        mFetchRetryPolicy.onFailure(response);
-        F32 retry_after;
-        if (mFetchRetryPolicy.shouldRetry(retry_after))
-        {
-            LL_INFOS(LOG_TXT) << mID << " will retry after " << retry_after << " seconds, resetting state to LOAD_FROM_NETWORK" << LL_ENDL;
-            mFetcher->removeFromHTTPQueue(mID, S32Bytes(0));
-            std::string reason(status.toString());
-            setGetStatus(status, reason);
-            releaseHttpSemaphore();
-            setState(LOAD_FROM_NETWORK);
-            return;
-        }
-        else
-        {
-            LL_INFOS(LOG_TXT) << mID << " will not retry" << LL_ENDL;
-        }
-    }
-    else
-    {
-        mFetchRetryPolicy.onSuccess();
-    }
-
-    std::string reason(status.toString());
-    setGetStatus(status, reason);
-    LL_DEBUGS(LOG_TXT) << "HTTP COMPLETE: " << mID
-                       << " status: " << status.toTerseString()
-                       << " '" << reason << "'"
-                       << LL_ENDL;
-
-    if (! status)
-    {
-        success = false;
-        if (mFTType != FTT_MAP_TILE) // missing map tiles are normal, don't complain about them.
-        {
-            LL_WARNS(LOG_TXT) << "CURL GET FAILED, status: " << status.toTerseString()
-                              << " reason: " << reason << LL_ENDL;
-        }
-    }
-    else
-    {
-        // A warning about partial (HTTP 206) data.  Some grid services
-        // do *not* return a 'Content-Range' header in the response to
-        // Range requests with a 206 status.  We're forced to assume
-        // we get what we asked for in these cases until we can fix
-        // the services.
-        static const LLCore::HttpStatus par_status(HTTP_PARTIAL_CONTENT);
-
-        partial = (par_status == status);
-    }
-
-    S32BytesImplicit data_size = callbackHttpGet(response, partial, success);
-
-    if (log_texture_traffic && data_size > 0)
-    {
-        // one worker per multiple textures
-        std::vector<LLViewerTexture*> textures;
-        LLViewerTextureManager::findTextures(mID, textures);
-        std::vector<LLViewerTexture*>::iterator iter = textures.begin();
-        while (iter != textures.end())
-        {
-            LLViewerTexture* tex = *iter++;
-            if (tex)
-            {
-                gTotalTextureBytesPerBoostLevel[tex->getBoostLevel()] += data_size;
-            }
-        }
-    }
-
-    mFetcher->removeFromHTTPQueue(mID, data_size);
-
-    recordTextureDone(true, data_size);
-}                                                                       // -Mw
-
-
-// Threads:  Tmain
-void LLTextureFetchWorker::endWork(S32 param, bool aborted)
-{
-    LL_PROFILE_ZONE_SCOPED;
-    if (mDecodeHandle != 0)
-    {
-        // LL::ThreadPool has no operation to cancel a particular work item
-        mDecodeHandle = 0;
-    }
-    mFormattedImage = NULL;
-}
-
-//////////////////////////////////////////////////////////////////////////////
-
-// Threads:  Ttf
-
-// virtual
-void LLTextureFetchWorker::finishWork(S32 param, bool completed)
-{
-    LL_PROFILE_ZONE_SCOPED;
-    // The following are required in case the work was aborted
-    if (mCacheReadHandle != LLTextureCache::nullHandle())
-    {
-        mFetcher->mTextureCache->readComplete(mCacheReadHandle, true);
-        mCacheReadHandle = LLTextureCache::nullHandle();
-    }
-    if (mCacheWriteHandle != LLTextureCache::nullHandle())
-    {
-        mFetcher->mTextureCache->writeComplete(mCacheWriteHandle, true);
-        mCacheWriteHandle = LLTextureCache::nullHandle();
-    }
-}
-
-// LLQueuedThread's update() method is asking if it's okay to
-// delete this worker.  You'll notice we're not locking in here
-// which is a slight concern.  Caller is expected to have made
-// this request 'quiet' by whatever means...
-//
-// Threads:  Tmain
-
-// virtual
-bool LLTextureFetchWorker::deleteOK()
-{
-    bool delete_ok = true;
-
-    if (mHttpActive)
-    {
-        // HTTP library has a pointer to this worker
-        // and will dereference it to do notification.
-        delete_ok = false;
-    }
-
-    if (WAIT_HTTP_RESOURCE2 == mState)
-    {
-        if (mFetcher->isHttpWaiter(mID))
-        {
-            // Don't delete the worker out from under the releaseHttpWaiters()
-            // method.  Keep the pointers valid, clean up after that method
-            // has recognized the cancelation and removed the UUID from the
-            // waiter list.
-            delete_ok = false;
-        }
-    }
-
-    // Allow any pending reads or writes to complete
-    if (mCacheReadHandle != LLTextureCache::nullHandle())
-    {
-        if (mFetcher->mTextureCache->readComplete(mCacheReadHandle, true))
-        {
-            mCacheReadHandle = LLTextureCache::nullHandle();
-        }
-        else
-        {
-            delete_ok = false;
-        }
-    }
-    if (mCacheWriteHandle != LLTextureCache::nullHandle())
-    {
-        if (mFetcher->mTextureCache->writeComplete(mCacheWriteHandle))
-        {
-            mCacheWriteHandle = LLTextureCache::nullHandle();
-        }
-        else
-        {
-            delete_ok = false;
-        }
-    }
-
-    if ((haveWork() &&
-         // not ok to delete from these states
-         ((mState >= WRITE_TO_CACHE && mState <= WAIT_ON_WRITE))))
-    {
-        delete_ok = false;
-    }
-
-    return delete_ok;
-}
-
-// Threads:  Ttf
-void LLTextureFetchWorker::removeFromCache()
-{
-    if (!mInLocalCache)
-    {
-        mFetcher->mTextureCache->removeFromCache(mID);
-    }
-}
-
-
-//////////////////////////////////////////////////////////////////////////////
-
-// Threads:  Ttf
-// Locks:  Mw
-S32 LLTextureFetchWorker::callbackHttpGet(LLCore::HttpResponse * response,
-<<<<<<< HEAD
-										  bool partial, bool success)
-{
-	S32 data_size = 0 ;
-
-	if (mState != WAIT_HTTP_REQ)
-	{
-		LL_WARNS(LOG_TXT) << "callbackHttpGet for unrequested fetch worker: " << mID
-						  << " req=" << mSentRequest << " state= " << mState << LL_ENDL;
-		return data_size;
-	}
-	if (mLoaded)
-	{
-		LL_WARNS(LOG_TXT) << "Duplicate callback for " << mID.asString() << LL_ENDL;
-		return data_size ; // ignore duplicate callback
-	}
-	if (success)
-	{
-		// get length of stream:
-		LLCore::BufferArray * body(response->getBody());
-		data_size = body ? body->size() : 0;
-
-		LL_DEBUGS(LOG_TXT) << "HTTP RECEIVED: " << mID.asString() << " Bytes: " << data_size << LL_ENDL;
-		if (data_size > 0)
-		{
-			// *TODO: set the formatted image data here directly to avoid the copy
-
-			// Hold on to body for later copy
-			llassert_always(NULL == mHttpBufferArray);
-			body->addRef();
-			mHttpBufferArray = body;
-
-			if (partial)
-			{
-				unsigned int offset(0), length(0), full_length(0);
-				response->getRange(&offset, &length, &full_length);
-				if (! offset && ! length)
-				{
-					// This is the case where we receive a 206 status but
-					// there wasn't a useful Content-Range header in the response.
-					// This could be because it was badly formatted but is more
-					// likely due to capabilities services which scrub headers
-					// from responses.  Assume we got what we asked for...
-					mHttpReplySize = data_size;
-					mHttpReplyOffset = mRequestedOffset;
-				}
-				else
-				{
-					mHttpReplySize = length;
-					mHttpReplyOffset = offset;
-				}
-			}
-
-			if (! partial)
-			{
-				// Response indicates this is the entire asset regardless
-				// of our asking for a byte range.  Mark it so and drop
-				// any partial data we might have so that the current
-				// response body becomes the entire dataset.
-				if (data_size <= mRequestedOffset)
-				{
-					LL_WARNS(LOG_TXT) << "Fetched entire texture " << mID
-									  << " when it was expected to be marked complete.  mImageSize:  "
-									  << mFileSize << " datasize:  " << mFormattedImage->getDataSize()
-									  << LL_ENDL;
-				}
-				mHaveAllData = true;
-				llassert_always(mDecodeHandle == 0);
-				mFormattedImage = NULL; // discard any previous data we had
-			}
-			else if (data_size < mRequestedSize)
-			{
-				mHaveAllData = true;
-			}
-			else if (data_size > mRequestedSize)
-			{
-				// *TODO: This shouldn't be happening any more  (REALLY don't expect this anymore)
-				LL_WARNS(LOG_TXT) << "data_size = " << data_size << " > requested: " << mRequestedSize << LL_ENDL;
-				mHaveAllData = true;
-				llassert_always(mDecodeHandle == 0);
-				mFormattedImage = NULL; // discard any previous data we had
-			}
-		}
-		else
-		{
-			// We requested data but received none (and no error),
-			// so presumably we have all of it
-			mHaveAllData = true;
-		}
-		mRequestedSize = data_size;
-
-		if (mHaveAllData)
-=======
-                                          bool partial, bool success)
-{
-    S32 data_size = 0 ;
-
-    if (mState != WAIT_HTTP_REQ)
-    {
-        LL_WARNS(LOG_TXT) << "callbackHttpGet for unrequested fetch worker: " << mID
-                          << " req=" << mSentRequest << " state= " << mState << LL_ENDL;
-        return data_size;
-    }
-    if (mLoaded)
-    {
-        LL_WARNS(LOG_TXT) << "Duplicate callback for " << mID.asString() << LL_ENDL;
-        return data_size ; // ignore duplicate callback
-    }
-    if (success)
-    {
-        // get length of stream:
-        LLCore::BufferArray * body(response->getBody());
-        data_size = body ? body->size() : 0;
-
-        LL_DEBUGS(LOG_TXT) << "HTTP RECEIVED: " << mID.asString() << " Bytes: " << data_size << LL_ENDL;
-        if (data_size > 0)
-        {
-            // *TODO: set the formatted image data here directly to avoid the copy
-
-            // Hold on to body for later copy
-            llassert_always(NULL == mHttpBufferArray);
-            body->addRef();
-            mHttpBufferArray = body;
-
-            if (partial)
-            {
-                unsigned int offset(0), length(0), full_length(0);
-                response->getRange(&offset, &length, &full_length);
-                if (! offset && ! length)
-                {
-                    // This is the case where we receive a 206 status but
-                    // there wasn't a useful Content-Range header in the response.
-                    // This could be because it was badly formatted but is more
-                    // likely due to capabilities services which scrub headers
-                    // from responses.  Assume we got what we asked for...
-                    mHttpReplySize = data_size;
-                    mHttpReplyOffset = mRequestedOffset;
-                }
-                else
-                {
-                    mHttpReplySize = length;
-                    mHttpReplyOffset = offset;
-                }
-            }
-
-            if (! partial)
-            {
-                // Response indicates this is the entire asset regardless
-                // of our asking for a byte range.  Mark it so and drop
-                // any partial data we might have so that the current
-                // response body becomes the entire dataset.
-                if (data_size <= mRequestedOffset)
-                {
-                    LL_WARNS(LOG_TXT) << "Fetched entire texture " << mID
-                                      << " when it was expected to be marked complete.  mImageSize:  "
-                                      << mFileSize << " datasize:  " << mFormattedImage->getDataSize()
-                                      << LL_ENDL;
-                }
-                mHaveAllData = TRUE;
-                llassert_always(mDecodeHandle == 0);
-                mFormattedImage = NULL; // discard any previous data we had
-            }
-            else if (data_size < mRequestedSize)
-            {
-                mHaveAllData = TRUE;
-            }
-            else if (data_size > mRequestedSize)
-            {
-                // *TODO: This shouldn't be happening any more  (REALLY don't expect this anymore)
-                LL_WARNS(LOG_TXT) << "data_size = " << data_size << " > requested: " << mRequestedSize << LL_ENDL;
-                mHaveAllData = TRUE;
-                llassert_always(mDecodeHandle == 0);
-                mFormattedImage = NULL; // discard any previous data we had
-            }
-        }
-        else
-        {
-            // We requested data but received none (and no error),
-            // so presumably we have all of it
-            mHaveAllData = TRUE;
-        }
-        mRequestedSize = data_size;
-
-        if (mHaveAllData)
->>>>>>> e1623bb2
-        {
-            LLViewerStatsRecorder::instance().textureFetch();
-        }
-
-        // *TODO: set the formatted image data here directly to avoid the copy
-<<<<<<< HEAD
-	}
-	else
-	{
-		mRequestedSize = -1; // error
-	}
-	
-	mLoaded = true;
-=======
-    }
-    else
-    {
-        mRequestedSize = -1; // error
-    }
->>>>>>> e1623bb2
-
-    mLoaded = TRUE;
-
-    return data_size ;
-}
-
-//////////////////////////////////////////////////////////////////////////////
-
-// Threads:  Ttc
-void LLTextureFetchWorker::callbackCacheRead(bool success, LLImageFormatted* image,
-<<<<<<< HEAD
-											 S32 imagesize, bool islocal)
-{
-    LL_PROFILE_ZONE_SCOPED_CATEGORY_TEXTURE;
-	LLMutexLock lock(&mWorkMutex);										// +Mw
-	if (mState != LOAD_FROM_TEXTURE_CACHE)
-	{
-// 		LL_WARNS(LOG_TXT) << "Read callback for " << mID << " with state = " << mState << LL_ENDL;
-		return;
-	}
-	if (success)
-	{
-		llassert_always(imagesize >= 0);
-		mFileSize = imagesize;
-		mFormattedImage = image;
-		mImageCodec = image->getCodec();
-		mInLocalCache = islocal;
-		if (mFileSize != 0 && mFormattedImage->getDataSize() >= mFileSize)
-		{
-			mHaveAllData = true;
-		}
-	}
-	mLoaded = true;
-}																		// -Mw
-=======
-                                             S32 imagesize, BOOL islocal)
-{
-    LL_PROFILE_ZONE_SCOPED_CATEGORY_TEXTURE;
-    LLMutexLock lock(&mWorkMutex);                                      // +Mw
-    if (mState != LOAD_FROM_TEXTURE_CACHE)
-    {
-//      LL_WARNS(LOG_TXT) << "Read callback for " << mID << " with state = " << mState << LL_ENDL;
-        return;
-    }
-    if (success)
-    {
-        llassert_always(imagesize >= 0);
-        mFileSize = imagesize;
-        mFormattedImage = image;
-        mImageCodec = image->getCodec();
-        mInLocalCache = islocal;
-        if (mFileSize != 0 && mFormattedImage->getDataSize() >= mFileSize)
-        {
-            mHaveAllData = TRUE;
-        }
-    }
-    mLoaded = TRUE;
-}                                                                       // -Mw
->>>>>>> e1623bb2
-
-// Threads:  Ttc
-void LLTextureFetchWorker::callbackCacheWrite(bool success)
-{
-<<<<<<< HEAD
-	LLMutexLock lock(&mWorkMutex);										// +Mw
-	if (mState != WAIT_ON_WRITE)
-	{
-// 		LL_WARNS(LOG_TXT) << "Write callback for " << mID << " with state = " << mState << LL_ENDL;
-		return;
-	}
-	mWritten = true;
-}																		// -Mw
-=======
-    LLMutexLock lock(&mWorkMutex);                                      // +Mw
-    if (mState != WAIT_ON_WRITE)
-    {
-//      LL_WARNS(LOG_TXT) << "Write callback for " << mID << " with state = " << mState << LL_ENDL;
-        return;
-    }
-    mWritten = TRUE;
-}                                                                       // -Mw
->>>>>>> e1623bb2
-
-//////////////////////////////////////////////////////////////////////////////
-
-// Threads:  Tid
-void LLTextureFetchWorker::callbackDecoded(bool success, const std::string &error_message, LLImageRaw* raw, LLImageRaw* aux, S32 decode_id)
-{
-    LLMutexLock lock(&mWorkMutex);                                      // +Mw
-    if (mDecodeHandle == 0)
-    {
-        return; // aborted, ignore
-    }
-    if (mDecodeHandle != decode_id)
-    {
-        // Queue doesn't support canceling old requests.
-        // This shouldn't normally happen, but in case it's possible that a worked
-        // will request decode, be aborted, reinited then start a new decode
-        LL_DEBUGS(LOG_TXT) << mID << " received obsolete decode's callback" << LL_ENDL;
-        return; // ignore
-    }
-<<<<<<< HEAD
-	if (mState != DECODE_IMAGE_UPDATE)
-	{
-		LL_DEBUGS(LOG_TXT) << "Decode callback for " << mID << " with state = " << mState << LL_ENDL;
-		mDecodeHandle = 0;
-		return;
-	}
-	llassert_always(mFormattedImage.notNull());
-	
-	mDecodeHandle = 0;
-	if (success)
-	{
-		llassert_always(raw);
-		mRawImage = raw;
-		mAuxImage = aux;
-		mDecodedDiscard = mFormattedImage->getDiscardLevel();
- 		LL_DEBUGS(LOG_TXT) << mID << ": Decode Finished. Discard: " << mDecodedDiscard
-						   << " Raw Image: " << llformat("%dx%d",mRawImage->getWidth(),mRawImage->getHeight()) << LL_ENDL;
-	}
-	else
-	{
-		LL_WARNS(LOG_TXT) << "DECODE FAILED: " << mID << " Discard: " << (S32)mFormattedImage->getDiscardLevel() << LL_ENDL;
-		removeFromCache();
-		mDecodedDiscard = -1; // Redundant, here for clarity and paranoia
-	}
-	mDecoded = true;
-// 	LL_INFOS(LOG_TXT) << mID << " : DECODE COMPLETE " << LL_ENDL;
-}																		// -Mw
-=======
-    if (mState != DECODE_IMAGE_UPDATE)
-    {
-        LL_DEBUGS(LOG_TXT) << "Decode callback for " << mID << " with state = " << mState << LL_ENDL;
-        mDecodeHandle = 0;
-        return;
-    }
-    llassert_always(mFormattedImage.notNull());
-
-    mDecodeHandle = 0;
-    if (success)
-    {
-        llassert_always(raw);
-        mRawImage = raw;
-        mAuxImage = aux;
-        mDecodedDiscard = mFormattedImage->getDiscardLevel();
-        LL_DEBUGS(LOG_TXT) << mID << ": Decode Finished. Discard: " << mDecodedDiscard
-                           << " Raw Image: " << llformat("%dx%d",mRawImage->getWidth(),mRawImage->getHeight()) << LL_ENDL;
-    }
-    else
-    {
-        LL_WARNS(LOG_TXT) << "DECODE FAILED: " << mID << " Discard: " << (S32)mFormattedImage->getDiscardLevel() << ", reason: " << error_message << LL_ENDL;
-        removeFromCache();
-        mDecodedDiscard = -1; // Redundant, here for clarity and paranoia
-    }
-    mDecoded = TRUE;
-//  LL_INFOS(LOG_TXT) << mID << " : DECODE COMPLETE " << LL_ENDL;
-}                                                                       // -Mw
->>>>>>> e1623bb2
-
-//////////////////////////////////////////////////////////////////////////////
-
-// Threads:  Ttf
-bool LLTextureFetchWorker::writeToCacheComplete()
-{
-    // Complete write to cache
-    if (mCacheWriteHandle != LLTextureCache::nullHandle())
-    {
-        if (!mWritten)
-        {
-            return false;
-        }
-        if (mFetcher->mTextureCache->writeComplete(mCacheWriteHandle))
-        {
-            mCacheWriteHandle = LLTextureCache::nullHandle();
-        }
-        else
-        {
-            return false;
-        }
-    }
-    return true;
-}
-
-
-// Threads:  Ttf
-void LLTextureFetchWorker::recordTextureStart(bool is_http)
-{
-    if (! mMetricsStartTime.value())
-    {
-        mMetricsStartTime = LLViewerAssetStatsFF::get_timestamp();
-    }
-    LLViewerAssetStatsFF::record_enqueue(LLViewerAssetType::AT_TEXTURE,
-                                                 is_http,
-                                                 LLImageBase::TYPE_AVATAR_BAKE == mType);
-}
-
-
-// Threads:  Ttf
-void LLTextureFetchWorker::recordTextureDone(bool is_http, F64 byte_count)
-{
-    if (mMetricsStartTime.value())
-    {
-        LLViewerAssetStatsFF::record_response(LLViewerAssetType::AT_TEXTURE,
-                                              is_http,
-                                              LLImageBase::TYPE_AVATAR_BAKE == mType,
-                                              LLViewerAssetStatsFF::get_timestamp() - mMetricsStartTime,
-                                              byte_count);
-        mMetricsStartTime = (U32Seconds)0;
-    }
-    LLViewerAssetStatsFF::record_dequeue(LLViewerAssetType::AT_TEXTURE,
-                                                 is_http,
-                                                 LLImageBase::TYPE_AVATAR_BAKE == mType);
-}
-
-
-//////////////////////////////////////////////////////////////////////////////
-//////////////////////////////////////////////////////////////////////////////
-// public
-
-std::string LLTextureFetch::getStateString(S32 state)
-{
-    if (state < 0 || state > sizeof(e_state_name) / sizeof(char*))
-    {
-        return llformat("%d", state);
-    }
-
-    return e_state_name[state];
-}
-
-LLTextureFetch::LLTextureFetch(LLTextureCache* cache, bool threaded, bool qa_mode)
-<<<<<<< HEAD
-	: LLWorkerThread("TextureFetch", threaded, true),
-	  mDebugCount(0),
-	  mDebugPause(false),
-	  mPacketCount(0),
-	  mBadPacketCount(0),
-	  mQueueMutex(),
-	  mNetworkQueueMutex(),
-	  mTextureCache(cache),
-	  mTextureBandwidth(0),
-	  mHTTPTextureBits(0),
-	  mTotalHTTPRequests(0),
-	  mQAMode(qa_mode),
-	  mHttpRequest(NULL),
-	  mHttpOptions(),
-	  mHttpOptionsWithHeaders(),
-	  mHttpHeaders(),
-	  mHttpPolicyClass(LLCore::HttpRequest::DEFAULT_POLICY_ID),
-	  mHttpMetricsHeaders(),
-	  mHttpMetricsPolicyClass(LLCore::HttpRequest::DEFAULT_POLICY_ID),
-	  mTotalCacheReadCount(0U),
-	  mTotalCacheWriteCount(0U),
-	  mTotalResourceWaitCount(0U),
-	  mFetchSource(LLTextureFetch::FROM_ALL),
-	  mOriginFetchSource(LLTextureFetch::FROM_ALL),
-	  mTextureInfoMainThread(false)
-{
-	mMaxBandwidth = gSavedSettings.getF32("ThrottleBandwidthKBPS");
-	mTextureInfo.setLogging(true);
-
-	LLAppCoreHttp & app_core_http(LLAppViewer::instance()->getAppCoreHttp());
-	mHttpRequest = new LLCore::HttpRequest;
-	mHttpOptions = LLCore::HttpOptions::ptr_t(new LLCore::HttpOptions);
-	mHttpOptionsWithHeaders = LLCore::HttpOptions::ptr_t(new LLCore::HttpOptions);
-	mHttpOptionsWithHeaders->setWantHeaders(true);
-=======
-    : LLWorkerThread("TextureFetch", threaded, true),
-      mDebugCount(0),
-      mDebugPause(FALSE),
-      mPacketCount(0),
-      mBadPacketCount(0),
-      mQueueMutex(),
-      mNetworkQueueMutex(),
-      mTextureCache(cache),
-      mTextureBandwidth(0),
-      mHTTPTextureBits(0),
-      mTotalHTTPRequests(0),
-      mQAMode(qa_mode),
-      mHttpRequest(NULL),
-      mHttpOptions(),
-      mHttpOptionsWithHeaders(),
-      mHttpHeaders(),
-      mHttpPolicyClass(LLCore::HttpRequest::DEFAULT_POLICY_ID),
-      mHttpMetricsHeaders(),
-      mHttpMetricsPolicyClass(LLCore::HttpRequest::DEFAULT_POLICY_ID),
-      mTotalCacheReadCount(0U),
-      mTotalCacheWriteCount(0U),
-      mTotalResourceWaitCount(0U),
-      mFetchSource(LLTextureFetch::FROM_ALL),
-      mOriginFetchSource(LLTextureFetch::FROM_ALL),
-      mTextureInfoMainThread(false)
-{
-    mMaxBandwidth = gSavedSettings.getF32("ThrottleBandwidthKBPS");
-    mTextureInfo.setLogging(true);
-
-    LLAppCoreHttp & app_core_http(LLAppViewer::instance()->getAppCoreHttp());
-    mHttpRequest = new LLCore::HttpRequest;
-    mHttpOptions = LLCore::HttpOptions::ptr_t(new LLCore::HttpOptions);
-    mHttpOptionsWithHeaders = LLCore::HttpOptions::ptr_t(new LLCore::HttpOptions);
-    mHttpOptionsWithHeaders->setWantHeaders(true);
->>>>>>> e1623bb2
-    mHttpHeaders = LLCore::HttpHeaders::ptr_t(new LLCore::HttpHeaders);
-    mHttpHeaders->append(HTTP_OUT_HEADER_ACCEPT, HTTP_CONTENT_IMAGE_X_J2C);
-    mHttpPolicyClass = app_core_http.getPolicy(LLAppCoreHttp::AP_TEXTURE);
-    mHttpMetricsHeaders = LLCore::HttpHeaders::ptr_t(new LLCore::HttpHeaders);
-    mHttpMetricsHeaders->append(HTTP_OUT_HEADER_CONTENT_TYPE, HTTP_CONTENT_LLSD_XML);
-    mHttpMetricsPolicyClass = app_core_http.getPolicy(LLAppCoreHttp::AP_REPORTING);
-    mHttpHighWater = HTTP_NONPIPE_REQUESTS_HIGH_WATER;
-    mHttpLowWater = HTTP_NONPIPE_REQUESTS_LOW_WATER;
-    mHttpSemaphore = 0;
-
-    // If that test log has ben requested but not yet created, create it
-    if (LLMetricPerformanceTesterBasic::isMetricLogRequested(sTesterName) && !LLMetricPerformanceTesterBasic::getTester(sTesterName))
-    {
-        sTesterp = new LLTextureFetchTester() ;
-        if (!sTesterp->isValid())
-        {
-            delete sTesterp;
-            sTesterp = NULL;
-        }
-    }
-}
-
-LLTextureFetch::~LLTextureFetch()
-{
-    clearDeleteList();
-
-    while (! mCommands.empty())
-    {
-        TFRequest * req(mCommands.front());
-        mCommands.erase(mCommands.begin());
-        delete req;
-    }
-
-    mHttpWaitResource.clear();
-
-    delete mHttpRequest;
-    mHttpRequest = NULL;
-
-    // ~LLQueuedThread() called here
-}
-
-S32 LLTextureFetch::createRequest(FTType f_type, const std::string& url, const LLUUID& id, const LLHost& host, F32 priority,
-                                   S32 w, S32 h, S32 c, S32 desired_discard, bool needs_aux, bool can_use_http)
-{
-    LL_PROFILE_ZONE_SCOPED;
-    if (mDebugPause)
-    {
-        return -1;
-    }
-
-    if (f_type == FTT_SERVER_BAKE)
-    {
-        LL_DEBUGS("Avatar") << " requesting " << id << " " << w << "x" << h << " discard " << desired_discard << " type " << f_type << LL_ENDL;
-    }
-    LLTextureFetchWorker* worker = getWorker(id) ;
-    if (worker)
-    {
-        if (worker->mHost != host)
-        {
-            LL_WARNS(LOG_TXT) << "LLTextureFetch::createRequest " << id << " called with multiple hosts: "
-                              << host << " != " << worker->mHost << LL_ENDL;
-            removeRequest(worker, true);
-            worker = NULL;
-            return -1;
-        }
-    }
-
-    S32 desired_size;
-    std::string exten = gDirUtilp->getExtension(url);
-    //if (f_type == FTT_SERVER_BAKE)
-    if ((f_type == FTT_SERVER_BAKE) && !url.empty() && !exten.empty() && (LLImageBase::getCodecFromExtension(exten) != IMG_CODEC_J2C))
-    {
-        // SH-4030: This case should be redundant with the following one, just
-        // breaking it out here to clarify that it's intended behavior.
-        llassert(!url.empty() && (!exten.empty() && LLImageBase::getCodecFromExtension(exten) != IMG_CODEC_J2C));
-
-        // Do full requests for baked textures to reduce interim blurring.
-        LL_DEBUGS(LOG_TXT) << "full request for " << id << " texture is FTT_SERVER_BAKE" << LL_ENDL;
-        desired_size = MAX_IMAGE_DATA_SIZE;
-        desired_discard = 0;
-    }
-    else if (!url.empty() && (!exten.empty() && LLImageBase::getCodecFromExtension(exten) != IMG_CODEC_J2C))
-    {
-        LL_DEBUGS(LOG_TXT) << "full request for " << id << " exten is not J2C: " << exten << LL_ENDL;
-        // Only do partial requests for J2C at the moment
-        desired_size = MAX_IMAGE_DATA_SIZE;
-        desired_discard = 0;
-    }
-    else if (desired_discard == 0)
-    {
-        // if we want the entire image, and we know its size, then get it all
-        // (calcDataSizeJ2C() below makes assumptions about how the image
-        // was compressed - this code ensures that when we request the entire image,
-        // we really do get it.)
-        desired_size = MAX_IMAGE_DATA_SIZE;
-    }
-    else if (w*h*c > 0)
-    {
-        // If the requester knows the dimensions of the image,
-        // this will calculate how much data we need without having to parse the header
-
-        desired_size = LLImageJ2C::calcDataSizeJ2C(w, h, c, desired_discard);
-    }
-    else
-    {
-        // If the requester knows nothing about the file, we fetch the smallest
-        // amount of data at the lowest resolution (highest discard level) possible.
-        desired_size = TEXTURE_CACHE_ENTRY_SIZE;
-        desired_discard = MAX_DISCARD_LEVEL;
-    }
-
-
-    if (worker)
-    {
-        if (worker->wasAborted())
-        {
-            return -1; // need to wait for previous aborted request to complete
-        }
-        worker->lockWorkMutex();                                        // +Mw
-        if (worker->mState == LLTextureFetchWorker::DONE && worker->mDesiredSize == llmax(desired_size, TEXTURE_CACHE_ENTRY_SIZE) && worker->mDesiredDiscard == desired_discard) {
-            worker->unlockWorkMutex();                                  // -Mw
-
-            return -1; // similar request has failed or is in a transitional state
-        }
-        worker->mActiveCount++;
-        worker->mNeedsAux = needs_aux;
-        worker->setImagePriority(priority);
-        worker->setDesiredDiscard(desired_discard, desired_size);
-        worker->setCanUseHTTP(can_use_http);
-
-        //MAINT-4184 url is always empty.  Do not set with it.
-
-        if (!worker->haveWork())
-        {
-            worker->setState(LLTextureFetchWorker::INIT);
-            worker->unlockWorkMutex();                                  // -Mw
-
-            worker->addWork(0);
-        }
-        else
-        {
-            worker->unlockWorkMutex();                                  // -Mw
-        }
-    }
-    else
-    {
-        worker = new LLTextureFetchWorker(this, f_type, url, id, host, priority, desired_discard, desired_size);
-        lockQueue();                                                    // +Mfq
-        mRequestMap[id] = worker;
-        unlockQueue();                                                  // -Mfq
-
-        worker->lockWorkMutex();                                        // +Mw
-        worker->mActiveCount++;
-        worker->mNeedsAux = needs_aux;
-        worker->setCanUseHTTP(can_use_http) ;
-        worker->unlockWorkMutex();                                      // -Mw
-    }
-
-    LL_DEBUGS(LOG_TXT) << "REQUESTED: " << id << " f_type " << fttype_to_string(f_type)
-                       << " Discard: " << desired_discard << " size " << desired_size << LL_ENDL;
-    return desired_discard;
-}
-// Threads:  T*
-//
-// protected
-void LLTextureFetch::addToHTTPQueue(const LLUUID& id)
-{
-    LL_PROFILE_ZONE_SCOPED;
-    LLMutexLock lock(&mNetworkQueueMutex);                              // +Mfnq
-    mHTTPTextureQueue.insert(id);
-    mTotalHTTPRequests++;
-}                                                                       // -Mfnq
-
-// Threads:  T*
-void LLTextureFetch::removeFromHTTPQueue(const LLUUID& id, S32Bytes received_size)
-{
-    LL_PROFILE_ZONE_SCOPED;
-    LLMutexLock lock(&mNetworkQueueMutex);                              // +Mfnq
-    mHTTPTextureQueue.erase(id);
-    mHTTPTextureBits += received_size; // Approximate - does not include header bits
-}                                                                       // -Mfnq
-
-// NB:  If you change deleteRequest() you should probably make
-// parallel changes in removeRequest().  They're functionally
-// identical with only argument variations.
-//
-// Threads:  T*
-void LLTextureFetch::deleteRequest(const LLUUID& id, bool cancel)
-{
-    LL_PROFILE_ZONE_SCOPED;
-    lockQueue();                                                        // +Mfq
-    LLTextureFetchWorker* worker = getWorkerAfterLock(id);
-    if (worker)
-    {
-        size_t erased_1 = mRequestMap.erase(worker->mID);
-        unlockQueue();                                                  // -Mfq
-
-        llassert_always(erased_1 > 0) ;
-        llassert_always(!(worker->getFlags(LLWorkerClass::WCF_DELETE_REQUESTED))) ;
-
-        worker->scheduleDelete();
-    }
-    else
-    {
-        unlockQueue();                                                  // -Mfq
-    }
-}
-
-// NB:  If you change removeRequest() you should probably make
-// parallel changes in deleteRequest().  They're functionally
-// identical with only argument variations.
-//
-// Threads:  T*
-void LLTextureFetch::removeRequest(LLTextureFetchWorker* worker, bool cancel)
-{
-    LL_PROFILE_ZONE_SCOPED;
-    if(!worker)
-    {
-        return;
-    }
-
-    lockQueue();                                                        // +Mfq
-    size_t erased_1 = mRequestMap.erase(worker->mID);
-    unlockQueue();                                                      // -Mfq
-
-    llassert_always(erased_1 > 0) ;
-    llassert_always(!(worker->getFlags(LLWorkerClass::WCF_DELETE_REQUESTED))) ;
-
-    worker->scheduleDelete();
-}
-
-void LLTextureFetch::deleteAllRequests()
-{
-    while(1)
-    {
-        lockQueue();
-        if(mRequestMap.empty())
-        {
-            unlockQueue() ;
-            break;
-        }
-
-        LLTextureFetchWorker* worker = mRequestMap.begin()->second;
-        unlockQueue() ;
-
-        removeRequest(worker, true);
-    }
-}
-
-// Threads:  T*
-S32 LLTextureFetch::getNumRequests()
-{
-    lockQueue();                                                        // +Mfq
-    S32 size = (S32)mRequestMap.size();
-    unlockQueue();                                                      // -Mfq
-
-    return size;
-}
-
-// Threads:  T*
-S32 LLTextureFetch::getNumHTTPRequests()
-{
-    mNetworkQueueMutex.lock();                                          // +Mfq
-    S32 size = (S32)mHTTPTextureQueue.size();
-    mNetworkQueueMutex.unlock();                                        // -Mfq
-
-    return size;
-}
-
-// Threads:  T*
-U32 LLTextureFetch::getTotalNumHTTPRequests()
-{
-    mNetworkQueueMutex.lock();                                          // +Mfq
-    U32 size = mTotalHTTPRequests;
-    mNetworkQueueMutex.unlock();                                        // -Mfq
-
-    return size;
-}
-
-// call lockQueue() first!
-// Threads:  T*
-// Locks:  Mfq
-LLTextureFetchWorker* LLTextureFetch::getWorkerAfterLock(const LLUUID& id)
-{
-    LL_PROFILE_ZONE_SCOPED;
-    LLTextureFetchWorker* res = NULL;
-    map_t::iterator iter = mRequestMap.find(id);
-    if (iter != mRequestMap.end())
-    {
-        res = iter->second;
-    }
-    return res;
-}
-
-// Threads:  T*
-LLTextureFetchWorker* LLTextureFetch::getWorker(const LLUUID& id)
-{
-    LLMutexLock lock(&mQueueMutex);                                     // +Mfq
-
-    return getWorkerAfterLock(id);
-}                                                                       // -Mfq
-
-
-// Threads:  T*
-bool LLTextureFetch::getRequestFinished(const LLUUID& id, S32& discard_level,
-                                        LLPointer<LLImageRaw>& raw, LLPointer<LLImageRaw>& aux,
-                                        LLCore::HttpStatus& last_http_get_status)
-{
-    LL_PROFILE_ZONE_SCOPED;
-    bool res = false;
-    LLTextureFetchWorker* worker = getWorker(id);
-    if (worker)
-    {
-        if (worker->wasAborted())
-        {
-            res = true;
-        }
-        else if (!worker->haveWork())
-        {
-            // Should only happen if we set mDebugPause...
-            if (!mDebugPause)
-            {
-//              LL_WARNS(LOG_TXT) << "Adding work for inactive worker: " << id << LL_ENDL;
-                worker->addWork(0);
-            }
-        }
-        else if (worker->checkWork())
-        {
-            F32 decode_time;
-            F32 fetch_time;
-            F32 cache_read_time;
-            F32 cache_write_time;
-            S32 file_size;
-            std::map<S32, F32> logged_state_timers;
-            F32 skipped_states_time;
-            worker->lockWorkMutex();                                    // +Mw
-            last_http_get_status = worker->mGetStatus;
-            discard_level = worker->mDecodedDiscard;
-            raw = worker->mRawImage;
-            aux = worker->mAuxImage;
-
-            decode_time = worker->mDecodeTime;
-            fetch_time = worker->mFetchTime;
-            cache_read_time = worker->mCacheReadTime;
-            cache_write_time = worker->mCacheWriteTime;
-            file_size = worker->mFileSize;
-            worker->mCacheReadTimer.reset();
-            worker->mDecodeTimer.reset();
-            worker->mCacheWriteTimer.reset();
-            worker->mFetchTimer.reset();
-            logged_state_timers = worker->mStateTimersMap;
-            skipped_states_time = worker->mSkippedStatesTime;
-            worker->mStateTimer.reset();
-            res = true;
-            LL_DEBUGS(LOG_TXT) << id << ": Request Finished. State: " << worker->mState << " Discard: " << discard_level << LL_ENDL;
-            worker->unlockWorkMutex();                                  // -Mw
-
-            sample(sTexDecodeLatency, decode_time);
-            sample(sTexFetchLatency, fetch_time);
-            sample(sCacheReadLatency, cache_read_time);
-            sample(sCacheWriteLatency, cache_write_time);
-
-            static LLCachedControl<F32> min_time_to_log(gSavedSettings, "TextureFetchMinTimeToLog", 2.f);
-            if (fetch_time > min_time_to_log)
-            {
-                //LL_INFOS() << "fetch_time: " << fetch_time << " cache_read_time: " << cache_read_time << " decode_time: " << decode_time << " cache_write_time: " << cache_write_time << LL_ENDL;
-
-                LLTextureFetchTester* tester = (LLTextureFetchTester*)LLMetricPerformanceTesterBasic::getTester(sTesterName);
-                if (tester)
-                {
-                    tester->updateStats(logged_state_timers, fetch_time, skipped_states_time, file_size) ;
-                }
-            }
-        }
-        else
-        {
-            worker->lockWorkMutex();                                    // +Mw
-            if ((worker->mDecodedDiscard >= 0) &&
-                (worker->mDecodedDiscard < discard_level || discard_level < 0) &&
-                (worker->mState >= LLTextureFetchWorker::WAIT_ON_WRITE))
-            {
-                // Not finished, but data is ready
-                discard_level = worker->mDecodedDiscard;
-                raw = worker->mRawImage;
-                aux = worker->mAuxImage;
-            }
-            worker->unlockWorkMutex();                                  // -Mw
-        }
-    }
-    else
-    {
-        res = true;
-    }
-    return res;
-}
-
-// Threads:  T*
-bool LLTextureFetch::updateRequestPriority(const LLUUID& id, F32 priority)
-{
-    LL_PROFILE_ZONE_SCOPED;
-    mRequestQueue.tryPost([=]()
-        {
-            LLTextureFetchWorker* worker = getWorker(id);
-            if (worker)
-            {
-                worker->lockWorkMutex();                                        // +Mw
-                worker->setImagePriority(priority);
-                worker->unlockWorkMutex();                                      // -Mw
-            }
-        });
-
-    return true;
-}
-
-// Replicates and expands upon the base class's
-// getPending() implementation.  getPending() and
-// runCondition() replicate one another's logic to
-// an extent and are sometimes used for the same
-// function (deciding whether or not to sleep/pause
-// a thread).  So the implementations need to stay
-// in step, at least until this can be refactored and
-// the redundancy eliminated.
-//
-// Threads:  T*
-
-//virtual
-size_t LLTextureFetch::getPending()
-{
-    LL_PROFILE_ZONE_SCOPED;
-    size_t res;
-    lockData();                                                         // +Ct
-    {
-        LLMutexLock lock(&mQueueMutex);                                 // +Mfq
-
-        res = mRequestQueue.size();
-        res += mCommands.size();
-    }                                                                   // -Mfq
-    unlockData();                                                       // -Ct
-    return res;
-}
-
-// Locks:  Ct
-// virtual
-bool LLTextureFetch::runCondition()
-{
-    // Caller is holding the lock on LLThread's condition variable.
-
-    // LLQueuedThread, unlike its base class LLThread, makes this a
-    // private method which is unfortunate.  I want to use it directly
-    // but I'm going to have to re-implement the logic here (or change
-    // declarations, which I don't want to do right now).
-    //
-    // Changes here may need to be reflected in getPending().
-
-    bool have_no_commands(false);
-    {
-        LLMutexLock lock(&mQueueMutex);                                 // +Mfq
-
-        have_no_commands = mCommands.empty();
-    }                                                                   // -Mfq
-
-    return ! (have_no_commands
-              && (mRequestQueue.size() == 0 && mIdleThread));       // From base class
-}
-
-//////////////////////////////////////////////////////////////////////////////
-
-// Threads:  Ttf
-void LLTextureFetch::commonUpdate()
-{
-    LL_PROFILE_ZONE_SCOPED;
-    // Update low/high water levels based on pipelining.  We pick
-    // up setting eventually, so the semaphore/request level can
-    // fall outside the [0..HIGH_WATER] range.  Expect that.
-    if (LLAppViewer::instance()->getAppCoreHttp().isPipelined(LLAppCoreHttp::AP_TEXTURE))
-    {
-        mHttpHighWater = HTTP_PIPE_REQUESTS_HIGH_WATER;
-        mHttpLowWater = HTTP_PIPE_REQUESTS_LOW_WATER;
-    }
-    else
-    {
-        mHttpHighWater = HTTP_NONPIPE_REQUESTS_HIGH_WATER;
-        mHttpLowWater = HTTP_NONPIPE_REQUESTS_LOW_WATER;
-    }
-
-    // Release waiters
-    releaseHttpWaiters();
-
-    // Run a cross-thread command, if any.
-    cmdDoWork();
-
-    // Deliver all completion notifications
-    LLCore::HttpStatus status = mHttpRequest->update(0);
-    if (! status)
-    {
-        LL_INFOS_ONCE(LOG_TXT) << "Problem during HTTP servicing.  Reason:  "
-                               << status.toString()
-                               << LL_ENDL;
-    }
-}
-
-
-// Threads:  Tmain
-
-//virtual
-size_t LLTextureFetch::update(F32 max_time_ms)
-{
-    LL_PROFILE_ZONE_SCOPED;
-    static LLCachedControl<F32> band_width(gSavedSettings,"ThrottleBandwidthKBPS", 3000.0);
-
-    {
-        mNetworkQueueMutex.lock();                                      // +Mfnq
-        mMaxBandwidth = band_width();
-
-        add(LLStatViewer::TEXTURE_NETWORK_DATA_RECEIVED, mHTTPTextureBits);
-        mHTTPTextureBits = (U32Bits)0;
-
-        mNetworkQueueMutex.unlock();                                    // -Mfnq
-    }
-
-    size_t res = LLWorkerThread::update(max_time_ms);
-
-    if (!mThreaded)
-    {
-        commonUpdate();
-    }
-
-    return res;
-}
-
-// called in the MAIN thread after the TextureCacheThread shuts down.
-//
-// Threads:  Tmain
-void LLTextureFetch::shutDownTextureCacheThread()
-{
-    if(mTextureCache)
-    {
-        llassert_always(mTextureCache->isQuitting() || mTextureCache->isStopped()) ;
-        mTextureCache = NULL ;
-    }
-}
-
-// Threads:  Ttf
-void LLTextureFetch::startThread()
-{
-    mTextureInfo.startRecording();
-}
-
-// Threads:  Ttf
-void LLTextureFetch::endThread()
-{
-    LL_INFOS(LOG_TXT) << "CacheReads:  " << mTotalCacheReadCount
-                      << ", CacheWrites:  " << mTotalCacheWriteCount
-                      << ", ResWaits:  " << mTotalResourceWaitCount
-                      << ", TotalHTTPReq:  " << getTotalNumHTTPRequests()
-                      << LL_ENDL;
-
-    mTextureInfo.stopRecording();
-}
-
-// Threads:  Ttf
-void LLTextureFetch::threadedUpdate()
-{
-    LL_PROFILE_ZONE_SCOPED;
-    llassert_always(mHttpRequest);
-
-#if 0
-    // Limit update frequency
-    const F32 PROCESS_TIME = 0.05f;
-    static LLFrameTimer process_timer;
-    if (process_timer.getElapsedTimeF32() < PROCESS_TIME)
-    {
-        return;
-    }
-    process_timer.reset();
-#endif
-
-    commonUpdate();
-
-#if 0
-    const F32 INFO_TIME = 1.0f;
-    static LLFrameTimer info_timer;
-    if (info_timer.getElapsedTimeF32() >= INFO_TIME)
-    {
-        S32 q = mCurlGetRequest->getQueued();
-        if (q > 0)
-        {
-            LL_INFOS(LOG_TXT) << "Queued gets: " << q << LL_ENDL;
-            info_timer.reset();
-        }
-    }
-#endif
-}
-
-//////////////////////////////////////////////////////////////////////////////
-
-// Threads:  T*
-// Locks:  Mw
-bool LLTextureFetchWorker::insertPacket(S32 index, U8* data, S32 size)
-{
-    LL_PROFILE_ZONE_SCOPED;
-    mRequestedDeltaTimer.reset();
-    if (index >= mTotalPackets)
-    {
-//      LL_WARNS(LOG_TXT) << "Received Image Packet " << index << " > max: " << mTotalPackets << " for image: " << mID << LL_ENDL;
-        return false;
-    }
-    if (index > 0 && index < mTotalPackets-1 && size != MAX_IMG_PACKET_SIZE)
-    {
-//      LL_WARNS(LOG_TXT) << "Received bad sized packet: " << index << ", " << size << " != " << MAX_IMG_PACKET_SIZE << " for image: " << mID << LL_ENDL;
-        return false;
-    }
-
-    if (index >= (S32)mPackets.size())
-    {
-        mPackets.resize(index+1, (PacketData*)NULL); // initializes v to NULL pointers
-    }
-    else if (mPackets[index] != NULL)
-    {
-//      LL_WARNS(LOG_TXT) << "Received duplicate packet: " << index << " for image: " << mID << LL_ENDL;
-        return false;
-    }
-
-    mPackets[index] = new PacketData(data, size);
-    while (mLastPacket+1 < (S32)mPackets.size() && mPackets[mLastPacket+1] != NULL)
-    {
-        ++mLastPacket;
-    }
-    return true;
-}
-
-void LLTextureFetchWorker::setState(e_state new_state)
-{
-    LL_PROFILE_ZONE_SCOPED_CATEGORY_TEXTURE;
-    if (mFTType == FTT_SERVER_BAKE)
-    {
-    // NOTE: turning on these log statements is a reliable way to get
-    // blurry images fairly frequently. Presumably this is an
-    // indication of some subtle timing or locking issue.
-
-//      LL_INFOS(LOG_TXT) << "id: " << mID << " FTType: " << mFTType << " disc: " << mDesiredDiscard << " sz: " << mDesiredSize << " state: " << e_state_name[mState] << " => " << e_state_name[new_state] << LL_ENDL;
-    }
-
-    F32 d_time = mStateTimer.getElapsedTimeF32();
-    if (d_time >= 0.0001F)
-    {
-        if (LOGGED_STATES.count(mState))
-        {
-            mStateTimersMap[mState] = d_time;
-        }
-        else
-        {
-            mSkippedStatesTime += d_time;
-        }
-    }
-
-    mStateTimer.reset();
-    mState = new_state;
-}
-
-LLViewerRegion* LLTextureFetchWorker::getRegion()
-{
-    LLViewerRegion* region = NULL;
-    if (mHost.isInvalid())
-    {
-        region = gAgent.getRegion();
-    }
-    else if (LLWorld::instanceExists())
-    {
-        region = LLWorld::getInstance()->getRegion(mHost);
-    }
-    return region;
-}
-
-//////////////////////////////////////////////////////////////////////////////
-
-// Threads:  T*
-bool LLTextureFetch::isFromLocalCache(const LLUUID& id)
-{
-<<<<<<< HEAD
-	bool from_cache = false ;
-=======
-    BOOL from_cache = FALSE ;
->>>>>>> e1623bb2
-
-    LLTextureFetchWorker* worker = getWorker(id);
-    if (worker)
-    {
-        worker->lockWorkMutex();                                        // +Mw
-        from_cache = worker->mInLocalCache;
-        worker->unlockWorkMutex();                                      // -Mw
-    }
-
-    return from_cache ;
-}
-
-S32 LLTextureFetch::getFetchState(const LLUUID& id)
-{
-    S32 state = LLTextureFetchWorker::INVALID;
-    LLTextureFetchWorker* worker = getWorker(id);
-    if (worker && worker->haveWork())
-    {
-        state = worker->mState;
-    }
-
-    return state;
-}
-
-// Threads:  T*
-S32 LLTextureFetch::getFetchState(const LLUUID& id, F32& data_progress_p, F32& requested_priority_p,
-                                  U32& fetch_priority_p, F32& fetch_dtime_p, F32& request_dtime_p, bool& can_use_http)
-{
-    LL_PROFILE_ZONE_SCOPED;
-    S32 state = LLTextureFetchWorker::INVALID;
-    F32 data_progress = 0.0f;
-    F32 requested_priority = 0.0f;
-    F32 fetch_dtime = 999999.f;
-    F32 request_dtime = 999999.f;
-    U32 fetch_priority = 0;
-
-    LLTextureFetchWorker* worker = getWorker(id);
-    if (worker && worker->haveWork())
-    {
-        worker->lockWorkMutex();                                        // +Mw
-        state = worker->mState;
-        fetch_dtime = worker->mFetchDeltaTimer.getElapsedTimeF32();
-        request_dtime = worker->mRequestedDeltaTimer.getElapsedTimeF32();
-        if (worker->mFileSize > 0)
-        {
-            if (worker->mFormattedImage.notNull())
-            {
-                data_progress = (F32)worker->mFormattedImage->getDataSize() / (F32)worker->mFileSize;
-            }
-        }
-        if (state >= LLTextureFetchWorker::LOAD_FROM_NETWORK && state <= LLTextureFetchWorker::WAIT_HTTP_REQ)
-        {
-            requested_priority = worker->mRequestedPriority;
-        }
-        else
-        {
-            requested_priority = worker->mImagePriority;
-        }
-        fetch_priority = worker->getImagePriority();
-        can_use_http = worker->getCanUseHTTP() ;
-        worker->unlockWorkMutex();                                      // -Mw
-    }
-    data_progress_p = data_progress;
-    requested_priority_p = requested_priority;
-    fetch_priority_p = fetch_priority;
-    fetch_dtime_p = fetch_dtime;
-    request_dtime_p = request_dtime;
-    return state;
-}
-
-void LLTextureFetch::dump()
-{
-    LL_INFOS(LOG_TXT) << "LLTextureFetch ACTIVE_HTTP:" << LL_ENDL;
-    for (queue_t::const_iterator iter(mHTTPTextureQueue.begin());
-         mHTTPTextureQueue.end() != iter;
-         ++iter)
-    {
-        LL_INFOS(LOG_TXT) << " ID: " << (*iter) << LL_ENDL;
-    }
-
-    LL_INFOS(LOG_TXT) << "LLTextureFetch WAIT_HTTP_RESOURCE:" << LL_ENDL;
-    for (wait_http_res_queue_t::const_iterator iter(mHttpWaitResource.begin());
-         mHttpWaitResource.end() != iter;
-         ++iter)
-    {
-        LL_INFOS(LOG_TXT) << " ID: " << (*iter) << LL_ENDL;
-    }
-}
-
-//////////////////////////////////////////////////////////////////////////////
-
-// HTTP Resource Waiting Methods
-
-// Threads:  Ttf
-void LLTextureFetch::addHttpWaiter(const LLUUID & tid)
-{
-    mNetworkQueueMutex.lock();                                          // +Mfnq
-    mHttpWaitResource.insert(tid);
-    mNetworkQueueMutex.unlock();                                        // -Mfnq
-}
-
-// Threads:  Ttf
-void LLTextureFetch::removeHttpWaiter(const LLUUID & tid)
-{
-    mNetworkQueueMutex.lock();                                          // +Mfnq
-    wait_http_res_queue_t::iterator iter(mHttpWaitResource.find(tid));
-    if (mHttpWaitResource.end() != iter)
-    {
-        mHttpWaitResource.erase(iter);
-    }
-    mNetworkQueueMutex.unlock();                                        // -Mfnq
-}
-
-// Threads:  T*
-bool LLTextureFetch::isHttpWaiter(const LLUUID & tid)
-{
-    mNetworkQueueMutex.lock();                                          // +Mfnq
-    wait_http_res_queue_t::iterator iter(mHttpWaitResource.find(tid));
-    const bool ret(mHttpWaitResource.end() != iter);
-    mNetworkQueueMutex.unlock();                                        // -Mfnq
-    return ret;
-}
-
-// Release as many requests as permitted from the WAIT_HTTP_RESOURCE2
-// state to the SEND_HTTP_REQ state based on their current priority.
-//
-// This data structures and code associated with this looks a bit
-// indirect and naive but it's done in the name of safety.  An
-// ordered container may become invalid from time to time due to
-// priority changes caused by actions in other threads.  State itself
-// could also suffer the same fate with canceled operations.  Even
-// done this way, I'm not fully trusting we're truly safe.  This
-// module is due for a major refactoring and we'll deal with it then.
-//
-// Threads:  Ttf
-// Locks:  -Mw (must not hold any worker when called)
-void LLTextureFetch::releaseHttpWaiters()
-{
-    LL_PROFILE_ZONE_SCOPED;
-    // Use mHttpSemaphore rather than mHTTPTextureQueue.size()
-    // to avoid a lock.
-    if (mHttpSemaphore >= mHttpLowWater)
-        return;
-    S32 needed(mHttpHighWater - mHttpSemaphore);
-    if (needed <= 0)
-    {
-        // Would only happen if High/LowWater were changed behind
-        // our back.  In that case, defer fill until usage falls within
-        // limits.
-        return;
-    }
-
-    // Quickly make a copy of all the LLUIDs.  Get off the
-    // mutex as early as possible.
-    typedef std::vector<LLUUID> uuid_vec_t;
-    uuid_vec_t tids;
-
-    {
-        LLMutexLock lock(&mNetworkQueueMutex);                          // +Mfnq
-
-        if (mHttpWaitResource.empty())
-            return;
-        tids.reserve(mHttpWaitResource.size());
-        tids.assign(mHttpWaitResource.begin(), mHttpWaitResource.end());
-    }                                                                   // -Mfnq
-
-    // Now lookup the UUUIDs to find valid requests and sort
-    // them in priority order, highest to lowest.  We're going
-    // to modify priority later as a side-effect of releasing
-    // these objects.  That, in turn, would violate the partial
-    // ordering assumption of std::set, std::map, etc. so we
-    // don't use those containers.  We use a vector and an explicit
-    // sort to keep the containers valid later.
-    typedef std::vector<LLTextureFetchWorker *> worker_list_t;
-    worker_list_t tids2;
-
-    tids2.reserve(tids.size());
-    for (uuid_vec_t::iterator iter(tids.begin());
-         tids.end() != iter;
-         ++iter)
-    {
-        LLTextureFetchWorker * worker(getWorker(* iter));
-        if (worker)
-        {
-            tids2.push_back(worker);
-        }
-        else
-        {
-            // If worker isn't found, this should be due to a request
-            // for deletion.  We signal our recognition that this
-            // uuid shouldn't be used for resource waiting anymore by
-            // erasing it from the resource waiter list.  That allows
-            // deleteOK to do final deletion on the worker.
-            removeHttpWaiter(* iter);
-        }
-    }
-    tids.clear();
-
-    // Sort into priority order, if necessary and only as much as needed
-    if (tids2.size() > needed)
-    {
-        LLTextureFetchWorker::Compare compare;
-        std::partial_sort(tids2.begin(), tids2.begin() + needed, tids2.end(), compare);
-    }
-
-    // Release workers up to the high water mark.  Since we aren't
-    // holding any locks at this point, we can be in competition
-    // with other callers.  Do defensive things like getting
-    // refreshed counts of requests and checking if someone else
-    // has moved any worker state around....
-    for (worker_list_t::iterator iter2(tids2.begin()); tids2.end() != iter2; ++iter2)
-    {
-        LLTextureFetchWorker * worker(* iter2);
-
-        worker->lockWorkMutex();                                        // +Mw
-        if (LLTextureFetchWorker::WAIT_HTTP_RESOURCE2 != worker->mState)
-        {
-            // Not in expected state, remove it, try the next one
-            worker->unlockWorkMutex();                                  // -Mw
-            LL_WARNS(LOG_TXT) << "Resource-waited texture " << worker->mID
-                              << " in unexpected state:  " << worker->mState
-                              << ".  Removing from wait list."
-                              << LL_ENDL;
-            removeHttpWaiter(worker->mID);
-            continue;
-        }
-
-        if (! worker->acquireHttpSemaphore())
-        {
-            // Out of active slots, quit
-            worker->unlockWorkMutex();                                  // -Mw
-            break;
-        }
-
-        worker->setState(LLTextureFetchWorker::SEND_HTTP_REQ);
-        worker->unlockWorkMutex();                                      // -Mw
-
-        removeHttpWaiter(worker->mID);
-    }
-}
-
-// Threads:  T*
-void LLTextureFetch::cancelHttpWaiters()
-{
-    mNetworkQueueMutex.lock();                                          // +Mfnq
-    mHttpWaitResource.clear();
-    mNetworkQueueMutex.unlock();                                        // -Mfnq
-}
-
-// Threads:  T*
-int LLTextureFetch::getHttpWaitersCount()
-{
-    mNetworkQueueMutex.lock();                                          // +Mfnq
-    int ret(mHttpWaitResource.size());
-    mNetworkQueueMutex.unlock();                                        // -Mfnq
-    return ret;
-}
-
-
-// Threads:  T*
-void LLTextureFetch::updateStateStats(U32 cache_read, U32 cache_write, U32 res_wait)
-{
-    LLMutexLock lock(&mQueueMutex);                                     // +Mfq
-
-    mTotalCacheReadCount += cache_read;
-    mTotalCacheWriteCount += cache_write;
-    mTotalResourceWaitCount += res_wait;
-}                                                                       // -Mfq
-
-
-// Threads:  T*
-void LLTextureFetch::getStateStats(U32 * cache_read, U32 * cache_write, U32 * res_wait)
-{
-    U32 ret1(0U), ret2(0U), ret3(0U);
-
-    {
-        LLMutexLock lock(&mQueueMutex);                                 // +Mfq
-        ret1 = mTotalCacheReadCount;
-        ret2 = mTotalCacheWriteCount;
-        ret3 = mTotalResourceWaitCount;
-    }                                                                   // -Mfq
-
-    *cache_read = ret1;
-    *cache_write = ret2;
-    *res_wait = ret3;
-}
-
-//////////////////////////////////////////////////////////////////////////////
-
-// cross-thread command methods
-
-// Threads:  T*
-void LLTextureFetch::commandSetRegion(U64 region_handle)
-{
-    TFReqSetRegion * req = new TFReqSetRegion(region_handle);
-
-    cmdEnqueue(req);
-}
-
-// Threads:  T*
-void LLTextureFetch::commandSendMetrics(const std::string & caps_url,
-                                        const LLUUID & session_id,
-                                        const LLUUID & agent_id,
-                                        LLSD& stats_sd)
-{
-    TFReqSendMetrics * req = new TFReqSendMetrics(caps_url, session_id, agent_id, stats_sd);
-
-    cmdEnqueue(req);
-}
-
-// Threads:  T*
-void LLTextureFetch::commandDataBreak()
-{
-    // The pedantically correct way to implement this is to create a command
-    // request object in the above fashion and enqueue it.  However, this is
-    // simple data of an advisorial not operational nature and this case
-    // of shared-write access is tolerable.
-
-    LLTextureFetch::svMetricsDataBreak = true;
-}
-
-// Threads:  T*
-void LLTextureFetch::cmdEnqueue(TFRequest * req)
-{
-    LL_PROFILE_ZONE_SCOPED;
-    lockQueue();                                                        // +Mfq
-    mCommands.push_back(req);
-    unlockQueue();                                                      // -Mfq
-
-    unpause();
-}
-
-// Threads:  T*
-LLTextureFetch::TFRequest * LLTextureFetch::cmdDequeue()
-{
-    LL_PROFILE_ZONE_SCOPED;
-    TFRequest * ret = 0;
-
-    lockQueue();                                                        // +Mfq
-    if (! mCommands.empty())
-    {
-        ret = mCommands.front();
-        mCommands.erase(mCommands.begin());
-    }
-    unlockQueue();                                                      // -Mfq
-
-    return ret;
-}
-
-// Threads:  Ttf
-void LLTextureFetch::cmdDoWork()
-{
-    LL_PROFILE_ZONE_SCOPED;
-    if (mDebugPause)
-    {
-        return;  // debug: don't do any work
-    }
-
-    TFRequest * req = cmdDequeue();
-    if (req)
-    {
-        // One request per pass should really be enough for this.
-        req->doWork(this);
-        delete req;
-    }
-}
-
-//////////////////////////////////////////////////////////////////////////////
-
-// Private (anonymous) class methods implementing the command scheme.
-
-namespace
-{
-
-
-// Example of a simple notification handler for metrics
-// delivery notification.  Earlier versions of the code used
-// a Responder that tried harder to detect delivery breaks
-// but it really isn't that important.  If someone wants to
-// revisit that effort, here is a place to start.
-class AssetReportHandler : public LLCore::HttpHandler
-{
-public:
-
-    // Threads:  Ttf
-    virtual void onCompleted(LLCore::HttpHandle handle, LLCore::HttpResponse * response)
-    {
-        LLCore::HttpStatus status(response->getStatus());
-
-        if (status)
-        {
-            LL_DEBUGS(LOG_TXT) << "Successfully delivered asset metrics to grid."
-                               << LL_ENDL;
-        }
-        else
-        {
-            LL_WARNS(LOG_TXT) << "Error delivering asset metrics to grid.  Status:  "
-                              << status.toTerseString()
-                              << ", Reason:  " << status.toString() << LL_ENDL;
-        }
-    }
-}; // end class AssetReportHandler
-
-/**
- * Implements the 'Set Region' command.
- *
- * Thread:  Thread1 (TextureFetch)
- */
-bool
-TFReqSetRegion::doWork(LLTextureFetch *)
-{
-    LLViewerAssetStatsFF::set_region(mRegionHandle);
-
-    return true;
-}
-
-TFReqSendMetrics::TFReqSendMetrics(const std::string & caps_url,
-                                   const LLUUID & session_id,
-                                   const LLUUID & agent_id,
-                                   LLSD& stats_sd):
-    LLTextureFetch::TFRequest(),
-    mCapsURL(caps_url),
-    mSessionID(session_id),
-    mAgentID(agent_id),
-    mStatsSD(stats_sd),
-    mHandler(new AssetReportHandler)
-{}
-
-
-TFReqSendMetrics::~TFReqSendMetrics()
-{
-}
-
-
-/**
- * Implements the 'Send Metrics' command.  Takes over
- * ownership of the passed LLViewerAssetStats pointer.
- *
- * Thread:  Thread1 (TextureFetch)
- */
-bool
-TFReqSendMetrics::doWork(LLTextureFetch * fetcher)
-{
-    LL_PROFILE_ZONE_SCOPED;
-
-    //if (! gViewerAssetStatsThread1)
-    //  return true;
-
-    static volatile bool reporting_started(false);
-    static volatile S32 report_sequence(0);
-
-    // In mStatsSD, we have a copy we own of the LLSD representation
-    // of the asset stats. Add some additional fields and ship it off.
-
-    static const S32 metrics_data_version = 2;
-
-    bool initial_report = !reporting_started;
-    mStatsSD["session_id"] = mSessionID;
-    mStatsSD["agent_id"] = mAgentID;
-    mStatsSD["message"] = "ViewerAssetMetrics";
-    mStatsSD["sequence"] = report_sequence;
-    mStatsSD["initial"] = initial_report;
-    mStatsSD["version"] = metrics_data_version;
-    mStatsSD["break"] = static_cast<bool>(LLTextureFetch::svMetricsDataBreak);
-
-    // Update sequence number
-    if (S32_MAX == ++report_sequence)
-    {
-        report_sequence = 0;
-    }
-    reporting_started = true;
-
-    // Limit the size of the stats report if necessary.
-
-    mStatsSD["truncated"] = truncate_viewer_metrics(10, mStatsSD);
-
-    if (gSavedSettings.getBOOL("QAModeMetrics"))
-    {
-        dump_sequential_xml("metric_asset_stats",mStatsSD);
-    }
-
-    if (! mCapsURL.empty())
-    {
-        // Don't care about handle, this is a fire-and-forget operation.
-        LLCoreHttpUtil::requestPostWithLLSD(&fetcher->getHttpRequest(),
-                                            fetcher->getMetricsPolicyClass(),
-                                            mCapsURL,
-                                            mStatsSD,
-                                            LLCore::HttpOptions::ptr_t(),
-                                            fetcher->getMetricsHeaders(),
-                                            mHandler);
-        LLTextureFetch::svMetricsDataBreak = false;
-    }
-    else
-    {
-        LLTextureFetch::svMetricsDataBreak = true;
-    }
-
-    // In QA mode, Metrics submode, log the result for ease of testing
-    if (fetcher->isQAMode())
-    {
-        LL_INFOS(LOG_TXT) << "ViewerAssetMetrics as submitted\n" << ll_pretty_print_sd(mStatsSD) << LL_ENDL;
-    }
-
-    return true;
-}
-
-
-bool
-truncate_viewer_metrics(int max_regions, LLSD & metrics)
-{
-    static const LLSD::String reg_tag("regions");
-    static const LLSD::String duration_tag("duration");
-
-    LLSD & reg_map(metrics[reg_tag]);
-    if (reg_map.size() <= max_regions)
-    {
-        return false;
-    }
-
-    // Build map of region hashes ordered by duration
-    typedef std::multimap<LLSD::Real, int> reg_ordered_list_t;
-    reg_ordered_list_t regions_by_duration;
-
-    int ind(0);
-    LLSD::array_const_iterator it_end(reg_map.endArray());
-    for (LLSD::array_const_iterator it(reg_map.beginArray()); it_end != it; ++it, ++ind)
-    {
-        LLSD::Real duration = (*it)[duration_tag].asReal();
-        regions_by_duration.insert(reg_ordered_list_t::value_type(duration, ind));
-    }
-
-    // Build a replacement regions array with the longest-persistence regions
-    LLSD new_region(LLSD::emptyArray());
-    reg_ordered_list_t::const_reverse_iterator it2_end(regions_by_duration.rend());
-    reg_ordered_list_t::const_reverse_iterator it2(regions_by_duration.rbegin());
-    for (int i(0); i < max_regions && it2_end != it2; ++i, ++it2)
-    {
-        new_region.append(reg_map[it2->second]);
-    }
-    reg_map = new_region;
-
-    return true;
-}
-
-} // end of anonymous namespace
-
-LLTextureFetchTester::LLTextureFetchTester() : LLMetricPerformanceTesterBasic(sTesterName)
-{
-    mTextureFetchTime = 0;
-    mSkippedStatesTime = 0;
-    mFileSize = 0;
-}
-
-LLTextureFetchTester::~LLTextureFetchTester()
-{
-    outputTestResults();
-    LLTextureFetch::sTesterp = NULL;
-}
-
-//virtual
-void LLTextureFetchTester::outputTestRecord(LLSD *sd)
-{
-    std::string currentLabel = getCurrentLabelName();
-
-    (*sd)[currentLabel]["Texture Fetch Time"]   = (LLSD::Real)mTextureFetchTime;
-    (*sd)[currentLabel]["File Size"]            = (LLSD::Integer)mFileSize;
-    (*sd)[currentLabel]["Skipped States Time"]  = (LLSD::String)llformat("%.6f", mSkippedStatesTime);
-
-    for(auto i : LOGGED_STATES)
-    {
-        (*sd)[currentLabel][sStateDescs[i]] = mStateTimersMap[i];
-    }
-}
-
-void LLTextureFetchTester::updateStats(const std::map<S32, F32> state_timers, const F32 fetch_time, const F32 skipped_states_time, const S32 file_size)
-{
-    mTextureFetchTime = fetch_time;
-    mStateTimersMap = state_timers;
-    mFileSize = file_size;
-    mSkippedStatesTime = skipped_states_time;
-    outputTestResults();
-}
+/**
+ * @file lltexturefetch.cpp
+ * @brief Object which fetches textures from the cache and/or network
+ *
+ * $LicenseInfo:firstyear=2000&license=viewerlgpl$
+ * Second Life Viewer Source Code
+ * Copyright (C) 2012-2014, Linden Research, Inc.
+ *
+ * This library is free software; you can redistribute it and/or
+ * modify it under the terms of the GNU Lesser General Public
+ * License as published by the Free Software Foundation;
+ * version 2.1 of the License only.
+ *
+ * This library is distributed in the hope that it will be useful,
+ * but WITHOUT ANY WARRANTY; without even the implied warranty of
+ * MERCHANTABILITY or FITNESS FOR A PARTICULAR PURPOSE.  See the GNU
+ * Lesser General Public License for more details.
+ *
+ * You should have received a copy of the GNU Lesser General Public
+ * License along with this library; if not, write to the Free Software
+ * Foundation, Inc., 51 Franklin Street, Fifth Floor, Boston, MA  02110-1301  USA
+ *
+ * Linden Research, Inc., 945 Battery Street, San Francisco, CA  94111  USA
+ * $/LicenseInfo$
+ */
+
+#include "llviewerprecompiledheaders.h"
+
+#include <iostream>
+#include <map>
+#include <algorithm>
+
+#include "lltexturefetch.h"
+
+#include "lldir.h"
+#include "llhttpconstants.h"
+#include "llimage.h"
+#include "llimagej2c.h"
+#include "llimageworker.h"
+#include "llworkerthread.h"
+#include "message.h"
+
+#include "llagent.h"
+#include "lltexturecache.h"
+#include "llviewercontrol.h"
+#include "llviewertexturelist.h"
+#include "llviewertexture.h"
+#include "llviewerregion.h"
+#include "llviewerstats.h"
+#include "llviewerstatsrecorder.h"
+#include "llviewerassetstats.h"
+#include "llworld.h"
+#include "llsdparam.h"
+#include "llsdutil.h"
+#include "llstartup.h"
+
+#include "httprequest.h"
+#include "httphandler.h"
+#include "httpresponse.h"
+#include "bufferarray.h"
+#include "bufferstream.h"
+#include "llcorehttputil.h"
+#include "llhttpretrypolicy.h"
+
+LLTrace::CountStatHandle<F64> LLTextureFetch::sCacheHit("texture_cache_hit");
+LLTrace::CountStatHandle<F64> LLTextureFetch::sCacheAttempt("texture_cache_attempt");
+LLTrace::EventStatHandle<LLUnit<F32, LLUnits::Percent> > LLTextureFetch::sCacheHitRate("texture_cache_hits");
+
+LLTrace::SampleStatHandle<F32Seconds> LLTextureFetch::sCacheReadLatency("texture_cache_read_latency");
+LLTrace::SampleStatHandle<F32Seconds> LLTextureFetch::sTexDecodeLatency("texture_decode_latency");
+LLTrace::SampleStatHandle<F32Seconds> LLTextureFetch::sCacheWriteLatency("texture_write_latency");
+LLTrace::SampleStatHandle<F32Seconds> LLTextureFetch::sTexFetchLatency("texture_fetch_latency");
+
+LLTextureFetchTester* LLTextureFetch::sTesterp = NULL ;
+const std::string sTesterName("TextureFetchTester");
+
+//////////////////////////////////////////////////////////////////////////////
+//
+// Introduction
+//
+// This is an attempt to document what's going on in here after-the-fact.
+// It's a sincere attempt to be accurate but there will be mistakes.
+//
+//
+// Purpose
+//
+// What is this module trying to do?  It accepts requests to load textures
+// at a given priority and discard level and notifies the caller when done
+// (successfully or not).  Additional constraints are:
+//
+// * Support a local texture cache.  Don't hit network when possible
+//   to avoid it.
+// * Use UDP or HTTP as directed or as fallback.  HTTP is tried when
+//   not disabled and a URL is available.  UDP when a URL isn't
+//   available or HTTP attempts fail.
+// * Asynchronous (using threads).  Main thread is not to be blocked or
+//   burdened.
+// * High concurrency.  Many requests need to be in-flight and at various
+//   stages of completion.
+// * Tolerate frequent re-prioritizations of requests.  Priority is
+//   a reflection of a camera's viewpoint and as that viewpoint changes,
+//   objects and textures become more and less relevant and that is
+//   expressed at this level by priority changes and request cancelations.
+//
+// The caller interfaces that fall out of the above and shape the
+// implementation are:
+// * createRequest - Load j2c image via UDP or HTTP at given discard level and priority
+// * deleteRequest - Request removal of prior request
+// * getRequestFinished - Test if request is finished returning data to caller
+// * updateRequestPriority - Change priority of existing request
+// * getFetchState - Retrieve progress on existing request
+//
+// Everything else in here is mostly plumbing, metrics and debug.
+//
+//
+// The Work Queue
+//
+// The two central classes are LLTextureFetch and LLTextureFetchWorker.
+// LLTextureFetch combines threading with a priority queue of work
+// requests.  The priority queue is sorted by a U32 priority derived
+// from the F32 priority in the APIs.  The *only* work request that
+// receives service time by this thread is the highest priority
+// request.  All others wait until it is complete or a dynamic priority
+// change has re-ordered work.
+//
+// LLTextureFetchWorker implements the work request and is 1:1 with
+// texture fetch requests.  Embedded in each is a state machine that
+// walks it through the cache, HTTP, UDP, image decode and retry
+// steps of texture acquisition.
+//
+//
+// Threads
+//
+// Several threads are actively invoking code in this module.  They
+// include:
+//
+// 1.  Tmain    Main thread of execution
+// 2.  Ttf      LLTextureFetch's worker thread provided by LLQueuedThread
+// 3.  Tcurl    LLCurl's worker thread (should disappear over time)
+// 4.  Ttc      LLTextureCache's worker thread
+// 5.  Tid      Image decoder's worker thread
+// 6.  Thl      HTTP library's worker thread
+//
+//
+// Mutexes/Condition Variables
+//
+// 1.  Mt       Mutex defined for LLThread's condition variable (base class of
+//              LLTextureFetch)
+// 2.  Ct       Condition variable for LLThread and used by lock/unlockData().
+// 3.  Mwtd     Special LLWorkerThread mutex used for request deletion
+//              operations (base class of LLTextureFetch)
+// 4.  Mfq      LLTextureFetch's mutex covering request and command queue
+//              data.
+// 5.  Mfnq     LLTextureFetch's mutex covering udp and http request
+//              queue data.
+// 6.  Mwc      Mutex covering LLWorkerClass's members (base class of
+//              LLTextureFetchWorker).  One per request.
+// 7.  Mw       LLTextureFetchWorker's mutex.  One per request.
+//
+//
+// Lock Ordering Rules
+//
+// Not an exhaustive list but shows the order of lock acquisition
+// needed to prevent deadlocks.  'A < B' means acquire 'A' before
+// acquiring 'B'.
+//
+// 1.    Mw < Mfnq
+// (there are many more...)
+//
+//
+// Method and Member Definitions
+//
+// With the above, we'll try to document what threads can call what
+// methods (using T* for any), what locks must be held on entry and
+// are taken out during execution and what data is covered by which
+// lock (if any).  This latter category will be especially prone to
+// error so be skeptical.
+//
+// A line like:  "// Locks:  M<xxx>" indicates a method that must
+// be invoked by a caller holding the 'M<xxx>' lock.  Similarly,
+// "// Threads:  T<xxx>" means that a caller should be running in
+// the indicated thread.
+//
+// For data members, a trailing comment like "// M<xxx>" means that
+// the data member is covered by the specified lock.  Absence of a
+// comment can mean the member is unlocked or that I didn't bother
+// to do the archaeology.  In the case of LLTextureFetchWorker,
+// most data members added by the leaf class are actually covered
+// by the Mw lock.  You may also see "// T<xxx>" which means that
+// the member's usage is restricted to one thread (except for
+// perhaps construction and destruction) and so explicit locking
+// isn't used.
+//
+// In code, a trailing comment like "// [-+]M<xxx>" indicates a
+// lock acquision or release point.
+//
+//
+// Worker Lifecycle
+//
+// The threading and responder model makes it very likely that
+// other components are holding on to a pointer to a worker request.
+// So, uncoordinated deletions of requests is a guarantee of memory
+// corruption in a short time.  So destroying a request involves
+// invocations's of LLQueuedThread/LLWorkerThread's abort/stop
+// logic that removes workers and puts them ona delete queue for
+// 2-phase destruction.  That second phase is deferrable by calls
+// to deleteOK() which only allow final destruction (via dtor)
+// once deleteOK has determined that the request is in a safe
+// state.
+//
+//
+// Worker State Machine
+//
+// "doWork" will be executed for a given worker on its respective
+// LLQueuedThread.  If doWork returns true, the worker is treated
+// as completed.  If doWork returns false, the worker will be
+// put on the back of the work queue at the start of the next iteration
+// of the mainloop.  If a worker is waiting on a resource, it should
+// return false as soon as possible and not block to avoid starving
+// other workers of cpu cycles.
+//
+
+
+
+//////////////////////////////////////////////////////////////////////////////
+
+// Tuning/Parameterization Constants
+
+static const S32 HTTP_PIPE_REQUESTS_HIGH_WATER = 100;       // Maximum requests to have active in HTTP (pipelined)
+static const S32 HTTP_PIPE_REQUESTS_LOW_WATER = 50;         // Active level at which to refill
+static const S32 HTTP_NONPIPE_REQUESTS_HIGH_WATER = 40;
+static const S32 HTTP_NONPIPE_REQUESTS_LOW_WATER = 20;
+
+// BUG-3323/SH-4375
+// *NOTE:  This is a heuristic value.  Texture fetches have a habit of using a
+// value of 32MB to indicate 'get the rest of the image'.  Certain ISPs and
+// network equipment get confused when they see this in a Range: header.  So,
+// if the request end is beyond this value, we issue an open-ended Range:
+// request (e.g. 'Range: <start>-') which seems to fix the problem.
+static const S32 HTTP_REQUESTS_RANGE_END_MAX = 20000000;
+
+// stop after 720 seconds, might be overkill, but cap request can keep going forever.
+static const S32 MAX_CAP_MISSING_RETRIES = 720;
+static const S32 CAP_MISSING_EXPIRATION_DELAY = 1; // seconds
+
+//////////////////////////////////////////////////////////////////////////////
+namespace
+{
+    // The NoOpDeletor is used when passing certain objects (the LLTextureFetchWorker)
+    // in a smart pointer below for passage into
+    // the LLCore::Http libararies. When the smart pointer is destroyed,  no
+    // action will be taken since we do not in these cases want the object to
+    // be destroyed at the end of the call.
+    //
+    // *NOTE$: Yes! It is "Deletor"
+    // http://english.stackexchange.com/questions/4733/what-s-the-rule-for-adding-er-vs-or-when-nouning-a-verb
+    // "delete" derives from Latin "deletus"
+    void NoOpDeletor(LLCore::HttpHandler *)
+    { /*NoOp*/ }
+}
+
+static const char* e_state_name[] =
+{
+    "INVALID",
+    "INIT",
+    "LOAD_FROM_TEXTURE_CACHE",
+    "CACHE_POST",
+    "LOAD_FROM_NETWORK",
+    "WAIT_HTTP_RESOURCE",
+    "WAIT_HTTP_RESOURCE2",
+    "SEND_HTTP_REQ",
+    "WAIT_HTTP_REQ",
+    "DECODE_IMAGE",
+    "DECODE_IMAGE_UPDATE",
+    "WRITE_TO_CACHE",
+    "WAIT_ON_WRITE",
+    "DONE"
+};
+
+// Log scope
+static const char * const LOG_TXT = "Texture";
+
+class LLTextureFetchWorker : public LLWorkerClass, public LLCore::HttpHandler
+
+{
+    friend class LLTextureFetch;
+
+private:
+    class CacheReadResponder : public LLTextureCache::ReadResponder
+    {
+    public:
+
+        // Threads:  Ttf
+        CacheReadResponder(LLTextureFetch* fetcher, const LLUUID& id, LLImageFormatted* image)
+            : mFetcher(fetcher), mID(id)
+        {
+            setImage(image);
+        }
+
+        // Threads:  Ttc
+        virtual void completed(bool success)
+        {
+            LL_PROFILE_ZONE_SCOPED;
+            LLTextureFetchWorker* worker = mFetcher->getWorker(mID);
+            if (worker)
+            {
+                worker->callbackCacheRead(success, mFormattedImage, mImageSize, mImageLocal);
+            }
+        }
+    private:
+        LLTextureFetch* mFetcher;
+        LLUUID mID;
+    };
+
+    class CacheWriteResponder : public LLTextureCache::WriteResponder
+    {
+    public:
+
+        // Threads:  Ttf
+        CacheWriteResponder(LLTextureFetch* fetcher, const LLUUID& id)
+            : mFetcher(fetcher), mID(id)
+        {
+        }
+
+        // Threads:  Ttc
+        virtual void completed(bool success)
+        {
+            LL_PROFILE_ZONE_SCOPED;
+            LLTextureFetchWorker* worker = mFetcher->getWorker(mID);
+            if (worker)
+            {
+                worker->callbackCacheWrite(success);
+            }
+        }
+    private:
+        LLTextureFetch* mFetcher;
+        LLUUID mID;
+    };
+
+    class DecodeResponder : public LLImageDecodeThread::Responder
+    {
+    public:
+
+        // Threads:  Ttf
+        DecodeResponder(LLTextureFetch* fetcher, const LLUUID& id, LLTextureFetchWorker* worker)
+            : mFetcher(fetcher), mID(id)
+        {
+        }
+
+        // Threads:  Tid
+        virtual void completed(bool success, const std::string& error_message, LLImageRaw* raw, LLImageRaw* aux, U32 request_id)
+        {
+            LL_PROFILE_ZONE_SCOPED;
+            LLTextureFetchWorker* worker = mFetcher->getWorker(mID);
+            if (worker)
+            {
+                worker->callbackDecoded(success, error_message, raw, aux, request_id);
+            }
+        }
+    private:
+        LLTextureFetch* mFetcher;
+        LLUUID mID;
+    };
+
+    struct Compare
+    {
+        // lhs < rhs
+        bool operator()(const LLTextureFetchWorker* lhs, const LLTextureFetchWorker* rhs) const
+        {
+            // greater priority is "less"
+            return lhs->mImagePriority > rhs->mImagePriority;
+        }
+    };
+
+public:
+
+    // Threads:  Ttf
+    /*virtual*/ bool doWork(S32 param); // Called from LLWorkerThread::processRequest()
+
+    // Threads:  Ttf
+    /*virtual*/ void finishWork(S32 param, bool completed); // called from finishRequest() (WORK THREAD)
+
+    // Threads:  Tmain
+    /*virtual*/ bool deleteOK(); // called from update()
+
+    ~LLTextureFetchWorker();
+
+    // Threads:  Ttf
+    // Locks:  Mw
+    S32 callbackHttpGet(LLCore::HttpResponse * response,
+                        bool partial, bool success);
+
+    // Threads:  Ttc
+    void callbackCacheRead(bool success, LLImageFormatted* image,
+                           S32 imagesize, bool islocal);
+
+    // Threads:  Ttc
+    void callbackCacheWrite(bool success);
+
+    // Threads:  Tid
+    void callbackDecoded(bool success, const std::string& error_message, LLImageRaw* raw, LLImageRaw* aux, S32 decode_id);
+
+    // Threads:  T*
+    void setGetStatus(LLCore::HttpStatus status, const std::string& reason)
+    {
+        LLMutexLock lock(&mWorkMutex);
+
+        mGetStatus = status;
+        mGetReason = reason;
+    }
+
+    void setCanUseHTTP(bool can_use_http) { mCanUseHTTP = can_use_http; }
+    bool getCanUseHTTP() const { return mCanUseHTTP; }
+
+    void setUrl(const std::string& url) { mUrl = url; }
+
+    LLTextureFetch & getFetcher() { return *mFetcher; }
+
+    // Inherited from LLCore::HttpHandler
+    // Threads:  Ttf
+    virtual void onCompleted(LLCore::HttpHandle handle, LLCore::HttpResponse * response);
+
+    enum e_state // mState
+    {
+        // *NOTE:  Do not change the order/value of state variables, some code
+        // depends upon specific ordering/adjacency.
+
+        // NOTE: Affects LLTextureBar::draw in lltextureview.cpp (debug hack)
+        INVALID = 0,
+        INIT,
+        LOAD_FROM_TEXTURE_CACHE,
+        CACHE_POST,
+        LOAD_FROM_NETWORK,
+        WAIT_HTTP_RESOURCE,             // Waiting for HTTP resources
+        WAIT_HTTP_RESOURCE2,            // Waiting for HTTP resources
+        SEND_HTTP_REQ,                  // Commit to sending as HTTP
+        WAIT_HTTP_REQ,                  // Request sent, wait for completion
+        DECODE_IMAGE,
+        DECODE_IMAGE_UPDATE,
+        WRITE_TO_CACHE,
+        WAIT_ON_WRITE,
+        DONE
+    };
+
+protected:
+    LLTextureFetchWorker(LLTextureFetch* fetcher, FTType f_type,
+                         const std::string& url, const LLUUID& id, const LLHost& host,
+                         F32 priority, S32 discard, S32 size);
+
+private:
+
+    // Threads:  Tmain
+    /*virtual*/ void startWork(S32 param); // called from addWork() (MAIN THREAD)
+
+    // Threads:  Tmain
+    /*virtual*/ void endWork(S32 param, bool aborted); // called from doWork() (MAIN THREAD)
+
+    // Locks:  Mw
+    void resetFormattedData();
+
+    // get the relative priority of this worker (should map to max virtual size)
+    F32 getImagePriority() const;
+
+    // Locks:  Mw
+    void setImagePriority(F32 priority);
+
+    // Locks:  Mw (ctor invokes without lock)
+    void setDesiredDiscard(S32 discard, S32 size);
+
+    // Threads:  T*
+    // Locks:  Mw
+    bool insertPacket(S32 index, U8* data, S32 size);
+
+    // Locks:  Mw
+    void clearPackets();
+
+
+    // Locks:  Mw
+    void removeFromCache();
+
+    // Threads:  Ttf
+    bool writeToCacheComplete();
+
+    // Threads:  Ttf
+    void recordTextureStart(bool is_http);
+
+    // Threads:  Ttf
+    void recordTextureDone(bool is_http, F64 byte_count);
+
+    void lockWorkMutex() { mWorkMutex.lock(); }
+    void unlockWorkMutex() { mWorkMutex.unlock(); }
+
+    // Threads:  Ttf
+    // Locks:  Mw
+    bool acquireHttpSemaphore()
+        {
+            llassert(! mHttpHasResource);
+            if (mFetcher->mHttpSemaphore >= mFetcher->mHttpHighWater)
+            {
+                return false;
+            }
+            mHttpHasResource = true;
+            mFetcher->mHttpSemaphore++;
+            return true;
+        }
+
+    // Threads:  Ttf
+    // Locks:  Mw
+    void releaseHttpSemaphore()
+        {
+            llassert(mHttpHasResource);
+            mHttpHasResource = false;
+            mFetcher->mHttpSemaphore--;
+            llassert_always(mFetcher->mHttpSemaphore >= 0);
+        }
+
+private:
+    enum e_request_state // mSentRequest
+    {
+        UNSENT = 0,
+        QUEUED = 1,
+        SENT_SIM = 2
+    };
+    enum e_write_to_cache_state //mWriteToCacheState
+    {
+        NOT_WRITE = 0,
+        CAN_WRITE = 1,
+        SHOULD_WRITE = 2
+    };
+
+    e_state mState;
+    void setState(e_state new_state);
+    LLViewerRegion* getRegion();
+
+    e_write_to_cache_state mWriteToCacheState;
+    LLTextureFetch* mFetcher;
+    LLPointer<LLImageFormatted> mFormattedImage;
+    LLPointer<LLImageRaw>       mRawImage,
+                                mAuxImage;
+    FTType mFTType;
+    LLUUID mID;
+    LLHost mHost;
+    std::string mUrl;
+    U8 mType;
+    F32 mImagePriority; // should map to max virtual size
+    F32 mRequestedPriority;
+    S32 mDesiredDiscard;
+    S32 mSimRequestedDiscard;
+    S32 mRequestedDiscard;
+    S32 mLoadedDiscard;
+    S32 mDecodedDiscard;
+    LLFrameTimer mRequestedDeltaTimer;
+    LLFrameTimer mFetchDeltaTimer;
+    LLTimer mCacheReadTimer;
+    LLTimer mDecodeTimer;
+    LLTimer mCacheWriteTimer;
+    LLTimer mFetchTimer;
+    LLTimer mStateTimer;
+    F32 mCacheReadTime; // time for cache read only
+    F32 mDecodeTime;    // time for decode only
+    F32 mCacheWriteTime;
+    F32 mFetchTime;     // total time from req to finished fetch
+    std::map<S32, F32> mStateTimersMap;
+    F32 mSkippedStatesTime;
+    LLTextureCache::handle_t    mCacheReadHandle,
+                                mCacheWriteHandle;
+    S32                         mRequestedSize,
+                                mRequestedOffset,
+                                mDesiredSize,
+                                mFileSize,
+                                mCachedSize;
+    e_request_state mSentRequest;
+    handle_t mDecodeHandle;
+    bool mLoaded;
+    bool mDecoded;
+    bool mWritten;
+    bool mNeedsAux;
+    bool mHaveAllData;
+    bool mInLocalCache;
+    bool mInCache;
+    bool                        mCanUseHTTP;
+    S32 mRetryAttempt;
+    S32 mActiveCount;
+    LLCore::HttpStatus mGetStatus;
+    std::string mGetReason;
+    LLAdaptiveRetryPolicy mFetchRetryPolicy;
+    bool mCanUseCapability;
+    LLTimer mRegionRetryTimer;
+    S32 mRegionRetryAttempt;
+    LLUUID mLastRegionId;
+
+
+    // Work Data
+    LLMutex mWorkMutex;
+    struct PacketData
+    {
+        PacketData(U8* data, S32 size)
+        :   mData(data), mSize(size)
+        {}
+        ~PacketData() { clearData(); }
+        void clearData() { delete[] mData; mData = NULL; }
+
+        U8* mData;
+        U32 mSize;
+    };
+    std::vector<PacketData*> mPackets;
+    S32 mFirstPacket;
+    S32 mLastPacket;
+    U16 mTotalPackets;
+    U8 mImageCodec;
+
+    LLViewerAssetStats::duration_t mMetricsStartTime;
+
+    LLCore::HttpHandle      mHttpHandle;                // Handle of any active request
+    LLCore::BufferArray *   mHttpBufferArray;           // Refcounted pointer to response data
+    S32                     mHttpPolicyClass;
+    bool                    mHttpActive;                // Active request to http library
+    U32                     mHttpReplySize,             // Actual received data size
+                            mHttpReplyOffset;           // Actual received data offset
+    bool                    mHttpHasResource;           // Counts against Fetcher's mHttpSemaphore
+
+    // State history
+    U32                     mCacheReadCount,
+                            mCacheWriteCount,
+                            mResourceWaitCount;         // Requests entering WAIT_HTTP_RESOURCE2
+};
+
+//////////////////////////////////////////////////////////////////////////////
+
+// Cross-thread messaging for asset metrics.
+
+/**
+ * @brief Base class for cross-thread requests made of the fetcher
+ *
+ * I believe the intent of the LLQueuedThread class was to
+ * have these operations derived from LLQueuedThread::QueuedRequest
+ * but the texture fetcher has elected to manage the queue
+ * in its own manner.  So these are free-standing objects which are
+ * managed in simple FIFO order on the mCommands queue of the
+ * LLTextureFetch object.
+ *
+ * What each represents is a simple command sent from an
+ * outside thread into the TextureFetch thread to be processed
+ * in order and in a timely fashion (though not an absolute
+ * higher priority than other operations of the thread).
+ * Each operation derives a new class from the base customizing
+ * members, constructors and the doWork() method to effect
+ * the command.
+ *
+ * The flow is one-directional.  There are two global instances
+ * of the LLViewerAssetStats collector, one for the main program's
+ * thread pointed to by gViewerAssetStatsMain and one for the
+ * TextureFetch thread pointed to by gViewerAssetStatsThread1.
+ * Common operations has each thread recording metrics events
+ * into the respective collector unconcerned with locking and
+ * the state of any other thread.  But when the agent moves into
+ * a different region or the metrics timer expires and a report
+ * needs to be sent back to the grid, messaging across threads
+ * is required to distribute data and perform global actions.
+ * In pseudo-UML, it looks like:
+ *
+ * @verbatim
+ *                       Main                 Thread1
+ *                        .                      .
+ *                        .                      .
+ *                     +-----+                   .
+ *                     | AM  |                   .
+ *                     +--+--+                   .
+ *      +-------+         |                      .
+ *      | Main  |      +--+--+                   .
+ *      |       |      | SRE |---.               .
+ *      | Stats |      +-----+    \              .
+ *      |       |         |        \  (uuid)  +-----+
+ *      | Coll. |      +--+--+      `-------->| SR  |
+ *      +-------+      | MSC |                +--+--+
+ *         | ^         +-----+                   |
+ *         | |  (uuid)  / .                   +-----+ (uuid)
+ *         |  `--------'  .                   | MSC |---------.
+ *         |              .                   +-----+         |
+ *         |           +-----+                   .            v
+ *         |           | TE  |                   .        +-------+
+ *         |           +--+--+                   .        | Thd1  |
+ *         |              |                      .        |       |
+ *         |           +-----+                   .        | Stats |
+ *          `--------->| RSC |                   .        |       |
+ *                     +--+--+                   .        | Coll. |
+ *                        |                      .        +-------+
+ *                     +--+--+                   .            |
+ *                     | SME |---.               .            |
+ *                     +-----+    \              .            |
+ *                        .        \ (clone)  +-----+         |
+ *                        .         `-------->| SM  |         |
+ *                        .                   +--+--+         |
+ *                        .                      |            |
+ *                        .                   +-----+         |
+ *                        .                   | RSC |<--------'
+ *                        .                   +-----+
+ *                        .                      |
+ *                        .                   +-----+
+ *                        .                   | CP  |--> HTTP POST
+ *                        .                   +-----+
+ *                        .                      .
+ *                        .                      .
+ *
+ * Key:
+ *
+ * SRE - Set Region Enqueued.  Enqueue a 'Set Region' command in
+ *       the other thread providing the new UUID of the region.
+ *       TFReqSetRegion carries the data.
+ * SR  - Set Region.  New region UUID is sent to the thread-local
+ *       collector.
+ * SME - Send Metrics Enqueued.  Enqueue a 'Send Metrics' command
+ *       including an ownership transfer of a cloned LLViewerAssetStats.
+ *       TFReqSendMetrics carries the data.
+ * SM  - Send Metrics.  Global metrics reporting operation.  Takes
+ *       the cloned stats from the command, merges it with the
+ *       thread's local stats, converts to LLSD and sends it on
+ *       to the grid.
+ * AM  - Agent Moved.  Agent has completed some sort of move to a
+ *       new region.
+ * TE  - Timer Expired.  Metrics timer has expired (on the order
+ *       of 10 minutes).
+ * CP  - CURL Post
+ * MSC - Modify Stats Collector.  State change in the thread-local
+ *       collector.  Typically a region change which affects the
+ *       global pointers used to find the 'current stats'.
+ * RSC - Read Stats Collector.  Extract collector data cloning it
+ *       (i.e. deep copy) when necessary.
+ * @endverbatim
+ *
+ */
+class LLTextureFetch::TFRequest // : public LLQueuedThread::QueuedRequest
+{
+public:
+    // Default ctors and assignment operator are correct.
+
+    virtual ~TFRequest()
+        {}
+
+    // Patterned after QueuedRequest's method but expected behavior
+    // is different.  Always expected to complete on the first call
+    // and work dispatcher will assume the same and delete the
+    // request after invocation.
+    virtual bool doWork(LLTextureFetch * fetcher) = 0;
+};
+
+namespace
+{
+
+/**
+ * @brief Implements a 'Set Region' cross-thread command.
+ *
+ * When an agent moves to a new region, subsequent metrics need
+ * to be binned into a new or existing stats collection in 1:1
+ * relationship with the region.  We communicate this region
+ * change across the threads involved in the communication with
+ * this message.
+ *
+ * Corresponds to LLTextureFetch::commandSetRegion()
+ */
+class TFReqSetRegion : public LLTextureFetch::TFRequest
+{
+public:
+    TFReqSetRegion(U64 region_handle)
+        : LLTextureFetch::TFRequest(),
+          mRegionHandle(region_handle)
+        {}
+    TFReqSetRegion & operator=(const TFReqSetRegion &); // Not defined
+
+    virtual ~TFReqSetRegion()
+        {}
+
+    virtual bool doWork(LLTextureFetch * fetcher);
+
+public:
+    const U64 mRegionHandle;
+};
+
+
+/**
+ * @brief Implements a 'Send Metrics' cross-thread command.
+ *
+ * This is the big operation.  The main thread gathers metrics
+ * for a period of minutes into LLViewerAssetStats and other
+ * objects then makes a snapshot of the data by cloning the
+ * collector.  This command transfers the clone, along with a few
+ * additional arguments (UUIDs), handing ownership to the
+ * TextureFetch thread.  It then merges its own data into the
+ * cloned copy, converts to LLSD and kicks off an HTTP POST of
+ * the resulting data to the currently active metrics collector.
+ *
+ * Corresponds to LLTextureFetch::commandSendMetrics()
+ */
+class TFReqSendMetrics : public LLTextureFetch::TFRequest
+{
+public:
+    /**
+     * Construct the 'Send Metrics' command to have the TextureFetch
+     * thread add and log metrics data.
+     *
+     * @param   caps_url        URL of a "ViewerMetrics" Caps target
+     *                          to receive the data.  Does not have to
+     *                          be associated with a particular region.
+     *
+     * @param   session_id      UUID of the agent's session.
+     *
+     * @param   agent_id        UUID of the agent.  (Being pure here...)
+     *
+     * @param   main_stats      Pointer to a clone of the main thread's
+     *                          LLViewerAssetStats data.  Thread1 takes
+     *                          ownership of the copy and disposes of it
+     *                          when done.
+     */
+    TFReqSendMetrics(const std::string & caps_url,
+        const LLUUID & session_id,
+        const LLUUID & agent_id,
+        LLSD& stats_sd);
+    TFReqSendMetrics & operator=(const TFReqSendMetrics &); // Not defined
+
+    virtual ~TFReqSendMetrics();
+
+    virtual bool doWork(LLTextureFetch * fetcher);
+
+public:
+    const std::string mCapsURL;
+    const LLUUID mSessionID;
+    const LLUUID mAgentID;
+    LLSD mStatsSD;
+
+private:
+    LLCore::HttpHandler::ptr_t  mHandler;
+};
+
+/*
+ * Examines the merged viewer metrics report and if found to be too long,
+ * will attempt to truncate it in some reasonable fashion.
+ *
+ * @param       max_regions     Limit of regions allowed in report.
+ *
+ * @param       metrics         Full, merged viewer metrics report.
+ *
+ * @returns     If data was truncated, returns true.
+ */
+bool truncate_viewer_metrics(int max_regions, LLSD & metrics);
+
+} // end of anonymous namespace
+
+
+//////////////////////////////////////////////////////////////////////////////
+
+const char* sStateDescs[] = {
+    "INVALID",
+    "INIT",
+    "LOAD_FROM_TEXTURE_CACHE",
+    "CACHE_POST",
+    "LOAD_FROM_NETWORK",
+    "WAIT_HTTP_RESOURCE",
+    "WAIT_HTTP_RESOURCE2",
+    "SEND_HTTP_REQ",
+    "WAIT_HTTP_REQ",
+    "DECODE_IMAGE",
+    "DECODE_IMAGE_UPDATE",
+    "WRITE_TO_CACHE",
+    "WAIT_ON_WRITE",
+    "DONE"
+};
+
+const std::set<S32> LOGGED_STATES = { LLTextureFetchWorker::LOAD_FROM_TEXTURE_CACHE, LLTextureFetchWorker::LOAD_FROM_NETWORK,
+                                        LLTextureFetchWorker::WAIT_HTTP_REQ, LLTextureFetchWorker::DECODE_IMAGE_UPDATE, LLTextureFetchWorker::WAIT_ON_WRITE };
+
+// static
+volatile bool LLTextureFetch::svMetricsDataBreak(true); // Start with a data break
+
+// called from MAIN THREAD
+
+LLTextureFetchWorker::LLTextureFetchWorker(LLTextureFetch* fetcher,
+                                           FTType f_type, // Fetched image type
+                                           const std::string& url, // Optional URL
+                                           const LLUUID& id,    // Image UUID
+                                           const LLHost& host,  // Simulator host
+                                           F32 priority,        // Priority
+                                           S32 discard,         // Desired discard
+                                           S32 size)            // Desired size
+    : LLWorkerClass(fetcher, "TextureFetch"),
+      LLCore::HttpHandler(),
+      mState(INIT),
+      mWriteToCacheState(NOT_WRITE),
+      mFetcher(fetcher),
+      mFTType(f_type),
+      mID(id),
+      mHost(host),
+      mUrl(url),
+      mImagePriority(priority),
+      mRequestedPriority(0.f),
+      mDesiredDiscard(-1),
+      mSimRequestedDiscard(-1),
+      mRequestedDiscard(-1),
+      mLoadedDiscard(-1),
+      mDecodedDiscard(-1),
+      mCacheReadTime(0.f),
+      mCacheWriteTime(0.f),
+      mDecodeTime(0.f),
+      mFetchTime(0.f),
+      mCacheReadHandle(LLTextureCache::nullHandle()),
+      mCacheWriteHandle(LLTextureCache::nullHandle()),
+      mRequestedSize(0),
+      mRequestedOffset(0),
+      mDesiredSize(TEXTURE_CACHE_ENTRY_SIZE),
+      mFileSize(0),
+      mSkippedStatesTime(0),
+      mCachedSize(0),
+      mLoaded(false),
+      mSentRequest(UNSENT),
+      mDecodeHandle(0),
+      mDecoded(false),
+      mWritten(false),
+      mNeedsAux(false),
+      mHaveAllData(false),
+      mInLocalCache(false),
+      mInCache(false),
+      mCanUseHTTP(true),
+      mRetryAttempt(0),
+      mActiveCount(0),
+      mWorkMutex(),
+      mFirstPacket(0),
+      mLastPacket(-1),
+      mTotalPackets(0),
+      mImageCodec(IMG_CODEC_INVALID),
+      mMetricsStartTime(0),
+      mHttpHandle(LLCORE_HTTP_HANDLE_INVALID),
+      mHttpBufferArray(NULL),
+      mHttpPolicyClass(mFetcher->mHttpPolicyClass),
+      mHttpActive(false),
+      mHttpReplySize(0U),
+      mHttpReplyOffset(0U),
+      mHttpHasResource(false),
+      mCacheReadCount(0U),
+      mCacheWriteCount(0U),
+      mResourceWaitCount(0U),
+      mFetchRetryPolicy(10.f,3600.f,2.f,10),
+      mCanUseCapability(true),
+      mRegionRetryAttempt(0)
+{
+    mType = host.isOk() ? LLImageBase::TYPE_AVATAR_BAKE : LLImageBase::TYPE_NORMAL;
+//  LL_INFOS(LOG_TXT) << "Create: " << mID << " mHost:" << host << " Discard=" << discard << LL_ENDL;
+    if (!mFetcher->mDebugPause)
+    {
+        addWork(0);
+    }
+    setDesiredDiscard(discard, size);
+}
+
+LLTextureFetchWorker::~LLTextureFetchWorker()
+{
+//  LL_INFOS(LOG_TXT) << "Destroy: " << mID
+//          << " Decoded=" << mDecodedDiscard
+//          << " Requested=" << mRequestedDiscard
+//          << " Desired=" << mDesiredDiscard << LL_ENDL;
+    llassert_always(!haveWork());
+
+    lockWorkMutex();                                                    // +Mw (should be useless)
+    if (mHttpHasResource)
+    {
+        // Last-chance catchall to recover the resource.  Using an
+        // atomic datatype solely because this can be running in
+        // another thread.
+        releaseHttpSemaphore();
+    }
+    if (mHttpActive)
+    {
+        // Issue a cancel on a live request...
+        mFetcher->getHttpRequest().requestCancel(mHttpHandle, LLCore::HttpHandler::ptr_t());
+    }
+    if (mCacheReadHandle != LLTextureCache::nullHandle() && mFetcher->mTextureCache)
+    {
+        mFetcher->mTextureCache->readComplete(mCacheReadHandle, true);
+    }
+    if (mCacheWriteHandle != LLTextureCache::nullHandle() && mFetcher->mTextureCache)
+    {
+        mFetcher->mTextureCache->writeComplete(mCacheWriteHandle, true);
+    }
+    mFormattedImage = NULL;
+    clearPackets();
+    if (mHttpBufferArray)
+    {
+        mHttpBufferArray->release();
+        mHttpBufferArray = NULL;
+    }
+    unlockWorkMutex();                                                  // -Mw
+    mFetcher->removeFromHTTPQueue(mID, (S32Bytes)0);
+    mFetcher->removeHttpWaiter(mID);
+    mFetcher->updateStateStats(mCacheReadCount, mCacheWriteCount, mResourceWaitCount);
+}
+
+// Locks:  Mw
+void LLTextureFetchWorker::clearPackets()
+{
+    for_each(mPackets.begin(), mPackets.end(), DeletePointer());
+    mPackets.clear();
+    mTotalPackets = 0;
+    mLastPacket = -1;
+    mFirstPacket = 0;
+}
+
+// Locks:  Mw (ctor invokes without lock)
+void LLTextureFetchWorker::setDesiredDiscard(S32 discard, S32 size)
+{
+    bool prioritize = false;
+    if (mDesiredDiscard != discard)
+    {
+        if (!haveWork())
+        {
+            if (!mFetcher->mDebugPause)
+            {
+                addWork(0);
+            }
+        }
+        else if (mDesiredDiscard < discard)
+        {
+            prioritize = true;
+        }
+        mDesiredDiscard = discard;
+        mDesiredSize = size;
+    }
+    else if (size > mDesiredSize)
+    {
+        mDesiredSize = size;
+        prioritize = true;
+    }
+    mDesiredSize = llmax(mDesiredSize, TEXTURE_CACHE_ENTRY_SIZE);
+    if ((prioritize && mState == INIT) || mState == DONE)
+    {
+        setState(INIT);
+    }
+}
+
+// Locks:  Mw
+void LLTextureFetchWorker::setImagePriority(F32 priority)
+{
+    mImagePriority = priority; //should map to max virtual size, abort if zero
+}
+
+// Locks:  Mw
+void LLTextureFetchWorker::resetFormattedData()
+{
+    if (mHttpBufferArray)
+    {
+        mHttpBufferArray->release();
+        mHttpBufferArray = NULL;
+    }
+    if (mFormattedImage.notNull())
+    {
+        mFormattedImage->deleteData();
+    }
+    mHttpReplySize = 0;
+    mHttpReplyOffset = 0;
+    mHaveAllData = false;
+}
+
+F32 LLTextureFetchWorker::getImagePriority() const
+{
+    return mImagePriority;
+}
+
+// Threads:  Tmain
+void LLTextureFetchWorker::startWork(S32 param)
+{
+    llassert(mFormattedImage.isNull());
+}
+
+// Threads:  Ttf
+bool LLTextureFetchWorker::doWork(S32 param)
+{
+    LL_PROFILE_ZONE_SCOPED_CATEGORY_THREAD;
+    if (gNonInteractive)
+    {
+        return true;
+    }
+    static const LLCore::HttpStatus http_not_found(HTTP_NOT_FOUND);                     // 404
+    static const LLCore::HttpStatus http_service_unavail(HTTP_SERVICE_UNAVAILABLE);     // 503
+    static const LLCore::HttpStatus http_not_sat(HTTP_REQUESTED_RANGE_NOT_SATISFIABLE); // 416;
+
+    LLMutexLock lock(&mWorkMutex);                                      // +Mw
+
+    if ((mFetcher->isQuitting() || getFlags(LLWorkerClass::WCF_DELETE_REQUESTED)))
+    {
+        if (mState < DECODE_IMAGE)
+        {
+            LL_PROFILE_ZONE_NAMED_CATEGORY_THREAD("tfwdw - state < decode");
+            return true; // abort
+        }
+    }
+
+    if (mImagePriority < F_ALMOST_ZERO)
+    {
+        if (mState == INIT || mState == LOAD_FROM_NETWORK)
+        {
+            LL_PROFILE_ZONE_NAMED_CATEGORY_THREAD("tfwdw - priority < 0");
+            LL_DEBUGS(LOG_TXT) << mID << " abort: mImagePriority < F_ALMOST_ZERO" << LL_ENDL;
+            return true; // abort
+        }
+    }
+    if (mState > CACHE_POST && !mCanUseCapability && mCanUseHTTP)
+    {
+        if (mRegionRetryAttempt > MAX_CAP_MISSING_RETRIES)
+        {
+            mCanUseHTTP = false;
+        }
+        else if (!mRegionRetryTimer.hasExpired())
+        {
+            return false;
+        }
+        // else retry
+    }
+    if(mState > CACHE_POST && !mCanUseHTTP)
+    {
+        LL_PROFILE_ZONE_NAMED_CATEGORY_THREAD("tfwdw - state > cache_post");
+        //nowhere to get data, abort.
+        LL_WARNS(LOG_TXT) << mID << " abort, nowhere to get data" << LL_ENDL;
+        return true ;
+    }
+
+    if (mFetcher->mDebugPause)
+    {
+        return false; // debug: don't do any work
+    }
+    if (mID == mFetcher->mDebugID)
+    {
+        mFetcher->mDebugCount++; // for setting breakpoints
+    }
+
+    if (mState != DONE)
+    {
+        mFetchDeltaTimer.reset();
+    }
+
+    if (mState == INIT)
+    {
+        LL_PROFILE_ZONE_NAMED_CATEGORY_THREAD("tfwdw - INIT");
+        mStateTimer.reset();
+        mFetchTimer.reset();
+        for(auto i : LOGGED_STATES)
+        {
+            mStateTimersMap[i] = 0;
+        }
+        mSkippedStatesTime = 0;
+        mRawImage = NULL ;
+        mRequestedDiscard = -1;
+        mLoadedDiscard = -1;
+        mDecodedDiscard = -1;
+        mRequestedSize = 0;
+        mRequestedOffset = 0;
+        mFileSize = 0;
+        mCachedSize = 0;
+        mLoaded = false;
+        mSentRequest = UNSENT;
+        mDecoded  = false;
+        mWritten  = false;
+        if (mHttpBufferArray)
+        {
+            mHttpBufferArray->release();
+            mHttpBufferArray = NULL;
+        }
+        mHttpReplySize = 0;
+        mHttpReplyOffset = 0;
+        mHaveAllData = false;
+        clearPackets(); // TODO: Shouldn't be necessary
+        mCacheReadHandle = LLTextureCache::nullHandle();
+        mCacheWriteHandle = LLTextureCache::nullHandle();
+        setState(LOAD_FROM_TEXTURE_CACHE);
+        mInCache = false;
+        mDesiredSize = llmax(mDesiredSize, TEXTURE_CACHE_ENTRY_SIZE); // min desired size is TEXTURE_CACHE_ENTRY_SIZE
+        LL_DEBUGS(LOG_TXT) << mID << ": Priority: " << llformat("%8.0f",mImagePriority)
+                           << " Desired Discard: " << mDesiredDiscard << " Desired Size: " << mDesiredSize << LL_ENDL;
+
+        // fall through
+    }
+
+    if (mState == LOAD_FROM_TEXTURE_CACHE)
+    {
+        LL_PROFILE_ZONE_NAMED_CATEGORY_THREAD("tfwdw - LOAD_FROM_TEXTURE_CACHE");
+        if (mCacheReadHandle == LLTextureCache::nullHandle())
+        {
+            S32 offset = mFormattedImage.notNull() ? mFormattedImage->getDataSize() : 0;
+            S32 size = mDesiredSize - offset;
+            if (size <= 0)
+            {
+                setState(CACHE_POST);
+                return doWork(param);
+                // return false;
+            }
+            mFileSize = 0;
+            mLoaded = false;
+
+            add(LLTextureFetch::sCacheAttempt, 1.0);
+
+            if (mUrl.compare(0, 7, "file://") == 0)
+            {
+                // read file from local disk
+                ++mCacheReadCount;
+                std::string filename = mUrl.substr(7, std::string::npos);
+                CacheReadResponder* responder = new CacheReadResponder(mFetcher, mID, mFormattedImage);
+                mCacheReadTimer.reset();
+                mCacheReadHandle = mFetcher->mTextureCache->readFromCache(filename, mID, offset, size, responder);
+
+            }
+            else if ((mUrl.empty() || mFTType==FTT_SERVER_BAKE) && mFetcher->canLoadFromCache())
+            {
+                ++mCacheReadCount;
+                CacheReadResponder* responder = new CacheReadResponder(mFetcher, mID, mFormattedImage);
+                mCacheReadTimer.reset();
+                mCacheReadHandle = mFetcher->mTextureCache->readFromCache(mID,
+                                                                          offset, size, responder);;
+            }
+            else if(!mUrl.empty() && mCanUseHTTP)
+            {
+                setState(WAIT_HTTP_RESOURCE);
+            }
+            else
+            {
+                setState(LOAD_FROM_NETWORK);
+            }
+        }
+
+        if (mLoaded)
+        {
+            // Make sure request is complete. *TODO: make this auto-complete
+            if (mFetcher->mTextureCache->readComplete(mCacheReadHandle, false))
+            {
+                mCacheReadHandle = LLTextureCache::nullHandle();
+                setState(CACHE_POST);
+                add(LLTextureFetch::sCacheHit, 1.0);
+                mCacheReadTime = mCacheReadTimer.getElapsedTimeF32();
+                // fall through
+            }
+            else
+            {
+                //
+                //This should never happen
+                //
+                LL_DEBUGS(LOG_TXT) << mID << " this should never happen" << LL_ENDL;
+                return false;
+            }
+        }
+        else
+        {
+            return false;
+        }
+    }
+
+    if (mState == CACHE_POST)
+    {
+        LL_PROFILE_ZONE_NAMED_CATEGORY_THREAD("tfwdw - CACHE_POST");
+        mCachedSize = mFormattedImage.notNull() ? mFormattedImage->getDataSize() : 0;
+        // Successfully loaded
+        if ((mCachedSize >= mDesiredSize) || mHaveAllData)
+        {
+            // we have enough data, decode it
+            llassert_always(mFormattedImage->getDataSize() > 0);
+            mLoadedDiscard = mDesiredDiscard;
+            if (mLoadedDiscard < 0)
+            {
+                LL_WARNS(LOG_TXT) << mID << " mLoadedDiscard is " << mLoadedDiscard
+                                  << ", should be >=0" << LL_ENDL;
+            }
+            setState(DECODE_IMAGE);
+            mInCache = true;
+            mWriteToCacheState = NOT_WRITE ;
+            LL_DEBUGS(LOG_TXT) << mID << ": Cached. Bytes: " << mFormattedImage->getDataSize()
+                               << " Size: " << llformat("%dx%d",mFormattedImage->getWidth(),mFormattedImage->getHeight())
+                               << " Desired Discard: " << mDesiredDiscard << " Desired Size: " << mDesiredSize << LL_ENDL;
+            record(LLTextureFetch::sCacheHitRate, LLUnits::Ratio::fromValue(1));
+        }
+        else
+        {
+            if (mUrl.compare(0, 7, "file://") == 0)
+            {
+                // failed to load local file, we're done.
+                LL_WARNS(LOG_TXT) << mID << ": abort, failed to load local file " << mUrl << LL_ENDL;
+                return true;
+            }
+            // need more data
+            else
+            {
+                LL_DEBUGS(LOG_TXT) << mID << ": Not in Cache" << LL_ENDL;
+                setState(LOAD_FROM_NETWORK);
+            }
+            record(LLTextureFetch::sCacheHitRate, LLUnits::Ratio::fromValue(0));
+            // fall through
+        }
+    }
+
+    if (mState == LOAD_FROM_NETWORK)
+    {
+        LL_PROFILE_ZONE_NAMED_CATEGORY_THREAD("tfwdw - LOAD_FROM_NETWORK");
+        // Check for retries to previous server failures.
+        F32 wait_seconds;
+        if (mFetchRetryPolicy.shouldRetry(wait_seconds))
+        {
+            if (wait_seconds <= 0.0)
+            {
+                LL_INFOS(LOG_TXT) << mID << " retrying now" << LL_ENDL;
+            }
+            else
+            {
+                //LL_INFOS(LOG_TXT) << mID << " waiting to retry for " << wait_seconds << " seconds" << LL_ENDL;
+                return false;
+            }
+        }
+
+        static LLCachedControl<bool> use_http(gSavedSettings, "ImagePipelineUseHTTP", true);
+
+//      if (mHost.isInvalid()) get_url = false;
+        if ( use_http && mCanUseHTTP && mUrl.empty())//get http url.
+        {
+            LLViewerRegion* region = getRegion();
+            if (region)
+            {
+                std::string http_url = region->getViewerAssetUrl();
+                if (!http_url.empty())
+                {
+                    if (mFTType != FTT_DEFAULT)
+                    {
+                        LL_WARNS(LOG_TXT) << "Trying to fetch a texture of non-default type by UUID. This probably won't work!" << LL_ENDL;
+                    }
+                    setUrl(http_url + "/?texture_id=" + mID.asString().c_str());
+                    LL_DEBUGS(LOG_TXT) << "Texture URL: " << mUrl << LL_ENDL;
+                    mWriteToCacheState = CAN_WRITE ; //because this texture has a fixed texture id.
+                    mCanUseCapability = true;
+                    mRegionRetryAttempt = 0;
+                    mLastRegionId = region->getRegionID();
+                }
+                else
+                {
+                    mCanUseCapability = false;
+                    mRegionRetryAttempt++;
+                    mRegionRetryTimer.setTimerExpirySec(CAP_MISSING_EXPIRATION_DELAY);
+                    // ex: waiting for caps
+                    LL_INFOS_ONCE(LOG_TXT) << "Texture not available via HTTP: empty URL." << LL_ENDL;
+                }
+            }
+            else
+            {
+                mCanUseCapability = false;
+                mRegionRetryAttempt++;
+                mRegionRetryTimer.setTimerExpirySec(CAP_MISSING_EXPIRATION_DELAY);
+                // This will happen if not logged in or if a region deoes not have HTTP Texture enabled
+                //LL_WARNS(LOG_TXT) << "Region not found for host: " << mHost << LL_ENDL;
+                LL_INFOS_ONCE(LOG_TXT) << "Texture not available via HTTP: no region " << mUrl << LL_ENDL;
+            }
+        }
+        else if (mFTType == FTT_SERVER_BAKE)
+        {
+            mWriteToCacheState = CAN_WRITE;
+        }
+
+        if (mCanUseCapability && mCanUseHTTP && !mUrl.empty())
+        {
+            setState(WAIT_HTTP_RESOURCE);
+            if(mWriteToCacheState != NOT_WRITE)
+            {
+                mWriteToCacheState = CAN_WRITE ;
+            }
+            // don't return, fall through to next state
+        }
+        else
+        {
+            return false;
+        }
+    }
+
+    if (mState == WAIT_HTTP_RESOURCE)
+    {
+        LL_PROFILE_ZONE_NAMED_CATEGORY_THREAD("tfwdw - WAIT_HTTP_RESOURCE");
+        // NOTE:
+        // control the number of the http requests issued for:
+        // 1, not openning too many file descriptors at the same time;
+        // 2, control the traffic of http so udp gets bandwidth.
+        //
+        // If it looks like we're busy, keep this request here.
+        // Otherwise, advance into the HTTP states.
+
+        if (!mHttpHasResource && // sometimes we get into this state when we already have an http resource, go ahead and send the request in that case
+            (mFetcher->getHttpWaitersCount() || ! acquireHttpSemaphore()))
+        {
+            setState(WAIT_HTTP_RESOURCE2);
+            mFetcher->addHttpWaiter(this->mID);
+            ++mResourceWaitCount;
+            return false;
+        }
+
+        setState(SEND_HTTP_REQ);
+        // *NOTE:  You must invoke releaseHttpSemaphore() if you transition
+        // to a state other than SEND_HTTP_REQ or WAIT_HTTP_REQ or abort
+        // the request.
+    }
+
+    if (mState == WAIT_HTTP_RESOURCE2)
+    {
+        LL_PROFILE_ZONE_NAMED_CATEGORY_THREAD("tfwdw - WAIT_HTTP_RESOURCE2");
+        // Just idle it if we make it to the head...
+        return false;
+    }
+
+    if (mState == SEND_HTTP_REQ)
+    {
+        LL_PROFILE_ZONE_NAMED_CATEGORY_THREAD("tfwdw - SEND_HTTP_REQ");
+        // Also used in llmeshrepository
+        static LLCachedControl<bool> disable_range_req(gSavedSettings, "HttpRangeRequestsDisable", false);
+
+        if (! mCanUseHTTP)
+        {
+            releaseHttpSemaphore();
+            LL_WARNS(LOG_TXT) << mID << " abort: SEND_HTTP_REQ but !mCanUseHTTP" << LL_ENDL;
+            return true; // abort
+        }
+
+        S32 cur_size = 0;
+        if (mFormattedImage.notNull())
+        {
+            cur_size = mFormattedImage->getDataSize(); // amount of data we already have
+            if (mFormattedImage->getDiscardLevel() == 0)
+            {
+                if (cur_size > 0)
+                {
+                    // We already have all the data, just decode it
+                    mLoadedDiscard = mFormattedImage->getDiscardLevel();
+                    if (mLoadedDiscard < 0)
+                    {
+                        LL_WARNS(LOG_TXT) << mID << " mLoadedDiscard is " << mLoadedDiscard
+                                          << ", should be >=0" << LL_ENDL;
+                    }
+                    setState(DECODE_IMAGE);
+                    releaseHttpSemaphore();
+                    //return false;
+                    return doWork(param);
+                }
+                else
+                {
+                    releaseHttpSemaphore();
+                    LL_WARNS(LOG_TXT) << mID << " SEND_HTTP_REQ abort: cur_size " << cur_size << " <=0" << LL_ENDL;
+                    return true; // abort.
+                }
+            }
+        }
+        mRequestedSize = mDesiredSize;
+        mRequestedDiscard = mDesiredDiscard;
+        mRequestedSize -= cur_size;
+        mRequestedOffset = cur_size;
+        if (mRequestedOffset)
+        {
+            // Texture fetching often issues 'speculative' loads that
+            // start beyond the end of the actual asset.  Some cache/web
+            // systems, e.g. Varnish, will respond to this not with a
+            // 416 but with a 200 and the entire asset in the response
+            // body.  By ensuring that we always have a partially
+            // satisfiable Range request, we avoid that hit to the network.
+            // We just have to deal with the overlapping data which is made
+            // somewhat harder by the fact that grid services don't necessarily
+            // return the Content-Range header on 206 responses.  *Sigh*
+            mRequestedOffset -= 1;
+            mRequestedSize += 1;
+        }
+        mHttpHandle = LLCORE_HTTP_HANDLE_INVALID;
+
+        if (mUrl.empty())
+        {
+            // *FIXME:  This should not be reachable except it has become
+            // so after some recent 'work'.  Need to track this down
+            // and illuminate the unenlightened.
+            LL_WARNS(LOG_TXT) << "HTTP GET request failed for " << mID
+                              << " on empty URL." << LL_ENDL;
+            resetFormattedData();
+            releaseHttpSemaphore();
+            return true; // failed
+        }
+
+        mRequestedDeltaTimer.reset();
+        mLoaded = false;
+        mGetStatus = LLCore::HttpStatus();
+        mGetReason.clear();
+        LL_DEBUGS(LOG_TXT) << "HTTP GET: " << mID << " Offset: " << mRequestedOffset
+                           << " Bytes: " << mRequestedSize
+                           << " Bandwidth(kbps): " << mFetcher->getTextureBandwidth() << "/" << mFetcher->mMaxBandwidth
+                           << LL_ENDL;
+
+        // Will call callbackHttpGet when curl request completes
+        // Only server bake images use the returned headers currently, for getting retry-after field.
+        LLCore::HttpOptions::ptr_t options = (mFTType == FTT_SERVER_BAKE) ? mFetcher->mHttpOptionsWithHeaders: mFetcher->mHttpOptions;
+        if (disable_range_req)
+        {
+            // 'Range:' requests may be disabled in which case all HTTP
+            // texture fetches result in full fetches.  This can be used
+            // by people with questionable ISPs or networking gear that
+            // doesn't handle these well.
+            mHttpHandle = mFetcher->mHttpRequest->requestGet(mHttpPolicyClass,
+                                                             mUrl,
+                                                             options,
+                                                             mFetcher->mHttpHeaders,
+                                                             LLCore::HttpHandler::ptr_t(this, &NoOpDeletor));
+        }
+        else
+        {
+            mHttpHandle = mFetcher->mHttpRequest->requestGetByteRange(mHttpPolicyClass,
+                                                                      mUrl,
+                                                                      mRequestedOffset,
+                                                                      (mRequestedOffset + mRequestedSize) > HTTP_REQUESTS_RANGE_END_MAX
+                                                                      ? 0
+                                                                      : mRequestedSize,
+                                                                      options,
+                                                                      mFetcher->mHttpHeaders,
+                                                                      LLCore::HttpHandler::ptr_t(this, &NoOpDeletor));
+        }
+        if (LLCORE_HTTP_HANDLE_INVALID == mHttpHandle)
+        {
+            LLCore::HttpStatus status(mFetcher->mHttpRequest->getStatus());
+            LL_WARNS(LOG_TXT) << "HTTP GET request failed for " << mID
+                              << ", Status: " << status.toTerseString()
+                              << " Reason: '" << status.toString() << "'"
+                              << LL_ENDL;
+            resetFormattedData();
+            releaseHttpSemaphore();
+            return true; // failed
+        }
+
+        mHttpActive = true;
+        mFetcher->addToHTTPQueue(mID);
+        recordTextureStart(true);
+        setState(WAIT_HTTP_REQ);
+
+        // fall through
+    }
+
+    if (mState == WAIT_HTTP_REQ)
+    {
+        LL_PROFILE_ZONE_NAMED_CATEGORY_THREAD("tfwdw - WAIT_HTTP_REQ");
+        // *NOTE:  As stated above, all transitions out of this state should
+        // call releaseHttpSemaphore().
+        if (mLoaded)
+        {
+            S32 cur_size = mFormattedImage.notNull() ? mFormattedImage->getDataSize() : 0;
+            if (mRequestedSize < 0)
+            {
+                if (http_not_found == mGetStatus)
+                {
+                    if (mFTType != FTT_MAP_TILE)
+                    {
+                        LL_WARNS(LOG_TXT) << "Texture missing from server (404): " << mUrl << LL_ENDL;
+                    }
+
+                    if(mWriteToCacheState == NOT_WRITE) //map tiles or server bakes
+                    {
+                        setState(DONE);
+                        releaseHttpSemaphore();
+                        if (mFTType != FTT_MAP_TILE)
+                        {
+                            LL_WARNS(LOG_TXT) << mID << " abort: WAIT_HTTP_REQ not found" << LL_ENDL;
+                        }
+                        return true;
+                    }
+
+                    if (mCanUseHTTP && !mUrl.empty() && cur_size <= 0)
+                    {
+                        LLViewerRegion* region = getRegion();
+                        if (!region || mLastRegionId != region->getRegionID())
+                        {
+                            // cap failure? try on new region.
+                            mUrl.clear();
+                            ++mRetryAttempt;
+                            mLastRegionId.setNull();
+                            setState(INIT);
+                            return false;
+                        }
+                    }
+                }
+                else if (http_service_unavail == mGetStatus)
+                {
+                    LL_INFOS_ONCE(LOG_TXT) << "Texture server busy (503): " << mUrl << LL_ENDL;
+                    if (mCanUseHTTP && !mUrl.empty() && cur_size <= 0)
+                    {
+                        LLViewerRegion* region = getRegion();
+                        if (!region || mLastRegionId != region->getRegionID())
+                        {
+                            // try on new region.
+                            mUrl.clear();
+                            ++mRetryAttempt;
+                            mLastRegionId.setNull();
+                            setState(INIT);
+                            return false;
+                        }
+                    }
+                }
+                else if (http_not_sat == mGetStatus)
+                {
+                    // Allowed, we'll accept whatever data we have as complete.
+                    mHaveAllData = true;
+                }
+                else
+                {
+                    LL_INFOS(LOG_TXT) << "HTTP GET failed for: " << mUrl
+                                      << " Status: " << mGetStatus.toTerseString()
+                                      << " Reason: '" << mGetReason << "'"
+                                      << LL_ENDL;
+                }
+
+                if (mFTType != FTT_SERVER_BAKE && mFTType != FTT_MAP_TILE)
+                {
+                    mUrl.clear();
+                }
+                if (cur_size > 0)
+                {
+                    // Use available data
+                    mLoadedDiscard = mFormattedImage->getDiscardLevel();
+                    if (mLoadedDiscard < 0)
+                    {
+                        LL_WARNS(LOG_TXT) << mID << " mLoadedDiscard is " << mLoadedDiscard
+                                          << ", should be >=0" << LL_ENDL;
+                    }
+                    setState(DECODE_IMAGE);
+                    releaseHttpSemaphore();
+                    //return false;
+                    return doWork(param);
+                }
+
+                // Fail harder
+                resetFormattedData();
+                setState(DONE);
+                releaseHttpSemaphore();
+                LL_WARNS(LOG_TXT) << mID << " abort: fail harder" << LL_ENDL;
+                return true; // failed
+            }
+
+            // Clear the url since we're done with the fetch
+            // Note: mUrl is used to check is fetching is required so failure to clear it will force an http fetch
+            // next time the texture is requested, even if the data have already been fetched.
+            if(mWriteToCacheState != NOT_WRITE && mFTType != FTT_SERVER_BAKE)
+            {
+                // Why do we want to keep url if NOT_WRITE - is this a proxy for map tiles?
+                mUrl.clear();
+            }
+
+            if (! mHttpBufferArray || ! mHttpBufferArray->size())
+            {
+                // no data received.
+                if (mHttpBufferArray)
+                {
+                    mHttpBufferArray->release();
+                    mHttpBufferArray = NULL;
+                }
+
+                // abort.
+                setState(DONE);
+                LL_WARNS(LOG_TXT) << mID << " abort: no data received" << LL_ENDL;
+                releaseHttpSemaphore();
+                return true;
+            }
+
+            S32 append_size(mHttpBufferArray->size());
+            S32 total_size(cur_size + append_size);
+            S32 src_offset(0);
+            llassert_always(append_size == mRequestedSize);
+            if (mHttpReplyOffset && mHttpReplyOffset != cur_size)
+            {
+                // In case of a partial response, our offset may
+                // not be trivially contiguous with the data we have.
+                // Get back into alignment.
+                if ( (mHttpReplyOffset > cur_size) || (cur_size > mHttpReplyOffset + append_size))
+                {
+                    LL_WARNS(LOG_TXT) << "Partial HTTP response produces break in image data for texture "
+                                      << mID << ".  Aborting load."  << LL_ENDL;
+                    setState(DONE);
+                    releaseHttpSemaphore();
+                    return true;
+                }
+                src_offset = cur_size - mHttpReplyOffset;
+                append_size -= src_offset;
+                total_size -= src_offset;
+                mRequestedSize -= src_offset;           // Make requested values reflect useful part
+                mRequestedOffset += src_offset;
+            }
+
+            U8 * buffer = (U8 *)ll_aligned_malloc_16(total_size);
+            if (!buffer)
+            {
+                // abort. If we have no space for packet, we have not enough space to decode image
+                setState(DONE);
+                LL_WARNS(LOG_TXT) << mID << " abort: out of memory" << LL_ENDL;
+                releaseHttpSemaphore();
+                return true;
+            }
+
+            if (mFormattedImage.isNull())
+            {
+                // For now, create formatted image based on extension
+                std::string extension = gDirUtilp->getExtension(mUrl);
+                mFormattedImage = LLImageFormatted::createFromType(LLImageBase::getCodecFromExtension(extension));
+                if (mFormattedImage.isNull())
+                {
+                    mFormattedImage = new LLImageJ2C; // default
+                }
+            }
+
+            LLImageDataLock lock(mFormattedImage);
+
+            if (mHaveAllData) //the image file is fully loaded.
+            {
+                mFileSize = total_size;
+            }
+            else //the file size is unknown.
+            {
+                mFileSize = total_size + 1 ; //flag the file is not fully loaded.
+            }
+
+            if (cur_size > 0)
+            {
+                // Copy previously collected data into buffer
+                memcpy(buffer, mFormattedImage->getData(), cur_size);
+            }
+            mHttpBufferArray->read(src_offset, (char *) buffer + cur_size, append_size);
+
+            // NOTE: setData releases current data and owns new data (buffer)
+            mFormattedImage->setData(buffer, total_size);
+
+            // Done with buffer array
+            mHttpBufferArray->release();
+            mHttpBufferArray = NULL;
+            mHttpReplySize = 0;
+            mHttpReplyOffset = 0;
+
+            mLoadedDiscard = mRequestedDiscard;
+            if (mLoadedDiscard < 0)
+            {
+                LL_WARNS(LOG_TXT) << mID << " mLoadedDiscard is " << mLoadedDiscard
+                                  << ", should be >=0" << LL_ENDL;
+            }
+            setState(DECODE_IMAGE);
+            if (mWriteToCacheState != NOT_WRITE)
+            {
+                mWriteToCacheState = SHOULD_WRITE ;
+            }
+            releaseHttpSemaphore();
+            //return false;
+            return doWork(param);
+        }
+        else
+        {
+            // *HISTORY:  There was a texture timeout test here originally that
+            // would cancel a request that was over 120 seconds old.  That's
+            // probably not a good idea.  Particularly rich regions can take
+            // an enormous amount of time to load textures.  We'll revisit the
+            // various possible timeout components (total request time, connection
+            // time, I/O time, with and without retries, etc.) in the future.
+
+            return false;
+        }
+    }
+
+    if (mState == DECODE_IMAGE)
+    {
+        LL_PROFILE_ZONE_NAMED_CATEGORY_THREAD("tfwdw - DECODE_IMAGE");
+        static LLCachedControl<bool> textures_decode_disabled(gSavedSettings, "TextureDecodeDisabled", false);
+
+        if (textures_decode_disabled)
+        {
+            // for debug use, don't decode
+            setState(DONE);
+            return true;
+        }
+
+        if (mDesiredDiscard < 0)
+        {
+            // We aborted, don't decode
+            setState(DONE);
+            LL_DEBUGS(LOG_TXT) << mID << " DECODE_IMAGE abort: desired discard " << mDesiredDiscard << "<0" << LL_ENDL;
+            return true;
+        }
+
+        if (mFormattedImage->getDataSize() <= 0)
+        {
+            LL_WARNS(LOG_TXT) << "Decode entered with invalid mFormattedImage. ID = " << mID << LL_ENDL;
+
+            //abort, don't decode
+            setState(DONE);
+            LL_DEBUGS(LOG_TXT) << mID << " DECODE_IMAGE abort: (mFormattedImage->getDataSize() <= 0)" << LL_ENDL;
+            return true;
+        }
+        if (mLoadedDiscard < 0)
+        {
+            LL_WARNS(LOG_TXT) << "Decode entered with invalid mLoadedDiscard. ID = " << mID << LL_ENDL;
+
+            //abort, don't decode
+            setState(DONE);
+            LL_DEBUGS(LOG_TXT) << mID << " DECODE_IMAGE abort: mLoadedDiscard < 0" << LL_ENDL;
+            return true;
+        }
+        mDecodeTimer.reset();
+        mRawImage = NULL;
+        mAuxImage = NULL;
+        llassert_always(mFormattedImage.notNull());
+        S32 discard = mHaveAllData ? 0 : mLoadedDiscard;
+        mDecoded  = false;
+        setState(DECODE_IMAGE_UPDATE);
+        LL_DEBUGS(LOG_TXT) << mID << ": Decoding. Bytes: " << mFormattedImage->getDataSize() << " Discard: " << discard
+                           << " All Data: " << mHaveAllData << LL_ENDL;
+
+        // In case worked manages to request decode, be shut down,
+        // then init and request decode again with first decode
+        // still in progress, assign a sufficiently unique id
+        mDecodeHandle = LLAppViewer::getImageDecodeThread()->decodeImage(mFormattedImage,
+                                                                       discard,
+                                                                       mNeedsAux,
+                                                                       new DecodeResponder(mFetcher, mID, this));
+        if (mDecodeHandle == 0)
+        {
+            // Abort, failed to put into queue.
+            // Happens if viewer is shutting down
+            setState(DONE);
+            LL_DEBUGS(LOG_TXT) << mID << " DECODE_IMAGE abort: failed to post for decoding" << LL_ENDL;
+            return true;
+        }
+        // fall though
+    }
+
+    if (mState == DECODE_IMAGE_UPDATE)
+    {
+        LL_PROFILE_ZONE_NAMED_CATEGORY_THREAD("tfwdw - DECODE_IMAGE_UPDATE");
+        if (mDecoded)
+        {
+            mDecodeTime = mDecodeTimer.getElapsedTimeF32();
+
+            if (mDecodedDiscard < 0)
+            {
+                if (mCachedSize > 0 && !mInLocalCache && mRetryAttempt == 0)
+                {
+                    // Cache file should be deleted, try again
+                    LL_DEBUGS(LOG_TXT) << mID << ": Decode of cached file failed (removed), retrying" << LL_ENDL;
+                    llassert_always(mDecodeHandle == 0);
+                    mFormattedImage = NULL;
+                    ++mRetryAttempt;
+                    setState(INIT);
+                    //return false;
+                    return doWork(param);
+                }
+                else
+                {
+                    LL_DEBUGS(LOG_TXT) << "Failed to Decode image " << mID << " after " << mRetryAttempt << " retries" << LL_ENDL;
+                    setState(DONE); // failed
+                }
+            }
+            else
+            {
+                llassert_always(mRawImage.notNull());
+                LL_DEBUGS(LOG_TXT) << mID << ": Decoded. Discard: " << mDecodedDiscard
+                                   << " Raw Image: " << llformat("%dx%d",mRawImage->getWidth(),mRawImage->getHeight()) << LL_ENDL;
+                setState(WRITE_TO_CACHE);
+            }
+            // fall through
+        }
+        else
+        {
+            return false;
+        }
+    }
+
+    if (mState == WRITE_TO_CACHE)
+    {
+        LL_PROFILE_ZONE_NAMED_CATEGORY_THREAD("tfwdw - WRITE_TO_CACHE");
+        if (mWriteToCacheState != SHOULD_WRITE || mFormattedImage.isNull())
+        {
+            // If we're in a local cache or we didn't actually receive any new data,
+            // or we failed to load anything, skip
+            setState(DONE);
+            //return false;
+            return doWork(param);
+        }
+
+        LLImageDataSharedLock lock(mFormattedImage);
+
+        S32 datasize = mFormattedImage->getDataSize();
+        if(mFileSize < datasize)//This could happen when http fetching and sim fetching mixed.
+        {
+            if(mHaveAllData)
+            {
+                mFileSize = datasize ;
+            }
+            else
+            {
+                mFileSize = datasize + 1 ; //flag not fully loaded.
+            }
+        }
+        llassert_always(datasize);
+        mWritten = false;
+        setState(WAIT_ON_WRITE);
+        ++mCacheWriteCount;
+        CacheWriteResponder* responder = new CacheWriteResponder(mFetcher, mID);
+        // This call might be under work mutex, but mRawImage is not nessesary safe here.
+        // If something retrieves it via getRequestFinished() and modifies, image won't
+        // be protected by work mutex and won't be safe to use here nor in cache worker.
+        // So make sure users of getRequestFinished() does not attempt to modify image while
+        // fetcher is working
+        mCacheWriteTimer.reset();
+        mCacheWriteHandle = mFetcher->mTextureCache->writeToCache(mID,
+                                                                  mFormattedImage->getData(), datasize,
+                                                                  mFileSize, mRawImage, mDecodedDiscard, responder);
+        // fall through
+    }
+
+    if (mState == WAIT_ON_WRITE)
+    {
+        LL_PROFILE_ZONE_NAMED_CATEGORY_THREAD("tfwdw - WAIT_ON_WRITE");
+        if (writeToCacheComplete())
+        {
+            mCacheWriteTime = mCacheWriteTimer.getElapsedTimeF32();
+            setState(DONE);
+            // fall through
+        }
+        else
+        {
+            if (mDesiredDiscard < mDecodedDiscard)
+            {
+                // We're waiting for this write to complete before we can receive more data
+                // (we can't touch mFormattedImage until the write completes)
+                // Prioritize the write
+                mFetcher->mTextureCache->prioritizeWrite(mCacheWriteHandle);
+            }
+            return false;
+        }
+    }
+
+    if (mState == DONE)
+    {
+        LL_PROFILE_ZONE_NAMED_CATEGORY_THREAD("tfwdw - DONE");
+        if (mDecodedDiscard >= 0 && mDesiredDiscard < mDecodedDiscard)
+        {
+            // More data was requested, return to INIT
+            setState(INIT);
+            LL_DEBUGS(LOG_TXT) << mID << " more data requested, returning to INIT: "
+                               << " mDecodedDiscard " << mDecodedDiscard << ">= 0 && mDesiredDiscard " << mDesiredDiscard
+                               << "<" << " mDecodedDiscard " << mDecodedDiscard << LL_ENDL;
+            // return false;
+            return doWork(param);
+        }
+        else
+        {
+            mFetchTime = mFetchTimer.getElapsedTimeF32();
+            return true;
+        }
+    }
+
+    return false;
+}                                                                       // -Mw
+
+// Threads:  Ttf
+// virtual
+void LLTextureFetchWorker::onCompleted(LLCore::HttpHandle handle, LLCore::HttpResponse * response)
+{
+    LL_PROFILE_ZONE_SCOPED;
+    static LLCachedControl<bool> log_to_viewer_log(gSavedSettings, "LogTextureDownloadsToViewerLog", false);
+    static LLCachedControl<bool> log_to_sim(gSavedSettings, "LogTextureDownloadsToSimulator", false);
+    static LLCachedControl<bool> log_texture_traffic(gSavedSettings, "LogTextureNetworkTraffic", false) ;
+
+    LLMutexLock lock(&mWorkMutex);                                      // +Mw
+
+    mHttpActive = false;
+
+    if (log_to_viewer_log || log_to_sim)
+    {
+        mFetcher->mTextureInfo.setRequestStartTime(mID, mMetricsStartTime.value());
+        mFetcher->mTextureInfo.setRequestType(mID, LLTextureInfoDetails::REQUEST_TYPE_HTTP);
+        mFetcher->mTextureInfo.setRequestSize(mID, mRequestedSize);
+        mFetcher->mTextureInfo.setRequestOffset(mID, mRequestedOffset);
+        mFetcher->mTextureInfo.setRequestCompleteTimeAndLog(mID, LLTimer::getTotalTime());
+    }
+
+    static LLCachedControl<F32> fake_failure_rate(gSavedSettings, "TextureFetchFakeFailureRate", 0.0f);
+    F32 rand_val = ll_frand();
+    F32 rate = fake_failure_rate;
+    if (mFTType == FTT_SERVER_BAKE && (fake_failure_rate > 0.0) && (rand_val < fake_failure_rate))
+    {
+        LL_WARNS(LOG_TXT) << mID << " for debugging, setting fake failure status for texture " << mID
+                          << " (rand was " << rand_val << "/" << rate << ")" << LL_ENDL;
+        response->setStatus(LLCore::HttpStatus(503));
+    }
+    bool success = true;
+    bool partial = false;
+    LLCore::HttpStatus status(response->getStatus());
+    if (!status && (mFTType == FTT_SERVER_BAKE))
+    {
+        LL_INFOS(LOG_TXT) << mID << " state " << e_state_name[mState] << LL_ENDL;
+        mFetchRetryPolicy.onFailure(response);
+        F32 retry_after;
+        if (mFetchRetryPolicy.shouldRetry(retry_after))
+        {
+            LL_INFOS(LOG_TXT) << mID << " will retry after " << retry_after << " seconds, resetting state to LOAD_FROM_NETWORK" << LL_ENDL;
+            mFetcher->removeFromHTTPQueue(mID, S32Bytes(0));
+            std::string reason(status.toString());
+            setGetStatus(status, reason);
+            releaseHttpSemaphore();
+            setState(LOAD_FROM_NETWORK);
+            return;
+        }
+        else
+        {
+            LL_INFOS(LOG_TXT) << mID << " will not retry" << LL_ENDL;
+        }
+    }
+    else
+    {
+        mFetchRetryPolicy.onSuccess();
+    }
+
+    std::string reason(status.toString());
+    setGetStatus(status, reason);
+    LL_DEBUGS(LOG_TXT) << "HTTP COMPLETE: " << mID
+                       << " status: " << status.toTerseString()
+                       << " '" << reason << "'"
+                       << LL_ENDL;
+
+    if (! status)
+    {
+        success = false;
+        if (mFTType != FTT_MAP_TILE) // missing map tiles are normal, don't complain about them.
+        {
+            LL_WARNS(LOG_TXT) << "CURL GET FAILED, status: " << status.toTerseString()
+                              << " reason: " << reason << LL_ENDL;
+        }
+    }
+    else
+    {
+        // A warning about partial (HTTP 206) data.  Some grid services
+        // do *not* return a 'Content-Range' header in the response to
+        // Range requests with a 206 status.  We're forced to assume
+        // we get what we asked for in these cases until we can fix
+        // the services.
+        static const LLCore::HttpStatus par_status(HTTP_PARTIAL_CONTENT);
+
+        partial = (par_status == status);
+    }
+
+    S32BytesImplicit data_size = callbackHttpGet(response, partial, success);
+
+    if (log_texture_traffic && data_size > 0)
+    {
+        // one worker per multiple textures
+        std::vector<LLViewerTexture*> textures;
+        LLViewerTextureManager::findTextures(mID, textures);
+        std::vector<LLViewerTexture*>::iterator iter = textures.begin();
+        while (iter != textures.end())
+        {
+            LLViewerTexture* tex = *iter++;
+            if (tex)
+            {
+                gTotalTextureBytesPerBoostLevel[tex->getBoostLevel()] += data_size;
+            }
+        }
+    }
+
+    mFetcher->removeFromHTTPQueue(mID, data_size);
+
+    recordTextureDone(true, data_size);
+}                                                                       // -Mw
+
+
+// Threads:  Tmain
+void LLTextureFetchWorker::endWork(S32 param, bool aborted)
+{
+    LL_PROFILE_ZONE_SCOPED;
+    if (mDecodeHandle != 0)
+    {
+        // LL::ThreadPool has no operation to cancel a particular work item
+        mDecodeHandle = 0;
+    }
+    mFormattedImage = NULL;
+}
+
+//////////////////////////////////////////////////////////////////////////////
+
+// Threads:  Ttf
+
+// virtual
+void LLTextureFetchWorker::finishWork(S32 param, bool completed)
+{
+    LL_PROFILE_ZONE_SCOPED;
+    // The following are required in case the work was aborted
+    if (mCacheReadHandle != LLTextureCache::nullHandle())
+    {
+        mFetcher->mTextureCache->readComplete(mCacheReadHandle, true);
+        mCacheReadHandle = LLTextureCache::nullHandle();
+    }
+    if (mCacheWriteHandle != LLTextureCache::nullHandle())
+    {
+        mFetcher->mTextureCache->writeComplete(mCacheWriteHandle, true);
+        mCacheWriteHandle = LLTextureCache::nullHandle();
+    }
+}
+
+// LLQueuedThread's update() method is asking if it's okay to
+// delete this worker.  You'll notice we're not locking in here
+// which is a slight concern.  Caller is expected to have made
+// this request 'quiet' by whatever means...
+//
+// Threads:  Tmain
+
+// virtual
+bool LLTextureFetchWorker::deleteOK()
+{
+    bool delete_ok = true;
+
+    if (mHttpActive)
+    {
+        // HTTP library has a pointer to this worker
+        // and will dereference it to do notification.
+        delete_ok = false;
+    }
+
+    if (WAIT_HTTP_RESOURCE2 == mState)
+    {
+        if (mFetcher->isHttpWaiter(mID))
+        {
+            // Don't delete the worker out from under the releaseHttpWaiters()
+            // method.  Keep the pointers valid, clean up after that method
+            // has recognized the cancelation and removed the UUID from the
+            // waiter list.
+            delete_ok = false;
+        }
+    }
+
+    // Allow any pending reads or writes to complete
+    if (mCacheReadHandle != LLTextureCache::nullHandle())
+    {
+        if (mFetcher->mTextureCache->readComplete(mCacheReadHandle, true))
+        {
+            mCacheReadHandle = LLTextureCache::nullHandle();
+        }
+        else
+        {
+            delete_ok = false;
+        }
+    }
+    if (mCacheWriteHandle != LLTextureCache::nullHandle())
+    {
+        if (mFetcher->mTextureCache->writeComplete(mCacheWriteHandle))
+        {
+            mCacheWriteHandle = LLTextureCache::nullHandle();
+        }
+        else
+        {
+            delete_ok = false;
+        }
+    }
+
+    if ((haveWork() &&
+         // not ok to delete from these states
+         ((mState >= WRITE_TO_CACHE && mState <= WAIT_ON_WRITE))))
+    {
+        delete_ok = false;
+    }
+
+    return delete_ok;
+}
+
+// Threads:  Ttf
+void LLTextureFetchWorker::removeFromCache()
+{
+    if (!mInLocalCache)
+    {
+        mFetcher->mTextureCache->removeFromCache(mID);
+    }
+}
+
+
+//////////////////////////////////////////////////////////////////////////////
+
+// Threads:  Ttf
+// Locks:  Mw
+S32 LLTextureFetchWorker::callbackHttpGet(LLCore::HttpResponse * response,
+                                          bool partial, bool success)
+{
+    S32 data_size = 0 ;
+
+    if (mState != WAIT_HTTP_REQ)
+    {
+        LL_WARNS(LOG_TXT) << "callbackHttpGet for unrequested fetch worker: " << mID
+                          << " req=" << mSentRequest << " state= " << mState << LL_ENDL;
+        return data_size;
+    }
+    if (mLoaded)
+    {
+        LL_WARNS(LOG_TXT) << "Duplicate callback for " << mID.asString() << LL_ENDL;
+        return data_size ; // ignore duplicate callback
+    }
+    if (success)
+    {
+        // get length of stream:
+        LLCore::BufferArray * body(response->getBody());
+        data_size = body ? body->size() : 0;
+
+        LL_DEBUGS(LOG_TXT) << "HTTP RECEIVED: " << mID.asString() << " Bytes: " << data_size << LL_ENDL;
+        if (data_size > 0)
+        {
+            // *TODO: set the formatted image data here directly to avoid the copy
+
+            // Hold on to body for later copy
+            llassert_always(NULL == mHttpBufferArray);
+            body->addRef();
+            mHttpBufferArray = body;
+
+            if (partial)
+            {
+                unsigned int offset(0), length(0), full_length(0);
+                response->getRange(&offset, &length, &full_length);
+                if (! offset && ! length)
+                {
+                    // This is the case where we receive a 206 status but
+                    // there wasn't a useful Content-Range header in the response.
+                    // This could be because it was badly formatted but is more
+                    // likely due to capabilities services which scrub headers
+                    // from responses.  Assume we got what we asked for...
+                    mHttpReplySize = data_size;
+                    mHttpReplyOffset = mRequestedOffset;
+                }
+                else
+                {
+                    mHttpReplySize = length;
+                    mHttpReplyOffset = offset;
+                }
+            }
+
+            if (! partial)
+            {
+                // Response indicates this is the entire asset regardless
+                // of our asking for a byte range.  Mark it so and drop
+                // any partial data we might have so that the current
+                // response body becomes the entire dataset.
+                if (data_size <= mRequestedOffset)
+                {
+                    LL_WARNS(LOG_TXT) << "Fetched entire texture " << mID
+                                      << " when it was expected to be marked complete.  mImageSize:  "
+                                      << mFileSize << " datasize:  " << mFormattedImage->getDataSize()
+                                      << LL_ENDL;
+                }
+                mHaveAllData = true;
+                llassert_always(mDecodeHandle == 0);
+                mFormattedImage = NULL; // discard any previous data we had
+            }
+            else if (data_size < mRequestedSize)
+            {
+                mHaveAllData = true;
+            }
+            else if (data_size > mRequestedSize)
+            {
+                // *TODO: This shouldn't be happening any more  (REALLY don't expect this anymore)
+                LL_WARNS(LOG_TXT) << "data_size = " << data_size << " > requested: " << mRequestedSize << LL_ENDL;
+                mHaveAllData = true;
+                llassert_always(mDecodeHandle == 0);
+                mFormattedImage = NULL; // discard any previous data we had
+            }
+        }
+        else
+        {
+            // We requested data but received none (and no error),
+            // so presumably we have all of it
+            mHaveAllData = true;
+        }
+        mRequestedSize = data_size;
+
+        if (mHaveAllData)
+        {
+            LLViewerStatsRecorder::instance().textureFetch();
+        }
+
+        // *TODO: set the formatted image data here directly to avoid the copy
+    }
+    else
+    {
+        mRequestedSize = -1; // error
+    }
+
+    mLoaded = true;
+
+    return data_size ;
+}
+
+//////////////////////////////////////////////////////////////////////////////
+
+// Threads:  Ttc
+void LLTextureFetchWorker::callbackCacheRead(bool success, LLImageFormatted* image,
+                                             S32 imagesize, bool islocal)
+{
+    LL_PROFILE_ZONE_SCOPED_CATEGORY_TEXTURE;
+    LLMutexLock lock(&mWorkMutex);                                      // +Mw
+    if (mState != LOAD_FROM_TEXTURE_CACHE)
+    {
+//      LL_WARNS(LOG_TXT) << "Read callback for " << mID << " with state = " << mState << LL_ENDL;
+        return;
+    }
+    if (success)
+    {
+        llassert_always(imagesize >= 0);
+        mFileSize = imagesize;
+        mFormattedImage = image;
+        mImageCodec = image->getCodec();
+        mInLocalCache = islocal;
+        if (mFileSize != 0 && mFormattedImage->getDataSize() >= mFileSize)
+        {
+            mHaveAllData = true;
+        }
+    }
+    mLoaded = true;
+}                                                                       // -Mw
+
+// Threads:  Ttc
+void LLTextureFetchWorker::callbackCacheWrite(bool success)
+{
+    LLMutexLock lock(&mWorkMutex);                                      // +Mw
+    if (mState != WAIT_ON_WRITE)
+    {
+//      LL_WARNS(LOG_TXT) << "Write callback for " << mID << " with state = " << mState << LL_ENDL;
+        return;
+    }
+    mWritten = true;
+}                                                                       // -Mw
+
+//////////////////////////////////////////////////////////////////////////////
+
+// Threads:  Tid
+void LLTextureFetchWorker::callbackDecoded(bool success, const std::string &error_message, LLImageRaw* raw, LLImageRaw* aux, S32 decode_id)
+{
+    LLMutexLock lock(&mWorkMutex);                                      // +Mw
+    if (mDecodeHandle == 0)
+    {
+        return; // aborted, ignore
+    }
+    if (mDecodeHandle != decode_id)
+    {
+        // Queue doesn't support canceling old requests.
+        // This shouldn't normally happen, but in case it's possible that a worked
+        // will request decode, be aborted, reinited then start a new decode
+        LL_DEBUGS(LOG_TXT) << mID << " received obsolete decode's callback" << LL_ENDL;
+        return; // ignore
+    }
+    if (mState != DECODE_IMAGE_UPDATE)
+    {
+        LL_DEBUGS(LOG_TXT) << "Decode callback for " << mID << " with state = " << mState << LL_ENDL;
+        mDecodeHandle = 0;
+        return;
+    }
+    llassert_always(mFormattedImage.notNull());
+
+    mDecodeHandle = 0;
+    if (success)
+    {
+        llassert_always(raw);
+        mRawImage = raw;
+        mAuxImage = aux;
+        mDecodedDiscard = mFormattedImage->getDiscardLevel();
+        LL_DEBUGS(LOG_TXT) << mID << ": Decode Finished. Discard: " << mDecodedDiscard
+                           << " Raw Image: " << llformat("%dx%d",mRawImage->getWidth(),mRawImage->getHeight()) << LL_ENDL;
+    }
+    else
+    {
+        LL_WARNS(LOG_TXT) << "DECODE FAILED: " << mID << " Discard: " << (S32)mFormattedImage->getDiscardLevel() << ", reason: " << error_message << LL_ENDL;
+        removeFromCache();
+        mDecodedDiscard = -1; // Redundant, here for clarity and paranoia
+    }
+    mDecoded = true;
+//  LL_INFOS(LOG_TXT) << mID << " : DECODE COMPLETE " << LL_ENDL;
+}                                                                       // -Mw
+
+//////////////////////////////////////////////////////////////////////////////
+
+// Threads:  Ttf
+bool LLTextureFetchWorker::writeToCacheComplete()
+{
+    // Complete write to cache
+    if (mCacheWriteHandle != LLTextureCache::nullHandle())
+    {
+        if (!mWritten)
+        {
+            return false;
+        }
+        if (mFetcher->mTextureCache->writeComplete(mCacheWriteHandle))
+        {
+            mCacheWriteHandle = LLTextureCache::nullHandle();
+        }
+        else
+        {
+            return false;
+        }
+    }
+    return true;
+}
+
+
+// Threads:  Ttf
+void LLTextureFetchWorker::recordTextureStart(bool is_http)
+{
+    if (! mMetricsStartTime.value())
+    {
+        mMetricsStartTime = LLViewerAssetStatsFF::get_timestamp();
+    }
+    LLViewerAssetStatsFF::record_enqueue(LLViewerAssetType::AT_TEXTURE,
+                                                 is_http,
+                                                 LLImageBase::TYPE_AVATAR_BAKE == mType);
+}
+
+
+// Threads:  Ttf
+void LLTextureFetchWorker::recordTextureDone(bool is_http, F64 byte_count)
+{
+    if (mMetricsStartTime.value())
+    {
+        LLViewerAssetStatsFF::record_response(LLViewerAssetType::AT_TEXTURE,
+                                              is_http,
+                                              LLImageBase::TYPE_AVATAR_BAKE == mType,
+                                              LLViewerAssetStatsFF::get_timestamp() - mMetricsStartTime,
+                                              byte_count);
+        mMetricsStartTime = (U32Seconds)0;
+    }
+    LLViewerAssetStatsFF::record_dequeue(LLViewerAssetType::AT_TEXTURE,
+                                                 is_http,
+                                                 LLImageBase::TYPE_AVATAR_BAKE == mType);
+}
+
+
+//////////////////////////////////////////////////////////////////////////////
+//////////////////////////////////////////////////////////////////////////////
+// public
+
+std::string LLTextureFetch::getStateString(S32 state)
+{
+    if (state < 0 || state > sizeof(e_state_name) / sizeof(char*))
+    {
+        return llformat("%d", state);
+    }
+
+    return e_state_name[state];
+}
+
+LLTextureFetch::LLTextureFetch(LLTextureCache* cache, bool threaded, bool qa_mode)
+    : LLWorkerThread("TextureFetch", threaded, true),
+      mDebugCount(0),
+      mDebugPause(false),
+      mPacketCount(0),
+      mBadPacketCount(0),
+      mQueueMutex(),
+      mNetworkQueueMutex(),
+      mTextureCache(cache),
+      mTextureBandwidth(0),
+      mHTTPTextureBits(0),
+      mTotalHTTPRequests(0),
+      mQAMode(qa_mode),
+      mHttpRequest(NULL),
+      mHttpOptions(),
+      mHttpOptionsWithHeaders(),
+      mHttpHeaders(),
+      mHttpPolicyClass(LLCore::HttpRequest::DEFAULT_POLICY_ID),
+      mHttpMetricsHeaders(),
+      mHttpMetricsPolicyClass(LLCore::HttpRequest::DEFAULT_POLICY_ID),
+      mTotalCacheReadCount(0U),
+      mTotalCacheWriteCount(0U),
+      mTotalResourceWaitCount(0U),
+      mFetchSource(LLTextureFetch::FROM_ALL),
+      mOriginFetchSource(LLTextureFetch::FROM_ALL),
+      mTextureInfoMainThread(false)
+{
+    mMaxBandwidth = gSavedSettings.getF32("ThrottleBandwidthKBPS");
+    mTextureInfo.setLogging(true);
+
+    LLAppCoreHttp & app_core_http(LLAppViewer::instance()->getAppCoreHttp());
+    mHttpRequest = new LLCore::HttpRequest;
+    mHttpOptions = LLCore::HttpOptions::ptr_t(new LLCore::HttpOptions);
+    mHttpOptionsWithHeaders = LLCore::HttpOptions::ptr_t(new LLCore::HttpOptions);
+    mHttpOptionsWithHeaders->setWantHeaders(true);
+    mHttpHeaders = LLCore::HttpHeaders::ptr_t(new LLCore::HttpHeaders);
+    mHttpHeaders->append(HTTP_OUT_HEADER_ACCEPT, HTTP_CONTENT_IMAGE_X_J2C);
+    mHttpPolicyClass = app_core_http.getPolicy(LLAppCoreHttp::AP_TEXTURE);
+    mHttpMetricsHeaders = LLCore::HttpHeaders::ptr_t(new LLCore::HttpHeaders);
+    mHttpMetricsHeaders->append(HTTP_OUT_HEADER_CONTENT_TYPE, HTTP_CONTENT_LLSD_XML);
+    mHttpMetricsPolicyClass = app_core_http.getPolicy(LLAppCoreHttp::AP_REPORTING);
+    mHttpHighWater = HTTP_NONPIPE_REQUESTS_HIGH_WATER;
+    mHttpLowWater = HTTP_NONPIPE_REQUESTS_LOW_WATER;
+    mHttpSemaphore = 0;
+
+    // If that test log has ben requested but not yet created, create it
+    if (LLMetricPerformanceTesterBasic::isMetricLogRequested(sTesterName) && !LLMetricPerformanceTesterBasic::getTester(sTesterName))
+    {
+        sTesterp = new LLTextureFetchTester() ;
+        if (!sTesterp->isValid())
+        {
+            delete sTesterp;
+            sTesterp = NULL;
+        }
+    }
+}
+
+LLTextureFetch::~LLTextureFetch()
+{
+    clearDeleteList();
+
+    while (! mCommands.empty())
+    {
+        TFRequest * req(mCommands.front());
+        mCommands.erase(mCommands.begin());
+        delete req;
+    }
+
+    mHttpWaitResource.clear();
+
+    delete mHttpRequest;
+    mHttpRequest = NULL;
+
+    // ~LLQueuedThread() called here
+}
+
+S32 LLTextureFetch::createRequest(FTType f_type, const std::string& url, const LLUUID& id, const LLHost& host, F32 priority,
+                                   S32 w, S32 h, S32 c, S32 desired_discard, bool needs_aux, bool can_use_http)
+{
+    LL_PROFILE_ZONE_SCOPED;
+    if (mDebugPause)
+    {
+        return -1;
+    }
+
+    if (f_type == FTT_SERVER_BAKE)
+    {
+        LL_DEBUGS("Avatar") << " requesting " << id << " " << w << "x" << h << " discard " << desired_discard << " type " << f_type << LL_ENDL;
+    }
+    LLTextureFetchWorker* worker = getWorker(id) ;
+    if (worker)
+    {
+        if (worker->mHost != host)
+        {
+            LL_WARNS(LOG_TXT) << "LLTextureFetch::createRequest " << id << " called with multiple hosts: "
+                              << host << " != " << worker->mHost << LL_ENDL;
+            removeRequest(worker, true);
+            worker = NULL;
+            return -1;
+        }
+    }
+
+    S32 desired_size;
+    std::string exten = gDirUtilp->getExtension(url);
+    //if (f_type == FTT_SERVER_BAKE)
+    if ((f_type == FTT_SERVER_BAKE) && !url.empty() && !exten.empty() && (LLImageBase::getCodecFromExtension(exten) != IMG_CODEC_J2C))
+    {
+        // SH-4030: This case should be redundant with the following one, just
+        // breaking it out here to clarify that it's intended behavior.
+        llassert(!url.empty() && (!exten.empty() && LLImageBase::getCodecFromExtension(exten) != IMG_CODEC_J2C));
+
+        // Do full requests for baked textures to reduce interim blurring.
+        LL_DEBUGS(LOG_TXT) << "full request for " << id << " texture is FTT_SERVER_BAKE" << LL_ENDL;
+        desired_size = MAX_IMAGE_DATA_SIZE;
+        desired_discard = 0;
+    }
+    else if (!url.empty() && (!exten.empty() && LLImageBase::getCodecFromExtension(exten) != IMG_CODEC_J2C))
+    {
+        LL_DEBUGS(LOG_TXT) << "full request for " << id << " exten is not J2C: " << exten << LL_ENDL;
+        // Only do partial requests for J2C at the moment
+        desired_size = MAX_IMAGE_DATA_SIZE;
+        desired_discard = 0;
+    }
+    else if (desired_discard == 0)
+    {
+        // if we want the entire image, and we know its size, then get it all
+        // (calcDataSizeJ2C() below makes assumptions about how the image
+        // was compressed - this code ensures that when we request the entire image,
+        // we really do get it.)
+        desired_size = MAX_IMAGE_DATA_SIZE;
+    }
+    else if (w*h*c > 0)
+    {
+        // If the requester knows the dimensions of the image,
+        // this will calculate how much data we need without having to parse the header
+
+        desired_size = LLImageJ2C::calcDataSizeJ2C(w, h, c, desired_discard);
+    }
+    else
+    {
+        // If the requester knows nothing about the file, we fetch the smallest
+        // amount of data at the lowest resolution (highest discard level) possible.
+        desired_size = TEXTURE_CACHE_ENTRY_SIZE;
+        desired_discard = MAX_DISCARD_LEVEL;
+    }
+
+
+    if (worker)
+    {
+        if (worker->wasAborted())
+        {
+            return -1; // need to wait for previous aborted request to complete
+        }
+        worker->lockWorkMutex();                                        // +Mw
+        if (worker->mState == LLTextureFetchWorker::DONE && worker->mDesiredSize == llmax(desired_size, TEXTURE_CACHE_ENTRY_SIZE) && worker->mDesiredDiscard == desired_discard) {
+            worker->unlockWorkMutex();                                  // -Mw
+
+            return -1; // similar request has failed or is in a transitional state
+        }
+        worker->mActiveCount++;
+        worker->mNeedsAux = needs_aux;
+        worker->setImagePriority(priority);
+        worker->setDesiredDiscard(desired_discard, desired_size);
+        worker->setCanUseHTTP(can_use_http);
+
+        //MAINT-4184 url is always empty.  Do not set with it.
+
+        if (!worker->haveWork())
+        {
+            worker->setState(LLTextureFetchWorker::INIT);
+            worker->unlockWorkMutex();                                  // -Mw
+
+            worker->addWork(0);
+        }
+        else
+        {
+            worker->unlockWorkMutex();                                  // -Mw
+        }
+    }
+    else
+    {
+        worker = new LLTextureFetchWorker(this, f_type, url, id, host, priority, desired_discard, desired_size);
+        lockQueue();                                                    // +Mfq
+        mRequestMap[id] = worker;
+        unlockQueue();                                                  // -Mfq
+
+        worker->lockWorkMutex();                                        // +Mw
+        worker->mActiveCount++;
+        worker->mNeedsAux = needs_aux;
+        worker->setCanUseHTTP(can_use_http) ;
+        worker->unlockWorkMutex();                                      // -Mw
+    }
+
+    LL_DEBUGS(LOG_TXT) << "REQUESTED: " << id << " f_type " << fttype_to_string(f_type)
+                       << " Discard: " << desired_discard << " size " << desired_size << LL_ENDL;
+    return desired_discard;
+}
+// Threads:  T*
+//
+// protected
+void LLTextureFetch::addToHTTPQueue(const LLUUID& id)
+{
+    LL_PROFILE_ZONE_SCOPED;
+    LLMutexLock lock(&mNetworkQueueMutex);                              // +Mfnq
+    mHTTPTextureQueue.insert(id);
+    mTotalHTTPRequests++;
+}                                                                       // -Mfnq
+
+// Threads:  T*
+void LLTextureFetch::removeFromHTTPQueue(const LLUUID& id, S32Bytes received_size)
+{
+    LL_PROFILE_ZONE_SCOPED;
+    LLMutexLock lock(&mNetworkQueueMutex);                              // +Mfnq
+    mHTTPTextureQueue.erase(id);
+    mHTTPTextureBits += received_size; // Approximate - does not include header bits
+}                                                                       // -Mfnq
+
+// NB:  If you change deleteRequest() you should probably make
+// parallel changes in removeRequest().  They're functionally
+// identical with only argument variations.
+//
+// Threads:  T*
+void LLTextureFetch::deleteRequest(const LLUUID& id, bool cancel)
+{
+    LL_PROFILE_ZONE_SCOPED;
+    lockQueue();                                                        // +Mfq
+    LLTextureFetchWorker* worker = getWorkerAfterLock(id);
+    if (worker)
+    {
+        size_t erased_1 = mRequestMap.erase(worker->mID);
+        unlockQueue();                                                  // -Mfq
+
+        llassert_always(erased_1 > 0) ;
+        llassert_always(!(worker->getFlags(LLWorkerClass::WCF_DELETE_REQUESTED))) ;
+
+        worker->scheduleDelete();
+    }
+    else
+    {
+        unlockQueue();                                                  // -Mfq
+    }
+}
+
+// NB:  If you change removeRequest() you should probably make
+// parallel changes in deleteRequest().  They're functionally
+// identical with only argument variations.
+//
+// Threads:  T*
+void LLTextureFetch::removeRequest(LLTextureFetchWorker* worker, bool cancel)
+{
+    LL_PROFILE_ZONE_SCOPED;
+    if(!worker)
+    {
+        return;
+    }
+
+    lockQueue();                                                        // +Mfq
+    size_t erased_1 = mRequestMap.erase(worker->mID);
+    unlockQueue();                                                      // -Mfq
+
+    llassert_always(erased_1 > 0) ;
+    llassert_always(!(worker->getFlags(LLWorkerClass::WCF_DELETE_REQUESTED))) ;
+
+    worker->scheduleDelete();
+}
+
+void LLTextureFetch::deleteAllRequests()
+{
+    while(1)
+    {
+        lockQueue();
+        if(mRequestMap.empty())
+        {
+            unlockQueue() ;
+            break;
+        }
+
+        LLTextureFetchWorker* worker = mRequestMap.begin()->second;
+        unlockQueue() ;
+
+        removeRequest(worker, true);
+    }
+}
+
+// Threads:  T*
+S32 LLTextureFetch::getNumRequests()
+{
+    lockQueue();                                                        // +Mfq
+    S32 size = (S32)mRequestMap.size();
+    unlockQueue();                                                      // -Mfq
+
+    return size;
+}
+
+// Threads:  T*
+S32 LLTextureFetch::getNumHTTPRequests()
+{
+    mNetworkQueueMutex.lock();                                          // +Mfq
+    S32 size = (S32)mHTTPTextureQueue.size();
+    mNetworkQueueMutex.unlock();                                        // -Mfq
+
+    return size;
+}
+
+// Threads:  T*
+U32 LLTextureFetch::getTotalNumHTTPRequests()
+{
+    mNetworkQueueMutex.lock();                                          // +Mfq
+    U32 size = mTotalHTTPRequests;
+    mNetworkQueueMutex.unlock();                                        // -Mfq
+
+    return size;
+}
+
+// call lockQueue() first!
+// Threads:  T*
+// Locks:  Mfq
+LLTextureFetchWorker* LLTextureFetch::getWorkerAfterLock(const LLUUID& id)
+{
+    LL_PROFILE_ZONE_SCOPED;
+    LLTextureFetchWorker* res = NULL;
+    map_t::iterator iter = mRequestMap.find(id);
+    if (iter != mRequestMap.end())
+    {
+        res = iter->second;
+    }
+    return res;
+}
+
+// Threads:  T*
+LLTextureFetchWorker* LLTextureFetch::getWorker(const LLUUID& id)
+{
+    LLMutexLock lock(&mQueueMutex);                                     // +Mfq
+
+    return getWorkerAfterLock(id);
+}                                                                       // -Mfq
+
+
+// Threads:  T*
+bool LLTextureFetch::getRequestFinished(const LLUUID& id, S32& discard_level,
+                                        LLPointer<LLImageRaw>& raw, LLPointer<LLImageRaw>& aux,
+                                        LLCore::HttpStatus& last_http_get_status)
+{
+    LL_PROFILE_ZONE_SCOPED;
+    bool res = false;
+    LLTextureFetchWorker* worker = getWorker(id);
+    if (worker)
+    {
+        if (worker->wasAborted())
+        {
+            res = true;
+        }
+        else if (!worker->haveWork())
+        {
+            // Should only happen if we set mDebugPause...
+            if (!mDebugPause)
+            {
+//              LL_WARNS(LOG_TXT) << "Adding work for inactive worker: " << id << LL_ENDL;
+                worker->addWork(0);
+            }
+        }
+        else if (worker->checkWork())
+        {
+            F32 decode_time;
+            F32 fetch_time;
+            F32 cache_read_time;
+            F32 cache_write_time;
+            S32 file_size;
+            std::map<S32, F32> logged_state_timers;
+            F32 skipped_states_time;
+            worker->lockWorkMutex();                                    // +Mw
+            last_http_get_status = worker->mGetStatus;
+            discard_level = worker->mDecodedDiscard;
+            raw = worker->mRawImage;
+            aux = worker->mAuxImage;
+
+            decode_time = worker->mDecodeTime;
+            fetch_time = worker->mFetchTime;
+            cache_read_time = worker->mCacheReadTime;
+            cache_write_time = worker->mCacheWriteTime;
+            file_size = worker->mFileSize;
+            worker->mCacheReadTimer.reset();
+            worker->mDecodeTimer.reset();
+            worker->mCacheWriteTimer.reset();
+            worker->mFetchTimer.reset();
+            logged_state_timers = worker->mStateTimersMap;
+            skipped_states_time = worker->mSkippedStatesTime;
+            worker->mStateTimer.reset();
+            res = true;
+            LL_DEBUGS(LOG_TXT) << id << ": Request Finished. State: " << worker->mState << " Discard: " << discard_level << LL_ENDL;
+            worker->unlockWorkMutex();                                  // -Mw
+
+            sample(sTexDecodeLatency, decode_time);
+            sample(sTexFetchLatency, fetch_time);
+            sample(sCacheReadLatency, cache_read_time);
+            sample(sCacheWriteLatency, cache_write_time);
+
+            static LLCachedControl<F32> min_time_to_log(gSavedSettings, "TextureFetchMinTimeToLog", 2.f);
+            if (fetch_time > min_time_to_log)
+            {
+                //LL_INFOS() << "fetch_time: " << fetch_time << " cache_read_time: " << cache_read_time << " decode_time: " << decode_time << " cache_write_time: " << cache_write_time << LL_ENDL;
+
+                LLTextureFetchTester* tester = (LLTextureFetchTester*)LLMetricPerformanceTesterBasic::getTester(sTesterName);
+                if (tester)
+                {
+                    tester->updateStats(logged_state_timers, fetch_time, skipped_states_time, file_size) ;
+                }
+            }
+        }
+        else
+        {
+            worker->lockWorkMutex();                                    // +Mw
+            if ((worker->mDecodedDiscard >= 0) &&
+                (worker->mDecodedDiscard < discard_level || discard_level < 0) &&
+                (worker->mState >= LLTextureFetchWorker::WAIT_ON_WRITE))
+            {
+                // Not finished, but data is ready
+                discard_level = worker->mDecodedDiscard;
+                raw = worker->mRawImage;
+                aux = worker->mAuxImage;
+            }
+            worker->unlockWorkMutex();                                  // -Mw
+        }
+    }
+    else
+    {
+        res = true;
+    }
+    return res;
+}
+
+// Threads:  T*
+bool LLTextureFetch::updateRequestPriority(const LLUUID& id, F32 priority)
+{
+    LL_PROFILE_ZONE_SCOPED;
+    mRequestQueue.tryPost([=]()
+        {
+            LLTextureFetchWorker* worker = getWorker(id);
+            if (worker)
+            {
+                worker->lockWorkMutex();                                        // +Mw
+                worker->setImagePriority(priority);
+                worker->unlockWorkMutex();                                      // -Mw
+            }
+        });
+
+    return true;
+}
+
+// Replicates and expands upon the base class's
+// getPending() implementation.  getPending() and
+// runCondition() replicate one another's logic to
+// an extent and are sometimes used for the same
+// function (deciding whether or not to sleep/pause
+// a thread).  So the implementations need to stay
+// in step, at least until this can be refactored and
+// the redundancy eliminated.
+//
+// Threads:  T*
+
+//virtual
+size_t LLTextureFetch::getPending()
+{
+    LL_PROFILE_ZONE_SCOPED;
+    size_t res;
+    lockData();                                                         // +Ct
+    {
+        LLMutexLock lock(&mQueueMutex);                                 // +Mfq
+
+        res = mRequestQueue.size();
+        res += mCommands.size();
+    }                                                                   // -Mfq
+    unlockData();                                                       // -Ct
+    return res;
+}
+
+// Locks:  Ct
+// virtual
+bool LLTextureFetch::runCondition()
+{
+    // Caller is holding the lock on LLThread's condition variable.
+
+    // LLQueuedThread, unlike its base class LLThread, makes this a
+    // private method which is unfortunate.  I want to use it directly
+    // but I'm going to have to re-implement the logic here (or change
+    // declarations, which I don't want to do right now).
+    //
+    // Changes here may need to be reflected in getPending().
+
+    bool have_no_commands(false);
+    {
+        LLMutexLock lock(&mQueueMutex);                                 // +Mfq
+
+        have_no_commands = mCommands.empty();
+    }                                                                   // -Mfq
+
+    return ! (have_no_commands
+              && (mRequestQueue.size() == 0 && mIdleThread));       // From base class
+}
+
+//////////////////////////////////////////////////////////////////////////////
+
+// Threads:  Ttf
+void LLTextureFetch::commonUpdate()
+{
+    LL_PROFILE_ZONE_SCOPED;
+    // Update low/high water levels based on pipelining.  We pick
+    // up setting eventually, so the semaphore/request level can
+    // fall outside the [0..HIGH_WATER] range.  Expect that.
+    if (LLAppViewer::instance()->getAppCoreHttp().isPipelined(LLAppCoreHttp::AP_TEXTURE))
+    {
+        mHttpHighWater = HTTP_PIPE_REQUESTS_HIGH_WATER;
+        mHttpLowWater = HTTP_PIPE_REQUESTS_LOW_WATER;
+    }
+    else
+    {
+        mHttpHighWater = HTTP_NONPIPE_REQUESTS_HIGH_WATER;
+        mHttpLowWater = HTTP_NONPIPE_REQUESTS_LOW_WATER;
+    }
+
+    // Release waiters
+    releaseHttpWaiters();
+
+    // Run a cross-thread command, if any.
+    cmdDoWork();
+
+    // Deliver all completion notifications
+    LLCore::HttpStatus status = mHttpRequest->update(0);
+    if (! status)
+    {
+        LL_INFOS_ONCE(LOG_TXT) << "Problem during HTTP servicing.  Reason:  "
+                               << status.toString()
+                               << LL_ENDL;
+    }
+}
+
+
+// Threads:  Tmain
+
+//virtual
+size_t LLTextureFetch::update(F32 max_time_ms)
+{
+    LL_PROFILE_ZONE_SCOPED;
+    static LLCachedControl<F32> band_width(gSavedSettings,"ThrottleBandwidthKBPS", 3000.0);
+
+    {
+        mNetworkQueueMutex.lock();                                      // +Mfnq
+        mMaxBandwidth = band_width();
+
+        add(LLStatViewer::TEXTURE_NETWORK_DATA_RECEIVED, mHTTPTextureBits);
+        mHTTPTextureBits = (U32Bits)0;
+
+        mNetworkQueueMutex.unlock();                                    // -Mfnq
+    }
+
+    size_t res = LLWorkerThread::update(max_time_ms);
+
+    if (!mThreaded)
+    {
+        commonUpdate();
+    }
+
+    return res;
+}
+
+// called in the MAIN thread after the TextureCacheThread shuts down.
+//
+// Threads:  Tmain
+void LLTextureFetch::shutDownTextureCacheThread()
+{
+    if(mTextureCache)
+    {
+        llassert_always(mTextureCache->isQuitting() || mTextureCache->isStopped()) ;
+        mTextureCache = NULL ;
+    }
+}
+
+// Threads:  Ttf
+void LLTextureFetch::startThread()
+{
+    mTextureInfo.startRecording();
+}
+
+// Threads:  Ttf
+void LLTextureFetch::endThread()
+{
+    LL_INFOS(LOG_TXT) << "CacheReads:  " << mTotalCacheReadCount
+                      << ", CacheWrites:  " << mTotalCacheWriteCount
+                      << ", ResWaits:  " << mTotalResourceWaitCount
+                      << ", TotalHTTPReq:  " << getTotalNumHTTPRequests()
+                      << LL_ENDL;
+
+    mTextureInfo.stopRecording();
+}
+
+// Threads:  Ttf
+void LLTextureFetch::threadedUpdate()
+{
+    LL_PROFILE_ZONE_SCOPED;
+    llassert_always(mHttpRequest);
+
+#if 0
+    // Limit update frequency
+    const F32 PROCESS_TIME = 0.05f;
+    static LLFrameTimer process_timer;
+    if (process_timer.getElapsedTimeF32() < PROCESS_TIME)
+    {
+        return;
+    }
+    process_timer.reset();
+#endif
+
+    commonUpdate();
+
+#if 0
+    const F32 INFO_TIME = 1.0f;
+    static LLFrameTimer info_timer;
+    if (info_timer.getElapsedTimeF32() >= INFO_TIME)
+    {
+        S32 q = mCurlGetRequest->getQueued();
+        if (q > 0)
+        {
+            LL_INFOS(LOG_TXT) << "Queued gets: " << q << LL_ENDL;
+            info_timer.reset();
+        }
+    }
+#endif
+}
+
+//////////////////////////////////////////////////////////////////////////////
+
+// Threads:  T*
+// Locks:  Mw
+bool LLTextureFetchWorker::insertPacket(S32 index, U8* data, S32 size)
+{
+    LL_PROFILE_ZONE_SCOPED;
+    mRequestedDeltaTimer.reset();
+    if (index >= mTotalPackets)
+    {
+//      LL_WARNS(LOG_TXT) << "Received Image Packet " << index << " > max: " << mTotalPackets << " for image: " << mID << LL_ENDL;
+        return false;
+    }
+    if (index > 0 && index < mTotalPackets-1 && size != MAX_IMG_PACKET_SIZE)
+    {
+//      LL_WARNS(LOG_TXT) << "Received bad sized packet: " << index << ", " << size << " != " << MAX_IMG_PACKET_SIZE << " for image: " << mID << LL_ENDL;
+        return false;
+    }
+
+    if (index >= (S32)mPackets.size())
+    {
+        mPackets.resize(index+1, (PacketData*)NULL); // initializes v to NULL pointers
+    }
+    else if (mPackets[index] != NULL)
+    {
+//      LL_WARNS(LOG_TXT) << "Received duplicate packet: " << index << " for image: " << mID << LL_ENDL;
+        return false;
+    }
+
+    mPackets[index] = new PacketData(data, size);
+    while (mLastPacket+1 < (S32)mPackets.size() && mPackets[mLastPacket+1] != NULL)
+    {
+        ++mLastPacket;
+    }
+    return true;
+}
+
+void LLTextureFetchWorker::setState(e_state new_state)
+{
+    LL_PROFILE_ZONE_SCOPED_CATEGORY_TEXTURE;
+    if (mFTType == FTT_SERVER_BAKE)
+    {
+    // NOTE: turning on these log statements is a reliable way to get
+    // blurry images fairly frequently. Presumably this is an
+    // indication of some subtle timing or locking issue.
+
+//      LL_INFOS(LOG_TXT) << "id: " << mID << " FTType: " << mFTType << " disc: " << mDesiredDiscard << " sz: " << mDesiredSize << " state: " << e_state_name[mState] << " => " << e_state_name[new_state] << LL_ENDL;
+    }
+
+    F32 d_time = mStateTimer.getElapsedTimeF32();
+    if (d_time >= 0.0001F)
+    {
+        if (LOGGED_STATES.count(mState))
+        {
+            mStateTimersMap[mState] = d_time;
+        }
+        else
+        {
+            mSkippedStatesTime += d_time;
+        }
+    }
+
+    mStateTimer.reset();
+    mState = new_state;
+}
+
+LLViewerRegion* LLTextureFetchWorker::getRegion()
+{
+    LLViewerRegion* region = NULL;
+    if (mHost.isInvalid())
+    {
+        region = gAgent.getRegion();
+    }
+    else if (LLWorld::instanceExists())
+    {
+        region = LLWorld::getInstance()->getRegion(mHost);
+    }
+    return region;
+}
+
+//////////////////////////////////////////////////////////////////////////////
+
+// Threads:  T*
+bool LLTextureFetch::isFromLocalCache(const LLUUID& id)
+{
+    bool from_cache = false ;
+
+    LLTextureFetchWorker* worker = getWorker(id);
+    if (worker)
+    {
+        worker->lockWorkMutex();                                        // +Mw
+        from_cache = worker->mInLocalCache;
+        worker->unlockWorkMutex();                                      // -Mw
+    }
+
+    return from_cache ;
+}
+
+S32 LLTextureFetch::getFetchState(const LLUUID& id)
+{
+    S32 state = LLTextureFetchWorker::INVALID;
+    LLTextureFetchWorker* worker = getWorker(id);
+    if (worker && worker->haveWork())
+    {
+        state = worker->mState;
+    }
+
+    return state;
+}
+
+// Threads:  T*
+S32 LLTextureFetch::getFetchState(const LLUUID& id, F32& data_progress_p, F32& requested_priority_p,
+                                  U32& fetch_priority_p, F32& fetch_dtime_p, F32& request_dtime_p, bool& can_use_http)
+{
+    LL_PROFILE_ZONE_SCOPED;
+    S32 state = LLTextureFetchWorker::INVALID;
+    F32 data_progress = 0.0f;
+    F32 requested_priority = 0.0f;
+    F32 fetch_dtime = 999999.f;
+    F32 request_dtime = 999999.f;
+    U32 fetch_priority = 0;
+
+    LLTextureFetchWorker* worker = getWorker(id);
+    if (worker && worker->haveWork())
+    {
+        worker->lockWorkMutex();                                        // +Mw
+        state = worker->mState;
+        fetch_dtime = worker->mFetchDeltaTimer.getElapsedTimeF32();
+        request_dtime = worker->mRequestedDeltaTimer.getElapsedTimeF32();
+        if (worker->mFileSize > 0)
+        {
+            if (worker->mFormattedImage.notNull())
+            {
+                data_progress = (F32)worker->mFormattedImage->getDataSize() / (F32)worker->mFileSize;
+            }
+        }
+        if (state >= LLTextureFetchWorker::LOAD_FROM_NETWORK && state <= LLTextureFetchWorker::WAIT_HTTP_REQ)
+        {
+            requested_priority = worker->mRequestedPriority;
+        }
+        else
+        {
+            requested_priority = worker->mImagePriority;
+        }
+        fetch_priority = worker->getImagePriority();
+        can_use_http = worker->getCanUseHTTP() ;
+        worker->unlockWorkMutex();                                      // -Mw
+    }
+    data_progress_p = data_progress;
+    requested_priority_p = requested_priority;
+    fetch_priority_p = fetch_priority;
+    fetch_dtime_p = fetch_dtime;
+    request_dtime_p = request_dtime;
+    return state;
+}
+
+void LLTextureFetch::dump()
+{
+    LL_INFOS(LOG_TXT) << "LLTextureFetch ACTIVE_HTTP:" << LL_ENDL;
+    for (queue_t::const_iterator iter(mHTTPTextureQueue.begin());
+         mHTTPTextureQueue.end() != iter;
+         ++iter)
+    {
+        LL_INFOS(LOG_TXT) << " ID: " << (*iter) << LL_ENDL;
+    }
+
+    LL_INFOS(LOG_TXT) << "LLTextureFetch WAIT_HTTP_RESOURCE:" << LL_ENDL;
+    for (wait_http_res_queue_t::const_iterator iter(mHttpWaitResource.begin());
+         mHttpWaitResource.end() != iter;
+         ++iter)
+    {
+        LL_INFOS(LOG_TXT) << " ID: " << (*iter) << LL_ENDL;
+    }
+}
+
+//////////////////////////////////////////////////////////////////////////////
+
+// HTTP Resource Waiting Methods
+
+// Threads:  Ttf
+void LLTextureFetch::addHttpWaiter(const LLUUID & tid)
+{
+    mNetworkQueueMutex.lock();                                          // +Mfnq
+    mHttpWaitResource.insert(tid);
+    mNetworkQueueMutex.unlock();                                        // -Mfnq
+}
+
+// Threads:  Ttf
+void LLTextureFetch::removeHttpWaiter(const LLUUID & tid)
+{
+    mNetworkQueueMutex.lock();                                          // +Mfnq
+    wait_http_res_queue_t::iterator iter(mHttpWaitResource.find(tid));
+    if (mHttpWaitResource.end() != iter)
+    {
+        mHttpWaitResource.erase(iter);
+    }
+    mNetworkQueueMutex.unlock();                                        // -Mfnq
+}
+
+// Threads:  T*
+bool LLTextureFetch::isHttpWaiter(const LLUUID & tid)
+{
+    mNetworkQueueMutex.lock();                                          // +Mfnq
+    wait_http_res_queue_t::iterator iter(mHttpWaitResource.find(tid));
+    const bool ret(mHttpWaitResource.end() != iter);
+    mNetworkQueueMutex.unlock();                                        // -Mfnq
+    return ret;
+}
+
+// Release as many requests as permitted from the WAIT_HTTP_RESOURCE2
+// state to the SEND_HTTP_REQ state based on their current priority.
+//
+// This data structures and code associated with this looks a bit
+// indirect and naive but it's done in the name of safety.  An
+// ordered container may become invalid from time to time due to
+// priority changes caused by actions in other threads.  State itself
+// could also suffer the same fate with canceled operations.  Even
+// done this way, I'm not fully trusting we're truly safe.  This
+// module is due for a major refactoring and we'll deal with it then.
+//
+// Threads:  Ttf
+// Locks:  -Mw (must not hold any worker when called)
+void LLTextureFetch::releaseHttpWaiters()
+{
+    LL_PROFILE_ZONE_SCOPED;
+    // Use mHttpSemaphore rather than mHTTPTextureQueue.size()
+    // to avoid a lock.
+    if (mHttpSemaphore >= mHttpLowWater)
+        return;
+    S32 needed(mHttpHighWater - mHttpSemaphore);
+    if (needed <= 0)
+    {
+        // Would only happen if High/LowWater were changed behind
+        // our back.  In that case, defer fill until usage falls within
+        // limits.
+        return;
+    }
+
+    // Quickly make a copy of all the LLUIDs.  Get off the
+    // mutex as early as possible.
+    typedef std::vector<LLUUID> uuid_vec_t;
+    uuid_vec_t tids;
+
+    {
+        LLMutexLock lock(&mNetworkQueueMutex);                          // +Mfnq
+
+        if (mHttpWaitResource.empty())
+            return;
+        tids.reserve(mHttpWaitResource.size());
+        tids.assign(mHttpWaitResource.begin(), mHttpWaitResource.end());
+    }                                                                   // -Mfnq
+
+    // Now lookup the UUUIDs to find valid requests and sort
+    // them in priority order, highest to lowest.  We're going
+    // to modify priority later as a side-effect of releasing
+    // these objects.  That, in turn, would violate the partial
+    // ordering assumption of std::set, std::map, etc. so we
+    // don't use those containers.  We use a vector and an explicit
+    // sort to keep the containers valid later.
+    typedef std::vector<LLTextureFetchWorker *> worker_list_t;
+    worker_list_t tids2;
+
+    tids2.reserve(tids.size());
+    for (uuid_vec_t::iterator iter(tids.begin());
+         tids.end() != iter;
+         ++iter)
+    {
+        LLTextureFetchWorker * worker(getWorker(* iter));
+        if (worker)
+        {
+            tids2.push_back(worker);
+        }
+        else
+        {
+            // If worker isn't found, this should be due to a request
+            // for deletion.  We signal our recognition that this
+            // uuid shouldn't be used for resource waiting anymore by
+            // erasing it from the resource waiter list.  That allows
+            // deleteOK to do final deletion on the worker.
+            removeHttpWaiter(* iter);
+        }
+    }
+    tids.clear();
+
+    // Sort into priority order, if necessary and only as much as needed
+    if (tids2.size() > needed)
+    {
+        LLTextureFetchWorker::Compare compare;
+        std::partial_sort(tids2.begin(), tids2.begin() + needed, tids2.end(), compare);
+    }
+
+    // Release workers up to the high water mark.  Since we aren't
+    // holding any locks at this point, we can be in competition
+    // with other callers.  Do defensive things like getting
+    // refreshed counts of requests and checking if someone else
+    // has moved any worker state around....
+    for (worker_list_t::iterator iter2(tids2.begin()); tids2.end() != iter2; ++iter2)
+    {
+        LLTextureFetchWorker * worker(* iter2);
+
+        worker->lockWorkMutex();                                        // +Mw
+        if (LLTextureFetchWorker::WAIT_HTTP_RESOURCE2 != worker->mState)
+        {
+            // Not in expected state, remove it, try the next one
+            worker->unlockWorkMutex();                                  // -Mw
+            LL_WARNS(LOG_TXT) << "Resource-waited texture " << worker->mID
+                              << " in unexpected state:  " << worker->mState
+                              << ".  Removing from wait list."
+                              << LL_ENDL;
+            removeHttpWaiter(worker->mID);
+            continue;
+        }
+
+        if (! worker->acquireHttpSemaphore())
+        {
+            // Out of active slots, quit
+            worker->unlockWorkMutex();                                  // -Mw
+            break;
+        }
+
+        worker->setState(LLTextureFetchWorker::SEND_HTTP_REQ);
+        worker->unlockWorkMutex();                                      // -Mw
+
+        removeHttpWaiter(worker->mID);
+    }
+}
+
+// Threads:  T*
+void LLTextureFetch::cancelHttpWaiters()
+{
+    mNetworkQueueMutex.lock();                                          // +Mfnq
+    mHttpWaitResource.clear();
+    mNetworkQueueMutex.unlock();                                        // -Mfnq
+}
+
+// Threads:  T*
+int LLTextureFetch::getHttpWaitersCount()
+{
+    mNetworkQueueMutex.lock();                                          // +Mfnq
+    int ret(mHttpWaitResource.size());
+    mNetworkQueueMutex.unlock();                                        // -Mfnq
+    return ret;
+}
+
+
+// Threads:  T*
+void LLTextureFetch::updateStateStats(U32 cache_read, U32 cache_write, U32 res_wait)
+{
+    LLMutexLock lock(&mQueueMutex);                                     // +Mfq
+
+    mTotalCacheReadCount += cache_read;
+    mTotalCacheWriteCount += cache_write;
+    mTotalResourceWaitCount += res_wait;
+}                                                                       // -Mfq
+
+
+// Threads:  T*
+void LLTextureFetch::getStateStats(U32 * cache_read, U32 * cache_write, U32 * res_wait)
+{
+    U32 ret1(0U), ret2(0U), ret3(0U);
+
+    {
+        LLMutexLock lock(&mQueueMutex);                                 // +Mfq
+        ret1 = mTotalCacheReadCount;
+        ret2 = mTotalCacheWriteCount;
+        ret3 = mTotalResourceWaitCount;
+    }                                                                   // -Mfq
+
+    *cache_read = ret1;
+    *cache_write = ret2;
+    *res_wait = ret3;
+}
+
+//////////////////////////////////////////////////////////////////////////////
+
+// cross-thread command methods
+
+// Threads:  T*
+void LLTextureFetch::commandSetRegion(U64 region_handle)
+{
+    TFReqSetRegion * req = new TFReqSetRegion(region_handle);
+
+    cmdEnqueue(req);
+}
+
+// Threads:  T*
+void LLTextureFetch::commandSendMetrics(const std::string & caps_url,
+                                        const LLUUID & session_id,
+                                        const LLUUID & agent_id,
+                                        LLSD& stats_sd)
+{
+    TFReqSendMetrics * req = new TFReqSendMetrics(caps_url, session_id, agent_id, stats_sd);
+
+    cmdEnqueue(req);
+}
+
+// Threads:  T*
+void LLTextureFetch::commandDataBreak()
+{
+    // The pedantically correct way to implement this is to create a command
+    // request object in the above fashion and enqueue it.  However, this is
+    // simple data of an advisorial not operational nature and this case
+    // of shared-write access is tolerable.
+
+    LLTextureFetch::svMetricsDataBreak = true;
+}
+
+// Threads:  T*
+void LLTextureFetch::cmdEnqueue(TFRequest * req)
+{
+    LL_PROFILE_ZONE_SCOPED;
+    lockQueue();                                                        // +Mfq
+    mCommands.push_back(req);
+    unlockQueue();                                                      // -Mfq
+
+    unpause();
+}
+
+// Threads:  T*
+LLTextureFetch::TFRequest * LLTextureFetch::cmdDequeue()
+{
+    LL_PROFILE_ZONE_SCOPED;
+    TFRequest * ret = 0;
+
+    lockQueue();                                                        // +Mfq
+    if (! mCommands.empty())
+    {
+        ret = mCommands.front();
+        mCommands.erase(mCommands.begin());
+    }
+    unlockQueue();                                                      // -Mfq
+
+    return ret;
+}
+
+// Threads:  Ttf
+void LLTextureFetch::cmdDoWork()
+{
+    LL_PROFILE_ZONE_SCOPED;
+    if (mDebugPause)
+    {
+        return;  // debug: don't do any work
+    }
+
+    TFRequest * req = cmdDequeue();
+    if (req)
+    {
+        // One request per pass should really be enough for this.
+        req->doWork(this);
+        delete req;
+    }
+}
+
+//////////////////////////////////////////////////////////////////////////////
+
+// Private (anonymous) class methods implementing the command scheme.
+
+namespace
+{
+
+
+// Example of a simple notification handler for metrics
+// delivery notification.  Earlier versions of the code used
+// a Responder that tried harder to detect delivery breaks
+// but it really isn't that important.  If someone wants to
+// revisit that effort, here is a place to start.
+class AssetReportHandler : public LLCore::HttpHandler
+{
+public:
+
+    // Threads:  Ttf
+    virtual void onCompleted(LLCore::HttpHandle handle, LLCore::HttpResponse * response)
+    {
+        LLCore::HttpStatus status(response->getStatus());
+
+        if (status)
+        {
+            LL_DEBUGS(LOG_TXT) << "Successfully delivered asset metrics to grid."
+                               << LL_ENDL;
+        }
+        else
+        {
+            LL_WARNS(LOG_TXT) << "Error delivering asset metrics to grid.  Status:  "
+                              << status.toTerseString()
+                              << ", Reason:  " << status.toString() << LL_ENDL;
+        }
+    }
+}; // end class AssetReportHandler
+
+/**
+ * Implements the 'Set Region' command.
+ *
+ * Thread:  Thread1 (TextureFetch)
+ */
+bool
+TFReqSetRegion::doWork(LLTextureFetch *)
+{
+    LLViewerAssetStatsFF::set_region(mRegionHandle);
+
+    return true;
+}
+
+TFReqSendMetrics::TFReqSendMetrics(const std::string & caps_url,
+                                   const LLUUID & session_id,
+                                   const LLUUID & agent_id,
+                                   LLSD& stats_sd):
+    LLTextureFetch::TFRequest(),
+    mCapsURL(caps_url),
+    mSessionID(session_id),
+    mAgentID(agent_id),
+    mStatsSD(stats_sd),
+    mHandler(new AssetReportHandler)
+{}
+
+
+TFReqSendMetrics::~TFReqSendMetrics()
+{
+}
+
+
+/**
+ * Implements the 'Send Metrics' command.  Takes over
+ * ownership of the passed LLViewerAssetStats pointer.
+ *
+ * Thread:  Thread1 (TextureFetch)
+ */
+bool
+TFReqSendMetrics::doWork(LLTextureFetch * fetcher)
+{
+    LL_PROFILE_ZONE_SCOPED;
+
+    //if (! gViewerAssetStatsThread1)
+    //  return true;
+
+    static volatile bool reporting_started(false);
+    static volatile S32 report_sequence(0);
+
+    // In mStatsSD, we have a copy we own of the LLSD representation
+    // of the asset stats. Add some additional fields and ship it off.
+
+    static const S32 metrics_data_version = 2;
+
+    bool initial_report = !reporting_started;
+    mStatsSD["session_id"] = mSessionID;
+    mStatsSD["agent_id"] = mAgentID;
+    mStatsSD["message"] = "ViewerAssetMetrics";
+    mStatsSD["sequence"] = report_sequence;
+    mStatsSD["initial"] = initial_report;
+    mStatsSD["version"] = metrics_data_version;
+    mStatsSD["break"] = static_cast<bool>(LLTextureFetch::svMetricsDataBreak);
+
+    // Update sequence number
+    if (S32_MAX == ++report_sequence)
+    {
+        report_sequence = 0;
+    }
+    reporting_started = true;
+
+    // Limit the size of the stats report if necessary.
+
+    mStatsSD["truncated"] = truncate_viewer_metrics(10, mStatsSD);
+
+    if (gSavedSettings.getBOOL("QAModeMetrics"))
+    {
+        dump_sequential_xml("metric_asset_stats",mStatsSD);
+    }
+
+    if (! mCapsURL.empty())
+    {
+        // Don't care about handle, this is a fire-and-forget operation.
+        LLCoreHttpUtil::requestPostWithLLSD(&fetcher->getHttpRequest(),
+                                            fetcher->getMetricsPolicyClass(),
+                                            mCapsURL,
+                                            mStatsSD,
+                                            LLCore::HttpOptions::ptr_t(),
+                                            fetcher->getMetricsHeaders(),
+                                            mHandler);
+        LLTextureFetch::svMetricsDataBreak = false;
+    }
+    else
+    {
+        LLTextureFetch::svMetricsDataBreak = true;
+    }
+
+    // In QA mode, Metrics submode, log the result for ease of testing
+    if (fetcher->isQAMode())
+    {
+        LL_INFOS(LOG_TXT) << "ViewerAssetMetrics as submitted\n" << ll_pretty_print_sd(mStatsSD) << LL_ENDL;
+    }
+
+    return true;
+}
+
+
+bool
+truncate_viewer_metrics(int max_regions, LLSD & metrics)
+{
+    static const LLSD::String reg_tag("regions");
+    static const LLSD::String duration_tag("duration");
+
+    LLSD & reg_map(metrics[reg_tag]);
+    if (reg_map.size() <= max_regions)
+    {
+        return false;
+    }
+
+    // Build map of region hashes ordered by duration
+    typedef std::multimap<LLSD::Real, int> reg_ordered_list_t;
+    reg_ordered_list_t regions_by_duration;
+
+    int ind(0);
+    LLSD::array_const_iterator it_end(reg_map.endArray());
+    for (LLSD::array_const_iterator it(reg_map.beginArray()); it_end != it; ++it, ++ind)
+    {
+        LLSD::Real duration = (*it)[duration_tag].asReal();
+        regions_by_duration.insert(reg_ordered_list_t::value_type(duration, ind));
+    }
+
+    // Build a replacement regions array with the longest-persistence regions
+    LLSD new_region(LLSD::emptyArray());
+    reg_ordered_list_t::const_reverse_iterator it2_end(regions_by_duration.rend());
+    reg_ordered_list_t::const_reverse_iterator it2(regions_by_duration.rbegin());
+    for (int i(0); i < max_regions && it2_end != it2; ++i, ++it2)
+    {
+        new_region.append(reg_map[it2->second]);
+    }
+    reg_map = new_region;
+
+    return true;
+}
+
+} // end of anonymous namespace
+
+LLTextureFetchTester::LLTextureFetchTester() : LLMetricPerformanceTesterBasic(sTesterName)
+{
+    mTextureFetchTime = 0;
+    mSkippedStatesTime = 0;
+    mFileSize = 0;
+}
+
+LLTextureFetchTester::~LLTextureFetchTester()
+{
+    outputTestResults();
+    LLTextureFetch::sTesterp = NULL;
+}
+
+//virtual
+void LLTextureFetchTester::outputTestRecord(LLSD *sd)
+{
+    std::string currentLabel = getCurrentLabelName();
+
+    (*sd)[currentLabel]["Texture Fetch Time"]   = (LLSD::Real)mTextureFetchTime;
+    (*sd)[currentLabel]["File Size"]            = (LLSD::Integer)mFileSize;
+    (*sd)[currentLabel]["Skipped States Time"]  = (LLSD::String)llformat("%.6f", mSkippedStatesTime);
+
+    for(auto i : LOGGED_STATES)
+    {
+        (*sd)[currentLabel][sStateDescs[i]] = mStateTimersMap[i];
+    }
+}
+
+void LLTextureFetchTester::updateStats(const std::map<S32, F32> state_timers, const F32 fetch_time, const F32 skipped_states_time, const S32 file_size)
+{
+    mTextureFetchTime = fetch_time;
+    mStateTimersMap = state_timers;
+    mFileSize = file_size;
+    mSkippedStatesTime = skipped_states_time;
+    outputTestResults();
+}
+