--- conflicted
+++ resolved
@@ -2474,13 +2474,13 @@
 }
 
 S32 LLTextureFetch::createRequest(FTType f_type, const std::string& url, const LLUUID& id, const LLHost& host, F32 priority,
-<<<<<<< HEAD
-                                   S32 w, S32 h, S32 c, S32 desired_discard, bool needs_aux, bool can_use_http)
+                                   S32 w, S32 h, S32 c, S32 desired_discard, bool needs_aux, bool can_use_http, S32& worker_discard)
 {
     LL_PROFILE_ZONE_SCOPED;
+    worker_discard = -1;
     if (mDebugPause)
     {
-        return -1;
+        return FETCH_REQUEST_CREATION_FAILED;
     }
 
     if (f_type == FTT_SERVER_BAKE)
@@ -2496,7 +2496,7 @@
                               << host << " != " << worker->mHost << LL_ENDL;
             removeRequest(worker, true);
             worker = NULL;
-            return -1;
+            return FETCH_REQUEST_ABORTED;
         }
     }
 
@@ -2549,96 +2549,15 @@
     {
         if (worker->wasAborted())
         {
-            return -1; // need to wait for previous aborted request to complete
-        }
+            return FETCH_REQUEST_ABORTED; // need to wait for previous aborted request to complete
+        }
+        worker_discard = desired_discard;
         worker->lockWorkMutex();                                        // +Mw
-=======
-								   S32 w, S32 h, S32 c, S32 desired_discard, bool needs_aux, bool can_use_http, S32& worker_discard)
-{
-    LL_PROFILE_ZONE_SCOPED;
-    worker_discard = -1;
-	if (mDebugPause)
-	{
-		return FETCH_REQUEST_CREATION_FAILED;
-	}
-
-	if (f_type == FTT_SERVER_BAKE)
-	{
-		LL_DEBUGS("Avatar") << " requesting " << id << " " << w << "x" << h << " discard " << desired_discard << " type " << f_type << LL_ENDL;
-	}
-	LLTextureFetchWorker* worker = getWorker(id) ;
-	if (worker)
-	{
-		if (worker->mHost != host)
-		{
-			LL_WARNS(LOG_TXT) << "LLTextureFetch::createRequest " << id << " called with multiple hosts: "
-							  << host << " != " << worker->mHost << LL_ENDL;
-			removeRequest(worker, true);
-			worker = NULL;
-			return FETCH_REQUEST_ABORTED;
-		}
-	}
-
-	S32 desired_size;
-	std::string exten = gDirUtilp->getExtension(url);
-	//if (f_type == FTT_SERVER_BAKE)
-    if ((f_type == FTT_SERVER_BAKE) && !url.empty() && !exten.empty() && (LLImageBase::getCodecFromExtension(exten) != IMG_CODEC_J2C))
-	{
-		// SH-4030: This case should be redundant with the following one, just
-		// breaking it out here to clarify that it's intended behavior.
-		llassert(!url.empty() && (!exten.empty() && LLImageBase::getCodecFromExtension(exten) != IMG_CODEC_J2C));
-
-		// Do full requests for baked textures to reduce interim blurring.
-		LL_DEBUGS(LOG_TXT) << "full request for " << id << " texture is FTT_SERVER_BAKE" << LL_ENDL;
-		desired_size = MAX_IMAGE_DATA_SIZE;
-		desired_discard = 0;
-	}
-	else if (!url.empty() && (!exten.empty() && LLImageBase::getCodecFromExtension(exten) != IMG_CODEC_J2C))
-	{
-		LL_DEBUGS(LOG_TXT) << "full request for " << id << " exten is not J2C: " << exten << LL_ENDL;
-		// Only do partial requests for J2C at the moment
-		desired_size = MAX_IMAGE_DATA_SIZE;
-		desired_discard = 0;
-	}
-	else if (desired_discard == 0)
-	{
-		// if we want the entire image, and we know its size, then get it all
-		// (calcDataSizeJ2C() below makes assumptions about how the image
-		// was compressed - this code ensures that when we request the entire image,
-		// we really do get it.)
-		desired_size = MAX_IMAGE_DATA_SIZE;
-	}
-	else if (w*h*c > 0)
-	{
-		// If the requester knows the dimensions of the image,
-		// this will calculate how much data we need without having to parse the header
-
-		desired_size = LLImageJ2C::calcDataSizeJ2C(w, h, c, desired_discard);
-	}
-	else
-	{
-		// If the requester knows nothing about the file, we fetch the smallest
-		// amount of data at the lowest resolution (highest discard level) possible.
-		desired_size = TEXTURE_CACHE_ENTRY_SIZE;
-		desired_discard = MAX_DISCARD_LEVEL;
-	}
-
-	
-	if (worker)
-	{
-		if (worker->wasAborted())
-		{
-			return FETCH_REQUEST_ABORTED; // need to wait for previous aborted request to complete
-		}
-        worker_discard = desired_discard;
-		worker->lockWorkMutex();										// +Mw
->>>>>>> 18f23d9a
         if (worker->mState == LLTextureFetchWorker::DONE && worker->mDesiredSize == llmax(desired_size, TEXTURE_CACHE_ENTRY_SIZE) && worker->mDesiredDiscard == desired_discard) {
             worker->unlockWorkMutex();                                  // -Mw
 
             return FETCH_REQUEST_EXISTS; // similar request has failed or is in a transitional state
         }
-<<<<<<< HEAD
         worker->mActiveCount++;
         worker->mNeedsAux = needs_aux;
         worker->setImagePriority(priority);
@@ -2671,51 +2590,12 @@
         worker->mNeedsAux = needs_aux;
         worker->setCanUseHTTP(can_use_http) ;
         worker->unlockWorkMutex();                                      // -Mw
+        worker_discard = desired_discard;
     }
 
     LL_DEBUGS(LOG_TXT) << "REQUESTED: " << id << " f_type " << fttype_to_string(f_type)
                        << " Discard: " << desired_discard << " size " << desired_size << LL_ENDL;
-    return desired_discard;
-=======
-		worker->mActiveCount++;
-		worker->mNeedsAux = needs_aux;
-		worker->setImagePriority(priority);
-		worker->setDesiredDiscard(desired_discard, desired_size);
-		worker->setCanUseHTTP(can_use_http);
-
-		//MAINT-4184 url is always empty.  Do not set with it.
-
-		if (!worker->haveWork())
-		{
-			worker->setState(LLTextureFetchWorker::INIT);
-			worker->unlockWorkMutex();									// -Mw
-
-			worker->addWork(0);
-		}
-		else
-		{
-			worker->unlockWorkMutex();									// -Mw
-		}
-	}
-	else
-	{
-		worker = new LLTextureFetchWorker(this, f_type, url, id, host, priority, desired_discard, desired_size);
-		lockQueue();													// +Mfq
-		mRequestMap[id] = worker;
-		unlockQueue();													// -Mfq
-
-		worker->lockWorkMutex();										// +Mw
-		worker->mActiveCount++;
-		worker->mNeedsAux = needs_aux;
-		worker->setCanUseHTTP(can_use_http) ;
-		worker->unlockWorkMutex();										// -Mw
-        worker_discard = desired_discard;
-	}
-
- 	LL_DEBUGS(LOG_TXT) << "REQUESTED: " << id << " f_type " << fttype_to_string(f_type)
-					   << " Discard: " << desired_discard << " size " << desired_size << LL_ENDL;
-	return FETCH_REQUEST_OK;
->>>>>>> 18f23d9a
+    return FETCH_REQUEST_OK;
 }
 // Threads:  T*
 //
