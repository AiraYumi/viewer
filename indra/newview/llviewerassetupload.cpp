--- conflicted
+++ resolved
@@ -473,13 +473,7 @@
     infile.open(filename, LL_APR_RB, NULL, &file_size);
     if (infile.getFileHandle())
     {
-<<<<<<< HEAD
         LLFileSystem file(getAssetId(), assetType, LLFileSystem::APPEND);
-=======
-        LLVFile file(gVFS, getAssetId(), assetType, LLVFile::WRITE);
-
-        file.setMaxSize(file_size);
->>>>>>> 88d837c1
 
         const S32 buf_size = 65536;
         U8 copy_buf[buf_size];
