--- conflicted
+++ resolved
@@ -3532,11 +3532,7 @@
 		{
 			disabled_items.push_back(std::string("Replace Outfit"));
 		}
-<<<<<<< HEAD
-		if (!LLAppearanceMgr::getCanAddToCOF(mUUID))
-=======
 		if (!LLAppearanceMgr::instance().getCanAddToCOF(mUUID))
->>>>>>> 592024b5
 		{
 			disabled_items.push_back(std::string("Add To Outfit"));
 		}
