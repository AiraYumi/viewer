--- conflicted
+++ resolved
@@ -1651,18 +1651,10 @@
 	{
 		const LLUUID &cat_id = inv_cat->getUUID();
 		const LLUUID &trash_id = model->findCategoryUUIDForType(LLFolderType::FT_TRASH, false);
-<<<<<<< HEAD
-		const LLUUID &current_outfit_id = model->findCategoryUUIDForType(LLFolderType::FT_CURRENT_OUTFIT, false);
-=======
->>>>>>> 124a5926
 		const LLUUID &landmarks_id = model->findCategoryUUIDForType(LLFolderType::FT_LANDMARK, false);
 		
 		const BOOL move_is_into_trash = (mUUID == trash_id) || model->isObjectDescendentOf(mUUID, trash_id);
 		const BOOL move_is_into_outfit = getCategory() && (getCategory()->getPreferredType() == LLFolderType::FT_OUTFIT);
-<<<<<<< HEAD
-		const BOOL move_is_into_current_outfit = (mUUID == current_outfit_id);
-=======
->>>>>>> 124a5926
 		const BOOL move_is_into_landmarks = (mUUID == landmarks_id) || model->isObjectDescendentOf(mUUID, landmarks_id);
 
 		//--------------------------------------------------------------------------------
