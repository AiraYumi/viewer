--- conflicted
+++ resolved
@@ -4373,11 +4373,8 @@
     if (getPreferredType() == LLFolderType::FT_MARKETPLACE_STOCK)
     {
         disabled_items.push_back(std::string("New Folder"));
-<<<<<<< HEAD
         disabled_items.push_back(std::string("New Listing Folder"));
-=======
         disabled_items.push_back(std::string("upload_options"));
->>>>>>> f32a6d40
         disabled_items.push_back(std::string("upload_def"));
         disabled_items.push_back(std::string("create_new"));
     }
