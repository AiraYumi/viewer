--- conflicted
+++ resolved
@@ -1,4 +1,3 @@
-<<<<<<< HEAD
 /**
  * @file llinventorybridge.cpp
  * @brief Implementation of the Inventory-Folder-View-Bridge classes.
@@ -63,7 +62,9 @@
 #include "llavataractions.h"
 #include "llgesturemgr.h"
 #include "lliconctrl.h"
+#include "llinventoryfunctions.h"
 #include "llinventorymodel.h"
+#include "llinventorypanel.h"
 #include "llinventoryclipboard.h"
 #include "lllineeditor.h"
 #include "llmenugl.h"
@@ -276,7 +277,11 @@
 // *TODO: make sure this does the right thing
 void LLInvFVBridge::showProperties()
 {
-	LLFloaterReg::showInstance("properties", mUUID);
+	LLSD key;
+	key["id"] = mUUID;
+	LLSideTray::getInstance()->showPanel("sidepanel_inventory", key);
+
+	// LLFloaterReg::showInstance("properties", mUUID);
 }
 
 void LLInvFVBridge::removeBatch(LLDynamicArray<LLFolderViewEventListener*>& batch)
@@ -507,7 +512,7 @@
 	return TRUE;
 }
 
-void hideContextEntries(LLMenuGL& menu,
+void hide_context_entries(LLMenuGL& menu, 
 						const std::vector<std::string> &entries_to_show,
 						const std::vector<std::string> &disabled_entries)
 {
@@ -522,7 +527,7 @@
 		LLMenuItemBranchGL* branchp = dynamic_cast<LLMenuItemBranchGL*>(*itor);
 		if ((name == "More") && branchp)
 		{
-			hideContextEntries(*branchp->getBranch(), entries_to_show, disabled_entries);
+			hide_context_entries(*branchp->getBranch(), entries_to_show, disabled_entries);
 		}
 
 
@@ -622,7 +627,7 @@
 
 		getClipboardEntries(true, items, disabled_items, flags);
 	}
-	hideContextEntries(menu, items, disabled_items);
+	hide_context_entries(menu, items, disabled_items);
 }
 
 // *TODO: remove this
@@ -2388,7 +2393,7 @@
 		}
 		mItems.push_back(std::string("Take Off Items"));
 	}
-	hideContextEntries(*mMenu, mItems, disabled_items);
+	hide_context_entries(*mMenu, mItems, disabled_items);
 }
 
 BOOL LLFolderBridge::checkFolderForContentsOfType(LLInventoryModel* model, LLInventoryCollectFunctor& is_type)
@@ -2527,7 +2532,7 @@
 		mItems.push_back(std::string("--no options--"));
 		mDisabledItems.push_back(std::string("--no options--"));
 	}
-	hideContextEntries(menu, mItems, mDisabledItems);
+	hide_context_entries(menu, mItems, mDisabledItems);
 }
 
 BOOL LLFolderBridge::hasChildren() const
@@ -3148,7 +3153,7 @@
 	items.push_back(std::string("Sound Separator"));
 	items.push_back(std::string("Sound Play"));
 
-	hideContextEntries(menu, items, disabled_items);
+	hide_context_entries(menu, items, disabled_items);
 }
 
 // +=================================================+
@@ -3205,7 +3210,7 @@
 		disabled_items.push_back(std::string("About Landmark"));
 	}
 
-	hideContextEntries(menu, items, disabled_items);
+	hide_context_entries(menu, items, disabled_items);
 }
 
 // Convenience function for the two functions below.
@@ -3434,7 +3439,7 @@
 			disabled_items.push_back(std::string("Conference Chat"));
 		}
 	}
-	hideContextEntries(menu, items, disabled_items);
+	hide_context_entries(menu, items, disabled_items);
 }
 
 BOOL LLCallingCardBridge::dragOrDrop(MASK mask, BOOL drop,
@@ -3663,7 +3668,7 @@
 		items.push_back(std::string("Activate"));
 		items.push_back(std::string("Deactivate"));
 	}
-	hideContextEntries(menu, items, disabled_items);
+	hide_context_entries(menu, items, disabled_items);
 }
 
 // +=================================================+
@@ -3703,7 +3708,7 @@
 	items.push_back(std::string("Animation Play"));
 	items.push_back(std::string("Animation Audition"));
 
-	hideContextEntries(menu, items, disabled_items);
+	hide_context_entries(menu, items, disabled_items);
 
 }
 
@@ -3847,6 +3852,10 @@
 	{
 		LLInvFVBridgeAction::doAction(item->getType(),mUUID,getInventoryModel());
 	}
+
+	LLSD key;
+	key["id"] = mUUID;
+	LLSideTray::getInstance()->showPanel("sidepanel_inventory", key);
 
 	/*
 	LLFloaterReg::showInstance("properties", mUUID);
@@ -4059,7 +4068,7 @@
 			}
 		}
 	}
-	hideContextEntries(menu, items, disabled_items);
+	hide_context_entries(menu, items, disabled_items);
 }
 
 BOOL LLObjectBridge::renameItem(const std::string& new_name)
@@ -4472,7 +4481,7 @@
 			}
 		}
 	}
-	hideContextEntries(menu, items, disabled_items);
+	hide_context_entries(menu, items, disabled_items);
 }
 
 // Called from menus
@@ -5044,7 +5053,7 @@
 			disabled_items.push_back(std::string("Delete"));
 		}
 	}
-	hideContextEntries(menu, items, disabled_items);
+	hide_context_entries(menu, items, disabled_items);
 }
 
 
@@ -5095,7 +5104,7 @@
 			disabled_items.push_back(std::string("Delete"));
 		}
 	}
-	hideContextEntries(menu, items, disabled_items);
+	hide_context_entries(menu, items, disabled_items);
 }
 
 void LLLinkFolderBridge::performAction(LLFolderView* folder, LLInventoryModel* model, std::string action)
@@ -5137,5155 +5146,4 @@
 		}
 	}
 	return LLUUID::null;
-}
-=======
-/** 
- * @file llinventorybridge.cpp
- * @brief Implementation of the Inventory-Folder-View-Bridge classes.
- *
- * $LicenseInfo:firstyear=2001&license=viewergpl$
- * 
- * Copyright (c) 2001-2009, Linden Research, Inc.
- * 
- * Second Life Viewer Source Code
- * The source code in this file ("Source Code") is provided by Linden Lab
- * to you under the terms of the GNU General Public License, version 2.0
- * ("GPL"), unless you have obtained a separate licensing agreement
- * ("Other License"), formally executed by you and Linden Lab.  Terms of
- * the GPL can be found in doc/GPL-license.txt in this distribution, or
- * online at http://secondlifegrid.net/programs/open_source/licensing/gplv2
- * 
- * There are special exceptions to the terms and conditions of the GPL as
- * it is applied to this Source Code. View the full text of the exception
- * in the file doc/FLOSS-exception.txt in this software distribution, or
- * online at
- * http://secondlifegrid.net/programs/open_source/licensing/flossexception
- * 
- * By copying, modifying or distributing this software, you acknowledge
- * that you have read and understood your obligations described above,
- * and agree to abide by those obligations.
- * 
- * ALL LINDEN LAB SOURCE CODE IS PROVIDED "AS IS." LINDEN LAB MAKES NO
- * WARRANTIES, EXPRESS, IMPLIED OR OTHERWISE, REGARDING ITS ACCURACY,
- * COMPLETENESS OR PERFORMANCE.
- * $/LicenseInfo$
- */
-
-#include "llviewerprecompiledheaders.h"
-
-#include <utility> // for std::pair<>
-
-#include "llfloaterinventory.h"
-#include "llinventorybridge.h"
-
-#include "message.h"
-
-#include "llagent.h"
-#include "llagentwearables.h"
-#include "llcallingcard.h"
-#include "llcheckboxctrl.h"		// for radio buttons
-#include "llfloaterreg.h"
-#include "llradiogroup.h"
-#include "llspinctrl.h"
-#include "lltextbox.h"
-#include "llui.h"
-
-#include "llviewercontrol.h"
-#include "llfirstuse.h"
-#include "llfoldertype.h"
-#include "llfloaterchat.h"
-#include "llfloatercustomize.h"
-#include "llfloaterproperties.h"
-#include "llfloaterworldmap.h"
-#include "llfocusmgr.h"
-#include "llfolderview.h"
-#include "llfriendcard.h"
-#include "llavataractions.h"
-#include "llgesturemgr.h"
-#include "lliconctrl.h"
-#include "llinventoryfunctions.h"
-#include "llinventorymodel.h"
-#include "llinventorypanel.h"
-#include "llinventoryclipboard.h"
-#include "lllineeditor.h"
-#include "llmenugl.h"
-#include "llpreviewanim.h"
-#include "llpreviewgesture.h"
-#include "llpreviewnotecard.h"
-#include "llpreviewscript.h"
-#include "llpreviewsound.h"
-#include "llpreviewtexture.h"
-#include "llresmgr.h"
-#include "llscrollcontainer.h"
-#include "llimview.h"
-#include "lltooldraganddrop.h"
-#include "llviewertexturelist.h"
-#include "llviewerinventory.h"
-#include "llviewerobjectlist.h"
-#include "llviewerwindow.h"
-#include "llvoavatar.h"
-#include "llwearable.h"
-#include "llwearablelist.h"
-#include "llviewermessage.h" 
-#include "llviewerregion.h"
-#include "llvoavatarself.h"
-#include "lltabcontainer.h"
-#include "lluictrlfactory.h"
-#include "llselectmgr.h"
-#include "llsidetray.h"
-#include "llfloateropenobject.h"
-#include "lltrans.h"
-#include "llappearancemgr.h"
-
-using namespace LLOldEvents;
-
-// Helpers
-// bug in busy count inc/dec right now, logic is complex... do we really need it?
-void inc_busy_count()
-{
-// 	gViewerWindow->getWindow()->incBusyCount();
-//  check balance of these calls if this code is changed to ever actually
-//  *do* something!
-}
-void dec_busy_count()
-{
-// 	gViewerWindow->getWindow()->decBusyCount();
-//  check balance of these calls if this code is changed to ever actually
-//  *do* something!
-}
-
-// Function declarations
-void wear_add_inventory_item_on_avatar(LLInventoryItem* item);
-void remove_inventory_category_from_avatar(LLInventoryCategory* category);
-void remove_inventory_category_from_avatar_step2( BOOL proceed, LLUUID category_id);
-bool move_task_inventory_callback(const LLSD& notification, const LLSD& response, LLMoveInv*);
-bool confirm_replace_attachment_rez(const LLSD& notification, const LLSD& response);
-
-std::string ICON_NAME[ICON_NAME_COUNT] =
-{
-	"Inv_Texture",
-	"Inv_Sound",
-	"Inv_CallingCard",
-	"Inv_CallingCard",
-	"Inv_Landmark",
-	"Inv_Landmark",
-	"Inv_Script",
-	"Inv_Clothing",
-	"Inv_Object",
-	"Inv_Object",
-	"Inv_Notecard",
-	"Inv_Skin",
-	"Inv_Snapshot",
-
-	"Inv_BodyShape",
-	"Inv_Skin",
-	"Inv_Hair",
-	"Inv_Eye",
-	"Inv_Shirt",
-	"Inv_Pants",
-	"Inv_Shoe",
-	"Inv_Socks",
-	"Inv_Jacket",
-	"Inv_Gloves",
-	"Inv_Undershirt",
-	"Inv_Underpants",
-	"Inv_Skirt",
-	"inv_item_alpha.tga",
-	"inv_item_tattoo.tga",
-
-	"Inv_Animation",
-	"Inv_Gesture",
-
-	"inv_item_linkitem.tga",
-	"inv_item_linkfolder.tga"
-};
-
-
-// +=================================================+
-// |        LLInventoryPanelObserver                 |
-// +=================================================+
-void LLInventoryPanelObserver::changed(U32 mask)
-{
-	mIP->modelChanged(mask);
-}
-
-
-// +=================================================+
-// |        LLInvFVBridge                            |
-// +=================================================+
-
-LLInvFVBridge::LLInvFVBridge(LLInventoryPanel* inventory, const LLUUID& uuid) :
-mUUID(uuid), mInvType(LLInventoryType::IT_NONE)
-{
-	mInventoryPanel = inventory->getHandle();
-}
-
-const std::string& LLInvFVBridge::getName() const
-{
-	LLInventoryObject* obj = getInventoryObject();
-	if(obj)
-	{
-		return obj->getName();
-	}
-	return LLStringUtil::null;
-}
-
-const std::string& LLInvFVBridge::getDisplayName() const
-{
-	return getName();
-}
-
-// Folders have full perms
-PermissionMask LLInvFVBridge::getPermissionMask() const
-{
-
-	return PERM_ALL;
-}
-
-// virtual
-LLAssetType::EType LLInvFVBridge::getPreferredType() const
-{
-	return LLAssetType::AT_NONE;
-}
-
-
-// Folders don't have creation dates.
-time_t LLInvFVBridge::getCreationDate() const
-{
-	return 0;
-}
-
-// Can be destoryed (or moved to trash)
-BOOL LLInvFVBridge::isItemRemovable()
-{
-	LLInventoryModel* model = getInventoryModel();
-	if(!model) return FALSE;
-	if(model->isObjectDescendentOf(mUUID, gInventory.getRootFolderID()))
-	{
-		return TRUE;
-	}
-	return FALSE;
-}
-
-// Sends an update to all link items that point to the base item.
-void LLInvFVBridge::renameLinkedItems(const LLUUID &item_id, const std::string& new_name)
-{
-	LLInventoryModel* model = getInventoryModel();
-	if(!model) return;
-
-	LLInventoryItem* itemp = model->getItem(mUUID);
-	if (!itemp) return;
-
-	if (itemp->getIsLinkType())
-	{
-		return;
-	}
-	
-	LLInventoryModel::item_array_t item_array = model->collectLinkedItems(item_id);
-	for (LLInventoryModel::item_array_t::iterator iter = item_array.begin();
-		 iter != item_array.end();
-		 iter++)
-	{
-		LLViewerInventoryItem *linked_item = (*iter);
-		if (linked_item->getUUID() == item_id) continue;
-		
-		LLPointer<LLViewerInventoryItem> new_item = new LLViewerInventoryItem(linked_item);
-		new_item->rename(new_name);
-		new_item->updateServer(FALSE);
-		model->updateItem(new_item);
-		// model->addChangedMask(LLInventoryObserver::LABEL, linked_item->getUUID());
-	}
-	model->notifyObservers();
-}
-
-// Can be moved to another folder
-BOOL LLInvFVBridge::isItemMovable() const
-{
-	return TRUE;
-}
-
-/*virtual*/
-/**
- * @brief Adds this item into clipboard storage
- */
-void LLInvFVBridge::cutToClipboard()
-{
-	if(isItemMovable())
-	{
-		LLInventoryClipboard::instance().cut(mUUID);
-	}
-}
-// *TODO: make sure this does the right thing
-void LLInvFVBridge::showProperties()
-{
-	LLSD key;
-	key["id"] = mUUID;
-	LLSideTray::getInstance()->showPanel("sidepanel_inventory", key);
-
-	// LLFloaterReg::showInstance("properties", mUUID);
-}
-
-void LLInvFVBridge::removeBatch(LLDynamicArray<LLFolderViewEventListener*>& batch)
-{
-	// Deactivate gestures when moving them into Trash
-	LLInvFVBridge* bridge;
-	LLInventoryModel* model = getInventoryModel();
-	LLViewerInventoryItem* item = NULL;
-	LLViewerInventoryCategory* cat = NULL;
-	LLInventoryModel::cat_array_t	descendent_categories;
-	LLInventoryModel::item_array_t	descendent_items;
-	S32 count = batch.count();
-	S32 i,j;
-	for(i = 0; i < count; ++i)
-	{	
-		bridge = (LLInvFVBridge*)(batch.get(i));
-		if(!bridge || !bridge->isItemRemovable()) continue;
-		item = (LLViewerInventoryItem*)model->getItem(bridge->getUUID());
-		if (item)
-		{
-			if(LLAssetType::AT_GESTURE == item->getType())
-			{
-				LLGestureManager::instance().deactivateGesture(item->getUUID());
-			}
-		}
-	}
-	for(i = 0; i < count; ++i)
-	{		
-		bridge = (LLInvFVBridge*)(batch.get(i));
-		if(!bridge || !bridge->isItemRemovable()) continue;
-		cat = (LLViewerInventoryCategory*)model->getCategory(bridge->getUUID());
-		if (cat)
-		{
-			gInventory.collectDescendents( cat->getUUID(), descendent_categories, descendent_items, FALSE );
-			for (j=0; j<descendent_items.count(); j++)
-			{
-				if(LLAssetType::AT_GESTURE == descendent_items[j]->getType())
-				{
-					LLGestureManager::instance().deactivateGesture(descendent_items[j]->getUUID());
-				}
-			}
-		}
-	}
-	removeBatchNoCheck(batch);
-}
-
-void LLInvFVBridge::removeBatchNoCheck(LLDynamicArray<LLFolderViewEventListener*>& batch)
-{
-	// this method moves a bunch of items and folders to the trash. As
-	// per design guidelines for the inventory model, the message is
-	// built and the accounting is performed first. After all of that,
-	// we call LLInventoryModel::moveObject() to move everything
-	// around.
-	LLInvFVBridge* bridge;
-	LLInventoryModel* model = getInventoryModel();
-	if(!model) return;
-	LLMessageSystem* msg = gMessageSystem;
-	LLUUID trash_id = model->findCategoryUUIDForType(LLAssetType::AT_TRASH);
-	LLViewerInventoryItem* item = NULL;
-	LLViewerInventoryCategory* cat = NULL;
-	std::vector<LLUUID> move_ids;
-	LLInventoryModel::update_map_t update;
-	bool start_new_message = true;
-	S32 count = batch.count();
-	S32 i;
-	for(i = 0; i < count; ++i)
-	{
-		bridge = (LLInvFVBridge*)(batch.get(i));
-		if(!bridge || !bridge->isItemRemovable()) continue;
-		item = (LLViewerInventoryItem*)model->getItem(bridge->getUUID());
-		if(item)
-		{
-			if(item->getParentUUID() == trash_id) continue;
-			move_ids.push_back(item->getUUID());
-			LLPreview::hide(item->getUUID());
-			--update[item->getParentUUID()];
-			++update[trash_id];
-			if(start_new_message)
-			{
-				start_new_message = false;
-				msg->newMessageFast(_PREHASH_MoveInventoryItem);
-				msg->nextBlockFast(_PREHASH_AgentData);
-				msg->addUUIDFast(_PREHASH_AgentID, gAgent.getID());
-				msg->addUUIDFast(_PREHASH_SessionID, gAgent.getSessionID());
-				msg->addBOOLFast(_PREHASH_Stamp, TRUE);
-			}
-			msg->nextBlockFast(_PREHASH_InventoryData);
-			msg->addUUIDFast(_PREHASH_ItemID, item->getUUID());
-			msg->addUUIDFast(_PREHASH_FolderID, trash_id);
-			msg->addString("NewName", NULL);
-			if(msg->isSendFullFast(_PREHASH_InventoryData))
-			{
-				start_new_message = true;
-				gAgent.sendReliableMessage();
-				gInventory.accountForUpdate(update);
-				update.clear();
-			}
-		}
-	}
-	if(!start_new_message)
-	{
-		start_new_message = true;
-		gAgent.sendReliableMessage();
-		gInventory.accountForUpdate(update);
-		update.clear();
-	}
-	for(i = 0; i < count; ++i)
-	{
-		bridge = (LLInvFVBridge*)(batch.get(i));
-		if(!bridge || !bridge->isItemRemovable()) continue;
-		cat = (LLViewerInventoryCategory*)model->getCategory(bridge->getUUID());
-		if(cat)
-		{
-			if(cat->getParentUUID() == trash_id) continue;
-			move_ids.push_back(cat->getUUID());
-			--update[cat->getParentUUID()];
-			++update[trash_id];
-			if(start_new_message)
-			{
-				start_new_message = false;
-				msg->newMessageFast(_PREHASH_MoveInventoryFolder);
-				msg->nextBlockFast(_PREHASH_AgentData);
-				msg->addUUIDFast(_PREHASH_AgentID, gAgent.getID());
-				msg->addUUIDFast(_PREHASH_SessionID, gAgent.getSessionID());
-				msg->addBOOL("Stamp", TRUE);
-			}
-			msg->nextBlockFast(_PREHASH_InventoryData);
-			msg->addUUIDFast(_PREHASH_FolderID, cat->getUUID());
-			msg->addUUIDFast(_PREHASH_ParentID, trash_id);
-			if(msg->isSendFullFast(_PREHASH_InventoryData))
-			{
-				start_new_message = true;
-				gAgent.sendReliableMessage();
-				gInventory.accountForUpdate(update);
-				update.clear();
-			}
-		}
-	}
-	if(!start_new_message)
-	{
-		gAgent.sendReliableMessage();
-		gInventory.accountForUpdate(update);
-	}
-
-	// move everything.
-	std::vector<LLUUID>::iterator it = move_ids.begin();
-	std::vector<LLUUID>::iterator end = move_ids.end();
-	for(; it != end; ++it)
-	{
-		gInventory.moveObject((*it), trash_id);
-	}
-
-	// notify inventory observers.
-	model->notifyObservers();
-}
-
-BOOL LLInvFVBridge::isClipboardPasteable() const
-{
-	if (!LLInventoryClipboard::instance().hasContents() || !isAgentInventory())
-	{
-		return FALSE;
-	}
-	LLInventoryModel* model = getInventoryModel();
-	if (!model)
-	{
-		return FALSE;
-	}
-
-	const LLUUID &agent_id = gAgent.getID();
-
-	LLDynamicArray<LLUUID> objects;
-	LLInventoryClipboard::instance().retrieve(objects);
-	S32 count = objects.count();
-	for(S32 i = 0; i < count; i++)
-	{
-		const LLUUID &item_id = objects.get(i);
-
-		// Can't paste folders
-		const LLInventoryCategory *cat = model->getCategory(item_id);
-		if (cat)
-		{
-			return FALSE;
-		}
-
-		const LLInventoryItem *item = model->getItem(item_id);
-		if (item)
-		{
-			if (!item->getPermissions().allowCopyBy(agent_id))
-			{
-				return FALSE;
-			}
-		}
-	}
-	return TRUE;
-}
-
-BOOL LLInvFVBridge::isClipboardPasteableAsLink() const
-{
-	if (!LLInventoryClipboard::instance().hasContents() || !isAgentInventory())
-	{
-		return FALSE;
-	}
-	const LLInventoryModel* model = getInventoryModel();
-	if (!model)
-	{
-		return FALSE;
-	}
-
-	LLDynamicArray<LLUUID> objects;
-	LLInventoryClipboard::instance().retrieve(objects);
-	S32 count = objects.count();
-	for(S32 i = 0; i < count; i++)
-	{
-		const LLInventoryItem *item = model->getItem(objects.get(i));
-		if (item)
-		{
-			if (!LLAssetType::lookupCanLink(item->getActualType()))
-			{
-				return FALSE;
-			}
-		}
-		const LLViewerInventoryCategory *cat = model->getCategory(objects.get(i));
-		if (cat && !LLAssetType::lookupCanLink(cat->getPreferredType()))
-		{
-			return FALSE;
-		}
-	}
-	return TRUE;
-}
-
-void hide_context_entries(LLMenuGL& menu, 
-						const std::vector<std::string> &entries_to_show,
-						const std::vector<std::string> &disabled_entries)
-{
-	const LLView::child_list_t *list = menu.getChildList();
-
-	LLView::child_list_t::const_iterator itor;
-	for (itor = list->begin(); itor != list->end(); ++itor)
-	{
-		std::string name = (*itor)->getName();
-
-		// descend into split menus:
-		LLMenuItemBranchGL* branchp = dynamic_cast<LLMenuItemBranchGL*>(*itor);
-		if ((name == "More") && branchp)
-		{
-			hide_context_entries(*branchp->getBranch(), entries_to_show, disabled_entries);
-		}
-		
-		
-		bool found = false;
-		std::vector<std::string>::const_iterator itor2;
-		for (itor2 = entries_to_show.begin(); itor2 != entries_to_show.end(); ++itor2)
-		{
-			if (*itor2 == name)
-			{
-				found = true;
-			}
-		}
-		if (!found)
-		{
-			(*itor)->setVisible(FALSE);
-		}
-		else
-		{
-			for (itor2 = disabled_entries.begin(); itor2 != disabled_entries.end(); ++itor2)
-			{
-				if (*itor2 == name)
-				{
-					(*itor)->setEnabled(FALSE);
-				}
-			}
-		}
-	}
-}
-
-// Helper for commonly-used entries
-void LLInvFVBridge::getClipboardEntries(bool show_asset_id, 
-										std::vector<std::string> &items, 
-										std::vector<std::string> &disabled_items, U32 flags)
-{
-	items.push_back(std::string("Rename"));
-	if (!isItemRenameable() || (flags & FIRST_SELECTED_ITEM) == 0)
-	{
-		disabled_items.push_back(std::string("Rename"));
-	}
-
-	if (show_asset_id)
-	{
-		items.push_back(std::string("Copy Asset UUID"));
-		if ( (! ( isItemPermissive() || gAgent.isGodlike() ) ) 
-			  || (flags & FIRST_SELECTED_ITEM) == 0)
-		{
-			disabled_items.push_back(std::string("Copy Asset UUID"));
-		}
-	}
-
-	items.push_back(std::string("Copy Separator"));
-
-	items.push_back(std::string("Copy"));
-	if (!isItemCopyable())
-	{
-		disabled_items.push_back(std::string("Copy"));
-	}
-
-	items.push_back(std::string("Paste"));
-	if (!isClipboardPasteable() || (flags & FIRST_SELECTED_ITEM) == 0)
-	{
-		disabled_items.push_back(std::string("Paste"));
-	}
-
-	items.push_back(std::string("Paste As Link"));
-	if (!isClipboardPasteableAsLink() || (flags & FIRST_SELECTED_ITEM) == 0)
-	{
-		disabled_items.push_back(std::string("Paste As Link"));
-	}
-	items.push_back(std::string("Paste Separator"));
-
-	items.push_back(std::string("Delete"));
-	if (!isItemRemovable())
-	{
-		disabled_items.push_back(std::string("Delete"));
-	}
-}
-
-void LLInvFVBridge::buildContextMenu(LLMenuGL& menu, U32 flags)
-{
-	lldebugs << "LLInvFVBridge::buildContextMenu()" << llendl;
-	std::vector<std::string> items;
-	std::vector<std::string> disabled_items;
-	if(isInTrash())
-	{
-		items.push_back(std::string("PurgeItem"));
-		if (!isItemRemovable())
-		{
-			disabled_items.push_back(std::string("PurgeItem"));
-		}
-		items.push_back(std::string("RestoreItem"));
-	}
-	else
-	{
-		items.push_back(std::string("Open"));
-		items.push_back(std::string("Properties"));
-
-		getClipboardEntries(true, items, disabled_items, flags);
-	}
-	hide_context_entries(menu, items, disabled_items);
-}
-
-// *TODO: remove this
-BOOL LLInvFVBridge::startDrag(EDragAndDropType* type, LLUUID* id) const
-{
-	BOOL rv = FALSE;
-
-	const LLInventoryObject* obj = getInventoryObject();
-
-	if(obj)
-	{
-		*type = LLAssetType::lookupDragAndDropType(obj->getActualType());
-		if(*type == DAD_NONE)
-		{
-			return FALSE;
-		}
-		
-		*id = obj->getUUID();
-		//object_ids.put(obj->getUUID());
-
-		if (*type == DAD_CATEGORY)
-		{
-			gInventory.startBackgroundFetch(obj->getUUID());
-		}
-
-		rv = TRUE;
-	}
-
-	return rv;
-}
-
-LLInventoryObject* LLInvFVBridge::getInventoryObject() const
-{
-	LLInventoryObject* obj = NULL;
-	LLInventoryModel* model = getInventoryModel();
-	if(model)
-	{
-		obj = (LLInventoryObject*)model->getObject(mUUID);
-	}
-	return obj;
-}
-
-LLInventoryModel* LLInvFVBridge::getInventoryModel() const
-{
-	LLInventoryPanel* panel = dynamic_cast<LLInventoryPanel*>(mInventoryPanel.get());
-	return panel ? panel->getModel() : NULL;
-}
-
-BOOL LLInvFVBridge::isInTrash() const
-{
-	LLInventoryModel* model = getInventoryModel();
-	if(!model) return FALSE;
-	const LLUUID trash_id = model->findCategoryUUIDForType(LLAssetType::AT_TRASH);
-	return model->isObjectDescendentOf(mUUID, trash_id);
-}
-
-BOOL LLInvFVBridge::isLinkedObjectInTrash() const
-{
-	if (isInTrash()) return TRUE;
-
-	const LLInventoryObject *obj = getInventoryObject();
-	if (obj && obj->getIsLinkType())
-	{
-		LLInventoryModel* model = getInventoryModel();
-		if(!model) return FALSE;
-		const LLUUID trash_id = model->findCategoryUUIDForType(LLAssetType::AT_TRASH);
-		return model->isObjectDescendentOf(obj->getLinkedUUID(), trash_id);
-	}
-	return FALSE;
-}
-
-BOOL LLInvFVBridge::isAgentInventory() const
-{
-	const LLInventoryModel* model = getInventoryModel();
-	if(!model) return FALSE;
-	if(gInventory.getRootFolderID() == mUUID) return TRUE;
-	return model->isObjectDescendentOf(mUUID, gInventory.getRootFolderID());
-}
-
-BOOL LLInvFVBridge::isCOFFolder() const
-{
-	const LLInventoryModel* model = getInventoryModel();
-	if(!model) return TRUE;
-	const LLUUID cof_id = gInventory.findCategoryUUIDForType(LLAssetType::AT_CURRENT_OUTFIT);
-	if (mUUID == cof_id || model->isObjectDescendentOf(mUUID, cof_id))
-	{
-		return TRUE;
-	}
-	return FALSE;
-}
-
-BOOL LLInvFVBridge::isItemPermissive() const
-{
-	return FALSE;
-}
-
-// static
-void LLInvFVBridge::changeItemParent(LLInventoryModel* model,
-									 LLViewerInventoryItem* item,
-									 const LLUUID& new_parent,
-									 BOOL restamp)
-{
-	if(item->getParentUUID() != new_parent)
-	{
-		LLInventoryModel::update_list_t update;
-		LLInventoryModel::LLCategoryUpdate old_folder(item->getParentUUID(),-1);
-		update.push_back(old_folder);
-		LLInventoryModel::LLCategoryUpdate new_folder(new_parent, 1);
-		update.push_back(new_folder);
-		gInventory.accountForUpdate(update);
-
-		LLPointer<LLViewerInventoryItem> new_item = new LLViewerInventoryItem(item);
-		new_item->setParent(new_parent);
-		new_item->updateParentOnServer(restamp);
-		model->updateItem(new_item);
-		model->notifyObservers();
-	}
-}
-
-// static
-void LLInvFVBridge::changeCategoryParent(LLInventoryModel* model,
-										 LLViewerInventoryCategory* cat,
-										 const LLUUID& new_parent,
-										 BOOL restamp)
-{
-	if(cat->getParentUUID() != new_parent)
-	{
-		LLInventoryModel::update_list_t update;
-		LLInventoryModel::LLCategoryUpdate old_folder(cat->getParentUUID(), -1);
-		update.push_back(old_folder);
-		LLInventoryModel::LLCategoryUpdate new_folder(new_parent, 1);
-		update.push_back(new_folder);
-		gInventory.accountForUpdate(update);
-
-		LLPointer<LLViewerInventoryCategory> new_cat = new LLViewerInventoryCategory(cat);
-		new_cat->setParent(new_parent);
-		new_cat->updateParentOnServer(restamp);
-		model->updateCategory(new_cat);
-		model->notifyObservers();
-	}
-}
-
-
-const std::string safe_inv_type_lookup(LLInventoryType::EType inv_type)
-{
-	const std::string rv= LLInventoryType::lookup(inv_type);
-	if(rv.empty())
-	{
-		return std::string("<invalid>");
-	}
-	return rv;
-}
-
-LLInvFVBridge* LLInvFVBridge::createBridge(LLAssetType::EType asset_type,
-										   LLAssetType::EType actual_asset_type,
-										   LLInventoryType::EType inv_type,
-										   LLInventoryPanel* inventory,
-										   const LLUUID& uuid,
-										   U32 flags)
-{
-	LLInvFVBridge* new_listener = NULL;
-	switch(asset_type)
-	{
-		case LLAssetType::AT_TEXTURE:
-			if(!(inv_type == LLInventoryType::IT_TEXTURE || inv_type == LLInventoryType::IT_SNAPSHOT))
-			{
-				llwarns << LLAssetType::lookup(asset_type) << " asset has inventory type " << safe_inv_type_lookup(inv_type) << " on uuid " << uuid << llendl;
-			}
-			new_listener = new LLTextureBridge(inventory, uuid, inv_type);
-			break;
-
-		case LLAssetType::AT_SOUND:
-			if(!(inv_type == LLInventoryType::IT_SOUND))
-			{
-				llwarns << LLAssetType::lookup(asset_type) << " asset has inventory type " << safe_inv_type_lookup(inv_type) << " on uuid " << uuid << llendl;
-			}
-			new_listener = new LLSoundBridge(inventory, uuid);
-			break;
-
-		case LLAssetType::AT_LANDMARK:
-			if(!(inv_type == LLInventoryType::IT_LANDMARK))
-			{
-				llwarns << LLAssetType::lookup(asset_type) << " asset has inventory type " << safe_inv_type_lookup(inv_type) << " on uuid " << uuid << llendl;
-			}
-			new_listener = new LLLandmarkBridge(inventory, uuid, flags);
-			break;
-		
-		case LLAssetType::AT_CALLINGCARD:
-			if(!(inv_type == LLInventoryType::IT_CALLINGCARD))
-			{
-				llwarns << LLAssetType::lookup(asset_type) << " asset has inventory type " << safe_inv_type_lookup(inv_type) << " on uuid " << uuid << llendl;
-			}
-			new_listener = new LLCallingCardBridge(inventory, uuid);
-			break;
-
-		case LLAssetType::AT_SCRIPT:
-			if(!(inv_type == LLInventoryType::IT_LSL))
-			{
-				llwarns << LLAssetType::lookup(asset_type) << " asset has inventory type " << safe_inv_type_lookup(inv_type) << " on uuid " << uuid << llendl;
-			}
-			new_listener = new LLScriptBridge(inventory, uuid);
-			break;
-
-		case LLAssetType::AT_OBJECT:
-			if(!(inv_type == LLInventoryType::IT_OBJECT || inv_type == LLInventoryType::IT_ATTACHMENT))
-			{
-				llwarns << LLAssetType::lookup(asset_type) << " asset has inventory type " << safe_inv_type_lookup(inv_type) << " on uuid " << uuid << llendl;
-			}
-			new_listener = new LLObjectBridge(inventory, uuid, inv_type, flags);
-			break;
-
-		case LLAssetType::AT_NOTECARD:
-			if(!(inv_type == LLInventoryType::IT_NOTECARD))
-			{
-				llwarns << LLAssetType::lookup(asset_type) << " asset has inventory type " << safe_inv_type_lookup(inv_type) << " on uuid " << uuid << llendl;
-			}
-			new_listener = new LLNotecardBridge(inventory, uuid);
-			break;
-
-		case LLAssetType::AT_ANIMATION:
-			if(!(inv_type == LLInventoryType::IT_ANIMATION))
-			{
-				llwarns << LLAssetType::lookup(asset_type) << " asset has inventory type " << safe_inv_type_lookup(inv_type) << " on uuid " << uuid << llendl;
-			}
-			new_listener = new LLAnimationBridge(inventory, uuid);
-			break;
-
-		case LLAssetType::AT_GESTURE:
-			if(!(inv_type == LLInventoryType::IT_GESTURE))
-			{
-				llwarns << LLAssetType::lookup(asset_type) << " asset has inventory type " << safe_inv_type_lookup(inv_type) << " on uuid " << uuid << llendl;
-			}
-			new_listener = new LLGestureBridge(inventory, uuid);
-			break;
-
-		case LLAssetType::AT_LSL_TEXT:
-			if(!(inv_type == LLInventoryType::IT_LSL))
-			{
-				llwarns << LLAssetType::lookup(asset_type) << " asset has inventory type " << safe_inv_type_lookup(inv_type) << " on uuid " << uuid << llendl;
-			}
-			new_listener = new LLLSLTextBridge(inventory, uuid);
-			break;
-
-		case LLAssetType::AT_CLOTHING:
-		case LLAssetType::AT_BODYPART:
-			if(!(inv_type == LLInventoryType::IT_WEARABLE))
-			{
-				llwarns << LLAssetType::lookup(asset_type) << " asset has inventory type " << safe_inv_type_lookup(inv_type) << " on uuid " << uuid << llendl;
-			}
-			new_listener = new LLWearableBridge(inventory, uuid, asset_type, inv_type, (EWearableType)flags);
-			break;
-		case LLAssetType::AT_CATEGORY:
-		case LLAssetType::AT_ROOT_CATEGORY:
-			if (actual_asset_type == LLAssetType::AT_LINK_FOLDER)
-			{
-				// Create a link folder handler instead.
-				new_listener = new LLLinkFolderBridge(inventory, uuid);
-				break;
-			}
-			new_listener = new LLFolderBridge(inventory, uuid);
-			break;
-		case LLAssetType::AT_LINK:
-			// Only should happen for broken links.
-			new_listener = new LLLinkItemBridge(inventory, uuid);
-			break;
-		case LLAssetType::AT_LINK_FOLDER:
-			// Only should happen for broken links.
-			new_listener = new LLLinkItemBridge(inventory, uuid);
-			break;
-		default:
-			llinfos << "Unhandled asset type (llassetstorage.h): "
-					<< (S32)asset_type << llendl;
-			break;
-	}
-
-	if (new_listener)
-	{
-		new_listener->mInvType = inv_type;
-	}
-
-	return new_listener;
-}
-
-void LLInvFVBridge::purgeItem(LLInventoryModel *model, const LLUUID &uuid)
-{
-	LLInventoryCategory* cat = model->getCategory(uuid);
-	if (cat)
-	{
-		model->purgeDescendentsOf(uuid);
-		model->notifyObservers();
-	}
-	LLInventoryObject* obj = model->getObject(uuid);
-	if (obj)
-	{
-		model->purgeObject(uuid);
-		model->notifyObservers();
-	}
-}
-
-// +=================================================+
-// |        InventoryFVBridgeBuilder                 |
-// +=================================================+
-LLInvFVBridge* LLInventoryFVBridgeBuilder::createBridge(LLAssetType::EType asset_type,
-														LLAssetType::EType actual_asset_type,
-														LLInventoryType::EType inv_type,
-														LLInventoryPanel* inventory,
-														const LLUUID& uuid,
-														U32 flags /* = 0x00 */) const
-{
-	return LLInvFVBridge::createBridge(asset_type,
-		actual_asset_type,
-		inv_type,
-		inventory,
-		uuid,
-		flags);
-}
-
-// +=================================================+
-// |        LLItemBridge                             |
-// +=================================================+
-
-void LLItemBridge::performAction(LLFolderView* folder, LLInventoryModel* model, std::string action)
-{
-	if ("goto" == action)
-	{
-		gotoItem(folder);
-	}
-	if ("open" == action)
-	{
-		openItem();
-		return;
-	}
-	else if ("properties" == action)
-	{
-		showProperties();
-		return;
-	}
-	else if ("purge" == action)
-	{
-		purgeItem(model, mUUID);
-		return;
-	}
-	else if ("restoreToWorld" == action)
-	{
-		restoreToWorld();
-		return;
-	}
-	else if ("restore" == action)
-	{
-		restoreItem();
-		return;
-	}
-	else if ("copy_uuid" == action)
-	{
-		// Single item only
-		LLInventoryItem* item = model->getItem(mUUID);
-		if(!item) return;
-		LLUUID asset_id = item->getAssetUUID();
-		std::string buffer;
-		asset_id.toString(buffer);
-
-		gViewerWindow->mWindow->copyTextToClipboard(utf8str_to_wstring(buffer));
-		return;
-	}
-	else if ("copy" == action)
-	{
-		copyToClipboard();
-		return;
-	}
-	else if ("paste" == action)
-	{
-		// Single item only
-		LLInventoryItem* itemp = model->getItem(mUUID);
-		if (!itemp) return;
-
-		LLFolderViewItem* folder_view_itemp = folder->getItemByID(itemp->getParentUUID());
-		if (!folder_view_itemp) return;
-
-		folder_view_itemp->getListener()->pasteFromClipboard();
-		return;
-	}
-	else if ("paste_link" == action)
-	{
-		// Single item only
-		LLInventoryItem* itemp = model->getItem(mUUID);
-		if (!itemp) return;
-
-		LLFolderViewItem* folder_view_itemp = folder->getItemByID(itemp->getParentUUID());
-		if (!folder_view_itemp) return;
-
-		folder_view_itemp->getListener()->pasteLinkFromClipboard();
-		return;
-	}
-}
-
-void LLItemBridge::selectItem()
-{
-	LLViewerInventoryItem* item = (LLViewerInventoryItem*)getItem();
-	if(item && !item->isComplete())
-	{
-		item->fetchFromServer();
-	}
-}
-
-void LLItemBridge::restoreItem()
-{
-	LLViewerInventoryItem* item = (LLViewerInventoryItem*)getItem();
-	if(item)
-	{
-		LLInventoryModel* model = getInventoryModel();
-		const LLUUID new_parent = model->findCategoryUUIDForType(item->getType());
-		// do not restamp on restore.
-		LLInvFVBridge::changeItemParent(model, item, new_parent, FALSE);
-	}
-}
-
-void LLItemBridge::restoreToWorld()
-{
-	LLViewerInventoryItem* itemp = (LLViewerInventoryItem*)getItem();
-	if (itemp)
-	{
-		LLMessageSystem* msg = gMessageSystem;
-		msg->newMessage("RezRestoreToWorld");
-		msg->nextBlockFast(_PREHASH_AgentData);
-		msg->addUUIDFast(_PREHASH_AgentID, gAgent.getID());
-		msg->addUUIDFast(_PREHASH_SessionID, gAgent.getSessionID());
-
-		msg->nextBlockFast(_PREHASH_InventoryData);
-		itemp->packMessage(msg);
-		msg->sendReliable(gAgent.getRegion()->getHost());
-	}
-
-	//Similar functionality to the drag and drop rez logic
-	BOOL remove_from_inventory = FALSE;
-
-	//remove local inventory copy, sim will deal with permissions and removing the item
-	//from the actual inventory if its a no-copy etc
-	if(!itemp->getPermissions().allowCopyBy(gAgent.getID()))
-	{
-		remove_from_inventory = TRUE;
-	}
-
-	// Check if it's in the trash. (again similar to the normal rez logic)
-	const LLUUID trash_id = gInventory.findCategoryUUIDForType(LLAssetType::AT_TRASH);
-	if(gInventory.isObjectDescendentOf(itemp->getUUID(), trash_id))
-	{
-		remove_from_inventory = TRUE;
-	}
-
-	if(remove_from_inventory)
-	{
-		gInventory.deleteObject(itemp->getUUID());
-		gInventory.notifyObservers();
-	}
-}
-
-void LLItemBridge::gotoItem(LLFolderView *folder)
-{
-	LLInventoryObject *obj = getInventoryObject();
-	if (obj && obj->getIsLinkType())
-	{
-		LLInventoryPanel* active_panel = LLFloaterInventory::getActiveInventory()->getPanel();
-		if (active_panel)
-		{
-			active_panel->setSelection(obj->getLinkedUUID(), TAKE_FOCUS_NO);
-		}
-	}
-}
-
-LLUIImagePtr LLItemBridge::getIcon() const
-{
-	return LLUI::getUIImage(ICON_NAME[OBJECT_ICON_NAME]);
-}
-
-PermissionMask LLItemBridge::getPermissionMask() const
-{
-	LLViewerInventoryItem* item = getItem();
-	PermissionMask perm_mask = 0;
-	if(item) 
-	{
-		BOOL copy = item->getPermissions().allowCopyBy(gAgent.getID());
-		BOOL mod = item->getPermissions().allowModifyBy(gAgent.getID());
-		BOOL xfer = item->getPermissions().allowOperationBy(PERM_TRANSFER,
-															gAgent.getID());
-
-		if (copy) perm_mask |= PERM_COPY;
-		if (mod)  perm_mask |= PERM_MODIFY;
-		if (xfer) perm_mask |= PERM_TRANSFER;
-
-	}
-	return perm_mask;
-}
-
-const std::string& LLItemBridge::getDisplayName() const
-{
-	if(mDisplayName.empty())
-	{
-		buildDisplayName(getItem(), mDisplayName);
-	}
-	return mDisplayName;
-}
-
-void LLItemBridge::buildDisplayName(LLInventoryItem* item, std::string& name)
-{
-	if(item) 
-	{
-		name.assign(item->getName());			
-	}
-	else
-	{
-		name.assign(LLStringUtil::null);
-	}
-}
-
-LLFontGL::StyleFlags LLItemBridge::getLabelStyle() const
-{ 
-	U8 font = LLFontGL::NORMAL;
-	
-	if( gAgentWearables.isWearingItem( mUUID ) )
-	{
-		// llinfos << "BOLD" << llendl;
-		font |= LLFontGL::BOLD;
-	}
-
-	const LLViewerInventoryItem* item = getItem();
-	if (item && item->getIsLinkType())
-	{
-		font |= LLFontGL::ITALIC;
-	}
-	return (LLFontGL::StyleFlags)font;
-}
-
-std::string LLItemBridge::getLabelSuffix() const
-{
-	// String table is loaded before login screen and inventory items are
-	// loaded after login, so LLTrans should be ready.
-	static std::string NO_COPY =LLTrans::getString("no_copy");
-	static std::string NO_MOD = LLTrans::getString("no_modify");
-	static std::string NO_XFER = LLTrans::getString("no_transfer");
-	static std::string LINK = LLTrans::getString("link");
-	static std::string BROKEN_LINK = LLTrans::getString("broken_link");
-	std::string suffix;
-	LLInventoryItem* item = getItem();
-	if(item) 
-	{
-		// it's a bit confusing to put nocopy/nomod/etc on calling cards.
-		if(LLAssetType::AT_CALLINGCARD != item->getType()
-		   && item->getPermissions().getOwner() == gAgent.getID())
-		{
-			BOOL broken_link = LLAssetType::lookupIsLinkType(item->getType());
-			if (broken_link) return BROKEN_LINK;
-
-			BOOL link = item->getIsLinkType();
-			if (link) return LINK;
-
-			BOOL copy = item->getPermissions().allowCopyBy(gAgent.getID());
-			if (!copy)
-			{
-				suffix += NO_COPY;
-			}
-			BOOL mod = item->getPermissions().allowModifyBy(gAgent.getID());
-			if (!mod)
-			{
-				suffix += NO_MOD;
-			}
-			BOOL xfer = item->getPermissions().allowOperationBy(PERM_TRANSFER,
-																gAgent.getID());
-			if (!xfer)
-			{
-				suffix += NO_XFER;
-			}
-		}
-	}
-	return suffix;
-}
-
-time_t LLItemBridge::getCreationDate() const
-{
-	LLViewerInventoryItem* item = getItem();
-	if (item)
-	{
-		return item->getCreationDate();
-	}
-	return 0;
-}
-
-
-BOOL LLItemBridge::isItemRenameable() const
-{
-	LLViewerInventoryItem* item = getItem();
-	if(item)
-	{
-		// (For now) Don't allow calling card rename since that may confuse users as to
-		// what the calling card points to.
-		if (item->getInventoryType() == LLInventoryType::IT_CALLINGCARD)
-		{
-			return FALSE;
-		}
-		return (item->getPermissions().allowModifyBy(gAgent.getID()));
-	}
-	return FALSE;
-}
-
-BOOL LLItemBridge::renameItem(const std::string& new_name)
-{
-	if(!isItemRenameable())
-		return FALSE;
-	LLPreview::dirty(mUUID);
-	LLInventoryModel* model = getInventoryModel();
-	if(!model)
-		return FALSE;
-	LLViewerInventoryItem* item = getItem();
-	if(item && (item->getName() != new_name))
-	{
-		LLPointer<LLViewerInventoryItem> new_item = new LLViewerInventoryItem(item);
-		new_item->rename(new_name);
-		buildDisplayName(new_item, mDisplayName);
-		new_item->updateServer(FALSE);
-		model->updateItem(new_item);
-
-		model->notifyObservers();
-	}
-	// return FALSE because we either notified observers (& therefore
-	// rebuilt) or we didn't update.
-	return FALSE;
-}
-
-
-BOOL LLItemBridge::removeItem()
-{
-	if(!isItemRemovable())
-	{
-		return FALSE;
-	}
-	// move it to the trash
-	LLPreview::hide(mUUID, TRUE);
-	LLInventoryModel* model = getInventoryModel();
-	if(!model) return FALSE;
-	LLUUID trash_id = model->findCategoryUUIDForType(LLAssetType::AT_TRASH);
-	LLViewerInventoryItem* item = getItem();
-
-	// if item is not already in trash
-	if(item && !model->isObjectDescendentOf(mUUID, trash_id))
-	{
-		// move to trash, and restamp
-		LLInvFVBridge::changeItemParent(model, item, trash_id, TRUE);
-		// delete was successful
-		return TRUE;
-	}
-	else
-	{
-		// tried to delete already item in trash (should purge?)
-		return FALSE;
-	}
-}
-
-BOOL LLItemBridge::isItemCopyable() const
-{
-	LLViewerInventoryItem* item = getItem();
-	if (item)
-	{
-		// can't copy worn objects. DEV-15183
-		LLVOAvatarSelf *avatarp = gAgent.getAvatarObject();
-		if( !avatarp )
-		{
-			return FALSE;
-		}
-
-		if(avatarp->isWearingAttachment(mUUID))
-		{
-			return FALSE;
-		}
-		
-		// All items can be copied, not all can be pasted.
-		// The only time an item can't be copied is if it's a link 
-		// return (item->getPermissions().allowCopyBy(gAgent.getID()));
-		if (item->getIsLinkType())
-		{
-			return FALSE;
-		}
-		return TRUE;
-	}
-	return FALSE;
-}
-BOOL LLItemBridge::copyToClipboard() const
-{
-	if(isItemCopyable())
-	{
-		LLInventoryClipboard::instance().add(mUUID);
-		return TRUE;
-	}
-	return FALSE;
-}
-
-LLViewerInventoryItem* LLItemBridge::getItem() const
-{
-	LLViewerInventoryItem* item = NULL;
-	LLInventoryModel* model = getInventoryModel();
-	if(model)
-	{
-		item = (LLViewerInventoryItem*)model->getItem(mUUID);
-	}
-	return item;
-}
-
-BOOL LLItemBridge::isItemPermissive() const
-{
-	LLViewerInventoryItem* item = getItem();
-	if(item)
-	{
-		U32 mask = item->getPermissions().getMaskBase();
-		if((mask & PERM_ITEM_UNRESTRICTED) == PERM_ITEM_UNRESTRICTED)
-		{
-			return TRUE;
-		}
-	}
-	return FALSE;
-}
-
-// +=================================================+
-// |        LLFolderBridge                           |
-// +=================================================+
-
-LLFolderBridge* LLFolderBridge::sSelf=NULL;
-
-// Can be moved to another folder
-BOOL LLFolderBridge::isItemMovable() const 
-{
-	LLInventoryObject* obj = getInventoryObject();
-	if(obj)
-	{
-		return (!LLAssetType::lookupIsProtectedCategoryType(((LLInventoryCategory*)obj)->getPreferredType()));
-	}
-	return FALSE;
-}
-
-void LLFolderBridge::selectItem()
-{
-}
-
-
-// Can be destroyed (or moved to trash)
-BOOL LLFolderBridge::isItemRemovable()
-{
-	LLInventoryModel* model = getInventoryModel();
-	if(!model) 
-	{
-		return FALSE;
-	}
-
-	if(!model->isObjectDescendentOf(mUUID, gInventory.getRootFolderID()))
-	{
-		return FALSE;
-	}
-
-	LLVOAvatarSelf* avatar = gAgent.getAvatarObject();
-	if( !avatar )
-	{
-		return FALSE;
-	}
-
-	LLInventoryCategory* category = model->getCategory(mUUID);
-	if( !category )
-	{
-		return FALSE;
-	}
-
-	if(LLAssetType::lookupIsProtectedCategoryType(category->getPreferredType()))
-	{
-		return FALSE;
-	}
-
-	LLInventoryModel::cat_array_t	descendent_categories;
-	LLInventoryModel::item_array_t	descendent_items;
-	gInventory.collectDescendents( mUUID, descendent_categories, descendent_items, FALSE );
-
-	S32 i;
-	for( i = 0; i < descendent_categories.count(); i++ )
-	{
-		LLInventoryCategory* category = descendent_categories[i];
-		if(LLAssetType::lookupIsProtectedCategoryType(category->getPreferredType()))
-		{
-			return FALSE;
-		}
-	}
-
-	for( i = 0; i < descendent_items.count(); i++ )
-	{
-		LLInventoryItem* item = descendent_items[i];
-		if( (item->getType() == LLAssetType::AT_CLOTHING) ||
-			(item->getType() == LLAssetType::AT_BODYPART) )
-		{
-			if(gAgentWearables.isWearingItem(item->getUUID()))
-			{
-				return FALSE;
-			}
-		}
-		else
-		if( item->getType() == LLAssetType::AT_OBJECT )
-		{
-			if(avatar->isWearingAttachment(item->getUUID()))
-			{
-				return FALSE;
-			}
-		}
-	}
-
-	return TRUE;
-}
-
-BOOL LLFolderBridge::isUpToDate() const
-{
-	LLInventoryModel* model = getInventoryModel();
-	if(!model) return FALSE;
-	LLViewerInventoryCategory* category = (LLViewerInventoryCategory*)model->getCategory(mUUID);
-	if( !category )
-	{
-		return FALSE;
-	}
-
-	return category->getVersion() != LLViewerInventoryCategory::VERSION_UNKNOWN;
-}
-
-BOOL LLFolderBridge::isItemCopyable() const
-{
-	return TRUE;
-}
-
-BOOL LLFolderBridge::copyToClipboard() const
-{
-	if(isItemCopyable())
-	{
-		LLInventoryClipboard::instance().add(mUUID);
-		return TRUE;
-	}
-	return FALSE;
-}
-
-BOOL LLFolderBridge::isClipboardPasteable() const
-{
-	if ( ! LLInvFVBridge::isClipboardPasteable() )
-		return FALSE;
-
-	// Don't allow pasting duplicates to the Calling Card/Friends subfolders, see bug EXT-1599
-	if ( LLFriendCardsManager::instance().isCategoryInFriendFolder( getCategory() ) )
-	{
-		LLInventoryModel* model = getInventoryModel();
-		if ( !model )
-		{
-			return FALSE;
-		}
-
-		LLDynamicArray<LLUUID> objects;
-		LLInventoryClipboard::instance().retrieve(objects);
-		const LLViewerInventoryCategory *current_cat = getCategory();
-
-		// Search for the direct descendent of current Friends subfolder among all pasted items, 
-		// and return false if is found.
-		for(S32 i = objects.count() - 1; i >= 0; --i)
-		{
-			const LLUUID &obj_id = objects.get(i);
-			if ( LLFriendCardsManager::instance().isObjDirectDescendentOfCategory(model->getObject(obj_id), current_cat) )
-			{
-				return FALSE;
-			}
-		}
-
-	}
-	return TRUE;
-}
-
-BOOL LLFolderBridge::isClipboardPasteableAsLink() const
-{
-	// Check normal paste-as-link permissions
-	if (!LLInvFVBridge::isClipboardPasteableAsLink())
-	{
-		return FALSE;
-	}
-	
-	const LLInventoryModel* model = getInventoryModel();
-	if (!model)
-	{
-		return FALSE;
-	}
-
-	const LLViewerInventoryCategory *current_cat = getCategory();
-	if (current_cat)
-	{
-		const BOOL is_in_friend_folder = LLFriendCardsManager::instance().isCategoryInFriendFolder( current_cat );
-		const LLUUID &current_cat_id = current_cat->getUUID();
-		LLDynamicArray<LLUUID> objects;
-		LLInventoryClipboard::instance().retrieve(objects);
-		S32 count = objects.count();
-		for(S32 i = 0; i < count; i++)
-		{
-			const LLUUID &obj_id = objects.get(i);
-			const LLInventoryCategory *cat = model->getCategory(obj_id);
-			if (cat)
-			{
-				const LLUUID &cat_id = cat->getUUID();
-				// Don't allow recursive pasting
-				if ((cat_id == current_cat_id) || 
-					model->isObjectDescendentOf(current_cat_id, cat_id))
-				{
-					return FALSE;
-				}
-			}
-			// Don't allow pasting duplicates to the Calling Card/Friends subfolders, see bug EXT-1599
-			if ( is_in_friend_folder )
-			{
-				// If object is direct descendent of current Friends subfolder than return false.
-				// Note: We can't use 'const LLInventoryCategory *cat', because it may be null
-				// in case type of obj_id is LLInventoryItem.
-				if ( LLFriendCardsManager::instance().isObjDirectDescendentOfCategory(model->getObject(obj_id), current_cat) )
-				{
-					return FALSE;
-				}
-			}
-		}
-	}
-	return TRUE;
-
-}
-
-BOOL LLFolderBridge::dragCategoryIntoFolder(LLInventoryCategory* inv_cat,
-											BOOL drop)
-{
-	// This should never happen, but if an inventory item is incorrectly parented, 
-	// the UI will get confused and pass in a NULL.
-	if(!inv_cat) return FALSE;
-
-	LLInventoryModel* model = getInventoryModel();
-	if(!model) return FALSE;
-
-	LLVOAvatarSelf* avatar = gAgent.getAvatarObject();
-	if(!avatar) return FALSE;
-
-	// cannot drag categories into library
-	if(!isAgentInventory())
-	{
-		return FALSE;
-	}
-
-	// check to make sure source is agent inventory, and is represented there.
-	LLToolDragAndDrop::ESource source = LLToolDragAndDrop::getInstance()->getSource();
-	BOOL is_agent_inventory = (model->getCategory(inv_cat->getUUID()) != NULL)
-		&& (LLToolDragAndDrop::SOURCE_AGENT == source);
-
-	BOOL accept = FALSE;
-	S32 i;
-	LLInventoryModel::cat_array_t	descendent_categories;
-	LLInventoryModel::item_array_t	descendent_items;
-	if(is_agent_inventory)
-	{
-		const LLUUID& cat_id = inv_cat->getUUID();
-
-		// Is the destination the trash?
-		const LLUUID trash_id = model->findCategoryUUIDForType(LLAssetType::AT_TRASH);
-		BOOL move_is_into_trash = (mUUID == trash_id)
-				|| model->isObjectDescendentOf(mUUID, trash_id);
-		BOOL is_movable = (!LLAssetType::lookupIsProtectedCategoryType(inv_cat->getPreferredType()));
-		LLUUID current_outfit_id = model->findCategoryUUIDForType(LLAssetType::AT_CURRENT_OUTFIT);
-		BOOL move_is_into_current_outfit = (mUUID == current_outfit_id);
-		BOOL move_is_into_outfit = (getCategory() && getCategory()->getPreferredType()==LLAssetType::AT_OUTFIT);
-		if (move_is_into_current_outfit || move_is_into_outfit)
-		{
-			// BAP - restrictions?
-			is_movable = true;
-		}
-
-		if (mUUID == gInventory.findCategoryUUIDForType(LLAssetType::AT_FAVORITE))
-		{
-			is_movable = FALSE; // It's generally movable but not into Favorites folder. EXT-1604
-		}
-
-		if( is_movable )
-		{
-			gInventory.collectDescendents( cat_id, descendent_categories, descendent_items, FALSE );
-
-			for( i = 0; i < descendent_categories.count(); i++ )
-			{
-				LLInventoryCategory* category = descendent_categories[i];
-				if(LLAssetType::lookupIsProtectedCategoryType(category->getPreferredType()))
-				{
-					// ...can't move "special folders" like Textures
-					is_movable = FALSE;
-					break;
-				}
-			}
-			
-			if( is_movable )
-			{
-				if( move_is_into_trash )
-				{
-					for( i = 0; i < descendent_items.count(); i++ )
-					{
-						LLInventoryItem* item = descendent_items[i];
-						if( (item->getType() == LLAssetType::AT_CLOTHING) ||
-							(item->getType() == LLAssetType::AT_BODYPART) )
-						{
-							if( gAgentWearables.isWearingItem( item->getUUID() ) )
-							{
-								is_movable = FALSE;  // It's generally movable, but not into the trash!
-								break;
-							}
-						}
-						else
-						if( item->getType() == LLAssetType::AT_OBJECT )
-						{
-							if( avatar->isWearingAttachment( item->getUUID() ) )
-							{
-								is_movable = FALSE;  // It's generally movable, but not into the trash!
-								break;
-							}
-						}
-					}
-				}
-			}
-		}
-
-		
-		accept =	is_movable
-					&& (mUUID != cat_id)								// Can't move a folder into itself
-					&& (mUUID != inv_cat->getParentUUID())				// Avoid moves that would change nothing
-					&& !(model->isObjectDescendentOf(mUUID, cat_id));	// Avoid circularity
-		if(accept && drop)
-		{
-			// Look for any gestures and deactivate them
-			if (move_is_into_trash)
-			{
-				for (i = 0; i < descendent_items.count(); i++)
-				{
-					LLInventoryItem* item = descendent_items[i];
-					if (item->getType() == LLAssetType::AT_GESTURE
-						&& LLGestureManager::instance().isGestureActive(item->getUUID()))
-					{
-						LLGestureManager::instance().deactivateGesture(item->getUUID());
-					}
-				}
-			}
-			// if target is an outfit or current outfit folder we use link
-			if (move_is_into_current_outfit || move_is_into_outfit) 
-			{
-#if SUPPORT_ENSEMBLES
-				// BAP - should skip if dup.
-				if (move_is_into_current_outfit)
-				{
-					LLAppearanceManager::wearEnsemble(inv_cat);
-				}
-				else
-				{
-					LLPointer<LLInventoryCallback> cb = NULL;
-					link_inventory_item(
-						gAgent.getID(),
-						inv_cat->getUUID(),
-						mUUID,
-						inv_cat->getName(),
-						LLAssetType::AT_LINK_FOLDER,
-						cb);
-				}
-#endif
-			}
-			else
-			{
-				
-				// Reparent the folder and restamp children if it's moving
-				// into trash.
-				LLInvFVBridge::changeCategoryParent(
-					model,
-					(LLViewerInventoryCategory*)inv_cat,
-					mUUID,
-					move_is_into_trash);
-			}
-		}
-	}
-	else if(LLToolDragAndDrop::SOURCE_WORLD == source)
-	{
-		// content category has same ID as object itself
-		LLUUID object_id = inv_cat->getUUID();
-		LLUUID category_id = mUUID;
-		accept = move_inv_category_world_to_agent(object_id, category_id, drop);
-	}
-	return accept;
-}
-
-void warn_move_inventory(LLViewerObject* object, LLMoveInv* move_inv)
-{
-	const char* dialog = NULL;
-	if (object->flagScripted())
-	{
-		dialog = "MoveInventoryFromScriptedObject";
-	}
-	else
-	{
-		dialog = "MoveInventoryFromObject";
-	}
-	LLNotifications::instance().add(dialog, LLSD(), LLSD(), boost::bind(move_task_inventory_callback, _1, _2, move_inv));
-}
-
-// Move/copy all inventory items from the Contents folder of an in-world
-// object to the agent's inventory, inside a given category.
-BOOL move_inv_category_world_to_agent(const LLUUID& object_id, 
-									  const LLUUID& category_id,
-									  BOOL drop,
-									  void (*callback)(S32, void*),
-									  void* user_data)
-{
-	// Make sure the object exists. If we allowed dragging from
-	// anonymous objects, it would be possible to bypass
-	// permissions.
-	// content category has same ID as object itself
-	LLViewerObject* object = gObjectList.findObject(object_id);
-	if(!object)
-	{
-		llinfos << "Object not found for drop." << llendl;
-		return FALSE;
-	}
-
-	// this folder is coming from an object, as there is only one folder in an object, the root,
-	// we need to collect the entire contents and handle them as a group
-	InventoryObjectList inventory_objects;
-	object->getInventoryContents(inventory_objects);
-
-	if (inventory_objects.empty())
-	{
-		llinfos << "Object contents not found for drop." << llendl;
-		return FALSE;
-	}
-	
-	BOOL accept = TRUE;
-	BOOL is_move = FALSE;
-
-	// coming from a task. Need to figure out if the person can
-	// move/copy this item.
-	InventoryObjectList::iterator it = inventory_objects.begin();
-	InventoryObjectList::iterator end = inventory_objects.end();
-	for ( ; it != end; ++it)
-	{
-		// coming from a task. Need to figure out if the person can
-		// move/copy this item.
-		LLPermissions perm(((LLInventoryItem*)((LLInventoryObject*)(*it)))->getPermissions());
-		if((perm.allowCopyBy(gAgent.getID(), gAgent.getGroupID())
-			&& perm.allowTransferTo(gAgent.getID())))
-//			|| gAgent.isGodlike())
-		{
-			accept = TRUE;
-		}
-		else if(object->permYouOwner())
-		{
-			// If the object cannot be copied, but the object the
-			// inventory is owned by the agent, then the item can be
-			// moved from the task to agent inventory.
-			is_move = TRUE;
-			accept = TRUE;
-		}
-		else
-		{
-			accept = FALSE;
-			break;
-		}
-	}
-
-	if(drop && accept)
-	{
-		it = inventory_objects.begin();
-		InventoryObjectList::iterator first_it = inventory_objects.begin();
-		LLMoveInv* move_inv = new LLMoveInv;
-		move_inv->mObjectID = object_id;
-		move_inv->mCategoryID = category_id;
-		move_inv->mCallback = callback;
-		move_inv->mUserData = user_data;
-
-		for ( ; it != end; ++it)
-		{
-			two_uuids_t two(category_id, (*it)->getUUID());
-			move_inv->mMoveList.push_back(two);
-		}
-
-		if(is_move)
-		{
-			// Callback called from within here.
-			warn_move_inventory(object, move_inv);
-		}
-		else
-		{
-			LLNotification::Params params("MoveInventoryFromObject");
-			params.functor.function(boost::bind(move_task_inventory_callback, _1, _2, move_inv));
-			LLNotifications::instance().forceResponse(params, 0);
-		}
-	}
-	return accept;
-}
-
-bool LLFindCOFValidItems::operator()(LLInventoryCategory* cat,
-									 LLInventoryItem* item)
-{
-	// Valid COF items are:
-	// - links to wearables (body parts or clothing)
-	// - links to attachments
-	// - links to gestures
-	// - links to ensemble folders
-	LLViewerInventoryItem *linked_item = ((LLViewerInventoryItem*)item)->getLinkedItem(); // BAP - safe?
-	if (linked_item)
-	{
-		LLAssetType::EType type = linked_item->getType();
-		return (type == LLAssetType::AT_CLOTHING ||
-				type == LLAssetType::AT_BODYPART ||
-				type == LLAssetType::AT_GESTURE ||
-				type == LLAssetType::AT_OBJECT);
-	}
-	else
-	{
-		LLViewerInventoryCategory *linked_category = ((LLViewerInventoryItem*)item)->getLinkedCategory(); // BAP - safe?
-		// BAP remove AT_NONE support after ensembles are fully working?
-		return (linked_category && 
-				((linked_category->getPreferredType() == LLAssetType::AT_NONE) ||
-				 (LLAssetType::lookupIsEnsembleCategoryType(linked_category->getPreferredType()))));
-	}
-}
-
-
-bool LLFindWearables::operator()(LLInventoryCategory* cat,
-								 LLInventoryItem* item)
-{
-	if(item)
-	{
-		if((item->getType() == LLAssetType::AT_CLOTHING)
-		   || (item->getType() == LLAssetType::AT_BODYPART))
-		{
-			return TRUE;
-		}
-	}
-	return FALSE;
-}
-
-
-
-//Used by LLFolderBridge as callback for directory recursion.
-class LLRightClickInventoryFetchObserver : public LLInventoryFetchObserver
-{
-public:
-	LLRightClickInventoryFetchObserver() :
-		mCopyItems(false)
-	{ };
-	LLRightClickInventoryFetchObserver(const LLUUID& cat_id, bool copy_items) :
-		mCatID(cat_id),
-		mCopyItems(copy_items)
-		{ };
-	virtual void done()
-	{
-		// we've downloaded all the items, so repaint the dialog
-		LLFolderBridge::staticFolderOptionsMenu();
-
-		gInventory.removeObserver(this);
-		delete this;
-	}
-	
-
-protected:
-	LLUUID mCatID;
-	bool mCopyItems;
-
-};
-
-//Used by LLFolderBridge as callback for directory recursion.
-class LLRightClickInventoryFetchDescendentsObserver : public LLInventoryFetchDescendentsObserver
-{
-public:
-	LLRightClickInventoryFetchDescendentsObserver(bool copy_items) : mCopyItems(copy_items) {}
-	~LLRightClickInventoryFetchDescendentsObserver() {}
-	virtual void done();
-protected:
-	bool mCopyItems;
-};
-
-void LLRightClickInventoryFetchDescendentsObserver::done()
-{
-	// Avoid passing a NULL-ref as mCompleteFolders.front() down to
-	// gInventory.collectDescendents()
-	if( mCompleteFolders.empty() )
-	{
-		llwarns << "LLRightClickInventoryFetchDescendentsObserver::done with empty mCompleteFolders" << llendl;
-		dec_busy_count();
-		gInventory.removeObserver(this);
-		delete this;
-		return;
-	}
-
-	// What we do here is get the complete information on the items in
-	// the library, and set up an observer that will wait for that to
-	// happen.
-	LLInventoryModel::cat_array_t cat_array;
-	LLInventoryModel::item_array_t item_array;
-	gInventory.collectDescendents(mCompleteFolders.front(),
-								  cat_array,
-								  item_array,
-								  LLInventoryModel::EXCLUDE_TRASH);
-	S32 count = item_array.count();
-#if 0 // HACK/TODO: Why?
-	// This early causes a giant menu to get produced, and doesn't seem to be needed.
-	if(!count)
-	{
-		llwarns << "Nothing fetched in category " << mCompleteFolders.front()
-				<< llendl;
-		dec_busy_count();
-		gInventory.removeObserver(this);
-		delete this;
-		return;
-	}
-#endif
-
-	LLRightClickInventoryFetchObserver* outfit;
-	outfit = new LLRightClickInventoryFetchObserver(mCompleteFolders.front(), mCopyItems);
-	LLInventoryFetchObserver::item_ref_t ids;
-	for(S32 i = 0; i < count; ++i)
-	{
-		ids.push_back(item_array.get(i)->getUUID());
-	}
-
-	// clean up, and remove this as an observer since the call to the
-	// outfit could notify observers and throw us into an infinite
-	// loop.
-	dec_busy_count();
-	gInventory.removeObserver(this);
-	delete this;
-
-	// increment busy count and either tell the inventory to check &
-	// call done, or add this object to the inventory for observation.
-	inc_busy_count();
-
-	// do the fetch
-	outfit->fetchItems(ids);
-	outfit->done();				//Not interested in waiting and this will be right 99% of the time.
-//Uncomment the following code for laggy Inventory UI.
-/*	if(outfit->isEverythingComplete())
-	{
-		// everything is already here - call done.
-		outfit->done();
-	}
-	else
-	{
-		// it's all on it's way - add an observer, and the inventory
-		// will call done for us when everything is here.
-		gInventory.addObserver(outfit);
-	}*/
-}
-
-
-//~~~~~~~~~~~~~~~~~~~~~~~~~~~~~~~~~~~~~~~~~~~~~~~~~~~~~~~~~~~~~~~~
-// Class LLInventoryWearObserver
-//
-// Observer for "copy and wear" operation to support knowing 
-// when the all of the contents have been added to inventory.
-//~~~~~~~~~~~~~~~~~~~~~~~~~~~~~~~~~~~~~~~~~~~~~~~~~~~~~~~~~~~~~~~~
-class LLInventoryCopyAndWearObserver : public LLInventoryObserver
-{
-public:
-	LLInventoryCopyAndWearObserver(const LLUUID& cat_id, int count) :mCatID(cat_id), mContentsCount(count), mFolderAdded(FALSE) {}
-	virtual ~LLInventoryCopyAndWearObserver() {}
-	virtual void changed(U32 mask);
-
-protected:
-	LLUUID mCatID;
-	int    mContentsCount;
-	BOOL   mFolderAdded;
-};
-
-
-
-void LLInventoryCopyAndWearObserver::changed(U32 mask)
-{
-	if((mask & (LLInventoryObserver::ADD)) != 0)
-	{
-		if (!mFolderAdded) 
-		{
-			const std::set<LLUUID>& changed_items = gInventory.getChangedIDs();
-
-			std::set<LLUUID>::const_iterator id_it = changed_items.begin();
-			std::set<LLUUID>::const_iterator id_end = changed_items.end();
-			for (;id_it != id_end; ++id_it)
-			{
-				if ((*id_it) == mCatID) 
-				{
-					mFolderAdded = TRUE;
-					break;
-				}
-			}
-		}
-
-		if (mFolderAdded) 
-		{
-			LLViewerInventoryCategory* category = gInventory.getCategory(mCatID);
-
-			if (NULL == category)
-			{
-				llwarns << "gInventory.getCategory(" << mCatID
-					<< ") was NULL" << llendl;
-			}
-			else
-			{
-				if (category->getDescendentCount() ==
-				    mContentsCount)
-				{
-					gInventory.removeObserver(this);
-					LLAppearanceManager::wearInventoryCategory(category, FALSE, TRUE);
-					delete this;
-				}
-			}		
-		}
-
-	}
-}
-
-
-
-void LLFolderBridge::performAction(LLFolderView* folder, LLInventoryModel* model, std::string action)
-{
-	if ("open" == action)
-	{
-		openItem();
-		return;
-	}
-	else if ("paste" == action)
-	{
-		pasteFromClipboard();
-		return;
-	}
-	else if ("paste_link" == action)
-	{
-		pasteLinkFromClipboard();
-		return;
-	}
-	else if ("properties" == action)
-	{
-		showProperties();
-		return;
-	}
-	else if ("replaceoutfit" == action)
-	{
-		modifyOutfit(FALSE);
-		return;
-	}
-#if SUPPORT_ENSEMBLES
-	else if ("wearasensemble" == action)
-	{
-		LLInventoryModel* model = getInventoryModel();
-		if(!model) return;
-		LLViewerInventoryCategory* cat = getCategory();
-		if(!cat) return;
-		LLAppearanceManager::wearEnsemble(cat,true);
-		return;
-	}
-#endif
-	else if ("addtooutfit" == action)
-	{
-		modifyOutfit(TRUE);
-		return;
-	}
-	else if ("copy" == action)
-	{
-		copyToClipboard();
-		return;
-	}
-	else if ("removefromoutfit" == action)
-	{
-		LLInventoryModel* model = getInventoryModel();
-		if(!model) return;
-		LLViewerInventoryCategory* cat = getCategory();
-		if(!cat) return;
-		
-		remove_inventory_category_from_avatar ( cat );
-		return;
-	}	
-	else if ("purge" == action)
-	{		
-		purgeItem(model, mUUID);
-		return;
-	}
-	else if ("restore" == action)
-	{
-		restoreItem();
-		return;
-	}
-}
-
-void LLFolderBridge::openItem()
-{
-	lldebugs << "LLFolderBridge::openItem()" << llendl;
-	LLInventoryModel* model = getInventoryModel();
-	if(!model) return;
-	bool fetching_inventory = model->fetchDescendentsOf(mUUID);
-	// Only change folder type if we have the folder contents.
-	if (!fetching_inventory)
-	{
-		// Disabling this for now, it's causing crash when new items are added to folders
-		// since folder type may change before new item item has finished processing.
-		// determineFolderType();
-	}
-}
-
-void LLFolderBridge::closeItem()
-{
-	determineFolderType();
-}
-
-void LLFolderBridge::determineFolderType()
-{
-	if (isUpToDate())
-	{
-		LLInventoryModel* model = getInventoryModel();
-		LLViewerInventoryCategory* category = model->getCategory(mUUID);
-		category->determineFolderType();
-	}
-}
-
-BOOL LLFolderBridge::isItemRenameable() const
-{
-	LLViewerInventoryCategory* cat = (LLViewerInventoryCategory*)getCategory();
-	if(cat && !LLAssetType::lookupIsProtectedCategoryType(cat->getPreferredType())
-	   && (cat->getOwnerID() == gAgent.getID()))
-	{
-		return TRUE;
-	}
-	return FALSE;
-}
-
-void LLFolderBridge::restoreItem()
-{
-	LLViewerInventoryCategory* cat;
-	cat = (LLViewerInventoryCategory*)getCategory();
-	if(cat)
-	{
-		LLInventoryModel* model = getInventoryModel();
-		LLUUID new_parent = model->findCategoryUUIDForType(cat->getType());
-		// do not restamp children on restore
-		LLInvFVBridge::changeCategoryParent(model, cat, new_parent, FALSE);
-	}
-}
-
-LLAssetType::EType LLFolderBridge::getPreferredType() const
-{
-	LLAssetType::EType preferred_type = LLAssetType::AT_NONE;
-	LLViewerInventoryCategory* cat = getCategory();
-	if(cat)
-	{
-		preferred_type = cat->getPreferredType();
-	}
-
-	return preferred_type;
-}
-
-// Icons for folders are based on the preferred type
-LLUIImagePtr LLFolderBridge::getIcon() const
-{
-	LLAssetType::EType preferred_type = LLAssetType::AT_NONE;
-	LLViewerInventoryCategory* cat = getCategory();
-	if(cat)
-	{
-		preferred_type = cat->getPreferredType();
-	}
-	return getIcon(preferred_type);
-}
-
-LLUIImagePtr LLFolderBridge::getIcon(LLAssetType::EType preferred_type)
-{
-	// we only have one folder image now
-	return LLUI::getUIImage("Inv_FolderClosed");
-}
-
-BOOL LLFolderBridge::renameItem(const std::string& new_name)
-{
-	if(!isItemRenameable())
-		return FALSE;
-	LLInventoryModel* model = getInventoryModel();
-	if(!model)
-		return FALSE;
-	LLViewerInventoryCategory* cat = getCategory();
-	if(cat && (cat->getName() != new_name))
-	{
-		LLPointer<LLViewerInventoryCategory> new_cat = new LLViewerInventoryCategory(cat);
-		new_cat->rename(new_name);
-		new_cat->updateServer(FALSE);
-		model->updateCategory(new_cat);
-
-		model->notifyObservers();
-	}
-	// return FALSE because we either notified observers (& therefore
-	// rebuilt) or we didn't update.
-	return FALSE;
-}
-
-BOOL LLFolderBridge::removeItem()
-{
-	if(!isItemRemovable())
-	{
-		return FALSE;
-	}
-	// move it to the trash
-	LLPreview::hide(mUUID);
-	LLInventoryModel* model = getInventoryModel();
-	if(!model) return FALSE;
-
-	LLUUID trash_id = model->findCategoryUUIDForType(LLAssetType::AT_TRASH);
-
-	// Look for any gestures and deactivate them
-	LLInventoryModel::cat_array_t	descendent_categories;
-	LLInventoryModel::item_array_t	descendent_items;
-	gInventory.collectDescendents( mUUID, descendent_categories, descendent_items, FALSE );
-
-	S32 i;
-	for (i = 0; i < descendent_items.count(); i++)
-	{
-		LLInventoryItem* item = descendent_items[i];
-		if (item->getType() == LLAssetType::AT_GESTURE
-			&& LLGestureManager::instance().isGestureActive(item->getUUID()))
-		{
-			LLGestureManager::instance().deactivateGesture(item->getUUID());
-		}
-	}
-
-	// go ahead and do the normal remove if no 'last calling
-	// cards' are being removed.
-	LLViewerInventoryCategory* cat = getCategory();
-	if(cat)
-	{
-		LLInvFVBridge::changeCategoryParent(model, cat, trash_id, TRUE);
-	}
-
-	return TRUE;
-}
-
-void LLFolderBridge::pasteFromClipboard()
-{
-	LLInventoryModel* model = getInventoryModel();
-	if(model && isClipboardPasteable())
-	{
-		LLInventoryItem* item = NULL;
-		LLDynamicArray<LLUUID> objects;
-		LLInventoryClipboard::instance().retrieve(objects);
-		S32 count = objects.count();
-		const LLUUID parent_id(mUUID);
-		for(S32 i = 0; i < count; i++)
-		{
-			item = model->getItem(objects.get(i));
-			if (item)
-			{
-				if(LLInventoryClipboard::instance().isCutMode())
-				{
-					// move_inventory_item() is not enough, 
-					//we have to update inventory locally too
-					changeItemParent(model, dynamic_cast<LLViewerInventoryItem*>(item), parent_id, FALSE);
-				}
-				else
-				{
-					copy_inventory_item(
-						gAgent.getID(),
-						item->getPermissions().getOwner(),
-						item->getUUID(),
-						parent_id,
-						std::string(),
-						LLPointer<LLInventoryCallback>(NULL));
-				}
-			}
-		}
-	}
-}
-
-void LLFolderBridge::pasteLinkFromClipboard()
-{
-	const LLInventoryModel* model = getInventoryModel();
-	if(model)
-	{
-		LLDynamicArray<LLUUID> objects;
-		LLInventoryClipboard::instance().retrieve(objects);
-		S32 count = objects.count();
-		LLUUID parent_id(mUUID);
-		for(S32 i = 0; i < count; i++)
-		{
-			const LLUUID &object_id = objects.get(i);
-#if SUPPORT_ENSEMBLES
-			if (LLInventoryCategory *cat = model->getCategory(object_id))
-			{
-				link_inventory_item(
-					gAgent.getID(),
-					cat->getUUID(),
-					parent_id,
-					cat->getName(),
-					LLAssetType::AT_LINK_FOLDER,
-					LLPointer<LLInventoryCallback>(NULL));
-			}
-			else
-#endif
-			if (LLInventoryItem *item = model->getItem(object_id))
-			{
-				link_inventory_item(
-					gAgent.getID(),
-					item->getUUID(),
-					parent_id,
-					item->getName(),
-					LLAssetType::AT_LINK,
-					LLPointer<LLInventoryCallback>(NULL));
-			}
-		}
-	}
-}
-
-void LLFolderBridge::staticFolderOptionsMenu()
-{
-	if (!sSelf) return;
-	sSelf->folderOptionsMenu();
-}
-
-void LLFolderBridge::folderOptionsMenu()
-{
-	std::vector<std::string> disabled_items;
-
-	LLInventoryModel* model = getInventoryModel();
-	if(!model) return;
-
-	const LLInventoryCategory* category = model->getCategory(mUUID);
-	LLAssetType::EType type = category->getPreferredType();
-	const bool is_default_folder = category && LLAssetType::lookupIsProtectedCategoryType(type);
-	// BAP change once we're no longer treating regular categories as ensembles.
-	const bool is_ensemble = category && (type == LLAssetType::AT_NONE ||
-										  LLAssetType::lookupIsEnsembleCategoryType(type));
-	
-	// calling card related functionality for folders.
-
-	// Only enable calling-card related options for non-default folders.
-	if (!is_default_folder)
-	{
-		LLIsType is_callingcard(LLAssetType::AT_CALLINGCARD);
-		if (mCallingCards || checkFolderForContentsOfType(model, is_callingcard))
-		{
-			mItems.push_back(std::string("Calling Card Separator"));
-			mItems.push_back(std::string("Conference Chat Folder"));
-			mItems.push_back(std::string("IM All Contacts In Folder"));
-		}
-	}
-	
-	// wearables related functionality for folders.
-	//is_wearable
-	LLFindWearables is_wearable;
-	LLIsType is_object( LLAssetType::AT_OBJECT );
-	LLIsType is_gesture( LLAssetType::AT_GESTURE );
-
-	if (mWearables ||
-		checkFolderForContentsOfType(model, is_wearable)  ||
-		checkFolderForContentsOfType(model, is_object) ||
-		checkFolderForContentsOfType(model, is_gesture) )
-	{
-		mItems.push_back(std::string("Folder Wearables Separator"));
-
-		// Only enable add/replace outfit for non-default folders.
-		if (!is_default_folder)
-		{
-			mItems.push_back(std::string("Add To Outfit"));
-			mItems.push_back(std::string("Replace Outfit"));
-		}
-		if (is_ensemble)
-		{
-			mItems.push_back(std::string("Wear As Ensemble"));
-		}
-		mItems.push_back(std::string("Take Off Items"));
-	}
-	hide_context_entries(*mMenu, mItems, disabled_items);
-}
-
-BOOL LLFolderBridge::checkFolderForContentsOfType(LLInventoryModel* model, LLInventoryCollectFunctor& is_type)
-{
-	LLInventoryModel::cat_array_t cat_array;
-	LLInventoryModel::item_array_t item_array;
-	model->collectDescendentsIf(mUUID,
-								cat_array,
-								item_array,
-								LLInventoryModel::EXCLUDE_TRASH,
-								is_type);
-	return ((item_array.count() > 0) ? TRUE : FALSE );
-}
-
-// Flags unused
-void LLFolderBridge::buildContextMenu(LLMenuGL& menu, U32 flags)
-{
-	mItems.clear();
-	mDisabledItems.clear();
-
-	lldebugs << "LLFolderBridge::buildContextMenu()" << llendl;
-//	std::vector<std::string> disabled_items;
-	LLInventoryModel* model = getInventoryModel();
-	if(!model) return;
-	LLUUID trash_id = model->findCategoryUUIDForType(LLAssetType::AT_TRASH);
-	LLUUID lost_and_found_id = model->findCategoryUUIDForType(LLAssetType::AT_LOST_AND_FOUND);
-
-	mItems.clear(); //adding code to clear out member Items (which means Items should not have other data here at this point)
-	mDisabledItems.clear(); //adding code to clear out disabled members from previous 
-	if (lost_and_found_id == mUUID)
-	  {
-		// This is the lost+found folder.
-		  mItems.push_back(std::string("Empty Lost And Found"));
-	  }
-
-	if(trash_id == mUUID)
-	{
-		// This is the trash.
-		mItems.push_back(std::string("Empty Trash"));
-	}
-	else if(model->isObjectDescendentOf(mUUID, trash_id))
-	{
-		// This is a folder in the trash.
-		mItems.clear(); // clear any items that used to exist
-		mItems.push_back(std::string("Purge Item"));
-		if (!isItemRemovable())
-		{
-			mDisabledItems.push_back(std::string("Purge Item"));
-		}
-
-		mItems.push_back(std::string("Restore Item"));
-	}
-	else if(isAgentInventory()) // do not allow creating in library
-	{
-		LLViewerInventoryCategory *cat =  getCategory();
-
-		// BAP removed protected check to re-enable standard ops in untyped folders.
-		// Not sure what the right thing is to do here.
-		if (!isCOFFolder() && cat /*&&
-			LLAssetType::lookupIsProtectedCategoryType(cat->getPreferredType())*/)
-		{
-			// Do not allow to create 2-level subfolder in the Calling Card/Friends folder. EXT-694.
-			if (!LLFriendCardsManager::instance().isCategoryInFriendFolder(cat))
-				mItems.push_back(std::string("New Folder"));
-			mItems.push_back(std::string("New Script"));
-			mItems.push_back(std::string("New Note"));
-			mItems.push_back(std::string("New Gesture"));
-			mItems.push_back(std::string("New Clothes"));
-			mItems.push_back(std::string("New Body Parts"));
-			mItems.push_back(std::string("Change Type"));
-			
-			LLViewerInventoryCategory *cat = getCategory();
-			if (cat && LLAssetType::lookupIsProtectedCategoryType(cat->getPreferredType()))
-			{
-				mDisabledItems.push_back(std::string("Change Type"));
-			}
-			
-			getClipboardEntries(false, mItems, mDisabledItems, flags);
-		}
-		else
-		{
-			// Want some but not all of the items from getClipboardEntries for outfits.
-			if (cat && cat->getPreferredType()==LLAssetType::AT_OUTFIT)
-			{
-				mItems.push_back(std::string("Rename"));
-				mItems.push_back(std::string("Delete"));
-			}
-		}
-
-		//Added by spatters to force inventory pull on right-click to display folder options correctly. 07-17-06
-		mCallingCards = mWearables = FALSE;
-		
-		LLIsType is_callingcard(LLAssetType::AT_CALLINGCARD);
-		if (checkFolderForContentsOfType(model, is_callingcard))
-		{
-			mCallingCards=TRUE;
-		}
-		
-		LLFindWearables is_wearable;
-		LLIsType is_object( LLAssetType::AT_OBJECT );
-		LLIsType is_gesture( LLAssetType::AT_GESTURE );
-		
-		if (checkFolderForContentsOfType(model, is_wearable)  ||
-			checkFolderForContentsOfType(model, is_object) ||
-			checkFolderForContentsOfType(model, is_gesture) )
-		{
-			mWearables=TRUE;
-		}
-		
-		mMenu = &menu;
-		sSelf = this;
-		LLRightClickInventoryFetchDescendentsObserver* fetch = new LLRightClickInventoryFetchDescendentsObserver(FALSE);
-
-		LLInventoryFetchDescendentsObserver::folder_ref_t folders;
-		LLViewerInventoryCategory* category = (LLViewerInventoryCategory*)model->getCategory(mUUID);
-		if (category)
-		{
-			folders.push_back(category->getUUID());
-		}
-		fetch->fetchDescendents(folders);
-		inc_busy_count();
-		if(fetch->isEverythingComplete())
-		{
-			// everything is already here - call done.
-			fetch->done();
-		}
-		else
-		{
-			// it's all on it's way - add an observer, and the inventory
-			// will call done for us when everything is here.
-			gInventory.addObserver(fetch);
-		}
-	}
-	else
-	{
-		mItems.push_back(std::string("--no options--"));
-		mDisabledItems.push_back(std::string("--no options--"));
-	}
-	hide_context_entries(menu, mItems, mDisabledItems);
-}
-
-BOOL LLFolderBridge::hasChildren() const
-{
-	LLInventoryModel* model = getInventoryModel();
-	if(!model) return FALSE;
-	LLInventoryModel::EHasChildren has_children;
-	has_children = gInventory.categoryHasChildren(mUUID);
-	return has_children != LLInventoryModel::CHILDREN_NO;
-}
-
-BOOL LLFolderBridge::dragOrDrop(MASK mask, BOOL drop,
-								EDragAndDropType cargo_type,
-								void* cargo_data)
-{
-	//llinfos << "LLFolderBridge::dragOrDrop()" << llendl;
-	BOOL accept = FALSE;
-	switch(cargo_type)
-	{
-		case DAD_TEXTURE:
-		case DAD_SOUND:
-		case DAD_CALLINGCARD:
-		case DAD_LANDMARK:
-		case DAD_SCRIPT:
-		case DAD_OBJECT:
-		case DAD_NOTECARD:
-		case DAD_CLOTHING:
-		case DAD_BODYPART:
-		case DAD_ANIMATION:
-		case DAD_GESTURE:
-		case DAD_LINK:
-			accept = dragItemIntoFolder((LLInventoryItem*)cargo_data,
-										drop);
-			break;
-		case DAD_CATEGORY:
-			if (LLFriendCardsManager::instance().isAnyFriendCategory(mUUID))
-			{
-				accept = FALSE;
-			}
-			else
-			{
-				accept = dragCategoryIntoFolder((LLInventoryCategory*)cargo_data, drop);
-			}
-			break;
-		default:
-			break;
-	}
-	return accept;
-}
-
-LLViewerInventoryCategory* LLFolderBridge::getCategory() const
-{
-	LLViewerInventoryCategory* cat = NULL;
-	LLInventoryModel* model = getInventoryModel();
-	if(model)
-	{
-		cat = (LLViewerInventoryCategory*)model->getCategory(mUUID);
-	}
-	return cat;
-}
-
-
-// static
-void LLFolderBridge::pasteClipboard(void* user_data)
-{
-	LLFolderBridge* self = (LLFolderBridge*)user_data;
-	if(self) self->pasteFromClipboard();
-}
-
-void LLFolderBridge::createNewCategory(void* user_data)
-{
-	LLFolderBridge* bridge = (LLFolderBridge*)user_data;
-	if(!bridge) return;
-	LLInventoryPanel* panel = dynamic_cast<LLInventoryPanel*>(bridge->mInventoryPanel.get());
-	if (!panel) return;
-	LLInventoryModel* model = panel->getModel();
-	if(!model) return;
-	LLUUID id;
-	id = model->createNewCategory(bridge->getUUID(),
-								  LLAssetType::AT_NONE,
-								  LLStringUtil::null);
-	model->notifyObservers();
-
-	// At this point, the bridge has probably been deleted, but the
-	// view is still there.
-	panel->setSelection(id, TAKE_FOCUS_YES);
-}
-
-void LLFolderBridge::createNewShirt(void* user_data)
-{
-	LLFolderBridge::createWearable((LLFolderBridge*)user_data, WT_SHIRT);
-}
-
-void LLFolderBridge::createNewPants(void* user_data)
-{
-	LLFolderBridge::createWearable((LLFolderBridge*)user_data, WT_PANTS);
-}
-
-void LLFolderBridge::createNewShoes(void* user_data)
-{
-	LLFolderBridge::createWearable((LLFolderBridge*)user_data, WT_SHOES);
-}
-
-void LLFolderBridge::createNewSocks(void* user_data)
-{
-	LLFolderBridge::createWearable((LLFolderBridge*)user_data, WT_SOCKS);
-}
-
-void LLFolderBridge::createNewJacket(void* user_data)
-{
-	LLFolderBridge::createWearable((LLFolderBridge*)user_data, WT_JACKET);
-}
-
-void LLFolderBridge::createNewSkirt(void* user_data)
-{
-	LLFolderBridge::createWearable((LLFolderBridge*)user_data, WT_SKIRT);
-}
-
-void LLFolderBridge::createNewGloves(void* user_data)
-{
-	LLFolderBridge::createWearable((LLFolderBridge*)user_data, WT_GLOVES);
-}
-
-void LLFolderBridge::createNewUndershirt(void* user_data)
-{
-	LLFolderBridge::createWearable((LLFolderBridge*)user_data, WT_UNDERSHIRT);
-}
-
-void LLFolderBridge::createNewUnderpants(void* user_data)
-{
-	LLFolderBridge::createWearable((LLFolderBridge*)user_data, WT_UNDERPANTS);
-}
-
-void LLFolderBridge::createNewShape(void* user_data)
-{
-	LLFolderBridge::createWearable((LLFolderBridge*)user_data, WT_SHAPE);
-}
-
-void LLFolderBridge::createNewSkin(void* user_data)
-{
-	LLFolderBridge::createWearable((LLFolderBridge*)user_data, WT_SKIN);
-}
-
-void LLFolderBridge::createNewHair(void* user_data)
-{
-	LLFolderBridge::createWearable((LLFolderBridge*)user_data, WT_HAIR);
-}
-
-void LLFolderBridge::createNewEyes(void* user_data)
-{
-	LLFolderBridge::createWearable((LLFolderBridge*)user_data, WT_EYES);
-}
-
-// static
-void LLFolderBridge::createWearable(LLFolderBridge* bridge, EWearableType type)
-{
-	if(!bridge) return;
-	LLUUID parent_id = bridge->getUUID();
-	createWearable(parent_id, type);
-}
-
-// Separate function so can be called by global menu as well as right-click
-// menu.
-// static
-void LLFolderBridge::createWearable(LLUUID parent_id, EWearableType type)
-{
-	LLWearable* wearable = LLWearableList::instance().createNewWearable(type);
-	LLAssetType::EType asset_type = wearable->getAssetType();
-	LLInventoryType::EType inv_type = LLInventoryType::IT_WEARABLE;
-	create_inventory_item(gAgent.getID(), gAgent.getSessionID(),
-		parent_id, wearable->getTransactionID(), wearable->getName(),
-		wearable->getDescription(), asset_type, inv_type, wearable->getType(),
-		wearable->getPermissions().getMaskNextOwner(),
-		LLPointer<LLInventoryCallback>(NULL));
-}
-
-void LLFolderBridge::modifyOutfit(BOOL append)
-{
-	LLInventoryModel* model = getInventoryModel();
-	if(!model) return;
-	LLViewerInventoryCategory* cat = getCategory();
-	if(!cat) return;
-	
-	// BAP - was:
-	// wear_inventory_category_on_avatar( cat, append );
-	LLAppearanceManager::wearInventoryCategory( cat, FALSE, append );
-}
-
-// helper stuff
-bool move_task_inventory_callback(const LLSD& notification, const LLSD& response, LLMoveInv* move_inv)
-{
-	LLFloaterOpenObject::LLCatAndWear* cat_and_wear = (LLFloaterOpenObject::LLCatAndWear* )move_inv->mUserData;
-	LLViewerObject* object = gObjectList.findObject(move_inv->mObjectID);
-	S32 option = LLNotification::getSelectedOption(notification, response);
-
-	if(option == 0 && object)
-	{
-		if (cat_and_wear && cat_and_wear->mWear)
-		{
-			InventoryObjectList inventory_objects;
-			object->getInventoryContents(inventory_objects);
-			int contents_count = inventory_objects.size()-1; //subtract one for containing folder
-
-			LLInventoryCopyAndWearObserver* inventoryObserver = new LLInventoryCopyAndWearObserver(cat_and_wear->mCatID, contents_count);
-			gInventory.addObserver(inventoryObserver);
-		}
-
-		two_uuids_list_t::iterator move_it;
-		for (move_it = move_inv->mMoveList.begin(); 
-			move_it != move_inv->mMoveList.end(); 
-			++move_it)
-		{
-			object->moveInventory(move_it->first, move_it->second);
-		}
-
-		// update the UI.
-		dialog_refresh_all();
-	}
-
-	if (move_inv->mCallback)
-	{
-		move_inv->mCallback(option, move_inv->mUserData);
-	}
-
-	delete move_inv;
-	return false;
-}
-
-/*
-Next functions intended to reorder items in the inventory folder and save order on server
-Is now used for Favorites folder.
-
-*TODO: refactoring is needed with Favorites Bar functionality. Probably should be moved in LLInventoryModel
-*/
-void saveItemsOrder(LLInventoryModel::item_array_t& items)
-{
-	int sortField = 0;
-
-	// current order is saved by setting incremental values (1, 2, 3, ...) for the sort field
-	for (LLInventoryModel::item_array_t::iterator i = items.begin(); i != items.end(); ++i)
-	{
-		LLViewerInventoryItem* item = *i;
-
-		item->setSortField(++sortField);
-		item->setComplete(TRUE);
-		item->updateServer(FALSE);
-
-		gInventory.updateItem(item);
-	}
-
-	gInventory.notifyObservers();
-}
-
-LLInventoryModel::item_array_t::iterator findItemByUUID(LLInventoryModel::item_array_t& items, const LLUUID& id)
-{
-	LLInventoryModel::item_array_t::iterator result = items.end();
-
-	for (LLInventoryModel::item_array_t::iterator i = items.begin(); i != items.end(); ++i)
-	{
-		if ((*i)->getUUID() == id)
-		{
-			result = i;
-			break;
-		}
-	}
-
-	return result;
-}
-
-void updateItemsOrder(LLInventoryModel::item_array_t& items, const LLUUID& srcItemId, const LLUUID& destItemId)
-{
-	LLViewerInventoryItem* srcItem = gInventory.getItem(srcItemId);
-	LLViewerInventoryItem* destItem = gInventory.getItem(destItemId);
-
-	items.erase(findItemByUUID(items, srcItem->getUUID()));
-	items.insert(findItemByUUID(items, destItem->getUUID()), srcItem);
-}
-
-BOOL LLFolderBridge::dragItemIntoFolder(LLInventoryItem* inv_item,
-										BOOL drop)
-{
-	LLInventoryModel* model = getInventoryModel();
-	if(!model) return FALSE;
-
-	// cannot drag into library
-	if(!isAgentInventory())
-	{
-		return FALSE;
-	}
-
-	LLVOAvatarSelf* avatar = gAgent.getAvatarObject();
-	if(!avatar) return FALSE;
-
-	LLToolDragAndDrop::ESource source = LLToolDragAndDrop::getInstance()->getSource();
-	BOOL accept = FALSE;
-	LLViewerObject* object = NULL;
-	if(LLToolDragAndDrop::SOURCE_AGENT == source)
-	{
-
-		BOOL is_movable = TRUE;
-		switch( inv_item->getActualType() )
-		{
-		case LLAssetType::AT_ROOT_CATEGORY:
-			is_movable = FALSE;
-			break;
-
-		case LLAssetType::AT_CATEGORY:
-			is_movable = !LLAssetType::lookupIsProtectedCategoryType(((LLInventoryCategory*)inv_item)->getPreferredType());
-			break;
-		default:
-			break;
-		}
-
-		LLUUID trash_id = model->findCategoryUUIDForType(LLAssetType::AT_TRASH);
-		BOOL move_is_into_trash = (mUUID == trash_id) || model->isObjectDescendentOf(mUUID, trash_id);
-		LLUUID current_outfit_id = model->findCategoryUUIDForType(LLAssetType::AT_CURRENT_OUTFIT);
-		BOOL move_is_into_current_outfit = (mUUID == current_outfit_id);
-		BOOL move_is_into_outfit = (getCategory() && getCategory()->getPreferredType()==LLAssetType::AT_OUTFIT);
-		
-		if(is_movable && move_is_into_trash)
-		{
-			switch(inv_item->getType())
-			{
-			case LLAssetType::AT_CLOTHING:
-			case LLAssetType::AT_BODYPART:
-				is_movable = !gAgentWearables.isWearingItem(inv_item->getUUID());
-				break;
-
-			case LLAssetType::AT_OBJECT:
-				is_movable = !avatar->isWearingAttachment(inv_item->getUUID());
-				break;
-			default:
-				break;
-			}
-		}
-
-		if ( is_movable )
-		{
-			// Don't allow creating duplicates in the Calling Card/Friends
-			// subfolders, see bug EXT-1599. Check is item direct descendent
-			// of target folder and forbid item's movement if it so.
-			// Note: isItemDirectDescendentOfCategory checks if
-			// passed category is in the Calling Card/Friends folder
-			is_movable = ! LLFriendCardsManager::instance()
-				.isObjDirectDescendentOfCategory (inv_item, getCategory());
-		}
- 
-		LLUUID favorites_id = model->findCategoryUUIDForType(LLAssetType::AT_FAVORITE);
-
-		// we can move item inside a folder only if this folder is Favorites. See EXT-719
-		accept = is_movable && ((mUUID != inv_item->getParentUUID()) || (mUUID == favorites_id));
-		if(accept && drop)
-		{
-			if (inv_item->getType() == LLAssetType::AT_GESTURE
-				&& LLGestureManager::instance().isGestureActive(inv_item->getUUID()) && move_is_into_trash)
-			{
-				LLGestureManager::instance().deactivateGesture(inv_item->getUUID());
-			}
-			// If an item is being dragged between windows, unselect
-			// everything in the active window so that we don't follow
-			// the selection to its new location (which is very
-			// annoying).
-			if (LLFloaterInventory::getActiveInventory())
-			{
-				LLInventoryPanel* active_panel = LLFloaterInventory::getActiveInventory()->getPanel();
-				LLInventoryPanel* panel = dynamic_cast<LLInventoryPanel*>(mInventoryPanel.get());
-				if (active_panel && (panel != active_panel))
-				{
-					active_panel->unSelectAll();
-				}
-			}
-
-			// if dragging from/into favorites folder only reorder items
-			if ((mUUID == inv_item->getParentUUID()) && (favorites_id == mUUID))
-			{
-				LLInventoryModel::cat_array_t cats;
-				LLInventoryModel::item_array_t items;
-				LLIsType is_type(LLAssetType::AT_LANDMARK);
-				model->collectDescendentsIf(favorites_id, cats, items, LLInventoryModel::EXCLUDE_TRASH, is_type);
-
-				LLInventoryPanel* panel = dynamic_cast<LLInventoryPanel*>(mInventoryPanel.get());
-				LLFolderViewItem* itemp = panel ? panel->getRootFolder()->getDraggingOverItem() : NULL;
-				if (itemp)
-				{
-					LLUUID srcItemId = inv_item->getUUID();
-					LLUUID destItemId = itemp->getListener()->getUUID();
-
-					// update order
-					updateItemsOrder(items, srcItemId, destItemId);
-
-					saveItemsOrder(items);
-				}
-			}
-			else if (favorites_id == mUUID) // if target is the favorites folder we use copy
-			{
-				copy_inventory_item(
-					gAgent.getID(),
-					inv_item->getPermissions().getOwner(),
-					inv_item->getUUID(),
-					mUUID,
-					std::string(),
-					LLPointer<LLInventoryCallback>(NULL));
-			}
-			else if (move_is_into_current_outfit || move_is_into_outfit)
-			{
-				// BAP - should skip if dup.
-				if (move_is_into_current_outfit)
-				{
-					LLAppearanceManager::wearItem(inv_item);
-				}
-				else
-				{
-					LLPointer<LLInventoryCallback> cb = NULL;
-					link_inventory_item(
-						gAgent.getID(),
-						inv_item->getUUID(),
-						mUUID,
-						std::string(),
-						LLAssetType::AT_LINK,
-						cb);
-				}
-			}
-			else
-			{
-				// restamp if the move is into the trash.
-				LLInvFVBridge::changeItemParent(
-					model,
-					(LLViewerInventoryItem*)inv_item,
-					mUUID,
-					move_is_into_trash);
-			}
-		}
-	}
-	else if(LLToolDragAndDrop::SOURCE_WORLD == source)
-	{
-		// Make sure the object exists. If we allowed dragging from
-		// anonymous objects, it would be possible to bypass
-		// permissions.
-		object = gObjectList.findObject(inv_item->getParentUUID());
-		if(!object)
-		{
-			llinfos << "Object not found for drop." << llendl;
-			return FALSE;
-		}
-
-		// coming from a task. Need to figure out if the person can
-		// move/copy this item.
-		LLPermissions perm(inv_item->getPermissions());
-		BOOL is_move = FALSE;
-		if((perm.allowCopyBy(gAgent.getID(), gAgent.getGroupID())
-			&& perm.allowTransferTo(gAgent.getID())))
-//		   || gAgent.isGodlike())
-			
-		{
-			accept = TRUE;
-		}
-		else if(object->permYouOwner())
-		{
-			// If the object cannot be copied, but the object the
-			// inventory is owned by the agent, then the item can be
-			// moved from the task to agent inventory.
-			is_move = TRUE;
-			accept = TRUE;
-		}
-		if(drop && accept)
-		{
-			LLMoveInv* move_inv = new LLMoveInv;
-			move_inv->mObjectID = inv_item->getParentUUID();
-			two_uuids_t item_pair(mUUID, inv_item->getUUID());
-			move_inv->mMoveList.push_back(item_pair);
-			move_inv->mCallback = NULL;
-			move_inv->mUserData = NULL;
-			if(is_move)
-			{
-				warn_move_inventory(object, move_inv);
-			}
-			else
-			{
-				LLNotification::Params params("MoveInventoryFromObject");
-				params.functor.function(boost::bind(move_task_inventory_callback, _1, _2, move_inv));
-				LLNotifications::instance().forceResponse(params, 0);
-			}
-		}
-		
-	}
-	else if(LLToolDragAndDrop::SOURCE_NOTECARD == source)
-	{
-		accept = TRUE;
-		if(drop)
-		{
-			copy_inventory_from_notecard(LLToolDragAndDrop::getInstance()->getObjectID(),
-				LLToolDragAndDrop::getInstance()->getSourceID(), inv_item);
-		}
-	}
-	else if(LLToolDragAndDrop::SOURCE_LIBRARY == source)
-	{
-		LLViewerInventoryItem* item = (LLViewerInventoryItem*)inv_item;
-		if(item && item->isComplete())
-		{
-			accept = TRUE;
-			if(drop)
-			{
-				copy_inventory_item(
-					gAgent.getID(),
-					inv_item->getPermissions().getOwner(),
-					inv_item->getUUID(),
-					mUUID,
-					std::string(),
-					LLPointer<LLInventoryCallback>(NULL));
-			}
-		}
-	}
-	else
-	{
-		llwarns << "unhandled drag source" << llendl;
-	}
-	return accept;
-}
-
-// +=================================================+
-// |        LLScriptBridge (DEPRECTED)               |
-// +=================================================+
-
-LLUIImagePtr LLScriptBridge::getIcon() const
-{
-	return get_item_icon(LLAssetType::AT_SCRIPT, LLInventoryType::IT_LSL, 0, FALSE);
-}
-
-// +=================================================+
-// |        LLTextureBridge                          |
-// +=================================================+
-
-LLUIImagePtr LLTextureBridge::getIcon() const
-{
-	return get_item_icon(LLAssetType::AT_TEXTURE, mInvType, 0, FALSE);
-}
-	
-void LLTextureBridge::openItem()
-{
-	LLViewerInventoryItem* item = getItem();
-	
-	if (item)
-	{
-		LLInvFVBridgeAction::doAction(item->getType(),mUUID,getInventoryModel());
-	}
-}
-
-// +=================================================+
-// |        LLSoundBridge                            |
-// +=================================================+
-
-LLUIImagePtr LLSoundBridge::getIcon() const
-{
-	return get_item_icon(LLAssetType::AT_SOUND, LLInventoryType::IT_SOUND, 0, FALSE);
-}
-
-void LLSoundBridge::openItem()
-{
-	LLViewerInventoryItem* item = getItem();
-	
-	if (item)
-	{
-		LLInvFVBridgeAction::doAction(item->getType(),mUUID,getInventoryModel());
-	}
-/*
-// Changed this back to the way it USED to work:
-// only open the preview dialog through the contextual right-click menu
-// double-click just plays the sound
-
-	LLViewerInventoryItem* item = getItem();
-	if(item)
-	{
-		openSoundPreview((void*)this);
-		//send_uuid_sound_trigger(item->getAssetUUID(), 1.0);
-	}
-*/
-}
-
-void LLSoundBridge::previewItem()
-{
-	LLViewerInventoryItem* item = getItem();
-	if(item)
-	{
-		send_sound_trigger(item->getAssetUUID(), 1.0);
-	}
-}
-
-void LLSoundBridge::openSoundPreview(void* which)
-{
-	LLSoundBridge *me = (LLSoundBridge *)which;
-	LLFloaterReg::showInstance("preview_sound", LLSD(me->mUUID), TAKE_FOCUS_YES);
-}
-
-void LLSoundBridge::buildContextMenu(LLMenuGL& menu, U32 flags)
-{
-	lldebugs << "LLTextureBridge::buildContextMenu()" << llendl;
-	std::vector<std::string> items;
-	std::vector<std::string> disabled_items;
-
-	if(isInTrash())
-	{
-		items.push_back(std::string("Purge Item"));
-		if (!isItemRemovable())
-		{
-			disabled_items.push_back(std::string("Purge Item"));
-		}
-
-		items.push_back(std::string("Restore Item"));
-	}
-	else
-	{
-		items.push_back(std::string("Sound Open"));
-		items.push_back(std::string("Properties"));
-
-		getClipboardEntries(true, items, disabled_items, flags);
-	}
-
-	items.push_back(std::string("Sound Separator"));
-	items.push_back(std::string("Sound Play"));
-
-	hide_context_entries(menu, items, disabled_items);
-}
-
-// +=================================================+
-// |        LLLandmarkBridge                         |
-// +=================================================+
-
-LLLandmarkBridge::LLLandmarkBridge(LLInventoryPanel* inventory, const LLUUID& uuid, U32 flags/* = 0x00*/) :
-LLItemBridge(inventory, uuid) 
-{
-	mVisited = FALSE;
-	if (flags & LLInventoryItem::II_FLAGS_LANDMARK_VISITED)
-	{
-		mVisited = TRUE;
-	}
-}
-
-LLUIImagePtr LLLandmarkBridge::getIcon() const
-{
-	return get_item_icon(LLAssetType::AT_LANDMARK, LLInventoryType::IT_LANDMARK, mVisited, FALSE);
-}
-
-void LLLandmarkBridge::buildContextMenu(LLMenuGL& menu, U32 flags)
-{
-	std::vector<std::string> items;
-	std::vector<std::string> disabled_items;
-
-	lldebugs << "LLLandmarkBridge::buildContextMenu()" << llendl;
-	if(isInTrash())
-	{
-		items.push_back(std::string("Purge Item"));
-		if (!isItemRemovable())
-		{
-			disabled_items.push_back(std::string("Purge Item"));
-		}
-
-		items.push_back(std::string("Restore Item"));
-	}
-	else
-	{
-		items.push_back(std::string("Landmark Open"));
-		items.push_back(std::string("Properties"));
-
-		getClipboardEntries(true, items, disabled_items, flags);
-	}
-
-	items.push_back(std::string("Landmark Separator"));
-	items.push_back(std::string("About Landmark"));
-
-	// Disable "About Landmark" menu item for
-	// multiple landmarks selected. Only one landmark
-	// info panel can be shown at a time.
-	if ((flags & FIRST_SELECTED_ITEM) == 0)
-	{
-		disabled_items.push_back(std::string("About Landmark"));
-	}
-
-	hide_context_entries(menu, items, disabled_items);
-}
-
-// Convenience function for the two functions below.
-void teleport_via_landmark(const LLUUID& asset_id)
-{
-	gAgent.teleportViaLandmark( asset_id );
-
-	// we now automatically track the landmark you're teleporting to
-	// because you'll probably arrive at a telehub instead
-	LLFloaterWorldMap* floater_world_map = LLFloaterWorldMap::getInstance();
-	if( floater_world_map )
-	{
-		floater_world_map->trackLandmark( asset_id );
-	}
-}
-
-// virtual
-void LLLandmarkBridge::performAction(LLFolderView* folder, LLInventoryModel* model, std::string action)
-{
-	if ("teleport" == action)
-	{
-		LLViewerInventoryItem* item = getItem();
-		if(item)
-		{
-			teleport_via_landmark(item->getAssetUUID());
-		}
-	}
-	else if ("about" == action)
-	{
-		LLViewerInventoryItem* item = getItem();
-		if(item)
-		{
-			LLSD key;
-			key["type"] = "landmark";
-			key["id"] = item->getUUID();
-
-			LLSideTray::getInstance()->showPanel("panel_places", key);
-		}
-	}
-	else 
-	{
-		LLItemBridge::performAction(folder, model, action);
-	}
-}
-
-static bool open_landmark_callback(const LLSD& notification, const LLSD& response)
-{
-	S32 option = LLNotification::getSelectedOption(notification, response);
-
-	LLUUID asset_id = notification["payload"]["asset_id"].asUUID();
-	if (option == 0)
-	{
-		teleport_via_landmark(asset_id);
-	}
-
-	return false;
-}
-static LLNotificationFunctorRegistration open_landmark_callback_reg("TeleportFromLandmark", open_landmark_callback);
-
-
-void LLLandmarkBridge::openItem()
-{
-	LLViewerInventoryItem* item = getItem();
-	
-	if (item)
-	{
-		LLInvFVBridgeAction::doAction(item->getType(),mUUID,getInventoryModel());
-	}
-/*
-	LLViewerInventoryItem* item = getItem();
-	if( item )
-	{
-		// Opening (double-clicking) a landmark immediately teleports,
-		// but warns you the first time.
-		// open_landmark(item);
-		LLSD payload;
-		payload["asset_id"] = item->getAssetUUID();
-		LLNotifications::instance().add("TeleportFromLandmark", LLSD(), payload);
-	}
-*/
-}
-
-
-// +=================================================+
-// |        LLCallingCardObserver                    |
-// +=================================================+
-void LLCallingCardObserver::changed(U32 mask)
-{
-	mBridgep->refreshFolderViewItem();
-}
-
-// +=================================================+
-// |        LLCallingCardBridge                      |
-// +=================================================+
-
-LLCallingCardBridge::LLCallingCardBridge( LLInventoryPanel* inventory, const LLUUID& uuid ) :
-	LLItemBridge(inventory, uuid)
-{
-	mObserver = new LLCallingCardObserver(this);
-	LLAvatarTracker::instance().addObserver(mObserver);
-}
-
-LLCallingCardBridge::~LLCallingCardBridge()
-{
-	LLAvatarTracker::instance().removeObserver(mObserver);
-	delete mObserver;
-}
-
-void LLCallingCardBridge::refreshFolderViewItem()
-{
-	LLInventoryPanel* panel = dynamic_cast<LLInventoryPanel*>(mInventoryPanel.get());
-	LLFolderViewItem* itemp = panel ? panel->getRootFolder()->getItemByID(mUUID) : NULL;
-	if (itemp)
-	{
-		itemp->refresh();
-	}
-}
-
-// virtual
-void LLCallingCardBridge::performAction(LLFolderView* folder, LLInventoryModel* model, std::string action)
-{
-	if ("begin_im" == action)
-	{
-		LLViewerInventoryItem *item = getItem();
-		if (item && (item->getCreatorUUID() != gAgent.getID()) &&
-			(!item->getCreatorUUID().isNull()))
-		{
-			std::string callingcard_name;
-			gCacheName->getFullName(item->getCreatorUUID(), callingcard_name);
-			gIMMgr->addSession(callingcard_name, IM_NOTHING_SPECIAL, item->getCreatorUUID());
-		}
-	}
-	else if ("lure" == action)
-	{
-		LLViewerInventoryItem *item = getItem();
-		if (item && (item->getCreatorUUID() != gAgent.getID()) &&
-			(!item->getCreatorUUID().isNull()))
-		{
-			LLAvatarActions::offerTeleport(item->getCreatorUUID());
-		}
-	}
-	else LLItemBridge::performAction(folder, model, action);
-}
-
-LLUIImagePtr LLCallingCardBridge::getIcon() const
-{
-	BOOL online = FALSE;
-	LLViewerInventoryItem* item = getItem();
-	if(item)
-	{
-		online = LLAvatarTracker::instance().isBuddyOnline(item->getCreatorUUID());
-	}
-	return get_item_icon(LLAssetType::AT_CALLINGCARD, LLInventoryType::IT_CALLINGCARD, online, FALSE);
-}
-
-std::string LLCallingCardBridge::getLabelSuffix() const
-{
-	LLViewerInventoryItem* item = getItem();
-	if( item && LLAvatarTracker::instance().isBuddyOnline(item->getCreatorUUID()) )
-	{
-		return LLItemBridge::getLabelSuffix() + " (online)";
-	}
-	else
-	{
-		return LLItemBridge::getLabelSuffix();
-	}
-}
-
-void LLCallingCardBridge::openItem()
-{
-	LLViewerInventoryItem* item = getItem();
-	
-	if (item)
-	{
-		LLInvFVBridgeAction::doAction(item->getType(),mUUID,getInventoryModel());
-	}
-/*
-	LLViewerInventoryItem* item = getItem();
-	if(item && !item->getCreatorUUID().isNull())
-	{
-		LLAvatarActions::showProfile(item->getCreatorUUID());
-	}
-*/
-}
-
-void LLCallingCardBridge::buildContextMenu(LLMenuGL& menu, U32 flags)
-{
-	lldebugs << "LLCallingCardBridge::buildContextMenu()" << llendl;
-	std::vector<std::string> items;
-	std::vector<std::string> disabled_items;
-
-	if(isInTrash())
-	{
-		items.push_back(std::string("Purge Item"));
-		if (!isItemRemovable())
-		{
-			disabled_items.push_back(std::string("Purge Item"));
-		}
-
-		items.push_back(std::string("Restore Item"));
-	}
-	else
-	{
-		items.push_back(std::string("Open"));
-		items.push_back(std::string("Properties"));
-
-		getClipboardEntries(true, items, disabled_items, flags);
-
-		LLInventoryItem* item = getItem();
-		BOOL good_card = (item
-						  && (LLUUID::null != item->getCreatorUUID())
-						  && (item->getCreatorUUID() != gAgent.getID()));
-		BOOL user_online = (LLAvatarTracker::instance().isBuddyOnline(item->getCreatorUUID()));
-		items.push_back(std::string("Send Instant Message Separator"));
-		items.push_back(std::string("Send Instant Message"));
-		items.push_back(std::string("Offer Teleport..."));
-		items.push_back(std::string("Conference Chat"));
-
-		if (!good_card)
-		{
-			disabled_items.push_back(std::string("Send Instant Message"));
-		}
-		if (!good_card || !user_online)
-		{
-			disabled_items.push_back(std::string("Offer Teleport..."));
-			disabled_items.push_back(std::string("Conference Chat"));
-		}
-	}
-	hide_context_entries(menu, items, disabled_items);
-}
-
-BOOL LLCallingCardBridge::dragOrDrop(MASK mask, BOOL drop,
-									 EDragAndDropType cargo_type,
-									 void* cargo_data)
-{
-	LLViewerInventoryItem* item = getItem();
-	BOOL rv = FALSE;
-	if(item)
-	{
-		// check the type
-		switch(cargo_type)
-		{
-		case DAD_TEXTURE:
-		case DAD_SOUND:
-		case DAD_LANDMARK:
-		case DAD_SCRIPT:
-		case DAD_CLOTHING:
-		case DAD_OBJECT:
-		case DAD_NOTECARD:
-		case DAD_BODYPART:
-		case DAD_ANIMATION:
-		case DAD_GESTURE:
-			{
-				LLInventoryItem* inv_item = (LLInventoryItem*)cargo_data;
-				const LLPermissions& perm = inv_item->getPermissions();
-				if(gInventory.getItem(inv_item->getUUID())
-				   && perm.allowOperationBy(PERM_TRANSFER, gAgent.getID()))
-				{
-					rv = TRUE;
-					if(drop)
-					{
-						LLToolDragAndDrop::giveInventory(item->getCreatorUUID(),
-														 (LLInventoryItem*)cargo_data);
-					}
-				}
-				else
-				{
-					// It's not in the user's inventory (it's probably in
-					// an object's contents), so disallow dragging it here.
-					// You can't give something you don't yet have.
-					rv = FALSE;
-				}
-				break;
-			}
-		case DAD_CATEGORY:
-			{
-				LLInventoryCategory* inv_cat = (LLInventoryCategory*)cargo_data;
-				if( gInventory.getCategory( inv_cat->getUUID() ) )
-				{
-					rv = TRUE;
-					if(drop)
-					{
-						LLToolDragAndDrop::giveInventoryCategory(
-							item->getCreatorUUID(),
-							inv_cat);
-					}
-				}
-				else
-				{
-					// It's not in the user's inventory (it's probably in
-					// an object's contents), so disallow dragging it here.
-					// You can't give something you don't yet have.
-					rv = FALSE;
-				}
-				break;
-			}
-		default:
-			break;
-		}
-	}
-	return rv;
-}
-
-BOOL LLCallingCardBridge::removeItem()
-{
-	if (LLFriendCardsManager::instance().isItemInAnyFriendsList(getItem()))
-	{
-		LLAvatarActions::removeFriendDialog(getItem()->getCreatorUUID());
-		return FALSE;
-	}
-	else 
-	{
-		return LLItemBridge::removeItem();
-	}
-}
-// +=================================================+
-// |        LLNotecardBridge                         |
-// +=================================================+
-
-LLUIImagePtr LLNotecardBridge::getIcon() const
-{
-	return get_item_icon(LLAssetType::AT_NOTECARD, LLInventoryType::IT_NOTECARD, 0, FALSE);
-}
-
-void LLNotecardBridge::openItem()
-{
-	LLViewerInventoryItem* item = getItem();
-	
-	if (item)
-	{
-		LLInvFVBridgeAction::doAction(item->getType(),mUUID,getInventoryModel());
-	}
-
-/*
-	LLViewerInventoryItem* item = getItem();
-	if (item)
-	{
-		LLFloaterReg::showInstance("preview_notecard", LLSD(item->getUUID()), TAKE_FOCUS_YES);
-	}
-*/
-}
-
-
-// +=================================================+
-// |        LLGestureBridge                          |
-// +=================================================+
-
-LLUIImagePtr LLGestureBridge::getIcon() const
-{
-	return get_item_icon(LLAssetType::AT_GESTURE, LLInventoryType::IT_GESTURE, 0, FALSE);
-}
-
-LLFontGL::StyleFlags LLGestureBridge::getLabelStyle() const
-{
-	if( LLGestureManager::instance().isGestureActive(mUUID) )
-	{
-		return LLFontGL::BOLD;
-	}
-	else
-	{
-		return LLFontGL::NORMAL;
-	}
-}
-
-std::string LLGestureBridge::getLabelSuffix() const
-{
-	if( LLGestureManager::instance().isGestureActive(mUUID) )
-	{
-		return LLItemBridge::getLabelSuffix() + " (active)";
-	}
-	else
-	{
-		return LLItemBridge::getLabelSuffix();
-	}
-}
-
-// virtual
-void LLGestureBridge::performAction(LLFolderView* folder, LLInventoryModel* model, std::string action)
-{
-	if ("activate" == action)
-	{
-		LLGestureManager::instance().activateGesture(mUUID);
-
-		LLViewerInventoryItem* item = gInventory.getItem(mUUID);
-		if (!item) return;
-
-		// Since we just changed the suffix to indicate (active)
-		// the server doesn't need to know, just the viewer.
-		gInventory.updateItem(item);
-		gInventory.notifyObservers();
-	}
-	else if ("deactivate" == action)
-	{
-		LLGestureManager::instance().deactivateGesture(mUUID);
-
-		LLViewerInventoryItem* item = gInventory.getItem(mUUID);
-		if (!item) return;
-
-		// Since we just changed the suffix to indicate (active)
-		// the server doesn't need to know, just the viewer.
-		gInventory.updateItem(item);
-		gInventory.notifyObservers();
-	}
-	else LLItemBridge::performAction(folder, model, action);
-}
-
-void LLGestureBridge::openItem()
-{
-	LLViewerInventoryItem* item = getItem();
-	
-	if (item)
-	{
-		LLInvFVBridgeAction::doAction(item->getType(),mUUID,getInventoryModel());
-	}
-/*
-	LLViewerInventoryItem* item = getItem();
-	if (item)
-	{
-		LLPreviewGesture* preview = LLPreviewGesture::show(mUUID, LLUUID::null);
-		preview->setFocus(TRUE);
-	}
-*/
-}
-
-BOOL LLGestureBridge::removeItem()
-{
-	// Force close the preview window, if it exists
-	LLGestureManager::instance().deactivateGesture(mUUID);
-	return LLItemBridge::removeItem();
-}
-
-void LLGestureBridge::buildContextMenu(LLMenuGL& menu, U32 flags)
-{
-	lldebugs << "LLGestureBridge::buildContextMenu()" << llendl;
-	std::vector<std::string> items;
-	std::vector<std::string> disabled_items;
-	if(isInTrash())
-	{
-		items.push_back(std::string("Purge Item"));
-		if (!isItemRemovable())
-		{
-			disabled_items.push_back(std::string("Purge Item"));
-		}
-
-		items.push_back(std::string("Restore Item"));
-	}
-	else
-	{
-		items.push_back(std::string("Open"));
-		items.push_back(std::string("Properties"));
-
-		getClipboardEntries(true, items, disabled_items, flags);
-
-		items.push_back(std::string("Gesture Separator"));
-		items.push_back(std::string("Activate"));
-		items.push_back(std::string("Deactivate"));
-	}
-	hide_context_entries(menu, items, disabled_items);
-}
-
-// +=================================================+
-// |        LLAnimationBridge                        |
-// +=================================================+
-
-LLUIImagePtr LLAnimationBridge::getIcon() const
-{
-	return get_item_icon(LLAssetType::AT_ANIMATION, LLInventoryType::IT_ANIMATION, 0, FALSE);
-}
-
-void LLAnimationBridge::buildContextMenu(LLMenuGL& menu, U32 flags)
-{
-	std::vector<std::string> items;
-	std::vector<std::string> disabled_items;
-
-	lldebugs << "LLAnimationBridge::buildContextMenu()" << llendl;
-	if(isInTrash())
-	{
-		items.push_back(std::string("Purge Item"));
-		if (!isItemRemovable())
-		{
-			disabled_items.push_back(std::string("Purge Item"));
-		}
-
-		items.push_back(std::string("Restore Item"));
-	}
-	else
-	{
-		items.push_back(std::string("Animation Open"));
-		items.push_back(std::string("Properties"));
-
-		getClipboardEntries(true, items, disabled_items, flags);
-	}
-
-	items.push_back(std::string("Animation Separator"));
-	items.push_back(std::string("Animation Play"));
-	items.push_back(std::string("Animation Audition"));
-
-	hide_context_entries(menu, items, disabled_items);
-
-}
-
-// virtual
-void LLAnimationBridge::performAction(LLFolderView* folder, LLInventoryModel* model, std::string action)
-{
-	if ((action == "playworld") || (action == "playlocal"))
-	{
-		if (getItem())
-		{
-			LLPreviewAnim::e_activation_type activate = LLPreviewAnim::NONE;
-			if ("playworld" == action) activate = LLPreviewAnim::PLAY;
-			if ("playlocal" == action) activate = LLPreviewAnim::AUDITION;
-			
-			LLPreviewAnim* preview = LLFloaterReg::showTypedInstance<LLPreviewAnim>("preview_anim", LLSD(mUUID));
-			if (preview)
-			{
-				preview->activate(activate);
-			}
-		}
-	}
-	else
-	{
-		LLItemBridge::performAction(folder, model, action);
-	}
-}
-
-void LLAnimationBridge::openItem()
-{
-	LLViewerInventoryItem* item = getItem();
-	
-	if (item)
-	{
-		LLInvFVBridgeAction::doAction(item->getType(),mUUID,getInventoryModel());
-	}
-/*
-	LLViewerInventoryItem* item = getItem();
-	if (item)
-	{
-		LLFloaterReg::showInstance("preview_anim", LLSD(mUUID), TAKE_FOCUS_YES);
-	}
-*/
-}
-
-// +=================================================+
-// |        LLObjectBridge                           |
-// +=================================================+
-
-// static
-LLUUID LLObjectBridge::sContextMenuItemID;
-
-LLObjectBridge::LLObjectBridge(LLInventoryPanel* inventory, const LLUUID& uuid, LLInventoryType::EType type, U32 flags) :
-LLItemBridge(inventory, uuid), mInvType(type)
-{
-	mAttachPt = (flags & 0xff); // low bye of inventory flags
-
-	mIsMultiObject = ( flags & LLInventoryItem::II_FLAGS_OBJECT_HAS_MULTIPLE_ITEMS ) ?  TRUE: FALSE;
-}
-
-BOOL LLObjectBridge::isItemRemovable()
-{
-	LLVOAvatarSelf* avatar = gAgent.getAvatarObject();
-	if(!avatar) return FALSE;
-	if(avatar->isWearingAttachment(mUUID)) return FALSE;
-	return LLInvFVBridge::isItemRemovable();
-}
-
-LLUIImagePtr LLObjectBridge::getIcon() const
-{
-	return get_item_icon(LLAssetType::AT_OBJECT, mInvType, mAttachPt, mIsMultiObject );
-}
-
-LLInventoryObject* LLObjectBridge::getObject() const
-{
-	LLInventoryObject* object = NULL;
-	LLInventoryModel* model = getInventoryModel();
-	if(model)
-	{
-		object = (LLInventoryObject*)model->getObject(mUUID);
-	}
-	return object;
-}
-
-// virtual
-void LLObjectBridge::performAction(LLFolderView* folder, LLInventoryModel* model, std::string action)
-{
-	if ("attach" == action)
-	{
-		LLUUID object_id = mUUID;
-		LLViewerInventoryItem* item;
-		item = (LLViewerInventoryItem*)gInventory.getItem(object_id);
-		if(item && gInventory.isObjectDescendentOf(object_id, gInventory.getRootFolderID()))
-		{
-			rez_attachment(item, NULL);
-		}
-		else if(item && item->isComplete())
-		{
-			// must be in library. copy it to our inventory and put it on.
-			LLPointer<LLInventoryCallback> cb = new RezAttachmentCallback(0);
-			copy_inventory_item(
-				gAgent.getID(),
-				item->getPermissions().getOwner(),
-				item->getUUID(),
-				LLUUID::null,
-				std::string(),
-				cb);
-		}
-		gFocusMgr.setKeyboardFocus(NULL);
-	}
-	else if ("detach" == action)
-	{
-		LLInventoryItem* item = gInventory.getItem(mUUID);
-		if(item)
-		{
-			gMessageSystem->newMessageFast(_PREHASH_DetachAttachmentIntoInv);
-			gMessageSystem->nextBlockFast(_PREHASH_ObjectData);
-			gMessageSystem->addUUIDFast(_PREHASH_AgentID, gAgent.getID());
-			gMessageSystem->addUUIDFast(_PREHASH_ItemID, item->getLinkedUUID());
-			gMessageSystem->sendReliable( gAgent.getRegion()->getHost());
-		}
-		// this object might have been selected, so let the selection manager know it's gone now
-		LLViewerObject *found_obj =
-			gObjectList.findObject(item->getUUID());
-		if (found_obj)
-		{
-			LLSelectMgr::getInstance()->remove(found_obj);
-		}
-		else
-		{
-			llwarns << "object not found - ignoring" << llendl;
-		}
-	}
-	else LLItemBridge::performAction(folder, model, action);
-}
-
-void LLObjectBridge::openItem()
-{
-	LLViewerInventoryItem* item = getItem();
-	
-	if (item)
-	{
-		LLInvFVBridgeAction::doAction(item->getType(),mUUID,getInventoryModel());
-	}
-
-	LLSD key;
-	key["id"] = mUUID;
-	LLSideTray::getInstance()->showPanel("sidepanel_inventory", key);
-
-	/*
-	LLFloaterReg::showInstance("properties", mUUID);
-	*/
-}
-
-LLFontGL::StyleFlags LLObjectBridge::getLabelStyle() const
-{ 
-	U8 font = LLFontGL::NORMAL;
-
-	LLVOAvatarSelf* avatar = gAgent.getAvatarObject();
-	if( avatar && avatar->isWearingAttachment( mUUID ) )
-	{
-		font |= LLFontGL::BOLD;
-	}
-
-	LLInventoryItem* item = getItem();
-	if (item && item->getIsLinkType())
-	{
-		font |= LLFontGL::ITALIC;
-	}
-	
-	return (LLFontGL::StyleFlags)font;
-}
-
-std::string LLObjectBridge::getLabelSuffix() const
-{
-	LLVOAvatarSelf* avatar = gAgent.getAvatarObject();
-	if( avatar && avatar->isWearingAttachment( mUUID ) )
-	{
-		std::string attachment_point_name = avatar->getAttachedPointName(mUUID);
-		LLStringUtil::toLower(attachment_point_name);
-		
-		LLStringUtil::format_map_t args;
-		args["[ATTACHMENT_POINT]"] =  attachment_point_name.c_str();
-		return LLItemBridge::getLabelSuffix() + LLTrans::getString("WornOnAttachmentPoint", args);
-	}
-	else
-	{
-		return LLItemBridge::getLabelSuffix();
-	}
-}
-
-void rez_attachment(LLViewerInventoryItem* item, LLViewerJointAttachment* attachment)
-{
-	LLSD payload;
-	payload["item_id"] = item->getLinkedUUID(); // Wear the base object in case this is a link.
-
-	S32 attach_pt = 0;
-	if (gAgent.getAvatarObject() && attachment)
-	{
-		for (LLVOAvatar::attachment_map_t::iterator iter = gAgent.getAvatarObject()->mAttachmentPoints.begin();
-			 iter != gAgent.getAvatarObject()->mAttachmentPoints.end(); ++iter)
-		{
-			if (iter->second == attachment)
-			{
-				attach_pt = iter->first;
-				break;
-			}
-		}
-	}
-
-	payload["attachment_point"] = attach_pt;
-
-#if !ENABLE_MULTIATTACHMENTS
-	if (attachment && attachment->getNumObjects() > 0)
-	{
-		LLNotifications::instance().add("ReplaceAttachment", LLSD(), payload, confirm_replace_attachment_rez);
-	}
-	else
-#endif
-	{
-		LLNotifications::instance().forceResponse(LLNotification::Params("ReplaceAttachment").payload(payload), 0/*YES*/);
-	}
-}
-
-bool confirm_replace_attachment_rez(const LLSD& notification, const LLSD& response)
-{
-	LLVOAvatar *avatarp = gAgent.getAvatarObject();
-		
-	if (!avatarp->canAttachMoreObjects())
-	{
-		LLSD args;
-		args["MAX_ATTACHMENTS"] = llformat("%d", MAX_AGENT_ATTACHMENTS);
-		LLNotifications::instance().add("MaxAttachmentsOnOutfit", args);
-		return false;
-	}
-
-	S32 option = LLNotification::getSelectedOption(notification, response);
-	if (option == 0/*YES*/)
-	{
-		LLViewerInventoryItem* itemp = gInventory.getItem(notification["payload"]["item_id"].asUUID());
-		
-		if (itemp)
-		{
-			LLMessageSystem* msg = gMessageSystem;
-			msg->newMessageFast(_PREHASH_RezSingleAttachmentFromInv);
-			msg->nextBlockFast(_PREHASH_AgentData);
-			msg->addUUIDFast(_PREHASH_AgentID, gAgent.getID());
-			msg->addUUIDFast(_PREHASH_SessionID, gAgent.getSessionID());
-			msg->nextBlockFast(_PREHASH_ObjectData);
-			msg->addUUIDFast(_PREHASH_ItemID, itemp->getUUID());
-			msg->addUUIDFast(_PREHASH_OwnerID, itemp->getPermissions().getOwner());
-			U8 attachment_pt = notification["payload"]["attachment_point"].asInteger();
-#if ENABLE_MULTIATTACHMENTS
-			attachment_pt |= ATTACHMENT_ADD;
-#endif
-			msg->addU8Fast(_PREHASH_AttachmentPt, attachment_pt);
-			pack_permissions_slam(msg, itemp->getFlags(), itemp->getPermissions());
-			msg->addStringFast(_PREHASH_Name, itemp->getName());
-			msg->addStringFast(_PREHASH_Description, itemp->getDescription());
-			msg->sendReliable(gAgent.getRegion()->getHost());
-		}
-	}
-	return false;
-}
-static LLNotificationFunctorRegistration confirm_replace_attachment_rez_reg("ReplaceAttachment", confirm_replace_attachment_rez);
-
-void LLObjectBridge::buildContextMenu(LLMenuGL& menu, U32 flags)
-{
-	std::vector<std::string> items;
-	std::vector<std::string> disabled_items;
-	if(isInTrash())
-	{
-		items.push_back(std::string("Purge Item"));
-		if (!isItemRemovable())
-		{
-			disabled_items.push_back(std::string("Purge Item"));
-		}
-
-		items.push_back(std::string("Restore Item"));
-	}
-	else
-	{
-		LLInventoryItem* item = getItem();
-		if (item && item->getIsLinkType())
-		{
-			items.push_back(std::string("Goto Link"));
-		}
-
-		items.push_back(std::string("Properties"));
-
-		getClipboardEntries(true, items, disabled_items, flags);
-
-		LLObjectBridge::sContextMenuItemID = mUUID;
-
-		if(item)
-		{
-			LLVOAvatarSelf* avatarp = gAgent.getAvatarObject();
-			if( !avatarp )
-			{
-				return;
-			}
-			
-			if( avatarp->isWearingAttachment( mUUID ) )
-			{
-				items.push_back(std::string("Detach From Yourself"));
-			}
-			else
-			if( !isInTrash() && !isLinkedObjectInTrash() )
-			{
-				items.push_back(std::string("Attach Separator"));
-				items.push_back(std::string("Object Wear"));
-				items.push_back(std::string("Attach To"));
-				items.push_back(std::string("Attach To HUD"));
-				// commented out for DEV-32347
-				//items.push_back(std::string("Restore to Last Position"));
-
-				if (!avatarp->canAttachMoreObjects())
-				{
-					disabled_items.push_back(std::string("Object Wear"));
-					disabled_items.push_back(std::string("Attach To"));
-					disabled_items.push_back(std::string("Attach To HUD"));
-				}
-				LLMenuGL* attach_menu = menu.findChildMenuByName("Attach To", TRUE);
-				LLMenuGL* attach_hud_menu = menu.findChildMenuByName("Attach To HUD", TRUE);
-				LLVOAvatar *avatarp = gAgent.getAvatarObject();
-				if (attach_menu 
-					&& (attach_menu->getChildCount() == 0) 
-					&& attach_hud_menu 
-					&& (attach_hud_menu->getChildCount() == 0) 
-					&& avatarp)
-				{
-					for (LLVOAvatar::attachment_map_t::iterator iter = avatarp->mAttachmentPoints.begin(); 
-						 iter != avatarp->mAttachmentPoints.end(); )
-					{
-						LLVOAvatar::attachment_map_t::iterator curiter = iter++;
-						LLViewerJointAttachment* attachment = curiter->second;
-						LLMenuItemCallGL::Params p;
-						std::string submenu_name = attachment->getName();
-						if (LLTrans::getString(submenu_name) != "")
-						{
-						    p.name = (" ")+LLTrans::getString(submenu_name)+" ";
-						}
-						else
-						{
-							p.name = submenu_name;
-						}
-						LLSD cbparams;
-						cbparams["index"] = curiter->first;
-						cbparams["label"] = attachment->getName();
-						p.on_click.function_name = "Inventory.AttachObject";
-						p.on_click.parameter = LLSD(attachment->getName());
-						p.on_enable.function_name = "Attachment.Label";
-						p.on_enable.parameter = cbparams;
-						LLView* parent = attachment->getIsHUDAttachment() ? attach_hud_menu : attach_menu;
-						LLUICtrlFactory::create<LLMenuItemCallGL>(p, parent);
-					}
-				}
-			}
-		}
-	}
-	hide_context_entries(menu, items, disabled_items);
-}
-
-BOOL LLObjectBridge::renameItem(const std::string& new_name)
-{
-	if(!isItemRenameable())
-		return FALSE;
-	LLPreview::dirty(mUUID);
-	LLInventoryModel* model = getInventoryModel();
-	if(!model)
-		return FALSE;
-	LLViewerInventoryItem* item = getItem();
-	if(item && (item->getName() != new_name))
-	{
-		LLPointer<LLViewerInventoryItem> new_item = new LLViewerInventoryItem(item);
-		new_item->rename(new_name);
-		buildDisplayName(new_item, mDisplayName);
-		new_item->updateServer(FALSE);
-		model->updateItem(new_item);
-
-		model->notifyObservers();
-
-		LLVOAvatarSelf* avatar = gAgent.getAvatarObject();
-		if( avatar )
-		{
-			LLViewerObject* obj = avatar->getWornAttachment( item->getUUID() );
-			if( obj )
-			{
-				LLSelectMgr::getInstance()->deselectAll();
-				LLSelectMgr::getInstance()->addAsIndividual( obj, SELECT_ALL_TES, FALSE );
-				LLSelectMgr::getInstance()->selectionSetObjectName( new_name );
-				LLSelectMgr::getInstance()->deselectAll();
-			}
-		}
-	}
-	// return FALSE because we either notified observers (& therefore
-	// rebuilt) or we didn't update.
-	return FALSE;
-}
-
-// +=================================================+
-// |        LLLSLTextBridge                          |
-// +=================================================+
-
-LLUIImagePtr LLLSLTextBridge::getIcon() const
-{
-	return get_item_icon(LLAssetType::AT_SCRIPT, LLInventoryType::IT_LSL, 0, FALSE);
-}
-
-void LLLSLTextBridge::openItem()
-{
-	LLViewerInventoryItem* item = getItem();
-	
-	if (item)
-	{
-		LLInvFVBridgeAction::doAction(item->getType(),mUUID,getInventoryModel());
-	}
-	/*
-	LLViewerInventoryItem* item = getItem();
-	if (item)
-	{
-		LLFloaterReg::showInstance("preview_script", LLSD(mUUID), TAKE_FOCUS_YES);
-	}
-	*/
-}
-
-// +=================================================+
-// |        LLWearableBridge                         |
-// +=================================================+
-
-// *NOTE: hack to get from avatar inventory to avatar
-void wear_inventory_item_on_avatar( LLInventoryItem* item )
-{
-	if(item)
-	{
-		lldebugs << "wear_inventory_item_on_avatar( " << item->getName()
-				 << " )" << llendl;
-
-		LLAppearanceManager::wearItem(item);
-	}
-}
-
-void wear_add_inventory_item_on_avatar( LLInventoryItem* item )
-{
-	if(item)
-	{
-		lldebugs << "wear_add_inventory_item_on_avatar( " << item->getName()
-				 << " )" << llendl;
-			
-		LLWearableList::instance().getAsset(item->getAssetUUID(),
-							   item->getName(),
-							   item->getType(),
-							   LLWearableBridge::onWearAddOnAvatarArrived,
-							   new LLUUID(item->getUUID()));
-	}
-}
-
-void remove_inventory_category_from_avatar( LLInventoryCategory* category )
-{
-	if(!category) return;
-	lldebugs << "remove_inventory_category_from_avatar( " << category->getName()
-			 << " )" << llendl;
-			 
-	
-	if( gFloaterCustomize )
-	{
-		gFloaterCustomize->askToSaveIfDirty(
-			boost::bind(remove_inventory_category_from_avatar_step2, _1, category->getUUID()));
-	}
-	else
-	{
-		remove_inventory_category_from_avatar_step2(TRUE, category->getUUID() );
-	}
-}
-
-struct OnRemoveStruct
-{
-	LLUUID mUUID;
-	OnRemoveStruct(const LLUUID& uuid):
-		mUUID(uuid)
-	{
-	}
-};
-
-void remove_inventory_category_from_avatar_step2( BOOL proceed, LLUUID category_id)
-{
-
-	// Find all the wearables that are in the category's subtree.
-	lldebugs << "remove_inventory_category_from_avatar_step2()" << llendl;
-	if(proceed)
-	{
-		LLInventoryModel::cat_array_t cat_array;
-		LLInventoryModel::item_array_t item_array;
-		LLFindWearables is_wearable;
-		gInventory.collectDescendentsIf(category_id,
-										cat_array,
-										item_array,
-										LLInventoryModel::EXCLUDE_TRASH,
-										is_wearable);
-		S32 i;
-		S32 wearable_count = item_array.count();
-
-		LLInventoryModel::cat_array_t	obj_cat_array;
-		LLInventoryModel::item_array_t	obj_item_array;
-		LLIsType is_object( LLAssetType::AT_OBJECT );
-		gInventory.collectDescendentsIf(category_id,
-										obj_cat_array,
-										obj_item_array,
-										LLInventoryModel::EXCLUDE_TRASH,
-										is_object);
-		S32 obj_count = obj_item_array.count();
-
-		// Find all gestures in this folder
-		LLInventoryModel::cat_array_t	gest_cat_array;
-		LLInventoryModel::item_array_t	gest_item_array;
-		LLIsType is_gesture( LLAssetType::AT_GESTURE );
-		gInventory.collectDescendentsIf(category_id,
-										gest_cat_array,
-										gest_item_array,
-										LLInventoryModel::EXCLUDE_TRASH,
-										is_gesture);
-		S32 gest_count = gest_item_array.count();
-
-		if (wearable_count > 0)	//Loop through wearables.  If worn, remove.
-		{
-			for(i = 0; i  < wearable_count; ++i)
-			{
-				if( gAgentWearables.isWearingItem (item_array.get(i)->getUUID()) )
-				{
-					LLWearableList::instance().getAsset(item_array.get(i)->getAssetUUID(),
-														item_array.get(i)->getName(),
-														item_array.get(i)->getType(),
-														LLWearableBridge::onRemoveFromAvatarArrived,
-														new OnRemoveStruct(item_array.get(i)->getUUID()));
-
-				}
-			}
-		}
-		
-		
-		if (obj_count > 0)
-		{
-			for(i = 0; i  < obj_count; ++i)
-			{
-				gMessageSystem->newMessageFast(_PREHASH_DetachAttachmentIntoInv);
-				gMessageSystem->nextBlockFast(_PREHASH_ObjectData );
-				gMessageSystem->addUUIDFast(_PREHASH_AgentID, gAgent.getID() );
-				gMessageSystem->addUUIDFast(_PREHASH_ItemID, obj_item_array.get(i)->getUUID() );
-
-				gMessageSystem->sendReliable( gAgent.getRegion()->getHost() );
-
-				// this object might have been selected, so let the selection manager know it's gone now
-				LLViewerObject *found_obj = gObjectList.findObject( obj_item_array.get(i)->getUUID());
-				if (found_obj)
-				{
-					LLSelectMgr::getInstance()->remove(found_obj);
-				}
-				else
-				{
-					llwarns << "object not found, ignoring" << llendl;
-				}
-			}
-		}
-
-		if (gest_count > 0)
-		{
-			for(i = 0; i  < gest_count; ++i)
-			{
-				if ( LLGestureManager::instance().isGestureActive( gest_item_array.get(i)->getUUID()) )
-				{
-					LLGestureManager::instance().deactivateGesture( gest_item_array.get(i)->getUUID() );
-					gInventory.updateItem( gest_item_array.get(i) );
-					gInventory.notifyObservers();
-				}
-
-			}
-		}
-	}
-}
-
-BOOL LLWearableBridge::renameItem(const std::string& new_name)
-{
-	if( gAgentWearables.isWearingItem( mUUID ) )
-	{
-		gAgentWearables.setWearableName( mUUID, new_name );
-	}
-	return LLItemBridge::renameItem(new_name);
-}
-
-BOOL LLWearableBridge::isItemRemovable()
-{
-	if (gAgentWearables.isWearingItem(mUUID)) return FALSE;
-	return LLInvFVBridge::isItemRemovable();
-}
-
-std::string LLWearableBridge::getLabelSuffix() const
-{
-	if( gAgentWearables.isWearingItem( mUUID ) )
-	{
-		return LLItemBridge::getLabelSuffix() + LLTrans::getString("worn");
-	}
-	else
-	{
-		return LLItemBridge::getLabelSuffix();
-	}
-}
-
-LLUIImagePtr LLWearableBridge::getIcon() const
-{
-	return get_item_icon(mAssetType, mInvType, mWearableType, FALSE);
-}
-
-// virtual
-void LLWearableBridge::performAction(LLFolderView* folder, LLInventoryModel* model, std::string action)
-{
-	if ("wear" == action)
-	{
-		wearOnAvatar();
-	}
-	else if ("wear_add" == action)
-	{
-		wearAddOnAvatar();
-	}
-	else if ("edit" == action)
-	{
-		editOnAvatar();
-		return;
-	}
-	else if ("take_off" == action)
-	{
-		if(gAgentWearables.isWearingItem(mUUID))
-		{
-			LLViewerInventoryItem* item = getItem();
-			if (item)
-			{	
-				LLWearableList::instance().getAsset(item->getAssetUUID(),
-													item->getName(),
-													item->getType(),
-													LLWearableBridge::onRemoveFromAvatarArrived,
-													new OnRemoveStruct(mUUID));
-			}
-		}
-	}
-	else LLItemBridge::performAction(folder, model, action);
-}
-
-void LLWearableBridge::openItem()
-{
-	LLViewerInventoryItem* item = getItem();
-	
-	if (item)
-	{
-		LLInvFVBridgeAction::doAction(item->getType(),mUUID,getInventoryModel());
-	}
-	/*
-	if( isInTrash() )
-	{
-		LLNotifications::instance().add("CannotWearTrash");
-	}
-	else if(isAgentInventory())
-	{
-		if( !gAgentWearables.isWearingItem( mUUID ) )
-		{
-			wearOnAvatar();
-		}
-	}
-	else
-	{
-		// must be in the inventory library. copy it to our inventory
-		// and put it on right away.
-		LLViewerInventoryItem* item = getItem();
-		if(item && item->isComplete())
-		{
-			LLPointer<LLInventoryCallback> cb = new WearOnAvatarCallback();
-			copy_inventory_item(
-				gAgent.getID(),
-				item->getPermissions().getOwner(),
-				item->getUUID(),
-				LLUUID::null,
-				std::string(),
-				cb);
-		}
-		else if(item)
-		{
-			// *TODO: We should fetch the item details, and then do
-			// the operation above.
-			LLNotifications::instance().add("CannotWearInfoNotComplete");
-		}
-	}
-	*/
-}
-
-void LLWearableBridge::buildContextMenu(LLMenuGL& menu, U32 flags)
-{
-	lldebugs << "LLWearableBridge::buildContextMenu()" << llendl;
-	std::vector<std::string> items;
-	std::vector<std::string> disabled_items;
-	if(isInTrash())
-	{
-		items.push_back(std::string("Purge Item"));
-		if (!isItemRemovable())
-		{
-			disabled_items.push_back(std::string("Purge Item"));
-		}
-
-		items.push_back(std::string("Restore Item"));
-	}
-	else
-	{	// FWIW, it looks like SUPPRESS_OPEN_ITEM is not set anywhere
-		BOOL no_open = ((flags & SUPPRESS_OPEN_ITEM) == SUPPRESS_OPEN_ITEM);
-
-		// If we have clothing, don't add "Open" as it's the same action as "Wear"   SL-18976
-		LLViewerInventoryItem* item = getItem();
-		if( !no_open && item )
-		{
-			no_open = (item->getType() == LLAssetType::AT_CLOTHING) ||
-					  (item->getType() == LLAssetType::AT_BODYPART);
-		}
-		if (!no_open)
-		{
-			items.push_back(std::string("Open"));
-		}
-
-		if (item && item->getIsLinkType())
-		{
-			items.push_back(std::string("Goto Link"));
-		}
-
-		items.push_back(std::string("Properties"));
-
-		getClipboardEntries(true, items, disabled_items, flags);
-
-		items.push_back(std::string("Wearable Separator"));
-		
-		items.push_back(std::string("Wearable Wear"));
-		items.push_back(std::string("Wearable Add"));
-		items.push_back(std::string("Wearable Edit"));
-
-		if ((flags & FIRST_SELECTED_ITEM) == 0)
-		{
-			disabled_items.push_back(std::string("Wearable Edit"));
-		}
-		// Don't allow items to be worn if their baseobj is in the trash.
-		if (isLinkedObjectInTrash())
-		{
-			disabled_items.push_back(std::string("Wearable Wear"));
-			disabled_items.push_back(std::string("Wearable Add"));
-			disabled_items.push_back(std::string("Wearable Edit"));
-		}
-
-		// Disable wear and take off based on whether the item is worn.
-		if(item)
-		{
-			switch (item->getType())
-			{
-				case LLAssetType::AT_CLOTHING:
-					items.push_back(std::string("Take Off"));
-				case LLAssetType::AT_BODYPART:
-					if (gAgentWearables.isWearingItem(item->getUUID()))
-					{
-						disabled_items.push_back(std::string("Wearable Wear"));
-						disabled_items.push_back(std::string("Wearable Add"));
-					}
-					else
-					{	
-						disabled_items.push_back(std::string("Take Off"));
-					}
-					break;
-				default:
-					break;
-			}
-		}
-	}
-	hide_context_entries(menu, items, disabled_items);
-}
-
-// Called from menus
-// static
-BOOL LLWearableBridge::canWearOnAvatar(void* user_data)
-{
-	LLWearableBridge* self = (LLWearableBridge*)user_data;
-	if(!self) return FALSE;
-	if(!self->isAgentInventory())
-	{
-		LLViewerInventoryItem* item = (LLViewerInventoryItem*)self->getItem();
-		if(!item || !item->isComplete()) return FALSE;
-	}
-	return (!gAgentWearables.isWearingItem(self->mUUID));
-}
-
-// Called from menus
-// static
-void LLWearableBridge::onWearOnAvatar(void* user_data)
-{
-	LLWearableBridge* self = (LLWearableBridge*)user_data;
-	if(!self) return;
-	self->wearOnAvatar();
-}
-
-void LLWearableBridge::wearOnAvatar()
-{
-	// Don't wear anything until initial wearables are loaded, can
-	// destroy clothing items.
-	if (!gAgentWearables.areWearablesLoaded()) 
-	{
-		LLNotifications::instance().add("CanNotChangeAppearanceUntilLoaded");
-		return;
-	}
-
-	LLViewerInventoryItem* item = getItem();
-	if(item)
-	{
-		if(!isAgentInventory())
-		{
-			LLPointer<LLInventoryCallback> cb = new WearOnAvatarCallback();
-			copy_inventory_item(
-				gAgent.getID(),
-				item->getPermissions().getOwner(),
-				item->getUUID(),
-				LLUUID::null,
-				std::string(),
-				cb);
-		}
-		else
-		{
-			wear_inventory_item_on_avatar(item);
-		}
-	}
-}
-
-void LLWearableBridge::wearAddOnAvatar()
-{
-	// Don't wear anything until initial wearables are loaded, can
-	// destroy clothing items.
-	if (!gAgentWearables.areWearablesLoaded()) 
-	{
-		LLNotifications::instance().add("CanNotChangeAppearanceUntilLoaded");
-		return;
-	}
-
-	LLViewerInventoryItem* item = getItem();
-	if(item)
-	{
-		if(!isAgentInventory())
-		{
-			LLPointer<LLInventoryCallback> cb = new WearOnAvatarCallback();
-			copy_inventory_item(
-				gAgent.getID(),
-				item->getPermissions().getOwner(),
-				item->getUUID(),
-				LLUUID::null,
-				std::string(),
-				cb);
-		}
-		else
-		{
-			wear_add_inventory_item_on_avatar(item);
-		}
-	}
-}
-
-// static
-void LLWearableBridge::onWearOnAvatarArrived( LLWearable* wearable, void* userdata )
-{
-	LLUUID* item_id = (LLUUID*) userdata;
-	if(wearable)
-	{
-		LLViewerInventoryItem* item = NULL;
-		item = (LLViewerInventoryItem*)gInventory.getItem(*item_id);
-		if(item)
-		{
-			if(item->getAssetUUID() == wearable->getAssetID())
-			{
-				gAgentWearables.setWearableItem(item, wearable);
-				gInventory.notifyObservers();
-				//self->getFolderItem()->refreshFromRoot();
-			}
-			else
-			{
-				llinfos << "By the time wearable asset arrived, its inv item already pointed to a different asset." << llendl;
-			}
-		}
-	}
-	delete item_id;
-}
-
-// static
-// BAP remove the "add" code path once everything is fully COF-ified.
-void LLWearableBridge::onWearAddOnAvatarArrived( LLWearable* wearable, void* userdata )
-{
-	LLUUID* item_id = (LLUUID*) userdata;
-	if(wearable)
-	{
-		LLViewerInventoryItem* item = NULL;
-		item = (LLViewerInventoryItem*)gInventory.getItem(*item_id);
-		if(item)
-		{
-			if(item->getAssetUUID() == wearable->getAssetID())
-			{
-				bool do_append = true;
-				gAgentWearables.setWearableItem(item, wearable, do_append);
-				gInventory.notifyObservers();
-				//self->getFolderItem()->refreshFromRoot();
-			}
-			else
-			{
-				llinfos << "By the time wearable asset arrived, its inv item already pointed to a different asset." << llendl;
-			}
-		}
-	}
-	delete item_id;
-}
-
-// static
-BOOL LLWearableBridge::canEditOnAvatar(void* user_data)
-{
-	LLWearableBridge* self = (LLWearableBridge*)user_data;
-	if(!self) return FALSE;
-
-	return (gAgentWearables.isWearingItem(self->mUUID));
-}
-
-// static 
-void LLWearableBridge::onEditOnAvatar(void* user_data)
-{
-	LLWearableBridge* self = (LLWearableBridge*)user_data;
-	if(self)
-	{
-		self->editOnAvatar();
-	}
-}
-
-void LLWearableBridge::editOnAvatar()
-{
-	const LLWearable* wearable = gAgentWearables.getWearableFromItemID(mUUID);
-	if( wearable )
-	{
-		// Set the tab to the right wearable.
-		if (gFloaterCustomize)
-			gFloaterCustomize->setCurrentWearableType( wearable->getType() );
-
-		if( CAMERA_MODE_CUSTOMIZE_AVATAR != gAgent.getCameraMode() )
-		{
-			// Start Avatar Customization
-			gAgent.changeCameraToCustomizeAvatar();
-		}
-	}
-}
-
-// static
-BOOL LLWearableBridge::canRemoveFromAvatar(void* user_data)
-{
-	LLWearableBridge* self = (LLWearableBridge*)user_data;
-	if( self && (LLAssetType::AT_BODYPART != self->mAssetType) )
-	{
-		return gAgentWearables.isWearingItem( self->mUUID );
-	}
-	return FALSE;
-}
-
-// static 
-void LLWearableBridge::onRemoveFromAvatar(void* user_data)
-{
-	LLWearableBridge* self = (LLWearableBridge*)user_data;
-	if(!self) return;
-	if(gAgentWearables.isWearingItem(self->mUUID))
-	{
-		LLViewerInventoryItem* item = self->getItem();
-		if (item)
-		{
-			LLUUID parent_id = item->getParentUUID();
-			LLWearableList::instance().getAsset(item->getAssetUUID(),
-												item->getName(),
-												item->getType(),
-												onRemoveFromAvatarArrived,
-												new OnRemoveStruct(LLUUID(self->mUUID)));
-		}
-	}
-}
-
-// static
-void LLWearableBridge::onRemoveFromAvatarArrived(LLWearable* wearable,
-												 void* userdata)
-{
-	OnRemoveStruct *on_remove_struct = (OnRemoveStruct*) userdata;
-	const LLUUID &item_id = gInventory.getLinkedItemID(on_remove_struct->mUUID);
-	if(wearable)
-	{
-		if( gAgentWearables.isWearingItem( item_id ) )
-		{
-			EWearableType type = wearable->getType();
-	
-			if( !(type==WT_SHAPE || type==WT_SKIN || type==WT_HAIR || type==WT_EYES ) ) //&&
-				//!((!gAgent.isTeen()) && ( type==WT_UNDERPANTS || type==WT_UNDERSHIRT )) )
-			{
-				// MULTI_WEARABLE: FIXME HACK - always remove all
-				bool do_remove_all = false;
-				gAgentWearables.removeWearable( type, do_remove_all, 0 );
-			}
-		}
-	}
-
-	// Find and remove this item from the COF.
-	LLInventoryModel::item_array_t items = gInventory.collectLinkedItems(item_id, LLAppearanceManager::getCOF());
-	llassert(items.size() == 1); // Should always have one and only one item linked to this in the COF.
-	for (LLInventoryModel::item_array_t::const_iterator iter = items.begin();
-		 iter != items.end();
-		 ++iter)
-	{
-		const LLViewerInventoryItem *linked_item = (*iter);
-		const LLUUID &item_id = linked_item->getUUID();
-		gInventory.purgeObject(item_id);
-	}
-	gInventory.notifyObservers();
-
-	delete on_remove_struct;
-}
-
-LLInvFVBridgeAction* LLInvFVBridgeAction::createAction(LLAssetType::EType asset_type,
-													   const LLUUID& uuid,LLInventoryModel* model)
-{
-	LLInvFVBridgeAction* action = NULL;
-	switch(asset_type)
-	{
-	case LLAssetType::AT_TEXTURE:
-		action = new LLTextureBridgeAction(uuid,model);
-		break;
-
-	case LLAssetType::AT_SOUND:
-		action = new LLSoundBridgeAction(uuid,model);
-		break;
-
-	case LLAssetType::AT_LANDMARK:
-		action = new LLLandmarkBridgeAction(uuid,model);
-		break;
-		
-	case LLAssetType::AT_CALLINGCARD:
-		action = new LLCallingCardBridgeAction(uuid,model);
-		break;
-
-	case LLAssetType::AT_OBJECT:
-		action = new LLObjectBridgeAction(uuid,model);
-		break;
-
-	case LLAssetType::AT_NOTECARD:
-		action = new LLNotecardBridgeAction(uuid,model);
-		break;
-
-	case LLAssetType::AT_ANIMATION:
-		action = new LLAnimationBridgeAction(uuid,model);
-		break;
-
-	case LLAssetType::AT_GESTURE:
-		action = new LLGestureBridgeAction(uuid,model);
-		break;
-
-	case LLAssetType::AT_LSL_TEXT:
-		action = new LLLSLTextBridgeAction(uuid,model);
-		break;
-
-	case LLAssetType::AT_CLOTHING:
-	case LLAssetType::AT_BODYPART:
-		action = new LLWearableBridgeAction(uuid,model);
-
-		break;
-
-	default:
-		break;
-	}
-	return action;
-}
-
-//static 
-void LLInvFVBridgeAction::doAction(LLAssetType::EType asset_type,
-								   const LLUUID& uuid,LLInventoryModel* model)
-{
-	LLInvFVBridgeAction* action = createAction(asset_type,uuid,model);
-	if(action)
-	{
-		action->doIt();
-		delete action;
-	}
-}
-
-//static 
-void LLInvFVBridgeAction::doAction(const LLUUID& uuid, LLInventoryModel* model)
-{
-	LLAssetType::EType asset_type = model->getItem(uuid)->getType();
-	LLInvFVBridgeAction* action = createAction(asset_type,uuid,model);
-	if(action)
-	{
-		action->doIt();
-		delete action;
-	}
-}
-
-LLViewerInventoryItem* LLInvFVBridgeAction::getItem() const
-{
-	if(mModel)
-		return (LLViewerInventoryItem*)mModel->getItem(mUUID);
-	return NULL;
-}
-
-//virtual 
-void	LLTextureBridgeAction::doIt() 
-{
-	if (getItem())
-	{
-		LLFloaterReg::showInstance("preview_texture", LLSD(mUUID), TAKE_FOCUS_YES);
-	}
-
-	LLInvFVBridgeAction::doIt();
-}
-
-//virtual
-void	LLSoundBridgeAction::doIt() 
-{
-	LLViewerInventoryItem* item = getItem();
-	if(item)
-	{
-		LLFloaterReg::showInstance("preview_sound", LLSD(mUUID), TAKE_FOCUS_YES);
-	}
-	
-	LLInvFVBridgeAction::doIt();
-}
-
-
-//virtual 
-void	LLLandmarkBridgeAction::doIt() 
-{
-	LLViewerInventoryItem* item = getItem();
-	if( item )
-	{
-		// Opening (double-clicking) a landmark immediately teleports,
-		// but warns you the first time.
-		LLSD payload;
-		payload["asset_id"] = item->getAssetUUID();
-		LLNotifications::instance().add("TeleportFromLandmark", LLSD(), payload);
-	}
-
-	LLInvFVBridgeAction::doIt();
-}
-
-
-//virtual 
-void	LLCallingCardBridgeAction::doIt() 
-{
-	LLViewerInventoryItem* item = getItem();
-	if(item && item->getCreatorUUID().notNull())
-	{
-		LLAvatarActions::showProfile(item->getCreatorUUID());
-	}
-
-	LLInvFVBridgeAction::doIt();
-}
-
-//virtual 
-void	
-LLNotecardBridgeAction::doIt() 
-{
-	LLViewerInventoryItem* item = getItem();
-	if (item)
-	{
-		LLFloaterReg::showInstance("preview_notecard", LLSD(item->getUUID()), TAKE_FOCUS_YES);
-	}
-
-	LLInvFVBridgeAction::doIt();
-}
-
-//virtual 
-void	LLGestureBridgeAction::doIt() 
-{
-	LLViewerInventoryItem* item = getItem();
-	if (item)
-	{
-		LLPreviewGesture* preview = LLPreviewGesture::show(mUUID, LLUUID::null);
-		preview->setFocus(TRUE);
-	}
-
-	LLInvFVBridgeAction::doIt();
-}
-
-//virtual 
-void	LLAnimationBridgeAction::doIt() 
-{
-	LLViewerInventoryItem* item = getItem();
-	if (item)
-	{
-		LLFloaterReg::showInstance("preview_anim", LLSD(mUUID), TAKE_FOCUS_YES);
-	}
-
-	LLInvFVBridgeAction::doIt();
-}
-
-
-//virtual 
-void	LLObjectBridgeAction::doIt()
-{
-	LLFloaterReg::showInstance("properties", mUUID);
-
-	LLInvFVBridgeAction::doIt();
-}
-
-
-//virtual 
-void	LLLSLTextBridgeAction::doIt() 
-{
-	LLViewerInventoryItem* item = getItem();
-	if (item)
-	{
-		LLFloaterReg::showInstance("preview_script", LLSD(mUUID), TAKE_FOCUS_YES);
-	}
-
-	LLInvFVBridgeAction::doIt();
-}
-
-
-BOOL LLWearableBridgeAction::isInTrash() const
-{
-	if(!mModel) return FALSE;
-	LLUUID trash_id = mModel->findCategoryUUIDForType(LLAssetType::AT_TRASH);
-	return mModel->isObjectDescendentOf(mUUID, trash_id);
-}
-
-BOOL LLWearableBridgeAction::isAgentInventory() const
-{
-	if(!mModel) return FALSE;
-	if(gInventory.getRootFolderID() == mUUID) return TRUE;
-	return mModel->isObjectDescendentOf(mUUID, gInventory.getRootFolderID());
-}
-
-void LLWearableBridgeAction::wearOnAvatar()
-{
-	// Don't wear anything until initial wearables are loaded, can
-	// destroy clothing items.
-	if (!gAgentWearables.areWearablesLoaded()) 
-	{
-		LLNotifications::instance().add("CanNotChangeAppearanceUntilLoaded");
-		return;
-	}
-
-	LLViewerInventoryItem* item = getItem();
-	if(item)
-	{
-		if(!isAgentInventory())
-		{
-			LLPointer<LLInventoryCallback> cb = new WearOnAvatarCallback();
-			copy_inventory_item(
-				gAgent.getID(),
-				item->getPermissions().getOwner(),
-				item->getUUID(),
-				LLUUID::null,
-				std::string(),
-				cb);
-		}
-		else
-		{
-			wear_inventory_item_on_avatar(item);
-		}
-	}
-}
-
-//virtual 
-void LLWearableBridgeAction::doIt()
-{
-	if(isInTrash())
-	{
-		LLNotifications::instance().add("CannotWearTrash");
-	}
-	else if(isAgentInventory())
-	{
-		if(!gAgentWearables.isWearingItem(mUUID))
-		{
-			wearOnAvatar();
-		}
-	}
-	else
-	{
-		// must be in the inventory library. copy it to our inventory
-		// and put it on right away.
-		LLViewerInventoryItem* item = getItem();
-		if(item && item->isComplete())
-		{
-			LLPointer<LLInventoryCallback> cb = new WearOnAvatarCallback();
-			copy_inventory_item(
-				gAgent.getID(),
-				item->getPermissions().getOwner(),
-				item->getUUID(),
-				LLUUID::null,
-				std::string(),
-				cb);
-		}
-		else if(item)
-		{
-			// *TODO: We should fetch the item details, and then do
-			// the operation above.
-			LLNotifications::instance().add("CannotWearInfoNotComplete");
-		}
-	}
-
-	LLInvFVBridgeAction::doIt();
-}
-
-// +=================================================+
-// |        LLLinkItemBridge                         |
-// +=================================================+
-// For broken links
-
-std::string LLLinkItemBridge::sPrefix("Link: ");
-
-
-LLUIImagePtr LLLinkItemBridge::getIcon() const
-{
-	if (LLViewerInventoryItem *item = getItem())
-	{
-		return get_item_icon(item->getActualType(), LLInventoryType::IT_NONE, 0, FALSE);
-	}
-	return get_item_icon(LLAssetType::AT_LINK, LLInventoryType::IT_NONE, 0, FALSE);
-}
-
-void LLLinkItemBridge::buildContextMenu(LLMenuGL& menu, U32 flags)
-{
-	// *TODO: Translate
-	lldebugs << "LLLink::buildContextMenu()" << llendl;
-	std::vector<std::string> items;
-	std::vector<std::string> disabled_items;
-
-	if(isInTrash())
-	{
-		items.push_back(std::string("Purge Item"));
-		if (!isItemRemovable())
-		{
-			disabled_items.push_back(std::string("Purge Item"));
-		}
-
-		items.push_back(std::string("Restore Item"));
-	}
-	else
-	{	
-		items.push_back(std::string("Delete"));
-		if (!isItemRemovable())
-		{
-			disabled_items.push_back(std::string("Delete"));
-		}
-	}
-	hide_context_entries(menu, items, disabled_items);
-}
-
-
-// +=================================================+
-// |        LLLinkBridge                             |
-// +=================================================+
-// For broken links.
-
-std::string LLLinkFolderBridge::sPrefix("Link: ");
-
-
-LLUIImagePtr LLLinkFolderBridge::getIcon() const
-{
-	LLAssetType::EType preferred_type = LLAssetType::AT_NONE;
-	if (LLViewerInventoryItem *item = getItem())
-	{
-		if (const LLViewerInventoryCategory* cat = item->getLinkedCategory())
-		{
-			preferred_type = cat->getPreferredType();
-		}
-	}
-	return LLFolderBridge::getIcon(preferred_type);
-}
-
-void LLLinkFolderBridge::buildContextMenu(LLMenuGL& menu, U32 flags)
-{
-	// *TODO: Translate
-	lldebugs << "LLLink::buildContextMenu()" << llendl;
-	std::vector<std::string> items;
-	std::vector<std::string> disabled_items;
-
-	if(isInTrash())
-	{
-		items.push_back(std::string("Purge Item"));
-		if (!isItemRemovable())
-		{
-			disabled_items.push_back(std::string("Purge Item"));
-		}
-
-		items.push_back(std::string("Restore Item"));
-	}
-	else
-	{	
-		items.push_back(std::string("Goto Link"));
-		items.push_back(std::string("Delete"));
-		if (!isItemRemovable())
-		{
-			disabled_items.push_back(std::string("Delete"));
-		}
-	}
-	hide_context_entries(menu, items, disabled_items);
-}
-
-void LLLinkFolderBridge::performAction(LLFolderView* folder, LLInventoryModel* model, std::string action)
-{
-	if ("goto" == action)
-	{
-		gotoItem(folder);
-		return;
-	}
-	LLItemBridge::performAction(folder,model,action);
-}
-
-void LLLinkFolderBridge::gotoItem(LLFolderView *folder)
-{
-	const LLUUID &cat_uuid = getFolderID();
-	if (!cat_uuid.isNull())
-	{
-		if (LLFolderViewItem *base_folder = folder->getItemByID(cat_uuid))
-		{
-			if (LLInventoryModel* model = getInventoryModel())
-			{
-				model->fetchDescendentsOf(cat_uuid);
-			}
-			base_folder->setOpen(TRUE);
-			folder->setSelectionFromRoot(base_folder,TRUE);
-			folder->scrollToShowSelection();
-		}
-	}
-}
-
-const LLUUID &LLLinkFolderBridge::getFolderID() const
-{
-	if (LLViewerInventoryItem *link_item = getItem())
-	{
-		if (const LLViewerInventoryCategory *cat = link_item->getLinkedCategory())
-		{
-			const LLUUID& cat_uuid = cat->getUUID();
-			return cat_uuid;
-		}
-	}
-	return LLUUID::null;
-}
->>>>>>> bde7d670
+}