--- conflicted
+++ resolved
@@ -1199,19 +1199,11 @@
         LLUUID local_version_folder_id = nested_parent_id(mUUID,depth-1);
         LLInventoryModel::cat_array_t categories;
         LLInventoryModel::item_array_t items;
-<<<<<<< HEAD
         gInventory.collectDescendents(local_version_folder_id, categories, items, false);
         static LLCachedControl<U32> max_depth(gSavedSettings, "InventoryOutboxMaxFolderDepth", 4);
         static LLCachedControl<U32> max_count(gSavedSettings, "InventoryOutboxMaxFolderCount", 20);
         if (categories.size() >= (size_t)max_count
             || (U32)depth > (max_depth + 1))
-=======
-        gInventory.collectDescendents(local_version_folder_id, categories, items, FALSE);
-        static LLCachedControl<U32> max_depth(gSavedSettings, "InventoryOutboxMaxFolderDepth", 4);
-        static LLCachedControl<U32> max_count(gSavedSettings, "InventoryOutboxMaxFolderCount", 20);
-        if (categories.size() >= max_count
-            || depth > (max_depth + 1))
->>>>>>> 9e24b300
         {
             disabled_items.push_back(std::string("New Folder"));
             disabled_items.push_back(std::string("New Listing Folder"));
@@ -1360,9 +1352,6 @@
     return model->isObjectDescendentOf(mUUID, gInventory.getRootFolderID());
 }
 
-<<<<<<< HEAD
-bool LLInvFVBridge::isCOFFolder() const
-=======
 bool LLInvFVBridge::isAgentInventoryRoot() const
 {
     const LLInventoryModel* model = getInventoryModel();
@@ -1370,8 +1359,7 @@
     return gInventory.getRootFolderID() == mUUID;
 }
 
-BOOL LLInvFVBridge::isCOFFolder() const
->>>>>>> 9e24b300
+bool LLInvFVBridge::isCOFFolder() const
 {
     return LLAppearanceMgr::instance().getIsInCOF(mUUID);
 }
@@ -2318,10 +2306,6 @@
     return LLUUID::null;
 }
 
-<<<<<<< HEAD
-// virtual
-bool LLItemBridge::isItemPermissive() const
-=======
 bool LLItemBridge::isFavorite() const
 {
     LLViewerInventoryItem* item = NULL;
@@ -2337,8 +2321,7 @@
     return false;
 }
 
-BOOL LLItemBridge::isItemPermissive() const
->>>>>>> 9e24b300
+bool LLItemBridge::isItemPermissive() const
 {
     if (LLViewerInventoryItem* item = getItem())
     {
@@ -4358,11 +4341,8 @@
     if (getPreferredType() == LLFolderType::FT_MARKETPLACE_STOCK)
     {
         disabled_items.push_back(std::string("New Folder"));
-<<<<<<< HEAD
         disabled_items.push_back(std::string("New Listing Folder"));
-=======
         disabled_items.push_back(std::string("upload_options"));
->>>>>>> 9e24b300
         disabled_items.push_back(std::string("upload_def"));
         disabled_items.push_back(std::string("create_new"));
     }
