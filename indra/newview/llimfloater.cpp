--- conflicted
+++ resolved
@@ -260,11 +260,7 @@
 	mSession = LLIMModel::getInstance()->findIMSession(mSessionID);
 
 	if (mSession)
-<<<<<<< HEAD
-    {
-=======
-	{
->>>>>>> effccb94
+	{
 		mIsP2PChat = mSession->isP2PSessionType();
 		mSessionInitialized = mSession->mSessionInitialized;
 
@@ -600,13 +596,8 @@
 	avatar_list->getValues(participants_uuids);
 
 	// Check whether we have all participants names in LLAvatarNameCache
-<<<<<<< HEAD
     for (std::vector<LLSD>::const_iterator it = participants_uuids.begin(); it != participants_uuids.end(); ++it)
-    {
-=======
-	for (std::vector<LLSD>::const_iterator it = participants_uuids.begin(); it != participants_uuids.end(); ++it)
-	{
->>>>>>> effccb94
+	{
 		const LLUUID& id = it->asUUID();
 		temp_uuids.push_back(id);
 		LLAvatarName av_name;
@@ -619,35 +610,7 @@
 			LLAvatarNameCache::get(id,
 					boost::bind(&LLIMFloater::onParticipantsListChanged, this, avatar_list));
 			break;
-<<<<<<< HEAD
         }
-    }
-
-	if (all_names_resolved)
-	{
-		std::vector<LLAvatarName> avatar_names;
-		std::vector<LLSD>::const_iterator it = participants_uuids.begin();
-		for (; it != participants_uuids.end(); ++it)
-		{
-			const LLUUID& id = it->asUUID();
-			LLAvatarName av_name;
-			if (LLAvatarNameCache::get(id, &av_name))
-            {
-				avatar_names.push_back(av_name);
-            }
-        }
-
-		// We should check whether the vector is not empty to pass the assertion
-		// that avatar_names.size() > 0 in LLAvatarActions::buildResidentsString.
-		if (!avatar_names.empty())
-        {
-			std::string ui_title;
-			LLAvatarActions::buildResidentsString(avatar_names, ui_title);
-			updateSessionName(ui_title, ui_title);
-		}
-    }
-=======
-		}
 	}
 
 	if (all_names_resolved)
@@ -656,8 +619,7 @@
 		build_names_string(temp_uuids, ui_title);
 		updateSessionName(ui_title, ui_title);
 	}
->>>>>>> effccb94
-}
+    }
 
 //static
 LLIMFloater* LLIMFloater::addToIMContainer(const LLUUID& session_id)
