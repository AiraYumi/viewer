/**
 * @file llfloateropenobject.h
 * @brief LLFloaterOpenObject class definition
 *
 * $LicenseInfo:firstyear=2004&license=viewerlgpl$
 * Second Life Viewer Source Code
 * Copyright (C) 2010, Linden Research, Inc.
 *
 * This library is free software; you can redistribute it and/or
 * modify it under the terms of the GNU Lesser General Public
 * License as published by the Free Software Foundation;
 * version 2.1 of the License only.
 *
 * This library is distributed in the hope that it will be useful,
 * but WITHOUT ANY WARRANTY; without even the implied warranty of
 * MERCHANTABILITY or FITNESS FOR A PARTICULAR PURPOSE.  See the GNU
 * Lesser General Public License for more details.
 *
 * You should have received a copy of the GNU Lesser General Public
 * License along with this library; if not, write to the Free Software
 * Foundation, Inc., 51 Franklin Street, Fifth Floor, Boston, MA  02110-1301  USA
 *
 * Linden Research, Inc., 945 Battery Street, San Francisco, CA  94111  USA
 * $/LicenseInfo$
 */

/*
 * Shows the contents of an object and their permissions when you
 * click "Buy..." on an object with "Sell Contents" checked.
 */

#ifndef LL_LLFLOATEROPENOBJECT_H
#define LL_LLFLOATEROPENOBJECT_H

#include "llfloater.h"

class LLObjectSelection;
class LLPanelObjectInventory;

class LLFloaterOpenObject
: public LLFloater
{
    friend class LLFloaterReg;
public:

    void dirty();

    struct LLCatAndWear
    {
        LLUUID mCatID;
        bool mWear;
        bool mFolderResponded;
        bool mReplace;
    };

protected:

<<<<<<< HEAD
	/*virtual*/	bool	postBuild();
	void refresh();
	void draw();
	virtual void onOpen(const LLSD& key);
=======
    /*virtual*/ BOOL    postBuild();
    void refresh();
    void draw();
    virtual void onOpen(const LLSD& key);
>>>>>>> e1623bb2

    void moveToInventory(bool wear, bool replace = false);

    void onClickMoveToInventory();
    void onClickCancel();
    static void callbackCreateInventoryCategory(const LLUUID& category_id, LLUUID object_id, bool wear, bool replace = false);
    static void callbackMoveInventory(S32 result, void* data);

private:

    LLFloaterOpenObject(const LLSD& key);
    ~LLFloaterOpenObject();

protected:

<<<<<<< HEAD
	LLPanelObjectInventory*	mPanelInventoryObject;
	LLSafeHandle<LLObjectSelection> mObjectSelection;
	bool mDirty;
=======
    LLPanelObjectInventory* mPanelInventoryObject;
    LLSafeHandle<LLObjectSelection> mObjectSelection;
    BOOL mDirty;
>>>>>>> e1623bb2
};

#endif<|MERGE_RESOLUTION|>--- conflicted
+++ resolved
@@ -1,95 +1,82 @@
-/**
- * @file llfloateropenobject.h
- * @brief LLFloaterOpenObject class definition
- *
- * $LicenseInfo:firstyear=2004&license=viewerlgpl$
- * Second Life Viewer Source Code
- * Copyright (C) 2010, Linden Research, Inc.
- *
- * This library is free software; you can redistribute it and/or
- * modify it under the terms of the GNU Lesser General Public
- * License as published by the Free Software Foundation;
- * version 2.1 of the License only.
- *
- * This library is distributed in the hope that it will be useful,
- * but WITHOUT ANY WARRANTY; without even the implied warranty of
- * MERCHANTABILITY or FITNESS FOR A PARTICULAR PURPOSE.  See the GNU
- * Lesser General Public License for more details.
- *
- * You should have received a copy of the GNU Lesser General Public
- * License along with this library; if not, write to the Free Software
- * Foundation, Inc., 51 Franklin Street, Fifth Floor, Boston, MA  02110-1301  USA
- *
- * Linden Research, Inc., 945 Battery Street, San Francisco, CA  94111  USA
- * $/LicenseInfo$
- */
-
-/*
- * Shows the contents of an object and their permissions when you
- * click "Buy..." on an object with "Sell Contents" checked.
- */
-
-#ifndef LL_LLFLOATEROPENOBJECT_H
-#define LL_LLFLOATEROPENOBJECT_H
-
-#include "llfloater.h"
-
-class LLObjectSelection;
-class LLPanelObjectInventory;
-
-class LLFloaterOpenObject
-: public LLFloater
-{
-    friend class LLFloaterReg;
-public:
-
-    void dirty();
-
-    struct LLCatAndWear
-    {
-        LLUUID mCatID;
-        bool mWear;
-        bool mFolderResponded;
-        bool mReplace;
-    };
-
-protected:
-
-<<<<<<< HEAD
-	/*virtual*/	bool	postBuild();
-	void refresh();
-	void draw();
-	virtual void onOpen(const LLSD& key);
-=======
-    /*virtual*/ BOOL    postBuild();
-    void refresh();
-    void draw();
-    virtual void onOpen(const LLSD& key);
->>>>>>> e1623bb2
-
-    void moveToInventory(bool wear, bool replace = false);
-
-    void onClickMoveToInventory();
-    void onClickCancel();
-    static void callbackCreateInventoryCategory(const LLUUID& category_id, LLUUID object_id, bool wear, bool replace = false);
-    static void callbackMoveInventory(S32 result, void* data);
-
-private:
-
-    LLFloaterOpenObject(const LLSD& key);
-    ~LLFloaterOpenObject();
-
-protected:
-
-<<<<<<< HEAD
-	LLPanelObjectInventory*	mPanelInventoryObject;
-	LLSafeHandle<LLObjectSelection> mObjectSelection;
-	bool mDirty;
-=======
-    LLPanelObjectInventory* mPanelInventoryObject;
-    LLSafeHandle<LLObjectSelection> mObjectSelection;
-    BOOL mDirty;
->>>>>>> e1623bb2
-};
-
-#endif+/**
+ * @file llfloateropenobject.h
+ * @brief LLFloaterOpenObject class definition
+ *
+ * $LicenseInfo:firstyear=2004&license=viewerlgpl$
+ * Second Life Viewer Source Code
+ * Copyright (C) 2010, Linden Research, Inc.
+ *
+ * This library is free software; you can redistribute it and/or
+ * modify it under the terms of the GNU Lesser General Public
+ * License as published by the Free Software Foundation;
+ * version 2.1 of the License only.
+ *
+ * This library is distributed in the hope that it will be useful,
+ * but WITHOUT ANY WARRANTY; without even the implied warranty of
+ * MERCHANTABILITY or FITNESS FOR A PARTICULAR PURPOSE.  See the GNU
+ * Lesser General Public License for more details.
+ *
+ * You should have received a copy of the GNU Lesser General Public
+ * License along with this library; if not, write to the Free Software
+ * Foundation, Inc., 51 Franklin Street, Fifth Floor, Boston, MA  02110-1301  USA
+ *
+ * Linden Research, Inc., 945 Battery Street, San Francisco, CA  94111  USA
+ * $/LicenseInfo$
+ */
+
+/*
+ * Shows the contents of an object and their permissions when you
+ * click "Buy..." on an object with "Sell Contents" checked.
+ */
+
+#ifndef LL_LLFLOATEROPENOBJECT_H
+#define LL_LLFLOATEROPENOBJECT_H
+
+#include "llfloater.h"
+
+class LLObjectSelection;
+class LLPanelObjectInventory;
+
+class LLFloaterOpenObject
+: public LLFloater
+{
+    friend class LLFloaterReg;
+public:
+
+    void dirty();
+
+    struct LLCatAndWear
+    {
+        LLUUID mCatID;
+        bool mWear;
+        bool mFolderResponded;
+        bool mReplace;
+    };
+
+protected:
+
+    /*virtual*/ bool    postBuild();
+    void refresh();
+    void draw();
+    virtual void onOpen(const LLSD& key);
+
+    void moveToInventory(bool wear, bool replace = false);
+
+    void onClickMoveToInventory();
+    void onClickCancel();
+    static void callbackCreateInventoryCategory(const LLUUID& category_id, LLUUID object_id, bool wear, bool replace = false);
+    static void callbackMoveInventory(S32 result, void* data);
+
+private:
+
+    LLFloaterOpenObject(const LLSD& key);
+    ~LLFloaterOpenObject();
+
+protected:
+
+    LLPanelObjectInventory* mPanelInventoryObject;
+    LLSafeHandle<LLObjectSelection> mObjectSelection;
+    bool mDirty;
+};
+
+#endif