--- conflicted
+++ resolved
@@ -107,7 +107,8 @@
 	void toggleFindOptions();
 
     void resetFilters();
-<<<<<<< HEAD
+    void resetAllItemsFilters();
+
     void onViewModeClick();
     void toggleViewMode();
     void onUpFolderClicked();
@@ -122,9 +123,6 @@
     bool isGalleryViewMode() { return (mViewMode == MODE_GALLERY); }
     LLUUID getCurrentSFVRoot();
     std::string getLocalizedRootName();
-=======
-    void resetAllItemsFilters();
->>>>>>> c7053a69
 
 protected:
 	//
