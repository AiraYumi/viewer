/** 
 * @file llfloaterimcontainer.cpp
 * @brief Multifloater containing active IM sessions in separate tab container tabs
 *
 * $LicenseInfo:firstyear=2009&license=viewerlgpl$
 * Second Life Viewer Source Code
 * Copyright (C) 2010, Linden Research, Inc.
 * 
 * This library is free software; you can redistribute it and/or
 * modify it under the terms of the GNU Lesser General Public
 * License as published by the Free Software Foundation;
 * version 2.1 of the License only.
 * 
 * This library is distributed in the hope that it will be useful,
 * but WITHOUT ANY WARRANTY; without even the implied warranty of
 * MERCHANTABILITY or FITNESS FOR A PARTICULAR PURPOSE.  See the GNU
 * Lesser General Public License for more details.
 * 
 * You should have received a copy of the GNU Lesser General Public
 * License along with this library; if not, write to the Free Software
 * Foundation, Inc., 51 Franklin Street, Fifth Floor, Boston, MA  02110-1301  USA
 * 
 * Linden Research, Inc., 945 Battery Street, San Francisco, CA  94111  USA
 * $/LicenseInfo$
 */


#include "llviewerprecompiledheaders.h"

#include "llfloaterimsession.h"
#include "llfloaterimcontainer.h"

#include "llfloaterreg.h"
#include "lllayoutstack.h"
#include "llfloaterimnearbychat.h"

#include "llagent.h"
#include "llavataractions.h"
#include "llavatariconctrl.h"
#include "llavatarnamecache.h"
#include "llcallbacklist.h"
#include "lldonotdisturbnotificationstorage.h"
#include "llgroupactions.h"
#include "llgroupiconctrl.h"
#include "llflashtimer.h"
#include "llfloateravatarpicker.h"
#include "llfloaterpreference.h"
#include "llimview.h"
#include "llnotificationsutil.h"
#include "lltransientfloatermgr.h"
#include "llviewercontrol.h"
#include "llconversationview.h"
#include "llcallbacklist.h"
#include "llworld.h"
#include "llsdserialize.h"
#include "llviewerobjectlist.h"

//
// LLFloaterIMContainer
//
LLFloaterIMContainer::LLFloaterIMContainer(const LLSD& seed, const Params& params /*= getDefaultParams()*/)
:	LLMultiFloater(seed, params),
	mExpandCollapseBtn(NULL),
	mConversationsRoot(NULL),
	mConversationsEventStream("ConversationsEvents"),
	mInitialized(false)
{
    mEnableCallbackRegistrar.add("IMFloaterContainer.Check", boost::bind(&LLFloaterIMContainer::isActionChecked, this, _2));
	mCommitCallbackRegistrar.add("IMFloaterContainer.Action", boost::bind(&LLFloaterIMContainer::onCustomAction,  this, _2));
	
	mEnableCallbackRegistrar.add("Avatar.CheckItem",  boost::bind(&LLFloaterIMContainer::checkContextMenuItem,	this, _2));
	mEnableCallbackRegistrar.add("Avatar.EnableItem", boost::bind(&LLFloaterIMContainer::enableContextMenuItem,	this, _2));
	mEnableCallbackRegistrar.add("Avatar.VisibleItem", boost::bind(&LLFloaterIMContainer::visibleContextMenuItem,	this, _2));
    mCommitCallbackRegistrar.add("Avatar.DoToSelected", boost::bind(&LLFloaterIMContainer::doToSelected, this, _2));
    
    mCommitCallbackRegistrar.add("Group.DoToSelected", boost::bind(&LLFloaterIMContainer::doToSelectedGroup, this, _2));

	// Firstly add our self to IMSession observers, so we catch session events
    LLIMMgr::getInstance()->addSessionObserver(this);

	mAutoResize = FALSE;
	LLTransientFloaterMgr::getInstance()->addControlView(LLTransientFloaterMgr::IM, this);
}

LLFloaterIMContainer::~LLFloaterIMContainer()
{
	mConversationsEventStream.stopListening("ConversationsRefresh");

	gIdleCallbacks.deleteFunction(idle, this);

	mNewMessageConnection.disconnect();
	LLTransientFloaterMgr::getInstance()->removeControlView(LLTransientFloaterMgr::IM, this);

	if (mMicroChangedSignal.connected())
	{
		mMicroChangedSignal.disconnect();
	}

	gSavedPerAccountSettings.setBOOL("ConversationsListPaneCollapsed", mConversationsPane->isCollapsed());
	gSavedPerAccountSettings.setBOOL("ConversationsMessagePaneCollapsed", mMessagesPane->isCollapsed());

	if (!LLSingleton<LLIMMgr>::destroyed())
	{
		LLIMMgr::getInstance()->removeSessionObserver(this);
	}
}

void LLFloaterIMContainer::sessionAdded(const LLUUID& session_id, const std::string& name, const LLUUID& other_participant_id, BOOL has_offline_msg)
{
	addConversationListItem(session_id);
	LLFloaterIMSessionTab::addToHost(session_id);
}

void LLFloaterIMContainer::sessionActivated(const LLUUID& session_id, const std::string& name, const LLUUID& other_participant_id)
{
	selectConversationPair(session_id, true);
	collapseMessagesPane(false);
}

void LLFloaterIMContainer::sessionVoiceOrIMStarted(const LLUUID& session_id)
{
	addConversationListItem(session_id);
	LLFloaterIMSessionTab::addToHost(session_id);
}

void LLFloaterIMContainer::sessionIDUpdated(const LLUUID& old_session_id, const LLUUID& new_session_id)
{
	// The general strategy when a session id is modified is to delete all related objects and create them anew.
	
	// Note however that the LLFloaterIMSession has its session id updated through a call to sessionInitReplyReceived() 
	// and do not need to be deleted and recreated (trying this creates loads of problems). We do need however to suppress 
	// its related mSessions record as it's indexed with the wrong id.
	// Grabbing the updated LLFloaterIMSession and readding it in mSessions will eventually be done by addConversationListItem().
	mSessions.erase(old_session_id);

	// Delete the model and participants related to the old session
	bool change_focus = removeConversationListItem(old_session_id);

	// Create a new conversation with the new id
	addConversationListItem(new_session_id, change_focus);
	LLFloaterIMSessionTab::addToHost(new_session_id);
}

void LLFloaterIMContainer::sessionRemoved(const LLUUID& session_id)
{
	removeConversationListItem(session_id);
}

// static
void LLFloaterIMContainer::onCurrentChannelChanged(const LLUUID& session_id)
{
    if (session_id != LLUUID::null)
    {
    	LLFloaterIMContainer::getInstance()->showConversation(session_id);
    }
}

BOOL LLFloaterIMContainer::postBuild()
{
	mOrigMinWidth = getMinWidth();
	mOrigMinHeight = getMinHeight();

	mNewMessageConnection = LLIMModel::instance().mNewMsgSignal.connect(boost::bind(&LLFloaterIMContainer::onNewMessageReceived, this, _1));
	// Do not call base postBuild to not connect to mCloseSignal to not close all floaters via Close button
	// mTabContainer will be initialized in LLMultiFloater::addChild()
	
	setTabContainer(getChild<LLTabContainer>("im_box_tab_container"));
	mStubPanel = getChild<LLPanel>("stub_panel");
    mStubTextBox = getChild<LLTextBox>("stub_textbox");
    mStubTextBox->setURLClickedCallback(boost::bind(&LLFloaterIMContainer::returnFloaterToHost, this));

	mConversationsStack = getChild<LLLayoutStack>("conversations_stack");
	mConversationsPane = getChild<LLLayoutPanel>("conversations_layout_panel");
	mMessagesPane = getChild<LLLayoutPanel>("messages_layout_panel");
	
	mConversationsListPanel = getChild<LLPanel>("conversations_list_panel");

	// Open IM session with selected participant on double click event
	mConversationsListPanel->setDoubleClickCallback(boost::bind(&LLFloaterIMContainer::doToSelected, this, LLSD("im")));

	// The resize limits for LLFloaterIMContainer should be updated, based on current values of width of conversation and message panels
	mConversationsPane->getResizeBar()->setResizeListener(boost::bind(&LLFloaterIMContainer::assignResizeLimits, this));

	// Create the root model and view for all conversation sessions
	LLConversationItem* base_item = new LLConversationItem(getRootViewModel());

    LLFolderView::Params p(LLUICtrlFactory::getDefaultParams<LLFolderView>());
    p.name = getName();
    p.title = getLabel();
    p.rect = LLRect(0, 0, getRect().getWidth(), 0);
    p.parent_panel = mConversationsListPanel;
    p.tool_tip = p.name;
    p.listener = base_item;
    p.view_model = &mConversationViewModel;
    p.root = NULL;
    p.use_ellipses = true;
    p.options_menu = "menu_conversation.xml";
	mConversationsRoot = LLUICtrlFactory::create<LLFolderView>(p);
    mConversationsRoot->setCallbackRegistrar(&mCommitCallbackRegistrar);

	// Add listener to conversation model events
	mConversationsEventStream.listen("ConversationsRefresh", boost::bind(&LLFloaterIMContainer::onConversationModelEvent, this, _1));

	// a scroller for folder view
	LLRect scroller_view_rect = mConversationsListPanel->getRect();
	scroller_view_rect.translate(-scroller_view_rect.mLeft, -scroller_view_rect.mBottom);
	LLScrollContainer::Params scroller_params(LLUICtrlFactory::getDefaultParams<LLFolderViewScrollContainer>());
	scroller_params.rect(scroller_view_rect);

	LLScrollContainer* scroller = LLUICtrlFactory::create<LLFolderViewScrollContainer>(scroller_params);
	scroller->setFollowsAll();
	mConversationsListPanel->addChild(scroller);
	scroller->addChild(mConversationsRoot);
	mConversationsRoot->setScrollContainer(scroller);
	mConversationsRoot->setFollowsAll();
	mConversationsRoot->addChild(mConversationsRoot->mStatusTextBox);

	addConversationListItem(LLUUID()); // manually add nearby chat

	mExpandCollapseBtn = getChild<LLButton>("expand_collapse_btn");
	mExpandCollapseBtn->setClickedCallback(boost::bind(&LLFloaterIMContainer::onExpandCollapseButtonClicked, this));
	mStubCollapseBtn = getChild<LLButton>("stub_collapse_btn");
	mStubCollapseBtn->setClickedCallback(boost::bind(&LLFloaterIMContainer::onStubCollapseButtonClicked, this));
	getChild<LLButton>("speak_btn")->setClickedCallback(boost::bind(&LLFloaterIMContainer::onSpeakButtonClicked, this));

	childSetAction("add_btn", boost::bind(&LLFloaterIMContainer::onAddButtonClicked, this));

	collapseMessagesPane(gSavedPerAccountSettings.getBOOL("ConversationsMessagePaneCollapsed"));
	collapseConversationsPane(gSavedPerAccountSettings.getBOOL("ConversationsListPaneCollapsed"), false);
	LLAvatarNameCache::addUseDisplayNamesCallback(boost::bind(&LLFloaterIMSessionTab::processChatHistoryStyleUpdate, false));
	mMicroChangedSignal = LLVoiceClient::getInstance()->MicroChangedCallback(boost::bind(&LLFloaterIMContainer::updateSpeakBtnState, this));

	if (! mMessagesPane->isCollapsed() && ! mConversationsPane->isCollapsed())
	{
		S32 conversations_panel_width = gSavedPerAccountSettings.getS32("ConversationsListPaneWidth");
		LLRect conversations_panel_rect = mConversationsPane->getRect();
		conversations_panel_rect.mRight = conversations_panel_rect.mLeft + conversations_panel_width;
        mConversationsPane->handleReshape(conversations_panel_rect, TRUE);
	}

	// Init the sort order now that the root had been created
	setSortOrder(LLConversationSort(gSavedSettings.getU32("ConversationSortOrder")));
	
	// Keep the xml set title around for when we have to overwrite it
	mGeneralTitle = getTitle();
	
	mInitialized = true;

	// Add callbacks:
	// We'll take care of view updates on idle
	gIdleCallbacks.addFunction(idle, this);
	// When display name option change, we need to reload all participant names
	LLAvatarNameCache::addUseDisplayNamesCallback(boost::bind(&LLFloaterIMContainer::processParticipantsStyleUpdate, this));

	return TRUE;
}

void LLFloaterIMContainer::onOpen(const LLSD& key)
{
	LLMultiFloater::onOpen(key);
	openNearbyChat();
	reSelectConversation();
	assignResizeLimits();
}

// virtual
void LLFloaterIMContainer::addFloater(LLFloater* floaterp,
									  BOOL select_added_floater,
									  LLTabContainer::eInsertionPoint insertion_point)
{
	if(!floaterp) return;

	// already here
	if (floaterp->getHost() == this)
	{
		openFloater(floaterp->getKey());
		return;
	}

	LLUUID session_id = floaterp->getKey();
	
	// Add the floater
	LLMultiFloater::addFloater(floaterp, select_added_floater, insertion_point);


	
	LLIconCtrl* icon = 0;

	if(gAgent.isInGroup(session_id, TRUE))
	{
		LLGroupIconCtrl::Params icon_params;
		icon_params.group_id = session_id;
		icon = LLUICtrlFactory::instance().create<LLGroupIconCtrl>(icon_params);

		mSessions[session_id] = floaterp;
		floaterp->mCloseSignal.connect(boost::bind(&LLFloaterIMContainer::onCloseFloater, this, session_id));
	}
	else
	{   LLUUID avatar_id = session_id.notNull()?
		    LLIMModel::getInstance()->getOtherParticipantID(session_id) : LLUUID();

		LLAvatarIconCtrl::Params icon_params;
		icon_params.avatar_id = avatar_id;
		icon = LLUICtrlFactory::instance().create<LLAvatarIconCtrl>(icon_params);

		mSessions[session_id] = floaterp;
		floaterp->mCloseSignal.connect(boost::bind(&LLFloaterIMContainer::onCloseFloater, this, session_id));
	}

	// forced resize of the floater
	LLRect wrapper_rect = this->mTabContainer->getLocalRect();
	floaterp->setRect(wrapper_rect);

	mTabContainer->setTabImage(floaterp, icon);
}


void LLFloaterIMContainer::onCloseFloater(LLUUID& id)
{
	mSessions.erase(id);
	setFocus(TRUE);
}

void LLFloaterIMContainer::onNewMessageReceived(const LLSD& data)
{
	LLUUID session_id = data["session_id"].asUUID();
	LLFloater* floaterp = get_ptr_in_map(mSessions, session_id);
	LLFloater* current_floater = LLMultiFloater::getActiveFloater();

	if(floaterp && current_floater && floaterp != current_floater)
	{
		if(LLMultiFloater::isFloaterFlashing(floaterp))
			LLMultiFloater::setFloaterFlashing(floaterp, FALSE);
		LLMultiFloater::setFloaterFlashing(floaterp, TRUE);
	}
}

void LLFloaterIMContainer::onStubCollapseButtonClicked()
{
	collapseMessagesPane(true);
}

void LLFloaterIMContainer::onSpeakButtonClicked()
{
	LLAgent::toggleMicrophone("speak");
	updateSpeakBtnState();
}
void LLFloaterIMContainer::onExpandCollapseButtonClicked()
{
	if (mConversationsPane->isCollapsed() && mMessagesPane->isCollapsed()
			&& gSavedPerAccountSettings.getBOOL("ConversationsExpandMessagePaneFirst"))
	{
		// Expand the messages pane from ultra minimized state
		// if it was collapsed last in order.
		collapseMessagesPane(false);
	}
	else
	{
		collapseConversationsPane(!mConversationsPane->isCollapsed());
	}
	reSelectConversation();
}

LLFloaterIMContainer* LLFloaterIMContainer::findInstance()
{
	return LLFloaterReg::findTypedInstance<LLFloaterIMContainer>("im_container");
}

LLFloaterIMContainer* LLFloaterIMContainer::getInstance()
{
	return LLFloaterReg::getTypedInstance<LLFloaterIMContainer>("im_container");
}

// Update all participants in the conversation lists
void LLFloaterIMContainer::processParticipantsStyleUpdate()
{
	// On each session in mConversationsItems
	for (conversations_items_map::iterator it_session = mConversationsItems.begin(); it_session != mConversationsItems.end(); it_session++)
	{
		// Get the current session descriptors
		LLConversationItem* session_model = it_session->second;
		// Iterate through each model participant child
		LLFolderViewModelItemCommon::child_list_t::const_iterator current_participant_model = session_model->getChildrenBegin();
		LLFolderViewModelItemCommon::child_list_t::const_iterator end_participant_model = session_model->getChildrenEnd();
		while (current_participant_model != end_participant_model)
		{
			LLConversationItemParticipant* participant_model = dynamic_cast<LLConversationItemParticipant*>(*current_participant_model);
			// Get the avatar name for this participant id from the cache and update the model
			participant_model->updateName();
			// Next participant
			current_participant_model++;
		}
	}
}

// static
void LLFloaterIMContainer::idle(void* user_data)
{
	LLFloaterIMContainer* self = static_cast<LLFloaterIMContainer*>(user_data);
	
	// Update the distance to agent in the nearby chat session if required
	// Note: it makes no sense of course to update the distance in other session
	if (self->mConversationViewModel.getSorter().getSortOrderParticipants() == LLConversationFilter::SO_DISTANCE)
	{
		self->setNearbyDistances();
	}
	self->mConversationsRoot->update();
}

bool LLFloaterIMContainer::onConversationModelEvent(const LLSD& event)
{
	// For debug only
	//std::ostringstream llsd_value;
	//llsd_value << LLSDOStreamer<LLSDNotationFormatter>(event) << std::endl;
	//llinfos << "LLFloaterIMContainer::onConversationModelEvent, event = " << llsd_value.str() << llendl;
	// end debug
	
	// Note: In conversations, the model is not responsible for creating the view, which is a good thing. This means that
	// the model could change substantially and the view could echo only a portion of this model (though currently the 
	// conversation view does echo the conversation model 1 to 1).
	// Consequently, the participant views need to be created either by the session view or by the container panel.
	// For the moment, we create them here, at the container level, to conform to the pattern implemented in llinventorypanel.cpp 
	// (see LLInventoryPanel::buildNewViews()).

	std::string type = event.get("type").asString();
	LLUUID session_id = event.get("session_uuid").asUUID();
	LLUUID participant_id = event.get("participant_uuid").asUUID();

	LLConversationViewSession* session_view = dynamic_cast<LLConversationViewSession*>(get_ptr_in_map(mConversationsWidgets,session_id));
	if (!session_view)
	{
		// We skip events that are not associated with a session
		return false;
	}
	LLConversationViewParticipant* participant_view = session_view->findParticipant(participant_id);
    LLFloaterIMSessionTab *conversation_floater = (session_id.isNull() ?
    		(LLFloaterIMSessionTab*)(LLFloaterReg::findTypedInstance<LLFloaterIMNearbyChat>("nearby_chat"))
    		: (LLFloaterIMSessionTab*)(LLFloaterIMSession::findInstance(session_id)));

	if (type == "remove_participant")
	{
		// Remove a participant view from the hierarchical conversation list
		if (participant_view)
		{
			session_view->extractItem(participant_view);
			delete participant_view;
			session_view->refresh();
			mConversationsRoot->arrangeAll();
		}
		// Remove a participant view from the conversation floater 
		if (conversation_floater)
		{
			conversation_floater->removeConversationViewParticipant(participant_id);
		}
	}
	else if (type == "add_participant")
	{
		LLConversationItemSession* session_model = dynamic_cast<LLConversationItemSession*>(mConversationsItems[session_id]);
		LLConversationItemParticipant* participant_model = (session_model ? session_model->findParticipant(participant_id) : NULL);
		if (!participant_view && session_model && participant_model)
		{
			LLIMModel::LLIMSession * im_sessionp = LLIMModel::getInstance()->findIMSession(session_id);
			if (session_id.isNull() || (im_sessionp && !im_sessionp->isP2PSessionType()))
			{
				participant_view = createConversationViewParticipant(participant_model);
				participant_view->addToFolder(session_view);
				participant_view->setVisible(TRUE);
			}
		}
		// Add a participant view to the conversation floater 
		if (conversation_floater && participant_model)
		{
			conversation_floater->addConversationViewParticipant(participant_model);
		}
	}
	else if (type == "update_participant")
	{
		// Update the participant view in the hierarchical conversation list
		if (participant_view)
		{
			participant_view->refresh();
		}
		// Update the participant view in the conversation floater 
		if (conversation_floater)
		{
			conversation_floater->updateConversationViewParticipant(participant_id);
		}
	}
	else if (type == "update_session")
	{
		session_view->refresh();
	}
	
	mConversationViewModel.requestSortAll();
	mConversationsRoot->arrangeAll();
	if (conversation_floater)
	{
		conversation_floater->refreshConversation();
	}
	
	return false;
}

void LLFloaterIMContainer::draw()
{
	if (mTabContainer->getTabCount() == 0)
	{
		// Do not close the container when every conversation is torn off because the user
		// still needs the conversation list. Simply collapse the message pane in that case.
		collapseMessagesPane(true);
	}
	
	const LLConversationItem *current_session = getCurSelectedViewModelItem();
	if (current_session)
	{
		// Update moderator options visibility
		LLFolderViewModelItemCommon::child_list_t::const_iterator current_participant_model = current_session->getChildrenBegin();
		LLFolderViewModelItemCommon::child_list_t::const_iterator end_participant_model = current_session->getChildrenEnd();
		while (current_participant_model != end_participant_model)
		{
			LLConversationItemParticipant* participant_model = dynamic_cast<LLConversationItemParticipant*>(*current_participant_model);
			participant_model->setModeratorOptionsVisible(isGroupModerator() && participant_model->getUUID() != gAgentID);

			current_participant_model++;
		}
		// Update floater's title as required by the currently selected session or use the default title
		LLFloaterIMSession * conversation_floaterp = LLFloaterIMSession::findInstance(current_session->getUUID());
		setTitle(conversation_floaterp && conversation_floaterp->needsTitleOverwrite() ? conversation_floaterp->getTitle() : mGeneralTitle);
	}

    // "Manually" resize of mConversationsPane: same as temporarity cancellation of the flag "auto_resize=false" for it
	if (!mConversationsPane->isCollapsed() && mMessagesPane->isCollapsed())
	{
		LLRect stack_rect = mConversationsStack->getRect();
		mConversationsPane->reshape(stack_rect.getWidth(), stack_rect.getHeight(), true);
	}

	LLFloater::draw();
}

void LLFloaterIMContainer::tabClose()
{
	if (mTabContainer->getTabCount() == 0)
	{
		// Do not close the container when every conversation is torn off because the user
		// still needs the conversation list. Simply collapse the message pane in that case.
		collapseMessagesPane(true);
	}
}

//Shows/hides the stub panel when a conversation floater is torn off
void LLFloaterIMContainer::showStub(bool stub_is_visible)
{
    S32 tabCount = 0;
    LLPanel * tabPanel = NULL;

    if(stub_is_visible)
    {
        tabCount = mTabContainer->getTabCount();

        //Hide all tabs even stub
        for(S32 i = 0; i < tabCount; ++i)
        {
            tabPanel = mTabContainer->getPanelByIndex(i);

            if(tabPanel)
            {
                tabPanel->setVisible(false);
            }
        }

        //Set the index to the stub panel since we will be showing the stub
        mTabContainer->setCurrentPanelIndex(0);
    }

    //Now show/hide the stub
	mStubPanel->setVisible(stub_is_visible);
}

// listener for click on mStubTextBox2
void LLFloaterIMContainer::returnFloaterToHost()
{
	LLUUID session_id = this->getSelectedSession();
	LLFloaterIMSessionTab* floater = LLFloaterIMSessionTab::getConversation(session_id);
	floater->onTearOffClicked();
}

void LLFloaterIMContainer::setMinimized(BOOL b)
{
	bool was_minimized = isMinimized();
	LLMultiFloater::setMinimized(b);

	//Switching from minimized to un-minimized
	if(was_minimized && !b)
	{
		LLFloaterIMSessionTab* session_floater = LLFloaterIMSessionTab::findConversation(mSelectedSession);

		if(session_floater && !session_floater->isTornOff())
		{
			//When in DND mode, remove stored IM notifications
			//Nearby chat (Null) IMs are not stored while in DND mode, so can ignore removal
			if(gAgent.isDoNotDisturb() && mSelectedSession.notNull())
			{
				LLDoNotDisturbNotificationStorage::getInstance()->removeNotification(LLDoNotDisturbNotificationStorage::toastName, mSelectedSession);
			}
		}
	}
}

void LLFloaterIMContainer::setVisible(BOOL visible)
{	LLFloaterIMNearbyChat* nearby_chat;
	if (visible)
	{
		// Make sure we have the Nearby Chat present when showing the conversation container
		nearby_chat = LLFloaterReg::findTypedInstance<LLFloaterIMNearbyChat>("nearby_chat");
		if (nearby_chat == NULL)
		{
			// If not found, force the creation of the nearby chat conversation panel
			// *TODO: find a way to move this to XML as a default panel or something like that
			LLSD name("nearby_chat");
			LLFloaterReg::toggleInstanceOrBringToFront(name);
            selectConversationPair(LLUUID(NULL), false, false);
		}
		openNearbyChat();
		flashConversationItemWidget(mSelectedSession,false);

		LLFloaterIMSessionTab* session_floater = LLFloaterIMSessionTab::findConversation(mSelectedSession);
		if(session_floater && !session_floater->isMinimized())
		{
			//When in DND mode, remove stored IM notifications
			//Nearby chat (Null) IMs are not stored while in DND mode, so can ignore removal
			if(gAgent.isDoNotDisturb() && mSelectedSession.notNull())
			{
				LLDoNotDisturbNotificationStorage::getInstance()->removeNotification(LLDoNotDisturbNotificationStorage::toastName, mSelectedSession);
			}
		}
	}

	nearby_chat = LLFloaterReg::findTypedInstance<LLFloaterIMNearbyChat>("nearby_chat");
	if (nearby_chat)
	{
		LLFloaterIMSessionTab::addToHost(LLUUID());
	}

	// We need to show/hide all the associated conversations that have been torn off
	// (and therefore, are not longer managed by the multifloater),
	// so that they show/hide with the conversations manager.
	conversations_widgets_map::iterator widget_it = mConversationsWidgets.begin();
	for (;widget_it != mConversationsWidgets.end(); ++widget_it)
	{
		LLConversationViewSession* widget = dynamic_cast<LLConversationViewSession*>(widget_it->second);
		if (widget)
		{
		    widget->setVisibleIfDetached(visible);
		}
	}
	
	// Now, do the normal multifloater show/hide
	LLMultiFloater::setVisible(visible);
}

void LLFloaterIMContainer::setVisibleAndFrontmost(BOOL take_focus, const LLSD& key)
{
	LLMultiFloater::setVisibleAndFrontmost(take_focus, key);
    selectConversationPair(getSelectedSession(), false, take_focus);
}

void LLFloaterIMContainer::updateResizeLimits()
{
	LLMultiFloater::updateResizeLimits();
	assignResizeLimits();
}

void LLFloaterIMContainer::collapseMessagesPane(bool collapse)
{
	if (mMessagesPane->isCollapsed() == collapse)
	{
		return;
	}

	// Save current width of panels before collapsing/expanding right pane.
	S32 conv_pane_width = mConversationsPane->getRect().getWidth();
    S32 msg_pane_width = mMessagesPane->getRect().getWidth();

	if (collapse)
	{
		// Save the messages pane width before collapsing it.
		gSavedPerAccountSettings.setS32("ConversationsMessagePaneWidth", msg_pane_width);

		// Save the order in which the panels are closed to reverse user's last action.
		gSavedPerAccountSettings.setBOOL("ConversationsExpandMessagePaneFirst", mConversationsPane->isCollapsed());
	}

	mConversationsPane->setIgnoreReshape(collapse);

	// Show/hide the messages pane.
	mConversationsStack->collapsePanel(mMessagesPane, collapse);

	// Make sure layout is updated before resizing conversation pane.
	mConversationsStack->updateLayout();

	reshapeFloaterAndSetResizeLimits(collapse, gSavedPerAccountSettings.getS32("ConversationsMessagePaneWidth"));

	if (!collapse)
	{
		// Restore conversation's pane previous width after expanding messages pane.
		mConversationsPane->setTargetDim(conv_pane_width);
	}
}

void LLFloaterIMContainer::collapseConversationsPane(bool collapse, bool save_is_allowed /*=true*/)
{
	if (mConversationsPane->isCollapsed() == collapse)
	{
		return;
	}

	LLView* button_panel = getChild<LLView>("conversations_pane_buttons_expanded");
	button_panel->setVisible(!collapse);
	mExpandCollapseBtn->setImageOverlay(getString(collapse ? "expand_icon" : "collapse_icon"));

	// Save current width of Conversation panel before collapsing/expanding right pane.
	S32 conv_pane_width = mConversationsPane->getRect().getWidth();

	if (collapse && save_is_allowed)
	{
		// Save the conversations pane width before collapsing it.
		gSavedPerAccountSettings.setS32("ConversationsListPaneWidth", conv_pane_width);

		// Save the order in which the panels are closed to reverse user's last action.
		gSavedPerAccountSettings.setBOOL("ConversationsExpandMessagePaneFirst", !mMessagesPane->isCollapsed());
	}

	mConversationsStack->collapsePanel(mConversationsPane, collapse);
	if (!collapse)
	{
		// Make sure layout is updated before resizing conversation pane.
		mConversationsStack->updateLayout();
		// Restore conversation's pane previous width.
		mConversationsPane->setTargetDim(gSavedPerAccountSettings.getS32("ConversationsListPaneWidth"));
	}

	S32 delta_width =
			gSavedPerAccountSettings.getS32("ConversationsListPaneWidth") - mConversationsPane->getMinDim();

	reshapeFloaterAndSetResizeLimits(collapse, delta_width);

	for (conversations_widgets_map::iterator widget_it = mConversationsWidgets.begin();
			widget_it != mConversationsWidgets.end(); ++widget_it)
	{
		LLConversationViewSession* widget = dynamic_cast<LLConversationViewSession*>(widget_it->second);
		if (widget)
		{
		    widget->toggleCollapsedMode(collapse);

		    // force closing all open conversations when collapsing to minimized state
		    if (collapse)
		    {
		    	widget->setOpen(false);
		    }
		    widget->requestArrange();
        }
	}
}

void LLFloaterIMContainer::reshapeFloaterAndSetResizeLimits(bool collapse, S32 delta_width)
{
	LLRect floater_rect = getRect();
	floater_rect.mRight += ((collapse ? -1 : 1) * delta_width);

	// Set by_user = true so that reshaped rect is saved in user_settings.
	setShape(floater_rect, true);
	updateResizeLimits();

	bool at_least_one_panel_is_expanded =
			! (mConversationsPane->isCollapsed() && mMessagesPane->isCollapsed());

	setCanResize(at_least_one_panel_is_expanded);
	setCanMinimize(at_least_one_panel_is_expanded);

    assignResizeLimits();

    // force set correct size for the title after show/hide minimize button
	LLRect cur_rect = getRect();
	LLRect force_rect = cur_rect;
	force_rect.mRight = cur_rect.mRight + 1;
    setRect(force_rect);
    setRect(cur_rect);
}

void LLFloaterIMContainer::assignResizeLimits()
{
	bool is_conv_pane_expanded = !mConversationsPane->isCollapsed();
	bool is_msg_pane_expanded = !mMessagesPane->isCollapsed();

	// With two panels visible number of borders is three, because the borders
	// between the panels are merged into one
    S32 number_of_visible_borders = llmin((is_conv_pane_expanded? 2 : 0) + (is_msg_pane_expanded? 2 : 0), 3);
    S32 summary_width_of_visible_borders = number_of_visible_borders * LLPANEL_BORDER_WIDTH;
	S32 conv_pane_target_width = is_conv_pane_expanded?
			(is_msg_pane_expanded?
					mConversationsPane->getRect().getWidth()
					: mConversationsPane->getExpandedMinDim())
			: mConversationsPane->getMinDim();
	S32 msg_pane_min_width  = is_msg_pane_expanded ? mMessagesPane->getExpandedMinDim() : 0;
	S32 new_min_width = conv_pane_target_width + msg_pane_min_width + summary_width_of_visible_borders;

	setResizeLimits(new_min_width, getMinHeight());

	mConversationsStack->updateLayout();
}

void LLFloaterIMContainer::onAddButtonClicked()
{
    LLView * button = findChild<LLView>("conversations_pane_buttons_expanded")->findChild<LLButton>("add_btn");
    LLFloater* root_floater = gFloaterView->getParentFloater(this);
    LLFloaterAvatarPicker* picker = LLFloaterAvatarPicker::show(boost::bind(&LLFloaterIMContainer::onAvatarPicked, this, _1), TRUE, TRUE, TRUE, root_floater->getName(), button);
    
    if (picker && root_floater)
    {
        root_floater->addDependentFloater(picker);
    }
}

void LLFloaterIMContainer::onAvatarPicked(const uuid_vec_t& ids)
{
    if (ids.size() == 1)
    {
        LLAvatarActions::startIM(ids.back());
    }
    else
    {
        LLAvatarActions::startConference(ids);
    }
}

void LLFloaterIMContainer::onCustomAction(const LLSD& userdata)
{
	std::string command = userdata.asString();

	if ("sort_sessions_by_type" == command)
	{
		setSortOrderSessions(LLConversationFilter::SO_SESSION_TYPE);
	}
	if ("sort_sessions_by_name" == command)
	{
		setSortOrderSessions(LLConversationFilter::SO_NAME);
	}
	if ("sort_sessions_by_recent" == command)
	{
		setSortOrderSessions(LLConversationFilter::SO_DATE);
	}
	if ("sort_participants_by_name" == command)
	{
		setSortOrderParticipants(LLConversationFilter::SO_NAME);
	}
	if ("sort_participants_by_recent" == command)
	{
		setSortOrderParticipants(LLConversationFilter::SO_DATE);
	}
	if ("sort_participants_by_distance" == command)
	{
		setSortOrderParticipants(LLConversationFilter::SO_DISTANCE);
	}
	if ("chat_preferences" == command)
	{
		LLFloaterPreference * floater_prefp = LLFloaterReg::showTypedInstance<LLFloaterPreference>("preferences");
		if (floater_prefp)
		{
			floater_prefp->selectChatPanel();
		}
	}
	if ("privacy_preferences" == command)
	{
		LLFloaterPreference * floater_prefp = LLFloaterReg::showTypedInstance<LLFloaterPreference>("preferences");
		if (floater_prefp)
		{
			floater_prefp->selectPrivacyPanel();
		}
	}
	if ("Translating.Toggle" == command)
	{
		gSavedSettings.setBOOL("TranslateChat", !gSavedSettings.getBOOL("TranslateChat"));
	}
}

BOOL LLFloaterIMContainer::isActionChecked(const LLSD& userdata)
{
	LLConversationSort order = mConversationViewModel.getSorter();
	std::string command = userdata.asString();
	if ("sort_sessions_by_type" == command)
	{
		return (order.getSortOrderSessions() == LLConversationFilter::SO_SESSION_TYPE);
	}
	if ("sort_sessions_by_name" == command)
	{
		return (order.getSortOrderSessions() == LLConversationFilter::SO_NAME);
	}
	if ("sort_sessions_by_recent" == command)
	{
		return (order.getSortOrderSessions() == LLConversationFilter::SO_DATE);
	}
	if ("sort_participants_by_name" == command)
	{
		return (order.getSortOrderParticipants() == LLConversationFilter::SO_NAME);
	}
	if ("sort_participants_by_recent" == command)
	{
		return (order.getSortOrderParticipants() == LLConversationFilter::SO_DATE);
	}
	if ("sort_participants_by_distance" == command)
	{
		return (order.getSortOrderParticipants() == LLConversationFilter::SO_DISTANCE);
	}
	if ("Translating.Enabled" == command)
	{
		return gSavedPerAccountSettings.getBOOL("TranslatingEnabled");
	}
	if ("Translating.On" == command)
	{
		return gSavedSettings.getBOOL("TranslateChat");
	}
	return FALSE;
}

void LLFloaterIMContainer::setSortOrderSessions(const LLConversationFilter::ESortOrderType order)
{
	LLConversationSort old_order = mConversationViewModel.getSorter();
	if (order != old_order.getSortOrderSessions())
	{
		old_order.setSortOrderSessions(order);
		setSortOrder(old_order);
	}
}

void LLFloaterIMContainer::setSortOrderParticipants(const LLConversationFilter::ESortOrderType order)
{
	LLConversationSort old_order = mConversationViewModel.getSorter();
	if (order != old_order.getSortOrderParticipants())
	{
		old_order.setSortOrderParticipants(order);
		setSortOrder(old_order);
	}
}

void LLFloaterIMContainer::setSortOrder(const LLConversationSort& order)
{
	mConversationViewModel.setSorter(order);
	mConversationsRoot->arrangeAll();
	// try to keep selection onscreen, even if it wasn't to start with
	mConversationsRoot->scrollToShowSelection();
	
	// Notify all conversation (torn off or not) of the change to the sort order
	// Note: For the moment, the sort order is *unique* across all conversations. That might change in the future.
	for (conversations_items_map::iterator it_session = mConversationsItems.begin(); it_session != mConversationsItems.end(); it_session++)
	{
		LLUUID session_id = it_session->first;
		LLFloaterIMSessionTab *conversation_floater = (session_id.isNull() ? (LLFloaterIMSessionTab*)(LLFloaterReg::findTypedInstance<LLFloaterIMNearbyChat>("nearby_chat")) : (LLFloaterIMSessionTab*)(LLFloaterIMSession::findInstance(session_id)));
		if (conversation_floater)
		{
			conversation_floater->setSortOrder(order);
		}
	}
	
	gSavedSettings.setU32("ConversationSortOrder", (U32)order);
}

void LLFloaterIMContainer::getSelectedUUIDs(uuid_vec_t& selected_uuids)
{
    const std::set<LLFolderViewItem*> selectedItems = mConversationsRoot->getSelectionList();

    std::set<LLFolderViewItem*>::const_iterator it = selectedItems.begin();
    const std::set<LLFolderViewItem*>::const_iterator it_end = selectedItems.end();
    LLConversationItem * conversationItem;

    for (; it != it_end; ++it)
    {
        conversationItem = static_cast<LLConversationItem *>((*it)->getViewModelItem());
      
		//When a one-on-one conversation exists, retrieve the participant id from the conversation floater
		if(conversationItem->getType() == LLConversationItem::CONV_SESSION_1_ON_1)
		{
			LLFloaterIMSession * conversation_floaterp = LLFloaterIMSession::findInstance(conversationItem->getUUID());
			LLUUID participant_id = conversation_floaterp->getOtherParticipantUUID();
			selected_uuids.push_back(participant_id);
		}
		else
		{
			selected_uuids.push_back(conversationItem->getUUID());
		}
    }
}

const LLConversationItem * LLFloaterIMContainer::getCurSelectedViewModelItem()
{
    LLConversationItem * conversation_item = NULL;

    if(mConversationsRoot && 
        mConversationsRoot->getCurSelectedItem() && 
        mConversationsRoot->getCurSelectedItem()->getViewModelItem())
    {
		LLFloaterIMSessionTab *selected_session_floater = LLFloaterIMSessionTab::getConversation(mSelectedSession);
		if (selected_session_floater && !selected_session_floater->getHost() && selected_session_floater->getCurSelectedViewModelItem())
		{
			conversation_item = selected_session_floater->getCurSelectedViewModelItem();
		}
		else
		{
			conversation_item = static_cast<LLConversationItem *>(mConversationsRoot->getCurSelectedItem()->getViewModelItem());
		}
	}

    return conversation_item;
}

void LLFloaterIMContainer::getParticipantUUIDs(uuid_vec_t& selected_uuids)
{
    //Find the conversation floater associated with the selected id
    const LLConversationItem * conversation_item = getCurSelectedViewModelItem();

	if (NULL == conversation_item)
	{
		return;
	}

	getSelectedUUIDs(selected_uuids);  
}

void LLFloaterIMContainer::doToParticipants(const std::string& command, uuid_vec_t& selectedIDS)
{
	if (selectedIDS.size() == 1)
	{
		const LLUUID& userID = selectedIDS.front();
		if ("view_profile" == command)
		{
			LLAvatarActions::showProfile(userID);
		}
		else if ("im" == command)
		{
			if (gAgent.getID() != userID)
			{
				LLAvatarActions::startIM(userID);
			}
		}
		else if ("offer_teleport" == command)
		{
			LLAvatarActions::offerTeleport(selectedIDS);
		}
		else if ("voice_call" == command)
		{
			LLAvatarActions::startCall(userID);
		}
		else if ("chat_history" == command)
		{
			LLAvatarActions::viewChatHistory(userID);
		}
		else if ("add_friend" == command)
		{
			LLAvatarActions::requestFriendshipDialog(userID);
		}
		else if ("remove_friend" == command)
		{
			LLAvatarActions::removeFriendDialog(userID);
		}
		else if ("invite_to_group" == command)
		{
			LLAvatarActions::inviteToGroup(userID);
		}
		else if ("zoom_in" == command)
		{
			handle_zoom_to_object(userID);
		}
		else if ("map" == command)
		{
			LLAvatarActions::showOnMap(userID);
		}
		else if ("share" == command)
		{
			LLAvatarActions::share(userID);
		}
		else if ("pay" == command)
		{
			LLAvatarActions::pay(userID);
		}
		else if ("block_unblock" == command)
		{
			toggleMute(userID, LLMute::flagVoiceChat);
		}
		else if ("mute_unmute" == command)
		{
			toggleMute(userID, LLMute::flagTextChat);
		}
		else if ("selected" == command || "mute_all" == command || "unmute_all" == command)
		{
			moderateVoice(command, userID);
		}
		else if ("toggle_allow_text_chat" == command)
		{
			toggleAllowTextChat(userID);
		}
	}
	else if (selectedIDS.size() > 1)
	{
		if ("im" == command)
		{
			LLAvatarActions::startConference(selectedIDS);
		}
		else if ("offer_teleport" == command)
		{
			LLAvatarActions::offerTeleport(selectedIDS);
		}
		else if ("voice_call" == command)
		{
			LLAvatarActions::startAdhocCall(selectedIDS);
		}
		else if ("remove_friend" == command)
		{
			LLAvatarActions::removeFriendsDialog(selectedIDS);
		}
	}
}

void LLFloaterIMContainer::doToSelectedConversation(const std::string& command, uuid_vec_t& selectedIDS)
{
    //Find the conversation floater associated with the selected id
    const LLConversationItem * conversationItem = getCurSelectedViewModelItem();
    LLFloaterIMSession *conversationFloater = LLFloaterIMSession::findInstance(conversationItem->getUUID());

    if(conversationFloater)
    {
        //Close the selected conversation
        if("close_conversation" == command)
        {
            LLFloater::onClickClose(conversationFloater);
        }
        else if("open_voice_conversation" == command)
        {
            gIMMgr->startCall(conversationItem->getUUID());
        }
        else if("disconnect_from_voice" == command)
        {
            gIMMgr->endCall(conversationItem->getUUID());
        }
        else if("chat_history" == command)
        {
			if (selectedIDS.size() > 0)
			{
				LLAvatarActions::viewChatHistory(selectedIDS.front());
			}
        }
        else
        {
        	if(conversationItem->getType() == LLConversationItem::CONV_SESSION_1_ON_1)
        	{
        		doToParticipants(command, selectedIDS);
        	}
        }
    }
}

void LLFloaterIMContainer::doToSelected(const LLSD& userdata)
{
    std::string command = userdata.asString();
    const LLConversationItem * conversationItem = getCurSelectedViewModelItem();
    uuid_vec_t selected_uuids;

    if(conversationItem != NULL)
    {
    	getParticipantUUIDs(selected_uuids);
		
    	if(conversationItem->getType() == LLConversationItem::CONV_PARTICIPANT)
    	{
    		doToParticipants(command, selected_uuids);
    	}
    	else
    	{
    		doToSelectedConversation(command, selected_uuids);
    	}
    }
}

void LLFloaterIMContainer::doToSelectedGroup(const LLSD& userdata)
{
    std::string action = userdata.asString();

    if (action == "group_profile")
    {
        LLGroupActions::show(mSelectedSession);
    }
    else if (action == "activate_group")
    {
        LLGroupActions::activate(mSelectedSession);
    }
    else if (action == "leave_group")
    {
        LLGroupActions::leave(mSelectedSession);
    }
}

bool LLFloaterIMContainer::enableContextMenuItem(const LLSD& userdata)
{
    const std::string& item = userdata.asString();
	uuid_vec_t uuids;
	getParticipantUUIDs(uuids);

	if ("conversation_log" == item)
	{
		return gSavedPerAccountSettings.getS32("KeepConversationLogTranscripts") > 0;
	}

	//Enable Chat history item for ad-hoc and group conversations
	if ("can_chat_history" == item && uuids.size() > 0)
	{
		return LLLogChat::isTranscriptExist(uuids.front());
	}

	// If nothing is selected(and selected item is not group chat), everything needs to be disabled
	if (uuids.size() <= 0)
	{
		if(getCurSelectedViewModelItem())
		{
			return getCurSelectedViewModelItem()->getType() == LLConversationItem::CONV_SESSION_GROUP;
		}
		return false;
	}

	if("can_activate_group" == item)
    {
    	LLUUID selected_group_id = getCurSelectedViewModelItem()->getUUID();
    	return gAgent.getGroupID() != selected_group_id;
    }
	
	return enableContextMenuItem(item, uuids);
}

bool LLFloaterIMContainer::enableContextMenuItem(const std::string& item, uuid_vec_t& uuids)
{
	// Extract the single select info
	bool is_single_select = (uuids.size() == 1);
	const LLUUID& single_id = uuids.front();
	
	// Handle options that are applicable to all including the user agent
    if ("can_view_profile" == item)
    {
		return is_single_select;
	}
	
	// Beyond that point, if only the user agent is selected, everything is disabled
	if (is_single_select && (single_id == gAgentID))
	{
		return false;
	}

	// If the user agent is selected with others, everything is disabled
	for (uuid_vec_t::const_iterator id = uuids.begin(); id != uuids.end(); ++id)
	{
		if (gAgent.getID() == *id)
		{
			return false;
		}
	}

	// Handle all other options
	if (("can_invite" == item) || ("can_chat_history" == item) || ("can_share" == item) || ("can_pay" == item))
	{
		// Those menu items are enable only if a single avatar is selected
		return is_single_select;
	}
    else if ("can_block" == item)
    {
        return (is_single_select ? LLAvatarActions::canBlock(single_id) : false);
    }
    else if ("can_add" == item)
    {
        // We can add friends if:
        // - there is only 1 selected avatar (EXT-7389)
        // - this avatar is not already a friend
        return (is_single_select ? !LLAvatarActions::isFriend(single_id) : false);
    }
    else if ("can_delete" == item)
    {
        // We can remove friends if there are only friends among the selection
        bool result = true;
        for (uuid_vec_t::const_iterator id = uuids.begin(); id != uuids.end(); ++id)
        {
			result &= LLAvatarActions::isFriend(*id);
        }
        return result;
    }
    else if ("can_call" == item)
    {
        return LLAvatarActions::canCall();
    }
	else if ("can_zoom_in" == item)
	{
		return is_single_select && gObjectList.findObject(single_id);
	}
    else if ("can_show_on_map" == item)
    {
        return (is_single_select ? (LLAvatarTracker::instance().isBuddyOnline(single_id) && is_agent_mappable(single_id)) || gAgent.isGodlike() : false);
    }
    else if ("can_offer_teleport" == item)
    {
		return LLAvatarActions::canOfferTeleport(uuids);
    }
	else if (("can_moderate_voice" == item) || ("can_allow_text_chat" == item) || ("can_mute" == item) || ("can_unmute" == item))
	{
		// *TODO : get that out of here...
		return enableModerateContextMenuItem(item);
	}

	// By default, options that not explicitely disabled are enabled
    return true;
}

bool LLFloaterIMContainer::checkContextMenuItem(const LLSD& userdata)
{
    std::string item = userdata.asString();
	uuid_vec_t uuids;
	getParticipantUUIDs(uuids);
	
	return checkContextMenuItem(item, uuids);
}

bool LLFloaterIMContainer::checkContextMenuItem(const std::string& item, uuid_vec_t& uuids)
{
    if (uuids.size() == 1)
    {
		if ("is_blocked" == item)
		{
			return LLMuteList::getInstance()->isMuted(uuids.front(), LLMute::flagVoiceChat);
		}
		else if (item == "is_muted")
		{
		    return LLMuteList::getInstance()->isMuted(uuids.front(), LLMute::flagTextChat);
	    }
		else if ("is_allowed_text_chat" == item)
		{
			const LLSpeaker * speakerp = getSpeakerOfSelectedParticipant(getSpeakerMgrForSelectedParticipant());

			if (NULL != speakerp)
			{
				return !speakerp->mModeratorMutedText;
			}
		}
    }

    return false;
}

bool LLFloaterIMContainer::visibleContextMenuItem(const LLSD& userdata)
{
	const std::string& item = userdata.asString();

	if ("show_mute" == item)
	{
		return !isMuted(getCurSelectedViewModelItem()->getUUID());
	}
	else if ("show_unmute" == item)
	{
		return isMuted(getCurSelectedViewModelItem()->getUUID());
	}

	return true;
}

void LLFloaterIMContainer::showConversation(const LLUUID& session_id)
{
    setVisibleAndFrontmost(false);
    selectConversationPair(session_id, true);

    LLFloaterIMSessionTab* session_floater = LLFloaterIMSessionTab::findConversation(session_id);
    if (session_floater)
    {
        session_floater->restoreFloater();
    }
}

void LLFloaterIMContainer::clearAllFlashStates()
{
	conversations_widgets_map::iterator widget_it = mConversationsWidgets.begin();
	for (;widget_it != mConversationsWidgets.end(); ++widget_it)
	{
		LLConversationViewSession* widget = dynamic_cast<LLConversationViewSession*>(widget_it->second);
		if (widget)
		{
			widget->setFlashState(false);
		}
	}
}

void LLFloaterIMContainer::selectConversation(const LLUUID& session_id)
{
    selectConversationPair(session_id, true);
}

// Select the conversation *after* (or before if none after) the passed uuid conversation
// Used to change the selection on key hits
void LLFloaterIMContainer::selectNextConversationByID(const LLUUID& uuid)
{
	bool new_selection = false;
	selectConversation(uuid);
	new_selection = selectNextorPreviousConversation(true);
	if (!new_selection)
	{
		selectNextorPreviousConversation(false);
	}
}

// Synchronous select the conversation item and the conversation floater
BOOL LLFloaterIMContainer::selectConversationPair(const LLUUID& session_id, bool select_widget, bool focus_floater/*=true*/)
{
    BOOL handled = TRUE;
    LLFloaterIMSessionTab* session_floater = LLFloaterIMSessionTab::findConversation(session_id);
	
    /* widget processing */
    if (select_widget && mConversationsRoot->getSelectedCount() <= 1)
    {
		LLFolderViewItem* widget = get_ptr_in_map(mConversationsWidgets,session_id);
    	if (widget && widget->getParentFolder())
    	{
    		widget->getParentFolder()->setSelection(widget, FALSE, FALSE);
    		mConversationsRoot->scrollToShowSelection();
    	}
    }

    /* floater processing */

	if (NULL != session_floater)
	{
		if (session_id != getSelectedSession())
		{
			// Store the active session
			setSelectedSession(session_id);

		

			if (session_floater->getHost())
			{
				// Always expand the message pane if the panel is hosted by the container
				collapseMessagesPane(false);
				// Switch to the conversation floater that is being selected
				selectFloater(session_floater);
			}
			else
			{
				showStub(true);
			}

			//When in DND mode, remove stored IM notifications
			//Nearby chat (Null) IMs are not stored while in DND mode, so can ignore removal
			if(gAgent.isDoNotDisturb() && session_id.notNull())
			{
				LLDoNotDisturbNotificationStorage::getInstance()->removeNotification(LLDoNotDisturbNotificationStorage::toastName, session_id);
			}
		}

		// Set the focus on the selected floater
		if (!session_floater->hasFocus() && !session_floater->isMinimized())
		{
			session_floater->setFocus(focus_floater);
		}
	}
	flashConversationItemWidget(session_id,false);
    return handled;
}

void LLFloaterIMContainer::setTimeNow(const LLUUID& session_id, const LLUUID& participant_id)
{
	LLConversationItemSession* item = dynamic_cast<LLConversationItemSession*>(get_ptr_in_map(mConversationsItems,session_id));
	if (item)
	{
		item->setTimeNow(participant_id);
		mConversationViewModel.requestSortAll();
		mConversationsRoot->arrangeAll();
	}
}

void LLFloaterIMContainer::setNearbyDistances()
{
	// Get the nearby chat session: that's the one with uuid nul
	LLConversationItemSession* item = dynamic_cast<LLConversationItemSession*>(get_ptr_in_map(mConversationsItems,LLUUID()));
	if (item)
	{
		// Get the positions of the nearby avatars and their ids
		std::vector<LLVector3d> positions;
		uuid_vec_t avatar_ids;
		LLWorld::getInstance()->getAvatars(&avatar_ids, &positions, gAgent.getPositionGlobal(), gSavedSettings.getF32("NearMeRange"));
		// Get the position of the agent
		const LLVector3d& me_pos = gAgent.getPositionGlobal();
		// For each nearby avatar, compute and update the distance
		int avatar_count = positions.size();
		for (int i = 0; i < avatar_count; i++)
		{
			F64 dist = dist_vec_squared(positions[i], me_pos);
			item->setDistance(avatar_ids[i],dist);
		}
		// Also does it for the agent itself
		item->setDistance(gAgent.getID(),0.0f);
		// Request resort
		mConversationViewModel.requestSortAll();
		mConversationsRoot->arrangeAll();
	}
}

LLConversationItem* LLFloaterIMContainer::addConversationListItem(const LLUUID& uuid, bool isWidgetSelected /*= false*/)
{
	bool is_nearby_chat = uuid.isNull();

    // Stores the display name for the conversation line item
	std::string display_name = is_nearby_chat ? LLTrans::getString("NearbyChatLabel") : LLIMModel::instance().getName(uuid);

	// Check if the item is not already in the list, exit (nothing to do)
	// Note: this happens often, when reattaching a torn off conversation for instance
	conversations_items_map::iterator item_it = mConversationsItems.find(uuid);
	if (item_it != mConversationsItems.end())
	{
		return item_it->second;
	}

	// Create a conversation session model
	LLConversationItemSession* item = NULL;
	LLSpeakerMgr* speaker_manager = (is_nearby_chat ? (LLSpeakerMgr*)(LLLocalSpeakerMgr::getInstance()) : LLIMModel::getInstance()->getSpeakerManager(uuid));
	if (speaker_manager)
	{
		item = new LLParticipantList(speaker_manager, getRootViewModel());
	}
	if (!item)
	{
		llwarns << "Couldn't create conversation session item : " << display_name << llendl;
		return NULL;
	}
	item->renameItem(display_name);
	item->updateName(NULL);
	
	mConversationsItems[uuid] = item;

	// Create a widget from it
	LLConversationViewSession* widget = createConversationItemWidget(item);
	mConversationsWidgets[uuid] = widget;

	// Add a new conversation widget to the root folder of the folder view
	widget->addToFolder(mConversationsRoot);
	widget->requestArrange();

	LLIMModel::LLIMSession * im_sessionp = LLIMModel::getInstance()->findIMSession(uuid);

	// Create the participants widgets now
	// Note: usually, we do not get an updated avatar list at that point
	if (uuid.isNull() || im_sessionp && !im_sessionp->isP2PSessionType())
	{
		LLFolderViewModelItemCommon::child_list_t::const_iterator current_participant_model = item->getChildrenBegin();
		LLFolderViewModelItemCommon::child_list_t::const_iterator end_participant_model = item->getChildrenEnd();
		while (current_participant_model != end_participant_model)
		{
			LLConversationItem* participant_model = dynamic_cast<LLConversationItem*>(*current_participant_model);
			LLConversationViewParticipant* participant_view = createConversationViewParticipant(participant_model);
			participant_view->addToFolder(widget);
			current_participant_model++;
		}
	}

	if (uuid.notNull() && im_sessionp->isP2PSessionType())
	{
		item->fetchAvatarName(false);
	}

	// Do that too for the conversation dialog
    LLFloaterIMSessionTab *conversation_floater = (uuid.isNull() ? (LLFloaterIMSessionTab*)(LLFloaterReg::findTypedInstance<LLFloaterIMNearbyChat>("nearby_chat")) : (LLFloaterIMSessionTab*)(LLFloaterIMSession::findInstance(uuid)));
	if (conversation_floater)
	{
		conversation_floater->buildConversationViewParticipant();
	}

	// set the widget to minimized mode if conversations pane is collapsed
	widget->toggleCollapsedMode(mConversationsPane->isCollapsed());

	if (isWidgetSelected || 0 == mConversationsRoot->getSelectedCount())
	{
		selectConversationPair(uuid, true);
		widget->requestArrange();

		// scroll to newly added item
		mConversationsRoot->scrollToShowSelection();
	}

	return item;
}

bool LLFloaterIMContainer::removeConversationListItem(const LLUUID& uuid, bool change_focus)
{
	// Delete the widget and the associated conversation item
	// Note : since the mConversationsItems is also the listener to the widget, deleting 
	// the widget will also delete its listener
	bool is_widget_selected = false;
	LLFolderViewItem* new_selection = NULL;
	LLFolderViewItem* widget = get_ptr_in_map(mConversationsWidgets,uuid);
	if (widget)
	{
		is_widget_selected = widget->isSelected();
		new_selection = mConversationsRoot->getNextFromChild(widget, FALSE);
		if (!new_selection)
		{
			new_selection = mConversationsRoot->getPreviousFromChild(widget, FALSE);
		}
		widget->destroyView();
	}
	
	// Suppress the conversation items and widgets from their respective maps
	mConversationsItems.erase(uuid);
	mConversationsWidgets.erase(uuid);
	
	// Don't let the focus fall IW, select and refocus on the first conversation in the list
	if (change_focus)
	{
		setFocus(TRUE);
		if (new_selection)
		{
			if (mConversationsWidgets.size() == 1)
			{
				// If only one widget is left, it has to be the Nearby Chat. Select it directly.
				selectConversationPair(LLUUID(NULL), true);
			}
			else
			{
				LLConversationItem* vmi = dynamic_cast<LLConversationItem*>(new_selection->getViewModelItem());
				if (vmi)
				{
					selectConversationPair(vmi->getUUID(), true);
				}
			}
		}
	}
	return is_widget_selected;
}

LLConversationViewSession* LLFloaterIMContainer::createConversationItemWidget(LLConversationItem* item)
{
	LLConversationViewSession::Params params;
	
	params.name = item->getDisplayName();
	params.root = mConversationsRoot;
	params.listener = item;
	params.tool_tip = params.name;
	params.container = this;
	
    //Indentation for aligning the p2p converstation image with the nearby chat arrow
    if(item->getType() == LLConversationItem::CONV_SESSION_1_ON_1)
    {
        params.folder_indentation = 3;
    }

	return LLUICtrlFactory::create<LLConversationViewSession>(params);
}

LLConversationViewParticipant* LLFloaterIMContainer::createConversationViewParticipant(LLConversationItem* item)
{
	LLConversationViewParticipant::Params params;
    LLRect panel_rect = mConversationsListPanel->getRect();
	
	params.name = item->getDisplayName();
	params.root = mConversationsRoot;
	params.listener = item;

    //24 is the the current hight of an item (itemHeight) loaded from conversation_view_participant.xml.
	params.rect = LLRect (0, 24, panel_rect.getWidth(), 0);
	params.tool_tip = params.name;
	params.participant_id = item->getUUID();
    params.folder_indentation = 27;

	return LLUICtrlFactory::create<LLConversationViewParticipant>(params);
}

bool LLFloaterIMContainer::enableModerateContextMenuItem(const std::string& userdata)
{
	// only group moderators can perform actions related to this "enable callback"
	if (!isGroupModerator())
	{
		return false;
	}

	LLSpeaker * speakerp = getSpeakerOfSelectedParticipant(getSpeakerMgrForSelectedParticipant());
	if (NULL == speakerp)
	{
		return false;
	}

	bool voice_channel = speakerp->isInVoiceChannel();

	if ("can_moderate_voice" == userdata)
	{
		return voice_channel;
	}
	else if ("can_mute" == userdata)
	{
		return voice_channel && !isMuted(getCurSelectedViewModelItem()->getUUID());
	}
	else if ("can_unmute" == userdata)
	{
		return voice_channel && isMuted(getCurSelectedViewModelItem()->getUUID());
	}

	// The last invoke is used to check whether the "can_allow_text_chat" will enabled
	return LLVoiceClient::getInstance()->isParticipantAvatar(getCurSelectedViewModelItem()->getUUID());
}

bool LLFloaterIMContainer::isGroupModerator()
{
	LLSpeakerMgr * speaker_manager = getSpeakerMgrForSelectedParticipant();
	if (NULL == speaker_manager)
	{
		llwarns << "Speaker manager is missing" << llendl;
		return false;
	}

	// Is session a group call/chat?
	if(gAgent.isInGroup(speaker_manager->getSessionID()))
	{
		LLSpeaker * speaker = speaker_manager->findSpeaker(gAgentID).get();

		// Is agent a moderator?
		return speaker && speaker->mIsModerator;
	}

	return false;
}

void LLFloaterIMContainer::moderateVoice(const std::string& command, const LLUUID& userID)
{
	if (!gAgent.getRegion()) return;

	if (command.compare("selected"))
	{
		moderateVoiceAllParticipants(command.compare("mute_all"));
	}
	else
	{
		moderateVoiceParticipant(userID, isMuted(userID));
	}
}

bool LLFloaterIMContainer::isMuted(const LLUUID& avatar_id)
{
	const LLSpeaker * speakerp = getSpeakerOfSelectedParticipant(getSpeakerMgrForSelectedParticipant());
	return NULL == speakerp ? true : speakerp->mStatus == LLSpeaker::STATUS_MUTED;
}

void LLFloaterIMContainer::moderateVoiceAllParticipants(bool unmute)
{
	LLIMSpeakerMgr * speaker_managerp = dynamic_cast<LLIMSpeakerMgr*>(getSpeakerMgrForSelectedParticipant());

	if (NULL != speaker_managerp)
	{
		if (!unmute)
		{
			LLSD payload;
			payload["session_id"] = speaker_managerp->getSessionID();
			LLNotificationsUtil::add("ConfirmMuteAll", LLSD(), payload, confirmMuteAllCallback);
			return;
		}

		speaker_managerp->moderateVoiceAllParticipants(unmute);
	}
}

// static
void LLFloaterIMContainer::confirmMuteAllCallback(const LLSD& notification, const LLSD& response)
{
	S32 option = LLNotificationsUtil::getSelectedOption(notification, response);
	// if Cancel pressed
	if (option == 1)
	{
		return;
	}

	const LLSD& payload = notification["payload"];
	const LLUUID& session_id = payload["session_id"];

	LLIMSpeakerMgr * speaker_manager = dynamic_cast<LLIMSpeakerMgr*> (
		LLIMModel::getInstance()->getSpeakerManager(session_id));
	if (speaker_manager)
	{
		speaker_manager->moderateVoiceAllParticipants(false);
	}

	return;
}

void LLFloaterIMContainer::moderateVoiceParticipant(const LLUUID& avatar_id, bool unmute)
{
	LLIMSpeakerMgr * speaker_managerp = dynamic_cast<LLIMSpeakerMgr *>(getSpeakerMgrForSelectedParticipant());

	if (NULL != speaker_managerp)
	{
		speaker_managerp->moderateVoiceParticipant(avatar_id, unmute);
	}
}

LLSpeakerMgr * LLFloaterIMContainer::getSpeakerMgrForSelectedParticipant()
{
	LLFolderViewItem *selectedItem = mConversationsRoot->getCurSelectedItem();
	if (NULL == selectedItem)
	{
		llwarns << "Current selected item is null" << llendl;
		return NULL;
	}

	conversations_widgets_map::const_iterator iter = mConversationsWidgets.begin();
	conversations_widgets_map::const_iterator end = mConversationsWidgets.end();
	const LLUUID * conversation_uuidp = NULL;
	while(iter != end)
	{
		if (iter->second == selectedItem || iter->second == selectedItem->getParentFolder())
		{
			conversation_uuidp = &iter->first;
			break;
		}
		++iter;
	}
	if (NULL == conversation_uuidp)
	{
		llwarns << "Cannot find conversation item widget" << llendl;
		return NULL;
	}

	return conversation_uuidp->isNull() ? (LLSpeakerMgr *)LLLocalSpeakerMgr::getInstance()
		: LLIMModel::getInstance()->getSpeakerManager(*conversation_uuidp);
}

LLSpeaker * LLFloaterIMContainer::getSpeakerOfSelectedParticipant(LLSpeakerMgr * speaker_managerp)
{
	if (NULL == speaker_managerp)
	{
		llwarns << "Speaker manager is missing" << llendl;
		return NULL;
	}

	const LLConversationItem * participant_itemp = getCurSelectedViewModelItem();
	if (NULL == participant_itemp)
	{
		llwarns << "Cannot evaluate current selected view model item" << llendl;
		return NULL;
	}

	return speaker_managerp->findSpeaker(participant_itemp->getUUID());
}

void LLFloaterIMContainer::toggleAllowTextChat(const LLUUID& participant_uuid)
{
	LLIMSpeakerMgr * speaker_managerp = dynamic_cast<LLIMSpeakerMgr*>(getSpeakerMgrForSelectedParticipant());
	if (NULL != speaker_managerp)
	{
		speaker_managerp->toggleAllowTextChat(participant_uuid);
	}
}

void LLFloaterIMContainer::toggleMute(const LLUUID& participant_id, U32 flags)
{
        BOOL is_muted = LLMuteList::getInstance()->isMuted(participant_id, flags);
        std::string name;
        gCacheName->getFullName(participant_id, name);
        LLMute mute(participant_id, name, LLMute::AGENT);

        if (!is_muted)
        {
                LLMuteList::getInstance()->add(mute, flags);
        }
        else
        {
                LLMuteList::getInstance()->remove(mute, flags);
        }
}

void LLFloaterIMContainer::openNearbyChat()
{
	// If there's only one conversation in the container and that conversation is the nearby chat
	//(which it should be...), open it so to make the list of participants visible. This happens to be the most common case when opening the Chat floater.
	if((mConversationsItems.size() == 1)&&(!mConversationsPane->isCollapsed()))
	{
		LLConversationViewSession* nearby_chat = dynamic_cast<LLConversationViewSession*>(get_ptr_in_map(mConversationsWidgets,LLUUID()));
		if (nearby_chat)
		{
			reSelectConversation();
			nearby_chat->setOpen(TRUE);
		}
	}
}

void LLFloaterIMContainer::onNearbyChatClosed()
{
	// If nearby chat is the only remaining conversation and it is closed, close whole conversation floater as well
	if (mConversationsItems.size() == 1)
		closeFloater();
}

void LLFloaterIMContainer::reSelectConversation()
{
	LLFloaterIMSessionTab* session_floater = LLFloaterIMSessionTab::getConversation(mSelectedSession);
	if (session_floater->getHost())
	{
		selectFloater(session_floater);
	}
}

void LLFloaterIMContainer::updateSpeakBtnState()
{
	LLButton* mSpeakBtn = getChild<LLButton>("speak_btn");
	mSpeakBtn->setToggleState(LLVoiceClient::getInstance()->getUserPTTState());
	mSpeakBtn->setEnabled(LLAgent::isActionAllowed("speak"));
}

bool LLFloaterIMContainer::isConversationLoggingAllowed()
{
	return gSavedPerAccountSettings.getS32("KeepConversationLogTranscripts") > 0;
}

void LLFloaterIMContainer::flashConversationItemWidget(const LLUUID& session_id, bool is_flashes)
{
    //Finds the conversation line item to flash using the session_id
	LLConversationViewSession * widget = dynamic_cast<LLConversationViewSession *>(get_ptr_in_map(mConversationsWidgets,session_id));

	if (widget)
	{
		widget->setFlashState(is_flashes);
	}
}

bool LLFloaterIMContainer::isScrolledOutOfSight(LLConversationViewSession* conversation_item_widget)
{
	llassert(conversation_item_widget != NULL);

	// make sure the widget is actually in the right spot first
	mConversationsRoot->arrange(NULL, NULL);

	// check whether the widget is in the visible portion of the scroll container
	LLRect widget_rect;
	conversation_item_widget->localRectToOtherView(conversation_item_widget->getLocalRect(), &widget_rect, mConversationsRoot);
	return !mConversationsRoot->getVisibleRect().overlaps(widget_rect);
}

BOOL LLFloaterIMContainer::handleKeyHere(KEY key, MASK mask )
{
	if(mask == MASK_ALT)
	{
		if (KEY_RETURN == key )
		{
			expandConversation();
		}

		if ((KEY_DOWN == key ) || (KEY_RIGHT == key))
		{
			selectNextorPreviousConversation(true);
		}
		if ((KEY_UP == key) || (KEY_LEFT == key))
		{
			selectNextorPreviousConversation(false);
		}
	}
	return TRUE;
}

bool LLFloaterIMContainer::selectAdjacentConversation(bool focus_selected)
{
	bool selectedAdjacentConversation = selectNextorPreviousConversation(true, focus_selected);

	if(!selectedAdjacentConversation)
	{
		selectedAdjacentConversation = selectNextorPreviousConversation(false, focus_selected);
	}

	return selectedAdjacentConversation;
}

bool LLFloaterIMContainer::selectNextorPreviousConversation(bool select_next, bool focus_selected)
{
	if (mConversationsWidgets.size() > 1)
	{
		LLFolderViewItem* new_selection = NULL;
		LLFolderViewItem* widget = get_ptr_in_map(mConversationsWidgets,getSelectedSession());
		if (widget)
		{
			if(select_next)
			{
				new_selection = mConversationsRoot->getNextFromChild(widget, FALSE);
			}
			else
			{
				new_selection = mConversationsRoot->getPreviousFromChild(widget, FALSE);
			}
			if (new_selection)
			{
				LLConversationItem* vmi = dynamic_cast<LLConversationItem*>(new_selection->getViewModelItem());
				if (vmi)
				{
					selectConversationPair(vmi->getUUID(), true, focus_selected);
					return true;
				}
			}
		}
	}
	return false;
}

void LLFloaterIMContainer::expandConversation()
{
	if(!mConversationsPane->isCollapsed())
	{
		LLConversationViewSession* widget = dynamic_cast<LLConversationViewSession*>(get_ptr_in_map(mConversationsWidgets,getSelectedSession()));
		if (widget)
		{
			widget->setOpen(!widget->isOpen());
		}
	}
}

void LLFloaterIMContainer::closeFloater(bool app_quitting/* = false*/)
{
	// Always unminimize before trying to close.
	// Most of the time the user will never see this state.
	if(isMinimized())
	{
		LLMultiFloater::setMinimized(FALSE);
	}
<<<<<<< HEAD
	
=======

>>>>>>> 70c1e219
	LLFloater::closeFloater(app_quitting);
}

// EOF<|MERGE_RESOLUTION|>--- conflicted
+++ resolved
@@ -2021,11 +2021,7 @@
 	{
 		LLMultiFloater::setMinimized(FALSE);
 	}
-<<<<<<< HEAD
-	
-=======
-
->>>>>>> 70c1e219
+
 	LLFloater::closeFloater(app_quitting);
 }
 
