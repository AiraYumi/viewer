--- conflicted
+++ resolved
@@ -458,64 +458,6 @@
 //-----------------------------------------------------------------------------
 LLObjectSelectionHandle LLSelectMgr::selectObjectOnly(LLViewerObject* object, S32 face, S32 gltf_node, S32 gltf_primitive)
 {
-<<<<<<< HEAD
-	llassert( object );
-
-	//remember primary object
-	mSelectedObjects->mPrimaryObject = object;
-
-	// Don't add an object that is already in the list
-	if (object->isSelected() ) {
-		// make sure point at position is updated
-		updatePointAt();
-		gEditMenuHandler = this;
-		return NULL;
-	}
-
-	if (!canSelectObject(object))
-	{
-		//make_ui_sound("UISndInvalidOp");
-		return NULL;
-	}
-
-	// LL_INFOS() << "Adding object to selected object list" << LL_ENDL;
-
-	// Place it in the list and tag it.
-	// This will refresh dialogs.
-	addAsIndividual(object, face, true, gltf_node, gltf_primitive);
-
-	// Stop the object from moving (this anticipates changes on the
-	// simulator in LLTask::userSelect)
-	// *FIX: shouldn't zero out these either
-	object->setVelocity(LLVector3::zero);
-	object->setAcceleration(LLVector3::zero);
-	//object->setAngularVelocity(LLVector3::zero);
-	object->resetRot();
-
-	// Always send to simulator, so you get a copy of the 
-	// permissions structure back.
-	gMessageSystem->newMessageFast(_PREHASH_ObjectSelect);
-	gMessageSystem->nextBlockFast(_PREHASH_AgentData);
-	gMessageSystem->addUUIDFast(_PREHASH_AgentID, gAgent.getID() );
-	gMessageSystem->addUUIDFast(_PREHASH_SessionID, gAgent.getSessionID());
-	gMessageSystem->nextBlockFast(_PREHASH_ObjectData);
-	gMessageSystem->addU32Fast(_PREHASH_ObjectLocalID, object->getLocalID() );
-	LLViewerRegion* regionp = object->getRegion();
-	gMessageSystem->sendReliable( regionp->getHost());
-
-	updatePointAt();
-	updateSelectionCenter();
-	saveSelectedObjectTransform(SELECT_ACTION_TYPE_PICK);
-
-	// have selection manager handle edit menu immediately after 
-	// user selects an object
-	if (mSelectedObjects->getObjectCount())
-	{
-		gEditMenuHandler = this;
-	}
-
-	return mSelectedObjects;
-=======
     llassert( object );
 
     //remember primary object
@@ -539,7 +481,7 @@
 
     // Place it in the list and tag it.
     // This will refresh dialogs.
-    addAsIndividual(object, face);
+    addAsIndividual(object, face, true, gltf_node, gltf_primitive);
 
     // Stop the object from moving (this anticipates changes on the
     // simulator in LLTask::userSelect)
@@ -572,7 +514,6 @@
     }
 
     return mSelectedObjects;
->>>>>>> 6377610f
 }
 
 //-----------------------------------------------------------------------------
@@ -1094,63 +1035,6 @@
 //-----------------------------------------------------------------------------
 void LLSelectMgr::addAsIndividual(LLViewerObject *objectp, S32 face, bool undoable, S32 gltf_node, S32 gltf_primitive)
 {
-<<<<<<< HEAD
-	// check to see if object is already in list
-	LLSelectNode *nodep = mSelectedObjects->findNode(objectp);
-
-	// if not in list, add it
-	if (!nodep)
-	{
-		nodep = new LLSelectNode(objectp, true);
-		mSelectedObjects->addNode(nodep);
-		llassert_always(nodep->getObject());
-	}
-	else
-	{
-		// make this a full-fledged selection
-		nodep->setTransient(false);
-		// Move it to the front of the list
-		mSelectedObjects->moveNodeToFront(nodep);
-	}
-
-	// Make sure the object is tagged as selected
-	objectp->setSelected( true );
-
-	// And make sure we don't consider it as part of a family
-	nodep->mIndividualSelection = true;
-
-	// Handle face selection
-	if (objectp->getNumTEs() <= 0)
-	{
-		// object has no faces, so don't do anything
-	}
-	else if (face == SELECT_ALL_TES)
-	{
-		nodep->selectAllTEs(true);
-		objectp->setAllTESelected(true);
-	}
-	else if (0 <= face && face < SELECT_MAX_TES)
-	{
-		nodep->selectTE(face, true);
-		objectp->setTESelected(face, true);
-	}
-	else
-	{
-		LL_ERRS() << "LLSelectMgr::add face " << face << " out-of-range" << LL_ENDL;
-		return;
-	}
-
-    // Handle glTF node selection
-    if (gltf_node >= 0)
-    {
-        nodep->selectGLTFNode(gltf_node, gltf_primitive, true);
-     
-    }
-
-	saveSelectedObjectTransform(SELECT_ACTION_TYPE_PICK);
-	updateSelectionCenter();
-	dialog_refresh_all();
-=======
     // check to see if object is already in list
     LLSelectNode *nodep = mSelectedObjects->findNode(objectp);
 
@@ -1196,10 +1080,16 @@
         return;
     }
 
+    // Handle glTF node selection
+    if (gltf_node >= 0)
+    {
+        nodep->selectGLTFNode(gltf_node, gltf_primitive, true);
+
+    }
+
     saveSelectedObjectTransform(SELECT_ACTION_TYPE_PICK);
     updateSelectionCenter();
     dialog_refresh_all();
->>>>>>> 6377610f
 }
 
 
@@ -5312,25 +5202,24 @@
 // also need to know to which simulator to send update message
 void LLSelectMgr::saveSelectedObjectTransform(EActionType action_type)
 {
-<<<<<<< HEAD
-	if (mSelectedObjects->isEmpty())
-	{
-		// nothing selected, so nothing to save
-		return;
-	}
-
-	struct f : public LLSelectedNodeFunctor
-	{
-		EActionType mActionType;
-		LLSelectMgr* mManager;
-		f(EActionType a, LLSelectMgr* p) : mActionType(a), mManager(p) {}
-		virtual bool apply(LLSelectNode* selectNode)
-		{
-			LLViewerObject*	object = selectNode->getObject();
-			if (!object)
-			{
-				return true; // skip
-			}
+    if (mSelectedObjects->isEmpty())
+    {
+        // nothing selected, so nothing to save
+        return;
+    }
+
+    struct f : public LLSelectedNodeFunctor
+    {
+        EActionType mActionType;
+        LLSelectMgr* mManager;
+        f(EActionType a, LLSelectMgr* p) : mActionType(a), mManager(p) {}
+        virtual bool apply(LLSelectNode* selectNode)
+        {
+            LLViewerObject* object = selectNode->getObject();
+            if (!object)
+            {
+                return true; // skip
+            }
 
             if (selectNode->mSelectedGLTFNode != -1)
             {
@@ -5382,78 +5271,12 @@
                 selectNode->mSavedScale = object->getScale();
                 selectNode->saveTextureScaleRatios(mManager->mTextureChannel);
             }
-			return true;
-		}
-	} func(action_type, this);
-	getSelection()->applyToNodes(&func);	
-	
-	mSavedSelectionBBox = getBBoxOfSelection();
-=======
-    if (mSelectedObjects->isEmpty())
-    {
-        // nothing selected, so nothing to save
-        return;
-    }
-
-    struct f : public LLSelectedNodeFunctor
-    {
-        EActionType mActionType;
-        LLSelectMgr* mManager;
-        f(EActionType a, LLSelectMgr* p) : mActionType(a), mManager(p) {}
-        virtual bool apply(LLSelectNode* selectNode)
-        {
-            LLViewerObject* object = selectNode->getObject();
-            if (!object)
-            {
-                return true; // skip
-            }
-            selectNode->mSavedPositionLocal = object->getPosition();
-            if (object->isAttachment())
-            {
-                if (object->isRootEdit())
-                {
-                    LLXform* parent_xform = object->mDrawable->getXform()->getParent();
-                    if (parent_xform)
-                    {
-                        selectNode->mSavedPositionGlobal = gAgent.getPosGlobalFromAgent((object->getPosition() * parent_xform->getWorldRotation()) + parent_xform->getWorldPosition());
-                    }
-                    else
-                    {
-                        selectNode->mSavedPositionGlobal = object->getPositionGlobal();
-                    }
-                }
-                else
-                {
-                    LLViewerObject* attachment_root = (LLViewerObject*)object->getParent();
-                    LLXform* parent_xform = attachment_root ? attachment_root->mDrawable->getXform()->getParent() : NULL;
-                    if (parent_xform)
-                    {
-                        LLVector3 root_pos = (attachment_root->getPosition() * parent_xform->getWorldRotation()) + parent_xform->getWorldPosition();
-                        LLQuaternion root_rot = (attachment_root->getRotation() * parent_xform->getWorldRotation());
-                        selectNode->mSavedPositionGlobal = gAgent.getPosGlobalFromAgent((object->getPosition() * root_rot) + root_pos);
-                    }
-                    else
-                    {
-                        selectNode->mSavedPositionGlobal = object->getPositionGlobal();
-                    }
-                }
-                selectNode->mSavedRotation = object->getRenderRotation();
-            }
-            else
-            {
-                selectNode->mSavedPositionGlobal = object->getPositionGlobal();
-                selectNode->mSavedRotation = object->getRotationRegion();
-            }
-
-            selectNode->mSavedScale = object->getScale();
-            selectNode->saveTextureScaleRatios(mManager->mTextureChannel);
             return true;
         }
     } func(action_type, this);
     getSelection()->applyToNodes(&func);
 
     mSavedSelectionBBox = getBBoxOfSelection();
->>>>>>> 6377610f
 }
 
 struct LLSelectMgrApplyFlags : public LLSelectedObjectFunctor
@@ -6879,14 +6702,8 @@
         }
     }
 
-<<<<<<< HEAD
-    delete mPermissions;
-	mPermissions = NULL;
-=======
-
     delete mPermissions;
     mPermissions = NULL;
->>>>>>> 6377610f
 }
 
 void LLSelectNode::selectAllTEs(bool b)
@@ -6913,43 +6730,6 @@
     mLastTESelected = te_index;
 }
 
-bool LLSelectNode::isTESelected(S32 te_index) const
-{
-    if (te_index < 0 || te_index >= mObject->getNumTEs())
-    {
-        return false;
-    }
-    return (mTESelectMask & (0x1 << te_index)) != 0;
-}
-
-S32 LLSelectNode::getLastSelectedTE() const
-{
-    if (!isTESelected(mLastTESelected))
-    {
-        return -1;
-    }
-    return mLastTESelected;
-}
-
-LLViewerObject* LLSelectNode::getObject()
-{
-    if (!mObject)
-    {
-        return NULL;
-    }
-    else if (mObject->isDead())
-    {
-        mObject = NULL;
-    }
-    return mObject;
-}
-
-void LLSelectNode::setObject(LLViewerObject* object)
-{
-    mObject = object;
-}
-
-<<<<<<< HEAD
 void LLSelectNode::selectGLTFNode(S32 node_index, S32 primitive_index, bool selected)
 {
     if (node_index < 0)
@@ -6963,13 +6743,40 @@
 
 bool LLSelectNode::isTESelected(S32 te_index) const
 {
-	if (te_index < 0 || te_index >= mObject->getNumTEs())
-	{
-		return false;
-	}
-	return (mTESelectMask & (0x1 << te_index)) != 0;
-}
-=======
+    if (te_index < 0 || te_index >= mObject->getNumTEs())
+    {
+        return false;
+    }
+    return (mTESelectMask & (0x1 << te_index)) != 0;
+}
+
+S32 LLSelectNode::getLastSelectedTE() const
+{
+    if (!isTESelected(mLastTESelected))
+    {
+        return -1;
+    }
+    return mLastTESelected;
+}
+
+LLViewerObject* LLSelectNode::getObject()
+{
+    if (!mObject)
+    {
+        return NULL;
+    }
+    else if (mObject->isDead())
+    {
+        mObject = NULL;
+    }
+    return mObject;
+}
+
+void LLSelectNode::setObject(LLViewerObject* object)
+{
+    mObject = object;
+}
+
 void LLSelectNode::saveColors()
 {
     if (mObject.notNull())
@@ -7201,7 +7008,6 @@
     {
         return;
     }
->>>>>>> 6377610f
 
     bool is_hud_object = objectp->isHUDAttachment();
 
