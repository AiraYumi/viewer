--- conflicted
+++ resolved
@@ -65,15 +65,9 @@
                                 const LLVector3 &up_direction,
                                 const LLVector3 &point_of_interest);
 
-<<<<<<< HEAD
     static void updateFrustumPlanes(LLCamera& camera, bool ortho = false, bool zflip = false, bool no_hacks = false);
     void updateCameraAngle(const LLSD& value);
     void setPerspective(bool for_selection, S32 x, S32 y_from_bot, S32 width, S32 height, bool limit_select_distance, F32 z_near = 0, F32 z_far = 0);
-=======
-    static void updateFrustumPlanes(LLCamera& camera, BOOL ortho = FALSE, BOOL zflip = FALSE, BOOL no_hacks = FALSE);
-    void updateCameraAngle(const LLSD& value);
-    void setPerspective(BOOL for_selection, S32 x, S32 y_from_bot, S32 width, S32 height, BOOL limit_select_distance, F32 z_near = 0, F32 z_far = 0);
->>>>>>> f32a6d40
 
     const LLMatrix4 &getProjection() const;
     const LLMatrix4 &getModelview() const;
