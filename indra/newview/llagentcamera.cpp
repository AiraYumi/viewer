--- conflicted
+++ resolved
@@ -1,4412 +1,2957 @@
-/**
- * @file llagentcamera.cpp
- * @brief LLAgent class implementation
- *
- * $LicenseInfo:firstyear=2001&license=viewerlgpl$
- * Second Life Viewer Source Code
- * Copyright (C) 2010, Linden Research, Inc.
- *
- * This library is free software; you can redistribute it and/or
- * modify it under the terms of the GNU Lesser General Public
- * License as published by the Free Software Foundation;
- * version 2.1 of the License only.
- *
- * This library is distributed in the hope that it will be useful,
- * but WITHOUT ANY WARRANTY; without even the implied warranty of
- * MERCHANTABILITY or FITNESS FOR A PARTICULAR PURPOSE.  See the GNU
- * Lesser General Public License for more details.
- *
- * You should have received a copy of the GNU Lesser General Public
- * License along with this library; if not, write to the Free Software
- * Foundation, Inc., 51 Franklin Street, Fifth Floor, Boston, MA  02110-1301  USA
- *
- * Linden Research, Inc., 945 Battery Street, San Francisco, CA  94111  USA
- * $/LicenseInfo$
- */
-
-#include "llviewerprecompiledheaders.h"
-#include "llagentcamera.h"
-
-#include "pipeline.h"
-
-#include "llagent.h"
-#include "llanimationstates.h"
-#include "llfloatercamera.h"
-#include "llfloaterreg.h"
-#include "llhudmanager.h"
-#include "lljoystickbutton.h"
-#include "llmorphview.h"
-#include "llmoveview.h"
-#include "llselectmgr.h"
-#include "llsmoothstep.h"
-#include "lltoolmgr.h"
-#include "llviewercamera.h"
-#include "llviewercontrol.h"
-#include "llviewerjoystick.h"
-#include "llviewermenu.h"
-#include "llviewerobjectlist.h"
-#include "llviewerregion.h"
-#include "llviewerwindow.h"
-#include "llvoavatarself.h"
-#include "llwindow.h"
-#include "llworld.h"
-
-using namespace LLAvatarAppearanceDefines;
-
-extern LLMenuBarGL* gMenuBarView;
-
-// Mousewheel camera zoom
-const F32 MIN_ZOOM_FRACTION = 0.25f;
-const F32 INITIAL_ZOOM_FRACTION = 1.f;
-const F32 MAX_ZOOM_FRACTION = 8.f;
-
-const F32 CAMERA_ZOOM_HALF_LIFE = 0.07f;    // seconds
-const F32 FOV_ZOOM_HALF_LIFE = 0.07f;   // seconds
-
-const F32 CAMERA_FOCUS_HALF_LIFE = 0.f;//0.02f;
-const F32 CAMERA_LAG_HALF_LIFE = 0.25f;
-const F32 MIN_CAMERA_LAG = 0.5f;
-const F32 MAX_CAMERA_LAG = 5.f;
-
-const F32 CAMERA_COLLIDE_EPSILON = 0.1f;
-const F32 MIN_CAMERA_DISTANCE = 0.1f;
-
-const F32 AVATAR_ZOOM_MIN_X_FACTOR = 0.55f;
-const F32 AVATAR_ZOOM_MIN_Y_FACTOR = 0.7f;
-const F32 AVATAR_ZOOM_MIN_Z_FACTOR = 1.15f;
-
-const F32 MAX_CAMERA_DISTANCE_FROM_AGENT = 50.f;
-const F32 MAX_CAMERA_DISTANCE_FROM_OBJECT = 496.f;
-const F32 CAMERA_FUDGE_FROM_OBJECT = 16.f;
-
-const F32 MAX_CAMERA_SMOOTH_DISTANCE = 50.0f;
-
-const F32 HEAD_BUFFER_SIZE = 0.3f;
-
-const F32 CUSTOMIZE_AVATAR_CAMERA_ANIM_SLOP = 0.1f;
-
-const F32 LAND_MIN_ZOOM = 0.15f;
-
-const F32 AVATAR_MIN_ZOOM = 0.5f;
-const F32 OBJECT_MIN_ZOOM = 0.02f;
-
-const F32 APPEARANCE_MIN_ZOOM = 0.39f;
-const F32 APPEARANCE_MAX_ZOOM = 8.f;
-
-const F32 CUSTOMIZE_AVATAR_CAMERA_DEFAULT_DIST = 3.5f;
-
-const F32 GROUND_TO_AIR_CAMERA_TRANSITION_TIME = 0.5f;
-const F32 GROUND_TO_AIR_CAMERA_TRANSITION_START_TIME = 0.5f;
-
-const F32 OBJECT_EXTENTS_PADDING = 0.5f;
-
-static bool isDisableCameraConstraints()
-{
-    static LLCachedControl<bool> sDisableCameraConstraints(gSavedSettings, "DisableCameraConstraints", false);
-    return sDisableCameraConstraints;
-}
-
-// The agent instance.
-LLAgentCamera gAgentCamera;
-
-//-----------------------------------------------------------------------------
-// LLAgentCamera()
-//-----------------------------------------------------------------------------
-LLAgentCamera::LLAgentCamera() :
-<<<<<<< HEAD
-	mInitialized(false),
-
-	mDrawDistance( DEFAULT_FAR_PLANE ),
-
-	mLookAt(NULL),
-	mPointAt(NULL),
-
-	mHUDTargetZoom(1.f),
-	mHUDCurZoom(1.f),
-
-	mForceMouselook(false),
-
-	mCameraMode( CAMERA_MODE_THIRD_PERSON ),
-	mLastCameraMode( CAMERA_MODE_THIRD_PERSON ),
-
-	mCameraPreset(CAMERA_PRESET_REAR_VIEW),
-
-	mCameraAnimating( false ),
-	mAnimationCameraStartGlobal(),
-	mAnimationFocusStartGlobal(),
-	mAnimationTimer(),
-	mAnimationDuration(0.33f),
-	
-	mCameraFOVZoomFactor(0.f),
-	mCameraCurrentFOVZoomFactor(0.f),
-	mCameraFocusOffset(),
-
-	mCameraCollidePlane(),
-
-	mCurrentCameraDistance(2.f),		// meters, set in init()
-	mTargetCameraDistance(2.f),
-	mCameraZoomFraction(1.f),			// deprecated
-	mThirdPersonHeadOffset(0.f, 0.f, 1.f),
-	mSitCameraEnabled(false),
-	mCameraSmoothingLastPositionGlobal(),
-	mCameraSmoothingLastPositionAgent(),
-	mCameraSmoothingStop(false),
-
-	mCameraUpVector(LLVector3::z_axis), // default is straight up
-
-	mFocusOnAvatar(true),
-	mAllowChangeToFollow(false),
-	mFocusGlobal(),
-	mFocusTargetGlobal(),
-	mFocusObject(NULL),
-	mFocusObjectDist(0.f),
-	mFocusObjectOffset(),
-	mTrackFocusObject(true),
-
-	mAtKey(0), // Either 1, 0, or -1... indicates that movement-key is pressed
-	mWalkKey(0), // like AtKey, but causes less forward thrust
-	mLeftKey(0),
-	mUpKey(0),
-	mYawKey(0.f),
-	mPitchKey(0.f),
-
-	mOrbitLeftKey(0.f),
-	mOrbitRightKey(0.f),
-	mOrbitUpKey(0.f),
-	mOrbitDownKey(0.f),
-	mOrbitInKey(0.f),
-	mOrbitOutKey(0.f),
-
-	mPanUpKey(0.f),
-	mPanDownKey(0.f),
-	mPanLeftKey(0.f),
-	mPanRightKey(0.f),
-	mPanInKey(0.f),
-	mPanOutKey(0.f)
-{
-	mFollowCam.setMaxCameraDistantFromSubject( MAX_CAMERA_DISTANCE_FROM_AGENT );
-
-	clearGeneralKeys();
-	clearOrbitKeys();
-	clearPanKeys();
-
-	resetPanDiff();
-	resetOrbitDiff();
-=======
-    mInitialized(false),
-
-    mDrawDistance( DEFAULT_FAR_PLANE ),
-
-    mLookAt(NULL),
-    mPointAt(NULL),
-
-    mHUDTargetZoom(1.f),
-    mHUDCurZoom(1.f),
-
-    mForceMouselook(FALSE),
-
-    mCameraMode( CAMERA_MODE_THIRD_PERSON ),
-    mLastCameraMode( CAMERA_MODE_THIRD_PERSON ),
-
-    mCameraPreset(CAMERA_PRESET_REAR_VIEW),
-
-    mCameraAnimating( FALSE ),
-    mAnimationCameraStartGlobal(),
-    mAnimationFocusStartGlobal(),
-    mAnimationTimer(),
-    mAnimationDuration(0.33f),
-
-    mCameraFOVZoomFactor(0.f),
-    mCameraCurrentFOVZoomFactor(0.f),
-    mCameraFocusOffset(),
-
-    mCameraCollidePlane(),
-
-    mCurrentCameraDistance(2.f),        // meters, set in init()
-    mTargetCameraDistance(2.f),
-    mCameraZoomFraction(1.f),           // deprecated
-    mThirdPersonHeadOffset(0.f, 0.f, 1.f),
-    mSitCameraEnabled(FALSE),
-    mCameraSmoothingLastPositionGlobal(),
-    mCameraSmoothingLastPositionAgent(),
-    mCameraSmoothingStop(false),
-
-    mCameraUpVector(LLVector3::z_axis), // default is straight up
-
-    mFocusOnAvatar(TRUE),
-    mAllowChangeToFollow(FALSE),
-    mFocusGlobal(),
-    mFocusTargetGlobal(),
-    mFocusObject(NULL),
-    mFocusObjectDist(0.f),
-    mFocusObjectOffset(),
-    mTrackFocusObject(TRUE),
-
-    mAtKey(0), // Either 1, 0, or -1... indicates that movement-key is pressed
-    mWalkKey(0), // like AtKey, but causes less forward thrust
-    mLeftKey(0),
-    mUpKey(0),
-    mYawKey(0.f),
-    mPitchKey(0.f),
-
-    mOrbitLeftKey(0.f),
-    mOrbitRightKey(0.f),
-    mOrbitUpKey(0.f),
-    mOrbitDownKey(0.f),
-    mOrbitInKey(0.f),
-    mOrbitOutKey(0.f),
-
-    mPanUpKey(0.f),
-    mPanDownKey(0.f),
-    mPanLeftKey(0.f),
-    mPanRightKey(0.f),
-    mPanInKey(0.f),
-    mPanOutKey(0.f)
-{
-    mFollowCam.setMaxCameraDistantFromSubject( MAX_CAMERA_DISTANCE_FROM_AGENT );
-
-    clearGeneralKeys();
-    clearOrbitKeys();
-    clearPanKeys();
-
-    resetPanDiff();
-    resetOrbitDiff();
->>>>>>> e1623bb2
-}
-
-// Requires gSavedSettings to be initialized.
-//-----------------------------------------------------------------------------
-// init()
-//-----------------------------------------------------------------------------
-void LLAgentCamera::init()
-{
-    // *Note: this is where LLViewerCamera::getInstance() used to be constructed.
-
-    mDrawDistance = gSavedSettings.getF32("RenderFarClip");
-
-    LLViewerCamera::getInstance()->setView(DEFAULT_FIELD_OF_VIEW);
-    // Leave at 0.1 meters until we have real near clip management
-    LLViewerCamera::getInstance()->setNear(0.1f);
-    LLViewerCamera::getInstance()->setFar(mDrawDistance);           // if you want to change camera settings, do so in camera.h
-    LLViewerCamera::getInstance()->setAspect( gViewerWindow->getWorldViewAspectRatio() );       // default, overridden in LLViewerWindow::reshape
-    LLViewerCamera::getInstance()->setViewHeightInPixels(768);          // default, overridden in LLViewerWindow::reshape
-
-    mCameraFocusOffsetTarget = LLVector4(gSavedSettings.getVector3("CameraOffsetBuild"));
-
-    mCameraPreset = (ECameraPreset) gSavedSettings.getU32("CameraPresetType");
-
-    mCameraCollidePlane.clearVec();
-    mCurrentCameraDistance = getCameraOffsetInitial().magVec() * gSavedSettings.getF32("CameraOffsetScale");
-    mTargetCameraDistance = mCurrentCameraDistance;
-    mCameraZoomFraction = 1.f;
-    mTrackFocusObject = gSavedSettings.getBOOL("TrackFocusObject");
-
-    mInitialized = true;
-}
-
-//-----------------------------------------------------------------------------
-// cleanup()
-//-----------------------------------------------------------------------------
-void LLAgentCamera::cleanup()
-{
-    setSitCamera(LLUUID::null);
-
-    if(mLookAt)
-    {
-        mLookAt->markDead() ;
-        mLookAt = NULL;
-    }
-    if(mPointAt)
-    {
-        mPointAt->markDead() ;
-        mPointAt = NULL;
-    }
-    setFocusObject(NULL);
-}
-
-void LLAgentCamera::setAvatarObject(LLVOAvatarSelf* avatar)
-{
-    if (!mLookAt)
-    {
-        mLookAt = (LLHUDEffectLookAt *)LLHUDManager::getInstance()->createViewerEffect(LLHUDObject::LL_HUD_EFFECT_LOOKAT);
-    }
-    if (!mPointAt)
-    {
-        mPointAt = (LLHUDEffectPointAt *)LLHUDManager::getInstance()->createViewerEffect(LLHUDObject::LL_HUD_EFFECT_POINTAT);
-    }
-
-    if (!mLookAt.isNull())
-    {
-        mLookAt->setSourceObject(avatar);
-    }
-    if (!mPointAt.isNull())
-    {
-        mPointAt->setSourceObject(avatar);
-    }
-}
-
-//-----------------------------------------------------------------------------
-// LLAgent()
-//-----------------------------------------------------------------------------
-LLAgentCamera::~LLAgentCamera()
-{
-    cleanup();
-
-    // *Note: this is where LLViewerCamera::getInstance() used to be deleted.
-}
-
-// Change camera back to third person, stop the autopilot,
-// deselect stuff, etc.
-//-----------------------------------------------------------------------------
-// resetView()
-//-----------------------------------------------------------------------------
-void LLAgentCamera::resetView(bool reset_camera, bool change_camera)
-{
-<<<<<<< HEAD
-	if (gDisconnected)
-	{
-		return;
-	}
-
-	if (gAgent.getAutoPilot())
-	{
-		gAgent.stopAutoPilot(true);
-	}
-
-	LLSelectMgr::getInstance()->unhighlightAll();
-
-	// By popular request, keep land selection while walking around. JC
-	// LLViewerParcelMgr::getInstance()->deselectLand();
-
-	// force deselect when walking and attachment is selected
-	// this is so people don't wig out when their avatar moves without animating
-	if (LLSelectMgr::getInstance()->getSelection()->isAttachment())
-	{
-		LLSelectMgr::getInstance()->deselectAll();
-	}
-
-	if (gMenuHolder != NULL)
-	{
-		// Hide all popup menus
-		gMenuHolder->hideMenus();
-	}
-
-	if (change_camera && !gSavedSettings.getBOOL("FreezeTime"))
-	{
-		changeCameraToDefault();
-		
-		if (LLViewerJoystick::getInstance()->getOverrideCamera())
-		{
-			handle_toggle_flycam();
-		}
-
-		// reset avatar mode from eventual residual motion
-		if (LLToolMgr::getInstance()->inBuildMode())
-		{
-			LLViewerJoystick::getInstance()->moveAvatar(true);
-		}
-
-		//Camera Tool is needed for Free Camera Control Mode
-		if (!LLFloaterCamera::inFreeCameraMode())
-		{
-			LLFloaterReg::hideInstance("build");
-
-			// Switch back to basic toolset
-			LLToolMgr::getInstance()->setCurrentToolset(gBasicToolset);
-		}
-		
-		gViewerWindow->showCursor();
-	}
-
-
-	if (reset_camera && !gSavedSettings.getBOOL("FreezeTime"))
-	{
-		if (!gViewerWindow->getLeftMouseDown() && cameraThirdPerson())
-		{
-			// leaving mouse-steer mode
-			LLVector3 agent_at_axis = gAgent.getAtAxis();
-			agent_at_axis -= projected_vec(agent_at_axis, gAgent.getReferenceUpVector());
-			agent_at_axis.normalize();
-			gAgent.resetAxes(lerp(gAgent.getAtAxis(), agent_at_axis, LLSmoothInterpolation::getInterpolant(0.3f)));
-		}
-
-		setFocusOnAvatar(true, ANIMATE);
-
-		mCameraFOVZoomFactor = 0.f;
-	}
-	resetPanDiff();
-	resetOrbitDiff();
-	mHUDTargetZoom = 1.f;
-=======
-    if (gDisconnected)
-    {
-        return;
-    }
-
-    if (gAgent.getAutoPilot())
-    {
-        gAgent.stopAutoPilot(TRUE);
-    }
-
-    LLSelectMgr::getInstance()->unhighlightAll();
-
-    // By popular request, keep land selection while walking around. JC
-    // LLViewerParcelMgr::getInstance()->deselectLand();
-
-    // force deselect when walking and attachment is selected
-    // this is so people don't wig out when their avatar moves without animating
-    if (LLSelectMgr::getInstance()->getSelection()->isAttachment())
-    {
-        LLSelectMgr::getInstance()->deselectAll();
-    }
-
-    if (gMenuHolder != NULL)
-    {
-        // Hide all popup menus
-        gMenuHolder->hideMenus();
-    }
-
-    if (change_camera && !gSavedSettings.getBOOL("FreezeTime"))
-    {
-        changeCameraToDefault();
-
-        if (LLViewerJoystick::getInstance()->getOverrideCamera())
-        {
-            handle_toggle_flycam();
-        }
-
-        // reset avatar mode from eventual residual motion
-        if (LLToolMgr::getInstance()->inBuildMode())
-        {
-            LLViewerJoystick::getInstance()->moveAvatar(true);
-        }
-
-        //Camera Tool is needed for Free Camera Control Mode
-        if (!LLFloaterCamera::inFreeCameraMode())
-        {
-            LLFloaterReg::hideInstance("build");
-
-            // Switch back to basic toolset
-            LLToolMgr::getInstance()->setCurrentToolset(gBasicToolset);
-        }
-
-        gViewerWindow->showCursor();
-    }
-
-
-    if (reset_camera && !gSavedSettings.getBOOL("FreezeTime"))
-    {
-        if (!gViewerWindow->getLeftMouseDown() && cameraThirdPerson())
-        {
-            // leaving mouse-steer mode
-            LLVector3 agent_at_axis = gAgent.getAtAxis();
-            agent_at_axis -= projected_vec(agent_at_axis, gAgent.getReferenceUpVector());
-            agent_at_axis.normalize();
-            gAgent.resetAxes(lerp(gAgent.getAtAxis(), agent_at_axis, LLSmoothInterpolation::getInterpolant(0.3f)));
-        }
-
-        setFocusOnAvatar(TRUE, ANIMATE);
-
-        mCameraFOVZoomFactor = 0.f;
-    }
-    resetPanDiff();
-    resetOrbitDiff();
-    mHUDTargetZoom = 1.f;
->>>>>>> e1623bb2
-
-    if (LLSelectMgr::getInstance()->mAllowSelectAvatar)
-    {
-        // resetting camera also resets position overrides in debug mode 'AllowSelectAvatar'
-        LLObjectSelectionHandle selected_handle = LLSelectMgr::getInstance()->getSelection();
-        if (selected_handle->getObjectCount() == 1
-            && selected_handle->getFirstObject() != NULL
-            && selected_handle->getFirstObject()->isAvatar())
-        {
-            LLSelectMgr::getInstance()->resetObjectOverrides(selected_handle);
-        }
-    }
-}
-
-// Allow camera to be moved somewhere other than behind avatar.
-//-----------------------------------------------------------------------------
-// unlockView()
-//-----------------------------------------------------------------------------
-void LLAgentCamera::unlockView()
-{
-<<<<<<< HEAD
-	if (getFocusOnAvatar())
-	{
-		if (isAgentAvatarValid())
-		{
-			setFocusGlobal(LLVector3d::zero, gAgentAvatarp->mID);
-		}
-		setFocusOnAvatar(false, false);	// no animation
-	}
-=======
-    if (getFocusOnAvatar())
-    {
-        if (isAgentAvatarValid())
-        {
-            setFocusGlobal(LLVector3d::zero, gAgentAvatarp->mID);
-        }
-        setFocusOnAvatar(FALSE, FALSE); // no animation
-    }
->>>>>>> e1623bb2
-}
-
-//-----------------------------------------------------------------------------
-// slamLookAt()
-//-----------------------------------------------------------------------------
-void LLAgentCamera::slamLookAt(const LLVector3 &look_at)
-{
-    LLVector3 look_at_norm = look_at;
-    look_at_norm.mV[VZ] = 0.f;
-    look_at_norm.normalize();
-    gAgent.resetAxes(look_at_norm);
-}
-
-//-----------------------------------------------------------------------------
-// calcFocusOffset()
-//-----------------------------------------------------------------------------
-LLVector3 LLAgentCamera::calcFocusOffset(LLViewerObject *object, LLVector3 original_focus_point, S32 x, S32 y)
-{
-    LLMatrix4 obj_matrix = object->getRenderMatrix();
-    LLQuaternion obj_rot = object->getRenderRotation();
-    LLVector3 obj_pos = object->getRenderPosition();
-
-    // if is avatar - don't do any funk heuristics to position the focal point
-    // see DEV-30589
-    if ((object->isAvatar() && !object->isRoot()) || (object->isAnimatedObject() && object->getControlAvatar()))
-    {
-        return original_focus_point - obj_pos;
-    }
-    if (object->isAvatar())
-    {
-        LLVOAvatar* av = object->asAvatar();
-        return original_focus_point - av->getCharacterPosition();
-    }
-
-    LLQuaternion inv_obj_rot = ~obj_rot; // get inverse of rotation
-    LLVector3 object_extents = object->getScale();
-
-    // make sure they object extents are non-zero
-    object_extents.clamp(0.001f, F32_MAX);
-
-    // obj_to_cam_ray is unit vector pointing from object center to camera, in the coordinate frame of the object
-    LLVector3 obj_to_cam_ray = obj_pos - LLViewerCamera::getInstance()->getOrigin();
-    obj_to_cam_ray.rotVec(inv_obj_rot);
-    obj_to_cam_ray.normalize();
-
-    // obj_to_cam_ray_proportions are the (positive) ratios of
-    // the obj_to_cam_ray x,y,z components with the x,y,z object dimensions.
-    LLVector3 obj_to_cam_ray_proportions;
-    obj_to_cam_ray_proportions.mV[VX] = llabs(obj_to_cam_ray.mV[VX] / object_extents.mV[VX]);
-    obj_to_cam_ray_proportions.mV[VY] = llabs(obj_to_cam_ray.mV[VY] / object_extents.mV[VY]);
-    obj_to_cam_ray_proportions.mV[VZ] = llabs(obj_to_cam_ray.mV[VZ] / object_extents.mV[VZ]);
-
-    // find the largest ratio stored in obj_to_cam_ray_proportions
-    // this corresponds to the object's local axial plane (XY, YZ, XZ) that is *most* facing the camera
-    LLVector3 longest_object_axis;
-    // is x-axis longest?
-    if (obj_to_cam_ray_proportions.mV[VX] > obj_to_cam_ray_proportions.mV[VY]
-        && obj_to_cam_ray_proportions.mV[VX] > obj_to_cam_ray_proportions.mV[VZ])
-    {
-        // then grab it
-        longest_object_axis.setVec(obj_matrix.getFwdRow4());
-    }
-    // is y-axis longest?
-    else if (obj_to_cam_ray_proportions.mV[VY] > obj_to_cam_ray_proportions.mV[VZ])
-    {
-        // then grab it
-        longest_object_axis.setVec(obj_matrix.getLeftRow4());
-    }
-    // otherwise, use z axis
-    else
-    {
-        longest_object_axis.setVec(obj_matrix.getUpRow4());
-    }
-
-    // Use this axis as the normal to project mouse click on to plane with that normal, at the object center.
-    // This generates a point behind the mouse cursor that is approximately in the middle of the object in
-    // terms of depth.
-    // We do this to allow the camera rotation tool to "tumble" the object by rotating the camera.
-    // If the focus point were the object surface under the mouse, camera rotation would introduce an undesirable
-    // eccentricity to the object orientation
-    LLVector3 focus_plane_normal(longest_object_axis);
-    focus_plane_normal.normalize();
-
-    LLVector3d focus_pt_global;
-    gViewerWindow->mousePointOnPlaneGlobal(focus_pt_global, x, y, gAgent.getPosGlobalFromAgent(obj_pos), focus_plane_normal);
-    LLVector3 focus_pt = gAgent.getPosAgentFromGlobal(focus_pt_global);
-
-    // find vector from camera to focus point in object space
-    LLVector3 camera_to_focus_vec = focus_pt - LLViewerCamera::getInstance()->getOrigin();
-    camera_to_focus_vec.rotVec(inv_obj_rot);
-
-    // find vector from object origin to focus point in object coordinates
-    LLVector3 focus_offset_from_object_center = focus_pt - obj_pos;
-    // convert to object-local space
-    focus_offset_from_object_center.rotVec(inv_obj_rot);
-
-    // We need to project the focus point back into the bounding box of the focused object.
-    // Do this by calculating the XYZ scale factors needed to get focus offset back in bounds along the camera_focus axis
-    LLVector3 clip_fraction;
-
-    // for each axis...
-    for (U32 axis = VX; axis <= VZ; axis++)
-    {
-        //...calculate distance that focus offset sits outside of bounding box along that axis...
-        //NOTE: dist_out_of_bounds keeps the sign of focus_offset_from_object_center
-        F32 dist_out_of_bounds;
-        if (focus_offset_from_object_center.mV[axis] > 0.f)
-        {
-            dist_out_of_bounds = llmax(0.f, focus_offset_from_object_center.mV[axis] - (object_extents.mV[axis] * 0.5f));
-        }
-        else
-        {
-            dist_out_of_bounds = llmin(0.f, focus_offset_from_object_center.mV[axis] + (object_extents.mV[axis] * 0.5f));
-        }
-
-        //...then calculate the scale factor needed to push camera_to_focus_vec back in bounds along current axis
-        if (llabs(camera_to_focus_vec.mV[axis]) < 0.0001f)
-        {
-            // don't divide by very small number
-            clip_fraction.mV[axis] = 0.f;
-        }
-        else
-        {
-            clip_fraction.mV[axis] = dist_out_of_bounds / camera_to_focus_vec.mV[axis];
-        }
-    }
-
-    LLVector3 abs_clip_fraction = clip_fraction;
-    abs_clip_fraction.abs();
-
-    // find axis of focus offset that is *most* outside the bounding box and use that to
-    // rescale focus offset to inside object extents
-    if (abs_clip_fraction.mV[VX] > abs_clip_fraction.mV[VY]
-        && abs_clip_fraction.mV[VX] > abs_clip_fraction.mV[VZ])
-    {
-        focus_offset_from_object_center -= clip_fraction.mV[VX] * camera_to_focus_vec;
-    }
-    else if (abs_clip_fraction.mV[VY] > abs_clip_fraction.mV[VZ])
-    {
-        focus_offset_from_object_center -= clip_fraction.mV[VY] * camera_to_focus_vec;
-    }
-    else
-    {
-        focus_offset_from_object_center -= clip_fraction.mV[VZ] * camera_to_focus_vec;
-    }
-
-    // convert back to world space
-    focus_offset_from_object_center.rotVec(obj_rot);
-
-    // now, based on distance of camera from object relative to object size
-    // push the focus point towards the near surface of the object when (relatively) close to the objcet
-    // or keep the focus point in the object middle when (relatively) far
-    // NOTE: leave focus point in middle of avatars, since the behavior you want when alt-zooming on avatars
-    // is almost always "tumble about middle" and not "spin around surface point"
-    {
-        LLVector3 obj_rel = original_focus_point - object->getRenderPosition();
-
-        //now that we have the object relative position, we should bias toward the center of the object
-        //based on the distance of the camera to the focus point vs. the distance of the camera to the focus
-
-        F32 relDist = llabs(obj_rel * LLViewerCamera::getInstance()->getAtAxis());
-        F32 viewDist = dist_vec(obj_pos + obj_rel, LLViewerCamera::getInstance()->getOrigin());
-
-
-        LLBBox obj_bbox = object->getBoundingBoxAgent();
-        F32 bias = 0.f;
-
-        // virtual_camera_pos is the camera position we are simulating by backing the camera off
-        // and adjusting the FOV
-        LLVector3 virtual_camera_pos = gAgent.getPosAgentFromGlobal(mFocusTargetGlobal + (getCameraPositionGlobal() - mFocusTargetGlobal) / (1.f + mCameraFOVZoomFactor));
-
-        // if the camera is inside the object (large, hollow objects, for example)
-        // leave focus point all the way to destination depth, away from object center
-        if(!obj_bbox.containsPointAgent(virtual_camera_pos))
-        {
-            // perform magic number biasing of focus point towards surface vs. planar center
-            bias = clamp_rescale(relDist/viewDist, 0.1f, 0.7f, 0.0f, 1.0f);
-            obj_rel = lerp(focus_offset_from_object_center, obj_rel, bias);
-        }
-
-        focus_offset_from_object_center = obj_rel;
-    }
-
-    return focus_offset_from_object_center;
-}
-
-//-----------------------------------------------------------------------------
-// calcCameraMinDistance()
-//-----------------------------------------------------------------------------
-bool LLAgentCamera::calcCameraMinDistance(F32 &obj_min_distance)
-{
-<<<<<<< HEAD
-	bool soft_limit = false; // is the bounding box to be treated literally (volumes) or as an approximation (avatars)
-
-	if (!mFocusObject || mFocusObject->isDead() ||
-		mFocusObject->isMesh() ||
-		isDisableCameraConstraints())
-	{
-		obj_min_distance = 0.f;
-		return true;
-	}
-=======
-    BOOL soft_limit = FALSE; // is the bounding box to be treated literally (volumes) or as an approximation (avatars)
-
-    if (!mFocusObject || mFocusObject->isDead() ||
-        mFocusObject->isMesh() ||
-        isDisableCameraConstraints())
-    {
-        obj_min_distance = 0.f;
-        return TRUE;
-    }
->>>>>>> e1623bb2
-
-    if (mFocusObject->mDrawable.isNull())
-    {
-#ifdef LL_RELEASE_FOR_DOWNLOAD
-        LL_WARNS() << "Focus object with no drawable!" << LL_ENDL;
-#else
-        mFocusObject->dump();
-        LL_ERRS() << "Focus object with no drawable!" << LL_ENDL;
-#endif
-<<<<<<< HEAD
-		obj_min_distance = 0.f;
-		return true;
-	}
-	
-	LLQuaternion inv_object_rot = ~mFocusObject->getRenderRotation();
-	LLVector3 target_offset_origin = mFocusObjectOffset;
-	LLVector3 camera_offset_target(getCameraPositionAgent() - gAgent.getPosAgentFromGlobal(mFocusTargetGlobal));
-
-	// convert offsets into object local space
-	camera_offset_target.rotVec(inv_object_rot);
-	target_offset_origin.rotVec(inv_object_rot);
-
-	// push around object extents based on target offset
-	LLVector3 object_extents = mFocusObject->getScale();
-	if (mFocusObject->isAvatar())
-	{
-		// fudge factors that lets you zoom in on avatars a bit more (which don't do FOV zoom)
-		object_extents.mV[VX] *= AVATAR_ZOOM_MIN_X_FACTOR;
-		object_extents.mV[VY] *= AVATAR_ZOOM_MIN_Y_FACTOR;
-		object_extents.mV[VZ] *= AVATAR_ZOOM_MIN_Z_FACTOR;
-		soft_limit = true;
-	}
-	LLVector3 abs_target_offset = target_offset_origin;
-	abs_target_offset.abs();
-
-	LLVector3 target_offset_dir = target_offset_origin;
-
-	bool target_outside_object_extents = false;
-
-	for (U32 i = VX; i <= VZ; i++)
-	{
-		if (abs_target_offset.mV[i] * 2.f > object_extents.mV[i] + OBJECT_EXTENTS_PADDING)
-		{
-			target_outside_object_extents = true;
-		}
-		if (camera_offset_target.mV[i] > 0.f)
-		{
-			object_extents.mV[i] -= target_offset_origin.mV[i] * 2.f;
-		}
-		else
-		{
-			object_extents.mV[i] += target_offset_origin.mV[i] * 2.f;
-		}
-	}
-
-	// don't shrink the object extents so far that the object inverts
-	object_extents.clamp(0.001f, F32_MAX);
-
-	// move into first octant
-	LLVector3 camera_offset_target_abs_norm = camera_offset_target;
-	camera_offset_target_abs_norm.abs();
-	// make sure offset is non-zero
-	camera_offset_target_abs_norm.clamp(0.001f, F32_MAX);
-	camera_offset_target_abs_norm.normalize();
-
-	// find camera position relative to normalized object extents
-	LLVector3 camera_offset_target_scaled = camera_offset_target_abs_norm;
-	camera_offset_target_scaled.mV[VX] /= object_extents.mV[VX];
-	camera_offset_target_scaled.mV[VY] /= object_extents.mV[VY];
-	camera_offset_target_scaled.mV[VZ] /= object_extents.mV[VZ];
-
-	if (camera_offset_target_scaled.mV[VX] > camera_offset_target_scaled.mV[VY] && 
-		camera_offset_target_scaled.mV[VX] > camera_offset_target_scaled.mV[VZ])
-	{
-		if (camera_offset_target_abs_norm.mV[VX] < 0.001f)
-		{
-			obj_min_distance = object_extents.mV[VX] * 0.5f;
-		}
-		else
-		{
-			obj_min_distance = object_extents.mV[VX] * 0.5f / camera_offset_target_abs_norm.mV[VX];
-		}
-	}
-	else if (camera_offset_target_scaled.mV[VY] > camera_offset_target_scaled.mV[VZ])
-	{
-		if (camera_offset_target_abs_norm.mV[VY] < 0.001f)
-		{
-			obj_min_distance = object_extents.mV[VY] * 0.5f;
-		}
-		else
-		{
-			obj_min_distance = object_extents.mV[VY] * 0.5f / camera_offset_target_abs_norm.mV[VY];
-		}
-	}
-	else
-	{
-		if (camera_offset_target_abs_norm.mV[VZ] < 0.001f)
-		{
-			obj_min_distance = object_extents.mV[VZ] * 0.5f;
-		}
-		else
-		{
-			obj_min_distance = object_extents.mV[VZ] * 0.5f / camera_offset_target_abs_norm.mV[VZ];
-		}
-	}
-
-	LLVector3 object_split_axis;
-	LLVector3 target_offset_scaled = target_offset_origin;
-	target_offset_scaled.abs();
-	target_offset_scaled.normalize();
-	target_offset_scaled.mV[VX] /= object_extents.mV[VX];
-	target_offset_scaled.mV[VY] /= object_extents.mV[VY];
-	target_offset_scaled.mV[VZ] /= object_extents.mV[VZ];
-
-	if (target_offset_scaled.mV[VX] > target_offset_scaled.mV[VY] && 
-		target_offset_scaled.mV[VX] > target_offset_scaled.mV[VZ])
-	{
-		object_split_axis = LLVector3::x_axis;
-	}
-	else if (target_offset_scaled.mV[VY] > target_offset_scaled.mV[VZ])
-	{
-		object_split_axis = LLVector3::y_axis;
-	}
-	else
-	{
-		object_split_axis = LLVector3::z_axis;
-	}
-
-	LLVector3 camera_offset_object(getCameraPositionAgent() - mFocusObject->getPositionAgent());
-
-
-	F32 camera_offset_clip = camera_offset_object * object_split_axis;
-	F32 target_offset_clip = target_offset_dir * object_split_axis;
-
-	// target has moved outside of object extents
-	// check to see if camera and target are on same side 
-	if (target_outside_object_extents)
-	{
-		if (camera_offset_clip > 0.f && target_offset_clip > 0.f)
-		{
-			return false;
-		}
-		else if (camera_offset_clip < 0.f && target_offset_clip < 0.f)
-		{
-			return false;
-		}
-	}
-
-	// clamp obj distance to diagonal of 10 by 10 cube
-	obj_min_distance = llmin(obj_min_distance, 10.f * F_SQRT3);
-
-	obj_min_distance += LLViewerCamera::getInstance()->getNear() + (soft_limit ? 0.1f : 0.2f);
-	
-	return true;
-=======
-        obj_min_distance = 0.f;
-        return TRUE;
-    }
-
-    LLQuaternion inv_object_rot = ~mFocusObject->getRenderRotation();
-    LLVector3 target_offset_origin = mFocusObjectOffset;
-    LLVector3 camera_offset_target(getCameraPositionAgent() - gAgent.getPosAgentFromGlobal(mFocusTargetGlobal));
-
-    // convert offsets into object local space
-    camera_offset_target.rotVec(inv_object_rot);
-    target_offset_origin.rotVec(inv_object_rot);
-
-    // push around object extents based on target offset
-    LLVector3 object_extents = mFocusObject->getScale();
-    if (mFocusObject->isAvatar())
-    {
-        // fudge factors that lets you zoom in on avatars a bit more (which don't do FOV zoom)
-        object_extents.mV[VX] *= AVATAR_ZOOM_MIN_X_FACTOR;
-        object_extents.mV[VY] *= AVATAR_ZOOM_MIN_Y_FACTOR;
-        object_extents.mV[VZ] *= AVATAR_ZOOM_MIN_Z_FACTOR;
-        soft_limit = TRUE;
-    }
-    LLVector3 abs_target_offset = target_offset_origin;
-    abs_target_offset.abs();
-
-    LLVector3 target_offset_dir = target_offset_origin;
-
-    BOOL target_outside_object_extents = FALSE;
-
-    for (U32 i = VX; i <= VZ; i++)
-    {
-        if (abs_target_offset.mV[i] * 2.f > object_extents.mV[i] + OBJECT_EXTENTS_PADDING)
-        {
-            target_outside_object_extents = TRUE;
-        }
-        if (camera_offset_target.mV[i] > 0.f)
-        {
-            object_extents.mV[i] -= target_offset_origin.mV[i] * 2.f;
-        }
-        else
-        {
-            object_extents.mV[i] += target_offset_origin.mV[i] * 2.f;
-        }
-    }
-
-    // don't shrink the object extents so far that the object inverts
-    object_extents.clamp(0.001f, F32_MAX);
-
-    // move into first octant
-    LLVector3 camera_offset_target_abs_norm = camera_offset_target;
-    camera_offset_target_abs_norm.abs();
-    // make sure offset is non-zero
-    camera_offset_target_abs_norm.clamp(0.001f, F32_MAX);
-    camera_offset_target_abs_norm.normalize();
-
-    // find camera position relative to normalized object extents
-    LLVector3 camera_offset_target_scaled = camera_offset_target_abs_norm;
-    camera_offset_target_scaled.mV[VX] /= object_extents.mV[VX];
-    camera_offset_target_scaled.mV[VY] /= object_extents.mV[VY];
-    camera_offset_target_scaled.mV[VZ] /= object_extents.mV[VZ];
-
-    if (camera_offset_target_scaled.mV[VX] > camera_offset_target_scaled.mV[VY] &&
-        camera_offset_target_scaled.mV[VX] > camera_offset_target_scaled.mV[VZ])
-    {
-        if (camera_offset_target_abs_norm.mV[VX] < 0.001f)
-        {
-            obj_min_distance = object_extents.mV[VX] * 0.5f;
-        }
-        else
-        {
-            obj_min_distance = object_extents.mV[VX] * 0.5f / camera_offset_target_abs_norm.mV[VX];
-        }
-    }
-    else if (camera_offset_target_scaled.mV[VY] > camera_offset_target_scaled.mV[VZ])
-    {
-        if (camera_offset_target_abs_norm.mV[VY] < 0.001f)
-        {
-            obj_min_distance = object_extents.mV[VY] * 0.5f;
-        }
-        else
-        {
-            obj_min_distance = object_extents.mV[VY] * 0.5f / camera_offset_target_abs_norm.mV[VY];
-        }
-    }
-    else
-    {
-        if (camera_offset_target_abs_norm.mV[VZ] < 0.001f)
-        {
-            obj_min_distance = object_extents.mV[VZ] * 0.5f;
-        }
-        else
-        {
-            obj_min_distance = object_extents.mV[VZ] * 0.5f / camera_offset_target_abs_norm.mV[VZ];
-        }
-    }
-
-    LLVector3 object_split_axis;
-    LLVector3 target_offset_scaled = target_offset_origin;
-    target_offset_scaled.abs();
-    target_offset_scaled.normalize();
-    target_offset_scaled.mV[VX] /= object_extents.mV[VX];
-    target_offset_scaled.mV[VY] /= object_extents.mV[VY];
-    target_offset_scaled.mV[VZ] /= object_extents.mV[VZ];
-
-    if (target_offset_scaled.mV[VX] > target_offset_scaled.mV[VY] &&
-        target_offset_scaled.mV[VX] > target_offset_scaled.mV[VZ])
-    {
-        object_split_axis = LLVector3::x_axis;
-    }
-    else if (target_offset_scaled.mV[VY] > target_offset_scaled.mV[VZ])
-    {
-        object_split_axis = LLVector3::y_axis;
-    }
-    else
-    {
-        object_split_axis = LLVector3::z_axis;
-    }
-
-    LLVector3 camera_offset_object(getCameraPositionAgent() - mFocusObject->getPositionAgent());
-
-
-    F32 camera_offset_clip = camera_offset_object * object_split_axis;
-    F32 target_offset_clip = target_offset_dir * object_split_axis;
-
-    // target has moved outside of object extents
-    // check to see if camera and target are on same side
-    if (target_outside_object_extents)
-    {
-        if (camera_offset_clip > 0.f && target_offset_clip > 0.f)
-        {
-            return FALSE;
-        }
-        else if (camera_offset_clip < 0.f && target_offset_clip < 0.f)
-        {
-            return FALSE;
-        }
-    }
-
-    // clamp obj distance to diagonal of 10 by 10 cube
-    obj_min_distance = llmin(obj_min_distance, 10.f * F_SQRT3);
-
-    obj_min_distance += LLViewerCamera::getInstance()->getNear() + (soft_limit ? 0.1f : 0.2f);
-
-    return TRUE;
->>>>>>> e1623bb2
-}
-
-F32 LLAgentCamera::getCameraZoomFraction(bool get_third_person)
-{
-<<<<<<< HEAD
-	// 0.f -> camera zoomed all the way out
-	// 1.f -> camera zoomed all the way in
-	LLObjectSelectionHandle selection = LLSelectMgr::getInstance()->getSelection();
-	if (selection->getObjectCount() && selection->getSelectType() == SELECT_TYPE_HUD)
-	{
-		// already [0,1]
-		return mHUDTargetZoom;
-	}
-
-	if (get_third_person || (mFocusOnAvatar && cameraThirdPerson()))
-	{
-		return clamp_rescale(mCameraZoomFraction, MIN_ZOOM_FRACTION, MAX_ZOOM_FRACTION, 1.f, 0.f);
-	}
-
-	if (cameraCustomizeAvatar())
-	{
-		F32 distance = (F32)mCameraFocusOffsetTarget.magVec();
-		return clamp_rescale(distance, APPEARANCE_MIN_ZOOM, APPEARANCE_MAX_ZOOM, 1.f, 0.f );
-	}
-
-	F32 min_zoom;
-	F32 max_zoom = getCameraMaxZoomDistance();
-    if (isDisableCameraConstraints())
-    {
-        max_zoom = MAX_CAMERA_DISTANCE_FROM_OBJECT;
-    }
-
-	F32 distance = (F32)mCameraFocusOffsetTarget.magVec();
-	if (mFocusObject.notNull())
-	{
-		if (mFocusObject->isAvatar())
-		{
-			min_zoom = AVATAR_MIN_ZOOM;
-		}
-		else
-		{
-			min_zoom = OBJECT_MIN_ZOOM;
-		}
-	}
-	else
-	{
-		min_zoom = LAND_MIN_ZOOM;
-	}
-
-	return clamp_rescale(distance, min_zoom, max_zoom, 1.f, 0.f);
-=======
-    // 0.f -> camera zoomed all the way out
-    // 1.f -> camera zoomed all the way in
-    LLObjectSelectionHandle selection = LLSelectMgr::getInstance()->getSelection();
-    if (selection->getObjectCount() && selection->getSelectType() == SELECT_TYPE_HUD)
-    {
-        // already [0,1]
-        return mHUDTargetZoom;
-    }
-
-    if (isDisableCameraConstraints())
-    {
-        return mCameraZoomFraction;
-    }
-
-    if (get_third_person || (mFocusOnAvatar && cameraThirdPerson()))
-    {
-        return clamp_rescale(mCameraZoomFraction, MIN_ZOOM_FRACTION, MAX_ZOOM_FRACTION, 1.f, 0.f);
-    }
-
-    if (cameraCustomizeAvatar())
-    {
-        F32 distance = (F32)mCameraFocusOffsetTarget.magVec();
-        return clamp_rescale(distance, APPEARANCE_MIN_ZOOM, APPEARANCE_MAX_ZOOM, 1.f, 0.f );
-    }
-
-    F32 min_zoom;
-    F32 max_zoom = getCameraMaxZoomDistance();
-
-    F32 distance = (F32)mCameraFocusOffsetTarget.magVec();
-    if (mFocusObject.notNull())
-    {
-        if (mFocusObject->isAvatar())
-        {
-            min_zoom = AVATAR_MIN_ZOOM;
-        }
-        else
-        {
-            min_zoom = OBJECT_MIN_ZOOM;
-        }
-    }
-    else
-    {
-        min_zoom = LAND_MIN_ZOOM;
-    }
-
-    return clamp_rescale(distance, min_zoom, max_zoom, 1.f, 0.f);
->>>>>>> e1623bb2
-}
-
-void LLAgentCamera::setCameraZoomFraction(F32 fraction)
-{
-<<<<<<< HEAD
-	// 0.f -> camera zoomed all the way out
-	// 1.f -> camera zoomed all the way in
-	LLObjectSelectionHandle selection = LLSelectMgr::getInstance()->getSelection();
-
-	if (selection->getObjectCount() && selection->getSelectType() == SELECT_TYPE_HUD)
-	{
-		mHUDTargetZoom = fraction;
-	}
-	else if (mFocusOnAvatar && cameraThirdPerson())
-	{
-		mCameraZoomFraction = rescale(fraction, 0.f, 1.f, MAX_ZOOM_FRACTION, MIN_ZOOM_FRACTION);
-	}
-	else if (cameraCustomizeAvatar())
-	{
-		LLVector3d camera_offset_dir = mCameraFocusOffsetTarget;
-		camera_offset_dir.normalize();
-		mCameraFocusOffsetTarget = camera_offset_dir * rescale(fraction, 0.f, 1.f, APPEARANCE_MAX_ZOOM, APPEARANCE_MIN_ZOOM);
-	}
-	else
-	{
-		F32 min_zoom = LAND_MIN_ZOOM;
-		F32 max_zoom = getCameraMaxZoomDistance();
-        if (isDisableCameraConstraints())
-        {
-            max_zoom = MAX_CAMERA_DISTANCE_FROM_OBJECT;
-        }
-
-		if (mFocusObject.notNull())
-		{
-			if (mFocusObject.notNull())
-			{
-				if (mFocusObject->isAvatar())
-				{
-					min_zoom = AVATAR_MIN_ZOOM;
-				}
-				else
-				{
-					min_zoom = OBJECT_MIN_ZOOM;
-				}
-			}
-		}
-
-		LLVector3d camera_offset_dir = mCameraFocusOffsetTarget;
-		camera_offset_dir.normalize();
-		mCameraFocusOffsetTarget = camera_offset_dir * rescale(fraction, 0.f, 1.f, max_zoom, min_zoom);
-	}
-
-	startCameraAnimation();
-=======
-    // 0.f -> camera zoomed all the way out
-    // 1.f -> camera zoomed all the way in
-    LLObjectSelectionHandle selection = LLSelectMgr::getInstance()->getSelection();
-
-    if (selection->getObjectCount() && selection->getSelectType() == SELECT_TYPE_HUD)
-    {
-        mHUDTargetZoom = fraction;
-    }
-    else if (isDisableCameraConstraints())
-    {
-        mCameraZoomFraction = fraction;
-    }
-    else if (mFocusOnAvatar && cameraThirdPerson())
-    {
-        mCameraZoomFraction = rescale(fraction, 0.f, 1.f, MAX_ZOOM_FRACTION, MIN_ZOOM_FRACTION);
-    }
-    else if (cameraCustomizeAvatar())
-    {
-        LLVector3d camera_offset_dir = mCameraFocusOffsetTarget;
-        camera_offset_dir.normalize();
-        mCameraFocusOffsetTarget = camera_offset_dir * rescale(fraction, 0.f, 1.f, APPEARANCE_MAX_ZOOM, APPEARANCE_MIN_ZOOM);
-    }
-    else
-    {
-        F32 min_zoom = LAND_MIN_ZOOM;
-        F32 max_zoom = getCameraMaxZoomDistance();
-
-        if (mFocusObject.notNull())
-        {
-            if (mFocusObject.notNull())
-            {
-                if (mFocusObject->isAvatar())
-                {
-                    min_zoom = AVATAR_MIN_ZOOM;
-                }
-                else
-                {
-                    min_zoom = OBJECT_MIN_ZOOM;
-                }
-            }
-        }
-
-        LLVector3d camera_offset_dir = mCameraFocusOffsetTarget;
-        camera_offset_dir.normalize();
-        mCameraFocusOffsetTarget = camera_offset_dir * rescale(fraction, 0.f, 1.f, max_zoom, min_zoom);
-    }
-
-    startCameraAnimation();
->>>>>>> e1623bb2
-}
-
-F32 LLAgentCamera::getAgentHUDTargetZoom()
-{
-    static LLCachedControl<F32> hud_scale_factor(gSavedSettings, "HUDScaleFactor");
-    LLObjectSelectionHandle selection = LLSelectMgr::getInstance()->getSelection();
-    return (selection->getObjectCount() && selection->getSelectType() == SELECT_TYPE_HUD) ? hud_scale_factor*gAgentCamera.mHUDTargetZoom : hud_scale_factor;
-}
-
-//-----------------------------------------------------------------------------
-// cameraOrbitAround()
-//-----------------------------------------------------------------------------
-void LLAgentCamera::cameraOrbitAround(const F32 radians)
-{
-    LLObjectSelectionHandle selection = LLSelectMgr::getInstance()->getSelection();
-    if (selection->getObjectCount() && selection->getSelectType() == SELECT_TYPE_HUD)
-    {
-        // do nothing for hud selection
-    }
-    else if (mFocusOnAvatar && (mCameraMode == CAMERA_MODE_THIRD_PERSON || mCameraMode == CAMERA_MODE_FOLLOW))
-    {
-        gAgent.yaw(radians);
-    }
-    else
-    {
-        mOrbitAroundRadians += radians;
-        mCameraFocusOffsetTarget.rotVec(radians, 0.f, 0.f, 1.f);
-
-        cameraZoomIn(1.f);
-    }
-}
-
-
-//-----------------------------------------------------------------------------
-// cameraOrbitOver()
-//-----------------------------------------------------------------------------
-void LLAgentCamera::cameraOrbitOver(const F32 angle)
-{
-    LLObjectSelectionHandle selection = LLSelectMgr::getInstance()->getSelection();
-    if (selection->getObjectCount() && selection->getSelectType() == SELECT_TYPE_HUD)
-    {
-        // do nothing for hud selection
-    }
-    else if (mFocusOnAvatar && mCameraMode == CAMERA_MODE_THIRD_PERSON)
-    {
-        gAgent.pitch(angle);
-    }
-    else
-    {
-        LLVector3 camera_offset_unit(mCameraFocusOffsetTarget);
-        camera_offset_unit.normalize();
-
-        F32 angle_from_up = acos( camera_offset_unit * gAgent.getReferenceUpVector() );
-
-        LLVector3d left_axis;
-        left_axis.setVec(LLViewerCamera::getInstance()->getLeftAxis());
-        F32 new_angle = llclamp(angle_from_up - angle, 1.f * DEG_TO_RAD, 179.f * DEG_TO_RAD);
-        mOrbitOverAngle += angle_from_up - new_angle;
-        mCameraFocusOffsetTarget.rotVec(angle_from_up - new_angle, left_axis);
-
-        cameraZoomIn(1.f);
-    }
-}
-
-void LLAgentCamera::resetCameraOrbit()
-{
-    LLVector3 camera_offset_unit(mCameraFocusOffsetTarget);
-    camera_offset_unit.normalize();
-
-    LLVector3d left_axis;
-    left_axis.setVec(LLViewerCamera::getInstance()->getLeftAxis());
-    mCameraFocusOffsetTarget.rotVec(-mOrbitOverAngle, left_axis);
-
-    mCameraFocusOffsetTarget.rotVec(-mOrbitAroundRadians, 0.f, 0.f, 1.f);
-
-    cameraZoomIn(1.f);
-    resetOrbitDiff();
-}
-
-void LLAgentCamera::resetOrbitDiff()
-{
-    mOrbitAroundRadians = 0;
-    mOrbitOverAngle = 0;
-}
-
-//-----------------------------------------------------------------------------
-// cameraZoomIn()
-//-----------------------------------------------------------------------------
-void LLAgentCamera::cameraZoomIn(const F32 fraction)
-{
-    if (gDisconnected)
-    {
-        return;
-    }
-
-    LLObjectSelectionHandle selection = LLSelectMgr::getInstance()->getSelection();
-    if (LLToolMgr::getInstance()->inBuildMode() && selection->getObjectCount() && selection->getSelectType() == SELECT_TYPE_HUD)
-    {
-        // just update hud zoom level
-        mHUDTargetZoom /= fraction;
-        return;
-    }
-
-    LLVector3d camera_offset_unit(mCameraFocusOffsetTarget);
-    F32 current_distance = (F32)camera_offset_unit.normalize();
-    F32 new_distance = current_distance * fraction;
-
-    // Unless camera is unlocked
-    if (!isDisableCameraConstraints())
-    {
-        F32 min_zoom = LAND_MIN_ZOOM;
-
-        // Don't move through focus point
-        if (mFocusObject)
-        {
-            LLVector3 camera_offset_dir((F32)camera_offset_unit.mdV[VX], (F32)camera_offset_unit.mdV[VY], (F32)camera_offset_unit.mdV[VZ]);
-
-            if (mFocusObject->isAvatar())
-            {
-                calcCameraMinDistance(min_zoom);
-            }
-            else
-            {
-                min_zoom = OBJECT_MIN_ZOOM;
-            }
-        }
-
-        new_distance = llmax(new_distance, min_zoom);
-
-        F32 max_distance = getCameraMaxZoomDistance();
-        max_distance = llmin(max_distance, current_distance * 4.f); //Scaled max relative to current distance.  MAINT-3154
-        new_distance = llmin(new_distance, max_distance);
-
-        if (cameraCustomizeAvatar())
-        {
-            new_distance = llclamp(new_distance, APPEARANCE_MIN_ZOOM, APPEARANCE_MAX_ZOOM);
-        }
-    }
-
-    mCameraFocusOffsetTarget = new_distance * camera_offset_unit;
-}
-
-//-----------------------------------------------------------------------------
-// cameraOrbitIn()
-//-----------------------------------------------------------------------------
-void LLAgentCamera::cameraOrbitIn(const F32 meters)
-{
-<<<<<<< HEAD
-	if (mFocusOnAvatar && mCameraMode == CAMERA_MODE_THIRD_PERSON)
-	{
-		F32 camera_offset_dist = llmax(0.001f, getCameraOffsetInitial().magVec() * gSavedSettings.getF32("CameraOffsetScale"));
-		
-		mCameraZoomFraction = (mTargetCameraDistance - meters) / camera_offset_dist;
-
-		if (!gSavedSettings.getBOOL("FreezeTime") && mCameraZoomFraction < MIN_ZOOM_FRACTION && meters > 0.f)
-		{
-			// No need to animate, camera is already there.
-			changeCameraToMouselook(false);
-		}
-
-		if (!isDisableCameraConstraints())
-		{
-			mCameraZoomFraction = llclamp(mCameraZoomFraction, MIN_ZOOM_FRACTION, MAX_ZOOM_FRACTION);
-		}
-	}
-	else
-	{
-		LLVector3d	camera_offset_unit(mCameraFocusOffsetTarget);
-		F32 current_distance = (F32)camera_offset_unit.normalize();
-		F32 new_distance = current_distance - meters;
-
-		// Unless camera is unlocked
-		if (!isDisableCameraConstraints())
-		{
-			F32 min_zoom = LAND_MIN_ZOOM;
-
-			// Don't move through focus point
-			if (mFocusObject.notNull())
-			{
-				if (mFocusObject->isAvatar())
-				{
-					min_zoom = AVATAR_MIN_ZOOM;
-				}
-				else
-				{
-					min_zoom = OBJECT_MIN_ZOOM;
-				}
-			}
-
-			new_distance = llmax(new_distance, min_zoom);
-
-			F32 max_distance = getCameraMaxZoomDistance();
-			new_distance = llmin(new_distance, max_distance);
-
-			if (CAMERA_MODE_CUSTOMIZE_AVATAR == getCameraMode())
-			{
-				new_distance = llclamp(new_distance, APPEARANCE_MIN_ZOOM, APPEARANCE_MAX_ZOOM);
-			}
-		}
-
-		// Compute new camera offset
-		mCameraFocusOffsetTarget = new_distance * camera_offset_unit;
-		cameraZoomIn(1.f);
-	}
-}
-=======
-    if (mFocusOnAvatar && mCameraMode == CAMERA_MODE_THIRD_PERSON)
-    {
-        F32 camera_offset_dist = llmax(0.001f, getCameraOffsetInitial().magVec() * gSavedSettings.getF32("CameraOffsetScale"));
->>>>>>> e1623bb2
-
-        mCameraZoomFraction = (mTargetCameraDistance - meters) / camera_offset_dist;
-
-        if (!gSavedSettings.getBOOL("FreezeTime") && mCameraZoomFraction < MIN_ZOOM_FRACTION && meters > 0.f)
-        {
-            // No need to animate, camera is already there.
-            changeCameraToMouselook(FALSE);
-        }
-
-        if (!isDisableCameraConstraints())
-        {
-            mCameraZoomFraction = llclamp(mCameraZoomFraction, MIN_ZOOM_FRACTION, MAX_ZOOM_FRACTION);
-        }
-    }
-    else
-    {
-        LLVector3d  camera_offset_unit(mCameraFocusOffsetTarget);
-        F32 current_distance = (F32)camera_offset_unit.normalize();
-        F32 new_distance = current_distance - meters;
-
-        // Unless camera is unlocked
-        if (!isDisableCameraConstraints())
-        {
-            F32 min_zoom = LAND_MIN_ZOOM;
-
-            // Don't move through focus point
-            if (mFocusObject.notNull())
-            {
-                if (mFocusObject->isAvatar())
-                {
-                    min_zoom = AVATAR_MIN_ZOOM;
-                }
-                else
-                {
-                    min_zoom = OBJECT_MIN_ZOOM;
-                }
-            }
-
-            new_distance = llmax(new_distance, min_zoom);
-
-            F32 max_distance = getCameraMaxZoomDistance();
-            new_distance = llmin(new_distance, max_distance);
-
-            if (CAMERA_MODE_CUSTOMIZE_AVATAR == getCameraMode())
-            {
-                new_distance = llclamp(new_distance, APPEARANCE_MIN_ZOOM, APPEARANCE_MAX_ZOOM);
-            }
-        }
-
-        // Compute new camera offset
-        mCameraFocusOffsetTarget = new_distance * camera_offset_unit;
-        cameraZoomIn(1.f);
-    }
-}
-
-//-----------------------------------------------------------------------------
-// cameraPanIn()
-//-----------------------------------------------------------------------------
-void LLAgentCamera::cameraPanIn(F32 meters)
-{
-    LLVector3d at_axis;
-    at_axis.setVec(LLViewerCamera::getInstance()->getAtAxis());
-
-    mPanFocusDiff += meters * at_axis;
-
-    mFocusTargetGlobal += meters * at_axis;
-    mFocusGlobal = mFocusTargetGlobal;
-    // don't enforce zoom constraints as this is the only way for users to get past them easily
-    updateFocusOffset();
-    // NOTE: panning movements expect the camera to move exactly with the focus target, not animated behind -Nyx
-    mCameraSmoothingLastPositionGlobal = calcCameraPositionTargetGlobal();
-}
-
-//-----------------------------------------------------------------------------
-// cameraPanLeft()
-//-----------------------------------------------------------------------------
-void LLAgentCamera::cameraPanLeft(F32 meters)
-{
-    LLVector3d left_axis;
-    left_axis.setVec(LLViewerCamera::getInstance()->getLeftAxis());
-
-    mPanFocusDiff += meters * left_axis;
-
-    mFocusTargetGlobal += meters * left_axis;
-    mFocusGlobal = mFocusTargetGlobal;
-
-    // disable smoothing for camera pan, which causes some residents unhappiness
-    mCameraSmoothingStop = true;
-
-    cameraZoomIn(1.f);
-    updateFocusOffset();
-    // NOTE: panning movements expect the camera to move exactly with the focus target, not animated behind - Nyx
-    mCameraSmoothingLastPositionGlobal = calcCameraPositionTargetGlobal();
-}
-
-//-----------------------------------------------------------------------------
-// cameraPanUp()
-//-----------------------------------------------------------------------------
-void LLAgentCamera::cameraPanUp(F32 meters)
-{
-    LLVector3d up_axis;
-    up_axis.setVec(LLViewerCamera::getInstance()->getUpAxis());
-
-    mPanFocusDiff += meters * up_axis;
-
-    mFocusTargetGlobal += meters * up_axis;
-    mFocusGlobal = mFocusTargetGlobal;
-
-    // disable smoothing for camera pan, which causes some residents unhappiness
-    mCameraSmoothingStop = true;
-
-    cameraZoomIn(1.f);
-    updateFocusOffset();
-    // NOTE: panning movements expect the camera to move exactly with the focus target, not animated behind -Nyx
-    mCameraSmoothingLastPositionGlobal = calcCameraPositionTargetGlobal();
-}
-
-void LLAgentCamera::resetCameraPan()
-{
-    mFocusTargetGlobal -= mPanFocusDiff;
-
-    mFocusGlobal = mFocusTargetGlobal;
-    mCameraSmoothingStop = true;
-
-    cameraZoomIn(1.f);
-    updateFocusOffset();
-
-    mCameraSmoothingLastPositionGlobal = calcCameraPositionTargetGlobal();
-
-    resetPanDiff();
-}
-
-void LLAgentCamera::resetPanDiff()
-{
-    mPanFocusDiff.clear();
-}
-
-//-----------------------------------------------------------------------------
-// updateLookAt()
-//-----------------------------------------------------------------------------
-void LLAgentCamera::updateLookAt(const S32 mouse_x, const S32 mouse_y)
-{
-    static LLVector3 last_at_axis;
-
-    if (!isAgentAvatarValid()) return;
-
-    LLQuaternion av_inv_rot = ~gAgentAvatarp->mRoot->getWorldRotation();
-    LLVector3 root_at = LLVector3::x_axis * gAgentAvatarp->mRoot->getWorldRotation();
-
-    if  (LLTrace::get_frame_recording().getLastRecording().getLastValue(*gViewerWindow->getMouseVelocityStat()) < 0.01f
-        && (root_at * last_at_axis > 0.95f))
-    {
-        LLVector3 vel = gAgentAvatarp->getVelocity();
-        if (vel.magVecSquared() > 4.f)
-        {
-            setLookAt(LOOKAT_TARGET_IDLE, gAgentAvatarp, vel * av_inv_rot);
-        }
-        else
-        {
-            // *FIX: rotate mframeagent by sit object's rotation?
-            LLQuaternion look_rotation = gAgentAvatarp->isSitting() ? gAgentAvatarp->getRenderRotation() : gAgent.getFrameAgent().getQuaternion(); // use camera's current rotation
-            LLVector3 look_offset = LLVector3(2.f, 0.f, 0.f) * look_rotation * av_inv_rot;
-            setLookAt(LOOKAT_TARGET_IDLE, gAgentAvatarp, look_offset);
-        }
-        last_at_axis = root_at;
-        return;
-    }
-
-    last_at_axis = root_at;
-
-    if (CAMERA_MODE_CUSTOMIZE_AVATAR == getCameraMode())
-    {
-        setLookAt(LOOKAT_TARGET_NONE, gAgentAvatarp, LLVector3(-2.f, 0.f, 0.f));
-    }
-    else
-    {
-        // Move head based on cursor position
-        ELookAtType lookAtType = LOOKAT_TARGET_NONE;
-        LLVector3 headLookAxis;
-        LLCoordFrame frameCamera = *((LLCoordFrame*)LLViewerCamera::getInstance());
-
-        if (cameraMouselook())
-        {
-            lookAtType = LOOKAT_TARGET_MOUSELOOK;
-        }
-        else if (cameraThirdPerson())
-        {
-            // range from -.5 to .5
-            F32 x_from_center =
-                ((F32) mouse_x / (F32) gViewerWindow->getWorldViewWidthScaled() ) - 0.5f;
-            F32 y_from_center =
-                ((F32) mouse_y / (F32) gViewerWindow->getWorldViewHeightScaled() ) - 0.5f;
-
-            frameCamera.yaw( - x_from_center * gSavedSettings.getF32("YawFromMousePosition") * DEG_TO_RAD);
-            frameCamera.pitch( - y_from_center * gSavedSettings.getF32("PitchFromMousePosition") * DEG_TO_RAD);
-            lookAtType = LOOKAT_TARGET_FREELOOK;
-        }
-
-        headLookAxis = frameCamera.getAtAxis();
-        // RN: we use world-space offset for mouselook and freelook
-        //headLookAxis = headLookAxis * av_inv_rot;
-        setLookAt(lookAtType, gAgentAvatarp, headLookAxis);
-    }
-}
-
-static LLTrace::BlockTimerStatHandle FTM_UPDATE_CAMERA("Camera");
-
-extern bool gCubeSnapshot;
-
-//-----------------------------------------------------------------------------
-// updateCamera()
-//-----------------------------------------------------------------------------
-void LLAgentCamera::updateCamera()
-{
-    LL_RECORD_BLOCK_TIME(FTM_UPDATE_CAMERA);
-    if (gCubeSnapshot)
-    {
-        return;
-    }
-
-<<<<<<< HEAD
-	// - changed camera_skyward to the new global "mCameraUpVector"
-	mCameraUpVector = LLVector3::z_axis;
-	//LLVector3	camera_skyward(0.f, 0.f, 1.f);
-
-	U32 camera_mode = mCameraAnimating ? mLastCameraMode : mCameraMode;
-
-	validateFocusObject();
-
-	if (isAgentAvatarValid() && 
-		gAgentAvatarp->isSitting() &&
-		camera_mode == CAMERA_MODE_MOUSELOOK)
-	{
-		//changed camera_skyward to the new global "mCameraUpVector"
-		mCameraUpVector = mCameraUpVector * gAgentAvatarp->getRenderRotation();
-	}
-
-	if (cameraThirdPerson() && (mFocusOnAvatar || mAllowChangeToFollow) && LLFollowCamMgr::getInstance()->getActiveFollowCamParams())
-	{
-		mAllowChangeToFollow = false;
-		mFocusOnAvatar = true;
-		changeCameraToFollow();
-	}
-
-	//NOTE - this needs to be integrated into a general upVector system here within llAgent. 
-	if ( camera_mode == CAMERA_MODE_FOLLOW && mFocusOnAvatar )
-	{
-		mCameraUpVector = mFollowCam.getUpVector();
-	}
-
-	if (mSitCameraEnabled)
-	{
-		if (mSitCameraReferenceObject->isDead())
-		{
-			setSitCamera(LLUUID::null);
-		}
-	}
-
-	// Update UI with our camera inputs
-	LLFloaterCamera* camera_floater = LLFloaterReg::findTypedInstance<LLFloaterCamera>("camera");
-	if (camera_floater)
-	{
-		camera_floater->mRotate->setToggleState(gAgentCamera.getOrbitRightKey() > 0.f,	// left
-												gAgentCamera.getOrbitUpKey() > 0.f,		// top
-												gAgentCamera.getOrbitLeftKey() > 0.f,	// right
-												gAgentCamera.getOrbitDownKey() > 0.f);	// bottom
-		
-		camera_floater->mTrack->setToggleState(gAgentCamera.getPanLeftKey() > 0.f,		// left
-											   gAgentCamera.getPanUpKey() > 0.f,			// top
-											   gAgentCamera.getPanRightKey() > 0.f,		// right
-											   gAgentCamera.getPanDownKey() > 0.f);		// bottom
-	}
-
-	// Handle camera movement based on keyboard.
-	const F32 ORBIT_OVER_RATE = 90.f * DEG_TO_RAD;			// radians per second
-	const F32 ORBIT_AROUND_RATE = 90.f * DEG_TO_RAD;		// radians per second
-	const F32 PAN_RATE = 5.f;								// meters per second
-
-	if (gAgentCamera.getOrbitUpKey() || gAgentCamera.getOrbitDownKey())
-	{
-		F32 input_rate = gAgentCamera.getOrbitUpKey() - gAgentCamera.getOrbitDownKey();
-		cameraOrbitOver( input_rate * ORBIT_OVER_RATE / gFPSClamped );
-	}
-
-	if (gAgentCamera.getOrbitLeftKey() || gAgentCamera.getOrbitRightKey())
-	{
-		F32 input_rate = gAgentCamera.getOrbitLeftKey() - gAgentCamera.getOrbitRightKey();
-		cameraOrbitAround(input_rate * ORBIT_AROUND_RATE / gFPSClamped);
-	}
-
-	if (gAgentCamera.getOrbitInKey() || gAgentCamera.getOrbitOutKey())
-	{
-		F32 input_rate = gAgentCamera.getOrbitInKey() - gAgentCamera.getOrbitOutKey();
-		
-		LLVector3d to_focus = gAgent.getPosGlobalFromAgent(LLViewerCamera::getInstance()->getOrigin()) - calcFocusPositionTargetGlobal();
-		F32 distance_to_focus = (F32)to_focus.magVec();
-		// Move at distance (in meters) meters per second
-		cameraOrbitIn( input_rate * distance_to_focus / gFPSClamped );
-	}
-
-	if (gAgentCamera.getPanInKey() || gAgentCamera.getPanOutKey())
-	{
-		F32 input_rate = gAgentCamera.getPanInKey() - gAgentCamera.getPanOutKey();
-		cameraPanIn(input_rate * PAN_RATE / gFPSClamped);
-	}
-
-	if (gAgentCamera.getPanRightKey() || gAgentCamera.getPanLeftKey())
-	{
-		F32 input_rate = gAgentCamera.getPanRightKey() - gAgentCamera.getPanLeftKey();
-		cameraPanLeft(input_rate * -PAN_RATE / gFPSClamped );
-	}
-
-	if (gAgentCamera.getPanUpKey() || gAgentCamera.getPanDownKey())
-	{
-		F32 input_rate = gAgentCamera.getPanUpKey() - gAgentCamera.getPanDownKey();
-		cameraPanUp(input_rate * PAN_RATE / gFPSClamped );
-	}
-
-	// Clear camera keyboard keys.
-	gAgentCamera.clearOrbitKeys();
-	gAgentCamera.clearPanKeys();
-
-	// lerp camera focus offset
-	mCameraFocusOffset = lerp(mCameraFocusOffset, mCameraFocusOffsetTarget, LLSmoothInterpolation::getInterpolant(CAMERA_FOCUS_HALF_LIFE));
-
-	if ( mCameraMode == CAMERA_MODE_FOLLOW )
-	{
-		if (isAgentAvatarValid())
-		{
-			//--------------------------------------------------------------------------------
-			// this is where the avatar's position and rotation are given to followCam, and 
-			// where it is updated. All three of its attributes are updated: (1) position, 
-			// (2) focus, and (3) upvector. They can then be queried elsewhere in llAgent.
-			//--------------------------------------------------------------------------------
-			// *TODO: use combined rotation of frameagent and sit object
-			LLQuaternion avatarRotationForFollowCam = gAgentAvatarp->isSitting() ? gAgentAvatarp->getRenderRotation() : gAgent.getFrameAgent().getQuaternion();
-
-			LLFollowCamParams* current_cam = LLFollowCamMgr::getInstance()->getActiveFollowCamParams();
-			if (current_cam)
-			{
-				mFollowCam.copyParams(*current_cam);
-				mFollowCam.setSubjectPositionAndRotation( gAgentAvatarp->getRenderPosition(), avatarRotationForFollowCam );
-				mFollowCam.update();
-				LLViewerJoystick::getInstance()->setCameraNeedsUpdate(true);
-			}
-			else
-			{
-				changeCameraToThirdPerson(true);
-			}
-		}
-	}
-
-	bool hit_limit;
-	LLVector3d camera_pos_global;
-	LLVector3d camera_target_global = calcCameraPositionTargetGlobal(&hit_limit);
-	mCameraVirtualPositionAgent = gAgent.getPosAgentFromGlobal(camera_target_global);
-	LLVector3d focus_target_global = calcFocusPositionTargetGlobal();
-
-	// perform field of view correction
-	mCameraFOVZoomFactor = calcCameraFOVZoomFactor();
-	camera_target_global = focus_target_global + (camera_target_global - focus_target_global) * (1.f + mCameraFOVZoomFactor);
-
-	gAgent.setShowAvatar(true); // can see avatar by default
-
-	// Adjust position for animation
-	if (mCameraAnimating)
-	{
-		F32 time = mAnimationTimer.getElapsedTimeF32();
-
-		// yet another instance of critically damped motion, hooray!
-		// F32 fraction_of_animation = 1.f - pow(2.f, -time / CAMERA_ZOOM_HALF_LIFE);
-
-		// linear interpolation
-		F32 fraction_of_animation = time / mAnimationDuration;
-
-		bool isfirstPerson = mCameraMode == CAMERA_MODE_MOUSELOOK;
-		bool wasfirstPerson = mLastCameraMode == CAMERA_MODE_MOUSELOOK;
-		F32 fraction_animation_to_skip;
-
-		if (mAnimationCameraStartGlobal == camera_target_global)
-		{
-			fraction_animation_to_skip = 0.f;
-		}
-		else
-		{
-			LLVector3d cam_delta = mAnimationCameraStartGlobal - camera_target_global;
-			fraction_animation_to_skip = HEAD_BUFFER_SIZE / (F32)cam_delta.magVec();
-		}
-		F32 animation_start_fraction = (wasfirstPerson) ? fraction_animation_to_skip : 0.f;
-		F32 animation_finish_fraction =  (isfirstPerson) ? (1.f - fraction_animation_to_skip) : 1.f;
-	
-		if (fraction_of_animation < animation_finish_fraction)
-		{
-			if (fraction_of_animation < animation_start_fraction || fraction_of_animation > animation_finish_fraction )
-			{
-				gAgent.setShowAvatar(false);
-			}
-
-			// ...adjust position for animation
-			F32 smooth_fraction_of_animation = llsmoothstep(0.0f, 1.0f, fraction_of_animation);
-			camera_pos_global = lerp(mAnimationCameraStartGlobal, camera_target_global, smooth_fraction_of_animation);
-			mFocusGlobal = lerp(mAnimationFocusStartGlobal, focus_target_global, smooth_fraction_of_animation);
-		}
-		else
-		{
-			// ...animation complete
-			mCameraAnimating = false;
-
-			camera_pos_global = camera_target_global;
-			mFocusGlobal = focus_target_global;
-
-			gAgent.endAnimationUpdateUI();
-			gAgent.setShowAvatar(true);
-		}
-
-		if (isAgentAvatarValid() && (mCameraMode != CAMERA_MODE_MOUSELOOK))
-		{
-			gAgentAvatarp->updateAttachmentVisibility(mCameraMode);
-		}
-	}
-	else 
-	{
-		camera_pos_global = camera_target_global;
-		mFocusGlobal = focus_target_global;
-		gAgent.setShowAvatar(true);
-	}
-
-	// smoothing
-	if (true)
-	{
-		LLVector3d agent_pos = gAgent.getPositionGlobal();
-		LLVector3d camera_pos_agent = camera_pos_global - agent_pos;
-		// Sitting on what you're manipulating can cause camera jitter with smoothing. 
-		// This turns off smoothing while editing. -MG
-		bool in_build_mode = LLToolMgr::getInstance()->inBuildMode();
-		mCameraSmoothingStop = mCameraSmoothingStop || in_build_mode;
-		
-		if (cameraThirdPerson() && !mCameraSmoothingStop)
-		{
-			const F32 SMOOTHING_HALF_LIFE = 0.02f;
-			
-			F32 smoothing = LLSmoothInterpolation::getInterpolant(gSavedSettings.getF32("CameraPositionSmoothing") * SMOOTHING_HALF_LIFE, false);
-					
-			if (mFocusOnAvatar && !mFocusObject) // we differentiate on avatar mode 
-			{
-				// for avatar-relative focus, we smooth in avatar space -
-				// the avatar moves too jerkily w/r/t global space to smooth there.
-
-				LLVector3d delta = camera_pos_agent - mCameraSmoothingLastPositionAgent;
-				if (delta.magVec() < MAX_CAMERA_SMOOTH_DISTANCE)  // only smooth over short distances please
-				{
-					camera_pos_agent = lerp(mCameraSmoothingLastPositionAgent, camera_pos_agent, smoothing);
-					camera_pos_global = camera_pos_agent + agent_pos;
-				}
-			}
-			else
-			{
-				LLVector3d delta = camera_pos_global - mCameraSmoothingLastPositionGlobal;
-				if (delta.magVec() < MAX_CAMERA_SMOOTH_DISTANCE) // only smooth over short distances please
-				{
-					camera_pos_global = lerp(mCameraSmoothingLastPositionGlobal, camera_pos_global, smoothing);
-				}
-			}
-		}
-								 
-		mCameraSmoothingLastPositionGlobal = camera_pos_global;
-		mCameraSmoothingLastPositionAgent = camera_pos_agent;
-		mCameraSmoothingStop = false;
-	}
-
-	
-	mCameraCurrentFOVZoomFactor = lerp(mCameraCurrentFOVZoomFactor, mCameraFOVZoomFactor, LLSmoothInterpolation::getInterpolant(FOV_ZOOM_HALF_LIFE));
-
-//	LL_INFOS() << "Current FOV Zoom: " << mCameraCurrentFOVZoomFactor << " Target FOV Zoom: " << mCameraFOVZoomFactor << " Object penetration: " << mFocusObjectDist << LL_ENDL;
-
-	LLVector3 focus_agent = gAgent.getPosAgentFromGlobal(mFocusGlobal);
-	
-	mCameraPositionAgent = gAgent.getPosAgentFromGlobal(camera_pos_global);
-
-	// Move the camera
-
-	LLViewerCamera::getInstance()->updateCameraLocation(mCameraPositionAgent, mCameraUpVector, focus_agent);
-	//LLViewerCamera::getInstance()->updateCameraLocation(mCameraPositionAgent, camera_skyward, focus_agent);
-	
-	// Change FOV
-	LLViewerCamera::getInstance()->setView(LLViewerCamera::getInstance()->getDefaultFOV() / (1.f + mCameraCurrentFOVZoomFactor));
-
-	// follow camera when in customize mode
-	if (cameraCustomizeAvatar())	
-	{
-		setLookAt(LOOKAT_TARGET_FOCUS, NULL, mCameraPositionAgent);
-	}
-
-	// update the travel distance stat
-	// this isn't directly related to the camera
-	// but this seemed like the best place to do this
-	LLVector3d global_pos = gAgent.getPositionGlobal(); 
-	if (!gAgent.getLastPositionGlobal().isExactlyZero())
-	{
-		LLVector3d delta = global_pos - gAgent.getLastPositionGlobal();
-		gAgent.setDistanceTraveled(gAgent.getDistanceTraveled() + delta.magVec());
-	}
-	gAgent.setLastPositionGlobal(global_pos);
-	
-	if (LLVOAvatar::sVisibleInFirstPerson && isAgentAvatarValid() && !gAgentAvatarp->isSitting() && cameraMouselook())
-	{
-		LLVector3 head_pos = gAgentAvatarp->mHeadp->getWorldPosition() + 
-			LLVector3(0.08f, 0.f, 0.05f) * gAgentAvatarp->mHeadp->getWorldRotation() + 
-			LLVector3(0.1f, 0.f, 0.f) * gAgentAvatarp->mPelvisp->getWorldRotation();
-		LLVector3 diff = mCameraPositionAgent - head_pos;
-		diff = diff * ~gAgentAvatarp->mRoot->getWorldRotation();
-
-		LLJoint* torso_joint = gAgentAvatarp->mTorsop;
-		LLJoint* chest_joint = gAgentAvatarp->mChestp;
-		LLVector3 torso_scale = torso_joint->getScale();
-		LLVector3 chest_scale = chest_joint->getScale();
-
-		// shorten avatar skeleton to avoid foot interpenetration
-		if (!gAgentAvatarp->mInAir)
-		{
-			LLVector3 chest_offset = LLVector3(0.f, 0.f, chest_joint->getPosition().mV[VZ]) * torso_joint->getWorldRotation();
-			F32 z_compensate = llclamp(-diff.mV[VZ], -0.2f, 1.f);
-			F32 scale_factor = llclamp(1.f - ((z_compensate * 0.5f) / chest_offset.mV[VZ]), 0.5f, 1.2f);
-			torso_joint->setScale(LLVector3(1.f, 1.f, scale_factor));
-
-			LLJoint* neck_joint = gAgentAvatarp->mNeckp;
-			LLVector3 neck_offset = LLVector3(0.f, 0.f, neck_joint->getPosition().mV[VZ]) * chest_joint->getWorldRotation();
-			scale_factor = llclamp(1.f - ((z_compensate * 0.5f) / neck_offset.mV[VZ]), 0.5f, 1.2f);
-			chest_joint->setScale(LLVector3(1.f, 1.f, scale_factor));
-			diff.mV[VZ] = 0.f;
-		}
-
-		// SL-315
-		gAgentAvatarp->mPelvisp->setPosition(gAgentAvatarp->mPelvisp->getPosition() + diff);
-
-		gAgentAvatarp->mRoot->updateWorldMatrixChildren();
-
-		for (LLVOAvatar::attachment_map_t::iterator iter = gAgentAvatarp->mAttachmentPoints.begin(); 
-			 iter != gAgentAvatarp->mAttachmentPoints.end(); )
-		{
-			LLVOAvatar::attachment_map_t::iterator curiter = iter++;
-			LLViewerJointAttachment* attachment = curiter->second;
-			for (LLViewerJointAttachment::attachedobjs_vec_t::iterator attachment_iter = attachment->mAttachedObjects.begin();
-				 attachment_iter != attachment->mAttachedObjects.end();
-				 ++attachment_iter)
-			{
-				LLViewerObject *attached_object = attachment_iter->get();
-				if (attached_object && !attached_object->isDead() && attached_object->mDrawable.notNull())
-				{
-					// clear any existing "early" movements of attachment
-					attached_object->mDrawable->clearState(LLDrawable::EARLY_MOVE);
-					gPipeline.updateMoveNormalAsync(attached_object->mDrawable);
-					attached_object->updateText();
-				}
-			}
-		}
-
-		torso_joint->setScale(torso_scale);
-		chest_joint->setScale(chest_scale);
-	}
-=======
-    // - changed camera_skyward to the new global "mCameraUpVector"
-    mCameraUpVector = LLVector3::z_axis;
-    //LLVector3 camera_skyward(0.f, 0.f, 1.f);
-
-    U32 camera_mode = mCameraAnimating ? mLastCameraMode : mCameraMode;
-
-    validateFocusObject();
-
-    if (isAgentAvatarValid() &&
-        gAgentAvatarp->isSitting() &&
-        camera_mode == CAMERA_MODE_MOUSELOOK)
-    {
-        //changed camera_skyward to the new global "mCameraUpVector"
-        mCameraUpVector = mCameraUpVector * gAgentAvatarp->getRenderRotation();
-    }
-
-    if (cameraThirdPerson() && (mFocusOnAvatar || mAllowChangeToFollow) && LLFollowCamMgr::getInstance()->getActiveFollowCamParams())
-    {
-        mAllowChangeToFollow = FALSE;
-        mFocusOnAvatar = TRUE;
-        changeCameraToFollow();
-    }
-
-    //NOTE - this needs to be integrated into a general upVector system here within llAgent.
-    if ( camera_mode == CAMERA_MODE_FOLLOW && mFocusOnAvatar )
-    {
-        mCameraUpVector = mFollowCam.getUpVector();
-    }
-
-    if (mSitCameraEnabled)
-    {
-        if (mSitCameraReferenceObject->isDead())
-        {
-            setSitCamera(LLUUID::null);
-        }
-    }
-
-    // Update UI with our camera inputs
-    LLFloaterCamera* camera_floater = LLFloaterReg::findTypedInstance<LLFloaterCamera>("camera");
-    if (camera_floater)
-    {
-        camera_floater->mRotate->setToggleState(gAgentCamera.getOrbitRightKey() > 0.f,  // left
-                                                gAgentCamera.getOrbitUpKey() > 0.f,     // top
-                                                gAgentCamera.getOrbitLeftKey() > 0.f,   // right
-                                                gAgentCamera.getOrbitDownKey() > 0.f);  // bottom
-
-        camera_floater->mTrack->setToggleState(gAgentCamera.getPanLeftKey() > 0.f,      // left
-                                               gAgentCamera.getPanUpKey() > 0.f,            // top
-                                               gAgentCamera.getPanRightKey() > 0.f,     // right
-                                               gAgentCamera.getPanDownKey() > 0.f);     // bottom
-    }
-
-    // Handle camera movement based on keyboard.
-    const F32 ORBIT_OVER_RATE = 90.f * DEG_TO_RAD;          // radians per second
-    const F32 ORBIT_AROUND_RATE = 90.f * DEG_TO_RAD;        // radians per second
-    const F32 PAN_RATE = 5.f;                               // meters per second
-
-    if (gAgentCamera.getOrbitUpKey() || gAgentCamera.getOrbitDownKey())
-    {
-        F32 input_rate = gAgentCamera.getOrbitUpKey() - gAgentCamera.getOrbitDownKey();
-        cameraOrbitOver( input_rate * ORBIT_OVER_RATE / gFPSClamped );
-    }
-
-    if (gAgentCamera.getOrbitLeftKey() || gAgentCamera.getOrbitRightKey())
-    {
-        F32 input_rate = gAgentCamera.getOrbitLeftKey() - gAgentCamera.getOrbitRightKey();
-        cameraOrbitAround(input_rate * ORBIT_AROUND_RATE / gFPSClamped);
-    }
-
-    if (gAgentCamera.getOrbitInKey() || gAgentCamera.getOrbitOutKey())
-    {
-        F32 input_rate = gAgentCamera.getOrbitInKey() - gAgentCamera.getOrbitOutKey();
-
-        LLVector3d to_focus = gAgent.getPosGlobalFromAgent(LLViewerCamera::getInstance()->getOrigin()) - calcFocusPositionTargetGlobal();
-        F32 distance_to_focus = (F32)to_focus.magVec();
-        // Move at distance (in meters) meters per second
-        cameraOrbitIn( input_rate * distance_to_focus / gFPSClamped );
-    }
-
-    if (gAgentCamera.getPanInKey() || gAgentCamera.getPanOutKey())
-    {
-        F32 input_rate = gAgentCamera.getPanInKey() - gAgentCamera.getPanOutKey();
-        cameraPanIn(input_rate * PAN_RATE / gFPSClamped);
-    }
-
-    if (gAgentCamera.getPanRightKey() || gAgentCamera.getPanLeftKey())
-    {
-        F32 input_rate = gAgentCamera.getPanRightKey() - gAgentCamera.getPanLeftKey();
-        cameraPanLeft(input_rate * -PAN_RATE / gFPSClamped );
-    }
-
-    if (gAgentCamera.getPanUpKey() || gAgentCamera.getPanDownKey())
-    {
-        F32 input_rate = gAgentCamera.getPanUpKey() - gAgentCamera.getPanDownKey();
-        cameraPanUp(input_rate * PAN_RATE / gFPSClamped );
-    }
-
-    // Clear camera keyboard keys.
-    gAgentCamera.clearOrbitKeys();
-    gAgentCamera.clearPanKeys();
-
-    // lerp camera focus offset
-    mCameraFocusOffset = lerp(mCameraFocusOffset, mCameraFocusOffsetTarget, LLSmoothInterpolation::getInterpolant(CAMERA_FOCUS_HALF_LIFE));
-
-    if ( mCameraMode == CAMERA_MODE_FOLLOW )
-    {
-        if (isAgentAvatarValid())
-        {
-            //--------------------------------------------------------------------------------
-            // this is where the avatar's position and rotation are given to followCam, and
-            // where it is updated. All three of its attributes are updated: (1) position,
-            // (2) focus, and (3) upvector. They can then be queried elsewhere in llAgent.
-            //--------------------------------------------------------------------------------
-            // *TODO: use combined rotation of frameagent and sit object
-            LLQuaternion avatarRotationForFollowCam = gAgentAvatarp->isSitting() ? gAgentAvatarp->getRenderRotation() : gAgent.getFrameAgent().getQuaternion();
-
-            LLFollowCamParams* current_cam = LLFollowCamMgr::getInstance()->getActiveFollowCamParams();
-            if (current_cam)
-            {
-                mFollowCam.copyParams(*current_cam);
-                mFollowCam.setSubjectPositionAndRotation( gAgentAvatarp->getRenderPosition(), avatarRotationForFollowCam );
-                mFollowCam.update();
-                LLViewerJoystick::getInstance()->setCameraNeedsUpdate(true);
-            }
-            else
-            {
-                changeCameraToThirdPerson(TRUE);
-            }
-        }
-    }
-
-    BOOL hit_limit;
-    LLVector3d camera_pos_global;
-    LLVector3d camera_target_global = calcCameraPositionTargetGlobal(&hit_limit);
-    mCameraVirtualPositionAgent = gAgent.getPosAgentFromGlobal(camera_target_global);
-    LLVector3d focus_target_global = calcFocusPositionTargetGlobal();
-
-    // perform field of view correction
-    mCameraFOVZoomFactor = calcCameraFOVZoomFactor();
-    camera_target_global = focus_target_global + (camera_target_global - focus_target_global) * (1.f + mCameraFOVZoomFactor);
-
-    gAgent.setShowAvatar(TRUE); // can see avatar by default
-
-    // Adjust position for animation
-    if (mCameraAnimating)
-    {
-        F32 time = mAnimationTimer.getElapsedTimeF32();
-
-        // yet another instance of critically damped motion, hooray!
-        // F32 fraction_of_animation = 1.f - pow(2.f, -time / CAMERA_ZOOM_HALF_LIFE);
-
-        // linear interpolation
-        F32 fraction_of_animation = time / mAnimationDuration;
-
-        BOOL isfirstPerson = mCameraMode == CAMERA_MODE_MOUSELOOK;
-        BOOL wasfirstPerson = mLastCameraMode == CAMERA_MODE_MOUSELOOK;
-        F32 fraction_animation_to_skip;
-
-        if (mAnimationCameraStartGlobal == camera_target_global)
-        {
-            fraction_animation_to_skip = 0.f;
-        }
-        else
-        {
-            LLVector3d cam_delta = mAnimationCameraStartGlobal - camera_target_global;
-            fraction_animation_to_skip = HEAD_BUFFER_SIZE / (F32)cam_delta.magVec();
-        }
-        F32 animation_start_fraction = (wasfirstPerson) ? fraction_animation_to_skip : 0.f;
-        F32 animation_finish_fraction =  (isfirstPerson) ? (1.f - fraction_animation_to_skip) : 1.f;
-
-        if (fraction_of_animation < animation_finish_fraction)
-        {
-            if (fraction_of_animation < animation_start_fraction || fraction_of_animation > animation_finish_fraction )
-            {
-                gAgent.setShowAvatar(FALSE);
-            }
-
-            // ...adjust position for animation
-            F32 smooth_fraction_of_animation = llsmoothstep(0.0f, 1.0f, fraction_of_animation);
-            camera_pos_global = lerp(mAnimationCameraStartGlobal, camera_target_global, smooth_fraction_of_animation);
-            mFocusGlobal = lerp(mAnimationFocusStartGlobal, focus_target_global, smooth_fraction_of_animation);
-        }
-        else
-        {
-            // ...animation complete
-            mCameraAnimating = FALSE;
-
-            camera_pos_global = camera_target_global;
-            mFocusGlobal = focus_target_global;
-
-            gAgent.endAnimationUpdateUI();
-            gAgent.setShowAvatar(TRUE);
-        }
-
-        if (isAgentAvatarValid() && (mCameraMode != CAMERA_MODE_MOUSELOOK))
-        {
-            gAgentAvatarp->updateAttachmentVisibility(mCameraMode);
-        }
-    }
-    else
-    {
-        camera_pos_global = camera_target_global;
-        mFocusGlobal = focus_target_global;
-        gAgent.setShowAvatar(TRUE);
-    }
-
-    // smoothing
-    if (TRUE)
-    {
-        LLVector3d agent_pos = gAgent.getPositionGlobal();
-        LLVector3d camera_pos_agent = camera_pos_global - agent_pos;
-        // Sitting on what you're manipulating can cause camera jitter with smoothing.
-        // This turns off smoothing while editing. -MG
-        bool in_build_mode = LLToolMgr::getInstance()->inBuildMode();
-        mCameraSmoothingStop = mCameraSmoothingStop || in_build_mode;
-
-        if (cameraThirdPerson() && !mCameraSmoothingStop)
-        {
-            const F32 SMOOTHING_HALF_LIFE = 0.02f;
-
-            F32 smoothing = LLSmoothInterpolation::getInterpolant(gSavedSettings.getF32("CameraPositionSmoothing") * SMOOTHING_HALF_LIFE, FALSE);
-
-            if (mFocusOnAvatar && !mFocusObject) // we differentiate on avatar mode
-            {
-                // for avatar-relative focus, we smooth in avatar space -
-                // the avatar moves too jerkily w/r/t global space to smooth there.
-
-                LLVector3d delta = camera_pos_agent - mCameraSmoothingLastPositionAgent;
-                if (delta.magVec() < MAX_CAMERA_SMOOTH_DISTANCE)  // only smooth over short distances please
-                {
-                    camera_pos_agent = lerp(mCameraSmoothingLastPositionAgent, camera_pos_agent, smoothing);
-                    camera_pos_global = camera_pos_agent + agent_pos;
-                }
-            }
-            else
-            {
-                LLVector3d delta = camera_pos_global - mCameraSmoothingLastPositionGlobal;
-                if (delta.magVec() < MAX_CAMERA_SMOOTH_DISTANCE) // only smooth over short distances please
-                {
-                    camera_pos_global = lerp(mCameraSmoothingLastPositionGlobal, camera_pos_global, smoothing);
-                }
-            }
-        }
-
-        mCameraSmoothingLastPositionGlobal = camera_pos_global;
-        mCameraSmoothingLastPositionAgent = camera_pos_agent;
-        mCameraSmoothingStop = false;
-    }
-
-
-    mCameraCurrentFOVZoomFactor = lerp(mCameraCurrentFOVZoomFactor, mCameraFOVZoomFactor, LLSmoothInterpolation::getInterpolant(FOV_ZOOM_HALF_LIFE));
-
-//  LL_INFOS() << "Current FOV Zoom: " << mCameraCurrentFOVZoomFactor << " Target FOV Zoom: " << mCameraFOVZoomFactor << " Object penetration: " << mFocusObjectDist << LL_ENDL;
-
-    LLVector3 focus_agent = gAgent.getPosAgentFromGlobal(mFocusGlobal);
-
-    mCameraPositionAgent = gAgent.getPosAgentFromGlobal(camera_pos_global);
-
-    // Move the camera
-
-    LLViewerCamera::getInstance()->updateCameraLocation(mCameraPositionAgent, mCameraUpVector, focus_agent);
-    //LLViewerCamera::getInstance()->updateCameraLocation(mCameraPositionAgent, camera_skyward, focus_agent);
-
-    // Change FOV
-    LLViewerCamera::getInstance()->setView(LLViewerCamera::getInstance()->getDefaultFOV() / (1.f + mCameraCurrentFOVZoomFactor));
-
-    // follow camera when in customize mode
-    if (cameraCustomizeAvatar())
-    {
-        setLookAt(LOOKAT_TARGET_FOCUS, NULL, mCameraPositionAgent);
-    }
-
-    // update the travel distance stat
-    // this isn't directly related to the camera
-    // but this seemed like the best place to do this
-    LLVector3d global_pos = gAgent.getPositionGlobal();
-    if (!gAgent.getLastPositionGlobal().isExactlyZero())
-    {
-        LLVector3d delta = global_pos - gAgent.getLastPositionGlobal();
-        gAgent.setDistanceTraveled(gAgent.getDistanceTraveled() + delta.magVec());
-    }
-    gAgent.setLastPositionGlobal(global_pos);
-
-    if (LLVOAvatar::sVisibleInFirstPerson && isAgentAvatarValid() && !gAgentAvatarp->isSitting() && cameraMouselook())
-    {
-        LLVector3 head_pos = gAgentAvatarp->mHeadp->getWorldPosition() +
-            LLVector3(0.08f, 0.f, 0.05f) * gAgentAvatarp->mHeadp->getWorldRotation() +
-            LLVector3(0.1f, 0.f, 0.f) * gAgentAvatarp->mPelvisp->getWorldRotation();
-        LLVector3 diff = mCameraPositionAgent - head_pos;
-        diff = diff * ~gAgentAvatarp->mRoot->getWorldRotation();
-
-        LLJoint* torso_joint = gAgentAvatarp->mTorsop;
-        LLJoint* chest_joint = gAgentAvatarp->mChestp;
-        LLVector3 torso_scale = torso_joint->getScale();
-        LLVector3 chest_scale = chest_joint->getScale();
-
-        // shorten avatar skeleton to avoid foot interpenetration
-        if (!gAgentAvatarp->mInAir)
-        {
-            LLVector3 chest_offset = LLVector3(0.f, 0.f, chest_joint->getPosition().mV[VZ]) * torso_joint->getWorldRotation();
-            F32 z_compensate = llclamp(-diff.mV[VZ], -0.2f, 1.f);
-            F32 scale_factor = llclamp(1.f - ((z_compensate * 0.5f) / chest_offset.mV[VZ]), 0.5f, 1.2f);
-            torso_joint->setScale(LLVector3(1.f, 1.f, scale_factor));
-
-            LLJoint* neck_joint = gAgentAvatarp->mNeckp;
-            LLVector3 neck_offset = LLVector3(0.f, 0.f, neck_joint->getPosition().mV[VZ]) * chest_joint->getWorldRotation();
-            scale_factor = llclamp(1.f - ((z_compensate * 0.5f) / neck_offset.mV[VZ]), 0.5f, 1.2f);
-            chest_joint->setScale(LLVector3(1.f, 1.f, scale_factor));
-            diff.mV[VZ] = 0.f;
-        }
-
-        // SL-315
-        gAgentAvatarp->mPelvisp->setPosition(gAgentAvatarp->mPelvisp->getPosition() + diff);
-
-        gAgentAvatarp->mRoot->updateWorldMatrixChildren();
-
-        for (LLVOAvatar::attachment_map_t::iterator iter = gAgentAvatarp->mAttachmentPoints.begin();
-             iter != gAgentAvatarp->mAttachmentPoints.end(); )
-        {
-            LLVOAvatar::attachment_map_t::iterator curiter = iter++;
-            LLViewerJointAttachment* attachment = curiter->second;
-            for (LLViewerJointAttachment::attachedobjs_vec_t::iterator attachment_iter = attachment->mAttachedObjects.begin();
-                 attachment_iter != attachment->mAttachedObjects.end();
-                 ++attachment_iter)
-            {
-                LLViewerObject *attached_object = attachment_iter->get();
-                if (attached_object && !attached_object->isDead() && attached_object->mDrawable.notNull())
-                {
-                    // clear any existing "early" movements of attachment
-                    attached_object->mDrawable->clearState(LLDrawable::EARLY_MOVE);
-                    gPipeline.updateMoveNormalAsync(attached_object->mDrawable);
-                    attached_object->updateText();
-                }
-            }
-        }
-
-        torso_joint->setScale(torso_scale);
-        chest_joint->setScale(chest_scale);
-    }
->>>>>>> e1623bb2
-}
-
-void LLAgentCamera::updateLastCamera()
-{
-    mLastCameraMode = mCameraMode;
-}
-
-void LLAgentCamera::updateFocusOffset()
-{
-    validateFocusObject();
-    if (mFocusObject.notNull())
-    {
-        LLVector3d obj_pos = gAgent.getPosGlobalFromAgent(mFocusObject->getRenderPosition());
-        mFocusObjectOffset.setVec(mFocusTargetGlobal - obj_pos);
-    }
-}
-
-void LLAgentCamera::validateFocusObject()
-{
-    if (mFocusObject.notNull() &&
-        mFocusObject->isDead())
-    {
-        mFocusObjectOffset.clearVec();
-        clearFocusObject();
-        mCameraFOVZoomFactor = 0.f;
-    }
-}
-
-//-----------------------------------------------------------------------------
-// calcFocusPositionTargetGlobal()
-//-----------------------------------------------------------------------------
-LLVector3d LLAgentCamera::calcFocusPositionTargetGlobal()
-{
-    if (mFocusObject.notNull() && mFocusObject->isDead())
-    {
-        clearFocusObject();
-    }
-
-    if (mCameraMode == CAMERA_MODE_FOLLOW && mFocusOnAvatar)
-    {
-        mFocusTargetGlobal = gAgent.getPosGlobalFromAgent(mFollowCam.getSimulatedFocus());
-        return mFocusTargetGlobal;
-    }
-    else if (mCameraMode == CAMERA_MODE_MOUSELOOK)
-    {
-        LLVector3d at_axis(1.0, 0.0, 0.0);
-        LLQuaternion agent_rot = gAgent.getFrameAgent().getQuaternion();
-        if (isAgentAvatarValid() && gAgentAvatarp->getParent())
-        {
-            LLViewerObject* root_object = (LLViewerObject*)gAgentAvatarp->getRoot();
-            if (!root_object->flagCameraDecoupled())
-            {
-                agent_rot *= ((LLViewerObject*)(gAgentAvatarp->getParent()))->getRenderRotation();
-            }
-        }
-        at_axis = at_axis * agent_rot;
-        mFocusTargetGlobal = calcCameraPositionTargetGlobal() + at_axis;
-        return mFocusTargetGlobal;
-    }
-    else if (mCameraMode == CAMERA_MODE_CUSTOMIZE_AVATAR)
-    {
-        if (mFocusOnAvatar)
-        {
-            LLVector3 focus_target = isAgentAvatarValid()
-                ? gAgentAvatarp->mHeadp->getWorldPosition()
-                : gAgent.getPositionAgent();
-            LLVector3d focus_target_global = gAgent.getPosGlobalFromAgent(focus_target);
-            mFocusTargetGlobal = focus_target_global;
-        }
-        return mFocusTargetGlobal;
-    }
-    else if (!mFocusOnAvatar)
-    {
-        if (mFocusObject.notNull() && !mFocusObject->isDead() && mFocusObject->mDrawable.notNull())
-        {
-            LLDrawable* drawablep = mFocusObject->mDrawable;
-
-            if (mTrackFocusObject &&
-                drawablep &&
-                drawablep->isActive())
-            {
-                if (!mFocusObject->isAvatar())
-                {
-                    if (mFocusObject->isSelected())
-                    {
-                        gPipeline.updateMoveNormalAsync(drawablep);
-                    }
-                    else
-                    {
-                        if (drawablep->isState(LLDrawable::MOVE_UNDAMPED))
-                        {
-                            gPipeline.updateMoveNormalAsync(drawablep);
-                        }
-                        else
-                        {
-                            gPipeline.updateMoveDampedAsync(drawablep);
-                        }
-                    }
-                }
-            }
-            // if not tracking object, update offset based on new object position
-            else
-            {
-                updateFocusOffset();
-            }
-            LLVector3 focus_agent = mFocusObject->getRenderPosition() + mFocusObjectOffset;
-            mFocusTargetGlobal.setVec(gAgent.getPosGlobalFromAgent(focus_agent));
-        }
-        return mFocusTargetGlobal;
-    }
-    else if (mSitCameraEnabled && isAgentAvatarValid() && gAgentAvatarp->isSitting() && mSitCameraReferenceObject.notNull())
-    {
-        // sit camera
-        LLVector3 object_pos = mSitCameraReferenceObject->getRenderPosition();
-        LLQuaternion object_rot = mSitCameraReferenceObject->getRenderRotation();
-
-        LLVector3 target_pos = object_pos + (mSitCameraFocus * object_rot);
-        return gAgent.getPosGlobalFromAgent(target_pos);
-    }
-    else
-    {
-        return gAgent.getPositionGlobal() + calcThirdPersonFocusOffset();
-    }
-}
-
-LLVector3d LLAgentCamera::calcThirdPersonFocusOffset()
-{
-    // ...offset from avatar
-    LLVector3d focus_offset;
-    LLQuaternion agent_rot = gAgent.getFrameAgent().getQuaternion();
-    if (isAgentAvatarValid() && gAgentAvatarp->getParent())
-    {
-        agent_rot *= ((LLViewerObject*)(gAgentAvatarp->getParent()))->getRenderRotation();
-    }
-
-    static LLCachedControl<LLVector3d> focus_offset_initial(gSavedSettings, "FocusOffsetRearView", LLVector3d());
-    return focus_offset_initial * agent_rot;
-}
-
-void LLAgentCamera::setupSitCamera()
-{
-    // agent frame entering this function is in world coordinates
-    if (isAgentAvatarValid() && gAgentAvatarp->getParent())
-    {
-        LLQuaternion parent_rot = ((LLViewerObject*)gAgentAvatarp->getParent())->getRenderRotation();
-        // slam agent coordinate frame to proper parent local version
-        LLVector3 at_axis = gAgent.getFrameAgent().getAtAxis();
-        at_axis.mV[VZ] = 0.f;
-        at_axis.normalize();
-        gAgent.resetAxes(at_axis * ~parent_rot);
-    }
-}
-
-//-----------------------------------------------------------------------------
-// getCameraPositionAgent()
-//-----------------------------------------------------------------------------
-const LLVector3 &LLAgentCamera::getCameraPositionAgent() const
-{
-    return LLViewerCamera::getInstance()->getOrigin();
-}
-
-//-----------------------------------------------------------------------------
-// getCameraPositionGlobal()
-//-----------------------------------------------------------------------------
-LLVector3d LLAgentCamera::getCameraPositionGlobal() const
-{
-    return gAgent.getPosGlobalFromAgent(LLViewerCamera::getInstance()->getOrigin());
-}
-
-//-----------------------------------------------------------------------------
-// calcCameraFOVZoomFactor()
-//-----------------------------------------------------------------------------
-F32 LLAgentCamera::calcCameraFOVZoomFactor()
-{
-    LLVector3 camera_offset_dir;
-    camera_offset_dir.setVec(mCameraFocusOffset);
-
-    if (mCameraMode == CAMERA_MODE_MOUSELOOK)
-    {
-        return 0.f;
-    }
-    else if (mFocusObject.notNull() && !mFocusObject->isAvatar() && !mFocusOnAvatar)
-    {
-        // don't FOV zoom on mostly transparent objects
-        F32 obj_min_dist = 0.f;
-        calcCameraMinDistance(obj_min_dist);
-        F32 current_distance = llmax(0.001f, camera_offset_dir.magVec());
-
-        mFocusObjectDist = obj_min_dist - current_distance;
-
-        F32 new_fov_zoom = llclamp(mFocusObjectDist / current_distance, 0.f, 1000.f);
-        return new_fov_zoom;
-    }
-    else // focusing on land or avatar
-    {
-        // keep old field of view until user changes focus explicitly
-        return mCameraFOVZoomFactor;
-        //return 0.f;
-    }
-}
-
-//-----------------------------------------------------------------------------
-// calcCameraPositionTargetGlobal()
-//-----------------------------------------------------------------------------
-LLVector3d LLAgentCamera::calcCameraPositionTargetGlobal(bool *hit_limit)
-{
-<<<<<<< HEAD
-	// Compute base camera position and look-at points.
-	F32			camera_land_height;
-	LLVector3d	frame_center_global = !isAgentAvatarValid() ? 
-		gAgent.getPositionGlobal() :
-		gAgent.getPosGlobalFromAgent(getAvatarRootPosition());
-	
-	bool		isConstrained = false;
-	LLVector3d	head_offset;
-	head_offset.setVec(mThirdPersonHeadOffset);
-
-	LLVector3d camera_position_global;
-
-	if (mCameraMode == CAMERA_MODE_FOLLOW && mFocusOnAvatar)
-	{
-		camera_position_global = gAgent.getPosGlobalFromAgent(mFollowCam.getSimulatedPosition());
-	}
-	else if (mCameraMode == CAMERA_MODE_MOUSELOOK)
-	{
-		if (!isAgentAvatarValid() || gAgentAvatarp->mDrawable.isNull())
-		{
-			LL_WARNS() << "Null avatar drawable!" << LL_ENDL;
-			return LLVector3d::zero;
-		}
-
-		head_offset.clearVec();
-		F32 fixup;
-=======
-    // Compute base camera position and look-at points.
-    F32         camera_land_height;
-    LLVector3d  frame_center_global = !isAgentAvatarValid() ?
-        gAgent.getPositionGlobal() :
-        gAgent.getPosGlobalFromAgent(getAvatarRootPosition());
-
-    BOOL        isConstrained = FALSE;
-    LLVector3d  head_offset;
-    head_offset.setVec(mThirdPersonHeadOffset);
-
-    LLVector3d camera_position_global;
-
-    if (mCameraMode == CAMERA_MODE_FOLLOW && mFocusOnAvatar)
-    {
-        camera_position_global = gAgent.getPosGlobalFromAgent(mFollowCam.getSimulatedPosition());
-    }
-    else if (mCameraMode == CAMERA_MODE_MOUSELOOK)
-    {
-        if (!isAgentAvatarValid() || gAgentAvatarp->mDrawable.isNull())
-        {
-            LL_WARNS() << "Null avatar drawable!" << LL_ENDL;
-            return LLVector3d::zero;
-        }
-
-        head_offset.clearVec();
-        F32 fixup;
->>>>>>> e1623bb2
-        if (gAgentAvatarp->hasPelvisFixup(fixup) && !gAgentAvatarp->isSitting())
-        {
-            head_offset[VZ] -= fixup;
-        }
-        if (gAgentAvatarp->isSitting())
-        {
-            head_offset.mdV[VZ] += 0.1;
-        }
-
-        if (gAgentAvatarp->isSitting() && gAgentAvatarp->getParent())
-        {
-            gAgentAvatarp->updateHeadOffset();
-            head_offset.mdV[VX] += gAgentAvatarp->mHeadOffset.mV[VX];
-            head_offset.mdV[VY] += gAgentAvatarp->mHeadOffset.mV[VY];
-            head_offset.mdV[VZ] += gAgentAvatarp->mHeadOffset.mV[VZ];
-            const LLMatrix4& mat = ((LLViewerObject*) gAgentAvatarp->getParent())->getRenderMatrix();
-            camera_position_global = gAgent.getPosGlobalFromAgent
-                                ((gAgentAvatarp->getPosition()+
-                                 LLVector3(head_offset)*gAgentAvatarp->getRotation()) * mat);
-        }
-        else
-        {
-            head_offset.mdV[VZ] += gAgentAvatarp->mHeadOffset.mV[VZ];
-            camera_position_global = gAgent.getPosGlobalFromAgent(gAgentAvatarp->getRenderPosition());//frame_center_global;
-            head_offset = head_offset * gAgentAvatarp->getRenderRotation();
-            camera_position_global = camera_position_global + head_offset;
-        }
-    }
-    else if (mCameraMode == CAMERA_MODE_THIRD_PERSON && mFocusOnAvatar)
-    {
-        LLVector3 local_camera_offset;
-        F32 camera_distance = 0.f;
-
-        if (mSitCameraEnabled
-            && isAgentAvatarValid()
-            && gAgentAvatarp->isSitting()
-            && mSitCameraReferenceObject.notNull())
-        {
-            // sit camera
-            LLVector3 object_pos = mSitCameraReferenceObject->getRenderPosition();
-            LLQuaternion object_rot = mSitCameraReferenceObject->getRenderRotation();
-
-            LLVector3 target_pos = object_pos + (mSitCameraPos * object_rot);
-
-            camera_position_global = gAgent.getPosGlobalFromAgent(target_pos);
-        }
-        else
-        {
-            static LLCachedControl<F32> camera_offset_scale(gSavedSettings, "CameraOffsetScale");
-            local_camera_offset = mCameraZoomFraction * getCameraOffsetInitial() * camera_offset_scale;
-
-<<<<<<< HEAD
-			// are we sitting down?
-			if (isAgentAvatarValid() && gAgentAvatarp->getParent())
-			{
-				LLQuaternion parent_rot = ((LLViewerObject*)gAgentAvatarp->getParent())->getRenderRotation();
-				// slam agent coordinate frame to proper parent local version
-				LLVector3 at_axis = gAgent.getFrameAgent().getAtAxis() * parent_rot;
-				at_axis.mV[VZ] = 0.f;
-				at_axis.normalize();
-				gAgent.resetAxes(at_axis * ~parent_rot);
-				
-				local_camera_offset = local_camera_offset * gAgent.getFrameAgent().getQuaternion() * parent_rot;
-			}
-			else
-			{
-				local_camera_offset = gAgent.getFrameAgent().rotateToAbsolute( local_camera_offset );
-			}
-
-			if (!isDisableCameraConstraints() && !mCameraCollidePlane.isExactlyZero() &&
-				(!isAgentAvatarValid() || !gAgentAvatarp->isSitting()))
-			{
-				LLVector3 plane_normal;
-				plane_normal.setVec(mCameraCollidePlane.mV);
-
-				F32 offset_dot_norm = local_camera_offset * plane_normal;
-				if (llabs(offset_dot_norm) < 0.001f)
-				{
-					offset_dot_norm = 0.001f;
-				}
-				
-				camera_distance = local_camera_offset.normalize();
-
-				F32 pos_dot_norm = gAgent.getPosAgentFromGlobal(frame_center_global + head_offset) * plane_normal;
-				
-				// if agent is outside the colliding half-plane
-				if (pos_dot_norm > mCameraCollidePlane.mV[VW])
-				{
-					// check to see if camera is on the opposite side (inside) the half-plane
-					if (offset_dot_norm + pos_dot_norm < mCameraCollidePlane.mV[VW])
-					{
-						// diminish offset by factor to push it back outside the half-plane
-						camera_distance *= (pos_dot_norm - mCameraCollidePlane.mV[VW] - CAMERA_COLLIDE_EPSILON) / -offset_dot_norm;
-					}
-				}
-				else
-				{
-					if (offset_dot_norm + pos_dot_norm > mCameraCollidePlane.mV[VW])
-					{
-						camera_distance *= (mCameraCollidePlane.mV[VW] - pos_dot_norm - CAMERA_COLLIDE_EPSILON) / offset_dot_norm;
-					}
-				}
-			}
-			else
-			{
-				camera_distance = local_camera_offset.normalize();
-			}
-
-			mTargetCameraDistance = llmax(camera_distance, MIN_CAMERA_DISTANCE);
-
-			if (mTargetCameraDistance != mCurrentCameraDistance)
-			{
-				F32 camera_lerp_amt = LLSmoothInterpolation::getInterpolant(CAMERA_ZOOM_HALF_LIFE);
-
-				mCurrentCameraDistance = lerp(mCurrentCameraDistance, mTargetCameraDistance, camera_lerp_amt);
-			}
-
-			// Make the camera distance current
-			local_camera_offset *= mCurrentCameraDistance;
-
-			// set the global camera position
-			LLVector3d camera_offset;
-			
-			camera_offset.setVec( local_camera_offset );
-			camera_position_global = frame_center_global + head_offset + camera_offset;
-
-			if (isAgentAvatarValid())
-			{
-				LLVector3d camera_lag_d;
-				F32 lag_interp = LLSmoothInterpolation::getInterpolant(CAMERA_LAG_HALF_LIFE);
-				LLVector3 target_lag;
-				LLVector3 vel = gAgent.getVelocity();
-
-				// lag by appropriate amount for flying
-				F32 time_in_air = gAgentAvatarp->mTimeInAir.getElapsedTimeF32();
-				if(!mCameraAnimating && gAgentAvatarp->mInAir && time_in_air > GROUND_TO_AIR_CAMERA_TRANSITION_START_TIME)
-				{
-					LLVector3 frame_at_axis = gAgent.getFrameAgent().getAtAxis();
-					frame_at_axis -= projected_vec(frame_at_axis, gAgent.getReferenceUpVector());
-					frame_at_axis.normalize();
-
-					//transition smoothly in air mode, to avoid camera pop
-					F32 u = (time_in_air - GROUND_TO_AIR_CAMERA_TRANSITION_START_TIME) / GROUND_TO_AIR_CAMERA_TRANSITION_TIME;
-					u = llclamp(u, 0.f, 1.f);
-
-					lag_interp *= u;
-
-					if (gViewerWindow->getLeftMouseDown() && gViewerWindow->getLastPick().mObjectID == gAgentAvatarp->getID())
-					{
-						// disable camera lag when using mouse-directed steering
-						target_lag.clearVec();
-					}
-					else
-					{
-						target_lag = vel * gSavedSettings.getF32("DynamicCameraStrength") / 30.f;
-					}
-
-					mCameraLag = lerp(mCameraLag, target_lag, lag_interp);
-
-					F32 lag_dist = mCameraLag.magVec();
-					if (lag_dist > MAX_CAMERA_LAG)
-					{
-						mCameraLag = mCameraLag * MAX_CAMERA_LAG / lag_dist;
-					}
-
-					// clamp camera lag so that avatar is always in front
-					F32 dot = (mCameraLag - (frame_at_axis * (MIN_CAMERA_LAG * u))) * frame_at_axis;
-					if (dot < -(MIN_CAMERA_LAG * u))
-					{
-						mCameraLag -= (dot + (MIN_CAMERA_LAG * u)) * frame_at_axis;
-					}
-				}
-				else
-				{
-					mCameraLag = lerp(mCameraLag, LLVector3::zero, LLSmoothInterpolation::getInterpolant(0.15f));
-				}
-
-				camera_lag_d.setVec(mCameraLag);
-				camera_position_global = camera_position_global - camera_lag_d;
-			}
-		}
-	}
-	else
-	{
-		LLVector3d focusPosGlobal = calcFocusPositionTargetGlobal();
-		// camera gets pushed out later wrt mCameraFOVZoomFactor...this is "raw" value
-		camera_position_global = focusPosGlobal + mCameraFocusOffset;
-	}
-
-	if (!isDisableCameraConstraints() && !gAgent.isGodlike())
-	{
-		LLViewerRegion* regionp = LLWorld::getInstance()->getRegionFromPosGlobal(camera_position_global);
-		bool constrain = true;
-		if(regionp && regionp->canManageEstate())
-		{
-			constrain = false;
-		}
-		if(constrain)
-		{
-			F32 max_dist = (CAMERA_MODE_CUSTOMIZE_AVATAR == mCameraMode) ? APPEARANCE_MAX_ZOOM : mDrawDistance;
-
-			LLVector3d camera_offset = camera_position_global - gAgent.getPositionGlobal();
-			F32 camera_distance = (F32)camera_offset.magVec();
-
-			if(camera_distance > max_dist)
-			{
-				camera_position_global = gAgent.getPositionGlobal() + (max_dist/camera_distance)*camera_offset;
-				isConstrained = true;
-			}
-		}
-=======
-            // are we sitting down?
-            if (isAgentAvatarValid() && gAgentAvatarp->getParent())
-            {
-                LLQuaternion parent_rot = ((LLViewerObject*)gAgentAvatarp->getParent())->getRenderRotation();
-                // slam agent coordinate frame to proper parent local version
-                LLVector3 at_axis = gAgent.getFrameAgent().getAtAxis() * parent_rot;
-                at_axis.mV[VZ] = 0.f;
-                at_axis.normalize();
-                gAgent.resetAxes(at_axis * ~parent_rot);
-
-                local_camera_offset = local_camera_offset * gAgent.getFrameAgent().getQuaternion() * parent_rot;
-            }
-            else
-            {
-                local_camera_offset = gAgent.getFrameAgent().rotateToAbsolute( local_camera_offset );
-            }
-
-            if (!isDisableCameraConstraints() && !mCameraCollidePlane.isExactlyZero() &&
-                (!isAgentAvatarValid() || !gAgentAvatarp->isSitting()))
-            {
-                LLVector3 plane_normal;
-                plane_normal.setVec(mCameraCollidePlane.mV);
-
-                F32 offset_dot_norm = local_camera_offset * plane_normal;
-                if (llabs(offset_dot_norm) < 0.001f)
-                {
-                    offset_dot_norm = 0.001f;
-                }
-
-                camera_distance = local_camera_offset.normalize();
-
-                F32 pos_dot_norm = gAgent.getPosAgentFromGlobal(frame_center_global + head_offset) * plane_normal;
-
-                // if agent is outside the colliding half-plane
-                if (pos_dot_norm > mCameraCollidePlane.mV[VW])
-                {
-                    // check to see if camera is on the opposite side (inside) the half-plane
-                    if (offset_dot_norm + pos_dot_norm < mCameraCollidePlane.mV[VW])
-                    {
-                        // diminish offset by factor to push it back outside the half-plane
-                        camera_distance *= (pos_dot_norm - mCameraCollidePlane.mV[VW] - CAMERA_COLLIDE_EPSILON) / -offset_dot_norm;
-                    }
-                }
-                else
-                {
-                    if (offset_dot_norm + pos_dot_norm > mCameraCollidePlane.mV[VW])
-                    {
-                        camera_distance *= (mCameraCollidePlane.mV[VW] - pos_dot_norm - CAMERA_COLLIDE_EPSILON) / offset_dot_norm;
-                    }
-                }
-            }
-            else
-            {
-                camera_distance = local_camera_offset.normalize();
-            }
-
-            mTargetCameraDistance = llmax(camera_distance, MIN_CAMERA_DISTANCE);
-
-            if (mTargetCameraDistance != mCurrentCameraDistance)
-            {
-                F32 camera_lerp_amt = LLSmoothInterpolation::getInterpolant(CAMERA_ZOOM_HALF_LIFE);
-
-                mCurrentCameraDistance = lerp(mCurrentCameraDistance, mTargetCameraDistance, camera_lerp_amt);
-            }
-
-            // Make the camera distance current
-            local_camera_offset *= mCurrentCameraDistance;
-
-            // set the global camera position
-            LLVector3d camera_offset;
-
-            camera_offset.setVec( local_camera_offset );
-            camera_position_global = frame_center_global + head_offset + camera_offset;
-
-            if (isAgentAvatarValid())
-            {
-                LLVector3d camera_lag_d;
-                F32 lag_interp = LLSmoothInterpolation::getInterpolant(CAMERA_LAG_HALF_LIFE);
-                LLVector3 target_lag;
-                LLVector3 vel = gAgent.getVelocity();
-
-                // lag by appropriate amount for flying
-                F32 time_in_air = gAgentAvatarp->mTimeInAir.getElapsedTimeF32();
-                if(!mCameraAnimating && gAgentAvatarp->mInAir && time_in_air > GROUND_TO_AIR_CAMERA_TRANSITION_START_TIME)
-                {
-                    LLVector3 frame_at_axis = gAgent.getFrameAgent().getAtAxis();
-                    frame_at_axis -= projected_vec(frame_at_axis, gAgent.getReferenceUpVector());
-                    frame_at_axis.normalize();
-
-                    //transition smoothly in air mode, to avoid camera pop
-                    F32 u = (time_in_air - GROUND_TO_AIR_CAMERA_TRANSITION_START_TIME) / GROUND_TO_AIR_CAMERA_TRANSITION_TIME;
-                    u = llclamp(u, 0.f, 1.f);
-
-                    lag_interp *= u;
-
-                    if (gViewerWindow->getLeftMouseDown() && gViewerWindow->getLastPick().mObjectID == gAgentAvatarp->getID())
-                    {
-                        // disable camera lag when using mouse-directed steering
-                        target_lag.clearVec();
-                    }
-                    else
-                    {
-                        LLCachedControl<F32> dynamic_camera_strength(gSavedSettings, "DynamicCameraStrength");
-                        target_lag = vel * dynamic_camera_strength / 30.f;
-                    }
-
-                    mCameraLag = lerp(mCameraLag, target_lag, lag_interp);
-
-                    F32 lag_dist = mCameraLag.magVec();
-                    if (lag_dist > MAX_CAMERA_LAG)
-                    {
-                        mCameraLag = mCameraLag * MAX_CAMERA_LAG / lag_dist;
-                    }
-
-                    // clamp camera lag so that avatar is always in front
-                    F32 dot = (mCameraLag - (frame_at_axis * (MIN_CAMERA_LAG * u))) * frame_at_axis;
-                    if (dot < -(MIN_CAMERA_LAG * u))
-                    {
-                        mCameraLag -= (dot + (MIN_CAMERA_LAG * u)) * frame_at_axis;
-                    }
-                }
-                else
-                {
-                    mCameraLag = lerp(mCameraLag, LLVector3::zero, LLSmoothInterpolation::getInterpolant(0.15f));
-                }
-
-                camera_lag_d.setVec(mCameraLag);
-                camera_position_global = camera_position_global - camera_lag_d;
-            }
-        }
-    }
-    else
-    {
-        LLVector3d focusPosGlobal = calcFocusPositionTargetGlobal();
-        // camera gets pushed out later wrt mCameraFOVZoomFactor...this is "raw" value
-        camera_position_global = focusPosGlobal + mCameraFocusOffset;
-    }
-
-    if (!isDisableCameraConstraints() && !gAgent.isGodlike())
-    {
-        LLViewerRegion* regionp = LLWorld::getInstance()->getRegionFromPosGlobal(camera_position_global);
-        bool constrain = true;
-        if(regionp && regionp->canManageEstate())
-        {
-            constrain = false;
-        }
-        if(constrain)
-        {
-            F32 max_dist = (CAMERA_MODE_CUSTOMIZE_AVATAR == mCameraMode) ? APPEARANCE_MAX_ZOOM : mDrawDistance;
-
-            LLVector3d camera_offset = camera_position_global - gAgent.getPositionGlobal();
-            F32 camera_distance = (F32)camera_offset.magVec();
-
-            if(camera_distance > max_dist)
-            {
-                camera_position_global = gAgent.getPositionGlobal() + (max_dist/camera_distance)*camera_offset;
-                isConstrained = TRUE;
-            }
-        }
->>>>>>> e1623bb2
-
-// JC - Could constrain camera based on parcel stuff here.
-//          LLViewerRegion *regionp = LLWorld::getInstance()->getRegionFromPosGlobal(camera_position_global);
-//
-<<<<<<< HEAD
-//				isConstrained = true;
-//			}
-	}
-
-	// Don't let camera go underground
-	F32 camera_min_off_ground = getCameraMinOffGround();
-	camera_land_height = LLWorld::getInstance()->resolveLandHeightGlobal(camera_position_global);
-	F32 minZ = llmax(F_ALMOST_ZERO, camera_land_height + camera_min_off_ground);
-	if (camera_position_global.mdV[VZ] < minZ)
-	{
-		camera_position_global.mdV[VZ] = minZ;
-		isConstrained = true;
-	}
-=======
-//          if (regionp && !regionp->mParcelOverlay->isBuildCameraAllowed(regionp->getPosRegionFromGlobal(camera_position_global)))
-//          {
-//              camera_position_global = last_position_global;
-//
-//              isConstrained = TRUE;
-//          }
-    }
-
-    // Don't let camera go underground
-    F32 camera_min_off_ground = getCameraMinOffGround();
-    camera_land_height = LLWorld::getInstance()->resolveLandHeightGlobal(camera_position_global);
-    F32 minZ = llmax(F_ALMOST_ZERO, camera_land_height + camera_min_off_ground);
-    if (camera_position_global.mdV[VZ] < minZ)
-    {
-        camera_position_global.mdV[VZ] = minZ;
-        isConstrained = TRUE;
-    }
->>>>>>> e1623bb2
-
-    if (hit_limit)
-    {
-        *hit_limit = isConstrained;
-    }
-
-    return camera_position_global;
-}
-
-
-LLVector3 LLAgentCamera::getCurrentCameraOffset()
-{
-    return (LLViewerCamera::getInstance()->getOrigin() - getAvatarRootPosition() - mThirdPersonHeadOffset) * ~getCurrentAvatarRotation();
-}
-
-LLVector3d LLAgentCamera::getCurrentFocusOffset()
-{
-    return (mFocusTargetGlobal - gAgent.getPositionGlobal()) * ~getCurrentAvatarRotation();
-}
-
-LLQuaternion LLAgentCamera::getCurrentAvatarRotation()
-{
-    LLViewerObject* sit_object = (LLViewerObject*)gAgentAvatarp->getParent();
-
-    LLQuaternion av_rot = gAgent.getFrameAgent().getQuaternion();
-    LLQuaternion obj_rot = sit_object ? sit_object->getRenderRotation() : LLQuaternion::DEFAULT;
-    return av_rot * obj_rot;
-}
-
-bool LLAgentCamera::isJoystickCameraUsed()
-{
-    return ((mOrbitAroundRadians != 0) || (mOrbitOverAngle != 0) || !mPanFocusDiff.isNull());
-}
-
-LLVector3 LLAgentCamera::getCameraOffsetInitial()
-{
-    // getCameraOffsetInitial and getFocusOffsetInitial can be called on update from idle before init()
-    static LLCachedControl<LLVector3> camera_offset_initial (gSavedSettings, "CameraOffsetRearView", LLVector3());
-    return camera_offset_initial;
-}
-
-LLVector3d LLAgentCamera::getFocusOffsetInitial()
-{
-    static LLCachedControl<LLVector3d> focus_offset_initial(gSavedSettings, "FocusOffsetRearView", LLVector3d());
-    return focus_offset_initial;
-}
-
-F32 LLAgentCamera::getCameraMaxZoomDistance()
-{
-    // SL-14706 / SL-14885 TPV have relaxed camera constraints allowing you to mousewheeel zoom WAY out.
-    static LLCachedControl<bool> s_disable_camera_constraints(gSavedSettings, "DisableCameraConstraints", false);
-    if (s_disable_camera_constraints)
-    {
-        return (F32)INT_MAX;
-    }
-
-    // Ignore "DisableCameraConstraints", we don't want to be out of draw range when we focus onto objects or avatars
-    return llmin(MAX_CAMERA_DISTANCE_FROM_OBJECT,
-                 mDrawDistance - 1, // convenience, don't hit draw limit when focusing on something
-                 LLWorld::getInstance()->getRegionWidthInMeters() - CAMERA_FUDGE_FROM_OBJECT);
-}
-
-LLVector3 LLAgentCamera::getAvatarRootPosition()
-{
-    static LLCachedControl<bool> use_hover_height(gSavedSettings, "HoverHeightAffectsCamera");
-    return use_hover_height ? gAgentAvatarp->mRoot->getWorldPosition() : gAgentAvatarp->mRoot->getWorldPosition() - gAgentAvatarp->getHoverOffset();
-
-}
-//-----------------------------------------------------------------------------
-// handleScrollWheel()
-//-----------------------------------------------------------------------------
-void LLAgentCamera::handleScrollWheel(S32 clicks)
-{
-<<<<<<< HEAD
-	if (mCameraMode == CAMERA_MODE_FOLLOW && getFocusOnAvatar())
-	{
-		if (!mFollowCam.getPositionLocked()) // not if the followCam position is locked in place
-		{
-			mFollowCam.zoom(clicks); 
-			if (mFollowCam.isZoomedToMinimumDistance())
-			{
-				changeCameraToMouselook(false);
-			}
-		}
-	}
-	else
-	{
-		LLObjectSelectionHandle selection = LLSelectMgr::getInstance()->getSelection();
-		const F32 ROOT_ROOT_TWO = sqrt(F_SQRT2);
-
-		// Block if camera is animating
-		if (mCameraAnimating)
-		{
-			return;
-		}
-
-		if (selection->getObjectCount() && selection->getSelectType() == SELECT_TYPE_HUD)
-		{
-			F32 zoom_factor = (F32)pow(0.8, -clicks);
-			cameraZoomIn(zoom_factor);
-		}
-		else if (mFocusOnAvatar && (mCameraMode == CAMERA_MODE_THIRD_PERSON))
-		{
-			F32 camera_offset_initial_mag = getCameraOffsetInitial().magVec();
-			
-			F32 current_zoom_fraction = mTargetCameraDistance / (camera_offset_initial_mag * gSavedSettings.getF32("CameraOffsetScale"));
-			current_zoom_fraction *= 1.f - pow(ROOT_ROOT_TWO, clicks);
-			
-			cameraOrbitIn(current_zoom_fraction * camera_offset_initial_mag * gSavedSettings.getF32("CameraOffsetScale"));
-		}
-		else
-		{
-			F32 current_zoom_fraction = (F32)mCameraFocusOffsetTarget.magVec();
-			cameraOrbitIn(current_zoom_fraction * (1.f - pow(ROOT_ROOT_TWO, clicks)));
-		}
-	}
-=======
-    if (mCameraMode == CAMERA_MODE_FOLLOW && getFocusOnAvatar())
-    {
-        if (!mFollowCam.getPositionLocked()) // not if the followCam position is locked in place
-        {
-            mFollowCam.zoom(clicks);
-            if (mFollowCam.isZoomedToMinimumDistance())
-            {
-                changeCameraToMouselook(FALSE);
-            }
-        }
-    }
-    else
-    {
-        LLObjectSelectionHandle selection = LLSelectMgr::getInstance()->getSelection();
-        const F32 ROOT_ROOT_TWO = sqrt(F_SQRT2);
-
-        // Block if camera is animating
-        if (mCameraAnimating)
-        {
-            return;
-        }
-
-        if (selection->getObjectCount() && selection->getSelectType() == SELECT_TYPE_HUD)
-        {
-            F32 zoom_factor = (F32)pow(0.8, -clicks);
-            cameraZoomIn(zoom_factor);
-        }
-        else if (mFocusOnAvatar && (mCameraMode == CAMERA_MODE_THIRD_PERSON))
-        {
-            F32 camera_offset_initial_mag = getCameraOffsetInitial().magVec();
-
-            F32 current_zoom_fraction = mTargetCameraDistance / (camera_offset_initial_mag * gSavedSettings.getF32("CameraOffsetScale"));
-            current_zoom_fraction *= 1.f - pow(ROOT_ROOT_TWO, clicks);
-
-            cameraOrbitIn(current_zoom_fraction * camera_offset_initial_mag * gSavedSettings.getF32("CameraOffsetScale"));
-        }
-        else
-        {
-            F32 current_zoom_fraction = (F32)mCameraFocusOffsetTarget.magVec();
-            cameraOrbitIn(current_zoom_fraction * (1.f - pow(ROOT_ROOT_TWO, clicks)));
-        }
-    }
->>>>>>> e1623bb2
-}
-
-
-//-----------------------------------------------------------------------------
-// getCameraMinOffGround()
-//-----------------------------------------------------------------------------
-F32 LLAgentCamera::getCameraMinOffGround()
-{
-    if (mCameraMode == CAMERA_MODE_MOUSELOOK)
-    {
-        return 0.f;
-    }
-
-    if (isDisableCameraConstraints())
-    {
-        return -1000.f;
-    }
-
-    return 0.5f;
-}
-
-
-//-----------------------------------------------------------------------------
-// resetCamera()
-//-----------------------------------------------------------------------------
-void LLAgentCamera::resetCamera()
-{
-    // Remove any pitch from the avatar
-    LLVector3 at = gAgent.getFrameAgent().getAtAxis();
-    at.mV[VZ] = 0.f;
-    at.normalize();
-    gAgent.resetAxes(at);
-    // have to explicitly clear field of view zoom now
-    mCameraFOVZoomFactor = 0.f;
-
-    updateCamera();
-}
-
-//-----------------------------------------------------------------------------
-// changeCameraToMouselook()
-//-----------------------------------------------------------------------------
-void LLAgentCamera::changeCameraToMouselook(bool animate)
-{
-<<<<<<< HEAD
-	if (!gSavedSettings.getBOOL("EnableMouselook") 
-		|| LLViewerJoystick::getInstance()->getOverrideCamera())
-	{
-		return;
-	}
-	
-	// visibility changes at end of animation
-	gViewerWindow->getWindow()->resetBusyCount();
-
-	// Menus should not remain open on switching to mouselook...
-	LLMenuGL::sMenuContainer->hideMenus();
-	LLUI::getInstance()->clearPopups();
-
-	// unpause avatar animation
-	gAgent.unpauseAnimation();
-
-	LLToolMgr::getInstance()->setCurrentToolset(gMouselookToolset);
-
-	if (isAgentAvatarValid())
-	{
-		gAgentAvatarp->stopMotion(ANIM_AGENT_BODY_NOISE);
-		gAgentAvatarp->stopMotion(ANIM_AGENT_BREATHE_ROT);
-	}
-
-	//gViewerWindow->stopGrab();
-	LLSelectMgr::getInstance()->deselectAll();
-	gViewerWindow->hideCursor();
-	gViewerWindow->moveCursorToCenter();
-
-	if (mCameraMode != CAMERA_MODE_MOUSELOOK)
-	{
-		gFocusMgr.setKeyboardFocus(NULL);
-		
-		updateLastCamera();
-		mCameraMode = CAMERA_MODE_MOUSELOOK;
-		const U32 old_flags = gAgent.getControlFlags();
-		gAgent.setControlFlags(AGENT_CONTROL_MOUSELOOK);
-		if (old_flags != gAgent.getControlFlags())
-		{
-			gAgent.setFlagsDirty();
-		}
-
-		if (animate)
-		{
-			startCameraAnimation();
-		}
-		else
-		{
-			mCameraAnimating = false;
-			gAgent.endAnimationUpdateUI();
-		}
-	}
-=======
-    if (!gSavedSettings.getBOOL("EnableMouselook")
-        || LLViewerJoystick::getInstance()->getOverrideCamera())
-    {
-        return;
-    }
-
-    // visibility changes at end of animation
-    gViewerWindow->getWindow()->resetBusyCount();
-
-    // Menus should not remain open on switching to mouselook...
-    LLMenuGL::sMenuContainer->hideMenus();
-    LLUI::getInstance()->clearPopups();
-
-    // unpause avatar animation
-    gAgent.unpauseAnimation();
-
-    LLToolMgr::getInstance()->setCurrentToolset(gMouselookToolset);
-
-    if (isAgentAvatarValid())
-    {
-        gAgentAvatarp->stopMotion(ANIM_AGENT_BODY_NOISE);
-        gAgentAvatarp->stopMotion(ANIM_AGENT_BREATHE_ROT);
-    }
-
-    //gViewerWindow->stopGrab();
-    LLSelectMgr::getInstance()->deselectAll();
-    gViewerWindow->hideCursor();
-    gViewerWindow->moveCursorToCenter();
-
-    if (mCameraMode != CAMERA_MODE_MOUSELOOK)
-    {
-        gFocusMgr.setKeyboardFocus(NULL);
-
-        updateLastCamera();
-        mCameraMode = CAMERA_MODE_MOUSELOOK;
-        const U32 old_flags = gAgent.getControlFlags();
-        gAgent.setControlFlags(AGENT_CONTROL_MOUSELOOK);
-        if (old_flags != gAgent.getControlFlags())
-        {
-            gAgent.setFlagsDirty();
-        }
-
-        if (animate)
-        {
-            startCameraAnimation();
-        }
-        else
-        {
-            mCameraAnimating = FALSE;
-            gAgent.endAnimationUpdateUI();
-        }
-    }
->>>>>>> e1623bb2
-}
-
-
-//-----------------------------------------------------------------------------
-// changeCameraToDefault()
-//-----------------------------------------------------------------------------
-void LLAgentCamera::changeCameraToDefault()
-{
-    if (LLViewerJoystick::getInstance()->getOverrideCamera())
-    {
-        return;
-    }
-
-    if (LLFollowCamMgr::getInstance()->getActiveFollowCamParams())
-    {
-        changeCameraToFollow();
-    }
-    else
-    {
-        changeCameraToThirdPerson();
-    }
-    if (gSavedSettings.getBOOL("HideUIControls"))
-    {
-        gViewerWindow->setUIVisibility(false);
-        LLPanelStandStopFlying::getInstance()->setVisible(false);
-    }
-}
-
-
-//-----------------------------------------------------------------------------
-// changeCameraToFollow()
-//-----------------------------------------------------------------------------
-void LLAgentCamera::changeCameraToFollow(bool animate)
-{
-<<<<<<< HEAD
-	if (LLViewerJoystick::getInstance()->getOverrideCamera())
-	{
-		return;
-	}
-
-	if(mCameraMode != CAMERA_MODE_FOLLOW)
-	{
-		if (mCameraMode == CAMERA_MODE_MOUSELOOK)
-		{
-			animate = false;
-		}
-		startCameraAnimation();
-
-		updateLastCamera();
-		mCameraMode = CAMERA_MODE_FOLLOW;
-
-		// bang-in the current focus, position, and up vector of the follow cam
-		mFollowCam.reset(mCameraPositionAgent, LLViewerCamera::getInstance()->getPointOfInterest(), LLVector3::z_axis);
-		
-		if (gBasicToolset)
-		{
-			LLToolMgr::getInstance()->setCurrentToolset(gBasicToolset);
-		}
-
-		if (isAgentAvatarValid())
-		{
-			// SL-315
-			gAgentAvatarp->mPelvisp->setPosition(LLVector3::zero);
-			gAgentAvatarp->startMotion( ANIM_AGENT_BODY_NOISE );
-			gAgentAvatarp->startMotion( ANIM_AGENT_BREATHE_ROT );
-		}
-
-		// unpause avatar animation
-		gAgent.unpauseAnimation();
-
-		gAgent.clearControlFlags(AGENT_CONTROL_MOUSELOOK);
-
-		if (animate)
-		{
-			startCameraAnimation();
-		}
-		else
-		{
-			mCameraAnimating = false;
-			gAgent.endAnimationUpdateUI();
-		}
-	}
-=======
-    if (LLViewerJoystick::getInstance()->getOverrideCamera())
-    {
-        return;
-    }
-
-    if(mCameraMode != CAMERA_MODE_FOLLOW)
-    {
-        if (mCameraMode == CAMERA_MODE_MOUSELOOK)
-        {
-            animate = FALSE;
-        }
-        startCameraAnimation();
-
-        updateLastCamera();
-        mCameraMode = CAMERA_MODE_FOLLOW;
-
-        // bang-in the current focus, position, and up vector of the follow cam
-        mFollowCam.reset(mCameraPositionAgent, LLViewerCamera::getInstance()->getPointOfInterest(), LLVector3::z_axis);
-
-        if (gBasicToolset)
-        {
-            LLToolMgr::getInstance()->setCurrentToolset(gBasicToolset);
-        }
-
-        if (isAgentAvatarValid())
-        {
-            // SL-315
-            gAgentAvatarp->mPelvisp->setPosition(LLVector3::zero);
-            gAgentAvatarp->startMotion( ANIM_AGENT_BODY_NOISE );
-            gAgentAvatarp->startMotion( ANIM_AGENT_BREATHE_ROT );
-        }
-
-        // unpause avatar animation
-        gAgent.unpauseAnimation();
-
-        gAgent.clearControlFlags(AGENT_CONTROL_MOUSELOOK);
-
-        if (animate)
-        {
-            startCameraAnimation();
-        }
-        else
-        {
-            mCameraAnimating = FALSE;
-            gAgent.endAnimationUpdateUI();
-        }
-    }
->>>>>>> e1623bb2
-}
-
-//-----------------------------------------------------------------------------
-// changeCameraToThirdPerson()
-//-----------------------------------------------------------------------------
-void LLAgentCamera::changeCameraToThirdPerson(bool animate)
-{
-<<<<<<< HEAD
-	if (LLViewerJoystick::getInstance()->getOverrideCamera())
-	{
-		return;
-	}
-
-	gViewerWindow->getWindow()->resetBusyCount();
-
-	mCameraZoomFraction = INITIAL_ZOOM_FRACTION;
-
-	if (isAgentAvatarValid())
-	{
-		if (!gAgentAvatarp->isSitting())
-		{
-			// SL-315
-			gAgentAvatarp->mPelvisp->setPosition(LLVector3::zero);
-		}
-		gAgentAvatarp->startMotion(ANIM_AGENT_BODY_NOISE);
-		gAgentAvatarp->startMotion(ANIM_AGENT_BREATHE_ROT);
-	}
-
-	LLVector3 at_axis;
-
-	// unpause avatar animation
-	gAgent.unpauseAnimation();
-
-	if (mCameraMode != CAMERA_MODE_THIRD_PERSON)
-	{
-		if (gBasicToolset)
-		{
-			LLToolMgr::getInstance()->setCurrentToolset(gBasicToolset);
-		}
-
-		mCameraLag.clearVec();
-		if (mCameraMode == CAMERA_MODE_MOUSELOOK)
-		{
-			mCurrentCameraDistance = MIN_CAMERA_DISTANCE;
-			mTargetCameraDistance = MIN_CAMERA_DISTANCE;
-			animate = false;
-		}
-		updateLastCamera();
-		mCameraMode = CAMERA_MODE_THIRD_PERSON;
-		gAgent.clearControlFlags(AGENT_CONTROL_MOUSELOOK);
-	}
-
-	// Remove any pitch from the avatar
-	if (!isAgentAvatarValid() || !gAgentAvatarp->getParent())
-	{
-		at_axis = gAgent.getFrameAgent().getAtAxis();
-		at_axis.mV[VZ] = 0.f;
-		at_axis.normalize();
-		gAgent.resetAxes(at_axis);
-	}
-
-
-	if (animate)
-	{
-		startCameraAnimation();
-	}
-	else
-	{
-		mCameraAnimating = false;
-		gAgent.endAnimationUpdateUI();
-	}
-=======
-    if (LLViewerJoystick::getInstance()->getOverrideCamera())
-    {
-        return;
-    }
-
-    gViewerWindow->getWindow()->resetBusyCount();
-
-    mCameraZoomFraction = INITIAL_ZOOM_FRACTION;
-
-    if (isAgentAvatarValid())
-    {
-        if (!gAgentAvatarp->isSitting())
-        {
-            // SL-315
-            gAgentAvatarp->mPelvisp->setPosition(LLVector3::zero);
-        }
-        gAgentAvatarp->startMotion(ANIM_AGENT_BODY_NOISE);
-        gAgentAvatarp->startMotion(ANIM_AGENT_BREATHE_ROT);
-    }
-
-    LLVector3 at_axis;
-
-    // unpause avatar animation
-    gAgent.unpauseAnimation();
-
-    if (mCameraMode != CAMERA_MODE_THIRD_PERSON)
-    {
-        if (gBasicToolset)
-        {
-            LLToolMgr::getInstance()->setCurrentToolset(gBasicToolset);
-        }
-
-        mCameraLag.clearVec();
-        if (mCameraMode == CAMERA_MODE_MOUSELOOK)
-        {
-            mCurrentCameraDistance = MIN_CAMERA_DISTANCE;
-            mTargetCameraDistance = MIN_CAMERA_DISTANCE;
-            animate = FALSE;
-        }
-        updateLastCamera();
-        mCameraMode = CAMERA_MODE_THIRD_PERSON;
-        gAgent.clearControlFlags(AGENT_CONTROL_MOUSELOOK);
-    }
-
-    // Remove any pitch from the avatar
-    if (!isAgentAvatarValid() || !gAgentAvatarp->getParent())
-    {
-        at_axis = gAgent.getFrameAgent().getAtAxis();
-        at_axis.mV[VZ] = 0.f;
-        at_axis.normalize();
-        gAgent.resetAxes(at_axis);
-    }
-
-
-    if (animate)
-    {
-        startCameraAnimation();
-    }
-    else
-    {
-        mCameraAnimating = FALSE;
-        gAgent.endAnimationUpdateUI();
-    }
->>>>>>> e1623bb2
-}
-
-//-----------------------------------------------------------------------------
-// changeCameraToCustomizeAvatar()
-//-----------------------------------------------------------------------------
-void LLAgentCamera::changeCameraToCustomizeAvatar()
-{
-    if (LLViewerJoystick::getInstance()->getOverrideCamera() || !isAgentAvatarValid())
-    {
-        return;
-    }
-
-    gAgent.standUp(); // force stand up
-    gViewerWindow->getWindow()->resetBusyCount();
-
-    if (LLSelectMgr::getInstance()->getSelection()->isAttachment())
-    {
-        LLSelectMgr::getInstance()->deselectAll();
-    }
-
-<<<<<<< HEAD
-	if (gFaceEditToolset)
-	{
-		LLToolMgr::getInstance()->setCurrentToolset(gFaceEditToolset);
-	}
-
-	startCameraAnimation();
-
-	if (mCameraMode != CAMERA_MODE_CUSTOMIZE_AVATAR)
-	{
-		updateLastCamera();
-		mCameraMode = CAMERA_MODE_CUSTOMIZE_AVATAR;
-		gAgent.clearControlFlags(AGENT_CONTROL_MOUSELOOK);
-
-		gFocusMgr.setKeyboardFocus( NULL );
-		gFocusMgr.setMouseCapture( NULL );
-		if( gMorphView )
-		{
-			gMorphView->setVisible( true );
-		}
-		// Remove any pitch or rotation from the avatar
-		LLVector3 at = gAgent.getAtAxis();
-		at.mV[VZ] = 0.f;
-		at.normalize();
-		gAgent.resetAxes(at);
-
-		gAgent.sendAnimationRequest(ANIM_AGENT_CUSTOMIZE, ANIM_REQUEST_START);
-		gAgent.setCustomAnim(true);
-		gAgentAvatarp->startMotion(ANIM_AGENT_CUSTOMIZE);
-		LLMotion* turn_motion = gAgentAvatarp->findMotion(ANIM_AGENT_CUSTOMIZE);
-
-		if (turn_motion)
-		{
-			// delay camera animation long enough to play through turn animation
-			setAnimationDuration(turn_motion->getDuration() + CUSTOMIZE_AVATAR_CAMERA_ANIM_SLOP);
-		}
-	}
-
-	LLVector3 agent_at = gAgent.getAtAxis();
-	agent_at.mV[VZ] = 0.f;
-	agent_at.normalize();
-
-	// default focus point for customize avatar
-	LLVector3 focus_target = isAgentAvatarValid() 
-		? gAgentAvatarp->mHeadp->getWorldPosition()
-		: gAgent.getPositionAgent();
-
-	LLVector3d camera_offset(agent_at * -1.0);
-	// push camera up and out from avatar
-	camera_offset.mdV[VZ] = 0.1f; 
-	camera_offset *= CUSTOMIZE_AVATAR_CAMERA_DEFAULT_DIST;
-	LLVector3d focus_target_global = gAgent.getPosGlobalFromAgent(focus_target);
-	setAnimationDuration(gSavedSettings.getF32("ZoomTime"));
-	setCameraPosAndFocusGlobal(focus_target_global + camera_offset, focus_target_global, gAgent.getID());
-=======
-    if (gFaceEditToolset)
-    {
-        LLToolMgr::getInstance()->setCurrentToolset(gFaceEditToolset);
-    }
-
-    startCameraAnimation();
-
-    if (mCameraMode != CAMERA_MODE_CUSTOMIZE_AVATAR)
-    {
-        updateLastCamera();
-        mCameraMode = CAMERA_MODE_CUSTOMIZE_AVATAR;
-        gAgent.clearControlFlags(AGENT_CONTROL_MOUSELOOK);
-
-        gFocusMgr.setKeyboardFocus( NULL );
-        gFocusMgr.setMouseCapture( NULL );
-        if( gMorphView )
-        {
-            gMorphView->setVisible( TRUE );
-        }
-        // Remove any pitch or rotation from the avatar
-        LLVector3 at = gAgent.getAtAxis();
-        at.mV[VZ] = 0.f;
-        at.normalize();
-        gAgent.resetAxes(at);
-
-        gAgent.sendAnimationRequest(ANIM_AGENT_CUSTOMIZE, ANIM_REQUEST_START);
-        gAgent.setCustomAnim(TRUE);
-        gAgentAvatarp->startMotion(ANIM_AGENT_CUSTOMIZE);
-        LLMotion* turn_motion = gAgentAvatarp->findMotion(ANIM_AGENT_CUSTOMIZE);
-
-        if (turn_motion)
-        {
-            // delay camera animation long enough to play through turn animation
-            setAnimationDuration(turn_motion->getDuration() + CUSTOMIZE_AVATAR_CAMERA_ANIM_SLOP);
-        }
-    }
-
-    LLVector3 agent_at = gAgent.getAtAxis();
-    agent_at.mV[VZ] = 0.f;
-    agent_at.normalize();
-
-    // default focus point for customize avatar
-    LLVector3 focus_target = isAgentAvatarValid()
-        ? gAgentAvatarp->mHeadp->getWorldPosition()
-        : gAgent.getPositionAgent();
-
-    LLVector3d camera_offset(agent_at * -1.0);
-    // push camera up and out from avatar
-    camera_offset.mdV[VZ] = 0.1f;
-    camera_offset *= CUSTOMIZE_AVATAR_CAMERA_DEFAULT_DIST;
-    LLVector3d focus_target_global = gAgent.getPosGlobalFromAgent(focus_target);
-    setAnimationDuration(gSavedSettings.getF32("ZoomTime"));
-    setCameraPosAndFocusGlobal(focus_target_global + camera_offset, focus_target_global, gAgent.getID());
->>>>>>> e1623bb2
-}
-
-
-void LLAgentCamera::switchCameraPreset(ECameraPreset preset)
-{
-    //zoom is supposed to be reset for the front and group views
-    mCameraZoomFraction = 1.f;
-
-<<<<<<< HEAD
-	//focusing on avatar in that case means following him on movements
-	mFocusOnAvatar = true;
-=======
-    //focusing on avatar in that case means following him on movements
-    mFocusOnAvatar = TRUE;
->>>>>>> e1623bb2
-
-    mCameraPreset = preset;
-
-    resetPanDiff();
-    resetOrbitDiff();
-
-    gSavedSettings.setU32("CameraPresetType", mCameraPreset);
-}
-
-
-//
-// Focus point management
-//
-
-void LLAgentCamera::setAnimationDuration(F32 duration)
-{
-    if (mCameraAnimating)
-    {
-        // do not cut any existing camera animation short
-        F32 animation_left = llmax(0.f, mAnimationDuration - mAnimationTimer.getElapsedTimeF32());
-        mAnimationDuration = llmax(duration, animation_left);
-    }
-    else
-    {
-        mAnimationDuration = duration;
-    }
-}
-
-//-----------------------------------------------------------------------------
-// startCameraAnimation()
-//-----------------------------------------------------------------------------
-void LLAgentCamera::startCameraAnimation()
-{
-<<<<<<< HEAD
-	mAnimationCameraStartGlobal = getCameraPositionGlobal();
-	mAnimationFocusStartGlobal = mFocusGlobal;
-	setAnimationDuration(gSavedSettings.getF32("ZoomTime"));
-	mAnimationTimer.reset();
-	mCameraAnimating = true;
-=======
-    mAnimationCameraStartGlobal = getCameraPositionGlobal();
-    mAnimationFocusStartGlobal = mFocusGlobal;
-    setAnimationDuration(gSavedSettings.getF32("ZoomTime"));
-    mAnimationTimer.reset();
-    mCameraAnimating = TRUE;
->>>>>>> e1623bb2
-}
-
-//-----------------------------------------------------------------------------
-// stopCameraAnimation()
-//-----------------------------------------------------------------------------
-void LLAgentCamera::stopCameraAnimation()
-{
-<<<<<<< HEAD
-	mCameraAnimating = false;
-=======
-    mCameraAnimating = FALSE;
->>>>>>> e1623bb2
-}
-
-void LLAgentCamera::clearFocusObject()
-{
-    if (mFocusObject.notNull())
-    {
-        startCameraAnimation();
-
-        setFocusObject(NULL);
-        mFocusObjectOffset.clearVec();
-    }
-}
-
-void LLAgentCamera::setFocusObject(LLViewerObject* object)
-{
-    mFocusObject = object;
-}
-
-// Focus on a point, but try to keep camera position stable.
-//-----------------------------------------------------------------------------
-// setFocusGlobal()
-//-----------------------------------------------------------------------------
-void LLAgentCamera::setFocusGlobal(const LLPickInfo& pick)
-{
-    LLViewerObject* objectp = gObjectList.findObject(pick.mObjectID);
-
-    if (objectp)
-    {
-        // focus on object plus designated offset
-        // which may or may not be same as pick.mPosGlobal
-        setFocusGlobal(objectp->getPositionGlobal() + LLVector3d(pick.mObjectOffset), pick.mObjectID);
-    }
-    else
-    {
-        // focus directly on point where user clicked
-        setFocusGlobal(pick.mPosGlobal, pick.mObjectID);
-    }
-}
-
-
-void LLAgentCamera::setFocusGlobal(const LLVector3d& focus, const LLUUID &object_id)
-{
-    setFocusObject(gObjectList.findObject(object_id));
-    LLVector3d old_focus = mFocusTargetGlobal;
-    LLViewerObject *focus_obj = mFocusObject;
-
-    // if focus has changed
-    if (old_focus != focus)
-    {
-        if (focus.isExactlyZero())
-        {
-            if (isAgentAvatarValid())
-            {
-                mFocusTargetGlobal = gAgent.getPosGlobalFromAgent(gAgentAvatarp->mHeadp->getWorldPosition());
-            }
-            else
-            {
-                mFocusTargetGlobal = gAgent.getPositionGlobal();
-            }
-            mCameraFocusOffsetTarget = getCameraPositionGlobal() - mFocusTargetGlobal;
-            mCameraFocusOffset = mCameraFocusOffsetTarget;
-            setLookAt(LOOKAT_TARGET_CLEAR);
-        }
-        else
-        {
-            mFocusTargetGlobal = focus;
-            if (!focus_obj)
-            {
-                mCameraFOVZoomFactor = 0.f;
-            }
-
-            mCameraFocusOffsetTarget = gAgent.getPosGlobalFromAgent(mCameraVirtualPositionAgent) - mFocusTargetGlobal;
-
-            startCameraAnimation();
-
-            if (focus_obj)
-            {
-                if (focus_obj->isAvatar())
-                {
-                    setLookAt(LOOKAT_TARGET_FOCUS, focus_obj);
-                }
-                else
-                {
-                    setLookAt(LOOKAT_TARGET_FOCUS, focus_obj, (gAgent.getPosAgentFromGlobal(focus) - focus_obj->getRenderPosition()) * ~focus_obj->getRenderRotation());
-                }
-            }
-            else
-            {
-                setLookAt(LOOKAT_TARGET_FOCUS, NULL, gAgent.getPosAgentFromGlobal(mFocusTargetGlobal));
-            }
-        }
-    }
-    else // focus == mFocusTargetGlobal
-    {
-        if (focus.isExactlyZero())
-        {
-            if (isAgentAvatarValid())
-            {
-                mFocusTargetGlobal = gAgent.getPosGlobalFromAgent(gAgentAvatarp->mHeadp->getWorldPosition());
-            }
-            else
-            {
-                mFocusTargetGlobal = gAgent.getPositionGlobal();
-            }
-        }
-        mCameraFocusOffsetTarget = (getCameraPositionGlobal() - mFocusTargetGlobal) / (1.f + mCameraFOVZoomFactor);;
-        mCameraFocusOffset = mCameraFocusOffsetTarget;
-    }
-
-    if (mFocusObject.notNull())
-    {
-        // for attachments, make offset relative to avatar, not the attachment
-        if (mFocusObject->isAttachment())
-        {
-            while (mFocusObject.notNull() && !mFocusObject->isAvatar())
-            {
-                mFocusObject = (LLViewerObject*) mFocusObject->getParent();
-            }
-            setFocusObject((LLViewerObject*)mFocusObject);
-        }
-        updateFocusOffset();
-    }
-}
-
-// Used for avatar customization
-//-----------------------------------------------------------------------------
-// setCameraPosAndFocusGlobal()
-//-----------------------------------------------------------------------------
-void LLAgentCamera::setCameraPosAndFocusGlobal(const LLVector3d& camera_pos, const LLVector3d& focus, const LLUUID &object_id)
-{
-    LLVector3d old_focus = mFocusTargetGlobal.isExactlyZero() ? focus : mFocusTargetGlobal;
-
-    F64 focus_delta_squared = (old_focus - focus).magVecSquared();
-    const F64 ANIM_EPSILON_SQUARED = 0.0001;
-    if (focus_delta_squared > ANIM_EPSILON_SQUARED)
-    {
-        startCameraAnimation();
-    }
-
-    //LLViewerCamera::getInstance()->setOrigin( gAgent.getPosAgentFromGlobal( camera_pos ) );
-    setFocusObject(gObjectList.findObject(object_id));
-    mFocusTargetGlobal = focus;
-    mCameraFocusOffsetTarget = camera_pos - focus;
-    mCameraFocusOffset = mCameraFocusOffsetTarget;
-
-    if (mFocusObject)
-    {
-        if (mFocusObject->isAvatar())
-        {
-            setLookAt(LOOKAT_TARGET_FOCUS, mFocusObject);
-        }
-        else
-        {
-            setLookAt(LOOKAT_TARGET_FOCUS, mFocusObject, (gAgent.getPosAgentFromGlobal(focus) - mFocusObject->getRenderPosition()) * ~mFocusObject->getRenderRotation());
-        }
-    }
-    else
-    {
-        setLookAt(LOOKAT_TARGET_FOCUS, NULL, gAgent.getPosAgentFromGlobal(mFocusTargetGlobal));
-    }
-
-    if (mCameraAnimating)
-    {
-        const F64 ANIM_METERS_PER_SECOND = 10.0;
-        const F64 MIN_ANIM_SECONDS = 0.5;
-        const F64 MAX_ANIM_SECONDS = 10.0;
-        F64 anim_duration = llmax( MIN_ANIM_SECONDS, sqrt(focus_delta_squared) / ANIM_METERS_PER_SECOND );
-        anim_duration = llmin( anim_duration, MAX_ANIM_SECONDS );
-        setAnimationDuration( (F32)anim_duration );
-    }
-
-    updateFocusOffset();
-}
-
-//-----------------------------------------------------------------------------
-// setSitCamera()
-//-----------------------------------------------------------------------------
-void LLAgentCamera::setSitCamera(const LLUUID &object_id, const LLVector3 &camera_pos, const LLVector3 &camera_focus)
-{
-<<<<<<< HEAD
-	bool camera_enabled = !object_id.isNull();
-
-	if (camera_enabled)
-	{
-		LLViewerObject *reference_object = gObjectList.findObject(object_id);
-		if (reference_object)
-		{
-			//convert to root object relative?
-			mSitCameraPos = camera_pos;
-			mSitCameraFocus = camera_focus;
-			mSitCameraReferenceObject = reference_object;
-			mSitCameraEnabled = true;
-		}
-	}
-	else
-	{
-		mSitCameraPos.clearVec();
-		mSitCameraFocus.clearVec();
-		mSitCameraReferenceObject = NULL;
-		mSitCameraEnabled = false;
-	}
-=======
-    BOOL camera_enabled = !object_id.isNull();
-
-    if (camera_enabled)
-    {
-        LLViewerObject *reference_object = gObjectList.findObject(object_id);
-        if (reference_object)
-        {
-            //convert to root object relative?
-            mSitCameraPos = camera_pos;
-            mSitCameraFocus = camera_focus;
-            mSitCameraReferenceObject = reference_object;
-            mSitCameraEnabled = TRUE;
-        }
-    }
-    else
-    {
-        mSitCameraPos.clearVec();
-        mSitCameraFocus.clearVec();
-        mSitCameraReferenceObject = NULL;
-        mSitCameraEnabled = FALSE;
-    }
->>>>>>> e1623bb2
-}
-
-//-----------------------------------------------------------------------------
-// setFocusOnAvatar()
-//-----------------------------------------------------------------------------
-void LLAgentCamera::setFocusOnAvatar(bool focus_on_avatar, bool animate, bool reset_axes)
-{
-    if (focus_on_avatar != mFocusOnAvatar)
-    {
-        if (animate)
-        {
-            startCameraAnimation();
-        }
-        else
-        {
-            stopCameraAnimation();
-        }
-    }
-
-    //RN: when focused on the avatar, we're not "looking" at it
-    // looking implies intent while focusing on avatar means
-    // you're just walking around with a camera on you...eesh.
-    if (!mFocusOnAvatar && focus_on_avatar && reset_axes)
-    {
-        setFocusGlobal(LLVector3d::zero);
-        mCameraFOVZoomFactor = 0.f;
-        if (mCameraMode == CAMERA_MODE_THIRD_PERSON)
-        {
-            LLVector3 at_axis;
-            if (!isAgentAvatarValid() || !gAgentAvatarp->getParent())
-            {
-                // In case of front view rotate agent to look into direction opposite to camera
-                // In case of rear view rotate agent into diraction same as camera, e t c
-                LLVector3 vect = getCameraOffsetInitial();
-                F32 rotxy = F32(atan2(vect.mV[VY], vect.mV[VX]));
-
-                LLCoordFrame frameCamera = *((LLCoordFrame*)LLViewerCamera::getInstance());
-                // front view angle rotxy is zero, rear view rotxy angle is 180, compensate
-                frameCamera.yaw((180 * DEG_TO_RAD) - rotxy);
-                at_axis = frameCamera.getAtAxis();
-                at_axis.mV[VZ] = 0.f;
-                at_axis.normalize();
-                gAgent.resetAxes(at_axis);
-                gAgent.yaw(0);
-<<<<<<< HEAD
-			}
-		}
-	}
-	// unlocking camera from avatar
-	else if (mFocusOnAvatar && !focus_on_avatar)
-	{
-		// keep camera focus point consistent, even though it is now unlocked
-		setFocusGlobal(gAgent.getPositionGlobal() + calcThirdPersonFocusOffset(), gAgent.getID());
-		mAllowChangeToFollow = false;
-	}
-	
-	mFocusOnAvatar = focus_on_avatar;
-=======
-            }
-        }
-    }
-    // unlocking camera from avatar
-    else if (mFocusOnAvatar && !focus_on_avatar)
-    {
-        // keep camera focus point consistent, even though it is now unlocked
-        setFocusGlobal(gAgent.getPositionGlobal() + calcThirdPersonFocusOffset(), gAgent.getID());
-        mAllowChangeToFollow = FALSE;
-    }
-
-    mFocusOnAvatar = focus_on_avatar;
->>>>>>> e1623bb2
-}
-
-
-bool LLAgentCamera::setLookAt(ELookAtType target_type, LLViewerObject *object, LLVector3 position)
-{
-    if(object && object->isAttachment())
-    {
-        LLViewerObject* parent = object;
-        while(parent)
-        {
-            if (parent == gAgentAvatarp)
-            {
-                // looking at an attachment on ourselves, which we don't want to do
-                object = gAgentAvatarp;
-                position.clearVec();
-            }
-            parent = (LLViewerObject*)parent->getParent();
-        }
-    }
-    if(!mLookAt || mLookAt->isDead())
-    {
-        mLookAt = (LLHUDEffectLookAt *)LLHUDManager::getInstance()->createViewerEffect(LLHUDObject::LL_HUD_EFFECT_LOOKAT);
-        mLookAt->setSourceObject(gAgentAvatarp);
-    }
-
-    return mLookAt->setLookAt(target_type, object, position);
-}
-
-//-----------------------------------------------------------------------------
-// lookAtLastChat()
-//-----------------------------------------------------------------------------
-void LLAgentCamera::lookAtLastChat()
-{
-<<<<<<< HEAD
-	// Block if camera is animating or not in normal third person camera mode
-	if (mCameraAnimating || !cameraThirdPerson())
-	{
-		return;
-	}
-
-	LLViewerObject *chatter = gObjectList.findObject(gAgent.getLastChatter());
-	if (!chatter)
-	{
-		return;
-	}
-
-	LLVector3 delta_pos;
-	if (chatter->isAvatar())
-	{
-		LLVOAvatar *chatter_av = (LLVOAvatar*)chatter;
-		if (isAgentAvatarValid() && chatter_av->mHeadp)
-		{
-			delta_pos = chatter_av->mHeadp->getWorldPosition() - gAgentAvatarp->mHeadp->getWorldPosition();
-		}
-		else
-		{
-			delta_pos = chatter->getPositionAgent() - gAgent.getPositionAgent();
-		}
-		delta_pos.normalize();
-
-		gAgent.setControlFlags(AGENT_CONTROL_STOP);
-
-		changeCameraToThirdPerson();
-
-		LLVector3 new_camera_pos = gAgentAvatarp->mHeadp->getWorldPosition();
-		LLVector3 left = delta_pos % LLVector3::z_axis;
-		left.normalize();
-		LLVector3 up = left % delta_pos;
-		up.normalize();
-		new_camera_pos -= delta_pos * 0.4f;
-		new_camera_pos += left * 0.3f;
-		new_camera_pos += up * 0.2f;
-
-		setFocusOnAvatar(false, false);
-
-		if (chatter_av->mHeadp)
-		{
-			setFocusGlobal(gAgent.getPosGlobalFromAgent(chatter_av->mHeadp->getWorldPosition()), gAgent.getLastChatter());
-			mCameraFocusOffsetTarget = gAgent.getPosGlobalFromAgent(new_camera_pos) - gAgent.getPosGlobalFromAgent(chatter_av->mHeadp->getWorldPosition());
-		}
-		else
-		{
-			setFocusGlobal(chatter->getPositionGlobal(), gAgent.getLastChatter());
-			mCameraFocusOffsetTarget = gAgent.getPosGlobalFromAgent(new_camera_pos) - chatter->getPositionGlobal();
-		}
-	}
-	else
-	{
-		delta_pos = chatter->getRenderPosition() - gAgent.getPositionAgent();
-		delta_pos.normalize();
-
-		gAgent.setControlFlags(AGENT_CONTROL_STOP);
-
-		changeCameraToThirdPerson();
-
-		LLVector3 new_camera_pos = gAgentAvatarp->mHeadp->getWorldPosition();
-		LLVector3 left = delta_pos % LLVector3::z_axis;
-		left.normalize();
-		LLVector3 up = left % delta_pos;
-		up.normalize();
-		new_camera_pos -= delta_pos * 0.4f;
-		new_camera_pos += left * 0.3f;
-		new_camera_pos += up * 0.2f;
-
-		setFocusOnAvatar(false, false);
-
-		setFocusGlobal(chatter->getPositionGlobal(), gAgent.getLastChatter());
-		mCameraFocusOffsetTarget = gAgent.getPosGlobalFromAgent(new_camera_pos) - chatter->getPositionGlobal();
-	}
-=======
-    // Block if camera is animating or not in normal third person camera mode
-    if (mCameraAnimating || !cameraThirdPerson())
-    {
-        return;
-    }
-
-    LLViewerObject *chatter = gObjectList.findObject(gAgent.getLastChatter());
-    if (!chatter)
-    {
-        return;
-    }
-
-    LLVector3 delta_pos;
-    if (chatter->isAvatar())
-    {
-        LLVOAvatar *chatter_av = (LLVOAvatar*)chatter;
-        if (isAgentAvatarValid() && chatter_av->mHeadp)
-        {
-            delta_pos = chatter_av->mHeadp->getWorldPosition() - gAgentAvatarp->mHeadp->getWorldPosition();
-        }
-        else
-        {
-            delta_pos = chatter->getPositionAgent() - gAgent.getPositionAgent();
-        }
-        delta_pos.normalize();
-
-        gAgent.setControlFlags(AGENT_CONTROL_STOP);
-
-        changeCameraToThirdPerson();
-
-        LLVector3 new_camera_pos = gAgentAvatarp->mHeadp->getWorldPosition();
-        LLVector3 left = delta_pos % LLVector3::z_axis;
-        left.normalize();
-        LLVector3 up = left % delta_pos;
-        up.normalize();
-        new_camera_pos -= delta_pos * 0.4f;
-        new_camera_pos += left * 0.3f;
-        new_camera_pos += up * 0.2f;
-
-        setFocusOnAvatar(FALSE, FALSE);
-
-        if (chatter_av->mHeadp)
-        {
-            setFocusGlobal(gAgent.getPosGlobalFromAgent(chatter_av->mHeadp->getWorldPosition()), gAgent.getLastChatter());
-            mCameraFocusOffsetTarget = gAgent.getPosGlobalFromAgent(new_camera_pos) - gAgent.getPosGlobalFromAgent(chatter_av->mHeadp->getWorldPosition());
-        }
-        else
-        {
-            setFocusGlobal(chatter->getPositionGlobal(), gAgent.getLastChatter());
-            mCameraFocusOffsetTarget = gAgent.getPosGlobalFromAgent(new_camera_pos) - chatter->getPositionGlobal();
-        }
-    }
-    else
-    {
-        delta_pos = chatter->getRenderPosition() - gAgent.getPositionAgent();
-        delta_pos.normalize();
-
-        gAgent.setControlFlags(AGENT_CONTROL_STOP);
-
-        changeCameraToThirdPerson();
-
-        LLVector3 new_camera_pos = gAgentAvatarp->mHeadp->getWorldPosition();
-        LLVector3 left = delta_pos % LLVector3::z_axis;
-        left.normalize();
-        LLVector3 up = left % delta_pos;
-        up.normalize();
-        new_camera_pos -= delta_pos * 0.4f;
-        new_camera_pos += left * 0.3f;
-        new_camera_pos += up * 0.2f;
-
-        setFocusOnAvatar(FALSE, FALSE);
-
-        setFocusGlobal(chatter->getPositionGlobal(), gAgent.getLastChatter());
-        mCameraFocusOffsetTarget = gAgent.getPosGlobalFromAgent(new_camera_pos) - chatter->getPositionGlobal();
-    }
->>>>>>> e1623bb2
-}
-
-bool LLAgentCamera::isfollowCamLocked()
-{
-    return mFollowCam.getPositionLocked();
-}
-
-bool LLAgentCamera::setPointAt(EPointAtType target_type, LLViewerObject *object, LLVector3 position)
-{
-<<<<<<< HEAD
-	// disallow pointing at attachments and avatars
-	if (object && (object->isAttachment() || object->isAvatar()))
-	{
-		return false;
-	}
-	if (!mPointAt || mPointAt->isDead())
-	{
-		mPointAt = (LLHUDEffectPointAt *)LLHUDManager::getInstance()->createViewerEffect(LLHUDObject::LL_HUD_EFFECT_POINTAT);
-		mPointAt->setSourceObject(gAgentAvatarp);
-	}
-	return mPointAt->setPointAt(target_type, object, position);
-=======
-    // disallow pointing at attachments and avatars
-    if (object && (object->isAttachment() || object->isAvatar()))
-    {
-        return FALSE;
-    }
-    if (!mPointAt || mPointAt->isDead())
-    {
-        mPointAt = (LLHUDEffectPointAt *)LLHUDManager::getInstance()->createViewerEffect(LLHUDObject::LL_HUD_EFFECT_POINTAT);
-        mPointAt->setSourceObject(gAgentAvatarp);
-    }
-    return mPointAt->setPointAt(target_type, object, position);
->>>>>>> e1623bb2
-}
-
-void LLAgentCamera::rotateToInitSitRot()
-{
-    gAgent.rotate(~gAgent.getFrameAgent().getQuaternion());
-    gAgent.rotate(mInitSitRot);
-}
-
-void LLAgentCamera::resetCameraZoomFraction()
-{
-    mCameraZoomFraction = INITIAL_ZOOM_FRACTION;
-}
-
-ELookAtType LLAgentCamera::getLookAtType()
-{
-    if (mLookAt)
-    {
-        return mLookAt->getLookAtType();
-    }
-    return LOOKAT_TARGET_NONE;
-}
-
-EPointAtType LLAgentCamera::getPointAtType()
-{
-    if (mPointAt)
-    {
-        return mPointAt->getPointAtType();
-    }
-    return POINTAT_TARGET_NONE;
-}
-
-void LLAgentCamera::clearGeneralKeys()
-{
-    mAtKey              = 0;
-    mWalkKey            = 0;
-    mLeftKey            = 0;
-    mUpKey              = 0;
-    mYawKey             = 0.f;
-    mPitchKey           = 0.f;
-}
-
-void LLAgentCamera::clearOrbitKeys()
-{
-    mOrbitLeftKey       = 0.f;
-    mOrbitRightKey      = 0.f;
-    mOrbitUpKey         = 0.f;
-    mOrbitDownKey       = 0.f;
-    mOrbitInKey         = 0.f;
-    mOrbitOutKey        = 0.f;
-}
-
-void LLAgentCamera::clearPanKeys()
-{
-    mPanRightKey        = 0.f;
-    mPanLeftKey         = 0.f;
-    mPanUpKey           = 0.f;
-    mPanDownKey         = 0.f;
-    mPanInKey           = 0.f;
-    mPanOutKey          = 0.f;
-}
-
-// static
-S32 LLAgentCamera::directionToKey(S32 direction)
-{
-    if (direction > 0) return 1;
-    if (direction < 0) return -1;
-    return 0;
-}
-
-
-// EOF
+/**
+ * @file llagentcamera.cpp
+ * @brief LLAgent class implementation
+ *
+ * $LicenseInfo:firstyear=2001&license=viewerlgpl$
+ * Second Life Viewer Source Code
+ * Copyright (C) 2010, Linden Research, Inc.
+ *
+ * This library is free software; you can redistribute it and/or
+ * modify it under the terms of the GNU Lesser General Public
+ * License as published by the Free Software Foundation;
+ * version 2.1 of the License only.
+ *
+ * This library is distributed in the hope that it will be useful,
+ * but WITHOUT ANY WARRANTY; without even the implied warranty of
+ * MERCHANTABILITY or FITNESS FOR A PARTICULAR PURPOSE.  See the GNU
+ * Lesser General Public License for more details.
+ *
+ * You should have received a copy of the GNU Lesser General Public
+ * License along with this library; if not, write to the Free Software
+ * Foundation, Inc., 51 Franklin Street, Fifth Floor, Boston, MA  02110-1301  USA
+ *
+ * Linden Research, Inc., 945 Battery Street, San Francisco, CA  94111  USA
+ * $/LicenseInfo$
+ */
+
+#include "llviewerprecompiledheaders.h"
+#include "llagentcamera.h"
+
+#include "pipeline.h"
+
+#include "llagent.h"
+#include "llanimationstates.h"
+#include "llfloatercamera.h"
+#include "llfloaterreg.h"
+#include "llhudmanager.h"
+#include "lljoystickbutton.h"
+#include "llmorphview.h"
+#include "llmoveview.h"
+#include "llselectmgr.h"
+#include "llsmoothstep.h"
+#include "lltoolmgr.h"
+#include "llviewercamera.h"
+#include "llviewercontrol.h"
+#include "llviewerjoystick.h"
+#include "llviewermenu.h"
+#include "llviewerobjectlist.h"
+#include "llviewerregion.h"
+#include "llviewerwindow.h"
+#include "llvoavatarself.h"
+#include "llwindow.h"
+#include "llworld.h"
+
+using namespace LLAvatarAppearanceDefines;
+
+extern LLMenuBarGL* gMenuBarView;
+
+// Mousewheel camera zoom
+const F32 MIN_ZOOM_FRACTION = 0.25f;
+const F32 INITIAL_ZOOM_FRACTION = 1.f;
+const F32 MAX_ZOOM_FRACTION = 8.f;
+
+const F32 CAMERA_ZOOM_HALF_LIFE = 0.07f;    // seconds
+const F32 FOV_ZOOM_HALF_LIFE = 0.07f;   // seconds
+
+const F32 CAMERA_FOCUS_HALF_LIFE = 0.f;//0.02f;
+const F32 CAMERA_LAG_HALF_LIFE = 0.25f;
+const F32 MIN_CAMERA_LAG = 0.5f;
+const F32 MAX_CAMERA_LAG = 5.f;
+
+const F32 CAMERA_COLLIDE_EPSILON = 0.1f;
+const F32 MIN_CAMERA_DISTANCE = 0.1f;
+
+const F32 AVATAR_ZOOM_MIN_X_FACTOR = 0.55f;
+const F32 AVATAR_ZOOM_MIN_Y_FACTOR = 0.7f;
+const F32 AVATAR_ZOOM_MIN_Z_FACTOR = 1.15f;
+
+const F32 MAX_CAMERA_DISTANCE_FROM_AGENT = 50.f;
+const F32 MAX_CAMERA_DISTANCE_FROM_OBJECT = 496.f;
+const F32 CAMERA_FUDGE_FROM_OBJECT = 16.f;
+
+const F32 MAX_CAMERA_SMOOTH_DISTANCE = 50.0f;
+
+const F32 HEAD_BUFFER_SIZE = 0.3f;
+
+const F32 CUSTOMIZE_AVATAR_CAMERA_ANIM_SLOP = 0.1f;
+
+const F32 LAND_MIN_ZOOM = 0.15f;
+
+const F32 AVATAR_MIN_ZOOM = 0.5f;
+const F32 OBJECT_MIN_ZOOM = 0.02f;
+
+const F32 APPEARANCE_MIN_ZOOM = 0.39f;
+const F32 APPEARANCE_MAX_ZOOM = 8.f;
+
+const F32 CUSTOMIZE_AVATAR_CAMERA_DEFAULT_DIST = 3.5f;
+
+const F32 GROUND_TO_AIR_CAMERA_TRANSITION_TIME = 0.5f;
+const F32 GROUND_TO_AIR_CAMERA_TRANSITION_START_TIME = 0.5f;
+
+const F32 OBJECT_EXTENTS_PADDING = 0.5f;
+
+static bool isDisableCameraConstraints()
+{
+    static LLCachedControl<bool> sDisableCameraConstraints(gSavedSettings, "DisableCameraConstraints", false);
+    return sDisableCameraConstraints;
+}
+
+// The agent instance.
+LLAgentCamera gAgentCamera;
+
+//-----------------------------------------------------------------------------
+// LLAgentCamera()
+//-----------------------------------------------------------------------------
+LLAgentCamera::LLAgentCamera() :
+    mInitialized(false),
+
+    mDrawDistance( DEFAULT_FAR_PLANE ),
+
+    mLookAt(NULL),
+    mPointAt(NULL),
+
+    mHUDTargetZoom(1.f),
+    mHUDCurZoom(1.f),
+
+    mForceMouselook(false),
+
+    mCameraMode( CAMERA_MODE_THIRD_PERSON ),
+    mLastCameraMode( CAMERA_MODE_THIRD_PERSON ),
+
+    mCameraPreset(CAMERA_PRESET_REAR_VIEW),
+
+    mCameraAnimating( false ),
+    mAnimationCameraStartGlobal(),
+    mAnimationFocusStartGlobal(),
+    mAnimationTimer(),
+    mAnimationDuration(0.33f),
+
+    mCameraFOVZoomFactor(0.f),
+    mCameraCurrentFOVZoomFactor(0.f),
+    mCameraFocusOffset(),
+
+    mCameraCollidePlane(),
+
+    mCurrentCameraDistance(2.f),        // meters, set in init()
+    mTargetCameraDistance(2.f),
+    mCameraZoomFraction(1.f),           // deprecated
+    mThirdPersonHeadOffset(0.f, 0.f, 1.f),
+    mSitCameraEnabled(false),
+    mCameraSmoothingLastPositionGlobal(),
+    mCameraSmoothingLastPositionAgent(),
+    mCameraSmoothingStop(false),
+
+    mCameraUpVector(LLVector3::z_axis), // default is straight up
+
+    mFocusOnAvatar(true),
+    mAllowChangeToFollow(false),
+    mFocusGlobal(),
+    mFocusTargetGlobal(),
+    mFocusObject(NULL),
+    mFocusObjectDist(0.f),
+    mFocusObjectOffset(),
+    mTrackFocusObject(true),
+
+    mAtKey(0), // Either 1, 0, or -1... indicates that movement-key is pressed
+    mWalkKey(0), // like AtKey, but causes less forward thrust
+    mLeftKey(0),
+    mUpKey(0),
+    mYawKey(0.f),
+    mPitchKey(0.f),
+
+    mOrbitLeftKey(0.f),
+    mOrbitRightKey(0.f),
+    mOrbitUpKey(0.f),
+    mOrbitDownKey(0.f),
+    mOrbitInKey(0.f),
+    mOrbitOutKey(0.f),
+
+    mPanUpKey(0.f),
+    mPanDownKey(0.f),
+    mPanLeftKey(0.f),
+    mPanRightKey(0.f),
+    mPanInKey(0.f),
+    mPanOutKey(0.f)
+{
+    mFollowCam.setMaxCameraDistantFromSubject( MAX_CAMERA_DISTANCE_FROM_AGENT );
+
+    clearGeneralKeys();
+    clearOrbitKeys();
+    clearPanKeys();
+
+    resetPanDiff();
+    resetOrbitDiff();
+}
+
+// Requires gSavedSettings to be initialized.
+//-----------------------------------------------------------------------------
+// init()
+//-----------------------------------------------------------------------------
+void LLAgentCamera::init()
+{
+    // *Note: this is where LLViewerCamera::getInstance() used to be constructed.
+
+    mDrawDistance = gSavedSettings.getF32("RenderFarClip");
+
+    LLViewerCamera::getInstance()->setView(DEFAULT_FIELD_OF_VIEW);
+    // Leave at 0.1 meters until we have real near clip management
+    LLViewerCamera::getInstance()->setNear(0.1f);
+    LLViewerCamera::getInstance()->setFar(mDrawDistance);           // if you want to change camera settings, do so in camera.h
+    LLViewerCamera::getInstance()->setAspect( gViewerWindow->getWorldViewAspectRatio() );       // default, overridden in LLViewerWindow::reshape
+    LLViewerCamera::getInstance()->setViewHeightInPixels(768);          // default, overridden in LLViewerWindow::reshape
+
+    mCameraFocusOffsetTarget = LLVector4(gSavedSettings.getVector3("CameraOffsetBuild"));
+
+    mCameraPreset = (ECameraPreset) gSavedSettings.getU32("CameraPresetType");
+
+    mCameraCollidePlane.clearVec();
+    mCurrentCameraDistance = getCameraOffsetInitial().magVec() * gSavedSettings.getF32("CameraOffsetScale");
+    mTargetCameraDistance = mCurrentCameraDistance;
+    mCameraZoomFraction = 1.f;
+    mTrackFocusObject = gSavedSettings.getBOOL("TrackFocusObject");
+
+    mInitialized = true;
+}
+
+//-----------------------------------------------------------------------------
+// cleanup()
+//-----------------------------------------------------------------------------
+void LLAgentCamera::cleanup()
+{
+    setSitCamera(LLUUID::null);
+
+    if(mLookAt)
+    {
+        mLookAt->markDead() ;
+        mLookAt = NULL;
+    }
+    if(mPointAt)
+    {
+        mPointAt->markDead() ;
+        mPointAt = NULL;
+    }
+    setFocusObject(NULL);
+}
+
+void LLAgentCamera::setAvatarObject(LLVOAvatarSelf* avatar)
+{
+    if (!mLookAt)
+    {
+        mLookAt = (LLHUDEffectLookAt *)LLHUDManager::getInstance()->createViewerEffect(LLHUDObject::LL_HUD_EFFECT_LOOKAT);
+    }
+    if (!mPointAt)
+    {
+        mPointAt = (LLHUDEffectPointAt *)LLHUDManager::getInstance()->createViewerEffect(LLHUDObject::LL_HUD_EFFECT_POINTAT);
+    }
+
+    if (!mLookAt.isNull())
+    {
+        mLookAt->setSourceObject(avatar);
+    }
+    if (!mPointAt.isNull())
+    {
+        mPointAt->setSourceObject(avatar);
+    }
+}
+
+//-----------------------------------------------------------------------------
+// LLAgent()
+//-----------------------------------------------------------------------------
+LLAgentCamera::~LLAgentCamera()
+{
+    cleanup();
+
+    // *Note: this is where LLViewerCamera::getInstance() used to be deleted.
+}
+
+// Change camera back to third person, stop the autopilot,
+// deselect stuff, etc.
+//-----------------------------------------------------------------------------
+// resetView()
+//-----------------------------------------------------------------------------
+void LLAgentCamera::resetView(bool reset_camera, bool change_camera)
+{
+    if (gDisconnected)
+    {
+        return;
+    }
+
+    if (gAgent.getAutoPilot())
+    {
+        gAgent.stopAutoPilot(true);
+    }
+
+    LLSelectMgr::getInstance()->unhighlightAll();
+
+    // By popular request, keep land selection while walking around. JC
+    // LLViewerParcelMgr::getInstance()->deselectLand();
+
+    // force deselect when walking and attachment is selected
+    // this is so people don't wig out when their avatar moves without animating
+    if (LLSelectMgr::getInstance()->getSelection()->isAttachment())
+    {
+        LLSelectMgr::getInstance()->deselectAll();
+    }
+
+    if (gMenuHolder != NULL)
+    {
+        // Hide all popup menus
+        gMenuHolder->hideMenus();
+    }
+
+    if (change_camera && !gSavedSettings.getBOOL("FreezeTime"))
+    {
+        changeCameraToDefault();
+
+        if (LLViewerJoystick::getInstance()->getOverrideCamera())
+        {
+            handle_toggle_flycam();
+        }
+
+        // reset avatar mode from eventual residual motion
+        if (LLToolMgr::getInstance()->inBuildMode())
+        {
+            LLViewerJoystick::getInstance()->moveAvatar(true);
+        }
+
+        //Camera Tool is needed for Free Camera Control Mode
+        if (!LLFloaterCamera::inFreeCameraMode())
+        {
+            LLFloaterReg::hideInstance("build");
+
+            // Switch back to basic toolset
+            LLToolMgr::getInstance()->setCurrentToolset(gBasicToolset);
+        }
+
+        gViewerWindow->showCursor();
+    }
+
+
+    if (reset_camera && !gSavedSettings.getBOOL("FreezeTime"))
+    {
+        if (!gViewerWindow->getLeftMouseDown() && cameraThirdPerson())
+        {
+            // leaving mouse-steer mode
+            LLVector3 agent_at_axis = gAgent.getAtAxis();
+            agent_at_axis -= projected_vec(agent_at_axis, gAgent.getReferenceUpVector());
+            agent_at_axis.normalize();
+            gAgent.resetAxes(lerp(gAgent.getAtAxis(), agent_at_axis, LLSmoothInterpolation::getInterpolant(0.3f)));
+        }
+
+        setFocusOnAvatar(true, ANIMATE);
+
+        mCameraFOVZoomFactor = 0.f;
+    }
+    resetPanDiff();
+    resetOrbitDiff();
+    mHUDTargetZoom = 1.f;
+
+    if (LLSelectMgr::getInstance()->mAllowSelectAvatar)
+    {
+        // resetting camera also resets position overrides in debug mode 'AllowSelectAvatar'
+        LLObjectSelectionHandle selected_handle = LLSelectMgr::getInstance()->getSelection();
+        if (selected_handle->getObjectCount() == 1
+            && selected_handle->getFirstObject() != NULL
+            && selected_handle->getFirstObject()->isAvatar())
+        {
+            LLSelectMgr::getInstance()->resetObjectOverrides(selected_handle);
+        }
+    }
+}
+
+// Allow camera to be moved somewhere other than behind avatar.
+//-----------------------------------------------------------------------------
+// unlockView()
+//-----------------------------------------------------------------------------
+void LLAgentCamera::unlockView()
+{
+    if (getFocusOnAvatar())
+    {
+        if (isAgentAvatarValid())
+        {
+            setFocusGlobal(LLVector3d::zero, gAgentAvatarp->mID);
+        }
+        setFocusOnAvatar(false, false); // no animation
+    }
+}
+
+//-----------------------------------------------------------------------------
+// slamLookAt()
+//-----------------------------------------------------------------------------
+void LLAgentCamera::slamLookAt(const LLVector3 &look_at)
+{
+    LLVector3 look_at_norm = look_at;
+    look_at_norm.mV[VZ] = 0.f;
+    look_at_norm.normalize();
+    gAgent.resetAxes(look_at_norm);
+}
+
+//-----------------------------------------------------------------------------
+// calcFocusOffset()
+//-----------------------------------------------------------------------------
+LLVector3 LLAgentCamera::calcFocusOffset(LLViewerObject *object, LLVector3 original_focus_point, S32 x, S32 y)
+{
+    LLMatrix4 obj_matrix = object->getRenderMatrix();
+    LLQuaternion obj_rot = object->getRenderRotation();
+    LLVector3 obj_pos = object->getRenderPosition();
+
+    // if is avatar - don't do any funk heuristics to position the focal point
+    // see DEV-30589
+    if ((object->isAvatar() && !object->isRoot()) || (object->isAnimatedObject() && object->getControlAvatar()))
+    {
+        return original_focus_point - obj_pos;
+    }
+    if (object->isAvatar())
+    {
+        LLVOAvatar* av = object->asAvatar();
+        return original_focus_point - av->getCharacterPosition();
+    }
+
+    LLQuaternion inv_obj_rot = ~obj_rot; // get inverse of rotation
+    LLVector3 object_extents = object->getScale();
+
+    // make sure they object extents are non-zero
+    object_extents.clamp(0.001f, F32_MAX);
+
+    // obj_to_cam_ray is unit vector pointing from object center to camera, in the coordinate frame of the object
+    LLVector3 obj_to_cam_ray = obj_pos - LLViewerCamera::getInstance()->getOrigin();
+    obj_to_cam_ray.rotVec(inv_obj_rot);
+    obj_to_cam_ray.normalize();
+
+    // obj_to_cam_ray_proportions are the (positive) ratios of
+    // the obj_to_cam_ray x,y,z components with the x,y,z object dimensions.
+    LLVector3 obj_to_cam_ray_proportions;
+    obj_to_cam_ray_proportions.mV[VX] = llabs(obj_to_cam_ray.mV[VX] / object_extents.mV[VX]);
+    obj_to_cam_ray_proportions.mV[VY] = llabs(obj_to_cam_ray.mV[VY] / object_extents.mV[VY]);
+    obj_to_cam_ray_proportions.mV[VZ] = llabs(obj_to_cam_ray.mV[VZ] / object_extents.mV[VZ]);
+
+    // find the largest ratio stored in obj_to_cam_ray_proportions
+    // this corresponds to the object's local axial plane (XY, YZ, XZ) that is *most* facing the camera
+    LLVector3 longest_object_axis;
+    // is x-axis longest?
+    if (obj_to_cam_ray_proportions.mV[VX] > obj_to_cam_ray_proportions.mV[VY]
+        && obj_to_cam_ray_proportions.mV[VX] > obj_to_cam_ray_proportions.mV[VZ])
+    {
+        // then grab it
+        longest_object_axis.setVec(obj_matrix.getFwdRow4());
+    }
+    // is y-axis longest?
+    else if (obj_to_cam_ray_proportions.mV[VY] > obj_to_cam_ray_proportions.mV[VZ])
+    {
+        // then grab it
+        longest_object_axis.setVec(obj_matrix.getLeftRow4());
+    }
+    // otherwise, use z axis
+    else
+    {
+        longest_object_axis.setVec(obj_matrix.getUpRow4());
+    }
+
+    // Use this axis as the normal to project mouse click on to plane with that normal, at the object center.
+    // This generates a point behind the mouse cursor that is approximately in the middle of the object in
+    // terms of depth.
+    // We do this to allow the camera rotation tool to "tumble" the object by rotating the camera.
+    // If the focus point were the object surface under the mouse, camera rotation would introduce an undesirable
+    // eccentricity to the object orientation
+    LLVector3 focus_plane_normal(longest_object_axis);
+    focus_plane_normal.normalize();
+
+    LLVector3d focus_pt_global;
+    gViewerWindow->mousePointOnPlaneGlobal(focus_pt_global, x, y, gAgent.getPosGlobalFromAgent(obj_pos), focus_plane_normal);
+    LLVector3 focus_pt = gAgent.getPosAgentFromGlobal(focus_pt_global);
+
+    // find vector from camera to focus point in object space
+    LLVector3 camera_to_focus_vec = focus_pt - LLViewerCamera::getInstance()->getOrigin();
+    camera_to_focus_vec.rotVec(inv_obj_rot);
+
+    // find vector from object origin to focus point in object coordinates
+    LLVector3 focus_offset_from_object_center = focus_pt - obj_pos;
+    // convert to object-local space
+    focus_offset_from_object_center.rotVec(inv_obj_rot);
+
+    // We need to project the focus point back into the bounding box of the focused object.
+    // Do this by calculating the XYZ scale factors needed to get focus offset back in bounds along the camera_focus axis
+    LLVector3 clip_fraction;
+
+    // for each axis...
+    for (U32 axis = VX; axis <= VZ; axis++)
+    {
+        //...calculate distance that focus offset sits outside of bounding box along that axis...
+        //NOTE: dist_out_of_bounds keeps the sign of focus_offset_from_object_center
+        F32 dist_out_of_bounds;
+        if (focus_offset_from_object_center.mV[axis] > 0.f)
+        {
+            dist_out_of_bounds = llmax(0.f, focus_offset_from_object_center.mV[axis] - (object_extents.mV[axis] * 0.5f));
+        }
+        else
+        {
+            dist_out_of_bounds = llmin(0.f, focus_offset_from_object_center.mV[axis] + (object_extents.mV[axis] * 0.5f));
+        }
+
+        //...then calculate the scale factor needed to push camera_to_focus_vec back in bounds along current axis
+        if (llabs(camera_to_focus_vec.mV[axis]) < 0.0001f)
+        {
+            // don't divide by very small number
+            clip_fraction.mV[axis] = 0.f;
+        }
+        else
+        {
+            clip_fraction.mV[axis] = dist_out_of_bounds / camera_to_focus_vec.mV[axis];
+        }
+    }
+
+    LLVector3 abs_clip_fraction = clip_fraction;
+    abs_clip_fraction.abs();
+
+    // find axis of focus offset that is *most* outside the bounding box and use that to
+    // rescale focus offset to inside object extents
+    if (abs_clip_fraction.mV[VX] > abs_clip_fraction.mV[VY]
+        && abs_clip_fraction.mV[VX] > abs_clip_fraction.mV[VZ])
+    {
+        focus_offset_from_object_center -= clip_fraction.mV[VX] * camera_to_focus_vec;
+    }
+    else if (abs_clip_fraction.mV[VY] > abs_clip_fraction.mV[VZ])
+    {
+        focus_offset_from_object_center -= clip_fraction.mV[VY] * camera_to_focus_vec;
+    }
+    else
+    {
+        focus_offset_from_object_center -= clip_fraction.mV[VZ] * camera_to_focus_vec;
+    }
+
+    // convert back to world space
+    focus_offset_from_object_center.rotVec(obj_rot);
+
+    // now, based on distance of camera from object relative to object size
+    // push the focus point towards the near surface of the object when (relatively) close to the objcet
+    // or keep the focus point in the object middle when (relatively) far
+    // NOTE: leave focus point in middle of avatars, since the behavior you want when alt-zooming on avatars
+    // is almost always "tumble about middle" and not "spin around surface point"
+    {
+        LLVector3 obj_rel = original_focus_point - object->getRenderPosition();
+
+        //now that we have the object relative position, we should bias toward the center of the object
+        //based on the distance of the camera to the focus point vs. the distance of the camera to the focus
+
+        F32 relDist = llabs(obj_rel * LLViewerCamera::getInstance()->getAtAxis());
+        F32 viewDist = dist_vec(obj_pos + obj_rel, LLViewerCamera::getInstance()->getOrigin());
+
+
+        LLBBox obj_bbox = object->getBoundingBoxAgent();
+        F32 bias = 0.f;
+
+        // virtual_camera_pos is the camera position we are simulating by backing the camera off
+        // and adjusting the FOV
+        LLVector3 virtual_camera_pos = gAgent.getPosAgentFromGlobal(mFocusTargetGlobal + (getCameraPositionGlobal() - mFocusTargetGlobal) / (1.f + mCameraFOVZoomFactor));
+
+        // if the camera is inside the object (large, hollow objects, for example)
+        // leave focus point all the way to destination depth, away from object center
+        if(!obj_bbox.containsPointAgent(virtual_camera_pos))
+        {
+            // perform magic number biasing of focus point towards surface vs. planar center
+            bias = clamp_rescale(relDist/viewDist, 0.1f, 0.7f, 0.0f, 1.0f);
+            obj_rel = lerp(focus_offset_from_object_center, obj_rel, bias);
+        }
+
+        focus_offset_from_object_center = obj_rel;
+    }
+
+    return focus_offset_from_object_center;
+}
+
+//-----------------------------------------------------------------------------
+// calcCameraMinDistance()
+//-----------------------------------------------------------------------------
+bool LLAgentCamera::calcCameraMinDistance(F32 &obj_min_distance)
+{
+    bool soft_limit = false; // is the bounding box to be treated literally (volumes) or as an approximation (avatars)
+
+    if (!mFocusObject || mFocusObject->isDead() ||
+        mFocusObject->isMesh() ||
+        isDisableCameraConstraints())
+    {
+        obj_min_distance = 0.f;
+        return true;
+    }
+
+    if (mFocusObject->mDrawable.isNull())
+    {
+#ifdef LL_RELEASE_FOR_DOWNLOAD
+        LL_WARNS() << "Focus object with no drawable!" << LL_ENDL;
+#else
+        mFocusObject->dump();
+        LL_ERRS() << "Focus object with no drawable!" << LL_ENDL;
+#endif
+        obj_min_distance = 0.f;
+        return true;
+    }
+
+    LLQuaternion inv_object_rot = ~mFocusObject->getRenderRotation();
+    LLVector3 target_offset_origin = mFocusObjectOffset;
+    LLVector3 camera_offset_target(getCameraPositionAgent() - gAgent.getPosAgentFromGlobal(mFocusTargetGlobal));
+
+    // convert offsets into object local space
+    camera_offset_target.rotVec(inv_object_rot);
+    target_offset_origin.rotVec(inv_object_rot);
+
+    // push around object extents based on target offset
+    LLVector3 object_extents = mFocusObject->getScale();
+    if (mFocusObject->isAvatar())
+    {
+        // fudge factors that lets you zoom in on avatars a bit more (which don't do FOV zoom)
+        object_extents.mV[VX] *= AVATAR_ZOOM_MIN_X_FACTOR;
+        object_extents.mV[VY] *= AVATAR_ZOOM_MIN_Y_FACTOR;
+        object_extents.mV[VZ] *= AVATAR_ZOOM_MIN_Z_FACTOR;
+        soft_limit = true;
+    }
+    LLVector3 abs_target_offset = target_offset_origin;
+    abs_target_offset.abs();
+
+    LLVector3 target_offset_dir = target_offset_origin;
+
+    bool target_outside_object_extents = false;
+
+    for (U32 i = VX; i <= VZ; i++)
+    {
+        if (abs_target_offset.mV[i] * 2.f > object_extents.mV[i] + OBJECT_EXTENTS_PADDING)
+        {
+            target_outside_object_extents = true;
+        }
+        if (camera_offset_target.mV[i] > 0.f)
+        {
+            object_extents.mV[i] -= target_offset_origin.mV[i] * 2.f;
+        }
+        else
+        {
+            object_extents.mV[i] += target_offset_origin.mV[i] * 2.f;
+        }
+    }
+
+    // don't shrink the object extents so far that the object inverts
+    object_extents.clamp(0.001f, F32_MAX);
+
+    // move into first octant
+    LLVector3 camera_offset_target_abs_norm = camera_offset_target;
+    camera_offset_target_abs_norm.abs();
+    // make sure offset is non-zero
+    camera_offset_target_abs_norm.clamp(0.001f, F32_MAX);
+    camera_offset_target_abs_norm.normalize();
+
+    // find camera position relative to normalized object extents
+    LLVector3 camera_offset_target_scaled = camera_offset_target_abs_norm;
+    camera_offset_target_scaled.mV[VX] /= object_extents.mV[VX];
+    camera_offset_target_scaled.mV[VY] /= object_extents.mV[VY];
+    camera_offset_target_scaled.mV[VZ] /= object_extents.mV[VZ];
+
+    if (camera_offset_target_scaled.mV[VX] > camera_offset_target_scaled.mV[VY] &&
+        camera_offset_target_scaled.mV[VX] > camera_offset_target_scaled.mV[VZ])
+    {
+        if (camera_offset_target_abs_norm.mV[VX] < 0.001f)
+        {
+            obj_min_distance = object_extents.mV[VX] * 0.5f;
+        }
+        else
+        {
+            obj_min_distance = object_extents.mV[VX] * 0.5f / camera_offset_target_abs_norm.mV[VX];
+        }
+    }
+    else if (camera_offset_target_scaled.mV[VY] > camera_offset_target_scaled.mV[VZ])
+    {
+        if (camera_offset_target_abs_norm.mV[VY] < 0.001f)
+        {
+            obj_min_distance = object_extents.mV[VY] * 0.5f;
+        }
+        else
+        {
+            obj_min_distance = object_extents.mV[VY] * 0.5f / camera_offset_target_abs_norm.mV[VY];
+        }
+    }
+    else
+    {
+        if (camera_offset_target_abs_norm.mV[VZ] < 0.001f)
+        {
+            obj_min_distance = object_extents.mV[VZ] * 0.5f;
+        }
+        else
+        {
+            obj_min_distance = object_extents.mV[VZ] * 0.5f / camera_offset_target_abs_norm.mV[VZ];
+        }
+    }
+
+    LLVector3 object_split_axis;
+    LLVector3 target_offset_scaled = target_offset_origin;
+    target_offset_scaled.abs();
+    target_offset_scaled.normalize();
+    target_offset_scaled.mV[VX] /= object_extents.mV[VX];
+    target_offset_scaled.mV[VY] /= object_extents.mV[VY];
+    target_offset_scaled.mV[VZ] /= object_extents.mV[VZ];
+
+    if (target_offset_scaled.mV[VX] > target_offset_scaled.mV[VY] &&
+        target_offset_scaled.mV[VX] > target_offset_scaled.mV[VZ])
+    {
+        object_split_axis = LLVector3::x_axis;
+    }
+    else if (target_offset_scaled.mV[VY] > target_offset_scaled.mV[VZ])
+    {
+        object_split_axis = LLVector3::y_axis;
+    }
+    else
+    {
+        object_split_axis = LLVector3::z_axis;
+    }
+
+    LLVector3 camera_offset_object(getCameraPositionAgent() - mFocusObject->getPositionAgent());
+
+
+    F32 camera_offset_clip = camera_offset_object * object_split_axis;
+    F32 target_offset_clip = target_offset_dir * object_split_axis;
+
+    // target has moved outside of object extents
+    // check to see if camera and target are on same side
+    if (target_outside_object_extents)
+    {
+        if (camera_offset_clip > 0.f && target_offset_clip > 0.f)
+        {
+            return false;
+        }
+        else if (camera_offset_clip < 0.f && target_offset_clip < 0.f)
+        {
+            return false;
+        }
+    }
+
+    // clamp obj distance to diagonal of 10 by 10 cube
+    obj_min_distance = llmin(obj_min_distance, 10.f * F_SQRT3);
+
+    obj_min_distance += LLViewerCamera::getInstance()->getNear() + (soft_limit ? 0.1f : 0.2f);
+
+    return true;
+}
+
+F32 LLAgentCamera::getCameraZoomFraction(bool get_third_person)
+{
+    // 0.f -> camera zoomed all the way out
+    // 1.f -> camera zoomed all the way in
+    LLObjectSelectionHandle selection = LLSelectMgr::getInstance()->getSelection();
+    if (selection->getObjectCount() && selection->getSelectType() == SELECT_TYPE_HUD)
+    {
+        // already [0,1]
+        return mHUDTargetZoom;
+    }
+
+    if (get_third_person || (mFocusOnAvatar && cameraThirdPerson()))
+    {
+        return clamp_rescale(mCameraZoomFraction, MIN_ZOOM_FRACTION, MAX_ZOOM_FRACTION, 1.f, 0.f);
+    }
+
+    if (cameraCustomizeAvatar())
+    {
+        F32 distance = (F32)mCameraFocusOffsetTarget.magVec();
+        return clamp_rescale(distance, APPEARANCE_MIN_ZOOM, APPEARANCE_MAX_ZOOM, 1.f, 0.f );
+    }
+
+    F32 min_zoom;
+    F32 max_zoom = getCameraMaxZoomDistance();
+    if (isDisableCameraConstraints())
+    {
+        max_zoom = MAX_CAMERA_DISTANCE_FROM_OBJECT;
+    }
+
+    F32 distance = (F32)mCameraFocusOffsetTarget.magVec();
+    if (mFocusObject.notNull())
+    {
+        if (mFocusObject->isAvatar())
+        {
+            min_zoom = AVATAR_MIN_ZOOM;
+        }
+        else
+        {
+            min_zoom = OBJECT_MIN_ZOOM;
+        }
+    }
+    else
+    {
+        min_zoom = LAND_MIN_ZOOM;
+    }
+
+    return clamp_rescale(distance, min_zoom, max_zoom, 1.f, 0.f);
+}
+
+void LLAgentCamera::setCameraZoomFraction(F32 fraction)
+{
+    // 0.f -> camera zoomed all the way out
+    // 1.f -> camera zoomed all the way in
+    LLObjectSelectionHandle selection = LLSelectMgr::getInstance()->getSelection();
+
+    if (selection->getObjectCount() && selection->getSelectType() == SELECT_TYPE_HUD)
+    {
+        mHUDTargetZoom = fraction;
+    }
+    else if (mFocusOnAvatar && cameraThirdPerson())
+    {
+        mCameraZoomFraction = rescale(fraction, 0.f, 1.f, MAX_ZOOM_FRACTION, MIN_ZOOM_FRACTION);
+    }
+    else if (cameraCustomizeAvatar())
+    {
+        LLVector3d camera_offset_dir = mCameraFocusOffsetTarget;
+        camera_offset_dir.normalize();
+        mCameraFocusOffsetTarget = camera_offset_dir * rescale(fraction, 0.f, 1.f, APPEARANCE_MAX_ZOOM, APPEARANCE_MIN_ZOOM);
+    }
+    else
+    {
+        F32 min_zoom = LAND_MIN_ZOOM;
+        F32 max_zoom = getCameraMaxZoomDistance();
+        if (isDisableCameraConstraints())
+        {
+            max_zoom = MAX_CAMERA_DISTANCE_FROM_OBJECT;
+        }
+
+        if (mFocusObject.notNull())
+        {
+            if (mFocusObject.notNull())
+            {
+                if (mFocusObject->isAvatar())
+                {
+                    min_zoom = AVATAR_MIN_ZOOM;
+                }
+                else
+                {
+                    min_zoom = OBJECT_MIN_ZOOM;
+                }
+            }
+        }
+
+        LLVector3d camera_offset_dir = mCameraFocusOffsetTarget;
+        camera_offset_dir.normalize();
+        mCameraFocusOffsetTarget = camera_offset_dir * rescale(fraction, 0.f, 1.f, max_zoom, min_zoom);
+    }
+
+    startCameraAnimation();
+}
+
+F32 LLAgentCamera::getAgentHUDTargetZoom()
+{
+    static LLCachedControl<F32> hud_scale_factor(gSavedSettings, "HUDScaleFactor");
+    LLObjectSelectionHandle selection = LLSelectMgr::getInstance()->getSelection();
+    return (selection->getObjectCount() && selection->getSelectType() == SELECT_TYPE_HUD) ? hud_scale_factor*gAgentCamera.mHUDTargetZoom : hud_scale_factor;
+}
+
+//-----------------------------------------------------------------------------
+// cameraOrbitAround()
+//-----------------------------------------------------------------------------
+void LLAgentCamera::cameraOrbitAround(const F32 radians)
+{
+    LLObjectSelectionHandle selection = LLSelectMgr::getInstance()->getSelection();
+    if (selection->getObjectCount() && selection->getSelectType() == SELECT_TYPE_HUD)
+    {
+        // do nothing for hud selection
+    }
+    else if (mFocusOnAvatar && (mCameraMode == CAMERA_MODE_THIRD_PERSON || mCameraMode == CAMERA_MODE_FOLLOW))
+    {
+        gAgent.yaw(radians);
+    }
+    else
+    {
+        mOrbitAroundRadians += radians;
+        mCameraFocusOffsetTarget.rotVec(radians, 0.f, 0.f, 1.f);
+
+        cameraZoomIn(1.f);
+    }
+}
+
+
+//-----------------------------------------------------------------------------
+// cameraOrbitOver()
+//-----------------------------------------------------------------------------
+void LLAgentCamera::cameraOrbitOver(const F32 angle)
+{
+    LLObjectSelectionHandle selection = LLSelectMgr::getInstance()->getSelection();
+    if (selection->getObjectCount() && selection->getSelectType() == SELECT_TYPE_HUD)
+    {
+        // do nothing for hud selection
+    }
+    else if (mFocusOnAvatar && mCameraMode == CAMERA_MODE_THIRD_PERSON)
+    {
+        gAgent.pitch(angle);
+    }
+    else
+    {
+        LLVector3 camera_offset_unit(mCameraFocusOffsetTarget);
+        camera_offset_unit.normalize();
+
+        F32 angle_from_up = acos( camera_offset_unit * gAgent.getReferenceUpVector() );
+
+        LLVector3d left_axis;
+        left_axis.setVec(LLViewerCamera::getInstance()->getLeftAxis());
+        F32 new_angle = llclamp(angle_from_up - angle, 1.f * DEG_TO_RAD, 179.f * DEG_TO_RAD);
+        mOrbitOverAngle += angle_from_up - new_angle;
+        mCameraFocusOffsetTarget.rotVec(angle_from_up - new_angle, left_axis);
+
+        cameraZoomIn(1.f);
+    }
+}
+
+void LLAgentCamera::resetCameraOrbit()
+{
+    LLVector3 camera_offset_unit(mCameraFocusOffsetTarget);
+    camera_offset_unit.normalize();
+
+    LLVector3d left_axis;
+    left_axis.setVec(LLViewerCamera::getInstance()->getLeftAxis());
+    mCameraFocusOffsetTarget.rotVec(-mOrbitOverAngle, left_axis);
+
+    mCameraFocusOffsetTarget.rotVec(-mOrbitAroundRadians, 0.f, 0.f, 1.f);
+
+    cameraZoomIn(1.f);
+    resetOrbitDiff();
+}
+
+void LLAgentCamera::resetOrbitDiff()
+{
+    mOrbitAroundRadians = 0;
+    mOrbitOverAngle = 0;
+}
+
+//-----------------------------------------------------------------------------
+// cameraZoomIn()
+//-----------------------------------------------------------------------------
+void LLAgentCamera::cameraZoomIn(const F32 fraction)
+{
+    if (gDisconnected)
+    {
+        return;
+    }
+
+    LLObjectSelectionHandle selection = LLSelectMgr::getInstance()->getSelection();
+    if (LLToolMgr::getInstance()->inBuildMode() && selection->getObjectCount() && selection->getSelectType() == SELECT_TYPE_HUD)
+    {
+        // just update hud zoom level
+        mHUDTargetZoom /= fraction;
+        return;
+    }
+
+    LLVector3d camera_offset_unit(mCameraFocusOffsetTarget);
+    F32 current_distance = (F32)camera_offset_unit.normalize();
+    F32 new_distance = current_distance * fraction;
+
+    // Unless camera is unlocked
+    if (!isDisableCameraConstraints())
+    {
+        F32 min_zoom = LAND_MIN_ZOOM;
+
+        // Don't move through focus point
+        if (mFocusObject)
+        {
+            LLVector3 camera_offset_dir((F32)camera_offset_unit.mdV[VX], (F32)camera_offset_unit.mdV[VY], (F32)camera_offset_unit.mdV[VZ]);
+
+            if (mFocusObject->isAvatar())
+            {
+                calcCameraMinDistance(min_zoom);
+            }
+            else
+            {
+                min_zoom = OBJECT_MIN_ZOOM;
+            }
+        }
+
+        new_distance = llmax(new_distance, min_zoom);
+
+        F32 max_distance = getCameraMaxZoomDistance();
+        max_distance = llmin(max_distance, current_distance * 4.f); //Scaled max relative to current distance.  MAINT-3154
+        new_distance = llmin(new_distance, max_distance);
+
+        if (cameraCustomizeAvatar())
+        {
+            new_distance = llclamp(new_distance, APPEARANCE_MIN_ZOOM, APPEARANCE_MAX_ZOOM);
+        }
+    }
+
+    mCameraFocusOffsetTarget = new_distance * camera_offset_unit;
+}
+
+//-----------------------------------------------------------------------------
+// cameraOrbitIn()
+//-----------------------------------------------------------------------------
+void LLAgentCamera::cameraOrbitIn(const F32 meters)
+{
+    if (mFocusOnAvatar && mCameraMode == CAMERA_MODE_THIRD_PERSON)
+    {
+        F32 camera_offset_dist = llmax(0.001f, getCameraOffsetInitial().magVec() * gSavedSettings.getF32("CameraOffsetScale"));
+
+        mCameraZoomFraction = (mTargetCameraDistance - meters) / camera_offset_dist;
+
+        if (!gSavedSettings.getBOOL("FreezeTime") && mCameraZoomFraction < MIN_ZOOM_FRACTION && meters > 0.f)
+        {
+            // No need to animate, camera is already there.
+            changeCameraToMouselook(false);
+        }
+
+        if (!isDisableCameraConstraints())
+        {
+            mCameraZoomFraction = llclamp(mCameraZoomFraction, MIN_ZOOM_FRACTION, MAX_ZOOM_FRACTION);
+        }
+    }
+    else
+    {
+        LLVector3d  camera_offset_unit(mCameraFocusOffsetTarget);
+        F32 current_distance = (F32)camera_offset_unit.normalize();
+        F32 new_distance = current_distance - meters;
+
+        // Unless camera is unlocked
+        if (!isDisableCameraConstraints())
+        {
+            F32 min_zoom = LAND_MIN_ZOOM;
+
+            // Don't move through focus point
+            if (mFocusObject.notNull())
+            {
+                if (mFocusObject->isAvatar())
+                {
+                    min_zoom = AVATAR_MIN_ZOOM;
+                }
+                else
+                {
+                    min_zoom = OBJECT_MIN_ZOOM;
+                }
+            }
+
+            new_distance = llmax(new_distance, min_zoom);
+
+            F32 max_distance = getCameraMaxZoomDistance();
+            new_distance = llmin(new_distance, max_distance);
+
+            if (CAMERA_MODE_CUSTOMIZE_AVATAR == getCameraMode())
+            {
+                new_distance = llclamp(new_distance, APPEARANCE_MIN_ZOOM, APPEARANCE_MAX_ZOOM);
+            }
+        }
+
+        // Compute new camera offset
+        mCameraFocusOffsetTarget = new_distance * camera_offset_unit;
+        cameraZoomIn(1.f);
+    }
+}
+
+//-----------------------------------------------------------------------------
+// cameraPanIn()
+//-----------------------------------------------------------------------------
+void LLAgentCamera::cameraPanIn(F32 meters)
+{
+    LLVector3d at_axis;
+    at_axis.setVec(LLViewerCamera::getInstance()->getAtAxis());
+
+    mPanFocusDiff += meters * at_axis;
+
+    mFocusTargetGlobal += meters * at_axis;
+    mFocusGlobal = mFocusTargetGlobal;
+    // don't enforce zoom constraints as this is the only way for users to get past them easily
+    updateFocusOffset();
+    // NOTE: panning movements expect the camera to move exactly with the focus target, not animated behind -Nyx
+    mCameraSmoothingLastPositionGlobal = calcCameraPositionTargetGlobal();
+}
+
+//-----------------------------------------------------------------------------
+// cameraPanLeft()
+//-----------------------------------------------------------------------------
+void LLAgentCamera::cameraPanLeft(F32 meters)
+{
+    LLVector3d left_axis;
+    left_axis.setVec(LLViewerCamera::getInstance()->getLeftAxis());
+
+    mPanFocusDiff += meters * left_axis;
+
+    mFocusTargetGlobal += meters * left_axis;
+    mFocusGlobal = mFocusTargetGlobal;
+
+    // disable smoothing for camera pan, which causes some residents unhappiness
+    mCameraSmoothingStop = true;
+
+    cameraZoomIn(1.f);
+    updateFocusOffset();
+    // NOTE: panning movements expect the camera to move exactly with the focus target, not animated behind - Nyx
+    mCameraSmoothingLastPositionGlobal = calcCameraPositionTargetGlobal();
+}
+
+//-----------------------------------------------------------------------------
+// cameraPanUp()
+//-----------------------------------------------------------------------------
+void LLAgentCamera::cameraPanUp(F32 meters)
+{
+    LLVector3d up_axis;
+    up_axis.setVec(LLViewerCamera::getInstance()->getUpAxis());
+
+    mPanFocusDiff += meters * up_axis;
+
+    mFocusTargetGlobal += meters * up_axis;
+    mFocusGlobal = mFocusTargetGlobal;
+
+    // disable smoothing for camera pan, which causes some residents unhappiness
+    mCameraSmoothingStop = true;
+
+    cameraZoomIn(1.f);
+    updateFocusOffset();
+    // NOTE: panning movements expect the camera to move exactly with the focus target, not animated behind -Nyx
+    mCameraSmoothingLastPositionGlobal = calcCameraPositionTargetGlobal();
+}
+
+void LLAgentCamera::resetCameraPan()
+{
+    mFocusTargetGlobal -= mPanFocusDiff;
+
+    mFocusGlobal = mFocusTargetGlobal;
+    mCameraSmoothingStop = true;
+
+    cameraZoomIn(1.f);
+    updateFocusOffset();
+
+    mCameraSmoothingLastPositionGlobal = calcCameraPositionTargetGlobal();
+
+    resetPanDiff();
+}
+
+void LLAgentCamera::resetPanDiff()
+{
+    mPanFocusDiff.clear();
+}
+
+//-----------------------------------------------------------------------------
+// updateLookAt()
+//-----------------------------------------------------------------------------
+void LLAgentCamera::updateLookAt(const S32 mouse_x, const S32 mouse_y)
+{
+    static LLVector3 last_at_axis;
+
+    if (!isAgentAvatarValid()) return;
+
+    LLQuaternion av_inv_rot = ~gAgentAvatarp->mRoot->getWorldRotation();
+    LLVector3 root_at = LLVector3::x_axis * gAgentAvatarp->mRoot->getWorldRotation();
+
+    if  (LLTrace::get_frame_recording().getLastRecording().getLastValue(*gViewerWindow->getMouseVelocityStat()) < 0.01f
+        && (root_at * last_at_axis > 0.95f))
+    {
+        LLVector3 vel = gAgentAvatarp->getVelocity();
+        if (vel.magVecSquared() > 4.f)
+        {
+            setLookAt(LOOKAT_TARGET_IDLE, gAgentAvatarp, vel * av_inv_rot);
+        }
+        else
+        {
+            // *FIX: rotate mframeagent by sit object's rotation?
+            LLQuaternion look_rotation = gAgentAvatarp->isSitting() ? gAgentAvatarp->getRenderRotation() : gAgent.getFrameAgent().getQuaternion(); // use camera's current rotation
+            LLVector3 look_offset = LLVector3(2.f, 0.f, 0.f) * look_rotation * av_inv_rot;
+            setLookAt(LOOKAT_TARGET_IDLE, gAgentAvatarp, look_offset);
+        }
+        last_at_axis = root_at;
+        return;
+    }
+
+    last_at_axis = root_at;
+
+    if (CAMERA_MODE_CUSTOMIZE_AVATAR == getCameraMode())
+    {
+        setLookAt(LOOKAT_TARGET_NONE, gAgentAvatarp, LLVector3(-2.f, 0.f, 0.f));
+    }
+    else
+    {
+        // Move head based on cursor position
+        ELookAtType lookAtType = LOOKAT_TARGET_NONE;
+        LLVector3 headLookAxis;
+        LLCoordFrame frameCamera = *((LLCoordFrame*)LLViewerCamera::getInstance());
+
+        if (cameraMouselook())
+        {
+            lookAtType = LOOKAT_TARGET_MOUSELOOK;
+        }
+        else if (cameraThirdPerson())
+        {
+            // range from -.5 to .5
+            F32 x_from_center =
+                ((F32) mouse_x / (F32) gViewerWindow->getWorldViewWidthScaled() ) - 0.5f;
+            F32 y_from_center =
+                ((F32) mouse_y / (F32) gViewerWindow->getWorldViewHeightScaled() ) - 0.5f;
+
+            frameCamera.yaw( - x_from_center * gSavedSettings.getF32("YawFromMousePosition") * DEG_TO_RAD);
+            frameCamera.pitch( - y_from_center * gSavedSettings.getF32("PitchFromMousePosition") * DEG_TO_RAD);
+            lookAtType = LOOKAT_TARGET_FREELOOK;
+        }
+
+        headLookAxis = frameCamera.getAtAxis();
+        // RN: we use world-space offset for mouselook and freelook
+        //headLookAxis = headLookAxis * av_inv_rot;
+        setLookAt(lookAtType, gAgentAvatarp, headLookAxis);
+    }
+}
+
+static LLTrace::BlockTimerStatHandle FTM_UPDATE_CAMERA("Camera");
+
+extern bool gCubeSnapshot;
+
+//-----------------------------------------------------------------------------
+// updateCamera()
+//-----------------------------------------------------------------------------
+void LLAgentCamera::updateCamera()
+{
+    LL_RECORD_BLOCK_TIME(FTM_UPDATE_CAMERA);
+    if (gCubeSnapshot)
+    {
+        return;
+    }
+
+    // - changed camera_skyward to the new global "mCameraUpVector"
+    mCameraUpVector = LLVector3::z_axis;
+    //LLVector3 camera_skyward(0.f, 0.f, 1.f);
+
+    U32 camera_mode = mCameraAnimating ? mLastCameraMode : mCameraMode;
+
+    validateFocusObject();
+
+    if (isAgentAvatarValid() &&
+        gAgentAvatarp->isSitting() &&
+        camera_mode == CAMERA_MODE_MOUSELOOK)
+    {
+        //changed camera_skyward to the new global "mCameraUpVector"
+        mCameraUpVector = mCameraUpVector * gAgentAvatarp->getRenderRotation();
+    }
+
+    if (cameraThirdPerson() && (mFocusOnAvatar || mAllowChangeToFollow) && LLFollowCamMgr::getInstance()->getActiveFollowCamParams())
+    {
+        mAllowChangeToFollow = false;
+        mFocusOnAvatar = true;
+        changeCameraToFollow();
+    }
+
+    //NOTE - this needs to be integrated into a general upVector system here within llAgent.
+    if ( camera_mode == CAMERA_MODE_FOLLOW && mFocusOnAvatar )
+    {
+        mCameraUpVector = mFollowCam.getUpVector();
+    }
+
+    if (mSitCameraEnabled)
+    {
+        if (mSitCameraReferenceObject->isDead())
+        {
+            setSitCamera(LLUUID::null);
+        }
+    }
+
+    // Update UI with our camera inputs
+    LLFloaterCamera* camera_floater = LLFloaterReg::findTypedInstance<LLFloaterCamera>("camera");
+    if (camera_floater)
+    {
+        camera_floater->mRotate->setToggleState(gAgentCamera.getOrbitRightKey() > 0.f,  // left
+                                                gAgentCamera.getOrbitUpKey() > 0.f,     // top
+                                                gAgentCamera.getOrbitLeftKey() > 0.f,   // right
+                                                gAgentCamera.getOrbitDownKey() > 0.f);  // bottom
+
+        camera_floater->mTrack->setToggleState(gAgentCamera.getPanLeftKey() > 0.f,      // left
+                                               gAgentCamera.getPanUpKey() > 0.f,            // top
+                                               gAgentCamera.getPanRightKey() > 0.f,     // right
+                                               gAgentCamera.getPanDownKey() > 0.f);     // bottom
+    }
+
+    // Handle camera movement based on keyboard.
+    const F32 ORBIT_OVER_RATE = 90.f * DEG_TO_RAD;          // radians per second
+    const F32 ORBIT_AROUND_RATE = 90.f * DEG_TO_RAD;        // radians per second
+    const F32 PAN_RATE = 5.f;                               // meters per second
+
+    if (gAgentCamera.getOrbitUpKey() || gAgentCamera.getOrbitDownKey())
+    {
+        F32 input_rate = gAgentCamera.getOrbitUpKey() - gAgentCamera.getOrbitDownKey();
+        cameraOrbitOver( input_rate * ORBIT_OVER_RATE / gFPSClamped );
+    }
+
+    if (gAgentCamera.getOrbitLeftKey() || gAgentCamera.getOrbitRightKey())
+    {
+        F32 input_rate = gAgentCamera.getOrbitLeftKey() - gAgentCamera.getOrbitRightKey();
+        cameraOrbitAround(input_rate * ORBIT_AROUND_RATE / gFPSClamped);
+    }
+
+    if (gAgentCamera.getOrbitInKey() || gAgentCamera.getOrbitOutKey())
+    {
+        F32 input_rate = gAgentCamera.getOrbitInKey() - gAgentCamera.getOrbitOutKey();
+
+        LLVector3d to_focus = gAgent.getPosGlobalFromAgent(LLViewerCamera::getInstance()->getOrigin()) - calcFocusPositionTargetGlobal();
+        F32 distance_to_focus = (F32)to_focus.magVec();
+        // Move at distance (in meters) meters per second
+        cameraOrbitIn( input_rate * distance_to_focus / gFPSClamped );
+    }
+
+    if (gAgentCamera.getPanInKey() || gAgentCamera.getPanOutKey())
+    {
+        F32 input_rate = gAgentCamera.getPanInKey() - gAgentCamera.getPanOutKey();
+        cameraPanIn(input_rate * PAN_RATE / gFPSClamped);
+    }
+
+    if (gAgentCamera.getPanRightKey() || gAgentCamera.getPanLeftKey())
+    {
+        F32 input_rate = gAgentCamera.getPanRightKey() - gAgentCamera.getPanLeftKey();
+        cameraPanLeft(input_rate * -PAN_RATE / gFPSClamped );
+    }
+
+    if (gAgentCamera.getPanUpKey() || gAgentCamera.getPanDownKey())
+    {
+        F32 input_rate = gAgentCamera.getPanUpKey() - gAgentCamera.getPanDownKey();
+        cameraPanUp(input_rate * PAN_RATE / gFPSClamped );
+    }
+
+    // Clear camera keyboard keys.
+    gAgentCamera.clearOrbitKeys();
+    gAgentCamera.clearPanKeys();
+
+    // lerp camera focus offset
+    mCameraFocusOffset = lerp(mCameraFocusOffset, mCameraFocusOffsetTarget, LLSmoothInterpolation::getInterpolant(CAMERA_FOCUS_HALF_LIFE));
+
+    if ( mCameraMode == CAMERA_MODE_FOLLOW )
+    {
+        if (isAgentAvatarValid())
+        {
+            //--------------------------------------------------------------------------------
+            // this is where the avatar's position and rotation are given to followCam, and
+            // where it is updated. All three of its attributes are updated: (1) position,
+            // (2) focus, and (3) upvector. They can then be queried elsewhere in llAgent.
+            //--------------------------------------------------------------------------------
+            // *TODO: use combined rotation of frameagent and sit object
+            LLQuaternion avatarRotationForFollowCam = gAgentAvatarp->isSitting() ? gAgentAvatarp->getRenderRotation() : gAgent.getFrameAgent().getQuaternion();
+
+            LLFollowCamParams* current_cam = LLFollowCamMgr::getInstance()->getActiveFollowCamParams();
+            if (current_cam)
+            {
+                mFollowCam.copyParams(*current_cam);
+                mFollowCam.setSubjectPositionAndRotation( gAgentAvatarp->getRenderPosition(), avatarRotationForFollowCam );
+                mFollowCam.update();
+                LLViewerJoystick::getInstance()->setCameraNeedsUpdate(true);
+            }
+            else
+            {
+                changeCameraToThirdPerson(true);
+            }
+        }
+    }
+
+    bool hit_limit;
+    LLVector3d camera_pos_global;
+    LLVector3d camera_target_global = calcCameraPositionTargetGlobal(&hit_limit);
+    mCameraVirtualPositionAgent = gAgent.getPosAgentFromGlobal(camera_target_global);
+    LLVector3d focus_target_global = calcFocusPositionTargetGlobal();
+
+    // perform field of view correction
+    mCameraFOVZoomFactor = calcCameraFOVZoomFactor();
+    camera_target_global = focus_target_global + (camera_target_global - focus_target_global) * (1.f + mCameraFOVZoomFactor);
+
+    gAgent.setShowAvatar(true); // can see avatar by default
+
+    // Adjust position for animation
+    if (mCameraAnimating)
+    {
+        F32 time = mAnimationTimer.getElapsedTimeF32();
+
+        // yet another instance of critically damped motion, hooray!
+        // F32 fraction_of_animation = 1.f - pow(2.f, -time / CAMERA_ZOOM_HALF_LIFE);
+
+        // linear interpolation
+        F32 fraction_of_animation = time / mAnimationDuration;
+
+        bool isfirstPerson = mCameraMode == CAMERA_MODE_MOUSELOOK;
+        bool wasfirstPerson = mLastCameraMode == CAMERA_MODE_MOUSELOOK;
+        F32 fraction_animation_to_skip;
+
+        if (mAnimationCameraStartGlobal == camera_target_global)
+        {
+            fraction_animation_to_skip = 0.f;
+        }
+        else
+        {
+            LLVector3d cam_delta = mAnimationCameraStartGlobal - camera_target_global;
+            fraction_animation_to_skip = HEAD_BUFFER_SIZE / (F32)cam_delta.magVec();
+        }
+        F32 animation_start_fraction = (wasfirstPerson) ? fraction_animation_to_skip : 0.f;
+        F32 animation_finish_fraction =  (isfirstPerson) ? (1.f - fraction_animation_to_skip) : 1.f;
+
+        if (fraction_of_animation < animation_finish_fraction)
+        {
+            if (fraction_of_animation < animation_start_fraction || fraction_of_animation > animation_finish_fraction )
+            {
+                gAgent.setShowAvatar(false);
+            }
+
+            // ...adjust position for animation
+            F32 smooth_fraction_of_animation = llsmoothstep(0.0f, 1.0f, fraction_of_animation);
+            camera_pos_global = lerp(mAnimationCameraStartGlobal, camera_target_global, smooth_fraction_of_animation);
+            mFocusGlobal = lerp(mAnimationFocusStartGlobal, focus_target_global, smooth_fraction_of_animation);
+        }
+        else
+        {
+            // ...animation complete
+            mCameraAnimating = false;
+
+            camera_pos_global = camera_target_global;
+            mFocusGlobal = focus_target_global;
+
+            gAgent.endAnimationUpdateUI();
+            gAgent.setShowAvatar(true);
+        }
+
+        if (isAgentAvatarValid() && (mCameraMode != CAMERA_MODE_MOUSELOOK))
+        {
+            gAgentAvatarp->updateAttachmentVisibility(mCameraMode);
+        }
+    }
+    else
+    {
+        camera_pos_global = camera_target_global;
+        mFocusGlobal = focus_target_global;
+        gAgent.setShowAvatar(true);
+    }
+
+    // smoothing
+    if (true)
+    {
+        LLVector3d agent_pos = gAgent.getPositionGlobal();
+        LLVector3d camera_pos_agent = camera_pos_global - agent_pos;
+        // Sitting on what you're manipulating can cause camera jitter with smoothing.
+        // This turns off smoothing while editing. -MG
+        bool in_build_mode = LLToolMgr::getInstance()->inBuildMode();
+        mCameraSmoothingStop = mCameraSmoothingStop || in_build_mode;
+
+        if (cameraThirdPerson() && !mCameraSmoothingStop)
+        {
+            const F32 SMOOTHING_HALF_LIFE = 0.02f;
+
+            F32 smoothing = LLSmoothInterpolation::getInterpolant(gSavedSettings.getF32("CameraPositionSmoothing") * SMOOTHING_HALF_LIFE, false);
+
+            if (mFocusOnAvatar && !mFocusObject) // we differentiate on avatar mode
+            {
+                // for avatar-relative focus, we smooth in avatar space -
+                // the avatar moves too jerkily w/r/t global space to smooth there.
+
+                LLVector3d delta = camera_pos_agent - mCameraSmoothingLastPositionAgent;
+                if (delta.magVec() < MAX_CAMERA_SMOOTH_DISTANCE)  // only smooth over short distances please
+                {
+                    camera_pos_agent = lerp(mCameraSmoothingLastPositionAgent, camera_pos_agent, smoothing);
+                    camera_pos_global = camera_pos_agent + agent_pos;
+                }
+            }
+            else
+            {
+                LLVector3d delta = camera_pos_global - mCameraSmoothingLastPositionGlobal;
+                if (delta.magVec() < MAX_CAMERA_SMOOTH_DISTANCE) // only smooth over short distances please
+                {
+                    camera_pos_global = lerp(mCameraSmoothingLastPositionGlobal, camera_pos_global, smoothing);
+                }
+            }
+        }
+
+        mCameraSmoothingLastPositionGlobal = camera_pos_global;
+        mCameraSmoothingLastPositionAgent = camera_pos_agent;
+        mCameraSmoothingStop = false;
+    }
+
+
+    mCameraCurrentFOVZoomFactor = lerp(mCameraCurrentFOVZoomFactor, mCameraFOVZoomFactor, LLSmoothInterpolation::getInterpolant(FOV_ZOOM_HALF_LIFE));
+
+//  LL_INFOS() << "Current FOV Zoom: " << mCameraCurrentFOVZoomFactor << " Target FOV Zoom: " << mCameraFOVZoomFactor << " Object penetration: " << mFocusObjectDist << LL_ENDL;
+
+    LLVector3 focus_agent = gAgent.getPosAgentFromGlobal(mFocusGlobal);
+
+    mCameraPositionAgent = gAgent.getPosAgentFromGlobal(camera_pos_global);
+
+    // Move the camera
+
+    LLViewerCamera::getInstance()->updateCameraLocation(mCameraPositionAgent, mCameraUpVector, focus_agent);
+    //LLViewerCamera::getInstance()->updateCameraLocation(mCameraPositionAgent, camera_skyward, focus_agent);
+
+    // Change FOV
+    LLViewerCamera::getInstance()->setView(LLViewerCamera::getInstance()->getDefaultFOV() / (1.f + mCameraCurrentFOVZoomFactor));
+
+    // follow camera when in customize mode
+    if (cameraCustomizeAvatar())
+    {
+        setLookAt(LOOKAT_TARGET_FOCUS, NULL, mCameraPositionAgent);
+    }
+
+    // update the travel distance stat
+    // this isn't directly related to the camera
+    // but this seemed like the best place to do this
+    LLVector3d global_pos = gAgent.getPositionGlobal();
+    if (!gAgent.getLastPositionGlobal().isExactlyZero())
+    {
+        LLVector3d delta = global_pos - gAgent.getLastPositionGlobal();
+        gAgent.setDistanceTraveled(gAgent.getDistanceTraveled() + delta.magVec());
+    }
+    gAgent.setLastPositionGlobal(global_pos);
+
+    if (LLVOAvatar::sVisibleInFirstPerson && isAgentAvatarValid() && !gAgentAvatarp->isSitting() && cameraMouselook())
+    {
+        LLVector3 head_pos = gAgentAvatarp->mHeadp->getWorldPosition() +
+            LLVector3(0.08f, 0.f, 0.05f) * gAgentAvatarp->mHeadp->getWorldRotation() +
+            LLVector3(0.1f, 0.f, 0.f) * gAgentAvatarp->mPelvisp->getWorldRotation();
+        LLVector3 diff = mCameraPositionAgent - head_pos;
+        diff = diff * ~gAgentAvatarp->mRoot->getWorldRotation();
+
+        LLJoint* torso_joint = gAgentAvatarp->mTorsop;
+        LLJoint* chest_joint = gAgentAvatarp->mChestp;
+        LLVector3 torso_scale = torso_joint->getScale();
+        LLVector3 chest_scale = chest_joint->getScale();
+
+        // shorten avatar skeleton to avoid foot interpenetration
+        if (!gAgentAvatarp->mInAir)
+        {
+            LLVector3 chest_offset = LLVector3(0.f, 0.f, chest_joint->getPosition().mV[VZ]) * torso_joint->getWorldRotation();
+            F32 z_compensate = llclamp(-diff.mV[VZ], -0.2f, 1.f);
+            F32 scale_factor = llclamp(1.f - ((z_compensate * 0.5f) / chest_offset.mV[VZ]), 0.5f, 1.2f);
+            torso_joint->setScale(LLVector3(1.f, 1.f, scale_factor));
+
+            LLJoint* neck_joint = gAgentAvatarp->mNeckp;
+            LLVector3 neck_offset = LLVector3(0.f, 0.f, neck_joint->getPosition().mV[VZ]) * chest_joint->getWorldRotation();
+            scale_factor = llclamp(1.f - ((z_compensate * 0.5f) / neck_offset.mV[VZ]), 0.5f, 1.2f);
+            chest_joint->setScale(LLVector3(1.f, 1.f, scale_factor));
+            diff.mV[VZ] = 0.f;
+        }
+
+        // SL-315
+        gAgentAvatarp->mPelvisp->setPosition(gAgentAvatarp->mPelvisp->getPosition() + diff);
+
+        gAgentAvatarp->mRoot->updateWorldMatrixChildren();
+
+        for (LLVOAvatar::attachment_map_t::iterator iter = gAgentAvatarp->mAttachmentPoints.begin();
+             iter != gAgentAvatarp->mAttachmentPoints.end(); )
+        {
+            LLVOAvatar::attachment_map_t::iterator curiter = iter++;
+            LLViewerJointAttachment* attachment = curiter->second;
+            for (LLViewerJointAttachment::attachedobjs_vec_t::iterator attachment_iter = attachment->mAttachedObjects.begin();
+                 attachment_iter != attachment->mAttachedObjects.end();
+                 ++attachment_iter)
+            {
+                LLViewerObject *attached_object = attachment_iter->get();
+                if (attached_object && !attached_object->isDead() && attached_object->mDrawable.notNull())
+                {
+                    // clear any existing "early" movements of attachment
+                    attached_object->mDrawable->clearState(LLDrawable::EARLY_MOVE);
+                    gPipeline.updateMoveNormalAsync(attached_object->mDrawable);
+                    attached_object->updateText();
+                }
+            }
+        }
+
+        torso_joint->setScale(torso_scale);
+        chest_joint->setScale(chest_scale);
+    }
+}
+
+void LLAgentCamera::updateLastCamera()
+{
+    mLastCameraMode = mCameraMode;
+}
+
+void LLAgentCamera::updateFocusOffset()
+{
+    validateFocusObject();
+    if (mFocusObject.notNull())
+    {
+        LLVector3d obj_pos = gAgent.getPosGlobalFromAgent(mFocusObject->getRenderPosition());
+        mFocusObjectOffset.setVec(mFocusTargetGlobal - obj_pos);
+    }
+}
+
+void LLAgentCamera::validateFocusObject()
+{
+    if (mFocusObject.notNull() &&
+        mFocusObject->isDead())
+    {
+        mFocusObjectOffset.clearVec();
+        clearFocusObject();
+        mCameraFOVZoomFactor = 0.f;
+    }
+}
+
+//-----------------------------------------------------------------------------
+// calcFocusPositionTargetGlobal()
+//-----------------------------------------------------------------------------
+LLVector3d LLAgentCamera::calcFocusPositionTargetGlobal()
+{
+    if (mFocusObject.notNull() && mFocusObject->isDead())
+    {
+        clearFocusObject();
+    }
+
+    if (mCameraMode == CAMERA_MODE_FOLLOW && mFocusOnAvatar)
+    {
+        mFocusTargetGlobal = gAgent.getPosGlobalFromAgent(mFollowCam.getSimulatedFocus());
+        return mFocusTargetGlobal;
+    }
+    else if (mCameraMode == CAMERA_MODE_MOUSELOOK)
+    {
+        LLVector3d at_axis(1.0, 0.0, 0.0);
+        LLQuaternion agent_rot = gAgent.getFrameAgent().getQuaternion();
+        if (isAgentAvatarValid() && gAgentAvatarp->getParent())
+        {
+            LLViewerObject* root_object = (LLViewerObject*)gAgentAvatarp->getRoot();
+            if (!root_object->flagCameraDecoupled())
+            {
+                agent_rot *= ((LLViewerObject*)(gAgentAvatarp->getParent()))->getRenderRotation();
+            }
+        }
+        at_axis = at_axis * agent_rot;
+        mFocusTargetGlobal = calcCameraPositionTargetGlobal() + at_axis;
+        return mFocusTargetGlobal;
+    }
+    else if (mCameraMode == CAMERA_MODE_CUSTOMIZE_AVATAR)
+    {
+        if (mFocusOnAvatar)
+        {
+            LLVector3 focus_target = isAgentAvatarValid()
+                ? gAgentAvatarp->mHeadp->getWorldPosition()
+                : gAgent.getPositionAgent();
+            LLVector3d focus_target_global = gAgent.getPosGlobalFromAgent(focus_target);
+            mFocusTargetGlobal = focus_target_global;
+        }
+        return mFocusTargetGlobal;
+    }
+    else if (!mFocusOnAvatar)
+    {
+        if (mFocusObject.notNull() && !mFocusObject->isDead() && mFocusObject->mDrawable.notNull())
+        {
+            LLDrawable* drawablep = mFocusObject->mDrawable;
+
+            if (mTrackFocusObject &&
+                drawablep &&
+                drawablep->isActive())
+            {
+                if (!mFocusObject->isAvatar())
+                {
+                    if (mFocusObject->isSelected())
+                    {
+                        gPipeline.updateMoveNormalAsync(drawablep);
+                    }
+                    else
+                    {
+                        if (drawablep->isState(LLDrawable::MOVE_UNDAMPED))
+                        {
+                            gPipeline.updateMoveNormalAsync(drawablep);
+                        }
+                        else
+                        {
+                            gPipeline.updateMoveDampedAsync(drawablep);
+                        }
+                    }
+                }
+            }
+            // if not tracking object, update offset based on new object position
+            else
+            {
+                updateFocusOffset();
+            }
+            LLVector3 focus_agent = mFocusObject->getRenderPosition() + mFocusObjectOffset;
+            mFocusTargetGlobal.setVec(gAgent.getPosGlobalFromAgent(focus_agent));
+        }
+        return mFocusTargetGlobal;
+    }
+    else if (mSitCameraEnabled && isAgentAvatarValid() && gAgentAvatarp->isSitting() && mSitCameraReferenceObject.notNull())
+    {
+        // sit camera
+        LLVector3 object_pos = mSitCameraReferenceObject->getRenderPosition();
+        LLQuaternion object_rot = mSitCameraReferenceObject->getRenderRotation();
+
+        LLVector3 target_pos = object_pos + (mSitCameraFocus * object_rot);
+        return gAgent.getPosGlobalFromAgent(target_pos);
+    }
+    else
+    {
+        return gAgent.getPositionGlobal() + calcThirdPersonFocusOffset();
+    }
+}
+
+LLVector3d LLAgentCamera::calcThirdPersonFocusOffset()
+{
+    // ...offset from avatar
+    LLVector3d focus_offset;
+    LLQuaternion agent_rot = gAgent.getFrameAgent().getQuaternion();
+    if (isAgentAvatarValid() && gAgentAvatarp->getParent())
+    {
+        agent_rot *= ((LLViewerObject*)(gAgentAvatarp->getParent()))->getRenderRotation();
+    }
+
+    static LLCachedControl<LLVector3d> focus_offset_initial(gSavedSettings, "FocusOffsetRearView", LLVector3d());
+    return focus_offset_initial * agent_rot;
+}
+
+void LLAgentCamera::setupSitCamera()
+{
+    // agent frame entering this function is in world coordinates
+    if (isAgentAvatarValid() && gAgentAvatarp->getParent())
+    {
+        LLQuaternion parent_rot = ((LLViewerObject*)gAgentAvatarp->getParent())->getRenderRotation();
+        // slam agent coordinate frame to proper parent local version
+        LLVector3 at_axis = gAgent.getFrameAgent().getAtAxis();
+        at_axis.mV[VZ] = 0.f;
+        at_axis.normalize();
+        gAgent.resetAxes(at_axis * ~parent_rot);
+    }
+}
+
+//-----------------------------------------------------------------------------
+// getCameraPositionAgent()
+//-----------------------------------------------------------------------------
+const LLVector3 &LLAgentCamera::getCameraPositionAgent() const
+{
+    return LLViewerCamera::getInstance()->getOrigin();
+}
+
+//-----------------------------------------------------------------------------
+// getCameraPositionGlobal()
+//-----------------------------------------------------------------------------
+LLVector3d LLAgentCamera::getCameraPositionGlobal() const
+{
+    return gAgent.getPosGlobalFromAgent(LLViewerCamera::getInstance()->getOrigin());
+}
+
+//-----------------------------------------------------------------------------
+// calcCameraFOVZoomFactor()
+//-----------------------------------------------------------------------------
+F32 LLAgentCamera::calcCameraFOVZoomFactor()
+{
+    LLVector3 camera_offset_dir;
+    camera_offset_dir.setVec(mCameraFocusOffset);
+
+    if (mCameraMode == CAMERA_MODE_MOUSELOOK)
+    {
+        return 0.f;
+    }
+    else if (mFocusObject.notNull() && !mFocusObject->isAvatar() && !mFocusOnAvatar)
+    {
+        // don't FOV zoom on mostly transparent objects
+        F32 obj_min_dist = 0.f;
+        calcCameraMinDistance(obj_min_dist);
+        F32 current_distance = llmax(0.001f, camera_offset_dir.magVec());
+
+        mFocusObjectDist = obj_min_dist - current_distance;
+
+        F32 new_fov_zoom = llclamp(mFocusObjectDist / current_distance, 0.f, 1000.f);
+        return new_fov_zoom;
+    }
+    else // focusing on land or avatar
+    {
+        // keep old field of view until user changes focus explicitly
+        return mCameraFOVZoomFactor;
+        //return 0.f;
+    }
+}
+
+//-----------------------------------------------------------------------------
+// calcCameraPositionTargetGlobal()
+//-----------------------------------------------------------------------------
+LLVector3d LLAgentCamera::calcCameraPositionTargetGlobal(bool *hit_limit)
+{
+    // Compute base camera position and look-at points.
+    F32         camera_land_height;
+    LLVector3d  frame_center_global = !isAgentAvatarValid() ?
+        gAgent.getPositionGlobal() :
+        gAgent.getPosGlobalFromAgent(getAvatarRootPosition());
+
+    bool        isConstrained = false;
+    LLVector3d  head_offset;
+    head_offset.setVec(mThirdPersonHeadOffset);
+
+    LLVector3d camera_position_global;
+
+    if (mCameraMode == CAMERA_MODE_FOLLOW && mFocusOnAvatar)
+    {
+        camera_position_global = gAgent.getPosGlobalFromAgent(mFollowCam.getSimulatedPosition());
+    }
+    else if (mCameraMode == CAMERA_MODE_MOUSELOOK)
+    {
+        if (!isAgentAvatarValid() || gAgentAvatarp->mDrawable.isNull())
+        {
+            LL_WARNS() << "Null avatar drawable!" << LL_ENDL;
+            return LLVector3d::zero;
+        }
+
+        head_offset.clearVec();
+        F32 fixup;
+        if (gAgentAvatarp->hasPelvisFixup(fixup) && !gAgentAvatarp->isSitting())
+        {
+            head_offset[VZ] -= fixup;
+        }
+        if (gAgentAvatarp->isSitting())
+        {
+            head_offset.mdV[VZ] += 0.1;
+        }
+
+        if (gAgentAvatarp->isSitting() && gAgentAvatarp->getParent())
+        {
+            gAgentAvatarp->updateHeadOffset();
+            head_offset.mdV[VX] += gAgentAvatarp->mHeadOffset.mV[VX];
+            head_offset.mdV[VY] += gAgentAvatarp->mHeadOffset.mV[VY];
+            head_offset.mdV[VZ] += gAgentAvatarp->mHeadOffset.mV[VZ];
+            const LLMatrix4& mat = ((LLViewerObject*) gAgentAvatarp->getParent())->getRenderMatrix();
+            camera_position_global = gAgent.getPosGlobalFromAgent
+                                ((gAgentAvatarp->getPosition()+
+                                 LLVector3(head_offset)*gAgentAvatarp->getRotation()) * mat);
+        }
+        else
+        {
+            head_offset.mdV[VZ] += gAgentAvatarp->mHeadOffset.mV[VZ];
+            camera_position_global = gAgent.getPosGlobalFromAgent(gAgentAvatarp->getRenderPosition());//frame_center_global;
+            head_offset = head_offset * gAgentAvatarp->getRenderRotation();
+            camera_position_global = camera_position_global + head_offset;
+        }
+    }
+    else if (mCameraMode == CAMERA_MODE_THIRD_PERSON && mFocusOnAvatar)
+    {
+        LLVector3 local_camera_offset;
+        F32 camera_distance = 0.f;
+
+        if (mSitCameraEnabled
+            && isAgentAvatarValid()
+            && gAgentAvatarp->isSitting()
+            && mSitCameraReferenceObject.notNull())
+        {
+            // sit camera
+            LLVector3 object_pos = mSitCameraReferenceObject->getRenderPosition();
+            LLQuaternion object_rot = mSitCameraReferenceObject->getRenderRotation();
+
+            LLVector3 target_pos = object_pos + (mSitCameraPos * object_rot);
+
+            camera_position_global = gAgent.getPosGlobalFromAgent(target_pos);
+        }
+        else
+        {
+            static LLCachedControl<F32> camera_offset_scale(gSavedSettings, "CameraOffsetScale");
+            local_camera_offset = mCameraZoomFraction * getCameraOffsetInitial() * camera_offset_scale;
+
+            // are we sitting down?
+            if (isAgentAvatarValid() && gAgentAvatarp->getParent())
+            {
+                LLQuaternion parent_rot = ((LLViewerObject*)gAgentAvatarp->getParent())->getRenderRotation();
+                // slam agent coordinate frame to proper parent local version
+                LLVector3 at_axis = gAgent.getFrameAgent().getAtAxis() * parent_rot;
+                at_axis.mV[VZ] = 0.f;
+                at_axis.normalize();
+                gAgent.resetAxes(at_axis * ~parent_rot);
+
+                local_camera_offset = local_camera_offset * gAgent.getFrameAgent().getQuaternion() * parent_rot;
+            }
+            else
+            {
+                local_camera_offset = gAgent.getFrameAgent().rotateToAbsolute( local_camera_offset );
+            }
+
+            if (!isDisableCameraConstraints() && !mCameraCollidePlane.isExactlyZero() &&
+                (!isAgentAvatarValid() || !gAgentAvatarp->isSitting()))
+            {
+                LLVector3 plane_normal;
+                plane_normal.setVec(mCameraCollidePlane.mV);
+
+                F32 offset_dot_norm = local_camera_offset * plane_normal;
+                if (llabs(offset_dot_norm) < 0.001f)
+                {
+                    offset_dot_norm = 0.001f;
+                }
+
+                camera_distance = local_camera_offset.normalize();
+
+                F32 pos_dot_norm = gAgent.getPosAgentFromGlobal(frame_center_global + head_offset) * plane_normal;
+
+                // if agent is outside the colliding half-plane
+                if (pos_dot_norm > mCameraCollidePlane.mV[VW])
+                {
+                    // check to see if camera is on the opposite side (inside) the half-plane
+                    if (offset_dot_norm + pos_dot_norm < mCameraCollidePlane.mV[VW])
+                    {
+                        // diminish offset by factor to push it back outside the half-plane
+                        camera_distance *= (pos_dot_norm - mCameraCollidePlane.mV[VW] - CAMERA_COLLIDE_EPSILON) / -offset_dot_norm;
+                    }
+                }
+                else
+                {
+                    if (offset_dot_norm + pos_dot_norm > mCameraCollidePlane.mV[VW])
+                    {
+                        camera_distance *= (mCameraCollidePlane.mV[VW] - pos_dot_norm - CAMERA_COLLIDE_EPSILON) / offset_dot_norm;
+                    }
+                }
+            }
+            else
+            {
+                camera_distance = local_camera_offset.normalize();
+            }
+
+            mTargetCameraDistance = llmax(camera_distance, MIN_CAMERA_DISTANCE);
+
+            if (mTargetCameraDistance != mCurrentCameraDistance)
+            {
+                F32 camera_lerp_amt = LLSmoothInterpolation::getInterpolant(CAMERA_ZOOM_HALF_LIFE);
+
+                mCurrentCameraDistance = lerp(mCurrentCameraDistance, mTargetCameraDistance, camera_lerp_amt);
+            }
+
+            // Make the camera distance current
+            local_camera_offset *= mCurrentCameraDistance;
+
+            // set the global camera position
+            LLVector3d camera_offset;
+
+            camera_offset.setVec( local_camera_offset );
+            camera_position_global = frame_center_global + head_offset + camera_offset;
+
+            if (isAgentAvatarValid())
+            {
+                LLVector3d camera_lag_d;
+                F32 lag_interp = LLSmoothInterpolation::getInterpolant(CAMERA_LAG_HALF_LIFE);
+                LLVector3 target_lag;
+                LLVector3 vel = gAgent.getVelocity();
+
+                // lag by appropriate amount for flying
+                F32 time_in_air = gAgentAvatarp->mTimeInAir.getElapsedTimeF32();
+                if(!mCameraAnimating && gAgentAvatarp->mInAir && time_in_air > GROUND_TO_AIR_CAMERA_TRANSITION_START_TIME)
+                {
+                    LLVector3 frame_at_axis = gAgent.getFrameAgent().getAtAxis();
+                    frame_at_axis -= projected_vec(frame_at_axis, gAgent.getReferenceUpVector());
+                    frame_at_axis.normalize();
+
+                    //transition smoothly in air mode, to avoid camera pop
+                    F32 u = (time_in_air - GROUND_TO_AIR_CAMERA_TRANSITION_START_TIME) / GROUND_TO_AIR_CAMERA_TRANSITION_TIME;
+                    u = llclamp(u, 0.f, 1.f);
+
+                    lag_interp *= u;
+
+                    if (gViewerWindow->getLeftMouseDown() && gViewerWindow->getLastPick().mObjectID == gAgentAvatarp->getID())
+                    {
+                        // disable camera lag when using mouse-directed steering
+                        target_lag.clearVec();
+                    }
+                    else
+                    {
+                        LLCachedControl<F32> dynamic_camera_strength(gSavedSettings, "DynamicCameraStrength");
+                        target_lag = vel * dynamic_camera_strength / 30.f;
+                    }
+
+                    mCameraLag = lerp(mCameraLag, target_lag, lag_interp);
+
+                    F32 lag_dist = mCameraLag.magVec();
+                    if (lag_dist > MAX_CAMERA_LAG)
+                    {
+                        mCameraLag = mCameraLag * MAX_CAMERA_LAG / lag_dist;
+                    }
+
+                    // clamp camera lag so that avatar is always in front
+                    F32 dot = (mCameraLag - (frame_at_axis * (MIN_CAMERA_LAG * u))) * frame_at_axis;
+                    if (dot < -(MIN_CAMERA_LAG * u))
+                    {
+                        mCameraLag -= (dot + (MIN_CAMERA_LAG * u)) * frame_at_axis;
+                    }
+                }
+                else
+                {
+                    mCameraLag = lerp(mCameraLag, LLVector3::zero, LLSmoothInterpolation::getInterpolant(0.15f));
+                }
+
+                camera_lag_d.setVec(mCameraLag);
+                camera_position_global = camera_position_global - camera_lag_d;
+            }
+        }
+    }
+    else
+    {
+        LLVector3d focusPosGlobal = calcFocusPositionTargetGlobal();
+        // camera gets pushed out later wrt mCameraFOVZoomFactor...this is "raw" value
+        camera_position_global = focusPosGlobal + mCameraFocusOffset;
+    }
+
+    if (!isDisableCameraConstraints() && !gAgent.isGodlike())
+    {
+        LLViewerRegion* regionp = LLWorld::getInstance()->getRegionFromPosGlobal(camera_position_global);
+        bool constrain = true;
+        if(regionp && regionp->canManageEstate())
+        {
+            constrain = false;
+        }
+        if(constrain)
+        {
+            F32 max_dist = (CAMERA_MODE_CUSTOMIZE_AVATAR == mCameraMode) ? APPEARANCE_MAX_ZOOM : mDrawDistance;
+
+            LLVector3d camera_offset = camera_position_global - gAgent.getPositionGlobal();
+            F32 camera_distance = (F32)camera_offset.magVec();
+
+            if(camera_distance > max_dist)
+            {
+                camera_position_global = gAgent.getPositionGlobal() + (max_dist/camera_distance)*camera_offset;
+                isConstrained = true;
+            }
+        }
+
+// JC - Could constrain camera based on parcel stuff here.
+//          LLViewerRegion *regionp = LLWorld::getInstance()->getRegionFromPosGlobal(camera_position_global);
+//
+//          if (regionp && !regionp->mParcelOverlay->isBuildCameraAllowed(regionp->getPosRegionFromGlobal(camera_position_global)))
+//          {
+//              camera_position_global = last_position_global;
+//
+//              isConstrained = true;
+//          }
+    }
+
+    // Don't let camera go underground
+    F32 camera_min_off_ground = getCameraMinOffGround();
+    camera_land_height = LLWorld::getInstance()->resolveLandHeightGlobal(camera_position_global);
+    F32 minZ = llmax(F_ALMOST_ZERO, camera_land_height + camera_min_off_ground);
+    if (camera_position_global.mdV[VZ] < minZ)
+    {
+        camera_position_global.mdV[VZ] = minZ;
+        isConstrained = true;
+    }
+
+    if (hit_limit)
+    {
+        *hit_limit = isConstrained;
+    }
+
+    return camera_position_global;
+}
+
+
+LLVector3 LLAgentCamera::getCurrentCameraOffset()
+{
+    return (LLViewerCamera::getInstance()->getOrigin() - getAvatarRootPosition() - mThirdPersonHeadOffset) * ~getCurrentAvatarRotation();
+}
+
+LLVector3d LLAgentCamera::getCurrentFocusOffset()
+{
+    return (mFocusTargetGlobal - gAgent.getPositionGlobal()) * ~getCurrentAvatarRotation();
+}
+
+LLQuaternion LLAgentCamera::getCurrentAvatarRotation()
+{
+    LLViewerObject* sit_object = (LLViewerObject*)gAgentAvatarp->getParent();
+
+    LLQuaternion av_rot = gAgent.getFrameAgent().getQuaternion();
+    LLQuaternion obj_rot = sit_object ? sit_object->getRenderRotation() : LLQuaternion::DEFAULT;
+    return av_rot * obj_rot;
+}
+
+bool LLAgentCamera::isJoystickCameraUsed()
+{
+    return ((mOrbitAroundRadians != 0) || (mOrbitOverAngle != 0) || !mPanFocusDiff.isNull());
+}
+
+LLVector3 LLAgentCamera::getCameraOffsetInitial()
+{
+    // getCameraOffsetInitial and getFocusOffsetInitial can be called on update from idle before init()
+    static LLCachedControl<LLVector3> camera_offset_initial (gSavedSettings, "CameraOffsetRearView", LLVector3());
+    return camera_offset_initial;
+}
+
+LLVector3d LLAgentCamera::getFocusOffsetInitial()
+{
+    static LLCachedControl<LLVector3d> focus_offset_initial(gSavedSettings, "FocusOffsetRearView", LLVector3d());
+    return focus_offset_initial;
+}
+
+F32 LLAgentCamera::getCameraMaxZoomDistance()
+{
+    // SL-14706 / SL-14885 TPV have relaxed camera constraints allowing you to mousewheeel zoom WAY out.
+    static LLCachedControl<bool> s_disable_camera_constraints(gSavedSettings, "DisableCameraConstraints", false);
+    if (s_disable_camera_constraints)
+    {
+        return (F32)INT_MAX;
+    }
+
+    // Ignore "DisableCameraConstraints", we don't want to be out of draw range when we focus onto objects or avatars
+    return llmin(MAX_CAMERA_DISTANCE_FROM_OBJECT,
+                 mDrawDistance - 1, // convenience, don't hit draw limit when focusing on something
+                 LLWorld::getInstance()->getRegionWidthInMeters() - CAMERA_FUDGE_FROM_OBJECT);
+}
+
+LLVector3 LLAgentCamera::getAvatarRootPosition()
+{
+    static LLCachedControl<bool> use_hover_height(gSavedSettings, "HoverHeightAffectsCamera");
+    return use_hover_height ? gAgentAvatarp->mRoot->getWorldPosition() : gAgentAvatarp->mRoot->getWorldPosition() - gAgentAvatarp->getHoverOffset();
+
+}
+//-----------------------------------------------------------------------------
+// handleScrollWheel()
+//-----------------------------------------------------------------------------
+void LLAgentCamera::handleScrollWheel(S32 clicks)
+{
+    if (mCameraMode == CAMERA_MODE_FOLLOW && getFocusOnAvatar())
+    {
+        if (!mFollowCam.getPositionLocked()) // not if the followCam position is locked in place
+        {
+            mFollowCam.zoom(clicks);
+            if (mFollowCam.isZoomedToMinimumDistance())
+            {
+                changeCameraToMouselook(false);
+            }
+        }
+    }
+    else
+    {
+        LLObjectSelectionHandle selection = LLSelectMgr::getInstance()->getSelection();
+        const F32 ROOT_ROOT_TWO = sqrt(F_SQRT2);
+
+        // Block if camera is animating
+        if (mCameraAnimating)
+        {
+            return;
+        }
+
+        if (selection->getObjectCount() && selection->getSelectType() == SELECT_TYPE_HUD)
+        {
+            F32 zoom_factor = (F32)pow(0.8, -clicks);
+            cameraZoomIn(zoom_factor);
+        }
+        else if (mFocusOnAvatar && (mCameraMode == CAMERA_MODE_THIRD_PERSON))
+        {
+            F32 camera_offset_initial_mag = getCameraOffsetInitial().magVec();
+
+            F32 current_zoom_fraction = mTargetCameraDistance / (camera_offset_initial_mag * gSavedSettings.getF32("CameraOffsetScale"));
+            current_zoom_fraction *= 1.f - pow(ROOT_ROOT_TWO, clicks);
+
+            cameraOrbitIn(current_zoom_fraction * camera_offset_initial_mag * gSavedSettings.getF32("CameraOffsetScale"));
+        }
+        else
+        {
+            F32 current_zoom_fraction = (F32)mCameraFocusOffsetTarget.magVec();
+            cameraOrbitIn(current_zoom_fraction * (1.f - pow(ROOT_ROOT_TWO, clicks)));
+        }
+    }
+}
+
+
+//-----------------------------------------------------------------------------
+// getCameraMinOffGround()
+//-----------------------------------------------------------------------------
+F32 LLAgentCamera::getCameraMinOffGround()
+{
+    if (mCameraMode == CAMERA_MODE_MOUSELOOK)
+    {
+        return 0.f;
+    }
+
+    if (isDisableCameraConstraints())
+    {
+        return -1000.f;
+    }
+
+    return 0.5f;
+}
+
+
+//-----------------------------------------------------------------------------
+// resetCamera()
+//-----------------------------------------------------------------------------
+void LLAgentCamera::resetCamera()
+{
+    // Remove any pitch from the avatar
+    LLVector3 at = gAgent.getFrameAgent().getAtAxis();
+    at.mV[VZ] = 0.f;
+    at.normalize();
+    gAgent.resetAxes(at);
+    // have to explicitly clear field of view zoom now
+    mCameraFOVZoomFactor = 0.f;
+
+    updateCamera();
+}
+
+//-----------------------------------------------------------------------------
+// changeCameraToMouselook()
+//-----------------------------------------------------------------------------
+void LLAgentCamera::changeCameraToMouselook(bool animate)
+{
+    if (!gSavedSettings.getBOOL("EnableMouselook")
+        || LLViewerJoystick::getInstance()->getOverrideCamera())
+    {
+        return;
+    }
+
+    // visibility changes at end of animation
+    gViewerWindow->getWindow()->resetBusyCount();
+
+    // Menus should not remain open on switching to mouselook...
+    LLMenuGL::sMenuContainer->hideMenus();
+    LLUI::getInstance()->clearPopups();
+
+    // unpause avatar animation
+    gAgent.unpauseAnimation();
+
+    LLToolMgr::getInstance()->setCurrentToolset(gMouselookToolset);
+
+    if (isAgentAvatarValid())
+    {
+        gAgentAvatarp->stopMotion(ANIM_AGENT_BODY_NOISE);
+        gAgentAvatarp->stopMotion(ANIM_AGENT_BREATHE_ROT);
+    }
+
+    //gViewerWindow->stopGrab();
+    LLSelectMgr::getInstance()->deselectAll();
+    gViewerWindow->hideCursor();
+    gViewerWindow->moveCursorToCenter();
+
+    if (mCameraMode != CAMERA_MODE_MOUSELOOK)
+    {
+        gFocusMgr.setKeyboardFocus(NULL);
+
+        updateLastCamera();
+        mCameraMode = CAMERA_MODE_MOUSELOOK;
+        const U32 old_flags = gAgent.getControlFlags();
+        gAgent.setControlFlags(AGENT_CONTROL_MOUSELOOK);
+        if (old_flags != gAgent.getControlFlags())
+        {
+            gAgent.setFlagsDirty();
+        }
+
+        if (animate)
+        {
+            startCameraAnimation();
+        }
+        else
+        {
+            mCameraAnimating = false;
+            gAgent.endAnimationUpdateUI();
+        }
+    }
+}
+
+
+//-----------------------------------------------------------------------------
+// changeCameraToDefault()
+//-----------------------------------------------------------------------------
+void LLAgentCamera::changeCameraToDefault()
+{
+    if (LLViewerJoystick::getInstance()->getOverrideCamera())
+    {
+        return;
+    }
+
+    if (LLFollowCamMgr::getInstance()->getActiveFollowCamParams())
+    {
+        changeCameraToFollow();
+    }
+    else
+    {
+        changeCameraToThirdPerson();
+    }
+    if (gSavedSettings.getBOOL("HideUIControls"))
+    {
+        gViewerWindow->setUIVisibility(false);
+        LLPanelStandStopFlying::getInstance()->setVisible(false);
+    }
+}
+
+
+//-----------------------------------------------------------------------------
+// changeCameraToFollow()
+//-----------------------------------------------------------------------------
+void LLAgentCamera::changeCameraToFollow(bool animate)
+{
+    if (LLViewerJoystick::getInstance()->getOverrideCamera())
+    {
+        return;
+    }
+
+    if(mCameraMode != CAMERA_MODE_FOLLOW)
+    {
+        if (mCameraMode == CAMERA_MODE_MOUSELOOK)
+        {
+            animate = false;
+        }
+        startCameraAnimation();
+
+        updateLastCamera();
+        mCameraMode = CAMERA_MODE_FOLLOW;
+
+        // bang-in the current focus, position, and up vector of the follow cam
+        mFollowCam.reset(mCameraPositionAgent, LLViewerCamera::getInstance()->getPointOfInterest(), LLVector3::z_axis);
+
+        if (gBasicToolset)
+        {
+            LLToolMgr::getInstance()->setCurrentToolset(gBasicToolset);
+        }
+
+        if (isAgentAvatarValid())
+        {
+            // SL-315
+            gAgentAvatarp->mPelvisp->setPosition(LLVector3::zero);
+            gAgentAvatarp->startMotion( ANIM_AGENT_BODY_NOISE );
+            gAgentAvatarp->startMotion( ANIM_AGENT_BREATHE_ROT );
+        }
+
+        // unpause avatar animation
+        gAgent.unpauseAnimation();
+
+        gAgent.clearControlFlags(AGENT_CONTROL_MOUSELOOK);
+
+        if (animate)
+        {
+            startCameraAnimation();
+        }
+        else
+        {
+            mCameraAnimating = false;
+            gAgent.endAnimationUpdateUI();
+        }
+    }
+}
+
+//-----------------------------------------------------------------------------
+// changeCameraToThirdPerson()
+//-----------------------------------------------------------------------------
+void LLAgentCamera::changeCameraToThirdPerson(bool animate)
+{
+    if (LLViewerJoystick::getInstance()->getOverrideCamera())
+    {
+        return;
+    }
+
+    gViewerWindow->getWindow()->resetBusyCount();
+
+    mCameraZoomFraction = INITIAL_ZOOM_FRACTION;
+
+    if (isAgentAvatarValid())
+    {
+        if (!gAgentAvatarp->isSitting())
+        {
+            // SL-315
+            gAgentAvatarp->mPelvisp->setPosition(LLVector3::zero);
+        }
+        gAgentAvatarp->startMotion(ANIM_AGENT_BODY_NOISE);
+        gAgentAvatarp->startMotion(ANIM_AGENT_BREATHE_ROT);
+    }
+
+    LLVector3 at_axis;
+
+    // unpause avatar animation
+    gAgent.unpauseAnimation();
+
+    if (mCameraMode != CAMERA_MODE_THIRD_PERSON)
+    {
+        if (gBasicToolset)
+        {
+            LLToolMgr::getInstance()->setCurrentToolset(gBasicToolset);
+        }
+
+        mCameraLag.clearVec();
+        if (mCameraMode == CAMERA_MODE_MOUSELOOK)
+        {
+            mCurrentCameraDistance = MIN_CAMERA_DISTANCE;
+            mTargetCameraDistance = MIN_CAMERA_DISTANCE;
+            animate = false;
+        }
+        updateLastCamera();
+        mCameraMode = CAMERA_MODE_THIRD_PERSON;
+        gAgent.clearControlFlags(AGENT_CONTROL_MOUSELOOK);
+    }
+
+    // Remove any pitch from the avatar
+    if (!isAgentAvatarValid() || !gAgentAvatarp->getParent())
+    {
+        at_axis = gAgent.getFrameAgent().getAtAxis();
+        at_axis.mV[VZ] = 0.f;
+        at_axis.normalize();
+        gAgent.resetAxes(at_axis);
+    }
+
+
+    if (animate)
+    {
+        startCameraAnimation();
+    }
+    else
+    {
+        mCameraAnimating = false;
+        gAgent.endAnimationUpdateUI();
+    }
+}
+
+//-----------------------------------------------------------------------------
+// changeCameraToCustomizeAvatar()
+//-----------------------------------------------------------------------------
+void LLAgentCamera::changeCameraToCustomizeAvatar()
+{
+    if (LLViewerJoystick::getInstance()->getOverrideCamera() || !isAgentAvatarValid())
+    {
+        return;
+    }
+
+    gAgent.standUp(); // force stand up
+    gViewerWindow->getWindow()->resetBusyCount();
+
+    if (LLSelectMgr::getInstance()->getSelection()->isAttachment())
+    {
+        LLSelectMgr::getInstance()->deselectAll();
+    }
+
+    if (gFaceEditToolset)
+    {
+        LLToolMgr::getInstance()->setCurrentToolset(gFaceEditToolset);
+    }
+
+    startCameraAnimation();
+
+    if (mCameraMode != CAMERA_MODE_CUSTOMIZE_AVATAR)
+    {
+        updateLastCamera();
+        mCameraMode = CAMERA_MODE_CUSTOMIZE_AVATAR;
+        gAgent.clearControlFlags(AGENT_CONTROL_MOUSELOOK);
+
+        gFocusMgr.setKeyboardFocus( NULL );
+        gFocusMgr.setMouseCapture( NULL );
+        if( gMorphView )
+        {
+            gMorphView->setVisible( true );
+        }
+        // Remove any pitch or rotation from the avatar
+        LLVector3 at = gAgent.getAtAxis();
+        at.mV[VZ] = 0.f;
+        at.normalize();
+        gAgent.resetAxes(at);
+
+        gAgent.sendAnimationRequest(ANIM_AGENT_CUSTOMIZE, ANIM_REQUEST_START);
+        gAgent.setCustomAnim(true);
+        gAgentAvatarp->startMotion(ANIM_AGENT_CUSTOMIZE);
+        LLMotion* turn_motion = gAgentAvatarp->findMotion(ANIM_AGENT_CUSTOMIZE);
+
+        if (turn_motion)
+        {
+            // delay camera animation long enough to play through turn animation
+            setAnimationDuration(turn_motion->getDuration() + CUSTOMIZE_AVATAR_CAMERA_ANIM_SLOP);
+        }
+    }
+
+    LLVector3 agent_at = gAgent.getAtAxis();
+    agent_at.mV[VZ] = 0.f;
+    agent_at.normalize();
+
+    // default focus point for customize avatar
+    LLVector3 focus_target = isAgentAvatarValid()
+        ? gAgentAvatarp->mHeadp->getWorldPosition()
+        : gAgent.getPositionAgent();
+
+    LLVector3d camera_offset(agent_at * -1.0);
+    // push camera up and out from avatar
+    camera_offset.mdV[VZ] = 0.1f;
+    camera_offset *= CUSTOMIZE_AVATAR_CAMERA_DEFAULT_DIST;
+    LLVector3d focus_target_global = gAgent.getPosGlobalFromAgent(focus_target);
+    setAnimationDuration(gSavedSettings.getF32("ZoomTime"));
+    setCameraPosAndFocusGlobal(focus_target_global + camera_offset, focus_target_global, gAgent.getID());
+}
+
+
+void LLAgentCamera::switchCameraPreset(ECameraPreset preset)
+{
+    //zoom is supposed to be reset for the front and group views
+    mCameraZoomFraction = 1.f;
+
+    //focusing on avatar in that case means following him on movements
+    mFocusOnAvatar = true;
+
+    mCameraPreset = preset;
+
+    resetPanDiff();
+    resetOrbitDiff();
+
+    gSavedSettings.setU32("CameraPresetType", mCameraPreset);
+}
+
+
+//
+// Focus point management
+//
+
+void LLAgentCamera::setAnimationDuration(F32 duration)
+{
+    if (mCameraAnimating)
+    {
+        // do not cut any existing camera animation short
+        F32 animation_left = llmax(0.f, mAnimationDuration - mAnimationTimer.getElapsedTimeF32());
+        mAnimationDuration = llmax(duration, animation_left);
+    }
+    else
+    {
+        mAnimationDuration = duration;
+    }
+}
+
+//-----------------------------------------------------------------------------
+// startCameraAnimation()
+//-----------------------------------------------------------------------------
+void LLAgentCamera::startCameraAnimation()
+{
+    mAnimationCameraStartGlobal = getCameraPositionGlobal();
+    mAnimationFocusStartGlobal = mFocusGlobal;
+    setAnimationDuration(gSavedSettings.getF32("ZoomTime"));
+    mAnimationTimer.reset();
+    mCameraAnimating = true;
+}
+
+//-----------------------------------------------------------------------------
+// stopCameraAnimation()
+//-----------------------------------------------------------------------------
+void LLAgentCamera::stopCameraAnimation()
+{
+    mCameraAnimating = false;
+}
+
+void LLAgentCamera::clearFocusObject()
+{
+    if (mFocusObject.notNull())
+    {
+        startCameraAnimation();
+
+        setFocusObject(NULL);
+        mFocusObjectOffset.clearVec();
+    }
+}
+
+void LLAgentCamera::setFocusObject(LLViewerObject* object)
+{
+    mFocusObject = object;
+}
+
+// Focus on a point, but try to keep camera position stable.
+//-----------------------------------------------------------------------------
+// setFocusGlobal()
+//-----------------------------------------------------------------------------
+void LLAgentCamera::setFocusGlobal(const LLPickInfo& pick)
+{
+    LLViewerObject* objectp = gObjectList.findObject(pick.mObjectID);
+
+    if (objectp)
+    {
+        // focus on object plus designated offset
+        // which may or may not be same as pick.mPosGlobal
+        setFocusGlobal(objectp->getPositionGlobal() + LLVector3d(pick.mObjectOffset), pick.mObjectID);
+    }
+    else
+    {
+        // focus directly on point where user clicked
+        setFocusGlobal(pick.mPosGlobal, pick.mObjectID);
+    }
+}
+
+
+void LLAgentCamera::setFocusGlobal(const LLVector3d& focus, const LLUUID &object_id)
+{
+    setFocusObject(gObjectList.findObject(object_id));
+    LLVector3d old_focus = mFocusTargetGlobal;
+    LLViewerObject *focus_obj = mFocusObject;
+
+    // if focus has changed
+    if (old_focus != focus)
+    {
+        if (focus.isExactlyZero())
+        {
+            if (isAgentAvatarValid())
+            {
+                mFocusTargetGlobal = gAgent.getPosGlobalFromAgent(gAgentAvatarp->mHeadp->getWorldPosition());
+            }
+            else
+            {
+                mFocusTargetGlobal = gAgent.getPositionGlobal();
+            }
+            mCameraFocusOffsetTarget = getCameraPositionGlobal() - mFocusTargetGlobal;
+            mCameraFocusOffset = mCameraFocusOffsetTarget;
+            setLookAt(LOOKAT_TARGET_CLEAR);
+        }
+        else
+        {
+            mFocusTargetGlobal = focus;
+            if (!focus_obj)
+            {
+                mCameraFOVZoomFactor = 0.f;
+            }
+
+            mCameraFocusOffsetTarget = gAgent.getPosGlobalFromAgent(mCameraVirtualPositionAgent) - mFocusTargetGlobal;
+
+            startCameraAnimation();
+
+            if (focus_obj)
+            {
+                if (focus_obj->isAvatar())
+                {
+                    setLookAt(LOOKAT_TARGET_FOCUS, focus_obj);
+                }
+                else
+                {
+                    setLookAt(LOOKAT_TARGET_FOCUS, focus_obj, (gAgent.getPosAgentFromGlobal(focus) - focus_obj->getRenderPosition()) * ~focus_obj->getRenderRotation());
+                }
+            }
+            else
+            {
+                setLookAt(LOOKAT_TARGET_FOCUS, NULL, gAgent.getPosAgentFromGlobal(mFocusTargetGlobal));
+            }
+        }
+    }
+    else // focus == mFocusTargetGlobal
+    {
+        if (focus.isExactlyZero())
+        {
+            if (isAgentAvatarValid())
+            {
+                mFocusTargetGlobal = gAgent.getPosGlobalFromAgent(gAgentAvatarp->mHeadp->getWorldPosition());
+            }
+            else
+            {
+                mFocusTargetGlobal = gAgent.getPositionGlobal();
+            }
+        }
+        mCameraFocusOffsetTarget = (getCameraPositionGlobal() - mFocusTargetGlobal) / (1.f + mCameraFOVZoomFactor);;
+        mCameraFocusOffset = mCameraFocusOffsetTarget;
+    }
+
+    if (mFocusObject.notNull())
+    {
+        // for attachments, make offset relative to avatar, not the attachment
+        if (mFocusObject->isAttachment())
+        {
+            while (mFocusObject.notNull() && !mFocusObject->isAvatar())
+            {
+                mFocusObject = (LLViewerObject*) mFocusObject->getParent();
+            }
+            setFocusObject((LLViewerObject*)mFocusObject);
+        }
+        updateFocusOffset();
+    }
+}
+
+// Used for avatar customization
+//-----------------------------------------------------------------------------
+// setCameraPosAndFocusGlobal()
+//-----------------------------------------------------------------------------
+void LLAgentCamera::setCameraPosAndFocusGlobal(const LLVector3d& camera_pos, const LLVector3d& focus, const LLUUID &object_id)
+{
+    LLVector3d old_focus = mFocusTargetGlobal.isExactlyZero() ? focus : mFocusTargetGlobal;
+
+    F64 focus_delta_squared = (old_focus - focus).magVecSquared();
+    const F64 ANIM_EPSILON_SQUARED = 0.0001;
+    if (focus_delta_squared > ANIM_EPSILON_SQUARED)
+    {
+        startCameraAnimation();
+    }
+
+    //LLViewerCamera::getInstance()->setOrigin( gAgent.getPosAgentFromGlobal( camera_pos ) );
+    setFocusObject(gObjectList.findObject(object_id));
+    mFocusTargetGlobal = focus;
+    mCameraFocusOffsetTarget = camera_pos - focus;
+    mCameraFocusOffset = mCameraFocusOffsetTarget;
+
+    if (mFocusObject)
+    {
+        if (mFocusObject->isAvatar())
+        {
+            setLookAt(LOOKAT_TARGET_FOCUS, mFocusObject);
+        }
+        else
+        {
+            setLookAt(LOOKAT_TARGET_FOCUS, mFocusObject, (gAgent.getPosAgentFromGlobal(focus) - mFocusObject->getRenderPosition()) * ~mFocusObject->getRenderRotation());
+        }
+    }
+    else
+    {
+        setLookAt(LOOKAT_TARGET_FOCUS, NULL, gAgent.getPosAgentFromGlobal(mFocusTargetGlobal));
+    }
+
+    if (mCameraAnimating)
+    {
+        const F64 ANIM_METERS_PER_SECOND = 10.0;
+        const F64 MIN_ANIM_SECONDS = 0.5;
+        const F64 MAX_ANIM_SECONDS = 10.0;
+        F64 anim_duration = llmax( MIN_ANIM_SECONDS, sqrt(focus_delta_squared) / ANIM_METERS_PER_SECOND );
+        anim_duration = llmin( anim_duration, MAX_ANIM_SECONDS );
+        setAnimationDuration( (F32)anim_duration );
+    }
+
+    updateFocusOffset();
+}
+
+//-----------------------------------------------------------------------------
+// setSitCamera()
+//-----------------------------------------------------------------------------
+void LLAgentCamera::setSitCamera(const LLUUID &object_id, const LLVector3 &camera_pos, const LLVector3 &camera_focus)
+{
+    bool camera_enabled = !object_id.isNull();
+
+    if (camera_enabled)
+    {
+        LLViewerObject *reference_object = gObjectList.findObject(object_id);
+        if (reference_object)
+        {
+            //convert to root object relative?
+            mSitCameraPos = camera_pos;
+            mSitCameraFocus = camera_focus;
+            mSitCameraReferenceObject = reference_object;
+            mSitCameraEnabled = true;
+        }
+    }
+    else
+    {
+        mSitCameraPos.clearVec();
+        mSitCameraFocus.clearVec();
+        mSitCameraReferenceObject = NULL;
+        mSitCameraEnabled = false;
+    }
+}
+
+//-----------------------------------------------------------------------------
+// setFocusOnAvatar()
+//-----------------------------------------------------------------------------
+void LLAgentCamera::setFocusOnAvatar(bool focus_on_avatar, bool animate, bool reset_axes)
+{
+    if (focus_on_avatar != mFocusOnAvatar)
+    {
+        if (animate)
+        {
+            startCameraAnimation();
+        }
+        else
+        {
+            stopCameraAnimation();
+        }
+    }
+
+    //RN: when focused on the avatar, we're not "looking" at it
+    // looking implies intent while focusing on avatar means
+    // you're just walking around with a camera on you...eesh.
+    if (!mFocusOnAvatar && focus_on_avatar && reset_axes)
+    {
+        setFocusGlobal(LLVector3d::zero);
+        mCameraFOVZoomFactor = 0.f;
+        if (mCameraMode == CAMERA_MODE_THIRD_PERSON)
+        {
+            LLVector3 at_axis;
+            if (!isAgentAvatarValid() || !gAgentAvatarp->getParent())
+            {
+                // In case of front view rotate agent to look into direction opposite to camera
+                // In case of rear view rotate agent into diraction same as camera, e t c
+                LLVector3 vect = getCameraOffsetInitial();
+                F32 rotxy = F32(atan2(vect.mV[VY], vect.mV[VX]));
+
+                LLCoordFrame frameCamera = *((LLCoordFrame*)LLViewerCamera::getInstance());
+                // front view angle rotxy is zero, rear view rotxy angle is 180, compensate
+                frameCamera.yaw((180 * DEG_TO_RAD) - rotxy);
+                at_axis = frameCamera.getAtAxis();
+                at_axis.mV[VZ] = 0.f;
+                at_axis.normalize();
+                gAgent.resetAxes(at_axis);
+                gAgent.yaw(0);
+            }
+        }
+    }
+    // unlocking camera from avatar
+    else if (mFocusOnAvatar && !focus_on_avatar)
+    {
+        // keep camera focus point consistent, even though it is now unlocked
+        setFocusGlobal(gAgent.getPositionGlobal() + calcThirdPersonFocusOffset(), gAgent.getID());
+        mAllowChangeToFollow = false;
+    }
+
+    mFocusOnAvatar = focus_on_avatar;
+}
+
+
+bool LLAgentCamera::setLookAt(ELookAtType target_type, LLViewerObject *object, LLVector3 position)
+{
+    if(object && object->isAttachment())
+    {
+        LLViewerObject* parent = object;
+        while(parent)
+        {
+            if (parent == gAgentAvatarp)
+            {
+                // looking at an attachment on ourselves, which we don't want to do
+                object = gAgentAvatarp;
+                position.clearVec();
+            }
+            parent = (LLViewerObject*)parent->getParent();
+        }
+    }
+    if(!mLookAt || mLookAt->isDead())
+    {
+        mLookAt = (LLHUDEffectLookAt *)LLHUDManager::getInstance()->createViewerEffect(LLHUDObject::LL_HUD_EFFECT_LOOKAT);
+        mLookAt->setSourceObject(gAgentAvatarp);
+    }
+
+    return mLookAt->setLookAt(target_type, object, position);
+}
+
+//-----------------------------------------------------------------------------
+// lookAtLastChat()
+//-----------------------------------------------------------------------------
+void LLAgentCamera::lookAtLastChat()
+{
+    // Block if camera is animating or not in normal third person camera mode
+    if (mCameraAnimating || !cameraThirdPerson())
+    {
+        return;
+    }
+
+    LLViewerObject *chatter = gObjectList.findObject(gAgent.getLastChatter());
+    if (!chatter)
+    {
+        return;
+    }
+
+    LLVector3 delta_pos;
+    if (chatter->isAvatar())
+    {
+        LLVOAvatar *chatter_av = (LLVOAvatar*)chatter;
+        if (isAgentAvatarValid() && chatter_av->mHeadp)
+        {
+            delta_pos = chatter_av->mHeadp->getWorldPosition() - gAgentAvatarp->mHeadp->getWorldPosition();
+        }
+        else
+        {
+            delta_pos = chatter->getPositionAgent() - gAgent.getPositionAgent();
+        }
+        delta_pos.normalize();
+
+        gAgent.setControlFlags(AGENT_CONTROL_STOP);
+
+        changeCameraToThirdPerson();
+
+        LLVector3 new_camera_pos = gAgentAvatarp->mHeadp->getWorldPosition();
+        LLVector3 left = delta_pos % LLVector3::z_axis;
+        left.normalize();
+        LLVector3 up = left % delta_pos;
+        up.normalize();
+        new_camera_pos -= delta_pos * 0.4f;
+        new_camera_pos += left * 0.3f;
+        new_camera_pos += up * 0.2f;
+
+        setFocusOnAvatar(false, false);
+
+        if (chatter_av->mHeadp)
+        {
+            setFocusGlobal(gAgent.getPosGlobalFromAgent(chatter_av->mHeadp->getWorldPosition()), gAgent.getLastChatter());
+            mCameraFocusOffsetTarget = gAgent.getPosGlobalFromAgent(new_camera_pos) - gAgent.getPosGlobalFromAgent(chatter_av->mHeadp->getWorldPosition());
+        }
+        else
+        {
+            setFocusGlobal(chatter->getPositionGlobal(), gAgent.getLastChatter());
+            mCameraFocusOffsetTarget = gAgent.getPosGlobalFromAgent(new_camera_pos) - chatter->getPositionGlobal();
+        }
+    }
+    else
+    {
+        delta_pos = chatter->getRenderPosition() - gAgent.getPositionAgent();
+        delta_pos.normalize();
+
+        gAgent.setControlFlags(AGENT_CONTROL_STOP);
+
+        changeCameraToThirdPerson();
+
+        LLVector3 new_camera_pos = gAgentAvatarp->mHeadp->getWorldPosition();
+        LLVector3 left = delta_pos % LLVector3::z_axis;
+        left.normalize();
+        LLVector3 up = left % delta_pos;
+        up.normalize();
+        new_camera_pos -= delta_pos * 0.4f;
+        new_camera_pos += left * 0.3f;
+        new_camera_pos += up * 0.2f;
+
+        setFocusOnAvatar(false, false);
+
+        setFocusGlobal(chatter->getPositionGlobal(), gAgent.getLastChatter());
+        mCameraFocusOffsetTarget = gAgent.getPosGlobalFromAgent(new_camera_pos) - chatter->getPositionGlobal();
+    }
+}
+
+bool LLAgentCamera::isfollowCamLocked()
+{
+    return mFollowCam.getPositionLocked();
+}
+
+bool LLAgentCamera::setPointAt(EPointAtType target_type, LLViewerObject *object, LLVector3 position)
+{
+    // disallow pointing at attachments and avatars
+    if (object && (object->isAttachment() || object->isAvatar()))
+    {
+        return false;
+    }
+    if (!mPointAt || mPointAt->isDead())
+    {
+        mPointAt = (LLHUDEffectPointAt *)LLHUDManager::getInstance()->createViewerEffect(LLHUDObject::LL_HUD_EFFECT_POINTAT);
+        mPointAt->setSourceObject(gAgentAvatarp);
+    }
+    return mPointAt->setPointAt(target_type, object, position);
+}
+
+void LLAgentCamera::rotateToInitSitRot()
+{
+    gAgent.rotate(~gAgent.getFrameAgent().getQuaternion());
+    gAgent.rotate(mInitSitRot);
+}
+
+void LLAgentCamera::resetCameraZoomFraction()
+{
+    mCameraZoomFraction = INITIAL_ZOOM_FRACTION;
+}
+
+ELookAtType LLAgentCamera::getLookAtType()
+{
+    if (mLookAt)
+    {
+        return mLookAt->getLookAtType();
+    }
+    return LOOKAT_TARGET_NONE;
+}
+
+EPointAtType LLAgentCamera::getPointAtType()
+{
+    if (mPointAt)
+    {
+        return mPointAt->getPointAtType();
+    }
+    return POINTAT_TARGET_NONE;
+}
+
+void LLAgentCamera::clearGeneralKeys()
+{
+    mAtKey              = 0;
+    mWalkKey            = 0;
+    mLeftKey            = 0;
+    mUpKey              = 0;
+    mYawKey             = 0.f;
+    mPitchKey           = 0.f;
+}
+
+void LLAgentCamera::clearOrbitKeys()
+{
+    mOrbitLeftKey       = 0.f;
+    mOrbitRightKey      = 0.f;
+    mOrbitUpKey         = 0.f;
+    mOrbitDownKey       = 0.f;
+    mOrbitInKey         = 0.f;
+    mOrbitOutKey        = 0.f;
+}
+
+void LLAgentCamera::clearPanKeys()
+{
+    mPanRightKey        = 0.f;
+    mPanLeftKey         = 0.f;
+    mPanUpKey           = 0.f;
+    mPanDownKey         = 0.f;
+    mPanInKey           = 0.f;
+    mPanOutKey          = 0.f;
+}
+
+// static
+S32 LLAgentCamera::directionToKey(S32 direction)
+{
+    if (direction > 0) return 1;
+    if (direction < 0) return -1;
+    return 0;
+}
+
+
+// EOF
+