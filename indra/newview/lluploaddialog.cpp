--- conflicted
+++ resolved
@@ -149,10 +149,7 @@
 
 LLUploadDialog::~LLUploadDialog()
 {
-<<<<<<< HEAD
-=======
     gViewerWindow->removePopup(this);
->>>>>>> 33ad8db7
     gFocusMgr.releaseFocusIfNeeded( this );
 
 //    LLFilePicker::instance().reset();
