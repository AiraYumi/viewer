/**
 * @file llfloaterpreferencesgraphicsadvanced.cpp
 * @brief floater for adjusting camera position
 *
 * $LicenseInfo:firstyear=2021&license=viewerlgpl$
 * Second Life Viewer Source Code
 * Copyright (C) 2021, Linden Research, Inc.
 *
 * This library is free software; you can redistribute it and/or
 * modify it under the terms of the GNU Lesser General Public
 * License as published by the Free Software Foundation;
 * version 2.1 of the License only.
 *
 * This library is distributed in the hope that it will be useful,
 * but WITHOUT ANY WARRANTY; without even the implied warranty of
 * MERCHANTABILITY or FITNESS FOR A PARTICULAR PURPOSE.  See the GNU
 * Lesser General Public License for more details.
 *
 * You should have received a copy of the GNU Lesser General Public
 * License along with this library; if not, write to the Free Software
 * Foundation, Inc., 51 Franklin Street, Fifth Floor, Boston, MA  02110-1301  USA
 *
 * Linden Research, Inc., 945 Battery Street, San Francisco, CA  94111  USA
 * $/LicenseInfo$
 */

#include "llviewerprecompiledheaders.h"
#include "llfloaterpreferencesgraphicsadvanced.h"

#include "llcheckboxctrl.h"
#include "llcombobox.h"
#include "llfeaturemanager.h"
#include "llfloaterpreference.h"
#include "llfloaterreg.h"
#include "llnotificationsutil.h"
#include "llsliderctrl.h"
#include "lltextbox.h"
#include "lltrans.h"
#include "llviewershadermgr.h"
#include "llviewertexturelist.h"
#include "llvoavatar.h"
#include "pipeline.h"


LLFloaterPreferenceGraphicsAdvanced::LLFloaterPreferenceGraphicsAdvanced(const LLSD& key)
    : LLFloater(key)
{
    mCommitCallbackRegistrar.add("Pref.RenderOptionUpdate",            boost::bind(&LLFloaterPreferenceGraphicsAdvanced::onRenderOptionEnable, this));
    mCommitCallbackRegistrar.add("Pref.UpdateIndirectMaxNonImpostors", boost::bind(&LLFloaterPreferenceGraphicsAdvanced::updateMaxNonImpostors,this));
    mCommitCallbackRegistrar.add("Pref.UpdateIndirectMaxComplexity",   boost::bind(&LLFloaterPreferenceGraphicsAdvanced::updateMaxComplexity,this));

    mCommitCallbackRegistrar.add("Pref.Cancel", boost::bind(&LLFloaterPreferenceGraphicsAdvanced::onBtnCancel, this, _2));
    mCommitCallbackRegistrar.add("Pref.OK",     boost::bind(&LLFloaterPreferenceGraphicsAdvanced::onBtnOK, this, _2));
}

LLFloaterPreferenceGraphicsAdvanced::~LLFloaterPreferenceGraphicsAdvanced()
{
    mComplexityChangedSignal.disconnect();
    mComplexityModeChangedSignal.disconnect();
    mLODFactorChangedSignal.disconnect();
    mNumImpostorsChangedSignal.disconnect();
}

bool LLFloaterPreferenceGraphicsAdvanced::postBuild()
{
    // Don't do this on Mac as their braindead GL versioning
    // sets this when 8x and 16x are indeed available
    //
#if !LL_DARWIN
    if (gGLManager.mIsIntel || gGLManager.mGLVersion < 3.f)
    { //remove FSAA settings above "4x"
        LLComboBox* combo = getChild<LLComboBox>("fsaa");
        combo->remove("8x");
        combo->remove("16x");
    }

    LLCheckBoxCtrl *use_HiDPI = getChild<LLCheckBoxCtrl>("use HiDPI");
    use_HiDPI->setVisible(false);
#endif

<<<<<<< HEAD
    mComplexityChangedSignal = gSavedSettings.getControl("RenderAvatarMaxComplexity")->getCommitSignal()->connect(
        [this](LLControlVariable* control, const LLSD& new_val, const LLSD& old_val)
        {
            updateComplexityText();
        });
    mComplexityModeChangedSignal = gSavedSettings.getControl("RenderAvatarComplexityMode")->getSignal()->connect(
        [this](LLControlVariable* control, const LLSD& new_val, const LLSD& old_val)
        {
            updateComplexityMode(new_val);
        });
    mLODFactorChangedSignal = gSavedSettings.getControl("RenderVolumeLODFactor")->getCommitSignal()->connect(
        [this](LLControlVariable* control, const LLSD& new_val, const LLSD& old_val)
        {
            updateObjectMeshDetailText();
        });
    mNumImpostorsChangedSignal = gSavedSettings.getControl("RenderAvatarMaxNonImpostors")->getSignal()->connect(
        [this](LLControlVariable* control, const LLSD& new_val, const LLSD& old_val)
        {
            updateIndirectMaxNonImpostors(new_val);
        });
    return true;
=======
    mComplexityChangedSignal = gSavedSettings.getControl("RenderAvatarMaxComplexity")->getCommitSignal()->connect(boost::bind(&LLFloaterPreferenceGraphicsAdvanced::updateComplexityText, this));
    mLODFactorChangedSignal = gSavedSettings.getControl("RenderVolumeLODFactor")->getCommitSignal()->connect(boost::bind(&LLFloaterPreferenceGraphicsAdvanced::updateObjectMeshDetailText, this));
    return TRUE;
>>>>>>> e1623bb2
}

void LLFloaterPreferenceGraphicsAdvanced::onOpen(const LLSD& key)
{
    refresh();
}

void LLFloaterPreferenceGraphicsAdvanced::onClickCloseBtn(bool app_quitting)
{
    LLFloaterPreference* instance = LLFloaterReg::findTypedInstance<LLFloaterPreference>("preferences");
    if (instance)
    {
        instance->cancel({"RenderQualityPerformance"});
    }
    updateMaxComplexity();
}

void LLFloaterPreferenceGraphicsAdvanced::onRenderOptionEnable()
{
    LLFloaterPreference* instance = LLFloaterReg::findTypedInstance<LLFloaterPreference>("preferences");
    if (instance)
    {
        instance->refresh();
    }

    refreshEnabledGraphics();
}

void LLFloaterPreferenceGraphicsAdvanced::onAdvancedAtmosphericsEnable()
{
    LLFloaterPreference* instance = LLFloaterReg::findTypedInstance<LLFloaterPreference>("preferences");
    if (instance)
    {
        instance->refresh();
    }

    refreshEnabledGraphics();
}

void LLFloaterPreferenceGraphicsAdvanced::refresh()
{
    getChild<LLUICtrl>("fsaa")->setValue((LLSD::Integer)  gSavedSettings.getU32("RenderFSAASamples"));

    // sliders and their text boxes
    //  mPostProcess = gSavedSettings.getS32("RenderGlowResolutionPow");
    // slider text boxes
    updateSliderText(getChild<LLSliderCtrl>("ObjectMeshDetail",     true), getChild<LLTextBox>("ObjectMeshDetailText",      true));
    updateSliderText(getChild<LLSliderCtrl>("FlexibleMeshDetail",   true), getChild<LLTextBox>("FlexibleMeshDetailText",    true));
    updateSliderText(getChild<LLSliderCtrl>("TreeMeshDetail",       true), getChild<LLTextBox>("TreeMeshDetailText",        true));
    updateSliderText(getChild<LLSliderCtrl>("AvatarMeshDetail",     true), getChild<LLTextBox>("AvatarMeshDetailText",      true));
    updateSliderText(getChild<LLSliderCtrl>("AvatarPhysicsDetail",  true), getChild<LLTextBox>("AvatarPhysicsDetailText",       true));
    updateSliderText(getChild<LLSliderCtrl>("TerrainMeshDetail",    true), getChild<LLTextBox>("TerrainMeshDetailText",     true));
    updateSliderText(getChild<LLSliderCtrl>("RenderPostProcess",    true), getChild<LLTextBox>("PostProcessText",           true));
    updateSliderText(getChild<LLSliderCtrl>("SkyMeshDetail",        true), getChild<LLTextBox>("SkyMeshDetailText",         true));
    updateSliderText(getChild<LLSliderCtrl>("TerrainDetail",        true), getChild<LLTextBox>("TerrainDetailText",         true));
    LLAvatarComplexityControls::setIndirectControls();
    setMaxNonImpostorsText(
        gSavedSettings.getU32("RenderAvatarMaxNonImpostors"),
        getChild<LLTextBox>("IndirectMaxNonImpostorsText", true));
    LLAvatarComplexityControls::setText(
        gSavedSettings.getU32("RenderAvatarMaxComplexity"),
        getChild<LLTextBox>("IndirectMaxComplexityText", true));
    refreshEnabledState();

    bool enable_complexity = gSavedSettings.getS32("RenderAvatarComplexityMode") != LLVOAvatar::AV_RENDER_ONLY_SHOW_FRIENDS;
    getChild<LLSliderCtrl>("IndirectMaxComplexity")->setEnabled(enable_complexity);
    getChild<LLSliderCtrl>("IndirectMaxNonImpostors")->setEnabled(enable_complexity);
}

void LLFloaterPreferenceGraphicsAdvanced::refreshEnabledGraphics()
{
    refreshEnabledState();
}

void LLFloaterPreferenceGraphicsAdvanced::updateMaxComplexity()
{
    // Called when the IndirectMaxComplexity control changes
    LLAvatarComplexityControls::updateMax(
        getChild<LLSliderCtrl>("IndirectMaxComplexity"),
        getChild<LLTextBox>("IndirectMaxComplexityText"));
}

void LLFloaterPreferenceGraphicsAdvanced::updateComplexityMode(const LLSD& newvalue)
{
    bool enable_complexity = newvalue.asInteger() != LLVOAvatar::AV_RENDER_ONLY_SHOW_FRIENDS;
    getChild<LLSliderCtrl>("IndirectMaxComplexity")->setEnabled(enable_complexity);
    getChild<LLSliderCtrl>("IndirectMaxNonImpostors")->setEnabled(enable_complexity);
}

void LLFloaterPreferenceGraphicsAdvanced::updateComplexityText()
{
    LLAvatarComplexityControls::setText(gSavedSettings.getU32("RenderAvatarMaxComplexity"),
        getChild<LLTextBox>("IndirectMaxComplexityText", true));
}

void LLFloaterPreferenceGraphicsAdvanced::updateObjectMeshDetailText()
{
    updateSliderText(getChild<LLSliderCtrl>("ObjectMeshDetail", true), getChild<LLTextBox>("ObjectMeshDetailText", true));
}

void LLFloaterPreferenceGraphicsAdvanced::updateSliderText(LLSliderCtrl* ctrl, LLTextBox* text_box)
{
    if (text_box == NULL || ctrl== NULL)
        return;

    // get range and points when text should change
    F32 value = (F32)ctrl->getValue().asReal();
    F32 min = ctrl->getMinValue();
    F32 max = ctrl->getMaxValue();
    F32 range = max - min;
    llassert(range > 0);
    F32 midPoint = min + range / 3.0f;
    F32 highPoint = min + (2.0f * range / 3.0f);

    // choose the right text
    if (value < midPoint)
    {
        text_box->setText(LLTrans::getString("GraphicsQualityLow"));
    }
    else if (value < highPoint)
    {
        text_box->setText(LLTrans::getString("GraphicsQualityMid"));
    }
    else
    {
        text_box->setText(LLTrans::getString("GraphicsQualityHigh"));
    }
}

void LLFloaterPreferenceGraphicsAdvanced::updateMaxNonImpostors()
{
    // Called when the IndirectMaxNonImpostors control changes
    // Responsible for fixing the slider label (IndirectMaxNonImpostorsText) and setting RenderAvatarMaxNonImpostors
    LLSliderCtrl* ctrl = getChild<LLSliderCtrl>("IndirectMaxNonImpostors",true);
    U32 value = ctrl->getValue().asInteger();

    if (0 == value || LLVOAvatar::NON_IMPOSTORS_MAX_SLIDER <= value)
    {
        value=0;
    }
    gSavedSettings.setU32("RenderAvatarMaxNonImpostors", value);
    LLVOAvatar::updateImpostorRendering(value); // make it effective immediately
    setMaxNonImpostorsText(value, getChild<LLTextBox>("IndirectMaxNonImpostorsText"));
}

void LLFloaterPreferenceGraphicsAdvanced::updateIndirectMaxNonImpostors(const LLSD& newvalue)
{
    U32 value = newvalue.asInteger();
    if ((value != 0) && (value != gSavedSettings.getU32("IndirectMaxNonImpostors")))
    {
        gSavedSettings.setU32("IndirectMaxNonImpostors", value);
        setMaxNonImpostorsText(value, getChild<LLTextBox>("IndirectMaxNonImpostorsText"));
    }
}

void LLFloaterPreferenceGraphicsAdvanced::setMaxNonImpostorsText(U32 value, LLTextBox* text_box)
{
    if (0 == value)
    {
        text_box->setText(LLTrans::getString("no_limit"));
    }
    else
    {
        text_box->setText(llformat("%d", value));
    }
}

void LLFloaterPreferenceGraphicsAdvanced::disableUnavailableSettings()
{
    LLComboBox* ctrl_reflections   = getChild<LLComboBox>("Reflections");
    LLTextBox* reflections_text = getChild<LLTextBox>("ReflectionsText");
    LLCheckBoxCtrl* ctrl_avatar_vp     = getChild<LLCheckBoxCtrl>("AvatarVertexProgram");
    LLCheckBoxCtrl* ctrl_avatar_cloth  = getChild<LLCheckBoxCtrl>("AvatarCloth");
    LLCheckBoxCtrl* ctrl_wind_light    = getChild<LLCheckBoxCtrl>("WindLightUseAtmosShaders");
    LLCheckBoxCtrl* ctrl_deferred = getChild<LLCheckBoxCtrl>("UseLightShaders");
    LLComboBox* ctrl_shadows = getChild<LLComboBox>("ShadowDetail");
    LLTextBox* shadows_text = getChild<LLTextBox>("RenderShadowDetailText");
    LLCheckBoxCtrl* ctrl_ssao = getChild<LLCheckBoxCtrl>("UseSSAO");
    LLCheckBoxCtrl* ctrl_dof = getChild<LLCheckBoxCtrl>("UseDoF");
    LLSliderCtrl* sky = getChild<LLSliderCtrl>("SkyMeshDetail");
    LLTextBox* sky_text = getChild<LLTextBox>("SkyMeshDetailText");

    // disabled windlight
    if (!LLFeatureManager::getInstance()->isFeatureAvailable("WindLightUseAtmosShaders"))
    {
        ctrl_wind_light->setEnabled(false);
        ctrl_wind_light->setValue(false);

        sky->setEnabled(false);
        sky_text->setEnabled(false);

        //deferred needs windlight, disable deferred
        ctrl_shadows->setEnabled(false);
        ctrl_shadows->setValue(0);
        shadows_text->setEnabled(false);

        ctrl_ssao->setEnabled(false);
        ctrl_ssao->setValue(false);

        ctrl_dof->setEnabled(false);
        ctrl_dof->setValue(false);

        ctrl_deferred->setEnabled(false);
        ctrl_deferred->setValue(false);
    }

    // disabled deferred
    if (!LLFeatureManager::getInstance()->isFeatureAvailable("RenderDeferred"))
    {
        ctrl_shadows->setEnabled(false);
        ctrl_shadows->setValue(0);
        shadows_text->setEnabled(false);

        ctrl_ssao->setEnabled(false);
        ctrl_ssao->setValue(false);

        ctrl_dof->setEnabled(false);
        ctrl_dof->setValue(false);

        ctrl_deferred->setEnabled(false);
        ctrl_deferred->setValue(false);
    }

    // disabled deferred SSAO
    if (!LLFeatureManager::getInstance()->isFeatureAvailable("RenderDeferredSSAO"))
    {
        ctrl_ssao->setEnabled(false);
        ctrl_ssao->setValue(false);
    }

    // disabled deferred shadows
    if (!LLFeatureManager::getInstance()->isFeatureAvailable("RenderShadowDetail"))
    {
        ctrl_shadows->setEnabled(false);
        ctrl_shadows->setValue(0);
        shadows_text->setEnabled(false);
    }

    // disabled reflections
    if (!LLFeatureManager::getInstance()->isFeatureAvailable("RenderReflectionDetail"))
    {
        ctrl_reflections->setEnabled(false);
        ctrl_reflections->setValue(false);
        reflections_text->setEnabled(false);
    }

    // disabled av
    if (!LLFeatureManager::getInstance()->isFeatureAvailable("RenderAvatarVP"))
    {
        ctrl_avatar_vp->setEnabled(false);
        ctrl_avatar_vp->setValue(false);

        ctrl_avatar_cloth->setEnabled(false);
        ctrl_avatar_cloth->setValue(false);

        //deferred needs AvatarVP, disable deferred
        ctrl_shadows->setEnabled(false);
        ctrl_shadows->setValue(0);
        shadows_text->setEnabled(false);

        ctrl_ssao->setEnabled(false);
        ctrl_ssao->setValue(false);

        ctrl_dof->setEnabled(false);
        ctrl_dof->setValue(false);

        ctrl_deferred->setEnabled(false);
        ctrl_deferred->setValue(false);
    }

    // disabled cloth
    if (!LLFeatureManager::getInstance()->isFeatureAvailable("RenderAvatarCloth"))
    {
        ctrl_avatar_cloth->setEnabled(false);
        ctrl_avatar_cloth->setValue(false);
    }
}

void LLFloaterPreferenceGraphicsAdvanced::refreshEnabledState()
{
    LLComboBox* ctrl_reflections = getChild<LLComboBox>("Reflections");
    LLTextBox* reflections_text = getChild<LLTextBox>("ReflectionsText");

    // Reflections
    bool reflections = LLCubeMap::sUseCubeMaps;
    ctrl_reflections->setEnabled(reflections);
    reflections_text->setEnabled(reflections);

    // Bump & Shiny
    LLCheckBoxCtrl* bumpshiny_ctrl = getChild<LLCheckBoxCtrl>("BumpShiny");
    bool bumpshiny = LLCubeMap::sUseCubeMaps && LLFeatureManager::getInstance()->isFeatureAvailable("RenderObjectBump");
    bumpshiny_ctrl->setEnabled(bumpshiny);

    // Avatar Mode
    // Enable Avatar Shaders
    LLCheckBoxCtrl* ctrl_avatar_vp = getChild<LLCheckBoxCtrl>("AvatarVertexProgram");
    // Avatar Render Mode
    LLCheckBoxCtrl* ctrl_avatar_cloth = getChild<LLCheckBoxCtrl>("AvatarCloth");

    bool avatar_vp_enabled = LLFeatureManager::getInstance()->isFeatureAvailable("RenderAvatarVP");
    if (LLViewerShaderMgr::sInitialized)
    {
        S32 max_avatar_shader = LLViewerShaderMgr::instance()->mMaxAvatarShaderLevel;
        avatar_vp_enabled = max_avatar_shader > 0;
    }

    ctrl_avatar_vp->setEnabled(avatar_vp_enabled);

<<<<<<< HEAD
    ctrl_avatar_cloth->setEnabled(gSavedSettings.getBOOL("RenderAvatarVP"));
=======
    if (gSavedSettings.getBOOL("RenderAvatarVP") == FALSE)
    {
        ctrl_avatar_cloth->setEnabled(FALSE);
    }
    else
    {
        ctrl_avatar_cloth->setEnabled(TRUE);
    }
>>>>>>> e1623bb2

    // Vertex Shaders, Global Shader Enable
    // SL-12594 Basic shaders are always enabled. DJH TODO clean up now-orphaned state handling code
    LLSliderCtrl* terrain_detail = getChild<LLSliderCtrl>("TerrainDetail");   // can be linked with control var
    LLTextBox* terrain_text = getChild<LLTextBox>("TerrainDetailText");

    terrain_detail->setEnabled(false);
    terrain_text->setEnabled(false);

    // WindLight
    //LLCheckBoxCtrl* ctrl_wind_light = getChild<LLCheckBoxCtrl>("WindLightUseAtmosShaders");
    //ctrl_wind_light->setEnabled(true);
    LLSliderCtrl* sky = getChild<LLSliderCtrl>("SkyMeshDetail");
    LLTextBox* sky_text = getChild<LLTextBox>("SkyMeshDetailText");
    sky->setEnabled(true);
    sky_text->setEnabled(true);

    bool enabled = true;
#if 0 // deferred always on now
    //Deferred/SSAO/Shadows
    LLCheckBoxCtrl* ctrl_deferred = getChild<LLCheckBoxCtrl>("UseLightShaders");

    enabled = LLFeatureManager::getInstance()->isFeatureAvailable("RenderDeferred") &&
        bumpshiny_ctrl && bumpshiny_ctrl->get() &&
        ctrl_wind_light->get();

    ctrl_deferred->setEnabled(enabled);
#endif

    LLCheckBoxCtrl* ctrl_pbr = getChild<LLCheckBoxCtrl>("UsePBRShaders");

    //PBR
    ctrl_pbr->setEnabled(true);

    LLCheckBoxCtrl* ctrl_ssao = getChild<LLCheckBoxCtrl>("UseSSAO");
    LLCheckBoxCtrl* ctrl_dof = getChild<LLCheckBoxCtrl>("UseDoF");
    LLComboBox* ctrl_shadow = getChild<LLComboBox>("ShadowDetail");
    LLTextBox* shadow_text = getChild<LLTextBox>("RenderShadowDetailText");

    // note, okay here to get from ctrl_deferred as it's twin, ctrl_deferred2 will alway match it
    enabled = enabled && LLFeatureManager::getInstance()->isFeatureAvailable("RenderDeferredSSAO");// && ctrl_deferred->get();

    //ctrl_deferred->set(gSavedSettings.getBOOL("RenderDeferred"));

    ctrl_ssao->setEnabled(enabled);
    ctrl_dof->setEnabled(enabled);

    enabled = enabled && LLFeatureManager::getInstance()->isFeatureAvailable("RenderShadowDetail");

    ctrl_shadow->setEnabled(enabled);
    shadow_text->setEnabled(enabled);

    // Hardware settings

    if (!LLFeatureManager::getInstance()->isFeatureAvailable("RenderVBOEnable"))
    {
        getChildView("vbo")->setEnabled(false);
    }

    if (!LLFeatureManager::getInstance()->isFeatureAvailable("RenderCompressTextures"))
    {
        getChildView("texture compression")->setEnabled(false);
    }

    // if no windlight shaders, turn off nighttime brightness, gamma, and fog distance
    LLUICtrl* gamma_ctrl = getChild<LLUICtrl>("gamma");
    gamma_ctrl->setEnabled(!gPipeline.canUseWindLightShaders());
    getChildView("(brightness, lower is brighter)")->setEnabled(!gPipeline.canUseWindLightShaders());
    getChildView("fog")->setEnabled(!gPipeline.canUseWindLightShaders());
    getChildView("antialiasing restart")->setVisible(!LLFeatureManager::getInstance()->isFeatureAvailable("RenderDeferred"));

    // now turn off any features that are unavailable
    disableUnavailableSettings();
}

void LLFloaterPreferenceGraphicsAdvanced::onBtnOK(const LLSD& userdata)
{
    LLFloaterPreference* instance = LLFloaterReg::getTypedInstance<LLFloaterPreference>("preferences");
    if (instance)
    {
        instance->onBtnOK(userdata);
    }
}

void LLFloaterPreferenceGraphicsAdvanced::onBtnCancel(const LLSD& userdata)
{
    LLFloaterPreference* instance = LLFloaterReg::getTypedInstance<LLFloaterPreference>("preferences");
    if (instance)
    {
        instance->onBtnCancel(userdata);
    }
}<|MERGE_RESOLUTION|>--- conflicted
+++ resolved
@@ -1,519 +1,502 @@
-/**
- * @file llfloaterpreferencesgraphicsadvanced.cpp
- * @brief floater for adjusting camera position
- *
- * $LicenseInfo:firstyear=2021&license=viewerlgpl$
- * Second Life Viewer Source Code
- * Copyright (C) 2021, Linden Research, Inc.
- *
- * This library is free software; you can redistribute it and/or
- * modify it under the terms of the GNU Lesser General Public
- * License as published by the Free Software Foundation;
- * version 2.1 of the License only.
- *
- * This library is distributed in the hope that it will be useful,
- * but WITHOUT ANY WARRANTY; without even the implied warranty of
- * MERCHANTABILITY or FITNESS FOR A PARTICULAR PURPOSE.  See the GNU
- * Lesser General Public License for more details.
- *
- * You should have received a copy of the GNU Lesser General Public
- * License along with this library; if not, write to the Free Software
- * Foundation, Inc., 51 Franklin Street, Fifth Floor, Boston, MA  02110-1301  USA
- *
- * Linden Research, Inc., 945 Battery Street, San Francisco, CA  94111  USA
- * $/LicenseInfo$
- */
-
-#include "llviewerprecompiledheaders.h"
-#include "llfloaterpreferencesgraphicsadvanced.h"
-
-#include "llcheckboxctrl.h"
-#include "llcombobox.h"
-#include "llfeaturemanager.h"
-#include "llfloaterpreference.h"
-#include "llfloaterreg.h"
-#include "llnotificationsutil.h"
-#include "llsliderctrl.h"
-#include "lltextbox.h"
-#include "lltrans.h"
-#include "llviewershadermgr.h"
-#include "llviewertexturelist.h"
-#include "llvoavatar.h"
-#include "pipeline.h"
-
-
-LLFloaterPreferenceGraphicsAdvanced::LLFloaterPreferenceGraphicsAdvanced(const LLSD& key)
-    : LLFloater(key)
-{
-    mCommitCallbackRegistrar.add("Pref.RenderOptionUpdate",            boost::bind(&LLFloaterPreferenceGraphicsAdvanced::onRenderOptionEnable, this));
-    mCommitCallbackRegistrar.add("Pref.UpdateIndirectMaxNonImpostors", boost::bind(&LLFloaterPreferenceGraphicsAdvanced::updateMaxNonImpostors,this));
-    mCommitCallbackRegistrar.add("Pref.UpdateIndirectMaxComplexity",   boost::bind(&LLFloaterPreferenceGraphicsAdvanced::updateMaxComplexity,this));
-
-    mCommitCallbackRegistrar.add("Pref.Cancel", boost::bind(&LLFloaterPreferenceGraphicsAdvanced::onBtnCancel, this, _2));
-    mCommitCallbackRegistrar.add("Pref.OK",     boost::bind(&LLFloaterPreferenceGraphicsAdvanced::onBtnOK, this, _2));
-}
-
-LLFloaterPreferenceGraphicsAdvanced::~LLFloaterPreferenceGraphicsAdvanced()
-{
-    mComplexityChangedSignal.disconnect();
-    mComplexityModeChangedSignal.disconnect();
-    mLODFactorChangedSignal.disconnect();
-    mNumImpostorsChangedSignal.disconnect();
-}
-
-bool LLFloaterPreferenceGraphicsAdvanced::postBuild()
-{
-    // Don't do this on Mac as their braindead GL versioning
-    // sets this when 8x and 16x are indeed available
-    //
-#if !LL_DARWIN
-    if (gGLManager.mIsIntel || gGLManager.mGLVersion < 3.f)
-    { //remove FSAA settings above "4x"
-        LLComboBox* combo = getChild<LLComboBox>("fsaa");
-        combo->remove("8x");
-        combo->remove("16x");
-    }
-
-    LLCheckBoxCtrl *use_HiDPI = getChild<LLCheckBoxCtrl>("use HiDPI");
-    use_HiDPI->setVisible(false);
-#endif
-
-<<<<<<< HEAD
-    mComplexityChangedSignal = gSavedSettings.getControl("RenderAvatarMaxComplexity")->getCommitSignal()->connect(
-        [this](LLControlVariable* control, const LLSD& new_val, const LLSD& old_val)
-        {
-            updateComplexityText();
-        });
-    mComplexityModeChangedSignal = gSavedSettings.getControl("RenderAvatarComplexityMode")->getSignal()->connect(
-        [this](LLControlVariable* control, const LLSD& new_val, const LLSD& old_val)
-        {
-            updateComplexityMode(new_val);
-        });
-    mLODFactorChangedSignal = gSavedSettings.getControl("RenderVolumeLODFactor")->getCommitSignal()->connect(
-        [this](LLControlVariable* control, const LLSD& new_val, const LLSD& old_val)
-        {
-            updateObjectMeshDetailText();
-        });
-    mNumImpostorsChangedSignal = gSavedSettings.getControl("RenderAvatarMaxNonImpostors")->getSignal()->connect(
-        [this](LLControlVariable* control, const LLSD& new_val, const LLSD& old_val)
-        {
-            updateIndirectMaxNonImpostors(new_val);
-        });
-    return true;
-=======
-    mComplexityChangedSignal = gSavedSettings.getControl("RenderAvatarMaxComplexity")->getCommitSignal()->connect(boost::bind(&LLFloaterPreferenceGraphicsAdvanced::updateComplexityText, this));
-    mLODFactorChangedSignal = gSavedSettings.getControl("RenderVolumeLODFactor")->getCommitSignal()->connect(boost::bind(&LLFloaterPreferenceGraphicsAdvanced::updateObjectMeshDetailText, this));
-    return TRUE;
->>>>>>> e1623bb2
-}
-
-void LLFloaterPreferenceGraphicsAdvanced::onOpen(const LLSD& key)
-{
-    refresh();
-}
-
-void LLFloaterPreferenceGraphicsAdvanced::onClickCloseBtn(bool app_quitting)
-{
-    LLFloaterPreference* instance = LLFloaterReg::findTypedInstance<LLFloaterPreference>("preferences");
-    if (instance)
-    {
-        instance->cancel({"RenderQualityPerformance"});
-    }
-    updateMaxComplexity();
-}
-
-void LLFloaterPreferenceGraphicsAdvanced::onRenderOptionEnable()
-{
-    LLFloaterPreference* instance = LLFloaterReg::findTypedInstance<LLFloaterPreference>("preferences");
-    if (instance)
-    {
-        instance->refresh();
-    }
-
-    refreshEnabledGraphics();
-}
-
-void LLFloaterPreferenceGraphicsAdvanced::onAdvancedAtmosphericsEnable()
-{
-    LLFloaterPreference* instance = LLFloaterReg::findTypedInstance<LLFloaterPreference>("preferences");
-    if (instance)
-    {
-        instance->refresh();
-    }
-
-    refreshEnabledGraphics();
-}
-
-void LLFloaterPreferenceGraphicsAdvanced::refresh()
-{
-    getChild<LLUICtrl>("fsaa")->setValue((LLSD::Integer)  gSavedSettings.getU32("RenderFSAASamples"));
-
-    // sliders and their text boxes
-    //  mPostProcess = gSavedSettings.getS32("RenderGlowResolutionPow");
-    // slider text boxes
-    updateSliderText(getChild<LLSliderCtrl>("ObjectMeshDetail",     true), getChild<LLTextBox>("ObjectMeshDetailText",      true));
-    updateSliderText(getChild<LLSliderCtrl>("FlexibleMeshDetail",   true), getChild<LLTextBox>("FlexibleMeshDetailText",    true));
-    updateSliderText(getChild<LLSliderCtrl>("TreeMeshDetail",       true), getChild<LLTextBox>("TreeMeshDetailText",        true));
-    updateSliderText(getChild<LLSliderCtrl>("AvatarMeshDetail",     true), getChild<LLTextBox>("AvatarMeshDetailText",      true));
-    updateSliderText(getChild<LLSliderCtrl>("AvatarPhysicsDetail",  true), getChild<LLTextBox>("AvatarPhysicsDetailText",       true));
-    updateSliderText(getChild<LLSliderCtrl>("TerrainMeshDetail",    true), getChild<LLTextBox>("TerrainMeshDetailText",     true));
-    updateSliderText(getChild<LLSliderCtrl>("RenderPostProcess",    true), getChild<LLTextBox>("PostProcessText",           true));
-    updateSliderText(getChild<LLSliderCtrl>("SkyMeshDetail",        true), getChild<LLTextBox>("SkyMeshDetailText",         true));
-    updateSliderText(getChild<LLSliderCtrl>("TerrainDetail",        true), getChild<LLTextBox>("TerrainDetailText",         true));
-    LLAvatarComplexityControls::setIndirectControls();
-    setMaxNonImpostorsText(
-        gSavedSettings.getU32("RenderAvatarMaxNonImpostors"),
-        getChild<LLTextBox>("IndirectMaxNonImpostorsText", true));
-    LLAvatarComplexityControls::setText(
-        gSavedSettings.getU32("RenderAvatarMaxComplexity"),
-        getChild<LLTextBox>("IndirectMaxComplexityText", true));
-    refreshEnabledState();
-
-    bool enable_complexity = gSavedSettings.getS32("RenderAvatarComplexityMode") != LLVOAvatar::AV_RENDER_ONLY_SHOW_FRIENDS;
-    getChild<LLSliderCtrl>("IndirectMaxComplexity")->setEnabled(enable_complexity);
-    getChild<LLSliderCtrl>("IndirectMaxNonImpostors")->setEnabled(enable_complexity);
-}
-
-void LLFloaterPreferenceGraphicsAdvanced::refreshEnabledGraphics()
-{
-    refreshEnabledState();
-}
-
-void LLFloaterPreferenceGraphicsAdvanced::updateMaxComplexity()
-{
-    // Called when the IndirectMaxComplexity control changes
-    LLAvatarComplexityControls::updateMax(
-        getChild<LLSliderCtrl>("IndirectMaxComplexity"),
-        getChild<LLTextBox>("IndirectMaxComplexityText"));
-}
-
-void LLFloaterPreferenceGraphicsAdvanced::updateComplexityMode(const LLSD& newvalue)
-{
-    bool enable_complexity = newvalue.asInteger() != LLVOAvatar::AV_RENDER_ONLY_SHOW_FRIENDS;
-    getChild<LLSliderCtrl>("IndirectMaxComplexity")->setEnabled(enable_complexity);
-    getChild<LLSliderCtrl>("IndirectMaxNonImpostors")->setEnabled(enable_complexity);
-}
-
-void LLFloaterPreferenceGraphicsAdvanced::updateComplexityText()
-{
-    LLAvatarComplexityControls::setText(gSavedSettings.getU32("RenderAvatarMaxComplexity"),
-        getChild<LLTextBox>("IndirectMaxComplexityText", true));
-}
-
-void LLFloaterPreferenceGraphicsAdvanced::updateObjectMeshDetailText()
-{
-    updateSliderText(getChild<LLSliderCtrl>("ObjectMeshDetail", true), getChild<LLTextBox>("ObjectMeshDetailText", true));
-}
-
-void LLFloaterPreferenceGraphicsAdvanced::updateSliderText(LLSliderCtrl* ctrl, LLTextBox* text_box)
-{
-    if (text_box == NULL || ctrl== NULL)
-        return;
-
-    // get range and points when text should change
-    F32 value = (F32)ctrl->getValue().asReal();
-    F32 min = ctrl->getMinValue();
-    F32 max = ctrl->getMaxValue();
-    F32 range = max - min;
-    llassert(range > 0);
-    F32 midPoint = min + range / 3.0f;
-    F32 highPoint = min + (2.0f * range / 3.0f);
-
-    // choose the right text
-    if (value < midPoint)
-    {
-        text_box->setText(LLTrans::getString("GraphicsQualityLow"));
-    }
-    else if (value < highPoint)
-    {
-        text_box->setText(LLTrans::getString("GraphicsQualityMid"));
-    }
-    else
-    {
-        text_box->setText(LLTrans::getString("GraphicsQualityHigh"));
-    }
-}
-
-void LLFloaterPreferenceGraphicsAdvanced::updateMaxNonImpostors()
-{
-    // Called when the IndirectMaxNonImpostors control changes
-    // Responsible for fixing the slider label (IndirectMaxNonImpostorsText) and setting RenderAvatarMaxNonImpostors
-    LLSliderCtrl* ctrl = getChild<LLSliderCtrl>("IndirectMaxNonImpostors",true);
-    U32 value = ctrl->getValue().asInteger();
-
-    if (0 == value || LLVOAvatar::NON_IMPOSTORS_MAX_SLIDER <= value)
-    {
-        value=0;
-    }
-    gSavedSettings.setU32("RenderAvatarMaxNonImpostors", value);
-    LLVOAvatar::updateImpostorRendering(value); // make it effective immediately
-    setMaxNonImpostorsText(value, getChild<LLTextBox>("IndirectMaxNonImpostorsText"));
-}
-
-void LLFloaterPreferenceGraphicsAdvanced::updateIndirectMaxNonImpostors(const LLSD& newvalue)
-{
-    U32 value = newvalue.asInteger();
-    if ((value != 0) && (value != gSavedSettings.getU32("IndirectMaxNonImpostors")))
-    {
-        gSavedSettings.setU32("IndirectMaxNonImpostors", value);
-        setMaxNonImpostorsText(value, getChild<LLTextBox>("IndirectMaxNonImpostorsText"));
-    }
-}
-
-void LLFloaterPreferenceGraphicsAdvanced::setMaxNonImpostorsText(U32 value, LLTextBox* text_box)
-{
-    if (0 == value)
-    {
-        text_box->setText(LLTrans::getString("no_limit"));
-    }
-    else
-    {
-        text_box->setText(llformat("%d", value));
-    }
-}
-
-void LLFloaterPreferenceGraphicsAdvanced::disableUnavailableSettings()
-{
-    LLComboBox* ctrl_reflections   = getChild<LLComboBox>("Reflections");
-    LLTextBox* reflections_text = getChild<LLTextBox>("ReflectionsText");
-    LLCheckBoxCtrl* ctrl_avatar_vp     = getChild<LLCheckBoxCtrl>("AvatarVertexProgram");
-    LLCheckBoxCtrl* ctrl_avatar_cloth  = getChild<LLCheckBoxCtrl>("AvatarCloth");
-    LLCheckBoxCtrl* ctrl_wind_light    = getChild<LLCheckBoxCtrl>("WindLightUseAtmosShaders");
-    LLCheckBoxCtrl* ctrl_deferred = getChild<LLCheckBoxCtrl>("UseLightShaders");
-    LLComboBox* ctrl_shadows = getChild<LLComboBox>("ShadowDetail");
-    LLTextBox* shadows_text = getChild<LLTextBox>("RenderShadowDetailText");
-    LLCheckBoxCtrl* ctrl_ssao = getChild<LLCheckBoxCtrl>("UseSSAO");
-    LLCheckBoxCtrl* ctrl_dof = getChild<LLCheckBoxCtrl>("UseDoF");
-    LLSliderCtrl* sky = getChild<LLSliderCtrl>("SkyMeshDetail");
-    LLTextBox* sky_text = getChild<LLTextBox>("SkyMeshDetailText");
-
-    // disabled windlight
-    if (!LLFeatureManager::getInstance()->isFeatureAvailable("WindLightUseAtmosShaders"))
-    {
-        ctrl_wind_light->setEnabled(false);
-        ctrl_wind_light->setValue(false);
-
-        sky->setEnabled(false);
-        sky_text->setEnabled(false);
-
-        //deferred needs windlight, disable deferred
-        ctrl_shadows->setEnabled(false);
-        ctrl_shadows->setValue(0);
-        shadows_text->setEnabled(false);
-
-        ctrl_ssao->setEnabled(false);
-        ctrl_ssao->setValue(false);
-
-        ctrl_dof->setEnabled(false);
-        ctrl_dof->setValue(false);
-
-        ctrl_deferred->setEnabled(false);
-        ctrl_deferred->setValue(false);
-    }
-
-    // disabled deferred
-    if (!LLFeatureManager::getInstance()->isFeatureAvailable("RenderDeferred"))
-    {
-        ctrl_shadows->setEnabled(false);
-        ctrl_shadows->setValue(0);
-        shadows_text->setEnabled(false);
-
-        ctrl_ssao->setEnabled(false);
-        ctrl_ssao->setValue(false);
-
-        ctrl_dof->setEnabled(false);
-        ctrl_dof->setValue(false);
-
-        ctrl_deferred->setEnabled(false);
-        ctrl_deferred->setValue(false);
-    }
-
-    // disabled deferred SSAO
-    if (!LLFeatureManager::getInstance()->isFeatureAvailable("RenderDeferredSSAO"))
-    {
-        ctrl_ssao->setEnabled(false);
-        ctrl_ssao->setValue(false);
-    }
-
-    // disabled deferred shadows
-    if (!LLFeatureManager::getInstance()->isFeatureAvailable("RenderShadowDetail"))
-    {
-        ctrl_shadows->setEnabled(false);
-        ctrl_shadows->setValue(0);
-        shadows_text->setEnabled(false);
-    }
-
-    // disabled reflections
-    if (!LLFeatureManager::getInstance()->isFeatureAvailable("RenderReflectionDetail"))
-    {
-        ctrl_reflections->setEnabled(false);
-        ctrl_reflections->setValue(false);
-        reflections_text->setEnabled(false);
-    }
-
-    // disabled av
-    if (!LLFeatureManager::getInstance()->isFeatureAvailable("RenderAvatarVP"))
-    {
-        ctrl_avatar_vp->setEnabled(false);
-        ctrl_avatar_vp->setValue(false);
-
-        ctrl_avatar_cloth->setEnabled(false);
-        ctrl_avatar_cloth->setValue(false);
-
-        //deferred needs AvatarVP, disable deferred
-        ctrl_shadows->setEnabled(false);
-        ctrl_shadows->setValue(0);
-        shadows_text->setEnabled(false);
-
-        ctrl_ssao->setEnabled(false);
-        ctrl_ssao->setValue(false);
-
-        ctrl_dof->setEnabled(false);
-        ctrl_dof->setValue(false);
-
-        ctrl_deferred->setEnabled(false);
-        ctrl_deferred->setValue(false);
-    }
-
-    // disabled cloth
-    if (!LLFeatureManager::getInstance()->isFeatureAvailable("RenderAvatarCloth"))
-    {
-        ctrl_avatar_cloth->setEnabled(false);
-        ctrl_avatar_cloth->setValue(false);
-    }
-}
-
-void LLFloaterPreferenceGraphicsAdvanced::refreshEnabledState()
-{
-    LLComboBox* ctrl_reflections = getChild<LLComboBox>("Reflections");
-    LLTextBox* reflections_text = getChild<LLTextBox>("ReflectionsText");
-
-    // Reflections
-    bool reflections = LLCubeMap::sUseCubeMaps;
-    ctrl_reflections->setEnabled(reflections);
-    reflections_text->setEnabled(reflections);
-
-    // Bump & Shiny
-    LLCheckBoxCtrl* bumpshiny_ctrl = getChild<LLCheckBoxCtrl>("BumpShiny");
-    bool bumpshiny = LLCubeMap::sUseCubeMaps && LLFeatureManager::getInstance()->isFeatureAvailable("RenderObjectBump");
-    bumpshiny_ctrl->setEnabled(bumpshiny);
-
-    // Avatar Mode
-    // Enable Avatar Shaders
-    LLCheckBoxCtrl* ctrl_avatar_vp = getChild<LLCheckBoxCtrl>("AvatarVertexProgram");
-    // Avatar Render Mode
-    LLCheckBoxCtrl* ctrl_avatar_cloth = getChild<LLCheckBoxCtrl>("AvatarCloth");
-
-    bool avatar_vp_enabled = LLFeatureManager::getInstance()->isFeatureAvailable("RenderAvatarVP");
-    if (LLViewerShaderMgr::sInitialized)
-    {
-        S32 max_avatar_shader = LLViewerShaderMgr::instance()->mMaxAvatarShaderLevel;
-        avatar_vp_enabled = max_avatar_shader > 0;
-    }
-
-    ctrl_avatar_vp->setEnabled(avatar_vp_enabled);
-
-<<<<<<< HEAD
-    ctrl_avatar_cloth->setEnabled(gSavedSettings.getBOOL("RenderAvatarVP"));
-=======
-    if (gSavedSettings.getBOOL("RenderAvatarVP") == FALSE)
-    {
-        ctrl_avatar_cloth->setEnabled(FALSE);
-    }
-    else
-    {
-        ctrl_avatar_cloth->setEnabled(TRUE);
-    }
->>>>>>> e1623bb2
-
-    // Vertex Shaders, Global Shader Enable
-    // SL-12594 Basic shaders are always enabled. DJH TODO clean up now-orphaned state handling code
-    LLSliderCtrl* terrain_detail = getChild<LLSliderCtrl>("TerrainDetail");   // can be linked with control var
-    LLTextBox* terrain_text = getChild<LLTextBox>("TerrainDetailText");
-
-    terrain_detail->setEnabled(false);
-    terrain_text->setEnabled(false);
-
-    // WindLight
-    //LLCheckBoxCtrl* ctrl_wind_light = getChild<LLCheckBoxCtrl>("WindLightUseAtmosShaders");
-    //ctrl_wind_light->setEnabled(true);
-    LLSliderCtrl* sky = getChild<LLSliderCtrl>("SkyMeshDetail");
-    LLTextBox* sky_text = getChild<LLTextBox>("SkyMeshDetailText");
-    sky->setEnabled(true);
-    sky_text->setEnabled(true);
-
-    bool enabled = true;
-#if 0 // deferred always on now
-    //Deferred/SSAO/Shadows
-    LLCheckBoxCtrl* ctrl_deferred = getChild<LLCheckBoxCtrl>("UseLightShaders");
-
-    enabled = LLFeatureManager::getInstance()->isFeatureAvailable("RenderDeferred") &&
-        bumpshiny_ctrl && bumpshiny_ctrl->get() &&
-        ctrl_wind_light->get();
-
-    ctrl_deferred->setEnabled(enabled);
-#endif
-
-    LLCheckBoxCtrl* ctrl_pbr = getChild<LLCheckBoxCtrl>("UsePBRShaders");
-
-    //PBR
-    ctrl_pbr->setEnabled(true);
-
-    LLCheckBoxCtrl* ctrl_ssao = getChild<LLCheckBoxCtrl>("UseSSAO");
-    LLCheckBoxCtrl* ctrl_dof = getChild<LLCheckBoxCtrl>("UseDoF");
-    LLComboBox* ctrl_shadow = getChild<LLComboBox>("ShadowDetail");
-    LLTextBox* shadow_text = getChild<LLTextBox>("RenderShadowDetailText");
-
-    // note, okay here to get from ctrl_deferred as it's twin, ctrl_deferred2 will alway match it
-    enabled = enabled && LLFeatureManager::getInstance()->isFeatureAvailable("RenderDeferredSSAO");// && ctrl_deferred->get();
-
-    //ctrl_deferred->set(gSavedSettings.getBOOL("RenderDeferred"));
-
-    ctrl_ssao->setEnabled(enabled);
-    ctrl_dof->setEnabled(enabled);
-
-    enabled = enabled && LLFeatureManager::getInstance()->isFeatureAvailable("RenderShadowDetail");
-
-    ctrl_shadow->setEnabled(enabled);
-    shadow_text->setEnabled(enabled);
-
-    // Hardware settings
-
-    if (!LLFeatureManager::getInstance()->isFeatureAvailable("RenderVBOEnable"))
-    {
-        getChildView("vbo")->setEnabled(false);
-    }
-
-    if (!LLFeatureManager::getInstance()->isFeatureAvailable("RenderCompressTextures"))
-    {
-        getChildView("texture compression")->setEnabled(false);
-    }
-
-    // if no windlight shaders, turn off nighttime brightness, gamma, and fog distance
-    LLUICtrl* gamma_ctrl = getChild<LLUICtrl>("gamma");
-    gamma_ctrl->setEnabled(!gPipeline.canUseWindLightShaders());
-    getChildView("(brightness, lower is brighter)")->setEnabled(!gPipeline.canUseWindLightShaders());
-    getChildView("fog")->setEnabled(!gPipeline.canUseWindLightShaders());
-    getChildView("antialiasing restart")->setVisible(!LLFeatureManager::getInstance()->isFeatureAvailable("RenderDeferred"));
-
-    // now turn off any features that are unavailable
-    disableUnavailableSettings();
-}
-
-void LLFloaterPreferenceGraphicsAdvanced::onBtnOK(const LLSD& userdata)
-{
-    LLFloaterPreference* instance = LLFloaterReg::getTypedInstance<LLFloaterPreference>("preferences");
-    if (instance)
-    {
-        instance->onBtnOK(userdata);
-    }
-}
-
-void LLFloaterPreferenceGraphicsAdvanced::onBtnCancel(const LLSD& userdata)
-{
-    LLFloaterPreference* instance = LLFloaterReg::getTypedInstance<LLFloaterPreference>("preferences");
-    if (instance)
-    {
-        instance->onBtnCancel(userdata);
-    }
-}+/**
+ * @file llfloaterpreferencesgraphicsadvanced.cpp
+ * @brief floater for adjusting camera position
+ *
+ * $LicenseInfo:firstyear=2021&license=viewerlgpl$
+ * Second Life Viewer Source Code
+ * Copyright (C) 2021, Linden Research, Inc.
+ *
+ * This library is free software; you can redistribute it and/or
+ * modify it under the terms of the GNU Lesser General Public
+ * License as published by the Free Software Foundation;
+ * version 2.1 of the License only.
+ *
+ * This library is distributed in the hope that it will be useful,
+ * but WITHOUT ANY WARRANTY; without even the implied warranty of
+ * MERCHANTABILITY or FITNESS FOR A PARTICULAR PURPOSE.  See the GNU
+ * Lesser General Public License for more details.
+ *
+ * You should have received a copy of the GNU Lesser General Public
+ * License along with this library; if not, write to the Free Software
+ * Foundation, Inc., 51 Franklin Street, Fifth Floor, Boston, MA  02110-1301  USA
+ *
+ * Linden Research, Inc., 945 Battery Street, San Francisco, CA  94111  USA
+ * $/LicenseInfo$
+ */
+
+#include "llviewerprecompiledheaders.h"
+#include "llfloaterpreferencesgraphicsadvanced.h"
+
+#include "llcheckboxctrl.h"
+#include "llcombobox.h"
+#include "llfeaturemanager.h"
+#include "llfloaterpreference.h"
+#include "llfloaterreg.h"
+#include "llnotificationsutil.h"
+#include "llsliderctrl.h"
+#include "lltextbox.h"
+#include "lltrans.h"
+#include "llviewershadermgr.h"
+#include "llviewertexturelist.h"
+#include "llvoavatar.h"
+#include "pipeline.h"
+
+
+LLFloaterPreferenceGraphicsAdvanced::LLFloaterPreferenceGraphicsAdvanced(const LLSD& key)
+    : LLFloater(key)
+{
+    mCommitCallbackRegistrar.add("Pref.RenderOptionUpdate",            boost::bind(&LLFloaterPreferenceGraphicsAdvanced::onRenderOptionEnable, this));
+    mCommitCallbackRegistrar.add("Pref.UpdateIndirectMaxNonImpostors", boost::bind(&LLFloaterPreferenceGraphicsAdvanced::updateMaxNonImpostors,this));
+    mCommitCallbackRegistrar.add("Pref.UpdateIndirectMaxComplexity",   boost::bind(&LLFloaterPreferenceGraphicsAdvanced::updateMaxComplexity,this));
+
+    mCommitCallbackRegistrar.add("Pref.Cancel", boost::bind(&LLFloaterPreferenceGraphicsAdvanced::onBtnCancel, this, _2));
+    mCommitCallbackRegistrar.add("Pref.OK",     boost::bind(&LLFloaterPreferenceGraphicsAdvanced::onBtnOK, this, _2));
+}
+
+LLFloaterPreferenceGraphicsAdvanced::~LLFloaterPreferenceGraphicsAdvanced()
+{
+    mComplexityChangedSignal.disconnect();
+    mComplexityModeChangedSignal.disconnect();
+    mLODFactorChangedSignal.disconnect();
+    mNumImpostorsChangedSignal.disconnect();
+}
+
+bool LLFloaterPreferenceGraphicsAdvanced::postBuild()
+{
+    // Don't do this on Mac as their braindead GL versioning
+    // sets this when 8x and 16x are indeed available
+    //
+#if !LL_DARWIN
+    if (gGLManager.mIsIntel || gGLManager.mGLVersion < 3.f)
+    { //remove FSAA settings above "4x"
+        LLComboBox* combo = getChild<LLComboBox>("fsaa");
+        combo->remove("8x");
+        combo->remove("16x");
+    }
+
+    LLCheckBoxCtrl *use_HiDPI = getChild<LLCheckBoxCtrl>("use HiDPI");
+    use_HiDPI->setVisible(false);
+#endif
+
+    mComplexityChangedSignal = gSavedSettings.getControl("RenderAvatarMaxComplexity")->getCommitSignal()->connect(
+        [this](LLControlVariable* control, const LLSD& new_val, const LLSD& old_val)
+        {
+            updateComplexityText();
+        });
+    mComplexityModeChangedSignal = gSavedSettings.getControl("RenderAvatarComplexityMode")->getSignal()->connect(
+        [this](LLControlVariable* control, const LLSD& new_val, const LLSD& old_val)
+        {
+            updateComplexityMode(new_val);
+        });
+    mLODFactorChangedSignal = gSavedSettings.getControl("RenderVolumeLODFactor")->getCommitSignal()->connect(
+        [this](LLControlVariable* control, const LLSD& new_val, const LLSD& old_val)
+        {
+            updateObjectMeshDetailText();
+        });
+    mNumImpostorsChangedSignal = gSavedSettings.getControl("RenderAvatarMaxNonImpostors")->getSignal()->connect(
+        [this](LLControlVariable* control, const LLSD& new_val, const LLSD& old_val)
+        {
+            updateIndirectMaxNonImpostors(new_val);
+        });
+    return true;
+}
+
+void LLFloaterPreferenceGraphicsAdvanced::onOpen(const LLSD& key)
+{
+    refresh();
+}
+
+void LLFloaterPreferenceGraphicsAdvanced::onClickCloseBtn(bool app_quitting)
+{
+    LLFloaterPreference* instance = LLFloaterReg::findTypedInstance<LLFloaterPreference>("preferences");
+    if (instance)
+    {
+        instance->cancel({"RenderQualityPerformance"});
+    }
+    updateMaxComplexity();
+}
+
+void LLFloaterPreferenceGraphicsAdvanced::onRenderOptionEnable()
+{
+    LLFloaterPreference* instance = LLFloaterReg::findTypedInstance<LLFloaterPreference>("preferences");
+    if (instance)
+    {
+        instance->refresh();
+    }
+
+    refreshEnabledGraphics();
+}
+
+void LLFloaterPreferenceGraphicsAdvanced::onAdvancedAtmosphericsEnable()
+{
+    LLFloaterPreference* instance = LLFloaterReg::findTypedInstance<LLFloaterPreference>("preferences");
+    if (instance)
+    {
+        instance->refresh();
+    }
+
+    refreshEnabledGraphics();
+}
+
+void LLFloaterPreferenceGraphicsAdvanced::refresh()
+{
+    getChild<LLUICtrl>("fsaa")->setValue((LLSD::Integer)  gSavedSettings.getU32("RenderFSAASamples"));
+
+    // sliders and their text boxes
+    //  mPostProcess = gSavedSettings.getS32("RenderGlowResolutionPow");
+    // slider text boxes
+    updateSliderText(getChild<LLSliderCtrl>("ObjectMeshDetail",     true), getChild<LLTextBox>("ObjectMeshDetailText",      true));
+    updateSliderText(getChild<LLSliderCtrl>("FlexibleMeshDetail",   true), getChild<LLTextBox>("FlexibleMeshDetailText",    true));
+    updateSliderText(getChild<LLSliderCtrl>("TreeMeshDetail",       true), getChild<LLTextBox>("TreeMeshDetailText",        true));
+    updateSliderText(getChild<LLSliderCtrl>("AvatarMeshDetail",     true), getChild<LLTextBox>("AvatarMeshDetailText",      true));
+    updateSliderText(getChild<LLSliderCtrl>("AvatarPhysicsDetail",  true), getChild<LLTextBox>("AvatarPhysicsDetailText",       true));
+    updateSliderText(getChild<LLSliderCtrl>("TerrainMeshDetail",    true), getChild<LLTextBox>("TerrainMeshDetailText",     true));
+    updateSliderText(getChild<LLSliderCtrl>("RenderPostProcess",    true), getChild<LLTextBox>("PostProcessText",           true));
+    updateSliderText(getChild<LLSliderCtrl>("SkyMeshDetail",        true), getChild<LLTextBox>("SkyMeshDetailText",         true));
+    updateSliderText(getChild<LLSliderCtrl>("TerrainDetail",        true), getChild<LLTextBox>("TerrainDetailText",         true));
+    LLAvatarComplexityControls::setIndirectControls();
+    setMaxNonImpostorsText(
+        gSavedSettings.getU32("RenderAvatarMaxNonImpostors"),
+        getChild<LLTextBox>("IndirectMaxNonImpostorsText", true));
+    LLAvatarComplexityControls::setText(
+        gSavedSettings.getU32("RenderAvatarMaxComplexity"),
+        getChild<LLTextBox>("IndirectMaxComplexityText", true));
+    refreshEnabledState();
+
+    bool enable_complexity = gSavedSettings.getS32("RenderAvatarComplexityMode") != LLVOAvatar::AV_RENDER_ONLY_SHOW_FRIENDS;
+    getChild<LLSliderCtrl>("IndirectMaxComplexity")->setEnabled(enable_complexity);
+    getChild<LLSliderCtrl>("IndirectMaxNonImpostors")->setEnabled(enable_complexity);
+}
+
+void LLFloaterPreferenceGraphicsAdvanced::refreshEnabledGraphics()
+{
+    refreshEnabledState();
+}
+
+void LLFloaterPreferenceGraphicsAdvanced::updateMaxComplexity()
+{
+    // Called when the IndirectMaxComplexity control changes
+    LLAvatarComplexityControls::updateMax(
+        getChild<LLSliderCtrl>("IndirectMaxComplexity"),
+        getChild<LLTextBox>("IndirectMaxComplexityText"));
+}
+
+void LLFloaterPreferenceGraphicsAdvanced::updateComplexityMode(const LLSD& newvalue)
+{
+    bool enable_complexity = newvalue.asInteger() != LLVOAvatar::AV_RENDER_ONLY_SHOW_FRIENDS;
+    getChild<LLSliderCtrl>("IndirectMaxComplexity")->setEnabled(enable_complexity);
+    getChild<LLSliderCtrl>("IndirectMaxNonImpostors")->setEnabled(enable_complexity);
+}
+
+void LLFloaterPreferenceGraphicsAdvanced::updateComplexityText()
+{
+    LLAvatarComplexityControls::setText(gSavedSettings.getU32("RenderAvatarMaxComplexity"),
+        getChild<LLTextBox>("IndirectMaxComplexityText", true));
+}
+
+void LLFloaterPreferenceGraphicsAdvanced::updateObjectMeshDetailText()
+{
+    updateSliderText(getChild<LLSliderCtrl>("ObjectMeshDetail", true), getChild<LLTextBox>("ObjectMeshDetailText", true));
+}
+
+void LLFloaterPreferenceGraphicsAdvanced::updateSliderText(LLSliderCtrl* ctrl, LLTextBox* text_box)
+{
+    if (text_box == NULL || ctrl== NULL)
+        return;
+
+    // get range and points when text should change
+    F32 value = (F32)ctrl->getValue().asReal();
+    F32 min = ctrl->getMinValue();
+    F32 max = ctrl->getMaxValue();
+    F32 range = max - min;
+    llassert(range > 0);
+    F32 midPoint = min + range / 3.0f;
+    F32 highPoint = min + (2.0f * range / 3.0f);
+
+    // choose the right text
+    if (value < midPoint)
+    {
+        text_box->setText(LLTrans::getString("GraphicsQualityLow"));
+    }
+    else if (value < highPoint)
+    {
+        text_box->setText(LLTrans::getString("GraphicsQualityMid"));
+    }
+    else
+    {
+        text_box->setText(LLTrans::getString("GraphicsQualityHigh"));
+    }
+}
+
+void LLFloaterPreferenceGraphicsAdvanced::updateMaxNonImpostors()
+{
+    // Called when the IndirectMaxNonImpostors control changes
+    // Responsible for fixing the slider label (IndirectMaxNonImpostorsText) and setting RenderAvatarMaxNonImpostors
+    LLSliderCtrl* ctrl = getChild<LLSliderCtrl>("IndirectMaxNonImpostors",true);
+    U32 value = ctrl->getValue().asInteger();
+
+    if (0 == value || LLVOAvatar::NON_IMPOSTORS_MAX_SLIDER <= value)
+    {
+        value=0;
+    }
+    gSavedSettings.setU32("RenderAvatarMaxNonImpostors", value);
+    LLVOAvatar::updateImpostorRendering(value); // make it effective immediately
+    setMaxNonImpostorsText(value, getChild<LLTextBox>("IndirectMaxNonImpostorsText"));
+}
+
+void LLFloaterPreferenceGraphicsAdvanced::updateIndirectMaxNonImpostors(const LLSD& newvalue)
+{
+    U32 value = newvalue.asInteger();
+    if ((value != 0) && (value != gSavedSettings.getU32("IndirectMaxNonImpostors")))
+    {
+        gSavedSettings.setU32("IndirectMaxNonImpostors", value);
+        setMaxNonImpostorsText(value, getChild<LLTextBox>("IndirectMaxNonImpostorsText"));
+    }
+}
+
+void LLFloaterPreferenceGraphicsAdvanced::setMaxNonImpostorsText(U32 value, LLTextBox* text_box)
+{
+    if (0 == value)
+    {
+        text_box->setText(LLTrans::getString("no_limit"));
+    }
+    else
+    {
+        text_box->setText(llformat("%d", value));
+    }
+}
+
+void LLFloaterPreferenceGraphicsAdvanced::disableUnavailableSettings()
+{
+    LLComboBox* ctrl_reflections   = getChild<LLComboBox>("Reflections");
+    LLTextBox* reflections_text = getChild<LLTextBox>("ReflectionsText");
+    LLCheckBoxCtrl* ctrl_avatar_vp     = getChild<LLCheckBoxCtrl>("AvatarVertexProgram");
+    LLCheckBoxCtrl* ctrl_avatar_cloth  = getChild<LLCheckBoxCtrl>("AvatarCloth");
+    LLCheckBoxCtrl* ctrl_wind_light    = getChild<LLCheckBoxCtrl>("WindLightUseAtmosShaders");
+    LLCheckBoxCtrl* ctrl_deferred = getChild<LLCheckBoxCtrl>("UseLightShaders");
+    LLComboBox* ctrl_shadows = getChild<LLComboBox>("ShadowDetail");
+    LLTextBox* shadows_text = getChild<LLTextBox>("RenderShadowDetailText");
+    LLCheckBoxCtrl* ctrl_ssao = getChild<LLCheckBoxCtrl>("UseSSAO");
+    LLCheckBoxCtrl* ctrl_dof = getChild<LLCheckBoxCtrl>("UseDoF");
+    LLSliderCtrl* sky = getChild<LLSliderCtrl>("SkyMeshDetail");
+    LLTextBox* sky_text = getChild<LLTextBox>("SkyMeshDetailText");
+
+    // disabled windlight
+    if (!LLFeatureManager::getInstance()->isFeatureAvailable("WindLightUseAtmosShaders"))
+    {
+        ctrl_wind_light->setEnabled(false);
+        ctrl_wind_light->setValue(false);
+
+        sky->setEnabled(false);
+        sky_text->setEnabled(false);
+
+        //deferred needs windlight, disable deferred
+        ctrl_shadows->setEnabled(false);
+        ctrl_shadows->setValue(0);
+        shadows_text->setEnabled(false);
+
+        ctrl_ssao->setEnabled(false);
+        ctrl_ssao->setValue(false);
+
+        ctrl_dof->setEnabled(false);
+        ctrl_dof->setValue(false);
+
+        ctrl_deferred->setEnabled(false);
+        ctrl_deferred->setValue(false);
+    }
+
+    // disabled deferred
+    if (!LLFeatureManager::getInstance()->isFeatureAvailable("RenderDeferred"))
+    {
+        ctrl_shadows->setEnabled(false);
+        ctrl_shadows->setValue(0);
+        shadows_text->setEnabled(false);
+
+        ctrl_ssao->setEnabled(false);
+        ctrl_ssao->setValue(false);
+
+        ctrl_dof->setEnabled(false);
+        ctrl_dof->setValue(false);
+
+        ctrl_deferred->setEnabled(false);
+        ctrl_deferred->setValue(false);
+    }
+
+    // disabled deferred SSAO
+    if (!LLFeatureManager::getInstance()->isFeatureAvailable("RenderDeferredSSAO"))
+    {
+        ctrl_ssao->setEnabled(false);
+        ctrl_ssao->setValue(false);
+    }
+
+    // disabled deferred shadows
+    if (!LLFeatureManager::getInstance()->isFeatureAvailable("RenderShadowDetail"))
+    {
+        ctrl_shadows->setEnabled(false);
+        ctrl_shadows->setValue(0);
+        shadows_text->setEnabled(false);
+    }
+
+    // disabled reflections
+    if (!LLFeatureManager::getInstance()->isFeatureAvailable("RenderReflectionDetail"))
+    {
+        ctrl_reflections->setEnabled(false);
+        ctrl_reflections->setValue(false);
+        reflections_text->setEnabled(false);
+    }
+
+    // disabled av
+    if (!LLFeatureManager::getInstance()->isFeatureAvailable("RenderAvatarVP"))
+    {
+        ctrl_avatar_vp->setEnabled(false);
+        ctrl_avatar_vp->setValue(false);
+
+        ctrl_avatar_cloth->setEnabled(false);
+        ctrl_avatar_cloth->setValue(false);
+
+        //deferred needs AvatarVP, disable deferred
+        ctrl_shadows->setEnabled(false);
+        ctrl_shadows->setValue(0);
+        shadows_text->setEnabled(false);
+
+        ctrl_ssao->setEnabled(false);
+        ctrl_ssao->setValue(false);
+
+        ctrl_dof->setEnabled(false);
+        ctrl_dof->setValue(false);
+
+        ctrl_deferred->setEnabled(false);
+        ctrl_deferred->setValue(false);
+    }
+
+    // disabled cloth
+    if (!LLFeatureManager::getInstance()->isFeatureAvailable("RenderAvatarCloth"))
+    {
+        ctrl_avatar_cloth->setEnabled(false);
+        ctrl_avatar_cloth->setValue(false);
+    }
+}
+
+void LLFloaterPreferenceGraphicsAdvanced::refreshEnabledState()
+{
+    LLComboBox* ctrl_reflections = getChild<LLComboBox>("Reflections");
+    LLTextBox* reflections_text = getChild<LLTextBox>("ReflectionsText");
+
+    // Reflections
+    bool reflections = LLCubeMap::sUseCubeMaps;
+    ctrl_reflections->setEnabled(reflections);
+    reflections_text->setEnabled(reflections);
+
+    // Bump & Shiny
+    LLCheckBoxCtrl* bumpshiny_ctrl = getChild<LLCheckBoxCtrl>("BumpShiny");
+    bool bumpshiny = LLCubeMap::sUseCubeMaps && LLFeatureManager::getInstance()->isFeatureAvailable("RenderObjectBump");
+    bumpshiny_ctrl->setEnabled(bumpshiny);
+
+    // Avatar Mode
+    // Enable Avatar Shaders
+    LLCheckBoxCtrl* ctrl_avatar_vp = getChild<LLCheckBoxCtrl>("AvatarVertexProgram");
+    // Avatar Render Mode
+    LLCheckBoxCtrl* ctrl_avatar_cloth = getChild<LLCheckBoxCtrl>("AvatarCloth");
+
+    bool avatar_vp_enabled = LLFeatureManager::getInstance()->isFeatureAvailable("RenderAvatarVP");
+    if (LLViewerShaderMgr::sInitialized)
+    {
+        S32 max_avatar_shader = LLViewerShaderMgr::instance()->mMaxAvatarShaderLevel;
+        avatar_vp_enabled = max_avatar_shader > 0;
+    }
+
+    ctrl_avatar_vp->setEnabled(avatar_vp_enabled);
+
+    ctrl_avatar_cloth->setEnabled(gSavedSettings.getBOOL("RenderAvatarVP"));
+
+    // Vertex Shaders, Global Shader Enable
+    // SL-12594 Basic shaders are always enabled. DJH TODO clean up now-orphaned state handling code
+    LLSliderCtrl* terrain_detail = getChild<LLSliderCtrl>("TerrainDetail");   // can be linked with control var
+    LLTextBox* terrain_text = getChild<LLTextBox>("TerrainDetailText");
+
+    terrain_detail->setEnabled(false);
+    terrain_text->setEnabled(false);
+
+    // WindLight
+    //LLCheckBoxCtrl* ctrl_wind_light = getChild<LLCheckBoxCtrl>("WindLightUseAtmosShaders");
+    //ctrl_wind_light->setEnabled(true);
+    LLSliderCtrl* sky = getChild<LLSliderCtrl>("SkyMeshDetail");
+    LLTextBox* sky_text = getChild<LLTextBox>("SkyMeshDetailText");
+    sky->setEnabled(true);
+    sky_text->setEnabled(true);
+
+    bool enabled = true;
+#if 0 // deferred always on now
+    //Deferred/SSAO/Shadows
+    LLCheckBoxCtrl* ctrl_deferred = getChild<LLCheckBoxCtrl>("UseLightShaders");
+
+    enabled = LLFeatureManager::getInstance()->isFeatureAvailable("RenderDeferred") &&
+        bumpshiny_ctrl && bumpshiny_ctrl->get() &&
+        ctrl_wind_light->get();
+
+    ctrl_deferred->setEnabled(enabled);
+#endif
+
+    LLCheckBoxCtrl* ctrl_pbr = getChild<LLCheckBoxCtrl>("UsePBRShaders");
+
+    //PBR
+    ctrl_pbr->setEnabled(true);
+
+    LLCheckBoxCtrl* ctrl_ssao = getChild<LLCheckBoxCtrl>("UseSSAO");
+    LLCheckBoxCtrl* ctrl_dof = getChild<LLCheckBoxCtrl>("UseDoF");
+    LLComboBox* ctrl_shadow = getChild<LLComboBox>("ShadowDetail");
+    LLTextBox* shadow_text = getChild<LLTextBox>("RenderShadowDetailText");
+
+    // note, okay here to get from ctrl_deferred as it's twin, ctrl_deferred2 will alway match it
+    enabled = enabled && LLFeatureManager::getInstance()->isFeatureAvailable("RenderDeferredSSAO");// && ctrl_deferred->get();
+
+    //ctrl_deferred->set(gSavedSettings.getBOOL("RenderDeferred"));
+
+    ctrl_ssao->setEnabled(enabled);
+    ctrl_dof->setEnabled(enabled);
+
+    enabled = enabled && LLFeatureManager::getInstance()->isFeatureAvailable("RenderShadowDetail");
+
+    ctrl_shadow->setEnabled(enabled);
+    shadow_text->setEnabled(enabled);
+
+    // Hardware settings
+
+    if (!LLFeatureManager::getInstance()->isFeatureAvailable("RenderVBOEnable"))
+    {
+        getChildView("vbo")->setEnabled(false);
+    }
+
+    if (!LLFeatureManager::getInstance()->isFeatureAvailable("RenderCompressTextures"))
+    {
+        getChildView("texture compression")->setEnabled(false);
+    }
+
+    // if no windlight shaders, turn off nighttime brightness, gamma, and fog distance
+    LLUICtrl* gamma_ctrl = getChild<LLUICtrl>("gamma");
+    gamma_ctrl->setEnabled(!gPipeline.canUseWindLightShaders());
+    getChildView("(brightness, lower is brighter)")->setEnabled(!gPipeline.canUseWindLightShaders());
+    getChildView("fog")->setEnabled(!gPipeline.canUseWindLightShaders());
+    getChildView("antialiasing restart")->setVisible(!LLFeatureManager::getInstance()->isFeatureAvailable("RenderDeferred"));
+
+    // now turn off any features that are unavailable
+    disableUnavailableSettings();
+}
+
+void LLFloaterPreferenceGraphicsAdvanced::onBtnOK(const LLSD& userdata)
+{
+    LLFloaterPreference* instance = LLFloaterReg::getTypedInstance<LLFloaterPreference>("preferences");
+    if (instance)
+    {
+        instance->onBtnOK(userdata);
+    }
+}
+
+void LLFloaterPreferenceGraphicsAdvanced::onBtnCancel(const LLSD& userdata)
+{
+    LLFloaterPreference* instance = LLFloaterReg::getTypedInstance<LLFloaterPreference>("preferences");
+    if (instance)
+    {
+        instance->onBtnCancel(userdata);
+    }
+}