/** 
 * @file llimfloatercontainer.cpp
 * @brief Multifloater containing active IM sessions in separate tab container tabs
 *
 * $LicenseInfo:firstyear=2009&license=viewerlgpl$
 * Second Life Viewer Source Code
 * Copyright (C) 2010, Linden Research, Inc.
 * 
 * This library is free software; you can redistribute it and/or
 * modify it under the terms of the GNU Lesser General Public
 * License as published by the Free Software Foundation;
 * version 2.1 of the License only.
 * 
 * This library is distributed in the hope that it will be useful,
 * but WITHOUT ANY WARRANTY; without even the implied warranty of
 * MERCHANTABILITY or FITNESS FOR A PARTICULAR PURPOSE.  See the GNU
 * Lesser General Public License for more details.
 * 
 * You should have received a copy of the GNU Lesser General Public
 * License along with this library; if not, write to the Free Software
 * Foundation, Inc., 51 Franklin Street, Fifth Floor, Boston, MA  02110-1301  USA
 * 
 * Linden Research, Inc., 945 Battery Street, San Francisco, CA  94111  USA
 * $/LicenseInfo$
 */


#include "llviewerprecompiledheaders.h"

#include "llimfloater.h"
#include "llimfloatercontainer.h"

#include "llfloaterreg.h"
#include "lllayoutstack.h"
#include "llnearbychat.h"

#include "llagent.h"
#include "llavataractions.h"
#include "llavatariconctrl.h"
#include "llavatarnamecache.h"
#include "llcallbacklist.h"
#include "llgroupactions.h"
#include "llgroupiconctrl.h"
#include "llfloateravatarpicker.h"
#include "llfloaterpreference.h"
#include "llimview.h"
#include "llnotificationsutil.h"
#include "lltransientfloatermgr.h"
#include "llviewercontrol.h"
#include "llconversationview.h"
#include "llcallbacklist.h"
#include "llworld.h"

#include "llsdserialize.h"
//
// LLIMFloaterContainer
//
LLIMFloaterContainer::LLIMFloaterContainer(const LLSD& seed)
:	LLMultiFloater(seed),
	mExpandCollapseBtn(NULL),
	mConversationsRoot(NULL),
	mConversationsEventStream("ConversationsEvents"),
	mInitialized(false)
{
    mEnableCallbackRegistrar.add("IMFloaterContainer.Check", boost::bind(&LLIMFloaterContainer::isActionChecked, this, _2));
	mCommitCallbackRegistrar.add("IMFloaterContainer.Action", boost::bind(&LLIMFloaterContainer::onCustomAction,  this, _2));
	
    mEnableCallbackRegistrar.add("Avatar.CheckItem",  boost::bind(&LLIMFloaterContainer::checkContextMenuItem,	this, _2));
    mEnableCallbackRegistrar.add("Avatar.EnableItem", boost::bind(&LLIMFloaterContainer::enableContextMenuItem,	this, _2));
    mCommitCallbackRegistrar.add("Avatar.DoToSelected", boost::bind(&LLIMFloaterContainer::doToSelected, this, _2));
    
    mCommitCallbackRegistrar.add("Group.DoToSelected", boost::bind(&LLIMFloaterContainer::doToSelectedGroup, this, _2));

	// Firstly add our self to IMSession observers, so we catch session events
    LLIMMgr::getInstance()->addSessionObserver(this);

	mAutoResize = FALSE;
	LLTransientFloaterMgr::getInstance()->addControlView(LLTransientFloaterMgr::IM, this);
}

LLIMFloaterContainer::~LLIMFloaterContainer()
{
	mConversationsEventStream.stopListening("ConversationsRefresh");

	gIdleCallbacks.deleteFunction(idle, this);

	mNewMessageConnection.disconnect();
	LLTransientFloaterMgr::getInstance()->removeControlView(LLTransientFloaterMgr::IM, this);

	gSavedPerAccountSettings.setBOOL("ConversationsListPaneCollapsed", mConversationsPane->isCollapsed());
	gSavedPerAccountSettings.setBOOL("ConversationsMessagePaneCollapsed", mMessagesPane->isCollapsed());

	if (!LLSingleton<LLIMMgr>::destroyed())
	{
		LLIMMgr::getInstance()->removeSessionObserver(this);
	}
}

void LLIMFloaterContainer::sessionAdded(const LLUUID& session_id, const std::string& name, const LLUUID& other_participant_id)
{
<<<<<<< HEAD
=======
	LLIMConversation::addToHost(session_id);
>>>>>>> 3b39ec16
	addConversationListItem(session_id);
	LLIMFloater::addToHost(session_id);
}

void LLIMFloaterContainer::sessionActivated(const LLUUID& session_id, const std::string& name, const LLUUID& other_participant_id)
{
    selectConversation(session_id);
}

void LLIMFloaterContainer::sessionVoiceOrIMStarted(const LLUUID& session_id)
{
<<<<<<< HEAD
=======
	LLIMConversation::addToHost(session_id);
>>>>>>> 3b39ec16
	addConversationListItem(session_id);
	LLIMFloater::addToHost(session_id);
}

void LLIMFloaterContainer::sessionIDUpdated(const LLUUID& old_session_id, const LLUUID& new_session_id)
{
	// CHUI-441 : We should do this *without* delete and recreate
	addConversationListItem(new_session_id, removeConversationListItem(old_session_id));
}

void LLIMFloaterContainer::sessionRemoved(const LLUUID& session_id)
{
	removeConversationListItem(session_id);
}

// static
void LLIMFloaterContainer::onCurrentChannelChanged(const LLUUID& session_id)
{
    if (session_id != LLUUID::null)
    {
    	LLIMFloaterContainer::getInstance()->showConversation(session_id);
    }
}


BOOL LLIMFloaterContainer::postBuild()
{
	mNewMessageConnection = LLIMModel::instance().mNewMsgSignal.connect(boost::bind(&LLIMFloaterContainer::onNewMessageReceived, this, _1));
	// Do not call base postBuild to not connect to mCloseSignal to not close all floaters via Close button
	// mTabContainer will be initialized in LLMultiFloater::addChild()
	
	setTabContainer(getChild<LLTabContainer>("im_box_tab_container"));

	mConversationsStack = getChild<LLLayoutStack>("conversations_stack");
	mConversationsPane = getChild<LLLayoutPanel>("conversations_layout_panel");
	mMessagesPane = getChild<LLLayoutPanel>("messages_layout_panel");
	
	mConversationsListPanel = getChild<LLPanel>("conversations_list_panel");

	// Open IM session with selected participant on double click event
	mConversationsListPanel->setDoubleClickCallback(boost::bind(&LLIMFloaterContainer::doToSelected, this, LLSD("im")));

	// Create the root model and view for all conversation sessions
	LLConversationItem* base_item = new LLConversationItem(getRootViewModel());

    LLFolderView::Params p(LLUICtrlFactory::getDefaultParams<LLFolderView>());
    p.name = getName();
    p.title = getLabel();
    p.rect = LLRect(0, 0, getRect().getWidth(), 0);
    p.parent_panel = mConversationsListPanel;
    p.tool_tip = p.name;
    p.listener = base_item;
    p.view_model = &mConversationViewModel;
    p.root = NULL;
    p.use_ellipses = true;
    p.options_menu = "menu_conversation.xml";
	mConversationsRoot = LLUICtrlFactory::create<LLFolderView>(p);
    mConversationsRoot->setCallbackRegistrar(&mCommitCallbackRegistrar);

	// Add listener to conversation model events
	mConversationsEventStream.listen("ConversationsRefresh", boost::bind(&LLIMFloaterContainer::onConversationModelEvent, this, _1));

	// a scroller for folder view
	LLRect scroller_view_rect = mConversationsListPanel->getRect();
	scroller_view_rect.translate(-scroller_view_rect.mLeft, -scroller_view_rect.mBottom);
	LLScrollContainer::Params scroller_params(LLUICtrlFactory::getDefaultParams<LLFolderViewScrollContainer>());
	scroller_params.rect(scroller_view_rect);

	LLScrollContainer* scroller = LLUICtrlFactory::create<LLFolderViewScrollContainer>(scroller_params);
	scroller->setFollowsAll();
	mConversationsListPanel->addChild(scroller);
	scroller->addChild(mConversationsRoot);
	mConversationsRoot->setScrollContainer(scroller);
	mConversationsRoot->setFollowsAll();
	mConversationsRoot->addChild(mConversationsRoot->mStatusTextBox);

	addConversationListItem(LLUUID()); // manually add nearby chat

	mExpandCollapseBtn = getChild<LLButton>("expand_collapse_btn");
	mExpandCollapseBtn->setClickedCallback(boost::bind(&LLIMFloaterContainer::onExpandCollapseButtonClicked, this));

	childSetAction("add_btn", boost::bind(&LLIMFloaterContainer::onAddButtonClicked, this));

	collapseMessagesPane(gSavedPerAccountSettings.getBOOL("ConversationsMessagePaneCollapsed"));
	collapseConversationsPane(gSavedPerAccountSettings.getBOOL("ConversationsListPaneCollapsed"));
	LLAvatarNameCache::addUseDisplayNamesCallback(boost::bind(&LLIMConversation::processChatHistoryStyleUpdate));

	if (! mMessagesPane->isCollapsed())
	{
		S32 list_width = gSavedPerAccountSettings.getS32("ConversationsListPaneWidth");
		LLRect list_size = mConversationsPane->getRect();
        S32 left_pad = mConversationsListPanel->getRect().mLeft;
		list_size.mRight = list_size.mLeft + list_width - left_pad;

        mConversationsPane->handleReshape(list_size, TRUE);
	}

	// Init the sort order now that the root had been created
	setSortOrder(LLConversationSort(gSavedSettings.getU32("ConversationSortOrder")));
	
	mInitialized = true;

	// Add callbacks:
	// We'll take care of view updates on idle
	gIdleCallbacks.addFunction(idle, this);
	// When display name option change, we need to reload all participant names
	LLAvatarNameCache::addUseDisplayNamesCallback(boost::bind(&LLIMFloaterContainer::processParticipantsStyleUpdate, this));

	return TRUE;
}

void LLIMFloaterContainer::onOpen(const LLSD& key)
{
	LLMultiFloater::onOpen(key);
	openNearbyChat();
}

// virtual
void LLIMFloaterContainer::addFloater(LLFloater* floaterp,
									  BOOL select_added_floater,
									  LLTabContainer::eInsertionPoint insertion_point)
{
	if(!floaterp) return;

	// already here
	if (floaterp->getHost() == this)
	{
		openFloater(floaterp->getKey());
		return;
	}
	
	// Make sure the message panel is open when adding a floater or it stays mysteriously hidden
	collapseMessagesPane(false);

	// Add the floater
	LLMultiFloater::addFloater(floaterp, select_added_floater, insertion_point);

	LLUUID session_id = floaterp->getKey();
	
	LLIconCtrl* icon = 0;

	if(gAgent.isInGroup(session_id, TRUE))
	{
		LLGroupIconCtrl::Params icon_params;
		icon_params.group_id = session_id;
		icon = LLUICtrlFactory::instance().create<LLGroupIconCtrl>(icon_params);

		mSessions[session_id] = floaterp;
		floaterp->mCloseSignal.connect(boost::bind(&LLIMFloaterContainer::onCloseFloater, this, session_id));
	}
	else
	{   LLUUID avatar_id = session_id.notNull()?
		    LLIMModel::getInstance()->getOtherParticipantID(session_id) : LLUUID();

		LLAvatarIconCtrl::Params icon_params;
		icon_params.avatar_id = avatar_id;
		icon = LLUICtrlFactory::instance().create<LLAvatarIconCtrl>(icon_params);

		mSessions[session_id] = floaterp;
		floaterp->mCloseSignal.connect(boost::bind(&LLIMFloaterContainer::onCloseFloater, this, session_id));
	}

	// forced resize of the floater
	LLRect wrapper_rect = this->mTabContainer->getLocalRect();
	floaterp->setRect(wrapper_rect);

	mTabContainer->setTabImage(floaterp, icon);
}


void LLIMFloaterContainer::onCloseFloater(LLUUID& id)
{
	mSessions.erase(id);
	setFocus(TRUE);
}

// virtual
void LLIMFloaterContainer::computeResizeLimits(S32& new_min_width, S32& new_min_height)
{
	// possibly increase floater's minimum height according to children's minimums
	for (S32 tab_idx = 0; tab_idx < mTabContainer->getTabCount(); ++tab_idx)
	{
		LLFloater* floaterp = dynamic_cast<LLFloater*>(mTabContainer->getPanelByIndex(tab_idx));
		if (floaterp)
		{
			new_min_height = llmax(new_min_height, floaterp->getMinHeight());
		}
	}

	S32 conversations_pane_min_dim = mConversationsPane->getRelevantMinDim();
	S32 messages_pane_min_dim = mMessagesPane->getRelevantMinDim();

	// set floater's minimum width according to relevant minimal children's dimensionals
	new_min_width = conversations_pane_min_dim + messages_pane_min_dim + LLPANEL_BORDER_WIDTH*2;
}

void LLIMFloaterContainer::onNewMessageReceived(const LLSD& data)
{
	LLUUID session_id = data["session_id"].asUUID();
	LLFloater* floaterp = get_ptr_in_map(mSessions, session_id);
	LLFloater* current_floater = LLMultiFloater::getActiveFloater();

	if(floaterp && current_floater && floaterp != current_floater)
	{
		if(LLMultiFloater::isFloaterFlashing(floaterp))
			LLMultiFloater::setFloaterFlashing(floaterp, FALSE);
		LLMultiFloater::setFloaterFlashing(floaterp, TRUE);
	}
}

void LLIMFloaterContainer::onExpandCollapseButtonClicked()
{
	if (mConversationsPane->isCollapsed() && mMessagesPane->isCollapsed()
			&& gSavedPerAccountSettings.getBOOL("ConversationsExpandMessagePaneFirst"))
	{
		// Expand the messages pane from ultra minimized state
		// if it was collapsed last in order.
		collapseMessagesPane(false);
	}
	else
	{
		collapseConversationsPane(!mConversationsPane->isCollapsed());
	}
}

LLIMFloaterContainer* LLIMFloaterContainer::findInstance()
{
	return LLFloaterReg::findTypedInstance<LLIMFloaterContainer>("im_container");
}

LLIMFloaterContainer* LLIMFloaterContainer::getInstance()
{
	return LLFloaterReg::getTypedInstance<LLIMFloaterContainer>("im_container");
}

// Update all participants in the conversation lists
void LLIMFloaterContainer::processParticipantsStyleUpdate()
{
	// On each session in mConversationsItems
	for (conversations_items_map::iterator it_session = mConversationsItems.begin(); it_session != mConversationsItems.end(); it_session++)
	{
		// Get the current session descriptors
		LLConversationItem* session_model = it_session->second;
		// Iterate through each model participant child
		LLFolderViewModelItemCommon::child_list_t::const_iterator current_participant_model = session_model->getChildrenBegin();
		LLFolderViewModelItemCommon::child_list_t::const_iterator end_participant_model = session_model->getChildrenEnd();
		while (current_participant_model != end_participant_model)
		{
			LLConversationItemParticipant* participant_model = dynamic_cast<LLConversationItemParticipant*>(*current_participant_model);
			// Get the avatar name for this participant id from the cache and update the model
			participant_model->fetchAvatarName();
			// Next participant
			current_participant_model++;
		}
	}
}

// static
void LLIMFloaterContainer::idle(void* user_data)
{
	LLIMFloaterContainer* self = static_cast<LLIMFloaterContainer*>(user_data);
	
	// Update the distance to agent in the nearby chat session if required
	// Note: it makes no sense of course to update the distance in other session
	if (self->mConversationViewModel.getSorter().getSortOrderParticipants() == LLConversationFilter::SO_DISTANCE)
	{
		self->setNearbyDistances();
	}
	self->mConversationsRoot->update();
}

bool LLIMFloaterContainer::onConversationModelEvent(const LLSD& event)
{
	// For debug only
	//std::ostringstream llsd_value;
	//llsd_value << LLSDOStreamer<LLSDNotationFormatter>(event) << std::endl;
	//llinfos << "LLIMFloaterContainer::onConversationModelEvent, event = " << llsd_value.str() << llendl;
	// end debug
	
	// Note: In conversations, the model is not responsible for creating the view, which is a good thing. This means that
	// the model could change substantially and the view could echo only a portion of this model (though currently the 
	// conversation view does echo the conversation model 1 to 1).
	// Consequently, the participant views need to be created either by the session view or by the container panel.
	// For the moment, we create them here, at the container level, to conform to the pattern implemented in llinventorypanel.cpp 
	// (see LLInventoryPanel::buildNewViews()).

	std::string type = event.get("type").asString();
	LLUUID session_id = event.get("session_uuid").asUUID();
	LLUUID participant_id = event.get("participant_uuid").asUUID();

	LLConversationViewSession* session_view = dynamic_cast<LLConversationViewSession*>(get_ptr_in_map(mConversationsWidgets,session_id));
	if (!session_view)
	{
		// We skip events that are not associated with a session
		return false;
	}
	LLConversationViewParticipant* participant_view = session_view->findParticipant(participant_id);
    LLIMConversation *conversation_floater = (session_id.isNull() ? (LLIMConversation*)(LLFloaterReg::findTypedInstance<LLNearbyChat>("nearby_chat")) : (LLIMConversation*)(LLIMFloater::findInstance(session_id)));

	if (type == "remove_participant")
	{
		// Remove a participant view from the hierarchical conversation list
		if (participant_view)
		{
			session_view->extractItem(participant_view);
			delete participant_view;
			session_view->refresh();
			mConversationsRoot->arrangeAll();
		}
		// Remove a participant view from the conversation floater 
		if (conversation_floater)
		{
			conversation_floater->removeConversationViewParticipant(participant_id);
		}
	}
	else if (type == "add_participant")
	{
		LLConversationItemSession* session_model = dynamic_cast<LLConversationItemSession*>(get_ptr_in_map(mConversationsItems,session_id));
		LLConversationItemParticipant* participant_model = (session_model ? session_model->findParticipant(participant_id) : NULL);
		// Add a participant view to the hierarchical conversation list
		if (!participant_view && session_model && participant_model)
		{
			participant_view = createConversationViewParticipant(participant_model);
			participant_view->addToFolder(session_view);
			participant_view->setVisible(TRUE);
		}
		// Add a participant view to the conversation floater 
		if (conversation_floater && participant_model)
		{
			conversation_floater->addConversationViewParticipant(participant_model);
		}
	}
	else if (type == "update_participant")
	{
		// Update the participant view in the hierarchical conversation list
		if (participant_view)
		{
			participant_view->refresh();
		}
		// Update the participant view in the conversation floater 
		if (conversation_floater)
		{
			conversation_floater->updateConversationViewParticipant(participant_id);
		}
	}
	else if (type == "update_session")
	{
		session_view->refresh();
		if (conversation_floater)
		{
			conversation_floater->refreshConversation();
		}
	}
	
	mConversationViewModel.requestSortAll();
	mConversationsRoot->arrangeAll();
	
	return false;
}

void LLIMFloaterContainer::draw()
{
	if (mTabContainer->getTabCount() == 0)
	{
		// Do not close the container when every conversation is torn off because the user
		// still needs the conversation list. Simply collapse the message pane in that case.
		collapseMessagesPane(true);
	}
	LLFloater::draw();
}

void LLIMFloaterContainer::tabClose()
{
	if (mTabContainer->getTabCount() == 0)
	{
		// Do not close the container when every conversation is torn off because the user
		// still needs the conversation list. Simply collapse the message pane in that case.
		collapseMessagesPane(true);
	}
}

void LLIMFloaterContainer::setVisible(BOOL visible)
{	LLNearbyChat* nearby_chat;
	if (visible)
	{
		// Make sure we have the Nearby Chat present when showing the conversation container
		nearby_chat = LLFloaterReg::findTypedInstance<LLNearbyChat>("nearby_chat");
		if (nearby_chat == NULL)
		{
			// If not found, force the creation of the nearby chat conversation panel
			// *TODO: find a way to move this to XML as a default panel or something like that
			LLSD name("nearby_chat");
			LLFloaterReg::toggleInstanceOrBringToFront(name);
		}
		openNearbyChat();
	}

	nearby_chat = LLFloaterReg::findTypedInstance<LLNearbyChat>("nearby_chat");
	if (nearby_chat)
	{
		LLIMConversation::addToHost(LLUUID());
	}

	// We need to show/hide all the associated conversations that have been torn off
	// (and therefore, are not longer managed by the multifloater),
	// so that they show/hide with the conversations manager.
	conversations_widgets_map::iterator widget_it = mConversationsWidgets.begin();
	for (;widget_it != mConversationsWidgets.end(); ++widget_it)
	{
		LLConversationViewSession* widget = dynamic_cast<LLConversationViewSession*>(widget_it->second);
		if (widget)
		{
		    widget->setVisibleIfDetached(visible);
		}
	}
	
	// Now, do the normal multifloater show/hide
	LLMultiFloater::setVisible(visible);
	
}

void LLIMFloaterContainer::collapseMessagesPane(bool collapse)
{
	if (mMessagesPane->isCollapsed() == collapse)
	{
		return;
	}

	if (collapse)
	{
		// Save the messages pane width before collapsing it.
		gSavedPerAccountSettings.setS32("ConversationsMessagePaneWidth", mMessagesPane->getRect().getWidth());

		// Save the order in which the panels are closed to reverse user's last action.
		gSavedPerAccountSettings.setBOOL("ConversationsExpandMessagePaneFirst", mConversationsPane->isCollapsed());
	}

	// Save left pane rectangle before collapsing/expanding right pane.
	LLRect prevRect = mConversationsPane->getRect();

	// Show/hide the messages pane.
	mConversationsStack->collapsePanel(mMessagesPane, collapse);

	if (!collapse)
	{
		// Make sure layout is updated before resizing conversation pane.
		mConversationsStack->updateLayout();
	}

	updateState(collapse, gSavedPerAccountSettings.getS32("ConversationsMessagePaneWidth"));
	if (!collapse)
	{
		// Restore conversation's pane previous width after expanding messages pane.
		mConversationsPane->setTargetDim(prevRect.getWidth());
	}
}
void LLIMFloaterContainer::collapseConversationsPane(bool collapse)
{
	if (mConversationsPane->isCollapsed() == collapse)
	{
		return;
	}

	LLView* button_panel = getChild<LLView>("conversations_pane_buttons_expanded");
	button_panel->setVisible(!collapse);
	mExpandCollapseBtn->setImageOverlay(getString(collapse ? "expand_icon" : "collapse_icon"));

	if (collapse)
	{
		// Save the conversations pane width before collapsing it.
		gSavedPerAccountSettings.setS32("ConversationsListPaneWidth", mConversationsPane->getRect().getWidth());

		// Save the order in which the panels are closed to reverse user's last action.
		gSavedPerAccountSettings.setBOOL("ConversationsExpandMessagePaneFirst", !mMessagesPane->isCollapsed());
	}

	mConversationsStack->collapsePanel(mConversationsPane, collapse);

	S32 collapsed_width = mConversationsPane->getMinDim();
	updateState(collapse, gSavedPerAccountSettings.getS32("ConversationsListPaneWidth") - collapsed_width);

	for (conversations_widgets_map::iterator widget_it = mConversationsWidgets.begin();
			widget_it != mConversationsWidgets.end(); ++widget_it)
	{
		LLConversationViewSession* widget = dynamic_cast<LLConversationViewSession*>(widget_it->second);
		if (widget)
		{
		    widget->toggleMinimizedMode(collapse);

		    // force closing all open conversations when collapsing to minimized state
		    if (collapse)
		    {
		    	widget->setOpen(false);
		    }
}
	}
}

void LLIMFloaterContainer::updateState(bool collapse, S32 delta_width)
{
	LLRect floater_rect = getRect();
	floater_rect.mRight += ((collapse ? -1 : 1) * delta_width);

	// Set by_user = true so that reshaped rect is saved in user_settings.
	setShape(floater_rect, true);

	updateResizeLimits();

	bool is_left_pane_expanded = !mConversationsPane->isCollapsed();
	bool is_right_pane_expanded = !mMessagesPane->isCollapsed();

	setCanResize(is_left_pane_expanded || is_right_pane_expanded);
	setCanMinimize(is_left_pane_expanded || is_right_pane_expanded);

    // force set correct size for the title after show/hide minimize button
	LLRect cur_rect = getRect();
	LLRect force_rect = cur_rect;
	force_rect.mRight = cur_rect.mRight + 1;
    setRect(force_rect);
    setRect(cur_rect);

    // restore floater's resize limits (prevent collapse when left panel is expanded)
	if (is_left_pane_expanded && !is_right_pane_expanded)
	{
		S32 expanded_min_size = mConversationsPane->getExpandedMinDim();
        setResizeLimits(expanded_min_size, expanded_min_size);
	}

}

void LLIMFloaterContainer::onAddButtonClicked()
{
    LLView * button = findChild<LLView>("conversations_pane_buttons_expanded")->findChild<LLButton>("add_btn");
    LLFloater* root_floater = gFloaterView->getParentFloater(this);
    LLFloaterAvatarPicker* picker = LLFloaterAvatarPicker::show(boost::bind(&LLIMFloaterContainer::onAvatarPicked, this, _1), TRUE, TRUE, TRUE, root_floater->getName(), button);
    
    if (picker && root_floater)
    {
        root_floater->addDependentFloater(picker);
    }
}

void LLIMFloaterContainer::onAvatarPicked(const uuid_vec_t& ids)
{
    if (ids.size() == 1)
    {
        LLAvatarActions::startIM(ids.back());
    }
    else
    {
        LLAvatarActions::startConference(ids);
    }
}

void LLIMFloaterContainer::onCustomAction(const LLSD& userdata)
{
	std::string command = userdata.asString();

	if ("sort_sessions_by_type" == command)
	{
		setSortOrderSessions(LLConversationFilter::SO_SESSION_TYPE);
	}
	if ("sort_sessions_by_name" == command)
	{
		setSortOrderSessions(LLConversationFilter::SO_NAME);
	}
	if ("sort_sessions_by_recent" == command)
	{
		setSortOrderSessions(LLConversationFilter::SO_DATE);
	}
	if ("sort_participants_by_name" == command)
	{
		setSortOrderParticipants(LLConversationFilter::SO_NAME);
	}
	if ("sort_participants_by_recent" == command)
	{
		setSortOrderParticipants(LLConversationFilter::SO_DATE);
	}
	if ("sort_participants_by_distance" == command)
	{
		setSortOrderParticipants(LLConversationFilter::SO_DISTANCE);
	}
	if ("chat_preferences" == command)
	{
		LLFloaterPreference* floater_prefs = LLFloaterReg::showTypedInstance<LLFloaterPreference>("preferences");
		if (floater_prefs)
		{
			LLTabContainer* tab_container = floater_prefs->getChild<LLTabContainer>("pref core");
			LLPanel* chat_panel = tab_container->getPanelByName("chat");
			if (tab_container && chat_panel)
			{
				tab_container->selectTabPanel(chat_panel);
			}
		}
	}
}

BOOL LLIMFloaterContainer::isActionChecked(const LLSD& userdata)
{
	LLConversationSort order = mConversationViewModel.getSorter();
	std::string command = userdata.asString();
	if ("sort_sessions_by_type" == command)
	{
		return (order.getSortOrderSessions() == LLConversationFilter::SO_SESSION_TYPE);
	}
	if ("sort_sessions_by_name" == command)
	{
		return (order.getSortOrderSessions() == LLConversationFilter::SO_NAME);
	}
	if ("sort_sessions_by_recent" == command)
	{
		return (order.getSortOrderSessions() == LLConversationFilter::SO_DATE);
	}
	if ("sort_participants_by_name" == command)
	{
		return (order.getSortOrderParticipants() == LLConversationFilter::SO_NAME);
	}
	if ("sort_participants_by_recent" == command)
	{
		return (order.getSortOrderParticipants() == LLConversationFilter::SO_DATE);
	}
	if ("sort_participants_by_distance" == command)
	{
		return (order.getSortOrderParticipants() == LLConversationFilter::SO_DISTANCE);
	}
	
	return FALSE;
}

void LLIMFloaterContainer::setSortOrderSessions(const LLConversationFilter::ESortOrderType order)
{
	LLConversationSort old_order = mConversationViewModel.getSorter();
	if (order != old_order.getSortOrderSessions())
	{
		old_order.setSortOrderSessions(order);
		setSortOrder(old_order);
	}
}

void LLIMFloaterContainer::setSortOrderParticipants(const LLConversationFilter::ESortOrderType order)
{
	LLConversationSort old_order = mConversationViewModel.getSorter();
	if (order != old_order.getSortOrderParticipants())
	{
		old_order.setSortOrderParticipants(order);
		setSortOrder(old_order);
	}
}

void LLIMFloaterContainer::setSortOrder(const LLConversationSort& order)
{
	mConversationViewModel.setSorter(order);
	mConversationsRoot->arrangeAll();
	// try to keep selection onscreen, even if it wasn't to start with
	mConversationsRoot->scrollToShowSelection();
	gSavedSettings.setU32("ConversationSortOrder", (U32)order);
}

void LLIMFloaterContainer::getSelectedUUIDs(uuid_vec_t& selected_uuids)
{
    const std::set<LLFolderViewItem*> selectedItems = mConversationsRoot->getSelectionList();

    std::set<LLFolderViewItem*>::const_iterator it = selectedItems.begin();
    const std::set<LLFolderViewItem*>::const_iterator it_end = selectedItems.end();
    LLConversationItem * conversationItem;

    for (; it != it_end; ++it)
    {
        conversationItem = static_cast<LLConversationItem *>((*it)->getViewModelItem());
        selected_uuids.push_back(conversationItem->getUUID());
    }
}

const LLConversationItem * LLIMFloaterContainer::getCurSelectedViewModelItem()
{
    LLConversationItem * conversationItem = NULL;

    if(mConversationsRoot && 
        mConversationsRoot->getCurSelectedItem() && 
        mConversationsRoot->getCurSelectedItem()->getViewModelItem())
    {
        conversationItem = static_cast<LLConversationItem *>(mConversationsRoot->getCurSelectedItem()->getViewModelItem());
    }

    return conversationItem;
}

void LLIMFloaterContainer::getParticipantUUIDs(uuid_vec_t& selected_uuids)
{
    //Find the conversation floater associated with the selected id
    const LLConversationItem * conversationItem = getCurSelectedViewModelItem();

    if(conversationItem->getType() == LLConversationItem::CONV_PARTICIPANT)
    {
        getSelectedUUIDs(selected_uuids);
    }
    //When a one-on-one conversation exists, retrieve the participant id from the conversation floater
    else if(conversationItem->getType() == LLConversationItem::CONV_SESSION_1_ON_1)
    {
        LLIMFloater *conversationFloater = LLIMFloater::findInstance(conversationItem->getUUID());
        LLUUID participantID = conversationFloater->getOtherParticipantUUID();
        selected_uuids.push_back(participantID);
    }    
}

void LLIMFloaterContainer::doToParticipants(const std::string& command, uuid_vec_t& selectedIDS)
{
	if(selectedIDS.size() > 0)
	{
		const LLUUID& userID = selectedIDS.front();
		if(gAgent.getID() != userID)
		{
			if ("view_profile" == command)
			{
				LLAvatarActions::showProfile(userID);
			}
			else if("im" == command)
			{
				LLAvatarActions::startIM(userID);
			}
			else if("offer_teleport" == command)
			{
				LLAvatarActions::offerTeleport(selectedIDS);
			}
			else if("voice_call" == command)
			{
				LLAvatarActions::startCall(userID);
			}
			else if("chat_history" == command)
			{
				LLAvatarActions::viewChatHistory(userID);
			}
			else if("add_friend" == command)
			{
				LLAvatarActions::requestFriendshipDialog(userID);
			}
			else if("remove_friend" == command)
			{
				LLAvatarActions::removeFriendDialog(userID);
			}
			else if("invite_to_group" == command)
			{
				LLAvatarActions::inviteToGroup(userID);
			}
			else if("map" == command)
			{
				LLAvatarActions::showOnMap(userID);
			}
			else if("share" == command)
			{
				LLAvatarActions::share(userID);
			}
			else if("pay" == command)
			{
				LLAvatarActions::pay(userID);
			}
			else if("block_unblock" == command)
			{
				LLAvatarActions::toggleBlock(userID);
			}
			else if("selected" == command || "mute_all" == command || "unmute_all" == command)
			{
				moderateVoice(command, userID);
			}
			else if ("toggle_allow_text_chat" == command)
			{
				toggleAllowTextChat(userID);
			}
		}
	}
}

void LLIMFloaterContainer::doToSelectedConversation(const std::string& command, uuid_vec_t& selectedIDS)
{
    //Find the conversation floater associated with the selected id
    const LLConversationItem * conversationItem = getCurSelectedViewModelItem();
    LLIMFloater *conversationFloater = LLIMFloater::findInstance(conversationItem->getUUID());

    if(conversationFloater)
    {
        //Close the selected conversation
        if("close_conversation" == command)
        {
            LLFloater::onClickClose(conversationFloater);
        }
        else if("open_voice_conversation" == command)
        {
            gIMMgr->startCall(conversationItem->getUUID());
        }
        else if("disconnect_from_voice" == command)
        {
            gIMMgr->endCall(conversationItem->getUUID());
        }
        else if("chat_history" == command)
        {
			const LLIMModel::LLIMSession* session = LLIMModel::getInstance()->findIMSession(conversationItem->getUUID());

			if (NULL != session)
			{
				const LLUUID session_id = session->isOutgoingAdHoc() ? session->generateOutgouigAdHocHash() : session->mSessionID;
				LLFloaterReg::showInstance("preview_conversation", session_id, true);
			}
        }
        else
        {
            doToParticipants(command, selectedIDS);
        }
    }
}

void LLIMFloaterContainer::doToSelected(const LLSD& userdata)
{
    std::string command = userdata.asString();
    const LLConversationItem * conversationItem = getCurSelectedViewModelItem();
    uuid_vec_t selected_uuids;

    if(conversationItem != NULL)
    {
    	getParticipantUUIDs(selected_uuids);

    	if(conversationItem->getType() == LLConversationItem::CONV_PARTICIPANT)
    	{
    		doToParticipants(command, selected_uuids);
    	}
    	else
    	{
    		doToSelectedConversation(command, selected_uuids);
    	}
    }
}

void LLIMFloaterContainer::doToSelectedGroup(const LLSD& userdata)
{
    std::string action = userdata.asString();
    LLUUID selected_group = getCurSelectedViewModelItem()->getUUID();

    if (action == "group_profile")
    {
        LLGroupActions::show(selected_group);
    }
    else if (action == "activate_group")
    {
        LLGroupActions::activate(selected_group);
    }
    else if (action == "leave_group")
    {
        LLGroupActions::leave(selected_group);
    }
}

bool LLIMFloaterContainer::enableContextMenuItem(const LLSD& userdata)
{
    std::string item = userdata.asString();
	uuid_vec_t uuids;
	getParticipantUUIDs(uuids);

    if(item == std::string("can_activate_group"))
    {
    	LLUUID selected_group_id = getCurSelectedViewModelItem()->getUUID();
    	return gAgent.getGroupID() != selected_group_id;
    }

	if(uuids.size() <= 0)
    {
        return false;
    }

    // Note: can_block and can_delete is used only for one person selected menu
    // so we don't need to go over all uuids.

    if (item == std::string("can_block"))
    {
		const LLUUID& id = uuids.front();
        return LLAvatarActions::canBlock(id);
    }
    else if (item == std::string("can_add"))
    {
        // We can add friends if:
        // - there are selected people
        // - and there are no friends among selection yet.

        //EXT-7389 - disable for more than 1
		if(uuids.size() > 1)
        {
            return false;
        }

        bool result = true;

        uuid_vec_t::const_iterator
			id = uuids.begin(),
			uuids_end = uuids.end();

        for (;id != uuids_end; ++id)
        {
            if ( LLAvatarActions::isFriend(*id) )
            {
                result = false;
                break;
            }
        }

        return result;
    }
    else if (item == std::string("can_delete"))
    {
        // We can remove friends if:
        // - there are selected people
        // - and there are only friends among selection.

        bool result = (uuids.size() > 0);

        uuid_vec_t::const_iterator
			id = uuids.begin(),
			uuids_end = uuids.end();

        for (;id != uuids_end; ++id)
        {
            if ( !LLAvatarActions::isFriend(*id) )
            {
                result = false;
                break;
            }
        }

        return result;
    }
    else if (item == std::string("can_call"))
    {
        return LLAvatarActions::canCall();
    }
    else if (item == std::string("can_show_on_map"))
    {
		const LLUUID& id = uuids.front();

        return (LLAvatarTracker::instance().isBuddyOnline(id) && is_agent_mappable(id))
            || gAgent.isGodlike();
    }
    else if(item == std::string("can_offer_teleport"))
    {
		return LLAvatarActions::canOfferTeleport(uuids);
    }
	else if("can_moderate_voice" == item || "can_allow_text_chat" == item || "can_mute" == item || "can_unmute" == item)
	{
		return enableModerateContextMenuItem(item);
	}

    return false;
}

bool LLIMFloaterContainer::checkContextMenuItem(const LLSD& userdata)
{
    std::string item = userdata.asString();
    uuid_vec_t mUUIDs;
    getParticipantUUIDs(mUUIDs);

    if(mUUIDs.size() > 0 )
    {
		if ("is_blocked" == item)
		{
			return LLAvatarActions::isBlocked(mUUIDs.front());
		}
		else if ("is_allowed_text_chat" == item)
		{
			const LLSpeaker * speakerp = getSpeakerOfSelectedParticipant(getSpeakerMgrForSelectedParticipant());

			if (NULL != speakerp)
			{
				return !speakerp->mModeratorMutedText;
			}
		}
    }

    return false;
}

void LLIMFloaterContainer::showConversation(const LLUUID& session_id)
{
    setVisibleAndFrontmost(false);
    selectConversation(session_id);    
}

// Will select only the conversation item
void LLIMFloaterContainer::selectConversation(const LLUUID& session_id)
{
	LLFolderViewItem* widget = get_ptr_in_map(mConversationsWidgets,session_id);
	if (widget)
	{
		(widget->getRoot())->setSelection(widget, FALSE, FALSE);
	}
}


void LLIMFloaterContainer::setTimeNow(const LLUUID& session_id, const LLUUID& participant_id)
{
	LLConversationItemSession* item = dynamic_cast<LLConversationItemSession*>(get_ptr_in_map(mConversationsItems,session_id));
	if (item)
	{
		item->setTimeNow(participant_id);
		mConversationViewModel.requestSortAll();
		mConversationsRoot->arrangeAll();
	}
}

void LLIMFloaterContainer::setNearbyDistances()
{
	// Get the nearby chat session: that's the one with uuid nul
	LLConversationItemSession* item = dynamic_cast<LLConversationItemSession*>(get_ptr_in_map(mConversationsItems,LLUUID()));
	if (item)
	{
		// Get the positions of the nearby avatars and their ids
		std::vector<LLVector3d> positions;
		uuid_vec_t avatar_ids;
		LLWorld::getInstance()->getAvatars(&avatar_ids, &positions, gAgent.getPositionGlobal(), gSavedSettings.getF32("NearMeRange"));
		// Get the position of the agent
		const LLVector3d& me_pos = gAgent.getPositionGlobal();
		// For each nearby avatar, compute and update the distance
		int avatar_count = positions.size();
		for (int i = 0; i < avatar_count; i++)
		{
			F64 dist = dist_vec_squared(positions[i], me_pos);
			item->setDistance(avatar_ids[i],dist);
		}
		// Also does it for the agent itself
		item->setDistance(gAgent.getID(),0.0f);
		// Request resort
		mConversationViewModel.requestSortAll();
		mConversationsRoot->arrangeAll();
	}
}

LLConversationItem* LLIMFloaterContainer::addConversationListItem(const LLUUID& uuid, bool isWidgetSelected /*= false*/)
{
	bool is_nearby_chat = uuid.isNull();

    // Stores the display name for the conversation line item
	std::string display_name = is_nearby_chat ? LLTrans::getString("NearbyChatLabel") : LLIMModel::instance().getName(uuid);

	// Check if the item is not already in the list, exit (nothing to do)
	// Note: this happens often, when reattaching a torn off conversation for instance
	conversations_items_map::iterator item_it = mConversationsItems.find(uuid);
	if (item_it != mConversationsItems.end())
	{
		return item_it->second;
	}

	// Remove the conversation item that might exist already: it'll be recreated anew further down anyway
	// and nothing wrong will happen removing it if it doesn't exist
	removeConversationListItem(uuid,false);

	// Create a conversation session model
	LLConversationItemSession* item = NULL;
	LLSpeakerMgr* speaker_manager = (is_nearby_chat ? (LLSpeakerMgr*)(LLLocalSpeakerMgr::getInstance()) : LLIMModel::getInstance()->getSpeakerManager(uuid));
	if (speaker_manager)
	{
		item = new LLParticipantList(speaker_manager, NULL, getRootViewModel(), true, false);
	}
	if (!item)
	{
		llwarns << "Couldn't create conversation session item : " << display_name << llendl;
		return NULL;
	}
	item->renameItem(display_name);
	item->updateParticipantName(NULL);
	
	mConversationsItems[uuid] = item;

	// Create a widget from it
	LLConversationViewSession* widget = createConversationItemWidget(item);
	mConversationsWidgets[uuid] = widget;

	// Add a new conversation widget to the root folder of the folder view
	widget->addToFolder(mConversationsRoot);
	widget->requestArrange();
	
	// Create the participants widgets now
	// Note: usually, we do not get an updated avatar list at that point
	LLFolderViewModelItemCommon::child_list_t::const_iterator current_participant_model = item->getChildrenBegin();
	LLFolderViewModelItemCommon::child_list_t::const_iterator end_participant_model = item->getChildrenEnd();
	while (current_participant_model != end_participant_model)
	{
		LLConversationItem* participant_model = dynamic_cast<LLConversationItem*>(*current_participant_model);
		LLConversationViewParticipant* participant_view = createConversationViewParticipant(participant_model);
		participant_view->addToFolder(widget);
		current_participant_model++;
	}
	// Do that too for the conversation dialog
    LLIMConversation *conversation_floater = (uuid.isNull() ? (LLIMConversation*)(LLFloaterReg::findTypedInstance<LLNearbyChat>("nearby_chat")) : (LLIMConversation*)(LLIMFloater::findInstance(uuid)));
	if (conversation_floater)
	{
		conversation_floater->buildConversationViewParticipant();
	}

	// set the widget to minimized mode if conversations pane is collapsed
	widget->toggleMinimizedMode(mConversationsPane->isCollapsed());

    if (isWidgetSelected)
    {
        selectConversation(uuid);
        // scroll to newly added item
        mConversationsRoot->scrollToShowSelection();
    }

	return item;
}

bool LLIMFloaterContainer::removeConversationListItem(const LLUUID& uuid, bool change_focus)
{
	// Delete the widget and the associated conversation item
	// Note : since the mConversationsItems is also the listener to the widget, deleting 
	// the widget will also delete its listener
	bool isWidgetSelected = false;
<<<<<<< HEAD
	LLFolderViewItem* widget = get_ptr_in_map(mConversationsWidgets,uuid);
	if (widget)
	{
		isWidgetSelected = widget->isSelected();
		widget->destroyView();
=======
	LLFolderViewItem* new_selection = NULL;
	conversations_widgets_map::iterator widget_it = mConversationsWidgets.find(uuid);
	if (widget_it != mConversationsWidgets.end())
	{
		LLFolderViewItem* widget = widget_it->second;
		if (widget)
		{
			isWidgetSelected = widget->isSelected();
			new_selection = mConversationsRoot->getNextFromChild(widget);
			if(new_selection == NULL)
			{
				new_selection = mConversationsRoot->getPreviousFromChild(widget);
			}
			widget->destroyView();
		}
>>>>>>> 3b39ec16
	}
	
	// Suppress the conversation items and widgets from their respective maps
	mConversationsItems.erase(uuid);
	mConversationsWidgets.erase(uuid);
	
	// Don't let the focus fall IW, select and refocus on the first conversation in the list
	if (change_focus)
	{
		setFocus(TRUE);
		if(new_selection != NULL)
		{
			LLConversationItem* vmi = dynamic_cast<LLConversationItem*>(new_selection->getViewModelItem());
			if(vmi != NULL)
			{
				selectConversation(vmi->getUUID());
			}
		}
	}
	return isWidgetSelected;
}

LLConversationViewSession* LLIMFloaterContainer::createConversationItemWidget(LLConversationItem* item)
{
	LLConversationViewSession::Params params;
	
	params.name = item->getDisplayName();
	params.root = mConversationsRoot;
	params.listener = item;
	params.tool_tip = params.name;
	params.container = this;
	
	return LLUICtrlFactory::create<LLConversationViewSession>(params);
}

LLConversationViewParticipant* LLIMFloaterContainer::createConversationViewParticipant(LLConversationItem* item)
{
	LLConversationViewParticipant::Params params;
    LLRect panel_rect = mConversationsListPanel->getRect();
	
	params.name = item->getDisplayName();
	params.root = mConversationsRoot;
	params.listener = item;

    //24 is the the current hight of an item (itemHeight) loaded from conversation_view_participant.xml.
	params.rect = LLRect (0, 24, panel_rect.getWidth(), 0);
	params.tool_tip = params.name;
	params.participant_id = item->getUUID();
    params.folder_indentation = 42;

	return LLUICtrlFactory::create<LLConversationViewParticipant>(params);
}

bool LLIMFloaterContainer::enableModerateContextMenuItem(const std::string& userdata)
{
	// only group moderators can perform actions related to this "enable callback"
	if (!isGroupModerator())
	{
		return false;
	}

	LLSpeaker * speakerp = getSpeakerOfSelectedParticipant(getSpeakerMgrForSelectedParticipant());
	if (NULL == speakerp)
	{
		return false;
	}

	bool voice_channel = speakerp->isInVoiceChannel();

	if ("can_moderate_voice" == userdata)
	{
		return voice_channel;
	}
	else if ("can_mute" == userdata)
	{
		return voice_channel && !isMuted(getCurSelectedViewModelItem()->getUUID());
	}
	else if ("can_unmute" == userdata)
	{
		return voice_channel && isMuted(getCurSelectedViewModelItem()->getUUID());
	}

	// The last invoke is used to check whether the "can_allow_text_chat" will enabled
	return LLVoiceClient::getInstance()->isParticipantAvatar(getCurSelectedViewModelItem()->getUUID());
}

bool LLIMFloaterContainer::isGroupModerator()
{
	LLSpeakerMgr * speaker_manager = getSpeakerMgrForSelectedParticipant();
	if (NULL == speaker_manager)
	{
		llwarns << "Speaker manager is missing" << llendl;
		return false;
	}

	// Is session a group call/chat?
	if(gAgent.isInGroup(speaker_manager->getSessionID()))
	{
		LLSpeaker * speaker = speaker_manager->findSpeaker(gAgentID).get();

		// Is agent a moderator?
		return speaker && speaker->mIsModerator;
	}

	return false;
}

void LLIMFloaterContainer::moderateVoice(const std::string& command, const LLUUID& userID)
{
	if (!gAgent.getRegion()) return;

	if (command.compare("selected"))
	{
		moderateVoiceAllParticipants(command.compare("mute_all"));
	}
	else
	{
		moderateVoiceParticipant(userID, isMuted(userID));
	}
}

bool LLIMFloaterContainer::isMuted(const LLUUID& avatar_id)
{
	const LLSpeaker * speakerp = getSpeakerOfSelectedParticipant(getSpeakerMgrForSelectedParticipant());
	return NULL == speakerp ? true : speakerp->mStatus == LLSpeaker::STATUS_MUTED;
}

void LLIMFloaterContainer::moderateVoiceAllParticipants(bool unmute)
{
	LLIMSpeakerMgr * speaker_managerp = dynamic_cast<LLIMSpeakerMgr*>(getSpeakerMgrForSelectedParticipant());

	if (NULL != speaker_managerp)
	{
		if (!unmute)
		{
			LLSD payload;
			payload["session_id"] = speaker_managerp->getSessionID();
			LLNotificationsUtil::add("ConfirmMuteAll", LLSD(), payload, confirmMuteAllCallback);
			return;
		}

		speaker_managerp->moderateVoiceAllParticipants(unmute);
	}
}

// static
void LLIMFloaterContainer::confirmMuteAllCallback(const LLSD& notification, const LLSD& response)
{
	S32 option = LLNotificationsUtil::getSelectedOption(notification, response);
	// if Cancel pressed
	if (option == 1)
	{
		return;
	}

	const LLSD& payload = notification["payload"];
	const LLUUID& session_id = payload["session_id"];

	LLIMSpeakerMgr * speaker_manager = dynamic_cast<LLIMSpeakerMgr*> (
		LLIMModel::getInstance()->getSpeakerManager(session_id));
	if (speaker_manager)
	{
		speaker_manager->moderateVoiceAllParticipants(false);
	}

	return;
}

void LLIMFloaterContainer::moderateVoiceParticipant(const LLUUID& avatar_id, bool unmute)
{
	LLIMSpeakerMgr * speaker_managerp = dynamic_cast<LLIMSpeakerMgr *>(getSpeakerMgrForSelectedParticipant());

	if (NULL != speaker_managerp)
	{
		speaker_managerp->moderateVoiceParticipant(avatar_id, unmute);
	}
}

LLSpeakerMgr * LLIMFloaterContainer::getSpeakerMgrForSelectedParticipant()
{
	LLFolderViewItem * selected_folder_itemp = mConversationsRoot->getCurSelectedItem();
	if (NULL == selected_folder_itemp)
	{
		llwarns << "Current selected item is null" << llendl;
		return NULL;
	}

	LLFolderViewFolder * conversation_itemp = selected_folder_itemp->getParentFolder();

	conversations_widgets_map::const_iterator iter = mConversationsWidgets.begin();
	conversations_widgets_map::const_iterator end = mConversationsWidgets.end();
	const LLUUID * conversation_uuidp = NULL;
	while(iter != end)
	{
		if (iter->second == conversation_itemp)
		{
			conversation_uuidp = &iter->first;
			break;
		}
		++iter;
	}
	if (NULL == conversation_uuidp)
	{
		llwarns << "Cannot find conversation item widget" << llendl;
		return NULL;
	}

	return conversation_uuidp->isNull() ? (LLSpeakerMgr *)LLLocalSpeakerMgr::getInstance()
		: LLIMModel::getInstance()->getSpeakerManager(*conversation_uuidp);
}

LLSpeaker * LLIMFloaterContainer::getSpeakerOfSelectedParticipant(LLSpeakerMgr * speaker_managerp)
{
	if (NULL == speaker_managerp)
	{
		llwarns << "Speaker manager is missing" << llendl;
		return NULL;
	}

	const LLConversationItem * participant_itemp = getCurSelectedViewModelItem();
	if (NULL == participant_itemp)
	{
		llwarns << "Cannot evaluate current selected view model item" << llendl;
		return NULL;
	}

	return speaker_managerp->findSpeaker(participant_itemp->getUUID());
}

void LLIMFloaterContainer::toggleAllowTextChat(const LLUUID& participant_uuid)
{
	LLIMSpeakerMgr * speaker_managerp = dynamic_cast<LLIMSpeakerMgr*>(getSpeakerMgrForSelectedParticipant());
	if (NULL != speaker_managerp)
	{
		speaker_managerp->toggleAllowTextChat(participant_uuid);
	}
}

void LLIMFloaterContainer::openNearbyChat()
{
	// If there's only one conversation in the container and that conversation is the nearby chat
	//(which it should be...), open it so to make the list of participants visible. This happens to be the most common case when opening the Chat floater.
	if(mConversationsItems.size() == 1)
	{
		LLConversationViewSession* nearby_chat = dynamic_cast<LLConversationViewSession*>(mConversationsWidgets[LLUUID()]);
		if (nearby_chat)
		{
			nearby_chat->setOpen(TRUE);
		}
	}
}

// EOF<|MERGE_RESOLUTION|>--- conflicted
+++ resolved
@@ -98,27 +98,19 @@
 
 void LLIMFloaterContainer::sessionAdded(const LLUUID& session_id, const std::string& name, const LLUUID& other_participant_id)
 {
-<<<<<<< HEAD
-=======
+	addConversationListItem(session_id);
 	LLIMConversation::addToHost(session_id);
->>>>>>> 3b39ec16
+}
+
+void LLIMFloaterContainer::sessionActivated(const LLUUID& session_id, const std::string& name, const LLUUID& other_participant_id)
+{
+    selectConversation(session_id);
+}
+
+void LLIMFloaterContainer::sessionVoiceOrIMStarted(const LLUUID& session_id)
+{
 	addConversationListItem(session_id);
-	LLIMFloater::addToHost(session_id);
-}
-
-void LLIMFloaterContainer::sessionActivated(const LLUUID& session_id, const std::string& name, const LLUUID& other_participant_id)
-{
-    selectConversation(session_id);
-}
-
-void LLIMFloaterContainer::sessionVoiceOrIMStarted(const LLUUID& session_id)
-{
-<<<<<<< HEAD
-=======
 	LLIMConversation::addToHost(session_id);
->>>>>>> 3b39ec16
-	addConversationListItem(session_id);
-	LLIMFloater::addToHost(session_id);
 }
 
 void LLIMFloaterContainer::sessionIDUpdated(const LLUUID& old_session_id, const LLUUID& new_session_id)
@@ -1229,29 +1221,17 @@
 	// Note : since the mConversationsItems is also the listener to the widget, deleting 
 	// the widget will also delete its listener
 	bool isWidgetSelected = false;
-<<<<<<< HEAD
+	LLFolderViewItem* new_selection = NULL;
 	LLFolderViewItem* widget = get_ptr_in_map(mConversationsWidgets,uuid);
 	if (widget)
 	{
 		isWidgetSelected = widget->isSelected();
+		new_selection = mConversationsRoot->getNextFromChild(widget);
+		if(new_selection == NULL)
+		{
+			new_selection = mConversationsRoot->getPreviousFromChild(widget);
+		}
 		widget->destroyView();
-=======
-	LLFolderViewItem* new_selection = NULL;
-	conversations_widgets_map::iterator widget_it = mConversationsWidgets.find(uuid);
-	if (widget_it != mConversationsWidgets.end())
-	{
-		LLFolderViewItem* widget = widget_it->second;
-		if (widget)
-		{
-			isWidgetSelected = widget->isSelected();
-			new_selection = mConversationsRoot->getNextFromChild(widget);
-			if(new_selection == NULL)
-			{
-				new_selection = mConversationsRoot->getPreviousFromChild(widget);
-			}
-			widget->destroyView();
-		}
->>>>>>> 3b39ec16
 	}
 	
 	// Suppress the conversation items and widgets from their respective maps
