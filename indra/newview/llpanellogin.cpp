/** 
 * @file llpanellogin.cpp
 * @brief Login dialog and logo display
 *
 * $LicenseInfo:firstyear=2002&license=viewerlgpl$
 * Second Life Viewer Source Code
 * Copyright (C) 2010, Linden Research, Inc.
 * 
 * This library is free software; you can redistribute it and/or
 * modify it under the terms of the GNU Lesser General Public
 * License as published by the Free Software Foundation;
 * version 2.1 of the License only.
 * 
 * This library is distributed in the hope that it will be useful,
 * but WITHOUT ANY WARRANTY; without even the implied warranty of
 * MERCHANTABILITY or FITNESS FOR A PARTICULAR PURPOSE.  See the GNU
 * Lesser General Public License for more details.
 * 
 * You should have received a copy of the GNU Lesser General Public
 * License along with this library; if not, write to the Free Software
 * Foundation, Inc., 51 Franklin Street, Fifth Floor, Boston, MA  02110-1301  USA
 * 
 * Linden Research, Inc., 945 Battery Street, San Francisco, CA  94111  USA
 * $/LicenseInfo$
 */

#include "llviewerprecompiledheaders.h"

#include "llpanellogin.h"

#include "indra_constants.h"		// for key and mask constants
#include "llfloaterreg.h"
#include "llfontgl.h"
#include "llmd5.h"
#include "llsecondlifeurls.h"
#include "v4color.h"

#include "llappviewer.h"
#include "llbutton.h"
#include "llcheckboxctrl.h"
#include "llcommandhandler.h"		// for secondlife:///app/login/
#include "llcombobox.h"
#include "llcurl.h"
#include "llviewercontrol.h"
#include "llfloaterpreference.h"
#include "llfocusmgr.h"
#include "lllineeditor.h"
#include "llnotificationsutil.h"
#include "llsecapi.h"
#include "llstartup.h"
#include "lltextbox.h"
#include "llui.h"
#include "lluiconstants.h"
#include "llslurl.h"
#include "llversioninfo.h"
#include "llviewerhelp.h"
#include "llviewertexturelist.h"
#include "llviewermenu.h"			// for handle_preferences()
#include "llviewernetwork.h"
#include "llviewerwindow.h"			// to link into child list
#include "lluictrlfactory.h"
#include "llhttpclient.h"
#include "llweb.h"
#include "llmediactrl.h"
#include "llrootview.h"

#include "llfloatertos.h"
#include "lltrans.h"
#include "llglheaders.h"
#include "llpanelloginlistener.h"

#if LL_WINDOWS
#pragma warning(disable: 4355)      // 'this' used in initializer list
#endif  // LL_WINDOWS

#include "llsdserialize.h"

const S32 BLACK_BORDER_HEIGHT = 160;
const S32 MAX_PASSWORD = 16;

LLPanelLogin *LLPanelLogin::sInstance = NULL;
BOOL LLPanelLogin::sCapslockDidNotification = FALSE;

// Helper for converting a user name into the canonical "Firstname Lastname" form.
// For new accounts without a last name "Resident" is added as a last name.
static std::string canonicalize_username(const std::string& name);

class LLLoginRefreshHandler : public LLCommandHandler
{
public:
	// don't allow from external browsers
	LLLoginRefreshHandler() : LLCommandHandler("login_refresh", UNTRUSTED_BLOCK) { }
	bool handle(const LLSD& tokens, const LLSD& query_map, LLMediaCtrl* web)
	{	
		if (LLStartUp::getStartupState() < STATE_LOGIN_CLEANUP)
		{
			LLPanelLogin::loadLoginPage();
		}	
		return true;
	}
};

LLLoginRefreshHandler gLoginRefreshHandler;


// helper class that trys to download a URL from a web site and calls a method 
// on parent class indicating if the web server is working or not
class LLIamHereLogin : public LLHTTPClient::Responder
{
	private:
		LLIamHereLogin( LLPanelLogin* parent ) :
		   mParent( parent )
		{}

		LLPanelLogin* mParent;

	public:
		static boost::intrusive_ptr< LLIamHereLogin > build( LLPanelLogin* parent )
		{
			return boost::intrusive_ptr< LLIamHereLogin >( new LLIamHereLogin( parent ) );
		};

		virtual void  setParent( LLPanelLogin* parentIn )
		{
			mParent = parentIn;
		};

		// We don't actually expect LLSD back, so need to override completedRaw
		virtual void completedRaw(U32 status, const std::string& reason,
								  const LLChannelDescriptors& channels,
								  const LLIOPipe::buffer_ptr_t& buffer)
		{
			completed(status, reason, LLSD()); // will call result() or error()
		}
	
		virtual void result( const LLSD& content )
		{
			if ( mParent )
				mParent->setSiteIsAlive( true );
		};

		virtual void error( U32 status, const std::string& reason )
		{
			if ( mParent )
				mParent->setSiteIsAlive( false );
		};
};

// this is global and not a class member to keep crud out of the header file
namespace {
	boost::intrusive_ptr< LLIamHereLogin > gResponsePtr = 0;
};


//---------------------------------------------------------------------------
// Public methods
//---------------------------------------------------------------------------
LLPanelLogin::LLPanelLogin(const LLRect &rect,
						 BOOL show_server,
						 void (*callback)(S32 option, void* user_data),
						 void *cb_data)
:	LLPanel(),
	mLogoImage(),
	mCallback(callback),
	mCallbackData(cb_data),
	mHtmlAvailable( TRUE ),
	mListener(new LLPanelLoginListener(this))
{
	setBackgroundVisible(FALSE);
	setBackgroundOpaque(TRUE);

	// instance management
	if (LLPanelLogin::sInstance)
	{
		llwarns << "Duplicate instance of login view deleted" << llendl;
		// Don't leave bad pointer in gFocusMgr
		gFocusMgr.setDefaultKeyboardFocus(NULL);

		delete LLPanelLogin::sInstance;
	}

	mPasswordModified = FALSE;
	LLPanelLogin::sInstance = this;

	LLView* login_holder = gViewerWindow->getLoginPanelHolder();
	if (login_holder)
	{
		login_holder->addChild(this);
	}

	// Logo
	mLogoImage = LLUI::getUIImage("startup_logo");

	buildFromFile( "panel_login.xml");
	
	// Legacy login web page is hidden under the menu bar.
	// Adjust reg-in-client web browser widget to not be hidden.
	if (gSavedSettings.getBOOL("RegInClient"))
	{
		reshape(rect.getWidth(), rect.getHeight() - MENU_BAR_HEIGHT);
	}
	else
	{
		reshape(rect.getWidth(), rect.getHeight());
	}

	getChild<LLLineEditor>("password_edit")->setKeystrokeCallback(onPassKey, this);

	// change z sort of clickable text to be behind buttons
	//sendChildToBack(getChildView("channel_text"));
	sendChildToBack(getChildView("forgot_password_text"));

	if(LLStartUp::getStartSLURL().getType() != LLSLURL::LOCATION)
	{
		LLSLURL slurl(gSavedSettings.getString("LoginLocation"));
		LLStartUp::setStartSLURL(slurl);
	}
	updateLocationCombo(false);

	gSavedSettings.getControl("SessionSettingsFile")->getSignal()->connect(boost::bind(&onModeChange));

	LLComboBox* server_choice_combo = sInstance->getChild<LLComboBox>("server_combo");
	server_choice_combo->setCommitCallback(onSelectServer, NULL);
	server_choice_combo->setFocusLostCallback(boost::bind(onServerComboLostFocus, _1));
	updateServerCombo();

	childSetAction("connect_btn", onClickConnect, this);

	getChild<LLPanel>("login")->setDefaultBtn("connect_btn");

	std::string channel = LLVersionInfo::getChannel();
	std::string version = llformat("%s (%d)",
								   LLVersionInfo::getShortVersion().c_str(),
								   LLVersionInfo::getBuild());
	//LLTextBox* channel_text = getChild<LLTextBox>("channel_text");
	//channel_text->setTextArg("[CHANNEL]", channel); // though not displayed
	//channel_text->setTextArg("[VERSION]", version);
	//channel_text->setClickedCallback(onClickVersion, this);
	
	LLTextBox* forgot_password_text = getChild<LLTextBox>("forgot_password_text");
	forgot_password_text->setClickedCallback(onClickForgotPassword, NULL);

	LLTextBox* create_new_account_text = getChild<LLTextBox>("create_new_account_text");
	create_new_account_text->setClickedCallback(onClickNewAccount, NULL);

	LLTextBox* need_help_text = getChild<LLTextBox>("login_help");
	need_help_text->setClickedCallback(onClickHelp, NULL);
	
	// get the web browser control
	LLMediaCtrl* web_browser = getChild<LLMediaCtrl>("login_html");
	web_browser->addObserver(this);
	
	// Clear the browser's cache to avoid any potential for the cache messing up the login screen.
	web_browser->clearCache();

	reshapeBrowser();

	// kick off a request to grab the url manually
	gResponsePtr = LLIamHereLogin::build( this );

	LLHTTPClient::head( LLGridManager::getInstance()->getLoginPage(), gResponsePtr );

	// Show last logged in user favorites in "Start at" combo.
	addUsersWithFavoritesToUsername();
	getChild<LLComboBox>("username_combo")->setTextChangedCallback(boost::bind(&LLPanelLogin::addFavoritesToStartLocation, this));

	updateLocationCombo(false);

}

void LLPanelLogin::addUsersWithFavoritesToUsername()
{
	LLComboBox* combo = getChild<LLComboBox>("username_combo");
	if (!combo) return;
	std::string filename = gDirUtilp->getExpandedFilename(LL_PATH_USER_SETTINGS, "stored_favorites.xml");
	LLSD fav_llsd;
	llifstream file;
	file.open(filename);
	if (!file.is_open()) return;
	LLSDSerialize::fromXML(fav_llsd, file);
	for (LLSD::map_const_iterator iter = fav_llsd.beginMap();
		iter != fav_llsd.endMap(); ++iter)
	{
		combo->add(iter->first);
	}
}

void LLPanelLogin::addFavoritesToStartLocation()
{
	LLComboBox* combo = getChild<LLComboBox>("start_location_combo");
	if (!combo) return;
	int num_items = combo->getItemCount();
	for (int i = num_items - 1; i > 2; i--)
	{
		combo->remove(i);
	}
	std::string filename = gDirUtilp->getExpandedFilename(LL_PATH_USER_SETTINGS, "stored_favorites.xml");
	LLSD fav_llsd;
	llifstream file;
	file.open(filename);
	if (!file.is_open()) return;
	LLSDSerialize::fromXML(fav_llsd, file);
	for (LLSD::map_const_iterator iter = fav_llsd.beginMap();
		iter != fav_llsd.endMap(); ++iter)
	{
		std::string user_defined_name = getChild<LLComboBox>("username_combo")->getSimple();

		// The account name in stored_favorites.xml has Resident last name even if user has
		// a single word account name, so it can be compared case-insensitive with the
		// user defined "firstname lastname".
		S32 res = LLStringUtil::compareInsensitive(canonicalize_username(user_defined_name), iter->first);
		if (res != 0) continue;

		combo->addSeparator();
		LLSD user_llsd = iter->second;
		for (LLSD::array_const_iterator iter1 = user_llsd.beginArray();
			iter1 != user_llsd.endArray(); ++iter1)
		{
			std::string label = (*iter1)["name"].asString();
			std::string value = (*iter1)["slurl"].asString();
			if(label != "" && value != "")
			{
				combo->add(label, value);
			}
		}
		break;
	}
}

// force the size to be correct (XML doesn't seem to be sufficient to do this)
// (with some padding so the other login screen doesn't show through)
void LLPanelLogin::reshapeBrowser()
{
	LLMediaCtrl* web_browser = getChild<LLMediaCtrl>("login_html");
	LLRect rect = gViewerWindow->getWindowRectScaled();
	LLRect html_rect;
	html_rect.setCenterAndSize(
		rect.getCenterX() - 2, rect.getCenterY() + 40,
		rect.getWidth() + 6, rect.getHeight() - 78 );
	web_browser->setRect( html_rect );
	web_browser->reshape( html_rect.getWidth(), html_rect.getHeight(), TRUE );
	reshape( rect.getWidth(), rect.getHeight(), 1 );
}

void LLPanelLogin::setSiteIsAlive( bool alive )
{
	LLMediaCtrl* web_browser = getChild<LLMediaCtrl>("login_html");
	// if the contents of the site was retrieved
	if ( alive )
	{
		if ( web_browser )
		{
			loadLoginPage();
			
			// mark as available
			mHtmlAvailable = TRUE;
		}
	}
	else
	// the site is not available (missing page, server down, other badness)
	{
		if ( web_browser )
		{
			// hide browser control (revealing default one)
			web_browser->setVisible( FALSE );

			// mark as unavailable
			mHtmlAvailable = FALSE;
		}
	}
}


LLPanelLogin::~LLPanelLogin()
{
	LLPanelLogin::sInstance = NULL;

	// tell the responder we're not here anymore
	if ( gResponsePtr )
		gResponsePtr->setParent( 0 );

	//// We know we're done with the image, so be rid of it.
	//gTextureList.deleteImage( mLogoImage );

	// Controls having keyboard focus by default
	// must reset it on destroy. (EXT-2748)
	gFocusMgr.setDefaultKeyboardFocus(NULL);
}

// virtual
void LLPanelLogin::draw()
{
	glPushMatrix();
	{
		F32 image_aspect = 1.333333f;
		F32 view_aspect = (F32)getRect().getWidth() / (F32)getRect().getHeight();
		// stretch image to maintain aspect ratio
		if (image_aspect > view_aspect)
		{
			glTranslatef(-0.5f * (image_aspect / view_aspect - 1.f) * getRect().getWidth(), 0.f, 0.f);
			glScalef(image_aspect / view_aspect, 1.f, 1.f);
		}

		S32 width = getRect().getWidth();
		S32 height = getRect().getHeight();

		if ( mHtmlAvailable )
		{
			if (getChild<LLView>("login_widgets")->getVisible())
			{
				// draw a background box in black
				gl_rect_2d( 0, height - 264, width, 264, LLColor4::black );
				// draw the bottom part of the background image
				// just the blue background to the native client UI
				mLogoImage->draw(0, -264, width + 8, mLogoImage->getHeight());
			}
		}
		else
		{
			// the HTML login page is not available so default to the original screen
			S32 offscreen_part = height / 3;
			mLogoImage->draw(0, -offscreen_part, width, height+offscreen_part);
		};
	}
	glPopMatrix();

	LLPanel::draw();
}

// virtual
BOOL LLPanelLogin::handleKeyHere(KEY key, MASK mask)
{
	if ( KEY_F1 == key )
	{
		LLViewerHelp* vhelp = LLViewerHelp::getInstance();
		vhelp->showTopic(vhelp->f1HelpTopic());
		return TRUE;
	}

	return LLPanel::handleKeyHere(key, mask);
}

// virtual 
void LLPanelLogin::setFocus(BOOL b)
{
	if(b != hasFocus())
	{
		if(b)
		{
			LLPanelLogin::giveFocus();
		}
		else
		{
			LLPanel::setFocus(b);
		}
	}
}

// static
void LLPanelLogin::giveFocus()
{
	if( sInstance )
	{
		// Grab focus and move cursor to first blank input field
		std::string username = sInstance->getChild<LLUICtrl>("username_combo")->getValue().asString();
		std::string pass = sInstance->getChild<LLUICtrl>("password_edit")->getValue().asString();

		BOOL have_username = !username.empty();
		BOOL have_pass = !pass.empty();

		LLLineEditor* edit = NULL;
		LLComboBox* combo = NULL;
		if (have_username && !have_pass)
		{
			// User saved his name but not his password.  Move
			// focus to password field.
			edit = sInstance->getChild<LLLineEditor>("password_edit");
		}
		else
		{
			// User doesn't have a name, so start there.
			combo = sInstance->getChild<LLComboBox>("username_combo");
		}

		if (edit)
		{
			edit->setFocus(TRUE);
			edit->selectAll();
		}
		else if (combo)
		{
			combo->setFocus(TRUE);
		}
	}
}

// static
void LLPanelLogin::showLoginWidgets()
{
	// *NOTE: Mani - This may or may not be obselete code.
	// It seems to be part of the defunct? reg-in-client project.
	sInstance->getChildView("login_widgets")->setVisible( true);
	LLMediaCtrl* web_browser = sInstance->getChild<LLMediaCtrl>("login_html");
	sInstance->reshapeBrowser();
	// *TODO: Append all the usual login parameters, like first_login=Y etc.
	std::string splash_screen_url = LLGridManager::getInstance()->getLoginPage();
	web_browser->navigateTo( splash_screen_url, "text/html" );
	LLUICtrl* username_combo = sInstance->getChild<LLUICtrl>("username_combo");
	username_combo->setFocus(TRUE);
}

// static
void LLPanelLogin::show(const LLRect &rect,
						BOOL show_server,
						void (*callback)(S32 option, void* user_data),
						void* callback_data)
{
	new LLPanelLogin(rect, show_server, callback, callback_data);

	if( !gFocusMgr.getKeyboardFocus() )
	{
		// Grab focus and move cursor to first enabled control
		sInstance->setFocus(TRUE);
	}

	// Make sure that focus always goes here (and use the latest sInstance that was just created)
	gFocusMgr.setDefaultKeyboardFocus(sInstance);
}

// static
void LLPanelLogin::setFields(LLPointer<LLCredential> credential,
							 BOOL remember)
{
	if (!sInstance)
	{
		llwarns << "Attempted fillFields with no login view shown" << llendl;
		return;
	}
	LL_INFOS("Credentials") << "Setting login fields to " << *credential << LL_ENDL;

	LLSD identifier = credential->getIdentifier();
	if((std::string)identifier["type"] == "agent") 
	{
		std::string firstname = identifier["first_name"].asString();
		std::string lastname = identifier["last_name"].asString();
	    std::string login_id = firstname;
	    if (!lastname.empty() && lastname != "Resident")
	    {
		    // support traditional First Last name SLURLs
		    login_id += " ";
		    login_id += lastname;
	    }
		sInstance->getChild<LLComboBox>("username_combo")->setLabel(login_id);	
	}
	else if((std::string)identifier["type"] == "account")
	{
		sInstance->getChild<LLComboBox>("username_combo")->setLabel((std::string)identifier["account_name"]);		
	}
	else
	{
	  sInstance->getChild<LLComboBox>("username_combo")->setLabel(std::string());	
	}
	sInstance->addFavoritesToStartLocation();
	// if the password exists in the credential, set the password field with
	// a filler to get some stars
	LLSD authenticator = credential->getAuthenticator();
	LL_INFOS("Credentials") << "Setting authenticator field " << authenticator["type"].asString() << LL_ENDL;
	if(authenticator.isMap() && 
	   authenticator.has("secret") && 
	   (authenticator["secret"].asString().size() > 0))
	{
		
		// This is a MD5 hex digest of a password.
		// We don't actually use the password input field, 
		// fill it with MAX_PASSWORD characters so we get a 
		// nice row of asterixes.
		const std::string filler("123456789!123456");
		sInstance->getChild<LLUICtrl>("password_edit")->setValue(std::string("123456789!123456"));
	}
	else
	{
		sInstance->getChild<LLUICtrl>("password_edit")->setValue(std::string());		
	}
	sInstance->getChild<LLUICtrl>("remember_check")->setValue(remember);
}


// static
void LLPanelLogin::getFields(LLPointer<LLCredential>& credential,
							 BOOL& remember)
{
	if (!sInstance)
	{
		llwarns << "Attempted getFields with no login view shown" << llendl;
		return;
	}
	
	// load the credential so we can pass back the stored password or hash if the user did
	// not modify the password field.
	
	credential = gSecAPIHandler->loadCredential(LLGridManager::getInstance()->getGrid());

	LLSD identifier = LLSD::emptyMap();
	LLSD authenticator = LLSD::emptyMap();
	
	if(credential.notNull())
	{
		authenticator = credential->getAuthenticator();
	}

	std::string username = sInstance->getChild<LLUICtrl>("username_combo")->getValue().asString();
	LLStringUtil::trim(username);
	std::string password = sInstance->getChild<LLUICtrl>("password_edit")->getValue().asString();

	LL_INFOS2("Credentials", "Authentication") << "retrieving username:" << username << LL_ENDL;
	// determine if the username is a first/last form or not.
	size_t separator_index = username.find_first_of(' ');
	if (separator_index == username.npos
		&& !LLGridManager::getInstance()->isSystemGrid())
	{
		LL_INFOS2("Credentials", "Authentication") << "account: " << username << LL_ENDL;
		// single username, so this is a 'clear' identifier
		identifier["type"] = CRED_IDENTIFIER_TYPE_ACCOUNT;
		identifier["account_name"] = username;
		
		if (LLPanelLogin::sInstance->mPasswordModified)
		{
			authenticator = LLSD::emptyMap();
			// password is plaintext
			authenticator["type"] = CRED_AUTHENTICATOR_TYPE_CLEAR;
			authenticator["secret"] = password;
		}
	}
	else
	{
		// Be lenient in terms of what separators we allow for two-word names
		// and allow legacy users to login with firstname.lastname
		separator_index = username.find_first_of(" ._");
		std::string first = username.substr(0, separator_index);
		std::string last;
		if (separator_index != username.npos)
		{
			last = username.substr(separator_index+1, username.npos);
		LLStringUtil::trim(last);
		}
		else
		{
			// ...on Linden grids, single username users as considered to have
			// last name "Resident"
			// *TODO: Make login.cgi support "account_name" like above
			last = "Resident";
		}
		
		if (last.find_first_of(' ') == last.npos)
		{
			LL_INFOS2("Credentials", "Authentication") << "agent: " << username << LL_ENDL;
			// traditional firstname / lastname
			identifier["type"] = CRED_IDENTIFIER_TYPE_AGENT;
			identifier["first_name"] = first;
			identifier["last_name"] = last;
		
			if (LLPanelLogin::sInstance->mPasswordModified)
			{
				authenticator = LLSD::emptyMap();
				authenticator["type"] = CRED_AUTHENTICATOR_TYPE_HASH;
				authenticator["algorithm"] = "md5";
				LLMD5 pass((const U8 *)password.c_str());
				char md5pass[33];               /* Flawfinder: ignore */
				pass.hex_digest(md5pass);
				authenticator["secret"] = md5pass;
			}
		}
	}
	credential = gSecAPIHandler->createCredential(LLGridManager::getInstance()->getGrid(), identifier, authenticator);
	remember = sInstance->getChild<LLUICtrl>("remember_check")->getValue();
}

// static
BOOL LLPanelLogin::isGridComboDirty()
{
	BOOL user_picked = FALSE;
	if (!sInstance)
	{
		llwarns << "Attempted getServer with no login view shown" << llendl;
	}
	else
	{
		LLComboBox* combo = sInstance->getChild<LLComboBox>("server_combo");
		user_picked = combo->isDirty();
	}
	return user_picked;
}

// static
BOOL LLPanelLogin::areCredentialFieldsDirty()
{
	if (!sInstance)
	{
		llwarns << "Attempted getServer with no login view shown" << llendl;
	}
	else
	{
		std::string username = sInstance->getChild<LLUICtrl>("username_combo")->getValue().asString();
		LLStringUtil::trim(username);
		std::string password = sInstance->getChild<LLUICtrl>("password_edit")->getValue().asString();
		LLComboBox* combo = sInstance->getChild<LLComboBox>("username_combo");
		if(combo && combo->isDirty())
		{
			return true;
		}
		LLLineEditor* ctrl = sInstance->getChild<LLLineEditor>("password_edit");
		if(ctrl && ctrl->isDirty()) 
		{
			return true;
		}
	}
	return false;	
}


// static
void LLPanelLogin::updateLocationCombo( bool force_visible )
{
	if (!sInstance) 
	{
		return;
	}	
	
	LLComboBox* combo = sInstance->getChild<LLComboBox>("start_location_combo");
	
	switch(LLStartUp::getStartSLURL().getType())
	{
		case LLSLURL::LOCATION:
		{
			
			combo->setCurrentByIndex( 2 );	
			combo->setTextEntry(LLStartUp::getStartSLURL().getLocationString());	
			break;
		}
		case LLSLURL::HOME_LOCATION:
			combo->setCurrentByIndex(1);
			break;
		default:
			combo->setCurrentByIndex(0);
			break;
	}
	
	BOOL show_start = TRUE;
	
	if ( ! force_visible )
		show_start = gSavedSettings.getBOOL("ShowStartLocation");
	
	sInstance->getChildView("start_location_combo")->setVisible( show_start);
	sInstance->getChildView("start_location_text")->setVisible( show_start);
	
	BOOL show_server = gSavedSettings.getBOOL("ForceShowGrid");
	sInstance->getChildView("server_combo_text")->setVisible( show_server);	
	sInstance->getChildView("server_combo")->setVisible( show_server);
}

// static
void LLPanelLogin::updateStartSLURL()
{
	if (!sInstance) return;
	
	LLComboBox* combo = sInstance->getChild<LLComboBox>("start_location_combo");
	S32 index = combo->getCurrentIndex();
	
	switch (index)
	{
		case 0:
		{
			LLStartUp::setStartSLURL(LLSLURL(LLSLURL::SIM_LOCATION_LAST));
			break;
		}			
		case 1:
		{
			LLStartUp::setStartSLURL(LLSLURL(LLSLURL::SIM_LOCATION_HOME));
			break;
		}
		default:
		{
			LLSLURL slurl = LLSLURL(combo->getValue().asString());
			if(slurl.getType() == LLSLURL::LOCATION)
			{
				// we've changed the grid, so update the grid selection
				LLStartUp::setStartSLURL(slurl);
			}
			break;
		}			
	}
}


void LLPanelLogin::setLocation(const LLSLURL& slurl)
{
	LLStartUp::setStartSLURL(slurl);
	updateServer();
}

// static
void LLPanelLogin::closePanel()
{
	if (sInstance)
	{
		LLPanelLogin::sInstance->getParent()->removeChild( LLPanelLogin::sInstance );

		delete sInstance;
		sInstance = NULL;
	}
}

// static
void LLPanelLogin::setAlwaysRefresh(bool refresh)
{
	if (LLStartUp::getStartupState() >= STATE_LOGIN_CLEANUP) return;

	LLMediaCtrl* web_browser = sInstance->getChild<LLMediaCtrl>("login_html");

	if (web_browser)
	{
		web_browser->setAlwaysRefresh(refresh);
	}
}



void LLPanelLogin::loadLoginPage()
{
	if (!sInstance) return;
	
	std::ostringstream oStr;

	std::string login_page = LLGridManager::getInstance()->getLoginPage();

	oStr << login_page;
	
	// Use the right delimeter depending on how LLURI parses the URL
	LLURI login_page_uri = LLURI(login_page);
	
	std::string first_query_delimiter = "&";
	if (login_page_uri.queryMap().size() == 0)
	{
		first_query_delimiter = "?";
	}

	// Language
	std::string language = LLUI::getLanguage();
	oStr << first_query_delimiter<<"lang=" << language;
	
	// First Login?
	if (gSavedSettings.getBOOL("FirstLoginThisInstall"))
	{
		oStr << "&firstlogin=TRUE";
	}

	// Channel and Version
	std::string version = llformat("%s (%d)",
								   LLVersionInfo::getShortVersion().c_str(),
								   LLVersionInfo::getBuild());

	char* curl_channel = curl_escape(LLVersionInfo::getChannel().c_str(), 0);
	char* curl_version = curl_escape(version.c_str(), 0);

	oStr << "&channel=" << curl_channel;
	oStr << "&version=" << curl_version;

	curl_free(curl_channel);
	curl_free(curl_version);

	// Grid
	char* curl_grid = curl_escape(LLGridManager::getInstance()->getGridLabel().c_str(), 0);
	oStr << "&grid=" << curl_grid;
	curl_free(curl_grid);
	
	// add OS info
	char * os_info = curl_escape(LLAppViewer::instance()->getOSInfo().getOSStringSimple().c_str(), 0);
	oStr << "&os=" << os_info;
	curl_free(os_info);
	
	
	gViewerWindow->setMenuBackgroundColor(false, !LLGridManager::getInstance()->isInProductionGrid());
	gLoginMenuBarView->setBackgroundColor(gMenuBarView->getBackgroundColor());
	
	LLMediaCtrl* web_browser = sInstance->getChild<LLMediaCtrl>("login_html");

	// navigate to the "real" page
	if (gSavedSettings.getBOOL("RegInClient"))
	{
		web_browser->setFocus(TRUE);
		login_page = sInstance->getString("reg_in_client_url");
		web_browser->navigateTo(login_page, "text/html");
	}
	else
	{
		web_browser->navigateTo( oStr.str(), "text/html" );
	}
}

void LLPanelLogin::handleMediaEvent(LLPluginClassMedia* /*self*/, EMediaEvent event)
{
	if(event == MEDIA_EVENT_NAVIGATE_COMPLETE)
	{
		LLMediaCtrl* web_browser = sInstance->getChild<LLMediaCtrl>("login_html");
		if (web_browser)
		{
			// *HACK HACK HACK HACK!
			/* Stuff a Tab key into the browser now so that the first field will
			** get the focus!  The embedded javascript on the page that properly
			** sets the initial focus in a real web browser is not working inside
			** the viewer, so this is an UGLY HACK WORKAROUND for now.
			*/
			// Commented out as it's not reliable
			//web_browser->handleKey(KEY_TAB, MASK_NONE, false);
		}
	}
}

//---------------------------------------------------------------------------
// Protected methods
//---------------------------------------------------------------------------

// static
void LLPanelLogin::onClickConnect(void *)
{
	if (sInstance && sInstance->mCallback)
	{
		// tell the responder we're not here anymore
		if ( gResponsePtr )
			gResponsePtr->setParent( 0 );

		// JC - Make sure the fields all get committed.
		sInstance->setFocus(FALSE);

		LLComboBox* combo = sInstance->getChild<LLComboBox>("server_combo");
		LLSD combo_val = combo->getSelectedValue();
		if (combo_val.isUndefined())
		{
			combo_val = combo->getValue();
		}
		if(combo_val.isUndefined())
		{
			LLNotificationsUtil::add("StartRegionEmpty");
			return;
		}		
		try
		{
			LLGridManager::getInstance()->setGridChoice(combo_val.asString());
		}
		catch (LLInvalidGridName ex)
		{
			LLSD args;
			args["GRID"] = combo_val.asString();
			LLNotificationsUtil::add("InvalidGrid", args);
			return;
		}
		updateStartSLURL();
		std::string username = sInstance->getChild<LLUICtrl>("username_combo")->getValue().asString();

		
		if(username.empty())
		{
			// user must type in something into the username field
			LLNotificationsUtil::add("MustHaveAccountToLogIn");
		}
		else
		{
			LLPointer<LLCredential> cred;
			BOOL remember;
			getFields(cred, remember);
			std::string identifier_type;
			cred->identifierType(identifier_type);
			LLSD allowed_credential_types;
			LLGridManager::getInstance()->getLoginIdentifierTypes(allowed_credential_types);
			
			// check the typed in credential type against the credential types expected by the server.
			for(LLSD::array_iterator i = allowed_credential_types.beginArray();
				i != allowed_credential_types.endArray();
				i++)
			{
				
				if(i->asString() == identifier_type)
				{
					// yay correct credential type
					sInstance->mCallback(0, sInstance->mCallbackData);
					return;
				}
			}
			
			// Right now, maingrid is the only thing that is picky about
			// credential format, as it doesn't yet allow account (single username)
			// format creds.  - Rox.  James, we wanna fix the message when we change
			// this.
			LLNotificationsUtil::add("InvalidCredentialFormat");			
		}
	}
}

/*
// static
bool LLPanelLogin::newAccountAlertCallback(const LLSD& notification, const LLSD& response)
{
	S32 option = LLNotificationsUtil::getSelectedOption(notification, response);
	if (0 == option)
	{
		llinfos << "Going to account creation URL" << llendl;
		LLWeb::loadURLExternal( LLNotifications::instance().getGlobalString("CREATE_ACCOUNT_URL")); 
	}
	else
	{
		sInstance->setFocus(TRUE);
	}
	return false;
}
*/

// static
void LLPanelLogin::onClickNewAccount(void*)
{
	LLWeb::loadURLExternal(sInstance->getString("create_account_url"));
}


// static
void LLPanelLogin::onClickVersion(void*)
{
	LLFloaterReg::showInstance("sl_about"); 
}

//static
void LLPanelLogin::onClickForgotPassword(void*)
{
	if (sInstance )
	{
		LLWeb::loadURLExternal(sInstance->getString( "forgot_password_url" ));
	}
}

//static
void LLPanelLogin::onClickHelp(void*)
{
	if (sInstance)
	{
		LLViewerHelp* vhelp = LLViewerHelp::getInstance();
		vhelp->showTopic(vhelp->preLoginTopic());
	}
}

// static
void LLPanelLogin::onPassKey(LLLineEditor* caller, void* user_data)
{
	LLPanelLogin *This = (LLPanelLogin *) user_data;
	This->mPasswordModified = TRUE;
	if (gKeyboard->getKeyDown(KEY_CAPSLOCK) && sCapslockDidNotification == FALSE)
	{
// *TODO: use another way to notify user about enabled caps lock, see EXT-6858
		sCapslockDidNotification = TRUE;
	}
}


void LLPanelLogin::updateServer()
{
	try 
	{

		updateServerCombo();	
		// if they've selected another grid, we should load the credentials
		// for that grid and set them to the UI.
		if(sInstance && !sInstance->areCredentialFieldsDirty())
		{
			LLPointer<LLCredential> credential = gSecAPIHandler->loadCredential(LLGridManager::getInstance()->getGrid());	
			bool remember = sInstance->getChild<LLUICtrl>("remember_check")->getValue();
			sInstance->setFields(credential, remember);
		}
		// grid changed so show new splash screen (possibly)
		loadLoginPage();
		updateLocationCombo(LLStartUp::getStartSLURL().getType() == LLSLURL::LOCATION);
	}
	catch (LLInvalidGridName ex)
	{
		// do nothing
	}
}

void LLPanelLogin::updateServerCombo()
{
	if (!sInstance) 
	{
		return;	
	}
	// We add all of the possible values, sorted, and then add a bar and the current value at the top
	LLComboBox* server_choice_combo = sInstance->getChild<LLComboBox>("server_combo");	
	server_choice_combo->removeall();

	std::map<std::string, std::string> known_grids = LLGridManager::getInstance()->getKnownGrids(!gSavedSettings.getBOOL("ShowBetaGrids"));

	for (std::map<std::string, std::string>::iterator grid_choice = known_grids.begin();
		 grid_choice != known_grids.end();
		 grid_choice++)
	{
		if (!grid_choice->first.empty())
		{
			server_choice_combo->add(grid_choice->second, grid_choice->first);
		}
	}
	server_choice_combo->sortByName();
	
	server_choice_combo->addSeparator(ADD_TOP);
	
	server_choice_combo->add(LLGridManager::getInstance()->getGridLabel(), 
		LLGridManager::getInstance()->getGrid(), ADD_TOP);	
	
	server_choice_combo->selectFirstItem();	
}

// static
void LLPanelLogin::onSelectServer(LLUICtrl*, void*)
{
	// *NOTE: The paramters for this method are ignored. 
	// LLPanelLogin::onServerComboLostFocus(LLFocusableElement* fe, void*)
	// calls this method.
	LL_INFOS("AppInit") << "onSelectServer" << LL_ENDL;
	// The user twiddled with the grid choice ui.
	// apply the selection to the grid setting.
	LLPointer<LLCredential> credential;
	
	LLComboBox* combo = sInstance->getChild<LLComboBox>("server_combo");
	LLSD combo_val = combo->getSelectedValue();
	if (combo_val.isUndefined())
	{
		combo_val = combo->getValue();
	}
	
	combo = sInstance->getChild<LLComboBox>("start_location_combo");	
	combo->setCurrentByIndex(1);
	LLStartUp::setStartSLURL(LLSLURL(gSavedSettings.getString("LoginLocation")));
	LLGridManager::getInstance()->setGridChoice(combo_val.asString());
	// This new selection will override preset uris
	// from the command line.
	updateServer();
	updateLocationCombo(false);
	updateLoginPanelLinks();
}

void LLPanelLogin::onServerComboLostFocus(LLFocusableElement* fe)
{
	if (!sInstance)
	{
		return;
	}

	LLComboBox* combo = sInstance->getChild<LLComboBox>("server_combo");
	if(fe == combo)
	{
		onSelectServer(combo, NULL);	
	}
}

void LLPanelLogin::updateLoginPanelLinks()
{
	LLSD grid_data;
	LLGridManager::getInstance()->getGridInfo(grid_data);
	bool system_grid = grid_data.has(GRID_IS_SYSTEM_GRID_VALUE);
	
	// need to call through sInstance, as it's called from onSelectServer, which
	// is static.
	sInstance->getChildView("create_new_account_text")->setVisible( system_grid);
	sInstance->getChildView("forgot_password_text")->setVisible( system_grid);
}

<<<<<<< HEAD
//static
void LLPanelLogin::onModeChange()
{
	LLNotificationsUtil::add("ModeChange", LLSD(), LLSD(), boost::bind(&onModeChangeConfirm, _1, _2));
}

//static
void LLPanelLogin::onModeChangeConfirm(const LLSD& notification, const LLSD& response)
{
	S32 option = LLNotificationsUtil::getSelectedOption(notification, response);
	switch (option)
	{
	case 0:
		LLAppViewer::instance()->requestQuit();
		break;
	case 1:
		// do nothing
		break;
	default:
		break;
	}
=======
std::string canonicalize_username(const std::string& name)
{
	std::string cname = name;
	LLStringUtil::trim(cname);

	// determine if the username is a first/last form or not.
	size_t separator_index = cname.find_first_of(" ._");
	std::string first = cname.substr(0, separator_index);
	std::string last;
	if (separator_index != cname.npos)
	{
		last = cname.substr(separator_index+1, cname.npos);
		LLStringUtil::trim(last);
	}
	else
	{
		// ...on Linden grids, single username users as considered to have
		// last name "Resident"
		last = "Resident";
	}

	// Username in traditional "firstname lastname" form.
	return first + ' ' + last;
>>>>>>> 0c024014
}<|MERGE_RESOLUTION|>--- conflicted
+++ resolved
@@ -1,1219 +1,1183 @@
-/** 
- * @file llpanellogin.cpp
- * @brief Login dialog and logo display
- *
- * $LicenseInfo:firstyear=2002&license=viewerlgpl$
- * Second Life Viewer Source Code
- * Copyright (C) 2010, Linden Research, Inc.
- * 
- * This library is free software; you can redistribute it and/or
- * modify it under the terms of the GNU Lesser General Public
- * License as published by the Free Software Foundation;
- * version 2.1 of the License only.
- * 
- * This library is distributed in the hope that it will be useful,
- * but WITHOUT ANY WARRANTY; without even the implied warranty of
- * MERCHANTABILITY or FITNESS FOR A PARTICULAR PURPOSE.  See the GNU
- * Lesser General Public License for more details.
- * 
- * You should have received a copy of the GNU Lesser General Public
- * License along with this library; if not, write to the Free Software
- * Foundation, Inc., 51 Franklin Street, Fifth Floor, Boston, MA  02110-1301  USA
- * 
- * Linden Research, Inc., 945 Battery Street, San Francisco, CA  94111  USA
- * $/LicenseInfo$
- */
-
-#include "llviewerprecompiledheaders.h"
-
-#include "llpanellogin.h"
-
-#include "indra_constants.h"		// for key and mask constants
-#include "llfloaterreg.h"
-#include "llfontgl.h"
-#include "llmd5.h"
-#include "llsecondlifeurls.h"
-#include "v4color.h"
-
-#include "llappviewer.h"
-#include "llbutton.h"
-#include "llcheckboxctrl.h"
-#include "llcommandhandler.h"		// for secondlife:///app/login/
-#include "llcombobox.h"
-#include "llcurl.h"
-#include "llviewercontrol.h"
-#include "llfloaterpreference.h"
-#include "llfocusmgr.h"
-#include "lllineeditor.h"
-#include "llnotificationsutil.h"
-#include "llsecapi.h"
-#include "llstartup.h"
-#include "lltextbox.h"
-#include "llui.h"
-#include "lluiconstants.h"
-#include "llslurl.h"
-#include "llversioninfo.h"
-#include "llviewerhelp.h"
-#include "llviewertexturelist.h"
-#include "llviewermenu.h"			// for handle_preferences()
-#include "llviewernetwork.h"
-#include "llviewerwindow.h"			// to link into child list
-#include "lluictrlfactory.h"
-#include "llhttpclient.h"
-#include "llweb.h"
-#include "llmediactrl.h"
-#include "llrootview.h"
-
-#include "llfloatertos.h"
-#include "lltrans.h"
-#include "llglheaders.h"
-#include "llpanelloginlistener.h"
-
-#if LL_WINDOWS
-#pragma warning(disable: 4355)      // 'this' used in initializer list
-#endif  // LL_WINDOWS
-
-#include "llsdserialize.h"
-
-const S32 BLACK_BORDER_HEIGHT = 160;
-const S32 MAX_PASSWORD = 16;
-
-LLPanelLogin *LLPanelLogin::sInstance = NULL;
-BOOL LLPanelLogin::sCapslockDidNotification = FALSE;
-
-// Helper for converting a user name into the canonical "Firstname Lastname" form.
-// For new accounts without a last name "Resident" is added as a last name.
-static std::string canonicalize_username(const std::string& name);
-
-class LLLoginRefreshHandler : public LLCommandHandler
-{
-public:
-	// don't allow from external browsers
-	LLLoginRefreshHandler() : LLCommandHandler("login_refresh", UNTRUSTED_BLOCK) { }
-	bool handle(const LLSD& tokens, const LLSD& query_map, LLMediaCtrl* web)
-	{	
-		if (LLStartUp::getStartupState() < STATE_LOGIN_CLEANUP)
-		{
-			LLPanelLogin::loadLoginPage();
-		}	
-		return true;
-	}
-};
-
-LLLoginRefreshHandler gLoginRefreshHandler;
-
-
-// helper class that trys to download a URL from a web site and calls a method 
-// on parent class indicating if the web server is working or not
-class LLIamHereLogin : public LLHTTPClient::Responder
-{
-	private:
-		LLIamHereLogin( LLPanelLogin* parent ) :
-		   mParent( parent )
-		{}
-
-		LLPanelLogin* mParent;
-
-	public:
-		static boost::intrusive_ptr< LLIamHereLogin > build( LLPanelLogin* parent )
-		{
-			return boost::intrusive_ptr< LLIamHereLogin >( new LLIamHereLogin( parent ) );
-		};
-
-		virtual void  setParent( LLPanelLogin* parentIn )
-		{
-			mParent = parentIn;
-		};
-
-		// We don't actually expect LLSD back, so need to override completedRaw
-		virtual void completedRaw(U32 status, const std::string& reason,
-								  const LLChannelDescriptors& channels,
-								  const LLIOPipe::buffer_ptr_t& buffer)
-		{
-			completed(status, reason, LLSD()); // will call result() or error()
-		}
-	
-		virtual void result( const LLSD& content )
-		{
-			if ( mParent )
-				mParent->setSiteIsAlive( true );
-		};
-
-		virtual void error( U32 status, const std::string& reason )
-		{
-			if ( mParent )
-				mParent->setSiteIsAlive( false );
-		};
-};
-
-// this is global and not a class member to keep crud out of the header file
-namespace {
-	boost::intrusive_ptr< LLIamHereLogin > gResponsePtr = 0;
-};
-
-
-//---------------------------------------------------------------------------
-// Public methods
-//---------------------------------------------------------------------------
-LLPanelLogin::LLPanelLogin(const LLRect &rect,
-						 BOOL show_server,
-						 void (*callback)(S32 option, void* user_data),
-						 void *cb_data)
-:	LLPanel(),
-	mLogoImage(),
-	mCallback(callback),
-	mCallbackData(cb_data),
-	mHtmlAvailable( TRUE ),
-	mListener(new LLPanelLoginListener(this))
-{
-	setBackgroundVisible(FALSE);
-	setBackgroundOpaque(TRUE);
-
-	// instance management
-	if (LLPanelLogin::sInstance)
-	{
-		llwarns << "Duplicate instance of login view deleted" << llendl;
-		// Don't leave bad pointer in gFocusMgr
-		gFocusMgr.setDefaultKeyboardFocus(NULL);
-
-		delete LLPanelLogin::sInstance;
-	}
-
-	mPasswordModified = FALSE;
-	LLPanelLogin::sInstance = this;
-
-	LLView* login_holder = gViewerWindow->getLoginPanelHolder();
-	if (login_holder)
-	{
-		login_holder->addChild(this);
-	}
-
-	// Logo
-	mLogoImage = LLUI::getUIImage("startup_logo");
-
-	buildFromFile( "panel_login.xml");
-	
-	// Legacy login web page is hidden under the menu bar.
-	// Adjust reg-in-client web browser widget to not be hidden.
-	if (gSavedSettings.getBOOL("RegInClient"))
-	{
-		reshape(rect.getWidth(), rect.getHeight() - MENU_BAR_HEIGHT);
-	}
-	else
-	{
-		reshape(rect.getWidth(), rect.getHeight());
-	}
-
-	getChild<LLLineEditor>("password_edit")->setKeystrokeCallback(onPassKey, this);
-
-	// change z sort of clickable text to be behind buttons
-	//sendChildToBack(getChildView("channel_text"));
-	sendChildToBack(getChildView("forgot_password_text"));
-
-	if(LLStartUp::getStartSLURL().getType() != LLSLURL::LOCATION)
-	{
-		LLSLURL slurl(gSavedSettings.getString("LoginLocation"));
-		LLStartUp::setStartSLURL(slurl);
-	}
-	updateLocationCombo(false);
-
-	gSavedSettings.getControl("SessionSettingsFile")->getSignal()->connect(boost::bind(&onModeChange));
-
-	LLComboBox* server_choice_combo = sInstance->getChild<LLComboBox>("server_combo");
-	server_choice_combo->setCommitCallback(onSelectServer, NULL);
-	server_choice_combo->setFocusLostCallback(boost::bind(onServerComboLostFocus, _1));
-	updateServerCombo();
-
-	childSetAction("connect_btn", onClickConnect, this);
-
-	getChild<LLPanel>("login")->setDefaultBtn("connect_btn");
-
-	std::string channel = LLVersionInfo::getChannel();
-	std::string version = llformat("%s (%d)",
-								   LLVersionInfo::getShortVersion().c_str(),
-								   LLVersionInfo::getBuild());
-	//LLTextBox* channel_text = getChild<LLTextBox>("channel_text");
-	//channel_text->setTextArg("[CHANNEL]", channel); // though not displayed
-	//channel_text->setTextArg("[VERSION]", version);
-	//channel_text->setClickedCallback(onClickVersion, this);
-	
-	LLTextBox* forgot_password_text = getChild<LLTextBox>("forgot_password_text");
-	forgot_password_text->setClickedCallback(onClickForgotPassword, NULL);
-
-	LLTextBox* create_new_account_text = getChild<LLTextBox>("create_new_account_text");
-	create_new_account_text->setClickedCallback(onClickNewAccount, NULL);
-
-	LLTextBox* need_help_text = getChild<LLTextBox>("login_help");
-	need_help_text->setClickedCallback(onClickHelp, NULL);
-	
-	// get the web browser control
-	LLMediaCtrl* web_browser = getChild<LLMediaCtrl>("login_html");
-	web_browser->addObserver(this);
-	
-	// Clear the browser's cache to avoid any potential for the cache messing up the login screen.
-	web_browser->clearCache();
-
-	reshapeBrowser();
-
-	// kick off a request to grab the url manually
-	gResponsePtr = LLIamHereLogin::build( this );
-
-	LLHTTPClient::head( LLGridManager::getInstance()->getLoginPage(), gResponsePtr );
-
-	// Show last logged in user favorites in "Start at" combo.
-	addUsersWithFavoritesToUsername();
-	getChild<LLComboBox>("username_combo")->setTextChangedCallback(boost::bind(&LLPanelLogin::addFavoritesToStartLocation, this));
-
-	updateLocationCombo(false);
-
-}
-
-void LLPanelLogin::addUsersWithFavoritesToUsername()
-{
-	LLComboBox* combo = getChild<LLComboBox>("username_combo");
-	if (!combo) return;
-	std::string filename = gDirUtilp->getExpandedFilename(LL_PATH_USER_SETTINGS, "stored_favorites.xml");
-	LLSD fav_llsd;
-	llifstream file;
-	file.open(filename);
-	if (!file.is_open()) return;
-	LLSDSerialize::fromXML(fav_llsd, file);
-	for (LLSD::map_const_iterator iter = fav_llsd.beginMap();
-		iter != fav_llsd.endMap(); ++iter)
-	{
-		combo->add(iter->first);
-	}
-}
-
-void LLPanelLogin::addFavoritesToStartLocation()
-{
-	LLComboBox* combo = getChild<LLComboBox>("start_location_combo");
-	if (!combo) return;
-	int num_items = combo->getItemCount();
-	for (int i = num_items - 1; i > 2; i--)
-	{
-		combo->remove(i);
-	}
-	std::string filename = gDirUtilp->getExpandedFilename(LL_PATH_USER_SETTINGS, "stored_favorites.xml");
-	LLSD fav_llsd;
-	llifstream file;
-	file.open(filename);
-	if (!file.is_open()) return;
-	LLSDSerialize::fromXML(fav_llsd, file);
-	for (LLSD::map_const_iterator iter = fav_llsd.beginMap();
-		iter != fav_llsd.endMap(); ++iter)
-	{
-		std::string user_defined_name = getChild<LLComboBox>("username_combo")->getSimple();
-
-		// The account name in stored_favorites.xml has Resident last name even if user has
-		// a single word account name, so it can be compared case-insensitive with the
-		// user defined "firstname lastname".
-		S32 res = LLStringUtil::compareInsensitive(canonicalize_username(user_defined_name), iter->first);
-		if (res != 0) continue;
-
-		combo->addSeparator();
-		LLSD user_llsd = iter->second;
-		for (LLSD::array_const_iterator iter1 = user_llsd.beginArray();
-			iter1 != user_llsd.endArray(); ++iter1)
-		{
-			std::string label = (*iter1)["name"].asString();
-			std::string value = (*iter1)["slurl"].asString();
-			if(label != "" && value != "")
-			{
-				combo->add(label, value);
-			}
-		}
-		break;
-	}
-}
-
-// force the size to be correct (XML doesn't seem to be sufficient to do this)
-// (with some padding so the other login screen doesn't show through)
-void LLPanelLogin::reshapeBrowser()
-{
-	LLMediaCtrl* web_browser = getChild<LLMediaCtrl>("login_html");
-	LLRect rect = gViewerWindow->getWindowRectScaled();
-	LLRect html_rect;
-	html_rect.setCenterAndSize(
-		rect.getCenterX() - 2, rect.getCenterY() + 40,
-		rect.getWidth() + 6, rect.getHeight() - 78 );
-	web_browser->setRect( html_rect );
-	web_browser->reshape( html_rect.getWidth(), html_rect.getHeight(), TRUE );
-	reshape( rect.getWidth(), rect.getHeight(), 1 );
-}
-
-void LLPanelLogin::setSiteIsAlive( bool alive )
-{
-	LLMediaCtrl* web_browser = getChild<LLMediaCtrl>("login_html");
-	// if the contents of the site was retrieved
-	if ( alive )
-	{
-		if ( web_browser )
-		{
-			loadLoginPage();
-			
-			// mark as available
-			mHtmlAvailable = TRUE;
-		}
-	}
-	else
-	// the site is not available (missing page, server down, other badness)
-	{
-		if ( web_browser )
-		{
-			// hide browser control (revealing default one)
-			web_browser->setVisible( FALSE );
-
-			// mark as unavailable
-			mHtmlAvailable = FALSE;
-		}
-	}
-}
-
-
-LLPanelLogin::~LLPanelLogin()
-{
-	LLPanelLogin::sInstance = NULL;
-
-	// tell the responder we're not here anymore
-	if ( gResponsePtr )
-		gResponsePtr->setParent( 0 );
-
-	//// We know we're done with the image, so be rid of it.
-	//gTextureList.deleteImage( mLogoImage );
-
-	// Controls having keyboard focus by default
-	// must reset it on destroy. (EXT-2748)
-	gFocusMgr.setDefaultKeyboardFocus(NULL);
-}
-
-// virtual
-void LLPanelLogin::draw()
-{
-	glPushMatrix();
-	{
-		F32 image_aspect = 1.333333f;
-		F32 view_aspect = (F32)getRect().getWidth() / (F32)getRect().getHeight();
-		// stretch image to maintain aspect ratio
-		if (image_aspect > view_aspect)
-		{
-			glTranslatef(-0.5f * (image_aspect / view_aspect - 1.f) * getRect().getWidth(), 0.f, 0.f);
-			glScalef(image_aspect / view_aspect, 1.f, 1.f);
-		}
-
-		S32 width = getRect().getWidth();
-		S32 height = getRect().getHeight();
-
-		if ( mHtmlAvailable )
-		{
-			if (getChild<LLView>("login_widgets")->getVisible())
-			{
-				// draw a background box in black
-				gl_rect_2d( 0, height - 264, width, 264, LLColor4::black );
-				// draw the bottom part of the background image
-				// just the blue background to the native client UI
-				mLogoImage->draw(0, -264, width + 8, mLogoImage->getHeight());
-			}
-		}
-		else
-		{
-			// the HTML login page is not available so default to the original screen
-			S32 offscreen_part = height / 3;
-			mLogoImage->draw(0, -offscreen_part, width, height+offscreen_part);
-		};
-	}
-	glPopMatrix();
-
-	LLPanel::draw();
-}
-
-// virtual
-BOOL LLPanelLogin::handleKeyHere(KEY key, MASK mask)
-{
-	if ( KEY_F1 == key )
-	{
-		LLViewerHelp* vhelp = LLViewerHelp::getInstance();
-		vhelp->showTopic(vhelp->f1HelpTopic());
-		return TRUE;
-	}
-
-	return LLPanel::handleKeyHere(key, mask);
-}
-
-// virtual 
-void LLPanelLogin::setFocus(BOOL b)
-{
-	if(b != hasFocus())
-	{
-		if(b)
-		{
-			LLPanelLogin::giveFocus();
-		}
-		else
-		{
-			LLPanel::setFocus(b);
-		}
-	}
-}
-
-// static
-void LLPanelLogin::giveFocus()
-{
-	if( sInstance )
-	{
-		// Grab focus and move cursor to first blank input field
-		std::string username = sInstance->getChild<LLUICtrl>("username_combo")->getValue().asString();
-		std::string pass = sInstance->getChild<LLUICtrl>("password_edit")->getValue().asString();
-
-		BOOL have_username = !username.empty();
-		BOOL have_pass = !pass.empty();
-
-		LLLineEditor* edit = NULL;
-		LLComboBox* combo = NULL;
-		if (have_username && !have_pass)
-		{
-			// User saved his name but not his password.  Move
-			// focus to password field.
-			edit = sInstance->getChild<LLLineEditor>("password_edit");
-		}
-		else
-		{
-			// User doesn't have a name, so start there.
-			combo = sInstance->getChild<LLComboBox>("username_combo");
-		}
-
-		if (edit)
-		{
-			edit->setFocus(TRUE);
-			edit->selectAll();
-		}
-		else if (combo)
-		{
-			combo->setFocus(TRUE);
-		}
-	}
-}
-
-// static
-void LLPanelLogin::showLoginWidgets()
-{
-	// *NOTE: Mani - This may or may not be obselete code.
-	// It seems to be part of the defunct? reg-in-client project.
-	sInstance->getChildView("login_widgets")->setVisible( true);
-	LLMediaCtrl* web_browser = sInstance->getChild<LLMediaCtrl>("login_html");
-	sInstance->reshapeBrowser();
-	// *TODO: Append all the usual login parameters, like first_login=Y etc.
-	std::string splash_screen_url = LLGridManager::getInstance()->getLoginPage();
-	web_browser->navigateTo( splash_screen_url, "text/html" );
-	LLUICtrl* username_combo = sInstance->getChild<LLUICtrl>("username_combo");
-	username_combo->setFocus(TRUE);
-}
-
-// static
-void LLPanelLogin::show(const LLRect &rect,
-						BOOL show_server,
-						void (*callback)(S32 option, void* user_data),
-						void* callback_data)
-{
-	new LLPanelLogin(rect, show_server, callback, callback_data);
-
-	if( !gFocusMgr.getKeyboardFocus() )
-	{
-		// Grab focus and move cursor to first enabled control
-		sInstance->setFocus(TRUE);
-	}
-
-	// Make sure that focus always goes here (and use the latest sInstance that was just created)
-	gFocusMgr.setDefaultKeyboardFocus(sInstance);
-}
-
-// static
-void LLPanelLogin::setFields(LLPointer<LLCredential> credential,
-							 BOOL remember)
-{
-	if (!sInstance)
-	{
-		llwarns << "Attempted fillFields with no login view shown" << llendl;
-		return;
-	}
-	LL_INFOS("Credentials") << "Setting login fields to " << *credential << LL_ENDL;
-
-	LLSD identifier = credential->getIdentifier();
-	if((std::string)identifier["type"] == "agent") 
-	{
-		std::string firstname = identifier["first_name"].asString();
-		std::string lastname = identifier["last_name"].asString();
-	    std::string login_id = firstname;
-	    if (!lastname.empty() && lastname != "Resident")
-	    {
-		    // support traditional First Last name SLURLs
-		    login_id += " ";
-		    login_id += lastname;
-	    }
-		sInstance->getChild<LLComboBox>("username_combo")->setLabel(login_id);	
-	}
-	else if((std::string)identifier["type"] == "account")
-	{
-		sInstance->getChild<LLComboBox>("username_combo")->setLabel((std::string)identifier["account_name"]);		
-	}
-	else
-	{
-	  sInstance->getChild<LLComboBox>("username_combo")->setLabel(std::string());	
-	}
-	sInstance->addFavoritesToStartLocation();
-	// if the password exists in the credential, set the password field with
-	// a filler to get some stars
-	LLSD authenticator = credential->getAuthenticator();
-	LL_INFOS("Credentials") << "Setting authenticator field " << authenticator["type"].asString() << LL_ENDL;
-	if(authenticator.isMap() && 
-	   authenticator.has("secret") && 
-	   (authenticator["secret"].asString().size() > 0))
-	{
-		
-		// This is a MD5 hex digest of a password.
-		// We don't actually use the password input field, 
-		// fill it with MAX_PASSWORD characters so we get a 
-		// nice row of asterixes.
-		const std::string filler("123456789!123456");
-		sInstance->getChild<LLUICtrl>("password_edit")->setValue(std::string("123456789!123456"));
-	}
-	else
-	{
-		sInstance->getChild<LLUICtrl>("password_edit")->setValue(std::string());		
-	}
-	sInstance->getChild<LLUICtrl>("remember_check")->setValue(remember);
-}
-
-
-// static
-void LLPanelLogin::getFields(LLPointer<LLCredential>& credential,
-							 BOOL& remember)
-{
-	if (!sInstance)
-	{
-		llwarns << "Attempted getFields with no login view shown" << llendl;
-		return;
-	}
-	
-	// load the credential so we can pass back the stored password or hash if the user did
-	// not modify the password field.
-	
-	credential = gSecAPIHandler->loadCredential(LLGridManager::getInstance()->getGrid());
-
-	LLSD identifier = LLSD::emptyMap();
-	LLSD authenticator = LLSD::emptyMap();
-	
-	if(credential.notNull())
-	{
-		authenticator = credential->getAuthenticator();
-	}
-
-	std::string username = sInstance->getChild<LLUICtrl>("username_combo")->getValue().asString();
-	LLStringUtil::trim(username);
-	std::string password = sInstance->getChild<LLUICtrl>("password_edit")->getValue().asString();
-
-	LL_INFOS2("Credentials", "Authentication") << "retrieving username:" << username << LL_ENDL;
-	// determine if the username is a first/last form or not.
-	size_t separator_index = username.find_first_of(' ');
-	if (separator_index == username.npos
-		&& !LLGridManager::getInstance()->isSystemGrid())
-	{
-		LL_INFOS2("Credentials", "Authentication") << "account: " << username << LL_ENDL;
-		// single username, so this is a 'clear' identifier
-		identifier["type"] = CRED_IDENTIFIER_TYPE_ACCOUNT;
-		identifier["account_name"] = username;
-		
-		if (LLPanelLogin::sInstance->mPasswordModified)
-		{
-			authenticator = LLSD::emptyMap();
-			// password is plaintext
-			authenticator["type"] = CRED_AUTHENTICATOR_TYPE_CLEAR;
-			authenticator["secret"] = password;
-		}
-	}
-	else
-	{
-		// Be lenient in terms of what separators we allow for two-word names
-		// and allow legacy users to login with firstname.lastname
-		separator_index = username.find_first_of(" ._");
-		std::string first = username.substr(0, separator_index);
-		std::string last;
-		if (separator_index != username.npos)
-		{
-			last = username.substr(separator_index+1, username.npos);
-		LLStringUtil::trim(last);
-		}
-		else
-		{
-			// ...on Linden grids, single username users as considered to have
-			// last name "Resident"
-			// *TODO: Make login.cgi support "account_name" like above
-			last = "Resident";
-		}
-		
-		if (last.find_first_of(' ') == last.npos)
-		{
-			LL_INFOS2("Credentials", "Authentication") << "agent: " << username << LL_ENDL;
-			// traditional firstname / lastname
-			identifier["type"] = CRED_IDENTIFIER_TYPE_AGENT;
-			identifier["first_name"] = first;
-			identifier["last_name"] = last;
-		
-			if (LLPanelLogin::sInstance->mPasswordModified)
-			{
-				authenticator = LLSD::emptyMap();
-				authenticator["type"] = CRED_AUTHENTICATOR_TYPE_HASH;
-				authenticator["algorithm"] = "md5";
-				LLMD5 pass((const U8 *)password.c_str());
-				char md5pass[33];               /* Flawfinder: ignore */
-				pass.hex_digest(md5pass);
-				authenticator["secret"] = md5pass;
-			}
-		}
-	}
-	credential = gSecAPIHandler->createCredential(LLGridManager::getInstance()->getGrid(), identifier, authenticator);
-	remember = sInstance->getChild<LLUICtrl>("remember_check")->getValue();
-}
-
-// static
-BOOL LLPanelLogin::isGridComboDirty()
-{
-	BOOL user_picked = FALSE;
-	if (!sInstance)
-	{
-		llwarns << "Attempted getServer with no login view shown" << llendl;
-	}
-	else
-	{
-		LLComboBox* combo = sInstance->getChild<LLComboBox>("server_combo");
-		user_picked = combo->isDirty();
-	}
-	return user_picked;
-}
-
-// static
-BOOL LLPanelLogin::areCredentialFieldsDirty()
-{
-	if (!sInstance)
-	{
-		llwarns << "Attempted getServer with no login view shown" << llendl;
-	}
-	else
-	{
-		std::string username = sInstance->getChild<LLUICtrl>("username_combo")->getValue().asString();
-		LLStringUtil::trim(username);
-		std::string password = sInstance->getChild<LLUICtrl>("password_edit")->getValue().asString();
-		LLComboBox* combo = sInstance->getChild<LLComboBox>("username_combo");
-		if(combo && combo->isDirty())
-		{
-			return true;
-		}
-		LLLineEditor* ctrl = sInstance->getChild<LLLineEditor>("password_edit");
-		if(ctrl && ctrl->isDirty()) 
-		{
-			return true;
-		}
-	}
-	return false;	
-}
-
-
-// static
-void LLPanelLogin::updateLocationCombo( bool force_visible )
-{
-	if (!sInstance) 
-	{
-		return;
-	}	
-	
-	LLComboBox* combo = sInstance->getChild<LLComboBox>("start_location_combo");
-	
-	switch(LLStartUp::getStartSLURL().getType())
-	{
-		case LLSLURL::LOCATION:
-		{
-			
-			combo->setCurrentByIndex( 2 );	
-			combo->setTextEntry(LLStartUp::getStartSLURL().getLocationString());	
-			break;
-		}
-		case LLSLURL::HOME_LOCATION:
-			combo->setCurrentByIndex(1);
-			break;
-		default:
-			combo->setCurrentByIndex(0);
-			break;
-	}
-	
-	BOOL show_start = TRUE;
-	
-	if ( ! force_visible )
-		show_start = gSavedSettings.getBOOL("ShowStartLocation");
-	
-	sInstance->getChildView("start_location_combo")->setVisible( show_start);
-	sInstance->getChildView("start_location_text")->setVisible( show_start);
-	
-	BOOL show_server = gSavedSettings.getBOOL("ForceShowGrid");
-	sInstance->getChildView("server_combo_text")->setVisible( show_server);	
-	sInstance->getChildView("server_combo")->setVisible( show_server);
-}
-
-// static
-void LLPanelLogin::updateStartSLURL()
-{
-	if (!sInstance) return;
-	
-	LLComboBox* combo = sInstance->getChild<LLComboBox>("start_location_combo");
-	S32 index = combo->getCurrentIndex();
-	
-	switch (index)
-	{
-		case 0:
-		{
-			LLStartUp::setStartSLURL(LLSLURL(LLSLURL::SIM_LOCATION_LAST));
-			break;
-		}			
-		case 1:
-		{
-			LLStartUp::setStartSLURL(LLSLURL(LLSLURL::SIM_LOCATION_HOME));
-			break;
-		}
-		default:
-		{
-			LLSLURL slurl = LLSLURL(combo->getValue().asString());
-			if(slurl.getType() == LLSLURL::LOCATION)
-			{
-				// we've changed the grid, so update the grid selection
-				LLStartUp::setStartSLURL(slurl);
-			}
-			break;
-		}			
-	}
-}
-
-
-void LLPanelLogin::setLocation(const LLSLURL& slurl)
-{
-	LLStartUp::setStartSLURL(slurl);
-	updateServer();
-}
-
-// static
-void LLPanelLogin::closePanel()
-{
-	if (sInstance)
-	{
-		LLPanelLogin::sInstance->getParent()->removeChild( LLPanelLogin::sInstance );
-
-		delete sInstance;
-		sInstance = NULL;
-	}
-}
-
-// static
-void LLPanelLogin::setAlwaysRefresh(bool refresh)
-{
-	if (LLStartUp::getStartupState() >= STATE_LOGIN_CLEANUP) return;
-
-	LLMediaCtrl* web_browser = sInstance->getChild<LLMediaCtrl>("login_html");
-
-	if (web_browser)
-	{
-		web_browser->setAlwaysRefresh(refresh);
-	}
-}
-
-
-
-void LLPanelLogin::loadLoginPage()
-{
-	if (!sInstance) return;
-	
-	std::ostringstream oStr;
-
-	std::string login_page = LLGridManager::getInstance()->getLoginPage();
-
-	oStr << login_page;
-	
-	// Use the right delimeter depending on how LLURI parses the URL
-	LLURI login_page_uri = LLURI(login_page);
-	
-	std::string first_query_delimiter = "&";
-	if (login_page_uri.queryMap().size() == 0)
-	{
-		first_query_delimiter = "?";
-	}
-
-	// Language
-	std::string language = LLUI::getLanguage();
-	oStr << first_query_delimiter<<"lang=" << language;
-	
-	// First Login?
-	if (gSavedSettings.getBOOL("FirstLoginThisInstall"))
-	{
-		oStr << "&firstlogin=TRUE";
-	}
-
-	// Channel and Version
-	std::string version = llformat("%s (%d)",
-								   LLVersionInfo::getShortVersion().c_str(),
-								   LLVersionInfo::getBuild());
-
-	char* curl_channel = curl_escape(LLVersionInfo::getChannel().c_str(), 0);
-	char* curl_version = curl_escape(version.c_str(), 0);
-
-	oStr << "&channel=" << curl_channel;
-	oStr << "&version=" << curl_version;
-
-	curl_free(curl_channel);
-	curl_free(curl_version);
-
-	// Grid
-	char* curl_grid = curl_escape(LLGridManager::getInstance()->getGridLabel().c_str(), 0);
-	oStr << "&grid=" << curl_grid;
-	curl_free(curl_grid);
-	
-	// add OS info
-	char * os_info = curl_escape(LLAppViewer::instance()->getOSInfo().getOSStringSimple().c_str(), 0);
-	oStr << "&os=" << os_info;
-	curl_free(os_info);
-	
-	
-	gViewerWindow->setMenuBackgroundColor(false, !LLGridManager::getInstance()->isInProductionGrid());
-	gLoginMenuBarView->setBackgroundColor(gMenuBarView->getBackgroundColor());
-	
-	LLMediaCtrl* web_browser = sInstance->getChild<LLMediaCtrl>("login_html");
-
-	// navigate to the "real" page
-	if (gSavedSettings.getBOOL("RegInClient"))
-	{
-		web_browser->setFocus(TRUE);
-		login_page = sInstance->getString("reg_in_client_url");
-		web_browser->navigateTo(login_page, "text/html");
-	}
-	else
-	{
-		web_browser->navigateTo( oStr.str(), "text/html" );
-	}
-}
-
-void LLPanelLogin::handleMediaEvent(LLPluginClassMedia* /*self*/, EMediaEvent event)
-{
-	if(event == MEDIA_EVENT_NAVIGATE_COMPLETE)
-	{
-		LLMediaCtrl* web_browser = sInstance->getChild<LLMediaCtrl>("login_html");
-		if (web_browser)
-		{
-			// *HACK HACK HACK HACK!
-			/* Stuff a Tab key into the browser now so that the first field will
-			** get the focus!  The embedded javascript on the page that properly
-			** sets the initial focus in a real web browser is not working inside
-			** the viewer, so this is an UGLY HACK WORKAROUND for now.
-			*/
-			// Commented out as it's not reliable
-			//web_browser->handleKey(KEY_TAB, MASK_NONE, false);
-		}
-	}
-}
-
-//---------------------------------------------------------------------------
-// Protected methods
-//---------------------------------------------------------------------------
-
-// static
-void LLPanelLogin::onClickConnect(void *)
-{
-	if (sInstance && sInstance->mCallback)
-	{
-		// tell the responder we're not here anymore
-		if ( gResponsePtr )
-			gResponsePtr->setParent( 0 );
-
-		// JC - Make sure the fields all get committed.
-		sInstance->setFocus(FALSE);
-
-		LLComboBox* combo = sInstance->getChild<LLComboBox>("server_combo");
-		LLSD combo_val = combo->getSelectedValue();
-		if (combo_val.isUndefined())
-		{
-			combo_val = combo->getValue();
-		}
-		if(combo_val.isUndefined())
-		{
-			LLNotificationsUtil::add("StartRegionEmpty");
-			return;
-		}		
-		try
-		{
-			LLGridManager::getInstance()->setGridChoice(combo_val.asString());
-		}
-		catch (LLInvalidGridName ex)
-		{
-			LLSD args;
-			args["GRID"] = combo_val.asString();
-			LLNotificationsUtil::add("InvalidGrid", args);
-			return;
-		}
-		updateStartSLURL();
-		std::string username = sInstance->getChild<LLUICtrl>("username_combo")->getValue().asString();
-
-		
-		if(username.empty())
-		{
-			// user must type in something into the username field
-			LLNotificationsUtil::add("MustHaveAccountToLogIn");
-		}
-		else
-		{
-			LLPointer<LLCredential> cred;
-			BOOL remember;
-			getFields(cred, remember);
-			std::string identifier_type;
-			cred->identifierType(identifier_type);
-			LLSD allowed_credential_types;
-			LLGridManager::getInstance()->getLoginIdentifierTypes(allowed_credential_types);
-			
-			// check the typed in credential type against the credential types expected by the server.
-			for(LLSD::array_iterator i = allowed_credential_types.beginArray();
-				i != allowed_credential_types.endArray();
-				i++)
-			{
-				
-				if(i->asString() == identifier_type)
-				{
-					// yay correct credential type
-					sInstance->mCallback(0, sInstance->mCallbackData);
-					return;
-				}
-			}
-			
-			// Right now, maingrid is the only thing that is picky about
-			// credential format, as it doesn't yet allow account (single username)
-			// format creds.  - Rox.  James, we wanna fix the message when we change
-			// this.
-			LLNotificationsUtil::add("InvalidCredentialFormat");			
-		}
-	}
-}
-
-/*
-// static
-bool LLPanelLogin::newAccountAlertCallback(const LLSD& notification, const LLSD& response)
-{
-	S32 option = LLNotificationsUtil::getSelectedOption(notification, response);
-	if (0 == option)
-	{
-		llinfos << "Going to account creation URL" << llendl;
-		LLWeb::loadURLExternal( LLNotifications::instance().getGlobalString("CREATE_ACCOUNT_URL")); 
-	}
-	else
-	{
-		sInstance->setFocus(TRUE);
-	}
-	return false;
-}
-*/
-
-// static
-void LLPanelLogin::onClickNewAccount(void*)
-{
-	LLWeb::loadURLExternal(sInstance->getString("create_account_url"));
-}
-
-
-// static
-void LLPanelLogin::onClickVersion(void*)
-{
-	LLFloaterReg::showInstance("sl_about"); 
-}
-
-//static
-void LLPanelLogin::onClickForgotPassword(void*)
-{
-	if (sInstance )
-	{
-		LLWeb::loadURLExternal(sInstance->getString( "forgot_password_url" ));
-	}
-}
-
-//static
-void LLPanelLogin::onClickHelp(void*)
-{
-	if (sInstance)
-	{
-		LLViewerHelp* vhelp = LLViewerHelp::getInstance();
-		vhelp->showTopic(vhelp->preLoginTopic());
-	}
-}
-
-// static
-void LLPanelLogin::onPassKey(LLLineEditor* caller, void* user_data)
-{
-	LLPanelLogin *This = (LLPanelLogin *) user_data;
-	This->mPasswordModified = TRUE;
-	if (gKeyboard->getKeyDown(KEY_CAPSLOCK) && sCapslockDidNotification == FALSE)
-	{
-// *TODO: use another way to notify user about enabled caps lock, see EXT-6858
-		sCapslockDidNotification = TRUE;
-	}
-}
-
-
-void LLPanelLogin::updateServer()
-{
-	try 
-	{
-
-		updateServerCombo();	
-		// if they've selected another grid, we should load the credentials
-		// for that grid and set them to the UI.
-		if(sInstance && !sInstance->areCredentialFieldsDirty())
-		{
-			LLPointer<LLCredential> credential = gSecAPIHandler->loadCredential(LLGridManager::getInstance()->getGrid());	
-			bool remember = sInstance->getChild<LLUICtrl>("remember_check")->getValue();
-			sInstance->setFields(credential, remember);
-		}
-		// grid changed so show new splash screen (possibly)
-		loadLoginPage();
-		updateLocationCombo(LLStartUp::getStartSLURL().getType() == LLSLURL::LOCATION);
-	}
-	catch (LLInvalidGridName ex)
-	{
-		// do nothing
-	}
-}
-
-void LLPanelLogin::updateServerCombo()
-{
-	if (!sInstance) 
-	{
-		return;	
-	}
-	// We add all of the possible values, sorted, and then add a bar and the current value at the top
-	LLComboBox* server_choice_combo = sInstance->getChild<LLComboBox>("server_combo");	
-	server_choice_combo->removeall();
-
-	std::map<std::string, std::string> known_grids = LLGridManager::getInstance()->getKnownGrids(!gSavedSettings.getBOOL("ShowBetaGrids"));
-
-	for (std::map<std::string, std::string>::iterator grid_choice = known_grids.begin();
-		 grid_choice != known_grids.end();
-		 grid_choice++)
-	{
-		if (!grid_choice->first.empty())
-		{
-			server_choice_combo->add(grid_choice->second, grid_choice->first);
-		}
-	}
-	server_choice_combo->sortByName();
-	
-	server_choice_combo->addSeparator(ADD_TOP);
-	
-	server_choice_combo->add(LLGridManager::getInstance()->getGridLabel(), 
-		LLGridManager::getInstance()->getGrid(), ADD_TOP);	
-	
-	server_choice_combo->selectFirstItem();	
-}
-
-// static
-void LLPanelLogin::onSelectServer(LLUICtrl*, void*)
-{
-	// *NOTE: The paramters for this method are ignored. 
-	// LLPanelLogin::onServerComboLostFocus(LLFocusableElement* fe, void*)
-	// calls this method.
-	LL_INFOS("AppInit") << "onSelectServer" << LL_ENDL;
-	// The user twiddled with the grid choice ui.
-	// apply the selection to the grid setting.
-	LLPointer<LLCredential> credential;
-	
-	LLComboBox* combo = sInstance->getChild<LLComboBox>("server_combo");
-	LLSD combo_val = combo->getSelectedValue();
-	if (combo_val.isUndefined())
-	{
-		combo_val = combo->getValue();
-	}
-	
-	combo = sInstance->getChild<LLComboBox>("start_location_combo");	
-	combo->setCurrentByIndex(1);
-	LLStartUp::setStartSLURL(LLSLURL(gSavedSettings.getString("LoginLocation")));
-	LLGridManager::getInstance()->setGridChoice(combo_val.asString());
-	// This new selection will override preset uris
-	// from the command line.
-	updateServer();
-	updateLocationCombo(false);
-	updateLoginPanelLinks();
-}
-
-void LLPanelLogin::onServerComboLostFocus(LLFocusableElement* fe)
-{
-	if (!sInstance)
-	{
-		return;
-	}
-
-	LLComboBox* combo = sInstance->getChild<LLComboBox>("server_combo");
-	if(fe == combo)
-	{
-		onSelectServer(combo, NULL);	
-	}
-}
-
-void LLPanelLogin::updateLoginPanelLinks()
-{
-	LLSD grid_data;
-	LLGridManager::getInstance()->getGridInfo(grid_data);
-	bool system_grid = grid_data.has(GRID_IS_SYSTEM_GRID_VALUE);
-	
-	// need to call through sInstance, as it's called from onSelectServer, which
-	// is static.
-	sInstance->getChildView("create_new_account_text")->setVisible( system_grid);
-	sInstance->getChildView("forgot_password_text")->setVisible( system_grid);
-}
-
-<<<<<<< HEAD
-//static
-void LLPanelLogin::onModeChange()
-{
-	LLNotificationsUtil::add("ModeChange", LLSD(), LLSD(), boost::bind(&onModeChangeConfirm, _1, _2));
-}
-
-//static
-void LLPanelLogin::onModeChangeConfirm(const LLSD& notification, const LLSD& response)
-{
-	S32 option = LLNotificationsUtil::getSelectedOption(notification, response);
-	switch (option)
-	{
-	case 0:
-		LLAppViewer::instance()->requestQuit();
-		break;
-	case 1:
-		// do nothing
-		break;
-	default:
-		break;
-	}
-=======
-std::string canonicalize_username(const std::string& name)
-{
-	std::string cname = name;
-	LLStringUtil::trim(cname);
-
-	// determine if the username is a first/last form or not.
-	size_t separator_index = cname.find_first_of(" ._");
-	std::string first = cname.substr(0, separator_index);
-	std::string last;
-	if (separator_index != cname.npos)
-	{
-		last = cname.substr(separator_index+1, cname.npos);
-		LLStringUtil::trim(last);
-	}
-	else
-	{
-		// ...on Linden grids, single username users as considered to have
-		// last name "Resident"
-		last = "Resident";
-	}
-
-	// Username in traditional "firstname lastname" form.
-	return first + ' ' + last;
->>>>>>> 0c024014
-}+/** 
+ * @file llpanellogin.cpp
+ * @brief Login dialog and logo display
+ *
+ * $LicenseInfo:firstyear=2002&license=viewerlgpl$
+ * Second Life Viewer Source Code
+ * Copyright (C) 2010, Linden Research, Inc.
+ * 
+ * This library is free software; you can redistribute it and/or
+ * modify it under the terms of the GNU Lesser General Public
+ * License as published by the Free Software Foundation;
+ * version 2.1 of the License only.
+ * 
+ * This library is distributed in the hope that it will be useful,
+ * but WITHOUT ANY WARRANTY; without even the implied warranty of
+ * MERCHANTABILITY or FITNESS FOR A PARTICULAR PURPOSE.  See the GNU
+ * Lesser General Public License for more details.
+ * 
+ * You should have received a copy of the GNU Lesser General Public
+ * License along with this library; if not, write to the Free Software
+ * Foundation, Inc., 51 Franklin Street, Fifth Floor, Boston, MA  02110-1301  USA
+ * 
+ * Linden Research, Inc., 945 Battery Street, San Francisco, CA  94111  USA
+ * $/LicenseInfo$
+ */
+
+#include "llviewerprecompiledheaders.h"
+
+#include "llpanellogin.h"
+
+#include "indra_constants.h"		// for key and mask constants
+#include "llfloaterreg.h"
+#include "llfontgl.h"
+#include "llmd5.h"
+#include "llsecondlifeurls.h"
+#include "v4color.h"
+
+#include "llappviewer.h"
+#include "llbutton.h"
+#include "llcheckboxctrl.h"
+#include "llcommandhandler.h"		// for secondlife:///app/login/
+#include "llcombobox.h"
+#include "llcurl.h"
+#include "llviewercontrol.h"
+#include "llfloaterpreference.h"
+#include "llfocusmgr.h"
+#include "lllineeditor.h"
+#include "llnotificationsutil.h"
+#include "llsecapi.h"
+#include "llstartup.h"
+#include "lltextbox.h"
+#include "llui.h"
+#include "lluiconstants.h"
+#include "llslurl.h"
+#include "llversioninfo.h"
+#include "llviewerhelp.h"
+#include "llviewertexturelist.h"
+#include "llviewermenu.h"			// for handle_preferences()
+#include "llviewernetwork.h"
+#include "llviewerwindow.h"			// to link into child list
+#include "lluictrlfactory.h"
+#include "llhttpclient.h"
+#include "llweb.h"
+#include "llmediactrl.h"
+#include "llrootview.h"
+
+#include "llfloatertos.h"
+#include "lltrans.h"
+#include "llglheaders.h"
+#include "llpanelloginlistener.h"
+
+#if LL_WINDOWS
+#pragma warning(disable: 4355)      // 'this' used in initializer list
+#endif  // LL_WINDOWS
+
+#include "llsdserialize.h"
+
+const S32 BLACK_BORDER_HEIGHT = 160;
+const S32 MAX_PASSWORD = 16;
+
+LLPanelLogin *LLPanelLogin::sInstance = NULL;
+BOOL LLPanelLogin::sCapslockDidNotification = FALSE;
+
+
+class LLLoginRefreshHandler : public LLCommandHandler
+{
+public:
+	// don't allow from external browsers
+	LLLoginRefreshHandler() : LLCommandHandler("login_refresh", UNTRUSTED_BLOCK) { }
+	bool handle(const LLSD& tokens, const LLSD& query_map, LLMediaCtrl* web)
+	{	
+		if (LLStartUp::getStartupState() < STATE_LOGIN_CLEANUP)
+		{
+			LLPanelLogin::loadLoginPage();
+		}	
+		return true;
+	}
+};
+
+LLLoginRefreshHandler gLoginRefreshHandler;
+
+
+// helper class that trys to download a URL from a web site and calls a method 
+// on parent class indicating if the web server is working or not
+class LLIamHereLogin : public LLHTTPClient::Responder
+{
+	private:
+		LLIamHereLogin( LLPanelLogin* parent ) :
+		   mParent( parent )
+		{}
+
+		LLPanelLogin* mParent;
+
+	public:
+		static boost::intrusive_ptr< LLIamHereLogin > build( LLPanelLogin* parent )
+		{
+			return boost::intrusive_ptr< LLIamHereLogin >( new LLIamHereLogin( parent ) );
+		};
+
+		virtual void  setParent( LLPanelLogin* parentIn )
+		{
+			mParent = parentIn;
+		};
+
+		// We don't actually expect LLSD back, so need to override completedRaw
+		virtual void completedRaw(U32 status, const std::string& reason,
+								  const LLChannelDescriptors& channels,
+								  const LLIOPipe::buffer_ptr_t& buffer)
+		{
+			completed(status, reason, LLSD()); // will call result() or error()
+		}
+	
+		virtual void result( const LLSD& content )
+		{
+			if ( mParent )
+				mParent->setSiteIsAlive( true );
+		};
+
+		virtual void error( U32 status, const std::string& reason )
+		{
+			if ( mParent )
+				mParent->setSiteIsAlive( false );
+		};
+};
+
+// this is global and not a class member to keep crud out of the header file
+namespace {
+	boost::intrusive_ptr< LLIamHereLogin > gResponsePtr = 0;
+};
+
+
+//---------------------------------------------------------------------------
+// Public methods
+//---------------------------------------------------------------------------
+LLPanelLogin::LLPanelLogin(const LLRect &rect,
+						 BOOL show_server,
+						 void (*callback)(S32 option, void* user_data),
+						 void *cb_data)
+:	LLPanel(),
+	mLogoImage(),
+	mCallback(callback),
+	mCallbackData(cb_data),
+	mHtmlAvailable( TRUE ),
+	mListener(new LLPanelLoginListener(this))
+{
+	setBackgroundVisible(FALSE);
+	setBackgroundOpaque(TRUE);
+
+	// instance management
+	if (LLPanelLogin::sInstance)
+	{
+		llwarns << "Duplicate instance of login view deleted" << llendl;
+		// Don't leave bad pointer in gFocusMgr
+		gFocusMgr.setDefaultKeyboardFocus(NULL);
+
+		delete LLPanelLogin::sInstance;
+	}
+
+	mPasswordModified = FALSE;
+	LLPanelLogin::sInstance = this;
+
+	LLView* login_holder = gViewerWindow->getLoginPanelHolder();
+	if (login_holder)
+	{
+		login_holder->addChild(this);
+	}
+
+	// Logo
+	mLogoImage = LLUI::getUIImage("startup_logo");
+
+	buildFromFile( "panel_login.xml");
+	
+	// Legacy login web page is hidden under the menu bar.
+	// Adjust reg-in-client web browser widget to not be hidden.
+	if (gSavedSettings.getBOOL("RegInClient"))
+	{
+		reshape(rect.getWidth(), rect.getHeight() - MENU_BAR_HEIGHT);
+	}
+	else
+	{
+		reshape(rect.getWidth(), rect.getHeight());
+	}
+
+	getChild<LLLineEditor>("password_edit")->setKeystrokeCallback(onPassKey, this);
+
+	// change z sort of clickable text to be behind buttons
+	//sendChildToBack(getChildView("channel_text"));
+	sendChildToBack(getChildView("forgot_password_text"));
+
+	if(LLStartUp::getStartSLURL().getType() != LLSLURL::LOCATION)
+	{
+		LLSLURL slurl(gSavedSettings.getString("LoginLocation"));
+		LLStartUp::setStartSLURL(slurl);
+	}
+	updateLocationCombo(false);
+
+	gSavedSettings.getControl("SessionSettingsFile")->getSignal()->connect(boost::bind(&onModeChange));
+
+	LLComboBox* server_choice_combo = sInstance->getChild<LLComboBox>("server_combo");
+	server_choice_combo->setCommitCallback(onSelectServer, NULL);
+	server_choice_combo->setFocusLostCallback(boost::bind(onServerComboLostFocus, _1));
+	updateServerCombo();
+
+	childSetAction("connect_btn", onClickConnect, this);
+
+	getChild<LLPanel>("login")->setDefaultBtn("connect_btn");
+
+	std::string channel = LLVersionInfo::getChannel();
+	std::string version = llformat("%s (%d)",
+								   LLVersionInfo::getShortVersion().c_str(),
+								   LLVersionInfo::getBuild());
+	//LLTextBox* channel_text = getChild<LLTextBox>("channel_text");
+	//channel_text->setTextArg("[CHANNEL]", channel); // though not displayed
+	//channel_text->setTextArg("[VERSION]", version);
+	//channel_text->setClickedCallback(onClickVersion, this);
+	
+	LLTextBox* forgot_password_text = getChild<LLTextBox>("forgot_password_text");
+	forgot_password_text->setClickedCallback(onClickForgotPassword, NULL);
+
+	LLTextBox* create_new_account_text = getChild<LLTextBox>("create_new_account_text");
+	create_new_account_text->setClickedCallback(onClickNewAccount, NULL);
+
+	LLTextBox* need_help_text = getChild<LLTextBox>("login_help");
+	need_help_text->setClickedCallback(onClickHelp, NULL);
+	
+	// get the web browser control
+	LLMediaCtrl* web_browser = getChild<LLMediaCtrl>("login_html");
+	web_browser->addObserver(this);
+	
+	// Clear the browser's cache to avoid any potential for the cache messing up the login screen.
+	web_browser->clearCache();
+
+	reshapeBrowser();
+
+	// kick off a request to grab the url manually
+	gResponsePtr = LLIamHereLogin::build( this );
+
+	LLHTTPClient::head( LLGridManager::getInstance()->getLoginPage(), gResponsePtr );
+
+	// Show last logged in user favorites in "Start at" combo.
+	addUsersWithFavoritesToUsername();
+	getChild<LLComboBox>("username_combo")->setTextChangedCallback(boost::bind(&LLPanelLogin::addFavoritesToStartLocation, this));
+
+	updateLocationCombo(false);
+
+}
+
+void LLPanelLogin::addUsersWithFavoritesToUsername()
+{
+	LLComboBox* combo = getChild<LLComboBox>("username_combo");
+	if (!combo) return;
+	std::string filename = gDirUtilp->getExpandedFilename(LL_PATH_USER_SETTINGS, "stored_favorites.xml");
+	LLSD fav_llsd;
+	llifstream file;
+	file.open(filename);
+	if (!file.is_open()) return;
+	LLSDSerialize::fromXML(fav_llsd, file);
+	for (LLSD::map_const_iterator iter = fav_llsd.beginMap();
+		iter != fav_llsd.endMap(); ++iter)
+	{
+		combo->add(iter->first);
+	}
+}
+
+void LLPanelLogin::addFavoritesToStartLocation()
+{
+	LLComboBox* combo = getChild<LLComboBox>("start_location_combo");
+	if (!combo) return;
+	int num_items = combo->getItemCount();
+	for (int i = num_items - 1; i > 2; i--)
+	{
+		combo->remove(i);
+	}
+	std::string filename = gDirUtilp->getExpandedFilename(LL_PATH_USER_SETTINGS, "stored_favorites.xml");
+	LLSD fav_llsd;
+	llifstream file;
+	file.open(filename);
+	if (!file.is_open()) return;
+	LLSDSerialize::fromXML(fav_llsd, file);
+	for (LLSD::map_const_iterator iter = fav_llsd.beginMap();
+		iter != fav_llsd.endMap(); ++iter)
+	{
+		if(iter->first != getChild<LLComboBox>("username_combo")->getSimple()) continue;
+		combo->addSeparator();
+		LLSD user_llsd = iter->second;
+		for (LLSD::array_const_iterator iter1 = user_llsd.beginArray();
+			iter1 != user_llsd.endArray(); ++iter1)
+		{
+			std::string label = (*iter1)["name"].asString();
+			std::string value = (*iter1)["slurl"].asString();
+			if(label != "" && value != "")
+			{
+				combo->add(label, value);
+			}
+		}
+		break;
+	}
+}
+
+// force the size to be correct (XML doesn't seem to be sufficient to do this)
+// (with some padding so the other login screen doesn't show through)
+void LLPanelLogin::reshapeBrowser()
+{
+	LLMediaCtrl* web_browser = getChild<LLMediaCtrl>("login_html");
+	LLRect rect = gViewerWindow->getWindowRectScaled();
+	LLRect html_rect;
+	html_rect.setCenterAndSize(
+		rect.getCenterX() - 2, rect.getCenterY() + 40,
+		rect.getWidth() + 6, rect.getHeight() - 78 );
+	web_browser->setRect( html_rect );
+	web_browser->reshape( html_rect.getWidth(), html_rect.getHeight(), TRUE );
+	reshape( rect.getWidth(), rect.getHeight(), 1 );
+}
+
+void LLPanelLogin::setSiteIsAlive( bool alive )
+{
+	LLMediaCtrl* web_browser = getChild<LLMediaCtrl>("login_html");
+	// if the contents of the site was retrieved
+	if ( alive )
+	{
+		if ( web_browser )
+		{
+			loadLoginPage();
+			
+			// mark as available
+			mHtmlAvailable = TRUE;
+		}
+	}
+	else
+	// the site is not available (missing page, server down, other badness)
+	{
+		if ( web_browser )
+		{
+			// hide browser control (revealing default one)
+			web_browser->setVisible( FALSE );
+
+			// mark as unavailable
+			mHtmlAvailable = FALSE;
+		}
+	}
+}
+
+
+LLPanelLogin::~LLPanelLogin()
+{
+	LLPanelLogin::sInstance = NULL;
+
+	// tell the responder we're not here anymore
+	if ( gResponsePtr )
+		gResponsePtr->setParent( 0 );
+
+	//// We know we're done with the image, so be rid of it.
+	//gTextureList.deleteImage( mLogoImage );
+
+	// Controls having keyboard focus by default
+	// must reset it on destroy. (EXT-2748)
+	gFocusMgr.setDefaultKeyboardFocus(NULL);
+}
+
+// virtual
+void LLPanelLogin::draw()
+{
+	glPushMatrix();
+	{
+		F32 image_aspect = 1.333333f;
+		F32 view_aspect = (F32)getRect().getWidth() / (F32)getRect().getHeight();
+		// stretch image to maintain aspect ratio
+		if (image_aspect > view_aspect)
+		{
+			glTranslatef(-0.5f * (image_aspect / view_aspect - 1.f) * getRect().getWidth(), 0.f, 0.f);
+			glScalef(image_aspect / view_aspect, 1.f, 1.f);
+		}
+
+		S32 width = getRect().getWidth();
+		S32 height = getRect().getHeight();
+
+		if ( mHtmlAvailable )
+		{
+			if (getChild<LLView>("login_widgets")->getVisible())
+			{
+				// draw a background box in black
+				gl_rect_2d( 0, height - 264, width, 264, LLColor4::black );
+				// draw the bottom part of the background image
+				// just the blue background to the native client UI
+				mLogoImage->draw(0, -264, width + 8, mLogoImage->getHeight());
+			}
+		}
+		else
+		{
+			// the HTML login page is not available so default to the original screen
+			S32 offscreen_part = height / 3;
+			mLogoImage->draw(0, -offscreen_part, width, height+offscreen_part);
+		};
+	}
+	glPopMatrix();
+
+	LLPanel::draw();
+}
+
+// virtual
+BOOL LLPanelLogin::handleKeyHere(KEY key, MASK mask)
+{
+	if ( KEY_F1 == key )
+	{
+		LLViewerHelp* vhelp = LLViewerHelp::getInstance();
+		vhelp->showTopic(vhelp->f1HelpTopic());
+		return TRUE;
+	}
+
+	return LLPanel::handleKeyHere(key, mask);
+}
+
+// virtual 
+void LLPanelLogin::setFocus(BOOL b)
+{
+	if(b != hasFocus())
+	{
+		if(b)
+		{
+			LLPanelLogin::giveFocus();
+		}
+		else
+		{
+			LLPanel::setFocus(b);
+		}
+	}
+}
+
+// static
+void LLPanelLogin::giveFocus()
+{
+	if( sInstance )
+	{
+		// Grab focus and move cursor to first blank input field
+		std::string username = sInstance->getChild<LLUICtrl>("username_combo")->getValue().asString();
+		std::string pass = sInstance->getChild<LLUICtrl>("password_edit")->getValue().asString();
+
+		BOOL have_username = !username.empty();
+		BOOL have_pass = !pass.empty();
+
+		LLLineEditor* edit = NULL;
+		LLComboBox* combo = NULL;
+		if (have_username && !have_pass)
+		{
+			// User saved his name but not his password.  Move
+			// focus to password field.
+			edit = sInstance->getChild<LLLineEditor>("password_edit");
+		}
+		else
+		{
+			// User doesn't have a name, so start there.
+			combo = sInstance->getChild<LLComboBox>("username_combo");
+		}
+
+		if (edit)
+		{
+			edit->setFocus(TRUE);
+			edit->selectAll();
+		}
+		else if (combo)
+		{
+			combo->setFocus(TRUE);
+		}
+	}
+}
+
+// static
+void LLPanelLogin::showLoginWidgets()
+{
+	// *NOTE: Mani - This may or may not be obselete code.
+	// It seems to be part of the defunct? reg-in-client project.
+	sInstance->getChildView("login_widgets")->setVisible( true);
+	LLMediaCtrl* web_browser = sInstance->getChild<LLMediaCtrl>("login_html");
+	sInstance->reshapeBrowser();
+	// *TODO: Append all the usual login parameters, like first_login=Y etc.
+	std::string splash_screen_url = LLGridManager::getInstance()->getLoginPage();
+	web_browser->navigateTo( splash_screen_url, "text/html" );
+	LLUICtrl* username_combo = sInstance->getChild<LLUICtrl>("username_combo");
+	username_combo->setFocus(TRUE);
+}
+
+// static
+void LLPanelLogin::show(const LLRect &rect,
+						BOOL show_server,
+						void (*callback)(S32 option, void* user_data),
+						void* callback_data)
+{
+	new LLPanelLogin(rect, show_server, callback, callback_data);
+
+	if( !gFocusMgr.getKeyboardFocus() )
+	{
+		// Grab focus and move cursor to first enabled control
+		sInstance->setFocus(TRUE);
+	}
+
+	// Make sure that focus always goes here (and use the latest sInstance that was just created)
+	gFocusMgr.setDefaultKeyboardFocus(sInstance);
+}
+
+// static
+void LLPanelLogin::setFields(LLPointer<LLCredential> credential,
+							 BOOL remember)
+{
+	if (!sInstance)
+	{
+		llwarns << "Attempted fillFields with no login view shown" << llendl;
+		return;
+	}
+	LL_INFOS("Credentials") << "Setting login fields to " << *credential << LL_ENDL;
+
+	LLSD identifier = credential->getIdentifier();
+	if((std::string)identifier["type"] == "agent") 
+	{
+		std::string firstname = identifier["first_name"].asString();
+		std::string lastname = identifier["last_name"].asString();
+	    std::string login_id = firstname;
+	    if (!lastname.empty() && lastname != "Resident")
+	    {
+		    // support traditional First Last name SLURLs
+		    login_id += " ";
+		    login_id += lastname;
+	    }
+		sInstance->getChild<LLComboBox>("username_combo")->setLabel(login_id);	
+	}
+	else if((std::string)identifier["type"] == "account")
+	{
+		sInstance->getChild<LLComboBox>("username_combo")->setLabel((std::string)identifier["account_name"]);		
+	}
+	else
+	{
+	  sInstance->getChild<LLComboBox>("username_combo")->setLabel(std::string());	
+	}
+	sInstance->addFavoritesToStartLocation();
+	// if the password exists in the credential, set the password field with
+	// a filler to get some stars
+	LLSD authenticator = credential->getAuthenticator();
+	LL_INFOS("Credentials") << "Setting authenticator field " << authenticator["type"].asString() << LL_ENDL;
+	if(authenticator.isMap() && 
+	   authenticator.has("secret") && 
+	   (authenticator["secret"].asString().size() > 0))
+	{
+		
+		// This is a MD5 hex digest of a password.
+		// We don't actually use the password input field, 
+		// fill it with MAX_PASSWORD characters so we get a 
+		// nice row of asterixes.
+		const std::string filler("123456789!123456");
+		sInstance->getChild<LLUICtrl>("password_edit")->setValue(std::string("123456789!123456"));
+	}
+	else
+	{
+		sInstance->getChild<LLUICtrl>("password_edit")->setValue(std::string());		
+	}
+	sInstance->getChild<LLUICtrl>("remember_check")->setValue(remember);
+}
+
+
+// static
+void LLPanelLogin::getFields(LLPointer<LLCredential>& credential,
+							 BOOL& remember)
+{
+	if (!sInstance)
+	{
+		llwarns << "Attempted getFields with no login view shown" << llendl;
+		return;
+	}
+	
+	// load the credential so we can pass back the stored password or hash if the user did
+	// not modify the password field.
+	
+	credential = gSecAPIHandler->loadCredential(LLGridManager::getInstance()->getGrid());
+
+	LLSD identifier = LLSD::emptyMap();
+	LLSD authenticator = LLSD::emptyMap();
+	
+	if(credential.notNull())
+	{
+		authenticator = credential->getAuthenticator();
+	}
+
+	std::string username = sInstance->getChild<LLUICtrl>("username_combo")->getValue().asString();
+	LLStringUtil::trim(username);
+	std::string password = sInstance->getChild<LLUICtrl>("password_edit")->getValue().asString();
+
+	LL_INFOS2("Credentials", "Authentication") << "retrieving username:" << username << LL_ENDL;
+	// determine if the username is a first/last form or not.
+	size_t separator_index = username.find_first_of(' ');
+	if (separator_index == username.npos
+		&& !LLGridManager::getInstance()->isSystemGrid())
+	{
+		LL_INFOS2("Credentials", "Authentication") << "account: " << username << LL_ENDL;
+		// single username, so this is a 'clear' identifier
+		identifier["type"] = CRED_IDENTIFIER_TYPE_ACCOUNT;
+		identifier["account_name"] = username;
+		
+		if (LLPanelLogin::sInstance->mPasswordModified)
+		{
+			authenticator = LLSD::emptyMap();
+			// password is plaintext
+			authenticator["type"] = CRED_AUTHENTICATOR_TYPE_CLEAR;
+			authenticator["secret"] = password;
+		}
+	}
+	else
+	{
+		// Be lenient in terms of what separators we allow for two-word names
+		// and allow legacy users to login with firstname.lastname
+		separator_index = username.find_first_of(" ._");
+		std::string first = username.substr(0, separator_index);
+		std::string last;
+		if (separator_index != username.npos)
+		{
+			last = username.substr(separator_index+1, username.npos);
+		LLStringUtil::trim(last);
+		}
+		else
+		{
+			// ...on Linden grids, single username users as considered to have
+			// last name "Resident"
+			// *TODO: Make login.cgi support "account_name" like above
+			last = "Resident";
+		}
+		
+		if (last.find_first_of(' ') == last.npos)
+		{
+			LL_INFOS2("Credentials", "Authentication") << "agent: " << username << LL_ENDL;
+			// traditional firstname / lastname
+			identifier["type"] = CRED_IDENTIFIER_TYPE_AGENT;
+			identifier["first_name"] = first;
+			identifier["last_name"] = last;
+		
+			if (LLPanelLogin::sInstance->mPasswordModified)
+			{
+				authenticator = LLSD::emptyMap();
+				authenticator["type"] = CRED_AUTHENTICATOR_TYPE_HASH;
+				authenticator["algorithm"] = "md5";
+				LLMD5 pass((const U8 *)password.c_str());
+				char md5pass[33];               /* Flawfinder: ignore */
+				pass.hex_digest(md5pass);
+				authenticator["secret"] = md5pass;
+			}
+		}
+	}
+	credential = gSecAPIHandler->createCredential(LLGridManager::getInstance()->getGrid(), identifier, authenticator);
+	remember = sInstance->getChild<LLUICtrl>("remember_check")->getValue();
+}
+
+// static
+BOOL LLPanelLogin::isGridComboDirty()
+{
+	BOOL user_picked = FALSE;
+	if (!sInstance)
+	{
+		llwarns << "Attempted getServer with no login view shown" << llendl;
+	}
+	else
+	{
+		LLComboBox* combo = sInstance->getChild<LLComboBox>("server_combo");
+		user_picked = combo->isDirty();
+	}
+	return user_picked;
+}
+
+// static
+BOOL LLPanelLogin::areCredentialFieldsDirty()
+{
+	if (!sInstance)
+	{
+		llwarns << "Attempted getServer with no login view shown" << llendl;
+	}
+	else
+	{
+		std::string username = sInstance->getChild<LLUICtrl>("username_combo")->getValue().asString();
+		LLStringUtil::trim(username);
+		std::string password = sInstance->getChild<LLUICtrl>("password_edit")->getValue().asString();
+		LLComboBox* combo = sInstance->getChild<LLComboBox>("username_combo");
+		if(combo && combo->isDirty())
+		{
+			return true;
+		}
+		LLLineEditor* ctrl = sInstance->getChild<LLLineEditor>("password_edit");
+		if(ctrl && ctrl->isDirty()) 
+		{
+			return true;
+		}
+	}
+	return false;	
+}
+
+
+// static
+void LLPanelLogin::updateLocationCombo( bool force_visible )
+{
+	if (!sInstance) 
+	{
+		return;
+	}	
+	
+	LLComboBox* combo = sInstance->getChild<LLComboBox>("start_location_combo");
+	
+	switch(LLStartUp::getStartSLURL().getType())
+	{
+		case LLSLURL::LOCATION:
+		{
+			
+			combo->setCurrentByIndex( 2 );	
+			combo->setTextEntry(LLStartUp::getStartSLURL().getLocationString());	
+			break;
+		}
+		case LLSLURL::HOME_LOCATION:
+			combo->setCurrentByIndex(1);
+			break;
+		default:
+			combo->setCurrentByIndex(0);
+			break;
+	}
+	
+	BOOL show_start = TRUE;
+	
+	if ( ! force_visible )
+		show_start = gSavedSettings.getBOOL("ShowStartLocation");
+	
+	sInstance->getChildView("start_location_combo")->setVisible( show_start);
+	sInstance->getChildView("start_location_text")->setVisible( show_start);
+	
+	BOOL show_server = gSavedSettings.getBOOL("ForceShowGrid");
+	sInstance->getChildView("server_combo_text")->setVisible( show_server);	
+	sInstance->getChildView("server_combo")->setVisible( show_server);
+}
+
+// static
+void LLPanelLogin::updateStartSLURL()
+{
+	if (!sInstance) return;
+	
+	LLComboBox* combo = sInstance->getChild<LLComboBox>("start_location_combo");
+	S32 index = combo->getCurrentIndex();
+	
+	switch (index)
+	{
+		case 0:
+		{
+			LLStartUp::setStartSLURL(LLSLURL(LLSLURL::SIM_LOCATION_LAST));
+			break;
+		}			
+		case 1:
+		{
+			LLStartUp::setStartSLURL(LLSLURL(LLSLURL::SIM_LOCATION_HOME));
+			break;
+		}
+		default:
+		{
+			LLSLURL slurl = LLSLURL(combo->getValue().asString());
+			if(slurl.getType() == LLSLURL::LOCATION)
+			{
+				// we've changed the grid, so update the grid selection
+				LLStartUp::setStartSLURL(slurl);
+			}
+			break;
+		}			
+	}
+}
+
+
+void LLPanelLogin::setLocation(const LLSLURL& slurl)
+{
+	LLStartUp::setStartSLURL(slurl);
+	updateServer();
+}
+
+// static
+void LLPanelLogin::closePanel()
+{
+	if (sInstance)
+	{
+		LLPanelLogin::sInstance->getParent()->removeChild( LLPanelLogin::sInstance );
+
+		delete sInstance;
+		sInstance = NULL;
+	}
+}
+
+// static
+void LLPanelLogin::setAlwaysRefresh(bool refresh)
+{
+	if (LLStartUp::getStartupState() >= STATE_LOGIN_CLEANUP) return;
+
+	LLMediaCtrl* web_browser = sInstance->getChild<LLMediaCtrl>("login_html");
+
+	if (web_browser)
+	{
+		web_browser->setAlwaysRefresh(refresh);
+	}
+}
+
+
+
+void LLPanelLogin::loadLoginPage()
+{
+	if (!sInstance) return;
+	
+	std::ostringstream oStr;
+
+	std::string login_page = LLGridManager::getInstance()->getLoginPage();
+
+	oStr << login_page;
+	
+	// Use the right delimeter depending on how LLURI parses the URL
+	LLURI login_page_uri = LLURI(login_page);
+	
+	std::string first_query_delimiter = "&";
+	if (login_page_uri.queryMap().size() == 0)
+	{
+		first_query_delimiter = "?";
+	}
+
+	// Language
+	std::string language = LLUI::getLanguage();
+	oStr << first_query_delimiter<<"lang=" << language;
+	
+	// First Login?
+	if (gSavedSettings.getBOOL("FirstLoginThisInstall"))
+	{
+		oStr << "&firstlogin=TRUE";
+	}
+
+	// Channel and Version
+	std::string version = llformat("%s (%d)",
+								   LLVersionInfo::getShortVersion().c_str(),
+								   LLVersionInfo::getBuild());
+
+	char* curl_channel = curl_escape(LLVersionInfo::getChannel().c_str(), 0);
+	char* curl_version = curl_escape(version.c_str(), 0);
+
+	oStr << "&channel=" << curl_channel;
+	oStr << "&version=" << curl_version;
+
+	curl_free(curl_channel);
+	curl_free(curl_version);
+
+	// Grid
+	char* curl_grid = curl_escape(LLGridManager::getInstance()->getGridLabel().c_str(), 0);
+	oStr << "&grid=" << curl_grid;
+	curl_free(curl_grid);
+	
+	// add OS info
+	char * os_info = curl_escape(LLAppViewer::instance()->getOSInfo().getOSStringSimple().c_str(), 0);
+	oStr << "&os=" << os_info;
+	curl_free(os_info);
+	
+	
+	gViewerWindow->setMenuBackgroundColor(false, !LLGridManager::getInstance()->isInProductionGrid());
+	gLoginMenuBarView->setBackgroundColor(gMenuBarView->getBackgroundColor());
+	
+	LLMediaCtrl* web_browser = sInstance->getChild<LLMediaCtrl>("login_html");
+
+	// navigate to the "real" page
+	if (gSavedSettings.getBOOL("RegInClient"))
+	{
+		web_browser->setFocus(TRUE);
+		login_page = sInstance->getString("reg_in_client_url");
+		web_browser->navigateTo(login_page, "text/html");
+	}
+	else
+	{
+		web_browser->navigateTo( oStr.str(), "text/html" );
+	}
+}
+
+void LLPanelLogin::handleMediaEvent(LLPluginClassMedia* /*self*/, EMediaEvent event)
+{
+	if(event == MEDIA_EVENT_NAVIGATE_COMPLETE)
+	{
+		LLMediaCtrl* web_browser = sInstance->getChild<LLMediaCtrl>("login_html");
+		if (web_browser)
+		{
+			// *HACK HACK HACK HACK!
+			/* Stuff a Tab key into the browser now so that the first field will
+			** get the focus!  The embedded javascript on the page that properly
+			** sets the initial focus in a real web browser is not working inside
+			** the viewer, so this is an UGLY HACK WORKAROUND for now.
+			*/
+			// Commented out as it's not reliable
+			//web_browser->handleKey(KEY_TAB, MASK_NONE, false);
+		}
+	}
+}
+
+//---------------------------------------------------------------------------
+// Protected methods
+//---------------------------------------------------------------------------
+
+// static
+void LLPanelLogin::onClickConnect(void *)
+{
+	if (sInstance && sInstance->mCallback)
+	{
+		// tell the responder we're not here anymore
+		if ( gResponsePtr )
+			gResponsePtr->setParent( 0 );
+
+		// JC - Make sure the fields all get committed.
+		sInstance->setFocus(FALSE);
+
+		LLComboBox* combo = sInstance->getChild<LLComboBox>("server_combo");
+		LLSD combo_val = combo->getSelectedValue();
+		if (combo_val.isUndefined())
+		{
+			combo_val = combo->getValue();
+		}
+		if(combo_val.isUndefined())
+		{
+			LLNotificationsUtil::add("StartRegionEmpty");
+			return;
+		}		
+		try
+		{
+			LLGridManager::getInstance()->setGridChoice(combo_val.asString());
+		}
+		catch (LLInvalidGridName ex)
+		{
+			LLSD args;
+			args["GRID"] = combo_val.asString();
+			LLNotificationsUtil::add("InvalidGrid", args);
+			return;
+		}
+		updateStartSLURL();
+		std::string username = sInstance->getChild<LLUICtrl>("username_combo")->getValue().asString();
+
+		
+		if(username.empty())
+		{
+			// user must type in something into the username field
+			LLNotificationsUtil::add("MustHaveAccountToLogIn");
+		}
+		else
+		{
+			LLPointer<LLCredential> cred;
+			BOOL remember;
+			getFields(cred, remember);
+			std::string identifier_type;
+			cred->identifierType(identifier_type);
+			LLSD allowed_credential_types;
+			LLGridManager::getInstance()->getLoginIdentifierTypes(allowed_credential_types);
+			
+			// check the typed in credential type against the credential types expected by the server.
+			for(LLSD::array_iterator i = allowed_credential_types.beginArray();
+				i != allowed_credential_types.endArray();
+				i++)
+			{
+				
+				if(i->asString() == identifier_type)
+				{
+					// yay correct credential type
+					sInstance->mCallback(0, sInstance->mCallbackData);
+					return;
+				}
+			}
+			
+			// Right now, maingrid is the only thing that is picky about
+			// credential format, as it doesn't yet allow account (single username)
+			// format creds.  - Rox.  James, we wanna fix the message when we change
+			// this.
+			LLNotificationsUtil::add("InvalidCredentialFormat");			
+		}
+	}
+}
+
+/*
+// static
+bool LLPanelLogin::newAccountAlertCallback(const LLSD& notification, const LLSD& response)
+{
+	S32 option = LLNotificationsUtil::getSelectedOption(notification, response);
+	if (0 == option)
+	{
+		llinfos << "Going to account creation URL" << llendl;
+		LLWeb::loadURLExternal( LLNotifications::instance().getGlobalString("CREATE_ACCOUNT_URL")); 
+	}
+	else
+	{
+		sInstance->setFocus(TRUE);
+	}
+	return false;
+}
+*/
+
+// static
+void LLPanelLogin::onClickNewAccount(void*)
+{
+	LLWeb::loadURLExternal(sInstance->getString("create_account_url"));
+}
+
+
+// static
+void LLPanelLogin::onClickVersion(void*)
+{
+	LLFloaterReg::showInstance("sl_about"); 
+}
+
+//static
+void LLPanelLogin::onClickForgotPassword(void*)
+{
+	if (sInstance )
+	{
+		LLWeb::loadURLExternal(sInstance->getString( "forgot_password_url" ));
+	}
+}
+
+//static
+void LLPanelLogin::onClickHelp(void*)
+{
+	if (sInstance)
+	{
+		LLViewerHelp* vhelp = LLViewerHelp::getInstance();
+		vhelp->showTopic(vhelp->preLoginTopic());
+	}
+}
+
+// static
+void LLPanelLogin::onPassKey(LLLineEditor* caller, void* user_data)
+{
+	LLPanelLogin *This = (LLPanelLogin *) user_data;
+	This->mPasswordModified = TRUE;
+	if (gKeyboard->getKeyDown(KEY_CAPSLOCK) && sCapslockDidNotification == FALSE)
+	{
+// *TODO: use another way to notify user about enabled caps lock, see EXT-6858
+		sCapslockDidNotification = TRUE;
+	}
+}
+
+
+void LLPanelLogin::updateServer()
+{
+	try 
+	{
+
+		updateServerCombo();	
+		// if they've selected another grid, we should load the credentials
+		// for that grid and set them to the UI.
+		if(sInstance && !sInstance->areCredentialFieldsDirty())
+		{
+			LLPointer<LLCredential> credential = gSecAPIHandler->loadCredential(LLGridManager::getInstance()->getGrid());	
+			bool remember = sInstance->getChild<LLUICtrl>("remember_check")->getValue();
+			sInstance->setFields(credential, remember);
+		}
+		// grid changed so show new splash screen (possibly)
+		loadLoginPage();
+		updateLocationCombo(LLStartUp::getStartSLURL().getType() == LLSLURL::LOCATION);
+	}
+	catch (LLInvalidGridName ex)
+	{
+		// do nothing
+	}
+}
+
+void LLPanelLogin::updateServerCombo()
+{
+	if (!sInstance) 
+	{
+		return;	
+	}
+	// We add all of the possible values, sorted, and then add a bar and the current value at the top
+	LLComboBox* server_choice_combo = sInstance->getChild<LLComboBox>("server_combo");	
+	server_choice_combo->removeall();
+
+	std::map<std::string, std::string> known_grids = LLGridManager::getInstance()->getKnownGrids(!gSavedSettings.getBOOL("ShowBetaGrids"));
+
+	for (std::map<std::string, std::string>::iterator grid_choice = known_grids.begin();
+		 grid_choice != known_grids.end();
+		 grid_choice++)
+	{
+		if (!grid_choice->first.empty())
+		{
+			server_choice_combo->add(grid_choice->second, grid_choice->first);
+		}
+	}
+	server_choice_combo->sortByName();
+	
+	server_choice_combo->addSeparator(ADD_TOP);
+	
+	server_choice_combo->add(LLGridManager::getInstance()->getGridLabel(), 
+		LLGridManager::getInstance()->getGrid(), ADD_TOP);	
+	
+	server_choice_combo->selectFirstItem();	
+}
+
+// static
+void LLPanelLogin::onSelectServer(LLUICtrl*, void*)
+{
+	// *NOTE: The paramters for this method are ignored. 
+	// LLPanelLogin::onServerComboLostFocus(LLFocusableElement* fe, void*)
+	// calls this method.
+	LL_INFOS("AppInit") << "onSelectServer" << LL_ENDL;
+	// The user twiddled with the grid choice ui.
+	// apply the selection to the grid setting.
+	LLPointer<LLCredential> credential;
+	
+	LLComboBox* combo = sInstance->getChild<LLComboBox>("server_combo");
+	LLSD combo_val = combo->getSelectedValue();
+	if (combo_val.isUndefined())
+	{
+		combo_val = combo->getValue();
+	}
+	
+	combo = sInstance->getChild<LLComboBox>("start_location_combo");	
+	combo->setCurrentByIndex(1);
+	LLStartUp::setStartSLURL(LLSLURL(gSavedSettings.getString("LoginLocation")));
+	LLGridManager::getInstance()->setGridChoice(combo_val.asString());
+	// This new selection will override preset uris
+	// from the command line.
+	updateServer();
+	updateLocationCombo(false);
+	updateLoginPanelLinks();
+}
+
+void LLPanelLogin::onServerComboLostFocus(LLFocusableElement* fe)
+{
+	if (!sInstance)
+	{
+		return;
+	}
+
+	LLComboBox* combo = sInstance->getChild<LLComboBox>("server_combo");
+	if(fe == combo)
+	{
+		onSelectServer(combo, NULL);	
+	}
+}
+
+void LLPanelLogin::updateLoginPanelLinks()
+{
+	LLSD grid_data;
+	LLGridManager::getInstance()->getGridInfo(grid_data);
+	bool system_grid = grid_data.has(GRID_IS_SYSTEM_GRID_VALUE);
+	
+	// need to call through sInstance, as it's called from onSelectServer, which
+	// is static.
+	sInstance->getChildView("create_new_account_text")->setVisible( system_grid);
+	sInstance->getChildView("forgot_password_text")->setVisible( system_grid);
+}
+
+//static
+void LLPanelLogin::onModeChange()
+{
+	LLNotificationsUtil::add("ModeChange", LLSD(), LLSD(), boost::bind(&onModeChangeConfirm, _1, _2));
+}
+
+//static
+void LLPanelLogin::onModeChangeConfirm(const LLSD& notification, const LLSD& response)
+{
+	S32 option = LLNotificationsUtil::getSelectedOption(notification, response);
+	switch (option)
+	{
+	case 0:
+		LLAppViewer::instance()->requestQuit();
+		break;
+	case 1:
+		// do nothing
+		break;
+	default:
+		break;
+	}
+}