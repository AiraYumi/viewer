/** 
 * @file llviewershadermgr.h
 * @brief Viewer Shader Manager
 *
 * $LicenseInfo:firstyear=2001&license=viewerlgpl$
 * Second Life Viewer Source Code
 * Copyright (C) 2010, Linden Research, Inc.
 * 
 * This library is free software; you can redistribute it and/or
 * modify it under the terms of the GNU Lesser General Public
 * License as published by the Free Software Foundation;
 * version 2.1 of the License only.
 * 
 * This library is distributed in the hope that it will be useful,
 * but WITHOUT ANY WARRANTY; without even the implied warranty of
 * MERCHANTABILITY or FITNESS FOR A PARTICULAR PURPOSE.  See the GNU
 * Lesser General Public License for more details.
 * 
 * You should have received a copy of the GNU Lesser General Public
 * License along with this library; if not, write to the Free Software
 * Foundation, Inc., 51 Franklin Street, Fifth Floor, Boston, MA  02110-1301  USA
 * 
 * Linden Research, Inc., 945 Battery Street, San Francisco, CA  94111  USA
 * $/LicenseInfo$
 */

#ifndef LL_VIEWER_SHADER_MGR_H
#define LL_VIEWER_SHADER_MGR_H

#include "llshadermgr.h"

class LLViewerShaderMgr: public LLShaderMgr
{
public:
	static BOOL sInitialized;
	static bool sSkipReload;

	LLViewerShaderMgr();
	/* virtual */ ~LLViewerShaderMgr();

	// singleton pattern implementation
	static LLViewerShaderMgr * instance();

	void initAttribsAndUniforms(void);
	void setShaders();
	void unloadShaders();
	S32 getVertexShaderLevel(S32 type);
	BOOL loadBasicShaders();
	BOOL loadShadersEffects();
	BOOL loadShadersDeferred();
	BOOL loadShadersObject();
	BOOL loadShadersAvatar();
	BOOL loadShadersEnvironment();
	BOOL loadShadersWater();
	BOOL loadShadersInterface();
	BOOL loadShadersWindLight();
	BOOL loadTransformShaders();

	std::vector<S32> mVertexShaderLevel;
	S32	mMaxAvatarShaderLevel;

	enum EShaderClass
	{
		SHADER_LIGHTING,
		SHADER_OBJECT,
		SHADER_AVATAR,
		SHADER_ENVIRONMENT,
		SHADER_INTERFACE,
		SHADER_EFFECT,
		SHADER_WINDLIGHT,
		SHADER_WATER,
		SHADER_DEFERRED,
		SHADER_TRANSFORM,
		SHADER_COUNT
	};

	

	// simple model of forward iterator
	// http://www.sgi.com/tech/stl/ForwardIterator.html
	class shader_iter
	{
	private:
		friend bool operator == (shader_iter const & a, shader_iter const & b);
		friend bool operator != (shader_iter const & a, shader_iter const & b);

		typedef std::vector<LLGLSLShader *>::const_iterator base_iter_t;
	public:
		shader_iter()
		{
		}

		shader_iter(base_iter_t iter) : mIter(iter)
		{
		}

		LLGLSLShader & operator * () const
		{
			return **mIter;
		}

		LLGLSLShader * operator -> () const
		{
			return *mIter;
		}

		shader_iter & operator++ ()
		{
			++mIter;
			return *this;
		}

		shader_iter operator++ (int)
		{
			return mIter++;
		}

	private:
		base_iter_t mIter;
	};

	shader_iter beginShaders() const;
	shader_iter endShaders() const;

	/* virtual */ std::string getShaderDirPrefix(void);

	/* virtual */ void updateShaderUniforms(LLGLSLShader * shader);

private:
<<<<<<< HEAD
	
	typedef std::vector< LLStaticHashedString > UniformVec;

	UniformVec mShinyUniforms;

	//water parameters
	UniformVec mWaterUniforms;

	UniformVec mWLUniforms;

	//terrain parameters
	UniformVec mTerrainUniforms;

	//glow parameters
	UniformVec mGlowUniforms;

	UniformVec mGlowExtractUniforms;

	UniformVec mAvatarUniforms;

=======
>>>>>>> 609ed855
	// the list of shaders we need to propagate parameters to.
	std::vector<LLGLSLShader *> mShaderList;

}; //LLViewerShaderMgr

inline bool operator == (LLViewerShaderMgr::shader_iter const & a, LLViewerShaderMgr::shader_iter const & b)
{
	return a.mIter == b.mIter;
}

inline bool operator != (LLViewerShaderMgr::shader_iter const & a, LLViewerShaderMgr::shader_iter const & b)
{
	return a.mIter != b.mIter;
}

extern LLVector4			gShinyOrigin;

//transform shaders
extern LLGLSLShader			gTransformPositionProgram;
extern LLGLSLShader			gTransformTexCoordProgram;
extern LLGLSLShader			gTransformNormalProgram;
extern LLGLSLShader			gTransformColorProgram;
extern LLGLSLShader			gTransformBinormalProgram;



//utility shaders
extern LLGLSLShader			gOcclusionProgram;
extern LLGLSLShader			gOcclusionCubeProgram;
extern LLGLSLShader			gCustomAlphaProgram;
extern LLGLSLShader			gGlowCombineProgram;
extern LLGLSLShader			gSplatTextureRectProgram;
extern LLGLSLShader			gGlowCombineFXAAProgram;
extern LLGLSLShader			gDebugProgram;
extern LLGLSLShader			gClipProgram;
extern LLGLSLShader			gAlphaMaskProgram;

//output tex0[tc0] + tex1[tc1]
extern LLGLSLShader			gTwoTextureAddProgram;
						
extern LLGLSLShader			gOneTextureNoColorProgram;

//object shaders
extern LLGLSLShader			gObjectSimpleProgram;
extern LLGLSLShader			gObjectPreviewProgram;
extern LLGLSLShader			gObjectSimpleAlphaMaskProgram;
extern LLGLSLShader			gObjectSimpleWaterProgram;
extern LLGLSLShader			gObjectSimpleWaterAlphaMaskProgram;
extern LLGLSLShader			gObjectSimpleNonIndexedProgram;
extern LLGLSLShader			gObjectSimpleNonIndexedTexGenProgram;
extern LLGLSLShader			gObjectSimpleNonIndexedTexGenWaterProgram;
extern LLGLSLShader			gObjectSimpleNonIndexedWaterProgram;
extern LLGLSLShader			gObjectAlphaMaskNonIndexedProgram;
extern LLGLSLShader			gObjectAlphaMaskNonIndexedWaterProgram;
extern LLGLSLShader			gObjectAlphaMaskNoColorProgram;
extern LLGLSLShader			gObjectAlphaMaskNoColorWaterProgram;
extern LLGLSLShader			gObjectFullbrightProgram;
extern LLGLSLShader			gObjectFullbrightWaterProgram;
extern LLGLSLShader			gObjectFullbrightNoColorProgram;
extern LLGLSLShader			gObjectFullbrightNoColorWaterProgram;
extern LLGLSLShader			gObjectEmissiveProgram;
extern LLGLSLShader			gObjectEmissiveWaterProgram;
extern LLGLSLShader			gObjectFullbrightAlphaMaskProgram;
extern LLGLSLShader			gObjectFullbrightWaterAlphaMaskProgram;
extern LLGLSLShader			gObjectFullbrightNonIndexedProgram;
extern LLGLSLShader			gObjectFullbrightNonIndexedWaterProgram;
extern LLGLSLShader			gObjectEmissiveNonIndexedProgram;
extern LLGLSLShader			gObjectEmissiveNonIndexedWaterProgram;
extern LLGLSLShader			gObjectBumpProgram;
extern LLGLSLShader			gTreeProgram;
extern LLGLSLShader			gTreeWaterProgram;

extern LLGLSLShader			gObjectSimpleLODProgram;
extern LLGLSLShader			gObjectFullbrightLODProgram;

extern LLGLSLShader			gObjectFullbrightShinyProgram;
extern LLGLSLShader			gObjectFullbrightShinyWaterProgram;
extern LLGLSLShader			gObjectFullbrightShinyNonIndexedProgram;
extern LLGLSLShader			gObjectFullbrightShinyNonIndexedWaterProgram;

extern LLGLSLShader			gObjectShinyProgram;
extern LLGLSLShader			gObjectShinyWaterProgram;
extern LLGLSLShader			gObjectShinyNonIndexedProgram;
extern LLGLSLShader			gObjectShinyNonIndexedWaterProgram;

extern LLGLSLShader			gSkinnedObjectSimpleProgram;
extern LLGLSLShader			gSkinnedObjectFullbrightProgram;
extern LLGLSLShader			gSkinnedObjectEmissiveProgram;
extern LLGLSLShader			gSkinnedObjectFullbrightShinyProgram;
extern LLGLSLShader			gSkinnedObjectShinySimpleProgram;

extern LLGLSLShader			gSkinnedObjectSimpleWaterProgram;
extern LLGLSLShader			gSkinnedObjectFullbrightWaterProgram;
extern LLGLSLShader			gSkinnedObjectEmissiveWaterProgram;
extern LLGLSLShader			gSkinnedObjectFullbrightShinyWaterProgram;
extern LLGLSLShader			gSkinnedObjectShinySimpleWaterProgram;

//environment shaders
extern LLGLSLShader			gTerrainProgram;
extern LLGLSLShader			gTerrainWaterProgram;
extern LLGLSLShader			gWaterProgram;
extern LLGLSLShader			gUnderWaterProgram;
extern LLGLSLShader			gGlowProgram;
extern LLGLSLShader			gGlowExtractProgram;

//interface shaders
extern LLGLSLShader			gHighlightProgram;
extern LLGLSLShader			gPathfindingProgram;
extern LLGLSLShader			gPathfindingNoNormalsProgram;

// avatar shader handles
extern LLGLSLShader			gAvatarProgram;
extern LLGLSLShader			gAvatarWaterProgram;
extern LLGLSLShader			gAvatarEyeballProgram;
extern LLGLSLShader			gAvatarPickProgram;
extern LLGLSLShader			gImpostorProgram;

// WindLight shader handles
extern LLGLSLShader			gWLSkyProgram;
extern LLGLSLShader			gWLCloudProgram;

// Post Process Shaders
extern LLGLSLShader			gPostColorFilterProgram;
extern LLGLSLShader			gPostNightVisionProgram;

// Deferred rendering shaders
extern LLGLSLShader			gDeferredImpostorProgram;
extern LLGLSLShader			gDeferredWaterProgram;
extern LLGLSLShader			gDeferredDiffuseProgram;
extern LLGLSLShader			gDeferredDiffuseAlphaMaskProgram;
extern LLGLSLShader			gDeferredNonIndexedDiffuseAlphaMaskProgram;
extern LLGLSLShader			gDeferredNonIndexedDiffuseAlphaMaskNoColorProgram;
extern LLGLSLShader			gDeferredNonIndexedDiffuseProgram;
extern LLGLSLShader			gDeferredSkinnedDiffuseProgram;
extern LLGLSLShader			gDeferredSkinnedBumpProgram;
extern LLGLSLShader			gDeferredSkinnedAlphaProgram;
extern LLGLSLShader			gDeferredBumpProgram;
extern LLGLSLShader			gDeferredTerrainProgram;
extern LLGLSLShader			gDeferredTreeProgram;
extern LLGLSLShader			gDeferredTreeShadowProgram;
extern LLGLSLShader			gDeferredLightProgram;
extern LLGLSLShader			gDeferredMultiLightProgram;
extern LLGLSLShader			gDeferredSpotLightProgram;
extern LLGLSLShader			gDeferredMultiSpotLightProgram;
extern LLGLSLShader			gDeferredSunProgram;
extern LLGLSLShader			gDeferredBlurLightProgram;
extern LLGLSLShader			gDeferredAvatarProgram;
extern LLGLSLShader			gDeferredSoftenProgram;
extern LLGLSLShader			gDeferredShadowProgram;
extern LLGLSLShader			gDeferredShadowCubeProgram;
extern LLGLSLShader			gDeferredShadowAlphaMaskProgram;
extern LLGLSLShader			gDeferredPostProgram;
extern LLGLSLShader			gDeferredCoFProgram;
extern LLGLSLShader			gDeferredDoFCombineProgram;
extern LLGLSLShader			gFXAAProgram;
extern LLGLSLShader			gDeferredPostNoDoFProgram;
extern LLGLSLShader			gDeferredAvatarShadowProgram;
extern LLGLSLShader			gDeferredAttachmentShadowProgram;
extern LLGLSLShader			gDeferredAlphaProgram;
extern LLGLSLShader			gDeferredFullbrightProgram;
extern LLGLSLShader			gDeferredEmissiveProgram;
extern LLGLSLShader			gDeferredAvatarEyesProgram;
extern LLGLSLShader			gDeferredAvatarAlphaProgram;
extern LLGLSLShader			gDeferredWLSkyProgram;
extern LLGLSLShader			gDeferredWLCloudProgram;
extern LLGLSLShader			gDeferredStarProgram;
extern LLGLSLShader			gNormalMapGenProgram;

#endif<|MERGE_RESOLUTION|>--- conflicted
+++ resolved
@@ -127,29 +127,8 @@
 	/* virtual */ void updateShaderUniforms(LLGLSLShader * shader);
 
 private:
-<<<<<<< HEAD
-	
-	typedef std::vector< LLStaticHashedString > UniformVec;
 
 	UniformVec mShinyUniforms;
-
-	//water parameters
-	UniformVec mWaterUniforms;
-
-	UniformVec mWLUniforms;
-
-	//terrain parameters
-	UniformVec mTerrainUniforms;
-
-	//glow parameters
-	UniformVec mGlowUniforms;
-
-	UniformVec mGlowExtractUniforms;
-
-	UniformVec mAvatarUniforms;
-
-=======
->>>>>>> 609ed855
 	// the list of shaders we need to propagate parameters to.
 	std::vector<LLGLSLShader *> mShaderList;
 
