--- conflicted
+++ resolved
@@ -203,16 +203,10 @@
 
 	virtual void loadAsset();
 	/*virtual*/ void saveIfNeeded(bool sync = true);
-<<<<<<< HEAD
-	void uploadAssetViaCaps(const std::string& url,
-							const std::string& filename, 
-							const LLUUID& item_id);
-=======
 
 	void uploadAssetLegacy(const std::string& filename,
 							const LLUUID& item_id,
 							const LLTransactionID& tid);
->>>>>>> 18928ea6
 
 	static void onSearchReplace(void* userdata);
 	static void onLoad(void* userdata);
@@ -274,19 +268,10 @@
 	virtual void loadAsset();
 	void loadAsset(BOOL is_new);
 	/*virtual*/ void saveIfNeeded(bool sync = true);
-<<<<<<< HEAD
-	void uploadAssetViaCaps(const std::string& url,
-							const std::string& filename,
-							const LLUUID& task_id,
-							const LLUUID& item_id,
-							BOOL is_running,
-							const LLUUID& experience_public_id);
-=======
 	void uploadAssetLegacy(const std::string& filename,
 						   LLViewerObject* object,
 						   const LLTransactionID& tid,
 						   BOOL is_running);
->>>>>>> 18928ea6
 	BOOL monoChecked() const;
 
 
