--- conflicted
+++ resolved
@@ -44,35 +44,16 @@
 class LLSearchHandler : public LLCommandHandler
 {
 public:
-<<<<<<< HEAD
-	// requires trusted browser to trigger
-	LLSearchHandler() : LLCommandHandler("search", UNTRUSTED_CLICK_ONLY) { }
-	bool handle(const LLSD& tokens, const LLSD& query_map, const std::string& grid, LLMediaCtrl* web)
-	{
-		const size_t parts = tokens.size();
-
-		// get the (optional) category for the search
-		std::string collection;
-		if (parts > 0)
-		{
-=======
     // requires trusted browser to trigger
     LLSearchHandler() : LLCommandHandler("search", UNTRUSTED_CLICK_ONLY) { }
     bool handle(const LLSD& tokens, const LLSD& query_map, const std::string& grid, LLMediaCtrl* web)
     {
-        if (!LLUI::getInstance()->mSettingGroups["config"]->getBOOL("EnableSearch"))
-        {
-            LLNotificationsUtil::add("NoSearch", LLSD(), LLSD(), std::string("SwitchToStandardSkinAndQuit"));
-            return true;
-        }
-
         const size_t parts = tokens.size();
 
         // get the (optional) category for the search
         std::string collection;
         if (parts > 0)
         {
->>>>>>> e7eced3c
             collection = tokens[0].asString();
         }
 
