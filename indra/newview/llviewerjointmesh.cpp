--- conflicted
+++ resolved
@@ -368,75 +368,6 @@
 
     LL_PROFILE_ZONE_SCOPED;
 
-<<<<<<< HEAD
-	LLStrider<LLVector3> verticesp;
-	LLStrider<LLVector3> normalsp;
-	LLStrider<LLVector2> tex_coordsp;
-	LLStrider<F32>		 vertex_weightsp;
-	LLStrider<LLVector4> clothing_weightsp;
-	LLStrider<U16> indicesp;
-
-	// Copy data into the faces from the polymesh data.
-	if (mMesh && mValid)
-	{
-		const U32 num_verts = mMesh->getNumVertices();
-
-		if (num_verts)
-		{
-			face->getVertexBuffer()->getIndexStrider(indicesp);
-			face->getGeometryAvatar(verticesp, normalsp, tex_coordsp, vertex_weightsp, clothing_weightsp);
-			
-			verticesp += mMesh->mFaceVertexOffset;
-			normalsp += mMesh->mFaceVertexOffset;
-			
-			F32* v = (F32*) verticesp.get();
-			F32* n = (F32*) normalsp.get();
-			
-			U32 words = num_verts*4;
-
-			LLVector4a::memcpyNonAliased16(v, (F32*) mMesh->getCoords(), words*sizeof(F32));
-			LLVector4a::memcpyNonAliased16(n, (F32*) mMesh->getNormals(), words*sizeof(F32));
-						
-			
-			if (!terse_update)
-			{
-				vertex_weightsp += mMesh->mFaceVertexOffset;
-				clothing_weightsp += mMesh->mFaceVertexOffset;
-				tex_coordsp += mMesh->mFaceVertexOffset;
-		
-				F32* tc = (F32*) tex_coordsp.get();
-				F32* vw = (F32*) vertex_weightsp.get();
-				F32* cw = (F32*) clothing_weightsp.get();
-
-				//S32 tc_size = (num_verts*2*sizeof(F32)+0xF) & ~0xF;
-				//LLVector4a::memcpyNonAliased16(tc, (F32*) mMesh->getTexCoords(), tc_size);
-				//S32 vw_size = (num_verts*sizeof(F32)+0xF) & ~0xF;
-				//LLVector4a::memcpyNonAliased16(vw, (F32*) mMesh->getWeights(), vw_size);
-
-                // Both allocated in LLPolyMeshSharedData::allocateVertexData(unsigned int)
-
-                memcpy(tc, mMesh->getTexCoords(), num_verts*2*sizeof(F32) );
-                memcpy(vw, mMesh->getWeights(), num_verts*sizeof(F32) );
-
-                LLVector4a::memcpyNonAliased16(cw, (F32*) mMesh->getClothingWeights(), num_verts*4*sizeof(F32));
-			}
-
-			const U32 idx_count = mMesh->getNumFaces()*3;
-
-			indicesp += mMesh->mFaceIndexOffset;
-
-			U16* __restrict idx = indicesp.get();
-			S32* __restrict src_idx = (S32*) mMesh->getFaces();	
-
-			const S32 offset = (S32) mMesh->mFaceVertexOffset;
-
-			for (S32 i = 0; i < idx_count; ++i)
-			{
-				*(idx++) = *(src_idx++)+offset;
-			}
-		}
-	}
-=======
     LLStrider<LLVector3> verticesp;
     LLStrider<LLVector3> normalsp;
     LLStrider<LLVector2> tex_coordsp;
@@ -476,10 +407,16 @@
                 F32* vw = (F32*) vertex_weightsp.get();
                 F32* cw = (F32*) clothing_weightsp.get();
 
-                S32 tc_size = (num_verts*2*sizeof(F32)+0xF) & ~0xF;
-                LLVector4a::memcpyNonAliased16(tc, (F32*) mMesh->getTexCoords(), tc_size);
-                S32 vw_size = (num_verts*sizeof(F32)+0xF) & ~0xF;
-                LLVector4a::memcpyNonAliased16(vw, (F32*) mMesh->getWeights(), vw_size);
+                //S32 tc_size = (num_verts*2*sizeof(F32)+0xF) & ~0xF;
+                //LLVector4a::memcpyNonAliased16(tc, (F32*) mMesh->getTexCoords(), tc_size);
+                //S32 vw_size = (num_verts*sizeof(F32)+0xF) & ~0xF;
+                //LLVector4a::memcpyNonAliased16(vw, (F32*) mMesh->getWeights(), vw_size);
+
+                // Both allocated in LLPolyMeshSharedData::allocateVertexData(unsigned int)
+
+                memcpy(tc, mMesh->getTexCoords(), num_verts*2*sizeof(F32) );
+                memcpy(vw, mMesh->getWeights(), num_verts*sizeof(F32) );
+
                 LLVector4a::memcpyNonAliased16(cw, (F32*) mMesh->getClothingWeights(), num_verts*4*sizeof(F32));
             }
 
@@ -498,7 +435,6 @@
             }
         }
     }
->>>>>>> bb3c36f5
 }
 
 
