/** 
 * @file llviewerjointmesh.cpp
 * @brief Implementation of LLViewerJointMesh class
 *
 * $LicenseInfo:firstyear=2001&license=viewergpl$
 * 
 * Copyright (c) 2001-2009, Linden Research, Inc.
 * 
 * Second Life Viewer Source Code
 * The source code in this file ("Source Code") is provided by Linden Lab
 * to you under the terms of the GNU General Public License, version 2.0
 * ("GPL"), unless you have obtained a separate licensing agreement
 * ("Other License"), formally executed by you and Linden Lab.  Terms of
 * the GPL can be found in doc/GPL-license.txt in this distribution, or
 * online at http://secondlifegrid.net/programs/open_source/licensing/gplv2
 * 
 * There are special exceptions to the terms and conditions of the GPL as
 * it is applied to this Source Code. View the full text of the exception
 * in the file doc/FLOSS-exception.txt in this software distribution, or
 * online at
 * http://secondlifegrid.net/programs/open_source/licensing/flossexception
 * 
 * By copying, modifying or distributing this software, you acknowledge
 * that you have read and understood your obligations described above,
 * and agree to abide by those obligations.
 * 
 * ALL LINDEN LAB SOURCE CODE IS PROVIDED "AS IS." LINDEN LAB MAKES NO
 * WARRANTIES, EXPRESS, IMPLIED OR OTHERWISE, REGARDING ITS ACCURACY,
 * COMPLETENESS OR PERFORMANCE.
 * $/LicenseInfo$
 */

//-----------------------------------------------------------------------------
// Header Files
//-----------------------------------------------------------------------------
#include "llviewerprecompiledheaders.h"

#include "imageids.h"
#include "llfasttimer.h"
#include "llrender.h"

#include "llapr.h"
#include "llbox.h"
#include "lldrawable.h"
#include "lldrawpoolavatar.h"
#include "lldrawpoolbump.h"
#include "lldynamictexture.h"
#include "llface.h"
#include "llgldbg.h"
#include "llglheaders.h"
#include "lltexlayer.h"
#include "llviewercamera.h"
#include "llviewercontrol.h"
#include "llviewertexturelist.h"
#include "llviewerjointmesh.h"
#include "llvoavatar.h"
#include "llsky.h"
#include "pipeline.h"
#include "llviewershadermgr.h"
#include "llmath.h"
#include "v4math.h"
#include "m3math.h"
#include "m4math.h"
#include "llmatrix4a.h"

#if !LL_DARWIN && !LL_LINUX && !LL_SOLARIS
extern PFNGLWEIGHTPOINTERARBPROC glWeightPointerARB;
extern PFNGLWEIGHTFVARBPROC glWeightfvARB;
extern PFNGLVERTEXBLENDARBPROC glVertexBlendARB;
#endif
extern BOOL gRenderForSelect;

static LLPointer<LLVertexBuffer> sRenderBuffer = NULL;
static const U32 sRenderMask = LLVertexBuffer::MAP_VERTEX |
							   LLVertexBuffer::MAP_NORMAL |
							   LLVertexBuffer::MAP_TEXCOORD0;


//-----------------------------------------------------------------------------
//-----------------------------------------------------------------------------
// LLViewerJointMesh::LLSkinJoint
//-----------------------------------------------------------------------------
//-----------------------------------------------------------------------------

//-----------------------------------------------------------------------------
// LLSkinJoint
//-----------------------------------------------------------------------------
LLSkinJoint::LLSkinJoint()
{
	mJoint       = NULL;
}

//-----------------------------------------------------------------------------
// ~LLSkinJoint
//-----------------------------------------------------------------------------
LLSkinJoint::~LLSkinJoint()
{
	mJoint = NULL;
}


//-----------------------------------------------------------------------------
// LLSkinJoint::setupSkinJoint()
//-----------------------------------------------------------------------------
BOOL LLSkinJoint::setupSkinJoint( LLViewerJoint *joint)
{
	// find the named joint
	mJoint = joint;
	if ( !mJoint )
	{
		llinfos << "Can't find joint" << llendl;
	}

	// compute the inverse root skin matrix
	mRootToJointSkinOffset.clearVec();

	LLVector3 rootSkinOffset;
	while (joint)
	{
		rootSkinOffset += joint->getSkinOffset();
		joint = (LLViewerJoint*)joint->getParent();
	}

	mRootToJointSkinOffset = -rootSkinOffset;
	mRootToParentJointSkinOffset = mRootToJointSkinOffset;
	mRootToParentJointSkinOffset += mJoint->getSkinOffset();

	return TRUE;
}


//-----------------------------------------------------------------------------
//-----------------------------------------------------------------------------
// LLViewerJointMesh
//-----------------------------------------------------------------------------
//-----------------------------------------------------------------------------

BOOL LLViewerJointMesh::sPipelineRender = FALSE;
EAvatarRenderPass LLViewerJointMesh::sRenderPass = AVATAR_RENDER_PASS_SINGLE;
U32 LLViewerJointMesh::sClothingMaskImageName = 0;
LLColor4 LLViewerJointMesh::sClothingInnerColor;

//-----------------------------------------------------------------------------
// LLViewerJointMesh()
//-----------------------------------------------------------------------------
LLViewerJointMesh::LLViewerJointMesh()
	:
	mTexture( NULL ),
	mLayerSet( NULL ),
	mTestImageName( 0 ),
	mFaceIndexCount(0),
	mIsTransparent(FALSE)
{

	mColor[0] = 1.0f;
	mColor[1] = 1.0f;
	mColor[2] = 1.0f;
	mColor[3] = 1.0f;
	mShiny = 0.0f;
	mCullBackFaces = TRUE;

	mMesh = NULL;

	mNumSkinJoints = 0;
	mSkinJoints = NULL;

	mFace = NULL;

	mMeshID = 0;
	mUpdateXform = FALSE;

	mValid = FALSE;
}


//-----------------------------------------------------------------------------
// ~LLViewerJointMesh()
// Class Destructor
//-----------------------------------------------------------------------------
LLViewerJointMesh::~LLViewerJointMesh()
{
	mMesh = NULL;
	mTexture = NULL;
	freeSkinData();
}


//-----------------------------------------------------------------------------
// LLViewerJointMesh::allocateSkinData()
//-----------------------------------------------------------------------------
BOOL LLViewerJointMesh::allocateSkinData( U32 numSkinJoints )
{
	mSkinJoints = new LLSkinJoint[ numSkinJoints ];
	mNumSkinJoints = numSkinJoints;
	return TRUE;
}

//-----------------------------------------------------------------------------
// LLViewerJointMesh::freeSkinData()
//-----------------------------------------------------------------------------
void LLViewerJointMesh::freeSkinData()
{
	mNumSkinJoints = 0;
	delete [] mSkinJoints;
	mSkinJoints = NULL;
}

//--------------------------------------------------------------------
// LLViewerJointMesh::getColor()
//--------------------------------------------------------------------
void LLViewerJointMesh::getColor( F32 *red, F32 *green, F32 *blue, F32 *alpha )
{
	*red   = mColor[0];
	*green = mColor[1];
	*blue  = mColor[2];
	*alpha = mColor[3];
}

//--------------------------------------------------------------------
// LLViewerJointMesh::setColor()
//--------------------------------------------------------------------
void LLViewerJointMesh::setColor( F32 red, F32 green, F32 blue, F32 alpha )
{
	mColor[0] = red;
	mColor[1] = green;
	mColor[2] = blue;
	mColor[3] = alpha;
}


//--------------------------------------------------------------------
// LLViewerJointMesh::getTexture()
//--------------------------------------------------------------------
//LLViewerTexture *LLViewerJointMesh::getTexture()
//{
//	return mTexture;
//}

//--------------------------------------------------------------------
// LLViewerJointMesh::setTexture()
//--------------------------------------------------------------------
void LLViewerJointMesh::setTexture( LLViewerTexture *texture )
{
	mTexture = texture;

	// texture and dynamic_texture are mutually exclusive
	if( texture )
	{
		mLayerSet = NULL;
		//texture->bindTexture(0);
		//texture->setClamp(TRUE, TRUE);
	}
}

//--------------------------------------------------------------------
// LLViewerJointMesh::setLayerSet()
// Sets the shape texture (takes precedence over normal texture)
//--------------------------------------------------------------------
void LLViewerJointMesh::setLayerSet( LLTexLayerSet* layer_set )
{
	mLayerSet = layer_set;
	
	// texture and dynamic_texture are mutually exclusive
	if( layer_set )
	{
		mTexture = NULL;
	}
}



//--------------------------------------------------------------------
// LLViewerJointMesh::getMesh()
//--------------------------------------------------------------------
LLPolyMesh *LLViewerJointMesh::getMesh()
{
	return mMesh;
}

//-----------------------------------------------------------------------------
// LLViewerJointMesh::setMesh()
//-----------------------------------------------------------------------------
void LLViewerJointMesh::setMesh( LLPolyMesh *mesh )
{
	// set the mesh pointer
	mMesh = mesh;

	// release any existing skin joints
	freeSkinData();

	if ( mMesh == NULL )
	{
		return;
	}

	// acquire the transform from the mesh object
	setPosition( mMesh->getPosition() );
	setRotation( mMesh->getRotation() );
	setScale( mMesh->getScale() );

	// create skin joints if necessary
	if ( mMesh->hasWeights() && !mMesh->isLOD())
	{
		U32 numJointNames = mMesh->getNumJointNames();
		
		allocateSkinData( numJointNames );
		std::string *jointNames = mMesh->getJointNames();

		U32 jn;
		for (jn = 0; jn < numJointNames; jn++)
		{
			//llinfos << "Setting up joint " << jointNames[jn] << llendl;
			LLViewerJoint* joint = (LLViewerJoint*)(getRoot()->findJoint(jointNames[jn]) );
			mSkinJoints[jn].setupSkinJoint( joint );
		}
	}

	// setup joint array
	if (!mMesh->isLOD())
	{
		setupJoint((LLViewerJoint*)getRoot());
	}

//	llinfos << "joint render entries: " << mMesh->mJointRenderData.count() << llendl;
}

//-----------------------------------------------------------------------------
// setupJoint()
//-----------------------------------------------------------------------------
void LLViewerJointMesh::setupJoint(LLViewerJoint* current_joint)
{
//	llinfos << "Mesh: " << getName() << llendl;

//	S32 joint_count = 0;
	U32 sj;
	for (sj=0; sj<mNumSkinJoints; sj++)
	{
		LLSkinJoint &js = mSkinJoints[sj];

		if (js.mJoint != current_joint)
		{
			continue;
		}

		// we've found a skinjoint for this joint..

		// is the last joint in the array our parent?
		if(mMesh->mJointRenderData.count() && mMesh->mJointRenderData[mMesh->mJointRenderData.count() - 1]->mWorldMatrix == &current_joint->getParent()->getWorldMatrix())
		{
			// ...then just add ourselves
			LLViewerJoint* jointp = js.mJoint;
			mMesh->mJointRenderData.put(new LLJointRenderData(&jointp->getWorldMatrix(), &js));
//			llinfos << "joint " << joint_count << js.mJoint->getName() << llendl;
//			joint_count++;
		}
		// otherwise add our parent and ourselves
		else
		{
			mMesh->mJointRenderData.put(new LLJointRenderData(&current_joint->getParent()->getWorldMatrix(), NULL));
//			llinfos << "joint " << joint_count << current_joint->getParent()->getName() << llendl;
//			joint_count++;
			mMesh->mJointRenderData.put(new LLJointRenderData(&current_joint->getWorldMatrix(), &js));
//			llinfos << "joint " << joint_count << current_joint->getName() << llendl;
//			joint_count++;
		}
	}

	// depth-first traversal
	for (LLJoint::child_list_t::iterator iter = current_joint->mChildren.begin();
		 iter != current_joint->mChildren.end(); ++iter)
	{
		LLViewerJoint* child_joint = (LLViewerJoint*)(*iter);
		setupJoint(child_joint);
	}
}

const S32 NUM_AXES = 3;

// register layoud
// rotation X 0-n
// rotation Y 0-n
// rotation Z 0-n
// pivot parent 0-n -- child = n+1

static LLMatrix4	gJointMatUnaligned[32];
static LLMatrix4a	gJointMatAligned[32];
static LLMatrix3	gJointRotUnaligned[32];
static LLVector4	gJointPivot[32];

//-----------------------------------------------------------------------------
// uploadJointMatrices()
//-----------------------------------------------------------------------------
void LLViewerJointMesh::uploadJointMatrices()
{
	S32 joint_num;
	LLPolyMesh *reference_mesh = mMesh->getReferenceMesh();
	LLDrawPool *poolp = mFace ? mFace->getPool() : NULL;
	BOOL hardware_skinning = (poolp && poolp->getVertexShaderLevel() > 0) ? TRUE : FALSE;

	//calculate joint matrices
	for (joint_num = 0; joint_num < reference_mesh->mJointRenderData.count(); joint_num++)
	{
		LLMatrix4 joint_mat = *reference_mesh->mJointRenderData[joint_num]->mWorldMatrix;

		if (hardware_skinning)
		{
			joint_mat *= LLDrawPoolAvatar::getModelView();
		}
		gJointMatUnaligned[joint_num] = joint_mat;
		gJointRotUnaligned[joint_num] = joint_mat.getMat3();
	}

	BOOL last_pivot_uploaded = FALSE;
	S32 j = 0;

	//upload joint pivots
	for (joint_num = 0; joint_num < reference_mesh->mJointRenderData.count(); joint_num++)
	{
		LLSkinJoint *sj = reference_mesh->mJointRenderData[joint_num]->mSkinJoint;
		if (sj)
		{
			if (!last_pivot_uploaded)
			{
				LLVector4 parent_pivot(sj->mRootToParentJointSkinOffset);
				parent_pivot.mV[VW] = 0.f;
				gJointPivot[j++] = parent_pivot;
			}

			LLVector4 child_pivot(sj->mRootToJointSkinOffset);
			child_pivot.mV[VW] = 0.f;

			gJointPivot[j++] = child_pivot;

			last_pivot_uploaded = TRUE;
		}
		else
		{
			last_pivot_uploaded = FALSE;
		}
	}

	//add pivot point into transform
	for (S32 i = 0; i < j; i++)
	{
		LLVector3 pivot;
		pivot = LLVector3(gJointPivot[i]);
		pivot = pivot * gJointRotUnaligned[i];
		gJointMatUnaligned[i].translate(pivot);
	}

	// upload matrices
	if (hardware_skinning)
	{
		GLfloat mat[45*4];
		memset(mat, 0, sizeof(GLfloat)*45*4);

		for (joint_num = 0; joint_num < reference_mesh->mJointRenderData.count(); joint_num++)
		{
			gJointMatUnaligned[joint_num].transpose();

			for (S32 axis = 0; axis < NUM_AXES; axis++)
			{
				F32* vector = gJointMatUnaligned[joint_num].mMatrix[axis];
				U32 offset = LL_CHARACTER_MAX_JOINTS_PER_MESH*axis+joint_num;
				memcpy(mat+offset*4, vector, sizeof(GLfloat)*4);
			}
		}
		stop_glerror();
		glUniform4fvARB(gAvatarMatrixParam, 45, mat);
		stop_glerror();
	}
	else
	{
		//load gJointMatUnaligned into gJointMatAligned
		for (joint_num = 0; joint_num < reference_mesh->mJointRenderData.count(); ++joint_num)
		{
			gJointMatAligned[joint_num].loadu(gJointMatUnaligned[joint_num]);
		}
	}
}

//--------------------------------------------------------------------
// LLViewerJointMesh::drawBone()
//--------------------------------------------------------------------
void LLViewerJointMesh::drawBone()
{
}

//--------------------------------------------------------------------
// LLViewerJointMesh::isTransparent()
//--------------------------------------------------------------------
BOOL LLViewerJointMesh::isTransparent()
{
	return mIsTransparent;
}

//--------------------------------------------------------------------
// DrawElementsBLEND and utility code
//--------------------------------------------------------------------

// compate_int is used by the qsort function to sort the index array
int compare_int(const void *a, const void *b)
{
	if (*(U32*)a < *(U32*)b)
	{
		return -1;
	}
	else if (*(U32*)a > *(U32*)b)
	{
		return 1;
	}
	else return 0;
}

//--------------------------------------------------------------------
// LLViewerJointMesh::drawShape()
//--------------------------------------------------------------------
U32 LLViewerJointMesh::drawShape( F32 pixelArea, BOOL first_pass, BOOL is_dummy)
{
	if (!mValid || !mMesh || !mFace || !mVisible || 
		mFace->mVertexBuffer.isNull() ||
		mMesh->getNumFaces() == 0) 
	{
		return 0;
	}

	U32 triangle_count = 0;

	S32 diffuse_channel = LLDrawPoolAvatar::sDiffuseChannel;

	stop_glerror();
	
	//----------------------------------------------------------------
	// setup current color
	//----------------------------------------------------------------
	if (!gRenderForSelect)
	{
		if (is_dummy)
			glColor4fv(LLVOAvatar::getDummyColor().mV);
		else
			glColor4fv(mColor.mV);
	}

	stop_glerror();
	
	LLGLSSpecular specular(LLColor4(1.f,1.f,1.f,1.f), gRenderForSelect ? 0.0f : mShiny && !(mFace->getPool()->getVertexShaderLevel() > 0));

	//----------------------------------------------------------------
	// setup current texture
	//----------------------------------------------------------------
	llassert( !(mTexture.notNull() && mLayerSet) );  // mutually exclusive

	LLTexUnit::eTextureAddressMode old_mode = LLTexUnit::TAM_WRAP;
	if (mTestImageName)
	{
		gGL.getTexUnit(diffuse_channel)->bindManual(LLTexUnit::TT_TEXTURE, mTestImageName);

		if (mIsTransparent)
		{
			glColor4f(1.f, 1.f, 1.f, 1.f);
		}
		else
		{
			glColor4f(0.7f, 0.6f, 0.3f, 1.f);
			gGL.getTexUnit(diffuse_channel)->setTextureColorBlend(LLTexUnit::TBO_LERP_TEX_ALPHA, LLTexUnit::TBS_TEX_COLOR, LLTexUnit::TBS_PREV_COLOR);
		}
	}
	else if( !is_dummy && mLayerSet )
	{
		if(	mLayerSet->hasComposite() )
		{
			gGL.getTexUnit(diffuse_channel)->bind(mLayerSet->getComposite());
		}
		else
		{
			gGL.getTexUnit(diffuse_channel)->bind(LLViewerTextureManager::getFetchedTexture(IMG_DEFAULT));
		}
	}
	else
	if ( !is_dummy && mTexture.notNull() )
	{
		if(mTexture->hasGLTexture())
		{
			old_mode = mTexture->getAddressMode();
		}
		gGL.getTexUnit(diffuse_channel)->bind(mTexture.get());
		gGL.getTexUnit(diffuse_channel)->bind(mTexture);
		gGL.getTexUnit(diffuse_channel)->setTextureAddressMode(LLTexUnit::TAM_CLAMP);
	}
	else
	{
		gGL.getTexUnit(diffuse_channel)->bind(LLViewerTextureManager::getFetchedTexture(IMG_DEFAULT));
	}
	
	if (gRenderForSelect)
	{
		if (isTransparent())
		{
			gGL.getTexUnit(diffuse_channel)->setTextureColorBlend(LLTexUnit::TBO_REPLACE, LLTexUnit::TBS_PREV_COLOR);
			gGL.getTexUnit(diffuse_channel)->setTextureAlphaBlend(LLTexUnit::TBO_MULT, LLTexUnit::TBS_TEX_ALPHA, LLTexUnit::TBS_CONST_ALPHA);
		}
		else
		{
			gGL.getTexUnit(diffuse_channel)->unbind(LLTexUnit::TT_TEXTURE);
		}
	}
	
	mFace->mVertexBuffer->setBuffer(sRenderMask);

	U32 start = mMesh->mFaceVertexOffset;
	U32 end = start + mMesh->mFaceVertexCount - 1;
	U32 count = mMesh->mFaceIndexCount;
	U32 offset = mMesh->mFaceIndexOffset;

	if (mMesh->hasWeights())
	{
		if ((mFace->getPool()->getVertexShaderLevel() > 0))
		{
			if (first_pass)
			{
				uploadJointMatrices();
			}
		}
		
		mFace->mVertexBuffer->drawRange(LLRender::TRIANGLES, start, end, count, offset);
	}
	else
	{
		glPushMatrix();
		LLMatrix4 jointToWorld = getWorldMatrix();
		glMultMatrixf((GLfloat*)jointToWorld.mMatrix);
		mFace->mVertexBuffer->drawRange(LLRender::TRIANGLES, start, end, count, offset);
		glPopMatrix();
	}
	gPipeline.addTrianglesDrawn(count);

	triangle_count += count;
	
	if (mTestImageName)
	{
		gGL.getTexUnit(diffuse_channel)->setTextureBlendType(LLTexUnit::TB_MULT);
	}

	if (mTexture.notNull() && !is_dummy)
	{
		gGL.getTexUnit(diffuse_channel)->bind(mTexture);
		gGL.getTexUnit(diffuse_channel)->setTextureAddressMode(old_mode);
	}

	return triangle_count;
}

//-----------------------------------------------------------------------------
// updateFaceSizes()
//-----------------------------------------------------------------------------
void LLViewerJointMesh::updateFaceSizes(U32 &num_vertices, U32& num_indices, F32 pixel_area)
{
	//bump num_vertices to next multiple of 4
	num_vertices = (num_vertices + 0x3) & ~0x3;

	// Do a pre-alloc pass to determine sizes of data.
	if (mMesh && mValid)
	{
		mMesh->mFaceVertexOffset = num_vertices;
		mMesh->mFaceVertexCount = mMesh->getNumVertices();
		mMesh->mFaceIndexOffset = num_indices;
		mMesh->mFaceIndexCount = mMesh->getSharedData()->mNumTriangleIndices;

		mMesh->getReferenceMesh()->mCurVertexCount = mMesh->mFaceVertexCount;

		num_vertices += mMesh->getNumVertices();
		num_indices += mMesh->mFaceIndexCount;
	}
}

//-----------------------------------------------------------------------------
// updateFaceData()
//-----------------------------------------------------------------------------
static LLFastTimer::DeclareTimer FTM_AVATAR_FACE("Avatar Face");

void LLViewerJointMesh::updateFaceData(LLFace *face, F32 pixel_area, BOOL damp_wind, bool terse_update)
{
	//IF THIS FUNCTION BREAKS, SEE LLPOLYMESH CONSTRUCTOR AND CHECK ALIGNMENT OF INPUT ARRAYS

	mFace = face;

	if (mFace->mVertexBuffer.isNull())
	{
		return;
	}

<<<<<<< HEAD
=======
	LLDrawPool *poolp = mFace->getPool();
	BOOL hardware_skinning = (poolp && poolp->getVertexShaderLevel() > 0) ? TRUE : FALSE;

	if (!hardware_skinning && terse_update)
	{ //no need to do terse updates if we're doing software vertex skinning
	 // since mMesh is being copied into mVertexBuffer every frame
		return;
	}


>>>>>>> 77119586
	LLFastTimer t(FTM_AVATAR_FACE);

	LLStrider<LLVector3> verticesp;
	LLStrider<LLVector3> normalsp;
	LLStrider<LLVector2> tex_coordsp;
	LLStrider<F32>		 vertex_weightsp;
	LLStrider<LLVector4> clothing_weightsp;
	LLStrider<U16> indicesp;

	// Copy data into the faces from the polymesh data.
	if (mMesh && mValid)
	{
		const U32 num_verts = mMesh->getNumVertices();

		if (num_verts)
		{
			face->getGeometryAvatar(verticesp, normalsp, tex_coordsp, vertex_weightsp, clothing_weightsp);
			face->mVertexBuffer->getIndexStrider(indicesp);

			verticesp += mMesh->mFaceVertexOffset;
<<<<<<< HEAD
			tex_coordsp += mMesh->mFaceVertexOffset;
			normalsp += mMesh->mFaceVertexOffset;
			vertex_weightsp += mMesh->mFaceVertexOffset;
			clothing_weightsp += mMesh->mFaceVertexOffset;

			const U32* __restrict coords = (U32*) mMesh->getCoords();
			const U32* __restrict tex_coords = (U32*) mMesh->getTexCoords();
			const U32* __restrict normals = (U32*) mMesh->getNormals();
			const U32* __restrict weights = (U32*) mMesh->getWeights();
			const U32* __restrict cloth_weights = (U32*) mMesh->getClothingWeights();

			const U32 num_verts = mMesh->getNumVertices();

			U32 i = 0;

			const U32 skip = verticesp.getSkip()/sizeof(U32);

			U32* __restrict v = (U32*) verticesp.get();
			U32* __restrict n = (U32*) normalsp.get();
			
			if (terse_update)
			{
				for (S32 i = num_verts; i > 0; --i)
				{
					//morph target application only, only update positions and normals
					v[0] = coords[0]; 
					v[1] = coords[1]; 
					v[2] = coords[2];		
					coords += 3;
					v += skip;
				}

				for (S32 i = num_verts; i > 0; --i)
				{
					n[0] = normals[0]; 
					n[1] = normals[1];
					n[2] = normals[2];
					normals += 3;
					n += skip;
				}
=======
			normalsp += mMesh->mFaceVertexOffset;
			
			F32* v = (F32*) verticesp.get();
			F32* n = (F32*) normalsp.get();
			
			U32 words = num_verts*4;

			LLVector4a::memcpyNonAliased16(v, (F32*) mMesh->getCoords(), words*sizeof(F32));
			LLVector4a::memcpyNonAliased16(n, (F32*) mMesh->getNormals(), words*sizeof(F32));
						
			
			if (!terse_update)
			{
				vertex_weightsp += mMesh->mFaceVertexOffset;
				clothing_weightsp += mMesh->mFaceVertexOffset;
				tex_coordsp += mMesh->mFaceVertexOffset;
		
				F32* tc = (F32*) tex_coordsp.get();
				F32* vw = (F32*) vertex_weightsp.get();
				F32* cw = (F32*) clothing_weightsp.get();	

				LLVector4a::memcpyNonAliased16(tc, (F32*) mMesh->getTexCoords(), num_verts*2*sizeof(F32));
				LLVector4a::memcpyNonAliased16(vw, (F32*) mMesh->getWeights(), num_verts*sizeof(F32));	
				LLVector4a::memcpyNonAliased16(cw, (F32*) mMesh->getClothingWeights(), num_verts*4*sizeof(F32));	
>>>>>>> 77119586
			}
			else
				{

<<<<<<< HEAD
				U32* __restrict tc = (U32*) tex_coordsp.get();
				U32* __restrict vw = (U32*) vertex_weightsp.get();
				U32* __restrict cw = (U32*) clothing_weightsp.get();
				
				do
				{
					v[0] = *(coords++); 
					v[1] = *(coords++); 
					v[2] = *(coords++);
					v += skip;

					tc[0] = *(tex_coords++); 
					tc[1] = *(tex_coords++);
					tc += skip;

					n[0] = *(normals++); 
					n[1] = *(normals++);
					n[2] = *(normals++);
					n += skip;

					vw[0] = *(weights++);
					vw += skip;

					cw[0] = *(cloth_weights++);
					cw[1] = *(cloth_weights++);
					cw[2] = *(cloth_weights++);
					cw[3] = *(cloth_weights++);
					cw += skip;
				}
				while (++i < num_verts);

				const U32 idx_count = mMesh->getNumFaces()*3;

				indicesp += mMesh->mFaceIndexOffset;

				U16* __restrict idx = indicesp.get();
				S32* __restrict src_idx = (S32*) mMesh->getFaces();

				i = 0;

				const S32 offset = (S32) mMesh->mFaceVertexOffset;

				do
				{
					*(idx++) = *(src_idx++)+offset;
				}
				while (++i < idx_count);
=======
			const U32 idx_count = mMesh->getNumFaces()*3;

			indicesp += mMesh->mFaceIndexOffset;

			U16* __restrict idx = indicesp.get();
			S32* __restrict src_idx = (S32*) mMesh->getFaces();	

			const S32 offset = (S32) mMesh->mFaceVertexOffset;

			for (S32 i = 0; i < idx_count; ++i)
			{
				*(idx++) = *(src_idx++)+offset;
>>>>>>> 77119586
			}
		}
	}
}



//-----------------------------------------------------------------------------
// updateLOD()
//-----------------------------------------------------------------------------
BOOL LLViewerJointMesh::updateLOD(F32 pixel_area, BOOL activate)
{
	BOOL valid = mValid;
	setValid(activate, TRUE);
	return (valid != activate);
}

// static
void LLViewerJointMesh::updateGeometryOriginal(LLFace *mFace, LLPolyMesh *mMesh)
{
	LLStrider<LLVector3> o_vertices;
	LLStrider<LLVector3> o_normals;

	//get vertex and normal striders
	LLVertexBuffer* buffer = mFace->mVertexBuffer;
	buffer->getVertexStrider(o_vertices,  0);
	buffer->getNormalStrider(o_normals,   0);

	F32* __restrict vert = o_vertices[0].mV;
	F32* __restrict norm = o_normals[0].mV;

	const F32* __restrict weights = mMesh->getWeights();
	const LLVector4a* __restrict coords = (LLVector4a*) mMesh->getCoords();
	const LLVector4a* __restrict normals = (LLVector4a*) mMesh->getNormals();

	U32 offset = mMesh->mFaceVertexOffset*4;
	vert += offset;
	norm += offset;

	for (U32 index = 0; index < mMesh->getNumVertices(); index++)
	{
		// equivalent to joint = floorf(weights[index]);
		S32 joint = _mm_cvtt_ss2si(_mm_load_ss(weights+index));
		F32 w = weights[index] - joint;		

		LLMatrix4a gBlendMat;

		if (w != 0.f)
		{
			// blend between matrices and apply
			gBlendMat.setLerp(gJointMatAligned[joint+0],
							  gJointMatAligned[joint+1], w);

			LLVector4a res;
			gBlendMat.affineTransform(coords[index], res);
			res.store4a(vert+index*4);
			gBlendMat.rotate(normals[index], res);
			res.store4a(norm+index*4);
		}
		else
		{  // No lerp required in this case.
			LLVector4a res;
			gJointMatAligned[joint].affineTransform(coords[index], res);
			res.store4a(vert+index*4);
			gJointMatAligned[joint].rotate(normals[index], res);
			res.store4a(norm+index*4);
		}
	}

	buffer->setBuffer(0);
}

const U32 UPDATE_GEOMETRY_CALL_MASK			= 0x1FFF; // 8K samples before overflow
const U32 UPDATE_GEOMETRY_CALL_OVERFLOW		= ~UPDATE_GEOMETRY_CALL_MASK;
static bool sUpdateGeometryCallPointer		= false;
static F64 sUpdateGeometryGlobalTime		= 0.0 ;
static F64 sUpdateGeometryElapsedTime		= 0.0 ;
static F64 sUpdateGeometryElapsedTimeOff	= 0.0 ;
static F64 sUpdateGeometryElapsedTimeOn		= 0.0 ;
static F64 sUpdateGeometryRunAvgOff[10];
static F64 sUpdateGeometryRunAvgOn[10];
static U32 sUpdateGeometryRunCount			= 0 ;
static U32 sUpdateGeometryCalls				= 0 ;
static U32 sUpdateGeometryLastProcessor		= 0 ;
static BOOL sVectorizePerfTest 				= FALSE;
static U32 sVectorizeProcessor 				= 0;

//static
void (*LLViewerJointMesh::sUpdateGeometryFunc)(LLFace* face, LLPolyMesh* mesh);

//static
void LLViewerJointMesh::updateVectorize()
{
	sVectorizePerfTest = gSavedSettings.getBOOL("VectorizePerfTest");
	sVectorizeProcessor = gSavedSettings.getU32("VectorizeProcessor");
	BOOL vectorizeEnable = gSavedSettings.getBOOL("VectorizeEnable");
	BOOL vectorizeSkin = gSavedSettings.getBOOL("VectorizeSkin");

	std::string vp;
	switch(sVectorizeProcessor)
	{
		case 2: vp = "SSE2"; break;					// *TODO: replace the magic #s
		case 1: vp = "SSE"; break;
		default: vp = "COMPILER DEFAULT"; break;
	}
	LL_INFOS("AppInit") << "Vectorization         : " << ( vectorizeEnable ? "ENABLED" : "DISABLED" ) << LL_ENDL ;
	LL_INFOS("AppInit") << "Vector Processor      : " << vp << LL_ENDL ;
	LL_INFOS("AppInit") << "Vectorized Skinning   : " << ( vectorizeSkin ? "ENABLED" : "DISABLED" ) << LL_ENDL ;
	if(vectorizeEnable && vectorizeSkin)
	{
		switch(sVectorizeProcessor)
		{
			case 2:
				sUpdateGeometryFunc = &updateGeometrySSE2;
				break;
			case 1:
				sUpdateGeometryFunc = &updateGeometrySSE;
				break;
			default:
				sUpdateGeometryFunc = &updateGeometryVectorized;
				break;
		}
	}
	else
	{
		sUpdateGeometryFunc = &updateGeometryOriginal;
	}
}

void LLViewerJointMesh::updateJointGeometry()
{
	if (!(mValid
		  && mMesh
		  && mFace
		  && mMesh->hasWeights()
		  && mFace->mVertexBuffer.notNull()
		  && LLViewerShaderMgr::instance()->getVertexShaderLevel(LLViewerShaderMgr::SHADER_AVATAR) == 0))
	{
		return;
	}

	if (!sVectorizePerfTest)
	{
		// Once we've measured performance, just run the specified
		// code version.
		if(sUpdateGeometryFunc == updateGeometryOriginal)
			uploadJointMatrices();
		sUpdateGeometryFunc(mFace, mMesh);
	}
	else
	{
		// At startup, measure the amount of time in skinning and choose
		// the fastest one.
		LLTimer ug_timer ;
		
		if (sUpdateGeometryCallPointer)
		{
			if(sUpdateGeometryFunc == updateGeometryOriginal)
				uploadJointMatrices();
			// call accelerated version for this processor
			sUpdateGeometryFunc(mFace, mMesh);
		}
		else
		{
			uploadJointMatrices();
			updateGeometryOriginal(mFace, mMesh);
		}
	
		sUpdateGeometryElapsedTime += ug_timer.getElapsedTimeF64();
		++sUpdateGeometryCalls;
		if(0 != (sUpdateGeometryCalls & UPDATE_GEOMETRY_CALL_OVERFLOW))
		{
			F64 time_since_app_start = ug_timer.getElapsedSeconds();
			if(sUpdateGeometryGlobalTime == 0.0 
				|| sUpdateGeometryLastProcessor != sVectorizeProcessor)
			{
				sUpdateGeometryGlobalTime		= time_since_app_start;
				sUpdateGeometryElapsedTime		= 0;
				sUpdateGeometryCalls			= 0;
				sUpdateGeometryRunCount			= 0;
				sUpdateGeometryLastProcessor	= sVectorizeProcessor;
				sUpdateGeometryCallPointer		= false;
				return;
			}
			F64 percent_time_in_function = 
				( sUpdateGeometryElapsedTime * 100.0 ) / ( time_since_app_start - sUpdateGeometryGlobalTime ) ;
			sUpdateGeometryGlobalTime = time_since_app_start;
			if (!sUpdateGeometryCallPointer)
			{
				// First set of run data is with vectorization off.
				sUpdateGeometryCallPointer = true;
				llinfos << "profile (avg of " << sUpdateGeometryCalls << " samples) = "
					<< "vectorize off " << percent_time_in_function
					<< "% of time with "
					<< (sUpdateGeometryElapsedTime / (F64)sUpdateGeometryCalls)
					<< " seconds per call "
					<< llendl;
				sUpdateGeometryRunAvgOff[sUpdateGeometryRunCount] = percent_time_in_function;
				sUpdateGeometryElapsedTimeOff += sUpdateGeometryElapsedTime;
				sUpdateGeometryCalls = 0;
			}
			else
			{
				// Second set of run data is with vectorization on.
				sUpdateGeometryCallPointer = false;
				llinfos << "profile (avg of " << sUpdateGeometryCalls << " samples) = "
					<< "VEC on " << percent_time_in_function
					<< "% of time with "
					<< (sUpdateGeometryElapsedTime / (F64)sUpdateGeometryCalls)
					<< " seconds per call "
					<< llendl;
				sUpdateGeometryRunAvgOn[sUpdateGeometryRunCount] = percent_time_in_function ;
				sUpdateGeometryElapsedTimeOn += sUpdateGeometryElapsedTime;

				sUpdateGeometryCalls = 0;
				sUpdateGeometryRunCount++;
				F64 a = 0.0, b = 0.0;
				for(U32 i = 0; i<sUpdateGeometryRunCount; i++)
				{
					a += sUpdateGeometryRunAvgOff[i];
					b += sUpdateGeometryRunAvgOn[i];
				}
				a /= sUpdateGeometryRunCount;
				b /= sUpdateGeometryRunCount;
				F64 perf_boost = ( sUpdateGeometryElapsedTimeOff - sUpdateGeometryElapsedTimeOn ) / sUpdateGeometryElapsedTimeOn;
				llinfos << "run averages (" << (F64)sUpdateGeometryRunCount
					<< "/10) vectorize off " << a
					<< "% : vectorize type " << sVectorizeProcessor
					<< " " << b
					<< "% : performance boost " 
					<< perf_boost * 100.0
					<< "%"
					<< llendl ;
				if(sUpdateGeometryRunCount == 10)
				{
					// In case user runs test again, force reset of data on
					// next run.
					sUpdateGeometryGlobalTime = 0.0;

					// We have data now on which version is faster.  Switch to that
					// code and save the data for next run.
					gSavedSettings.setBOOL("VectorizePerfTest", FALSE);

					if (perf_boost > 0.0)
					{
						llinfos << "Vectorization improves avatar skinning performance, "
							<< "keeping on for future runs."
							<< llendl;
						gSavedSettings.setBOOL("VectorizeSkin", TRUE);
					}
					else
					{
						// SIMD decreases performance, fall back to original code
						llinfos << "Vectorization decreases avatar skinning performance, "
							<< "switching back to original code."
							<< llendl;

						gSavedSettings.setBOOL("VectorizeSkin", FALSE);
					}
				}
			}
			sUpdateGeometryElapsedTime = 0.0f;
		}
	}
}

void LLViewerJointMesh::dump()
{
	if (mValid)
	{
		llinfos << "Usable LOD " << mName << llendl;
	}
}

// End<|MERGE_RESOLUTION|>--- conflicted
+++ resolved
@@ -689,8 +689,6 @@
 		return;
 	}
 
-<<<<<<< HEAD
-=======
 	LLDrawPool *poolp = mFace->getPool();
 	BOOL hardware_skinning = (poolp && poolp->getVertexShaderLevel() > 0) ? TRUE : FALSE;
 
@@ -701,7 +699,6 @@
 	}
 
 
->>>>>>> 77119586
 	LLFastTimer t(FTM_AVATAR_FACE);
 
 	LLStrider<LLVector3> verticesp;
@@ -722,48 +719,6 @@
 			face->mVertexBuffer->getIndexStrider(indicesp);
 
 			verticesp += mMesh->mFaceVertexOffset;
-<<<<<<< HEAD
-			tex_coordsp += mMesh->mFaceVertexOffset;
-			normalsp += mMesh->mFaceVertexOffset;
-			vertex_weightsp += mMesh->mFaceVertexOffset;
-			clothing_weightsp += mMesh->mFaceVertexOffset;
-
-			const U32* __restrict coords = (U32*) mMesh->getCoords();
-			const U32* __restrict tex_coords = (U32*) mMesh->getTexCoords();
-			const U32* __restrict normals = (U32*) mMesh->getNormals();
-			const U32* __restrict weights = (U32*) mMesh->getWeights();
-			const U32* __restrict cloth_weights = (U32*) mMesh->getClothingWeights();
-
-			const U32 num_verts = mMesh->getNumVertices();
-
-			U32 i = 0;
-
-			const U32 skip = verticesp.getSkip()/sizeof(U32);
-
-			U32* __restrict v = (U32*) verticesp.get();
-			U32* __restrict n = (U32*) normalsp.get();
-			
-			if (terse_update)
-			{
-				for (S32 i = num_verts; i > 0; --i)
-				{
-					//morph target application only, only update positions and normals
-					v[0] = coords[0]; 
-					v[1] = coords[1]; 
-					v[2] = coords[2];		
-					coords += 3;
-					v += skip;
-				}
-
-				for (S32 i = num_verts; i > 0; --i)
-				{
-					n[0] = normals[0]; 
-					n[1] = normals[1];
-					n[2] = normals[2];
-					normals += 3;
-					n += skip;
-				}
-=======
 			normalsp += mMesh->mFaceVertexOffset;
 			
 			F32* v = (F32*) verticesp.get();
@@ -788,60 +743,8 @@
 				LLVector4a::memcpyNonAliased16(tc, (F32*) mMesh->getTexCoords(), num_verts*2*sizeof(F32));
 				LLVector4a::memcpyNonAliased16(vw, (F32*) mMesh->getWeights(), num_verts*sizeof(F32));	
 				LLVector4a::memcpyNonAliased16(cw, (F32*) mMesh->getClothingWeights(), num_verts*4*sizeof(F32));	
->>>>>>> 77119586
 			}
-			else
-				{
-
-<<<<<<< HEAD
-				U32* __restrict tc = (U32*) tex_coordsp.get();
-				U32* __restrict vw = (U32*) vertex_weightsp.get();
-				U32* __restrict cw = (U32*) clothing_weightsp.get();
-				
-				do
-				{
-					v[0] = *(coords++); 
-					v[1] = *(coords++); 
-					v[2] = *(coords++);
-					v += skip;
-
-					tc[0] = *(tex_coords++); 
-					tc[1] = *(tex_coords++);
-					tc += skip;
-
-					n[0] = *(normals++); 
-					n[1] = *(normals++);
-					n[2] = *(normals++);
-					n += skip;
-
-					vw[0] = *(weights++);
-					vw += skip;
-
-					cw[0] = *(cloth_weights++);
-					cw[1] = *(cloth_weights++);
-					cw[2] = *(cloth_weights++);
-					cw[3] = *(cloth_weights++);
-					cw += skip;
-				}
-				while (++i < num_verts);
-
-				const U32 idx_count = mMesh->getNumFaces()*3;
-
-				indicesp += mMesh->mFaceIndexOffset;
-
-				U16* __restrict idx = indicesp.get();
-				S32* __restrict src_idx = (S32*) mMesh->getFaces();
-
-				i = 0;
-
-				const S32 offset = (S32) mMesh->mFaceVertexOffset;
-
-				do
-				{
-					*(idx++) = *(src_idx++)+offset;
-				}
-				while (++i < idx_count);
-=======
+
 			const U32 idx_count = mMesh->getNumFaces()*3;
 
 			indicesp += mMesh->mFaceIndexOffset;
@@ -854,7 +757,6 @@
 			for (S32 i = 0; i < idx_count; ++i)
 			{
 				*(idx++) = *(src_idx++)+offset;
->>>>>>> 77119586
 			}
 		}
 	}
