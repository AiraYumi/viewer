/**
 * @file llimconversation.h
 * @brief LLIMConversation class implements the common behavior of LNearbyChatBar
 * @brief and LLIMFloater for hosting both in LLIMContainer
 *
 * $LicenseInfo:firstyear=2012&license=viewerlgpl$
 * Second Life Viewer Source Code
 * Copyright (C) 2012, Linden Research, Inc.
 *
 * This library is free software; you can redistribute it and/or
 * modify it under the terms of the GNU Lesser General Public
 * License as published by the Free Software Foundation;
 * version 2.1 of the License only.
 *
 * This library is distributed in the hope that it will be useful,
 * but WITHOUT ANY WARRANTY; without even the implied warranty of
 * MERCHANTABILITY or FITNESS FOR A PARTICULAR PURPOSE.  See the GNU
 * Lesser General Public License for more details.
 *
 * You should have received a copy of the GNU Lesser General Public
 * License along with this library; if not, write to the Free Software
 * Foundation, Inc., 51 Franklin Street, Fifth Floor, Boston, MA  02110-1301  USA
 *
 * Linden Research, Inc., 945 Battery Street, San Francisco, CA  94111  USA
 * $/LicenseInfo$
 */

#ifndef LL_IMCONVERSATION_H
#define LL_IMCONVERSATION_H

#include "lllayoutstack.h"
#include "llparticipantlist.h"
#include "lltransientdockablefloater.h"
#include "llviewercontrol.h"
#include "lleventtimer.h"
#include "llimview.h"
#include "llconversationmodel.h"
#include "llconversationview.h"
#include "lltexteditor.h"

class LLPanelChatControlPanel;
class LLChatEntry;
class LLChatHistory;

class LLIMConversation
	: public LLTransientDockableFloater
{

public:
	LOG_CLASS(LLIMConversation);

	LLIMConversation(const LLSD& session_id);
	~LLIMConversation();

	// reload all message with new settings of visual modes
	static void processChatHistoryStyleUpdate();

	/**
	 * Returns true if chat is displayed in multi tabbed floater
	 *         false if chat is displayed in multiple windows
	 */
	static bool isChatMultiTab();

	// add conversation to container
	static void addToHost(const LLUUID& session_id);

	bool isHostAttached() {return mIsHostAttached;}
	void setHostAttached(bool is_attached) {mIsHostAttached = is_attached;}

    static LLIMConversation* findConversation(const LLUUID& uuid);
    static LLIMConversation* getConversation(const LLUUID& uuid);

	// show/hide the translation check box
	void showTranslationCheckbox(const BOOL visible = FALSE);

	bool isNearbyChat() {return mIsNearbyChat;}

	// LLFloater overrides
	/*virtual*/ void onOpen(const LLSD& key);
	/*virtual*/ void onClose(bool app_quitting);
	/*virtual*/ BOOL postBuild();
	/*virtual*/ void draw();
	/*virtual*/ void setVisible(BOOL visible);
<<<<<<< HEAD
	
	// Handle the left hand participant list widgets
	void addConversationViewParticipant(LLConversationItem* item);
	void removeConversationViewParticipant(const LLUUID& participant_id);
	void updateConversationViewParticipant(const LLUUID& participant_id);
	void refreshConversation();
	void buildConversationViewParticipant();

	void setSortOrder(const LLConversationSort& order);
	
=======
	/*virtual*/ void setFocus(BOOL focus);

	virtual void updateMessages() {}

>>>>>>> 93f9c699
protected:

	// callback for click on any items of the visual states menu
	void onIMSessionMenuItemClicked(const LLSD& userdata);

	// callback for check/uncheck of the expanded/collapse mode's switcher
	bool onIMCompactExpandedMenuItemCheck(const LLSD& userdata);

	//
	bool onIMShowModesMenuItemCheck(const LLSD& userdata);
	bool onIMShowModesMenuItemEnable(const LLSD& userdata);
	static void onSlide(LLIMConversation *self);
	virtual void onTearOffClicked();

	// refresh a visual state of the Call button
	void updateCallBtnState(bool callIsActive);

	void hideOrShowTitle(); // toggle the floater's drag handle
	void hideAllStandardButtons();

	/// Update floater header and toolbar buttons when hosted/torn off state is toggled.
	void updateHeaderAndToolbar();

	// Update the input field help text and other places that need the session name
	virtual void updateSessionName(const std::string& name);

	// set the enable/disable state for the Call button
	virtual void enableDisableCallBtn();

	// process focus events to set a currently active session
	/* virtual */ void onFocusLost();
	/* virtual */ void onFocusReceived();

	// prepare chat's params and out one message to chatHistory
	void appendMessage(const LLChat& chat, const LLSD &args = 0);

	std::string appendTime();

	bool mIsNearbyChat;
	bool mIsP2PChat;

	LLIMModel::LLIMSession* mSession;

	// Participants list: model and view
	LLConversationViewParticipant* createConversationViewParticipant(LLConversationItem* item);
	
	LLUUID mSessionID; 
	LLLayoutPanel* mParticipantListPanel;	// add the widgets to that see mConversationsListPanel
	//LLParticipantList* mParticipantList; get this from the mConversationsItems for the moment
	LLParticipantList* getParticipantList();
	conversations_widgets_map mConversationsWidgets;
	LLConversationViewModel mConversationViewModel;
	LLFolderView* mConversationsRoot;

	LLChatHistory* mChatHistory;
	LLChatEntry* mInputEditor;
	int mInputEditorTopPad; // padding between input field and chat history

	LLButton* mExpandCollapseBtn;
	LLButton* mTearOffBtn;
	LLButton* mCloseBtn;

private:
	/// Refreshes the floater at a constant rate.
	virtual void refresh() = 0;

	/**
	 * Adjusts chat history height to fit vertically with input chat field
	 * and avoid overlapping, since input chat field can be vertically expanded.
	 * Implementation: chat history bottom "follows" top+top_pad of input chat field
	 */
	void reshapeChatHistory();

	bool checkIfTornOff();
    bool mIsHostAttached;

	LLTimer* mRefreshTimer; ///< Defines the rate at which refresh() is called.
};


#endif // LL_IMCONVERSATION_H<|MERGE_RESOLUTION|>--- conflicted
+++ resolved
@@ -81,7 +81,7 @@
 	/*virtual*/ BOOL postBuild();
 	/*virtual*/ void draw();
 	/*virtual*/ void setVisible(BOOL visible);
-<<<<<<< HEAD
+	/*virtual*/ void setFocus(BOOL focus);
 	
 	// Handle the left hand participant list widgets
 	void addConversationViewParticipant(LLConversationItem* item);
@@ -92,12 +92,8 @@
 
 	void setSortOrder(const LLConversationSort& order);
 	
-=======
-	/*virtual*/ void setFocus(BOOL focus);
-
 	virtual void updateMessages() {}
 
->>>>>>> 93f9c699
 protected:
 
 	// callback for click on any items of the visual states menu
