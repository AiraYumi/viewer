/** 
 * @file pipeline.cpp
 * @brief Rendering pipeline.
 *
 * $LicenseInfo:firstyear=2005&license=viewerlgpl$
 * Second Life Viewer Source Code
 * Copyright (C) 2010, Linden Research, Inc.
 * 
 * This library is free software; you can redistribute it and/or
 * modify it under the terms of the GNU Lesser General Public
 * License as published by the Free Software Foundation;
 * version 2.1 of the License only.
 * 
 * This library is distributed in the hope that it will be useful,
 * but WITHOUT ANY WARRANTY; without even the implied warranty of
 * MERCHANTABILITY or FITNESS FOR A PARTICULAR PURPOSE.  See the GNU
 * Lesser General Public License for more details.
 * 
 * You should have received a copy of the GNU Lesser General Public
 * License along with this library; if not, write to the Free Software
 * Foundation, Inc., 51 Franklin Street, Fifth Floor, Boston, MA  02110-1301  USA
 * 
 * Linden Research, Inc., 945 Battery Street, San Francisco, CA  94111  USA
 * $/LicenseInfo$
 */

#include "llviewerprecompiledheaders.h"

#include "pipeline.h"

// library includes
#include "llaudioengine.h" // For debugging.
#include "imageids.h"
#include "llerror.h"
#include "llviewercontrol.h"
#include "llfasttimer.h"
#include "llfontgl.h"
#include "llmemtype.h"
#include "llnamevalue.h"
#include "llpointer.h"
#include "llprimitive.h"
#include "llvolume.h"
#include "material_codes.h"
#include "timing.h"
#include "v3color.h"
#include "llui.h" 
#include "llglheaders.h"
#include "llrender.h"
#include "llwindow.h"	// swapBuffers()

// newview includes
#include "llagent.h"
#include "llagentcamera.h"
#include "lldrawable.h"
#include "lldrawpoolalpha.h"
#include "lldrawpoolavatar.h"
#include "lldrawpoolground.h"
#include "lldrawpoolbump.h"
#include "lldrawpooltree.h"
#include "lldrawpoolwater.h"
#include "llface.h"
#include "llfeaturemanager.h"
#include "llfloatertelehub.h"
#include "llfloaterreg.h"
#include "llgldbg.h"
#include "llhudmanager.h"
#include "llhudnametag.h"
#include "llhudtext.h"
#include "lllightconstants.h"
#include "llmeshrepository.h"
#include "llresmgr.h"
#include "llselectmgr.h"
#include "llsky.h"
#include "lltracker.h"
#include "lltool.h"
#include "lltoolmgr.h"
#include "llviewercamera.h"
#include "llviewermediafocus.h"
#include "llviewertexturelist.h"
#include "llviewerobject.h"
#include "llviewerobjectlist.h"
#include "llviewerparcelmgr.h"
#include "llviewerregion.h" // for audio debugging.
#include "llviewerwindow.h" // For getSpinAxis
#include "llvoavatarself.h"
#include "llvoground.h"
#include "llvosky.h"
#include "llvotree.h"
#include "llvovolume.h"
#include "llvosurfacepatch.h"
#include "llvowater.h"
#include "llvotree.h"
#include "llvopartgroup.h"
#include "llworld.h"
#include "llcubemap.h"
#include "llviewershadermgr.h"
#include "llviewerstats.h"
#include "llviewerjoystick.h"
#include "llviewerdisplay.h"
#include "llwlparammanager.h"
#include "llwaterparammanager.h"
#include "llspatialpartition.h"
#include "llmutelist.h"
#include "lltoolpie.h"
<<<<<<< HEAD
#include "llnotifications.h"
=======
#include "llcurl.h"
>>>>>>> 44c7c6fe


void check_stack_depth(S32 stack_depth)
{
	if (gDebugGL || gDebugSession)
	{
		GLint depth;
		glGetIntegerv(GL_MODELVIEW_STACK_DEPTH, &depth);
		if (depth != stack_depth)
		{
			if (gDebugSession)
			{
				ll_fail("GL matrix stack corrupted.");
			}
			else
			{
				llerrs << "GL matrix stack corrupted!" << llendl;
			}
		}
	}
}
	
#ifdef _DEBUG
// Debug indices is disabled for now for debug performance - djs 4/24/02
//#define DEBUG_INDICES
#else
//#define DEBUG_INDICES
#endif

const F32 BACKLIGHT_DAY_MAGNITUDE_AVATAR = 0.2f;
const F32 BACKLIGHT_NIGHT_MAGNITUDE_AVATAR = 0.1f;
const F32 BACKLIGHT_DAY_MAGNITUDE_OBJECT = 0.1f;
const F32 BACKLIGHT_NIGHT_MAGNITUDE_OBJECT = 0.08f;
const S32 MAX_OFFSCREEN_GEOMETRY_CHANGES_PER_FRAME = 10;
const U32 REFLECTION_MAP_RES = 128;

// Max number of occluders to search for. JC
const S32 MAX_OCCLUDER_COUNT = 2;

extern S32 gBoxFrame;
//extern BOOL gHideSelectedObjects;
extern BOOL gDisplaySwapBuffers;
extern BOOL gDebugGL;

// hack counter for rendering a fixed number of frames after toggling
// fullscreen to work around DEV-5361
static S32 sDelayedVBOEnable = 0;

BOOL	gAvatarBacklight = FALSE;

BOOL	gDebugPipeline = FALSE;
LLPipeline gPipeline;
const LLMatrix4* gGLLastMatrix = NULL;

LLFastTimer::DeclareTimer FTM_RENDER_GEOMETRY("Geometry");
LLFastTimer::DeclareTimer FTM_RENDER_GRASS("Grass");
LLFastTimer::DeclareTimer FTM_RENDER_INVISIBLE("Invisible");
LLFastTimer::DeclareTimer FTM_RENDER_OCCLUSION("Occlusion");
LLFastTimer::DeclareTimer FTM_RENDER_SHINY("Shiny");
LLFastTimer::DeclareTimer FTM_RENDER_SIMPLE("Simple");
LLFastTimer::DeclareTimer FTM_RENDER_TERRAIN("Terrain");
LLFastTimer::DeclareTimer FTM_RENDER_TREES("Trees");
LLFastTimer::DeclareTimer FTM_RENDER_UI("UI");
LLFastTimer::DeclareTimer FTM_RENDER_WATER("Water");
LLFastTimer::DeclareTimer FTM_RENDER_WL_SKY("Windlight Sky");
LLFastTimer::DeclareTimer FTM_RENDER_ALPHA("Alpha Objects");
LLFastTimer::DeclareTimer FTM_RENDER_CHARACTERS("Avatars");
LLFastTimer::DeclareTimer FTM_RENDER_BUMP("Bump");
LLFastTimer::DeclareTimer FTM_RENDER_FULLBRIGHT("Fullbright");
LLFastTimer::DeclareTimer FTM_RENDER_GLOW("Glow");
LLFastTimer::DeclareTimer FTM_GEO_UPDATE("Geo Update");
LLFastTimer::DeclareTimer FTM_POOLRENDER("RenderPool");
LLFastTimer::DeclareTimer FTM_POOLS("Pools");
LLFastTimer::DeclareTimer FTM_RENDER_BLOOM_FBO("First FBO");
LLFastTimer::DeclareTimer FTM_STATESORT("Sort Draw State");
LLFastTimer::DeclareTimer FTM_PIPELINE("Pipeline");
LLFastTimer::DeclareTimer FTM_CLIENT_COPY("Client Copy");
LLFastTimer::DeclareTimer FTM_RENDER_DEFERRED("Deferred Shading");


static LLFastTimer::DeclareTimer FTM_STATESORT_DRAWABLE("Sort Drawables");
static LLFastTimer::DeclareTimer FTM_STATESORT_POSTSORT("Post Sort");

//----------------------------------------
std::string gPoolNames[] = 
{
	// Correspond to LLDrawpool enum render type
	"NONE",
	"POOL_SIMPLE",
	"POOL_GROUND",
	"POOL_FULLBRIGHT",
	"POOL_BUMP",
	"POOL_TERRAIN,"	
	"POOL_SKY",
	"POOL_WL_SKY",
	"POOL_TREE",
	"POOL_GRASS",
	"POOL_INVISIBLE",
	"POOL_AVATAR",
	"POOL_VOIDWATER",
	"POOL_WATER",
	"POOL_GLOW",
	"POOL_ALPHA"
};

void drawBox(const LLVector3& c, const LLVector3& r);
void drawBoxOutline(const LLVector3& pos, const LLVector3& size);

U32 nhpo2(U32 v) 
{
	U32 r = 1;
	while (r < v) {
		r *= 2;
	}
	return r;
}

glh::matrix4f glh_copy_matrix(GLdouble* src)
{
	glh::matrix4f ret;
	for (U32 i = 0; i < 16; i++)
	{
		ret.m[i] = (F32) src[i];
	}
	return ret;
}

glh::matrix4f glh_get_current_modelview()
{
	return glh_copy_matrix(gGLModelView);
}

glh::matrix4f glh_get_current_projection()
{
	return glh_copy_matrix(gGLProjection);
}

glh::matrix4f glh_get_last_modelview()
{
	return glh_copy_matrix(gGLLastModelView);
}

glh::matrix4f glh_get_last_projection()
{
	return glh_copy_matrix(gGLLastProjection);
}

void glh_copy_matrix(const glh::matrix4f& src, GLdouble* dst)
{
	for (U32 i = 0; i < 16; i++)
	{
		dst[i] = src.m[i];
	}
}

void glh_set_current_modelview(const glh::matrix4f& mat)
{
	glh_copy_matrix(mat, gGLModelView);
}

void glh_set_current_projection(glh::matrix4f& mat)
{
	glh_copy_matrix(mat, gGLProjection);
}

glh::matrix4f gl_ortho(GLfloat left, GLfloat right, GLfloat bottom, GLfloat top, GLfloat znear, GLfloat zfar)
{
	glh::matrix4f ret(
		2.f/(right-left), 0.f, 0.f, -(right+left)/(right-left),
		0.f, 2.f/(top-bottom), 0.f, -(top+bottom)/(top-bottom),
		0.f, 0.f, -2.f/(zfar-znear),  -(zfar+znear)/(zfar-znear),
		0.f, 0.f, 0.f, 1.f);

	return ret;
}

void display_update_camera();
//----------------------------------------

S32		LLPipeline::sCompiles = 0;

BOOL	LLPipeline::sPickAvatar = TRUE;
BOOL	LLPipeline::sDynamicLOD = TRUE;
BOOL	LLPipeline::sShowHUDAttachments = TRUE;
BOOL	LLPipeline::sRenderMOAPBeacons = FALSE;
BOOL	LLPipeline::sRenderPhysicalBeacons = TRUE;
BOOL	LLPipeline::sRenderScriptedBeacons = FALSE;
BOOL	LLPipeline::sRenderScriptedTouchBeacons = TRUE;
BOOL	LLPipeline::sRenderParticleBeacons = FALSE;
BOOL	LLPipeline::sRenderSoundBeacons = FALSE;
BOOL	LLPipeline::sRenderBeacons = FALSE;
BOOL	LLPipeline::sRenderHighlight = TRUE;
BOOL	LLPipeline::sForceOldBakedUpload = FALSE;
S32		LLPipeline::sUseOcclusion = 0;
BOOL	LLPipeline::sDelayVBUpdate = TRUE;
BOOL	LLPipeline::sAutoMaskAlphaDeferred = TRUE;
BOOL	LLPipeline::sAutoMaskAlphaNonDeferred = FALSE;
BOOL	LLPipeline::sDisableShaders = FALSE;
BOOL	LLPipeline::sRenderBump = TRUE;
BOOL	LLPipeline::sBakeSunlight = FALSE;
BOOL	LLPipeline::sNoAlpha = FALSE;
BOOL	LLPipeline::sUseTriStrips = TRUE;
BOOL	LLPipeline::sUseFarClip = TRUE;
BOOL	LLPipeline::sShadowRender = FALSE;
BOOL	LLPipeline::sWaterReflections = FALSE;
BOOL	LLPipeline::sRenderGlow = FALSE;
BOOL	LLPipeline::sReflectionRender = FALSE;
BOOL	LLPipeline::sImpostorRender = FALSE;
BOOL	LLPipeline::sUnderWaterRender = FALSE;
BOOL	LLPipeline::sTextureBindTest = FALSE;
BOOL	LLPipeline::sRenderFrameTest = FALSE;
BOOL	LLPipeline::sRenderAttachedLights = TRUE;
BOOL	LLPipeline::sRenderAttachedParticles = TRUE;
BOOL	LLPipeline::sRenderDeferred = FALSE;
<<<<<<< HEAD
BOOL    LLPipeline::sAllowRebuildPriorityGroup = FALSE ;
BOOL    LLPipeline::sMemAllocationThrottled = FALSE;
=======
>>>>>>> 44c7c6fe
S32		LLPipeline::sVisibleLightCount = 0;
F32		LLPipeline::sMinRenderSize = 0.f;


static LLCullResult* sCull = NULL;

static const U32 gl_cube_face[] = 
{
	GL_TEXTURE_CUBE_MAP_POSITIVE_X_ARB,
	GL_TEXTURE_CUBE_MAP_NEGATIVE_X_ARB,
	GL_TEXTURE_CUBE_MAP_POSITIVE_Y_ARB,
	GL_TEXTURE_CUBE_MAP_NEGATIVE_Y_ARB,
	GL_TEXTURE_CUBE_MAP_POSITIVE_Z_ARB,
	GL_TEXTURE_CUBE_MAP_NEGATIVE_Z_ARB,
};

void validate_framebuffer_object();


void addDeferredAttachments(LLRenderTarget& target)
{
	target.addColorAttachment(GL_RGBA); //specular
	target.addColorAttachment(GL_RGBA); //normal+z	
}

LLPipeline::LLPipeline() :
	mBackfaceCull(FALSE),
	mBatchCount(0),
	mMatrixOpCount(0),
	mTextureMatrixOps(0),
	mMaxBatchSize(0),
	mMinBatchSize(0),
	mMeanBatchSize(0),
	mTrianglesDrawn(0),
	mNumVisibleNodes(0),
	mVerticesRelit(0),
	mLightingChanges(0),
	mGeometryChanges(0),
	mNumVisibleFaces(0),

	mInitialized(FALSE),
	mVertexShadersEnabled(FALSE),
	mVertexShadersLoaded(0),
	mRenderDebugFeatureMask(0),
	mRenderDebugMask(0),
	mOldRenderDebugMask(0),
	mGroupQ1Locked(false),
	mGroupQ2Locked(false),
	mLastRebuildPool(NULL),
	mAlphaPool(NULL),
	mSkyPool(NULL),
	mTerrainPool(NULL),
	mWaterPool(NULL),
	mGroundPool(NULL),
	mSimplePool(NULL),
	mFullbrightPool(NULL),
	mInvisiblePool(NULL),
	mGlowPool(NULL),
	mBumpPool(NULL),
	mWLSkyPool(NULL),
	mLightMask(0),
	mLightMovingMask(0),
	mLightingDetail(0),
	mScreenWidth(0),
	mScreenHeight(0)
{
	mNoiseMap = 0;
	mTrueNoiseMap = 0;
	mLightFunc = 0;
}

void LLPipeline::init()
{
	LLMemType mt(LLMemType::MTYPE_PIPELINE_INIT);

	gOctreeMaxCapacity = gSavedSettings.getU32("OctreeMaxNodeCapacity");
	sDynamicLOD = gSavedSettings.getBOOL("RenderDynamicLOD");
	sRenderBump = gSavedSettings.getBOOL("RenderObjectBump");
	sUseTriStrips = gSavedSettings.getBOOL("RenderUseTriStrips");
	LLVertexBuffer::sUseStreamDraw = gSavedSettings.getBOOL("RenderUseStreamVBO");
	LLVertexBuffer::sPreferStreamDraw = gSavedSettings.getBOOL("RenderPreferStreamDraw");
	sRenderAttachedLights = gSavedSettings.getBOOL("RenderAttachedLights");
	sRenderAttachedParticles = gSavedSettings.getBOOL("RenderAttachedParticles");

	mInitialized = TRUE;
	
	stop_glerror();

	//create render pass pools
	getPool(LLDrawPool::POOL_ALPHA);
	getPool(LLDrawPool::POOL_SIMPLE);
	getPool(LLDrawPool::POOL_GRASS);
	getPool(LLDrawPool::POOL_FULLBRIGHT);
	getPool(LLDrawPool::POOL_INVISIBLE);
	getPool(LLDrawPool::POOL_BUMP);
	getPool(LLDrawPool::POOL_GLOW);

	LLViewerStats::getInstance()->mTrianglesDrawnStat.reset();
	resetFrameStats();

	for (U32 i = 0; i < NUM_RENDER_TYPES; ++i)
	{
		mRenderTypeEnabled[i] = TRUE; //all rendering types start enabled
	}

	mRenderDebugFeatureMask = 0xffffffff; // All debugging features on
	mRenderDebugMask = 0;	// All debug starts off

	// Don't turn on ground when this is set
	// Mac Books with intel 950s need this
	if(!gSavedSettings.getBOOL("RenderGround"))
	{
		toggleRenderType(RENDER_TYPE_GROUND);
	}

	// make sure RenderPerformanceTest persists (hackity hack hack)
	// disables non-object rendering (UI, sky, water, etc)
	if (gSavedSettings.getBOOL("RenderPerformanceTest"))
	{
		gSavedSettings.setBOOL("RenderPerformanceTest", FALSE);
		gSavedSettings.setBOOL("RenderPerformanceTest", TRUE);
	}

	mOldRenderDebugMask = mRenderDebugMask;

	mBackfaceCull = TRUE;

	stop_glerror();
	
	// Enable features
		
	LLViewerShaderMgr::instance()->setShaders();

	stop_glerror();

	for (U32 i = 0; i < 2; ++i)
	{
		mSpotLightFade[i] = 1.f;
	}

	setLightingDetail(-1);
}

LLPipeline::~LLPipeline()
{

}

void LLPipeline::cleanup()
{
	assertInitialized();

	mGroupQ1.clear() ;
	mGroupQ2.clear() ;

	for(pool_set_t::iterator iter = mPools.begin();
		iter != mPools.end(); )
	{
		pool_set_t::iterator curiter = iter++;
		LLDrawPool* poolp = *curiter;
		if (poolp->isFacePool())
		{
			LLFacePool* face_pool = (LLFacePool*) poolp;
			if (face_pool->mReferences.empty())
			{
				mPools.erase(curiter);
				removeFromQuickLookup( poolp );
				delete poolp;
			}
		}
		else
		{
			mPools.erase(curiter);
			removeFromQuickLookup( poolp );
			delete poolp;
		}
	}
	
	if (!mTerrainPools.empty())
	{
		llwarns << "Terrain Pools not cleaned up" << llendl;
	}
	if (!mTreePools.empty())
	{
		llwarns << "Tree Pools not cleaned up" << llendl;
	}
		
	delete mAlphaPool;
	mAlphaPool = NULL;
	delete mSkyPool;
	mSkyPool = NULL;
	delete mTerrainPool;
	mTerrainPool = NULL;
	delete mWaterPool;
	mWaterPool = NULL;
	delete mGroundPool;
	mGroundPool = NULL;
	delete mSimplePool;
	mSimplePool = NULL;
	delete mFullbrightPool;
	mFullbrightPool = NULL;
	delete mInvisiblePool;
	mInvisiblePool = NULL;
	delete mGlowPool;
	mGlowPool = NULL;
	delete mBumpPool;
	mBumpPool = NULL;
	// don't delete wl sky pool it was handled above in the for loop
	//delete mWLSkyPool;
	mWLSkyPool = NULL;

	releaseGLBuffers();

	mFaceSelectImagep = NULL;

	mMovedBridge.clear();

	mInitialized = FALSE;
}

//============================================================================

void LLPipeline::destroyGL() 
{
	stop_glerror();
	unloadShaders();
	mHighlightFaces.clear();
	
	resetDrawOrders();

	resetVertexBuffers();

	releaseGLBuffers();

	if (LLVertexBuffer::sEnableVBOs)
	{
		// render 30 frames after switching to work around DEV-5361
		sDelayedVBOEnable = 30;
		LLVertexBuffer::sEnableVBOs = FALSE;
	}
}

static LLFastTimer::DeclareTimer FTM_RESIZE_SCREEN_TEXTURE("Resize Screen Texture");

//static
void LLPipeline::throttleNewMemoryAllocation(BOOL disable)
{
	if(sMemAllocationThrottled != disable)
	{
		sMemAllocationThrottled = disable ;

		if(sMemAllocationThrottled)
		{
			//send out notification
			LLNotification::Params params("LowMemory");
			LLNotifications::instance().add(params);

			//release some memory.
		}
	}
}

void LLPipeline::resizeScreenTexture()
{
	LLFastTimer ft(FTM_RESIZE_SCREEN_TEXTURE);
	if (gPipeline.canUseVertexShaders() && assertInitialized())
	{
		GLuint resX = gViewerWindow->getWorldViewWidthRaw();
		GLuint resY = gViewerWindow->getWorldViewHeightRaw();
	
		allocateScreenBuffer(resX,resY);
	}
}

void LLPipeline::allocatePhysicsBuffer()
{
	GLuint resX = gViewerWindow->getWorldViewWidthRaw();
	GLuint resY = gViewerWindow->getWorldViewHeightRaw();

	if (mPhysicsDisplay.getWidth() != resX || mPhysicsDisplay.getHeight() != resY)
	{
		mPhysicsDisplay.allocate(resX, resY, GL_RGBA, TRUE, FALSE, LLTexUnit::TT_RECT_TEXTURE, FALSE);
	}
}

void LLPipeline::allocateScreenBuffer(U32 resX, U32 resY)
{
	// remember these dimensions
	mScreenWidth = resX;
	mScreenHeight = resY;
	
	//cap samples at 4 for render targets to avoid out of memory errors
	U32 samples = gGLManager.getNumFBOFSAASamples(gSavedSettings.getU32("RenderFSAASamples"));

	if (gGLManager.mIsATI)
	{ //disable multisampling of render targets where ATI is involved
		samples = 0;
	}

	U32 res_mod = gSavedSettings.getU32("RenderResolutionDivisor");

	if (res_mod > 1 && res_mod < resX && res_mod < resY)
	{
		resX /= res_mod;
		resY /= res_mod;
	}

	if (gSavedSettings.getBOOL("RenderUIBuffer"))
	{
		mUIScreen.allocate(resX,resY, GL_RGBA, FALSE, FALSE, LLTexUnit::TT_RECT_TEXTURE, FALSE);
	}	

	if (LLPipeline::sRenderDeferred)
	{
		S32 shadow_detail = gSavedSettings.getS32("RenderShadowDetail");
		BOOL ssao = gSavedSettings.getBOOL("RenderDeferredSSAO");
		bool gi = LLViewerShaderMgr::instance()->getVertexShaderLevel(LLViewerShaderMgr::SHADER_DEFERRED);

		//allocate deferred rendering color buffers
		mDeferredScreen.allocate(resX, resY, GL_RGBA, TRUE, TRUE, LLTexUnit::TT_RECT_TEXTURE, FALSE, samples);
		mDeferredDepth.allocate(resX, resY, 0, TRUE, FALSE, LLTexUnit::TT_RECT_TEXTURE, FALSE, samples);
		addDeferredAttachments(mDeferredScreen);
	
		mScreen.allocate(resX, resY, GL_RGBA, FALSE, FALSE, LLTexUnit::TT_RECT_TEXTURE, FALSE, samples);		
		
#if LL_DARWIN
		// As of OS X 10.6.7, Apple doesn't support multiple color formats in a single FBO
		mEdgeMap.allocate(resX, resY, GL_RGBA, FALSE, FALSE, LLTexUnit::TT_RECT_TEXTURE, FALSE);
#else
		mEdgeMap.allocate(resX, resY, GL_ALPHA, FALSE, FALSE, LLTexUnit::TT_RECT_TEXTURE, FALSE);
#endif

		if (shadow_detail > 0 || ssao)
		{ //only need mDeferredLight[0] for shadows OR ssao
			mDeferredLight[0].allocate(resX, resY, GL_RGBA, FALSE, FALSE, LLTexUnit::TT_RECT_TEXTURE, FALSE);
		}
		else
		{
			mDeferredLight[0].release();
		}

		if (ssao)
		{ //only need mDeferredLight[1] for ssao
			mDeferredLight[1].allocate(resX, resY, GL_RGBA, FALSE, FALSE, LLTexUnit::TT_RECT_TEXTURE, false);
		}
		else
		{
			mDeferredLight[1].release();
		}

		if (gi)
		{ //only need mDeferredLight[2] and mGIMapPost for gi
			mDeferredLight[2].allocate(resX, resY, GL_RGBA, FALSE, FALSE, LLTexUnit::TT_RECT_TEXTURE, false);
			for (U32 i = 0; i < 2; i++)
			{
#if LL_DARWIN
				// As of OS X 10.6.7, Apple doesn't support multiple color formats in a single FBO
				mGIMapPost[i].allocate(resX,resY, GL_RGBA, FALSE, FALSE, LLTexUnit::TT_RECT_TEXTURE);
#else
				mGIMapPost[i].allocate(resX,resY, GL_RGB, FALSE, FALSE, LLTexUnit::TT_RECT_TEXTURE);
#endif
			}
		}
		else
		{
			mDeferredLight[2].release();
		
			for (U32 i = 0; i < 2; i++)
			{
				mGIMapPost[i].release();
			}
		}

		F32 scale = gSavedSettings.getF32("RenderShadowResolutionScale");

#if LL_DARWIN
		U32 shadow_fmt = 0;
#else
		//HACK: make alpha masking work on ATI depth shadows (work around for ATI driver bug)
		U32 shadow_fmt = gGLManager.mIsATI ? GL_ALPHA : 0;
#endif

		if (shadow_detail > 0)
		{ //allocate 4 sun shadow maps
			for (U32 i = 0; i < 4; i++)
			{
				mShadow[i].allocate(U32(resX*scale),U32(resY*scale), shadow_fmt, TRUE, FALSE, LLTexUnit::TT_RECT_TEXTURE);
			}
		}
		else
		{
			for (U32 i = 0; i < 4; i++)
			{
				mShadow[i].release();
			}
		}

		U32 width = nhpo2(U32(resX*scale))/2;
		U32 height = width;

		if (shadow_detail > 1)
		{ //allocate two spot shadow maps
			for (U32 i = 4; i < 6; i++)
			{
				mShadow[i].allocate(width, height, shadow_fmt, TRUE, FALSE);
			}
		}
		else
		{
			for (U32 i = 4; i < 6; i++)
			{
				mShadow[i].release();
			}
		}

		width = nhpo2(resX)/2;
		height = nhpo2(resY)/2;
		mLuminanceMap.allocate(width,height, GL_RGBA, FALSE, FALSE);
	}
	else
	{
		for (U32 i = 0; i < 3; i++)
		{ 
			mDeferredLight[i].release();
		}
		for (U32 i = 0; i < 2; i++)
		{
			mGIMapPost[i].release();
		}
		for (U32 i = 0; i < 6; i++)
		{
			mShadow[i].release();
		}
		mScreen.release();
		mDeferredScreen.release(); //make sure to release any render targets that share a depth buffer with mDeferredScreen first
		mDeferredDepth.release();
		mEdgeMap.release();
		mLuminanceMap.release();
		
		mScreen.allocate(resX, resY, GL_RGBA, TRUE, TRUE, LLTexUnit::TT_RECT_TEXTURE, FALSE);		
	}
	
	if (LLPipeline::sRenderDeferred)
	{ //share depth buffer between deferred targets
		mDeferredScreen.shareDepthBuffer(mScreen);
	}

	gGL.getTexUnit(0)->disable();

	stop_glerror();

}

//static
void LLPipeline::updateRenderDeferred()
{
	BOOL deferred = ((gSavedSettings.getBOOL("RenderDeferred") && 
					 LLRenderTarget::sUseFBO &&
					 LLFeatureManager::getInstance()->isFeatureAvailable("RenderDeferred") &&
					 gSavedSettings.getBOOL("VertexShaderEnable") && 
					 gSavedSettings.getBOOL("RenderAvatarVP") &&
					 gSavedSettings.getBOOL("WindLightUseAtmosShaders")) ? TRUE : FALSE) &&
					!gUseWireframe;

	sRenderDeferred = deferred;	
	if (deferred)
	{ //must render glow when rendering deferred since post effect pass is needed to present any lighting at all
		sRenderGlow = TRUE;
	}
}

//static
void LLPipeline::refreshRenderDeferred()
{
	updateRenderDeferred();
}

void LLPipeline::releaseGLBuffers()
{
	assertInitialized();
	
	if (mNoiseMap)
	{
		LLImageGL::deleteTextures(1, &mNoiseMap);
		mNoiseMap = 0;
	}

	if (mTrueNoiseMap)
	{
		LLImageGL::deleteTextures(1, &mTrueNoiseMap);
		mTrueNoiseMap = 0;
	}

	if (mLightFunc)
	{
		LLImageGL::deleteTextures(1, &mLightFunc);
		mLightFunc = 0;
	}

	mWaterRef.release();
	mWaterDis.release();
	mScreen.release();
	mPhysicsDisplay.release();
	mUIScreen.release();
	mDeferredScreen.release();
	mDeferredDepth.release();
	for (U32 i = 0; i < 3; i++)
	{
		mDeferredLight[i].release();
	}

	mEdgeMap.release();
	mGIMap.release();
	mGIMapPost[0].release();
	mGIMapPost[1].release();
	mHighlight.release();
	mLuminanceMap.release();
	
	for (U32 i = 0; i < 6; i++)
	{
		mShadow[i].release();
	}

	for (U32 i = 0; i < 3; i++)
	{
		mGlow[i].release();
	}

	gBumpImageList.destroyGL();
	LLVOAvatar::resetImpostors();
}

void LLPipeline::createGLBuffers()
{
	LLMemType mt_cb(LLMemType::MTYPE_PIPELINE_CREATE_BUFFERS);
	assertInitialized();

	updateRenderDeferred();

	if (LLPipeline::sWaterReflections)
	{ //water reflection texture
		U32 res = (U32) gSavedSettings.getS32("RenderWaterRefResolution");
			
		mWaterRef.allocate(res,res,GL_RGBA,TRUE,FALSE);
		mWaterDis.allocate(res,res,GL_RGBA,TRUE,FALSE);
	}

	mHighlight.allocate(256,256,GL_RGBA, FALSE, FALSE);

	stop_glerror();

	GLuint resX = gViewerWindow->getWorldViewWidthRaw();
	GLuint resY = gViewerWindow->getWorldViewHeightRaw();
	
	if (LLPipeline::sRenderGlow)
	{ //screen space glow buffers
		const U32 glow_res = llmax(1, 
			llmin(512, 1 << gSavedSettings.getS32("RenderGlowResolutionPow")));

		for (U32 i = 0; i < 3; i++)
		{
			mGlow[i].allocate(512,glow_res,GL_RGBA,FALSE,FALSE);
		}

		allocateScreenBuffer(resX,resY);
		mScreenWidth = 0;
		mScreenHeight = 0;
	}
	
	if (sRenderDeferred)
	{
		if (!mNoiseMap)
		{
			const U32 noiseRes = 128;
			LLVector3 noise[noiseRes*noiseRes];

			F32 scaler = gSavedSettings.getF32("RenderDeferredNoise")/100.f;
			for (U32 i = 0; i < noiseRes*noiseRes; ++i)
			{
				noise[i] = LLVector3(ll_frand()-0.5f, ll_frand()-0.5f, 0.f);
				noise[i].normVec();
				noise[i].mV[2] = ll_frand()*scaler+1.f-scaler/2.f;
			}

			LLImageGL::generateTextures(1, &mNoiseMap);
			
			gGL.getTexUnit(0)->bindManual(LLTexUnit::TT_TEXTURE, mNoiseMap);
			LLImageGL::setManualImage(LLTexUnit::getInternalType(LLTexUnit::TT_TEXTURE), 0, GL_RGB16F_ARB, noiseRes, noiseRes, GL_RGB, GL_FLOAT, noise);
			gGL.getTexUnit(0)->setTextureFilteringOption(LLTexUnit::TFO_POINT);
		}

		if (!mTrueNoiseMap)
		{
			const U32 noiseRes = 128;
			F32 noise[noiseRes*noiseRes*3];
			for (U32 i = 0; i < noiseRes*noiseRes*3; i++)
			{
				noise[i] = ll_frand()*2.0-1.0;
			}

			LLImageGL::generateTextures(1, &mTrueNoiseMap);
			gGL.getTexUnit(0)->bindManual(LLTexUnit::TT_TEXTURE, mTrueNoiseMap);
			LLImageGL::setManualImage(LLTexUnit::getInternalType(LLTexUnit::TT_TEXTURE), 0, GL_RGB16F_ARB, noiseRes, noiseRes, GL_RGB,GL_FLOAT, noise);
			gGL.getTexUnit(0)->setTextureFilteringOption(LLTexUnit::TFO_POINT);
		}

		if (!mLightFunc)
		{
			U32 lightResX = gSavedSettings.getU32("RenderSpecularResX");
			U32 lightResY = gSavedSettings.getU32("RenderSpecularResY");
			U8* lg = new U8[lightResX*lightResY];

			for (U32 y = 0; y < lightResY; ++y)
			{
				for (U32 x = 0; x < lightResX; ++x)
				{
					//spec func
					F32 sa = (F32) x/(lightResX-1);
					F32 spec = (F32) y/(lightResY-1);
					//lg[y*lightResX+x] = (U8) (powf(sa, 128.f*spec*spec)*255);

					//F32 sp = acosf(sa)/(1.f-spec);

					sa = powf(sa, gSavedSettings.getF32("RenderSpecularExponent"));
					F32 a = acosf(sa*0.25f+0.75f);
					F32 m = llmax(0.5f-spec*0.5f, 0.001f);
					F32 t2 = tanf(a)/m;
					t2 *= t2;

					F32 c4a = (3.f+4.f*cosf(2.f*a)+cosf(4.f*a))/8.f;
					F32 bd = 1.f/(4.f*m*m*c4a)*powf(F_E, -t2);

					lg[y*lightResX+x] = (U8) (llclamp(bd, 0.f, 1.f)*255);
				}
			}

			LLImageGL::generateTextures(1, &mLightFunc);
			gGL.getTexUnit(0)->bindManual(LLTexUnit::TT_TEXTURE, mLightFunc);
			LLImageGL::setManualImage(LLTexUnit::getInternalType(LLTexUnit::TT_TEXTURE), 0, GL_ALPHA, lightResX, lightResY, GL_ALPHA, GL_UNSIGNED_BYTE, lg);
			gGL.getTexUnit(0)->setTextureAddressMode(LLTexUnit::TAM_CLAMP);
			gGL.getTexUnit(0)->setTextureFilteringOption(LLTexUnit::TFO_TRILINEAR);

			delete [] lg;
		}

		if (gSavedSettings.getBOOL("RenderDeferredGI"))
		{
			mGIMap.allocate(512,512,GL_RGBA, TRUE, FALSE);
			addDeferredAttachments(mGIMap);
		}
	}

	gBumpImageList.restoreGL();
}

void LLPipeline::restoreGL() 
{
	LLMemType mt_cb(LLMemType::MTYPE_PIPELINE_RESTORE_GL);
	assertInitialized();

	if (mVertexShadersEnabled)
	{
		LLViewerShaderMgr::instance()->setShaders();
	}

	for (LLWorld::region_list_t::const_iterator iter = LLWorld::getInstance()->getRegionList().begin(); 
			iter != LLWorld::getInstance()->getRegionList().end(); ++iter)
	{
		LLViewerRegion* region = *iter;
		for (U32 i = 0; i < LLViewerRegion::NUM_PARTITIONS; i++)
		{
			LLSpatialPartition* part = region->getSpatialPartition(i);
			if (part)
			{
				part->restoreGL();
			}
		}
	}
}


BOOL LLPipeline::canUseVertexShaders()
{
	if (sDisableShaders ||
		!gGLManager.mHasVertexShader ||
		!gGLManager.mHasFragmentShader ||
		!LLFeatureManager::getInstance()->isFeatureAvailable("VertexShaderEnable") ||
		(assertInitialized() && mVertexShadersLoaded != 1) )
	{
		return FALSE;
	}
	else
	{
		return TRUE;
	}
}

BOOL LLPipeline::canUseWindLightShaders() const
{
	return (!LLPipeline::sDisableShaders &&
			gWLSkyProgram.mProgramObject != 0 &&
			LLViewerShaderMgr::instance()->getVertexShaderLevel(LLViewerShaderMgr::SHADER_WINDLIGHT) > 1);
}

BOOL LLPipeline::canUseWindLightShadersOnObjects() const
{
	return (canUseWindLightShaders() 
		&& LLViewerShaderMgr::instance()->getVertexShaderLevel(LLViewerShaderMgr::SHADER_OBJECT) > 0);
}

BOOL LLPipeline::canUseAntiAliasing() const
{
	return TRUE;
}

void LLPipeline::unloadShaders()
{
	LLMemType mt_us(LLMemType::MTYPE_PIPELINE_UNLOAD_SHADERS);
	LLViewerShaderMgr::instance()->unloadShaders();

	mVertexShadersLoaded = 0;
}

void LLPipeline::assertInitializedDoError()
{
	llerrs << "LLPipeline used when uninitialized." << llendl;
}

//============================================================================

void LLPipeline::enableShadows(const BOOL enable_shadows)
{
	//should probably do something here to wrangle shadows....	
}

S32 LLPipeline::getMaxLightingDetail() const
{
	/*if (mVertexShaderLevel[SHADER_OBJECT] >= LLDrawPoolSimple::SHADER_LEVEL_LOCAL_LIGHTS)
	{
		return 3;
	}
	else*/
	{
		return 1;
	}
}

S32 LLPipeline::setLightingDetail(S32 level)
{
	LLMemType mt_ld(LLMemType::MTYPE_PIPELINE_LIGHTING_DETAIL);

	if (level < 0)
	{
		if (gSavedSettings.getBOOL("RenderLocalLights"))
		{
			level = 1;
		}
		else
		{
			level = 0;
		}
	}
	level = llclamp(level, 0, getMaxLightingDetail());
	mLightingDetail = level;
	
	return mLightingDetail;
}

class LLOctreeDirtyTexture : public LLOctreeTraveler<LLDrawable>
{
public:
	const std::set<LLViewerFetchedTexture*>& mTextures;

	LLOctreeDirtyTexture(const std::set<LLViewerFetchedTexture*>& textures) : mTextures(textures) { }

	virtual void visit(const LLOctreeNode<LLDrawable>* node)
	{
		LLSpatialGroup* group = (LLSpatialGroup*) node->getListener(0);

		if (!group->isState(LLSpatialGroup::GEOM_DIRTY) && !group->getData().empty())
		{
			for (LLSpatialGroup::draw_map_t::iterator i = group->mDrawMap.begin(); i != group->mDrawMap.end(); ++i)
			{
				for (LLSpatialGroup::drawmap_elem_t::iterator j = i->second.begin(); j != i->second.end(); ++j) 
				{
					LLDrawInfo* params = *j;
					LLViewerFetchedTexture* tex = LLViewerTextureManager::staticCastToFetchedTexture(params->mTexture);
					if (tex && mTextures.find(tex) != mTextures.end())
					{ 
						group->setState(LLSpatialGroup::GEOM_DIRTY);
					}
				}
			}
		}

		for (LLSpatialGroup::bridge_list_t::iterator i = group->mBridgeList.begin(); i != group->mBridgeList.end(); ++i)
		{
			LLSpatialBridge* bridge = *i;
			traverse(bridge->mOctree);
		}
	}
};

// Called when a texture changes # of channels (causes faces to move to alpha pool)
void LLPipeline::dirtyPoolObjectTextures(const std::set<LLViewerFetchedTexture*>& textures)
{
	assertInitialized();

	// *TODO: This is inefficient and causes frame spikes; need a better way to do this
	//        Most of the time is spent in dirty.traverse.

	for (pool_set_t::iterator iter = mPools.begin(); iter != mPools.end(); ++iter)
	{
		LLDrawPool *poolp = *iter;
		if (poolp->isFacePool())
		{
			((LLFacePool*) poolp)->dirtyTextures(textures);
		}
	}
	
	LLOctreeDirtyTexture dirty(textures);
	for (LLWorld::region_list_t::const_iterator iter = LLWorld::getInstance()->getRegionList().begin(); 
			iter != LLWorld::getInstance()->getRegionList().end(); ++iter)
	{
		LLViewerRegion* region = *iter;
		for (U32 i = 0; i < LLViewerRegion::NUM_PARTITIONS; i++)
		{
			LLSpatialPartition* part = region->getSpatialPartition(i);
			if (part)
			{
				dirty.traverse(part->mOctree);
			}
		}
	}
}

LLDrawPool *LLPipeline::findPool(const U32 type, LLViewerTexture *tex0)
{
	assertInitialized();

	LLDrawPool *poolp = NULL;
	switch( type )
	{
	case LLDrawPool::POOL_SIMPLE:
		poolp = mSimplePool;
		break;

	case LLDrawPool::POOL_GRASS:
		poolp = mGrassPool;
		break;

	case LLDrawPool::POOL_FULLBRIGHT:
		poolp = mFullbrightPool;
		break;

	case LLDrawPool::POOL_INVISIBLE:
		poolp = mInvisiblePool;
		break;

	case LLDrawPool::POOL_GLOW:
		poolp = mGlowPool;
		break;

	case LLDrawPool::POOL_TREE:
		poolp = get_if_there(mTreePools, (uintptr_t)tex0, (LLDrawPool*)0 );
		break;

	case LLDrawPool::POOL_TERRAIN:
		poolp = get_if_there(mTerrainPools, (uintptr_t)tex0, (LLDrawPool*)0 );
		break;

	case LLDrawPool::POOL_BUMP:
		poolp = mBumpPool;
		break;

	case LLDrawPool::POOL_ALPHA:
		poolp = mAlphaPool;
		break;

	case LLDrawPool::POOL_AVATAR:
		break; // Do nothing

	case LLDrawPool::POOL_SKY:
		poolp = mSkyPool;
		break;

	case LLDrawPool::POOL_WATER:
		poolp = mWaterPool;
		break;

	case LLDrawPool::POOL_GROUND:
		poolp = mGroundPool;
		break;

	case LLDrawPool::POOL_WL_SKY:
		poolp = mWLSkyPool;
		break;

	default:
		llassert(0);
		llerrs << "Invalid Pool Type in  LLPipeline::findPool() type=" << type << llendl;
		break;
	}

	return poolp;
}


LLDrawPool *LLPipeline::getPool(const U32 type,	LLViewerTexture *tex0)
{
	LLMemType mt(LLMemType::MTYPE_PIPELINE);
	LLDrawPool *poolp = findPool(type, tex0);
	if (poolp)
	{
		return poolp;
	}

	LLDrawPool *new_poolp = LLDrawPool::createPool(type, tex0);
	addPool( new_poolp );

	return new_poolp;
}


// static
LLDrawPool* LLPipeline::getPoolFromTE(const LLTextureEntry* te, LLViewerTexture* imagep)
{
	LLMemType mt(LLMemType::MTYPE_PIPELINE);
	U32 type = getPoolTypeFromTE(te, imagep);
	return gPipeline.getPool(type, imagep);
}

//static 
U32 LLPipeline::getPoolTypeFromTE(const LLTextureEntry* te, LLViewerTexture* imagep)
{
	LLMemType mt_gpt(LLMemType::MTYPE_PIPELINE_GET_POOL_TYPE);
	
	if (!te || !imagep)
	{
		return 0;
	}
		
	bool alpha = te->getColor().mV[3] < 0.999f;
	if (imagep)
	{
		alpha = alpha || (imagep->getComponents() == 4 && imagep->getType() != LLViewerTexture::MEDIA_TEXTURE) || (imagep->getComponents() == 2);
	}

	if (alpha)
	{
		return LLDrawPool::POOL_ALPHA;
	}
	else if ((te->getBumpmap() || te->getShiny()))
	{
		return LLDrawPool::POOL_BUMP;
	}
	else
	{
		return LLDrawPool::POOL_SIMPLE;
	}
}


void LLPipeline::addPool(LLDrawPool *new_poolp)
{
	LLMemType mt_a(LLMemType::MTYPE_PIPELINE_ADD_POOL);
	assertInitialized();
	mPools.insert(new_poolp);
	addToQuickLookup( new_poolp );
}

void LLPipeline::allocDrawable(LLViewerObject *vobj)
{
	LLMemType mt_ad(LLMemType::MTYPE_PIPELINE_ALLOCATE_DRAWABLE);
	LLDrawable *drawable = new LLDrawable();
	vobj->mDrawable = drawable;
	
	drawable->mVObjp     = vobj;
	
	//encompass completely sheared objects by taking 
	//the most extreme point possible (<1,1,0.5>)
	drawable->setRadius(LLVector3(1,1,0.5f).scaleVec(vobj->getScale()).length());
	if (vobj->isOrphaned())
	{
		drawable->setState(LLDrawable::FORCE_INVISIBLE);
	}
	drawable->updateXform(TRUE);
}


static LLFastTimer::DeclareTimer FTM_UNLINK("Unlink");
static LLFastTimer::DeclareTimer FTM_REMOVE_FROM_MOVE_LIST("Movelist");
static LLFastTimer::DeclareTimer FTM_REMOVE_FROM_SPATIAL_PARTITION("Spatial Partition");
static LLFastTimer::DeclareTimer FTM_REMOVE_FROM_LIGHT_SET("Light Set");
static LLFastTimer::DeclareTimer FTM_REMOVE_FROM_HIGHLIGHT_SET("Highlight Set");

void LLPipeline::unlinkDrawable(LLDrawable *drawable)
{
	LLFastTimer t(FTM_UNLINK);

	assertInitialized();

	LLPointer<LLDrawable> drawablep = drawable; // make sure this doesn't get deleted before we are done
	
	// Based on flags, remove the drawable from the queues that it's on.
	if (drawablep->isState(LLDrawable::ON_MOVE_LIST))
	{
		LLFastTimer t(FTM_REMOVE_FROM_MOVE_LIST);
		LLDrawable::drawable_vector_t::iterator iter = std::find(mMovedList.begin(), mMovedList.end(), drawablep);
		if (iter != mMovedList.end())
		{
			mMovedList.erase(iter);
		}
	}

	if (drawablep->getSpatialGroup())
	{
		LLFastTimer t(FTM_REMOVE_FROM_SPATIAL_PARTITION);
		if (!drawablep->getSpatialGroup()->mSpatialPartition->remove(drawablep, drawablep->getSpatialGroup()))
		{
#ifdef LL_RELEASE_FOR_DOWNLOAD
			llwarns << "Couldn't remove object from spatial group!" << llendl;
#else
			llerrs << "Couldn't remove object from spatial group!" << llendl;
#endif
		}
	}

	{
		LLFastTimer t(FTM_REMOVE_FROM_LIGHT_SET);
		mLights.erase(drawablep);

		for (light_set_t::iterator iter = mNearbyLights.begin();
					iter != mNearbyLights.end(); iter++)
		{
			if (iter->drawable == drawablep)
			{
				mNearbyLights.erase(iter);
				break;
			}
		}
	}

	{
		LLFastTimer t(FTM_REMOVE_FROM_HIGHLIGHT_SET);
		HighlightItem item(drawablep);
		mHighlightSet.erase(item);

		if (mHighlightObject == drawablep)
		{
			mHighlightObject = NULL;
		}
	}

	for (U32 i = 0; i < 2; ++i)
	{
		if (mShadowSpotLight[i] == drawablep)
		{
			mShadowSpotLight[i] = NULL;
		}

		if (mTargetShadowSpotLight[i] == drawablep)
		{
			mTargetShadowSpotLight[i] = NULL;
		}
	}


}

U32 LLPipeline::addObject(LLViewerObject *vobj)
{
	LLMemType mt_ao(LLMemType::MTYPE_PIPELINE_ADD_OBJECT);

	if (gSavedSettings.getBOOL("RenderDelayCreation"))
	{
		mCreateQ.push_back(vobj);
	}
	else
	{
		createObject(vobj);
	}

	return 1;
}

void LLPipeline::createObjects(F32 max_dtime)
{
	LLFastTimer ftm(FTM_GEO_UPDATE);
	LLMemType mt(LLMemType::MTYPE_PIPELINE_CREATE_OBJECTS);

	LLTimer update_timer;

	while (!mCreateQ.empty() && update_timer.getElapsedTimeF32() < max_dtime)
	{
		LLViewerObject* vobj = mCreateQ.front();
		if (!vobj->isDead())
		{
			createObject(vobj);
		}
		mCreateQ.pop_front();
	}
	
	//for (LLViewerObject::vobj_list_t::iterator iter = mCreateQ.begin(); iter != mCreateQ.end(); ++iter)
	//{
	//	createObject(*iter);
	//}

	//mCreateQ.clear();
}

void LLPipeline::createObject(LLViewerObject* vobj)
{
	LLDrawable* drawablep = vobj->mDrawable;

	if (!drawablep)
	{
		drawablep = vobj->createDrawable(this);
	}
	else
	{
		llerrs << "Redundant drawable creation!" << llendl;
	}
		
	llassert(drawablep);

	if (vobj->getParent())
	{
		vobj->setDrawableParent(((LLViewerObject*)vobj->getParent())->mDrawable); // LLPipeline::addObject 1
	}
	else
	{
		vobj->setDrawableParent(NULL); // LLPipeline::addObject 2
	}

	markRebuild(drawablep, LLDrawable::REBUILD_ALL, TRUE);

	if (drawablep->getVOVolume() && gSavedSettings.getBOOL("RenderAnimateRes"))
	{
		// fun animated res
		drawablep->updateXform(TRUE);
		drawablep->clearState(LLDrawable::MOVE_UNDAMPED);
		drawablep->setScale(LLVector3(0,0,0));
		drawablep->makeActive();
	}
}


void LLPipeline::resetFrameStats()
{
	assertInitialized();

	LLViewerStats::getInstance()->mTrianglesDrawnStat.addValue(mTrianglesDrawn/1000.f);

	if (mBatchCount > 0)
	{
		mMeanBatchSize = gPipeline.mTrianglesDrawn/gPipeline.mBatchCount;
	}
	mTrianglesDrawn = 0;
	sCompiles        = 0;
	mVerticesRelit   = 0;
	mLightingChanges = 0;
	mGeometryChanges = 0;
	mNumVisibleFaces = 0;

	if (mOldRenderDebugMask != mRenderDebugMask)
	{
		gObjectList.clearDebugText();
		mOldRenderDebugMask = mRenderDebugMask;
	}
		
}

//external functions for asynchronous updating
void LLPipeline::updateMoveDampedAsync(LLDrawable* drawablep)
{
	if (gSavedSettings.getBOOL("FreezeTime"))
	{
		return;
	}
	if (!drawablep)
	{
		llerrs << "updateMove called with NULL drawablep" << llendl;
		return;
	}
	if (drawablep->isState(LLDrawable::EARLY_MOVE))
	{
		return;
	}

	assertInitialized();

	// update drawable now
	drawablep->clearState(LLDrawable::MOVE_UNDAMPED); // force to DAMPED
	drawablep->updateMove(); // returns done
	drawablep->setState(LLDrawable::EARLY_MOVE); // flag says we already did an undamped move this frame
	// Put on move list so that EARLY_MOVE gets cleared
	if (!drawablep->isState(LLDrawable::ON_MOVE_LIST))
	{
		mMovedList.push_back(drawablep);
		drawablep->setState(LLDrawable::ON_MOVE_LIST);
	}
}

void LLPipeline::updateMoveNormalAsync(LLDrawable* drawablep)
{
	if (gSavedSettings.getBOOL("FreezeTime"))
	{
		return;
	}
	if (!drawablep)
	{
		llerrs << "updateMove called with NULL drawablep" << llendl;
		return;
	}
	if (drawablep->isState(LLDrawable::EARLY_MOVE))
	{
		return;
	}

	assertInitialized();

	// update drawable now
	drawablep->setState(LLDrawable::MOVE_UNDAMPED); // force to UNDAMPED
	drawablep->updateMove();
	drawablep->setState(LLDrawable::EARLY_MOVE); // flag says we already did an undamped move this frame
	// Put on move list so that EARLY_MOVE gets cleared
	if (!drawablep->isState(LLDrawable::ON_MOVE_LIST))
	{
		mMovedList.push_back(drawablep);
		drawablep->setState(LLDrawable::ON_MOVE_LIST);
	}
}

void LLPipeline::updateMovedList(LLDrawable::drawable_vector_t& moved_list)
{
	for (LLDrawable::drawable_vector_t::iterator iter = moved_list.begin();
		 iter != moved_list.end(); )
	{
		LLDrawable::drawable_vector_t::iterator curiter = iter++;
		LLDrawable *drawablep = *curiter;
		BOOL done = TRUE;
		if (!drawablep->isDead() && (!drawablep->isState(LLDrawable::EARLY_MOVE)))
		{
			done = drawablep->updateMove();
		}
		drawablep->clearState(LLDrawable::EARLY_MOVE | LLDrawable::MOVE_UNDAMPED);
		if (done)
		{
			drawablep->clearState(LLDrawable::ON_MOVE_LIST);
			iter = moved_list.erase(curiter);
		}
	}
}

static LLFastTimer::DeclareTimer FTM_OCTREE_BALANCE("Balance Octree");
static LLFastTimer::DeclareTimer FTM_UPDATE_MOVE("Update Move");

void LLPipeline::updateMove()
{
	LLFastTimer t(FTM_UPDATE_MOVE);
	LLMemType mt_um(LLMemType::MTYPE_PIPELINE_UPDATE_MOVE);

	if (gSavedSettings.getBOOL("FreezeTime"))
	{
		return;
	}

	assertInitialized();

	{
		static LLFastTimer::DeclareTimer ftm("Retexture");
		LLFastTimer t(ftm);

		for (LLDrawable::drawable_set_t::iterator iter = mRetexturedList.begin();
			 iter != mRetexturedList.end(); ++iter)
		{
			LLDrawable* drawablep = *iter;
			if (drawablep && !drawablep->isDead())
			{
				drawablep->updateTexture();
			}
		}
		mRetexturedList.clear();
	}

	{
		static LLFastTimer::DeclareTimer ftm("Moved List");
		LLFastTimer t(ftm);
		updateMovedList(mMovedList);
	}

	//balance octrees
	{
 		LLFastTimer ot(FTM_OCTREE_BALANCE);

		for (LLWorld::region_list_t::const_iterator iter = LLWorld::getInstance()->getRegionList().begin(); 
			iter != LLWorld::getInstance()->getRegionList().end(); ++iter)
		{
			LLViewerRegion* region = *iter;
			for (U32 i = 0; i < LLViewerRegion::NUM_PARTITIONS; i++)
			{
				LLSpatialPartition* part = region->getSpatialPartition(i);
				if (part)
				{
					part->mOctree->balance();
				}
			}
		}
	}
}

/////////////////////////////////////////////////////////////////////////////
// Culling and occlusion testing
/////////////////////////////////////////////////////////////////////////////

//static
F32 LLPipeline::calcPixelArea(LLVector3 center, LLVector3 size, LLCamera &camera)
{
	LLVector3 lookAt = center - camera.getOrigin();
	F32 dist = lookAt.length();

	//ramp down distance for nearby objects
	//shrink dist by dist/16.
	if (dist < 16.f)
	{
		dist /= 16.f;
		dist *= dist;
		dist *= 16.f;
	}

	//get area of circle around node
	F32 app_angle = atanf(size.length()/dist);
	F32 radius = app_angle*LLDrawable::sCurPixelAngle;
	return radius*radius * F_PI;
}

//static
F32 LLPipeline::calcPixelArea(const LLVector4a& center, const LLVector4a& size, LLCamera &camera)
{
	LLVector4a origin;
	origin.load3(camera.getOrigin().mV);

	LLVector4a lookAt;
	lookAt.setSub(center, origin);
	F32 dist = lookAt.getLength3().getF32();

	//ramp down distance for nearby objects
	//shrink dist by dist/16.
	if (dist < 16.f)
	{
		dist /= 16.f;
		dist *= dist;
		dist *= 16.f;
	}

	//get area of circle around node
	F32 app_angle = atanf(size.getLength3().getF32()/dist);
	F32 radius = app_angle*LLDrawable::sCurPixelAngle;
	return radius*radius * F_PI;
}

void LLPipeline::grabReferences(LLCullResult& result)
{
	sCull = &result;
}

void LLPipeline::clearReferences()
{
	sCull = NULL;
}

void check_references(LLSpatialGroup* group, LLDrawable* drawable)
{
	for (LLSpatialGroup::element_iter i = group->getData().begin(); i != group->getData().end(); ++i)
	{
		if (drawable == *i)
		{
			llerrs << "LLDrawable deleted while actively reference by LLPipeline." << llendl;
		}
	}			
}

void check_references(LLDrawable* drawable, LLFace* face)
{
	for (S32 i = 0; i < drawable->getNumFaces(); ++i)
	{
		if (drawable->getFace(i) == face)
		{
			llerrs << "LLFace deleted while actively referenced by LLPipeline." << llendl;
		}
	}
}

void check_references(LLSpatialGroup* group, LLFace* face)
{
	for (LLSpatialGroup::element_iter i = group->getData().begin(); i != group->getData().end(); ++i)
	{
		LLDrawable* drawable = *i;
		check_references(drawable, face);
	}			
}

void LLPipeline::checkReferences(LLFace* face)
{
#if 0
	if (sCull)
	{
		for (LLCullResult::sg_list_t::iterator iter = sCull->beginVisibleGroups(); iter != sCull->endVisibleGroups(); ++iter)
		{
			LLSpatialGroup* group = *iter;
			check_references(group, face);
		}

		for (LLCullResult::sg_list_t::iterator iter = sCull->beginAlphaGroups(); iter != sCull->endAlphaGroups(); ++iter)
		{
			LLSpatialGroup* group = *iter;
			check_references(group, face);
		}

		for (LLCullResult::sg_list_t::iterator iter = sCull->beginDrawableGroups(); iter != sCull->endDrawableGroups(); ++iter)
		{
			LLSpatialGroup* group = *iter;
			check_references(group, face);
		}

		for (LLCullResult::drawable_list_t::iterator iter = sCull->beginVisibleList(); iter != sCull->endVisibleList(); ++iter)
		{
			LLDrawable* drawable = *iter;
			check_references(drawable, face);	
		}
	}
#endif
}

void LLPipeline::checkReferences(LLDrawable* drawable)
{
#if 0
	if (sCull)
	{
		for (LLCullResult::sg_list_t::iterator iter = sCull->beginVisibleGroups(); iter != sCull->endVisibleGroups(); ++iter)
		{
			LLSpatialGroup* group = *iter;
			check_references(group, drawable);
		}

		for (LLCullResult::sg_list_t::iterator iter = sCull->beginAlphaGroups(); iter != sCull->endAlphaGroups(); ++iter)
		{
			LLSpatialGroup* group = *iter;
			check_references(group, drawable);
		}

		for (LLCullResult::sg_list_t::iterator iter = sCull->beginDrawableGroups(); iter != sCull->endDrawableGroups(); ++iter)
		{
			LLSpatialGroup* group = *iter;
			check_references(group, drawable);
		}

		for (LLCullResult::drawable_list_t::iterator iter = sCull->beginVisibleList(); iter != sCull->endVisibleList(); ++iter)
		{
			if (drawable == *iter)
			{
				llerrs << "LLDrawable deleted while actively referenced by LLPipeline." << llendl;
			}
		}
	}
#endif
}

void check_references(LLSpatialGroup* group, LLDrawInfo* draw_info)
{
	for (LLSpatialGroup::draw_map_t::iterator i = group->mDrawMap.begin(); i != group->mDrawMap.end(); ++i)
	{
		LLSpatialGroup::drawmap_elem_t& draw_vec = i->second;
		for (LLSpatialGroup::drawmap_elem_t::iterator j = draw_vec.begin(); j != draw_vec.end(); ++j)
		{
			LLDrawInfo* params = *j;
			if (params == draw_info)
			{
				llerrs << "LLDrawInfo deleted while actively referenced by LLPipeline." << llendl;
			}
		}
	}
}


void LLPipeline::checkReferences(LLDrawInfo* draw_info)
{
#if 0
	if (sCull)
	{
		for (LLCullResult::sg_list_t::iterator iter = sCull->beginVisibleGroups(); iter != sCull->endVisibleGroups(); ++iter)
		{
			LLSpatialGroup* group = *iter;
			check_references(group, draw_info);
		}

		for (LLCullResult::sg_list_t::iterator iter = sCull->beginAlphaGroups(); iter != sCull->endAlphaGroups(); ++iter)
		{
			LLSpatialGroup* group = *iter;
			check_references(group, draw_info);
		}

		for (LLCullResult::sg_list_t::iterator iter = sCull->beginDrawableGroups(); iter != sCull->endDrawableGroups(); ++iter)
		{
			LLSpatialGroup* group = *iter;
			check_references(group, draw_info);
		}
	}
#endif
}

void LLPipeline::checkReferences(LLSpatialGroup* group)
{
#if 0
	if (sCull)
	{
		for (LLCullResult::sg_list_t::iterator iter = sCull->beginVisibleGroups(); iter != sCull->endVisibleGroups(); ++iter)
		{
			if (group == *iter)
			{
				llerrs << "LLSpatialGroup deleted while actively referenced by LLPipeline." << llendl;
			}
		}

		for (LLCullResult::sg_list_t::iterator iter = sCull->beginAlphaGroups(); iter != sCull->endAlphaGroups(); ++iter)
		{
			if (group == *iter)
			{
				llerrs << "LLSpatialGroup deleted while actively referenced by LLPipeline." << llendl;
			}
		}

		for (LLCullResult::sg_list_t::iterator iter = sCull->beginDrawableGroups(); iter != sCull->endDrawableGroups(); ++iter)
		{
			if (group == *iter)
			{
				llerrs << "LLSpatialGroup deleted while actively referenced by LLPipeline." << llendl;
			}
		}
	}
#endif
}


BOOL LLPipeline::visibleObjectsInFrustum(LLCamera& camera)
{
	for (LLWorld::region_list_t::const_iterator iter = LLWorld::getInstance()->getRegionList().begin(); 
			iter != LLWorld::getInstance()->getRegionList().end(); ++iter)
	{
		LLViewerRegion* region = *iter;

		for (U32 i = 0; i < LLViewerRegion::NUM_PARTITIONS; i++)
		{
			LLSpatialPartition* part = region->getSpatialPartition(i);
			if (part)
			{
				if (hasRenderType(part->mDrawableType))
				{
					if (part->visibleObjectsInFrustum(camera))
					{
						return TRUE;
					}
				}
			}
		}
	}

	return FALSE;
}

BOOL LLPipeline::getVisibleExtents(LLCamera& camera, LLVector3& min, LLVector3& max)
{
	const F32 X = 65536.f;

	min = LLVector3(X,X,X);
	max = LLVector3(-X,-X,-X);

	U32 saved_camera_id = LLViewerCamera::sCurCameraID;
	LLViewerCamera::sCurCameraID = LLViewerCamera::CAMERA_WORLD;

	BOOL res = TRUE;

	for (LLWorld::region_list_t::const_iterator iter = LLWorld::getInstance()->getRegionList().begin(); 
			iter != LLWorld::getInstance()->getRegionList().end(); ++iter)
	{
		LLViewerRegion* region = *iter;

		for (U32 i = 0; i < LLViewerRegion::NUM_PARTITIONS; i++)
		{
			LLSpatialPartition* part = region->getSpatialPartition(i);
			if (part)
			{
				if (hasRenderType(part->mDrawableType))
				{
					if (!part->getVisibleExtents(camera, min, max))
					{
						res = FALSE;
					}
				}
			}
		}
	}

	LLViewerCamera::sCurCameraID = saved_camera_id;

	return res;
}

static LLFastTimer::DeclareTimer FTM_CULL("Object Culling");

void LLPipeline::updateCull(LLCamera& camera, LLCullResult& result, S32 water_clip, LLPlane* planep)
{
	LLFastTimer t(FTM_CULL);
	LLMemType mt_uc(LLMemType::MTYPE_PIPELINE_UPDATE_CULL);

	grabReferences(result);

	sCull->clear();

	BOOL to_texture =	LLPipeline::sUseOcclusion > 1 &&
						!hasRenderType(LLPipeline::RENDER_TYPE_HUD) && 
						LLViewerCamera::sCurCameraID == LLViewerCamera::CAMERA_WORLD &&
						gPipeline.canUseVertexShaders() &&
						sRenderGlow;

	if (to_texture)
	{
		mScreen.bindTarget();
	}

	if (sUseOcclusion > 1)
	{
		gGL.setColorMask(false, false);
	}

	glMatrixMode(GL_PROJECTION);
	glPushMatrix();
	glLoadMatrixd(gGLLastProjection);
	glMatrixMode(GL_MODELVIEW);
	glPushMatrix();
	gGLLastMatrix = NULL;
	glLoadMatrixd(gGLLastModelView);


	LLVertexBuffer::unbind();
	LLGLDisable blend(GL_BLEND);
	LLGLDisable test(GL_ALPHA_TEST);
	gGL.getTexUnit(0)->unbind(LLTexUnit::TT_TEXTURE);


	//setup a clip plane in projection matrix for reflection renders (prevents flickering from occlusion culling)
	LLViewerRegion* region = gAgent.getRegion();
	LLPlane plane;

	if (planep)
	{
		plane = *planep;
	}
	else 
	{
		if (region)
		{
			LLVector3 pnorm;
			F32 height = region->getWaterHeight();
			if (water_clip < 0)
			{ //camera is above water, clip plane points up
				pnorm.setVec(0,0,1);
				plane.setVec(pnorm, -height);
			}
			else if (water_clip > 0)
			{	//camera is below water, clip plane points down
				pnorm = LLVector3(0,0,-1);
				plane.setVec(pnorm, height);
			}
		}
	}
	
	glh::matrix4f modelview = glh_get_last_modelview();
	glh::matrix4f proj = glh_get_last_projection();
	LLGLUserClipPlane clip(plane, modelview, proj, water_clip != 0 && LLPipeline::sReflectionRender);

	LLGLDepthTest depth(GL_TRUE, GL_FALSE);

	for (LLWorld::region_list_t::const_iterator iter = LLWorld::getInstance()->getRegionList().begin(); 
			iter != LLWorld::getInstance()->getRegionList().end(); ++iter)
	{
		LLViewerRegion* region = *iter;
		if (water_clip != 0)
		{
			LLPlane plane(LLVector3(0,0, (F32) -water_clip), (F32) water_clip*region->getWaterHeight());
			camera.setUserClipPlane(plane);
		}
		else
		{
			camera.disableUserClipPlane();
		}

		for (U32 i = 0; i < LLViewerRegion::NUM_PARTITIONS; i++)
		{
			LLSpatialPartition* part = region->getSpatialPartition(i);
			if (part)
			{
				if (hasRenderType(part->mDrawableType))
				{
					part->cull(camera);
				}
			}
		}
	}

	camera.disableUserClipPlane();

	if (hasRenderType(LLPipeline::RENDER_TYPE_SKY) && 
		gSky.mVOSkyp.notNull() && 
		gSky.mVOSkyp->mDrawable.notNull())
	{
		gSky.mVOSkyp->mDrawable->setVisible(camera);
		sCull->pushDrawable(gSky.mVOSkyp->mDrawable);
		gSky.updateCull();
		stop_glerror();
	}

	if (hasRenderType(LLPipeline::RENDER_TYPE_GROUND) && 
		!gPipeline.canUseWindLightShaders() &&
		gSky.mVOGroundp.notNull() && 
		gSky.mVOGroundp->mDrawable.notNull() &&
		!LLPipeline::sWaterReflections)
	{
		gSky.mVOGroundp->mDrawable->setVisible(camera);
		sCull->pushDrawable(gSky.mVOGroundp->mDrawable);
	}
	
	
	glMatrixMode(GL_PROJECTION);
	glPopMatrix();
	glMatrixMode(GL_MODELVIEW);
	glPopMatrix();

	if (sUseOcclusion > 1)
	{
		gGL.setColorMask(true, false);
	}

	if (to_texture)
	{
		mScreen.flush();
	}
}

void LLPipeline::markNotCulled(LLSpatialGroup* group, LLCamera& camera)
{
	if (group->getData().empty())
	{ 
		return;
	}
	
	group->setVisible();

	if (LLViewerCamera::sCurCameraID == LLViewerCamera::CAMERA_WORLD)
	{
		group->updateDistance(camera);
	}
	
	const F32 MINIMUM_PIXEL_AREA = 16.f;

	if (group->mPixelArea < MINIMUM_PIXEL_AREA)
	{
		return;
	}

	if (sMinRenderSize > 0.f && 
			llmax(llmax(group->mBounds[1][0], group->mBounds[1][1]), group->mBounds[1][2]) < sMinRenderSize)
	{
		return;
	}

	assertInitialized();
	
	if (!group->mSpatialPartition->mRenderByGroup)
	{ //render by drawable
		sCull->pushDrawableGroup(group);
	}
	else
	{   //render by group
		sCull->pushVisibleGroup(group);
	}

	mNumVisibleNodes++;
}

void LLPipeline::markOccluder(LLSpatialGroup* group)
{
	if (sUseOcclusion > 1 && group && !group->isOcclusionState(LLSpatialGroup::ACTIVE_OCCLUSION))
	{
		LLSpatialGroup* parent = group->getParent();

		if (!parent || !parent->isOcclusionState(LLSpatialGroup::OCCLUDED))
		{ //only mark top most occluders as active occlusion
			sCull->pushOcclusionGroup(group);
			group->setOcclusionState(LLSpatialGroup::ACTIVE_OCCLUSION);
				
			if (parent && 
				!parent->isOcclusionState(LLSpatialGroup::ACTIVE_OCCLUSION) &&
				parent->getElementCount() == 0 &&
				parent->needsUpdate())
			{
				sCull->pushOcclusionGroup(group);
				parent->setOcclusionState(LLSpatialGroup::ACTIVE_OCCLUSION);
			}
		}
	}
}

void LLPipeline::doOcclusion(LLCamera& camera)
{
	if (LLPipeline::sUseOcclusion > 1 && sCull->hasOcclusionGroups())
	{
		LLVertexBuffer::unbind();

		if (hasRenderDebugMask(LLPipeline::RENDER_DEBUG_OCCLUSION))
		{
			gGL.setColorMask(true, false, false, false);
		}
		else
		{
			gGL.setColorMask(false, false);
		}
		LLGLDisable blend(GL_BLEND);
		LLGLDisable test(GL_ALPHA_TEST);
		gGL.getTexUnit(0)->unbind(LLTexUnit::TT_TEXTURE);
		LLGLDepthTest depth(GL_TRUE, GL_FALSE);

		LLGLDisable cull(GL_CULL_FACE);
		
		for (LLCullResult::sg_list_t::iterator iter = sCull->beginOcclusionGroups(); iter != sCull->endOcclusionGroups(); ++iter)
		{
			LLSpatialGroup* group = *iter;
			group->doOcclusion(&camera);
			group->clearOcclusionState(LLSpatialGroup::ACTIVE_OCCLUSION);
		}
	
		gGL.setColorMask(true, false);
	}
}
	
BOOL LLPipeline::updateDrawableGeom(LLDrawable* drawablep, BOOL priority)
{
	BOOL update_complete = drawablep->updateGeometry(priority);
	if (update_complete && assertInitialized())
	{
		drawablep->setState(LLDrawable::BUILT);
		mGeometryChanges++;
	}
	return update_complete;
}

void LLPipeline::updateGL()
{
	while (!LLGLUpdate::sGLQ.empty())
	{
		LLGLUpdate* glu = LLGLUpdate::sGLQ.front();
		glu->updateGL();
		glu->mInQ = FALSE;
		LLGLUpdate::sGLQ.pop_front();
	}
}

void LLPipeline::rebuildPriorityGroups()
{
	LLTimer update_timer;
	LLMemType mt(LLMemType::MTYPE_PIPELINE);
	
	assertInitialized();

	gMeshRepo.notifyLoadedMeshes();

	mGroupQ1Locked = true;
	// Iterate through all drawables on the priority build queue,
	for (LLSpatialGroup::sg_vector_t::iterator iter = mGroupQ1.begin();
		 iter != mGroupQ1.end(); ++iter)
	{
		LLSpatialGroup* group = *iter;
		group->rebuildGeom();
		group->clearState(LLSpatialGroup::IN_BUILD_Q1);
	}

	mGroupQ1.clear();
	mGroupQ1Locked = false;

}
		
void LLPipeline::rebuildGroups()
{
	if (mGroupQ2.empty())
	{
		return;
	}

	mGroupQ2Locked = true;
	// Iterate through some drawables on the non-priority build queue
	S32 size = (S32) mGroupQ2.size();
	S32 min_count = llclamp((S32) ((F32) (size * size)/4096*0.25f), 1, size);
			
	S32 count = 0;
	
	std::sort(mGroupQ2.begin(), mGroupQ2.end(), LLSpatialGroup::CompareUpdateUrgency());

	LLSpatialGroup::sg_vector_t::iterator iter;
	LLSpatialGroup::sg_vector_t::iterator last_iter = mGroupQ2.begin();

	for (iter = mGroupQ2.begin();
		 iter != mGroupQ2.end() && count <= min_count; ++iter)
	{
		LLSpatialGroup* group = *iter;
		last_iter = iter;

		if (!group->isDead())
		{
			group->rebuildGeom();
			
			if (group->mSpatialPartition->mRenderByGroup)
			{
				count++;
			}
		}

		group->clearState(LLSpatialGroup::IN_BUILD_Q2);
	}	

	mGroupQ2.erase(mGroupQ2.begin(), ++last_iter);

	mGroupQ2Locked = false;

	updateMovedList(mMovedBridge);
}

void LLPipeline::updateGeom(F32 max_dtime)
{
	LLTimer update_timer;
	LLMemType mt(LLMemType::MTYPE_PIPELINE_UPDATE_GEOM);
	LLPointer<LLDrawable> drawablep;

	LLFastTimer t(FTM_GEO_UPDATE);

	assertInitialized();

	if (sDelayedVBOEnable > 0)
	{
		if (--sDelayedVBOEnable <= 0)
		{
			resetVertexBuffers();
			LLVertexBuffer::sEnableVBOs = TRUE;
		}
	}

	// notify various object types to reset internal cost metrics, etc.
	// for now, only LLVOVolume does this to throttle LOD changes
	LLVOVolume::preUpdateGeom();

	// Iterate through all drawables on the priority build queue,
	for (LLDrawable::drawable_list_t::iterator iter = mBuildQ1.begin();
		 iter != mBuildQ1.end();)
	{
		LLDrawable::drawable_list_t::iterator curiter = iter++;
		LLDrawable* drawablep = *curiter;
		if (drawablep && !drawablep->isDead())
		{
			if (drawablep->isState(LLDrawable::IN_REBUILD_Q2))
			{
				drawablep->clearState(LLDrawable::IN_REBUILD_Q2);
				LLDrawable::drawable_list_t::iterator find = std::find(mBuildQ2.begin(), mBuildQ2.end(), drawablep);
				if (find != mBuildQ2.end())
				{
					mBuildQ2.erase(find);
				}
			}

			if (updateDrawableGeom(drawablep, TRUE))
			{
				drawablep->clearState(LLDrawable::IN_REBUILD_Q1);
				mBuildQ1.erase(curiter);
			}
		}
		else
		{
			mBuildQ1.erase(curiter);
		}
	}
		
	// Iterate through some drawables on the non-priority build queue
	S32 min_count = 16;
	S32 size = (S32) mBuildQ2.size();
	if (size > 1024)
	{
		min_count = llclamp((S32) (size * (F32) size/4096), 16, size);
	}
		
	S32 count = 0;
	
	max_dtime = llmax(update_timer.getElapsedTimeF32()+0.001f, max_dtime);
	LLSpatialGroup* last_group = NULL;
	LLSpatialBridge* last_bridge = NULL;

	for (LLDrawable::drawable_list_t::iterator iter = mBuildQ2.begin();
		 iter != mBuildQ2.end(); )
	{
		LLDrawable::drawable_list_t::iterator curiter = iter++;
		LLDrawable* drawablep = *curiter;

		LLSpatialBridge* bridge = drawablep->isRoot() ? drawablep->getSpatialBridge() :
									drawablep->getParent()->getSpatialBridge();

		if (drawablep->getSpatialGroup() != last_group && 
			(!last_bridge || bridge != last_bridge) &&
			(update_timer.getElapsedTimeF32() >= max_dtime) && count > min_count)
		{
			break;
		}

		//make sure updates don't stop in the middle of a spatial group
		//to avoid thrashing (objects are enqueued by group)
		last_group = drawablep->getSpatialGroup();
		last_bridge = bridge;

		BOOL update_complete = TRUE;
		if (!drawablep->isDead())
		{
			update_complete = updateDrawableGeom(drawablep, FALSE);
			count++;
		}
		if (update_complete)
		{
			drawablep->clearState(LLDrawable::IN_REBUILD_Q2);
			mBuildQ2.erase(curiter);
		}
	}	

	updateMovedList(mMovedBridge);
}

void LLPipeline::markVisible(LLDrawable *drawablep, LLCamera& camera)
{
	LLMemType mt(LLMemType::MTYPE_PIPELINE_MARK_VISIBLE);

	if(drawablep && !drawablep->isDead())
	{
		if (drawablep->isSpatialBridge())
		{
			const LLDrawable* root = ((LLSpatialBridge*) drawablep)->mDrawable;
			llassert(root); // trying to catch a bad assumption
			if (root && //  // this test may not be needed, see above
					root->getVObj()->isAttachment())
			{
				LLDrawable* rootparent = root->getParent();
				if (rootparent) // this IS sometimes NULL
				{
					LLViewerObject *vobj = rootparent->getVObj();
					llassert(vobj); // trying to catch a bad assumption
					if (vobj) // this test may not be needed, see above
					{
						const LLVOAvatar* av = vobj->asAvatar();
						if (av && av->isImpostor())
						{
							return;
						}
					}
				}
			}
			sCull->pushBridge((LLSpatialBridge*) drawablep);
		}
		else
		{
			sCull->pushDrawable(drawablep);
		}

		drawablep->setVisible(camera);
	}
}

void LLPipeline::markMoved(LLDrawable *drawablep, BOOL damped_motion)
{
	LLMemType mt_mm(LLMemType::MTYPE_PIPELINE_MARK_MOVED);

	if (!drawablep)
	{
		//llerrs << "Sending null drawable to moved list!" << llendl;
		return;
	}
	
	if (drawablep->isDead())
	{
		llwarns << "Marking NULL or dead drawable moved!" << llendl;
		return;
	}
	
	if (drawablep->getParent()) 
	{
		//ensure that parent drawables are moved first
		markMoved(drawablep->getParent(), damped_motion);
	}

	assertInitialized();

	if (!drawablep->isState(LLDrawable::ON_MOVE_LIST))
	{
		if (drawablep->isSpatialBridge())
		{
			mMovedBridge.push_back(drawablep);
		}
		else
		{
			mMovedList.push_back(drawablep);
		}
		drawablep->setState(LLDrawable::ON_MOVE_LIST);
	}
	if (damped_motion == FALSE)
	{
		drawablep->setState(LLDrawable::MOVE_UNDAMPED); // UNDAMPED trumps DAMPED
	}
	else if (drawablep->isState(LLDrawable::MOVE_UNDAMPED))
	{
		drawablep->clearState(LLDrawable::MOVE_UNDAMPED);
	}
}

void LLPipeline::markShift(LLDrawable *drawablep)
{
	LLMemType mt(LLMemType::MTYPE_PIPELINE_MARK_SHIFT);

	if (!drawablep || drawablep->isDead())
	{
		return;
	}

	assertInitialized();

	if (!drawablep->isState(LLDrawable::ON_SHIFT_LIST))
	{
		drawablep->getVObj()->setChanged(LLXform::SHIFTED | LLXform::SILHOUETTE);
		if (drawablep->getParent()) 
		{
			markShift(drawablep->getParent());
		}
		mShiftList.push_back(drawablep);
		drawablep->setState(LLDrawable::ON_SHIFT_LIST);
	}
}

void LLPipeline::shiftObjects(const LLVector3 &offset)
{
	LLMemType mt(LLMemType::MTYPE_PIPELINE_SHIFT_OBJECTS);

	assertInitialized();

	glClear(GL_DEPTH_BUFFER_BIT);
	gDepthDirty = TRUE;
		
	LLVector4a offseta;
	offseta.load3(offset.mV);

	for (LLDrawable::drawable_vector_t::iterator iter = mShiftList.begin();
		 iter != mShiftList.end(); iter++)
	{
		LLDrawable *drawablep = *iter;
		if (drawablep->isDead())
		{
			continue;
		}	
		drawablep->shiftPos(offseta);	
		drawablep->clearState(LLDrawable::ON_SHIFT_LIST);
	}
	mShiftList.resize(0);

	for (LLWorld::region_list_t::const_iterator iter = LLWorld::getInstance()->getRegionList().begin(); 
			iter != LLWorld::getInstance()->getRegionList().end(); ++iter)
	{
		LLViewerRegion* region = *iter;
		for (U32 i = 0; i < LLViewerRegion::NUM_PARTITIONS; i++)
		{
			LLSpatialPartition* part = region->getSpatialPartition(i);
			if (part)
			{
				part->shift(offseta);
			}
		}
	}

	LLHUDText::shiftAll(offset);
	LLHUDNameTag::shiftAll(offset);
	display_update_camera();
}

void LLPipeline::markTextured(LLDrawable *drawablep)
{
	LLMemType mt(LLMemType::MTYPE_PIPELINE_MARK_TEXTURED);

	if (drawablep && !drawablep->isDead() && assertInitialized())
	{
		mRetexturedList.insert(drawablep);
	}
}

void LLPipeline::markGLRebuild(LLGLUpdate* glu)
{
	if (glu && !glu->mInQ)
	{
		LLGLUpdate::sGLQ.push_back(glu);
		glu->mInQ = TRUE;
	}
}

void LLPipeline::markPartitionMove(LLDrawable* drawable)
{
	if (!drawable->isState(LLDrawable::PARTITION_MOVE) && 
		!drawable->getPositionGroup().equals3(LLVector4a::getZero()))
	{
		drawable->setState(LLDrawable::PARTITION_MOVE);
		mPartitionQ.push_back(drawable);
	}
}

void LLPipeline::processPartitionQ()
{
	for (LLDrawable::drawable_list_t::iterator iter = mPartitionQ.begin(); iter != mPartitionQ.end(); ++iter)
	{
		LLDrawable* drawable = *iter;
		if (!drawable->isDead())
		{
			drawable->updateBinRadius();
			drawable->movePartition();
		}
		drawable->clearState(LLDrawable::PARTITION_MOVE);
	}

	mPartitionQ.clear();
}

void LLPipeline::markRebuild(LLSpatialGroup* group, BOOL priority)
{
	LLMemType mt(LLMemType::MTYPE_PIPELINE);
	
	if (group && !group->isDead() && group->mSpatialPartition)
	{
		if (group->mSpatialPartition->mPartitionType == LLViewerRegion::PARTITION_HUD)
		{
			priority = TRUE;
		}

		if (priority)
		{
			if (!group->isState(LLSpatialGroup::IN_BUILD_Q1))
			{
				llassert_always(!mGroupQ1Locked);

				mGroupQ1.push_back(group);
				group->setState(LLSpatialGroup::IN_BUILD_Q1);

				if (group->isState(LLSpatialGroup::IN_BUILD_Q2))
				{
					LLSpatialGroup::sg_vector_t::iterator iter = std::find(mGroupQ2.begin(), mGroupQ2.end(), group);
					if (iter != mGroupQ2.end())
					{
						mGroupQ2.erase(iter);
					}
					group->clearState(LLSpatialGroup::IN_BUILD_Q2);
				}
			}
		}
		else if (!group->isState(LLSpatialGroup::IN_BUILD_Q2 | LLSpatialGroup::IN_BUILD_Q1))
		{
			llassert_always(!mGroupQ2Locked);
			mGroupQ2.push_back(group);
			group->setState(LLSpatialGroup::IN_BUILD_Q2);

		}
	}
}

void LLPipeline::markRebuild(LLDrawable *drawablep, LLDrawable::EDrawableFlags flag, BOOL priority)
{
	LLMemType mt(LLMemType::MTYPE_PIPELINE_MARK_REBUILD);

	if (drawablep && !drawablep->isDead() && assertInitialized())
	{
		if (!drawablep->isState(LLDrawable::BUILT))
		{
			priority = TRUE;
		}
		if (priority)
		{
			if (!drawablep->isState(LLDrawable::IN_REBUILD_Q1))
			{
				mBuildQ1.push_back(drawablep);
				drawablep->setState(LLDrawable::IN_REBUILD_Q1); // mark drawable as being in priority queue
			}
		}
		else if (!drawablep->isState(LLDrawable::IN_REBUILD_Q2))
		{
			mBuildQ2.push_back(drawablep);
			drawablep->setState(LLDrawable::IN_REBUILD_Q2); // need flag here because it is just a list
		}
		if (flag & (LLDrawable::REBUILD_VOLUME | LLDrawable::REBUILD_POSITION))
		{
			drawablep->getVObj()->setChanged(LLXform::SILHOUETTE);
		}
		drawablep->setState(flag);
	}
}

static LLFastTimer::DeclareTimer FTM_RESET_DRAWORDER("Reset Draw Order");

void LLPipeline::stateSort(LLCamera& camera, LLCullResult &result)
{
	if (hasAnyRenderType(LLPipeline::RENDER_TYPE_AVATAR,
					  LLPipeline::RENDER_TYPE_GROUND,
					  LLPipeline::RENDER_TYPE_TERRAIN,
					  LLPipeline::RENDER_TYPE_TREE,
					  LLPipeline::RENDER_TYPE_SKY,
					  LLPipeline::RENDER_TYPE_VOIDWATER,
					  LLPipeline::RENDER_TYPE_WATER,
					  LLPipeline::END_RENDER_TYPES))
	{
		//clear faces from face pools
		LLFastTimer t(FTM_RESET_DRAWORDER);
		gPipeline.resetDrawOrders();
	}

	LLFastTimer ftm(FTM_STATESORT);
	LLMemType mt(LLMemType::MTYPE_PIPELINE_STATE_SORT);

	//LLVertexBuffer::unbind();

	grabReferences(result);
	for (LLCullResult::sg_list_t::iterator iter = sCull->beginDrawableGroups(); iter != sCull->endDrawableGroups(); ++iter)
	{
		LLSpatialGroup* group = *iter;
		group->checkOcclusion();
		if (sUseOcclusion > 1 && group->isOcclusionState(LLSpatialGroup::OCCLUDED))
		{
			markOccluder(group);
		}
		else
		{
			group->setVisible();
			for (LLSpatialGroup::element_iter i = group->getData().begin(); i != group->getData().end(); ++i)
			{
				markVisible(*i, camera);
			}
		}
	}

	if (LLViewerCamera::sCurCameraID == LLViewerCamera::CAMERA_WORLD)
	{
		LLSpatialGroup* last_group = NULL;
		for (LLCullResult::bridge_list_t::iterator i = sCull->beginVisibleBridge(); i != sCull->endVisibleBridge(); ++i)
		{
			LLCullResult::bridge_list_t::iterator cur_iter = i;
			LLSpatialBridge* bridge = *cur_iter;
			LLSpatialGroup* group = bridge->getSpatialGroup();

			if (last_group == NULL)
			{
				last_group = group;
			}

			if (!bridge->isDead() && group && !group->isOcclusionState(LLSpatialGroup::OCCLUDED))
			{
				stateSort(bridge, camera);
			}

			if (LLViewerCamera::sCurCameraID == LLViewerCamera::CAMERA_WORLD &&
				last_group != group && last_group->changeLOD())
			{
				last_group->mLastUpdateDistance = last_group->mDistance;
			}

			last_group = group;
		}

		if (LLViewerCamera::sCurCameraID == LLViewerCamera::CAMERA_WORLD &&
			last_group && last_group->changeLOD())
		{
			last_group->mLastUpdateDistance = last_group->mDistance;
		}
	}

	for (LLCullResult::sg_list_t::iterator iter = sCull->beginVisibleGroups(); iter != sCull->endVisibleGroups(); ++iter)
	{
		LLSpatialGroup* group = *iter;
		group->checkOcclusion();
		if (sUseOcclusion > 1 && group->isOcclusionState(LLSpatialGroup::OCCLUDED))
		{
			markOccluder(group);
		}
		else
		{
			group->setVisible();
			stateSort(group, camera);
		}
	}
	
	{
		LLFastTimer ftm(FTM_STATESORT_DRAWABLE);
		for (LLCullResult::drawable_list_t::iterator iter = sCull->beginVisibleList();
			 iter != sCull->endVisibleList(); ++iter)
		{
			LLDrawable *drawablep = *iter;
			if (!drawablep->isDead())
			{
				stateSort(drawablep, camera);
			}
		}
	}
	{
		LLFastTimer ftm(FTM_CLIENT_COPY);
		LLVertexBuffer::clientCopy();
	}
	
	postSort(camera);	
}

void LLPipeline::stateSort(LLSpatialGroup* group, LLCamera& camera)
{
	LLMemType mt(LLMemType::MTYPE_PIPELINE_STATE_SORT);
	if (group->changeLOD())
	{
		for (LLSpatialGroup::element_iter i = group->getData().begin(); i != group->getData().end(); ++i)
		{
			LLDrawable* drawablep = *i;
			stateSort(drawablep, camera);
		}

		if (LLViewerCamera::sCurCameraID == LLViewerCamera::CAMERA_WORLD)
		{ //avoid redundant stateSort calls
			group->mLastUpdateDistance = group->mDistance;
		}
	}

}

void LLPipeline::stateSort(LLSpatialBridge* bridge, LLCamera& camera)
{
	LLMemType mt(LLMemType::MTYPE_PIPELINE_STATE_SORT);
	if (bridge->getSpatialGroup()->changeLOD())
	{
		bool force_update = false;
		bridge->updateDistance(camera, force_update);
	}
}

void LLPipeline::stateSort(LLDrawable* drawablep, LLCamera& camera)
{
	LLMemType mt(LLMemType::MTYPE_PIPELINE_STATE_SORT);
		
	if (!drawablep
		|| drawablep->isDead() 
		|| !hasRenderType(drawablep->getRenderType()))
	{
		return;
	}
	
	if (LLSelectMgr::getInstance()->mHideSelectedObjects)
	{
		if (drawablep->getVObj().notNull() &&
			drawablep->getVObj()->isSelected())
		{
			return;
		}
	}

	if (drawablep->isAvatar())
	{ //don't draw avatars beyond render distance or if we don't have a spatial group.
		if ((drawablep->getSpatialGroup() == NULL) || 
			(drawablep->getSpatialGroup()->mDistance > LLVOAvatar::sRenderDistance))
		{
			return;
		}

		LLVOAvatar* avatarp = (LLVOAvatar*) drawablep->getVObj().get();
		if (!avatarp->isVisible())
		{
			return;
		}
	}

	assertInitialized();

	if (hasRenderType(drawablep->mRenderType))
	{
		if (!drawablep->isState(LLDrawable::INVISIBLE|LLDrawable::FORCE_INVISIBLE))
		{
			drawablep->setVisible(camera, NULL, FALSE);
		}
		else if (drawablep->isState(LLDrawable::CLEAR_INVISIBLE))
		{
			// clear invisible flag here to avoid single frame glitch
			drawablep->clearState(LLDrawable::FORCE_INVISIBLE|LLDrawable::CLEAR_INVISIBLE);
		}
	}

	if (LLViewerCamera::sCurCameraID == LLViewerCamera::CAMERA_WORLD)
	{
		//if (drawablep->isVisible()) isVisible() check here is redundant, if it wasn't visible, it wouldn't be here
		{
			if (!drawablep->isActive())
			{
				bool force_update = false;
				drawablep->updateDistance(camera, force_update);
			}
			else if (drawablep->isAvatar())
			{
				bool force_update = false;
				drawablep->updateDistance(camera, force_update); // calls vobj->updateLOD() which calls LLVOAvatar::updateVisibility()
			}
		}
	}

	if (!drawablep->getVOVolume())
	{
		for (LLDrawable::face_list_t::iterator iter = drawablep->mFaces.begin();
				iter != drawablep->mFaces.end(); iter++)
		{
			LLFace* facep = *iter;

			if (facep->hasGeometry())
			{
				if (facep->getPool())
				{
					facep->getPool()->enqueue(facep);
				}
				else
				{
					break;
				}
			}
		}
	}
	

	mNumVisibleFaces += drawablep->getNumFaces();
}


void forAllDrawables(LLCullResult::sg_list_t::iterator begin, 
					 LLCullResult::sg_list_t::iterator end,
					 void (*func)(LLDrawable*))
{
	for (LLCullResult::sg_list_t::iterator i = begin; i != end; ++i)
	{
		for (LLSpatialGroup::element_iter j = (*i)->getData().begin(); j != (*i)->getData().end(); ++j)
		{
			func(*j);	
		}
	}
}

void LLPipeline::forAllVisibleDrawables(void (*func)(LLDrawable*))
{
	forAllDrawables(sCull->beginDrawableGroups(), sCull->endDrawableGroups(), func);
	forAllDrawables(sCull->beginVisibleGroups(), sCull->endVisibleGroups(), func);
}

//function for creating scripted beacons
void renderScriptedBeacons(LLDrawable* drawablep)
{
	LLViewerObject *vobj = drawablep->getVObj();
	if (vobj 
		&& !vobj->isAvatar() 
		&& !vobj->getParent()
		&& vobj->flagScripted())
	{
		if (gPipeline.sRenderBeacons)
		{
			gObjectList.addDebugBeacon(vobj->getPositionAgent(), "", LLColor4(1.f, 0.f, 0.f, 0.5f), LLColor4(1.f, 1.f, 1.f, 0.5f), gSavedSettings.getS32("DebugBeaconLineWidth"));
		}

		if (gPipeline.sRenderHighlight)
		{
			S32 face_id;
			S32 count = drawablep->getNumFaces();
			for (face_id = 0; face_id < count; face_id++)
			{
				gPipeline.mHighlightFaces.push_back(drawablep->getFace(face_id) );
			}
		}
	}
}

void renderScriptedTouchBeacons(LLDrawable* drawablep)
{
	LLViewerObject *vobj = drawablep->getVObj();
	if (vobj 
		&& !vobj->isAvatar() 
		&& !vobj->getParent()
		&& vobj->flagScripted()
		&& vobj->flagHandleTouch())
	{
		if (gPipeline.sRenderBeacons)
		{
			gObjectList.addDebugBeacon(vobj->getPositionAgent(), "", LLColor4(1.f, 0.f, 0.f, 0.5f), LLColor4(1.f, 1.f, 1.f, 0.5f), gSavedSettings.getS32("DebugBeaconLineWidth"));
		}

		if (gPipeline.sRenderHighlight)
		{
			S32 face_id;
			S32 count = drawablep->getNumFaces();
			for (face_id = 0; face_id < count; face_id++)
			{
				gPipeline.mHighlightFaces.push_back(drawablep->getFace(face_id) );
			}
		}
	}
}

void renderPhysicalBeacons(LLDrawable* drawablep)
{
	LLViewerObject *vobj = drawablep->getVObj();
	if (vobj 
		&& !vobj->isAvatar() 
		//&& !vobj->getParent()
		&& vobj->usePhysics())
	{
		if (gPipeline.sRenderBeacons)
		{
			gObjectList.addDebugBeacon(vobj->getPositionAgent(), "", LLColor4(0.f, 1.f, 0.f, 0.5f), LLColor4(1.f, 1.f, 1.f, 0.5f), gSavedSettings.getS32("DebugBeaconLineWidth"));
		}

		if (gPipeline.sRenderHighlight)
		{
			S32 face_id;
			S32 count = drawablep->getNumFaces();
			for (face_id = 0; face_id < count; face_id++)
			{
				gPipeline.mHighlightFaces.push_back(drawablep->getFace(face_id) );
			}
		}
	}
}

void renderMOAPBeacons(LLDrawable* drawablep)
{
	LLViewerObject *vobj = drawablep->getVObj();

	if(!vobj || vobj->isAvatar())
		return;

	BOOL beacon=FALSE;
	U8 tecount=vobj->getNumTEs();
	for(int x=0;x<tecount;x++)
	{
		if(vobj->getTE(x)->hasMedia())
		{
			beacon=TRUE;
			break;
		}
	}
	if(beacon==TRUE)
	{
		if (gPipeline.sRenderBeacons)
		{
			gObjectList.addDebugBeacon(vobj->getPositionAgent(), "", LLColor4(1.f, 1.f, 1.f, 0.5f), LLColor4(1.f, 1.f, 1.f, 0.5f), gSavedSettings.getS32("DebugBeaconLineWidth"));
		}

		if (gPipeline.sRenderHighlight)
		{
			S32 face_id;
			S32 count = drawablep->getNumFaces();
			for (face_id = 0; face_id < count; face_id++)
			{
				gPipeline.mHighlightFaces.push_back(drawablep->getFace(face_id) );
			}
		}
	}
}

void renderParticleBeacons(LLDrawable* drawablep)
{
	// Look for attachments, objects, etc.
	LLViewerObject *vobj = drawablep->getVObj();
	if (vobj 
		&& vobj->isParticleSource())
	{
		if (gPipeline.sRenderBeacons)
		{
			LLColor4 light_blue(0.5f, 0.5f, 1.f, 0.5f);
			gObjectList.addDebugBeacon(vobj->getPositionAgent(), "", light_blue, LLColor4(1.f, 1.f, 1.f, 0.5f), gSavedSettings.getS32("DebugBeaconLineWidth"));
		}

		if (gPipeline.sRenderHighlight)
		{
			S32 face_id;
			S32 count = drawablep->getNumFaces();
			for (face_id = 0; face_id < count; face_id++)
			{
				gPipeline.mHighlightFaces.push_back(drawablep->getFace(face_id) );
			}
		}
	}
}

void renderSoundHighlights(LLDrawable* drawablep)
{
	// Look for attachments, objects, etc.
	LLViewerObject *vobj = drawablep->getVObj();
	if (vobj && vobj->isAudioSource())
	{
		if (gPipeline.sRenderHighlight)
		{
			S32 face_id;
			S32 count = drawablep->getNumFaces();
			for (face_id = 0; face_id < count; face_id++)
			{
				gPipeline.mHighlightFaces.push_back(drawablep->getFace(face_id) );
			}
		}
	}
}

void LLPipeline::postSort(LLCamera& camera)
{
	LLMemType mt(LLMemType::MTYPE_PIPELINE_POST_SORT);
	LLFastTimer ftm(FTM_STATESORT_POSTSORT);

	assertInitialized();

	llpushcallstacks ;
	//rebuild drawable geometry
	for (LLCullResult::sg_list_t::iterator i = sCull->beginDrawableGroups(); i != sCull->endDrawableGroups(); ++i)
	{
		LLSpatialGroup* group = *i;
		if (!sUseOcclusion || 
			!group->isOcclusionState(LLSpatialGroup::OCCLUDED))
		{
			group->rebuildGeom();
		}
	}
	llpushcallstacks ;
	//rebuild groups
	sCull->assertDrawMapsEmpty();

	rebuildPriorityGroups();
	llpushcallstacks ;

	const S32 bin_count = 1024*8;
		
	static LLCullResult::drawinfo_list_t alpha_bins[bin_count];
	static U32 bin_size[bin_count];

	//clear one bin per frame to avoid memory bloat
	static S32 clear_idx = 0;
	clear_idx = (1+clear_idx)%bin_count;
	alpha_bins[clear_idx].clear();

	for (U32 j = 0; j < bin_count; j++)
	{
		bin_size[j] = 0;
	}

	//build render map
	for (LLCullResult::sg_list_t::iterator i = sCull->beginVisibleGroups(); i != sCull->endVisibleGroups(); ++i)
	{
		LLSpatialGroup* group = *i;
		if (sUseOcclusion && 
			group->isOcclusionState(LLSpatialGroup::OCCLUDED))
		{
			continue;
		}

		if (group->isState(LLSpatialGroup::NEW_DRAWINFO) && group->isState(LLSpatialGroup::GEOM_DIRTY))
		{ //no way this group is going to be drawable without a rebuild
			group->rebuildGeom();
		}

		for (LLSpatialGroup::draw_map_t::iterator j = group->mDrawMap.begin(); j != group->mDrawMap.end(); ++j)
		{
			LLSpatialGroup::drawmap_elem_t& src_vec = j->second;	
			if (!hasRenderType(j->first))
			{
				continue;
			}
			
			for (LLSpatialGroup::drawmap_elem_t::iterator k = src_vec.begin(); k != src_vec.end(); ++k)
			{
				if (sMinRenderSize > 0.f)
				{
					LLVector4a bounds;
					bounds.setSub((*k)->mExtents[1],(*k)->mExtents[0]);

					if (llmax(llmax(bounds[0], bounds[1]), bounds[2]) > sMinRenderSize)
					{
						sCull->pushDrawInfo(j->first, *k);
					}
				}
				else
				{
					sCull->pushDrawInfo(j->first, *k);
				}
			}
		}

		if (hasRenderType(LLPipeline::RENDER_TYPE_PASS_ALPHA))
		{
			LLSpatialGroup::draw_map_t::iterator alpha = group->mDrawMap.find(LLRenderPass::PASS_ALPHA);
			
			if (alpha != group->mDrawMap.end())
			{ //store alpha groups for sorting
				LLSpatialBridge* bridge = group->mSpatialPartition->asBridge();
				if (LLViewerCamera::sCurCameraID == LLViewerCamera::CAMERA_WORLD)
				{
					if (bridge)
					{
						LLCamera trans_camera = bridge->transformCamera(camera);
						group->updateDistance(trans_camera);
					}
					else
					{
						group->updateDistance(camera);
					}
				}
							
				if (hasRenderType(LLDrawPool::POOL_ALPHA))
				{
					sCull->pushAlphaGroup(group);
				}
			}
		}
	}
		
	if (!sShadowRender)
	{
		//sort by texture or bump map
		for (U32 i = 0; i < LLRenderPass::NUM_RENDER_TYPES; ++i)
		{
			if (i == LLRenderPass::PASS_BUMP)
			{
				std::sort(sCull->beginRenderMap(i), sCull->endRenderMap(i), LLDrawInfo::CompareBump());
			}
			else 
			{
				std::sort(sCull->beginRenderMap(i), sCull->endRenderMap(i), LLDrawInfo::CompareTexturePtrMatrix());
			}	
		}

		std::sort(sCull->beginAlphaGroups(), sCull->endAlphaGroups(), LLSpatialGroup::CompareDepthGreater());
	}
	llpushcallstacks ;
	// only render if the flag is set. The flag is only set if we are in edit mode or the toggle is set in the menus
	if (LLFloaterReg::instanceVisible("beacons") && !sShadowRender)
	{
		if (sRenderScriptedTouchBeacons)
		{
			// Only show the beacon on the root object.
			forAllVisibleDrawables(renderScriptedTouchBeacons);
		}
		else
		if (sRenderScriptedBeacons)
		{
			// Only show the beacon on the root object.
			forAllVisibleDrawables(renderScriptedBeacons);
		}

		if (sRenderPhysicalBeacons)
		{
			// Only show the beacon on the root object.
			forAllVisibleDrawables(renderPhysicalBeacons);
		}

		if(sRenderMOAPBeacons)
		{
			forAllVisibleDrawables(renderMOAPBeacons);
		}

		if (sRenderParticleBeacons)
		{
			forAllVisibleDrawables(renderParticleBeacons);
		}

		// If god mode, also show audio cues
		if (sRenderSoundBeacons && gAudiop)
		{
			// Walk all sound sources and render out beacons for them. Note, this isn't done in the ForAllVisibleDrawables function, because some are not visible.
			LLAudioEngine::source_map::iterator iter;
			for (iter = gAudiop->mAllSources.begin(); iter != gAudiop->mAllSources.end(); ++iter)
			{
				LLAudioSource *sourcep = iter->second;

				LLVector3d pos_global = sourcep->getPositionGlobal();
				LLVector3 pos = gAgent.getPosAgentFromGlobal(pos_global);
				if (gPipeline.sRenderBeacons)
				{
					//pos += LLVector3(0.f, 0.f, 0.2f);
					gObjectList.addDebugBeacon(pos, "", LLColor4(1.f, 1.f, 0.f, 0.5f), LLColor4(1.f, 1.f, 1.f, 0.5f), gSavedSettings.getS32("DebugBeaconLineWidth"));
				}
			}
			// now deal with highlights for all those seeable sound sources
			forAllVisibleDrawables(renderSoundHighlights);
		}
	}
	llpushcallstacks ;
	// If managing your telehub, draw beacons at telehub and currently selected spawnpoint.
	if (LLFloaterTelehub::renderBeacons())
	{
		LLFloaterTelehub::addBeacons();
	}

	if (!sShadowRender)
	{
		mSelectedFaces.clear();
		
		// Draw face highlights for selected faces.
		if (LLSelectMgr::getInstance()->getTEMode())
		{
			struct f : public LLSelectedTEFunctor
			{
				virtual bool apply(LLViewerObject* object, S32 te)
				{
					if (object->mDrawable)
					{
						gPipeline.mSelectedFaces.push_back(object->mDrawable->getFace(te));
					}
					return true;
				}
			} func;
			LLSelectMgr::getInstance()->getSelection()->applyToTEs(&func);
		}
	}

	//LLSpatialGroup::sNoDelete = FALSE;
	llpushcallstacks ;
}


void render_hud_elements()
{
	LLMemType mt_rhe(LLMemType::MTYPE_PIPELINE_RENDER_HUD_ELS);
	LLFastTimer t(FTM_RENDER_UI);
	gPipeline.disableLights();		
	
	LLGLDisable fog(GL_FOG);
	LLGLSUIDefault gls_ui;

	LLGLEnable stencil(GL_STENCIL_TEST);
	glStencilFunc(GL_ALWAYS, 255, 0xFFFFFFFF);
	glStencilMask(0xFFFFFFFF);
	glStencilOp(GL_KEEP, GL_KEEP, GL_REPLACE);
	
	gGL.color4f(1,1,1,1);
	if (!LLPipeline::sReflectionRender && gPipeline.hasRenderDebugFeatureMask(LLPipeline::RENDER_DEBUG_FEATURE_UI))
	{
		LLGLEnable multisample(gSavedSettings.getU32("RenderFSAASamples") > 0 ? GL_MULTISAMPLE_ARB : 0);
		gViewerWindow->renderSelections(FALSE, FALSE, FALSE); // For HUD version in render_ui_3d()
	
		// Draw the tracking overlays
		LLTracker::render3D();
		
		// Show the property lines
		LLWorld::getInstance()->renderPropertyLines();
		LLViewerParcelMgr::getInstance()->render();
		LLViewerParcelMgr::getInstance()->renderParcelCollision();
	
		// Render name tags.
		LLHUDObject::renderAll();
	}
	else if (gForceRenderLandFence)
	{
		// This is only set when not rendering the UI, for parcel snapshots
		LLViewerParcelMgr::getInstance()->render();
	}
	else if (gPipeline.hasRenderType(LLPipeline::RENDER_TYPE_HUD))
	{
		LLHUDText::renderAllHUD();
	}
	gGL.flush();
}

void LLPipeline::renderHighlights()
{
	LLMemType mt(LLMemType::MTYPE_PIPELINE_RENDER_HL);

	assertInitialized();

	// Draw 3D UI elements here (before we clear the Z buffer in POOL_HUD)
	// Render highlighted faces.
	LLGLSPipelineAlpha gls_pipeline_alpha;
	LLColor4 color(1.f, 1.f, 1.f, 0.5f);
	LLGLEnable color_mat(GL_COLOR_MATERIAL);
	disableLights();

	if (!hasRenderType(LLPipeline::RENDER_TYPE_HUD) && !mHighlightSet.empty())
	{ //draw blurry highlight image over screen
		LLGLEnable blend(GL_BLEND);
		LLGLDepthTest depth(GL_TRUE, GL_FALSE, GL_ALWAYS);
		LLGLDisable test(GL_ALPHA_TEST);

		LLGLEnable stencil(GL_STENCIL_TEST);
		gGL.flush();
		glStencilMask(0xFFFFFFFF);
		glClearStencil(1);
		glClear(GL_STENCIL_BUFFER_BIT);

		glStencilFunc(GL_ALWAYS, 0, 0xFFFFFFFF);
		glStencilOp(GL_REPLACE, GL_REPLACE, GL_REPLACE);
				
		gGL.setColorMask(false, false);
		for (std::set<HighlightItem>::iterator iter = mHighlightSet.begin(); iter != mHighlightSet.end(); ++iter)
		{
			renderHighlight(iter->mItem->getVObj(), 1.f);
		}
		gGL.setColorMask(true, false);

		glStencilOp(GL_KEEP, GL_KEEP, GL_KEEP);
		glStencilFunc(GL_NOTEQUAL, 0, 0xFFFFFFFF);
		
		//gGL.setSceneBlendType(LLRender::BT_ADD_WITH_ALPHA);

		gGL.pushMatrix();
		glLoadIdentity();
		glMatrixMode(GL_PROJECTION);
		gGL.pushMatrix();
		glLoadIdentity();

		gGL.getTexUnit(0)->bind(&mHighlight);

		LLVector2 tc1;
		LLVector2 tc2;

		tc1.setVec(0,0);
		tc2.setVec(2,2);

		gGL.begin(LLRender::TRIANGLES);
				
		F32 scale = gSavedSettings.getF32("RenderHighlightBrightness");
		LLColor4 color = gSavedSettings.getColor4("RenderHighlightColor");
		F32 thickness = gSavedSettings.getF32("RenderHighlightThickness");

		for (S32 pass = 0; pass < 2; ++pass)
		{
			if (pass == 0)
			{
				gGL.setSceneBlendType(LLRender::BT_ADD_WITH_ALPHA);
			}
			else
			{
				gGL.setSceneBlendType(LLRender::BT_ALPHA);
			}

			for (S32 i = 0; i < 8; ++i)
			{
				for (S32 j = 0; j < 8; ++j)
				{
					LLVector2 tc(i-4+0.5f, j-4+0.5f);

					F32 dist = 1.f-(tc.length()/sqrtf(32.f));
					dist *= scale/64.f;

					tc *= thickness;
					tc.mV[0] = (tc.mV[0])/mHighlight.getWidth();
					tc.mV[1] = (tc.mV[1])/mHighlight.getHeight();

					gGL.color4f(color.mV[0],
								color.mV[1],
								color.mV[2],
								color.mV[3]*dist);
					
					gGL.texCoord2f(tc.mV[0]+tc1.mV[0], tc.mV[1]+tc2.mV[1]);
					gGL.vertex2f(-1,3);
					
					gGL.texCoord2f(tc.mV[0]+tc1.mV[0], tc.mV[1]+tc1.mV[1]);
					gGL.vertex2f(-1,-1);
					
					gGL.texCoord2f(tc.mV[0]+tc2.mV[0], tc.mV[1]+tc1.mV[1]);
					gGL.vertex2f(3,-1);
				}
			}
		}

		gGL.end();

		gGL.popMatrix();
		glMatrixMode(GL_MODELVIEW);
		gGL.popMatrix();
		
		//gGL.setSceneBlendType(LLRender::BT_ALPHA);
	}

	if ((LLViewerShaderMgr::instance()->getVertexShaderLevel(LLViewerShaderMgr::SHADER_INTERFACE) > 0))
	{
		gHighlightProgram.bind();
		gHighlightProgram.vertexAttrib4f(LLViewerShaderMgr::MATERIAL_COLOR,1,1,1,0.5f);
	}
	
	if (hasRenderDebugFeatureMask(RENDER_DEBUG_FEATURE_SELECTED))
	{
		// Make sure the selection image gets downloaded and decoded
		if (!mFaceSelectImagep)
		{
			mFaceSelectImagep = LLViewerTextureManager::getFetchedTexture(IMG_FACE_SELECT);
		}
		mFaceSelectImagep->addTextureStats((F32)MAX_IMAGE_AREA);

		U32 count = mSelectedFaces.size();
		for (U32 i = 0; i < count; i++)
		{
			LLFace *facep = mSelectedFaces[i];
			if (!facep || facep->getDrawable()->isDead())
			{
				llerrs << "Bad face on selection" << llendl;
				return;
			}
			
			facep->renderSelected(mFaceSelectImagep, color);
		}
	}

	if (hasRenderDebugFeatureMask(RENDER_DEBUG_FEATURE_SELECTED))
	{
		// Paint 'em red!
		color.setVec(1.f, 0.f, 0.f, 0.5f);
		if ((LLViewerShaderMgr::instance()->getVertexShaderLevel(LLViewerShaderMgr::SHADER_INTERFACE) > 0))
		{
			gHighlightProgram.vertexAttrib4f(LLViewerShaderMgr::MATERIAL_COLOR,1,0,0,0.5f);
		}
		int count = mHighlightFaces.size();
		for (S32 i = 0; i < count; i++)
		{
			LLFace* facep = mHighlightFaces[i];
			facep->renderSelected(LLViewerTexture::sNullImagep, color);
		}
	}

	// Contains a list of the faces of objects that are physical or
	// have touch-handlers.
	mHighlightFaces.clear();

	if (LLViewerShaderMgr::instance()->getVertexShaderLevel(LLViewerShaderMgr::SHADER_INTERFACE) > 0)
	{
		gHighlightProgram.unbind();
	}
}

//debug use
U32 LLPipeline::sCurRenderPoolType = 0 ;

void LLPipeline::renderGeom(LLCamera& camera, BOOL forceVBOUpdate)
{
	LLMemType mt(LLMemType::MTYPE_PIPELINE_RENDER_GEOM);
	LLFastTimer t(FTM_RENDER_GEOMETRY);

	assertInitialized();

	F64 saved_modelview[16];
	F64 saved_projection[16];

	//HACK: preserve/restore matrices around HUD render
	if (gPipeline.hasRenderType(LLPipeline::RENDER_TYPE_HUD))
	{
		for (U32 i = 0; i < 16; i++)
		{
			saved_modelview[i] = gGLModelView[i];
			saved_projection[i] = gGLProjection[i];
		}
	}

	S32 stack_depth = 0;

	if (gDebugGL)
	{
		glGetIntegerv(GL_MODELVIEW_STACK_DEPTH, &stack_depth);
	}

	///////////////////////////////////////////
	//
	// Sync and verify GL state
	//
	//

	stop_glerror();

	LLVertexBuffer::unbind();

	// Do verification of GL state
	LLGLState::checkStates();
	LLGLState::checkTextureChannels();
	LLGLState::checkClientArrays();
	if (mRenderDebugMask & RENDER_DEBUG_VERIFY)
	{
		if (!verify())
		{
			llerrs << "Pipeline verification failed!" << llendl;
		}
	}

	LLAppViewer::instance()->pingMainloopTimeout("Pipeline:ForceVBO");
	
	// Initialize lots of GL state to "safe" values
	glMatrixMode(GL_TEXTURE);
	glLoadIdentity();
	glMatrixMode(GL_MODELVIEW);

	LLGLSPipeline gls_pipeline;
	LLGLEnable multisample(gSavedSettings.getU32("RenderFSAASamples") > 0 ? GL_MULTISAMPLE_ARB : 0);

	LLGLState gls_color_material(GL_COLOR_MATERIAL, mLightingDetail < 2);
				
	// Toggle backface culling for debugging
	LLGLEnable cull_face(mBackfaceCull ? GL_CULL_FACE : 0);
	// Set fog
	BOOL use_fog = hasRenderDebugFeatureMask(LLPipeline::RENDER_DEBUG_FEATURE_FOG);
	LLGLEnable fog_enable(use_fog &&
						  !gPipeline.canUseWindLightShadersOnObjects() ? GL_FOG : 0);
	gSky.updateFog(camera.getFar());
	if (!use_fog)
	{
		sUnderWaterRender = FALSE;
	}

	gGL.getTexUnit(0)->bind(LLViewerFetchedTexture::sDefaultImagep);
	LLViewerFetchedTexture::sDefaultImagep->setAddressMode(LLTexUnit::TAM_WRAP);
	
	//////////////////////////////////////////////
	//
	// Actually render all of the geometry
	//
	//	
	stop_glerror();
	
	LLAppViewer::instance()->pingMainloopTimeout("Pipeline:RenderDrawPools");

	for (pool_set_t::iterator iter = mPools.begin(); iter != mPools.end(); ++iter)
	{
		LLDrawPool *poolp = *iter;
		if (hasRenderType(poolp->getType()))
		{
			poolp->prerender();
		}
	}

	{
		LLFastTimer t(FTM_POOLS);
		
		// HACK: don't calculate local lights if we're rendering the HUD!
		//    Removing this check will cause bad flickering when there are 
		//    HUD elements being rendered AND the user is in flycam mode  -nyx
		if (!gPipeline.hasRenderType(LLPipeline::RENDER_TYPE_HUD))
		{
			calcNearbyLights(camera);
			setupHWLights(NULL);
		}

		BOOL occlude = sUseOcclusion > 1;
		U32 cur_type = 0;

		pool_set_t::iterator iter1 = mPools.begin();
		while ( iter1 != mPools.end() )
		{
			LLDrawPool *poolp = *iter1;
			
			cur_type = poolp->getType();

			//debug use
			sCurRenderPoolType = cur_type ;

			if (occlude && cur_type >= LLDrawPool::POOL_GRASS)
			{
				occlude = FALSE;
				gGLLastMatrix = NULL;
				glLoadMatrixd(gGLModelView);
				doOcclusion(camera);
			}

			pool_set_t::iterator iter2 = iter1;
			if (hasRenderType(poolp->getType()) && poolp->getNumPasses() > 0)
			{
				LLFastTimer t(FTM_POOLRENDER);

				gGLLastMatrix = NULL;
				glLoadMatrixd(gGLModelView);
			
				for( S32 i = 0; i < poolp->getNumPasses(); i++ )
				{
					LLVertexBuffer::unbind();
					poolp->beginRenderPass(i);
					for (iter2 = iter1; iter2 != mPools.end(); iter2++)
					{
						LLDrawPool *p = *iter2;
						if (p->getType() != cur_type)
						{
							break;
						}
						
						p->render(i);
					}
					poolp->endRenderPass(i);
					LLVertexBuffer::unbind();
					if (gDebugGL)
					{
						check_stack_depth(stack_depth);
						std::string msg = llformat("pass %d", i);
						LLGLState::checkStates(msg);
						LLGLState::checkTextureChannels(msg);
						LLGLState::checkClientArrays(msg);
					}
				}
			}
			else
			{
				// Skip all pools of this type
				for (iter2 = iter1; iter2 != mPools.end(); iter2++)
				{
					LLDrawPool *p = *iter2;
					if (p->getType() != cur_type)
					{
						break;
					}
				}
			}
			iter1 = iter2;
			stop_glerror();
		}
		
		LLAppViewer::instance()->pingMainloopTimeout("Pipeline:RenderDrawPoolsEnd");

		LLVertexBuffer::unbind();
			
		gGLLastMatrix = NULL;
		glLoadMatrixd(gGLModelView);

		if (occlude)
		{
			occlude = FALSE;
			gGLLastMatrix = NULL;
			glLoadMatrixd(gGLModelView);
			doOcclusion(camera);
		}
	}

	LLVertexBuffer::unbind();
	LLGLState::checkStates();
	LLGLState::checkTextureChannels();
	LLGLState::checkClientArrays();

	

	stop_glerror();
		
	LLGLState::checkStates();
	LLGLState::checkTextureChannels();
	LLGLState::checkClientArrays();

	LLAppViewer::instance()->pingMainloopTimeout("Pipeline:RenderHighlights");

	if (!sReflectionRender)
	{
		renderHighlights();
	}

	// Contains a list of the faces of objects that are physical or
	// have touch-handlers.
	mHighlightFaces.clear();

	LLAppViewer::instance()->pingMainloopTimeout("Pipeline:RenderDebug");
	
	renderDebug();

	LLVertexBuffer::unbind();
	
	if (!LLPipeline::sReflectionRender && !LLPipeline::sRenderDeferred)
	{
		if (gPipeline.hasRenderDebugFeatureMask(LLPipeline::RENDER_DEBUG_FEATURE_UI))
		{
			// Render debugging beacons.
			gObjectList.renderObjectBeacons();
			gObjectList.resetObjectBeacons();
		}
		else
		{
			// Make sure particle effects disappear
			LLHUDObject::renderAllForTimer();
		}
	}
	else
	{
		// Make sure particle effects disappear
		LLHUDObject::renderAllForTimer();
	}

	LLAppViewer::instance()->pingMainloopTimeout("Pipeline:RenderGeomEnd");

	//HACK: preserve/restore matrices around HUD render
	if (gPipeline.hasRenderType(LLPipeline::RENDER_TYPE_HUD))
	{
		for (U32 i = 0; i < 16; i++)
		{
			gGLModelView[i] = saved_modelview[i];
			gGLProjection[i] = saved_projection[i];
		}
	}

	LLVertexBuffer::unbind();

	LLGLState::checkStates();
	LLGLState::checkTextureChannels();
	LLGLState::checkClientArrays();
}

void LLPipeline::renderGeomDeferred(LLCamera& camera)
{
	LLAppViewer::instance()->pingMainloopTimeout("Pipeline:RenderGeomDeferred");

	LLMemType mt_rgd(LLMemType::MTYPE_PIPELINE_RENDER_GEOM_DEFFERRED);
	LLFastTimer t(FTM_RENDER_GEOMETRY);

	LLFastTimer t2(FTM_POOLS);

	LLGLEnable cull(GL_CULL_FACE);

	LLGLEnable stencil(GL_STENCIL_TEST);
	glStencilFunc(GL_ALWAYS, 1, 0xFFFFFFFF);
	stop_glerror();
	glStencilOp(GL_KEEP, GL_KEEP, GL_REPLACE);
	stop_glerror();

	for (pool_set_t::iterator iter = mPools.begin(); iter != mPools.end(); ++iter)
	{
		LLDrawPool *poolp = *iter;
		if (hasRenderType(poolp->getType()))
		{
			poolp->prerender();
		}
	}

	LLGLEnable multisample(gSavedSettings.getU32("RenderFSAASamples") > 0 ? GL_MULTISAMPLE_ARB : 0);

	LLVertexBuffer::unbind();

	LLGLState::checkStates();
	LLGLState::checkTextureChannels();
	LLGLState::checkClientArrays();

	U32 cur_type = 0;

	gGL.setColorMask(true, true);
	
	pool_set_t::iterator iter1 = mPools.begin();

	while ( iter1 != mPools.end() )
	{
		LLDrawPool *poolp = *iter1;
		
		cur_type = poolp->getType();

		pool_set_t::iterator iter2 = iter1;
		if (hasRenderType(poolp->getType()) && poolp->getNumDeferredPasses() > 0)
		{
			LLFastTimer t(FTM_POOLRENDER);

			gGLLastMatrix = NULL;
			glLoadMatrixd(gGLModelView);
		
			for( S32 i = 0; i < poolp->getNumDeferredPasses(); i++ )
			{
				LLVertexBuffer::unbind();
				poolp->beginDeferredPass(i);
				for (iter2 = iter1; iter2 != mPools.end(); iter2++)
				{
					LLDrawPool *p = *iter2;
					if (p->getType() != cur_type)
					{
						break;
					}
										
					p->renderDeferred(i);
				}
				poolp->endDeferredPass(i);
				LLVertexBuffer::unbind();

				if (gDebugGL || gDebugPipeline)
				{
					GLint depth;
					glGetIntegerv(GL_MODELVIEW_STACK_DEPTH, &depth);
					if (depth > 3)
					{
						llerrs << "GL matrix stack corrupted!" << llendl;
					}
					LLGLState::checkStates();
					LLGLState::checkTextureChannels();
					LLGLState::checkClientArrays();
				}
			}
		}
		else
		{
			// Skip all pools of this type
			for (iter2 = iter1; iter2 != mPools.end(); iter2++)
			{
				LLDrawPool *p = *iter2;
				if (p->getType() != cur_type)
				{
					break;
				}
			}
		}
		iter1 = iter2;
		stop_glerror();
	}

	gGLLastMatrix = NULL;
	glLoadMatrixd(gGLModelView);

	gGL.setColorMask(true, false);
}

void LLPipeline::renderGeomPostDeferred(LLCamera& camera)
{
	LLMemType mt_rgpd(LLMemType::MTYPE_PIPELINE_RENDER_GEOM_POST_DEF);
	LLFastTimer t(FTM_POOLS);
	U32 cur_type = 0;

	LLGLEnable cull(GL_CULL_FACE);

	LLGLEnable multisample(gSavedSettings.getU32("RenderFSAASamples") > 0 ? GL_MULTISAMPLE_ARB : 0);

	calcNearbyLights(camera);
	setupHWLights(NULL);

	gGL.setColorMask(true, false);

	pool_set_t::iterator iter1 = mPools.begin();
	BOOL occlude = LLPipeline::sUseOcclusion > 1;

	while ( iter1 != mPools.end() )
	{
		LLDrawPool *poolp = *iter1;
		
		cur_type = poolp->getType();

		if (occlude && cur_type >= LLDrawPool::POOL_GRASS)
		{
			occlude = FALSE;
			gGLLastMatrix = NULL;
			glLoadMatrixd(gGLModelView);
			doOcclusion(camera);
			gGL.setColorMask(true, false);
		}

		pool_set_t::iterator iter2 = iter1;
		if (hasRenderType(poolp->getType()) && poolp->getNumPostDeferredPasses() > 0)
		{
			LLFastTimer t(FTM_POOLRENDER);

			gGLLastMatrix = NULL;
			glLoadMatrixd(gGLModelView);
		
			for( S32 i = 0; i < poolp->getNumPostDeferredPasses(); i++ )
			{
				LLVertexBuffer::unbind();
				poolp->beginPostDeferredPass(i);
				for (iter2 = iter1; iter2 != mPools.end(); iter2++)
				{
					LLDrawPool *p = *iter2;
					if (p->getType() != cur_type)
					{
						break;
					}
										
					p->renderPostDeferred(i);
				}
				poolp->endPostDeferredPass(i);
				LLVertexBuffer::unbind();

				if (gDebugGL || gDebugPipeline)
				{
					GLint depth;
					glGetIntegerv(GL_MODELVIEW_STACK_DEPTH, &depth);
					if (depth > 3)
					{
						llerrs << "GL matrix stack corrupted!" << llendl;
					}
					LLGLState::checkStates();
					LLGLState::checkTextureChannels();
					LLGLState::checkClientArrays();
				}
			}
		}
		else
		{
			// Skip all pools of this type
			for (iter2 = iter1; iter2 != mPools.end(); iter2++)
			{
				LLDrawPool *p = *iter2;
				if (p->getType() != cur_type)
				{
					break;
				}
			}
		}
		iter1 = iter2;
		stop_glerror();
	}

	gGLLastMatrix = NULL;
	glLoadMatrixd(gGLModelView);

	if (occlude)
	{
		occlude = FALSE;
		gGLLastMatrix = NULL;
		glLoadMatrixd(gGLModelView);
		doOcclusion(camera);
		gGLLastMatrix = NULL;
		glLoadMatrixd(gGLModelView);
	}
}

void LLPipeline::renderGeomShadow(LLCamera& camera)
{
	LLMemType mt_rgs(LLMemType::MTYPE_PIPELINE_RENDER_GEOM_SHADOW);
	U32 cur_type = 0;
	
	LLGLEnable cull(GL_CULL_FACE);

	LLVertexBuffer::unbind();

	pool_set_t::iterator iter1 = mPools.begin();
	
	while ( iter1 != mPools.end() )
	{
		LLDrawPool *poolp = *iter1;
		
		cur_type = poolp->getType();

		pool_set_t::iterator iter2 = iter1;
		if (hasRenderType(poolp->getType()) && poolp->getNumShadowPasses() > 0)
		{
			gGLLastMatrix = NULL;
			glLoadMatrixd(gGLModelView);
		
			for( S32 i = 0; i < poolp->getNumShadowPasses(); i++ )
			{
				LLVertexBuffer::unbind();
				poolp->beginShadowPass(i);
				for (iter2 = iter1; iter2 != mPools.end(); iter2++)
				{
					LLDrawPool *p = *iter2;
					if (p->getType() != cur_type)
					{
						break;
					}
										
					p->renderShadow(i);
				}
				poolp->endShadowPass(i);
				LLVertexBuffer::unbind();

				LLGLState::checkStates();
				LLGLState::checkTextureChannels();
				LLGLState::checkClientArrays();
			}
		}
		else
		{
			// Skip all pools of this type
			for (iter2 = iter1; iter2 != mPools.end(); iter2++)
			{
				LLDrawPool *p = *iter2;
				if (p->getType() != cur_type)
				{
					break;
				}
			}
		}
		iter1 = iter2;
		stop_glerror();
	}

	gGLLastMatrix = NULL;
	glLoadMatrixd(gGLModelView);
}


void LLPipeline::addTrianglesDrawn(S32 index_count, U32 render_type)
{
	assertInitialized();
	S32 count = 0;
	if (render_type == LLRender::TRIANGLE_STRIP)
	{
		count = index_count-2;
	}
	else
	{
		count = index_count/3;
	}

	mTrianglesDrawn += count;
	mBatchCount++;
	mMaxBatchSize = llmax(mMaxBatchSize, count);
	mMinBatchSize = llmin(mMinBatchSize, count);

	if (LLPipeline::sRenderFrameTest)
	{
		gViewerWindow->getWindow()->swapBuffers();
		ms_sleep(16);
	}
}

void LLPipeline::renderPhysicsDisplay()
{
	if (!hasRenderDebugMask(LLPipeline::RENDER_DEBUG_PHYSICS_SHAPES))
	{
		return;
	}

	allocatePhysicsBuffer();

	gGL.flush();
	mPhysicsDisplay.bindTarget();
	glClearColor(0,0,0,1);
	gGL.setColorMask(true, true);
	mPhysicsDisplay.clear();
	glClearColor(0,0,0,0);

	gGL.setColorMask(true, false);

	for (LLWorld::region_list_t::const_iterator iter = LLWorld::getInstance()->getRegionList().begin(); 
			iter != LLWorld::getInstance()->getRegionList().end(); ++iter)
	{
		LLViewerRegion* region = *iter;
		for (U32 i = 0; i < LLViewerRegion::NUM_PARTITIONS; i++)
		{
			LLSpatialPartition* part = region->getSpatialPartition(i);
			if (part)
			{
				if (hasRenderType(part->mDrawableType))
				{
					part->renderPhysicsShapes();
				}
			}
		}
	}

	for (LLCullResult::bridge_list_t::const_iterator i = sCull->beginVisibleBridge(); i != sCull->endVisibleBridge(); ++i)
	{
		LLSpatialBridge* bridge = *i;
		if (!bridge->isDead() && hasRenderType(bridge->mDrawableType))
		{
			glPushMatrix();
			glMultMatrixf((F32*)bridge->mDrawable->getRenderMatrix().mMatrix);
			bridge->renderPhysicsShapes();
			glPopMatrix();
		}
	}


	gGL.flush();
	mPhysicsDisplay.flush();
}


void LLPipeline::renderDebug()
{
	LLMemType mt(LLMemType::MTYPE_PIPELINE);

	assertInitialized();

	gGL.color4f(1,1,1,1);

	gGLLastMatrix = NULL;
	glLoadMatrixd(gGLModelView);
	gGL.setColorMask(true, false);

	bool hud_only = hasRenderType(LLPipeline::RENDER_TYPE_HUD);

	if (!hud_only && !mDebugBlips.empty())
	{ //render debug blips
		glPointSize(8.f);
		LLGLDepthTest depth(GL_TRUE, GL_TRUE, GL_ALWAYS);

		gGL.begin(LLRender::POINTS);
		for (std::list<DebugBlip>::iterator iter = mDebugBlips.begin(); iter != mDebugBlips.end(); )
		{
			DebugBlip& blip = *iter;

			blip.mAge += gFrameIntervalSeconds;
			if (blip.mAge > 2.f)
			{
				mDebugBlips.erase(iter++);
			}
			else
			{
				iter++;
			}

			blip.mPosition.mV[2] += gFrameIntervalSeconds*2.f;

			gGL.color4fv(blip.mColor.mV);
			gGL.vertex3fv(blip.mPosition.mV);
		}
		gGL.end();
		gGL.flush();
		glPointSize(1.f);
	}


	// Debug stuff.
	for (LLWorld::region_list_t::const_iterator iter = LLWorld::getInstance()->getRegionList().begin(); 
			iter != LLWorld::getInstance()->getRegionList().end(); ++iter)
	{
		LLViewerRegion* region = *iter;
		for (U32 i = 0; i < LLViewerRegion::NUM_PARTITIONS; i++)
		{
			LLSpatialPartition* part = region->getSpatialPartition(i);
			if (part)
			{
				if ( hud_only && (part->mDrawableType == RENDER_TYPE_HUD || part->mDrawableType == RENDER_TYPE_HUD_PARTICLES) ||
					 !hud_only && hasRenderType(part->mDrawableType) )
				{
					part->renderDebug();
				}
			}
		}
	}

	for (LLCullResult::bridge_list_t::const_iterator i = sCull->beginVisibleBridge(); i != sCull->endVisibleBridge(); ++i)
	{
		LLSpatialBridge* bridge = *i;
		if (!bridge->isDead() && hasRenderType(bridge->mDrawableType))
		{
			glPushMatrix();
			glMultMatrixf((F32*)bridge->mDrawable->getRenderMatrix().mMatrix);
			bridge->renderDebug();
			glPopMatrix();
		}
	}

	if (gSavedSettings.getBOOL("DebugShowUploadCost"))
	{
		std::set<LLUUID> textures;
		std::set<LLUUID> sculpts;
		std::set<LLUUID> meshes;
		
		BOOL selected = TRUE;
		if (LLSelectMgr::getInstance()->getSelection()->isEmpty())
		{
			selected = FALSE;
		}
			
		for (LLCullResult::sg_list_t::iterator iter = sCull->beginVisibleGroups(); iter != sCull->endVisibleGroups(); ++iter)
		{
			LLSpatialGroup* group = *iter;
			LLSpatialGroup::OctreeNode* node = group->mOctreeNode;
			for (LLSpatialGroup::OctreeNode::element_iter elem = node->getData().begin(); elem != node->getData().end(); ++elem)
			{
				LLDrawable* drawable = *elem;
				LLVOVolume* volume = drawable->getVOVolume();
				if (volume && volume->isSelected() == selected)
				{
					for (U32 i = 0; i < volume->getNumTEs(); ++i)
					{
						LLTextureEntry* te = volume->getTE(i);
						textures.insert(te->getID());
					}

					if (volume->isSculpted())
					{
						LLUUID sculpt_id = volume->getVolume()->getParams().getSculptID();
						if (volume->isMesh())
						{
							meshes.insert(sculpt_id);
						}
						else
						{
							sculpts.insert(sculpt_id);
						}
					}
				}
			}
		}

		gPipeline.mDebugTextureUploadCost = textures.size() * 10;
		gPipeline.mDebugSculptUploadCost = sculpts.size()*10;
		
		U32 mesh_cost = 0;

		for (std::set<LLUUID>::iterator iter = meshes.begin(); iter != meshes.end(); ++iter)
		{
			mesh_cost += gMeshRepo.getResourceCost(*iter)*10;
		}

		gPipeline.mDebugMeshUploadCost = mesh_cost;
	}

	if (hasRenderDebugMask(LLPipeline::RENDER_DEBUG_SHADOW_FRUSTA))
	{
		LLVertexBuffer::unbind();

		LLGLEnable blend(GL_BLEND);
		LLGLDepthTest depth(TRUE, FALSE);
		LLGLDisable cull(GL_CULL_FACE);

		gGL.color4f(1,1,1,1);
		gGL.getTexUnit(0)->unbind(LLTexUnit::TT_TEXTURE);
				
		F32 a = 0.1f;

		F32 col[] =
		{
			1,0,0,a,
			0,1,0,a,
			0,0,1,a,
			1,0,1,a,
			
			1,1,0,a,
			0,1,1,a,
			1,1,1,a,
			1,0,1,a,
		};

		for (U32 i = 0; i < 8; i++)
		{
			LLVector3* frust = mShadowCamera[i].mAgentFrustum;

			if (i > 3)
			{ //render shadow frusta as volumes
				if (mShadowFrustPoints[i-4].empty())
			{
					continue;
				}

				gGL.color4fv(col+(i-4)*4);	
			
				gGL.begin(LLRender::TRIANGLE_STRIP);
				gGL.vertex3fv(frust[0].mV); gGL.vertex3fv(frust[4].mV);
				gGL.vertex3fv(frust[1].mV); gGL.vertex3fv(frust[5].mV);
				gGL.vertex3fv(frust[2].mV); gGL.vertex3fv(frust[6].mV);
				gGL.vertex3fv(frust[3].mV); gGL.vertex3fv(frust[7].mV);
				gGL.vertex3fv(frust[0].mV); gGL.vertex3fv(frust[4].mV);
				gGL.end();
				
				
				gGL.begin(LLRender::TRIANGLE_STRIP);
				gGL.vertex3fv(frust[0].mV);
				gGL.vertex3fv(frust[1].mV);
				gGL.vertex3fv(frust[3].mV);
				gGL.vertex3fv(frust[2].mV);
				gGL.end();
				
				gGL.begin(LLRender::TRIANGLE_STRIP);
				gGL.vertex3fv(frust[4].mV);
				gGL.vertex3fv(frust[5].mV);
				gGL.vertex3fv(frust[7].mV);
				gGL.vertex3fv(frust[6].mV);
				gGL.end();		
			}

	
			if (i < 4)
			{
				
				//if (i == 0 || !mShadowFrustPoints[i].empty())
				{
					//render visible point cloud
					gGL.flush();
					glPointSize(8.f);
					gGL.begin(LLRender::POINTS);
					
					F32* c = col+i*4;
					gGL.color3fv(c);

					for (U32 j = 0; j < mShadowFrustPoints[i].size(); ++j)
						{
							gGL.vertex3fv(mShadowFrustPoints[i][j].mV);
						
						}
					gGL.end();

					gGL.flush();
					glPointSize(1.f);

					LLVector3* ext = mShadowExtents[i]; 
					LLVector3 pos = (ext[0]+ext[1])*0.5f;
					LLVector3 size = (ext[1]-ext[0])*0.5f;
					drawBoxOutline(pos, size);

					//render camera frustum splits as outlines
					gGL.begin(LLRender::LINES);
					gGL.vertex3fv(frust[0].mV); gGL.vertex3fv(frust[1].mV);
					gGL.vertex3fv(frust[1].mV); gGL.vertex3fv(frust[2].mV);
					gGL.vertex3fv(frust[2].mV); gGL.vertex3fv(frust[3].mV);
					gGL.vertex3fv(frust[3].mV); gGL.vertex3fv(frust[0].mV);
					gGL.vertex3fv(frust[4].mV); gGL.vertex3fv(frust[5].mV);
					gGL.vertex3fv(frust[5].mV); gGL.vertex3fv(frust[6].mV);
					gGL.vertex3fv(frust[6].mV); gGL.vertex3fv(frust[7].mV);
					gGL.vertex3fv(frust[7].mV); gGL.vertex3fv(frust[4].mV);
					gGL.vertex3fv(frust[0].mV); gGL.vertex3fv(frust[4].mV);
					gGL.vertex3fv(frust[1].mV); gGL.vertex3fv(frust[5].mV);
					gGL.vertex3fv(frust[2].mV); gGL.vertex3fv(frust[6].mV);
					gGL.vertex3fv(frust[3].mV); gGL.vertex3fv(frust[7].mV);
					gGL.end();
				}
			}

			/*gGL.flush();
			glLineWidth(16-i*2);
			for (LLWorld::region_list_t::const_iterator iter = LLWorld::getInstance()->getRegionList().begin(); 
					iter != LLWorld::getInstance()->getRegionList().end(); ++iter)
			{
				LLViewerRegion* region = *iter;
				for (U32 j = 0; j < LLViewerRegion::NUM_PARTITIONS; j++)
				{
					LLSpatialPartition* part = region->getSpatialPartition(j);
					if (part)
					{
						if (hasRenderType(part->mDrawableType))
						{
							part->renderIntersectingBBoxes(&mShadowCamera[i]);
						}
					}
				}
			}
			gGL.flush();
			glLineWidth(1.f);*/
		}
	}

	if (mRenderDebugMask & RENDER_DEBUG_COMPOSITION)
	{
		// Debug composition layers
		F32 x, y;

		gGL.getTexUnit(0)->unbind(LLTexUnit::TT_TEXTURE);

		if (gAgent.getRegion())
		{
			gGL.begin(LLRender::POINTS);
			// Draw the composition layer for the region that I'm in.
			for (x = 0; x <= 260; x++)
			{
				for (y = 0; y <= 260; y++)
				{
					if ((x > 255) || (y > 255))
					{
						gGL.color4f(1.f, 0.f, 0.f, 1.f);
					}
					else
					{
						gGL.color4f(0.f, 0.f, 1.f, 1.f);
					}
					F32 z = gAgent.getRegion()->getCompositionXY((S32)x, (S32)y);
					z *= 5.f;
					z += 50.f;
					gGL.vertex3f(x, y, z);
				}
			}
			gGL.end();
		}
	}

	if (mRenderDebugMask & LLPipeline::RENDER_DEBUG_BUILD_QUEUE)
	{
		U32 count = 0;
		U32 size = mGroupQ2.size();
		LLColor4 col;

		LLVertexBuffer::unbind();
		LLGLEnable blend(GL_BLEND);
		gGL.setSceneBlendType(LLRender::BT_ALPHA);
		LLGLDepthTest depth(GL_TRUE, GL_FALSE);
		gGL.getTexUnit(0)->bind(LLViewerFetchedTexture::sWhiteImagep);
		
		gGL.pushMatrix();
		glLoadMatrixd(gGLModelView);
		gGLLastMatrix = NULL;

		for (LLSpatialGroup::sg_vector_t::iterator iter = mGroupQ2.begin(); iter != mGroupQ2.end(); ++iter)
		{
			LLSpatialGroup* group = *iter;
			if (group->isDead())
			{
				continue;
			}

			LLSpatialBridge* bridge = group->mSpatialPartition->asBridge();

			if (bridge && (!bridge->mDrawable || bridge->mDrawable->isDead()))
			{
				continue;
			}

			if (bridge)
			{
				gGL.pushMatrix();
				glMultMatrixf((F32*)bridge->mDrawable->getRenderMatrix().mMatrix);
			}

			F32 alpha = llclamp((F32) (size-count)/size, 0.f, 1.f);

			
			LLVector2 c(1.f-alpha, alpha);
			c.normVec();

			
			++count;
			col.set(c.mV[0], c.mV[1], 0, alpha*0.5f+0.5f);
			group->drawObjectBox(col);

			if (bridge)
			{
				gGL.popMatrix();
			}
		}

		gGL.popMatrix();
	}

	gGL.flush();

	gPipeline.renderPhysicsDisplay();
}

void LLPipeline::rebuildPools()
{
	LLMemType mt(LLMemType::MTYPE_PIPELINE_REBUILD_POOLS);

	assertInitialized();

	S32 max_count = mPools.size();
	pool_set_t::iterator iter1 = mPools.upper_bound(mLastRebuildPool);
	while(max_count > 0 && mPools.size() > 0) // && num_rebuilds < MAX_REBUILDS)
	{
		if (iter1 == mPools.end())
		{
			iter1 = mPools.begin();
		}
		LLDrawPool* poolp = *iter1;

		if (poolp->isDead())
		{
			mPools.erase(iter1++);
			removeFromQuickLookup( poolp );
			if (poolp == mLastRebuildPool)
			{
				mLastRebuildPool = NULL;
			}
			delete poolp;
		}
		else
		{
			mLastRebuildPool = poolp;
			iter1++;
		}
		max_count--;
	}

	if (isAgentAvatarValid())
	{
		gAgentAvatarp->rebuildHUD();
	}
}

void LLPipeline::addToQuickLookup( LLDrawPool* new_poolp )
{
	LLMemType mt(LLMemType::MTYPE_PIPELINE_QUICK_LOOKUP);

	assertInitialized();

	switch( new_poolp->getType() )
	{
	case LLDrawPool::POOL_SIMPLE:
		if (mSimplePool)
		{
			llassert(0);
			llwarns << "Ignoring duplicate simple pool." << llendl;
		}
		else
		{
			mSimplePool = (LLRenderPass*) new_poolp;
		}
		break;

	case LLDrawPool::POOL_GRASS:
		if (mGrassPool)
		{
			llassert(0);
			llwarns << "Ignoring duplicate grass pool." << llendl;
		}
		else
		{
			mGrassPool = (LLRenderPass*) new_poolp;
		}
		break;

	case LLDrawPool::POOL_FULLBRIGHT:
		if (mFullbrightPool)
		{
			llassert(0);
			llwarns << "Ignoring duplicate simple pool." << llendl;
		}
		else
		{
			mFullbrightPool = (LLRenderPass*) new_poolp;
		}
		break;

	case LLDrawPool::POOL_INVISIBLE:
		if (mInvisiblePool)
		{
			llassert(0);
			llwarns << "Ignoring duplicate simple pool." << llendl;
		}
		else
		{
			mInvisiblePool = (LLRenderPass*) new_poolp;
		}
		break;

	case LLDrawPool::POOL_GLOW:
		if (mGlowPool)
		{
			llassert(0);
			llwarns << "Ignoring duplicate glow pool." << llendl;
		}
		else
		{
			mGlowPool = (LLRenderPass*) new_poolp;
		}
		break;

	case LLDrawPool::POOL_TREE:
		mTreePools[ uintptr_t(new_poolp->getTexture()) ] = new_poolp ;
		break;
 
	case LLDrawPool::POOL_TERRAIN:
		mTerrainPools[ uintptr_t(new_poolp->getTexture()) ] = new_poolp ;
		break;

	case LLDrawPool::POOL_BUMP:
		if (mBumpPool)
		{
			llassert(0);
			llwarns << "Ignoring duplicate bump pool." << llendl;
		}
		else
		{
			mBumpPool = new_poolp;
		}
		break;

	case LLDrawPool::POOL_ALPHA:
		if( mAlphaPool )
		{
			llassert(0);
			llwarns << "LLPipeline::addPool(): Ignoring duplicate Alpha pool" << llendl;
		}
		else
		{
			mAlphaPool = new_poolp;
		}
		break;

	case LLDrawPool::POOL_AVATAR:
		break; // Do nothing

	case LLDrawPool::POOL_SKY:
		if( mSkyPool )
		{
			llassert(0);
			llwarns << "LLPipeline::addPool(): Ignoring duplicate Sky pool" << llendl;
		}
		else
		{
			mSkyPool = new_poolp;
		}
		break;
	
	case LLDrawPool::POOL_WATER:
		if( mWaterPool )
		{
			llassert(0);
			llwarns << "LLPipeline::addPool(): Ignoring duplicate Water pool" << llendl;
		}
		else
		{
			mWaterPool = new_poolp;
		}
		break;

	case LLDrawPool::POOL_GROUND:
		if( mGroundPool )
		{
			llassert(0);
			llwarns << "LLPipeline::addPool(): Ignoring duplicate Ground Pool" << llendl;
		}
		else
		{ 
			mGroundPool = new_poolp;
		}
		break;

	case LLDrawPool::POOL_WL_SKY:
		if( mWLSkyPool )
		{
			llassert(0);
			llwarns << "LLPipeline::addPool(): Ignoring duplicate WLSky Pool" << llendl;
		}
		else
		{ 
			mWLSkyPool = new_poolp;
		}
		break;

	default:
		llassert(0);
		llwarns << "Invalid Pool Type in  LLPipeline::addPool()" << llendl;
		break;
	}
}

void LLPipeline::removePool( LLDrawPool* poolp )
{
	assertInitialized();
	removeFromQuickLookup(poolp);
	mPools.erase(poolp);
	delete poolp;
}

void LLPipeline::removeFromQuickLookup( LLDrawPool* poolp )
{
	assertInitialized();
	LLMemType mt(LLMemType::MTYPE_PIPELINE);
	switch( poolp->getType() )
	{
	case LLDrawPool::POOL_SIMPLE:
		llassert(mSimplePool == poolp);
		mSimplePool = NULL;
		break;

	case LLDrawPool::POOL_GRASS:
		llassert(mGrassPool == poolp);
		mGrassPool = NULL;
		break;

	case LLDrawPool::POOL_FULLBRIGHT:
		llassert(mFullbrightPool == poolp);
		mFullbrightPool = NULL;
		break;

	case LLDrawPool::POOL_INVISIBLE:
		llassert(mInvisiblePool == poolp);
		mInvisiblePool = NULL;
		break;

	case LLDrawPool::POOL_WL_SKY:
		llassert(mWLSkyPool == poolp);
		mWLSkyPool = NULL;
		break;

	case LLDrawPool::POOL_GLOW:
		llassert(mGlowPool == poolp);
		mGlowPool = NULL;
		break;

	case LLDrawPool::POOL_TREE:
		#ifdef _DEBUG
			{
				BOOL found = mTreePools.erase( (uintptr_t)poolp->getTexture() );
				llassert( found );
			}
		#else
			mTreePools.erase( (uintptr_t)poolp->getTexture() );
		#endif
		break;

	case LLDrawPool::POOL_TERRAIN:
		#ifdef _DEBUG
			{
				BOOL found = mTerrainPools.erase( (uintptr_t)poolp->getTexture() );
				llassert( found );
			}
		#else
			mTerrainPools.erase( (uintptr_t)poolp->getTexture() );
		#endif
		break;

	case LLDrawPool::POOL_BUMP:
		llassert( poolp == mBumpPool );
		mBumpPool = NULL;
		break;
	
	case LLDrawPool::POOL_ALPHA:
		llassert( poolp == mAlphaPool );
		mAlphaPool = NULL;
		break;

	case LLDrawPool::POOL_AVATAR:
		break; // Do nothing

	case LLDrawPool::POOL_SKY:
		llassert( poolp == mSkyPool );
		mSkyPool = NULL;
		break;

	case LLDrawPool::POOL_WATER:
		llassert( poolp == mWaterPool );
		mWaterPool = NULL;
		break;

	case LLDrawPool::POOL_GROUND:
		llassert( poolp == mGroundPool );
		mGroundPool = NULL;
		break;

	default:
		llassert(0);
		llwarns << "Invalid Pool Type in  LLPipeline::removeFromQuickLookup() type=" << poolp->getType() << llendl;
		break;
	}
}

void LLPipeline::resetDrawOrders()
{
	assertInitialized();
	// Iterate through all of the draw pools and rebuild them.
	for (pool_set_t::iterator iter = mPools.begin(); iter != mPools.end(); ++iter)
	{
		LLDrawPool *poolp = *iter;
		poolp->resetDrawOrders();
	}
}

//============================================================================
// Once-per-frame setup of hardware lights,
// including sun/moon, avatar backlight, and up to 6 local lights

void LLPipeline::setupAvatarLights(BOOL for_edit)
{
	assertInitialized();

	if (for_edit)
	{
		LLColor4 diffuse(1.f, 1.f, 1.f, 0.f);
		LLVector4 light_pos_cam(-8.f, 0.25f, 10.f, 0.f);  // w==0 => directional light
		LLMatrix4 camera_mat = LLViewerCamera::getInstance()->getModelview();
		LLMatrix4 camera_rot(camera_mat.getMat3());
		camera_rot.invert();
		LLVector4 light_pos = light_pos_cam * camera_rot;
		
		light_pos.normalize();

		LLLightState* light = gGL.getLight(1);

		mHWLightColors[1] = diffuse;

		light->setDiffuse(diffuse);
		light->setAmbient(LLColor4::black);
		light->setSpecular(LLColor4::black);
		light->setPosition(light_pos);
		light->setConstantAttenuation(1.f);
		light->setLinearAttenuation(0.f);
		light->setQuadraticAttenuation(0.f);
		light->setSpotExponent(0.f);
		light->setSpotCutoff(180.f);
	}
	else if (gAvatarBacklight) // Always true (unless overridden in a devs .ini)
	{
		LLVector3 opposite_pos = -1.f * mSunDir;
		LLVector3 orthog_light_pos = mSunDir % LLVector3::z_axis;
		LLVector4 backlight_pos = LLVector4(lerp(opposite_pos, orthog_light_pos, 0.3f), 0.0f);
		backlight_pos.normalize();
			
		LLColor4 light_diffuse = mSunDiffuse;
		LLColor4 backlight_diffuse(1.f - light_diffuse.mV[VRED], 1.f - light_diffuse.mV[VGREEN], 1.f - light_diffuse.mV[VBLUE], 1.f);
		F32 max_component = 0.001f;
		for (S32 i = 0; i < 3; i++)
		{
			if (backlight_diffuse.mV[i] > max_component)
			{
				max_component = backlight_diffuse.mV[i];
			}
		}
		F32 backlight_mag;
		if (gSky.getSunDirection().mV[2] >= LLSky::NIGHTTIME_ELEVATION_COS)
		{
			backlight_mag = BACKLIGHT_DAY_MAGNITUDE_OBJECT;
		}
		else
		{
			backlight_mag = BACKLIGHT_NIGHT_MAGNITUDE_OBJECT;
		}
		backlight_diffuse *= backlight_mag / max_component;

		mHWLightColors[1] = backlight_diffuse;

		LLLightState* light = gGL.getLight(1);

		light->setPosition(backlight_pos);
		light->setDiffuse(backlight_diffuse);
		light->setAmbient(LLColor4::black);
		light->setSpecular(LLColor4::black);
		light->setConstantAttenuation(1.f);
		light->setLinearAttenuation(0.f);
		light->setQuadraticAttenuation(0.f);
		light->setSpotExponent(0.f);
		light->setSpotCutoff(180.f);
	}
	else
	{
		LLLightState* light = gGL.getLight(1);

		mHWLightColors[1] = LLColor4::black;

		light->setDiffuse(LLColor4::black);
		light->setAmbient(LLColor4::black);
		light->setSpecular(LLColor4::black);
	}
}

static F32 calc_light_dist(LLVOVolume* light, const LLVector3& cam_pos, F32 max_dist)
{
	F32 inten = light->getLightIntensity();
	if (inten < .001f)
	{
		return max_dist;
	}
	F32 radius = light->getLightRadius();
	BOOL selected = light->isSelected();
	LLVector3 dpos = light->getRenderPosition() - cam_pos;
	F32 dist2 = dpos.lengthSquared();
	if (!selected && dist2 > (max_dist + radius)*(max_dist + radius))
	{
		return max_dist;
	}
	F32 dist = (F32) sqrt(dist2);
	dist *= 1.f / inten;
	dist -= radius;
	if (selected)
	{
		dist -= 10000.f; // selected lights get highest priority
	}
	if (light->mDrawable.notNull() && light->mDrawable->isState(LLDrawable::ACTIVE))
	{
		// moving lights get a little higher priority (too much causes artifacts)
		dist -= light->getLightRadius()*0.25f;
	}
	return dist;
}

void LLPipeline::calcNearbyLights(LLCamera& camera)
{
	assertInitialized();

	if (LLPipeline::sReflectionRender)
	{
		return;
	}

	if (mLightingDetail >= 1)
	{
		// mNearbyLight (and all light_set_t's) are sorted such that
		// begin() == the closest light and rbegin() == the farthest light
		const S32 MAX_LOCAL_LIGHTS = 6;
// 		LLVector3 cam_pos = gAgent.getCameraPositionAgent();
		LLVector3 cam_pos = LLViewerJoystick::getInstance()->getOverrideCamera() ?
						camera.getOrigin() : 
						gAgent.getPositionAgent();

		F32 max_dist = LIGHT_MAX_RADIUS * 4.f; // ignore enitrely lights > 4 * max light rad
		
		// UPDATE THE EXISTING NEARBY LIGHTS
		light_set_t cur_nearby_lights;
		for (light_set_t::iterator iter = mNearbyLights.begin();
			iter != mNearbyLights.end(); iter++)
		{
			const Light* light = &(*iter);
			LLDrawable* drawable = light->drawable;
			LLVOVolume* volight = drawable->getVOVolume();
			if (!volight || !drawable->isState(LLDrawable::LIGHT))
			{
				drawable->clearState(LLDrawable::NEARBY_LIGHT);
				continue;
			}
			if (light->fade <= -LIGHT_FADE_TIME)
			{
				drawable->clearState(LLDrawable::NEARBY_LIGHT);
				continue;
			}
			if (!sRenderAttachedLights && volight && volight->isAttachment())
			{
				drawable->clearState(LLDrawable::NEARBY_LIGHT);
				continue;
			}

			F32 dist = calc_light_dist(volight, cam_pos, max_dist);
			cur_nearby_lights.insert(Light(drawable, dist, light->fade));
		}
		mNearbyLights = cur_nearby_lights;
				
		// FIND NEW LIGHTS THAT ARE IN RANGE
		light_set_t new_nearby_lights;
		for (LLDrawable::drawable_set_t::iterator iter = mLights.begin();
			 iter != mLights.end(); ++iter)
		{
			LLDrawable* drawable = *iter;
			LLVOVolume* light = drawable->getVOVolume();
			if (!light || drawable->isState(LLDrawable::NEARBY_LIGHT))
			{
				continue;
			}
			if (light->isHUDAttachment())
			{
				continue; // no lighting from HUD objects
			}
			F32 dist = calc_light_dist(light, cam_pos, max_dist);
			if (dist >= max_dist)
			{
				continue;
			}
			if (!sRenderAttachedLights && light && light->isAttachment())
			{
				continue;
			}
			new_nearby_lights.insert(Light(drawable, dist, 0.f));
			if (new_nearby_lights.size() > (U32)MAX_LOCAL_LIGHTS)
			{
				new_nearby_lights.erase(--new_nearby_lights.end());
				const Light& last = *new_nearby_lights.rbegin();
				max_dist = last.dist;
			}
		}

		// INSERT ANY NEW LIGHTS
		for (light_set_t::iterator iter = new_nearby_lights.begin();
			 iter != new_nearby_lights.end(); iter++)
		{
			const Light* light = &(*iter);
			if (mNearbyLights.size() < (U32)MAX_LOCAL_LIGHTS)
			{
				mNearbyLights.insert(*light);
				((LLDrawable*) light->drawable)->setState(LLDrawable::NEARBY_LIGHT);
			}
			else
			{
				// crazy cast so that we can overwrite the fade value
				// even though gcc enforces sets as const
				// (fade value doesn't affect sort so this is safe)
				Light* farthest_light = ((Light*) (&(*(mNearbyLights.rbegin()))));
				if (light->dist < farthest_light->dist)
				{
					if (farthest_light->fade >= 0.f)
					{
						farthest_light->fade = -gFrameIntervalSeconds;
					}
				}
				else
				{
					break; // none of the other lights are closer
				}
			}
		}
		
	}
}

void LLPipeline::setupHWLights(LLDrawPool* pool)
{
	assertInitialized();

	// Ambient
	LLColor4 ambient = gSky.getTotalAmbientColor();
	glLightModelfv(GL_LIGHT_MODEL_AMBIENT,ambient.mV);

	// Light 0 = Sun or Moon (All objects)
	{
		if (gSky.getSunDirection().mV[2] >= LLSky::NIGHTTIME_ELEVATION_COS)
		{
			mSunDir.setVec(gSky.getSunDirection());
			mSunDiffuse.setVec(gSky.getSunDiffuseColor());
		}
		else
		{
			mSunDir.setVec(gSky.getMoonDirection());
			mSunDiffuse.setVec(gSky.getMoonDiffuseColor());
		}

		F32 max_color = llmax(mSunDiffuse.mV[0], mSunDiffuse.mV[1], mSunDiffuse.mV[2]);
		if (max_color > 1.f)
		{
			mSunDiffuse *= 1.f/max_color;
		}
		mSunDiffuse.clamp();

		LLVector4 light_pos(mSunDir, 0.0f);
		LLColor4 light_diffuse = mSunDiffuse;
		mHWLightColors[0] = light_diffuse;

		LLLightState* light = gGL.getLight(0);
		light->setPosition(light_pos);
		light->setDiffuse(light_diffuse);
		light->setAmbient(LLColor4::black);
		light->setSpecular(LLColor4::black);
		light->setConstantAttenuation(1.f);
		light->setLinearAttenuation(0.f);
		light->setQuadraticAttenuation(0.f);
		light->setSpotExponent(0.f);
		light->setSpotCutoff(180.f);
	}
	
	// Light 1 = Backlight (for avatars)
	// (set by enableLightsAvatar)
	
	S32 cur_light = 2;
	
	// Nearby lights = LIGHT 2-7

	mLightMovingMask = 0;
	
	if (mLightingDetail >= 1)
	{
		for (light_set_t::iterator iter = mNearbyLights.begin();
			 iter != mNearbyLights.end(); ++iter)
		{
			LLDrawable* drawable = iter->drawable;
			LLVOVolume* light = drawable->getVOVolume();
			if (!light)
			{
				continue;
			}
			if (drawable->isState(LLDrawable::ACTIVE))
			{
				mLightMovingMask |= (1<<cur_light);
			}
			
			LLColor4  light_color = light->getLightColor();
			light_color.mV[3] = 0.0f;

			F32 fade = iter->fade;
			if (fade < LIGHT_FADE_TIME)
			{
				// fade in/out light
				if (fade >= 0.f)
				{
					fade = fade / LIGHT_FADE_TIME;
					((Light*) (&(*iter)))->fade += gFrameIntervalSeconds;
				}
				else
				{
					fade = 1.f + fade / LIGHT_FADE_TIME;
					((Light*) (&(*iter)))->fade -= gFrameIntervalSeconds;
				}
				fade = llclamp(fade,0.f,1.f);
				light_color *= fade;
			}

			LLVector3 light_pos(light->getRenderPosition());
			LLVector4 light_pos_gl(light_pos, 1.0f);
	
			F32 light_radius = llmax(light->getLightRadius(), 0.001f);

			F32 x = (3.f * (1.f + light->getLightFalloff())); // why this magic?  probably trying to match a historic behavior.
			float linatten = x / (light_radius); // % of brightness at radius

			mHWLightColors[cur_light] = light_color;
			LLLightState* light_state = gGL.getLight(cur_light);
			
			light_state->setPosition(light_pos_gl);
			light_state->setDiffuse(light_color);
			light_state->setAmbient(LLColor4::black);
			light_state->setConstantAttenuation(0.f);
			if (sRenderDeferred)
			{
				light_state->setLinearAttenuation(light_radius*1.5f);
				light_state->setQuadraticAttenuation(light->getLightFalloff()*0.5f+1.f);
			}
			else
			{
				light_state->setLinearAttenuation(linatten);
				light_state->setQuadraticAttenuation(0.f);
			}
			
			if (light->isLightSpotlight() // directional (spot-)light
			    && (LLPipeline::sRenderDeferred || gSavedSettings.getBOOL("RenderSpotLightsInNondeferred"))) // these are only rendered as GL spotlights if we're in deferred rendering mode *or* the setting forces them on
			{
				LLVector3 spotparams = light->getSpotLightParams();
				LLQuaternion quat = light->getRenderRotation();
				LLVector3 at_axis(0,0,-1); // this matches deferred rendering's object light direction
				at_axis *= quat;

				light_state->setSpotDirection(at_axis);
				light_state->setSpotCutoff(90.f);
				light_state->setSpotExponent(2.f);
	
				light_state->setSpecular(LLColor4::black);
			}
			else // omnidirectional (point) light
			{
				light_state->setSpotExponent(0.f);
				light_state->setSpotCutoff(180.f);
				
				// we use specular.w = 1.0 as a cheap hack for the shaders to know that this is omnidirectional rather than a spotlight
				const LLColor4 specular(0.f, 0.f, 0.f, 1.f);
				light_state->setSpecular(specular);				
			}
			cur_light++;
			if (cur_light >= 8)
			{
				break; // safety
			}
		}
	}
	for ( ; cur_light < 8 ; cur_light++)
	{
		mHWLightColors[cur_light] = LLColor4::black;
		LLLightState* light = gGL.getLight(cur_light);

		light->setDiffuse(LLColor4::black);
		light->setAmbient(LLColor4::black);
		light->setSpecular(LLColor4::black);
	}
	if (gAgentAvatarp &&
		gAgentAvatarp->mSpecialRenderMode == 3)
	{
		LLColor4  light_color = LLColor4::white;
		light_color.mV[3] = 0.0f;

		LLVector3 light_pos(LLViewerCamera::getInstance()->getOrigin());
		LLVector4 light_pos_gl(light_pos, 1.0f);

		F32 light_radius = 16.f;

			F32 x = 3.f;
		float linatten = x / (light_radius); // % of brightness at radius

		mHWLightColors[2] = light_color;
		LLLightState* light = gGL.getLight(2);

		light->setPosition(light_pos_gl);
		light->setDiffuse(light_color);
		light->setAmbient(LLColor4::black);
		light->setSpecular(LLColor4::black);
		light->setQuadraticAttenuation(0.f);
		light->setConstantAttenuation(0.f);
		light->setLinearAttenuation(linatten);
		light->setSpotExponent(0.f);
		light->setSpotCutoff(180.f);
	}

	// Init GL state
	glDisable(GL_LIGHTING);
	for (S32 i = 0; i < 8; ++i)
	{
		gGL.getLight(i)->disable();
	}
	mLightMask = 0;
}

void LLPipeline::enableLights(U32 mask)
{
	assertInitialized();

	if (mLightingDetail == 0)
	{
		mask &= 0xf003; // sun and backlight only (and fullbright bit)
	}
	if (mLightMask != mask)
	{
		stop_glerror();
		if (!mLightMask)
		{
			glEnable(GL_LIGHTING);
		}
		if (mask)
		{
			stop_glerror();
			for (S32 i=0; i<8; i++)
			{
				LLLightState* light = gGL.getLight(i);
				if (mask & (1<<i))
				{
					light->enable();
					light->setDiffuse(mHWLightColors[i]);
				}
				else
				{
					light->disable();
					light->setDiffuse(LLColor4::black);
				}
			}
			stop_glerror();
		}
		else
		{
			glDisable(GL_LIGHTING);
		}
		stop_glerror();
		mLightMask = mask;
		LLColor4 ambient = gSky.getTotalAmbientColor();
		glLightModelfv(GL_LIGHT_MODEL_AMBIENT,ambient.mV);
		stop_glerror();
	}
}

void LLPipeline::enableLightsStatic()
{
	assertInitialized();
	U32 mask = 0x01; // Sun
	if (mLightingDetail >= 2)
	{
		mask |= mLightMovingMask; // Hardware moving lights
	}
	else
	{
		mask |= 0xff & (~2); // Hardware local lights
	}
	enableLights(mask);
}

void LLPipeline::enableLightsDynamic()
{
	assertInitialized();
	U32 mask = 0xff & (~2); // Local lights
	enableLights(mask);
	
	if (isAgentAvatarValid() && getLightingDetail() <= 0)
	{
		if (gAgentAvatarp->mSpecialRenderMode == 0) // normal
		{
			gPipeline.enableLightsAvatar();
		}
		else if (gAgentAvatarp->mSpecialRenderMode >= 1)  // anim preview
		{
			gPipeline.enableLightsAvatarEdit(LLColor4(0.7f, 0.6f, 0.3f, 1.f));
		}
	}
}

void LLPipeline::enableLightsAvatar()
{
	U32 mask = 0xff; // All lights
	setupAvatarLights(FALSE);
	enableLights(mask);
}

void LLPipeline::enableLightsPreview()
{
	disableLights();

	glEnable(GL_LIGHTING);
	LLColor4 ambient = gSavedSettings.getColor4("PreviewAmbientColor");
	glLightModelfv(GL_LIGHT_MODEL_AMBIENT,ambient.mV);


	LLColor4 diffuse0 = gSavedSettings.getColor4("PreviewDiffuse0");
	LLColor4 specular0 = gSavedSettings.getColor4("PreviewSpecular0");
	LLColor4 diffuse1 = gSavedSettings.getColor4("PreviewDiffuse1");
	LLColor4 specular1 = gSavedSettings.getColor4("PreviewSpecular1");
	LLColor4 diffuse2 = gSavedSettings.getColor4("PreviewDiffuse2");
	LLColor4 specular2 = gSavedSettings.getColor4("PreviewSpecular2");

	LLVector3 dir0 = gSavedSettings.getVector3("PreviewDirection0");
	LLVector3 dir1 = gSavedSettings.getVector3("PreviewDirection1");
	LLVector3 dir2 = gSavedSettings.getVector3("PreviewDirection2");

	dir0.normVec();
	dir1.normVec();
	dir2.normVec();
	
	LLVector4 light_pos(dir0, 0.0f);

	LLLightState* light = gGL.getLight(0);

	light->enable();
	light->setPosition(light_pos);
	light->setDiffuse(diffuse0);
	light->setAmbient(LLColor4::black);
	light->setSpecular(specular0);
	light->setSpotExponent(0.f);
	light->setSpotCutoff(180.f);

	light_pos = LLVector4(dir1, 0.f);

	light = gGL.getLight(1);
	light->enable();
	light->setPosition(light_pos);
	light->setDiffuse(diffuse1);
	light->setAmbient(LLColor4::black);
	light->setSpecular(specular1);
	light->setSpotExponent(0.f);
	light->setSpotCutoff(180.f);

	light_pos = LLVector4(dir2, 0.f);
	light = gGL.getLight(2);
	light->enable();
	light->setPosition(light_pos);
	light->setDiffuse(diffuse2);
	light->setAmbient(LLColor4::black);
	light->setSpecular(specular2);
	light->setSpotExponent(0.f);
	light->setSpotCutoff(180.f);
}


void LLPipeline::enableLightsAvatarEdit(const LLColor4& color)
{
	U32 mask = 0x2002; // Avatar backlight only, set ambient
	setupAvatarLights(TRUE);
	enableLights(mask);

	glLightModelfv(GL_LIGHT_MODEL_AMBIENT,color.mV);
}

void LLPipeline::enableLightsFullbright(const LLColor4& color)
{
	assertInitialized();
	U32 mask = 0x1000; // Non-0 mask, set ambient
	enableLights(mask);

	glLightModelfv(GL_LIGHT_MODEL_AMBIENT,color.mV);
}

void LLPipeline::disableLights()
{
	enableLights(0); // no lighting (full bright)
}

//============================================================================

class LLMenuItemGL;
class LLInvFVBridge;
struct cat_folder_pair;
class LLVOBranch;
class LLVOLeaf;

void LLPipeline::findReferences(LLDrawable *drawablep)
{
	assertInitialized();
	if (mLights.find(drawablep) != mLights.end())
	{
		llinfos << "In mLights" << llendl;
	}
	if (std::find(mMovedList.begin(), mMovedList.end(), drawablep) != mMovedList.end())
	{
		llinfos << "In mMovedList" << llendl;
	}
	if (std::find(mShiftList.begin(), mShiftList.end(), drawablep) != mShiftList.end())
	{
		llinfos << "In mShiftList" << llendl;
	}
	if (mRetexturedList.find(drawablep) != mRetexturedList.end())
	{
		llinfos << "In mRetexturedList" << llendl;
	}
	
	if (std::find(mBuildQ1.begin(), mBuildQ1.end(), drawablep) != mBuildQ1.end())
	{
		llinfos << "In mBuildQ1" << llendl;
	}
	if (std::find(mBuildQ2.begin(), mBuildQ2.end(), drawablep) != mBuildQ2.end())
	{
		llinfos << "In mBuildQ2" << llendl;
	}

	S32 count;
	
	count = gObjectList.findReferences(drawablep);
	if (count)
	{
		llinfos << "In other drawables: " << count << " references" << llendl;
	}
}

BOOL LLPipeline::verify()
{
	BOOL ok = assertInitialized();
	if (ok) 
	{
		for (pool_set_t::iterator iter = mPools.begin(); iter != mPools.end(); ++iter)
		{
			LLDrawPool *poolp = *iter;
			if (!poolp->verify())
			{
				ok = FALSE;
			}
		}
	}

	if (!ok)
	{
		llwarns << "Pipeline verify failed!" << llendl;
	}
	return ok;
}

//////////////////////////////
//
// Collision detection
//
//

///////////////////////////////////////////////////////////////////////////////////////////////////////////////////////////////////////////////////////////////////////////////////////////////////////
/**
 *	A method to compute a ray-AABB intersection.
 *	Original code by Andrew Woo, from "Graphics Gems", Academic Press, 1990
 *	Optimized code by Pierre Terdiman, 2000 (~20-30% faster on my Celeron 500)
 *	Epsilon value added by Klaus Hartmann. (discarding it saves a few cycles only)
 *
 *	Hence this version is faster as well as more robust than the original one.
 *
 *	Should work provided:
 *	1) the integer representation of 0.0f is 0x00000000
 *	2) the sign bit of the float is the most significant one
 *
 *	Report bugs: p.terdiman@codercorner.com
 *
 *	\param		aabb		[in] the axis-aligned bounding box
 *	\param		origin		[in] ray origin
 *	\param		dir			[in] ray direction
 *	\param		coord		[out] impact coordinates
 *	\return		true if ray intersects AABB
 */
///////////////////////////////////////////////////////////////////////////////////////////////////////////////////////////////////////////////////////////////////////////////////////////////////////
//#define RAYAABB_EPSILON 0.00001f
#define IR(x)	((U32&)x)

bool LLRayAABB(const LLVector3 &center, const LLVector3 &size, const LLVector3& origin, const LLVector3& dir, LLVector3 &coord, F32 epsilon)
{
	BOOL Inside = TRUE;
	LLVector3 MinB = center - size;
	LLVector3 MaxB = center + size;
	LLVector3 MaxT;
	MaxT.mV[VX]=MaxT.mV[VY]=MaxT.mV[VZ]=-1.0f;

	// Find candidate planes.
	for(U32 i=0;i<3;i++)
	{
		if(origin.mV[i] < MinB.mV[i])
		{
			coord.mV[i]	= MinB.mV[i];
			Inside		= FALSE;

			// Calculate T distances to candidate planes
			if(IR(dir.mV[i]))	MaxT.mV[i] = (MinB.mV[i] - origin.mV[i]) / dir.mV[i];
		}
		else if(origin.mV[i] > MaxB.mV[i])
		{
			coord.mV[i]	= MaxB.mV[i];
			Inside		= FALSE;

			// Calculate T distances to candidate planes
			if(IR(dir.mV[i]))	MaxT.mV[i] = (MaxB.mV[i] - origin.mV[i]) / dir.mV[i];
		}
	}

	// Ray origin inside bounding box
	if(Inside)
	{
		coord = origin;
		return true;
	}

	// Get largest of the maxT's for final choice of intersection
	U32 WhichPlane = 0;
	if(MaxT.mV[1] > MaxT.mV[WhichPlane])	WhichPlane = 1;
	if(MaxT.mV[2] > MaxT.mV[WhichPlane])	WhichPlane = 2;

	// Check final candidate actually inside box
	if(IR(MaxT.mV[WhichPlane])&0x80000000) return false;

	for(U32 i=0;i<3;i++)
	{
		if(i!=WhichPlane)
		{
			coord.mV[i] = origin.mV[i] + MaxT.mV[WhichPlane] * dir.mV[i];
			if (epsilon > 0)
			{
				if(coord.mV[i] < MinB.mV[i] - epsilon || coord.mV[i] > MaxB.mV[i] + epsilon)	return false;
			}
			else
			{
				if(coord.mV[i] < MinB.mV[i] || coord.mV[i] > MaxB.mV[i])	return false;
			}
		}
	}
	return true;	// ray hits box
}

//////////////////////////////
//
// Macros, functions, and inline methods from other classes
//
//

void LLPipeline::setLight(LLDrawable *drawablep, BOOL is_light)
{
	if (drawablep && assertInitialized())
	{
		if (is_light)
		{
			mLights.insert(drawablep);
			drawablep->setState(LLDrawable::LIGHT);
		}
		else
		{
			drawablep->clearState(LLDrawable::LIGHT);
			mLights.erase(drawablep);
		}
	}
}

//static
void LLPipeline::toggleRenderType(U32 type)
{
	gPipeline.mRenderTypeEnabled[type] = !gPipeline.mRenderTypeEnabled[type];
	if (type == LLPipeline::RENDER_TYPE_WATER)
	{
		gPipeline.mRenderTypeEnabled[LLPipeline::RENDER_TYPE_VOIDWATER] = !gPipeline.mRenderTypeEnabled[LLPipeline::RENDER_TYPE_VOIDWATER];
	}
}

//static
void LLPipeline::toggleRenderTypeControl(void* data)
{
	U32 type = (U32)(intptr_t)data;
	U32 bit = (1<<type);
	if (gPipeline.hasRenderType(type))
	{
		llinfos << "Toggling render type mask " << std::hex << bit << " off" << std::dec << llendl;
	}
	else
	{
		llinfos << "Toggling render type mask " << std::hex << bit << " on" << std::dec << llendl;
	}
	gPipeline.toggleRenderType(type);
}

//static
BOOL LLPipeline::hasRenderTypeControl(void* data)
{
	U32 type = (U32)(intptr_t)data;
	return gPipeline.hasRenderType(type);
}

// Allows UI items labeled "Hide foo" instead of "Show foo"
//static
BOOL LLPipeline::toggleRenderTypeControlNegated(void* data)
{
	S32 type = (S32)(intptr_t)data;
	return !gPipeline.hasRenderType(type);
}

//static
void LLPipeline::toggleRenderDebug(void* data)
{
	U32 bit = (U32)(intptr_t)data;
	if (gPipeline.hasRenderDebugMask(bit))
	{
		llinfos << "Toggling render debug mask " << std::hex << bit << " off" << std::dec << llendl;
	}
	else
	{
		llinfos << "Toggling render debug mask " << std::hex << bit << " on" << std::dec << llendl;
	}
	gPipeline.mRenderDebugMask ^= bit;
}


//static
BOOL LLPipeline::toggleRenderDebugControl(void* data)
{
	U32 bit = (U32)(intptr_t)data;
	return gPipeline.hasRenderDebugMask(bit);
}

//static
void LLPipeline::toggleRenderDebugFeature(void* data)
{
	U32 bit = (U32)(intptr_t)data;
	gPipeline.mRenderDebugFeatureMask ^= bit;
}


//static
BOOL LLPipeline::toggleRenderDebugFeatureControl(void* data)
{
	U32 bit = (U32)(intptr_t)data;
	return gPipeline.hasRenderDebugFeatureMask(bit);
}

void LLPipeline::setRenderDebugFeatureControl(U32 bit, bool value)
{
	if (value)
	{
		gPipeline.mRenderDebugFeatureMask |= bit;
	}
	else
	{
		gPipeline.mRenderDebugFeatureMask &= !bit;
	}
}

// static
void LLPipeline::setRenderScriptedBeacons(BOOL val)
{
	sRenderScriptedBeacons = val;
}

// static
void LLPipeline::toggleRenderScriptedBeacons(void*)
{
	sRenderScriptedBeacons = !sRenderScriptedBeacons;
}

// static
BOOL LLPipeline::getRenderScriptedBeacons(void*)
{
	return sRenderScriptedBeacons;
}

// static
void LLPipeline::setRenderScriptedTouchBeacons(BOOL val)
{
	sRenderScriptedTouchBeacons = val;
}

// static
void LLPipeline::toggleRenderScriptedTouchBeacons(void*)
{
	sRenderScriptedTouchBeacons = !sRenderScriptedTouchBeacons;
}

// static
BOOL LLPipeline::getRenderScriptedTouchBeacons(void*)
{
	return sRenderScriptedTouchBeacons;
}

// static
void LLPipeline::setRenderMOAPBeacons(BOOL val)
{
	sRenderMOAPBeacons = val;
}

// static
void LLPipeline::toggleRenderMOAPBeacons(void*)
{
	sRenderMOAPBeacons = !sRenderMOAPBeacons;
}

// static
BOOL LLPipeline::getRenderMOAPBeacons(void*)
{
	return sRenderMOAPBeacons;
}

// static
void LLPipeline::setRenderPhysicalBeacons(BOOL val)
{
	sRenderPhysicalBeacons = val;
}

// static
void LLPipeline::toggleRenderPhysicalBeacons(void*)
{
	sRenderPhysicalBeacons = !sRenderPhysicalBeacons;
}

// static
BOOL LLPipeline::getRenderPhysicalBeacons(void*)
{
	return sRenderPhysicalBeacons;
}

// static
void LLPipeline::setRenderParticleBeacons(BOOL val)
{
	sRenderParticleBeacons = val;
}

// static
void LLPipeline::toggleRenderParticleBeacons(void*)
{
	sRenderParticleBeacons = !sRenderParticleBeacons;
}

// static
BOOL LLPipeline::getRenderParticleBeacons(void*)
{
	return sRenderParticleBeacons;
}

// static
void LLPipeline::setRenderSoundBeacons(BOOL val)
{
	sRenderSoundBeacons = val;
}

// static
void LLPipeline::toggleRenderSoundBeacons(void*)
{
	sRenderSoundBeacons = !sRenderSoundBeacons;
}

// static
BOOL LLPipeline::getRenderSoundBeacons(void*)
{
	return sRenderSoundBeacons;
}

// static
void LLPipeline::setRenderBeacons(BOOL val)
{
	sRenderBeacons = val;
}

// static
void LLPipeline::toggleRenderBeacons(void*)
{
	sRenderBeacons = !sRenderBeacons;
}

// static
BOOL LLPipeline::getRenderBeacons(void*)
{
	return sRenderBeacons;
}

// static
void LLPipeline::setRenderHighlights(BOOL val)
{
	sRenderHighlight = val;
}

// static
void LLPipeline::toggleRenderHighlights(void*)
{
	sRenderHighlight = !sRenderHighlight;
}

// static
BOOL LLPipeline::getRenderHighlights(void*)
{
	return sRenderHighlight;
}

LLViewerObject* LLPipeline::lineSegmentIntersectInWorld(const LLVector3& start, const LLVector3& end,
														BOOL pick_transparent,												
														S32* face_hit,
														LLVector3* intersection,         // return the intersection point
														LLVector2* tex_coord,            // return the texture coordinates of the intersection point
														LLVector3* normal,               // return the surface normal at the intersection point
														LLVector3* bi_normal             // return the surface bi-normal at the intersection point
	)
{
	LLDrawable* drawable = NULL;

	LLVector3 local_end = end;

	LLVector3 position;

	sPickAvatar = FALSE; //LLToolMgr::getInstance()->inBuildMode() ? FALSE : TRUE;
	
	for (LLWorld::region_list_t::const_iterator iter = LLWorld::getInstance()->getRegionList().begin(); 
			iter != LLWorld::getInstance()->getRegionList().end(); ++iter)
	{
		LLViewerRegion* region = *iter;

		for (U32 j = 0; j < LLViewerRegion::NUM_PARTITIONS; j++)
		{
			if ((j == LLViewerRegion::PARTITION_VOLUME) || 
				(j == LLViewerRegion::PARTITION_BRIDGE) || 
				(j == LLViewerRegion::PARTITION_TERRAIN) ||
				(j == LLViewerRegion::PARTITION_TREE) ||
				(j == LLViewerRegion::PARTITION_GRASS))  // only check these partitions for now
			{
				LLSpatialPartition* part = region->getSpatialPartition(j);
				if (part && hasRenderType(part->mDrawableType))
				{
					LLDrawable* hit = part->lineSegmentIntersect(start, local_end, pick_transparent, face_hit, &position, tex_coord, normal, bi_normal);
					if (hit)
					{
						drawable = hit;
						local_end = position;						
					}
				}
			}
		}
	}
	
	if (!sPickAvatar)
	{
		//save hit info in case we need to restore
		//due to attachment override
		LLVector3 local_normal;
		LLVector3 local_binormal;
		LLVector2 local_texcoord;
		S32 local_face_hit = -1;

		if (face_hit)
		{ 
			local_face_hit = *face_hit;
		}
		if (tex_coord)
		{
			local_texcoord = *tex_coord;
		}
		if (bi_normal)
		{
			local_binormal = *bi_normal;
		}
		if (normal)
		{
			local_normal = *normal;
		}
				
		const F32 ATTACHMENT_OVERRIDE_DIST = 0.1f;

		//check against avatars
		sPickAvatar = TRUE;
		for (LLWorld::region_list_t::const_iterator iter = LLWorld::getInstance()->getRegionList().begin(); 
				iter != LLWorld::getInstance()->getRegionList().end(); ++iter)
		{
			LLViewerRegion* region = *iter;

			LLSpatialPartition* part = region->getSpatialPartition(LLViewerRegion::PARTITION_BRIDGE);
			if (part && hasRenderType(part->mDrawableType))
			{
				LLDrawable* hit = part->lineSegmentIntersect(start, local_end, pick_transparent, face_hit, &position, tex_coord, normal, bi_normal);
				if (hit)
				{
					if (!drawable || 
						!drawable->getVObj()->isAttachment() ||
						(position-local_end).magVec() > ATTACHMENT_OVERRIDE_DIST)
					{ //avatar overrides if previously hit drawable is not an attachment or 
					  //attachment is far enough away from detected intersection
						drawable = hit;
						local_end = position;						
					}
					else
					{ //prioritize attachments over avatars
						position = local_end;

						if (face_hit)
						{
							*face_hit = local_face_hit;
						}
						if (tex_coord)
						{
							*tex_coord = local_texcoord;
						}
						if (bi_normal)
						{
							*bi_normal = local_binormal;
						}
						if (normal)
						{
							*normal = local_normal;
						}
					}
				}
			}
		}
	}

	//check all avatar nametags (silly, isn't it?)
	for (std::vector< LLCharacter* >::iterator iter = LLCharacter::sInstances.begin();
		iter != LLCharacter::sInstances.end();
		++iter)
	{
		LLVOAvatar* av = (LLVOAvatar*) *iter;
		if (av->mNameText.notNull()
			&& av->mNameText->lineSegmentIntersect(start, local_end, position))
		{
			drawable = av->mDrawable;
			local_end = position;
		}
	}

	if (intersection)
	{
		*intersection = position;
	}

	return drawable ? drawable->getVObj().get() : NULL;
}

LLViewerObject* LLPipeline::lineSegmentIntersectInHUD(const LLVector3& start, const LLVector3& end,
													  BOOL pick_transparent,													
													  S32* face_hit,
													  LLVector3* intersection,         // return the intersection point
													  LLVector2* tex_coord,            // return the texture coordinates of the intersection point
													  LLVector3* normal,               // return the surface normal at the intersection point
													  LLVector3* bi_normal             // return the surface bi-normal at the intersection point
	)
{
	LLDrawable* drawable = NULL;

	for (LLWorld::region_list_t::const_iterator iter = LLWorld::getInstance()->getRegionList().begin(); 
			iter != LLWorld::getInstance()->getRegionList().end(); ++iter)
	{
		LLViewerRegion* region = *iter;

		BOOL toggle = FALSE;
		if (!hasRenderType(LLPipeline::RENDER_TYPE_HUD))
		{
			toggleRenderType(LLPipeline::RENDER_TYPE_HUD);
			toggle = TRUE;
		}

		LLSpatialPartition* part = region->getSpatialPartition(LLViewerRegion::PARTITION_HUD);
		if (part)
		{
			LLDrawable* hit = part->lineSegmentIntersect(start, end, pick_transparent, face_hit, intersection, tex_coord, normal, bi_normal);
			if (hit)
			{
				drawable = hit;
			}
		}

		if (toggle)
		{
			toggleRenderType(LLPipeline::RENDER_TYPE_HUD);
		}
	}
	return drawable ? drawable->getVObj().get() : NULL;
}

LLSpatialPartition* LLPipeline::getSpatialPartition(LLViewerObject* vobj)
{
	if (vobj)
	{
		LLViewerRegion* region = vobj->getRegion();
		if (region)
		{
			return region->getSpatialPartition(vobj->getPartitionType());
		}
	}
	return NULL;
}

void LLPipeline::resetVertexBuffers(LLDrawable* drawable)
{
	if (!drawable || drawable->isDead())
	{
		return;
	}

	for (S32 i = 0; i < drawable->getNumFaces(); i++)
	{
		LLFace* facep = drawable->getFace(i);
		facep->clearVertexBuffer();
	}
}

void LLPipeline::resetVertexBuffers()
{	
	for (LLWorld::region_list_t::const_iterator iter = LLWorld::getInstance()->getRegionList().begin(); 
			iter != LLWorld::getInstance()->getRegionList().end(); ++iter)
	{
		LLViewerRegion* region = *iter;
		for (U32 i = 0; i < LLViewerRegion::NUM_PARTITIONS; i++)
		{
			LLSpatialPartition* part = region->getSpatialPartition(i);
			if (part)
			{
				part->resetVertexBuffers();
			}
		}
	}

	resetDrawOrders();

	gSky.resetVertexBuffers();

	if (LLVertexBuffer::sGLCount > 0)
	{
		LLVertexBuffer::cleanupClass();
	}

	//delete all name pool caches
	LLGLNamePool::cleanupPools();

	if (LLVertexBuffer::sGLCount > 0)
	{
		llwarns << "VBO wipe failed." << llendl;
	}

	if (!LLVertexBuffer::sStreamIBOPool.mNameList.empty() ||
		!LLVertexBuffer::sStreamVBOPool.mNameList.empty() ||
		!LLVertexBuffer::sDynamicIBOPool.mNameList.empty() ||
		!LLVertexBuffer::sDynamicVBOPool.mNameList.empty())
	{
		llwarns << "VBO name pool cleanup failed." << llendl;
	}

	LLVertexBuffer::unbind();	
	
	sRenderBump = gSavedSettings.getBOOL("RenderObjectBump");
	sUseTriStrips = gSavedSettings.getBOOL("RenderUseTriStrips");
	LLVertexBuffer::sUseStreamDraw = gSavedSettings.getBOOL("RenderUseStreamVBO");
	LLVertexBuffer::sPreferStreamDraw = gSavedSettings.getBOOL("RenderPreferStreamDraw");
	LLVertexBuffer::sEnableVBOs = gSavedSettings.getBOOL("RenderVBOEnable");
	LLVertexBuffer::sDisableVBOMapping = LLVertexBuffer::sEnableVBOs && gSavedSettings.getBOOL("RenderVBOMappingDisable") ;
	sBakeSunlight = gSavedSettings.getBOOL("RenderBakeSunlight");
	sNoAlpha = gSavedSettings.getBOOL("RenderNoAlpha");
	LLPipeline::sTextureBindTest = gSavedSettings.getBOOL("RenderDebugTextureBind");
}

void LLPipeline::renderObjects(U32 type, U32 mask, BOOL texture)
{
	LLMemType mt_ro(LLMemType::MTYPE_PIPELINE_RENDER_OBJECTS);
	assertInitialized();
	glLoadMatrixd(gGLModelView);
	gGLLastMatrix = NULL;
	mSimplePool->pushBatches(type, mask);
	glLoadMatrixd(gGLModelView);
	gGLLastMatrix = NULL;		
}

void apply_cube_face_rotation(U32 face)
{
	switch (face)
	{
		case 0: 
			glRotatef(90.f, 0, 1, 0);
			glRotatef(180.f, 1, 0, 0);
		break;
		case 2: 
			glRotatef(-90.f, 1, 0, 0);
		break;
		case 4:
			glRotatef(180.f, 0, 1, 0);
			glRotatef(180.f, 0, 0, 1);
		break;
		case 1: 
			glRotatef(-90.f, 0, 1, 0);
			glRotatef(180.f, 1, 0, 0);
		break;
		case 3:
			glRotatef(90, 1, 0, 0);
		break;
		case 5: 
			glRotatef(180, 0, 0, 1);
		break;
	}
}

void validate_framebuffer_object()
{                                                           
	GLenum status;                                            
	status = glCheckFramebufferStatus(GL_FRAMEBUFFER_EXT); 
	switch(status) 
	{                                          
		case GL_FRAMEBUFFER_COMPLETE:                       
			//framebuffer OK, no error.
			break;
		case GL_FRAMEBUFFER_INCOMPLETE_MISSING_ATTACHMENT:
			// frame buffer not OK: probably means unsupported depth buffer format
			llerrs << "Framebuffer Incomplete Missing Attachment." << llendl;
			break;
		case GL_FRAMEBUFFER_INCOMPLETE_ATTACHMENT:
			// frame buffer not OK: probably means unsupported depth buffer format
			llerrs << "Framebuffer Incomplete Attachment." << llendl;
			break; 
		case GL_FRAMEBUFFER_UNSUPPORTED:                    
			/* choose different formats */                        
			llerrs << "Framebuffer unsupported." << llendl;
			break;                                                
		default:                                                
			llerrs << "Unknown framebuffer status." << llendl;
			break;
	}
}

void LLPipeline::bindScreenToTexture() 
{
	
}

static LLFastTimer::DeclareTimer FTM_RENDER_BLOOM("Bloom");

void LLPipeline::renderBloom(BOOL for_snapshot, F32 zoom_factor, int subfield)
{
	LLMemType mt_ru(LLMemType::MTYPE_PIPELINE_RENDER_BLOOM);
	if (!(gPipeline.canUseVertexShaders() &&
		sRenderGlow) ||
		(!sRenderDeferred && hasRenderDebugMask(LLPipeline::RENDER_DEBUG_PHYSICS_SHAPES)))
	{
		return;
	}

	LLVertexBuffer::unbind();
	LLGLState::checkStates();
	LLGLState::checkTextureChannels();

	assertInitialized();

	if (gUseWireframe)
	{
		glPolygonMode(GL_FRONT_AND_BACK, GL_FILL);
	}

	U32 res_mod = gSavedSettings.getU32("RenderResolutionDivisor");

	LLVector2 tc1(0,0);
	LLVector2 tc2((F32) gViewerWindow->getWorldViewWidthRaw()*2,
				  (F32) gViewerWindow->getWorldViewHeightRaw()*2);

	if (res_mod > 1)
	{
		tc2 /= (F32) res_mod;
	}

	LLFastTimer ftm(FTM_RENDER_BLOOM);
	gGL.color4f(1,1,1,1);
	LLGLDepthTest depth(GL_FALSE);
	LLGLDisable blend(GL_BLEND);
	LLGLDisable cull(GL_CULL_FACE);
	
	enableLightsFullbright(LLColor4(1,1,1,1));

	glMatrixMode(GL_PROJECTION);
	glPushMatrix();
	glLoadIdentity();
	glMatrixMode(GL_MODELVIEW);
	glPushMatrix();
	glLoadIdentity();

	LLGLDisable test(GL_ALPHA_TEST);

	gGL.setColorMask(true, true);
	glClearColor(0,0,0,0);
		
	{
		{
			LLFastTimer ftm(FTM_RENDER_BLOOM_FBO);
			mGlow[2].bindTarget();
			mGlow[2].clear();
		}
		
		gGlowExtractProgram.bind();
		F32 minLum = llmax(gSavedSettings.getF32("RenderGlowMinLuminance"), 0.0f);
		F32 maxAlpha = gSavedSettings.getF32("RenderGlowMaxExtractAlpha");		
		F32 warmthAmount = gSavedSettings.getF32("RenderGlowWarmthAmount");	
		LLVector3 lumWeights = gSavedSettings.getVector3("RenderGlowLumWeights");
		LLVector3 warmthWeights = gSavedSettings.getVector3("RenderGlowWarmthWeights");
		gGlowExtractProgram.uniform1f("minLuminance", minLum);
		gGlowExtractProgram.uniform1f("maxExtractAlpha", maxAlpha);
		gGlowExtractProgram.uniform3f("lumWeights", lumWeights.mV[0], lumWeights.mV[1], lumWeights.mV[2]);
		gGlowExtractProgram.uniform3f("warmthWeights", warmthWeights.mV[0], warmthWeights.mV[1], warmthWeights.mV[2]);
		gGlowExtractProgram.uniform1f("warmthAmount", warmthAmount);
		LLGLEnable blend_on(GL_BLEND);
		LLGLEnable test(GL_ALPHA_TEST);
		gGL.setAlphaRejectSettings(LLRender::CF_DEFAULT);
		gGL.setSceneBlendType(LLRender::BT_ADD_WITH_ALPHA);
		
		mScreen.bindTexture(0, 0);
		
		gGL.color4f(1,1,1,1);
		gPipeline.enableLightsFullbright(LLColor4(1,1,1,1));
		gGL.begin(LLRender::TRIANGLE_STRIP);
		gGL.texCoord2f(tc1.mV[0], tc1.mV[1]);
		gGL.vertex2f(-1,-1);
		
		gGL.texCoord2f(tc1.mV[0], tc2.mV[1]);
		gGL.vertex2f(-1,3);
		
		gGL.texCoord2f(tc2.mV[0], tc1.mV[1]);
		gGL.vertex2f(3,-1);
		
		gGL.end();
		
		gGL.getTexUnit(0)->unbind(mScreen.getUsage());

		mGlow[2].flush();
	}

	tc1.setVec(0,0);
	tc2.setVec(2,2);

	// power of two between 1 and 1024
	U32 glowResPow = gSavedSettings.getS32("RenderGlowResolutionPow");
	const U32 glow_res = llmax(1, 
		llmin(1024, 1 << glowResPow));

	S32 kernel = gSavedSettings.getS32("RenderGlowIterations")*2;
	F32 delta = gSavedSettings.getF32("RenderGlowWidth") / glow_res;
	// Use half the glow width if we have the res set to less than 9 so that it looks
	// almost the same in either case.
	if (glowResPow < 9)
	{
		delta *= 0.5f;
	}
	F32 strength = gSavedSettings.getF32("RenderGlowStrength");

	gGlowProgram.bind();
	gGlowProgram.uniform1f("glowStrength", strength);

	for (S32 i = 0; i < kernel; i++)
	{
		{
			LLFastTimer ftm(FTM_RENDER_BLOOM_FBO);
			mGlow[i%2].bindTarget();
			mGlow[i%2].clear();
		}
			
		if (i == 0)
		{
			gGL.getTexUnit(0)->bind(&mGlow[2]);
		}
		else
		{
			gGL.getTexUnit(0)->bind(&mGlow[(i-1)%2]);
		}

		if (i%2 == 0)
		{
			gGlowProgram.uniform2f("glowDelta", delta, 0);
		}
		else
		{
			gGlowProgram.uniform2f("glowDelta", 0, delta);
		}

		gGL.begin(LLRender::TRIANGLE_STRIP);
		gGL.texCoord2f(tc1.mV[0], tc1.mV[1]);
		gGL.vertex2f(-1,-1);
		
		gGL.texCoord2f(tc1.mV[0], tc2.mV[1]);
		gGL.vertex2f(-1,3);
		
		gGL.texCoord2f(tc2.mV[0], tc1.mV[1]);
		gGL.vertex2f(3,-1);
		
		gGL.end();
		
		mGlow[i%2].flush();
	}

	gGlowProgram.unbind();

	if (LLRenderTarget::sUseFBO)
	{
		LLFastTimer ftm(FTM_RENDER_BLOOM_FBO);
		glBindFramebuffer(GL_FRAMEBUFFER, 0);
	}

	gGLViewport[0] = gViewerWindow->getWorldViewRectRaw().mLeft;
	gGLViewport[1] = gViewerWindow->getWorldViewRectRaw().mBottom;
	gGLViewport[2] = gViewerWindow->getWorldViewRectRaw().getWidth();
	gGLViewport[3] = gViewerWindow->getWorldViewRectRaw().getHeight();
	glViewport(gGLViewport[0], gGLViewport[1], gGLViewport[2], gGLViewport[3]);

	tc2.setVec((F32) gViewerWindow->getWorldViewWidthRaw(),
			(F32) gViewerWindow->getWorldViewHeightRaw());

	gGL.flush();
	
	LLVertexBuffer::unbind();

	if (LLPipeline::sRenderDeferred)
	{
		bool dof_enabled = !LLViewerCamera::getInstance()->cameraUnderWater();

		LLGLSLShader* shader = &gDeferredPostProgram;
		if (LLViewerShaderMgr::instance()->getVertexShaderLevel(LLViewerShaderMgr::SHADER_DEFERRED) > 2)
		{
			shader = &gDeferredGIFinalProgram;
			dof_enabled = false;
		}
		else if (!dof_enabled || LLToolMgr::getInstance()->inBuildMode() || !gSavedSettings.getBOOL("RenderDepthOfField"))
		{ //squish focal length when in build mode (or if DoF is disabled) so DoF doesn't make editing objects difficult
			shader = &gDeferredPostNoDoFProgram;
			dof_enabled = false;
		}
		
		
		LLGLDisable blend(GL_BLEND);
		bindDeferredShader(*shader);

		if (dof_enabled)
		{
			//depth of field focal plane calculations

			static F32 current_distance = 16.f;
			static F32 start_distance = 16.f;
			static F32 transition_time = 1.f;

			LLVector3 focus_point;

			LLViewerObject* obj = LLViewerMediaFocus::getInstance()->getFocusedObject();
			if (obj && obj->mDrawable && obj->isSelected())
			{ //focus on selected media object
				S32 face_idx = LLViewerMediaFocus::getInstance()->getFocusedFace();
				if (obj && obj->mDrawable)
				{
					LLFace* face = obj->mDrawable->getFace(face_idx);
					if (face)
					{
						focus_point = face->getPositionAgent();
					}
				}
			}
		
			if (focus_point.isExactlyZero())
			{
				if (LLViewerJoystick::getInstance()->getOverrideCamera())
				{ //focus on point under cursor
					focus_point = gDebugRaycastIntersection;
				}
				else if (gAgentCamera.cameraMouselook())
				{ //focus on point under mouselook crosshairs
					gViewerWindow->cursorIntersect(-1, -1, 512.f, NULL, -1, FALSE,
												  NULL,
												  &focus_point);
				}
				else
				{
					LLViewerObject* obj = gAgentCamera.getFocusObject();
					if (obj)
					{ //focus on alt-zoom target
						focus_point = LLVector3(gAgentCamera.getFocusGlobal()-gAgent.getRegion()->getOriginGlobal());
					}
					else
					{ //focus on your avatar
						focus_point = gAgent.getPositionAgent();
					}
				}
			}

			LLVector3 eye = LLViewerCamera::getInstance()->getOrigin();
			F32 target_distance = 16.f;
			if (!focus_point.isExactlyZero())
			{
				target_distance = LLViewerCamera::getInstance()->getAtAxis() * (focus_point-eye);
			}

			if (transition_time >= 1.f &&
				fabsf(current_distance-target_distance)/current_distance > 0.01f)
			{ //large shift happened, interpolate smoothly to new target distance
				transition_time = 0.f;
				start_distance = current_distance;
			}
			else if (transition_time < 1.f)
			{ //currently in a transition, continue interpolating
				transition_time += 1.f/gSavedSettings.getF32("CameraFocusTransitionTime")*gFrameIntervalSeconds;
				transition_time = llmin(transition_time, 1.f);

				F32 t = cosf(transition_time*F_PI+F_PI)*0.5f+0.5f;
				current_distance = start_distance + (target_distance-start_distance)*t;
			}
			else
			{ //small or no change, just snap to target distance
				current_distance = target_distance;
			}

			//convert to mm
			F32 subject_distance = current_distance*1000.f;
			F32 fnumber = gSavedSettings.getF32("CameraFNumber");
			F32 default_focal_length = gSavedSettings.getF32("CameraFocalLength");

			F32 fov = LLViewerCamera::getInstance()->getView();
		
			const F32 default_fov = gSavedSettings.getF32("CameraFieldOfView") * F_PI/180.f;
			//const F32 default_aspect_ratio = gSavedSettings.getF32("CameraAspectRatio");
		
			//F32 aspect_ratio = (F32) mScreen.getWidth()/(F32)mScreen.getHeight();
		
			F32 dv = 2.f*default_focal_length * tanf(default_fov/2.f);
			//F32 dh = 2.f*default_focal_length * tanf(default_fov*default_aspect_ratio/2.f);

			F32 focal_length = dv/(2*tanf(fov/2.f));
		 
			//F32 tan_pixel_angle = tanf(LLDrawable::sCurPixelAngle);
	
			// from wikipedia -- c = |s2-s1|/s2 * f^2/(N(S1-f))
			// where	 N = fnumber
			//			 s2 = dot distance
			//			 s1 = subject distance
			//			 f = focal length
			//	

			F32 blur_constant = focal_length*focal_length/(fnumber*(subject_distance-focal_length));
			blur_constant /= 1000.f; //convert to meters for shader
			F32 magnification = focal_length/(subject_distance-focal_length);

			shader->uniform1f("focal_distance", -subject_distance/1000.f);
			shader->uniform1f("blur_constant", blur_constant);
			shader->uniform1f("tan_pixel_angle", tanf(1.f/LLDrawable::sCurPixelAngle));
			shader->uniform1f("magnification", magnification);
		}

		S32 channel = shader->enableTexture(LLViewerShaderMgr::DEFERRED_DIFFUSE, mScreen.getUsage());
		if (channel > -1)
		{
			mScreen.bindTexture(0, channel);
		}
		//channel = shader->enableTexture(LLViewerShaderMgr::DEFERRED_DEPTH, LLTexUnit::TT_RECT_TEXTURE);
		//if (channel > -1)
		//{
			//gGL.getTexUnit(channel)->setTextureFilteringOption(LLTexUnit::TFO_BILINEAR);
		//}

		gGL.begin(LLRender::TRIANGLE_STRIP);
		gGL.texCoord2f(tc1.mV[0], tc1.mV[1]);
		gGL.vertex2f(-1,-1);
		
		gGL.texCoord2f(tc1.mV[0], tc2.mV[1]);
		gGL.vertex2f(-1,3);
		
		gGL.texCoord2f(tc2.mV[0], tc1.mV[1]);
		gGL.vertex2f(3,-1);
		
		gGL.end();

		unbindDeferredShader(*shader);
	}
	else
	{
		if (res_mod > 1)
		{
			tc2 /= (F32) res_mod;
		}

		U32 mask = LLVertexBuffer::MAP_VERTEX | LLVertexBuffer::MAP_TEXCOORD0 | LLVertexBuffer::MAP_TEXCOORD1;
		LLPointer<LLVertexBuffer> buff = new LLVertexBuffer(mask, 0);
		buff->allocateBuffer(3,0,TRUE);

		LLStrider<LLVector3> v;
		LLStrider<LLVector2> uv1;
		LLStrider<LLVector2> uv2;

		buff->getVertexStrider(v);
		buff->getTexCoord0Strider(uv1);
		buff->getTexCoord1Strider(uv2);
		
		uv1[0] = LLVector2(0, 0);
		uv1[1] = LLVector2(0, 2);
		uv1[2] = LLVector2(2, 0);
		
		uv2[0] = LLVector2(0, 0);
		uv2[1] = LLVector2(0, tc2.mV[1]*2.f);
		uv2[2] = LLVector2(tc2.mV[0]*2.f, 0);
		
		v[0] = LLVector3(-1,-1,0);
		v[1] = LLVector3(-1,3,0);
		v[2] = LLVector3(3,-1,0);
				
		buff->setBuffer(0);

		LLGLDisable blend(GL_BLEND);

		//tex unit 0
		gGL.getTexUnit(0)->setTextureColorBlend(LLTexUnit::TBO_REPLACE, LLTexUnit::TBS_TEX_COLOR);
	
		gGL.getTexUnit(0)->bind(&mGlow[1]);
		gGL.getTexUnit(1)->activate();
		gGL.getTexUnit(1)->enable(LLTexUnit::TT_RECT_TEXTURE);


		//tex unit 1
		gGL.getTexUnit(1)->setTextureColorBlend(LLTexUnit::TBO_ADD, LLTexUnit::TBS_TEX_COLOR, LLTexUnit::TBS_PREV_COLOR);
		
		gGL.getTexUnit(1)->bind(&mScreen);
		gGL.getTexUnit(1)->activate();
		
		LLGLEnable multisample(gSavedSettings.getU32("RenderFSAASamples") > 0 ? GL_MULTISAMPLE_ARB : 0);
		
		buff->setBuffer(mask);
		buff->drawArrays(LLRender::TRIANGLE_STRIP, 0, 3);
		
		gGL.getTexUnit(1)->disable();
		gGL.getTexUnit(1)->setTextureBlendType(LLTexUnit::TB_MULT);

		gGL.getTexUnit(0)->activate();
		gGL.getTexUnit(0)->setTextureBlendType(LLTexUnit::TB_MULT);
	}

	if (LLRenderTarget::sUseFBO)
	{ //copy depth buffer from mScreen to framebuffer
		LLRenderTarget::copyContentsToFramebuffer(mScreen, 0, 0, mScreen.getWidth(), mScreen.getHeight(), 
			0, 0, mScreen.getWidth(), mScreen.getHeight(), GL_DEPTH_BUFFER_BIT, GL_NEAREST);
	}
	
	gGL.setSceneBlendType(LLRender::BT_ALPHA);

	if (hasRenderDebugMask(LLPipeline::RENDER_DEBUG_PHYSICS_SHAPES))
	{
		gGL.setColorMask(true, false);

		LLVector2 tc1(0,0);
		LLVector2 tc2((F32) gViewerWindow->getWorldViewWidthRaw()*2,
				  (F32) gViewerWindow->getWorldViewHeightRaw()*2);

		LLGLEnable blend(GL_BLEND);
		gGL.color4f(1,1,1,0.75f);

		gGL.getTexUnit(0)->bind(&mPhysicsDisplay);

		gGL.begin(LLRender::TRIANGLE_STRIP);
		gGL.texCoord2f(tc1.mV[0], tc1.mV[1]);
		gGL.vertex2f(-1,-1);
		
		gGL.texCoord2f(tc1.mV[0], tc2.mV[1]);
		gGL.vertex2f(-1,3);
		
		gGL.texCoord2f(tc2.mV[0], tc1.mV[1]);
		gGL.vertex2f(3,-1);
		
		gGL.end();
		gGL.flush();
	}

	glMatrixMode(GL_PROJECTION);
	glPopMatrix();
	glMatrixMode(GL_MODELVIEW);
	glPopMatrix();

	LLVertexBuffer::unbind();

	LLGLState::checkStates();
	LLGLState::checkTextureChannels();

}

static LLFastTimer::DeclareTimer FTM_BIND_DEFERRED("Bind Deferred");

void LLPipeline::bindDeferredShader(LLGLSLShader& shader, U32 light_index, LLRenderTarget* gi_source, LLRenderTarget* last_gi_post, U32 noise_map)
{
	LLFastTimer t(FTM_BIND_DEFERRED);

	if (noise_map == 0xFFFFFFFF)
	{
		noise_map = mNoiseMap;
	}

	shader.bind();
	S32 channel = 0;
	channel = shader.enableTexture(LLViewerShaderMgr::DEFERRED_DIFFUSE, mDeferredScreen.getUsage());
	if (channel > -1)
	{
		mDeferredScreen.bindTexture(0,channel);
		gGL.getTexUnit(channel)->setTextureFilteringOption(LLTexUnit::TFO_POINT);
	}

	channel = shader.enableTexture(LLViewerShaderMgr::DEFERRED_SPECULAR, mDeferredScreen.getUsage());
	if (channel > -1)
	{
		mDeferredScreen.bindTexture(1, channel);
		gGL.getTexUnit(channel)->setTextureFilteringOption(LLTexUnit::TFO_POINT);
	}

	channel = shader.enableTexture(LLViewerShaderMgr::DEFERRED_NORMAL, mDeferredScreen.getUsage());
	if (channel > -1)
	{
		mDeferredScreen.bindTexture(2, channel);
		gGL.getTexUnit(channel)->setTextureFilteringOption(LLTexUnit::TFO_POINT);
	}

	if (gi_source)
	{
		BOOL has_gi = FALSE;
		channel = shader.enableTexture(LLViewerShaderMgr::DEFERRED_GI_DIFFUSE);
		if (channel > -1)
		{
			has_gi = TRUE;
			gi_source->bindTexture(0, channel);
			gGL.getTexUnit(channel)->setTextureFilteringOption(LLTexUnit::TFO_BILINEAR);
		}
		
		channel = shader.enableTexture(LLViewerShaderMgr::DEFERRED_GI_SPECULAR);
		if (channel > -1)
		{
			has_gi = TRUE;
			gi_source->bindTexture(1, channel);
			gGL.getTexUnit(channel)->setTextureFilteringOption(LLTexUnit::TFO_BILINEAR);
		}
		
		channel = shader.enableTexture(LLViewerShaderMgr::DEFERRED_GI_NORMAL);
		if (channel > -1)
		{
			has_gi = TRUE;
			gi_source->bindTexture(2, channel);
			gGL.getTexUnit(channel)->setTextureFilteringOption(LLTexUnit::TFO_BILINEAR);
		}
		
		channel = shader.enableTexture(LLViewerShaderMgr::DEFERRED_GI_MIN_POS);
		if (channel > -1)
		{
			has_gi = TRUE;
			gi_source->bindTexture(1, channel);
			gGL.getTexUnit(channel)->setTextureFilteringOption(LLTexUnit::TFO_BILINEAR);
		}
		
		channel = shader.enableTexture(LLViewerShaderMgr::DEFERRED_GI_MAX_POS);
		if (channel > -1)
		{
			has_gi = TRUE;
			gi_source->bindTexture(3, channel);
			gGL.getTexUnit(channel)->setTextureFilteringOption(LLTexUnit::TFO_BILINEAR);
		}
		
		channel = shader.enableTexture(LLViewerShaderMgr::DEFERRED_GI_LAST_DIFFUSE);
		if (channel > -1)
		{
			has_gi = TRUE;
			last_gi_post->bindTexture(0, channel);
			gGL.getTexUnit(channel)->setTextureFilteringOption(LLTexUnit::TFO_BILINEAR);
		}
		
		channel = shader.enableTexture(LLViewerShaderMgr::DEFERRED_GI_LAST_NORMAL);
		if (channel > -1)
		{
			has_gi = TRUE;
			last_gi_post->bindTexture(2, channel);
			gGL.getTexUnit(channel)->setTextureFilteringOption(LLTexUnit::TFO_BILINEAR);
		}
		
		channel = shader.enableTexture(LLViewerShaderMgr::DEFERRED_GI_LAST_MAX_POS);
		if (channel > -1)
		{
			has_gi = TRUE;
			last_gi_post->bindTexture(1, channel);
			gGL.getTexUnit(channel)->setTextureFilteringOption(LLTexUnit::TFO_BILINEAR);
		}
		
		channel = shader.enableTexture(LLViewerShaderMgr::DEFERRED_GI_LAST_MIN_POS);
		if (channel > -1)
		{
			has_gi = TRUE;
			last_gi_post->bindTexture(3, channel);
			gGL.getTexUnit(channel)->setTextureFilteringOption(LLTexUnit::TFO_BILINEAR);
		}
		
		channel = shader.enableTexture(LLViewerShaderMgr::DEFERRED_GI_DEPTH);
		if (channel > -1)
		{
			has_gi = TRUE;
			gGL.getTexUnit(channel)->bind(gi_source, TRUE);
			gGL.getTexUnit(channel)->setTextureFilteringOption(LLTexUnit::TFO_POINT);
			stop_glerror();
			
			glTexParameteri(LLTexUnit::getInternalType(mGIMap.getUsage()), GL_TEXTURE_COMPARE_MODE_ARB, GL_NONE);		
			glTexParameteri(LLTexUnit::getInternalType(mGIMap.getUsage()), GL_DEPTH_TEXTURE_MODE_ARB, GL_ALPHA);		

			stop_glerror();
		}

		if (has_gi)
		{
			F32 range_x = llmin(mGIRange.mV[0], 1.f);
			F32 range_y = llmin(mGIRange.mV[1], 1.f);

			LLVector2 scale(range_x,range_y);

			LLVector2 kern[25];

			for (S32 i = 0; i < 5; ++i)
			{
				for (S32 j = 0; j < 5; ++j)
				{
					S32 idx = i*5+j;
					kern[idx].mV[0] = (i-2)*0.5f;
					kern[idx].mV[1] = (j-2)*0.5f;
					kern[idx].scaleVec(scale);
				}
			}

			shader.uniform2fv("gi_kern", 25, (F32*) kern);
			shader.uniformMatrix4fv("gi_mat", 1, FALSE, mGIMatrix.m);
			shader.uniformMatrix4fv("gi_mat_proj", 1, FALSE, mGIMatrixProj.m);
			shader.uniformMatrix4fv("gi_inv_proj", 1, FALSE, mGIInvProj.m);
			shader.uniformMatrix4fv("gi_norm_mat", 1, FALSE, mGINormalMatrix.m);
		}
	}
	stop_glerror();

	channel = shader.enableTexture(LLViewerShaderMgr::DEFERRED_DEPTH, mDeferredDepth.getUsage());
	if (channel > -1)
	{
		gGL.getTexUnit(channel)->bind(&mDeferredDepth, TRUE);
		stop_glerror();
		
		//glTexParameteri(LLTexUnit::getInternalType(mDeferredDepth.getUsage()), GL_TEXTURE_COMPARE_MODE_ARB, GL_NONE);		
		//glTexParameteri(LLTexUnit::getInternalType(mDeferredDepth.getUsage()), GL_DEPTH_TEXTURE_MODE_ARB, GL_ALPHA);		

		stop_glerror();

		glh::matrix4f projection = glh_get_current_projection();
		glh::matrix4f inv_proj = projection.inverse();
		
		shader.uniformMatrix4fv("inv_proj", 1, FALSE, inv_proj.m);
		shader.uniform4f("viewport", (F32) gGLViewport[0],
									(F32) gGLViewport[1],
									(F32) gGLViewport[2],
									(F32) gGLViewport[3]);
	}

	channel = shader.enableTexture(LLViewerShaderMgr::DEFERRED_NOISE);
	if (channel > -1)
	{
		gGL.getTexUnit(channel)->bindManual(LLTexUnit::TT_TEXTURE, noise_map);
		gGL.getTexUnit(channel)->setTextureFilteringOption(LLTexUnit::TFO_POINT);
	}

	channel = shader.enableTexture(LLViewerShaderMgr::DEFERRED_LIGHTFUNC);
	if (channel > -1)
	{
		gGL.getTexUnit(channel)->bindManual(LLTexUnit::TT_TEXTURE, mLightFunc);
	}

	stop_glerror();

	channel = shader.enableTexture(LLViewerShaderMgr::DEFERRED_LIGHT, mDeferredLight[light_index].getUsage());
	if (channel > -1)
	{
		mDeferredLight[light_index].bindTexture(0, channel);
		gGL.getTexUnit(channel)->setTextureFilteringOption(LLTexUnit::TFO_POINT);
	}

	channel = shader.enableTexture(LLViewerShaderMgr::DEFERRED_LUMINANCE);
	if (channel > -1)
	{
		gGL.getTexUnit(channel)->bindManual(LLTexUnit::TT_TEXTURE, mLuminanceMap.getTexture(), true);
		gGL.getTexUnit(channel)->setTextureFilteringOption(LLTexUnit::TFO_TRILINEAR);
	}

	channel = shader.enableTexture(LLViewerShaderMgr::DEFERRED_BLOOM);
	if (channel > -1)
	{
		mGlow[1].bindTexture(0, channel);
	}

	channel = shader.enableTexture(LLViewerShaderMgr::DEFERRED_GI_LIGHT, LLTexUnit::TT_RECT_TEXTURE);
	if (channel > -1)
	{
		gi_source->bindTexture(0, channel);
		gGL.getTexUnit(channel)->setTextureFilteringOption(LLTexUnit::TFO_POINT);
	}

	channel = shader.enableTexture(LLViewerShaderMgr::DEFERRED_EDGE, LLTexUnit::TT_RECT_TEXTURE);
	if (channel > -1)
	{
		mEdgeMap.bindTexture(0, channel);
		gGL.getTexUnit(channel)->setTextureFilteringOption(LLTexUnit::TFO_POINT);
	}

	channel = shader.enableTexture(LLViewerShaderMgr::DEFERRED_SUN_LIGHT, LLTexUnit::TT_RECT_TEXTURE);
	if (channel > -1)
	{
		mDeferredLight[1].bindTexture(0, channel);
		gGL.getTexUnit(channel)->setTextureFilteringOption(LLTexUnit::TFO_POINT);
	}

	channel = shader.enableTexture(LLViewerShaderMgr::DEFERRED_LOCAL_LIGHT, LLTexUnit::TT_RECT_TEXTURE);
	if (channel > -1)
	{
		mDeferredLight[2].bindTexture(0, channel);
		gGL.getTexUnit(channel)->setTextureFilteringOption(LLTexUnit::TFO_POINT);
	}


	stop_glerror();

	for (U32 i = 0; i < 4; i++)
	{
		channel = shader.enableTexture(LLViewerShaderMgr::DEFERRED_SHADOW0+i, LLTexUnit::TT_RECT_TEXTURE);
		stop_glerror();
		if (channel > -1)
		{
			stop_glerror();
			gGL.getTexUnit(channel)->bind(&mShadow[i], TRUE);
			gGL.getTexUnit(channel)->setTextureFilteringOption(LLTexUnit::TFO_BILINEAR);
			gGL.getTexUnit(channel)->setTextureAddressMode(LLTexUnit::TAM_CLAMP);
			stop_glerror();
			
			glTexParameteri(GL_TEXTURE_RECTANGLE_ARB, GL_TEXTURE_COMPARE_MODE_ARB, GL_COMPARE_R_TO_TEXTURE_ARB);
			glTexParameteri(GL_TEXTURE_RECTANGLE_ARB, GL_TEXTURE_COMPARE_FUNC_ARB, GL_LEQUAL);
			stop_glerror();
		}
	}

	for (U32 i = 4; i < 6; i++)
	{
		channel = shader.enableTexture(LLViewerShaderMgr::DEFERRED_SHADOW0+i);
		stop_glerror();
		if (channel > -1)
		{
			stop_glerror();
			gGL.getTexUnit(channel)->bind(&mShadow[i], TRUE);
			gGL.getTexUnit(channel)->setTextureFilteringOption(LLTexUnit::TFO_BILINEAR);
			gGL.getTexUnit(channel)->setTextureAddressMode(LLTexUnit::TAM_CLAMP);
			stop_glerror();
			
			glTexParameteri(GL_TEXTURE_2D, GL_TEXTURE_COMPARE_MODE_ARB, GL_COMPARE_R_TO_TEXTURE_ARB);
			glTexParameteri(GL_TEXTURE_2D, GL_TEXTURE_COMPARE_FUNC_ARB, GL_LEQUAL);
			stop_glerror();
		}
	}

	stop_glerror();

	F32 mat[16*6];
	for (U32 i = 0; i < 16; i++)
	{
		mat[i] = mSunShadowMatrix[0].m[i];
		mat[i+16] = mSunShadowMatrix[1].m[i];
		mat[i+32] = mSunShadowMatrix[2].m[i];
		mat[i+48] = mSunShadowMatrix[3].m[i];
		mat[i+64] = mSunShadowMatrix[4].m[i];
		mat[i+80] = mSunShadowMatrix[5].m[i];
	}

	shader.uniformMatrix4fv("shadow_matrix[0]", 6, FALSE, mat);
	shader.uniformMatrix4fv("shadow_matrix", 6, FALSE, mat);

	stop_glerror();

	channel = shader.enableTexture(LLViewerShaderMgr::ENVIRONMENT_MAP, LLTexUnit::TT_CUBE_MAP);
	if (channel > -1)
	{
		LLCubeMap* cube_map = gSky.mVOSkyp ? gSky.mVOSkyp->getCubeMap() : NULL;
		if (cube_map)
		{
			cube_map->enable(channel);
			cube_map->bind();
			F64* m = gGLModelView;

			
			F32 mat[] = { m[0], m[1], m[2],
						  m[4], m[5], m[6],
						  m[8], m[9], m[10] };
		
			shader.uniform3fv("env_mat[0]", 3, mat);
			shader.uniform3fv("env_mat", 3, mat);
		}
	}

	shader.uniform4fv("shadow_clip", 1, mSunClipPlanes.mV);
	shader.uniform1f("sun_wash", gSavedSettings.getF32("RenderDeferredSunWash"));
	shader.uniform1f("shadow_noise", gSavedSettings.getF32("RenderShadowNoise"));
	shader.uniform1f("blur_size", gSavedSettings.getF32("RenderShadowBlurSize"));

	shader.uniform1f("ssao_radius", gSavedSettings.getF32("RenderSSAOScale"));
	shader.uniform1f("ssao_max_radius", gSavedSettings.getU32("RenderSSAOMaxScale"));

	F32 ssao_factor = gSavedSettings.getF32("RenderSSAOFactor");
	shader.uniform1f("ssao_factor", ssao_factor);
	shader.uniform1f("ssao_factor_inv", 1.0/ssao_factor);

	LLVector3 ssao_effect = gSavedSettings.getVector3("RenderSSAOEffect");
	F32 matrix_diag = (ssao_effect[0] + 2.0*ssao_effect[1])/3.0;
	F32 matrix_nondiag = (ssao_effect[0] - ssao_effect[1])/3.0;
	// This matrix scales (proj of color onto <1/rt(3),1/rt(3),1/rt(3)>) by
	// value factor, and scales remainder by saturation factor
	F32 ssao_effect_mat[] = {	matrix_diag, matrix_nondiag, matrix_nondiag,
								matrix_nondiag, matrix_diag, matrix_nondiag,
								matrix_nondiag, matrix_nondiag, matrix_diag};
	shader.uniformMatrix3fv("ssao_effect_mat", 1, GL_FALSE, ssao_effect_mat);

	F32 shadow_offset_error = 1.f + gSavedSettings.getF32("RenderShadowOffsetError") * fabsf(LLViewerCamera::getInstance()->getOrigin().mV[2]);
	F32 shadow_bias_error = 1.f + gSavedSettings.getF32("RenderShadowBiasError") * fabsf(LLViewerCamera::getInstance()->getOrigin().mV[2]);

	shader.uniform2f("screen_res", mDeferredScreen.getWidth(), mDeferredScreen.getHeight());
	shader.uniform1f("near_clip", LLViewerCamera::getInstance()->getNear()*2.f);
	shader.uniform1f ("shadow_offset", gSavedSettings.getF32("RenderShadowOffset")*shadow_offset_error);
	shader.uniform1f("shadow_bias", gSavedSettings.getF32("RenderShadowBias")*shadow_bias_error);
	shader.uniform1f ("spot_shadow_offset", gSavedSettings.getF32("RenderSpotShadowOffset"));
	shader.uniform1f("spot_shadow_bias", gSavedSettings.getF32("RenderSpotShadowBias"));	

	shader.uniform1f("lum_scale", gSavedSettings.getF32("RenderLuminanceScale"));
	shader.uniform1f("sun_lum_scale", gSavedSettings.getF32("RenderSunLuminanceScale"));
	shader.uniform1f("sun_lum_offset", gSavedSettings.getF32("RenderSunLuminanceOffset"));
	shader.uniform1f("lum_lod", gSavedSettings.getF32("RenderLuminanceDetail"));
	shader.uniform1f("gi_range", gSavedSettings.getF32("RenderGIRange"));
	shader.uniform1f("gi_brightness", gSavedSettings.getF32("RenderGIBrightness"));
	shader.uniform1f("gi_luminance", gSavedSettings.getF32("RenderGILuminance"));
	shader.uniform1f("gi_edge_weight", gSavedSettings.getF32("RenderGIBlurEdgeWeight"));
	shader.uniform1f("gi_blur_brightness", gSavedSettings.getF32("RenderGIBlurBrightness"));
	shader.uniform1f("gi_sample_width", mGILightRadius);
	shader.uniform1f("gi_noise", gSavedSettings.getF32("RenderGINoise"));
	shader.uniform1f("gi_attenuation", gSavedSettings.getF32("RenderGIAttenuation"));
	shader.uniform1f("gi_ambiance", gSavedSettings.getF32("RenderGIAmbiance"));
	shader.uniform2f("shadow_res", mShadow[0].getWidth(), mShadow[0].getHeight());
	shader.uniform2f("proj_shadow_res", mShadow[4].getWidth(), mShadow[4].getHeight());
	shader.uniform1f("depth_cutoff", gSavedSettings.getF32("RenderEdgeDepthCutoff"));
	shader.uniform1f("norm_cutoff", gSavedSettings.getF32("RenderEdgeNormCutoff"));
	

	if (shader.getUniformLocation("norm_mat") >= 0)
	{
		glh::matrix4f norm_mat = glh_get_current_modelview().inverse().transpose();
		shader.uniformMatrix4fv("norm_mat", 1, FALSE, norm_mat.m);
	}
}

static LLFastTimer::DeclareTimer FTM_GI_TRACE("Trace");
static LLFastTimer::DeclareTimer FTM_GI_GATHER("Gather");
static LLFastTimer::DeclareTimer FTM_SUN_SHADOW("Shadow Map");
static LLFastTimer::DeclareTimer FTM_SOFTEN_SHADOW("Shadow Soften");
static LLFastTimer::DeclareTimer FTM_EDGE_DETECTION("Find Edges");
static LLFastTimer::DeclareTimer FTM_LOCAL_LIGHTS("Local Lights");
static LLFastTimer::DeclareTimer FTM_ATMOSPHERICS("Atmospherics");
static LLFastTimer::DeclareTimer FTM_FULLSCREEN_LIGHTS("Fullscreen Lights");
static LLFastTimer::DeclareTimer FTM_PROJECTORS("Projectors");
static LLFastTimer::DeclareTimer FTM_POST("Post");


void LLPipeline::renderDeferredLighting()
{
	if (!sCull)
	{
		return;
	}

	{
		LLFastTimer ftm(FTM_RENDER_DEFERRED);

		LLViewerCamera* camera = LLViewerCamera::getInstance();
		{
			LLGLDepthTest depth(GL_TRUE);
			mDeferredDepth.copyContents(mDeferredScreen, 0, 0, mDeferredScreen.getWidth(), mDeferredScreen.getHeight(),
							0, 0, mDeferredDepth.getWidth(), mDeferredDepth.getHeight(), GL_DEPTH_BUFFER_BIT, GL_NEAREST);	
		}

		LLGLEnable multisample(gSavedSettings.getU32("RenderFSAASamples") > 0 ? GL_MULTISAMPLE_ARB : 0);

		if (gPipeline.hasRenderType(LLPipeline::RENDER_TYPE_HUD))
		{
			gPipeline.toggleRenderType(LLPipeline::RENDER_TYPE_HUD);
		}

		//ati doesn't seem to love actually using the stencil buffer on FBO's
		LLGLDisable stencil(GL_STENCIL_TEST);
		//glStencilFunc(GL_EQUAL, 1, 0xFFFFFFFF);
		//glStencilOp(GL_KEEP, GL_KEEP, GL_KEEP);

		gGL.setColorMask(true, true);
		
		//draw a cube around every light
		LLVertexBuffer::unbind();

		LLGLEnable cull(GL_CULL_FACE);
		LLGLEnable blend(GL_BLEND);

		glh::matrix4f mat = glh_copy_matrix(gGLModelView);

		F32 vert[] = 
		{
			-1,1,
			-1,-3,
			3,1,
		};
		glVertexPointer(2, GL_FLOAT, 0, vert);
		glColor3f(1,1,1);

		{
			setupHWLights(NULL); //to set mSunDir;
			LLVector4 dir(mSunDir, 0.f);
			glh::vec4f tc(dir.mV);
			mat.mult_matrix_vec(tc);
			glTexCoord4f(tc.v[0], tc.v[1], tc.v[2], 0);
		}

		glPushMatrix();
		glLoadIdentity();
		glMatrixMode(GL_PROJECTION);
		glPushMatrix();
		glLoadIdentity();

		if (gSavedSettings.getBOOL("RenderDeferredSSAO") || gSavedSettings.getS32("RenderShadowDetail") > 0)
		{
			mDeferredLight[0].bindTarget();
			{ //paint shadow/SSAO light map (direct lighting lightmap)
				LLFastTimer ftm(FTM_SUN_SHADOW);
				bindDeferredShader(gDeferredSunProgram, 0);

				glClearColor(1,1,1,1);
				mDeferredLight[0].clear(GL_COLOR_BUFFER_BIT);
				glClearColor(0,0,0,0);

				glh::matrix4f inv_trans = glh_get_current_modelview().inverse().transpose();

				const U32 slice = 32;
				F32 offset[slice*3];
				for (U32 i = 0; i < 4; i++)
				{
					for (U32 j = 0; j < 8; j++)
					{
						glh::vec3f v;
						v.set_value(sinf(6.284f/8*j), cosf(6.284f/8*j), -(F32) i);
						v.normalize();
						inv_trans.mult_matrix_vec(v);
						v.normalize();
						offset[(i*8+j)*3+0] = v.v[0];
						offset[(i*8+j)*3+1] = v.v[2];
						offset[(i*8+j)*3+2] = v.v[1];
					}
				}

				gDeferredSunProgram.uniform3fv("offset", slice, offset);
				gDeferredSunProgram.uniform2f("screenRes", mDeferredLight[0].getWidth(), mDeferredLight[0].getHeight());
				
				{
					LLGLDisable blend(GL_BLEND);
					LLGLDepthTest depth(GL_TRUE, GL_FALSE, GL_ALWAYS);
					stop_glerror();
					glDrawArrays(GL_TRIANGLE_STRIP, 0, 3);
					stop_glerror();
				}
				
				unbindDeferredShader(gDeferredSunProgram);
			}
			mDeferredLight[0].flush();
		}
		
		{ //global illumination specific block (still experimental)
			if (gSavedSettings.getBOOL("RenderDeferredBlurLight") &&
			    gSavedSettings.getBOOL("RenderDeferredGI"))
			{
				LLFastTimer ftm(FTM_EDGE_DETECTION);
				//generate edge map
				LLGLDisable blend(GL_BLEND);
				LLGLDisable test(GL_ALPHA_TEST);
				LLGLDepthTest depth(GL_FALSE);
				LLGLDisable stencil(GL_STENCIL_TEST);

				{
					gDeferredEdgeProgram.bind();
					mEdgeMap.bindTarget();
					bindDeferredShader(gDeferredEdgeProgram);
					glDrawArrays(GL_TRIANGLE_STRIP, 0, 3);
					unbindDeferredShader(gDeferredEdgeProgram);
					mEdgeMap.flush();
				}
			}

			if (LLViewerShaderMgr::instance()->getVertexShaderLevel(LLViewerShaderMgr::SHADER_DEFERRED) > 2)
			{
				{ //get luminance map from previous frame's light map
					LLGLEnable blend(GL_BLEND);
					LLGLDisable test(GL_ALPHA_TEST);
					LLGLDepthTest depth(GL_FALSE);
					LLGLDisable stencil(GL_STENCIL_TEST);

					//static F32 fade = 1.f;

					{
						gGL.setSceneBlendType(LLRender::BT_ALPHA);
						gLuminanceGatherProgram.bind();
						gLuminanceGatherProgram.uniform2f("screen_res", mDeferredLight[0].getWidth(), mDeferredLight[0].getHeight());
						mLuminanceMap.bindTarget();
						bindDeferredShader(gLuminanceGatherProgram);
						glDrawArrays(GL_TRIANGLE_STRIP, 0, 3);
						unbindDeferredShader(gLuminanceGatherProgram);
						mLuminanceMap.flush();
						gGL.getTexUnit(0)->bindManual(LLTexUnit::TT_TEXTURE, mLuminanceMap.getTexture(), true);
						gGL.getTexUnit(0)->setTextureFilteringOption(LLTexUnit::TFO_TRILINEAR);
						glGenerateMipmap(GL_TEXTURE_2D);
					}
				}

				{ //paint noisy GI map (bounce lighting lightmap)
					LLFastTimer ftm(FTM_GI_TRACE);
					LLGLDisable blend(GL_BLEND);
					LLGLDepthTest depth(GL_FALSE);
					LLGLDisable test(GL_ALPHA_TEST);

					mGIMapPost[0].bindTarget();

					bindDeferredShader(gDeferredGIProgram, 0, &mGIMap, 0, mTrueNoiseMap);
					glDrawArrays(GL_TRIANGLE_STRIP, 0, 3);
					unbindDeferredShader(gDeferredGIProgram);
					mGIMapPost[0].flush();
				}

				U32 pass_count = 0;
				if (gSavedSettings.getBOOL("RenderDeferredBlurLight"))
				{
					pass_count = llclamp(gSavedSettings.getU32("RenderGIBlurPasses"), (U32) 1, (U32) 128);
				}

				for (U32 i = 0; i < pass_count; ++i)
				{ //gather/soften indirect lighting map
					LLFastTimer ftm(FTM_GI_GATHER);
					bindDeferredShader(gDeferredPostGIProgram, 0, &mGIMapPost[0], NULL, mTrueNoiseMap);
					F32 blur_size = gSavedSettings.getF32("RenderGIBlurSize")/((F32) i * gSavedSettings.getF32("RenderGIBlurIncrement")+1.f);
					gDeferredPostGIProgram.uniform2f("delta", 1.f, 0.f);
					gDeferredPostGIProgram.uniform1f("kern_scale", blur_size);
					gDeferredPostGIProgram.uniform1f("gi_blur_brightness", gSavedSettings.getF32("RenderGIBlurBrightness"));
				
					mGIMapPost[1].bindTarget();
					{
						LLGLDisable blend(GL_BLEND);
						LLGLDepthTest depth(GL_FALSE);
						stop_glerror();
						glDrawArrays(GL_TRIANGLE_STRIP, 0, 3);
						stop_glerror();
					}
					
					mGIMapPost[1].flush();
					unbindDeferredShader(gDeferredPostGIProgram);
					bindDeferredShader(gDeferredPostGIProgram, 0, &mGIMapPost[1], NULL, mTrueNoiseMap);
					mGIMapPost[0].bindTarget();

					gDeferredPostGIProgram.uniform2f("delta", 0.f, 1.f);

					{
						LLGLDisable blend(GL_BLEND);
						LLGLDepthTest depth(GL_FALSE);
						stop_glerror();
						glDrawArrays(GL_TRIANGLE_STRIP, 0, 4);
						stop_glerror();
					}
					mGIMapPost[0].flush();
					unbindDeferredShader(gDeferredPostGIProgram);
				}
			}
		}

		if (gSavedSettings.getBOOL("RenderDeferredSSAO"))
		{ //soften direct lighting lightmap
			LLFastTimer ftm(FTM_SOFTEN_SHADOW);
			//blur lightmap
			mDeferredLight[1].bindTarget();

			glClearColor(1,1,1,1);
			mDeferredLight[1].clear(GL_COLOR_BUFFER_BIT);
			glClearColor(0,0,0,0);
			
			bindDeferredShader(gDeferredBlurLightProgram);

			LLVector3 go = gSavedSettings.getVector3("RenderShadowGaussian");
			const U32 kern_length = 4;
			F32 blur_size = gSavedSettings.getF32("RenderShadowBlurSize");
			F32 dist_factor = gSavedSettings.getF32("RenderShadowBlurDistFactor");

			// sample symmetrically with the middle sample falling exactly on 0.0
			F32 x = 0.f;

			LLVector3 gauss[32]; // xweight, yweight, offset

			for (U32 i = 0; i < kern_length; i++)
			{
				gauss[i].mV[0] = llgaussian(x, go.mV[0]);
				gauss[i].mV[1] = llgaussian(x, go.mV[1]);
				gauss[i].mV[2] = x;
				x += 1.f;
			}

			gDeferredBlurLightProgram.uniform2f("delta", 1.f, 0.f);
			gDeferredBlurLightProgram.uniform1f("dist_factor", dist_factor);
			gDeferredBlurLightProgram.uniform3fv("kern", kern_length, gauss[0].mV);
			gDeferredBlurLightProgram.uniform1f("kern_scale", blur_size * (kern_length/2.f - 0.5f));
		
			{
				LLGLDisable blend(GL_BLEND);
				LLGLDepthTest depth(GL_TRUE, GL_FALSE, GL_ALWAYS);
				stop_glerror();
				glDrawArrays(GL_TRIANGLE_STRIP, 0, 3);
				stop_glerror();
			}
			
			mDeferredLight[1].flush();
			unbindDeferredShader(gDeferredBlurLightProgram);

			bindDeferredShader(gDeferredBlurLightProgram, 1);
			mDeferredLight[0].bindTarget();

			gDeferredBlurLightProgram.uniform2f("delta", 0.f, 1.f);

			{
				LLGLDisable blend(GL_BLEND);
				LLGLDepthTest depth(GL_TRUE, GL_FALSE, GL_ALWAYS);
				stop_glerror();
				glDrawArrays(GL_TRIANGLE_STRIP, 0, 3);
				stop_glerror();
			}
			mDeferredLight[0].flush();
			unbindDeferredShader(gDeferredBlurLightProgram);
		}

		stop_glerror();
		glPopMatrix();
		stop_glerror();
		glMatrixMode(GL_MODELVIEW);
		stop_glerror();
		glPopMatrix();
		stop_glerror();

		//copy depth and stencil from deferred screen
		//mScreen.copyContents(mDeferredScreen, 0, 0, mDeferredScreen.getWidth(), mDeferredScreen.getHeight(),
		//					0, 0, mScreen.getWidth(), mScreen.getHeight(), GL_DEPTH_BUFFER_BIT | GL_STENCIL_BUFFER_BIT, GL_NEAREST);

		if (LLViewerShaderMgr::instance()->getVertexShaderLevel(LLViewerShaderMgr::SHADER_DEFERRED) > 2)
		{
			mDeferredLight[1].bindTarget();
			// clear color buffer here (GI) - zeroing alpha (glow) is important or it will accumulate against sky
			glClearColor(0,0,0,0);
			mScreen.clear(GL_COLOR_BUFFER_BIT);
		}
		else
		{
			mScreen.bindTarget();
			// clear color buffer here - zeroing alpha (glow) is important or it will accumulate against sky
			glClearColor(0,0,0,0);
			mScreen.clear(GL_COLOR_BUFFER_BIT);
		}

		if (gSavedSettings.getBOOL("RenderDeferredAtmospheric"))
		{ //apply sunlight contribution 
			LLFastTimer ftm(FTM_ATMOSPHERICS);
			bindDeferredShader(gDeferredSoftenProgram, 0, &mGIMapPost[0]);	
			{
				LLGLDepthTest depth(GL_FALSE);
				LLGLDisable blend(GL_BLEND);
				LLGLDisable test(GL_ALPHA_TEST);

				//full screen blit
				glPushMatrix();
				glLoadIdentity();
				glMatrixMode(GL_PROJECTION);
				glPushMatrix();
				glLoadIdentity();

				glVertexPointer(2, GL_FLOAT, 0, vert);
				
				glDrawArrays(GL_TRIANGLE_STRIP, 0, 3);
				
				glPopMatrix();
				glMatrixMode(GL_MODELVIEW);
				glPopMatrix();
			}

			unbindDeferredShader(gDeferredSoftenProgram);
		}

		{ //render sky
			LLGLDisable blend(GL_BLEND);
			LLGLDisable stencil(GL_STENCIL_TEST);
			gGL.setSceneBlendType(LLRender::BT_ALPHA);

			gPipeline.pushRenderTypeMask();
			
			gPipeline.andRenderTypeMask(LLPipeline::RENDER_TYPE_SKY,
										LLPipeline::RENDER_TYPE_CLOUDS,
										LLPipeline::RENDER_TYPE_WL_SKY,
										LLPipeline::END_RENDER_TYPES);
								
			
			renderGeomPostDeferred(*LLViewerCamera::getInstance());
			gPipeline.popRenderTypeMask();
		}

		BOOL render_local = gSavedSettings.getBOOL("RenderLocalLights");
				
		if (LLViewerShaderMgr::instance()->getVertexShaderLevel(LLViewerShaderMgr::SHADER_DEFERRED) > 2)
		{
			mDeferredLight[1].flush();
			mDeferredLight[2].bindTarget();
			mDeferredLight[2].clear(GL_COLOR_BUFFER_BIT);
		}

		if (render_local)
		{
			gGL.setSceneBlendType(LLRender::BT_ADD);
			std::list<LLVector4> fullscreen_lights;
			LLDrawable::drawable_list_t spot_lights;
			LLDrawable::drawable_list_t fullscreen_spot_lights;

			for (U32 i = 0; i < 2; i++)
			{
				mTargetShadowSpotLight[i] = NULL;
			}

			std::list<LLVector4> light_colors;

			LLVertexBuffer::unbind();

			F32 v[24];
			glVertexPointer(3, GL_FLOAT, 0, v);
			
			{
				bindDeferredShader(gDeferredLightProgram);
				LLGLDepthTest depth(GL_TRUE, GL_FALSE);
				for (LLDrawable::drawable_set_t::iterator iter = mLights.begin(); iter != mLights.end(); ++iter)
				{
					LLDrawable* drawablep = *iter;
					
					LLVOVolume* volume = drawablep->getVOVolume();
					if (!volume)
					{
						continue;
					}

					if (volume->isAttachment())
					{
						if (!sRenderAttachedLights)
						{
							continue;
						}
					}


					LLVector4a center;
					center.load3(drawablep->getPositionAgent().mV);
					const F32* c = center.getF32ptr();
					F32 s = volume->getLightRadius()*1.5f;

					LLColor3 col = volume->getLightColor();
					col *= volume->getLightIntensity();

					if (col.magVecSquared() < 0.001f)
					{
						continue;
					}

					if (s <= 0.001f)
					{
						continue;
					}

					LLVector4a sa;
					sa.splat(s);
					if (camera->AABBInFrustumNoFarClip(center, sa) == 0)
					{
						continue;
					}

					sVisibleLightCount++;

					glh::vec3f tc(c);
					mat.mult_matrix_vec(tc);
					
					//vertex positions are encoded so the 3 bits of their vertex index 
					//correspond to their axis facing, with bit position 3,2,1 matching
					//axis facing x,y,z, bit set meaning positive facing, bit clear 
					//meaning negative facing
					v[0] = c[0]-s; v[1]  = c[1]-s; v[2]  = c[2]-s;  // 0 - 0000 
					v[3] = c[0]-s; v[4]  = c[1]-s; v[5]  = c[2]+s;  // 1 - 0001
					v[6] = c[0]-s; v[7]  = c[1]+s; v[8]  = c[2]-s;  // 2 - 0010
					v[9] = c[0]-s; v[10] = c[1]+s; v[11] = c[2]+s;  // 3 - 0011
																									   
					v[12] = c[0]+s; v[13] = c[1]-s; v[14] = c[2]-s; // 4 - 0100
					v[15] = c[0]+s; v[16] = c[1]-s; v[17] = c[2]+s; // 5 - 0101
					v[18] = c[0]+s; v[19] = c[1]+s; v[20] = c[2]-s; // 6 - 0110
					v[21] = c[0]+s; v[22] = c[1]+s; v[23] = c[2]+s; // 7 - 0111

					if (camera->getOrigin().mV[0] > c[0] + s + 0.2f ||
						camera->getOrigin().mV[0] < c[0] - s - 0.2f ||
						camera->getOrigin().mV[1] > c[1] + s + 0.2f ||
						camera->getOrigin().mV[1] < c[1] - s - 0.2f ||
						camera->getOrigin().mV[2] > c[2] + s + 0.2f ||
						camera->getOrigin().mV[2] < c[2] - s - 0.2f)
					{ //draw box if camera is outside box
						if (render_local)
						{
							if (volume->isLightSpotlight())
							{
								drawablep->getVOVolume()->updateSpotLightPriority();
								spot_lights.push_back(drawablep);
								continue;
							}
							
							LLFastTimer ftm(FTM_LOCAL_LIGHTS);
							glTexCoord4f(tc.v[0], tc.v[1], tc.v[2], s*s);
							glColor4f(col.mV[0], col.mV[1], col.mV[2], volume->getLightFalloff()*0.5f);
							glDrawRangeElements(GL_TRIANGLE_FAN, 0, 7, 8,
								GL_UNSIGNED_BYTE, get_box_fan_indices_ptr(camera, center));
							stop_glerror();
						}
					}
					else
					{	
						if (volume->isLightSpotlight())
						{
							drawablep->getVOVolume()->updateSpotLightPriority();
							fullscreen_spot_lights.push_back(drawablep);
							continue;
						}

						fullscreen_lights.push_back(LLVector4(tc.v[0], tc.v[1], tc.v[2], s*s));
						light_colors.push_back(LLVector4(col.mV[0], col.mV[1], col.mV[2], volume->getLightFalloff()*0.5f));
					}
				}
				unbindDeferredShader(gDeferredLightProgram);
			}

			if (!spot_lights.empty())
			{
				LLGLDepthTest depth(GL_TRUE, GL_FALSE);
				bindDeferredShader(gDeferredSpotLightProgram);

				gDeferredSpotLightProgram.enableTexture(LLViewerShaderMgr::DEFERRED_PROJECTION);

				for (LLDrawable::drawable_list_t::iterator iter = spot_lights.begin(); iter != spot_lights.end(); ++iter)
				{
					LLFastTimer ftm(FTM_PROJECTORS);
					LLDrawable* drawablep = *iter;

					LLVOVolume* volume = drawablep->getVOVolume();

					LLVector4a center;
					center.load3(drawablep->getPositionAgent().mV);
					const F32* c = center.getF32ptr();
					F32 s = volume->getLightRadius()*1.5f;

					sVisibleLightCount++;

					glh::vec3f tc(c);
					mat.mult_matrix_vec(tc);
					
					setupSpotLight(gDeferredSpotLightProgram, drawablep);
					
					LLColor3 col = volume->getLightColor();
					col *= volume->getLightIntensity();

					//vertex positions are encoded so the 3 bits of their vertex index 
					//correspond to their axis facing, with bit position 3,2,1 matching
					//axis facing x,y,z, bit set meaning positive facing, bit clear 
					//meaning negative facing
					v[0] = c[0]-s; v[1]  = c[1]-s; v[2]  = c[2]-s;  // 0 - 0000 
					v[3] = c[0]-s; v[4]  = c[1]-s; v[5]  = c[2]+s;  // 1 - 0001
					v[6] = c[0]-s; v[7]  = c[1]+s; v[8]  = c[2]-s;  // 2 - 0010
					v[9] = c[0]-s; v[10] = c[1]+s; v[11] = c[2]+s;  // 3 - 0011
																									   
					v[12] = c[0]+s; v[13] = c[1]-s; v[14] = c[2]-s; // 4 - 0100
					v[15] = c[0]+s; v[16] = c[1]-s; v[17] = c[2]+s; // 5 - 0101
					v[18] = c[0]+s; v[19] = c[1]+s; v[20] = c[2]-s; // 6 - 0110
					v[21] = c[0]+s; v[22] = c[1]+s; v[23] = c[2]+s; // 7 - 0111

					glTexCoord4f(tc.v[0], tc.v[1], tc.v[2], s*s);
					glColor4f(col.mV[0], col.mV[1], col.mV[2], volume->getLightFalloff()*0.5f);
					glDrawRangeElements(GL_TRIANGLE_FAN, 0, 7, 8,
							GL_UNSIGNED_BYTE, get_box_fan_indices_ptr(camera, center));
				}
				gDeferredSpotLightProgram.disableTexture(LLViewerShaderMgr::DEFERRED_PROJECTION);
				unbindDeferredShader(gDeferredSpotLightProgram);
			}

			{
				bindDeferredShader(gDeferredMultiLightProgram);
			
				LLGLDepthTest depth(GL_FALSE);

				//full screen blit
				glPushMatrix();
				glLoadIdentity();
				glMatrixMode(GL_PROJECTION);
				glPushMatrix();
				glLoadIdentity();

				U32 count = 0;

				const U32 max_count = 8;
				LLVector4 light[max_count];
				LLVector4 col[max_count];

				glVertexPointer(2, GL_FLOAT, 0, vert);

				F32 far_z = 0.f;

				while (!fullscreen_lights.empty())
				{
					LLFastTimer ftm(FTM_FULLSCREEN_LIGHTS);
					light[count] = fullscreen_lights.front();
					fullscreen_lights.pop_front();
					col[count] = light_colors.front();
					light_colors.pop_front();

					far_z = llmin(light[count].mV[2]-sqrtf(light[count].mV[3]), far_z);

					count++;
					if (count == max_count || fullscreen_lights.empty())
					{
						gDeferredMultiLightProgram.uniform1i("light_count", count);
						gDeferredMultiLightProgram.uniform4fv("light", count, (GLfloat*) light);
						gDeferredMultiLightProgram.uniform4fv("light_col", count, (GLfloat*) col);
						gDeferredMultiLightProgram.uniform1f("far_z", far_z);
						far_z = 0.f;
						count = 0;
						glDrawArrays(GL_TRIANGLE_STRIP, 0, 3);
					}
				}
				
				unbindDeferredShader(gDeferredMultiLightProgram);

				bindDeferredShader(gDeferredMultiSpotLightProgram);

				gDeferredMultiSpotLightProgram.enableTexture(LLViewerShaderMgr::DEFERRED_PROJECTION);

				for (LLDrawable::drawable_list_t::iterator iter = fullscreen_spot_lights.begin(); iter != fullscreen_spot_lights.end(); ++iter)
				{
					LLFastTimer ftm(FTM_PROJECTORS);
					LLDrawable* drawablep = *iter;
					
					LLVOVolume* volume = drawablep->getVOVolume();

					LLVector3 center = drawablep->getPositionAgent();
					F32* c = center.mV;
					F32 s = volume->getLightRadius()*1.5f;

					sVisibleLightCount++;

					glh::vec3f tc(c);
					mat.mult_matrix_vec(tc);
					
					setupSpotLight(gDeferredMultiSpotLightProgram, drawablep);

					LLColor3 col = volume->getLightColor();
					col *= volume->getLightIntensity();

					glTexCoord4f(tc.v[0], tc.v[1], tc.v[2], s*s);
					glColor4f(col.mV[0], col.mV[1], col.mV[2], volume->getLightFalloff()*0.5f);
					glDrawArrays(GL_TRIANGLE_STRIP, 0, 3);
				}

				gDeferredMultiSpotLightProgram.disableTexture(LLViewerShaderMgr::DEFERRED_PROJECTION);
				unbindDeferredShader(gDeferredMultiSpotLightProgram);

				glPopMatrix();
				glMatrixMode(GL_MODELVIEW);
				glPopMatrix();
			}
		}

		gGL.setColorMask(true, true);

		if (LLViewerShaderMgr::instance()->getVertexShaderLevel(LLViewerShaderMgr::SHADER_DEFERRED) > 2)
		{
			mDeferredLight[2].flush();

			mScreen.bindTarget();
			mScreen.clear(GL_COLOR_BUFFER_BIT);
		
			gGL.setSceneBlendType(LLRender::BT_ALPHA);

			{ //mix various light maps (local, sun, gi)
				LLFastTimer ftm(FTM_POST);
				LLGLDisable blend(GL_BLEND);
				LLGLDisable test(GL_ALPHA_TEST);
				LLGLDepthTest depth(GL_FALSE);
				LLGLDisable stencil(GL_STENCIL_TEST);
			
				bindDeferredShader(gDeferredPostProgram, 0, &mGIMapPost[0]);

				gDeferredPostProgram.bind();

				LLVertexBuffer::unbind();

				glVertexPointer(2, GL_FLOAT, 0, vert);
				glColor3f(1,1,1);

				glPushMatrix();
				glLoadIdentity();
				glMatrixMode(GL_PROJECTION);
				glPushMatrix();
				glLoadIdentity();

				glDrawArrays(GL_TRIANGLES, 0, 3);

				glPopMatrix();
				glMatrixMode(GL_MODELVIEW);
				glPopMatrix();

				unbindDeferredShader(gDeferredPostProgram);
			}
		}
	}

	{ //render non-deferred geometry (alpha, fullbright, glow)
		LLGLDisable blend(GL_BLEND);
		LLGLDisable stencil(GL_STENCIL_TEST);

		pushRenderTypeMask();
		andRenderTypeMask(LLPipeline::RENDER_TYPE_ALPHA,
						 LLPipeline::RENDER_TYPE_FULLBRIGHT,
						 LLPipeline::RENDER_TYPE_VOLUME,
						 LLPipeline::RENDER_TYPE_GLOW,
						 LLPipeline::RENDER_TYPE_BUMP,
						 LLPipeline::RENDER_TYPE_PASS_SIMPLE,
						 LLPipeline::RENDER_TYPE_PASS_ALPHA,
						 LLPipeline::RENDER_TYPE_PASS_ALPHA_MASK,
						 LLPipeline::RENDER_TYPE_PASS_BUMP,
						 LLPipeline::RENDER_TYPE_PASS_POST_BUMP,
						 LLPipeline::RENDER_TYPE_PASS_FULLBRIGHT,
						 LLPipeline::RENDER_TYPE_PASS_FULLBRIGHT_ALPHA_MASK,
						 LLPipeline::RENDER_TYPE_PASS_FULLBRIGHT_SHINY,
						 LLPipeline::RENDER_TYPE_PASS_GLOW,
						 LLPipeline::RENDER_TYPE_PASS_GRASS,
						 LLPipeline::RENDER_TYPE_PASS_SHINY,
						 LLPipeline::RENDER_TYPE_PASS_INVISIBLE,
						 LLPipeline::RENDER_TYPE_PASS_INVISI_SHINY,
						 LLPipeline::RENDER_TYPE_AVATAR,
						 END_RENDER_TYPES);
		
		renderGeomPostDeferred(*LLViewerCamera::getInstance());
		popRenderTypeMask();
	}

	{
		//render highlights, etc.
		renderHighlights();
		mHighlightFaces.clear();

		renderDebug();

		LLVertexBuffer::unbind();

		if (gPipeline.hasRenderDebugFeatureMask(LLPipeline::RENDER_DEBUG_FEATURE_UI))
		{
			// Render debugging beacons.
			gObjectList.renderObjectBeacons();
			gObjectList.resetObjectBeacons();
		}
	}

	mScreen.flush();
						
}

void LLPipeline::setupSpotLight(LLGLSLShader& shader, LLDrawable* drawablep)
{
	//construct frustum
	LLVOVolume* volume = drawablep->getVOVolume();
	LLVector3 params = volume->getSpotLightParams();

	F32 fov = params.mV[0];
	F32 focus = params.mV[1];

	LLVector3 pos = drawablep->getPositionAgent();
	LLQuaternion quat = volume->getRenderRotation();
	LLVector3 scale = volume->getScale();
	
	//get near clip plane
	LLVector3 at_axis(0,0,-scale.mV[2]*0.5f);
	at_axis *= quat;

	LLVector3 np = pos+at_axis;
	at_axis.normVec();

	//get origin that has given fov for plane np, at_axis, and given scale
	F32 dist = (scale.mV[1]*0.5f)/tanf(fov*0.5f);

	LLVector3 origin = np - at_axis*dist;

	//matrix from volume space to agent space
	LLMatrix4 light_mat(quat, LLVector4(origin,1.f));

	glh::matrix4f light_to_agent((F32*) light_mat.mMatrix);
	glh::matrix4f light_to_screen = glh_get_current_modelview() * light_to_agent;

	glh::matrix4f screen_to_light = light_to_screen.inverse();

	F32 s = volume->getLightRadius()*1.5f;
	F32 near_clip = dist;
	F32 width = scale.mV[VX];
	F32 height = scale.mV[VY];
	F32 far_clip = s+dist-scale.mV[VZ];

	F32 fovy = fov * RAD_TO_DEG;
	F32 aspect = width/height;

	glh::matrix4f trans(0.5f, 0.f, 0.f, 0.5f,
				0.f, 0.5f, 0.f, 0.5f,
				0.f, 0.f, 0.5f, 0.5f,
				0.f, 0.f, 0.f, 1.f);

	glh::vec3f p1(0, 0, -(near_clip+0.01f));
	glh::vec3f p2(0, 0, -(near_clip+1.f));

	glh::vec3f screen_origin(0, 0, 0);

	light_to_screen.mult_matrix_vec(p1);
	light_to_screen.mult_matrix_vec(p2);
	light_to_screen.mult_matrix_vec(screen_origin);

	glh::vec3f n = p2-p1;
	n.normalize();
	
	F32 proj_range = far_clip - near_clip;
	glh::matrix4f light_proj = gl_perspective(fovy, aspect, near_clip, far_clip);
	screen_to_light = trans * light_proj * screen_to_light;
	shader.uniformMatrix4fv("proj_mat", 1, FALSE, screen_to_light.m);
	shader.uniform1f("proj_near", near_clip);
	shader.uniform3fv("proj_p", 1, p1.v);
	shader.uniform3fv("proj_n", 1, n.v);
	shader.uniform3fv("proj_origin", 1, screen_origin.v);
	shader.uniform1f("proj_range", proj_range);
	shader.uniform1f("proj_ambiance", params.mV[2]);
	S32 s_idx = -1;

	for (U32 i = 0; i < 2; i++)
	{
		if (mShadowSpotLight[i] == drawablep)
		{
			s_idx = i;
		}
	}

	shader.uniform1i("proj_shadow_idx", s_idx);

	if (s_idx >= 0)
	{
		shader.uniform1f("shadow_fade", 1.f-mSpotLightFade[s_idx]);
	}
	else
	{
		shader.uniform1f("shadow_fade", 1.f);
	}

	{
		LLDrawable* potential = drawablep;
		//determine if this is a good light for casting shadows
		F32 m_pri = volume->getSpotLightPriority();

		for (U32 i = 0; i < 2; i++)
		{
			F32 pri = 0.f;

			if (mTargetShadowSpotLight[i].notNull())
			{
				pri = mTargetShadowSpotLight[i]->getVOVolume()->getSpotLightPriority();			
			}

			if (m_pri > pri)
			{
				LLDrawable* temp = mTargetShadowSpotLight[i];
				mTargetShadowSpotLight[i] = potential;
				potential = temp;
				m_pri = pri;
			}
		}
	}

	LLViewerTexture* img = volume->getLightTexture();

	if (img == NULL)
	{
		img = LLViewerFetchedTexture::sWhiteImagep;
	}

	S32 channel = shader.enableTexture(LLViewerShaderMgr::DEFERRED_PROJECTION);

	if (channel > -1)
	{
		if (img)
		{
			gGL.getTexUnit(channel)->bind(img);

			F32 lod_range = logf(img->getWidth())/logf(2.f);

			shader.uniform1f("proj_focus", focus);
			shader.uniform1f("proj_lod", lod_range);
			shader.uniform1f("proj_ambient_lod", llclamp((proj_range-focus)/proj_range*lod_range, 0.f, 1.f));
		}
	}
		
}

void LLPipeline::unbindDeferredShader(LLGLSLShader &shader)
{
	stop_glerror();
	shader.disableTexture(LLViewerShaderMgr::DEFERRED_NORMAL, mDeferredScreen.getUsage());
	shader.disableTexture(LLViewerShaderMgr::DEFERRED_DIFFUSE, mDeferredScreen.getUsage());
	shader.disableTexture(LLViewerShaderMgr::DEFERRED_SPECULAR, mDeferredScreen.getUsage());
	shader.disableTexture(LLViewerShaderMgr::DEFERRED_DEPTH, mDeferredScreen.getUsage());
	shader.disableTexture(LLViewerShaderMgr::DEFERRED_LIGHT, mDeferredLight[0].getUsage());
	shader.disableTexture(LLViewerShaderMgr::DEFERRED_GI_LIGHT, LLTexUnit::TT_RECT_TEXTURE);
	shader.disableTexture(LLViewerShaderMgr::DEFERRED_EDGE, mEdgeMap.getUsage());
	shader.disableTexture(LLViewerShaderMgr::DEFERRED_SUN_LIGHT, mDeferredLight[1].getUsage());
	shader.disableTexture(LLViewerShaderMgr::DEFERRED_LOCAL_LIGHT, mDeferredLight[2].getUsage());
	shader.disableTexture(LLViewerShaderMgr::DEFERRED_LUMINANCE);
	shader.disableTexture(LLViewerShaderMgr::DIFFUSE_MAP);
	shader.disableTexture(LLViewerShaderMgr::DEFERRED_GI_MIP);
	shader.disableTexture(LLViewerShaderMgr::DEFERRED_BLOOM);
	shader.disableTexture(LLViewerShaderMgr::DEFERRED_GI_NORMAL);
	shader.disableTexture(LLViewerShaderMgr::DEFERRED_GI_DIFFUSE);
	shader.disableTexture(LLViewerShaderMgr::DEFERRED_GI_SPECULAR);
	shader.disableTexture(LLViewerShaderMgr::DEFERRED_GI_DEPTH);
	shader.disableTexture(LLViewerShaderMgr::DEFERRED_GI_MIN_POS);
	shader.disableTexture(LLViewerShaderMgr::DEFERRED_GI_MAX_POS);
	shader.disableTexture(LLViewerShaderMgr::DEFERRED_GI_LAST_NORMAL);
	shader.disableTexture(LLViewerShaderMgr::DEFERRED_GI_LAST_DIFFUSE);
	shader.disableTexture(LLViewerShaderMgr::DEFERRED_GI_LAST_MIN_POS);
	shader.disableTexture(LLViewerShaderMgr::DEFERRED_GI_LAST_MAX_POS);

	for (U32 i = 0; i < 4; i++)
	{
		if (shader.disableTexture(LLViewerShaderMgr::DEFERRED_SHADOW0+i, LLTexUnit::TT_RECT_TEXTURE) > -1)
		{
			glTexParameteri(GL_TEXTURE_RECTANGLE_ARB, GL_TEXTURE_COMPARE_MODE_ARB, GL_NONE);
		}
	}

	for (U32 i = 4; i < 6; i++)
	{
		if (shader.disableTexture(LLViewerShaderMgr::DEFERRED_SHADOW0+i) > -1)
		{
			glTexParameteri(GL_TEXTURE_2D, GL_TEXTURE_COMPARE_MODE_ARB, GL_NONE);
		}
	}

	shader.disableTexture(LLViewerShaderMgr::DEFERRED_NOISE);
	shader.disableTexture(LLViewerShaderMgr::DEFERRED_LIGHTFUNC);

	S32 channel = shader.disableTexture(LLViewerShaderMgr::ENVIRONMENT_MAP, LLTexUnit::TT_CUBE_MAP);
	if (channel > -1)
	{
		LLCubeMap* cube_map = gSky.mVOSkyp ? gSky.mVOSkyp->getCubeMap() : NULL;
		if (cube_map)
		{
			cube_map->disable();
		}
	}
	gGL.getTexUnit(0)->unbind(LLTexUnit::TT_TEXTURE);
	gGL.getTexUnit(0)->activate();
	shader.unbind();
}

inline float sgn(float a)
{
    if (a > 0.0F) return (1.0F);
    if (a < 0.0F) return (-1.0F);
    return (0.0F);
}

void LLPipeline::generateWaterReflection(LLCamera& camera_in)
{	
	if (LLPipeline::sWaterReflections && assertInitialized() && LLDrawPoolWater::sNeedsReflectionUpdate)
	{
		BOOL skip_avatar_update = FALSE;
		if (!isAgentAvatarValid() || gAgentCamera.getCameraAnimating() || gAgentCamera.getCameraMode() != CAMERA_MODE_MOUSELOOK)
		{
			skip_avatar_update = TRUE;
		}

		if (!skip_avatar_update)
		{
			gAgentAvatarp->updateAttachmentVisibility(CAMERA_MODE_THIRD_PERSON);
		}
		LLVertexBuffer::unbind();

		LLGLState::checkStates();
		LLGLState::checkTextureChannels();
		LLGLState::checkClientArrays();

		LLCamera camera = camera_in;
		camera.setFar(camera.getFar()*0.87654321f);
		LLPipeline::sReflectionRender = TRUE;
		
		gPipeline.pushRenderTypeMask();

		glh::matrix4f projection = glh_get_current_projection();
		glh::matrix4f mat;

		stop_glerror();
		LLPlane plane;

		F32 height = gAgent.getRegion()->getWaterHeight(); 
		F32 to_clip = fabsf(camera.getOrigin().mV[2]-height);
		F32 pad = -to_clip*0.05f; //amount to "pad" clip plane by

		//plane params
		LLVector3 pnorm;
		F32 pd;

		S32 water_clip = 0;
		if (!LLViewerCamera::getInstance()->cameraUnderWater())
		{ //camera is above water, clip plane points up
			pnorm.setVec(0,0,1);
			pd = -height;
			plane.setVec(pnorm, pd);
			water_clip = -1;
		}
		else
		{	//camera is below water, clip plane points down
			pnorm = LLVector3(0,0,-1);
			pd = height;
			plane.setVec(pnorm, pd);
			water_clip = 1;
		}

		if (!LLViewerCamera::getInstance()->cameraUnderWater())
		{	//generate planar reflection map

			//disable occlusion culling for reflection map for now
			S32 occlusion = LLPipeline::sUseOcclusion;
			LLPipeline::sUseOcclusion = 0;
			gGL.getTexUnit(0)->unbind(LLTexUnit::TT_TEXTURE);
			glClearColor(0,0,0,0);
			mWaterRef.bindTarget();
			LLViewerCamera::sCurCameraID = LLViewerCamera::CAMERA_WATER0;
			gGL.setColorMask(true, true);
			mWaterRef.clear();
			gGL.setColorMask(true, false);

			mWaterRef.getViewport(gGLViewport);

			stop_glerror();

			glPushMatrix();

			mat.set_scale(glh::vec3f(1,1,-1));
			mat.set_translate(glh::vec3f(0,0,height*2.f));

			glh::matrix4f current = glh_get_current_modelview();

			mat = current * mat;

			glh_set_current_modelview(mat);
			glLoadMatrixf(mat.m);

			LLViewerCamera::updateFrustumPlanes(camera, FALSE, TRUE);

			glh::matrix4f inv_mat = mat.inverse();

			glh::vec3f origin(0,0,0);
			inv_mat.mult_matrix_vec(origin);

			camera.setOrigin(origin.v);

			glCullFace(GL_FRONT);

			static LLCullResult ref_result;

			if (LLDrawPoolWater::sNeedsDistortionUpdate)
			{
				//initial sky pass (no user clip plane)
				{ //mask out everything but the sky
					gPipeline.pushRenderTypeMask();
					gPipeline.andRenderTypeMask(LLPipeline::RENDER_TYPE_SKY,
						LLPipeline::RENDER_TYPE_WL_SKY,
						LLPipeline::RENDER_TYPE_CLOUDS,
						LLPipeline::END_RENDER_TYPES);

					static LLCullResult result;
					updateCull(camera, result);
					stateSort(camera, result);

					renderGeom(camera, TRUE);

					gPipeline.popRenderTypeMask();
				}

				gPipeline.pushRenderTypeMask();

				clearRenderTypeMask(LLPipeline::RENDER_TYPE_WATER,
					LLPipeline::RENDER_TYPE_VOIDWATER,
					LLPipeline::RENDER_TYPE_GROUND,
					LLPipeline::RENDER_TYPE_SKY,
					LLPipeline::RENDER_TYPE_CLOUDS,
					LLPipeline::END_RENDER_TYPES);	

				S32 detail = gSavedSettings.getS32("RenderReflectionDetail");
				if (detail > 0)
				{ //mask out selected geometry based on reflection detail
					if (detail < 4)
					{
						clearRenderTypeMask(LLPipeline::RENDER_TYPE_PARTICLES, END_RENDER_TYPES);
						if (detail < 3)
						{
							clearRenderTypeMask(LLPipeline::RENDER_TYPE_AVATAR, END_RENDER_TYPES);
							if (detail < 2)
							{
								clearRenderTypeMask(LLPipeline::RENDER_TYPE_VOLUME, END_RENDER_TYPES);
							}
						}
					}

					LLGLUserClipPlane clip_plane(plane, mat, projection);
					LLGLDisable cull(GL_CULL_FACE);
					updateCull(camera, ref_result, -water_clip, &plane);
					stateSort(camera, ref_result);
				}	

				if (LLDrawPoolWater::sNeedsDistortionUpdate)
				{
					if (gSavedSettings.getS32("RenderReflectionDetail") > 0)
					{
						gPipeline.grabReferences(ref_result);
						LLGLUserClipPlane clip_plane(plane, mat, projection);
						renderGeom(camera);
					}
				}	

				gPipeline.popRenderTypeMask();
			}	
			glCullFace(GL_BACK);
			glPopMatrix();
			mWaterRef.flush();
			glh_set_current_modelview(current);
			LLPipeline::sUseOcclusion = occlusion;
		}

		camera.setOrigin(camera_in.getOrigin());
		//render distortion map
		static BOOL last_update = TRUE;
		if (last_update)
		{
			camera.setFar(camera_in.getFar());
			clearRenderTypeMask(LLPipeline::RENDER_TYPE_WATER,
								LLPipeline::RENDER_TYPE_VOIDWATER,
								LLPipeline::RENDER_TYPE_GROUND,
								END_RENDER_TYPES);	
			stop_glerror();

			LLPipeline::sUnderWaterRender = LLViewerCamera::getInstance()->cameraUnderWater() ? FALSE : TRUE;

			if (LLPipeline::sUnderWaterRender)
			{
				clearRenderTypeMask(LLPipeline::RENDER_TYPE_GROUND,
									LLPipeline::RENDER_TYPE_SKY,
									LLPipeline::RENDER_TYPE_CLOUDS,
									LLPipeline::RENDER_TYPE_WL_SKY,
									END_RENDER_TYPES);		
			}
			LLViewerCamera::updateFrustumPlanes(camera);

			gGL.getTexUnit(0)->unbind(LLTexUnit::TT_TEXTURE);
			LLColor4& col = LLDrawPoolWater::sWaterFogColor;
			glClearColor(col.mV[0], col.mV[1], col.mV[2], 0.f);
			mWaterDis.bindTarget();
			LLViewerCamera::sCurCameraID = LLViewerCamera::CAMERA_WATER1;
			mWaterDis.getViewport(gGLViewport);
			
			if (!LLPipeline::sUnderWaterRender || LLDrawPoolWater::sNeedsReflectionUpdate)
			{
				//clip out geometry on the same side of water as the camera
				mat = glh_get_current_modelview();
				LLPlane plane(-pnorm, -(pd+pad));

				LLGLUserClipPlane clip_plane(plane, mat, projection);
				static LLCullResult result;
				updateCull(camera, result, water_clip, &plane);
				stateSort(camera, result);

				gGL.setColorMask(true, true);
				mWaterDis.clear();
				gGL.setColorMask(true, false);

				renderGeom(camera);
			}

			LLPipeline::sUnderWaterRender = FALSE;
			mWaterDis.flush();
		}
		last_update = LLDrawPoolWater::sNeedsReflectionUpdate && LLDrawPoolWater::sNeedsDistortionUpdate;

		LLRenderTarget::unbindTarget();

		LLPipeline::sReflectionRender = FALSE;

		if (!LLRenderTarget::sUseFBO)
		{
			glClear(GL_DEPTH_BUFFER_BIT);
		}
		glClearColor(0.f, 0.f, 0.f, 0.f);
		gViewerWindow->setup3DViewport();
		gPipeline.popRenderTypeMask();
		LLDrawPoolWater::sNeedsReflectionUpdate = FALSE;
		LLDrawPoolWater::sNeedsDistortionUpdate = FALSE;
		LLPlane npnorm(-pnorm, -pd);
		LLViewerCamera::getInstance()->setUserClipPlane(npnorm);
		
		LLGLState::checkStates();
		LLGLState::checkTextureChannels();
		LLGLState::checkClientArrays();

		if (!skip_avatar_update)
		{
			gAgentAvatarp->updateAttachmentVisibility(gAgentCamera.getCameraMode());
		}

		LLViewerCamera::sCurCameraID = LLViewerCamera::CAMERA_WORLD;
	}
}

glh::matrix4f look(const LLVector3 pos, const LLVector3 dir, const LLVector3 up)
{
	glh::matrix4f ret;

	LLVector3 dirN;
	LLVector3 upN;
	LLVector3 lftN;

	lftN = dir % up;
	lftN.normVec();
	
	upN = lftN % dir;
	upN.normVec();
	
	dirN = dir;
	dirN.normVec();

	ret.m[ 0] = lftN[0];
	ret.m[ 1] = upN[0];
	ret.m[ 2] = -dirN[0];
	ret.m[ 3] = 0.f;

	ret.m[ 4] = lftN[1];
	ret.m[ 5] = upN[1];
	ret.m[ 6] = -dirN[1];
	ret.m[ 7] = 0.f;

	ret.m[ 8] = lftN[2];
	ret.m[ 9] = upN[2];
	ret.m[10] = -dirN[2];
	ret.m[11] = 0.f;

	ret.m[12] = -(lftN*pos);
	ret.m[13] = -(upN*pos);
	ret.m[14] = dirN*pos;
	ret.m[15] = 1.f;

	return ret;
}

glh::matrix4f scale_translate_to_fit(const LLVector3 min, const LLVector3 max)
{
	glh::matrix4f ret;
	ret.m[ 0] = 2/(max[0]-min[0]);
	ret.m[ 4] = 0;
	ret.m[ 8] = 0;
	ret.m[12] = -(max[0]+min[0])/(max[0]-min[0]);

	ret.m[ 1] = 0;
	ret.m[ 5] = 2/(max[1]-min[1]);
	ret.m[ 9] = 0;
	ret.m[13] = -(max[1]+min[1])/(max[1]-min[1]);

	ret.m[ 2] = 0;
	ret.m[ 6] = 0;
	ret.m[10] = 2/(max[2]-min[2]);
	ret.m[14] = -(max[2]+min[2])/(max[2]-min[2]);

	ret.m[ 3] = 0;
	ret.m[ 7] = 0;
	ret.m[11] = 0;
	ret.m[15] = 1;

	return ret;
}

static LLFastTimer::DeclareTimer FTM_SHADOW_RENDER("Render Shadows");
static LLFastTimer::DeclareTimer FTM_SHADOW_ALPHA("Alpha Shadow");
static LLFastTimer::DeclareTimer FTM_SHADOW_SIMPLE("Simple Shadow");

void LLPipeline::renderShadow(glh::matrix4f& view, glh::matrix4f& proj, LLCamera& shadow_cam, LLCullResult &result, BOOL use_shader, BOOL use_occlusion)
{
	LLFastTimer t(FTM_SHADOW_RENDER);

	//clip out geometry on the same side of water as the camera
	S32 occlude = LLPipeline::sUseOcclusion;
	if (!use_occlusion)
	{
		LLPipeline::sUseOcclusion = 0;
	}
	LLPipeline::sShadowRender = TRUE;
	
	U32 types[] = { LLRenderPass::PASS_SIMPLE, LLRenderPass::PASS_FULLBRIGHT, LLRenderPass::PASS_SHINY, LLRenderPass::PASS_BUMP, LLRenderPass::PASS_FULLBRIGHT_SHINY };
	LLGLEnable cull(GL_CULL_FACE);

	if (use_shader)
	{
		gDeferredShadowProgram.bind();
	}

	updateCull(shadow_cam, result);
	stateSort(shadow_cam, result);
	
	//generate shadow map
	glMatrixMode(GL_PROJECTION);
	glPushMatrix();
	glLoadMatrixf(proj.m);
	glMatrixMode(GL_MODELVIEW);
	glPushMatrix();
	glLoadMatrixd(gGLModelView);

	stop_glerror();
	gGLLastMatrix = NULL;

	{
		//LLGLDepthTest depth(GL_TRUE);
		//glClear(GL_DEPTH_BUFFER_BIT);
	}

	gGL.getTexUnit(0)->unbind(LLTexUnit::TT_TEXTURE);
			
	glColor4f(1,1,1,1);
	
	stop_glerror();

	gGL.setColorMask(false, false);
	
	//glCullFace(GL_FRONT);

	LLVertexBuffer::unbind();

	{
		LLFastTimer ftm(FTM_SHADOW_SIMPLE);
		LLGLDisable test(GL_ALPHA_TEST);
		gGL.getTexUnit(0)->disable();
		for (U32 i = 0; i < sizeof(types)/sizeof(U32); ++i)
		{
			renderObjects(types[i], LLVertexBuffer::MAP_VERTEX, FALSE);
		}
		gGL.getTexUnit(0)->enable(LLTexUnit::TT_TEXTURE);
	}
	
	if (use_shader)
	{
		gDeferredShadowProgram.unbind();
		renderGeomShadow(shadow_cam);
		gDeferredShadowProgram.bind();
	}
	else
	{
		renderGeomShadow(shadow_cam);
	}

	{
		LLFastTimer ftm(FTM_SHADOW_ALPHA);
		LLGLEnable test(GL_ALPHA_TEST);
		gGL.setAlphaRejectSettings(LLRender::CF_GREATER, 0.6f);
		renderObjects(LLRenderPass::PASS_ALPHA_SHADOW, LLVertexBuffer::MAP_VERTEX | LLVertexBuffer::MAP_TEXCOORD0 | LLVertexBuffer::MAP_COLOR, TRUE);
		glColor4f(1,1,1,1);
		renderObjects(LLRenderPass::PASS_GRASS, LLVertexBuffer::MAP_VERTEX | LLVertexBuffer::MAP_TEXCOORD0, TRUE);
		gGL.setAlphaRejectSettings(LLRender::CF_DEFAULT);
	}

	//glCullFace(GL_BACK);

	gGLLastMatrix = NULL;
	glLoadMatrixd(gGLModelView);
	doOcclusion(shadow_cam);

	if (use_shader)
	{
		gDeferredShadowProgram.unbind();
	}
	
	gGL.setColorMask(true, true);
			
	glMatrixMode(GL_PROJECTION);
	glPopMatrix();
	glMatrixMode(GL_MODELVIEW);
	glPopMatrix();
	gGLLastMatrix = NULL;

	LLPipeline::sUseOcclusion = occlude;
	LLPipeline::sShadowRender = FALSE;
}

static LLFastTimer::DeclareTimer FTM_VISIBLE_CLOUD("Visible Cloud");
BOOL LLPipeline::getVisiblePointCloud(LLCamera& camera, LLVector3& min, LLVector3& max, std::vector<LLVector3>& fp, LLVector3 light_dir)
{
	LLFastTimer t(FTM_VISIBLE_CLOUD);
	//get point cloud of intersection of frust and min, max

	if (getVisibleExtents(camera, min, max))
	{
		return FALSE;
	}

	//get set of planes on bounding box
	LLPlane bp[] = { 
		LLPlane(min, LLVector3(-1,0,0)),
		LLPlane(min, LLVector3(0,-1,0)),
		LLPlane(min, LLVector3(0,0,-1)),
		LLPlane(max, LLVector3(1,0,0)),
		LLPlane(max, LLVector3(0,1,0)),
		LLPlane(max, LLVector3(0,0,1))};
	
	//potential points
	std::vector<LLVector3> pp;

	//add corners of AABB
	pp.push_back(LLVector3(min.mV[0], min.mV[1], min.mV[2]));
	pp.push_back(LLVector3(max.mV[0], min.mV[1], min.mV[2]));
	pp.push_back(LLVector3(min.mV[0], max.mV[1], min.mV[2]));
	pp.push_back(LLVector3(max.mV[0], max.mV[1], min.mV[2]));
	pp.push_back(LLVector3(min.mV[0], min.mV[1], max.mV[2]));
	pp.push_back(LLVector3(max.mV[0], min.mV[1], max.mV[2]));
	pp.push_back(LLVector3(min.mV[0], max.mV[1], max.mV[2]));
	pp.push_back(LLVector3(max.mV[0], max.mV[1], max.mV[2]));

	//add corners of camera frustum
	for (U32 i = 0; i < 8; i++)
	{
		pp.push_back(camera.mAgentFrustum[i]);
	}


	//bounding box line segments
	U32 bs[] = 
			{
		0,1,
		1,3,
		3,2,
		2,0,

		4,5,
		5,7,
		7,6,
		6,4,

		0,4,
		1,5,
		3,7,
		2,6
	};

	for (U32 i = 0; i < 12; i++)
	{ //for each line segment in bounding box
		for (U32 j = 0; j < 6; j++) 
		{ //for each plane in camera frustum
			const LLPlane& cp = camera.getAgentPlane(j);
			const LLVector3& v1 = pp[bs[i*2+0]];
			const LLVector3& v2 = pp[bs[i*2+1]];
			LLVector3 n;
			cp.getVector3(n);

			LLVector3 line = v1-v2;

			F32 d1 = line*n;
			F32 d2 = -cp.dist(v2);

			F32 t = d2/d1;

			if (t > 0.f && t < 1.f)
			{
				LLVector3 intersect = v2+line*t;
				pp.push_back(intersect);
			}
		}
	}
			
	//camera frustum line segments
	const U32 fs[] =
	{
		0,1,
		1,2,
		2,3,
		3,0,

		4,5,
		5,6,
		6,7,
		7,4,
	
		0,4,
		1,5,
		2,6,
		3,7	
	};

	LLVector3 center = (max+min)*0.5f;
	LLVector3 size = (max-min)*0.5f;
	
	for (U32 i = 0; i < 12; i++)
	{
		for (U32 j = 0; j < 6; ++j)
		{
			const LLVector3& v1 = pp[fs[i*2+0]+8];
			const LLVector3& v2 = pp[fs[i*2+1]+8];
			const LLPlane& cp = bp[j];
			LLVector3 n;
			cp.getVector3(n);

			LLVector3 line = v1-v2;

			F32 d1 = line*n;
			F32 d2 = -cp.dist(v2);

			F32 t = d2/d1;

			if (t > 0.f && t < 1.f)
			{
				LLVector3 intersect = v2+line*t;
				pp.push_back(intersect);
			}	
		}
	}

	LLVector3 ext[] = { min-LLVector3(0.05f,0.05f,0.05f),
		max+LLVector3(0.05f,0.05f,0.05f) };

	for (U32 i = 0; i < pp.size(); ++i)
	{
		bool found = true;

		const F32* p = pp[i].mV;
			
		for (U32 j = 0; j < 3; ++j)
		{
			if (p[j] < ext[0].mV[j] ||
				p[j] > ext[1].mV[j])
			{
				found = false;
				break;
			}
		}
				
		for (U32 j = 0; j < 6; ++j)
		{
			const LLPlane& cp = camera.getAgentPlane(j);
			F32 dist = cp.dist(pp[i]);
			if (dist > 0.05f) //point is above some plane, not contained
					{
				found = false;
				break;
						}
					}

					if (found)
					{
			fp.push_back(pp[i]);
		}
	}
	
	if (fp.empty())
	{
		return FALSE;
	}
	
	return TRUE;
}

void LLPipeline::generateGI(LLCamera& camera, LLVector3& lightDir, std::vector<LLVector3>& vpc)
{
	if (LLViewerShaderMgr::instance()->getVertexShaderLevel(LLViewerShaderMgr::SHADER_DEFERRED) < 3)
	{
		return;
	}

	LLVector3 up;

	//LLGLEnable depth_clamp(GL_DEPTH_CLAMP_NV);

	if (lightDir.mV[2] > 0.5f)
	{
		up = LLVector3(1,0,0);
	}
	else
	{
		up = LLVector3(0, 0, 1);
	}

	
	F32 gi_range = gSavedSettings.getF32("RenderGIRange");

	U32 res = mGIMap.getWidth();

	F32 atten = llmax(gSavedSettings.getF32("RenderGIAttenuation"), 0.001f);

	//set radius to range at which distance attenuation of incoming photons is near 0

	F32 lrad = sqrtf(1.f/(atten*0.01f));

	F32 lrange = lrad+gi_range*0.5f;

	LLVector3 pad(lrange,lrange,lrange);

	glh::matrix4f view = look(LLVector3(128.f,128.f,128.f), lightDir, up);

	LLVector3 cp = camera.getOrigin()+camera.getAtAxis()*(gi_range*0.5f);

	glh::vec3f scp(cp.mV);
	view.mult_matrix_vec(scp);
	cp.setVec(scp.v);

	F32 pix_width = lrange/(res*0.5f);

	//move cp to the nearest pix_width
	for (U32 i = 0; i < 3; i++)
	{
		cp.mV[i] = llround(cp.mV[i], pix_width);
	}
	
	LLVector3 min = cp-pad;
	LLVector3 max = cp+pad;
	
	//set mGIRange to range in tc space[0,1] that covers texture block of intersecting lights around a point
	mGIRange.mV[0] = (max.mV[0]-min.mV[0])/res;
	mGIRange.mV[1] = (max.mV[1]-min.mV[1])/res;
	mGILightRadius = lrad/lrange*0.5f;

	glh::matrix4f proj = gl_ortho(min.mV[0], max.mV[0],
								min.mV[1], max.mV[1],
								-max.mV[2], -min.mV[2]);

	LLCamera sun_cam = camera;

	glh::matrix4f eye_view = glh_get_current_modelview();
	
	//get eye space to camera space matrix
	mGIMatrix = view*eye_view.inverse();
	mGINormalMatrix = mGIMatrix.inverse().transpose();
	mGIInvProj = proj.inverse();
	mGIMatrixProj = proj*mGIMatrix;

	//translate and scale to [0,1]
	glh::matrix4f trans(.5f, 0.f, 0.f, .5f,
						0.f, 0.5f, 0.f, 0.5f,
						0.f, 0.f, 0.5f, 0.5f,
						0.f, 0.f, 0.f, 1.f);

	mGIMatrixProj = trans*mGIMatrixProj;

	glh_set_current_modelview(view);
	glh_set_current_projection(proj);

	LLViewerCamera::updateFrustumPlanes(sun_cam, TRUE, FALSE, TRUE);

	sun_cam.ignoreAgentFrustumPlane(LLCamera::AGENT_PLANE_NEAR);
	static LLCullResult result;

	pushRenderTypeMask();

	andRenderTypeMask(LLPipeline::RENDER_TYPE_SIMPLE,
								 LLPipeline::RENDER_TYPE_FULLBRIGHT,
								 LLPipeline::RENDER_TYPE_BUMP,
								 LLPipeline::RENDER_TYPE_VOLUME,
								 LLPipeline::RENDER_TYPE_TREE, 
								 LLPipeline::RENDER_TYPE_TERRAIN,
								 LLPipeline::RENDER_TYPE_WATER,
								 LLPipeline::RENDER_TYPE_VOIDWATER,
								 LLPipeline::RENDER_TYPE_PASS_ALPHA_SHADOW,
								 LLPipeline::RENDER_TYPE_AVATAR,
								 LLPipeline::RENDER_TYPE_PASS_SIMPLE,
								 LLPipeline::RENDER_TYPE_PASS_BUMP,
								 LLPipeline::RENDER_TYPE_PASS_FULLBRIGHT,
								 LLPipeline::RENDER_TYPE_PASS_SHINY,
								 END_RENDER_TYPES);


	
	S32 occlude = LLPipeline::sUseOcclusion;
	//LLPipeline::sUseOcclusion = 0;
	LLPipeline::sShadowRender = TRUE;
	
	//only render large objects into GI map
	sMinRenderSize = gSavedSettings.getF32("RenderGIMinRenderSize");
	
	LLViewerCamera::sCurCameraID = LLViewerCamera::CAMERA_GI_SOURCE;
	mGIMap.bindTarget();
	
	F64 last_modelview[16];
	F64 last_projection[16];
	for (U32 i = 0; i < 16; i++)
	{
		last_modelview[i] = gGLLastModelView[i];
		last_projection[i] = gGLLastProjection[i];
		gGLLastModelView[i] = mGIModelview.m[i];
		gGLLastProjection[i] = mGIProjection.m[i];
	}

	sun_cam.setOrigin(0.f, 0.f, 0.f);
	updateCull(sun_cam, result);
	stateSort(sun_cam, result);
	
	for (U32 i = 0; i < 16; i++)
	{
		gGLLastModelView[i] = last_modelview[i];
		gGLLastProjection[i] = last_projection[i];
	}

	mGIProjection = proj;
	mGIModelview = view;

	LLGLEnable cull(GL_CULL_FACE);

	//generate GI map
	glMatrixMode(GL_PROJECTION);
	glPushMatrix();
	glLoadMatrixf(proj.m);
	glMatrixMode(GL_MODELVIEW);
	glPushMatrix();
	glLoadMatrixf(view.m);

	stop_glerror();
	gGLLastMatrix = NULL;

	mGIMap.clear();

	{
		//LLGLEnable enable(GL_DEPTH_CLAMP_NV);
		renderGeomDeferred(camera);
	}

	mGIMap.flush();
	
	glMatrixMode(GL_PROJECTION);
	glPopMatrix();
	glMatrixMode(GL_MODELVIEW);
	glPopMatrix();
	gGLLastMatrix = NULL;

	LLPipeline::sUseOcclusion = occlude;
	LLPipeline::sShadowRender = FALSE;
	sMinRenderSize = 0.f;

	popRenderTypeMask();

}

void LLPipeline::renderHighlight(const LLViewerObject* obj, F32 fade)
{
	if (obj && obj->getVolume())
	{
		for (LLViewerObject::child_list_t::const_iterator iter = obj->getChildren().begin(); iter != obj->getChildren().end(); ++iter)
		{
			renderHighlight(*iter, fade);
		}

		LLDrawable* drawable = obj->mDrawable;
		if (drawable)
		{
			for (S32 i = 0; i < drawable->getNumFaces(); ++i)
			{
				LLFace* face = drawable->getFace(i);
				if (face)
				{
					face->renderSelected(LLViewerTexture::sNullImagep, LLColor4(1,1,1,fade));
				}
			}
		}
	}
}

void LLPipeline::generateHighlight(LLCamera& camera)
{
	//render highlighted object as white into offscreen render target
	if (mHighlightObject.notNull())
	{
		mHighlightSet.insert(HighlightItem(mHighlightObject));
	}
	
	if (!mHighlightSet.empty())
	{
		F32 transition = gFrameIntervalSeconds/gSavedSettings.getF32("RenderHighlightFadeTime");

		LLGLDisable test(GL_ALPHA_TEST);
		LLGLDepthTest depth(GL_FALSE);
		mHighlight.bindTarget();
		disableLights();
		gGL.setColorMask(true, true);
		mHighlight.clear();

		gGL.getTexUnit(0)->bind(LLViewerFetchedTexture::sWhiteImagep);
		for (std::set<HighlightItem>::iterator iter = mHighlightSet.begin(); iter != mHighlightSet.end(); )
		{
			std::set<HighlightItem>::iterator cur_iter = iter++;

			if (cur_iter->mItem.isNull())
			{
				mHighlightSet.erase(cur_iter);
				continue;
			}

			if (cur_iter->mItem == mHighlightObject)
			{
				cur_iter->incrFade(transition); 
			}
			else
			{
				cur_iter->incrFade(-transition);
				if (cur_iter->mFade <= 0.f)
				{
					mHighlightSet.erase(cur_iter);
					continue;
				}
			}

			renderHighlight(cur_iter->mItem->getVObj(), cur_iter->mFade);
		}

		mHighlight.flush();
		gGL.setColorMask(true, false);
		gViewerWindow->setup3DViewport();
	}
}


void LLPipeline::generateSunShadow(LLCamera& camera)
{
	if (!sRenderDeferred || gSavedSettings.getS32("RenderShadowDetail") <= 0)
	{
		return;
	}

	F64 last_modelview[16];
	F64 last_projection[16];
	for (U32 i = 0; i < 16; i++)
	{ //store last_modelview of world camera
		last_modelview[i] = gGLLastModelView[i];
		last_projection[i] = gGLLastProjection[i];
	}

	pushRenderTypeMask();
	andRenderTypeMask(LLPipeline::RENDER_TYPE_SIMPLE,
					LLPipeline::RENDER_TYPE_ALPHA,
					LLPipeline::RENDER_TYPE_GRASS,
					LLPipeline::RENDER_TYPE_FULLBRIGHT,
					LLPipeline::RENDER_TYPE_BUMP,
					LLPipeline::RENDER_TYPE_VOLUME,
					LLPipeline::RENDER_TYPE_AVATAR,
					LLPipeline::RENDER_TYPE_TREE, 
					LLPipeline::RENDER_TYPE_TERRAIN,
					LLPipeline::RENDER_TYPE_WATER,
					LLPipeline::RENDER_TYPE_VOIDWATER,
					LLPipeline::RENDER_TYPE_PASS_ALPHA_SHADOW,
					LLPipeline::RENDER_TYPE_PASS_SIMPLE,
					LLPipeline::RENDER_TYPE_PASS_BUMP,
					LLPipeline::RENDER_TYPE_PASS_FULLBRIGHT,
					LLPipeline::RENDER_TYPE_PASS_SHINY,
					LLPipeline::RENDER_TYPE_PASS_FULLBRIGHT_SHINY,
					END_RENDER_TYPES);

	gGL.setColorMask(false, false);

	//get sun view matrix
	
	//store current projection/modelview matrix
	glh::matrix4f saved_proj = glh_get_current_projection();
	glh::matrix4f saved_view = glh_get_current_modelview();
	glh::matrix4f inv_view = saved_view.inverse();

	glh::matrix4f view[6];
	glh::matrix4f proj[6];
	
	//clip contains parallel split distances for 3 splits
	LLVector3 clip = gSavedSettings.getVector3("RenderShadowClipPlanes");

	//F32 slope_threshold = gSavedSettings.getF32("RenderShadowSlopeThreshold");

	//far clip on last split is minimum of camera view distance and 128
	mSunClipPlanes = LLVector4(clip, clip.mV[2] * clip.mV[2]/clip.mV[1]);

	clip = gSavedSettings.getVector3("RenderShadowOrthoClipPlanes");
	mSunOrthoClipPlanes = LLVector4(clip, clip.mV[2]*clip.mV[2]/clip.mV[1]);

	//currently used for amount to extrude frusta corners for constructing shadow frusta
	LLVector3 n = gSavedSettings.getVector3("RenderShadowNearDist");
	//F32 nearDist[] = { n.mV[0], n.mV[1], n.mV[2], n.mV[2] };

	//put together a universal "near clip" plane for shadow frusta
	LLPlane shadow_near_clip;
	{
		LLVector3 p = gAgent.getPositionAgent();
		p += mSunDir * gSavedSettings.getF32("RenderFarClip")*2.f;
		shadow_near_clip.setVec(p, mSunDir);
	}

	LLVector3 lightDir = -mSunDir;
	lightDir.normVec();

	glh::vec3f light_dir(lightDir.mV);

	//create light space camera matrix
	
	LLVector3 at = lightDir;

	LLVector3 up = camera.getAtAxis();

	if (fabsf(up*lightDir) > 0.75f)
	{
		up = camera.getUpAxis();
	}

	/*LLVector3 left = up%at;
	up = at%left;*/

	up.normVec();
	at.normVec();
	
	
	LLCamera main_camera = camera;
	
	F32 near_clip = 0.f;
	{
		//get visible point cloud
		std::vector<LLVector3> fp;

		main_camera.calcAgentFrustumPlanes(main_camera.mAgentFrustum);
		
		LLVector3 min,max;
		getVisiblePointCloud(main_camera,min,max,fp);

		if (fp.empty())
		{
			if (!hasRenderDebugMask(RENDER_DEBUG_SHADOW_FRUSTA))
			{
				mShadowCamera[0] = main_camera;
				mShadowExtents[0][0] = min;
				mShadowExtents[0][1] = max;

				mShadowFrustPoints[0].clear();
				mShadowFrustPoints[1].clear();
				mShadowFrustPoints[2].clear();
				mShadowFrustPoints[3].clear();
			}
			popRenderTypeMask();
			return;
		}

		generateGI(camera, lightDir, fp);

		//get good split distances for frustum
		for (U32 i = 0; i < fp.size(); ++i)
		{
			glh::vec3f v(fp[i].mV);
			saved_view.mult_matrix_vec(v);
			fp[i].setVec(v.v);
		}

		min = fp[0];
		max = fp[0];

		//get camera space bounding box
		for (U32 i = 1; i < fp.size(); ++i)
		{
			update_min_max(min, max, fp[i]);
		}

		near_clip = -max.mV[2];
		F32 far_clip = -min.mV[2]*2.f;

		//far_clip = llmin(far_clip, 128.f);
		far_clip = llmin(far_clip, camera.getFar());

		F32 range = far_clip-near_clip;

		LLVector3 split_exp = gSavedSettings.getVector3("RenderShadowSplitExponent");

		F32 da = 1.f-llmax( fabsf(lightDir*up), fabsf(lightDir*camera.getLeftAxis()) );
		
		da = powf(da, split_exp.mV[2]);


		F32 sxp = split_exp.mV[1] + (split_exp.mV[0]-split_exp.mV[1])*da;


		for (U32 i = 0; i < 4; ++i)
		{
			F32 x = (F32)(i+1)/4.f;
			x = powf(x, sxp);
			mSunClipPlanes.mV[i] = near_clip+range*x;
		}
	}

	// convenience array of 4 near clip plane distances
	F32 dist[] = { near_clip, mSunClipPlanes.mV[0], mSunClipPlanes.mV[1], mSunClipPlanes.mV[2], mSunClipPlanes.mV[3] };
	
	for (S32 j = 0; j < 4; j++)
	{
		if (!hasRenderDebugMask(RENDER_DEBUG_SHADOW_FRUSTA))
		{
			mShadowFrustPoints[j].clear();
		}

		LLViewerCamera::sCurCameraID = LLViewerCamera::CAMERA_SHADOW0+j;

		//restore render matrices
		glh_set_current_modelview(saved_view);
		glh_set_current_projection(saved_proj);

		LLVector3 eye = camera.getOrigin();

		//camera used for shadow cull/render
		LLCamera shadow_cam;
		
		//create world space camera frustum for this split
		shadow_cam = camera;
		shadow_cam.setFar(16.f);
	
		LLViewerCamera::updateFrustumPlanes(shadow_cam, FALSE, FALSE, TRUE);

		LLVector3* frust = shadow_cam.mAgentFrustum;

		LLVector3 pn = shadow_cam.getAtAxis();
		
		LLVector3 min, max;

		//construct 8 corners of split frustum section
		for (U32 i = 0; i < 4; i++)
		{
			LLVector3 delta = frust[i+4]-eye;
			delta += (frust[i+4]-frust[(i+2)%4+4])*0.05f;
			delta.normVec();
			F32 dp = delta*pn;
			frust[i] = eye + (delta*dist[j]*0.95f)/dp;
			frust[i+4] = eye + (delta*dist[j+1]*1.05f)/dp;
		}
						
		shadow_cam.calcAgentFrustumPlanes(frust);
		shadow_cam.mFrustumCornerDist = 0.f;
		
		if (!gPipeline.hasRenderDebugMask(LLPipeline::RENDER_DEBUG_SHADOW_FRUSTA))
		{
			mShadowCamera[j] = shadow_cam;
		}

		std::vector<LLVector3> fp;

		if (!gPipeline.getVisiblePointCloud(shadow_cam, min, max, fp, lightDir))
		{
			//no possible shadow receivers
			if (!gPipeline.hasRenderDebugMask(LLPipeline::RENDER_DEBUG_SHADOW_FRUSTA))
			{
				mShadowExtents[j][0] = LLVector3();
				mShadowExtents[j][1] = LLVector3();
				mShadowCamera[j+4] = shadow_cam;
			}

			mShadow[j].bindTarget();
			{
				LLGLDepthTest depth(GL_TRUE);
				mShadow[j].clear();
			}
			mShadow[j].flush();

			mShadowError.mV[j] = 0.f;
			mShadowFOV.mV[j] = 0.f;

			continue;
		}

		if (!gPipeline.hasRenderDebugMask(LLPipeline::RENDER_DEBUG_SHADOW_FRUSTA))
		{
			mShadowExtents[j][0] = min;
			mShadowExtents[j][1] = max;
			mShadowFrustPoints[j] = fp;
		}
				

		//find a good origin for shadow projection
		LLVector3 origin;

		//get a temporary view projection
		view[j] = look(camera.getOrigin(), lightDir, -up);

		std::vector<LLVector3> wpf;

		for (U32 i = 0; i < fp.size(); i++)
		{
			glh::vec3f p = glh::vec3f(fp[i].mV);
			view[j].mult_matrix_vec(p);
			wpf.push_back(LLVector3(p.v));
		}

		min = wpf[0];
		max = wpf[0];

		for (U32 i = 0; i < fp.size(); ++i)
		{ //get AABB in camera space
			update_min_max(min, max, wpf[i]);
		}

		// Construct a perspective transform with perspective along y-axis that contains
		// points in wpf
		//Known:
		// - far clip plane
		// - near clip plane
		// - points in frustum
		//Find:
		// - origin

		//get some "interesting" points of reference
		LLVector3 center = (min+max)*0.5f;
		LLVector3 size = (max-min)*0.5f;
		LLVector3 near_center = center;
		near_center.mV[1] += size.mV[1]*2.f;
		
		
		//put all points in wpf in quadrant 0, reletive to center of min/max
		//get the best fit line using least squares
		F32 bfm = 0.f;
		F32 bfb = 0.f;

		for (U32 i = 0; i < wpf.size(); ++i)
		{
			wpf[i] -= center;
			wpf[i].mV[0] = fabsf(wpf[i].mV[0]);
			wpf[i].mV[2] = fabsf(wpf[i].mV[2]);
		}

		if (!wpf.empty())
		{ 
			F32 sx = 0.f;
			F32 sx2 = 0.f;
			F32 sy = 0.f;
			F32 sxy = 0.f;
			
			for (U32 i = 0; i < wpf.size(); ++i)
			{		
				sx += wpf[i].mV[0];
				sx2 += wpf[i].mV[0]*wpf[i].mV[0];
				sy += wpf[i].mV[1];
				sxy += wpf[i].mV[0]*wpf[i].mV[1]; 
			}

			bfm = (sy*sx-wpf.size()*sxy)/(sx*sx-wpf.size()*sx2);
			bfb = (sx*sxy-sy*sx2)/(sx*sx-bfm*sx2);
		}
		
		{
			// best fit line is y=bfm*x+bfb
		
			//find point that is furthest to the right of line
			F32 off_x = -1.f;
			LLVector3 lp;

			for (U32 i = 0; i < wpf.size(); ++i)
			{
				//y = bfm*x+bfb
				//x = (y-bfb)/bfm
				F32 lx = (wpf[i].mV[1]-bfb)/bfm;

				lx = wpf[i].mV[0]-lx;
				
				if (off_x < lx)
				{
					off_x = lx;
					lp = wpf[i];
				}
			}

			//get line with slope bfm through lp
			// bfb = y-bfm*x
			bfb = lp.mV[1]-bfm*lp.mV[0];

			//calculate error
			mShadowError.mV[j] = 0.f;

			for (U32 i = 0; i < wpf.size(); ++i)
			{
				F32 lx = (wpf[i].mV[1]-bfb)/bfm;
				mShadowError.mV[j] += fabsf(wpf[i].mV[0]-lx);
			}

			mShadowError.mV[j] /= wpf.size();
			mShadowError.mV[j] /= size.mV[0];

			if (mShadowError.mV[j] > gSavedSettings.getF32("RenderShadowErrorCutoff"))
			{ //just use ortho projection
				mShadowFOV.mV[j] = -1.f;
				origin.clearVec();
				proj[j] = gl_ortho(min.mV[0], max.mV[0],
									min.mV[1], max.mV[1],
									-max.mV[2], -min.mV[2]);
			}
			else
			{
				//origin is where line x = 0;
				origin.setVec(0,bfb,0);

				F32 fovz = 1.f;
				F32 fovx = 1.f;
				
				LLVector3 zp;
				LLVector3 xp;

				for (U32 i = 0; i < wpf.size(); ++i)
				{
					LLVector3 atz = wpf[i]-origin;
					atz.mV[0] = 0.f;
					atz.normVec();
					if (fovz > -atz.mV[1])
					{
						zp = wpf[i];
						fovz = -atz.mV[1];
					}
					
					LLVector3 atx = wpf[i]-origin;
					atx.mV[2] = 0.f;
					atx.normVec();
					if (fovx > -atx.mV[1])
					{
						fovx = -atx.mV[1];
						xp = wpf[i];
					}
				}

				fovx = acos(fovx);
				fovz = acos(fovz);

				F32 cutoff = llmin(gSavedSettings.getF32("RenderShadowFOVCutoff"), 1.4f);
				
				mShadowFOV.mV[j] = fovx;
				
				if (fovx < cutoff && fovz > cutoff)
				{
					//x is a good fit, but z is too big, move away from zp enough so that fovz matches cutoff
					F32 d = zp.mV[2]/tan(cutoff);
					F32 ny = zp.mV[1] + fabsf(d);

					origin.mV[1] = ny;

					fovz = 1.f;
					fovx = 1.f;

					for (U32 i = 0; i < wpf.size(); ++i)
					{
						LLVector3 atz = wpf[i]-origin;
						atz.mV[0] = 0.f;
						atz.normVec();
						fovz = llmin(fovz, -atz.mV[1]);

						LLVector3 atx = wpf[i]-origin;
						atx.mV[2] = 0.f;
						atx.normVec();
						fovx = llmin(fovx, -atx.mV[1]);
					}

					fovx = acos(fovx);
					fovz = acos(fovz);

					mShadowFOV.mV[j] = cutoff;
				}

				
				origin += center;
			
				F32 ynear = -(max.mV[1]-origin.mV[1]);
				F32 yfar = -(min.mV[1]-origin.mV[1]);
				
				if (ynear < 0.1f) //keep a sensible near clip plane
				{
					F32 diff = 0.1f-ynear;
					origin.mV[1] += diff;
					ynear += diff;
					yfar += diff;
				}
								
				if (fovx > cutoff)
				{ //just use ortho projection
					origin.clearVec();
					mShadowError.mV[j] = -1.f;
					proj[j] = gl_ortho(min.mV[0], max.mV[0],
							min.mV[1], max.mV[1],
							-max.mV[2], -min.mV[2]);
				}
				else
				{
					//get perspective projection
					view[j] = view[j].inverse();

					glh::vec3f origin_agent(origin.mV);
					
					//translate view to origin
					view[j].mult_matrix_vec(origin_agent);

					eye = LLVector3(origin_agent.v);

					if (!hasRenderDebugMask(LLPipeline::RENDER_DEBUG_SHADOW_FRUSTA))
					{
						mShadowFrustOrigin[j] = eye;
					}
				
					view[j] = look(LLVector3(origin_agent.v), lightDir, -up);

					F32 fx = 1.f/tanf(fovx);
					F32 fz = 1.f/tanf(fovz);

					proj[j] = glh::matrix4f(-fx, 0, 0, 0,
											0, (yfar+ynear)/(ynear-yfar), 0, (2.f*yfar*ynear)/(ynear-yfar),
											0, 0, -fz, 0,
											0, -1.f, 0, 0);
				}
			}
		}

		//shadow_cam.setFar(128.f);
		shadow_cam.setOriginAndLookAt(eye, up, center);

		shadow_cam.setOrigin(0,0,0);

		glh_set_current_modelview(view[j]);
		glh_set_current_projection(proj[j]);

		LLViewerCamera::updateFrustumPlanes(shadow_cam, FALSE, FALSE, TRUE);

		//shadow_cam.ignoreAgentFrustumPlane(LLCamera::AGENT_PLANE_NEAR);
		shadow_cam.getAgentPlane(LLCamera::AGENT_PLANE_NEAR).set(shadow_near_clip);

		//translate and scale to from [-1, 1] to [0, 1]
		glh::matrix4f trans(0.5f, 0.f, 0.f, 0.5f,
						0.f, 0.5f, 0.f, 0.5f,
						0.f, 0.f, 0.5f, 0.5f,
						0.f, 0.f, 0.f, 1.f);

		glh_set_current_modelview(view[j]);
		glh_set_current_projection(proj[j]);

		for (U32 i = 0; i < 16; i++)
		{
			gGLLastModelView[i] = mShadowModelview[j].m[i];
			gGLLastProjection[i] = mShadowProjection[j].m[i];
		}

		mShadowModelview[j] = view[j];
		mShadowProjection[j] = proj[j];

	
		mSunShadowMatrix[j] = trans*proj[j]*view[j]*inv_view;
		
		stop_glerror();

		mShadow[j].bindTarget();
		mShadow[j].getViewport(gGLViewport);
		mShadow[j].clear();
		
		{
			static LLCullResult result[4];

			//LLGLEnable enable(GL_DEPTH_CLAMP_NV);
			renderShadow(view[j], proj[j], shadow_cam, result[j], TRUE);
		}

		mShadow[j].flush();
 
		if (!gPipeline.hasRenderDebugMask(LLPipeline::RENDER_DEBUG_SHADOW_FRUSTA))
		{
			LLViewerCamera::updateFrustumPlanes(shadow_cam, FALSE, FALSE, TRUE);
			mShadowCamera[j+4] = shadow_cam;
		}
	}

	
	//hack to disable projector shadows 
	bool gen_shadow = gSavedSettings.getS32("RenderShadowDetail") > 1;

	if (gen_shadow)
	{
		F32 fade_amt = gFrameIntervalSeconds * llmax(LLViewerCamera::getInstance()->getVelocityStat()->getCurrentPerSec(), 1.f);

		//update shadow targets
		for (U32 i = 0; i < 2; i++)
		{ //for each current shadow
			LLViewerCamera::sCurCameraID = LLViewerCamera::CAMERA_SHADOW4+i;

			if (mShadowSpotLight[i].notNull() && 
				(mShadowSpotLight[i] == mTargetShadowSpotLight[0] ||
				mShadowSpotLight[i] == mTargetShadowSpotLight[1]))
			{ //keep this spotlight
				mSpotLightFade[i] = llmin(mSpotLightFade[i]+fade_amt, 1.f);
			}
			else
			{ //fade out this light
				mSpotLightFade[i] = llmax(mSpotLightFade[i]-fade_amt, 0.f);
				
				if (mSpotLightFade[i] == 0.f || mShadowSpotLight[i].isNull())
				{ //faded out, grab one of the pending spots (whichever one isn't already taken)
					if (mTargetShadowSpotLight[0] != mShadowSpotLight[(i+1)%2])
					{
						mShadowSpotLight[i] = mTargetShadowSpotLight[0];
					}
					else
					{
						mShadowSpotLight[i] = mTargetShadowSpotLight[1];
					}
				}
			}
		}

		for (S32 i = 0; i < 2; i++)
		{
			glh_set_current_modelview(saved_view);
			glh_set_current_projection(saved_proj);

			if (mShadowSpotLight[i].isNull())
			{
				continue;
			}

			LLVOVolume* volume = mShadowSpotLight[i]->getVOVolume();

			if (!volume)
			{
				mShadowSpotLight[i] = NULL;
				continue;
			}

			LLDrawable* drawable = mShadowSpotLight[i];

			LLVector3 params = volume->getSpotLightParams();
			F32 fov = params.mV[0];

			//get agent->light space matrix (modelview)
			LLVector3 center = drawable->getPositionAgent();
			LLQuaternion quat = volume->getRenderRotation();

			//get near clip plane
			LLVector3 scale = volume->getScale();
			LLVector3 at_axis(0,0,-scale.mV[2]*0.5f);
			at_axis *= quat;

			LLVector3 np = center+at_axis;
			at_axis.normVec();

			//get origin that has given fov for plane np, at_axis, and given scale
			F32 dist = (scale.mV[1]*0.5f)/tanf(fov*0.5f);

			LLVector3 origin = np - at_axis*dist;

			LLMatrix4 mat(quat, LLVector4(origin, 1.f));

			view[i+4] = glh::matrix4f((F32*) mat.mMatrix);

			view[i+4] = view[i+4].inverse();

			//get perspective matrix
			F32 near_clip = dist+0.01f;
			F32 width = scale.mV[VX];
			F32 height = scale.mV[VY];
			F32 far_clip = dist+volume->getLightRadius()*1.5f;

			F32 fovy = fov * RAD_TO_DEG;
			F32 aspect = width/height;
			
			proj[i+4] = gl_perspective(fovy, aspect, near_clip, far_clip);

			//translate and scale to from [-1, 1] to [0, 1]
			glh::matrix4f trans(0.5f, 0.f, 0.f, 0.5f,
							0.f, 0.5f, 0.f, 0.5f,
							0.f, 0.f, 0.5f, 0.5f,
							0.f, 0.f, 0.f, 1.f);

			glh_set_current_modelview(view[i+4]);
			glh_set_current_projection(proj[i+4]);

			mSunShadowMatrix[i+4] = trans*proj[i+4]*view[i+4]*inv_view;
			
			for (U32 j = 0; j < 16; j++)
			{
				gGLLastModelView[j] = mShadowModelview[i+4].m[j];
				gGLLastProjection[j] = mShadowProjection[i+4].m[j];
			}

			mShadowModelview[i+4] = view[i+4];
			mShadowProjection[i+4] = proj[i+4];

			LLCamera shadow_cam = camera;
			shadow_cam.setFar(far_clip);
			shadow_cam.setOrigin(origin);

			LLViewerCamera::updateFrustumPlanes(shadow_cam, FALSE, FALSE, TRUE);

			stop_glerror();

			mShadow[i+4].bindTarget();
			mShadow[i+4].getViewport(gGLViewport);
			mShadow[i+4].clear();

			static LLCullResult result[2];

			LLViewerCamera::sCurCameraID = LLViewerCamera::CAMERA_SHADOW0+i+4;

			renderShadow(view[i+4], proj[i+4], shadow_cam, result[i], FALSE, FALSE);

			mShadow[i+4].flush();
 		}
	}
	else
	{ //no spotlight shadows
		mShadowSpotLight[0] = mShadowSpotLight[1] = NULL;
	}


	if (!gSavedSettings.getBOOL("CameraOffset"))
	{
		glh_set_current_modelview(saved_view);
		glh_set_current_projection(saved_proj);
	}
	else
	{
		glh_set_current_modelview(view[1]);
		glh_set_current_projection(proj[1]);
		glLoadMatrixf(view[1].m);
		glMatrixMode(GL_PROJECTION);
		glLoadMatrixf(proj[1].m);
		glMatrixMode(GL_MODELVIEW);
	}
	gGL.setColorMask(true, false);

	for (U32 i = 0; i < 16; i++)
	{
		gGLLastModelView[i] = last_modelview[i];
		gGLLastProjection[i] = last_projection[i];
	}

	popRenderTypeMask();
}

void LLPipeline::renderGroups(LLRenderPass* pass, U32 type, U32 mask, BOOL texture)
{
	for (LLCullResult::sg_list_t::iterator i = sCull->beginVisibleGroups(); i != sCull->endVisibleGroups(); ++i)
	{
		LLSpatialGroup* group = *i;
		if (!group->isDead() &&
			(!sUseOcclusion || !group->isOcclusionState(LLSpatialGroup::OCCLUDED)) &&
			gPipeline.hasRenderType(group->mSpatialPartition->mDrawableType) &&
			group->mDrawMap.find(type) != group->mDrawMap.end())
		{
			pass->renderGroup(group,type,mask,texture);
		}
	}
}

void LLPipeline::generateImpostor(LLVOAvatar* avatar)
{
	LLMemType mt_gi(LLMemType::MTYPE_PIPELINE_GENERATE_IMPOSTOR);
	LLGLState::checkStates();
	LLGLState::checkTextureChannels();
	LLGLState::checkClientArrays();

	static LLCullResult result;
	result.clear();
	grabReferences(result);
	
	if (!avatar || !avatar->mDrawable)
	{
		return;
	}

	assertInitialized();

	BOOL muted = LLMuteList::getInstance()->isMuted(avatar->getID());

	pushRenderTypeMask();
	
	if (muted)
	{
		andRenderTypeMask(LLPipeline::RENDER_TYPE_AVATAR, END_RENDER_TYPES);
	}
	else
	{
		andRenderTypeMask(LLPipeline::RENDER_TYPE_VOLUME,
						LLPipeline::RENDER_TYPE_AVATAR,
						LLPipeline::RENDER_TYPE_BUMP,
						LLPipeline::RENDER_TYPE_GRASS,
						LLPipeline::RENDER_TYPE_SIMPLE,
						LLPipeline::RENDER_TYPE_FULLBRIGHT,
						LLPipeline::RENDER_TYPE_ALPHA, 
						LLPipeline::RENDER_TYPE_INVISIBLE,
						LLPipeline::RENDER_TYPE_PASS_SIMPLE,
						LLPipeline::RENDER_TYPE_PASS_ALPHA,
						LLPipeline::RENDER_TYPE_PASS_ALPHA_MASK,
						LLPipeline::RENDER_TYPE_PASS_FULLBRIGHT,
						LLPipeline::RENDER_TYPE_PASS_FULLBRIGHT_ALPHA_MASK,
						LLPipeline::RENDER_TYPE_PASS_FULLBRIGHT_SHINY,
						LLPipeline::RENDER_TYPE_PASS_SHINY,
						LLPipeline::RENDER_TYPE_PASS_INVISIBLE,
						LLPipeline::RENDER_TYPE_PASS_INVISI_SHINY,
						END_RENDER_TYPES);
	}
	
	S32 occlusion = sUseOcclusion;
	sUseOcclusion = 0;
	sReflectionRender = sRenderDeferred ? FALSE : TRUE;
	sShadowRender = TRUE;
	sImpostorRender = TRUE;

	LLViewerCamera* viewer_camera = LLViewerCamera::getInstance();
	markVisible(avatar->mDrawable, *viewer_camera);
	LLVOAvatar::sUseImpostors = FALSE;

	LLVOAvatar::attachment_map_t::iterator iter;
	for (iter = avatar->mAttachmentPoints.begin();
		iter != avatar->mAttachmentPoints.end();
		++iter)
	{
		LLViewerJointAttachment *attachment = iter->second;
		for (LLViewerJointAttachment::attachedobjs_vec_t::iterator attachment_iter = attachment->mAttachedObjects.begin();
			 attachment_iter != attachment->mAttachedObjects.end();
			 ++attachment_iter)
		{
			if (LLViewerObject* attached_object = (*attachment_iter))
			{
				markVisible(attached_object->mDrawable->getSpatialBridge(), *viewer_camera);
			}
		}
	}

	stateSort(*LLViewerCamera::getInstance(), result);
	
	const LLVector4a* ext = avatar->mDrawable->getSpatialExtents();
	LLVector3 pos(avatar->getRenderPosition()+avatar->getImpostorOffset());

	LLCamera camera = *viewer_camera;

	camera.lookAt(viewer_camera->getOrigin(), pos, viewer_camera->getUpAxis());
	
	LLVector2 tdim;


	LLVector4a half_height;
	half_height.setSub(ext[1], ext[0]);
	half_height.mul(0.5f);

	LLVector4a left;
	left.load3(camera.getLeftAxis().mV);
	left.mul(left);
	left.normalize3fast();

	LLVector4a up;
	up.load3(camera.getUpAxis().mV);
	up.mul(up);
	up.normalize3fast();

	tdim.mV[0] = fabsf(half_height.dot3(left).getF32());
	tdim.mV[1] = fabsf(half_height.dot3(up).getF32());

	glMatrixMode(GL_PROJECTION);
	glPushMatrix();
	
	F32 distance = (pos-camera.getOrigin()).length();
	F32 fov = atanf(tdim.mV[1]/distance)*2.f*RAD_TO_DEG;
	F32 aspect = tdim.mV[0]/tdim.mV[1];
	glh::matrix4f persp = gl_perspective(fov, aspect, 1.f, 256.f);
	glh_set_current_projection(persp);
	glLoadMatrixf(persp.m);

	glMatrixMode(GL_MODELVIEW);
	glPushMatrix();
	glh::matrix4f mat;
	camera.getOpenGLTransform(mat.m);

	mat = glh::matrix4f((GLfloat*) OGL_TO_CFR_ROTATION) * mat;

	glLoadMatrixf(mat.m);
	glh_set_current_modelview(mat);

	glClearColor(0.0f,0.0f,0.0f,0.0f);
	gGL.setColorMask(true, true);
	
	// get the number of pixels per angle
	F32 pa = gViewerWindow->getWindowHeightRaw() / (RAD_TO_DEG * viewer_camera->getView());

	//get resolution based on angle width and height of impostor (double desired resolution to prevent aliasing)
	U32 resY = llmin(nhpo2((U32) (fov*pa)), (U32) 512);
	U32 resX = llmin(nhpo2((U32) (atanf(tdim.mV[0]/distance)*2.f*RAD_TO_DEG*pa)), (U32) 512);

	if (!avatar->mImpostor.isComplete() || resX != avatar->mImpostor.getWidth() ||
		resY != avatar->mImpostor.getHeight())
	{
		avatar->mImpostor.allocate(resX,resY,GL_RGBA,TRUE,FALSE);
		
		if (LLPipeline::sRenderDeferred)
		{
			addDeferredAttachments(avatar->mImpostor);
		}
		
		gGL.getTexUnit(0)->bind(&avatar->mImpostor);
		gGL.getTexUnit(0)->setTextureFilteringOption(LLTexUnit::TFO_POINT);
		gGL.getTexUnit(0)->unbind(LLTexUnit::TT_TEXTURE);
	}

	avatar->mImpostor.bindTarget();

	if (LLPipeline::sRenderDeferred)
	{
		avatar->mImpostor.clear();
		renderGeomDeferred(camera);
		renderGeomPostDeferred(camera);
	}
	else
	{
		LLGLEnable scissor(GL_SCISSOR_TEST);
		glScissor(0, 0, resX, resY);
		avatar->mImpostor.clear();
		renderGeom(camera);
	}
	
	{ //create alpha mask based on depth buffer (grey out if muted)
		if (LLPipeline::sRenderDeferred)
		{
			GLuint buff = GL_COLOR_ATTACHMENT0;
			glDrawBuffersARB(1, &buff);
		}

		LLGLDisable blend(GL_BLEND);

		if (muted)
		{
			gGL.setColorMask(true, true);
		}
		else
		{
			gGL.setColorMask(false, true);
		}
		
		gGL.getTexUnit(0)->unbind(LLTexUnit::TT_TEXTURE);

		LLGLDepthTest depth(GL_TRUE, GL_FALSE, GL_GREATER);

		gGL.flush();

		glPushMatrix();
		glLoadIdentity();
		glMatrixMode(GL_PROJECTION);
		glPushMatrix();
		glLoadIdentity();

		static const F32 clip_plane = 0.99999f;

		gGL.color4ub(64,64,64,255);
		gGL.begin(LLRender::QUADS);
		gGL.vertex3f(-1, -1, clip_plane);
		gGL.vertex3f(1, -1, clip_plane);
		gGL.vertex3f(1, 1, clip_plane);
		gGL.vertex3f(-1, 1, clip_plane);
		gGL.end();
		gGL.flush();

		glPopMatrix();
		glMatrixMode(GL_MODELVIEW);
		glPopMatrix();
	}

	avatar->mImpostor.flush();

	avatar->setImpostorDim(tdim);

	LLVOAvatar::sUseImpostors = TRUE;
	sUseOcclusion = occlusion;
	sReflectionRender = FALSE;
	sImpostorRender = FALSE;
	sShadowRender = FALSE;
	popRenderTypeMask();

	glMatrixMode(GL_PROJECTION);
	glPopMatrix();
	glMatrixMode(GL_MODELVIEW);
	glPopMatrix();

	avatar->mNeedsImpostorUpdate = FALSE;
	avatar->cacheImpostorValues();

	LLVertexBuffer::unbind();
	LLGLState::checkStates();
	LLGLState::checkTextureChannels();
	LLGLState::checkClientArrays();
}

BOOL LLPipeline::hasRenderBatches(const U32 type) const
{
	return sCull->getRenderMapSize(type) > 0;
}

LLCullResult::drawinfo_list_t::iterator LLPipeline::beginRenderMap(U32 type)
{
	return sCull->beginRenderMap(type);
}

LLCullResult::drawinfo_list_t::iterator LLPipeline::endRenderMap(U32 type)
{
	return sCull->endRenderMap(type);
}

LLCullResult::sg_list_t::iterator LLPipeline::beginAlphaGroups()
{
	return sCull->beginAlphaGroups();
}

LLCullResult::sg_list_t::iterator LLPipeline::endAlphaGroups()
{
	return sCull->endAlphaGroups();
}

BOOL LLPipeline::hasRenderType(const U32 type) const
{
    // STORM-365 : LLViewerJointAttachment::setAttachmentVisibility() is setting type to 0 to actually mean "do not render"
    // We then need to test that value here and return FALSE to prevent attachment to render (in mouselook for instance)
    // TODO: reintroduce RENDER_TYPE_NONE in LLRenderTypeMask and initialize its mRenderTypeEnabled[RENDER_TYPE_NONE] to FALSE explicitely
	return (type == 0 ? FALSE : mRenderTypeEnabled[type]);
}

void LLPipeline::setRenderTypeMask(U32 type, ...)
{
	va_list args;

	va_start(args, type);
	while (type < END_RENDER_TYPES)
	{
		mRenderTypeEnabled[type] = TRUE;
		type = va_arg(args, U32);
	}
	va_end(args);

	if (type > END_RENDER_TYPES)
	{
		llerrs << "Invalid render type." << llendl;
	}
}

BOOL LLPipeline::hasAnyRenderType(U32 type, ...) const
{
	va_list args;

	va_start(args, type);
	while (type < END_RENDER_TYPES)
	{
		if (mRenderTypeEnabled[type])
		{
			return TRUE;
		}
		type = va_arg(args, U32);
	}
	va_end(args);

	if (type > END_RENDER_TYPES)
	{
		llerrs << "Invalid render type." << llendl;
	}

	return FALSE;
}

void LLPipeline::pushRenderTypeMask()
{
	std::string cur_mask;
	cur_mask.assign((const char*) mRenderTypeEnabled, sizeof(mRenderTypeEnabled));
	mRenderTypeEnableStack.push(cur_mask);
}

void LLPipeline::popRenderTypeMask()
{
	if (mRenderTypeEnableStack.empty())
	{
		llerrs << "Depleted render type stack." << llendl;
	}

	memcpy(mRenderTypeEnabled, mRenderTypeEnableStack.top().data(), sizeof(mRenderTypeEnabled));
	mRenderTypeEnableStack.pop();
}

void LLPipeline::andRenderTypeMask(U32 type, ...)
{
	va_list args;

	BOOL tmp[NUM_RENDER_TYPES];
	for (U32 i = 0; i < NUM_RENDER_TYPES; ++i)
	{
		tmp[i] = FALSE;
	}

	va_start(args, type);
	while (type < END_RENDER_TYPES)
	{
		if (mRenderTypeEnabled[type]) 
		{
			tmp[type] = TRUE;
		}

		type = va_arg(args, U32);
	}
	va_end(args);

	if (type > END_RENDER_TYPES)
	{
		llerrs << "Invalid render type." << llendl;
	}

	for (U32 i = 0; i < LLPipeline::NUM_RENDER_TYPES; ++i)
	{
		mRenderTypeEnabled[i] = tmp[i];
	}

}

void LLPipeline::clearRenderTypeMask(U32 type, ...)
{
	va_list args;

	va_start(args, type);
	while (type < END_RENDER_TYPES)
	{
		mRenderTypeEnabled[type] = FALSE;
		
		type = va_arg(args, U32);
	}
	va_end(args);

	if (type > END_RENDER_TYPES)
	{
		llerrs << "Invalid render type." << llendl;
	}
}

void LLPipeline::addDebugBlip(const LLVector3& position, const LLColor4& color)
{
	DebugBlip blip(position, color);
	mDebugBlips.push_back(blip);
}
<|MERGE_RESOLUTION|>--- conflicted
+++ resolved
@@ -102,11 +102,8 @@
 #include "llspatialpartition.h"
 #include "llmutelist.h"
 #include "lltoolpie.h"
-<<<<<<< HEAD
+#include "llcurl.h"
 #include "llnotifications.h"
-=======
-#include "llcurl.h"
->>>>>>> 44c7c6fe
 
 
 void check_stack_depth(S32 stack_depth)
@@ -321,11 +318,7 @@
 BOOL	LLPipeline::sRenderAttachedLights = TRUE;
 BOOL	LLPipeline::sRenderAttachedParticles = TRUE;
 BOOL	LLPipeline::sRenderDeferred = FALSE;
-<<<<<<< HEAD
-BOOL    LLPipeline::sAllowRebuildPriorityGroup = FALSE ;
 BOOL    LLPipeline::sMemAllocationThrottled = FALSE;
-=======
->>>>>>> 44c7c6fe
 S32		LLPipeline::sVisibleLightCount = 0;
 F32		LLPipeline::sMinRenderSize = 0.f;
 
