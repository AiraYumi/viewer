/** 
 * @file pipeline.cpp
 * @brief Rendering pipeline.
 *
 * $LicenseInfo:firstyear=2005&license=viewerlgpl$
 * Second Life Viewer Source Code
 * Copyright (C) 2010, Linden Research, Inc.
 * 
 * This library is free software; you can redistribute it and/or
 * modify it under the terms of the GNU Lesser General Public
 * License as published by the Free Software Foundation;
 * version 2.1 of the License only.
 * 
 * This library is distributed in the hope that it will be useful,
 * but WITHOUT ANY WARRANTY; without even the implied warranty of
 * MERCHANTABILITY or FITNESS FOR A PARTICULAR PURPOSE.  See the GNU
 * Lesser General Public License for more details.
 * 
 * You should have received a copy of the GNU Lesser General Public
 * License along with this library; if not, write to the Free Software
 * Foundation, Inc., 51 Franklin Street, Fifth Floor, Boston, MA  02110-1301  USA
 * 
 * Linden Research, Inc., 945 Battery Street, San Francisco, CA  94111  USA
 * $/LicenseInfo$
 */

#include "llviewerprecompiledheaders.h"

#include "pipeline.h"

// library includes
#include "llaudioengine.h" // For debugging.
#include "imageids.h"
#include "llerror.h"
#include "llviewercontrol.h"
#include "llfasttimer.h"
#include "llfontgl.h"
#include "llmemtype.h"
#include "llnamevalue.h"
#include "llpointer.h"
#include "llprimitive.h"
#include "llvolume.h"
#include "material_codes.h"
#include "timing.h"
#include "v3color.h"
#include "llui.h" 
#include "llglheaders.h"
#include "llrender.h"
#include "llwindow.h"	// swapBuffers()

// newview includes
#include "llagent.h"
#include "llagentcamera.h"
#include "llappviewer.h"
#include "lltexturecache.h"
#include "lltexturefetch.h"
#include "llimageworker.h"
#include "lldrawable.h"
#include "lldrawpoolalpha.h"
#include "lldrawpoolavatar.h"
#include "lldrawpoolground.h"
#include "lldrawpoolbump.h"
#include "lldrawpooltree.h"
#include "lldrawpoolwater.h"
#include "llface.h"
#include "llfeaturemanager.h"
#include "llfloatertelehub.h"
#include "llfloaterreg.h"
#include "llgldbg.h"
#include "llhudmanager.h"
#include "llhudnametag.h"
#include "llhudtext.h"
#include "lllightconstants.h"
#include "llmeshrepository.h"
#include "llresmgr.h"
#include "llselectmgr.h"
#include "llsky.h"
#include "lltracker.h"
#include "lltool.h"
#include "lltoolmgr.h"
#include "llviewercamera.h"
#include "llviewermediafocus.h"
#include "llviewertexturelist.h"
#include "llviewerobject.h"
#include "llviewerobjectlist.h"
#include "llviewerparcelmgr.h"
#include "llviewerregion.h" // for audio debugging.
#include "llviewerwindow.h" // For getSpinAxis
#include "llvoavatarself.h"
#include "llvoground.h"
#include "llvosky.h"
#include "llvotree.h"
#include "llvovolume.h"
#include "llvosurfacepatch.h"
#include "llvowater.h"
#include "llvotree.h"
#include "llvopartgroup.h"
#include "llworld.h"
#include "llcubemap.h"
#include "llviewershadermgr.h"
#include "llviewerstats.h"
#include "llviewerjoystick.h"
#include "llviewerdisplay.h"
#include "llwlparammanager.h"
#include "llwaterparammanager.h"
#include "llspatialpartition.h"
#include "llmutelist.h"
#include "lltoolpie.h"
#include "llcurl.h"
#include "llnotifications.h"


#ifdef _DEBUG
// Debug indices is disabled for now for debug performance - djs 4/24/02
//#define DEBUG_INDICES
#else
//#define DEBUG_INDICES
#endif

//cached settings
BOOL LLPipeline::RenderAvatarVP;
BOOL LLPipeline::VertexShaderEnable;
BOOL LLPipeline::WindLightUseAtmosShaders;
BOOL LLPipeline::RenderDeferred;
F32 LLPipeline::RenderDeferredSunWash;
U32 LLPipeline::RenderFSAASamples;
U32 LLPipeline::RenderResolutionDivisor;
BOOL LLPipeline::RenderUIBuffer;
S32 LLPipeline::RenderShadowDetail;
BOOL LLPipeline::RenderDeferredSSAO;
F32 LLPipeline::RenderShadowResolutionScale;
BOOL LLPipeline::RenderLocalLights;
BOOL LLPipeline::RenderDelayCreation;
BOOL LLPipeline::RenderAnimateRes;
BOOL LLPipeline::FreezeTime;
S32 LLPipeline::DebugBeaconLineWidth;
F32 LLPipeline::RenderHighlightBrightness;
LLColor4 LLPipeline::RenderHighlightColor;
F32 LLPipeline::RenderHighlightThickness;
BOOL LLPipeline::RenderSpotLightsInNondeferred;
LLColor4 LLPipeline::PreviewAmbientColor;
LLColor4 LLPipeline::PreviewDiffuse0;
LLColor4 LLPipeline::PreviewSpecular0;
LLColor4 LLPipeline::PreviewDiffuse1;
LLColor4 LLPipeline::PreviewSpecular1;
LLColor4 LLPipeline::PreviewDiffuse2;
LLColor4 LLPipeline::PreviewSpecular2;
LLVector3 LLPipeline::PreviewDirection0;
LLVector3 LLPipeline::PreviewDirection1;
LLVector3 LLPipeline::PreviewDirection2;
F32 LLPipeline::RenderGlowMinLuminance;
F32 LLPipeline::RenderGlowMaxExtractAlpha;
F32 LLPipeline::RenderGlowWarmthAmount;
LLVector3 LLPipeline::RenderGlowLumWeights;
LLVector3 LLPipeline::RenderGlowWarmthWeights;
S32 LLPipeline::RenderGlowResolutionPow;
S32 LLPipeline::RenderGlowIterations;
F32 LLPipeline::RenderGlowWidth;
F32 LLPipeline::RenderGlowStrength;
BOOL LLPipeline::RenderDepthOfField;
F32 LLPipeline::CameraFocusTransitionTime;
F32 LLPipeline::CameraFNumber;
F32 LLPipeline::CameraFocalLength;
F32 LLPipeline::CameraFieldOfView;
F32 LLPipeline::RenderShadowNoise;
F32 LLPipeline::RenderShadowBlurSize;
F32 LLPipeline::RenderSSAOScale;
U32 LLPipeline::RenderSSAOMaxScale;
F32 LLPipeline::RenderSSAOFactor;
LLVector3 LLPipeline::RenderSSAOEffect;
F32 LLPipeline::RenderShadowOffsetError;
F32 LLPipeline::RenderShadowBiasError;
F32 LLPipeline::RenderShadowOffset;
F32 LLPipeline::RenderShadowBias;
F32 LLPipeline::RenderSpotShadowOffset;
F32 LLPipeline::RenderSpotShadowBias;
F32 LLPipeline::RenderEdgeDepthCutoff;
F32 LLPipeline::RenderEdgeNormCutoff;
LLVector3 LLPipeline::RenderShadowGaussian;
F32 LLPipeline::RenderShadowBlurDistFactor;
BOOL LLPipeline::RenderDeferredAtmospheric;
S32 LLPipeline::RenderReflectionDetail;
F32 LLPipeline::RenderHighlightFadeTime;
LLVector3 LLPipeline::RenderShadowClipPlanes;
LLVector3 LLPipeline::RenderShadowOrthoClipPlanes;
LLVector3 LLPipeline::RenderShadowNearDist;
F32 LLPipeline::RenderFarClip;
LLVector3 LLPipeline::RenderShadowSplitExponent;
F32 LLPipeline::RenderShadowErrorCutoff;
F32 LLPipeline::RenderShadowFOVCutoff;
BOOL LLPipeline::CameraOffset;
F32 LLPipeline::CameraMaxCoF;
F32 LLPipeline::CameraDoFResScale;
F32 LLPipeline::RenderAutoHideSurfaceAreaLimit;

const F32 BACKLIGHT_DAY_MAGNITUDE_AVATAR = 0.2f;
const F32 BACKLIGHT_NIGHT_MAGNITUDE_AVATAR = 0.1f;
const F32 BACKLIGHT_DAY_MAGNITUDE_OBJECT = 0.1f;
const F32 BACKLIGHT_NIGHT_MAGNITUDE_OBJECT = 0.08f;
const S32 MAX_OFFSCREEN_GEOMETRY_CHANGES_PER_FRAME = 10;
const U32 REFLECTION_MAP_RES = 128;
const U32 DEFERRED_VB_MASK = LLVertexBuffer::MAP_VERTEX | LLVertexBuffer::MAP_TEXCOORD0 | LLVertexBuffer::MAP_TEXCOORD1;
// Max number of occluders to search for. JC
const S32 MAX_OCCLUDER_COUNT = 2;

extern S32 gBoxFrame;
//extern BOOL gHideSelectedObjects;
extern BOOL gDisplaySwapBuffers;
extern BOOL gDebugGL;

BOOL	gAvatarBacklight = FALSE;

BOOL	gDebugPipeline = FALSE;
LLPipeline gPipeline;
const LLMatrix4* gGLLastMatrix = NULL;

LLFastTimer::DeclareTimer FTM_RENDER_GEOMETRY("Geometry");
LLFastTimer::DeclareTimer FTM_RENDER_GRASS("Grass");
LLFastTimer::DeclareTimer FTM_RENDER_INVISIBLE("Invisible");
LLFastTimer::DeclareTimer FTM_RENDER_OCCLUSION("Occlusion");
LLFastTimer::DeclareTimer FTM_RENDER_SHINY("Shiny");
LLFastTimer::DeclareTimer FTM_RENDER_SIMPLE("Simple");
LLFastTimer::DeclareTimer FTM_RENDER_TERRAIN("Terrain");
LLFastTimer::DeclareTimer FTM_RENDER_TREES("Trees");
LLFastTimer::DeclareTimer FTM_RENDER_UI("UI");
LLFastTimer::DeclareTimer FTM_RENDER_WATER("Water");
LLFastTimer::DeclareTimer FTM_RENDER_WL_SKY("Windlight Sky");
LLFastTimer::DeclareTimer FTM_RENDER_ALPHA("Alpha Objects");
LLFastTimer::DeclareTimer FTM_RENDER_CHARACTERS("Avatars");
LLFastTimer::DeclareTimer FTM_RENDER_BUMP("Bump");
LLFastTimer::DeclareTimer FTM_RENDER_FULLBRIGHT("Fullbright");
LLFastTimer::DeclareTimer FTM_RENDER_GLOW("Glow");
LLFastTimer::DeclareTimer FTM_GEO_UPDATE("Geo Update");
LLFastTimer::DeclareTimer FTM_POOLRENDER("RenderPool");
LLFastTimer::DeclareTimer FTM_POOLS("Pools");
LLFastTimer::DeclareTimer FTM_RENDER_BLOOM_FBO("First FBO");
LLFastTimer::DeclareTimer FTM_STATESORT("Sort Draw State");
LLFastTimer::DeclareTimer FTM_PIPELINE("Pipeline");
LLFastTimer::DeclareTimer FTM_CLIENT_COPY("Client Copy");
LLFastTimer::DeclareTimer FTM_RENDER_DEFERRED("Deferred Shading");


static LLFastTimer::DeclareTimer FTM_STATESORT_DRAWABLE("Sort Drawables");
static LLFastTimer::DeclareTimer FTM_STATESORT_POSTSORT("Post Sort");

//----------------------------------------
std::string gPoolNames[] = 
{
	// Correspond to LLDrawpool enum render type
	"NONE",
	"POOL_SIMPLE",
	"POOL_GROUND",
	"POOL_FULLBRIGHT",
	"POOL_BUMP",
	"POOL_TERRAIN,"	
	"POOL_SKY",
	"POOL_WL_SKY",
	"POOL_TREE",
	"POOL_GRASS",
	"POOL_INVISIBLE",
	"POOL_AVATAR",
	"POOL_VOIDWATER",
	"POOL_WATER",
	"POOL_GLOW",
	"POOL_ALPHA"
};

void drawBox(const LLVector3& c, const LLVector3& r);
void drawBoxOutline(const LLVector3& pos, const LLVector3& size);
U32 nhpo2(U32 v);
LLVertexBuffer* ll_create_cube_vb(U32 type_mask, U32 usage);

glh::matrix4f glh_copy_matrix(F32* src)
{
	glh::matrix4f ret;
	ret.set_value(src);
	return ret;
}

glh::matrix4f glh_get_current_modelview()
{
	return glh_copy_matrix(gGLModelView);
}

glh::matrix4f glh_get_current_projection()
{
	return glh_copy_matrix(gGLProjection);
}

glh::matrix4f glh_get_last_modelview()
{
	return glh_copy_matrix(gGLLastModelView);
}

glh::matrix4f glh_get_last_projection()
{
	return glh_copy_matrix(gGLLastProjection);
}

void glh_copy_matrix(const glh::matrix4f& src, F32* dst)
{
	for (U32 i = 0; i < 16; i++)
	{
		dst[i] = src.m[i];
	}
}

void glh_set_current_modelview(const glh::matrix4f& mat)
{
	glh_copy_matrix(mat, gGLModelView);
}

void glh_set_current_projection(glh::matrix4f& mat)
{
	glh_copy_matrix(mat, gGLProjection);
}

glh::matrix4f gl_ortho(GLfloat left, GLfloat right, GLfloat bottom, GLfloat top, GLfloat znear, GLfloat zfar)
{
	glh::matrix4f ret(
		2.f/(right-left), 0.f, 0.f, -(right+left)/(right-left),
		0.f, 2.f/(top-bottom), 0.f, -(top+bottom)/(top-bottom),
		0.f, 0.f, -2.f/(zfar-znear),  -(zfar+znear)/(zfar-znear),
		0.f, 0.f, 0.f, 1.f);

	return ret;
}

void display_update_camera();
//----------------------------------------

S32		LLPipeline::sCompiles = 0;

BOOL	LLPipeline::sPickAvatar = TRUE;
BOOL	LLPipeline::sDynamicLOD = TRUE;
BOOL	LLPipeline::sShowHUDAttachments = TRUE;
BOOL	LLPipeline::sRenderMOAPBeacons = FALSE;
BOOL	LLPipeline::sRenderPhysicalBeacons = TRUE;
BOOL	LLPipeline::sRenderScriptedBeacons = FALSE;
BOOL	LLPipeline::sRenderScriptedTouchBeacons = TRUE;
BOOL	LLPipeline::sRenderParticleBeacons = FALSE;
BOOL	LLPipeline::sRenderSoundBeacons = FALSE;
BOOL	LLPipeline::sRenderBeacons = FALSE;
BOOL	LLPipeline::sRenderHighlight = TRUE;
BOOL	LLPipeline::sForceOldBakedUpload = FALSE;
S32		LLPipeline::sUseOcclusion = 0;
BOOL	LLPipeline::sDelayVBUpdate = TRUE;
BOOL	LLPipeline::sAutoMaskAlphaDeferred = TRUE;
BOOL	LLPipeline::sAutoMaskAlphaNonDeferred = FALSE;
BOOL	LLPipeline::sDisableShaders = FALSE;
BOOL	LLPipeline::sRenderBump = TRUE;
BOOL	LLPipeline::sBakeSunlight = FALSE;
BOOL	LLPipeline::sNoAlpha = FALSE;
BOOL	LLPipeline::sUseTriStrips = TRUE;
BOOL	LLPipeline::sUseFarClip = TRUE;
BOOL	LLPipeline::sShadowRender = FALSE;
BOOL	LLPipeline::sWaterReflections = FALSE;
BOOL	LLPipeline::sRenderGlow = FALSE;
BOOL	LLPipeline::sReflectionRender = FALSE;
BOOL	LLPipeline::sImpostorRender = FALSE;
BOOL	LLPipeline::sUnderWaterRender = FALSE;
BOOL	LLPipeline::sTextureBindTest = FALSE;
BOOL	LLPipeline::sRenderFrameTest = FALSE;
BOOL	LLPipeline::sRenderAttachedLights = TRUE;
BOOL	LLPipeline::sRenderAttachedParticles = TRUE;
BOOL	LLPipeline::sRenderDeferred = FALSE;
BOOL    LLPipeline::sMemAllocationThrottled = FALSE;
S32		LLPipeline::sVisibleLightCount = 0;
F32		LLPipeline::sMinRenderSize = 0.f;


static LLCullResult* sCull = NULL;

static const U32 gl_cube_face[] = 
{
	GL_TEXTURE_CUBE_MAP_POSITIVE_X_ARB,
	GL_TEXTURE_CUBE_MAP_NEGATIVE_X_ARB,
	GL_TEXTURE_CUBE_MAP_POSITIVE_Y_ARB,
	GL_TEXTURE_CUBE_MAP_NEGATIVE_Y_ARB,
	GL_TEXTURE_CUBE_MAP_POSITIVE_Z_ARB,
	GL_TEXTURE_CUBE_MAP_NEGATIVE_Z_ARB,
};

void validate_framebuffer_object();


bool addDeferredAttachments(LLRenderTarget& target)
{
	return target.addColorAttachment(GL_RGBA) && //specular
			target.addColorAttachment(GL_RGBA); //normal+z	
}

LLPipeline::LLPipeline() :
	mBackfaceCull(FALSE),
	mBatchCount(0),
	mMatrixOpCount(0),
	mTextureMatrixOps(0),
	mMaxBatchSize(0),
	mMinBatchSize(0),
	mMeanBatchSize(0),
	mTrianglesDrawn(0),
	mNumVisibleNodes(0),
	mVerticesRelit(0),
	mLightingChanges(0),
	mGeometryChanges(0),
	mNumVisibleFaces(0),

	mInitialized(FALSE),
	mVertexShadersEnabled(FALSE),
	mVertexShadersLoaded(0),
	mTransformFeedbackPrimitives(0),
	mRenderDebugFeatureMask(0),
	mRenderDebugMask(0),
	mOldRenderDebugMask(0),
	mMeshDirtyQueryObject(0),
	mGroupQ1Locked(false),
	mGroupQ2Locked(false),
	mResetVertexBuffers(false),
	mLastRebuildPool(NULL),
	mAlphaPool(NULL),
	mSkyPool(NULL),
	mTerrainPool(NULL),
	mWaterPool(NULL),
	mGroundPool(NULL),
	mSimplePool(NULL),
	mFullbrightPool(NULL),
	mInvisiblePool(NULL),
	mGlowPool(NULL),
	mBumpPool(NULL),
	mWLSkyPool(NULL),
	mLightMask(0),
	mLightMovingMask(0),
	mLightingDetail(0),
	mScreenWidth(0),
	mScreenHeight(0)
{
	mNoiseMap = 0;
	mTrueNoiseMap = 0;
	mLightFunc = 0;
}

void LLPipeline::init()
{
	LLMemType mt(LLMemType::MTYPE_PIPELINE_INIT);

	refreshCachedSettings();

	gOctreeMaxCapacity = gSavedSettings.getU32("OctreeMaxNodeCapacity");
	sDynamicLOD = gSavedSettings.getBOOL("RenderDynamicLOD");
	sRenderBump = gSavedSettings.getBOOL("RenderObjectBump");
	sUseTriStrips = gSavedSettings.getBOOL("RenderUseTriStrips");
	LLVertexBuffer::sUseStreamDraw = gSavedSettings.getBOOL("RenderUseStreamVBO");
	LLVertexBuffer::sUseVAO = gSavedSettings.getBOOL("RenderUseVAO");
	LLVertexBuffer::sPreferStreamDraw = gSavedSettings.getBOOL("RenderPreferStreamDraw");
	sRenderAttachedLights = gSavedSettings.getBOOL("RenderAttachedLights");
	sRenderAttachedParticles = gSavedSettings.getBOOL("RenderAttachedParticles");

	mInitialized = TRUE;
	
	stop_glerror();

	//create render pass pools
	getPool(LLDrawPool::POOL_ALPHA);
	getPool(LLDrawPool::POOL_SIMPLE);
	getPool(LLDrawPool::POOL_GRASS);
	getPool(LLDrawPool::POOL_FULLBRIGHT);
	getPool(LLDrawPool::POOL_INVISIBLE);
	getPool(LLDrawPool::POOL_BUMP);
	getPool(LLDrawPool::POOL_GLOW);

	LLViewerStats::getInstance()->mTrianglesDrawnStat.reset();
	resetFrameStats();

	for (U32 i = 0; i < NUM_RENDER_TYPES; ++i)
	{
		mRenderTypeEnabled[i] = TRUE; //all rendering types start enabled
	}

	mRenderDebugFeatureMask = 0xffffffff; // All debugging features on
	mRenderDebugMask = 0;	// All debug starts off

	// Don't turn on ground when this is set
	// Mac Books with intel 950s need this
	if(!gSavedSettings.getBOOL("RenderGround"))
	{
		toggleRenderType(RENDER_TYPE_GROUND);
	}

	// make sure RenderPerformanceTest persists (hackity hack hack)
	// disables non-object rendering (UI, sky, water, etc)
	if (gSavedSettings.getBOOL("RenderPerformanceTest"))
	{
		gSavedSettings.setBOOL("RenderPerformanceTest", FALSE);
		gSavedSettings.setBOOL("RenderPerformanceTest", TRUE);
	}

	mOldRenderDebugMask = mRenderDebugMask;

	mBackfaceCull = TRUE;

	stop_glerror();
	
	// Enable features
		
	LLViewerShaderMgr::instance()->setShaders();

	stop_glerror();

	for (U32 i = 0; i < 2; ++i)
	{
		mSpotLightFade[i] = 1.f;
	}

	if (mCubeVB.isNull())
	{
		mCubeVB = ll_create_cube_vb(LLVertexBuffer::MAP_VERTEX, GL_STATIC_DRAW_ARB);
	}

	mDeferredVB = new LLVertexBuffer(DEFERRED_VB_MASK, 0);
	mDeferredVB->allocateBuffer(8, 0, true);
	setLightingDetail(-1);
	
	//
	// Update all settings to trigger a cached settings refresh
	//

	gSavedSettings.getControl("RenderAutoMaskAlphaDeferred")->getCommitSignal()->connect(boost::bind(&LLPipeline::refreshCachedSettings));
	gSavedSettings.getControl("RenderAutoMaskAlphaNonDeferred")->getCommitSignal()->connect(boost::bind(&LLPipeline::refreshCachedSettings));
	gSavedSettings.getControl("RenderUseFarClip")->getCommitSignal()->connect(boost::bind(&LLPipeline::refreshCachedSettings));
	gSavedSettings.getControl("RenderAvatarMaxVisible")->getCommitSignal()->connect(boost::bind(&LLPipeline::refreshCachedSettings));
	gSavedSettings.getControl("RenderDelayVBUpdate")->getCommitSignal()->connect(boost::bind(&LLPipeline::refreshCachedSettings));
	
	gSavedSettings.getControl("UseOcclusion")->getCommitSignal()->connect(boost::bind(&LLPipeline::refreshCachedSettings));
	
	gSavedSettings.getControl("VertexShaderEnable")->getCommitSignal()->connect(boost::bind(&LLPipeline::refreshCachedSettings));
	gSavedSettings.getControl("RenderAvatarVP")->getCommitSignal()->connect(boost::bind(&LLPipeline::refreshCachedSettings));
	gSavedSettings.getControl("WindLightUseAtmosShaders")->getCommitSignal()->connect(boost::bind(&LLPipeline::refreshCachedSettings));
	gSavedSettings.getControl("RenderDeferred")->getCommitSignal()->connect(boost::bind(&LLPipeline::refreshCachedSettings));
	gSavedSettings.getControl("RenderDeferredSunWash")->getCommitSignal()->connect(boost::bind(&LLPipeline::refreshCachedSettings));
	gSavedSettings.getControl("RenderFSAASamples")->getCommitSignal()->connect(boost::bind(&LLPipeline::refreshCachedSettings));
	gSavedSettings.getControl("RenderResolutionDivisor")->getCommitSignal()->connect(boost::bind(&LLPipeline::refreshCachedSettings));
	gSavedSettings.getControl("RenderUIBuffer")->getCommitSignal()->connect(boost::bind(&LLPipeline::refreshCachedSettings));
	gSavedSettings.getControl("RenderShadowDetail")->getCommitSignal()->connect(boost::bind(&LLPipeline::refreshCachedSettings));
	gSavedSettings.getControl("RenderDeferredSSAO")->getCommitSignal()->connect(boost::bind(&LLPipeline::refreshCachedSettings));
	gSavedSettings.getControl("RenderShadowResolutionScale")->getCommitSignal()->connect(boost::bind(&LLPipeline::refreshCachedSettings));
	gSavedSettings.getControl("RenderLocalLights")->getCommitSignal()->connect(boost::bind(&LLPipeline::refreshCachedSettings));
	gSavedSettings.getControl("RenderDelayCreation")->getCommitSignal()->connect(boost::bind(&LLPipeline::refreshCachedSettings));
	gSavedSettings.getControl("RenderAnimateRes")->getCommitSignal()->connect(boost::bind(&LLPipeline::refreshCachedSettings));
	gSavedSettings.getControl("FreezeTime")->getCommitSignal()->connect(boost::bind(&LLPipeline::refreshCachedSettings));
	gSavedSettings.getControl("DebugBeaconLineWidth")->getCommitSignal()->connect(boost::bind(&LLPipeline::refreshCachedSettings));
	gSavedSettings.getControl("RenderHighlightBrightness")->getCommitSignal()->connect(boost::bind(&LLPipeline::refreshCachedSettings));
	gSavedSettings.getControl("RenderHighlightColor")->getCommitSignal()->connect(boost::bind(&LLPipeline::refreshCachedSettings));
	gSavedSettings.getControl("RenderHighlightThickness")->getCommitSignal()->connect(boost::bind(&LLPipeline::refreshCachedSettings));
	gSavedSettings.getControl("RenderSpotLightsInNondeferred")->getCommitSignal()->connect(boost::bind(&LLPipeline::refreshCachedSettings));
	gSavedSettings.getControl("PreviewAmbientColor")->getCommitSignal()->connect(boost::bind(&LLPipeline::refreshCachedSettings));
	gSavedSettings.getControl("PreviewDiffuse0")->getCommitSignal()->connect(boost::bind(&LLPipeline::refreshCachedSettings));
	gSavedSettings.getControl("PreviewSpecular0")->getCommitSignal()->connect(boost::bind(&LLPipeline::refreshCachedSettings));
	gSavedSettings.getControl("PreviewDiffuse1")->getCommitSignal()->connect(boost::bind(&LLPipeline::refreshCachedSettings));
	gSavedSettings.getControl("PreviewSpecular1")->getCommitSignal()->connect(boost::bind(&LLPipeline::refreshCachedSettings));
	gSavedSettings.getControl("PreviewDiffuse2")->getCommitSignal()->connect(boost::bind(&LLPipeline::refreshCachedSettings));
	gSavedSettings.getControl("PreviewSpecular2")->getCommitSignal()->connect(boost::bind(&LLPipeline::refreshCachedSettings));
	gSavedSettings.getControl("PreviewDirection0")->getCommitSignal()->connect(boost::bind(&LLPipeline::refreshCachedSettings));
	gSavedSettings.getControl("PreviewDirection1")->getCommitSignal()->connect(boost::bind(&LLPipeline::refreshCachedSettings));
	gSavedSettings.getControl("PreviewDirection2")->getCommitSignal()->connect(boost::bind(&LLPipeline::refreshCachedSettings));
	gSavedSettings.getControl("RenderGlowMinLuminance")->getCommitSignal()->connect(boost::bind(&LLPipeline::refreshCachedSettings));
	gSavedSettings.getControl("RenderGlowMaxExtractAlpha")->getCommitSignal()->connect(boost::bind(&LLPipeline::refreshCachedSettings));
	gSavedSettings.getControl("RenderGlowWarmthAmount")->getCommitSignal()->connect(boost::bind(&LLPipeline::refreshCachedSettings));
	gSavedSettings.getControl("RenderGlowLumWeights")->getCommitSignal()->connect(boost::bind(&LLPipeline::refreshCachedSettings));
	gSavedSettings.getControl("RenderGlowWarmthWeights")->getCommitSignal()->connect(boost::bind(&LLPipeline::refreshCachedSettings));
	gSavedSettings.getControl("RenderGlowResolutionPow")->getCommitSignal()->connect(boost::bind(&LLPipeline::refreshCachedSettings));
	gSavedSettings.getControl("RenderGlowIterations")->getCommitSignal()->connect(boost::bind(&LLPipeline::refreshCachedSettings));
	gSavedSettings.getControl("RenderGlowWidth")->getCommitSignal()->connect(boost::bind(&LLPipeline::refreshCachedSettings));
	gSavedSettings.getControl("RenderGlowStrength")->getCommitSignal()->connect(boost::bind(&LLPipeline::refreshCachedSettings));
	gSavedSettings.getControl("RenderDepthOfField")->getCommitSignal()->connect(boost::bind(&LLPipeline::refreshCachedSettings));
	gSavedSettings.getControl("CameraFocusTransitionTime")->getCommitSignal()->connect(boost::bind(&LLPipeline::refreshCachedSettings));
	gSavedSettings.getControl("CameraFNumber")->getCommitSignal()->connect(boost::bind(&LLPipeline::refreshCachedSettings));
	gSavedSettings.getControl("CameraFocalLength")->getCommitSignal()->connect(boost::bind(&LLPipeline::refreshCachedSettings));
	gSavedSettings.getControl("CameraFieldOfView")->getCommitSignal()->connect(boost::bind(&LLPipeline::refreshCachedSettings));
	gSavedSettings.getControl("RenderShadowNoise")->getCommitSignal()->connect(boost::bind(&LLPipeline::refreshCachedSettings));
	gSavedSettings.getControl("RenderShadowBlurSize")->getCommitSignal()->connect(boost::bind(&LLPipeline::refreshCachedSettings));
	gSavedSettings.getControl("RenderSSAOScale")->getCommitSignal()->connect(boost::bind(&LLPipeline::refreshCachedSettings));
	gSavedSettings.getControl("RenderSSAOMaxScale")->getCommitSignal()->connect(boost::bind(&LLPipeline::refreshCachedSettings));
	gSavedSettings.getControl("RenderSSAOFactor")->getCommitSignal()->connect(boost::bind(&LLPipeline::refreshCachedSettings));
	gSavedSettings.getControl("RenderSSAOEffect")->getCommitSignal()->connect(boost::bind(&LLPipeline::refreshCachedSettings));
	gSavedSettings.getControl("RenderShadowOffsetError")->getCommitSignal()->connect(boost::bind(&LLPipeline::refreshCachedSettings));
	gSavedSettings.getControl("RenderShadowBiasError")->getCommitSignal()->connect(boost::bind(&LLPipeline::refreshCachedSettings));
	gSavedSettings.getControl("RenderShadowOffset")->getCommitSignal()->connect(boost::bind(&LLPipeline::refreshCachedSettings));
	gSavedSettings.getControl("RenderShadowBias")->getCommitSignal()->connect(boost::bind(&LLPipeline::refreshCachedSettings));
	gSavedSettings.getControl("RenderSpotShadowOffset")->getCommitSignal()->connect(boost::bind(&LLPipeline::refreshCachedSettings));
	gSavedSettings.getControl("RenderSpotShadowBias")->getCommitSignal()->connect(boost::bind(&LLPipeline::refreshCachedSettings));
	gSavedSettings.getControl("RenderEdgeDepthCutoff")->getCommitSignal()->connect(boost::bind(&LLPipeline::refreshCachedSettings));
	gSavedSettings.getControl("RenderEdgeNormCutoff")->getCommitSignal()->connect(boost::bind(&LLPipeline::refreshCachedSettings));
	gSavedSettings.getControl("RenderShadowGaussian")->getCommitSignal()->connect(boost::bind(&LLPipeline::refreshCachedSettings));
	gSavedSettings.getControl("RenderShadowBlurDistFactor")->getCommitSignal()->connect(boost::bind(&LLPipeline::refreshCachedSettings));
	gSavedSettings.getControl("RenderDeferredAtmospheric")->getCommitSignal()->connect(boost::bind(&LLPipeline::refreshCachedSettings));
	gSavedSettings.getControl("RenderReflectionDetail")->getCommitSignal()->connect(boost::bind(&LLPipeline::refreshCachedSettings));
	gSavedSettings.getControl("RenderHighlightFadeTime")->getCommitSignal()->connect(boost::bind(&LLPipeline::refreshCachedSettings));
	gSavedSettings.getControl("RenderShadowClipPlanes")->getCommitSignal()->connect(boost::bind(&LLPipeline::refreshCachedSettings));
	gSavedSettings.getControl("RenderShadowOrthoClipPlanes")->getCommitSignal()->connect(boost::bind(&LLPipeline::refreshCachedSettings));
	gSavedSettings.getControl("RenderShadowNearDist")->getCommitSignal()->connect(boost::bind(&LLPipeline::refreshCachedSettings));
	gSavedSettings.getControl("RenderFarClip")->getCommitSignal()->connect(boost::bind(&LLPipeline::refreshCachedSettings));
	gSavedSettings.getControl("RenderShadowSplitExponent")->getCommitSignal()->connect(boost::bind(&LLPipeline::refreshCachedSettings));
	gSavedSettings.getControl("RenderShadowErrorCutoff")->getCommitSignal()->connect(boost::bind(&LLPipeline::refreshCachedSettings));
	gSavedSettings.getControl("RenderShadowFOVCutoff")->getCommitSignal()->connect(boost::bind(&LLPipeline::refreshCachedSettings));
	gSavedSettings.getControl("CameraOffset")->getCommitSignal()->connect(boost::bind(&LLPipeline::refreshCachedSettings));
	gSavedSettings.getControl("CameraMaxCoF")->getCommitSignal()->connect(boost::bind(&LLPipeline::refreshCachedSettings));
	gSavedSettings.getControl("CameraDoFResScale")->getCommitSignal()->connect(boost::bind(&LLPipeline::refreshCachedSettings));
	gSavedSettings.getControl("RenderAutoHideSurfaceAreaLimit")->getCommitSignal()->connect(boost::bind(&LLPipeline::refreshCachedSettings));
}

LLPipeline::~LLPipeline()
{

}

void LLPipeline::cleanup()
{
	assertInitialized();

	mGroupQ1.clear() ;
	mGroupQ2.clear() ;

	for(pool_set_t::iterator iter = mPools.begin();
		iter != mPools.end(); )
	{
		pool_set_t::iterator curiter = iter++;
		LLDrawPool* poolp = *curiter;
		if (poolp->isFacePool())
		{
			LLFacePool* face_pool = (LLFacePool*) poolp;
			if (face_pool->mReferences.empty())
			{
				mPools.erase(curiter);
				removeFromQuickLookup( poolp );
				delete poolp;
			}
		}
		else
		{
			mPools.erase(curiter);
			removeFromQuickLookup( poolp );
			delete poolp;
		}
	}
	
	if (!mTerrainPools.empty())
	{
		llwarns << "Terrain Pools not cleaned up" << llendl;
	}
	if (!mTreePools.empty())
	{
		llwarns << "Tree Pools not cleaned up" << llendl;
	}
		
	delete mAlphaPool;
	mAlphaPool = NULL;
	delete mSkyPool;
	mSkyPool = NULL;
	delete mTerrainPool;
	mTerrainPool = NULL;
	delete mWaterPool;
	mWaterPool = NULL;
	delete mGroundPool;
	mGroundPool = NULL;
	delete mSimplePool;
	mSimplePool = NULL;
	delete mFullbrightPool;
	mFullbrightPool = NULL;
	delete mInvisiblePool;
	mInvisiblePool = NULL;
	delete mGlowPool;
	mGlowPool = NULL;
	delete mBumpPool;
	mBumpPool = NULL;
	// don't delete wl sky pool it was handled above in the for loop
	//delete mWLSkyPool;
	mWLSkyPool = NULL;

	releaseGLBuffers();

	mFaceSelectImagep = NULL;

	mMovedBridge.clear();

	mInitialized = FALSE;

	mDeferredVB = NULL;
}

//============================================================================

void LLPipeline::destroyGL() 
{
	stop_glerror();
	unloadShaders();
	mHighlightFaces.clear();
	
	resetDrawOrders();

	resetVertexBuffers();

	releaseGLBuffers();

	if (LLVertexBuffer::sEnableVBOs)
	{
		LLVertexBuffer::sEnableVBOs = FALSE;
	}

	if (mMeshDirtyQueryObject)
	{
		glDeleteQueriesARB(1, &mMeshDirtyQueryObject);
		mMeshDirtyQueryObject = 0;
	}
}

static LLFastTimer::DeclareTimer FTM_RESIZE_SCREEN_TEXTURE("Resize Screen Texture");

//static
void LLPipeline::throttleNewMemoryAllocation(BOOL disable)
{
	if(sMemAllocationThrottled != disable)
	{
		sMemAllocationThrottled = disable ;

		if(sMemAllocationThrottled)
		{
			//send out notification
			LLNotification::Params params("LowMemory");
			LLNotifications::instance().add(params);

			//release some memory.
		}
	}
}

void LLPipeline::resizeScreenTexture()
{
	LLFastTimer ft(FTM_RESIZE_SCREEN_TEXTURE);
	if (gPipeline.canUseVertexShaders() && assertInitialized())
	{
		GLuint resX = gViewerWindow->getWorldViewWidthRaw();
		GLuint resY = gViewerWindow->getWorldViewHeightRaw();
	
		allocateScreenBuffer(resX,resY);
	}
}

void LLPipeline::allocatePhysicsBuffer()
{
	GLuint resX = gViewerWindow->getWorldViewWidthRaw();
	GLuint resY = gViewerWindow->getWorldViewHeightRaw();

	if (mPhysicsDisplay.getWidth() != resX || mPhysicsDisplay.getHeight() != resY)
	{
		mPhysicsDisplay.allocate(resX, resY, GL_RGBA, TRUE, FALSE, LLTexUnit::TT_RECT_TEXTURE, FALSE);
	}
}

void LLPipeline::allocateScreenBuffer(U32 resX, U32 resY)
{
	refreshCachedSettings();
	U32 samples = RenderFSAASamples;

	//try to allocate screen buffers at requested resolution and samples
	// - on failure, shrink number of samples and try again
	// - if not multisampled, shrink resolution and try again (favor X resolution over Y)
	// Make sure to call "releaseScreenBuffers" after each failure to cleanup the partially loaded state

	if (!allocateScreenBuffer(resX, resY, samples))
	{
		releaseScreenBuffers();
		//reduce number of samples 
		while (samples > 0)
		{
			samples /= 2;
			if (allocateScreenBuffer(resX, resY, samples))
			{ //success
				return;
			}
			releaseScreenBuffers();
		}

		samples = 0;

		//reduce resolution
		while (resY > 0 && resX > 0)
		{
			resY /= 2;
			if (allocateScreenBuffer(resX, resY, samples))
			{
				return;
			}
			releaseScreenBuffers();

			resX /= 2;
			if (allocateScreenBuffer(resX, resY, samples))
			{
				return;
			}
			releaseScreenBuffers();
		}

		llwarns << "Unable to allocate screen buffer at any resolution!" << llendl;
	}
}


bool LLPipeline::allocateScreenBuffer(U32 resX, U32 resY, U32 samples)
{
	refreshCachedSettings();

	// remember these dimensions
	mScreenWidth = resX;
	mScreenHeight = resY;
	
	U32 res_mod = RenderResolutionDivisor;

	if (res_mod > 1 && res_mod < resX && res_mod < resY)
	{
		resX /= res_mod;
		resY /= res_mod;
	}

	if (RenderUIBuffer)
	{
		if (!mUIScreen.allocate(resX,resY, GL_RGBA, FALSE, FALSE, LLTexUnit::TT_RECT_TEXTURE, FALSE))
		{
			return false;
		}
	}	

	if (LLPipeline::sRenderDeferred)
	{
		// Set this flag in case we crash while resizing window or allocating space for deferred rendering targets
		gSavedSettings.setBOOL("RenderInitError", TRUE);
		gSavedSettings.saveToFile( gSavedSettings.getString("ClientSettingsFile"), TRUE );

		S32 shadow_detail = RenderShadowDetail;
		BOOL ssao = RenderDeferredSSAO;
		
		//allocate deferred rendering color buffers
		if (!mDeferredScreen.allocate(resX, resY, GL_RGBA, TRUE, TRUE, LLTexUnit::TT_RECT_TEXTURE, FALSE, samples)) return false;
		if (!mDeferredDepth.allocate(resX, resY, 0, TRUE, FALSE, LLTexUnit::TT_RECT_TEXTURE, FALSE, samples)) return false;
		if (!addDeferredAttachments(mDeferredScreen)) return false;
	
		if (!mScreen.allocate(resX, resY, GL_RGBA, FALSE, FALSE, LLTexUnit::TT_RECT_TEXTURE, FALSE, samples)) return false;
		if (samples > 0)
		{
			if (!mFXAABuffer.allocate(nhpo2(resX), nhpo2(resY), GL_RGBA, FALSE, FALSE, LLTexUnit::TT_TEXTURE, FALSE, samples)) return false;
		}
		else
		{
			mFXAABuffer.release();
		}
		
		if (shadow_detail > 0 || ssao || RenderDepthOfField || samples > 0)
		{ //only need mDeferredLight for shadows OR ssao OR dof OR fxaa
			if (!mDeferredLight.allocate(resX, resY, GL_RGBA, FALSE, FALSE, LLTexUnit::TT_RECT_TEXTURE, FALSE)) return false;
		}
		else
		{
			mDeferredLight.release();
		}

		F32 scale = RenderShadowResolutionScale;

		if (shadow_detail > 0)
		{ //allocate 4 sun shadow maps
			U32 sun_shadow_map_width = ((U32(resX*scale)+1)&~1); // must be even to avoid a stripe in the horizontal shadow blur
			for (U32 i = 0; i < 4; i++)
			{
				if (!mShadow[i].allocate(sun_shadow_map_width,U32(resY*scale), 0, TRUE, FALSE, LLTexUnit::TT_RECT_TEXTURE)) return false;
			}
		}
		else
		{
			for (U32 i = 0; i < 4; i++)
			{
				mShadow[i].release();
			}
		}

		U32 width = nhpo2(U32(resX*scale))/2;
		U32 height = width;

		if (shadow_detail > 1)
		{ //allocate two spot shadow maps
			U32 spot_shadow_map_width = width;
			for (U32 i = 4; i < 6; i++)
			{
				if (!mShadow[i].allocate(spot_shadow_map_width, height, 0, TRUE, FALSE)) return false;
			}
		}
		else
		{
			for (U32 i = 4; i < 6; i++)
			{
				mShadow[i].release();
			}
		}

		// don't disable shaders on next session
		gSavedSettings.setBOOL("RenderInitError", FALSE);
		gSavedSettings.saveToFile( gSavedSettings.getString("ClientSettingsFile"), TRUE );
	}
	else
	{
		mDeferredLight.release();
				
		for (U32 i = 0; i < 6; i++)
		{
			mShadow[i].release();
		}
		mFXAABuffer.release();
		mScreen.release();
		mDeferredScreen.release(); //make sure to release any render targets that share a depth buffer with mDeferredScreen first
		mDeferredDepth.release();
						
		if (!mScreen.allocate(resX, resY, GL_RGBA, TRUE, TRUE, LLTexUnit::TT_RECT_TEXTURE, FALSE)) return false;		
	}
	
	if (LLPipeline::sRenderDeferred)
	{ //share depth buffer between deferred targets
		mDeferredScreen.shareDepthBuffer(mScreen);
	}

	gGL.getTexUnit(0)->disable();

	stop_glerror();

	return true;
}

//static
void LLPipeline::updateRenderDeferred()
{
	BOOL deferred = ((RenderDeferred && 
					 LLRenderTarget::sUseFBO &&
					 LLFeatureManager::getInstance()->isFeatureAvailable("RenderDeferred") &&	 
					 VertexShaderEnable && 
					 RenderAvatarVP &&
					 WindLightUseAtmosShaders) ? TRUE : FALSE) &&
					!gUseWireframe;

	sRenderDeferred = deferred;	
	if (deferred)
	{ //must render glow when rendering deferred since post effect pass is needed to present any lighting at all
		sRenderGlow = TRUE;
	}
}

//static
void LLPipeline::refreshCachedSettings()
{
	LLPipeline::sAutoMaskAlphaDeferred = gSavedSettings.getBOOL("RenderAutoMaskAlphaDeferred");
	LLPipeline::sAutoMaskAlphaNonDeferred = gSavedSettings.getBOOL("RenderAutoMaskAlphaNonDeferred");
	LLPipeline::sUseFarClip = gSavedSettings.getBOOL("RenderUseFarClip");
	LLVOAvatar::sMaxVisible = (U32)gSavedSettings.getS32("RenderAvatarMaxVisible");
	LLPipeline::sDelayVBUpdate = gSavedSettings.getBOOL("RenderDelayVBUpdate");

	LLPipeline::sUseOcclusion = 
			(!gUseWireframe
			&& LLGLSLShader::sNoFixedFunction
			&& LLFeatureManager::getInstance()->isFeatureAvailable("UseOcclusion") 
			&& gSavedSettings.getBOOL("UseOcclusion") 
			&& gGLManager.mHasOcclusionQuery) ? 2 : 0;
	
	VertexShaderEnable = gSavedSettings.getBOOL("VertexShaderEnable");
	RenderAvatarVP = gSavedSettings.getBOOL("RenderAvatarVP");
	WindLightUseAtmosShaders = gSavedSettings.getBOOL("WindLightUseAtmosShaders");
	RenderDeferred = gSavedSettings.getBOOL("RenderDeferred");
	RenderDeferredSunWash = gSavedSettings.getF32("RenderDeferredSunWash");
	RenderFSAASamples = gSavedSettings.getU32("RenderFSAASamples");
	RenderResolutionDivisor = gSavedSettings.getU32("RenderResolutionDivisor");
	RenderUIBuffer = gSavedSettings.getBOOL("RenderUIBuffer");
	RenderShadowDetail = gSavedSettings.getS32("RenderShadowDetail");
	RenderDeferredSSAO = gSavedSettings.getBOOL("RenderDeferredSSAO");
	RenderShadowResolutionScale = gSavedSettings.getF32("RenderShadowResolutionScale");
	RenderLocalLights = gSavedSettings.getBOOL("RenderLocalLights");
	RenderDelayCreation = gSavedSettings.getBOOL("RenderDelayCreation");
	RenderAnimateRes = gSavedSettings.getBOOL("RenderAnimateRes");
	FreezeTime = gSavedSettings.getBOOL("FreezeTime");
	DebugBeaconLineWidth = gSavedSettings.getS32("DebugBeaconLineWidth");
	RenderHighlightBrightness = gSavedSettings.getF32("RenderHighlightBrightness");
	RenderHighlightColor = gSavedSettings.getColor4("RenderHighlightColor");
	RenderHighlightThickness = gSavedSettings.getF32("RenderHighlightThickness");
	RenderSpotLightsInNondeferred = gSavedSettings.getBOOL("RenderSpotLightsInNondeferred");
	PreviewAmbientColor = gSavedSettings.getColor4("PreviewAmbientColor");
	PreviewDiffuse0 = gSavedSettings.getColor4("PreviewDiffuse0");
	PreviewSpecular0 = gSavedSettings.getColor4("PreviewSpecular0");
	PreviewDiffuse1 = gSavedSettings.getColor4("PreviewDiffuse1");
	PreviewSpecular1 = gSavedSettings.getColor4("PreviewSpecular1");
	PreviewDiffuse2 = gSavedSettings.getColor4("PreviewDiffuse2");
	PreviewSpecular2 = gSavedSettings.getColor4("PreviewSpecular2");
	PreviewDirection0 = gSavedSettings.getVector3("PreviewDirection0");
	PreviewDirection1 = gSavedSettings.getVector3("PreviewDirection1");
	PreviewDirection2 = gSavedSettings.getVector3("PreviewDirection2");
	RenderGlowMinLuminance = gSavedSettings.getF32("RenderGlowMinLuminance");
	RenderGlowMaxExtractAlpha = gSavedSettings.getF32("RenderGlowMaxExtractAlpha");
	RenderGlowWarmthAmount = gSavedSettings.getF32("RenderGlowWarmthAmount");
	RenderGlowLumWeights = gSavedSettings.getVector3("RenderGlowLumWeights");
	RenderGlowWarmthWeights = gSavedSettings.getVector3("RenderGlowWarmthWeights");
	RenderGlowResolutionPow = gSavedSettings.getS32("RenderGlowResolutionPow");
	RenderGlowIterations = gSavedSettings.getS32("RenderGlowIterations");
	RenderGlowWidth = gSavedSettings.getF32("RenderGlowWidth");
	RenderGlowStrength = gSavedSettings.getF32("RenderGlowStrength");
	RenderDepthOfField = gSavedSettings.getBOOL("RenderDepthOfField");
	CameraFocusTransitionTime = gSavedSettings.getF32("CameraFocusTransitionTime");
	CameraFNumber = gSavedSettings.getF32("CameraFNumber");
	CameraFocalLength = gSavedSettings.getF32("CameraFocalLength");
	CameraFieldOfView = gSavedSettings.getF32("CameraFieldOfView");
	RenderShadowNoise = gSavedSettings.getF32("RenderShadowNoise");
	RenderShadowBlurSize = gSavedSettings.getF32("RenderShadowBlurSize");
	RenderSSAOScale = gSavedSettings.getF32("RenderSSAOScale");
	RenderSSAOMaxScale = gSavedSettings.getU32("RenderSSAOMaxScale");
	RenderSSAOFactor = gSavedSettings.getF32("RenderSSAOFactor");
	RenderSSAOEffect = gSavedSettings.getVector3("RenderSSAOEffect");
	RenderShadowOffsetError = gSavedSettings.getF32("RenderShadowOffsetError");
	RenderShadowBiasError = gSavedSettings.getF32("RenderShadowBiasError");
	RenderShadowOffset = gSavedSettings.getF32("RenderShadowOffset");
	RenderShadowBias = gSavedSettings.getF32("RenderShadowBias");
	RenderSpotShadowOffset = gSavedSettings.getF32("RenderSpotShadowOffset");
	RenderSpotShadowBias = gSavedSettings.getF32("RenderSpotShadowBias");
	RenderEdgeDepthCutoff = gSavedSettings.getF32("RenderEdgeDepthCutoff");
	RenderEdgeNormCutoff = gSavedSettings.getF32("RenderEdgeNormCutoff");
	RenderShadowGaussian = gSavedSettings.getVector3("RenderShadowGaussian");
	RenderShadowBlurDistFactor = gSavedSettings.getF32("RenderShadowBlurDistFactor");
	RenderDeferredAtmospheric = gSavedSettings.getBOOL("RenderDeferredAtmospheric");
	RenderReflectionDetail = gSavedSettings.getS32("RenderReflectionDetail");
	RenderHighlightFadeTime = gSavedSettings.getF32("RenderHighlightFadeTime");
	RenderShadowClipPlanes = gSavedSettings.getVector3("RenderShadowClipPlanes");
	RenderShadowOrthoClipPlanes = gSavedSettings.getVector3("RenderShadowOrthoClipPlanes");
	RenderShadowNearDist = gSavedSettings.getVector3("RenderShadowNearDist");
	RenderFarClip = gSavedSettings.getF32("RenderFarClip");
	RenderShadowSplitExponent = gSavedSettings.getVector3("RenderShadowSplitExponent");
	RenderShadowErrorCutoff = gSavedSettings.getF32("RenderShadowErrorCutoff");
	RenderShadowFOVCutoff = gSavedSettings.getF32("RenderShadowFOVCutoff");
	CameraOffset = gSavedSettings.getBOOL("CameraOffset");
	CameraMaxCoF = gSavedSettings.getF32("CameraMaxCoF");
	CameraDoFResScale = gSavedSettings.getF32("CameraDoFResScale");
	RenderAutoHideSurfaceAreaLimit = gSavedSettings.getF32("RenderAutoHideSurfaceAreaLimit");
	
	updateRenderDeferred();
}

void LLPipeline::releaseGLBuffers()
{
	assertInitialized();
	
	if (mNoiseMap)
	{
		LLImageGL::deleteTextures(LLTexUnit::TT_TEXTURE, GL_RGB16F_ARB, 0, 1, &mNoiseMap);
		mNoiseMap = 0;
	}

	if (mTrueNoiseMap)
	{
		LLImageGL::deleteTextures(LLTexUnit::TT_TEXTURE, GL_RGB16F_ARB, 0, 1, &mTrueNoiseMap);
		mTrueNoiseMap = 0;
	}

<<<<<<< HEAD
	releaseLUTBuffers();
=======
	if (mLightFunc)
	{
		LLImageGL::deleteTextures(LLTexUnit::TT_TEXTURE, GL_R8, 0, 1, &mLightFunc);
		mLightFunc = 0;
	}
>>>>>>> defbd61d

	mWaterRef.release();
	mWaterDis.release();
	
	for (U32 i = 0; i < 3; i++)
	{
		mGlow[i].release();
	}

	releaseScreenBuffers();

	gBumpImageList.destroyGL();
	LLVOAvatar::resetImpostors();
}

void LLPipeline::releaseLUTBuffers()
{
	if (mLightFunc)
	{
		LLImageGL::deleteTextures(1, &mLightFunc);
		mLightFunc = 0;
	}
}

void LLPipeline::releaseScreenBuffers()
{
	mUIScreen.release();
	mScreen.release();
	mFXAABuffer.release();
	mPhysicsDisplay.release();
	mDeferredScreen.release();
	mDeferredDepth.release();
	mDeferredLight.release();
	
	mHighlight.release();
		
	for (U32 i = 0; i < 6; i++)
	{
		mShadow[i].release();
	}
}


void LLPipeline::createGLBuffers()
{
	stop_glerror();
	LLMemType mt_cb(LLMemType::MTYPE_PIPELINE_CREATE_BUFFERS);
	assertInitialized();

	updateRenderDeferred();

	if (LLPipeline::sWaterReflections)
	{ //water reflection texture
		U32 res = (U32) llmax(gSavedSettings.getS32("RenderWaterRefResolution"), 512);
			
		mWaterRef.allocate(res,res,GL_RGBA,TRUE,FALSE);
		//always use FBO for mWaterDis so it can be used for avatar texture bakes
		mWaterDis.allocate(res,res,GL_RGBA,TRUE,FALSE,LLTexUnit::TT_TEXTURE, true);
	}

	mHighlight.allocate(256,256,GL_RGBA, FALSE, FALSE);

	stop_glerror();

	GLuint resX = gViewerWindow->getWorldViewWidthRaw();
	GLuint resY = gViewerWindow->getWorldViewHeightRaw();
	
	if (LLPipeline::sRenderGlow)
	{ //screen space glow buffers
		const U32 glow_res = llmax(1, 
			llmin(512, 1 << gSavedSettings.getS32("RenderGlowResolutionPow")));

		for (U32 i = 0; i < 3; i++)
		{
			mGlow[i].allocate(512,glow_res,GL_RGBA,FALSE,FALSE);
		}

		allocateScreenBuffer(resX,resY);
		mScreenWidth = 0;
		mScreenHeight = 0;
	}
	
	if (sRenderDeferred)
	{
		if (!mNoiseMap)
		{
			const U32 noiseRes = 128;
			LLVector3 noise[noiseRes*noiseRes];

			F32 scaler = gSavedSettings.getF32("RenderDeferredNoise")/100.f;
			for (U32 i = 0; i < noiseRes*noiseRes; ++i)
			{
				noise[i] = LLVector3(ll_frand()-0.5f, ll_frand()-0.5f, 0.f);
				noise[i].normVec();
				noise[i].mV[2] = ll_frand()*scaler+1.f-scaler/2.f;
			}

			LLImageGL::generateTextures(LLTexUnit::TT_TEXTURE, GL_RGB16F_ARB, 1, &mNoiseMap);
			
			gGL.getTexUnit(0)->bindManual(LLTexUnit::TT_TEXTURE, mNoiseMap);
			LLImageGL::setManualImage(LLTexUnit::getInternalType(LLTexUnit::TT_TEXTURE), 0, GL_RGB16F_ARB, noiseRes, noiseRes, GL_RGB, GL_FLOAT, noise, false);
			gGL.getTexUnit(0)->setTextureFilteringOption(LLTexUnit::TFO_POINT);
		}

		if (!mTrueNoiseMap)
		{
			const U32 noiseRes = 128;
			F32 noise[noiseRes*noiseRes*3];
			for (U32 i = 0; i < noiseRes*noiseRes*3; i++)
			{
				noise[i] = ll_frand()*2.0-1.0;
			}

			LLImageGL::generateTextures(LLTexUnit::TT_TEXTURE, GL_RGB16F_ARB, 1, &mTrueNoiseMap);
			gGL.getTexUnit(0)->bindManual(LLTexUnit::TT_TEXTURE, mTrueNoiseMap);
			LLImageGL::setManualImage(LLTexUnit::getInternalType(LLTexUnit::TT_TEXTURE), 0, GL_RGB16F_ARB, noiseRes, noiseRes, GL_RGB,GL_FLOAT, noise, false);
			gGL.getTexUnit(0)->setTextureFilteringOption(LLTexUnit::TFO_POINT);
		}

		createLUTBuffers();
	}

	gBumpImageList.restoreGL();
}

void LLPipeline::createLUTBuffers()
{
	if (sRenderDeferred)
	{
		if (!mLightFunc)
		{
			U32 lightResX = gSavedSettings.getU32("RenderSpecularResX");
			U32 lightResY = gSavedSettings.getU32("RenderSpecularResY");
			U8* ls = new U8[lightResX*lightResY];
			F32 specExp = gSavedSettings.getF32("RenderSpecularExponent");
            // Calculate the (normalized) Blinn-Phong specular lookup texture.
			for (U32 y = 0; y < lightResY; ++y)
			{
				for (U32 x = 0; x < lightResX; ++x)
				{
					ls[y*lightResX+x] = 0;
					F32 sa = (F32) x/(lightResX-1);
					F32 spec = (F32) y/(lightResY-1);
					F32 n = spec * spec * specExp;
					
					// Nothing special here.  Just your typical blinn-phong term.
					spec = powf(sa, n);
					
					// Apply our normalization function.
					// Note: This is the full equation that applies the full normalization curve, not an approximation.
					// This is fine, given we only need to create our LUT once per buffer initialization.
					// The only trade off is we have a really low dynamic range.
					// This means we have to account for things not being able to exceed 0 to 1 in our shaders.
					spec *= (((n + 2) * (n + 4)) / (8 * F_PI * (powf(2, -n/2) + n)));
					
					// Always sample at a 1.0/2.2 curve.
					// This "Gamma corrects" our specular term, boosting our lower exponent reflections.
					spec = powf(spec, 1.f/2.2f);
					
					// Easy fix for our dynamic range problem: divide by 6 here, multiply by 6 in our shaders.
					// This allows for our specular term to exceed a value of 1 in our shaders.
					// This is something that can be important for energy conserving specular models where higher exponents can result in highlights that exceed a range of 0 to 1.
					// Technically, we could just use an R16F texture, but driver support for R16F textures can be somewhat spotty at times.
					// This works remarkably well for higher specular exponents, though banding can sometimes be seen on lower exponents.
					// Combined with a bit of noise and trilinear filtering, the banding is hardly noticable.
					ls[y*lightResX+x] = (U8)(llclamp(spec * (1.f / 6), 0.f, 1.f) * 255);
				}
			}
<<<<<<< HEAD
			
			LLImageGL::generateTextures(1, &mLightFunc);
			gGL.getTexUnit(0)->bindManual(LLTexUnit::TT_TEXTURE, mLightFunc);
			LLImageGL::setManualImage(LLTexUnit::getInternalType(LLTexUnit::TT_TEXTURE), 0, GL_R8, lightResX, lightResY, GL_RED, GL_UNSIGNED_BYTE, ls, false);
=======

			LLImageGL::generateTextures(LLTexUnit::TT_TEXTURE, GL_R8, 1, &mLightFunc);
			gGL.getTexUnit(0)->bindManual(LLTexUnit::TT_TEXTURE, mLightFunc);
			LLImageGL::setManualImage(LLTexUnit::getInternalType(LLTexUnit::TT_TEXTURE), 0, GL_R8, lightResX, lightResY, GL_RED, GL_UNSIGNED_BYTE, lg, false);
>>>>>>> defbd61d
			gGL.getTexUnit(0)->setTextureAddressMode(LLTexUnit::TAM_CLAMP);
			gGL.getTexUnit(0)->setTextureFilteringOption(LLTexUnit::TFO_TRILINEAR);
			
			delete [] ls;
		}
	}
}


void LLPipeline::restoreGL()
{
	LLMemType mt_cb(LLMemType::MTYPE_PIPELINE_RESTORE_GL);
	assertInitialized();

	if (mVertexShadersEnabled)
	{
		LLViewerShaderMgr::instance()->setShaders();
	}

	for (LLWorld::region_list_t::const_iterator iter = LLWorld::getInstance()->getRegionList().begin(); 
			iter != LLWorld::getInstance()->getRegionList().end(); ++iter)
	{
		LLViewerRegion* region = *iter;
		for (U32 i = 0; i < LLViewerRegion::NUM_PARTITIONS; i++)
		{
			LLSpatialPartition* part = region->getSpatialPartition(i);
			if (part)
			{
				part->restoreGL();
			}
		}
	}
}


BOOL LLPipeline::canUseVertexShaders()
{
	static const std::string vertex_shader_enable_feature_string = "VertexShaderEnable";

	if (sDisableShaders ||
		!gGLManager.mHasVertexShader ||
		!gGLManager.mHasFragmentShader ||
		!LLFeatureManager::getInstance()->isFeatureAvailable(vertex_shader_enable_feature_string) ||
		(assertInitialized() && mVertexShadersLoaded != 1) )
	{
		return FALSE;
	}
	else
	{
		return TRUE;
	}
}

BOOL LLPipeline::canUseWindLightShaders() const
{
	return (!LLPipeline::sDisableShaders &&
			gWLSkyProgram.mProgramObject != 0 &&
			LLViewerShaderMgr::instance()->getVertexShaderLevel(LLViewerShaderMgr::SHADER_WINDLIGHT) > 1);
}

BOOL LLPipeline::canUseWindLightShadersOnObjects() const
{
	return (canUseWindLightShaders() 
		&& LLViewerShaderMgr::instance()->getVertexShaderLevel(LLViewerShaderMgr::SHADER_OBJECT) > 0);
}

BOOL LLPipeline::canUseAntiAliasing() const
{
	return TRUE;
}

void LLPipeline::unloadShaders()
{
	LLMemType mt_us(LLMemType::MTYPE_PIPELINE_UNLOAD_SHADERS);
	LLViewerShaderMgr::instance()->unloadShaders();

	mVertexShadersLoaded = 0;
}

void LLPipeline::assertInitializedDoError()
{
	llerrs << "LLPipeline used when uninitialized." << llendl;
}

//============================================================================

void LLPipeline::enableShadows(const BOOL enable_shadows)
{
	//should probably do something here to wrangle shadows....	
}

S32 LLPipeline::getMaxLightingDetail() const
{
	/*if (mVertexShaderLevel[SHADER_OBJECT] >= LLDrawPoolSimple::SHADER_LEVEL_LOCAL_LIGHTS)
	{
		return 3;
	}
	else*/
	{
		return 1;
	}
}

S32 LLPipeline::setLightingDetail(S32 level)
{
	LLMemType mt_ld(LLMemType::MTYPE_PIPELINE_LIGHTING_DETAIL);
	refreshCachedSettings();

	if (level < 0)
	{
		if (RenderLocalLights)
		{
			level = 1;
		}
		else
		{
			level = 0;
		}
	}
	level = llclamp(level, 0, getMaxLightingDetail());
	mLightingDetail = level;
	
	return mLightingDetail;
}

class LLOctreeDirtyTexture : public LLOctreeTraveler<LLDrawable>
{
public:
	const std::set<LLViewerFetchedTexture*>& mTextures;

	LLOctreeDirtyTexture(const std::set<LLViewerFetchedTexture*>& textures) : mTextures(textures) { }

	virtual void visit(const LLOctreeNode<LLDrawable>* node)
	{
		LLSpatialGroup* group = (LLSpatialGroup*) node->getListener(0);

		if (!group->isState(LLSpatialGroup::GEOM_DIRTY) && !group->getData().empty())
		{
			for (LLSpatialGroup::draw_map_t::iterator i = group->mDrawMap.begin(); i != group->mDrawMap.end(); ++i)
			{
				for (LLSpatialGroup::drawmap_elem_t::iterator j = i->second.begin(); j != i->second.end(); ++j) 
				{
					LLDrawInfo* params = *j;
					LLViewerFetchedTexture* tex = LLViewerTextureManager::staticCastToFetchedTexture(params->mTexture);
					if (tex && mTextures.find(tex) != mTextures.end())
					{ 
						group->setState(LLSpatialGroup::GEOM_DIRTY);
					}
				}
			}
		}

		for (LLSpatialGroup::bridge_list_t::iterator i = group->mBridgeList.begin(); i != group->mBridgeList.end(); ++i)
		{
			LLSpatialBridge* bridge = *i;
			traverse(bridge->mOctree);
		}
	}
};

// Called when a texture changes # of channels (causes faces to move to alpha pool)
void LLPipeline::dirtyPoolObjectTextures(const std::set<LLViewerFetchedTexture*>& textures)
{
	assertInitialized();

	// *TODO: This is inefficient and causes frame spikes; need a better way to do this
	//        Most of the time is spent in dirty.traverse.

	for (pool_set_t::iterator iter = mPools.begin(); iter != mPools.end(); ++iter)
	{
		LLDrawPool *poolp = *iter;
		if (poolp->isFacePool())
		{
			((LLFacePool*) poolp)->dirtyTextures(textures);
		}
	}
	
	LLOctreeDirtyTexture dirty(textures);
	for (LLWorld::region_list_t::const_iterator iter = LLWorld::getInstance()->getRegionList().begin(); 
			iter != LLWorld::getInstance()->getRegionList().end(); ++iter)
	{
		LLViewerRegion* region = *iter;
		for (U32 i = 0; i < LLViewerRegion::NUM_PARTITIONS; i++)
		{
			LLSpatialPartition* part = region->getSpatialPartition(i);
			if (part)
			{
				dirty.traverse(part->mOctree);
			}
		}
	}
}

LLDrawPool *LLPipeline::findPool(const U32 type, LLViewerTexture *tex0)
{
	assertInitialized();

	LLDrawPool *poolp = NULL;
	switch( type )
	{
	case LLDrawPool::POOL_SIMPLE:
		poolp = mSimplePool;
		break;

	case LLDrawPool::POOL_GRASS:
		poolp = mGrassPool;
		break;

	case LLDrawPool::POOL_FULLBRIGHT:
		poolp = mFullbrightPool;
		break;

	case LLDrawPool::POOL_INVISIBLE:
		poolp = mInvisiblePool;
		break;

	case LLDrawPool::POOL_GLOW:
		poolp = mGlowPool;
		break;

	case LLDrawPool::POOL_TREE:
		poolp = get_if_there(mTreePools, (uintptr_t)tex0, (LLDrawPool*)0 );
		break;

	case LLDrawPool::POOL_TERRAIN:
		poolp = get_if_there(mTerrainPools, (uintptr_t)tex0, (LLDrawPool*)0 );
		break;

	case LLDrawPool::POOL_BUMP:
		poolp = mBumpPool;
		break;

	case LLDrawPool::POOL_ALPHA:
		poolp = mAlphaPool;
		break;

	case LLDrawPool::POOL_AVATAR:
		break; // Do nothing

	case LLDrawPool::POOL_SKY:
		poolp = mSkyPool;
		break;

	case LLDrawPool::POOL_WATER:
		poolp = mWaterPool;
		break;

	case LLDrawPool::POOL_GROUND:
		poolp = mGroundPool;
		break;

	case LLDrawPool::POOL_WL_SKY:
		poolp = mWLSkyPool;
		break;

	default:
		llassert(0);
		llerrs << "Invalid Pool Type in  LLPipeline::findPool() type=" << type << llendl;
		break;
	}

	return poolp;
}


LLDrawPool *LLPipeline::getPool(const U32 type,	LLViewerTexture *tex0)
{
	LLMemType mt(LLMemType::MTYPE_PIPELINE);
	LLDrawPool *poolp = findPool(type, tex0);
	if (poolp)
	{
		return poolp;
	}

	LLDrawPool *new_poolp = LLDrawPool::createPool(type, tex0);
	addPool( new_poolp );

	return new_poolp;
}


// static
LLDrawPool* LLPipeline::getPoolFromTE(const LLTextureEntry* te, LLViewerTexture* imagep)
{
	LLMemType mt(LLMemType::MTYPE_PIPELINE);
	U32 type = getPoolTypeFromTE(te, imagep);
	return gPipeline.getPool(type, imagep);
}

//static 
U32 LLPipeline::getPoolTypeFromTE(const LLTextureEntry* te, LLViewerTexture* imagep)
{
	LLMemType mt_gpt(LLMemType::MTYPE_PIPELINE_GET_POOL_TYPE);
	
	if (!te || !imagep)
	{
		return 0;
	}
		
	bool alpha = te->getColor().mV[3] < 0.999f;
	if (imagep)
	{
		alpha = alpha || (imagep->getComponents() == 4 && imagep->getType() != LLViewerTexture::MEDIA_TEXTURE) || (imagep->getComponents() == 2);
	}

	if (alpha)
	{
		return LLDrawPool::POOL_ALPHA;
	}
	else if ((te->getBumpmap() || te->getShiny()))
	{
		return LLDrawPool::POOL_BUMP;
	}
	else
	{
		return LLDrawPool::POOL_SIMPLE;
	}
}


void LLPipeline::addPool(LLDrawPool *new_poolp)
{
	LLMemType mt_a(LLMemType::MTYPE_PIPELINE_ADD_POOL);
	assertInitialized();
	mPools.insert(new_poolp);
	addToQuickLookup( new_poolp );
}

void LLPipeline::allocDrawable(LLViewerObject *vobj)
{
	LLMemType mt_ad(LLMemType::MTYPE_PIPELINE_ALLOCATE_DRAWABLE);
	LLDrawable *drawable = new LLDrawable();
	vobj->mDrawable = drawable;
	
	drawable->mVObjp     = vobj;
	
	//encompass completely sheared objects by taking 
	//the most extreme point possible (<1,1,0.5>)
	drawable->setRadius(LLVector3(1,1,0.5f).scaleVec(vobj->getScale()).length());
	if (vobj->isOrphaned())
	{
		drawable->setState(LLDrawable::FORCE_INVISIBLE);
	}
	drawable->updateXform(TRUE);
}


static LLFastTimer::DeclareTimer FTM_UNLINK("Unlink");
static LLFastTimer::DeclareTimer FTM_REMOVE_FROM_MOVE_LIST("Movelist");
static LLFastTimer::DeclareTimer FTM_REMOVE_FROM_SPATIAL_PARTITION("Spatial Partition");
static LLFastTimer::DeclareTimer FTM_REMOVE_FROM_LIGHT_SET("Light Set");
static LLFastTimer::DeclareTimer FTM_REMOVE_FROM_HIGHLIGHT_SET("Highlight Set");

void LLPipeline::unlinkDrawable(LLDrawable *drawable)
{
	LLFastTimer t(FTM_UNLINK);

	assertInitialized();

	LLPointer<LLDrawable> drawablep = drawable; // make sure this doesn't get deleted before we are done
	
	// Based on flags, remove the drawable from the queues that it's on.
	if (drawablep->isState(LLDrawable::ON_MOVE_LIST))
	{
		LLFastTimer t(FTM_REMOVE_FROM_MOVE_LIST);
		LLDrawable::drawable_vector_t::iterator iter = std::find(mMovedList.begin(), mMovedList.end(), drawablep);
		if (iter != mMovedList.end())
		{
			mMovedList.erase(iter);
		}
	}

	if (drawablep->getSpatialGroup())
	{
		LLFastTimer t(FTM_REMOVE_FROM_SPATIAL_PARTITION);
		if (!drawablep->getSpatialGroup()->mSpatialPartition->remove(drawablep, drawablep->getSpatialGroup()))
		{
#ifdef LL_RELEASE_FOR_DOWNLOAD
			llwarns << "Couldn't remove object from spatial group!" << llendl;
#else
			llerrs << "Couldn't remove object from spatial group!" << llendl;
#endif
		}
	}

	{
		LLFastTimer t(FTM_REMOVE_FROM_LIGHT_SET);
		mLights.erase(drawablep);

		for (light_set_t::iterator iter = mNearbyLights.begin();
					iter != mNearbyLights.end(); iter++)
		{
			if (iter->drawable == drawablep)
			{
				mNearbyLights.erase(iter);
				break;
			}
		}
	}

	{
		LLFastTimer t(FTM_REMOVE_FROM_HIGHLIGHT_SET);
		HighlightItem item(drawablep);
		mHighlightSet.erase(item);

		if (mHighlightObject == drawablep)
		{
			mHighlightObject = NULL;
		}
	}

	for (U32 i = 0; i < 2; ++i)
	{
		if (mShadowSpotLight[i] == drawablep)
		{
			mShadowSpotLight[i] = NULL;
		}

		if (mTargetShadowSpotLight[i] == drawablep)
		{
			mTargetShadowSpotLight[i] = NULL;
		}
	}


}

U32 LLPipeline::addObject(LLViewerObject *vobj)
{
	LLMemType mt_ao(LLMemType::MTYPE_PIPELINE_ADD_OBJECT);

	if (RenderDelayCreation)
	{
		mCreateQ.push_back(vobj);
	}
	else
	{
		createObject(vobj);
	}

	return 1;
}

void LLPipeline::createObjects(F32 max_dtime)
{
	LLFastTimer ftm(FTM_GEO_UPDATE);
	LLMemType mt(LLMemType::MTYPE_PIPELINE_CREATE_OBJECTS);

	LLTimer update_timer;

	while (!mCreateQ.empty() && update_timer.getElapsedTimeF32() < max_dtime)
	{
		LLViewerObject* vobj = mCreateQ.front();
		if (!vobj->isDead())
		{
			createObject(vobj);
		}
		mCreateQ.pop_front();
	}
	
	//for (LLViewerObject::vobj_list_t::iterator iter = mCreateQ.begin(); iter != mCreateQ.end(); ++iter)
	//{
	//	createObject(*iter);
	//}

	//mCreateQ.clear();
}

void LLPipeline::createObject(LLViewerObject* vobj)
{
	LLDrawable* drawablep = vobj->mDrawable;

	if (!drawablep)
	{
		drawablep = vobj->createDrawable(this);
	}
	else
	{
		llerrs << "Redundant drawable creation!" << llendl;
	}
		
	llassert(drawablep);

	if (vobj->getParent())
	{
		vobj->setDrawableParent(((LLViewerObject*)vobj->getParent())->mDrawable); // LLPipeline::addObject 1
	}
	else
	{
		vobj->setDrawableParent(NULL); // LLPipeline::addObject 2
	}

	markRebuild(drawablep, LLDrawable::REBUILD_ALL, TRUE);

	if (drawablep->getVOVolume() && RenderAnimateRes)
	{
		// fun animated res
		drawablep->updateXform(TRUE);
		drawablep->clearState(LLDrawable::MOVE_UNDAMPED);
		drawablep->setScale(LLVector3(0,0,0));
		drawablep->makeActive();
	}
}


void LLPipeline::resetFrameStats()
{
	assertInitialized();

	LLViewerStats::getInstance()->mTrianglesDrawnStat.addValue(mTrianglesDrawn/1000.f);

	if (mBatchCount > 0)
	{
		mMeanBatchSize = gPipeline.mTrianglesDrawn/gPipeline.mBatchCount;
	}
	mTrianglesDrawn = 0;
	sCompiles        = 0;
	mVerticesRelit   = 0;
	mLightingChanges = 0;
	mGeometryChanges = 0;
	mNumVisibleFaces = 0;

	if (mOldRenderDebugMask != mRenderDebugMask)
	{
		gObjectList.clearDebugText();
		mOldRenderDebugMask = mRenderDebugMask;
	}
		
}

//external functions for asynchronous updating
void LLPipeline::updateMoveDampedAsync(LLDrawable* drawablep)
{
	if (FreezeTime)
	{
		return;
	}
	if (!drawablep)
	{
		llerrs << "updateMove called with NULL drawablep" << llendl;
		return;
	}
	if (drawablep->isState(LLDrawable::EARLY_MOVE))
	{
		return;
	}

	assertInitialized();

	// update drawable now
	drawablep->clearState(LLDrawable::MOVE_UNDAMPED); // force to DAMPED
	drawablep->updateMove(); // returns done
	drawablep->setState(LLDrawable::EARLY_MOVE); // flag says we already did an undamped move this frame
	// Put on move list so that EARLY_MOVE gets cleared
	if (!drawablep->isState(LLDrawable::ON_MOVE_LIST))
	{
		mMovedList.push_back(drawablep);
		drawablep->setState(LLDrawable::ON_MOVE_LIST);
	}
}

void LLPipeline::updateMoveNormalAsync(LLDrawable* drawablep)
{
	if (FreezeTime)
	{
		return;
	}
	if (!drawablep)
	{
		llerrs << "updateMove called with NULL drawablep" << llendl;
		return;
	}
	if (drawablep->isState(LLDrawable::EARLY_MOVE))
	{
		return;
	}

	assertInitialized();

	// update drawable now
	drawablep->setState(LLDrawable::MOVE_UNDAMPED); // force to UNDAMPED
	drawablep->updateMove();
	drawablep->setState(LLDrawable::EARLY_MOVE); // flag says we already did an undamped move this frame
	// Put on move list so that EARLY_MOVE gets cleared
	if (!drawablep->isState(LLDrawable::ON_MOVE_LIST))
	{
		mMovedList.push_back(drawablep);
		drawablep->setState(LLDrawable::ON_MOVE_LIST);
	}
}

void LLPipeline::updateMovedList(LLDrawable::drawable_vector_t& moved_list)
{
	for (LLDrawable::drawable_vector_t::iterator iter = moved_list.begin();
		 iter != moved_list.end(); )
	{
		LLDrawable::drawable_vector_t::iterator curiter = iter++;
		LLDrawable *drawablep = *curiter;
		BOOL done = TRUE;
		if (!drawablep->isDead() && (!drawablep->isState(LLDrawable::EARLY_MOVE)))
		{
			done = drawablep->updateMove();
		}
		drawablep->clearState(LLDrawable::EARLY_MOVE | LLDrawable::MOVE_UNDAMPED);
		if (done)
		{
			drawablep->clearState(LLDrawable::ON_MOVE_LIST);
			if (drawablep->isState(LLDrawable::ANIMATED_CHILD))
			{ //will likely not receive any future world matrix updates
				// -- this keeps attachments from getting stuck in space and falling off your avatar
				drawablep->clearState(LLDrawable::ANIMATED_CHILD);
				markRebuild(drawablep, LLDrawable::REBUILD_VOLUME, TRUE);
				if (drawablep->getVObj())
				{
					drawablep->getVObj()->dirtySpatialGroup(TRUE);
				}
			}
			iter = moved_list.erase(curiter);
		}
	}
}

static LLFastTimer::DeclareTimer FTM_OCTREE_BALANCE("Balance Octree");
static LLFastTimer::DeclareTimer FTM_UPDATE_MOVE("Update Move");

void LLPipeline::updateMove()
{
	LLFastTimer t(FTM_UPDATE_MOVE);
	LLMemType mt_um(LLMemType::MTYPE_PIPELINE_UPDATE_MOVE);

	if (FreezeTime)
	{
		return;
	}

	assertInitialized();

	{
		static LLFastTimer::DeclareTimer ftm("Retexture");
		LLFastTimer t(ftm);

		for (LLDrawable::drawable_set_t::iterator iter = mRetexturedList.begin();
			 iter != mRetexturedList.end(); ++iter)
		{
			LLDrawable* drawablep = *iter;
			if (drawablep && !drawablep->isDead())
			{
				drawablep->updateTexture();
			}
		}
		mRetexturedList.clear();
	}

	{
		static LLFastTimer::DeclareTimer ftm("Moved List");
		LLFastTimer t(ftm);
		updateMovedList(mMovedList);
	}

	//balance octrees
	{
 		LLFastTimer ot(FTM_OCTREE_BALANCE);

		for (LLWorld::region_list_t::const_iterator iter = LLWorld::getInstance()->getRegionList().begin(); 
			iter != LLWorld::getInstance()->getRegionList().end(); ++iter)
		{
			LLViewerRegion* region = *iter;
			for (U32 i = 0; i < LLViewerRegion::NUM_PARTITIONS; i++)
			{
				LLSpatialPartition* part = region->getSpatialPartition(i);
				if (part)
				{
					part->mOctree->balance();
				}
			}
		}
	}
}

/////////////////////////////////////////////////////////////////////////////
// Culling and occlusion testing
/////////////////////////////////////////////////////////////////////////////

//static
F32 LLPipeline::calcPixelArea(LLVector3 center, LLVector3 size, LLCamera &camera)
{
	LLVector3 lookAt = center - camera.getOrigin();
	F32 dist = lookAt.length();

	//ramp down distance for nearby objects
	//shrink dist by dist/16.
	if (dist < 16.f)
	{
		dist /= 16.f;
		dist *= dist;
		dist *= 16.f;
	}

	//get area of circle around node
	F32 app_angle = atanf(size.length()/dist);
	F32 radius = app_angle*LLDrawable::sCurPixelAngle;
	return radius*radius * F_PI;
}

//static
F32 LLPipeline::calcPixelArea(const LLVector4a& center, const LLVector4a& size, LLCamera &camera)
{
	LLVector4a origin;
	origin.load3(camera.getOrigin().mV);

	LLVector4a lookAt;
	lookAt.setSub(center, origin);
	F32 dist = lookAt.getLength3().getF32();

	//ramp down distance for nearby objects
	//shrink dist by dist/16.
	if (dist < 16.f)
	{
		dist /= 16.f;
		dist *= dist;
		dist *= 16.f;
	}

	//get area of circle around node
	F32 app_angle = atanf(size.getLength3().getF32()/dist);
	F32 radius = app_angle*LLDrawable::sCurPixelAngle;
	return radius*radius * F_PI;
}

void LLPipeline::grabReferences(LLCullResult& result)
{
	sCull = &result;
}

void LLPipeline::clearReferences()
{
	sCull = NULL;
}

void check_references(LLSpatialGroup* group, LLDrawable* drawable)
{
	for (LLSpatialGroup::element_iter i = group->getData().begin(); i != group->getData().end(); ++i)
	{
		if (drawable == *i)
		{
			llerrs << "LLDrawable deleted while actively reference by LLPipeline." << llendl;
		}
	}			
}

void check_references(LLDrawable* drawable, LLFace* face)
{
	for (S32 i = 0; i < drawable->getNumFaces(); ++i)
	{
		if (drawable->getFace(i) == face)
		{
			llerrs << "LLFace deleted while actively referenced by LLPipeline." << llendl;
		}
	}
}

void check_references(LLSpatialGroup* group, LLFace* face)
{
	for (LLSpatialGroup::element_iter i = group->getData().begin(); i != group->getData().end(); ++i)
	{
		LLDrawable* drawable = *i;
		check_references(drawable, face);
	}			
}

void LLPipeline::checkReferences(LLFace* face)
{
#if 0
	if (sCull)
	{
		for (LLCullResult::sg_list_t::iterator iter = sCull->beginVisibleGroups(); iter != sCull->endVisibleGroups(); ++iter)
		{
			LLSpatialGroup* group = *iter;
			check_references(group, face);
		}

		for (LLCullResult::sg_list_t::iterator iter = sCull->beginAlphaGroups(); iter != sCull->endAlphaGroups(); ++iter)
		{
			LLSpatialGroup* group = *iter;
			check_references(group, face);
		}

		for (LLCullResult::sg_list_t::iterator iter = sCull->beginDrawableGroups(); iter != sCull->endDrawableGroups(); ++iter)
		{
			LLSpatialGroup* group = *iter;
			check_references(group, face);
		}

		for (LLCullResult::drawable_list_t::iterator iter = sCull->beginVisibleList(); iter != sCull->endVisibleList(); ++iter)
		{
			LLDrawable* drawable = *iter;
			check_references(drawable, face);	
		}
	}
#endif
}

void LLPipeline::checkReferences(LLDrawable* drawable)
{
#if 0
	if (sCull)
	{
		for (LLCullResult::sg_list_t::iterator iter = sCull->beginVisibleGroups(); iter != sCull->endVisibleGroups(); ++iter)
		{
			LLSpatialGroup* group = *iter;
			check_references(group, drawable);
		}

		for (LLCullResult::sg_list_t::iterator iter = sCull->beginAlphaGroups(); iter != sCull->endAlphaGroups(); ++iter)
		{
			LLSpatialGroup* group = *iter;
			check_references(group, drawable);
		}

		for (LLCullResult::sg_list_t::iterator iter = sCull->beginDrawableGroups(); iter != sCull->endDrawableGroups(); ++iter)
		{
			LLSpatialGroup* group = *iter;
			check_references(group, drawable);
		}

		for (LLCullResult::drawable_list_t::iterator iter = sCull->beginVisibleList(); iter != sCull->endVisibleList(); ++iter)
		{
			if (drawable == *iter)
			{
				llerrs << "LLDrawable deleted while actively referenced by LLPipeline." << llendl;
			}
		}
	}
#endif
}

void check_references(LLSpatialGroup* group, LLDrawInfo* draw_info)
{
	for (LLSpatialGroup::draw_map_t::iterator i = group->mDrawMap.begin(); i != group->mDrawMap.end(); ++i)
	{
		LLSpatialGroup::drawmap_elem_t& draw_vec = i->second;
		for (LLSpatialGroup::drawmap_elem_t::iterator j = draw_vec.begin(); j != draw_vec.end(); ++j)
		{
			LLDrawInfo* params = *j;
			if (params == draw_info)
			{
				llerrs << "LLDrawInfo deleted while actively referenced by LLPipeline." << llendl;
			}
		}
	}
}


void LLPipeline::checkReferences(LLDrawInfo* draw_info)
{
#if 0
	if (sCull)
	{
		for (LLCullResult::sg_list_t::iterator iter = sCull->beginVisibleGroups(); iter != sCull->endVisibleGroups(); ++iter)
		{
			LLSpatialGroup* group = *iter;
			check_references(group, draw_info);
		}

		for (LLCullResult::sg_list_t::iterator iter = sCull->beginAlphaGroups(); iter != sCull->endAlphaGroups(); ++iter)
		{
			LLSpatialGroup* group = *iter;
			check_references(group, draw_info);
		}

		for (LLCullResult::sg_list_t::iterator iter = sCull->beginDrawableGroups(); iter != sCull->endDrawableGroups(); ++iter)
		{
			LLSpatialGroup* group = *iter;
			check_references(group, draw_info);
		}
	}
#endif
}

void LLPipeline::checkReferences(LLSpatialGroup* group)
{
#if 0
	if (sCull)
	{
		for (LLCullResult::sg_list_t::iterator iter = sCull->beginVisibleGroups(); iter != sCull->endVisibleGroups(); ++iter)
		{
			if (group == *iter)
			{
				llerrs << "LLSpatialGroup deleted while actively referenced by LLPipeline." << llendl;
			}
		}

		for (LLCullResult::sg_list_t::iterator iter = sCull->beginAlphaGroups(); iter != sCull->endAlphaGroups(); ++iter)
		{
			if (group == *iter)
			{
				llerrs << "LLSpatialGroup deleted while actively referenced by LLPipeline." << llendl;
			}
		}

		for (LLCullResult::sg_list_t::iterator iter = sCull->beginDrawableGroups(); iter != sCull->endDrawableGroups(); ++iter)
		{
			if (group == *iter)
			{
				llerrs << "LLSpatialGroup deleted while actively referenced by LLPipeline." << llendl;
			}
		}
	}
#endif
}


BOOL LLPipeline::visibleObjectsInFrustum(LLCamera& camera)
{
	for (LLWorld::region_list_t::const_iterator iter = LLWorld::getInstance()->getRegionList().begin(); 
			iter != LLWorld::getInstance()->getRegionList().end(); ++iter)
	{
		LLViewerRegion* region = *iter;

		for (U32 i = 0; i < LLViewerRegion::NUM_PARTITIONS; i++)
		{
			LLSpatialPartition* part = region->getSpatialPartition(i);
			if (part)
			{
				if (hasRenderType(part->mDrawableType))
				{
					if (part->visibleObjectsInFrustum(camera))
					{
						return TRUE;
					}
				}
			}
		}
	}

	return FALSE;
}

BOOL LLPipeline::getVisibleExtents(LLCamera& camera, LLVector3& min, LLVector3& max)
{
	const F32 X = 65536.f;

	min = LLVector3(X,X,X);
	max = LLVector3(-X,-X,-X);

	U32 saved_camera_id = LLViewerCamera::sCurCameraID;
	LLViewerCamera::sCurCameraID = LLViewerCamera::CAMERA_WORLD;

	BOOL res = TRUE;

	for (LLWorld::region_list_t::const_iterator iter = LLWorld::getInstance()->getRegionList().begin(); 
			iter != LLWorld::getInstance()->getRegionList().end(); ++iter)
	{
		LLViewerRegion* region = *iter;

		for (U32 i = 0; i < LLViewerRegion::NUM_PARTITIONS; i++)
		{
			LLSpatialPartition* part = region->getSpatialPartition(i);
			if (part)
			{
				if (hasRenderType(part->mDrawableType))
				{
					if (!part->getVisibleExtents(camera, min, max))
					{
						res = FALSE;
					}
				}
			}
		}
	}

	LLViewerCamera::sCurCameraID = saved_camera_id;

	return res;
}

static LLFastTimer::DeclareTimer FTM_CULL("Object Culling");

void LLPipeline::updateCull(LLCamera& camera, LLCullResult& result, S32 water_clip, LLPlane* planep)
{
	LLFastTimer t(FTM_CULL);
	LLMemType mt_uc(LLMemType::MTYPE_PIPELINE_UPDATE_CULL);

	grabReferences(result);

	sCull->clear();

	BOOL to_texture =	LLPipeline::sUseOcclusion > 1 &&
						!hasRenderType(LLPipeline::RENDER_TYPE_HUD) && 
						LLViewerCamera::sCurCameraID == LLViewerCamera::CAMERA_WORLD &&
						gPipeline.canUseVertexShaders() &&
						sRenderGlow;

	if (to_texture)
	{
		mScreen.bindTarget();
	}

	if (sUseOcclusion > 1)
	{
		gGL.setColorMask(false, false);
	}

	gGL.matrixMode(LLRender::MM_PROJECTION);
	gGL.pushMatrix();
	gGL.loadMatrix(gGLLastProjection);
	gGL.matrixMode(LLRender::MM_MODELVIEW);
	gGL.pushMatrix();
	gGLLastMatrix = NULL;
	gGL.loadMatrix(gGLLastModelView);

	LLGLDisable blend(GL_BLEND);
	LLGLDisable test(GL_ALPHA_TEST);
	gGL.getTexUnit(0)->unbind(LLTexUnit::TT_TEXTURE);


	//setup a clip plane in projection matrix for reflection renders (prevents flickering from occlusion culling)
	LLViewerRegion* region = gAgent.getRegion();
	LLPlane plane;

	if (planep)
	{
		plane = *planep;
	}
	else 
	{
		if (region)
		{
			LLVector3 pnorm;
			F32 height = region->getWaterHeight();
			if (water_clip < 0)
			{ //camera is above water, clip plane points up
				pnorm.setVec(0,0,1);
				plane.setVec(pnorm, -height);
			}
			else if (water_clip > 0)
			{	//camera is below water, clip plane points down
				pnorm = LLVector3(0,0,-1);
				plane.setVec(pnorm, height);
			}
		}
	}
	
	glh::matrix4f modelview = glh_get_last_modelview();
	glh::matrix4f proj = glh_get_last_projection();
	LLGLUserClipPlane clip(plane, modelview, proj, water_clip != 0 && LLPipeline::sReflectionRender);

	LLGLDepthTest depth(GL_TRUE, GL_FALSE);

	bool bound_shader = false;
	if (gPipeline.canUseVertexShaders() && LLGLSLShader::sCurBoundShader == 0)
	{ //if no shader is currently bound, use the occlusion shader instead of fixed function if we can
		// (shadow render uses a special shader that clamps to clip planes)
		bound_shader = true;
		gOcclusionCubeProgram.bind();
	}

	if (sUseOcclusion > 1)
	{
		if (mCubeVB.isNull())
		{ //cube VB will be used for issuing occlusion queries
			mCubeVB = ll_create_cube_vb(LLVertexBuffer::MAP_VERTEX, GL_STATIC_DRAW_ARB);
		}
		mCubeVB->setBuffer(LLVertexBuffer::MAP_VERTEX);
	}
	
	for (LLWorld::region_list_t::const_iterator iter = LLWorld::getInstance()->getRegionList().begin(); 
			iter != LLWorld::getInstance()->getRegionList().end(); ++iter)
	{
		LLViewerRegion* region = *iter;
		if (water_clip != 0)
		{
			LLPlane plane(LLVector3(0,0, (F32) -water_clip), (F32) water_clip*region->getWaterHeight());
			camera.setUserClipPlane(plane);
		}
		else
		{
			camera.disableUserClipPlane();
		}

		for (U32 i = 0; i < LLViewerRegion::NUM_PARTITIONS; i++)
		{
			LLSpatialPartition* part = region->getSpatialPartition(i);
			if (part)
			{
				if (hasRenderType(part->mDrawableType))
				{
					part->cull(camera);
				}
			}
		}
	}

	if (bound_shader)
	{
		gOcclusionCubeProgram.unbind();
	}

	camera.disableUserClipPlane();

	if (hasRenderType(LLPipeline::RENDER_TYPE_SKY) && 
		gSky.mVOSkyp.notNull() && 
		gSky.mVOSkyp->mDrawable.notNull())
	{
		gSky.mVOSkyp->mDrawable->setVisible(camera);
		sCull->pushDrawable(gSky.mVOSkyp->mDrawable);
		gSky.updateCull();
		stop_glerror();
	}

	if (hasRenderType(LLPipeline::RENDER_TYPE_GROUND) && 
		!gPipeline.canUseWindLightShaders() &&
		gSky.mVOGroundp.notNull() && 
		gSky.mVOGroundp->mDrawable.notNull() &&
		!LLPipeline::sWaterReflections)
	{
		gSky.mVOGroundp->mDrawable->setVisible(camera);
		sCull->pushDrawable(gSky.mVOGroundp->mDrawable);
	}
	
	
	gGL.matrixMode(LLRender::MM_PROJECTION);
	gGL.popMatrix();
	gGL.matrixMode(LLRender::MM_MODELVIEW);
	gGL.popMatrix();

	if (sUseOcclusion > 1)
	{
		gGL.setColorMask(true, false);
	}

	if (to_texture)
	{
		mScreen.flush();
	}
}

void LLPipeline::markNotCulled(LLSpatialGroup* group, LLCamera& camera)
{
	if (group->getData().empty())
	{ 
		return;
	}
	
	group->setVisible();

	if (LLViewerCamera::sCurCameraID == LLViewerCamera::CAMERA_WORLD)
	{
		group->updateDistance(camera);
	}
	
	const F32 MINIMUM_PIXEL_AREA = 16.f;

	if (group->mPixelArea < MINIMUM_PIXEL_AREA)
	{
		return;
	}

	if (sMinRenderSize > 0.f && 
			llmax(llmax(group->mBounds[1][0], group->mBounds[1][1]), group->mBounds[1][2]) < sMinRenderSize)
	{
		return;
	}

	assertInitialized();
	
	if (!group->mSpatialPartition->mRenderByGroup)
	{ //render by drawable
		sCull->pushDrawableGroup(group);
	}
	else
	{   //render by group
		sCull->pushVisibleGroup(group);
	}

	mNumVisibleNodes++;
}

void LLPipeline::markOccluder(LLSpatialGroup* group)
{
	if (sUseOcclusion > 1 && group && !group->isOcclusionState(LLSpatialGroup::ACTIVE_OCCLUSION))
	{
		LLSpatialGroup* parent = group->getParent();

		if (!parent || !parent->isOcclusionState(LLSpatialGroup::OCCLUDED))
		{ //only mark top most occluders as active occlusion
			sCull->pushOcclusionGroup(group);
			group->setOcclusionState(LLSpatialGroup::ACTIVE_OCCLUSION);
				
			if (parent && 
				!parent->isOcclusionState(LLSpatialGroup::ACTIVE_OCCLUSION) &&
				parent->getElementCount() == 0 &&
				parent->needsUpdate())
			{
				sCull->pushOcclusionGroup(group);
				parent->setOcclusionState(LLSpatialGroup::ACTIVE_OCCLUSION);
			}
		}
	}
}

void LLPipeline::doOcclusion(LLCamera& camera)
{
	if (LLPipeline::sUseOcclusion > 1 && sCull->hasOcclusionGroups())
	{
		LLVertexBuffer::unbind();

		if (hasRenderDebugMask(LLPipeline::RENDER_DEBUG_OCCLUSION))
		{
			gGL.setColorMask(true, false, false, false);
		}
		else
		{
			gGL.setColorMask(false, false);
		}
		LLGLDisable blend(GL_BLEND);
		LLGLDisable test(GL_ALPHA_TEST);
		gGL.getTexUnit(0)->unbind(LLTexUnit::TT_TEXTURE);
		LLGLDepthTest depth(GL_TRUE, GL_FALSE);

		LLGLDisable cull(GL_CULL_FACE);

		
		bool bind_shader = LLGLSLShader::sNoFixedFunction && LLGLSLShader::sCurBoundShader == 0;
		if (bind_shader)
		{
			if (LLPipeline::sShadowRender)
			{
				gDeferredShadowCubeProgram.bind();
			}
			else
			{
				gOcclusionCubeProgram.bind();
			}
		}

		if (mCubeVB.isNull())
		{ //cube VB will be used for issuing occlusion queries
			mCubeVB = ll_create_cube_vb(LLVertexBuffer::MAP_VERTEX, GL_STATIC_DRAW_ARB);
		}
		mCubeVB->setBuffer(LLVertexBuffer::MAP_VERTEX);

		for (LLCullResult::sg_list_t::iterator iter = sCull->beginOcclusionGroups(); iter != sCull->endOcclusionGroups(); ++iter)
		{
			LLSpatialGroup* group = *iter;
			group->doOcclusion(&camera);
			group->clearOcclusionState(LLSpatialGroup::ACTIVE_OCCLUSION);
		}
	
		if (bind_shader)
		{
			if (LLPipeline::sShadowRender)
			{
				gDeferredShadowCubeProgram.unbind();
			}
			else
			{
				gOcclusionCubeProgram.unbind();
			}
		}

		gGL.setColorMask(true, false);
	}
}
	
BOOL LLPipeline::updateDrawableGeom(LLDrawable* drawablep, BOOL priority)
{
	BOOL update_complete = drawablep->updateGeometry(priority);
	if (update_complete && assertInitialized())
	{
		drawablep->setState(LLDrawable::BUILT);
		mGeometryChanges++;
	}
	return update_complete;
}

static LLFastTimer::DeclareTimer FTM_SEED_VBO_POOLS("Seed VBO Pool");

void LLPipeline::updateGL()
{
	while (!LLGLUpdate::sGLQ.empty())
	{
		LLGLUpdate* glu = LLGLUpdate::sGLQ.front();
		glu->updateGL();
		glu->mInQ = FALSE;
		LLGLUpdate::sGLQ.pop_front();
	}

	{ //seed VBO Pools
		LLFastTimer t(FTM_SEED_VBO_POOLS);
		LLVertexBuffer::seedPools();
	}
}

void LLPipeline::rebuildPriorityGroups()
{
	LLTimer update_timer;
	LLMemType mt(LLMemType::MTYPE_PIPELINE);
	
	assertInitialized();

	gMeshRepo.notifyLoadedMeshes();

	mGroupQ1Locked = true;
	// Iterate through all drawables on the priority build queue,
	for (LLSpatialGroup::sg_vector_t::iterator iter = mGroupQ1.begin();
		 iter != mGroupQ1.end(); ++iter)
	{
		LLSpatialGroup* group = *iter;
		group->rebuildGeom();
		group->clearState(LLSpatialGroup::IN_BUILD_Q1);
	}

	mGroupQ1.clear();
	mGroupQ1Locked = false;

}
		
void LLPipeline::rebuildGroups()
{
	if (mGroupQ2.empty())
	{
		return;
	}

	mGroupQ2Locked = true;
	// Iterate through some drawables on the non-priority build queue
	S32 size = (S32) mGroupQ2.size();
	S32 min_count = llclamp((S32) ((F32) (size * size)/4096*0.25f), 1, size);
			
	S32 count = 0;
	
	std::sort(mGroupQ2.begin(), mGroupQ2.end(), LLSpatialGroup::CompareUpdateUrgency());

	LLSpatialGroup::sg_vector_t::iterator iter;
	LLSpatialGroup::sg_vector_t::iterator last_iter = mGroupQ2.begin();

	for (iter = mGroupQ2.begin();
		 iter != mGroupQ2.end() && count <= min_count; ++iter)
	{
		LLSpatialGroup* group = *iter;
		last_iter = iter;

		if (!group->isDead())
		{
			group->rebuildGeom();
			
			if (group->mSpatialPartition->mRenderByGroup)
			{
				count++;
			}
		}

		group->clearState(LLSpatialGroup::IN_BUILD_Q2);
	}	

	mGroupQ2.erase(mGroupQ2.begin(), ++last_iter);

	mGroupQ2Locked = false;

	updateMovedList(mMovedBridge);
}

void LLPipeline::updateGeom(F32 max_dtime)
{
	LLTimer update_timer;
	LLMemType mt(LLMemType::MTYPE_PIPELINE_UPDATE_GEOM);
	LLPointer<LLDrawable> drawablep;

	LLFastTimer t(FTM_GEO_UPDATE);

	assertInitialized();

	// notify various object types to reset internal cost metrics, etc.
	// for now, only LLVOVolume does this to throttle LOD changes
	LLVOVolume::preUpdateGeom();

	// Iterate through all drawables on the priority build queue,
	for (LLDrawable::drawable_list_t::iterator iter = mBuildQ1.begin();
		 iter != mBuildQ1.end();)
	{
		LLDrawable::drawable_list_t::iterator curiter = iter++;
		LLDrawable* drawablep = *curiter;
		if (drawablep && !drawablep->isDead())
		{
			if (drawablep->isState(LLDrawable::IN_REBUILD_Q2))
			{
				drawablep->clearState(LLDrawable::IN_REBUILD_Q2);
				LLDrawable::drawable_list_t::iterator find = std::find(mBuildQ2.begin(), mBuildQ2.end(), drawablep);
				if (find != mBuildQ2.end())
				{
					mBuildQ2.erase(find);
				}
			}

			if (updateDrawableGeom(drawablep, TRUE))
			{
				drawablep->clearState(LLDrawable::IN_REBUILD_Q1);
				mBuildQ1.erase(curiter);
			}
		}
		else
		{
			mBuildQ1.erase(curiter);
		}
	}
		
	// Iterate through some drawables on the non-priority build queue
	S32 min_count = 16;
	S32 size = (S32) mBuildQ2.size();
	if (size > 1024)
	{
		min_count = llclamp((S32) (size * (F32) size/4096), 16, size);
	}
		
	S32 count = 0;
	
	max_dtime = llmax(update_timer.getElapsedTimeF32()+0.001f, max_dtime);
	LLSpatialGroup* last_group = NULL;
	LLSpatialBridge* last_bridge = NULL;

	for (LLDrawable::drawable_list_t::iterator iter = mBuildQ2.begin();
		 iter != mBuildQ2.end(); )
	{
		LLDrawable::drawable_list_t::iterator curiter = iter++;
		LLDrawable* drawablep = *curiter;

		LLSpatialBridge* bridge = drawablep->isRoot() ? drawablep->getSpatialBridge() :
									drawablep->getParent()->getSpatialBridge();

		if (drawablep->getSpatialGroup() != last_group && 
			(!last_bridge || bridge != last_bridge) &&
			(update_timer.getElapsedTimeF32() >= max_dtime) && count > min_count)
		{
			break;
		}

		//make sure updates don't stop in the middle of a spatial group
		//to avoid thrashing (objects are enqueued by group)
		last_group = drawablep->getSpatialGroup();
		last_bridge = bridge;

		BOOL update_complete = TRUE;
		if (!drawablep->isDead())
		{
			update_complete = updateDrawableGeom(drawablep, FALSE);
			count++;
		}
		if (update_complete)
		{
			drawablep->clearState(LLDrawable::IN_REBUILD_Q2);
			mBuildQ2.erase(curiter);
		}
	}	

	updateMovedList(mMovedBridge);
}

void LLPipeline::markVisible(LLDrawable *drawablep, LLCamera& camera)
{
	LLMemType mt(LLMemType::MTYPE_PIPELINE_MARK_VISIBLE);

	if(drawablep && !drawablep->isDead())
	{
		if (drawablep->isSpatialBridge())
		{
			const LLDrawable* root = ((LLSpatialBridge*) drawablep)->mDrawable;
			llassert(root); // trying to catch a bad assumption
			if (root && //  // this test may not be needed, see above
					root->getVObj()->isAttachment())
			{
				LLDrawable* rootparent = root->getParent();
				if (rootparent) // this IS sometimes NULL
				{
					LLViewerObject *vobj = rootparent->getVObj();
					llassert(vobj); // trying to catch a bad assumption
					if (vobj) // this test may not be needed, see above
					{
						const LLVOAvatar* av = vobj->asAvatar();
						if (av && av->isImpostor())
						{
							return;
						}
					}
				}
			}
			sCull->pushBridge((LLSpatialBridge*) drawablep);
		}
		else
		{
			sCull->pushDrawable(drawablep);
		}

		drawablep->setVisible(camera);
	}
}

void LLPipeline::markMoved(LLDrawable *drawablep, BOOL damped_motion)
{
	LLMemType mt_mm(LLMemType::MTYPE_PIPELINE_MARK_MOVED);

	if (!drawablep)
	{
		//llerrs << "Sending null drawable to moved list!" << llendl;
		return;
	}
	
	if (drawablep->isDead())
	{
		llwarns << "Marking NULL or dead drawable moved!" << llendl;
		return;
	}
	
	if (drawablep->getParent()) 
	{
		//ensure that parent drawables are moved first
		markMoved(drawablep->getParent(), damped_motion);
	}

	assertInitialized();

	if (!drawablep->isState(LLDrawable::ON_MOVE_LIST))
	{
		if (drawablep->isSpatialBridge())
		{
			mMovedBridge.push_back(drawablep);
		}
		else
		{
			mMovedList.push_back(drawablep);
		}
		drawablep->setState(LLDrawable::ON_MOVE_LIST);
	}
	if (damped_motion == FALSE)
	{
		drawablep->setState(LLDrawable::MOVE_UNDAMPED); // UNDAMPED trumps DAMPED
	}
	else if (drawablep->isState(LLDrawable::MOVE_UNDAMPED))
	{
		drawablep->clearState(LLDrawable::MOVE_UNDAMPED);
	}
}

void LLPipeline::markShift(LLDrawable *drawablep)
{
	LLMemType mt(LLMemType::MTYPE_PIPELINE_MARK_SHIFT);

	if (!drawablep || drawablep->isDead())
	{
		return;
	}

	assertInitialized();

	if (!drawablep->isState(LLDrawable::ON_SHIFT_LIST))
	{
		drawablep->getVObj()->setChanged(LLXform::SHIFTED | LLXform::SILHOUETTE);
		if (drawablep->getParent()) 
		{
			markShift(drawablep->getParent());
		}
		mShiftList.push_back(drawablep);
		drawablep->setState(LLDrawable::ON_SHIFT_LIST);
	}
}

void LLPipeline::shiftObjects(const LLVector3 &offset)
{
	LLMemType mt(LLMemType::MTYPE_PIPELINE_SHIFT_OBJECTS);

	assertInitialized();

	glClear(GL_DEPTH_BUFFER_BIT);
	gDepthDirty = TRUE;
		
	LLVector4a offseta;
	offseta.load3(offset.mV);

	for (LLDrawable::drawable_vector_t::iterator iter = mShiftList.begin();
		 iter != mShiftList.end(); iter++)
	{
		LLDrawable *drawablep = *iter;
		if (drawablep->isDead())
		{
			continue;
		}	
		drawablep->shiftPos(offseta);	
		drawablep->clearState(LLDrawable::ON_SHIFT_LIST);
	}
	mShiftList.resize(0);

	for (LLWorld::region_list_t::const_iterator iter = LLWorld::getInstance()->getRegionList().begin(); 
			iter != LLWorld::getInstance()->getRegionList().end(); ++iter)
	{
		LLViewerRegion* region = *iter;
		for (U32 i = 0; i < LLViewerRegion::NUM_PARTITIONS; i++)
		{
			LLSpatialPartition* part = region->getSpatialPartition(i);
			if (part)
			{
				part->shift(offseta);
			}
		}
	}

	LLHUDText::shiftAll(offset);
	LLHUDNameTag::shiftAll(offset);
	display_update_camera();
}

void LLPipeline::markTextured(LLDrawable *drawablep)
{
	LLMemType mt(LLMemType::MTYPE_PIPELINE_MARK_TEXTURED);

	if (drawablep && !drawablep->isDead() && assertInitialized())
	{
		mRetexturedList.insert(drawablep);
	}
}

void LLPipeline::markGLRebuild(LLGLUpdate* glu)
{
	if (glu && !glu->mInQ)
	{
		LLGLUpdate::sGLQ.push_back(glu);
		glu->mInQ = TRUE;
	}
}

void LLPipeline::markPartitionMove(LLDrawable* drawable)
{
	if (!drawable->isState(LLDrawable::PARTITION_MOVE) && 
		!drawable->getPositionGroup().equals3(LLVector4a::getZero()))
	{
		drawable->setState(LLDrawable::PARTITION_MOVE);
		mPartitionQ.push_back(drawable);
	}
}

void LLPipeline::processPartitionQ()
{
	for (LLDrawable::drawable_list_t::iterator iter = mPartitionQ.begin(); iter != mPartitionQ.end(); ++iter)
	{
		LLDrawable* drawable = *iter;
		if (!drawable->isDead())
		{
			drawable->updateBinRadius();
			drawable->movePartition();
		}
		drawable->clearState(LLDrawable::PARTITION_MOVE);
	}

	mPartitionQ.clear();
}

void LLPipeline::markMeshDirty(LLSpatialGroup* group)
{
	mMeshDirtyGroup.push_back(group);
}

void LLPipeline::markRebuild(LLSpatialGroup* group, BOOL priority)
{
	LLMemType mt(LLMemType::MTYPE_PIPELINE);
	
	if (group && !group->isDead() && group->mSpatialPartition)
	{
		if (group->mSpatialPartition->mPartitionType == LLViewerRegion::PARTITION_HUD)
		{
			priority = TRUE;
		}

		if (priority)
		{
			if (!group->isState(LLSpatialGroup::IN_BUILD_Q1))
			{
				llassert_always(!mGroupQ1Locked);

				mGroupQ1.push_back(group);
				group->setState(LLSpatialGroup::IN_BUILD_Q1);

				if (group->isState(LLSpatialGroup::IN_BUILD_Q2))
				{
					LLSpatialGroup::sg_vector_t::iterator iter = std::find(mGroupQ2.begin(), mGroupQ2.end(), group);
					if (iter != mGroupQ2.end())
					{
						mGroupQ2.erase(iter);
					}
					group->clearState(LLSpatialGroup::IN_BUILD_Q2);
				}
			}
		}
		else if (!group->isState(LLSpatialGroup::IN_BUILD_Q2 | LLSpatialGroup::IN_BUILD_Q1))
		{
			llassert_always(!mGroupQ2Locked);
			mGroupQ2.push_back(group);
			group->setState(LLSpatialGroup::IN_BUILD_Q2);

		}
	}
}

void LLPipeline::markRebuild(LLDrawable *drawablep, LLDrawable::EDrawableFlags flag, BOOL priority)
{
	LLMemType mt(LLMemType::MTYPE_PIPELINE_MARK_REBUILD);

	if (drawablep && !drawablep->isDead() && assertInitialized())
	{
		if (!drawablep->isState(LLDrawable::BUILT))
		{
			priority = TRUE;
		}
		if (priority)
		{
			if (!drawablep->isState(LLDrawable::IN_REBUILD_Q1))
			{
				mBuildQ1.push_back(drawablep);
				drawablep->setState(LLDrawable::IN_REBUILD_Q1); // mark drawable as being in priority queue
			}
		}
		else if (!drawablep->isState(LLDrawable::IN_REBUILD_Q2))
		{
			mBuildQ2.push_back(drawablep);
			drawablep->setState(LLDrawable::IN_REBUILD_Q2); // need flag here because it is just a list
		}
		if (flag & (LLDrawable::REBUILD_VOLUME | LLDrawable::REBUILD_POSITION))
		{
			drawablep->getVObj()->setChanged(LLXform::SILHOUETTE);
		}
		drawablep->setState(flag);
	}
}

static LLFastTimer::DeclareTimer FTM_RESET_DRAWORDER("Reset Draw Order");

void LLPipeline::stateSort(LLCamera& camera, LLCullResult &result)
{
	if (hasAnyRenderType(LLPipeline::RENDER_TYPE_AVATAR,
					  LLPipeline::RENDER_TYPE_GROUND,
					  LLPipeline::RENDER_TYPE_TERRAIN,
					  LLPipeline::RENDER_TYPE_TREE,
					  LLPipeline::RENDER_TYPE_SKY,
					  LLPipeline::RENDER_TYPE_VOIDWATER,
					  LLPipeline::RENDER_TYPE_WATER,
					  LLPipeline::END_RENDER_TYPES))
	{
		//clear faces from face pools
		LLFastTimer t(FTM_RESET_DRAWORDER);
		gPipeline.resetDrawOrders();
	}

	LLFastTimer ftm(FTM_STATESORT);
	LLMemType mt(LLMemType::MTYPE_PIPELINE_STATE_SORT);

	//LLVertexBuffer::unbind();

	grabReferences(result);
	for (LLCullResult::sg_list_t::iterator iter = sCull->beginDrawableGroups(); iter != sCull->endDrawableGroups(); ++iter)
	{
		LLSpatialGroup* group = *iter;
		group->checkOcclusion();
		if (sUseOcclusion > 1 && group->isOcclusionState(LLSpatialGroup::OCCLUDED))
		{
			markOccluder(group);
		}
		else
		{
			group->setVisible();
			for (LLSpatialGroup::element_iter i = group->getData().begin(); i != group->getData().end(); ++i)
			{
				markVisible(*i, camera);
			}

			if (!sDelayVBUpdate)
			{ //rebuild mesh as soon as we know it's visible
				group->rebuildMesh();
			}
		}
	}

	if (LLViewerCamera::sCurCameraID == LLViewerCamera::CAMERA_WORLD)
	{
		LLSpatialGroup* last_group = NULL;
		for (LLCullResult::bridge_list_t::iterator i = sCull->beginVisibleBridge(); i != sCull->endVisibleBridge(); ++i)
		{
			LLCullResult::bridge_list_t::iterator cur_iter = i;
			LLSpatialBridge* bridge = *cur_iter;
			LLSpatialGroup* group = bridge->getSpatialGroup();

			if (last_group == NULL)
			{
				last_group = group;
			}

			if (!bridge->isDead() && group && !group->isOcclusionState(LLSpatialGroup::OCCLUDED))
			{
				stateSort(bridge, camera);
			}

			if (LLViewerCamera::sCurCameraID == LLViewerCamera::CAMERA_WORLD &&
				last_group != group && last_group->changeLOD())
			{
				last_group->mLastUpdateDistance = last_group->mDistance;
			}

			last_group = group;
		}

		if (LLViewerCamera::sCurCameraID == LLViewerCamera::CAMERA_WORLD &&
			last_group && last_group->changeLOD())
		{
			last_group->mLastUpdateDistance = last_group->mDistance;
		}
	}

	for (LLCullResult::sg_list_t::iterator iter = sCull->beginVisibleGroups(); iter != sCull->endVisibleGroups(); ++iter)
	{
		LLSpatialGroup* group = *iter;
		group->checkOcclusion();
		if (sUseOcclusion > 1 && group->isOcclusionState(LLSpatialGroup::OCCLUDED))
		{
			markOccluder(group);
		}
		else
		{
			group->setVisible();
			stateSort(group, camera);

			if (!sDelayVBUpdate)
			{ //rebuild mesh as soon as we know it's visible
				group->rebuildMesh();
			}
		}
	}
	
	{
		LLFastTimer ftm(FTM_STATESORT_DRAWABLE);
		for (LLCullResult::drawable_list_t::iterator iter = sCull->beginVisibleList();
			 iter != sCull->endVisibleList(); ++iter)
		{
			LLDrawable *drawablep = *iter;
			if (!drawablep->isDead())
			{
				stateSort(drawablep, camera);
			}
		}
	}
		
	postSort(camera);	
}

void LLPipeline::stateSort(LLSpatialGroup* group, LLCamera& camera)
{
	LLMemType mt(LLMemType::MTYPE_PIPELINE_STATE_SORT);
	if (group->changeLOD())
	{
		for (LLSpatialGroup::element_iter i = group->getData().begin(); i != group->getData().end(); ++i)
		{
			LLDrawable* drawablep = *i;
			stateSort(drawablep, camera);
		}

		if (LLViewerCamera::sCurCameraID == LLViewerCamera::CAMERA_WORLD)
		{ //avoid redundant stateSort calls
			group->mLastUpdateDistance = group->mDistance;
		}
	}

}

void LLPipeline::stateSort(LLSpatialBridge* bridge, LLCamera& camera)
{
	LLMemType mt(LLMemType::MTYPE_PIPELINE_STATE_SORT);
	if (bridge->getSpatialGroup()->changeLOD())
	{
		bool force_update = false;
		bridge->updateDistance(camera, force_update);
	}
}

void LLPipeline::stateSort(LLDrawable* drawablep, LLCamera& camera)
{
	LLMemType mt(LLMemType::MTYPE_PIPELINE_STATE_SORT);
		
	if (!drawablep
		|| drawablep->isDead() 
		|| !hasRenderType(drawablep->getRenderType()))
	{
		return;
	}
	
	if (LLSelectMgr::getInstance()->mHideSelectedObjects)
	{
		if (drawablep->getVObj().notNull() &&
			drawablep->getVObj()->isSelected())
		{
			return;
		}
	}

	if (drawablep->isAvatar())
	{ //don't draw avatars beyond render distance or if we don't have a spatial group.
		if ((drawablep->getSpatialGroup() == NULL) || 
			(drawablep->getSpatialGroup()->mDistance > LLVOAvatar::sRenderDistance))
		{
			return;
		}

		LLVOAvatar* avatarp = (LLVOAvatar*) drawablep->getVObj().get();
		if (!avatarp->isVisible())
		{
			return;
		}
	}

	assertInitialized();

	if (hasRenderType(drawablep->mRenderType))
	{
		if (!drawablep->isState(LLDrawable::INVISIBLE|LLDrawable::FORCE_INVISIBLE))
		{
			drawablep->setVisible(camera, NULL, FALSE);
		}
		else if (drawablep->isState(LLDrawable::CLEAR_INVISIBLE))
		{
			// clear invisible flag here to avoid single frame glitch
			drawablep->clearState(LLDrawable::FORCE_INVISIBLE|LLDrawable::CLEAR_INVISIBLE);
		}
	}

	if (LLViewerCamera::sCurCameraID == LLViewerCamera::CAMERA_WORLD)
	{
		//if (drawablep->isVisible()) isVisible() check here is redundant, if it wasn't visible, it wouldn't be here
		{
			if (!drawablep->isActive())
			{
				bool force_update = false;
				drawablep->updateDistance(camera, force_update);
			}
			else if (drawablep->isAvatar())
			{
				bool force_update = false;
				drawablep->updateDistance(camera, force_update); // calls vobj->updateLOD() which calls LLVOAvatar::updateVisibility()
			}
		}
	}

	if (!drawablep->getVOVolume())
	{
		for (LLDrawable::face_list_t::iterator iter = drawablep->mFaces.begin();
				iter != drawablep->mFaces.end(); iter++)
		{
			LLFace* facep = *iter;

			if (facep->hasGeometry())
			{
				if (facep->getPool())
				{
					facep->getPool()->enqueue(facep);
				}
				else
				{
					break;
				}
			}
		}
	}
	

	mNumVisibleFaces += drawablep->getNumFaces();
}


void forAllDrawables(LLCullResult::sg_list_t::iterator begin, 
					 LLCullResult::sg_list_t::iterator end,
					 void (*func)(LLDrawable*))
{
	for (LLCullResult::sg_list_t::iterator i = begin; i != end; ++i)
	{
		for (LLSpatialGroup::element_iter j = (*i)->getData().begin(); j != (*i)->getData().end(); ++j)
		{
			func(*j);	
		}
	}
}

void LLPipeline::forAllVisibleDrawables(void (*func)(LLDrawable*))
{
	forAllDrawables(sCull->beginDrawableGroups(), sCull->endDrawableGroups(), func);
	forAllDrawables(sCull->beginVisibleGroups(), sCull->endVisibleGroups(), func);
}

//function for creating scripted beacons
void renderScriptedBeacons(LLDrawable* drawablep)
{
	LLViewerObject *vobj = drawablep->getVObj();
	if (vobj 
		&& !vobj->isAvatar() 
		&& !vobj->getParent()
		&& vobj->flagScripted())
	{
		if (gPipeline.sRenderBeacons)
		{
			gObjectList.addDebugBeacon(vobj->getPositionAgent(), "", LLColor4(1.f, 0.f, 0.f, 0.5f), LLColor4(1.f, 1.f, 1.f, 0.5f), LLPipeline::DebugBeaconLineWidth);
		}

		if (gPipeline.sRenderHighlight)
		{
			S32 face_id;
			S32 count = drawablep->getNumFaces();
			for (face_id = 0; face_id < count; face_id++)
			{
				LLFace * facep = drawablep->getFace(face_id);
				if (facep) 
				{
					gPipeline.mHighlightFaces.push_back(facep);
				}
			}
		}
	}
}

void renderScriptedTouchBeacons(LLDrawable* drawablep)
{
	LLViewerObject *vobj = drawablep->getVObj();
	if (vobj 
		&& !vobj->isAvatar() 
		&& !vobj->getParent()
		&& vobj->flagScripted()
		&& vobj->flagHandleTouch())
	{
		if (gPipeline.sRenderBeacons)
		{
			gObjectList.addDebugBeacon(vobj->getPositionAgent(), "", LLColor4(1.f, 0.f, 0.f, 0.5f), LLColor4(1.f, 1.f, 1.f, 0.5f), LLPipeline::DebugBeaconLineWidth);
		}

		if (gPipeline.sRenderHighlight)
		{
			S32 face_id;
			S32 count = drawablep->getNumFaces();
			for (face_id = 0; face_id < count; face_id++)
			{
				LLFace * facep = drawablep->getFace(face_id);
				if (facep)
				{
					gPipeline.mHighlightFaces.push_back(facep);
				}
			}
		}
	}
}

void renderPhysicalBeacons(LLDrawable* drawablep)
{
	LLViewerObject *vobj = drawablep->getVObj();
	if (vobj 
		&& !vobj->isAvatar() 
		//&& !vobj->getParent()
		&& vobj->usePhysics())
	{
		if (gPipeline.sRenderBeacons)
		{
			gObjectList.addDebugBeacon(vobj->getPositionAgent(), "", LLColor4(0.f, 1.f, 0.f, 0.5f), LLColor4(1.f, 1.f, 1.f, 0.5f), LLPipeline::DebugBeaconLineWidth);
		}

		if (gPipeline.sRenderHighlight)
		{
			S32 face_id;
			S32 count = drawablep->getNumFaces();
			for (face_id = 0; face_id < count; face_id++)
			{
				LLFace * facep = drawablep->getFace(face_id);
				if (facep)
				{
					gPipeline.mHighlightFaces.push_back(facep);
				}
			}
		}
	}
}

void renderMOAPBeacons(LLDrawable* drawablep)
{
	LLViewerObject *vobj = drawablep->getVObj();

	if(!vobj || vobj->isAvatar())
		return;

	BOOL beacon=FALSE;
	U8 tecount=vobj->getNumTEs();
	for(int x=0;x<tecount;x++)
	{
		if(vobj->getTE(x)->hasMedia())
		{
			beacon=TRUE;
			break;
		}
	}
	if(beacon==TRUE)
	{
		if (gPipeline.sRenderBeacons)
		{
			gObjectList.addDebugBeacon(vobj->getPositionAgent(), "", LLColor4(1.f, 1.f, 1.f, 0.5f), LLColor4(1.f, 1.f, 1.f, 0.5f), LLPipeline::DebugBeaconLineWidth);
		}

		if (gPipeline.sRenderHighlight)
		{
			S32 face_id;
			S32 count = drawablep->getNumFaces();
			for (face_id = 0; face_id < count; face_id++)
			{
				LLFace * facep = drawablep->getFace(face_id);
				if (facep)
				{
					gPipeline.mHighlightFaces.push_back(facep);
				}
			}
		}
	}
}

void renderParticleBeacons(LLDrawable* drawablep)
{
	// Look for attachments, objects, etc.
	LLViewerObject *vobj = drawablep->getVObj();
	if (vobj 
		&& vobj->isParticleSource())
	{
		if (gPipeline.sRenderBeacons)
		{
			LLColor4 light_blue(0.5f, 0.5f, 1.f, 0.5f);
			gObjectList.addDebugBeacon(vobj->getPositionAgent(), "", light_blue, LLColor4(1.f, 1.f, 1.f, 0.5f), LLPipeline::DebugBeaconLineWidth);
		}

		if (gPipeline.sRenderHighlight)
		{
			S32 face_id;
			S32 count = drawablep->getNumFaces();
			for (face_id = 0; face_id < count; face_id++)
			{
				LLFace * facep = drawablep->getFace(face_id);
				if (facep)
				{
					gPipeline.mHighlightFaces.push_back(facep);
				}
			}
		}
	}
}

void renderSoundHighlights(LLDrawable* drawablep)
{
	// Look for attachments, objects, etc.
	LLViewerObject *vobj = drawablep->getVObj();
	if (vobj && vobj->isAudioSource())
	{
		if (gPipeline.sRenderHighlight)
		{
			S32 face_id;
			S32 count = drawablep->getNumFaces();
			for (face_id = 0; face_id < count; face_id++)
			{
				LLFace * facep = drawablep->getFace(face_id);
				if (facep)
				{
					gPipeline.mHighlightFaces.push_back(facep);
				}
			}
		}
	}
}

void LLPipeline::postSort(LLCamera& camera)
{
	LLMemType mt(LLMemType::MTYPE_PIPELINE_POST_SORT);
	LLFastTimer ftm(FTM_STATESORT_POSTSORT);

	assertInitialized();

	llpushcallstacks ;
	//rebuild drawable geometry
	for (LLCullResult::sg_list_t::iterator i = sCull->beginDrawableGroups(); i != sCull->endDrawableGroups(); ++i)
	{
		LLSpatialGroup* group = *i;
		if (!sUseOcclusion || 
			!group->isOcclusionState(LLSpatialGroup::OCCLUDED))
		{
			group->rebuildGeom();
		}
	}
	llpushcallstacks ;
	//rebuild groups
	sCull->assertDrawMapsEmpty();

	rebuildPriorityGroups();
	llpushcallstacks ;

	
	//build render map
	for (LLCullResult::sg_list_t::iterator i = sCull->beginVisibleGroups(); i != sCull->endVisibleGroups(); ++i)
	{
		LLSpatialGroup* group = *i;
		if (sUseOcclusion && 
			group->isOcclusionState(LLSpatialGroup::OCCLUDED) ||
			(RenderAutoHideSurfaceAreaLimit > 0.f && 
			group->mSurfaceArea > RenderAutoHideSurfaceAreaLimit*llmax(group->mObjectBoxSize, 10.f)))
		{
			continue;
		}

		if (group->isState(LLSpatialGroup::NEW_DRAWINFO) && group->isState(LLSpatialGroup::GEOM_DIRTY))
		{ //no way this group is going to be drawable without a rebuild
			group->rebuildGeom();
		}

		for (LLSpatialGroup::draw_map_t::iterator j = group->mDrawMap.begin(); j != group->mDrawMap.end(); ++j)
		{
			LLSpatialGroup::drawmap_elem_t& src_vec = j->second;	
			if (!hasRenderType(j->first))
			{
				continue;
			}
			
			for (LLSpatialGroup::drawmap_elem_t::iterator k = src_vec.begin(); k != src_vec.end(); ++k)
			{
				if (sMinRenderSize > 0.f)
				{
					LLVector4a bounds;
					bounds.setSub((*k)->mExtents[1],(*k)->mExtents[0]);

					if (llmax(llmax(bounds[0], bounds[1]), bounds[2]) > sMinRenderSize)
					{
						sCull->pushDrawInfo(j->first, *k);
					}
				}
				else
				{
					sCull->pushDrawInfo(j->first, *k);
				}
			}
		}

		if (hasRenderType(LLPipeline::RENDER_TYPE_PASS_ALPHA))
		{
			LLSpatialGroup::draw_map_t::iterator alpha = group->mDrawMap.find(LLRenderPass::PASS_ALPHA);
			
			if (alpha != group->mDrawMap.end())
			{ //store alpha groups for sorting
				LLSpatialBridge* bridge = group->mSpatialPartition->asBridge();
				if (LLViewerCamera::sCurCameraID == LLViewerCamera::CAMERA_WORLD)
				{
					if (bridge)
					{
						LLCamera trans_camera = bridge->transformCamera(camera);
						group->updateDistance(trans_camera);
					}
					else
					{
						group->updateDistance(camera);
					}
				}
							
				if (hasRenderType(LLDrawPool::POOL_ALPHA))
				{
					sCull->pushAlphaGroup(group);
				}
			}
		}
	}
	
	//flush particle VB
	LLVOPartGroup::sVB->flush();

	/*bool use_transform_feedback = gTransformPositionProgram.mProgramObject && !mMeshDirtyGroup.empty();

	if (use_transform_feedback)
	{ //place a query around potential transform feedback code for synchronization
		mTransformFeedbackPrimitives = 0;

		if (!mMeshDirtyQueryObject)
		{
			glGenQueriesARB(1, &mMeshDirtyQueryObject);
		}

		
		glBeginQueryARB(GL_TRANSFORM_FEEDBACK_PRIMITIVES_WRITTEN, mMeshDirtyQueryObject);
	}*/

	//pack vertex buffers for groups that chose to delay their updates
	for (LLSpatialGroup::sg_vector_t::iterator iter = mMeshDirtyGroup.begin(); iter != mMeshDirtyGroup.end(); ++iter)
	{
		(*iter)->rebuildMesh();
	}

	/*if (use_transform_feedback)
	{
		glEndQueryARB(GL_TRANSFORM_FEEDBACK_PRIMITIVES_WRITTEN);
	}*/
	
	mMeshDirtyGroup.clear();

	if (!sShadowRender)
	{
		std::sort(sCull->beginAlphaGroups(), sCull->endAlphaGroups(), LLSpatialGroup::CompareDepthGreater());
	}

	llpushcallstacks ;
	// only render if the flag is set. The flag is only set if we are in edit mode or the toggle is set in the menus
	if (LLFloaterReg::instanceVisible("beacons") && !sShadowRender)
	{
		if (sRenderScriptedTouchBeacons)
		{
			// Only show the beacon on the root object.
			forAllVisibleDrawables(renderScriptedTouchBeacons);
		}
		else
		if (sRenderScriptedBeacons)
		{
			// Only show the beacon on the root object.
			forAllVisibleDrawables(renderScriptedBeacons);
		}

		if (sRenderPhysicalBeacons)
		{
			// Only show the beacon on the root object.
			forAllVisibleDrawables(renderPhysicalBeacons);
		}

		if(sRenderMOAPBeacons)
		{
			forAllVisibleDrawables(renderMOAPBeacons);
		}

		if (sRenderParticleBeacons)
		{
			forAllVisibleDrawables(renderParticleBeacons);
		}

		// If god mode, also show audio cues
		if (sRenderSoundBeacons && gAudiop)
		{
			// Walk all sound sources and render out beacons for them. Note, this isn't done in the ForAllVisibleDrawables function, because some are not visible.
			LLAudioEngine::source_map::iterator iter;
			for (iter = gAudiop->mAllSources.begin(); iter != gAudiop->mAllSources.end(); ++iter)
			{
				LLAudioSource *sourcep = iter->second;

				LLVector3d pos_global = sourcep->getPositionGlobal();
				LLVector3 pos = gAgent.getPosAgentFromGlobal(pos_global);
				if (gPipeline.sRenderBeacons)
				{
					//pos += LLVector3(0.f, 0.f, 0.2f);
					gObjectList.addDebugBeacon(pos, "", LLColor4(1.f, 1.f, 0.f, 0.5f), LLColor4(1.f, 1.f, 1.f, 0.5f), DebugBeaconLineWidth);
				}
			}
			// now deal with highlights for all those seeable sound sources
			forAllVisibleDrawables(renderSoundHighlights);
		}
	}
	llpushcallstacks ;
	// If managing your telehub, draw beacons at telehub and currently selected spawnpoint.
	if (LLFloaterTelehub::renderBeacons())
	{
		LLFloaterTelehub::addBeacons();
	}

	if (!sShadowRender)
	{
		mSelectedFaces.clear();
		
		// Draw face highlights for selected faces.
		if (LLSelectMgr::getInstance()->getTEMode())
		{
			struct f : public LLSelectedTEFunctor
			{
				virtual bool apply(LLViewerObject* object, S32 te)
				{
					if (object->mDrawable)
					{
						LLFace * facep = object->mDrawable->getFace(te);
						if (facep)
						{
							gPipeline.mSelectedFaces.push_back(facep);
						}
					}
					return true;
				}
			} func;
			LLSelectMgr::getInstance()->getSelection()->applyToTEs(&func);
		}
	}

	/*static LLFastTimer::DeclareTimer FTM_TRANSFORM_WAIT("Transform Fence");
	static LLFastTimer::DeclareTimer FTM_TRANSFORM_DO_WORK("Transform Work");
	if (use_transform_feedback)
	{ //using transform feedback, wait for transform feedback to complete
		LLFastTimer t(FTM_TRANSFORM_WAIT);

		S32 done = 0;
		//glGetQueryivARB(GL_TRANSFORM_FEEDBACK_PRIMITIVES_WRITTEN, GL_CURRENT_QUERY, &count);
		
		glGetQueryObjectivARB(mMeshDirtyQueryObject, GL_QUERY_RESULT_AVAILABLE, &done);
		
		while (!done)
		{ 
			{
				LLFastTimer t(FTM_TRANSFORM_DO_WORK);
				F32 max_time = llmin(gFrameIntervalSeconds*10.f, 1.f);
				//do some useful work while we wait
				LLAppViewer::getTextureCache()->update(max_time); // unpauses the texture cache thread
				LLAppViewer::getImageDecodeThread()->update(max_time); // unpauses the image thread
				LLAppViewer::getTextureFetch()->update(max_time); // unpauses the texture fetch thread
			}
			glGetQueryObjectivARB(mMeshDirtyQueryObject, GL_QUERY_RESULT_AVAILABLE, &done);
		}

		mTransformFeedbackPrimitives = 0;
	}*/
						
	//LLSpatialGroup::sNoDelete = FALSE;
	llpushcallstacks ;
}


void render_hud_elements()
{
	LLMemType mt_rhe(LLMemType::MTYPE_PIPELINE_RENDER_HUD_ELS);
	LLFastTimer t(FTM_RENDER_UI);
	gPipeline.disableLights();		
	
	LLGLDisable fog(GL_FOG);
	LLGLSUIDefault gls_ui;

	LLGLEnable stencil(GL_STENCIL_TEST);
	glStencilFunc(GL_ALWAYS, 255, 0xFFFFFFFF);
	glStencilMask(0xFFFFFFFF);
	glStencilOp(GL_KEEP, GL_KEEP, GL_REPLACE);
	
	gGL.color4f(1,1,1,1);
	
	if (LLGLSLShader::sNoFixedFunction)
	{
		gUIProgram.bind();
	}
	LLGLDepthTest depth(GL_TRUE, GL_FALSE);

	if (!LLPipeline::sReflectionRender && gPipeline.hasRenderDebugFeatureMask(LLPipeline::RENDER_DEBUG_FEATURE_UI))
	{
		LLGLEnable multisample(LLPipeline::RenderFSAASamples > 0 ? GL_MULTISAMPLE_ARB : 0);
		gViewerWindow->renderSelections(FALSE, FALSE, FALSE); // For HUD version in render_ui_3d()
	
		// Draw the tracking overlays
		LLTracker::render3D();
		
		// Show the property lines
		LLWorld::getInstance()->renderPropertyLines();
		LLViewerParcelMgr::getInstance()->render();
		LLViewerParcelMgr::getInstance()->renderParcelCollision();
	
		// Render name tags.
		LLHUDObject::renderAll();
	}
	else if (gForceRenderLandFence)
	{
		// This is only set when not rendering the UI, for parcel snapshots
		LLViewerParcelMgr::getInstance()->render();
	}
	else if (gPipeline.hasRenderType(LLPipeline::RENDER_TYPE_HUD))
	{
		LLHUDText::renderAllHUD();
	}

	if (LLGLSLShader::sNoFixedFunction)
	{
		gUIProgram.unbind();
	}
	gGL.flush();
}

void LLPipeline::renderHighlights()
{
	LLMemType mt(LLMemType::MTYPE_PIPELINE_RENDER_HL);

	assertInitialized();

	// Draw 3D UI elements here (before we clear the Z buffer in POOL_HUD)
	// Render highlighted faces.
	LLGLSPipelineAlpha gls_pipeline_alpha;
	LLColor4 color(1.f, 1.f, 1.f, 0.5f);
	LLGLEnable color_mat(GL_COLOR_MATERIAL);
	disableLights();

	if (!hasRenderType(LLPipeline::RENDER_TYPE_HUD) && !mHighlightSet.empty())
	{ //draw blurry highlight image over screen
		LLGLEnable blend(GL_BLEND);
		LLGLDepthTest depth(GL_TRUE, GL_FALSE, GL_ALWAYS);
		LLGLDisable test(GL_ALPHA_TEST);

		LLGLEnable stencil(GL_STENCIL_TEST);
		gGL.flush();
		glStencilMask(0xFFFFFFFF);
		glClearStencil(1);
		glClear(GL_STENCIL_BUFFER_BIT);

		glStencilFunc(GL_ALWAYS, 0, 0xFFFFFFFF);
		glStencilOp(GL_REPLACE, GL_REPLACE, GL_REPLACE);
				
		gGL.setColorMask(false, false);
		for (std::set<HighlightItem>::iterator iter = mHighlightSet.begin(); iter != mHighlightSet.end(); ++iter)
		{
			renderHighlight(iter->mItem->getVObj(), 1.f);
		}
		gGL.setColorMask(true, false);

		glStencilOp(GL_KEEP, GL_KEEP, GL_KEEP);
		glStencilFunc(GL_NOTEQUAL, 0, 0xFFFFFFFF);
		
		//gGL.setSceneBlendType(LLRender::BT_ADD_WITH_ALPHA);

		gGL.pushMatrix();
		gGL.loadIdentity();
		gGL.matrixMode(LLRender::MM_PROJECTION);
		gGL.pushMatrix();
		gGL.loadIdentity();

		gGL.getTexUnit(0)->bind(&mHighlight);

		LLVector2 tc1;
		LLVector2 tc2;

		tc1.setVec(0,0);
		tc2.setVec(2,2);

		gGL.begin(LLRender::TRIANGLES);
				
		F32 scale = RenderHighlightBrightness;
		LLColor4 color = RenderHighlightColor;
		F32 thickness = RenderHighlightThickness;

		for (S32 pass = 0; pass < 2; ++pass)
		{
			if (pass == 0)
			{
				gGL.setSceneBlendType(LLRender::BT_ADD_WITH_ALPHA);
			}
			else
			{
				gGL.setSceneBlendType(LLRender::BT_ALPHA);
			}

			for (S32 i = 0; i < 8; ++i)
			{
				for (S32 j = 0; j < 8; ++j)
				{
					LLVector2 tc(i-4+0.5f, j-4+0.5f);

					F32 dist = 1.f-(tc.length()/sqrtf(32.f));
					dist *= scale/64.f;

					tc *= thickness;
					tc.mV[0] = (tc.mV[0])/mHighlight.getWidth();
					tc.mV[1] = (tc.mV[1])/mHighlight.getHeight();

					gGL.color4f(color.mV[0],
								color.mV[1],
								color.mV[2],
								color.mV[3]*dist);
					
					gGL.texCoord2f(tc.mV[0]+tc1.mV[0], tc.mV[1]+tc2.mV[1]);
					gGL.vertex2f(-1,3);
					
					gGL.texCoord2f(tc.mV[0]+tc1.mV[0], tc.mV[1]+tc1.mV[1]);
					gGL.vertex2f(-1,-1);
					
					gGL.texCoord2f(tc.mV[0]+tc2.mV[0], tc.mV[1]+tc1.mV[1]);
					gGL.vertex2f(3,-1);
				}
			}
		}

		gGL.end();

		gGL.popMatrix();
		gGL.matrixMode(LLRender::MM_MODELVIEW);
		gGL.popMatrix();
		
		//gGL.setSceneBlendType(LLRender::BT_ALPHA);
	}

	if ((LLViewerShaderMgr::instance()->getVertexShaderLevel(LLViewerShaderMgr::SHADER_INTERFACE) > 0))
	{
		gHighlightProgram.bind();
		gGL.diffuseColor4f(1,1,1,0.5f);
	}
	
	if (hasRenderDebugFeatureMask(RENDER_DEBUG_FEATURE_SELECTED))
	{
		// Make sure the selection image gets downloaded and decoded
		if (!mFaceSelectImagep)
		{
			mFaceSelectImagep = LLViewerTextureManager::getFetchedTexture(IMG_FACE_SELECT);
		}
		mFaceSelectImagep->addTextureStats((F32)MAX_IMAGE_AREA);

		U32 count = mSelectedFaces.size();
		for (U32 i = 0; i < count; i++)
		{
			LLFace *facep = mSelectedFaces[i];
			if (!facep || facep->getDrawable()->isDead())
			{
				llerrs << "Bad face on selection" << llendl;
				return;
			}
			
			facep->renderSelected(mFaceSelectImagep, color);
		}
	}

	if (hasRenderDebugFeatureMask(RENDER_DEBUG_FEATURE_SELECTED))
	{
		// Paint 'em red!
		color.setVec(1.f, 0.f, 0.f, 0.5f);
		
		int count = mHighlightFaces.size();
		for (S32 i = 0; i < count; i++)
		{
			LLFace* facep = mHighlightFaces[i];
			facep->renderSelected(LLViewerTexture::sNullImagep, color);
		}
	}

	// Contains a list of the faces of objects that are physical or
	// have touch-handlers.
	mHighlightFaces.clear();

	if (LLViewerShaderMgr::instance()->getVertexShaderLevel(LLViewerShaderMgr::SHADER_INTERFACE) > 0)
	{
		gHighlightProgram.unbind();
	}
}

//debug use
U32 LLPipeline::sCurRenderPoolType = 0 ;

void LLPipeline::renderGeom(LLCamera& camera, BOOL forceVBOUpdate)
{
	LLMemType mt(LLMemType::MTYPE_PIPELINE_RENDER_GEOM);
	LLFastTimer t(FTM_RENDER_GEOMETRY);

	assertInitialized();

	F32 saved_modelview[16];
	F32 saved_projection[16];

	//HACK: preserve/restore matrices around HUD render
	if (gPipeline.hasRenderType(LLPipeline::RENDER_TYPE_HUD))
	{
		for (U32 i = 0; i < 16; i++)
		{
			saved_modelview[i] = gGLModelView[i];
			saved_projection[i] = gGLProjection[i];
		}
	}

	///////////////////////////////////////////
	//
	// Sync and verify GL state
	//
	//

	stop_glerror();

	LLVertexBuffer::unbind();

	// Do verification of GL state
	LLGLState::checkStates();
	LLGLState::checkTextureChannels();
	LLGLState::checkClientArrays();
	if (mRenderDebugMask & RENDER_DEBUG_VERIFY)
	{
		if (!verify())
		{
			llerrs << "Pipeline verification failed!" << llendl;
		}
	}

	LLAppViewer::instance()->pingMainloopTimeout("Pipeline:ForceVBO");
	
	// Initialize lots of GL state to "safe" values
	gGL.getTexUnit(0)->unbind(LLTexUnit::TT_TEXTURE);
	gGL.matrixMode(LLRender::MM_TEXTURE);
	gGL.loadIdentity();
	gGL.matrixMode(LLRender::MM_MODELVIEW);

	LLGLSPipeline gls_pipeline;
	LLGLEnable multisample(RenderFSAASamples > 0 ? GL_MULTISAMPLE_ARB : 0);

	LLGLState gls_color_material(GL_COLOR_MATERIAL, mLightingDetail < 2);
				
	// Toggle backface culling for debugging
	LLGLEnable cull_face(mBackfaceCull ? GL_CULL_FACE : 0);
	// Set fog
	BOOL use_fog = hasRenderDebugFeatureMask(LLPipeline::RENDER_DEBUG_FEATURE_FOG);
	LLGLEnable fog_enable(use_fog &&
						  !gPipeline.canUseWindLightShadersOnObjects() ? GL_FOG : 0);
	gSky.updateFog(camera.getFar());
	if (!use_fog)
	{
		sUnderWaterRender = FALSE;
	}

	gGL.getTexUnit(0)->bind(LLViewerFetchedTexture::sDefaultImagep);
	LLViewerFetchedTexture::sDefaultImagep->setAddressMode(LLTexUnit::TAM_WRAP);
	
	//////////////////////////////////////////////
	//
	// Actually render all of the geometry
	//
	//	
	stop_glerror();
	
	LLAppViewer::instance()->pingMainloopTimeout("Pipeline:RenderDrawPools");

	for (pool_set_t::iterator iter = mPools.begin(); iter != mPools.end(); ++iter)
	{
		LLDrawPool *poolp = *iter;
		if (hasRenderType(poolp->getType()))
		{
			poolp->prerender();
		}
	}

	{
		LLFastTimer t(FTM_POOLS);
		
		// HACK: don't calculate local lights if we're rendering the HUD!
		//    Removing this check will cause bad flickering when there are 
		//    HUD elements being rendered AND the user is in flycam mode  -nyx
		if (!gPipeline.hasRenderType(LLPipeline::RENDER_TYPE_HUD))
		{
			calcNearbyLights(camera);
			setupHWLights(NULL);
		}

		BOOL occlude = sUseOcclusion > 1;
		U32 cur_type = 0;

		pool_set_t::iterator iter1 = mPools.begin();
		while ( iter1 != mPools.end() )
		{
			LLDrawPool *poolp = *iter1;
			
			cur_type = poolp->getType();

			//debug use
			sCurRenderPoolType = cur_type ;

			if (occlude && cur_type >= LLDrawPool::POOL_GRASS)
			{
				occlude = FALSE;
				gGLLastMatrix = NULL;
				gGL.loadMatrix(gGLModelView);
				LLGLSLShader::bindNoShader();
				doOcclusion(camera);
			}

			pool_set_t::iterator iter2 = iter1;
			if (hasRenderType(poolp->getType()) && poolp->getNumPasses() > 0)
			{
				LLFastTimer t(FTM_POOLRENDER);

				gGLLastMatrix = NULL;
				gGL.loadMatrix(gGLModelView);
			
				for( S32 i = 0; i < poolp->getNumPasses(); i++ )
				{
					LLVertexBuffer::unbind();
					poolp->beginRenderPass(i);
					for (iter2 = iter1; iter2 != mPools.end(); iter2++)
					{
						LLDrawPool *p = *iter2;
						if (p->getType() != cur_type)
						{
							break;
						}
						
						p->render(i);
					}
					poolp->endRenderPass(i);
					LLVertexBuffer::unbind();
					if (gDebugGL)
					{
						std::string msg = llformat("pass %d", i);
						LLGLState::checkStates(msg);
						//LLGLState::checkTextureChannels(msg);
						//LLGLState::checkClientArrays(msg);
					}
				}
			}
			else
			{
				// Skip all pools of this type
				for (iter2 = iter1; iter2 != mPools.end(); iter2++)
				{
					LLDrawPool *p = *iter2;
					if (p->getType() != cur_type)
					{
						break;
					}
				}
			}
			iter1 = iter2;
			stop_glerror();
		}
		
		LLAppViewer::instance()->pingMainloopTimeout("Pipeline:RenderDrawPoolsEnd");

		LLVertexBuffer::unbind();
			
		gGLLastMatrix = NULL;
		gGL.loadMatrix(gGLModelView);

		if (occlude)
		{
			occlude = FALSE;
			gGLLastMatrix = NULL;
			gGL.loadMatrix(gGLModelView);
			LLGLSLShader::bindNoShader();
			doOcclusion(camera);
		}
	}

	LLVertexBuffer::unbind();
	LLGLState::checkStates();

	if (!LLPipeline::sImpostorRender)
	{
		LLAppViewer::instance()->pingMainloopTimeout("Pipeline:RenderHighlights");

		if (!sReflectionRender)
		{
			renderHighlights();
		}

		// Contains a list of the faces of objects that are physical or
		// have touch-handlers.
		mHighlightFaces.clear();

		LLAppViewer::instance()->pingMainloopTimeout("Pipeline:RenderDebug");
	
		renderDebug();

		LLVertexBuffer::unbind();
	
		if (!LLPipeline::sReflectionRender && !LLPipeline::sRenderDeferred)
		{
			if (gPipeline.hasRenderDebugFeatureMask(LLPipeline::RENDER_DEBUG_FEATURE_UI))
			{
				// Render debugging beacons.
				gObjectList.renderObjectBeacons();
				gObjectList.resetObjectBeacons();
			}
			else
			{
				// Make sure particle effects disappear
				LLHUDObject::renderAllForTimer();
			}
		}
		else
		{
			// Make sure particle effects disappear
			LLHUDObject::renderAllForTimer();
		}

		LLAppViewer::instance()->pingMainloopTimeout("Pipeline:RenderGeomEnd");

		//HACK: preserve/restore matrices around HUD render
		if (gPipeline.hasRenderType(LLPipeline::RENDER_TYPE_HUD))
		{
			for (U32 i = 0; i < 16; i++)
			{
				gGLModelView[i] = saved_modelview[i];
				gGLProjection[i] = saved_projection[i];
			}
		}
	}

	LLVertexBuffer::unbind();

	LLGLState::checkStates();
//	LLGLState::checkTextureChannels();
//	LLGLState::checkClientArrays();
}

void LLPipeline::renderGeomDeferred(LLCamera& camera)
{
	LLAppViewer::instance()->pingMainloopTimeout("Pipeline:RenderGeomDeferred");

	LLMemType mt_rgd(LLMemType::MTYPE_PIPELINE_RENDER_GEOM_DEFFERRED);
	LLFastTimer t(FTM_RENDER_GEOMETRY);

	LLFastTimer t2(FTM_POOLS);

	LLGLEnable cull(GL_CULL_FACE);

	LLGLEnable stencil(GL_STENCIL_TEST);
	glStencilFunc(GL_ALWAYS, 1, 0xFFFFFFFF);
	stop_glerror();
	glStencilOp(GL_KEEP, GL_KEEP, GL_REPLACE);
	stop_glerror();

	for (pool_set_t::iterator iter = mPools.begin(); iter != mPools.end(); ++iter)
	{
		LLDrawPool *poolp = *iter;
		if (hasRenderType(poolp->getType()))
		{
			poolp->prerender();
		}
	}

	LLGLEnable multisample(RenderFSAASamples > 0 ? GL_MULTISAMPLE_ARB : 0);

	LLVertexBuffer::unbind();

	LLGLState::checkStates();
	LLGLState::checkTextureChannels();
	LLGLState::checkClientArrays();

	U32 cur_type = 0;

	gGL.setColorMask(true, true);
	
	pool_set_t::iterator iter1 = mPools.begin();

	while ( iter1 != mPools.end() )
	{
		LLDrawPool *poolp = *iter1;
		
		cur_type = poolp->getType();

		pool_set_t::iterator iter2 = iter1;
		if (hasRenderType(poolp->getType()) && poolp->getNumDeferredPasses() > 0)
		{
			LLFastTimer t(FTM_POOLRENDER);

			gGLLastMatrix = NULL;
			gGL.loadMatrix(gGLModelView);
		
			for( S32 i = 0; i < poolp->getNumDeferredPasses(); i++ )
			{
				LLVertexBuffer::unbind();
				poolp->beginDeferredPass(i);
				for (iter2 = iter1; iter2 != mPools.end(); iter2++)
				{
					LLDrawPool *p = *iter2;
					if (p->getType() != cur_type)
					{
						break;
					}
										
					p->renderDeferred(i);
				}
				poolp->endDeferredPass(i);
				LLVertexBuffer::unbind();

				if (gDebugGL || gDebugPipeline)
				{
					LLGLState::checkStates();
				}
			}
		}
		else
		{
			// Skip all pools of this type
			for (iter2 = iter1; iter2 != mPools.end(); iter2++)
			{
				LLDrawPool *p = *iter2;
				if (p->getType() != cur_type)
				{
					break;
				}
			}
		}
		iter1 = iter2;
		stop_glerror();
	}

	gGLLastMatrix = NULL;
	gGL.loadMatrix(gGLModelView);

	gGL.setColorMask(true, false);
}

void LLPipeline::renderGeomPostDeferred(LLCamera& camera)
{
	LLMemType mt_rgpd(LLMemType::MTYPE_PIPELINE_RENDER_GEOM_POST_DEF);
	LLFastTimer t(FTM_POOLS);
	U32 cur_type = 0;

	LLGLEnable cull(GL_CULL_FACE);

	LLGLEnable multisample(RenderFSAASamples > 0 ? GL_MULTISAMPLE_ARB : 0);

	calcNearbyLights(camera);
	setupHWLights(NULL);

	gGL.setColorMask(true, false);

	pool_set_t::iterator iter1 = mPools.begin();
	BOOL occlude = LLPipeline::sUseOcclusion > 1;

	while ( iter1 != mPools.end() )
	{
		LLDrawPool *poolp = *iter1;
		
		cur_type = poolp->getType();

		if (occlude && cur_type >= LLDrawPool::POOL_GRASS)
		{
			occlude = FALSE;
			gGLLastMatrix = NULL;
			gGL.loadMatrix(gGLModelView);
			LLGLSLShader::bindNoShader();
			doOcclusion(camera);
			gGL.setColorMask(true, false);
		}

		pool_set_t::iterator iter2 = iter1;
		if (hasRenderType(poolp->getType()) && poolp->getNumPostDeferredPasses() > 0)
		{
			LLFastTimer t(FTM_POOLRENDER);

			gGLLastMatrix = NULL;
			gGL.loadMatrix(gGLModelView);
		
			for( S32 i = 0; i < poolp->getNumPostDeferredPasses(); i++ )
			{
				LLVertexBuffer::unbind();
				poolp->beginPostDeferredPass(i);
				for (iter2 = iter1; iter2 != mPools.end(); iter2++)
				{
					LLDrawPool *p = *iter2;
					if (p->getType() != cur_type)
					{
						break;
					}
										
					p->renderPostDeferred(i);
				}
				poolp->endPostDeferredPass(i);
				LLVertexBuffer::unbind();

				if (gDebugGL || gDebugPipeline)
				{
					LLGLState::checkStates();
				}
			}
		}
		else
		{
			// Skip all pools of this type
			for (iter2 = iter1; iter2 != mPools.end(); iter2++)
			{
				LLDrawPool *p = *iter2;
				if (p->getType() != cur_type)
				{
					break;
				}
			}
		}
		iter1 = iter2;
		stop_glerror();
	}

	gGLLastMatrix = NULL;
	gGL.loadMatrix(gGLModelView);

	if (occlude)
	{
		occlude = FALSE;
		gGLLastMatrix = NULL;
		gGL.loadMatrix(gGLModelView);
		LLGLSLShader::bindNoShader();
		doOcclusion(camera);
		gGLLastMatrix = NULL;
		gGL.loadMatrix(gGLModelView);
	}
}

void LLPipeline::renderGeomShadow(LLCamera& camera)
{
	LLMemType mt_rgs(LLMemType::MTYPE_PIPELINE_RENDER_GEOM_SHADOW);
	U32 cur_type = 0;
	
	LLGLEnable cull(GL_CULL_FACE);

	LLVertexBuffer::unbind();

	pool_set_t::iterator iter1 = mPools.begin();
	
	while ( iter1 != mPools.end() )
	{
		LLDrawPool *poolp = *iter1;
		
		cur_type = poolp->getType();

		pool_set_t::iterator iter2 = iter1;
		if (hasRenderType(poolp->getType()) && poolp->getNumShadowPasses() > 0)
		{
			poolp->prerender() ;

			gGLLastMatrix = NULL;
			gGL.loadMatrix(gGLModelView);
		
			for( S32 i = 0; i < poolp->getNumShadowPasses(); i++ )
			{
				LLVertexBuffer::unbind();
				poolp->beginShadowPass(i);
				for (iter2 = iter1; iter2 != mPools.end(); iter2++)
				{
					LLDrawPool *p = *iter2;
					if (p->getType() != cur_type)
					{
						break;
					}
										
					p->renderShadow(i);
				}
				poolp->endShadowPass(i);
				LLVertexBuffer::unbind();

				LLGLState::checkStates();
			}
		}
		else
		{
			// Skip all pools of this type
			for (iter2 = iter1; iter2 != mPools.end(); iter2++)
			{
				LLDrawPool *p = *iter2;
				if (p->getType() != cur_type)
				{
					break;
				}
			}
		}
		iter1 = iter2;
		stop_glerror();
	}

	gGLLastMatrix = NULL;
	gGL.loadMatrix(gGLModelView);
}


void LLPipeline::addTrianglesDrawn(S32 index_count, U32 render_type)
{
	assertInitialized();
	S32 count = 0;
	if (render_type == LLRender::TRIANGLE_STRIP)
	{
		count = index_count-2;
	}
	else
	{
		count = index_count/3;
	}

	mTrianglesDrawn += count;
	mBatchCount++;
	mMaxBatchSize = llmax(mMaxBatchSize, count);
	mMinBatchSize = llmin(mMinBatchSize, count);

	if (LLPipeline::sRenderFrameTest)
	{
		gViewerWindow->getWindow()->swapBuffers();
		ms_sleep(16);
	}
}

void LLPipeline::renderPhysicsDisplay()
{
	if (!hasRenderDebugMask(LLPipeline::RENDER_DEBUG_PHYSICS_SHAPES))
	{
		return;
	}

	allocatePhysicsBuffer();

	gGL.flush();
	mPhysicsDisplay.bindTarget();
	glClearColor(0,0,0,1);
	gGL.setColorMask(true, true);
	mPhysicsDisplay.clear();
	glClearColor(0,0,0,0);

	gGL.setColorMask(true, false);

	if (LLGLSLShader::sNoFixedFunction)
	{
		gDebugProgram.bind();
	}

	for (LLWorld::region_list_t::const_iterator iter = LLWorld::getInstance()->getRegionList().begin(); 
			iter != LLWorld::getInstance()->getRegionList().end(); ++iter)
	{
		LLViewerRegion* region = *iter;
		for (U32 i = 0; i < LLViewerRegion::NUM_PARTITIONS; i++)
		{
			LLSpatialPartition* part = region->getSpatialPartition(i);
			if (part)
			{
				if (hasRenderType(part->mDrawableType))
				{
					part->renderPhysicsShapes();
				}
			}
		}
	}

	for (LLCullResult::bridge_list_t::const_iterator i = sCull->beginVisibleBridge(); i != sCull->endVisibleBridge(); ++i)
	{
		LLSpatialBridge* bridge = *i;
		if (!bridge->isDead() && hasRenderType(bridge->mDrawableType))
		{
			gGL.pushMatrix();
			gGL.multMatrix((F32*)bridge->mDrawable->getRenderMatrix().mMatrix);
			bridge->renderPhysicsShapes();
			gGL.popMatrix();
		}
	}

	gGL.flush();

	if (LLGLSLShader::sNoFixedFunction)
	{
		gDebugProgram.unbind();
	}

	mPhysicsDisplay.flush();
}


void LLPipeline::renderDebug()
{
	LLMemType mt(LLMemType::MTYPE_PIPELINE);

	assertInitialized();

	gGL.color4f(1,1,1,1);

	gGLLastMatrix = NULL;
	gGL.loadMatrix(gGLModelView);
	gGL.setColorMask(true, false);

	bool hud_only = hasRenderType(LLPipeline::RENDER_TYPE_HUD);

	
	if (!hud_only && !mDebugBlips.empty())
	{ //render debug blips
		if (LLGLSLShader::sNoFixedFunction)
		{
			gUIProgram.bind();
		}

		gGL.getTexUnit(0)->bind(LLViewerFetchedTexture::sWhiteImagep, true);

		glPointSize(8.f);
		LLGLDepthTest depth(GL_TRUE, GL_TRUE, GL_ALWAYS);

		gGL.begin(LLRender::POINTS);
		for (std::list<DebugBlip>::iterator iter = mDebugBlips.begin(); iter != mDebugBlips.end(); )
		{
			DebugBlip& blip = *iter;

			blip.mAge += gFrameIntervalSeconds;
			if (blip.mAge > 2.f)
			{
				mDebugBlips.erase(iter++);
			}
			else
			{
				iter++;
			}

			blip.mPosition.mV[2] += gFrameIntervalSeconds*2.f;

			gGL.color4fv(blip.mColor.mV);
			gGL.vertex3fv(blip.mPosition.mV);
		}
		gGL.end();
		gGL.flush();
		glPointSize(1.f);
	}


	// Debug stuff.
	for (LLWorld::region_list_t::const_iterator iter = LLWorld::getInstance()->getRegionList().begin(); 
			iter != LLWorld::getInstance()->getRegionList().end(); ++iter)
	{
		LLViewerRegion* region = *iter;
		for (U32 i = 0; i < LLViewerRegion::NUM_PARTITIONS; i++)
		{
			LLSpatialPartition* part = region->getSpatialPartition(i);
			if (part)
			{
				if ( hud_only && (part->mDrawableType == RENDER_TYPE_HUD || part->mDrawableType == RENDER_TYPE_HUD_PARTICLES) ||
					 !hud_only && hasRenderType(part->mDrawableType) )
				{
					part->renderDebug();
				}
			}
		}
	}

	for (LLCullResult::bridge_list_t::const_iterator i = sCull->beginVisibleBridge(); i != sCull->endVisibleBridge(); ++i)
	{
		LLSpatialBridge* bridge = *i;
		if (!bridge->isDead() && hasRenderType(bridge->mDrawableType))
		{
			gGL.pushMatrix();
			gGL.multMatrix((F32*)bridge->mDrawable->getRenderMatrix().mMatrix);
			bridge->renderDebug();
			gGL.popMatrix();
		}
	}

	if (LLGLSLShader::sNoFixedFunction)
	{
		gUIProgram.bind();
	}

	if (hasRenderDebugMask(LLPipeline::RENDER_DEBUG_SHADOW_FRUSTA))
	{
		LLVertexBuffer::unbind();

		LLGLEnable blend(GL_BLEND);
		LLGLDepthTest depth(TRUE, FALSE);
		LLGLDisable cull(GL_CULL_FACE);

		gGL.color4f(1,1,1,1);
		gGL.getTexUnit(0)->unbind(LLTexUnit::TT_TEXTURE);
				
		F32 a = 0.1f;

		F32 col[] =
		{
			1,0,0,a,
			0,1,0,a,
			0,0,1,a,
			1,0,1,a,
			
			1,1,0,a,
			0,1,1,a,
			1,1,1,a,
			1,0,1,a,
		};

		for (U32 i = 0; i < 8; i++)
		{
			LLVector3* frust = mShadowCamera[i].mAgentFrustum;

			if (i > 3)
			{ //render shadow frusta as volumes
				if (mShadowFrustPoints[i-4].empty())
			{
					continue;
				}

				gGL.color4fv(col+(i-4)*4);	
			
				gGL.begin(LLRender::TRIANGLE_STRIP);
				gGL.vertex3fv(frust[0].mV); gGL.vertex3fv(frust[4].mV);
				gGL.vertex3fv(frust[1].mV); gGL.vertex3fv(frust[5].mV);
				gGL.vertex3fv(frust[2].mV); gGL.vertex3fv(frust[6].mV);
				gGL.vertex3fv(frust[3].mV); gGL.vertex3fv(frust[7].mV);
				gGL.vertex3fv(frust[0].mV); gGL.vertex3fv(frust[4].mV);
				gGL.end();
				
				
				gGL.begin(LLRender::TRIANGLE_STRIP);
				gGL.vertex3fv(frust[0].mV);
				gGL.vertex3fv(frust[1].mV);
				gGL.vertex3fv(frust[3].mV);
				gGL.vertex3fv(frust[2].mV);
				gGL.end();
				
				gGL.begin(LLRender::TRIANGLE_STRIP);
				gGL.vertex3fv(frust[4].mV);
				gGL.vertex3fv(frust[5].mV);
				gGL.vertex3fv(frust[7].mV);
				gGL.vertex3fv(frust[6].mV);
				gGL.end();		
			}

	
			if (i < 4)
			{
				
				//if (i == 0 || !mShadowFrustPoints[i].empty())
				{
					//render visible point cloud
					gGL.flush();
					glPointSize(8.f);
					gGL.begin(LLRender::POINTS);
					
					F32* c = col+i*4;
					gGL.color3fv(c);

					for (U32 j = 0; j < mShadowFrustPoints[i].size(); ++j)
						{
							gGL.vertex3fv(mShadowFrustPoints[i][j].mV);
						
						}
					gGL.end();

					gGL.flush();
					glPointSize(1.f);

					LLVector3* ext = mShadowExtents[i]; 
					LLVector3 pos = (ext[0]+ext[1])*0.5f;
					LLVector3 size = (ext[1]-ext[0])*0.5f;
					drawBoxOutline(pos, size);

					//render camera frustum splits as outlines
					gGL.begin(LLRender::LINES);
					gGL.vertex3fv(frust[0].mV); gGL.vertex3fv(frust[1].mV);
					gGL.vertex3fv(frust[1].mV); gGL.vertex3fv(frust[2].mV);
					gGL.vertex3fv(frust[2].mV); gGL.vertex3fv(frust[3].mV);
					gGL.vertex3fv(frust[3].mV); gGL.vertex3fv(frust[0].mV);
					gGL.vertex3fv(frust[4].mV); gGL.vertex3fv(frust[5].mV);
					gGL.vertex3fv(frust[5].mV); gGL.vertex3fv(frust[6].mV);
					gGL.vertex3fv(frust[6].mV); gGL.vertex3fv(frust[7].mV);
					gGL.vertex3fv(frust[7].mV); gGL.vertex3fv(frust[4].mV);
					gGL.vertex3fv(frust[0].mV); gGL.vertex3fv(frust[4].mV);
					gGL.vertex3fv(frust[1].mV); gGL.vertex3fv(frust[5].mV);
					gGL.vertex3fv(frust[2].mV); gGL.vertex3fv(frust[6].mV);
					gGL.vertex3fv(frust[3].mV); gGL.vertex3fv(frust[7].mV);
					gGL.end();
				}
			}

			/*gGL.flush();
			glLineWidth(16-i*2);
			for (LLWorld::region_list_t::const_iterator iter = LLWorld::getInstance()->getRegionList().begin(); 
					iter != LLWorld::getInstance()->getRegionList().end(); ++iter)
			{
				LLViewerRegion* region = *iter;
				for (U32 j = 0; j < LLViewerRegion::NUM_PARTITIONS; j++)
				{
					LLSpatialPartition* part = region->getSpatialPartition(j);
					if (part)
					{
						if (hasRenderType(part->mDrawableType))
						{
							part->renderIntersectingBBoxes(&mShadowCamera[i]);
						}
					}
				}
			}
			gGL.flush();
			glLineWidth(1.f);*/
		}
	}

	if (mRenderDebugMask & RENDER_DEBUG_WIND_VECTORS)
	{
		gAgent.getRegion()->mWind.renderVectors();
	}
	
	if (mRenderDebugMask & RENDER_DEBUG_COMPOSITION)
	{
		// Debug composition layers
		F32 x, y;

		gGL.getTexUnit(0)->unbind(LLTexUnit::TT_TEXTURE);

		if (gAgent.getRegion())
		{
			gGL.begin(LLRender::POINTS);
			// Draw the composition layer for the region that I'm in.
			for (x = 0; x <= 260; x++)
			{
				for (y = 0; y <= 260; y++)
				{
					if ((x > 255) || (y > 255))
					{
						gGL.color4f(1.f, 0.f, 0.f, 1.f);
					}
					else
					{
						gGL.color4f(0.f, 0.f, 1.f, 1.f);
					}
					F32 z = gAgent.getRegion()->getCompositionXY((S32)x, (S32)y);
					z *= 5.f;
					z += 50.f;
					gGL.vertex3f(x, y, z);
				}
			}
			gGL.end();
		}
	}

	if (mRenderDebugMask & LLPipeline::RENDER_DEBUG_BUILD_QUEUE)
	{
		U32 count = 0;
		U32 size = mGroupQ2.size();
		LLColor4 col;

		LLVertexBuffer::unbind();
		LLGLEnable blend(GL_BLEND);
		gGL.setSceneBlendType(LLRender::BT_ALPHA);
		LLGLDepthTest depth(GL_TRUE, GL_FALSE);
		gGL.getTexUnit(0)->bind(LLViewerFetchedTexture::sWhiteImagep);
		
		gGL.pushMatrix();
		gGL.loadMatrix(gGLModelView);
		gGLLastMatrix = NULL;

		for (LLSpatialGroup::sg_vector_t::iterator iter = mGroupQ2.begin(); iter != mGroupQ2.end(); ++iter)
		{
			LLSpatialGroup* group = *iter;
			if (group->isDead())
			{
				continue;
			}

			LLSpatialBridge* bridge = group->mSpatialPartition->asBridge();

			if (bridge && (!bridge->mDrawable || bridge->mDrawable->isDead()))
			{
				continue;
			}

			if (bridge)
			{
				gGL.pushMatrix();
				gGL.multMatrix((F32*)bridge->mDrawable->getRenderMatrix().mMatrix);
			}

			F32 alpha = llclamp((F32) (size-count)/size, 0.f, 1.f);

			
			LLVector2 c(1.f-alpha, alpha);
			c.normVec();

			
			++count;
			col.set(c.mV[0], c.mV[1], 0, alpha*0.5f+0.5f);
			group->drawObjectBox(col);

			if (bridge)
			{
				gGL.popMatrix();
			}
		}

		gGL.popMatrix();
	}

	gGL.flush();
	if (LLGLSLShader::sNoFixedFunction)
	{
		gUIProgram.unbind();
	}
}

void LLPipeline::rebuildPools()
{
	LLMemType mt(LLMemType::MTYPE_PIPELINE_REBUILD_POOLS);

	assertInitialized();

	S32 max_count = mPools.size();
	pool_set_t::iterator iter1 = mPools.upper_bound(mLastRebuildPool);
	while(max_count > 0 && mPools.size() > 0) // && num_rebuilds < MAX_REBUILDS)
	{
		if (iter1 == mPools.end())
		{
			iter1 = mPools.begin();
		}
		LLDrawPool* poolp = *iter1;

		if (poolp->isDead())
		{
			mPools.erase(iter1++);
			removeFromQuickLookup( poolp );
			if (poolp == mLastRebuildPool)
			{
				mLastRebuildPool = NULL;
			}
			delete poolp;
		}
		else
		{
			mLastRebuildPool = poolp;
			iter1++;
		}
		max_count--;
	}

	if (isAgentAvatarValid())
	{
		gAgentAvatarp->rebuildHUD();
	}
}

void LLPipeline::addToQuickLookup( LLDrawPool* new_poolp )
{
	LLMemType mt(LLMemType::MTYPE_PIPELINE_QUICK_LOOKUP);

	assertInitialized();

	switch( new_poolp->getType() )
	{
	case LLDrawPool::POOL_SIMPLE:
		if (mSimplePool)
		{
			llassert(0);
			llwarns << "Ignoring duplicate simple pool." << llendl;
		}
		else
		{
			mSimplePool = (LLRenderPass*) new_poolp;
		}
		break;

	case LLDrawPool::POOL_GRASS:
		if (mGrassPool)
		{
			llassert(0);
			llwarns << "Ignoring duplicate grass pool." << llendl;
		}
		else
		{
			mGrassPool = (LLRenderPass*) new_poolp;
		}
		break;

	case LLDrawPool::POOL_FULLBRIGHT:
		if (mFullbrightPool)
		{
			llassert(0);
			llwarns << "Ignoring duplicate simple pool." << llendl;
		}
		else
		{
			mFullbrightPool = (LLRenderPass*) new_poolp;
		}
		break;

	case LLDrawPool::POOL_INVISIBLE:
		if (mInvisiblePool)
		{
			llassert(0);
			llwarns << "Ignoring duplicate simple pool." << llendl;
		}
		else
		{
			mInvisiblePool = (LLRenderPass*) new_poolp;
		}
		break;

	case LLDrawPool::POOL_GLOW:
		if (mGlowPool)
		{
			llassert(0);
			llwarns << "Ignoring duplicate glow pool." << llendl;
		}
		else
		{
			mGlowPool = (LLRenderPass*) new_poolp;
		}
		break;

	case LLDrawPool::POOL_TREE:
		mTreePools[ uintptr_t(new_poolp->getTexture()) ] = new_poolp ;
		break;
 
	case LLDrawPool::POOL_TERRAIN:
		mTerrainPools[ uintptr_t(new_poolp->getTexture()) ] = new_poolp ;
		break;

	case LLDrawPool::POOL_BUMP:
		if (mBumpPool)
		{
			llassert(0);
			llwarns << "Ignoring duplicate bump pool." << llendl;
		}
		else
		{
			mBumpPool = new_poolp;
		}
		break;

	case LLDrawPool::POOL_ALPHA:
		if( mAlphaPool )
		{
			llassert(0);
			llwarns << "LLPipeline::addPool(): Ignoring duplicate Alpha pool" << llendl;
		}
		else
		{
			mAlphaPool = new_poolp;
		}
		break;

	case LLDrawPool::POOL_AVATAR:
		break; // Do nothing

	case LLDrawPool::POOL_SKY:
		if( mSkyPool )
		{
			llassert(0);
			llwarns << "LLPipeline::addPool(): Ignoring duplicate Sky pool" << llendl;
		}
		else
		{
			mSkyPool = new_poolp;
		}
		break;
	
	case LLDrawPool::POOL_WATER:
		if( mWaterPool )
		{
			llassert(0);
			llwarns << "LLPipeline::addPool(): Ignoring duplicate Water pool" << llendl;
		}
		else
		{
			mWaterPool = new_poolp;
		}
		break;

	case LLDrawPool::POOL_GROUND:
		if( mGroundPool )
		{
			llassert(0);
			llwarns << "LLPipeline::addPool(): Ignoring duplicate Ground Pool" << llendl;
		}
		else
		{ 
			mGroundPool = new_poolp;
		}
		break;

	case LLDrawPool::POOL_WL_SKY:
		if( mWLSkyPool )
		{
			llassert(0);
			llwarns << "LLPipeline::addPool(): Ignoring duplicate WLSky Pool" << llendl;
		}
		else
		{ 
			mWLSkyPool = new_poolp;
		}
		break;

	default:
		llassert(0);
		llwarns << "Invalid Pool Type in  LLPipeline::addPool()" << llendl;
		break;
	}
}

void LLPipeline::removePool( LLDrawPool* poolp )
{
	assertInitialized();
	removeFromQuickLookup(poolp);
	mPools.erase(poolp);
	delete poolp;
}

void LLPipeline::removeFromQuickLookup( LLDrawPool* poolp )
{
	assertInitialized();
	LLMemType mt(LLMemType::MTYPE_PIPELINE);
	switch( poolp->getType() )
	{
	case LLDrawPool::POOL_SIMPLE:
		llassert(mSimplePool == poolp);
		mSimplePool = NULL;
		break;

	case LLDrawPool::POOL_GRASS:
		llassert(mGrassPool == poolp);
		mGrassPool = NULL;
		break;

	case LLDrawPool::POOL_FULLBRIGHT:
		llassert(mFullbrightPool == poolp);
		mFullbrightPool = NULL;
		break;

	case LLDrawPool::POOL_INVISIBLE:
		llassert(mInvisiblePool == poolp);
		mInvisiblePool = NULL;
		break;

	case LLDrawPool::POOL_WL_SKY:
		llassert(mWLSkyPool == poolp);
		mWLSkyPool = NULL;
		break;

	case LLDrawPool::POOL_GLOW:
		llassert(mGlowPool == poolp);
		mGlowPool = NULL;
		break;

	case LLDrawPool::POOL_TREE:
		#ifdef _DEBUG
			{
				BOOL found = mTreePools.erase( (uintptr_t)poolp->getTexture() );
				llassert( found );
			}
		#else
			mTreePools.erase( (uintptr_t)poolp->getTexture() );
		#endif
		break;

	case LLDrawPool::POOL_TERRAIN:
		#ifdef _DEBUG
			{
				BOOL found = mTerrainPools.erase( (uintptr_t)poolp->getTexture() );
				llassert( found );
			}
		#else
			mTerrainPools.erase( (uintptr_t)poolp->getTexture() );
		#endif
		break;

	case LLDrawPool::POOL_BUMP:
		llassert( poolp == mBumpPool );
		mBumpPool = NULL;
		break;
	
	case LLDrawPool::POOL_ALPHA:
		llassert( poolp == mAlphaPool );
		mAlphaPool = NULL;
		break;

	case LLDrawPool::POOL_AVATAR:
		break; // Do nothing

	case LLDrawPool::POOL_SKY:
		llassert( poolp == mSkyPool );
		mSkyPool = NULL;
		break;

	case LLDrawPool::POOL_WATER:
		llassert( poolp == mWaterPool );
		mWaterPool = NULL;
		break;

	case LLDrawPool::POOL_GROUND:
		llassert( poolp == mGroundPool );
		mGroundPool = NULL;
		break;

	default:
		llassert(0);
		llwarns << "Invalid Pool Type in  LLPipeline::removeFromQuickLookup() type=" << poolp->getType() << llendl;
		break;
	}
}

void LLPipeline::resetDrawOrders()
{
	assertInitialized();
	// Iterate through all of the draw pools and rebuild them.
	for (pool_set_t::iterator iter = mPools.begin(); iter != mPools.end(); ++iter)
	{
		LLDrawPool *poolp = *iter;
		poolp->resetDrawOrders();
	}
}

//============================================================================
// Once-per-frame setup of hardware lights,
// including sun/moon, avatar backlight, and up to 6 local lights

void LLPipeline::setupAvatarLights(BOOL for_edit)
{
	assertInitialized();

	if (for_edit)
	{
		LLColor4 diffuse(1.f, 1.f, 1.f, 0.f);
		LLVector4 light_pos_cam(-8.f, 0.25f, 10.f, 0.f);  // w==0 => directional light
		LLMatrix4 camera_mat = LLViewerCamera::getInstance()->getModelview();
		LLMatrix4 camera_rot(camera_mat.getMat3());
		camera_rot.invert();
		LLVector4 light_pos = light_pos_cam * camera_rot;
		
		light_pos.normalize();

		LLLightState* light = gGL.getLight(1);

		mHWLightColors[1] = diffuse;

		light->setDiffuse(diffuse);
		light->setAmbient(LLColor4::black);
		light->setSpecular(LLColor4::black);
		light->setPosition(light_pos);
		light->setConstantAttenuation(1.f);
		light->setLinearAttenuation(0.f);
		light->setQuadraticAttenuation(0.f);
		light->setSpotExponent(0.f);
		light->setSpotCutoff(180.f);
	}
	else if (gAvatarBacklight) // Always true (unless overridden in a devs .ini)
	{
		LLVector3 opposite_pos = -1.f * mSunDir;
		LLVector3 orthog_light_pos = mSunDir % LLVector3::z_axis;
		LLVector4 backlight_pos = LLVector4(lerp(opposite_pos, orthog_light_pos, 0.3f), 0.0f);
		backlight_pos.normalize();
			
		LLColor4 light_diffuse = mSunDiffuse;
		LLColor4 backlight_diffuse(1.f - light_diffuse.mV[VRED], 1.f - light_diffuse.mV[VGREEN], 1.f - light_diffuse.mV[VBLUE], 1.f);
		F32 max_component = 0.001f;
		for (S32 i = 0; i < 3; i++)
		{
			if (backlight_diffuse.mV[i] > max_component)
			{
				max_component = backlight_diffuse.mV[i];
			}
		}
		F32 backlight_mag;
		if (gSky.getSunDirection().mV[2] >= LLSky::NIGHTTIME_ELEVATION_COS)
		{
			backlight_mag = BACKLIGHT_DAY_MAGNITUDE_OBJECT;
		}
		else
		{
			backlight_mag = BACKLIGHT_NIGHT_MAGNITUDE_OBJECT;
		}
		backlight_diffuse *= backlight_mag / max_component;

		mHWLightColors[1] = backlight_diffuse;

		LLLightState* light = gGL.getLight(1);

		light->setPosition(backlight_pos);
		light->setDiffuse(backlight_diffuse);
		light->setAmbient(LLColor4::black);
		light->setSpecular(LLColor4::black);
		light->setConstantAttenuation(1.f);
		light->setLinearAttenuation(0.f);
		light->setQuadraticAttenuation(0.f);
		light->setSpotExponent(0.f);
		light->setSpotCutoff(180.f);
	}
	else
	{
		LLLightState* light = gGL.getLight(1);

		mHWLightColors[1] = LLColor4::black;

		light->setDiffuse(LLColor4::black);
		light->setAmbient(LLColor4::black);
		light->setSpecular(LLColor4::black);
	}
}

static F32 calc_light_dist(LLVOVolume* light, const LLVector3& cam_pos, F32 max_dist)
{
	F32 inten = light->getLightIntensity();
	if (inten < .001f)
	{
		return max_dist;
	}
	F32 radius = light->getLightRadius();
	BOOL selected = light->isSelected();
	LLVector3 dpos = light->getRenderPosition() - cam_pos;
	F32 dist2 = dpos.lengthSquared();
	if (!selected && dist2 > (max_dist + radius)*(max_dist + radius))
	{
		return max_dist;
	}
	F32 dist = (F32) sqrt(dist2);
	dist *= 1.f / inten;
	dist -= radius;
	if (selected)
	{
		dist -= 10000.f; // selected lights get highest priority
	}
	if (light->mDrawable.notNull() && light->mDrawable->isState(LLDrawable::ACTIVE))
	{
		// moving lights get a little higher priority (too much causes artifacts)
		dist -= light->getLightRadius()*0.25f;
	}
	return dist;
}

void LLPipeline::calcNearbyLights(LLCamera& camera)
{
	assertInitialized();

	if (LLPipeline::sReflectionRender)
	{
		return;
	}

	if (mLightingDetail >= 1)
	{
		// mNearbyLight (and all light_set_t's) are sorted such that
		// begin() == the closest light and rbegin() == the farthest light
		const S32 MAX_LOCAL_LIGHTS = 6;
// 		LLVector3 cam_pos = gAgent.getCameraPositionAgent();
		LLVector3 cam_pos = LLViewerJoystick::getInstance()->getOverrideCamera() ?
						camera.getOrigin() : 
						gAgent.getPositionAgent();

		F32 max_dist = LIGHT_MAX_RADIUS * 4.f; // ignore enitrely lights > 4 * max light rad
		
		// UPDATE THE EXISTING NEARBY LIGHTS
		light_set_t cur_nearby_lights;
		for (light_set_t::iterator iter = mNearbyLights.begin();
			iter != mNearbyLights.end(); iter++)
		{
			const Light* light = &(*iter);
			LLDrawable* drawable = light->drawable;
			LLVOVolume* volight = drawable->getVOVolume();
			if (!volight || !drawable->isState(LLDrawable::LIGHT))
			{
				drawable->clearState(LLDrawable::NEARBY_LIGHT);
				continue;
			}
			if (light->fade <= -LIGHT_FADE_TIME)
			{
				drawable->clearState(LLDrawable::NEARBY_LIGHT);
				continue;
			}
			if (!sRenderAttachedLights && volight && volight->isAttachment())
			{
				drawable->clearState(LLDrawable::NEARBY_LIGHT);
				continue;
			}

			F32 dist = calc_light_dist(volight, cam_pos, max_dist);
			cur_nearby_lights.insert(Light(drawable, dist, light->fade));
		}
		mNearbyLights = cur_nearby_lights;
				
		// FIND NEW LIGHTS THAT ARE IN RANGE
		light_set_t new_nearby_lights;
		for (LLDrawable::drawable_set_t::iterator iter = mLights.begin();
			 iter != mLights.end(); ++iter)
		{
			LLDrawable* drawable = *iter;
			LLVOVolume* light = drawable->getVOVolume();
			if (!light || drawable->isState(LLDrawable::NEARBY_LIGHT))
			{
				continue;
			}
			if (light->isHUDAttachment())
			{
				continue; // no lighting from HUD objects
			}
			F32 dist = calc_light_dist(light, cam_pos, max_dist);
			if (dist >= max_dist)
			{
				continue;
			}
			if (!sRenderAttachedLights && light && light->isAttachment())
			{
				continue;
			}
			new_nearby_lights.insert(Light(drawable, dist, 0.f));
			if (new_nearby_lights.size() > (U32)MAX_LOCAL_LIGHTS)
			{
				new_nearby_lights.erase(--new_nearby_lights.end());
				const Light& last = *new_nearby_lights.rbegin();
				max_dist = last.dist;
			}
		}

		// INSERT ANY NEW LIGHTS
		for (light_set_t::iterator iter = new_nearby_lights.begin();
			 iter != new_nearby_lights.end(); iter++)
		{
			const Light* light = &(*iter);
			if (mNearbyLights.size() < (U32)MAX_LOCAL_LIGHTS)
			{
				mNearbyLights.insert(*light);
				((LLDrawable*) light->drawable)->setState(LLDrawable::NEARBY_LIGHT);
			}
			else
			{
				// crazy cast so that we can overwrite the fade value
				// even though gcc enforces sets as const
				// (fade value doesn't affect sort so this is safe)
				Light* farthest_light = ((Light*) (&(*(mNearbyLights.rbegin()))));
				if (light->dist < farthest_light->dist)
				{
					if (farthest_light->fade >= 0.f)
					{
						farthest_light->fade = -gFrameIntervalSeconds;
					}
				}
				else
				{
					break; // none of the other lights are closer
				}
			}
		}
		
	}
}

void LLPipeline::setupHWLights(LLDrawPool* pool)
{
	assertInitialized();
	
	// Ambient
	if (!LLGLSLShader::sNoFixedFunction)
	{
		gGL.syncMatrices();
		LLColor4 ambient = gSky.getTotalAmbientColor();
		gGL.setAmbientLightColor(ambient);
	}

	// Light 0 = Sun or Moon (All objects)
	{
		if (gSky.getSunDirection().mV[2] >= LLSky::NIGHTTIME_ELEVATION_COS)
		{
			mSunDir.setVec(gSky.getSunDirection());
			mSunDiffuse.setVec(gSky.getSunDiffuseColor());
		}
		else
		{
			mSunDir.setVec(gSky.getMoonDirection());
			mSunDiffuse.setVec(gSky.getMoonDiffuseColor());
		}

		F32 max_color = llmax(mSunDiffuse.mV[0], mSunDiffuse.mV[1], mSunDiffuse.mV[2]);
		if (max_color > 1.f)
		{
			mSunDiffuse *= 1.f/max_color;
		}
		mSunDiffuse.clamp();

		LLVector4 light_pos(mSunDir, 0.0f);
		LLColor4 light_diffuse = mSunDiffuse;
		mHWLightColors[0] = light_diffuse;

		LLLightState* light = gGL.getLight(0);
		light->setPosition(light_pos);
		light->setDiffuse(light_diffuse);
		light->setAmbient(LLColor4::black);
		light->setSpecular(LLColor4::black);
		light->setConstantAttenuation(1.f);
		light->setLinearAttenuation(0.f);
		light->setQuadraticAttenuation(0.f);
		light->setSpotExponent(0.f);
		light->setSpotCutoff(180.f);
	}
	
	// Light 1 = Backlight (for avatars)
	// (set by enableLightsAvatar)
	
	S32 cur_light = 2;
	
	// Nearby lights = LIGHT 2-7

	mLightMovingMask = 0;
	
	if (mLightingDetail >= 1)
	{
		for (light_set_t::iterator iter = mNearbyLights.begin();
			 iter != mNearbyLights.end(); ++iter)
		{
			LLDrawable* drawable = iter->drawable;
			LLVOVolume* light = drawable->getVOVolume();
			if (!light)
			{
				continue;
			}
			if (drawable->isState(LLDrawable::ACTIVE))
			{
				mLightMovingMask |= (1<<cur_light);
			}
			
			LLColor4  light_color = light->getLightColor();
			light_color.mV[3] = 0.0f;

			F32 fade = iter->fade;
			if (fade < LIGHT_FADE_TIME)
			{
				// fade in/out light
				if (fade >= 0.f)
				{
					fade = fade / LIGHT_FADE_TIME;
					((Light*) (&(*iter)))->fade += gFrameIntervalSeconds;
				}
				else
				{
					fade = 1.f + fade / LIGHT_FADE_TIME;
					((Light*) (&(*iter)))->fade -= gFrameIntervalSeconds;
				}
				fade = llclamp(fade,0.f,1.f);
				light_color *= fade;
			}

			LLVector3 light_pos(light->getRenderPosition());
			LLVector4 light_pos_gl(light_pos, 1.0f);
	
			F32 light_radius = llmax(light->getLightRadius(), 0.001f);

			F32 x = (3.f * (1.f + light->getLightFalloff())); // why this magic?  probably trying to match a historic behavior.
			float linatten = x / (light_radius); // % of brightness at radius

			mHWLightColors[cur_light] = light_color;
			LLLightState* light_state = gGL.getLight(cur_light);
			
			light_state->setPosition(light_pos_gl);
			light_state->setDiffuse(light_color);
			light_state->setAmbient(LLColor4::black);
			light_state->setConstantAttenuation(0.f);
			if (sRenderDeferred)
			{
				F32 size = light_radius*1.5f;
				light_state->setLinearAttenuation(size*size);
				light_state->setQuadraticAttenuation(light->getLightFalloff()*0.5f+1.f);
			}
			else
			{
				light_state->setLinearAttenuation(linatten);
				light_state->setQuadraticAttenuation(0.f);
			}
			

			if (light->isLightSpotlight() // directional (spot-)light
			    && (LLPipeline::sRenderDeferred || RenderSpotLightsInNondeferred)) // these are only rendered as GL spotlights if we're in deferred rendering mode *or* the setting forces them on
			{
				LLVector3 spotparams = light->getSpotLightParams();
				LLQuaternion quat = light->getRenderRotation();
				LLVector3 at_axis(0,0,-1); // this matches deferred rendering's object light direction
				at_axis *= quat;

				light_state->setSpotDirection(at_axis);
				light_state->setSpotCutoff(90.f);
				light_state->setSpotExponent(2.f);
	
				const LLColor4 specular(0.f, 0.f, 0.f, 0.f);
				light_state->setSpecular(specular);
			}
			else // omnidirectional (point) light
			{
				light_state->setSpotExponent(0.f);
				light_state->setSpotCutoff(180.f);
				
				// we use specular.w = 1.0 as a cheap hack for the shaders to know that this is omnidirectional rather than a spotlight
				const LLColor4 specular(0.f, 0.f, 0.f, 1.f);
				light_state->setSpecular(specular);				
			}
			cur_light++;
			if (cur_light >= 8)
			{
				break; // safety
			}
		}
	}
	for ( ; cur_light < 8 ; cur_light++)
	{
		mHWLightColors[cur_light] = LLColor4::black;
		LLLightState* light = gGL.getLight(cur_light);

		light->setDiffuse(LLColor4::black);
		light->setAmbient(LLColor4::black);
		light->setSpecular(LLColor4::black);
	}
	if (gAgentAvatarp &&
		gAgentAvatarp->mSpecialRenderMode == 3)
	{
		LLColor4  light_color = LLColor4::white;
		light_color.mV[3] = 0.0f;

		LLVector3 light_pos(LLViewerCamera::getInstance()->getOrigin());
		LLVector4 light_pos_gl(light_pos, 1.0f);

		F32 light_radius = 16.f;

			F32 x = 3.f;
		float linatten = x / (light_radius); // % of brightness at radius

		mHWLightColors[2] = light_color;
		LLLightState* light = gGL.getLight(2);

		light->setPosition(light_pos_gl);
		light->setDiffuse(light_color);
		light->setAmbient(LLColor4::black);
		light->setSpecular(LLColor4::black);
		light->setQuadraticAttenuation(0.f);
		light->setConstantAttenuation(0.f);
		light->setLinearAttenuation(linatten);
		light->setSpotExponent(0.f);
		light->setSpotCutoff(180.f);
	}

	// Init GL state
	if (!LLGLSLShader::sNoFixedFunction)
	{
		glDisable(GL_LIGHTING);
	}

	for (S32 i = 0; i < 8; ++i)
	{
		gGL.getLight(i)->disable();
	}
	mLightMask = 0;
}

void LLPipeline::enableLights(U32 mask)
{
	assertInitialized();

	if (mLightingDetail == 0)
	{
		mask &= 0xf003; // sun and backlight only (and fullbright bit)
	}
	if (mLightMask != mask)
	{
		stop_glerror();
		if (!mLightMask)
		{
			if (!LLGLSLShader::sNoFixedFunction)
			{
				glEnable(GL_LIGHTING);
			}
		}
		if (mask)
		{
			stop_glerror();
			for (S32 i=0; i<8; i++)
			{
				LLLightState* light = gGL.getLight(i);
				if (mask & (1<<i))
				{
					light->enable();
					light->setDiffuse(mHWLightColors[i]);
				}
				else
				{
					light->disable();
					light->setDiffuse(LLColor4::black);
				}
			}
			stop_glerror();
		}
		else
		{
			if (!LLGLSLShader::sNoFixedFunction)
			{
				glDisable(GL_LIGHTING);
			}
		}
		mLightMask = mask;
		stop_glerror();

		LLColor4 ambient = gSky.getTotalAmbientColor();
		gGL.setAmbientLightColor(ambient);
	}
}

void LLPipeline::enableLightsStatic()
{
	assertInitialized();
	U32 mask = 0x01; // Sun
	if (mLightingDetail >= 2)
	{
		mask |= mLightMovingMask; // Hardware moving lights
	}
	else
	{
		mask |= 0xff & (~2); // Hardware local lights
	}
	enableLights(mask);
}

void LLPipeline::enableLightsDynamic()
{
	assertInitialized();
	U32 mask = 0xff & (~2); // Local lights
	enableLights(mask);
	
	if (isAgentAvatarValid() && getLightingDetail() <= 0)
	{
		if (gAgentAvatarp->mSpecialRenderMode == 0) // normal
		{
			gPipeline.enableLightsAvatar();
		}
		else if (gAgentAvatarp->mSpecialRenderMode >= 1)  // anim preview
		{
			gPipeline.enableLightsAvatarEdit(LLColor4(0.7f, 0.6f, 0.3f, 1.f));
		}
	}
}

void LLPipeline::enableLightsAvatar()
{
	U32 mask = 0xff; // All lights
	setupAvatarLights(FALSE);
	enableLights(mask);
}

void LLPipeline::enableLightsPreview()
{
	disableLights();

	if (!LLGLSLShader::sNoFixedFunction)
	{
		glEnable(GL_LIGHTING);
	}

	LLColor4 ambient = PreviewAmbientColor;
	gGL.setAmbientLightColor(ambient);

	LLColor4 diffuse0 = PreviewDiffuse0;
	LLColor4 specular0 = PreviewSpecular0;
	LLColor4 diffuse1 = PreviewDiffuse1;
	LLColor4 specular1 = PreviewSpecular1;
	LLColor4 diffuse2 = PreviewDiffuse2;
	LLColor4 specular2 = PreviewSpecular2;

	LLVector3 dir0 = PreviewDirection0;
	LLVector3 dir1 = PreviewDirection1;
	LLVector3 dir2 = PreviewDirection2;

	dir0.normVec();
	dir1.normVec();
	dir2.normVec();
	
	LLVector4 light_pos(dir0, 0.0f);

	LLLightState* light = gGL.getLight(0);

	light->enable();
	light->setPosition(light_pos);
	light->setDiffuse(diffuse0);
	light->setAmbient(LLColor4::black);
	light->setSpecular(specular0);
	light->setSpotExponent(0.f);
	light->setSpotCutoff(180.f);

	light_pos = LLVector4(dir1, 0.f);

	light = gGL.getLight(1);
	light->enable();
	light->setPosition(light_pos);
	light->setDiffuse(diffuse1);
	light->setAmbient(LLColor4::black);
	light->setSpecular(specular1);
	light->setSpotExponent(0.f);
	light->setSpotCutoff(180.f);

	light_pos = LLVector4(dir2, 0.f);
	light = gGL.getLight(2);
	light->enable();
	light->setPosition(light_pos);
	light->setDiffuse(diffuse2);
	light->setAmbient(LLColor4::black);
	light->setSpecular(specular2);
	light->setSpotExponent(0.f);
	light->setSpotCutoff(180.f);
}


void LLPipeline::enableLightsAvatarEdit(const LLColor4& color)
{
	U32 mask = 0x2002; // Avatar backlight only, set ambient
	setupAvatarLights(TRUE);
	enableLights(mask);

	gGL.setAmbientLightColor(color);
}

void LLPipeline::enableLightsFullbright(const LLColor4& color)
{
	assertInitialized();
	U32 mask = 0x1000; // Non-0 mask, set ambient
	enableLights(mask);

	gGL.setAmbientLightColor(color);
}

void LLPipeline::disableLights()
{
	enableLights(0); // no lighting (full bright)
}

//============================================================================

class LLMenuItemGL;
class LLInvFVBridge;
struct cat_folder_pair;
class LLVOBranch;
class LLVOLeaf;

void LLPipeline::findReferences(LLDrawable *drawablep)
{
	assertInitialized();
	if (mLights.find(drawablep) != mLights.end())
	{
		llinfos << "In mLights" << llendl;
	}
	if (std::find(mMovedList.begin(), mMovedList.end(), drawablep) != mMovedList.end())
	{
		llinfos << "In mMovedList" << llendl;
	}
	if (std::find(mShiftList.begin(), mShiftList.end(), drawablep) != mShiftList.end())
	{
		llinfos << "In mShiftList" << llendl;
	}
	if (mRetexturedList.find(drawablep) != mRetexturedList.end())
	{
		llinfos << "In mRetexturedList" << llendl;
	}
	
	if (std::find(mBuildQ1.begin(), mBuildQ1.end(), drawablep) != mBuildQ1.end())
	{
		llinfos << "In mBuildQ1" << llendl;
	}
	if (std::find(mBuildQ2.begin(), mBuildQ2.end(), drawablep) != mBuildQ2.end())
	{
		llinfos << "In mBuildQ2" << llendl;
	}

	S32 count;
	
	count = gObjectList.findReferences(drawablep);
	if (count)
	{
		llinfos << "In other drawables: " << count << " references" << llendl;
	}
}

BOOL LLPipeline::verify()
{
	BOOL ok = assertInitialized();
	if (ok) 
	{
		for (pool_set_t::iterator iter = mPools.begin(); iter != mPools.end(); ++iter)
		{
			LLDrawPool *poolp = *iter;
			if (!poolp->verify())
			{
				ok = FALSE;
			}
		}
	}

	if (!ok)
	{
		llwarns << "Pipeline verify failed!" << llendl;
	}
	return ok;
}

//////////////////////////////
//
// Collision detection
//
//

///////////////////////////////////////////////////////////////////////////////////////////////////////////////////////////////////////////////////////////////////////////////////////////////////////
/**
 *	A method to compute a ray-AABB intersection.
 *	Original code by Andrew Woo, from "Graphics Gems", Academic Press, 1990
 *	Optimized code by Pierre Terdiman, 2000 (~20-30% faster on my Celeron 500)
 *	Epsilon value added by Klaus Hartmann. (discarding it saves a few cycles only)
 *
 *	Hence this version is faster as well as more robust than the original one.
 *
 *	Should work provided:
 *	1) the integer representation of 0.0f is 0x00000000
 *	2) the sign bit of the float is the most significant one
 *
 *	Report bugs: p.terdiman@codercorner.com
 *
 *	\param		aabb		[in] the axis-aligned bounding box
 *	\param		origin		[in] ray origin
 *	\param		dir			[in] ray direction
 *	\param		coord		[out] impact coordinates
 *	\return		true if ray intersects AABB
 */
///////////////////////////////////////////////////////////////////////////////////////////////////////////////////////////////////////////////////////////////////////////////////////////////////////
//#define RAYAABB_EPSILON 0.00001f
#define IR(x)	((U32&)x)

bool LLRayAABB(const LLVector3 &center, const LLVector3 &size, const LLVector3& origin, const LLVector3& dir, LLVector3 &coord, F32 epsilon)
{
	BOOL Inside = TRUE;
	LLVector3 MinB = center - size;
	LLVector3 MaxB = center + size;
	LLVector3 MaxT;
	MaxT.mV[VX]=MaxT.mV[VY]=MaxT.mV[VZ]=-1.0f;

	// Find candidate planes.
	for(U32 i=0;i<3;i++)
	{
		if(origin.mV[i] < MinB.mV[i])
		{
			coord.mV[i]	= MinB.mV[i];
			Inside		= FALSE;

			// Calculate T distances to candidate planes
			if(IR(dir.mV[i]))	MaxT.mV[i] = (MinB.mV[i] - origin.mV[i]) / dir.mV[i];
		}
		else if(origin.mV[i] > MaxB.mV[i])
		{
			coord.mV[i]	= MaxB.mV[i];
			Inside		= FALSE;

			// Calculate T distances to candidate planes
			if(IR(dir.mV[i]))	MaxT.mV[i] = (MaxB.mV[i] - origin.mV[i]) / dir.mV[i];
		}
	}

	// Ray origin inside bounding box
	if(Inside)
	{
		coord = origin;
		return true;
	}

	// Get largest of the maxT's for final choice of intersection
	U32 WhichPlane = 0;
	if(MaxT.mV[1] > MaxT.mV[WhichPlane])	WhichPlane = 1;
	if(MaxT.mV[2] > MaxT.mV[WhichPlane])	WhichPlane = 2;

	// Check final candidate actually inside box
	if(IR(MaxT.mV[WhichPlane])&0x80000000) return false;

	for(U32 i=0;i<3;i++)
	{
		if(i!=WhichPlane)
		{
			coord.mV[i] = origin.mV[i] + MaxT.mV[WhichPlane] * dir.mV[i];
			if (epsilon > 0)
			{
				if(coord.mV[i] < MinB.mV[i] - epsilon || coord.mV[i] > MaxB.mV[i] + epsilon)	return false;
			}
			else
			{
				if(coord.mV[i] < MinB.mV[i] || coord.mV[i] > MaxB.mV[i])	return false;
			}
		}
	}
	return true;	// ray hits box
}

//////////////////////////////
//
// Macros, functions, and inline methods from other classes
//
//

void LLPipeline::setLight(LLDrawable *drawablep, BOOL is_light)
{
	if (drawablep && assertInitialized())
	{
		if (is_light)
		{
			mLights.insert(drawablep);
			drawablep->setState(LLDrawable::LIGHT);
		}
		else
		{
			drawablep->clearState(LLDrawable::LIGHT);
			mLights.erase(drawablep);
		}
	}
}

//static
void LLPipeline::toggleRenderType(U32 type)
{
	gPipeline.mRenderTypeEnabled[type] = !gPipeline.mRenderTypeEnabled[type];
	if (type == LLPipeline::RENDER_TYPE_WATER)
	{
		gPipeline.mRenderTypeEnabled[LLPipeline::RENDER_TYPE_VOIDWATER] = !gPipeline.mRenderTypeEnabled[LLPipeline::RENDER_TYPE_VOIDWATER];
	}
}

//static
void LLPipeline::toggleRenderTypeControl(void* data)
{
	U32 type = (U32)(intptr_t)data;
	U32 bit = (1<<type);
	if (gPipeline.hasRenderType(type))
	{
		llinfos << "Toggling render type mask " << std::hex << bit << " off" << std::dec << llendl;
	}
	else
	{
		llinfos << "Toggling render type mask " << std::hex << bit << " on" << std::dec << llendl;
	}
	gPipeline.toggleRenderType(type);
}

//static
BOOL LLPipeline::hasRenderTypeControl(void* data)
{
	U32 type = (U32)(intptr_t)data;
	return gPipeline.hasRenderType(type);
}

// Allows UI items labeled "Hide foo" instead of "Show foo"
//static
BOOL LLPipeline::toggleRenderTypeControlNegated(void* data)
{
	S32 type = (S32)(intptr_t)data;
	return !gPipeline.hasRenderType(type);
}

//static
void LLPipeline::toggleRenderDebug(void* data)
{
	U32 bit = (U32)(intptr_t)data;
	if (gPipeline.hasRenderDebugMask(bit))
	{
		llinfos << "Toggling render debug mask " << std::hex << bit << " off" << std::dec << llendl;
	}
	else
	{
		llinfos << "Toggling render debug mask " << std::hex << bit << " on" << std::dec << llendl;
	}
	gPipeline.mRenderDebugMask ^= bit;
}


//static
BOOL LLPipeline::toggleRenderDebugControl(void* data)
{
	U32 bit = (U32)(intptr_t)data;
	return gPipeline.hasRenderDebugMask(bit);
}

//static
void LLPipeline::toggleRenderDebugFeature(void* data)
{
	U32 bit = (U32)(intptr_t)data;
	gPipeline.mRenderDebugFeatureMask ^= bit;
}


//static
BOOL LLPipeline::toggleRenderDebugFeatureControl(void* data)
{
	U32 bit = (U32)(intptr_t)data;
	return gPipeline.hasRenderDebugFeatureMask(bit);
}

void LLPipeline::setRenderDebugFeatureControl(U32 bit, bool value)
{
	if (value)
	{
		gPipeline.mRenderDebugFeatureMask |= bit;
	}
	else
	{
		gPipeline.mRenderDebugFeatureMask &= !bit;
	}
}

// static
void LLPipeline::setRenderScriptedBeacons(BOOL val)
{
	sRenderScriptedBeacons = val;
}

// static
void LLPipeline::toggleRenderScriptedBeacons(void*)
{
	sRenderScriptedBeacons = !sRenderScriptedBeacons;
}

// static
BOOL LLPipeline::getRenderScriptedBeacons(void*)
{
	return sRenderScriptedBeacons;
}

// static
void LLPipeline::setRenderScriptedTouchBeacons(BOOL val)
{
	sRenderScriptedTouchBeacons = val;
}

// static
void LLPipeline::toggleRenderScriptedTouchBeacons(void*)
{
	sRenderScriptedTouchBeacons = !sRenderScriptedTouchBeacons;
}

// static
BOOL LLPipeline::getRenderScriptedTouchBeacons(void*)
{
	return sRenderScriptedTouchBeacons;
}

// static
void LLPipeline::setRenderMOAPBeacons(BOOL val)
{
	sRenderMOAPBeacons = val;
}

// static
void LLPipeline::toggleRenderMOAPBeacons(void*)
{
	sRenderMOAPBeacons = !sRenderMOAPBeacons;
}

// static
BOOL LLPipeline::getRenderMOAPBeacons(void*)
{
	return sRenderMOAPBeacons;
}

// static
void LLPipeline::setRenderPhysicalBeacons(BOOL val)
{
	sRenderPhysicalBeacons = val;
}

// static
void LLPipeline::toggleRenderPhysicalBeacons(void*)
{
	sRenderPhysicalBeacons = !sRenderPhysicalBeacons;
}

// static
BOOL LLPipeline::getRenderPhysicalBeacons(void*)
{
	return sRenderPhysicalBeacons;
}

// static
void LLPipeline::setRenderParticleBeacons(BOOL val)
{
	sRenderParticleBeacons = val;
}

// static
void LLPipeline::toggleRenderParticleBeacons(void*)
{
	sRenderParticleBeacons = !sRenderParticleBeacons;
}

// static
BOOL LLPipeline::getRenderParticleBeacons(void*)
{
	return sRenderParticleBeacons;
}

// static
void LLPipeline::setRenderSoundBeacons(BOOL val)
{
	sRenderSoundBeacons = val;
}

// static
void LLPipeline::toggleRenderSoundBeacons(void*)
{
	sRenderSoundBeacons = !sRenderSoundBeacons;
}

// static
BOOL LLPipeline::getRenderSoundBeacons(void*)
{
	return sRenderSoundBeacons;
}

// static
void LLPipeline::setRenderBeacons(BOOL val)
{
	sRenderBeacons = val;
}

// static
void LLPipeline::toggleRenderBeacons(void*)
{
	sRenderBeacons = !sRenderBeacons;
}

// static
BOOL LLPipeline::getRenderBeacons(void*)
{
	return sRenderBeacons;
}

// static
void LLPipeline::setRenderHighlights(BOOL val)
{
	sRenderHighlight = val;
}

// static
void LLPipeline::toggleRenderHighlights(void*)
{
	sRenderHighlight = !sRenderHighlight;
}

// static
BOOL LLPipeline::getRenderHighlights(void*)
{
	return sRenderHighlight;
}

LLViewerObject* LLPipeline::lineSegmentIntersectInWorld(const LLVector3& start, const LLVector3& end,
														BOOL pick_transparent,												
														S32* face_hit,
														LLVector3* intersection,         // return the intersection point
														LLVector2* tex_coord,            // return the texture coordinates of the intersection point
														LLVector3* normal,               // return the surface normal at the intersection point
														LLVector3* bi_normal             // return the surface bi-normal at the intersection point
	)
{
	LLDrawable* drawable = NULL;

	LLVector3 local_end = end;

	LLVector3 position;

	sPickAvatar = FALSE; //LLToolMgr::getInstance()->inBuildMode() ? FALSE : TRUE;
	
	for (LLWorld::region_list_t::const_iterator iter = LLWorld::getInstance()->getRegionList().begin(); 
			iter != LLWorld::getInstance()->getRegionList().end(); ++iter)
	{
		LLViewerRegion* region = *iter;

		for (U32 j = 0; j < LLViewerRegion::NUM_PARTITIONS; j++)
		{
			if ((j == LLViewerRegion::PARTITION_VOLUME) || 
				(j == LLViewerRegion::PARTITION_BRIDGE) || 
				(j == LLViewerRegion::PARTITION_TERRAIN) ||
				(j == LLViewerRegion::PARTITION_TREE) ||
				(j == LLViewerRegion::PARTITION_GRASS))  // only check these partitions for now
			{
				LLSpatialPartition* part = region->getSpatialPartition(j);
				if (part && hasRenderType(part->mDrawableType))
				{
					LLDrawable* hit = part->lineSegmentIntersect(start, local_end, pick_transparent, face_hit, &position, tex_coord, normal, bi_normal);
					if (hit)
					{
						drawable = hit;
						local_end = position;						
					}
				}
			}
		}
	}
	
	if (!sPickAvatar)
	{
		//save hit info in case we need to restore
		//due to attachment override
		LLVector3 local_normal;
		LLVector3 local_binormal;
		LLVector2 local_texcoord;
		S32 local_face_hit = -1;

		if (face_hit)
		{ 
			local_face_hit = *face_hit;
		}
		if (tex_coord)
		{
			local_texcoord = *tex_coord;
		}
		if (bi_normal)
		{
			local_binormal = *bi_normal;
		}
		if (normal)
		{
			local_normal = *normal;
		}
				
		const F32 ATTACHMENT_OVERRIDE_DIST = 0.1f;

		//check against avatars
		sPickAvatar = TRUE;
		for (LLWorld::region_list_t::const_iterator iter = LLWorld::getInstance()->getRegionList().begin(); 
				iter != LLWorld::getInstance()->getRegionList().end(); ++iter)
		{
			LLViewerRegion* region = *iter;

			LLSpatialPartition* part = region->getSpatialPartition(LLViewerRegion::PARTITION_BRIDGE);
			if (part && hasRenderType(part->mDrawableType))
			{
				LLDrawable* hit = part->lineSegmentIntersect(start, local_end, pick_transparent, face_hit, &position, tex_coord, normal, bi_normal);
				if (hit)
				{
					if (!drawable || 
						!drawable->getVObj()->isAttachment() ||
						(position-local_end).magVec() > ATTACHMENT_OVERRIDE_DIST)
					{ //avatar overrides if previously hit drawable is not an attachment or 
					  //attachment is far enough away from detected intersection
						drawable = hit;
						local_end = position;						
					}
					else
					{ //prioritize attachments over avatars
						position = local_end;

						if (face_hit)
						{
							*face_hit = local_face_hit;
						}
						if (tex_coord)
						{
							*tex_coord = local_texcoord;
						}
						if (bi_normal)
						{
							*bi_normal = local_binormal;
						}
						if (normal)
						{
							*normal = local_normal;
						}
					}
				}
			}
		}
	}

	//check all avatar nametags (silly, isn't it?)
	for (std::vector< LLCharacter* >::iterator iter = LLCharacter::sInstances.begin();
		iter != LLCharacter::sInstances.end();
		++iter)
	{
		LLVOAvatar* av = (LLVOAvatar*) *iter;
		if (av->mNameText.notNull()
			&& av->mNameText->lineSegmentIntersect(start, local_end, position))
		{
			drawable = av->mDrawable;
			local_end = position;
		}
	}

	if (intersection)
	{
		*intersection = position;
	}

	return drawable ? drawable->getVObj().get() : NULL;
}

LLViewerObject* LLPipeline::lineSegmentIntersectInHUD(const LLVector3& start, const LLVector3& end,
													  BOOL pick_transparent,													
													  S32* face_hit,
													  LLVector3* intersection,         // return the intersection point
													  LLVector2* tex_coord,            // return the texture coordinates of the intersection point
													  LLVector3* normal,               // return the surface normal at the intersection point
													  LLVector3* bi_normal             // return the surface bi-normal at the intersection point
	)
{
	LLDrawable* drawable = NULL;

	for (LLWorld::region_list_t::const_iterator iter = LLWorld::getInstance()->getRegionList().begin(); 
			iter != LLWorld::getInstance()->getRegionList().end(); ++iter)
	{
		LLViewerRegion* region = *iter;

		BOOL toggle = FALSE;
		if (!hasRenderType(LLPipeline::RENDER_TYPE_HUD))
		{
			toggleRenderType(LLPipeline::RENDER_TYPE_HUD);
			toggle = TRUE;
		}

		LLSpatialPartition* part = region->getSpatialPartition(LLViewerRegion::PARTITION_HUD);
		if (part)
		{
			LLDrawable* hit = part->lineSegmentIntersect(start, end, pick_transparent, face_hit, intersection, tex_coord, normal, bi_normal);
			if (hit)
			{
				drawable = hit;
			}
		}

		if (toggle)
		{
			toggleRenderType(LLPipeline::RENDER_TYPE_HUD);
		}
	}
	return drawable ? drawable->getVObj().get() : NULL;
}

LLSpatialPartition* LLPipeline::getSpatialPartition(LLViewerObject* vobj)
{
	if (vobj)
	{
		LLViewerRegion* region = vobj->getRegion();
		if (region)
		{
			return region->getSpatialPartition(vobj->getPartitionType());
		}
	}
	return NULL;
}

void LLPipeline::resetVertexBuffers(LLDrawable* drawable)
{
	if (!drawable)
	{
		return;
	}

	for (S32 i = 0; i < drawable->getNumFaces(); i++)
	{
		LLFace* facep = drawable->getFace(i);
		if (facep)
		{
			facep->clearVertexBuffer();
		}
	}
}

void LLPipeline::resetVertexBuffers()
{
	mResetVertexBuffers = true;
}

void LLPipeline::doResetVertexBuffers()
{
	if (!mResetVertexBuffers)
	{
		return;
	}
	
	mResetVertexBuffers = false;

	mCubeVB = NULL;

	for (LLWorld::region_list_t::const_iterator iter = LLWorld::getInstance()->getRegionList().begin(); 
			iter != LLWorld::getInstance()->getRegionList().end(); ++iter)
	{
		LLViewerRegion* region = *iter;
		for (U32 i = 0; i < LLViewerRegion::NUM_PARTITIONS; i++)
		{
			LLSpatialPartition* part = region->getSpatialPartition(i);
			if (part)
			{
				part->resetVertexBuffers();
			}
		}
	}

	resetDrawOrders();

	gSky.resetVertexBuffers();

	LLVOPartGroup::destroyGL();

	LLVertexBuffer::cleanupClass();
	
	//delete all name pool caches
	LLGLNamePool::cleanupPools();

	

	if (LLVertexBuffer::sGLCount > 0)
	{
		llwarns << "VBO wipe failed -- " << LLVertexBuffer::sGLCount << " buffers remaining." << llendl;
	}

	LLVertexBuffer::unbind();	
	
	sRenderBump = gSavedSettings.getBOOL("RenderObjectBump");
	sUseTriStrips = gSavedSettings.getBOOL("RenderUseTriStrips");
	LLVertexBuffer::sUseStreamDraw = gSavedSettings.getBOOL("RenderUseStreamVBO");
	LLVertexBuffer::sUseVAO = gSavedSettings.getBOOL("RenderUseVAO");
	LLVertexBuffer::sPreferStreamDraw = gSavedSettings.getBOOL("RenderPreferStreamDraw");
	LLVertexBuffer::sEnableVBOs = gSavedSettings.getBOOL("RenderVBOEnable");
	LLVertexBuffer::sDisableVBOMapping = LLVertexBuffer::sEnableVBOs && gSavedSettings.getBOOL("RenderVBOMappingDisable") ;
	sBakeSunlight = gSavedSettings.getBOOL("RenderBakeSunlight");
	sNoAlpha = gSavedSettings.getBOOL("RenderNoAlpha");
	LLPipeline::sTextureBindTest = gSavedSettings.getBOOL("RenderDebugTextureBind");

	LLVertexBuffer::initClass(LLVertexBuffer::sEnableVBOs, LLVertexBuffer::sDisableVBOMapping);

	LLVOPartGroup::restoreGL();
}

void LLPipeline::renderObjects(U32 type, U32 mask, BOOL texture, BOOL batch_texture)
{
	LLMemType mt_ro(LLMemType::MTYPE_PIPELINE_RENDER_OBJECTS);
	assertInitialized();
	gGL.loadMatrix(gGLModelView);
	gGLLastMatrix = NULL;
	mSimplePool->pushBatches(type, mask, texture, batch_texture);
	gGL.loadMatrix(gGLModelView);
	gGLLastMatrix = NULL;		
}

void apply_cube_face_rotation(U32 face)
{
	switch (face)
	{
		case 0: 
			gGL.rotatef(90.f, 0, 1, 0);
			gGL.rotatef(180.f, 1, 0, 0);
		break;
		case 2: 
			gGL.rotatef(-90.f, 1, 0, 0);
		break;
		case 4:
			gGL.rotatef(180.f, 0, 1, 0);
			gGL.rotatef(180.f, 0, 0, 1);
		break;
		case 1: 
			gGL.rotatef(-90.f, 0, 1, 0);
			gGL.rotatef(180.f, 1, 0, 0);
		break;
		case 3:
			gGL.rotatef(90, 1, 0, 0);
		break;
		case 5: 
			gGL.rotatef(180, 0, 0, 1);
		break;
	}
}

void validate_framebuffer_object()
{                                                           
	GLenum status;                                            
	status = glCheckFramebufferStatus(GL_FRAMEBUFFER_EXT); 
	switch(status) 
	{                                          
		case GL_FRAMEBUFFER_COMPLETE:                       
			//framebuffer OK, no error.
			break;
		case GL_FRAMEBUFFER_INCOMPLETE_MISSING_ATTACHMENT:
			// frame buffer not OK: probably means unsupported depth buffer format
			llerrs << "Framebuffer Incomplete Missing Attachment." << llendl;
			break;
		case GL_FRAMEBUFFER_INCOMPLETE_ATTACHMENT:
			// frame buffer not OK: probably means unsupported depth buffer format
			llerrs << "Framebuffer Incomplete Attachment." << llendl;
			break; 
		case GL_FRAMEBUFFER_UNSUPPORTED:                    
			/* choose different formats */                        
			llerrs << "Framebuffer unsupported." << llendl;
			break;                                                
		default:                                                
			llerrs << "Unknown framebuffer status." << llendl;
			break;
	}
}

void LLPipeline::bindScreenToTexture() 
{
	
}

static LLFastTimer::DeclareTimer FTM_RENDER_BLOOM("Bloom");

void LLPipeline::renderBloom(BOOL for_snapshot, F32 zoom_factor, int subfield)
{
	LLMemType mt_ru(LLMemType::MTYPE_PIPELINE_RENDER_BLOOM);
	if (!(gPipeline.canUseVertexShaders() &&
		sRenderGlow))
	{
		return;
	}

	LLVertexBuffer::unbind();
	LLGLState::checkStates();
	LLGLState::checkTextureChannels();

	assertInitialized();

	if (gUseWireframe)
	{
		glPolygonMode(GL_FRONT_AND_BACK, GL_FILL);
	}

	LLVector2 tc1(0,0);
	LLVector2 tc2((F32) mScreen.getWidth()*2,
				  (F32) mScreen.getHeight()*2);

	LLFastTimer ftm(FTM_RENDER_BLOOM);
	gGL.color4f(1,1,1,1);
	LLGLDepthTest depth(GL_FALSE);
	LLGLDisable blend(GL_BLEND);
	LLGLDisable cull(GL_CULL_FACE);
	
	enableLightsFullbright(LLColor4(1,1,1,1));

	gGL.matrixMode(LLRender::MM_PROJECTION);
	gGL.pushMatrix();
	gGL.loadIdentity();
	gGL.matrixMode(LLRender::MM_MODELVIEW);
	gGL.pushMatrix();
	gGL.loadIdentity();

	LLGLDisable test(GL_ALPHA_TEST);

	gGL.setColorMask(true, true);
	glClearColor(0,0,0,0);
		
	{
		{
			LLFastTimer ftm(FTM_RENDER_BLOOM_FBO);
			mGlow[2].bindTarget();
			mGlow[2].clear();
		}
		
		gGlowExtractProgram.bind();
		F32 minLum = llmax((F32) RenderGlowMinLuminance, 0.0f);
		F32 maxAlpha = RenderGlowMaxExtractAlpha;		
		F32 warmthAmount = RenderGlowWarmthAmount;	
		LLVector3 lumWeights = RenderGlowLumWeights;
		LLVector3 warmthWeights = RenderGlowWarmthWeights;


		gGlowExtractProgram.uniform1f(LLShaderMgr::GLOW_MIN_LUMINANCE, minLum);
		gGlowExtractProgram.uniform1f(LLShaderMgr::GLOW_MAX_EXTRACT_ALPHA, maxAlpha);
		gGlowExtractProgram.uniform3f(LLShaderMgr::GLOW_LUM_WEIGHTS, lumWeights.mV[0], lumWeights.mV[1], lumWeights.mV[2]);
		gGlowExtractProgram.uniform3f(LLShaderMgr::GLOW_WARMTH_WEIGHTS, warmthWeights.mV[0], warmthWeights.mV[1], warmthWeights.mV[2]);
		gGlowExtractProgram.uniform1f(LLShaderMgr::GLOW_WARMTH_AMOUNT, warmthAmount);
		LLGLEnable blend_on(GL_BLEND);
		LLGLEnable test(GL_ALPHA_TEST);
		
		gGL.setSceneBlendType(LLRender::BT_ADD_WITH_ALPHA);
		
		mScreen.bindTexture(0, 0);
		
		gGL.color4f(1,1,1,1);
		gPipeline.enableLightsFullbright(LLColor4(1,1,1,1));
		gGL.begin(LLRender::TRIANGLE_STRIP);
		gGL.texCoord2f(tc1.mV[0], tc1.mV[1]);
		gGL.vertex2f(-1,-1);
		
		gGL.texCoord2f(tc1.mV[0], tc2.mV[1]);
		gGL.vertex2f(-1,3);
		
		gGL.texCoord2f(tc2.mV[0], tc1.mV[1]);
		gGL.vertex2f(3,-1);
		
		gGL.end();
		
		gGL.getTexUnit(0)->unbind(mScreen.getUsage());

		mGlow[2].flush();
	}

	tc1.setVec(0,0);
	tc2.setVec(2,2);

	// power of two between 1 and 1024
	U32 glowResPow = RenderGlowResolutionPow;
	const U32 glow_res = llmax(1, 
		llmin(1024, 1 << glowResPow));

	S32 kernel = RenderGlowIterations*2;
	F32 delta = RenderGlowWidth / glow_res;
	// Use half the glow width if we have the res set to less than 9 so that it looks
	// almost the same in either case.
	if (glowResPow < 9)
	{
		delta *= 0.5f;
	}
	F32 strength = RenderGlowStrength;

	gGlowProgram.bind();
	gGlowProgram.uniform1f(LLShaderMgr::GLOW_STRENGTH, strength);

	for (S32 i = 0; i < kernel; i++)
	{
		{
			LLFastTimer ftm(FTM_RENDER_BLOOM_FBO);
			mGlow[i%2].bindTarget();
			mGlow[i%2].clear();
		}
			
		if (i == 0)
		{
			gGL.getTexUnit(0)->bind(&mGlow[2]);
		}
		else
		{
			gGL.getTexUnit(0)->bind(&mGlow[(i-1)%2]);
		}

		if (i%2 == 0)
		{
			gGlowProgram.uniform2f(LLShaderMgr::GLOW_DELTA, delta, 0);
		}
		else
		{
			gGlowProgram.uniform2f(LLShaderMgr::GLOW_DELTA, 0, delta);
		}

		gGL.begin(LLRender::TRIANGLE_STRIP);
		gGL.texCoord2f(tc1.mV[0], tc1.mV[1]);
		gGL.vertex2f(-1,-1);
		
		gGL.texCoord2f(tc1.mV[0], tc2.mV[1]);
		gGL.vertex2f(-1,3);
		
		gGL.texCoord2f(tc2.mV[0], tc1.mV[1]);
		gGL.vertex2f(3,-1);
		
		gGL.end();
		
		mGlow[i%2].flush();
	}

	gGlowProgram.unbind();

	if (LLRenderTarget::sUseFBO)
	{
		LLFastTimer ftm(FTM_RENDER_BLOOM_FBO);
		glBindFramebuffer(GL_FRAMEBUFFER, 0);
	}

	gGLViewport[0] = gViewerWindow->getWorldViewRectRaw().mLeft;
	gGLViewport[1] = gViewerWindow->getWorldViewRectRaw().mBottom;
	gGLViewport[2] = gViewerWindow->getWorldViewRectRaw().getWidth();
	gGLViewport[3] = gViewerWindow->getWorldViewRectRaw().getHeight();
	glViewport(gGLViewport[0], gGLViewport[1], gGLViewport[2], gGLViewport[3]);

	tc2.setVec((F32) mScreen.getWidth(),
			(F32) mScreen.getHeight());

	gGL.flush();
	
	LLVertexBuffer::unbind();

	if (LLPipeline::sRenderDeferred)
	{

		bool dof_enabled = !LLViewerCamera::getInstance()->cameraUnderWater() &&
							!LLToolMgr::getInstance()->inBuildMode() &&
							RenderDepthOfField;


		bool multisample = RenderFSAASamples > 1 && mFXAABuffer.isComplete();

		gViewerWindow->setup3DViewport();
				
		if (dof_enabled)
		{
			LLGLSLShader* shader = &gDeferredPostProgram;
			LLGLDisable blend(GL_BLEND);

			//depth of field focal plane calculations
			static F32 current_distance = 16.f;
			static F32 start_distance = 16.f;
			static F32 transition_time = 1.f;

			LLVector3 focus_point;

			LLViewerObject* obj = LLViewerMediaFocus::getInstance()->getFocusedObject();
			if (obj && obj->mDrawable && obj->isSelected())
			{ //focus on selected media object
				S32 face_idx = LLViewerMediaFocus::getInstance()->getFocusedFace();
				if (obj && obj->mDrawable)
				{
					LLFace* face = obj->mDrawable->getFace(face_idx);
					if (face)
					{
						focus_point = face->getPositionAgent();
					}
				}
			}
		
			if (focus_point.isExactlyZero())
			{
				if (LLViewerJoystick::getInstance()->getOverrideCamera())
				{ //focus on point under cursor
					focus_point = gDebugRaycastIntersection;
				}
				else if (gAgentCamera.cameraMouselook())
				{ //focus on point under mouselook crosshairs
					gViewerWindow->cursorIntersect(-1, -1, 512.f, NULL, -1, FALSE,
													NULL,
													&focus_point);
				}
				else
				{
					LLViewerObject* obj = gAgentCamera.getFocusObject();
					if (obj)
					{ //focus on alt-zoom target
						focus_point = LLVector3(gAgentCamera.getFocusGlobal()-gAgent.getRegion()->getOriginGlobal());
					}
					else
					{ //focus on your avatar
						focus_point = gAgent.getPositionAgent();
					}
				}
			}

			LLVector3 eye = LLViewerCamera::getInstance()->getOrigin();
			F32 target_distance = 16.f;
			if (!focus_point.isExactlyZero())
			{
				target_distance = LLViewerCamera::getInstance()->getAtAxis() * (focus_point-eye);
			}

			if (transition_time >= 1.f &&
				fabsf(current_distance-target_distance)/current_distance > 0.01f)
			{ //large shift happened, interpolate smoothly to new target distance
				transition_time = 0.f;
				start_distance = current_distance;
			}
			else if (transition_time < 1.f)
			{ //currently in a transition, continue interpolating
				transition_time += 1.f/CameraFocusTransitionTime*gFrameIntervalSeconds;
				transition_time = llmin(transition_time, 1.f);

				F32 t = cosf(transition_time*F_PI+F_PI)*0.5f+0.5f;
				current_distance = start_distance + (target_distance-start_distance)*t;
			}
			else
			{ //small or no change, just snap to target distance
				current_distance = target_distance;
			}

			//convert to mm
			F32 subject_distance = current_distance*1000.f;
			F32 fnumber = CameraFNumber;
			F32 default_focal_length = CameraFocalLength;

			F32 fov = LLViewerCamera::getInstance()->getView();
		
			const F32 default_fov = CameraFieldOfView * F_PI/180.f;
			//const F32 default_aspect_ratio = gSavedSettings.getF32("CameraAspectRatio");
		
			//F32 aspect_ratio = (F32) mScreen.getWidth()/(F32)mScreen.getHeight();
		
			F32 dv = 2.f*default_focal_length * tanf(default_fov/2.f);
			//F32 dh = 2.f*default_focal_length * tanf(default_fov*default_aspect_ratio/2.f);

			F32 focal_length = dv/(2*tanf(fov/2.f));
		 
			//F32 tan_pixel_angle = tanf(LLDrawable::sCurPixelAngle);
	
			// from wikipedia -- c = |s2-s1|/s2 * f^2/(N(S1-f))
			// where	 N = fnumber
			//			 s2 = dot distance
			//			 s1 = subject distance
			//			 f = focal length
			//	

			F32 blur_constant = focal_length*focal_length/(fnumber*(subject_distance-focal_length));
			blur_constant /= 1000.f; //convert to meters for shader
			F32 magnification = focal_length/(subject_distance-focal_length);

			{ //build diffuse+bloom+CoF
				mDeferredLight.bindTarget();
				shader = &gDeferredCoFProgram;

				bindDeferredShader(*shader);

				S32 channel = shader->enableTexture(LLShaderMgr::DEFERRED_DIFFUSE, mScreen.getUsage());
				if (channel > -1)
				{
					mScreen.bindTexture(0, channel);
				}

				shader->uniform1f(LLShaderMgr::DOF_FOCAL_DISTANCE, -subject_distance/1000.f);
				shader->uniform1f(LLShaderMgr::DOF_BLUR_CONSTANT, blur_constant);
				shader->uniform1f(LLShaderMgr::DOF_TAN_PIXEL_ANGLE, tanf(1.f/LLDrawable::sCurPixelAngle));
				shader->uniform1f(LLShaderMgr::DOF_MAGNIFICATION, magnification);
				shader->uniform1f(LLShaderMgr::DOF_MAX_COF, CameraMaxCoF);
				shader->uniform1f(LLShaderMgr::DOF_RES_SCALE, CameraDoFResScale);

				gGL.begin(LLRender::TRIANGLE_STRIP);
				gGL.texCoord2f(tc1.mV[0], tc1.mV[1]);
				gGL.vertex2f(-1,-1);
		
				gGL.texCoord2f(tc1.mV[0], tc2.mV[1]);
				gGL.vertex2f(-1,3);
		
				gGL.texCoord2f(tc2.mV[0], tc1.mV[1]);
				gGL.vertex2f(3,-1);
		
				gGL.end();

				unbindDeferredShader(*shader);
				mDeferredLight.flush();
			}

			U32 dof_width = (U32) (mScreen.getWidth()*CameraDoFResScale);
			U32 dof_height = (U32) (mScreen.getHeight()*CameraDoFResScale);
			
			{ //perform DoF sampling at half-res (preserve alpha channel)
				mScreen.bindTarget();
				glViewport(0,0, dof_width, dof_height);
				gGL.setColorMask(true, false);

				shader = &gDeferredPostProgram;
				bindDeferredShader(*shader);
				S32 channel = shader->enableTexture(LLShaderMgr::DEFERRED_DIFFUSE, mDeferredLight.getUsage());
				if (channel > -1)
				{
					mDeferredLight.bindTexture(0, channel);
				}

				shader->uniform1f(LLShaderMgr::DOF_MAX_COF, CameraMaxCoF);
				shader->uniform1f(LLShaderMgr::DOF_RES_SCALE, CameraDoFResScale);
				
				gGL.begin(LLRender::TRIANGLE_STRIP);
				gGL.texCoord2f(tc1.mV[0], tc1.mV[1]);
				gGL.vertex2f(-1,-1);
		
				gGL.texCoord2f(tc1.mV[0], tc2.mV[1]);
				gGL.vertex2f(-1,3);
		
				gGL.texCoord2f(tc2.mV[0], tc1.mV[1]);
				gGL.vertex2f(3,-1);
		
				gGL.end();

				unbindDeferredShader(*shader);
				mScreen.flush();
				gGL.setColorMask(true, true);
			}
	
			{ //combine result based on alpha
				if (multisample)
				{
					mDeferredLight.bindTarget();
					glViewport(0, 0, mDeferredScreen.getWidth(), mDeferredScreen.getHeight());
				}
				else
				{
					gGLViewport[0] = gViewerWindow->getWorldViewRectRaw().mLeft;
					gGLViewport[1] = gViewerWindow->getWorldViewRectRaw().mBottom;
					gGLViewport[2] = gViewerWindow->getWorldViewRectRaw().getWidth();
					gGLViewport[3] = gViewerWindow->getWorldViewRectRaw().getHeight();
					glViewport(gGLViewport[0], gGLViewport[1], gGLViewport[2], gGLViewport[3]);
				}

				shader = &gDeferredDoFCombineProgram;
				bindDeferredShader(*shader);
				
				S32 channel = shader->enableTexture(LLShaderMgr::DEFERRED_DIFFUSE, mScreen.getUsage());
				if (channel > -1)
				{
					mScreen.bindTexture(0, channel);
					gGL.getTexUnit(channel)->setTextureFilteringOption(LLTexUnit::TFO_BILINEAR);
				}

				shader->uniform1f(LLShaderMgr::DOF_MAX_COF, CameraMaxCoF);
				shader->uniform1f(LLShaderMgr::DOF_RES_SCALE, CameraDoFResScale);
				shader->uniform1f(LLShaderMgr::DOF_WIDTH, dof_width-1);
				shader->uniform1f(LLShaderMgr::DOF_HEIGHT, dof_height-1);

				gGL.begin(LLRender::TRIANGLE_STRIP);
				gGL.texCoord2f(tc1.mV[0], tc1.mV[1]);
				gGL.vertex2f(-1,-1);
		
				gGL.texCoord2f(tc1.mV[0], tc2.mV[1]);
				gGL.vertex2f(-1,3);
		
				gGL.texCoord2f(tc2.mV[0], tc1.mV[1]);
				gGL.vertex2f(3,-1);
		
				gGL.end();

				unbindDeferredShader(*shader);

				if (multisample)
				{
					mDeferredLight.flush();
				}
			}
		}
		else
		{
			if (multisample)
			{
				mDeferredLight.bindTarget();
			}
			LLGLSLShader* shader = &gDeferredPostNoDoFProgram;
			
			bindDeferredShader(*shader);
							
			S32 channel = shader->enableTexture(LLShaderMgr::DEFERRED_DIFFUSE, mScreen.getUsage());
			if (channel > -1)
			{
				mScreen.bindTexture(0, channel);
			}

			gGL.begin(LLRender::TRIANGLE_STRIP);
			gGL.texCoord2f(tc1.mV[0], tc1.mV[1]);
			gGL.vertex2f(-1,-1);
		
			gGL.texCoord2f(tc1.mV[0], tc2.mV[1]);
			gGL.vertex2f(-1,3);
		
			gGL.texCoord2f(tc2.mV[0], tc1.mV[1]);
			gGL.vertex2f(3,-1);
		
			gGL.end();

			unbindDeferredShader(*shader);

			if (multisample)
			{
				mDeferredLight.flush();
			}
		}

		if (multisample)
		{
			//bake out texture2D with RGBL for FXAA shader
			mFXAABuffer.bindTarget();
			
			S32 width = mScreen.getWidth();
			S32 height = mScreen.getHeight();
			glViewport(0, 0, width, height);

			LLGLSLShader* shader = &gGlowCombineFXAAProgram;

			shader->bind();
			shader->uniform2f(LLShaderMgr::DEFERRED_SCREEN_RES, width, height);

			S32 channel = shader->enableTexture(LLShaderMgr::DEFERRED_DIFFUSE, mDeferredLight.getUsage());
			if (channel > -1)
			{
				mDeferredLight.bindTexture(0, channel);
			}
						
			gGL.begin(LLRender::TRIANGLE_STRIP);
			gGL.vertex2f(-1,-1);
			gGL.vertex2f(-1,3);
			gGL.vertex2f(3,-1);
			gGL.end();

			gGL.flush();

			shader->disableTexture(LLShaderMgr::DEFERRED_DIFFUSE, mDeferredLight.getUsage());
			shader->unbind();
			
			mFXAABuffer.flush();

			shader = &gFXAAProgram;
			shader->bind();

			channel = shader->enableTexture(LLShaderMgr::DIFFUSE_MAP, mFXAABuffer.getUsage());
			if (channel > -1)
			{
				mFXAABuffer.bindTexture(0, channel);
				gGL.getTexUnit(channel)->setTextureFilteringOption(LLTexUnit::TFO_BILINEAR);
			}
			
			gGLViewport[0] = gViewerWindow->getWorldViewRectRaw().mLeft;
			gGLViewport[1] = gViewerWindow->getWorldViewRectRaw().mBottom;
			gGLViewport[2] = gViewerWindow->getWorldViewRectRaw().getWidth();
			gGLViewport[3] = gViewerWindow->getWorldViewRectRaw().getHeight();
			glViewport(gGLViewport[0], gGLViewport[1], gGLViewport[2], gGLViewport[3]);

			F32 scale_x = (F32) width/mFXAABuffer.getWidth();
			F32 scale_y = (F32) height/mFXAABuffer.getHeight();
			shader->uniform2f(LLShaderMgr::FXAA_TC_SCALE, scale_x, scale_y);
			shader->uniform2f(LLShaderMgr::FXAA_RCP_SCREEN_RES, 1.f/width*scale_x, 1.f/height*scale_y);
			shader->uniform4f(LLShaderMgr::FXAA_RCP_FRAME_OPT, -0.5f/width*scale_x, -0.5f/height*scale_y, 0.5f/width*scale_x, 0.5f/height*scale_y);
			shader->uniform4f(LLShaderMgr::FXAA_RCP_FRAME_OPT2, -2.f/width*scale_x, -2.f/height*scale_y, 2.f/width*scale_x, 2.f/height*scale_y);
			
			gGL.begin(LLRender::TRIANGLE_STRIP);
			gGL.vertex2f(-1,-1);
			gGL.vertex2f(-1,3);
			gGL.vertex2f(3,-1);
			gGL.end();

			gGL.flush();
			shader->unbind();
		}
	}
	else
	{
		U32 mask = LLVertexBuffer::MAP_VERTEX | LLVertexBuffer::MAP_TEXCOORD0 | LLVertexBuffer::MAP_TEXCOORD1;
		LLPointer<LLVertexBuffer> buff = new LLVertexBuffer(mask, 0);
		buff->allocateBuffer(3,0,TRUE);

		LLStrider<LLVector3> v;
		LLStrider<LLVector2> uv1;
		LLStrider<LLVector2> uv2;

		buff->getVertexStrider(v);
		buff->getTexCoord0Strider(uv1);
		buff->getTexCoord1Strider(uv2);
		
		uv1[0] = LLVector2(0, 0);
		uv1[1] = LLVector2(0, 2);
		uv1[2] = LLVector2(2, 0);
		
		uv2[0] = LLVector2(0, 0);
		uv2[1] = LLVector2(0, tc2.mV[1]*2.f);
		uv2[2] = LLVector2(tc2.mV[0]*2.f, 0);
		
		v[0] = LLVector3(-1,-1,0);
		v[1] = LLVector3(-1,3,0);
		v[2] = LLVector3(3,-1,0);
				
		buff->flush();

		LLGLDisable blend(GL_BLEND);

		if (LLGLSLShader::sNoFixedFunction)
		{
			gGlowCombineProgram.bind();
		}
		else
		{
			//tex unit 0
			gGL.getTexUnit(0)->setTextureColorBlend(LLTexUnit::TBO_REPLACE, LLTexUnit::TBS_TEX_COLOR);
			//tex unit 1
			gGL.getTexUnit(1)->setTextureColorBlend(LLTexUnit::TBO_ADD, LLTexUnit::TBS_TEX_COLOR, LLTexUnit::TBS_PREV_COLOR);
		}
		
		gGL.getTexUnit(0)->bind(&mGlow[1]);
		gGL.getTexUnit(1)->bind(&mScreen);
		
		LLGLEnable multisample(RenderFSAASamples > 0 ? GL_MULTISAMPLE_ARB : 0);
		
		buff->setBuffer(mask);
		buff->drawArrays(LLRender::TRIANGLE_STRIP, 0, 3);
		
		if (LLGLSLShader::sNoFixedFunction)
		{
			gGlowCombineProgram.unbind();
		}
		else
		{
			gGL.getTexUnit(1)->disable();
			gGL.getTexUnit(1)->setTextureBlendType(LLTexUnit::TB_MULT);

			gGL.getTexUnit(0)->activate();
			gGL.getTexUnit(0)->setTextureBlendType(LLTexUnit::TB_MULT);
		}
		
	}

	gGL.setSceneBlendType(LLRender::BT_ALPHA);

	if (hasRenderDebugMask(LLPipeline::RENDER_DEBUG_PHYSICS_SHAPES))
	{
		if (LLGLSLShader::sNoFixedFunction)
		{
			gSplatTextureRectProgram.bind();
		}

		gGL.setColorMask(true, false);

		LLVector2 tc1(0,0);
		LLVector2 tc2((F32) gViewerWindow->getWorldViewWidthRaw()*2,
				  (F32) gViewerWindow->getWorldViewHeightRaw()*2);

		LLGLEnable blend(GL_BLEND);
		gGL.color4f(1,1,1,0.75f);

		gGL.getTexUnit(0)->bind(&mPhysicsDisplay);

		gGL.begin(LLRender::TRIANGLES);
		gGL.texCoord2f(tc1.mV[0], tc1.mV[1]);
		gGL.vertex2f(-1,-1);
		
		gGL.texCoord2f(tc1.mV[0], tc2.mV[1]);
		gGL.vertex2f(-1,3);
		
		gGL.texCoord2f(tc2.mV[0], tc1.mV[1]);
		gGL.vertex2f(3,-1);
		
		gGL.end();
		gGL.flush();

		if (LLGLSLShader::sNoFixedFunction)
		{
			gSplatTextureRectProgram.unbind();
		}
	}

	
	if (LLRenderTarget::sUseFBO)
	{ //copy depth buffer from mScreen to framebuffer
		LLRenderTarget::copyContentsToFramebuffer(mScreen, 0, 0, mScreen.getWidth(), mScreen.getHeight(), 
			0, 0, mScreen.getWidth(), mScreen.getHeight(), GL_DEPTH_BUFFER_BIT, GL_NEAREST);
	}
	

	gGL.matrixMode(LLRender::MM_PROJECTION);
	gGL.popMatrix();
	gGL.matrixMode(LLRender::MM_MODELVIEW);
	gGL.popMatrix();

	LLVertexBuffer::unbind();

	LLGLState::checkStates();
	LLGLState::checkTextureChannels();

}

static LLFastTimer::DeclareTimer FTM_BIND_DEFERRED("Bind Deferred");

void LLPipeline::bindDeferredShader(LLGLSLShader& shader, U32 light_index, U32 noise_map)
{
	LLFastTimer t(FTM_BIND_DEFERRED);

	if (noise_map == 0xFFFFFFFF)
	{
		noise_map = mNoiseMap;
	}

	shader.bind();
	S32 channel = 0;
	channel = shader.enableTexture(LLShaderMgr::DEFERRED_DIFFUSE, mDeferredScreen.getUsage());
	if (channel > -1)
	{
		mDeferredScreen.bindTexture(0,channel);
		gGL.getTexUnit(channel)->setTextureFilteringOption(LLTexUnit::TFO_POINT);
	}

	channel = shader.enableTexture(LLShaderMgr::DEFERRED_SPECULAR, mDeferredScreen.getUsage());
	if (channel > -1)
	{
		mDeferredScreen.bindTexture(1, channel);
		gGL.getTexUnit(channel)->setTextureFilteringOption(LLTexUnit::TFO_POINT);
	}

	channel = shader.enableTexture(LLShaderMgr::DEFERRED_NORMAL, mDeferredScreen.getUsage());
	if (channel > -1)
	{
		mDeferredScreen.bindTexture(2, channel);
		gGL.getTexUnit(channel)->setTextureFilteringOption(LLTexUnit::TFO_POINT);
	}

	channel = shader.enableTexture(LLShaderMgr::DEFERRED_DEPTH, mDeferredDepth.getUsage());
	if (channel > -1)
	{
		gGL.getTexUnit(channel)->bind(&mDeferredDepth, TRUE);
		stop_glerror();
		
		//glTexParameteri(LLTexUnit::getInternalType(mDeferredDepth.getUsage()), GL_TEXTURE_COMPARE_MODE_ARB, GL_NONE);		
		//glTexParameteri(LLTexUnit::getInternalType(mDeferredDepth.getUsage()), GL_DEPTH_TEXTURE_MODE_ARB, GL_ALPHA);		

		stop_glerror();

		glh::matrix4f projection = glh_get_current_projection();
		glh::matrix4f inv_proj = projection.inverse();
		
		shader.uniformMatrix4fv(LLShaderMgr::INVERSE_PROJECTION_MATRIX, 1, FALSE, inv_proj.m);
		shader.uniform4f(LLShaderMgr::VIEWPORT, (F32) gGLViewport[0],
									(F32) gGLViewport[1],
									(F32) gGLViewport[2],
									(F32) gGLViewport[3]);
	}

	channel = shader.enableTexture(LLShaderMgr::DEFERRED_NOISE);
	if (channel > -1)
	{
		gGL.getTexUnit(channel)->bindManual(LLTexUnit::TT_TEXTURE, noise_map);
		gGL.getTexUnit(channel)->setTextureFilteringOption(LLTexUnit::TFO_POINT);
	}

	channel = shader.enableTexture(LLShaderMgr::DEFERRED_LIGHTFUNC);
	if (channel > -1)
	{
		gGL.getTexUnit(channel)->bindManual(LLTexUnit::TT_TEXTURE, mLightFunc);
	}

	stop_glerror();

	channel = shader.enableTexture(LLShaderMgr::DEFERRED_LIGHT, mDeferredLight.getUsage());
	if (channel > -1)
	{
		if (light_index > 0)
		{
			mScreen.bindTexture(0, channel);
		}
		else
		{
			mDeferredLight.bindTexture(0, channel);
		}
		gGL.getTexUnit(channel)->setTextureFilteringOption(LLTexUnit::TFO_POINT);
	}

	channel = shader.enableTexture(LLShaderMgr::DEFERRED_BLOOM);
	if (channel > -1)
	{
		mGlow[1].bindTexture(0, channel);
	}

	stop_glerror();

	for (U32 i = 0; i < 4; i++)
	{
		channel = shader.enableTexture(LLShaderMgr::DEFERRED_SHADOW0+i, LLTexUnit::TT_RECT_TEXTURE);
		stop_glerror();
		if (channel > -1)
		{
			stop_glerror();
			gGL.getTexUnit(channel)->bind(&mShadow[i], TRUE);
			gGL.getTexUnit(channel)->setTextureFilteringOption(LLTexUnit::TFO_BILINEAR);
			gGL.getTexUnit(channel)->setTextureAddressMode(LLTexUnit::TAM_CLAMP);
			stop_glerror();
			
			glTexParameteri(GL_TEXTURE_RECTANGLE_ARB, GL_TEXTURE_COMPARE_MODE_ARB, GL_COMPARE_R_TO_TEXTURE_ARB);
			glTexParameteri(GL_TEXTURE_RECTANGLE_ARB, GL_TEXTURE_COMPARE_FUNC_ARB, GL_LEQUAL);
			stop_glerror();
		}
	}

	for (U32 i = 4; i < 6; i++)
	{
		channel = shader.enableTexture(LLShaderMgr::DEFERRED_SHADOW0+i);
		stop_glerror();
		if (channel > -1)
		{
			stop_glerror();
			gGL.getTexUnit(channel)->bind(&mShadow[i], TRUE);
			gGL.getTexUnit(channel)->setTextureFilteringOption(LLTexUnit::TFO_BILINEAR);
			gGL.getTexUnit(channel)->setTextureAddressMode(LLTexUnit::TAM_CLAMP);
			stop_glerror();
			
			glTexParameteri(GL_TEXTURE_2D, GL_TEXTURE_COMPARE_MODE_ARB, GL_COMPARE_R_TO_TEXTURE_ARB);
			glTexParameteri(GL_TEXTURE_2D, GL_TEXTURE_COMPARE_FUNC_ARB, GL_LEQUAL);
			stop_glerror();
		}
	}

	stop_glerror();

	F32 mat[16*6];
	for (U32 i = 0; i < 16; i++)
	{
		mat[i] = mSunShadowMatrix[0].m[i];
		mat[i+16] = mSunShadowMatrix[1].m[i];
		mat[i+32] = mSunShadowMatrix[2].m[i];
		mat[i+48] = mSunShadowMatrix[3].m[i];
		mat[i+64] = mSunShadowMatrix[4].m[i];
		mat[i+80] = mSunShadowMatrix[5].m[i];
	}

	shader.uniformMatrix4fv(LLShaderMgr::DEFERRED_SHADOW_MATRIX, 6, FALSE, mat);

	stop_glerror();

	channel = shader.enableTexture(LLShaderMgr::ENVIRONMENT_MAP, LLTexUnit::TT_CUBE_MAP);
	if (channel > -1)
	{
		LLCubeMap* cube_map = gSky.mVOSkyp ? gSky.mVOSkyp->getCubeMap() : NULL;
		if (cube_map)
		{
			cube_map->enable(channel);
			cube_map->bind();
			F32* m = gGLModelView;
						
			F32 mat[] = { m[0], m[1], m[2],
						  m[4], m[5], m[6],
						  m[8], m[9], m[10] };
		
			shader.uniformMatrix3fv(LLShaderMgr::DEFERRED_ENV_MAT, 1, TRUE, mat);
		}
	}

	shader.uniform4fv(LLShaderMgr::DEFERRED_SHADOW_CLIP, 1, mSunClipPlanes.mV);
	shader.uniform1f(LLShaderMgr::DEFERRED_SUN_WASH, RenderDeferredSunWash);
	shader.uniform1f(LLShaderMgr::DEFERRED_SHADOW_NOISE, RenderShadowNoise);
	shader.uniform1f(LLShaderMgr::DEFERRED_BLUR_SIZE, RenderShadowBlurSize);

	shader.uniform1f(LLShaderMgr::DEFERRED_SSAO_RADIUS, RenderSSAOScale);
	shader.uniform1f(LLShaderMgr::DEFERRED_SSAO_MAX_RADIUS, RenderSSAOMaxScale);

	F32 ssao_factor = RenderSSAOFactor;
	shader.uniform1f(LLShaderMgr::DEFERRED_SSAO_FACTOR, ssao_factor);
	shader.uniform1f(LLShaderMgr::DEFERRED_SSAO_FACTOR_INV, 1.0/ssao_factor);

	LLVector3 ssao_effect = RenderSSAOEffect;
	F32 matrix_diag = (ssao_effect[0] + 2.0*ssao_effect[1])/3.0;
	F32 matrix_nondiag = (ssao_effect[0] - ssao_effect[1])/3.0;
	// This matrix scales (proj of color onto <1/rt(3),1/rt(3),1/rt(3)>) by
	// value factor, and scales remainder by saturation factor
	F32 ssao_effect_mat[] = {	matrix_diag, matrix_nondiag, matrix_nondiag,
								matrix_nondiag, matrix_diag, matrix_nondiag,
								matrix_nondiag, matrix_nondiag, matrix_diag};
	shader.uniformMatrix3fv(LLShaderMgr::DEFERRED_SSAO_EFFECT_MAT, 1, GL_FALSE, ssao_effect_mat);

	F32 shadow_offset_error = 1.f + RenderShadowOffsetError * fabsf(LLViewerCamera::getInstance()->getOrigin().mV[2]);
	F32 shadow_bias_error = 1.f + RenderShadowBiasError * fabsf(LLViewerCamera::getInstance()->getOrigin().mV[2]);

	shader.uniform2f(LLShaderMgr::DEFERRED_SCREEN_RES, mDeferredScreen.getWidth(), mDeferredScreen.getHeight());
	shader.uniform1f(LLShaderMgr::DEFERRED_NEAR_CLIP, LLViewerCamera::getInstance()->getNear()*2.f);
	shader.uniform1f (LLShaderMgr::DEFERRED_SHADOW_OFFSET, RenderShadowOffset*shadow_offset_error);
	shader.uniform1f(LLShaderMgr::DEFERRED_SHADOW_BIAS, RenderShadowBias*shadow_bias_error);
	shader.uniform1f(LLShaderMgr::DEFERRED_SPOT_SHADOW_OFFSET, RenderSpotShadowOffset);
	shader.uniform1f(LLShaderMgr::DEFERRED_SPOT_SHADOW_BIAS, RenderSpotShadowBias);	

	shader.uniform3fv(LLShaderMgr::DEFERRED_SUN_DIR, 1, mTransformedSunDir.mV);
	shader.uniform2f(LLShaderMgr::DEFERRED_SHADOW_RES, mShadow[0].getWidth(), mShadow[0].getHeight());
	shader.uniform2f(LLShaderMgr::DEFERRED_PROJ_SHADOW_RES, mShadow[4].getWidth(), mShadow[4].getHeight());
	shader.uniform1f(LLShaderMgr::DEFERRED_DEPTH_CUTOFF, RenderEdgeDepthCutoff);
	shader.uniform1f(LLShaderMgr::DEFERRED_NORM_CUTOFF, RenderEdgeNormCutoff);
	

	if (shader.getUniformLocation("norm_mat") >= 0)
	{
		glh::matrix4f norm_mat = glh_get_current_modelview().inverse().transpose();
		shader.uniformMatrix4fv("norm_mat", 1, FALSE, norm_mat.m);
	}
}

static LLFastTimer::DeclareTimer FTM_GI_TRACE("Trace");
static LLFastTimer::DeclareTimer FTM_GI_GATHER("Gather");
static LLFastTimer::DeclareTimer FTM_SUN_SHADOW("Shadow Map");
static LLFastTimer::DeclareTimer FTM_SOFTEN_SHADOW("Shadow Soften");
static LLFastTimer::DeclareTimer FTM_EDGE_DETECTION("Find Edges");
static LLFastTimer::DeclareTimer FTM_LOCAL_LIGHTS("Local Lights");
static LLFastTimer::DeclareTimer FTM_ATMOSPHERICS("Atmospherics");
static LLFastTimer::DeclareTimer FTM_FULLSCREEN_LIGHTS("Fullscreen Lights");
static LLFastTimer::DeclareTimer FTM_PROJECTORS("Projectors");
static LLFastTimer::DeclareTimer FTM_POST("Post");


void LLPipeline::renderDeferredLighting()
{
	if (!sCull)
	{
		return;
	}

	{
		LLFastTimer ftm(FTM_RENDER_DEFERRED);

		LLViewerCamera* camera = LLViewerCamera::getInstance();
		{
			LLGLDepthTest depth(GL_TRUE);
			mDeferredDepth.copyContents(mDeferredScreen, 0, 0, mDeferredScreen.getWidth(), mDeferredScreen.getHeight(),
							0, 0, mDeferredDepth.getWidth(), mDeferredDepth.getHeight(), GL_DEPTH_BUFFER_BIT, GL_NEAREST);	
		}

		LLGLEnable multisample(RenderFSAASamples > 0 ? GL_MULTISAMPLE_ARB : 0);

		if (gPipeline.hasRenderType(LLPipeline::RENDER_TYPE_HUD))
		{
			gPipeline.toggleRenderType(LLPipeline::RENDER_TYPE_HUD);
		}

		//ati doesn't seem to love actually using the stencil buffer on FBO's
		LLGLDisable stencil(GL_STENCIL_TEST);
		//glStencilFunc(GL_EQUAL, 1, 0xFFFFFFFF);
		//glStencilOp(GL_KEEP, GL_KEEP, GL_KEEP);

		gGL.setColorMask(true, true);
		
		//draw a cube around every light
		LLVertexBuffer::unbind();

		LLGLEnable cull(GL_CULL_FACE);
		LLGLEnable blend(GL_BLEND);

		glh::matrix4f mat = glh_copy_matrix(gGLModelView);

		LLStrider<LLVector3> vert; 
		mDeferredVB->getVertexStrider(vert);
		LLStrider<LLVector2> tc0;
		LLStrider<LLVector2> tc1;
		mDeferredVB->getTexCoord0Strider(tc0);
		mDeferredVB->getTexCoord1Strider(tc1);

		vert[0].set(-1,1,0);
		vert[1].set(-1,-3,0);
		vert[2].set(3,1,0);
		
		{
			setupHWLights(NULL); //to set mSunDir;
			LLVector4 dir(mSunDir, 0.f);
			glh::vec4f tc(dir.mV);
			mat.mult_matrix_vec(tc);
			mTransformedSunDir.set(tc.v);
		}

		gGL.pushMatrix();
		gGL.loadIdentity();
		gGL.matrixMode(LLRender::MM_PROJECTION);
		gGL.pushMatrix();
		gGL.loadIdentity();

		if (RenderDeferredSSAO || RenderShadowDetail > 0)
		{
			mDeferredLight.bindTarget();
			{ //paint shadow/SSAO light map (direct lighting lightmap)
				LLFastTimer ftm(FTM_SUN_SHADOW);
				bindDeferredShader(gDeferredSunProgram, 0);
				mDeferredVB->setBuffer(LLVertexBuffer::MAP_VERTEX);
				glClearColor(1,1,1,1);
				mDeferredLight.clear(GL_COLOR_BUFFER_BIT);
				glClearColor(0,0,0,0);

				glh::matrix4f inv_trans = glh_get_current_modelview().inverse().transpose();

				const U32 slice = 32;
				F32 offset[slice*3];
				for (U32 i = 0; i < 4; i++)
				{
					for (U32 j = 0; j < 8; j++)
					{
						glh::vec3f v;
						v.set_value(sinf(6.284f/8*j), cosf(6.284f/8*j), -(F32) i);
						v.normalize();
						inv_trans.mult_matrix_vec(v);
						v.normalize();
						offset[(i*8+j)*3+0] = v.v[0];
						offset[(i*8+j)*3+1] = v.v[2];
						offset[(i*8+j)*3+2] = v.v[1];
					}
				}

				gDeferredSunProgram.uniform3fv("offset", slice, offset);
				gDeferredSunProgram.uniform2f("screenRes", mDeferredLight.getWidth(), mDeferredLight.getHeight());
				
				{
					LLGLDisable blend(GL_BLEND);
					LLGLDepthTest depth(GL_TRUE, GL_FALSE, GL_ALWAYS);
					stop_glerror();
					mDeferredVB->drawArrays(LLRender::TRIANGLES, 0, 3);
					stop_glerror();
				}
				
				unbindDeferredShader(gDeferredSunProgram);
			}
			mDeferredLight.flush();
		}
		
		if (RenderDeferredSSAO)
		{ //soften direct lighting lightmap
			LLFastTimer ftm(FTM_SOFTEN_SHADOW);
			//blur lightmap
			mScreen.bindTarget();
			glClearColor(1,1,1,1);
			mScreen.clear(GL_COLOR_BUFFER_BIT);
			glClearColor(0,0,0,0);
			
			bindDeferredShader(gDeferredBlurLightProgram);
			mDeferredVB->setBuffer(LLVertexBuffer::MAP_VERTEX);
			LLVector3 go = RenderShadowGaussian;
			const U32 kern_length = 4;
			F32 blur_size = RenderShadowBlurSize;
			F32 dist_factor = RenderShadowBlurDistFactor;

			// sample symmetrically with the middle sample falling exactly on 0.0
			F32 x = 0.f;

			LLVector3 gauss[32]; // xweight, yweight, offset

			for (U32 i = 0; i < kern_length; i++)
			{
				gauss[i].mV[0] = llgaussian(x, go.mV[0]);
				gauss[i].mV[1] = llgaussian(x, go.mV[1]);
				gauss[i].mV[2] = x;
				x += 1.f;
			}

			gDeferredBlurLightProgram.uniform2f("delta", 1.f, 0.f);
			gDeferredBlurLightProgram.uniform1f("dist_factor", dist_factor);
			gDeferredBlurLightProgram.uniform3fv("kern", kern_length, gauss[0].mV);
			gDeferredBlurLightProgram.uniform1f("kern_scale", blur_size * (kern_length/2.f - 0.5f));
		
			{
				LLGLDisable blend(GL_BLEND);
				LLGLDepthTest depth(GL_TRUE, GL_FALSE, GL_ALWAYS);
				stop_glerror();
				mDeferredVB->drawArrays(LLRender::TRIANGLES, 0, 3);
				stop_glerror();
			}
			
			mScreen.flush();
			unbindDeferredShader(gDeferredBlurLightProgram);

			bindDeferredShader(gDeferredBlurLightProgram, 1);
			mDeferredVB->setBuffer(LLVertexBuffer::MAP_VERTEX);
			mDeferredLight.bindTarget();

			gDeferredBlurLightProgram.uniform2f("delta", 0.f, 1.f);

			{
				LLGLDisable blend(GL_BLEND);
				LLGLDepthTest depth(GL_TRUE, GL_FALSE, GL_ALWAYS);
				stop_glerror();
				mDeferredVB->drawArrays(LLRender::TRIANGLES, 0, 3);
				stop_glerror();
			}
			mDeferredLight.flush();
			unbindDeferredShader(gDeferredBlurLightProgram);
		}

		stop_glerror();
		gGL.popMatrix();
		stop_glerror();
		gGL.matrixMode(LLRender::MM_MODELVIEW);
		stop_glerror();
		gGL.popMatrix();
		stop_glerror();

		//copy depth and stencil from deferred screen
		//mScreen.copyContents(mDeferredScreen, 0, 0, mDeferredScreen.getWidth(), mDeferredScreen.getHeight(),
		//					0, 0, mScreen.getWidth(), mScreen.getHeight(), GL_DEPTH_BUFFER_BIT | GL_STENCIL_BUFFER_BIT, GL_NEAREST);

		mScreen.bindTarget();
		// clear color buffer here - zeroing alpha (glow) is important or it will accumulate against sky
		glClearColor(0,0,0,0);
		mScreen.clear(GL_COLOR_BUFFER_BIT);
		
		if (RenderDeferredAtmospheric)
		{ //apply sunlight contribution 
			LLFastTimer ftm(FTM_ATMOSPHERICS);
			bindDeferredShader(gDeferredSoftenProgram);	
			{
				LLGLDepthTest depth(GL_FALSE);
				LLGLDisable blend(GL_BLEND);
				LLGLDisable test(GL_ALPHA_TEST);

				//full screen blit
				gGL.pushMatrix();
				gGL.loadIdentity();
				gGL.matrixMode(LLRender::MM_PROJECTION);
				gGL.pushMatrix();
				gGL.loadIdentity();

				mDeferredVB->setBuffer(LLVertexBuffer::MAP_VERTEX);
				
				mDeferredVB->drawArrays(LLRender::TRIANGLES, 0, 3);

				gGL.popMatrix();
				gGL.matrixMode(LLRender::MM_MODELVIEW);
				gGL.popMatrix();
			}

			unbindDeferredShader(gDeferredSoftenProgram);
		}

		{ //render non-deferred geometry (fullbright, alpha, etc)
			LLGLDisable blend(GL_BLEND);
			LLGLDisable stencil(GL_STENCIL_TEST);
			gGL.setSceneBlendType(LLRender::BT_ALPHA);

			gPipeline.pushRenderTypeMask();
			
			gPipeline.andRenderTypeMask(LLPipeline::RENDER_TYPE_SKY,
										LLPipeline::RENDER_TYPE_CLOUDS,
										LLPipeline::RENDER_TYPE_WL_SKY,
										LLPipeline::END_RENDER_TYPES);
								
			
			renderGeomPostDeferred(*LLViewerCamera::getInstance());
			gPipeline.popRenderTypeMask();
		}

		BOOL render_local = RenderLocalLights;
				
		if (render_local)
		{
			gGL.setSceneBlendType(LLRender::BT_ADD);
			std::list<LLVector4> fullscreen_lights;
			LLDrawable::drawable_list_t spot_lights;
			LLDrawable::drawable_list_t fullscreen_spot_lights;

			for (U32 i = 0; i < 2; i++)
			{
				mTargetShadowSpotLight[i] = NULL;
			}

			std::list<LLVector4> light_colors;

			LLVertexBuffer::unbind();

			{
				bindDeferredShader(gDeferredLightProgram);
				
				if (mCubeVB.isNull())
				{
					mCubeVB = ll_create_cube_vb(LLVertexBuffer::MAP_VERTEX, GL_STATIC_DRAW_ARB);
				}

				mCubeVB->setBuffer(LLVertexBuffer::MAP_VERTEX);
				
				LLGLDepthTest depth(GL_TRUE, GL_FALSE);
				for (LLDrawable::drawable_set_t::iterator iter = mLights.begin(); iter != mLights.end(); ++iter)
				{
					LLDrawable* drawablep = *iter;
					
					LLVOVolume* volume = drawablep->getVOVolume();
					if (!volume)
					{
						continue;
					}

					if (volume->isAttachment())
					{
						if (!sRenderAttachedLights)
						{
							continue;
						}
					}


					LLVector4a center;
					center.load3(drawablep->getPositionAgent().mV);
					const F32* c = center.getF32ptr();
					F32 s = volume->getLightRadius()*1.5f;

					LLColor3 col = volume->getLightColor();
					
					if (col.magVecSquared() < 0.001f)
					{
						continue;
					}

					if (s <= 0.001f)
					{
						continue;
					}

					LLVector4a sa;
					sa.splat(s);
					if (camera->AABBInFrustumNoFarClip(center, sa) == 0)
					{
						continue;
					}

					sVisibleLightCount++;
										
					if (camera->getOrigin().mV[0] > c[0] + s + 0.2f ||
						camera->getOrigin().mV[0] < c[0] - s - 0.2f ||
						camera->getOrigin().mV[1] > c[1] + s + 0.2f ||
						camera->getOrigin().mV[1] < c[1] - s - 0.2f ||
						camera->getOrigin().mV[2] > c[2] + s + 0.2f ||
						camera->getOrigin().mV[2] < c[2] - s - 0.2f)
					{ //draw box if camera is outside box
						if (render_local)
						{
							if (volume->isLightSpotlight())
							{
								drawablep->getVOVolume()->updateSpotLightPriority();
								spot_lights.push_back(drawablep);
								continue;
							}
							
							LLFastTimer ftm(FTM_LOCAL_LIGHTS);
							gDeferredLightProgram.uniform3fv(LLShaderMgr::LIGHT_CENTER, 1, c);
							gDeferredLightProgram.uniform1f(LLShaderMgr::LIGHT_SIZE, s*s);
							gDeferredLightProgram.uniform3fv(LLShaderMgr::DIFFUSE_COLOR, 1, col.mV);
							gDeferredLightProgram.uniform1f(LLShaderMgr::LIGHT_FALLOFF, volume->getLightFalloff()*0.5f);
							gGL.syncMatrices();
							
							mCubeVB->drawRange(LLRender::TRIANGLE_FAN, 0, 7, 8, get_box_fan_indices(camera, center));
							stop_glerror();
						}
					}
					else
					{	
						if (volume->isLightSpotlight())
						{
							drawablep->getVOVolume()->updateSpotLightPriority();
							fullscreen_spot_lights.push_back(drawablep);
							continue;
						}

						glh::vec3f tc(c);
						mat.mult_matrix_vec(tc);
					
						fullscreen_lights.push_back(LLVector4(tc.v[0], tc.v[1], tc.v[2], s*s));
						light_colors.push_back(LLVector4(col.mV[0], col.mV[1], col.mV[2], volume->getLightFalloff()*0.5f));
					}
				}
				unbindDeferredShader(gDeferredLightProgram);
			}

			if (!spot_lights.empty())
			{
				LLGLDepthTest depth(GL_TRUE, GL_FALSE);
				bindDeferredShader(gDeferredSpotLightProgram);

				mCubeVB->setBuffer(LLVertexBuffer::MAP_VERTEX);

				gDeferredSpotLightProgram.enableTexture(LLShaderMgr::DEFERRED_PROJECTION);

				for (LLDrawable::drawable_list_t::iterator iter = spot_lights.begin(); iter != spot_lights.end(); ++iter)
				{
					LLFastTimer ftm(FTM_PROJECTORS);
					LLDrawable* drawablep = *iter;

					LLVOVolume* volume = drawablep->getVOVolume();

					LLVector4a center;
					center.load3(drawablep->getPositionAgent().mV);
					const F32* c = center.getF32ptr();
					F32 s = volume->getLightRadius()*1.5f;

					sVisibleLightCount++;

					setupSpotLight(gDeferredSpotLightProgram, drawablep);
					
					LLColor3 col = volume->getLightColor();
					
					gDeferredSpotLightProgram.uniform3fv(LLShaderMgr::LIGHT_CENTER, 1, c);
					gDeferredSpotLightProgram.uniform1f(LLShaderMgr::LIGHT_SIZE, s*s);
					gDeferredSpotLightProgram.uniform3fv(LLShaderMgr::DIFFUSE_COLOR, 1, col.mV);
					gDeferredSpotLightProgram.uniform1f(LLShaderMgr::LIGHT_FALLOFF, volume->getLightFalloff()*0.5f);
					gGL.syncMatrices();
										
					mCubeVB->drawRange(LLRender::TRIANGLE_FAN, 0, 7, 8, get_box_fan_indices(camera, center));
				}
				gDeferredSpotLightProgram.disableTexture(LLShaderMgr::DEFERRED_PROJECTION);
				unbindDeferredShader(gDeferredSpotLightProgram);
			}

			//reset mDeferredVB to fullscreen triangle
			mDeferredVB->getVertexStrider(vert);
			vert[0].set(-1,1,0);
			vert[1].set(-1,-3,0);
			vert[2].set(3,1,0);

			{
				bindDeferredShader(gDeferredMultiLightProgram);
			
				mDeferredVB->setBuffer(LLVertexBuffer::MAP_VERTEX);

				LLGLDepthTest depth(GL_FALSE);

				//full screen blit
				gGL.pushMatrix();
				gGL.loadIdentity();
				gGL.matrixMode(LLRender::MM_PROJECTION);
				gGL.pushMatrix();
				gGL.loadIdentity();

				U32 count = 0;

				const U32 max_count = 8;
				LLVector4 light[max_count];
				LLVector4 col[max_count];

				F32 far_z = 0.f;

				while (!fullscreen_lights.empty())
				{
					LLFastTimer ftm(FTM_FULLSCREEN_LIGHTS);
					light[count] = fullscreen_lights.front();
					fullscreen_lights.pop_front();
					col[count] = light_colors.front();
					light_colors.pop_front();

					far_z = llmin(light[count].mV[2]-sqrtf(light[count].mV[3]), far_z);

					count++;
					if (count == max_count || fullscreen_lights.empty())
					{
						gDeferredMultiLightProgram.uniform1i(LLShaderMgr::MULTI_LIGHT_COUNT, count);
						gDeferredMultiLightProgram.uniform4fv(LLShaderMgr::MULTI_LIGHT, count, (GLfloat*) light);
						gDeferredMultiLightProgram.uniform4fv(LLShaderMgr::MULTI_LIGHT_COL, count, (GLfloat*) col);
						gDeferredMultiLightProgram.uniform1f(LLShaderMgr::MULTI_LIGHT_FAR_Z, far_z);
						far_z = 0.f;
						count = 0; 
						mDeferredVB->drawArrays(LLRender::TRIANGLES, 0, 3);
					}
				}
				
				unbindDeferredShader(gDeferredMultiLightProgram);

				bindDeferredShader(gDeferredMultiSpotLightProgram);

				gDeferredMultiSpotLightProgram.enableTexture(LLShaderMgr::DEFERRED_PROJECTION);

				mDeferredVB->setBuffer(LLVertexBuffer::MAP_VERTEX);

				for (LLDrawable::drawable_list_t::iterator iter = fullscreen_spot_lights.begin(); iter != fullscreen_spot_lights.end(); ++iter)
				{
					LLFastTimer ftm(FTM_PROJECTORS);
					LLDrawable* drawablep = *iter;
					
					LLVOVolume* volume = drawablep->getVOVolume();

					LLVector3 center = drawablep->getPositionAgent();
					F32* c = center.mV;
					F32 s = volume->getLightRadius()*1.5f;

					sVisibleLightCount++;

					glh::vec3f tc(c);
					mat.mult_matrix_vec(tc);
					
					setupSpotLight(gDeferredMultiSpotLightProgram, drawablep);

					LLColor3 col = volume->getLightColor();
					
					gDeferredMultiSpotLightProgram.uniform3fv(LLShaderMgr::LIGHT_CENTER, 1, tc.v);
					gDeferredMultiSpotLightProgram.uniform1f(LLShaderMgr::LIGHT_SIZE, s*s);
					gDeferredMultiSpotLightProgram.uniform3fv(LLShaderMgr::DIFFUSE_COLOR, 1, col.mV);
					gDeferredMultiSpotLightProgram.uniform1f(LLShaderMgr::LIGHT_FALLOFF, volume->getLightFalloff()*0.5f);
					mDeferredVB->drawArrays(LLRender::TRIANGLES, 0, 3);
				}

				gDeferredMultiSpotLightProgram.disableTexture(LLShaderMgr::DEFERRED_PROJECTION);
				unbindDeferredShader(gDeferredMultiSpotLightProgram);

				gGL.popMatrix();
				gGL.matrixMode(LLRender::MM_MODELVIEW);
				gGL.popMatrix();
			}
		}

		gGL.setColorMask(true, true);
	}

	{ //render non-deferred geometry (alpha, fullbright, glow)
		LLGLDisable blend(GL_BLEND);
		LLGLDisable stencil(GL_STENCIL_TEST);

		pushRenderTypeMask();
		andRenderTypeMask(LLPipeline::RENDER_TYPE_ALPHA,
						 LLPipeline::RENDER_TYPE_FULLBRIGHT,
						 LLPipeline::RENDER_TYPE_VOLUME,
						 LLPipeline::RENDER_TYPE_GLOW,
						 LLPipeline::RENDER_TYPE_BUMP,
						 LLPipeline::RENDER_TYPE_PASS_SIMPLE,
						 LLPipeline::RENDER_TYPE_PASS_ALPHA,
						 LLPipeline::RENDER_TYPE_PASS_ALPHA_MASK,
						 LLPipeline::RENDER_TYPE_PASS_BUMP,
						 LLPipeline::RENDER_TYPE_PASS_POST_BUMP,
						 LLPipeline::RENDER_TYPE_PASS_FULLBRIGHT,
						 LLPipeline::RENDER_TYPE_PASS_FULLBRIGHT_ALPHA_MASK,
						 LLPipeline::RENDER_TYPE_PASS_FULLBRIGHT_SHINY,
						 LLPipeline::RENDER_TYPE_PASS_GLOW,
						 LLPipeline::RENDER_TYPE_PASS_GRASS,
						 LLPipeline::RENDER_TYPE_PASS_SHINY,
						 LLPipeline::RENDER_TYPE_PASS_INVISIBLE,
						 LLPipeline::RENDER_TYPE_PASS_INVISI_SHINY,
						 LLPipeline::RENDER_TYPE_AVATAR,
						 END_RENDER_TYPES);
		
		renderGeomPostDeferred(*LLViewerCamera::getInstance());
		popRenderTypeMask();
	}

	{
		//render highlights, etc.
		renderHighlights();
		mHighlightFaces.clear();

		renderDebug();

		LLVertexBuffer::unbind();

		if (gPipeline.hasRenderDebugFeatureMask(LLPipeline::RENDER_DEBUG_FEATURE_UI))
		{
			// Render debugging beacons.
			gObjectList.renderObjectBeacons();
			gObjectList.resetObjectBeacons();
		}
	}

	mScreen.flush();
						
}

void LLPipeline::setupSpotLight(LLGLSLShader& shader, LLDrawable* drawablep)
{
	//construct frustum
	LLVOVolume* volume = drawablep->getVOVolume();
	LLVector3 params = volume->getSpotLightParams();

	F32 fov = params.mV[0];
	F32 focus = params.mV[1];

	LLVector3 pos = drawablep->getPositionAgent();
	LLQuaternion quat = volume->getRenderRotation();
	LLVector3 scale = volume->getScale();
	
	//get near clip plane
	LLVector3 at_axis(0,0,-scale.mV[2]*0.5f);
	at_axis *= quat;

	LLVector3 np = pos+at_axis;
	at_axis.normVec();

	//get origin that has given fov for plane np, at_axis, and given scale
	F32 dist = (scale.mV[1]*0.5f)/tanf(fov*0.5f);

	LLVector3 origin = np - at_axis*dist;

	//matrix from volume space to agent space
	LLMatrix4 light_mat(quat, LLVector4(origin,1.f));

	glh::matrix4f light_to_agent((F32*) light_mat.mMatrix);
	glh::matrix4f light_to_screen = glh_get_current_modelview() * light_to_agent;

	glh::matrix4f screen_to_light = light_to_screen.inverse();

	F32 s = volume->getLightRadius()*1.5f;
	F32 near_clip = dist;
	F32 width = scale.mV[VX];
	F32 height = scale.mV[VY];
	F32 far_clip = s+dist-scale.mV[VZ];

	F32 fovy = fov * RAD_TO_DEG;
	F32 aspect = width/height;

	glh::matrix4f trans(0.5f, 0.f, 0.f, 0.5f,
				0.f, 0.5f, 0.f, 0.5f,
				0.f, 0.f, 0.5f, 0.5f,
				0.f, 0.f, 0.f, 1.f);

	glh::vec3f p1(0, 0, -(near_clip+0.01f));
	glh::vec3f p2(0, 0, -(near_clip+1.f));

	glh::vec3f screen_origin(0, 0, 0);

	light_to_screen.mult_matrix_vec(p1);
	light_to_screen.mult_matrix_vec(p2);
	light_to_screen.mult_matrix_vec(screen_origin);

	glh::vec3f n = p2-p1;
	n.normalize();
	
	F32 proj_range = far_clip - near_clip;
	glh::matrix4f light_proj = gl_perspective(fovy, aspect, near_clip, far_clip);
	screen_to_light = trans * light_proj * screen_to_light;
	shader.uniformMatrix4fv(LLShaderMgr::PROJECTOR_MATRIX, 1, FALSE, screen_to_light.m);
	shader.uniform1f(LLShaderMgr::PROJECTOR_NEAR, near_clip);
	shader.uniform3fv(LLShaderMgr::PROJECTOR_P, 1, p1.v);
	shader.uniform3fv(LLShaderMgr::PROJECTOR_N, 1, n.v);
	shader.uniform3fv(LLShaderMgr::PROJECTOR_ORIGIN, 1, screen_origin.v);
	shader.uniform1f(LLShaderMgr::PROJECTOR_RANGE, proj_range);
	shader.uniform1f(LLShaderMgr::PROJECTOR_AMBIANCE, params.mV[2]);
	S32 s_idx = -1;

	for (U32 i = 0; i < 2; i++)
	{
		if (mShadowSpotLight[i] == drawablep)
		{
			s_idx = i;
		}
	}

	shader.uniform1i(LLShaderMgr::PROJECTOR_SHADOW_INDEX, s_idx);

	if (s_idx >= 0)
	{
		shader.uniform1f(LLShaderMgr::PROJECTOR_SHADOW_FADE, 1.f-mSpotLightFade[s_idx]);
	}
	else
	{
		shader.uniform1f(LLShaderMgr::PROJECTOR_SHADOW_FADE, 1.f);
	}

	{
		LLDrawable* potential = drawablep;
		//determine if this is a good light for casting shadows
		F32 m_pri = volume->getSpotLightPriority();

		for (U32 i = 0; i < 2; i++)
		{
			F32 pri = 0.f;

			if (mTargetShadowSpotLight[i].notNull())
			{
				pri = mTargetShadowSpotLight[i]->getVOVolume()->getSpotLightPriority();			
			}

			if (m_pri > pri)
			{
				LLDrawable* temp = mTargetShadowSpotLight[i];
				mTargetShadowSpotLight[i] = potential;
				potential = temp;
				m_pri = pri;
			}
		}
	}

	LLViewerTexture* img = volume->getLightTexture();

	if (img == NULL)
	{
		img = LLViewerFetchedTexture::sWhiteImagep;
	}

	S32 channel = shader.enableTexture(LLShaderMgr::DEFERRED_PROJECTION);

	if (channel > -1)
	{
		if (img)
		{
			gGL.getTexUnit(channel)->bind(img);

			F32 lod_range = logf(img->getWidth())/logf(2.f);

			shader.uniform1f(LLShaderMgr::PROJECTOR_FOCUS, focus);
			shader.uniform1f(LLShaderMgr::PROJECTOR_LOD, lod_range);
			shader.uniform1f(LLShaderMgr::PROJECTOR_AMBIENT_LOD, llclamp((proj_range-focus)/proj_range*lod_range, 0.f, 1.f));
		}
	}
		
}

void LLPipeline::unbindDeferredShader(LLGLSLShader &shader)
{
	stop_glerror();
	shader.disableTexture(LLShaderMgr::DEFERRED_NORMAL, mDeferredScreen.getUsage());
	shader.disableTexture(LLShaderMgr::DEFERRED_DIFFUSE, mDeferredScreen.getUsage());
	shader.disableTexture(LLShaderMgr::DEFERRED_SPECULAR, mDeferredScreen.getUsage());
	shader.disableTexture(LLShaderMgr::DEFERRED_DEPTH, mDeferredScreen.getUsage());
	shader.disableTexture(LLShaderMgr::DEFERRED_LIGHT, mDeferredLight.getUsage());
	shader.disableTexture(LLShaderMgr::DIFFUSE_MAP);
	shader.disableTexture(LLShaderMgr::DEFERRED_BLOOM);

	for (U32 i = 0; i < 4; i++)
	{
		if (shader.disableTexture(LLShaderMgr::DEFERRED_SHADOW0+i, LLTexUnit::TT_RECT_TEXTURE) > -1)
		{
			glTexParameteri(GL_TEXTURE_RECTANGLE_ARB, GL_TEXTURE_COMPARE_MODE_ARB, GL_NONE);
		}
	}

	for (U32 i = 4; i < 6; i++)
	{
		if (shader.disableTexture(LLShaderMgr::DEFERRED_SHADOW0+i) > -1)
		{
			glTexParameteri(GL_TEXTURE_2D, GL_TEXTURE_COMPARE_MODE_ARB, GL_NONE);
		}
	}

	shader.disableTexture(LLShaderMgr::DEFERRED_NOISE);
	shader.disableTexture(LLShaderMgr::DEFERRED_LIGHTFUNC);

	S32 channel = shader.disableTexture(LLShaderMgr::ENVIRONMENT_MAP, LLTexUnit::TT_CUBE_MAP);
	if (channel > -1)
	{
		LLCubeMap* cube_map = gSky.mVOSkyp ? gSky.mVOSkyp->getCubeMap() : NULL;
		if (cube_map)
		{
			cube_map->disable();
		}
	}
	gGL.getTexUnit(0)->unbind(LLTexUnit::TT_TEXTURE);
	gGL.getTexUnit(0)->activate();
	shader.unbind();
}

inline float sgn(float a)
{
    if (a > 0.0F) return (1.0F);
    if (a < 0.0F) return (-1.0F);
    return (0.0F);
}

void LLPipeline::generateWaterReflection(LLCamera& camera_in)
{	
	if (LLPipeline::sWaterReflections && assertInitialized() && LLDrawPoolWater::sNeedsReflectionUpdate)
	{
		BOOL skip_avatar_update = FALSE;
		if (!isAgentAvatarValid() || gAgentCamera.getCameraAnimating() || gAgentCamera.getCameraMode() != CAMERA_MODE_MOUSELOOK || !LLVOAvatar::sVisibleInFirstPerson)
		{
			skip_avatar_update = TRUE;
		}
		
		if (!skip_avatar_update)
		{
			gAgentAvatarp->updateAttachmentVisibility(CAMERA_MODE_THIRD_PERSON);
		}
		LLVertexBuffer::unbind();

		LLGLState::checkStates();
		LLGLState::checkTextureChannels();
		LLGLState::checkClientArrays();

		LLCamera camera = camera_in;
		camera.setFar(camera.getFar()*0.87654321f);
		LLPipeline::sReflectionRender = TRUE;
		
		gPipeline.pushRenderTypeMask();

		glh::matrix4f projection = glh_get_current_projection();
		glh::matrix4f mat;

		stop_glerror();
		LLPlane plane;

		F32 height = gAgent.getRegion()->getWaterHeight(); 
		F32 to_clip = fabsf(camera.getOrigin().mV[2]-height);
		F32 pad = -to_clip*0.05f; //amount to "pad" clip plane by

		//plane params
		LLVector3 pnorm;
		F32 pd;

		S32 water_clip = 0;
		if (!LLViewerCamera::getInstance()->cameraUnderWater())
		{ //camera is above water, clip plane points up
			pnorm.setVec(0,0,1);
			pd = -height;
			plane.setVec(pnorm, pd);
			water_clip = -1;
		}
		else
		{	//camera is below water, clip plane points down
			pnorm = LLVector3(0,0,-1);
			pd = height;
			plane.setVec(pnorm, pd);
			water_clip = 1;
		}

		if (!LLViewerCamera::getInstance()->cameraUnderWater())
		{	//generate planar reflection map

			//disable occlusion culling for reflection map for now
			S32 occlusion = LLPipeline::sUseOcclusion;
			LLPipeline::sUseOcclusion = 0;
			gGL.getTexUnit(0)->unbind(LLTexUnit::TT_TEXTURE);
			glClearColor(0,0,0,0);
			mWaterRef.bindTarget();
			LLViewerCamera::sCurCameraID = LLViewerCamera::CAMERA_WATER0;
			gGL.setColorMask(true, true);
			mWaterRef.clear();
			gGL.setColorMask(true, false);

			mWaterRef.getViewport(gGLViewport);

			stop_glerror();

			gGL.pushMatrix();

			mat.set_scale(glh::vec3f(1,1,-1));
			mat.set_translate(glh::vec3f(0,0,height*2.f));

			glh::matrix4f current = glh_get_current_modelview();

			mat = current * mat;

			glh_set_current_modelview(mat);
			gGL.loadMatrix(mat.m);

			LLViewerCamera::updateFrustumPlanes(camera, FALSE, TRUE);

			glh::matrix4f inv_mat = mat.inverse();

			glh::vec3f origin(0,0,0);
			inv_mat.mult_matrix_vec(origin);

			camera.setOrigin(origin.v);

			glCullFace(GL_FRONT);

			static LLCullResult ref_result;

			if (LLDrawPoolWater::sNeedsReflectionUpdate)
			{
				//initial sky pass (no user clip plane)
				{ //mask out everything but the sky
					gPipeline.pushRenderTypeMask();
					gPipeline.andRenderTypeMask(LLPipeline::RENDER_TYPE_SKY,
						LLPipeline::RENDER_TYPE_WL_SKY,
						LLPipeline::RENDER_TYPE_CLOUDS,
						LLPipeline::END_RENDER_TYPES);

					static LLCullResult result;
					updateCull(camera, result);
					stateSort(camera, result);

					renderGeom(camera, TRUE);

					gPipeline.popRenderTypeMask();
				}

				gPipeline.pushRenderTypeMask();

				clearRenderTypeMask(LLPipeline::RENDER_TYPE_WATER,
					LLPipeline::RENDER_TYPE_VOIDWATER,
					LLPipeline::RENDER_TYPE_GROUND,
					LLPipeline::RENDER_TYPE_SKY,
					LLPipeline::RENDER_TYPE_CLOUDS,
					LLPipeline::END_RENDER_TYPES);	

				S32 detail = RenderReflectionDetail;
				if (detail > 0)
				{ //mask out selected geometry based on reflection detail
					if (detail < 4)
					{
						clearRenderTypeMask(LLPipeline::RENDER_TYPE_PARTICLES, END_RENDER_TYPES);
						if (detail < 3)
						{
							clearRenderTypeMask(LLPipeline::RENDER_TYPE_AVATAR, END_RENDER_TYPES);
							if (detail < 2)
							{
								clearRenderTypeMask(LLPipeline::RENDER_TYPE_VOLUME, END_RENDER_TYPES);
							}
						}
					}

					LLGLUserClipPlane clip_plane(plane, mat, projection);
					LLGLDisable cull(GL_CULL_FACE);
					updateCull(camera, ref_result, -water_clip, &plane);
					stateSort(camera, ref_result);
				}	

				if (LLDrawPoolWater::sNeedsDistortionUpdate)
				{
					if (RenderReflectionDetail > 0)
					{
						gPipeline.grabReferences(ref_result);
						LLGLUserClipPlane clip_plane(plane, mat, projection);
						renderGeom(camera);
					}
				}	

				gPipeline.popRenderTypeMask();
			}	
			glCullFace(GL_BACK);
			gGL.popMatrix();
			mWaterRef.flush();
			glh_set_current_modelview(current);
			LLPipeline::sUseOcclusion = occlusion;
		}

		camera.setOrigin(camera_in.getOrigin());
		//render distortion map
		static BOOL last_update = TRUE;
		if (last_update)
		{
			camera.setFar(camera_in.getFar());
			clearRenderTypeMask(LLPipeline::RENDER_TYPE_WATER,
								LLPipeline::RENDER_TYPE_VOIDWATER,
								LLPipeline::RENDER_TYPE_GROUND,
								END_RENDER_TYPES);	
			stop_glerror();

			LLPipeline::sUnderWaterRender = LLViewerCamera::getInstance()->cameraUnderWater() ? FALSE : TRUE;

			if (LLPipeline::sUnderWaterRender)
			{
				clearRenderTypeMask(LLPipeline::RENDER_TYPE_GROUND,
									LLPipeline::RENDER_TYPE_SKY,
									LLPipeline::RENDER_TYPE_CLOUDS,
									LLPipeline::RENDER_TYPE_WL_SKY,
									END_RENDER_TYPES);		
			}
			LLViewerCamera::updateFrustumPlanes(camera);

			gGL.getTexUnit(0)->unbind(LLTexUnit::TT_TEXTURE);
			LLColor4& col = LLDrawPoolWater::sWaterFogColor;
			glClearColor(col.mV[0], col.mV[1], col.mV[2], 0.f);
			mWaterDis.bindTarget();
			LLViewerCamera::sCurCameraID = LLViewerCamera::CAMERA_WATER1;
			mWaterDis.getViewport(gGLViewport);
			
			if (!LLPipeline::sUnderWaterRender || LLDrawPoolWater::sNeedsReflectionUpdate)
			{
				//clip out geometry on the same side of water as the camera
				mat = glh_get_current_modelview();
				LLPlane plane(-pnorm, -(pd+pad));

				LLGLUserClipPlane clip_plane(plane, mat, projection);
				static LLCullResult result;
				updateCull(camera, result, water_clip, &plane);
				stateSort(camera, result);

				gGL.setColorMask(true, true);
				mWaterDis.clear();
				gGL.setColorMask(true, false);

				renderGeom(camera);
			}

			LLPipeline::sUnderWaterRender = FALSE;
			mWaterDis.flush();
		}
		last_update = LLDrawPoolWater::sNeedsReflectionUpdate && LLDrawPoolWater::sNeedsDistortionUpdate;

		LLRenderTarget::unbindTarget();

		LLPipeline::sReflectionRender = FALSE;

		if (!LLRenderTarget::sUseFBO)
		{
			glClear(GL_DEPTH_BUFFER_BIT);
		}
		glClearColor(0.f, 0.f, 0.f, 0.f);
		gViewerWindow->setup3DViewport();
		gPipeline.popRenderTypeMask();
		LLDrawPoolWater::sNeedsReflectionUpdate = FALSE;
		LLDrawPoolWater::sNeedsDistortionUpdate = FALSE;
		LLPlane npnorm(-pnorm, -pd);
		LLViewerCamera::getInstance()->setUserClipPlane(npnorm);
		
		LLGLState::checkStates();

		if (!skip_avatar_update)
		{
			gAgentAvatarp->updateAttachmentVisibility(gAgentCamera.getCameraMode());
		}

		LLViewerCamera::sCurCameraID = LLViewerCamera::CAMERA_WORLD;
	}
}

glh::matrix4f look(const LLVector3 pos, const LLVector3 dir, const LLVector3 up)
{
	glh::matrix4f ret;

	LLVector3 dirN;
	LLVector3 upN;
	LLVector3 lftN;

	lftN = dir % up;
	lftN.normVec();
	
	upN = lftN % dir;
	upN.normVec();
	
	dirN = dir;
	dirN.normVec();

	ret.m[ 0] = lftN[0];
	ret.m[ 1] = upN[0];
	ret.m[ 2] = -dirN[0];
	ret.m[ 3] = 0.f;

	ret.m[ 4] = lftN[1];
	ret.m[ 5] = upN[1];
	ret.m[ 6] = -dirN[1];
	ret.m[ 7] = 0.f;

	ret.m[ 8] = lftN[2];
	ret.m[ 9] = upN[2];
	ret.m[10] = -dirN[2];
	ret.m[11] = 0.f;

	ret.m[12] = -(lftN*pos);
	ret.m[13] = -(upN*pos);
	ret.m[14] = dirN*pos;
	ret.m[15] = 1.f;

	return ret;
}

glh::matrix4f scale_translate_to_fit(const LLVector3 min, const LLVector3 max)
{
	glh::matrix4f ret;
	ret.m[ 0] = 2/(max[0]-min[0]);
	ret.m[ 4] = 0;
	ret.m[ 8] = 0;
	ret.m[12] = -(max[0]+min[0])/(max[0]-min[0]);

	ret.m[ 1] = 0;
	ret.m[ 5] = 2/(max[1]-min[1]);
	ret.m[ 9] = 0;
	ret.m[13] = -(max[1]+min[1])/(max[1]-min[1]);

	ret.m[ 2] = 0;
	ret.m[ 6] = 0;
	ret.m[10] = 2/(max[2]-min[2]);
	ret.m[14] = -(max[2]+min[2])/(max[2]-min[2]);

	ret.m[ 3] = 0;
	ret.m[ 7] = 0;
	ret.m[11] = 0;
	ret.m[15] = 1;

	return ret;
}

static LLFastTimer::DeclareTimer FTM_SHADOW_RENDER("Render Shadows");
static LLFastTimer::DeclareTimer FTM_SHADOW_ALPHA("Alpha Shadow");
static LLFastTimer::DeclareTimer FTM_SHADOW_SIMPLE("Simple Shadow");

void LLPipeline::renderShadow(glh::matrix4f& view, glh::matrix4f& proj, LLCamera& shadow_cam, LLCullResult &result, BOOL use_shader, BOOL use_occlusion, U32 target_width)
{
	LLFastTimer t(FTM_SHADOW_RENDER);

	//clip out geometry on the same side of water as the camera
	S32 occlude = LLPipeline::sUseOcclusion;
	if (!use_occlusion)
	{
		LLPipeline::sUseOcclusion = 0;
	}
	LLPipeline::sShadowRender = TRUE;
	
	U32 types[] = { 
		LLRenderPass::PASS_SIMPLE, 
		LLRenderPass::PASS_FULLBRIGHT, 
		LLRenderPass::PASS_SHINY, 
		LLRenderPass::PASS_BUMP, 
		LLRenderPass::PASS_FULLBRIGHT_SHINY 
	};

	LLGLEnable cull(GL_CULL_FACE);

	if (use_shader)
	{
		gDeferredShadowCubeProgram.bind();
	}

	updateCull(shadow_cam, result);
	stateSort(shadow_cam, result);
	
	//generate shadow map
	gGL.matrixMode(LLRender::MM_PROJECTION);
	gGL.pushMatrix();
	gGL.loadMatrix(proj.m);
	gGL.matrixMode(LLRender::MM_MODELVIEW);
	gGL.pushMatrix();
	gGL.loadMatrix(gGLModelView);

	stop_glerror();
	gGLLastMatrix = NULL;

	gGL.getTexUnit(0)->unbind(LLTexUnit::TT_TEXTURE);
	
	stop_glerror();
	
	LLVertexBuffer::unbind();

	{
		if (!use_shader)
		{ //occlusion program is general purpose depth-only no-textures
			gOcclusionProgram.bind();
		}
		else
		{
			gDeferredShadowProgram.bind();
		}

		gGL.diffuseColor4f(1,1,1,1);
		gGL.setColorMask(false, false);
	
		LLFastTimer ftm(FTM_SHADOW_SIMPLE);
		gGL.getTexUnit(0)->disable();
		for (U32 i = 0; i < sizeof(types)/sizeof(U32); ++i)
		{
			renderObjects(types[i], LLVertexBuffer::MAP_VERTEX, FALSE);
		}
		gGL.getTexUnit(0)->enable(LLTexUnit::TT_TEXTURE);
		if (!use_shader)
		{
			gOcclusionProgram.unbind();
		}
	}
	
	if (use_shader)
	{
		gDeferredShadowProgram.unbind();
		renderGeomShadow(shadow_cam);
		gDeferredShadowProgram.bind();
	}
	else
	{
		renderGeomShadow(shadow_cam);
	}

	{
		LLFastTimer ftm(FTM_SHADOW_ALPHA);
		gDeferredShadowAlphaMaskProgram.bind();
		gDeferredShadowAlphaMaskProgram.setMinimumAlpha(0.598f);
		gDeferredShadowAlphaMaskProgram.uniform1f(LLShaderMgr::DEFERRED_SHADOW_TARGET_WIDTH, (float)target_width);

		U32 mask =	LLVertexBuffer::MAP_VERTEX | 
					LLVertexBuffer::MAP_TEXCOORD0 | 
					LLVertexBuffer::MAP_COLOR | 
					LLVertexBuffer::MAP_TEXTURE_INDEX;

		renderObjects(LLRenderPass::PASS_ALPHA_MASK, mask, TRUE, TRUE);
		renderObjects(LLRenderPass::PASS_FULLBRIGHT_ALPHA_MASK, mask, TRUE, TRUE);
		renderObjects(LLRenderPass::PASS_ALPHA, mask, TRUE, TRUE);
		gDeferredTreeShadowProgram.bind();
		gDeferredTreeShadowProgram.setMinimumAlpha(0.598f);
		renderObjects(LLRenderPass::PASS_GRASS, LLVertexBuffer::MAP_VERTEX | LLVertexBuffer::MAP_TEXCOORD0, TRUE);
	}

	//glCullFace(GL_BACK);

	gDeferredShadowCubeProgram.bind();
	gGLLastMatrix = NULL;
	gGL.loadMatrix(gGLModelView);
	doOcclusion(shadow_cam);

	if (use_shader)
	{
		gDeferredShadowProgram.unbind();
	}
	
	gGL.setColorMask(true, true);
			
	gGL.matrixMode(LLRender::MM_PROJECTION);
	gGL.popMatrix();
	gGL.matrixMode(LLRender::MM_MODELVIEW);
	gGL.popMatrix();
	gGLLastMatrix = NULL;

	LLPipeline::sUseOcclusion = occlude;
	LLPipeline::sShadowRender = FALSE;
}

static LLFastTimer::DeclareTimer FTM_VISIBLE_CLOUD("Visible Cloud");
BOOL LLPipeline::getVisiblePointCloud(LLCamera& camera, LLVector3& min, LLVector3& max, std::vector<LLVector3>& fp, LLVector3 light_dir)
{
	LLFastTimer t(FTM_VISIBLE_CLOUD);
	//get point cloud of intersection of frust and min, max

	if (getVisibleExtents(camera, min, max))
	{
		return FALSE;
	}

	//get set of planes on bounding box
	LLPlane bp[] = { 
		LLPlane(min, LLVector3(-1,0,0)),
		LLPlane(min, LLVector3(0,-1,0)),
		LLPlane(min, LLVector3(0,0,-1)),
		LLPlane(max, LLVector3(1,0,0)),
		LLPlane(max, LLVector3(0,1,0)),
		LLPlane(max, LLVector3(0,0,1))};
	
	//potential points
	std::vector<LLVector3> pp;

	//add corners of AABB
	pp.push_back(LLVector3(min.mV[0], min.mV[1], min.mV[2]));
	pp.push_back(LLVector3(max.mV[0], min.mV[1], min.mV[2]));
	pp.push_back(LLVector3(min.mV[0], max.mV[1], min.mV[2]));
	pp.push_back(LLVector3(max.mV[0], max.mV[1], min.mV[2]));
	pp.push_back(LLVector3(min.mV[0], min.mV[1], max.mV[2]));
	pp.push_back(LLVector3(max.mV[0], min.mV[1], max.mV[2]));
	pp.push_back(LLVector3(min.mV[0], max.mV[1], max.mV[2]));
	pp.push_back(LLVector3(max.mV[0], max.mV[1], max.mV[2]));

	//add corners of camera frustum
	for (U32 i = 0; i < 8; i++)
	{
		pp.push_back(camera.mAgentFrustum[i]);
	}


	//bounding box line segments
	U32 bs[] = 
			{
		0,1,
		1,3,
		3,2,
		2,0,

		4,5,
		5,7,
		7,6,
		6,4,

		0,4,
		1,5,
		3,7,
		2,6
	};

	for (U32 i = 0; i < 12; i++)
	{ //for each line segment in bounding box
		for (U32 j = 0; j < 6; j++) 
		{ //for each plane in camera frustum
			const LLPlane& cp = camera.getAgentPlane(j);
			const LLVector3& v1 = pp[bs[i*2+0]];
			const LLVector3& v2 = pp[bs[i*2+1]];
			LLVector3 n;
			cp.getVector3(n);

			LLVector3 line = v1-v2;

			F32 d1 = line*n;
			F32 d2 = -cp.dist(v2);

			F32 t = d2/d1;

			if (t > 0.f && t < 1.f)
			{
				LLVector3 intersect = v2+line*t;
				pp.push_back(intersect);
			}
		}
	}
			
	//camera frustum line segments
	const U32 fs[] =
	{
		0,1,
		1,2,
		2,3,
		3,0,

		4,5,
		5,6,
		6,7,
		7,4,
	
		0,4,
		1,5,
		2,6,
		3,7	
	};

	LLVector3 center = (max+min)*0.5f;
	LLVector3 size = (max-min)*0.5f;
	
	for (U32 i = 0; i < 12; i++)
	{
		for (U32 j = 0; j < 6; ++j)
		{
			const LLVector3& v1 = pp[fs[i*2+0]+8];
			const LLVector3& v2 = pp[fs[i*2+1]+8];
			const LLPlane& cp = bp[j];
			LLVector3 n;
			cp.getVector3(n);

			LLVector3 line = v1-v2;

			F32 d1 = line*n;
			F32 d2 = -cp.dist(v2);

			F32 t = d2/d1;

			if (t > 0.f && t < 1.f)
			{
				LLVector3 intersect = v2+line*t;
				pp.push_back(intersect);
			}	
		}
	}

	LLVector3 ext[] = { min-LLVector3(0.05f,0.05f,0.05f),
		max+LLVector3(0.05f,0.05f,0.05f) };

	for (U32 i = 0; i < pp.size(); ++i)
	{
		bool found = true;

		const F32* p = pp[i].mV;
			
		for (U32 j = 0; j < 3; ++j)
		{
			if (p[j] < ext[0].mV[j] ||
				p[j] > ext[1].mV[j])
			{
				found = false;
				break;
			}
		}
				
		for (U32 j = 0; j < 6; ++j)
		{
			const LLPlane& cp = camera.getAgentPlane(j);
			F32 dist = cp.dist(pp[i]);
			if (dist > 0.05f) //point is above some plane, not contained
					{
				found = false;
				break;
						}
					}

					if (found)
					{
			fp.push_back(pp[i]);
		}
	}
	
	if (fp.empty())
	{
		return FALSE;
	}
	
	return TRUE;
}

void LLPipeline::renderHighlight(const LLViewerObject* obj, F32 fade)
{
	if (obj && obj->getVolume())
	{
		for (LLViewerObject::child_list_t::const_iterator iter = obj->getChildren().begin(); iter != obj->getChildren().end(); ++iter)
		{
			renderHighlight(*iter, fade);
		}

		LLDrawable* drawable = obj->mDrawable;
		if (drawable)
		{
			for (S32 i = 0; i < drawable->getNumFaces(); ++i)
			{
				LLFace* face = drawable->getFace(i);
				if (face)
				{
					face->renderSelected(LLViewerTexture::sNullImagep, LLColor4(1,1,1,fade));
				}
			}
		}
	}
}

void LLPipeline::generateHighlight(LLCamera& camera)
{
	//render highlighted object as white into offscreen render target
	if (mHighlightObject.notNull())
	{
		mHighlightSet.insert(HighlightItem(mHighlightObject));
	}
	
	if (!mHighlightSet.empty())
	{
		F32 transition = gFrameIntervalSeconds/RenderHighlightFadeTime;

		LLGLDisable test(GL_ALPHA_TEST);
		LLGLDepthTest depth(GL_FALSE);
		mHighlight.bindTarget();
		disableLights();
		gGL.setColorMask(true, true);
		mHighlight.clear();

		gGL.getTexUnit(0)->bind(LLViewerFetchedTexture::sWhiteImagep);
		for (std::set<HighlightItem>::iterator iter = mHighlightSet.begin(); iter != mHighlightSet.end(); )
		{
			std::set<HighlightItem>::iterator cur_iter = iter++;

			if (cur_iter->mItem.isNull())
			{
				mHighlightSet.erase(cur_iter);
				continue;
			}

			if (cur_iter->mItem == mHighlightObject)
			{
				cur_iter->incrFade(transition); 
			}
			else
			{
				cur_iter->incrFade(-transition);
				if (cur_iter->mFade <= 0.f)
				{
					mHighlightSet.erase(cur_iter);
					continue;
				}
			}

			renderHighlight(cur_iter->mItem->getVObj(), cur_iter->mFade);
		}

		mHighlight.flush();
		gGL.setColorMask(true, false);
		gViewerWindow->setup3DViewport();
	}
}


void LLPipeline::generateSunShadow(LLCamera& camera)
{
	if (!sRenderDeferred || RenderShadowDetail <= 0)
	{
		return;
	}

	BOOL skip_avatar_update = FALSE;
	if (!isAgentAvatarValid() || gAgentCamera.getCameraAnimating() || gAgentCamera.getCameraMode() != CAMERA_MODE_MOUSELOOK || !LLVOAvatar::sVisibleInFirstPerson)
	{

		skip_avatar_update = TRUE;
	}

	if (!skip_avatar_update)
	{
		gAgentAvatarp->updateAttachmentVisibility(CAMERA_MODE_THIRD_PERSON);
	}

	F64 last_modelview[16];
	F64 last_projection[16];
	for (U32 i = 0; i < 16; i++)
	{ //store last_modelview of world camera
		last_modelview[i] = gGLLastModelView[i];
		last_projection[i] = gGLLastProjection[i];
	}

	pushRenderTypeMask();
	andRenderTypeMask(LLPipeline::RENDER_TYPE_SIMPLE,
					LLPipeline::RENDER_TYPE_ALPHA,
					LLPipeline::RENDER_TYPE_GRASS,
					LLPipeline::RENDER_TYPE_FULLBRIGHT,
					LLPipeline::RENDER_TYPE_BUMP,
					LLPipeline::RENDER_TYPE_VOLUME,
					LLPipeline::RENDER_TYPE_AVATAR,
					LLPipeline::RENDER_TYPE_TREE, 
					LLPipeline::RENDER_TYPE_TERRAIN,
					LLPipeline::RENDER_TYPE_WATER,
					LLPipeline::RENDER_TYPE_VOIDWATER,
					LLPipeline::RENDER_TYPE_PASS_ALPHA,
					LLPipeline::RENDER_TYPE_PASS_ALPHA_MASK,
					LLPipeline::RENDER_TYPE_PASS_FULLBRIGHT_ALPHA_MASK,
					LLPipeline::RENDER_TYPE_PASS_GRASS,
					LLPipeline::RENDER_TYPE_PASS_SIMPLE,
					LLPipeline::RENDER_TYPE_PASS_BUMP,
					LLPipeline::RENDER_TYPE_PASS_FULLBRIGHT,
					LLPipeline::RENDER_TYPE_PASS_SHINY,
					LLPipeline::RENDER_TYPE_PASS_FULLBRIGHT_SHINY,
					END_RENDER_TYPES);

	gGL.setColorMask(false, false);

	//get sun view matrix
	
	//store current projection/modelview matrix
	glh::matrix4f saved_proj = glh_get_current_projection();
	glh::matrix4f saved_view = glh_get_current_modelview();
	glh::matrix4f inv_view = saved_view.inverse();

	glh::matrix4f view[6];
	glh::matrix4f proj[6];
	
	//clip contains parallel split distances for 3 splits
	LLVector3 clip = RenderShadowClipPlanes;

	//F32 slope_threshold = gSavedSettings.getF32("RenderShadowSlopeThreshold");

	//far clip on last split is minimum of camera view distance and 128
	mSunClipPlanes = LLVector4(clip, clip.mV[2] * clip.mV[2]/clip.mV[1]);

	clip = RenderShadowOrthoClipPlanes;
	mSunOrthoClipPlanes = LLVector4(clip, clip.mV[2]*clip.mV[2]/clip.mV[1]);

	//currently used for amount to extrude frusta corners for constructing shadow frusta
	LLVector3 n = RenderShadowNearDist;
	//F32 nearDist[] = { n.mV[0], n.mV[1], n.mV[2], n.mV[2] };

	//put together a universal "near clip" plane for shadow frusta
	LLPlane shadow_near_clip;
	{
		LLVector3 p = gAgent.getPositionAgent();
		p += mSunDir * RenderFarClip*2.f;
		shadow_near_clip.setVec(p, mSunDir);
	}

	LLVector3 lightDir = -mSunDir;
	lightDir.normVec();

	glh::vec3f light_dir(lightDir.mV);

	//create light space camera matrix
	
	LLVector3 at = lightDir;

	LLVector3 up = camera.getAtAxis();

	if (fabsf(up*lightDir) > 0.75f)
	{
		up = camera.getUpAxis();
	}

	/*LLVector3 left = up%at;
	up = at%left;*/

	up.normVec();
	at.normVec();
	
	
	LLCamera main_camera = camera;
	
	F32 near_clip = 0.f;
	{
		//get visible point cloud
		std::vector<LLVector3> fp;

		main_camera.calcAgentFrustumPlanes(main_camera.mAgentFrustum);
		
		LLVector3 min,max;
		getVisiblePointCloud(main_camera,min,max,fp);

		if (fp.empty())
		{
			if (!hasRenderDebugMask(RENDER_DEBUG_SHADOW_FRUSTA))
			{
				mShadowCamera[0] = main_camera;
				mShadowExtents[0][0] = min;
				mShadowExtents[0][1] = max;

				mShadowFrustPoints[0].clear();
				mShadowFrustPoints[1].clear();
				mShadowFrustPoints[2].clear();
				mShadowFrustPoints[3].clear();
			}
			popRenderTypeMask();

			if (!skip_avatar_update)
			{
				gAgentAvatarp->updateAttachmentVisibility(gAgentCamera.getCameraMode());
			}

			return;
		}

		//get good split distances for frustum
		for (U32 i = 0; i < fp.size(); ++i)
		{
			glh::vec3f v(fp[i].mV);
			saved_view.mult_matrix_vec(v);
			fp[i].setVec(v.v);
		}

		min = fp[0];
		max = fp[0];

		//get camera space bounding box
		for (U32 i = 1; i < fp.size(); ++i)
		{
			update_min_max(min, max, fp[i]);
		}

		near_clip = -max.mV[2];
		F32 far_clip = -min.mV[2]*2.f;

		//far_clip = llmin(far_clip, 128.f);
		far_clip = llmin(far_clip, camera.getFar());

		F32 range = far_clip-near_clip;

		LLVector3 split_exp = RenderShadowSplitExponent;

		F32 da = 1.f-llmax( fabsf(lightDir*up), fabsf(lightDir*camera.getLeftAxis()) );
		
		da = powf(da, split_exp.mV[2]);

		F32 sxp = split_exp.mV[1] + (split_exp.mV[0]-split_exp.mV[1])*da;
		
		for (U32 i = 0; i < 4; ++i)
		{
			F32 x = (F32)(i+1)/4.f;
			x = powf(x, sxp);
			mSunClipPlanes.mV[i] = near_clip+range*x;
		}

		mSunClipPlanes.mV[0] *= 1.25f; //bump back first split for transition padding
	}

	// convenience array of 4 near clip plane distances
	F32 dist[] = { near_clip, mSunClipPlanes.mV[0], mSunClipPlanes.mV[1], mSunClipPlanes.mV[2], mSunClipPlanes.mV[3] };
	

	if (mSunDiffuse == LLColor4::black)
	{ //sun diffuse is totally black, shadows don't matter
		LLGLDepthTest depth(GL_TRUE);

		for (S32 j = 0; j < 4; j++)
		{
			mShadow[j].bindTarget();
			mShadow[j].clear();
			mShadow[j].flush();
		}
	}
	else
	{
		for (S32 j = 0; j < 4; j++)
		{
			if (!hasRenderDebugMask(RENDER_DEBUG_SHADOW_FRUSTA))
			{
				mShadowFrustPoints[j].clear();
			}

			LLViewerCamera::sCurCameraID = LLViewerCamera::CAMERA_SHADOW0+j;

			//restore render matrices
			glh_set_current_modelview(saved_view);
			glh_set_current_projection(saved_proj);

			LLVector3 eye = camera.getOrigin();

			//camera used for shadow cull/render
			LLCamera shadow_cam;
		
			//create world space camera frustum for this split
			shadow_cam = camera;
			shadow_cam.setFar(16.f);
	
			LLViewerCamera::updateFrustumPlanes(shadow_cam, FALSE, FALSE, TRUE);

			LLVector3* frust = shadow_cam.mAgentFrustum;

			LLVector3 pn = shadow_cam.getAtAxis();
		
			LLVector3 min, max;

			//construct 8 corners of split frustum section
			for (U32 i = 0; i < 4; i++)
			{
				LLVector3 delta = frust[i+4]-eye;
				delta += (frust[i+4]-frust[(i+2)%4+4])*0.05f;
				delta.normVec();
				F32 dp = delta*pn;
				frust[i] = eye + (delta*dist[j]*0.75f)/dp;
				frust[i+4] = eye + (delta*dist[j+1]*1.25f)/dp;
			}
						
			shadow_cam.calcAgentFrustumPlanes(frust);
			shadow_cam.mFrustumCornerDist = 0.f;
		
			if (!gPipeline.hasRenderDebugMask(LLPipeline::RENDER_DEBUG_SHADOW_FRUSTA))
			{
				mShadowCamera[j] = shadow_cam;
			}

			std::vector<LLVector3> fp;

			if (!gPipeline.getVisiblePointCloud(shadow_cam, min, max, fp, lightDir))
			{
				//no possible shadow receivers
				if (!gPipeline.hasRenderDebugMask(LLPipeline::RENDER_DEBUG_SHADOW_FRUSTA))
				{
					mShadowExtents[j][0] = LLVector3();
					mShadowExtents[j][1] = LLVector3();
					mShadowCamera[j+4] = shadow_cam;
				}

				mShadow[j].bindTarget();
				{
					LLGLDepthTest depth(GL_TRUE);
					mShadow[j].clear();
				}
				mShadow[j].flush();

				mShadowError.mV[j] = 0.f;
				mShadowFOV.mV[j] = 0.f;

				continue;
			}

			if (!gPipeline.hasRenderDebugMask(LLPipeline::RENDER_DEBUG_SHADOW_FRUSTA))
			{
				mShadowExtents[j][0] = min;
				mShadowExtents[j][1] = max;
				mShadowFrustPoints[j] = fp;
			}
				

			//find a good origin for shadow projection
			LLVector3 origin;

			//get a temporary view projection
			view[j] = look(camera.getOrigin(), lightDir, -up);

			std::vector<LLVector3> wpf;

			for (U32 i = 0; i < fp.size(); i++)
			{
				glh::vec3f p = glh::vec3f(fp[i].mV);
				view[j].mult_matrix_vec(p);
				wpf.push_back(LLVector3(p.v));
			}

			min = wpf[0];
			max = wpf[0];

			for (U32 i = 0; i < fp.size(); ++i)
			{ //get AABB in camera space
				update_min_max(min, max, wpf[i]);
			}

			// Construct a perspective transform with perspective along y-axis that contains
			// points in wpf
			//Known:
			// - far clip plane
			// - near clip plane
			// - points in frustum
			//Find:
			// - origin

			//get some "interesting" points of reference
			LLVector3 center = (min+max)*0.5f;
			LLVector3 size = (max-min)*0.5f;
			LLVector3 near_center = center;
			near_center.mV[1] += size.mV[1]*2.f;
		
		
			//put all points in wpf in quadrant 0, reletive to center of min/max
			//get the best fit line using least squares
			F32 bfm = 0.f;
			F32 bfb = 0.f;

			for (U32 i = 0; i < wpf.size(); ++i)
			{
				wpf[i] -= center;
				wpf[i].mV[0] = fabsf(wpf[i].mV[0]);
				wpf[i].mV[2] = fabsf(wpf[i].mV[2]);
			}

			if (!wpf.empty())
			{ 
				F32 sx = 0.f;
				F32 sx2 = 0.f;
				F32 sy = 0.f;
				F32 sxy = 0.f;
			
				for (U32 i = 0; i < wpf.size(); ++i)
				{		
					sx += wpf[i].mV[0];
					sx2 += wpf[i].mV[0]*wpf[i].mV[0];
					sy += wpf[i].mV[1];
					sxy += wpf[i].mV[0]*wpf[i].mV[1]; 
				}

				bfm = (sy*sx-wpf.size()*sxy)/(sx*sx-wpf.size()*sx2);
				bfb = (sx*sxy-sy*sx2)/(sx*sx-bfm*sx2);
			}
		
			{
				// best fit line is y=bfm*x+bfb
		
				//find point that is furthest to the right of line
				F32 off_x = -1.f;
				LLVector3 lp;

				for (U32 i = 0; i < wpf.size(); ++i)
				{
					//y = bfm*x+bfb
					//x = (y-bfb)/bfm
					F32 lx = (wpf[i].mV[1]-bfb)/bfm;

					lx = wpf[i].mV[0]-lx;
				
					if (off_x < lx)
					{
						off_x = lx;
						lp = wpf[i];
					}
				}

				//get line with slope bfm through lp
				// bfb = y-bfm*x
				bfb = lp.mV[1]-bfm*lp.mV[0];

				//calculate error
				mShadowError.mV[j] = 0.f;

				for (U32 i = 0; i < wpf.size(); ++i)
				{
					F32 lx = (wpf[i].mV[1]-bfb)/bfm;
					mShadowError.mV[j] += fabsf(wpf[i].mV[0]-lx);
				}

				mShadowError.mV[j] /= wpf.size();
				mShadowError.mV[j] /= size.mV[0];

				if (mShadowError.mV[j] > RenderShadowErrorCutoff)
				{ //just use ortho projection
					mShadowFOV.mV[j] = -1.f;
					origin.clearVec();
					proj[j] = gl_ortho(min.mV[0], max.mV[0],
										min.mV[1], max.mV[1],
										-max.mV[2], -min.mV[2]);
				}
				else
				{
					//origin is where line x = 0;
					origin.setVec(0,bfb,0);

					F32 fovz = 1.f;
					F32 fovx = 1.f;
				
					LLVector3 zp;
					LLVector3 xp;

					for (U32 i = 0; i < wpf.size(); ++i)
					{
						LLVector3 atz = wpf[i]-origin;
						atz.mV[0] = 0.f;
						atz.normVec();
						if (fovz > -atz.mV[1])
						{
							zp = wpf[i];
							fovz = -atz.mV[1];
						}
					
						LLVector3 atx = wpf[i]-origin;
						atx.mV[2] = 0.f;
						atx.normVec();
						if (fovx > -atx.mV[1])
						{
							fovx = -atx.mV[1];
							xp = wpf[i];
						}
					}

					fovx = acos(fovx);
					fovz = acos(fovz);

					F32 cutoff = llmin((F32) RenderShadowFOVCutoff, 1.4f);
				
					mShadowFOV.mV[j] = fovx;
				
					if (fovx < cutoff && fovz > cutoff)
					{
						//x is a good fit, but z is too big, move away from zp enough so that fovz matches cutoff
						F32 d = zp.mV[2]/tan(cutoff);
						F32 ny = zp.mV[1] + fabsf(d);

						origin.mV[1] = ny;

						fovz = 1.f;
						fovx = 1.f;

						for (U32 i = 0; i < wpf.size(); ++i)
						{
							LLVector3 atz = wpf[i]-origin;
							atz.mV[0] = 0.f;
							atz.normVec();
							fovz = llmin(fovz, -atz.mV[1]);

							LLVector3 atx = wpf[i]-origin;
							atx.mV[2] = 0.f;
							atx.normVec();
							fovx = llmin(fovx, -atx.mV[1]);
						}

						fovx = acos(fovx);
						fovz = acos(fovz);

						mShadowFOV.mV[j] = cutoff;
					}

				
					origin += center;
			
					F32 ynear = -(max.mV[1]-origin.mV[1]);
					F32 yfar = -(min.mV[1]-origin.mV[1]);
				
					if (ynear < 0.1f) //keep a sensible near clip plane
					{
						F32 diff = 0.1f-ynear;
						origin.mV[1] += diff;
						ynear += diff;
						yfar += diff;
					}
								
					if (fovx > cutoff)
					{ //just use ortho projection
						origin.clearVec();
						mShadowError.mV[j] = -1.f;
						proj[j] = gl_ortho(min.mV[0], max.mV[0],
								min.mV[1], max.mV[1],
								-max.mV[2], -min.mV[2]);
					}
					else
					{
						//get perspective projection
						view[j] = view[j].inverse();

						glh::vec3f origin_agent(origin.mV);
					
						//translate view to origin
						view[j].mult_matrix_vec(origin_agent);

						eye = LLVector3(origin_agent.v);

						if (!hasRenderDebugMask(LLPipeline::RENDER_DEBUG_SHADOW_FRUSTA))
						{
							mShadowFrustOrigin[j] = eye;
						}
				
						view[j] = look(LLVector3(origin_agent.v), lightDir, -up);

						F32 fx = 1.f/tanf(fovx);
						F32 fz = 1.f/tanf(fovz);

						proj[j] = glh::matrix4f(-fx, 0, 0, 0,
												0, (yfar+ynear)/(ynear-yfar), 0, (2.f*yfar*ynear)/(ynear-yfar),
												0, 0, -fz, 0,
												0, -1.f, 0, 0);
					}
				}
			}

			//shadow_cam.setFar(128.f);
			shadow_cam.setOriginAndLookAt(eye, up, center);

			shadow_cam.setOrigin(0,0,0);

			glh_set_current_modelview(view[j]);
			glh_set_current_projection(proj[j]);

			LLViewerCamera::updateFrustumPlanes(shadow_cam, FALSE, FALSE, TRUE);

			//shadow_cam.ignoreAgentFrustumPlane(LLCamera::AGENT_PLANE_NEAR);
			shadow_cam.getAgentPlane(LLCamera::AGENT_PLANE_NEAR).set(shadow_near_clip);

			//translate and scale to from [-1, 1] to [0, 1]
			glh::matrix4f trans(0.5f, 0.f, 0.f, 0.5f,
							0.f, 0.5f, 0.f, 0.5f,
							0.f, 0.f, 0.5f, 0.5f,
							0.f, 0.f, 0.f, 1.f);

			glh_set_current_modelview(view[j]);
			glh_set_current_projection(proj[j]);

			for (U32 i = 0; i < 16; i++)
			{
				gGLLastModelView[i] = mShadowModelview[j].m[i];
				gGLLastProjection[i] = mShadowProjection[j].m[i];
			}

			mShadowModelview[j] = view[j];
			mShadowProjection[j] = proj[j];

	
			mSunShadowMatrix[j] = trans*proj[j]*view[j]*inv_view;
		
			stop_glerror();

			mShadow[j].bindTarget();
			mShadow[j].getViewport(gGLViewport);
			mShadow[j].clear();
		
			U32 target_width = mShadow[j].getWidth();

			{
				static LLCullResult result[4];

				//LLGLEnable enable(GL_DEPTH_CLAMP_NV);
				renderShadow(view[j], proj[j], shadow_cam, result[j], TRUE, TRUE, target_width);
			}

			mShadow[j].flush();
 
			if (!gPipeline.hasRenderDebugMask(LLPipeline::RENDER_DEBUG_SHADOW_FRUSTA))
			{
				LLViewerCamera::updateFrustumPlanes(shadow_cam, FALSE, FALSE, TRUE);
				mShadowCamera[j+4] = shadow_cam;
			}
		}
	}

	
	//hack to disable projector shadows 
	bool gen_shadow = RenderShadowDetail > 1;

	if (gen_shadow)
	{
		F32 fade_amt = gFrameIntervalSeconds * llmax(LLViewerCamera::getInstance()->getVelocityStat()->getCurrentPerSec(), 1.f);

		//update shadow targets
		for (U32 i = 0; i < 2; i++)
		{ //for each current shadow
			LLViewerCamera::sCurCameraID = LLViewerCamera::CAMERA_SHADOW4+i;

			if (mShadowSpotLight[i].notNull() && 
				(mShadowSpotLight[i] == mTargetShadowSpotLight[0] ||
				mShadowSpotLight[i] == mTargetShadowSpotLight[1]))
			{ //keep this spotlight
				mSpotLightFade[i] = llmin(mSpotLightFade[i]+fade_amt, 1.f);
			}
			else
			{ //fade out this light
				mSpotLightFade[i] = llmax(mSpotLightFade[i]-fade_amt, 0.f);
				
				if (mSpotLightFade[i] == 0.f || mShadowSpotLight[i].isNull())
				{ //faded out, grab one of the pending spots (whichever one isn't already taken)
					if (mTargetShadowSpotLight[0] != mShadowSpotLight[(i+1)%2])
					{
						mShadowSpotLight[i] = mTargetShadowSpotLight[0];
					}
					else
					{
						mShadowSpotLight[i] = mTargetShadowSpotLight[1];
					}
				}
			}
		}

		for (S32 i = 0; i < 2; i++)
		{
			glh_set_current_modelview(saved_view);
			glh_set_current_projection(saved_proj);

			if (mShadowSpotLight[i].isNull())
			{
				continue;
			}

			LLVOVolume* volume = mShadowSpotLight[i]->getVOVolume();

			if (!volume)
			{
				mShadowSpotLight[i] = NULL;
				continue;
			}

			LLDrawable* drawable = mShadowSpotLight[i];

			LLVector3 params = volume->getSpotLightParams();
			F32 fov = params.mV[0];

			//get agent->light space matrix (modelview)
			LLVector3 center = drawable->getPositionAgent();
			LLQuaternion quat = volume->getRenderRotation();

			//get near clip plane
			LLVector3 scale = volume->getScale();
			LLVector3 at_axis(0,0,-scale.mV[2]*0.5f);
			at_axis *= quat;

			LLVector3 np = center+at_axis;
			at_axis.normVec();

			//get origin that has given fov for plane np, at_axis, and given scale
			F32 dist = (scale.mV[1]*0.5f)/tanf(fov*0.5f);

			LLVector3 origin = np - at_axis*dist;

			LLMatrix4 mat(quat, LLVector4(origin, 1.f));

			view[i+4] = glh::matrix4f((F32*) mat.mMatrix);

			view[i+4] = view[i+4].inverse();

			//get perspective matrix
			F32 near_clip = dist+0.01f;
			F32 width = scale.mV[VX];
			F32 height = scale.mV[VY];
			F32 far_clip = dist+volume->getLightRadius()*1.5f;

			F32 fovy = fov * RAD_TO_DEG;
			F32 aspect = width/height;
			
			proj[i+4] = gl_perspective(fovy, aspect, near_clip, far_clip);

			//translate and scale to from [-1, 1] to [0, 1]
			glh::matrix4f trans(0.5f, 0.f, 0.f, 0.5f,
							0.f, 0.5f, 0.f, 0.5f,
							0.f, 0.f, 0.5f, 0.5f,
							0.f, 0.f, 0.f, 1.f);

			glh_set_current_modelview(view[i+4]);
			glh_set_current_projection(proj[i+4]);

			mSunShadowMatrix[i+4] = trans*proj[i+4]*view[i+4]*inv_view;
			
			for (U32 j = 0; j < 16; j++)
			{
				gGLLastModelView[j] = mShadowModelview[i+4].m[j];
				gGLLastProjection[j] = mShadowProjection[i+4].m[j];
			}

			mShadowModelview[i+4] = view[i+4];
			mShadowProjection[i+4] = proj[i+4];

			LLCamera shadow_cam = camera;
			shadow_cam.setFar(far_clip);
			shadow_cam.setOrigin(origin);

			LLViewerCamera::updateFrustumPlanes(shadow_cam, FALSE, FALSE, TRUE);

			stop_glerror();

			mShadow[i+4].bindTarget();
			mShadow[i+4].getViewport(gGLViewport);
			mShadow[i+4].clear();

			U32 target_width = mShadow[i+4].getWidth();

			static LLCullResult result[2];

			LLViewerCamera::sCurCameraID = LLViewerCamera::CAMERA_SHADOW0+i+4;

			renderShadow(view[i+4], proj[i+4], shadow_cam, result[i], FALSE, FALSE, target_width);

			mShadow[i+4].flush();
 		}
	}
	else
	{ //no spotlight shadows
		mShadowSpotLight[0] = mShadowSpotLight[1] = NULL;
	}


	if (!CameraOffset)
	{
		glh_set_current_modelview(saved_view);
		glh_set_current_projection(saved_proj);
	}
	else
	{
		glh_set_current_modelview(view[1]);
		glh_set_current_projection(proj[1]);
		gGL.loadMatrix(view[1].m);
		gGL.matrixMode(LLRender::MM_PROJECTION);
		gGL.loadMatrix(proj[1].m);
		gGL.matrixMode(LLRender::MM_MODELVIEW);
	}
	gGL.setColorMask(true, false);

	for (U32 i = 0; i < 16; i++)
	{
		gGLLastModelView[i] = last_modelview[i];
		gGLLastProjection[i] = last_projection[i];
	}

	popRenderTypeMask();

	if (!skip_avatar_update)
	{
		gAgentAvatarp->updateAttachmentVisibility(gAgentCamera.getCameraMode());
	}
}

void LLPipeline::renderGroups(LLRenderPass* pass, U32 type, U32 mask, BOOL texture)
{
	for (LLCullResult::sg_list_t::iterator i = sCull->beginVisibleGroups(); i != sCull->endVisibleGroups(); ++i)
	{
		LLSpatialGroup* group = *i;
		if (!group->isDead() &&
			(!sUseOcclusion || !group->isOcclusionState(LLSpatialGroup::OCCLUDED)) &&
			gPipeline.hasRenderType(group->mSpatialPartition->mDrawableType) &&
			group->mDrawMap.find(type) != group->mDrawMap.end())
		{
			pass->renderGroup(group,type,mask,texture);
		}
	}
}

void LLPipeline::generateImpostor(LLVOAvatar* avatar)
{
	LLMemType mt_gi(LLMemType::MTYPE_PIPELINE_GENERATE_IMPOSTOR);
	LLGLState::checkStates();
	LLGLState::checkTextureChannels();
	LLGLState::checkClientArrays();

	static LLCullResult result;
	result.clear();
	grabReferences(result);
	
	if (!avatar || !avatar->mDrawable)
	{
		return;
	}

	assertInitialized();

	bool muted = avatar->isVisuallyMuted();		

	pushRenderTypeMask();
	
	if (muted)
	{
		andRenderTypeMask(LLPipeline::RENDER_TYPE_AVATAR, END_RENDER_TYPES);
	}
	else
	{
		andRenderTypeMask(LLPipeline::RENDER_TYPE_VOLUME,
						LLPipeline::RENDER_TYPE_AVATAR,
						LLPipeline::RENDER_TYPE_BUMP,
						LLPipeline::RENDER_TYPE_GRASS,
						LLPipeline::RENDER_TYPE_SIMPLE,
						LLPipeline::RENDER_TYPE_FULLBRIGHT,
						LLPipeline::RENDER_TYPE_ALPHA, 
						LLPipeline::RENDER_TYPE_INVISIBLE,
						LLPipeline::RENDER_TYPE_PASS_SIMPLE,
						LLPipeline::RENDER_TYPE_PASS_ALPHA,
						LLPipeline::RENDER_TYPE_PASS_ALPHA_MASK,
						LLPipeline::RENDER_TYPE_PASS_FULLBRIGHT,
						LLPipeline::RENDER_TYPE_PASS_FULLBRIGHT_ALPHA_MASK,
						LLPipeline::RENDER_TYPE_PASS_FULLBRIGHT_SHINY,
						LLPipeline::RENDER_TYPE_PASS_SHINY,
						LLPipeline::RENDER_TYPE_PASS_INVISIBLE,
						LLPipeline::RENDER_TYPE_PASS_INVISI_SHINY,
						END_RENDER_TYPES);
	}
	
	S32 occlusion = sUseOcclusion;
	sUseOcclusion = 0;
	sReflectionRender = sRenderDeferred ? FALSE : TRUE;
	sShadowRender = TRUE;
	sImpostorRender = TRUE;

	LLViewerCamera* viewer_camera = LLViewerCamera::getInstance();
	markVisible(avatar->mDrawable, *viewer_camera);
	LLVOAvatar::sUseImpostors = FALSE;

	LLVOAvatar::attachment_map_t::iterator iter;
	for (iter = avatar->mAttachmentPoints.begin();
		iter != avatar->mAttachmentPoints.end();
		++iter)
	{
		LLViewerJointAttachment *attachment = iter->second;
		for (LLViewerJointAttachment::attachedobjs_vec_t::iterator attachment_iter = attachment->mAttachedObjects.begin();
			 attachment_iter != attachment->mAttachedObjects.end();
			 ++attachment_iter)
		{
			if (LLViewerObject* attached_object = (*attachment_iter))
			{
				markVisible(attached_object->mDrawable->getSpatialBridge(), *viewer_camera);
			}
		}
	}

	stateSort(*LLViewerCamera::getInstance(), result);
	
	const LLVector4a* ext = avatar->mDrawable->getSpatialExtents();
	LLVector3 pos(avatar->getRenderPosition()+avatar->getImpostorOffset());

	LLCamera camera = *viewer_camera;

	camera.lookAt(viewer_camera->getOrigin(), pos, viewer_camera->getUpAxis());
	
	LLVector2 tdim;


	LLVector4a half_height;
	half_height.setSub(ext[1], ext[0]);
	half_height.mul(0.5f);

	LLVector4a left;
	left.load3(camera.getLeftAxis().mV);
	left.mul(left);
	left.normalize3fast();

	LLVector4a up;
	up.load3(camera.getUpAxis().mV);
	up.mul(up);
	up.normalize3fast();

	tdim.mV[0] = fabsf(half_height.dot3(left).getF32());
	tdim.mV[1] = fabsf(half_height.dot3(up).getF32());

	gGL.matrixMode(LLRender::MM_PROJECTION);
	gGL.pushMatrix();
	
	F32 distance = (pos-camera.getOrigin()).length();
	F32 fov = atanf(tdim.mV[1]/distance)*2.f*RAD_TO_DEG;
	F32 aspect = tdim.mV[0]/tdim.mV[1];
	glh::matrix4f persp = gl_perspective(fov, aspect, 1.f, 256.f);
	glh_set_current_projection(persp);
	gGL.loadMatrix(persp.m);

	gGL.matrixMode(LLRender::MM_MODELVIEW);
	gGL.pushMatrix();
	glh::matrix4f mat;
	camera.getOpenGLTransform(mat.m);

	mat = glh::matrix4f((GLfloat*) OGL_TO_CFR_ROTATION) * mat;

	gGL.loadMatrix(mat.m);
	glh_set_current_modelview(mat);

	glClearColor(0.0f,0.0f,0.0f,0.0f);
	gGL.setColorMask(true, true);
	
	// get the number of pixels per angle
	F32 pa = gViewerWindow->getWindowHeightRaw() / (RAD_TO_DEG * viewer_camera->getView());

	//get resolution based on angle width and height of impostor (double desired resolution to prevent aliasing)
	U32 resY = llmin(nhpo2((U32) (fov*pa)), (U32) 512);
	U32 resX = llmin(nhpo2((U32) (atanf(tdim.mV[0]/distance)*2.f*RAD_TO_DEG*pa)), (U32) 512);

	if (!avatar->mImpostor.isComplete() || resX != avatar->mImpostor.getWidth() ||
		resY != avatar->mImpostor.getHeight())
	{
		avatar->mImpostor.allocate(resX,resY,GL_RGBA,TRUE,FALSE);
		
		if (LLPipeline::sRenderDeferred)
		{
			addDeferredAttachments(avatar->mImpostor);
		}
		
		gGL.getTexUnit(0)->bind(&avatar->mImpostor);
		gGL.getTexUnit(0)->setTextureFilteringOption(LLTexUnit::TFO_POINT);
		gGL.getTexUnit(0)->unbind(LLTexUnit::TT_TEXTURE);
	}

	avatar->mImpostor.bindTarget();

	if (LLPipeline::sRenderDeferred)
	{
		avatar->mImpostor.clear();
		renderGeomDeferred(camera);
		renderGeomPostDeferred(camera);
	}
	else
	{
		LLGLEnable scissor(GL_SCISSOR_TEST);
		glScissor(0, 0, resX, resY);
		avatar->mImpostor.clear();
		renderGeom(camera);
	}
	
	{ //create alpha mask based on depth buffer (grey out if muted)
		if (LLPipeline::sRenderDeferred)
		{
			GLuint buff = GL_COLOR_ATTACHMENT0;
			glDrawBuffersARB(1, &buff);
		}

		LLGLDisable blend(GL_BLEND);

		if (muted)
		{
			gGL.setColorMask(true, true);
		}
		else
		{
			gGL.setColorMask(false, true);
		}
		
		gGL.getTexUnit(0)->unbind(LLTexUnit::TT_TEXTURE);

		LLGLDepthTest depth(GL_TRUE, GL_FALSE, GL_GREATER);

		gGL.flush();

		gGL.pushMatrix();
		gGL.loadIdentity();
		gGL.matrixMode(LLRender::MM_PROJECTION);
		gGL.pushMatrix();
		gGL.loadIdentity();

		static const F32 clip_plane = 0.99999f;

		if (LLGLSLShader::sNoFixedFunction)
		{
			gUIProgram.bind();
		}

		gGL.color4ub(64,64,64,255);
		gGL.begin(LLRender::QUADS);
		gGL.vertex3f(-1, -1, clip_plane);
		gGL.vertex3f(1, -1, clip_plane);
		gGL.vertex3f(1, 1, clip_plane);
		gGL.vertex3f(-1, 1, clip_plane);
		gGL.end();
		gGL.flush();

		if (LLGLSLShader::sNoFixedFunction)
		{
			gUIProgram.unbind();
		}

		gGL.popMatrix();
		gGL.matrixMode(LLRender::MM_MODELVIEW);
		gGL.popMatrix();
	}

	avatar->mImpostor.flush();

	avatar->setImpostorDim(tdim);

	LLVOAvatar::sUseImpostors = TRUE;
	sUseOcclusion = occlusion;
	sReflectionRender = FALSE;
	sImpostorRender = FALSE;
	sShadowRender = FALSE;
	popRenderTypeMask();

	gGL.matrixMode(LLRender::MM_PROJECTION);
	gGL.popMatrix();
	gGL.matrixMode(LLRender::MM_MODELVIEW);
	gGL.popMatrix();

	avatar->mNeedsImpostorUpdate = FALSE;
	avatar->cacheImpostorValues();

	LLVertexBuffer::unbind();
	LLGLState::checkStates();
	LLGLState::checkTextureChannels();
	LLGLState::checkClientArrays();
}

BOOL LLPipeline::hasRenderBatches(const U32 type) const
{
	return sCull->getRenderMapSize(type) > 0;
}

LLCullResult::drawinfo_list_t::iterator LLPipeline::beginRenderMap(U32 type)
{
	return sCull->beginRenderMap(type);
}

LLCullResult::drawinfo_list_t::iterator LLPipeline::endRenderMap(U32 type)
{
	return sCull->endRenderMap(type);
}

LLCullResult::sg_list_t::iterator LLPipeline::beginAlphaGroups()
{
	return sCull->beginAlphaGroups();
}

LLCullResult::sg_list_t::iterator LLPipeline::endAlphaGroups()
{
	return sCull->endAlphaGroups();
}

BOOL LLPipeline::hasRenderType(const U32 type) const
{
    // STORM-365 : LLViewerJointAttachment::setAttachmentVisibility() is setting type to 0 to actually mean "do not render"
    // We then need to test that value here and return FALSE to prevent attachment to render (in mouselook for instance)
    // TODO: reintroduce RENDER_TYPE_NONE in LLRenderTypeMask and initialize its mRenderTypeEnabled[RENDER_TYPE_NONE] to FALSE explicitely
	return (type == 0 ? FALSE : mRenderTypeEnabled[type]);
}

void LLPipeline::setRenderTypeMask(U32 type, ...)
{
	va_list args;

	va_start(args, type);
	while (type < END_RENDER_TYPES)
	{
		mRenderTypeEnabled[type] = TRUE;
		type = va_arg(args, U32);
	}
	va_end(args);

	if (type > END_RENDER_TYPES)
	{
		llerrs << "Invalid render type." << llendl;
	}
}

BOOL LLPipeline::hasAnyRenderType(U32 type, ...) const
{
	va_list args;

	va_start(args, type);
	while (type < END_RENDER_TYPES)
	{
		if (mRenderTypeEnabled[type])
		{
			return TRUE;
		}
		type = va_arg(args, U32);
	}
	va_end(args);

	if (type > END_RENDER_TYPES)
	{
		llerrs << "Invalid render type." << llendl;
	}

	return FALSE;
}

void LLPipeline::pushRenderTypeMask()
{
	std::string cur_mask;
	cur_mask.assign((const char*) mRenderTypeEnabled, sizeof(mRenderTypeEnabled));
	mRenderTypeEnableStack.push(cur_mask);
}

void LLPipeline::popRenderTypeMask()
{
	if (mRenderTypeEnableStack.empty())
	{
		llerrs << "Depleted render type stack." << llendl;
	}

	memcpy(mRenderTypeEnabled, mRenderTypeEnableStack.top().data(), sizeof(mRenderTypeEnabled));
	mRenderTypeEnableStack.pop();
}

void LLPipeline::andRenderTypeMask(U32 type, ...)
{
	va_list args;

	BOOL tmp[NUM_RENDER_TYPES];
	for (U32 i = 0; i < NUM_RENDER_TYPES; ++i)
	{
		tmp[i] = FALSE;
	}

	va_start(args, type);
	while (type < END_RENDER_TYPES)
	{
		if (mRenderTypeEnabled[type]) 
		{
			tmp[type] = TRUE;
		}

		type = va_arg(args, U32);
	}
	va_end(args);

	if (type > END_RENDER_TYPES)
	{
		llerrs << "Invalid render type." << llendl;
	}

	for (U32 i = 0; i < LLPipeline::NUM_RENDER_TYPES; ++i)
	{
		mRenderTypeEnabled[i] = tmp[i];
	}

}

void LLPipeline::clearRenderTypeMask(U32 type, ...)
{
	va_list args;

	va_start(args, type);
	while (type < END_RENDER_TYPES)
	{
		mRenderTypeEnabled[type] = FALSE;
		
		type = va_arg(args, U32);
	}
	va_end(args);

	if (type > END_RENDER_TYPES)
	{
		llerrs << "Invalid render type." << llendl;
	}
}

void LLPipeline::addDebugBlip(const LLVector3& position, const LLColor4& color)
{
	DebugBlip blip(position, color);
	mDebugBlips.push_back(blip);
}
<|MERGE_RESOLUTION|>--- conflicted
+++ resolved
@@ -1059,15 +1059,7 @@
 		mTrueNoiseMap = 0;
 	}
 
-<<<<<<< HEAD
 	releaseLUTBuffers();
-=======
-	if (mLightFunc)
-	{
-		LLImageGL::deleteTextures(LLTexUnit::TT_TEXTURE, GL_R8, 0, 1, &mLightFunc);
-		mLightFunc = 0;
-	}
->>>>>>> defbd61d
 
 	mWaterRef.release();
 	mWaterDis.release();
@@ -1087,7 +1079,7 @@
 {
 	if (mLightFunc)
 	{
-		LLImageGL::deleteTextures(1, &mLightFunc);
+		LLImageGL::deleteTextures(LLTexUnit::TT_TEXTURE, GL_R8, 0, 1, &mLightFunc);
 		mLightFunc = 0;
 	}
 }
@@ -1236,17 +1228,10 @@
 					ls[y*lightResX+x] = (U8)(llclamp(spec * (1.f / 6), 0.f, 1.f) * 255);
 				}
 			}
-<<<<<<< HEAD
 			
-			LLImageGL::generateTextures(1, &mLightFunc);
+			LLImageGL::generateTextures(LLTexUnit::TT_TEXTURE, GL_R8, 1, &mLightFunc);
 			gGL.getTexUnit(0)->bindManual(LLTexUnit::TT_TEXTURE, mLightFunc);
 			LLImageGL::setManualImage(LLTexUnit::getInternalType(LLTexUnit::TT_TEXTURE), 0, GL_R8, lightResX, lightResY, GL_RED, GL_UNSIGNED_BYTE, ls, false);
-=======
-
-			LLImageGL::generateTextures(LLTexUnit::TT_TEXTURE, GL_R8, 1, &mLightFunc);
-			gGL.getTexUnit(0)->bindManual(LLTexUnit::TT_TEXTURE, mLightFunc);
-			LLImageGL::setManualImage(LLTexUnit::getInternalType(LLTexUnit::TT_TEXTURE), 0, GL_R8, lightResX, lightResY, GL_RED, GL_UNSIGNED_BYTE, lg, false);
->>>>>>> defbd61d
 			gGL.getTexUnit(0)->setTextureAddressMode(LLTexUnit::TAM_CLAMP);
 			gGL.getTexUnit(0)->setTextureFilteringOption(LLTexUnit::TFO_TRILINEAR);
 			
