--- conflicted
+++ resolved
@@ -68,11 +68,7 @@
     F32             getOwnedRatio() const;
 
     // Returns the number of vertices drawn
-<<<<<<< HEAD
-    S32             renderPropertyLines();
-=======
     void            renderPropertyLines();
->>>>>>> 33ad8db7
     void            renderPropertyLinesOnMinimap(F32 scale_pixels_per_meter, const F32* parcel_outline_color);
 
     U8              ownership( const LLVector3& pos) const;
@@ -96,16 +92,7 @@
 
     U8      parcelFlags(S32 row, S32 col, U8 flags) const;
 
-<<<<<<< HEAD
-    void    addPropertyLine(std::vector<LLVector3>& vertex_array,
-                std::vector<LLColor4U>& color_array,
-                std::vector<LLVector2>& coord_array,
-                const F32 start_x, const F32 start_y,
-                const U32 edge,
-                const LLColor4U& color);
-=======
     void    addPropertyLine(F32 start_x, F32 start_y, F32 dx, F32 dy, F32 tick_dx, F32 tick_dy, const LLColor4U& color);
->>>>>>> 33ad8db7
 
     void    updateOverlayTexture();
     void    updatePropertyLines();
@@ -129,11 +116,6 @@
     LLFrameTimer    mTimeSinceLastUpdate;
     S32             mOverlayTextureIdx;
 
-<<<<<<< HEAD
-    S32             mVertexCount;
-    F32*            mVertexArray;
-    U8*             mColorArray;
-=======
     struct Edge
     {
         std::vector<LLVector3> vertices;
@@ -141,7 +123,6 @@
     };
 
     std::vector<Edge> mEdges;
->>>>>>> 33ad8db7
 };
 
 #endif