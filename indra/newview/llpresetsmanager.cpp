--- conflicted
+++ resolved
@@ -250,31 +250,16 @@
 
 void LLPresetsManager::getControlNames(std::vector<std::string>& names)
 {
-<<<<<<< HEAD
-	const std::vector<std::string> camera_controls = boost::assign::list_of
-		// From panel_preferences_move.xml
-		("CameraAngle")
-		("CameraOffsetScale")
-		// From llagentcamera.cpp
-		("CameraOffsetBuild")
-		("TrackFocusObject")
-		("CameraOffsetRearView")
-		("FocusOffsetRearView")
-		("AvatarSitRotation")
-=======
     const std::vector<std::string> camera_controls = boost::assign::list_of
         // From panel_preferences_move.xml
         ("CameraAngle")
         ("CameraOffsetScale")
-        ("EditCameraMovement")
-        ("AppearanceCameraMovement")
         // From llagentcamera.cpp
         ("CameraOffsetBuild")
         ("TrackFocusObject")
         ("CameraOffsetRearView")
         ("FocusOffsetRearView")
         ("AvatarSitRotation")
->>>>>>> e7eced3c
         ;
     names = camera_controls;
 }
@@ -473,29 +458,28 @@
 
     LL_DEBUGS() << "attempting to load preset '"<<name<<"' from '"<<full_path<<"'" << LL_ENDL;
 
-<<<<<<< HEAD
     bool appearance_camera_movement = gSavedSettings.getBOOL("AppearanceCameraMovement");
     bool edit_camera_movement = gSavedSettings.getBOOL("EditCameraMovement");
 
-	mIgnoreChangedSignal = true;
-	if(gSavedSettings.loadFromFile(full_path, false, true) > 0)
-	{
-		mIgnoreChangedSignal = false;
-		if(PRESETS_GRAPHIC == subdirectory)
-		{
-			gSavedSettings.setString("PresetGraphicActive", name);
-
-			LLFloaterPreference* instance = LLFloaterReg::findTypedInstance<LLFloaterPreference>("preferences");
-			if (instance)
-			{
-				instance->refreshEnabledGraphics();
-			}
-			triggerChangeSignal();
-		}
-		if(PRESETS_CAMERA == subdirectory)
-		{
-			gSavedSettings.setString("PresetCameraActive", name);
-			triggerChangeCameraSignal();
+    mIgnoreChangedSignal = true;
+    if(gSavedSettings.loadFromFile(full_path, false, true) > 0)
+    {
+        mIgnoreChangedSignal = false;
+        if(PRESETS_GRAPHIC == subdirectory)
+        {
+            gSavedSettings.setString("PresetGraphicActive", name);
+
+            LLFloaterPreference* instance = LLFloaterReg::findTypedInstance<LLFloaterPreference>("preferences");
+            if (instance)
+            {
+                instance->refreshEnabledGraphics();
+            }
+            triggerChangeSignal();
+        }
+        if(PRESETS_CAMERA == subdirectory)
+        {
+            gSavedSettings.setString("PresetCameraActive", name);
+            triggerChangeCameraSignal();
 
             //SL-20277 old preset files may contain settings that should be ignored when loading camera presets
             if (appearance_camera_movement != (bool)gSavedSettings.getBOOL("AppearanceCameraMovement"))
@@ -506,33 +490,6 @@
             {
                 gSavedSettings.setBOOL("EditCameraMovement", edit_camera_movement);
             }
-		}
-	}
-	else
-	{
-		mIgnoreChangedSignal = false;
-		LL_WARNS("Presets") << "failed to load preset '"<<name<<"' from '"<<full_path<<"'" << LL_ENDL;
-	}
-=======
-    mIgnoreChangedSignal = true;
-    if(gSavedSettings.loadFromFile(full_path, false, true) > 0)
-    {
-        mIgnoreChangedSignal = false;
-        if(PRESETS_GRAPHIC == subdirectory)
-        {
-            gSavedSettings.setString("PresetGraphicActive", name);
-
-            LLFloaterPreference* instance = LLFloaterReg::findTypedInstance<LLFloaterPreference>("preferences");
-            if (instance)
-            {
-                instance->refreshEnabledGraphics();
-            }
-            triggerChangeSignal();
-        }
-        if(PRESETS_CAMERA == subdirectory)
-        {
-            gSavedSettings.setString("PresetCameraActive", name);
-            triggerChangeCameraSignal();
         }
     }
     else
@@ -540,7 +497,6 @@
         mIgnoreChangedSignal = false;
         LL_WARNS("Presets") << "failed to load preset '"<<name<<"' from '"<<full_path<<"'" << LL_ENDL;
     }
->>>>>>> e7eced3c
 }
 
 bool LLPresetsManager::deletePreset(const std::string& subdirectory, std::string name)
