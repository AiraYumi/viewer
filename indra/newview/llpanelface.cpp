/**
 * @file llpanelface.cpp
 * @brief Panel in the tools floater for editing face textures, colors, etc.
 *
 * $LicenseInfo:firstyear=2001&license=viewerlgpl$
 * Second Life Viewer Source Code
 * Copyright (C) 2010, Linden Research, Inc.
 *
 * This library is free software; you can redistribute it and/or
 * modify it under the terms of the GNU Lesser General Public
 * License as published by the Free Software Foundation;
 * version 2.1 of the License only.
 *
 * This library is distributed in the hope that it will be useful,
 * but WITHOUT ANY WARRANTY; without even the implied warranty of
 * MERCHANTABILITY or FITNESS FOR A PARTICULAR PURPOSE.  See the GNU
 * Lesser General Public License for more details.
 *
 * You should have received a copy of the GNU Lesser General Public
 * License along with this library; if not, write to the Free Software
 * Foundation, Inc., 51 Franklin Street, Fifth Floor, Boston, MA  02110-1301  USA
 *
 * Linden Research, Inc., 945 Battery Street, San Francisco, CA  94111  USA
 * $/LicenseInfo$
 */

#include "llviewerprecompiledheaders.h"

// file include
#include "llpanelface.h"

// library includes
#include "llcalc.h"
#include "llerror.h"
#include "llrect.h"
#include "llstring.h"
#include "llfontgl.h"

// project includes
#include "llagent.h"
#include "llagentdata.h"
#include "llbutton.h"
#include "llcheckboxctrl.h"
#include "llcolorswatch.h"
#include "llcombobox.h"
#include "lldrawpoolbump.h"
#include "llface.h"
#include "llgltfmateriallist.h"
#include "llinventoryfunctions.h"
#include "llinventorymodel.h" // gInventory
#include "llinventorymodelbackgroundfetch.h"
#include "llfloatermediasettings.h"
#include "llfloaterreg.h"
#include "llfloatertools.h"
#include "lllineeditor.h"
#include "llmaterialmgr.h"
#include "llmaterialeditor.h"
#include "llmediactrl.h"
#include "llmediaentry.h"
#include "llmenubutton.h"
#include "llnotificationsutil.h"
#include "llpanelcontents.h"
#include "llradiogroup.h"
#include "llresmgr.h"
#include "llselectmgr.h"
#include "llspinctrl.h"
#include "lltextbox.h"
#include "lltexturectrl.h"
#include "lltextureentry.h"
#include "lltooldraganddrop.h"
#include "lltoolface.h"
#include "lltoolmgr.h"
#include "lltrans.h"
#include "llui.h"
#include "llviewercontrol.h"
#include "llviewermedia.h"
#include "llviewerobject.h"
#include "llviewerregion.h"
#include "llviewerstats.h"
#include "llvovolume.h"
#include "llvoinventorylistener.h"
#include "lluictrlfactory.h"
#include "llpluginclassmedia.h"
#include "llviewertexturelist.h"// Update sel manager as to which channel we're editing so it can reflect the correct overlay UI



#include "llagent.h"
#include "llfilesystem.h"
#include "llviewerassetupload.h"
#include "llviewermenufile.h"
#include "llsd.h"
#include "llsdutil.h"
#include "llsdserialize.h"
#include "llinventorymodel.h"

using namespace std::literals;

LLPanelFace::Selection LLPanelFace::sMaterialOverrideSelection;

//
// Constant definitions for comboboxes
// Must match the commbobox definitions in panel_tools_texture.xml
//
const S32 MATMEDIA_MATERIAL = 0;    // Material
const S32 MATMEDIA_PBR = 1;         // PBR
const S32 MATMEDIA_MEDIA = 2;       // Media
const S32 MATTYPE_DIFFUSE = 0;      // Diffuse material texture
const S32 MATTYPE_NORMAL = 1;       // Normal map
const S32 MATTYPE_SPECULAR = 2;     // Specular map
const S32 ALPHAMODE_MASK = 2;       // Alpha masking mode
const S32 BUMPY_TEXTURE = 18;       // use supplied normal map
const S32 SHINY_TEXTURE = 4;        // use supplied specular map
const S32 PBRTYPE_RENDER_MATERIAL_ID = 0;  // Render Material ID
const S32 PBRTYPE_BASE_COLOR = 1;   // PBR Base Color
const S32 PBRTYPE_METALLIC_ROUGHNESS = 2; // PBR Metallic
const S32 PBRTYPE_EMISSIVE = 3;     // PBR Emissive
const S32 PBRTYPE_NORMAL = 4;       // PBR Normal

LLGLTFMaterial::TextureInfo texture_info_from_pbrtype(S32 pbr_type)
{
    switch (pbr_type)
    {
    case PBRTYPE_BASE_COLOR:
        return LLGLTFMaterial::GLTF_TEXTURE_INFO_BASE_COLOR;
        break;
    case PBRTYPE_NORMAL:
        return LLGLTFMaterial::GLTF_TEXTURE_INFO_NORMAL;
        break;
    case PBRTYPE_METALLIC_ROUGHNESS:
        return LLGLTFMaterial::GLTF_TEXTURE_INFO_METALLIC_ROUGHNESS;
        break;
    case PBRTYPE_EMISSIVE:
        return LLGLTFMaterial::GLTF_TEXTURE_INFO_EMISSIVE;
        break;
    default:
        return LLGLTFMaterial::GLTF_TEXTURE_INFO_COUNT;
        break;
    }
}

void LLPanelFace::updateSelectedGLTFMaterials(std::function<void(LLGLTFMaterial*)> func)
{
    struct LLSelectedTEGLTFMaterialFunctor : public LLSelectedTEFunctor
    {
        LLSelectedTEGLTFMaterialFunctor(std::function<void(LLGLTFMaterial*)> func) : mFunc(func) {}
        virtual ~LLSelectedTEGLTFMaterialFunctor() {};
        bool apply(LLViewerObject* object, S32 face) override
        {
            LLGLTFMaterial new_override;
            const LLTextureEntry* tep = object->getTE(face);
            if (tep->getGLTFMaterialOverride())
            {
                new_override = *tep->getGLTFMaterialOverride();
            }
            mFunc(&new_override);
            LLGLTFMaterialList::queueModify(object, face, &new_override);

            return true;
        }

        std::function<void(LLGLTFMaterial*)> mFunc;
    } select_func(func);

    LLSelectMgr::getInstance()->getSelection()->applyToTEs(&select_func);
}

template<typename T>
void readSelectedGLTFMaterial(std::function<T(const LLGLTFMaterial*)> func, T& value, bool& identical, bool has_tolerance, T tolerance)
{
    struct LLSelectedTEGetGLTFMaterialFunctor : public LLSelectedTEGetFunctor<T>
    {
        LLSelectedTEGetGLTFMaterialFunctor(std::function<T(const LLGLTFMaterial*)> func) : mFunc(func) {}
        virtual ~LLSelectedTEGetGLTFMaterialFunctor() {};
        T get(LLViewerObject* object, S32 face) override
        {
            const LLTextureEntry* tep = object->getTE(face);
            const LLGLTFMaterial* render_material = tep->getGLTFRenderMaterial();

            return mFunc(render_material);
        }

        std::function<T(const LLGLTFMaterial*)> mFunc;
    } select_func(func);
    identical = LLSelectMgr::getInstance()->getSelection()->getSelectedTEValue(&select_func, value, has_tolerance, tolerance);
}

BOOST_STATIC_ASSERT(MATTYPE_DIFFUSE == LLRender::DIFFUSE_MAP && MATTYPE_NORMAL == LLRender::NORMAL_MAP && MATTYPE_SPECULAR == LLRender::SPECULAR_MAP);

//
// "Use texture" label for normal/specular type comboboxes
// Filled in at initialization from translated strings
//
std::string USE_TEXTURE;

LLRender::eTexIndex LLPanelFace::getTextureChannelToEdit()
{
    LLRender::eTexIndex channel_to_edit = LLRender::DIFFUSE_MAP;
    if (mComboMatMedia)
    {
        U32 matmedia_selection = mComboMatMedia->getCurrentIndex();
        if (matmedia_selection == MATMEDIA_MATERIAL)
        {
            LLRadioGroup* radio_mat_type = getChild<LLRadioGroup>("radio_material_type");
            channel_to_edit = (LLRender::eTexIndex)radio_mat_type->getSelectedIndex();
        }
        if (matmedia_selection == MATMEDIA_PBR)
        {
            LLRadioGroup* radio_mat_type = getChild<LLRadioGroup>("radio_pbr_type");
            channel_to_edit = (LLRender::eTexIndex)radio_mat_type->getSelectedIndex();
        }
    }

    channel_to_edit = (channel_to_edit == LLRender::NORMAL_MAP)     ? (getCurrentNormalMap().isNull()       ? LLRender::DIFFUSE_MAP : channel_to_edit) : channel_to_edit;
    channel_to_edit = (channel_to_edit == LLRender::SPECULAR_MAP)   ? (getCurrentSpecularMap().isNull()     ? LLRender::DIFFUSE_MAP : channel_to_edit) : channel_to_edit;
    return channel_to_edit;
}

LLRender::eTexIndex LLPanelFace::getTextureDropChannel()
{
    if (mComboMatMedia && mComboMatMedia->getCurrentIndex() == MATMEDIA_MATERIAL)
    {
        LLRadioGroup* radio_mat_type = getChild<LLRadioGroup>("radio_material_type");
        return LLRender::eTexIndex(radio_mat_type->getSelectedIndex());
    }

    return LLRender::eTexIndex(MATTYPE_DIFFUSE);
}

LLGLTFMaterial::TextureInfo LLPanelFace::getPBRDropChannel()
{
    if (mComboMatMedia && mComboMatMedia->getCurrentIndex() == MATMEDIA_PBR)
    {
        LLRadioGroup* radio_pbr_type = getChild<LLRadioGroup>("radio_pbr_type");
        return texture_info_from_pbrtype(radio_pbr_type->getSelectedIndex());
    }

    return texture_info_from_pbrtype(PBRTYPE_BASE_COLOR);
}

// Things the UI provides...
//
LLUUID  LLPanelFace::getCurrentNormalMap()          { return getChild<LLTextureCtrl>("bumpytexture control")->getImageAssetID();    }
LLUUID  LLPanelFace::getCurrentSpecularMap()        { return getChild<LLTextureCtrl>("shinytexture control")->getImageAssetID();    }
U32     LLPanelFace::getCurrentShininess()          { return getChild<LLComboBox>("combobox shininess")->getCurrentIndex();         }
U32     LLPanelFace::getCurrentBumpiness()          { return getChild<LLComboBox>("combobox bumpiness")->getCurrentIndex();         }
U8          LLPanelFace::getCurrentDiffuseAlphaMode()   { return (U8)getChild<LLComboBox>("combobox alphamode")->getCurrentIndex(); }
U8          LLPanelFace::getCurrentAlphaMaskCutoff()    { return (U8)getChild<LLUICtrl>("maskcutoff")->getValue().asInteger();          }
U8          LLPanelFace::getCurrentEnvIntensity()       { return (U8)getChild<LLUICtrl>("environment")->getValue().asInteger();         }
U8          LLPanelFace::getCurrentGlossiness()         { return (U8)getChild<LLUICtrl>("glossiness")->getValue().asInteger();          }
F32     LLPanelFace::getCurrentBumpyRot()           { return getChild<LLUICtrl>("bumpyRot")->getValue().asReal();                       }
F32     LLPanelFace::getCurrentBumpyScaleU()        { return getChild<LLUICtrl>("bumpyScaleU")->getValue().asReal();                    }
F32     LLPanelFace::getCurrentBumpyScaleV()        { return getChild<LLUICtrl>("bumpyScaleV")->getValue().asReal();                    }
F32     LLPanelFace::getCurrentBumpyOffsetU()       { return getChild<LLUICtrl>("bumpyOffsetU")->getValue().asReal();                   }
F32     LLPanelFace::getCurrentBumpyOffsetV()       { return getChild<LLUICtrl>("bumpyOffsetV")->getValue().asReal();                   }
F32     LLPanelFace::getCurrentShinyRot()           { return getChild<LLUICtrl>("shinyRot")->getValue().asReal();                       }
F32     LLPanelFace::getCurrentShinyScaleU()        { return getChild<LLUICtrl>("shinyScaleU")->getValue().asReal();                    }
F32     LLPanelFace::getCurrentShinyScaleV()        { return getChild<LLUICtrl>("shinyScaleV")->getValue().asReal();                    }
F32     LLPanelFace::getCurrentShinyOffsetU()       { return getChild<LLUICtrl>("shinyOffsetU")->getValue().asReal();                   }
F32     LLPanelFace::getCurrentShinyOffsetV()       { return getChild<LLUICtrl>("shinyOffsetV")->getValue().asReal();                   }

//
// Methods
//

bool    LLPanelFace::postBuild()
{
    childSetCommitCallback("combobox shininess",&LLPanelFace::onCommitShiny,this);
    childSetCommitCallback("combobox bumpiness",&LLPanelFace::onCommitBump,this);
    childSetCommitCallback("combobox alphamode",&LLPanelFace::onCommitAlphaMode,this);
    childSetCommitCallback("TexScaleU",&LLPanelFace::onCommitTextureScaleX, this);
    childSetCommitCallback("TexScaleV",&LLPanelFace::onCommitTextureScaleY, this);
    childSetCommitCallback("TexRot",&LLPanelFace::onCommitTextureRot, this);
    childSetCommitCallback("rptctrl",&LLPanelFace::onCommitRepeatsPerMeter, this);
    childSetCommitCallback("checkbox planar align",&LLPanelFace::onCommitPlanarAlign, this);
    childSetCommitCallback("TexOffsetU",LLPanelFace::onCommitTextureOffsetX, this);
    childSetCommitCallback("TexOffsetV",LLPanelFace::onCommitTextureOffsetY, this);

    childSetCommitCallback("bumpyScaleU",&LLPanelFace::onCommitMaterialBumpyScaleX, this);
    childSetCommitCallback("bumpyScaleV",&LLPanelFace::onCommitMaterialBumpyScaleY, this);
    childSetCommitCallback("bumpyRot",&LLPanelFace::onCommitMaterialBumpyRot, this);
    childSetCommitCallback("bumpyOffsetU",&LLPanelFace::onCommitMaterialBumpyOffsetX, this);
    childSetCommitCallback("bumpyOffsetV",&LLPanelFace::onCommitMaterialBumpyOffsetY, this);
    childSetCommitCallback("shinyScaleU",&LLPanelFace::onCommitMaterialShinyScaleX, this);
    childSetCommitCallback("shinyScaleV",&LLPanelFace::onCommitMaterialShinyScaleY, this);
    childSetCommitCallback("shinyRot",&LLPanelFace::onCommitMaterialShinyRot, this);
    childSetCommitCallback("shinyOffsetU",&LLPanelFace::onCommitMaterialShinyOffsetX, this);
    childSetCommitCallback("shinyOffsetV",&LLPanelFace::onCommitMaterialShinyOffsetY, this);
    childSetCommitCallback("glossiness",&LLPanelFace::onCommitMaterialGloss, this);
    childSetCommitCallback("environment",&LLPanelFace::onCommitMaterialEnv, this);
    childSetCommitCallback("maskcutoff",&LLPanelFace::onCommitMaterialMaskCutoff, this);
    childSetCommitCallback("add_media", &LLPanelFace::onClickBtnAddMedia, this);
    childSetCommitCallback("delete_media", &LLPanelFace::onClickBtnDeleteMedia, this);

    getChild<LLUICtrl>("gltfTextureScaleU")->setCommitCallback(boost::bind(&LLPanelFace::onCommitGLTFTextureScaleU, this, _1), nullptr);
    getChild<LLUICtrl>("gltfTextureScaleV")->setCommitCallback(boost::bind(&LLPanelFace::onCommitGLTFTextureScaleV, this, _1), nullptr);
    getChild<LLUICtrl>("gltfTextureRotation")->setCommitCallback(boost::bind(&LLPanelFace::onCommitGLTFRotation, this, _1), nullptr);
    getChild<LLUICtrl>("gltfTextureOffsetU")->setCommitCallback(boost::bind(&LLPanelFace::onCommitGLTFTextureOffsetU, this, _1), nullptr);
    getChild<LLUICtrl>("gltfTextureOffsetV")->setCommitCallback(boost::bind(&LLPanelFace::onCommitGLTFTextureOffsetV, this, _1), nullptr);

    LLGLTFMaterialList::addSelectionUpdateCallback(&LLPanelFace::onMaterialOverrideReceived);
    sMaterialOverrideSelection.connect();

    childSetAction("button align",&LLPanelFace::onClickAutoFix,this);
    childSetAction("button align textures", &LLPanelFace::onAlignTexture, this);
    childSetAction("pbr_from_inventory", &LLPanelFace::onClickBtnLoadInvPBR, this);
    childSetAction("edit_selected_pbr", &LLPanelFace::onClickBtnEditPBR, this);
    childSetAction("save_selected_pbr", &LLPanelFace::onClickBtnSavePBR, this);

    LLTextureCtrl*  mTextureCtrl;
    LLTextureCtrl*  mShinyTextureCtrl;
    LLTextureCtrl*  mBumpyTextureCtrl;
    LLColorSwatchCtrl*  mColorSwatch;
    LLColorSwatchCtrl*  mShinyColorSwatch;

    LLComboBox*     mComboTexGen;

    LLCheckBoxCtrl  *mCheckFullbright;

    LLTextBox*      mLabelColorTransp;
    LLSpinCtrl*     mCtrlColorTransp;       // transparency = 1 - alpha

    LLSpinCtrl*     mCtrlGlow;

    setMouseOpaque(false);

    LLTextureCtrl*  pbr_ctrl = findChild<LLTextureCtrl>("pbr_control");
    if (pbr_ctrl)
    {
        pbr_ctrl->setDefaultImageAssetID(LLUUID::null);
        pbr_ctrl->setBlankImageAssetID(BLANK_MATERIAL_ASSET_ID);
        pbr_ctrl->setCommitCallback(boost::bind(&LLPanelFace::onCommitPbr, this, _2));
        pbr_ctrl->setOnCancelCallback(boost::bind(&LLPanelFace::onCancelPbr, this, _2));
        pbr_ctrl->setOnSelectCallback(boost::bind(&LLPanelFace::onSelectPbr, this, _2));
        pbr_ctrl->setDragCallback(boost::bind(&LLPanelFace::onDragPbr, this, _2));
        pbr_ctrl->setOnTextureSelectedCallback(boost::bind(&LLPanelFace::onPbrSelectionChanged, this, _1));
        pbr_ctrl->setOnCloseCallback(boost::bind(&LLPanelFace::onCloseTexturePicker, this, _2));

        pbr_ctrl->setFollowsTop();
        pbr_ctrl->setFollowsLeft();
        pbr_ctrl->setImmediateFilterPermMask(PERM_NONE);
        pbr_ctrl->setDnDFilterPermMask(PERM_COPY | PERM_TRANSFER);
        pbr_ctrl->setBakeTextureEnabled(false);
        pbr_ctrl->setInventoryPickType(PICK_MATERIAL);
    }

    mTextureCtrl = getChild<LLTextureCtrl>("texture control");
    if(mTextureCtrl)
    {
        mTextureCtrl->setDefaultImageAssetID(DEFAULT_OBJECT_TEXTURE);
        mTextureCtrl->setCommitCallback( boost::bind(&LLPanelFace::onCommitTexture, this, _2) );
        mTextureCtrl->setOnCancelCallback( boost::bind(&LLPanelFace::onCancelTexture, this, _2) );
        mTextureCtrl->setOnSelectCallback( boost::bind(&LLPanelFace::onSelectTexture, this, _2) );
        mTextureCtrl->setDragCallback(boost::bind(&LLPanelFace::onDragTexture, this, _2));
        mTextureCtrl->setOnTextureSelectedCallback(boost::bind(&LLPanelFace::onTextureSelectionChanged, this, _1));
        mTextureCtrl->setOnCloseCallback( boost::bind(&LLPanelFace::onCloseTexturePicker, this, _2) );

        mTextureCtrl->setFollowsTop();
        mTextureCtrl->setFollowsLeft();
        mTextureCtrl->setImmediateFilterPermMask(PERM_NONE);
        mTextureCtrl->setDnDFilterPermMask(PERM_COPY | PERM_TRANSFER);
    }

    mShinyTextureCtrl = getChild<LLTextureCtrl>("shinytexture control");
    if(mShinyTextureCtrl)
    {
        mShinyTextureCtrl->setDefaultImageAssetID(DEFAULT_OBJECT_SPECULAR);
        mShinyTextureCtrl->setCommitCallback( boost::bind(&LLPanelFace::onCommitSpecularTexture, this, _2) );
        mShinyTextureCtrl->setOnCancelCallback( boost::bind(&LLPanelFace::onCancelSpecularTexture, this, _2) );
        mShinyTextureCtrl->setOnSelectCallback( boost::bind(&LLPanelFace::onSelectSpecularTexture, this, _2) );
        mShinyTextureCtrl->setOnCloseCallback( boost::bind(&LLPanelFace::onCloseTexturePicker, this, _2) );

        mShinyTextureCtrl->setDragCallback(boost::bind(&LLPanelFace::onDragTexture, this, _2));
        mShinyTextureCtrl->setOnTextureSelectedCallback(boost::bind(&LLPanelFace::onTextureSelectionChanged, this, _1));
        mShinyTextureCtrl->setFollowsTop();
        mShinyTextureCtrl->setFollowsLeft();
        mShinyTextureCtrl->setImmediateFilterPermMask(PERM_NONE);
        mShinyTextureCtrl->setDnDFilterPermMask(PERM_COPY | PERM_TRANSFER);
    }

    mBumpyTextureCtrl = getChild<LLTextureCtrl>("bumpytexture control");
    if(mBumpyTextureCtrl)
    {
        mBumpyTextureCtrl->setDefaultImageAssetID(DEFAULT_OBJECT_NORMAL);
        mBumpyTextureCtrl->setBlankImageAssetID(BLANK_OBJECT_NORMAL);
        mBumpyTextureCtrl->setCommitCallback( boost::bind(&LLPanelFace::onCommitNormalTexture, this, _2) );
        mBumpyTextureCtrl->setOnCancelCallback( boost::bind(&LLPanelFace::onCancelNormalTexture, this, _2) );
        mBumpyTextureCtrl->setOnSelectCallback( boost::bind(&LLPanelFace::onSelectNormalTexture, this, _2) );
        mBumpyTextureCtrl->setOnCloseCallback( boost::bind(&LLPanelFace::onCloseTexturePicker, this, _2) );

        mBumpyTextureCtrl->setDragCallback(boost::bind(&LLPanelFace::onDragTexture, this, _2));
        mBumpyTextureCtrl->setOnTextureSelectedCallback(boost::bind(&LLPanelFace::onTextureSelectionChanged, this, _1));
        mBumpyTextureCtrl->setFollowsTop();
        mBumpyTextureCtrl->setFollowsLeft();
        mBumpyTextureCtrl->setImmediateFilterPermMask(PERM_NONE);
        mBumpyTextureCtrl->setDnDFilterPermMask(PERM_COPY | PERM_TRANSFER);
    }

    mColorSwatch = getChild<LLColorSwatchCtrl>("colorswatch");
    if(mColorSwatch)
    {
        mColorSwatch->setCommitCallback(boost::bind(&LLPanelFace::onCommitColor, this, _2));
        mColorSwatch->setOnCancelCallback(boost::bind(&LLPanelFace::onCancelColor, this, _2));
        mColorSwatch->setOnSelectCallback(boost::bind(&LLPanelFace::onSelectColor, this, _2));
        mColorSwatch->setFollowsTop();
        mColorSwatch->setFollowsLeft();
        mColorSwatch->setCanApplyImmediately(true);
    }

    mShinyColorSwatch = getChild<LLColorSwatchCtrl>("shinycolorswatch");
    if(mShinyColorSwatch)
    {
        mShinyColorSwatch->setCommitCallback(boost::bind(&LLPanelFace::onCommitShinyColor, this, _2));
        mShinyColorSwatch->setOnCancelCallback(boost::bind(&LLPanelFace::onCancelShinyColor, this, _2));
        mShinyColorSwatch->setOnSelectCallback(boost::bind(&LLPanelFace::onSelectShinyColor, this, _2));
        mShinyColorSwatch->setFollowsTop();
        mShinyColorSwatch->setFollowsLeft();
        mShinyColorSwatch->setCanApplyImmediately(true);
    }

    mLabelColorTransp = getChild<LLTextBox>("color trans");
    if(mLabelColorTransp)
    {
        mLabelColorTransp->setFollowsTop();
        mLabelColorTransp->setFollowsLeft();
    }

    mCtrlColorTransp = getChild<LLSpinCtrl>("ColorTrans");
    if(mCtrlColorTransp)
    {
        mCtrlColorTransp->setCommitCallback(boost::bind(&LLPanelFace::onCommitAlpha, this, _2));
        mCtrlColorTransp->setPrecision(0);
        mCtrlColorTransp->setFollowsTop();
        mCtrlColorTransp->setFollowsLeft();
    }

    mCheckFullbright = getChild<LLCheckBoxCtrl>("checkbox fullbright");
    if (mCheckFullbright)
    {
        mCheckFullbright->setCommitCallback(LLPanelFace::onCommitFullbright, this);
    }

    mComboTexGen = getChild<LLComboBox>("combobox texgen");
    if(mComboTexGen)
    {
        mComboTexGen->setCommitCallback(LLPanelFace::onCommitTexGen, this);
        mComboTexGen->setFollows(FOLLOWS_LEFT | FOLLOWS_TOP);
    }

    mComboMatMedia = getChild<LLComboBox>("combobox matmedia");
    if(mComboMatMedia)
    {
        mComboMatMedia->setCommitCallback(LLPanelFace::onCommitMaterialsMedia,this);
        mComboMatMedia->selectNthItem(MATMEDIA_MATERIAL);
    }

    LLRadioGroup* radio_mat_type = findChild<LLRadioGroup>("radio_material_type");
    if(radio_mat_type)
    {
        radio_mat_type->setCommitCallback(LLPanelFace::onCommitMaterialType, this);
        radio_mat_type->selectNthItem(MATTYPE_DIFFUSE);
    }

    LLRadioGroup* radio_pbr_type = findChild<LLRadioGroup>("radio_pbr_type");
    if (radio_pbr_type)
    {
        radio_pbr_type->setCommitCallback(LLPanelFace::onCommitPbrType, this);
        radio_pbr_type->selectNthItem(PBRTYPE_RENDER_MATERIAL_ID);
    }

    mCtrlGlow = getChild<LLSpinCtrl>("glow");
    if(mCtrlGlow)
    {
        mCtrlGlow->setCommitCallback(LLPanelFace::onCommitGlow, this);
    }

    mMenuClipboardColor = getChild<LLMenuButton>("clipboard_color_params_btn");
    mMenuClipboardTexture = getChild<LLMenuButton>("clipboard_texture_params_btn");

    mTitleMedia = getChild<LLMediaCtrl>("title_media");
    mTitleMediaText = getChild<LLTextBox>("media_info");

    clearCtrls();

    return true;
}

LLPanelFace::LLPanelFace()
:   LLPanel(),
    mIsAlpha(false),
    mComboMatMedia(NULL),
    mTitleMedia(NULL),
    mTitleMediaText(NULL),
    mNeedMediaTitle(true)
{
    USE_TEXTURE = LLTrans::getString("use_texture");
    mCommitCallbackRegistrar.add("PanelFace.menuDoToSelected", boost::bind(&LLPanelFace::menuDoToSelected, this, _2));
    mEnableCallbackRegistrar.add("PanelFace.menuEnable", boost::bind(&LLPanelFace::menuEnableItem, this, _2));
}

LLPanelFace::~LLPanelFace()
{
    unloadMedia();
}

void LLPanelFace::onVisibilityChange(bool new_visibility)
{
    if (new_visibility)
    {
        gAgent.showLatestFeatureNotification("gltf");
    }
    LLPanel::onVisibilityChange(new_visibility);
}

void LLPanelFace::draw()
{
    updateCopyTexButton();

    // grab media name/title and update the UI widget
    // Todo: move it, it's preferable not to update
    // labels inside draw
    updateMediaTitle();

    LLPanel::draw();

    if (sMaterialOverrideSelection.update())
    {
        setMaterialOverridesFromSelection();
        LLMaterialEditor::updateLive();
    }
}

void LLPanelFace::sendTexture()
{
    LLTextureCtrl* mTextureCtrl = getChild<LLTextureCtrl>("texture control");
    if(!mTextureCtrl) return;
    if( !mTextureCtrl->getTentative() )
    {
        // we grab the item id first, because we want to do a
        // permissions check in the selection manager. ARGH!
        LLUUID id = mTextureCtrl->getImageItemID();
        if(id.isNull())
        {
            id = mTextureCtrl->getImageAssetID();
        }
        if (!LLSelectMgr::getInstance()->selectionSetImage(id))
        {
            // need to refresh value in texture ctrl
            refresh();
        }
    }
}

void LLPanelFace::sendBump(U32 bumpiness)
{
    LLTextureCtrl* bumpytexture_ctrl = getChild<LLTextureCtrl>("bumpytexture control");
    if (bumpiness < BUMPY_TEXTURE)
{
        LL_DEBUGS("Materials") << "clearing bumptexture control" << LL_ENDL;
        bumpytexture_ctrl->clear();
        bumpytexture_ctrl->setImageAssetID(LLUUID());
    }

    updateBumpyControls(bumpiness == BUMPY_TEXTURE, true);

    LLUUID current_normal_map = bumpytexture_ctrl->getImageAssetID();

    U8 bump = (U8) bumpiness & TEM_BUMP_MASK;

    // Clear legacy bump to None when using an actual normal map
    //
    if (!current_normal_map.isNull())
        bump = 0;

    // Set the normal map or reset it to null as appropriate
    //
    LLSelectedTEMaterial::setNormalID(this, current_normal_map);

    LLSelectMgr::getInstance()->selectionSetBumpmap( bump, bumpytexture_ctrl->getImageItemID() );
}

void LLPanelFace::sendTexGen()
{
    LLComboBox* mComboTexGen = getChild<LLComboBox>("combobox texgen");
    if(!mComboTexGen)return;
    U8 tex_gen = (U8) mComboTexGen->getCurrentIndex() << TEM_TEX_GEN_SHIFT;
    LLSelectMgr::getInstance()->selectionSetTexGen( tex_gen );
}

void LLPanelFace::sendShiny(U32 shininess)
{
    LLTextureCtrl* texture_ctrl = getChild<LLTextureCtrl>("shinytexture control");

    if (shininess < SHINY_TEXTURE)
{
        texture_ctrl->clear();
        texture_ctrl->setImageAssetID(LLUUID());
    }

    LLUUID specmap = getCurrentSpecularMap();

    U8 shiny = (U8) shininess & TEM_SHINY_MASK;
    if (!specmap.isNull())
        shiny = 0;

    LLSelectedTEMaterial::setSpecularID(this, specmap);

    LLSelectMgr::getInstance()->selectionSetShiny( shiny, texture_ctrl->getImageItemID() );

    updateShinyControls(!specmap.isNull(), true);

}

void LLPanelFace::sendFullbright()
{
    LLCheckBoxCtrl* mCheckFullbright = getChild<LLCheckBoxCtrl>("checkbox fullbright");
    if(!mCheckFullbright)return;
    U8 fullbright = mCheckFullbright->get() ? TEM_FULLBRIGHT_MASK : 0;
    LLSelectMgr::getInstance()->selectionSetFullbright( fullbright );
}

void LLPanelFace::sendColor()
{

    LLColorSwatchCtrl*  mColorSwatch = getChild<LLColorSwatchCtrl>("colorswatch");
    if(!mColorSwatch)return;
    LLColor4 color = mColorSwatch->get();

    LLSelectMgr::getInstance()->selectionSetColorOnly( color );
}

void LLPanelFace::sendAlpha()
{
    LLSpinCtrl* mCtrlColorTransp = getChild<LLSpinCtrl>("ColorTrans");
    if(!mCtrlColorTransp)return;
    F32 alpha = (100.f - mCtrlColorTransp->get()) / 100.f;

    LLSelectMgr::getInstance()->selectionSetAlphaOnly( alpha );
}


void LLPanelFace::sendGlow()
{
    LLSpinCtrl* mCtrlGlow = getChild<LLSpinCtrl>("glow");
    llassert(mCtrlGlow);
    if (mCtrlGlow)
    {
        F32 glow = mCtrlGlow->get();
        LLSelectMgr::getInstance()->selectionSetGlow( glow );
    }
}

struct LLPanelFaceSetTEFunctor : public LLSelectedTEFunctor
{
    LLPanelFaceSetTEFunctor(LLPanelFace* panel) : mPanel(panel) {}
    virtual bool apply(LLViewerObject* object, S32 te)
    {
        bool valid;
        F32 value;
        std::string prefix;

        // Effectively the same as MATMEDIA_PBR sans using different radio,
        // separate for the sake of clarity
        LLRadioGroup * radio_mat_type = mPanel->getChild<LLRadioGroup>("radio_material_type");
        switch (radio_mat_type->getSelectedIndex())
        {
        case MATTYPE_DIFFUSE:
            prefix = "Tex";
            break;
        case MATTYPE_NORMAL:
            prefix = "bumpy";
            break;
        case MATTYPE_SPECULAR:
            prefix = "shiny";
            break;
        }

        LLSpinCtrl * ctrlTexScaleS = mPanel->getChild<LLSpinCtrl>(prefix + "ScaleU");
        LLSpinCtrl * ctrlTexScaleT = mPanel->getChild<LLSpinCtrl>(prefix + "ScaleV");
        LLSpinCtrl * ctrlTexOffsetS = mPanel->getChild<LLSpinCtrl>(prefix + "OffsetU");
        LLSpinCtrl * ctrlTexOffsetT = mPanel->getChild<LLSpinCtrl>(prefix + "OffsetV");
        LLSpinCtrl * ctrlTexRotation = mPanel->getChild<LLSpinCtrl>(prefix + "Rot");

        LLComboBox* comboTexGen = mPanel->getChild<LLComboBox>("combobox texgen");
        LLCheckBoxCtrl* cb_planar_align = mPanel->getChild<LLCheckBoxCtrl>("checkbox planar align");
        bool align_planar = (cb_planar_align && cb_planar_align->get());

        llassert(comboTexGen);
        llassert(object);

        if (ctrlTexScaleS)
        {
            valid = !ctrlTexScaleS->getTentative(); // || !checkFlipScaleS->getTentative();
            if (valid || align_planar)
            {
                value = ctrlTexScaleS->get();
                if (comboTexGen &&
                    comboTexGen->getCurrentIndex() == 1)
                {
                    value *= 0.5f;
                }
                object->setTEScaleS( te, value );

                if (align_planar)
                {
                    LLPanelFace::LLSelectedTEMaterial::setNormalRepeatX(mPanel, value, te, object->getID());
                    LLPanelFace::LLSelectedTEMaterial::setSpecularRepeatX(mPanel, value, te, object->getID());
                }
            }
        }

        if (ctrlTexScaleT)
        {
            valid = !ctrlTexScaleT->getTentative(); // || !checkFlipScaleT->getTentative();
            if (valid || align_planar)
            {
                value = ctrlTexScaleT->get();
                //if( checkFlipScaleT->get() )
                //{
                //  value = -value;
                //}
                if (comboTexGen &&
                    comboTexGen->getCurrentIndex() == 1)
                {
                    value *= 0.5f;
                }
                object->setTEScaleT( te, value );

                if (align_planar)
                {
                    LLPanelFace::LLSelectedTEMaterial::setNormalRepeatY(mPanel, value, te, object->getID());
                    LLPanelFace::LLSelectedTEMaterial::setSpecularRepeatY(mPanel, value, te, object->getID());
                }
            }
        }

        if (ctrlTexOffsetS)
        {
            valid = !ctrlTexOffsetS->getTentative();
            if (valid || align_planar)
            {
                value = ctrlTexOffsetS->get();
                object->setTEOffsetS( te, value );

                if (align_planar)
                {
                    LLPanelFace::LLSelectedTEMaterial::setNormalOffsetX(mPanel, value, te, object->getID());
                    LLPanelFace::LLSelectedTEMaterial::setSpecularOffsetX(mPanel, value, te, object->getID());
                }
            }
        }

        if (ctrlTexOffsetT)
        {
            valid = !ctrlTexOffsetT->getTentative();
            if (valid || align_planar)
            {
                value = ctrlTexOffsetT->get();
                object->setTEOffsetT( te, value );

                if (align_planar)
                {
                    LLPanelFace::LLSelectedTEMaterial::setNormalOffsetY(mPanel, value, te, object->getID());
                    LLPanelFace::LLSelectedTEMaterial::setSpecularOffsetY(mPanel, value, te, object->getID());
                }
            }
        }

        if (ctrlTexRotation)
        {
            valid = !ctrlTexRotation->getTentative();
            if (valid || align_planar)
            {
                value = ctrlTexRotation->get() * DEG_TO_RAD;
                object->setTERotation( te, value );

                if (align_planar)
                {
                    LLPanelFace::LLSelectedTEMaterial::setNormalRotation(mPanel, value, te, object->getID());
                    LLPanelFace::LLSelectedTEMaterial::setSpecularRotation(mPanel, value, te, object->getID());
                }
            }
        }
        return true;
    }
private:
    LLPanelFace* mPanel;
};

// Functor that aligns a face to mCenterFace
struct LLPanelFaceSetAlignedTEFunctor : public LLSelectedTEFunctor
{
    LLPanelFaceSetAlignedTEFunctor(LLPanelFace* panel, LLFace* center_face) :
        mPanel(panel),
        mCenterFace(center_face) {}

    virtual bool apply(LLViewerObject* object, S32 te)
    {
        LLFace* facep = object->mDrawable->getFace(te);
        if (!facep)
        {
            return true;
        }

        if (facep->getViewerObject()->getVolume()->getNumVolumeFaces() <= te)
        {
            return true;
        }

        bool set_aligned = true;
        if (facep == mCenterFace)
        {
            set_aligned = false;
        }
        if (set_aligned)
        {
            LLVector2 uv_offset, uv_scale;
            F32 uv_rot;
            set_aligned = facep->calcAlignedPlanarTE(mCenterFace, &uv_offset, &uv_scale, &uv_rot);
            if (set_aligned)
            {
                object->setTEOffset(te, uv_offset.mV[VX], uv_offset.mV[VY]);
                object->setTEScale(te, uv_scale.mV[VX], uv_scale.mV[VY]);
                object->setTERotation(te, uv_rot);

                LLPanelFace::LLSelectedTEMaterial::setNormalRotation(mPanel, uv_rot, te, object->getID());
                LLPanelFace::LLSelectedTEMaterial::setSpecularRotation(mPanel, uv_rot, te, object->getID());

                LLPanelFace::LLSelectedTEMaterial::setNormalOffsetX(mPanel, uv_offset.mV[VX], te, object->getID());
                LLPanelFace::LLSelectedTEMaterial::setNormalOffsetY(mPanel, uv_offset.mV[VY], te, object->getID());
                LLPanelFace::LLSelectedTEMaterial::setNormalRepeatX(mPanel, uv_scale.mV[VX], te, object->getID());
                LLPanelFace::LLSelectedTEMaterial::setNormalRepeatY(mPanel, uv_scale.mV[VY], te, object->getID());

                LLPanelFace::LLSelectedTEMaterial::setSpecularOffsetX(mPanel, uv_offset.mV[VX], te, object->getID());
                LLPanelFace::LLSelectedTEMaterial::setSpecularOffsetY(mPanel, uv_offset.mV[VY], te, object->getID());
                LLPanelFace::LLSelectedTEMaterial::setSpecularRepeatX(mPanel, uv_scale.mV[VX], te, object->getID());
                LLPanelFace::LLSelectedTEMaterial::setSpecularRepeatY(mPanel, uv_scale.mV[VY], te, object->getID());
            }
        }
        if (!set_aligned)
        {
            LLPanelFaceSetTEFunctor setfunc(mPanel);
            setfunc.apply(object, te);
        }
        return true;
    }
private:
    LLPanelFace* mPanel;
    LLFace* mCenterFace;
};

struct LLPanelFaceSetAlignedConcreteTEFunctor : public LLSelectedTEFunctor
{
    LLPanelFaceSetAlignedConcreteTEFunctor(LLPanelFace* panel, LLFace* center_face, LLRender::eTexIndex map) :
        mPanel(panel),
        mChefFace(center_face),
        mMap(map)
    {}

    virtual bool apply(LLViewerObject* object, S32 te)
    {
        LLFace* facep = object->mDrawable->getFace(te);
        if (!facep)
        {
            return true;
        }

        if (facep->getViewerObject()->getVolume()->getNumVolumeFaces() <= te)
        {
            return true;
        }

        if (mChefFace != facep)
        {
            LLVector2 uv_offset, uv_scale;
            F32 uv_rot;
            if (facep->calcAlignedPlanarTE(mChefFace, &uv_offset, &uv_scale, &uv_rot, mMap))
            {
                switch (mMap)
                {
                case LLRender::DIFFUSE_MAP:
                        object->setTEOffset(te, uv_offset.mV[VX], uv_offset.mV[VY]);
                        object->setTEScale(te, uv_scale.mV[VX], uv_scale.mV[VY]);
                        object->setTERotation(te, uv_rot);
                    break;
                case LLRender::NORMAL_MAP:
                        LLPanelFace::LLSelectedTEMaterial::setNormalRotation(mPanel, uv_rot, te, object->getID());
                        LLPanelFace::LLSelectedTEMaterial::setNormalOffsetX(mPanel, uv_offset.mV[VX], te, object->getID());
                        LLPanelFace::LLSelectedTEMaterial::setNormalOffsetY(mPanel, uv_offset.mV[VY], te, object->getID());
                        LLPanelFace::LLSelectedTEMaterial::setNormalRepeatX(mPanel, uv_scale.mV[VX], te, object->getID());
                        LLPanelFace::LLSelectedTEMaterial::setNormalRepeatY(mPanel, uv_scale.mV[VY], te, object->getID());
                    break;
                case LLRender::SPECULAR_MAP:
                        LLPanelFace::LLSelectedTEMaterial::setSpecularRotation(mPanel, uv_rot, te, object->getID());
                        LLPanelFace::LLSelectedTEMaterial::setSpecularOffsetX(mPanel, uv_offset.mV[VX], te, object->getID());
                        LLPanelFace::LLSelectedTEMaterial::setSpecularOffsetY(mPanel, uv_offset.mV[VY], te, object->getID());
                        LLPanelFace::LLSelectedTEMaterial::setSpecularRepeatX(mPanel, uv_scale.mV[VX], te, object->getID());
                        LLPanelFace::LLSelectedTEMaterial::setSpecularRepeatY(mPanel, uv_scale.mV[VY], te, object->getID());
                    break;
                default: /*make compiler happy*/
                    break;
                }
            }
        }

        return true;
    }
private:
    LLPanelFace* mPanel;
    LLFace* mChefFace;
    LLRender::eTexIndex mMap;
};

// Functor that tests if a face is aligned to mCenterFace
struct LLPanelFaceGetIsAlignedTEFunctor : public LLSelectedTEFunctor
{
    LLPanelFaceGetIsAlignedTEFunctor(LLFace* center_face) :
        mCenterFace(center_face) {}

    virtual bool apply(LLViewerObject* object, S32 te)
    {
        LLFace* facep = object->mDrawable->getFace(te);
        if (!facep)
        {
            return false;
        }

        if (facep->getViewerObject()->getVolume()->getNumVolumeFaces() <= te)
        { //volume face does not exist, can't be aligned
            return false;
        }

        if (facep == mCenterFace)
        {
            return true;
        }

        LLVector2 aligned_st_offset, aligned_st_scale;
        F32 aligned_st_rot;
        if ( facep->calcAlignedPlanarTE(mCenterFace, &aligned_st_offset, &aligned_st_scale, &aligned_st_rot) )
        {
            const LLTextureEntry* tep = facep->getTextureEntry();
            LLVector2 st_offset, st_scale;
            tep->getOffset(&st_offset.mV[VX], &st_offset.mV[VY]);
            tep->getScale(&st_scale.mV[VX], &st_scale.mV[VY]);
            F32 st_rot = tep->getRotation();

            bool eq_offset_x = is_approx_equal_fraction(st_offset.mV[VX], aligned_st_offset.mV[VX], 12);
            bool eq_offset_y = is_approx_equal_fraction(st_offset.mV[VY], aligned_st_offset.mV[VY], 12);
            bool eq_scale_x  = is_approx_equal_fraction(st_scale.mV[VX], aligned_st_scale.mV[VX], 12);
            bool eq_scale_y  = is_approx_equal_fraction(st_scale.mV[VY], aligned_st_scale.mV[VY], 12);
            bool eq_rot      = is_approx_equal_fraction(st_rot, aligned_st_rot, 6);

            // needs a fuzzy comparison, because of fp errors
            if (eq_offset_x &&
                eq_offset_y &&
                eq_scale_x &&
                eq_scale_y &&
                eq_rot)
            {
                return true;
            }
        }
        return false;
    }
private:
    LLFace* mCenterFace;
};

struct LLPanelFaceSendFunctor : public LLSelectedObjectFunctor
{
    virtual bool apply(LLViewerObject* object)
    {
        object->sendTEUpdate();
        return true;
    }
};

void LLPanelFace::sendTextureInfo()
{
    if ((bool)childGetValue("checkbox planar align").asBoolean())
    {
        LLFace* last_face = NULL;
        bool identical_face =false;
        LLSelectedTE::getFace(last_face, identical_face);
        LLPanelFaceSetAlignedTEFunctor setfunc(this, last_face);
        LLSelectMgr::getInstance()->getSelection()->applyToTEs(&setfunc);
    }
    else
    {
        LLPanelFaceSetTEFunctor setfunc(this);
        LLSelectMgr::getInstance()->getSelection()->applyToTEs(&setfunc);
    }

    LLPanelFaceSendFunctor sendfunc;
    LLSelectMgr::getInstance()->getSelection()->applyToObjects(&sendfunc);
}

void LLPanelFace::alignTestureLayer()
{
    LLFace* last_face = NULL;
    bool identical_face = false;
    LLSelectedTE::getFace(last_face, identical_face);

    LLRadioGroup * radio_mat_type = getChild<LLRadioGroup>("radio_material_type");
    LLPanelFaceSetAlignedConcreteTEFunctor setfunc(this, last_face, static_cast<LLRender::eTexIndex>(radio_mat_type->getSelectedIndex()));
    LLSelectMgr::getInstance()->getSelection()->applyToTEs(&setfunc);
}

void LLPanelFace::getState()
{
    updateUI();
}

void LLPanelFace::updateUI(bool force_set_values /*false*/)
{ //set state of UI to match state of texture entry(ies)  (calls setEnabled, setValue, etc, but NOT setVisible)
    LLSelectNode* node = LLSelectMgr::getInstance()->getSelection()->getFirstNode();
    LLViewerObject* objectp = node ? node->getObject() : NULL;

    if (objectp
        && objectp->getPCode() == LL_PCODE_VOLUME
        && objectp->permModify())
    {
        bool editable = objectp->permModify() && !objectp->isPermanentEnforced();
        bool attachment = objectp->isAttachment();

        bool has_pbr_material;
        bool has_faces_without_pbr;
        updateUIGLTF(objectp, has_pbr_material, has_faces_without_pbr, force_set_values);

        const bool has_material = !has_pbr_material;

        // only turn on auto-adjust button if there is a media renderer and the media is loaded
        childSetEnabled("button align", editable);

        if (mComboMatMedia->getCurrentIndex() < MATMEDIA_MATERIAL)
        {
            // When selecting an object with a pbr and UI combo is not set,
            // set to pbr option, otherwise to a texture (material)
            if (has_pbr_material)
            {
                mComboMatMedia->selectNthItem(MATMEDIA_PBR);
            }
            else
            {
                mComboMatMedia->selectNthItem(MATMEDIA_MATERIAL);
            }
        }

        // *NOTE: The "identical" variable is currently only used to decide if
        // the texgen control should be tentative - this is not used by GLTF
        // materials. -Cosmic;2022-11-09
        bool identical         = true;  // true because it is anded below
        bool identical_diffuse = false;
        bool identical_norm    = false;
        bool identical_spec    = false;

        LLTextureCtrl *texture_ctrl      = getChild<LLTextureCtrl>("texture control");
        LLTextureCtrl *shinytexture_ctrl = getChild<LLTextureCtrl>("shinytexture control");
        LLTextureCtrl *bumpytexture_ctrl = getChild<LLTextureCtrl>("bumpytexture control");

        LLUUID id;
        LLUUID normmap_id;
        LLUUID specmap_id;

        LLSelectedTE::getTexId(id, identical_diffuse);
        LLSelectedTEMaterial::getNormalID(normmap_id, identical_norm);
        LLSelectedTEMaterial::getSpecularID(specmap_id, identical_spec);

        static S32 selected_te = -1;
        static LLUUID prev_obj_id;
        if ((LLToolFace::getInstance() == LLToolMgr::getInstance()->getCurrentTool()) &&
            !LLSelectMgr::getInstance()->getSelection()->isMultipleTESelected())
        {
            S32 new_selection = -1; // Don't use getLastSelectedTE, it could have been deselected
            S32 num_tes = llmin((S32)objectp->getNumTEs(), (S32)objectp->getNumFaces());
            for (S32 te = 0; te < num_tes; ++te)
            {
                if (node->isTESelected(te))
                {
                    new_selection = te;
                    break;
                }
            }

            if ((new_selection != selected_te)
                || (prev_obj_id != objectp->getID()))
            {
                bool te_has_media = objectp->getTE(new_selection) && objectp->getTE(new_selection)->hasMedia();
                bool te_has_pbr = objectp->getRenderMaterialID(new_selection).notNull();

                if (te_has_pbr && !((mComboMatMedia->getCurrentIndex() == MATMEDIA_MEDIA) && te_has_media))
                {
                    mComboMatMedia->selectNthItem(MATMEDIA_PBR);
                }
                else if (te_has_media)
                {
                    mComboMatMedia->selectNthItem(MATMEDIA_MEDIA);
                }
                else if (id.notNull() || normmap_id.notNull() || specmap_id.notNull())
                {
                    mComboMatMedia->selectNthItem(MATMEDIA_MATERIAL);
                }
                selected_te = new_selection;
                prev_obj_id = objectp->getID();
            }
        }
        else
        {
            if (prev_obj_id != objectp->getID())
            {
                if (has_pbr_material && (mComboMatMedia->getCurrentIndex() == MATMEDIA_MATERIAL))
                {
                    mComboMatMedia->selectNthItem(MATMEDIA_PBR);
                }
                else if (!has_pbr_material && (mComboMatMedia->getCurrentIndex() == MATMEDIA_PBR))
                {
                    mComboMatMedia->selectNthItem(MATMEDIA_MATERIAL);
                }
                prev_obj_id = objectp->getID();
            }
        }
        mComboMatMedia->setEnabled(editable);

        LLRadioGroup* radio_mat_type = getChild<LLRadioGroup>("radio_material_type");
        if (radio_mat_type->getSelectedIndex() < MATTYPE_DIFFUSE)
        {
            radio_mat_type->selectNthItem(MATTYPE_DIFFUSE);
        }
        radio_mat_type->setEnabled(editable);

        LLRadioGroup* radio_pbr_type = getChild<LLRadioGroup>("radio_pbr_type");
        if (radio_pbr_type->getSelectedIndex() < PBRTYPE_RENDER_MATERIAL_ID)
        {
            radio_pbr_type->selectNthItem(PBRTYPE_RENDER_MATERIAL_ID);
        }
        radio_pbr_type->setEnabled(editable);
        const bool pbr_selected = mComboMatMedia->getCurrentIndex() == MATMEDIA_PBR;
        const bool texture_info_selected = pbr_selected && radio_pbr_type->getSelectedIndex() != PBRTYPE_RENDER_MATERIAL_ID;

        getChildView("checkbox_sync_settings")->setEnabled(editable);
        childSetValue("checkbox_sync_settings", gSavedSettings.getBOOL("SyncMaterialSettings"));

        updateVisibility(objectp);

        // Color swatch
        {
            getChildView("color label")->setEnabled(editable);
        }
        LLColorSwatchCtrl* color_swatch = findChild<LLColorSwatchCtrl>("colorswatch");

        LLColor4 color = LLColor4::white;
        bool identical_color = false;

        if (color_swatch)
        {
            LLSelectedTE::getColor(color, identical_color);
            LLColor4 prev_color = color_swatch->get();

            color_swatch->setOriginal(color);
            color_swatch->set(color, force_set_values || (prev_color != color) || !editable);

            color_swatch->setValid(editable && !has_pbr_material);
            color_swatch->setEnabled( editable && !has_pbr_material);
            color_swatch->setCanApplyImmediately( editable && !has_pbr_material);
        }

        // Color transparency
        getChildView("color trans")->setEnabled(editable);

        F32 transparency = (1.f - color.mV[VALPHA]) * 100.f;
        getChild<LLUICtrl>("ColorTrans")->setValue(editable ? transparency : 0);
        getChildView("ColorTrans")->setEnabled(editable && has_material);

        U8 shiny = 0;
        bool identical_shiny = false;

        // Shiny
        LLSelectedTE::getShiny(shiny, identical_shiny);
        identical = identical && identical_shiny;

        shiny = specmap_id.isNull() ? shiny : SHINY_TEXTURE;

        LLCtrlSelectionInterface* combobox_shininess = childGetSelectionInterface("combobox shininess");
        if (combobox_shininess)
        {
            combobox_shininess->selectNthItem((S32)shiny);
        }

        getChildView("label shininess")->setEnabled(editable);
        getChildView("combobox shininess")->setEnabled(editable);

        getChildView("label glossiness")->setEnabled(editable);
        getChildView("glossiness")->setEnabled(editable);

        getChildView("label environment")->setEnabled(editable);
        getChildView("environment")->setEnabled(editable);
        getChildView("label shinycolor")->setEnabled(editable);

        getChild<LLUICtrl>("combobox shininess")->setTentative(!identical_spec);
        getChild<LLUICtrl>("glossiness")->setTentative(!identical_spec);
        getChild<LLUICtrl>("environment")->setTentative(!identical_spec);
        getChild<LLUICtrl>("shinycolorswatch")->setTentative(!identical_spec);

        LLColorSwatchCtrl*  mShinyColorSwatch = getChild<LLColorSwatchCtrl>("shinycolorswatch");
        if (mShinyColorSwatch)
        {
            mShinyColorSwatch->setValid(editable);
            mShinyColorSwatch->setEnabled( editable );
            mShinyColorSwatch->setCanApplyImmediately( editable );
        }

        U8 bumpy = 0;
        // Bumpy
        {
            bool identical_bumpy = false;
            LLSelectedTE::getBumpmap(bumpy,identical_bumpy);

            LLUUID norm_map_id = getCurrentNormalMap();
            LLCtrlSelectionInterface* combobox_bumpiness = childGetSelectionInterface("combobox bumpiness");

            bumpy = norm_map_id.isNull() ? bumpy : BUMPY_TEXTURE;

            if (combobox_bumpiness)
            {
                combobox_bumpiness->selectNthItem((S32)bumpy);
            }
            else
            {
                LL_WARNS() << "failed childGetSelectionInterface for 'combobox bumpiness'" << LL_ENDL;
            }

            getChildView("combobox bumpiness")->setEnabled(editable);
            getChild<LLUICtrl>("combobox bumpiness")->setTentative(!identical_bumpy);
            getChildView("label bumpiness")->setEnabled(editable);
        }

        // Texture
        {
            mIsAlpha = false;
            LLGLenum image_format = GL_RGB;
            bool identical_image_format = false;
            LLSelectedTE::getImageFormat(image_format, identical_image_format);

            mIsAlpha = false;
            switch (image_format)
            {
                case GL_RGBA:
                case GL_ALPHA:
                {
                    mIsAlpha = true;
                }
                break;

                case GL_RGB: break;
                default:
                {
                    LL_WARNS() << "Unexpected tex format in LLPanelFace...resorting to no alpha" << LL_ENDL;
                }
                break;
            }

            if (LLViewerMedia::getInstance()->textureHasMedia(id))
            {
                getChildView("button align")->setEnabled(editable);
            }

            // Diffuse Alpha Mode

            // Init to the default that is appropriate for the alpha content of the asset
            //
            U8 alpha_mode = mIsAlpha ? LLMaterial::DIFFUSE_ALPHA_MODE_BLEND : LLMaterial::DIFFUSE_ALPHA_MODE_NONE;

            bool identical_alpha_mode = false;

            // See if that's been overridden by a material setting for same...
            //
            LLSelectedTEMaterial::getCurrentDiffuseAlphaMode(alpha_mode, identical_alpha_mode, mIsAlpha);

            LLCtrlSelectionInterface* combobox_alphamode = childGetSelectionInterface("combobox alphamode");
            if (combobox_alphamode)
            {
                //it is invalid to have any alpha mode other than blend if transparency is greater than zero ...
                // Want masking? Want emissive? Tough! You get BLEND!
                alpha_mode = (transparency > 0.f) ? LLMaterial::DIFFUSE_ALPHA_MODE_BLEND : alpha_mode;

                // ... unless there is no alpha channel in the texture, in which case alpha mode MUST be none
                alpha_mode = mIsAlpha ? alpha_mode : LLMaterial::DIFFUSE_ALPHA_MODE_NONE;

                combobox_alphamode->selectNthItem(alpha_mode);
            }
            else
            {
                LL_WARNS() << "failed childGetSelectionInterface for 'combobox alphamode'" << LL_ENDL;
            }

            updateAlphaControls();

            if (texture_ctrl)
            {
                if (identical_diffuse)
                {
                    texture_ctrl->setTentative(false);
                    texture_ctrl->setEnabled(editable && !has_pbr_material);
                    texture_ctrl->setImageAssetID(id);
                    getChildView("combobox alphamode")->setEnabled(editable && mIsAlpha && transparency <= 0.f && !has_pbr_material);
                    getChildView("label alphamode")->setEnabled(editable && mIsAlpha && !has_pbr_material);
                    getChildView("maskcutoff")->setEnabled(editable && mIsAlpha && !has_pbr_material);
                    getChildView("label maskcutoff")->setEnabled(editable && mIsAlpha && !has_pbr_material);

                    texture_ctrl->setBakeTextureEnabled(true);
                }
                else if (id.isNull())
                {
                    // None selected
                    texture_ctrl->setTentative(false);
                    texture_ctrl->setEnabled(false);
                    texture_ctrl->setImageAssetID(LLUUID::null);
                    getChildView("combobox alphamode")->setEnabled(false);
                    getChildView("label alphamode")->setEnabled(false);
                    getChildView("maskcutoff")->setEnabled(false);
                    getChildView("label maskcutoff")->setEnabled(false);

                    texture_ctrl->setBakeTextureEnabled(false);
                }
                else
                {
                    // Tentative: multiple selected with different textures
                    texture_ctrl->setTentative(true);
                    texture_ctrl->setEnabled(editable && !has_pbr_material);
                    texture_ctrl->setImageAssetID(id);
                    getChildView("combobox alphamode")->setEnabled(editable && mIsAlpha && transparency <= 0.f && !has_pbr_material);
                    getChildView("label alphamode")->setEnabled(editable && mIsAlpha && !has_pbr_material);
                    getChildView("maskcutoff")->setEnabled(editable && mIsAlpha && !has_pbr_material);
                    getChildView("label maskcutoff")->setEnabled(editable && mIsAlpha && !has_pbr_material);

                    texture_ctrl->setBakeTextureEnabled(true);
                }

                if (attachment)
                {
                    // attachments are in world and in inventory,
                    // server doesn't support changing permissions
                    // in such case
                    texture_ctrl->setImmediateFilterPermMask(PERM_COPY | PERM_TRANSFER);
                }
                else
                {
                    texture_ctrl->setImmediateFilterPermMask(PERM_NONE);
                }
            }

            if (shinytexture_ctrl)
            {
                shinytexture_ctrl->setTentative( !identical_spec );
                shinytexture_ctrl->setEnabled( editable && !has_pbr_material);
                shinytexture_ctrl->setImageAssetID( specmap_id );

                if (attachment)
                {
                    shinytexture_ctrl->setImmediateFilterPermMask(PERM_COPY | PERM_TRANSFER);
                }
                else
                {
                    shinytexture_ctrl->setImmediateFilterPermMask(PERM_NONE);
                }
            }

            if (bumpytexture_ctrl)
            {
                bumpytexture_ctrl->setTentative( !identical_norm );
                bumpytexture_ctrl->setEnabled( editable && !has_pbr_material);
                bumpytexture_ctrl->setImageAssetID( normmap_id );

                if (attachment)
                {
                    bumpytexture_ctrl->setImmediateFilterPermMask(PERM_COPY | PERM_TRANSFER);
                }
                else
                {
                    bumpytexture_ctrl->setImmediateFilterPermMask(PERM_NONE);
                }
            }
        }

        // planar align
        bool align_planar = false;
        bool identical_planar_aligned = false;
        {
            LLCheckBoxCtrl* cb_planar_align = getChild<LLCheckBoxCtrl>("checkbox planar align");
            align_planar = (cb_planar_align && cb_planar_align->get());

            bool enabled = (editable && isIdenticalPlanarTexgen() && !texture_info_selected);
            childSetValue("checkbox planar align", align_planar && enabled);
            childSetVisible("checkbox planar align", enabled);
            childSetEnabled("checkbox planar align", enabled);
            childSetEnabled("button align textures", enabled && LLSelectMgr::getInstance()->getSelection()->getObjectCount() > 1);

            if (align_planar && enabled)
            {
                LLFace* last_face = NULL;
                bool identical_face = false;
                LLSelectedTE::getFace(last_face, identical_face);

                LLPanelFaceGetIsAlignedTEFunctor get_is_aligend_func(last_face);
                // this will determine if the texture param controls are tentative:
                identical_planar_aligned = LLSelectMgr::getInstance()->getSelection()->applyToTEs(&get_is_aligend_func);
            }
        }

        // Needs to be public and before tex scale settings below to properly reflect
        // behavior when in planar vs default texgen modes in the
        // NORSPEC-84 et al
        //
        LLTextureEntry::e_texgen selected_texgen = LLTextureEntry::TEX_GEN_DEFAULT;
        bool identical_texgen = true;
        bool identical_planar_texgen = false;

        {
            LLSelectedTE::getTexGen(selected_texgen, identical_texgen);
            identical_planar_texgen = (identical_texgen && (selected_texgen == LLTextureEntry::TEX_GEN_PLANAR));
        }

        // Texture scale
        {
            bool identical_diff_scale_s = false;
            bool identical_spec_scale_s = false;
            bool identical_norm_scale_s = false;

            identical = align_planar ? identical_planar_aligned : identical;

            F32 diff_scale_s = 1.f;
            F32 spec_scale_s = 1.f;
            F32 norm_scale_s = 1.f;

            LLSelectedTE::getScaleS(diff_scale_s, identical_diff_scale_s);
            LLSelectedTEMaterial::getSpecularRepeatX(spec_scale_s, identical_spec_scale_s);
            LLSelectedTEMaterial::getNormalRepeatX(norm_scale_s, identical_norm_scale_s);

            diff_scale_s = editable ? diff_scale_s : 1.0f;
            diff_scale_s *= identical_planar_texgen ? 2.0f : 1.0f;

            norm_scale_s = editable ? norm_scale_s : 1.0f;
            norm_scale_s *= identical_planar_texgen ? 2.0f : 1.0f;

            spec_scale_s = editable ? spec_scale_s : 1.0f;
            spec_scale_s *= identical_planar_texgen ? 2.0f : 1.0f;

            getChild<LLUICtrl>("TexScaleU")->setValue(diff_scale_s);
            getChild<LLUICtrl>("shinyScaleU")->setValue(spec_scale_s);
            getChild<LLUICtrl>("bumpyScaleU")->setValue(norm_scale_s);

            getChildView("TexScaleU")->setEnabled(editable && has_material);
            getChildView("shinyScaleU")->setEnabled(editable && has_material && specmap_id.notNull());
            getChildView("bumpyScaleU")->setEnabled(editable && has_material && normmap_id.notNull());

            bool diff_scale_tentative = !(identical && identical_diff_scale_s);
            bool norm_scale_tentative = !(identical && identical_norm_scale_s);
            bool spec_scale_tentative = !(identical && identical_spec_scale_s);

            getChild<LLUICtrl>("TexScaleU")->setTentative(  LLSD(diff_scale_tentative));
            getChild<LLUICtrl>("shinyScaleU")->setTentative(LLSD(spec_scale_tentative));
            getChild<LLUICtrl>("bumpyScaleU")->setTentative(LLSD(norm_scale_tentative));
        }

        {
            bool identical_diff_scale_t = false;
            bool identical_spec_scale_t = false;
            bool identical_norm_scale_t = false;

            F32 diff_scale_t = 1.f;
            F32 spec_scale_t = 1.f;
            F32 norm_scale_t = 1.f;

            LLSelectedTE::getScaleT(diff_scale_t, identical_diff_scale_t);
            LLSelectedTEMaterial::getSpecularRepeatY(spec_scale_t, identical_spec_scale_t);
            LLSelectedTEMaterial::getNormalRepeatY(norm_scale_t, identical_norm_scale_t);

            diff_scale_t = editable ? diff_scale_t : 1.0f;
            diff_scale_t *= identical_planar_texgen ? 2.0f : 1.0f;

            norm_scale_t = editable ? norm_scale_t : 1.0f;
            norm_scale_t *= identical_planar_texgen ? 2.0f : 1.0f;

            spec_scale_t = editable ? spec_scale_t : 1.0f;
            spec_scale_t *= identical_planar_texgen ? 2.0f : 1.0f;

            bool diff_scale_tentative = !identical_diff_scale_t;
            bool norm_scale_tentative = !identical_norm_scale_t;
            bool spec_scale_tentative = !identical_spec_scale_t;

            getChildView("TexScaleV")->setEnabled(editable && has_material);
            getChildView("shinyScaleV")->setEnabled(editable && has_material && specmap_id.notNull());
            getChildView("bumpyScaleV")->setEnabled(editable && has_material && normmap_id.notNull());

            if (force_set_values)
            {
                getChild<LLSpinCtrl>("TexScaleV")->forceSetValue(diff_scale_t);
            }
            else
            {
                getChild<LLSpinCtrl>("TexScaleV")->setValue(diff_scale_t);
            }
            getChild<LLUICtrl>("shinyScaleV")->setValue(norm_scale_t);
            getChild<LLUICtrl>("bumpyScaleV")->setValue(spec_scale_t);

            getChild<LLUICtrl>("TexScaleV")->setTentative(LLSD(diff_scale_tentative));
            getChild<LLUICtrl>("shinyScaleV")->setTentative(LLSD(norm_scale_tentative));
            getChild<LLUICtrl>("bumpyScaleV")->setTentative(LLSD(spec_scale_tentative));
        }

        // Texture offset
        {
            bool identical_diff_offset_s = false;
            bool identical_norm_offset_s = false;
            bool identical_spec_offset_s = false;

            F32 diff_offset_s = 0.0f;
            F32 norm_offset_s = 0.0f;
            F32 spec_offset_s = 0.0f;

            LLSelectedTE::getOffsetS(diff_offset_s, identical_diff_offset_s);
            LLSelectedTEMaterial::getNormalOffsetX(norm_offset_s, identical_norm_offset_s);
            LLSelectedTEMaterial::getSpecularOffsetX(spec_offset_s, identical_spec_offset_s);

            bool diff_offset_u_tentative = !(align_planar ? identical_planar_aligned : identical_diff_offset_s);
            bool norm_offset_u_tentative = !(align_planar ? identical_planar_aligned : identical_norm_offset_s);
            bool spec_offset_u_tentative = !(align_planar ? identical_planar_aligned : identical_spec_offset_s);

            getChild<LLUICtrl>("TexOffsetU")->setValue(  editable ? diff_offset_s : 0.0f);
            getChild<LLUICtrl>("bumpyOffsetU")->setValue(editable ? norm_offset_s : 0.0f);
            getChild<LLUICtrl>("shinyOffsetU")->setValue(editable ? spec_offset_s : 0.0f);

            getChild<LLUICtrl>("TexOffsetU")->setTentative(LLSD(diff_offset_u_tentative));
            getChild<LLUICtrl>("shinyOffsetU")->setTentative(LLSD(norm_offset_u_tentative));
            getChild<LLUICtrl>("bumpyOffsetU")->setTentative(LLSD(spec_offset_u_tentative));

            getChildView("TexOffsetU")->setEnabled(editable && has_material);
            getChildView("shinyOffsetU")->setEnabled(editable && has_material && specmap_id.notNull());
            getChildView("bumpyOffsetU")->setEnabled(editable && has_material && normmap_id.notNull());
        }

        {
            bool identical_diff_offset_t = false;
            bool identical_norm_offset_t = false;
            bool identical_spec_offset_t = false;

            F32 diff_offset_t = 0.0f;
            F32 norm_offset_t = 0.0f;
            F32 spec_offset_t = 0.0f;

            LLSelectedTE::getOffsetT(diff_offset_t, identical_diff_offset_t);
            LLSelectedTEMaterial::getNormalOffsetY(norm_offset_t, identical_norm_offset_t);
            LLSelectedTEMaterial::getSpecularOffsetY(spec_offset_t, identical_spec_offset_t);

            bool diff_offset_v_tentative = !(align_planar ? identical_planar_aligned : identical_diff_offset_t);
            bool norm_offset_v_tentative = !(align_planar ? identical_planar_aligned : identical_norm_offset_t);
            bool spec_offset_v_tentative = !(align_planar ? identical_planar_aligned : identical_spec_offset_t);

            getChild<LLUICtrl>("TexOffsetV")->setValue(  editable ? diff_offset_t : 0.0f);
            getChild<LLUICtrl>("bumpyOffsetV")->setValue(editable ? norm_offset_t : 0.0f);
            getChild<LLUICtrl>("shinyOffsetV")->setValue(editable ? spec_offset_t : 0.0f);

            getChild<LLUICtrl>("TexOffsetV")->setTentative(LLSD(diff_offset_v_tentative));
            getChild<LLUICtrl>("shinyOffsetV")->setTentative(LLSD(norm_offset_v_tentative));
            getChild<LLUICtrl>("bumpyOffsetV")->setTentative(LLSD(spec_offset_v_tentative));

            getChildView("TexOffsetV")->setEnabled(editable && has_material);
            getChildView("shinyOffsetV")->setEnabled(editable && has_material && specmap_id.notNull());
            getChildView("bumpyOffsetV")->setEnabled(editable && has_material && normmap_id.notNull());
        }

        // Texture rotation
        {
            bool identical_diff_rotation = false;
            bool identical_norm_rotation = false;
            bool identical_spec_rotation = false;

            F32 diff_rotation = 0.f;
            F32 norm_rotation = 0.f;
            F32 spec_rotation = 0.f;

            LLSelectedTE::getRotation(diff_rotation,identical_diff_rotation);
            LLSelectedTEMaterial::getSpecularRotation(spec_rotation,identical_spec_rotation);
            LLSelectedTEMaterial::getNormalRotation(norm_rotation,identical_norm_rotation);

            bool diff_rot_tentative = !(align_planar ? identical_planar_aligned : identical_diff_rotation);
            bool norm_rot_tentative = !(align_planar ? identical_planar_aligned : identical_norm_rotation);
            bool spec_rot_tentative = !(align_planar ? identical_planar_aligned : identical_spec_rotation);

            F32 diff_rot_deg = diff_rotation * RAD_TO_DEG;
            F32 norm_rot_deg = norm_rotation * RAD_TO_DEG;
            F32 spec_rot_deg = spec_rotation * RAD_TO_DEG;

            getChildView("TexRot")->setEnabled(editable && has_material);
            getChildView("shinyRot")->setEnabled(editable && has_material && specmap_id.notNull());
            getChildView("bumpyRot")->setEnabled(editable && has_material && normmap_id.notNull());

            getChild<LLUICtrl>("TexRot")->setTentative(diff_rot_tentative);
            getChild<LLUICtrl>("shinyRot")->setTentative(LLSD(norm_rot_tentative));
            getChild<LLUICtrl>("bumpyRot")->setTentative(LLSD(spec_rot_tentative));

            getChild<LLUICtrl>("TexRot")->setValue(  editable ? diff_rot_deg : 0.0f);
            getChild<LLUICtrl>("shinyRot")->setValue(editable ? spec_rot_deg : 0.0f);
            getChild<LLUICtrl>("bumpyRot")->setValue(editable ? norm_rot_deg : 0.0f);
        }

        {
            F32 glow = 0.f;
            bool identical_glow = false;
            LLSelectedTE::getGlow(glow,identical_glow);
            getChild<LLUICtrl>("glow")->setValue(glow);
            getChild<LLUICtrl>("glow")->setTentative(!identical_glow);
            getChildView("glow")->setEnabled(editable);
            getChildView("glow label")->setEnabled(editable);
        }

        {
            LLCtrlSelectionInterface* combobox_texgen = childGetSelectionInterface("combobox texgen");
            if (combobox_texgen)
            {
                // Maps from enum to combobox entry index
                combobox_texgen->selectNthItem(((S32)selected_texgen) >> 1);
            }
            else
            {
                LL_WARNS() << "failed childGetSelectionInterface for 'combobox texgen'" << LL_ENDL;
            }

            getChildView("combobox texgen")->setEnabled(editable);
            getChild<LLUICtrl>("combobox texgen")->setTentative(!identical);
            getChildView("tex gen")->setEnabled(editable);
        }

        {
            U8 fullbright_flag = 0;
            bool identical_fullbright = false;

            LLSelectedTE::getFullbright(fullbright_flag,identical_fullbright);

            getChild<LLUICtrl>("checkbox fullbright")->setValue((S32)(fullbright_flag != 0));
            getChildView("checkbox fullbright")->setEnabled(editable && !has_pbr_material);
            getChild<LLUICtrl>("checkbox fullbright")->setTentative(!identical_fullbright);
            mComboMatMedia->setEnabledByValue("Materials", !has_pbr_material);
        }

        // Repeats per meter
        {
            F32 repeats_diff = 1.f;
            F32 repeats_norm = 1.f;
            F32 repeats_spec = 1.f;

            bool identical_diff_repeats = false;
            bool identical_norm_repeats = false;
            bool identical_spec_repeats = false;

            LLSelectedTE::getMaxDiffuseRepeats(repeats_diff, identical_diff_repeats);
            LLSelectedTEMaterial::getMaxNormalRepeats(repeats_norm, identical_norm_repeats);
            LLSelectedTEMaterial::getMaxSpecularRepeats(repeats_spec, identical_spec_repeats);

            LLComboBox* mComboTexGen = getChild<LLComboBox>("combobox texgen");
            if (mComboTexGen)
            {
                S32 index = mComboTexGen ? mComboTexGen->getCurrentIndex() : 0;
                bool enabled = editable && (index != 1);
                bool identical_repeats = true;
                S32 material_selection = mComboMatMedia->getCurrentIndex();
                F32  repeats = 1.0f;

                U32 material_type = MATTYPE_DIFFUSE;
                if (material_selection == MATMEDIA_MATERIAL)
                {
                    material_type = radio_mat_type->getSelectedIndex();
                }
                else if (material_selection == MATMEDIA_PBR)
                {
                    enabled = editable && has_pbr_material;
                    material_type = radio_pbr_type->getSelectedIndex();
                }

                switch (material_type)
                {
                default:
                case MATTYPE_DIFFUSE:
                {
                    if (material_selection != MATMEDIA_PBR)
                    {
                        enabled = editable && !id.isNull();
                    }
                    identical_repeats = identical_diff_repeats;
                    repeats = repeats_diff;
                }
                break;

                case MATTYPE_SPECULAR:
                {
                    if (material_selection != MATMEDIA_PBR)
                    {
                        enabled = (editable && ((shiny == SHINY_TEXTURE) && !specmap_id.isNull()));
                    }
                    identical_repeats = identical_spec_repeats;
                    repeats = repeats_spec;
                }
                break;

                case MATTYPE_NORMAL:
                {
                    if (material_selection != MATMEDIA_PBR)
                    {
                        enabled = (editable && ((bumpy == BUMPY_TEXTURE) && !normmap_id.isNull()));
                    }
                    identical_repeats = identical_norm_repeats;
                    repeats = repeats_norm;
                }
                break;
                }

                bool repeats_tentative = !identical_repeats;

                LLSpinCtrl* rpt_ctrl = getChild<LLSpinCtrl>("rptctrl");
                if (force_set_values)
                {
                    //onCommit, previosly edited element updates related ones
                    rpt_ctrl->forceSetValue(editable ? repeats : 1.0f);
                }
                else
                {
                    rpt_ctrl->setValue(editable ? repeats : 1.0f);
                }
                rpt_ctrl->setTentative(LLSD(repeats_tentative));
                rpt_ctrl->setEnabled(has_material && !identical_planar_texgen && enabled);
            }
        }

        // Materials
        {
            LLMaterialPtr material;
            LLSelectedTEMaterial::getCurrent(material, identical);

            if (material && editable)
<<<<<<< HEAD
			{
				LL_DEBUGS("Materials") << material->asLLSD() << LL_ENDL;

				// Alpha
				LLCtrlSelectionInterface* combobox_alphamode =
					childGetSelectionInterface("combobox alphamode");
				if (combobox_alphamode)
				{
					U32 alpha_mode = material->getDiffuseAlphaMode();

					if (transparency > 0.f)
					{ //it is invalid to have any alpha mode other than blend if transparency is greater than zero ... 
						alpha_mode = LLMaterial::DIFFUSE_ALPHA_MODE_BLEND;
					}

					if (!mIsAlpha)
					{ // ... unless there is no alpha channel in the texture, in which case alpha mode MUST ebe none
						alpha_mode = LLMaterial::DIFFUSE_ALPHA_MODE_NONE;
					}

					combobox_alphamode->selectNthItem(alpha_mode);
				}
				else
				{
					LL_WARNS() << "failed childGetSelectionInterface for 'combobox alphamode'" << LL_ENDL;
				}
				getChild<LLUICtrl>("maskcutoff")->setValue(material->getAlphaMaskCutoff());
				updateAlphaControls();

				identical_planar_texgen = isIdenticalPlanarTexgen();

				// Shiny (specular)
				F32 offset_x, offset_y, repeat_x, repeat_y, rot;
				LLTextureCtrl* texture_ctrl = getChild<LLTextureCtrl>("shinytexture control");
				texture_ctrl->setImageAssetID(material->getSpecularID());

				if (!material->getSpecularID().isNull() && (shiny == SHINY_TEXTURE))
				{
					material->getSpecularOffset(offset_x,offset_y);
					material->getSpecularRepeat(repeat_x,repeat_y);

					if (identical_planar_texgen)
					{
						repeat_x *= 2.0f;
						repeat_y *= 2.0f;
					}

					rot = material->getSpecularRotation();
					getChild<LLUICtrl>("shinyScaleU")->setValue(repeat_x);
					getChild<LLUICtrl>("shinyScaleV")->setValue(repeat_y);
					getChild<LLUICtrl>("shinyRot")->setValue(rot*RAD_TO_DEG);
					getChild<LLUICtrl>("shinyOffsetU")->setValue(offset_x);
					getChild<LLUICtrl>("shinyOffsetV")->setValue(offset_y);
					getChild<LLUICtrl>("glossiness")->setValue(material->getSpecularLightExponent());
					getChild<LLUICtrl>("environment")->setValue(material->getEnvironmentIntensity());
                    getChild<LLUICtrl>("mirror")->setValue(material->getEnvironmentIntensity());

					updateShinyControls(!material->getSpecularID().isNull(), true);
				}

				// Assert desired colorswatch color to match material AFTER updateShinyControls
				// to avoid getting overwritten with the default on some UI state changes.
				//
				if (!material->getSpecularID().isNull())
				{
					LLColorSwatchCtrl*	shiny_swatch = getChild<LLColorSwatchCtrl>("shinycolorswatch");
					LLColor4 new_color = material->getSpecularLightColor();
					LLColor4 old_color = shiny_swatch->get();

					shiny_swatch->setOriginal(new_color);
					shiny_swatch->set(new_color, force_set_values || old_color != new_color || !editable);
				}

				// Bumpy (normal)
				texture_ctrl = getChild<LLTextureCtrl>("bumpytexture control");
				texture_ctrl->setImageAssetID(material->getNormalID());

				if (!material->getNormalID().isNull())
				{
					material->getNormalOffset(offset_x,offset_y);
					material->getNormalRepeat(repeat_x,repeat_y);

					if (identical_planar_texgen)
					{
						repeat_x *= 2.0f;
						repeat_y *= 2.0f;
					}
			
					rot = material->getNormalRotation();
					getChild<LLUICtrl>("bumpyScaleU")->setValue(repeat_x);
					getChild<LLUICtrl>("bumpyScaleV")->setValue(repeat_y);
					getChild<LLUICtrl>("bumpyRot")->setValue(rot*RAD_TO_DEG);
					getChild<LLUICtrl>("bumpyOffsetU")->setValue(offset_x);
					getChild<LLUICtrl>("bumpyOffsetV")->setValue(offset_y);

					updateBumpyControls(!material->getNormalID().isNull(), true);
				}
			}
		}
=======
            {
                LL_DEBUGS("Materials") << material->asLLSD() << LL_ENDL;

                // Alpha
                LLCtrlSelectionInterface* combobox_alphamode =
                    childGetSelectionInterface("combobox alphamode");
                if (combobox_alphamode)
                {
                    U32 alpha_mode = material->getDiffuseAlphaMode();

                    if (transparency > 0.f)
                    { //it is invalid to have any alpha mode other than blend if transparency is greater than zero ...
                        alpha_mode = LLMaterial::DIFFUSE_ALPHA_MODE_BLEND;
                    }

                    if (!mIsAlpha)
                    { // ... unless there is no alpha channel in the texture, in which case alpha mode MUST ebe none
                        alpha_mode = LLMaterial::DIFFUSE_ALPHA_MODE_NONE;
                    }

                    combobox_alphamode->selectNthItem(alpha_mode);
                }
                else
                {
                    LL_WARNS() << "failed childGetSelectionInterface for 'combobox alphamode'" << LL_ENDL;
                }
                getChild<LLUICtrl>("maskcutoff")->setValue(material->getAlphaMaskCutoff());
                updateAlphaControls();

                identical_planar_texgen = isIdenticalPlanarTexgen();

                // Shiny (specular)
                F32 offset_x, offset_y, repeat_x, repeat_y, rot;
                LLTextureCtrl* texture_ctrl = getChild<LLTextureCtrl>("shinytexture control");
                texture_ctrl->setImageAssetID(material->getSpecularID());

                if (!material->getSpecularID().isNull() && (shiny == SHINY_TEXTURE))
                {
                    material->getSpecularOffset(offset_x,offset_y);
                    material->getSpecularRepeat(repeat_x,repeat_y);

                    if (identical_planar_texgen)
                    {
                        repeat_x *= 2.0f;
                        repeat_y *= 2.0f;
                    }

                    rot = material->getSpecularRotation();
                    getChild<LLUICtrl>("shinyScaleU")->setValue(repeat_x);
                    getChild<LLUICtrl>("shinyScaleV")->setValue(repeat_y);
                    getChild<LLUICtrl>("shinyRot")->setValue(rot*RAD_TO_DEG);
                    getChild<LLUICtrl>("shinyOffsetU")->setValue(offset_x);
                    getChild<LLUICtrl>("shinyOffsetV")->setValue(offset_y);
                    getChild<LLUICtrl>("glossiness")->setValue(material->getSpecularLightExponent());
                    getChild<LLUICtrl>("environment")->setValue(material->getEnvironmentIntensity());

                    updateShinyControls(!material->getSpecularID().isNull(), true);
                }

                // Assert desired colorswatch color to match material AFTER updateShinyControls
                // to avoid getting overwritten with the default on some UI state changes.
                //
                if (!material->getSpecularID().isNull())
                {
                    LLColorSwatchCtrl*  shiny_swatch = getChild<LLColorSwatchCtrl>("shinycolorswatch");
                    LLColor4 new_color = material->getSpecularLightColor();
                    LLColor4 old_color = shiny_swatch->get();

                    shiny_swatch->setOriginal(new_color);
                    shiny_swatch->set(new_color, force_set_values || old_color != new_color || !editable);
                }

                // Bumpy (normal)
                texture_ctrl = getChild<LLTextureCtrl>("bumpytexture control");
                texture_ctrl->setImageAssetID(material->getNormalID());

                if (!material->getNormalID().isNull())
                {
                    material->getNormalOffset(offset_x,offset_y);
                    material->getNormalRepeat(repeat_x,repeat_y);

                    if (identical_planar_texgen)
                    {
                        repeat_x *= 2.0f;
                        repeat_y *= 2.0f;
                    }

                    rot = material->getNormalRotation();
                    getChild<LLUICtrl>("bumpyScaleU")->setValue(repeat_x);
                    getChild<LLUICtrl>("bumpyScaleV")->setValue(repeat_y);
                    getChild<LLUICtrl>("bumpyRot")->setValue(rot*RAD_TO_DEG);
                    getChild<LLUICtrl>("bumpyOffsetU")->setValue(offset_x);
                    getChild<LLUICtrl>("bumpyOffsetV")->setValue(offset_y);

                    updateBumpyControls(!material->getNormalID().isNull(), true);
                }
            }
        }
>>>>>>> 6377610f
        S32 selected_count = LLSelectMgr::getInstance()->getSelection()->getObjectCount();
        bool single_volume = (selected_count == 1);
        mMenuClipboardColor->setEnabled(editable && single_volume);

        // Set variable values for numeric expressions
        LLCalc* calcp = LLCalc::getInstance();
        calcp->setVar(LLCalc::TEX_U_SCALE, childGetValue("TexScaleU").asReal());
        calcp->setVar(LLCalc::TEX_V_SCALE, childGetValue("TexScaleV").asReal());
        calcp->setVar(LLCalc::TEX_U_OFFSET, childGetValue("TexOffsetU").asReal());
        calcp->setVar(LLCalc::TEX_V_OFFSET, childGetValue("TexOffsetV").asReal());
        calcp->setVar(LLCalc::TEX_ROTATION, childGetValue("TexRot").asReal());
        calcp->setVar(LLCalc::TEX_TRANSPARENCY, childGetValue("ColorTrans").asReal());
        calcp->setVar(LLCalc::TEX_GLOW, childGetValue("glow").asReal());
    }
    else
    {
        // Disable all UICtrls
        clearCtrls();

        // Disable non-UICtrls
        LLTextureCtrl*  pbr_ctrl = findChild<LLTextureCtrl>("pbr_control");
        if (pbr_ctrl)
        {
            pbr_ctrl->setImageAssetID(LLUUID::null);
            pbr_ctrl->setEnabled(false);
        }
        LLTextureCtrl*  texture_ctrl = getChild<LLTextureCtrl>("texture control");
        if (texture_ctrl)
        {
            texture_ctrl->setImageAssetID( LLUUID::null );
            texture_ctrl->setEnabled( false );  // this is a LLUICtrl, but we don't want it to have keyboard focus so we add it as a child, not a ctrl.
//          texture_ctrl->setValid(false);
        }
        LLColorSwatchCtrl* mColorSwatch = getChild<LLColorSwatchCtrl>("colorswatch");
        if (mColorSwatch)
        {
            mColorSwatch->setEnabled( false );
            mColorSwatch->setFallbackImage(LLUI::getUIImage("locked_image.j2c") );
            mColorSwatch->setValid(false);
        }
        LLRadioGroup* radio_mat_type = getChild<LLRadioGroup>("radio_material_type");
        if (radio_mat_type)
        {
            radio_mat_type->setSelectedIndex(0);
        }
        getChildView("color trans")->setEnabled(false);
        getChildView("rptctrl")->setEnabled(false);
        getChildView("tex gen")->setEnabled(false);
        getChildView("label shininess")->setEnabled(false);
        getChildView("label bumpiness")->setEnabled(false);
        getChildView("button align")->setEnabled(false);
        getChildView("pbr_from_inventory")->setEnabled(false);
        getChildView("edit_selected_pbr")->setEnabled(false);
        getChildView("save_selected_pbr")->setEnabled(false);

        updateVisibility();

        // Set variable values for numeric expressions
        LLCalc* calcp = LLCalc::getInstance();
        calcp->clearVar(LLCalc::TEX_U_SCALE);
        calcp->clearVar(LLCalc::TEX_V_SCALE);
        calcp->clearVar(LLCalc::TEX_U_OFFSET);
        calcp->clearVar(LLCalc::TEX_V_OFFSET);
        calcp->clearVar(LLCalc::TEX_ROTATION);
        calcp->clearVar(LLCalc::TEX_TRANSPARENCY);
        calcp->clearVar(LLCalc::TEX_GLOW);
    }
}

// One-off listener that updates the build floater UI when the agent inventory adds or removes an item
class PBRPickerAgentListener : public LLInventoryObserver
{
protected:
    bool mChangePending = true;
public:
    PBRPickerAgentListener() : LLInventoryObserver()
    {
        gInventory.addObserver(this);
    }

    const bool isListening()
    {
        return mChangePending;
    }

    void changed(U32 mask) override
    {
        if (!(mask & (ADD | REMOVE)))
        {
            return;
        }

        if (gFloaterTools)
        {
            gFloaterTools->dirty();
        }
        gInventory.removeObserver(this);
        mChangePending = false;
    }

    ~PBRPickerAgentListener() override
    {
        gInventory.removeObserver(this);
        mChangePending = false;
    }
};

// One-off listener that updates the build floater UI when the prim inventory updates
class PBRPickerObjectListener : public LLVOInventoryListener
{
protected:
    LLViewerObject* mObjectp;
    bool mChangePending = true;
public:

    PBRPickerObjectListener(LLViewerObject* object)
    : mObjectp(object)
    {
        registerVOInventoryListener(mObjectp, nullptr);
    }

    const bool isListeningFor(const LLViewerObject* objectp) const
    {
        return mChangePending && (objectp == mObjectp);
    }

    void inventoryChanged(LLViewerObject* object,
        LLInventoryObject::object_list_t* inventory,
        S32 serial_num,
        void* user_data) override
    {
        if (gFloaterTools)
        {
            gFloaterTools->dirty();
        }
        removeVOInventoryListener();
        mChangePending = false;
    }

    ~PBRPickerObjectListener()
    {
        removeVOInventoryListener();
        mChangePending = false;
    }
};

void LLPanelFace::updateUIGLTF(LLViewerObject* objectp, bool& has_pbr_material, bool& has_faces_without_pbr, bool force_set_values)
{
    has_pbr_material = false;

    bool has_pbr_capabilities = LLMaterialEditor::capabilitiesAvailable();
    bool identical_pbr = true;
    const bool settable = has_pbr_capabilities && objectp->permModify() && !objectp->isPermanentEnforced();
    const bool editable = LLMaterialEditor::canModifyObjectsMaterial();
    const bool saveable = LLMaterialEditor::canSaveObjectsMaterial();

    // pbr material
    LLTextureCtrl* pbr_ctrl = findChild<LLTextureCtrl>("pbr_control");
    LLUUID pbr_id;
    if (pbr_ctrl)
    {
        LLSelectedTE::getPbrMaterialId(pbr_id, identical_pbr, has_pbr_material, has_faces_without_pbr);

        pbr_ctrl->setTentative(!identical_pbr);
        pbr_ctrl->setEnabled(settable);
        pbr_ctrl->setImageAssetID(pbr_id);

        if (objectp->isAttachment())
        {
            pbr_ctrl->setFilterPermissionMasks(PERM_COPY | PERM_TRANSFER | PERM_MODIFY);
        }
        else
        {
            pbr_ctrl->setImmediateFilterPermMask(PERM_NONE);
        }
    }

    getChildView("pbr_from_inventory")->setEnabled(settable);
    getChildView("edit_selected_pbr")->setEnabled(editable && !has_faces_without_pbr);
    getChildView("save_selected_pbr")->setEnabled(saveable && identical_pbr);
    if (objectp->isInventoryPending())
    {
        // Reuse the same listener when possible
        if (!mVOInventoryListener || !mVOInventoryListener->isListeningFor(objectp))
        {
            mVOInventoryListener = std::make_unique<PBRPickerObjectListener>(objectp);
        }
    }
    else
    {
        mVOInventoryListener = nullptr;
    }
    if (!identical_pbr || pbr_id.isNull() || pbr_id == BLANK_MATERIAL_ASSET_ID)
    {
        mAgentInventoryListener = nullptr;
    }
    else
    {
        if (!mAgentInventoryListener || !mAgentInventoryListener->isListening())
        {
            mAgentInventoryListener = std::make_unique<PBRPickerAgentListener>();
        }
    }

    const bool show_pbr = mComboMatMedia->getCurrentIndex() == MATMEDIA_PBR && mComboMatMedia->getEnabled();
    if (show_pbr)
    {
        const bool new_state = has_pbr_capabilities && has_pbr_material && !has_faces_without_pbr;

        LLUICtrl* gltfCtrlTextureScaleU = getChild<LLUICtrl>("gltfTextureScaleU");
        LLUICtrl* gltfCtrlTextureScaleV = getChild<LLUICtrl>("gltfTextureScaleV");
        LLUICtrl* gltfCtrlTextureRotation = getChild<LLUICtrl>("gltfTextureRotation");
        LLUICtrl* gltfCtrlTextureOffsetU = getChild<LLUICtrl>("gltfTextureOffsetU");
        LLUICtrl* gltfCtrlTextureOffsetV = getChild<LLUICtrl>("gltfTextureOffsetV");

        gltfCtrlTextureScaleU->setEnabled(new_state);
        gltfCtrlTextureScaleV->setEnabled(new_state);
        gltfCtrlTextureRotation->setEnabled(new_state);
        gltfCtrlTextureOffsetU->setEnabled(new_state);
        gltfCtrlTextureOffsetV->setEnabled(new_state);

        // Control values will be set once per frame in
        // setMaterialOverridesFromSelection
        sMaterialOverrideSelection.setDirty();
    }
}

void LLPanelFace::updateVisibilityGLTF(LLViewerObject* objectp /*= nullptr */)
{
    const bool show_pbr = mComboMatMedia->getCurrentIndex() == MATMEDIA_PBR && mComboMatMedia->getEnabled();
    const bool inventory_pending = objectp && objectp->isInventoryPending();

    LLRadioGroup* radio_pbr_type = findChild<LLRadioGroup>("radio_pbr_type");
    radio_pbr_type->setVisible(show_pbr);

    const U32 pbr_type = radio_pbr_type->getSelectedIndex();
    const bool show_pbr_render_material_id = show_pbr && (pbr_type == PBRTYPE_RENDER_MATERIAL_ID);

    getChildView("pbr_control")->setVisible(show_pbr_render_material_id);

    getChildView("pbr_from_inventory")->setVisible(show_pbr_render_material_id);
    getChildView("edit_selected_pbr")->setVisible(show_pbr_render_material_id && !inventory_pending);
    getChildView("save_selected_pbr")->setVisible(show_pbr_render_material_id && !inventory_pending);
    getChildView("material_permissions_loading_label")->setVisible(show_pbr_render_material_id && inventory_pending);

    getChildView("gltfTextureScaleU")->setVisible(show_pbr);
    getChildView("gltfTextureScaleV")->setVisible(show_pbr);
    getChildView("gltfTextureRotation")->setVisible(show_pbr);
    getChildView("gltfTextureOffsetU")->setVisible(show_pbr);
    getChildView("gltfTextureOffsetV")->setVisible(show_pbr);
}

void LLPanelFace::updateCopyTexButton()
{
    LLViewerObject* objectp = LLSelectMgr::getInstance()->getSelection()->getFirstObject();
    mMenuClipboardTexture->setEnabled(objectp && objectp->getPCode() == LL_PCODE_VOLUME && objectp->permModify()
                                                    && !objectp->isPermanentEnforced() && !objectp->isInventoryPending()
                                                    && (LLSelectMgr::getInstance()->getSelection()->getObjectCount() == 1)
                                                    && LLMaterialEditor::canClipboardObjectsMaterial());
    std::string tooltip = (objectp && objectp->isInventoryPending()) ? LLTrans::getString("LoadingContents") : getString("paste_options");
    mMenuClipboardTexture->setToolTip(tooltip);
}

void LLPanelFace::refresh()
{
    LL_DEBUGS("Materials") << LL_ENDL;
    getState();
}

void LLPanelFace::refreshMedia()
{
    LLObjectSelectionHandle selected_objects = LLSelectMgr::getInstance()->getSelection();
    LLViewerObject* first_object = selected_objects->getFirstObject();

    if (!(first_object
        && first_object->getPCode() == LL_PCODE_VOLUME
        && first_object->permModify()
        ))
    {
        getChildView("add_media")->setEnabled(false);
        mTitleMediaText->clear();
        clearMediaSettings();
        return;
    }

    std::string url = first_object->getRegion()->getCapability("ObjectMedia");
    bool has_media_capability = (!url.empty());

    if (!has_media_capability)
    {
        getChildView("add_media")->setEnabled(false);
        LL_WARNS("LLFloaterToolsMedia") << "Media not enabled (no capability) in this region!" << LL_ENDL;
        clearMediaSettings();
        return;
    }

    bool is_nonpermanent_enforced = (LLSelectMgr::getInstance()->getSelection()->getFirstRootNode()
        && LLSelectMgr::getInstance()->selectGetRootsNonPermanentEnforced())
        || LLSelectMgr::getInstance()->selectGetNonPermanentEnforced();
    bool editable = is_nonpermanent_enforced && (first_object->permModify() || selectedMediaEditable());

    // Check modify permissions and whether any selected objects are in
    // the process of being fetched.  If they are, then we're not editable
    if (editable)
    {
        LLObjectSelection::iterator iter = selected_objects->begin();
        LLObjectSelection::iterator end = selected_objects->end();
        for (; iter != end; ++iter)
        {
            LLSelectNode* node = *iter;
            LLVOVolume* object = dynamic_cast<LLVOVolume*>(node->getObject());
            if (NULL != object)
            {
                if (!object->permModify())
                {
                    LL_INFOS("LLFloaterToolsMedia")
                        << "Selection not editable due to lack of modify permissions on object id "
                        << object->getID() << LL_ENDL;

                    editable = false;
                    break;
                }
            }
        }
    }

    // Media settings
    bool bool_has_media = false;
    struct media_functor : public LLSelectedTEGetFunctor<bool>
    {
        bool get(LLViewerObject* object, S32 face)
        {
            LLTextureEntry *te = object->getTE(face);
            if (te)
            {
                return te->hasMedia();
            }
            return false;
        }
    } func;


    // check if all faces have media(or, all dont have media)
    LLFloaterMediaSettings::getInstance()->mIdenticalHasMediaInfo = selected_objects->getSelectedTEValue(&func, bool_has_media);

    const LLMediaEntry default_media_data;

    struct functor_getter_media_data : public LLSelectedTEGetFunctor< LLMediaEntry>
    {
        functor_getter_media_data(const LLMediaEntry& entry) : mMediaEntry(entry) {}

        LLMediaEntry get(LLViewerObject* object, S32 face)
        {
            if (object)
                if (object->getTE(face))
                    if (object->getTE(face)->getMediaData())
                        return *(object->getTE(face)->getMediaData());
            return mMediaEntry;
        };

        const LLMediaEntry& mMediaEntry;

    } func_media_data(default_media_data);

    LLMediaEntry media_data_get;
    LLFloaterMediaSettings::getInstance()->mMultipleMedia = !(selected_objects->getSelectedTEValue(&func_media_data, media_data_get));

    std::string multi_media_info_str = LLTrans::getString("Multiple Media");
    std::string media_title = "";
    // update UI depending on whether "object" (prim or face) has media
    // and whether or not you are allowed to edit it.

    getChildView("add_media")->setEnabled(editable);
    // IF all the faces have media (or all dont have media)
    if (LLFloaterMediaSettings::getInstance()->mIdenticalHasMediaInfo)
    {
        // TODO: get media title and set it.
        mTitleMediaText->clear();
        // if identical is set, all faces are same (whether all empty or has the same media)
        if (!(LLFloaterMediaSettings::getInstance()->mMultipleMedia))
        {
            // Media data is valid
            if (media_data_get != default_media_data)
            {
                // initial media title is the media URL (until we get the name)
                media_title = media_data_get.getHomeURL();
            }
            // else all faces might be empty.
        }
        else // there' re Different Medias' been set on on the faces.
        {
            media_title = multi_media_info_str;
        }

        getChildView("delete_media")->setEnabled(bool_has_media && editable);
        // TODO: display a list of all media on the face - use 'identical' flag
    }
    else // not all face has media but at least one does.
    {
        // seleted faces have not identical value
        LLFloaterMediaSettings::getInstance()->mMultipleValidMedia = selected_objects->isMultipleTEValue(&func_media_data, default_media_data);

        if (LLFloaterMediaSettings::getInstance()->mMultipleValidMedia)
        {
            media_title = multi_media_info_str;
        }
        else
        {
            // Media data is valid
            if (media_data_get != default_media_data)
            {
                // initial media title is the media URL (until we get the name)
                media_title = media_data_get.getHomeURL();
            }
        }

        getChildView("delete_media")->setEnabled(true);
    }

    U32 materials_media = mComboMatMedia->getCurrentIndex();
    if (materials_media == MATMEDIA_MEDIA)
    {
        // currently displaying media info, navigateTo and update title
        navigateToTitleMedia(media_title);
    }
    else
    {
        // Media can be heavy, don't keep it around
        // MAC specific: MAC doesn't support setVolume(0) so if  not
        // unloaded, it might keep playing audio until user closes editor
        unloadMedia();
        mNeedMediaTitle = false;
    }

    mTitleMediaText->setText(media_title);

    // load values for media settings
    updateMediaSettings();

    LLFloaterMediaSettings::initValues(mMediaSettings, editable);
}

void LLPanelFace::unloadMedia()
{
    // destroy media source used to grab media title
    if (mTitleMedia)
        mTitleMedia->unloadMediaSource();
}

// static
void LLPanelFace::onMaterialOverrideReceived(const LLUUID& object_id, S32 side)
{
    sMaterialOverrideSelection.onSelectedObjectUpdated(object_id, side);
}

//////////////////////////////////////////////////////////////////////////////
//
void LLPanelFace::navigateToTitleMedia( const std::string url )
{
    std::string multi_media_info_str = LLTrans::getString("Multiple Media");
    if (url.empty() || multi_media_info_str == url)
    {
        // nothing to show
        mNeedMediaTitle = false;
    }
    else if (mTitleMedia)
    {
        LLPluginClassMedia* media_plugin = mTitleMedia->getMediaPlugin();
        // check if url changed or if we need a new media source
        if (mTitleMedia->getCurrentNavUrl() != url || media_plugin == NULL)
        {
            mTitleMedia->navigateTo( url );

            LLViewerMediaImpl* impl = LLViewerMedia::getInstance()->getMediaImplFromTextureID(mTitleMedia->getTextureID());
            if (impl)
            {
                // if it's a page with a movie, we don't want to hear it
                impl->setVolume(0);
            };
        }

        // flag that we need to update the title (even if no request were made)
        mNeedMediaTitle = true;
    }
}

bool LLPanelFace::selectedMediaEditable()
{
    U32 owner_mask_on;
    U32 owner_mask_off;
    U32 valid_owner_perms = LLSelectMgr::getInstance()->selectGetPerm(PERM_OWNER,
        &owner_mask_on, &owner_mask_off);
    U32 group_mask_on;
    U32 group_mask_off;
    U32 valid_group_perms = LLSelectMgr::getInstance()->selectGetPerm(PERM_GROUP,
        &group_mask_on, &group_mask_off);
    U32 everyone_mask_on;
    U32 everyone_mask_off;
    S32 valid_everyone_perms = LLSelectMgr::getInstance()->selectGetPerm(PERM_EVERYONE,
        &everyone_mask_on, &everyone_mask_off);

    bool selected_Media_editable = false;

    // if perms we got back are valid
    if (valid_owner_perms &&
        valid_group_perms &&
        valid_everyone_perms)
    {

        if ((owner_mask_on & PERM_MODIFY) ||
            (group_mask_on & PERM_MODIFY) ||
            (everyone_mask_on & PERM_MODIFY))
        {
            selected_Media_editable = true;
        }
        else
            // user is NOT allowed to press the RESET button
        {
            selected_Media_editable = false;
        };
    };

    return selected_Media_editable;
}

void LLPanelFace::clearMediaSettings()
{
    LLFloaterMediaSettings::clearValues(false);
}

void LLPanelFace::updateMediaSettings()
{
    bool identical(false);
    std::string base_key("");
    std::string value_str("");
    int value_int = 0;
    bool value_bool = false;
    LLObjectSelectionHandle selected_objects = LLSelectMgr::getInstance()->getSelection();
    // TODO: (CP) refactor this using something clever or boost or both !!

    const LLMediaEntry default_media_data;

    // controls
    U8 value_u8 = default_media_data.getControls();
    struct functor_getter_controls : public LLSelectedTEGetFunctor< U8 >
    {
        functor_getter_controls(const LLMediaEntry &entry) : mMediaEntry(entry) {}

        U8 get(LLViewerObject* object, S32 face)
        {
            if (object)
                if (object->getTE(face))
                    if (object->getTE(face)->getMediaData())
                        return object->getTE(face)->getMediaData()->getControls();
            return mMediaEntry.getControls();
        };

        const LLMediaEntry &mMediaEntry;

    } func_controls(default_media_data);
    identical = selected_objects->getSelectedTEValue(&func_controls, value_u8);
    base_key = std::string(LLMediaEntry::CONTROLS_KEY);
    mMediaSettings[base_key] = value_u8;
    mMediaSettings[base_key + std::string(LLPanelContents::TENTATIVE_SUFFIX)] = !identical;

    // First click (formerly left click)
    value_bool = default_media_data.getFirstClickInteract();
    struct functor_getter_first_click : public LLSelectedTEGetFunctor< bool >
    {
        functor_getter_first_click(const LLMediaEntry& entry) : mMediaEntry(entry) {}

        bool get(LLViewerObject* object, S32 face)
        {
            if (object)
                if (object->getTE(face))
                    if (object->getTE(face)->getMediaData())
                        return object->getTE(face)->getMediaData()->getFirstClickInteract();
            return mMediaEntry.getFirstClickInteract();
        };

        const LLMediaEntry &mMediaEntry;

    } func_first_click(default_media_data);
    identical = selected_objects->getSelectedTEValue(&func_first_click, value_bool);
    base_key = std::string(LLMediaEntry::FIRST_CLICK_INTERACT_KEY);
    mMediaSettings[base_key] = value_bool;
    mMediaSettings[base_key + std::string(LLPanelContents::TENTATIVE_SUFFIX)] = !identical;

    // Home URL
    value_str = default_media_data.getHomeURL();
    struct functor_getter_home_url : public LLSelectedTEGetFunctor< std::string >
    {
        functor_getter_home_url(const LLMediaEntry& entry) : mMediaEntry(entry) {}

        std::string get(LLViewerObject* object, S32 face)
        {
            if (object)
                if (object->getTE(face))
                    if (object->getTE(face)->getMediaData())
                        return object->getTE(face)->getMediaData()->getHomeURL();
            return mMediaEntry.getHomeURL();
        };

        const LLMediaEntry &mMediaEntry;

    } func_home_url(default_media_data);
    identical = selected_objects->getSelectedTEValue(&func_home_url, value_str);
    base_key = std::string(LLMediaEntry::HOME_URL_KEY);
    mMediaSettings[base_key] = value_str;
    mMediaSettings[base_key + std::string(LLPanelContents::TENTATIVE_SUFFIX)] = !identical;

    // Current URL
    value_str = default_media_data.getCurrentURL();
    struct functor_getter_current_url : public LLSelectedTEGetFunctor< std::string >
    {
        functor_getter_current_url(const LLMediaEntry& entry) : mMediaEntry(entry) {}

        std::string get(LLViewerObject* object, S32 face)
        {
            if (object)
                if (object->getTE(face))
                    if (object->getTE(face)->getMediaData())
                        return object->getTE(face)->getMediaData()->getCurrentURL();
            return mMediaEntry.getCurrentURL();
        };

        const LLMediaEntry &mMediaEntry;

    } func_current_url(default_media_data);
    identical = selected_objects->getSelectedTEValue(&func_current_url, value_str);
    base_key = std::string(LLMediaEntry::CURRENT_URL_KEY);
    mMediaSettings[base_key] = value_str;
    mMediaSettings[base_key + std::string(LLPanelContents::TENTATIVE_SUFFIX)] = !identical;

    // Auto zoom
    value_bool = default_media_data.getAutoZoom();
    struct functor_getter_auto_zoom : public LLSelectedTEGetFunctor< bool >
    {

        functor_getter_auto_zoom(const LLMediaEntry& entry) : mMediaEntry(entry) {}

        bool get(LLViewerObject* object, S32 face)
        {
            if (object)
                if (object->getTE(face))
                    if (object->getTE(face)->getMediaData())
                        return object->getTE(face)->getMediaData()->getAutoZoom();
            return mMediaEntry.getAutoZoom();
        };

        const LLMediaEntry &mMediaEntry;

    } func_auto_zoom(default_media_data);
    identical = selected_objects->getSelectedTEValue(&func_auto_zoom, value_bool);
    base_key = std::string(LLMediaEntry::AUTO_ZOOM_KEY);
    mMediaSettings[base_key] = value_bool;
    mMediaSettings[base_key + std::string(LLPanelContents::TENTATIVE_SUFFIX)] = !identical;

    // Auto play
    //value_bool = default_media_data.getAutoPlay();
    // set default to auto play true -- angela  EXT-5172
    value_bool = true;
    struct functor_getter_auto_play : public LLSelectedTEGetFunctor< bool >
    {
        functor_getter_auto_play(const LLMediaEntry& entry) : mMediaEntry(entry) {}

        bool get(LLViewerObject* object, S32 face)
        {
            if (object)
                if (object->getTE(face))
                    if (object->getTE(face)->getMediaData())
                        return object->getTE(face)->getMediaData()->getAutoPlay();
            //return mMediaEntry.getAutoPlay(); set default to auto play true -- angela  EXT-5172
            return true;
        };

        const LLMediaEntry &mMediaEntry;

    } func_auto_play(default_media_data);
    identical = selected_objects->getSelectedTEValue(&func_auto_play, value_bool);
    base_key = std::string(LLMediaEntry::AUTO_PLAY_KEY);
    mMediaSettings[base_key] = value_bool;
    mMediaSettings[base_key + std::string(LLPanelContents::TENTATIVE_SUFFIX)] = !identical;


    // Auto scale
    // set default to auto scale true -- angela  EXT-5172
    //value_bool = default_media_data.getAutoScale();
    value_bool = true;
    struct functor_getter_auto_scale : public LLSelectedTEGetFunctor< bool >
    {
        functor_getter_auto_scale(const LLMediaEntry& entry) : mMediaEntry(entry) {}

        bool get(LLViewerObject* object, S32 face)
        {
            if (object)
                if (object->getTE(face))
                    if (object->getTE(face)->getMediaData())
                        return object->getTE(face)->getMediaData()->getAutoScale();
            // return mMediaEntry.getAutoScale();  set default to auto scale true -- angela  EXT-5172
            return true;
        };

        const LLMediaEntry &mMediaEntry;

    } func_auto_scale(default_media_data);
    identical = selected_objects->getSelectedTEValue(&func_auto_scale, value_bool);
    base_key = std::string(LLMediaEntry::AUTO_SCALE_KEY);
    mMediaSettings[base_key] = value_bool;
    mMediaSettings[base_key + std::string(LLPanelContents::TENTATIVE_SUFFIX)] = !identical;

    // Auto loop
    value_bool = default_media_data.getAutoLoop();
    struct functor_getter_auto_loop : public LLSelectedTEGetFunctor< bool >
    {
        functor_getter_auto_loop(const LLMediaEntry& entry) : mMediaEntry(entry) {}

        bool get(LLViewerObject* object, S32 face)
        {
            if (object)
                if (object->getTE(face))
                    if (object->getTE(face)->getMediaData())
                        return object->getTE(face)->getMediaData()->getAutoLoop();
            return mMediaEntry.getAutoLoop();
        };

        const LLMediaEntry &mMediaEntry;

    } func_auto_loop(default_media_data);
    identical = selected_objects->getSelectedTEValue(&func_auto_loop, value_bool);
    base_key = std::string(LLMediaEntry::AUTO_LOOP_KEY);
    mMediaSettings[base_key] = value_bool;
    mMediaSettings[base_key + std::string(LLPanelContents::TENTATIVE_SUFFIX)] = !identical;

    // width pixels (if not auto scaled)
    value_int = default_media_data.getWidthPixels();
    struct functor_getter_width_pixels : public LLSelectedTEGetFunctor< int >
    {
        functor_getter_width_pixels(const LLMediaEntry& entry) : mMediaEntry(entry) {}

        int get(LLViewerObject* object, S32 face)
        {
            if (object)
                if (object->getTE(face))
                    if (object->getTE(face)->getMediaData())
                        return object->getTE(face)->getMediaData()->getWidthPixels();
            return mMediaEntry.getWidthPixels();
        };

        const LLMediaEntry &mMediaEntry;

    } func_width_pixels(default_media_data);
    identical = selected_objects->getSelectedTEValue(&func_width_pixels, value_int);
    base_key = std::string(LLMediaEntry::WIDTH_PIXELS_KEY);
    mMediaSettings[base_key] = value_int;
    mMediaSettings[base_key + std::string(LLPanelContents::TENTATIVE_SUFFIX)] = !identical;

    // height pixels (if not auto scaled)
    value_int = default_media_data.getHeightPixels();
    struct functor_getter_height_pixels : public LLSelectedTEGetFunctor< int >
    {
        functor_getter_height_pixels(const LLMediaEntry& entry) : mMediaEntry(entry) {}

        int get(LLViewerObject* object, S32 face)
        {
            if (object)
                if (object->getTE(face))
                    if (object->getTE(face)->getMediaData())
                        return object->getTE(face)->getMediaData()->getHeightPixels();
            return mMediaEntry.getHeightPixels();
        };

        const LLMediaEntry &mMediaEntry;

    } func_height_pixels(default_media_data);
    identical = selected_objects->getSelectedTEValue(&func_height_pixels, value_int);
    base_key = std::string(LLMediaEntry::HEIGHT_PIXELS_KEY);
    mMediaSettings[base_key] = value_int;
    mMediaSettings[base_key + std::string(LLPanelContents::TENTATIVE_SUFFIX)] = !identical;

    // Enable Alt image
    value_bool = default_media_data.getAltImageEnable();
    struct functor_getter_enable_alt_image : public LLSelectedTEGetFunctor< bool >
    {
        functor_getter_enable_alt_image(const LLMediaEntry& entry) : mMediaEntry(entry) {}

        bool get(LLViewerObject* object, S32 face)
        {
            if (object)
                if (object->getTE(face))
                    if (object->getTE(face)->getMediaData())
                        return object->getTE(face)->getMediaData()->getAltImageEnable();
            return mMediaEntry.getAltImageEnable();
        };

        const LLMediaEntry &mMediaEntry;

    } func_enable_alt_image(default_media_data);
    identical = selected_objects->getSelectedTEValue(&func_enable_alt_image, value_bool);
    base_key = std::string(LLMediaEntry::ALT_IMAGE_ENABLE_KEY);
    mMediaSettings[base_key] = value_bool;
    mMediaSettings[base_key + std::string(LLPanelContents::TENTATIVE_SUFFIX)] = !identical;

    // Perms - owner interact
    value_bool = 0 != (default_media_data.getPermsInteract() & LLMediaEntry::PERM_OWNER);
    struct functor_getter_perms_owner_interact : public LLSelectedTEGetFunctor< bool >
    {
        functor_getter_perms_owner_interact(const LLMediaEntry& entry) : mMediaEntry(entry) {}

        bool get(LLViewerObject* object, S32 face)
        {
            if (object)
                if (object->getTE(face))
                    if (object->getTE(face)->getMediaData())
                        return (0 != (object->getTE(face)->getMediaData()->getPermsInteract() & LLMediaEntry::PERM_OWNER));
            return 0 != (mMediaEntry.getPermsInteract() & LLMediaEntry::PERM_OWNER);
        };

        const LLMediaEntry &mMediaEntry;

    } func_perms_owner_interact(default_media_data);
    identical = selected_objects->getSelectedTEValue(&func_perms_owner_interact, value_bool);
    base_key = std::string(LLPanelContents::PERMS_OWNER_INTERACT_KEY);
    mMediaSettings[base_key] = value_bool;
    mMediaSettings[base_key + std::string(LLPanelContents::TENTATIVE_SUFFIX)] = !identical;

    // Perms - owner control
    value_bool = 0 != (default_media_data.getPermsControl() & LLMediaEntry::PERM_OWNER);
    struct functor_getter_perms_owner_control : public LLSelectedTEGetFunctor< bool >
    {
        functor_getter_perms_owner_control(const LLMediaEntry& entry) : mMediaEntry(entry) {}

        bool get(LLViewerObject* object, S32 face)
        {
            if (object)
                if (object->getTE(face))
                    if (object->getTE(face)->getMediaData())
                        return (0 != (object->getTE(face)->getMediaData()->getPermsControl() & LLMediaEntry::PERM_OWNER));
            return 0 != (mMediaEntry.getPermsControl() & LLMediaEntry::PERM_OWNER);
        };

        const LLMediaEntry &mMediaEntry;

    } func_perms_owner_control(default_media_data);
    identical = selected_objects->getSelectedTEValue(&func_perms_owner_control, value_bool);
    base_key = std::string(LLPanelContents::PERMS_OWNER_CONTROL_KEY);
    mMediaSettings[base_key] = value_bool;
    mMediaSettings[base_key + std::string(LLPanelContents::TENTATIVE_SUFFIX)] = !identical;

    // Perms - group interact
    value_bool = 0 != (default_media_data.getPermsInteract() & LLMediaEntry::PERM_GROUP);
    struct functor_getter_perms_group_interact : public LLSelectedTEGetFunctor< bool >
    {
        functor_getter_perms_group_interact(const LLMediaEntry& entry) : mMediaEntry(entry) {}

        bool get(LLViewerObject* object, S32 face)
        {
            if (object)
                if (object->getTE(face))
                    if (object->getTE(face)->getMediaData())
                        return (0 != (object->getTE(face)->getMediaData()->getPermsInteract() & LLMediaEntry::PERM_GROUP));
            return 0 != (mMediaEntry.getPermsInteract() & LLMediaEntry::PERM_GROUP);
        };

        const LLMediaEntry &mMediaEntry;

    } func_perms_group_interact(default_media_data);
    identical = selected_objects->getSelectedTEValue(&func_perms_group_interact, value_bool);
    base_key = std::string(LLPanelContents::PERMS_GROUP_INTERACT_KEY);
    mMediaSettings[base_key] = value_bool;
    mMediaSettings[base_key + std::string(LLPanelContents::TENTATIVE_SUFFIX)] = !identical;

    // Perms - group control
    value_bool = 0 != (default_media_data.getPermsControl() & LLMediaEntry::PERM_GROUP);
    struct functor_getter_perms_group_control : public LLSelectedTEGetFunctor< bool >
    {
        functor_getter_perms_group_control(const LLMediaEntry& entry) : mMediaEntry(entry) {}

        bool get(LLViewerObject* object, S32 face)
        {
            if (object)
                if (object->getTE(face))
                    if (object->getTE(face)->getMediaData())
                        return (0 != (object->getTE(face)->getMediaData()->getPermsControl() & LLMediaEntry::PERM_GROUP));
            return 0 != (mMediaEntry.getPermsControl() & LLMediaEntry::PERM_GROUP);
        };

        const LLMediaEntry &mMediaEntry;

    } func_perms_group_control(default_media_data);
    identical = selected_objects->getSelectedTEValue(&func_perms_group_control, value_bool);
    base_key = std::string(LLPanelContents::PERMS_GROUP_CONTROL_KEY);
    mMediaSettings[base_key] = value_bool;
    mMediaSettings[base_key + std::string(LLPanelContents::TENTATIVE_SUFFIX)] = !identical;

    // Perms - anyone interact
    value_bool = 0 != (default_media_data.getPermsInteract() & LLMediaEntry::PERM_ANYONE);
    struct functor_getter_perms_anyone_interact : public LLSelectedTEGetFunctor< bool >
    {
        functor_getter_perms_anyone_interact(const LLMediaEntry& entry) : mMediaEntry(entry) {}

        bool get(LLViewerObject* object, S32 face)
        {
            if (object)
                if (object->getTE(face))
                    if (object->getTE(face)->getMediaData())
                        return (0 != (object->getTE(face)->getMediaData()->getPermsInteract() & LLMediaEntry::PERM_ANYONE));
            return 0 != (mMediaEntry.getPermsInteract() & LLMediaEntry::PERM_ANYONE);
        };

        const LLMediaEntry &mMediaEntry;

    } func_perms_anyone_interact(default_media_data);
    identical = LLSelectMgr::getInstance()->getSelection()->getSelectedTEValue(&func_perms_anyone_interact, value_bool);
    base_key = std::string(LLPanelContents::PERMS_ANYONE_INTERACT_KEY);
    mMediaSettings[base_key] = value_bool;
    mMediaSettings[base_key + std::string(LLPanelContents::TENTATIVE_SUFFIX)] = !identical;

    // Perms - anyone control
    value_bool = 0 != (default_media_data.getPermsControl() & LLMediaEntry::PERM_ANYONE);
    struct functor_getter_perms_anyone_control : public LLSelectedTEGetFunctor< bool >
    {
        functor_getter_perms_anyone_control(const LLMediaEntry& entry) : mMediaEntry(entry) {}

        bool get(LLViewerObject* object, S32 face)
        {
            if (object)
                if (object->getTE(face))
                    if (object->getTE(face)->getMediaData())
                        return (0 != (object->getTE(face)->getMediaData()->getPermsControl() & LLMediaEntry::PERM_ANYONE));
            return 0 != (mMediaEntry.getPermsControl() & LLMediaEntry::PERM_ANYONE);
        };

        const LLMediaEntry &mMediaEntry;

    } func_perms_anyone_control(default_media_data);
    identical = selected_objects->getSelectedTEValue(&func_perms_anyone_control, value_bool);
    base_key = std::string(LLPanelContents::PERMS_ANYONE_CONTROL_KEY);
    mMediaSettings[base_key] = value_bool;
    mMediaSettings[base_key + std::string(LLPanelContents::TENTATIVE_SUFFIX)] = !identical;

    // security - whitelist enable
    value_bool = default_media_data.getWhiteListEnable();
    struct functor_getter_whitelist_enable : public LLSelectedTEGetFunctor< bool >
    {
        functor_getter_whitelist_enable(const LLMediaEntry& entry) : mMediaEntry(entry) {}

        bool get(LLViewerObject* object, S32 face)
        {
            if (object)
                if (object->getTE(face))
                    if (object->getTE(face)->getMediaData())
                        return object->getTE(face)->getMediaData()->getWhiteListEnable();
            return mMediaEntry.getWhiteListEnable();
        };

        const LLMediaEntry &mMediaEntry;

    } func_whitelist_enable(default_media_data);
    identical = selected_objects->getSelectedTEValue(&func_whitelist_enable, value_bool);
    base_key = std::string(LLMediaEntry::WHITELIST_ENABLE_KEY);
    mMediaSettings[base_key] = value_bool;
    mMediaSettings[base_key + std::string(LLPanelContents::TENTATIVE_SUFFIX)] = !identical;

    // security - whitelist URLs
    std::vector<std::string> value_vector_str = default_media_data.getWhiteList();
    struct functor_getter_whitelist_urls : public LLSelectedTEGetFunctor< std::vector<std::string> >
    {
        functor_getter_whitelist_urls(const LLMediaEntry& entry) : mMediaEntry(entry) {}

        std::vector<std::string> get(LLViewerObject* object, S32 face)
        {
            if (object)
                if (object->getTE(face))
                    if (object->getTE(face)->getMediaData())
                        return object->getTE(face)->getMediaData()->getWhiteList();
            return mMediaEntry.getWhiteList();
        };

        const LLMediaEntry &mMediaEntry;

    } func_whitelist_urls(default_media_data);
    identical = selected_objects->getSelectedTEValue(&func_whitelist_urls, value_vector_str);
    base_key = std::string(LLMediaEntry::WHITELIST_KEY);
    mMediaSettings[base_key].clear();
    std::vector< std::string >::iterator iter = value_vector_str.begin();
    while (iter != value_vector_str.end())
    {
        std::string white_list_url = *iter;
        mMediaSettings[base_key].append(white_list_url);
        ++iter;
    };

    mMediaSettings[base_key + std::string(LLPanelContents::TENTATIVE_SUFFIX)] = !identical;
}

void LLPanelFace::updateMediaTitle()
{
    // only get the media name if we need it
    if (!mNeedMediaTitle)
        return;

    // get plugin impl
    LLPluginClassMedia* media_plugin = mTitleMedia->getMediaPlugin();
    if (media_plugin && mTitleMedia->getCurrentNavUrl() == media_plugin->getNavigateURI())
    {
        // get the media name (asynchronous - must call repeatedly)
        std::string media_title = media_plugin->getMediaName();

        // only replace the title if what we get contains something
        if (!media_title.empty())
        {
            // update the UI widget
            if (mTitleMediaText)
            {
                mTitleMediaText->setText(media_title);

                // stop looking for a title when we get one
                mNeedMediaTitle = false;
            };
        };
    };
}

//
// Static functions
//

// static
F32 LLPanelFace::valueGlow(LLViewerObject* object, S32 face)
{
    return (F32)(object->getTE(face)->getGlow());
}


void LLPanelFace::onCommitColor(const LLSD& data)
{
    sendColor();
}

void LLPanelFace::onCommitShinyColor(const LLSD& data)
{
    LLSelectedTEMaterial::setSpecularLightColor(this, getChild<LLColorSwatchCtrl>("shinycolorswatch")->get());
}

void LLPanelFace::onCommitAlpha(const LLSD& data)
{
    sendAlpha();
}

void LLPanelFace::onCancelColor(const LLSD& data)
{
    LLSelectMgr::getInstance()->selectionRevertColors();
}

void LLPanelFace::onCancelShinyColor(const LLSD& data)
{
    LLSelectMgr::getInstance()->selectionRevertShinyColors();
}

void LLPanelFace::onSelectColor(const LLSD& data)
{
    LLSelectMgr::getInstance()->saveSelectedObjectColors();
    sendColor();
}

void LLPanelFace::onSelectShinyColor(const LLSD& data)
{
    LLSelectedTEMaterial::setSpecularLightColor(this, getChild<LLColorSwatchCtrl>("shinycolorswatch")->get());
    LLSelectMgr::getInstance()->saveSelectedShinyColors();
}

// static
void LLPanelFace::onCommitMaterialsMedia(LLUICtrl* ctrl, void* userdata)
{
    LLPanelFace* self = (LLPanelFace*) userdata;
    // Force to default states to side-step problems with menu contents
    // and generally reflecting old state when switching tabs or objects
    //
    self->updateShinyControls(false,true);
    self->updateBumpyControls(false,true);
    self->updateUI();
    self->refreshMedia();
}

void LLPanelFace::updateVisibility(LLViewerObject* objectp /* = nullptr */)
{
    LLRadioGroup* radio_mat_type = findChild<LLRadioGroup>("radio_material_type");
    LLRadioGroup* radio_pbr_type = findChild<LLRadioGroup>("radio_pbr_type");
    LLComboBox* combo_shininess = findChild<LLComboBox>("combobox shininess");
    LLComboBox* combo_bumpiness = findChild<LLComboBox>("combobox bumpiness");
    if (!radio_mat_type || !radio_pbr_type || !mComboMatMedia || !combo_shininess || !combo_bumpiness)
    {
        LL_WARNS("Materials") << "Combo box not found...exiting." << LL_ENDL;
        return;
    }
    U32 materials_media = mComboMatMedia->getCurrentIndex();
    U32 material_type = radio_mat_type->getSelectedIndex();
    bool show_media = (materials_media == MATMEDIA_MEDIA) && mComboMatMedia->getEnabled();
    bool show_material = materials_media == MATMEDIA_MATERIAL;
    bool show_texture = (show_media || (show_material && (material_type == MATTYPE_DIFFUSE) && mComboMatMedia->getEnabled()));
    bool show_bumpiness = show_material && (material_type == MATTYPE_NORMAL) && mComboMatMedia->getEnabled();
    bool show_shininess = show_material && (material_type == MATTYPE_SPECULAR) && mComboMatMedia->getEnabled();
    const bool show_pbr = mComboMatMedia->getCurrentIndex() == MATMEDIA_PBR && mComboMatMedia->getEnabled();
    const U32 pbr_type = findChild<LLRadioGroup>("radio_pbr_type")->getSelectedIndex();
    const LLGLTFMaterial::TextureInfo texture_info = texture_info_from_pbrtype(pbr_type);
    const bool show_pbr_asset = show_pbr && texture_info == LLGLTFMaterial::GLTF_TEXTURE_INFO_COUNT;

    radio_mat_type->setVisible(show_material);

    // Shared material controls
    getChildView("checkbox_sync_settings")->setVisible(show_material || show_media);
    getChildView("tex gen")->setVisible(show_material || show_media || show_pbr_asset);
    getChildView("combobox texgen")->setVisible(show_material || show_media || show_pbr_asset);
    getChildView("button align textures")->setVisible(show_material || show_media);

    // Media controls
    mTitleMediaText->setVisible(show_media);
    getChildView("add_media")->setVisible(show_media);
    getChildView("delete_media")->setVisible(show_media);
    getChildView("button align")->setVisible(show_media);

    // Diffuse texture controls
    getChildView("texture control")->setVisible(show_texture && show_material);
    getChildView("label alphamode")->setVisible(show_texture && show_material);
    getChildView("combobox alphamode")->setVisible(show_texture && show_material);
    getChildView("label maskcutoff")->setVisible(false);
    getChildView("maskcutoff")->setVisible(false);
    if (show_texture && show_material)
    {
        updateAlphaControls();
    }
    // texture scale and position controls
    getChildView("TexScaleU")->setVisible(show_texture);
    getChildView("TexScaleV")->setVisible(show_texture);
    getChildView("TexRot")->setVisible(show_texture);
    getChildView("TexOffsetU")->setVisible(show_texture);
    getChildView("TexOffsetV")->setVisible(show_texture);

    // Specular map controls
    getChildView("shinytexture control")->setVisible(show_shininess);
    getChildView("combobox shininess")->setVisible(show_shininess);
    getChildView("label shininess")->setVisible(show_shininess);
    getChildView("label glossiness")->setVisible(false);
    getChildView("glossiness")->setVisible(false);
    getChildView("label environment")->setVisible(false);
    getChildView("environment")->setVisible(false);
    getChildView("label shinycolor")->setVisible(false);
    getChildView("shinycolorswatch")->setVisible(false);
    if (show_shininess)
    {
        updateShinyControls();
    }
    getChildView("shinyScaleU")->setVisible(show_shininess);
    getChildView("shinyScaleV")->setVisible(show_shininess);
    getChildView("shinyRot")->setVisible(show_shininess);
    getChildView("shinyOffsetU")->setVisible(show_shininess);
    getChildView("shinyOffsetV")->setVisible(show_shininess);

    // Normal map controls
    if (show_bumpiness)
    {
        updateBumpyControls();
    }
    getChildView("bumpytexture control")->setVisible(show_bumpiness);
    getChildView("combobox bumpiness")->setVisible(show_bumpiness);
    getChildView("label bumpiness")->setVisible(show_bumpiness);
    getChildView("bumpyScaleU")->setVisible(show_bumpiness);
    getChildView("bumpyScaleV")->setVisible(show_bumpiness);
    getChildView("bumpyRot")->setVisible(show_bumpiness);
    getChildView("bumpyOffsetU")->setVisible(show_bumpiness);
    getChildView("bumpyOffsetV")->setVisible(show_bumpiness);

    getChild<LLSpinCtrl>("rptctrl")->setVisible(show_material || show_media);

    // PBR controls
    updateVisibilityGLTF(objectp);
}

// static
void LLPanelFace::onCommitMaterialType(LLUICtrl* ctrl, void* userdata)
{
    LLPanelFace* self = (LLPanelFace*) userdata;
     // Force to default states to side-step problems with menu contents
     // and generally reflecting old state when switching tabs or objects
     //
     self->updateShinyControls(false,true);
     self->updateBumpyControls(false,true);
    self->updateUI();
}

// static
void LLPanelFace::onCommitPbrType(LLUICtrl* ctrl, void* userdata)
{
    LLPanelFace* self = (LLPanelFace*)userdata;
    // Force to default states to side-step problems with menu contents
    // and generally reflecting old state when switching tabs or objects
    //
    self->updateUI();
}

// static
void LLPanelFace::onCommitBump(LLUICtrl* ctrl, void* userdata)
{
    LLPanelFace* self = (LLPanelFace*) userdata;

    LLComboBox* mComboBumpiness = self->getChild<LLComboBox>("combobox bumpiness");
    if(!mComboBumpiness)
        return;

    U32 bumpiness = mComboBumpiness->getCurrentIndex();

    self->sendBump(bumpiness);
}

// static
void LLPanelFace::onCommitTexGen(LLUICtrl* ctrl, void* userdata)
{
    LLPanelFace* self = (LLPanelFace*) userdata;
    self->sendTexGen();
}

// static
void LLPanelFace::updateShinyControls(bool is_setting_texture, bool mess_with_shiny_combobox)
{
    LLTextureCtrl* texture_ctrl = getChild<LLTextureCtrl>("shinytexture control");
    LLUUID shiny_texture_ID = texture_ctrl->getImageAssetID();
    LL_DEBUGS("Materials") << "Shiny texture selected: " << shiny_texture_ID << LL_ENDL;
    LLComboBox* comboShiny = getChild<LLComboBox>("combobox shininess");

    if(mess_with_shiny_combobox)
    {
        if (!comboShiny)
        {
            return;
        }
        if (!shiny_texture_ID.isNull() && is_setting_texture)
        {
            if (!comboShiny->itemExists(USE_TEXTURE))
            {
                comboShiny->add(USE_TEXTURE);
            }
            comboShiny->setSimple(USE_TEXTURE);
        }
        else
        {
            if (comboShiny->itemExists(USE_TEXTURE))
            {
                comboShiny->remove(SHINY_TEXTURE);
                comboShiny->selectFirstItem();
            }
        }
    }
    else
    {
        if (shiny_texture_ID.isNull() && comboShiny && comboShiny->itemExists(USE_TEXTURE))
        {
            comboShiny->remove(SHINY_TEXTURE);
            comboShiny->selectFirstItem();
        }
    }


    LLRadioGroup* radio_mat_type = getChild<LLRadioGroup>("radio_material_type");
    U32 materials_media = mComboMatMedia->getCurrentIndex();
    U32 material_type = radio_mat_type->getSelectedIndex();
    bool show_material = (materials_media == MATMEDIA_MATERIAL);
    bool show_shininess = show_material && (material_type == MATTYPE_SPECULAR) && mComboMatMedia->getEnabled();
    U32 shiny_value = comboShiny->getCurrentIndex();
    bool show_shinyctrls = (shiny_value == SHINY_TEXTURE) && show_shininess; // Use texture
    getChildView("label glossiness")->setVisible(show_shinyctrls);
    getChildView("glossiness")->setVisible(show_shinyctrls);
    getChildView("label environment")->setVisible(show_shinyctrls);
    getChildView("environment")->setVisible(show_shinyctrls);
    getChildView("label shinycolor")->setVisible(show_shinyctrls);
    getChildView("shinycolorswatch")->setVisible(show_shinyctrls);
}

// static
void LLPanelFace::updateBumpyControls(bool is_setting_texture, bool mess_with_combobox)
{
    LLTextureCtrl* texture_ctrl = getChild<LLTextureCtrl>("bumpytexture control");
    LLUUID bumpy_texture_ID = texture_ctrl->getImageAssetID();
    LL_DEBUGS("Materials") << "texture: " << bumpy_texture_ID << (mess_with_combobox ? "" : " do not") << " update combobox" << LL_ENDL;
    LLComboBox* comboBumpy = getChild<LLComboBox>("combobox bumpiness");
    if (!comboBumpy)
    {
        return;
    }

    if (mess_with_combobox)
    {
        LLTextureCtrl* texture_ctrl = getChild<LLTextureCtrl>("bumpytexture control");
        LLUUID bumpy_texture_ID = texture_ctrl->getImageAssetID();
        LL_DEBUGS("Materials") << "texture: " << bumpy_texture_ID << (mess_with_combobox ? "" : " do not") << " update combobox" << LL_ENDL;

        if (!bumpy_texture_ID.isNull() && is_setting_texture)
        {
            if (!comboBumpy->itemExists(USE_TEXTURE))
            {
                comboBumpy->add(USE_TEXTURE);
            }
            comboBumpy->setSimple(USE_TEXTURE);
        }
        else
        {
            if (comboBumpy->itemExists(USE_TEXTURE))
            {
                comboBumpy->remove(BUMPY_TEXTURE);
                comboBumpy->selectFirstItem();
            }
        }
    }
}

// static
void LLPanelFace::onCommitShiny(LLUICtrl* ctrl, void* userdata)
{
    LLPanelFace* self = (LLPanelFace*) userdata;


    LLComboBox* mComboShininess = self->getChild<LLComboBox>("combobox shininess");
    if(!mComboShininess)
        return;

    U32 shininess = mComboShininess->getCurrentIndex();

    self->sendShiny(shininess);
}

// static
void LLPanelFace::updateAlphaControls()
{
    LLComboBox* comboAlphaMode = getChild<LLComboBox>("combobox alphamode");
    if (!comboAlphaMode)
    {
        return;
    }
    U32 alpha_value = comboAlphaMode->getCurrentIndex();
    bool show_alphactrls = (alpha_value == ALPHAMODE_MASK); // Alpha masking

    U32 mat_media = MATMEDIA_MATERIAL;
    if (mComboMatMedia)
    {
        mat_media = mComboMatMedia->getCurrentIndex();
    }

    U32 mat_type = MATTYPE_DIFFUSE;
    LLRadioGroup* radio_mat_type = getChild<LLRadioGroup>("radio_material_type");
    if(radio_mat_type)
    {
        mat_type = radio_mat_type->getSelectedIndex();
    }

    show_alphactrls = show_alphactrls && (mat_media == MATMEDIA_MATERIAL);
    show_alphactrls = show_alphactrls && (mat_type == MATTYPE_DIFFUSE);

    getChildView("label maskcutoff")->setVisible(show_alphactrls);
    getChildView("maskcutoff")->setVisible(show_alphactrls);
}

// static
void LLPanelFace::onCommitAlphaMode(LLUICtrl* ctrl, void* userdata)
{
    LLPanelFace* self = (LLPanelFace*) userdata;
    self->updateAlphaControls();
    LLSelectedTEMaterial::setDiffuseAlphaMode(self,self->getCurrentDiffuseAlphaMode());
}

// static
void LLPanelFace::onCommitFullbright(LLUICtrl* ctrl, void* userdata)
{
    LLPanelFace* self = (LLPanelFace*) userdata;
    self->sendFullbright();
}

// static
void LLPanelFace::onCommitGlow(LLUICtrl* ctrl, void* userdata)
{
    LLPanelFace* self = (LLPanelFace*) userdata;
    self->sendGlow();
}

// static
bool LLPanelFace::onDragPbr(LLUICtrl*, LLInventoryItem* item)
{
    bool accept = true;
    for (LLObjectSelection::root_iterator iter = LLSelectMgr::getInstance()->getSelection()->root_begin();
        iter != LLSelectMgr::getInstance()->getSelection()->root_end(); iter++)
    {
        LLSelectNode* node = *iter;
        LLViewerObject* obj = node->getObject();
        if (!LLToolDragAndDrop::isInventoryDropAcceptable(obj, item))
        {
            accept = false;
            break;
        }
    }
    return accept;
}

void LLPanelFace::onCommitPbr(const LLSD& data)
{
    LLTextureCtrl* pbr_ctrl = findChild<LLTextureCtrl>("pbr_control");
    if (!pbr_ctrl) return;
    if (!pbr_ctrl->getTentative())
    {
        // we grab the item id first, because we want to do a
        // permissions check in the selection manager. ARGH!
        LLUUID id = pbr_ctrl->getImageItemID();
        if (id.isNull())
        {
            id = pbr_ctrl->getImageAssetID();
        }
        if (!LLSelectMgr::getInstance()->selectionSetGLTFMaterial(id))
        {
            // If failed to set material, refresh pbr_ctrl's value
            refresh();
        }
    }
}

void LLPanelFace::onCancelPbr(const LLSD& data)
{
    LLSelectMgr::getInstance()->selectionRevertGLTFMaterials();
}

void LLPanelFace::onSelectPbr(const LLSD& data)
{
    LLSelectMgr::getInstance()->saveSelectedObjectTextures();

    LLTextureCtrl* pbr_ctrl = findChild<LLTextureCtrl>("pbr_control");
    if (!pbr_ctrl) return;
    if (!pbr_ctrl->getTentative())
    {
        // we grab the item id first, because we want to do a
        // permissions check in the selection manager. ARGH!
        LLUUID id = pbr_ctrl->getImageItemID();
        if (id.isNull())
        {
            id = pbr_ctrl->getImageAssetID();
        }
        if (!LLSelectMgr::getInstance()->selectionSetGLTFMaterial(id))
        {
            refresh();
        }
    }
}

// static
bool LLPanelFace::onDragTexture(LLUICtrl*, LLInventoryItem* item)
{
    bool accept = true;
    for (LLObjectSelection::root_iterator iter = LLSelectMgr::getInstance()->getSelection()->root_begin();
        iter != LLSelectMgr::getInstance()->getSelection()->root_end(); iter++)
    {
        LLSelectNode* node = *iter;
        LLViewerObject* obj = node->getObject();
        if (!LLToolDragAndDrop::isInventoryDropAcceptable(obj, item))
        {
            accept = false;
            break;
        }
    }
    return accept;
}

void LLPanelFace::onCommitTexture( const LLSD& data )
{
    add(LLStatViewer::EDIT_TEXTURE, 1);
    sendTexture();
}

void LLPanelFace::onCancelTexture(const LLSD& data)
{
    LLSelectMgr::getInstance()->selectionRevertTextures();
}

void LLPanelFace::onSelectTexture(const LLSD& data)
{
    LLSelectMgr::getInstance()->saveSelectedObjectTextures();
    sendTexture();

    LLGLenum image_format;
    bool identical_image_format = false;
    LLSelectedTE::getImageFormat(image_format, identical_image_format);

    LLCtrlSelectionInterface* combobox_alphamode =
        childGetSelectionInterface("combobox alphamode");

    U32 alpha_mode = LLMaterial::DIFFUSE_ALPHA_MODE_NONE;
    if (combobox_alphamode)
    {
        switch (image_format)
        {
        case GL_RGBA:
        case GL_ALPHA:
            {
                alpha_mode = LLMaterial::DIFFUSE_ALPHA_MODE_BLEND;
            }
            break;

        case GL_RGB: break;
        default:
            {
                LL_WARNS() << "Unexpected tex format in LLPanelFace...resorting to no alpha" << LL_ENDL;
            }
            break;
        }

        combobox_alphamode->selectNthItem(alpha_mode);
    }
    LLSelectedTEMaterial::setDiffuseAlphaMode(this, getCurrentDiffuseAlphaMode());
}

void LLPanelFace::onCloseTexturePicker(const LLSD& data)
{
    LL_DEBUGS("Materials") << data << LL_ENDL;
    updateUI();
}

void LLPanelFace::onCommitSpecularTexture( const LLSD& data )
{
    LL_DEBUGS("Materials") << data << LL_ENDL;
    sendShiny(SHINY_TEXTURE);
}

void LLPanelFace::onCommitNormalTexture( const LLSD& data )
{
    LL_DEBUGS("Materials") << data << LL_ENDL;
    LLUUID nmap_id = getCurrentNormalMap();
    sendBump(nmap_id.isNull() ? 0 : BUMPY_TEXTURE);
}

void LLPanelFace::onCancelSpecularTexture(const LLSD& data)
{
    U8 shiny = 0;
    bool identical_shiny = false;
    LLSelectedTE::getShiny(shiny, identical_shiny);
    LLUUID spec_map_id = getChild<LLTextureCtrl>("shinytexture control")->getImageAssetID();
    shiny = spec_map_id.isNull() ? shiny : SHINY_TEXTURE;
    sendShiny(shiny);
}

void LLPanelFace::onCancelNormalTexture(const LLSD& data)
{
    U8 bumpy = 0;
    bool identical_bumpy = false;
    LLSelectedTE::getBumpmap(bumpy, identical_bumpy);
    LLUUID spec_map_id = getChild<LLTextureCtrl>("bumpytexture control")->getImageAssetID();
    bumpy = spec_map_id.isNull() ? bumpy : BUMPY_TEXTURE;
    sendBump(bumpy);
}

void LLPanelFace::onSelectSpecularTexture(const LLSD& data)
{
    LL_DEBUGS("Materials") << data << LL_ENDL;
    sendShiny(SHINY_TEXTURE);
}

void LLPanelFace::onSelectNormalTexture(const LLSD& data)
{
    LL_DEBUGS("Materials") << data << LL_ENDL;
    LLUUID nmap_id = getCurrentNormalMap();
    sendBump(nmap_id.isNull() ? 0 : BUMPY_TEXTURE);
}

//////////////////////////////////////////////////////////////////////////////
// called when a user wants to edit existing media settings on a prim or prim face
// TODO: test if there is media on the item and only allow editing if present
void LLPanelFace::onClickBtnEditMedia(LLUICtrl* ctrl, void* userdata)
{
    LLPanelFace* self = (LLPanelFace*)userdata;
    self->refreshMedia();
    LLFloaterReg::showInstance("media_settings");
}

//////////////////////////////////////////////////////////////////////////////
// called when a user wants to delete media from a prim or prim face
void LLPanelFace::onClickBtnDeleteMedia(LLUICtrl* ctrl, void* userdata)
{
    LLNotificationsUtil::add("DeleteMedia", LLSD(), LLSD(), deleteMediaConfirm);
}

//////////////////////////////////////////////////////////////////////////////
// called when a user wants to add media to a prim or prim face
void LLPanelFace::onClickBtnAddMedia(LLUICtrl* ctrl, void* userdata)
{
    // check if multiple faces are selected
    if (LLSelectMgr::getInstance()->getSelection()->isMultipleTESelected())
    {
        LLPanelFace* self = (LLPanelFace*)userdata;
        self->refreshMedia();
        LLNotificationsUtil::add("MultipleFacesSelected", LLSD(), LLSD(), multipleFacesSelectedConfirm);
    }
    else
    {
        onClickBtnEditMedia(ctrl, userdata);
    }
}

// static
bool LLPanelFace::deleteMediaConfirm(const LLSD& notification, const LLSD& response)
{
    S32 option = LLNotificationsUtil::getSelectedOption(notification, response);
    switch (option)
    {
    case 0:  // "Yes"
        LLSelectMgr::getInstance()->selectionSetMedia(0, LLSD());
        if (LLFloaterReg::instanceVisible("media_settings"))
        {
            LLFloaterReg::hideInstance("media_settings");
        }
        break;

    case 1:  // "No"
    default:
        break;
    }
    return false;
}

// static
bool LLPanelFace::multipleFacesSelectedConfirm(const LLSD& notification, const LLSD& response)
{
    S32 option = LLNotificationsUtil::getSelectedOption(notification, response);
    switch (option)
    {
    case 0:  // "Yes"
        LLFloaterReg::showInstance("media_settings");
        break;
    case 1:  // "No"
    default:
        break;
    }
    return false;
}

//static
void LLPanelFace::syncOffsetX(LLPanelFace* self, F32 offsetU)
{
    LLSelectedTEMaterial::setNormalOffsetX(self,offsetU);
    LLSelectedTEMaterial::setSpecularOffsetX(self,offsetU);
    self->getChild<LLSpinCtrl>("TexOffsetU")->forceSetValue(offsetU);
    self->sendTextureInfo();
}

//static
void LLPanelFace::syncOffsetY(LLPanelFace* self, F32 offsetV)
{
    LLSelectedTEMaterial::setNormalOffsetY(self,offsetV);
    LLSelectedTEMaterial::setSpecularOffsetY(self,offsetV);
    self->getChild<LLSpinCtrl>("TexOffsetV")->forceSetValue(offsetV);
    self->sendTextureInfo();
}

//static
void LLPanelFace::onCommitMaterialBumpyOffsetX(LLUICtrl* ctrl, void* userdata)
{
    LLPanelFace* self = (LLPanelFace*) userdata;
    llassert_always(self);

    if (gSavedSettings.getBOOL("SyncMaterialSettings"))
    {
        syncOffsetX(self,self->getCurrentBumpyOffsetU());
    }
    else
    {
        LLSelectedTEMaterial::setNormalOffsetX(self,self->getCurrentBumpyOffsetU());
    }

}

//static
void LLPanelFace::onCommitMaterialBumpyOffsetY(LLUICtrl* ctrl, void* userdata)
{
    LLPanelFace* self = (LLPanelFace*) userdata;
    llassert_always(self);

    if (gSavedSettings.getBOOL("SyncMaterialSettings"))
    {
        syncOffsetY(self,self->getCurrentBumpyOffsetV());
    }
    else
    {
        LLSelectedTEMaterial::setNormalOffsetY(self,self->getCurrentBumpyOffsetV());
    }
}

//static
void LLPanelFace::onCommitMaterialShinyOffsetX(LLUICtrl* ctrl, void* userdata)
{
    LLPanelFace* self = (LLPanelFace*) userdata;
    llassert_always(self);

    if (gSavedSettings.getBOOL("SyncMaterialSettings"))
    {
        syncOffsetX(self, self->getCurrentShinyOffsetU());
    }
    else
    {
        LLSelectedTEMaterial::setSpecularOffsetX(self,self->getCurrentShinyOffsetU());
    }
}

//static
void LLPanelFace::onCommitMaterialShinyOffsetY(LLUICtrl* ctrl, void* userdata)
{
    LLPanelFace* self = (LLPanelFace*) userdata;
    llassert_always(self);

    if (gSavedSettings.getBOOL("SyncMaterialSettings"))
    {
        syncOffsetY(self,self->getCurrentShinyOffsetV());
    }
    else
    {
        LLSelectedTEMaterial::setSpecularOffsetY(self,self->getCurrentShinyOffsetV());
    }
}

//static
void LLPanelFace::syncRepeatX(LLPanelFace* self, F32 scaleU)
{
    LLSelectedTEMaterial::setNormalRepeatX(self,scaleU);
    LLSelectedTEMaterial::setSpecularRepeatX(self,scaleU);
    self->sendTextureInfo();
}

//static
void LLPanelFace::syncRepeatY(LLPanelFace* self, F32 scaleV)
{
    LLSelectedTEMaterial::setNormalRepeatY(self,scaleV);
    LLSelectedTEMaterial::setSpecularRepeatY(self,scaleV);
    self->sendTextureInfo();
}

//static
void LLPanelFace::onCommitMaterialBumpyScaleX(LLUICtrl* ctrl, void* userdata)
{
    LLPanelFace* self = (LLPanelFace*) userdata;
    llassert_always(self);
    F32 bumpy_scale_u = self->getCurrentBumpyScaleU();
    if (self->isIdenticalPlanarTexgen())
    {
        bumpy_scale_u *= 0.5f;
    }

    if (gSavedSettings.getBOOL("SyncMaterialSettings"))
    {
        self->getChild<LLSpinCtrl>("TexScaleU")->forceSetValue(self->getCurrentBumpyScaleU());
        syncRepeatX(self, bumpy_scale_u);
    }
    else
    {
        LLSelectedTEMaterial::setNormalRepeatX(self,bumpy_scale_u);
    }
}

//static
void LLPanelFace::onCommitMaterialBumpyScaleY(LLUICtrl* ctrl, void* userdata)
{
    LLPanelFace* self = (LLPanelFace*) userdata;
    llassert_always(self);
    F32 bumpy_scale_v = self->getCurrentBumpyScaleV();
    if (self->isIdenticalPlanarTexgen())
    {
        bumpy_scale_v *= 0.5f;
    }


    if (gSavedSettings.getBOOL("SyncMaterialSettings"))
    {
        self->getChild<LLSpinCtrl>("TexScaleV")->forceSetValue(self->getCurrentBumpyScaleV());
        syncRepeatY(self, bumpy_scale_v);
    }
    else
    {
        LLSelectedTEMaterial::setNormalRepeatY(self,bumpy_scale_v);
    }
}

//static
void LLPanelFace::onCommitMaterialShinyScaleX(LLUICtrl* ctrl, void* userdata)
{
    LLPanelFace* self = (LLPanelFace*) userdata;
    llassert_always(self);
    F32 shiny_scale_u = self->getCurrentShinyScaleU();
    if (self->isIdenticalPlanarTexgen())
    {
        shiny_scale_u *= 0.5f;
    }

    if (gSavedSettings.getBOOL("SyncMaterialSettings"))
    {
        self->getChild<LLSpinCtrl>("TexScaleU")->forceSetValue(self->getCurrentShinyScaleU());
        syncRepeatX(self, shiny_scale_u);
    }
    else
    {
        LLSelectedTEMaterial::setSpecularRepeatX(self,shiny_scale_u);
    }
}

//static
void LLPanelFace::onCommitMaterialShinyScaleY(LLUICtrl* ctrl, void* userdata)
{
    LLPanelFace* self = (LLPanelFace*) userdata;
    llassert_always(self);
    F32 shiny_scale_v = self->getCurrentShinyScaleV();
    if (self->isIdenticalPlanarTexgen())
    {
        shiny_scale_v *= 0.5f;
    }

    if (gSavedSettings.getBOOL("SyncMaterialSettings"))
    {
        self->getChild<LLSpinCtrl>("TexScaleV")->forceSetValue(self->getCurrentShinyScaleV());
        syncRepeatY(self, shiny_scale_v);
    }
    else
    {
        LLSelectedTEMaterial::setSpecularRepeatY(self,shiny_scale_v);
    }
}

//static
void LLPanelFace::syncMaterialRot(LLPanelFace* self, F32 rot, int te)
{
    LLSelectedTEMaterial::setNormalRotation(self,rot * DEG_TO_RAD, te);
    LLSelectedTEMaterial::setSpecularRotation(self,rot * DEG_TO_RAD, te);
    self->sendTextureInfo();
}

//static
void LLPanelFace::onCommitMaterialBumpyRot(LLUICtrl* ctrl, void* userdata)
{
    LLPanelFace* self = (LLPanelFace*) userdata;
    llassert_always(self);

    if (gSavedSettings.getBOOL("SyncMaterialSettings"))
    {
        self->getChild<LLSpinCtrl>("TexRot")->forceSetValue(self->getCurrentBumpyRot());
        syncMaterialRot(self, self->getCurrentBumpyRot());
    }
    else
    {
        if ((bool)self->childGetValue("checkbox planar align").asBoolean())
        {
            LLFace* last_face = NULL;
            bool identical_face = false;
            LLSelectedTE::getFace(last_face, identical_face);
            LLPanelFaceSetAlignedTEFunctor setfunc(self, last_face);
            LLSelectMgr::getInstance()->getSelection()->applyToTEs(&setfunc);
        }
        else
        {
            LLSelectedTEMaterial::setNormalRotation(self, self->getCurrentBumpyRot() * DEG_TO_RAD);
        }
    }
}

//static
void LLPanelFace::onCommitMaterialShinyRot(LLUICtrl* ctrl, void* userdata)
{
    LLPanelFace* self = (LLPanelFace*) userdata;
    llassert_always(self);

    if (gSavedSettings.getBOOL("SyncMaterialSettings"))
    {
        self->getChild<LLSpinCtrl>("TexRot")->forceSetValue(self->getCurrentShinyRot());
        syncMaterialRot(self, self->getCurrentShinyRot());
    }
    else
    {
        if ((bool)self->childGetValue("checkbox planar align").asBoolean())
        {
            LLFace* last_face = NULL;
            bool identical_face = false;
            LLSelectedTE::getFace(last_face, identical_face);
            LLPanelFaceSetAlignedTEFunctor setfunc(self, last_face);
            LLSelectMgr::getInstance()->getSelection()->applyToTEs(&setfunc);
        }
        else
        {
            LLSelectedTEMaterial::setSpecularRotation(self, self->getCurrentShinyRot() * DEG_TO_RAD);
        }
    }
}

//static
void LLPanelFace::onCommitMaterialGloss(LLUICtrl* ctrl, void* userdata)
{
    LLPanelFace* self = (LLPanelFace*) userdata;
    llassert_always(self);
    LLSelectedTEMaterial::setSpecularLightExponent(self,self->getCurrentGlossiness());
}

//static
void LLPanelFace::onCommitMaterialEnv(LLUICtrl* ctrl, void* userdata)
{
    LLPanelFace* self = (LLPanelFace*) userdata;
    llassert_always(self);
    LLSelectedTEMaterial::setEnvironmentIntensity(self,self->getCurrentEnvIntensity());
}

//static
void LLPanelFace::onCommitMaterialMaskCutoff(LLUICtrl* ctrl, void* userdata)
{
    LLPanelFace* self = (LLPanelFace*) userdata;
    LLSelectedTEMaterial::setAlphaMaskCutoff(self,self->getCurrentAlphaMaskCutoff());
}

// static
void LLPanelFace::onCommitTextureInfo( LLUICtrl* ctrl, void* userdata )
{
    LLPanelFace* self = (LLPanelFace*) userdata;
    self->sendTextureInfo();
    // vertical scale and repeats per meter depends on each other, so force set on changes
    self->updateUI(true);
}

// static
void LLPanelFace::onCommitTextureScaleX( LLUICtrl* ctrl, void* userdata )
{
    LLPanelFace* self = (LLPanelFace*) userdata;
    if (gSavedSettings.getBOOL("SyncMaterialSettings"))
    {
        F32 bumpy_scale_u = self->getChild<LLUICtrl>("TexScaleU")->getValue().asReal();
        if (self->isIdenticalPlanarTexgen())
        {
            bumpy_scale_u *= 0.5f;
        }
        syncRepeatX(self, bumpy_scale_u);
    }
    else
    {
        self->sendTextureInfo();
    }
    self->updateUI(true);
}

// static
void LLPanelFace::onCommitTextureScaleY( LLUICtrl* ctrl, void* userdata )
{
    LLPanelFace* self = (LLPanelFace*) userdata;
    if (gSavedSettings.getBOOL("SyncMaterialSettings"))
    {
        F32 bumpy_scale_v = self->getChild<LLUICtrl>("TexScaleV")->getValue().asReal();
        if (self->isIdenticalPlanarTexgen())
        {
            bumpy_scale_v *= 0.5f;
        }
        syncRepeatY(self, bumpy_scale_v);
    }
    else
    {
        self->sendTextureInfo();
    }
    self->updateUI(true);
}

// static
void LLPanelFace::onCommitTextureRot( LLUICtrl* ctrl, void* userdata )
{
    LLPanelFace* self = (LLPanelFace*) userdata;

    if (gSavedSettings.getBOOL("SyncMaterialSettings"))
    {
        syncMaterialRot(self, self->getChild<LLUICtrl>("TexRot")->getValue().asReal());
    }
    else
    {
        self->sendTextureInfo();
    }
    self->updateUI(true);
}

// static
void LLPanelFace::onCommitTextureOffsetX( LLUICtrl* ctrl, void* userdata )
{
    LLPanelFace* self = (LLPanelFace*) userdata;
    if (gSavedSettings.getBOOL("SyncMaterialSettings"))
    {
        syncOffsetX(self, self->getChild<LLUICtrl>("TexOffsetU")->getValue().asReal());
    }
    else
    {
        self->sendTextureInfo();
    }
    self->updateUI(true);
}

// static
void LLPanelFace::onCommitTextureOffsetY( LLUICtrl* ctrl, void* userdata )
{
    LLPanelFace* self = (LLPanelFace*) userdata;
    if (gSavedSettings.getBOOL("SyncMaterialSettings"))
    {
        syncOffsetY(self, self->getChild<LLUICtrl>("TexOffsetV")->getValue().asReal());
    }
    else
    {
        self->sendTextureInfo();
    }
    self->updateUI(true);
}

// Commit the number of repeats per meter
// static
void LLPanelFace::onCommitRepeatsPerMeter(LLUICtrl* ctrl, void* userdata)
{
    LLPanelFace* self = (LLPanelFace*) userdata;

    LLUICtrl*   repeats_ctrl    = self->getChild<LLUICtrl>("rptctrl");

    U32 materials_media = self->mComboMatMedia->getCurrentIndex();
    U32 material_type = 0;
    if (materials_media == MATMEDIA_PBR)
    {
        LLRadioGroup* radio_mat_type = self->getChild<LLRadioGroup>("radio_pbr_type");
        material_type = radio_mat_type->getSelectedIndex();
    }
    if (materials_media == MATMEDIA_MATERIAL)
    {
        LLRadioGroup* radio_mat_type = self->getChild<LLRadioGroup>("radio_material_type");
        material_type = radio_mat_type->getSelectedIndex();
    }

    F32 repeats_per_meter   = repeats_ctrl->getValue().asReal();

   F32 obj_scale_s = 1.0f;
   F32 obj_scale_t = 1.0f;

    bool identical_scale_s = false;
    bool identical_scale_t = false;

    LLSelectedTE::getObjectScaleS(obj_scale_s, identical_scale_s);
    LLSelectedTE::getObjectScaleS(obj_scale_t, identical_scale_t);

    LLUICtrl* bumpy_scale_u = self->getChild<LLUICtrl>("bumpyScaleU");
    LLUICtrl* bumpy_scale_v = self->getChild<LLUICtrl>("bumpyScaleV");
    LLUICtrl* shiny_scale_u = self->getChild<LLUICtrl>("shinyScaleU");
    LLUICtrl* shiny_scale_v = self->getChild<LLUICtrl>("shinyScaleV");

    if (gSavedSettings.getBOOL("SyncMaterialSettings"))
    {
        LLSelectMgr::getInstance()->selectionTexScaleAutofit( repeats_per_meter );

        bumpy_scale_u->setValue(obj_scale_s * repeats_per_meter);
        bumpy_scale_v->setValue(obj_scale_t * repeats_per_meter);

        LLSelectedTEMaterial::setNormalRepeatX(self,obj_scale_s * repeats_per_meter);
        LLSelectedTEMaterial::setNormalRepeatY(self,obj_scale_t * repeats_per_meter);

        shiny_scale_u->setValue(obj_scale_s * repeats_per_meter);
        shiny_scale_v->setValue(obj_scale_t * repeats_per_meter);

        LLSelectedTEMaterial::setSpecularRepeatX(self,obj_scale_s * repeats_per_meter);
        LLSelectedTEMaterial::setSpecularRepeatY(self,obj_scale_t * repeats_per_meter);
    }
    else
    {
        switch (material_type)
        {
            case MATTYPE_DIFFUSE:
            {
                LLSelectMgr::getInstance()->selectionTexScaleAutofit( repeats_per_meter );
            }
            break;

            case MATTYPE_NORMAL:
            {
                bumpy_scale_u->setValue(obj_scale_s * repeats_per_meter);
                bumpy_scale_v->setValue(obj_scale_t * repeats_per_meter);

                LLSelectedTEMaterial::setNormalRepeatX(self,obj_scale_s * repeats_per_meter);
                LLSelectedTEMaterial::setNormalRepeatY(self,obj_scale_t * repeats_per_meter);
            }
            break;

            case MATTYPE_SPECULAR:
            {
                shiny_scale_u->setValue(obj_scale_s * repeats_per_meter);
                shiny_scale_v->setValue(obj_scale_t * repeats_per_meter);

                LLSelectedTEMaterial::setSpecularRepeatX(self,obj_scale_s * repeats_per_meter);
                LLSelectedTEMaterial::setSpecularRepeatY(self,obj_scale_t * repeats_per_meter);
            }
            break;

            default:
                llassert(false);
                break;
        }
    }
    // vertical scale and repeats per meter depends on each other, so force set on changes
    self->updateUI(true);
}

struct LLPanelFaceSetMediaFunctor : public LLSelectedTEFunctor
{
    virtual bool apply(LLViewerObject* object, S32 te)
    {
        viewer_media_t pMediaImpl;

        const LLTextureEntry* tep = object->getTE(te);
        const LLMediaEntry* mep = tep->hasMedia() ? tep->getMediaData() : NULL;
        if ( mep )
        {
            pMediaImpl = LLViewerMedia::getInstance()->getMediaImplFromTextureID(mep->getMediaID());
        }

        if ( pMediaImpl.isNull())
        {
            // If we didn't find face media for this face, check whether this face is showing parcel media.
            pMediaImpl = LLViewerMedia::getInstance()->getMediaImplFromTextureID(tep->getID());
        }

        if ( pMediaImpl.notNull())
        {
            LLPluginClassMedia *media = pMediaImpl->getMediaPlugin();
            if(media)
            {
                S32 media_width = media->getWidth();
                S32 media_height = media->getHeight();
                S32 texture_width = media->getTextureWidth();
                S32 texture_height = media->getTextureHeight();
                F32 scale_s = (F32)media_width / (F32)texture_width;
                F32 scale_t = (F32)media_height / (F32)texture_height;

                // set scale and adjust offset
                object->setTEScaleS( te, scale_s );
                object->setTEScaleT( te, scale_t ); // don't need to flip Y anymore since QT does this for us now.
                object->setTEOffsetS( te, -( 1.0f - scale_s ) / 2.0f );
                object->setTEOffsetT( te, -( 1.0f - scale_t ) / 2.0f );
            }
        }
        return true;
    };
};

void LLPanelFace::onClickAutoFix(void* userdata)
{
    LLPanelFaceSetMediaFunctor setfunc;
    LLSelectMgr::getInstance()->getSelection()->applyToTEs(&setfunc);

    LLPanelFaceSendFunctor sendfunc;
    LLSelectMgr::getInstance()->getSelection()->applyToObjects(&sendfunc);
}

void LLPanelFace::onAlignTexture(void* userdata)
{
    LLPanelFace* self = (LLPanelFace*)userdata;
    self->alignTestureLayer();
}

void LLPanelFace::onClickBtnLoadInvPBR(void* userdata)
{
    // Shouldn't this be "save to inventory?"
    LLPanelFace* self = (LLPanelFace*)userdata;
    LLTextureCtrl* pbr_ctrl = self->findChild<LLTextureCtrl>("pbr_control");
    pbr_ctrl->showPicker(true);
}

void LLPanelFace::onClickBtnEditPBR(void* userdata)
{
    LLMaterialEditor::loadLive();
}

void LLPanelFace::onClickBtnSavePBR(void* userdata)
{
    LLMaterialEditor::saveObjectsMaterialAs();
}

enum EPasteMode
{
    PASTE_COLOR,
    PASTE_TEXTURE
};

struct LLPanelFacePasteTexFunctor : public LLSelectedTEFunctor
{
    LLPanelFacePasteTexFunctor(LLPanelFace* panel, EPasteMode mode) :
        mPanelFace(panel), mMode(mode) {}

    virtual bool apply(LLViewerObject* objectp, S32 te)
    {
        switch (mMode)
        {
        case PASTE_COLOR:
            mPanelFace->onPasteColor(objectp, te);
            break;
        case PASTE_TEXTURE:
            mPanelFace->onPasteTexture(objectp, te);
            break;
        }
        return true;
    }
private:
    LLPanelFace *mPanelFace;
    EPasteMode mMode;
};

struct LLPanelFaceUpdateFunctor : public LLSelectedObjectFunctor
{
    LLPanelFaceUpdateFunctor(bool update_media)
        : mUpdateMedia(update_media)
    {}

    virtual bool apply(LLViewerObject* object)
    {
        object->sendTEUpdate();

        if (mUpdateMedia)
        {
            LLVOVolume *vo = dynamic_cast<LLVOVolume*>(object);
            if (vo && vo->hasMedia())
            {
                vo->sendMediaDataUpdate();
            }
        }
        return true;
    }
private:
    bool mUpdateMedia;
};

struct LLPanelFaceNavigateHomeFunctor : public LLSelectedTEFunctor
{
    virtual bool apply(LLViewerObject* objectp, S32 te)
    {
        if (objectp && objectp->getTE(te))
        {
            LLTextureEntry* tep = objectp->getTE(te);
            const LLMediaEntry *media_data = tep->getMediaData();
            if (media_data)
            {
                if (media_data->getCurrentURL().empty() && media_data->getAutoPlay())
                {
                    viewer_media_t media_impl =
                        LLViewerMedia::getInstance()->getMediaImplFromTextureID(tep->getMediaData()->getMediaID());
                    if (media_impl)
                    {
                        media_impl->navigateHome();
                    }
                }
            }
        }
        return true;
    }
};

void LLPanelFace::onCopyColor()
{
    LLViewerObject* objectp = LLSelectMgr::getInstance()->getSelection()->getFirstObject();
    LLSelectNode* node = LLSelectMgr::getInstance()->getSelection()->getFirstNode();
    S32 selected_count = LLSelectMgr::getInstance()->getSelection()->getObjectCount();
    if (!objectp || !node
        || objectp->getPCode() != LL_PCODE_VOLUME
        || !objectp->permModify()
        || objectp->isPermanentEnforced()
        || selected_count > 1)
    {
        return;
    }

    if (mClipboardParams.has("color"))
    {
        mClipboardParams["color"].clear();
    }
    else
    {
        mClipboardParams["color"] = LLSD::emptyArray();
    }

    std::map<LLUUID, LLUUID> asset_item_map;

    // a way to resolve situations where source and target have different amount of faces
    S32 num_tes = llmin((S32)objectp->getNumTEs(), (S32)objectp->getNumFaces());
    mClipboardParams["color_all_tes"] = (num_tes != 1) || (LLToolFace::getInstance() == LLToolMgr::getInstance()->getCurrentTool());
    for (S32 te = 0; te < num_tes; ++te)
    {
        if (node->isTESelected(te))
        {
            LLTextureEntry* tep = objectp->getTE(te);
            if (tep)
            {
                LLSD te_data;

                // asLLSD() includes media
                te_data["te"] = tep->asLLSD(); // Note: includes a lot more than just color/alpha/glow

                mClipboardParams["color"].append(te_data);
            }
        }
    }
}

void LLPanelFace::onPasteColor()
{
    if (!mClipboardParams.has("color"))
    {
        return;
    }

    LLViewerObject* objectp = LLSelectMgr::getInstance()->getSelection()->getFirstObject();
    LLSelectNode* node = LLSelectMgr::getInstance()->getSelection()->getFirstNode();
    S32 selected_count = LLSelectMgr::getInstance()->getSelection()->getObjectCount();
    if (!objectp || !node
        || objectp->getPCode() != LL_PCODE_VOLUME
        || !objectp->permModify()
        || objectp->isPermanentEnforced()
        || selected_count > 1)
    {
        // not supposed to happen
        LL_WARNS() << "Failed to paste color due to missing or wrong selection" << LL_ENDL;
        return;
    }

    bool face_selection_mode = LLToolFace::getInstance() == LLToolMgr::getInstance()->getCurrentTool();
    LLSD &clipboard = mClipboardParams["color"]; // array
    S32 num_tes = llmin((S32)objectp->getNumTEs(), (S32)objectp->getNumFaces());
    S32 compare_tes = num_tes;

    if (face_selection_mode)
    {
        compare_tes = 0;
        for (S32 te = 0; te < num_tes; ++te)
        {
            if (node->isTESelected(te))
            {
                compare_tes++;
            }
        }
    }

    // we can copy if single face was copied in edit face mode or if face count matches
    if (!((clipboard.size() == 1) && mClipboardParams["color_all_tes"].asBoolean())
        && compare_tes != clipboard.size())
    {
        LLSD notif_args;
        if (face_selection_mode)
        {
            static std::string reason = getString("paste_error_face_selection_mismatch");
            notif_args["REASON"] = reason;
        }
        else
        {
            static std::string reason = getString("paste_error_object_face_count_mismatch");
            notif_args["REASON"] = reason;
        }
        LLNotificationsUtil::add("FacePasteFailed", notif_args);
        return;
    }

    LLObjectSelectionHandle selected_objects = LLSelectMgr::getInstance()->getSelection();

    LLPanelFacePasteTexFunctor paste_func(this, PASTE_COLOR);
    selected_objects->applyToTEs(&paste_func);

    LLPanelFaceUpdateFunctor sendfunc(false);
    selected_objects->applyToObjects(&sendfunc);
}

void LLPanelFace::onPasteColor(LLViewerObject* objectp, S32 te)
{
    LLSD te_data;
    LLSD &clipboard = mClipboardParams["color"]; // array
    if ((clipboard.size() == 1) && mClipboardParams["color_all_tes"].asBoolean())
    {
        te_data = *(clipboard.beginArray());
    }
    else if (clipboard[te])
    {
        te_data = clipboard[te];
    }
    else
    {
        return;
    }

    LLTextureEntry* tep = objectp->getTE(te);
    if (tep)
    {
        if (te_data.has("te"))
        {
            // Color / Alpha
            if (te_data["te"].has("colors"))
            {
                LLColor4 color = tep->getColor();

                LLColor4 clip_color;
                clip_color.setValue(te_data["te"]["colors"]);

                // Color
                color.mV[VRED] = clip_color.mV[VRED];
                color.mV[VGREEN] = clip_color.mV[VGREEN];
                color.mV[VBLUE] = clip_color.mV[VBLUE];

                // Alpha
                color.mV[VALPHA] = clip_color.mV[VALPHA];

                objectp->setTEColor(te, color);
            }

            // Color/fullbright
            if (te_data["te"].has("fullbright"))
            {
                objectp->setTEFullbright(te, te_data["te"]["fullbright"].asInteger());
            }

            // Glow
            if (te_data["te"].has("glow"))
            {
                objectp->setTEGlow(te, (F32)te_data["te"]["glow"].asReal());
            }
        }
    }
}

void LLPanelFace::onCopyTexture()
{
    LLViewerObject* objectp = LLSelectMgr::getInstance()->getSelection()->getFirstObject();
    LLSelectNode* node = LLSelectMgr::getInstance()->getSelection()->getFirstNode();
    S32 selected_count = LLSelectMgr::getInstance()->getSelection()->getObjectCount();
    if (!objectp || !node
        || objectp->getPCode() != LL_PCODE_VOLUME
        || !objectp->permModify()
        || objectp->isPermanentEnforced()
        || selected_count > 1
        || !LLMaterialEditor::canClipboardObjectsMaterial())
    {
        return;
    }

    if (mClipboardParams.has("texture"))
    {
        mClipboardParams["texture"].clear();
    }
    else
    {
        mClipboardParams["texture"] = LLSD::emptyArray();
    }

    std::map<LLUUID, LLUUID> asset_item_map;

    // a way to resolve situations where source and target have different amount of faces
    S32 num_tes = llmin((S32)objectp->getNumTEs(), (S32)objectp->getNumFaces());
    mClipboardParams["texture_all_tes"] = (num_tes != 1) || (LLToolFace::getInstance() == LLToolMgr::getInstance()->getCurrentTool());
    for (S32 te = 0; te < num_tes; ++te)
    {
        if (node->isTESelected(te))
        {
            LLTextureEntry* tep = objectp->getTE(te);
            if (tep)
            {
                LLSD te_data;

                // asLLSD() includes media
                te_data["te"] = tep->asLLSD();
                te_data["te"]["shiny"] = tep->getShiny();
                te_data["te"]["bumpmap"] = tep->getBumpmap();
                te_data["te"]["bumpshiny"] = tep->getBumpShiny();
                te_data["te"]["bumpfullbright"] = tep->getBumpShinyFullbright();
                te_data["te"]["texgen"] = tep->getTexGen();
                te_data["te"]["pbr"] = objectp->getRenderMaterialID(te);
                if (tep->getGLTFMaterialOverride() != nullptr)
                {
                    te_data["te"]["pbr_override"] = tep->getGLTFMaterialOverride()->asJSON();
                }

                if (te_data["te"].has("imageid"))
                {
                    LLUUID item_id;
                    LLUUID id = te_data["te"]["imageid"].asUUID();
                    bool from_library = get_is_predefined_texture(id);
                    bool full_perm = from_library;

                    if (!full_perm
                        && objectp->permCopy()
                        && objectp->permTransfer()
                        && objectp->permModify())
                    {
                        // If agent created this object and nothing is limiting permissions, mark as full perm
                        // If agent was granted permission to edit objects owned and created by somebody else, mark full perm
                        // This check is not perfect since we can't figure out whom textures belong to so this ended up restrictive
                        std::string creator_app_link;
                        LLUUID creator_id;
                        LLSelectMgr::getInstance()->selectGetCreator(creator_id, creator_app_link);
                        full_perm = objectp->mOwnerID == creator_id;
                    }

                    if (id.notNull() && !full_perm)
                    {
                        std::map<LLUUID, LLUUID>::iterator iter = asset_item_map.find(id);
                        if (iter != asset_item_map.end())
                        {
                            item_id = iter->second;
                        }
                        else
                        {
                            // What this does is simply searches inventory for item with same asset id,
                            // as result it is Hightly unreliable, leaves little control to user, borderline hack
                            // but there are little options to preserve permissions - multiple inventory
                            // items might reference same asset and inventory search is expensive.
                            bool no_transfer = false;
                            if (objectp->getInventoryItemByAsset(id))
                            {
                                no_transfer = !objectp->getInventoryItemByAsset(id)->getIsFullPerm();
                            }
                            item_id = get_copy_free_item_by_asset_id(id, no_transfer);
                            // record value to avoid repeating inventory search when possible
                            asset_item_map[id] = item_id;
                        }
                    }

                    if (item_id.notNull() && gInventory.isObjectDescendentOf(item_id, gInventory.getLibraryRootFolderID()))
                    {
                        full_perm = true;
                        from_library = true;
                    }

                    {
                        te_data["te"]["itemfullperm"] = full_perm;
                        te_data["te"]["fromlibrary"] = from_library;

                        // If full permission object, texture is free to copy,
                        // but otherwise we need to check inventory and extract permissions
                        //
                        // Normally we care only about restrictions for current user and objects
                        // don't inherit any 'next owner' permissions from texture, so there is
                        // no need to record item id if full_perm==true
                        if (!full_perm && !from_library && item_id.notNull())
                        {
                            LLViewerInventoryItem* itemp = gInventory.getItem(item_id);
                            if (itemp)
                            {
                                LLPermissions item_permissions = itemp->getPermissions();
                                if (item_permissions.allowOperationBy(PERM_COPY,
                                    gAgent.getID(),
                                    gAgent.getGroupID()))
                                {
                                    te_data["te"]["imageitemid"] = item_id;
                                    te_data["te"]["itemfullperm"] = itemp->getIsFullPerm();
                                    if (!itemp->isFinished())
                                    {
                                        // needed for dropTextureAllFaces
                                        LLInventoryModelBackgroundFetch::instance().start(item_id, false);
                                    }
                                }
                            }
                        }
                    }
                }

                LLMaterialPtr material_ptr = tep->getMaterialParams();
                if (!material_ptr.isNull())
                {
                    LLSD mat_data;

                    mat_data["NormMap"] = material_ptr->getNormalID();
                    mat_data["SpecMap"] = material_ptr->getSpecularID();

                    mat_data["NormRepX"] = material_ptr->getNormalRepeatX();
                    mat_data["NormRepY"] = material_ptr->getNormalRepeatY();
                    mat_data["NormOffX"] = material_ptr->getNormalOffsetX();
                    mat_data["NormOffY"] = material_ptr->getNormalOffsetY();
                    mat_data["NormRot"] = material_ptr->getNormalRotation();

                    mat_data["SpecRepX"] = material_ptr->getSpecularRepeatX();
                    mat_data["SpecRepY"] = material_ptr->getSpecularRepeatY();
                    mat_data["SpecOffX"] = material_ptr->getSpecularOffsetX();
                    mat_data["SpecOffY"] = material_ptr->getSpecularOffsetY();
                    mat_data["SpecRot"] = material_ptr->getSpecularRotation();

                    mat_data["SpecColor"] = material_ptr->getSpecularLightColor().getValue();
                    mat_data["SpecExp"] = material_ptr->getSpecularLightExponent();
                    mat_data["EnvIntensity"] = material_ptr->getEnvironmentIntensity();
                    mat_data["AlphaMaskCutoff"] = material_ptr->getAlphaMaskCutoff();
                    mat_data["DiffuseAlphaMode"] = material_ptr->getDiffuseAlphaMode();

                    // Replace no-copy textures, destination texture will get used instead if available
                    if (mat_data.has("NormMap"))
                    {
                        LLUUID id = mat_data["NormMap"].asUUID();
                        if (id.notNull() && !get_can_copy_texture(id))
                        {
                            mat_data["NormMap"] = DEFAULT_OBJECT_TEXTURE;
                            mat_data["NormMapNoCopy"] = true;
                        }

                    }
                    if (mat_data.has("SpecMap"))
                    {
                        LLUUID id = mat_data["SpecMap"].asUUID();
                        if (id.notNull() && !get_can_copy_texture(id))
                        {
                            mat_data["SpecMap"] = DEFAULT_OBJECT_TEXTURE;
                            mat_data["SpecMapNoCopy"] = true;
                        }

                    }

                    te_data["material"] = mat_data;
                }

                mClipboardParams["texture"].append(te_data);
            }
        }
    }
}

void LLPanelFace::onPasteTexture()
{
    if (!mClipboardParams.has("texture"))
    {
        return;
    }

    LLViewerObject* objectp = LLSelectMgr::getInstance()->getSelection()->getFirstObject();
    LLSelectNode* node = LLSelectMgr::getInstance()->getSelection()->getFirstNode();
    S32 selected_count = LLSelectMgr::getInstance()->getSelection()->getObjectCount();
    if (!objectp || !node
        || objectp->getPCode() != LL_PCODE_VOLUME
        || !objectp->permModify()
        || objectp->isPermanentEnforced()
        || selected_count > 1
        || !LLMaterialEditor::canClipboardObjectsMaterial())
    {
        // not supposed to happen
        LL_WARNS() << "Failed to paste texture due to missing or wrong selection" << LL_ENDL;
        return;
    }

    bool face_selection_mode = LLToolFace::getInstance() == LLToolMgr::getInstance()->getCurrentTool();
    LLSD &clipboard = mClipboardParams["texture"]; // array
    S32 num_tes = llmin((S32)objectp->getNumTEs(), (S32)objectp->getNumFaces());
    S32 compare_tes = num_tes;

    if (face_selection_mode)
    {
        compare_tes = 0;
        for (S32 te = 0; te < num_tes; ++te)
        {
            if (node->isTESelected(te))
            {
                compare_tes++;
            }
        }
    }

    // we can copy if single face was copied in edit face mode or if face count matches
    if (!((clipboard.size() == 1) && mClipboardParams["texture_all_tes"].asBoolean())
        && compare_tes != clipboard.size())
    {
        LLSD notif_args;
        if (face_selection_mode)
        {
            static std::string reason = getString("paste_error_face_selection_mismatch");
            notif_args["REASON"] = reason;
        }
        else
        {
            static std::string reason = getString("paste_error_object_face_count_mismatch");
            notif_args["REASON"] = reason;
        }
        LLNotificationsUtil::add("FacePasteFailed", notif_args);
        return;
    }

    bool full_perm_object = true;
    LLSD::array_const_iterator iter = clipboard.beginArray();
    LLSD::array_const_iterator end = clipboard.endArray();
    for (; iter != end; ++iter)
    {
        const LLSD& te_data = *iter;
        if (te_data.has("te") && te_data["te"].has("imageid"))
        {
            bool full_perm = te_data["te"].has("itemfullperm") && te_data["te"]["itemfullperm"].asBoolean();
            full_perm_object &= full_perm;
            if (!full_perm)
            {
                if (te_data["te"].has("imageitemid"))
                {
                    LLUUID item_id = te_data["te"]["imageitemid"].asUUID();
                    if (item_id.notNull())
                    {
                        LLViewerInventoryItem* itemp = gInventory.getItem(item_id);
                        if (!itemp)
                        {
                            // image might be in object's inventory, but it can be not up to date
                            LLSD notif_args;
                            static std::string reason = getString("paste_error_inventory_not_found");
                            notif_args["REASON"] = reason;
                            LLNotificationsUtil::add("FacePasteFailed", notif_args);
                            return;
                        }
                    }
                }
                else
                {
                    // Item was not found on 'copy' stage
                    // Since this happened at copy, might be better to either show this
                    // at copy stage or to drop clipboard here
                    LLSD notif_args;
                    static std::string reason = getString("paste_error_inventory_not_found");
                    notif_args["REASON"] = reason;
                    LLNotificationsUtil::add("FacePasteFailed", notif_args);
                    return;
                }
            }
        }
    }

    if (!full_perm_object)
    {
        LLNotificationsUtil::add("FacePasteTexturePermissions");
    }

    LLObjectSelectionHandle selected_objects = LLSelectMgr::getInstance()->getSelection();

    LLPanelFacePasteTexFunctor paste_func(this, PASTE_TEXTURE);
    selected_objects->applyToTEs(&paste_func);

    LLPanelFaceUpdateFunctor sendfunc(true);
    selected_objects->applyToObjects(&sendfunc);

    LLGLTFMaterialList::flushUpdates();

    LLPanelFaceNavigateHomeFunctor navigate_home_func;
    selected_objects->applyToTEs(&navigate_home_func);
}

void LLPanelFace::onPasteTexture(LLViewerObject* objectp, S32 te)
{
    LLSD te_data;
    LLSD &clipboard = mClipboardParams["texture"]; // array
    if ((clipboard.size() == 1) && mClipboardParams["texture_all_tes"].asBoolean())
    {
        te_data = *(clipboard.beginArray());
    }
    else if (clipboard[te])
    {
        te_data = clipboard[te];
    }
    else
    {
        return;
    }

    LLTextureEntry* tep = objectp->getTE(te);
    if (tep)
    {
        if (te_data.has("te"))
        {
            // Texture
            bool full_perm = te_data["te"].has("itemfullperm") && te_data["te"]["itemfullperm"].asBoolean();
            bool from_library = te_data["te"].has("fromlibrary") && te_data["te"]["fromlibrary"].asBoolean();
            if (te_data["te"].has("imageid"))
            {
                const LLUUID& imageid = te_data["te"]["imageid"].asUUID(); //texture or asset id
                LLViewerInventoryItem* itemp_res = NULL;

                if (te_data["te"].has("imageitemid"))
                {
                    LLUUID item_id = te_data["te"]["imageitemid"].asUUID();
                    if (item_id.notNull())
                    {
                        LLViewerInventoryItem* itemp = gInventory.getItem(item_id);
                        if (itemp && itemp->isFinished())
                        {
                            // dropTextureAllFaces will fail if incomplete
                            itemp_res = itemp;
                        }
                        else
                        {
                            // Theoretically shouldn't happend, but if it does happen, we
                            // might need to add a notification to user that paste will fail
                            // since inventory isn't fully loaded
                            LL_WARNS() << "Item " << item_id << " is incomplete, paste might fail silently." << LL_ENDL;
                        }
                    }
                }
                // for case when item got removed from inventory after we pressed 'copy'
                // or texture got pasted into previous object
                if (!itemp_res && !full_perm)
                {
                    // Due to checks for imageitemid in LLPanelFace::onPasteTexture() this should no longer be reachable.
                    LL_INFOS() << "Item " << te_data["te"]["imageitemid"].asUUID() << " no longer in inventory." << LL_ENDL;
                    // Todo: fix this, we are often searching same texture multiple times (equal to number of faces)
                    // Perhaps just mPanelFace->onPasteTexture(objectp, te, &asset_to_item_id_map); ? Not pretty, but will work
                    LLViewerInventoryCategory::cat_array_t cats;
                    LLViewerInventoryItem::item_array_t items;
                    LLAssetIDMatches asset_id_matches(imageid);
                    gInventory.collectDescendentsIf(LLUUID::null,
                        cats,
                        items,
                        LLInventoryModel::INCLUDE_TRASH,
                        asset_id_matches);

                    // Extremely unreliable and perfomance unfriendly.
                    // But we need this to check permissions and it is how texture control finds items
                    for (S32 i = 0; i < items.size(); i++)
                    {
                        LLViewerInventoryItem* itemp = items[i];
                        if (itemp && itemp->isFinished())
                        {
                            // dropTextureAllFaces will fail if incomplete
                            LLPermissions item_permissions = itemp->getPermissions();
                            if (item_permissions.allowOperationBy(PERM_COPY,
                                gAgent.getID(),
                                gAgent.getGroupID()))
                            {
                                itemp_res = itemp;
                                break; // first match
                            }
                        }
                    }
                }

                if (itemp_res)
                {
                    if (te == -1) // all faces
                    {
                        LLToolDragAndDrop::dropTextureAllFaces(objectp,
                            itemp_res,
                            from_library ? LLToolDragAndDrop::SOURCE_LIBRARY : LLToolDragAndDrop::SOURCE_AGENT,
                            LLUUID::null,
                            false);
                    }
                    else // one face
                    {
                        LLToolDragAndDrop::dropTextureOneFace(objectp,
                            te,
                            itemp_res,
                            from_library ? LLToolDragAndDrop::SOURCE_LIBRARY : LLToolDragAndDrop::SOURCE_AGENT,
                            LLUUID::null,
                            false,
                            0);
                    }
                }
                // not an inventory item or no complete items
                else if (full_perm)
                {
                    // Either library, local or existed as fullperm when user made a copy
                    LLViewerTexture* image = LLViewerTextureManager::getFetchedTexture(imageid, FTT_DEFAULT, true, LLGLTexture::BOOST_NONE, LLViewerTexture::LOD_TEXTURE);
                    objectp->setTEImage(U8(te), image);
                }
            }

            if (te_data["te"].has("bumpmap"))
            {
                objectp->setTEBumpmap(te, (U8)te_data["te"]["bumpmap"].asInteger());
            }
            if (te_data["te"].has("bumpshiny"))
            {
                objectp->setTEBumpShiny(te, (U8)te_data["te"]["bumpshiny"].asInteger());
            }
            if (te_data["te"].has("bumpfullbright"))
            {
                objectp->setTEBumpShinyFullbright(te, (U8)te_data["te"]["bumpfullbright"].asInteger());
            }
            if (te_data["te"].has("texgen"))
            {
                objectp->setTETexGen(te, (U8)te_data["te"]["texgen"].asInteger());
            }

            // PBR/GLTF
            if (te_data["te"].has("pbr"))
            {
                objectp->setRenderMaterialID(te, te_data["te"]["pbr"].asUUID(), false /*managing our own update*/);
                tep->setGLTFRenderMaterial(nullptr);
                tep->setGLTFMaterialOverride(nullptr);

                LLSD override_data;
                override_data["object_id"] = objectp->getID();
                override_data["side"] = te;
                if (te_data["te"].has("pbr_override"))
                {
                    override_data["gltf_json"] = te_data["te"]["pbr_override"];
                }
                else
                {
                    override_data["gltf_json"] = "";
                }

                override_data["asset_id"] = te_data["te"]["pbr"].asUUID();

                LLGLTFMaterialList::queueUpdate(override_data);
            }
            else
            {
                objectp->setRenderMaterialID(te, LLUUID::null, false /*send in bulk later*/ );
                tep->setGLTFRenderMaterial(nullptr);
                tep->setGLTFMaterialOverride(nullptr);

                // blank out most override data on the server
                LLGLTFMaterialList::queueApply(objectp, te, LLUUID::null);
            }

            // Texture map
            if (te_data["te"].has("scales") && te_data["te"].has("scalet"))
            {
                objectp->setTEScale(te, (F32)te_data["te"]["scales"].asReal(), (F32)te_data["te"]["scalet"].asReal());
            }
            if (te_data["te"].has("offsets") && te_data["te"].has("offsett"))
            {
                objectp->setTEOffset(te, (F32)te_data["te"]["offsets"].asReal(), (F32)te_data["te"]["offsett"].asReal());
            }
            if (te_data["te"].has("imagerot"))
            {
                objectp->setTERotation(te, (F32)te_data["te"]["imagerot"].asReal());
            }

            // Media
            if (te_data["te"].has("media_flags"))
            {
                U8 media_flags = te_data["te"]["media_flags"].asInteger();
                objectp->setTEMediaFlags(te, media_flags);
                LLVOVolume *vo = dynamic_cast<LLVOVolume*>(objectp);
                if (vo && te_data["te"].has(LLTextureEntry::TEXTURE_MEDIA_DATA_KEY))
                {
                    vo->syncMediaData(te, te_data["te"][LLTextureEntry::TEXTURE_MEDIA_DATA_KEY], true/*merge*/, true/*ignore_agent*/);
                }
            }
            else
            {
                // Keep media flags on destination unchanged
            }
        }

        if (te_data.has("material"))
        {
            LLUUID object_id = objectp->getID();

            // Normal
            // Replace placeholders with target's
            if (te_data["material"].has("NormMapNoCopy"))
            {
                LLMaterialPtr material = tep->getMaterialParams();
                if (material.notNull())
                {
                    LLUUID id = material->getNormalID();
                    if (id.notNull())
                    {
                        te_data["material"]["NormMap"] = id;
                    }
                }
            }
            LLSelectedTEMaterial::setNormalID(this, te_data["material"]["NormMap"].asUUID(), te, object_id);
            LLSelectedTEMaterial::setNormalRepeatX(this, (F32)te_data["material"]["NormRepX"].asReal(), te, object_id);
            LLSelectedTEMaterial::setNormalRepeatY(this, (F32)te_data["material"]["NormRepY"].asReal(), te, object_id);
            LLSelectedTEMaterial::setNormalOffsetX(this, (F32)te_data["material"]["NormOffX"].asReal(), te, object_id);
            LLSelectedTEMaterial::setNormalOffsetY(this, (F32)te_data["material"]["NormOffY"].asReal(), te, object_id);
            LLSelectedTEMaterial::setNormalRotation(this, (F32)te_data["material"]["NormRot"].asReal(), te, object_id);

            // Specular
                // Replace placeholders with target's
            if (te_data["material"].has("SpecMapNoCopy"))
            {
                LLMaterialPtr material = tep->getMaterialParams();
                if (material.notNull())
                {
                    LLUUID id = material->getSpecularID();
                    if (id.notNull())
                    {
                        te_data["material"]["SpecMap"] = id;
                    }
                }
            }
            LLSelectedTEMaterial::setSpecularID(this, te_data["material"]["SpecMap"].asUUID(), te, object_id);
            LLSelectedTEMaterial::setSpecularRepeatX(this, (F32)te_data["material"]["SpecRepX"].asReal(), te, object_id);
            LLSelectedTEMaterial::setSpecularRepeatY(this, (F32)te_data["material"]["SpecRepY"].asReal(), te, object_id);
            LLSelectedTEMaterial::setSpecularOffsetX(this, (F32)te_data["material"]["SpecOffX"].asReal(), te, object_id);
            LLSelectedTEMaterial::setSpecularOffsetY(this, (F32)te_data["material"]["SpecOffY"].asReal(), te, object_id);
            LLSelectedTEMaterial::setSpecularRotation(this, (F32)te_data["material"]["SpecRot"].asReal(), te, object_id);
            LLColor4U spec_color(te_data["material"]["SpecColor"]);
            LLSelectedTEMaterial::setSpecularLightColor(this, spec_color, te);
            LLSelectedTEMaterial::setSpecularLightExponent(this, (U8)te_data["material"]["SpecExp"].asInteger(), te, object_id);
            LLSelectedTEMaterial::setEnvironmentIntensity(this, (U8)te_data["material"]["EnvIntensity"].asInteger(), te, object_id);
            LLSelectedTEMaterial::setDiffuseAlphaMode(this, (U8)te_data["material"]["DiffuseAlphaMode"].asInteger(), te, object_id);
            LLSelectedTEMaterial::setAlphaMaskCutoff(this, (U8)te_data["material"]["AlphaMaskCutoff"].asInteger(), te, object_id);
            if (te_data.has("te") && te_data["te"].has("shiny"))
            {
                objectp->setTEShiny(te, (U8)te_data["te"]["shiny"].asInteger());
            }
        }
    }
}

void LLPanelFace::menuDoToSelected(const LLSD& userdata)
{
    std::string command = userdata.asString();

    // paste
    if (command == "color_paste")
    {
        onPasteColor();
    }
    else if (command == "texture_paste")
    {
        onPasteTexture();
    }
    // copy
    else if (command == "color_copy")
    {
        onCopyColor();
    }
    else if (command == "texture_copy")
    {
        onCopyTexture();
    }
}

bool LLPanelFace::menuEnableItem(const LLSD& userdata)
{
    std::string command = userdata.asString();

    // paste options
    if (command == "color_paste")
    {
        return mClipboardParams.has("color");
    }
    else if (command == "texture_paste")
    {
        return mClipboardParams.has("texture");
    }
    return false;
}


// static
void LLPanelFace::onCommitPlanarAlign(LLUICtrl* ctrl, void* userdata)
{
    LLPanelFace* self = (LLPanelFace*) userdata;
    self->getState();
    self->sendTextureInfo();
}

void LLPanelFace::updateGLTFTextureTransform(float value, U32 pbr_type, std::function<void(LLGLTFMaterial::TextureTransform*)> edit)
{
    U32 texture_info_start;
    U32 texture_info_end;
    const LLGLTFMaterial::TextureInfo texture_info = texture_info_from_pbrtype(pbr_type);
    if (texture_info == LLGLTFMaterial::GLTF_TEXTURE_INFO_COUNT)
    {
        texture_info_start = 0;
        texture_info_end = LLGLTFMaterial::GLTF_TEXTURE_INFO_COUNT;
    }
    else
    {
        texture_info_start = texture_info_from_pbrtype(pbr_type);
        texture_info_end = texture_info_start + 1;
    }
    updateSelectedGLTFMaterials([&](LLGLTFMaterial* new_override)
    {
        for (U32 ti = texture_info_start; ti < texture_info_end; ++ti)
        {
            LLGLTFMaterial::TextureTransform& new_transform = new_override->mTextureTransform[(LLGLTFMaterial::TextureInfo)ti];
            edit(&new_transform);
        }
    });
}

void LLPanelFace::setMaterialOverridesFromSelection()
{
    const U32 pbr_type = findChild<LLRadioGroup>("radio_pbr_type")->getSelectedIndex();
    const LLGLTFMaterial::TextureInfo texture_info = texture_info_from_pbrtype(pbr_type);
    U32 texture_info_start;
    U32 texture_info_end;
    if (texture_info == LLGLTFMaterial::TextureInfo::GLTF_TEXTURE_INFO_COUNT)
    {
        texture_info_start = 0;
        texture_info_end = LLGLTFMaterial::TextureInfo::GLTF_TEXTURE_INFO_COUNT;
    }
    else
    {
        texture_info_start = texture_info;
        texture_info_end = texture_info + 1;
    }

    bool read_transform = true;
    LLGLTFMaterial::TextureTransform transform;
    bool scale_u_same = true;
    bool scale_v_same = true;
    bool rotation_same = true;
    bool offset_u_same = true;
    bool offset_v_same = true;

    for (U32 i = texture_info_start; i < texture_info_end; ++i)
    {
        LLGLTFMaterial::TextureTransform this_transform;
        bool this_scale_u_same = true;
        bool this_scale_v_same = true;
        bool this_rotation_same = true;
        bool this_offset_u_same = true;
        bool this_offset_v_same = true;

        readSelectedGLTFMaterial<float>([&](const LLGLTFMaterial* mat)
        {
            return mat ? mat->mTextureTransform[i].mScale[VX] : 0.f;
        }, this_transform.mScale[VX], this_scale_u_same, true, 1e-3f);
        readSelectedGLTFMaterial<float>([&](const LLGLTFMaterial* mat)
        {
            return mat ? mat->mTextureTransform[i].mScale[VY] : 0.f;
        }, this_transform.mScale[VY], this_scale_v_same, true, 1e-3f);
        readSelectedGLTFMaterial<float>([&](const LLGLTFMaterial* mat)
        {
            return mat ? mat->mTextureTransform[i].mRotation : 0.f;
        }, this_transform.mRotation, this_rotation_same, true, 1e-3f);
        readSelectedGLTFMaterial<float>([&](const LLGLTFMaterial* mat)
        {
            return mat ? mat->mTextureTransform[i].mOffset[VX] : 0.f;
        }, this_transform.mOffset[VX], this_offset_u_same, true, 1e-3f);
        readSelectedGLTFMaterial<float>([&](const LLGLTFMaterial* mat)
        {
            return mat ? mat->mTextureTransform[i].mOffset[VY] : 0.f;
        }, this_transform.mOffset[VY], this_offset_v_same, true, 1e-3f);

        scale_u_same = scale_u_same && this_scale_u_same;
        scale_v_same = scale_v_same && this_scale_v_same;
        rotation_same = rotation_same && this_rotation_same;
        offset_u_same = offset_u_same && this_offset_u_same;
        offset_v_same = offset_v_same && this_offset_v_same;

        if (read_transform)
        {
            read_transform = false;
            transform = this_transform;
        }
        else
        {
            scale_u_same = scale_u_same && (this_transform.mScale[VX] == transform.mScale[VX]);
            scale_v_same = scale_v_same && (this_transform.mScale[VY] == transform.mScale[VY]);
            rotation_same = rotation_same && (this_transform.mRotation == transform.mRotation);
            offset_u_same = offset_u_same && (this_transform.mOffset[VX] == transform.mOffset[VX]);
            offset_v_same = offset_v_same && (this_transform.mOffset[VY] == transform.mOffset[VY]);
        }
    }

    LLUICtrl* gltfCtrlTextureScaleU = getChild<LLUICtrl>("gltfTextureScaleU");
    LLUICtrl* gltfCtrlTextureScaleV = getChild<LLUICtrl>("gltfTextureScaleV");
    LLUICtrl* gltfCtrlTextureRotation = getChild<LLUICtrl>("gltfTextureRotation");
    LLUICtrl* gltfCtrlTextureOffsetU = getChild<LLUICtrl>("gltfTextureOffsetU");
    LLUICtrl* gltfCtrlTextureOffsetV = getChild<LLUICtrl>("gltfTextureOffsetV");

    gltfCtrlTextureScaleU->setValue(transform.mScale[VX]);
    gltfCtrlTextureScaleV->setValue(transform.mScale[VY]);
    gltfCtrlTextureRotation->setValue(transform.mRotation * RAD_TO_DEG);
    gltfCtrlTextureOffsetU->setValue(transform.mOffset[VX]);
    gltfCtrlTextureOffsetV->setValue(transform.mOffset[VY]);

    gltfCtrlTextureScaleU->setTentative(!scale_u_same);
    gltfCtrlTextureScaleV->setTentative(!scale_v_same);
    gltfCtrlTextureRotation->setTentative(!rotation_same);
    gltfCtrlTextureOffsetU->setTentative(!offset_u_same);
    gltfCtrlTextureOffsetV->setTentative(!offset_v_same);
}

void LLPanelFace::Selection::connect()
{
    if (!mSelectConnection.connected())
    {
        mSelectConnection = LLSelectMgr::instance().mUpdateSignal.connect(boost::bind(&LLPanelFace::Selection::onSelectionChanged, this));
    }
}

bool LLPanelFace::Selection::update()
{
    const bool changed = mChanged || compareSelection();
    mChanged = false;
    return changed;
}

void LLPanelFace::Selection::onSelectedObjectUpdated(const LLUUID& object_id, S32 side)
{
    if (object_id == mSelectedObjectID)
    {
        if (side == mLastSelectedSide)
        {
            mChanged = true;
        }
        else if (mLastSelectedSide == -1) // if last selected face was deselected
        {
            LLSelectNode* node = LLSelectMgr::getInstance()->getSelection()->getFirstNode();
            if (node && node->isTESelected(side))
            {
                mChanged = true;
            }
        }
    }
}

bool LLPanelFace::Selection::compareSelection()
{
    if (!mNeedsSelectionCheck)
    {
        return false;
    }
    mNeedsSelectionCheck = false;

    const S32 old_object_count = mSelectedObjectCount;
    const S32 old_te_count = mSelectedTECount;
    const LLUUID old_object_id = mSelectedObjectID;
    const S32 old_side = mLastSelectedSide;

    LLObjectSelectionHandle selection = LLSelectMgr::getInstance()->getSelection();
    LLSelectNode* node = selection->getFirstNode();
    if (node)
    {
        LLViewerObject* object = node->getObject();
        mSelectedObjectCount = selection->getObjectCount();
        mSelectedTECount = selection->getTECount();
        mSelectedObjectID = object->getID();
        mLastSelectedSide = node->getLastSelectedTE();
    }
    else
    {
        mSelectedObjectCount = 0;
        mSelectedTECount = 0;
        mSelectedObjectID = LLUUID::null;
        mLastSelectedSide = -1;
    }

    const bool selection_changed =
        old_object_count != mSelectedObjectCount
        || old_te_count != mSelectedTECount
        || old_object_id != mSelectedObjectID
        || old_side != mLastSelectedSide;
    mChanged = mChanged || selection_changed;
    return selection_changed;
}

void LLPanelFace::onCommitGLTFTextureScaleU(LLUICtrl* ctrl)
{
    const float value = ctrl->getValue().asReal();
    const U32 pbr_type = findChild<LLRadioGroup>("radio_pbr_type")->getSelectedIndex();
    updateGLTFTextureTransform(value, pbr_type, [&](LLGLTFMaterial::TextureTransform* new_transform)
    {
        new_transform->mScale.mV[VX] = value;
    });
}

void LLPanelFace::onCommitGLTFTextureScaleV(LLUICtrl* ctrl)
{
    const float value = ctrl->getValue().asReal();
    const U32 pbr_type = findChild<LLRadioGroup>("radio_pbr_type")->getSelectedIndex();
    updateGLTFTextureTransform(value, pbr_type, [&](LLGLTFMaterial::TextureTransform* new_transform)
    {
        new_transform->mScale.mV[VY] = value;
    });
}

void LLPanelFace::onCommitGLTFRotation(LLUICtrl* ctrl)
{
    const float value = ctrl->getValue().asReal() * DEG_TO_RAD;
    const U32 pbr_type = findChild<LLRadioGroup>("radio_pbr_type")->getSelectedIndex();
    updateGLTFTextureTransform(value, pbr_type, [&](LLGLTFMaterial::TextureTransform* new_transform)
    {
        new_transform->mRotation = value;
    });
}

void LLPanelFace::onCommitGLTFTextureOffsetU(LLUICtrl* ctrl)
{
    const float value = ctrl->getValue().asReal();
    const U32 pbr_type = findChild<LLRadioGroup>("radio_pbr_type")->getSelectedIndex();
    updateGLTFTextureTransform(value, pbr_type, [&](LLGLTFMaterial::TextureTransform* new_transform)
    {
        new_transform->mOffset.mV[VX] = value;
    });
}

void LLPanelFace::onCommitGLTFTextureOffsetV(LLUICtrl* ctrl)
{
    const float value = ctrl->getValue().asReal();
    const U32 pbr_type = findChild<LLRadioGroup>("radio_pbr_type")->getSelectedIndex();
    updateGLTFTextureTransform(value, pbr_type, [&](LLGLTFMaterial::TextureTransform* new_transform)
    {
        new_transform->mOffset.mV[VY] = value;
    });
}

void LLPanelFace::onTextureSelectionChanged(LLInventoryItem* itemp)
{
    LL_DEBUGS("Materials") << "item asset " << itemp->getAssetUUID() << LL_ENDL;
    LLRadioGroup* radio_mat_type = findChild<LLRadioGroup>("radio_material_type");
    if(!radio_mat_type)
    {
        return;
    }
    U32 mattype = radio_mat_type->getSelectedIndex();
    std::string which_control="texture control";
    switch (mattype)
    {
        case MATTYPE_SPECULAR:
            which_control = "shinytexture control";
            break;
        case MATTYPE_NORMAL:
            which_control = "bumpytexture control";
            break;
        // no default needed
    }
    LL_DEBUGS("Materials") << "control " << which_control << LL_ENDL;
    LLTextureCtrl* texture_ctrl = getChild<LLTextureCtrl>(which_control);
    if (texture_ctrl)
    {
        LLUUID obj_owner_id;
        std::string obj_owner_name;
        LLSelectMgr::instance().selectGetOwner(obj_owner_id, obj_owner_name);

        LLSaleInfo sale_info;
        LLSelectMgr::instance().selectGetSaleInfo(sale_info);

        bool can_copy = itemp->getPermissions().allowCopyBy(gAgentID); // do we have perm to copy this texture?
        bool can_transfer = itemp->getPermissions().allowOperationBy(PERM_TRANSFER, gAgentID); // do we have perm to transfer this texture?
        bool is_object_owner = gAgentID == obj_owner_id; // does object for which we are going to apply texture belong to the agent?
        bool not_for_sale = !sale_info.isForSale(); // is object for which we are going to apply texture not for sale?

        if (can_copy && can_transfer)
        {
            texture_ctrl->setCanApply(true, true);
            return;
        }

        // if texture has (no-transfer) attribute it can be applied only for object which we own and is not for sale
        texture_ctrl->setCanApply(false, can_transfer ? true : is_object_owner && not_for_sale);

        if (gSavedSettings.getBOOL("TextureLivePreview"))
        {
            LLNotificationsUtil::add("LivePreviewUnavailable");
        }
    }
}

void LLPanelFace::onPbrSelectionChanged(LLInventoryItem* itemp)
{
    LLTextureCtrl* pbr_ctrl = findChild<LLTextureCtrl>("pbr_control");
    if (pbr_ctrl)
    {
        LLUUID obj_owner_id;
        std::string obj_owner_name;
        LLSelectMgr::instance().selectGetOwner(obj_owner_id, obj_owner_name);

        LLSaleInfo sale_info;
        LLSelectMgr::instance().selectGetSaleInfo(sale_info);

        bool can_copy = itemp->getPermissions().allowCopyBy(gAgentID); // do we have perm to copy this material?
        bool can_transfer = itemp->getPermissions().allowOperationBy(PERM_TRANSFER, gAgentID); // do we have perm to transfer this material?
        bool can_modify = itemp->getPermissions().allowOperationBy(PERM_MODIFY, gAgentID); // do we have perm to transfer this material?
        bool is_object_owner = gAgentID == obj_owner_id; // does object for which we are going to apply material belong to the agent?
        bool not_for_sale = !sale_info.isForSale(); // is object for which we are going to apply material not for sale?
        bool from_library = ALEXANDRIA_LINDEN_ID == itemp->getPermissions().getOwner();

        if ((can_copy && can_transfer && can_modify) || from_library)
        {
            pbr_ctrl->setCanApply(true, true);
            return;
        }

        // if material has (no-transfer) attribute it can be applied only for object which we own and is not for sale
        pbr_ctrl->setCanApply(false, can_transfer ? true : is_object_owner && not_for_sale);

        if (gSavedSettings.getBOOL("TextureLivePreview"))
        {
            LLNotificationsUtil::add("LivePreviewUnavailablePBR");
        }
    }
}

bool LLPanelFace::isIdenticalPlanarTexgen()
{
    LLTextureEntry::e_texgen selected_texgen = LLTextureEntry::TEX_GEN_DEFAULT;
    bool identical_texgen = false;
    LLSelectedTE::getTexGen(selected_texgen, identical_texgen);
    return (identical_texgen && (selected_texgen == LLTextureEntry::TEX_GEN_PLANAR));
}

void LLPanelFace::LLSelectedTE::getFace(LLFace*& face_to_return, bool& identical_face)
{
    struct LLSelectedTEGetFace : public LLSelectedTEGetFunctor<LLFace *>
    {
        LLFace* get(LLViewerObject* object, S32 te)
        {
            return (object->mDrawable) ? object->mDrawable->getFace(te): NULL;
        }
    } get_te_face_func;
    identical_face = LLSelectMgr::getInstance()->getSelection()->getSelectedTEValue(&get_te_face_func, face_to_return, false, (LLFace*)nullptr);
}

void LLPanelFace::LLSelectedTE::getImageFormat(LLGLenum& image_format_to_return, bool& identical_face)
{
    LLGLenum image_format;
    struct LLSelectedTEGetImageFormat : public LLSelectedTEGetFunctor<LLGLenum>
    {
        LLGLenum get(LLViewerObject* object, S32 te_index)
        {
            LLViewerTexture* image = object->getTEImage(te_index);
            return image ? image->getPrimaryFormat() : GL_RGB;
        }
    } get_glenum;
    identical_face = LLSelectMgr::getInstance()->getSelection()->getSelectedTEValue(&get_glenum, image_format);
    image_format_to_return = image_format;
}

void LLPanelFace::LLSelectedTE::getTexId(LLUUID& id, bool& identical)
{
    struct LLSelectedTEGetTexId : public LLSelectedTEGetFunctor<LLUUID>
    {
        LLUUID get(LLViewerObject* object, S32 te_index)
        {
            LLTextureEntry *te = object->getTE(te_index);
            if (te)
            {
                if ((te->getID() == IMG_USE_BAKED_EYES) || (te->getID() == IMG_USE_BAKED_HAIR) || (te->getID() == IMG_USE_BAKED_HEAD) || (te->getID() == IMG_USE_BAKED_LOWER) || (te->getID() == IMG_USE_BAKED_SKIRT) || (te->getID() == IMG_USE_BAKED_UPPER)
                    || (te->getID() == IMG_USE_BAKED_LEFTARM) || (te->getID() == IMG_USE_BAKED_LEFTLEG) || (te->getID() == IMG_USE_BAKED_AUX1) || (te->getID() == IMG_USE_BAKED_AUX2) || (te->getID() == IMG_USE_BAKED_AUX3))
                {
                    return te->getID();
                }
            }

            LLUUID id;
            LLViewerTexture* image = object->getTEImage(te_index);
            if (image)
            {
                id = image->getID();
            }

            if (!id.isNull() && LLViewerMedia::getInstance()->textureHasMedia(id))
            {
                if (te)
                {
                    LLViewerTexture* tex = te->getID().notNull() ? gTextureList.findImage(te->getID(), TEX_LIST_STANDARD) : NULL;
                    if(!tex)
                    {
                        tex = LLViewerFetchedTexture::sDefaultImagep;
                    }
                    if (tex)
                    {
                        id = tex->getID();
                    }
                }
            }
            return id;
        }
    } func;
    identical = LLSelectMgr::getInstance()->getSelection()->getSelectedTEValue( &func, id );
}

void LLPanelFace::LLSelectedTE::getPbrMaterialId(LLUUID& id, bool& identical, bool& has_faces_with_pbr, bool& has_faces_without_pbr)
{
    struct LLSelectedTEGetmatId : public LLSelectedTEFunctor
    {
        LLSelectedTEGetmatId()
            : mHasFacesWithoutPBR(false)
            , mHasFacesWithPBR(false)
            , mIdenticalId(true)
            , mIdenticalOverride(true)
            , mInitialized(false)
            , mMaterialOverride(LLGLTFMaterial::sDefault)
        {
        }
        bool apply(LLViewerObject* object, S32 te_index) override
        {
            LLUUID pbr_id = object->getRenderMaterialID(te_index);
            if (pbr_id.isNull())
            {
                mHasFacesWithoutPBR = true;
            }
            else
            {
                mHasFacesWithPBR = true;
            }
            if (mInitialized)
            {
                if (mPBRId != pbr_id)
                {
                    mIdenticalId = false;
                }

                LLGLTFMaterial* te_override = object->getTE(te_index)->getGLTFMaterialOverride();
                if (te_override)
                {
                    LLGLTFMaterial override = *te_override;
                    override.sanitizeAssetMaterial();
                    mIdenticalOverride &= (override == mMaterialOverride);
                }
                else
                {
                    mIdenticalOverride &= (mMaterialOverride == LLGLTFMaterial::sDefault);
                }
            }
            else
            {
                mInitialized = true;
                mPBRId = pbr_id;
                LLGLTFMaterial* override = object->getTE(te_index)->getGLTFMaterialOverride();
                if (override)
                {
                    mMaterialOverride = *override;
                    mMaterialOverride.sanitizeAssetMaterial();
                }
            }
            return true;
        }
        bool mHasFacesWithoutPBR;
        bool mHasFacesWithPBR;
        bool mIdenticalId;
        bool mIdenticalOverride;
        bool mInitialized;
        LLGLTFMaterial mMaterialOverride;
        LLUUID mPBRId;
    } func;
    LLSelectMgr::getInstance()->getSelection()->applyToTEs(&func);
    id = func.mPBRId;
    identical = func.mIdenticalId && func.mIdenticalOverride;
    has_faces_with_pbr = func.mHasFacesWithPBR;
    has_faces_without_pbr = func.mHasFacesWithoutPBR;
}

void LLPanelFace::LLSelectedTEMaterial::getCurrent(LLMaterialPtr& material_ptr, bool& identical_material)
{
    struct MaterialFunctor : public LLSelectedTEGetFunctor<LLMaterialPtr>
    {
        LLMaterialPtr get(LLViewerObject* object, S32 te_index)
        {
            return object->getTE(te_index)->getMaterialParams();
        }
    } func;
    identical_material = LLSelectMgr::getInstance()->getSelection()->getSelectedTEValue( &func, material_ptr);
}

void LLPanelFace::LLSelectedTEMaterial::getMaxSpecularRepeats(F32& repeats, bool& identical)
{
    struct LLSelectedTEGetMaxSpecRepeats : public LLSelectedTEGetFunctor<F32>
    {
        F32 get(LLViewerObject* object, S32 face)
        {
            LLMaterial* mat = object->getTE(face)->getMaterialParams().get();
            U32 s_axis = VX;
            U32 t_axis = VY;
            F32 repeats_s = 1.0f;
            F32 repeats_t = 1.0f;
            if (mat)
            {
                mat->getSpecularRepeat(repeats_s, repeats_t);
                repeats_s /= object->getScale().mV[s_axis];
                repeats_t /= object->getScale().mV[t_axis];
            }
            return llmax(repeats_s, repeats_t);
        }

    } max_spec_repeats_func;
    identical = LLSelectMgr::getInstance()->getSelection()->getSelectedTEValue( &max_spec_repeats_func, repeats);
}

void LLPanelFace::LLSelectedTEMaterial::getMaxNormalRepeats(F32& repeats, bool& identical)
{
    struct LLSelectedTEGetMaxNormRepeats : public LLSelectedTEGetFunctor<F32>
    {
        F32 get(LLViewerObject* object, S32 face)
        {
            LLMaterial* mat = object->getTE(face)->getMaterialParams().get();
            U32 s_axis = VX;
            U32 t_axis = VY;
            F32 repeats_s = 1.0f;
            F32 repeats_t = 1.0f;
            if (mat)
            {
                mat->getNormalRepeat(repeats_s, repeats_t);
                repeats_s /= object->getScale().mV[s_axis];
                repeats_t /= object->getScale().mV[t_axis];
            }
            return llmax(repeats_s, repeats_t);
        }

    } max_norm_repeats_func;
    identical = LLSelectMgr::getInstance()->getSelection()->getSelectedTEValue( &max_norm_repeats_func, repeats);
}

void LLPanelFace::LLSelectedTEMaterial::getCurrentDiffuseAlphaMode(U8& diffuse_alpha_mode, bool& identical, bool diffuse_texture_has_alpha)
{
    struct LLSelectedTEGetDiffuseAlphaMode : public LLSelectedTEGetFunctor<U8>
    {
        LLSelectedTEGetDiffuseAlphaMode() : _isAlpha(false) {}
        LLSelectedTEGetDiffuseAlphaMode(bool diffuse_texture_has_alpha) : _isAlpha(diffuse_texture_has_alpha) {}
        virtual ~LLSelectedTEGetDiffuseAlphaMode() {}

        U8 get(LLViewerObject* object, S32 face)
        {
            U8 diffuse_mode = _isAlpha ? LLMaterial::DIFFUSE_ALPHA_MODE_BLEND : LLMaterial::DIFFUSE_ALPHA_MODE_NONE;

            LLTextureEntry* tep = object->getTE(face);
            if (tep)
            {
                LLMaterial* mat = tep->getMaterialParams().get();
                if (mat)
                {
                    diffuse_mode = mat->getDiffuseAlphaMode();
                }
            }

            return diffuse_mode;
        }
        bool _isAlpha; // whether or not the diffuse texture selected contains alpha information
    } get_diff_mode(diffuse_texture_has_alpha);
    identical = LLSelectMgr::getInstance()->getSelection()->getSelectedTEValue( &get_diff_mode, diffuse_alpha_mode);
}

void LLPanelFace::LLSelectedTE::getObjectScaleS(F32& scale_s, bool& identical)
{
    struct LLSelectedTEGetObjectScaleS : public LLSelectedTEGetFunctor<F32>
    {
        F32 get(LLViewerObject* object, S32 face)
        {
            U32 s_axis = VX;
            U32 t_axis = VY;
            LLPrimitive::getTESTAxes(face, &s_axis, &t_axis);
            return object->getScale().mV[s_axis];
        }

    } scale_s_func;
    identical = LLSelectMgr::getInstance()->getSelection()->getSelectedTEValue( &scale_s_func, scale_s );
}

void LLPanelFace::LLSelectedTE::getObjectScaleT(F32& scale_t, bool& identical)
{
    struct LLSelectedTEGetObjectScaleS : public LLSelectedTEGetFunctor<F32>
    {
        F32 get(LLViewerObject* object, S32 face)
        {
            U32 s_axis = VX;
            U32 t_axis = VY;
            LLPrimitive::getTESTAxes(face, &s_axis, &t_axis);
            return object->getScale().mV[t_axis];
        }

    } scale_t_func;
    identical = LLSelectMgr::getInstance()->getSelection()->getSelectedTEValue( &scale_t_func, scale_t );
}

void LLPanelFace::LLSelectedTE::getMaxDiffuseRepeats(F32& repeats, bool& identical)
{
    struct LLSelectedTEGetMaxDiffuseRepeats : public LLSelectedTEGetFunctor<F32>
    {
        F32 get(LLViewerObject* object, S32 face)
        {
            U32 s_axis = VX;
            U32 t_axis = VY;
            LLPrimitive::getTESTAxes(face, &s_axis, &t_axis);
            F32 repeats_s = object->getTE(face)->mScaleS / object->getScale().mV[s_axis];
            F32 repeats_t = object->getTE(face)->mScaleT / object->getScale().mV[t_axis];
            return llmax(repeats_s, repeats_t);
        }

    } max_diff_repeats_func;
    identical = LLSelectMgr::getInstance()->getSelection()->getSelectedTEValue( &max_diff_repeats_func, repeats );
}
<|MERGE_RESOLUTION|>--- conflicted
+++ resolved
@@ -1738,107 +1738,6 @@
             LLSelectedTEMaterial::getCurrent(material, identical);
 
             if (material && editable)
-<<<<<<< HEAD
-			{
-				LL_DEBUGS("Materials") << material->asLLSD() << LL_ENDL;
-
-				// Alpha
-				LLCtrlSelectionInterface* combobox_alphamode =
-					childGetSelectionInterface("combobox alphamode");
-				if (combobox_alphamode)
-				{
-					U32 alpha_mode = material->getDiffuseAlphaMode();
-
-					if (transparency > 0.f)
-					{ //it is invalid to have any alpha mode other than blend if transparency is greater than zero ... 
-						alpha_mode = LLMaterial::DIFFUSE_ALPHA_MODE_BLEND;
-					}
-
-					if (!mIsAlpha)
-					{ // ... unless there is no alpha channel in the texture, in which case alpha mode MUST ebe none
-						alpha_mode = LLMaterial::DIFFUSE_ALPHA_MODE_NONE;
-					}
-
-					combobox_alphamode->selectNthItem(alpha_mode);
-				}
-				else
-				{
-					LL_WARNS() << "failed childGetSelectionInterface for 'combobox alphamode'" << LL_ENDL;
-				}
-				getChild<LLUICtrl>("maskcutoff")->setValue(material->getAlphaMaskCutoff());
-				updateAlphaControls();
-
-				identical_planar_texgen = isIdenticalPlanarTexgen();
-
-				// Shiny (specular)
-				F32 offset_x, offset_y, repeat_x, repeat_y, rot;
-				LLTextureCtrl* texture_ctrl = getChild<LLTextureCtrl>("shinytexture control");
-				texture_ctrl->setImageAssetID(material->getSpecularID());
-
-				if (!material->getSpecularID().isNull() && (shiny == SHINY_TEXTURE))
-				{
-					material->getSpecularOffset(offset_x,offset_y);
-					material->getSpecularRepeat(repeat_x,repeat_y);
-
-					if (identical_planar_texgen)
-					{
-						repeat_x *= 2.0f;
-						repeat_y *= 2.0f;
-					}
-
-					rot = material->getSpecularRotation();
-					getChild<LLUICtrl>("shinyScaleU")->setValue(repeat_x);
-					getChild<LLUICtrl>("shinyScaleV")->setValue(repeat_y);
-					getChild<LLUICtrl>("shinyRot")->setValue(rot*RAD_TO_DEG);
-					getChild<LLUICtrl>("shinyOffsetU")->setValue(offset_x);
-					getChild<LLUICtrl>("shinyOffsetV")->setValue(offset_y);
-					getChild<LLUICtrl>("glossiness")->setValue(material->getSpecularLightExponent());
-					getChild<LLUICtrl>("environment")->setValue(material->getEnvironmentIntensity());
-                    getChild<LLUICtrl>("mirror")->setValue(material->getEnvironmentIntensity());
-
-					updateShinyControls(!material->getSpecularID().isNull(), true);
-				}
-
-				// Assert desired colorswatch color to match material AFTER updateShinyControls
-				// to avoid getting overwritten with the default on some UI state changes.
-				//
-				if (!material->getSpecularID().isNull())
-				{
-					LLColorSwatchCtrl*	shiny_swatch = getChild<LLColorSwatchCtrl>("shinycolorswatch");
-					LLColor4 new_color = material->getSpecularLightColor();
-					LLColor4 old_color = shiny_swatch->get();
-
-					shiny_swatch->setOriginal(new_color);
-					shiny_swatch->set(new_color, force_set_values || old_color != new_color || !editable);
-				}
-
-				// Bumpy (normal)
-				texture_ctrl = getChild<LLTextureCtrl>("bumpytexture control");
-				texture_ctrl->setImageAssetID(material->getNormalID());
-
-				if (!material->getNormalID().isNull())
-				{
-					material->getNormalOffset(offset_x,offset_y);
-					material->getNormalRepeat(repeat_x,repeat_y);
-
-					if (identical_planar_texgen)
-					{
-						repeat_x *= 2.0f;
-						repeat_y *= 2.0f;
-					}
-			
-					rot = material->getNormalRotation();
-					getChild<LLUICtrl>("bumpyScaleU")->setValue(repeat_x);
-					getChild<LLUICtrl>("bumpyScaleV")->setValue(repeat_y);
-					getChild<LLUICtrl>("bumpyRot")->setValue(rot*RAD_TO_DEG);
-					getChild<LLUICtrl>("bumpyOffsetU")->setValue(offset_x);
-					getChild<LLUICtrl>("bumpyOffsetV")->setValue(offset_y);
-
-					updateBumpyControls(!material->getNormalID().isNull(), true);
-				}
-			}
-		}
-=======
             {
                 LL_DEBUGS("Materials") << material->asLLSD() << LL_ENDL;
 
@@ -1894,6 +1793,7 @@
                     getChild<LLUICtrl>("shinyOffsetV")->setValue(offset_y);
                     getChild<LLUICtrl>("glossiness")->setValue(material->getSpecularLightExponent());
                     getChild<LLUICtrl>("environment")->setValue(material->getEnvironmentIntensity());
+                    getChild<LLUICtrl>("mirror")->setValue(material->getEnvironmentIntensity());
 
                     updateShinyControls(!material->getSpecularID().isNull(), true);
                 }
@@ -1937,7 +1837,6 @@
                 }
             }
         }
->>>>>>> 6377610f
         S32 selected_count = LLSelectMgr::getInstance()->getSelection()->getObjectCount();
         bool single_volume = (selected_count == 1);
         mMenuClipboardColor->setEnabled(editable && single_volume);
