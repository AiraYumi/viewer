--- conflicted
+++ resolved
@@ -246,11 +246,7 @@
 
                 LLPointer<LLViewerInventoryItem> new_item = new LLViewerInventoryItem(inv_item);
                 new_item->setParent(trash_id);
-<<<<<<< HEAD
                 new_item->updateParentOnServer(false);
-=======
-                new_item->updateParentOnServer(FALSE);
->>>>>>> 18f23d9a
                 gInventory.updateItem(new_item);
             }
         }
@@ -341,11 +337,7 @@
         return false;
 
     if (context == PARAMETER_EDIT)
-<<<<<<< HEAD
-    {
-=======
-    { 
->>>>>>> 18f23d9a
+    {
         return (selected.size() == 1) && isSettingId(selected.front());
     }
     else if (context == PARAMETER_COPY)
@@ -394,19 +386,11 @@
         return false;
 
     if (context == PARAMETER_REGION)
-<<<<<<< HEAD
     {
         return isSettingId(selected.front()) && LLEnvironment::instance().canAgentUpdateRegionEnvironment();
     }
     else if (context == PARAMETER_PARCEL)
     {
-=======
-    { 
-        return isSettingId(selected.front()) && LLEnvironment::instance().canAgentUpdateRegionEnvironment();
-    }
-    else if (context == PARAMETER_PARCEL)
-    { 
->>>>>>> 18f23d9a
         return isSettingId(selected.front()) && LLEnvironment::instance().canAgentUpdateParcelEnvironment();
     }
     else if (context == PARAMETER_LOCAL)
@@ -415,8 +399,6 @@
     }
 
     return false;
-<<<<<<< HEAD
-=======
 }
 
 bool can_delete(const LLUUID& id)
@@ -435,13 +417,12 @@
             return false;
         }
     }
-    else if (!get_is_item_removable(&gInventory, id))
+    else if (!get_is_item_removable(&gInventory, id, true))
     {
         return false;
     }
 
     return true;
->>>>>>> 18f23d9a
 }
 
 //-------------------------------------------------------------------------
