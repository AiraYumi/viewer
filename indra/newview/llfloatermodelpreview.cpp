--- conflicted
+++ resolved
@@ -3514,9 +3514,6 @@
 	}
 
 	mLoading = false;
-<<<<<<< HEAD
-
-=======
 	if (mFMP)
 	{
 		mFMP->getChild<LLCheckBoxCtrl>("confirm_checkbox")->set(FALSE);
@@ -3529,7 +3526,6 @@
 			}
 		}
 	}
->>>>>>> ec402fad
 	refresh();
 
 	mModelLoadedSignal();
