/**
 * @file llscripteditor.h
 * @author Cinder Roxley
 * @brief Text editor widget used for viewing and editing scripts
 *
 * $LicenseInfo:firstyear=2001&license=viewerlgpl$
 * Second Life Viewer Source Code
 * Copyright (C) 2012, Linden Research, Inc.
 *
 * This library is free software; you can redistribute it and/or
 * modify it under the terms of the GNU Lesser General Public
 * License as published by the Free Software Foundation;
 * version 2.1 of the License only.
 *
 * This library is distributed in the hope that it will be useful,
 * but WITHOUT ANY WARRANTY; without even the implied warranty of
 * MERCHANTABILITY or FITNESS FOR A PARTICULAR PURPOSE.  See the GNU
 * Lesser General Public License for more details.
 *
 * You should have received a copy of the GNU Lesser General Public
 * License along with this library; if not, write to the Free Software
 * Foundation, Inc., 51 Franklin Street, Fifth Floor, Boston, MA  02110-1301  USA
 *
 * Linden Research, Inc., 945 Battery Street, San Francisco, CA  94111  USA
 * $/LicenseInfo$
 */

#ifndef LL_SCRIPTEDITOR_H
#define LL_SCRIPTEDITOR_H

#include "lltexteditor.h"

class LLScriptEditor : public LLTextEditor
{
public:

    struct Params : public LLInitParam::Block<Params, LLTextEditor::Params>
    {
        Optional<bool>      show_line_numbers;
        Optional<bool> default_font_size;
<<<<<<< HEAD
		Params();
	};
	
	virtual ~LLScriptEditor() {};
	
	// LLView override
	virtual void	draw();
    bool postBuild();
	
	void	initKeywords();
	void	loadKeywords();
	/* virtual */ void	clearSegments();
	LLKeywords::keyword_iterator_t keywordsBegin()	{ return mKeywords.begin(); }
	LLKeywords::keyword_iterator_t keywordsEnd()	{ return mKeywords.end(); }
	
=======
        Params();
    };

    virtual ~LLScriptEditor() {};

    // LLView override
    virtual void    draw();
    BOOL postBuild();

    void    initKeywords();
    void    loadKeywords();
    /* virtual */ void  clearSegments();
    LLKeywords::keyword_iterator_t keywordsBegin()  { return mKeywords.begin(); }
    LLKeywords::keyword_iterator_t keywordsEnd()    { return mKeywords.end(); }

>>>>>>> e1623bb2
    static std::string getScriptFontSize();
    LLFontGL* getScriptFont();
    void onFontSizeChange();

  protected:
    friend class LLUICtrlFactory;
    LLScriptEditor(const Params& p);

private:
    void    drawLineNumbers();
    /* virtual */ void  updateSegments();
    /* virtual */ void  drawSelectionBackground();
    void    loadKeywords(const std::string& filename_keywords,
                         const std::string& filename_colors);

    LLKeywords  mKeywords;
    bool        mShowLineNumbers;
    bool mUseDefaultFontSize;
};

#endif // LL_SCRIPTEDITOR_H<|MERGE_RESOLUTION|>--- conflicted
+++ resolved
@@ -1,94 +1,76 @@
-/**
- * @file llscripteditor.h
- * @author Cinder Roxley
- * @brief Text editor widget used for viewing and editing scripts
- *
- * $LicenseInfo:firstyear=2001&license=viewerlgpl$
- * Second Life Viewer Source Code
- * Copyright (C) 2012, Linden Research, Inc.
- *
- * This library is free software; you can redistribute it and/or
- * modify it under the terms of the GNU Lesser General Public
- * License as published by the Free Software Foundation;
- * version 2.1 of the License only.
- *
- * This library is distributed in the hope that it will be useful,
- * but WITHOUT ANY WARRANTY; without even the implied warranty of
- * MERCHANTABILITY or FITNESS FOR A PARTICULAR PURPOSE.  See the GNU
- * Lesser General Public License for more details.
- *
- * You should have received a copy of the GNU Lesser General Public
- * License along with this library; if not, write to the Free Software
- * Foundation, Inc., 51 Franklin Street, Fifth Floor, Boston, MA  02110-1301  USA
- *
- * Linden Research, Inc., 945 Battery Street, San Francisco, CA  94111  USA
- * $/LicenseInfo$
- */
-
-#ifndef LL_SCRIPTEDITOR_H
-#define LL_SCRIPTEDITOR_H
-
-#include "lltexteditor.h"
-
-class LLScriptEditor : public LLTextEditor
-{
-public:
-
-    struct Params : public LLInitParam::Block<Params, LLTextEditor::Params>
-    {
-        Optional<bool>      show_line_numbers;
-        Optional<bool> default_font_size;
-<<<<<<< HEAD
-		Params();
-	};
-	
-	virtual ~LLScriptEditor() {};
-	
-	// LLView override
-	virtual void	draw();
-    bool postBuild();
-	
-	void	initKeywords();
-	void	loadKeywords();
-	/* virtual */ void	clearSegments();
-	LLKeywords::keyword_iterator_t keywordsBegin()	{ return mKeywords.begin(); }
-	LLKeywords::keyword_iterator_t keywordsEnd()	{ return mKeywords.end(); }
-	
-=======
-        Params();
-    };
-
-    virtual ~LLScriptEditor() {};
-
-    // LLView override
-    virtual void    draw();
-    BOOL postBuild();
-
-    void    initKeywords();
-    void    loadKeywords();
-    /* virtual */ void  clearSegments();
-    LLKeywords::keyword_iterator_t keywordsBegin()  { return mKeywords.begin(); }
-    LLKeywords::keyword_iterator_t keywordsEnd()    { return mKeywords.end(); }
-
->>>>>>> e1623bb2
-    static std::string getScriptFontSize();
-    LLFontGL* getScriptFont();
-    void onFontSizeChange();
-
-  protected:
-    friend class LLUICtrlFactory;
-    LLScriptEditor(const Params& p);
-
-private:
-    void    drawLineNumbers();
-    /* virtual */ void  updateSegments();
-    /* virtual */ void  drawSelectionBackground();
-    void    loadKeywords(const std::string& filename_keywords,
-                         const std::string& filename_colors);
-
-    LLKeywords  mKeywords;
-    bool        mShowLineNumbers;
-    bool mUseDefaultFontSize;
-};
-
-#endif // LL_SCRIPTEDITOR_H+/**
+ * @file llscripteditor.h
+ * @author Cinder Roxley
+ * @brief Text editor widget used for viewing and editing scripts
+ *
+ * $LicenseInfo:firstyear=2001&license=viewerlgpl$
+ * Second Life Viewer Source Code
+ * Copyright (C) 2012, Linden Research, Inc.
+ *
+ * This library is free software; you can redistribute it and/or
+ * modify it under the terms of the GNU Lesser General Public
+ * License as published by the Free Software Foundation;
+ * version 2.1 of the License only.
+ *
+ * This library is distributed in the hope that it will be useful,
+ * but WITHOUT ANY WARRANTY; without even the implied warranty of
+ * MERCHANTABILITY or FITNESS FOR A PARTICULAR PURPOSE.  See the GNU
+ * Lesser General Public License for more details.
+ *
+ * You should have received a copy of the GNU Lesser General Public
+ * License along with this library; if not, write to the Free Software
+ * Foundation, Inc., 51 Franklin Street, Fifth Floor, Boston, MA  02110-1301  USA
+ *
+ * Linden Research, Inc., 945 Battery Street, San Francisco, CA  94111  USA
+ * $/LicenseInfo$
+ */
+
+#ifndef LL_SCRIPTEDITOR_H
+#define LL_SCRIPTEDITOR_H
+
+#include "lltexteditor.h"
+
+class LLScriptEditor : public LLTextEditor
+{
+public:
+
+    struct Params : public LLInitParam::Block<Params, LLTextEditor::Params>
+    {
+        Optional<bool>      show_line_numbers;
+        Optional<bool> default_font_size;
+        Params();
+    };
+
+    virtual ~LLScriptEditor() {};
+
+    // LLView override
+    virtual void    draw();
+    bool postBuild();
+
+    void    initKeywords();
+    void    loadKeywords();
+    /* virtual */ void  clearSegments();
+    LLKeywords::keyword_iterator_t keywordsBegin()  { return mKeywords.begin(); }
+    LLKeywords::keyword_iterator_t keywordsEnd()    { return mKeywords.end(); }
+
+    static std::string getScriptFontSize();
+    LLFontGL* getScriptFont();
+    void onFontSizeChange();
+
+  protected:
+    friend class LLUICtrlFactory;
+    LLScriptEditor(const Params& p);
+
+private:
+    void    drawLineNumbers();
+    /* virtual */ void  updateSegments();
+    /* virtual */ void  drawSelectionBackground();
+    void    loadKeywords(const std::string& filename_keywords,
+                         const std::string& filename_colors);
+
+    LLKeywords  mKeywords;
+    bool        mShowLineNumbers;
+    bool mUseDefaultFontSize;
+};
+
+#endif // LL_SCRIPTEDITOR_H