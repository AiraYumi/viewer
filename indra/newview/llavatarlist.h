--- conflicted
+++ resolved
@@ -1,222 +1,189 @@
-/**
- * @file llavatarlist.h
- * @brief Generic avatar list
- *
- * $LicenseInfo:firstyear=2009&license=viewerlgpl$
- * Second Life Viewer Source Code
- * Copyright (C) 2010, Linden Research, Inc.
- *
- * This library is free software; you can redistribute it and/or
- * modify it under the terms of the GNU Lesser General Public
- * License as published by the Free Software Foundation;
- * version 2.1 of the License only.
- *
- * This library is distributed in the hope that it will be useful,
- * but WITHOUT ANY WARRANTY; without even the implied warranty of
- * MERCHANTABILITY or FITNESS FOR A PARTICULAR PURPOSE.  See the GNU
- * Lesser General Public License for more details.
- *
- * You should have received a copy of the GNU Lesser General Public
- * License along with this library; if not, write to the Free Software
- * Foundation, Inc., 51 Franklin Street, Fifth Floor, Boston, MA  02110-1301  USA
- *
- * Linden Research, Inc., 945 Battery Street, San Francisco, CA  94111  USA
- * $/LicenseInfo$
- */
-
-#ifndef LL_LLAVATARLIST_H
-#define LL_LLAVATARLIST_H
-
-#include "llflatlistview.h"
-#include "llavatarlistitem.h"
-
-class LLTimer;
-class LLListContextMenu;
-
-/**
- * Generic list of avatars.
- *
- * Updates itself when it's dirty, using optional name filter.
- * To initiate update, modify the UUID list and call setDirty().
- *
- * @see getIDs()
- * @see setDirty()
- * @see setNameFilter()
- */
-class LLAvatarList : public LLFlatListViewEx
-{
-    LOG_CLASS(LLAvatarList);
-public:
-    struct Params : public LLInitParam::Block<Params, LLFlatListViewEx::Params>
-    {
-        Optional<bool>  ignore_online_status, // show all items as online
-                        show_last_interaction_time, // show most recent interaction time. *HACK: move this to a derived class
-                        show_info_btn,
-                        show_profile_btn,
-                        show_speaking_indicator,
-                        show_permissions_granted;
-        Params();
-    };
-
-    LLAvatarList(const Params&);
-    virtual ~LLAvatarList();
-
-    virtual void draw(); // from LLView
-
-    virtual void clear();
-
-<<<<<<< HEAD
-	virtual void setVisible(bool visible);
-=======
-    virtual void setVisible(BOOL visible);
->>>>>>> e1623bb2
-
-    void setNameFilter(const std::string& filter);
-    void setDirty(bool val = true, bool force_refresh = false);
-    uuid_vec_t& getIDs()                            { return mIDs; }
-    bool contains(const LLUUID& id);
-
-    void setContextMenu(LLListContextMenu* menu) { mContextMenu = menu; }
-    void setSessionID(const LLUUID& session_id) { mSessionID = session_id; }
-    const LLUUID& getSessionID() { return mSessionID; }
-
-<<<<<<< HEAD
-	void toggleIcons();
-	void setSpeakingIndicatorsVisible(bool visible);
-	void showPermissions(bool visible);
-	void sortByName();
-	void setShowIcons(std::string param_name);
-	bool getIconsVisible() const { return mShowIcons; }
-	const std::string getIconParamName() const{return mIconParamName;}
-	std::string getAvatarName(LLAvatarName av_name);
-	virtual bool handleRightMouseDown(S32 x, S32 y, MASK mask);
-	/*virtual*/ bool handleMouseDown( S32 x, S32 y, MASK mask );
-	/*virtual*/ bool handleMouseUp(S32 x, S32 y, MASK mask);
-	/*virtual*/ bool handleHover(S32 x, S32 y, MASK mask);
-=======
-    void toggleIcons();
-    void setSpeakingIndicatorsVisible(bool visible);
-    void showPermissions(bool visible);
-    void sortByName();
-    void setShowIcons(std::string param_name);
-    bool getIconsVisible() const { return mShowIcons; }
-    const std::string getIconParamName() const{return mIconParamName;}
-    std::string getAvatarName(LLAvatarName av_name);
-    virtual BOOL handleRightMouseDown(S32 x, S32 y, MASK mask);
-    /*virtual*/ BOOL handleMouseDown( S32 x, S32 y, MASK mask );
-    /*virtual*/ BOOL handleMouseUp(S32 x, S32 y, MASK mask);
-    /*virtual*/ BOOL handleHover(S32 x, S32 y, MASK mask);
->>>>>>> e1623bb2
-
-    // Return true if filter has at least one match.
-    bool filterHasMatches();
-
-    boost::signals2::connection setRefreshCompleteCallback(const commit_signal_t::slot_type& cb);
-
-    boost::signals2::connection setItemDoubleClickCallback(const mouse_signal_t::slot_type& cb);
-
-    virtual S32 notifyParent(const LLSD& info);
-
-    void handleDisplayNamesOptionChanged();
-
-    void setShowCompleteName(bool show) { mShowCompleteName = show;};
-
-protected:
-<<<<<<< HEAD
-	void refresh();
-
-	void addNewItem(const LLUUID& id, const std::string& name, bool is_online, EAddPosition pos = ADD_BOTTOM);
-	void computeDifference(
-		const uuid_vec_t& vnew,
-		uuid_vec_t& vadded,
-		uuid_vec_t& vremoved);
-	void updateLastInteractionTimes();	
-	void rebuildNames();
-	void onItemDoubleClicked(LLUICtrl* ctrl, S32 x, S32 y, MASK mask);
-	void updateAvatarNames();
-=======
-    void refresh();
-
-    void addNewItem(const LLUUID& id, const std::string& name, BOOL is_online, EAddPosition pos = ADD_BOTTOM);
-    void computeDifference(
-        const uuid_vec_t& vnew,
-        uuid_vec_t& vadded,
-        uuid_vec_t& vremoved);
-    void updateLastInteractionTimes();
-    void rebuildNames();
-    void onItemDoubleClicked(LLUICtrl* ctrl, S32 x, S32 y, MASK mask);
-    void updateAvatarNames();
->>>>>>> e1623bb2
-
-private:
-
-    bool mIgnoreOnlineStatus;
-    bool mShowLastInteractionTime;
-    bool mDirty;
-    bool mNeedUpdateNames;
-    bool mShowIcons;
-    bool mShowInfoBtn;
-    bool mShowProfileBtn;
-    bool mShowSpeakingIndicator;
-    bool mShowPermissions;
-    bool mShowCompleteName;
-
-    LLTimer*                mLITUpdateTimer; // last interaction time update timer
-    std::string             mIconParamName;
-    std::string             mNameFilter;
-    uuid_vec_t              mIDs;
-    LLUUID                  mSessionID;
-
-    LLListContextMenu*  mContextMenu;
-
-    commit_signal_t mRefreshCompleteSignal;
-    mouse_signal_t mItemDoubleClickSignal;
-};
-
-/** Abstract comparator for avatar items */
-class LLAvatarItemComparator : public LLFlatListView::ItemComparator
-{
-    LOG_CLASS(LLAvatarItemComparator);
-
-public:
-    LLAvatarItemComparator() {};
-    virtual ~LLAvatarItemComparator() {};
-
-    virtual bool compare(const LLPanel* item1, const LLPanel* item2) const;
-
-protected:
-
-    /**
-     * Returns true if avatar_item1 < avatar_item2, false otherwise
-     * Implement this method in your particular comparator.
-     * In Linux a compiler failed to build it using the name "compare", so it was renamed to doCompare
-     */
-    virtual bool doCompare(const LLAvatarListItem* avatar_item1, const LLAvatarListItem* avatar_item2) const = 0;
-};
-
-
-class LLAvatarItemNameComparator : public LLAvatarItemComparator
-{
-    LOG_CLASS(LLAvatarItemNameComparator);
-
-public:
-    LLAvatarItemNameComparator() {};
-    virtual ~LLAvatarItemNameComparator() {};
-
-protected:
-    virtual bool doCompare(const LLAvatarListItem* avatar_item1, const LLAvatarListItem* avatar_item2) const;
-};
-
-class LLAvatarItemAgentOnTopComparator : public LLAvatarItemNameComparator
-{
-    LOG_CLASS(LLAvatarItemAgentOnTopComparator);
-
-public:
-    LLAvatarItemAgentOnTopComparator() {};
-    virtual ~LLAvatarItemAgentOnTopComparator() {};
-
-protected:
-    virtual bool doCompare(const LLAvatarListItem* avatar_item1, const LLAvatarListItem* avatar_item2) const;
-};
-
-#endif // LL_LLAVATARLIST_H+/**
+ * @file llavatarlist.h
+ * @brief Generic avatar list
+ *
+ * $LicenseInfo:firstyear=2009&license=viewerlgpl$
+ * Second Life Viewer Source Code
+ * Copyright (C) 2010, Linden Research, Inc.
+ *
+ * This library is free software; you can redistribute it and/or
+ * modify it under the terms of the GNU Lesser General Public
+ * License as published by the Free Software Foundation;
+ * version 2.1 of the License only.
+ *
+ * This library is distributed in the hope that it will be useful,
+ * but WITHOUT ANY WARRANTY; without even the implied warranty of
+ * MERCHANTABILITY or FITNESS FOR A PARTICULAR PURPOSE.  See the GNU
+ * Lesser General Public License for more details.
+ *
+ * You should have received a copy of the GNU Lesser General Public
+ * License along with this library; if not, write to the Free Software
+ * Foundation, Inc., 51 Franklin Street, Fifth Floor, Boston, MA  02110-1301  USA
+ *
+ * Linden Research, Inc., 945 Battery Street, San Francisco, CA  94111  USA
+ * $/LicenseInfo$
+ */
+
+#ifndef LL_LLAVATARLIST_H
+#define LL_LLAVATARLIST_H
+
+#include "llflatlistview.h"
+#include "llavatarlistitem.h"
+
+class LLTimer;
+class LLListContextMenu;
+
+/**
+ * Generic list of avatars.
+ *
+ * Updates itself when it's dirty, using optional name filter.
+ * To initiate update, modify the UUID list and call setDirty().
+ *
+ * @see getIDs()
+ * @see setDirty()
+ * @see setNameFilter()
+ */
+class LLAvatarList : public LLFlatListViewEx
+{
+    LOG_CLASS(LLAvatarList);
+public:
+    struct Params : public LLInitParam::Block<Params, LLFlatListViewEx::Params>
+    {
+        Optional<bool>  ignore_online_status, // show all items as online
+                        show_last_interaction_time, // show most recent interaction time. *HACK: move this to a derived class
+                        show_info_btn,
+                        show_profile_btn,
+                        show_speaking_indicator,
+                        show_permissions_granted;
+        Params();
+    };
+
+    LLAvatarList(const Params&);
+    virtual ~LLAvatarList();
+
+    virtual void draw(); // from LLView
+
+    virtual void clear();
+
+    virtual void setVisible(bool visible);
+
+    void setNameFilter(const std::string& filter);
+    void setDirty(bool val = true, bool force_refresh = false);
+    uuid_vec_t& getIDs()                            { return mIDs; }
+    bool contains(const LLUUID& id);
+
+    void setContextMenu(LLListContextMenu* menu) { mContextMenu = menu; }
+    void setSessionID(const LLUUID& session_id) { mSessionID = session_id; }
+    const LLUUID& getSessionID() { return mSessionID; }
+
+    void toggleIcons();
+    void setSpeakingIndicatorsVisible(bool visible);
+    void showPermissions(bool visible);
+    void sortByName();
+    void setShowIcons(std::string param_name);
+    bool getIconsVisible() const { return mShowIcons; }
+    const std::string getIconParamName() const{return mIconParamName;}
+    std::string getAvatarName(LLAvatarName av_name);
+    virtual bool handleRightMouseDown(S32 x, S32 y, MASK mask);
+    /*virtual*/ bool handleMouseDown( S32 x, S32 y, MASK mask );
+    /*virtual*/ bool handleMouseUp(S32 x, S32 y, MASK mask);
+    /*virtual*/ bool handleHover(S32 x, S32 y, MASK mask);
+
+    // Return true if filter has at least one match.
+    bool filterHasMatches();
+
+    boost::signals2::connection setRefreshCompleteCallback(const commit_signal_t::slot_type& cb);
+
+    boost::signals2::connection setItemDoubleClickCallback(const mouse_signal_t::slot_type& cb);
+
+    virtual S32 notifyParent(const LLSD& info);
+
+    void handleDisplayNamesOptionChanged();
+
+    void setShowCompleteName(bool show) { mShowCompleteName = show;};
+
+protected:
+    void refresh();
+
+    void addNewItem(const LLUUID& id, const std::string& name, bool is_online, EAddPosition pos = ADD_BOTTOM);
+    void computeDifference(
+        const uuid_vec_t& vnew,
+        uuid_vec_t& vadded,
+        uuid_vec_t& vremoved);
+    void updateLastInteractionTimes();
+    void rebuildNames();
+    void onItemDoubleClicked(LLUICtrl* ctrl, S32 x, S32 y, MASK mask);
+    void updateAvatarNames();
+
+private:
+
+    bool mIgnoreOnlineStatus;
+    bool mShowLastInteractionTime;
+    bool mDirty;
+    bool mNeedUpdateNames;
+    bool mShowIcons;
+    bool mShowInfoBtn;
+    bool mShowProfileBtn;
+    bool mShowSpeakingIndicator;
+    bool mShowPermissions;
+    bool mShowCompleteName;
+
+    LLTimer*                mLITUpdateTimer; // last interaction time update timer
+    std::string             mIconParamName;
+    std::string             mNameFilter;
+    uuid_vec_t              mIDs;
+    LLUUID                  mSessionID;
+
+    LLListContextMenu*  mContextMenu;
+
+    commit_signal_t mRefreshCompleteSignal;
+    mouse_signal_t mItemDoubleClickSignal;
+};
+
+/** Abstract comparator for avatar items */
+class LLAvatarItemComparator : public LLFlatListView::ItemComparator
+{
+    LOG_CLASS(LLAvatarItemComparator);
+
+public:
+    LLAvatarItemComparator() {};
+    virtual ~LLAvatarItemComparator() {};
+
+    virtual bool compare(const LLPanel* item1, const LLPanel* item2) const;
+
+protected:
+
+    /**
+     * Returns true if avatar_item1 < avatar_item2, false otherwise
+     * Implement this method in your particular comparator.
+     * In Linux a compiler failed to build it using the name "compare", so it was renamed to doCompare
+     */
+    virtual bool doCompare(const LLAvatarListItem* avatar_item1, const LLAvatarListItem* avatar_item2) const = 0;
+};
+
+
+class LLAvatarItemNameComparator : public LLAvatarItemComparator
+{
+    LOG_CLASS(LLAvatarItemNameComparator);
+
+public:
+    LLAvatarItemNameComparator() {};
+    virtual ~LLAvatarItemNameComparator() {};
+
+protected:
+    virtual bool doCompare(const LLAvatarListItem* avatar_item1, const LLAvatarListItem* avatar_item2) const;
+};
+
+class LLAvatarItemAgentOnTopComparator : public LLAvatarItemNameComparator
+{
+    LOG_CLASS(LLAvatarItemAgentOnTopComparator);
+
+public:
+    LLAvatarItemAgentOnTopComparator() {};
+    virtual ~LLAvatarItemAgentOnTopComparator() {};
+
+protected:
+    virtual bool doCompare(const LLAvatarListItem* avatar_item1, const LLAvatarListItem* avatar_item2) const;
+};
+
+#endif // LL_LLAVATARLIST_H