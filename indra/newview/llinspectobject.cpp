--- conflicted
+++ resolved
@@ -1,819 +1,691 @@
-/**
- * @file llinspectobject.cpp
- *
- * $LicenseInfo:firstyear=2009&license=viewerlgpl$
- * Second Life Viewer Source Code
- * Copyright (C) 2010, Linden Research, Inc.
- *
- * This library is free software; you can redistribute it and/or
- * modify it under the terms of the GNU Lesser General Public
- * License as published by the Free Software Foundation;
- * version 2.1 of the License only.
- *
- * This library is distributed in the hope that it will be useful,
- * but WITHOUT ANY WARRANTY; without even the implied warranty of
- * MERCHANTABILITY or FITNESS FOR A PARTICULAR PURPOSE.  See the GNU
- * Lesser General Public License for more details.
- *
- * You should have received a copy of the GNU Lesser General Public
- * License along with this library; if not, write to the Free Software
- * Foundation, Inc., 51 Franklin Street, Fifth Floor, Boston, MA  02110-1301  USA
- *
- * Linden Research, Inc., 945 Battery Street, San Francisco, CA  94111  USA
- * $/LicenseInfo$
- */
-
-#include "llviewerprecompiledheaders.h"
-
-#include "llinspectobject.h"
-
-// Viewer
-#include "llagent.h"            // To standup
-#include "llfloatersidepanelcontainer.h"
-#include "llinspect.h"
-#include "llmediaentry.h"
-#include "llselectmgr.h"
-#include "llslurl.h"
-#include "llviewermenu.h"       // handle_object_touch(), handle_buy()
-#include "llviewermedia.h"
-#include "llviewermediafocus.h"
-#include "llviewerobjectlist.h" // to select the requested object
-#include "llvoavatarself.h"
-
-// Linden libraries
-#include "llbutton.h"           // setLabel(), not virtual!
-#include "llclickaction.h"
-#include "llfloaterreg.h"
-#include "llmenubutton.h"
-#include "llresmgr.h"           // getMonetaryString
-#include "llsafehandle.h"
-#include "lltextbox.h"          // for description truncation
-#include "lltoggleablemenu.h"
-#include "lltrans.h"
-#include "lluictrl.h"
-
-class LLViewerObject;
-
-//////////////////////////////////////////////////////////////////////////////
-// LLInspectObject
-//////////////////////////////////////////////////////////////////////////////
-
-// Object Inspector, a small information window used when clicking
-// in the ambient inspector widget for objects in the 3D world.
-class LLInspectObject : public LLInspect
-{
-    friend class LLFloaterReg;
-
-public:
-<<<<<<< HEAD
-	// object_id - Root object ID for which to show information
-	// Inspector will be positioned relative to current mouse position
-	LLInspectObject(const LLSD& object_id);
-	virtual ~LLInspectObject();
-	
-	/*virtual*/ bool postBuild(void);
-	
-	// Because floater is single instance, need to re-parse data on each spawn
-	// (for example, inspector about same avatar but in different position)
-	/*virtual*/ void onOpen(const LLSD& avatar_id);
-	
-	// Release the selection and do other cleanup
-	/*virtual*/ void onClose(bool app_quitting);
-	
-	// override the inspector mouse leave so timer is only paused if 
-	// gear menu is not open
-	/* virtual */ void onMouseLeave(S32 x, S32 y, MASK mask);
-	
-=======
-    // object_id - Root object ID for which to show information
-    // Inspector will be positioned relative to current mouse position
-    LLInspectObject(const LLSD& object_id);
-    virtual ~LLInspectObject();
-
-    /*virtual*/ BOOL postBuild(void);
-
-    // Because floater is single instance, need to re-parse data on each spawn
-    // (for example, inspector about same avatar but in different position)
-    /*virtual*/ void onOpen(const LLSD& avatar_id);
-
-    // Release the selection and do other cleanup
-    /*virtual*/ void onClose(bool app_quitting);
-
-    // override the inspector mouse leave so timer is only paused if
-    // gear menu is not open
-    /* virtual */ void onMouseLeave(S32 x, S32 y, MASK mask);
-
->>>>>>> e1623bb2
-private:
-    // Refresh displayed data with information from selection manager
-    void update();
-
-    void hideButtons();
-    void updateButtons(LLSelectNode* nodep);
-    void updateSitLabel(LLSelectNode* nodep);
-    void updateTouchLabel(LLSelectNode* nodep);
-
-    void updateName(LLSelectNode* nodep);
-    void updateDescription(LLSelectNode* nodep);
-    void updatePrice(LLSelectNode* nodep);
-    void updateCreator(LLSelectNode* nodep);
-
-    void updateMediaCurrentURL();
-    void updateSecureBrowsing();
-
-    void onClickBuy();
-    void onClickPay();
-    void onClickTakeFreeCopy();
-    void onClickTouch();
-    void onClickSit();
-    void onClickOpen();
-    void onClickMoreInfo();
-    void onClickZoomIn();
-
-private:
-    LLUUID              mObjectID;
-    LLUUID              mPreviousObjectID;
-    S32                 mObjectFace;
-    viewer_media_t      mMediaImpl;
-    LLMediaEntry*       mMediaEntry;
-    LLSafeHandle<LLObjectSelection> mObjectSelection;
-    boost::signals2::connection mSelectionUpdateSlot;
-};
-
-LLInspectObject::LLInspectObject(const LLSD& sd)
-:   LLInspect( LLSD() ),    // single_instance, doesn't really need key
-    mObjectID(NULL),            // set in onOpen()
-    mObjectFace(0),
-    mObjectSelection(NULL),
-    mMediaImpl(NULL),
-    mMediaEntry(NULL)
-{
-    // can't make the properties request until the widgets are constructed
-    // as it might return immediately, so do it in postBuild.
-    mCommitCallbackRegistrar.add("InspectObject.Buy",   boost::bind(&LLInspectObject::onClickBuy, this));
-    mCommitCallbackRegistrar.add("InspectObject.Pay",   boost::bind(&LLInspectObject::onClickPay, this));
-    mCommitCallbackRegistrar.add("InspectObject.TakeFreeCopy",  boost::bind(&LLInspectObject::onClickTakeFreeCopy, this));
-    mCommitCallbackRegistrar.add("InspectObject.Touch", boost::bind(&LLInspectObject::onClickTouch, this));
-    mCommitCallbackRegistrar.add("InspectObject.Sit",   boost::bind(&LLInspectObject::onClickSit, this));
-    mCommitCallbackRegistrar.add("InspectObject.Open",  boost::bind(&LLInspectObject::onClickOpen, this));
-    mCommitCallbackRegistrar.add("InspectObject.MoreInfo",  boost::bind(&LLInspectObject::onClickMoreInfo, this));
-    mCommitCallbackRegistrar.add("InspectObject.ZoomIn", boost::bind(&LLInspectObject::onClickZoomIn, this));
-}
-
-
-LLInspectObject::~LLInspectObject()
-{
-    if (mSelectionUpdateSlot.connected())
-    {
-        mSelectionUpdateSlot.disconnect();
-    }
-}
-
-/*virtual*/
-bool LLInspectObject::postBuild(void)
-{
-    // The XML file has sample data in it.  Clear that out so we don't
-    // flicker when data arrives off network.
-    getChild<LLUICtrl>("object_name")->setValue("");
-    getChild<LLUICtrl>("object_creator")->setValue("");
-    getChild<LLUICtrl>("object_description")->setValue("");
-    getChild<LLUICtrl>("object_media_url")->setValue("");
-    // Set buttons invisible until we know what this object can do
-    hideButtons();
-
-    // Hide floater when name links clicked
-    LLTextBox* textbox = getChild<LLTextBox>("object_creator");
-    textbox->setURLClickedCallback(boost::bind(&LLInspectObject::closeFloater, this, false) );
-
-    // Hook up functionality
-    getChild<LLUICtrl>("buy_btn")->setCommitCallback(
-        boost::bind(&LLInspectObject::onClickBuy, this));
-    getChild<LLUICtrl>("pay_btn")->setCommitCallback(
-        boost::bind(&LLInspectObject::onClickPay, this));
-    getChild<LLUICtrl>("take_free_copy_btn")->setCommitCallback(
-        boost::bind(&LLInspectObject::onClickTakeFreeCopy, this));
-    getChild<LLUICtrl>("touch_btn")->setCommitCallback(
-        boost::bind(&LLInspectObject::onClickTouch, this));
-    getChild<LLUICtrl>("sit_btn")->setCommitCallback(
-        boost::bind(&LLInspectObject::onClickSit, this));
-    getChild<LLUICtrl>("open_btn")->setCommitCallback(
-        boost::bind(&LLInspectObject::onClickOpen, this));
-    getChild<LLUICtrl>("more_info_btn")->setCommitCallback(
-        boost::bind(&LLInspectObject::onClickMoreInfo, this));
-
-    if (!mSelectionUpdateSlot.connected())
-    {
-        // Watch for updates to selection properties off the network
-        mSelectionUpdateSlot = LLSelectMgr::getInstance()->mUpdateSignal.connect(
-            boost::bind(&LLInspectObject::update, this));
-    }
-
-<<<<<<< HEAD
-	return true;
-=======
-    return TRUE;
->>>>>>> e1623bb2
-}
-
-// Multiple calls to showInstance("inspect_avatar", foo) will provide different
-// LLSD for foo, which we will catch here.
-//virtual
-void LLInspectObject::onOpen(const LLSD& data)
-{
-<<<<<<< HEAD
-	// Start animation
-	LLInspect::onOpen(data);
-
-	// Extract appropriate avatar id
-	mObjectID = data["object_id"];
-	
-	if(data.has("object_face"))
-	{
-		mObjectFace = data["object_face"];
-	}
-
-	LLInspect::repositionInspector(data);
-
-	// Promote hovered object to a complete selection, which will also force
-	// a request for selected object data off the network
-	LLViewerObject* obj = gObjectList.findObject( mObjectID );
-	if (obj)
-	{
-		// Media focus and this code fight over the select manager.  
-		// Make sure any media is unfocused before changing the selection here.
-		LLViewerMediaFocus::getInstance()->clearFocus();
-		
-		LLSelectMgr::instance().deselectAll();
-		mObjectSelection = LLSelectMgr::instance().selectObjectAndFamily(obj,false,true);
-
-		// Mark this as a transient selection
-		struct SetTransient : public LLSelectedNodeFunctor
-		{
-			bool apply(LLSelectNode* node)
-			{
-				node->setTransient(true);
-				return true;
-			}
-		} functor;
-		mObjectSelection->applyToNodes(&functor);
-		
-		// Does this face have media?
-		const LLTextureEntry* tep = obj->getTE(mObjectFace);
-		if (!tep)
-			return;
-		
-		mMediaEntry = tep->hasMedia() ? tep->getMediaData() : NULL;
-		if(!mMediaEntry)
-			return;
-		
-		mMediaImpl = LLViewerMedia::getInstance()->getMediaImplFromTextureID(mMediaEntry->getMediaID());
-	}
-=======
-    // Start animation
-    LLInspect::onOpen(data);
-
-    // Extract appropriate avatar id
-    mObjectID = data["object_id"];
-
-    if(data.has("object_face"))
-    {
-        mObjectFace = data["object_face"];
-    }
-
-    LLInspect::repositionInspector(data);
-
-    // Promote hovered object to a complete selection, which will also force
-    // a request for selected object data off the network
-    LLViewerObject* obj = gObjectList.findObject( mObjectID );
-    if (obj)
-    {
-        // Media focus and this code fight over the select manager.
-        // Make sure any media is unfocused before changing the selection here.
-        LLViewerMediaFocus::getInstance()->clearFocus();
-
-        LLSelectMgr::instance().deselectAll();
-        mObjectSelection = LLSelectMgr::instance().selectObjectAndFamily(obj,FALSE,TRUE);
-
-        // Mark this as a transient selection
-        struct SetTransient : public LLSelectedNodeFunctor
-        {
-            bool apply(LLSelectNode* node)
-            {
-                node->setTransient(TRUE);
-                return true;
-            }
-        } functor;
-        mObjectSelection->applyToNodes(&functor);
-
-        // Does this face have media?
-        const LLTextureEntry* tep = obj->getTE(mObjectFace);
-        if (!tep)
-            return;
-
-        mMediaEntry = tep->hasMedia() ? tep->getMediaData() : NULL;
-        if(!mMediaEntry)
-            return;
-
-        mMediaImpl = LLViewerMedia::getInstance()->getMediaImplFromTextureID(mMediaEntry->getMediaID());
-    }
->>>>>>> e1623bb2
-}
-
-// virtual
-void LLInspectObject::onClose(bool app_quitting)
-{
-    // Release selection to deselect
-    mObjectSelection = NULL;
-    mPreviousObjectID = mObjectID;
-
-    getChild<LLMenuButton>("gear_btn")->hideMenu();
-}
-
-
-void LLInspectObject::update()
-{
-    // Performance optimization, because we listen to updates from select mgr
-    // but we're never destroyed.
-    if (!getVisible()) return;
-
-    LLObjectSelection* selection = LLSelectMgr::getInstance()->getSelection();
-    if (!selection) return;
-
-    LLSelectNode* nodep = selection->getFirstRootNode();
-    if (!nodep) return;
-
-    // If we don't have fresh object info yet and it's the object we inspected last time,
-    // keep showing the previously retrieved data until we get the update.
-    if (!nodep->mValid && nodep->getObject()->getID() == mPreviousObjectID)
-    {
-        return;
-    }
-
-    updateButtons(nodep);
-    updateName(nodep);
-    updateDescription(nodep);
-    updateCreator(nodep);
-    updatePrice(nodep);
-
-    LLViewerObject* obj = nodep->getObject();
-    if(!obj)
-        return;
-
-    if ( mObjectFace < 0
-        ||  mObjectFace >= obj->getNumTEs() )
-    {
-        return;
-    }
-
-    // Does this face have media?
-    const LLTextureEntry* tep = obj->getTE(mObjectFace);
-    if (!tep)
-        return;
-
-    mMediaEntry = tep->hasMedia() ? tep->getMediaData() : NULL;
-    if(!mMediaEntry)
-        return;
-
-    mMediaImpl = LLViewerMedia::getInstance()->getMediaImplFromTextureID(mMediaEntry->getMediaID());
-
-    updateMediaCurrentURL();
-    updateSecureBrowsing();
-}
-
-void LLInspectObject::hideButtons()
-{
-    getChild<LLUICtrl>("buy_btn")->setVisible(false);
-    getChild<LLUICtrl>("pay_btn")->setVisible(false);
-    getChild<LLUICtrl>("take_free_copy_btn")->setVisible(false);
-    getChild<LLUICtrl>("touch_btn")->setVisible(false);
-    getChild<LLUICtrl>("sit_btn")->setVisible(false);
-    getChild<LLUICtrl>("open_btn")->setVisible(false);
-}
-
-// *TODO: Extract this method from lltoolpie.cpp and put somewhere shared
-extern U8 final_click_action(LLViewerObject*);
-
-// Choose the "most relevant" operation for this object, and show a button for
-// that operation as the left-most button in the inspector.
-void LLInspectObject::updateButtons(LLSelectNode* nodep)
-{
-<<<<<<< HEAD
-	// We'll start with everyone hidden and show the ones we need
-	hideButtons();
-	
-	LLViewerObject* object = nodep->getObject();
-	LLViewerObject *parent = (LLViewerObject*)object->getParent();
-	bool for_copy = anyone_copy_selection(nodep);
-	bool for_sale = enable_buy_object();
-	S32 price = nodep->mSaleInfo.getSalePrice();
-	U8 click_action = final_click_action(object);
-
-	if (for_copy
-		|| (for_sale && price == 0))
-	{
-		// Free copies have priority over other operations
-		getChild<LLUICtrl>("take_free_copy_btn")->setVisible(true);
-	}
-	else if (for_sale)
-	{
-		getChild<LLUICtrl>("buy_btn")->setVisible(true);
-	}
-	else if ( enable_pay_object() )
-	{
-		getChild<LLUICtrl>("pay_btn")->setVisible(true);
-	}
-	else if (click_action == CLICK_ACTION_SIT)
-	{
-		// Click-action sit must come before "open" because many objects on
-		// which you can sit have scripts, and hence can be opened
-		getChild<LLUICtrl>("sit_btn")->setVisible(true);
-		updateSitLabel(nodep);
-	}
-	else if (object->flagHandleTouch()
-		|| (parent && parent->flagHandleTouch()))
-	{
-		getChild<LLUICtrl>("touch_btn")->setVisible(true);
-		updateTouchLabel(nodep);
-	}
-	else if ( enable_object_open() )
-	{
-		// Open is last because anything with a script in it can be opened
-		getChild<LLUICtrl>("open_btn")->setVisible(true);
-	}
-	else
-	{
-		// By default, we can sit on anything
-		getChild<LLUICtrl>("sit_btn")->setVisible(true);
-		updateSitLabel(nodep);
-	}
-
-	// No flash
-	focusFirstItem(false, false);
-=======
-    // We'll start with everyone hidden and show the ones we need
-    hideButtons();
-
-    LLViewerObject* object = nodep->getObject();
-    LLViewerObject *parent = (LLViewerObject*)object->getParent();
-    bool for_copy = anyone_copy_selection(nodep);
-    bool for_sale = enable_buy_object();
-    S32 price = nodep->mSaleInfo.getSalePrice();
-    U8 click_action = final_click_action(object);
-
-    if (for_copy
-        || (for_sale && price == 0))
-    {
-        // Free copies have priority over other operations
-        getChild<LLUICtrl>("take_free_copy_btn")->setVisible(true);
-    }
-    else if (for_sale)
-    {
-        getChild<LLUICtrl>("buy_btn")->setVisible(true);
-    }
-    else if ( enable_pay_object() )
-    {
-        getChild<LLUICtrl>("pay_btn")->setVisible(true);
-    }
-    else if (click_action == CLICK_ACTION_SIT)
-    {
-        // Click-action sit must come before "open" because many objects on
-        // which you can sit have scripts, and hence can be opened
-        getChild<LLUICtrl>("sit_btn")->setVisible(true);
-        updateSitLabel(nodep);
-    }
-    else if (object->flagHandleTouch()
-        || (parent && parent->flagHandleTouch()))
-    {
-        getChild<LLUICtrl>("touch_btn")->setVisible(true);
-        updateTouchLabel(nodep);
-    }
-    else if ( enable_object_open() )
-    {
-        // Open is last because anything with a script in it can be opened
-        getChild<LLUICtrl>("open_btn")->setVisible(true);
-    }
-    else
-    {
-        // By default, we can sit on anything
-        getChild<LLUICtrl>("sit_btn")->setVisible(true);
-        updateSitLabel(nodep);
-    }
-
-    // No flash
-    focusFirstItem(FALSE, FALSE);
->>>>>>> e1623bb2
-}
-
-void LLInspectObject::updateSitLabel(LLSelectNode* nodep)
-{
-    LLButton* sit_btn = getChild<LLButton>("sit_btn");
-    if (!nodep->mSitName.empty())
-    {
-        sit_btn->setLabel( nodep->mSitName );
-    }
-    else
-    {
-        sit_btn->setLabel( getString("Sit") );
-    }
-}
-
-void LLInspectObject::updateTouchLabel(LLSelectNode* nodep)
-{
-    LLButton* sit_btn = getChild<LLButton>("touch_btn");
-    if (!nodep->mTouchName.empty())
-    {
-        sit_btn->setLabel( nodep->mTouchName );
-    }
-    else
-    {
-        sit_btn->setLabel( getString("Touch") );
-    }
-}
-
-void LLInspectObject::updateName(LLSelectNode* nodep)
-{
-    std::string name;
-    if (!nodep->mName.empty())
-    {
-        name = nodep->mName;
-    }
-    else
-    {
-        name = LLTrans::getString("TooltipNoName");
-    }
-    getChild<LLUICtrl>("object_name")->setValue(name);
-}
-
-void LLInspectObject::updateDescription(LLSelectNode* nodep)
-{
-    const char* const DEFAULT_DESC = "(No Description)";
-    std::string desc;
-    if (!nodep->mDescription.empty()
-        && nodep->mDescription != DEFAULT_DESC)
-    {
-        desc = nodep->mDescription;
-    }
-
-    LLTextBox* textbox = getChild<LLTextBox>("object_description");
-    textbox->setValue(desc);
-}
-
-void LLInspectObject::updateMediaCurrentURL()
-{
-    if(!mMediaEntry)
-        return;
-    LLTextBox* textbox = getChild<LLTextBox>("object_media_url");
-    std::string media_url = "";
-    textbox->setValue(media_url);
-    textbox->setToolTip(media_url);
-    LLStringUtil::format_map_t args;
-
-    if(mMediaImpl.notNull() && mMediaImpl->hasMedia())
-    {
-
-        LLPluginClassMedia* media_plugin = NULL;
-        media_plugin = mMediaImpl->getMediaPlugin();
-        if(media_plugin)
-        {
-            if(media_plugin->pluginSupportsMediaTime())
-            {
-                args["[CurrentURL]"] =  mMediaImpl->getMediaURL();
-            }
-            else
-            {
-                args["[CurrentURL]"] =  media_plugin->getLocation();
-            }
-            media_url = LLTrans::getString("CurrentURL", args);
-
-        }
-    }
-    else if(mMediaEntry->getCurrentURL() != "")
-    {
-        args["[CurrentURL]"] = mMediaEntry->getCurrentURL();
-        media_url = LLTrans::getString("CurrentURL", args);
-    }
-
-    textbox->setText(media_url);
-    textbox->setToolTip(media_url);
-}
-
-void LLInspectObject::updateCreator(LLSelectNode* nodep)
-{
-    // final information for display
-    LLStringUtil::format_map_t args;
-    std::string text;
-
-    // Leave text blank until data loaded
-    if (nodep->mValid)
-    {
-        // Utilize automatic translation of SLURL into name to display
-        // a clickable link
-        // Objects cannot be created by a group, so use agent URL format
-        LLUUID creator_id = nodep->mPermissions->getCreator();
-        std::string creator_url =
-            LLSLURL("agent", creator_id, "about").getSLURLString();
-        args["[CREATOR]"] = creator_url;
-
-        // created by one user but owned by another
-        std::string owner_url;
-        LLUUID owner_id;
-        bool group_owned = nodep->mPermissions->isGroupOwned();
-        if (group_owned)
-        {
-            owner_id = nodep->mPermissions->getGroup();
-            owner_url = LLSLURL("group", owner_id, "about").getSLURLString();
-        }
-        else
-        {
-            owner_id = nodep->mPermissions->getOwner();
-            owner_url = LLSLURL("agent", owner_id, "about").getSLURLString();
-        }
-        args["[OWNER]"] = owner_url;
-
-        if (creator_id == owner_id)
-        {
-            // common case, created and owned by one user
-            text = getString("Creator", args);
-        }
-        else
-        {
-            text = getString("CreatorAndOwner", args);
-        }
-    }
-    getChild<LLUICtrl>("object_creator")->setValue(text);
-}
-
-void LLInspectObject::updatePrice(LLSelectNode* nodep)
-{
-    // *TODO: Only look these up once and use for both updateButtons and here
-    bool for_copy = anyone_copy_selection(nodep);
-    bool for_sale = enable_buy_object();
-    S32 price = nodep->mSaleInfo.getSalePrice();
-
-    bool show_price_icon = false;
-    std::string line;
-    if (for_copy
-        || (for_sale && price == 0))
-    {
-        line = getString("PriceFree");
-        show_price_icon = true;
-    }
-    else if (for_sale)
-    {
-        LLStringUtil::format_map_t args;
-        args["[AMOUNT]"] = LLResMgr::getInstance()->getMonetaryString(price);
-        line = getString("Price", args);
-        show_price_icon = true;
-    }
-    getChild<LLUICtrl>("price_text")->setValue(line);
-    getChild<LLUICtrl>("price_icon")->setVisible(show_price_icon);
-}
-
-void LLInspectObject::updateSecureBrowsing()
-{
-    bool is_secure_browsing = false;
-
-    if(mMediaImpl.notNull()
-       && mMediaImpl->hasMedia())
-    {
-        LLPluginClassMedia* media_plugin = NULL;
-        std::string current_url = "";
-        media_plugin = mMediaImpl->getMediaPlugin();
-        if(media_plugin)
-        {
-            if(media_plugin->pluginSupportsMediaTime())
-            {
-                current_url = mMediaImpl->getMediaURL();
-            }
-            else
-            {
-                current_url =  media_plugin->getLocation();
-            }
-        }
-
-        std::string prefix =  std::string("https://");
-        std::string test_prefix = current_url.substr(0, prefix.length());
-        LLStringUtil::toLower(test_prefix);
-        if(test_prefix == prefix)
-        {
-            is_secure_browsing = true;
-        }
-    }
-    getChild<LLUICtrl>("secure_browsing")->setVisible(is_secure_browsing);
-}
-
-// For the object inspector, only unpause the fade timer
-// if the gear menu is not open
-void LLInspectObject::onMouseLeave(S32 x, S32 y, MASK mask)
-{
-    LLToggleableMenu* gear_menu = getChild<LLMenuButton>("gear_btn")->getMenu();
-    if ( gear_menu && gear_menu->getVisible() )
-    {
-        return;
-    }
-
-    if(childHasVisiblePopupMenu())
-    {
-        return;
-    }
-
-    mOpenTimer.unpause();
-}
-
-void LLInspectObject::onClickBuy()
-{
-    handle_buy();
-    closeFloater();
-}
-
-void LLInspectObject::onClickPay()
-{
-    handle_give_money_dialog();
-    closeFloater();
-}
-
-void LLInspectObject::onClickTakeFreeCopy()
-{
-    LLObjectSelection* selection = LLSelectMgr::getInstance()->getSelection();
-    if (!selection) return;
-
-    LLSelectNode* nodep = selection->getFirstRootNode();
-    if (!nodep) return;
-
-    // Figure out if this is a "free buy" or a "take copy"
-    bool for_copy = anyone_copy_selection(nodep);
-    // Prefer to just take a free copy
-    if (for_copy)
-    {
-        handle_take_copy();
-    }
-    else
-    {
-        // Buy for free (confusing, but that's how it is)
-        handle_buy();
-    }
-    closeFloater();
-}
-
-void LLInspectObject::onClickTouch()
-{
-    handle_object_touch();
-    closeFloater();
-}
-
-void LLInspectObject::onClickSit()
-{
-    bool is_sitting = false;
-    if (mObjectSelection)
-    {
-        LLSelectNode* node = mObjectSelection->getFirstRootNode();
-        if (node && node->mValid)
-        {
-            LLViewerObject* root_object = node->getObject();
-            if (root_object
-                && isAgentAvatarValid()
-                && gAgentAvatarp->isSitting()
-                && gAgentAvatarp->getRoot() == root_object)
-            {
-                is_sitting = true;
-            }
-        }
-    }
-
-    if (is_sitting)
-    {
-        gAgent.standUp();
-    }
-    else
-    {
-        handle_object_sit(mObjectID);
-    }
-    closeFloater();
-}
-
-void LLInspectObject::onClickOpen()
-{
-    LLFloaterReg::showInstance("openobject");
-    closeFloater();
-}
-
-void LLInspectObject::onClickMoreInfo()
-{
-    LLFloaterReg::showInstance("task_properties");
-    closeFloater();
-}
-
-void LLInspectObject::onClickZoomIn()
-{
-    handle_look_at_selection("zoom");
-    closeFloater();
-}
-
-//////////////////////////////////////////////////////////////////////////////
-// LLInspectObjectUtil
-//////////////////////////////////////////////////////////////////////////////
-void LLInspectObjectUtil::registerFloater()
-{
-    LLFloaterReg::add("inspect_object", "inspect_object.xml",
-                      &LLFloaterReg::build<LLInspectObject>);
-}
+/**
+ * @file llinspectobject.cpp
+ *
+ * $LicenseInfo:firstyear=2009&license=viewerlgpl$
+ * Second Life Viewer Source Code
+ * Copyright (C) 2010, Linden Research, Inc.
+ *
+ * This library is free software; you can redistribute it and/or
+ * modify it under the terms of the GNU Lesser General Public
+ * License as published by the Free Software Foundation;
+ * version 2.1 of the License only.
+ *
+ * This library is distributed in the hope that it will be useful,
+ * but WITHOUT ANY WARRANTY; without even the implied warranty of
+ * MERCHANTABILITY or FITNESS FOR A PARTICULAR PURPOSE.  See the GNU
+ * Lesser General Public License for more details.
+ *
+ * You should have received a copy of the GNU Lesser General Public
+ * License along with this library; if not, write to the Free Software
+ * Foundation, Inc., 51 Franklin Street, Fifth Floor, Boston, MA  02110-1301  USA
+ *
+ * Linden Research, Inc., 945 Battery Street, San Francisco, CA  94111  USA
+ * $/LicenseInfo$
+ */
+
+#include "llviewerprecompiledheaders.h"
+
+#include "llinspectobject.h"
+
+// Viewer
+#include "llagent.h"            // To standup
+#include "llfloatersidepanelcontainer.h"
+#include "llinspect.h"
+#include "llmediaentry.h"
+#include "llselectmgr.h"
+#include "llslurl.h"
+#include "llviewermenu.h"       // handle_object_touch(), handle_buy()
+#include "llviewermedia.h"
+#include "llviewermediafocus.h"
+#include "llviewerobjectlist.h" // to select the requested object
+#include "llvoavatarself.h"
+
+// Linden libraries
+#include "llbutton.h"           // setLabel(), not virtual!
+#include "llclickaction.h"
+#include "llfloaterreg.h"
+#include "llmenubutton.h"
+#include "llresmgr.h"           // getMonetaryString
+#include "llsafehandle.h"
+#include "lltextbox.h"          // for description truncation
+#include "lltoggleablemenu.h"
+#include "lltrans.h"
+#include "lluictrl.h"
+
+class LLViewerObject;
+
+//////////////////////////////////////////////////////////////////////////////
+// LLInspectObject
+//////////////////////////////////////////////////////////////////////////////
+
+// Object Inspector, a small information window used when clicking
+// in the ambient inspector widget for objects in the 3D world.
+class LLInspectObject : public LLInspect
+{
+    friend class LLFloaterReg;
+
+public:
+    // object_id - Root object ID for which to show information
+    // Inspector will be positioned relative to current mouse position
+    LLInspectObject(const LLSD& object_id);
+    virtual ~LLInspectObject();
+
+    /*virtual*/ bool postBuild(void);
+
+    // Because floater is single instance, need to re-parse data on each spawn
+    // (for example, inspector about same avatar but in different position)
+    /*virtual*/ void onOpen(const LLSD& avatar_id);
+
+    // Release the selection and do other cleanup
+    /*virtual*/ void onClose(bool app_quitting);
+
+    // override the inspector mouse leave so timer is only paused if
+    // gear menu is not open
+    /* virtual */ void onMouseLeave(S32 x, S32 y, MASK mask);
+
+private:
+    // Refresh displayed data with information from selection manager
+    void update();
+
+    void hideButtons();
+    void updateButtons(LLSelectNode* nodep);
+    void updateSitLabel(LLSelectNode* nodep);
+    void updateTouchLabel(LLSelectNode* nodep);
+
+    void updateName(LLSelectNode* nodep);
+    void updateDescription(LLSelectNode* nodep);
+    void updatePrice(LLSelectNode* nodep);
+    void updateCreator(LLSelectNode* nodep);
+
+    void updateMediaCurrentURL();
+    void updateSecureBrowsing();
+
+    void onClickBuy();
+    void onClickPay();
+    void onClickTakeFreeCopy();
+    void onClickTouch();
+    void onClickSit();
+    void onClickOpen();
+    void onClickMoreInfo();
+    void onClickZoomIn();
+
+private:
+    LLUUID              mObjectID;
+    LLUUID              mPreviousObjectID;
+    S32                 mObjectFace;
+    viewer_media_t      mMediaImpl;
+    LLMediaEntry*       mMediaEntry;
+    LLSafeHandle<LLObjectSelection> mObjectSelection;
+    boost::signals2::connection mSelectionUpdateSlot;
+};
+
+LLInspectObject::LLInspectObject(const LLSD& sd)
+:   LLInspect( LLSD() ),    // single_instance, doesn't really need key
+    mObjectID(NULL),            // set in onOpen()
+    mObjectFace(0),
+    mObjectSelection(NULL),
+    mMediaImpl(NULL),
+    mMediaEntry(NULL)
+{
+    // can't make the properties request until the widgets are constructed
+    // as it might return immediately, so do it in postBuild.
+    mCommitCallbackRegistrar.add("InspectObject.Buy",   boost::bind(&LLInspectObject::onClickBuy, this));
+    mCommitCallbackRegistrar.add("InspectObject.Pay",   boost::bind(&LLInspectObject::onClickPay, this));
+    mCommitCallbackRegistrar.add("InspectObject.TakeFreeCopy",  boost::bind(&LLInspectObject::onClickTakeFreeCopy, this));
+    mCommitCallbackRegistrar.add("InspectObject.Touch", boost::bind(&LLInspectObject::onClickTouch, this));
+    mCommitCallbackRegistrar.add("InspectObject.Sit",   boost::bind(&LLInspectObject::onClickSit, this));
+    mCommitCallbackRegistrar.add("InspectObject.Open",  boost::bind(&LLInspectObject::onClickOpen, this));
+    mCommitCallbackRegistrar.add("InspectObject.MoreInfo",  boost::bind(&LLInspectObject::onClickMoreInfo, this));
+    mCommitCallbackRegistrar.add("InspectObject.ZoomIn", boost::bind(&LLInspectObject::onClickZoomIn, this));
+}
+
+
+LLInspectObject::~LLInspectObject()
+{
+    if (mSelectionUpdateSlot.connected())
+    {
+        mSelectionUpdateSlot.disconnect();
+    }
+}
+
+/*virtual*/
+bool LLInspectObject::postBuild(void)
+{
+    // The XML file has sample data in it.  Clear that out so we don't
+    // flicker when data arrives off network.
+    getChild<LLUICtrl>("object_name")->setValue("");
+    getChild<LLUICtrl>("object_creator")->setValue("");
+    getChild<LLUICtrl>("object_description")->setValue("");
+    getChild<LLUICtrl>("object_media_url")->setValue("");
+    // Set buttons invisible until we know what this object can do
+    hideButtons();
+
+    // Hide floater when name links clicked
+    LLTextBox* textbox = getChild<LLTextBox>("object_creator");
+    textbox->setURLClickedCallback(boost::bind(&LLInspectObject::closeFloater, this, false) );
+
+    // Hook up functionality
+    getChild<LLUICtrl>("buy_btn")->setCommitCallback(
+        boost::bind(&LLInspectObject::onClickBuy, this));
+    getChild<LLUICtrl>("pay_btn")->setCommitCallback(
+        boost::bind(&LLInspectObject::onClickPay, this));
+    getChild<LLUICtrl>("take_free_copy_btn")->setCommitCallback(
+        boost::bind(&LLInspectObject::onClickTakeFreeCopy, this));
+    getChild<LLUICtrl>("touch_btn")->setCommitCallback(
+        boost::bind(&LLInspectObject::onClickTouch, this));
+    getChild<LLUICtrl>("sit_btn")->setCommitCallback(
+        boost::bind(&LLInspectObject::onClickSit, this));
+    getChild<LLUICtrl>("open_btn")->setCommitCallback(
+        boost::bind(&LLInspectObject::onClickOpen, this));
+    getChild<LLUICtrl>("more_info_btn")->setCommitCallback(
+        boost::bind(&LLInspectObject::onClickMoreInfo, this));
+
+    if (!mSelectionUpdateSlot.connected())
+    {
+        // Watch for updates to selection properties off the network
+        mSelectionUpdateSlot = LLSelectMgr::getInstance()->mUpdateSignal.connect(
+            boost::bind(&LLInspectObject::update, this));
+    }
+
+    return true;
+}
+
+// Multiple calls to showInstance("inspect_avatar", foo) will provide different
+// LLSD for foo, which we will catch here.
+//virtual
+void LLInspectObject::onOpen(const LLSD& data)
+{
+    // Start animation
+    LLInspect::onOpen(data);
+
+    // Extract appropriate avatar id
+    mObjectID = data["object_id"];
+
+    if(data.has("object_face"))
+    {
+        mObjectFace = data["object_face"];
+    }
+
+    LLInspect::repositionInspector(data);
+
+    // Promote hovered object to a complete selection, which will also force
+    // a request for selected object data off the network
+    LLViewerObject* obj = gObjectList.findObject( mObjectID );
+    if (obj)
+    {
+        // Media focus and this code fight over the select manager.
+        // Make sure any media is unfocused before changing the selection here.
+        LLViewerMediaFocus::getInstance()->clearFocus();
+
+        LLSelectMgr::instance().deselectAll();
+        mObjectSelection = LLSelectMgr::instance().selectObjectAndFamily(obj,false,true);
+
+        // Mark this as a transient selection
+        struct SetTransient : public LLSelectedNodeFunctor
+        {
+            bool apply(LLSelectNode* node)
+            {
+                node->setTransient(true);
+                return true;
+            }
+        } functor;
+        mObjectSelection->applyToNodes(&functor);
+
+        // Does this face have media?
+        const LLTextureEntry* tep = obj->getTE(mObjectFace);
+        if (!tep)
+            return;
+
+        mMediaEntry = tep->hasMedia() ? tep->getMediaData() : NULL;
+        if(!mMediaEntry)
+            return;
+
+        mMediaImpl = LLViewerMedia::getInstance()->getMediaImplFromTextureID(mMediaEntry->getMediaID());
+    }
+}
+
+// virtual
+void LLInspectObject::onClose(bool app_quitting)
+{
+    // Release selection to deselect
+    mObjectSelection = NULL;
+    mPreviousObjectID = mObjectID;
+
+    getChild<LLMenuButton>("gear_btn")->hideMenu();
+}
+
+
+void LLInspectObject::update()
+{
+    // Performance optimization, because we listen to updates from select mgr
+    // but we're never destroyed.
+    if (!getVisible()) return;
+
+    LLObjectSelection* selection = LLSelectMgr::getInstance()->getSelection();
+    if (!selection) return;
+
+    LLSelectNode* nodep = selection->getFirstRootNode();
+    if (!nodep) return;
+
+    // If we don't have fresh object info yet and it's the object we inspected last time,
+    // keep showing the previously retrieved data until we get the update.
+    if (!nodep->mValid && nodep->getObject()->getID() == mPreviousObjectID)
+    {
+        return;
+    }
+
+    updateButtons(nodep);
+    updateName(nodep);
+    updateDescription(nodep);
+    updateCreator(nodep);
+    updatePrice(nodep);
+
+    LLViewerObject* obj = nodep->getObject();
+    if(!obj)
+        return;
+
+    if ( mObjectFace < 0
+        ||  mObjectFace >= obj->getNumTEs() )
+    {
+        return;
+    }
+
+    // Does this face have media?
+    const LLTextureEntry* tep = obj->getTE(mObjectFace);
+    if (!tep)
+        return;
+
+    mMediaEntry = tep->hasMedia() ? tep->getMediaData() : NULL;
+    if(!mMediaEntry)
+        return;
+
+    mMediaImpl = LLViewerMedia::getInstance()->getMediaImplFromTextureID(mMediaEntry->getMediaID());
+
+    updateMediaCurrentURL();
+    updateSecureBrowsing();
+}
+
+void LLInspectObject::hideButtons()
+{
+    getChild<LLUICtrl>("buy_btn")->setVisible(false);
+    getChild<LLUICtrl>("pay_btn")->setVisible(false);
+    getChild<LLUICtrl>("take_free_copy_btn")->setVisible(false);
+    getChild<LLUICtrl>("touch_btn")->setVisible(false);
+    getChild<LLUICtrl>("sit_btn")->setVisible(false);
+    getChild<LLUICtrl>("open_btn")->setVisible(false);
+}
+
+// *TODO: Extract this method from lltoolpie.cpp and put somewhere shared
+extern U8 final_click_action(LLViewerObject*);
+
+// Choose the "most relevant" operation for this object, and show a button for
+// that operation as the left-most button in the inspector.
+void LLInspectObject::updateButtons(LLSelectNode* nodep)
+{
+    // We'll start with everyone hidden and show the ones we need
+    hideButtons();
+
+    LLViewerObject* object = nodep->getObject();
+    LLViewerObject *parent = (LLViewerObject*)object->getParent();
+    bool for_copy = anyone_copy_selection(nodep);
+    bool for_sale = enable_buy_object();
+    S32 price = nodep->mSaleInfo.getSalePrice();
+    U8 click_action = final_click_action(object);
+
+    if (for_copy
+        || (for_sale && price == 0))
+    {
+        // Free copies have priority over other operations
+        getChild<LLUICtrl>("take_free_copy_btn")->setVisible(true);
+    }
+    else if (for_sale)
+    {
+        getChild<LLUICtrl>("buy_btn")->setVisible(true);
+    }
+    else if ( enable_pay_object() )
+    {
+        getChild<LLUICtrl>("pay_btn")->setVisible(true);
+    }
+    else if (click_action == CLICK_ACTION_SIT)
+    {
+        // Click-action sit must come before "open" because many objects on
+        // which you can sit have scripts, and hence can be opened
+        getChild<LLUICtrl>("sit_btn")->setVisible(true);
+        updateSitLabel(nodep);
+    }
+    else if (object->flagHandleTouch()
+        || (parent && parent->flagHandleTouch()))
+    {
+        getChild<LLUICtrl>("touch_btn")->setVisible(true);
+        updateTouchLabel(nodep);
+    }
+    else if ( enable_object_open() )
+    {
+        // Open is last because anything with a script in it can be opened
+        getChild<LLUICtrl>("open_btn")->setVisible(true);
+    }
+    else
+    {
+        // By default, we can sit on anything
+        getChild<LLUICtrl>("sit_btn")->setVisible(true);
+        updateSitLabel(nodep);
+    }
+
+    // No flash
+    focusFirstItem(false, false);
+}
+
+void LLInspectObject::updateSitLabel(LLSelectNode* nodep)
+{
+    LLButton* sit_btn = getChild<LLButton>("sit_btn");
+    if (!nodep->mSitName.empty())
+    {
+        sit_btn->setLabel( nodep->mSitName );
+    }
+    else
+    {
+        sit_btn->setLabel( getString("Sit") );
+    }
+}
+
+void LLInspectObject::updateTouchLabel(LLSelectNode* nodep)
+{
+    LLButton* sit_btn = getChild<LLButton>("touch_btn");
+    if (!nodep->mTouchName.empty())
+    {
+        sit_btn->setLabel( nodep->mTouchName );
+    }
+    else
+    {
+        sit_btn->setLabel( getString("Touch") );
+    }
+}
+
+void LLInspectObject::updateName(LLSelectNode* nodep)
+{
+    std::string name;
+    if (!nodep->mName.empty())
+    {
+        name = nodep->mName;
+    }
+    else
+    {
+        name = LLTrans::getString("TooltipNoName");
+    }
+    getChild<LLUICtrl>("object_name")->setValue(name);
+}
+
+void LLInspectObject::updateDescription(LLSelectNode* nodep)
+{
+    const char* const DEFAULT_DESC = "(No Description)";
+    std::string desc;
+    if (!nodep->mDescription.empty()
+        && nodep->mDescription != DEFAULT_DESC)
+    {
+        desc = nodep->mDescription;
+    }
+
+    LLTextBox* textbox = getChild<LLTextBox>("object_description");
+    textbox->setValue(desc);
+}
+
+void LLInspectObject::updateMediaCurrentURL()
+{
+    if(!mMediaEntry)
+        return;
+    LLTextBox* textbox = getChild<LLTextBox>("object_media_url");
+    std::string media_url = "";
+    textbox->setValue(media_url);
+    textbox->setToolTip(media_url);
+    LLStringUtil::format_map_t args;
+
+    if(mMediaImpl.notNull() && mMediaImpl->hasMedia())
+    {
+
+        LLPluginClassMedia* media_plugin = NULL;
+        media_plugin = mMediaImpl->getMediaPlugin();
+        if(media_plugin)
+        {
+            if(media_plugin->pluginSupportsMediaTime())
+            {
+                args["[CurrentURL]"] =  mMediaImpl->getMediaURL();
+            }
+            else
+            {
+                args["[CurrentURL]"] =  media_plugin->getLocation();
+            }
+            media_url = LLTrans::getString("CurrentURL", args);
+
+        }
+    }
+    else if(mMediaEntry->getCurrentURL() != "")
+    {
+        args["[CurrentURL]"] = mMediaEntry->getCurrentURL();
+        media_url = LLTrans::getString("CurrentURL", args);
+    }
+
+    textbox->setText(media_url);
+    textbox->setToolTip(media_url);
+}
+
+void LLInspectObject::updateCreator(LLSelectNode* nodep)
+{
+    // final information for display
+    LLStringUtil::format_map_t args;
+    std::string text;
+
+    // Leave text blank until data loaded
+    if (nodep->mValid)
+    {
+        // Utilize automatic translation of SLURL into name to display
+        // a clickable link
+        // Objects cannot be created by a group, so use agent URL format
+        LLUUID creator_id = nodep->mPermissions->getCreator();
+        std::string creator_url =
+            LLSLURL("agent", creator_id, "about").getSLURLString();
+        args["[CREATOR]"] = creator_url;
+
+        // created by one user but owned by another
+        std::string owner_url;
+        LLUUID owner_id;
+        bool group_owned = nodep->mPermissions->isGroupOwned();
+        if (group_owned)
+        {
+            owner_id = nodep->mPermissions->getGroup();
+            owner_url = LLSLURL("group", owner_id, "about").getSLURLString();
+        }
+        else
+        {
+            owner_id = nodep->mPermissions->getOwner();
+            owner_url = LLSLURL("agent", owner_id, "about").getSLURLString();
+        }
+        args["[OWNER]"] = owner_url;
+
+        if (creator_id == owner_id)
+        {
+            // common case, created and owned by one user
+            text = getString("Creator", args);
+        }
+        else
+        {
+            text = getString("CreatorAndOwner", args);
+        }
+    }
+    getChild<LLUICtrl>("object_creator")->setValue(text);
+}
+
+void LLInspectObject::updatePrice(LLSelectNode* nodep)
+{
+    // *TODO: Only look these up once and use for both updateButtons and here
+    bool for_copy = anyone_copy_selection(nodep);
+    bool for_sale = enable_buy_object();
+    S32 price = nodep->mSaleInfo.getSalePrice();
+
+    bool show_price_icon = false;
+    std::string line;
+    if (for_copy
+        || (for_sale && price == 0))
+    {
+        line = getString("PriceFree");
+        show_price_icon = true;
+    }
+    else if (for_sale)
+    {
+        LLStringUtil::format_map_t args;
+        args["[AMOUNT]"] = LLResMgr::getInstance()->getMonetaryString(price);
+        line = getString("Price", args);
+        show_price_icon = true;
+    }
+    getChild<LLUICtrl>("price_text")->setValue(line);
+    getChild<LLUICtrl>("price_icon")->setVisible(show_price_icon);
+}
+
+void LLInspectObject::updateSecureBrowsing()
+{
+    bool is_secure_browsing = false;
+
+    if(mMediaImpl.notNull()
+       && mMediaImpl->hasMedia())
+    {
+        LLPluginClassMedia* media_plugin = NULL;
+        std::string current_url = "";
+        media_plugin = mMediaImpl->getMediaPlugin();
+        if(media_plugin)
+        {
+            if(media_plugin->pluginSupportsMediaTime())
+            {
+                current_url = mMediaImpl->getMediaURL();
+            }
+            else
+            {
+                current_url =  media_plugin->getLocation();
+            }
+        }
+
+        std::string prefix =  std::string("https://");
+        std::string test_prefix = current_url.substr(0, prefix.length());
+        LLStringUtil::toLower(test_prefix);
+        if(test_prefix == prefix)
+        {
+            is_secure_browsing = true;
+        }
+    }
+    getChild<LLUICtrl>("secure_browsing")->setVisible(is_secure_browsing);
+}
+
+// For the object inspector, only unpause the fade timer
+// if the gear menu is not open
+void LLInspectObject::onMouseLeave(S32 x, S32 y, MASK mask)
+{
+    LLToggleableMenu* gear_menu = getChild<LLMenuButton>("gear_btn")->getMenu();
+    if ( gear_menu && gear_menu->getVisible() )
+    {
+        return;
+    }
+
+    if(childHasVisiblePopupMenu())
+    {
+        return;
+    }
+
+    mOpenTimer.unpause();
+}
+
+void LLInspectObject::onClickBuy()
+{
+    handle_buy();
+    closeFloater();
+}
+
+void LLInspectObject::onClickPay()
+{
+    handle_give_money_dialog();
+    closeFloater();
+}
+
+void LLInspectObject::onClickTakeFreeCopy()
+{
+    LLObjectSelection* selection = LLSelectMgr::getInstance()->getSelection();
+    if (!selection) return;
+
+    LLSelectNode* nodep = selection->getFirstRootNode();
+    if (!nodep) return;
+
+    // Figure out if this is a "free buy" or a "take copy"
+    bool for_copy = anyone_copy_selection(nodep);
+    // Prefer to just take a free copy
+    if (for_copy)
+    {
+        handle_take_copy();
+    }
+    else
+    {
+        // Buy for free (confusing, but that's how it is)
+        handle_buy();
+    }
+    closeFloater();
+}
+
+void LLInspectObject::onClickTouch()
+{
+    handle_object_touch();
+    closeFloater();
+}
+
+void LLInspectObject::onClickSit()
+{
+    bool is_sitting = false;
+    if (mObjectSelection)
+    {
+        LLSelectNode* node = mObjectSelection->getFirstRootNode();
+        if (node && node->mValid)
+        {
+            LLViewerObject* root_object = node->getObject();
+            if (root_object
+                && isAgentAvatarValid()
+                && gAgentAvatarp->isSitting()
+                && gAgentAvatarp->getRoot() == root_object)
+            {
+                is_sitting = true;
+            }
+        }
+    }
+
+    if (is_sitting)
+    {
+        gAgent.standUp();
+    }
+    else
+    {
+        handle_object_sit(mObjectID);
+    }
+    closeFloater();
+}
+
+void LLInspectObject::onClickOpen()
+{
+    LLFloaterReg::showInstance("openobject");
+    closeFloater();
+}
+
+void LLInspectObject::onClickMoreInfo()
+{
+    LLFloaterReg::showInstance("task_properties");
+    closeFloater();
+}
+
+void LLInspectObject::onClickZoomIn()
+{
+    handle_look_at_selection("zoom");
+    closeFloater();
+}
+
+//////////////////////////////////////////////////////////////////////////////
+// LLInspectObjectUtil
+//////////////////////////////////////////////////////////////////////////////
+void LLInspectObjectUtil::registerFloater()
+{
+    LLFloaterReg::add("inspect_object", "inspect_object.xml",
+                      &LLFloaterReg::build<LLInspectObject>);
+}
+