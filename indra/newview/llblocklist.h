/**
 * @file llblocklist.h
 * @brief List of the blocked avatars and objects.
 *
 * $LicenseInfo:firstyear=2012&license=viewerlgpl$
 * Second Life Viewer Source Code
 * Copyright (C) 2012, Linden Research, Inc.
 *
 * This library is free software; you can redistribute it and/or
 * modify it under the terms of the GNU Lesser General Public
 * License as published by the Free Software Foundation;
 * version 2.1 of the License only.
 *
 * This library is distributed in the hope that it will be useful,
 * but WITHOUT ANY WARRANTY; without even the implied warranty of
 * MERCHANTABILITY or FITNESS FOR A PARTICULAR PURPOSE.  See the GNU
 * Lesser General Public License for more details.
 *
 * You should have received a copy of the GNU Lesser General Public
 * License along with this library; if not, write to the Free Software
 * Foundation, Inc., 51 Franklin Street, Fifth Floor, Boston, MA  02110-1301  USA
 *
 * Linden Research, Inc., 945 Battery Street, San Francisco, CA  94111  USA
 * $/LicenseInfo$
 */
#ifndef LLBLOCKLIST_H_
#define LLBLOCKLIST_H_

#include "llflatlistview.h"
#include "lllistcontextmenu.h"
#include "llmutelist.h"
#include "lltoggleablemenu.h"

class LLBlockedListItem;
class LLMute;

enum BlockListActionType {NONE, ADD, REMOVE};

/**
 * List of blocked avatars and objects.
 * This list represents contents of the LLMuteList.
 * Each change in LLMuteList leads to rebuilding this list, so
 * it's always in actual state.
 */
class LLBlockList: public LLFlatListViewEx, public LLMuteListObserver
{
    LOG_CLASS(LLBlockList);
public:
    struct Params : public LLInitParam::Block<Params, LLFlatListViewEx::Params>
    {
        Params(){};
    };

    LLBlockList(const Params& p);
    virtual ~LLBlockList();

<<<<<<< HEAD
	virtual bool 		handleRightMouseDown(S32 x, S32 y, MASK mask);
	LLToggleableMenu*	getContextMenu() const { return mContextMenu.get(); }
	LLBlockedListItem*	getBlockedItem() const;
=======
    virtual BOOL        handleRightMouseDown(S32 x, S32 y, MASK mask);
    LLToggleableMenu*   getContextMenu() const { return mContextMenu.get(); }
    LLBlockedListItem*  getBlockedItem() const;
>>>>>>> e1623bb2

    virtual void onChange() { }
    virtual void onChangeDetailed(const LLMute& );
    virtual void draw();

    void setNameFilter(const std::string& filter);
    void sortByName();
    void sortByType();
    void refresh();

    U32 getMuteListSize() { return mMuteListSize; }

private:

    void addNewItem(const LLMute* mute);
    void removeListItem(const LLMute* mute);
    void hideListItem(LLBlockedListItem* item, bool show);
    void setDirty(bool dirty = true) { mDirty = dirty; }
    bool findInsensitive(std::string haystack, const std::string& needle_upper);

    bool isActionEnabled(const LLSD& userdata);
    void onCustomAction (const LLSD& userdata);
    bool isMenuItemChecked(const LLSD& userdata);
    bool isMenuItemVisible(const LLSD& userdata);
    void toggleMute(U32 flags);
    void createList();

    BlockListActionType getCurrentMuteListActionType();

    LLHandle<LLToggleableMenu>  mContextMenu;

    std::string                 mNameFilter;
    bool                        mDirty;
    bool                        mShouldAddAll;
    BlockListActionType         mActionType;
    U32                         mMuteListSize;

    // This data is used to save information about item that currently changed(added or removed)
    LLUUID                      mCurItemId;
    std::string                 mCurItemName;
    LLMute::EType               mCurItemType;
    U32                         mCurItemFlags;
    std::string                 mPrevNameFilter;

};


/*
 * Abstract comparator for blocked items
 */
class LLBlockListItemComparator : public LLFlatListView::ItemComparator
{
    LOG_CLASS(LLBlockListItemComparator);

public:
    LLBlockListItemComparator() {};
    virtual ~LLBlockListItemComparator() {};

    virtual bool compare(const LLPanel* item1, const LLPanel* item2) const;

protected:

    virtual bool doCompare(const LLBlockedListItem* blocked_item1, const LLBlockedListItem* blocked_item2) const = 0;
};


/*
 * Compares items by name
 */
class LLBlockListNameComparator : public LLBlockListItemComparator
{
    LOG_CLASS(LLBlockListNameComparator);

public:
    LLBlockListNameComparator() {};
    virtual ~LLBlockListNameComparator() {};

protected:

    virtual bool doCompare(const LLBlockedListItem* blocked_item1, const LLBlockedListItem* blocked_item2) const;
};

/*
 * Compares items by type and then by name within type
 * Objects come first then avatars
 */
class LLBlockListNameTypeComparator : public LLBlockListItemComparator
{
    LOG_CLASS(LLBlockListNameTypeComparator);

public:
    LLBlockListNameTypeComparator() {};
    virtual ~LLBlockListNameTypeComparator() {};

protected:

    virtual bool doCompare(const LLBlockedListItem* blocked_item1, const LLBlockedListItem* blocked_item2) const;
};

#endif /* LLBLOCKLIST_H_ */<|MERGE_RESOLUTION|>--- conflicted
+++ resolved
@@ -1,165 +1,159 @@
-/**
- * @file llblocklist.h
- * @brief List of the blocked avatars and objects.
- *
- * $LicenseInfo:firstyear=2012&license=viewerlgpl$
- * Second Life Viewer Source Code
- * Copyright (C) 2012, Linden Research, Inc.
- *
- * This library is free software; you can redistribute it and/or
- * modify it under the terms of the GNU Lesser General Public
- * License as published by the Free Software Foundation;
- * version 2.1 of the License only.
- *
- * This library is distributed in the hope that it will be useful,
- * but WITHOUT ANY WARRANTY; without even the implied warranty of
- * MERCHANTABILITY or FITNESS FOR A PARTICULAR PURPOSE.  See the GNU
- * Lesser General Public License for more details.
- *
- * You should have received a copy of the GNU Lesser General Public
- * License along with this library; if not, write to the Free Software
- * Foundation, Inc., 51 Franklin Street, Fifth Floor, Boston, MA  02110-1301  USA
- *
- * Linden Research, Inc., 945 Battery Street, San Francisco, CA  94111  USA
- * $/LicenseInfo$
- */
-#ifndef LLBLOCKLIST_H_
-#define LLBLOCKLIST_H_
-
-#include "llflatlistview.h"
-#include "lllistcontextmenu.h"
-#include "llmutelist.h"
-#include "lltoggleablemenu.h"
-
-class LLBlockedListItem;
-class LLMute;
-
-enum BlockListActionType {NONE, ADD, REMOVE};
-
-/**
- * List of blocked avatars and objects.
- * This list represents contents of the LLMuteList.
- * Each change in LLMuteList leads to rebuilding this list, so
- * it's always in actual state.
- */
-class LLBlockList: public LLFlatListViewEx, public LLMuteListObserver
-{
-    LOG_CLASS(LLBlockList);
-public:
-    struct Params : public LLInitParam::Block<Params, LLFlatListViewEx::Params>
-    {
-        Params(){};
-    };
-
-    LLBlockList(const Params& p);
-    virtual ~LLBlockList();
-
-<<<<<<< HEAD
-	virtual bool 		handleRightMouseDown(S32 x, S32 y, MASK mask);
-	LLToggleableMenu*	getContextMenu() const { return mContextMenu.get(); }
-	LLBlockedListItem*	getBlockedItem() const;
-=======
-    virtual BOOL        handleRightMouseDown(S32 x, S32 y, MASK mask);
-    LLToggleableMenu*   getContextMenu() const { return mContextMenu.get(); }
-    LLBlockedListItem*  getBlockedItem() const;
->>>>>>> e1623bb2
-
-    virtual void onChange() { }
-    virtual void onChangeDetailed(const LLMute& );
-    virtual void draw();
-
-    void setNameFilter(const std::string& filter);
-    void sortByName();
-    void sortByType();
-    void refresh();
-
-    U32 getMuteListSize() { return mMuteListSize; }
-
-private:
-
-    void addNewItem(const LLMute* mute);
-    void removeListItem(const LLMute* mute);
-    void hideListItem(LLBlockedListItem* item, bool show);
-    void setDirty(bool dirty = true) { mDirty = dirty; }
-    bool findInsensitive(std::string haystack, const std::string& needle_upper);
-
-    bool isActionEnabled(const LLSD& userdata);
-    void onCustomAction (const LLSD& userdata);
-    bool isMenuItemChecked(const LLSD& userdata);
-    bool isMenuItemVisible(const LLSD& userdata);
-    void toggleMute(U32 flags);
-    void createList();
-
-    BlockListActionType getCurrentMuteListActionType();
-
-    LLHandle<LLToggleableMenu>  mContextMenu;
-
-    std::string                 mNameFilter;
-    bool                        mDirty;
-    bool                        mShouldAddAll;
-    BlockListActionType         mActionType;
-    U32                         mMuteListSize;
-
-    // This data is used to save information about item that currently changed(added or removed)
-    LLUUID                      mCurItemId;
-    std::string                 mCurItemName;
-    LLMute::EType               mCurItemType;
-    U32                         mCurItemFlags;
-    std::string                 mPrevNameFilter;
-
-};
-
-
-/*
- * Abstract comparator for blocked items
- */
-class LLBlockListItemComparator : public LLFlatListView::ItemComparator
-{
-    LOG_CLASS(LLBlockListItemComparator);
-
-public:
-    LLBlockListItemComparator() {};
-    virtual ~LLBlockListItemComparator() {};
-
-    virtual bool compare(const LLPanel* item1, const LLPanel* item2) const;
-
-protected:
-
-    virtual bool doCompare(const LLBlockedListItem* blocked_item1, const LLBlockedListItem* blocked_item2) const = 0;
-};
-
-
-/*
- * Compares items by name
- */
-class LLBlockListNameComparator : public LLBlockListItemComparator
-{
-    LOG_CLASS(LLBlockListNameComparator);
-
-public:
-    LLBlockListNameComparator() {};
-    virtual ~LLBlockListNameComparator() {};
-
-protected:
-
-    virtual bool doCompare(const LLBlockedListItem* blocked_item1, const LLBlockedListItem* blocked_item2) const;
-};
-
-/*
- * Compares items by type and then by name within type
- * Objects come first then avatars
- */
-class LLBlockListNameTypeComparator : public LLBlockListItemComparator
-{
-    LOG_CLASS(LLBlockListNameTypeComparator);
-
-public:
-    LLBlockListNameTypeComparator() {};
-    virtual ~LLBlockListNameTypeComparator() {};
-
-protected:
-
-    virtual bool doCompare(const LLBlockedListItem* blocked_item1, const LLBlockedListItem* blocked_item2) const;
-};
-
-#endif /* LLBLOCKLIST_H_ */+/**
+ * @file llblocklist.h
+ * @brief List of the blocked avatars and objects.
+ *
+ * $LicenseInfo:firstyear=2012&license=viewerlgpl$
+ * Second Life Viewer Source Code
+ * Copyright (C) 2012, Linden Research, Inc.
+ *
+ * This library is free software; you can redistribute it and/or
+ * modify it under the terms of the GNU Lesser General Public
+ * License as published by the Free Software Foundation;
+ * version 2.1 of the License only.
+ *
+ * This library is distributed in the hope that it will be useful,
+ * but WITHOUT ANY WARRANTY; without even the implied warranty of
+ * MERCHANTABILITY or FITNESS FOR A PARTICULAR PURPOSE.  See the GNU
+ * Lesser General Public License for more details.
+ *
+ * You should have received a copy of the GNU Lesser General Public
+ * License along with this library; if not, write to the Free Software
+ * Foundation, Inc., 51 Franklin Street, Fifth Floor, Boston, MA  02110-1301  USA
+ *
+ * Linden Research, Inc., 945 Battery Street, San Francisco, CA  94111  USA
+ * $/LicenseInfo$
+ */
+#ifndef LLBLOCKLIST_H_
+#define LLBLOCKLIST_H_
+
+#include "llflatlistview.h"
+#include "lllistcontextmenu.h"
+#include "llmutelist.h"
+#include "lltoggleablemenu.h"
+
+class LLBlockedListItem;
+class LLMute;
+
+enum BlockListActionType {NONE, ADD, REMOVE};
+
+/**
+ * List of blocked avatars and objects.
+ * This list represents contents of the LLMuteList.
+ * Each change in LLMuteList leads to rebuilding this list, so
+ * it's always in actual state.
+ */
+class LLBlockList: public LLFlatListViewEx, public LLMuteListObserver
+{
+    LOG_CLASS(LLBlockList);
+public:
+    struct Params : public LLInitParam::Block<Params, LLFlatListViewEx::Params>
+    {
+        Params(){};
+    };
+
+    LLBlockList(const Params& p);
+    virtual ~LLBlockList();
+
+    virtual bool        handleRightMouseDown(S32 x, S32 y, MASK mask);
+    LLToggleableMenu*   getContextMenu() const { return mContextMenu.get(); }
+    LLBlockedListItem*  getBlockedItem() const;
+
+    virtual void onChange() { }
+    virtual void onChangeDetailed(const LLMute& );
+    virtual void draw();
+
+    void setNameFilter(const std::string& filter);
+    void sortByName();
+    void sortByType();
+    void refresh();
+
+    U32 getMuteListSize() { return mMuteListSize; }
+
+private:
+
+    void addNewItem(const LLMute* mute);
+    void removeListItem(const LLMute* mute);
+    void hideListItem(LLBlockedListItem* item, bool show);
+    void setDirty(bool dirty = true) { mDirty = dirty; }
+    bool findInsensitive(std::string haystack, const std::string& needle_upper);
+
+    bool isActionEnabled(const LLSD& userdata);
+    void onCustomAction (const LLSD& userdata);
+    bool isMenuItemChecked(const LLSD& userdata);
+    bool isMenuItemVisible(const LLSD& userdata);
+    void toggleMute(U32 flags);
+    void createList();
+
+    BlockListActionType getCurrentMuteListActionType();
+
+    LLHandle<LLToggleableMenu>  mContextMenu;
+
+    std::string                 mNameFilter;
+    bool                        mDirty;
+    bool                        mShouldAddAll;
+    BlockListActionType         mActionType;
+    U32                         mMuteListSize;
+
+    // This data is used to save information about item that currently changed(added or removed)
+    LLUUID                      mCurItemId;
+    std::string                 mCurItemName;
+    LLMute::EType               mCurItemType;
+    U32                         mCurItemFlags;
+    std::string                 mPrevNameFilter;
+
+};
+
+
+/*
+ * Abstract comparator for blocked items
+ */
+class LLBlockListItemComparator : public LLFlatListView::ItemComparator
+{
+    LOG_CLASS(LLBlockListItemComparator);
+
+public:
+    LLBlockListItemComparator() {};
+    virtual ~LLBlockListItemComparator() {};
+
+    virtual bool compare(const LLPanel* item1, const LLPanel* item2) const;
+
+protected:
+
+    virtual bool doCompare(const LLBlockedListItem* blocked_item1, const LLBlockedListItem* blocked_item2) const = 0;
+};
+
+
+/*
+ * Compares items by name
+ */
+class LLBlockListNameComparator : public LLBlockListItemComparator
+{
+    LOG_CLASS(LLBlockListNameComparator);
+
+public:
+    LLBlockListNameComparator() {};
+    virtual ~LLBlockListNameComparator() {};
+
+protected:
+
+    virtual bool doCompare(const LLBlockedListItem* blocked_item1, const LLBlockedListItem* blocked_item2) const;
+};
+
+/*
+ * Compares items by type and then by name within type
+ * Objects come first then avatars
+ */
+class LLBlockListNameTypeComparator : public LLBlockListItemComparator
+{
+    LOG_CLASS(LLBlockListNameTypeComparator);
+
+public:
+    LLBlockListNameTypeComparator() {};
+    virtual ~LLBlockListNameTypeComparator() {};
+
+protected:
+
+    virtual bool doCompare(const LLBlockedListItem* blocked_item1, const LLBlockedListItem* blocked_item2) const;
+};
+
+#endif /* LLBLOCKLIST_H_ */