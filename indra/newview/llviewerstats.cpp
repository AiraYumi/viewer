--- conflicted
+++ resolved
@@ -405,143 +405,6 @@
 
 // *NOTE:Mani The following methods used to exist in viewer.cpp
 // Moving them here, but not merging them into LLViewerStats yet.
-<<<<<<< HEAD
-=======
-void reset_statistics()
-{
-	if (LLSurface::sTextureUpdateTime)
-	{
-		LLSurface::sTexelsUpdated = 0;
-		LLSurface::sTextureUpdateTime = 0.f;
-	}
-}
-
-
-void output_statistics(void*)
-{
-	llinfos << "Number of orphans: " << gObjectList.getOrphanCount() << llendl;
-	llinfos << "Number of dead objects: " << gObjectList.mNumDeadObjects << llendl;
-	llinfos << "Num images: " << gTextureList.getNumImages() << llendl;
-	llinfos << "Texture usage: " << LLImageGL::sGlobalTextureMemoryInBytes << llendl;
-	llinfos << "Texture working set: " << LLImageGL::sBoundTextureMemoryInBytes << llendl;
-	llinfos << "Raw usage: " << LLImageRaw::sGlobalRawMemory << llendl;
-	llinfos << "Formatted usage: " << LLImageFormatted::sGlobalFormattedMemory << llendl;
-	llinfos << "Zombie Viewer Objects: " << LLViewerObject::getNumZombieObjects() << llendl;
-	llinfos << "Number of lights: " << gPipeline.getLightCount() << llendl;
-
-	llinfos << "Memory Usage:" << llendl;
-	llinfos << "--------------------------------" << llendl;
-	llinfos << "Pipeline:" << llendl;
-	llinfos << llendl;
-
-#if LL_SMARTHEAP
-	llinfos << "--------------------------------" << llendl;
-	{
-		llinfos << "sizeof(LLVOVolume) = " << sizeof(LLVOVolume) << llendl;
-
-		U32 total_pool_size = 0;
-		U32 total_used_size = 0;
-		MEM_POOL_INFO pool_info;
-		MEM_POOL_STATUS pool_status;
-		U32 pool_num = 0;
-		for(pool_status = MemPoolFirst( &pool_info, 1 ); 
-			pool_status != MEM_POOL_END; 
-			pool_status = MemPoolNext( &pool_info, 1 ) )
-		{
-			llinfos << "Pool #" << pool_num << llendl;
-			if( MEM_POOL_OK != pool_status )
-			{
-				llwarns << "Pool not ok" << llendl;
-				continue;
-			}
-
-			llinfos << "Pool blockSizeFS " << pool_info.blockSizeFS
-				<< " pageSize " << pool_info.pageSize
-				<< llendl;
-
-			U32 pool_count = MemPoolCount(pool_info.pool);
-			llinfos << "Blocks " << pool_count << llendl;
-
-			U32 pool_size = MemPoolSize( pool_info.pool );
-			if( pool_size == MEM_ERROR_RET )
-			{
-				llinfos << "MemPoolSize() failed (" << pool_num << ")" << llendl;
-			}
-			else
-			{
-				llinfos << "MemPool Size " << pool_size / 1024 << "K" << llendl;
-			}
-
-			total_pool_size += pool_size;
-
-			if( !MemPoolLock( pool_info.pool ) )
-			{
-				llinfos << "MemPoolLock failed (" << pool_num << ") " << llendl;
-				continue;
-			}
-
-			U32 used_size = 0; 
-			MEM_POOL_ENTRY entry;
-			entry.entry = NULL;
-			while( MemPoolWalk( pool_info.pool, &entry ) == MEM_POOL_OK )
-			{
-				if( entry.isInUse )
-				{
-					used_size += entry.size;
-				}
-			}
-
-			MemPoolUnlock( pool_info.pool );
-
-			llinfos << "MemPool Used " << used_size/1024 << "K" << llendl;
-			total_used_size += used_size;
-			pool_num++;
-		}
-		
-		llinfos << "Total Pool Size " << total_pool_size/1024 << "K" << llendl;
-		llinfos << "Total Used Size " << total_used_size/1024 << "K" << llendl;
-
-	}
-#endif
-
-	llinfos << "--------------------------------" << llendl;
-	llinfos << "Avatar Memory (partly overlaps with above stats):" << llendl;
-	LLTexLayerStaticImageList::getInstance()->dumpByteCount();
-	LLVOAvatarSelf::dumpScratchTextureByteCount();
-	LLViewerTexLayerSetBuffer::dumpTotalByteCount();
-	LLVOAvatarSelf::dumpTotalLocalTextureByteCount();
-	LLTexLayerParamAlpha::dumpCacheByteCount();
-	LLVOAvatar::dumpBakedStatus();
-
-	llinfos << llendl;
-
-	llinfos << "Object counts:" << llendl;
-	S32 i;
-	S32 obj_counts[256];
-//	S32 app_angles[256];
-	for (i = 0; i < 256; i++)
-	{
-		obj_counts[i] = 0;
-	}
-	for (i = 0; i < gObjectList.getNumObjects(); i++)
-	{
-		LLViewerObject *objectp = gObjectList.getObject(i);
-		if (objectp)
-		{
-			obj_counts[objectp->getPCode()]++;
-		}
-	}
-	for (i = 0; i < 256; i++)
-	{
-		if (obj_counts[i])
-		{
-			llinfos << LLPrimitive::pCodeToString(i) << ":" << obj_counts[i] << llendl;
-		}
-	}
-}
-
-
->>>>>>> b40fad02
 U32		gTotalLandIn = 0, gTotalLandOut = 0;
 U32		gTotalWaterIn = 0, gTotalWaterOut = 0;
 
