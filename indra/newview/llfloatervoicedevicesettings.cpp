--- conflicted
+++ resolved
@@ -107,25 +107,10 @@
 
 	LLPanel::draw();
 
-<<<<<<< HEAD
-	F32 voice_power = LLVoiceClient::getInstance()->tuningGetEnergy();
-	S32 discrete_power = 0;
-
-	if (!is_in_tuning_mode)
-	{
-		discrete_power = 0;
-	}
-	else
-	{
-		discrete_power = llmin(4, llfloor((voice_power / LLVoiceClient::OVERDRIVEN_POWER_LEVEL) * 4.f));
-	}
-	
-=======
->>>>>>> 8a2404fa
 	if (is_in_tuning_mode)
 	{
 		const S32 num_bars = 5;
-		F32 voice_power = gVoiceClient->tuningGetEnergy() / LLVoiceClient::OVERDRIVEN_POWER_LEVEL;
+		F32 voice_power = LLVoiceClient::getInstance()->tuningGetEnergy() / LLVoiceClient::OVERDRIVEN_POWER_LEVEL;
 		S32 discrete_power = llmin(num_bars, llfloor(voice_power * (F32)num_bars + 0.1f));
 
 		for(S32 power_bar_idx = 0; power_bar_idx < num_bars; power_bar_idx++)
@@ -288,14 +273,7 @@
 
 void LLPanelVoiceDeviceSettings::cleanup()
 {
-<<<<<<< HEAD
 	LLVoiceClient::getInstance()->tuningStop();
-=======
-	if (gVoiceClient)
-	{
-		gVoiceClient->tuningStop();
-	}
->>>>>>> 8a2404fa
 	LLVoiceChannel::resume();
 }
 
