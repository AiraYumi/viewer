--- conflicted
+++ resolved
@@ -64,11 +64,8 @@
 #include <boost/scoped_ptr.hpp>
 #include <sstream>
 
-<<<<<<< HEAD
-=======
 const S32 LOGIN_MAX_RETRIES = 3;
 
->>>>>>> b6d22de5
 // this can be removed once it is defined by the build for all forks
 #ifndef ADDRESS_SIZE
 #  define ADDRESS_SIZE 32
@@ -636,14 +633,24 @@
         request_params[it->first] = it->second;
     }
 
-<<<<<<< HEAD
-=======
+    // log request_params _before_ adding the credentials   
+    LL_DEBUGS("LLLogin") << "Login parameters: " << LLSDOStreamer<LLSDNotationFormatter>(request_params) << LL_ENDL;
+
+    // Copy the credentials into the request after logging the rest
+    LLSD credentials(user_credential->getLoginParams());
+    for (LLSD::map_const_iterator it = credentials.beginMap();
+         it != credentials.endMap();
+         it++
+         )
+    {
+        request_params[it->first] = it->second;
+    }
+
 	// Specify desired timeout/retry options
 	LLSD http_params;
 	http_params["timeout"] = gSavedSettings.getF32("LoginSRVTimeout");
 	http_params["retries"] = LOGIN_MAX_RETRIES;
 
->>>>>>> b6d22de5
 	mRequestData.clear();
 	mRequestData["method"] = "login_to_simulator";
 	mRequestData["params"] = request_params;
