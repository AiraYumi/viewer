/**
 * @file llappviewerwin32.cpp
 * @brief The LLAppViewerWin32 class definitions
 *
 * $LicenseInfo:firstyear=2007&license=viewerlgpl$
 * Second Life Viewer Source Code
 * Copyright (C) 2010, Linden Research, Inc.
 *
 * This library is free software; you can redistribute it and/or
 * modify it under the terms of the GNU Lesser General Public
 * License as published by the Free Software Foundation;
 * version 2.1 of the License only.
 *
 * This library is distributed in the hope that it will be useful,
 * but WITHOUT ANY WARRANTY; without even the implied warranty of
 * MERCHANTABILITY or FITNESS FOR A PARTICULAR PURPOSE.  See the GNU
 * Lesser General Public License for more details.
 *
 * You should have received a copy of the GNU Lesser General Public
 * License along with this library; if not, write to the Free Software
 * Foundation, Inc., 51 Franklin Street, Fifth Floor, Boston, MA  02110-1301  USA
 *
 * Linden Research, Inc., 945 Battery Street, San Francisco, CA  94111  USA
 * $/LicenseInfo$
 */

#include "llviewerprecompiledheaders.h"

#ifdef INCLUDE_VLD
#include "vld.h"
#endif
#include "llwin32headers.h"

#include "llwindowwin32.h" // *FIX: for setting gIconResource.

#include "llappviewerwin32.h"

#include "llgl.h"
#include "res/resource.h" // *FIX: for setting gIconResource.

#include <fcntl.h>      //_O_APPEND
#include <io.h>         //_open_osfhandle()
#include <WERAPI.H>     // for WerAddExcludedApplication()
#include <process.h>    // _spawnl()
#include <tchar.h>      // For TCHAR support

#include "llviewercontrol.h"
#include "lldxhardware.h"

#include "nvapi/nvapi.h"
#include "nvapi/NvApiDriverSettings.h"

#include <stdlib.h>

#include "llweb.h"

#include "llviewernetwork.h"
#include "llmd5.h"
#include "llfindlocale.h"

#include "llcommandlineparser.h"
#include "lltrans.h"

#ifndef LL_RELEASE_FOR_DOWNLOAD
#include "llwindebug.h"
#endif

#include "stringize.h"
#include "lldir.h"
#include "llerrorcontrol.h"

#include <fstream>
#include <exception>

// Bugsplat (http://bugsplat.com) crash reporting tool
#ifdef LL_BUGSPLAT
#include "BugSplat.h"
#include "boost/json.hpp"                 // Boost.Json
#include "llagent.h"                // for agent location
#include "llviewerregion.h"
#include "llvoavatarself.h"         // for agent name

namespace
{
    // MiniDmpSender's constructor is defined to accept __wchar_t* instead of
    // plain wchar_t*. That said, wunder() returns std::basic_string<__wchar_t>,
    // NOT plain __wchar_t*, despite the apparent convenience. Calling
    // wunder(something).c_str() as an argument expression is fine: that
    // std::basic_string instance will survive until the function returns.
    // Calling c_str() on a std::basic_string local to wunder() would be
    // Undefined Behavior: we'd be left with a pointer into a destroyed
    // std::basic_string instance. But we can do that with a macro...
    #define WCSTR(string) wunder(string).c_str()

    // It would be nice if, when wchar_t is the same as __wchar_t, this whole
    // function would optimize away. However, we use it only for the arguments
    // to the BugSplat API -- a handful of calls.
    inline std::basic_string<__wchar_t> wunder(const std::wstring& str)
    {
        return { str.begin(), str.end() };
    }

    // when what we have in hand is a std::string, convert from UTF-8 using
    // specific wstringize() overload
    inline std::basic_string<__wchar_t> wunder(const std::string& str)
    {
        return wunder(wstringize(str));
    }

    // Irritatingly, MiniDmpSender::setCallback() is defined to accept a
    // classic-C function pointer instead of an arbitrary C++ callable. If it
    // did accept a modern callable, we could pass a lambda that binds our
    // MiniDmpSender pointer. As things stand, though, we must define an
    // actual function and store the pointer statically.
    static MiniDmpSender *sBugSplatSender = nullptr;

    bool bugsplatSendLog(UINT nCode, LPVOID lpVal1, LPVOID lpVal2)
    {
        if (nCode == MDSCB_EXCEPTIONCODE)
        {
            // send the main viewer log file, one per instance
            // widen to wstring, convert to __wchar_t, then pass c_str()
            sBugSplatSender->sendAdditionalFile(
                WCSTR(LLError::logFileName()));

            // second instance does not have some log files
            // TODO: This needs fixing, if each instance now has individual logs,
            // same should be made true for static debug files
            if (!LLAppViewer::instance()->isSecondInstance())
            {
                sBugSplatSender->sendAdditionalFile(
                    WCSTR(*LLAppViewer::instance()->getStaticDebugFile()));
            }

            sBugSplatSender->sendAdditionalFile(
                WCSTR(gDirUtilp->getExpandedFilename(LL_PATH_USER_SETTINGS, "settings.xml")));

            // We don't have an email address for any user. Hijack this
            // metadata field for the platform identifier.
            sBugSplatSender->setDefaultUserEmail(
                WCSTR(STRINGIZE(LLOSInfo::instance().getOSStringSimple() << " ("
                                << ADDRESS_SIZE << "-bit)")));

            if (gAgentAvatarp)
            {
                // user name, when we have it
                sBugSplatSender->setDefaultUserName(WCSTR(gAgentAvatarp->getFullname()));

                sBugSplatSender->sendAdditionalFile(
                    WCSTR(gDirUtilp->getExpandedFilename(LL_PATH_PER_SL_ACCOUNT, "settings_per_account.xml")));
            }

            // LL_ERRS message, when there is one
            sBugSplatSender->setDefaultUserDescription(WCSTR(LLError::getFatalMessage()));

            if (gAgent.getRegion())
            {
                // region location, when we have it
                LLVector3 loc = gAgent.getPositionAgent();
                sBugSplatSender->resetAppIdentifier(
                    WCSTR(STRINGIZE(gAgent.getRegion()->getName()
                                    << '/' << loc.mV[0]
                                    << '/' << loc.mV[1]
                                    << '/' << loc.mV[2])));
            }
        } // MDSCB_EXCEPTIONCODE

        return false;
    }
}
#endif // LL_BUGSPLAT

namespace
{
    void (*gOldTerminateHandler)() = NULL;
}

static void exceptionTerminateHandler()
{
    // reinstall default terminate() handler in case we re-terminate.
    if (gOldTerminateHandler) std::set_terminate(gOldTerminateHandler);
    // treat this like a regular viewer crash, with nice stacktrace etc.
    long *null_ptr;
    null_ptr = 0;
    *null_ptr = 0xDEADBEEF; //Force an exception that will trigger breakpad.

    // we've probably been killed-off before now, but...
    gOldTerminateHandler(); // call old terminate() handler
}

LONG WINAPI catchallCrashHandler(EXCEPTION_POINTERS * /*ExceptionInfo*/)
{
    LL_WARNS() << "Hit last ditch-effort attempt to catch crash." << LL_ENDL;
    exceptionTerminateHandler();
    return 0;
}

// *FIX:Mani - This hack is to fix a linker issue with libndofdev.lib
// The lib was compiled under VS2005 - in VS2003 we need to remap assert
#ifdef LL_DEBUG
#ifdef LL_MSVC7
extern "C" {
    void _wassert(const wchar_t * _Message, const wchar_t *_File, unsigned _Line)
    {
        LL_ERRS() << _Message << LL_ENDL;
    }
}
#endif
#endif

const std::string LLAppViewerWin32::sWindowClass = "Second Life";

/*
    This function is used to print to the command line a text message
    describing the nvapi error and quits
*/
void nvapi_error(NvAPI_Status status)
{
    NvAPI_ShortString szDesc = {0};
    NvAPI_GetErrorMessage(status, szDesc);
    LL_WARNS() << szDesc << LL_ENDL;

    //should always trigger when asserts are enabled
    //llassert(status == NVAPI_OK);
}

// Create app mutex creates a unique global windows object.
// If the object can be created it returns true, otherwise
// it returns false. The false result can be used to determine
// if another instance of a second life app (this vers. or later)
// is running.
// *NOTE: Do not use this method to run a single instance of the app.
// This is intended to help debug problems with the cross-platform
// locked file method used for that purpose.
bool create_app_mutex()
{
    bool result = true;
    LPCWSTR unique_mutex_name = L"SecondLifeAppMutex";
    HANDLE hMutex;
    hMutex = CreateMutex(NULL, TRUE, unique_mutex_name);
    if(GetLastError() == ERROR_ALREADY_EXISTS)
    {
        result = false;
    }
    return result;
}

void ll_nvapi_init(NvDRSSessionHandle hSession)
{
    // (2) load all the system settings into the session
    NvAPI_Status status = NvAPI_DRS_LoadSettings(hSession);
    if (status != NVAPI_OK)
    {
        nvapi_error(status);
        return;
    }

    NvAPI_UnicodeString profile_name;
    std::string app_name = LLTrans::getString("APP_NAME");
    llutf16string w_app_name = utf8str_to_utf16str(app_name);
    wsprintf(profile_name, L"%s", w_app_name.c_str());
    NvDRSProfileHandle hProfile = 0;
    // (3) Check if we already have an application profile for the viewer
    status = NvAPI_DRS_FindProfileByName(hSession, profile_name, &hProfile);
    if (status != NVAPI_OK && status != NVAPI_PROFILE_NOT_FOUND)
    {
        nvapi_error(status);
        return;
    }
    else if (status == NVAPI_PROFILE_NOT_FOUND)
    {
        // Don't have an application profile yet - create one
        LL_INFOS() << "Creating NVIDIA application profile" << LL_ENDL;

        NVDRS_PROFILE profileInfo;
        profileInfo.version = NVDRS_PROFILE_VER;
        profileInfo.isPredefined = 0;
        wsprintf(profileInfo.profileName, L"%s", w_app_name.c_str());

        status = NvAPI_DRS_CreateProfile(hSession, &profileInfo, &hProfile);
        if (status != NVAPI_OK)
        {
            nvapi_error(status);
            return;
        }
    }

    // (4) Check if current exe is part of the profile
    std::string exe_name = gDirUtilp->getExecutableFilename();
    NVDRS_APPLICATION profile_application;
    profile_application.version = NVDRS_APPLICATION_VER;

    llutf16string w_exe_name = utf8str_to_utf16str(exe_name);
    NvAPI_UnicodeString profile_app_name;
    wsprintf(profile_app_name, L"%s", w_exe_name.c_str());

    status = NvAPI_DRS_GetApplicationInfo(hSession, hProfile, profile_app_name, &profile_application);
    if (status != NVAPI_OK && status != NVAPI_EXECUTABLE_NOT_FOUND)
    {
        nvapi_error(status);
        return;
    }
    else if (status == NVAPI_EXECUTABLE_NOT_FOUND)
    {
        LL_INFOS() << "Creating application for " << exe_name << " for NVIDIA application profile" << LL_ENDL;

        // Add this exe to the profile
        NVDRS_APPLICATION application;
        application.version = NVDRS_APPLICATION_VER;
        application.isPredefined = 0;
        wsprintf(application.appName, L"%s", w_exe_name.c_str());
        wsprintf(application.userFriendlyName, L"%s", w_exe_name.c_str());
        wsprintf(application.launcher, L"%s", w_exe_name.c_str());
        wsprintf(application.fileInFolder, L"%s", "");

        status = NvAPI_DRS_CreateApplication(hSession, hProfile, &application);
        if (status != NVAPI_OK)
        {
            nvapi_error(status);
            return;
        }

        // Save application in case we added one
        status = NvAPI_DRS_SaveSettings(hSession);
        if (status != NVAPI_OK)
        {
            nvapi_error(status);
            return;
        }
    }

    // load settings for querying
    status = NvAPI_DRS_LoadSettings(hSession);
    if (status != NVAPI_OK)
    {
        nvapi_error(status);
        return;
    }

    //get the preferred power management mode for Second Life
    NVDRS_SETTING drsSetting = {0};
    drsSetting.version = NVDRS_SETTING_VER;
    status = NvAPI_DRS_GetSetting(hSession, hProfile, PREFERRED_PSTATE_ID, &drsSetting);
    if (status == NVAPI_SETTING_NOT_FOUND)
    { //only override if the user hasn't specifically set this setting
        // (5) Specify that we want to enable maximum performance setting
        // first we fill the NVDRS_SETTING struct, then we call the function
        drsSetting.version = NVDRS_SETTING_VER;
        drsSetting.settingId = PREFERRED_PSTATE_ID;
        drsSetting.settingType = NVDRS_DWORD_TYPE;
        drsSetting.u32CurrentValue = PREFERRED_PSTATE_PREFER_MAX;
        status = NvAPI_DRS_SetSetting(hSession, hProfile, &drsSetting);
        if (status != NVAPI_OK)
        {
            nvapi_error(status);
            return;
        }

        // (6) Now we apply (or save) our changes to the system
        status = NvAPI_DRS_SaveSettings(hSession);
        if (status != NVAPI_OK)
        {
            nvapi_error(status);
            return;
        }
    }
    else if (status != NVAPI_OK)
    {
        nvapi_error(status);
        return;
    }

    // enable Threaded Optimization instead of letting the driver decide
    status = NvAPI_DRS_GetSetting(hSession, hProfile, OGL_THREAD_CONTROL_ID, &drsSetting);
    if (status == NVAPI_SETTING_NOT_FOUND || (status == NVAPI_OK && drsSetting.u32CurrentValue != OGL_THREAD_CONTROL_ENABLE))
    {
        drsSetting.version = NVDRS_SETTING_VER;
        drsSetting.settingId = OGL_THREAD_CONTROL_ID;
        drsSetting.settingType = NVDRS_DWORD_TYPE;
        drsSetting.u32CurrentValue = OGL_THREAD_CONTROL_ENABLE;
        status = NvAPI_DRS_SetSetting(hSession, hProfile, &drsSetting);
        if (status != NVAPI_OK)
        {
            nvapi_error(status);
            return;
        }

        // Now we apply (or save) our changes to the system
        status = NvAPI_DRS_SaveSettings(hSession);
        if (status != NVAPI_OK)
        {
            nvapi_error(status);
            return;
        }
    }
    else if (status != NVAPI_OK)
    {
        nvapi_error(status);
        return;
    }
}

//#define DEBUGGING_SEH_FILTER 1
#if DEBUGGING_SEH_FILTER
#   define WINMAIN DebuggingWinMain
#else
#   define WINMAIN wWinMain
#endif

int APIENTRY WINMAIN(HINSTANCE hInstance,
                     HINSTANCE hPrevInstance,
                     PWSTR     pCmdLine,
                     int       nCmdShow)
{
    // Call Tracy first thing to have it allocate memory
    // https://github.com/wolfpld/tracy/issues/196
    LL_PROFILER_FRAME_END;
    LL_PROFILER_SET_THREAD_NAME("App");

    const S32 MAX_HEAPS = 255;
    DWORD heap_enable_lfh_error[MAX_HEAPS];
    S32 num_heaps = 0;

    LLWindowWin32::setDPIAwareness();

#if WINDOWS_CRT_MEM_CHECKS && !INCLUDE_VLD
    _CrtSetDbgFlag ( _CRTDBG_ALLOC_MEM_DF | _CRTDBG_LEAK_CHECK_DF ); // dump memory leaks on exit
#elif 0
    // Experimental - enable the low fragmentation heap
    // This results in a 2-3x improvement in opening a new Inventory window (which uses a large numebr of allocations)
    // Note: This won't work when running from the debugger unless the _NO_DEBUG_HEAP environment variable is set to 1

    // Enable to get mem debugging within visual studio.
#if LL_DEBUG
    _CrtSetDbgFlag(_CRTDBG_ALLOC_MEM_DF | _CRTDBG_LEAK_CHECK_DF);
#else
    _CrtSetDbgFlag(0); // default, just making explicit

    ULONG ulEnableLFH = 2;
    HANDLE* hHeaps = new HANDLE[MAX_HEAPS];
    num_heaps = GetProcessHeaps(MAX_HEAPS, hHeaps);
    for(S32 i = 0; i < num_heaps; i++)
    {
        bool success = HeapSetInformation(hHeaps[i], HeapCompatibilityInformation, &ulEnableLFH, sizeof(ulEnableLFH));
        if (success)
            heap_enable_lfh_error[i] = 0;
        else
            heap_enable_lfh_error[i] = GetLastError();
    }
#endif
#endif

    // *FIX: global
    gIconResource = MAKEINTRESOURCE(IDI_LL_ICON);

    LLAppViewerWin32* viewer_app_ptr = new LLAppViewerWin32(ll_convert_wide_to_string(pCmdLine).c_str());

    gOldTerminateHandler = std::set_terminate(exceptionTerminateHandler);

    // Set a debug info flag to indicate if multiple instances are running.
    bool found_other_instance = !create_app_mutex();
    gDebugInfo["FoundOtherInstanceAtStartup"] = LLSD::Boolean(found_other_instance);

    bool ok = viewer_app_ptr->init();
    if(!ok)
    {
        LL_WARNS() << "Application init failed." << LL_ENDL;
        return -1;
    }

    NvDRSSessionHandle hSession = 0;
    static LLCachedControl<bool> use_nv_api(gSavedSettings, "NvAPICreateApplicationProfile", true);
    if (use_nv_api)
    {
        NvAPI_Status status;

        // Initialize NVAPI
        status = NvAPI_Initialize();

        if (status == NVAPI_OK)
        {
            // Create the session handle to access driver settings
            status = NvAPI_DRS_CreateSession(&hSession);
            if (status != NVAPI_OK)
            {
                nvapi_error(status);
            }
            else
            {
                //override driver setting as needed
                ll_nvapi_init(hSession);
            }
        }
    }

    // Have to wait until after logging is initialized to display LFH info
    if (num_heaps > 0)
    {
        LL_INFOS() << "Attempted to enable LFH for " << num_heaps << " heaps." << LL_ENDL;
        for(S32 i = 0; i < num_heaps; i++)
        {
            if (heap_enable_lfh_error[i])
            {
                LL_INFOS() << "  Failed to enable LFH for heap: " << i << " Error: " << heap_enable_lfh_error[i] << LL_ENDL;
            }
        }
    }

    // Run the application main loop
    while (! viewer_app_ptr->frame())
    {}

    if (!LLApp::isError())
    {
        //
        // We don't want to do cleanup here if the error handler got called -
        // the assumption is that the error handler is responsible for doing
        // app cleanup if there was a problem.
        //
#if WINDOWS_CRT_MEM_CHECKS
        LL_INFOS() << "CRT Checking memory:" << LL_ENDL;
        if (!_CrtCheckMemory())
        {
            LL_WARNS() << "_CrtCheckMemory() failed at prior to cleanup!" << LL_ENDL;
        }
        else
        {
            LL_INFOS() << " No corruption detected." << LL_ENDL;
        }
#endif

<<<<<<< HEAD
		gGLActive = true;
=======
        gGLActive = TRUE;
>>>>>>> e1623bb2

        viewer_app_ptr->cleanup();

#if WINDOWS_CRT_MEM_CHECKS
        LL_INFOS() << "CRT Checking memory:" << LL_ENDL;
        if (!_CrtCheckMemory())
        {
            LL_WARNS() << "_CrtCheckMemory() failed after cleanup!" << LL_ENDL;
        }
        else
        {
            LL_INFOS() << " No corruption detected." << LL_ENDL;
        }
#endif

    }
    delete viewer_app_ptr;
    viewer_app_ptr = NULL;

    // (NVAPI) (6) We clean up. This is analogous to doing a free()
    if (hSession)
    {
        NvAPI_DRS_DestroySession(hSession);
        hSession = 0;
    }

    return 0;
}

#if DEBUGGING_SEH_FILTER
// The compiler doesn't like it when you use __try/__except blocks
// in a method that uses object destructors. Go figure.
// This winmain just calls the real winmain inside __try.
// The __except calls our exception filter function. For debugging purposes.
int APIENTRY wWinMain(HINSTANCE hInstance,
                     HINSTANCE hPrevInstance,
                     PWSTR     lpCmdLine,
                     int       nCmdShow)
{
    __try
    {
        WINMAIN(hInstance, hPrevInstance, lpCmdLine, nCmdShow);
    }
    __except( viewer_windows_exception_handler( GetExceptionInformation() ) )
    {
        _tprintf( _T("Exception handled.\n") );
    }
}
#endif

void LLAppViewerWin32::disableWinErrorReporting()
{
    std::string executable_name = gDirUtilp->getExecutableFilename();

    if( S_OK == WerAddExcludedApplication( utf8str_to_utf16str(executable_name).c_str(), FALSE ) )
    {
        LL_INFOS() << "WerAddExcludedApplication() succeeded for " << executable_name << LL_ENDL;
    }
    else
    {
        LL_INFOS() << "WerAddExcludedApplication() failed for " << executable_name << LL_ENDL;
    }
}

const S32 MAX_CONSOLE_LINES = 7500;
// Only defined in newer SDKs than we currently use
#ifndef ENABLE_VIRTUAL_TERMINAL_PROCESSING
#define ENABLE_VIRTUAL_TERMINAL_PROCESSING 4
#endif

namespace {

void set_stream(const char* desc, FILE* fp, DWORD handle_id, const char* name, const char* mode="w");

bool create_console()
{
    // allocate a console for this app
    const bool isConsoleAllocated = AllocConsole();

    if (isConsoleAllocated)
    {
        // set the screen buffer to be big enough to let us scroll text
        CONSOLE_SCREEN_BUFFER_INFO coninfo;
        GetConsoleScreenBufferInfo(GetStdHandle(STD_OUTPUT_HANDLE), &coninfo);
        coninfo.dwSize.Y = MAX_CONSOLE_LINES;
        SetConsoleScreenBufferSize(GetStdHandle(STD_OUTPUT_HANDLE), coninfo.dwSize);

        // redirect unbuffered STDOUT to the console
        set_stream("stdout", stdout, STD_OUTPUT_HANDLE, "CONOUT$");
        // redirect unbuffered STDERR to the console
        set_stream("stderr", stderr, STD_ERROR_HANDLE, "CONOUT$");
        // redirect unbuffered STDIN to the console
        // Don't bother: our console is solely for log output. We never read stdin.
//      set_stream("stdin", stdin, STD_INPUT_HANDLE, "CONIN$", "r");
    }

    return isConsoleAllocated;
}

void set_stream(const char* desc, FILE* fp, DWORD handle_id, const char* name, const char* mode)
{
    // SL-13528: This code used to be based on
    // http://dslweb.nwnexus.com/~ast/dload/guicon.htm
    // (referenced in https://stackoverflow.com/a/191880).
    // But one of the comments on that StackOverflow answer points out that
    // assigning to *stdout or *stderr "probably doesn't even work with the
    // Universal CRT that was introduced in 2015," suggesting freopen_s()
    // instead. Code below is based on https://stackoverflow.com/a/55875595.
    auto std_handle = GetStdHandle(handle_id);
    if (std_handle == INVALID_HANDLE_VALUE)
    {
        LL_WARNS() << "create_console() failed to get " << desc << " handle" << LL_ENDL;
    }
    else
    {
        if (mode == std::string("w"))
        {
            // Enable color processing on Windows 10 console windows.
            DWORD dwMode = 0;
            GetConsoleMode(std_handle, &dwMode);
            dwMode |= ENABLE_VIRTUAL_TERMINAL_PROCESSING;
            SetConsoleMode(std_handle, dwMode);
        }
        // Redirect the passed fp to the console.
        FILE* ignore;
        if (freopen_s(&ignore, name, mode, fp) == 0)
        {
            // use unbuffered I/O
            setvbuf( fp, NULL, _IONBF, 0 );
        }
    }
}

} // anonymous namespace

LLAppViewerWin32::LLAppViewerWin32(const char* cmd_line) :
    mCmdLine(cmd_line),
    mIsConsoleAllocated(false)
{
}

LLAppViewerWin32::~LLAppViewerWin32()
{
}

bool LLAppViewerWin32::init()
{
    // Platform specific initialization.

    // Turn off Windows Error Reporting
    // (Don't send our data to Microsoft--at least until we are Logo approved and have a way
    // of getting the data back from them.)
    //
    // LL_INFOS() << "Turning off Windows error reporting." << LL_ENDL;
    disableWinErrorReporting();

#ifndef LL_RELEASE_FOR_DOWNLOAD
    // Merely requesting the LLSingleton instance initializes it.
    LLWinDebug::instance();
#endif

#if LL_SEND_CRASH_REPORTS
#if ! defined(LL_BUGSPLAT)
#pragma message("Building without BugSplat")

#else // LL_BUGSPLAT
#pragma message("Building with BugSplat")

    if (!isSecondInstance())
    {
        // Cleanup previous session
        std::string log_file = gDirUtilp->getExpandedFilename(LL_PATH_LOGS, "bugsplat.log");
        LLFile::remove(log_file, ENOENT);
    }

    // Win7 is no longer supported
    bool is_win_7_or_below = LLOSInfo::getInstance()->mMajorVer <= 6 && LLOSInfo::getInstance()->mMajorVer <= 1;

    if (!is_win_7_or_below)
    {
        std::string build_data_fname(
            gDirUtilp->getExpandedFilename(LL_PATH_EXECUTABLE, "build_data.json"));
        // Use llifstream instead of std::ifstream because LL_PATH_EXECUTABLE
        // could contain non-ASCII characters, which std::ifstream doesn't handle.
        llifstream inf(build_data_fname.c_str());
        if (!inf.is_open())
        {
            LL_WARNS("BUGSPLAT") << "Can't initialize BugSplat, can't read '" << build_data_fname
                << "'" << LL_ENDL;
        }
        else
        {
            boost::json::error_code ec;
            boost::json::value build_data = boost::json::parse(inf, ec);
            if(ec.failed())
            {
                // gah, the typo is baked into Json::Reader API
                LL_WARNS("BUGSPLAT") << "Can't initialize BugSplat, can't parse '" << build_data_fname
                    << "': " << ec.what() << LL_ENDL;
            }
            else
            {
                if (!build_data.is_object() || !build_data.as_object().contains("BugSplat DB"))
                {
                    LL_WARNS("BUGSPLAT") << "Can't initialize BugSplat, no 'BugSplat DB' entry in '"
                        << build_data_fname << "'" << LL_ENDL;
                }
                else
                {
                	boost::json::value BugSplat_DB = build_data.at("BugSplat DB");

                    // Got BugSplat_DB, onward!
                    std::wstring version_string(WSTRINGIZE(LL_VIEWER_VERSION_MAJOR << '.' <<
                        LL_VIEWER_VERSION_MINOR << '.' <<
                        LL_VIEWER_VERSION_PATCH << '.' <<
                        LL_VIEWER_VERSION_BUILD));

                    DWORD dwFlags = MDSF_NONINTERACTIVE | // automatically submit report without prompting
                        MDSF_PREVENTHIJACKING; // disallow swiping Exception filter

                    bool needs_log_file = !isSecondInstance();
                    LL_DEBUGS("BUGSPLAT");
                    if (needs_log_file)
                    {
                        // Startup only!
                        LL_INFOS("BUGSPLAT") << "Engaged BugSplat logging to bugsplat.log" << LL_ENDL;
                        dwFlags |= MDSF_LOGFILE | MDSF_LOG_VERBOSE;
                    }
                    LL_ENDL;

                    // have to convert normal wide strings to strings of __wchar_t
                    sBugSplatSender = new MiniDmpSender(
                        WCSTR(boost::json::value_to<std::string>(BugSplat_DB)),
                        WCSTR(LL_TO_WSTRING(LL_VIEWER_CHANNEL)),
                        WCSTR(version_string),
                        nullptr,              // szAppIdentifier -- set later
                        dwFlags);
                    sBugSplatSender->setCallback(bugsplatSendLog);

                    LL_DEBUGS("BUGSPLAT");
                    if (needs_log_file)
                    {
                        // Log file will be created in %TEMP%, but it will be moved into logs folder in case of crash
                        std::string log_file = gDirUtilp->getExpandedFilename(LL_PATH_LOGS, "bugsplat.log");
                        sBugSplatSender->setLogFilePath(WCSTR(log_file));
                    }
                    LL_ENDL;

                    // engage stringize() overload that converts from wstring
                    LL_INFOS("BUGSPLAT") << "Engaged BugSplat(" << LL_TO_STRING(LL_VIEWER_CHANNEL)
                        << ' ' << stringize(version_string) << ')' << LL_ENDL;
                } // got BugSplat_DB
            } // parsed build_data.json
        } // opened build_data.json
    } // !is_win_7_or_below
#endif // LL_BUGSPLAT
#endif // LL_SEND_CRASH_REPORTS

    bool success = LLAppViewer::init();

    return success;
}

bool LLAppViewerWin32::cleanup()
{
    bool result = LLAppViewer::cleanup();

    gDXHardware.cleanup();

    if (mIsConsoleAllocated)
    {
        FreeConsole();
        mIsConsoleAllocated = false;
    }

    return result;
}

void LLAppViewerWin32::reportCrashToBugsplat(void* pExcepInfo)
{
#if defined(LL_BUGSPLAT)
    if (sBugSplatSender)
    {
        sBugSplatSender->createReport((EXCEPTION_POINTERS*)pExcepInfo);
    }
#endif // LL_BUGSPLAT
}

void LLAppViewerWin32::initLoggingAndGetLastDuration()
{
    LLAppViewer::initLoggingAndGetLastDuration();
}

void LLAppViewerWin32::initConsole()
{
    // pop up debug console
    mIsConsoleAllocated = create_console();
    return LLAppViewer::initConsole();
}

void write_debug_dx(const char* str)
{
    std::string value = gDebugInfo["DXInfo"].asString();
    value += str;
    gDebugInfo["DXInfo"] = value;
}

void write_debug_dx(const std::string& str)
{
    write_debug_dx(str.c_str());
}

bool LLAppViewerWin32::initHardwareTest()
{
<<<<<<< HEAD
	//
	// Do driver verification and initialization based on DirectX
	// hardware polling and driver versions
	//
	if (true == gSavedSettings.getBOOL("ProbeHardwareOnStartup") && false == gSavedSettings.getBOOL("NoHardwareProbe"))
	{
		// per DEV-11631 - disable hardware probing for everything
		// but vram.
		bool vram_only = true;

		LLSplashScreen::update(LLTrans::getString("StartupDetectingHardware"));

		LL_DEBUGS("AppInit") << "Attempting to poll DirectX for hardware info" << LL_ENDL;
		gDXHardware.setWriteDebugFunc(write_debug_dx);
		bool probe_ok = gDXHardware.getInfo(vram_only);

		if (!probe_ok
			&& gWarningSettings.getBOOL("AboutDirectX9"))
		{
			LL_WARNS("AppInit") << "DirectX probe failed, alerting user." << LL_ENDL;

			// Warn them that runnin without DirectX 9 will
			// not allow us to tell them about driver issues
			std::ostringstream msg;
			msg << LLTrans::getString ("MBNoDirectX");
			S32 button = OSMessageBox(
				msg.str(),
				LLTrans::getString("MBWarning"),
				OSMB_YESNO);
			if (OSBTN_NO== button)
			{
				LL_INFOS("AppInit") << "User quitting after failed DirectX 9 detection" << LL_ENDL;
				LLWeb::loadURLExternal("http://secondlife.com/support/", false);
				return false;
			}
			gWarningSettings.setBOOL("AboutDirectX9", false);
		}
		LL_DEBUGS("AppInit") << "Done polling DirectX for hardware info" << LL_ENDL;

		// Only probe once after installation
		gSavedSettings.setBOOL("ProbeHardwareOnStartup", false);

		// Disable so debugger can work
		std::string splash_msg;
		LLStringUtil::format_map_t args;
		args["[APP_NAME]"] = LLAppViewer::instance()->getSecondLifeTitle();
		splash_msg = LLTrans::getString("StartupLoading", args);

		LLSplashScreen::update(splash_msg);
	}

	if (!restoreErrorTrap())
	{
		LL_WARNS("AppInit") << " Someone took over my exception handler (post hardware probe)!" << LL_ENDL;
	}

	if (gGLManager.mVRAM == 0)
	{
		gGLManager.mVRAM = gDXHardware.getVRAM();
	}

	LL_INFOS("AppInit") << "Detected VRAM: " << gGLManager.mVRAM << LL_ENDL;

	return true;
=======
    //
    // Do driver verification and initialization based on DirectX
    // hardware polling and driver versions
    //
    if (TRUE == gSavedSettings.getBOOL("ProbeHardwareOnStartup") && FALSE == gSavedSettings.getBOOL("NoHardwareProbe"))
    {
        // per DEV-11631 - disable hardware probing for everything
        // but vram.
        BOOL vram_only = TRUE;

        LLSplashScreen::update(LLTrans::getString("StartupDetectingHardware"));

        LL_DEBUGS("AppInit") << "Attempting to poll DirectX for hardware info" << LL_ENDL;
        gDXHardware.setWriteDebugFunc(write_debug_dx);
        BOOL probe_ok = gDXHardware.getInfo(vram_only);

        if (!probe_ok
            && gWarningSettings.getBOOL("AboutDirectX9"))
        {
            LL_WARNS("AppInit") << "DirectX probe failed, alerting user." << LL_ENDL;

            // Warn them that runnin without DirectX 9 will
            // not allow us to tell them about driver issues
            std::ostringstream msg;
            msg << LLTrans::getString ("MBNoDirectX");
            S32 button = OSMessageBox(
                msg.str(),
                LLTrans::getString("MBWarning"),
                OSMB_YESNO);
            if (OSBTN_NO== button)
            {
                LL_INFOS("AppInit") << "User quitting after failed DirectX 9 detection" << LL_ENDL;
                LLWeb::loadURLExternal("http://secondlife.com/support/", false);
                return false;
            }
            gWarningSettings.setBOOL("AboutDirectX9", FALSE);
        }
        LL_DEBUGS("AppInit") << "Done polling DirectX for hardware info" << LL_ENDL;

        // Only probe once after installation
        gSavedSettings.setBOOL("ProbeHardwareOnStartup", FALSE);

        // Disable so debugger can work
        std::string splash_msg;
        LLStringUtil::format_map_t args;
        args["[APP_NAME]"] = LLAppViewer::instance()->getSecondLifeTitle();
        splash_msg = LLTrans::getString("StartupLoading", args);

        LLSplashScreen::update(splash_msg);
    }

    if (!restoreErrorTrap())
    {
        LL_WARNS("AppInit") << " Someone took over my exception handler (post hardware probe)!" << LL_ENDL;
    }

    if (gGLManager.mVRAM == 0)
    {
        gGLManager.mVRAM = gDXHardware.getVRAM();
    }

    LL_INFOS("AppInit") << "Detected VRAM: " << gGLManager.mVRAM << LL_ENDL;

    return true;
>>>>>>> e1623bb2
}

bool LLAppViewerWin32::initParseCommandLine(LLCommandLineParser& clp)
{
    if (!clp.parseCommandLineString(mCmdLine))
    {
        return false;
    }

    // Find the system language.
    FL_Locale *locale = NULL;
    FL_Success success = FL_FindLocale(&locale, FL_MESSAGES);
    if (success != 0)
    {
        if (success >= 2 && locale->lang) // confident!
        {
            LL_INFOS("AppInit") << "Language: " << ll_safe_string(locale->lang) << LL_ENDL;
            LL_INFOS("AppInit") << "Location: " << ll_safe_string(locale->country) << LL_ENDL;
            LL_INFOS("AppInit") << "Variant: " << ll_safe_string(locale->variant) << LL_ENDL;
            LLControlVariable* c = gSavedSettings.getControl("SystemLanguage");
            if(c)
            {
                c->setValue(std::string(locale->lang), false);
            }
        }
    }
    FL_FreeLocale(&locale);

    return true;
}

bool LLAppViewerWin32::beingDebugged()
{
    return IsDebuggerPresent();
}

bool LLAppViewerWin32::restoreErrorTrap()
{
    return true; // we don't check for handler collisions on windows, so just say they're ok
}

//virtual
bool LLAppViewerWin32::sendURLToOtherInstance(const std::string& url)
{
    wchar_t window_class[256]; /* Flawfinder: ignore */   // Assume max length < 255 chars.
    mbstowcs(window_class, sWindowClass.c_str(), 255);
    window_class[255] = 0;
    // Use the class instead of the window name.
    HWND other_window = FindWindow(window_class, NULL);

    if (other_window != NULL)
    {
        LL_DEBUGS() << "Found other window with the name '" << getWindowTitle() << "'" << LL_ENDL;
        COPYDATASTRUCT cds;
        const S32 SLURL_MESSAGE_TYPE = 0;
        cds.dwData = SLURL_MESSAGE_TYPE;
        cds.cbData = url.length() + 1;
        cds.lpData = (void*)url.c_str();

        LRESULT msg_result = SendMessage(other_window, WM_COPYDATA, NULL, (LPARAM)&cds);
        LL_DEBUGS() << "SendMessage(WM_COPYDATA) to other window '"
                 << getWindowTitle() << "' returned " << msg_result << LL_ENDL;
        return true;
    }
    return false;
}


std::string LLAppViewerWin32::generateSerialNumber()
{
    char serial_md5[MD5HEX_STR_SIZE];       // Flawfinder: ignore
    serial_md5[0] = 0;

    DWORD serial = 0;
    DWORD flags = 0;
    BOOL success = GetVolumeInformation(
            L"C:\\",
            NULL,       // volume name buffer
            0,          // volume name buffer size
            &serial,    // volume serial
            NULL,       // max component length
            &flags,     // file system flags
            NULL,       // file system name buffer
            0);         // file system name buffer size
    if (success)
    {
        LLMD5 md5;
        md5.update( (unsigned char*)&serial, sizeof(DWORD));
        md5.finalize();
        md5.hex_digest(serial_md5);
    }
    else
    {
        LL_WARNS() << "GetVolumeInformation failed" << LL_ENDL;
    }
    return serial_md5;
}<|MERGE_RESOLUTION|>--- conflicted
+++ resolved
@@ -1,1078 +1,1007 @@
-/**
- * @file llappviewerwin32.cpp
- * @brief The LLAppViewerWin32 class definitions
- *
- * $LicenseInfo:firstyear=2007&license=viewerlgpl$
- * Second Life Viewer Source Code
- * Copyright (C) 2010, Linden Research, Inc.
- *
- * This library is free software; you can redistribute it and/or
- * modify it under the terms of the GNU Lesser General Public
- * License as published by the Free Software Foundation;
- * version 2.1 of the License only.
- *
- * This library is distributed in the hope that it will be useful,
- * but WITHOUT ANY WARRANTY; without even the implied warranty of
- * MERCHANTABILITY or FITNESS FOR A PARTICULAR PURPOSE.  See the GNU
- * Lesser General Public License for more details.
- *
- * You should have received a copy of the GNU Lesser General Public
- * License along with this library; if not, write to the Free Software
- * Foundation, Inc., 51 Franklin Street, Fifth Floor, Boston, MA  02110-1301  USA
- *
- * Linden Research, Inc., 945 Battery Street, San Francisco, CA  94111  USA
- * $/LicenseInfo$
- */
-
-#include "llviewerprecompiledheaders.h"
-
-#ifdef INCLUDE_VLD
-#include "vld.h"
-#endif
-#include "llwin32headers.h"
-
-#include "llwindowwin32.h" // *FIX: for setting gIconResource.
-
-#include "llappviewerwin32.h"
-
-#include "llgl.h"
-#include "res/resource.h" // *FIX: for setting gIconResource.
-
-#include <fcntl.h>      //_O_APPEND
-#include <io.h>         //_open_osfhandle()
-#include <WERAPI.H>     // for WerAddExcludedApplication()
-#include <process.h>    // _spawnl()
-#include <tchar.h>      // For TCHAR support
-
-#include "llviewercontrol.h"
-#include "lldxhardware.h"
-
-#include "nvapi/nvapi.h"
-#include "nvapi/NvApiDriverSettings.h"
-
-#include <stdlib.h>
-
-#include "llweb.h"
-
-#include "llviewernetwork.h"
-#include "llmd5.h"
-#include "llfindlocale.h"
-
-#include "llcommandlineparser.h"
-#include "lltrans.h"
-
-#ifndef LL_RELEASE_FOR_DOWNLOAD
-#include "llwindebug.h"
-#endif
-
-#include "stringize.h"
-#include "lldir.h"
-#include "llerrorcontrol.h"
-
-#include <fstream>
-#include <exception>
-
-// Bugsplat (http://bugsplat.com) crash reporting tool
-#ifdef LL_BUGSPLAT
-#include "BugSplat.h"
-#include "boost/json.hpp"                 // Boost.Json
-#include "llagent.h"                // for agent location
-#include "llviewerregion.h"
-#include "llvoavatarself.h"         // for agent name
-
-namespace
-{
-    // MiniDmpSender's constructor is defined to accept __wchar_t* instead of
-    // plain wchar_t*. That said, wunder() returns std::basic_string<__wchar_t>,
-    // NOT plain __wchar_t*, despite the apparent convenience. Calling
-    // wunder(something).c_str() as an argument expression is fine: that
-    // std::basic_string instance will survive until the function returns.
-    // Calling c_str() on a std::basic_string local to wunder() would be
-    // Undefined Behavior: we'd be left with a pointer into a destroyed
-    // std::basic_string instance. But we can do that with a macro...
-    #define WCSTR(string) wunder(string).c_str()
-
-    // It would be nice if, when wchar_t is the same as __wchar_t, this whole
-    // function would optimize away. However, we use it only for the arguments
-    // to the BugSplat API -- a handful of calls.
-    inline std::basic_string<__wchar_t> wunder(const std::wstring& str)
-    {
-        return { str.begin(), str.end() };
-    }
-
-    // when what we have in hand is a std::string, convert from UTF-8 using
-    // specific wstringize() overload
-    inline std::basic_string<__wchar_t> wunder(const std::string& str)
-    {
-        return wunder(wstringize(str));
-    }
-
-    // Irritatingly, MiniDmpSender::setCallback() is defined to accept a
-    // classic-C function pointer instead of an arbitrary C++ callable. If it
-    // did accept a modern callable, we could pass a lambda that binds our
-    // MiniDmpSender pointer. As things stand, though, we must define an
-    // actual function and store the pointer statically.
-    static MiniDmpSender *sBugSplatSender = nullptr;
-
-    bool bugsplatSendLog(UINT nCode, LPVOID lpVal1, LPVOID lpVal2)
-    {
-        if (nCode == MDSCB_EXCEPTIONCODE)
-        {
-            // send the main viewer log file, one per instance
-            // widen to wstring, convert to __wchar_t, then pass c_str()
-            sBugSplatSender->sendAdditionalFile(
-                WCSTR(LLError::logFileName()));
-
-            // second instance does not have some log files
-            // TODO: This needs fixing, if each instance now has individual logs,
-            // same should be made true for static debug files
-            if (!LLAppViewer::instance()->isSecondInstance())
-            {
-                sBugSplatSender->sendAdditionalFile(
-                    WCSTR(*LLAppViewer::instance()->getStaticDebugFile()));
-            }
-
-            sBugSplatSender->sendAdditionalFile(
-                WCSTR(gDirUtilp->getExpandedFilename(LL_PATH_USER_SETTINGS, "settings.xml")));
-
-            // We don't have an email address for any user. Hijack this
-            // metadata field for the platform identifier.
-            sBugSplatSender->setDefaultUserEmail(
-                WCSTR(STRINGIZE(LLOSInfo::instance().getOSStringSimple() << " ("
-                                << ADDRESS_SIZE << "-bit)")));
-
-            if (gAgentAvatarp)
-            {
-                // user name, when we have it
-                sBugSplatSender->setDefaultUserName(WCSTR(gAgentAvatarp->getFullname()));
-
-                sBugSplatSender->sendAdditionalFile(
-                    WCSTR(gDirUtilp->getExpandedFilename(LL_PATH_PER_SL_ACCOUNT, "settings_per_account.xml")));
-            }
-
-            // LL_ERRS message, when there is one
-            sBugSplatSender->setDefaultUserDescription(WCSTR(LLError::getFatalMessage()));
-
-            if (gAgent.getRegion())
-            {
-                // region location, when we have it
-                LLVector3 loc = gAgent.getPositionAgent();
-                sBugSplatSender->resetAppIdentifier(
-                    WCSTR(STRINGIZE(gAgent.getRegion()->getName()
-                                    << '/' << loc.mV[0]
-                                    << '/' << loc.mV[1]
-                                    << '/' << loc.mV[2])));
-            }
-        } // MDSCB_EXCEPTIONCODE
-
-        return false;
-    }
-}
-#endif // LL_BUGSPLAT
-
-namespace
-{
-    void (*gOldTerminateHandler)() = NULL;
-}
-
-static void exceptionTerminateHandler()
-{
-    // reinstall default terminate() handler in case we re-terminate.
-    if (gOldTerminateHandler) std::set_terminate(gOldTerminateHandler);
-    // treat this like a regular viewer crash, with nice stacktrace etc.
-    long *null_ptr;
-    null_ptr = 0;
-    *null_ptr = 0xDEADBEEF; //Force an exception that will trigger breakpad.
-
-    // we've probably been killed-off before now, but...
-    gOldTerminateHandler(); // call old terminate() handler
-}
-
-LONG WINAPI catchallCrashHandler(EXCEPTION_POINTERS * /*ExceptionInfo*/)
-{
-    LL_WARNS() << "Hit last ditch-effort attempt to catch crash." << LL_ENDL;
-    exceptionTerminateHandler();
-    return 0;
-}
-
-// *FIX:Mani - This hack is to fix a linker issue with libndofdev.lib
-// The lib was compiled under VS2005 - in VS2003 we need to remap assert
-#ifdef LL_DEBUG
-#ifdef LL_MSVC7
-extern "C" {
-    void _wassert(const wchar_t * _Message, const wchar_t *_File, unsigned _Line)
-    {
-        LL_ERRS() << _Message << LL_ENDL;
-    }
-}
-#endif
-#endif
-
-const std::string LLAppViewerWin32::sWindowClass = "Second Life";
-
-/*
-    This function is used to print to the command line a text message
-    describing the nvapi error and quits
-*/
-void nvapi_error(NvAPI_Status status)
-{
-    NvAPI_ShortString szDesc = {0};
-    NvAPI_GetErrorMessage(status, szDesc);
-    LL_WARNS() << szDesc << LL_ENDL;
-
-    //should always trigger when asserts are enabled
-    //llassert(status == NVAPI_OK);
-}
-
-// Create app mutex creates a unique global windows object.
-// If the object can be created it returns true, otherwise
-// it returns false. The false result can be used to determine
-// if another instance of a second life app (this vers. or later)
-// is running.
-// *NOTE: Do not use this method to run a single instance of the app.
-// This is intended to help debug problems with the cross-platform
-// locked file method used for that purpose.
-bool create_app_mutex()
-{
-    bool result = true;
-    LPCWSTR unique_mutex_name = L"SecondLifeAppMutex";
-    HANDLE hMutex;
-    hMutex = CreateMutex(NULL, TRUE, unique_mutex_name);
-    if(GetLastError() == ERROR_ALREADY_EXISTS)
-    {
-        result = false;
-    }
-    return result;
-}
-
-void ll_nvapi_init(NvDRSSessionHandle hSession)
-{
-    // (2) load all the system settings into the session
-    NvAPI_Status status = NvAPI_DRS_LoadSettings(hSession);
-    if (status != NVAPI_OK)
-    {
-        nvapi_error(status);
-        return;
-    }
-
-    NvAPI_UnicodeString profile_name;
-    std::string app_name = LLTrans::getString("APP_NAME");
-    llutf16string w_app_name = utf8str_to_utf16str(app_name);
-    wsprintf(profile_name, L"%s", w_app_name.c_str());
-    NvDRSProfileHandle hProfile = 0;
-    // (3) Check if we already have an application profile for the viewer
-    status = NvAPI_DRS_FindProfileByName(hSession, profile_name, &hProfile);
-    if (status != NVAPI_OK && status != NVAPI_PROFILE_NOT_FOUND)
-    {
-        nvapi_error(status);
-        return;
-    }
-    else if (status == NVAPI_PROFILE_NOT_FOUND)
-    {
-        // Don't have an application profile yet - create one
-        LL_INFOS() << "Creating NVIDIA application profile" << LL_ENDL;
-
-        NVDRS_PROFILE profileInfo;
-        profileInfo.version = NVDRS_PROFILE_VER;
-        profileInfo.isPredefined = 0;
-        wsprintf(profileInfo.profileName, L"%s", w_app_name.c_str());
-
-        status = NvAPI_DRS_CreateProfile(hSession, &profileInfo, &hProfile);
-        if (status != NVAPI_OK)
-        {
-            nvapi_error(status);
-            return;
-        }
-    }
-
-    // (4) Check if current exe is part of the profile
-    std::string exe_name = gDirUtilp->getExecutableFilename();
-    NVDRS_APPLICATION profile_application;
-    profile_application.version = NVDRS_APPLICATION_VER;
-
-    llutf16string w_exe_name = utf8str_to_utf16str(exe_name);
-    NvAPI_UnicodeString profile_app_name;
-    wsprintf(profile_app_name, L"%s", w_exe_name.c_str());
-
-    status = NvAPI_DRS_GetApplicationInfo(hSession, hProfile, profile_app_name, &profile_application);
-    if (status != NVAPI_OK && status != NVAPI_EXECUTABLE_NOT_FOUND)
-    {
-        nvapi_error(status);
-        return;
-    }
-    else if (status == NVAPI_EXECUTABLE_NOT_FOUND)
-    {
-        LL_INFOS() << "Creating application for " << exe_name << " for NVIDIA application profile" << LL_ENDL;
-
-        // Add this exe to the profile
-        NVDRS_APPLICATION application;
-        application.version = NVDRS_APPLICATION_VER;
-        application.isPredefined = 0;
-        wsprintf(application.appName, L"%s", w_exe_name.c_str());
-        wsprintf(application.userFriendlyName, L"%s", w_exe_name.c_str());
-        wsprintf(application.launcher, L"%s", w_exe_name.c_str());
-        wsprintf(application.fileInFolder, L"%s", "");
-
-        status = NvAPI_DRS_CreateApplication(hSession, hProfile, &application);
-        if (status != NVAPI_OK)
-        {
-            nvapi_error(status);
-            return;
-        }
-
-        // Save application in case we added one
-        status = NvAPI_DRS_SaveSettings(hSession);
-        if (status != NVAPI_OK)
-        {
-            nvapi_error(status);
-            return;
-        }
-    }
-
-    // load settings for querying
-    status = NvAPI_DRS_LoadSettings(hSession);
-    if (status != NVAPI_OK)
-    {
-        nvapi_error(status);
-        return;
-    }
-
-    //get the preferred power management mode for Second Life
-    NVDRS_SETTING drsSetting = {0};
-    drsSetting.version = NVDRS_SETTING_VER;
-    status = NvAPI_DRS_GetSetting(hSession, hProfile, PREFERRED_PSTATE_ID, &drsSetting);
-    if (status == NVAPI_SETTING_NOT_FOUND)
-    { //only override if the user hasn't specifically set this setting
-        // (5) Specify that we want to enable maximum performance setting
-        // first we fill the NVDRS_SETTING struct, then we call the function
-        drsSetting.version = NVDRS_SETTING_VER;
-        drsSetting.settingId = PREFERRED_PSTATE_ID;
-        drsSetting.settingType = NVDRS_DWORD_TYPE;
-        drsSetting.u32CurrentValue = PREFERRED_PSTATE_PREFER_MAX;
-        status = NvAPI_DRS_SetSetting(hSession, hProfile, &drsSetting);
-        if (status != NVAPI_OK)
-        {
-            nvapi_error(status);
-            return;
-        }
-
-        // (6) Now we apply (or save) our changes to the system
-        status = NvAPI_DRS_SaveSettings(hSession);
-        if (status != NVAPI_OK)
-        {
-            nvapi_error(status);
-            return;
-        }
-    }
-    else if (status != NVAPI_OK)
-    {
-        nvapi_error(status);
-        return;
-    }
-
-    // enable Threaded Optimization instead of letting the driver decide
-    status = NvAPI_DRS_GetSetting(hSession, hProfile, OGL_THREAD_CONTROL_ID, &drsSetting);
-    if (status == NVAPI_SETTING_NOT_FOUND || (status == NVAPI_OK && drsSetting.u32CurrentValue != OGL_THREAD_CONTROL_ENABLE))
-    {
-        drsSetting.version = NVDRS_SETTING_VER;
-        drsSetting.settingId = OGL_THREAD_CONTROL_ID;
-        drsSetting.settingType = NVDRS_DWORD_TYPE;
-        drsSetting.u32CurrentValue = OGL_THREAD_CONTROL_ENABLE;
-        status = NvAPI_DRS_SetSetting(hSession, hProfile, &drsSetting);
-        if (status != NVAPI_OK)
-        {
-            nvapi_error(status);
-            return;
-        }
-
-        // Now we apply (or save) our changes to the system
-        status = NvAPI_DRS_SaveSettings(hSession);
-        if (status != NVAPI_OK)
-        {
-            nvapi_error(status);
-            return;
-        }
-    }
-    else if (status != NVAPI_OK)
-    {
-        nvapi_error(status);
-        return;
-    }
-}
-
-//#define DEBUGGING_SEH_FILTER 1
-#if DEBUGGING_SEH_FILTER
-#   define WINMAIN DebuggingWinMain
-#else
-#   define WINMAIN wWinMain
-#endif
-
-int APIENTRY WINMAIN(HINSTANCE hInstance,
-                     HINSTANCE hPrevInstance,
-                     PWSTR     pCmdLine,
-                     int       nCmdShow)
-{
-    // Call Tracy first thing to have it allocate memory
-    // https://github.com/wolfpld/tracy/issues/196
-    LL_PROFILER_FRAME_END;
-    LL_PROFILER_SET_THREAD_NAME("App");
-
-    const S32 MAX_HEAPS = 255;
-    DWORD heap_enable_lfh_error[MAX_HEAPS];
-    S32 num_heaps = 0;
-
-    LLWindowWin32::setDPIAwareness();
-
-#if WINDOWS_CRT_MEM_CHECKS && !INCLUDE_VLD
-    _CrtSetDbgFlag ( _CRTDBG_ALLOC_MEM_DF | _CRTDBG_LEAK_CHECK_DF ); // dump memory leaks on exit
-#elif 0
-    // Experimental - enable the low fragmentation heap
-    // This results in a 2-3x improvement in opening a new Inventory window (which uses a large numebr of allocations)
-    // Note: This won't work when running from the debugger unless the _NO_DEBUG_HEAP environment variable is set to 1
-
-    // Enable to get mem debugging within visual studio.
-#if LL_DEBUG
-    _CrtSetDbgFlag(_CRTDBG_ALLOC_MEM_DF | _CRTDBG_LEAK_CHECK_DF);
-#else
-    _CrtSetDbgFlag(0); // default, just making explicit
-
-    ULONG ulEnableLFH = 2;
-    HANDLE* hHeaps = new HANDLE[MAX_HEAPS];
-    num_heaps = GetProcessHeaps(MAX_HEAPS, hHeaps);
-    for(S32 i = 0; i < num_heaps; i++)
-    {
-        bool success = HeapSetInformation(hHeaps[i], HeapCompatibilityInformation, &ulEnableLFH, sizeof(ulEnableLFH));
-        if (success)
-            heap_enable_lfh_error[i] = 0;
-        else
-            heap_enable_lfh_error[i] = GetLastError();
-    }
-#endif
-#endif
-
-    // *FIX: global
-    gIconResource = MAKEINTRESOURCE(IDI_LL_ICON);
-
-    LLAppViewerWin32* viewer_app_ptr = new LLAppViewerWin32(ll_convert_wide_to_string(pCmdLine).c_str());
-
-    gOldTerminateHandler = std::set_terminate(exceptionTerminateHandler);
-
-    // Set a debug info flag to indicate if multiple instances are running.
-    bool found_other_instance = !create_app_mutex();
-    gDebugInfo["FoundOtherInstanceAtStartup"] = LLSD::Boolean(found_other_instance);
-
-    bool ok = viewer_app_ptr->init();
-    if(!ok)
-    {
-        LL_WARNS() << "Application init failed." << LL_ENDL;
-        return -1;
-    }
-
-    NvDRSSessionHandle hSession = 0;
-    static LLCachedControl<bool> use_nv_api(gSavedSettings, "NvAPICreateApplicationProfile", true);
-    if (use_nv_api)
-    {
-        NvAPI_Status status;
-
-        // Initialize NVAPI
-        status = NvAPI_Initialize();
-
-        if (status == NVAPI_OK)
-        {
-            // Create the session handle to access driver settings
-            status = NvAPI_DRS_CreateSession(&hSession);
-            if (status != NVAPI_OK)
-            {
-                nvapi_error(status);
-            }
-            else
-            {
-                //override driver setting as needed
-                ll_nvapi_init(hSession);
-            }
-        }
-    }
-
-    // Have to wait until after logging is initialized to display LFH info
-    if (num_heaps > 0)
-    {
-        LL_INFOS() << "Attempted to enable LFH for " << num_heaps << " heaps." << LL_ENDL;
-        for(S32 i = 0; i < num_heaps; i++)
-        {
-            if (heap_enable_lfh_error[i])
-            {
-                LL_INFOS() << "  Failed to enable LFH for heap: " << i << " Error: " << heap_enable_lfh_error[i] << LL_ENDL;
-            }
-        }
-    }
-
-    // Run the application main loop
-    while (! viewer_app_ptr->frame())
-    {}
-
-    if (!LLApp::isError())
-    {
-        //
-        // We don't want to do cleanup here if the error handler got called -
-        // the assumption is that the error handler is responsible for doing
-        // app cleanup if there was a problem.
-        //
-#if WINDOWS_CRT_MEM_CHECKS
-        LL_INFOS() << "CRT Checking memory:" << LL_ENDL;
-        if (!_CrtCheckMemory())
-        {
-            LL_WARNS() << "_CrtCheckMemory() failed at prior to cleanup!" << LL_ENDL;
-        }
-        else
-        {
-            LL_INFOS() << " No corruption detected." << LL_ENDL;
-        }
-#endif
-
-<<<<<<< HEAD
-		gGLActive = true;
-=======
-        gGLActive = TRUE;
->>>>>>> e1623bb2
-
-        viewer_app_ptr->cleanup();
-
-#if WINDOWS_CRT_MEM_CHECKS
-        LL_INFOS() << "CRT Checking memory:" << LL_ENDL;
-        if (!_CrtCheckMemory())
-        {
-            LL_WARNS() << "_CrtCheckMemory() failed after cleanup!" << LL_ENDL;
-        }
-        else
-        {
-            LL_INFOS() << " No corruption detected." << LL_ENDL;
-        }
-#endif
-
-    }
-    delete viewer_app_ptr;
-    viewer_app_ptr = NULL;
-
-    // (NVAPI) (6) We clean up. This is analogous to doing a free()
-    if (hSession)
-    {
-        NvAPI_DRS_DestroySession(hSession);
-        hSession = 0;
-    }
-
-    return 0;
-}
-
-#if DEBUGGING_SEH_FILTER
-// The compiler doesn't like it when you use __try/__except blocks
-// in a method that uses object destructors. Go figure.
-// This winmain just calls the real winmain inside __try.
-// The __except calls our exception filter function. For debugging purposes.
-int APIENTRY wWinMain(HINSTANCE hInstance,
-                     HINSTANCE hPrevInstance,
-                     PWSTR     lpCmdLine,
-                     int       nCmdShow)
-{
-    __try
-    {
-        WINMAIN(hInstance, hPrevInstance, lpCmdLine, nCmdShow);
-    }
-    __except( viewer_windows_exception_handler( GetExceptionInformation() ) )
-    {
-        _tprintf( _T("Exception handled.\n") );
-    }
-}
-#endif
-
-void LLAppViewerWin32::disableWinErrorReporting()
-{
-    std::string executable_name = gDirUtilp->getExecutableFilename();
-
-    if( S_OK == WerAddExcludedApplication( utf8str_to_utf16str(executable_name).c_str(), FALSE ) )
-    {
-        LL_INFOS() << "WerAddExcludedApplication() succeeded for " << executable_name << LL_ENDL;
-    }
-    else
-    {
-        LL_INFOS() << "WerAddExcludedApplication() failed for " << executable_name << LL_ENDL;
-    }
-}
-
-const S32 MAX_CONSOLE_LINES = 7500;
-// Only defined in newer SDKs than we currently use
-#ifndef ENABLE_VIRTUAL_TERMINAL_PROCESSING
-#define ENABLE_VIRTUAL_TERMINAL_PROCESSING 4
-#endif
-
-namespace {
-
-void set_stream(const char* desc, FILE* fp, DWORD handle_id, const char* name, const char* mode="w");
-
-bool create_console()
-{
-    // allocate a console for this app
-    const bool isConsoleAllocated = AllocConsole();
-
-    if (isConsoleAllocated)
-    {
-        // set the screen buffer to be big enough to let us scroll text
-        CONSOLE_SCREEN_BUFFER_INFO coninfo;
-        GetConsoleScreenBufferInfo(GetStdHandle(STD_OUTPUT_HANDLE), &coninfo);
-        coninfo.dwSize.Y = MAX_CONSOLE_LINES;
-        SetConsoleScreenBufferSize(GetStdHandle(STD_OUTPUT_HANDLE), coninfo.dwSize);
-
-        // redirect unbuffered STDOUT to the console
-        set_stream("stdout", stdout, STD_OUTPUT_HANDLE, "CONOUT$");
-        // redirect unbuffered STDERR to the console
-        set_stream("stderr", stderr, STD_ERROR_HANDLE, "CONOUT$");
-        // redirect unbuffered STDIN to the console
-        // Don't bother: our console is solely for log output. We never read stdin.
-//      set_stream("stdin", stdin, STD_INPUT_HANDLE, "CONIN$", "r");
-    }
-
-    return isConsoleAllocated;
-}
-
-void set_stream(const char* desc, FILE* fp, DWORD handle_id, const char* name, const char* mode)
-{
-    // SL-13528: This code used to be based on
-    // http://dslweb.nwnexus.com/~ast/dload/guicon.htm
-    // (referenced in https://stackoverflow.com/a/191880).
-    // But one of the comments on that StackOverflow answer points out that
-    // assigning to *stdout or *stderr "probably doesn't even work with the
-    // Universal CRT that was introduced in 2015," suggesting freopen_s()
-    // instead. Code below is based on https://stackoverflow.com/a/55875595.
-    auto std_handle = GetStdHandle(handle_id);
-    if (std_handle == INVALID_HANDLE_VALUE)
-    {
-        LL_WARNS() << "create_console() failed to get " << desc << " handle" << LL_ENDL;
-    }
-    else
-    {
-        if (mode == std::string("w"))
-        {
-            // Enable color processing on Windows 10 console windows.
-            DWORD dwMode = 0;
-            GetConsoleMode(std_handle, &dwMode);
-            dwMode |= ENABLE_VIRTUAL_TERMINAL_PROCESSING;
-            SetConsoleMode(std_handle, dwMode);
-        }
-        // Redirect the passed fp to the console.
-        FILE* ignore;
-        if (freopen_s(&ignore, name, mode, fp) == 0)
-        {
-            // use unbuffered I/O
-            setvbuf( fp, NULL, _IONBF, 0 );
-        }
-    }
-}
-
-} // anonymous namespace
-
-LLAppViewerWin32::LLAppViewerWin32(const char* cmd_line) :
-    mCmdLine(cmd_line),
-    mIsConsoleAllocated(false)
-{
-}
-
-LLAppViewerWin32::~LLAppViewerWin32()
-{
-}
-
-bool LLAppViewerWin32::init()
-{
-    // Platform specific initialization.
-
-    // Turn off Windows Error Reporting
-    // (Don't send our data to Microsoft--at least until we are Logo approved and have a way
-    // of getting the data back from them.)
-    //
-    // LL_INFOS() << "Turning off Windows error reporting." << LL_ENDL;
-    disableWinErrorReporting();
-
-#ifndef LL_RELEASE_FOR_DOWNLOAD
-    // Merely requesting the LLSingleton instance initializes it.
-    LLWinDebug::instance();
-#endif
-
-#if LL_SEND_CRASH_REPORTS
-#if ! defined(LL_BUGSPLAT)
-#pragma message("Building without BugSplat")
-
-#else // LL_BUGSPLAT
-#pragma message("Building with BugSplat")
-
-    if (!isSecondInstance())
-    {
-        // Cleanup previous session
-        std::string log_file = gDirUtilp->getExpandedFilename(LL_PATH_LOGS, "bugsplat.log");
-        LLFile::remove(log_file, ENOENT);
-    }
-
-    // Win7 is no longer supported
-    bool is_win_7_or_below = LLOSInfo::getInstance()->mMajorVer <= 6 && LLOSInfo::getInstance()->mMajorVer <= 1;
-
-    if (!is_win_7_or_below)
-    {
-        std::string build_data_fname(
-            gDirUtilp->getExpandedFilename(LL_PATH_EXECUTABLE, "build_data.json"));
-        // Use llifstream instead of std::ifstream because LL_PATH_EXECUTABLE
-        // could contain non-ASCII characters, which std::ifstream doesn't handle.
-        llifstream inf(build_data_fname.c_str());
-        if (!inf.is_open())
-        {
-            LL_WARNS("BUGSPLAT") << "Can't initialize BugSplat, can't read '" << build_data_fname
-                << "'" << LL_ENDL;
-        }
-        else
-        {
-            boost::json::error_code ec;
-            boost::json::value build_data = boost::json::parse(inf, ec);
-            if(ec.failed())
-            {
-                // gah, the typo is baked into Json::Reader API
-                LL_WARNS("BUGSPLAT") << "Can't initialize BugSplat, can't parse '" << build_data_fname
-                    << "': " << ec.what() << LL_ENDL;
-            }
-            else
-            {
-                if (!build_data.is_object() || !build_data.as_object().contains("BugSplat DB"))
-                {
-                    LL_WARNS("BUGSPLAT") << "Can't initialize BugSplat, no 'BugSplat DB' entry in '"
-                        << build_data_fname << "'" << LL_ENDL;
-                }
-                else
-                {
-                	boost::json::value BugSplat_DB = build_data.at("BugSplat DB");
-
-                    // Got BugSplat_DB, onward!
-                    std::wstring version_string(WSTRINGIZE(LL_VIEWER_VERSION_MAJOR << '.' <<
-                        LL_VIEWER_VERSION_MINOR << '.' <<
-                        LL_VIEWER_VERSION_PATCH << '.' <<
-                        LL_VIEWER_VERSION_BUILD));
-
-                    DWORD dwFlags = MDSF_NONINTERACTIVE | // automatically submit report without prompting
-                        MDSF_PREVENTHIJACKING; // disallow swiping Exception filter
-
-                    bool needs_log_file = !isSecondInstance();
-                    LL_DEBUGS("BUGSPLAT");
-                    if (needs_log_file)
-                    {
-                        // Startup only!
-                        LL_INFOS("BUGSPLAT") << "Engaged BugSplat logging to bugsplat.log" << LL_ENDL;
-                        dwFlags |= MDSF_LOGFILE | MDSF_LOG_VERBOSE;
-                    }
-                    LL_ENDL;
-
-                    // have to convert normal wide strings to strings of __wchar_t
-                    sBugSplatSender = new MiniDmpSender(
-                        WCSTR(boost::json::value_to<std::string>(BugSplat_DB)),
-                        WCSTR(LL_TO_WSTRING(LL_VIEWER_CHANNEL)),
-                        WCSTR(version_string),
-                        nullptr,              // szAppIdentifier -- set later
-                        dwFlags);
-                    sBugSplatSender->setCallback(bugsplatSendLog);
-
-                    LL_DEBUGS("BUGSPLAT");
-                    if (needs_log_file)
-                    {
-                        // Log file will be created in %TEMP%, but it will be moved into logs folder in case of crash
-                        std::string log_file = gDirUtilp->getExpandedFilename(LL_PATH_LOGS, "bugsplat.log");
-                        sBugSplatSender->setLogFilePath(WCSTR(log_file));
-                    }
-                    LL_ENDL;
-
-                    // engage stringize() overload that converts from wstring
-                    LL_INFOS("BUGSPLAT") << "Engaged BugSplat(" << LL_TO_STRING(LL_VIEWER_CHANNEL)
-                        << ' ' << stringize(version_string) << ')' << LL_ENDL;
-                } // got BugSplat_DB
-            } // parsed build_data.json
-        } // opened build_data.json
-    } // !is_win_7_or_below
-#endif // LL_BUGSPLAT
-#endif // LL_SEND_CRASH_REPORTS
-
-    bool success = LLAppViewer::init();
-
-    return success;
-}
-
-bool LLAppViewerWin32::cleanup()
-{
-    bool result = LLAppViewer::cleanup();
-
-    gDXHardware.cleanup();
-
-    if (mIsConsoleAllocated)
-    {
-        FreeConsole();
-        mIsConsoleAllocated = false;
-    }
-
-    return result;
-}
-
-void LLAppViewerWin32::reportCrashToBugsplat(void* pExcepInfo)
-{
-#if defined(LL_BUGSPLAT)
-    if (sBugSplatSender)
-    {
-        sBugSplatSender->createReport((EXCEPTION_POINTERS*)pExcepInfo);
-    }
-#endif // LL_BUGSPLAT
-}
-
-void LLAppViewerWin32::initLoggingAndGetLastDuration()
-{
-    LLAppViewer::initLoggingAndGetLastDuration();
-}
-
-void LLAppViewerWin32::initConsole()
-{
-    // pop up debug console
-    mIsConsoleAllocated = create_console();
-    return LLAppViewer::initConsole();
-}
-
-void write_debug_dx(const char* str)
-{
-    std::string value = gDebugInfo["DXInfo"].asString();
-    value += str;
-    gDebugInfo["DXInfo"] = value;
-}
-
-void write_debug_dx(const std::string& str)
-{
-    write_debug_dx(str.c_str());
-}
-
-bool LLAppViewerWin32::initHardwareTest()
-{
-<<<<<<< HEAD
-	//
-	// Do driver verification and initialization based on DirectX
-	// hardware polling and driver versions
-	//
-	if (true == gSavedSettings.getBOOL("ProbeHardwareOnStartup") && false == gSavedSettings.getBOOL("NoHardwareProbe"))
-	{
-		// per DEV-11631 - disable hardware probing for everything
-		// but vram.
-		bool vram_only = true;
-
-		LLSplashScreen::update(LLTrans::getString("StartupDetectingHardware"));
-
-		LL_DEBUGS("AppInit") << "Attempting to poll DirectX for hardware info" << LL_ENDL;
-		gDXHardware.setWriteDebugFunc(write_debug_dx);
-		bool probe_ok = gDXHardware.getInfo(vram_only);
-
-		if (!probe_ok
-			&& gWarningSettings.getBOOL("AboutDirectX9"))
-		{
-			LL_WARNS("AppInit") << "DirectX probe failed, alerting user." << LL_ENDL;
-
-			// Warn them that runnin without DirectX 9 will
-			// not allow us to tell them about driver issues
-			std::ostringstream msg;
-			msg << LLTrans::getString ("MBNoDirectX");
-			S32 button = OSMessageBox(
-				msg.str(),
-				LLTrans::getString("MBWarning"),
-				OSMB_YESNO);
-			if (OSBTN_NO== button)
-			{
-				LL_INFOS("AppInit") << "User quitting after failed DirectX 9 detection" << LL_ENDL;
-				LLWeb::loadURLExternal("http://secondlife.com/support/", false);
-				return false;
-			}
-			gWarningSettings.setBOOL("AboutDirectX9", false);
-		}
-		LL_DEBUGS("AppInit") << "Done polling DirectX for hardware info" << LL_ENDL;
-
-		// Only probe once after installation
-		gSavedSettings.setBOOL("ProbeHardwareOnStartup", false);
-
-		// Disable so debugger can work
-		std::string splash_msg;
-		LLStringUtil::format_map_t args;
-		args["[APP_NAME]"] = LLAppViewer::instance()->getSecondLifeTitle();
-		splash_msg = LLTrans::getString("StartupLoading", args);
-
-		LLSplashScreen::update(splash_msg);
-	}
-
-	if (!restoreErrorTrap())
-	{
-		LL_WARNS("AppInit") << " Someone took over my exception handler (post hardware probe)!" << LL_ENDL;
-	}
-
-	if (gGLManager.mVRAM == 0)
-	{
-		gGLManager.mVRAM = gDXHardware.getVRAM();
-	}
-
-	LL_INFOS("AppInit") << "Detected VRAM: " << gGLManager.mVRAM << LL_ENDL;
-
-	return true;
-=======
-    //
-    // Do driver verification and initialization based on DirectX
-    // hardware polling and driver versions
-    //
-    if (TRUE == gSavedSettings.getBOOL("ProbeHardwareOnStartup") && FALSE == gSavedSettings.getBOOL("NoHardwareProbe"))
-    {
-        // per DEV-11631 - disable hardware probing for everything
-        // but vram.
-        BOOL vram_only = TRUE;
-
-        LLSplashScreen::update(LLTrans::getString("StartupDetectingHardware"));
-
-        LL_DEBUGS("AppInit") << "Attempting to poll DirectX for hardware info" << LL_ENDL;
-        gDXHardware.setWriteDebugFunc(write_debug_dx);
-        BOOL probe_ok = gDXHardware.getInfo(vram_only);
-
-        if (!probe_ok
-            && gWarningSettings.getBOOL("AboutDirectX9"))
-        {
-            LL_WARNS("AppInit") << "DirectX probe failed, alerting user." << LL_ENDL;
-
-            // Warn them that runnin without DirectX 9 will
-            // not allow us to tell them about driver issues
-            std::ostringstream msg;
-            msg << LLTrans::getString ("MBNoDirectX");
-            S32 button = OSMessageBox(
-                msg.str(),
-                LLTrans::getString("MBWarning"),
-                OSMB_YESNO);
-            if (OSBTN_NO== button)
-            {
-                LL_INFOS("AppInit") << "User quitting after failed DirectX 9 detection" << LL_ENDL;
-                LLWeb::loadURLExternal("http://secondlife.com/support/", false);
-                return false;
-            }
-            gWarningSettings.setBOOL("AboutDirectX9", FALSE);
-        }
-        LL_DEBUGS("AppInit") << "Done polling DirectX for hardware info" << LL_ENDL;
-
-        // Only probe once after installation
-        gSavedSettings.setBOOL("ProbeHardwareOnStartup", FALSE);
-
-        // Disable so debugger can work
-        std::string splash_msg;
-        LLStringUtil::format_map_t args;
-        args["[APP_NAME]"] = LLAppViewer::instance()->getSecondLifeTitle();
-        splash_msg = LLTrans::getString("StartupLoading", args);
-
-        LLSplashScreen::update(splash_msg);
-    }
-
-    if (!restoreErrorTrap())
-    {
-        LL_WARNS("AppInit") << " Someone took over my exception handler (post hardware probe)!" << LL_ENDL;
-    }
-
-    if (gGLManager.mVRAM == 0)
-    {
-        gGLManager.mVRAM = gDXHardware.getVRAM();
-    }
-
-    LL_INFOS("AppInit") << "Detected VRAM: " << gGLManager.mVRAM << LL_ENDL;
-
-    return true;
->>>>>>> e1623bb2
-}
-
-bool LLAppViewerWin32::initParseCommandLine(LLCommandLineParser& clp)
-{
-    if (!clp.parseCommandLineString(mCmdLine))
-    {
-        return false;
-    }
-
-    // Find the system language.
-    FL_Locale *locale = NULL;
-    FL_Success success = FL_FindLocale(&locale, FL_MESSAGES);
-    if (success != 0)
-    {
-        if (success >= 2 && locale->lang) // confident!
-        {
-            LL_INFOS("AppInit") << "Language: " << ll_safe_string(locale->lang) << LL_ENDL;
-            LL_INFOS("AppInit") << "Location: " << ll_safe_string(locale->country) << LL_ENDL;
-            LL_INFOS("AppInit") << "Variant: " << ll_safe_string(locale->variant) << LL_ENDL;
-            LLControlVariable* c = gSavedSettings.getControl("SystemLanguage");
-            if(c)
-            {
-                c->setValue(std::string(locale->lang), false);
-            }
-        }
-    }
-    FL_FreeLocale(&locale);
-
-    return true;
-}
-
-bool LLAppViewerWin32::beingDebugged()
-{
-    return IsDebuggerPresent();
-}
-
-bool LLAppViewerWin32::restoreErrorTrap()
-{
-    return true; // we don't check for handler collisions on windows, so just say they're ok
-}
-
-//virtual
-bool LLAppViewerWin32::sendURLToOtherInstance(const std::string& url)
-{
-    wchar_t window_class[256]; /* Flawfinder: ignore */   // Assume max length < 255 chars.
-    mbstowcs(window_class, sWindowClass.c_str(), 255);
-    window_class[255] = 0;
-    // Use the class instead of the window name.
-    HWND other_window = FindWindow(window_class, NULL);
-
-    if (other_window != NULL)
-    {
-        LL_DEBUGS() << "Found other window with the name '" << getWindowTitle() << "'" << LL_ENDL;
-        COPYDATASTRUCT cds;
-        const S32 SLURL_MESSAGE_TYPE = 0;
-        cds.dwData = SLURL_MESSAGE_TYPE;
-        cds.cbData = url.length() + 1;
-        cds.lpData = (void*)url.c_str();
-
-        LRESULT msg_result = SendMessage(other_window, WM_COPYDATA, NULL, (LPARAM)&cds);
-        LL_DEBUGS() << "SendMessage(WM_COPYDATA) to other window '"
-                 << getWindowTitle() << "' returned " << msg_result << LL_ENDL;
-        return true;
-    }
-    return false;
-}
-
-
-std::string LLAppViewerWin32::generateSerialNumber()
-{
-    char serial_md5[MD5HEX_STR_SIZE];       // Flawfinder: ignore
-    serial_md5[0] = 0;
-
-    DWORD serial = 0;
-    DWORD flags = 0;
-    BOOL success = GetVolumeInformation(
-            L"C:\\",
-            NULL,       // volume name buffer
-            0,          // volume name buffer size
-            &serial,    // volume serial
-            NULL,       // max component length
-            &flags,     // file system flags
-            NULL,       // file system name buffer
-            0);         // file system name buffer size
-    if (success)
-    {
-        LLMD5 md5;
-        md5.update( (unsigned char*)&serial, sizeof(DWORD));
-        md5.finalize();
-        md5.hex_digest(serial_md5);
-    }
-    else
-    {
-        LL_WARNS() << "GetVolumeInformation failed" << LL_ENDL;
-    }
-    return serial_md5;
-}+/**
+ * @file llappviewerwin32.cpp
+ * @brief The LLAppViewerWin32 class definitions
+ *
+ * $LicenseInfo:firstyear=2007&license=viewerlgpl$
+ * Second Life Viewer Source Code
+ * Copyright (C) 2010, Linden Research, Inc.
+ *
+ * This library is free software; you can redistribute it and/or
+ * modify it under the terms of the GNU Lesser General Public
+ * License as published by the Free Software Foundation;
+ * version 2.1 of the License only.
+ *
+ * This library is distributed in the hope that it will be useful,
+ * but WITHOUT ANY WARRANTY; without even the implied warranty of
+ * MERCHANTABILITY or FITNESS FOR A PARTICULAR PURPOSE.  See the GNU
+ * Lesser General Public License for more details.
+ *
+ * You should have received a copy of the GNU Lesser General Public
+ * License along with this library; if not, write to the Free Software
+ * Foundation, Inc., 51 Franklin Street, Fifth Floor, Boston, MA  02110-1301  USA
+ *
+ * Linden Research, Inc., 945 Battery Street, San Francisco, CA  94111  USA
+ * $/LicenseInfo$
+ */
+
+#include "llviewerprecompiledheaders.h"
+
+#ifdef INCLUDE_VLD
+#include "vld.h"
+#endif
+#include "llwin32headers.h"
+
+#include "llwindowwin32.h" // *FIX: for setting gIconResource.
+
+#include "llappviewerwin32.h"
+
+#include "llgl.h"
+#include "res/resource.h" // *FIX: for setting gIconResource.
+
+#include <fcntl.h>      //_O_APPEND
+#include <io.h>         //_open_osfhandle()
+#include <WERAPI.H>     // for WerAddExcludedApplication()
+#include <process.h>    // _spawnl()
+#include <tchar.h>      // For TCHAR support
+
+#include "llviewercontrol.h"
+#include "lldxhardware.h"
+
+#include "nvapi/nvapi.h"
+#include "nvapi/NvApiDriverSettings.h"
+
+#include <stdlib.h>
+
+#include "llweb.h"
+
+#include "llviewernetwork.h"
+#include "llmd5.h"
+#include "llfindlocale.h"
+
+#include "llcommandlineparser.h"
+#include "lltrans.h"
+
+#ifndef LL_RELEASE_FOR_DOWNLOAD
+#include "llwindebug.h"
+#endif
+
+#include "stringize.h"
+#include "lldir.h"
+#include "llerrorcontrol.h"
+
+#include <fstream>
+#include <exception>
+
+// Bugsplat (http://bugsplat.com) crash reporting tool
+#ifdef LL_BUGSPLAT
+#include "BugSplat.h"
+#include "boost/json.hpp"                 // Boost.Json
+#include "llagent.h"                // for agent location
+#include "llviewerregion.h"
+#include "llvoavatarself.h"         // for agent name
+
+namespace
+{
+    // MiniDmpSender's constructor is defined to accept __wchar_t* instead of
+    // plain wchar_t*. That said, wunder() returns std::basic_string<__wchar_t>,
+    // NOT plain __wchar_t*, despite the apparent convenience. Calling
+    // wunder(something).c_str() as an argument expression is fine: that
+    // std::basic_string instance will survive until the function returns.
+    // Calling c_str() on a std::basic_string local to wunder() would be
+    // Undefined Behavior: we'd be left with a pointer into a destroyed
+    // std::basic_string instance. But we can do that with a macro...
+    #define WCSTR(string) wunder(string).c_str()
+
+    // It would be nice if, when wchar_t is the same as __wchar_t, this whole
+    // function would optimize away. However, we use it only for the arguments
+    // to the BugSplat API -- a handful of calls.
+    inline std::basic_string<__wchar_t> wunder(const std::wstring& str)
+    {
+        return { str.begin(), str.end() };
+    }
+
+    // when what we have in hand is a std::string, convert from UTF-8 using
+    // specific wstringize() overload
+    inline std::basic_string<__wchar_t> wunder(const std::string& str)
+    {
+        return wunder(wstringize(str));
+    }
+
+    // Irritatingly, MiniDmpSender::setCallback() is defined to accept a
+    // classic-C function pointer instead of an arbitrary C++ callable. If it
+    // did accept a modern callable, we could pass a lambda that binds our
+    // MiniDmpSender pointer. As things stand, though, we must define an
+    // actual function and store the pointer statically.
+    static MiniDmpSender *sBugSplatSender = nullptr;
+
+    bool bugsplatSendLog(UINT nCode, LPVOID lpVal1, LPVOID lpVal2)
+    {
+        if (nCode == MDSCB_EXCEPTIONCODE)
+        {
+            // send the main viewer log file, one per instance
+            // widen to wstring, convert to __wchar_t, then pass c_str()
+            sBugSplatSender->sendAdditionalFile(
+                WCSTR(LLError::logFileName()));
+
+            // second instance does not have some log files
+            // TODO: This needs fixing, if each instance now has individual logs,
+            // same should be made true for static debug files
+            if (!LLAppViewer::instance()->isSecondInstance())
+            {
+                sBugSplatSender->sendAdditionalFile(
+                    WCSTR(*LLAppViewer::instance()->getStaticDebugFile()));
+            }
+
+            sBugSplatSender->sendAdditionalFile(
+                WCSTR(gDirUtilp->getExpandedFilename(LL_PATH_USER_SETTINGS, "settings.xml")));
+
+            // We don't have an email address for any user. Hijack this
+            // metadata field for the platform identifier.
+            sBugSplatSender->setDefaultUserEmail(
+                WCSTR(STRINGIZE(LLOSInfo::instance().getOSStringSimple() << " ("
+                                << ADDRESS_SIZE << "-bit)")));
+
+            if (gAgentAvatarp)
+            {
+                // user name, when we have it
+                sBugSplatSender->setDefaultUserName(WCSTR(gAgentAvatarp->getFullname()));
+
+                sBugSplatSender->sendAdditionalFile(
+                    WCSTR(gDirUtilp->getExpandedFilename(LL_PATH_PER_SL_ACCOUNT, "settings_per_account.xml")));
+            }
+
+            // LL_ERRS message, when there is one
+            sBugSplatSender->setDefaultUserDescription(WCSTR(LLError::getFatalMessage()));
+
+            if (gAgent.getRegion())
+            {
+                // region location, when we have it
+                LLVector3 loc = gAgent.getPositionAgent();
+                sBugSplatSender->resetAppIdentifier(
+                    WCSTR(STRINGIZE(gAgent.getRegion()->getName()
+                                    << '/' << loc.mV[0]
+                                    << '/' << loc.mV[1]
+                                    << '/' << loc.mV[2])));
+            }
+        } // MDSCB_EXCEPTIONCODE
+
+        return false;
+    }
+}
+#endif // LL_BUGSPLAT
+
+namespace
+{
+    void (*gOldTerminateHandler)() = NULL;
+}
+
+static void exceptionTerminateHandler()
+{
+    // reinstall default terminate() handler in case we re-terminate.
+    if (gOldTerminateHandler) std::set_terminate(gOldTerminateHandler);
+    // treat this like a regular viewer crash, with nice stacktrace etc.
+    long *null_ptr;
+    null_ptr = 0;
+    *null_ptr = 0xDEADBEEF; //Force an exception that will trigger breakpad.
+
+    // we've probably been killed-off before now, but...
+    gOldTerminateHandler(); // call old terminate() handler
+}
+
+LONG WINAPI catchallCrashHandler(EXCEPTION_POINTERS * /*ExceptionInfo*/)
+{
+    LL_WARNS() << "Hit last ditch-effort attempt to catch crash." << LL_ENDL;
+    exceptionTerminateHandler();
+    return 0;
+}
+
+// *FIX:Mani - This hack is to fix a linker issue with libndofdev.lib
+// The lib was compiled under VS2005 - in VS2003 we need to remap assert
+#ifdef LL_DEBUG
+#ifdef LL_MSVC7
+extern "C" {
+    void _wassert(const wchar_t * _Message, const wchar_t *_File, unsigned _Line)
+    {
+        LL_ERRS() << _Message << LL_ENDL;
+    }
+}
+#endif
+#endif
+
+const std::string LLAppViewerWin32::sWindowClass = "Second Life";
+
+/*
+    This function is used to print to the command line a text message
+    describing the nvapi error and quits
+*/
+void nvapi_error(NvAPI_Status status)
+{
+    NvAPI_ShortString szDesc = {0};
+    NvAPI_GetErrorMessage(status, szDesc);
+    LL_WARNS() << szDesc << LL_ENDL;
+
+    //should always trigger when asserts are enabled
+    //llassert(status == NVAPI_OK);
+}
+
+// Create app mutex creates a unique global windows object.
+// If the object can be created it returns true, otherwise
+// it returns false. The false result can be used to determine
+// if another instance of a second life app (this vers. or later)
+// is running.
+// *NOTE: Do not use this method to run a single instance of the app.
+// This is intended to help debug problems with the cross-platform
+// locked file method used for that purpose.
+bool create_app_mutex()
+{
+    bool result = true;
+    LPCWSTR unique_mutex_name = L"SecondLifeAppMutex";
+    HANDLE hMutex;
+    hMutex = CreateMutex(NULL, TRUE, unique_mutex_name);
+    if(GetLastError() == ERROR_ALREADY_EXISTS)
+    {
+        result = false;
+    }
+    return result;
+}
+
+void ll_nvapi_init(NvDRSSessionHandle hSession)
+{
+    // (2) load all the system settings into the session
+    NvAPI_Status status = NvAPI_DRS_LoadSettings(hSession);
+    if (status != NVAPI_OK)
+    {
+        nvapi_error(status);
+        return;
+    }
+
+    NvAPI_UnicodeString profile_name;
+    std::string app_name = LLTrans::getString("APP_NAME");
+    llutf16string w_app_name = utf8str_to_utf16str(app_name);
+    wsprintf(profile_name, L"%s", w_app_name.c_str());
+    NvDRSProfileHandle hProfile = 0;
+    // (3) Check if we already have an application profile for the viewer
+    status = NvAPI_DRS_FindProfileByName(hSession, profile_name, &hProfile);
+    if (status != NVAPI_OK && status != NVAPI_PROFILE_NOT_FOUND)
+    {
+        nvapi_error(status);
+        return;
+    }
+    else if (status == NVAPI_PROFILE_NOT_FOUND)
+    {
+        // Don't have an application profile yet - create one
+        LL_INFOS() << "Creating NVIDIA application profile" << LL_ENDL;
+
+        NVDRS_PROFILE profileInfo;
+        profileInfo.version = NVDRS_PROFILE_VER;
+        profileInfo.isPredefined = 0;
+        wsprintf(profileInfo.profileName, L"%s", w_app_name.c_str());
+
+        status = NvAPI_DRS_CreateProfile(hSession, &profileInfo, &hProfile);
+        if (status != NVAPI_OK)
+        {
+            nvapi_error(status);
+            return;
+        }
+    }
+
+    // (4) Check if current exe is part of the profile
+    std::string exe_name = gDirUtilp->getExecutableFilename();
+    NVDRS_APPLICATION profile_application;
+    profile_application.version = NVDRS_APPLICATION_VER;
+
+    llutf16string w_exe_name = utf8str_to_utf16str(exe_name);
+    NvAPI_UnicodeString profile_app_name;
+    wsprintf(profile_app_name, L"%s", w_exe_name.c_str());
+
+    status = NvAPI_DRS_GetApplicationInfo(hSession, hProfile, profile_app_name, &profile_application);
+    if (status != NVAPI_OK && status != NVAPI_EXECUTABLE_NOT_FOUND)
+    {
+        nvapi_error(status);
+        return;
+    }
+    else if (status == NVAPI_EXECUTABLE_NOT_FOUND)
+    {
+        LL_INFOS() << "Creating application for " << exe_name << " for NVIDIA application profile" << LL_ENDL;
+
+        // Add this exe to the profile
+        NVDRS_APPLICATION application;
+        application.version = NVDRS_APPLICATION_VER;
+        application.isPredefined = 0;
+        wsprintf(application.appName, L"%s", w_exe_name.c_str());
+        wsprintf(application.userFriendlyName, L"%s", w_exe_name.c_str());
+        wsprintf(application.launcher, L"%s", w_exe_name.c_str());
+        wsprintf(application.fileInFolder, L"%s", "");
+
+        status = NvAPI_DRS_CreateApplication(hSession, hProfile, &application);
+        if (status != NVAPI_OK)
+        {
+            nvapi_error(status);
+            return;
+        }
+
+        // Save application in case we added one
+        status = NvAPI_DRS_SaveSettings(hSession);
+        if (status != NVAPI_OK)
+        {
+            nvapi_error(status);
+            return;
+        }
+    }
+
+    // load settings for querying
+    status = NvAPI_DRS_LoadSettings(hSession);
+    if (status != NVAPI_OK)
+    {
+        nvapi_error(status);
+        return;
+    }
+
+    //get the preferred power management mode for Second Life
+    NVDRS_SETTING drsSetting = {0};
+    drsSetting.version = NVDRS_SETTING_VER;
+    status = NvAPI_DRS_GetSetting(hSession, hProfile, PREFERRED_PSTATE_ID, &drsSetting);
+    if (status == NVAPI_SETTING_NOT_FOUND)
+    { //only override if the user hasn't specifically set this setting
+        // (5) Specify that we want to enable maximum performance setting
+        // first we fill the NVDRS_SETTING struct, then we call the function
+        drsSetting.version = NVDRS_SETTING_VER;
+        drsSetting.settingId = PREFERRED_PSTATE_ID;
+        drsSetting.settingType = NVDRS_DWORD_TYPE;
+        drsSetting.u32CurrentValue = PREFERRED_PSTATE_PREFER_MAX;
+        status = NvAPI_DRS_SetSetting(hSession, hProfile, &drsSetting);
+        if (status != NVAPI_OK)
+        {
+            nvapi_error(status);
+            return;
+        }
+
+        // (6) Now we apply (or save) our changes to the system
+        status = NvAPI_DRS_SaveSettings(hSession);
+        if (status != NVAPI_OK)
+        {
+            nvapi_error(status);
+            return;
+        }
+    }
+    else if (status != NVAPI_OK)
+    {
+        nvapi_error(status);
+        return;
+    }
+
+    // enable Threaded Optimization instead of letting the driver decide
+    status = NvAPI_DRS_GetSetting(hSession, hProfile, OGL_THREAD_CONTROL_ID, &drsSetting);
+    if (status == NVAPI_SETTING_NOT_FOUND || (status == NVAPI_OK && drsSetting.u32CurrentValue != OGL_THREAD_CONTROL_ENABLE))
+    {
+        drsSetting.version = NVDRS_SETTING_VER;
+        drsSetting.settingId = OGL_THREAD_CONTROL_ID;
+        drsSetting.settingType = NVDRS_DWORD_TYPE;
+        drsSetting.u32CurrentValue = OGL_THREAD_CONTROL_ENABLE;
+        status = NvAPI_DRS_SetSetting(hSession, hProfile, &drsSetting);
+        if (status != NVAPI_OK)
+        {
+            nvapi_error(status);
+            return;
+        }
+
+        // Now we apply (or save) our changes to the system
+        status = NvAPI_DRS_SaveSettings(hSession);
+        if (status != NVAPI_OK)
+        {
+            nvapi_error(status);
+            return;
+        }
+    }
+    else if (status != NVAPI_OK)
+    {
+        nvapi_error(status);
+        return;
+    }
+}
+
+//#define DEBUGGING_SEH_FILTER 1
+#if DEBUGGING_SEH_FILTER
+#   define WINMAIN DebuggingWinMain
+#else
+#   define WINMAIN wWinMain
+#endif
+
+int APIENTRY WINMAIN(HINSTANCE hInstance,
+                     HINSTANCE hPrevInstance,
+                     PWSTR     pCmdLine,
+                     int       nCmdShow)
+{
+    // Call Tracy first thing to have it allocate memory
+    // https://github.com/wolfpld/tracy/issues/196
+    LL_PROFILER_FRAME_END;
+    LL_PROFILER_SET_THREAD_NAME("App");
+
+    const S32 MAX_HEAPS = 255;
+    DWORD heap_enable_lfh_error[MAX_HEAPS];
+    S32 num_heaps = 0;
+
+    LLWindowWin32::setDPIAwareness();
+
+#if WINDOWS_CRT_MEM_CHECKS && !INCLUDE_VLD
+    _CrtSetDbgFlag ( _CRTDBG_ALLOC_MEM_DF | _CRTDBG_LEAK_CHECK_DF ); // dump memory leaks on exit
+#elif 0
+    // Experimental - enable the low fragmentation heap
+    // This results in a 2-3x improvement in opening a new Inventory window (which uses a large numebr of allocations)
+    // Note: This won't work when running from the debugger unless the _NO_DEBUG_HEAP environment variable is set to 1
+
+    // Enable to get mem debugging within visual studio.
+#if LL_DEBUG
+    _CrtSetDbgFlag(_CRTDBG_ALLOC_MEM_DF | _CRTDBG_LEAK_CHECK_DF);
+#else
+    _CrtSetDbgFlag(0); // default, just making explicit
+
+    ULONG ulEnableLFH = 2;
+    HANDLE* hHeaps = new HANDLE[MAX_HEAPS];
+    num_heaps = GetProcessHeaps(MAX_HEAPS, hHeaps);
+    for(S32 i = 0; i < num_heaps; i++)
+    {
+        bool success = HeapSetInformation(hHeaps[i], HeapCompatibilityInformation, &ulEnableLFH, sizeof(ulEnableLFH));
+        if (success)
+            heap_enable_lfh_error[i] = 0;
+        else
+            heap_enable_lfh_error[i] = GetLastError();
+    }
+#endif
+#endif
+
+    // *FIX: global
+    gIconResource = MAKEINTRESOURCE(IDI_LL_ICON);
+
+    LLAppViewerWin32* viewer_app_ptr = new LLAppViewerWin32(ll_convert_wide_to_string(pCmdLine).c_str());
+
+    gOldTerminateHandler = std::set_terminate(exceptionTerminateHandler);
+
+    // Set a debug info flag to indicate if multiple instances are running.
+    bool found_other_instance = !create_app_mutex();
+    gDebugInfo["FoundOtherInstanceAtStartup"] = LLSD::Boolean(found_other_instance);
+
+    bool ok = viewer_app_ptr->init();
+    if(!ok)
+    {
+        LL_WARNS() << "Application init failed." << LL_ENDL;
+        return -1;
+    }
+
+    NvDRSSessionHandle hSession = 0;
+    static LLCachedControl<bool> use_nv_api(gSavedSettings, "NvAPICreateApplicationProfile", true);
+    if (use_nv_api)
+    {
+        NvAPI_Status status;
+
+        // Initialize NVAPI
+        status = NvAPI_Initialize();
+
+        if (status == NVAPI_OK)
+        {
+            // Create the session handle to access driver settings
+            status = NvAPI_DRS_CreateSession(&hSession);
+            if (status != NVAPI_OK)
+            {
+                nvapi_error(status);
+            }
+            else
+            {
+                //override driver setting as needed
+                ll_nvapi_init(hSession);
+            }
+        }
+    }
+
+    // Have to wait until after logging is initialized to display LFH info
+    if (num_heaps > 0)
+    {
+        LL_INFOS() << "Attempted to enable LFH for " << num_heaps << " heaps." << LL_ENDL;
+        for(S32 i = 0; i < num_heaps; i++)
+        {
+            if (heap_enable_lfh_error[i])
+            {
+                LL_INFOS() << "  Failed to enable LFH for heap: " << i << " Error: " << heap_enable_lfh_error[i] << LL_ENDL;
+            }
+        }
+    }
+
+    // Run the application main loop
+    while (! viewer_app_ptr->frame())
+    {}
+
+    if (!LLApp::isError())
+    {
+        //
+        // We don't want to do cleanup here if the error handler got called -
+        // the assumption is that the error handler is responsible for doing
+        // app cleanup if there was a problem.
+        //
+#if WINDOWS_CRT_MEM_CHECKS
+        LL_INFOS() << "CRT Checking memory:" << LL_ENDL;
+        if (!_CrtCheckMemory())
+        {
+            LL_WARNS() << "_CrtCheckMemory() failed at prior to cleanup!" << LL_ENDL;
+        }
+        else
+        {
+            LL_INFOS() << " No corruption detected." << LL_ENDL;
+        }
+#endif
+
+        gGLActive = true;
+
+        viewer_app_ptr->cleanup();
+
+#if WINDOWS_CRT_MEM_CHECKS
+        LL_INFOS() << "CRT Checking memory:" << LL_ENDL;
+        if (!_CrtCheckMemory())
+        {
+            LL_WARNS() << "_CrtCheckMemory() failed after cleanup!" << LL_ENDL;
+        }
+        else
+        {
+            LL_INFOS() << " No corruption detected." << LL_ENDL;
+        }
+#endif
+
+    }
+    delete viewer_app_ptr;
+    viewer_app_ptr = NULL;
+
+    // (NVAPI) (6) We clean up. This is analogous to doing a free()
+    if (hSession)
+    {
+        NvAPI_DRS_DestroySession(hSession);
+        hSession = 0;
+    }
+
+    return 0;
+}
+
+#if DEBUGGING_SEH_FILTER
+// The compiler doesn't like it when you use __try/__except blocks
+// in a method that uses object destructors. Go figure.
+// This winmain just calls the real winmain inside __try.
+// The __except calls our exception filter function. For debugging purposes.
+int APIENTRY wWinMain(HINSTANCE hInstance,
+                     HINSTANCE hPrevInstance,
+                     PWSTR     lpCmdLine,
+                     int       nCmdShow)
+{
+    __try
+    {
+        WINMAIN(hInstance, hPrevInstance, lpCmdLine, nCmdShow);
+    }
+    __except( viewer_windows_exception_handler( GetExceptionInformation() ) )
+    {
+        _tprintf( _T("Exception handled.\n") );
+    }
+}
+#endif
+
+void LLAppViewerWin32::disableWinErrorReporting()
+{
+    std::string executable_name = gDirUtilp->getExecutableFilename();
+
+    if( S_OK == WerAddExcludedApplication( utf8str_to_utf16str(executable_name).c_str(), FALSE ) )
+    {
+        LL_INFOS() << "WerAddExcludedApplication() succeeded for " << executable_name << LL_ENDL;
+    }
+    else
+    {
+        LL_INFOS() << "WerAddExcludedApplication() failed for " << executable_name << LL_ENDL;
+    }
+}
+
+const S32 MAX_CONSOLE_LINES = 7500;
+// Only defined in newer SDKs than we currently use
+#ifndef ENABLE_VIRTUAL_TERMINAL_PROCESSING
+#define ENABLE_VIRTUAL_TERMINAL_PROCESSING 4
+#endif
+
+namespace {
+
+void set_stream(const char* desc, FILE* fp, DWORD handle_id, const char* name, const char* mode="w");
+
+bool create_console()
+{
+    // allocate a console for this app
+    const bool isConsoleAllocated = AllocConsole();
+
+    if (isConsoleAllocated)
+    {
+        // set the screen buffer to be big enough to let us scroll text
+        CONSOLE_SCREEN_BUFFER_INFO coninfo;
+        GetConsoleScreenBufferInfo(GetStdHandle(STD_OUTPUT_HANDLE), &coninfo);
+        coninfo.dwSize.Y = MAX_CONSOLE_LINES;
+        SetConsoleScreenBufferSize(GetStdHandle(STD_OUTPUT_HANDLE), coninfo.dwSize);
+
+        // redirect unbuffered STDOUT to the console
+        set_stream("stdout", stdout, STD_OUTPUT_HANDLE, "CONOUT$");
+        // redirect unbuffered STDERR to the console
+        set_stream("stderr", stderr, STD_ERROR_HANDLE, "CONOUT$");
+        // redirect unbuffered STDIN to the console
+        // Don't bother: our console is solely for log output. We never read stdin.
+//      set_stream("stdin", stdin, STD_INPUT_HANDLE, "CONIN$", "r");
+    }
+
+    return isConsoleAllocated;
+}
+
+void set_stream(const char* desc, FILE* fp, DWORD handle_id, const char* name, const char* mode)
+{
+    // SL-13528: This code used to be based on
+    // http://dslweb.nwnexus.com/~ast/dload/guicon.htm
+    // (referenced in https://stackoverflow.com/a/191880).
+    // But one of the comments on that StackOverflow answer points out that
+    // assigning to *stdout or *stderr "probably doesn't even work with the
+    // Universal CRT that was introduced in 2015," suggesting freopen_s()
+    // instead. Code below is based on https://stackoverflow.com/a/55875595.
+    auto std_handle = GetStdHandle(handle_id);
+    if (std_handle == INVALID_HANDLE_VALUE)
+    {
+        LL_WARNS() << "create_console() failed to get " << desc << " handle" << LL_ENDL;
+    }
+    else
+    {
+        if (mode == std::string("w"))
+        {
+            // Enable color processing on Windows 10 console windows.
+            DWORD dwMode = 0;
+            GetConsoleMode(std_handle, &dwMode);
+            dwMode |= ENABLE_VIRTUAL_TERMINAL_PROCESSING;
+            SetConsoleMode(std_handle, dwMode);
+        }
+        // Redirect the passed fp to the console.
+        FILE* ignore;
+        if (freopen_s(&ignore, name, mode, fp) == 0)
+        {
+            // use unbuffered I/O
+            setvbuf( fp, NULL, _IONBF, 0 );
+        }
+    }
+}
+
+} // anonymous namespace
+
+LLAppViewerWin32::LLAppViewerWin32(const char* cmd_line) :
+    mCmdLine(cmd_line),
+    mIsConsoleAllocated(false)
+{
+}
+
+LLAppViewerWin32::~LLAppViewerWin32()
+{
+}
+
+bool LLAppViewerWin32::init()
+{
+    // Platform specific initialization.
+
+    // Turn off Windows Error Reporting
+    // (Don't send our data to Microsoft--at least until we are Logo approved and have a way
+    // of getting the data back from them.)
+    //
+    // LL_INFOS() << "Turning off Windows error reporting." << LL_ENDL;
+    disableWinErrorReporting();
+
+#ifndef LL_RELEASE_FOR_DOWNLOAD
+    // Merely requesting the LLSingleton instance initializes it.
+    LLWinDebug::instance();
+#endif
+
+#if LL_SEND_CRASH_REPORTS
+#if ! defined(LL_BUGSPLAT)
+#pragma message("Building without BugSplat")
+
+#else // LL_BUGSPLAT
+#pragma message("Building with BugSplat")
+
+    if (!isSecondInstance())
+    {
+        // Cleanup previous session
+        std::string log_file = gDirUtilp->getExpandedFilename(LL_PATH_LOGS, "bugsplat.log");
+        LLFile::remove(log_file, ENOENT);
+    }
+
+    // Win7 is no longer supported
+    bool is_win_7_or_below = LLOSInfo::getInstance()->mMajorVer <= 6 && LLOSInfo::getInstance()->mMajorVer <= 1;
+
+    if (!is_win_7_or_below)
+    {
+        std::string build_data_fname(
+            gDirUtilp->getExpandedFilename(LL_PATH_EXECUTABLE, "build_data.json"));
+        // Use llifstream instead of std::ifstream because LL_PATH_EXECUTABLE
+        // could contain non-ASCII characters, which std::ifstream doesn't handle.
+        llifstream inf(build_data_fname.c_str());
+        if (!inf.is_open())
+        {
+            LL_WARNS("BUGSPLAT") << "Can't initialize BugSplat, can't read '" << build_data_fname
+                << "'" << LL_ENDL;
+        }
+        else
+        {
+            boost::json::error_code ec;
+            boost::json::value build_data = boost::json::parse(inf, ec);
+            if(ec.failed())
+            {
+                // gah, the typo is baked into Json::Reader API
+                LL_WARNS("BUGSPLAT") << "Can't initialize BugSplat, can't parse '" << build_data_fname
+                    << "': " << ec.what() << LL_ENDL;
+            }
+            else
+            {
+                if (!build_data.is_object() || !build_data.as_object().contains("BugSplat DB"))
+                {
+                    LL_WARNS("BUGSPLAT") << "Can't initialize BugSplat, no 'BugSplat DB' entry in '"
+                        << build_data_fname << "'" << LL_ENDL;
+                }
+                else
+                {
+                    boost::json::value BugSplat_DB = build_data.at("BugSplat DB");
+
+                    // Got BugSplat_DB, onward!
+                    std::wstring version_string(WSTRINGIZE(LL_VIEWER_VERSION_MAJOR << '.' <<
+                        LL_VIEWER_VERSION_MINOR << '.' <<
+                        LL_VIEWER_VERSION_PATCH << '.' <<
+                        LL_VIEWER_VERSION_BUILD));
+
+                    DWORD dwFlags = MDSF_NONINTERACTIVE | // automatically submit report without prompting
+                        MDSF_PREVENTHIJACKING; // disallow swiping Exception filter
+
+                    bool needs_log_file = !isSecondInstance();
+                    LL_DEBUGS("BUGSPLAT");
+                    if (needs_log_file)
+                    {
+                        // Startup only!
+                        LL_INFOS("BUGSPLAT") << "Engaged BugSplat logging to bugsplat.log" << LL_ENDL;
+                        dwFlags |= MDSF_LOGFILE | MDSF_LOG_VERBOSE;
+                    }
+                    LL_ENDL;
+
+                    // have to convert normal wide strings to strings of __wchar_t
+                    sBugSplatSender = new MiniDmpSender(
+                        WCSTR(boost::json::value_to<std::string>(BugSplat_DB)),
+                        WCSTR(LL_TO_WSTRING(LL_VIEWER_CHANNEL)),
+                        WCSTR(version_string),
+                        nullptr,              // szAppIdentifier -- set later
+                        dwFlags);
+                    sBugSplatSender->setCallback(bugsplatSendLog);
+
+                    LL_DEBUGS("BUGSPLAT");
+                    if (needs_log_file)
+                    {
+                        // Log file will be created in %TEMP%, but it will be moved into logs folder in case of crash
+                        std::string log_file = gDirUtilp->getExpandedFilename(LL_PATH_LOGS, "bugsplat.log");
+                        sBugSplatSender->setLogFilePath(WCSTR(log_file));
+                    }
+                    LL_ENDL;
+
+                    // engage stringize() overload that converts from wstring
+                    LL_INFOS("BUGSPLAT") << "Engaged BugSplat(" << LL_TO_STRING(LL_VIEWER_CHANNEL)
+                        << ' ' << stringize(version_string) << ')' << LL_ENDL;
+                } // got BugSplat_DB
+            } // parsed build_data.json
+        } // opened build_data.json
+    } // !is_win_7_or_below
+#endif // LL_BUGSPLAT
+#endif // LL_SEND_CRASH_REPORTS
+
+    bool success = LLAppViewer::init();
+
+    return success;
+}
+
+bool LLAppViewerWin32::cleanup()
+{
+    bool result = LLAppViewer::cleanup();
+
+    gDXHardware.cleanup();
+
+    if (mIsConsoleAllocated)
+    {
+        FreeConsole();
+        mIsConsoleAllocated = false;
+    }
+
+    return result;
+}
+
+void LLAppViewerWin32::reportCrashToBugsplat(void* pExcepInfo)
+{
+#if defined(LL_BUGSPLAT)
+    if (sBugSplatSender)
+    {
+        sBugSplatSender->createReport((EXCEPTION_POINTERS*)pExcepInfo);
+    }
+#endif // LL_BUGSPLAT
+}
+
+void LLAppViewerWin32::initLoggingAndGetLastDuration()
+{
+    LLAppViewer::initLoggingAndGetLastDuration();
+}
+
+void LLAppViewerWin32::initConsole()
+{
+    // pop up debug console
+    mIsConsoleAllocated = create_console();
+    return LLAppViewer::initConsole();
+}
+
+void write_debug_dx(const char* str)
+{
+    std::string value = gDebugInfo["DXInfo"].asString();
+    value += str;
+    gDebugInfo["DXInfo"] = value;
+}
+
+void write_debug_dx(const std::string& str)
+{
+    write_debug_dx(str.c_str());
+}
+
+bool LLAppViewerWin32::initHardwareTest()
+{
+    //
+    // Do driver verification and initialization based on DirectX
+    // hardware polling and driver versions
+    //
+    if (true == gSavedSettings.getBOOL("ProbeHardwareOnStartup") && false == gSavedSettings.getBOOL("NoHardwareProbe"))
+    {
+        // per DEV-11631 - disable hardware probing for everything
+        // but vram.
+        bool vram_only = true;
+
+        LLSplashScreen::update(LLTrans::getString("StartupDetectingHardware"));
+
+        LL_DEBUGS("AppInit") << "Attempting to poll DirectX for hardware info" << LL_ENDL;
+        gDXHardware.setWriteDebugFunc(write_debug_dx);
+        bool probe_ok = gDXHardware.getInfo(vram_only);
+
+        if (!probe_ok
+            && gWarningSettings.getBOOL("AboutDirectX9"))
+        {
+            LL_WARNS("AppInit") << "DirectX probe failed, alerting user." << LL_ENDL;
+
+            // Warn them that runnin without DirectX 9 will
+            // not allow us to tell them about driver issues
+            std::ostringstream msg;
+            msg << LLTrans::getString ("MBNoDirectX");
+            S32 button = OSMessageBox(
+                msg.str(),
+                LLTrans::getString("MBWarning"),
+                OSMB_YESNO);
+            if (OSBTN_NO== button)
+            {
+                LL_INFOS("AppInit") << "User quitting after failed DirectX 9 detection" << LL_ENDL;
+                LLWeb::loadURLExternal("http://secondlife.com/support/", false);
+                return false;
+            }
+            gWarningSettings.setBOOL("AboutDirectX9", false);
+        }
+        LL_DEBUGS("AppInit") << "Done polling DirectX for hardware info" << LL_ENDL;
+
+        // Only probe once after installation
+        gSavedSettings.setBOOL("ProbeHardwareOnStartup", false);
+
+        // Disable so debugger can work
+        std::string splash_msg;
+        LLStringUtil::format_map_t args;
+        args["[APP_NAME]"] = LLAppViewer::instance()->getSecondLifeTitle();
+        splash_msg = LLTrans::getString("StartupLoading", args);
+
+        LLSplashScreen::update(splash_msg);
+    }
+
+    if (!restoreErrorTrap())
+    {
+        LL_WARNS("AppInit") << " Someone took over my exception handler (post hardware probe)!" << LL_ENDL;
+    }
+
+    if (gGLManager.mVRAM == 0)
+    {
+        gGLManager.mVRAM = gDXHardware.getVRAM();
+    }
+
+    LL_INFOS("AppInit") << "Detected VRAM: " << gGLManager.mVRAM << LL_ENDL;
+
+    return true;
+}
+
+bool LLAppViewerWin32::initParseCommandLine(LLCommandLineParser& clp)
+{
+    if (!clp.parseCommandLineString(mCmdLine))
+    {
+        return false;
+    }
+
+    // Find the system language.
+    FL_Locale *locale = NULL;
+    FL_Success success = FL_FindLocale(&locale, FL_MESSAGES);
+    if (success != 0)
+    {
+        if (success >= 2 && locale->lang) // confident!
+        {
+            LL_INFOS("AppInit") << "Language: " << ll_safe_string(locale->lang) << LL_ENDL;
+            LL_INFOS("AppInit") << "Location: " << ll_safe_string(locale->country) << LL_ENDL;
+            LL_INFOS("AppInit") << "Variant: " << ll_safe_string(locale->variant) << LL_ENDL;
+            LLControlVariable* c = gSavedSettings.getControl("SystemLanguage");
+            if(c)
+            {
+                c->setValue(std::string(locale->lang), false);
+            }
+        }
+    }
+    FL_FreeLocale(&locale);
+
+    return true;
+}
+
+bool LLAppViewerWin32::beingDebugged()
+{
+    return IsDebuggerPresent();
+}
+
+bool LLAppViewerWin32::restoreErrorTrap()
+{
+    return true; // we don't check for handler collisions on windows, so just say they're ok
+}
+
+//virtual
+bool LLAppViewerWin32::sendURLToOtherInstance(const std::string& url)
+{
+    wchar_t window_class[256]; /* Flawfinder: ignore */   // Assume max length < 255 chars.
+    mbstowcs(window_class, sWindowClass.c_str(), 255);
+    window_class[255] = 0;
+    // Use the class instead of the window name.
+    HWND other_window = FindWindow(window_class, NULL);
+
+    if (other_window != NULL)
+    {
+        LL_DEBUGS() << "Found other window with the name '" << getWindowTitle() << "'" << LL_ENDL;
+        COPYDATASTRUCT cds;
+        const S32 SLURL_MESSAGE_TYPE = 0;
+        cds.dwData = SLURL_MESSAGE_TYPE;
+        cds.cbData = url.length() + 1;
+        cds.lpData = (void*)url.c_str();
+
+        LRESULT msg_result = SendMessage(other_window, WM_COPYDATA, NULL, (LPARAM)&cds);
+        LL_DEBUGS() << "SendMessage(WM_COPYDATA) to other window '"
+                 << getWindowTitle() << "' returned " << msg_result << LL_ENDL;
+        return true;
+    }
+    return false;
+}
+
+
+std::string LLAppViewerWin32::generateSerialNumber()
+{
+    char serial_md5[MD5HEX_STR_SIZE];       // Flawfinder: ignore
+    serial_md5[0] = 0;
+
+    DWORD serial = 0;
+    DWORD flags = 0;
+    BOOL success = GetVolumeInformation(
+            L"C:\\",
+            NULL,       // volume name buffer
+            0,          // volume name buffer size
+            &serial,    // volume serial
+            NULL,       // max component length
+            &flags,     // file system flags
+            NULL,       // file system name buffer
+            0);         // file system name buffer size
+    if (success)
+    {
+        LLMD5 md5;
+        md5.update( (unsigned char*)&serial, sizeof(DWORD));
+        md5.finalize();
+        md5.hex_digest(serial_md5);
+    }
+    else
+    {
+        LL_WARNS() << "GetVolumeInformation failed" << LL_ENDL;
+    }
+    return serial_md5;
+}