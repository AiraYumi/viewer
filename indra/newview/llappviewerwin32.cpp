--- conflicted
+++ resolved
@@ -506,68 +506,6 @@
 #endif
 
 namespace {
-<<<<<<< HEAD
-
-FILE* set_stream(const char* which, DWORD handle_id, const char* mode);
-
-bool create_console()
-{
-	// allocate a console for this app
-	const bool isConsoleAllocated = AllocConsole();
-
-	// set the screen buffer to be big enough to let us scroll text
-	CONSOLE_SCREEN_BUFFER_INFO coninfo;
-	GetConsoleScreenBufferInfo(GetStdHandle(STD_OUTPUT_HANDLE), &coninfo);
-	coninfo.dwSize.Y = MAX_CONSOLE_LINES;
-	SetConsoleScreenBufferSize(GetStdHandle(STD_OUTPUT_HANDLE), coninfo.dwSize);
-
-	// redirect unbuffered STDOUT to the console
-	FILE* fp = set_stream("stdout", STD_OUTPUT_HANDLE, "w");
-	if (fp)
-	{
-		*stdout = *fp;
-	}
-
-	// redirect unbuffered STDIN to the console
-	fp = set_stream("stdin", STD_INPUT_HANDLE, "r");
-	if (fp)
-	{
-		*stdin = *fp;
-	}
-
-	// redirect unbuffered STDERR to the console
-	fp = set_stream("stderr", STD_ERROR_HANDLE, "w");
-	if (fp)
-	{
-		*stderr = *fp;
-	}
-
-	return isConsoleAllocated;
-}
-
-FILE* set_stream(const char* desc, DWORD handle_id, const char* mode)
-{
-	auto l_std_handle = GetStdHandle(handle_id);
-	int h_con_handle = _open_osfhandle(reinterpret_cast<intptr_t>(l_std_handle), _O_TEXT);
-	if (h_con_handle == -1)
-	{
-		LL_WARNS() << "create_console() failed to open " << desc << " handle" << LL_ENDL;
-		return nullptr;
-	}
-	else
-	{
-		FILE* fp = _fdopen( h_con_handle, mode );
-		setvbuf( fp, NULL, _IONBF, 0 );
-		// Enable color processing on Windows 10 console windows.
-		DWORD dwMode = 0;
-		GetConsoleMode(l_std_handle, &dwMode);
-		dwMode |= ENABLE_VIRTUAL_TERMINAL_PROCESSING;
-		SetConsoleMode(l_std_handle, dwMode);
-		return fp;
-	}
-}
-
-=======
 
 void set_stream(const char* desc, FILE* fp, DWORD handle_id, const char* name, const char* mode="w");
 
@@ -630,7 +568,6 @@
     }
 }
 
->>>>>>> 72423372
 } // anonymous namespace
 
 LLAppViewerWin32::LLAppViewerWin32(const char* cmd_line) :
