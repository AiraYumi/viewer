--- conflicted
+++ resolved
@@ -568,14 +568,9 @@
                 shader = deferred_render ? &gDeferredWaterProgram : &gWaterProgram;
             }
         }
-<<<<<<< HEAD
 
         gPipeline.bindDeferredShader(*shader);
-
-=======
-        shader->bind();
 	
->>>>>>> 0b188ac0
         // bind textures for water rendering
 	S32 reftex = shader->enableTexture(LLShaderMgr::WATER_REFTEX);
 	if (reftex > -1)
@@ -597,31 +592,6 @@
     gGL.getTexUnit(bumpTex)->unbind(LLTexUnit::TT_TEXTURE);
     gGL.getTexUnit(bumpTex2)->unbind(LLTexUnit::TT_TEXTURE);
 
-<<<<<<< HEAD
-        gGL.getTexUnit(bumpTex)->unbind(LLTexUnit::TT_TEXTURE);
-        gGL.getTexUnit(bumpTex2)->unbind(LLTexUnit::TT_TEXTURE);
-
-        if (tex_a && (!tex_b || (tex_a == tex_b)))
-        {
-            gGL.getTexUnit(bumpTex)->bind(tex_a);
-            blend_factor = 0;  // only one tex provided, no blending
-        }
-        else if (tex_b && !tex_a)
-        {
-            gGL.getTexUnit(bumpTex)->bind(tex_b);
-            blend_factor = 0;  // only one tex provided, no blending
-        }
-        else if (tex_b != tex_a)
-        {
-            gGL.getTexUnit(bumpTex)->bind(tex_a);
-            gGL.getTexUnit(bumpTex2)->bind(tex_b);
-        }
-
-        // bind reflection texture from RenderTarget
-        S32 screentex   = shader->enableTexture(LLShaderMgr::WATER_SCREENTEX);
-        S32 screenDepth = shader->enableTexture(LLShaderMgr::WATER_SCREENDEPTH);
-
-=======
     if (tex_a && (!tex_b || (tex_a == tex_b)))
     {
 		gGL.getTexUnit(bumpTex)->bind(tex_a);
@@ -640,7 +610,8 @@
 	
     // bind reflection texture from RenderTarget
 	S32 screentex = shader->enableTexture(LLShaderMgr::WATER_SCREENTEX);
->>>>>>> 0b188ac0
+        S32 screenDepth = shader->enableTexture(LLShaderMgr::WATER_SCREENDEPTH);
+
         F32 screenRes[] = {1.f / gGLViewport[2], 1.f / gGLViewport[3]};
 		
 	S32 diffTex = shader->enableTexture(LLShaderMgr::DIFFUSE_MAP);
@@ -658,39 +629,23 @@
     shader->uniform2fv(LLShaderMgr::DEFERRED_SCREEN_RES, 1, screenRes);
     shader->uniform1f(LLShaderMgr::BLEND_FACTOR, blend_factor);
 
-<<<<<<< HEAD
-        F32      fog_density = pwater->getModifiedWaterFogDensity(underwater);
-
-        if (screentex > -1)
-        {
-            shader->uniform1f(LLShaderMgr::WATER_FOGDENSITY, fog_density);
-            gGL.getTexUnit(screentex)->bind(&gPipeline.mWaterDis);
-        }
-
+    F32      fog_density = pwater->getModifiedWaterFogDensity(underwater);
+
+    if (screentex > -1)
+	{
+		shader->uniform1f(LLShaderMgr::WATER_FOGDENSITY, fog_density);
+		gGL.getTexUnit(screentex)->bind(&gPipeline.mWaterDis);
+	}
+    
         if (screenDepth > -1)
         {
             gGL.getTexUnit(screenDepth)->bind(&gPipeline.mWaterDis, true);
         }
 
-        if (mShaderLevel == 1)
-        {
-            fog_color.mV[VW] = log(fog_density) / log(2);
-        }
-=======
-    LLColor4 fog_color(pwater->getWaterFogColor(), 0.0f);
-    F32      fog_density = pwater->getModifiedWaterFogDensity(underwater);
-
-    if (screentex > -1)
-	{
-		shader->uniform1f(LLShaderMgr::WATER_FOGDENSITY, fog_density);
-		gGL.getTexUnit(screentex)->bind(&gPipeline.mWaterDis);
-	}
-    
     if (mShaderLevel == 1)
     {
         fog_color.mV[VW] = log(fog_density) / log(2);
 	}
->>>>>>> 0b188ac0
 
         F32 water_height  = environment.getWaterHeight();
         F32 camera_height = LLViewerCamera::getInstance()->getOrigin().mV[2];
@@ -699,12 +654,8 @@
         shader->uniform3fv(LLShaderMgr::WATER_EYEVEC, 1, LLViewerCamera::getInstance()->getOrigin().mV);
 
         shader->uniform4fv(LLShaderMgr::SPECULAR_COLOR, 1, specular.mV);
-<<<<<<< HEAD
-        shader->uniform4fv(LLShaderMgr::WATER_FOGCOLOR, 1, fog_color.mV);
+    shader->uniform4fv(LLShaderMgr::WATER_FOGCOLOR, 1, fog_color.mV);
         shader->uniform3fv(LLShaderMgr::WATER_FOGCOLOR_LINEAR, 1, fog_color_linear.mV);
-=======
-    shader->uniform4fv(LLShaderMgr::WATER_FOGCOLOR, 1, fog_color.mV);
->>>>>>> 0b188ac0
 
 	shader->uniform3fv(LLShaderMgr::WATER_SPECULAR, 1, light_diffuse.mV);
 	shader->uniform1f(LLShaderMgr::WATER_SPECULAR_EXP, light_exp);
@@ -728,17 +679,11 @@
 	shader->uniform1f(LLShaderMgr::WATER_SUN_ANGLE2, 0.1f + 0.2f*sunAngle);
     shader->uniform1i(LLShaderMgr::WATER_EDGE_FACTOR, edge ? 1 : 0);
 
-<<<<<<< HEAD
-        LLVector4 rotated_light_direction = LLEnvironment::instance().getRotatedLightNorm();
-        shader->uniform3fv(LLViewerShaderMgr::LIGHTNORM, 1, rotated_light_direction.mV);
-        shader->uniform3fv(LLShaderMgr::WL_CAMPOSLOCAL, 1, LLViewerCamera::getInstance()->getOrigin().mV);
-=======
     // SL-15861 This was changed from getRotatedLightNorm() as it was causing
     // lightnorm in shaders\class1\windlight\atmosphericsFuncs.glsl in have inconsistent additive lighting for 180 degrees of the FOV.
     LLVector4 rotated_light_direction = LLEnvironment::instance().getClampedLightNorm();
->>>>>>> 0b188ac0
-
-    shader->uniform4fv(LLViewerShaderMgr::LIGHTNORM, 1, rotated_light_direction.mV);
+    shader->uniform3fv(LLViewerShaderMgr::LIGHTNORM, 1, rotated_light_direction.mV);
+
     shader->uniform3fv(LLShaderMgr::WL_CAMPOSLOCAL, 1, LLViewerCamera::getInstance()->getOrigin().mV);
 
 	if (LLViewerCamera::getInstance()->cameraUnderWater())
@@ -782,12 +727,8 @@
 	shader->disableTexture(LLShaderMgr::WATER_SCREENDEPTH);
 
         // clean up
-<<<<<<< HEAD
         gPipeline.unbindDeferredShader(*shader);
 
-=======
-	shader->unbind();
->>>>>>> 0b188ac0
         gGL.getTexUnit(bumpTex)->unbind(LLTexUnit::TT_TEXTURE);
         gGL.getTexUnit(bumpTex2)->unbind(LLTexUnit::TT_TEXTURE);
         }
