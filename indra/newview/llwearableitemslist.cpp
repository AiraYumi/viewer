--- conflicted
+++ resolved
@@ -914,44 +914,6 @@
 // virtual
 LLContextMenu* LLWearableItemsList::ContextMenu::createMenu()
 {
-<<<<<<< HEAD
-	LLUICtrl::CommitCallbackRegistry::ScopedRegistrar registrar;
-	const uuid_vec_t& ids = mUUIDs;		// selected items IDs
-	LLUUID selected_id = ids.front();	// ID of the first selected item
-
-	// Register handlers common for all wearable types.
-	registrar.add("Wearable.Wear", boost::bind(wear_multiple, ids, true));
-	registrar.add("Wearable.Add", boost::bind(wear_multiple, ids, false));
-	registrar.add("Wearable.Edit", boost::bind(handle_item_edit, selected_id));
-	registrar.add("Wearable.CreateNew", boost::bind(createNewWearable, selected_id));
-	registrar.add("Wearable.ShowOriginal", boost::bind(show_item_original, selected_id));
-	registrar.add("Wearable.TakeOffDetach", 
-				  boost::bind(&LLAppearanceMgr::removeItemsFromAvatar, LLAppearanceMgr::getInstance(), ids));
-
-	// Register handlers for clothing.
-	registrar.add("Clothing.TakeOff", 
-				  boost::bind(&LLAppearanceMgr::removeItemsFromAvatar, LLAppearanceMgr::getInstance(), ids));
-
-	// Register handlers for body parts.
-
-	// Register handlers for attachments.
-	registrar.add("Attachment.Detach", 
-				  boost::bind(&LLAppearanceMgr::removeItemsFromAvatar, LLAppearanceMgr::getInstance(), ids));
-    registrar.add("Attachment.Favorite", boost::bind(toggle_favorite, selected_id));
-	registrar.add("Attachment.Touch", boost::bind(handle_attachment_touch, selected_id));
-	registrar.add("Attachment.Profile", boost::bind(show_item_profile, selected_id));
-	registrar.add("Object.Attach", boost::bind(LLViewerAttachMenu::attachObjects, ids, _2));
-
-	// Create the menu.
-	LLContextMenu* menu = createFromFile("menu_wearable_list_item.xml");
-
-	// Determine which items should be visible/enabled.
-	updateItemsVisibility(menu);
-
-	// Update labels for the items requiring that.
-	updateItemsLabels(menu);
-	return menu;
-=======
     LLUICtrl::CommitCallbackRegistry::ScopedRegistrar registrar;
     const uuid_vec_t& ids = mUUIDs;     // selected items IDs
     LLUUID selected_id = ids.front();   // ID of the first selected item
@@ -963,8 +925,8 @@
     registrar.add("Wearable.CreateNew", boost::bind(createNewWearable, selected_id));
     registrar.add("Wearable.ShowOriginal", boost::bind(show_item_original, selected_id));
     registrar.add("Wearable.TakeOffDetach",
+
                   boost::bind(&LLAppearanceMgr::removeItemsFromAvatar, LLAppearanceMgr::getInstance(), ids, no_op));
-
     // Register handlers for clothing.
     registrar.add("Clothing.TakeOff",
                   boost::bind(&LLAppearanceMgr::removeItemsFromAvatar, LLAppearanceMgr::getInstance(), ids, no_op));
@@ -974,6 +936,7 @@
     // Register handlers for attachments.
     registrar.add("Attachment.Detach",
                   boost::bind(&LLAppearanceMgr::removeItemsFromAvatar, LLAppearanceMgr::getInstance(), ids, no_op));
+    registrar.add("Attachment.Favorite", boost::bind(toggle_favorite, selected_id));
     registrar.add("Attachment.Touch", boost::bind(handle_attachment_touch, selected_id));
     registrar.add("Attachment.Profile", boost::bind(show_item_profile, selected_id));
     registrar.add("Object.Attach", boost::bind(LLViewerAttachMenu::attachObjects, ids, _2));
@@ -987,143 +950,10 @@
     // Update labels for the items requiring that.
     updateItemsLabels(menu);
     return menu;
->>>>>>> d317454c
 }
 
 void LLWearableItemsList::ContextMenu::updateItemsVisibility(LLContextMenu* menu)
 {
-<<<<<<< HEAD
-	if (!menu)
-	{
-		LL_WARNS() << "Invalid menu" << LL_ENDL;
-		return;
-	}
-
-	const uuid_vec_t& ids = mUUIDs;	// selected items IDs
-	U32 mask = 0;					// mask of selected items' types
-	U32 n_items = ids.size();		// number of selected items
-	U32 n_worn = 0;					// number of worn items among the selected ones
-	U32 n_already_worn = 0;			// number of items worn of same type as selected items
-	U32 n_links = 0;				// number of links among the selected items
-	U32 n_editable = 0;				// number of editable items among the selected ones
-	U32 n_touchable = 0;            // number of touchable items among the selected ones
-
-	bool can_be_worn = true;
-    bool can_favorite = false;
-    bool can_unfavorite = false;
-
-	for (uuid_vec_t::const_iterator it = ids.begin(); it != ids.end(); ++it)
-	{
-		LLUUID id = *it;
-		LLViewerInventoryItem* item = gInventory.getItem(id);
-
-		if (!item)
-		{
-			LL_WARNS() << "Invalid item" << LL_ENDL;
-			// *NOTE: the logic below may not work in this case
-			continue;
-		}
-
-		updateMask(mask, item->getType());
-
-		const LLWearableType::EType wearable_type = item->getWearableType();
-		const bool is_link = item->getIsLinkType();
-		const bool is_worn = get_is_item_worn(id);
-		const bool is_editable = get_is_item_editable(id);
-		const bool is_touchable = enable_attachment_touch(id);
-		const bool is_already_worn = gAgentWearables.selfHasWearable(wearable_type);
-
-        LLUUID linked_id = item->getLinkedUUID();
-        LLViewerInventoryItem* linked_item = gInventory.getItem(linked_id);
-        can_favorite |= !linked_item->getIsFavorite();
-        can_unfavorite |= linked_item->getIsFavorite();
-
-		if (is_worn)
-		{
-			++n_worn;
-		}
-		if (is_touchable)
-		{
-			++n_touchable;
-		}
-		if (is_editable)
-		{
-			++n_editable;
-		}
-		if (is_link)
-		{
-			++n_links;
-		}
-		if (is_already_worn)
-		{
-			++n_already_worn;
-		}
-
-		if (can_be_worn)
-		{
-			can_be_worn = get_can_item_be_worn(linked_id);
-		}
-	} // for
-
-	bool standalone = mParent ? mParent->isStandalone() : false;
-	bool wear_add_visible = mask & (MASK_CLOTHING|MASK_ATTACHMENT) && n_worn == 0 && can_be_worn && (n_already_worn != 0 || mask & MASK_ATTACHMENT);
-
-	// *TODO: eliminate multiple traversals over the menu items
-	setMenuItemVisible(menu, "wear_wear", 			n_already_worn == 0 && n_worn == 0 && can_be_worn);
-	setMenuItemEnabled(menu, "wear_wear", 			n_already_worn == 0 && n_worn == 0);
-	setMenuItemVisible(menu, "wear_add",			wear_add_visible);
-	setMenuItemEnabled(menu, "wear_add",			LLAppearanceMgr::instance().canAddWearables(ids));
-	setMenuItemVisible(menu, "wear_replace",		n_worn == 0 && n_already_worn != 0 && can_be_worn);
-	//visible only when one item selected and this item is worn
-	setMenuItemVisible(menu, "touch",				!standalone && mask == MASK_ATTACHMENT && n_worn == n_items);
-	setMenuItemEnabled(menu, "touch",				n_touchable && n_worn == 1 && n_items == 1);
-	setMenuItemVisible(menu, "edit",				!standalone && mask & (MASK_CLOTHING|MASK_BODYPART|MASK_ATTACHMENT) && n_worn == n_items);
-	setMenuItemEnabled(menu, "edit",				n_editable && n_worn == 1 && n_items == 1);
-	setMenuItemVisible(menu, "create_new",			mask & (MASK_CLOTHING|MASK_BODYPART) && n_items == 1);
-	setMenuItemEnabled(menu, "create_new",			LLAppearanceMgr::instance().canAddWearables(ids));
-	setMenuItemVisible(menu, "show_original",		!standalone);
-	setMenuItemEnabled(menu, "show_original",       n_items == 1 && n_links == n_items);
-    setMenuItemVisible(menu, "favorites_add",       can_favorite);
-    setMenuItemVisible(menu, "favorites_remove",    can_unfavorite);
-	setMenuItemVisible(menu, "take_off",            mask == MASK_CLOTHING && n_worn == n_items);
-	setMenuItemVisible(menu, "detach",				mask == MASK_ATTACHMENT && n_worn == n_items);
-	setMenuItemVisible(menu, "take_off_or_detach",	mask == (MASK_ATTACHMENT|MASK_CLOTHING));
-	setMenuItemEnabled(menu, "take_off_or_detach",	n_worn == n_items);
-	setMenuItemVisible(menu, "object_profile",		!standalone);
-	setMenuItemEnabled(menu, "object_profile",		n_items == 1);
-	setMenuItemVisible(menu, "--no options--", 		FALSE);
-	setMenuItemEnabled(menu, "--no options--",		FALSE);
-
-	// Populate or hide the "Attach to..." / "Attach to HUD..." submenus.
-	if (mask == MASK_ATTACHMENT && n_worn == 0)
-	{
-		LLViewerAttachMenu::populateMenus("wearable_attach_to", "wearable_attach_to_hud");
-	}
-	else
-	{
-		setMenuItemVisible(menu, "wearable_attach_to",			false);
-		setMenuItemVisible(menu, "wearable_attach_to_hud",		false);
-	}
-
-	if (mask & MASK_UNKNOWN)
-	{
-		LL_WARNS() << "Non-wearable items passed." << LL_ENDL;
-	}
-
-	U32 num_visible_items = 0;
-	for (U32 menu_item_index = 0; menu_item_index < menu->getItemCount(); ++menu_item_index)
-	{
-		const LLMenuItemGL* menu_item = menu->getItem(menu_item_index);
-		if (menu_item && menu_item->getVisible())
-		{
-			num_visible_items++;
-		}
-	}
-	if (num_visible_items == 0)
-	{
-		setMenuItemVisible(menu, "--no options--", TRUE);
-	}
-=======
     if (!menu)
     {
         LL_WARNS() << "Invalid menu" << LL_ENDL;
@@ -1140,6 +970,8 @@
     U32 n_touchable = 0;            // number of touchable items among the selected ones
 
     bool can_be_worn = true;
+    bool can_favorite = false;
+    bool can_unfavorite = false;
 
     for (uuid_vec_t::const_iterator it = ids.begin(); it != ids.end(); ++it)
     {
@@ -1161,6 +993,12 @@
         const bool is_editable = get_is_item_editable(id);
         const bool is_touchable = enable_attachment_touch(id);
         const bool is_already_worn = gAgentWearables.selfHasWearable(wearable_type);
+
+        LLUUID linked_id = item->getLinkedUUID();
+        LLViewerInventoryItem* linked_item = gInventory.getItem(linked_id);
+        can_favorite |= !linked_item->getIsFavorite();
+        can_unfavorite |= linked_item->getIsFavorite();
+
         if (is_worn)
         {
             ++n_worn;
@@ -1184,7 +1022,7 @@
 
         if (can_be_worn)
         {
-            can_be_worn = get_can_item_be_worn(item->getLinkedUUID());
+            can_be_worn = get_can_item_be_worn(linked_id);
         }
     } // for
 
@@ -1206,6 +1044,8 @@
     setMenuItemEnabled(menu, "create_new",          LLAppearanceMgr::instance().canAddWearables(ids));
     setMenuItemVisible(menu, "show_original",       !standalone);
     setMenuItemEnabled(menu, "show_original",       n_items == 1 && n_links == n_items);
+    setMenuItemVisible(menu, "favorites_add",       can_favorite);
+    setMenuItemVisible(menu, "favorites_remove",    can_unfavorite);
     setMenuItemVisible(menu, "take_off",            mask == MASK_CLOTHING && n_worn == n_items);
     setMenuItemVisible(menu, "detach",              mask == MASK_ATTACHMENT && n_worn == n_items);
     setMenuItemVisible(menu, "take_off_or_detach",  mask == (MASK_ATTACHMENT|MASK_CLOTHING));
@@ -1244,7 +1084,6 @@
     {
         setMenuItemVisible(menu, "--no options--", TRUE);
     }
->>>>>>> d317454c
 }
 
 void LLWearableItemsList::ContextMenu::updateItemsLabels(LLContextMenu* menu)
