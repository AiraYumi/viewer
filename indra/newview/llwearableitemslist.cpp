/**
 * @file llwearableitemslist.cpp
 * @brief A flat list of wearable items.
 *
 * $LicenseInfo:firstyear=2010&license=viewerlgpl$
 * Second Life Viewer Source Code
 * Copyright (C) 2010, Linden Research, Inc.
 *
 * This library is free software; you can redistribute it and/or
 * modify it under the terms of the GNU Lesser General Public
 * License as published by the Free Software Foundation;
 * version 2.1 of the License only.
 *
 * This library is distributed in the hope that it will be useful,
 * but WITHOUT ANY WARRANTY; without even the implied warranty of
 * MERCHANTABILITY or FITNESS FOR A PARTICULAR PURPOSE.  See the GNU
 * Lesser General Public License for more details.
 *
 * You should have received a copy of the GNU Lesser General Public
 * License along with this library; if not, write to the Free Software
 * Foundation, Inc., 51 Franklin Street, Fifth Floor, Boston, MA  02110-1301  USA
 *
 * Linden Research, Inc., 945 Battery Street, San Francisco, CA  94111  USA
 * $/LicenseInfo$
 */

#include "llviewerprecompiledheaders.h"

#include "llwearableitemslist.h"

#include "lliconctrl.h"
#include "llmenugl.h" // for LLContextMenu

#include "llagentwearables.h"
#include "llappearancemgr.h"
#include "llinventoryfunctions.h"
#include "llinventoryicon.h"
#include "llgesturemgr.h"
#include "lltransutil.h"
#include "llviewerattachmenu.h"
#include "llviewermenu.h"
#include "llvoavatarself.h"

class LLFindOutfitItems : public LLInventoryCollectFunctor
{
public:
    LLFindOutfitItems() {}
    virtual ~LLFindOutfitItems() {}
    virtual bool operator()(LLInventoryCategory* cat,
                            LLInventoryItem* item);
};

bool LLFindOutfitItems::operator()(LLInventoryCategory* cat,
                                   LLInventoryItem* item)
{
    if(item)
    {
        if((item->getType() == LLAssetType::AT_CLOTHING)
           || (item->getType() == LLAssetType::AT_BODYPART)
           || (item->getType() == LLAssetType::AT_OBJECT)
           || (item->getType() == LLAssetType::AT_GESTURE))
        {
            return TRUE;
        }
    }
    return FALSE;
}

//////////////////////////////////////////////////////////////////////////
//////////////////////////////////////////////////////////////////////////
//////////////////////////////////////////////////////////////////////////

void LLPanelWearableListItem::onMouseEnter(S32 x, S32 y, MASK mask)
{
    LLPanelInventoryListItemBase::onMouseEnter(x, y, mask);
    setWidgetsVisible(true);
    reshapeWidgets();
}

void LLPanelWearableListItem::onMouseLeave(S32 x, S32 y, MASK mask)
{
    LLPanelInventoryListItemBase::onMouseLeave(x, y, mask);
    setWidgetsVisible(false);
    reshapeWidgets();
}

LLPanelWearableListItem::LLPanelWearableListItem(LLViewerInventoryItem* item, const LLPanelWearableListItem::Params& params)
: LLPanelInventoryListItemBase(item, params)
{
}

//////////////////////////////////////////////////////////////////////////
//////////////////////////////////////////////////////////////////////////
//////////////////////////////////////////////////////////////////////////
static LLWidgetNameRegistry::StaticRegistrar sRegisterPanelWearableOutfitItem(&typeid(LLPanelWearableOutfitItem::Params), "wearable_outfit_list_item");

LLPanelWearableOutfitItem::Params::Params()
:   add_btn("add_btn"),
    remove_btn("remove_btn")
{
}

BOOL LLPanelWearableOutfitItem::postBuild()
{
    LLPanelWearableListItem::postBuild();

    if(mShowWidgets)
    {
        addWidgetToRightSide("add_wearable");
        addWidgetToRightSide("remove_wearable");

        childSetAction("add_wearable", boost::bind(&LLPanelWearableOutfitItem::onAddWearable, this));
        childSetAction("remove_wearable", boost::bind(&LLPanelWearableOutfitItem::onRemoveWearable, this));

        setWidgetsVisible(false);
        reshapeWidgets();
    }
    return TRUE;
}

BOOL LLPanelWearableOutfitItem::handleDoubleClick(S32 x, S32 y, MASK mask)
{
    if(!mShowWidgets)
    {
        return LLPanelWearableListItem::handleDoubleClick(x, y, mask);
    }

    if(LLAppearanceMgr::instance().isLinkedInCOF(mInventoryItemUUID))
    {
        onRemoveWearable();
    }
    else
    {
        onAddWearable();
    }
    return TRUE;
}

void LLPanelWearableOutfitItem::onAddWearable()
{
    setWidgetsVisible(false);
    reshapeWidgets();
    LLAppearanceMgr::instance().wearItemOnAvatar(mInventoryItemUUID, true, false);
}

void LLPanelWearableOutfitItem::onRemoveWearable()
{
    setWidgetsVisible(false);
    reshapeWidgets();
    LLAppearanceMgr::instance().removeItemFromAvatar(mInventoryItemUUID);
}

// static
LLPanelWearableOutfitItem* LLPanelWearableOutfitItem::create(LLViewerInventoryItem* item,
                                                             bool worn_indication_enabled,
                                                             bool show_widgets)
{
    LLPanelWearableOutfitItem* list_item = NULL;
    if (item)
    {
        const LLPanelWearableOutfitItem::Params& params = LLUICtrlFactory::getDefaultParams<LLPanelWearableOutfitItem>();

        list_item = new LLPanelWearableOutfitItem(item, worn_indication_enabled, params, show_widgets);
        list_item->initFromParams(params);
        list_item->postBuild();
    }
    return list_item;
}

LLPanelWearableOutfitItem::LLPanelWearableOutfitItem(LLViewerInventoryItem* item,
                                                     bool worn_indication_enabled,
                                                     const LLPanelWearableOutfitItem::Params& params,
                                                     bool show_widgets)
: LLPanelWearableListItem(item, params)
, mWornIndicationEnabled(worn_indication_enabled)
, mShowWidgets(show_widgets)
{
    if(mShowWidgets)
    {
        LLButton::Params button_params = params.add_btn;
        applyXUILayout(button_params, this);
        addChild(LLUICtrlFactory::create<LLButton>(button_params));

        button_params = params.remove_btn;
        applyXUILayout(button_params, this);
        addChild(LLUICtrlFactory::create<LLButton>(button_params));
    }
}

// virtual
void LLPanelWearableOutfitItem::updateItem(const std::string& name,
                                           EItemState item_state)
{
    std::string search_label = name;

    // Updating item's worn status depending on whether it is linked in COF or not.
    // We don't use get_is_item_worn() here because this update is triggered by
    // an inventory observer upon link in COF beind added or removed so actual
    // worn status of a linked item may still remain unchanged.
    bool is_worn = LLAppearanceMgr::instance().isLinkedInCOF(mInventoryItemUUID);
    if (mWornIndicationEnabled && is_worn)
    {
        search_label += LLTrans::getString("worn");
        item_state = IS_WORN;
    }
    if(mShowWidgets)
    {
        setShowWidget("add_wearable", !is_worn);

        // Body parts can't be removed, only replaced
        LLViewerInventoryItem* inv_item = getItem();
        bool show_remove = is_worn && inv_item && (inv_item->getType() != LLAssetType::AT_BODYPART);
        setShowWidget("remove_wearable", show_remove);

        if(mHovered)
        {
            setWidgetsVisible(true);
            reshapeWidgets();
        }
    }

    LLPanelInventoryListItemBase::updateItem(search_label, item_state);
}

//////////////////////////////////////////////////////////////////////////
//////////////////////////////////////////////////////////////////////////
//////////////////////////////////////////////////////////////////////////
static LLWidgetNameRegistry::StaticRegistrar sRegisterPanelClothingListItem(&typeid(LLPanelClothingListItem::Params), "clothing_list_item");


LLPanelClothingListItem::Params::Params()
:   up_btn("up_btn"),
    down_btn("down_btn"),
    edit_btn("edit_btn"),
    lock_panel("lock_panel"),
    edit_panel("edit_panel"),
    lock_icon("lock_icon")
{}

// static
LLPanelClothingListItem* LLPanelClothingListItem::create(LLViewerInventoryItem* item)
{
    LLPanelClothingListItem* list_item = NULL;
    if(item)
    {
        const LLPanelClothingListItem::Params& params = LLUICtrlFactory::getDefaultParams<LLPanelClothingListItem>();
        list_item = new LLPanelClothingListItem(item, params);
        list_item->initFromParams(params);
        list_item->postBuild();
    }
    return list_item;
}

LLPanelClothingListItem::LLPanelClothingListItem(LLViewerInventoryItem* item, const LLPanelClothingListItem::Params& params)
 : LLPanelDeletableWearableListItem(item, params)
{
    LLButton::Params button_params = params.up_btn;
    applyXUILayout(button_params, this);
    addChild(LLUICtrlFactory::create<LLButton>(button_params));

    button_params = params.down_btn;
    applyXUILayout(button_params, this);
    addChild(LLUICtrlFactory::create<LLButton>(button_params));

    LLPanel::Params panel_params = params.lock_panel;
    applyXUILayout(panel_params, this);
    LLPanel* lock_panelp = LLUICtrlFactory::create<LLPanel>(panel_params);
    addChild(lock_panelp);

    panel_params = params.edit_panel;
    applyXUILayout(panel_params, this);
    LLPanel* edit_panelp = LLUICtrlFactory::create<LLPanel>(panel_params);
    addChild(edit_panelp);

    if (lock_panelp)
{
        LLIconCtrl::Params icon_params = params.lock_icon;
        applyXUILayout(icon_params, this);
        lock_panelp->addChild(LLUICtrlFactory::create<LLIconCtrl>(icon_params));
}

    if (edit_panelp)
{
        button_params = params.edit_btn;
        applyXUILayout(button_params, this);
        edit_panelp->addChild(LLUICtrlFactory::create<LLButton>(button_params));
    }

    setSeparatorVisible(false);
}

LLPanelClothingListItem::~LLPanelClothingListItem()
{
}

BOOL LLPanelClothingListItem::postBuild()
{
    LLPanelDeletableWearableListItem::postBuild();

    addWidgetToRightSide("btn_move_up");
    addWidgetToRightSide("btn_move_down");
    addWidgetToRightSide("btn_lock");
    addWidgetToRightSide("btn_edit_panel");

    setWidgetsVisible(false);
    reshapeWidgets();

    return TRUE;
}

//////////////////////////////////////////////////////////////////////////
//////////////////////////////////////////////////////////////////////////
//////////////////////////////////////////////////////////////////////////

static LLWidgetNameRegistry::StaticRegistrar sRegisterPanelBodyPartsListItem(&typeid(LLPanelBodyPartsListItem::Params), "bodyparts_list_item");


LLPanelBodyPartsListItem::Params::Params()
:   edit_btn("edit_btn"),
    edit_panel("edit_panel"),
    lock_panel("lock_panel"),
    lock_icon("lock_icon")
{}

// static
LLPanelBodyPartsListItem* LLPanelBodyPartsListItem::create(LLViewerInventoryItem* item)
{
    LLPanelBodyPartsListItem* list_item = NULL;
    if(item)
    {
        const Params& params = LLUICtrlFactory::getDefaultParams<LLPanelBodyPartsListItem>();
        list_item = new LLPanelBodyPartsListItem(item, params);
        list_item->initFromParams(params);
        list_item->postBuild();
    }
    return list_item;
}

LLPanelBodyPartsListItem::LLPanelBodyPartsListItem(LLViewerInventoryItem* item, const LLPanelBodyPartsListItem::Params& params)
: LLPanelWearableListItem(item, params)
{
    LLPanel::Params panel_params = params.edit_panel;
    applyXUILayout(panel_params, this);
    LLPanel* edit_panelp = LLUICtrlFactory::create<LLPanel>(panel_params);
    addChild(edit_panelp);

    panel_params = params.lock_panel;
    applyXUILayout(panel_params, this);
    LLPanel* lock_panelp = LLUICtrlFactory::create<LLPanel>(panel_params);
    addChild(lock_panelp);

    if (edit_panelp)
    {
        LLButton::Params btn_params = params.edit_btn;
        applyXUILayout(btn_params, this);
        edit_panelp->addChild(LLUICtrlFactory::create<LLButton>(btn_params));
}

    if (lock_panelp)
{
        LLIconCtrl::Params icon_params = params.lock_icon;
        applyXUILayout(icon_params, this);
        lock_panelp->addChild(LLUICtrlFactory::create<LLIconCtrl>(icon_params));
    }

    setSeparatorVisible(true);
}

LLPanelBodyPartsListItem::~LLPanelBodyPartsListItem()
{
}

BOOL LLPanelBodyPartsListItem::postBuild()
{
    LLPanelInventoryListItemBase::postBuild();

    addWidgetToRightSide("btn_lock");
    addWidgetToRightSide("btn_edit_panel");

    setWidgetsVisible(false);
    reshapeWidgets();

    return TRUE;
}

static LLWidgetNameRegistry::StaticRegistrar sRegisterPanelDeletableWearableListItem(&typeid(LLPanelDeletableWearableListItem::Params), "deletable_wearable_list_item");

LLPanelDeletableWearableListItem::Params::Params()
:   delete_btn("delete_btn")
{}

// static
LLPanelDeletableWearableListItem* LLPanelDeletableWearableListItem::create(LLViewerInventoryItem* item)
{
    LLPanelDeletableWearableListItem* list_item = NULL;
    if(item)
    {
        const Params& params = LLUICtrlFactory::getDefaultParams<LLPanelDeletableWearableListItem>();
        list_item = new LLPanelDeletableWearableListItem(item, params);
        list_item->initFromParams(params);
        list_item->postBuild();
    }
    return list_item;
}

LLPanelDeletableWearableListItem::LLPanelDeletableWearableListItem(LLViewerInventoryItem* item, const LLPanelDeletableWearableListItem::Params& params)
: LLPanelWearableListItem(item, params)
{
    LLButton::Params button_params = params.delete_btn;
    applyXUILayout(button_params, this);
    addChild(LLUICtrlFactory::create<LLButton>(button_params));

    setSeparatorVisible(true);
}

BOOL LLPanelDeletableWearableListItem::postBuild()
{
    LLPanelWearableListItem::postBuild();

    addWidgetToLeftSide("btn_delete");

    LLButton* delete_btn = getChild<LLButton>("btn_delete");
    // Reserve space for 'delete' button event if it is invisible.
    setLeftWidgetsWidth(delete_btn->getRect().mRight);

    setWidgetsVisible(false);
    reshapeWidgets();

    return TRUE;
}


// static
LLPanelAttachmentListItem* LLPanelAttachmentListItem::create(LLViewerInventoryItem* item)
{
    LLPanelAttachmentListItem* list_item = NULL;
    if(item)
    {
        const Params& params = LLUICtrlFactory::getDefaultParams<LLPanelDeletableWearableListItem>();

        list_item = new LLPanelAttachmentListItem(item, params);
        list_item->initFromParams(params);
        list_item->postBuild();
    }
    return list_item;
}

void LLPanelAttachmentListItem::updateItem(const std::string& name,
                                           EItemState item_state)
{
    std::string title_joint = name;

    LLViewerInventoryItem* inv_item = getItem();
    if (inv_item && isAgentAvatarValid() && gAgentAvatarp->isWearingAttachment(inv_item->getLinkedUUID()))
    {
        std::string found_name;
        bool found = gAgentAvatarp->getAttachedPointName(inv_item->getLinkedUUID(),found_name);
        std::string trans_name = LLTrans::getString(found_name);
        if (!found)
        {
            LL_WARNS() << "invalid attachment joint, err " << found_name << LL_ENDL;
        }
        title_joint =  title_joint + " (" + trans_name + ")";
    }

    LLPanelInventoryListItemBase::updateItem(title_joint, item_state);
}

//////////////////////////////////////////////////////////////////////////
//////////////////////////////////////////////////////////////////////////
//////////////////////////////////////////////////////////////////////////
static LLWidgetNameRegistry::StaticRegistrar sRegisterPanelDummyClothingListItem(&typeid(LLPanelDummyClothingListItem::Params), "dummy_clothing_list_item");

LLPanelDummyClothingListItem::Params::Params()
:   add_panel("add_panel"),
    add_btn("add_btn")
{}

LLPanelDummyClothingListItem* LLPanelDummyClothingListItem::create(LLWearableType::EType w_type)
{
    const Params& params = LLUICtrlFactory::getDefaultParams<LLPanelDummyClothingListItem>();

    LLPanelDummyClothingListItem* list_item = new LLPanelDummyClothingListItem(w_type, params);
    list_item->initFromParams(params);
    list_item->postBuild();
    return list_item;
}

BOOL LLPanelDummyClothingListItem::postBuild()
{
    addWidgetToRightSide("btn_add_panel");

    setIconImage(LLInventoryIcon::getIcon(LLAssetType::AT_CLOTHING, LLInventoryType::IT_NONE, mWearableType, FALSE));
    updateItem(wearableTypeToString(mWearableType));

    // Make it look loke clothing item - reserve space for 'delete' button
    setLeftWidgetsWidth(getChildView("item_icon")->getRect().mLeft);

    setWidgetsVisible(false);
    reshapeWidgets();

    return TRUE;
}

LLWearableType::EType LLPanelDummyClothingListItem::getWearableType() const
{
    return mWearableType;
}

LLPanelDummyClothingListItem::LLPanelDummyClothingListItem(LLWearableType::EType w_type, const LLPanelDummyClothingListItem::Params& params)
:   LLPanelWearableListItem(NULL, params),
    mWearableType(w_type)
{
    LLPanel::Params panel_params(params.add_panel);
    applyXUILayout(panel_params, this);
    LLPanel* add_panelp = LLUICtrlFactory::create<LLPanel>(panel_params);
    addChild(add_panelp);

    if (add_panelp)
{
        LLButton::Params button_params(params.add_btn);
        applyXUILayout(button_params, this);
        add_panelp->addChild(LLUICtrlFactory::create<LLButton>(button_params));
}

    setSeparatorVisible(true);
}

typedef std::map<LLWearableType::EType, std::string> clothing_to_string_map_t;

clothing_to_string_map_t init_clothing_string_map()
{
    clothing_to_string_map_t w_map;
    w_map.insert(std::make_pair(LLWearableType::WT_SHIRT, "shirt_not_worn"));
    w_map.insert(std::make_pair(LLWearableType::WT_PANTS, "pants_not_worn"));
    w_map.insert(std::make_pair(LLWearableType::WT_SHOES, "shoes_not_worn"));
    w_map.insert(std::make_pair(LLWearableType::WT_SOCKS, "socks_not_worn"));
    w_map.insert(std::make_pair(LLWearableType::WT_JACKET, "jacket_not_worn"));
    w_map.insert(std::make_pair(LLWearableType::WT_GLOVES, "gloves_not_worn"));
    w_map.insert(std::make_pair(LLWearableType::WT_UNDERSHIRT, "undershirt_not_worn"));
    w_map.insert(std::make_pair(LLWearableType::WT_UNDERPANTS, "underpants_not_worn"));
    w_map.insert(std::make_pair(LLWearableType::WT_SKIRT, "skirt_not_worn"));
    w_map.insert(std::make_pair(LLWearableType::WT_ALPHA, "alpha_not_worn"));
    w_map.insert(std::make_pair(LLWearableType::WT_TATTOO, "tattoo_not_worn"));
    w_map.insert(std::make_pair(LLWearableType::WT_UNIVERSAL, "universal_not_worn"));
    w_map.insert(std::make_pair(LLWearableType::WT_PHYSICS, "physics_not_worn"));
    return w_map;
}

std::string LLPanelDummyClothingListItem::wearableTypeToString(LLWearableType::EType w_type)
{
    static const clothing_to_string_map_t w_map = init_clothing_string_map();
    static const std::string invalid_str = LLTrans::getString("invalid_not_worn");

    std::string type_str = invalid_str;
    clothing_to_string_map_t::const_iterator it = w_map.find(w_type);
    if(w_map.end() != it)
    {
        type_str = LLTrans::getString(it->second);
    }
    return type_str;
}

//////////////////////////////////////////////////////////////////////////
//////////////////////////////////////////////////////////////////////////
//////////////////////////////////////////////////////////////////////////

LLWearableItemTypeNameComparator::LLWearableTypeOrder::LLWearableTypeOrder(LLWearableItemTypeNameComparator::ETypeListOrder order_priority, bool sort_asset_by_name, bool sort_wearable_by_name):
        mOrderPriority(order_priority),
        mSortAssetTypeByName(sort_asset_by_name),
        mSortWearableTypeByName(sort_wearable_by_name)
{
}

LLWearableItemTypeNameComparator::LLWearableItemTypeNameComparator()
{
    // By default the sort order conforms the order by spec of MY OUTFITS items list:
    // 1. CLOTHING - sorted by name
    // 2. OBJECT   - sorted by type
    // 3. BODYPART - sorted by name
    mWearableOrder[LLAssetType::AT_CLOTHING] = LLWearableTypeOrder(ORDER_RANK_1, false, false);
    mWearableOrder[LLAssetType::AT_OBJECT]   = LLWearableTypeOrder(ORDER_RANK_2, true, true);
    mWearableOrder[LLAssetType::AT_BODYPART] = LLWearableTypeOrder(ORDER_RANK_3, false, true);
    mWearableOrder[LLAssetType::AT_GESTURE] = LLWearableTypeOrder(ORDER_RANK_4, true, false);
}

void LLWearableItemTypeNameComparator::setOrder(LLAssetType::EType items_of_type,  LLWearableItemTypeNameComparator::ETypeListOrder order_priority, bool sort_asset_items_by_name, bool sort_wearable_items_by_name)
{
    mWearableOrder[items_of_type] = LLWearableTypeOrder(order_priority, sort_asset_items_by_name, sort_wearable_items_by_name);
}

/*virtual*/
bool LLWearableItemNameComparator::doCompare(const LLPanelInventoryListItemBase* wearable_item1, const LLPanelInventoryListItemBase* wearable_item2) const
{
    std::string name1 = wearable_item1->getItemName();
    std::string name2 = wearable_item2->getItemName();

    LLStringUtil::toUpper(name1);
    LLStringUtil::toUpper(name2);

    return name1 < name2;
}

/*virtual*/
bool LLWearableItemTypeNameComparator::doCompare(const LLPanelInventoryListItemBase* wearable_item1, const LLPanelInventoryListItemBase* wearable_item2) const
{
    const LLAssetType::EType item_type1 = wearable_item1->getType();
    const LLAssetType::EType item_type2 = wearable_item2->getType();

    LLWearableItemTypeNameComparator::ETypeListOrder item_type_order1 = getTypeListOrder(item_type1);
    LLWearableItemTypeNameComparator::ETypeListOrder item_type_order2 = getTypeListOrder(item_type2);

    if (item_type_order1 != item_type_order2)
    {
        // If items are of different asset types we can compare them
        // by types order in the list.
        return item_type_order1 < item_type_order2;
    }

    if (sortAssetTypeByName(item_type1))
    {
        // If both items are of the same asset type except AT_CLOTHING and AT_BODYPART
        // we can compare them by name.
        return LLWearableItemNameComparator::doCompare(wearable_item1, wearable_item2);
    }

    const LLWearableType::EType item_wearable_type1 = wearable_item1->getWearableType();
    const LLWearableType::EType item_wearable_type2 = wearable_item2->getWearableType();

    if (item_wearable_type1 != item_wearable_type2)
        // If items are of different LLWearableType::EType types they are compared
        // by LLWearableType::EType. types order determined in LLWearableType::EType.
    {
        // If items are of different LLWearableType::EType types they are compared
        // by LLWearableType::EType. types order determined in LLWearableType::EType.
        return item_wearable_type1 < item_wearable_type2;
    }
    else
    {
        // If both items are of the same clothing type they are compared
        // by description and place in reverse order (i.e. outer layer item
        // on top) OR by name
        if(sortWearableTypeByName(item_type1))
        {
            return LLWearableItemNameComparator::doCompare(wearable_item1, wearable_item2);
        }
        return wearable_item1->getDescription() > wearable_item2->getDescription();
    }
}

LLWearableItemTypeNameComparator::ETypeListOrder LLWearableItemTypeNameComparator::getTypeListOrder(LLAssetType::EType item_type) const
{
    wearable_type_order_map_t::const_iterator const_it = mWearableOrder.find(item_type);


    if(const_it == mWearableOrder.end())
    {
        LL_WARNS()<<"Absent information about order rang of items of "<<LLAssetType::getDesc(item_type)<<" type"<<LL_ENDL;
        return ORDER_RANK_UNKNOWN;
    }

    return const_it->second.mOrderPriority;
}

bool LLWearableItemTypeNameComparator::sortAssetTypeByName(LLAssetType::EType item_type) const
{
    wearable_type_order_map_t::const_iterator const_it = mWearableOrder.find(item_type);


    if(const_it == mWearableOrder.end())
    {
        LL_WARNS()<<"Absent information about sorting items of "<<LLAssetType::getDesc(item_type)<<" type"<<LL_ENDL;
        return true;
    }


    return const_it->second.mSortAssetTypeByName;
    }


bool LLWearableItemTypeNameComparator::sortWearableTypeByName(LLAssetType::EType item_type) const
{
    wearable_type_order_map_t::const_iterator const_it = mWearableOrder.find(item_type);


    if(const_it == mWearableOrder.end())
    {
        LL_WARNS()<<"Absent information about sorting items of "<<LLAssetType::getDesc(item_type)<<" type"<<LL_ENDL;
        return true;
}


    return const_it->second.mSortWearableTypeByName;
}

/*virtual*/
bool LLWearableItemCreationDateComparator::doCompare(const LLPanelInventoryListItemBase* item1, const LLPanelInventoryListItemBase* item2) const
{
    time_t date1 = item1->getCreationDate();
    time_t date2 = item2->getCreationDate();

    if (date1 == date2)
    {
        return LLWearableItemNameComparator::doCompare(item1, item2);
    }

    return date1 > date2;
}
//////////////////////////////////////////////////////////////////////////
//////////////////////////////////////////////////////////////////////////
//////////////////////////////////////////////////////////////////////////

static LLWearableItemTypeNameComparator WEARABLE_TYPE_NAME_COMPARATOR;
static const LLWearableItemTypeNameComparator WEARABLE_TYPE_LAYER_COMPARATOR;
static const LLWearableItemNameComparator WEARABLE_NAME_COMPARATOR;
static const LLWearableItemCreationDateComparator WEARABLE_CREATION_DATE_COMPARATOR;

static const LLDefaultChildRegistry::Register<LLWearableItemsList> r("wearable_items_list");

LLWearableItemsList::Params::Params()
:   standalone("standalone", true)
,   worn_indication_enabled("worn_indication_enabled", true)
,   show_item_widgets("show_item_widgets", false)
{}

LLWearableItemsList::LLWearableItemsList(const LLWearableItemsList::Params& p)
:   LLInventoryItemsList(p)
{
    setSortOrder(E_SORT_BY_TYPE_LAYER, false);
    mMenuWearableType = LLWearableType::WT_NONE;
    mIsStandalone = p.standalone;
    if (mIsStandalone)
    {
        // Use built-in context menu.
        setRightMouseDownCallback(boost::bind(&LLWearableItemsList::onRightClick, this, _2, _3));
    }
    mWornIndicationEnabled = p.worn_indication_enabled;
    setNoItemsCommentText(LLTrans::getString("LoadingData"));
    mShowItemWidgets = p.show_item_widgets;
}

// virtual
LLWearableItemsList::~LLWearableItemsList()
{}

// virtual
LLPanel* LLWearableItemsList::createNewItem(LLViewerInventoryItem* item)
{
    if (!item)
    {
        LL_WARNS() << "No inventory item. Couldn't create flat list item." << LL_ENDL;
        llassert(item != NULL);
        return NULL;
    }

    return LLPanelWearableOutfitItem::create(item, mWornIndicationEnabled, mShowItemWidgets);
}

void LLWearableItemsList::updateList(const LLUUID& category_id)
{
    LLInventoryModel::cat_array_t cat_array;
    LLInventoryModel::item_array_t item_array;

    LLFindOutfitItems collector = LLFindOutfitItems();
    // collectDescendentsIf takes non-const reference:
    gInventory.collectDescendentsIf(
        category_id,
        cat_array,
        item_array,
        LLInventoryModel::EXCLUDE_TRASH,
        collector);

    if(item_array.empty() && gInventory.isCategoryComplete(category_id))
    {
        setNoItemsCommentText(LLTrans::getString("EmptyOutfitText"));
    }

    refreshList(item_array);
}

void LLWearableItemsList::updateChangedItems(const uuid_vec_t& changed_items_uuids)
{
    // nothing to update
    if (changed_items_uuids.empty())
        return;

    uuid_vec_t::const_iterator uuids_begin = changed_items_uuids.begin(), uuids_end = changed_items_uuids.end();
    pairs_const_iterator_t pairs_iter = getItemPairs().begin(), pairs_end = getItemPairs().end();
    while (pairs_iter != pairs_end)
    {
        LLPanel* panel = (*(pairs_iter++))->first;
        LLPanelInventoryListItemBase* item = dynamic_cast<LLPanelInventoryListItemBase*>(panel);
        if (!item)
            continue;

        LLViewerInventoryItem* inv_item = item->getItem();
        if (!inv_item)
            continue;

        const LLUUID& linked_uuid = inv_item->getLinkedUUID();
        if (std::find(uuids_begin, uuids_end, linked_uuid) != uuids_end)
        {
            item->setNeedsRefresh(true);
        }
    }
}

void LLWearableItemsList::onRightClick(S32 x, S32 y)
{
    uuid_vec_t selected_uuids;

    getSelectedUUIDs(selected_uuids);
    if (selected_uuids.empty())
    {
        if ((mMenuWearableType != LLWearableType::WT_NONE) && (size() == 0))
        {
            ContextMenu::instance().show(this, mMenuWearableType, x, y);
        }
    }
    else
    {
        ContextMenu::instance().show(this, selected_uuids, x, y);
    }
}

void LLWearableItemsList::setSortOrder(ESortOrder sort_order, bool sort_now)
{
    switch (sort_order)
    {
    case E_SORT_BY_MOST_RECENT:
        setComparator(&WEARABLE_CREATION_DATE_COMPARATOR);
        break;
    case E_SORT_BY_NAME:
        setComparator(&WEARABLE_NAME_COMPARATOR);
        break;
    case E_SORT_BY_TYPE_LAYER:
        setComparator(&WEARABLE_TYPE_LAYER_COMPARATOR);
        break;
    case E_SORT_BY_TYPE_NAME:
    {
        WEARABLE_TYPE_NAME_COMPARATOR.setOrder(LLAssetType::AT_CLOTHING, LLWearableItemTypeNameComparator::ORDER_RANK_1, false, true);
        setComparator(&WEARABLE_TYPE_NAME_COMPARATOR);
        break;
    }

    // No "default:" to raise compiler warning
    // if we're not handling something
    }

    mSortOrder = sort_order;

    if (sort_now)
    {
        sort();
    }
}

//////////////////////////////////////////////////////////////////////////
/// ContextMenu
//////////////////////////////////////////////////////////////////////////

LLWearableItemsList::ContextMenu::ContextMenu()
:   mParent(NULL)
{
}

void LLWearableItemsList::ContextMenu::show(LLView* spawning_view, const uuid_vec_t& uuids, S32 x, S32 y)
{
    mParent = dynamic_cast<LLWearableItemsList*>(spawning_view);
    LLListContextMenu::show(spawning_view, uuids, x, y);
    mParent = NULL; // to avoid dereferencing an invalid pointer
}

void LLWearableItemsList::ContextMenu::show(LLView* spawning_view, LLWearableType::EType w_type, S32 x, S32 y)
{
    mParent = dynamic_cast<LLWearableItemsList*>(spawning_view);
    LLContextMenu* menup = mMenuHandle.get();
    if (menup)
    {
        //preventing parent (menu holder) from deleting already "dead" context menus on exit
        LLView* parent = menup->getParent();
        if (parent)
        {
            parent->removeChild(menup);
        }
        delete menup;
        mUUIDs.clear();
    }

    LLUICtrl::CommitCallbackRegistry::ScopedRegistrar registrar;
    registrar.add("Wearable.CreateNew", boost::bind(createNewWearableByType, w_type));
    menup = createFromFile("menu_wearable_list_item.xml");
    if (!menup)
    {
        LL_WARNS() << "Context menu creation failed" << LL_ENDL;
        return;
    }
    setMenuItemVisible(menup, "create_new", true);
    setMenuItemEnabled(menup, "create_new", true);
    setMenuItemVisible(menup, "wearable_attach_to", false);
    setMenuItemVisible(menup, "wearable_attach_to_hud", false);

    std::string new_label = LLTrans::getString("create_new_" + LLWearableType::getInstance()->getTypeName(w_type));
    LLMenuItemGL* menu_item = menup->getChild<LLMenuItemGL>("create_new");
    menu_item->setLabel(new_label);

    mMenuHandle = menup->getHandle();
    menup->show(x, y);
    LLMenuGL::showPopup(spawning_view, menup, x, y);

    mParent = NULL; // to avoid dereferencing an invalid pointer
}

// virtual
LLContextMenu* LLWearableItemsList::ContextMenu::createMenu()
{
<<<<<<< HEAD
	LLUICtrl::CommitCallbackRegistry::ScopedRegistrar registrar;
	const uuid_vec_t& ids = mUUIDs;		// selected items IDs
	LLUUID selected_id = ids.front();	// ID of the first selected item

	// Register handlers common for all wearable types.
	registrar.add("Wearable.Wear", boost::bind(wear_multiple, ids, true));
	registrar.add("Wearable.Add", boost::bind(wear_multiple, ids, false));
	registrar.add("Wearable.Edit", boost::bind(handle_item_edit, selected_id));
	registrar.add("Wearable.CreateNew", boost::bind(createNewWearable, selected_id));
	registrar.add("Wearable.ShowOriginal", boost::bind(show_item_original, selected_id));
	registrar.add("Wearable.TakeOffDetach", 
				  boost::bind(&LLAppearanceMgr::removeItemsFromAvatar, LLAppearanceMgr::getInstance(), ids, no_op));

	// Register handlers for clothing.
	registrar.add("Clothing.TakeOff", 
				  boost::bind(&LLAppearanceMgr::removeItemsFromAvatar, LLAppearanceMgr::getInstance(), ids, no_op));

	// Register handlers for body parts.

	// Register handlers for attachments.
	registrar.add("Attachment.Detach", 
				  boost::bind(&LLAppearanceMgr::removeItemsFromAvatar, LLAppearanceMgr::getInstance(), ids, no_op));
	registrar.add("Attachment.Touch", boost::bind(handle_attachment_touch, selected_id));
	registrar.add("Attachment.Profile", boost::bind(show_item_profile, selected_id));
	registrar.add("Object.Attach", boost::bind(LLViewerAttachMenu::attachObjects, ids, _2));

	// Create the menu.
	LLContextMenu* menu = createFromFile("menu_wearable_list_item.xml");

	// Determine which items should be visible/enabled.
	updateItemsVisibility(menu);

	// Update labels for the items requiring that.
	updateItemsLabels(menu);
	return menu;
=======
    LLUICtrl::CommitCallbackRegistry::ScopedRegistrar registrar;
    const uuid_vec_t& ids = mUUIDs;     // selected items IDs
    LLUUID selected_id = ids.front();   // ID of the first selected item

    // Register handlers common for all wearable types.
    registrar.add("Wearable.Wear", boost::bind(wear_multiple, ids, true));
    registrar.add("Wearable.Add", boost::bind(wear_multiple, ids, false));
    registrar.add("Wearable.Edit", boost::bind(handle_item_edit, selected_id));
    registrar.add("Wearable.CreateNew", boost::bind(createNewWearable, selected_id));
    registrar.add("Wearable.ShowOriginal", boost::bind(show_item_original, selected_id));
    registrar.add("Wearable.TakeOffDetach",
                  boost::bind(&LLAppearanceMgr::removeItemsFromAvatar, LLAppearanceMgr::getInstance(), ids));

    // Register handlers for clothing.
    registrar.add("Clothing.TakeOff",
                  boost::bind(&LLAppearanceMgr::removeItemsFromAvatar, LLAppearanceMgr::getInstance(), ids));

    // Register handlers for body parts.

    // Register handlers for attachments.
    registrar.add("Attachment.Detach",
                  boost::bind(&LLAppearanceMgr::removeItemsFromAvatar, LLAppearanceMgr::getInstance(), ids));
    registrar.add("Attachment.Touch", boost::bind(handle_attachment_touch, selected_id));
    registrar.add("Attachment.Profile", boost::bind(show_item_profile, selected_id));
    registrar.add("Object.Attach", boost::bind(LLViewerAttachMenu::attachObjects, ids, _2));

    // Create the menu.
    LLContextMenu* menu = createFromFile("menu_wearable_list_item.xml");

    // Determine which items should be visible/enabled.
    updateItemsVisibility(menu);

    // Update labels for the items requiring that.
    updateItemsLabels(menu);
    return menu;
>>>>>>> e7eced3c
}

void LLWearableItemsList::ContextMenu::updateItemsVisibility(LLContextMenu* menu)
{
    if (!menu)
    {
        LL_WARNS() << "Invalid menu" << LL_ENDL;
        return;
    }

    const uuid_vec_t& ids = mUUIDs; // selected items IDs
    U32 mask = 0;                   // mask of selected items' types
    U32 n_items = ids.size();       // number of selected items
    U32 n_worn = 0;                 // number of worn items among the selected ones
    U32 n_already_worn = 0;         // number of items worn of same type as selected items
    U32 n_links = 0;                // number of links among the selected items
    U32 n_editable = 0;             // number of editable items among the selected ones
    U32 n_touchable = 0;            // number of touchable items among the selected ones

    bool can_be_worn = true;

    for (uuid_vec_t::const_iterator it = ids.begin(); it != ids.end(); ++it)
    {
        LLUUID id = *it;
        LLViewerInventoryItem* item = gInventory.getItem(id);

        if (!item)
        {
            LL_WARNS() << "Invalid item" << LL_ENDL;
            // *NOTE: the logic below may not work in this case
            continue;
        }

        updateMask(mask, item->getType());

        const LLWearableType::EType wearable_type = item->getWearableType();
        const bool is_link = item->getIsLinkType();
        const bool is_worn = get_is_item_worn(id);
        const bool is_editable = get_is_item_editable(id);
        const bool is_touchable = enable_attachment_touch(id);
        const bool is_already_worn = gAgentWearables.selfHasWearable(wearable_type);
        if (is_worn)
        {
            ++n_worn;
        }
        if (is_touchable)
        {
            ++n_touchable;
        }
        if (is_editable)
        {
            ++n_editable;
        }
        if (is_link)
        {
            ++n_links;
        }
        if (is_already_worn)
        {
            ++n_already_worn;
        }

        if (can_be_worn)
        {
            can_be_worn = get_can_item_be_worn(item->getLinkedUUID());
        }
    } // for

    bool standalone = mParent ? mParent->isStandalone() : false;
    bool wear_add_visible = mask & (MASK_CLOTHING|MASK_ATTACHMENT) && n_worn == 0 && can_be_worn && (n_already_worn != 0 || mask & MASK_ATTACHMENT);

    // *TODO: eliminate multiple traversals over the menu items
    setMenuItemVisible(menu, "wear_wear",           n_already_worn == 0 && n_worn == 0 && can_be_worn);
    setMenuItemEnabled(menu, "wear_wear",           n_already_worn == 0 && n_worn == 0);
    setMenuItemVisible(menu, "wear_add",            wear_add_visible);
    setMenuItemEnabled(menu, "wear_add",            LLAppearanceMgr::instance().canAddWearables(ids));
    setMenuItemVisible(menu, "wear_replace",        n_worn == 0 && n_already_worn != 0 && can_be_worn);
    //visible only when one item selected and this item is worn
    setMenuItemVisible(menu, "touch",               !standalone && mask == MASK_ATTACHMENT && n_worn == n_items);
    setMenuItemEnabled(menu, "touch",               n_touchable && n_worn == 1 && n_items == 1);
    setMenuItemVisible(menu, "edit",                !standalone && mask & (MASK_CLOTHING|MASK_BODYPART|MASK_ATTACHMENT) && n_worn == n_items);
    setMenuItemEnabled(menu, "edit",                n_editable && n_worn == 1 && n_items == 1);
    setMenuItemVisible(menu, "create_new",          mask & (MASK_CLOTHING|MASK_BODYPART) && n_items == 1);
    setMenuItemEnabled(menu, "create_new",          LLAppearanceMgr::instance().canAddWearables(ids));
    setMenuItemVisible(menu, "show_original",       !standalone);
    setMenuItemEnabled(menu, "show_original",       n_items == 1 && n_links == n_items);
    setMenuItemVisible(menu, "take_off",            mask == MASK_CLOTHING && n_worn == n_items);
    setMenuItemVisible(menu, "detach",              mask == MASK_ATTACHMENT && n_worn == n_items);
    setMenuItemVisible(menu, "take_off_or_detach",  mask == (MASK_ATTACHMENT|MASK_CLOTHING));
    setMenuItemEnabled(menu, "take_off_or_detach",  n_worn == n_items);
    setMenuItemVisible(menu, "object_profile",      !standalone);
    setMenuItemEnabled(menu, "object_profile",      n_items == 1);
    setMenuItemVisible(menu, "--no options--",      FALSE);
    setMenuItemEnabled(menu, "--no options--",      FALSE);

    // Populate or hide the "Attach to..." / "Attach to HUD..." submenus.
    if (mask == MASK_ATTACHMENT && n_worn == 0)
    {
        LLViewerAttachMenu::populateMenus("wearable_attach_to", "wearable_attach_to_hud");
    }
    else
    {
        setMenuItemVisible(menu, "wearable_attach_to",          false);
        setMenuItemVisible(menu, "wearable_attach_to_hud",      false);
    }

    if (mask & MASK_UNKNOWN)
    {
        LL_WARNS() << "Non-wearable items passed." << LL_ENDL;
    }

    U32 num_visible_items = 0;
    for (U32 menu_item_index = 0; menu_item_index < menu->getItemCount(); ++menu_item_index)
    {
        const LLMenuItemGL* menu_item = menu->getItem(menu_item_index);
        if (menu_item && menu_item->getVisible())
        {
            num_visible_items++;
        }
    }
    if (num_visible_items == 0)
    {
        setMenuItemVisible(menu, "--no options--", TRUE);
    }
}

void LLWearableItemsList::ContextMenu::updateItemsLabels(LLContextMenu* menu)
{
    llassert(menu);
    if (!menu) return;

    // Set proper label for the "Create new <WEARABLE_TYPE>" menu item.
    LLViewerInventoryItem* item = gInventory.getLinkedItem(mUUIDs.back());
    if (!item || !item->isWearableType()) return;

    LLWearableType::EType w_type = item->getWearableType();
    std::string new_label = LLTrans::getString("create_new_" + LLWearableType::getInstance()->getTypeName(w_type));

    LLMenuItemGL* menu_item = menu->getChild<LLMenuItemGL>("create_new");
    menu_item->setLabel(new_label);
}

// We need this method to convert non-zero BOOL values to exactly 1 (TRUE).
// Otherwise code relying on a BOOL value being TRUE may fail
// (I experienced a weird assert in LLView::drawChildren() because of that.
// static
void LLWearableItemsList::ContextMenu::setMenuItemVisible(LLContextMenu* menu, const std::string& name, bool val)
{
    menu->setItemVisible(name, val);
}

// static
void LLWearableItemsList::ContextMenu::setMenuItemEnabled(LLContextMenu* menu, const std::string& name, bool val)
{
    menu->setItemEnabled(name, val);
}

// static
void LLWearableItemsList::ContextMenu::updateMask(U32& mask, LLAssetType::EType at)
{
    if (at == LLAssetType::AT_CLOTHING)
    {
        mask |= MASK_CLOTHING;
    }
    else if (at == LLAssetType::AT_BODYPART)
    {
        mask |= MASK_BODYPART;
    }
    else if (at == LLAssetType::AT_OBJECT)
    {
        mask |= MASK_ATTACHMENT;
    }
    else if (at == LLAssetType::AT_GESTURE)
    {
        mask |= MASK_GESTURE;
    }
    else
    {
        mask |= MASK_UNKNOWN;
    }
}

// static
void LLWearableItemsList::ContextMenu::createNewWearable(const LLUUID& item_id)
{
    LLViewerInventoryItem* item = gInventory.getLinkedItem(item_id);
    if (!item || !item->isWearableType()) return;

    LLAgentWearables::createWearable(item->getWearableType(), true);
}

// static
void LLWearableItemsList::ContextMenu::createNewWearableByType(LLWearableType::EType type)
{
    LLAgentWearables::createWearable(type, true);
}

// EOF<|MERGE_RESOLUTION|>--- conflicted
+++ resolved
@@ -914,43 +914,6 @@
 // virtual
 LLContextMenu* LLWearableItemsList::ContextMenu::createMenu()
 {
-<<<<<<< HEAD
-	LLUICtrl::CommitCallbackRegistry::ScopedRegistrar registrar;
-	const uuid_vec_t& ids = mUUIDs;		// selected items IDs
-	LLUUID selected_id = ids.front();	// ID of the first selected item
-
-	// Register handlers common for all wearable types.
-	registrar.add("Wearable.Wear", boost::bind(wear_multiple, ids, true));
-	registrar.add("Wearable.Add", boost::bind(wear_multiple, ids, false));
-	registrar.add("Wearable.Edit", boost::bind(handle_item_edit, selected_id));
-	registrar.add("Wearable.CreateNew", boost::bind(createNewWearable, selected_id));
-	registrar.add("Wearable.ShowOriginal", boost::bind(show_item_original, selected_id));
-	registrar.add("Wearable.TakeOffDetach", 
-				  boost::bind(&LLAppearanceMgr::removeItemsFromAvatar, LLAppearanceMgr::getInstance(), ids, no_op));
-
-	// Register handlers for clothing.
-	registrar.add("Clothing.TakeOff", 
-				  boost::bind(&LLAppearanceMgr::removeItemsFromAvatar, LLAppearanceMgr::getInstance(), ids, no_op));
-
-	// Register handlers for body parts.
-
-	// Register handlers for attachments.
-	registrar.add("Attachment.Detach", 
-				  boost::bind(&LLAppearanceMgr::removeItemsFromAvatar, LLAppearanceMgr::getInstance(), ids, no_op));
-	registrar.add("Attachment.Touch", boost::bind(handle_attachment_touch, selected_id));
-	registrar.add("Attachment.Profile", boost::bind(show_item_profile, selected_id));
-	registrar.add("Object.Attach", boost::bind(LLViewerAttachMenu::attachObjects, ids, _2));
-
-	// Create the menu.
-	LLContextMenu* menu = createFromFile("menu_wearable_list_item.xml");
-
-	// Determine which items should be visible/enabled.
-	updateItemsVisibility(menu);
-
-	// Update labels for the items requiring that.
-	updateItemsLabels(menu);
-	return menu;
-=======
     LLUICtrl::CommitCallbackRegistry::ScopedRegistrar registrar;
     const uuid_vec_t& ids = mUUIDs;     // selected items IDs
     LLUUID selected_id = ids.front();   // ID of the first selected item
@@ -962,17 +925,17 @@
     registrar.add("Wearable.CreateNew", boost::bind(createNewWearable, selected_id));
     registrar.add("Wearable.ShowOriginal", boost::bind(show_item_original, selected_id));
     registrar.add("Wearable.TakeOffDetach",
-                  boost::bind(&LLAppearanceMgr::removeItemsFromAvatar, LLAppearanceMgr::getInstance(), ids));
+                  boost::bind(&LLAppearanceMgr::removeItemsFromAvatar, LLAppearanceMgr::getInstance(), ids, no_op));
 
     // Register handlers for clothing.
     registrar.add("Clothing.TakeOff",
-                  boost::bind(&LLAppearanceMgr::removeItemsFromAvatar, LLAppearanceMgr::getInstance(), ids));
+                  boost::bind(&LLAppearanceMgr::removeItemsFromAvatar, LLAppearanceMgr::getInstance(), ids, no_op));
 
     // Register handlers for body parts.
 
     // Register handlers for attachments.
     registrar.add("Attachment.Detach",
-                  boost::bind(&LLAppearanceMgr::removeItemsFromAvatar, LLAppearanceMgr::getInstance(), ids));
+                  boost::bind(&LLAppearanceMgr::removeItemsFromAvatar, LLAppearanceMgr::getInstance(), ids, no_op));
     registrar.add("Attachment.Touch", boost::bind(handle_attachment_touch, selected_id));
     registrar.add("Attachment.Profile", boost::bind(show_item_profile, selected_id));
     registrar.add("Object.Attach", boost::bind(LLViewerAttachMenu::attachObjects, ids, _2));
@@ -986,7 +949,6 @@
     // Update labels for the items requiring that.
     updateItemsLabels(menu);
     return menu;
->>>>>>> e7eced3c
 }
 
 void LLWearableItemsList::ContextMenu::updateItemsVisibility(LLContextMenu* menu)
