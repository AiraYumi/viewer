/** 
 * @file llstartup.cpp
 * @brief startup routines.
 *
 * $LicenseInfo:firstyear=2004&license=viewerlgpl$
 * Second Life Viewer Source Code
 * Copyright (C) 2010, Linden Research, Inc.
 * 
 * This library is free software; you can redistribute it and/or
 * modify it under the terms of the GNU Lesser General Public
 * License as published by the Free Software Foundation;
 * version 2.1 of the License only.
 * 
 * This library is distributed in the hope that it will be useful,
 * but WITHOUT ANY WARRANTY; without even the implied warranty of
 * MERCHANTABILITY or FITNESS FOR A PARTICULAR PURPOSE.  See the GNU
 * Lesser General Public License for more details.
 * 
 * You should have received a copy of the GNU Lesser General Public
 * License along with this library; if not, write to the Free Software
 * Foundation, Inc., 51 Franklin Street, Fifth Floor, Boston, MA  02110-1301  USA
 * 
 * Linden Research, Inc., 945 Battery Street, San Francisco, CA  94111  USA
 * $/LicenseInfo$
 */

#include "llviewerprecompiledheaders.h"

#include "llstartup.h"

#if LL_WINDOWS
#	include <process.h>		// _spawnl()
#else
#	include <sys/stat.h>		// mkdir()
#endif

#include "llviewermedia_streamingaudio.h"
#include "llaudioengine.h"

#ifdef LL_FMOD
# include "llaudioengine_fmod.h"
#endif

#ifdef LL_OPENAL
#include "llaudioengine_openal.h"
#endif

#include "llares.h"
#include "llavatarnamecache.h"
#include "lllandmark.h"
#include "llcachename.h"
#include "lldir.h"
#include "llerrorcontrol.h"
#include "llfloaterreg.h"
#include "llfocusmgr.h"
#include "llhttpsender.h"
#include "llimfloater.h"
#include "lllocationhistory.h"
#include "llimageworker.h"

#include "llloginflags.h"
#include "llmd5.h"
#include "llmemorystream.h"
#include "llmessageconfig.h"
#include "llmoveview.h"
#include "llnearbychat.h"
#include "llnotifications.h"
#include "llnotificationsutil.h"
#include "llteleporthistory.h"
#include "llregionhandle.h"
#include "llsd.h"
#include "llsdserialize.h"
#include "llsdutil_math.h"
#include "llsecondlifeurls.h"
#include "llstring.h"
#include "lluserrelations.h"
#include "llversioninfo.h"
#include "llviewercontrol.h"
#include "llviewerhelp.h"
#include "llvfs.h"
#include "llxorcipher.h"	// saved password, MAC address
#include "llwindow.h"
#include "imageids.h"
#include "message.h"
#include "v3math.h"

#include "llagent.h"
#include "llagentcamera.h"
#include "llagentpicksinfo.h"
#include "llagentwearables.h"
#include "llagentpilot.h"
#include "llfloateravatarpicker.h"
#include "llcallbacklist.h"
#include "llcallingcard.h"
#include "llconsole.h"
#include "llcontainerview.h"
#include "lldebugview.h"
#include "lldrawable.h"
#include "lleventnotifier.h"
#include "llface.h"
#include "llfeaturemanager.h"
//#include "llfirstuse.h"
#include "llfloaterhud.h"
#include "llfloaterland.h"
#include "llfloaterpreference.h"
#include "llfloatertopobjects.h"
#include "llfloaterworldmap.h"
#include "llgesturemgr.h"
#include "llgroupmgr.h"
#include "llhudeffecttrail.h"
#include "llhudmanager.h"
#include "llhttpclient.h"
#include "llimagebmp.h"
#include "llinventorybridge.h"
#include "llinventorymodel.h"
#include "llinventorymodelbackgroundfetch.h"
#include "llkeyboard.h"
#include "llloginhandler.h"			// gLoginHandler, SLURL support
#include "lllogininstance.h" // Host the login module.
#include "llpanellogin.h"
#include "llmutelist.h"
#include "llavatarpropertiesprocessor.h"
#include "llpanelclassified.h"
#include "llpanelpick.h"
#include "llpanelgrouplandmoney.h"
#include "llpanelgroupnotices.h"
#include "llpreview.h"
#include "llpreviewscript.h"
#include "llproxy.h"
#include "llproductinforequest.h"
#include "llsecondlifeurls.h"
#include "llselectmgr.h"
#include "llsky.h"
#include "llstatview.h"
#include "llstatusbar.h"		// sendMoneyBalanceRequest(), owns L$ balance
#include "llsurface.h"
#include "lltexturecache.h"
#include "lltexturefetch.h"
#include "lltoolmgr.h"
#include "lltrans.h"
#include "llui.h"
#include "llurldispatcher.h"
#include "llurlentry.h"
#include "llslurl.h"
#include "llurlhistory.h"
#include "llurlwhitelist.h"
#include "llvieweraudio.h"
#include "llviewerassetstorage.h"
#include "llviewercamera.h"
#include "llviewerdisplay.h"
#include "llviewergenericmessage.h"
#include "llviewergesture.h"
#include "llviewertexturelist.h"
#include "llviewermedia.h"
#include "llviewermenu.h"
#include "llviewermessage.h"
#include "llviewernetwork.h"
#include "llviewerobjectlist.h"
#include "llviewerparcelmedia.h"
#include "llviewerparcelmgr.h"
#include "llviewerregion.h"
#include "llviewerstats.h"
#include "llviewerthrottle.h"
#include "llviewerwindow.h"
#include "llvoavatar.h"
#include "llvoavatarself.h"
#include "llweb.h"
#include "llworld.h"
#include "llworldmapmessage.h"
#include "llxfermanager.h"
#include "pipeline.h"
#include "llappviewer.h"
#include "llfasttimerview.h"
#include "llfloatermap.h"
#include "llweb.h"
#include "llvoiceclient.h"
#include "llnamelistctrl.h"
#include "llnamebox.h"
#include "llnameeditor.h"
#include "llpostprocess.h"
#include "llwlparammanager.h"
#include "llwaterparammanager.h"
#include "llagentlanguage.h"
#include "llwearable.h"
#include "llinventorybridge.h"
#include "llappearancemgr.h"
#include "llavatariconctrl.h"
#include "llvoicechannel.h"
#include "llpathfindingmanager.h"

#include "lllogin.h"
#include "llevents.h"
#include "llstartuplistener.h"
#include "lltoolbarview.h"

#if LL_WINDOWS
#include "lldxhardware.h"
#endif

//
// exported globals
//
bool gAgentMovementCompleted = false;
S32  gMaxAgentGroups;

std::string SCREEN_HOME_FILENAME = "screen_home.bmp";
std::string SCREEN_LAST_FILENAME = "screen_last.bmp";

LLPointer<LLViewerTexture> gStartTexture;

//
// Imported globals
//
extern S32 gStartImageWidth;
extern S32 gStartImageHeight;

//
// local globals
//
static bool gGotUseCircuitCodeAck = false;
static std::string sInitialOutfit;
static std::string sInitialOutfitGender;	// "male" or "female"
static boost::signals2::connection sWearablesLoadedCon;

static bool gUseCircuitCallbackCalled = false;

EStartupState LLStartUp::gStartupState = STATE_FIRST;
LLSLURL LLStartUp::sStartSLURL;

static LLPointer<LLCredential> gUserCredential;
static std::string gDisplayName;
static BOOL gRememberPassword = TRUE;     

static U64 gFirstSimHandle = 0;
static LLHost gFirstSim;
static std::string gFirstSimSeedCap;
static LLVector3 gAgentStartLookAt(1.0f, 0.f, 0.f);
static std::string gAgentStartLocation = "safe";
static bool mLoginStatePastUI = false;


boost::scoped_ptr<LLEventPump> LLStartUp::sStateWatcher(new LLEventStream("StartupState"));
boost::scoped_ptr<LLStartupListener> LLStartUp::sListener(new LLStartupListener());
boost::scoped_ptr<LLViewerStats::PhaseMap> LLStartUp::sPhases(new LLViewerStats::PhaseMap);

//
// local function declaration
//

void login_show();
void login_callback(S32 option, void* userdata);
void show_first_run_dialog();
bool first_run_dialog_callback(const LLSD& notification, const LLSD& response);
void set_startup_status(const F32 frac, const std::string& string, const std::string& msg);
bool login_alert_status(const LLSD& notification, const LLSD& response);
void login_packet_failed(void**, S32 result);
void use_circuit_callback(void**, S32 result);
void register_viewer_callbacks(LLMessageSystem* msg);
void asset_callback_nothing(LLVFS*, const LLUUID&, LLAssetType::EType, void*, S32);
bool callback_choose_gender(const LLSD& notification, const LLSD& response);
void init_start_screen(S32 location_id);
void release_start_screen();
void reset_login();
LLSD transform_cert_args(LLPointer<LLCertificate> cert);
void general_cert_done(const LLSD& notification, const LLSD& response);
void trust_cert_done(const LLSD& notification, const LLSD& response);
void apply_udp_blacklist(const std::string& csv);
bool process_login_success_response();
void transition_back_to_login_panel(const std::string& emsg);

void callback_cache_name(const LLUUID& id, const std::string& full_name, bool is_group)
{
	LLNameBox::refreshAll(id, full_name, is_group);
	LLNameEditor::refreshAll(id, full_name, is_group);
	
	// TODO: Actually be intelligent about the refresh.
	// For now, just brute force refresh the dialogs.
	dialog_refresh_all();
}

//
// exported functionality
//

//
// local classes
//

namespace
{
	class LLNullHTTPSender : public LLHTTPSender
	{
		virtual void send(const LLHost& host, 
						  const std::string& message, const LLSD& body, 
						  LLHTTPClient::ResponderPtr response) const
		{
			LL_WARNS("AppInit") << " attemped to send " << message << " to " << host
					<< " with null sender" << LL_ENDL;
		}
	};
}

void update_texture_fetch()
{
	LLAppViewer::getTextureCache()->update(1); // unpauses the texture cache thread
	LLAppViewer::getImageDecodeThread()->update(1); // unpauses the image thread
	LLAppViewer::getTextureFetch()->update(1); // unpauses the texture fetch thread
	gTextureList.updateImages(0.10f);
}

// Returns false to skip other idle processing. Should only return
// true when all initialization done.
bool idle_startup()
{
	const F32 PRECACHING_DELAY = gSavedSettings.getF32("PrecachingDelay");
	static LLTimer timeout;
	static S32 timeout_count = 0;

	static LLTimer login_time;

	// until this is encapsulated, this little hack for the
	// auth/transform loop will do.
	static F32 progress = 0.10f;

	static std::string auth_desc;
	static std::string auth_message;

	static LLVector3 initial_sun_direction(1.f, 0.f, 0.f);
	static LLVector3 agent_start_position_region(10.f, 10.f, 10.f);		// default for when no space server

	// last location by default
	static S32  agent_location_id = START_LOCATION_ID_LAST;
	static S32  location_which = START_LOCATION_ID_LAST;

	static bool show_connect_box = true;

	//static bool stipend_since_login = false;

	// HACK: These are things from the main loop that usually aren't done
	// until initialization is complete, but need to be done here for things
	// to work.
	gIdleCallbacks.callFunctions();
	gViewerWindow->updateUI();
	LLMortician::updateClass();

	const std::string delims (" ");
	std::string system;
	int begIdx, endIdx;
	std::string osString = LLAppViewer::instance()->getOSInfo().getOSStringSimple();

	begIdx = osString.find_first_not_of (delims);
	endIdx = osString.find_first_of (delims, begIdx);
	system = osString.substr (begIdx, endIdx - begIdx);
	system += "Locale";

	LLStringUtil::setLocale (LLTrans::getString(system));

	//note: Removing this line will cause incorrect button size in the login screen. -- bao.
	gTextureList.updateImages(0.01f) ;

	if ( STATE_FIRST == LLStartUp::getStartupState() )
	{
		static bool first_call = true;
		if (first_call)
		{
			// Other phases get handled when startup state changes,
			// need to capture the initial state as well.
			LLStartUp::getPhases().startPhase(LLStartUp::getStartupStateString());
			first_call = false;
		}

		gViewerWindow->showCursor(); 
		gViewerWindow->getWindow()->setCursor(UI_CURSOR_WAIT);

		/////////////////////////////////////////////////
		//
		// Initialize stuff that doesn't need data from simulators
		//
		std::string lastGPU = gSavedSettings.getString("LastGPUString");
		std::string thisGPU = LLFeatureManager::getInstance()->getGPUString();
		
		if (LLFeatureManager::getInstance()->isSafe())
		{
			LLNotificationsUtil::add("DisplaySetToSafe");
		}
		else if ((gSavedSettings.getS32("LastFeatureVersion") < LLFeatureManager::getInstance()->getVersion()) &&
				 (gSavedSettings.getS32("LastFeatureVersion") != 0))
		{
			LLNotificationsUtil::add("DisplaySetToRecommendedFeatureChange");
		}
		else if ( ! lastGPU.empty() && (lastGPU != thisGPU))
		{
			LLSD subs;
			subs["LAST_GPU"] = lastGPU;
			subs["THIS_GPU"] = thisGPU;
			LLNotificationsUtil::add("DisplaySetToRecommendedGPUChange", subs);
		}
		else if (!gViewerWindow->getInitAlert().empty())
		{
			LLNotificationsUtil::add(gViewerWindow->getInitAlert());
		}
			
		//-------------------------------------------------
		// Init the SOCKS 5 proxy if the user has configured
		// one. We need to do this early in case the user
		// is using SOCKS for HTTP so we get the login
		// screen and HTTP tables via SOCKS.
		//-------------------------------------------------
		LLStartUp::startLLProxy();

		gSavedSettings.setS32("LastFeatureVersion", LLFeatureManager::getInstance()->getVersion());
		gSavedSettings.setString("LastGPUString", thisGPU);

		// load dynamic GPU/feature tables from website (S3)
		LLFeatureManager::getInstance()->fetchHTTPTables();
		
		std::string xml_file = LLUI::locateSkin("xui_version.xml");
		LLXMLNodePtr root;
		bool xml_ok = false;
		if (LLXMLNode::parseFile(xml_file, root, NULL))
		{
			if( (root->hasName("xui_version") ) )
			{
				std::string value = root->getValue();
				F32 version = 0.0f;
				LLStringUtil::convertToF32(value, version);
				if (version >= 1.0f)
				{
					xml_ok = true;
				}
			}
		}
		if (!xml_ok)
		{
			// If XML is bad, there's a good possibility that notifications.xml is ALSO bad.
			// If that's so, then we'll get a fatal error on attempting to load it, 
			// which will display a nontranslatable error message that says so.
			// Otherwise, we'll display a reasonable error message that IS translatable.
			LLAppViewer::instance()->earlyExit("BadInstallation");
		}
		//
		// Statistics stuff
		//

		// Load autopilot and stats stuff
		gAgentPilot.load();

		//gErrorStream.setTime(gSavedSettings.getBOOL("LogTimestamps"));

		// Load the throttle settings
		gViewerThrottle.load();

		if (ll_init_ares() == NULL || !gAres->isInitialized())
		{
			std::string diagnostic = "Could not start address resolution system";
			LL_WARNS("AppInit") << diagnostic << LL_ENDL;
			LLAppViewer::instance()->earlyExit("LoginFailedNoNetwork", LLSD().with("DIAGNOSTIC", diagnostic));
		}
		
		//
		// Initialize messaging system
		//
		LL_DEBUGS("AppInit") << "Initializing messaging system..." << LL_ENDL;

		std::string message_template_path = gDirUtilp->getExpandedFilename(LL_PATH_APP_SETTINGS,"message_template.msg");

		LLFILE* found_template = NULL;
		found_template = LLFile::fopen(message_template_path, "r");		/* Flawfinder: ignore */
		
		#if LL_WINDOWS
			// On the windows dev builds, unpackaged, the message_template.msg 
			// file will be located in:
			// build-vc**/newview/<config>/app_settings
			if (!found_template)
			{
				message_template_path = gDirUtilp->getExpandedFilename(LL_PATH_EXECUTABLE, "app_settings", "message_template.msg");
				found_template = LLFile::fopen(message_template_path.c_str(), "r");		/* Flawfinder: ignore */
			}	
		#elif LL_DARWIN
			// On Mac dev builds, message_template.msg lives in:
			// indra/build-*/newview/<config>/Second Life/Contents/Resources/app_settings
			if (!found_template)
			{
				message_template_path =
					gDirUtilp->getExpandedFilename(LL_PATH_EXECUTABLE,
												   "../Resources/app_settings",
												   "message_template.msg");
				found_template = LLFile::fopen(message_template_path.c_str(), "r");		/* Flawfinder: ignore */
			}		
		#endif

		if (found_template)
		{
			fclose(found_template);

			U32 port = gSavedSettings.getU32("UserConnectionPort");

			if ((NET_USE_OS_ASSIGNED_PORT == port) &&   // if nothing specified on command line (-port)
			    (gSavedSettings.getBOOL("ConnectionPortEnabled")))
			  {
			    port = gSavedSettings.getU32("ConnectionPort");
			  }

			LLHTTPSender::setDefaultSender(new LLNullHTTPSender());

			// TODO parameterize 
			const F32 circuit_heartbeat_interval = 5;
			const F32 circuit_timeout = 100;

			const LLUseCircuitCodeResponder* responder = NULL;
			bool failure_is_fatal = true;
			
			if(!start_messaging_system(
				   message_template_path,
				   port,
				   LLVersionInfo::getMajor(),
				   LLVersionInfo::getMinor(),
				   LLVersionInfo::getPatch(),
				   FALSE,
				   std::string(),
				   responder,
				   failure_is_fatal,
				   circuit_heartbeat_interval,
				   circuit_timeout))
			{
				std::string diagnostic = llformat(" Error: %d", gMessageSystem->getErrorCode());
				LL_WARNS("AppInit") << diagnostic << LL_ENDL;
				LLAppViewer::instance()->earlyExit("LoginFailedNoNetwork", LLSD().with("DIAGNOSTIC", diagnostic));
			}

			#if LL_WINDOWS
				// On the windows dev builds, unpackaged, the message.xml file will 
				// be located in indra/build-vc**/newview/<config>/app_settings.
				std::string message_path = gDirUtilp->getExpandedFilename(LL_PATH_APP_SETTINGS,"message.xml");
							
				if (!LLFile::isfile(message_path.c_str())) 
				{
					LLMessageConfig::initClass("viewer", gDirUtilp->getExpandedFilename(LL_PATH_EXECUTABLE, "app_settings", ""));
				}
				else
				{
					LLMessageConfig::initClass("viewer", gDirUtilp->getExpandedFilename(LL_PATH_APP_SETTINGS, ""));
				}
			#else			
				LLMessageConfig::initClass("viewer", gDirUtilp->getExpandedFilename(LL_PATH_APP_SETTINGS, ""));
			#endif

		}
		else
		{
			LLAppViewer::instance()->earlyExit("MessageTemplateNotFound", LLSD().with("PATH", message_template_path));
		}

		if(gMessageSystem && gMessageSystem->isOK())
		{
			// Initialize all of the callbacks in case of bad message
			// system data
			LLMessageSystem* msg = gMessageSystem;
			msg->setExceptionFunc(MX_UNREGISTERED_MESSAGE,
								  invalid_message_callback,
								  NULL);
			msg->setExceptionFunc(MX_PACKET_TOO_SHORT,
								  invalid_message_callback,
								  NULL);

			// running off end of a packet is now valid in the case
			// when a reader has a newer message template than
			// the sender
			/*msg->setExceptionFunc(MX_RAN_OFF_END_OF_PACKET,
								  invalid_message_callback,
								  NULL);*/
			msg->setExceptionFunc(MX_WROTE_PAST_BUFFER_SIZE,
								  invalid_message_callback,
								  NULL);

			if (gSavedSettings.getBOOL("LogMessages"))
			{
				LL_DEBUGS("AppInit") << "Message logging activated!" << LL_ENDL;
				msg->startLogging();
			}

			// start the xfer system. by default, choke the downloads
			// a lot...
			const S32 VIEWER_MAX_XFER = 3;
			start_xfer_manager(gVFS);
			gXferManager->setMaxIncomingXfers(VIEWER_MAX_XFER);
			F32 xfer_throttle_bps = gSavedSettings.getF32("XferThrottle");
			if (xfer_throttle_bps > 1.f)
			{
				gXferManager->setUseAckThrottling(TRUE);
				gXferManager->setAckThrottleBPS(xfer_throttle_bps);
			}
			gAssetStorage = new LLViewerAssetStorage(msg, gXferManager, gVFS, gStaticVFS);


			F32 dropPercent = gSavedSettings.getF32("PacketDropPercentage");
			msg->mPacketRing.setDropPercentage(dropPercent);

            F32 inBandwidth = gSavedSettings.getF32("InBandwidth"); 
            F32 outBandwidth = gSavedSettings.getF32("OutBandwidth"); 
			if (inBandwidth != 0.f)
			{
				LL_DEBUGS("AppInit") << "Setting packetring incoming bandwidth to " << inBandwidth << LL_ENDL;
				msg->mPacketRing.setUseInThrottle(TRUE);
				msg->mPacketRing.setInBandwidth(inBandwidth);
			}
			if (outBandwidth != 0.f)
			{
				LL_DEBUGS("AppInit") << "Setting packetring outgoing bandwidth to " << outBandwidth << LL_ENDL;
				msg->mPacketRing.setUseOutThrottle(TRUE);
				msg->mPacketRing.setOutBandwidth(outBandwidth);
			}
		}

		LL_INFOS("AppInit") << "Message System Initialized." << LL_ENDL;

		//-------------------------------------------------
		// Init audio, which may be needed for prefs dialog
		// or audio cues in connection UI.
		//-------------------------------------------------

		if (FALSE == gSavedSettings.getBOOL("NoAudio"))
		{
			gAudiop = NULL;

#ifdef LL_OPENAL
			if (!gAudiop
#if !LL_WINDOWS
			    && NULL == getenv("LL_BAD_OPENAL_DRIVER")
#endif // !LL_WINDOWS
			    )
			{
				gAudiop = (LLAudioEngine *) new LLAudioEngine_OpenAL();
			}
#endif

#ifdef LL_FMOD			
			if (!gAudiop
#if !LL_WINDOWS
			    && NULL == getenv("LL_BAD_FMOD_DRIVER")
#endif // !LL_WINDOWS
			    )
			{
				gAudiop = (LLAudioEngine *) new LLAudioEngine_FMOD();
			}
#endif

			if (gAudiop)
			{
#if LL_WINDOWS
				// FMOD on Windows needs the window handle to stop playing audio
				// when window is minimized. JC
				void* window_handle = (HWND)gViewerWindow->getPlatformWindow();
#else
				void* window_handle = NULL;
#endif
				bool init = gAudiop->init(kAUDIO_NUM_SOURCES, window_handle);
				if(init)
				{
					gAudiop->setMuted(TRUE);
				}
				else
				{
					LL_WARNS("AppInit") << "Unable to initialize audio engine" << LL_ENDL;
					delete gAudiop;
					gAudiop = NULL;
				}

				if (gAudiop)
				{
					// if the audio engine hasn't set up its own preferred handler for streaming audio then set up the generic streaming audio implementation which uses media plugins
					if (NULL == gAudiop->getStreamingAudioImpl())
					{
						LL_INFOS("AppInit") << "Using media plugins to render streaming audio" << LL_ENDL;
						gAudiop->setStreamingAudioImpl(new LLStreamingAudio_MediaPlugins());
					}
				}
			}
		}
		
		LL_INFOS("AppInit") << "Audio Engine Initialized." << LL_ENDL;
		
		if (LLTimer::knownBadTimer())
		{
			LL_WARNS("AppInit") << "Unreliable timers detected (may be bad PCI chipset)!!" << LL_ENDL;
		}

		//
		// Log on to system
		//
		if (gUserCredential.isNull())
		{
			gUserCredential = gLoginHandler.initializeLoginInfo();
		}
		// Previous initializeLoginInfo may have generated user credentials.  Re-check them.
		if (gUserCredential.isNull())
		{
			show_connect_box = TRUE;
		}
		else if (gSavedSettings.getBOOL("AutoLogin"))  
		{
			gRememberPassword = TRUE;
			gSavedSettings.setBOOL("RememberPassword", TRUE);                                                      
			show_connect_box = false;    			
		}
		else 
		{
			gRememberPassword = gSavedSettings.getBOOL("RememberPassword");
			show_connect_box = TRUE;
		}
		// Go to the next startup state
		LLStartUp::setStartupState( STATE_BROWSER_INIT );
		return FALSE;
	}

	
	if (STATE_BROWSER_INIT == LLStartUp::getStartupState())
	{
		LL_DEBUGS("AppInit") << "STATE_BROWSER_INIT" << LL_ENDL;
		std::string msg = LLTrans::getString("LoginInitializingBrowser");
		set_startup_status(0.03f, msg.c_str(), gAgent.mMOTD.c_str());
		display_startup();
		// LLViewerMedia::initBrowser();
		LLStartUp::setStartupState( STATE_LOGIN_SHOW );
		return FALSE;
	}


	if (STATE_LOGIN_SHOW == LLStartUp::getStartupState())
	{
		LL_DEBUGS("AppInit") << "Initializing Window, show_connect_box = "
							 << show_connect_box << LL_ENDL;

		// if we've gone backwards in the login state machine, to this state where we show the UI
		// AND the debug setting to exit in this case is true, then go ahead and bail quickly
		if ( mLoginStatePastUI && gSavedSettings.getBOOL("QuitOnLoginActivated") )
		{
			LL_DEBUGS("AppInit") << "taking QuitOnLoginActivated exit" << LL_ENDL;
			// no requirement for notification here - just exit
			LLAppViewer::instance()->earlyExitNoNotify();
		}

		gViewerWindow->getWindow()->setCursor(UI_CURSOR_ARROW);

		timeout_count = 0;

		// Login screen needs menus for preferences, but we can enter
		// this startup phase more than once.
		if (gLoginMenuBarView == NULL)
		{
			LL_DEBUGS("AppInit") << "initializing menu bar" << LL_ENDL;
			display_startup();
			initialize_edit_menu();
			initialize_spellcheck_menu();
			display_startup();
			init_menus();
			display_startup();
		}

		if (show_connect_box)
		{
			LL_DEBUGS("AppInit") << "show_connect_box on" << LL_ENDL;
			// Load all the name information out of the login view
			// NOTE: Hits "Attempted getFields with no login view shown" warning, since we don't
			// show the login view until login_show() is called below.  
			if (gUserCredential.isNull())                                                                          
			{                                                  
				LL_DEBUGS("AppInit") << "loading credentials from gLoginHandler" << LL_ENDL;
				display_startup();
				gUserCredential = gLoginHandler.initializeLoginInfo();                 
				display_startup();
			}     
			if (gHeadlessClient)
			{
				LL_WARNS("AppInit") << "Waiting at connection box in headless client.  Did you mean to add autologin params?" << LL_ENDL;
			}
			// Make sure the process dialog doesn't hide things
			display_startup();
			gViewerWindow->setShowProgress(FALSE);
			display_startup();
			// Show the login dialog
			login_show();
			display_startup();
			// connect dialog is already shown, so fill in the names
			if (gUserCredential.notNull())
			{
				LLPanelLogin::setFields( gUserCredential, gRememberPassword);
			}
			display_startup();
			LLPanelLogin::giveFocus();

			if (gSavedSettings.getBOOL("FirstLoginThisInstall"))
			{
				LL_INFOS("AppInit") << "FirstLoginThisInstall, calling show_first_run_dialog()" << LL_ENDL;
				show_first_run_dialog();
			}
			else
			{
				LL_DEBUGS("AppInit") << "FirstLoginThisInstall off" << LL_ENDL;
			}

			LLStartUp::setStartupState( STATE_LOGIN_WAIT );		// Wait for user input
		}
		else
		{
			LL_DEBUGS("AppInit") << "show_connect_box off, skipping to STATE_LOGIN_CLEANUP" << LL_ENDL;
			// skip directly to message template verification
			LLStartUp::setStartupState( STATE_LOGIN_CLEANUP );
		}

		display_startup();
		gViewerWindow->setNormalControlsVisible( FALSE );	
		display_startup();
		gLoginMenuBarView->setVisible( TRUE );
		display_startup();
		gLoginMenuBarView->setEnabled( TRUE );
		display_startup();
		show_debug_menus();
		display_startup();

		// Hide the splash screen
		LLSplashScreen::hide();
		display_startup();
		// Push our window frontmost
		gViewerWindow->getWindow()->show();
		display_startup();

		// DEV-16927.  The following code removes errant keystrokes that happen while the window is being 
		// first made visible.
#ifdef _WIN32
		MSG msg;
		while( PeekMessage( &msg, /*All hWnds owned by this thread */ NULL, WM_KEYFIRST, WM_KEYLAST, PM_REMOVE ) )
		{ }
		display_startup();
#endif
		timeout.reset();
		return FALSE;
	}

	if (STATE_LOGIN_WAIT == LLStartUp::getStartupState())
	{
		// when we get to this state, we've already been past the login UI
		// (possiblely automatically) - flag this so we can test in the 
		// STATE_LOGIN_SHOW state if we've gone backwards
		mLoginStatePastUI = true;

		// Don't do anything.  Wait for the login view to call the login_callback,
		// which will push us to the next state.
		display_startup();
		// Sleep so we don't spin the CPU
		ms_sleep(1);
		return FALSE;
	}

	if (STATE_LOGIN_CLEANUP == LLStartUp::getStartupState())
	{
		// Post login screen, we should see if any settings have changed that may
		// require us to either start/stop or change the socks proxy. As various communications
		// past this point may require the proxy to be up.
		if (!LLStartUp::startLLProxy())
		{
			// Proxy start up failed, we should now bail the state machine
			// startLLProxy() will have reported an error to the user
			// already, so we just go back to the login screen. The user
			// could then change the preferences to fix the issue.

			LLStartUp::setStartupState(STATE_LOGIN_SHOW);
			return FALSE;
		}

		// reset the values that could have come in from a slurl
		// DEV-42215: Make sure they're not empty -- gUserCredential
		// might already have been set from gSavedSettings, and it's too bad
		// to overwrite valid values with empty strings.

		if (show_connect_box)
		{
			// TODO if not use viewer auth
			// Load all the name information out of the login view
			LLPanelLogin::getFields(gUserCredential, gRememberPassword); 
			// end TODO
	 
			// HACK: Try to make not jump on login
			gKeyboard->resetKeys();
		}

		// when we get to this state, we've already been past the login UI
		// (possiblely automatically) - flag this so we can test in the 
		// STATE_LOGIN_SHOW state if we've gone backwards
		mLoginStatePastUI = true;

		// save the credentials                                                                                        
		std::string userid = "unknown";                                                                                
		if(gUserCredential.notNull())                                                                                  
		{  
			userid = gUserCredential->userID();                                                                    
			gSecAPIHandler->saveCredential(gUserCredential, gRememberPassword);  
		}
		gSavedSettings.setBOOL("RememberPassword", gRememberPassword);                                                 
		LL_INFOS("AppInit") << "Attempting login as: " << userid << LL_ENDL;                                           
		gDebugInfo["LoginName"] = userid;                                                                              
         
		// create necessary directories
		// *FIX: these mkdir's should error check
		gDirUtilp->setLindenUserDir(userid);
		LLFile::mkdir(gDirUtilp->getLindenUserDir());

		// Set PerAccountSettingsFile to the default value.
		gSavedSettings.setString("PerAccountSettingsFile",
			gDirUtilp->getExpandedFilename(LL_PATH_PER_SL_ACCOUNT, 
				LLAppViewer::instance()->getSettingsFilename("Default", "PerAccount")));

		// Note: can't store warnings files per account because some come up before login
		
		// Overwrite default user settings with user settings								 
		LLAppViewer::instance()->loadSettingsFromDirectory("Account");

		// Need to set the LastLogoff time here if we don't have one.  LastLogoff is used for "Recent Items" calculation
		// and startup time is close enough if we don't have a real value.
		if (gSavedPerAccountSettings.getU32("LastLogoff") == 0)
		{
			gSavedPerAccountSettings.setU32("LastLogoff", time_corrected());
		}

		//Default the path if one isn't set.
		// *NOTE: unable to check variable differ from "InstantMessageLogPath" because it was
		// provided in pre 2.0 viewer. See EXT-6661
		if (gSavedPerAccountSettings.getString("InstantMessageLogPath").empty())
		{
			gDirUtilp->setChatLogsDir(gDirUtilp->getOSUserAppDir());
			gSavedPerAccountSettings.setString("InstantMessageLogPath", gDirUtilp->getChatLogsDir());
		}
		else
		{
			gDirUtilp->setChatLogsDir(gSavedPerAccountSettings.getString("InstantMessageLogPath"));		
		}
		gDirUtilp->setPerAccountChatLogsDir(userid);  
		
		LLFile::mkdir(gDirUtilp->getChatLogsDir());
		LLFile::mkdir(gDirUtilp->getPerAccountChatLogsDir());


		//good a place as any to create user windlight directories
		std::string user_windlight_path_name(gDirUtilp->getExpandedFilename( LL_PATH_USER_SETTINGS , "windlight", ""));
		LLFile::mkdir(user_windlight_path_name.c_str());		

		std::string user_windlight_skies_path_name(gDirUtilp->getExpandedFilename( LL_PATH_USER_SETTINGS , "windlight/skies", ""));
		LLFile::mkdir(user_windlight_skies_path_name.c_str());

		std::string user_windlight_water_path_name(gDirUtilp->getExpandedFilename( LL_PATH_USER_SETTINGS , "windlight/water", ""));
		LLFile::mkdir(user_windlight_water_path_name.c_str());

		std::string user_windlight_days_path_name(gDirUtilp->getExpandedFilename( LL_PATH_USER_SETTINGS , "windlight/days", ""));
		LLFile::mkdir(user_windlight_days_path_name.c_str());


		if (show_connect_box)
		{
			LLSLURL slurl;
			//LLPanelLogin::closePanel();
		}

		
		// Load URL History File
		LLURLHistory::loadFile("url_history.xml");
		// Load location history 
		LLLocationHistory::getInstance()->load();

		// Load Avatars icons cache
		LLAvatarIconIDCache::getInstance()->load();
		
		// Load media plugin cookies
		LLViewerMedia::loadCookieFile();

		//-------------------------------------------------
		// Handle startup progress screen
		//-------------------------------------------------

		// on startup the user can request to go to their home,
		// their last location, or some URL "-url //sim/x/y[/z]"
		// All accounts have both a home and a last location, and we don't support
		// more locations than that.  Choose the appropriate one.  JC
		switch (LLStartUp::getStartSLURL().getType())
		  {
		  case LLSLURL::LOCATION:
		    agent_location_id = START_LOCATION_ID_URL;
		    location_which = START_LOCATION_ID_LAST;
		    break;
		  case LLSLURL::LAST_LOCATION:
		    agent_location_id = START_LOCATION_ID_LAST;
		    location_which = START_LOCATION_ID_LAST;
		    break;
		  default:
		    agent_location_id = START_LOCATION_ID_HOME;
		    location_which = START_LOCATION_ID_HOME;
		    break;
		  }

		gViewerWindow->getWindow()->setCursor(UI_CURSOR_WAIT);

		init_start_screen(agent_location_id);

		// Display the startup progress bar.
		gViewerWindow->setShowProgress(TRUE);
		gViewerWindow->setProgressCancelButtonVisible(TRUE, LLTrans::getString("Quit"));

		gViewerWindow->revealIntroPanel();

		// Poke the VFS, which could potentially block for a while if
		// Windows XP is acting up
		set_startup_status(0.07f, LLTrans::getString("LoginVerifyingCache"), LLStringUtil::null);
		display_startup();

		gVFS->pokeFiles();

		LLStartUp::setStartupState( STATE_LOGIN_AUTH_INIT );

		return FALSE;
	}

	if(STATE_LOGIN_AUTH_INIT == LLStartUp::getStartupState())
	{
		gDebugInfo["GridName"] = LLGridManager::getInstance()->getGridId();

		// Update progress status and the display loop.
		auth_desc = LLTrans::getString("LoginInProgress");
		set_startup_status(progress, auth_desc, auth_message);
		progress += 0.02f;
		display_startup();

		// Setting initial values...
		LLLoginInstance* login = LLLoginInstance::getInstance();
		login->setNotificationsInterface(LLNotifications::getInstance());

		login->setSerialNumber(LLAppViewer::instance()->getSerialNumber());
		login->setLastExecEvent(gLastExecEvent);
		login->setUpdaterLauncher(boost::bind(&LLAppViewer::launchUpdater, LLAppViewer::instance()));

		// This call to LLLoginInstance::connect() starts the 
		// authentication process.
		login->connect(gUserCredential);

		LLStartUp::setStartupState( STATE_LOGIN_CURL_UNSTUCK );
		return FALSE;
	}

	if(STATE_LOGIN_CURL_UNSTUCK == LLStartUp::getStartupState())
	{
		// If we get here we have gotten past the potential stall
		// in curl, so take "may appear frozen" out of progress bar. JC
		auth_desc = LLTrans::getString("LoginInProgressNoFrozen");
		set_startup_status(progress, auth_desc, auth_message);

		LLStartUp::setStartupState( STATE_LOGIN_PROCESS_RESPONSE );
		return FALSE;
	}

	if(STATE_LOGIN_PROCESS_RESPONSE == LLStartUp::getStartupState()) 
	{
		// Generic failure message
		std::ostringstream emsg;
		emsg << LLTrans::getString("LoginFailed") << "\n";
		if(LLLoginInstance::getInstance()->authFailure())
		{
			LL_INFOS("LLStartup") << "Login failed, LLLoginInstance::getResponse(): "
			                      << LLLoginInstance::getInstance()->getResponse() << LL_ENDL;
			LLSD response = LLLoginInstance::getInstance()->getResponse();
			// Still have error conditions that may need some 
			// sort of handling - dig up specific message
			std::string reason_response = response["reason"];
			std::string message_response = response["message"];
			std::string message_id = response["message_id"];
			std::string message; // actual string to show the user

			if(!message_id.empty() && LLTrans::findString(message, message_id, response["message_args"]))
			{
				// message will be filled in with the template and arguments
			}
			else if(!message_response.empty())
			{
				// *HACK: "no_inventory_host" sent as the message itself.
				// Remove this clause when server is sending message_id as well.
				message = LLAgent::sTeleportErrorMessages[ message_response ];
			}

			if (message.empty())
			{
				// Fallback to server-supplied string; necessary since server
				// may add strings that this viewer is not yet aware of
				message = message_response;
			}

			emsg << message;


			if(reason_response == "key")
			{
				// Couldn't login because user/password is wrong
				// Clear the credential
				gUserCredential->clearAuthenticator();
			}

			if(reason_response == "update" 
				|| reason_response == "optional")
			{
				// In the case of a needed update, quit.
				// Its either downloading or declined.
				// If optional was skipped this case shouldn't 
				// be reached.
				LLLoginInstance::getInstance()->disconnect();
				LLAppViewer::instance()->forceQuit();
			}
			else 
			{
				if (reason_response != "tos") 
				{
					// Don't pop up a notification in the TOS case because
					// LLFloaterTOS::onCancel() already scolded the user.
					std::string error_code;
					if(response.has("errorcode"))
					{
						error_code = response["errorcode"].asString();
					}
					if ((reason_response == "CURLError") && 
						(error_code == "SSL_CACERT" || error_code == "SSL_PEER_CERTIFICATE") && 
						response.has("certificate"))
					{
						// This was a certificate error, so grab the certificate
						// and throw up the appropriate dialog.
						LLPointer<LLCertificate> certificate = gSecAPIHandler->getCertificate(response["certificate"]);
						if(certificate)
						{
							LLSD args = transform_cert_args(certificate);

							if(error_code == "SSL_CACERT")
							{
								// if we are handling an untrusted CA, throw up the dialog                             
								// with the 'trust this CA' button.                                                    
								LLNotificationsUtil::add("TrustCertificateError", args, response,
														trust_cert_done);
								
								show_connect_box = true;
							}
							else
							{
								// the certificate exception returns a unique string for each type of exception.       
								// we grab this string via the LLUserAuth object, and use that to grab the localized   
								// string.                                                                             
								args["REASON"] = LLTrans::getString(message_response);
								
								LLNotificationsUtil::add("GeneralCertificateError", args, response,
														 general_cert_done);
								
								reset_login();
								gSavedSettings.setBOOL("AutoLogin", FALSE);
								show_connect_box = true;
								
							}

						}
					}
					else 
					{
						// This wasn't a certificate error, so throw up the normal
						// notificatioin message.
						LLSD args;
						args["ERROR_MESSAGE"] = emsg.str();
						LL_INFOS("LLStartup") << "Notification: " << args << LL_ENDL;
						LLNotificationsUtil::add("ErrorMessage", args, LLSD(), login_alert_done);
					}
				}
				//setup map of datetime strings to codes and slt & local time offset from utc
				// *TODO: Does this need to be here?
				LLStringOps::setupDatetimeInfo (false);
				transition_back_to_login_panel(emsg.str());
				show_connect_box = true;
			}
		}
		else if(LLLoginInstance::getInstance()->authSuccess())
		{
			if(process_login_success_response())
			{
				// Pass the user information to the voice chat server interface.
				LLVoiceClient::getInstance()->userAuthorized(gUserCredential->userID(), gAgentID);
				// create the default proximal channel
				LLVoiceChannel::initClass();
				LLStartUp::setStartupState( STATE_WORLD_INIT);
			}
			else
			{
				LLSD args;
				args["ERROR_MESSAGE"] = emsg.str();
				LL_INFOS("LLStartup") << "Notification: " << args << LL_ENDL;
				LLNotificationsUtil::add("ErrorMessage", args, LLSD(), login_alert_done);
				transition_back_to_login_panel(emsg.str());
				show_connect_box = true;
				return FALSE;
			}
		}
		return FALSE;
	}

	//---------------------------------------------------------------------
	// World Init
	//---------------------------------------------------------------------
	if (STATE_WORLD_INIT == LLStartUp::getStartupState())
	{
		set_startup_status(0.30f, LLTrans::getString("LoginInitializingWorld"), gAgent.mMOTD);
		display_startup();
		// We should have an agent id by this point.
		llassert(!(gAgentID == LLUUID::null));

		// Finish agent initialization.  (Requires gSavedSettings, builds camera)
		gAgent.init();
		display_startup();
		gAgentCamera.init();
		display_startup();
		set_underclothes_menu_options();
		display_startup();

		// Since we connected, save off the settings so the user doesn't have to
		// type the name/password again if we crash.
		gSavedSettings.saveToFile(gSavedSettings.getString("ClientSettingsFile"), TRUE);
		LLUIColorTable::instance().saveUserSettings();

		display_startup();

		//
		// Initialize classes w/graphics stuff.
		//
		gTextureList.doPrefetchImages();		
		display_startup();

		LLSurface::initClasses();
		display_startup();


		LLFace::initClass();
		display_startup();

		LLDrawable::initClass();
		display_startup();

		// init the shader managers
		LLPostProcess::initClass();
		display_startup();

		LLViewerObject::initVOClasses();
		display_startup();

		// Initialize all our tools.  Must be done after saved settings loaded.
		// NOTE: This also is where gToolMgr used to be instantiated before being turned into a singleton.
		LLToolMgr::getInstance()->initTools();
		display_startup();

		// Pre-load floaters, like the world map, that are slow to spawn
		// due to XML complexity.
		gViewerWindow->initWorldUI();
		
		display_startup();

		// This is where we used to initialize gWorldp. Original comment said:
		// World initialization must be done after above window init

		// User might have overridden far clip
		LLWorld::getInstance()->setLandFarClip(gAgentCamera.mDrawDistance);
		display_startup();
		// Before we create the first region, we need to set the agent's mOriginGlobal
		// This is necessary because creating objects before this is set will result in a
		// bad mPositionAgent cache.

		gAgent.initOriginGlobal(from_region_handle(gFirstSimHandle));
		display_startup();

		LLWorld::getInstance()->addRegion(gFirstSimHandle, gFirstSim);
		display_startup();

		LLViewerRegion *regionp = LLWorld::getInstance()->getRegionFromHandle(gFirstSimHandle);
		LL_INFOS("AppInit") << "Adding initial simulator " << regionp->getOriginGlobal() << LL_ENDL;
		
		regionp->setSeedCapability(gFirstSimSeedCap);
		LL_DEBUGS("AppInit") << "Waiting for seed grant ...." << LL_ENDL;
		display_startup();
		// Set agent's initial region to be the one we just created.
		gAgent.setRegion(regionp);
		display_startup();
		// Set agent's initial position, which will be read by LLVOAvatar when the avatar
		// object is created.  I think this must be done after setting the region.  JC
		gAgent.setPositionAgent(agent_start_position_region);

		display_startup();
		LLStartUp::setStartupState( STATE_MULTIMEDIA_INIT );
		
		return FALSE;
	}


	//---------------------------------------------------------------------
	// Load QuickTime/GStreamer and other multimedia engines, can be slow.
	// Do it while we're waiting on the network for our seed capability. JC
	//---------------------------------------------------------------------
	if (STATE_MULTIMEDIA_INIT == LLStartUp::getStartupState())
	{
		LLStartUp::multimediaInit();
		LLStartUp::setStartupState( STATE_FONT_INIT );
		display_startup();
		return FALSE;
	}

	// Loading fonts takes several seconds
	if (STATE_FONT_INIT == LLStartUp::getStartupState())
	{
		LLStartUp::fontInit();
		LLStartUp::setStartupState( STATE_SEED_GRANTED_WAIT );
		display_startup();
		return FALSE;
	}

	//---------------------------------------------------------------------
	// Wait for Seed Cap Grant
	//---------------------------------------------------------------------
	if(STATE_SEED_GRANTED_WAIT == LLStartUp::getStartupState())
	{
		LLViewerRegion *regionp = LLWorld::getInstance()->getRegionFromHandle(gFirstSimHandle);
		if (regionp->capabilitiesReceived())
		{
			LLStartUp::setStartupState( STATE_SEED_CAP_GRANTED );
		}
		else
		{
			U32 num_retries = regionp->getNumSeedCapRetries();
			if (num_retries > 0)
			{
				LLStringUtil::format_map_t args;
				args["[NUMBER]"] = llformat("%d", num_retries + 1);
				set_startup_status(0.4f, LLTrans::getString("LoginRetrySeedCapGrant", args), gAgent.mMOTD);
			}
			else
			{
				set_startup_status(0.4f, LLTrans::getString("LoginRequestSeedCapGrant"), gAgent.mMOTD);
			}
		}
		display_startup();
		return FALSE;
	}


	//---------------------------------------------------------------------
	// Seed Capability Granted
	// no newMessage calls should happen before this point
	//---------------------------------------------------------------------
	if (STATE_SEED_CAP_GRANTED == LLStartUp::getStartupState())
	{
		display_startup();
		update_texture_fetch();
		display_startup();

		if ( gViewerWindow != NULL)
		{	// This isn't the first logon attempt, so show the UI
			gViewerWindow->setNormalControlsVisible( TRUE );
		}	
		gLoginMenuBarView->setVisible( FALSE );
		gLoginMenuBarView->setEnabled( FALSE );
		display_startup();

		// direct logging to the debug console's line buffer
		LLError::logToFixedBuffer(gDebugView->mDebugConsolep);
		display_startup();
		
		// set initial visibility of debug console
		gDebugView->mDebugConsolep->setVisible(gSavedSettings.getBOOL("ShowDebugConsole"));
		display_startup();

		//
		// Set message handlers
		//
		LL_INFOS("AppInit") << "Initializing communications..." << LL_ENDL;

		// register callbacks for messages. . . do this after initial handshake to make sure that we don't catch any unwanted
		register_viewer_callbacks(gMessageSystem);
		display_startup();

		// Debugging info parameters
		gMessageSystem->setMaxMessageTime( 0.5f );			// Spam if decoding all msgs takes more than 500 ms
		display_startup();

		#ifndef	LL_RELEASE_FOR_DOWNLOAD
			gMessageSystem->setTimeDecodes( TRUE );				// Time the decode of each msg
			gMessageSystem->setTimeDecodesSpamThreshold( 0.05f );  // Spam if a single msg takes over 50ms to decode
		#endif
		display_startup();

		gXferManager->registerCallbacks(gMessageSystem);
		display_startup();

		LLStartUp::initNameCache();
		display_startup();

		// update the voice settings *after* gCacheName initialization
		// so that we can construct voice UI that relies on the name cache
		LLVoiceClient::getInstance()->updateSettings();
		display_startup();

		//gCacheName is required for nearby chat history loading
		//so I just moved nearby history loading a few states further
		if (gSavedPerAccountSettings.getBOOL("LogShowHistory"))
		{
			LLNearbyChat* nearby_chat = LLNearbyChat::getInstance();
			if (nearby_chat) nearby_chat->loadHistory();
		}
		display_startup();

		// *Note: this is where gWorldMap used to be initialized.

		// register null callbacks for audio until the audio system is initialized
		gMessageSystem->setHandlerFuncFast(_PREHASH_SoundTrigger, null_message_callback, NULL);
		gMessageSystem->setHandlerFuncFast(_PREHASH_AttachedSound, null_message_callback, NULL);
		display_startup();

		//reset statistics
		LLViewerStats::instance().resetStats();

		display_startup();
		//
		// Set up region and surface defaults
		//


		// Sets up the parameters for the first simulator

		LL_DEBUGS("AppInit") << "Initializing camera..." << LL_ENDL;
		gFrameTime    = totalTime();
		F32 last_time = gFrameTimeSeconds;
		gFrameTimeSeconds = (S64)(gFrameTime - gStartTime)/SEC_TO_MICROSEC;

		gFrameIntervalSeconds = gFrameTimeSeconds - last_time;
		if (gFrameIntervalSeconds < 0.f)
		{
			gFrameIntervalSeconds = 0.f;
		}

		// Make sure agent knows correct aspect ratio
		// FOV limits depend upon aspect ratio so this needs to happen before initializing the FOV below
		LLViewerCamera::getInstance()->setViewHeightInPixels(gViewerWindow->getWorldViewHeightRaw());
		LLViewerCamera::getInstance()->setAspect(gViewerWindow->getWorldViewAspectRatio());
		// Initialize FOV
		LLViewerCamera::getInstance()->setDefaultFOV(gSavedSettings.getF32("CameraAngle")); 
		display_startup();

		// Move agent to starting location. The position handed to us by
		// the space server is in global coordinates, but the agent frame
		// is in region local coordinates. Therefore, we need to adjust
		// the coordinates handed to us to fit in the local region.

		gAgent.setPositionAgent(agent_start_position_region);
		gAgent.resetAxes(gAgentStartLookAt);
		gAgentCamera.stopCameraAnimation();
		gAgentCamera.resetCamera();
		display_startup();

		// Initialize global class data needed for surfaces (i.e. textures)
		LL_DEBUGS("AppInit") << "Initializing sky..." << LL_ENDL;
		// Initialize all of the viewer object classes for the first time (doing things like texture fetches.
		LLGLState::checkStates();
		LLGLState::checkTextureChannels();

		gSky.init(initial_sun_direction);

		LLGLState::checkStates();
		LLGLState::checkTextureChannels();

		display_startup();

		LL_DEBUGS("AppInit") << "Decoding images..." << LL_ENDL;
		// For all images pre-loaded into viewer cache, decode them.
		// Need to do this AFTER we init the sky
		const S32 DECODE_TIME_SEC = 2;
		for (int i = 0; i < DECODE_TIME_SEC; i++)
		{
			F32 frac = (F32)i / (F32)DECODE_TIME_SEC;
			set_startup_status(0.45f + frac*0.1f, LLTrans::getString("LoginDecodingImages"), gAgent.mMOTD);
			display_startup();
			gTextureList.decodeAllImages(1.f);
		}
		LLStartUp::setStartupState( STATE_WORLD_WAIT );

		display_startup();

		// JC - Do this as late as possible to increase likelihood Purify
		// will run.
		LLMessageSystem* msg = gMessageSystem;
		if (!msg->mOurCircuitCode)
		{
			LL_WARNS("AppInit") << "Attempting to connect to simulator with a zero circuit code!" << LL_ENDL;
		}

		gUseCircuitCallbackCalled = false;

		msg->enableCircuit(gFirstSim, TRUE);
		// now, use the circuit info to tell simulator about us!
		LL_INFOS("AppInit") << "viewer: UserLoginLocationReply() Enabling " << gFirstSim << " with code " << msg->mOurCircuitCode << LL_ENDL;
		msg->newMessageFast(_PREHASH_UseCircuitCode);
		msg->nextBlockFast(_PREHASH_CircuitCode);
		msg->addU32Fast(_PREHASH_Code, msg->mOurCircuitCode);
		msg->addUUIDFast(_PREHASH_SessionID, gAgent.getSessionID());
		msg->addUUIDFast(_PREHASH_ID, gAgent.getID());
		msg->sendReliable(
			gFirstSim,
			gSavedSettings.getS32("UseCircuitCodeMaxRetries"),
			FALSE,
			gSavedSettings.getF32("UseCircuitCodeTimeout"),
			use_circuit_callback,
			NULL);

		timeout.reset();
		display_startup();

		return FALSE;
	}

	//---------------------------------------------------------------------
	// Agent Send
	//---------------------------------------------------------------------
	if(STATE_WORLD_WAIT == LLStartUp::getStartupState())
	{
		LL_DEBUGS("AppInit") << "Waiting for simulator ack...." << LL_ENDL;
		set_startup_status(0.59f, LLTrans::getString("LoginWaitingForRegionHandshake"), gAgent.mMOTD);
		if(gGotUseCircuitCodeAck)
		{
			LLStartUp::setStartupState( STATE_AGENT_SEND );
		}
		LLMessageSystem* msg = gMessageSystem;
		while (msg->checkAllMessages(gFrameCount, gServicePump))
		{
			display_startup();
		}
		msg->processAcks();
		display_startup();
		return FALSE;
	}

	//---------------------------------------------------------------------
	// Agent Send
	//---------------------------------------------------------------------
	if (STATE_AGENT_SEND == LLStartUp::getStartupState())
	{
		LL_DEBUGS("AppInit") << "Connecting to region..." << LL_ENDL;
		set_startup_status(0.60f, LLTrans::getString("LoginConnectingToRegion"), gAgent.mMOTD);
		display_startup();
		// register with the message system so it knows we're
		// expecting this message
		LLMessageSystem* msg = gMessageSystem;
		msg->setHandlerFuncFast(
			_PREHASH_AgentMovementComplete,
			process_agent_movement_complete);
		LLViewerRegion* regionp = gAgent.getRegion();
		if(regionp)
		{
			send_complete_agent_movement(regionp->getHost());
			gAssetStorage->setUpstream(regionp->getHost());
			gCacheName->setUpstream(regionp->getHost());
			msg->newMessageFast(_PREHASH_EconomyDataRequest);
			gAgent.sendReliableMessage();
		}
		display_startup();

		// Create login effect
		// But not on first login, because you can't see your avatar then
		if (!gAgent.isFirstLogin())
		{
			LLHUDEffectSpiral *effectp = (LLHUDEffectSpiral *)LLHUDManager::getInstance()->createViewerEffect(LLHUDObject::LL_HUD_EFFECT_POINT, TRUE);
			effectp->setPositionGlobal(gAgent.getPositionGlobal());
			effectp->setColor(LLColor4U(gAgent.getEffectColor()));
			LLHUDManager::getInstance()->sendEffects();
		}

		LLStartUp::setStartupState( STATE_AGENT_WAIT );		// Go to STATE_AGENT_WAIT

		timeout.reset();
		display_startup();
		return FALSE;
	}

	//---------------------------------------------------------------------
	// Agent Wait
	//---------------------------------------------------------------------
	if (STATE_AGENT_WAIT == LLStartUp::getStartupState())
	{
		LLMessageSystem* msg = gMessageSystem;
		while (msg->checkAllMessages(gFrameCount, gServicePump))
		{
			if (gAgentMovementCompleted)
			{
				// Sometimes we have more than one message in the
				// queue. break out of this loop and continue
				// processing. If we don't, then this could skip one
				// or more login steps.
				break;
			}
			else
			{
				LL_DEBUGS("AppInit") << "Awaiting AvatarInitComplete, got "
				<< msg->getMessageName() << LL_ENDL;
			}
			display_startup();
		}
		msg->processAcks();

		display_startup();

		if (gAgentMovementCompleted)
		{
			LLStartUp::setStartupState( STATE_INVENTORY_SEND );
		}
		display_startup();
		return FALSE;
	}

	//---------------------------------------------------------------------
	// Inventory Send
	//---------------------------------------------------------------------
	if (STATE_INVENTORY_SEND == LLStartUp::getStartupState())
	{
		display_startup();
		// Inform simulator of our language preference
		LLAgentLanguage::update();
		display_startup();
		// unpack thin inventory
		LLSD response = LLLoginInstance::getInstance()->getResponse();
		//bool dump_buffer = false;

		LLSD inv_lib_root = response["inventory-lib-root"];
		if(inv_lib_root.isDefined())
		{
			// should only be one
			LLSD id = inv_lib_root[0]["folder_id"];
			if(id.isDefined())
			{
				gInventory.setLibraryRootFolderID(id.asUUID());
			}
		}
		display_startup();
 		
		LLSD inv_lib_owner = response["inventory-lib-owner"];
		if(inv_lib_owner.isDefined())
		{
			// should only be one
			LLSD id = inv_lib_owner[0]["agent_id"];
			if(id.isDefined())
			{
				gInventory.setLibraryOwnerID( LLUUID(id.asUUID()));
			}
		}
		display_startup();

		LLSD inv_skel_lib = response["inventory-skel-lib"];
 		if(inv_skel_lib.isDefined() && gInventory.getLibraryOwnerID().notNull())
 		{
 			if(!gInventory.loadSkeleton(inv_skel_lib, gInventory.getLibraryOwnerID()))
 			{
 				LL_WARNS("AppInit") << "Problem loading inventory-skel-lib" << LL_ENDL;
 			}
 		}
		display_startup();

		LLSD inv_skeleton = response["inventory-skeleton"];
 		if(inv_skeleton.isDefined())
 		{
 			if(!gInventory.loadSkeleton(inv_skeleton, gAgent.getID()))
 			{
 				LL_WARNS("AppInit") << "Problem loading inventory-skel-targets" << LL_ENDL;
 			}
 		}
		display_startup();

		LLSD inv_basic = response["inventory-basic"];
 		if(inv_basic.isDefined())
 		{
			llinfos << "Basic inventory root folder id is " << inv_basic["folder_id"] << llendl;
 		}

		LLSD buddy_list = response["buddy-list"];
 		if(buddy_list.isDefined())
 		{
			LLAvatarTracker::buddy_map_t list;
			LLUUID agent_id;
			S32 has_rights = 0, given_rights = 0;
			for(LLSD::array_const_iterator it = buddy_list.beginArray(),
				end = buddy_list.endArray(); it != end; ++it)
			{
				LLSD buddy_id = (*it)["buddy_id"];
				if(buddy_id.isDefined())
				{
					agent_id = buddy_id.asUUID();
				}

				LLSD buddy_rights_has = (*it)["buddy_rights_has"];
				if(buddy_rights_has.isDefined())
				{
					has_rights = buddy_rights_has.asInteger();
				}

				LLSD buddy_rights_given = (*it)["buddy_rights_given"];
				if(buddy_rights_given.isDefined())
				{
					given_rights = buddy_rights_given.asInteger();
				}

				list[agent_id] = new LLRelationship(given_rights, has_rights, false);
			}
			LLAvatarTracker::instance().addBuddyList(list);
			display_startup();
 		}

		bool show_hud = false;
		LLSD tutorial_setting = response["tutorial_setting"];
		if(tutorial_setting.isDefined())
		{
			for(LLSD::array_const_iterator it = tutorial_setting.beginArray(),
				end = tutorial_setting.endArray(); it != end; ++it)
			{
				LLSD tutorial_url = (*it)["tutorial_url"];
				if(tutorial_url.isDefined())
				{
					// Tutorial floater will append language code
					gSavedSettings.setString("TutorialURL", tutorial_url.asString());
				}
				
				// For Viewer 2.0 we are not using the web-based tutorial
				// If we reverse that decision, put this code back and use
				// login.cgi to send a different URL with content that matches
				// the Viewer 2.0 UI.
				//LLSD use_tutorial = (*it)["use_tutorial"];
				//if(use_tutorial.asString() == "true")
				//{
				//	show_hud = true;
				//}
			}
		}
		display_startup();

		// Either we want to show tutorial because this is the first login
		// to a Linden Help Island or the user quit with the tutorial
		// visible.  JC
		if (show_hud || gSavedSettings.getBOOL("ShowTutorial"))
		{
			LLFloaterReg::showInstance("hud", LLSD(), FALSE);
		}
		display_startup();

		LLSD event_notifications = response["event_notifications"];
		if(event_notifications.isDefined())
		{
			gEventNotifier.load(event_notifications);
		}
		display_startup();

		LLSD classified_categories = response["classified_categories"];
		if(classified_categories.isDefined())
		{
			LLClassifiedInfo::loadCategories(classified_categories);
		}
		display_startup();

		// This method MUST be called before gInventory.findCategoryUUIDForType because of 
		// gInventory.mIsAgentInvUsable is set to true in the gInventory.buildParentChildMap.
		gInventory.buildParentChildMap();
		display_startup();

		//all categories loaded. lets create "My Favorites" category
		gInventory.findCategoryUUIDForType(LLFolderType::FT_FAVORITE,true);

		// set up callbacks
		llinfos << "Registering Callbacks" << llendl;
		LLMessageSystem* msg = gMessageSystem;
		llinfos << " Inventory" << llendl;
		LLInventoryModel::registerCallbacks(msg);
		llinfos << " AvatarTracker" << llendl;
		LLAvatarTracker::instance().registerCallbacks(msg);
		llinfos << " Landmark" << llendl;
		LLLandmark::registerCallbacks(msg);
		display_startup();

		// request mute list
		llinfos << "Requesting Mute List" << llendl;
		LLMuteList::getInstance()->requestFromServer(gAgent.getID());
		display_startup();
		// Get L$ and ownership credit information
		llinfos << "Requesting Money Balance" << llendl;
		LLStatusBar::sendMoneyBalanceRequest();
		display_startup();
		// request all group information
		llinfos << "Requesting Agent Data" << llendl;
		gAgent.sendAgentDataUpdateRequest();
		display_startup();
		// Create the inventory views
		llinfos << "Creating Inventory Views" << llendl;
		LLFloaterReg::getInstance("inventory");
		display_startup();
		LLStartUp::setStartupState( STATE_MISC );
		display_startup();
		return FALSE;
	}


	//---------------------------------------------------------------------
	// Misc
	//---------------------------------------------------------------------
	if (STATE_MISC == LLStartUp::getStartupState())
	{
		// We have a region, and just did a big inventory download.
		// We can estimate the user's connection speed, and set their
		// max bandwidth accordingly.  JC
		if (gSavedSettings.getBOOL("FirstLoginThisInstall"))
		{
			// This is actually a pessimistic computation, because TCP may not have enough
			// time to ramp up on the (small) default inventory file to truly measure max
			// bandwidth. JC
			F64 rate_bps = LLLoginInstance::getInstance()->getLastTransferRateBPS();
			const F32 FAST_RATE_BPS = 600.f * 1024.f;
			const F32 FASTER_RATE_BPS = 750.f * 1024.f;
			F32 max_bandwidth = gViewerThrottle.getMaxBandwidth();
			if (rate_bps > FASTER_RATE_BPS
				&& rate_bps > max_bandwidth)
			{
				LL_DEBUGS("AppInit") << "Fast network connection, increasing max bandwidth to " 
					<< FASTER_RATE_BPS/1024.f 
					<< " kbps" << LL_ENDL;
				gViewerThrottle.setMaxBandwidth(FASTER_RATE_BPS / 1024.f);
			}
			else if (rate_bps > FAST_RATE_BPS
				&& rate_bps > max_bandwidth)
			{
				LL_DEBUGS("AppInit") << "Fast network connection, increasing max bandwidth to " 
					<< FAST_RATE_BPS/1024.f 
					<< " kbps" << LL_ENDL;
				gViewerThrottle.setMaxBandwidth(FAST_RATE_BPS / 1024.f);
			}

			if (gSavedSettings.getBOOL("ShowHelpOnFirstLogin"))
			{
				gSavedSettings.setBOOL("HelpFloaterOpen", TRUE);
			}

			// Set the show start location to true, now that the user has logged
			// on with this install.
			gSavedSettings.setBOOL("ShowStartLocation", TRUE);
		}

		display_startup();

		if (gSavedSettings.getBOOL("HelpFloaterOpen"))
		{
			// show default topic
			LLViewerHelp::instance().showTopic("");
		}

		display_startup();

		// We're successfully logged in.
		gSavedSettings.setBOOL("FirstLoginThisInstall", FALSE);

		LLFloaterReg::showInitialVisibleInstances();

		display_startup();

		// based on the comments, we've successfully logged in so we can delete the 'forced'
		// URL that the updater set in settings.ini (in a mostly paranoid fashion)
		std::string nextLoginLocation = gSavedSettings.getString( "NextLoginLocation" );
		if ( nextLoginLocation.length() )
		{
			// clear it
			gSavedSettings.setString( "NextLoginLocation", "" );

			// and make sure it's saved
			gSavedSettings.saveToFile( gSavedSettings.getString("ClientSettingsFile") , TRUE );
			LLUIColorTable::instance().saveUserSettings();
		};

		display_startup();
		// JC: Initializing audio requests many sounds for download.
		init_audio();
		display_startup();

		// JC: Initialize "active" gestures.  This may also trigger
		// many gesture downloads, if this is the user's first
		// time on this machine or -purge has been run.
		LLSD gesture_options 
			= LLLoginInstance::getInstance()->getResponse("gestures");
		if (gesture_options.isDefined())
		{
			LL_DEBUGS("AppInit") << "Gesture Manager loading " << gesture_options.size()
				<< LL_ENDL;
			uuid_vec_t item_ids;
			for(LLSD::array_const_iterator resp_it = gesture_options.beginArray(),
				end = gesture_options.endArray(); resp_it != end; ++resp_it)
			{
				// If the id is not specifed in the LLSD,
				// the LLSD operator[]() will return a null LLUUID. 
				LLUUID item_id = (*resp_it)["item_id"];
				LLUUID asset_id = (*resp_it)["asset_id"];

				if (item_id.notNull() && asset_id.notNull())
				{
					// Could schedule and delay these for later.
					const BOOL no_inform_server = FALSE;
					const BOOL no_deactivate_similar = FALSE;
					LLGestureMgr::instance().activateGestureWithAsset(item_id, asset_id,
										 no_inform_server,
										 no_deactivate_similar);
					// We need to fetch the inventory items for these gestures
					// so we have the names to populate the UI.
					item_ids.push_back(item_id);
				}
			}
			// no need to add gesture to inventory observer, it's already made in constructor 
			LLGestureMgr::instance().setFetchIDs(item_ids);
			LLGestureMgr::instance().startFetch();
		}
		gDisplaySwapBuffers = TRUE;
		display_startup();

		LLMessageSystem* msg = gMessageSystem;
		msg->setHandlerFuncFast(_PREHASH_SoundTrigger,				process_sound_trigger);
		msg->setHandlerFuncFast(_PREHASH_PreloadSound,				process_preload_sound);
		msg->setHandlerFuncFast(_PREHASH_AttachedSound,				process_attached_sound);
		msg->setHandlerFuncFast(_PREHASH_AttachedSoundGainChange,	process_attached_sound_gain_change);

		LL_DEBUGS("AppInit") << "Initialization complete" << LL_ENDL;

		gRenderStartTime.reset();
		gForegroundTime.reset();

		// HACK: Inform simulator of window size.
		// Do this here so it's less likely to race with RegisterNewAgent.
		// TODO: Put this into RegisterNewAgent
		// JC - 7/20/2002
		gViewerWindow->sendShapeToSim();

		// The reason we show the alert is because we want to
		// reduce confusion for when you log in and your provided
		// location is not your expected location. So, if this is
		// your first login, then you do not have an expectation,
		// thus, do not show this alert.
		if (!gAgent.isFirstLogin())
		{
			llinfos << "gAgentStartLocation : " << gAgentStartLocation << llendl;
			LLSLURL start_slurl = LLStartUp::getStartSLURL();
			LL_DEBUGS("AppInit") << "start slurl "<<start_slurl.asString()<<LL_ENDL;
			
			if (((start_slurl.getType() == LLSLURL::LOCATION) && (gAgentStartLocation == "url")) ||
				((start_slurl.getType() == LLSLURL::LAST_LOCATION) && (gAgentStartLocation == "last")) ||
				((start_slurl.getType() == LLSLURL::HOME_LOCATION) && (gAgentStartLocation == "home")))
			{
				// Start location is OK
				// Disabled code to restore camera location and focus if logging in to default location
				static bool samename = false;
				if (samename)
				{
					// restore old camera pos
					gAgentCamera.setFocusOnAvatar(FALSE, FALSE);
					gAgentCamera.setCameraPosAndFocusGlobal(gSavedSettings.getVector3d("CameraPosOnLogout"), gSavedSettings.getVector3d("FocusPosOnLogout"), LLUUID::null);
					BOOL limit_hit = FALSE;
					gAgentCamera.calcCameraPositionTargetGlobal(&limit_hit);
					if (limit_hit)
					{
						gAgentCamera.setFocusOnAvatar(TRUE, FALSE);
					}
					gAgentCamera.stopCameraAnimation();
				}
			}
			else
			{
				std::string msg;
				switch(start_slurl.getType())
				{
					case LLSLURL::LOCATION:
					{
						
						msg = "AvatarMovedDesired";
						break;
					}
					case LLSLURL::HOME_LOCATION:
					{
						msg = "AvatarMovedHome";
						break;
					}
					default:
					{
						msg = "AvatarMovedLast";
					}
				}
				LLNotificationsUtil::add(msg);
			}
		}

		display_startup();
        //DEV-17797.  get null folder.  Any items found here moved to Lost and Found
        LLInventoryModelBackgroundFetch::instance().findLostItems();
		display_startup();

		LLStartUp::setStartupState( STATE_PRECACHE );
		timeout.reset();
		return FALSE;
	}

	if (STATE_PRECACHE == LLStartUp::getStartupState())
	{
		display_startup();
		F32 timeout_frac = timeout.getElapsedTimeF32()/PRECACHING_DELAY;

		// We now have an inventory skeleton, so if this is a user's first
		// login, we can start setting up their clothing and avatar 
		// appearance.  This helps to avoid the generic "Ruth" avatar in
		// the orientation island tutorial experience. JC
		if (gAgent.isFirstLogin()
			&& !sInitialOutfit.empty()    // registration set up an outfit
			&& !sInitialOutfitGender.empty() // and a gender
			&& isAgentAvatarValid()	  // can't wear clothes without object
			&& !gAgent.isGenderChosen() ) // nothing already loading
		{
			// Start loading the wearables, textures, gestures
			LLStartUp::loadInitialOutfit( sInitialOutfit, sInitialOutfitGender );
		}

		display_startup();

		// wait precache-delay and for agent's avatar or a lot longer.
		if(((timeout_frac > 1.f) && isAgentAvatarValid())
		   || (timeout_frac > 3.f))
		{
			LLStartUp::setStartupState( STATE_WEARABLES_WAIT );
		}
		else
		{
			update_texture_fetch();
			set_startup_status(0.60f + 0.30f * timeout_frac,
				LLTrans::getString("LoginPrecaching"),
					gAgent.mMOTD);
			display_startup();
		}
		
		return TRUE;
	}

	if (STATE_WEARABLES_WAIT == LLStartUp::getStartupState())
	{
		static LLFrameTimer wearables_timer;

		const F32 wearables_time = wearables_timer.getElapsedTimeF32();
		const F32 MAX_WEARABLES_TIME = 10.f;

		if (!gAgent.isGenderChosen() && isAgentAvatarValid())
		{
			// No point in waiting for clothing, we don't even
			// know what gender we are.  Pop a dialog to ask and
			// proceed to draw the world. JC
			//
			// *NOTE: We might hit this case even if we have an
			// initial outfit, but if the load hasn't started
			// already then something is wrong so fall back
			// to generic outfits. JC
			LLNotificationsUtil::add("WelcomeChooseSex", LLSD(), LLSD(),
				callback_choose_gender);
			LLStartUp::setStartupState( STATE_CLEANUP );
			return TRUE;
		}
		
		display_startup();

		if (wearables_time > MAX_WEARABLES_TIME)
		{
			LLNotificationsUtil::add("ClothingLoading");
			LLViewerStats::getInstance()->incStat(LLViewerStats::ST_WEARABLES_TOO_LONG);
			LLStartUp::setStartupState( STATE_CLEANUP );
			return TRUE;
		}

		if (gAgent.isFirstLogin())
		{
			// wait for avatar to be completely loaded
			if (isAgentAvatarValid()
				&& gAgentAvatarp->isFullyLoaded())
			{
				//llinfos << "avatar fully loaded" << llendl;
				LLStartUp::setStartupState( STATE_CLEANUP );
				return TRUE;
			}
		}
		else
		{
			// OK to just get the wearables
			if ( gAgentWearables.areWearablesLoaded() )
			{
				// We have our clothing, proceed.
				//llinfos << "wearables loaded" << llendl;
				LLStartUp::setStartupState( STATE_CLEANUP );
				return TRUE;
			}
		}

		display_startup();
		update_texture_fetch();
		display_startup();
		set_startup_status(0.9f + 0.1f * wearables_time / MAX_WEARABLES_TIME,
						 LLTrans::getString("LoginDownloadingClothing").c_str(),
						 gAgent.mMOTD.c_str());
		display_startup();
		return TRUE;
	}

	if (STATE_CLEANUP == LLStartUp::getStartupState())
	{
		set_startup_status(1.0, "", "");
		display_startup();

		// Let the map know about the inventory.
		LLFloaterWorldMap* floater_world_map = LLFloaterWorldMap::getInstance();
		if(floater_world_map)
		{
			floater_world_map->observeInventory(&gInventory);
			floater_world_map->observeFriends();
		}
		gViewerWindow->showCursor();
		gViewerWindow->getWindow()->resetBusyCount();
		gViewerWindow->getWindow()->setCursor(UI_CURSOR_ARROW);
		LL_DEBUGS("AppInit") << "Done releasing bitmap" << LL_ENDL;
		//gViewerWindow->revealIntroPanel();
		gViewerWindow->setStartupComplete(); 
		gViewerWindow->setProgressCancelButtonVisible(FALSE);
		display_startup();

		// We're not away from keyboard, even though login might have taken
		// a while. JC
		gAgent.clearAFK();

		// Have the agent start watching the friends list so we can update proxies
		gAgent.observeFriends();
		if (gSavedSettings.getBOOL("LoginAsGod"))
		{
			gAgent.requestEnterGodMode();
		}
		
		// Start automatic replay if the flag is set.
		if (gSavedSettings.getBOOL("StatsAutoRun") || gAgentPilot.getReplaySession())
		{
			LL_DEBUGS("AppInit") << "Starting automatic playback" << LL_ENDL;
			gAgentPilot.startPlayback();
		}

		show_debug_menus(); // Debug menu visiblity and First Use trigger
		
		// If we've got a startup URL, dispatch it
		//LLStartUp::dispatchURL();

		// Retrieve information about the land data
		// (just accessing this the first time will fetch it,
		// then the data is cached for the viewer's lifetime)
		LLProductInfoRequestManager::instance();
		
		// *FIX:Mani - What do I do here?
		// Need we really clear the Auth response data?
		// Clean up the userauth stuff.
		// LLUserAuth::getInstance()->reset();

		LLStartUp::setStartupState( STATE_STARTED );
		display_startup();

		// Unmute audio if desired and setup volumes.
		// Unmute audio if desired and setup volumes.
		// This is a not-uncommon crash site, so surround it with
		// llinfos output to aid diagnosis.
		LL_INFOS("AppInit") << "Doing first audio_update_volume..." << LL_ENDL;
		audio_update_volume();
		LL_INFOS("AppInit") << "Done first audio_update_volume." << LL_ENDL;

		// reset keyboard focus to sane state of pointing at world
		gFocusMgr.setKeyboardFocus(NULL);

#if 0 // sjb: enable for auto-enabling timer display 
		gDebugView->mFastTimerView->setVisible(TRUE);
#endif

		LLAppViewer::instance()->handleLoginComplete();

		// reset timers now that we are running "logged in" logic
		LLFastTimer::reset();

		LLAgentPicksInfo::getInstance()->requestNumberOfPicks();

		LLIMFloater::initIMFloater();
		display_startup();

		llassert(LLPathfindingManager::getInstance() != NULL);
		LLPathfindingManager::getInstance()->initSystem();

		return TRUE;
	}

	LL_WARNS("AppInit") << "Reached end of idle_startup for state " << LLStartUp::getStartupState() << LL_ENDL;
	return TRUE;
}

//
// local function definition
//

void login_show()
{
	LL_INFOS("AppInit") << "Initializing Login Screen" << LL_ENDL;

	// Hide the toolbars: may happen to come back here if login fails after login agent but before login in region
	if (gToolBarView)
	{
		gToolBarView->setVisible(FALSE);
	}
	
	LLPanelLogin::show(	gViewerWindow->getWindowRectScaled(), login_callback, NULL );
}

// Callback for when login screen is closed.  Option 0 = connect, option 1 = quit.
void login_callback(S32 option, void *userdata)
{
	const S32 CONNECT_OPTION = 0;
	const S32 QUIT_OPTION = 1;

	if (CONNECT_OPTION == option)
	{
		LLStartUp::setStartupState( STATE_LOGIN_CLEANUP );
		return;
	}
	else if (QUIT_OPTION == option) // *TODO: THIS CODE SEEMS TO BE UNREACHABLE!!!!! login_callback is never called with option equal to QUIT_OPTION
	{
		if (!gSavedSettings.getBOOL("RememberPassword"))
		{
			// turn off the setting and write out to disk
			gSavedSettings.saveToFile( gSavedSettings.getString("ClientSettingsFile") , TRUE );
			LLUIColorTable::instance().saveUserSettings();
		}

		// Next iteration through main loop should shut down the app cleanly.
		LLAppViewer::instance()->userQuit();
		
		if (LLAppViewer::instance()->quitRequested())
		{
			LLPanelLogin::closePanel();
		}
		return;
	}
	else
	{
		LL_WARNS("AppInit") << "Unknown login button clicked" << LL_ENDL;
	}
}

void show_first_run_dialog()
{
	LLNotificationsUtil::add("FirstRun", LLSD(), LLSD(), first_run_dialog_callback);
}

bool first_run_dialog_callback(const LLSD& notification, const LLSD& response)
{
	S32 option = LLNotificationsUtil::getSelectedOption(notification, response);
	if (0 == option)
	{
		LL_DEBUGS("AppInit") << "First run dialog cancelling" << LL_ENDL;
		LLWeb::loadURLExternal(LLTrans::getString("create_account_url") );
	}

	LLPanelLogin::giveFocus();
	return false;
}



void set_startup_status(const F32 frac, const std::string& string, const std::string& msg)
{
	gViewerWindow->setProgressPercent(frac*100);
	gViewerWindow->setProgressString(string);

	gViewerWindow->setProgressMessage(msg);
}

bool login_alert_status(const LLSD& notification, const LLSD& response)
{
	S32 option = LLNotificationsUtil::getSelectedOption(notification, response);
    // Buttons
    switch( option )
    {
        case 0:     // OK
            break;
      //  case 1:     // Help
      //      LLWeb::loadURL(LLNotifications::instance().getGlobalString("SUPPORT_URL") );
      //      break;
        case 2:     // Teleport
            // Restart the login process, starting at our home locaton
	  LLStartUp::setStartSLURL(LLSLURL(LLSLURL::SIM_LOCATION_HOME));
            LLStartUp::setStartupState( STATE_LOGIN_CLEANUP );
            break;
        default:
            LL_WARNS("AppInit") << "Missing case in login_alert_status switch" << LL_ENDL;
    }

	LLPanelLogin::giveFocus();
	return false;
}


void use_circuit_callback(void**, S32 result)
{
	// bail if we're quitting.
	if(LLApp::isExiting()) return;
	if( !gUseCircuitCallbackCalled )
	{
		gUseCircuitCallbackCalled = true;
		if (result)
		{
			// Make sure user knows something bad happened. JC
			LL_WARNS("AppInit") << "Backing up to login screen!" << LL_ENDL;
			LLNotificationsUtil::add("LoginPacketNeverReceived", LLSD(), LLSD(), login_alert_status);
			reset_login();
		}
		else
		{
			gGotUseCircuitCodeAck = true;
		}
	}
}

void register_viewer_callbacks(LLMessageSystem* msg)
{
	msg->setHandlerFuncFast(_PREHASH_LayerData,				process_layer_data );
	msg->setHandlerFuncFast(_PREHASH_ImageData,				LLViewerTextureList::receiveImageHeader );
	msg->setHandlerFuncFast(_PREHASH_ImagePacket,				LLViewerTextureList::receiveImagePacket );
	msg->setHandlerFuncFast(_PREHASH_ObjectUpdate,				process_object_update );
	msg->setHandlerFunc("ObjectUpdateCompressed",				process_compressed_object_update );
	msg->setHandlerFunc("ObjectUpdateCached",					process_cached_object_update );
	msg->setHandlerFuncFast(_PREHASH_ImprovedTerseObjectUpdate, process_terse_object_update_improved );
	msg->setHandlerFunc("SimStats",				process_sim_stats);
	msg->setHandlerFuncFast(_PREHASH_HealthMessage,			process_health_message );
	msg->setHandlerFuncFast(_PREHASH_EconomyData,				process_economy_data);
	msg->setHandlerFunc("RegionInfo", LLViewerRegion::processRegionInfo);

	msg->setHandlerFuncFast(_PREHASH_ChatFromSimulator,		process_chat_from_simulator);
	msg->setHandlerFuncFast(_PREHASH_KillObject,				process_kill_object,	NULL);
	msg->setHandlerFuncFast(_PREHASH_SimulatorViewerTimeMessage,	process_time_synch,		NULL);
	msg->setHandlerFuncFast(_PREHASH_EnableSimulator,			process_enable_simulator);
	msg->setHandlerFuncFast(_PREHASH_DisableSimulator,			process_disable_simulator);
	msg->setHandlerFuncFast(_PREHASH_KickUser,					process_kick_user,		NULL);

	msg->setHandlerFunc("CrossedRegion", process_crossed_region);
	msg->setHandlerFuncFast(_PREHASH_TeleportFinish, process_teleport_finish);

	msg->setHandlerFuncFast(_PREHASH_AlertMessage,             process_alert_message);
	msg->setHandlerFunc("AgentAlertMessage", process_agent_alert_message);
	msg->setHandlerFuncFast(_PREHASH_MeanCollisionAlert,             process_mean_collision_alert_message,  NULL);
	msg->setHandlerFunc("ViewerFrozenMessage",             process_frozen_message);

	msg->setHandlerFuncFast(_PREHASH_NameValuePair,			process_name_value);
	msg->setHandlerFuncFast(_PREHASH_RemoveNameValuePair,	process_remove_name_value);
	msg->setHandlerFuncFast(_PREHASH_AvatarAnimation,		process_avatar_animation);
	msg->setHandlerFuncFast(_PREHASH_AvatarAppearance,		process_avatar_appearance);
	msg->setHandlerFunc("AgentCachedTextureResponse",	LLAgent::processAgentCachedTextureResponse);
	msg->setHandlerFunc("RebakeAvatarTextures", LLVOAvatarSelf::processRebakeAvatarTextures);
	msg->setHandlerFuncFast(_PREHASH_CameraConstraint,		process_camera_constraint);
	msg->setHandlerFuncFast(_PREHASH_AvatarSitResponse,		process_avatar_sit_response);
	msg->setHandlerFunc("SetFollowCamProperties",			process_set_follow_cam_properties);
	msg->setHandlerFunc("ClearFollowCamProperties",			process_clear_follow_cam_properties);

	msg->setHandlerFuncFast(_PREHASH_ImprovedInstantMessage,	process_improved_im);
	msg->setHandlerFuncFast(_PREHASH_ScriptQuestion,			process_script_question);
	msg->setHandlerFuncFast(_PREHASH_ObjectProperties,			LLSelectMgr::processObjectProperties, NULL);
	msg->setHandlerFuncFast(_PREHASH_ObjectPropertiesFamily,	LLSelectMgr::processObjectPropertiesFamily, NULL);
	msg->setHandlerFunc("ForceObjectSelect", LLSelectMgr::processForceObjectSelect);

	msg->setHandlerFuncFast(_PREHASH_MoneyBalanceReply,		process_money_balance_reply,	NULL);
	msg->setHandlerFuncFast(_PREHASH_CoarseLocationUpdate,		LLWorld::processCoarseUpdate, NULL);
	msg->setHandlerFuncFast(_PREHASH_ReplyTaskInventory, 		LLViewerObject::processTaskInv,	NULL);
	msg->setHandlerFuncFast(_PREHASH_DerezContainer,			process_derez_container, NULL);
	msg->setHandlerFuncFast(_PREHASH_ScriptRunningReply,
						&LLLiveLSLEditor::processScriptRunningReply);

	msg->setHandlerFuncFast(_PREHASH_DeRezAck, process_derez_ack);

	msg->setHandlerFunc("LogoutReply", process_logout_reply);

	//msg->setHandlerFuncFast(_PREHASH_AddModifyAbility,
	//					&LLAgent::processAddModifyAbility);
	//msg->setHandlerFuncFast(_PREHASH_RemoveModifyAbility,
	//					&LLAgent::processRemoveModifyAbility);
	msg->setHandlerFuncFast(_PREHASH_AgentDataUpdate,
						&LLAgent::processAgentDataUpdate);
	msg->setHandlerFuncFast(_PREHASH_AgentGroupDataUpdate,
						&LLAgent::processAgentGroupDataUpdate);
	msg->setHandlerFunc("AgentDropGroup",
						&LLAgent::processAgentDropGroup);
	// land ownership messages
	msg->setHandlerFuncFast(_PREHASH_ParcelOverlay,
						LLViewerParcelMgr::processParcelOverlay);
	msg->setHandlerFuncFast(_PREHASH_ParcelProperties,
						LLViewerParcelMgr::processParcelProperties);
	msg->setHandlerFunc("ParcelAccessListReply",
		LLViewerParcelMgr::processParcelAccessListReply);
	msg->setHandlerFunc("ParcelDwellReply",
		LLViewerParcelMgr::processParcelDwellReply);

	msg->setHandlerFunc("AvatarPropertiesReply",
						&LLAvatarPropertiesProcessor::processAvatarPropertiesReply);
	msg->setHandlerFunc("AvatarInterestsReply",
						&LLAvatarPropertiesProcessor::processAvatarInterestsReply);
	msg->setHandlerFunc("AvatarGroupsReply",
						&LLAvatarPropertiesProcessor::processAvatarGroupsReply);
	// ratings deprecated
	//msg->setHandlerFuncFast(_PREHASH_AvatarStatisticsReply,
	//					LLPanelAvatar::processAvatarStatisticsReply);
	msg->setHandlerFunc("AvatarNotesReply",
						&LLAvatarPropertiesProcessor::processAvatarNotesReply);
	msg->setHandlerFunc("AvatarPicksReply",
						&LLAvatarPropertiesProcessor::processAvatarPicksReply);
 	msg->setHandlerFunc("AvatarClassifiedReply",
 						&LLAvatarPropertiesProcessor::processAvatarClassifiedsReply);

	msg->setHandlerFuncFast(_PREHASH_CreateGroupReply,
						LLGroupMgr::processCreateGroupReply);
	msg->setHandlerFuncFast(_PREHASH_JoinGroupReply,
						LLGroupMgr::processJoinGroupReply);
	msg->setHandlerFuncFast(_PREHASH_EjectGroupMemberReply,
						LLGroupMgr::processEjectGroupMemberReply);
	msg->setHandlerFuncFast(_PREHASH_LeaveGroupReply,
						LLGroupMgr::processLeaveGroupReply);
	msg->setHandlerFuncFast(_PREHASH_GroupProfileReply,
						LLGroupMgr::processGroupPropertiesReply);

	// ratings deprecated
	// msg->setHandlerFuncFast(_PREHASH_ReputationIndividualReply,
	//					LLFloaterRate::processReputationIndividualReply);

	msg->setHandlerFuncFast(_PREHASH_AgentWearablesUpdate,
						LLAgentWearables::processAgentInitialWearablesUpdate );

	msg->setHandlerFunc("ScriptControlChange",
						LLAgent::processScriptControlChange );

	msg->setHandlerFuncFast(_PREHASH_ViewerEffect, LLHUDManager::processViewerEffect);

	msg->setHandlerFuncFast(_PREHASH_GrantGodlikePowers, process_grant_godlike_powers);

	msg->setHandlerFuncFast(_PREHASH_GroupAccountSummaryReply,
							LLPanelGroupLandMoney::processGroupAccountSummaryReply);
	msg->setHandlerFuncFast(_PREHASH_GroupAccountDetailsReply,
							LLPanelGroupLandMoney::processGroupAccountDetailsReply);
	msg->setHandlerFuncFast(_PREHASH_GroupAccountTransactionsReply,
							LLPanelGroupLandMoney::processGroupAccountTransactionsReply);

	msg->setHandlerFuncFast(_PREHASH_UserInfoReply,
		process_user_info_reply);

	msg->setHandlerFunc("RegionHandshake", process_region_handshake, NULL);

	msg->setHandlerFunc("TeleportStart", process_teleport_start );
	msg->setHandlerFunc("TeleportProgress", process_teleport_progress);
	msg->setHandlerFunc("TeleportFailed", process_teleport_failed, NULL);
	msg->setHandlerFunc("TeleportLocal", process_teleport_local, NULL);

	msg->setHandlerFunc("ImageNotInDatabase", LLViewerTextureList::processImageNotInDatabase, NULL);

	msg->setHandlerFuncFast(_PREHASH_GroupMembersReply,
						LLGroupMgr::processGroupMembersReply);
	msg->setHandlerFunc("GroupRoleDataReply",
						LLGroupMgr::processGroupRoleDataReply);
	msg->setHandlerFunc("GroupRoleMembersReply",
						LLGroupMgr::processGroupRoleMembersReply);
	msg->setHandlerFunc("GroupTitlesReply",
						LLGroupMgr::processGroupTitlesReply);
	// Special handler as this message is sometimes used for group land.
	msg->setHandlerFunc("PlacesReply", process_places_reply);
	msg->setHandlerFunc("GroupNoticesListReply", LLPanelGroupNotices::processGroupNoticesListReply);

	msg->setHandlerFunc("AvatarPickerReply", LLFloaterAvatarPicker::processAvatarPickerReply);

	msg->setHandlerFunc("MapBlockReply", LLWorldMapMessage::processMapBlockReply);
	msg->setHandlerFunc("MapItemReply", LLWorldMapMessage::processMapItemReply);
	msg->setHandlerFunc("EventInfoReply", LLEventNotifier::processEventInfoReply);
	
	msg->setHandlerFunc("PickInfoReply", &LLAvatarPropertiesProcessor::processPickInfoReply);
//	msg->setHandlerFunc("ClassifiedInfoReply", LLPanelClassified::processClassifiedInfoReply);
	msg->setHandlerFunc("ClassifiedInfoReply", LLAvatarPropertiesProcessor::processClassifiedInfoReply);
	msg->setHandlerFunc("ParcelInfoReply", LLRemoteParcelInfoProcessor::processParcelInfoReply);
	msg->setHandlerFunc("ScriptDialog", process_script_dialog);
	msg->setHandlerFunc("LoadURL", process_load_url);
	msg->setHandlerFunc("ScriptTeleportRequest", process_script_teleport_request);
	msg->setHandlerFunc("EstateCovenantReply", process_covenant_reply);

	// calling cards
	msg->setHandlerFunc("OfferCallingCard", process_offer_callingcard);
	msg->setHandlerFunc("AcceptCallingCard", process_accept_callingcard);
	msg->setHandlerFunc("DeclineCallingCard", process_decline_callingcard);

	msg->setHandlerFunc("ParcelObjectOwnersReply", LLPanelLandObjects::processParcelObjectOwnersReply);

	msg->setHandlerFunc("InitiateDownload", process_initiate_download);
	msg->setHandlerFunc("LandStatReply", LLFloaterTopObjects::handle_land_reply);
	msg->setHandlerFunc("GenericMessage", process_generic_message);

	msg->setHandlerFuncFast(_PREHASH_FeatureDisabled, process_feature_disabled_message);
}

void asset_callback_nothing(LLVFS*, const LLUUID&, LLAssetType::EType, void*, S32)
{
	// nothing
}

const S32 OPT_CLOSED_WINDOW = -1;
const S32 OPT_MALE = 0;
const S32 OPT_FEMALE = 1;
const S32 OPT_TRUST_CERT = 0;
const S32 OPT_CANCEL_TRUST = 1;
	
bool callback_choose_gender(const LLSD& notification, const LLSD& response)
{
	
    // These defaults are returned from the server on login.  They are set in login.xml.                  
    // If no default is returned from the server, they are retrieved from settings.xml.                   
	
	S32 option = LLNotification::getSelectedOption(notification, response);
	switch(option)
	{
		case OPT_MALE:
			LLStartUp::loadInitialOutfit( gSavedSettings.getString("DefaultMaleAvatar"), "male" );
			break;
			
        case OPT_FEMALE:
        case OPT_CLOSED_WINDOW:
        default:
			LLStartUp::loadInitialOutfit( gSavedSettings.getString("DefaultFemaleAvatar"), "female" );
			break;
	}
	return false;
}

void LLStartUp::loadInitialOutfit( const std::string& outfit_folder_name,
								   const std::string& gender_name )
{
	lldebugs << "starting" << llendl;

	// Not going through the processAgentInitialWearables path, so need to set this here.
	LLAppearanceMgr::instance().setAttachmentInvLinkEnable(true);
	// Initiate creation of COF, since we're also bypassing that.
	gInventory.findCategoryUUIDForType(LLFolderType::FT_CURRENT_OUTFIT);
	
	ESex gender;
	if (gender_name == "male")
	{
		lldebugs << "male" << llendl;
		gender = SEX_MALE;
	}
	else
	{
		lldebugs << "female" << llendl;
		gender = SEX_FEMALE;
	}

	if (!isAgentAvatarValid())
	{
		llwarns << "Trying to load an initial outfit for an invalid agent avatar" << llendl;
		return;
	}

	gAgentAvatarp->setSex(gender);

	// try to find the outfit - if not there, create some default
	// wearables.
	LLUUID cat_id = findDescendentCategoryIDByName(
		gInventory.getLibraryRootFolderID(),
		outfit_folder_name);
	if (cat_id.isNull())
	{
		lldebugs << "standard wearables" << llendl;
		gAgentWearables.createStandardWearables();
	}
	else
	{
		sWearablesLoadedCon = gAgentWearables.addLoadedCallback(LLStartUp::saveInitialOutfit);

		bool do_copy = true;
		bool do_append = false;
		LLViewerInventoryCategory *cat = gInventory.getCategory(cat_id);
		LLAppearanceMgr::instance().wearInventoryCategory(cat, do_copy, do_append);
		lldebugs << "initial outfit category id: " << cat_id << llendl;
	}

	// This is really misnamed -- it means we have started loading
	// an outfit/shape that will give the avatar a gender eventually. JC
	gAgent.setGenderChosen(TRUE);
}

//static
void LLStartUp::saveInitialOutfit()
{
	if (sInitialOutfit.empty()) {
		lldebugs << "sInitialOutfit is empty" << llendl;
		return;
	}
	
	if (sWearablesLoadedCon.connected())
	{
		lldebugs << "sWearablesLoadedCon is connected, disconnecting" << llendl;
		sWearablesLoadedCon.disconnect();
	}
	lldebugs << "calling makeNewOutfitLinks( \"" << sInitialOutfit << "\" )" << llendl;
	LLAppearanceMgr::getInstance()->makeNewOutfitLinks(sInitialOutfit,false);
}

std::string& LLStartUp::getInitialOutfitName()
{
	return sInitialOutfit;
}

// Loads a bitmap to display during load
void init_start_screen(S32 location_id)
{
	if (gStartTexture.notNull())
	{
		gStartTexture = NULL;
		LL_INFOS("AppInit") << "re-initializing start screen" << LL_ENDL;
	}

	LL_DEBUGS("AppInit") << "Loading startup bitmap..." << LL_ENDL;

	std::string temp_str = gDirUtilp->getLindenUserDir() + gDirUtilp->getDirDelimiter();

	if ((S32)START_LOCATION_ID_LAST == location_id)
	{
		temp_str += SCREEN_LAST_FILENAME;
	}
	else
	{
		temp_str += SCREEN_HOME_FILENAME;
	}

	LLPointer<LLImageBMP> start_image_bmp = new LLImageBMP;
	
	// Turn off start screen to get around the occasional readback 
	// driver bug
	if(!gSavedSettings.getBOOL("UseStartScreen"))
	{
		LL_INFOS("AppInit")  << "Bitmap load disabled" << LL_ENDL;
		return;
	}
	else if(!start_image_bmp->load(temp_str) )
	{
		LL_WARNS("AppInit") << "Bitmap load failed" << LL_ENDL;
		gStartTexture = NULL;
	}
	else
	{
		gStartImageWidth = start_image_bmp->getWidth();
		gStartImageHeight = start_image_bmp->getHeight();

		LLPointer<LLImageRaw> raw = new LLImageRaw;
		if (!start_image_bmp->decode(raw, 0.0f))
		{
			LL_WARNS("AppInit") << "Bitmap decode failed" << LL_ENDL;
			gStartTexture = NULL;
		}
		else
		{
			raw->expandToPowerOfTwo();
			gStartTexture = LLViewerTextureManager::getLocalTexture(raw.get(), FALSE) ;
		}
	}

	if(gStartTexture.isNull())
	{
		gStartTexture = LLViewerTexture::sBlackImagep ;
		gStartImageWidth = gStartTexture->getWidth() ;
		gStartImageHeight = gStartTexture->getHeight() ;
	}
}


// frees the bitmap
void release_start_screen()
{
	LL_DEBUGS("AppInit") << "Releasing bitmap..." << LL_ENDL;
	gStartTexture = NULL;
}


// static
std::string LLStartUp::startupStateToString(EStartupState state)
{
#define RTNENUM(E) case E: return #E
	switch(state){
		RTNENUM( STATE_FIRST );
		RTNENUM( STATE_BROWSER_INIT );
		RTNENUM( STATE_LOGIN_SHOW );
		RTNENUM( STATE_LOGIN_WAIT );
		RTNENUM( STATE_LOGIN_CLEANUP );
		RTNENUM( STATE_LOGIN_AUTH_INIT );
		RTNENUM( STATE_LOGIN_CURL_UNSTUCK );
		RTNENUM( STATE_LOGIN_PROCESS_RESPONSE );
		RTNENUM( STATE_WORLD_INIT );
		RTNENUM( STATE_MULTIMEDIA_INIT );
		RTNENUM( STATE_FONT_INIT );
		RTNENUM( STATE_SEED_GRANTED_WAIT );
		RTNENUM( STATE_SEED_CAP_GRANTED );
		RTNENUM( STATE_WORLD_WAIT );
		RTNENUM( STATE_AGENT_SEND );
		RTNENUM( STATE_AGENT_WAIT );
		RTNENUM( STATE_INVENTORY_SEND );
		RTNENUM( STATE_MISC );
		RTNENUM( STATE_PRECACHE );
		RTNENUM( STATE_WEARABLES_WAIT );
		RTNENUM( STATE_CLEANUP );
		RTNENUM( STATE_STARTED );
	default:
		return llformat("(state #%d)", state);
	}
#undef RTNENUM
}

// static
void LLStartUp::setStartupState( EStartupState state )
{
	LL_INFOS("AppInit") << "Startup state changing from " <<  
		getStartupStateString() << " to " <<  
		startupStateToString(state) << LL_ENDL;

	getPhases().stopPhase(getStartupStateString());
	gStartupState = state;
	getPhases().startPhase(getStartupStateString());

	postStartupState();
}

void LLStartUp::postStartupState()
{
	LLSD stateInfo;
	stateInfo["str"] = getStartupStateString();
	stateInfo["enum"] = gStartupState;
	sStateWatcher->post(stateInfo);
}


void reset_login()
{
	gAgentWearables.cleanup();
	gAgentCamera.cleanup();
	gAgent.cleanup();
	LLWorld::getInstance()->destroyClass();

	LLStartUp::setStartupState( STATE_LOGIN_SHOW );

	if ( gViewerWindow )
	{	// Hide menus and normal buttons
		gViewerWindow->setNormalControlsVisible( FALSE );
		gLoginMenuBarView->setVisible( TRUE );
		gLoginMenuBarView->setEnabled( TRUE );
	}

	// Hide any other stuff
	LLFloaterReg::hideVisibleInstances();
}

//---------------------------------------------------------------------------

// Initialize all plug-ins except the web browser (which was initialized
// early, before the login screen). JC
void LLStartUp::multimediaInit()
{
	LL_DEBUGS("AppInit") << "Initializing Multimedia...." << LL_ENDL;
	std::string msg = LLTrans::getString("LoginInitializingMultimedia");
	set_startup_status(0.42f, msg.c_str(), gAgent.mMOTD.c_str());
	display_startup();

	// LLViewerMedia::initClass();
	LLViewerParcelMedia::initClass();
}

void LLStartUp::fontInit()
{
	LL_DEBUGS("AppInit") << "Initializing fonts...." << LL_ENDL;
	std::string msg = LLTrans::getString("LoginInitializingFonts");
	set_startup_status(0.45f, msg.c_str(), gAgent.mMOTD.c_str());
	display_startup();

	LLFontGL::loadDefaultFonts();
}

void LLStartUp::initNameCache()
{
	// Can be called multiple times
	if ( gCacheName ) return;

	gCacheName = new LLCacheName(gMessageSystem);
	gCacheName->addObserver(&callback_cache_name);
	gCacheName->localizeCacheName("waiting", LLTrans::getString("AvatarNameWaiting"));
	gCacheName->localizeCacheName("nobody", LLTrans::getString("AvatarNameNobody"));
	gCacheName->localizeCacheName("none", LLTrans::getString("GroupNameNone"));
	// Load stored cache if possible
	LLAppViewer::instance()->loadNameCache();

	// Start cache in not-running state until we figure out if we have
	// capabilities for display name lookup
	LLAvatarNameCache::initClass(false);
	LLAvatarNameCache::setUseDisplayNames(gSavedSettings.getBOOL("UseDisplayNames"));
}

void LLStartUp::cleanupNameCache()
{
	LLAvatarNameCache::cleanupClass();

	delete gCacheName;
	gCacheName = NULL;
}

bool LLStartUp::dispatchURL()
{
	// ok, if we've gotten this far and have a startup URL
    if (!getStartSLURL().isValid())
	{
	  return false;
	}
    if(getStartSLURL().getType() != LLSLURL::APP)
	{
	    
		// If we started with a location, but we're already
		// at that location, don't pop dialogs open.
		LLVector3 pos = gAgent.getPositionAgent();
		LLVector3 slurlpos = getStartSLURL().getPosition();
		F32 dx = pos.mV[VX] - slurlpos.mV[VX];
		F32 dy = pos.mV[VY] - slurlpos.mV[VY];
		const F32 SLOP = 2.f;	// meters

		if( getStartSLURL().getRegion() != gAgent.getRegion()->getName()
			|| (dx*dx > SLOP*SLOP)
			|| (dy*dy > SLOP*SLOP) )
		{
			LLURLDispatcher::dispatch(getStartSLURL().getSLURLString(), "clicked",
						  NULL, false);
		}
		return true;
	}
	return false;
}

void LLStartUp::setStartSLURL(const LLSLURL& slurl) 
{
	LL_DEBUGS("AppInit")<<slurl.asString()<<LL_ENDL;

<<<<<<< HEAD
	if ( slurl.isSpatial() )
	{
		std::string new_start = slurl.getSLURLString();
		LL_DEBUGS("AppInit")<<new_start<<LL_ENDL;
		sStartSLURL = slurl;
		LLPanelLogin::onUpdateStartSLURL(slurl); // updates grid if needed

		// remember that this is where we wanted to log in...if the login fails,
		// the next attempt will default to the same place.
		gSavedSettings.setString("NextLoginLocation", new_start);
		// following a successful login, this is cleared
		// and the default reverts to LoginLocation
	}
	else
	{
		LL_WARNS("AppInit")<<"Invalid start SLURL (ignored): "<<slurl.asString()<<LL_ENDL;
	}
=======
  switch(slurl.getType())
    {
    case LLSLURL::HOME_LOCATION:
    case LLSLURL::LAST_LOCATION:
    case LLSLURL::LOCATION:
		  gSavedSettings.setString("LoginLocation", LLSLURL::SIM_LOCATION_HOME);
		LLPanelLogin::onUpdateStartSLURL(slurl); // updates grid if needed
	break;
    default:
			break;
    }
>>>>>>> 2cdfb170
}

// static
LLSLURL& LLStartUp::getStartSLURL()
{
	return sStartSLURL;
} 

/**
 * Read all proxy configuration settings and set up both the HTTP proxy and
 * SOCKS proxy as needed.
 *
 * Any errors that are encountered will result in showing the user a notification.
 * When an error is encountered,
 *
 * @return Returns true if setup was successful, false if an error was encountered.
 */
bool LLStartUp::startLLProxy()
{
	bool proxy_ok = true;
	std::string httpProxyType = gSavedSettings.getString("HttpProxyType");

	// Set up SOCKS proxy (if needed)
	if (gSavedSettings.getBOOL("Socks5ProxyEnabled"))
	{	
		// Determine and update LLProxy with the saved authentication system
		std::string auth_type = gSavedSettings.getString("Socks5AuthType");

		if (auth_type.compare("UserPass") == 0)
		{
			LLPointer<LLCredential> socks_cred = gSecAPIHandler->loadCredential("SOCKS5");
			std::string socks_user = socks_cred->getIdentifier()["username"].asString();
			std::string socks_password = socks_cred->getAuthenticator()["creds"].asString();

			bool ok = LLProxy::getInstance()->setAuthPassword(socks_user, socks_password);

			if (!ok)
			{
				LLNotificationsUtil::add("SOCKS_BAD_CREDS");
				proxy_ok = false;
			}
		}
		else if (auth_type.compare("None") == 0)
		{
			LLProxy::getInstance()->setAuthNone();
		}
		else
		{
			LL_WARNS("Proxy") << "Invalid SOCKS 5 authentication type."<< LL_ENDL;

			// Unknown or missing setting.
			gSavedSettings.setString("Socks5AuthType", "None");

			// Clear the SOCKS credentials.
			LLPointer<LLCredential> socks_cred = new LLCredential("SOCKS5");
			gSecAPIHandler->deleteCredential(socks_cred);

			LLProxy::getInstance()->setAuthNone();
		}

		if (proxy_ok)
		{
			// Start the proxy and check for errors
			// If status != SOCKS_OK, stopSOCKSProxy() will already have been called when startSOCKSProxy() returns.
			LLHost socks_host;
			socks_host.setHostByName(gSavedSettings.getString("Socks5ProxyHost"));
			socks_host.setPort(gSavedSettings.getU32("Socks5ProxyPort"));
			int status = LLProxy::getInstance()->startSOCKSProxy(socks_host);

			if (status != SOCKS_OK)
			{
				LLSD subs;
				subs["HOST"] = gSavedSettings.getString("Socks5ProxyHost");
				subs["PORT"] = (S32)gSavedSettings.getU32("Socks5ProxyPort");

				std::string error_string;

				switch(status)
				{
					case SOCKS_CONNECT_ERROR: // TCP Fail
						error_string = "SOCKS_CONNECT_ERROR";
						break;

					case SOCKS_NOT_PERMITTED: // SOCKS 5 server rule set refused connection
						error_string = "SOCKS_NOT_PERMITTED";
						break;

					case SOCKS_NOT_ACCEPTABLE: // Selected authentication is not acceptable to server
						error_string = "SOCKS_NOT_ACCEPTABLE";
						break;

					case SOCKS_AUTH_FAIL: // Authentication failed
						error_string = "SOCKS_AUTH_FAIL";
						break;

					case SOCKS_UDP_FWD_NOT_GRANTED: // UDP forward request failed
						error_string = "SOCKS_UDP_FWD_NOT_GRANTED";
						break;

					case SOCKS_HOST_CONNECT_FAILED: // Failed to open a TCP channel to the socks server
						error_string = "SOCKS_HOST_CONNECT_FAILED";
						break;

					case SOCKS_INVALID_HOST: // Improperly formatted host address or port.
						error_string = "SOCKS_INVALID_HOST";
						break;

					default:
						error_string = "SOCKS_UNKNOWN_STATUS"; // Something strange happened,
						LL_WARNS("Proxy") << "Unknown return from LLProxy::startProxy(): " << status << LL_ENDL;
						break;
				}

				LLNotificationsUtil::add(error_string, subs);
				proxy_ok = false;
			}
		}
	}
	else
	{
		LLProxy::getInstance()->stopSOCKSProxy(); // ensure no UDP proxy is running and it's all cleaned up
	}

	if (proxy_ok)
	{
		// Determine the HTTP proxy type (if any)
		if ((httpProxyType.compare("Web") == 0) && gSavedSettings.getBOOL("BrowserProxyEnabled"))
		{
			LLHost http_host;
			http_host.setHostByName(gSavedSettings.getString("BrowserProxyAddress"));
			http_host.setPort(gSavedSettings.getS32("BrowserProxyPort"));
			if (!LLProxy::getInstance()->enableHTTPProxy(http_host, LLPROXY_HTTP))
			{
				LLSD subs;
				subs["HOST"] = http_host.getIPString();
				subs["PORT"] = (S32)http_host.getPort();
				LLNotificationsUtil::add("PROXY_INVALID_HTTP_HOST", subs);
				proxy_ok = false;
			}
		}
		else if ((httpProxyType.compare("Socks") == 0) && gSavedSettings.getBOOL("Socks5ProxyEnabled"))
		{
			LLHost socks_host;
			socks_host.setHostByName(gSavedSettings.getString("Socks5ProxyHost"));
			socks_host.setPort(gSavedSettings.getU32("Socks5ProxyPort"));
			if (!LLProxy::getInstance()->enableHTTPProxy(socks_host, LLPROXY_SOCKS))
			{
				LLSD subs;
				subs["HOST"] = socks_host.getIPString();
				subs["PORT"] = (S32)socks_host.getPort();
				LLNotificationsUtil::add("PROXY_INVALID_SOCKS_HOST", subs);
				proxy_ok = false;
			}
		}
		else if (httpProxyType.compare("None") == 0)
		{
			LLProxy::getInstance()->disableHTTPProxy();
		}
		else
		{
			LL_WARNS("Proxy") << "Invalid other HTTP proxy configuration."<< LL_ENDL;

			// Set the missing or wrong configuration back to something valid.
			gSavedSettings.setString("HttpProxyType", "None");
			LLProxy::getInstance()->disableHTTPProxy();

			// Leave proxy_ok alone, since this isn't necessarily fatal.
		}
	}

	return proxy_ok;
}

bool login_alert_done(const LLSD& notification, const LLSD& response)
{
	LLPanelLogin::giveFocus();
	return false;
}

// parse the certificate information into args for the 
// certificate notifications
LLSD transform_cert_args(LLPointer<LLCertificate> cert)
{
	LLSD args = LLSD::emptyMap();
	std::string value;
	LLSD cert_info;
	cert->getLLSD(cert_info);
	// convert all of the elements in the cert into                                        
	// args for the xml dialog, so we have flexability to                                  
	// display various parts of the cert by only modifying                                 
	// the cert alert dialog xml.                                                          
	for(LLSD::map_iterator iter = cert_info.beginMap();
		iter != cert_info.endMap();
		iter++)
	{
		// key usage and extended key usage                                            
		// are actually arrays, and we want to format them as comma separated          
		// strings, so special case those.                                             
		LLSDSerialize::toXML(cert_info[iter->first], std::cout);
		if((iter->first== std::string(CERT_KEY_USAGE)) |
		   (iter->first == std::string(CERT_EXTENDED_KEY_USAGE)))
		{
			value = "";
			LLSD usage = cert_info[iter->first];
			for (LLSD::array_iterator usage_iter = usage.beginArray();
				 usage_iter != usage.endArray();
				 usage_iter++)
			{
				
				if(usage_iter != usage.beginArray())
				{
					value += ", ";
				}
				
				value += (*usage_iter).asString();
			}
			
		}
		else
		{
			value = iter->second.asString();
		}
		
		std::string name = iter->first;
		std::transform(name.begin(), name.end(), name.begin(),
					   (int(*)(int))toupper);
		args[name.c_str()] = value;
	}
	return args;
}


// when we handle a cert error, give focus back to the login panel
void general_cert_done(const LLSD& notification, const LLSD& response)
{
	LLStartUp::setStartupState( STATE_LOGIN_SHOW );			
	LLPanelLogin::giveFocus();
}

// check to see if the user wants to trust the cert.
// if they do, add it to the cert store and 
void trust_cert_done(const LLSD& notification, const LLSD& response)
{
	S32 option = LLNotification::getSelectedOption(notification, response);	
	switch(option)
	{
		case OPT_TRUST_CERT:
		{
			LLPointer<LLCertificate> cert = gSecAPIHandler->getCertificate(notification["payload"]["certificate"]);
			LLPointer<LLCertificateStore> store = gSecAPIHandler->getCertificateStore(gSavedSettings.getString("CertStore"));			
			store->add(cert);
			store->save();
			LLStartUp::setStartupState( STATE_LOGIN_CLEANUP );	
			break;
		}
		case OPT_CANCEL_TRUST:
			reset_login();
			gSavedSettings.setBOOL("AutoLogin", FALSE);			
			LLStartUp::setStartupState( STATE_LOGIN_SHOW );				
		default:
			LLPanelLogin::giveFocus();
			break;
	}

}

void apply_udp_blacklist(const std::string& csv)
{

	std::string::size_type start = 0;
	std::string::size_type comma = 0;
	do 
	{
		comma = csv.find(",", start);
		if (comma == std::string::npos)
		{
			comma = csv.length();
		}
		std::string item(csv, start, comma-start);

		lldebugs << "udp_blacklist " << item << llendl;
		gMessageSystem->banUdpMessage(item);
		
		start = comma + 1;

	}
	while(comma < csv.length());
	
}

bool process_login_success_response()
{
	LLSD response = LLLoginInstance::getInstance()->getResponse();

	std::string text(response["udp_blacklist"]);
	if(!text.empty())
	{
		apply_udp_blacklist(text);
	}

	// unpack login data needed by the application
	text = response["agent_id"].asString();
	if(!text.empty()) gAgentID.set(text);
	gDebugInfo["AgentID"] = text;
	
	// Agent id needed for parcel info request in LLUrlEntryParcel
	// to resolve parcel name.
	LLUrlEntryParcel::setAgentID(gAgentID);

	text = response["session_id"].asString();
	if(!text.empty()) gAgentSessionID.set(text);
	gDebugInfo["SessionID"] = text;

	// Session id needed for parcel info request in LLUrlEntryParcel
	// to resolve parcel name.
	LLUrlEntryParcel::setSessionID(gAgentSessionID);
	
	text = response["secure_session_id"].asString();
	if(!text.empty()) gAgent.mSecureSessionID.set(text);

	// if the response contains a display name, use that,
	// otherwise if the response contains a first and/or last name,
	// use those.  Otherwise use the credential identifier

	gDisplayName = "";
	if (response.has("display_name"))
	{
		gDisplayName.assign(response["display_name"].asString());
		if(!gDisplayName.empty())
		{
			// Remove quotes from string.  Login.cgi sends these to force
			// names that look like numbers into strings.
			LLStringUtil::replaceChar(gDisplayName, '"', ' ');
			LLStringUtil::trim(gDisplayName);
		}
	}
	if(gDisplayName.empty())
	{
		if(response.has("first_name"))
		{
			gDisplayName.assign(response["first_name"].asString());
			LLStringUtil::replaceChar(gDisplayName, '"', ' ');
			LLStringUtil::trim(gDisplayName);
		}
		if(response.has("last_name"))
		{
			text.assign(response["last_name"].asString());
			LLStringUtil::replaceChar(text, '"', ' ');
			LLStringUtil::trim(text);
			if(!gDisplayName.empty())
			{
				gDisplayName += " ";
			}
			gDisplayName += text;
		}
	}
	if(gDisplayName.empty())
	{
		gDisplayName.assign(gUserCredential->asString());
	}

	// this is their actual ability to access content
	text = response["agent_access_max"].asString();
	if (!text.empty())
	{
		// agent_access can be 'A', 'M', and 'PG'.
		gAgent.setMaturity(text[0]);
	}
	
	// this is the value of their preference setting for that content
	// which will always be <= agent_access_max
	text = response["agent_region_access"].asString();
	if (!text.empty())
	{
		U32 preferredMaturity = (U32)LLAgent::convertTextToMaturity(text[0]);

		gSavedSettings.setU32("PreferredMaturity", preferredMaturity);
	}

	text = response["start_location"].asString();
	if(!text.empty()) 
	{
		gAgentStartLocation.assign(text);
	}

	text = response["circuit_code"].asString();
	if(!text.empty())
	{
		gMessageSystem->mOurCircuitCode = strtoul(text.c_str(), NULL, 10);
	}
	std::string sim_ip_str = response["sim_ip"];
	std::string sim_port_str = response["sim_port"];
	if(!sim_ip_str.empty() && !sim_port_str.empty())
	{
		U32 sim_port = strtoul(sim_port_str.c_str(), NULL, 10);
		gFirstSim.set(sim_ip_str, sim_port);
		if (gFirstSim.isOk())
		{
			gMessageSystem->enableCircuit(gFirstSim, TRUE);
		}
	}
	std::string region_x_str = response["region_x"];
	std::string region_y_str = response["region_y"];
	if(!region_x_str.empty() && !region_y_str.empty())
	{
		U32 region_x = strtoul(region_x_str.c_str(), NULL, 10);
		U32 region_y = strtoul(region_y_str.c_str(), NULL, 10);
		gFirstSimHandle = to_region_handle(region_x, region_y);
	}
	
	const std::string look_at_str = response["look_at"];
	if (!look_at_str.empty())
	{
		size_t len = look_at_str.size();
		LLMemoryStream mstr((U8*)look_at_str.c_str(), len);
		LLSD sd = LLSDSerialize::fromNotation(mstr, len);
		gAgentStartLookAt = ll_vector3_from_sd(sd);
	}

	text = response["seed_capability"].asString();
	if (!text.empty()) gFirstSimSeedCap = text;
				
	text = response["seconds_since_epoch"].asString();
	if(!text.empty())
	{
		U32 server_utc_time = strtoul(text.c_str(), NULL, 10);
		if(server_utc_time)
		{
			time_t now = time(NULL);
			gUTCOffset = (server_utc_time - now);
		}
	}

	// this is the base used to construct help URLs
	text = response["help_url_format"].asString();
	if (!text.empty())
	{
		// replace the default help URL format
		gSavedSettings.setString("HelpURLFormat",text);
		
		// don't fall back to Standalone's pre-connection static help
		gSavedSettings.setBOOL("HelpUseLocal", false);
	}
			
	std::string home_location = response["home"];
	if(!home_location.empty())
	{
		size_t len = home_location.size();
		LLMemoryStream mstr((U8*)home_location.c_str(), len);
		LLSD sd = LLSDSerialize::fromNotation(mstr, len);
		S32 region_x = sd["region_handle"][0].asInteger();
		S32 region_y = sd["region_handle"][1].asInteger();
		U64 region_handle = to_region_handle(region_x, region_y);
		LLVector3 position = ll_vector3_from_sd(sd["position"]);
		gAgent.setHomePosRegion(region_handle, position);
	}

	gAgent.mMOTD.assign(response["message"]);

	// Options...
	// Each 'option' is an array of submaps. 
	// It appears that we only ever use the first element of the array.
	LLUUID inv_root_folder_id = response["inventory-root"][0]["folder_id"];
	if(inv_root_folder_id.notNull())
	{
		gInventory.setRootFolderID(inv_root_folder_id);
		//gInventory.mock(gAgent.getInventoryRootID());
	}

	LLSD login_flags = response["login-flags"][0];
	if(login_flags.size())
	{
		std::string flag = login_flags["ever_logged_in"];
		if(!flag.empty())
		{
			gAgent.setFirstLogin((flag == "N") ? TRUE : FALSE);
		}

		/*  Flag is currently ignored by the viewer.
		flag = login_flags["stipend_since_login"];
		if(flag == "Y") 
		{
			stipend_since_login = true;
		}
		*/

		flag = login_flags["gendered"].asString();
		if(flag == "Y")
		{
			gAgent.setGenderChosen(TRUE);
		}
		
		bool pacific_daylight_time = false;
		flag = login_flags["daylight_savings"].asString();
		if(flag == "Y")
		{
			pacific_daylight_time = (flag == "Y");
		}

		//setup map of datetime strings to codes and slt & local time offset from utc
		LLStringOps::setupDatetimeInfo(pacific_daylight_time);
	}

	// set up the voice configuration.  Ultimately, we should pass this up as part of each voice
	// channel if we need to move to multiple voice servers per grid.
	LLSD voice_config_info = response["voice-config"];
	if(voice_config_info.has("VoiceServerType"))
	{
		gSavedSettings.setString("VoiceServerType", voice_config_info["VoiceServerType"].asString()); 
	}

	// Request the map server url
	// Non-agni grids have a different default location.
	if (!LLGridManager::getInstance()->isInProductionGrid())
	{
		gSavedSettings.setString("MapServerURL", "http://test.map.secondlife.com.s3.amazonaws.com/");
	}
	std::string map_server_url = response["map-server-url"];
	if(!map_server_url.empty())
	{
		// We got an answer from the grid -> use that for map for the current session
		gSavedSettings.setString("CurrentMapServerURL", map_server_url); 
		LL_INFOS("LLStartup") << "map-server-url : we got an answer from the grid : " << map_server_url << LL_ENDL;
	}
	else
	{
		// No answer from the grid -> use the default setting for current session 
		map_server_url = gSavedSettings.getString("MapServerURL"); 
		gSavedSettings.setString("CurrentMapServerURL", map_server_url); 
		LL_INFOS("LLStartup") << "map-server-url : no map-server-url answer, we use the default setting for the map : " << map_server_url << LL_ENDL;
	}
	
	// Default male and female avatars allowing the user to choose their avatar on first login.
	// These may be passed up by SLE to allow choice of enterprise avatars instead of the standard
	// "new ruth."  Not to be confused with 'initial-outfit' below 
	LLSD newuser_config = response["newuser-config"][0];
	if(newuser_config.has("DefaultFemaleAvatar"))
	{
		gSavedSettings.setString("DefaultFemaleAvatar", newuser_config["DefaultFemaleAvatar"].asString()); 		
	}
	if(newuser_config.has("DefaultMaleAvatar"))
	{
		gSavedSettings.setString("DefaultMaleAvatar", newuser_config["DefaultMaleAvatar"].asString()); 		
	}
	
	// Initial outfit for the user.
	LLSD initial_outfit = response["initial-outfit"][0];
	if(initial_outfit.size())
	{
		std::string flag = initial_outfit["folder_name"];
		if(!flag.empty())
		{
			// Initial outfit is a folder in your inventory,
			// must be an exact folder-name match.
			sInitialOutfit = flag;
		}

		flag = initial_outfit["gender"].asString();
		if(!flag.empty())
		{
			sInitialOutfitGender = flag;
		}
	}

	LLSD global_textures = response["global-textures"][0];
	if(global_textures.size())
	{
		// Extract sun and moon texture IDs.  These are used
		// in the LLVOSky constructor, but I can't figure out
		// how to pass them in.  JC
		LLUUID id = global_textures["sun_texture_id"];
		if(id.notNull())
		{
			gSunTextureID = id;
		}

		id = global_textures["moon_texture_id"];
		if(id.notNull())
		{
			gMoonTextureID = id;
		}

	}

	// Set the location of the snapshot sharing config endpoint
	std::string snapshot_config_url = response["snapshot_config_url"];
	if(!snapshot_config_url.empty())
	{
		gSavedSettings.setString("SnapshotConfigURL", snapshot_config_url);
	}

	// Start the process of fetching the OpenID session cookie for this user login
	std::string openid_url = response["openid_url"];
	if(!openid_url.empty())
	{
		std::string openid_token = response["openid_token"];
		LLViewerMedia::openIDSetup(openid_url, openid_token);
	}

	if(response.has("max-agent-groups")) {		
		std::string max_agent_groups(response["max-agent-groups"]);
		gMaxAgentGroups = atoi(max_agent_groups.c_str());
		LL_INFOS("LLStartup") << "gMaxAgentGroups read from login.cgi: "
							  << gMaxAgentGroups << LL_ENDL;
	}
	else {
		gMaxAgentGroups = DEFAULT_MAX_AGENT_GROUPS;
		LL_INFOS("LLStartup") << "using gMaxAgentGroups default: "
							  << gMaxAgentGroups << LL_ENDL;
	}
		
	bool success = false;
	// JC: gesture loading done below, when we have an asset system
	// in place.  Don't delete/clear gUserCredentials until then.
	if(gAgentID.notNull()
	   && gAgentSessionID.notNull()
	   && gMessageSystem->mOurCircuitCode
	   && gFirstSim.isOk()
	   && gInventory.getRootFolderID().notNull())
	{
		success = true;
	}

	return success;
}

void transition_back_to_login_panel(const std::string& emsg)
{
	if (gHeadlessClient && gSavedSettings.getBOOL("AutoLogin"))
	{
		LL_WARNS("AppInit") << "Failed to login!" << LL_ENDL;
		LL_WARNS("AppInit") << emsg << LL_ENDL;
		exit(0);
	}

	// Bounce back to the login screen.
	reset_login(); // calls LLStartUp::setStartupState( STATE_LOGIN_SHOW );
	gSavedSettings.setBOOL("AutoLogin", FALSE);
}<|MERGE_RESOLUTION|>--- conflicted
+++ resolved
@@ -2849,7 +2849,6 @@
 {
 	LL_DEBUGS("AppInit")<<slurl.asString()<<LL_ENDL;
 
-<<<<<<< HEAD
 	if ( slurl.isSpatial() )
 	{
 		std::string new_start = slurl.getSLURLString();
@@ -2867,19 +2866,6 @@
 	{
 		LL_WARNS("AppInit")<<"Invalid start SLURL (ignored): "<<slurl.asString()<<LL_ENDL;
 	}
-=======
-  switch(slurl.getType())
-    {
-    case LLSLURL::HOME_LOCATION:
-    case LLSLURL::LAST_LOCATION:
-    case LLSLURL::LOCATION:
-		  gSavedSettings.setString("LoginLocation", LLSLURL::SIM_LOCATION_HOME);
-		LLPanelLogin::onUpdateStartSLURL(slurl); // updates grid if needed
-	break;
-    default:
-			break;
-    }
->>>>>>> 2cdfb170
 }
 
 // static
