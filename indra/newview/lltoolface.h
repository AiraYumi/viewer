/** 
 * @file lltoolface.h
 * @brief A tool to select object faces
 *
 * $LicenseInfo:firstyear=2001&license=viewerlgpl$
 * Second Life Viewer Source Code
 * Copyright (C) 2010, Linden Research, Inc.
 * 
 * This library is free software; you can redistribute it and/or
 * modify it under the terms of the GNU Lesser General Public
 * License as published by the Free Software Foundation;
 * version 2.1 of the License only.
 * 
 * This library is distributed in the hope that it will be useful,
 * but WITHOUT ANY WARRANTY; without even the implied warranty of
 * MERCHANTABILITY or FITNESS FOR A PARTICULAR PURPOSE.  See the GNU
 * Lesser General Public License for more details.
 * 
 * You should have received a copy of the GNU Lesser General Public
 * License along with this library; if not, write to the Free Software
 * Foundation, Inc., 51 Franklin Street, Fifth Floor, Boston, MA  02110-1301  USA
 * 
 * Linden Research, Inc., 945 Battery Street, San Francisco, CA  94111  USA
 * $/LicenseInfo$
 */

#ifndef LL_LLTOOLFACE_H
#define LL_LLTOOLFACE_H

#include "lltool.h"

class LLViewerObject;
class LLPickInfo;

class LLToolFace
:	public LLTool, public LLSingleton<LLToolFace>
{
	LLSINGLETON(LLToolFace);
	virtual ~LLToolFace();
public:

<<<<<<< HEAD
	virtual bool	handleMouseDown(S32 x, S32 y, MASK mask);
	virtual bool	handleDoubleClick(S32 x, S32 y, MASK mask);
	virtual void	handleSelect();
	virtual void	handleDeselect();
	virtual void	render();			// draw face highlights
=======
	virtual BOOL	handleMouseDown(S32 x, S32 y, MASK mask) override;
	virtual BOOL	handleDoubleClick(S32 x, S32 y, MASK mask) override;
	virtual void	handleSelect() override;
	virtual void	handleDeselect() override;
	virtual void	render() override;			// draw face highlights
>>>>>>> afc943ac

	static void pickCallback(const LLPickInfo& pick_info);
};

#endif<|MERGE_RESOLUTION|>--- conflicted
+++ resolved
@@ -39,19 +39,11 @@
 	virtual ~LLToolFace();
 public:
 
-<<<<<<< HEAD
-	virtual bool	handleMouseDown(S32 x, S32 y, MASK mask);
-	virtual bool	handleDoubleClick(S32 x, S32 y, MASK mask);
-	virtual void	handleSelect();
-	virtual void	handleDeselect();
-	virtual void	render();			// draw face highlights
-=======
-	virtual BOOL	handleMouseDown(S32 x, S32 y, MASK mask) override;
-	virtual BOOL	handleDoubleClick(S32 x, S32 y, MASK mask) override;
+	virtual bool	handleMouseDown(S32 x, S32 y, MASK mask) override;
+	virtual bool	handleDoubleClick(S32 x, S32 y, MASK mask) override;
 	virtual void	handleSelect() override;
 	virtual void	handleDeselect() override;
 	virtual void	render() override;			// draw face highlights
->>>>>>> afc943ac
 
 	static void pickCallback(const LLPickInfo& pick_info);
 };
