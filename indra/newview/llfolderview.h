/** 
 * @file llfolderview.h
 * @brief Definition of the folder view collection of classes.
 *
 * $LicenseInfo:firstyear=2001&license=viewergpl$
 * 
 * Copyright (c) 2001-2009, Linden Research, Inc.
 * 
 * Second Life Viewer Source Code
 * The source code in this file ("Source Code") is provided by Linden Lab
 * to you under the terms of the GNU General Public License, version 2.0
 * ("GPL"), unless you have obtained a separate licensing agreement
 * ("Other License"), formally executed by you and Linden Lab.  Terms of
 * the GPL can be found in doc/GPL-license.txt in this distribution, or
 * online at http://secondlifegrid.net/programs/open_source/licensing/gplv2
 * 
 * There are special exceptions to the terms and conditions of the GPL as
 * it is applied to this Source Code. View the full text of the exception
 * in the file doc/FLOSS-exception.txt in this software distribution, or
 * online at
 * http://secondlifegrid.net/programs/open_source/licensing/flossexception
 * 
 * By copying, modifying or distributing this software, you acknowledge
 * that you have read and understood your obligations described above,
 * and agree to abide by those obligations.
 * 
 * ALL LINDEN LAB SOURCE CODE IS PROVIDED "AS IS." LINDEN LAB MAKES NO
 * WARRANTIES, EXPRESS, IMPLIED OR OTHERWISE, REGARDING ITS ACCURACY,
 * COMPLETENESS OR PERFORMANCE.
 * $/LicenseInfo$
 */

/**
 *
 * The folder view collection of classes provides an interface for
 * making a 'folder view' similar to the way the a single pane file
 * folder interface works.
 *
 */

#ifndef LL_LLFOLDERVIEW_H
#define LL_LLFOLDERVIEW_H

#include <vector>
#include <map>
#include <deque>
#include <boost/function.hpp>
#include <boost/signals2.hpp>

#include "lluictrl.h"
#include "v4color.h"
#include "lldarray.h"
//#include "llviewermenu.h"
#include "stdenums.h"
#include "llfontgl.h"
#include "lleditmenuhandler.h"
#include "llviewerimage.h"
#include "lldepthstack.h"
#include "lltooldraganddrop.h"

class LLMenuGL;

//~~~~~~~~~~~~~~~~~~~~~~~~~~~~~~~~~~~~~~~~~~~~~~~~~~~~~~~~~~~~~~~~~~~~~~~~~~~~~
// Class LLFolderViewEventListener
//
// This is an abstract base class that users of the folderview classes
// would use to catch the useful events emitted from the folder
// views.
//~~~~~~~~~~~~~~~~~~~~~~~~~~~~~~~~~~~~~~~~~~~~~~~~~~~~~~~~~~~~~~~~~~~~~~~~~~~~~


class LLFolderViewItem;
class LLFolderView;
class LLInventoryModel;
class LLScrollContainer;

class LLFolderViewEventListener
{
public:
	virtual ~LLFolderViewEventListener( void ) {}
	virtual const std::string& getName() const = 0;
	virtual const std::string& getDisplayName() const = 0;
	virtual const LLUUID& getUUID() const = 0;
	virtual time_t getCreationDate() const = 0;	// UTC seconds
	virtual PermissionMask getPermissionMask() const = 0;
	virtual LLAssetType::EType getPreferredType() const {return LLAssetType::AT_NONE;};
	virtual LLUIImagePtr getIcon() const = 0;
	virtual LLFontGL::StyleFlags getLabelStyle() const = 0;
	virtual std::string getLabelSuffix() const = 0;
	virtual void openItem( void ) = 0;
	virtual void previewItem( void ) = 0;
	virtual void selectItem(void) = 0;
	virtual void showProperties(void) = 0;
	virtual BOOL isItemRenameable() const = 0;
	virtual BOOL renameItem(const std::string& new_name) = 0;
	virtual BOOL isItemMovable( void ) = 0;		// Can be moved to another folder
	virtual BOOL isItemRemovable( void ) = 0;	// Can be destroyed
	virtual BOOL removeItem() = 0;
	virtual void removeBatch(LLDynamicArray<LLFolderViewEventListener*>& batch) = 0;
	virtual void move( LLFolderViewEventListener* parent_listener ) = 0;
	virtual BOOL isItemCopyable() const = 0;
	virtual BOOL copyToClipboard() const = 0;
	virtual void cutToClipboard() = 0;
	virtual BOOL isClipboardPasteable() const = 0;
	virtual void pasteFromClipboard() = 0;
	virtual void buildContextMenu(LLMenuGL& menu, U32 flags) = 0;
	virtual BOOL isUpToDate() const = 0;
	virtual BOOL hasChildren() const = 0;
	virtual LLInventoryType::EType getInventoryType() const = 0;
	virtual void performAction(LLFolderView* folder, LLInventoryModel* model, std::string action) {}

	// This method should be called when a drag begins. returns TRUE
	// if the drag can begin, otherwise FALSE.
	virtual BOOL startDrag(EDragAndDropType* type, LLUUID* id) const = 0;

	// This method will be called to determine if a drop can be
	// performed, and will set drop to TRUE if a drop is
	// requested. Returns TRUE if a drop is possible/happened,
	// otherwise FALSE.
	virtual BOOL dragOrDrop(MASK mask, BOOL drop,
							EDragAndDropType cargo_type,
							void* cargo_data) = 0;

	// This method is called when the object being referenced by the
	// bridge is actually dropped. This allows for cleanup of the old
	// view, reference counting, etc.
//	virtual void dropped() = 0;

	// this method accesses the parent and arranges and sets it as
	// specified.
	void arrangeAndSet(LLFolderViewItem* focus, BOOL set_selection,
		BOOL take_keyboard_focus = TRUE);
};


//~~~~~~~~~~~~~~~~~~~~~~~~~~~~~~~~~~~~~~~~~~~~~~~~~~~~~~~~~~~~~~~~~~~~~~~~~~~~~
// Class LLFolderViewListenerFunctor
//
// This simple abstract base class can be used to applied to all
// listeners in a hierarchy.
//~~~~~~~~~~~~~~~~~~~~~~~~~~~~~~~~~~~~~~~~~~~~~~~~~~~~~~~~~~~~~~~~~~~~~~~~~~~~~

class LLFolderViewListenerFunctor
{
public:
	virtual ~LLFolderViewListenerFunctor() {}
	virtual void operator()(LLFolderViewEventListener* listener) = 0;
};

//~~~~~~~~~~~~~~~~~~~~~~~~~~~~~~~~~~~~~~~~~~~~~~~~~~~~~~~~~~~~~~~~~~~~~~~~~~~~~
// Class LLFolderViewFunctor
//
// Simple abstract base class for applying a functor to folders and
// items in a folder view hierarchy. This is suboptimal for algorithms
// that only work folders or only work on items, but I'll worry about
// that later when it's determined to be too slow.
//~~~~~~~~~~~~~~~~~~~~~~~~~~~~~~~~~~~~~~~~~~~~~~~~~~~~~~~~~~~~~~~~~~~~~~~~~~~~~

class LLFolderViewItem;
class LLFolderViewFolder;

class LLFolderViewFunctor
{
public:
	virtual ~LLFolderViewFunctor() {}
	virtual void doFolder(LLFolderViewFolder* folder) = 0;
	virtual void doItem(LLFolderViewItem* item) = 0;
};

class LLInventoryFilter
{
public:
	typedef enum e_folder_show
	{
		SHOW_ALL_FOLDERS,
		SHOW_NON_EMPTY_FOLDERS,
		SHOW_NO_FOLDERS
	} EFolderShow;

	typedef enum e_filter_behavior
	{
		FILTER_NONE,				// nothing to do, already filtered
		FILTER_RESTART,				// restart filtering from scratch
		FILTER_LESS_RESTRICTIVE,	// existing filtered items will certainly pass this filter
		FILTER_MORE_RESTRICTIVE		// if you didn't pass the previous filter, you definitely won't pass this one
	} EFilterBehavior;

	static const U32 SO_DATE = 1;
	static const U32 SO_FOLDERS_BY_NAME = 2;
	static const U32 SO_SYSTEM_FOLDERS_TO_TOP = 4;

	LLInventoryFilter(const std::string& name);
	virtual ~LLInventoryFilter();

	void setFilterTypes(U32 types);
	U32 getFilterTypes() const { return mFilterOps.mFilterTypes; }
	
	void setFilterSubString(const std::string& string);
	const std::string getFilterSubString(BOOL trim = FALSE);

	void setFilterPermissions(PermissionMask perms);
	PermissionMask getFilterPermissions() const { return mFilterOps.mPermissions; }

	void setDateRange(time_t min_date, time_t max_date);
	void setDateRangeLastLogoff(BOOL sl);
	time_t getMinDate() const { return mFilterOps.mMinDate; }
	time_t getMaxDate() const { return mFilterOps.mMaxDate; }

	void setHoursAgo(U32 hours);
	U32 getHoursAgo() const { return mFilterOps.mHoursAgo; }

	void setShowFolderState( EFolderShow state);
	EFolderShow getShowFolderState() { return mFilterOps.mShowFolderState; }

	void setSortOrder(U32 order);
	U32 getSortOrder() { return mOrder; }

	BOOL check(LLFolderViewItem* item);
	std::string::size_type getStringMatchOffset() const;
	BOOL isActive();
	BOOL isNotDefault();
	BOOL isModified();
	BOOL isModifiedAndClear();
	BOOL isSinceLogoff();
	void clearModified() { mModified = FALSE; mFilterBehavior = FILTER_NONE; }
	const std::string getName() const { return mName; }
	std::string getFilterText();

	void setFilterCount(S32 count) { mFilterCount = count; }
	S32 getFilterCount() { return mFilterCount; }
	void decrementFilterCount() { mFilterCount--; }
	
	void markDefault();
	void resetDefault();

	BOOL isFilterWith(LLInventoryType::EType t);

	S32 getCurrentGeneration() const { return mFilterGeneration; }
	S32 getMinRequiredGeneration() const { return mMinRequiredGeneration; }
	S32 getMustPassGeneration() const { return mMustPassGeneration; }

	//RN: this is public to allow system to externally force a global refilter
	void setModified(EFilterBehavior behavior = FILTER_RESTART);

	void toLLSD(LLSD& data);
	void fromLLSD(LLSD& data);

protected:
	struct filter_ops
	{
		U32			mFilterTypes;
		time_t		mMinDate;
		time_t		mMaxDate;
		U32			mHoursAgo;
		EFolderShow	mShowFolderState;
		PermissionMask	mPermissions;
	};
	filter_ops		mFilterOps;
	filter_ops		mDefaultFilterOps;
	std::string::size_type	mSubStringMatchOffset;
	std::string		mFilterSubString;
	U32				mOrder;
	const std::string	mName;
	S32				mFilterGeneration;
	S32				mMustPassGeneration;
	S32				mMinRequiredGeneration;
	S32				mFilterCount;
	S32				mNextFilterGeneration;
	EFilterBehavior mFilterBehavior;

private:
	U32 mLastLogoff;
	BOOL mModified;
	BOOL mNeedTextRebuild;
	std::string mFilterText;
};

// These are grouping of inventory types.
// Order matters when sorting system folders to the top.
enum EInventorySortGroup
{ 
	SG_SYSTEM_FOLDER, 
	SG_TRASH_FOLDER, 
	SG_NORMAL_FOLDER, 
	SG_ITEM 
};

class LLInventorySort
{
public:
	LLInventorySort() 
		: mSortOrder(0),
		  mByDate(false),
		  mSystemToTop(false),
		  mFoldersByName(false) { }
	
	// Returns true if order has changed
	bool updateSort(U32 order);
	U32 getSort() { return mSortOrder; }

	bool operator()(const LLFolderViewItem* const& a, const LLFolderViewItem* const& b);
private:
	U32  mSortOrder;
	bool mByDate;
	bool mSystemToTop;
	bool mFoldersByName;
};

//~~~~~~~~~~~~~~~~~~~~~~~~~~~~~~~~~~~~~~~~~~~~~~~~~~~~~~~~~~~~~~~~~~~~~~~~~~~~~
// Class LLFolderViewItem
//
// An instance of this class represents a single item in a folder view
// such as an inventory item or a file.
//~~~~~~~~~~~~~~~~~~~~~~~~~~~~~~~~~~~~~~~~~~~~~~~~~~~~~~~~~~~~~~~~~~~~~~~~~~~~~

class LLFontGL;
class LLFolderViewFolder;
class LLFolderView;

class LLFolderViewItem : public LLView
{
public:
	static void initClass();
	static void cleanupClass();
	struct Params : public LLInitParam::Block<Params, LLUICtrl::Params>
	{
		Optional<LLUIImage*>					icon;
		Optional<LLFolderView*>					root;
		Optional<LLFolderViewEventListener*>	listener;

		Optional<LLUIImage*>					folder_arrow_image;
		Optional<LLUIImage*>					selection_image;

		Optional<S32>							creation_date; //UTC seconds
		Params()
		:	folder_arrow_image("", LLUI::getUIImage("folder_arrow.tga")),
			selection_image("", LLUI::getUIImage("rounded_square.tga"))
		{
			mouse_opaque(true);
			follows.flags(FOLLOWS_LEFT|FOLLOWS_TOP|FOLLOWS_RIGHT);
			tab_stop(false);
		}
	};

protected:
	friend class LLUICtrlFactory;
	friend class LLFolderViewEventListener;

	LLFolderViewItem(Params = LLFolderViewItem::Params());

	static const LLFontGL*		sFont;
	static const LLFontGL*		sSmallFont;
	static LLUIImagePtr			sArrowImage;
	static LLUIImagePtr			sBoxImage;
	std::string					mLabel;
	std::string					mSearchableLabel;
	S32							mLabelWidth;
	bool						mLabelWidthDirty;
	time_t						mCreationDate;
	LLFolderViewFolder*			mParentFolder;
	LLFolderViewEventListener*	mListener;
	BOOL						mIsSelected;
	BOOL						mIsCurSelection;
	BOOL						mSelectPending;
	LLFontGL::StyleFlags		mLabelStyle;
	std::string					mLabelSuffix;
	LLUIImagePtr				mIcon;
	std::string					mStatusText;
	BOOL						mHasVisibleChildren;
	S32							mIndentation;
	S32							mNumDescendantsSelected;
	BOOL						mFiltered;
	S32							mLastFilterGeneration;
	std::string::size_type		mStringMatchOffset;
	F32							mControlLabelRotation;
	LLFolderView*				mRoot;
	BOOL						mDragAndDropTarget;
	LLUIImagePtr				mArrowImage;
	LLUIImagePtr				mBoxImage;
	BOOL                            mIsLoading;
	LLTimer                         mTimeSinceRequestStart;
	
	// This function clears the currently selected item, and records
	// the specified selected item appropriately for display and use
	// in the UI. If open is TRUE, then folders are opened up along
	// the way to the selection.
	void setSelectionFromRoot(LLFolderViewItem* selection, BOOL openitem,
		BOOL take_keyboard_focus = TRUE);

	// helper function to change the selection from the root.
	void changeSelectionFromRoot(LLFolderViewItem* selection, BOOL selected);

	// helper function to change the selection from the root.
	void extendSelectionFromRoot(LLFolderViewItem* selection);

	// this is an internal method used for adding items to folders. A
	// no-op at this leve, but reimplemented in derived classes.
	virtual BOOL addItem(LLFolderViewItem*) { return FALSE; }
	virtual BOOL addFolder(LLFolderViewFolder*) { return FALSE; }

public:
	// This function is called when the folder view is dirty. It's
	// implemented here but called by derived classes when folding the
	// views.
	void arrangeFromRoot();
	void filterFromRoot( void );

	virtual ~LLFolderViewItem( void );

	// addToFolder() returns TRUE if it succeeds. FALSE otherwise
	enum { ARRANGE = TRUE, DO_NOT_ARRANGE = FALSE };
	virtual BOOL addToFolder(LLFolderViewFolder* folder, LLFolderView* root);

	virtual EInventorySortGroup getSortGroup() const;

	// Finds width and height of this object and it's children.  Also
	// makes sure that this view and it's children are the right size.
	virtual S32 arrange( S32* width, S32* height, S32 filter_generation );
	virtual S32 getItemHeight();

	// applies filters to control visibility of inventory items
	virtual void filter( LLInventoryFilter& filter);

	// updates filter serial number and optionally propagated value up to root
	S32		getLastFilterGeneration() { return mLastFilterGeneration; }

	virtual void	dirtyFilter();

	// If the selection is 'this' then note that otherwise
	// ignore. Returns TRUE if this object was affected. If open is
	// TRUE, then folders are opened up along the way to the
	// selection.
	virtual BOOL setSelection(LLFolderViewItem* selection, BOOL openitem,
		BOOL take_keyboard_focus);

	// This method is used to toggle the selection of an item. If
	// selection is 'this', then note selection, and return TRUE.
	virtual BOOL changeSelection(LLFolderViewItem* selection, BOOL selected);

	// this method is used to group select items
	virtual S32 extendSelection(LLFolderViewItem* selection, LLFolderViewItem* last_selected, LLDynamicArray<LLFolderViewItem*>& items){ return FALSE; }

	// this method is used to group select items
	virtual void recursiveDeselect(BOOL deselect_self);

	// gets multiple-element selection
	virtual BOOL getSelectionList(std::set<LLUUID> &selection){return TRUE;}

	// Returns true is this object and all of its children can be removed (deleted by user)
	virtual BOOL isRemovable();

	// Returns true is this object and all of its children can be moved
	virtual BOOL isMovable();

	// destroys this item recursively
	virtual void destroyView();

	S32 getNumSelectedDescendants() { return mNumDescendantsSelected; }

	BOOL isSelected() { return mIsSelected; }

	void setIsCurSelection(BOOL select) { mIsCurSelection = select; }

	BOOL getIsCurSelection() { return mIsCurSelection; }

	BOOL hasVisibleChildren() { return mHasVisibleChildren; }

	// Call through to the viewed object and return true if it can be
	// removed. Returns true if it's removed.
	//virtual BOOL removeRecursively(BOOL single_item);
	BOOL remove();

	// Build an appropriate context menu for the item.	Flags unused.
	void buildContextMenu(LLMenuGL& menu, U32 flags);

	// This method returns the actual name of the thing being
	// viewed. This method will ask the viewed object itself.
	const std::string& getName( void ) const;

	const std::string& getSearchableLabel( void ) const;

	// This method returns the label displayed on the view. This
	// method was primarily added to allow sorting on the folder
	// contents possible before the entire view has been constructed.
	const std::string& getLabel() const { return mLabel; }

	// Used for sorting, like getLabel() above.
	virtual time_t getCreationDate() const { return mCreationDate; }
	
	LLFolderViewFolder* getParentFolder( void ) { return mParentFolder; }
	const LLFolderViewFolder* getParentFolder( void ) const { return mParentFolder; }
	
	LLFolderViewItem* getNextOpenNode( BOOL include_children = TRUE );
	LLFolderViewItem* getPreviousOpenNode( BOOL include_children = TRUE );

	const LLFolderViewEventListener* getListener( void ) const { return mListener; }
	LLFolderViewEventListener* getListener( void ) { return mListener; }

	// just rename the object.
	void rename(const std::string& new_name);

	// open
	virtual void openItem( void );
	virtual void preview(void);

	// Show children (unfortunate that this is called "open")
	virtual void setOpen(BOOL open = TRUE) {};

	virtual BOOL isOpen() { return FALSE; }

	virtual LLFolderView*	getRoot();
	BOOL			isDescendantOf( const LLFolderViewFolder* potential_ancestor );
	S32				getIndentation() { return mIndentation; }

	virtual BOOL	potentiallyVisible(); // do we know for a fact that this item has been filtered out?

	virtual BOOL	getFiltered();
	virtual BOOL	getFiltered(S32 filter_generation);
	virtual void	setFiltered(BOOL filtered, S32 filter_generation);

	// change the icon
	void setIcon(LLUIImagePtr icon);

	// refresh information from the object being viewed.
	void refreshFromListener();
	virtual void refresh();

	virtual void applyListenerFunctorRecursively(LLFolderViewListenerFunctor& functor);

	// LLView functionality
	virtual BOOL handleRightMouseDown( S32 x, S32 y, MASK mask );
	virtual BOOL handleMouseDown( S32 x, S32 y, MASK mask );
	virtual BOOL handleHover( S32 x, S32 y, MASK mask );
	virtual BOOL handleMouseUp( S32 x, S32 y, MASK mask );
	virtual BOOL handleDoubleClick( S32 x, S32 y, MASK mask );
	virtual BOOL handleScrollWheel(S32 x, S32 y, S32 clicks);

	//	virtual void handleDropped();
	virtual void draw();
	virtual BOOL handleDragAndDrop(S32 x, S32 y, MASK mask, BOOL drop,
								   EDragAndDropType cargo_type,
								   void* cargo_data,
								   EAcceptance* accept,
								   std::string& tooltip_msg);
};


// function used for sorting.
typedef bool (*sort_order_f)(LLFolderViewItem* a, LLFolderViewItem* b);


//~~~~~~~~~~~~~~~~~~~~~~~~~~~~~~~~~~~~~~~~~~~~~~~~~~~~~~~~~~~~~~~~~~~~~~~~~~~~~
// Class LLFolderViewFolder
//
// An instance of an LLFolderViewFolder represents a collection of
// more folders and items. This is used to build the hierarchy of
// items found in the folder view. :)
//~~~~~~~~~~~~~~~~~~~~~~~~~~~~~~~~~~~~~~~~~~~~~~~~~~~~~~~~~~~~~~~~~~~~~~~~~~~~~

class LLFolderViewFolder : public LLFolderViewItem
{
protected:
	LLFolderViewFolder( const LLFolderViewItem::Params& );
	friend class LLUICtrlFactory;

public:
	typedef enum e_trash
	{
		UNKNOWN, TRASH, NOT_TRASH
	} ETrash;
	
protected:
	typedef std::list<LLFolderViewItem*> items_t;
	typedef std::list<LLFolderViewFolder*> folders_t;
	items_t mItems;
	folders_t mFolders;
	LLInventorySort	mSortFunction;

	BOOL		mIsOpen;
	BOOL		mExpanderHighlighted;
	F32			mCurHeight;
	F32			mTargetHeight;
	F32			mAutoOpenCountdown;
	time_t		mSubtreeCreationDate;
	mutable ETrash mAmTrash;
	S32			mLastArrangeGeneration;
	S32			mLastCalculatedWidth;
	S32			mCompletedFilterGeneration;
	S32			mMostFilteredDescendantGeneration;
	bool		mNeedsSort;
public:
	typedef enum e_recurse_type
	{
		RECURSE_NO,
		RECURSE_UP,
		RECURSE_DOWN,
		RECURSE_UP_DOWN
	} ERecurseType;


	virtual ~LLFolderViewFolder( void );

	virtual BOOL	potentiallyVisible();

	LLFolderViewItem* getNextFromChild( LLFolderViewItem*, BOOL include_children = TRUE );
	LLFolderViewItem* getPreviousFromChild( LLFolderViewItem*, BOOL include_children = TRUE  );

	// addToFolder() returns TRUE if it succeeds. FALSE otherwise
	virtual BOOL addToFolder(LLFolderViewFolder* folder, LLFolderView* root);

	// Finds width and height of this object and it's children.  Also
	// makes sure that this view and it's children are the right size.
	virtual S32 arrange( S32* width, S32* height, S32 filter_generation );

	BOOL needsArrange();
	void requestSort();

	// Returns the sort group (system, trash, folder) for this folder.
	virtual EInventorySortGroup getSortGroup() const;

	virtual void	setCompletedFilterGeneration(S32 generation, BOOL recurse_up);
	virtual S32		getCompletedFilterGeneration() { return mCompletedFilterGeneration; }

	BOOL hasFilteredDescendants(S32 filter_generation) { return mMostFilteredDescendantGeneration >= filter_generation; }
	BOOL hasFilteredDescendants();

	// applies filters to control visibility of inventory items
	virtual void filter( LLInventoryFilter& filter);
	virtual void setFiltered(BOOL filtered, S32 filter_generation);
	virtual void dirtyFilter();

	// Passes selection information on to children and record
	// selection information if necessary. Returns TRUE if this object
	// (or a child) was affected.
	virtual BOOL setSelection(LLFolderViewItem* selection, BOOL openitem,
							  BOOL take_keyboard_focus);

	// This method is used to change the selection of an item. If
	// selection is 'this', then note selection as true. Returns TRUE
	// if this or a child is now selected.
	virtual BOOL changeSelection(LLFolderViewItem* selection, BOOL selected);

	// this method is used to group select items
	virtual S32 extendSelection(LLFolderViewItem* selection, LLFolderViewItem* last_selected, LLDynamicArray<LLFolderViewItem*>& items);

	virtual void recursiveDeselect(BOOL deselect_self);

	// Returns true is this object and all of its children can be removed.
	virtual BOOL isRemovable();

	// Returns true is this object and all of its children can be moved
	virtual BOOL isMovable();

	// destroys this folder, and all children
	virtual void destroyView();

	// If this folder can be removed, remove all children that can be
	// removed, return TRUE if this is empty after the operation and
	// it's viewed folder object can be removed.
	//virtual BOOL removeRecursively(BOOL single_item);
	//virtual BOOL remove();

	// remove the specified item (and any children) if
	// possible. Return TRUE if the item was deleted.
	BOOL removeItem(LLFolderViewItem* item);

	// simply remove the view (and any children) Don't bother telling
	// the listeners.
	void removeView(LLFolderViewItem* item);

	// extractItem() removes the specified item from the folder, but
	// doesn't delete it.
	void extractItem( LLFolderViewItem* item );

	// This function is called by a child that needs to be resorted.
	void resort(LLFolderViewItem* item);

	void setItemSortOrder(U32 ordering);
	void sortBy(U32);
	//BOOL (*func)(LLFolderViewItem* a, LLFolderViewItem* b));

	void setAutoOpenCountdown(F32 countdown) { mAutoOpenCountdown = countdown; }

	// folders can be opened. This will usually be called by internal
	// methods.
	virtual void toggleOpen();

	// Force a folder open or closed
	virtual void setOpen(BOOL openitem = TRUE);

	// Called when a child is refreshed.
	// don't rearrange child folder contents unless explicitly requested
	virtual void requestArrange(BOOL include_descendants = FALSE);

	// internal method which doesn't update the entire view. This
	// method was written because the list iterators destroy the state
	// of other iterations, thus, we can't arrange while iterating
	// through the children (such as when setting which is selected.
	virtual void setOpenArrangeRecursively(BOOL openitem, ERecurseType recurse = RECURSE_NO);

	// Get the current state of the folder.
	virtual BOOL isOpen() { return mIsOpen; }

	// special case if an object is dropped on the child.
	BOOL handleDragAndDropFromChild(MASK mask,
									BOOL drop,
									EDragAndDropType cargo_type,
									void* cargo_data,
									EAcceptance* accept,
									std::string& tooltip_msg);

	void applyFunctorRecursively(LLFolderViewFunctor& functor);
	virtual void applyListenerFunctorRecursively(LLFolderViewListenerFunctor& functor);

	virtual void openItem( void );
	virtual BOOL addItem(LLFolderViewItem* item);
	virtual BOOL addFolder( LLFolderViewFolder* folder);

	// LLView functionality
	virtual BOOL handleHover(S32 x, S32 y, MASK mask);
	virtual BOOL handleRightMouseDown( S32 x, S32 y, MASK mask );
	virtual BOOL handleMouseDown( S32 x, S32 y, MASK mask );
	virtual BOOL handleDoubleClick( S32 x, S32 y, MASK mask );
	virtual BOOL handleDragAndDrop(S32 x, S32 y, MASK mask, BOOL drop,
								   EDragAndDropType cargo_type,
								   void* cargo_data,
								   EAcceptance* accept,
								   std::string& tooltip_msg);
	virtual void draw();

	time_t getCreationDate() const;
	bool isTrash() const;
};


//~~~~~~~~~~~~~~~~~~~~~~~~~~~~~~~~~~~~~~~~~~~~~~~~~~~~~~~~~~~~~~~~~~~~~~~~~~~~~
// Class LLFolderView
//
// Th LLFolderView represents the root level folder view object. It
// manages the screen region of the folder view.
//~~~~~~~~~~~~~~~~~~~~~~~~~~~~~~~~~~~~~~~~~~~~~~~~~~~~~~~~~~~~~~~~~~~~~~~~~~~~~

class LLUICtrl;
class LLLineEditor;

class LLFolderView : public LLFolderViewFolder, public LLEditMenuHandler
{
public:
	struct Params : public LLInitParam::Block<Params, LLFolderViewFolder::Params>
	{
		Mandatory<LLPanel*> parent_panel;
		Optional<LLUUID>	task_id;
	};
	LLFolderView( const std::string& name, LLUIImagePtr root_folder_icon, const LLRect& rect, 
					const LLUUID& source_id, LLPanel *parent_view );
	LLFolderView(const Params&);
	virtual ~LLFolderView( void );

	virtual BOOL canFocusChildren() const;

	virtual LLFolderView*	getRoot() { return this; }

	// FolderViews default to sort by name.  This will change that,
	// and resort the items if necessary.
	void setSortOrder(U32 order);
	void checkTreeResortForModelChanged();
	void setFilterPermMask(PermissionMask filter_perm_mask) { mFilter.setFilterPermissions(filter_perm_mask); }
	void setAllowMultiSelect(BOOL allow) { mAllowMultiSelect = allow; }
	
<<<<<<< HEAD
	typedef boost::signals2::signal<void (const std::deque<LLFolderViewItem*>& items, BOOL user_action)> signal_t;	
	void setSelectCallback(const signal_t::slot_type& cb) { mSelectSignal.connect(cb); }
=======
	typedef boost::signals2::signal<void (const std::deque<LLFolderViewItem*>& items, BOOL user_action)> signal_t;
	void setSelectCallback(const signal_t::slot_type& cb) { mSelectSignal.connect(cb); }
	void setReshapeCallback(const signal_t::slot_type& cb) { mReshapeSignal.connect(cb); }
>>>>>>> fcaa1ad4
	
	LLInventoryFilter* getFilter() { return &mFilter; }
	const std::string getFilterSubString(BOOL trim = FALSE);
	U32 getFilterTypes() const { return mFilter.getFilterTypes(); }
	PermissionMask getFilterPermissions() const { return mFilter.getFilterPermissions(); }
	LLInventoryFilter::EFolderShow getShowFolderState() { return mFilter.getShowFolderState(); }
	U32 getSortOrder() const;
	BOOL isFilterModified() { return mFilter.isNotDefault(); }
	BOOL getAllowMultiSelect() { return mAllowMultiSelect; }

	// Close all folders in the view
	void closeAllFolders();
	void openFolder(const std::string& foldername);

	virtual void toggleOpen() {};
	virtual void setOpenArrangeRecursively(BOOL openitem, ERecurseType recurse);
	virtual BOOL addFolder( LLFolderViewFolder* folder);

	// Finds width and height of this object and it's children.  Also
	// makes sure that this view and it's children are the right size.
	virtual S32 arrange( S32* width, S32* height, S32 filter_generation );

	void arrangeAll() { mArrangeGeneration++; }
	S32 getArrangeGeneration() { return mArrangeGeneration; }

	// applies filters to control visibility of inventory items
	virtual void filter( LLInventoryFilter& filter);

	// get the last selected item
	virtual LLFolderViewItem* getCurSelectedItem( void );

	// Record the selected item and pass it down the hierachy.
	virtual BOOL setSelection(LLFolderViewItem* selection, BOOL openitem,
		BOOL take_keyboard_focus);
	
	// Used by menu callbacks
	void setSelectionByID(const LLUUID& obj_id, BOOL take_keyboard_focus);
	
	// Called once a frame to update the selection if mSelectThisID has been set
	void updateSelection();	
	
	// This method is used to toggle the selection of an item. Walks
	// children, and keeps track of selected objects.
	virtual BOOL changeSelection(LLFolderViewItem* selection, BOOL selected);

	virtual S32 extendSelection(LLFolderViewItem* selection, LLFolderViewItem* last_selected, LLDynamicArray<LLFolderViewItem*>& items);

	virtual BOOL getSelectionList(std::set<LLUUID> &selection);

	// make sure if ancestor is selected, descendents are not
	void sanitizeSelection();
	void clearSelection();
	void addToSelectionList(LLFolderViewItem* item);
	void removeFromSelectionList(LLFolderViewItem* item);

	BOOL startDrag(LLToolDragAndDrop::ESource source);
	void setDragAndDropThisFrame() { mDragAndDropThisFrame = TRUE; }

	// deletion functionality
 	void removeSelectedItems();

	// open the selected item.
	void openSelectedItems( void );
	void propertiesSelectedItems( void );

	void autoOpenItem(LLFolderViewFolder* item);
	void closeAutoOpenedFolders();
	BOOL autoOpenTest(LLFolderViewFolder* item);

	// copy & paste
	virtual void	copy();
	virtual BOOL	canCopy() const;

	virtual void	cut();
	virtual BOOL	canCut() const;

	virtual void	paste();
	virtual BOOL	canPaste() const;

	virtual void	doDelete();
	virtual BOOL	canDoDelete() const;

	// public rename functionality - can only start the process
	void startRenamingSelectedItem( void );

	// These functions were used when there was only one folderview,
	// and relied on that concept. This functionality is now handled
	// by the listeners and the lldraganddroptool.
	//LLFolderViewItem*	getMovingItem() { return mMovingItem; }
	//void setMovingItem( LLFolderViewItem* item ) { mMovingItem = item; }
	//void				dragItemIntoFolder( LLFolderViewItem* moving_item, LLFolderViewFolder* dst_folder, BOOL drop, BOOL* accept );
	//void				dragFolderIntoFolder( LLFolderViewFolder* moving_folder, LLFolderViewFolder* dst_folder, BOOL drop, BOOL* accept );

	// LLView functionality
	///*virtual*/ BOOL handleKey( KEY key, MASK mask, BOOL called_from_parent );
	/*virtual*/ BOOL handleKeyHere( KEY key, MASK mask );
	/*virtual*/ BOOL handleUnicodeCharHere(llwchar uni_char);
	/*virtual*/ BOOL handleMouseDown( S32 x, S32 y, MASK mask );
	/*virtual*/ BOOL handleDoubleClick( S32 x, S32 y, MASK mask );
	/*virtual*/ BOOL handleRightMouseDown( S32 x, S32 y, MASK mask );
	/*virtual*/ BOOL handleHover( S32 x, S32 y, MASK mask );
	/*virtual*/ BOOL handleDragAndDrop(S32 x, S32 y, MASK mask, BOOL drop,
								   EDragAndDropType cargo_type,
								   void* cargo_data,
								   EAcceptance* accept,
								   std::string& tooltip_msg);
	/*virtual*/ void reshape(S32 width, S32 height, BOOL called_from_parent = TRUE);
	virtual BOOL handleScrollWheel(S32 x, S32 y, S32 clicks);
	virtual void draw();
	virtual void deleteAllChildren();

	void scrollToShowSelection();
	void scrollToShowItem(LLFolderViewItem* item);
	void setScrollContainer( LLScrollContainer* parent ) { mScrollContainer = parent; }
	LLRect getVisibleRect();

	BOOL search(LLFolderViewItem* first_item, const std::string &search_string, BOOL backward);
	void setShowSelectionContext(BOOL show) { mShowSelectionContext = show; }
	BOOL getShowSelectionContext();
	void setShowSingleSelection(BOOL show);
	BOOL getShowSingleSelection() { return mShowSingleSelection; }
	F32  getSelectionFadeElapsedTime() { return mMultiSelectionFadeTimer.getElapsedTimeF32(); }

	void addItemID(const LLUUID& id, LLFolderViewItem* itemp);
	void removeItemID(const LLUUID& id);
	LLFolderViewItem* getItemByID(const LLUUID& id);
	
	bool doToSelected(LLInventoryModel* model, const LLSD& userdata);
	
	void	doIdle();						// Real idle routine
	static void idle(void* user_data);		// static glue to doIdle()

	BOOL needsAutoSelect() { return mNeedsAutoSelect && !mAutoSelectOverride; }
	BOOL needsAutoRename() { return mNeedsAutoRename; }
	void setNeedsAutoRename(BOOL val) { mNeedsAutoRename = val; }

	void setCallbackRegistrar(LLUICtrl::CommitCallbackRegistry::ScopedRegistrar* registrar) { mCallbackRegistrar = registrar; }

	BOOL getDebugFilters() { return mDebugFilters; }

	LLPanel* getParentPanel() { return mParentPanel; }
	// DEBUG only
	void dumpSelectionInformation();

private:
	void updateRenamerPosition();

protected:
	LLScrollContainer* mScrollContainer;  // NULL if this is not a child of a scroll container.

	void commitRename( const LLSD& data );
	static void onRenamerLost( LLFocusableElement* renamer, void* user_data);

	void finishRenamingItem( void );
	void closeRenamer( void );
	
protected:
	LLHandle<LLView>					mPopupMenuHandle;
	
	typedef std::deque<LLFolderViewItem*> selected_items_t;
	selected_items_t				mSelectedItems;
	BOOL							mKeyboardSelection;
	BOOL							mAllowMultiSelect;
	BOOL							mShowFolderHierarchy;
	LLUUID							mSourceID;

	// Renaming variables and methods
	LLFolderViewItem*				mRenameItem;  // The item currently being renamed
	LLLineEditor*					mRenamer;

	BOOL							mNeedsScroll;
	LLFolderViewItem*				mLastScrollItem;
	LLCoordGL						mLastScrollOffset;
	BOOL							mNeedsAutoSelect;
	BOOL							mAutoSelectOverride;
	BOOL							mNeedsAutoRename;
	
	BOOL							mDebugFilters;
	U32								mSortOrder;
	LLDepthStack<LLFolderViewFolder>	mAutoOpenItems;
	LLFolderViewFolder*				mAutoOpenCandidate;
	LLFrameTimer					mAutoOpenTimer;
	LLFrameTimer					mSearchTimer;
	std::string						mSearchString;
	LLInventoryFilter				mFilter;
	BOOL							mShowSelectionContext;
	BOOL							mShowSingleSelection;
	LLFrameTimer					mMultiSelectionFadeTimer;
	S32								mArrangeGeneration;

	signal_t						mSelectSignal;
<<<<<<< HEAD
=======
	signal_t						mReshapeSignal;
>>>>>>> fcaa1ad4
	S32								mSignalSelectCallback;
	S32								mMinWidth;
	std::map<LLUUID, LLFolderViewItem*> mItemMap;
	BOOL							mDragAndDropThisFrame;
	
	LLUUID							mSelectThisID; // if non null, select this item
	
	LLPanel*						mParentPanel;

	LLUICtrl::CommitCallbackRegistry::ScopedRegistrar* mCallbackRegistrar;
	
public:
	static F32 sAutoOpenTime;
};

bool sort_item_name(LLFolderViewItem* a, LLFolderViewItem* b);
bool sort_item_date(LLFolderViewItem* a, LLFolderViewItem* b);

// Flags for buildContextMenu()
const U32 SUPPRESS_OPEN_ITEM = 0x1;
const U32 FIRST_SELECTED_ITEM = 0x2;

#endif // LL_LLFOLDERVIEW_H<|MERGE_RESOLUTION|>--- conflicted
+++ resolved
@@ -767,14 +767,9 @@
 	void setFilterPermMask(PermissionMask filter_perm_mask) { mFilter.setFilterPermissions(filter_perm_mask); }
 	void setAllowMultiSelect(BOOL allow) { mAllowMultiSelect = allow; }
 	
-<<<<<<< HEAD
-	typedef boost::signals2::signal<void (const std::deque<LLFolderViewItem*>& items, BOOL user_action)> signal_t;	
-	void setSelectCallback(const signal_t::slot_type& cb) { mSelectSignal.connect(cb); }
-=======
 	typedef boost::signals2::signal<void (const std::deque<LLFolderViewItem*>& items, BOOL user_action)> signal_t;
 	void setSelectCallback(const signal_t::slot_type& cb) { mSelectSignal.connect(cb); }
 	void setReshapeCallback(const signal_t::slot_type& cb) { mReshapeSignal.connect(cb); }
->>>>>>> fcaa1ad4
 	
 	LLInventoryFilter* getFilter() { return &mFilter; }
 	const std::string getFilterSubString(BOOL trim = FALSE);
@@ -966,10 +961,7 @@
 	S32								mArrangeGeneration;
 
 	signal_t						mSelectSignal;
-<<<<<<< HEAD
-=======
 	signal_t						mReshapeSignal;
->>>>>>> fcaa1ad4
 	S32								mSignalSelectCallback;
 	S32								mMinWidth;
 	std::map<LLUUID, LLFolderViewItem*> mItemMap;
