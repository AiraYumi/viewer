--- conflicted
+++ resolved
@@ -262,11 +262,7 @@
 	BOOL needsAutoSelect() { return mNeedsAutoSelect && !mAutoSelectOverride; }
 	BOOL needsAutoRename() { return mNeedsAutoRename; }
 	void setNeedsAutoRename(BOOL val) { mNeedsAutoRename = val; }
-<<<<<<< HEAD
-=======
-	void setAutoSelectOverride(BOOL val) { mAutoSelectOverride = val; }
 	void setPinningSelectedItem(BOOL val) { mPinningSelectedItem = val; }
->>>>>>> 7a417444
 
 	void setCallbackRegistrar(LLUICtrl::CommitCallbackRegistry::ScopedRegistrar* registrar) { mCallbackRegistrar = registrar; }
 
