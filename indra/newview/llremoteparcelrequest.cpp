--- conflicted
+++ resolved
@@ -70,12 +70,7 @@
 //virtual
 void LLRemoteParcelRequestResponder::httpFailure()
 {
-<<<<<<< HEAD
-	llwarns << dumpResponse() << llendl;
-=======
-	LL_WARNS() << "LLRemoteParcelRequest error [status:"
-			<< status << "]: " << content << LL_ENDL;
->>>>>>> d0ef02c2
+	LL_WARNS() << dumpResponse() << LL_ENDL;
 
 	// Panel inspecting the information may be closed and destroyed
 	// before this response is received.
