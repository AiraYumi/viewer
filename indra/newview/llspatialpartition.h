--- conflicted
+++ resolved
@@ -348,13 +348,10 @@
 
 	//octree wrappers to make code more readable
 	element_list& getData() { return mOctreeNode->getData(); }
-<<<<<<< HEAD
-	bool hasElement(LLDrawable* drawablep) { return mOctreeNode->getData().find(drawablep) != mOctreeNode->getData().end(); }
-
-=======
 	element_iter getDataBegin() { return mOctreeNode->getDataBegin(); }
 	element_iter getDataEnd() { return mOctreeNode->getDataEnd(); }
->>>>>>> 29cdf94e
+	bool hasElement(LLDrawable* drawablep) { return std::find(mOctreeNode->getDataBegin(), mOctreeNode->getDataEnd(), drawablep) != mOctreeNode->getDataEnd(); }
+
 	U32 getElementCount() const { return mOctreeNode->getElementCount(); }
 	bool isEmpty() const { return mOctreeNode->isEmpty(); }
 
