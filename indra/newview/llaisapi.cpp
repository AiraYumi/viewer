--- conflicted
+++ resolved
@@ -223,7 +223,7 @@
     EnqueueAISCommand("RemoveItem", proc);
 }
 
-void AISAPI::CopyLibraryCategory(const LLUUID& sourceId, const LLUUID& destId, completion_t callback)
+void AISAPI::CopyLibraryCategory(const LLUUID& sourceId, const LLUUID& destId, bool copySubfolders, completion_t callback)
 {
     std::string cap;
 
@@ -240,6 +240,10 @@
     tid.generate();
 
     std::string url = cap + std::string("/category/") + sourceId.asString() + "?tid=" + tid.asString();
+    if (!copySubfolders)
+    {
+        url += ",depth=0";
+    }
     LL_INFOS() << url << LL_ENDL;
 
     std::string destination = destId.asString();
@@ -359,41 +363,12 @@
     EnqueueAISCommand("UpdateItem", proc);
 }
 
-<<<<<<< HEAD
 /*static*/
 void AISAPI::EnqueueAISCommand(const std::string &procName, LLCoprocedureManager::CoProcedure_t proc)
 {
     std::string procFullName = "AIS(" + procName + ")";
     LLCoprocedureManager::getInstance()->enqueueCoprocedure("AIS", procFullName, proc);
 
-=======
-CopyLibraryCategoryCommand::CopyLibraryCategoryCommand(const LLUUID& source_id,
-													   const LLUUID& dest_id,
-													   LLPointer<LLInventoryCallback> callback,
-													   bool copy_subfolders):
-	AISCommand(callback)
-{
-	std::string cap;
-	if (!getLibCap(cap))
-	{
-		LL_WARNS() << "No cap found" << LL_ENDL;
-		return;
-	}
-	LL_DEBUGS("Inventory") << "Copying library category: " << source_id << " => " << dest_id << LL_ENDL;
-	LLUUID tid;
-	tid.generate();
-	std::string url = cap + std::string("/category/") + source_id.asString() + "?tid=" + tid.asString();
-	if (!copy_subfolders)
-	{
-		url += ",depth=0";
-	}
-	LL_INFOS() << url << LL_ENDL;
-	LLCurl::ResponderPtr responder = this;
-	LLSD headers;
-	F32 timeout = HTTP_REQUEST_EXPIRY_SECS;
-	command_func_type cmd = boost::bind(&LLHTTPClient::copy, url, dest_id.asString(), responder, headers, timeout);
-	setCommandFunc(cmd);
->>>>>>> 1be63209
 }
 
 /*static*/
