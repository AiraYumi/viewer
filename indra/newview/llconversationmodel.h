--- conflicted
+++ resolved
@@ -79,24 +79,15 @@
     virtual LLPointer<LLUIImage> getOpenIcon() const { return getIcon(); }
     virtual LLFontGL::StyleFlags getLabelStyle() const { return LLFontGL::NORMAL; }
     virtual std::string getLabelSuffix() const { return LLStringUtil::null; }
-<<<<<<< HEAD
+    virtual bool isFavorite() const { return false; }
+    virtual bool isAgentInventory() const { return false; }
+    virtual bool isAgentInventoryRoot() const { return false; }
     virtual bool isItemRenameable() const { return true; }
     virtual bool renameItem(const std::string& new_name) { mName = new_name; mNeedsRefresh = true; return true; }
     virtual bool isItemMovable( void ) const { return false; }
     virtual bool isItemRemovable(bool check_worn = true) const { return false; }
     virtual bool isItemInTrash( void) const { return false; }
     virtual bool removeItem() { return false; }
-=======
-    virtual bool isFavorite() const { return false; }
-    virtual bool isAgentInventory() const { return false; }
-    virtual bool isAgentInventoryRoot() const { return false; }
-    virtual BOOL isItemRenameable() const { return TRUE; }
-    virtual BOOL renameItem(const std::string& new_name) { mName = new_name; mNeedsRefresh = true; return TRUE; }
-    virtual BOOL isItemMovable( void ) const { return FALSE; }
-    virtual BOOL isItemRemovable(bool check_worn = true) const { return FALSE; }
-    virtual BOOL isItemInTrash( void) const { return FALSE; }
-    virtual BOOL removeItem() { return FALSE; }
->>>>>>> 9e24b300
     virtual void removeBatch(std::vector<LLFolderViewModelItem*>& batch) { }
     virtual void move( LLFolderViewModelItem* parent_listener ) { }
     virtual bool isItemCopyable(bool can_copy_as_link = true) const { return false; }
