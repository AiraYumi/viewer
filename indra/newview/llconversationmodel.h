--- conflicted
+++ resolved
@@ -50,45 +50,6 @@
 class LLConversationItem : public LLFolderViewModelItemCommon
 {
 public:
-<<<<<<< HEAD
-	enum EConversationType
-	{
-		CONV_UNKNOWN         = 0,
-		CONV_PARTICIPANT     = 1,
-		CONV_SESSION_NEARBY  = 2,	// The order counts here as it is used to sort sessions by type
-		CONV_SESSION_1_ON_1  = 3,
-		CONV_SESSION_AD_HOC  = 4,
-		CONV_SESSION_GROUP   = 5,
-		CONV_SESSION_UNKNOWN = 6
-	};
-	
-	LLConversationItem(std::string display_name, const LLUUID& uuid, LLFolderViewModelInterface& root_view_model);
-	LLConversationItem(const LLUUID& uuid, LLFolderViewModelInterface& root_view_model);
-	LLConversationItem(LLFolderViewModelInterface& root_view_model);
-	virtual ~LLConversationItem();
-
-	// Stub those things we won't really be using in this conversation context
-	virtual const std::string& getName() const { return mName; }
-	virtual const std::string& getDisplayName() const { return mName; }
-	virtual const std::string& getSearchableName() const { return mName; }
-	virtual std::string getSearchableDescription() const { return LLStringUtil::null; }
-	virtual std::string getSearchableCreatorName() const { return LLStringUtil::null; }
-	virtual std::string getSearchableUUIDString() const {return LLStringUtil::null;}
-	virtual const LLUUID& getUUID() const { return mUUID; }
-	virtual time_t getCreationDate() const { return 0; }
-	virtual LLPointer<LLUIImage> getIcon() const { return NULL; }
-	virtual LLPointer<LLUIImage> getOpenIcon() const { return getIcon(); }
-	virtual LLFontGL::StyleFlags getLabelStyle() const { return LLFontGL::NORMAL; }
-	virtual std::string getLabelSuffix() const { return LLStringUtil::null; }
-	virtual BOOL isItemRenameable() const { return TRUE; }
-	virtual BOOL renameItem(const std::string& new_name) { mName = new_name; mNeedsRefresh = true; return TRUE; }
-	virtual BOOL isItemMovable( void ) const { return FALSE; }
-	virtual BOOL isItemRemovable(bool check_worn = true) const { return FALSE; }
-	virtual BOOL isItemInTrash( void) const { return FALSE; }
-	virtual BOOL removeItem() { return FALSE; }
-	virtual void removeBatch(std::vector<LLFolderViewModelItem*>& batch) { }
-	virtual void move( LLFolderViewModelItem* parent_listener ) { }
-=======
     enum EConversationType
     {
         CONV_UNKNOWN         = 0,
@@ -121,12 +82,11 @@
     virtual BOOL isItemRenameable() const { return TRUE; }
     virtual BOOL renameItem(const std::string& new_name) { mName = new_name; mNeedsRefresh = true; return TRUE; }
     virtual BOOL isItemMovable( void ) const { return FALSE; }
-    virtual BOOL isItemRemovable( void ) const { return FALSE; }
+    virtual BOOL isItemRemovable(bool check_worn = true) const { return FALSE; }
     virtual BOOL isItemInTrash( void) const { return FALSE; }
     virtual BOOL removeItem() { return FALSE; }
     virtual void removeBatch(std::vector<LLFolderViewModelItem*>& batch) { }
     virtual void move( LLFolderViewModelItem* parent_listener ) { }
->>>>>>> e7eced3c
     virtual bool isItemCopyable(bool can_copy_as_link = true) const { return false; }
     virtual BOOL copyToClipboard() const { return FALSE; }
     virtual BOOL cutToClipboard() { return FALSE; }
