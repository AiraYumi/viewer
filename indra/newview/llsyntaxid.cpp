/**
 * @file LLSyntaxId
 * @author Ima Mechanique
 * @brief Handles downloading, saving, and checking of LSL keyword/syntax files
 *		for each region.
 *
 * $LicenseInfo:firstyear=2013&license=viewerlgpl$
 * Second Life Viewer Source Code
 * Copyright (C) 2013, Linden Research, Inc.
 *
 * This library is free software; you can redistribute it and/or
 * modify it under the terms of the GNU Lesser General Public
 * License as published by the Free Software Foundation;
 * version 2.1 of the License only.
 *
 * This library is distributed in the hope that it will be useful,
 * but WITHOUT ANY WARRANTY; without even the implied warranty of
 * MERCHANTABILITY or FITNESS FOR A PARTICULAR PURPOSE.  See the GNU
 * Lesser General Public License for more details.
 *
 * You should have received a copy of the GNU Lesser General Public
 * License along with this library; if not, write to the Free Software
 * Foundation, Inc., 51 Franklin Street, Fifth Floor, Boston, MA  02110-1301  USA
 *
 * Linden Research, Inc., 945 Battery Street, San Francisco, CA  94111  USA
 * $/LicenseInfo$
 */

#include "llviewerprecompiledheaders.h"

#include "llagent.h"
#include "llappviewer.h"
#include "llhttpclient.h"
#include "llsdserialize.h"
#include "llsyntaxid.h"


//-----------------------------------------------------------------------------
// fetchKeywordsFileResponder
//-----------------------------------------------------------------------------
fetchKeywordsFileResponder::fetchKeywordsFileResponder(std::string filespec)
{
	mFileSpec = filespec;
	LL_WARNS("LSLSyntax")
			<< "Instantiating with file saving to: '" << filespec << "'"
			<< LL_ENDL;
}

void fetchKeywordsFileResponder::errorWithContent(U32 status,
												  const std::string& reason,
												  const LLSD& content)
{
	LL_WARNS("LSLSyntax")
			<< "fetchKeywordsFileResponder error [status:"
			<< status
			<< "]: "
			<< content
			<< LL_ENDL;
}

void fetchKeywordsFileResponder::result(const LLSD& content_ref)
{
	LLSyntaxIdLSL::setKeywordsXml(content_ref);

<<<<<<< HEAD
	std::stringstream str;
	LLSDSerialize::toPrettyXML(content_ref, str);
	const std::string xml = str.str();

	// save the str to disc, usually to the cache.
	llofstream file(mFileSpec, std::ios_base::out);
	file.write(xml.c_str(), str.str().size());
	file.close();

	LL_WARNS("LSLSyntax")
		<< "Syntax file received, saving as: '" << mFileSpec << "'"
		<< LL_ENDL;
}
=======
	void result(const LLSD& content_ref)
	{
		//LLSyntaxIdLSL::setKeywordsXml(content_ref);
		std::stringstream str;
		LLSDSerialize::toPrettyXML(content_ref, str);

		LLSD& xml = LLSD::emptyMap();
		LLSDSerialize::deserialize(xml, str, 10485760);
		LL_WARNS("")
			<< "fetchKeywordsFileResponder result:" << str.str()
			<< "filename: '" << mFileSpec << "'"
			<< LL_ENDL;
>>>>>>> bf2aad25


//-----------------------------------------------------------------------------
// LLSyntaxIdLSL
//-----------------------------------------------------------------------------
/**
 * @brief LLSyntaxIdLSL constructor
 */
LLSyntaxIdLSL::LLSyntaxIdLSL() :
	// Move these to signature?
	mFileNameDefault("keywords_lsl_default.xml"),
	mSimulatorFeature("LSLSyntaxId"),
	mCapabilityName("LSLSyntax"),
	mCapabilityURL(""),
	mFilePath(LL_PATH_APP_SETTINGS)
{
	mSyntaxIdCurrent = LLUUID();
	mFileNameCurrent = mFileNameDefault;
}

LLSD LLSyntaxIdLSL::sKeywordsXml;

std::string LLSyntaxIdLSL::buildFileNameNew()
{
	std::string filename = "keywords_lsl_";
	if (!mSyntaxIdNew.isNull())
	{
		filename += gLastVersionChannel + "_" + mSyntaxIdNew.asString();
	}
	else
	{
		filename += mFileNameDefault;
	}
	mFileNameNew = filename + ".llsd.xml";
	return mFileNameNew;
}

std::string LLSyntaxIdLSL::buildFullFileSpec()
{
	ELLPath path = mSyntaxIdNew.isNull() ? LL_PATH_APP_SETTINGS : LL_PATH_CACHE;
	buildFileNameNew();
	mFullFileSpec = gDirUtilp->getExpandedFilename(path, mFileNameNew);
	return mFullFileSpec;
}

//-----------------------------------------------------------------------------
// checkSyntaxIdChange()
//-----------------------------------------------------------------------------
bool LLSyntaxIdLSL::checkSyntaxIdChanged()
{
	bool changed = false;
	LLViewerRegion* region = gAgent.getRegion();

	if (region)
	{
		if (!region->capabilitiesReceived())
		{   // Shouldn't be possible, but experience shows that it's needed
			//region->setCapabilitiesReceivedCallback(boost::bind(&LLSyntaxIdLSL::checkSyntaxIdChange, this));
			LL_WARNS("LSLSyntax")
				<< "region '" << region->getName()
				<< "' has not received capabilities yet! Setting a callback for when they arrive."
				<< LL_ENDL;
		}
		else
		{
			// get and check the hash
			LLSD simFeatures;
			region->getSimulatorFeatures(simFeatures);
			if (simFeatures.has("LSLSyntaxId"))
			{
				mSyntaxIdNew = simFeatures["LSLSyntaxId"].asUUID();
				mCapabilityURL = region->getCapability(mCapabilityName);
				if (mSyntaxIdCurrent != mSyntaxIdNew)
				{
					LL_WARNS("LSLSyntax")
						<< "Region is '" << region->getName()
						<< "' it has LSLSyntaxId capability, and the new hash is '"
						<< mSyntaxIdNew << "'"
						<< LL_ENDL;

					changed = true;
				}
				else
				{
					LL_WARNS("LSLSyntax")
						<< "Region is '" << region->getName()
						<< "' it has the same LSLSyntaxId! Leaving hash as '"
						<< mSyntaxIdCurrent << "'"
						<< LL_ENDL;
				}
			}
			else
			{
				// Set the hash to NULL_KEY to indicate use of default keywords file
				if ( mSyntaxIdCurrent.isNull() )
				{
					LL_WARNS("LSLSyntax")
						<< "Region is '" << region->getName()
						<< " it does not have LSLSyntaxId capability, remaining with default keywords file!"
						<< LL_ENDL;
				}
				else
				{
					mSyntaxIdNew = LLUUID();

					LL_WARNS("LSLSyntax")
						<< "Region is '" << region->getName()
						<< " it does not have LSLSyntaxId capability, using default keywords file!"
						<< LL_ENDL;

					changed = true;
				}
			}
		}
	}
	return changed;
}

//-----------------------------------------------------------------------------
// fetchKeywordsFile
//-----------------------------------------------------------------------------
void LLSyntaxIdLSL::fetchKeywordsFile()
{
	if ( !mCapabilityURL.empty() )
	{
		LLHTTPClient::get(mCapabilityURL,
						  new fetchKeywordsFileResponder(mFullFileSpec),
						  LLSD(), 30.f
						  );
		LL_WARNS("LSLSyntax")
				<< "LSLSyntaxId capability URL is: " << mCapabilityURL
				<< ". Filename to use is: '" << mFullFileSpec << "'."
				<< LL_ENDL;
	}
	else
	{
		LL_WARNS("LSLSyntax")
				<< "LSLSyntaxId capability URL is empty using capability: '"
				<< mCapabilityName << "'"
				<< LL_ENDL;
	}
}

void LLSyntaxIdLSL::initialise()
{
	if (checkSyntaxIdChanged())
	{
		LL_WARNS("LSLSyntax")
				<< "Change to LSL version, getting appropriate file."
				<< LL_ENDL;

		// Need a full spec regardless of file source, so build it now.
		buildFullFileSpec();
		if ( !mSyntaxIdNew.isNull() )
		{
			LL_WARNS("LSLSyntax")
					<< "We have an ID for the version, so we will process it!"
					<< LL_ENDL;

			if ( !gDirUtilp->fileExists(mFullFileSpec) )
			{ // Does not exist, so fetch it from the capability
				fetchKeywordsFile();
				LL_WARNS("LSLSyntax")
						<< "File is not cached, we will try to download it!"
						<< LL_ENDL;
			}
			else
			{
				LL_WARNS("LSLSyntax")
						<< "File is cached, no need to download!"
						<< LL_ENDL;
				loadKeywordsIntoLLSD();
			}
		}
		else
		{ // Need to open the default
			LL_WARNS("LSLSyntax")
					<< "ID is null so we will use the default file!"
					<< LL_ENDL;
			loadKeywordsIntoLLSD();
		}
		mFileNameCurrent = mFileNameNew;
		mSyntaxIdCurrent = mSyntaxIdNew;
	}
	else
	{
		LL_INFOS("LSLSyntax")
				<< "No change to Syntax! Nothing to see. Move along now!"
				<< LL_ENDL;
	}
}

//-----------------------------------------------------------------------------
// loadKeywordsFileIntoLLSD
//-----------------------------------------------------------------------------
/**
 * @brief	Load xml serialised LLSD
 * @desc	Opens the specified filespec and attempts to deserialise the
 *			contained data to the specified LLSD object.
 * @return	Returns boolean true/false indicating success or failure.
 */
bool LLSyntaxIdLSL::loadKeywordsIntoLLSD()
{
	LL_WARNS("LSLSyntax")
			<< "Trying to open cached or default keyword file ;-)"
			<< LL_ENDL;

	bool loaded = false;
	LLSD content;
	llifstream file;
	file.open(mFullFileSpec);
	if (file.is_open())
	{
		loaded = (bool)LLSDSerialize::fromXML(content, file);
		if (!loaded)
		{
			LL_WARNS("LSLSyntax") << "Unable to deserialise file: " << mFullFileSpec << LL_ENDL;

			// Is this the right thing to do, or should we leave the old content
			// even if it isn't entirely accurate anymore?
			sKeywordsXml = LLSD().emptyMap();
		}
		else
		{
			sKeywordsXml = content;
			LL_INFOS("LSLSyntax") << "Deserialised file: " << mFullFileSpec << LL_ENDL;
		}
	}
	else
	{
		LL_WARNS("LSLSyntax") << "Unable to open file: " << mFullFileSpec << LL_ENDL;
	}
	return loaded;
}<|MERGE_RESOLUTION|>--- conflicted
+++ resolved
@@ -62,7 +62,6 @@
 {
 	LLSyntaxIdLSL::setKeywordsXml(content_ref);
 
-<<<<<<< HEAD
 	std::stringstream str;
 	LLSDSerialize::toPrettyXML(content_ref, str);
 	const std::string xml = str.str();
@@ -73,23 +72,8 @@
 	file.close();
 
 	LL_WARNS("LSLSyntax")
-		<< "Syntax file received, saving as: '" << mFileSpec << "'"
-		<< LL_ENDL;
-}
-=======
-	void result(const LLSD& content_ref)
-	{
-		//LLSyntaxIdLSL::setKeywordsXml(content_ref);
-		std::stringstream str;
-		LLSDSerialize::toPrettyXML(content_ref, str);
-
-		LLSD& xml = LLSD::emptyMap();
-		LLSDSerialize::deserialize(xml, str, 10485760);
-		LL_WARNS("")
-			<< "fetchKeywordsFileResponder result:" << str.str()
-			<< "filename: '" << mFileSpec << "'"
-			<< LL_ENDL;
->>>>>>> bf2aad25
+		<< "Syntax file received, saving as: '" << mFileSpec << "'" << LL_ENDL;
+}
 
 
 //-----------------------------------------------------------------------------
@@ -146,18 +130,19 @@
 	if (region)
 	{
 		if (!region->capabilitiesReceived())
-		{   // Shouldn't be possible, but experience shows that it's needed
-			//region->setCapabilitiesReceivedCallback(boost::bind(&LLSyntaxIdLSL::checkSyntaxIdChange, this));
+		{   // Shouldn't be possible, but experience shows that it may be needed.
 			LL_WARNS("LSLSyntax")
 				<< "region '" << region->getName()
-				<< "' has not received capabilities yet! Setting a callback for when they arrive."
+				<< "' has not received capabilities yet! Cannot process SyntaxId."
 				<< LL_ENDL;
 		}
 		else
 		{
+			LLSD simFeatures;
+			std::string message;
+			region->getSimulatorFeatures(simFeatures);
+
 			// get and check the hash
-			LLSD simFeatures;
-			region->getSimulatorFeatures(simFeatures);
 			if (simFeatures.has("LSLSyntaxId"))
 			{
 				mSyntaxIdNew = simFeatures["LSLSyntaxId"].asUUID();
@@ -180,28 +165,23 @@
 						<< mSyntaxIdCurrent << "'"
 						<< LL_ENDL;
 				}
+
 			}
 			else
 			{
-				// Set the hash to NULL_KEY to indicate use of default keywords file
 				if ( mSyntaxIdCurrent.isNull() )
 				{
-					LL_WARNS("LSLSyntax")
-						<< "Region is '" << region->getName()
-						<< " it does not have LSLSyntaxId capability, remaining with default keywords file!"
-						<< LL_ENDL;
+					message = " it does not have LSLSyntaxId capability, remaining with default keywords file!";
 				}
 				else
 				{
+					// The hash is set to NULL_KEY to indicate use of default keywords file
 					mSyntaxIdNew = LLUUID();
-
-					LL_WARNS("LSLSyntax")
-						<< "Region is '" << region->getName()
-						<< " it does not have LSLSyntaxId capability, using default keywords file!"
-						<< LL_ENDL;
-
+					message = " it does not have LSLSyntaxId capability, using default keywords file!";
 					changed = true;
 				}
+				LL_WARNS("LSLSyntax")
+					<< "Region is '" << region->getName() << message << LL_ENDL;
 			}
 		}
 	}
@@ -219,7 +199,7 @@
 						  new fetchKeywordsFileResponder(mFullFileSpec),
 						  LLSD(), 30.f
 						  );
-		LL_WARNS("LSLSyntax")
+		LL_INFOS("LSLSyntax")
 				<< "LSLSyntaxId capability URL is: " << mCapabilityURL
 				<< ". Filename to use is: '" << mFullFileSpec << "'."
 				<< LL_ENDL;
@@ -227,9 +207,7 @@
 	else
 	{
 		LL_WARNS("LSLSyntax")
-				<< "LSLSyntaxId capability URL is empty using capability: '"
-				<< mCapabilityName << "'"
-				<< LL_ENDL;
+				<< "LSLSyntaxId capability URL is empty!!" << LL_ENDL;
 	}
 }
 
@@ -237,28 +215,28 @@
 {
 	if (checkSyntaxIdChanged())
 	{
-		LL_WARNS("LSLSyntax")
-				<< "Change to LSL version, getting appropriate file."
+		LL_INFOS("LSLSyntax")
+				<< "LSL version has changed, getting appropriate file."
 				<< LL_ENDL;
 
 		// Need a full spec regardless of file source, so build it now.
 		buildFullFileSpec();
 		if ( !mSyntaxIdNew.isNull() )
 		{
-			LL_WARNS("LSLSyntax")
-					<< "We have an ID for the version, so we will process it!"
+			LL_INFOS("LSLSyntax")
+					<< "We have an ID for the version, processing it!"
 					<< LL_ENDL;
 
 			if ( !gDirUtilp->fileExists(mFullFileSpec) )
 			{ // Does not exist, so fetch it from the capability
 				fetchKeywordsFile();
-				LL_WARNS("LSLSyntax")
+				LL_INFOS("LSLSyntax")
 						<< "File is not cached, we will try to download it!"
 						<< LL_ENDL;
 			}
 			else
 			{
-				LL_WARNS("LSLSyntax")
+				LL_INFOS("LSLSyntax")
 						<< "File is cached, no need to download!"
 						<< LL_ENDL;
 				loadKeywordsIntoLLSD();
@@ -266,8 +244,8 @@
 		}
 		else
 		{ // Need to open the default
-			LL_WARNS("LSLSyntax")
-					<< "ID is null so we will use the default file!"
+			LL_INFOS("LSLSyntax")
+					<< "LSLSyntaxId is null so we will use the default file!"
 					<< LL_ENDL;
 			loadKeywordsIntoLLSD();
 		}
@@ -293,7 +271,7 @@
  */
 bool LLSyntaxIdLSL::loadKeywordsIntoLLSD()
 {
-	LL_WARNS("LSLSyntax")
+	LL_INFOS("LSLSyntax")
 			<< "Trying to open cached or default keyword file ;-)"
 			<< LL_ENDL;
 
