/**
 * @file llviewertexturelist.cpp
 * @brief Object for managing the list of images within a region
 *
 * $LicenseInfo:firstyear=2000&license=viewerlgpl$
 * Second Life Viewer Source Code
 * Copyright (C) 2010, Linden Research, Inc.
 *
 * This library is free software; you can redistribute it and/or
 * modify it under the terms of the GNU Lesser General Public
 * License as published by the Free Software Foundation;
 * version 2.1 of the License only.
 *
 * This library is distributed in the hope that it will be useful,
 * but WITHOUT ANY WARRANTY; without even the implied warranty of
 * MERCHANTABILITY or FITNESS FOR A PARTICULAR PURPOSE.  See the GNU
 * Lesser General Public License for more details.
 *
 * You should have received a copy of the GNU Lesser General Public
 * License along with this library; if not, write to the Free Software
 * Foundation, Inc., 51 Franklin Street, Fifth Floor, Boston, MA  02110-1301  USA
 *
 * Linden Research, Inc., 945 Battery Street, San Francisco, CA  94111  USA
 * $/LicenseInfo$
 */

#include "llviewerprecompiledheaders.h"

#include <sys/stat.h>

#include "llviewertexturelist.h"

#include "llgl.h" // fot gathering stats from GL
#include "llimagegl.h"
#include "llimagebmp.h"
#include "llimagej2c.h"
#include "llimagetga.h"
#include "llimagejpeg.h"
#include "llimagepng.h"
#include "llimageworker.h"

#include "llsdserialize.h"
#include "llsys.h"
#include "llfilesystem.h"
#include "llxmltree.h"
#include "message.h"

#include "lldrawpoolbump.h" // to init bumpmap images
#include "lltexturecache.h"
#include "lltexturefetch.h"
#include "llviewercontrol.h"
#include "llviewertexture.h"
#include "llviewermedia.h"
#include "llviewernetwork.h"
#include "llviewerregion.h"
#include "llviewerstats.h"
#include "pipeline.h"
#include "llappviewer.h"
#include "llxuiparser.h"
#include "lltracerecording.h"
#include "llviewerdisplay.h"
#include "llviewerwindow.h"
#include "llprogressview.h"

////////////////////////////////////////////////////////////////////////////

void (*LLViewerTextureList::sUUIDCallback)(void **, const LLUUID&) = NULL;

S32 LLViewerTextureList::sNumImages = 0;

LLViewerTextureList gTextureList;

ETexListType get_element_type(S32 priority)
{
    return (priority == LLViewerFetchedTexture::BOOST_ICON || priority == LLViewerFetchedTexture::BOOST_THUMBNAIL) ? TEX_LIST_SCALE : TEX_LIST_STANDARD;
}

///////////////////////////////////////////////////////////////////////////////

LLTextureKey::LLTextureKey()
: textureId(LLUUID::null),
textureType(TEX_LIST_STANDARD)
{
}

LLTextureKey::LLTextureKey(LLUUID id, ETexListType tex_type)
: textureId(id), textureType(tex_type)
{
}

///////////////////////////////////////////////////////////////////////////////

<<<<<<< HEAD
LLViewerTextureList::LLViewerTextureList() 
	: mForceResetTextureStats(false),
	mInitialized(false)
=======
LLViewerTextureList::LLViewerTextureList()
    : mForceResetTextureStats(FALSE),
    mInitialized(FALSE)
>>>>>>> e1623bb2
{
}

void LLViewerTextureList::init()
<<<<<<< HEAD
{			
	mInitialized = true ;
	sNumImages = 0;
	doPreloadImages();
=======
{
    mInitialized = TRUE ;
    sNumImages = 0;
    doPreloadImages();
>>>>>>> e1623bb2
}


void LLViewerTextureList::doPreloadImages()
{
    LL_PROFILE_ZONE_SCOPED_CATEGORY_TEXTURE;
    LL_DEBUGS("ViewerImages") << "Preloading images..." << LL_ENDL;

    llassert_always(mInitialized) ;
    llassert_always(mImageList.empty()) ;
    llassert_always(mUUIDMap.empty()) ;

    // Set the "missing asset" image
    LLViewerFetchedTexture::sMissingAssetImagep = LLViewerTextureManager::getFetchedTextureFromFile("missing_asset.tga", FTT_LOCAL_FILE, MIPMAP_NO, LLViewerFetchedTexture::BOOST_UI);

    // Set the "white" image
    LLViewerFetchedTexture::sWhiteImagep = LLViewerTextureManager::getFetchedTextureFromFile("white.tga", FTT_LOCAL_FILE, MIPMAP_NO, LLViewerFetchedTexture::BOOST_UI);
    LLTexUnit::sWhiteTexture = LLViewerFetchedTexture::sWhiteImagep->getTexName();
    LLUIImageList* image_list = LLUIImageList::getInstance();

    // Set the default flat normal map
    // BLANK_OBJECT_NORMAL has a version on dataserver, but it has compression artifacts
    LLViewerFetchedTexture::sFlatNormalImagep =
        LLViewerTextureManager::getFetchedTextureFromFile("flatnormal.tga",
                                                          FTT_LOCAL_FILE,
                                                          MIPMAP_NO,
                                                          LLViewerFetchedTexture::BOOST_BUMP,
                                                          LLViewerTexture::FETCHED_TEXTURE,
                                                          0,
                                                          0,
                                                          BLANK_OBJECT_NORMAL);

<<<<<<< HEAD
	// PBR: irradiance
	LLViewerFetchedTexture::sDefaultIrradiancePBRp = LLViewerTextureManager::getFetchedTextureFromFile("default_irradiance.png", FTT_LOCAL_FILE, MIPMAP_YES, LLViewerFetchedTexture::BOOST_UI);

	image_list->initFromFile();
	
	// turn off clamping and bilinear filtering for uv picking images
	//LLViewerFetchedTexture* uv_test = preloadUIImage("uv_test1.tga", LLUUID::null, false);
	//uv_test->setClamp(false, false);
	//uv_test->setMipFilterNearest(true, true);
	//uv_test = preloadUIImage("uv_test2.tga", LLUUID::null, false);
	//uv_test->setClamp(false, false);
	//uv_test->setMipFilterNearest(true, true);

	LLViewerFetchedTexture* image = LLViewerTextureManager::getFetchedTextureFromFile("silhouette.j2c", FTT_LOCAL_FILE, MIPMAP_YES, LLViewerFetchedTexture::BOOST_UI);
	if (image) 
	{
		image->setAddressMode(LLTexUnit::TAM_WRAP);
		mImagePreloads.insert(image);
	}
	image = LLViewerTextureManager::getFetchedTextureFromFile("world/NoEntryLines.png", FTT_LOCAL_FILE, MIPMAP_YES, LLViewerFetchedTexture::BOOST_UI);
	if (image) 
	{
		image->setAddressMode(LLTexUnit::TAM_WRAP);	
		mImagePreloads.insert(image);
	}
	image = LLViewerTextureManager::getFetchedTextureFromFile("world/NoEntryPassLines.png", FTT_LOCAL_FILE, MIPMAP_YES, LLViewerFetchedTexture::BOOST_UI);
	if (image) 
	{
		image->setAddressMode(LLTexUnit::TAM_WRAP);
		mImagePreloads.insert(image);
	}
	image = LLViewerTextureManager::getFetchedTextureFromFile("transparent.j2c", FTT_LOCAL_FILE, MIPMAP_YES, LLViewerFetchedTexture::BOOST_UI, LLViewerTexture::FETCHED_TEXTURE,
		0, 0, IMG_TRANSPARENT);
	if (image) 
	{
		image->setAddressMode(LLTexUnit::TAM_WRAP);
		mImagePreloads.insert(image);
	}
	image = LLViewerTextureManager::getFetchedTextureFromFile("alpha_gradient.tga", FTT_LOCAL_FILE, MIPMAP_YES, LLViewerFetchedTexture::BOOST_UI, LLViewerTexture::FETCHED_TEXTURE,
		GL_ALPHA8, GL_ALPHA, IMG_ALPHA_GRAD);
	if (image)
	{
		image->setAddressMode(LLTexUnit::TAM_CLAMP);
		mImagePreloads.insert(image);
	}
	image = LLViewerTextureManager::getFetchedTextureFromFile("alpha_gradient_2d.j2c", FTT_LOCAL_FILE, MIPMAP_YES, LLViewerFetchedTexture::BOOST_UI, LLViewerTexture::FETCHED_TEXTURE,
		GL_ALPHA8, GL_ALPHA, IMG_ALPHA_GRAD_2D);
	if (image)
	{
		image->setAddressMode(LLTexUnit::TAM_CLAMP);
		mImagePreloads.insert(image);
	}

	LLPointer<LLImageRaw> img_blak_square_tex(new LLImageRaw(2, 2, 3));
	memset(img_blak_square_tex->getData(), 0, img_blak_square_tex->getDataSize());
	LLPointer<LLViewerFetchedTexture> img_blak_square(new LLViewerFetchedTexture(img_blak_square_tex, FTT_DEFAULT, false));
	gBlackSquareID = img_blak_square->getID();
	img_blak_square->setUnremovable(true);
	addImage(img_blak_square, TEX_LIST_STANDARD);
=======
    // PBR: irradiance
    LLViewerFetchedTexture::sDefaultIrradiancePBRp = LLViewerTextureManager::getFetchedTextureFromFile("default_irradiance.png", FTT_LOCAL_FILE, MIPMAP_YES, LLViewerFetchedTexture::BOOST_UI);

    image_list->initFromFile();

    // turn off clamping and bilinear filtering for uv picking images
    //LLViewerFetchedTexture* uv_test = preloadUIImage("uv_test1.tga", LLUUID::null, FALSE);
    //uv_test->setClamp(FALSE, FALSE);
    //uv_test->setMipFilterNearest(TRUE, TRUE);
    //uv_test = preloadUIImage("uv_test2.tga", LLUUID::null, FALSE);
    //uv_test->setClamp(FALSE, FALSE);
    //uv_test->setMipFilterNearest(TRUE, TRUE);

    LLViewerFetchedTexture* image = LLViewerTextureManager::getFetchedTextureFromFile("silhouette.j2c", FTT_LOCAL_FILE, MIPMAP_YES, LLViewerFetchedTexture::BOOST_UI);
    if (image)
    {
        image->setAddressMode(LLTexUnit::TAM_WRAP);
        mImagePreloads.insert(image);
    }
    image = LLViewerTextureManager::getFetchedTextureFromFile("world/NoEntryLines.png", FTT_LOCAL_FILE, MIPMAP_YES, LLViewerFetchedTexture::BOOST_UI);
    if (image)
    {
        image->setAddressMode(LLTexUnit::TAM_WRAP);
        mImagePreloads.insert(image);
    }
    image = LLViewerTextureManager::getFetchedTextureFromFile("world/NoEntryPassLines.png", FTT_LOCAL_FILE, MIPMAP_YES, LLViewerFetchedTexture::BOOST_UI);
    if (image)
    {
        image->setAddressMode(LLTexUnit::TAM_WRAP);
        mImagePreloads.insert(image);
    }
    image = LLViewerTextureManager::getFetchedTextureFromFile("transparent.j2c", FTT_LOCAL_FILE, MIPMAP_YES, LLViewerFetchedTexture::BOOST_UI, LLViewerTexture::FETCHED_TEXTURE,
        0, 0, IMG_TRANSPARENT);
    if (image)
    {
        image->setAddressMode(LLTexUnit::TAM_WRAP);
        mImagePreloads.insert(image);
    }
    image = LLViewerTextureManager::getFetchedTextureFromFile("alpha_gradient.tga", FTT_LOCAL_FILE, MIPMAP_YES, LLViewerFetchedTexture::BOOST_UI, LLViewerTexture::FETCHED_TEXTURE,
        GL_ALPHA8, GL_ALPHA, IMG_ALPHA_GRAD);
    if (image)
    {
        image->setAddressMode(LLTexUnit::TAM_CLAMP);
        mImagePreloads.insert(image);
    }
    image = LLViewerTextureManager::getFetchedTextureFromFile("alpha_gradient_2d.j2c", FTT_LOCAL_FILE, MIPMAP_YES, LLViewerFetchedTexture::BOOST_UI, LLViewerTexture::FETCHED_TEXTURE,
        GL_ALPHA8, GL_ALPHA, IMG_ALPHA_GRAD_2D);
    if (image)
    {
        image->setAddressMode(LLTexUnit::TAM_CLAMP);
        mImagePreloads.insert(image);
    }

    LLPointer<LLImageRaw> img_blak_square_tex(new LLImageRaw(2, 2, 3));
    memset(img_blak_square_tex->getData(), 0, img_blak_square_tex->getDataSize());
    LLPointer<LLViewerFetchedTexture> img_blak_square(new LLViewerFetchedTexture(img_blak_square_tex, FTT_DEFAULT, FALSE));
    gBlackSquareID = img_blak_square->getID();
    img_blak_square->setUnremovable(TRUE);
    addImage(img_blak_square, TEX_LIST_STANDARD);
>>>>>>> e1623bb2
}

static std::string get_texture_list_name()
{
    if (LLGridManager::getInstance()->isInProductionGrid())
    {
        return gDirUtilp->getExpandedFilename(LL_PATH_CACHE,
            "texture_list_" + gSavedSettings.getString("LoginLocation") + "." + gDirUtilp->getUserName() + ".xml");
    }
    else
    {
        const std::string& grid_id_str = LLGridManager::getInstance()->getGridId();
        const std::string& grid_id_lower = utf8str_tolower(grid_id_str);
        return gDirUtilp->getExpandedFilename(LL_PATH_CACHE,
            "texture_list_" + gSavedSettings.getString("LoginLocation") + "." + gDirUtilp->getUserName() + "." + grid_id_lower + ".xml");
    }
}

void LLViewerTextureList::doPrefetchImages()
{
    LL_PROFILE_ZONE_SCOPED_CATEGORY_TEXTURE;

    // todo: do not load without getViewerAssetUrl()
    // either fail login without caps or provide this
    // in some other way, textures won't load otherwise
    LLViewerFetchedTexture *imagep = findImage(DEFAULT_WATER_NORMAL, TEX_LIST_STANDARD);
    if (!imagep)
    {
        // add it to mImagePreloads only once
        imagep = LLViewerTextureManager::getFetchedTexture(DEFAULT_WATER_NORMAL, FTT_DEFAULT, MIPMAP_YES, LLViewerFetchedTexture::BOOST_UI);
        if (imagep)
        {
            imagep->setAddressMode(LLTexUnit::TAM_WRAP);
            mImagePreloads.insert(imagep);
        }
    }

    LLViewerTextureManager::getFetchedTexture(IMG_SHOT);
    LLViewerTextureManager::getFetchedTexture(IMG_SMOKE_POOF);
    LLViewerFetchedTexture::sSmokeImagep = LLViewerTextureManager::getFetchedTexture(IMG_SMOKE, FTT_DEFAULT, true, LLGLTexture::BOOST_UI);
    LLViewerFetchedTexture::sSmokeImagep->setNoDelete();

    LLStandardBumpmap::addstandard();

    if (LLAppViewer::instance()->getPurgeCache())
    {
        // cache was purged, no point
        return;
    }

    // Pre-fetch textures from last logout
    LLSD imagelist;
    std::string filename = get_texture_list_name();
    llifstream file;
    file.open(filename.c_str());
    if (file.is_open())
    {
        if ( ! LLSDSerialize::fromXML(imagelist, file) )
        {
            file.close();
            LL_WARNS() << "XML parse error reading texture list '" << filename << "'" << LL_ENDL;
            LL_WARNS() << "Removing invalid texture list '" << filename << "'" << LL_ENDL;
            LLFile::remove(filename);
            return;
        }
        file.close();
    }
    S32 texture_count = 0;
    for (LLSD::array_iterator iter = imagelist.beginArray();
         iter != imagelist.endArray(); ++iter)
    {
        LLSD imagesd = *iter;
        LLUUID uuid = imagesd["uuid"];
        S32 pixel_area = imagesd["area"];
        S32 texture_type = imagesd["type"];

        if(LLViewerTexture::FETCHED_TEXTURE == texture_type || LLViewerTexture::LOD_TEXTURE == texture_type)
        {
            LLViewerFetchedTexture* image = LLViewerTextureManager::getFetchedTexture(uuid, FTT_DEFAULT, MIPMAP_TRUE, LLGLTexture::BOOST_NONE, texture_type);
            if (image)
            {
                texture_count += 1;
                image->addTextureStats((F32)pixel_area);
            }
        }
    }
    LL_DEBUGS() << "fetched " << texture_count << " images from " << filename << LL_ENDL;
}

///////////////////////////////////////////////////////////////////////////////

LLViewerTextureList::~LLViewerTextureList()
{
}

void LLViewerTextureList::shutdown()
{
    LL_PROFILE_ZONE_SCOPED_CATEGORY_TEXTURE;
    // clear out preloads
    mImagePreloads.clear();

    // Write out list of currently loaded textures for precaching on startup
    typedef std::set<std::pair<S32,LLViewerFetchedTexture*> > image_area_list_t;
    image_area_list_t image_area_list;
    for (image_priority_list_t::iterator iter = mImageList.begin();
         iter != mImageList.end(); ++iter)
    {
        LLViewerFetchedTexture* image = *iter;
        if (!image->hasGLTexture() ||
            !image->getUseDiscard() ||
            image->needsAux() ||
            !image->getTargetHost().isInvalid() ||
            !image->getUrl().empty()
            )
        {
            continue; // avoid UI, baked, and other special images
        }
        if(!image->getBoundRecently())
        {
            continue ;
        }
        S32 desired = image->getDesiredDiscardLevel();
        if (desired >= 0 && desired < MAX_DISCARD_LEVEL)
        {
            S32 pixel_area = image->getWidth(desired) * image->getHeight(desired);
            image_area_list.insert(std::make_pair(pixel_area, image));
        }
    }

    LLSD imagelist;
    const S32 max_count = 1000;
    S32 count = 0;
    S32 image_type ;
    for (image_area_list_t::reverse_iterator riter = image_area_list.rbegin();
         riter != image_area_list.rend(); ++riter)
    {
        LLViewerFetchedTexture* image = riter->second;
        image_type = (S32)image->getType() ;
        imagelist[count]["area"] = riter->first;
        imagelist[count]["uuid"] = image->getID();
        imagelist[count]["type"] = image_type;
        if (++count >= max_count)
            break;
    }

    if (count > 0 && !gDirUtilp->getExpandedFilename(LL_PATH_CACHE, "").empty())
    {
        std::string filename = get_texture_list_name();
        llofstream file;
        file.open(filename.c_str());
        LL_DEBUGS() << "saving " << imagelist.size() << " image list entries" << LL_ENDL;
<<<<<<< HEAD
		LLSDSerialize::toPrettyXML(imagelist, file);
	}
	
	//
	// Clean up "loaded" callbacks.
	//
	mCallbackList.clear();
	
	// Flush all of the references
	mLoadingStreamList.clear();
	mCreateTextureList.clear();
	mFastCacheList.clear();
	
	mUUIDMap.clear();
	
	mImageList.clear();

	mInitialized = false ; //prevent loading textures again.
=======
        LLSDSerialize::toPrettyXML(imagelist, file);
    }

    //
    // Clean up "loaded" callbacks.
    //
    mCallbackList.clear();

    // Flush all of the references
    mLoadingStreamList.clear();
    mCreateTextureList.clear();
    mFastCacheList.clear();

    mUUIDMap.clear();

    mImageList.clear();

    mInitialized = FALSE ; //prevent loading textures again.
>>>>>>> e1623bb2
}

void LLViewerTextureList::dump()
{
    LL_PROFILE_ZONE_SCOPED_CATEGORY_TEXTURE;
    LL_INFOS() << "LLViewerTextureList::dump()" << LL_ENDL;
    for (image_priority_list_t::iterator it = mImageList.begin(); it != mImageList.end(); ++it)
    {
        LLViewerFetchedTexture* image = *it;

        LL_INFOS() << "priority " << image->getMaxVirtualSize()
        << " boost " << image->getBoostLevel()
        << " size " << image->getWidth() << "x" << image->getHeight()
        << " discard " << image->getDiscardLevel()
        << " desired " << image->getDesiredDiscardLevel()
        << " http://asset.siva.lindenlab.com/" << image->getID() << ".texture"
        << LL_ENDL;
    }
}

void LLViewerTextureList::destroyGL(bool save_state)
{
    LLImageGL::destroyGL(save_state);
}

void LLViewerTextureList::restoreGL()
{
    llassert_always(mInitialized) ;
    LLImageGL::restoreGL();
}

/* Vertical tab container button image IDs
 Seem to not decode when running app in debug.

 const LLUUID BAD_IMG_ONE("1097dcb3-aef9-8152-f471-431d840ea89e");
 const LLUUID BAD_IMG_TWO("bea77041-5835-1661-f298-47e2d32b7a70");
 */

///////////////////////////////////////////////////////////////////////////////

LLViewerFetchedTexture* LLViewerTextureList::getImageFromFile(const std::string& filename,
<<<<<<< HEAD
												   FTType f_type,
												   bool usemipmaps,
												   LLViewerTexture::EBoostLevel boost_priority,
												   S8 texture_type,
												   LLGLint internal_format,
												   LLGLenum primary_format, 
												   const LLUUID& force_id)
{
    LL_PROFILE_ZONE_SCOPED_CATEGORY_TEXTURE;
	if(!mInitialized)
	{
		return NULL ;
	}

	std::string full_path = gDirUtilp->findSkinnedFilename("textures", filename);
	if (full_path.empty())
	{
		LL_WARNS() << "Failed to find local image file: " << filename << LL_ENDL;
		LLViewerTexture::EBoostLevel priority = LLGLTexture::BOOST_UI;
		return LLViewerTextureManager::getFetchedTexture(IMG_DEFAULT, FTT_DEFAULT, true, priority);
	}

	std::string url = "file://" + full_path;

	return getImageFromUrl(url, f_type, usemipmaps, boost_priority, texture_type, internal_format, primary_format, force_id);
}

LLViewerFetchedTexture* LLViewerTextureList::getImageFromUrl(const std::string& url,
												   FTType f_type,
												   bool usemipmaps,
												   LLViewerTexture::EBoostLevel boost_priority,
												   S8 texture_type,
												   LLGLint internal_format,
												   LLGLenum primary_format, 
												   const LLUUID& force_id)
=======
                                                   FTType f_type,
                                                   BOOL usemipmaps,
                                                   LLViewerTexture::EBoostLevel boost_priority,
                                                   S8 texture_type,
                                                   LLGLint internal_format,
                                                   LLGLenum primary_format,
                                                   const LLUUID& force_id)
{
    LL_PROFILE_ZONE_SCOPED_CATEGORY_TEXTURE;
    if(!mInitialized)
    {
        return NULL ;
    }

    std::string full_path = gDirUtilp->findSkinnedFilename("textures", filename);
    if (full_path.empty())
    {
        LL_WARNS() << "Failed to find local image file: " << filename << LL_ENDL;
        LLViewerTexture::EBoostLevel priority = LLGLTexture::BOOST_UI;
        return LLViewerTextureManager::getFetchedTexture(IMG_DEFAULT, FTT_DEFAULT, TRUE, priority);
    }

    std::string url = "file://" + full_path;

    return getImageFromUrl(url, f_type, usemipmaps, boost_priority, texture_type, internal_format, primary_format, force_id);
}

LLViewerFetchedTexture* LLViewerTextureList::getImageFromUrl(const std::string& url,
                                                   FTType f_type,
                                                   BOOL usemipmaps,
                                                   LLViewerTexture::EBoostLevel boost_priority,
                                                   S8 texture_type,
                                                   LLGLint internal_format,
                                                   LLGLenum primary_format,
                                                   const LLUUID& force_id)
>>>>>>> e1623bb2
{
    LL_PROFILE_ZONE_SCOPED_CATEGORY_TEXTURE;
    if(!mInitialized)
    {
        return NULL ;
    }

    // generate UUID based on hash of filename
    LLUUID new_id;
    if (force_id.notNull())
    {
        new_id = force_id;
    }
    else
    {
        new_id.generate(url);
    }

    LLPointer<LLViewerFetchedTexture> imagep = findImage(new_id, get_element_type(boost_priority));

    if (!imagep.isNull())
    {
        LLViewerFetchedTexture *texture = imagep.get();
        if (texture->getUrl().empty())
        {
            LL_WARNS() << "Requested texture " << new_id << " already exists but does not have a URL" << LL_ENDL;
        }
        else if (texture->getUrl() != url)
        {
            // This is not an error as long as the images really match -
            // e.g. could be two avatars wearing the same outfit.
            LL_DEBUGS("Avatar") << "Requested texture " << new_id
                                << " already exists with a different url, requested: " << url
                                << " current: " << texture->getUrl() << LL_ENDL;
        }

    }
    if (imagep.isNull())
    {
        switch(texture_type)
        {
        case LLViewerTexture::FETCHED_TEXTURE:
            imagep = new LLViewerFetchedTexture(url, f_type, new_id, usemipmaps);
            break ;
        case LLViewerTexture::LOD_TEXTURE:
            imagep = new LLViewerLODTexture(url, f_type, new_id, usemipmaps);
            break ;
        default:
            LL_ERRS() << "Invalid texture type " << texture_type << LL_ENDL ;
        }

        if (internal_format && primary_format)
        {
            imagep->setExplicitFormat(internal_format, primary_format);
        }

        addImage(imagep, get_element_type(boost_priority));

        if (boost_priority != 0)
        {
            if (boost_priority == LLViewerFetchedTexture::BOOST_UI)
            {
                imagep->dontDiscard();
            }
            if (boost_priority == LLViewerFetchedTexture::BOOST_ICON
                || boost_priority == LLViewerFetchedTexture::BOOST_THUMBNAIL)
            {
                // Agent and group Icons are downloadable content, nothing manages
                // icon deletion yet, so they should not persist
                imagep->dontDiscard();
                imagep->forceActive();
            }
            imagep->setBoostLevel(boost_priority);
        }
    }

    imagep->setGLTextureCreated(true);

    return imagep;
}


LLViewerFetchedTexture* LLViewerTextureList::getImage(const LLUUID &image_id,
<<<<<<< HEAD
												   FTType f_type,
												   bool usemipmaps,
												   LLViewerTexture::EBoostLevel boost_priority,
												   S8 texture_type,
												   LLGLint internal_format,
												   LLGLenum primary_format,
												   LLHost request_from_host)
{
    LL_PROFILE_ZONE_SCOPED_CATEGORY_TEXTURE;
	if(!mInitialized)
	{
		return NULL ;
	}

	// Return the image with ID image_id
	// If the image is not found, creates new image and
	// enqueues a request for transmission
	
	if (image_id.isNull())
	{
		return (LLViewerTextureManager::getFetchedTexture(IMG_DEFAULT, FTT_DEFAULT, true, LLGLTexture::BOOST_UI));
	}
	
	LLPointer<LLViewerFetchedTexture> imagep = findImage(image_id, get_element_type(boost_priority));
	if (!imagep.isNull())
	{
		LLViewerFetchedTexture *texture = imagep.get();
		if (request_from_host.isOk() &&
			!texture->getTargetHost().isOk())
		{
			LL_WARNS() << "Requested texture " << image_id << " already exists but does not have a host" << LL_ENDL;
		}
		else if (request_from_host.isOk() &&
				 texture->getTargetHost().isOk() &&
				 request_from_host != texture->getTargetHost())
		{
			LL_WARNS() << "Requested texture " << image_id << " already exists with a different target host, requested: " 
					<< request_from_host << " current: " << texture->getTargetHost() << LL_ENDL;
		}
		if (f_type != FTT_DEFAULT && imagep->getFTType() != f_type)
		{
			LL_WARNS() << "FTType mismatch: requested " << f_type << " image has " << imagep->getFTType() << LL_ENDL;
		}
		
	}
	if (imagep.isNull())
	{
		imagep = createImage(image_id, f_type, usemipmaps, boost_priority, texture_type, internal_format, primary_format, request_from_host) ;
	}

	imagep->setGLTextureCreated(true);
	
	return imagep;
=======
                                                   FTType f_type,
                                                   BOOL usemipmaps,
                                                   LLViewerTexture::EBoostLevel boost_priority,
                                                   S8 texture_type,
                                                   LLGLint internal_format,
                                                   LLGLenum primary_format,
                                                   LLHost request_from_host)
{
    LL_PROFILE_ZONE_SCOPED_CATEGORY_TEXTURE;
    if(!mInitialized)
    {
        return NULL ;
    }

    // Return the image with ID image_id
    // If the image is not found, creates new image and
    // enqueues a request for transmission

    if (image_id.isNull())
    {
        return (LLViewerTextureManager::getFetchedTexture(IMG_DEFAULT, FTT_DEFAULT, TRUE, LLGLTexture::BOOST_UI));
    }

    LLPointer<LLViewerFetchedTexture> imagep = findImage(image_id, get_element_type(boost_priority));
    if (!imagep.isNull())
    {
        LLViewerFetchedTexture *texture = imagep.get();
        if (request_from_host.isOk() &&
            !texture->getTargetHost().isOk())
        {
            LL_WARNS() << "Requested texture " << image_id << " already exists but does not have a host" << LL_ENDL;
        }
        else if (request_from_host.isOk() &&
                 texture->getTargetHost().isOk() &&
                 request_from_host != texture->getTargetHost())
        {
            LL_WARNS() << "Requested texture " << image_id << " already exists with a different target host, requested: "
                    << request_from_host << " current: " << texture->getTargetHost() << LL_ENDL;
        }
        if (f_type != FTT_DEFAULT && imagep->getFTType() != f_type)
        {
            LL_WARNS() << "FTType mismatch: requested " << f_type << " image has " << imagep->getFTType() << LL_ENDL;
        }

    }
    if (imagep.isNull())
    {
        imagep = createImage(image_id, f_type, usemipmaps, boost_priority, texture_type, internal_format, primary_format, request_from_host) ;
    }

    imagep->setGLTextureCreated(true);

    return imagep;
>>>>>>> e1623bb2
}

//when this function is called, there is no such texture in the gTextureList with image_id.
LLViewerFetchedTexture* LLViewerTextureList::createImage(const LLUUID &image_id,
<<<<<<< HEAD
												   FTType f_type,
												   bool usemipmaps,
												   LLViewerTexture::EBoostLevel boost_priority,
												   S8 texture_type,
												   LLGLint internal_format,
												   LLGLenum primary_format,
												   LLHost request_from_host)
=======
                                                   FTType f_type,
                                                   BOOL usemipmaps,
                                                   LLViewerTexture::EBoostLevel boost_priority,
                                                   S8 texture_type,
                                                   LLGLint internal_format,
                                                   LLGLenum primary_format,
                                                   LLHost request_from_host)
>>>>>>> e1623bb2
{
    LL_PROFILE_ZONE_SCOPED_CATEGORY_TEXTURE;

    LLPointer<LLViewerFetchedTexture> imagep ;
    switch(texture_type)
    {
    case LLViewerTexture::FETCHED_TEXTURE:
        imagep = new LLViewerFetchedTexture(image_id, f_type, request_from_host, usemipmaps);
        break ;
    case LLViewerTexture::LOD_TEXTURE:
        imagep = new LLViewerLODTexture(image_id, f_type, request_from_host, usemipmaps);
        break ;
    default:
        LL_ERRS() << "Invalid texture type " << texture_type << LL_ENDL ;
    }

    if (internal_format && primary_format)
    {
        imagep->setExplicitFormat(internal_format, primary_format);
    }

    addImage(imagep, get_element_type(boost_priority));

    if (boost_priority != 0)
    {
        if (boost_priority == LLViewerFetchedTexture::BOOST_UI)
        {
            imagep->dontDiscard();
        }
        if (boost_priority == LLViewerFetchedTexture::BOOST_ICON
            || boost_priority == LLViewerFetchedTexture::BOOST_THUMBNAIL)
        {
            // Agent and group Icons are downloadable content, nothing manages
            // icon deletion yet, so they should not persist.
            imagep->dontDiscard();
            imagep->forceActive();
        }
        imagep->setBoostLevel(boost_priority);
    }
    else
    {
        //by default, the texture can not be removed from memory even if it is not used.
        //here turn this off
        //if this texture should be set to NO_DELETE, call setNoDelete() afterwards.
        imagep->forceActive() ;
    }

    mFastCacheList.insert(imagep);
    imagep->setInFastCacheList(true);

    return imagep ;
}

void LLViewerTextureList::findTexturesByID(const LLUUID &image_id, std::vector<LLViewerFetchedTexture*> &output)
{
    LL_PROFILE_ZONE_SCOPED_CATEGORY_TEXTURE;
    LLTextureKey search_key(image_id, TEX_LIST_STANDARD);
    uuid_map_t::iterator iter = mUUIDMap.lower_bound(search_key);
    while (iter != mUUIDMap.end() && iter->first.textureId == image_id)
    {
        output.push_back(iter->second);
        iter++;
    }
}

LLViewerFetchedTexture *LLViewerTextureList::findImage(const LLTextureKey &search_key)
{
    LL_PROFILE_ZONE_SCOPED_CATEGORY_TEXTURE;
    uuid_map_t::iterator iter = mUUIDMap.find(search_key);
    if (iter == mUUIDMap.end())
        return NULL;
    return iter->second;
}

LLViewerFetchedTexture *LLViewerTextureList::findImage(const LLUUID &image_id, ETexListType tex_type)
{
    return findImage(LLTextureKey(image_id, tex_type));
}

void LLViewerTextureList::addImageToList(LLViewerFetchedTexture *image)
{
    LL_PROFILE_ZONE_SCOPED_CATEGORY_TEXTURE;
<<<<<<< HEAD
	assert_main_thread();
	llassert_always(mInitialized) ;
	llassert(image);
	if (image->isInImageList())
	{	// Flag is already set?
		LL_WARNS() << "LLViewerTextureList::addImageToList - image " << image->getID()  << " already in list" << LL_ENDL;
	}
	else
	{
		if (!(mImageList.insert(image)).second) 
		{
			LL_WARNS() << "Error happens when insert image " << image->getID()  << " into mImageList!" << LL_ENDL ;
		}
		image->setInImageList(true);
	}
=======
    assert_main_thread();
    llassert_always(mInitialized) ;
    llassert(image);
    if (image->isInImageList())
    {   // Flag is already set?
        LL_WARNS() << "LLViewerTextureList::addImageToList - image " << image->getID()  << " already in list" << LL_ENDL;
    }
    else
    {
    if((mImageList.insert(image)).second != true)
    {
            LL_WARNS() << "Error happens when insert image " << image->getID()  << " into mImageList!" << LL_ENDL ;
    }
    image->setInImageList(TRUE) ;
}
>>>>>>> e1623bb2
}

void LLViewerTextureList::removeImageFromList(LLViewerFetchedTexture *image)
{
    LL_PROFILE_ZONE_SCOPED_CATEGORY_TEXTURE;
    assert_main_thread();
    llassert_always(mInitialized) ;
    llassert(image);

    S32 count = 0;
    if (image->isInImageList())
    {
        count = mImageList.erase(image) ;
        if(count != 1)
        {
            LL_INFOS() << "Image  " << image->getID()
                << " had mInImageList set but mImageList.erase() returned " << count
                << LL_ENDL;
        }
    }
    else
    {   // Something is wrong, image is expected in list or callers should check first
        LL_INFOS() << "Calling removeImageFromList() for " << image->getID()
            << " but doesn't have mInImageList set"
            << " ref count is " << image->getNumRefs()
            << LL_ENDL;
        uuid_map_t::iterator iter = mUUIDMap.find(LLTextureKey(image->getID(), (ETexListType)image->getTextureListType()));
        if(iter == mUUIDMap.end())
        {
            LL_INFOS() << "Image  " << image->getID() << " is also not in mUUIDMap!" << LL_ENDL ;
        }
        else if (iter->second != image)
        {
            LL_INFOS() << "Image  " << image->getID() << " was in mUUIDMap but with different pointer" << LL_ENDL ;
    }
        else
    {
            LL_INFOS() << "Image  " << image->getID() << " was in mUUIDMap with same pointer" << LL_ENDL ;
        }
        count = mImageList.erase(image) ;
        llassert(count != 0);
<<<<<<< HEAD
		if(count != 0) 
		{	// it was in the list already?
			LL_WARNS() << "Image  " << image->getID() 
				<< " had mInImageList false but mImageList.erase() returned " << count
				<< LL_ENDL;
		}
	}
      
	image->setInImageList(false) ;
=======
        if(count != 0)
        {   // it was in the list already?
            LL_WARNS() << "Image  " << image->getID()
                << " had mInImageList false but mImageList.erase() returned " << count
                << LL_ENDL;
        }
    }

    image->setInImageList(FALSE) ;
>>>>>>> e1623bb2
}

void LLViewerTextureList::addImage(LLViewerFetchedTexture *new_image, ETexListType tex_type)
{
    LL_PROFILE_ZONE_SCOPED_CATEGORY_TEXTURE;
    if (!new_image)
    {
        return;
    }
    //llassert(new_image);
    LLUUID image_id = new_image->getID();
    LLTextureKey key(image_id, tex_type);

    LLViewerFetchedTexture *image = findImage(key);
    if (image)
    {
        LL_INFOS() << "Image with ID " << image_id << " already in list" << LL_ENDL;
    }
    sNumImages++;

    addImageToList(new_image);
    mUUIDMap[key] = new_image;
    new_image->setTextureListType(tex_type);
}


void LLViewerTextureList::deleteImage(LLViewerFetchedTexture *image)
{
    LL_PROFILE_ZONE_SCOPED_CATEGORY_TEXTURE;
    if( image)
    {
        if (image->hasCallbacks())
        {
            mCallbackList.erase(image);
        }
        LLTextureKey key(image->getID(), (ETexListType)image->getTextureListType());
        llverify(mUUIDMap.erase(key) == 1);
        sNumImages--;
        removeImageFromList(image);
    }
}

///////////////////////////////////////////////////////////////////////////////


////////////////////////////////////////////////////////////////////////////

void LLViewerTextureList::dirtyImage(LLViewerFetchedTexture *image)
{
    mDirtyTextureList.insert(image);
}

////////////////////////////////////////////////////////////////////////////

void LLViewerTextureList::updateImages(F32 max_time)
{
    LL_PROFILE_ZONE_SCOPED_CATEGORY_TEXTURE;
<<<<<<< HEAD
	static bool cleared = false;
	if(gTeleportDisplay)
	{
		if(!cleared)
		{
			clearFetchingRequests();
			gPipeline.clearRebuildGroups();
			cleared = true;
		}
		return;
	}
	cleared = false;

	LLAppViewer::getTextureFetch()->setTextureBandwidth(LLTrace::get_frame_recording().getPeriodMeanPerSec(LLStatViewer::TEXTURE_NETWORK_DATA_RECEIVED).value());

	{
		using namespace LLStatViewer;
		sample(NUM_IMAGES, sNumImages);
		sample(NUM_RAW_IMAGES, LLImageRaw::sRawImageCount);
		sample(FORMATTED_MEM, F64Bytes(LLImageFormatted::sGlobalFormattedMemory));
	}
=======
    static BOOL cleared = FALSE;
    if(gTeleportDisplay)
    {
        if(!cleared)
        {
            clearFetchingRequests();
            gPipeline.clearRebuildGroups();
            cleared = TRUE;
        }
        return;
    }
    cleared = FALSE;

    LLAppViewer::getTextureFetch()->setTextureBandwidth(LLTrace::get_frame_recording().getPeriodMeanPerSec(LLStatViewer::TEXTURE_NETWORK_DATA_RECEIVED).value());

    {
        using namespace LLStatViewer;
        sample(NUM_IMAGES, sNumImages);
        sample(NUM_RAW_IMAGES, LLImageRaw::sRawImageCount);
        sample(FORMATTED_MEM, F64Bytes(LLImageFormatted::sGlobalFormattedMemory));
    }
>>>>>>> e1623bb2

    // make sure each call below gets at least its "fair share" of time
    F32 min_time = max_time * 0.33f;
    F32 remaining_time = max_time;

    //loading from fast cache
    remaining_time -= updateImagesLoadingFastCache(remaining_time);
    remaining_time = llmax(remaining_time, min_time);

    //dispatch to texture fetch threads
    remaining_time -= updateImagesFetchTextures(remaining_time);
    remaining_time = llmax(remaining_time, min_time);

    //handle results from decode threads
    updateImagesCreateTextures(remaining_time);

    if (!mDirtyTextureList.empty())
    {
        gPipeline.dirtyPoolObjectTextures(mDirtyTextureList);
        mDirtyTextureList.clear();
    }

    bool didone = false;
    for (image_list_t::iterator iter = mCallbackList.begin();
        iter != mCallbackList.end(); )
    {
        //trigger loaded callbacks on local textures immediately
        LLViewerFetchedTexture* image = *iter++;
        if (!image->getUrl().empty())
        {
            // Do stuff to handle callbacks, update priorities, etc.
            didone = image->doLoadedCallbacks();
        }
        else if (!didone)
        {
            // Do stuff to handle callbacks, update priorities, etc.
            didone = image->doLoadedCallbacks();
        }
    }

    updateImagesUpdateStats();
}

void LLViewerTextureList::clearFetchingRequests()
{
    LL_PROFILE_ZONE_SCOPED_CATEGORY_TEXTURE;
    if (LLAppViewer::getTextureFetch()->getNumRequests() == 0)
    {
        return;
    }

    LLAppViewer::getTextureFetch()->deleteAllRequests();

    for (image_priority_list_t::iterator iter = mImageList.begin();
         iter != mImageList.end(); ++iter)
    {
        LLViewerFetchedTexture* imagep = *iter;
        imagep->forceToDeleteRequest() ;
    }
}

static void touch_texture(LLViewerFetchedTexture* tex, F32 vsize)
{
    if (tex)
    {
        tex->addTextureStats(vsize);
    }
}

extern bool gCubeSnapshot;

void LLViewerTextureList::updateImageDecodePriority(LLViewerFetchedTexture* imagep)
{
    if (imagep->isInDebug() || imagep->isUnremovable())
    {
        //update_counter--;
        return; //is in debug, ignore.
    }

    llassert(!gCubeSnapshot);

    static LLCachedControl<F32> bias_distance_scale(gSavedSettings, "TextureBiasDistanceScale", 1.f);
    static LLCachedControl<F32> texture_scale_min(gSavedSettings, "TextureScaleMinAreaFactor", 0.04f);
    static LLCachedControl<F32> texture_scale_max(gSavedSettings, "TextureScaleMaxAreaFactor", 25.f);

    LL_PROFILE_ZONE_SCOPED_CATEGORY_TEXTURE
    {
        for (U32 i = 0; i < LLRender::NUM_TEXTURE_CHANNELS; ++i)
        {
            for (U32 fi = 0; fi < imagep->getNumFaces(i); ++fi)
            {
                LLFace* face = (*(imagep->getFaceList(i)))[fi];

                if (face && face->getViewerObject() && face->getTextureEntry())
                {
                    F32 vsize = face->getPixelArea();

                    // Scale desired texture resolution higher or lower depending on texture scale
                    // 
                    // Minimum usage examples: a 1024x1024 texture with aplhabet, runing string
                    // shows one letter at a time
                    //
                    // Maximum usage examples: huge chunk of terrain repeats texture
                    const LLTextureEntry* te = face->getTextureEntry();
                    F32 min_scale = te ? llmin(fabsf(te->getScaleS()), fabsf(te->getScaleT())) : 1.f;
                    min_scale = llclamp(min_scale*min_scale, texture_scale_min(), texture_scale_max());

                    vsize /= min_scale;
                    vsize /= LLViewerTexture::sDesiredDiscardBias;
                    vsize /= llmax(1.f, (LLViewerTexture::sDesiredDiscardBias-1.f) * (1.f + face->getDrawable()->mDistanceWRTCamera * bias_distance_scale));

                    F32 radius;
                    F32 cos_angle_to_view_dir;
                    bool in_frustum = face->calcPixelArea(cos_angle_to_view_dir, radius);
                    if (!in_frustum || !face->getDrawable()->isVisible())
                    { // further reduce by discard bias when off screen or occluded
                        vsize /= LLViewerTexture::sDesiredDiscardBias;
                    }
                    // if a GLTF material is present, ignore that face
                    // as far as this texture stats go, but update the GLTF material
                    // stats
                    LLFetchedGLTFMaterial* mat = te ? (LLFetchedGLTFMaterial*)te->getGLTFRenderMaterial() : nullptr;
                    llassert(mat == nullptr || dynamic_cast<LLFetchedGLTFMaterial*>(te->getGLTFRenderMaterial()) != nullptr);
                    if (mat)
                    {
                        touch_texture(mat->mBaseColorTexture, vsize);
                        touch_texture(mat->mNormalTexture, vsize);
                        touch_texture(mat->mMetallicRoughnessTexture, vsize);
                        touch_texture(mat->mEmissiveTexture, vsize);
                    }
                    else
                    {
                        imagep->addTextureStats(vsize);
                    }
                }
            }
        }
    }

    //imagep->setDebugText(llformat("%.3f - %d", sqrtf(imagep->getMaxVirtualSize()), imagep->getBoostLevel()));

    F32 lazy_flush_timeout = 30.f; // stop decoding
    F32 max_inactive_time = 20.f; // actually delete
    S32 min_refs = 3; // 1 for mImageList, 1 for mUUIDMap, 1 for local reference

    //
    // Flush formatted images using a lazy flush
    //
    S32 num_refs = imagep->getNumRefs();
    if (num_refs == min_refs)
    {
        if (imagep->getLastReferencedTimer()->getElapsedTimeF32() > lazy_flush_timeout)
        {
            // Remove the unused image from the image list
            deleteImage(imagep);
            imagep = NULL; // should destroy the image
        }
        return;
    }
    else
    {
        if (imagep->hasSavedRawImage())
        {
            if (imagep->getElapsedLastReferencedSavedRawImageTime() > max_inactive_time)
            {
                imagep->destroySavedRawImage();
            }
        }

        if (imagep->isDeleted())
        {
            return;
        }
        else if (imagep->isDeletionCandidate())
        {
            imagep->destroyTexture();
            return;
        }
        else if (imagep->isInactive())
        {
            if (imagep->getLastReferencedTimer()->getElapsedTimeF32() > max_inactive_time)
            {
                imagep->setDeletionCandidate();
            }
            return;
        }
        else
        {
            imagep->getLastReferencedTimer()->reset();

            //reset texture state.
            imagep->setInactive();
        }
    }

    if (!imagep->isInImageList())
    {
        return;
    }
    if (imagep->isInFastCacheList())
    {
        return; //wait for loading from the fast cache.
    }

    imagep->processTextureStats();
}

void LLViewerTextureList::setDebugFetching(LLViewerFetchedTexture* tex, S32 debug_level)
{
    LL_PROFILE_ZONE_SCOPED_CATEGORY_TEXTURE;
    if(!tex->setDebugFetching(debug_level))
    {
        return;
    }

    const F32 DEBUG_PRIORITY = 100000.f;
    removeImageFromList(tex);
    tex->mMaxVirtualSize = DEBUG_PRIORITY;
    addImageToList(tex);
}

F32 LLViewerTextureList::updateImagesCreateTextures(F32 max_time)
{
    LL_PROFILE_ZONE_SCOPED_CATEGORY_TEXTURE;
    if (gGLManager.mIsDisabled) return 0.0f;

    //
    // Create GL textures for all textures that need them (images which have been
    // decoded, but haven't been pushed into GL).
    //

    LLTimer create_timer;
    image_list_t::iterator enditer = mCreateTextureList.begin();
    for (image_list_t::iterator iter = mCreateTextureList.begin();
         iter != mCreateTextureList.end();)
    {
        image_list_t::iterator curiter = iter++;
        enditer = iter;
        LLViewerFetchedTexture *imagep = *curiter;
        imagep->createTexture();
        imagep->postCreateTexture();

        if (create_timer.getElapsedTimeF32() > max_time)
        {
            break;
        }
    }
    mCreateTextureList.erase(mCreateTextureList.begin(), enditer);
    return create_timer.getElapsedTimeF32();
}

F32 LLViewerTextureList::updateImagesLoadingFastCache(F32 max_time)
{
    LL_PROFILE_ZONE_SCOPED_CATEGORY_TEXTURE;
    if (gGLManager.mIsDisabled) return 0.0f;
    if(mFastCacheList.empty())
    {
        return 0.f;
    }

    //
    // loading texture raw data from the fast cache directly.
    //

    LLTimer timer;
    image_list_t::iterator enditer = mFastCacheList.begin();
    for (image_list_t::iterator iter = mFastCacheList.begin();
         iter != mFastCacheList.end();)
    {
        image_list_t::iterator curiter = iter++;
        enditer = iter;
        LLViewerFetchedTexture *imagep = *curiter;
        imagep->loadFromFastCache();
    }
    mFastCacheList.erase(mFastCacheList.begin(), enditer);
    return timer.getElapsedTimeF32();
}

void LLViewerTextureList::forceImmediateUpdate(LLViewerFetchedTexture* imagep)
{
    LL_PROFILE_ZONE_SCOPED_CATEGORY_TEXTURE;
    if(!imagep)
    {
        return ;
    }
    if(imagep->isInImageList())
    {
        removeImageFromList(imagep);
    }

    imagep->processTextureStats();
    imagep->sMaxVirtualSize = LLViewerFetchedTexture::sMaxVirtualSize;
    addImageToList(imagep);

    return ;
}

F32 LLViewerTextureList::updateImagesFetchTextures(F32 max_time)
{
    LL_PROFILE_ZONE_SCOPED_CATEGORY_TEXTURE;
    typedef std::vector<LLPointer<LLViewerFetchedTexture> > entries_list_t;
    entries_list_t entries;

    // update N textures at beginning of mImageList
    U32 update_count = 0;
    static const S32 MIN_UPDATE_COUNT = gSavedSettings.getS32("TextureFetchUpdateMinCount");       // default: 32
    // WIP -- dumb code here
    //update MIN_UPDATE_COUNT or 5% of other textures, whichever is greater
    update_count = llmax((U32) MIN_UPDATE_COUNT, (U32) mUUIDMap.size()/20);
    update_count = llmin(update_count, (U32) mUUIDMap.size());

    {
        LL_PROFILE_ZONE_NAMED_CATEGORY_TEXTURE("vtluift - copy");

        // copy entries out of UUID map for updating
        entries.reserve(update_count);
        uuid_map_t::iterator iter = mUUIDMap.upper_bound(mLastUpdateKey);
        while (update_count-- > 0)
        {
            if (iter == mUUIDMap.end())
            {
                iter = mUUIDMap.begin();
            }

            if (iter->second->getGLTexture())
            {
                entries.push_back(iter->second);
            }
            ++iter;
        }
    }

    LLTimer timer;

    LLPointer<LLViewerTexture> last_imagep = nullptr;

    for (auto& imagep : entries)
    {
        if (imagep->getNumRefs() > 1) // make sure this image hasn't been deleted before attempting to update (may happen as a side effect of some other image updating)

        {
            updateImageDecodePriority(imagep);
            imagep->updateFetch();
        }

        last_imagep = imagep;

        if (timer.getElapsedTimeF32() > max_time)
        {
            break;
        }
    }

    if (last_imagep)
    {
        mLastUpdateKey = LLTextureKey(last_imagep->getID(), (ETexListType)last_imagep->getTextureListType());
    }

    return timer.getElapsedTimeF32();
}

void LLViewerTextureList::updateImagesUpdateStats()
{
    LL_PROFILE_ZONE_SCOPED_CATEGORY_TEXTURE;
<<<<<<< HEAD
	if (mForceResetTextureStats)
	{
		for (image_priority_list_t::iterator iter = mImageList.begin();
			 iter != mImageList.end(); )
		{
			LLViewerFetchedTexture* imagep = *iter++;
			imagep->resetTextureStats();
		}
		mForceResetTextureStats = false;
	}
=======
    if (mForceResetTextureStats)
    {
        for (image_priority_list_t::iterator iter = mImageList.begin();
             iter != mImageList.end(); )
        {
            LLViewerFetchedTexture* imagep = *iter++;
            imagep->resetTextureStats();
        }
        mForceResetTextureStats = FALSE;
    }
>>>>>>> e1623bb2
}

void LLViewerTextureList::decodeAllImages(F32 max_time)
{
    LL_PROFILE_ZONE_SCOPED_CATEGORY_TEXTURE;
<<<<<<< HEAD
	LLTimer timer;

	//loading from fast cache 
	updateImagesLoadingFastCache(max_time);

	// Update texture stats and priorities
	std::vector<LLPointer<LLViewerFetchedTexture> > image_list;
	for (image_priority_list_t::iterator iter = mImageList.begin();
		 iter != mImageList.end(); )
	{
		LLViewerFetchedTexture* imagep = *iter++;
		image_list.push_back(imagep);
		imagep->setInImageList(false) ;
	}

	llassert_always(image_list.size() == mImageList.size()) ;
	mImageList.clear();
	for (std::vector<LLPointer<LLViewerFetchedTexture> >::iterator iter = image_list.begin();
		 iter != image_list.end(); ++iter)
	{
		LLViewerFetchedTexture* imagep = *iter;
		imagep->processTextureStats();
		addImageToList(imagep);
	}
	image_list.clear();
	
	// Update fetch (decode)
	for (image_priority_list_t::iterator iter = mImageList.begin();
		 iter != mImageList.end(); )
	{
		LLViewerFetchedTexture* imagep = *iter++;
		imagep->updateFetch();
	}
=======
    LLTimer timer;

    //loading from fast cache
    updateImagesLoadingFastCache(max_time);

    // Update texture stats and priorities
    std::vector<LLPointer<LLViewerFetchedTexture> > image_list;
    for (image_priority_list_t::iterator iter = mImageList.begin();
         iter != mImageList.end(); )
    {
        LLViewerFetchedTexture* imagep = *iter++;
        image_list.push_back(imagep);
        imagep->setInImageList(FALSE) ;
    }

    llassert_always(image_list.size() == mImageList.size()) ;
    mImageList.clear();
    for (std::vector<LLPointer<LLViewerFetchedTexture> >::iterator iter = image_list.begin();
         iter != image_list.end(); ++iter)
    {
        LLViewerFetchedTexture* imagep = *iter;
        imagep->processTextureStats();
        addImageToList(imagep);
    }
    image_list.clear();

    // Update fetch (decode)
    for (image_priority_list_t::iterator iter = mImageList.begin();
         iter != mImageList.end(); )
    {
        LLViewerFetchedTexture* imagep = *iter++;
        imagep->updateFetch();
    }
>>>>>>> e1623bb2
    std::shared_ptr<LL::WorkQueue> main_queue = LLImageGLThread::sEnabledTextures ? LL::WorkQueue::getInstance("mainloop") : NULL;
    // Run threads
    S32 fetch_pending = 0;
    while (1)
    {
        LLAppViewer::instance()->getTextureCache()->update(1); // unpauses the texture cache thread
        LLAppViewer::instance()->getImageDecodeThread()->update(1); // unpauses the image thread
        fetch_pending = LLAppViewer::instance()->getTextureFetch()->update(1); // unpauses the texture fetch thread

        if (LLImageGLThread::sEnabledTextures)
        {
            main_queue->runFor(std::chrono::milliseconds(1));
            fetch_pending += main_queue->size();
        }

        if (fetch_pending == 0 || timer.getElapsedTimeF32() > max_time)
        {
            break;
        }
    }
    // Update fetch again
    for (image_priority_list_t::iterator iter = mImageList.begin();
         iter != mImageList.end(); )
    {
        LLViewerFetchedTexture* imagep = *iter++;
        imagep->updateFetch();
    }
    max_time -= timer.getElapsedTimeF32();
    max_time = llmax(max_time, .001f);
    F32 create_time = updateImagesCreateTextures(max_time);

    LL_DEBUGS("ViewerImages") << "decodeAllImages() took " << timer.getElapsedTimeF32() << " seconds. "
    << " fetch_pending " << fetch_pending
    << " create_time " << create_time
    << LL_ENDL;
}

bool LLViewerTextureList::createUploadFile(LLPointer<LLImageRaw> raw_image,
                                           const std::string& out_filename,
                                           const S32 max_image_dimentions,
                                           const S32 min_image_dimentions)
{
    LL_PROFILE_ZONE_SCOPED_CATEGORY_TEXTURE;

    LLImageDataSharedLock lock(raw_image);

    // make a copy, since convertToUploadFile scales raw image
    LLPointer<LLImageRaw> scale_image = new LLImageRaw(
        raw_image->getData(),
        raw_image->getWidth(),
        raw_image->getHeight(),
        raw_image->getComponents());

    LLPointer<LLImageJ2C> compressedImage = LLViewerTextureList::convertToUploadFile(scale_image, max_image_dimentions);
    if (compressedImage->getWidth() < min_image_dimentions || compressedImage->getHeight() < min_image_dimentions)
    {
        std::string reason = llformat("Images below %d x %d pixels are not allowed. Actual size: %d x %dpx",
                                      min_image_dimentions,
                                      min_image_dimentions,
                                      compressedImage->getWidth(),
                                      compressedImage->getHeight());
        compressedImage->setLastError(reason);
        return false;
    }
    if (compressedImage.isNull())
    {
        compressedImage->setLastError("Couldn't convert the image to jpeg2000.");
        LL_INFOS() << "Couldn't convert to j2c, file : " << out_filename << LL_ENDL;
        return false;
    }
    if (!compressedImage->save(out_filename))
    {
        compressedImage->setLastError("Couldn't create the jpeg2000 image for upload.");
        LL_INFOS() << "Couldn't create output file : " << out_filename << LL_ENDL;
        return false;
    }
    return true;
}

bool LLViewerTextureList::createUploadFile(const std::string& filename,
<<<<<<< HEAD
										 const std::string& out_filename,
										 const U8 codec,
										 const S32 max_image_dimentions,
										 const S32 min_image_dimentions,
										 bool force_square)
{	
    LL_PROFILE_ZONE_SCOPED_CATEGORY_TEXTURE;
	// Load the image
	LLPointer<LLImageFormatted> image = LLImageFormatted::createFromType(codec);
	if (image.isNull())
	{
		LL_WARNS() << "Couldn't open the image to be uploaded." << LL_ENDL;
		return false;
	}	
	if (!image->load(filename))
	{
		image->setLastError("Couldn't load the image to be uploaded.");
		return false;
	}
	// Decompress or expand it in a raw image structure
	LLPointer<LLImageRaw> raw_image = new LLImageRaw;
	if (!image->decode(raw_image, 0.0f))
	{
		image->setLastError("Couldn't decode the image to be uploaded.");
		return false;
	}
	// Check the image constraints
	if ((image->getComponents() != 3) && (image->getComponents() != 4))
	{
		image->setLastError("Image files with less than 3 or more than 4 components are not supported.");
		return false;
	}
    if (image->getWidth() < min_image_dimentions || image->getHeight() < min_image_dimentions)
    {
        std::string reason = llformat("Images below %d x %d pixels are not allowed. Actual size: %d x %dpx",
            min_image_dimentions,
            min_image_dimentions,
            image->getWidth(),
            image->getHeight());
        image->setLastError(reason);
        return false;
    }
	// Convert to j2c (JPEG2000) and save the file locally
	LLPointer<LLImageJ2C> compressedImage = convertToUploadFile(raw_image, max_image_dimentions, force_square);
	if (compressedImage.isNull())
	{
		image->setLastError("Couldn't convert the image to jpeg2000.");
		LL_INFOS() << "Couldn't convert to j2c, file : " << filename << LL_ENDL;
		return false;
	}
	if (!compressedImage->save(out_filename))
	{
		image->setLastError("Couldn't create the jpeg2000 image for upload.");
		LL_INFOS() << "Couldn't create output file : " << out_filename << LL_ENDL;
		return false;
	}
	// Test to see if the encode and save worked
	LLPointer<LLImageJ2C> integrity_test = new LLImageJ2C;
	if (!integrity_test->loadAndValidate( out_filename ))
	{
		image->setLastError("The created jpeg2000 image is corrupt.");
		LL_INFOS() << "Image file : " << out_filename << " is corrupt" << LL_ENDL;
		return false;
	}
	return true;
=======
                                         const std::string& out_filename,
                                         const U8 codec,
                                         const S32 max_image_dimentions,
                                         const S32 min_image_dimentions,
                                         bool force_square)
{
    LL_PROFILE_ZONE_SCOPED_CATEGORY_TEXTURE;
    try
    {
        // Load the image
        LLPointer<LLImageFormatted> image = LLImageFormatted::createFromType(codec);
        if (image.isNull())
        {
            LL_WARNS() << "Couldn't open the image to be uploaded." << LL_ENDL;
            return false;
        }
        if (!image->load(filename))
        {
            image->setLastError("Couldn't load the image to be uploaded.");
            return false;
        }
        // Decompress or expand it in a raw image structure
        LLPointer<LLImageRaw> raw_image = new LLImageRaw;
        if (!image->decode(raw_image, 0.0f))
        {
            image->setLastError("Couldn't decode the image to be uploaded.");
            return false;
        }
        // Check the image constraints
        if ((image->getComponents() != 3) && (image->getComponents() != 4))
        {
            image->setLastError("Image files with less than 3 or more than 4 components are not supported.");
            return false;
        }
        if (image->getWidth() < min_image_dimentions || image->getHeight() < min_image_dimentions)
        {
            std::string reason = llformat("Images below %d x %d pixels are not allowed. Actual size: %d x %dpx",
                                          min_image_dimentions,
                                          min_image_dimentions,
                                          image->getWidth(),
                                          image->getHeight());
            image->setLastError(reason);
            return false;
        }
        // Convert to j2c (JPEG2000) and save the file locally
        LLPointer<LLImageJ2C> compressedImage = convertToUploadFile(raw_image, max_image_dimentions, force_square);
        if (compressedImage.isNull())
        {
            image->setLastError("Couldn't convert the image to jpeg2000.");
            LL_INFOS() << "Couldn't convert to j2c, file : " << filename << LL_ENDL;
            return false;
        }
        if (!compressedImage->save(out_filename))
        {
            image->setLastError("Couldn't create the jpeg2000 image for upload.");
            LL_INFOS() << "Couldn't create output file : " << out_filename << LL_ENDL;
            return false;
        }
        // Test to see if the encode and save worked
        LLPointer<LLImageJ2C> integrity_test = new LLImageJ2C;
        if (!integrity_test->loadAndValidate(out_filename))
        {
            image->setLastError("The created jpeg2000 image is corrupt.");
            LL_INFOS() << "Image file : " << out_filename << " is corrupt" << LL_ENDL;
            return false;
        }
    }
    catch (...)
    {
        LOG_UNHANDLED_EXCEPTION("");
        return false;
    }
    return true;
>>>>>>> e1623bb2
}

// note: modifies the argument raw_image!!!!
LLPointer<LLImageJ2C> LLViewerTextureList::convertToUploadFile(LLPointer<LLImageRaw> raw_image, const S32 max_image_dimentions, bool force_square, bool force_lossless)
{
<<<<<<< HEAD
	LL_PROFILE_ZONE_SCOPED_CATEGORY_TEXTURE;
    LLImageDataLock lock(raw_image);

=======
    LL_PROFILE_ZONE_SCOPED_CATEGORY_TEXTURE;
>>>>>>> e1623bb2
    if (force_square)
    {
        S32 biggest_side = llmax(raw_image->getWidth(), raw_image->getHeight());
        S32 square_size = raw_image->biasedDimToPowerOfTwo(biggest_side, max_image_dimentions);

        raw_image->scale(square_size, square_size);
    }
    else
    {
        raw_image->biasedScaleToPowerOfTwo(max_image_dimentions);
    }
    LLPointer<LLImageJ2C> compressedImage = new LLImageJ2C();

    if (force_lossless ||
        (gSavedSettings.getBOOL("LosslessJ2CUpload") &&
            (raw_image->getWidth() * raw_image->getHeight() <= LL_IMAGE_REZ_LOSSLESS_CUTOFF * LL_IMAGE_REZ_LOSSLESS_CUTOFF)))
    {
        compressedImage->setReversible(true);
    }


    if (gSavedSettings.getBOOL("Jpeg2000AdvancedCompression"))
    {
        // This test option will create jpeg2000 images with precincts for each level, RPCL ordering
        // and PLT markers. The block size is also optionally modifiable.
        // Note: the images hence created are compatible with older versions of the viewer.
        // Read the blocks and precincts size settings
        S32 block_size = gSavedSettings.getS32("Jpeg2000BlocksSize");
        S32 precinct_size = gSavedSettings.getS32("Jpeg2000PrecinctsSize");
        LL_INFOS() << "Advanced JPEG2000 Compression: precinct = " << precinct_size << ", block = " << block_size << LL_ENDL;
        compressedImage->initEncode(*raw_image, block_size, precinct_size, 0);
    }

    if (!compressedImage->encode(raw_image, 0.0f))
    {
        LL_INFOS() << "convertToUploadFile : encode returns with error!!" << LL_ENDL;
        // Clear up the pointer so we don't leak that one
        compressedImage = NULL;
    }

    return compressedImage;
}

///////////////////////////////////////////////////////////////////////////////

// We've been that the asset server does not contain the requested image id.
// static
void LLViewerTextureList::processImageNotInDatabase(LLMessageSystem *msg,void **user_data)
{
    LL_PROFILE_ZONE_SCOPED_CATEGORY_TEXTURE;
    LLUUID image_id;
    msg->getUUIDFast(_PREHASH_ImageID, _PREHASH_ID, image_id);

    LLViewerFetchedTexture* image = gTextureList.findImage( image_id, TEX_LIST_STANDARD);
    if( image )
    {
        LL_WARNS() << "Image not in db" << LL_ENDL;
        image->setIsMissingAsset();
    }

    image = gTextureList.findImage(image_id, TEX_LIST_SCALE);
    if (image)
    {
        LL_WARNS() << "Icon not in db" << LL_ENDL;
        image->setIsMissingAsset();
    }
}


///////////////////////////////////////////////////////////////////////////////

// explicitly cleanup resources, as this is a singleton class with process
// lifetime so ability to perform std::map operations in destructor is not
// guaranteed.
void LLUIImageList::cleanUp()
{
    mUIImages.clear();
    mUITextureList.clear() ;
}

LLUIImagePtr LLUIImageList::getUIImageByID(const LLUUID& image_id, S32 priority)
{
    LL_PROFILE_ZONE_SCOPED_CATEGORY_TEXTURE;
<<<<<<< HEAD
	// use id as image name
	std::string image_name = image_id.asString();

	// look for existing image
	uuid_ui_image_map_t::iterator found_it = mUIImages.find(image_name);
	if (found_it != mUIImages.end())
	{
		return found_it->second;
	}

	const bool use_mips = false;
	const LLRect scale_rect = LLRect::null;
	const LLRect clip_rect = LLRect::null;
	return loadUIImageByID(image_id, use_mips, scale_rect, clip_rect, (LLViewerTexture::EBoostLevel)priority);
=======
    // use id as image name
    std::string image_name = image_id.asString();

    // look for existing image
    uuid_ui_image_map_t::iterator found_it = mUIImages.find(image_name);
    if (found_it != mUIImages.end())
    {
        return found_it->second;
    }

    const BOOL use_mips = FALSE;
    const LLRect scale_rect = LLRect::null;
    const LLRect clip_rect = LLRect::null;
    return loadUIImageByID(image_id, use_mips, scale_rect, clip_rect, (LLViewerTexture::EBoostLevel)priority);
>>>>>>> e1623bb2
}

LLUIImagePtr LLUIImageList::getUIImage(const std::string& image_name, S32 priority)
{
    LL_PROFILE_ZONE_SCOPED_CATEGORY_TEXTURE;
<<<<<<< HEAD
	// look for existing image
	uuid_ui_image_map_t::iterator found_it = mUIImages.find(image_name);
	if (found_it != mUIImages.end())
	{
		return found_it->second;
	}

	const bool use_mips = false;
	const LLRect scale_rect = LLRect::null;
	const LLRect clip_rect = LLRect::null;
	return loadUIImageByName(image_name, image_name, use_mips, scale_rect, clip_rect, (LLViewerTexture::EBoostLevel)priority);
}

LLUIImagePtr LLUIImageList::loadUIImageByName(const std::string& name, const std::string& filename,
											  bool use_mips, const LLRect& scale_rect, const LLRect& clip_rect, LLViewerTexture::EBoostLevel boost_priority,
											  LLUIImage::EScaleStyle scale_style)
=======
    // look for existing image
    uuid_ui_image_map_t::iterator found_it = mUIImages.find(image_name);
    if (found_it != mUIImages.end())
    {
        return found_it->second;
    }

    const BOOL use_mips = FALSE;
    const LLRect scale_rect = LLRect::null;
    const LLRect clip_rect = LLRect::null;
    return loadUIImageByName(image_name, image_name, use_mips, scale_rect, clip_rect, (LLViewerTexture::EBoostLevel)priority);
}

LLUIImagePtr LLUIImageList::loadUIImageByName(const std::string& name, const std::string& filename,
                                              BOOL use_mips, const LLRect& scale_rect, const LLRect& clip_rect, LLViewerTexture::EBoostLevel boost_priority,
                                              LLUIImage::EScaleStyle scale_style)
>>>>>>> e1623bb2
{
    LL_PROFILE_ZONE_SCOPED_CATEGORY_TEXTURE;
    if (boost_priority == LLGLTexture::BOOST_NONE)
    {
        boost_priority = LLGLTexture::BOOST_UI;
    }
    LLViewerFetchedTexture* imagep = LLViewerTextureManager::getFetchedTextureFromFile(filename, FTT_LOCAL_FILE, MIPMAP_NO, boost_priority);
    return loadUIImage(imagep, name, use_mips, scale_rect, clip_rect, scale_style);
}

LLUIImagePtr LLUIImageList::loadUIImageByID(const LLUUID& id,
<<<<<<< HEAD
											bool use_mips, const LLRect& scale_rect, const LLRect& clip_rect, LLViewerTexture::EBoostLevel boost_priority,
											LLUIImage::EScaleStyle scale_style)
=======
                                            BOOL use_mips, const LLRect& scale_rect, const LLRect& clip_rect, LLViewerTexture::EBoostLevel boost_priority,
                                            LLUIImage::EScaleStyle scale_style)
>>>>>>> e1623bb2
{
    LL_PROFILE_ZONE_SCOPED_CATEGORY_TEXTURE;
    if (boost_priority == LLGLTexture::BOOST_NONE)
    {
        boost_priority = LLGLTexture::BOOST_UI;
    }
    LLViewerFetchedTexture* imagep = LLViewerTextureManager::getFetchedTexture(id, FTT_DEFAULT, MIPMAP_NO, boost_priority);
    return loadUIImage(imagep, id.asString(), use_mips, scale_rect, clip_rect, scale_style);
}

<<<<<<< HEAD
LLUIImagePtr LLUIImageList::loadUIImage(LLViewerFetchedTexture* imagep, const std::string& name, bool use_mips, const LLRect& scale_rect, const LLRect& clip_rect,
										LLUIImage::EScaleStyle scale_style)
=======
LLUIImagePtr LLUIImageList::loadUIImage(LLViewerFetchedTexture* imagep, const std::string& name, BOOL use_mips, const LLRect& scale_rect, const LLRect& clip_rect,
                                        LLUIImage::EScaleStyle scale_style)
>>>>>>> e1623bb2
{
    LL_PROFILE_ZONE_SCOPED_CATEGORY_TEXTURE;
    if (!imagep) return NULL;

    imagep->setAddressMode(LLTexUnit::TAM_CLAMP);

    //don't compress UI images
    imagep->getGLTexture()->setAllowCompression(false);

    LLUIImagePtr new_imagep = new LLUIImage(name, imagep);
    new_imagep->setScaleStyle(scale_style);

    if (imagep->getBoostLevel() != LLGLTexture::BOOST_ICON
        && imagep->getBoostLevel() != LLGLTexture::BOOST_THUMBNAIL
<<<<<<< HEAD
		&& imagep->getBoostLevel() != LLGLTexture::BOOST_PREVIEW)
	{
		// Don't add downloadable content into this list
		// all UI images are non-deletable and list does not support deletion
		imagep->setNoDelete();
		mUIImages.insert(std::make_pair(name, new_imagep));
		mUITextureList.push_back(imagep);
	}

	//Note:
	//Some other textures such as ICON also through this flow to be fetched.
	//But only UI textures need to set this callback.
	if(imagep->getBoostLevel() == LLGLTexture::BOOST_UI)
	{
		LLUIImageLoadData* datap = new LLUIImageLoadData;
		datap->mImageName = name;
		datap->mImageScaleRegion = scale_rect;
		datap->mImageClipRegion = clip_rect;

		imagep->setLoadedCallback(onUIImageLoaded, 0, false, false, datap, NULL);
	}
	return new_imagep;
=======
        && imagep->getBoostLevel() != LLGLTexture::BOOST_PREVIEW)
    {
        // Don't add downloadable content into this list
        // all UI images are non-deletable and list does not support deletion
        imagep->setNoDelete();
        mUIImages.insert(std::make_pair(name, new_imagep));
        mUITextureList.push_back(imagep);
    }

    //Note:
    //Some other textures such as ICON also through this flow to be fetched.
    //But only UI textures need to set this callback.
    if(imagep->getBoostLevel() == LLGLTexture::BOOST_UI)
    {
        LLUIImageLoadData* datap = new LLUIImageLoadData;
        datap->mImageName = name;
        datap->mImageScaleRegion = scale_rect;
        datap->mImageClipRegion = clip_rect;

        imagep->setLoadedCallback(onUIImageLoaded, 0, FALSE, FALSE, datap, NULL);
    }
    return new_imagep;
>>>>>>> e1623bb2
}

LLUIImagePtr LLUIImageList::preloadUIImage(const std::string& name, const std::string& filename, bool use_mips, const LLRect& scale_rect, const LLRect& clip_rect, LLUIImage::EScaleStyle scale_style)
{
    LL_PROFILE_ZONE_SCOPED_CATEGORY_TEXTURE;
    // look for existing image
    uuid_ui_image_map_t::iterator found_it = mUIImages.find(name);
    if (found_it != mUIImages.end())
    {
        // image already loaded!
        LL_ERRS() << "UI Image " << name << " already loaded." << LL_ENDL;
    }

    return loadUIImageByName(name, filename, use_mips, scale_rect, clip_rect, LLGLTexture::BOOST_UI, scale_style);
}

<<<<<<< HEAD
//static 
void LLUIImageList::onUIImageLoaded( bool success, LLViewerFetchedTexture *src_vi, LLImageRaw* src, LLImageRaw* src_aux, S32 discard_level, bool final, void* user_data )
=======
//static
void LLUIImageList::onUIImageLoaded( BOOL success, LLViewerFetchedTexture *src_vi, LLImageRaw* src, LLImageRaw* src_aux, S32 discard_level, BOOL final, void* user_data )
>>>>>>> e1623bb2
{
    LL_PROFILE_ZONE_SCOPED_CATEGORY_TEXTURE;
    if(!success || !user_data)
    {
        return;
    }

    LLUIImageLoadData* image_datap = (LLUIImageLoadData*)user_data;
    std::string ui_image_name = image_datap->mImageName;
    LLRect scale_rect = image_datap->mImageScaleRegion;
    LLRect clip_rect = image_datap->mImageClipRegion;
    if (final)
    {
        delete image_datap;
    }

    LLUIImageList* instance = getInstance();

    uuid_ui_image_map_t::iterator found_it = instance->mUIImages.find(ui_image_name);
    if (found_it != instance->mUIImages.end())
    {
        LLUIImagePtr imagep = found_it->second;

        // for images grabbed from local files, apply clipping rectangle to restore original dimensions
        // from power-of-2 gl image
        if (success && imagep.notNull() && src_vi && (src_vi->getUrl().compare(0, 7, "file://")==0))
        {
            F32 full_width = (F32)src_vi->getFullWidth();
            F32 full_height = (F32)src_vi->getFullHeight();
            F32 clip_x = (F32)src_vi->getOriginalWidth() / full_width;
            F32 clip_y = (F32)src_vi->getOriginalHeight() / full_height;
            if (clip_rect != LLRect::null)
            {
                imagep->setClipRegion(LLRectf(llclamp((F32)clip_rect.mLeft / full_width, 0.f, 1.f),
                                            llclamp((F32)clip_rect.mTop / full_height, 0.f, 1.f),
                                            llclamp((F32)clip_rect.mRight / full_width, 0.f, 1.f),
                                            llclamp((F32)clip_rect.mBottom / full_height, 0.f, 1.f)));
            }
            else
            {
                imagep->setClipRegion(LLRectf(0.f, clip_y, clip_x, 0.f));
            }
            if (scale_rect != LLRect::null)
            {
                imagep->setScaleRegion(
                    LLRectf(llclamp((F32)scale_rect.mLeft / (F32)imagep->getWidth(), 0.f, 1.f),
                        llclamp((F32)scale_rect.mTop / (F32)imagep->getHeight(), 0.f, 1.f),
                        llclamp((F32)scale_rect.mRight / (F32)imagep->getWidth(), 0.f, 1.f),
                        llclamp((F32)scale_rect.mBottom / (F32)imagep->getHeight(), 0.f, 1.f)));
            }

            imagep->onImageLoaded();
        }
    }
}

namespace LLInitParam
{
    template<>
    struct TypeValues<LLUIImage::EScaleStyle> : public TypeValuesHelper<LLUIImage::EScaleStyle>
    {
        static void declareValues()
        {
            declare("scale_inner",  LLUIImage::SCALE_INNER);
            declare("scale_outer",  LLUIImage::SCALE_OUTER);
        }
    };
}

struct UIImageDeclaration : public LLInitParam::Block<UIImageDeclaration>
{
    Mandatory<std::string>      name;
    Optional<std::string>       file_name;
    Optional<bool>              preload;
    Optional<LLRect>            scale;
    Optional<LLRect>            clip;
    Optional<bool>              use_mips;
    Optional<LLUIImage::EScaleStyle> scale_type;

    UIImageDeclaration()
    :   name("name"),
        file_name("file_name"),
        preload("preload", false),
        scale("scale"),
        clip("clip"),
        use_mips("use_mips", false),
        scale_type("scale_type", LLUIImage::SCALE_INNER)
    {}
};

struct UIImageDeclarations : public LLInitParam::Block<UIImageDeclarations>
{
    Mandatory<S32>  version;
    Multiple<UIImageDeclaration> textures;

    UIImageDeclarations()
    :   version("version"),
        textures("texture")
    {}
};

bool LLUIImageList::initFromFile()
{
    LL_PROFILE_ZONE_SCOPED_CATEGORY_TEXTURE;
    // Look for textures.xml in all the right places. Pass
    // constraint=LLDir::ALL_SKINS because we want to overlay textures.xml
    // from all the skins directories.
    std::vector<std::string> textures_paths =
        gDirUtilp->findSkinnedFilenames(LLDir::TEXTURES, "textures.xml", LLDir::ALL_SKINS);
    std::vector<std::string>::const_iterator pi(textures_paths.begin()), pend(textures_paths.end());
    if (pi == pend)
    {
        LL_WARNS() << "No textures.xml found in skins directories" << LL_ENDL;
        return false;
    }

    // The first (most generic) file gets special validations
    LLXMLNodePtr root;
    if (!LLXMLNode::parseFile(*pi, root, NULL))
    {
        LL_WARNS() << "Unable to parse UI image list file " << *pi << LL_ENDL;
        return false;
    }
    if (!root->hasAttribute("version"))
    {
        LL_WARNS() << "No valid version number in UI image list file " << *pi << LL_ENDL;
        return false;
    }

    UIImageDeclarations images;
    LLXUIParser parser;
    parser.readXUI(root, images, *pi);

    // add components defined in the rest of the skin paths
    while (++pi != pend)
    {
        LLXMLNodePtr update_root;
        if (LLXMLNode::parseFile(*pi, update_root, NULL))
        {
            parser.readXUI(update_root, images, *pi);
        }
    }

    if (!images.validateBlock()) return false;

    std::map<std::string, UIImageDeclaration> merged_declarations;
    for (LLInitParam::ParamIterator<UIImageDeclaration>::const_iterator image_it = images.textures.begin();
        image_it != images.textures.end();
        ++image_it)
    {
        merged_declarations[image_it->name].overwriteFrom(*image_it);
    }

    enum e_decode_pass
    {
        PASS_DECODE_NOW,
        PASS_DECODE_LATER,
        NUM_PASSES
    };

    for (S32 cur_pass = PASS_DECODE_NOW; cur_pass < NUM_PASSES; cur_pass++)
    {
        for (std::map<std::string, UIImageDeclaration>::const_iterator image_it = merged_declarations.begin();
            image_it != merged_declarations.end();
            ++image_it)
        {
            const UIImageDeclaration& image = image_it->second;
            std::string file_name = image.file_name.isProvided() ? image.file_name() : image.name();

            // load high priority textures on first pass (to kick off decode)
            enum e_decode_pass decode_pass = image.preload ? PASS_DECODE_NOW : PASS_DECODE_LATER;
            if (decode_pass != cur_pass)
            {
                continue;
            }
            preloadUIImage(image.name, file_name, image.use_mips, image.scale, image.clip, image.scale_type);
        }

        if (!gSavedSettings.getBOOL("NoPreload"))
        {
            if (cur_pass == PASS_DECODE_NOW)
            {
                // init fetching and decoding of preloaded images
                gTextureList.decodeAllImages(9.f);
            }
            else
            {
                // decodeAllImages needs two passes to refresh stats and priorities on second pass
                gTextureList.decodeAllImages(1.f);
            }
        }
    }
    return true;
}

<|MERGE_RESOLUTION|>--- conflicted
+++ resolved
@@ -1,2227 +1,1777 @@
-/**
- * @file llviewertexturelist.cpp
- * @brief Object for managing the list of images within a region
- *
- * $LicenseInfo:firstyear=2000&license=viewerlgpl$
- * Second Life Viewer Source Code
- * Copyright (C) 2010, Linden Research, Inc.
- *
- * This library is free software; you can redistribute it and/or
- * modify it under the terms of the GNU Lesser General Public
- * License as published by the Free Software Foundation;
- * version 2.1 of the License only.
- *
- * This library is distributed in the hope that it will be useful,
- * but WITHOUT ANY WARRANTY; without even the implied warranty of
- * MERCHANTABILITY or FITNESS FOR A PARTICULAR PURPOSE.  See the GNU
- * Lesser General Public License for more details.
- *
- * You should have received a copy of the GNU Lesser General Public
- * License along with this library; if not, write to the Free Software
- * Foundation, Inc., 51 Franklin Street, Fifth Floor, Boston, MA  02110-1301  USA
- *
- * Linden Research, Inc., 945 Battery Street, San Francisco, CA  94111  USA
- * $/LicenseInfo$
- */
-
-#include "llviewerprecompiledheaders.h"
-
-#include <sys/stat.h>
-
-#include "llviewertexturelist.h"
-
-#include "llgl.h" // fot gathering stats from GL
-#include "llimagegl.h"
-#include "llimagebmp.h"
-#include "llimagej2c.h"
-#include "llimagetga.h"
-#include "llimagejpeg.h"
-#include "llimagepng.h"
-#include "llimageworker.h"
-
-#include "llsdserialize.h"
-#include "llsys.h"
-#include "llfilesystem.h"
-#include "llxmltree.h"
-#include "message.h"
-
-#include "lldrawpoolbump.h" // to init bumpmap images
-#include "lltexturecache.h"
-#include "lltexturefetch.h"
-#include "llviewercontrol.h"
-#include "llviewertexture.h"
-#include "llviewermedia.h"
-#include "llviewernetwork.h"
-#include "llviewerregion.h"
-#include "llviewerstats.h"
-#include "pipeline.h"
-#include "llappviewer.h"
-#include "llxuiparser.h"
-#include "lltracerecording.h"
-#include "llviewerdisplay.h"
-#include "llviewerwindow.h"
-#include "llprogressview.h"
-
-////////////////////////////////////////////////////////////////////////////
-
-void (*LLViewerTextureList::sUUIDCallback)(void **, const LLUUID&) = NULL;
-
-S32 LLViewerTextureList::sNumImages = 0;
-
-LLViewerTextureList gTextureList;
-
-ETexListType get_element_type(S32 priority)
-{
-    return (priority == LLViewerFetchedTexture::BOOST_ICON || priority == LLViewerFetchedTexture::BOOST_THUMBNAIL) ? TEX_LIST_SCALE : TEX_LIST_STANDARD;
-}
-
-///////////////////////////////////////////////////////////////////////////////
-
-LLTextureKey::LLTextureKey()
-: textureId(LLUUID::null),
-textureType(TEX_LIST_STANDARD)
-{
-}
-
-LLTextureKey::LLTextureKey(LLUUID id, ETexListType tex_type)
-: textureId(id), textureType(tex_type)
-{
-}
-
-///////////////////////////////////////////////////////////////////////////////
-
-<<<<<<< HEAD
-LLViewerTextureList::LLViewerTextureList() 
-	: mForceResetTextureStats(false),
-	mInitialized(false)
-=======
-LLViewerTextureList::LLViewerTextureList()
-    : mForceResetTextureStats(FALSE),
-    mInitialized(FALSE)
->>>>>>> e1623bb2
-{
-}
-
-void LLViewerTextureList::init()
-<<<<<<< HEAD
-{			
-	mInitialized = true ;
-	sNumImages = 0;
-	doPreloadImages();
-=======
-{
-    mInitialized = TRUE ;
-    sNumImages = 0;
-    doPreloadImages();
->>>>>>> e1623bb2
-}
-
-
-void LLViewerTextureList::doPreloadImages()
-{
-    LL_PROFILE_ZONE_SCOPED_CATEGORY_TEXTURE;
-    LL_DEBUGS("ViewerImages") << "Preloading images..." << LL_ENDL;
-
-    llassert_always(mInitialized) ;
-    llassert_always(mImageList.empty()) ;
-    llassert_always(mUUIDMap.empty()) ;
-
-    // Set the "missing asset" image
-    LLViewerFetchedTexture::sMissingAssetImagep = LLViewerTextureManager::getFetchedTextureFromFile("missing_asset.tga", FTT_LOCAL_FILE, MIPMAP_NO, LLViewerFetchedTexture::BOOST_UI);
-
-    // Set the "white" image
-    LLViewerFetchedTexture::sWhiteImagep = LLViewerTextureManager::getFetchedTextureFromFile("white.tga", FTT_LOCAL_FILE, MIPMAP_NO, LLViewerFetchedTexture::BOOST_UI);
-    LLTexUnit::sWhiteTexture = LLViewerFetchedTexture::sWhiteImagep->getTexName();
-    LLUIImageList* image_list = LLUIImageList::getInstance();
-
-    // Set the default flat normal map
-    // BLANK_OBJECT_NORMAL has a version on dataserver, but it has compression artifacts
-    LLViewerFetchedTexture::sFlatNormalImagep =
-        LLViewerTextureManager::getFetchedTextureFromFile("flatnormal.tga",
-                                                          FTT_LOCAL_FILE,
-                                                          MIPMAP_NO,
-                                                          LLViewerFetchedTexture::BOOST_BUMP,
-                                                          LLViewerTexture::FETCHED_TEXTURE,
-                                                          0,
-                                                          0,
-                                                          BLANK_OBJECT_NORMAL);
-
-<<<<<<< HEAD
-	// PBR: irradiance
-	LLViewerFetchedTexture::sDefaultIrradiancePBRp = LLViewerTextureManager::getFetchedTextureFromFile("default_irradiance.png", FTT_LOCAL_FILE, MIPMAP_YES, LLViewerFetchedTexture::BOOST_UI);
-
-	image_list->initFromFile();
-	
-	// turn off clamping and bilinear filtering for uv picking images
-	//LLViewerFetchedTexture* uv_test = preloadUIImage("uv_test1.tga", LLUUID::null, false);
-	//uv_test->setClamp(false, false);
-	//uv_test->setMipFilterNearest(true, true);
-	//uv_test = preloadUIImage("uv_test2.tga", LLUUID::null, false);
-	//uv_test->setClamp(false, false);
-	//uv_test->setMipFilterNearest(true, true);
-
-	LLViewerFetchedTexture* image = LLViewerTextureManager::getFetchedTextureFromFile("silhouette.j2c", FTT_LOCAL_FILE, MIPMAP_YES, LLViewerFetchedTexture::BOOST_UI);
-	if (image) 
-	{
-		image->setAddressMode(LLTexUnit::TAM_WRAP);
-		mImagePreloads.insert(image);
-	}
-	image = LLViewerTextureManager::getFetchedTextureFromFile("world/NoEntryLines.png", FTT_LOCAL_FILE, MIPMAP_YES, LLViewerFetchedTexture::BOOST_UI);
-	if (image) 
-	{
-		image->setAddressMode(LLTexUnit::TAM_WRAP);	
-		mImagePreloads.insert(image);
-	}
-	image = LLViewerTextureManager::getFetchedTextureFromFile("world/NoEntryPassLines.png", FTT_LOCAL_FILE, MIPMAP_YES, LLViewerFetchedTexture::BOOST_UI);
-	if (image) 
-	{
-		image->setAddressMode(LLTexUnit::TAM_WRAP);
-		mImagePreloads.insert(image);
-	}
-	image = LLViewerTextureManager::getFetchedTextureFromFile("transparent.j2c", FTT_LOCAL_FILE, MIPMAP_YES, LLViewerFetchedTexture::BOOST_UI, LLViewerTexture::FETCHED_TEXTURE,
-		0, 0, IMG_TRANSPARENT);
-	if (image) 
-	{
-		image->setAddressMode(LLTexUnit::TAM_WRAP);
-		mImagePreloads.insert(image);
-	}
-	image = LLViewerTextureManager::getFetchedTextureFromFile("alpha_gradient.tga", FTT_LOCAL_FILE, MIPMAP_YES, LLViewerFetchedTexture::BOOST_UI, LLViewerTexture::FETCHED_TEXTURE,
-		GL_ALPHA8, GL_ALPHA, IMG_ALPHA_GRAD);
-	if (image)
-	{
-		image->setAddressMode(LLTexUnit::TAM_CLAMP);
-		mImagePreloads.insert(image);
-	}
-	image = LLViewerTextureManager::getFetchedTextureFromFile("alpha_gradient_2d.j2c", FTT_LOCAL_FILE, MIPMAP_YES, LLViewerFetchedTexture::BOOST_UI, LLViewerTexture::FETCHED_TEXTURE,
-		GL_ALPHA8, GL_ALPHA, IMG_ALPHA_GRAD_2D);
-	if (image)
-	{
-		image->setAddressMode(LLTexUnit::TAM_CLAMP);
-		mImagePreloads.insert(image);
-	}
-
-	LLPointer<LLImageRaw> img_blak_square_tex(new LLImageRaw(2, 2, 3));
-	memset(img_blak_square_tex->getData(), 0, img_blak_square_tex->getDataSize());
-	LLPointer<LLViewerFetchedTexture> img_blak_square(new LLViewerFetchedTexture(img_blak_square_tex, FTT_DEFAULT, false));
-	gBlackSquareID = img_blak_square->getID();
-	img_blak_square->setUnremovable(true);
-	addImage(img_blak_square, TEX_LIST_STANDARD);
-=======
-    // PBR: irradiance
-    LLViewerFetchedTexture::sDefaultIrradiancePBRp = LLViewerTextureManager::getFetchedTextureFromFile("default_irradiance.png", FTT_LOCAL_FILE, MIPMAP_YES, LLViewerFetchedTexture::BOOST_UI);
-
-    image_list->initFromFile();
-
-    // turn off clamping and bilinear filtering for uv picking images
-    //LLViewerFetchedTexture* uv_test = preloadUIImage("uv_test1.tga", LLUUID::null, FALSE);
-    //uv_test->setClamp(FALSE, FALSE);
-    //uv_test->setMipFilterNearest(TRUE, TRUE);
-    //uv_test = preloadUIImage("uv_test2.tga", LLUUID::null, FALSE);
-    //uv_test->setClamp(FALSE, FALSE);
-    //uv_test->setMipFilterNearest(TRUE, TRUE);
-
-    LLViewerFetchedTexture* image = LLViewerTextureManager::getFetchedTextureFromFile("silhouette.j2c", FTT_LOCAL_FILE, MIPMAP_YES, LLViewerFetchedTexture::BOOST_UI);
-    if (image)
-    {
-        image->setAddressMode(LLTexUnit::TAM_WRAP);
-        mImagePreloads.insert(image);
-    }
-    image = LLViewerTextureManager::getFetchedTextureFromFile("world/NoEntryLines.png", FTT_LOCAL_FILE, MIPMAP_YES, LLViewerFetchedTexture::BOOST_UI);
-    if (image)
-    {
-        image->setAddressMode(LLTexUnit::TAM_WRAP);
-        mImagePreloads.insert(image);
-    }
-    image = LLViewerTextureManager::getFetchedTextureFromFile("world/NoEntryPassLines.png", FTT_LOCAL_FILE, MIPMAP_YES, LLViewerFetchedTexture::BOOST_UI);
-    if (image)
-    {
-        image->setAddressMode(LLTexUnit::TAM_WRAP);
-        mImagePreloads.insert(image);
-    }
-    image = LLViewerTextureManager::getFetchedTextureFromFile("transparent.j2c", FTT_LOCAL_FILE, MIPMAP_YES, LLViewerFetchedTexture::BOOST_UI, LLViewerTexture::FETCHED_TEXTURE,
-        0, 0, IMG_TRANSPARENT);
-    if (image)
-    {
-        image->setAddressMode(LLTexUnit::TAM_WRAP);
-        mImagePreloads.insert(image);
-    }
-    image = LLViewerTextureManager::getFetchedTextureFromFile("alpha_gradient.tga", FTT_LOCAL_FILE, MIPMAP_YES, LLViewerFetchedTexture::BOOST_UI, LLViewerTexture::FETCHED_TEXTURE,
-        GL_ALPHA8, GL_ALPHA, IMG_ALPHA_GRAD);
-    if (image)
-    {
-        image->setAddressMode(LLTexUnit::TAM_CLAMP);
-        mImagePreloads.insert(image);
-    }
-    image = LLViewerTextureManager::getFetchedTextureFromFile("alpha_gradient_2d.j2c", FTT_LOCAL_FILE, MIPMAP_YES, LLViewerFetchedTexture::BOOST_UI, LLViewerTexture::FETCHED_TEXTURE,
-        GL_ALPHA8, GL_ALPHA, IMG_ALPHA_GRAD_2D);
-    if (image)
-    {
-        image->setAddressMode(LLTexUnit::TAM_CLAMP);
-        mImagePreloads.insert(image);
-    }
-
-    LLPointer<LLImageRaw> img_blak_square_tex(new LLImageRaw(2, 2, 3));
-    memset(img_blak_square_tex->getData(), 0, img_blak_square_tex->getDataSize());
-    LLPointer<LLViewerFetchedTexture> img_blak_square(new LLViewerFetchedTexture(img_blak_square_tex, FTT_DEFAULT, FALSE));
-    gBlackSquareID = img_blak_square->getID();
-    img_blak_square->setUnremovable(TRUE);
-    addImage(img_blak_square, TEX_LIST_STANDARD);
->>>>>>> e1623bb2
-}
-
-static std::string get_texture_list_name()
-{
-    if (LLGridManager::getInstance()->isInProductionGrid())
-    {
-        return gDirUtilp->getExpandedFilename(LL_PATH_CACHE,
-            "texture_list_" + gSavedSettings.getString("LoginLocation") + "." + gDirUtilp->getUserName() + ".xml");
-    }
-    else
-    {
-        const std::string& grid_id_str = LLGridManager::getInstance()->getGridId();
-        const std::string& grid_id_lower = utf8str_tolower(grid_id_str);
-        return gDirUtilp->getExpandedFilename(LL_PATH_CACHE,
-            "texture_list_" + gSavedSettings.getString("LoginLocation") + "." + gDirUtilp->getUserName() + "." + grid_id_lower + ".xml");
-    }
-}
-
-void LLViewerTextureList::doPrefetchImages()
-{
-    LL_PROFILE_ZONE_SCOPED_CATEGORY_TEXTURE;
-
-    // todo: do not load without getViewerAssetUrl()
-    // either fail login without caps or provide this
-    // in some other way, textures won't load otherwise
-    LLViewerFetchedTexture *imagep = findImage(DEFAULT_WATER_NORMAL, TEX_LIST_STANDARD);
-    if (!imagep)
-    {
-        // add it to mImagePreloads only once
-        imagep = LLViewerTextureManager::getFetchedTexture(DEFAULT_WATER_NORMAL, FTT_DEFAULT, MIPMAP_YES, LLViewerFetchedTexture::BOOST_UI);
-        if (imagep)
-        {
-            imagep->setAddressMode(LLTexUnit::TAM_WRAP);
-            mImagePreloads.insert(imagep);
-        }
-    }
-
-    LLViewerTextureManager::getFetchedTexture(IMG_SHOT);
-    LLViewerTextureManager::getFetchedTexture(IMG_SMOKE_POOF);
-    LLViewerFetchedTexture::sSmokeImagep = LLViewerTextureManager::getFetchedTexture(IMG_SMOKE, FTT_DEFAULT, true, LLGLTexture::BOOST_UI);
-    LLViewerFetchedTexture::sSmokeImagep->setNoDelete();
-
-    LLStandardBumpmap::addstandard();
-
-    if (LLAppViewer::instance()->getPurgeCache())
-    {
-        // cache was purged, no point
-        return;
-    }
-
-    // Pre-fetch textures from last logout
-    LLSD imagelist;
-    std::string filename = get_texture_list_name();
-    llifstream file;
-    file.open(filename.c_str());
-    if (file.is_open())
-    {
-        if ( ! LLSDSerialize::fromXML(imagelist, file) )
-        {
-            file.close();
-            LL_WARNS() << "XML parse error reading texture list '" << filename << "'" << LL_ENDL;
-            LL_WARNS() << "Removing invalid texture list '" << filename << "'" << LL_ENDL;
-            LLFile::remove(filename);
-            return;
-        }
-        file.close();
-    }
-    S32 texture_count = 0;
-    for (LLSD::array_iterator iter = imagelist.beginArray();
-         iter != imagelist.endArray(); ++iter)
-    {
-        LLSD imagesd = *iter;
-        LLUUID uuid = imagesd["uuid"];
-        S32 pixel_area = imagesd["area"];
-        S32 texture_type = imagesd["type"];
-
-        if(LLViewerTexture::FETCHED_TEXTURE == texture_type || LLViewerTexture::LOD_TEXTURE == texture_type)
-        {
-            LLViewerFetchedTexture* image = LLViewerTextureManager::getFetchedTexture(uuid, FTT_DEFAULT, MIPMAP_TRUE, LLGLTexture::BOOST_NONE, texture_type);
-            if (image)
-            {
-                texture_count += 1;
-                image->addTextureStats((F32)pixel_area);
-            }
-        }
-    }
-    LL_DEBUGS() << "fetched " << texture_count << " images from " << filename << LL_ENDL;
-}
-
-///////////////////////////////////////////////////////////////////////////////
-
-LLViewerTextureList::~LLViewerTextureList()
-{
-}
-
-void LLViewerTextureList::shutdown()
-{
-    LL_PROFILE_ZONE_SCOPED_CATEGORY_TEXTURE;
-    // clear out preloads
-    mImagePreloads.clear();
-
-    // Write out list of currently loaded textures for precaching on startup
-    typedef std::set<std::pair<S32,LLViewerFetchedTexture*> > image_area_list_t;
-    image_area_list_t image_area_list;
-    for (image_priority_list_t::iterator iter = mImageList.begin();
-         iter != mImageList.end(); ++iter)
-    {
-        LLViewerFetchedTexture* image = *iter;
-        if (!image->hasGLTexture() ||
-            !image->getUseDiscard() ||
-            image->needsAux() ||
-            !image->getTargetHost().isInvalid() ||
-            !image->getUrl().empty()
-            )
-        {
-            continue; // avoid UI, baked, and other special images
-        }
-        if(!image->getBoundRecently())
-        {
-            continue ;
-        }
-        S32 desired = image->getDesiredDiscardLevel();
-        if (desired >= 0 && desired < MAX_DISCARD_LEVEL)
-        {
-            S32 pixel_area = image->getWidth(desired) * image->getHeight(desired);
-            image_area_list.insert(std::make_pair(pixel_area, image));
-        }
-    }
-
-    LLSD imagelist;
-    const S32 max_count = 1000;
-    S32 count = 0;
-    S32 image_type ;
-    for (image_area_list_t::reverse_iterator riter = image_area_list.rbegin();
-         riter != image_area_list.rend(); ++riter)
-    {
-        LLViewerFetchedTexture* image = riter->second;
-        image_type = (S32)image->getType() ;
-        imagelist[count]["area"] = riter->first;
-        imagelist[count]["uuid"] = image->getID();
-        imagelist[count]["type"] = image_type;
-        if (++count >= max_count)
-            break;
-    }
-
-    if (count > 0 && !gDirUtilp->getExpandedFilename(LL_PATH_CACHE, "").empty())
-    {
-        std::string filename = get_texture_list_name();
-        llofstream file;
-        file.open(filename.c_str());
-        LL_DEBUGS() << "saving " << imagelist.size() << " image list entries" << LL_ENDL;
-<<<<<<< HEAD
-		LLSDSerialize::toPrettyXML(imagelist, file);
-	}
-	
-	//
-	// Clean up "loaded" callbacks.
-	//
-	mCallbackList.clear();
-	
-	// Flush all of the references
-	mLoadingStreamList.clear();
-	mCreateTextureList.clear();
-	mFastCacheList.clear();
-	
-	mUUIDMap.clear();
-	
-	mImageList.clear();
-
-	mInitialized = false ; //prevent loading textures again.
-=======
-        LLSDSerialize::toPrettyXML(imagelist, file);
-    }
-
-    //
-    // Clean up "loaded" callbacks.
-    //
-    mCallbackList.clear();
-
-    // Flush all of the references
-    mLoadingStreamList.clear();
-    mCreateTextureList.clear();
-    mFastCacheList.clear();
-
-    mUUIDMap.clear();
-
-    mImageList.clear();
-
-    mInitialized = FALSE ; //prevent loading textures again.
->>>>>>> e1623bb2
-}
-
-void LLViewerTextureList::dump()
-{
-    LL_PROFILE_ZONE_SCOPED_CATEGORY_TEXTURE;
-    LL_INFOS() << "LLViewerTextureList::dump()" << LL_ENDL;
-    for (image_priority_list_t::iterator it = mImageList.begin(); it != mImageList.end(); ++it)
-    {
-        LLViewerFetchedTexture* image = *it;
-
-        LL_INFOS() << "priority " << image->getMaxVirtualSize()
-        << " boost " << image->getBoostLevel()
-        << " size " << image->getWidth() << "x" << image->getHeight()
-        << " discard " << image->getDiscardLevel()
-        << " desired " << image->getDesiredDiscardLevel()
-        << " http://asset.siva.lindenlab.com/" << image->getID() << ".texture"
-        << LL_ENDL;
-    }
-}
-
-void LLViewerTextureList::destroyGL(bool save_state)
-{
-    LLImageGL::destroyGL(save_state);
-}
-
-void LLViewerTextureList::restoreGL()
-{
-    llassert_always(mInitialized) ;
-    LLImageGL::restoreGL();
-}
-
-/* Vertical tab container button image IDs
- Seem to not decode when running app in debug.
-
- const LLUUID BAD_IMG_ONE("1097dcb3-aef9-8152-f471-431d840ea89e");
- const LLUUID BAD_IMG_TWO("bea77041-5835-1661-f298-47e2d32b7a70");
- */
-
-///////////////////////////////////////////////////////////////////////////////
-
-LLViewerFetchedTexture* LLViewerTextureList::getImageFromFile(const std::string& filename,
-<<<<<<< HEAD
-												   FTType f_type,
-												   bool usemipmaps,
-												   LLViewerTexture::EBoostLevel boost_priority,
-												   S8 texture_type,
-												   LLGLint internal_format,
-												   LLGLenum primary_format, 
-												   const LLUUID& force_id)
-{
-    LL_PROFILE_ZONE_SCOPED_CATEGORY_TEXTURE;
-	if(!mInitialized)
-	{
-		return NULL ;
-	}
-
-	std::string full_path = gDirUtilp->findSkinnedFilename("textures", filename);
-	if (full_path.empty())
-	{
-		LL_WARNS() << "Failed to find local image file: " << filename << LL_ENDL;
-		LLViewerTexture::EBoostLevel priority = LLGLTexture::BOOST_UI;
-		return LLViewerTextureManager::getFetchedTexture(IMG_DEFAULT, FTT_DEFAULT, true, priority);
-	}
-
-	std::string url = "file://" + full_path;
-
-	return getImageFromUrl(url, f_type, usemipmaps, boost_priority, texture_type, internal_format, primary_format, force_id);
-}
-
-LLViewerFetchedTexture* LLViewerTextureList::getImageFromUrl(const std::string& url,
-												   FTType f_type,
-												   bool usemipmaps,
-												   LLViewerTexture::EBoostLevel boost_priority,
-												   S8 texture_type,
-												   LLGLint internal_format,
-												   LLGLenum primary_format, 
-												   const LLUUID& force_id)
-=======
-                                                   FTType f_type,
-                                                   BOOL usemipmaps,
-                                                   LLViewerTexture::EBoostLevel boost_priority,
-                                                   S8 texture_type,
-                                                   LLGLint internal_format,
-                                                   LLGLenum primary_format,
-                                                   const LLUUID& force_id)
-{
-    LL_PROFILE_ZONE_SCOPED_CATEGORY_TEXTURE;
-    if(!mInitialized)
-    {
-        return NULL ;
-    }
-
-    std::string full_path = gDirUtilp->findSkinnedFilename("textures", filename);
-    if (full_path.empty())
-    {
-        LL_WARNS() << "Failed to find local image file: " << filename << LL_ENDL;
-        LLViewerTexture::EBoostLevel priority = LLGLTexture::BOOST_UI;
-        return LLViewerTextureManager::getFetchedTexture(IMG_DEFAULT, FTT_DEFAULT, TRUE, priority);
-    }
-
-    std::string url = "file://" + full_path;
-
-    return getImageFromUrl(url, f_type, usemipmaps, boost_priority, texture_type, internal_format, primary_format, force_id);
-}
-
-LLViewerFetchedTexture* LLViewerTextureList::getImageFromUrl(const std::string& url,
-                                                   FTType f_type,
-                                                   BOOL usemipmaps,
-                                                   LLViewerTexture::EBoostLevel boost_priority,
-                                                   S8 texture_type,
-                                                   LLGLint internal_format,
-                                                   LLGLenum primary_format,
-                                                   const LLUUID& force_id)
->>>>>>> e1623bb2
-{
-    LL_PROFILE_ZONE_SCOPED_CATEGORY_TEXTURE;
-    if(!mInitialized)
-    {
-        return NULL ;
-    }
-
-    // generate UUID based on hash of filename
-    LLUUID new_id;
-    if (force_id.notNull())
-    {
-        new_id = force_id;
-    }
-    else
-    {
-        new_id.generate(url);
-    }
-
-    LLPointer<LLViewerFetchedTexture> imagep = findImage(new_id, get_element_type(boost_priority));
-
-    if (!imagep.isNull())
-    {
-        LLViewerFetchedTexture *texture = imagep.get();
-        if (texture->getUrl().empty())
-        {
-            LL_WARNS() << "Requested texture " << new_id << " already exists but does not have a URL" << LL_ENDL;
-        }
-        else if (texture->getUrl() != url)
-        {
-            // This is not an error as long as the images really match -
-            // e.g. could be two avatars wearing the same outfit.
-            LL_DEBUGS("Avatar") << "Requested texture " << new_id
-                                << " already exists with a different url, requested: " << url
-                                << " current: " << texture->getUrl() << LL_ENDL;
-        }
-
-    }
-    if (imagep.isNull())
-    {
-        switch(texture_type)
-        {
-        case LLViewerTexture::FETCHED_TEXTURE:
-            imagep = new LLViewerFetchedTexture(url, f_type, new_id, usemipmaps);
-            break ;
-        case LLViewerTexture::LOD_TEXTURE:
-            imagep = new LLViewerLODTexture(url, f_type, new_id, usemipmaps);
-            break ;
-        default:
-            LL_ERRS() << "Invalid texture type " << texture_type << LL_ENDL ;
-        }
-
-        if (internal_format && primary_format)
-        {
-            imagep->setExplicitFormat(internal_format, primary_format);
-        }
-
-        addImage(imagep, get_element_type(boost_priority));
-
-        if (boost_priority != 0)
-        {
-            if (boost_priority == LLViewerFetchedTexture::BOOST_UI)
-            {
-                imagep->dontDiscard();
-            }
-            if (boost_priority == LLViewerFetchedTexture::BOOST_ICON
-                || boost_priority == LLViewerFetchedTexture::BOOST_THUMBNAIL)
-            {
-                // Agent and group Icons are downloadable content, nothing manages
-                // icon deletion yet, so they should not persist
-                imagep->dontDiscard();
-                imagep->forceActive();
-            }
-            imagep->setBoostLevel(boost_priority);
-        }
-    }
-
-    imagep->setGLTextureCreated(true);
-
-    return imagep;
-}
-
-
-LLViewerFetchedTexture* LLViewerTextureList::getImage(const LLUUID &image_id,
-<<<<<<< HEAD
-												   FTType f_type,
-												   bool usemipmaps,
-												   LLViewerTexture::EBoostLevel boost_priority,
-												   S8 texture_type,
-												   LLGLint internal_format,
-												   LLGLenum primary_format,
-												   LLHost request_from_host)
-{
-    LL_PROFILE_ZONE_SCOPED_CATEGORY_TEXTURE;
-	if(!mInitialized)
-	{
-		return NULL ;
-	}
-
-	// Return the image with ID image_id
-	// If the image is not found, creates new image and
-	// enqueues a request for transmission
-	
-	if (image_id.isNull())
-	{
-		return (LLViewerTextureManager::getFetchedTexture(IMG_DEFAULT, FTT_DEFAULT, true, LLGLTexture::BOOST_UI));
-	}
-	
-	LLPointer<LLViewerFetchedTexture> imagep = findImage(image_id, get_element_type(boost_priority));
-	if (!imagep.isNull())
-	{
-		LLViewerFetchedTexture *texture = imagep.get();
-		if (request_from_host.isOk() &&
-			!texture->getTargetHost().isOk())
-		{
-			LL_WARNS() << "Requested texture " << image_id << " already exists but does not have a host" << LL_ENDL;
-		}
-		else if (request_from_host.isOk() &&
-				 texture->getTargetHost().isOk() &&
-				 request_from_host != texture->getTargetHost())
-		{
-			LL_WARNS() << "Requested texture " << image_id << " already exists with a different target host, requested: " 
-					<< request_from_host << " current: " << texture->getTargetHost() << LL_ENDL;
-		}
-		if (f_type != FTT_DEFAULT && imagep->getFTType() != f_type)
-		{
-			LL_WARNS() << "FTType mismatch: requested " << f_type << " image has " << imagep->getFTType() << LL_ENDL;
-		}
-		
-	}
-	if (imagep.isNull())
-	{
-		imagep = createImage(image_id, f_type, usemipmaps, boost_priority, texture_type, internal_format, primary_format, request_from_host) ;
-	}
-
-	imagep->setGLTextureCreated(true);
-	
-	return imagep;
-=======
-                                                   FTType f_type,
-                                                   BOOL usemipmaps,
-                                                   LLViewerTexture::EBoostLevel boost_priority,
-                                                   S8 texture_type,
-                                                   LLGLint internal_format,
-                                                   LLGLenum primary_format,
-                                                   LLHost request_from_host)
-{
-    LL_PROFILE_ZONE_SCOPED_CATEGORY_TEXTURE;
-    if(!mInitialized)
-    {
-        return NULL ;
-    }
-
-    // Return the image with ID image_id
-    // If the image is not found, creates new image and
-    // enqueues a request for transmission
-
-    if (image_id.isNull())
-    {
-        return (LLViewerTextureManager::getFetchedTexture(IMG_DEFAULT, FTT_DEFAULT, TRUE, LLGLTexture::BOOST_UI));
-    }
-
-    LLPointer<LLViewerFetchedTexture> imagep = findImage(image_id, get_element_type(boost_priority));
-    if (!imagep.isNull())
-    {
-        LLViewerFetchedTexture *texture = imagep.get();
-        if (request_from_host.isOk() &&
-            !texture->getTargetHost().isOk())
-        {
-            LL_WARNS() << "Requested texture " << image_id << " already exists but does not have a host" << LL_ENDL;
-        }
-        else if (request_from_host.isOk() &&
-                 texture->getTargetHost().isOk() &&
-                 request_from_host != texture->getTargetHost())
-        {
-            LL_WARNS() << "Requested texture " << image_id << " already exists with a different target host, requested: "
-                    << request_from_host << " current: " << texture->getTargetHost() << LL_ENDL;
-        }
-        if (f_type != FTT_DEFAULT && imagep->getFTType() != f_type)
-        {
-            LL_WARNS() << "FTType mismatch: requested " << f_type << " image has " << imagep->getFTType() << LL_ENDL;
-        }
-
-    }
-    if (imagep.isNull())
-    {
-        imagep = createImage(image_id, f_type, usemipmaps, boost_priority, texture_type, internal_format, primary_format, request_from_host) ;
-    }
-
-    imagep->setGLTextureCreated(true);
-
-    return imagep;
->>>>>>> e1623bb2
-}
-
-//when this function is called, there is no such texture in the gTextureList with image_id.
-LLViewerFetchedTexture* LLViewerTextureList::createImage(const LLUUID &image_id,
-<<<<<<< HEAD
-												   FTType f_type,
-												   bool usemipmaps,
-												   LLViewerTexture::EBoostLevel boost_priority,
-												   S8 texture_type,
-												   LLGLint internal_format,
-												   LLGLenum primary_format,
-												   LLHost request_from_host)
-=======
-                                                   FTType f_type,
-                                                   BOOL usemipmaps,
-                                                   LLViewerTexture::EBoostLevel boost_priority,
-                                                   S8 texture_type,
-                                                   LLGLint internal_format,
-                                                   LLGLenum primary_format,
-                                                   LLHost request_from_host)
->>>>>>> e1623bb2
-{
-    LL_PROFILE_ZONE_SCOPED_CATEGORY_TEXTURE;
-
-    LLPointer<LLViewerFetchedTexture> imagep ;
-    switch(texture_type)
-    {
-    case LLViewerTexture::FETCHED_TEXTURE:
-        imagep = new LLViewerFetchedTexture(image_id, f_type, request_from_host, usemipmaps);
-        break ;
-    case LLViewerTexture::LOD_TEXTURE:
-        imagep = new LLViewerLODTexture(image_id, f_type, request_from_host, usemipmaps);
-        break ;
-    default:
-        LL_ERRS() << "Invalid texture type " << texture_type << LL_ENDL ;
-    }
-
-    if (internal_format && primary_format)
-    {
-        imagep->setExplicitFormat(internal_format, primary_format);
-    }
-
-    addImage(imagep, get_element_type(boost_priority));
-
-    if (boost_priority != 0)
-    {
-        if (boost_priority == LLViewerFetchedTexture::BOOST_UI)
-        {
-            imagep->dontDiscard();
-        }
-        if (boost_priority == LLViewerFetchedTexture::BOOST_ICON
-            || boost_priority == LLViewerFetchedTexture::BOOST_THUMBNAIL)
-        {
-            // Agent and group Icons are downloadable content, nothing manages
-            // icon deletion yet, so they should not persist.
-            imagep->dontDiscard();
-            imagep->forceActive();
-        }
-        imagep->setBoostLevel(boost_priority);
-    }
-    else
-    {
-        //by default, the texture can not be removed from memory even if it is not used.
-        //here turn this off
-        //if this texture should be set to NO_DELETE, call setNoDelete() afterwards.
-        imagep->forceActive() ;
-    }
-
-    mFastCacheList.insert(imagep);
-    imagep->setInFastCacheList(true);
-
-    return imagep ;
-}
-
-void LLViewerTextureList::findTexturesByID(const LLUUID &image_id, std::vector<LLViewerFetchedTexture*> &output)
-{
-    LL_PROFILE_ZONE_SCOPED_CATEGORY_TEXTURE;
-    LLTextureKey search_key(image_id, TEX_LIST_STANDARD);
-    uuid_map_t::iterator iter = mUUIDMap.lower_bound(search_key);
-    while (iter != mUUIDMap.end() && iter->first.textureId == image_id)
-    {
-        output.push_back(iter->second);
-        iter++;
-    }
-}
-
-LLViewerFetchedTexture *LLViewerTextureList::findImage(const LLTextureKey &search_key)
-{
-    LL_PROFILE_ZONE_SCOPED_CATEGORY_TEXTURE;
-    uuid_map_t::iterator iter = mUUIDMap.find(search_key);
-    if (iter == mUUIDMap.end())
-        return NULL;
-    return iter->second;
-}
-
-LLViewerFetchedTexture *LLViewerTextureList::findImage(const LLUUID &image_id, ETexListType tex_type)
-{
-    return findImage(LLTextureKey(image_id, tex_type));
-}
-
-void LLViewerTextureList::addImageToList(LLViewerFetchedTexture *image)
-{
-    LL_PROFILE_ZONE_SCOPED_CATEGORY_TEXTURE;
-<<<<<<< HEAD
-	assert_main_thread();
-	llassert_always(mInitialized) ;
-	llassert(image);
-	if (image->isInImageList())
-	{	// Flag is already set?
-		LL_WARNS() << "LLViewerTextureList::addImageToList - image " << image->getID()  << " already in list" << LL_ENDL;
-	}
-	else
-	{
-		if (!(mImageList.insert(image)).second) 
-		{
-			LL_WARNS() << "Error happens when insert image " << image->getID()  << " into mImageList!" << LL_ENDL ;
-		}
-		image->setInImageList(true);
-	}
-=======
-    assert_main_thread();
-    llassert_always(mInitialized) ;
-    llassert(image);
-    if (image->isInImageList())
-    {   // Flag is already set?
-        LL_WARNS() << "LLViewerTextureList::addImageToList - image " << image->getID()  << " already in list" << LL_ENDL;
-    }
-    else
-    {
-    if((mImageList.insert(image)).second != true)
-    {
-            LL_WARNS() << "Error happens when insert image " << image->getID()  << " into mImageList!" << LL_ENDL ;
-    }
-    image->setInImageList(TRUE) ;
-}
->>>>>>> e1623bb2
-}
-
-void LLViewerTextureList::removeImageFromList(LLViewerFetchedTexture *image)
-{
-    LL_PROFILE_ZONE_SCOPED_CATEGORY_TEXTURE;
-    assert_main_thread();
-    llassert_always(mInitialized) ;
-    llassert(image);
-
-    S32 count = 0;
-    if (image->isInImageList())
-    {
-        count = mImageList.erase(image) ;
-        if(count != 1)
-        {
-            LL_INFOS() << "Image  " << image->getID()
-                << " had mInImageList set but mImageList.erase() returned " << count
-                << LL_ENDL;
-        }
-    }
-    else
-    {   // Something is wrong, image is expected in list or callers should check first
-        LL_INFOS() << "Calling removeImageFromList() for " << image->getID()
-            << " but doesn't have mInImageList set"
-            << " ref count is " << image->getNumRefs()
-            << LL_ENDL;
-        uuid_map_t::iterator iter = mUUIDMap.find(LLTextureKey(image->getID(), (ETexListType)image->getTextureListType()));
-        if(iter == mUUIDMap.end())
-        {
-            LL_INFOS() << "Image  " << image->getID() << " is also not in mUUIDMap!" << LL_ENDL ;
-        }
-        else if (iter->second != image)
-        {
-            LL_INFOS() << "Image  " << image->getID() << " was in mUUIDMap but with different pointer" << LL_ENDL ;
-    }
-        else
-    {
-            LL_INFOS() << "Image  " << image->getID() << " was in mUUIDMap with same pointer" << LL_ENDL ;
-        }
-        count = mImageList.erase(image) ;
-        llassert(count != 0);
-<<<<<<< HEAD
-		if(count != 0) 
-		{	// it was in the list already?
-			LL_WARNS() << "Image  " << image->getID() 
-				<< " had mInImageList false but mImageList.erase() returned " << count
-				<< LL_ENDL;
-		}
-	}
-      
-	image->setInImageList(false) ;
-=======
-        if(count != 0)
-        {   // it was in the list already?
-            LL_WARNS() << "Image  " << image->getID()
-                << " had mInImageList false but mImageList.erase() returned " << count
-                << LL_ENDL;
-        }
-    }
-
-    image->setInImageList(FALSE) ;
->>>>>>> e1623bb2
-}
-
-void LLViewerTextureList::addImage(LLViewerFetchedTexture *new_image, ETexListType tex_type)
-{
-    LL_PROFILE_ZONE_SCOPED_CATEGORY_TEXTURE;
-    if (!new_image)
-    {
-        return;
-    }
-    //llassert(new_image);
-    LLUUID image_id = new_image->getID();
-    LLTextureKey key(image_id, tex_type);
-
-    LLViewerFetchedTexture *image = findImage(key);
-    if (image)
-    {
-        LL_INFOS() << "Image with ID " << image_id << " already in list" << LL_ENDL;
-    }
-    sNumImages++;
-
-    addImageToList(new_image);
-    mUUIDMap[key] = new_image;
-    new_image->setTextureListType(tex_type);
-}
-
-
-void LLViewerTextureList::deleteImage(LLViewerFetchedTexture *image)
-{
-    LL_PROFILE_ZONE_SCOPED_CATEGORY_TEXTURE;
-    if( image)
-    {
-        if (image->hasCallbacks())
-        {
-            mCallbackList.erase(image);
-        }
-        LLTextureKey key(image->getID(), (ETexListType)image->getTextureListType());
-        llverify(mUUIDMap.erase(key) == 1);
-        sNumImages--;
-        removeImageFromList(image);
-    }
-}
-
-///////////////////////////////////////////////////////////////////////////////
-
-
-////////////////////////////////////////////////////////////////////////////
-
-void LLViewerTextureList::dirtyImage(LLViewerFetchedTexture *image)
-{
-    mDirtyTextureList.insert(image);
-}
-
-////////////////////////////////////////////////////////////////////////////
-
-void LLViewerTextureList::updateImages(F32 max_time)
-{
-    LL_PROFILE_ZONE_SCOPED_CATEGORY_TEXTURE;
-<<<<<<< HEAD
-	static bool cleared = false;
-	if(gTeleportDisplay)
-	{
-		if(!cleared)
-		{
-			clearFetchingRequests();
-			gPipeline.clearRebuildGroups();
-			cleared = true;
-		}
-		return;
-	}
-	cleared = false;
-
-	LLAppViewer::getTextureFetch()->setTextureBandwidth(LLTrace::get_frame_recording().getPeriodMeanPerSec(LLStatViewer::TEXTURE_NETWORK_DATA_RECEIVED).value());
-
-	{
-		using namespace LLStatViewer;
-		sample(NUM_IMAGES, sNumImages);
-		sample(NUM_RAW_IMAGES, LLImageRaw::sRawImageCount);
-		sample(FORMATTED_MEM, F64Bytes(LLImageFormatted::sGlobalFormattedMemory));
-	}
-=======
-    static BOOL cleared = FALSE;
-    if(gTeleportDisplay)
-    {
-        if(!cleared)
-        {
-            clearFetchingRequests();
-            gPipeline.clearRebuildGroups();
-            cleared = TRUE;
-        }
-        return;
-    }
-    cleared = FALSE;
-
-    LLAppViewer::getTextureFetch()->setTextureBandwidth(LLTrace::get_frame_recording().getPeriodMeanPerSec(LLStatViewer::TEXTURE_NETWORK_DATA_RECEIVED).value());
-
-    {
-        using namespace LLStatViewer;
-        sample(NUM_IMAGES, sNumImages);
-        sample(NUM_RAW_IMAGES, LLImageRaw::sRawImageCount);
-        sample(FORMATTED_MEM, F64Bytes(LLImageFormatted::sGlobalFormattedMemory));
-    }
->>>>>>> e1623bb2
-
-    // make sure each call below gets at least its "fair share" of time
-    F32 min_time = max_time * 0.33f;
-    F32 remaining_time = max_time;
-
-    //loading from fast cache
-    remaining_time -= updateImagesLoadingFastCache(remaining_time);
-    remaining_time = llmax(remaining_time, min_time);
-
-    //dispatch to texture fetch threads
-    remaining_time -= updateImagesFetchTextures(remaining_time);
-    remaining_time = llmax(remaining_time, min_time);
-
-    //handle results from decode threads
-    updateImagesCreateTextures(remaining_time);
-
-    if (!mDirtyTextureList.empty())
-    {
-        gPipeline.dirtyPoolObjectTextures(mDirtyTextureList);
-        mDirtyTextureList.clear();
-    }
-
-    bool didone = false;
-    for (image_list_t::iterator iter = mCallbackList.begin();
-        iter != mCallbackList.end(); )
-    {
-        //trigger loaded callbacks on local textures immediately
-        LLViewerFetchedTexture* image = *iter++;
-        if (!image->getUrl().empty())
-        {
-            // Do stuff to handle callbacks, update priorities, etc.
-            didone = image->doLoadedCallbacks();
-        }
-        else if (!didone)
-        {
-            // Do stuff to handle callbacks, update priorities, etc.
-            didone = image->doLoadedCallbacks();
-        }
-    }
-
-    updateImagesUpdateStats();
-}
-
-void LLViewerTextureList::clearFetchingRequests()
-{
-    LL_PROFILE_ZONE_SCOPED_CATEGORY_TEXTURE;
-    if (LLAppViewer::getTextureFetch()->getNumRequests() == 0)
-    {
-        return;
-    }
-
-    LLAppViewer::getTextureFetch()->deleteAllRequests();
-
-    for (image_priority_list_t::iterator iter = mImageList.begin();
-         iter != mImageList.end(); ++iter)
-    {
-        LLViewerFetchedTexture* imagep = *iter;
-        imagep->forceToDeleteRequest() ;
-    }
-}
-
-static void touch_texture(LLViewerFetchedTexture* tex, F32 vsize)
-{
-    if (tex)
-    {
-        tex->addTextureStats(vsize);
-    }
-}
-
-extern bool gCubeSnapshot;
-
-void LLViewerTextureList::updateImageDecodePriority(LLViewerFetchedTexture* imagep)
-{
-    if (imagep->isInDebug() || imagep->isUnremovable())
-    {
-        //update_counter--;
-        return; //is in debug, ignore.
-    }
-
-    llassert(!gCubeSnapshot);
-
-    static LLCachedControl<F32> bias_distance_scale(gSavedSettings, "TextureBiasDistanceScale", 1.f);
-    static LLCachedControl<F32> texture_scale_min(gSavedSettings, "TextureScaleMinAreaFactor", 0.04f);
-    static LLCachedControl<F32> texture_scale_max(gSavedSettings, "TextureScaleMaxAreaFactor", 25.f);
-
-    LL_PROFILE_ZONE_SCOPED_CATEGORY_TEXTURE
-    {
-        for (U32 i = 0; i < LLRender::NUM_TEXTURE_CHANNELS; ++i)
-        {
-            for (U32 fi = 0; fi < imagep->getNumFaces(i); ++fi)
-            {
-                LLFace* face = (*(imagep->getFaceList(i)))[fi];
-
-                if (face && face->getViewerObject() && face->getTextureEntry())
-                {
-                    F32 vsize = face->getPixelArea();
-
-                    // Scale desired texture resolution higher or lower depending on texture scale
-                    // 
-                    // Minimum usage examples: a 1024x1024 texture with aplhabet, runing string
-                    // shows one letter at a time
-                    //
-                    // Maximum usage examples: huge chunk of terrain repeats texture
-                    const LLTextureEntry* te = face->getTextureEntry();
-                    F32 min_scale = te ? llmin(fabsf(te->getScaleS()), fabsf(te->getScaleT())) : 1.f;
-                    min_scale = llclamp(min_scale*min_scale, texture_scale_min(), texture_scale_max());
-
-                    vsize /= min_scale;
-                    vsize /= LLViewerTexture::sDesiredDiscardBias;
-                    vsize /= llmax(1.f, (LLViewerTexture::sDesiredDiscardBias-1.f) * (1.f + face->getDrawable()->mDistanceWRTCamera * bias_distance_scale));
-
-                    F32 radius;
-                    F32 cos_angle_to_view_dir;
-                    bool in_frustum = face->calcPixelArea(cos_angle_to_view_dir, radius);
-                    if (!in_frustum || !face->getDrawable()->isVisible())
-                    { // further reduce by discard bias when off screen or occluded
-                        vsize /= LLViewerTexture::sDesiredDiscardBias;
-                    }
-                    // if a GLTF material is present, ignore that face
-                    // as far as this texture stats go, but update the GLTF material
-                    // stats
-                    LLFetchedGLTFMaterial* mat = te ? (LLFetchedGLTFMaterial*)te->getGLTFRenderMaterial() : nullptr;
-                    llassert(mat == nullptr || dynamic_cast<LLFetchedGLTFMaterial*>(te->getGLTFRenderMaterial()) != nullptr);
-                    if (mat)
-                    {
-                        touch_texture(mat->mBaseColorTexture, vsize);
-                        touch_texture(mat->mNormalTexture, vsize);
-                        touch_texture(mat->mMetallicRoughnessTexture, vsize);
-                        touch_texture(mat->mEmissiveTexture, vsize);
-                    }
-                    else
-                    {
-                        imagep->addTextureStats(vsize);
-                    }
-                }
-            }
-        }
-    }
-
-    //imagep->setDebugText(llformat("%.3f - %d", sqrtf(imagep->getMaxVirtualSize()), imagep->getBoostLevel()));
-
-    F32 lazy_flush_timeout = 30.f; // stop decoding
-    F32 max_inactive_time = 20.f; // actually delete
-    S32 min_refs = 3; // 1 for mImageList, 1 for mUUIDMap, 1 for local reference
-
-    //
-    // Flush formatted images using a lazy flush
-    //
-    S32 num_refs = imagep->getNumRefs();
-    if (num_refs == min_refs)
-    {
-        if (imagep->getLastReferencedTimer()->getElapsedTimeF32() > lazy_flush_timeout)
-        {
-            // Remove the unused image from the image list
-            deleteImage(imagep);
-            imagep = NULL; // should destroy the image
-        }
-        return;
-    }
-    else
-    {
-        if (imagep->hasSavedRawImage())
-        {
-            if (imagep->getElapsedLastReferencedSavedRawImageTime() > max_inactive_time)
-            {
-                imagep->destroySavedRawImage();
-            }
-        }
-
-        if (imagep->isDeleted())
-        {
-            return;
-        }
-        else if (imagep->isDeletionCandidate())
-        {
-            imagep->destroyTexture();
-            return;
-        }
-        else if (imagep->isInactive())
-        {
-            if (imagep->getLastReferencedTimer()->getElapsedTimeF32() > max_inactive_time)
-            {
-                imagep->setDeletionCandidate();
-            }
-            return;
-        }
-        else
-        {
-            imagep->getLastReferencedTimer()->reset();
-
-            //reset texture state.
-            imagep->setInactive();
-        }
-    }
-
-    if (!imagep->isInImageList())
-    {
-        return;
-    }
-    if (imagep->isInFastCacheList())
-    {
-        return; //wait for loading from the fast cache.
-    }
-
-    imagep->processTextureStats();
-}
-
-void LLViewerTextureList::setDebugFetching(LLViewerFetchedTexture* tex, S32 debug_level)
-{
-    LL_PROFILE_ZONE_SCOPED_CATEGORY_TEXTURE;
-    if(!tex->setDebugFetching(debug_level))
-    {
-        return;
-    }
-
-    const F32 DEBUG_PRIORITY = 100000.f;
-    removeImageFromList(tex);
-    tex->mMaxVirtualSize = DEBUG_PRIORITY;
-    addImageToList(tex);
-}
-
-F32 LLViewerTextureList::updateImagesCreateTextures(F32 max_time)
-{
-    LL_PROFILE_ZONE_SCOPED_CATEGORY_TEXTURE;
-    if (gGLManager.mIsDisabled) return 0.0f;
-
-    //
-    // Create GL textures for all textures that need them (images which have been
-    // decoded, but haven't been pushed into GL).
-    //
-
-    LLTimer create_timer;
-    image_list_t::iterator enditer = mCreateTextureList.begin();
-    for (image_list_t::iterator iter = mCreateTextureList.begin();
-         iter != mCreateTextureList.end();)
-    {
-        image_list_t::iterator curiter = iter++;
-        enditer = iter;
-        LLViewerFetchedTexture *imagep = *curiter;
-        imagep->createTexture();
-        imagep->postCreateTexture();
-
-        if (create_timer.getElapsedTimeF32() > max_time)
-        {
-            break;
-        }
-    }
-    mCreateTextureList.erase(mCreateTextureList.begin(), enditer);
-    return create_timer.getElapsedTimeF32();
-}
-
-F32 LLViewerTextureList::updateImagesLoadingFastCache(F32 max_time)
-{
-    LL_PROFILE_ZONE_SCOPED_CATEGORY_TEXTURE;
-    if (gGLManager.mIsDisabled) return 0.0f;
-    if(mFastCacheList.empty())
-    {
-        return 0.f;
-    }
-
-    //
-    // loading texture raw data from the fast cache directly.
-    //
-
-    LLTimer timer;
-    image_list_t::iterator enditer = mFastCacheList.begin();
-    for (image_list_t::iterator iter = mFastCacheList.begin();
-         iter != mFastCacheList.end();)
-    {
-        image_list_t::iterator curiter = iter++;
-        enditer = iter;
-        LLViewerFetchedTexture *imagep = *curiter;
-        imagep->loadFromFastCache();
-    }
-    mFastCacheList.erase(mFastCacheList.begin(), enditer);
-    return timer.getElapsedTimeF32();
-}
-
-void LLViewerTextureList::forceImmediateUpdate(LLViewerFetchedTexture* imagep)
-{
-    LL_PROFILE_ZONE_SCOPED_CATEGORY_TEXTURE;
-    if(!imagep)
-    {
-        return ;
-    }
-    if(imagep->isInImageList())
-    {
-        removeImageFromList(imagep);
-    }
-
-    imagep->processTextureStats();
-    imagep->sMaxVirtualSize = LLViewerFetchedTexture::sMaxVirtualSize;
-    addImageToList(imagep);
-
-    return ;
-}
-
-F32 LLViewerTextureList::updateImagesFetchTextures(F32 max_time)
-{
-    LL_PROFILE_ZONE_SCOPED_CATEGORY_TEXTURE;
-    typedef std::vector<LLPointer<LLViewerFetchedTexture> > entries_list_t;
-    entries_list_t entries;
-
-    // update N textures at beginning of mImageList
-    U32 update_count = 0;
-    static const S32 MIN_UPDATE_COUNT = gSavedSettings.getS32("TextureFetchUpdateMinCount");       // default: 32
-    // WIP -- dumb code here
-    //update MIN_UPDATE_COUNT or 5% of other textures, whichever is greater
-    update_count = llmax((U32) MIN_UPDATE_COUNT, (U32) mUUIDMap.size()/20);
-    update_count = llmin(update_count, (U32) mUUIDMap.size());
-
-    {
-        LL_PROFILE_ZONE_NAMED_CATEGORY_TEXTURE("vtluift - copy");
-
-        // copy entries out of UUID map for updating
-        entries.reserve(update_count);
-        uuid_map_t::iterator iter = mUUIDMap.upper_bound(mLastUpdateKey);
-        while (update_count-- > 0)
-        {
-            if (iter == mUUIDMap.end())
-            {
-                iter = mUUIDMap.begin();
-            }
-
-            if (iter->second->getGLTexture())
-            {
-                entries.push_back(iter->second);
-            }
-            ++iter;
-        }
-    }
-
-    LLTimer timer;
-
-    LLPointer<LLViewerTexture> last_imagep = nullptr;
-
-    for (auto& imagep : entries)
-    {
-        if (imagep->getNumRefs() > 1) // make sure this image hasn't been deleted before attempting to update (may happen as a side effect of some other image updating)
-
-        {
-            updateImageDecodePriority(imagep);
-            imagep->updateFetch();
-        }
-
-        last_imagep = imagep;
-
-        if (timer.getElapsedTimeF32() > max_time)
-        {
-            break;
-        }
-    }
-
-    if (last_imagep)
-    {
-        mLastUpdateKey = LLTextureKey(last_imagep->getID(), (ETexListType)last_imagep->getTextureListType());
-    }
-
-    return timer.getElapsedTimeF32();
-}
-
-void LLViewerTextureList::updateImagesUpdateStats()
-{
-    LL_PROFILE_ZONE_SCOPED_CATEGORY_TEXTURE;
-<<<<<<< HEAD
-	if (mForceResetTextureStats)
-	{
-		for (image_priority_list_t::iterator iter = mImageList.begin();
-			 iter != mImageList.end(); )
-		{
-			LLViewerFetchedTexture* imagep = *iter++;
-			imagep->resetTextureStats();
-		}
-		mForceResetTextureStats = false;
-	}
-=======
-    if (mForceResetTextureStats)
-    {
-        for (image_priority_list_t::iterator iter = mImageList.begin();
-             iter != mImageList.end(); )
-        {
-            LLViewerFetchedTexture* imagep = *iter++;
-            imagep->resetTextureStats();
-        }
-        mForceResetTextureStats = FALSE;
-    }
->>>>>>> e1623bb2
-}
-
-void LLViewerTextureList::decodeAllImages(F32 max_time)
-{
-    LL_PROFILE_ZONE_SCOPED_CATEGORY_TEXTURE;
-<<<<<<< HEAD
-	LLTimer timer;
-
-	//loading from fast cache 
-	updateImagesLoadingFastCache(max_time);
-
-	// Update texture stats and priorities
-	std::vector<LLPointer<LLViewerFetchedTexture> > image_list;
-	for (image_priority_list_t::iterator iter = mImageList.begin();
-		 iter != mImageList.end(); )
-	{
-		LLViewerFetchedTexture* imagep = *iter++;
-		image_list.push_back(imagep);
-		imagep->setInImageList(false) ;
-	}
-
-	llassert_always(image_list.size() == mImageList.size()) ;
-	mImageList.clear();
-	for (std::vector<LLPointer<LLViewerFetchedTexture> >::iterator iter = image_list.begin();
-		 iter != image_list.end(); ++iter)
-	{
-		LLViewerFetchedTexture* imagep = *iter;
-		imagep->processTextureStats();
-		addImageToList(imagep);
-	}
-	image_list.clear();
-	
-	// Update fetch (decode)
-	for (image_priority_list_t::iterator iter = mImageList.begin();
-		 iter != mImageList.end(); )
-	{
-		LLViewerFetchedTexture* imagep = *iter++;
-		imagep->updateFetch();
-	}
-=======
-    LLTimer timer;
-
-    //loading from fast cache
-    updateImagesLoadingFastCache(max_time);
-
-    // Update texture stats and priorities
-    std::vector<LLPointer<LLViewerFetchedTexture> > image_list;
-    for (image_priority_list_t::iterator iter = mImageList.begin();
-         iter != mImageList.end(); )
-    {
-        LLViewerFetchedTexture* imagep = *iter++;
-        image_list.push_back(imagep);
-        imagep->setInImageList(FALSE) ;
-    }
-
-    llassert_always(image_list.size() == mImageList.size()) ;
-    mImageList.clear();
-    for (std::vector<LLPointer<LLViewerFetchedTexture> >::iterator iter = image_list.begin();
-         iter != image_list.end(); ++iter)
-    {
-        LLViewerFetchedTexture* imagep = *iter;
-        imagep->processTextureStats();
-        addImageToList(imagep);
-    }
-    image_list.clear();
-
-    // Update fetch (decode)
-    for (image_priority_list_t::iterator iter = mImageList.begin();
-         iter != mImageList.end(); )
-    {
-        LLViewerFetchedTexture* imagep = *iter++;
-        imagep->updateFetch();
-    }
->>>>>>> e1623bb2
-    std::shared_ptr<LL::WorkQueue> main_queue = LLImageGLThread::sEnabledTextures ? LL::WorkQueue::getInstance("mainloop") : NULL;
-    // Run threads
-    S32 fetch_pending = 0;
-    while (1)
-    {
-        LLAppViewer::instance()->getTextureCache()->update(1); // unpauses the texture cache thread
-        LLAppViewer::instance()->getImageDecodeThread()->update(1); // unpauses the image thread
-        fetch_pending = LLAppViewer::instance()->getTextureFetch()->update(1); // unpauses the texture fetch thread
-
-        if (LLImageGLThread::sEnabledTextures)
-        {
-            main_queue->runFor(std::chrono::milliseconds(1));
-            fetch_pending += main_queue->size();
-        }
-
-        if (fetch_pending == 0 || timer.getElapsedTimeF32() > max_time)
-        {
-            break;
-        }
-    }
-    // Update fetch again
-    for (image_priority_list_t::iterator iter = mImageList.begin();
-         iter != mImageList.end(); )
-    {
-        LLViewerFetchedTexture* imagep = *iter++;
-        imagep->updateFetch();
-    }
-    max_time -= timer.getElapsedTimeF32();
-    max_time = llmax(max_time, .001f);
-    F32 create_time = updateImagesCreateTextures(max_time);
-
-    LL_DEBUGS("ViewerImages") << "decodeAllImages() took " << timer.getElapsedTimeF32() << " seconds. "
-    << " fetch_pending " << fetch_pending
-    << " create_time " << create_time
-    << LL_ENDL;
-}
-
-bool LLViewerTextureList::createUploadFile(LLPointer<LLImageRaw> raw_image,
-                                           const std::string& out_filename,
-                                           const S32 max_image_dimentions,
-                                           const S32 min_image_dimentions)
-{
-    LL_PROFILE_ZONE_SCOPED_CATEGORY_TEXTURE;
-
-    LLImageDataSharedLock lock(raw_image);
-
-    // make a copy, since convertToUploadFile scales raw image
-    LLPointer<LLImageRaw> scale_image = new LLImageRaw(
-        raw_image->getData(),
-        raw_image->getWidth(),
-        raw_image->getHeight(),
-        raw_image->getComponents());
-
-    LLPointer<LLImageJ2C> compressedImage = LLViewerTextureList::convertToUploadFile(scale_image, max_image_dimentions);
-    if (compressedImage->getWidth() < min_image_dimentions || compressedImage->getHeight() < min_image_dimentions)
-    {
-        std::string reason = llformat("Images below %d x %d pixels are not allowed. Actual size: %d x %dpx",
-                                      min_image_dimentions,
-                                      min_image_dimentions,
-                                      compressedImage->getWidth(),
-                                      compressedImage->getHeight());
-        compressedImage->setLastError(reason);
-        return false;
-    }
-    if (compressedImage.isNull())
-    {
-        compressedImage->setLastError("Couldn't convert the image to jpeg2000.");
-        LL_INFOS() << "Couldn't convert to j2c, file : " << out_filename << LL_ENDL;
-        return false;
-    }
-    if (!compressedImage->save(out_filename))
-    {
-        compressedImage->setLastError("Couldn't create the jpeg2000 image for upload.");
-        LL_INFOS() << "Couldn't create output file : " << out_filename << LL_ENDL;
-        return false;
-    }
-    return true;
-}
-
-bool LLViewerTextureList::createUploadFile(const std::string& filename,
-<<<<<<< HEAD
-										 const std::string& out_filename,
-										 const U8 codec,
-										 const S32 max_image_dimentions,
-										 const S32 min_image_dimentions,
-										 bool force_square)
-{	
-    LL_PROFILE_ZONE_SCOPED_CATEGORY_TEXTURE;
-	// Load the image
-	LLPointer<LLImageFormatted> image = LLImageFormatted::createFromType(codec);
-	if (image.isNull())
-	{
-		LL_WARNS() << "Couldn't open the image to be uploaded." << LL_ENDL;
-		return false;
-	}	
-	if (!image->load(filename))
-	{
-		image->setLastError("Couldn't load the image to be uploaded.");
-		return false;
-	}
-	// Decompress or expand it in a raw image structure
-	LLPointer<LLImageRaw> raw_image = new LLImageRaw;
-	if (!image->decode(raw_image, 0.0f))
-	{
-		image->setLastError("Couldn't decode the image to be uploaded.");
-		return false;
-	}
-	// Check the image constraints
-	if ((image->getComponents() != 3) && (image->getComponents() != 4))
-	{
-		image->setLastError("Image files with less than 3 or more than 4 components are not supported.");
-		return false;
-	}
-    if (image->getWidth() < min_image_dimentions || image->getHeight() < min_image_dimentions)
-    {
-        std::string reason = llformat("Images below %d x %d pixels are not allowed. Actual size: %d x %dpx",
-            min_image_dimentions,
-            min_image_dimentions,
-            image->getWidth(),
-            image->getHeight());
-        image->setLastError(reason);
-        return false;
-    }
-	// Convert to j2c (JPEG2000) and save the file locally
-	LLPointer<LLImageJ2C> compressedImage = convertToUploadFile(raw_image, max_image_dimentions, force_square);
-	if (compressedImage.isNull())
-	{
-		image->setLastError("Couldn't convert the image to jpeg2000.");
-		LL_INFOS() << "Couldn't convert to j2c, file : " << filename << LL_ENDL;
-		return false;
-	}
-	if (!compressedImage->save(out_filename))
-	{
-		image->setLastError("Couldn't create the jpeg2000 image for upload.");
-		LL_INFOS() << "Couldn't create output file : " << out_filename << LL_ENDL;
-		return false;
-	}
-	// Test to see if the encode and save worked
-	LLPointer<LLImageJ2C> integrity_test = new LLImageJ2C;
-	if (!integrity_test->loadAndValidate( out_filename ))
-	{
-		image->setLastError("The created jpeg2000 image is corrupt.");
-		LL_INFOS() << "Image file : " << out_filename << " is corrupt" << LL_ENDL;
-		return false;
-	}
-	return true;
-=======
-                                         const std::string& out_filename,
-                                         const U8 codec,
-                                         const S32 max_image_dimentions,
-                                         const S32 min_image_dimentions,
-                                         bool force_square)
-{
-    LL_PROFILE_ZONE_SCOPED_CATEGORY_TEXTURE;
-    try
-    {
-        // Load the image
-        LLPointer<LLImageFormatted> image = LLImageFormatted::createFromType(codec);
-        if (image.isNull())
-        {
-            LL_WARNS() << "Couldn't open the image to be uploaded." << LL_ENDL;
-            return false;
-        }
-        if (!image->load(filename))
-        {
-            image->setLastError("Couldn't load the image to be uploaded.");
-            return false;
-        }
-        // Decompress or expand it in a raw image structure
-        LLPointer<LLImageRaw> raw_image = new LLImageRaw;
-        if (!image->decode(raw_image, 0.0f))
-        {
-            image->setLastError("Couldn't decode the image to be uploaded.");
-            return false;
-        }
-        // Check the image constraints
-        if ((image->getComponents() != 3) && (image->getComponents() != 4))
-        {
-            image->setLastError("Image files with less than 3 or more than 4 components are not supported.");
-            return false;
-        }
-        if (image->getWidth() < min_image_dimentions || image->getHeight() < min_image_dimentions)
-        {
-            std::string reason = llformat("Images below %d x %d pixels are not allowed. Actual size: %d x %dpx",
-                                          min_image_dimentions,
-                                          min_image_dimentions,
-                                          image->getWidth(),
-                                          image->getHeight());
-            image->setLastError(reason);
-            return false;
-        }
-        // Convert to j2c (JPEG2000) and save the file locally
-        LLPointer<LLImageJ2C> compressedImage = convertToUploadFile(raw_image, max_image_dimentions, force_square);
-        if (compressedImage.isNull())
-        {
-            image->setLastError("Couldn't convert the image to jpeg2000.");
-            LL_INFOS() << "Couldn't convert to j2c, file : " << filename << LL_ENDL;
-            return false;
-        }
-        if (!compressedImage->save(out_filename))
-        {
-            image->setLastError("Couldn't create the jpeg2000 image for upload.");
-            LL_INFOS() << "Couldn't create output file : " << out_filename << LL_ENDL;
-            return false;
-        }
-        // Test to see if the encode and save worked
-        LLPointer<LLImageJ2C> integrity_test = new LLImageJ2C;
-        if (!integrity_test->loadAndValidate(out_filename))
-        {
-            image->setLastError("The created jpeg2000 image is corrupt.");
-            LL_INFOS() << "Image file : " << out_filename << " is corrupt" << LL_ENDL;
-            return false;
-        }
-    }
-    catch (...)
-    {
-        LOG_UNHANDLED_EXCEPTION("");
-        return false;
-    }
-    return true;
->>>>>>> e1623bb2
-}
-
-// note: modifies the argument raw_image!!!!
-LLPointer<LLImageJ2C> LLViewerTextureList::convertToUploadFile(LLPointer<LLImageRaw> raw_image, const S32 max_image_dimentions, bool force_square, bool force_lossless)
-{
-<<<<<<< HEAD
-	LL_PROFILE_ZONE_SCOPED_CATEGORY_TEXTURE;
-    LLImageDataLock lock(raw_image);
-
-=======
-    LL_PROFILE_ZONE_SCOPED_CATEGORY_TEXTURE;
->>>>>>> e1623bb2
-    if (force_square)
-    {
-        S32 biggest_side = llmax(raw_image->getWidth(), raw_image->getHeight());
-        S32 square_size = raw_image->biasedDimToPowerOfTwo(biggest_side, max_image_dimentions);
-
-        raw_image->scale(square_size, square_size);
-    }
-    else
-    {
-        raw_image->biasedScaleToPowerOfTwo(max_image_dimentions);
-    }
-    LLPointer<LLImageJ2C> compressedImage = new LLImageJ2C();
-
-    if (force_lossless ||
-        (gSavedSettings.getBOOL("LosslessJ2CUpload") &&
-            (raw_image->getWidth() * raw_image->getHeight() <= LL_IMAGE_REZ_LOSSLESS_CUTOFF * LL_IMAGE_REZ_LOSSLESS_CUTOFF)))
-    {
-        compressedImage->setReversible(true);
-    }
-
-
-    if (gSavedSettings.getBOOL("Jpeg2000AdvancedCompression"))
-    {
-        // This test option will create jpeg2000 images with precincts for each level, RPCL ordering
-        // and PLT markers. The block size is also optionally modifiable.
-        // Note: the images hence created are compatible with older versions of the viewer.
-        // Read the blocks and precincts size settings
-        S32 block_size = gSavedSettings.getS32("Jpeg2000BlocksSize");
-        S32 precinct_size = gSavedSettings.getS32("Jpeg2000PrecinctsSize");
-        LL_INFOS() << "Advanced JPEG2000 Compression: precinct = " << precinct_size << ", block = " << block_size << LL_ENDL;
-        compressedImage->initEncode(*raw_image, block_size, precinct_size, 0);
-    }
-
-    if (!compressedImage->encode(raw_image, 0.0f))
-    {
-        LL_INFOS() << "convertToUploadFile : encode returns with error!!" << LL_ENDL;
-        // Clear up the pointer so we don't leak that one
-        compressedImage = NULL;
-    }
-
-    return compressedImage;
-}
-
-///////////////////////////////////////////////////////////////////////////////
-
-// We've been that the asset server does not contain the requested image id.
-// static
-void LLViewerTextureList::processImageNotInDatabase(LLMessageSystem *msg,void **user_data)
-{
-    LL_PROFILE_ZONE_SCOPED_CATEGORY_TEXTURE;
-    LLUUID image_id;
-    msg->getUUIDFast(_PREHASH_ImageID, _PREHASH_ID, image_id);
-
-    LLViewerFetchedTexture* image = gTextureList.findImage( image_id, TEX_LIST_STANDARD);
-    if( image )
-    {
-        LL_WARNS() << "Image not in db" << LL_ENDL;
-        image->setIsMissingAsset();
-    }
-
-    image = gTextureList.findImage(image_id, TEX_LIST_SCALE);
-    if (image)
-    {
-        LL_WARNS() << "Icon not in db" << LL_ENDL;
-        image->setIsMissingAsset();
-    }
-}
-
-
-///////////////////////////////////////////////////////////////////////////////
-
-// explicitly cleanup resources, as this is a singleton class with process
-// lifetime so ability to perform std::map operations in destructor is not
-// guaranteed.
-void LLUIImageList::cleanUp()
-{
-    mUIImages.clear();
-    mUITextureList.clear() ;
-}
-
-LLUIImagePtr LLUIImageList::getUIImageByID(const LLUUID& image_id, S32 priority)
-{
-    LL_PROFILE_ZONE_SCOPED_CATEGORY_TEXTURE;
-<<<<<<< HEAD
-	// use id as image name
-	std::string image_name = image_id.asString();
-
-	// look for existing image
-	uuid_ui_image_map_t::iterator found_it = mUIImages.find(image_name);
-	if (found_it != mUIImages.end())
-	{
-		return found_it->second;
-	}
-
-	const bool use_mips = false;
-	const LLRect scale_rect = LLRect::null;
-	const LLRect clip_rect = LLRect::null;
-	return loadUIImageByID(image_id, use_mips, scale_rect, clip_rect, (LLViewerTexture::EBoostLevel)priority);
-=======
-    // use id as image name
-    std::string image_name = image_id.asString();
-
-    // look for existing image
-    uuid_ui_image_map_t::iterator found_it = mUIImages.find(image_name);
-    if (found_it != mUIImages.end())
-    {
-        return found_it->second;
-    }
-
-    const BOOL use_mips = FALSE;
-    const LLRect scale_rect = LLRect::null;
-    const LLRect clip_rect = LLRect::null;
-    return loadUIImageByID(image_id, use_mips, scale_rect, clip_rect, (LLViewerTexture::EBoostLevel)priority);
->>>>>>> e1623bb2
-}
-
-LLUIImagePtr LLUIImageList::getUIImage(const std::string& image_name, S32 priority)
-{
-    LL_PROFILE_ZONE_SCOPED_CATEGORY_TEXTURE;
-<<<<<<< HEAD
-	// look for existing image
-	uuid_ui_image_map_t::iterator found_it = mUIImages.find(image_name);
-	if (found_it != mUIImages.end())
-	{
-		return found_it->second;
-	}
-
-	const bool use_mips = false;
-	const LLRect scale_rect = LLRect::null;
-	const LLRect clip_rect = LLRect::null;
-	return loadUIImageByName(image_name, image_name, use_mips, scale_rect, clip_rect, (LLViewerTexture::EBoostLevel)priority);
-}
-
-LLUIImagePtr LLUIImageList::loadUIImageByName(const std::string& name, const std::string& filename,
-											  bool use_mips, const LLRect& scale_rect, const LLRect& clip_rect, LLViewerTexture::EBoostLevel boost_priority,
-											  LLUIImage::EScaleStyle scale_style)
-=======
-    // look for existing image
-    uuid_ui_image_map_t::iterator found_it = mUIImages.find(image_name);
-    if (found_it != mUIImages.end())
-    {
-        return found_it->second;
-    }
-
-    const BOOL use_mips = FALSE;
-    const LLRect scale_rect = LLRect::null;
-    const LLRect clip_rect = LLRect::null;
-    return loadUIImageByName(image_name, image_name, use_mips, scale_rect, clip_rect, (LLViewerTexture::EBoostLevel)priority);
-}
-
-LLUIImagePtr LLUIImageList::loadUIImageByName(const std::string& name, const std::string& filename,
-                                              BOOL use_mips, const LLRect& scale_rect, const LLRect& clip_rect, LLViewerTexture::EBoostLevel boost_priority,
-                                              LLUIImage::EScaleStyle scale_style)
->>>>>>> e1623bb2
-{
-    LL_PROFILE_ZONE_SCOPED_CATEGORY_TEXTURE;
-    if (boost_priority == LLGLTexture::BOOST_NONE)
-    {
-        boost_priority = LLGLTexture::BOOST_UI;
-    }
-    LLViewerFetchedTexture* imagep = LLViewerTextureManager::getFetchedTextureFromFile(filename, FTT_LOCAL_FILE, MIPMAP_NO, boost_priority);
-    return loadUIImage(imagep, name, use_mips, scale_rect, clip_rect, scale_style);
-}
-
-LLUIImagePtr LLUIImageList::loadUIImageByID(const LLUUID& id,
-<<<<<<< HEAD
-											bool use_mips, const LLRect& scale_rect, const LLRect& clip_rect, LLViewerTexture::EBoostLevel boost_priority,
-											LLUIImage::EScaleStyle scale_style)
-=======
-                                            BOOL use_mips, const LLRect& scale_rect, const LLRect& clip_rect, LLViewerTexture::EBoostLevel boost_priority,
-                                            LLUIImage::EScaleStyle scale_style)
->>>>>>> e1623bb2
-{
-    LL_PROFILE_ZONE_SCOPED_CATEGORY_TEXTURE;
-    if (boost_priority == LLGLTexture::BOOST_NONE)
-    {
-        boost_priority = LLGLTexture::BOOST_UI;
-    }
-    LLViewerFetchedTexture* imagep = LLViewerTextureManager::getFetchedTexture(id, FTT_DEFAULT, MIPMAP_NO, boost_priority);
-    return loadUIImage(imagep, id.asString(), use_mips, scale_rect, clip_rect, scale_style);
-}
-
-<<<<<<< HEAD
-LLUIImagePtr LLUIImageList::loadUIImage(LLViewerFetchedTexture* imagep, const std::string& name, bool use_mips, const LLRect& scale_rect, const LLRect& clip_rect,
-										LLUIImage::EScaleStyle scale_style)
-=======
-LLUIImagePtr LLUIImageList::loadUIImage(LLViewerFetchedTexture* imagep, const std::string& name, BOOL use_mips, const LLRect& scale_rect, const LLRect& clip_rect,
-                                        LLUIImage::EScaleStyle scale_style)
->>>>>>> e1623bb2
-{
-    LL_PROFILE_ZONE_SCOPED_CATEGORY_TEXTURE;
-    if (!imagep) return NULL;
-
-    imagep->setAddressMode(LLTexUnit::TAM_CLAMP);
-
-    //don't compress UI images
-    imagep->getGLTexture()->setAllowCompression(false);
-
-    LLUIImagePtr new_imagep = new LLUIImage(name, imagep);
-    new_imagep->setScaleStyle(scale_style);
-
-    if (imagep->getBoostLevel() != LLGLTexture::BOOST_ICON
-        && imagep->getBoostLevel() != LLGLTexture::BOOST_THUMBNAIL
-<<<<<<< HEAD
-		&& imagep->getBoostLevel() != LLGLTexture::BOOST_PREVIEW)
-	{
-		// Don't add downloadable content into this list
-		// all UI images are non-deletable and list does not support deletion
-		imagep->setNoDelete();
-		mUIImages.insert(std::make_pair(name, new_imagep));
-		mUITextureList.push_back(imagep);
-	}
-
-	//Note:
-	//Some other textures such as ICON also through this flow to be fetched.
-	//But only UI textures need to set this callback.
-	if(imagep->getBoostLevel() == LLGLTexture::BOOST_UI)
-	{
-		LLUIImageLoadData* datap = new LLUIImageLoadData;
-		datap->mImageName = name;
-		datap->mImageScaleRegion = scale_rect;
-		datap->mImageClipRegion = clip_rect;
-
-		imagep->setLoadedCallback(onUIImageLoaded, 0, false, false, datap, NULL);
-	}
-	return new_imagep;
-=======
-        && imagep->getBoostLevel() != LLGLTexture::BOOST_PREVIEW)
-    {
-        // Don't add downloadable content into this list
-        // all UI images are non-deletable and list does not support deletion
-        imagep->setNoDelete();
-        mUIImages.insert(std::make_pair(name, new_imagep));
-        mUITextureList.push_back(imagep);
-    }
-
-    //Note:
-    //Some other textures such as ICON also through this flow to be fetched.
-    //But only UI textures need to set this callback.
-    if(imagep->getBoostLevel() == LLGLTexture::BOOST_UI)
-    {
-        LLUIImageLoadData* datap = new LLUIImageLoadData;
-        datap->mImageName = name;
-        datap->mImageScaleRegion = scale_rect;
-        datap->mImageClipRegion = clip_rect;
-
-        imagep->setLoadedCallback(onUIImageLoaded, 0, FALSE, FALSE, datap, NULL);
-    }
-    return new_imagep;
->>>>>>> e1623bb2
-}
-
-LLUIImagePtr LLUIImageList::preloadUIImage(const std::string& name, const std::string& filename, bool use_mips, const LLRect& scale_rect, const LLRect& clip_rect, LLUIImage::EScaleStyle scale_style)
-{
-    LL_PROFILE_ZONE_SCOPED_CATEGORY_TEXTURE;
-    // look for existing image
-    uuid_ui_image_map_t::iterator found_it = mUIImages.find(name);
-    if (found_it != mUIImages.end())
-    {
-        // image already loaded!
-        LL_ERRS() << "UI Image " << name << " already loaded." << LL_ENDL;
-    }
-
-    return loadUIImageByName(name, filename, use_mips, scale_rect, clip_rect, LLGLTexture::BOOST_UI, scale_style);
-}
-
-<<<<<<< HEAD
-//static 
-void LLUIImageList::onUIImageLoaded( bool success, LLViewerFetchedTexture *src_vi, LLImageRaw* src, LLImageRaw* src_aux, S32 discard_level, bool final, void* user_data )
-=======
-//static
-void LLUIImageList::onUIImageLoaded( BOOL success, LLViewerFetchedTexture *src_vi, LLImageRaw* src, LLImageRaw* src_aux, S32 discard_level, BOOL final, void* user_data )
->>>>>>> e1623bb2
-{
-    LL_PROFILE_ZONE_SCOPED_CATEGORY_TEXTURE;
-    if(!success || !user_data)
-    {
-        return;
-    }
-
-    LLUIImageLoadData* image_datap = (LLUIImageLoadData*)user_data;
-    std::string ui_image_name = image_datap->mImageName;
-    LLRect scale_rect = image_datap->mImageScaleRegion;
-    LLRect clip_rect = image_datap->mImageClipRegion;
-    if (final)
-    {
-        delete image_datap;
-    }
-
-    LLUIImageList* instance = getInstance();
-
-    uuid_ui_image_map_t::iterator found_it = instance->mUIImages.find(ui_image_name);
-    if (found_it != instance->mUIImages.end())
-    {
-        LLUIImagePtr imagep = found_it->second;
-
-        // for images grabbed from local files, apply clipping rectangle to restore original dimensions
-        // from power-of-2 gl image
-        if (success && imagep.notNull() && src_vi && (src_vi->getUrl().compare(0, 7, "file://")==0))
-        {
-            F32 full_width = (F32)src_vi->getFullWidth();
-            F32 full_height = (F32)src_vi->getFullHeight();
-            F32 clip_x = (F32)src_vi->getOriginalWidth() / full_width;
-            F32 clip_y = (F32)src_vi->getOriginalHeight() / full_height;
-            if (clip_rect != LLRect::null)
-            {
-                imagep->setClipRegion(LLRectf(llclamp((F32)clip_rect.mLeft / full_width, 0.f, 1.f),
-                                            llclamp((F32)clip_rect.mTop / full_height, 0.f, 1.f),
-                                            llclamp((F32)clip_rect.mRight / full_width, 0.f, 1.f),
-                                            llclamp((F32)clip_rect.mBottom / full_height, 0.f, 1.f)));
-            }
-            else
-            {
-                imagep->setClipRegion(LLRectf(0.f, clip_y, clip_x, 0.f));
-            }
-            if (scale_rect != LLRect::null)
-            {
-                imagep->setScaleRegion(
-                    LLRectf(llclamp((F32)scale_rect.mLeft / (F32)imagep->getWidth(), 0.f, 1.f),
-                        llclamp((F32)scale_rect.mTop / (F32)imagep->getHeight(), 0.f, 1.f),
-                        llclamp((F32)scale_rect.mRight / (F32)imagep->getWidth(), 0.f, 1.f),
-                        llclamp((F32)scale_rect.mBottom / (F32)imagep->getHeight(), 0.f, 1.f)));
-            }
-
-            imagep->onImageLoaded();
-        }
-    }
-}
-
-namespace LLInitParam
-{
-    template<>
-    struct TypeValues<LLUIImage::EScaleStyle> : public TypeValuesHelper<LLUIImage::EScaleStyle>
-    {
-        static void declareValues()
-        {
-            declare("scale_inner",  LLUIImage::SCALE_INNER);
-            declare("scale_outer",  LLUIImage::SCALE_OUTER);
-        }
-    };
-}
-
-struct UIImageDeclaration : public LLInitParam::Block<UIImageDeclaration>
-{
-    Mandatory<std::string>      name;
-    Optional<std::string>       file_name;
-    Optional<bool>              preload;
-    Optional<LLRect>            scale;
-    Optional<LLRect>            clip;
-    Optional<bool>              use_mips;
-    Optional<LLUIImage::EScaleStyle> scale_type;
-
-    UIImageDeclaration()
-    :   name("name"),
-        file_name("file_name"),
-        preload("preload", false),
-        scale("scale"),
-        clip("clip"),
-        use_mips("use_mips", false),
-        scale_type("scale_type", LLUIImage::SCALE_INNER)
-    {}
-};
-
-struct UIImageDeclarations : public LLInitParam::Block<UIImageDeclarations>
-{
-    Mandatory<S32>  version;
-    Multiple<UIImageDeclaration> textures;
-
-    UIImageDeclarations()
-    :   version("version"),
-        textures("texture")
-    {}
-};
-
-bool LLUIImageList::initFromFile()
-{
-    LL_PROFILE_ZONE_SCOPED_CATEGORY_TEXTURE;
-    // Look for textures.xml in all the right places. Pass
-    // constraint=LLDir::ALL_SKINS because we want to overlay textures.xml
-    // from all the skins directories.
-    std::vector<std::string> textures_paths =
-        gDirUtilp->findSkinnedFilenames(LLDir::TEXTURES, "textures.xml", LLDir::ALL_SKINS);
-    std::vector<std::string>::const_iterator pi(textures_paths.begin()), pend(textures_paths.end());
-    if (pi == pend)
-    {
-        LL_WARNS() << "No textures.xml found in skins directories" << LL_ENDL;
-        return false;
-    }
-
-    // The first (most generic) file gets special validations
-    LLXMLNodePtr root;
-    if (!LLXMLNode::parseFile(*pi, root, NULL))
-    {
-        LL_WARNS() << "Unable to parse UI image list file " << *pi << LL_ENDL;
-        return false;
-    }
-    if (!root->hasAttribute("version"))
-    {
-        LL_WARNS() << "No valid version number in UI image list file " << *pi << LL_ENDL;
-        return false;
-    }
-
-    UIImageDeclarations images;
-    LLXUIParser parser;
-    parser.readXUI(root, images, *pi);
-
-    // add components defined in the rest of the skin paths
-    while (++pi != pend)
-    {
-        LLXMLNodePtr update_root;
-        if (LLXMLNode::parseFile(*pi, update_root, NULL))
-        {
-            parser.readXUI(update_root, images, *pi);
-        }
-    }
-
-    if (!images.validateBlock()) return false;
-
-    std::map<std::string, UIImageDeclaration> merged_declarations;
-    for (LLInitParam::ParamIterator<UIImageDeclaration>::const_iterator image_it = images.textures.begin();
-        image_it != images.textures.end();
-        ++image_it)
-    {
-        merged_declarations[image_it->name].overwriteFrom(*image_it);
-    }
-
-    enum e_decode_pass
-    {
-        PASS_DECODE_NOW,
-        PASS_DECODE_LATER,
-        NUM_PASSES
-    };
-
-    for (S32 cur_pass = PASS_DECODE_NOW; cur_pass < NUM_PASSES; cur_pass++)
-    {
-        for (std::map<std::string, UIImageDeclaration>::const_iterator image_it = merged_declarations.begin();
-            image_it != merged_declarations.end();
-            ++image_it)
-        {
-            const UIImageDeclaration& image = image_it->second;
-            std::string file_name = image.file_name.isProvided() ? image.file_name() : image.name();
-
-            // load high priority textures on first pass (to kick off decode)
-            enum e_decode_pass decode_pass = image.preload ? PASS_DECODE_NOW : PASS_DECODE_LATER;
-            if (decode_pass != cur_pass)
-            {
-                continue;
-            }
-            preloadUIImage(image.name, file_name, image.use_mips, image.scale, image.clip, image.scale_type);
-        }
-
-        if (!gSavedSettings.getBOOL("NoPreload"))
-        {
-            if (cur_pass == PASS_DECODE_NOW)
-            {
-                // init fetching and decoding of preloaded images
-                gTextureList.decodeAllImages(9.f);
-            }
-            else
-            {
-                // decodeAllImages needs two passes to refresh stats and priorities on second pass
-                gTextureList.decodeAllImages(1.f);
-            }
-        }
-    }
-    return true;
-}
-
+/**
+ * @file llviewertexturelist.cpp
+ * @brief Object for managing the list of images within a region
+ *
+ * $LicenseInfo:firstyear=2000&license=viewerlgpl$
+ * Second Life Viewer Source Code
+ * Copyright (C) 2010, Linden Research, Inc.
+ *
+ * This library is free software; you can redistribute it and/or
+ * modify it under the terms of the GNU Lesser General Public
+ * License as published by the Free Software Foundation;
+ * version 2.1 of the License only.
+ *
+ * This library is distributed in the hope that it will be useful,
+ * but WITHOUT ANY WARRANTY; without even the implied warranty of
+ * MERCHANTABILITY or FITNESS FOR A PARTICULAR PURPOSE.  See the GNU
+ * Lesser General Public License for more details.
+ *
+ * You should have received a copy of the GNU Lesser General Public
+ * License along with this library; if not, write to the Free Software
+ * Foundation, Inc., 51 Franklin Street, Fifth Floor, Boston, MA  02110-1301  USA
+ *
+ * Linden Research, Inc., 945 Battery Street, San Francisco, CA  94111  USA
+ * $/LicenseInfo$
+ */
+
+#include "llviewerprecompiledheaders.h"
+
+#include <sys/stat.h>
+
+#include "llviewertexturelist.h"
+
+#include "llgl.h" // fot gathering stats from GL
+#include "llimagegl.h"
+#include "llimagebmp.h"
+#include "llimagej2c.h"
+#include "llimagetga.h"
+#include "llimagejpeg.h"
+#include "llimagepng.h"
+#include "llimageworker.h"
+
+#include "llsdserialize.h"
+#include "llsys.h"
+#include "llfilesystem.h"
+#include "llxmltree.h"
+#include "message.h"
+
+#include "lldrawpoolbump.h" // to init bumpmap images
+#include "lltexturecache.h"
+#include "lltexturefetch.h"
+#include "llviewercontrol.h"
+#include "llviewertexture.h"
+#include "llviewermedia.h"
+#include "llviewernetwork.h"
+#include "llviewerregion.h"
+#include "llviewerstats.h"
+#include "pipeline.h"
+#include "llappviewer.h"
+#include "llxuiparser.h"
+#include "lltracerecording.h"
+#include "llviewerdisplay.h"
+#include "llviewerwindow.h"
+#include "llprogressview.h"
+
+////////////////////////////////////////////////////////////////////////////
+
+void (*LLViewerTextureList::sUUIDCallback)(void **, const LLUUID&) = NULL;
+
+S32 LLViewerTextureList::sNumImages = 0;
+
+LLViewerTextureList gTextureList;
+
+ETexListType get_element_type(S32 priority)
+{
+    return (priority == LLViewerFetchedTexture::BOOST_ICON || priority == LLViewerFetchedTexture::BOOST_THUMBNAIL) ? TEX_LIST_SCALE : TEX_LIST_STANDARD;
+}
+
+///////////////////////////////////////////////////////////////////////////////
+
+LLTextureKey::LLTextureKey()
+: textureId(LLUUID::null),
+textureType(TEX_LIST_STANDARD)
+{
+}
+
+LLTextureKey::LLTextureKey(LLUUID id, ETexListType tex_type)
+: textureId(id), textureType(tex_type)
+{
+}
+
+///////////////////////////////////////////////////////////////////////////////
+
+LLViewerTextureList::LLViewerTextureList()
+    : mForceResetTextureStats(false),
+    mInitialized(false)
+{
+}
+
+void LLViewerTextureList::init()
+{
+    mInitialized = true ;
+    sNumImages = 0;
+    doPreloadImages();
+}
+
+
+void LLViewerTextureList::doPreloadImages()
+{
+    LL_PROFILE_ZONE_SCOPED_CATEGORY_TEXTURE;
+    LL_DEBUGS("ViewerImages") << "Preloading images..." << LL_ENDL;
+
+    llassert_always(mInitialized) ;
+    llassert_always(mImageList.empty()) ;
+    llassert_always(mUUIDMap.empty()) ;
+
+    // Set the "missing asset" image
+    LLViewerFetchedTexture::sMissingAssetImagep = LLViewerTextureManager::getFetchedTextureFromFile("missing_asset.tga", FTT_LOCAL_FILE, MIPMAP_NO, LLViewerFetchedTexture::BOOST_UI);
+
+    // Set the "white" image
+    LLViewerFetchedTexture::sWhiteImagep = LLViewerTextureManager::getFetchedTextureFromFile("white.tga", FTT_LOCAL_FILE, MIPMAP_NO, LLViewerFetchedTexture::BOOST_UI);
+    LLTexUnit::sWhiteTexture = LLViewerFetchedTexture::sWhiteImagep->getTexName();
+    LLUIImageList* image_list = LLUIImageList::getInstance();
+
+    // Set the default flat normal map
+    // BLANK_OBJECT_NORMAL has a version on dataserver, but it has compression artifacts
+    LLViewerFetchedTexture::sFlatNormalImagep =
+        LLViewerTextureManager::getFetchedTextureFromFile("flatnormal.tga",
+                                                          FTT_LOCAL_FILE,
+                                                          MIPMAP_NO,
+                                                          LLViewerFetchedTexture::BOOST_BUMP,
+                                                          LLViewerTexture::FETCHED_TEXTURE,
+                                                          0,
+                                                          0,
+                                                          BLANK_OBJECT_NORMAL);
+
+    // PBR: irradiance
+    LLViewerFetchedTexture::sDefaultIrradiancePBRp = LLViewerTextureManager::getFetchedTextureFromFile("default_irradiance.png", FTT_LOCAL_FILE, MIPMAP_YES, LLViewerFetchedTexture::BOOST_UI);
+
+    image_list->initFromFile();
+
+    // turn off clamping and bilinear filtering for uv picking images
+    //LLViewerFetchedTexture* uv_test = preloadUIImage("uv_test1.tga", LLUUID::null, false);
+    //uv_test->setClamp(false, false);
+    //uv_test->setMipFilterNearest(true, true);
+    //uv_test = preloadUIImage("uv_test2.tga", LLUUID::null, false);
+    //uv_test->setClamp(false, false);
+    //uv_test->setMipFilterNearest(true, true);
+
+    LLViewerFetchedTexture* image = LLViewerTextureManager::getFetchedTextureFromFile("silhouette.j2c", FTT_LOCAL_FILE, MIPMAP_YES, LLViewerFetchedTexture::BOOST_UI);
+    if (image)
+    {
+        image->setAddressMode(LLTexUnit::TAM_WRAP);
+        mImagePreloads.insert(image);
+    }
+    image = LLViewerTextureManager::getFetchedTextureFromFile("world/NoEntryLines.png", FTT_LOCAL_FILE, MIPMAP_YES, LLViewerFetchedTexture::BOOST_UI);
+    if (image)
+    {
+        image->setAddressMode(LLTexUnit::TAM_WRAP);
+        mImagePreloads.insert(image);
+    }
+    image = LLViewerTextureManager::getFetchedTextureFromFile("world/NoEntryPassLines.png", FTT_LOCAL_FILE, MIPMAP_YES, LLViewerFetchedTexture::BOOST_UI);
+    if (image)
+    {
+        image->setAddressMode(LLTexUnit::TAM_WRAP);
+        mImagePreloads.insert(image);
+    }
+    image = LLViewerTextureManager::getFetchedTextureFromFile("transparent.j2c", FTT_LOCAL_FILE, MIPMAP_YES, LLViewerFetchedTexture::BOOST_UI, LLViewerTexture::FETCHED_TEXTURE,
+        0, 0, IMG_TRANSPARENT);
+    if (image)
+    {
+        image->setAddressMode(LLTexUnit::TAM_WRAP);
+        mImagePreloads.insert(image);
+    }
+    image = LLViewerTextureManager::getFetchedTextureFromFile("alpha_gradient.tga", FTT_LOCAL_FILE, MIPMAP_YES, LLViewerFetchedTexture::BOOST_UI, LLViewerTexture::FETCHED_TEXTURE,
+        GL_ALPHA8, GL_ALPHA, IMG_ALPHA_GRAD);
+    if (image)
+    {
+        image->setAddressMode(LLTexUnit::TAM_CLAMP);
+        mImagePreloads.insert(image);
+    }
+    image = LLViewerTextureManager::getFetchedTextureFromFile("alpha_gradient_2d.j2c", FTT_LOCAL_FILE, MIPMAP_YES, LLViewerFetchedTexture::BOOST_UI, LLViewerTexture::FETCHED_TEXTURE,
+        GL_ALPHA8, GL_ALPHA, IMG_ALPHA_GRAD_2D);
+    if (image)
+    {
+        image->setAddressMode(LLTexUnit::TAM_CLAMP);
+        mImagePreloads.insert(image);
+    }
+
+    LLPointer<LLImageRaw> img_blak_square_tex(new LLImageRaw(2, 2, 3));
+    memset(img_blak_square_tex->getData(), 0, img_blak_square_tex->getDataSize());
+    LLPointer<LLViewerFetchedTexture> img_blak_square(new LLViewerFetchedTexture(img_blak_square_tex, FTT_DEFAULT, false));
+    gBlackSquareID = img_blak_square->getID();
+    img_blak_square->setUnremovable(true);
+    addImage(img_blak_square, TEX_LIST_STANDARD);
+}
+
+static std::string get_texture_list_name()
+{
+    if (LLGridManager::getInstance()->isInProductionGrid())
+    {
+        return gDirUtilp->getExpandedFilename(LL_PATH_CACHE,
+            "texture_list_" + gSavedSettings.getString("LoginLocation") + "." + gDirUtilp->getUserName() + ".xml");
+    }
+    else
+    {
+        const std::string& grid_id_str = LLGridManager::getInstance()->getGridId();
+        const std::string& grid_id_lower = utf8str_tolower(grid_id_str);
+        return gDirUtilp->getExpandedFilename(LL_PATH_CACHE,
+            "texture_list_" + gSavedSettings.getString("LoginLocation") + "." + gDirUtilp->getUserName() + "." + grid_id_lower + ".xml");
+    }
+}
+
+void LLViewerTextureList::doPrefetchImages()
+{
+    LL_PROFILE_ZONE_SCOPED_CATEGORY_TEXTURE;
+
+    // todo: do not load without getViewerAssetUrl()
+    // either fail login without caps or provide this
+    // in some other way, textures won't load otherwise
+    LLViewerFetchedTexture *imagep = findImage(DEFAULT_WATER_NORMAL, TEX_LIST_STANDARD);
+    if (!imagep)
+    {
+        // add it to mImagePreloads only once
+        imagep = LLViewerTextureManager::getFetchedTexture(DEFAULT_WATER_NORMAL, FTT_DEFAULT, MIPMAP_YES, LLViewerFetchedTexture::BOOST_UI);
+        if (imagep)
+        {
+            imagep->setAddressMode(LLTexUnit::TAM_WRAP);
+            mImagePreloads.insert(imagep);
+        }
+    }
+
+    LLViewerTextureManager::getFetchedTexture(IMG_SHOT);
+    LLViewerTextureManager::getFetchedTexture(IMG_SMOKE_POOF);
+    LLViewerFetchedTexture::sSmokeImagep = LLViewerTextureManager::getFetchedTexture(IMG_SMOKE, FTT_DEFAULT, true, LLGLTexture::BOOST_UI);
+    LLViewerFetchedTexture::sSmokeImagep->setNoDelete();
+
+    LLStandardBumpmap::addstandard();
+
+    if (LLAppViewer::instance()->getPurgeCache())
+    {
+        // cache was purged, no point
+        return;
+    }
+
+    // Pre-fetch textures from last logout
+    LLSD imagelist;
+    std::string filename = get_texture_list_name();
+    llifstream file;
+    file.open(filename.c_str());
+    if (file.is_open())
+    {
+        if ( ! LLSDSerialize::fromXML(imagelist, file) )
+        {
+            file.close();
+            LL_WARNS() << "XML parse error reading texture list '" << filename << "'" << LL_ENDL;
+            LL_WARNS() << "Removing invalid texture list '" << filename << "'" << LL_ENDL;
+            LLFile::remove(filename);
+            return;
+        }
+        file.close();
+    }
+    S32 texture_count = 0;
+    for (LLSD::array_iterator iter = imagelist.beginArray();
+         iter != imagelist.endArray(); ++iter)
+    {
+        LLSD imagesd = *iter;
+        LLUUID uuid = imagesd["uuid"];
+        S32 pixel_area = imagesd["area"];
+        S32 texture_type = imagesd["type"];
+
+        if(LLViewerTexture::FETCHED_TEXTURE == texture_type || LLViewerTexture::LOD_TEXTURE == texture_type)
+        {
+            LLViewerFetchedTexture* image = LLViewerTextureManager::getFetchedTexture(uuid, FTT_DEFAULT, MIPMAP_TRUE, LLGLTexture::BOOST_NONE, texture_type);
+            if (image)
+            {
+                texture_count += 1;
+                image->addTextureStats((F32)pixel_area);
+            }
+        }
+    }
+    LL_DEBUGS() << "fetched " << texture_count << " images from " << filename << LL_ENDL;
+}
+
+///////////////////////////////////////////////////////////////////////////////
+
+LLViewerTextureList::~LLViewerTextureList()
+{
+}
+
+void LLViewerTextureList::shutdown()
+{
+    LL_PROFILE_ZONE_SCOPED_CATEGORY_TEXTURE;
+    // clear out preloads
+    mImagePreloads.clear();
+
+    // Write out list of currently loaded textures for precaching on startup
+    typedef std::set<std::pair<S32,LLViewerFetchedTexture*> > image_area_list_t;
+    image_area_list_t image_area_list;
+    for (image_priority_list_t::iterator iter = mImageList.begin();
+         iter != mImageList.end(); ++iter)
+    {
+        LLViewerFetchedTexture* image = *iter;
+        if (!image->hasGLTexture() ||
+            !image->getUseDiscard() ||
+            image->needsAux() ||
+            !image->getTargetHost().isInvalid() ||
+            !image->getUrl().empty()
+            )
+        {
+            continue; // avoid UI, baked, and other special images
+        }
+        if(!image->getBoundRecently())
+        {
+            continue ;
+        }
+        S32 desired = image->getDesiredDiscardLevel();
+        if (desired >= 0 && desired < MAX_DISCARD_LEVEL)
+        {
+            S32 pixel_area = image->getWidth(desired) * image->getHeight(desired);
+            image_area_list.insert(std::make_pair(pixel_area, image));
+        }
+    }
+
+    LLSD imagelist;
+    const S32 max_count = 1000;
+    S32 count = 0;
+    S32 image_type ;
+    for (image_area_list_t::reverse_iterator riter = image_area_list.rbegin();
+         riter != image_area_list.rend(); ++riter)
+    {
+        LLViewerFetchedTexture* image = riter->second;
+        image_type = (S32)image->getType() ;
+        imagelist[count]["area"] = riter->first;
+        imagelist[count]["uuid"] = image->getID();
+        imagelist[count]["type"] = image_type;
+        if (++count >= max_count)
+            break;
+    }
+
+    if (count > 0 && !gDirUtilp->getExpandedFilename(LL_PATH_CACHE, "").empty())
+    {
+        std::string filename = get_texture_list_name();
+        llofstream file;
+        file.open(filename.c_str());
+        LL_DEBUGS() << "saving " << imagelist.size() << " image list entries" << LL_ENDL;
+        LLSDSerialize::toPrettyXML(imagelist, file);
+    }
+
+    //
+    // Clean up "loaded" callbacks.
+    //
+    mCallbackList.clear();
+
+    // Flush all of the references
+    mLoadingStreamList.clear();
+    mCreateTextureList.clear();
+    mFastCacheList.clear();
+
+    mUUIDMap.clear();
+
+    mImageList.clear();
+
+    mInitialized = false; //prevent loading textures again.
+}
+
+void LLViewerTextureList::dump()
+{
+    LL_PROFILE_ZONE_SCOPED_CATEGORY_TEXTURE;
+    LL_INFOS() << "LLViewerTextureList::dump()" << LL_ENDL;
+    for (image_priority_list_t::iterator it = mImageList.begin(); it != mImageList.end(); ++it)
+    {
+        LLViewerFetchedTexture* image = *it;
+
+        LL_INFOS() << "priority " << image->getMaxVirtualSize()
+        << " boost " << image->getBoostLevel()
+        << " size " << image->getWidth() << "x" << image->getHeight()
+        << " discard " << image->getDiscardLevel()
+        << " desired " << image->getDesiredDiscardLevel()
+        << " http://asset.siva.lindenlab.com/" << image->getID() << ".texture"
+        << LL_ENDL;
+    }
+}
+
+void LLViewerTextureList::destroyGL(bool save_state)
+{
+    LLImageGL::destroyGL(save_state);
+}
+
+void LLViewerTextureList::restoreGL()
+{
+    llassert_always(mInitialized) ;
+    LLImageGL::restoreGL();
+}
+
+/* Vertical tab container button image IDs
+ Seem to not decode when running app in debug.
+
+ const LLUUID BAD_IMG_ONE("1097dcb3-aef9-8152-f471-431d840ea89e");
+ const LLUUID BAD_IMG_TWO("bea77041-5835-1661-f298-47e2d32b7a70");
+ */
+
+///////////////////////////////////////////////////////////////////////////////
+
+LLViewerFetchedTexture* LLViewerTextureList::getImageFromFile(const std::string& filename,
+                                                   FTType f_type,
+                                                   bool usemipmaps,
+                                                   LLViewerTexture::EBoostLevel boost_priority,
+                                                   S8 texture_type,
+                                                   LLGLint internal_format,
+                                                   LLGLenum primary_format,
+                                                   const LLUUID& force_id)
+{
+    LL_PROFILE_ZONE_SCOPED_CATEGORY_TEXTURE;
+    if(!mInitialized)
+    {
+        return NULL ;
+    }
+
+    std::string full_path = gDirUtilp->findSkinnedFilename("textures", filename);
+    if (full_path.empty())
+    {
+        LL_WARNS() << "Failed to find local image file: " << filename << LL_ENDL;
+        LLViewerTexture::EBoostLevel priority = LLGLTexture::BOOST_UI;
+        return LLViewerTextureManager::getFetchedTexture(IMG_DEFAULT, FTT_DEFAULT, true, priority);
+    }
+
+    std::string url = "file://" + full_path;
+
+    return getImageFromUrl(url, f_type, usemipmaps, boost_priority, texture_type, internal_format, primary_format, force_id);
+}
+
+LLViewerFetchedTexture* LLViewerTextureList::getImageFromUrl(const std::string& url,
+                                                   FTType f_type,
+                                                   bool usemipmaps,
+                                                   LLViewerTexture::EBoostLevel boost_priority,
+                                                   S8 texture_type,
+                                                   LLGLint internal_format,
+                                                   LLGLenum primary_format,
+                                                   const LLUUID& force_id)
+{
+    LL_PROFILE_ZONE_SCOPED_CATEGORY_TEXTURE;
+    if(!mInitialized)
+    {
+        return NULL ;
+    }
+
+    // generate UUID based on hash of filename
+    LLUUID new_id;
+    if (force_id.notNull())
+    {
+        new_id = force_id;
+    }
+    else
+    {
+        new_id.generate(url);
+    }
+
+    LLPointer<LLViewerFetchedTexture> imagep = findImage(new_id, get_element_type(boost_priority));
+
+    if (!imagep.isNull())
+    {
+        LLViewerFetchedTexture *texture = imagep.get();
+        if (texture->getUrl().empty())
+        {
+            LL_WARNS() << "Requested texture " << new_id << " already exists but does not have a URL" << LL_ENDL;
+        }
+        else if (texture->getUrl() != url)
+        {
+            // This is not an error as long as the images really match -
+            // e.g. could be two avatars wearing the same outfit.
+            LL_DEBUGS("Avatar") << "Requested texture " << new_id
+                                << " already exists with a different url, requested: " << url
+                                << " current: " << texture->getUrl() << LL_ENDL;
+        }
+
+    }
+    if (imagep.isNull())
+    {
+        switch(texture_type)
+        {
+        case LLViewerTexture::FETCHED_TEXTURE:
+            imagep = new LLViewerFetchedTexture(url, f_type, new_id, usemipmaps);
+            break ;
+        case LLViewerTexture::LOD_TEXTURE:
+            imagep = new LLViewerLODTexture(url, f_type, new_id, usemipmaps);
+            break ;
+        default:
+            LL_ERRS() << "Invalid texture type " << texture_type << LL_ENDL ;
+        }
+
+        if (internal_format && primary_format)
+        {
+            imagep->setExplicitFormat(internal_format, primary_format);
+        }
+
+        addImage(imagep, get_element_type(boost_priority));
+
+        if (boost_priority != 0)
+        {
+            if (boost_priority == LLViewerFetchedTexture::BOOST_UI)
+            {
+                imagep->dontDiscard();
+            }
+            if (boost_priority == LLViewerFetchedTexture::BOOST_ICON
+                || boost_priority == LLViewerFetchedTexture::BOOST_THUMBNAIL)
+            {
+                // Agent and group Icons are downloadable content, nothing manages
+                // icon deletion yet, so they should not persist
+                imagep->dontDiscard();
+                imagep->forceActive();
+            }
+            imagep->setBoostLevel(boost_priority);
+        }
+    }
+
+    imagep->setGLTextureCreated(true);
+
+    return imagep;
+}
+
+
+LLViewerFetchedTexture* LLViewerTextureList::getImage(const LLUUID &image_id,
+                                                   FTType f_type,
+                                                   bool usemipmaps,
+                                                   LLViewerTexture::EBoostLevel boost_priority,
+                                                   S8 texture_type,
+                                                   LLGLint internal_format,
+                                                   LLGLenum primary_format,
+                                                   LLHost request_from_host)
+{
+    LL_PROFILE_ZONE_SCOPED_CATEGORY_TEXTURE;
+    if(!mInitialized)
+    {
+        return NULL ;
+    }
+
+    // Return the image with ID image_id
+    // If the image is not found, creates new image and
+    // enqueues a request for transmission
+
+    if (image_id.isNull())
+    {
+        return (LLViewerTextureManager::getFetchedTexture(IMG_DEFAULT, FTT_DEFAULT, true, LLGLTexture::BOOST_UI));
+    }
+
+    LLPointer<LLViewerFetchedTexture> imagep = findImage(image_id, get_element_type(boost_priority));
+    if (!imagep.isNull())
+    {
+        LLViewerFetchedTexture *texture = imagep.get();
+        if (request_from_host.isOk() &&
+            !texture->getTargetHost().isOk())
+        {
+            LL_WARNS() << "Requested texture " << image_id << " already exists but does not have a host" << LL_ENDL;
+        }
+        else if (request_from_host.isOk() &&
+                 texture->getTargetHost().isOk() &&
+                 request_from_host != texture->getTargetHost())
+        {
+            LL_WARNS() << "Requested texture " << image_id << " already exists with a different target host, requested: "
+                    << request_from_host << " current: " << texture->getTargetHost() << LL_ENDL;
+        }
+        if (f_type != FTT_DEFAULT && imagep->getFTType() != f_type)
+        {
+            LL_WARNS() << "FTType mismatch: requested " << f_type << " image has " << imagep->getFTType() << LL_ENDL;
+        }
+
+    }
+    if (imagep.isNull())
+    {
+        imagep = createImage(image_id, f_type, usemipmaps, boost_priority, texture_type, internal_format, primary_format, request_from_host) ;
+    }
+
+    imagep->setGLTextureCreated(true);
+
+    return imagep;
+}
+
+//when this function is called, there is no such texture in the gTextureList with image_id.
+LLViewerFetchedTexture* LLViewerTextureList::createImage(const LLUUID &image_id,
+                                                   FTType f_type,
+                                                   bool usemipmaps,
+                                                   LLViewerTexture::EBoostLevel boost_priority,
+                                                   S8 texture_type,
+                                                   LLGLint internal_format,
+                                                   LLGLenum primary_format,
+                                                   LLHost request_from_host)
+{
+    LL_PROFILE_ZONE_SCOPED_CATEGORY_TEXTURE;
+
+    LLPointer<LLViewerFetchedTexture> imagep ;
+    switch(texture_type)
+    {
+    case LLViewerTexture::FETCHED_TEXTURE:
+        imagep = new LLViewerFetchedTexture(image_id, f_type, request_from_host, usemipmaps);
+        break ;
+    case LLViewerTexture::LOD_TEXTURE:
+        imagep = new LLViewerLODTexture(image_id, f_type, request_from_host, usemipmaps);
+        break ;
+    default:
+        LL_ERRS() << "Invalid texture type " << texture_type << LL_ENDL ;
+    }
+
+    if (internal_format && primary_format)
+    {
+        imagep->setExplicitFormat(internal_format, primary_format);
+    }
+
+    addImage(imagep, get_element_type(boost_priority));
+
+    if (boost_priority != 0)
+    {
+        if (boost_priority == LLViewerFetchedTexture::BOOST_UI)
+        {
+            imagep->dontDiscard();
+        }
+        if (boost_priority == LLViewerFetchedTexture::BOOST_ICON
+            || boost_priority == LLViewerFetchedTexture::BOOST_THUMBNAIL)
+        {
+            // Agent and group Icons are downloadable content, nothing manages
+            // icon deletion yet, so they should not persist.
+            imagep->dontDiscard();
+            imagep->forceActive();
+        }
+        imagep->setBoostLevel(boost_priority);
+    }
+    else
+    {
+        //by default, the texture can not be removed from memory even if it is not used.
+        //here turn this off
+        //if this texture should be set to NO_DELETE, call setNoDelete() afterwards.
+        imagep->forceActive() ;
+    }
+
+    mFastCacheList.insert(imagep);
+    imagep->setInFastCacheList(true);
+
+    return imagep ;
+}
+
+void LLViewerTextureList::findTexturesByID(const LLUUID &image_id, std::vector<LLViewerFetchedTexture*> &output)
+{
+    LL_PROFILE_ZONE_SCOPED_CATEGORY_TEXTURE;
+    LLTextureKey search_key(image_id, TEX_LIST_STANDARD);
+    uuid_map_t::iterator iter = mUUIDMap.lower_bound(search_key);
+    while (iter != mUUIDMap.end() && iter->first.textureId == image_id)
+    {
+        output.push_back(iter->second);
+        iter++;
+    }
+}
+
+LLViewerFetchedTexture *LLViewerTextureList::findImage(const LLTextureKey &search_key)
+{
+    LL_PROFILE_ZONE_SCOPED_CATEGORY_TEXTURE;
+    uuid_map_t::iterator iter = mUUIDMap.find(search_key);
+    if (iter == mUUIDMap.end())
+        return NULL;
+    return iter->second;
+}
+
+LLViewerFetchedTexture *LLViewerTextureList::findImage(const LLUUID &image_id, ETexListType tex_type)
+{
+    return findImage(LLTextureKey(image_id, tex_type));
+}
+
+void LLViewerTextureList::addImageToList(LLViewerFetchedTexture *image)
+{
+    LL_PROFILE_ZONE_SCOPED_CATEGORY_TEXTURE;
+    assert_main_thread();
+    llassert_always(mInitialized) ;
+    llassert(image);
+    if (image->isInImageList())
+    {   // Flag is already set?
+        LL_WARNS() << "LLViewerTextureList::addImageToList - image " << image->getID()  << " already in list" << LL_ENDL;
+    }
+    else
+    {
+        if (!(mImageList.insert(image)).second)
+        {
+            LL_WARNS() << "Error happens when insert image " << image->getID()  << " into mImageList!" << LL_ENDL ;
+        }
+        image->setInImageList(true);
+    }
+}
+
+void LLViewerTextureList::removeImageFromList(LLViewerFetchedTexture *image)
+{
+    LL_PROFILE_ZONE_SCOPED_CATEGORY_TEXTURE;
+    assert_main_thread();
+    llassert_always(mInitialized) ;
+    llassert(image);
+
+    S32 count = 0;
+    if (image->isInImageList())
+    {
+        count = mImageList.erase(image) ;
+        if(count != 1)
+        {
+            LL_INFOS() << "Image  " << image->getID()
+                << " had mInImageList set but mImageList.erase() returned " << count
+                << LL_ENDL;
+        }
+    }
+    else
+    {   // Something is wrong, image is expected in list or callers should check first
+        LL_INFOS() << "Calling removeImageFromList() for " << image->getID()
+            << " but doesn't have mInImageList set"
+            << " ref count is " << image->getNumRefs()
+            << LL_ENDL;
+        uuid_map_t::iterator iter = mUUIDMap.find(LLTextureKey(image->getID(), (ETexListType)image->getTextureListType()));
+        if(iter == mUUIDMap.end())
+        {
+            LL_INFOS() << "Image  " << image->getID() << " is also not in mUUIDMap!" << LL_ENDL ;
+        }
+        else if (iter->second != image)
+        {
+            LL_INFOS() << "Image  " << image->getID() << " was in mUUIDMap but with different pointer" << LL_ENDL ;
+    }
+        else
+    {
+            LL_INFOS() << "Image  " << image->getID() << " was in mUUIDMap with same pointer" << LL_ENDL ;
+        }
+        count = mImageList.erase(image) ;
+        llassert(count != 0);
+        if(count != 0)
+        {   // it was in the list already?
+            LL_WARNS() << "Image  " << image->getID()
+                << " had mInImageList false but mImageList.erase() returned " << count
+                << LL_ENDL;
+        }
+    }
+
+    image->setInImageList(false) ;
+}
+
+void LLViewerTextureList::addImage(LLViewerFetchedTexture *new_image, ETexListType tex_type)
+{
+    LL_PROFILE_ZONE_SCOPED_CATEGORY_TEXTURE;
+    if (!new_image)
+    {
+        return;
+    }
+    //llassert(new_image);
+    LLUUID image_id = new_image->getID();
+    LLTextureKey key(image_id, tex_type);
+
+    LLViewerFetchedTexture *image = findImage(key);
+    if (image)
+    {
+        LL_INFOS() << "Image with ID " << image_id << " already in list" << LL_ENDL;
+    }
+    sNumImages++;
+
+    addImageToList(new_image);
+    mUUIDMap[key] = new_image;
+    new_image->setTextureListType(tex_type);
+}
+
+
+void LLViewerTextureList::deleteImage(LLViewerFetchedTexture *image)
+{
+    LL_PROFILE_ZONE_SCOPED_CATEGORY_TEXTURE;
+    if( image)
+    {
+        if (image->hasCallbacks())
+        {
+            mCallbackList.erase(image);
+        }
+        LLTextureKey key(image->getID(), (ETexListType)image->getTextureListType());
+        llverify(mUUIDMap.erase(key) == 1);
+        sNumImages--;
+        removeImageFromList(image);
+    }
+}
+
+///////////////////////////////////////////////////////////////////////////////
+
+
+////////////////////////////////////////////////////////////////////////////
+
+void LLViewerTextureList::dirtyImage(LLViewerFetchedTexture *image)
+{
+    mDirtyTextureList.insert(image);
+}
+
+////////////////////////////////////////////////////////////////////////////
+
+void LLViewerTextureList::updateImages(F32 max_time)
+{
+    LL_PROFILE_ZONE_SCOPED_CATEGORY_TEXTURE;
+    static bool cleared = false;
+    if(gTeleportDisplay)
+    {
+        if(!cleared)
+        {
+            clearFetchingRequests();
+            gPipeline.clearRebuildGroups();
+            cleared = true;
+        }
+        return;
+    }
+    cleared = false;
+
+    LLAppViewer::getTextureFetch()->setTextureBandwidth(LLTrace::get_frame_recording().getPeriodMeanPerSec(LLStatViewer::TEXTURE_NETWORK_DATA_RECEIVED).value());
+
+    {
+        using namespace LLStatViewer;
+        sample(NUM_IMAGES, sNumImages);
+        sample(NUM_RAW_IMAGES, LLImageRaw::sRawImageCount);
+        sample(FORMATTED_MEM, F64Bytes(LLImageFormatted::sGlobalFormattedMemory));
+    }
+
+    // make sure each call below gets at least its "fair share" of time
+    F32 min_time = max_time * 0.33f;
+    F32 remaining_time = max_time;
+
+    //loading from fast cache
+    remaining_time -= updateImagesLoadingFastCache(remaining_time);
+    remaining_time = llmax(remaining_time, min_time);
+
+    //dispatch to texture fetch threads
+    remaining_time -= updateImagesFetchTextures(remaining_time);
+    remaining_time = llmax(remaining_time, min_time);
+
+    //handle results from decode threads
+    updateImagesCreateTextures(remaining_time);
+
+    if (!mDirtyTextureList.empty())
+    {
+        gPipeline.dirtyPoolObjectTextures(mDirtyTextureList);
+        mDirtyTextureList.clear();
+    }
+
+    bool didone = false;
+    for (image_list_t::iterator iter = mCallbackList.begin();
+        iter != mCallbackList.end(); )
+    {
+        //trigger loaded callbacks on local textures immediately
+        LLViewerFetchedTexture* image = *iter++;
+        if (!image->getUrl().empty())
+        {
+            // Do stuff to handle callbacks, update priorities, etc.
+            didone = image->doLoadedCallbacks();
+        }
+        else if (!didone)
+        {
+            // Do stuff to handle callbacks, update priorities, etc.
+            didone = image->doLoadedCallbacks();
+        }
+    }
+
+    updateImagesUpdateStats();
+}
+
+void LLViewerTextureList::clearFetchingRequests()
+{
+    LL_PROFILE_ZONE_SCOPED_CATEGORY_TEXTURE;
+    if (LLAppViewer::getTextureFetch()->getNumRequests() == 0)
+    {
+        return;
+    }
+
+    LLAppViewer::getTextureFetch()->deleteAllRequests();
+
+    for (image_priority_list_t::iterator iter = mImageList.begin();
+         iter != mImageList.end(); ++iter)
+    {
+        LLViewerFetchedTexture* imagep = *iter;
+        imagep->forceToDeleteRequest() ;
+    }
+}
+
+static void touch_texture(LLViewerFetchedTexture* tex, F32 vsize)
+{
+    if (tex)
+    {
+        tex->addTextureStats(vsize);
+    }
+}
+
+extern bool gCubeSnapshot;
+
+void LLViewerTextureList::updateImageDecodePriority(LLViewerFetchedTexture* imagep)
+{
+    if (imagep->isInDebug() || imagep->isUnremovable())
+    {
+        //update_counter--;
+        return; //is in debug, ignore.
+    }
+
+    llassert(!gCubeSnapshot);
+
+    static LLCachedControl<F32> bias_distance_scale(gSavedSettings, "TextureBiasDistanceScale", 1.f);
+    static LLCachedControl<F32> texture_scale_min(gSavedSettings, "TextureScaleMinAreaFactor", 0.04f);
+    static LLCachedControl<F32> texture_scale_max(gSavedSettings, "TextureScaleMaxAreaFactor", 25.f);
+
+    LL_PROFILE_ZONE_SCOPED_CATEGORY_TEXTURE
+    {
+        for (U32 i = 0; i < LLRender::NUM_TEXTURE_CHANNELS; ++i)
+        {
+            for (U32 fi = 0; fi < imagep->getNumFaces(i); ++fi)
+            {
+                LLFace* face = (*(imagep->getFaceList(i)))[fi];
+
+                if (face && face->getViewerObject() && face->getTextureEntry())
+                {
+                    F32 vsize = face->getPixelArea();
+
+                    // Scale desired texture resolution higher or lower depending on texture scale
+                    //
+                    // Minimum usage examples: a 1024x1024 texture with aplhabet, runing string
+                    // shows one letter at a time
+                    //
+                    // Maximum usage examples: huge chunk of terrain repeats texture
+                    const LLTextureEntry* te = face->getTextureEntry();
+                    F32 min_scale = te ? llmin(fabsf(te->getScaleS()), fabsf(te->getScaleT())) : 1.f;
+                    min_scale = llclamp(min_scale*min_scale, texture_scale_min(), texture_scale_max());
+
+                    vsize /= min_scale;
+                    vsize /= LLViewerTexture::sDesiredDiscardBias;
+                    vsize /= llmax(1.f, (LLViewerTexture::sDesiredDiscardBias-1.f) * (1.f + face->getDrawable()->mDistanceWRTCamera * bias_distance_scale));
+
+                    F32 radius;
+                    F32 cos_angle_to_view_dir;
+                    bool in_frustum = face->calcPixelArea(cos_angle_to_view_dir, radius);
+                    if (!in_frustum || !face->getDrawable()->isVisible())
+                    { // further reduce by discard bias when off screen or occluded
+                        vsize /= LLViewerTexture::sDesiredDiscardBias;
+                    }
+                    // if a GLTF material is present, ignore that face
+                    // as far as this texture stats go, but update the GLTF material
+                    // stats
+                    LLFetchedGLTFMaterial* mat = te ? (LLFetchedGLTFMaterial*)te->getGLTFRenderMaterial() : nullptr;
+                    llassert(mat == nullptr || dynamic_cast<LLFetchedGLTFMaterial*>(te->getGLTFRenderMaterial()) != nullptr);
+                    if (mat)
+                    {
+                        touch_texture(mat->mBaseColorTexture, vsize);
+                        touch_texture(mat->mNormalTexture, vsize);
+                        touch_texture(mat->mMetallicRoughnessTexture, vsize);
+                        touch_texture(mat->mEmissiveTexture, vsize);
+                    }
+                    else
+                    {
+                        imagep->addTextureStats(vsize);
+                    }
+                }
+            }
+        }
+    }
+
+    //imagep->setDebugText(llformat("%.3f - %d", sqrtf(imagep->getMaxVirtualSize()), imagep->getBoostLevel()));
+
+    F32 lazy_flush_timeout = 30.f; // stop decoding
+    F32 max_inactive_time = 20.f; // actually delete
+    S32 min_refs = 3; // 1 for mImageList, 1 for mUUIDMap, 1 for local reference
+
+    //
+    // Flush formatted images using a lazy flush
+    //
+    S32 num_refs = imagep->getNumRefs();
+    if (num_refs == min_refs)
+    {
+        if (imagep->getLastReferencedTimer()->getElapsedTimeF32() > lazy_flush_timeout)
+        {
+            // Remove the unused image from the image list
+            deleteImage(imagep);
+            imagep = NULL; // should destroy the image
+        }
+        return;
+    }
+    else
+    {
+        if (imagep->hasSavedRawImage())
+        {
+            if (imagep->getElapsedLastReferencedSavedRawImageTime() > max_inactive_time)
+            {
+                imagep->destroySavedRawImage();
+            }
+        }
+
+        if (imagep->isDeleted())
+        {
+            return;
+        }
+        else if (imagep->isDeletionCandidate())
+        {
+            imagep->destroyTexture();
+            return;
+        }
+        else if (imagep->isInactive())
+        {
+            if (imagep->getLastReferencedTimer()->getElapsedTimeF32() > max_inactive_time)
+            {
+                imagep->setDeletionCandidate();
+            }
+            return;
+        }
+        else
+        {
+            imagep->getLastReferencedTimer()->reset();
+
+            //reset texture state.
+            imagep->setInactive();
+        }
+    }
+
+    if (!imagep->isInImageList())
+    {
+        return;
+    }
+    if (imagep->isInFastCacheList())
+    {
+        return; //wait for loading from the fast cache.
+    }
+
+    imagep->processTextureStats();
+}
+
+void LLViewerTextureList::setDebugFetching(LLViewerFetchedTexture* tex, S32 debug_level)
+{
+    LL_PROFILE_ZONE_SCOPED_CATEGORY_TEXTURE;
+    if(!tex->setDebugFetching(debug_level))
+    {
+        return;
+    }
+
+    const F32 DEBUG_PRIORITY = 100000.f;
+    removeImageFromList(tex);
+    tex->mMaxVirtualSize = DEBUG_PRIORITY;
+    addImageToList(tex);
+}
+
+F32 LLViewerTextureList::updateImagesCreateTextures(F32 max_time)
+{
+    LL_PROFILE_ZONE_SCOPED_CATEGORY_TEXTURE;
+    if (gGLManager.mIsDisabled) return 0.0f;
+
+    //
+    // Create GL textures for all textures that need them (images which have been
+    // decoded, but haven't been pushed into GL).
+    //
+
+    LLTimer create_timer;
+    image_list_t::iterator enditer = mCreateTextureList.begin();
+    for (image_list_t::iterator iter = mCreateTextureList.begin();
+         iter != mCreateTextureList.end();)
+    {
+        image_list_t::iterator curiter = iter++;
+        enditer = iter;
+        LLViewerFetchedTexture *imagep = *curiter;
+        imagep->createTexture();
+        imagep->postCreateTexture();
+
+        if (create_timer.getElapsedTimeF32() > max_time)
+        {
+            break;
+        }
+    }
+    mCreateTextureList.erase(mCreateTextureList.begin(), enditer);
+    return create_timer.getElapsedTimeF32();
+}
+
+F32 LLViewerTextureList::updateImagesLoadingFastCache(F32 max_time)
+{
+    LL_PROFILE_ZONE_SCOPED_CATEGORY_TEXTURE;
+    if (gGLManager.mIsDisabled) return 0.0f;
+    if(mFastCacheList.empty())
+    {
+        return 0.f;
+    }
+
+    //
+    // loading texture raw data from the fast cache directly.
+    //
+
+    LLTimer timer;
+    image_list_t::iterator enditer = mFastCacheList.begin();
+    for (image_list_t::iterator iter = mFastCacheList.begin();
+         iter != mFastCacheList.end();)
+    {
+        image_list_t::iterator curiter = iter++;
+        enditer = iter;
+        LLViewerFetchedTexture *imagep = *curiter;
+        imagep->loadFromFastCache();
+    }
+    mFastCacheList.erase(mFastCacheList.begin(), enditer);
+    return timer.getElapsedTimeF32();
+}
+
+void LLViewerTextureList::forceImmediateUpdate(LLViewerFetchedTexture* imagep)
+{
+    LL_PROFILE_ZONE_SCOPED_CATEGORY_TEXTURE;
+    if(!imagep)
+    {
+        return ;
+    }
+    if(imagep->isInImageList())
+    {
+        removeImageFromList(imagep);
+    }
+
+    imagep->processTextureStats();
+    imagep->sMaxVirtualSize = LLViewerFetchedTexture::sMaxVirtualSize;
+    addImageToList(imagep);
+
+    return ;
+}
+
+F32 LLViewerTextureList::updateImagesFetchTextures(F32 max_time)
+{
+    LL_PROFILE_ZONE_SCOPED_CATEGORY_TEXTURE;
+    typedef std::vector<LLPointer<LLViewerFetchedTexture> > entries_list_t;
+    entries_list_t entries;
+
+    // update N textures at beginning of mImageList
+    U32 update_count = 0;
+    static const S32 MIN_UPDATE_COUNT = gSavedSettings.getS32("TextureFetchUpdateMinCount");       // default: 32
+    // WIP -- dumb code here
+    //update MIN_UPDATE_COUNT or 5% of other textures, whichever is greater
+    update_count = llmax((U32) MIN_UPDATE_COUNT, (U32) mUUIDMap.size()/20);
+    update_count = llmin(update_count, (U32) mUUIDMap.size());
+
+    {
+        LL_PROFILE_ZONE_NAMED_CATEGORY_TEXTURE("vtluift - copy");
+
+        // copy entries out of UUID map for updating
+        entries.reserve(update_count);
+        uuid_map_t::iterator iter = mUUIDMap.upper_bound(mLastUpdateKey);
+        while (update_count-- > 0)
+        {
+            if (iter == mUUIDMap.end())
+            {
+                iter = mUUIDMap.begin();
+            }
+
+            if (iter->second->getGLTexture())
+            {
+                entries.push_back(iter->second);
+            }
+            ++iter;
+        }
+    }
+
+    LLTimer timer;
+
+    LLPointer<LLViewerTexture> last_imagep = nullptr;
+
+    for (auto& imagep : entries)
+    {
+        if (imagep->getNumRefs() > 1) // make sure this image hasn't been deleted before attempting to update (may happen as a side effect of some other image updating)
+
+        {
+            updateImageDecodePriority(imagep);
+            imagep->updateFetch();
+        }
+
+        last_imagep = imagep;
+
+        if (timer.getElapsedTimeF32() > max_time)
+        {
+            break;
+        }
+    }
+
+    if (last_imagep)
+    {
+        mLastUpdateKey = LLTextureKey(last_imagep->getID(), (ETexListType)last_imagep->getTextureListType());
+    }
+
+    return timer.getElapsedTimeF32();
+}
+
+void LLViewerTextureList::updateImagesUpdateStats()
+{
+    LL_PROFILE_ZONE_SCOPED_CATEGORY_TEXTURE;
+    if (mForceResetTextureStats)
+    {
+        for (image_priority_list_t::iterator iter = mImageList.begin();
+             iter != mImageList.end(); )
+        {
+            LLViewerFetchedTexture* imagep = *iter++;
+            imagep->resetTextureStats();
+        }
+        mForceResetTextureStats = false;
+    }
+}
+
+void LLViewerTextureList::decodeAllImages(F32 max_time)
+{
+    LL_PROFILE_ZONE_SCOPED_CATEGORY_TEXTURE;
+    LLTimer timer;
+
+    //loading from fast cache
+    updateImagesLoadingFastCache(max_time);
+
+    // Update texture stats and priorities
+    std::vector<LLPointer<LLViewerFetchedTexture> > image_list;
+    for (image_priority_list_t::iterator iter = mImageList.begin();
+         iter != mImageList.end(); )
+    {
+        LLViewerFetchedTexture* imagep = *iter++;
+        image_list.push_back(imagep);
+        imagep->setInImageList(false) ;
+    }
+
+    llassert_always(image_list.size() == mImageList.size()) ;
+    mImageList.clear();
+    for (std::vector<LLPointer<LLViewerFetchedTexture> >::iterator iter = image_list.begin();
+         iter != image_list.end(); ++iter)
+    {
+        LLViewerFetchedTexture* imagep = *iter;
+        imagep->processTextureStats();
+        addImageToList(imagep);
+    }
+    image_list.clear();
+
+    // Update fetch (decode)
+    for (image_priority_list_t::iterator iter = mImageList.begin();
+         iter != mImageList.end(); )
+    {
+        LLViewerFetchedTexture* imagep = *iter++;
+        imagep->updateFetch();
+    }
+    std::shared_ptr<LL::WorkQueue> main_queue = LLImageGLThread::sEnabledTextures ? LL::WorkQueue::getInstance("mainloop") : NULL;
+    // Run threads
+    S32 fetch_pending = 0;
+    while (1)
+    {
+        LLAppViewer::instance()->getTextureCache()->update(1); // unpauses the texture cache thread
+        LLAppViewer::instance()->getImageDecodeThread()->update(1); // unpauses the image thread
+        fetch_pending = LLAppViewer::instance()->getTextureFetch()->update(1); // unpauses the texture fetch thread
+
+        if (LLImageGLThread::sEnabledTextures)
+        {
+            main_queue->runFor(std::chrono::milliseconds(1));
+            fetch_pending += main_queue->size();
+        }
+
+        if (fetch_pending == 0 || timer.getElapsedTimeF32() > max_time)
+        {
+            break;
+        }
+    }
+    // Update fetch again
+    for (image_priority_list_t::iterator iter = mImageList.begin();
+         iter != mImageList.end(); )
+    {
+        LLViewerFetchedTexture* imagep = *iter++;
+        imagep->updateFetch();
+    }
+    max_time -= timer.getElapsedTimeF32();
+    max_time = llmax(max_time, .001f);
+    F32 create_time = updateImagesCreateTextures(max_time);
+
+    LL_DEBUGS("ViewerImages") << "decodeAllImages() took " << timer.getElapsedTimeF32() << " seconds. "
+    << " fetch_pending " << fetch_pending
+    << " create_time " << create_time
+    << LL_ENDL;
+}
+
+bool LLViewerTextureList::createUploadFile(LLPointer<LLImageRaw> raw_image,
+                                           const std::string& out_filename,
+                                           const S32 max_image_dimentions,
+                                           const S32 min_image_dimentions)
+{
+    LL_PROFILE_ZONE_SCOPED_CATEGORY_TEXTURE;
+
+    LLImageDataSharedLock lock(raw_image);
+
+    // make a copy, since convertToUploadFile scales raw image
+    LLPointer<LLImageRaw> scale_image = new LLImageRaw(
+        raw_image->getData(),
+        raw_image->getWidth(),
+        raw_image->getHeight(),
+        raw_image->getComponents());
+
+    LLPointer<LLImageJ2C> compressedImage = LLViewerTextureList::convertToUploadFile(scale_image, max_image_dimentions);
+    if (compressedImage->getWidth() < min_image_dimentions || compressedImage->getHeight() < min_image_dimentions)
+    {
+        std::string reason = llformat("Images below %d x %d pixels are not allowed. Actual size: %d x %dpx",
+                                      min_image_dimentions,
+                                      min_image_dimentions,
+                                      compressedImage->getWidth(),
+                                      compressedImage->getHeight());
+        compressedImage->setLastError(reason);
+        return false;
+    }
+    if (compressedImage.isNull())
+    {
+        compressedImage->setLastError("Couldn't convert the image to jpeg2000.");
+        LL_INFOS() << "Couldn't convert to j2c, file : " << out_filename << LL_ENDL;
+        return false;
+    }
+    if (!compressedImage->save(out_filename))
+    {
+        compressedImage->setLastError("Couldn't create the jpeg2000 image for upload.");
+        LL_INFOS() << "Couldn't create output file : " << out_filename << LL_ENDL;
+        return false;
+    }
+    return true;
+}
+
+bool LLViewerTextureList::createUploadFile(const std::string& filename,
+                                         const std::string& out_filename,
+                                         const U8 codec,
+                                         const S32 max_image_dimentions,
+                                         const S32 min_image_dimentions,
+                                         bool force_square)
+{
+    LL_PROFILE_ZONE_SCOPED_CATEGORY_TEXTURE;
+    try
+    {
+        // Load the image
+        LLPointer<LLImageFormatted> image = LLImageFormatted::createFromType(codec);
+        if (image.isNull())
+        {
+            LL_WARNS() << "Couldn't open the image to be uploaded." << LL_ENDL;
+            return false;
+        }
+        if (!image->load(filename))
+        {
+            image->setLastError("Couldn't load the image to be uploaded.");
+            return false;
+        }
+        // Decompress or expand it in a raw image structure
+        LLPointer<LLImageRaw> raw_image = new LLImageRaw;
+        if (!image->decode(raw_image, 0.0f))
+        {
+            image->setLastError("Couldn't decode the image to be uploaded.");
+            return false;
+        }
+        // Check the image constraints
+        if ((image->getComponents() != 3) && (image->getComponents() != 4))
+        {
+            image->setLastError("Image files with less than 3 or more than 4 components are not supported.");
+            return false;
+        }
+        if (image->getWidth() < min_image_dimentions || image->getHeight() < min_image_dimentions)
+        {
+            std::string reason = llformat("Images below %d x %d pixels are not allowed. Actual size: %d x %dpx",
+                                          min_image_dimentions,
+                                          min_image_dimentions,
+                                          image->getWidth(),
+                                          image->getHeight());
+            image->setLastError(reason);
+            return false;
+        }
+        // Convert to j2c (JPEG2000) and save the file locally
+        LLPointer<LLImageJ2C> compressedImage = convertToUploadFile(raw_image, max_image_dimentions, force_square);
+        if (compressedImage.isNull())
+        {
+            image->setLastError("Couldn't convert the image to jpeg2000.");
+            LL_INFOS() << "Couldn't convert to j2c, file : " << filename << LL_ENDL;
+            return false;
+        }
+        if (!compressedImage->save(out_filename))
+        {
+            image->setLastError("Couldn't create the jpeg2000 image for upload.");
+            LL_INFOS() << "Couldn't create output file : " << out_filename << LL_ENDL;
+            return false;
+        }
+        // Test to see if the encode and save worked
+        LLPointer<LLImageJ2C> integrity_test = new LLImageJ2C;
+        if (!integrity_test->loadAndValidate(out_filename))
+        {
+            image->setLastError("The created jpeg2000 image is corrupt.");
+            LL_INFOS() << "Image file : " << out_filename << " is corrupt" << LL_ENDL;
+            return false;
+        }
+    }
+    catch (...)
+    {
+        LOG_UNHANDLED_EXCEPTION("");
+        return false;
+    }
+    return true;
+}
+
+// note: modifies the argument raw_image!!!!
+LLPointer<LLImageJ2C> LLViewerTextureList::convertToUploadFile(LLPointer<LLImageRaw> raw_image, const S32 max_image_dimentions, bool force_square, bool force_lossless)
+{
+    LL_PROFILE_ZONE_SCOPED_CATEGORY_TEXTURE;
+    LLImageDataLock lock(raw_image);
+
+    if (force_square)
+    {
+        S32 biggest_side = llmax(raw_image->getWidth(), raw_image->getHeight());
+        S32 square_size = raw_image->biasedDimToPowerOfTwo(biggest_side, max_image_dimentions);
+
+        raw_image->scale(square_size, square_size);
+    }
+    else
+    {
+        raw_image->biasedScaleToPowerOfTwo(max_image_dimentions);
+    }
+    LLPointer<LLImageJ2C> compressedImage = new LLImageJ2C();
+
+    if (force_lossless ||
+        (gSavedSettings.getBOOL("LosslessJ2CUpload") &&
+            (raw_image->getWidth() * raw_image->getHeight() <= LL_IMAGE_REZ_LOSSLESS_CUTOFF * LL_IMAGE_REZ_LOSSLESS_CUTOFF)))
+    {
+        compressedImage->setReversible(true);
+    }
+
+
+    if (gSavedSettings.getBOOL("Jpeg2000AdvancedCompression"))
+    {
+        // This test option will create jpeg2000 images with precincts for each level, RPCL ordering
+        // and PLT markers. The block size is also optionally modifiable.
+        // Note: the images hence created are compatible with older versions of the viewer.
+        // Read the blocks and precincts size settings
+        S32 block_size = gSavedSettings.getS32("Jpeg2000BlocksSize");
+        S32 precinct_size = gSavedSettings.getS32("Jpeg2000PrecinctsSize");
+        LL_INFOS() << "Advanced JPEG2000 Compression: precinct = " << precinct_size << ", block = " << block_size << LL_ENDL;
+        compressedImage->initEncode(*raw_image, block_size, precinct_size, 0);
+    }
+
+    if (!compressedImage->encode(raw_image, 0.0f))
+    {
+        LL_INFOS() << "convertToUploadFile : encode returns with error!!" << LL_ENDL;
+        // Clear up the pointer so we don't leak that one
+        compressedImage = NULL;
+    }
+
+    return compressedImage;
+}
+
+///////////////////////////////////////////////////////////////////////////////
+
+// We've been that the asset server does not contain the requested image id.
+// static
+void LLViewerTextureList::processImageNotInDatabase(LLMessageSystem *msg,void **user_data)
+{
+    LL_PROFILE_ZONE_SCOPED_CATEGORY_TEXTURE;
+    LLUUID image_id;
+    msg->getUUIDFast(_PREHASH_ImageID, _PREHASH_ID, image_id);
+
+    LLViewerFetchedTexture* image = gTextureList.findImage( image_id, TEX_LIST_STANDARD);
+    if( image )
+    {
+        LL_WARNS() << "Image not in db" << LL_ENDL;
+        image->setIsMissingAsset();
+    }
+
+    image = gTextureList.findImage(image_id, TEX_LIST_SCALE);
+    if (image)
+    {
+        LL_WARNS() << "Icon not in db" << LL_ENDL;
+        image->setIsMissingAsset();
+    }
+}
+
+
+///////////////////////////////////////////////////////////////////////////////
+
+// explicitly cleanup resources, as this is a singleton class with process
+// lifetime so ability to perform std::map operations in destructor is not
+// guaranteed.
+void LLUIImageList::cleanUp()
+{
+    mUIImages.clear();
+    mUITextureList.clear() ;
+}
+
+LLUIImagePtr LLUIImageList::getUIImageByID(const LLUUID& image_id, S32 priority)
+{
+    LL_PROFILE_ZONE_SCOPED_CATEGORY_TEXTURE;
+    // use id as image name
+    std::string image_name = image_id.asString();
+
+    // look for existing image
+    uuid_ui_image_map_t::iterator found_it = mUIImages.find(image_name);
+    if (found_it != mUIImages.end())
+    {
+        return found_it->second;
+    }
+
+    const bool use_mips = false;
+    const LLRect scale_rect = LLRect::null;
+    const LLRect clip_rect = LLRect::null;
+    return loadUIImageByID(image_id, use_mips, scale_rect, clip_rect, (LLViewerTexture::EBoostLevel)priority);
+}
+
+LLUIImagePtr LLUIImageList::getUIImage(const std::string& image_name, S32 priority)
+{
+    LL_PROFILE_ZONE_SCOPED_CATEGORY_TEXTURE;
+    // look for existing image
+    uuid_ui_image_map_t::iterator found_it = mUIImages.find(image_name);
+    if (found_it != mUIImages.end())
+    {
+        return found_it->second;
+    }
+
+    const bool use_mips = false;
+    const LLRect scale_rect = LLRect::null;
+    const LLRect clip_rect = LLRect::null;
+    return loadUIImageByName(image_name, image_name, use_mips, scale_rect, clip_rect, (LLViewerTexture::EBoostLevel)priority);
+}
+
+LLUIImagePtr LLUIImageList::loadUIImageByName(const std::string& name, const std::string& filename,
+                                              bool use_mips, const LLRect& scale_rect, const LLRect& clip_rect, LLViewerTexture::EBoostLevel boost_priority,
+                                              LLUIImage::EScaleStyle scale_style)
+{
+    LL_PROFILE_ZONE_SCOPED_CATEGORY_TEXTURE;
+    if (boost_priority == LLGLTexture::BOOST_NONE)
+    {
+        boost_priority = LLGLTexture::BOOST_UI;
+    }
+    LLViewerFetchedTexture* imagep = LLViewerTextureManager::getFetchedTextureFromFile(filename, FTT_LOCAL_FILE, MIPMAP_NO, boost_priority);
+    return loadUIImage(imagep, name, use_mips, scale_rect, clip_rect, scale_style);
+}
+
+LLUIImagePtr LLUIImageList::loadUIImageByID(const LLUUID& id,
+                                            bool use_mips, const LLRect& scale_rect, const LLRect& clip_rect, LLViewerTexture::EBoostLevel boost_priority,
+                                            LLUIImage::EScaleStyle scale_style)
+{
+    LL_PROFILE_ZONE_SCOPED_CATEGORY_TEXTURE;
+    if (boost_priority == LLGLTexture::BOOST_NONE)
+    {
+        boost_priority = LLGLTexture::BOOST_UI;
+    }
+    LLViewerFetchedTexture* imagep = LLViewerTextureManager::getFetchedTexture(id, FTT_DEFAULT, MIPMAP_NO, boost_priority);
+    return loadUIImage(imagep, id.asString(), use_mips, scale_rect, clip_rect, scale_style);
+}
+
+LLUIImagePtr LLUIImageList::loadUIImage(LLViewerFetchedTexture* imagep, const std::string& name, bool use_mips, const LLRect& scale_rect, const LLRect& clip_rect,
+                                        LLUIImage::EScaleStyle scale_style)
+{
+    LL_PROFILE_ZONE_SCOPED_CATEGORY_TEXTURE;
+    if (!imagep) return NULL;
+
+    imagep->setAddressMode(LLTexUnit::TAM_CLAMP);
+
+    //don't compress UI images
+    imagep->getGLTexture()->setAllowCompression(false);
+
+    LLUIImagePtr new_imagep = new LLUIImage(name, imagep);
+    new_imagep->setScaleStyle(scale_style);
+
+    if (imagep->getBoostLevel() != LLGLTexture::BOOST_ICON
+        && imagep->getBoostLevel() != LLGLTexture::BOOST_THUMBNAIL
+        && imagep->getBoostLevel() != LLGLTexture::BOOST_PREVIEW)
+    {
+        // Don't add downloadable content into this list
+        // all UI images are non-deletable and list does not support deletion
+        imagep->setNoDelete();
+        mUIImages.insert(std::make_pair(name, new_imagep));
+        mUITextureList.push_back(imagep);
+    }
+
+    //Note:
+    //Some other textures such as ICON also through this flow to be fetched.
+    //But only UI textures need to set this callback.
+    if(imagep->getBoostLevel() == LLGLTexture::BOOST_UI)
+    {
+        LLUIImageLoadData* datap = new LLUIImageLoadData;
+        datap->mImageName = name;
+        datap->mImageScaleRegion = scale_rect;
+        datap->mImageClipRegion = clip_rect;
+
+        imagep->setLoadedCallback(onUIImageLoaded, 0, false, false, datap, NULL);
+    }
+    return new_imagep;
+}
+
+LLUIImagePtr LLUIImageList::preloadUIImage(const std::string& name, const std::string& filename, bool use_mips, const LLRect& scale_rect, const LLRect& clip_rect, LLUIImage::EScaleStyle scale_style)
+{
+    LL_PROFILE_ZONE_SCOPED_CATEGORY_TEXTURE;
+    // look for existing image
+    uuid_ui_image_map_t::iterator found_it = mUIImages.find(name);
+    if (found_it != mUIImages.end())
+    {
+        // image already loaded!
+        LL_ERRS() << "UI Image " << name << " already loaded." << LL_ENDL;
+    }
+
+    return loadUIImageByName(name, filename, use_mips, scale_rect, clip_rect, LLGLTexture::BOOST_UI, scale_style);
+}
+
+//static
+void LLUIImageList::onUIImageLoaded( bool success, LLViewerFetchedTexture *src_vi, LLImageRaw* src, LLImageRaw* src_aux, S32 discard_level, bool final, void* user_data )
+{
+    LL_PROFILE_ZONE_SCOPED_CATEGORY_TEXTURE;
+    if(!success || !user_data)
+    {
+        return;
+    }
+
+    LLUIImageLoadData* image_datap = (LLUIImageLoadData*)user_data;
+    std::string ui_image_name = image_datap->mImageName;
+    LLRect scale_rect = image_datap->mImageScaleRegion;
+    LLRect clip_rect = image_datap->mImageClipRegion;
+    if (final)
+    {
+        delete image_datap;
+    }
+
+    LLUIImageList* instance = getInstance();
+
+    uuid_ui_image_map_t::iterator found_it = instance->mUIImages.find(ui_image_name);
+    if (found_it != instance->mUIImages.end())
+    {
+        LLUIImagePtr imagep = found_it->second;
+
+        // for images grabbed from local files, apply clipping rectangle to restore original dimensions
+        // from power-of-2 gl image
+        if (success && imagep.notNull() && src_vi && (src_vi->getUrl().compare(0, 7, "file://")==0))
+        {
+            F32 full_width = (F32)src_vi->getFullWidth();
+            F32 full_height = (F32)src_vi->getFullHeight();
+            F32 clip_x = (F32)src_vi->getOriginalWidth() / full_width;
+            F32 clip_y = (F32)src_vi->getOriginalHeight() / full_height;
+            if (clip_rect != LLRect::null)
+            {
+                imagep->setClipRegion(LLRectf(llclamp((F32)clip_rect.mLeft / full_width, 0.f, 1.f),
+                                            llclamp((F32)clip_rect.mTop / full_height, 0.f, 1.f),
+                                            llclamp((F32)clip_rect.mRight / full_width, 0.f, 1.f),
+                                            llclamp((F32)clip_rect.mBottom / full_height, 0.f, 1.f)));
+            }
+            else
+            {
+                imagep->setClipRegion(LLRectf(0.f, clip_y, clip_x, 0.f));
+            }
+            if (scale_rect != LLRect::null)
+            {
+                imagep->setScaleRegion(
+                    LLRectf(llclamp((F32)scale_rect.mLeft / (F32)imagep->getWidth(), 0.f, 1.f),
+                        llclamp((F32)scale_rect.mTop / (F32)imagep->getHeight(), 0.f, 1.f),
+                        llclamp((F32)scale_rect.mRight / (F32)imagep->getWidth(), 0.f, 1.f),
+                        llclamp((F32)scale_rect.mBottom / (F32)imagep->getHeight(), 0.f, 1.f)));
+            }
+
+            imagep->onImageLoaded();
+        }
+    }
+}
+
+namespace LLInitParam
+{
+    template<>
+    struct TypeValues<LLUIImage::EScaleStyle> : public TypeValuesHelper<LLUIImage::EScaleStyle>
+    {
+        static void declareValues()
+        {
+            declare("scale_inner",  LLUIImage::SCALE_INNER);
+            declare("scale_outer",  LLUIImage::SCALE_OUTER);
+        }
+    };
+}
+
+struct UIImageDeclaration : public LLInitParam::Block<UIImageDeclaration>
+{
+    Mandatory<std::string>      name;
+    Optional<std::string>       file_name;
+    Optional<bool>              preload;
+    Optional<LLRect>            scale;
+    Optional<LLRect>            clip;
+    Optional<bool>              use_mips;
+    Optional<LLUIImage::EScaleStyle> scale_type;
+
+    UIImageDeclaration()
+    :   name("name"),
+        file_name("file_name"),
+        preload("preload", false),
+        scale("scale"),
+        clip("clip"),
+        use_mips("use_mips", false),
+        scale_type("scale_type", LLUIImage::SCALE_INNER)
+    {}
+};
+
+struct UIImageDeclarations : public LLInitParam::Block<UIImageDeclarations>
+{
+    Mandatory<S32>  version;
+    Multiple<UIImageDeclaration> textures;
+
+    UIImageDeclarations()
+    :   version("version"),
+        textures("texture")
+    {}
+};
+
+bool LLUIImageList::initFromFile()
+{
+    LL_PROFILE_ZONE_SCOPED_CATEGORY_TEXTURE;
+    // Look for textures.xml in all the right places. Pass
+    // constraint=LLDir::ALL_SKINS because we want to overlay textures.xml
+    // from all the skins directories.
+    std::vector<std::string> textures_paths =
+        gDirUtilp->findSkinnedFilenames(LLDir::TEXTURES, "textures.xml", LLDir::ALL_SKINS);
+    std::vector<std::string>::const_iterator pi(textures_paths.begin()), pend(textures_paths.end());
+    if (pi == pend)
+    {
+        LL_WARNS() << "No textures.xml found in skins directories" << LL_ENDL;
+        return false;
+    }
+
+    // The first (most generic) file gets special validations
+    LLXMLNodePtr root;
+    if (!LLXMLNode::parseFile(*pi, root, NULL))
+    {
+        LL_WARNS() << "Unable to parse UI image list file " << *pi << LL_ENDL;
+        return false;
+    }
+    if (!root->hasAttribute("version"))
+    {
+        LL_WARNS() << "No valid version number in UI image list file " << *pi << LL_ENDL;
+        return false;
+    }
+
+    UIImageDeclarations images;
+    LLXUIParser parser;
+    parser.readXUI(root, images, *pi);
+
+    // add components defined in the rest of the skin paths
+    while (++pi != pend)
+    {
+        LLXMLNodePtr update_root;
+        if (LLXMLNode::parseFile(*pi, update_root, NULL))
+        {
+            parser.readXUI(update_root, images, *pi);
+        }
+    }
+
+    if (!images.validateBlock()) return false;
+
+    std::map<std::string, UIImageDeclaration> merged_declarations;
+    for (LLInitParam::ParamIterator<UIImageDeclaration>::const_iterator image_it = images.textures.begin();
+        image_it != images.textures.end();
+        ++image_it)
+    {
+        merged_declarations[image_it->name].overwriteFrom(*image_it);
+    }
+
+    enum e_decode_pass
+    {
+        PASS_DECODE_NOW,
+        PASS_DECODE_LATER,
+        NUM_PASSES
+    };
+
+    for (S32 cur_pass = PASS_DECODE_NOW; cur_pass < NUM_PASSES; cur_pass++)
+    {
+        for (std::map<std::string, UIImageDeclaration>::const_iterator image_it = merged_declarations.begin();
+            image_it != merged_declarations.end();
+            ++image_it)
+        {
+            const UIImageDeclaration& image = image_it->second;
+            std::string file_name = image.file_name.isProvided() ? image.file_name() : image.name();
+
+            // load high priority textures on first pass (to kick off decode)
+            enum e_decode_pass decode_pass = image.preload ? PASS_DECODE_NOW : PASS_DECODE_LATER;
+            if (decode_pass != cur_pass)
+            {
+                continue;
+            }
+            preloadUIImage(image.name, file_name, image.use_mips, image.scale, image.clip, image.scale_type);
+        }
+
+        if (!gSavedSettings.getBOOL("NoPreload"))
+        {
+            if (cur_pass == PASS_DECODE_NOW)
+            {
+                // init fetching and decoding of preloaded images
+                gTextureList.decodeAllImages(9.f);
+            }
+            else
+            {
+                // decodeAllImages needs two passes to refresh stats and priorities on second pass
+                gTextureList.decodeAllImages(1.f);
+            }
+        }
+    }
+    return true;
+}
+
+