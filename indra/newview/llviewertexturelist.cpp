--- conflicted
+++ resolved
@@ -953,22 +953,10 @@
             }
         }
 
-<<<<<<< HEAD
         if (face_count > 1024)
         { // this texture is used in so many places we should just boost it and not bother checking its vsize
             // this is especially important because the above is not time sliced and can hit multiple ms for a single texture
             imagep->setBoostLevel(LLViewerFetchedTexture::BOOST_HIGH);
-=======
-    if (imagep->getType() == LLViewerTexture::LOD_TEXTURE && imagep->getBoostLevel() == LLViewerTexture::BOOST_NONE)
-    { // conditionally reset max virtual size for unboosted LOD_TEXTURES
-      // this is an alternative to decaying mMaxVirtualSize over time
-      // that keeps textures from continously downrezzing and uprezzing in the background
-
-        if (LLViewerTexture::sDesiredDiscardBias > 1.5f ||
-            (!on_screen && LLViewerTexture::sDesiredDiscardBias > 1.f))
-        {
-            imagep->mMaxVirtualSize = 0.f;
->>>>>>> d5446b3b
         }
 
         if (imagep->getType() == LLViewerTexture::LOD_TEXTURE && imagep->getBoostLevel() == LLViewerTexture::BOOST_NONE)
@@ -976,7 +964,7 @@
           // this is an alternative to decaying mMaxVirtualSize over time
           // that keeps textures from continously downrezzing and uprezzing in the background
 
-            if (LLViewerTexture::sDesiredDiscardBias > 2.f ||
+        if (LLViewerTexture::sDesiredDiscardBias > 1.5f ||
                 (!on_screen && LLViewerTexture::sDesiredDiscardBias > 1.f))
             {
                 imagep->mMaxVirtualSize = 0.f;
