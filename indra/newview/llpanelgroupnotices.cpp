/**
 * @file llpanelgroupnotices.cpp
 * @brief A panel to display group notices.
 *
 * $LicenseInfo:firstyear=2006&license=viewerlgpl$
 * Second Life Viewer Source Code
 * Copyright (C) 2010, Linden Research, Inc.
 *
 * This library is free software; you can redistribute it and/or
 * modify it under the terms of the GNU Lesser General Public
 * License as published by the Free Software Foundation;
 * version 2.1 of the License only.
 *
 * This library is distributed in the hope that it will be useful,
 * but WITHOUT ANY WARRANTY; without even the implied warranty of
 * MERCHANTABILITY or FITNESS FOR A PARTICULAR PURPOSE.  See the GNU
 * Lesser General Public License for more details.
 *
 * You should have received a copy of the GNU Lesser General Public
 * License along with this library; if not, write to the Free Software
 * Foundation, Inc., 51 Franklin Street, Fifth Floor, Boston, MA  02110-1301  USA
 *
 * Linden Research, Inc., 945 Battery Street, San Francisco, CA  94111  USA
 * $/LicenseInfo$
 */

#include "llviewerprecompiledheaders.h"

#include "llpanelgroupnotices.h"

#include "llview.h"

#include "llavatarnamecache.h"
#include "llinventory.h"
#include "llviewerinventory.h"
#include "llinventorydefines.h"
#include "llinventoryfunctions.h"
#include "llinventoryicon.h"
#include "llinventorymodel.h"
#include "llagent.h"
#include "llagentui.h"

#include "lllineeditor.h"
#include "lltexteditor.h"
#include "llbutton.h"
#include "lliconctrl.h"
#include "llcheckboxctrl.h"
#include "llscrolllistctrl.h"
#include "llscrolllistitem.h"
#include "lltextbox.h"
#include "lltrans.h"

#include "roles_constants.h"
#include "llviewerwindow.h"
#include "llviewermessage.h"
#include "llnotificationsutil.h"
#include "llgiveinventory.h"

static LLPanelInjector<LLPanelGroupNotices> t_panel_group_notices("panel_group_notices");


/////////////////////////
// LLPanelGroupNotices //
/////////////////////////
//~~~~~~~~~~~~~~~~~~~~~~~~~~~~~~~~~~~~~~~~~~~~~~~~~~~~~~~~~~~~~~~~~~~~~~~~~~~~~
// Class LLDropTarget
//
// This handy class is a simple way to drop something on another
// view. It handles drop events, always setting itself to the size of
// its parent.
//~~~~~~~~~~~~~~~~~~~~~~~~~~~~~~~~~~~~~~~~~~~~~~~~~~~~~~~~~~~~~~~~~~~~~~~~~~~~~
class LLGroupDropTarget : public LLView
{
public:
    struct Params : public LLInitParam::Block<Params, LLView::Params>
    {
        // *NOTE: These parameters logically Mandatory, but are not
        // specified in XML files, hence Optional
        Optional<LLPanelGroupNotices*> panel;
        Optional<LLUUID>    group_id;
        Params()
        :   panel("panel"),
            group_id("group_id")
        {
            changeDefault(mouse_opaque, false);
            changeDefault(follows.flags, FOLLOWS_ALL);
        }
    };
    LLGroupDropTarget(const Params&);
    ~LLGroupDropTarget() {};

    void doDrop(EDragAndDropType cargo_type, void* cargo_data);

    //
    // LLView functionality
    virtual BOOL handleDragAndDrop(S32 x, S32 y, MASK mask, BOOL drop,
                                   EDragAndDropType cargo_type,
                                   void* cargo_data,
                                   EAcceptance* accept,
                                   std::string& tooltip_msg);
    void setPanel (LLPanelGroupNotices* panel) {mGroupNoticesPanel = panel;};
    void setGroup (LLUUID group) {mGroupID = group;};

protected:
    LLPanelGroupNotices* mGroupNoticesPanel;
    LLUUID  mGroupID;
};

static LLDefaultChildRegistry::Register<LLGroupDropTarget> r("group_drop_target");

LLGroupDropTarget::LLGroupDropTarget(const LLGroupDropTarget::Params& p)
:   LLView(p),
    mGroupNoticesPanel(p.panel),
    mGroupID(p.group_id)
{}

void LLGroupDropTarget::doDrop(EDragAndDropType cargo_type, void* cargo_data)
{
    LL_INFOS() << "LLGroupDropTarget::doDrop()" << LL_ENDL;
}

BOOL LLGroupDropTarget::handleDragAndDrop(S32 x, S32 y, MASK mask, BOOL drop,
                                     EDragAndDropType cargo_type,
                                     void* cargo_data,
                                     EAcceptance* accept,
                                     std::string& tooltip_msg)
{
    BOOL handled = FALSE;

    if (!gAgent.hasPowerInGroup(mGroupID,GP_NOTICES_SEND))
    {
        *accept = ACCEPT_NO;
        return TRUE;
    }

    if(getParent())
    {
        // check if inside
        //LLRect parent_rect = mParentView->getRect();
        //getRect().set(0, parent_rect.getHeight(), parent_rect.getWidth(), 0);
        handled = TRUE;

        // check the type
        switch(cargo_type)
        {
        case DAD_TEXTURE:
        case DAD_SOUND:
        case DAD_LANDMARK:
        case DAD_SCRIPT:
        case DAD_OBJECT:
        case DAD_NOTECARD:
        case DAD_CLOTHING:
        case DAD_BODYPART:
        case DAD_ANIMATION:
        case DAD_GESTURE:
        case DAD_CALLINGCARD:
        case DAD_MESH:
        case DAD_SETTINGS:
        case DAD_MATERIAL:
        {
            LLViewerInventoryItem* inv_item = (LLViewerInventoryItem*)cargo_data;
            if(gInventory.getItem(inv_item->getUUID())
                && LLGiveInventory::isInventoryGroupGiveAcceptable(inv_item))
            {
                // *TODO: get multiple object transfers working
                *accept = ACCEPT_YES_COPY_SINGLE;
                if(drop)
                {
                    mGroupNoticesPanel->setItem(inv_item);
                }
            }
            else
            {
                // It's not in the user's inventory (it's probably
                // in an object's contents), so disallow dragging
                // it here.  You can't give something you don't
                // yet have.
                *accept = ACCEPT_NO;
            }
            break;
        }
        case DAD_CATEGORY:
        default:
            *accept = ACCEPT_NO;
            break;
        }
    }
    return handled;
}

//-----------------------------------------------------------------------------
// LLPanelGroupNotices
//-----------------------------------------------------------------------------
std::string build_notice_date(const U32& the_time)
{
    // ISO 8601 date format

    time_t t = (time_t)the_time;

    if (!t)
    {
        time(&t);
    }

    std::string dateStr = "["+ LLTrans::getString("LTimeYear") + "]/["
                                + LLTrans::getString("LTimeMthNum") + "]/["
                                + LLTrans::getString("LTimeDay") + "] ["
                                + LLTrans::getString("LTimeHour") + "]:["
                                + LLTrans::getString("LTimeMin") + "]:["
                                + LLTrans::getString("LTimeSec") + "]";
    LLSD substitution;
    substitution["datetime"] = (S32) t;
    LLStringUtil::format (dateStr, substitution);
    return dateStr;
}

LLPanelGroupNotices::LLPanelGroupNotices() :
    LLPanelGroupTab(),
    mInventoryItem(NULL),
    mInventoryOffer(NULL)
{


}

LLPanelGroupNotices::~LLPanelGroupNotices()
{
    sInstances.erase(mGroupID);

    if (mInventoryOffer)
    {
        // Cancel the inventory offer.
        mInventoryOffer->forceResponse(IOR_DECLINE);

        mInventoryOffer = NULL;
    }
}


BOOL LLPanelGroupNotices::isVisibleByAgent(LLAgent* agentp)
{
    return mAllowEdit &&
        agentp->hasPowerInGroup(mGroupID, GP_NOTICES_SEND | GP_NOTICES_RECEIVE);
}

BOOL LLPanelGroupNotices::postBuild()
{
    bool recurse = true;

    mNoticesList = getChild<LLScrollListCtrl>("notice_list",recurse);
    mNoticesList->setCommitOnSelectionChange(TRUE);
    mNoticesList->setCommitCallback(onSelectNotice, this);
<<<<<<< HEAD
=======
    mNoticesList->sortByColumn("date", false);
>>>>>>> b1098308

    mBtnNewMessage = getChild<LLButton>("create_new_notice",recurse);
    mBtnNewMessage->setClickedCallback(onClickNewMessage, this);
    mBtnNewMessage->setEnabled(gAgent.hasPowerInGroup(mGroupID, GP_NOTICES_SEND));

    mBtnGetPastNotices = getChild<LLButton>("refresh_notices",recurse);
    mBtnGetPastNotices->setClickedCallback(onClickRefreshNotices, this);

    // Create
    mCreateSubject = getChild<LLLineEditor>("create_subject",recurse);
    mCreateMessage = getChild<LLTextEditor>("create_message",recurse);

    mCreateInventoryName =  getChild<LLLineEditor>("create_inventory_name",recurse);
    mCreateInventoryName->setTabStop(FALSE);
    mCreateInventoryName->setEnabled(FALSE);

    mCreateInventoryIcon = getChild<LLIconCtrl>("create_inv_icon",recurse);
    mCreateInventoryIcon->setVisible(FALSE);

    mBtnSendMessage = getChild<LLButton>("send_notice",recurse);
    mBtnSendMessage->setClickedCallback(onClickSendMessage, this);

    mBtnRemoveAttachment = getChild<LLButton>("remove_attachment",recurse);
    mBtnRemoveAttachment->setClickedCallback(onClickRemoveAttachment, this);
    mBtnRemoveAttachment->setEnabled(FALSE);

    // View
    mViewSubject = getChild<LLLineEditor>("view_subject",recurse);
    mViewMessage = getChild<LLTextEditor>("view_message",recurse);

    mViewInventoryName =  getChild<LLLineEditor>("view_inventory_name",recurse);
    mViewInventoryName->setTabStop(FALSE);
    mViewInventoryName->setEnabled(FALSE);

    mViewInventoryIcon = getChild<LLIconCtrl>("view_inv_icon",recurse);
    mViewInventoryIcon->setVisible(FALSE);

    mBtnOpenAttachment = getChild<LLButton>("open_attachment",recurse);
    mBtnOpenAttachment->setClickedCallback(onClickOpenAttachment, this);

    mNoNoticesStr = getString("no_notices_text");

    mPanelCreateNotice = getChild<LLPanel>("panel_create_new_notice",recurse);
    mPanelViewNotice = getChild<LLPanel>("panel_view_past_notice",recurse);

    LLGroupDropTarget* target = getChild<LLGroupDropTarget> ("drop_target");
    target->setPanel (this);
    target->setGroup (mGroupID);

    arrangeNoticeView(VIEW_PAST_NOTICE);

    return LLPanelGroupTab::postBuild();
}

void LLPanelGroupNotices::activate()
{
    if (mNoticesList)
    {
        mNoticesList->deleteAllItems();
        mKnownNoticeIds.clear();
    }

    mPrevSelectedNotice = LLUUID();

    BOOL can_send = gAgent.hasPowerInGroup(mGroupID,GP_NOTICES_SEND);
    BOOL can_receive = gAgent.hasPowerInGroup(mGroupID,GP_NOTICES_RECEIVE);

    mPanelViewNotice->setEnabled(can_receive);
    mPanelCreateNotice->setEnabled(can_send);

    // Always disabled to stop direct editing of attachment names
    mCreateInventoryName->setEnabled(FALSE);
    mViewInventoryName->setEnabled(FALSE);

    // If we can receive notices, grab them right away.
    if (can_receive)
    {
        onClickRefreshNotices(this);
    }
}

void LLPanelGroupNotices::setItem(LLPointer<LLInventoryItem> inv_item)
{
    mInventoryItem = inv_item;

    BOOL item_is_multi = FALSE;
    if ( inv_item->getFlags() & LLInventoryItemFlags::II_FLAGS_OBJECT_HAS_MULTIPLE_ITEMS )
    {
        item_is_multi = TRUE;
    };

    std::string icon_name = LLInventoryIcon::getIconName(inv_item->getType(),
                                        inv_item->getInventoryType(),
                                        inv_item->getFlags(),
                                        item_is_multi );

    mCreateInventoryIcon->setValue(icon_name);
    mCreateInventoryIcon->setVisible(TRUE);

    std::stringstream ss;
    ss << "        " << mInventoryItem->getName();

    mCreateInventoryName->setText(ss.str());
    mBtnRemoveAttachment->setEnabled(TRUE);
}

void LLPanelGroupNotices::onClickRemoveAttachment(void* data)
{
    LLPanelGroupNotices* self = (LLPanelGroupNotices*)data;
    self->mInventoryItem = NULL;
    self->mCreateInventoryName->clear();
    self->mCreateInventoryIcon->setVisible(FALSE);
    self->mBtnRemoveAttachment->setEnabled(FALSE);
}

//static
void LLPanelGroupNotices::onClickOpenAttachment(void* data)
{
    LLPanelGroupNotices* self = (LLPanelGroupNotices*)data;

    self->mInventoryOffer->forceResponse(IOR_ACCEPT);
    self->mInventoryOffer = NULL;
    self->mBtnOpenAttachment->setEnabled(FALSE);
}

void LLPanelGroupNotices::onClickSendMessage(void* data)
{
    LLPanelGroupNotices* self = (LLPanelGroupNotices*)data;

    if (self->mCreateSubject->getText().empty())
    {
        // Must supply a subject
        LLNotificationsUtil::add("MustSpecifyGroupNoticeSubject");
        return;
    }
    send_group_notice(
            self->mGroupID,
            self->mCreateSubject->getText(),
            self->mCreateMessage->getText(),
            self->mInventoryItem);


    //instantly add new notice. actual notice will be added after ferreshNotices call
    LLUUID id = LLUUID::generateNewID();
    std::string subj = self->mCreateSubject->getText();
    std::string name ;
    LLAgentUI::buildFullname(name);
    U32 timestamp = 0;

    LLSD row;
    row["id"] = id;

    row["columns"][0]["column"] = "icon";

    row["columns"][1]["column"] = "subject";
    row["columns"][1]["value"] = subj;

    row["columns"][2]["column"] = "from";
    row["columns"][2]["value"] = name;

    row["columns"][3]["column"] = "date";
    row["columns"][3]["value"] = build_notice_date(timestamp);

    row["columns"][4]["column"] = "sort";
    row["columns"][4]["value"] = llformat( "%u", timestamp);

    self->mNoticesList->addElement(row, ADD_BOTTOM);
    self->mKnownNoticeIds.insert(id);

    self->mCreateMessage->clear();
    self->mCreateSubject->clear();
    onClickRemoveAttachment(data);

    self->arrangeNoticeView(VIEW_PAST_NOTICE);
}

//static
void LLPanelGroupNotices::onClickNewMessage(void* data)
{
    LLPanelGroupNotices* self = (LLPanelGroupNotices*)data;

    self->arrangeNoticeView(CREATE_NEW_NOTICE);

    if (self->mInventoryOffer)
    {
        self->mInventoryOffer->forceResponse(IOR_DECLINE);
        self->mInventoryOffer = NULL;
    }

    self->mCreateSubject->clear();
    self->mCreateMessage->clear();
    if (self->mInventoryItem) onClickRemoveAttachment(self);
    self->mNoticesList->deselectAllItems(TRUE); // TRUE == don't commit on chnage
}

void LLPanelGroupNotices::refreshNotices()
{
    onClickRefreshNotices(this);
}

void LLPanelGroupNotices::clearNoticeList()
{
    mPrevSelectedNotice = mNoticesList->getStringUUIDSelectedItem();
    mNoticesList->deleteAllItems();
    mKnownNoticeIds.clear();
}

void LLPanelGroupNotices::onClickRefreshNotices(void* data)
{
    LL_DEBUGS() << "LLPanelGroupNotices::onClickGetPastNotices" << LL_ENDL;
    LLPanelGroupNotices* self = (LLPanelGroupNotices*)data;

    self->clearNoticeList();

    LLMessageSystem* msg = gMessageSystem;
    msg->newMessage("GroupNoticesListRequest");
    msg->nextBlock("AgentData");
    msg->addUUID("AgentID",gAgent.getID());
    msg->addUUID("SessionID",gAgent.getSessionID());
    msg->nextBlock("Data");
    msg->addUUID("GroupID",self->mGroupID);
    gAgent.sendReliableMessage();
}

//static
std::map<LLUUID,LLPanelGroupNotices*> LLPanelGroupNotices::sInstances;

// static
void LLPanelGroupNotices::processGroupNoticesListReply(LLMessageSystem* msg, void** data)
{
    LLUUID group_id;
    msg->getUUID("AgentData", "GroupID", group_id);

    std::map<LLUUID,LLPanelGroupNotices*>::iterator it = sInstances.find(group_id);
    if (it == sInstances.end())
    {
        LL_INFOS() << "Group Panel Notices " << group_id << " no longer in existence."
                << LL_ENDL;
        return;
    }

    LLPanelGroupNotices* selfp = it->second;
    if(!selfp)
    {
        LL_INFOS() << "Group Panel Notices " << group_id << " no longer in existence."
                << LL_ENDL;
        return;
    }

    selfp->processNotices(msg);
}

void LLPanelGroupNotices::processNotices(LLMessageSystem* msg)
{
    LLUUID id;
    std::string subj;
    std::string name;
    U32 timestamp;
    BOOL has_attachment;
    U8 asset_type;

    S32 i=0;
    S32 count = msg->getNumberOfBlocks("Data");

    mNoticesList->setEnabled(TRUE);

    //save sort state and set unsorted state to prevent unnecessary
    //sorting while adding notices
    bool save_sort = mNoticesList->isSorted();
    mNoticesList->setNeedsSort(false);

    for (;i<count;++i)
    {
        msg->getUUID("Data","NoticeID",id,i);
        if (1 == count && id.isNull())
        {
            // Only one entry, the dummy entry.
            mNoticesList->setCommentText(mNoNoticesStr);
            mNoticesList->setEnabled(FALSE);
            return;
        }

        // Due to some network delays we can receive notice list more than once...
        // So add only unique notices
        if (mKnownNoticeIds.find(id) != mKnownNoticeIds.end())
        {
            // If items with this ID already in the list - skip it
            continue;
        }

        msg->getString("Data","Subject",subj,i);
        msg->getString("Data","FromName",name,i);
        msg->getBOOL("Data","HasAttachment",has_attachment,i);
        msg->getU8("Data","AssetType",asset_type,i);
        msg->getU32("Data","Timestamp",timestamp,i);

        // we only have the legacy name here, convert it to a username
        name = LLCacheName::buildUsername(name);

        LLSD row;
        row["id"] = id;
        row["columns"][0]["column"] = "icon";
        if (has_attachment)
        {
            std::string icon_name = LLInventoryIcon::getIconName(
                                    (LLAssetType::EType)asset_type,
                                    LLInventoryType::IT_NONE);
            row["columns"][0]["type"] = "icon";
            row["columns"][0]["value"] = icon_name;
        }

        row["columns"][1]["column"] = "subject";
        row["columns"][1]["value"] = subj;

        row["columns"][2]["column"] = "from";
        row["columns"][2]["value"] = name;

        row["columns"][3]["column"] = "date";
        row["columns"][3]["value"] = build_notice_date(timestamp);

        row["columns"][4]["column"] = "sort";
        row["columns"][4]["value"] = llformat( "%u", timestamp);

        mNoticesList->addElement(row, ADD_BOTTOM);
        mKnownNoticeIds.insert(id);
    }

    mNoticesList->setNeedsSort(save_sort);
    mNoticesList->updateSort();
    if (mPanelViewNotice->getVisible())
    {
        if (!mNoticesList->selectByID(mPrevSelectedNotice))
        {
            mNoticesList->selectFirstItem();
        }
    }
}

void LLPanelGroupNotices::onSelectNotice(LLUICtrl* ctrl, void* data)
{
    LLPanelGroupNotices* self = (LLPanelGroupNotices*)data;

    if(!self) return;
    LLScrollListItem* item = self->mNoticesList->getFirstSelected();
    if (!item) return;

    LLMessageSystem* msg = gMessageSystem;
    msg->newMessage("GroupNoticeRequest");
    msg->nextBlock("AgentData");
    msg->addUUID("AgentID",gAgent.getID());
    msg->addUUID("SessionID",gAgent.getSessionID());
    msg->nextBlock("Data");
    msg->addUUID("GroupNoticeID",item->getUUID());
    gAgent.sendReliableMessage();

    LL_DEBUGS() << "Item " << item->getUUID() << " selected." << LL_ENDL;
}

void LLPanelGroupNotices::showNotice(const std::string& subject,
                                     const std::string& message,
                                     const bool& has_inventory,
                                     const std::string& inventory_name,
                                     LLOfferInfo* inventory_offer)
{
    arrangeNoticeView(VIEW_PAST_NOTICE);

    if(mViewSubject) mViewSubject->setText(subject);
    if(mViewMessage) mViewMessage->setText(message);

    if (mInventoryOffer)
    {
        // Cancel the inventory offer for the previously viewed notice
        mInventoryOffer->forceResponse(IOR_DECLINE);
        mInventoryOffer = NULL;
    }

    if (inventory_offer)
    {
        mInventoryOffer = inventory_offer;

        std::string icon_name = LLInventoryIcon::getIconName(mInventoryOffer->mType,
                                                LLInventoryType::IT_TEXTURE);

        mViewInventoryIcon->setValue(icon_name);
        mViewInventoryIcon->setVisible(TRUE);

        std::stringstream ss;
        ss << "        " << inventory_name;

        mViewInventoryName->setText(ss.str());
        mBtnOpenAttachment->setEnabled(TRUE);
    }
    else
    {
        mViewInventoryName->clear();
        mViewInventoryIcon->setVisible(FALSE);
        mBtnOpenAttachment->setEnabled(FALSE);
    }
}

void LLPanelGroupNotices::arrangeNoticeView(ENoticeView view_type)
{
    if (CREATE_NEW_NOTICE == view_type)
    {
        mPanelCreateNotice->setVisible(TRUE);
        mPanelViewNotice->setVisible(FALSE);
    }
    else
    {
        mPanelCreateNotice->setVisible(FALSE);
        mPanelViewNotice->setVisible(TRUE);
        mBtnOpenAttachment->setEnabled(FALSE);
    }
}
void LLPanelGroupNotices::setGroupID(const LLUUID& id)
{
    sInstances.erase(mGroupID);
    LLPanelGroupTab::setGroupID(id);
    sInstances[mGroupID] = this;

    mBtnNewMessage->setEnabled(gAgent.hasPowerInGroup(mGroupID, GP_NOTICES_SEND));

    LLGroupDropTarget* target = getChild<LLGroupDropTarget> ("drop_target");
    target->setPanel (this);
    target->setGroup (mGroupID);

    if(mViewMessage)
        mViewMessage->clear();

    if(mViewInventoryName)
        mViewInventoryName->clear();

    activate();
}<|MERGE_RESOLUTION|>--- conflicted
+++ resolved
@@ -250,10 +250,7 @@
     mNoticesList = getChild<LLScrollListCtrl>("notice_list",recurse);
     mNoticesList->setCommitOnSelectionChange(TRUE);
     mNoticesList->setCommitCallback(onSelectNotice, this);
-<<<<<<< HEAD
-=======
     mNoticesList->sortByColumn("date", false);
->>>>>>> b1098308
 
     mBtnNewMessage = getChild<LLButton>("create_new_notice",recurse);
     mBtnNewMessage->setClickedCallback(onClickNewMessage, this);
