/**
* @file lltranslate.cpp
* @brief Functions for translating text via Google Translate.
*
 * $LicenseInfo:firstyear=2009&license=viewerlgpl$
 * Second Life Viewer Source Code
 * Copyright (C) 2010, Linden Research, Inc.
 * 
 * This library is free software; you can redistribute it and/or
 * modify it under the terms of the GNU Lesser General Public
 * License as published by the Free Software Foundation;
 * version 2.1 of the License only.
 * 
 * This library is distributed in the hope that it will be useful,
 * but WITHOUT ANY WARRANTY; without even the implied warranty of
 * MERCHANTABILITY or FITNESS FOR A PARTICULAR PURPOSE.  See the GNU
 * Lesser General Public License for more details.
 * 
 * You should have received a copy of the GNU Lesser General Public
 * License along with this library; if not, write to the Free Software
 * Foundation, Inc., 51 Franklin Street, Fifth Floor, Boston, MA  02110-1301  USA
 * 
 * Linden Research, Inc., 945 Battery Street, San Francisco, CA  94111  USA
 * $/LicenseInfo$
 */

#include "llviewerprecompiledheaders.h"

#include "lltranslate.h"

#include <curl/curl.h>

#include "llbufferstream.h"
#include "lltrans.h"
#include "llui.h"
#include "llversioninfo.h"
#include "llviewercontrol.h"

#include "reader.h"

// virtual
void LLGoogleTranslationHandler::getTranslateURL(
	std::string &url,
	const std::string &from_lang,
	const std::string &to_lang,
	const std::string &text) const
{
	url = std::string("https://www.googleapis.com/language/translate/v2?key=")
		+ getAPIKey() + "&q=" + LLURI::escape(text) + "&target=" + to_lang;
	if (!from_lang.empty())
	{
		url += "&source=" + from_lang;
	}
}

// virtual
void LLGoogleTranslationHandler::getKeyVerificationURL(
	std::string& url,
	const std::string& key) const
{
	url = std::string("https://www.googleapis.com/language/translate/v2/languages?key=")
		+ key + "&target=en";
}

// virtual
bool LLGoogleTranslationHandler::parseResponse(
	int& status,
	const std::string& body,
	std::string& translation,
	std::string& detected_lang,
	std::string& err_msg) const
{
	Json::Value root;
	Json::Reader reader;

<<<<<<< HEAD
// virtual
void LLTranslate::TranslationReceiver::completedRaw( U32 status,
													 const std::string& reason,
													 const LLChannelDescriptors& channels,
													 const LLIOPipe::buffer_ptr_t& buffer)
{
	if (200 <= status && status < 300)
	{
		LLBufferStream istr(channels, buffer.get());
		std::stringstream strstrm;
		strstrm << istr.rdbuf();

		const std::string result = strstrm.str();
		std::string translation;
		std::string detected_language;

		if (!parseGoogleTranslate(result, translation, detected_language))
		{
			handleFailure();
			return;
		}
				
		// Fix up the response
		LLStringUtil::replaceString(translation, "&lt;", "<");
		LLStringUtil::replaceString(translation, "&gt;",">");
		LLStringUtil::replaceString(translation, "&quot;","\"");
		LLStringUtil::replaceString(translation, "&#39;","'");
		LLStringUtil::replaceString(translation, "&amp;","&");
		LLStringUtil::replaceString(translation, "&apos;","'");

		handleResponse(translation, detected_language);
	}
	else
	{
		LL_WARNS("Translate") << "HTTP request for Google Translate failed with status " << status << ", reason: " << reason << LL_ENDL;
		handleFailure();
	}
}

//static
void LLTranslate::translateMessage(LLHTTPClient::ResponderPtr &result, const std::string &from_lang, const std::string &to_lang, const std::string &mesg)
=======
	if (!reader.parse(body, root))
	{
		err_msg = reader.getFormatedErrorMessages();
		return false;
	}

	if (!root.isObject()) // empty response? should not happen
	{
		return false;
	}

	if (status != STATUS_OK)
	{
		// Request failed. Extract error message from the response.
		parseErrorResponse(root, status, err_msg);
		return false;
	}

	// Request succeeded, extract translation from the response.
	return parseTranslation(root, translation, detected_lang);
}

// static
void LLGoogleTranslationHandler::parseErrorResponse(
	const Json::Value& root,
	int& status,
	std::string& err_msg)
>>>>>>> 2bcef931
{
	const Json::Value& error = root.get("error", 0);
	if (!error.isObject() || !error.isMember("message") || !error.isMember("code"))
	{
		return;
	}

	err_msg = error["message"].asString();
	status = error["code"].asInt();
}

// static
bool LLGoogleTranslationHandler::parseTranslation(
	const Json::Value& root,
	std::string& translation,
	std::string& detected_lang)
{
	// JsonCpp is prone to aborting the program on failed assertions,
	// so be super-careful and verify the response format.
	const Json::Value& data = root.get("data", 0);
	if (!data.isObject() || !data.isMember("translations"))
	{
		return false;
	}

	const Json::Value& translations = data["translations"];
	if (!translations.isArray() || translations.size() == 0)
	{
		return false;
	}

	const Json::Value& first = translations[0U];
	if (!first.isObject() || !first.isMember("translatedText"))
	{
		return false;
	}

	translation = first["translatedText"].asString();
	detected_lang = first.get("detectedSourceLanguage", "").asString();
	return true;
}

// static
std::string LLGoogleTranslationHandler::getAPIKey()
{
	return gSavedSettings.getString("GoogleTranslateAPIKey");
}

// virtual
void LLBingTranslationHandler::getTranslateURL(
	std::string &url,
	const std::string &from_lang,
	const std::string &to_lang,
	const std::string &text) const
{
	url = std::string("http://api.microsofttranslator.com/v2/Http.svc/Translate?appId=")
		+ getAPIKey() + "&text=" + LLURI::escape(text) + "&to=" + to_lang;
	if (!from_lang.empty())
	{
		url += "&from=" + from_lang;
	}
}

// virtual
void LLBingTranslationHandler::getKeyVerificationURL(
	std::string& url,
	const std::string& key) const
{
	url = std::string("http://api.microsofttranslator.com/v2/Http.svc/GetLanguagesForTranslate?appId=")
		+ key;
}

// virtual
bool LLBingTranslationHandler::parseResponse(
	int& status,
	const std::string& body,
	std::string& translation,
	std::string& detected_lang,
	std::string& err_msg) const
{
	if (status != STATUS_OK)
	{
		static const std::string MSG_BEGIN_MARKER = "Message: ";
		size_t begin = body.find(MSG_BEGIN_MARKER);
		if (begin != std::string::npos)
		{
			begin += MSG_BEGIN_MARKER.size();
		}
		else
		{
			begin = 0;
			err_msg.clear();
		}
		size_t end = body.find("</p>", begin);
		err_msg = body.substr(begin, end-begin);
		LLStringUtil::replaceString(err_msg, "&#xD;", ""); // strip CR
		return false;
	}

	// Sample response: <string xmlns="http://schemas.microsoft.com/2003/10/Serialization/">Hola</string>
	size_t begin = body.find(">");
	if (begin == std::string::npos || begin >= (body.size() - 1))
	{
		begin = 0;
	}
	else
	{
		++begin;
	}

	size_t end = body.find("</string>", begin);

	detected_lang = ""; // unsupported by this API
	translation = body.substr(begin, end-begin);
	LLStringUtil::replaceString(translation, "&#xD;", ""); // strip CR
	return true;
}

// static
std::string LLBingTranslationHandler::getAPIKey()
{
	return gSavedSettings.getString("BingTranslateAPIKey");
}

LLTranslate::TranslationReceiver::TranslationReceiver(const std::string& from_lang, const std::string& to_lang)
:	mFromLang(from_lang)
,	mToLang(to_lang)
,	mHandler(LLTranslate::getPreferredHandler())
{
}

// virtual
void LLTranslate::TranslationReceiver::completedRaw(
	U32 http_status,
	const std::string& reason,
	const LLChannelDescriptors& channels,
	const LLIOPipe::buffer_ptr_t& buffer)
{
	LLBufferStream istr(channels, buffer.get());
	std::stringstream strstrm;
	strstrm << istr.rdbuf();

	const std::string body = strstrm.str();
	std::string translation, detected_lang, err_msg;
	int status = http_status;
	LL_DEBUGS("Translate") << "HTTP status: " << status << " " << reason << LL_ENDL;
	LL_DEBUGS("Translate") << "Response body: " << body << LL_ENDL;
	if (mHandler.parseResponse(status, body, translation, detected_lang, err_msg))
	{
		// Fix up the response
		LLStringUtil::replaceString(translation, "&lt;", "<");
		LLStringUtil::replaceString(translation, "&gt;",">");
		LLStringUtil::replaceString(translation, "&quot;","\"");
		LLStringUtil::replaceString(translation, "&#39;","'");
		LLStringUtil::replaceString(translation, "&amp;","&");
		LLStringUtil::replaceString(translation, "&apos;","'");

		handleResponse(translation, detected_lang);
	}
	else
	{
		if (err_msg.empty())
		{
			err_msg = LLTrans::getString("TranslationResponseParseError");
		}

		llwarns << "Translation request failed: " << err_msg << llendl;
		handleFailure(status, err_msg);
	}
}

LLTranslate::KeyVerificationReceiver::KeyVerificationReceiver(EService service)
:	mService(service)
{
}

LLTranslate::EService LLTranslate::KeyVerificationReceiver::getService() const
{
	return mService;
}

// virtual
void LLTranslate::KeyVerificationReceiver::completedRaw(
	U32 http_status,
	const std::string& reason,
	const LLChannelDescriptors& channels,
	const LLIOPipe::buffer_ptr_t& buffer)
{
	bool ok = (http_status == 200);
	setVerificationStatus(ok);
}

//static
void LLTranslate::translateMessage(
	TranslationReceiverPtr &receiver,
	const std::string &from_lang,
	const std::string &to_lang,
	const std::string &mesg)
{
	std::string url;
	receiver->mHandler.getTranslateURL(url, from_lang, to_lang, mesg);

	LL_DEBUGS("Translate") << "Sending translation request: " << url << LL_ENDL;
	sendRequest(url, receiver);
}

// static
void LLTranslate::verifyKey(
	KeyVerificationReceiverPtr& receiver,
	const std::string& key)
{
	std::string url;
	const LLTranslationAPIHandler& handler = getHandler(receiver->getService());
	handler.getKeyVerificationURL(url, key);

	LL_DEBUGS("Translate") << "Sending key verification request: " << url << LL_ENDL;
	sendRequest(url, receiver);
}

//static
std::string LLTranslate::getTranslateLanguage()
{
	std::string language = gSavedSettings.getString("TranslateLanguage");
	if (language.empty() || language == "default")
	{
		language = LLUI::getLanguage();
	}
	language = language.substr(0,2);
	return language;
}

// static
const LLTranslationAPIHandler& LLTranslate::getPreferredHandler()
{
	EService service = SERVICE_BING;

	std::string service_str = gSavedSettings.getString("TranslationService");
	if (service_str == "google")
	{
		service = SERVICE_GOOGLE;
	}

	return getHandler(service);
}

// static
const LLTranslationAPIHandler& LLTranslate::getHandler(EService service)
{
	static LLGoogleTranslationHandler google;
	static LLBingTranslationHandler bing;

	if (service == SERVICE_GOOGLE)
	{
		return google;
	}

	return bing;
}

// static
void LLTranslate::sendRequest(const std::string& url, LLHTTPClient::ResponderPtr responder)
{
	static const float REQUEST_TIMEOUT = 5;
	static LLSD sHeader;

	if (!sHeader.size())
	{
	    std::string user_agent = llformat("%s %d.%d.%d (%d)",
			LLVersionInfo::getChannel().c_str(),
			LLVersionInfo::getMajor(),
			LLVersionInfo::getMinor(),
			LLVersionInfo::getPatch(),
			LLVersionInfo::getBuild());

		sHeader.insert("Accept", "text/plain");
		sHeader.insert("User-Agent", user_agent);
	}

	LLHTTPClient::get(url, responder, sHeader, REQUEST_TIMEOUT);
}<|MERGE_RESOLUTION|>--- conflicted
+++ resolved
@@ -73,49 +73,6 @@
 	Json::Value root;
 	Json::Reader reader;
 
-<<<<<<< HEAD
-// virtual
-void LLTranslate::TranslationReceiver::completedRaw( U32 status,
-													 const std::string& reason,
-													 const LLChannelDescriptors& channels,
-													 const LLIOPipe::buffer_ptr_t& buffer)
-{
-	if (200 <= status && status < 300)
-	{
-		LLBufferStream istr(channels, buffer.get());
-		std::stringstream strstrm;
-		strstrm << istr.rdbuf();
-
-		const std::string result = strstrm.str();
-		std::string translation;
-		std::string detected_language;
-
-		if (!parseGoogleTranslate(result, translation, detected_language))
-		{
-			handleFailure();
-			return;
-		}
-				
-		// Fix up the response
-		LLStringUtil::replaceString(translation, "&lt;", "<");
-		LLStringUtil::replaceString(translation, "&gt;",">");
-		LLStringUtil::replaceString(translation, "&quot;","\"");
-		LLStringUtil::replaceString(translation, "&#39;","'");
-		LLStringUtil::replaceString(translation, "&amp;","&");
-		LLStringUtil::replaceString(translation, "&apos;","'");
-
-		handleResponse(translation, detected_language);
-	}
-	else
-	{
-		LL_WARNS("Translate") << "HTTP request for Google Translate failed with status " << status << ", reason: " << reason << LL_ENDL;
-		handleFailure();
-	}
-}
-
-//static
-void LLTranslate::translateMessage(LLHTTPClient::ResponderPtr &result, const std::string &from_lang, const std::string &to_lang, const std::string &mesg)
-=======
 	if (!reader.parse(body, root))
 	{
 		err_msg = reader.getFormatedErrorMessages();
@@ -143,7 +100,6 @@
 	const Json::Value& root,
 	int& status,
 	std::string& err_msg)
->>>>>>> 2bcef931
 {
 	const Json::Value& error = root.get("error", 0);
 	if (!error.isObject() || !error.isMember("message") || !error.isMember("code"))
