/**
* @file lltranslate.cpp
* @brief Functions for translating text via Google Translate.
*
 * $LicenseInfo:firstyear=2009&license=viewerlgpl$
 * Second Life Viewer Source Code
 * Copyright (C) 2010, Linden Research, Inc.
 *
 * This library is free software; you can redistribute it and/or
 * modify it under the terms of the GNU Lesser General Public
 * License as published by the Free Software Foundation;
 * version 2.1 of the License only.
 *
 * This library is distributed in the hope that it will be useful,
 * but WITHOUT ANY WARRANTY; without even the implied warranty of
 * MERCHANTABILITY or FITNESS FOR A PARTICULAR PURPOSE.  See the GNU
 * Lesser General Public License for more details.
 *
 * You should have received a copy of the GNU Lesser General Public
 * License along with this library; if not, write to the Free Software
 * Foundation, Inc., 51 Franklin Street, Fifth Floor, Boston, MA  02110-1301  USA
 *
 * Linden Research, Inc., 945 Battery Street, San Francisco, CA  94111  USA
 * $/LicenseInfo$
 */

#include "llviewerprecompiledheaders.h"

#include "lltranslate.h"

#include <curl/curl.h>

#include "llbufferstream.h"
#include "lltrans.h"
#include "llui.h"
#include "llversioninfo.h"
#include "llviewercontrol.h"
#include "llcoros.h"
#include "json/reader.h"
#include "llcorehttputil.h"
#include "llurlregistry.h"
#include "llagent.h"
#include "llviewerregion.h"
#include "llsdserialize.h"
#include "stringize.h"
#include "llchat.h"
#include "llinstantmessage.h"

static const std::string AZURE_NOTRANSLATE_OPENING_TAG("<div translate=\"no\">");
static const std::string AZURE_NOTRANSLATE_CLOSING_TAG("</div>");

/**
* Handler of an HTTP machine translation service.
*
* Derived classes know the service URL
* and how to parse the translation result.
*/
class LLTranslationAPIHandler
{
public:
    typedef std::pair<std::string, std::string> LanguagePair_t;

   /**
     * Get the name of the translation service.
    */
    virtual std::string getName() const = 0;

    /**
    * Get URL for translation of the given string.
    *
    * Sending HTTP GET request to the URL will initiate translation.
    *
    * @param[out] url        Place holder for the result.
    * @param      from_lang  Source language. Leave empty for auto-detection.
    * @param      to_lang    Target language.
    * @param      text       Text to translate.
    */
    virtual std::string getTranslateURL(
        const std::string &from_lang,
        const std::string &to_lang,
        const std::string &text) const = 0;

    /**
    * Get URL to verify the given API key.
    *
    * Sending request to the URL verifies the key.
    * Positive HTTP response (code 200) means that the key is valid.
    *
    * @param[out] url  Place holder for the URL.
    * @param[in]  key  Key to verify.
    */
    virtual std::string getKeyVerificationURL(
        const LLSD &key) const = 0;

    /**
    * Check API verification response.
    *
    * @param[out] bool  true if valid.
    * @param[in]  response
    * @param[in]  status
    */
    virtual bool checkVerificationResponse(
        const LLSD &response,
        int status) const = 0;

    /**
    * Parse translation response.
    *
    * @param[in,out] status        HTTP status. May be modified while parsing.
    * @param         body          Response text.
    * @param[out]    translation   Translated text.
    * @param[out]    detected_lang Detected source language. May be empty.
    * @param[out]    err_msg       Error message (in case of error).
    */
    virtual bool parseResponse(
        const LLSD& full_response,
        const LLSD& http_response,
        int& status,
        const std::string& body,
        std::string& translation,
        std::string& detected_lang,
        std::string& err_msg) const = 0;

    /**
    * @return if the handler is configured to function properly
    */
    virtual bool isConfigured() const = 0;

    virtual LLTranslate::EService getCurrentService() = 0;

    virtual void verifyKey(const LLSD &key, LLTranslate::KeyVerificationResult_fn fnc) = 0;
    virtual void translateMessage(LanguagePair_t fromTo, std::string msg, LLTranslate::TranslationSuccess_fn success, LLTranslate::TranslationFailure_fn failure);


    virtual ~LLTranslationAPIHandler() {}

    void verifyKeyCoro(LLTranslate::EService service, LLSD key, LLTranslate::KeyVerificationResult_fn fnc);
    void translateMessageCoro(LanguagePair_t fromTo, std::string msg, LLTranslate::TranslationSuccess_fn success, LLTranslate::TranslationFailure_fn failure);

    virtual void initHttpHeader(LLCore::HttpHeaders::ptr_t headers, const std::string& user_agent) const = 0;
    virtual void initHttpHeader(LLCore::HttpHeaders::ptr_t headers, const std::string& user_agent, const LLSD &key) const = 0;
    virtual LLSD sendMessageAndSuspend(LLCoreHttpUtil::HttpCoroutineAdapter::ptr_t adapter,
                                       LLCore::HttpRequest::ptr_t request,
                                       LLCore::HttpOptions::ptr_t options,
                                       LLCore::HttpHeaders::ptr_t headers,
                                       const std::string & url,
                                       const std::string & msg,
                                       const std::string& from_lang,
                                       const std::string& to_lang) const = 0;
    virtual LLSD verifyAndSuspend(LLCoreHttpUtil::HttpCoroutineAdapter::ptr_t adapter,
        LLCore::HttpRequest::ptr_t request,
        LLCore::HttpOptions::ptr_t options,
        LLCore::HttpHeaders::ptr_t headers,
        const std::string & url) const = 0;
};

void LLTranslationAPIHandler::translateMessage(LanguagePair_t fromTo, std::string msg, LLTranslate::TranslationSuccess_fn success, LLTranslate::TranslationFailure_fn failure)
{
    LLCoros::instance().launch("Translation", boost::bind(&LLTranslationAPIHandler::translateMessageCoro,
        this, fromTo, msg, success, failure));

}

void LLTranslationAPIHandler::verifyKeyCoro(LLTranslate::EService service, LLSD key, LLTranslate::KeyVerificationResult_fn fnc)
{
    LLCore::HttpRequest::policy_t httpPolicy(LLCore::HttpRequest::DEFAULT_POLICY_ID);
    LLCoreHttpUtil::HttpCoroutineAdapter::ptr_t
        httpAdapter(new LLCoreHttpUtil::HttpCoroutineAdapter("verifyKeyCoro", httpPolicy));
    LLCore::HttpRequest::ptr_t httpRequest(new LLCore::HttpRequest);
    LLCore::HttpOptions::ptr_t httpOpts(new LLCore::HttpOptions);
    LLCore::HttpHeaders::ptr_t httpHeaders(new LLCore::HttpHeaders);


    std::string user_agent = stringize(
        LLVersionInfo::instance().getChannel(), ' ',
        LLVersionInfo::instance().getMajor(), '.',
        LLVersionInfo::instance().getMinor(), '.',
        LLVersionInfo::instance().getPatch(), " (",
        LLVersionInfo::instance().getBuild(), ')');

    initHttpHeader(httpHeaders, user_agent, key);

    httpOpts->setFollowRedirects(true);
    httpOpts->setSSLVerifyPeer(false);

    std::string url = this->getKeyVerificationURL(key);
    if (url.empty())
    {
        LL_INFOS("Translate") << "No key verification URL" << LL_ENDL;
        return;
    }

    std::string::size_type delim_pos = url.find("://");
    if (delim_pos == std::string::npos)
    {
        LL_INFOS("Translate") << "URL is missing a scheme" << LL_ENDL;
        return;
    }

    LLSD result = verifyAndSuspend(httpAdapter, httpRequest, httpOpts, httpHeaders, url);

    LLSD httpResults = result[LLCoreHttpUtil::HttpCoroutineAdapter::HTTP_RESULTS];
    LLCore::HttpStatus status = LLCoreHttpUtil::HttpCoroutineAdapter::getStatusFromLLSD(httpResults);

    bool bOk = true;
    int parseResult = status.getType();
    if (!checkVerificationResponse(httpResults, parseResult))
    {
        bOk = false;
    }

    if (!fnc.empty())
    {
        fnc(service, bOk, parseResult);
    }
}

void LLTranslationAPIHandler::translateMessageCoro(LanguagePair_t fromTo, std::string msg,
    LLTranslate::TranslationSuccess_fn success, LLTranslate::TranslationFailure_fn failure)
{
    LLCore::HttpRequest::policy_t httpPolicy(LLCore::HttpRequest::DEFAULT_POLICY_ID);
    LLCoreHttpUtil::HttpCoroutineAdapter::ptr_t
        httpAdapter(new LLCoreHttpUtil::HttpCoroutineAdapter("translateMessageCoro", httpPolicy));
    LLCore::HttpRequest::ptr_t httpRequest(new LLCore::HttpRequest);
    LLCore::HttpOptions::ptr_t httpOpts(new LLCore::HttpOptions);
    LLCore::HttpHeaders::ptr_t httpHeaders(new LLCore::HttpHeaders);


    std::string user_agent = stringize(
        LLVersionInfo::instance().getChannel(), ' ',
        LLVersionInfo::instance().getMajor(), '.',
        LLVersionInfo::instance().getMinor(), '.',
        LLVersionInfo::instance().getPatch(), " (",
        LLVersionInfo::instance().getBuild(), ')');

    initHttpHeader(httpHeaders, user_agent);
    httpOpts->setSSLVerifyPeer(false);

    std::string url = this->getTranslateURL(fromTo.first, fromTo.second, msg);
    if (url.empty())
    {
        LL_INFOS("Translate") << "No translation URL" << LL_ENDL;
		failure(0,"no translation URL");
        return;
    }

    LL_INFOS("Translate") << "Sending translation request, URL: " << url << LL_ENDL;
    LLSD fullResults = sendMessageAndSuspend(httpAdapter, httpRequest, httpOpts, httpHeaders, url, msg, fromTo.first, fromTo.second);

    if (LLApp::isQuitting())
    {
        return;
    }

    LLSD httpResults = fullResults[LLCoreHttpUtil::HttpCoroutineAdapter::HTTP_RESULTS];
    LLCore::HttpStatus status = LLCoreHttpUtil::HttpCoroutineAdapter::getStatusFromLLSD(httpResults);

	LL_INFOS("Translate") << "sendMessageAndSuspend call got result " << fullResults << " httpResults " << httpResults << LL_ENDL;
    std::string translation, err_msg;
    std::string detected_lang(fromTo.second);

    int parseResult = status.getType();
    const LLSD::Binary &rawBody = fullResults[LLCoreHttpUtil::HttpCoroutineAdapter::HTTP_RESULTS_RAW].asBinary();
    std::string body(rawBody.begin(), rawBody.end());

    bool res = false;

    try
    {
        res = this->parseResponse(fullResults, httpResults, parseResult, body, translation, detected_lang, err_msg);
    }
    catch (std::out_of_range&)
    {
        LL_WARNS() << "Out of range exception on string " << body << LL_ENDL;
    }
    catch (...)
    {
        LOG_UNHANDLED_EXCEPTION( "Exception on string " + body );
    }

    if (res)
    {
        // Fix up the response
        LLStringUtil::replaceString(translation, "&lt;", "<");
        LLStringUtil::replaceString(translation, "&gt;", ">");
        LLStringUtil::replaceString(translation, "&quot;", "\"");
        LLStringUtil::replaceString(translation, "&#39;", "'");
        LLStringUtil::replaceString(translation, "&amp;", "&");
        LLStringUtil::replaceString(translation, "&apos;", "'");

        if (!success.empty())
            success(translation, detected_lang);
    }
    else
    {
        if (err_msg.empty() && httpResults.has("error_body"))
        {
            err_msg = httpResults["error_body"].asString();
        }

        if (err_msg.empty())
        {
            err_msg = LLTrans::getString("TranslationResponseParseError");
        }

        LL_WARNS() << "Translation request failed: " << err_msg << LL_ENDL;
        if (!failure.empty())
            failure(status, err_msg);
    }
}

//=========================================================================
/// Google Translate v2 API handler.
class LLGoogleTranslationHandler : public LLTranslationAPIHandler
{
    LOG_CLASS(LLGoogleTranslationHandler);

public:
    std::string getName() const override { return "google"; }
    std::string getTranslateURL(
        const std::string &from_lang,
        const std::string &to_lang,
        const std::string &text) const override;
    std::string getKeyVerificationURL(
        const LLSD &key) const override;
    bool checkVerificationResponse(
        const LLSD &response,
        int status) const override;
    bool parseResponse(
        const LLSD& full_response,
        const LLSD& http_response,
        int& status,
        const std::string& body,
        std::string& translation,
        std::string& detected_lang,
        std::string& err_msg) const override;
    bool isConfigured() const override;

    LLTranslate::EService getCurrentService() override { return LLTranslate::EService::SERVICE_GOOGLE; }

    void verifyKey(const LLSD &key, LLTranslate::KeyVerificationResult_fn fnc) override;

    void initHttpHeader(LLCore::HttpHeaders::ptr_t headers, const std::string& user_agent) const override;
    void initHttpHeader(LLCore::HttpHeaders::ptr_t headers, const std::string& user_agent, const LLSD &key) const override;
    LLSD sendMessageAndSuspend(LLCoreHttpUtil::HttpCoroutineAdapter::ptr_t adapter,
        LLCore::HttpRequest::ptr_t request,
        LLCore::HttpOptions::ptr_t options,
        LLCore::HttpHeaders::ptr_t headers,
        const std::string & url,
        const std::string & msg,
        const std::string& from_lang,
        const std::string& to_lang) const override;

    LLSD verifyAndSuspend(LLCoreHttpUtil::HttpCoroutineAdapter::ptr_t adapter,
        LLCore::HttpRequest::ptr_t request,
        LLCore::HttpOptions::ptr_t options,
        LLCore::HttpHeaders::ptr_t headers,
        const std::string & url) const override;

private:
    static void parseErrorResponse(
        const Json::Value& root,
        int& status,
        std::string& err_msg);
    static bool parseTranslation(
        const Json::Value& root,
        std::string& translation,
        std::string& detected_lang);
    static std::string getAPIKey();
};

//-------------------------------------------------------------------------
// virtual
std::string LLGoogleTranslationHandler::getTranslateURL(
    const std::string &from_lang,
    const std::string &to_lang,
    const std::string &text) const
{
    std::string url = std::string("https://www.googleapis.com/language/translate/v2?key=")
        + getAPIKey() + "&q=" + LLURI::escape(text) + "&target=" + to_lang;
    if (!from_lang.empty())
    {
        url += "&source=" + from_lang;
    }
    return url;
}

// virtual
std::string LLGoogleTranslationHandler::getKeyVerificationURL(
    const LLSD& key) const
{
    std::string url = std::string("https://www.googleapis.com/language/translate/v2/languages?key=")
        + key.asString() +"&target=en";
    return url;
}

//virtual
bool LLGoogleTranslationHandler::checkVerificationResponse(
    const LLSD &response,
    int status) const
{
    return status == HTTP_OK;
}

// virtual
bool LLGoogleTranslationHandler::parseResponse(
<<<<<<< HEAD
	const LLSD& full_response,
    const LLSD& http_response,
	int& status,
	const std::string& body,
	std::string& translation,
	std::string& detected_lang,
	std::string& err_msg) const
=======
    const LLSD& http_response,
    int& status,
    const std::string& body,
    std::string& translation,
    std::string& detected_lang,
    std::string& err_msg) const
>>>>>>> e7eced3c
{
    const std::string& text = !body.empty() ? body : http_response["error_body"].asStringRef();

    Json::Value root;
    Json::Reader reader;

    if (reader.parse(text, root))
    {
        if (root.isObject())
        {
            // Request succeeded, extract translation from the XML body.
            if (parseTranslation(root, translation, detected_lang))
                return true;

            // Request failed. Extract error message from the XML body.
            parseErrorResponse(root, status, err_msg);
        }
    }
    else
    {
        // XML parsing failed. Extract error message from the XML parser.
        err_msg = reader.getFormatedErrorMessages();
    }

    return false;
}

// virtual
bool LLGoogleTranslationHandler::isConfigured() const
{
    return !getAPIKey().empty();
}

// static
void LLGoogleTranslationHandler::parseErrorResponse(
    const Json::Value& root,
    int& status,
    std::string& err_msg)
{
    const Json::Value& error = root.get("error", 0);
    if (!error.isObject() || !error.isMember("message") || !error.isMember("code"))
    {
        return;
    }

    err_msg = error["message"].asString();
    status = error["code"].asInt();
}

// static
bool LLGoogleTranslationHandler::parseTranslation(
    const Json::Value& root,
    std::string& translation,
    std::string& detected_lang)
{
    // JsonCpp is prone to aborting the program on failed assertions,
    // so be super-careful and verify the response format.
    const Json::Value& data = root.get("data", 0);
    if (!data.isObject() || !data.isMember("translations"))
    {
        return false;
    }

    const Json::Value& translations = data["translations"];
    if (!translations.isArray() || translations.size() == 0)
    {
        return false;
    }

    const Json::Value& first = translations[0U];
    if (!first.isObject() || !first.isMember("translatedText"))
    {
        return false;
    }

    translation = first["translatedText"].asString();
    detected_lang = first.get("detectedSourceLanguage", "").asString();
    return true;
}

// static
std::string LLGoogleTranslationHandler::getAPIKey()
{
    static LLCachedControl<std::string> google_key(gSavedSettings, "GoogleTranslateAPIKey");
    return google_key;
}

/*virtual*/
void LLGoogleTranslationHandler::verifyKey(const LLSD &key, LLTranslate::KeyVerificationResult_fn fnc)
{
    LLCoros::instance().launch("Google /Verify Key", boost::bind(&LLTranslationAPIHandler::verifyKeyCoro,
        this, LLTranslate::SERVICE_GOOGLE, key, fnc));
}

/*virtual*/
void LLGoogleTranslationHandler::initHttpHeader(LLCore::HttpHeaders::ptr_t headers, const std::string& user_agent) const
{
    headers->append(HTTP_OUT_HEADER_ACCEPT, HTTP_CONTENT_JSON);
    headers->append(HTTP_OUT_HEADER_USER_AGENT, user_agent);
}

/*virtual*/
void LLGoogleTranslationHandler::initHttpHeader(
    LLCore::HttpHeaders::ptr_t headers,
    const std::string& user_agent,
    const LLSD &key) const
{
    initHttpHeader(headers, user_agent);
}

LLSD LLGoogleTranslationHandler::sendMessageAndSuspend(LLCoreHttpUtil::HttpCoroutineAdapter::ptr_t adapter,
    LLCore::HttpRequest::ptr_t request,
    LLCore::HttpOptions::ptr_t options,
    LLCore::HttpHeaders::ptr_t headers,
    const std::string & url,
    const std::string & msg,
    const std::string& from_lang,
    const std::string& to_lang) const
{
    return adapter->getRawAndSuspend(request, url, options, headers);
}

LLSD LLGoogleTranslationHandler::verifyAndSuspend(LLCoreHttpUtil::HttpCoroutineAdapter::ptr_t adapter,
    LLCore::HttpRequest::ptr_t request,
    LLCore::HttpOptions::ptr_t options,
    LLCore::HttpHeaders::ptr_t headers,
    const std::string & url) const
{
    return adapter->getAndSuspend(request, url, options, headers);
}

//=========================================================================
/// Microsoft Translator v2 API handler.
class LLAzureTranslationHandler : public LLTranslationAPIHandler
{
    LOG_CLASS(LLAzureTranslationHandler);

public:
    std::string getName() const override { return "azure"; }
    std::string getTranslateURL(
        const std::string &from_lang,
        const std::string &to_lang,
        const std::string &text) const override;
    std::string getKeyVerificationURL(
        const LLSD &key) const override;
    bool checkVerificationResponse(
        const LLSD &response,
        int status) const override;
    bool parseResponse(
        const LLSD& full_response,
        const LLSD& http_response,
        int& status,
        const std::string& body,
        std::string& translation,
        std::string& detected_lang,
        std::string& err_msg) const override;
    bool isConfigured() const override;

    LLTranslate::EService getCurrentService() override { return LLTranslate::EService::SERVICE_AZURE; }

    void verifyKey(const LLSD &key, LLTranslate::KeyVerificationResult_fn fnc) override;

    void initHttpHeader(LLCore::HttpHeaders::ptr_t headers, const std::string& user_agent) const override;
    void initHttpHeader(LLCore::HttpHeaders::ptr_t headers, const std::string& user_agent, const LLSD &key) const override;
    LLSD sendMessageAndSuspend(LLCoreHttpUtil::HttpCoroutineAdapter::ptr_t adapter,
        LLCore::HttpRequest::ptr_t request,
        LLCore::HttpOptions::ptr_t options,
        LLCore::HttpHeaders::ptr_t headers,
        const std::string & url,
        const std::string & msg,
        const std::string& from_lang,
        const std::string& to_lang) const override;

    LLSD verifyAndSuspend(LLCoreHttpUtil::HttpCoroutineAdapter::ptr_t adapter,
        LLCore::HttpRequest::ptr_t request,
        LLCore::HttpOptions::ptr_t options,
        LLCore::HttpHeaders::ptr_t headers,
        const std::string & url) const override;
private:
    static std::string parseErrorResponse(
        const std::string& body);
    static LLSD getAPIKey();
    static std::string getAPILanguageCode(const std::string& lang);

};

//-------------------------------------------------------------------------
// virtual
std::string LLAzureTranslationHandler::getTranslateURL(
    const std::string &from_lang,
    const std::string &to_lang,
    const std::string &text) const
{
    std::string url;
    LLSD key = getAPIKey();
    if (key.isMap())
    {
        std::string endpoint = key["endpoint"].asString();

        if (*endpoint.rbegin() != '/')
        {
            endpoint += "/";
        }
        url = endpoint + std::string("translate?api-version=3.0&to=")
            + getAPILanguageCode(to_lang);
    }
    return url;
}


// virtual
std::string LLAzureTranslationHandler::getKeyVerificationURL(
    const LLSD& key) const
{
    std::string url;
    if (key.isMap())
    {
        std::string endpoint = key["endpoint"].asString();
        if (*endpoint.rbegin() != '/')
        {
            endpoint += "/";
        }
        url = endpoint + std::string("translate?api-version=3.0&to=en");
    }
    return url;
}

//virtual
bool LLAzureTranslationHandler::checkVerificationResponse(
    const LLSD &response,
    int status) const
{
    if (status == HTTP_UNAUTHORIZED)
    {
        LL_DEBUGS("Translate") << "Key unathorised" << LL_ENDL;
        return false;
    }

    if (status == HTTP_NOT_FOUND)
    {
        LL_DEBUGS("Translate") << "Either endpoint doesn't have requested resource" << LL_ENDL;
        return false;
    }

    if (status != HTTP_BAD_REQUEST)
    {
        LL_DEBUGS("Translate") << "Unexpected error code" << LL_ENDL;
        return false;
    }

    if (!response.has("error_body"))
    {
        LL_DEBUGS("Translate") << "Unexpected response, no error returned" << LL_ENDL;
        return false;
    }

    // Expected: "{\"error\":{\"code\":400000,\"message\":\"One of the request inputs is not valid.\"}}"
    // But for now just verify response is a valid json

    Json::Value root;
    Json::Reader reader;

    if (!reader.parse(response["error_body"].asString(), root))
    {
        LL_DEBUGS("Translate") << "Failed to parse error_body:" << reader.getFormatedErrorMessages() << LL_ENDL;
        return false;
    }

    return true;
}

// virtual
bool LLAzureTranslationHandler::parseResponse(
	const LLSD& full_response,
    const LLSD& http_response,
    int& status,
    const std::string& body,
    std::string& translation,
    std::string& detected_lang,
    std::string& err_msg) const
{
    if (status != HTTP_OK)
    {
        if (http_response.has("error_body"))
        err_msg = parseErrorResponse(http_response["error_body"].asString());
        return false;
    }

    //Example:
    // "[{\"detectedLanguage\":{\"language\":\"en\",\"score\":1.0},\"translations\":[{\"text\":\"Hello, what is your name?\",\"to\":\"en\"}]}]"

    Json::Value root;
    Json::Reader reader;

    if (!reader.parse(body, root))
    {
        err_msg = reader.getFormatedErrorMessages();
        return false;
    }

    if (!root.isArray()) // empty response? should not happen
    {
        return false;
    }

    // Request succeeded, extract translation from the response.

    const Json::Value& data = root[0U];
    if (!data.isObject()
        || !data.isMember("detectedLanguage")
        || !data.isMember("translations"))
    {
        return false;
    }

    const Json::Value& detectedLanguage = data["detectedLanguage"];
    if (!detectedLanguage.isObject() || !detectedLanguage.isMember("language"))
    {
        return false;
    }
    detected_lang = detectedLanguage["language"].asString();

    const Json::Value& translations = data["translations"];
    if (!translations.isArray() || translations.size() == 0)
    {
        return false;
    }

    const Json::Value& first = translations[0U];
    if (!first.isObject() || !first.isMember("text"))
    {
        return false;
    }

    translation = LLURI::unescape(first["text"].asString());

    return true;
}

// virtual
bool LLAzureTranslationHandler::isConfigured() const
{
    return getAPIKey().isMap();
}

//static
std::string LLAzureTranslationHandler::parseErrorResponse(
    const std::string& body)
{
    // Expected: "{\"error\":{\"code\":400000,\"message\":\"One of the request inputs is not valid.\"}}"
    // But for now just verify response is a valid json with an error

    Json::Value root;
    Json::Reader reader;

    if (!reader.parse(body, root))
    {
        return std::string();
    }

    if (!root.isObject() || !root.isMember("error"))
    {
        return std::string();
    }

    const Json::Value& error_map = root["error"];

    if (!error_map.isObject() || !error_map.isMember("message"))
    {
        return std::string();
    }

    return error_map["message"].asString();
}

// static
LLSD LLAzureTranslationHandler::getAPIKey()
{
    static LLCachedControl<LLSD> azure_key(gSavedSettings, "AzureTranslateAPIKey");
    return azure_key;
}

// static
std::string LLAzureTranslationHandler::getAPILanguageCode(const std::string& lang)
{
    return lang == "zh" ? "zh-CHT" : lang; // treat Chinese as Traditional Chinese
}

/*virtual*/
void LLAzureTranslationHandler::verifyKey(const LLSD &key, LLTranslate::KeyVerificationResult_fn fnc)
{
    LLCoros::instance().launch("Azure /Verify Key", boost::bind(&LLTranslationAPIHandler::verifyKeyCoro,
        this, LLTranslate::SERVICE_AZURE, key, fnc));
}
/*virtual*/
void LLAzureTranslationHandler::initHttpHeader(
    LLCore::HttpHeaders::ptr_t headers,
    const std::string& user_agent) const
{
    initHttpHeader(headers, user_agent, getAPIKey());
}

/*virtual*/
void LLAzureTranslationHandler::initHttpHeader(
    LLCore::HttpHeaders::ptr_t headers,
    const std::string& user_agent,
    const LLSD &key) const
{
    headers->append(HTTP_OUT_HEADER_CONTENT_TYPE, HTTP_CONTENT_JSON);
    headers->append(HTTP_OUT_HEADER_USER_AGENT, user_agent);

    if (key.has("id"))
    {
        // Token based autorization
        headers->append("Ocp-Apim-Subscription-Key", key["id"].asString());
    }
    if (key.has("region"))
    {
        // ex: "westeurope"
        headers->append("Ocp-Apim-Subscription-Region", key["region"].asString());
    }
}

LLSD LLAzureTranslationHandler::sendMessageAndSuspend(LLCoreHttpUtil::HttpCoroutineAdapter::ptr_t adapter,
    LLCore::HttpRequest::ptr_t request,
    LLCore::HttpOptions::ptr_t options,
    LLCore::HttpHeaders::ptr_t headers,
    const std::string & url,
    const std::string & msg,
    const std::string& from_lang,
    const std::string& to_lang) const
{
    LLCore::BufferArray::ptr_t rawbody(new LLCore::BufferArray);
    LLCore::BufferArrayStream outs(rawbody.get());

    static const std::string allowed_chars = "ABCDEFGHIJKLMNOPQRSTUVWXYZabcdefghijklmnopqrstuvwxyz "
                                             "0123456789"
                                             "-._~";

    outs << "[{\"text\":\"";
    outs << LLURI::escape(msg, allowed_chars);
    outs << "\"}]";

    return adapter->postRawAndSuspend(request, url, rawbody, options, headers);
}

LLSD LLAzureTranslationHandler::verifyAndSuspend(LLCoreHttpUtil::HttpCoroutineAdapter::ptr_t adapter,
    LLCore::HttpRequest::ptr_t request,
    LLCore::HttpOptions::ptr_t options,
    LLCore::HttpHeaders::ptr_t headers,
    const std::string & url) const
{
    LLCore::BufferArray::ptr_t rawbody(new LLCore::BufferArray);
    LLCore::BufferArrayStream outs(rawbody.get());
    outs << "[{\"intentionally_invalid_400\"}]";

    return adapter->postRawAndSuspend(request, url, rawbody, options, headers);
}

//=========================================================================
/// DeepL Translator API handler.
class LLDeepLTranslationHandler: public LLTranslationAPIHandler
{
    LOG_CLASS(LLDeepLTranslationHandler);

public:
    std::string getName() const override { return "deepl"; }
    std::string getTranslateURL(
        const std::string& from_lang,
        const std::string& to_lang,
        const std::string& text) const override;
    std::string getKeyVerificationURL(
        const LLSD& key) const override;
    bool checkVerificationResponse(
        const LLSD& response,
        int status) const override;
    bool parseResponse(
        const LLSD& full_response,
        const LLSD& http_response,
        int& status,
        const std::string& body,
        std::string& translation,
        std::string& detected_lang,
        std::string& err_msg) const override;
    bool isConfigured() const override;

    LLTranslate::EService getCurrentService() override
    {
        return LLTranslate::EService::SERVICE_DEEPL;
    }

    void verifyKey(const LLSD& key, LLTranslate::KeyVerificationResult_fn fnc) override;

    void initHttpHeader(LLCore::HttpHeaders::ptr_t headers, const std::string& user_agent) const override;
    void initHttpHeader(LLCore::HttpHeaders::ptr_t headers, const std::string& user_agent, const LLSD& key) const override;
    LLSD sendMessageAndSuspend(LLCoreHttpUtil::HttpCoroutineAdapter::ptr_t adapter,
                               LLCore::HttpRequest::ptr_t request,
                               LLCore::HttpOptions::ptr_t options,
                               LLCore::HttpHeaders::ptr_t headers,
                               const std::string& url,
                               const std::string& msg,
                               const std::string& from_lang,
                               const std::string& to_lang) const override;

    LLSD verifyAndSuspend(LLCoreHttpUtil::HttpCoroutineAdapter::ptr_t adapter,
                          LLCore::HttpRequest::ptr_t request,
                          LLCore::HttpOptions::ptr_t options,
                          LLCore::HttpHeaders::ptr_t headers,
                          const std::string& url) const override;
private:
    static std::string parseErrorResponse(
        const std::string& body);
    static LLSD getAPIKey();
    static std::string getAPILanguageCode(const std::string& lang);
};

//-------------------------------------------------------------------------
// virtual
std::string LLDeepLTranslationHandler::getTranslateURL(
    const std::string& from_lang,
    const std::string& to_lang,
    const std::string& text) const
{
    std::string url;
    LLSD key = getAPIKey();
    if (key.isMap())
    {
        url = key["domain"].asString();

        if (*url.rbegin() != '/')
        {
            url += "/";
        }
        url += std::string("v2/translate");
    }
    return url;
}


// virtual
std::string LLDeepLTranslationHandler::getKeyVerificationURL(
    const LLSD& key) const
{
    std::string url;
    if (key.isMap())
    {
        url = key["domain"].asString();

        if (*url.rbegin() != '/')
        {
            url += "/";
        }
        url += std::string("v2/translate");
    }
    return url;
}

//virtual
bool LLDeepLTranslationHandler::checkVerificationResponse(
    const LLSD& response,
    int status) const
{
    // Might need to parse body to make sure we got
    // a valid response and not a message
    return status == HTTP_OK;
}

// virtual
bool LLDeepLTranslationHandler::parseResponse(
	const LLSD& full_response,
    const LLSD& http_response,
    int& status,
    const std::string& body,
    std::string& translation,
    std::string& detected_lang,
    std::string& err_msg) const
{
    if (status != HTTP_OK)
    {
        if (http_response.has("error_body"))
            err_msg = parseErrorResponse(http_response["error_body"].asString());
        return false;
    }

    //Example:
    // "{\"translations\":[{\"detected_source_language\":\"EN\",\"text\":\"test\"}]}"

    Json::Value root;
    Json::Reader reader;

    if (!reader.parse(body, root))
    {
        err_msg = reader.getFormatedErrorMessages();
        return false;
    }

    if (!root.isObject()
        || !root.isMember("translations")) // empty response? should not happen
    {
        return false;
    }

    // Request succeeded, extract translation from the response.
    const Json::Value& translations = root["translations"];
    if (!translations.isArray() || translations.size() == 0)
    {
        return false;
    }

    const Json::Value& data= translations[0U];
    if (!data.isObject()
        || !data.isMember("detected_source_language")
        || !data.isMember("text"))
    {
        return false;
    }

    detected_lang = data["detected_source_language"].asString();
    LLStringUtil::toLower(detected_lang);
    translation = data["text"].asString();

    return true;
}

// virtual
bool LLDeepLTranslationHandler::isConfigured() const
{
    return getAPIKey().isMap();
}

//static
std::string LLDeepLTranslationHandler::parseErrorResponse(
    const std::string& body)
{
    // Example: "{\"message\":\"One of the request inputs is not valid.\"}"

    Json::Value root;
    Json::Reader reader;

    if (!reader.parse(body, root))
    {
        return std::string();
    }

    if (!root.isObject() || !root.isMember("message"))
    {
        return std::string();
    }

    return root["message"].asString();
}

// static
LLSD LLDeepLTranslationHandler::getAPIKey()
{
    static LLCachedControl<LLSD> deepl_key(gSavedSettings, "DeepLTranslateAPIKey");
    return deepl_key;
}

// static
std::string LLDeepLTranslationHandler::getAPILanguageCode(const std::string& lang)
{
    return lang == "zh" ? "zh-CHT" : lang; // treat Chinese as Traditional Chinese
}

/*virtual*/
void LLDeepLTranslationHandler::verifyKey(const LLSD& key, LLTranslate::KeyVerificationResult_fn fnc)
{
    LLCoros::instance().launch("DeepL /Verify Key", boost::bind(&LLTranslationAPIHandler::verifyKeyCoro,
                                                                this, LLTranslate::SERVICE_DEEPL, key, fnc));
}
/*virtual*/
void LLDeepLTranslationHandler::initHttpHeader(
    LLCore::HttpHeaders::ptr_t headers,
    const std::string& user_agent) const
{
    initHttpHeader(headers, user_agent, getAPIKey());
}

/*virtual*/
void LLDeepLTranslationHandler::initHttpHeader(
    LLCore::HttpHeaders::ptr_t headers,
    const std::string& user_agent,
    const LLSD& key) const
{
    headers->append(HTTP_OUT_HEADER_CONTENT_TYPE, "application/x-www-form-urlencoded");
    headers->append(HTTP_OUT_HEADER_USER_AGENT, user_agent);

    if (key.has("id"))
    {
        std::string authkey = "DeepL-Auth-Key " + key["id"].asString();
        headers->append(HTTP_OUT_HEADER_AUTHORIZATION, authkey);
    }
}

LLSD LLDeepLTranslationHandler::sendMessageAndSuspend(LLCoreHttpUtil::HttpCoroutineAdapter::ptr_t adapter,
                                                      LLCore::HttpRequest::ptr_t request,
                                                      LLCore::HttpOptions::ptr_t options,
                                                      LLCore::HttpHeaders::ptr_t headers,
                                                      const std::string& url,
                                                      const std::string& msg,
                                                      const std::string& from_lang,
                                                      const std::string& to_lang) const
{
    LLCore::BufferArray::ptr_t rawbody(new LLCore::BufferArray);
    LLCore::BufferArrayStream outs(rawbody.get());
    outs << "text=";
    std::string escaped_string = LLURI::escape(msg);
    outs << escaped_string;
    outs << "&target_lang=";
    std::string lang = to_lang;
    LLStringUtil::toUpper(lang);
    outs << lang;

    return adapter->postRawAndSuspend(request, url, rawbody, options, headers);
}

LLSD LLDeepLTranslationHandler::verifyAndSuspend(LLCoreHttpUtil::HttpCoroutineAdapter::ptr_t adapter,
                                                 LLCore::HttpRequest::ptr_t request,
                                                 LLCore::HttpOptions::ptr_t options,
                                                 LLCore::HttpHeaders::ptr_t headers,
                                                 const std::string& url) const
{
    LLCore::BufferArray::ptr_t rawbody(new LLCore::BufferArray);
    LLCore::BufferArrayStream outs(rawbody.get());
    outs << "text=&target_lang=EN";

    return adapter->postRawAndSuspend(request, url, rawbody, options, headers);
}

//=========================================================================
/// Simulator Translation API handler.
class LLSimulatorTranslationHandler: public LLTranslationAPIHandler
{
    LOG_CLASS(LLSimulatorTranslationHandler);

public:
    std::string getName() const override { return "simulator"; }
    std::string getTranslateURL(
        const std::string& from_lang,
        const std::string& to_lang,
        const std::string& text) const override;
    std::string getKeyVerificationURL(
        const LLSD& key) const override;
    bool checkVerificationResponse(
        const LLSD& response,
        int status) const override;
    bool parseResponse(
        const LLSD& full_response,
        const LLSD& http_response,
        int& status,
        const std::string& body,
        std::string& translation,
        std::string& detected_lang,
        std::string& err_msg) const override;
    bool isConfigured() const override;

    LLTranslate::EService getCurrentService() override
    {
        return LLTranslate::EService::SERVICE_SIMULATOR;
    }

    void verifyKey(const LLSD& key, LLTranslate::KeyVerificationResult_fn fnc) override;

    void initHttpHeader(LLCore::HttpHeaders::ptr_t headers, const std::string& user_agent) const override;
    void initHttpHeader(LLCore::HttpHeaders::ptr_t headers, const std::string& user_agent, const LLSD& key) const override;
    LLSD sendMessageAndSuspend(LLCoreHttpUtil::HttpCoroutineAdapter::ptr_t adapter,
                               LLCore::HttpRequest::ptr_t request,
                               LLCore::HttpOptions::ptr_t options,
                               LLCore::HttpHeaders::ptr_t headers,
                               const std::string& url,
                               const std::string& msg,
                               const std::string& from_lang,
                               const std::string& to_lang) const override;

    LLSD verifyAndSuspend(LLCoreHttpUtil::HttpCoroutineAdapter::ptr_t adapter,
                          LLCore::HttpRequest::ptr_t request,
                          LLCore::HttpOptions::ptr_t options,
                          LLCore::HttpHeaders::ptr_t headers,
                          const std::string& url) const override;
private:
    static std::string parseErrorResponse(
        const std::string& body);
    static LLSD getAPIKey();
    static std::string getAPILanguageCode(const std::string& lang);
};
//-------------------------------------------------------------------------
// virtual
std::string LLSimulatorTranslationHandler::getTranslateURL(
    const std::string& from_lang,
    const std::string& to_lang,
    const std::string& text) const
{
    std::string url;
    if (gAgent.getRegion())
    {
        url = gAgent.getRegion()->getCapability("Translation");
    }
    if (!url.empty())
    {
        url += "/agent/" + gAgentID.asString();
		url += "/translation";
    }
    return url;
}


// virtual
std::string LLSimulatorTranslationHandler::getKeyVerificationURL(
    const LLSD& key) const
{
	return std::string("");
}

//virtual
bool LLSimulatorTranslationHandler::checkVerificationResponse(
    const LLSD& response,
    int status) const
{
	// FIXME REPLACE CODE HERE

    // Might need to parse body to make sure we got
    // a valid response and not a message
    return status == HTTP_OK;
}

// virtual
bool LLSimulatorTranslationHandler::parseResponse(
	const LLSD& full_response,
    const LLSD& http_response,
    int& status,
    const std::string& body,
    std::string& translation,
    std::string& detected_lang,
    std::string& err_msg) const
{
	LL_INFOS("Translation") << "Response " << http_response << LL_ENDL;

    if (status != HTTP_OK)
    {
        if (http_response.has("error_body"))
            err_msg = parseErrorResponse(http_response["error_body"].asString());
        return false;
    }

	if (full_response.has("text"))
	{
		translation = full_response["text"].asString();
		return true;
	}
	LL_WARNS("Translation") << "Field(s) missing from result, can't translate" << LL_ENDL;
	return false;
}

// virtual
bool LLSimulatorTranslationHandler::isConfigured() const
{
	return true;
}

//static
std::string LLSimulatorTranslationHandler::parseErrorResponse(
    const std::string& body)
{
	// FIXME REPLACE CODE HERE
    // Example: "{\"message\":\"One of the request inputs is not valid.\"}"

    Json::Value root;
    Json::Reader reader;

    if (!reader.parse(body, root))
    {
        return std::string();
    }

    if (!root.isObject() || !root.isMember("message"))
    {
        return std::string();
    }

    return root["message"].asString();
}

// static
LLSD LLSimulatorTranslationHandler::getAPIKey() 
{ 
    return LLSD(); 
}

// static
std::string LLSimulatorTranslationHandler::getAPILanguageCode(const std::string& lang)
{
	// FIXME REPLACE CODE HERE
    return lang == "zh" ? "zh-CHT" : lang; // treat Chinese as Traditional Chinese
}

/*virtual*/
void LLSimulatorTranslationHandler::verifyKey(const LLSD& key, LLTranslate::KeyVerificationResult_fn fnc)
{
	LL_WARNS() << "No key verification for simulator" << LL_ENDL;
    return;
}

/*virtual*/
void LLSimulatorTranslationHandler::initHttpHeader(
    LLCore::HttpHeaders::ptr_t headers,
    const std::string& user_agent) const
{
    initHttpHeader(headers, user_agent, getAPIKey());
}

/*virtual*/
void LLSimulatorTranslationHandler::initHttpHeader(
    LLCore::HttpHeaders::ptr_t headers,
    const std::string& user_agent,
    const LLSD& key) const
{
    headers->append("Accept", "application/llsd+xml");
    headers->append("Content-Type", "application/llsd+xml"); 
    headers->append(HTTP_OUT_HEADER_USER_AGENT, user_agent);

    if (key.has("id"))
    {
        std::string authkey = "DeepL-Auth-Key " + key["id"].asString();
        headers->append(HTTP_OUT_HEADER_AUTHORIZATION, authkey);
    }
}

LLSD LLSimulatorTranslationHandler::sendMessageAndSuspend(LLCoreHttpUtil::HttpCoroutineAdapter::ptr_t adapter,
                                                      LLCore::HttpRequest::ptr_t request,
                                                      LLCore::HttpOptions::ptr_t options,
                                                      LLCore::HttpHeaders::ptr_t headers,
                                                      const std::string& url,
                                                      const std::string& msg,
                                                      const std::string& from_lang,
                                                      const std::string& to_lang) const
{
	LLSD body = LLSD::emptyMap();
	body["text"] = msg;
	body["source_lang"] = "auto";
	body["target_lang"] = to_lang;
	LL_INFOS() << "requesting to url " << url << " body " << body << LL_ENDL;
    return adapter->postAndSuspend(request, url, body, options, headers);
}

LLSD LLSimulatorTranslationHandler::verifyAndSuspend(LLCoreHttpUtil::HttpCoroutineAdapter::ptr_t adapter,
                                                 LLCore::HttpRequest::ptr_t request,
                                                 LLCore::HttpOptions::ptr_t options,
                                                 LLCore::HttpHeaders::ptr_t headers,
                                                 const std::string& url) const
{
	// FIXME REPLACE CODE HERE
    LLCore::BufferArray::ptr_t rawbody(new LLCore::BufferArray);
    LLCore::BufferArrayStream outs(rawbody.get());
    outs << "text=&target_lang=EN";

    return adapter->postRawAndSuspend(request, url, rawbody, options, headers);
}


//=========================================================================
LLTranslate::LLTranslate():
<<<<<<< HEAD
	mCharsSeen(0),
	mCharsSent(0),
	mFailureCount(0),
	mSuccessCount(0),
    mTransConfigMode(CONFIG_MODE_OPT_OUT)
=======
    mCharsSeen(0),
    mCharsSent(0),
    mFailureCount(0),
    mSuccessCount(0)
>>>>>>> e7eced3c
{
}

LLTranslate::~LLTranslate()
{
}

/*static*/
std::string LLTranslate::getTransConfigModeString() const
{
    switch (instance().mTransConfigMode)
    {
    case CONFIG_MODE_ALWAYS:
        return "always";
    case CONFIG_MODE_OPT_IN:
        return "opt_in";
    case CONFIG_MODE_OPT_OUT:
        return "opt_out";
    case CONFIG_MODE_NEVER:
        return "never";
    default:
        return "unknown";
    }
}

/*static*/
bool LLTranslate::shouldTranslate(const LLChat& chat)
{
    if (!shouldTranslateAgent(chat.mFromID))
    {
        return false;
    }
    if (chat.mSourceType == CHAT_SOURCE_SYSTEM)
    {
        return false;
    }

    return getPreferredHandler() != nullptr;
}

/* static */
bool LLTranslate::shouldTranslate(const LLUUID& from_id, const std::string& from_str)
{
    if (!shouldTranslateAgent(from_id))
    {
        return false;
    }
    if (from_str == SYSTEM_FROM)
    {
        return false;
    }
    return getPreferredHandler() != nullptr;
}

/* static */
bool LLTranslate::shouldTranslateAgent(const LLUUID& agent_id)
{
    if (instance().mTransConfigMode == CONFIG_MODE_ALWAYS)
    {
        return true;
    }
    else if (instance().mTransConfigMode == CONFIG_MODE_OPT_OUT)
    {
        // Translate unless this agent is explicitly disabled
        return instance().mNoTranslateAgents.find(agent_id) == instance().mNoTranslateAgents.end();
    }
    else if (instance().mTransConfigMode == CONFIG_MODE_OPT_IN)
    {
        // Translate only if this agent is explicitly enabled
        return instance().mTranslateAgents.find(agent_id) != instance().mTranslateAgents.end();
    }
    return false;
}
/* static */
void LLTranslate::setTranslateAgent(const LLUUID& agent_id, bool translate)
{
    if (translate)
    {
        instance().mTranslateAgents.insert(agent_id);
        instance().mNoTranslateAgents.erase(agent_id);
    }
    else
    {
        instance().mTranslateAgents.erase(agent_id);
        instance().mNoTranslateAgents.insert(agent_id);
    }
}

/* static */
void LLTranslate::toggleTranslateAgent(const LLUUID& agent_id)
{
    setTranslateAgent(agent_id, !shouldTranslateAgent(agent_id));
}

/*static*/
void LLTranslate::translateMessage(const std::string &from_lang, const std::string &to_lang,
    const std::string &mesg, TranslationSuccess_fn success, TranslationFailure_fn failure)
{
    LLTranslationAPIHandler *handler = getPreferredHandler();
    if (handler)
    {
        handler->translateMessage(LLTranslationAPIHandler::LanguagePair_t(from_lang, to_lang), addNoTranslateTags(mesg), success, failure);
    }
    else
    {
        if (!failure.empty())
        {
            LLCore::HttpStatus status(400);
            std::string err_msg = "No translation service configured";
            failure(status, err_msg);
        }
    }
}

std::string LLTranslate::addNoTranslateTags(std::string mesg)
{
    LLTranslationAPIHandler *handler = getPreferredHandler();
    if (handler && handler->getCurrentService() == SERVICE_AZURE)
    {
        // https://learn.microsoft.com/en-us/azure/cognitive-services/translator/prevent-translation
        std::string upd_msg(mesg);
        LLUrlMatch match;
        S32 dif = 0;
        //surround all links (including SLURLs) with 'no-translate' tags to prevent unnecessary translation
        while (LLUrlRegistry::instance().findUrl(mesg, match))
        {
            upd_msg.insert(dif + match.getStart(), AZURE_NOTRANSLATE_OPENING_TAG);
            upd_msg.insert(dif + AZURE_NOTRANSLATE_OPENING_TAG.size() + match.getEnd() + 1, AZURE_NOTRANSLATE_CLOSING_TAG);
            mesg.erase(match.getStart(), match.getEnd() - match.getStart());
            dif += match.getEnd() - match.getStart() + AZURE_NOTRANSLATE_OPENING_TAG.size() + AZURE_NOTRANSLATE_CLOSING_TAG.size();
        }
        return upd_msg;
    }

	// Default no-op
    return mesg;
}

std::string LLTranslate::removeNoTranslateTags(std::string mesg)
{
    LLTranslationAPIHandler *handler = getPreferredHandler();
    if (handler && handler->getCurrentService() == SERVICE_AZURE)
    {
        std::string upd_msg(mesg);
        LLUrlMatch match;
        S32 opening_tag_size = AZURE_NOTRANSLATE_OPENING_TAG.size();
        S32 closing_tag_size = AZURE_NOTRANSLATE_CLOSING_TAG.size();
        S32 dif = 0;
        //remove 'no-translate' tags we added to the links before
        while (LLUrlRegistry::instance().findUrl(mesg, match))
        {
            if (upd_msg.substr(dif + match.getStart() - opening_tag_size, opening_tag_size) == AZURE_NOTRANSLATE_OPENING_TAG)
            {
                upd_msg.erase(dif + match.getStart() - opening_tag_size, opening_tag_size);
                dif -= opening_tag_size;

                if (upd_msg.substr(dif + match.getEnd() + 1, closing_tag_size) == AZURE_NOTRANSLATE_CLOSING_TAG)
                {
                    upd_msg.replace(dif + match.getEnd() + 1, closing_tag_size, " ");
                    dif -= closing_tag_size - 1;
                }
            }
            mesg.erase(match.getStart(), match.getUrl().size());
            dif += match.getUrl().size();
        }
        return upd_msg;
    }

	// Default no-op
    return mesg;
}

/*static*/
void LLTranslate::verifyKey(EService service, const LLSD &key, KeyVerificationResult_fn fnc)
{
    LLTranslationAPIHandler *handler = getHandler(service);

    if (handler)
    {
        handler->verifyKey(key, fnc);
    }
    else
    {
        LL_WARNS() << "No translation service set" << LL_ENDL;
    }
}


//static
std::string LLTranslate::getTranslateLanguage()
{
    std::string language = gSavedSettings.getString("TranslateLanguage");
    if (language.empty() || language == "default")
    {
        language = LLUI::getLanguage();
    }
    language = language.substr(0,2);
    return language;
}

// static
bool LLTranslate::isTranslationConfigured()
{
<<<<<<< HEAD
    LLTranslationAPIHandler *handler = getPreferredHandler();
	return (handler && handler->isConfigured());
=======
    return getPreferredHandler().isConfigured();
>>>>>>> e7eced3c
}

void LLTranslate::logCharsSeen(size_t count)
{
    mCharsSeen += count;
}

void LLTranslate::logCharsSent(size_t count)
{
    mCharsSent += count;
}

void LLTranslate::logSuccess(S32 count)
{
    mSuccessCount += count;
}

void LLTranslate::logFailure(S32 count)
{
    mFailureCount += count;
}

LLSD LLTranslate::asLLSD() const
{
<<<<<<< HEAD
	LLSD res;
	bool on_client = gSavedSettings.getBOOL("TranslateChat");
    bool on_server = (gAgent.getRegion() && gAgent.getRegion()->getCapability("Translation").size() > 0);
    bool on = on_client || on_server;
	res["on"] = on;
    res["on_client"] = on_client;
    res["on_server"] = on_server;
	res["chars_seen"] = (S32) mCharsSeen;
    LLTranslationAPIHandler *handler = getPreferredHandler();
	if (handler)
	{
		res["chars_sent"] = (S32) mCharsSent;
		res["success_count"] = mSuccessCount;
		res["failure_count"] = mFailureCount;
		res["language"] = getTranslateLanguage();
		res["service"] = handler->getName();
        res["config_mode"] = getTransConfigModeString();
	}
	return res;
=======
    LLSD res;
    bool on = gSavedSettings.getBOOL("TranslateChat");
    res["on"] = on;
    res["chars_seen"] = (S32) mCharsSeen;
    if (on)
    {
        res["chars_sent"] = (S32) mCharsSent;
        res["success_count"] = mSuccessCount;
        res["failure_count"] = mFailureCount;
        res["language"] = getTranslateLanguage();
        res["service"] = gSavedSettings.getString("TranslationService");
    }
    return res;
>>>>>>> e7eced3c
}

// static
LLTranslationAPIHandler* LLTranslate::getPreferredHandler()
{
<<<<<<< HEAD

    // If translation has been specifically configured, use that setting.
	EService service = SERVICE_NONE;

    if (gSavedSettings.getBOOL("TranslateChat"))
=======
    EService service = SERVICE_AZURE;

    std::string service_str = gSavedSettings.getString("TranslationService");
    if (service_str == "google")
    {
        service = SERVICE_GOOGLE;
    }
    if (service_str == "azure")
>>>>>>> e7eced3c
    {
        std::string service_str = gSavedSettings.getString("TranslationService");
        if (service_str == "google")
        {
            service = SERVICE_GOOGLE;
        }
        if (service_str == "azure")
        {
            service = SERVICE_AZURE;
        }
        if (service_str == "deepl")
        {
            service = SERVICE_DEEPL;
        }
        if (service != SERVICE_NONE)
        {
            return getHandler(service);
        }
        else
        {
            return nullptr;
        }
    }

    // If translation is supported by the region, use the simulator.
    if (gAgent.getRegion() && gAgent.getRegion()->getCapability("Translation").size() > 0)
    {
        return getHandler(SERVICE_SIMULATOR);
    }

<<<<<<< HEAD
    // Otherwise, don't translate
    return nullptr;
=======
    return getHandler(service);
>>>>>>> e7eced3c
}

// static
LLTranslationAPIHandler* LLTranslate::getHandler(EService service)
{
<<<<<<< HEAD
	static LLGoogleTranslationHandler google_handler;
	static LLAzureTranslationHandler azure_handler;
    static LLDeepLTranslationHandler deepl_handler;
	static LLSimulatorTranslationHandler simulator_handler;
=======
    static LLGoogleTranslationHandler google;
    static LLAzureTranslationHandler azure;
    static LLDeepLTranslationHandler deepl;
>>>>>>> e7eced3c

    switch (service)
    {
        case SERVICE_AZURE:
            return &azure_handler;
        case SERVICE_GOOGLE:
            return &google_handler;
        case SERVICE_DEEPL:
            return &deepl_handler;
		case SERVICE_SIMULATOR:
			return &simulator_handler;
		case SERVICE_NONE:
			return nullptr;
    }

    return nullptr;
}<|MERGE_RESOLUTION|>--- conflicted
+++ resolved
@@ -240,7 +240,7 @@
     if (url.empty())
     {
         LL_INFOS("Translate") << "No translation URL" << LL_ENDL;
-		failure(0,"no translation URL");
+        failure(0,"no translation URL");
         return;
     }
 
@@ -255,7 +255,7 @@
     LLSD httpResults = fullResults[LLCoreHttpUtil::HttpCoroutineAdapter::HTTP_RESULTS];
     LLCore::HttpStatus status = LLCoreHttpUtil::HttpCoroutineAdapter::getStatusFromLLSD(httpResults);
 
-	LL_INFOS("Translate") << "sendMessageAndSuspend call got result " << fullResults << " httpResults " << httpResults << LL_ENDL;
+    LL_INFOS("Translate") << "sendMessageAndSuspend call got result " << fullResults << " httpResults " << httpResults << LL_ENDL;
     std::string translation, err_msg;
     std::string detected_lang(fromTo.second);
 
@@ -404,22 +404,13 @@
 
 // virtual
 bool LLGoogleTranslationHandler::parseResponse(
-<<<<<<< HEAD
-	const LLSD& full_response,
-    const LLSD& http_response,
-	int& status,
-	const std::string& body,
-	std::string& translation,
-	std::string& detected_lang,
-	std::string& err_msg) const
-=======
+    const LLSD& full_response,
     const LLSD& http_response,
     int& status,
     const std::string& body,
     std::string& translation,
     std::string& detected_lang,
     std::string& err_msg) const
->>>>>>> e7eced3c
 {
     const std::string& text = !body.empty() ? body : http_response["error_body"].asStringRef();
 
@@ -693,7 +684,7 @@
 
 // virtual
 bool LLAzureTranslationHandler::parseResponse(
-	const LLSD& full_response,
+    const LLSD& full_response,
     const LLSD& http_response,
     int& status,
     const std::string& body,
@@ -989,7 +980,7 @@
 
 // virtual
 bool LLDeepLTranslationHandler::parseResponse(
-	const LLSD& full_response,
+    const LLSD& full_response,
     const LLSD& http_response,
     int& status,
     const std::string& body,
@@ -1221,7 +1212,7 @@
     if (!url.empty())
     {
         url += "/agent/" + gAgentID.asString();
-		url += "/translation";
+        url += "/translation";
     }
     return url;
 }
@@ -1231,7 +1222,7 @@
 std::string LLSimulatorTranslationHandler::getKeyVerificationURL(
     const LLSD& key) const
 {
-	return std::string("");
+    return std::string("");
 }
 
 //virtual
@@ -1239,7 +1230,7 @@
     const LLSD& response,
     int status) const
 {
-	// FIXME REPLACE CODE HERE
+    // FIXME REPLACE CODE HERE
 
     // Might need to parse body to make sure we got
     // a valid response and not a message
@@ -1248,7 +1239,7 @@
 
 // virtual
 bool LLSimulatorTranslationHandler::parseResponse(
-	const LLSD& full_response,
+    const LLSD& full_response,
     const LLSD& http_response,
     int& status,
     const std::string& body,
@@ -1256,7 +1247,7 @@
     std::string& detected_lang,
     std::string& err_msg) const
 {
-	LL_INFOS("Translation") << "Response " << http_response << LL_ENDL;
+    LL_INFOS("Translation") << "Response " << http_response << LL_ENDL;
 
     if (status != HTTP_OK)
     {
@@ -1265,26 +1256,26 @@
         return false;
     }
 
-	if (full_response.has("text"))
-	{
-		translation = full_response["text"].asString();
-		return true;
-	}
-	LL_WARNS("Translation") << "Field(s) missing from result, can't translate" << LL_ENDL;
-	return false;
+    if (full_response.has("text"))
+    {
+        translation = full_response["text"].asString();
+        return true;
+    }
+    LL_WARNS("Translation") << "Field(s) missing from result, can't translate" << LL_ENDL;
+    return false;
 }
 
 // virtual
 bool LLSimulatorTranslationHandler::isConfigured() const
 {
-	return true;
+    return true;
 }
 
 //static
 std::string LLSimulatorTranslationHandler::parseErrorResponse(
     const std::string& body)
 {
-	// FIXME REPLACE CODE HERE
+    // FIXME REPLACE CODE HERE
     // Example: "{\"message\":\"One of the request inputs is not valid.\"}"
 
     Json::Value root;
@@ -1304,22 +1295,22 @@
 }
 
 // static
-LLSD LLSimulatorTranslationHandler::getAPIKey() 
-{ 
-    return LLSD(); 
+LLSD LLSimulatorTranslationHandler::getAPIKey()
+{
+    return LLSD();
 }
 
 // static
 std::string LLSimulatorTranslationHandler::getAPILanguageCode(const std::string& lang)
 {
-	// FIXME REPLACE CODE HERE
+    // FIXME REPLACE CODE HERE
     return lang == "zh" ? "zh-CHT" : lang; // treat Chinese as Traditional Chinese
 }
 
 /*virtual*/
 void LLSimulatorTranslationHandler::verifyKey(const LLSD& key, LLTranslate::KeyVerificationResult_fn fnc)
 {
-	LL_WARNS() << "No key verification for simulator" << LL_ENDL;
+    LL_WARNS() << "No key verification for simulator" << LL_ENDL;
     return;
 }
 
@@ -1338,7 +1329,7 @@
     const LLSD& key) const
 {
     headers->append("Accept", "application/llsd+xml");
-    headers->append("Content-Type", "application/llsd+xml"); 
+    headers->append("Content-Type", "application/llsd+xml");
     headers->append(HTTP_OUT_HEADER_USER_AGENT, user_agent);
 
     if (key.has("id"))
@@ -1357,11 +1348,11 @@
                                                       const std::string& from_lang,
                                                       const std::string& to_lang) const
 {
-	LLSD body = LLSD::emptyMap();
-	body["text"] = msg;
-	body["source_lang"] = "auto";
-	body["target_lang"] = to_lang;
-	LL_INFOS() << "requesting to url " << url << " body " << body << LL_ENDL;
+    LLSD body = LLSD::emptyMap();
+    body["text"] = msg;
+    body["source_lang"] = "auto";
+    body["target_lang"] = to_lang;
+    LL_INFOS() << "requesting to url " << url << " body " << body << LL_ENDL;
     return adapter->postAndSuspend(request, url, body, options, headers);
 }
 
@@ -1371,7 +1362,7 @@
                                                  LLCore::HttpHeaders::ptr_t headers,
                                                  const std::string& url) const
 {
-	// FIXME REPLACE CODE HERE
+    // FIXME REPLACE CODE HERE
     LLCore::BufferArray::ptr_t rawbody(new LLCore::BufferArray);
     LLCore::BufferArrayStream outs(rawbody.get());
     outs << "text=&target_lang=EN";
@@ -1382,18 +1373,11 @@
 
 //=========================================================================
 LLTranslate::LLTranslate():
-<<<<<<< HEAD
-	mCharsSeen(0),
-	mCharsSent(0),
-	mFailureCount(0),
-	mSuccessCount(0),
-    mTransConfigMode(CONFIG_MODE_OPT_OUT)
-=======
     mCharsSeen(0),
     mCharsSent(0),
     mFailureCount(0),
-    mSuccessCount(0)
->>>>>>> e7eced3c
+    mSuccessCount(0),
+    mTransConfigMode(CONFIG_MODE_OPT_OUT)
 {
 }
 
@@ -1528,7 +1512,7 @@
         return upd_msg;
     }
 
-	// Default no-op
+    // Default no-op
     return mesg;
 }
 
@@ -1562,7 +1546,7 @@
         return upd_msg;
     }
 
-	// Default no-op
+    // Default no-op
     return mesg;
 }
 
@@ -1597,12 +1581,8 @@
 // static
 bool LLTranslate::isTranslationConfigured()
 {
-<<<<<<< HEAD
     LLTranslationAPIHandler *handler = getPreferredHandler();
-	return (handler && handler->isConfigured());
-=======
-    return getPreferredHandler().isConfigured();
->>>>>>> e7eced3c
+    return (handler && handler->isConfigured());
 }
 
 void LLTranslate::logCharsSeen(size_t count)
@@ -1627,62 +1607,35 @@
 
 LLSD LLTranslate::asLLSD() const
 {
-<<<<<<< HEAD
-	LLSD res;
-	bool on_client = gSavedSettings.getBOOL("TranslateChat");
+    LLSD res;
+    bool on_client = gSavedSettings.getBOOL("TranslateChat");
     bool on_server = (gAgent.getRegion() && gAgent.getRegion()->getCapability("Translation").size() > 0);
     bool on = on_client || on_server;
-	res["on"] = on;
+    res["on"] = on;
     res["on_client"] = on_client;
     res["on_server"] = on_server;
-	res["chars_seen"] = (S32) mCharsSeen;
+    res["chars_seen"] = (S32) mCharsSeen;
     LLTranslationAPIHandler *handler = getPreferredHandler();
-	if (handler)
-	{
-		res["chars_sent"] = (S32) mCharsSent;
-		res["success_count"] = mSuccessCount;
-		res["failure_count"] = mFailureCount;
-		res["language"] = getTranslateLanguage();
-		res["service"] = handler->getName();
-        res["config_mode"] = getTransConfigModeString();
-	}
-	return res;
-=======
-    LLSD res;
-    bool on = gSavedSettings.getBOOL("TranslateChat");
-    res["on"] = on;
-    res["chars_seen"] = (S32) mCharsSeen;
-    if (on)
+    if (handler)
     {
         res["chars_sent"] = (S32) mCharsSent;
         res["success_count"] = mSuccessCount;
         res["failure_count"] = mFailureCount;
         res["language"] = getTranslateLanguage();
-        res["service"] = gSavedSettings.getString("TranslationService");
+        res["service"] = handler->getName();
+        res["config_mode"] = getTransConfigModeString();
     }
     return res;
->>>>>>> e7eced3c
 }
 
 // static
 LLTranslationAPIHandler* LLTranslate::getPreferredHandler()
 {
-<<<<<<< HEAD
 
     // If translation has been specifically configured, use that setting.
-	EService service = SERVICE_NONE;
+    EService service = SERVICE_NONE;
 
     if (gSavedSettings.getBOOL("TranslateChat"))
-=======
-    EService service = SERVICE_AZURE;
-
-    std::string service_str = gSavedSettings.getString("TranslationService");
-    if (service_str == "google")
-    {
-        service = SERVICE_GOOGLE;
-    }
-    if (service_str == "azure")
->>>>>>> e7eced3c
     {
         std::string service_str = gSavedSettings.getString("TranslationService");
         if (service_str == "google")
@@ -1713,27 +1666,17 @@
         return getHandler(SERVICE_SIMULATOR);
     }
 
-<<<<<<< HEAD
     // Otherwise, don't translate
     return nullptr;
-=======
-    return getHandler(service);
->>>>>>> e7eced3c
 }
 
 // static
 LLTranslationAPIHandler* LLTranslate::getHandler(EService service)
 {
-<<<<<<< HEAD
-	static LLGoogleTranslationHandler google_handler;
-	static LLAzureTranslationHandler azure_handler;
+    static LLGoogleTranslationHandler google_handler;
+    static LLAzureTranslationHandler azure_handler;
     static LLDeepLTranslationHandler deepl_handler;
-	static LLSimulatorTranslationHandler simulator_handler;
-=======
-    static LLGoogleTranslationHandler google;
-    static LLAzureTranslationHandler azure;
-    static LLDeepLTranslationHandler deepl;
->>>>>>> e7eced3c
+    static LLSimulatorTranslationHandler simulator_handler;
 
     switch (service)
     {
@@ -1743,10 +1686,10 @@
             return &google_handler;
         case SERVICE_DEEPL:
             return &deepl_handler;
-		case SERVICE_SIMULATOR:
-			return &simulator_handler;
-		case SERVICE_NONE:
-			return nullptr;
+        case SERVICE_SIMULATOR:
+            return &simulator_handler;
+        case SERVICE_NONE:
+            return nullptr;
     }
 
     return nullptr;
