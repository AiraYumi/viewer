--- conflicted
+++ resolved
@@ -1,1766 +1,1358 @@
-/**
- * @file llpanelplaces.cpp
- * @brief Side Bar "Places" panel
- *
- * $LicenseInfo:firstyear=2009&license=viewerlgpl$
- * Second Life Viewer Source Code
- * Copyright (C) 2010, Linden Research, Inc.
- *
- * This library is free software; you can redistribute it and/or
- * modify it under the terms of the GNU Lesser General Public
- * License as published by the Free Software Foundation;
- * version 2.1 of the License only.
- *
- * This library is distributed in the hope that it will be useful,
- * but WITHOUT ANY WARRANTY; without even the implied warranty of
- * MERCHANTABILITY or FITNESS FOR A PARTICULAR PURPOSE.  See the GNU
- * Lesser General Public License for more details.
- *
- * You should have received a copy of the GNU Lesser General Public
- * License along with this library; if not, write to the Free Software
- * Foundation, Inc., 51 Franklin Street, Fifth Floor, Boston, MA  02110-1301  USA
- *
- * Linden Research, Inc., 945 Battery Street, San Francisco, CA  94111  USA
- * $/LicenseInfo$
- */
-
-#include "llviewerprecompiledheaders.h"
-
-#include "llpanelplaces.h"
-
-#include "llassettype.h"
-#include "lltimer.h"
-
-#include "llinventory.h"
-#include "lllandmark.h"
-#include "llparcel.h"
-
-#include "llcombobox.h"
-#include "llfiltereditor.h"
-#include "llfirstuse.h"
-#include "llfloaterreg.h"
-#include "llfloatersidepanelcontainer.h"
-#include "llmenubutton.h"
-#include "llnotificationsutil.h"
-#include "lltabcontainer.h"
-#include "lltexteditor.h"
-#include "lltrans.h"
-#include "lluictrlfactory.h"
-
-#include "llwindow.h"
-
-#include "llagent.h"
-#include "llagentpicksinfo.h"
-#include "llavatarpropertiesprocessor.h"
-#include "llcommandhandler.h"
-#include "lldndbutton.h"
-#include "llfloaterworldmap.h"
-#include "llinventorybridge.h"
-#include "llinventoryobserver.h"
-#include "llinventorymodel.h"
-#include "lllandmarkactions.h"
-#include "lllandmarklist.h"
-#include "lllayoutstack.h"
-#include "llpanellandmarkinfo.h"
-#include "llpanellandmarks.h"
-#include "llpanelplaceprofile.h"
-#include "llpanelteleporthistory.h"
-#include "llremoteparcelrequest.h"
-#include "llteleporthistorystorage.h"
-#include "lltoggleablemenu.h"
-#include "llviewerinventory.h"
-#include "llviewermenu.h"
-#include "llviewermessage.h"
-#include "llviewerparcelmgr.h"
-#include "llviewerregion.h"
-#include "llviewerwindow.h"
-
-// Constants
-static const F32 PLACE_INFO_UPDATE_INTERVAL = 3.0;
-static const std::string AGENT_INFO_TYPE            = "agent";
-static const std::string CREATE_LANDMARK_INFO_TYPE  = "create_landmark";
-static const std::string CREATE_PICK_TYPE           = "create_pick";
-static const std::string LANDMARK_INFO_TYPE         = "landmark";
-static const std::string REMOTE_PLACE_INFO_TYPE     = "remote_place";
-static const std::string TELEPORT_HISTORY_INFO_TYPE = "teleport_history";
-static const std::string LANDMARK_TAB_INFO_TYPE     = "open_landmark_tab";
-
-// Support for secondlife:///app/parcel/{UUID}/about SLapps
-class LLParcelHandler : public LLCommandHandler
-{
-public:
-    // requires trusted browser to trigger
-    LLParcelHandler() : LLCommandHandler("parcel", UNTRUSTED_THROTTLE) { }
-    bool handle(const LLSD& params,
-                const LLSD& query_map,
-                const std::string& grid,
-                LLMediaCtrl* web)
-<<<<<<< HEAD
-	{		
-		if (params.size() < 2)
-		{
-			return false;
-		}
-
-		if (!LLUI::getInstance()->mSettingGroups["config"]->getBOOL("EnablePlaceProfile"))
-		{
-			LLNotificationsUtil::add("NoPlaceInfo", LLSD(), LLSD(), std::string("SwitchToStandardSkinAndQuit"));
-			return true;
-		}
-
-		LLUUID parcel_id;
-		if (!parcel_id.set(params[0], false))
-		{
-			return false;
-		}
-		if (params[1].asString() == "about")
-		{
-			if (parcel_id.notNull())
-			{
-				LLSD key;
-				key["type"] = "remote_place";
-				key["id"] = parcel_id;
-				LLFloaterSidePanelContainer::showPanel("places", key);
-				return true;
-			}
-		}
-		return false;
-	}
-=======
-    {
-        if (params.size() < 2)
-        {
-            return false;
-        }
-
-        if (!LLUI::getInstance()->mSettingGroups["config"]->getBOOL("EnablePlaceProfile"))
-        {
-            LLNotificationsUtil::add("NoPlaceInfo", LLSD(), LLSD(), std::string("SwitchToStandardSkinAndQuit"));
-            return true;
-        }
-
-        LLUUID parcel_id;
-        if (!parcel_id.set(params[0], FALSE))
-        {
-            return false;
-        }
-        if (params[1].asString() == "about")
-        {
-            if (parcel_id.notNull())
-            {
-                LLSD key;
-                key["type"] = "remote_place";
-                key["id"] = parcel_id;
-                LLFloaterSidePanelContainer::showPanel("places", key);
-                return true;
-            }
-        }
-        return false;
-    }
->>>>>>> e1623bb2
-};
-LLParcelHandler gParcelHandler;
-
-// Helper functions
-static bool is_agent_in_selected_parcel(LLParcel* parcel);
-static void onSLURLBuilt(std::string& slurl);
-
-//Observer classes
-class LLPlacesParcelObserver : public LLParcelObserver
-{
-public:
-    LLPlacesParcelObserver(LLPanelPlaces* places_panel) :
-        LLParcelObserver(),
-        mPlaces(places_panel)
-    {}
-
-    /*virtual*/ void changed()
-    {
-        if (mPlaces)
-            mPlaces->changedParcelSelection();
-    }
-
-private:
-    LLPanelPlaces*      mPlaces;
-};
-
-class LLPlacesInventoryObserver : public LLInventoryAddedObserver
-{
-public:
-    LLPlacesInventoryObserver(LLPanelPlaces* places_panel) :
-        mPlaces(places_panel)
-    {}
-
-    /*virtual*/ void changed(U32 mask)
-    {
-        LLInventoryAddedObserver::changed(mask);
-
-        if (mPlaces && !mPlaces->tabsCreated())
-        {
-            mPlaces->createTabs();
-        }
-    }
-
-protected:
-    /*virtual*/ void done()
-    {
-        mPlaces->showAddedLandmarkInfo(gInventory.getAddedIDs());
-    }
-
-private:
-    LLPanelPlaces*      mPlaces;
-};
-
-class LLPlacesRemoteParcelInfoObserver : public LLRemoteParcelInfoObserver
-{
-public:
-    LLPlacesRemoteParcelInfoObserver(LLPanelPlaces* places_panel) :
-        LLRemoteParcelInfoObserver(),
-        mPlaces(places_panel)
-    {}
-
-    ~LLPlacesRemoteParcelInfoObserver()
-    {
-        // remove any in-flight observers
-        std::set<LLUUID>::iterator it;
-        for (it = mParcelIDs.begin(); it != mParcelIDs.end(); ++it)
-        {
-            const LLUUID &id = *it;
-            LLRemoteParcelInfoProcessor::getInstance()->removeObserver(id, this);
-        }
-        mParcelIDs.clear();
-    }
-
-    /*virtual*/ void processParcelInfo(const LLParcelData& parcel_data)
-    {
-        if (mPlaces)
-        {
-            mPlaces->changedGlobalPos(LLVector3d(parcel_data.global_x,
-                                                 parcel_data.global_y,
-                                                 parcel_data.global_z));
-        }
-
-        mParcelIDs.erase(parcel_data.parcel_id);
-        LLRemoteParcelInfoProcessor::getInstance()->removeObserver(parcel_data.parcel_id, this);
-    }
-    /*virtual*/ void setParcelID(const LLUUID& parcel_id)
-    {
-        if (!parcel_id.isNull())
-        {
-            mParcelIDs.insert(parcel_id);
-            LLRemoteParcelInfoProcessor::getInstance()->addObserver(parcel_id, this);
-            LLRemoteParcelInfoProcessor::getInstance()->sendParcelInfoRequest(parcel_id);
-        }
-    }
-    /*virtual*/ void setErrorStatus(S32 status, const std::string& reason)
-    {
-        LL_ERRS() << "Can't complete remote parcel request. Http Status: "
-               << status << ". Reason : " << reason << LL_ENDL;
-    }
-
-private:
-    std::set<LLUUID>    mParcelIDs;
-    LLPanelPlaces*      mPlaces;
-};
-
-
-static LLPanelInjector<LLPanelPlaces> t_places("panel_places");
-
-LLPanelPlaces::LLPanelPlaces()
-    :   LLPanel(),
-        mActivePanel(NULL),
-        mFilterEditor(NULL),
-        mPlaceProfile(NULL),
-        mLandmarkInfo(NULL),
-        mItem(NULL),
-        mPlaceMenu(NULL),
-        mLandmarkMenu(NULL),
-        mPosGlobal(),
-        isLandmarkEditModeOn(false),
-        mTabsCreated(false)
-{
-    mParcelObserver = new LLPlacesParcelObserver(this);
-    mInventoryObserver = new LLPlacesInventoryObserver(this);
-    mRemoteParcelObserver = new LLPlacesRemoteParcelInfoObserver(this);
-
-    gInventory.addObserver(mInventoryObserver);
-
-    mAgentParcelChangedConnection = gAgent.addParcelChangedCallback(
-            boost::bind(&LLPanelPlaces::updateVerbs, this));
-
-    //buildFromFile( "panel_places.xml"); // Called from LLRegisterPanelClass::defaultPanelClassBuilder()
-}
-
-LLPanelPlaces::~LLPanelPlaces()
-{
-    if (gInventory.containsObserver(mInventoryObserver))
-        gInventory.removeObserver(mInventoryObserver);
-
-    LLViewerParcelMgr::getInstance()->removeObserver(mParcelObserver);
-
-    delete mInventoryObserver;
-    delete mParcelObserver;
-    delete mRemoteParcelObserver;
-
-    if (mAgentParcelChangedConnection.connected())
-    {
-        mAgentParcelChangedConnection.disconnect();
-    }
-}
-
-bool LLPanelPlaces::postBuild()
-{
-    mTeleportBtn = getChild<LLButton>("teleport_btn");
-    mTeleportBtn->setClickedCallback(boost::bind(&LLPanelPlaces::onTeleportButtonClicked, this));
-
-    mShowOnMapBtn = getChild<LLButton>("map_btn");
-    mShowOnMapBtn->setClickedCallback(boost::bind(&LLPanelPlaces::onShowOnMapButtonClicked, this));
-
-    mSaveBtn = getChild<LLButton>("save_btn");
-    mSaveBtn->setClickedCallback(boost::bind(&LLPanelPlaces::onSaveButtonClicked, this));
-
-    mCancelBtn = getChild<LLButton>("cancel_btn");
-    mCancelBtn->setClickedCallback(boost::bind(&LLPanelPlaces::onCancelButtonClicked, this));
-
-    mCloseBtn = getChild<LLButton>("close_btn");
-    mCloseBtn->setClickedCallback(boost::bind(&LLPanelPlaces::onBackButtonClicked, this));
-
-    mOverflowBtn = getChild<LLMenuButton>("overflow_btn");
-    mOverflowBtn->setMouseDownCallback(boost::bind(&LLPanelPlaces::onOverflowButtonClicked, this));
-
-    mGearMenuButton = getChild<LLMenuButton>("options_gear_btn");
-    mGearMenuButton->setMouseDownCallback(boost::bind(&LLPanelPlaces::onGearMenuClick, this));
-
-    mSortingMenuButton = getChild<LLMenuButton>("sorting_menu_btn");
-    mSortingMenuButton->setMouseDownCallback(boost::bind(&LLPanelPlaces::onSortingMenuClick, this));
-
-    mAddMenuButton = getChild<LLMenuButton>("add_menu_btn");
-    mAddMenuButton->setMouseDownCallback(boost::bind(&LLPanelPlaces::onAddMenuClick, this));
-
-    mRemoveSelectedBtn = getChild<LLButton>("trash_btn");
-    mRemoveSelectedBtn->setClickedCallback(boost::bind(&LLPanelPlaces::onRemoveButtonClicked, this));
-
-    LLDragAndDropButton* trash_btn = (LLDragAndDropButton*)mRemoveSelectedBtn;
-    trash_btn->setDragAndDropHandler(boost::bind(&LLPanelPlaces::handleDragAndDropToTrash, this
-        , _4 // bool drop
-        , _5 // EDragAndDropType cargo_type
-        , _6 // void* cargo_data
-        , _7 // EAcceptance* accept
-    ));
-
-<<<<<<< HEAD
-	LLUICtrl::CommitCallbackRegistry::ScopedRegistrar registrar;
-	registrar.add("Places.OverflowMenu.Action",  boost::bind(&LLPanelPlaces::onOverflowMenuItemClicked, this, _2));
-	LLUICtrl::EnableCallbackRegistry::ScopedRegistrar enable_registrar;
-	enable_registrar.add("Places.OverflowMenu.Enable",  boost::bind(&LLPanelPlaces::onOverflowMenuItemEnable, this, _2));
-
-	mPlaceMenu = LLUICtrlFactory::getInstance()->createFromFile<LLToggleableMenu>("menu_place.xml", gMenuHolder, LLViewerMenuHolderGL::child_registry_t::instance());
-	if (mPlaceMenu)
-	{
-		mPlaceMenu->setAlwaysShowMenu(true);
-	}
-	else
-	{
-		LL_WARNS() << "Error loading Place menu" << LL_ENDL;
-	}
-
-	mLandmarkMenu = LLUICtrlFactory::getInstance()->createFromFile<LLToggleableMenu>("menu_landmark.xml", gMenuHolder, LLViewerMenuHolderGL::child_registry_t::instance());
-	if (!mLandmarkMenu)
-	{
-		LL_WARNS() << "Error loading Landmark menu" << LL_ENDL;
-	}
-
-	mTabContainer = getChild<LLTabContainer>("Places Tabs");
-	if (mTabContainer)
-	{
-		mTabContainer->setCommitCallback(boost::bind(&LLPanelPlaces::onTabSelected, this));
-	}
-=======
-    LLUICtrl::CommitCallbackRegistry::ScopedRegistrar registrar;
-    registrar.add("Places.OverflowMenu.Action",  boost::bind(&LLPanelPlaces::onOverflowMenuItemClicked, this, _2));
-    LLUICtrl::EnableCallbackRegistry::ScopedRegistrar enable_registrar;
-    enable_registrar.add("Places.OverflowMenu.Enable",  boost::bind(&LLPanelPlaces::onOverflowMenuItemEnable, this, _2));
-
-    mPlaceMenu = LLUICtrlFactory::getInstance()->createFromFile<LLToggleableMenu>("menu_place.xml", gMenuHolder, LLViewerMenuHolderGL::child_registry_t::instance());
-    if (mPlaceMenu)
-    {
-        mPlaceMenu->setAlwaysShowMenu(TRUE);
-    }
-    else
-    {
-        LL_WARNS() << "Error loading Place menu" << LL_ENDL;
-    }
-
-    mLandmarkMenu = LLUICtrlFactory::getInstance()->createFromFile<LLToggleableMenu>("menu_landmark.xml", gMenuHolder, LLViewerMenuHolderGL::child_registry_t::instance());
-    if (!mLandmarkMenu)
-    {
-        LL_WARNS() << "Error loading Landmark menu" << LL_ENDL;
-    }
-
-    mTabContainer = getChild<LLTabContainer>("Places Tabs");
-    if (mTabContainer)
-    {
-        mTabContainer->setCommitCallback(boost::bind(&LLPanelPlaces::onTabSelected, this));
-    }
->>>>>>> e1623bb2
-
-    mButtonsContainer = getChild<LLPanel>("button_layout_panel");
-    mButtonsContainer->setVisible(false);
-    mFilterContainer = getChild<LLLayoutStack>("top_menu_panel");
-
-    mFilterEditor = getChild<LLFilterEditor>("Filter");
-    if (mFilterEditor)
-    {
-        //when list item is being clicked the filter editor looses focus
-        //committing on focus lost leads to detaching list items
-        //BUT a detached list item cannot be made selected and must not be clicked onto
-        mFilterEditor->setCommitOnFocusLost(false);
-
-        mFilterEditor->setCommitCallback(boost::bind(&LLPanelPlaces::onFilterEdit, this, _2, false));
-    }
-
-<<<<<<< HEAD
-	mPlaceProfile = findChild<LLPanelPlaceProfile>("panel_place_profile");
-	mLandmarkInfo = findChild<LLPanelLandmarkInfo>("panel_landmark_info");
-	if (!mPlaceProfile || !mLandmarkInfo)
-		return false;
-=======
-    mPlaceProfile = findChild<LLPanelPlaceProfile>("panel_place_profile");
-    mLandmarkInfo = findChild<LLPanelLandmarkInfo>("panel_landmark_info");
-    if (!mPlaceProfile || !mLandmarkInfo)
-        return FALSE;
->>>>>>> e1623bb2
-
-    mPlaceProfileBackBtn = mPlaceProfile->getChild<LLButton>("back_btn");
-    mPlaceProfileBackBtn->setClickedCallback(boost::bind(&LLPanelPlaces::onBackButtonClicked, this));
-
-    mLandmarkInfo->getChild<LLButton>("back_btn")->setClickedCallback(boost::bind(&LLPanelPlaces::onBackButtonClicked, this));
-
-    LLLineEditor* title_editor = mLandmarkInfo->getChild<LLLineEditor>("title_editor");
-    title_editor->setKeystrokeCallback(boost::bind(&LLPanelPlaces::onEditButtonClicked, this), NULL);
-
-    LLTextEditor* notes_editor = mLandmarkInfo->getChild<LLTextEditor>("notes_editor");
-    notes_editor->setKeystrokeCallback(boost::bind(&LLPanelPlaces::onEditButtonClicked, this));
-
-    LLComboBox* folder_combo = mLandmarkInfo->getChild<LLComboBox>("folder_combo");
-    folder_combo->setCommitCallback(boost::bind(&LLPanelPlaces::onEditButtonClicked, this));
-
-    LLButton* edit_btn = mLandmarkInfo->getChild<LLButton>("edit_btn");
-    edit_btn->setCommitCallback(boost::bind(&LLPanelPlaces::onEditButtonClicked, this));
-
-    createTabs();
-    updateVerbs();
-
-<<<<<<< HEAD
-	return true;
-=======
-    return TRUE;
->>>>>>> e1623bb2
-}
-
-void LLPanelPlaces::onOpen(const LLSD& key)
-{
-<<<<<<< HEAD
-	if (!mPlaceProfile || !mLandmarkInfo)
-		return;
-
-	if (key.size() != 0)
-	{
-		isLandmarkEditModeOn = false;
-		std::string key_type = key["type"].asString();
-		if (key_type == LANDMARK_TAB_INFO_TYPE)
-		{
-			// Small hack: We need to toggle twice. The first toggle moves from the Landmark 
-			// or Teleport History info panel to the Landmark or Teleport History list panel.
-			// For this first toggle, the mPlaceInfoType should be the one previously used so 
-			// that the state can be corretly set.
-			// The second toggle forces the list to be set to Landmark.
-			// This avoids extracting and duplicating all the state logic from togglePlaceInfoPanel() 
-			// here or some specific private method
-			togglePlaceInfoPanel(false);
-			mPlaceInfoType = key_type;
-			togglePlaceInfoPanel(false);
-			// Update the active tab
-			onTabSelected();
-			// Update the buttons at the bottom of the panel
-			updateVerbs();
-		}
-=======
-    if (!mPlaceProfile || !mLandmarkInfo)
-        return;
-
-    if (key.size() != 0)
-    {
-        isLandmarkEditModeOn = false;
-        std::string key_type = key["type"].asString();
-        if (key_type == LANDMARK_TAB_INFO_TYPE)
-        {
-            // Small hack: We need to toggle twice. The first toggle moves from the Landmark
-            // or Teleport History info panel to the Landmark or Teleport History list panel.
-            // For this first toggle, the mPlaceInfoType should be the one previously used so
-            // that the state can be corretly set.
-            // The second toggle forces the list to be set to Landmark.
-            // This avoids extracting and duplicating all the state logic from togglePlaceInfoPanel()
-            // here or some specific private method
-            togglePlaceInfoPanel(FALSE);
-            mPlaceInfoType = key_type;
-            togglePlaceInfoPanel(FALSE);
-            // Update the active tab
-            onTabSelected();
-            // Update the buttons at the bottom of the panel
-            updateVerbs();
-        }
->>>>>>> e1623bb2
-        else if (key_type == CREATE_PICK_TYPE)
-        {
-            LLUUID item_id = key["item_id"];
-
-            LLLandmarksPanel* landmarks_panel =
-                dynamic_cast<LLLandmarksPanel*>(mTabContainer->getPanelByName("Landmarks"));
-            if (landmarks_panel && item_id.notNull())
-            {
-                LLLandmark* landmark = LLLandmarkActions::getLandmark(item_id, boost::bind(&LLLandmarksPanel::doCreatePick, landmarks_panel, _1, item_id));
-                if (landmark)
-                {
-                    landmarks_panel->doCreatePick(landmark, item_id);
-                }
-            }
-        }
-<<<<<<< HEAD
-		else // "create_landmark"
-		{
-			mFilterEditor->clear();
-			onFilterEdit("", false);
-
-			mPlaceInfoType = key_type;
-			mPosGlobal.setZero();
-			mItem = NULL;
-			mRegionId.setNull();
-			togglePlaceInfoPanel(true);
-
-			if (mPlaceInfoType == AGENT_INFO_TYPE)
-			{
-				mPlaceProfile->setInfoType(LLPanelPlaceInfo::AGENT);
-				if (gAgent.getRegion())
-				{
-					mRegionId = gAgent.getRegion()->getRegionID();
-				}
-			}
-			else if (mPlaceInfoType == CREATE_LANDMARK_INFO_TYPE)
-			{
-				LLUUID dest_folder = key["dest_folder"];
-				mLandmarkInfo->setInfoAndCreateLandmark(dest_folder);
-
-				if (key.has("x") && key.has("y") && key.has("z"))
-				{
-					mPosGlobal = LLVector3d(key["x"].asReal(),
-											key["y"].asReal(),
-											key["z"].asReal());
-				}
-				else
-				{
-					mPosGlobal = gAgent.getPositionGlobal();
-				}
-
-				mLandmarkInfo->displayParcelInfo(LLUUID(), mPosGlobal);
-
-				mSaveBtn->setEnabled(false);
-			}
-			else if (mPlaceInfoType == LANDMARK_INFO_TYPE)
-			{
-				mLandmarkInfo->setInfoType(LLPanelPlaceInfo::LANDMARK);
-
-				LLUUID id = key["id"].asUUID();
-				LLInventoryItem* item = gInventory.getItem(id);
-				if (!item)
-					return;
-=======
-        else // "create_landmark"
-        {
-            mFilterEditor->clear();
-            onFilterEdit("", false);
-
-            mPlaceInfoType = key_type;
-            mPosGlobal.setZero();
-            mItem = NULL;
-            mRegionId.setNull();
-            togglePlaceInfoPanel(TRUE);
-
-            if (mPlaceInfoType == AGENT_INFO_TYPE)
-            {
-                mPlaceProfile->setInfoType(LLPanelPlaceInfo::AGENT);
-                if (gAgent.getRegion())
-                {
-                    mRegionId = gAgent.getRegion()->getRegionID();
-                }
-            }
-            else if (mPlaceInfoType == CREATE_LANDMARK_INFO_TYPE)
-            {
-                LLUUID dest_folder = key["dest_folder"];
-                mLandmarkInfo->setInfoAndCreateLandmark(dest_folder);
-
-                if (key.has("x") && key.has("y") && key.has("z"))
-                {
-                    mPosGlobal = LLVector3d(key["x"].asReal(),
-                                            key["y"].asReal(),
-                                            key["z"].asReal());
-                }
-                else
-                {
-                    mPosGlobal = gAgent.getPositionGlobal();
-                }
-
-                mLandmarkInfo->displayParcelInfo(LLUUID(), mPosGlobal);
-
-                mSaveBtn->setEnabled(FALSE);
-            }
-            else if (mPlaceInfoType == LANDMARK_INFO_TYPE)
-            {
-                mLandmarkInfo->setInfoType(LLPanelPlaceInfo::LANDMARK);
-
-                LLUUID id = key["id"].asUUID();
-                LLInventoryItem* item = gInventory.getItem(id);
-                if (!item)
-                    return;
->>>>>>> e1623bb2
-
-                bool is_editable = gInventory.isObjectDescendentOf(id, gInventory.getRootFolderID())
-                                   && item->getPermissions().allowModifyBy(gAgent.getID());
-                mLandmarkInfo->setCanEdit(is_editable);
-
-                setItem(item);
-            }
-            else if (mPlaceInfoType == REMOTE_PLACE_INFO_TYPE)
-            {
-                if (key.has("id"))
-                {
-                    LLUUID parcel_id = key["id"].asUUID();
-                    mPlaceProfile->setParcelID(parcel_id);
-
-                    // query the server to get the global 3D position of this
-                    // parcel - we need this for teleport/mapping functions.
-                    mRemoteParcelObserver->setParcelID(parcel_id);
-                }
-                else
-                {
-                    mPosGlobal = LLVector3d(key["x"].asReal(),
-                                            key["y"].asReal(),
-                                            key["z"].asReal());
-                    mPlaceProfile->displayParcelInfo(LLUUID(), mPosGlobal);
-                }
-
-                mPlaceProfile->setInfoType(LLPanelPlaceInfo::PLACE);
-            }
-            else if (mPlaceInfoType == TELEPORT_HISTORY_INFO_TYPE)
-            {
-                S32 index = key["id"].asInteger();
-
-                const LLTeleportHistoryStorage::slurl_list_t& hist_items =
-                            LLTeleportHistoryStorage::getInstance()->getItems();
-
-                mPosGlobal = hist_items[index].mGlobalPos;
-
-                mPlaceProfile->setInfoType(LLPanelPlaceInfo::TELEPORT_HISTORY);
-                mPlaceProfile->displayParcelInfo(LLUUID(), mPosGlobal);
-            }
-
-            updateVerbs();
-        }
-    }
-
-    LLViewerParcelMgr* parcel_mgr = LLViewerParcelMgr::getInstance();
-    if (!parcel_mgr)
-        return;
-
-    mParcelLocalId = parcel_mgr->getAgentParcel()->getLocalID();
-
-    // Start using LLViewerParcelMgr for land selection if
-    // information about nearby land is requested.
-    // Otherwise stop using land selection and deselect land.
-    if (mPlaceInfoType == AGENT_INFO_TYPE)
-    {
-        // We don't know if we are already added to LLViewerParcelMgr observers list
-        // so try to remove observer not to add an extra one.
-        parcel_mgr->removeObserver(mParcelObserver);
-
-        parcel_mgr->addObserver(mParcelObserver);
-        parcel_mgr->selectParcelAt(gAgent.getPositionGlobal());
-    }
-    else
-    {
-        parcel_mgr->removeObserver(mParcelObserver);
-
-        // Clear the reference to selection to allow its removal in deselectUnused().
-        mParcel.clear();
-
-        if (!parcel_mgr->selectionEmpty())
-        {
-            parcel_mgr->deselectUnused();
-        }
-    }
-}
-
-void LLPanelPlaces::setItem(LLInventoryItem* item)
-{
-<<<<<<< HEAD
-	if (!mLandmarkInfo || !item)
-		return;
-
-	mItem = item;
-
-	LLAssetType::EType item_type = mItem->getActualType();
-	if (item_type == LLAssetType::AT_LANDMARK || item_type == LLAssetType::AT_LINK)
-	{
-		// If the item is a link get a linked item
-		if (item_type == LLAssetType::AT_LINK)
-		{
-			mItem = gInventory.getItem(mItem->getLinkedUUID());
-			if (mItem.isNull())
-				return;
-		}
-	}
-	else
-	{
-		return;
-	}
-
-	// Check if item is in agent's inventory and he has the permission to modify it.
-	bool is_landmark_editable = gInventory.isObjectDescendentOf(mItem->getUUID(), gInventory.getRootFolderID()) &&
-								mItem->getPermissions().allowModifyBy(gAgent.getID());
-
-	mSaveBtn->setEnabled(is_landmark_editable);
-
-	if (is_landmark_editable)
-	{
-		if(!mLandmarkInfo->setLandmarkFolder(mItem->getParentUUID()) && !mItem->getParentUUID().isNull())
-		{
-			const LLViewerInventoryCategory* cat = gInventory.getCategory(mItem->getParentUUID());
-			if (cat)
-			{
-				std::string cat_fullname = LLPanelLandmarkInfo::getFullFolderName(cat);
-				LLComboBox* folderList = mLandmarkInfo->getChild<LLComboBox>("folder_combo");
-				folderList->add(cat_fullname, cat->getUUID(), ADD_TOP);
-			}
-		}
-	}
-
-	mLandmarkInfo->displayItemInfo(mItem);
-
-	LLLandmark* lm = gLandmarkList.getAsset(mItem->getAssetUUID(),
-											boost::bind(&LLPanelPlaces::onLandmarkLoaded, this, _1));
-	if (lm)
-	{
-		onLandmarkLoaded(lm);
-	}
-=======
-    if (!mLandmarkInfo || !item)
-        return;
-
-    mItem = item;
-
-    LLAssetType::EType item_type = mItem->getActualType();
-    if (item_type == LLAssetType::AT_LANDMARK || item_type == LLAssetType::AT_LINK)
-    {
-        // If the item is a link get a linked item
-        if (item_type == LLAssetType::AT_LINK)
-        {
-            mItem = gInventory.getItem(mItem->getLinkedUUID());
-            if (mItem.isNull())
-                return;
-        }
-    }
-    else
-    {
-        return;
-    }
-
-    // Check if item is in agent's inventory and he has the permission to modify it.
-    BOOL is_landmark_editable = gInventory.isObjectDescendentOf(mItem->getUUID(), gInventory.getRootFolderID()) &&
-                                mItem->getPermissions().allowModifyBy(gAgent.getID());
-
-    mSaveBtn->setEnabled(is_landmark_editable);
-
-    if (is_landmark_editable)
-    {
-        if(!mLandmarkInfo->setLandmarkFolder(mItem->getParentUUID()) && !mItem->getParentUUID().isNull())
-        {
-            const LLViewerInventoryCategory* cat = gInventory.getCategory(mItem->getParentUUID());
-            if (cat)
-            {
-                std::string cat_fullname = LLPanelLandmarkInfo::getFullFolderName(cat);
-                LLComboBox* folderList = mLandmarkInfo->getChild<LLComboBox>("folder_combo");
-                folderList->add(cat_fullname, cat->getUUID(), ADD_TOP);
-            }
-        }
-    }
-
-    mLandmarkInfo->displayItemInfo(mItem);
-
-    LLLandmark* lm = gLandmarkList.getAsset(mItem->getAssetUUID(),
-                                            boost::bind(&LLPanelPlaces::onLandmarkLoaded, this, _1));
-    if (lm)
-    {
-        onLandmarkLoaded(lm);
-    }
->>>>>>> e1623bb2
-}
-
-S32 LLPanelPlaces::notifyParent(const LLSD& info)
-{
-    if(info.has("update_verbs"))
-    {
-        if(mPosGlobal.isExactlyZero())
-        {
-            mPosGlobal.setVec(info["global_x"], info["global_y"], info["global_z"]);
-        }
-
-        updateVerbs();
-
-        return 1;
-    }
-    return LLPanel::notifyParent(info);
-}
-
-void LLPanelPlaces::onLandmarkLoaded(LLLandmark* landmark)
-{
-    if (!mLandmarkInfo)
-        return;
-
-    LLUUID region_id;
-    landmark->getRegionID(region_id);
-    landmark->getGlobalPos(mPosGlobal);
-    mLandmarkInfo->displayParcelInfo(region_id, mPosGlobal);
-
-    updateVerbs();
-}
-
-void LLPanelPlaces::onFilterEdit(const std::string& search_string, bool force_filter)
-{
-    if (!mActivePanel)
-        return;
-
-    if (force_filter || mActivePanel->getFilterSubString() != search_string)
-    {
-        std::string string = search_string;
-
-        // Searches are case-insensitive
-        // but we don't convert the typed string to upper-case so that it can be fed to the web search as-is.
-
-        mActivePanel->onSearchEdit(string);
-    }
-}
-
-void LLPanelPlaces::onTabSelected()
-{
-    mActivePanel = dynamic_cast<LLPanelPlacesTab*>(mTabContainer->getCurrentPanel());
-    if (!mActivePanel)
-        return;
-
-    onFilterEdit(mActivePanel->getFilterSubString(), true);
-    mActivePanel->updateVerbs();
-
-    // History panel does not support deletion nor creation
-    // Hide menus
-    bool supports_create = mActivePanel->getCreateMenu() != NULL;
-    childSetVisible("add_btn_panel", supports_create);
-
-    // favorites and inventory can remove items, history can clear history
-    childSetVisible("trash_btn_panel", true);
-
-    if (supports_create)
-    {
-        mRemoveSelectedBtn->setToolTip(getString("tooltip_trash_items"));
-    }
-    else
-    {
-        mRemoveSelectedBtn->setToolTip(getString("tooltip_trash_history"));
-    }
-}
-
-void LLPanelPlaces::onTeleportButtonClicked()
-{
-    LLPanelPlaceInfo* panel = getCurrentInfoPanel();
-    if (panel && panel->getVisible())
-    {
-        if (mPlaceInfoType == LANDMARK_INFO_TYPE)
-        {
-            if (mItem.isNull())
-            {
-                LL_WARNS() << "NULL landmark item" << LL_ENDL;
-                llassert(mItem.notNull());
-                return;
-            }
-
-            LLSD payload;
-            payload["asset_id"] = mItem->getAssetUUID();
-            LLSD args;
-            args["LOCATION"] = mItem->getName();
-            LLNotificationsUtil::add("TeleportFromLandmark", args, payload);
-        }
-        else if (mPlaceInfoType == AGENT_INFO_TYPE ||
-                 mPlaceInfoType == REMOTE_PLACE_INFO_TYPE ||
-                 mPlaceInfoType == TELEPORT_HISTORY_INFO_TYPE)
-        {
-            LLFloaterWorldMap* worldmap_instance = LLFloaterWorldMap::getInstance();
-            if (!mPosGlobal.isExactlyZero() && worldmap_instance)
-            {
-                gAgent.teleportViaLocation(mPosGlobal);
-                worldmap_instance->trackLocation(mPosGlobal);
-            }
-        }
-    }
-    else
-    {
-        if (mActivePanel)
-            mActivePanel->onTeleport();
-    }
-}
-
-void LLPanelPlaces::onShowOnMapButtonClicked()
-{
-    LLPanelPlaceInfo* panel = getCurrentInfoPanel();
-    if (panel && panel->getVisible())
-    {
-        LLFloaterWorldMap* worldmap_instance = LLFloaterWorldMap::getInstance();
-        if(!worldmap_instance)
-            return;
-
-        if (mPlaceInfoType == AGENT_INFO_TYPE ||
-            mPlaceInfoType == CREATE_LANDMARK_INFO_TYPE ||
-            mPlaceInfoType == REMOTE_PLACE_INFO_TYPE ||
-            mPlaceInfoType == TELEPORT_HISTORY_INFO_TYPE)
-        {
-            if (!mPosGlobal.isExactlyZero())
-            {
-                worldmap_instance->trackLocation(mPosGlobal);
-                LLFloaterReg::showInstance("world_map", "center");
-            }
-        }
-        else if (mPlaceInfoType == LANDMARK_INFO_TYPE)
-        {
-            if (mItem.isNull())
-            {
-                LL_WARNS() << "NULL landmark item" << LL_ENDL;
-                llassert(mItem.notNull());
-                return;
-            }
-            LLLandmark* landmark = gLandmarkList.getAsset(mItem->getAssetUUID());
-            if (!landmark)
-                return;
-
-            LLVector3d landmark_global_pos;
-            if (!landmark->getGlobalPos(landmark_global_pos))
-                return;
-
-            if (!landmark_global_pos.isExactlyZero())
-            {
-                worldmap_instance->trackLocation(landmark_global_pos);
-                LLFloaterReg::showInstance("world_map", "center");
-            }
-        }
-    }
-    else
-    {
-        if (mActivePanel && mActivePanel->isSingleItemSelected())
-        {
-            mActivePanel->onShowOnMap();
-        }
-        else
-        {
-            LLFloaterWorldMap* worldmap_instance = LLFloaterWorldMap::getInstance();
-            LLVector3d global_pos = gAgent.getPositionGlobal();
-
-            if (!global_pos.isExactlyZero() && worldmap_instance)
-            {
-                worldmap_instance->trackLocation(global_pos);
-                LLFloaterReg::showInstance("world_map", "center");
-            }
-        }
-    }
-}
-
-void LLPanelPlaces::onEditButtonClicked()
-{
-    if (!mLandmarkInfo || isLandmarkEditModeOn)
-        return;
-
-    isLandmarkEditModeOn = true;
-
-<<<<<<< HEAD
-	mLandmarkInfo->toggleLandmarkEditMode(true);
-=======
-    mLandmarkInfo->toggleLandmarkEditMode(TRUE);
->>>>>>> e1623bb2
-
-    updateVerbs();
-}
-
-void LLPanelPlaces::onSaveButtonClicked()
-{
-<<<<<<< HEAD
-	if (!mLandmarkInfo || mItem.isNull())
-		return;
-
-	std::string current_title_value = mLandmarkInfo->getLandmarkTitle();
-	std::string item_title_value = mItem->getName();
-	std::string current_notes_value = mLandmarkInfo->getLandmarkNotes();
-	std::string item_notes_value = mItem->getDescription();
-
-	LLStringUtil::trim(current_title_value);
-	LLStringUtil::trim(current_notes_value);
-
-	LLUUID folder_id = mLandmarkInfo->getLandmarkFolder();
-	bool change_parent = folder_id != mItem->getParentUUID();
-
-	LLPointer<LLViewerInventoryItem> new_item = new LLViewerInventoryItem(mItem);
-
-	if (!current_title_value.empty() &&
-		(item_title_value != current_title_value || item_notes_value != current_notes_value))
-	{
-		new_item->rename(current_title_value);
-		new_item->setDescription(current_notes_value);
-		LLPointer<LLInventoryCallback> cb;
-		if (change_parent)
-		{
-			cb = new LLUpdateLandmarkParent(new_item, folder_id);
-		}
-		LLInventoryModel::LLCategoryUpdate up(mItem->getParentUUID(), 0);
-		gInventory.accountForUpdate(up);
-		update_inventory_item(new_item, cb);
-	}
-	else if (change_parent)
-	{
-		LLInventoryModel::update_list_t update;
-		LLInventoryModel::LLCategoryUpdate old_folder(mItem->getParentUUID(),-1);
-		update.push_back(old_folder);
-		LLInventoryModel::LLCategoryUpdate new_folder(folder_id, 1);
-		update.push_back(new_folder);
-		gInventory.accountForUpdate(update);
-
-		new_item->setParent(folder_id);
-		new_item->updateParentOnServer(false);
-	}
-
-	gInventory.updateItem(new_item);
-	gInventory.notifyObservers();
-
-	onCancelButtonClicked();
-=======
-    if (!mLandmarkInfo || mItem.isNull())
-        return;
-
-    std::string current_title_value = mLandmarkInfo->getLandmarkTitle();
-    std::string item_title_value = mItem->getName();
-    std::string current_notes_value = mLandmarkInfo->getLandmarkNotes();
-    std::string item_notes_value = mItem->getDescription();
-
-    LLStringUtil::trim(current_title_value);
-    LLStringUtil::trim(current_notes_value);
-
-    LLUUID folder_id = mLandmarkInfo->getLandmarkFolder();
-    bool change_parent = folder_id != mItem->getParentUUID();
-
-    LLPointer<LLViewerInventoryItem> new_item = new LLViewerInventoryItem(mItem);
-
-    if (!current_title_value.empty() &&
-        (item_title_value != current_title_value || item_notes_value != current_notes_value))
-    {
-        new_item->rename(current_title_value);
-        new_item->setDescription(current_notes_value);
-        LLPointer<LLInventoryCallback> cb;
-        if (change_parent)
-        {
-            cb = new LLUpdateLandmarkParent(new_item, folder_id);
-        }
-        LLInventoryModel::LLCategoryUpdate up(mItem->getParentUUID(), 0);
-        gInventory.accountForUpdate(up);
-        update_inventory_item(new_item, cb);
-    }
-    else if (change_parent)
-    {
-        LLInventoryModel::update_list_t update;
-        LLInventoryModel::LLCategoryUpdate old_folder(mItem->getParentUUID(),-1);
-        update.push_back(old_folder);
-        LLInventoryModel::LLCategoryUpdate new_folder(folder_id, 1);
-        update.push_back(new_folder);
-        gInventory.accountForUpdate(update);
-
-        new_item->setParent(folder_id);
-        new_item->updateParentOnServer(FALSE);
-    }
-
-    gInventory.updateItem(new_item);
-    gInventory.notifyObservers();
-
-    onCancelButtonClicked();
->>>>>>> e1623bb2
-}
-
-void LLPanelPlaces::onCancelButtonClicked()
-{
-<<<<<<< HEAD
-	if (!mLandmarkInfo)
-		return;
-
-	if (mPlaceInfoType == CREATE_LANDMARK_INFO_TYPE)
-	{
-		onBackButtonClicked();
-	}
-	else
-	{
-		mLandmarkInfo->toggleLandmarkEditMode(false);
-		isLandmarkEditModeOn = false;
-
-		updateVerbs();
-
-		// Reload the landmark properties.
-		mLandmarkInfo->displayItemInfo(mItem);
-	}
-=======
-    if (!mLandmarkInfo)
-        return;
-
-    if (mPlaceInfoType == CREATE_LANDMARK_INFO_TYPE)
-    {
-        onBackButtonClicked();
-    }
-    else
-    {
-        mLandmarkInfo->toggleLandmarkEditMode(FALSE);
-        isLandmarkEditModeOn = false;
-
-        updateVerbs();
-
-        // Reload the landmark properties.
-        mLandmarkInfo->displayItemInfo(mItem);
-    }
->>>>>>> e1623bb2
-}
-
-void LLPanelPlaces::onOverflowButtonClicked()
-{
-<<<<<<< HEAD
-	LLToggleableMenu* menu;
-
-	bool is_agent_place_info_visible = mPlaceInfoType == AGENT_INFO_TYPE;
-
-	if ((is_agent_place_info_visible ||
-		 mPlaceInfoType == REMOTE_PLACE_INFO_TYPE ||
-		 mPlaceInfoType == TELEPORT_HISTORY_INFO_TYPE) && mPlaceMenu != NULL)
-	{
-		menu = mPlaceMenu;
-
-		bool landmark_item_enabled = false;
-		LLViewerParcelMgr* parcel_mgr = LLViewerParcelMgr::getInstance();
-		if (is_agent_place_info_visible
-			&& gAgent.getRegion()
-			&& mRegionId == gAgent.getRegion()->getRegionID()
-			&& parcel_mgr
-			&& parcel_mgr->getAgentParcel()->getLocalID() == mParcelLocalId)
-		{
-			// Floater still shows location identical to agent's position
-			landmark_item_enabled = !LLLandmarkActions::landmarkAlreadyExists();
-		}
-
-		// Enable adding a landmark only for agent current parcel and if
-		// there is no landmark already pointing to that parcel in agent's inventory.
-		menu->getChild<LLMenuItemCallGL>("landmark")->setEnabled(landmark_item_enabled);
-		// STORM-411
-		// Creating landmarks for remote locations is impossible.
-		// So hide menu item "Make a Landmark" in "Teleport History Profile" panel.
-		menu->setItemVisible("landmark", mPlaceInfoType != TELEPORT_HISTORY_INFO_TYPE);
-		menu->arrangeAndClear();
-	}
-	else if (mPlaceInfoType == LANDMARK_INFO_TYPE && mLandmarkMenu != NULL)
-	{
-		menu = mLandmarkMenu;
-
-		bool is_landmark_removable = false;
-		if (mItem.notNull())
-		{
-			const LLUUID& item_id = mItem->getUUID();
-			const LLUUID trash_id = gInventory.findCategoryUUIDForType(LLFolderType::FT_TRASH);
-			is_landmark_removable = gInventory.isObjectDescendentOf(item_id, gInventory.getRootFolderID()) &&
-									!gInventory.isObjectDescendentOf(item_id, trash_id);
-		}
-
-		menu->getChild<LLMenuItemCallGL>("delete")->setEnabled(is_landmark_removable);
-	}
-	else
-	{
-		return;
-	}
-
-	mOverflowBtn->setMenu(menu, LLMenuButton::MP_TOP_RIGHT);
-=======
-    LLToggleableMenu* menu;
-
-    bool is_agent_place_info_visible = mPlaceInfoType == AGENT_INFO_TYPE;
-
-    if ((is_agent_place_info_visible ||
-         mPlaceInfoType == REMOTE_PLACE_INFO_TYPE ||
-         mPlaceInfoType == TELEPORT_HISTORY_INFO_TYPE) && mPlaceMenu != NULL)
-    {
-        menu = mPlaceMenu;
-
-        bool landmark_item_enabled = false;
-        LLViewerParcelMgr* parcel_mgr = LLViewerParcelMgr::getInstance();
-        if (is_agent_place_info_visible
-            && gAgent.getRegion()
-            && mRegionId == gAgent.getRegion()->getRegionID()
-            && parcel_mgr
-            && parcel_mgr->getAgentParcel()->getLocalID() == mParcelLocalId)
-        {
-            // Floater still shows location identical to agent's position
-            landmark_item_enabled = !LLLandmarkActions::landmarkAlreadyExists();
-        }
-
-        // Enable adding a landmark only for agent current parcel and if
-        // there is no landmark already pointing to that parcel in agent's inventory.
-        menu->getChild<LLMenuItemCallGL>("landmark")->setEnabled(landmark_item_enabled);
-        // STORM-411
-        // Creating landmarks for remote locations is impossible.
-        // So hide menu item "Make a Landmark" in "Teleport History Profile" panel.
-        menu->setItemVisible("landmark", mPlaceInfoType != TELEPORT_HISTORY_INFO_TYPE);
-        menu->arrangeAndClear();
-    }
-    else if (mPlaceInfoType == LANDMARK_INFO_TYPE && mLandmarkMenu != NULL)
-    {
-        menu = mLandmarkMenu;
-
-        BOOL is_landmark_removable = FALSE;
-        if (mItem.notNull())
-        {
-            const LLUUID& item_id = mItem->getUUID();
-            const LLUUID trash_id = gInventory.findCategoryUUIDForType(LLFolderType::FT_TRASH);
-            is_landmark_removable = gInventory.isObjectDescendentOf(item_id, gInventory.getRootFolderID()) &&
-                                    !gInventory.isObjectDescendentOf(item_id, trash_id);
-        }
-
-        menu->getChild<LLMenuItemCallGL>("delete")->setEnabled(is_landmark_removable);
-    }
-    else
-    {
-        return;
-    }
-
-    mOverflowBtn->setMenu(menu, LLMenuButton::MP_TOP_RIGHT);
->>>>>>> e1623bb2
-}
-
-bool LLPanelPlaces::onOverflowMenuItemEnable(const LLSD& param)
-{
-    std::string value = param.asString();
-    if("can_create_pick" == value)
-    {
-        return !LLAgentPicksInfo::getInstance()->isPickLimitReached();
-    }
-    return true;
-}
-
-void LLPanelPlaces::onOverflowMenuItemClicked(const LLSD& param)
-{
-    std::string item = param.asString();
-    if (item == "landmark")
-    {
-        LLSD key;
-        key["type"] = CREATE_LANDMARK_INFO_TYPE;
-        key["x"] = mPosGlobal.mdV[VX];
-        key["y"] = mPosGlobal.mdV[VY];
-        key["z"] = mPosGlobal.mdV[VZ];
-        onOpen(key);
-    }
-    else if (item == "copy")
-    {
-        LLLandmarkActions::getSLURLfromPosGlobal(mPosGlobal, boost::bind(&onSLURLBuilt, _1));
-    }
-    else if (item == "delete")
-    {
-        gInventory.removeItem(mItem->getUUID());
-
-        onBackButtonClicked();
-    }
-    else if (item == "pick")
-    {
-        LLPanelPlaceInfo* panel = getCurrentInfoPanel();
-        if (panel)
-        {
-            panel->createPick(mPosGlobal);
-        }
-    }
-    else if (item == "add_to_favbar")
-    {
-        if ( mItem.notNull() )
-        {
-            const LLUUID& favorites_id = gInventory.findCategoryUUIDForType(LLFolderType::FT_FAVORITE);
-            if ( favorites_id.notNull() )
-            {
-                copy_inventory_item(gAgent.getID(),
-                                    mItem->getPermissions().getOwner(),
-                                    mItem->getUUID(),
-                                    favorites_id,
-                                    std::string(),
-                                    LLPointer<LLInventoryCallback>(NULL));
-                LL_INFOS() << "Copied inventory item #" << mItem->getUUID() << " to favorites." << LL_ENDL;
-            }
-        }
-    }
-}
-
-void LLPanelPlaces::onBackButtonClicked()
-{
-<<<<<<< HEAD
-	togglePlaceInfoPanel(false);
-=======
-    togglePlaceInfoPanel(FALSE);
->>>>>>> e1623bb2
-
-    // Resetting mPlaceInfoType when Place Info panel is closed.
-    mPlaceInfoType = LLStringUtil::null;
-
-    isLandmarkEditModeOn = false;
-
-    updateVerbs();
-}
-
-void LLPanelPlaces::onGearMenuClick()
-{
-    if (mActivePanel)
-    {
-        LLToggleableMenu* menu = mActivePanel->getSelectionMenu();
-        mGearMenuButton->setMenu(menu, LLMenuButton::MP_BOTTOM_LEFT);
-    }
-}
-
-void LLPanelPlaces::onSortingMenuClick()
-{
-    if (mActivePanel)
-    {
-        LLToggleableMenu* menu = mActivePanel->getSortingMenu();
-        mSortingMenuButton->setMenu(menu, LLMenuButton::MP_BOTTOM_LEFT);
-    }
-}
-
-void LLPanelPlaces::onAddMenuClick()
-{
-    if (mActivePanel)
-    {
-        LLToggleableMenu* menu = mActivePanel->getCreateMenu();
-        mAddMenuButton->setMenu(menu, LLMenuButton::MP_BOTTOM_LEFT);
-    }
-}
-
-void LLPanelPlaces::onRemoveButtonClicked()
-{
-    if (mActivePanel)
-    {
-        mActivePanel->onRemoveSelected();
-    }
-}
-
-bool LLPanelPlaces::handleDragAndDropToTrash(bool drop, EDragAndDropType cargo_type, void* cargo_data, EAcceptance* accept)
-{
-    if (mActivePanel)
-    {
-        return mActivePanel->handleDragAndDropToTrash(drop, cargo_type, cargo_data, accept);
-    }
-    return false;
-}
-
-void LLPanelPlaces::togglePlaceInfoPanel(bool visible)
-{
-<<<<<<< HEAD
-	if (!mPlaceProfile || !mLandmarkInfo)
-		return;
-
-	mTabContainer->setVisible(!visible);
-	mButtonsContainer->setVisible(visible);
-	mFilterContainer->setVisible(!visible);
-
-	if (mPlaceInfoType == AGENT_INFO_TYPE ||
-		mPlaceInfoType == REMOTE_PLACE_INFO_TYPE ||
-		mPlaceInfoType == TELEPORT_HISTORY_INFO_TYPE)
-	{
-		mPlaceProfile->setVisible(visible);
-
-		if (visible)
-		{
-			mPlaceProfile->resetLocation();
-
-			// Do not reset location info until mResetInfoTimer has expired
-			// to avoid text blinking.
-			mResetInfoTimer.setTimerExpirySec(PLACE_INFO_UPDATE_INTERVAL);
-
-			mLandmarkInfo->setVisible(false);
-		}
-		else if (mPlaceInfoType == AGENT_INFO_TYPE)
-		{
-			LLViewerParcelMgr::getInstance()->removeObserver(mParcelObserver);
-
-			// Clear reference to parcel selection when closing place profile panel.
-			// LLViewerParcelMgr removes the selection if it has 1 reference to it.
-			mParcel.clear();
-		}
-	}
-	else if (mPlaceInfoType == CREATE_LANDMARK_INFO_TYPE ||
-			 mPlaceInfoType == LANDMARK_INFO_TYPE ||
-			 mPlaceInfoType == LANDMARK_TAB_INFO_TYPE)
-	{
-		mLandmarkInfo->setVisible(visible);
-		mPlaceProfile->setVisible(false);
-		if (visible)
-		{
-			mLandmarkInfo->resetLocation();
-		}
-		else
-		{
-			std::string tab_panel_name("Landmarks");
-			if (mItem.notNull())
-			{
-				if (gInventory.isObjectDescendentOf(mItem->getUUID(), gInventory.findCategoryUUIDForType(LLFolderType::FT_FAVORITE)))
-				{
-					tab_panel_name = "Favorites";
-				}
-			}
-			
-			LLLandmarksPanel* landmarks_panel = dynamic_cast<LLLandmarksPanel*>(mTabContainer->getPanelByName(tab_panel_name));
-			if (landmarks_panel)
-			{
-				// If a landmark info is being closed we open the landmarks tab
-				// and set this landmark selected.
-				mTabContainer->selectTabPanel(landmarks_panel);
-				if (mItem.notNull())
-				{
-					landmarks_panel->setItemSelected(mItem->getUUID(), true);
-				}
-				else
-				{
-					landmarks_panel->resetSelection();
-				}
-			}
-		}
-	}
-=======
-    if (!mPlaceProfile || !mLandmarkInfo)
-        return;
-
-    mTabContainer->setVisible(!visible);
-    mButtonsContainer->setVisible(visible);
-    mFilterContainer->setVisible(!visible);
-
-    if (mPlaceInfoType == AGENT_INFO_TYPE ||
-        mPlaceInfoType == REMOTE_PLACE_INFO_TYPE ||
-        mPlaceInfoType == TELEPORT_HISTORY_INFO_TYPE)
-    {
-        mPlaceProfile->setVisible(visible);
-
-        if (visible)
-        {
-            mPlaceProfile->resetLocation();
-
-            // Do not reset location info until mResetInfoTimer has expired
-            // to avoid text blinking.
-            mResetInfoTimer.setTimerExpirySec(PLACE_INFO_UPDATE_INTERVAL);
-
-            mLandmarkInfo->setVisible(FALSE);
-        }
-        else if (mPlaceInfoType == AGENT_INFO_TYPE)
-        {
-            LLViewerParcelMgr::getInstance()->removeObserver(mParcelObserver);
-
-            // Clear reference to parcel selection when closing place profile panel.
-            // LLViewerParcelMgr removes the selection if it has 1 reference to it.
-            mParcel.clear();
-        }
-    }
-    else if (mPlaceInfoType == CREATE_LANDMARK_INFO_TYPE ||
-             mPlaceInfoType == LANDMARK_INFO_TYPE ||
-             mPlaceInfoType == LANDMARK_TAB_INFO_TYPE)
-    {
-        mLandmarkInfo->setVisible(visible);
-        mPlaceProfile->setVisible(FALSE);
-        if (visible)
-        {
-            mLandmarkInfo->resetLocation();
-        }
-        else
-        {
-            std::string tab_panel_name("Landmarks");
-            if (mItem.notNull())
-            {
-                if (gInventory.isObjectDescendentOf(mItem->getUUID(), gInventory.findCategoryUUIDForType(LLFolderType::FT_FAVORITE)))
-                {
-                    tab_panel_name = "Favorites";
-                }
-            }
-
-            LLLandmarksPanel* landmarks_panel = dynamic_cast<LLLandmarksPanel*>(mTabContainer->getPanelByName(tab_panel_name));
-            if (landmarks_panel)
-            {
-                // If a landmark info is being closed we open the landmarks tab
-                // and set this landmark selected.
-                mTabContainer->selectTabPanel(landmarks_panel);
-                if (mItem.notNull())
-                {
-                    landmarks_panel->setItemSelected(mItem->getUUID(), TRUE);
-                }
-                else
-                {
-                    landmarks_panel->resetSelection();
-                }
-            }
-        }
-    }
->>>>>>> e1623bb2
-}
-
-// virtual
-void LLPanelPlaces::onVisibilityChange(bool new_visibility)
-{
-    LLPanel::onVisibilityChange(new_visibility);
-
-    if (!new_visibility && mPlaceInfoType == AGENT_INFO_TYPE)
-    {
-        LLViewerParcelMgr::getInstance()->removeObserver(mParcelObserver);
-
-        // Clear reference to parcel selection when closing places panel.
-        mParcel.clear();
-    }
-}
-
-void LLPanelPlaces::changedParcelSelection()
-{
-    if (!mPlaceProfile)
-        return;
-
-    LLViewerParcelMgr* parcel_mgr = LLViewerParcelMgr::getInstance();
-    mParcel = parcel_mgr->getFloatingParcelSelection();
-    LLParcel* parcel = mParcel->getParcel();
-    LLViewerRegion* region = parcel_mgr->getSelectionRegion();
-    if (!region || !parcel)
-        return;
-
-    LLVector3d prev_pos_global = mPosGlobal;
-
-    // If agent is inside the selected parcel show agent's region<X, Y, Z>,
-    // otherwise show region<X, Y, Z> of agent's selection point.
-    bool is_current_parcel = is_agent_in_selected_parcel(parcel);
-    if (is_current_parcel)
-    {
-        mPosGlobal = gAgent.getPositionGlobal();
-    }
-    else
-    {
-        LLVector3d pos_global = gViewerWindow->getLastPick().mPosGlobal;
-        if (!pos_global.isExactlyZero())
-        {
-            mPosGlobal = pos_global;
-        }
-    }
-
-    // Reset location info only if global position has changed
-    // and update timer has expired to reduce unnecessary text and icons updates.
-    if (prev_pos_global != mPosGlobal && mResetInfoTimer.hasExpired())
-    {
-        mPlaceProfile->resetLocation();
-        mResetInfoTimer.setTimerExpirySec(PLACE_INFO_UPDATE_INTERVAL);
-    }
-
-    mPlaceProfile->displaySelectedParcelInfo(parcel, region, mPosGlobal, is_current_parcel);
-
-    updateVerbs();
-}
-
-void LLPanelPlaces::createTabs()
-{
-    if (!(gInventory.isInventoryUsable() && LLTeleportHistory::getInstance() && !mTabsCreated))
-        return;
-
-    LLFavoritesPanel* favorites_panel = new LLFavoritesPanel();
-    if (favorites_panel)
-    {
-        mTabContainer->addTabPanel(
-            LLTabContainer::TabPanelParams().
-            panel(favorites_panel).
-            label(getString("favorites_tab_title")).
-            insert_at(LLTabContainer::END));
-    }
-
-    LLLandmarksPanel* landmarks_panel = new LLLandmarksPanel();
-    if (landmarks_panel)
-    {
-        mTabContainer->addTabPanel(
-            LLTabContainer::TabPanelParams().
-            panel(landmarks_panel).
-            label(getString("landmarks_tab_title")).
-            insert_at(LLTabContainer::END));
-    }
-
-    LLTeleportHistoryPanel* teleport_history_panel = new LLTeleportHistoryPanel();
-    if (teleport_history_panel)
-    {
-        mTabContainer->addTabPanel(
-            LLTabContainer::TabPanelParams().
-            panel(teleport_history_panel).
-            label(getString("teleport_history_tab_title")).
-            insert_at(LLTabContainer::END));
-    }
-
-    mTabContainer->selectFirstTab();
-
-    mActivePanel = dynamic_cast<LLPanelPlacesTab*>(mTabContainer->getCurrentPanel());
-
-    if (mActivePanel)
-    {
-        // Filter applied to show all items.
-        mActivePanel->onSearchEdit(mActivePanel->getFilterSubString());
-
-        // History panel does not support deletion nor creation
-        // Hide menus
-        bool supports_create = mActivePanel->getCreateMenu() != NULL;
-        childSetVisible("add_btn_panel", supports_create);
-
-        // favorites and inventory can remove items, history can clear history
-        childSetVisible("trash_btn_panel", true);
-
-        if (supports_create)
-        {
-            mRemoveSelectedBtn->setToolTip(getString("tooltip_trash_items"));
-        }
-        else
-        {
-            mRemoveSelectedBtn->setToolTip(getString("tooltip_trash_history"));
-        }
-
-        mActivePanel->setRemoveBtn(mRemoveSelectedBtn);
-        mActivePanel->updateVerbs();
-    }
-
-    mTabsCreated = true;
-}
-
-void LLPanelPlaces::changedGlobalPos(const LLVector3d &global_pos)
-{
-    mPosGlobal = global_pos;
-    updateVerbs();
-}
-
-void LLPanelPlaces::showAddedLandmarkInfo(const uuid_set_t& items)
-{
-    for (uuid_set_t::const_iterator item_iter = items.begin();
-         item_iter != items.end();
-         ++item_iter)
-    {
-        const LLUUID& item_id = (*item_iter);
-        if(!highlight_offered_object(item_id))
-        {
-            continue;
-        }
-
-        LLInventoryItem* item = gInventory.getItem(item_id);
-
-        llassert(item);
-        if (item && (LLAssetType::AT_LANDMARK == item->getType()) )
-        {
-            // Created landmark is passed to Places panel to allow its editing.
-            // If the panel is closed we don't reopen it until created landmark is loaded.
-            if("create_landmark" == getPlaceInfoType() && !getItem())
-            {
-                setItem(item);
-            }
-        }
-    }
-}
-
-void LLPanelPlaces::updateVerbs()
-{
-    bool is_place_info_visible;
-
-    LLPanelPlaceInfo* panel = getCurrentInfoPanel();
-    if (panel)
-    {
-        is_place_info_visible = panel->getVisible();
-    }
-    else
-    {
-        is_place_info_visible = false;
-    }
-
-    bool is_agent_place_info_visible = mPlaceInfoType == AGENT_INFO_TYPE;
-    bool is_create_landmark_visible = mPlaceInfoType == CREATE_LANDMARK_INFO_TYPE;
-
-    bool have_3d_pos = ! mPosGlobal.isExactlyZero();
-
-    mTeleportBtn->setVisible(!is_create_landmark_visible && !isLandmarkEditModeOn);
-    mShowOnMapBtn->setVisible(!is_create_landmark_visible && !isLandmarkEditModeOn);
-    mSaveBtn->setVisible(isLandmarkEditModeOn);
-    mCancelBtn->setVisible(isLandmarkEditModeOn);
-    mCloseBtn->setVisible(is_create_landmark_visible && !isLandmarkEditModeOn);
-
-    bool show_options_btn = is_place_info_visible && !is_create_landmark_visible && !isLandmarkEditModeOn;
-    mOverflowBtn->setVisible(show_options_btn);
-    getChild<LLLayoutPanel>("lp_options")->setVisible(show_options_btn);
-    getChild<LLLayoutPanel>("lp2")->setVisible(!show_options_btn);
-
-    if (is_place_info_visible)
-    {
-        mShowOnMapBtn->setEnabled(have_3d_pos);
-
-        if (is_agent_place_info_visible)
-        {
-            // We don't need to teleport to the current location
-            // so check if the location is not within the current parcel.
-            mTeleportBtn->setEnabled(have_3d_pos &&
-                                     !LLViewerParcelMgr::getInstance()->inAgentParcel(mPosGlobal));
-        }
-        else if (mPlaceInfoType == LANDMARK_INFO_TYPE || mPlaceInfoType == REMOTE_PLACE_INFO_TYPE)
-        {
-            mTeleportBtn->setEnabled(have_3d_pos);
-        }
-    }
-    else
-    {
-        if (mActivePanel)
-            mActivePanel->updateVerbs();
-    }
-}
-
-LLPanelPlaceInfo* LLPanelPlaces::getCurrentInfoPanel()
-{
-    if (mPlaceInfoType == AGENT_INFO_TYPE ||
-        mPlaceInfoType == REMOTE_PLACE_INFO_TYPE ||
-        mPlaceInfoType == TELEPORT_HISTORY_INFO_TYPE)
-    {
-        return mPlaceProfile;
-    }
-    else if (mPlaceInfoType == CREATE_LANDMARK_INFO_TYPE ||
-             mPlaceInfoType == LANDMARK_INFO_TYPE ||
-             mPlaceInfoType == LANDMARK_TAB_INFO_TYPE)
-    {
-        return mLandmarkInfo;
-    }
-
-    return NULL;
-}
-
-static bool is_agent_in_selected_parcel(LLParcel* parcel)
-{
-    LLViewerParcelMgr* parcel_mgr = LLViewerParcelMgr::getInstance();
-
-    LLViewerRegion* region = parcel_mgr->getSelectionRegion();
-    if (!region || !parcel)
-        return false;
-
-    return  region == gAgent.getRegion() &&
-            parcel->getLocalID() == parcel_mgr->getAgentParcel()->getLocalID();
-}
-
-static void onSLURLBuilt(std::string& slurl)
-{
-    LLView::getWindow()->copyTextToClipboard(utf8str_to_wstring(slurl));
-
-    LLSD args;
-    args["SLURL"] = slurl;
-
-    LLNotificationsUtil::add("CopySLURL", args);
-}+/**
+ * @file llpanelplaces.cpp
+ * @brief Side Bar "Places" panel
+ *
+ * $LicenseInfo:firstyear=2009&license=viewerlgpl$
+ * Second Life Viewer Source Code
+ * Copyright (C) 2010, Linden Research, Inc.
+ *
+ * This library is free software; you can redistribute it and/or
+ * modify it under the terms of the GNU Lesser General Public
+ * License as published by the Free Software Foundation;
+ * version 2.1 of the License only.
+ *
+ * This library is distributed in the hope that it will be useful,
+ * but WITHOUT ANY WARRANTY; without even the implied warranty of
+ * MERCHANTABILITY or FITNESS FOR A PARTICULAR PURPOSE.  See the GNU
+ * Lesser General Public License for more details.
+ *
+ * You should have received a copy of the GNU Lesser General Public
+ * License along with this library; if not, write to the Free Software
+ * Foundation, Inc., 51 Franklin Street, Fifth Floor, Boston, MA  02110-1301  USA
+ *
+ * Linden Research, Inc., 945 Battery Street, San Francisco, CA  94111  USA
+ * $/LicenseInfo$
+ */
+
+#include "llviewerprecompiledheaders.h"
+
+#include "llpanelplaces.h"
+
+#include "llassettype.h"
+#include "lltimer.h"
+
+#include "llinventory.h"
+#include "lllandmark.h"
+#include "llparcel.h"
+
+#include "llcombobox.h"
+#include "llfiltereditor.h"
+#include "llfirstuse.h"
+#include "llfloaterreg.h"
+#include "llfloatersidepanelcontainer.h"
+#include "llmenubutton.h"
+#include "llnotificationsutil.h"
+#include "lltabcontainer.h"
+#include "lltexteditor.h"
+#include "lltrans.h"
+#include "lluictrlfactory.h"
+
+#include "llwindow.h"
+
+#include "llagent.h"
+#include "llagentpicksinfo.h"
+#include "llavatarpropertiesprocessor.h"
+#include "llcommandhandler.h"
+#include "lldndbutton.h"
+#include "llfloaterworldmap.h"
+#include "llinventorybridge.h"
+#include "llinventoryobserver.h"
+#include "llinventorymodel.h"
+#include "lllandmarkactions.h"
+#include "lllandmarklist.h"
+#include "lllayoutstack.h"
+#include "llpanellandmarkinfo.h"
+#include "llpanellandmarks.h"
+#include "llpanelplaceprofile.h"
+#include "llpanelteleporthistory.h"
+#include "llremoteparcelrequest.h"
+#include "llteleporthistorystorage.h"
+#include "lltoggleablemenu.h"
+#include "llviewerinventory.h"
+#include "llviewermenu.h"
+#include "llviewermessage.h"
+#include "llviewerparcelmgr.h"
+#include "llviewerregion.h"
+#include "llviewerwindow.h"
+
+// Constants
+static const F32 PLACE_INFO_UPDATE_INTERVAL = 3.0;
+static const std::string AGENT_INFO_TYPE            = "agent";
+static const std::string CREATE_LANDMARK_INFO_TYPE  = "create_landmark";
+static const std::string CREATE_PICK_TYPE           = "create_pick";
+static const std::string LANDMARK_INFO_TYPE         = "landmark";
+static const std::string REMOTE_PLACE_INFO_TYPE     = "remote_place";
+static const std::string TELEPORT_HISTORY_INFO_TYPE = "teleport_history";
+static const std::string LANDMARK_TAB_INFO_TYPE     = "open_landmark_tab";
+
+// Support for secondlife:///app/parcel/{UUID}/about SLapps
+class LLParcelHandler : public LLCommandHandler
+{
+public:
+    // requires trusted browser to trigger
+    LLParcelHandler() : LLCommandHandler("parcel", UNTRUSTED_THROTTLE) { }
+    bool handle(const LLSD& params,
+                const LLSD& query_map,
+                const std::string& grid,
+                LLMediaCtrl* web)
+    {
+        if (params.size() < 2)
+        {
+            return false;
+        }
+
+        if (!LLUI::getInstance()->mSettingGroups["config"]->getBOOL("EnablePlaceProfile"))
+        {
+            LLNotificationsUtil::add("NoPlaceInfo", LLSD(), LLSD(), std::string("SwitchToStandardSkinAndQuit"));
+            return true;
+        }
+
+        LLUUID parcel_id;
+        if (!parcel_id.set(params[0], false))
+        {
+            return false;
+        }
+        if (params[1].asString() == "about")
+        {
+            if (parcel_id.notNull())
+            {
+                LLSD key;
+                key["type"] = "remote_place";
+                key["id"] = parcel_id;
+                LLFloaterSidePanelContainer::showPanel("places", key);
+                return true;
+            }
+        }
+        return false;
+    }
+};
+LLParcelHandler gParcelHandler;
+
+// Helper functions
+static bool is_agent_in_selected_parcel(LLParcel* parcel);
+static void onSLURLBuilt(std::string& slurl);
+
+//Observer classes
+class LLPlacesParcelObserver : public LLParcelObserver
+{
+public:
+    LLPlacesParcelObserver(LLPanelPlaces* places_panel) :
+        LLParcelObserver(),
+        mPlaces(places_panel)
+    {}
+
+    /*virtual*/ void changed()
+    {
+        if (mPlaces)
+            mPlaces->changedParcelSelection();
+    }
+
+private:
+    LLPanelPlaces*      mPlaces;
+};
+
+class LLPlacesInventoryObserver : public LLInventoryAddedObserver
+{
+public:
+    LLPlacesInventoryObserver(LLPanelPlaces* places_panel) :
+        mPlaces(places_panel)
+    {}
+
+    /*virtual*/ void changed(U32 mask)
+    {
+        LLInventoryAddedObserver::changed(mask);
+
+        if (mPlaces && !mPlaces->tabsCreated())
+        {
+            mPlaces->createTabs();
+        }
+    }
+
+protected:
+    /*virtual*/ void done()
+    {
+        mPlaces->showAddedLandmarkInfo(gInventory.getAddedIDs());
+    }
+
+private:
+    LLPanelPlaces*      mPlaces;
+};
+
+class LLPlacesRemoteParcelInfoObserver : public LLRemoteParcelInfoObserver
+{
+public:
+    LLPlacesRemoteParcelInfoObserver(LLPanelPlaces* places_panel) :
+        LLRemoteParcelInfoObserver(),
+        mPlaces(places_panel)
+    {}
+
+    ~LLPlacesRemoteParcelInfoObserver()
+    {
+        // remove any in-flight observers
+        std::set<LLUUID>::iterator it;
+        for (it = mParcelIDs.begin(); it != mParcelIDs.end(); ++it)
+        {
+            const LLUUID &id = *it;
+            LLRemoteParcelInfoProcessor::getInstance()->removeObserver(id, this);
+        }
+        mParcelIDs.clear();
+    }
+
+    /*virtual*/ void processParcelInfo(const LLParcelData& parcel_data)
+    {
+        if (mPlaces)
+        {
+            mPlaces->changedGlobalPos(LLVector3d(parcel_data.global_x,
+                                                 parcel_data.global_y,
+                                                 parcel_data.global_z));
+        }
+
+        mParcelIDs.erase(parcel_data.parcel_id);
+        LLRemoteParcelInfoProcessor::getInstance()->removeObserver(parcel_data.parcel_id, this);
+    }
+    /*virtual*/ void setParcelID(const LLUUID& parcel_id)
+    {
+        if (!parcel_id.isNull())
+        {
+            mParcelIDs.insert(parcel_id);
+            LLRemoteParcelInfoProcessor::getInstance()->addObserver(parcel_id, this);
+            LLRemoteParcelInfoProcessor::getInstance()->sendParcelInfoRequest(parcel_id);
+        }
+    }
+    /*virtual*/ void setErrorStatus(S32 status, const std::string& reason)
+    {
+        LL_ERRS() << "Can't complete remote parcel request. Http Status: "
+               << status << ". Reason : " << reason << LL_ENDL;
+    }
+
+private:
+    std::set<LLUUID>    mParcelIDs;
+    LLPanelPlaces*      mPlaces;
+};
+
+
+static LLPanelInjector<LLPanelPlaces> t_places("panel_places");
+
+LLPanelPlaces::LLPanelPlaces()
+    :   LLPanel(),
+        mActivePanel(NULL),
+        mFilterEditor(NULL),
+        mPlaceProfile(NULL),
+        mLandmarkInfo(NULL),
+        mItem(NULL),
+        mPlaceMenu(NULL),
+        mLandmarkMenu(NULL),
+        mPosGlobal(),
+        isLandmarkEditModeOn(false),
+        mTabsCreated(false)
+{
+    mParcelObserver = new LLPlacesParcelObserver(this);
+    mInventoryObserver = new LLPlacesInventoryObserver(this);
+    mRemoteParcelObserver = new LLPlacesRemoteParcelInfoObserver(this);
+
+    gInventory.addObserver(mInventoryObserver);
+
+    mAgentParcelChangedConnection = gAgent.addParcelChangedCallback(
+            boost::bind(&LLPanelPlaces::updateVerbs, this));
+
+    //buildFromFile( "panel_places.xml"); // Called from LLRegisterPanelClass::defaultPanelClassBuilder()
+}
+
+LLPanelPlaces::~LLPanelPlaces()
+{
+    if (gInventory.containsObserver(mInventoryObserver))
+        gInventory.removeObserver(mInventoryObserver);
+
+    LLViewerParcelMgr::getInstance()->removeObserver(mParcelObserver);
+
+    delete mInventoryObserver;
+    delete mParcelObserver;
+    delete mRemoteParcelObserver;
+
+    if (mAgentParcelChangedConnection.connected())
+    {
+        mAgentParcelChangedConnection.disconnect();
+    }
+}
+
+bool LLPanelPlaces::postBuild()
+{
+    mTeleportBtn = getChild<LLButton>("teleport_btn");
+    mTeleportBtn->setClickedCallback(boost::bind(&LLPanelPlaces::onTeleportButtonClicked, this));
+
+    mShowOnMapBtn = getChild<LLButton>("map_btn");
+    mShowOnMapBtn->setClickedCallback(boost::bind(&LLPanelPlaces::onShowOnMapButtonClicked, this));
+
+    mSaveBtn = getChild<LLButton>("save_btn");
+    mSaveBtn->setClickedCallback(boost::bind(&LLPanelPlaces::onSaveButtonClicked, this));
+
+    mCancelBtn = getChild<LLButton>("cancel_btn");
+    mCancelBtn->setClickedCallback(boost::bind(&LLPanelPlaces::onCancelButtonClicked, this));
+
+    mCloseBtn = getChild<LLButton>("close_btn");
+    mCloseBtn->setClickedCallback(boost::bind(&LLPanelPlaces::onBackButtonClicked, this));
+
+    mOverflowBtn = getChild<LLMenuButton>("overflow_btn");
+    mOverflowBtn->setMouseDownCallback(boost::bind(&LLPanelPlaces::onOverflowButtonClicked, this));
+
+    mGearMenuButton = getChild<LLMenuButton>("options_gear_btn");
+    mGearMenuButton->setMouseDownCallback(boost::bind(&LLPanelPlaces::onGearMenuClick, this));
+
+    mSortingMenuButton = getChild<LLMenuButton>("sorting_menu_btn");
+    mSortingMenuButton->setMouseDownCallback(boost::bind(&LLPanelPlaces::onSortingMenuClick, this));
+
+    mAddMenuButton = getChild<LLMenuButton>("add_menu_btn");
+    mAddMenuButton->setMouseDownCallback(boost::bind(&LLPanelPlaces::onAddMenuClick, this));
+
+    mRemoveSelectedBtn = getChild<LLButton>("trash_btn");
+    mRemoveSelectedBtn->setClickedCallback(boost::bind(&LLPanelPlaces::onRemoveButtonClicked, this));
+
+    LLDragAndDropButton* trash_btn = (LLDragAndDropButton*)mRemoveSelectedBtn;
+    trash_btn->setDragAndDropHandler(boost::bind(&LLPanelPlaces::handleDragAndDropToTrash, this
+        , _4 // bool drop
+        , _5 // EDragAndDropType cargo_type
+        , _6 // void* cargo_data
+        , _7 // EAcceptance* accept
+    ));
+
+    LLUICtrl::CommitCallbackRegistry::ScopedRegistrar registrar;
+    registrar.add("Places.OverflowMenu.Action",  boost::bind(&LLPanelPlaces::onOverflowMenuItemClicked, this, _2));
+    LLUICtrl::EnableCallbackRegistry::ScopedRegistrar enable_registrar;
+    enable_registrar.add("Places.OverflowMenu.Enable",  boost::bind(&LLPanelPlaces::onOverflowMenuItemEnable, this, _2));
+
+    mPlaceMenu = LLUICtrlFactory::getInstance()->createFromFile<LLToggleableMenu>("menu_place.xml", gMenuHolder, LLViewerMenuHolderGL::child_registry_t::instance());
+    if (mPlaceMenu)
+    {
+        mPlaceMenu->setAlwaysShowMenu(true);
+    }
+    else
+    {
+        LL_WARNS() << "Error loading Place menu" << LL_ENDL;
+    }
+
+    mLandmarkMenu = LLUICtrlFactory::getInstance()->createFromFile<LLToggleableMenu>("menu_landmark.xml", gMenuHolder, LLViewerMenuHolderGL::child_registry_t::instance());
+    if (!mLandmarkMenu)
+    {
+        LL_WARNS() << "Error loading Landmark menu" << LL_ENDL;
+    }
+
+    mTabContainer = getChild<LLTabContainer>("Places Tabs");
+    if (mTabContainer)
+    {
+        mTabContainer->setCommitCallback(boost::bind(&LLPanelPlaces::onTabSelected, this));
+    }
+
+    mButtonsContainer = getChild<LLPanel>("button_layout_panel");
+    mButtonsContainer->setVisible(false);
+    mFilterContainer = getChild<LLLayoutStack>("top_menu_panel");
+
+    mFilterEditor = getChild<LLFilterEditor>("Filter");
+    if (mFilterEditor)
+    {
+        //when list item is being clicked the filter editor looses focus
+        //committing on focus lost leads to detaching list items
+        //BUT a detached list item cannot be made selected and must not be clicked onto
+        mFilterEditor->setCommitOnFocusLost(false);
+
+        mFilterEditor->setCommitCallback(boost::bind(&LLPanelPlaces::onFilterEdit, this, _2, false));
+    }
+
+    mPlaceProfile = findChild<LLPanelPlaceProfile>("panel_place_profile");
+    mLandmarkInfo = findChild<LLPanelLandmarkInfo>("panel_landmark_info");
+    if (!mPlaceProfile || !mLandmarkInfo)
+        return false;
+
+    mPlaceProfileBackBtn = mPlaceProfile->getChild<LLButton>("back_btn");
+    mPlaceProfileBackBtn->setClickedCallback(boost::bind(&LLPanelPlaces::onBackButtonClicked, this));
+
+    mLandmarkInfo->getChild<LLButton>("back_btn")->setClickedCallback(boost::bind(&LLPanelPlaces::onBackButtonClicked, this));
+
+    LLLineEditor* title_editor = mLandmarkInfo->getChild<LLLineEditor>("title_editor");
+    title_editor->setKeystrokeCallback(boost::bind(&LLPanelPlaces::onEditButtonClicked, this), NULL);
+
+    LLTextEditor* notes_editor = mLandmarkInfo->getChild<LLTextEditor>("notes_editor");
+    notes_editor->setKeystrokeCallback(boost::bind(&LLPanelPlaces::onEditButtonClicked, this));
+
+    LLComboBox* folder_combo = mLandmarkInfo->getChild<LLComboBox>("folder_combo");
+    folder_combo->setCommitCallback(boost::bind(&LLPanelPlaces::onEditButtonClicked, this));
+
+    LLButton* edit_btn = mLandmarkInfo->getChild<LLButton>("edit_btn");
+    edit_btn->setCommitCallback(boost::bind(&LLPanelPlaces::onEditButtonClicked, this));
+
+    createTabs();
+    updateVerbs();
+
+    return true;
+}
+
+void LLPanelPlaces::onOpen(const LLSD& key)
+{
+    if (!mPlaceProfile || !mLandmarkInfo)
+        return;
+
+    if (key.size() != 0)
+    {
+        isLandmarkEditModeOn = false;
+        std::string key_type = key["type"].asString();
+        if (key_type == LANDMARK_TAB_INFO_TYPE)
+        {
+            // Small hack: We need to toggle twice. The first toggle moves from the Landmark
+            // or Teleport History info panel to the Landmark or Teleport History list panel.
+            // For this first toggle, the mPlaceInfoType should be the one previously used so
+            // that the state can be corretly set.
+            // The second toggle forces the list to be set to Landmark.
+            // This avoids extracting and duplicating all the state logic from togglePlaceInfoPanel()
+            // here or some specific private method
+            togglePlaceInfoPanel(false);
+            mPlaceInfoType = key_type;
+            togglePlaceInfoPanel(false);
+            // Update the active tab
+            onTabSelected();
+            // Update the buttons at the bottom of the panel
+            updateVerbs();
+        }
+        else if (key_type == CREATE_PICK_TYPE)
+        {
+            LLUUID item_id = key["item_id"];
+
+            LLLandmarksPanel* landmarks_panel =
+                dynamic_cast<LLLandmarksPanel*>(mTabContainer->getPanelByName("Landmarks"));
+            if (landmarks_panel && item_id.notNull())
+            {
+                LLLandmark* landmark = LLLandmarkActions::getLandmark(item_id, boost::bind(&LLLandmarksPanel::doCreatePick, landmarks_panel, _1, item_id));
+                if (landmark)
+                {
+                    landmarks_panel->doCreatePick(landmark, item_id);
+                }
+            }
+        }
+        else // "create_landmark"
+        {
+            mFilterEditor->clear();
+            onFilterEdit("", false);
+
+            mPlaceInfoType = key_type;
+            mPosGlobal.setZero();
+            mItem = NULL;
+            mRegionId.setNull();
+            togglePlaceInfoPanel(true);
+
+            if (mPlaceInfoType == AGENT_INFO_TYPE)
+            {
+                mPlaceProfile->setInfoType(LLPanelPlaceInfo::AGENT);
+                if (gAgent.getRegion())
+                {
+                    mRegionId = gAgent.getRegion()->getRegionID();
+                }
+            }
+            else if (mPlaceInfoType == CREATE_LANDMARK_INFO_TYPE)
+            {
+                LLUUID dest_folder = key["dest_folder"];
+                mLandmarkInfo->setInfoAndCreateLandmark(dest_folder);
+
+                if (key.has("x") && key.has("y") && key.has("z"))
+                {
+                    mPosGlobal = LLVector3d(key["x"].asReal(),
+                                            key["y"].asReal(),
+                                            key["z"].asReal());
+                }
+                else
+                {
+                    mPosGlobal = gAgent.getPositionGlobal();
+                }
+
+                mLandmarkInfo->displayParcelInfo(LLUUID(), mPosGlobal);
+
+                mSaveBtn->setEnabled(false);
+            }
+            else if (mPlaceInfoType == LANDMARK_INFO_TYPE)
+            {
+                mLandmarkInfo->setInfoType(LLPanelPlaceInfo::LANDMARK);
+
+                LLUUID id = key["id"].asUUID();
+                LLInventoryItem* item = gInventory.getItem(id);
+                if (!item)
+                    return;
+
+                bool is_editable = gInventory.isObjectDescendentOf(id, gInventory.getRootFolderID())
+                                   && item->getPermissions().allowModifyBy(gAgent.getID());
+                mLandmarkInfo->setCanEdit(is_editable);
+
+                setItem(item);
+            }
+            else if (mPlaceInfoType == REMOTE_PLACE_INFO_TYPE)
+            {
+                if (key.has("id"))
+                {
+                    LLUUID parcel_id = key["id"].asUUID();
+                    mPlaceProfile->setParcelID(parcel_id);
+
+                    // query the server to get the global 3D position of this
+                    // parcel - we need this for teleport/mapping functions.
+                    mRemoteParcelObserver->setParcelID(parcel_id);
+                }
+                else
+                {
+                    mPosGlobal = LLVector3d(key["x"].asReal(),
+                                            key["y"].asReal(),
+                                            key["z"].asReal());
+                    mPlaceProfile->displayParcelInfo(LLUUID(), mPosGlobal);
+                }
+
+                mPlaceProfile->setInfoType(LLPanelPlaceInfo::PLACE);
+            }
+            else if (mPlaceInfoType == TELEPORT_HISTORY_INFO_TYPE)
+            {
+                S32 index = key["id"].asInteger();
+
+                const LLTeleportHistoryStorage::slurl_list_t& hist_items =
+                            LLTeleportHistoryStorage::getInstance()->getItems();
+
+                mPosGlobal = hist_items[index].mGlobalPos;
+
+                mPlaceProfile->setInfoType(LLPanelPlaceInfo::TELEPORT_HISTORY);
+                mPlaceProfile->displayParcelInfo(LLUUID(), mPosGlobal);
+            }
+
+            updateVerbs();
+        }
+    }
+
+    LLViewerParcelMgr* parcel_mgr = LLViewerParcelMgr::getInstance();
+    if (!parcel_mgr)
+        return;
+
+    mParcelLocalId = parcel_mgr->getAgentParcel()->getLocalID();
+
+    // Start using LLViewerParcelMgr for land selection if
+    // information about nearby land is requested.
+    // Otherwise stop using land selection and deselect land.
+    if (mPlaceInfoType == AGENT_INFO_TYPE)
+    {
+        // We don't know if we are already added to LLViewerParcelMgr observers list
+        // so try to remove observer not to add an extra one.
+        parcel_mgr->removeObserver(mParcelObserver);
+
+        parcel_mgr->addObserver(mParcelObserver);
+        parcel_mgr->selectParcelAt(gAgent.getPositionGlobal());
+    }
+    else
+    {
+        parcel_mgr->removeObserver(mParcelObserver);
+
+        // Clear the reference to selection to allow its removal in deselectUnused().
+        mParcel.clear();
+
+        if (!parcel_mgr->selectionEmpty())
+        {
+            parcel_mgr->deselectUnused();
+        }
+    }
+}
+
+void LLPanelPlaces::setItem(LLInventoryItem* item)
+{
+    if (!mLandmarkInfo || !item)
+        return;
+
+    mItem = item;
+
+    LLAssetType::EType item_type = mItem->getActualType();
+    if (item_type == LLAssetType::AT_LANDMARK || item_type == LLAssetType::AT_LINK)
+    {
+        // If the item is a link get a linked item
+        if (item_type == LLAssetType::AT_LINK)
+        {
+            mItem = gInventory.getItem(mItem->getLinkedUUID());
+            if (mItem.isNull())
+                return;
+        }
+    }
+    else
+    {
+        return;
+    }
+
+    // Check if item is in agent's inventory and he has the permission to modify it.
+    bool is_landmark_editable = gInventory.isObjectDescendentOf(mItem->getUUID(), gInventory.getRootFolderID()) &&
+                                mItem->getPermissions().allowModifyBy(gAgent.getID());
+
+    mSaveBtn->setEnabled(is_landmark_editable);
+
+    if (is_landmark_editable)
+    {
+        if(!mLandmarkInfo->setLandmarkFolder(mItem->getParentUUID()) && !mItem->getParentUUID().isNull())
+        {
+            const LLViewerInventoryCategory* cat = gInventory.getCategory(mItem->getParentUUID());
+            if (cat)
+            {
+                std::string cat_fullname = LLPanelLandmarkInfo::getFullFolderName(cat);
+                LLComboBox* folderList = mLandmarkInfo->getChild<LLComboBox>("folder_combo");
+                folderList->add(cat_fullname, cat->getUUID(), ADD_TOP);
+            }
+        }
+    }
+
+    mLandmarkInfo->displayItemInfo(mItem);
+
+    LLLandmark* lm = gLandmarkList.getAsset(mItem->getAssetUUID(),
+                                            boost::bind(&LLPanelPlaces::onLandmarkLoaded, this, _1));
+    if (lm)
+    {
+        onLandmarkLoaded(lm);
+    }
+}
+
+S32 LLPanelPlaces::notifyParent(const LLSD& info)
+{
+    if(info.has("update_verbs"))
+    {
+        if(mPosGlobal.isExactlyZero())
+        {
+            mPosGlobal.setVec(info["global_x"], info["global_y"], info["global_z"]);
+        }
+
+        updateVerbs();
+
+        return 1;
+    }
+    return LLPanel::notifyParent(info);
+}
+
+void LLPanelPlaces::onLandmarkLoaded(LLLandmark* landmark)
+{
+    if (!mLandmarkInfo)
+        return;
+
+    LLUUID region_id;
+    landmark->getRegionID(region_id);
+    landmark->getGlobalPos(mPosGlobal);
+    mLandmarkInfo->displayParcelInfo(region_id, mPosGlobal);
+
+    updateVerbs();
+}
+
+void LLPanelPlaces::onFilterEdit(const std::string& search_string, bool force_filter)
+{
+    if (!mActivePanel)
+        return;
+
+    if (force_filter || mActivePanel->getFilterSubString() != search_string)
+    {
+        std::string string = search_string;
+
+        // Searches are case-insensitive
+        // but we don't convert the typed string to upper-case so that it can be fed to the web search as-is.
+
+        mActivePanel->onSearchEdit(string);
+    }
+}
+
+void LLPanelPlaces::onTabSelected()
+{
+    mActivePanel = dynamic_cast<LLPanelPlacesTab*>(mTabContainer->getCurrentPanel());
+    if (!mActivePanel)
+        return;
+
+    onFilterEdit(mActivePanel->getFilterSubString(), true);
+    mActivePanel->updateVerbs();
+
+    // History panel does not support deletion nor creation
+    // Hide menus
+    bool supports_create = mActivePanel->getCreateMenu() != NULL;
+    childSetVisible("add_btn_panel", supports_create);
+
+    // favorites and inventory can remove items, history can clear history
+    childSetVisible("trash_btn_panel", true);
+
+    if (supports_create)
+    {
+        mRemoveSelectedBtn->setToolTip(getString("tooltip_trash_items"));
+    }
+    else
+    {
+        mRemoveSelectedBtn->setToolTip(getString("tooltip_trash_history"));
+    }
+}
+
+void LLPanelPlaces::onTeleportButtonClicked()
+{
+    LLPanelPlaceInfo* panel = getCurrentInfoPanel();
+    if (panel && panel->getVisible())
+    {
+        if (mPlaceInfoType == LANDMARK_INFO_TYPE)
+        {
+            if (mItem.isNull())
+            {
+                LL_WARNS() << "NULL landmark item" << LL_ENDL;
+                llassert(mItem.notNull());
+                return;
+            }
+
+            LLSD payload;
+            payload["asset_id"] = mItem->getAssetUUID();
+            LLSD args;
+            args["LOCATION"] = mItem->getName();
+            LLNotificationsUtil::add("TeleportFromLandmark", args, payload);
+        }
+        else if (mPlaceInfoType == AGENT_INFO_TYPE ||
+                 mPlaceInfoType == REMOTE_PLACE_INFO_TYPE ||
+                 mPlaceInfoType == TELEPORT_HISTORY_INFO_TYPE)
+        {
+            LLFloaterWorldMap* worldmap_instance = LLFloaterWorldMap::getInstance();
+            if (!mPosGlobal.isExactlyZero() && worldmap_instance)
+            {
+                gAgent.teleportViaLocation(mPosGlobal);
+                worldmap_instance->trackLocation(mPosGlobal);
+            }
+        }
+    }
+    else
+    {
+        if (mActivePanel)
+            mActivePanel->onTeleport();
+    }
+}
+
+void LLPanelPlaces::onShowOnMapButtonClicked()
+{
+    LLPanelPlaceInfo* panel = getCurrentInfoPanel();
+    if (panel && panel->getVisible())
+    {
+        LLFloaterWorldMap* worldmap_instance = LLFloaterWorldMap::getInstance();
+        if(!worldmap_instance)
+            return;
+
+        if (mPlaceInfoType == AGENT_INFO_TYPE ||
+            mPlaceInfoType == CREATE_LANDMARK_INFO_TYPE ||
+            mPlaceInfoType == REMOTE_PLACE_INFO_TYPE ||
+            mPlaceInfoType == TELEPORT_HISTORY_INFO_TYPE)
+        {
+            if (!mPosGlobal.isExactlyZero())
+            {
+                worldmap_instance->trackLocation(mPosGlobal);
+                LLFloaterReg::showInstance("world_map", "center");
+            }
+        }
+        else if (mPlaceInfoType == LANDMARK_INFO_TYPE)
+        {
+            if (mItem.isNull())
+            {
+                LL_WARNS() << "NULL landmark item" << LL_ENDL;
+                llassert(mItem.notNull());
+                return;
+            }
+            LLLandmark* landmark = gLandmarkList.getAsset(mItem->getAssetUUID());
+            if (!landmark)
+                return;
+
+            LLVector3d landmark_global_pos;
+            if (!landmark->getGlobalPos(landmark_global_pos))
+                return;
+
+            if (!landmark_global_pos.isExactlyZero())
+            {
+                worldmap_instance->trackLocation(landmark_global_pos);
+                LLFloaterReg::showInstance("world_map", "center");
+            }
+        }
+    }
+    else
+    {
+        if (mActivePanel && mActivePanel->isSingleItemSelected())
+        {
+            mActivePanel->onShowOnMap();
+        }
+        else
+        {
+            LLFloaterWorldMap* worldmap_instance = LLFloaterWorldMap::getInstance();
+            LLVector3d global_pos = gAgent.getPositionGlobal();
+
+            if (!global_pos.isExactlyZero() && worldmap_instance)
+            {
+                worldmap_instance->trackLocation(global_pos);
+                LLFloaterReg::showInstance("world_map", "center");
+            }
+        }
+    }
+}
+
+void LLPanelPlaces::onEditButtonClicked()
+{
+    if (!mLandmarkInfo || isLandmarkEditModeOn)
+        return;
+
+    isLandmarkEditModeOn = true;
+
+    mLandmarkInfo->toggleLandmarkEditMode(true);
+
+    updateVerbs();
+}
+
+void LLPanelPlaces::onSaveButtonClicked()
+{
+    if (!mLandmarkInfo || mItem.isNull())
+        return;
+
+    std::string current_title_value = mLandmarkInfo->getLandmarkTitle();
+    std::string item_title_value = mItem->getName();
+    std::string current_notes_value = mLandmarkInfo->getLandmarkNotes();
+    std::string item_notes_value = mItem->getDescription();
+
+    LLStringUtil::trim(current_title_value);
+    LLStringUtil::trim(current_notes_value);
+
+    LLUUID folder_id = mLandmarkInfo->getLandmarkFolder();
+    bool change_parent = folder_id != mItem->getParentUUID();
+
+    LLPointer<LLViewerInventoryItem> new_item = new LLViewerInventoryItem(mItem);
+
+    if (!current_title_value.empty() &&
+        (item_title_value != current_title_value || item_notes_value != current_notes_value))
+    {
+        new_item->rename(current_title_value);
+        new_item->setDescription(current_notes_value);
+        LLPointer<LLInventoryCallback> cb;
+        if (change_parent)
+        {
+            cb = new LLUpdateLandmarkParent(new_item, folder_id);
+        }
+        LLInventoryModel::LLCategoryUpdate up(mItem->getParentUUID(), 0);
+        gInventory.accountForUpdate(up);
+        update_inventory_item(new_item, cb);
+    }
+    else if (change_parent)
+    {
+        LLInventoryModel::update_list_t update;
+        LLInventoryModel::LLCategoryUpdate old_folder(mItem->getParentUUID(),-1);
+        update.push_back(old_folder);
+        LLInventoryModel::LLCategoryUpdate new_folder(folder_id, 1);
+        update.push_back(new_folder);
+        gInventory.accountForUpdate(update);
+
+        new_item->setParent(folder_id);
+        new_item->updateParentOnServer(false);
+    }
+
+    gInventory.updateItem(new_item);
+    gInventory.notifyObservers();
+
+    onCancelButtonClicked();
+}
+
+void LLPanelPlaces::onCancelButtonClicked()
+{
+    if (!mLandmarkInfo)
+        return;
+
+    if (mPlaceInfoType == CREATE_LANDMARK_INFO_TYPE)
+    {
+        onBackButtonClicked();
+    }
+    else
+    {
+        mLandmarkInfo->toggleLandmarkEditMode(false);
+        isLandmarkEditModeOn = false;
+
+        updateVerbs();
+
+        // Reload the landmark properties.
+        mLandmarkInfo->displayItemInfo(mItem);
+    }
+}
+
+void LLPanelPlaces::onOverflowButtonClicked()
+{
+    LLToggleableMenu* menu;
+
+    bool is_agent_place_info_visible = mPlaceInfoType == AGENT_INFO_TYPE;
+
+    if ((is_agent_place_info_visible ||
+         mPlaceInfoType == REMOTE_PLACE_INFO_TYPE ||
+         mPlaceInfoType == TELEPORT_HISTORY_INFO_TYPE) && mPlaceMenu != NULL)
+    {
+        menu = mPlaceMenu;
+
+        bool landmark_item_enabled = false;
+        LLViewerParcelMgr* parcel_mgr = LLViewerParcelMgr::getInstance();
+        if (is_agent_place_info_visible
+            && gAgent.getRegion()
+            && mRegionId == gAgent.getRegion()->getRegionID()
+            && parcel_mgr
+            && parcel_mgr->getAgentParcel()->getLocalID() == mParcelLocalId)
+        {
+            // Floater still shows location identical to agent's position
+            landmark_item_enabled = !LLLandmarkActions::landmarkAlreadyExists();
+        }
+
+        // Enable adding a landmark only for agent current parcel and if
+        // there is no landmark already pointing to that parcel in agent's inventory.
+        menu->getChild<LLMenuItemCallGL>("landmark")->setEnabled(landmark_item_enabled);
+        // STORM-411
+        // Creating landmarks for remote locations is impossible.
+        // So hide menu item "Make a Landmark" in "Teleport History Profile" panel.
+        menu->setItemVisible("landmark", mPlaceInfoType != TELEPORT_HISTORY_INFO_TYPE);
+        menu->arrangeAndClear();
+    }
+    else if (mPlaceInfoType == LANDMARK_INFO_TYPE && mLandmarkMenu != NULL)
+    {
+        menu = mLandmarkMenu;
+
+        bool is_landmark_removable = false;
+        if (mItem.notNull())
+        {
+            const LLUUID& item_id = mItem->getUUID();
+            const LLUUID trash_id = gInventory.findCategoryUUIDForType(LLFolderType::FT_TRASH);
+            is_landmark_removable = gInventory.isObjectDescendentOf(item_id, gInventory.getRootFolderID()) &&
+                                    !gInventory.isObjectDescendentOf(item_id, trash_id);
+        }
+
+        menu->getChild<LLMenuItemCallGL>("delete")->setEnabled(is_landmark_removable);
+    }
+    else
+    {
+        return;
+    }
+
+    mOverflowBtn->setMenu(menu, LLMenuButton::MP_TOP_RIGHT);
+}
+
+bool LLPanelPlaces::onOverflowMenuItemEnable(const LLSD& param)
+{
+    std::string value = param.asString();
+    if("can_create_pick" == value)
+    {
+        return !LLAgentPicksInfo::getInstance()->isPickLimitReached();
+    }
+    return true;
+}
+
+void LLPanelPlaces::onOverflowMenuItemClicked(const LLSD& param)
+{
+    std::string item = param.asString();
+    if (item == "landmark")
+    {
+        LLSD key;
+        key["type"] = CREATE_LANDMARK_INFO_TYPE;
+        key["x"] = mPosGlobal.mdV[VX];
+        key["y"] = mPosGlobal.mdV[VY];
+        key["z"] = mPosGlobal.mdV[VZ];
+        onOpen(key);
+    }
+    else if (item == "copy")
+    {
+        LLLandmarkActions::getSLURLfromPosGlobal(mPosGlobal, boost::bind(&onSLURLBuilt, _1));
+    }
+    else if (item == "delete")
+    {
+        gInventory.removeItem(mItem->getUUID());
+
+        onBackButtonClicked();
+    }
+    else if (item == "pick")
+    {
+        LLPanelPlaceInfo* panel = getCurrentInfoPanel();
+        if (panel)
+        {
+            panel->createPick(mPosGlobal);
+        }
+    }
+    else if (item == "add_to_favbar")
+    {
+        if ( mItem.notNull() )
+        {
+            const LLUUID& favorites_id = gInventory.findCategoryUUIDForType(LLFolderType::FT_FAVORITE);
+            if ( favorites_id.notNull() )
+            {
+                copy_inventory_item(gAgent.getID(),
+                                    mItem->getPermissions().getOwner(),
+                                    mItem->getUUID(),
+                                    favorites_id,
+                                    std::string(),
+                                    LLPointer<LLInventoryCallback>(NULL));
+                LL_INFOS() << "Copied inventory item #" << mItem->getUUID() << " to favorites." << LL_ENDL;
+            }
+        }
+    }
+}
+
+void LLPanelPlaces::onBackButtonClicked()
+{
+    togglePlaceInfoPanel(false);
+
+    // Resetting mPlaceInfoType when Place Info panel is closed.
+    mPlaceInfoType = LLStringUtil::null;
+
+    isLandmarkEditModeOn = false;
+
+    updateVerbs();
+}
+
+void LLPanelPlaces::onGearMenuClick()
+{
+    if (mActivePanel)
+    {
+        LLToggleableMenu* menu = mActivePanel->getSelectionMenu();
+        mGearMenuButton->setMenu(menu, LLMenuButton::MP_BOTTOM_LEFT);
+    }
+}
+
+void LLPanelPlaces::onSortingMenuClick()
+{
+    if (mActivePanel)
+    {
+        LLToggleableMenu* menu = mActivePanel->getSortingMenu();
+        mSortingMenuButton->setMenu(menu, LLMenuButton::MP_BOTTOM_LEFT);
+    }
+}
+
+void LLPanelPlaces::onAddMenuClick()
+{
+    if (mActivePanel)
+    {
+        LLToggleableMenu* menu = mActivePanel->getCreateMenu();
+        mAddMenuButton->setMenu(menu, LLMenuButton::MP_BOTTOM_LEFT);
+    }
+}
+
+void LLPanelPlaces::onRemoveButtonClicked()
+{
+    if (mActivePanel)
+    {
+        mActivePanel->onRemoveSelected();
+    }
+}
+
+bool LLPanelPlaces::handleDragAndDropToTrash(bool drop, EDragAndDropType cargo_type, void* cargo_data, EAcceptance* accept)
+{
+    if (mActivePanel)
+    {
+        return mActivePanel->handleDragAndDropToTrash(drop, cargo_type, cargo_data, accept);
+    }
+    return false;
+}
+
+void LLPanelPlaces::togglePlaceInfoPanel(bool visible)
+{
+    if (!mPlaceProfile || !mLandmarkInfo)
+        return;
+
+    mTabContainer->setVisible(!visible);
+    mButtonsContainer->setVisible(visible);
+    mFilterContainer->setVisible(!visible);
+
+    if (mPlaceInfoType == AGENT_INFO_TYPE ||
+        mPlaceInfoType == REMOTE_PLACE_INFO_TYPE ||
+        mPlaceInfoType == TELEPORT_HISTORY_INFO_TYPE)
+    {
+        mPlaceProfile->setVisible(visible);
+
+        if (visible)
+        {
+            mPlaceProfile->resetLocation();
+
+            // Do not reset location info until mResetInfoTimer has expired
+            // to avoid text blinking.
+            mResetInfoTimer.setTimerExpirySec(PLACE_INFO_UPDATE_INTERVAL);
+
+            mLandmarkInfo->setVisible(false);
+        }
+        else if (mPlaceInfoType == AGENT_INFO_TYPE)
+        {
+            LLViewerParcelMgr::getInstance()->removeObserver(mParcelObserver);
+
+            // Clear reference to parcel selection when closing place profile panel.
+            // LLViewerParcelMgr removes the selection if it has 1 reference to it.
+            mParcel.clear();
+        }
+    }
+    else if (mPlaceInfoType == CREATE_LANDMARK_INFO_TYPE ||
+             mPlaceInfoType == LANDMARK_INFO_TYPE ||
+             mPlaceInfoType == LANDMARK_TAB_INFO_TYPE)
+    {
+        mLandmarkInfo->setVisible(visible);
+        mPlaceProfile->setVisible(false);
+        if (visible)
+        {
+            mLandmarkInfo->resetLocation();
+        }
+        else
+        {
+            std::string tab_panel_name("Landmarks");
+            if (mItem.notNull())
+            {
+                if (gInventory.isObjectDescendentOf(mItem->getUUID(), gInventory.findCategoryUUIDForType(LLFolderType::FT_FAVORITE)))
+                {
+                    tab_panel_name = "Favorites";
+                }
+            }
+
+            LLLandmarksPanel* landmarks_panel = dynamic_cast<LLLandmarksPanel*>(mTabContainer->getPanelByName(tab_panel_name));
+            if (landmarks_panel)
+            {
+                // If a landmark info is being closed we open the landmarks tab
+                // and set this landmark selected.
+                mTabContainer->selectTabPanel(landmarks_panel);
+                if (mItem.notNull())
+                {
+                    landmarks_panel->setItemSelected(mItem->getUUID(), true);
+                }
+                else
+                {
+                    landmarks_panel->resetSelection();
+                }
+            }
+        }
+    }
+}
+
+// virtual
+void LLPanelPlaces::onVisibilityChange(bool new_visibility)
+{
+    LLPanel::onVisibilityChange(new_visibility);
+
+    if (!new_visibility && mPlaceInfoType == AGENT_INFO_TYPE)
+    {
+        LLViewerParcelMgr::getInstance()->removeObserver(mParcelObserver);
+
+        // Clear reference to parcel selection when closing places panel.
+        mParcel.clear();
+    }
+}
+
+void LLPanelPlaces::changedParcelSelection()
+{
+    if (!mPlaceProfile)
+        return;
+
+    LLViewerParcelMgr* parcel_mgr = LLViewerParcelMgr::getInstance();
+    mParcel = parcel_mgr->getFloatingParcelSelection();
+    LLParcel* parcel = mParcel->getParcel();
+    LLViewerRegion* region = parcel_mgr->getSelectionRegion();
+    if (!region || !parcel)
+        return;
+
+    LLVector3d prev_pos_global = mPosGlobal;
+
+    // If agent is inside the selected parcel show agent's region<X, Y, Z>,
+    // otherwise show region<X, Y, Z> of agent's selection point.
+    bool is_current_parcel = is_agent_in_selected_parcel(parcel);
+    if (is_current_parcel)
+    {
+        mPosGlobal = gAgent.getPositionGlobal();
+    }
+    else
+    {
+        LLVector3d pos_global = gViewerWindow->getLastPick().mPosGlobal;
+        if (!pos_global.isExactlyZero())
+        {
+            mPosGlobal = pos_global;
+        }
+    }
+
+    // Reset location info only if global position has changed
+    // and update timer has expired to reduce unnecessary text and icons updates.
+    if (prev_pos_global != mPosGlobal && mResetInfoTimer.hasExpired())
+    {
+        mPlaceProfile->resetLocation();
+        mResetInfoTimer.setTimerExpirySec(PLACE_INFO_UPDATE_INTERVAL);
+    }
+
+    mPlaceProfile->displaySelectedParcelInfo(parcel, region, mPosGlobal, is_current_parcel);
+
+    updateVerbs();
+}
+
+void LLPanelPlaces::createTabs()
+{
+    if (!(gInventory.isInventoryUsable() && LLTeleportHistory::getInstance() && !mTabsCreated))
+        return;
+
+    LLFavoritesPanel* favorites_panel = new LLFavoritesPanel();
+    if (favorites_panel)
+    {
+        mTabContainer->addTabPanel(
+            LLTabContainer::TabPanelParams().
+            panel(favorites_panel).
+            label(getString("favorites_tab_title")).
+            insert_at(LLTabContainer::END));
+    }
+
+    LLLandmarksPanel* landmarks_panel = new LLLandmarksPanel();
+    if (landmarks_panel)
+    {
+        mTabContainer->addTabPanel(
+            LLTabContainer::TabPanelParams().
+            panel(landmarks_panel).
+            label(getString("landmarks_tab_title")).
+            insert_at(LLTabContainer::END));
+    }
+
+    LLTeleportHistoryPanel* teleport_history_panel = new LLTeleportHistoryPanel();
+    if (teleport_history_panel)
+    {
+        mTabContainer->addTabPanel(
+            LLTabContainer::TabPanelParams().
+            panel(teleport_history_panel).
+            label(getString("teleport_history_tab_title")).
+            insert_at(LLTabContainer::END));
+    }
+
+    mTabContainer->selectFirstTab();
+
+    mActivePanel = dynamic_cast<LLPanelPlacesTab*>(mTabContainer->getCurrentPanel());
+
+    if (mActivePanel)
+    {
+        // Filter applied to show all items.
+        mActivePanel->onSearchEdit(mActivePanel->getFilterSubString());
+
+        // History panel does not support deletion nor creation
+        // Hide menus
+        bool supports_create = mActivePanel->getCreateMenu() != NULL;
+        childSetVisible("add_btn_panel", supports_create);
+
+        // favorites and inventory can remove items, history can clear history
+        childSetVisible("trash_btn_panel", true);
+
+        if (supports_create)
+        {
+            mRemoveSelectedBtn->setToolTip(getString("tooltip_trash_items"));
+        }
+        else
+        {
+            mRemoveSelectedBtn->setToolTip(getString("tooltip_trash_history"));
+        }
+
+        mActivePanel->setRemoveBtn(mRemoveSelectedBtn);
+        mActivePanel->updateVerbs();
+    }
+
+    mTabsCreated = true;
+}
+
+void LLPanelPlaces::changedGlobalPos(const LLVector3d &global_pos)
+{
+    mPosGlobal = global_pos;
+    updateVerbs();
+}
+
+void LLPanelPlaces::showAddedLandmarkInfo(const uuid_set_t& items)
+{
+    for (uuid_set_t::const_iterator item_iter = items.begin();
+         item_iter != items.end();
+         ++item_iter)
+    {
+        const LLUUID& item_id = (*item_iter);
+        if(!highlight_offered_object(item_id))
+        {
+            continue;
+        }
+
+        LLInventoryItem* item = gInventory.getItem(item_id);
+
+        llassert(item);
+        if (item && (LLAssetType::AT_LANDMARK == item->getType()) )
+        {
+            // Created landmark is passed to Places panel to allow its editing.
+            // If the panel is closed we don't reopen it until created landmark is loaded.
+            if("create_landmark" == getPlaceInfoType() && !getItem())
+            {
+                setItem(item);
+            }
+        }
+    }
+}
+
+void LLPanelPlaces::updateVerbs()
+{
+    bool is_place_info_visible;
+
+    LLPanelPlaceInfo* panel = getCurrentInfoPanel();
+    if (panel)
+    {
+        is_place_info_visible = panel->getVisible();
+    }
+    else
+    {
+        is_place_info_visible = false;
+    }
+
+    bool is_agent_place_info_visible = mPlaceInfoType == AGENT_INFO_TYPE;
+    bool is_create_landmark_visible = mPlaceInfoType == CREATE_LANDMARK_INFO_TYPE;
+
+    bool have_3d_pos = ! mPosGlobal.isExactlyZero();
+
+    mTeleportBtn->setVisible(!is_create_landmark_visible && !isLandmarkEditModeOn);
+    mShowOnMapBtn->setVisible(!is_create_landmark_visible && !isLandmarkEditModeOn);
+    mSaveBtn->setVisible(isLandmarkEditModeOn);
+    mCancelBtn->setVisible(isLandmarkEditModeOn);
+    mCloseBtn->setVisible(is_create_landmark_visible && !isLandmarkEditModeOn);
+
+    bool show_options_btn = is_place_info_visible && !is_create_landmark_visible && !isLandmarkEditModeOn;
+    mOverflowBtn->setVisible(show_options_btn);
+    getChild<LLLayoutPanel>("lp_options")->setVisible(show_options_btn);
+    getChild<LLLayoutPanel>("lp2")->setVisible(!show_options_btn);
+
+    if (is_place_info_visible)
+    {
+        mShowOnMapBtn->setEnabled(have_3d_pos);
+
+        if (is_agent_place_info_visible)
+        {
+            // We don't need to teleport to the current location
+            // so check if the location is not within the current parcel.
+            mTeleportBtn->setEnabled(have_3d_pos &&
+                                     !LLViewerParcelMgr::getInstance()->inAgentParcel(mPosGlobal));
+        }
+        else if (mPlaceInfoType == LANDMARK_INFO_TYPE || mPlaceInfoType == REMOTE_PLACE_INFO_TYPE)
+        {
+            mTeleportBtn->setEnabled(have_3d_pos);
+        }
+    }
+    else
+    {
+        if (mActivePanel)
+            mActivePanel->updateVerbs();
+    }
+}
+
+LLPanelPlaceInfo* LLPanelPlaces::getCurrentInfoPanel()
+{
+    if (mPlaceInfoType == AGENT_INFO_TYPE ||
+        mPlaceInfoType == REMOTE_PLACE_INFO_TYPE ||
+        mPlaceInfoType == TELEPORT_HISTORY_INFO_TYPE)
+    {
+        return mPlaceProfile;
+    }
+    else if (mPlaceInfoType == CREATE_LANDMARK_INFO_TYPE ||
+             mPlaceInfoType == LANDMARK_INFO_TYPE ||
+             mPlaceInfoType == LANDMARK_TAB_INFO_TYPE)
+    {
+        return mLandmarkInfo;
+    }
+
+    return NULL;
+}
+
+static bool is_agent_in_selected_parcel(LLParcel* parcel)
+{
+    LLViewerParcelMgr* parcel_mgr = LLViewerParcelMgr::getInstance();
+
+    LLViewerRegion* region = parcel_mgr->getSelectionRegion();
+    if (!region || !parcel)
+        return false;
+
+    return  region == gAgent.getRegion() &&
+            parcel->getLocalID() == parcel_mgr->getAgentParcel()->getLocalID();
+}
+
+static void onSLURLBuilt(std::string& slurl)
+{
+    LLView::getWindow()->copyTextToClipboard(utf8str_to_wstring(slurl));
+
+    LLSD args;
+    args["SLURL"] = slurl;
+
+    LLNotificationsUtil::add("CopySLURL", args);
+}