/**
 * @file llviewermediafocus.cpp
 * @brief Governs focus on Media prims
 *
 * $LicenseInfo:firstyear=2003&license=viewerlgpl$
 * Second Life Viewer Source Code
 * Copyright (C) 2010, Linden Research, Inc.
 *
 * This library is free software; you can redistribute it and/or
 * modify it under the terms of the GNU Lesser General Public
 * License as published by the Free Software Foundation;
 * version 2.1 of the License only.
 *
 * This library is distributed in the hope that it will be useful,
 * but WITHOUT ANY WARRANTY; without even the implied warranty of
 * MERCHANTABILITY or FITNESS FOR A PARTICULAR PURPOSE.  See the GNU
 * Lesser General Public License for more details.
 *
 * You should have received a copy of the GNU Lesser General Public
 * License along with this library; if not, write to the Free Software
 * Foundation, Inc., 51 Franklin Street, Fifth Floor, Boston, MA  02110-1301  USA
 *
 * Linden Research, Inc., 945 Battery Street, San Francisco, CA  94111  USA
 * $/LicenseInfo$
 */

#include "llviewerprecompiledheaders.h"

#include "llviewermediafocus.h"

//LLViewerMediaFocus
#include "llviewerobjectlist.h"
#include "llpanelprimmediacontrols.h"
#include "llpluginclassmedia.h"
#include "llagent.h"
#include "llagentcamera.h"
#include "lltoolpie.h"
#include "llviewercamera.h"
#include "llviewermedia.h"
#include "llhudview.h"
#include "lluictrlfactory.h"
#include "lldrawable.h"
#include "llparcel.h"
#include "llviewerparcelmgr.h"
#include "llweb.h"
#include "llmediaentry.h"
#include "llkeyboard.h"
#include "lltoolmgr.h"
#include "llvovolume.h"
#include "llhelp.h"

//
// LLViewerMediaFocus
//

LLViewerMediaFocus::LLViewerMediaFocus()
:   mFocusedObjectFace(0),
    mHoverObjectFace(0)
{
}

LLViewerMediaFocus::~LLViewerMediaFocus()
{
    // The destructor for LLSingletons happens at atexit() time, which is too late to do much.
    // Clean up in cleanupClass() instead.
    gFocusMgr.removeKeyboardFocusWithoutCallback(this);
}

void LLViewerMediaFocus::setFocusFace(LLPointer<LLViewerObject> objectp, S32 face, viewer_media_t media_impl, LLVector3 pick_normal)
<<<<<<< HEAD
{	
	LLParcel *parcel = LLViewerParcelMgr::getInstance()->getAgentParcel();
	
	LLViewerMediaImpl *old_media_impl = getFocusedMediaImpl();
	if(old_media_impl)
	{
		old_media_impl->focus(false);
	}
	
	// Always clear the current selection.  If we're setting focus on a face, we'll reselect the correct object below.
	LLSelectMgr::getInstance()->deselectAll();
	mSelection = NULL;

	if (media_impl.notNull() && objectp.notNull())
	{
		bool face_auto_zoom = false;
		mPrevFocusedImplID = LLUUID::null;
		mFocusedImplID = media_impl->getMediaTextureID();
		mFocusedObjectID = objectp->getID();
		mFocusedObjectFace = face;
		mFocusedObjectNormal = pick_normal;
		
		// Set the selection in the selection manager so we can draw the focus ring.
		mSelection = LLSelectMgr::getInstance()->selectObjectOnly(objectp, face);

		// Focusing on a media face clears its disable flag.
		media_impl->setDisabled(false);

		LLTextureEntry* tep = objectp->getTE(face);
		if(tep->hasMedia())
		{
			LLMediaEntry* mep = tep->getMediaData();
			face_auto_zoom = mep->getAutoZoom();
			if(!media_impl->hasMedia())
			{
				std::string url = mep->getCurrentURL().empty() ? mep->getHomeURL() : mep->getCurrentURL();
				media_impl->navigateTo(url, "", true);
			}
		}
		else
		{
			// This should never happen.
			LL_WARNS() << "Can't find media entry for focused face" << LL_ENDL;
		}

		media_impl->focus(true);
		gFocusMgr.setKeyboardFocus(this);
		LLViewerMediaImpl* impl = getFocusedMediaImpl();
		if (impl)
		{
			LLEditMenuHandler::gEditMenuHandler = impl;
		}
		
		// We must do this before  processing the media HUD zoom, or it may zoom to the wrong face. 
		update();

		if(mMediaControls.get())
		{
			if(face_auto_zoom && !static_cast<bool>(parcel->getMediaPreventCameraZoom()))
			{
				// Zoom in on this face
				mMediaControls.get()->resetZoomLevel(false);
				mMediaControls.get()->nextZoomLevel();
			}
			else
			{
				// Reset the controls' zoom level without moving the camera.
				// This fixes the case where clicking focus between two non-autozoom faces doesn't change the zoom-out button back to a zoom-in button.
				mMediaControls.get()->resetZoomLevel(false);
			}
		}
	}
	else
	{
		if(hasFocus())
		{
			gFocusMgr.setKeyboardFocus(NULL);
		}

		LLViewerMediaImpl* impl = getFocusedMediaImpl();
		if (LLEditMenuHandler::gEditMenuHandler == impl)
		{
			LLEditMenuHandler::gEditMenuHandler = NULL;
		}

		
		mFocusedImplID = LLUUID::null;
		if (objectp.notNull())
		{
			// Still record the focused object...it may mean we need to load media data.
			// This will aid us in determining this object is "important enough"
			mFocusedObjectID = objectp->getID();
			mFocusedObjectFace = face;
		}
		else {
			mFocusedObjectID = LLUUID::null;
			mFocusedObjectFace = 0;
		}
	}
=======
{
    LLParcel *parcel = LLViewerParcelMgr::getInstance()->getAgentParcel();

    LLViewerMediaImpl *old_media_impl = getFocusedMediaImpl();
    if(old_media_impl)
    {
        old_media_impl->focus(false);
    }

    // Always clear the current selection.  If we're setting focus on a face, we'll reselect the correct object below.
    LLSelectMgr::getInstance()->deselectAll();
    mSelection = NULL;

    if (media_impl.notNull() && objectp.notNull())
    {
        bool face_auto_zoom = false;
        mPrevFocusedImplID = LLUUID::null;
        mFocusedImplID = media_impl->getMediaTextureID();
        mFocusedObjectID = objectp->getID();
        mFocusedObjectFace = face;
        mFocusedObjectNormal = pick_normal;

        // Set the selection in the selection manager so we can draw the focus ring.
        mSelection = LLSelectMgr::getInstance()->selectObjectOnly(objectp, face);

        // Focusing on a media face clears its disable flag.
        media_impl->setDisabled(false);

        LLTextureEntry* tep = objectp->getTE(face);
        if(tep->hasMedia())
        {
            LLMediaEntry* mep = tep->getMediaData();
            face_auto_zoom = mep->getAutoZoom();
            if(!media_impl->hasMedia())
            {
                std::string url = mep->getCurrentURL().empty() ? mep->getHomeURL() : mep->getCurrentURL();
                media_impl->navigateTo(url, "", true);
            }
        }
        else
        {
            // This should never happen.
            LL_WARNS() << "Can't find media entry for focused face" << LL_ENDL;
        }

        media_impl->focus(true);
        gFocusMgr.setKeyboardFocus(this);
        LLViewerMediaImpl* impl = getFocusedMediaImpl();
        if (impl)
        {
            LLEditMenuHandler::gEditMenuHandler = impl;
        }

        // We must do this before  processing the media HUD zoom, or it may zoom to the wrong face.
        update();

        if(mMediaControls.get())
        {
            if(face_auto_zoom && ! parcel->getMediaPreventCameraZoom())
            {
                // Zoom in on this face
                mMediaControls.get()->resetZoomLevel(false);
                mMediaControls.get()->nextZoomLevel();
            }
            else
            {
                // Reset the controls' zoom level without moving the camera.
                // This fixes the case where clicking focus between two non-autozoom faces doesn't change the zoom-out button back to a zoom-in button.
                mMediaControls.get()->resetZoomLevel(false);
            }
        }
    }
    else
    {
        if(hasFocus())
        {
            gFocusMgr.setKeyboardFocus(NULL);
        }

        LLViewerMediaImpl* impl = getFocusedMediaImpl();
        if (LLEditMenuHandler::gEditMenuHandler == impl)
        {
            LLEditMenuHandler::gEditMenuHandler = NULL;
        }


        mFocusedImplID = LLUUID::null;
        if (objectp.notNull())
        {
            // Still record the focused object...it may mean we need to load media data.
            // This will aid us in determining this object is "important enough"
            mFocusedObjectID = objectp->getID();
            mFocusedObjectFace = face;
        }
        else {
            mFocusedObjectID = LLUUID::null;
            mFocusedObjectFace = 0;
        }
    }
>>>>>>> e1623bb2
}

void LLViewerMediaFocus::clearFocus()
{
    setFocusFace(NULL, 0, NULL);
}

void LLViewerMediaFocus::setHoverFace(LLPointer<LLViewerObject> objectp, S32 face, viewer_media_t media_impl, LLVector3 pick_normal)
{
    if (media_impl.notNull())
    {
        mHoverImplID = media_impl->getMediaTextureID();
        mHoverObjectID = objectp->getID();
        mHoverObjectFace = face;
        mHoverObjectNormal = pick_normal;
    }
    else
    {
        mHoverObjectID = LLUUID::null;
        mHoverObjectFace = 0;
        mHoverImplID = LLUUID::null;
    }
}

void LLViewerMediaFocus::clearHover()
{
    setHoverFace(NULL, 0, NULL);
}


bool LLViewerMediaFocus::getFocus()
{
    if (gFocusMgr.getKeyboardFocus() == this)
    {
        return true;
    }
    return false;
}

// This function selects an ideal viewing distance based on the focused object, pick normal, and padding value
LLVector3d LLViewerMediaFocus::setCameraZoom(LLViewerObject* object, LLVector3 normal, F32 padding_factor, bool zoom_in_only)
{
<<<<<<< HEAD
	LLVector3d camera_pos;
	if (object)
	{
		gAgentCamera.setFocusOnAvatar(false, ANIMATE);

		LLBBox bbox = object->getBoundingBoxAgent();
		LLVector3d center = gAgent.getPosGlobalFromAgent(bbox.getCenterAgent());
		F32 height;
		F32 width;
		F32 depth;
		F32 angle_of_view;
		F32 distance;

		// We need the aspect ratio, and the 3 components of the bbox as height, width, and depth.
		F32 aspect_ratio = getBBoxAspectRatio(bbox, normal, &height, &width, &depth);
		F32 camera_aspect = LLViewerCamera::getInstance()->getAspect();
		
		LL_DEBUGS() << "normal = " << normal << ", aspect_ratio = " << aspect_ratio << ", camera_aspect = " << camera_aspect << LL_ENDL;

		// We will normally use the side of the volume aligned with the short side of the screen (i.e. the height for 
		// a screen in a landscape aspect ratio), however there is an edge case where the aspect ratio of the object is 
		// more extreme than the screen.  In this case we invert the logic, using the longer component of both the object
		// and the screen.  
		bool invert = (camera_aspect > 1.0f && aspect_ratio > camera_aspect) ||
			(camera_aspect < 1.0f && aspect_ratio < camera_aspect);

		// To calculate the optimum viewing distance we will need the angle of the shorter side of the view rectangle.
		// In portrait mode this is the width, and in landscape it is the height.
		// We then calculate the distance based on the corresponding side of the object bbox (width for portrait, height for landscape)
		// We will add half the depth of the bounding box, as the distance projection uses the center point of the bbox.
		if(camera_aspect < 1.0f || invert)
		{
			angle_of_view = llmax(0.1f, LLViewerCamera::getInstance()->getView() * LLViewerCamera::getInstance()->getAspect());
			distance = width * 0.5 * padding_factor / tan(angle_of_view * 0.5f );

			LL_DEBUGS() << "using width (" << width << "), angle_of_view = " << angle_of_view << ", distance = " << distance << LL_ENDL;
		}
		else
		{
			angle_of_view = llmax(0.1f, LLViewerCamera::getInstance()->getView());
			distance = height * 0.5 * padding_factor / tan(angle_of_view * 0.5f );

			LL_DEBUGS() << "using height (" << height << "), angle_of_view = " << angle_of_view << ", distance = " << distance << LL_ENDL;
		}

		distance += depth * 0.5;

		// Finally animate the camera to this new position and focal point
		LLVector3d target_pos;
		// The target lookat position is the center of the selection (in global coords)
		target_pos = center;
		// Target look-from (camera) position is "distance" away from the target along the normal 
		LLVector3d pickNormal = LLVector3d(normal);
		pickNormal.normalize();
=======
    LLVector3d camera_pos;
    if (object)
    {
        gAgentCamera.setFocusOnAvatar(FALSE, ANIMATE);

        LLBBox bbox = object->getBoundingBoxAgent();
        LLVector3d center = gAgent.getPosGlobalFromAgent(bbox.getCenterAgent());
        F32 height;
        F32 width;
        F32 depth;
        F32 angle_of_view;
        F32 distance;

        // We need the aspect ratio, and the 3 components of the bbox as height, width, and depth.
        F32 aspect_ratio = getBBoxAspectRatio(bbox, normal, &height, &width, &depth);
        F32 camera_aspect = LLViewerCamera::getInstance()->getAspect();

        LL_DEBUGS() << "normal = " << normal << ", aspect_ratio = " << aspect_ratio << ", camera_aspect = " << camera_aspect << LL_ENDL;

        // We will normally use the side of the volume aligned with the short side of the screen (i.e. the height for
        // a screen in a landscape aspect ratio), however there is an edge case where the aspect ratio of the object is
        // more extreme than the screen.  In this case we invert the logic, using the longer component of both the object
        // and the screen.
        bool invert = (camera_aspect > 1.0f && aspect_ratio > camera_aspect) ||
            (camera_aspect < 1.0f && aspect_ratio < camera_aspect);

        // To calculate the optimum viewing distance we will need the angle of the shorter side of the view rectangle.
        // In portrait mode this is the width, and in landscape it is the height.
        // We then calculate the distance based on the corresponding side of the object bbox (width for portrait, height for landscape)
        // We will add half the depth of the bounding box, as the distance projection uses the center point of the bbox.
        if(camera_aspect < 1.0f || invert)
        {
            angle_of_view = llmax(0.1f, LLViewerCamera::getInstance()->getView() * LLViewerCamera::getInstance()->getAspect());
            distance = width * 0.5 * padding_factor / tan(angle_of_view * 0.5f );

            LL_DEBUGS() << "using width (" << width << "), angle_of_view = " << angle_of_view << ", distance = " << distance << LL_ENDL;
        }
        else
        {
            angle_of_view = llmax(0.1f, LLViewerCamera::getInstance()->getView());
            distance = height * 0.5 * padding_factor / tan(angle_of_view * 0.5f );

            LL_DEBUGS() << "using height (" << height << "), angle_of_view = " << angle_of_view << ", distance = " << distance << LL_ENDL;
        }

        distance += depth * 0.5;

        // Finally animate the camera to this new position and focal point
        LLVector3d target_pos;
        // The target lookat position is the center of the selection (in global coords)
        target_pos = center;
        // Target look-from (camera) position is "distance" away from the target along the normal
        LLVector3d pickNormal = LLVector3d(normal);
        pickNormal.normalize();
>>>>>>> e1623bb2
        camera_pos = target_pos + pickNormal * distance;
        if (pickNormal == LLVector3d::z_axis || pickNormal == LLVector3d::z_axis_neg)
        {
            // If the normal points directly up, the camera will "flip" around.
            // We try to avoid this by adjusting the target camera position a
            // smidge towards current camera position
            // *NOTE: this solution is not perfect.  All it attempts to solve is the
            // "looking down" problem where the camera flips around when it animates
            // to that position.  You still are not guaranteed to be looking at the
            // media in the correct orientation.  What this solution does is it will
            // put the camera into position keeping as best it can the current
            // orientation with respect to the face.  In other words, if before zoom
            // the media appears "upside down" from the camera, after zooming it will
            // still be upside down, but at least it will not flip.
            LLVector3d cur_camera_pos = LLVector3d(gAgentCamera.getCameraPositionGlobal());
            LLVector3d delta = (cur_camera_pos - camera_pos);
            F64 len = delta.length();
            delta.normalize();
            // Move 1% of the distance towards original camera location
            camera_pos += 0.01 * len * delta;
        }

<<<<<<< HEAD
		// If we are not allowing zooming out and the old camera position is closer to 
		// the center then the new intended camera position, don't move camera and return
		if (zoom_in_only &&
		    (dist_vec_squared(gAgentCamera.getCameraPositionGlobal(), target_pos) < dist_vec_squared(camera_pos, target_pos)))
		{
			return camera_pos;
		}

		gAgentCamera.setCameraPosAndFocusGlobal(camera_pos, target_pos, object->getID() );

	}
	else
	{
		// If we have no object, focus back on the avatar.
		gAgentCamera.setFocusOnAvatar(true, ANIMATE);
	}
	return camera_pos;
=======
        // If we are not allowing zooming out and the old camera position is closer to
        // the center then the new intended camera position, don't move camera and return
        if (zoom_in_only &&
            (dist_vec_squared(gAgentCamera.getCameraPositionGlobal(), target_pos) < dist_vec_squared(camera_pos, target_pos)))
        {
            return camera_pos;
        }

        gAgentCamera.setCameraPosAndFocusGlobal(camera_pos, target_pos, object->getID() );

    }
    else
    {
        // If we have no object, focus back on the avatar.
        gAgentCamera.setFocusOnAvatar(TRUE, ANIMATE);
    }
    return camera_pos;
>>>>>>> e1623bb2
}
void LLViewerMediaFocus::onFocusReceived()
{
    LLViewerMediaImpl* media_impl = getFocusedMediaImpl();
    if(media_impl)
        media_impl->focus(true);

    LLFocusableElement::onFocusReceived();
}

void LLViewerMediaFocus::onFocusLost()
{
    LLViewerMediaImpl* media_impl = getFocusedMediaImpl();
    if(media_impl)
        media_impl->focus(false);

    gViewerWindow->focusClient();
    LLFocusableElement::onFocusLost();
}

bool LLViewerMediaFocus::handleKey(KEY key, MASK mask, bool called_from_parent)
{
    LLViewerMediaImpl* media_impl = getFocusedMediaImpl();
    if(media_impl)
    {
        media_impl->handleKeyHere(key, mask);

        if (KEY_ESCAPE == key)
        {
            // Reset camera zoom in this case.
            if(mFocusedImplID.notNull())
            {
                if(mMediaControls.get())
                {
                    mMediaControls.get()->resetZoomLevel(true);
                }
            }

            clearFocus();
        }
    }

    return true;
}

bool LLViewerMediaFocus::handleKeyUp(KEY key, MASK mask, bool called_from_parent)
{
    LLViewerMediaImpl* media_impl = getFocusedMediaImpl();
    if (media_impl)
    {
        media_impl->handleKeyUpHere(key, mask);
    }
    return true;
}



bool LLViewerMediaFocus::handleUnicodeChar(llwchar uni_char, bool called_from_parent)
{
    LLViewerMediaImpl* media_impl = getFocusedMediaImpl();
    if(media_impl)
        media_impl->handleUnicodeCharHere(uni_char);
    return true;
}

bool LLViewerMediaFocus::handleScrollWheel(const LLVector2& texture_coords, S32 clicks_x, S32 clicks_y)
{
    bool retval = false;
    LLViewerMediaImpl* media_impl = getFocusedMediaImpl();
    if (media_impl && media_impl->hasMedia())
    {
        media_impl->scrollWheel(texture_coords, clicks_x, clicks_y, gKeyboard->currentMask(true));
        retval = true;
    }
    return retval;
}

bool LLViewerMediaFocus::handleScrollWheel(S32 x, S32 y, S32 clicks_x, S32 clicks_y)
{
<<<<<<< HEAD
	bool retval = false;
	LLViewerMediaImpl* media_impl = getFocusedMediaImpl();
	if(media_impl && media_impl->hasMedia())
	{
		media_impl->scrollWheel(x, y, clicks_x, clicks_y, gKeyboard->currentMask(true));
		retval = true;
	}
	return retval;
=======
    BOOL retval = FALSE;
    LLViewerMediaImpl* media_impl = getFocusedMediaImpl();
    if(media_impl && media_impl->hasMedia())
    {
        media_impl->scrollWheel(x, y, clicks_x, clicks_y, gKeyboard->currentMask(TRUE));
        retval = TRUE;
    }
    return retval;
>>>>>>> e1623bb2
}

void LLViewerMediaFocus::update()
{
    if(mFocusedImplID.notNull())
    {
        // We have a focused impl/face.
        if(!getFocus())
        {
            // We've lost keyboard focus -- check to see whether the media controls have it
            if(mMediaControls.get() && mMediaControls.get()->hasFocus())
            {
                // the media controls have focus -- don't clear.
            }
            else
            {
                // Someone else has focus -- back off.
                mPrevFocusedImplID = mFocusedImplID;
                clearFocus();
            }
        }
        else if(LLToolMgr::getInstance()->inBuildMode())
        {
            // Build tools are selected -- clear focus.
            clearFocus();
        }
    }


    LLViewerMediaImpl *media_impl = getFocusedMediaImpl();
    LLViewerObject *viewer_object = getFocusedObject();
    S32 face = mFocusedObjectFace;
    LLVector3 normal = mFocusedObjectNormal;

    if(!media_impl || !viewer_object)
    {
        media_impl = getHoverMediaImpl();
        viewer_object = getHoverObject();
        face = mHoverObjectFace;
        normal = mHoverObjectNormal;
    }

    if(media_impl && viewer_object)
    {
        // We have an object and impl to point at.

        // Make sure the media HUD object exists.
        if(! mMediaControls.get())
        {
            LLPanelPrimMediaControls* media_controls = new LLPanelPrimMediaControls();
            mMediaControls = media_controls->getHandle();
            gHUDView->addChild(media_controls);
        }
        mMediaControls.get()->setMediaFace(viewer_object, face, media_impl, normal);
    }
    else
    {
        // The media HUD is no longer needed.
        if(mMediaControls.get())
        {
            mMediaControls.get()->setMediaFace(NULL, 0, NULL);
        }
    }
}


// This function calculates the aspect ratio and the world aligned components of a selection bounding box.
F32 LLViewerMediaFocus::getBBoxAspectRatio(const LLBBox& bbox, const LLVector3& normal, F32* height, F32* width, F32* depth)
{
    // Convert the selection normal and an up vector to local coordinate space of the bbox
    LLVector3 local_normal = bbox.agentToLocalBasis(normal);
    LLVector3 z_vec = bbox.agentToLocalBasis(LLVector3(0.0f, 0.0f, 1.0f));

    LLVector3 comp1(0.f,0.f,0.f);
    LLVector3 comp2(0.f,0.f,0.f);
    LLVector3 bbox_max = bbox.getExtentLocal();
    F32 dot1 = 0.f;
    F32 dot2 = 0.f;

    LL_DEBUGS() << "bounding box local size = " << bbox_max << ", local_normal = " << local_normal << LL_ENDL;

    // The largest component of the localized normal vector is the depth component
    // meaning that the other two are the legs of the rectangle.
    local_normal.abs();

    // Using temporary variables for these makes the logic a bit more readable.
    bool XgtY = (local_normal.mV[VX] > local_normal.mV[VY]);
    bool XgtZ = (local_normal.mV[VX] > local_normal.mV[VZ]);
    bool YgtZ = (local_normal.mV[VY] > local_normal.mV[VZ]);

    if(XgtY && XgtZ)
    {
        LL_DEBUGS() << "x component of normal is longest, using y and z" << LL_ENDL;
        comp1.mV[VY] = bbox_max.mV[VY];
        comp2.mV[VZ] = bbox_max.mV[VZ];
        *depth = bbox_max.mV[VX];
    }
    else if(!XgtY && YgtZ)
    {
        LL_DEBUGS() << "y component of normal is longest, using x and z" << LL_ENDL;
        comp1.mV[VX] = bbox_max.mV[VX];
        comp2.mV[VZ] = bbox_max.mV[VZ];
        *depth = bbox_max.mV[VY];
    }
    else
    {
        LL_DEBUGS() << "z component of normal is longest, using x and y" << LL_ENDL;
        comp1.mV[VX] = bbox_max.mV[VX];
        comp2.mV[VY] = bbox_max.mV[VY];
        *depth = bbox_max.mV[VZ];
    }

    // The height is the vector closest to vertical in the bbox coordinate space (highest dot product value)
    dot1 = comp1 * z_vec;
    dot2 = comp2 * z_vec;
    if(fabs(dot1) > fabs(dot2))
    {
        *height = comp1.length();
        *width = comp2.length();

        LL_DEBUGS() << "comp1 = " << comp1 << ", height = " << *height << LL_ENDL;
        LL_DEBUGS() << "comp2 = " << comp2 << ", width = " << *width << LL_ENDL;
    }
    else
    {
        *height = comp2.length();
        *width = comp1.length();

        LL_DEBUGS() << "comp2 = " << comp2 << ", height = " << *height << LL_ENDL;
        LL_DEBUGS() << "comp1 = " << comp1 << ", width = " << *width << LL_ENDL;
    }

    LL_DEBUGS() << "returning " << (*width / *height) << LL_ENDL;

    // Return the aspect ratio.
    return *width / *height;
}

bool LLViewerMediaFocus::isFocusedOnFace(LLPointer<LLViewerObject> objectp, S32 face)
{
    return objectp->getID() == mFocusedObjectID && face == mFocusedObjectFace;
}

bool LLViewerMediaFocus::isHoveringOverFace(LLPointer<LLViewerObject> objectp, S32 face)
{
    return objectp->getID() == mHoverObjectID && face == mHoverObjectFace;
}


LLViewerMediaImpl* LLViewerMediaFocus::getFocusedMediaImpl()
{
    return LLViewerMedia::getInstance()->getMediaImplFromTextureID(mFocusedImplID);
}

LLViewerObject* LLViewerMediaFocus::getFocusedObject()
{
    return gObjectList.findObject(mFocusedObjectID);
}

LLViewerMediaImpl* LLViewerMediaFocus::getHoverMediaImpl()
{
    return LLViewerMedia::getInstance()->getMediaImplFromTextureID(mHoverImplID);
}

LLViewerObject* LLViewerMediaFocus::getHoverObject()
{
    return gObjectList.findObject(mHoverObjectID);
}

void LLViewerMediaFocus::focusZoomOnMedia(LLUUID media_id)
{
    LLViewerMediaImpl* impl = LLViewerMedia::getInstance()->getMediaImplFromTextureID(media_id);

    if(impl)
    {
        // Get the first object from the media impl's object list.  This is completely arbitrary, but should suffice.
        LLVOVolume *obj = impl->getSomeObject();
        if(obj)
        {
            // This media is attached to at least one object.  Figure out which face it's on.
            S32 face = obj->getFaceIndexWithMediaImpl(impl, -1);

            // We don't have a proper pick normal here, and finding a face's real normal is... complicated.
            LLVector3 normal = obj->getApproximateFaceNormal(face);
            if(normal.isNull())
            {
                // If that didn't work, use the inverse of the camera "look at" axis, which should keep the camera pointed in the same direction.
//              LL_INFOS() << "approximate face normal invalid, using camera direction." << LL_ENDL;
                normal = LLViewerCamera::getInstance()->getAtAxis();
                normal *= (F32)-1.0f;
            }

            // Attempt to focus/zoom on that face.
            setFocusFace(obj, face, impl, normal);

            if(mMediaControls.get())
            {
                mMediaControls.get()->resetZoomLevel();
                mMediaControls.get()->nextZoomLevel();
            }
        }
    }
}

void LLViewerMediaFocus::unZoom()
{
    if(mMediaControls.get())
    {
        mMediaControls.get()->resetZoomLevel();
    }
}

bool LLViewerMediaFocus::isZoomed() const
{
    return (mMediaControls.get() && mMediaControls.get()->getZoomLevel() != LLPanelPrimMediaControls::ZOOM_NONE);
}

bool LLViewerMediaFocus::isZoomedOnMedia(LLUUID media_id)
{
    if (isZoomed())
    {
        return (mFocusedImplID == media_id) || (mPrevFocusedImplID == media_id);
    }
    return false;
}

LLUUID LLViewerMediaFocus::getControlsMediaID()
{
    if(getFocusedMediaImpl())
    {
        return mFocusedImplID;
    }
    else if(getHoverMediaImpl())
    {
        return mHoverImplID;
    }

    return LLUUID::null;
}

bool LLViewerMediaFocus::wantsKeyUpKeyDown() const
{
    return true;
}

bool LLViewerMediaFocus::wantsReturnKey() const
{
    return true;
}<|MERGE_RESOLUTION|>--- conflicted
+++ resolved
@@ -1,829 +1,639 @@
-/**
- * @file llviewermediafocus.cpp
- * @brief Governs focus on Media prims
- *
- * $LicenseInfo:firstyear=2003&license=viewerlgpl$
- * Second Life Viewer Source Code
- * Copyright (C) 2010, Linden Research, Inc.
- *
- * This library is free software; you can redistribute it and/or
- * modify it under the terms of the GNU Lesser General Public
- * License as published by the Free Software Foundation;
- * version 2.1 of the License only.
- *
- * This library is distributed in the hope that it will be useful,
- * but WITHOUT ANY WARRANTY; without even the implied warranty of
- * MERCHANTABILITY or FITNESS FOR A PARTICULAR PURPOSE.  See the GNU
- * Lesser General Public License for more details.
- *
- * You should have received a copy of the GNU Lesser General Public
- * License along with this library; if not, write to the Free Software
- * Foundation, Inc., 51 Franklin Street, Fifth Floor, Boston, MA  02110-1301  USA
- *
- * Linden Research, Inc., 945 Battery Street, San Francisco, CA  94111  USA
- * $/LicenseInfo$
- */
-
-#include "llviewerprecompiledheaders.h"
-
-#include "llviewermediafocus.h"
-
-//LLViewerMediaFocus
-#include "llviewerobjectlist.h"
-#include "llpanelprimmediacontrols.h"
-#include "llpluginclassmedia.h"
-#include "llagent.h"
-#include "llagentcamera.h"
-#include "lltoolpie.h"
-#include "llviewercamera.h"
-#include "llviewermedia.h"
-#include "llhudview.h"
-#include "lluictrlfactory.h"
-#include "lldrawable.h"
-#include "llparcel.h"
-#include "llviewerparcelmgr.h"
-#include "llweb.h"
-#include "llmediaentry.h"
-#include "llkeyboard.h"
-#include "lltoolmgr.h"
-#include "llvovolume.h"
-#include "llhelp.h"
-
-//
-// LLViewerMediaFocus
-//
-
-LLViewerMediaFocus::LLViewerMediaFocus()
-:   mFocusedObjectFace(0),
-    mHoverObjectFace(0)
-{
-}
-
-LLViewerMediaFocus::~LLViewerMediaFocus()
-{
-    // The destructor for LLSingletons happens at atexit() time, which is too late to do much.
-    // Clean up in cleanupClass() instead.
-    gFocusMgr.removeKeyboardFocusWithoutCallback(this);
-}
-
-void LLViewerMediaFocus::setFocusFace(LLPointer<LLViewerObject> objectp, S32 face, viewer_media_t media_impl, LLVector3 pick_normal)
-<<<<<<< HEAD
-{	
-	LLParcel *parcel = LLViewerParcelMgr::getInstance()->getAgentParcel();
-	
-	LLViewerMediaImpl *old_media_impl = getFocusedMediaImpl();
-	if(old_media_impl)
-	{
-		old_media_impl->focus(false);
-	}
-	
-	// Always clear the current selection.  If we're setting focus on a face, we'll reselect the correct object below.
-	LLSelectMgr::getInstance()->deselectAll();
-	mSelection = NULL;
-
-	if (media_impl.notNull() && objectp.notNull())
-	{
-		bool face_auto_zoom = false;
-		mPrevFocusedImplID = LLUUID::null;
-		mFocusedImplID = media_impl->getMediaTextureID();
-		mFocusedObjectID = objectp->getID();
-		mFocusedObjectFace = face;
-		mFocusedObjectNormal = pick_normal;
-		
-		// Set the selection in the selection manager so we can draw the focus ring.
-		mSelection = LLSelectMgr::getInstance()->selectObjectOnly(objectp, face);
-
-		// Focusing on a media face clears its disable flag.
-		media_impl->setDisabled(false);
-
-		LLTextureEntry* tep = objectp->getTE(face);
-		if(tep->hasMedia())
-		{
-			LLMediaEntry* mep = tep->getMediaData();
-			face_auto_zoom = mep->getAutoZoom();
-			if(!media_impl->hasMedia())
-			{
-				std::string url = mep->getCurrentURL().empty() ? mep->getHomeURL() : mep->getCurrentURL();
-				media_impl->navigateTo(url, "", true);
-			}
-		}
-		else
-		{
-			// This should never happen.
-			LL_WARNS() << "Can't find media entry for focused face" << LL_ENDL;
-		}
-
-		media_impl->focus(true);
-		gFocusMgr.setKeyboardFocus(this);
-		LLViewerMediaImpl* impl = getFocusedMediaImpl();
-		if (impl)
-		{
-			LLEditMenuHandler::gEditMenuHandler = impl;
-		}
-		
-		// We must do this before  processing the media HUD zoom, or it may zoom to the wrong face. 
-		update();
-
-		if(mMediaControls.get())
-		{
-			if(face_auto_zoom && !static_cast<bool>(parcel->getMediaPreventCameraZoom()))
-			{
-				// Zoom in on this face
-				mMediaControls.get()->resetZoomLevel(false);
-				mMediaControls.get()->nextZoomLevel();
-			}
-			else
-			{
-				// Reset the controls' zoom level without moving the camera.
-				// This fixes the case where clicking focus between two non-autozoom faces doesn't change the zoom-out button back to a zoom-in button.
-				mMediaControls.get()->resetZoomLevel(false);
-			}
-		}
-	}
-	else
-	{
-		if(hasFocus())
-		{
-			gFocusMgr.setKeyboardFocus(NULL);
-		}
-
-		LLViewerMediaImpl* impl = getFocusedMediaImpl();
-		if (LLEditMenuHandler::gEditMenuHandler == impl)
-		{
-			LLEditMenuHandler::gEditMenuHandler = NULL;
-		}
-
-		
-		mFocusedImplID = LLUUID::null;
-		if (objectp.notNull())
-		{
-			// Still record the focused object...it may mean we need to load media data.
-			// This will aid us in determining this object is "important enough"
-			mFocusedObjectID = objectp->getID();
-			mFocusedObjectFace = face;
-		}
-		else {
-			mFocusedObjectID = LLUUID::null;
-			mFocusedObjectFace = 0;
-		}
-	}
-=======
-{
-    LLParcel *parcel = LLViewerParcelMgr::getInstance()->getAgentParcel();
-
-    LLViewerMediaImpl *old_media_impl = getFocusedMediaImpl();
-    if(old_media_impl)
-    {
-        old_media_impl->focus(false);
-    }
-
-    // Always clear the current selection.  If we're setting focus on a face, we'll reselect the correct object below.
-    LLSelectMgr::getInstance()->deselectAll();
-    mSelection = NULL;
-
-    if (media_impl.notNull() && objectp.notNull())
-    {
-        bool face_auto_zoom = false;
-        mPrevFocusedImplID = LLUUID::null;
-        mFocusedImplID = media_impl->getMediaTextureID();
-        mFocusedObjectID = objectp->getID();
-        mFocusedObjectFace = face;
-        mFocusedObjectNormal = pick_normal;
-
-        // Set the selection in the selection manager so we can draw the focus ring.
-        mSelection = LLSelectMgr::getInstance()->selectObjectOnly(objectp, face);
-
-        // Focusing on a media face clears its disable flag.
-        media_impl->setDisabled(false);
-
-        LLTextureEntry* tep = objectp->getTE(face);
-        if(tep->hasMedia())
-        {
-            LLMediaEntry* mep = tep->getMediaData();
-            face_auto_zoom = mep->getAutoZoom();
-            if(!media_impl->hasMedia())
-            {
-                std::string url = mep->getCurrentURL().empty() ? mep->getHomeURL() : mep->getCurrentURL();
-                media_impl->navigateTo(url, "", true);
-            }
-        }
-        else
-        {
-            // This should never happen.
-            LL_WARNS() << "Can't find media entry for focused face" << LL_ENDL;
-        }
-
-        media_impl->focus(true);
-        gFocusMgr.setKeyboardFocus(this);
-        LLViewerMediaImpl* impl = getFocusedMediaImpl();
-        if (impl)
-        {
-            LLEditMenuHandler::gEditMenuHandler = impl;
-        }
-
-        // We must do this before  processing the media HUD zoom, or it may zoom to the wrong face.
-        update();
-
-        if(mMediaControls.get())
-        {
-            if(face_auto_zoom && ! parcel->getMediaPreventCameraZoom())
-            {
-                // Zoom in on this face
-                mMediaControls.get()->resetZoomLevel(false);
-                mMediaControls.get()->nextZoomLevel();
-            }
-            else
-            {
-                // Reset the controls' zoom level without moving the camera.
-                // This fixes the case where clicking focus between two non-autozoom faces doesn't change the zoom-out button back to a zoom-in button.
-                mMediaControls.get()->resetZoomLevel(false);
-            }
-        }
-    }
-    else
-    {
-        if(hasFocus())
-        {
-            gFocusMgr.setKeyboardFocus(NULL);
-        }
-
-        LLViewerMediaImpl* impl = getFocusedMediaImpl();
-        if (LLEditMenuHandler::gEditMenuHandler == impl)
-        {
-            LLEditMenuHandler::gEditMenuHandler = NULL;
-        }
-
-
-        mFocusedImplID = LLUUID::null;
-        if (objectp.notNull())
-        {
-            // Still record the focused object...it may mean we need to load media data.
-            // This will aid us in determining this object is "important enough"
-            mFocusedObjectID = objectp->getID();
-            mFocusedObjectFace = face;
-        }
-        else {
-            mFocusedObjectID = LLUUID::null;
-            mFocusedObjectFace = 0;
-        }
-    }
->>>>>>> e1623bb2
-}
-
-void LLViewerMediaFocus::clearFocus()
-{
-    setFocusFace(NULL, 0, NULL);
-}
-
-void LLViewerMediaFocus::setHoverFace(LLPointer<LLViewerObject> objectp, S32 face, viewer_media_t media_impl, LLVector3 pick_normal)
-{
-    if (media_impl.notNull())
-    {
-        mHoverImplID = media_impl->getMediaTextureID();
-        mHoverObjectID = objectp->getID();
-        mHoverObjectFace = face;
-        mHoverObjectNormal = pick_normal;
-    }
-    else
-    {
-        mHoverObjectID = LLUUID::null;
-        mHoverObjectFace = 0;
-        mHoverImplID = LLUUID::null;
-    }
-}
-
-void LLViewerMediaFocus::clearHover()
-{
-    setHoverFace(NULL, 0, NULL);
-}
-
-
-bool LLViewerMediaFocus::getFocus()
-{
-    if (gFocusMgr.getKeyboardFocus() == this)
-    {
-        return true;
-    }
-    return false;
-}
-
-// This function selects an ideal viewing distance based on the focused object, pick normal, and padding value
-LLVector3d LLViewerMediaFocus::setCameraZoom(LLViewerObject* object, LLVector3 normal, F32 padding_factor, bool zoom_in_only)
-{
-<<<<<<< HEAD
-	LLVector3d camera_pos;
-	if (object)
-	{
-		gAgentCamera.setFocusOnAvatar(false, ANIMATE);
-
-		LLBBox bbox = object->getBoundingBoxAgent();
-		LLVector3d center = gAgent.getPosGlobalFromAgent(bbox.getCenterAgent());
-		F32 height;
-		F32 width;
-		F32 depth;
-		F32 angle_of_view;
-		F32 distance;
-
-		// We need the aspect ratio, and the 3 components of the bbox as height, width, and depth.
-		F32 aspect_ratio = getBBoxAspectRatio(bbox, normal, &height, &width, &depth);
-		F32 camera_aspect = LLViewerCamera::getInstance()->getAspect();
-		
-		LL_DEBUGS() << "normal = " << normal << ", aspect_ratio = " << aspect_ratio << ", camera_aspect = " << camera_aspect << LL_ENDL;
-
-		// We will normally use the side of the volume aligned with the short side of the screen (i.e. the height for 
-		// a screen in a landscape aspect ratio), however there is an edge case where the aspect ratio of the object is 
-		// more extreme than the screen.  In this case we invert the logic, using the longer component of both the object
-		// and the screen.  
-		bool invert = (camera_aspect > 1.0f && aspect_ratio > camera_aspect) ||
-			(camera_aspect < 1.0f && aspect_ratio < camera_aspect);
-
-		// To calculate the optimum viewing distance we will need the angle of the shorter side of the view rectangle.
-		// In portrait mode this is the width, and in landscape it is the height.
-		// We then calculate the distance based on the corresponding side of the object bbox (width for portrait, height for landscape)
-		// We will add half the depth of the bounding box, as the distance projection uses the center point of the bbox.
-		if(camera_aspect < 1.0f || invert)
-		{
-			angle_of_view = llmax(0.1f, LLViewerCamera::getInstance()->getView() * LLViewerCamera::getInstance()->getAspect());
-			distance = width * 0.5 * padding_factor / tan(angle_of_view * 0.5f );
-
-			LL_DEBUGS() << "using width (" << width << "), angle_of_view = " << angle_of_view << ", distance = " << distance << LL_ENDL;
-		}
-		else
-		{
-			angle_of_view = llmax(0.1f, LLViewerCamera::getInstance()->getView());
-			distance = height * 0.5 * padding_factor / tan(angle_of_view * 0.5f );
-
-			LL_DEBUGS() << "using height (" << height << "), angle_of_view = " << angle_of_view << ", distance = " << distance << LL_ENDL;
-		}
-
-		distance += depth * 0.5;
-
-		// Finally animate the camera to this new position and focal point
-		LLVector3d target_pos;
-		// The target lookat position is the center of the selection (in global coords)
-		target_pos = center;
-		// Target look-from (camera) position is "distance" away from the target along the normal 
-		LLVector3d pickNormal = LLVector3d(normal);
-		pickNormal.normalize();
-=======
-    LLVector3d camera_pos;
-    if (object)
-    {
-        gAgentCamera.setFocusOnAvatar(FALSE, ANIMATE);
-
-        LLBBox bbox = object->getBoundingBoxAgent();
-        LLVector3d center = gAgent.getPosGlobalFromAgent(bbox.getCenterAgent());
-        F32 height;
-        F32 width;
-        F32 depth;
-        F32 angle_of_view;
-        F32 distance;
-
-        // We need the aspect ratio, and the 3 components of the bbox as height, width, and depth.
-        F32 aspect_ratio = getBBoxAspectRatio(bbox, normal, &height, &width, &depth);
-        F32 camera_aspect = LLViewerCamera::getInstance()->getAspect();
-
-        LL_DEBUGS() << "normal = " << normal << ", aspect_ratio = " << aspect_ratio << ", camera_aspect = " << camera_aspect << LL_ENDL;
-
-        // We will normally use the side of the volume aligned with the short side of the screen (i.e. the height for
-        // a screen in a landscape aspect ratio), however there is an edge case where the aspect ratio of the object is
-        // more extreme than the screen.  In this case we invert the logic, using the longer component of both the object
-        // and the screen.
-        bool invert = (camera_aspect > 1.0f && aspect_ratio > camera_aspect) ||
-            (camera_aspect < 1.0f && aspect_ratio < camera_aspect);
-
-        // To calculate the optimum viewing distance we will need the angle of the shorter side of the view rectangle.
-        // In portrait mode this is the width, and in landscape it is the height.
-        // We then calculate the distance based on the corresponding side of the object bbox (width for portrait, height for landscape)
-        // We will add half the depth of the bounding box, as the distance projection uses the center point of the bbox.
-        if(camera_aspect < 1.0f || invert)
-        {
-            angle_of_view = llmax(0.1f, LLViewerCamera::getInstance()->getView() * LLViewerCamera::getInstance()->getAspect());
-            distance = width * 0.5 * padding_factor / tan(angle_of_view * 0.5f );
-
-            LL_DEBUGS() << "using width (" << width << "), angle_of_view = " << angle_of_view << ", distance = " << distance << LL_ENDL;
-        }
-        else
-        {
-            angle_of_view = llmax(0.1f, LLViewerCamera::getInstance()->getView());
-            distance = height * 0.5 * padding_factor / tan(angle_of_view * 0.5f );
-
-            LL_DEBUGS() << "using height (" << height << "), angle_of_view = " << angle_of_view << ", distance = " << distance << LL_ENDL;
-        }
-
-        distance += depth * 0.5;
-
-        // Finally animate the camera to this new position and focal point
-        LLVector3d target_pos;
-        // The target lookat position is the center of the selection (in global coords)
-        target_pos = center;
-        // Target look-from (camera) position is "distance" away from the target along the normal
-        LLVector3d pickNormal = LLVector3d(normal);
-        pickNormal.normalize();
->>>>>>> e1623bb2
-        camera_pos = target_pos + pickNormal * distance;
-        if (pickNormal == LLVector3d::z_axis || pickNormal == LLVector3d::z_axis_neg)
-        {
-            // If the normal points directly up, the camera will "flip" around.
-            // We try to avoid this by adjusting the target camera position a
-            // smidge towards current camera position
-            // *NOTE: this solution is not perfect.  All it attempts to solve is the
-            // "looking down" problem where the camera flips around when it animates
-            // to that position.  You still are not guaranteed to be looking at the
-            // media in the correct orientation.  What this solution does is it will
-            // put the camera into position keeping as best it can the current
-            // orientation with respect to the face.  In other words, if before zoom
-            // the media appears "upside down" from the camera, after zooming it will
-            // still be upside down, but at least it will not flip.
-            LLVector3d cur_camera_pos = LLVector3d(gAgentCamera.getCameraPositionGlobal());
-            LLVector3d delta = (cur_camera_pos - camera_pos);
-            F64 len = delta.length();
-            delta.normalize();
-            // Move 1% of the distance towards original camera location
-            camera_pos += 0.01 * len * delta;
-        }
-
-<<<<<<< HEAD
-		// If we are not allowing zooming out and the old camera position is closer to 
-		// the center then the new intended camera position, don't move camera and return
-		if (zoom_in_only &&
-		    (dist_vec_squared(gAgentCamera.getCameraPositionGlobal(), target_pos) < dist_vec_squared(camera_pos, target_pos)))
-		{
-			return camera_pos;
-		}
-
-		gAgentCamera.setCameraPosAndFocusGlobal(camera_pos, target_pos, object->getID() );
-
-	}
-	else
-	{
-		// If we have no object, focus back on the avatar.
-		gAgentCamera.setFocusOnAvatar(true, ANIMATE);
-	}
-	return camera_pos;
-=======
-        // If we are not allowing zooming out and the old camera position is closer to
-        // the center then the new intended camera position, don't move camera and return
-        if (zoom_in_only &&
-            (dist_vec_squared(gAgentCamera.getCameraPositionGlobal(), target_pos) < dist_vec_squared(camera_pos, target_pos)))
-        {
-            return camera_pos;
-        }
-
-        gAgentCamera.setCameraPosAndFocusGlobal(camera_pos, target_pos, object->getID() );
-
-    }
-    else
-    {
-        // If we have no object, focus back on the avatar.
-        gAgentCamera.setFocusOnAvatar(TRUE, ANIMATE);
-    }
-    return camera_pos;
->>>>>>> e1623bb2
-}
-void LLViewerMediaFocus::onFocusReceived()
-{
-    LLViewerMediaImpl* media_impl = getFocusedMediaImpl();
-    if(media_impl)
-        media_impl->focus(true);
-
-    LLFocusableElement::onFocusReceived();
-}
-
-void LLViewerMediaFocus::onFocusLost()
-{
-    LLViewerMediaImpl* media_impl = getFocusedMediaImpl();
-    if(media_impl)
-        media_impl->focus(false);
-
-    gViewerWindow->focusClient();
-    LLFocusableElement::onFocusLost();
-}
-
-bool LLViewerMediaFocus::handleKey(KEY key, MASK mask, bool called_from_parent)
-{
-    LLViewerMediaImpl* media_impl = getFocusedMediaImpl();
-    if(media_impl)
-    {
-        media_impl->handleKeyHere(key, mask);
-
-        if (KEY_ESCAPE == key)
-        {
-            // Reset camera zoom in this case.
-            if(mFocusedImplID.notNull())
-            {
-                if(mMediaControls.get())
-                {
-                    mMediaControls.get()->resetZoomLevel(true);
-                }
-            }
-
-            clearFocus();
-        }
-    }
-
-    return true;
-}
-
-bool LLViewerMediaFocus::handleKeyUp(KEY key, MASK mask, bool called_from_parent)
-{
-    LLViewerMediaImpl* media_impl = getFocusedMediaImpl();
-    if (media_impl)
-    {
-        media_impl->handleKeyUpHere(key, mask);
-    }
-    return true;
-}
-
-
-
-bool LLViewerMediaFocus::handleUnicodeChar(llwchar uni_char, bool called_from_parent)
-{
-    LLViewerMediaImpl* media_impl = getFocusedMediaImpl();
-    if(media_impl)
-        media_impl->handleUnicodeCharHere(uni_char);
-    return true;
-}
-
-bool LLViewerMediaFocus::handleScrollWheel(const LLVector2& texture_coords, S32 clicks_x, S32 clicks_y)
-{
-    bool retval = false;
-    LLViewerMediaImpl* media_impl = getFocusedMediaImpl();
-    if (media_impl && media_impl->hasMedia())
-    {
-        media_impl->scrollWheel(texture_coords, clicks_x, clicks_y, gKeyboard->currentMask(true));
-        retval = true;
-    }
-    return retval;
-}
-
-bool LLViewerMediaFocus::handleScrollWheel(S32 x, S32 y, S32 clicks_x, S32 clicks_y)
-{
-<<<<<<< HEAD
-	bool retval = false;
-	LLViewerMediaImpl* media_impl = getFocusedMediaImpl();
-	if(media_impl && media_impl->hasMedia())
-	{
-		media_impl->scrollWheel(x, y, clicks_x, clicks_y, gKeyboard->currentMask(true));
-		retval = true;
-	}
-	return retval;
-=======
-    BOOL retval = FALSE;
-    LLViewerMediaImpl* media_impl = getFocusedMediaImpl();
-    if(media_impl && media_impl->hasMedia())
-    {
-        media_impl->scrollWheel(x, y, clicks_x, clicks_y, gKeyboard->currentMask(TRUE));
-        retval = TRUE;
-    }
-    return retval;
->>>>>>> e1623bb2
-}
-
-void LLViewerMediaFocus::update()
-{
-    if(mFocusedImplID.notNull())
-    {
-        // We have a focused impl/face.
-        if(!getFocus())
-        {
-            // We've lost keyboard focus -- check to see whether the media controls have it
-            if(mMediaControls.get() && mMediaControls.get()->hasFocus())
-            {
-                // the media controls have focus -- don't clear.
-            }
-            else
-            {
-                // Someone else has focus -- back off.
-                mPrevFocusedImplID = mFocusedImplID;
-                clearFocus();
-            }
-        }
-        else if(LLToolMgr::getInstance()->inBuildMode())
-        {
-            // Build tools are selected -- clear focus.
-            clearFocus();
-        }
-    }
-
-
-    LLViewerMediaImpl *media_impl = getFocusedMediaImpl();
-    LLViewerObject *viewer_object = getFocusedObject();
-    S32 face = mFocusedObjectFace;
-    LLVector3 normal = mFocusedObjectNormal;
-
-    if(!media_impl || !viewer_object)
-    {
-        media_impl = getHoverMediaImpl();
-        viewer_object = getHoverObject();
-        face = mHoverObjectFace;
-        normal = mHoverObjectNormal;
-    }
-
-    if(media_impl && viewer_object)
-    {
-        // We have an object and impl to point at.
-
-        // Make sure the media HUD object exists.
-        if(! mMediaControls.get())
-        {
-            LLPanelPrimMediaControls* media_controls = new LLPanelPrimMediaControls();
-            mMediaControls = media_controls->getHandle();
-            gHUDView->addChild(media_controls);
-        }
-        mMediaControls.get()->setMediaFace(viewer_object, face, media_impl, normal);
-    }
-    else
-    {
-        // The media HUD is no longer needed.
-        if(mMediaControls.get())
-        {
-            mMediaControls.get()->setMediaFace(NULL, 0, NULL);
-        }
-    }
-}
-
-
-// This function calculates the aspect ratio and the world aligned components of a selection bounding box.
-F32 LLViewerMediaFocus::getBBoxAspectRatio(const LLBBox& bbox, const LLVector3& normal, F32* height, F32* width, F32* depth)
-{
-    // Convert the selection normal and an up vector to local coordinate space of the bbox
-    LLVector3 local_normal = bbox.agentToLocalBasis(normal);
-    LLVector3 z_vec = bbox.agentToLocalBasis(LLVector3(0.0f, 0.0f, 1.0f));
-
-    LLVector3 comp1(0.f,0.f,0.f);
-    LLVector3 comp2(0.f,0.f,0.f);
-    LLVector3 bbox_max = bbox.getExtentLocal();
-    F32 dot1 = 0.f;
-    F32 dot2 = 0.f;
-
-    LL_DEBUGS() << "bounding box local size = " << bbox_max << ", local_normal = " << local_normal << LL_ENDL;
-
-    // The largest component of the localized normal vector is the depth component
-    // meaning that the other two are the legs of the rectangle.
-    local_normal.abs();
-
-    // Using temporary variables for these makes the logic a bit more readable.
-    bool XgtY = (local_normal.mV[VX] > local_normal.mV[VY]);
-    bool XgtZ = (local_normal.mV[VX] > local_normal.mV[VZ]);
-    bool YgtZ = (local_normal.mV[VY] > local_normal.mV[VZ]);
-
-    if(XgtY && XgtZ)
-    {
-        LL_DEBUGS() << "x component of normal is longest, using y and z" << LL_ENDL;
-        comp1.mV[VY] = bbox_max.mV[VY];
-        comp2.mV[VZ] = bbox_max.mV[VZ];
-        *depth = bbox_max.mV[VX];
-    }
-    else if(!XgtY && YgtZ)
-    {
-        LL_DEBUGS() << "y component of normal is longest, using x and z" << LL_ENDL;
-        comp1.mV[VX] = bbox_max.mV[VX];
-        comp2.mV[VZ] = bbox_max.mV[VZ];
-        *depth = bbox_max.mV[VY];
-    }
-    else
-    {
-        LL_DEBUGS() << "z component of normal is longest, using x and y" << LL_ENDL;
-        comp1.mV[VX] = bbox_max.mV[VX];
-        comp2.mV[VY] = bbox_max.mV[VY];
-        *depth = bbox_max.mV[VZ];
-    }
-
-    // The height is the vector closest to vertical in the bbox coordinate space (highest dot product value)
-    dot1 = comp1 * z_vec;
-    dot2 = comp2 * z_vec;
-    if(fabs(dot1) > fabs(dot2))
-    {
-        *height = comp1.length();
-        *width = comp2.length();
-
-        LL_DEBUGS() << "comp1 = " << comp1 << ", height = " << *height << LL_ENDL;
-        LL_DEBUGS() << "comp2 = " << comp2 << ", width = " << *width << LL_ENDL;
-    }
-    else
-    {
-        *height = comp2.length();
-        *width = comp1.length();
-
-        LL_DEBUGS() << "comp2 = " << comp2 << ", height = " << *height << LL_ENDL;
-        LL_DEBUGS() << "comp1 = " << comp1 << ", width = " << *width << LL_ENDL;
-    }
-
-    LL_DEBUGS() << "returning " << (*width / *height) << LL_ENDL;
-
-    // Return the aspect ratio.
-    return *width / *height;
-}
-
-bool LLViewerMediaFocus::isFocusedOnFace(LLPointer<LLViewerObject> objectp, S32 face)
-{
-    return objectp->getID() == mFocusedObjectID && face == mFocusedObjectFace;
-}
-
-bool LLViewerMediaFocus::isHoveringOverFace(LLPointer<LLViewerObject> objectp, S32 face)
-{
-    return objectp->getID() == mHoverObjectID && face == mHoverObjectFace;
-}
-
-
-LLViewerMediaImpl* LLViewerMediaFocus::getFocusedMediaImpl()
-{
-    return LLViewerMedia::getInstance()->getMediaImplFromTextureID(mFocusedImplID);
-}
-
-LLViewerObject* LLViewerMediaFocus::getFocusedObject()
-{
-    return gObjectList.findObject(mFocusedObjectID);
-}
-
-LLViewerMediaImpl* LLViewerMediaFocus::getHoverMediaImpl()
-{
-    return LLViewerMedia::getInstance()->getMediaImplFromTextureID(mHoverImplID);
-}
-
-LLViewerObject* LLViewerMediaFocus::getHoverObject()
-{
-    return gObjectList.findObject(mHoverObjectID);
-}
-
-void LLViewerMediaFocus::focusZoomOnMedia(LLUUID media_id)
-{
-    LLViewerMediaImpl* impl = LLViewerMedia::getInstance()->getMediaImplFromTextureID(media_id);
-
-    if(impl)
-    {
-        // Get the first object from the media impl's object list.  This is completely arbitrary, but should suffice.
-        LLVOVolume *obj = impl->getSomeObject();
-        if(obj)
-        {
-            // This media is attached to at least one object.  Figure out which face it's on.
-            S32 face = obj->getFaceIndexWithMediaImpl(impl, -1);
-
-            // We don't have a proper pick normal here, and finding a face's real normal is... complicated.
-            LLVector3 normal = obj->getApproximateFaceNormal(face);
-            if(normal.isNull())
-            {
-                // If that didn't work, use the inverse of the camera "look at" axis, which should keep the camera pointed in the same direction.
-//              LL_INFOS() << "approximate face normal invalid, using camera direction." << LL_ENDL;
-                normal = LLViewerCamera::getInstance()->getAtAxis();
-                normal *= (F32)-1.0f;
-            }
-
-            // Attempt to focus/zoom on that face.
-            setFocusFace(obj, face, impl, normal);
-
-            if(mMediaControls.get())
-            {
-                mMediaControls.get()->resetZoomLevel();
-                mMediaControls.get()->nextZoomLevel();
-            }
-        }
-    }
-}
-
-void LLViewerMediaFocus::unZoom()
-{
-    if(mMediaControls.get())
-    {
-        mMediaControls.get()->resetZoomLevel();
-    }
-}
-
-bool LLViewerMediaFocus::isZoomed() const
-{
-    return (mMediaControls.get() && mMediaControls.get()->getZoomLevel() != LLPanelPrimMediaControls::ZOOM_NONE);
-}
-
-bool LLViewerMediaFocus::isZoomedOnMedia(LLUUID media_id)
-{
-    if (isZoomed())
-    {
-        return (mFocusedImplID == media_id) || (mPrevFocusedImplID == media_id);
-    }
-    return false;
-}
-
-LLUUID LLViewerMediaFocus::getControlsMediaID()
-{
-    if(getFocusedMediaImpl())
-    {
-        return mFocusedImplID;
-    }
-    else if(getHoverMediaImpl())
-    {
-        return mHoverImplID;
-    }
-
-    return LLUUID::null;
-}
-
-bool LLViewerMediaFocus::wantsKeyUpKeyDown() const
-{
-    return true;
-}
-
-bool LLViewerMediaFocus::wantsReturnKey() const
-{
-    return true;
-}+/**
+ * @file llviewermediafocus.cpp
+ * @brief Governs focus on Media prims
+ *
+ * $LicenseInfo:firstyear=2003&license=viewerlgpl$
+ * Second Life Viewer Source Code
+ * Copyright (C) 2010, Linden Research, Inc.
+ *
+ * This library is free software; you can redistribute it and/or
+ * modify it under the terms of the GNU Lesser General Public
+ * License as published by the Free Software Foundation;
+ * version 2.1 of the License only.
+ *
+ * This library is distributed in the hope that it will be useful,
+ * but WITHOUT ANY WARRANTY; without even the implied warranty of
+ * MERCHANTABILITY or FITNESS FOR A PARTICULAR PURPOSE.  See the GNU
+ * Lesser General Public License for more details.
+ *
+ * You should have received a copy of the GNU Lesser General Public
+ * License along with this library; if not, write to the Free Software
+ * Foundation, Inc., 51 Franklin Street, Fifth Floor, Boston, MA  02110-1301  USA
+ *
+ * Linden Research, Inc., 945 Battery Street, San Francisco, CA  94111  USA
+ * $/LicenseInfo$
+ */
+
+#include "llviewerprecompiledheaders.h"
+
+#include "llviewermediafocus.h"
+
+//LLViewerMediaFocus
+#include "llviewerobjectlist.h"
+#include "llpanelprimmediacontrols.h"
+#include "llpluginclassmedia.h"
+#include "llagent.h"
+#include "llagentcamera.h"
+#include "lltoolpie.h"
+#include "llviewercamera.h"
+#include "llviewermedia.h"
+#include "llhudview.h"
+#include "lluictrlfactory.h"
+#include "lldrawable.h"
+#include "llparcel.h"
+#include "llviewerparcelmgr.h"
+#include "llweb.h"
+#include "llmediaentry.h"
+#include "llkeyboard.h"
+#include "lltoolmgr.h"
+#include "llvovolume.h"
+#include "llhelp.h"
+
+//
+// LLViewerMediaFocus
+//
+
+LLViewerMediaFocus::LLViewerMediaFocus()
+:   mFocusedObjectFace(0),
+    mHoverObjectFace(0)
+{
+}
+
+LLViewerMediaFocus::~LLViewerMediaFocus()
+{
+    // The destructor for LLSingletons happens at atexit() time, which is too late to do much.
+    // Clean up in cleanupClass() instead.
+    gFocusMgr.removeKeyboardFocusWithoutCallback(this);
+}
+
+void LLViewerMediaFocus::setFocusFace(LLPointer<LLViewerObject> objectp, S32 face, viewer_media_t media_impl, LLVector3 pick_normal)
+{
+    LLParcel *parcel = LLViewerParcelMgr::getInstance()->getAgentParcel();
+
+    LLViewerMediaImpl *old_media_impl = getFocusedMediaImpl();
+    if(old_media_impl)
+    {
+        old_media_impl->focus(false);
+    }
+
+    // Always clear the current selection.  If we're setting focus on a face, we'll reselect the correct object below.
+    LLSelectMgr::getInstance()->deselectAll();
+    mSelection = NULL;
+
+    if (media_impl.notNull() && objectp.notNull())
+    {
+        bool face_auto_zoom = false;
+        mPrevFocusedImplID = LLUUID::null;
+        mFocusedImplID = media_impl->getMediaTextureID();
+        mFocusedObjectID = objectp->getID();
+        mFocusedObjectFace = face;
+        mFocusedObjectNormal = pick_normal;
+
+        // Set the selection in the selection manager so we can draw the focus ring.
+        mSelection = LLSelectMgr::getInstance()->selectObjectOnly(objectp, face);
+
+        // Focusing on a media face clears its disable flag.
+        media_impl->setDisabled(false);
+
+        LLTextureEntry* tep = objectp->getTE(face);
+        if(tep->hasMedia())
+        {
+            LLMediaEntry* mep = tep->getMediaData();
+            face_auto_zoom = mep->getAutoZoom();
+            if(!media_impl->hasMedia())
+            {
+                std::string url = mep->getCurrentURL().empty() ? mep->getHomeURL() : mep->getCurrentURL();
+                media_impl->navigateTo(url, "", true);
+            }
+        }
+        else
+        {
+            // This should never happen.
+            LL_WARNS() << "Can't find media entry for focused face" << LL_ENDL;
+        }
+
+        media_impl->focus(true);
+        gFocusMgr.setKeyboardFocus(this);
+        LLViewerMediaImpl* impl = getFocusedMediaImpl();
+        if (impl)
+        {
+            LLEditMenuHandler::gEditMenuHandler = impl;
+        }
+
+        // We must do this before  processing the media HUD zoom, or it may zoom to the wrong face.
+        update();
+
+        if(mMediaControls.get())
+        {
+            if(face_auto_zoom && !static_cast<bool>(parcel->getMediaPreventCameraZoom()))
+            {
+                // Zoom in on this face
+                mMediaControls.get()->resetZoomLevel(false);
+                mMediaControls.get()->nextZoomLevel();
+            }
+            else
+            {
+                // Reset the controls' zoom level without moving the camera.
+                // This fixes the case where clicking focus between two non-autozoom faces doesn't change the zoom-out button back to a zoom-in button.
+                mMediaControls.get()->resetZoomLevel(false);
+            }
+        }
+    }
+    else
+    {
+        if(hasFocus())
+        {
+            gFocusMgr.setKeyboardFocus(NULL);
+        }
+
+        LLViewerMediaImpl* impl = getFocusedMediaImpl();
+        if (LLEditMenuHandler::gEditMenuHandler == impl)
+        {
+            LLEditMenuHandler::gEditMenuHandler = NULL;
+        }
+
+
+        mFocusedImplID = LLUUID::null;
+        if (objectp.notNull())
+        {
+            // Still record the focused object...it may mean we need to load media data.
+            // This will aid us in determining this object is "important enough"
+            mFocusedObjectID = objectp->getID();
+            mFocusedObjectFace = face;
+        }
+        else {
+            mFocusedObjectID = LLUUID::null;
+            mFocusedObjectFace = 0;
+        }
+    }
+}
+
+void LLViewerMediaFocus::clearFocus()
+{
+    setFocusFace(NULL, 0, NULL);
+}
+
+void LLViewerMediaFocus::setHoverFace(LLPointer<LLViewerObject> objectp, S32 face, viewer_media_t media_impl, LLVector3 pick_normal)
+{
+    if (media_impl.notNull())
+    {
+        mHoverImplID = media_impl->getMediaTextureID();
+        mHoverObjectID = objectp->getID();
+        mHoverObjectFace = face;
+        mHoverObjectNormal = pick_normal;
+    }
+    else
+    {
+        mHoverObjectID = LLUUID::null;
+        mHoverObjectFace = 0;
+        mHoverImplID = LLUUID::null;
+    }
+}
+
+void LLViewerMediaFocus::clearHover()
+{
+    setHoverFace(NULL, 0, NULL);
+}
+
+
+bool LLViewerMediaFocus::getFocus()
+{
+    if (gFocusMgr.getKeyboardFocus() == this)
+    {
+        return true;
+    }
+    return false;
+}
+
+// This function selects an ideal viewing distance based on the focused object, pick normal, and padding value
+LLVector3d LLViewerMediaFocus::setCameraZoom(LLViewerObject* object, LLVector3 normal, F32 padding_factor, bool zoom_in_only)
+{
+    LLVector3d camera_pos;
+    if (object)
+    {
+        gAgentCamera.setFocusOnAvatar(false, ANIMATE);
+
+        LLBBox bbox = object->getBoundingBoxAgent();
+        LLVector3d center = gAgent.getPosGlobalFromAgent(bbox.getCenterAgent());
+        F32 height;
+        F32 width;
+        F32 depth;
+        F32 angle_of_view;
+        F32 distance;
+
+        // We need the aspect ratio, and the 3 components of the bbox as height, width, and depth.
+        F32 aspect_ratio = getBBoxAspectRatio(bbox, normal, &height, &width, &depth);
+        F32 camera_aspect = LLViewerCamera::getInstance()->getAspect();
+
+        LL_DEBUGS() << "normal = " << normal << ", aspect_ratio = " << aspect_ratio << ", camera_aspect = " << camera_aspect << LL_ENDL;
+
+        // We will normally use the side of the volume aligned with the short side of the screen (i.e. the height for
+        // a screen in a landscape aspect ratio), however there is an edge case where the aspect ratio of the object is
+        // more extreme than the screen.  In this case we invert the logic, using the longer component of both the object
+        // and the screen.
+        bool invert = (camera_aspect > 1.0f && aspect_ratio > camera_aspect) ||
+            (camera_aspect < 1.0f && aspect_ratio < camera_aspect);
+
+        // To calculate the optimum viewing distance we will need the angle of the shorter side of the view rectangle.
+        // In portrait mode this is the width, and in landscape it is the height.
+        // We then calculate the distance based on the corresponding side of the object bbox (width for portrait, height for landscape)
+        // We will add half the depth of the bounding box, as the distance projection uses the center point of the bbox.
+        if(camera_aspect < 1.0f || invert)
+        {
+            angle_of_view = llmax(0.1f, LLViewerCamera::getInstance()->getView() * LLViewerCamera::getInstance()->getAspect());
+            distance = width * 0.5 * padding_factor / tan(angle_of_view * 0.5f );
+
+            LL_DEBUGS() << "using width (" << width << "), angle_of_view = " << angle_of_view << ", distance = " << distance << LL_ENDL;
+        }
+        else
+        {
+            angle_of_view = llmax(0.1f, LLViewerCamera::getInstance()->getView());
+            distance = height * 0.5 * padding_factor / tan(angle_of_view * 0.5f );
+
+            LL_DEBUGS() << "using height (" << height << "), angle_of_view = " << angle_of_view << ", distance = " << distance << LL_ENDL;
+        }
+
+        distance += depth * 0.5;
+
+        // Finally animate the camera to this new position and focal point
+        LLVector3d target_pos;
+        // The target lookat position is the center of the selection (in global coords)
+        target_pos = center;
+        // Target look-from (camera) position is "distance" away from the target along the normal
+        LLVector3d pickNormal = LLVector3d(normal);
+        pickNormal.normalize();
+        camera_pos = target_pos + pickNormal * distance;
+        if (pickNormal == LLVector3d::z_axis || pickNormal == LLVector3d::z_axis_neg)
+        {
+            // If the normal points directly up, the camera will "flip" around.
+            // We try to avoid this by adjusting the target camera position a
+            // smidge towards current camera position
+            // *NOTE: this solution is not perfect.  All it attempts to solve is the
+            // "looking down" problem where the camera flips around when it animates
+            // to that position.  You still are not guaranteed to be looking at the
+            // media in the correct orientation.  What this solution does is it will
+            // put the camera into position keeping as best it can the current
+            // orientation with respect to the face.  In other words, if before zoom
+            // the media appears "upside down" from the camera, after zooming it will
+            // still be upside down, but at least it will not flip.
+            LLVector3d cur_camera_pos = LLVector3d(gAgentCamera.getCameraPositionGlobal());
+            LLVector3d delta = (cur_camera_pos - camera_pos);
+            F64 len = delta.length();
+            delta.normalize();
+            // Move 1% of the distance towards original camera location
+            camera_pos += 0.01 * len * delta;
+        }
+
+        // If we are not allowing zooming out and the old camera position is closer to
+        // the center then the new intended camera position, don't move camera and return
+        if (zoom_in_only &&
+            (dist_vec_squared(gAgentCamera.getCameraPositionGlobal(), target_pos) < dist_vec_squared(camera_pos, target_pos)))
+        {
+            return camera_pos;
+        }
+
+        gAgentCamera.setCameraPosAndFocusGlobal(camera_pos, target_pos, object->getID() );
+
+    }
+    else
+    {
+        // If we have no object, focus back on the avatar.
+        gAgentCamera.setFocusOnAvatar(true, ANIMATE);
+    }
+    return camera_pos;
+}
+void LLViewerMediaFocus::onFocusReceived()
+{
+    LLViewerMediaImpl* media_impl = getFocusedMediaImpl();
+    if(media_impl)
+        media_impl->focus(true);
+
+    LLFocusableElement::onFocusReceived();
+}
+
+void LLViewerMediaFocus::onFocusLost()
+{
+    LLViewerMediaImpl* media_impl = getFocusedMediaImpl();
+    if(media_impl)
+        media_impl->focus(false);
+
+    gViewerWindow->focusClient();
+    LLFocusableElement::onFocusLost();
+}
+
+bool LLViewerMediaFocus::handleKey(KEY key, MASK mask, bool called_from_parent)
+{
+    LLViewerMediaImpl* media_impl = getFocusedMediaImpl();
+    if(media_impl)
+    {
+        media_impl->handleKeyHere(key, mask);
+
+        if (KEY_ESCAPE == key)
+        {
+            // Reset camera zoom in this case.
+            if(mFocusedImplID.notNull())
+            {
+                if(mMediaControls.get())
+                {
+                    mMediaControls.get()->resetZoomLevel(true);
+                }
+            }
+
+            clearFocus();
+        }
+    }
+
+    return true;
+}
+
+bool LLViewerMediaFocus::handleKeyUp(KEY key, MASK mask, bool called_from_parent)
+{
+    LLViewerMediaImpl* media_impl = getFocusedMediaImpl();
+    if (media_impl)
+    {
+        media_impl->handleKeyUpHere(key, mask);
+    }
+    return true;
+}
+
+
+
+bool LLViewerMediaFocus::handleUnicodeChar(llwchar uni_char, bool called_from_parent)
+{
+    LLViewerMediaImpl* media_impl = getFocusedMediaImpl();
+    if(media_impl)
+        media_impl->handleUnicodeCharHere(uni_char);
+    return true;
+}
+
+bool LLViewerMediaFocus::handleScrollWheel(const LLVector2& texture_coords, S32 clicks_x, S32 clicks_y)
+{
+    bool retval = false;
+    LLViewerMediaImpl* media_impl = getFocusedMediaImpl();
+    if (media_impl && media_impl->hasMedia())
+    {
+        media_impl->scrollWheel(texture_coords, clicks_x, clicks_y, gKeyboard->currentMask(true));
+        retval = true;
+    }
+    return retval;
+}
+
+bool LLViewerMediaFocus::handleScrollWheel(S32 x, S32 y, S32 clicks_x, S32 clicks_y)
+{
+    bool retval = false;
+    LLViewerMediaImpl* media_impl = getFocusedMediaImpl();
+    if(media_impl && media_impl->hasMedia())
+    {
+        media_impl->scrollWheel(x, y, clicks_x, clicks_y, gKeyboard->currentMask(true));
+        retval = true;
+    }
+    return retval;
+}
+
+void LLViewerMediaFocus::update()
+{
+    if(mFocusedImplID.notNull())
+    {
+        // We have a focused impl/face.
+        if(!getFocus())
+        {
+            // We've lost keyboard focus -- check to see whether the media controls have it
+            if(mMediaControls.get() && mMediaControls.get()->hasFocus())
+            {
+                // the media controls have focus -- don't clear.
+            }
+            else
+            {
+                // Someone else has focus -- back off.
+                mPrevFocusedImplID = mFocusedImplID;
+                clearFocus();
+            }
+        }
+        else if(LLToolMgr::getInstance()->inBuildMode())
+        {
+            // Build tools are selected -- clear focus.
+            clearFocus();
+        }
+    }
+
+
+    LLViewerMediaImpl *media_impl = getFocusedMediaImpl();
+    LLViewerObject *viewer_object = getFocusedObject();
+    S32 face = mFocusedObjectFace;
+    LLVector3 normal = mFocusedObjectNormal;
+
+    if(!media_impl || !viewer_object)
+    {
+        media_impl = getHoverMediaImpl();
+        viewer_object = getHoverObject();
+        face = mHoverObjectFace;
+        normal = mHoverObjectNormal;
+    }
+
+    if(media_impl && viewer_object)
+    {
+        // We have an object and impl to point at.
+
+        // Make sure the media HUD object exists.
+        if(! mMediaControls.get())
+        {
+            LLPanelPrimMediaControls* media_controls = new LLPanelPrimMediaControls();
+            mMediaControls = media_controls->getHandle();
+            gHUDView->addChild(media_controls);
+        }
+        mMediaControls.get()->setMediaFace(viewer_object, face, media_impl, normal);
+    }
+    else
+    {
+        // The media HUD is no longer needed.
+        if(mMediaControls.get())
+        {
+            mMediaControls.get()->setMediaFace(NULL, 0, NULL);
+        }
+    }
+}
+
+
+// This function calculates the aspect ratio and the world aligned components of a selection bounding box.
+F32 LLViewerMediaFocus::getBBoxAspectRatio(const LLBBox& bbox, const LLVector3& normal, F32* height, F32* width, F32* depth)
+{
+    // Convert the selection normal and an up vector to local coordinate space of the bbox
+    LLVector3 local_normal = bbox.agentToLocalBasis(normal);
+    LLVector3 z_vec = bbox.agentToLocalBasis(LLVector3(0.0f, 0.0f, 1.0f));
+
+    LLVector3 comp1(0.f,0.f,0.f);
+    LLVector3 comp2(0.f,0.f,0.f);
+    LLVector3 bbox_max = bbox.getExtentLocal();
+    F32 dot1 = 0.f;
+    F32 dot2 = 0.f;
+
+    LL_DEBUGS() << "bounding box local size = " << bbox_max << ", local_normal = " << local_normal << LL_ENDL;
+
+    // The largest component of the localized normal vector is the depth component
+    // meaning that the other two are the legs of the rectangle.
+    local_normal.abs();
+
+    // Using temporary variables for these makes the logic a bit more readable.
+    bool XgtY = (local_normal.mV[VX] > local_normal.mV[VY]);
+    bool XgtZ = (local_normal.mV[VX] > local_normal.mV[VZ]);
+    bool YgtZ = (local_normal.mV[VY] > local_normal.mV[VZ]);
+
+    if(XgtY && XgtZ)
+    {
+        LL_DEBUGS() << "x component of normal is longest, using y and z" << LL_ENDL;
+        comp1.mV[VY] = bbox_max.mV[VY];
+        comp2.mV[VZ] = bbox_max.mV[VZ];
+        *depth = bbox_max.mV[VX];
+    }
+    else if(!XgtY && YgtZ)
+    {
+        LL_DEBUGS() << "y component of normal is longest, using x and z" << LL_ENDL;
+        comp1.mV[VX] = bbox_max.mV[VX];
+        comp2.mV[VZ] = bbox_max.mV[VZ];
+        *depth = bbox_max.mV[VY];
+    }
+    else
+    {
+        LL_DEBUGS() << "z component of normal is longest, using x and y" << LL_ENDL;
+        comp1.mV[VX] = bbox_max.mV[VX];
+        comp2.mV[VY] = bbox_max.mV[VY];
+        *depth = bbox_max.mV[VZ];
+    }
+
+    // The height is the vector closest to vertical in the bbox coordinate space (highest dot product value)
+    dot1 = comp1 * z_vec;
+    dot2 = comp2 * z_vec;
+    if(fabs(dot1) > fabs(dot2))
+    {
+        *height = comp1.length();
+        *width = comp2.length();
+
+        LL_DEBUGS() << "comp1 = " << comp1 << ", height = " << *height << LL_ENDL;
+        LL_DEBUGS() << "comp2 = " << comp2 << ", width = " << *width << LL_ENDL;
+    }
+    else
+    {
+        *height = comp2.length();
+        *width = comp1.length();
+
+        LL_DEBUGS() << "comp2 = " << comp2 << ", height = " << *height << LL_ENDL;
+        LL_DEBUGS() << "comp1 = " << comp1 << ", width = " << *width << LL_ENDL;
+    }
+
+    LL_DEBUGS() << "returning " << (*width / *height) << LL_ENDL;
+
+    // Return the aspect ratio.
+    return *width / *height;
+}
+
+bool LLViewerMediaFocus::isFocusedOnFace(LLPointer<LLViewerObject> objectp, S32 face)
+{
+    return objectp->getID() == mFocusedObjectID && face == mFocusedObjectFace;
+}
+
+bool LLViewerMediaFocus::isHoveringOverFace(LLPointer<LLViewerObject> objectp, S32 face)
+{
+    return objectp->getID() == mHoverObjectID && face == mHoverObjectFace;
+}
+
+
+LLViewerMediaImpl* LLViewerMediaFocus::getFocusedMediaImpl()
+{
+    return LLViewerMedia::getInstance()->getMediaImplFromTextureID(mFocusedImplID);
+}
+
+LLViewerObject* LLViewerMediaFocus::getFocusedObject()
+{
+    return gObjectList.findObject(mFocusedObjectID);
+}
+
+LLViewerMediaImpl* LLViewerMediaFocus::getHoverMediaImpl()
+{
+    return LLViewerMedia::getInstance()->getMediaImplFromTextureID(mHoverImplID);
+}
+
+LLViewerObject* LLViewerMediaFocus::getHoverObject()
+{
+    return gObjectList.findObject(mHoverObjectID);
+}
+
+void LLViewerMediaFocus::focusZoomOnMedia(LLUUID media_id)
+{
+    LLViewerMediaImpl* impl = LLViewerMedia::getInstance()->getMediaImplFromTextureID(media_id);
+
+    if(impl)
+    {
+        // Get the first object from the media impl's object list.  This is completely arbitrary, but should suffice.
+        LLVOVolume *obj = impl->getSomeObject();
+        if(obj)
+        {
+            // This media is attached to at least one object.  Figure out which face it's on.
+            S32 face = obj->getFaceIndexWithMediaImpl(impl, -1);
+
+            // We don't have a proper pick normal here, and finding a face's real normal is... complicated.
+            LLVector3 normal = obj->getApproximateFaceNormal(face);
+            if(normal.isNull())
+            {
+                // If that didn't work, use the inverse of the camera "look at" axis, which should keep the camera pointed in the same direction.
+//              LL_INFOS() << "approximate face normal invalid, using camera direction." << LL_ENDL;
+                normal = LLViewerCamera::getInstance()->getAtAxis();
+                normal *= (F32)-1.0f;
+            }
+
+            // Attempt to focus/zoom on that face.
+            setFocusFace(obj, face, impl, normal);
+
+            if(mMediaControls.get())
+            {
+                mMediaControls.get()->resetZoomLevel();
+                mMediaControls.get()->nextZoomLevel();
+            }
+        }
+    }
+}
+
+void LLViewerMediaFocus::unZoom()
+{
+    if(mMediaControls.get())
+    {
+        mMediaControls.get()->resetZoomLevel();
+    }
+}
+
+bool LLViewerMediaFocus::isZoomed() const
+{
+    return (mMediaControls.get() && mMediaControls.get()->getZoomLevel() != LLPanelPrimMediaControls::ZOOM_NONE);
+}
+
+bool LLViewerMediaFocus::isZoomedOnMedia(LLUUID media_id)
+{
+    if (isZoomed())
+    {
+        return (mFocusedImplID == media_id) || (mPrevFocusedImplID == media_id);
+    }
+    return false;
+}
+
+LLUUID LLViewerMediaFocus::getControlsMediaID()
+{
+    if(getFocusedMediaImpl())
+    {
+        return mFocusedImplID;
+    }
+    else if(getHoverMediaImpl())
+    {
+        return mHoverImplID;
+    }
+
+    return LLUUID::null;
+}
+
+bool LLViewerMediaFocus::wantsKeyUpKeyDown() const
+{
+    return true;
+}
+
+bool LLViewerMediaFocus::wantsReturnKey() const
+{
+    return true;
+}