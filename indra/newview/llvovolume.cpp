--- conflicted
+++ resolved
@@ -4270,15 +4270,9 @@
 				group->mSurfaceArea += volume->getSurfaceArea() * llmax(llmax(scale.mV[0], scale.mV[1]), scale.mV[2]);
 			}
 
-<<<<<<< HEAD
 			llassert_always(vobj);
 			vobj->updateTextureVirtualSize(true);
 			vobj->preRebuild();
-=======
-		llassert_always(vobj);
-		vobj->updateTextureVirtualSize(vobj->hasBumpmap());
-		vobj->preRebuild();
->>>>>>> d306cb05
 
 			drawablep->clearState(LLDrawable::HAS_ALPHA);
 
