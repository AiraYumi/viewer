/**
 * @file llvovolume.cpp
 * @brief LLVOVolume class implementation
 *
 * $LicenseInfo:firstyear=2001&license=viewerlgpl$
 * Second Life Viewer Source Code
 * Copyright (C) 2010, Linden Research, Inc.
 *
 * This library is free software; you can redistribute it and/or
 * modify it under the terms of the GNU Lesser General Public
 * License as published by the Free Software Foundation;
 * version 2.1 of the License only.
 *
 * This library is distributed in the hope that it will be useful,
 * but WITHOUT ANY WARRANTY; without even the implied warranty of
 * MERCHANTABILITY or FITNESS FOR A PARTICULAR PURPOSE.  See the GNU
 * Lesser General Public License for more details.
 *
 * You should have received a copy of the GNU Lesser General Public
 * License along with this library; if not, write to the Free Software
 * Foundation, Inc., 51 Franklin Street, Fifth Floor, Boston, MA  02110-1301  USA
 *
 * Linden Research, Inc., 945 Battery Street, San Francisco, CA  94111  USA
 * $/LicenseInfo$
 */

// A "volume" is a box, cylinder, sphere, or other primitive shape.

#include "llviewerprecompiledheaders.h"

#include "llvovolume.h"

#include <sstream>

#include "llviewercontrol.h"
#include "lldir.h"
#include "llflexibleobject.h"
#include "llfloatertools.h"
#include "llmaterialid.h"
#include "llmaterialtable.h"
#include "llprimitive.h"
#include "llvolume.h"
#include "llvolumeoctree.h"
#include "llvolumemgr.h"
#include "llvolumemessage.h"
#include "material_codes.h"
#include "message.h"
#include "llpluginclassmedia.h" // for code in the mediaEvent handler
#include "object_flags.h"
#include "lldrawable.h"
#include "lldrawpoolavatar.h"
#include "lldrawpoolbump.h"
#include "llface.h"
#include "llspatialpartition.h"
#include "llhudmanager.h"
#include "llflexibleobject.h"
#include "llskinningutil.h"
#include "llsky.h"
#include "lltexturefetch.h"
#include "llvector4a.h"
#include "llviewercamera.h"
#include "llviewertexturelist.h"
#include "llviewerobjectlist.h"
#include "llviewerregion.h"
#include "llviewertextureanim.h"
#include "llworld.h"
#include "llselectmgr.h"
#include "pipeline.h"
#include "llsdutil.h"
#include "llmatrix4a.h"
#include "llmediaentry.h"
#include "llmediadataclient.h"
#include "llmeshrepository.h"
#include "llnotifications.h"
#include "llnotificationsutil.h"
#include "llagent.h"
#include "llviewermediafocus.h"
#include "lldatapacker.h"
#include "llviewershadermgr.h"
#include "llvoavatar.h"
#include "llcontrolavatar.h"
#include "llvoavatarself.h"
#include "llvocache.h"
#include "llmaterialmgr.h"
#include "llanimationstates.h"
#include "llinventorytype.h"
#include "llviewerinventory.h"
#include "llcallstack.h"
#include "llsculptidsize.h"
#include "llavatarappearancedefines.h"
#include "llgltfmateriallist.h"

const F32 FORCE_SIMPLE_RENDER_AREA = 512.f;
const F32 FORCE_CULL_AREA = 8.f;
U32 JOINT_COUNT_REQUIRED_FOR_FULLRIG = 1;

BOOL gAnimateTextures = TRUE;

F32 LLVOVolume::sLODFactor = 1.f;
F32 LLVOVolume::sLODSlopDistanceFactor = 0.5f; //Changing this to zero, effectively disables the LOD transition slop
F32 LLVOVolume::sDistanceFactor = 1.0f;
S32 LLVOVolume::sNumLODChanges = 0;
S32 LLVOVolume::mRenderComplexity_last = 0;
S32 LLVOVolume::mRenderComplexity_current = 0;
LLPointer<LLObjectMediaDataClient> LLVOVolume::sObjectMediaClient = NULL;
LLPointer<LLObjectMediaNavigateClient> LLVOVolume::sObjectMediaNavigateClient = NULL;

extern BOOL gCubeSnapshot;

// Implementation class of LLMediaDataClientObject.  See llmediadataclient.h
class LLMediaDataClientObjectImpl : public LLMediaDataClientObject
{
public:
    LLMediaDataClientObjectImpl(LLVOVolume *obj, bool isNew) : mObject(obj), mNew(isNew)
    {
        mObject->addMDCImpl();
    }
    ~LLMediaDataClientObjectImpl()
    {
        mObject->removeMDCImpl();
    }

    virtual U8 getMediaDataCount() const
        { return mObject->getNumTEs(); }

    virtual LLSD getMediaDataLLSD(U8 index) const
        {
            LLSD result;
            LLTextureEntry *te = mObject->getTE(index);
            if (NULL != te)
            {
                llassert((te->getMediaData() != NULL) == te->hasMedia());
                if (te->getMediaData() != NULL)
                {
                    result = te->getMediaData()->asLLSD();
                    // XXX HACK: workaround bug in asLLSD() where whitelist is not set properly
                    // See DEV-41949
                    if (!result.has(LLMediaEntry::WHITELIST_KEY))
                    {
                        result[LLMediaEntry::WHITELIST_KEY] = LLSD::emptyArray();
                    }
                }
            }
            return result;
        }
    virtual bool isCurrentMediaUrl(U8 index, const std::string &url) const
        {
            LLTextureEntry *te = mObject->getTE(index);
            if (te)
            {
                if (te->getMediaData())
                {
                    return (te->getMediaData()->getCurrentURL() == url);
                }
            }
            return url.empty();
        }

    virtual LLUUID getID() const
        { return mObject->getID(); }

    virtual void mediaNavigateBounceBack(U8 index)
        { mObject->mediaNavigateBounceBack(index); }

    virtual bool hasMedia() const
        { return mObject->hasMedia(); }

    virtual void updateObjectMediaData(LLSD const &data, const std::string &version_string)
        { mObject->updateObjectMediaData(data, version_string); }

    virtual F64 getMediaInterest() const
        {
            F64 interest = mObject->getTotalMediaInterest();
            if (interest < (F64)0.0)
            {
                // media interest not valid yet, try pixel area
                interest = mObject->getPixelArea();
                // HACK: force recalculation of pixel area if interest is the "magic default" of 1024.
                if (interest == 1024.f)
                {
                    const_cast<LLVOVolume*>(static_cast<LLVOVolume*>(mObject))->setPixelAreaAndAngle(gAgent);
                    interest = mObject->getPixelArea();
                }
            }
            return interest;
        }

    virtual bool isInterestingEnough() const
        {
            return LLViewerMedia::getInstance()->isInterestingEnough(mObject, getMediaInterest());
        }

    virtual std::string getCapabilityUrl(const std::string &name) const
        { return mObject->getRegion()->getCapability(name); }

    virtual bool isDead() const
        { return mObject->isDead(); }

    virtual U32 getMediaVersion() const
        { return LLTextureEntry::getVersionFromMediaVersionString(mObject->getMediaURL()); }

    virtual bool isNew() const
        { return mNew; }

private:
    LLPointer<LLVOVolume> mObject;
    bool mNew;
};


LLVOVolume::LLVOVolume(const LLUUID &id, const LLPCode pcode, LLViewerRegion *regionp)
    : LLViewerObject(id, pcode, regionp),
      mVolumeImpl(NULL)
{
    mTexAnimMode = 0;
    mRelativeXform.setIdentity();
    mRelativeXformInvTrans.setIdentity();

    mFaceMappingChanged = FALSE;
    mLOD = MIN_LOD;
    mLODDistance = 0.0f;
    mLODAdjustedDistance = 0.0f;
    mLODRadius = 0.0f;
    mTextureAnimp = NULL;
    mVolumeChanged = FALSE;
    mVObjRadius = LLVector3(1,1,0.5f).length();
    mNumFaces = 0;
    mLODChanged = FALSE;
    mSculptChanged = FALSE;
    mColorChanged = FALSE;
    mSpotLightPriority = 0.f;

    mSkinInfoUnavaliable = false;
    mSkinInfo = NULL;

    mMediaImplList.resize(getNumTEs());
    mLastFetchedMediaVersion = -1;
    mServerDrawableUpdateCount = 0;
    memset(&mIndexInTex, 0, sizeof(S32) * LLRender::NUM_VOLUME_TEXTURE_CHANNELS);
    mMDCImplCount = 0;
    mLastRiggingInfoLOD = -1;
    mResetDebugText = false;
}

LLVOVolume::~LLVOVolume()
{
    LL_PROFILE_ZONE_SCOPED;
    delete mTextureAnimp;
    mTextureAnimp = NULL;
    delete mVolumeImpl;
    mVolumeImpl = NULL;

    gMeshRepo.unregisterMesh(this);

    if(!mMediaImplList.empty())
    {
        for(U32 i = 0 ; i < mMediaImplList.size() ; i++)
        {
            if(mMediaImplList[i].notNull())
            {
                mMediaImplList[i]->removeObject(this) ;
            }
        }
    }
}

void LLVOVolume::markDead()
{
    if (!mDead)
    {
        LL_PROFILE_ZONE_SCOPED;
        if (getVolume())
        {
            LLSculptIDSize::instance().rem(getVolume()->getParams().getSculptID());
        }

        if(getMDCImplCount() > 0)
        {
            LLMediaDataClientObject::ptr_t obj = new LLMediaDataClientObjectImpl(const_cast<LLVOVolume*>(this), false);
            if (sObjectMediaClient) sObjectMediaClient->removeFromQueue(obj);
            if (sObjectMediaNavigateClient) sObjectMediaNavigateClient->removeFromQueue(obj);
        }

        // Detach all media impls from this object
        for(U32 i = 0 ; i < mMediaImplList.size() ; i++)
        {
            removeMediaImpl(i);
        }

        if (mSculptTexture.notNull())
        {
            mSculptTexture->removeVolume(LLRender::SCULPT_TEX, this);
        }

        if (mLightTexture.notNull())
        {
            mLightTexture->removeVolume(LLRender::LIGHT_TEX, this);
        }
    }

    LLViewerObject::markDead();
}


// static
void LLVOVolume::initClass()
{
    // gSavedSettings better be around
    if (gSavedSettings.getBOOL("PrimMediaMasterEnabled"))
    {
        const F32 queue_timer_delay = gSavedSettings.getF32("PrimMediaRequestQueueDelay");
        const F32 retry_timer_delay = gSavedSettings.getF32("PrimMediaRetryTimerDelay");
        const U32 max_retries = gSavedSettings.getU32("PrimMediaMaxRetries");
        const U32 max_sorted_queue_size = gSavedSettings.getU32("PrimMediaMaxSortedQueueSize");
        const U32 max_round_robin_queue_size = gSavedSettings.getU32("PrimMediaMaxRoundRobinQueueSize");
        sObjectMediaClient = new LLObjectMediaDataClient(queue_timer_delay, retry_timer_delay, max_retries,
                                                         max_sorted_queue_size, max_round_robin_queue_size);
        sObjectMediaNavigateClient = new LLObjectMediaNavigateClient(queue_timer_delay, retry_timer_delay,
                                                                     max_retries, max_sorted_queue_size, max_round_robin_queue_size);
    }
}

// static
void LLVOVolume::cleanupClass()
{
    sObjectMediaClient = NULL;
    sObjectMediaNavigateClient = NULL;
}

U32 LLVOVolume::processUpdateMessage(LLMessageSystem *mesgsys,
                                          void **user_data,
                                          U32 block_num, EObjectUpdateType update_type,
                                          LLDataPacker *dp)
{

    LLColor4U color;
    const S32 teDirtyBits = (TEM_CHANGE_TEXTURE|TEM_CHANGE_COLOR|TEM_CHANGE_MEDIA);
    const bool previously_volume_changed = mVolumeChanged;
    const bool previously_face_mapping_changed = mFaceMappingChanged;
    const bool previously_color_changed = mColorChanged;

    // Do base class updates...
    U32 retval = LLViewerObject::processUpdateMessage(mesgsys, user_data, block_num, update_type, dp);

    LLUUID sculpt_id;
    U8 sculpt_type = 0;
    if (isSculpted())
    {
        LLSculptParams *sculpt_params = (LLSculptParams *)getParameterEntry(LLNetworkData::PARAMS_SCULPT);
        sculpt_id = sculpt_params->getSculptTexture();
        sculpt_type = sculpt_params->getSculptType();

        LL_DEBUGS("ObjectUpdate") << "uuid " << mID << " set sculpt_id " << sculpt_id << LL_ENDL;
        dumpStack("ObjectUpdateStack");
    }

    if (!dp)
    {
        if (update_type == OUT_FULL)
        {
            ////////////////////////////////
            //
            // Unpack texture animation data
            //
            //

            if (mesgsys->getSizeFast(_PREHASH_ObjectData, block_num, _PREHASH_TextureAnim))
            {
                if (!mTextureAnimp)
                {
                    mTextureAnimp = new LLViewerTextureAnim(this);
                }
                else
                {
                    if (!(mTextureAnimp->mMode & LLTextureAnim::SMOOTH))
                    {
                        mTextureAnimp->reset();
                    }
                }
                mTexAnimMode = 0;

                mTextureAnimp->unpackTAMessage(mesgsys, block_num);
            }
            else
            {
                if (mTextureAnimp)
                {
                    delete mTextureAnimp;
                    mTextureAnimp = NULL;

                    for (S32 i = 0; i < getNumTEs(); i++)
                    {
                        LLFace* facep = mDrawable->getFace(i);
                        if (facep && facep->mTextureMatrix)
                        {
                            // delete or reset
                            delete facep->mTextureMatrix;
                            facep->mTextureMatrix = NULL;
                        }
                    }

                    gPipeline.markTextured(mDrawable);
                    mFaceMappingChanged = TRUE;
                    mTexAnimMode = 0;
                }
            }

            // Unpack volume data
            LLVolumeParams volume_params;
            LLVolumeMessage::unpackVolumeParams(&volume_params, mesgsys, _PREHASH_ObjectData, block_num);
            volume_params.setSculptID(sculpt_id, sculpt_type);

            if (setVolume(volume_params, 0))
            {
                markForUpdate();
            }
        }

        // Sigh, this needs to be done AFTER the volume is set as well, otherwise bad stuff happens...
        ////////////////////////////
        //
        // Unpack texture entry data
        //

        S32 result = unpackTEMessage(mesgsys, _PREHASH_ObjectData, (S32) block_num);

        if (result & TEM_CHANGE_MEDIA)
        {
            retval |= MEDIA_FLAGS_CHANGED;
        }
    }
    else
    {
        if (update_type != OUT_TERSE_IMPROVED)
        {
            LLVolumeParams volume_params;
            BOOL res = LLVolumeMessage::unpackVolumeParams(&volume_params, *dp);
            if (!res)
            {
                LL_WARNS() << "Bogus volume parameters in object " << getID() << LL_ENDL;
                LL_WARNS() << getRegion()->getOriginGlobal() << LL_ENDL;
            }

            volume_params.setSculptID(sculpt_id, sculpt_type);

            if (setVolume(volume_params, 0))
            {
                markForUpdate();
            }
            S32 res2 = unpackTEMessage(*dp);
            if (TEM_INVALID == res2)
            {
                // There's something bogus in the data that we're unpacking.
                dp->dumpBufferToLog();
                LL_WARNS() << "Flushing cache files" << LL_ENDL;

                if(LLVOCache::instanceExists() && getRegion())
                {
                    LLVOCache::getInstance()->removeEntry(getRegion()->getHandle()) ;
                }

                LL_WARNS() << "Bogus TE data in " << getID() << LL_ENDL;
            }
            else
            {
                if (res2 & TEM_CHANGE_MEDIA)
                {
                    retval |= MEDIA_FLAGS_CHANGED;
                }
            }

            U32 value = dp->getPassFlags();

            if (value & 0x40)
            {
                if (!mTextureAnimp)
                {
                    mTextureAnimp = new LLViewerTextureAnim(this);
                }
                else
                {
                    if (!(mTextureAnimp->mMode & LLTextureAnim::SMOOTH))
                    {
                        mTextureAnimp->reset();
                    }
                }
                mTexAnimMode = 0;
                mTextureAnimp->unpackTAMessage(*dp);
            }
            else if (mTextureAnimp)
            {
                delete mTextureAnimp;
                mTextureAnimp = NULL;

                for (S32 i = 0; i < getNumTEs(); i++)
                {
                    LLFace* facep = mDrawable->getFace(i);
                    if (facep && facep->mTextureMatrix)
                    {
                        // delete or reset
                        delete facep->mTextureMatrix;
                        facep->mTextureMatrix = NULL;
                    }
                }

                gPipeline.markTextured(mDrawable);
                mFaceMappingChanged = TRUE;
                mTexAnimMode = 0;
            }

            if (value & 0x400)
            { //particle system (new)
                unpackParticleSource(*dp, mOwnerID, false);
            }
        }
        else
        {
            S32 texture_length = mesgsys->getSizeFast(_PREHASH_ObjectData, block_num, _PREHASH_TextureEntry);
            if (texture_length)
            {
                U8                          tdpbuffer[1024];
                LLDataPackerBinaryBuffer    tdp(tdpbuffer, 1024);
                mesgsys->getBinaryDataFast(_PREHASH_ObjectData, _PREHASH_TextureEntry, tdpbuffer, 0, block_num, 1024);
                S32 result = unpackTEMessage(tdp);
                if (result & teDirtyBits)
                {
                    if (mDrawable)
                    { //on the fly TE updates break batches, isolate in octree
                        shrinkWrap();
                    }
                }
                if (result & TEM_CHANGE_MEDIA)
                {
                    retval |= MEDIA_FLAGS_CHANGED;
                }
            }
        }
    }
    if (retval & (MEDIA_URL_REMOVED | MEDIA_URL_ADDED | MEDIA_URL_UPDATED | MEDIA_FLAGS_CHANGED))
    {
        // If only the media URL changed, and it isn't a media version URL,
        // ignore it
        if ( ! ( retval & (MEDIA_URL_ADDED | MEDIA_URL_UPDATED) &&
                 mMedia && ! mMedia->mMediaURL.empty() &&
                 ! LLTextureEntry::isMediaVersionString(mMedia->mMediaURL) ) )
        {
            // If the media changed at all, request new media data
            LL_DEBUGS("MediaOnAPrim") << "Media update: " << getID() << ": retval=" << retval << " Media URL: " <<
                ((mMedia) ?  mMedia->mMediaURL : std::string("")) << LL_ENDL;
            requestMediaDataUpdate(retval & MEDIA_FLAGS_CHANGED);
        }
        else {
            LL_INFOS("MediaOnAPrim") << "Ignoring media update for: " << getID() << " Media URL: " <<
                ((mMedia) ?  mMedia->mMediaURL : std::string("")) << LL_ENDL;
        }
    }
    // ...and clean up any media impls
    cleanUpMediaImpls();

    if ((
            (mVolumeChanged && !previously_volume_changed) ||
            (mFaceMappingChanged && !previously_face_mapping_changed) ||
            (mColorChanged && !previously_color_changed)
        )
        && !mLODChanged) {
        onDrawableUpdateFromServer();
    }

    return retval;
}

// Called when a volume, material, etc is updated by the server, possibly by a
// script. If this occurs too often for this object, mark it as active so that
// it doesn't disrupt the octree/render batches, thereby potentially causing a
// big performance penalty.
void LLVOVolume::onDrawableUpdateFromServer()
{
    constexpr U32 UPDATES_UNTIL_ACTIVE = 8;
    ++mServerDrawableUpdateCount;
    if (mDrawable && !mDrawable->isActive() && mServerDrawableUpdateCount > UPDATES_UNTIL_ACTIVE)
    {
        mDrawable->makeActive();
    }
}

void LLVOVolume::animateTextures()
{
    if (!mDead)
    {
        shrinkWrap();
        F32 off_s = 0.f, off_t = 0.f, scale_s = 1.f, scale_t = 1.f, rot = 0.f;
        S32 result = mTextureAnimp->animateTextures(off_s, off_t, scale_s, scale_t, rot);

        if (result)
        {
            if (!mTexAnimMode)
            {
                mFaceMappingChanged = TRUE;
                gPipeline.markTextured(mDrawable);
            }
            mTexAnimMode = result | mTextureAnimp->mMode;

            S32 start=0, end=mDrawable->getNumFaces()-1;
            if (mTextureAnimp->mFace >= 0 && mTextureAnimp->mFace <= end)
            {
                start = end = mTextureAnimp->mFace;
            }

            for (S32 i = start; i <= end; i++)
            {
                LLFace* facep = mDrawable->getFace(i);
                if (!facep) continue;
                if(facep->getVirtualSize() <= MIN_TEX_ANIM_SIZE && facep->mTextureMatrix) continue;

                const LLTextureEntry* te = facep->getTextureEntry();

                if (!te)
                {
                    continue;
                }

                if (!(result & LLViewerTextureAnim::ROTATE))
                {
                    te->getRotation(&rot);
                }
                if (!(result & LLViewerTextureAnim::TRANSLATE))
                {
                    te->getOffset(&off_s,&off_t);
                }
                if (!(result & LLViewerTextureAnim::SCALE))
                {
                    te->getScale(&scale_s, &scale_t);
                }

                if (!facep->mTextureMatrix)
                {
                    facep->mTextureMatrix = new LLMatrix4();
                }

                LLMatrix4& tex_mat = *facep->mTextureMatrix;
                tex_mat.setIdentity();
                LLVector3 trans ;

                    trans.set(LLVector3(off_s+0.5f, off_t+0.5f, 0.f));
                    tex_mat.translate(LLVector3(-0.5f, -0.5f, 0.f));

                LLVector3 scale(scale_s, scale_t, 1.f);
                LLQuaternion quat;
                quat.setQuat(rot, 0, 0, -1.f);

                tex_mat.rotate(quat);

                LLMatrix4 mat;
                mat.initAll(scale, LLQuaternion(), LLVector3());
                tex_mat *= mat;

                tex_mat.translate(trans);
            }
        }
        else
        {
            if (mTexAnimMode && mTextureAnimp->mRate == 0)
            {
                U8 start, count;

                if (mTextureAnimp->mFace == -1)
                {
                    start = 0;
                    count = getNumTEs();
                }
                else
                {
                    start = (U8) mTextureAnimp->mFace;
                    count = 1;
                }

                for (S32 i = start; i < start + count; i++)
                {
                    if (mTexAnimMode & LLViewerTextureAnim::TRANSLATE)
                    {
                        setTEOffset(i, mTextureAnimp->mOffS, mTextureAnimp->mOffT);
                    }
                    if (mTexAnimMode & LLViewerTextureAnim::SCALE)
                    {
                        setTEScale(i, mTextureAnimp->mScaleS, mTextureAnimp->mScaleT);
                    }
                    if (mTexAnimMode & LLViewerTextureAnim::ROTATE)
                    {
                        setTERotation(i, mTextureAnimp->mRot);
                    }
                }

                gPipeline.markTextured(mDrawable);
                mFaceMappingChanged = TRUE;
                mTexAnimMode = 0;
            }
        }
    }
}

void LLVOVolume::updateTextures()
{
    LL_PROFILE_ZONE_SCOPED_CATEGORY_TEXTURE;
    updateTextureVirtualSize();
}

BOOL LLVOVolume::isVisible() const
{
    if(mDrawable.notNull() && mDrawable->isVisible())
    {
        return TRUE ;
    }

    if(isAttachment())
    {
        LLViewerObject* objp = (LLViewerObject*)getParent() ;
        while(objp && !objp->isAvatar())
        {
            objp = (LLViewerObject*)objp->getParent() ;
        }

        return objp && objp->mDrawable.notNull() && objp->mDrawable->isVisible() ;
    }

    return FALSE ;
}

void LLVOVolume::updateTextureVirtualSize(bool forced)
{
    LL_PROFILE_ZONE_SCOPED_CATEGORY_VOLUME;
    // Update the pixel area of all faces

    if (mDrawable.isNull() || gCubeSnapshot)
    {
        return;
    }

    if(!forced)
    {
        if(!isVisible())
        { //don't load textures for non-visible faces
            const S32 num_faces = mDrawable->getNumFaces();
            for (S32 i = 0; i < num_faces; i++)
            {
                LLFace* face = mDrawable->getFace(i);
                if (face)
                {
                    face->setPixelArea(0.f);
                    face->setVirtualSize(0.f);
                }
            }

            return ;
        }

        if (!gPipeline.hasRenderType(LLPipeline::RENDER_TYPE_SIMPLE))
        {
            return;
        }
    }

    static LLCachedControl<bool> dont_load_textures(gSavedSettings,"TextureDisable", false);

    if (dont_load_textures || LLAppViewer::getTextureFetch()->mDebugPause) // || !mDrawable->isVisible())
    {
        return;
    }

    mTextureUpdateTimer.reset();

    F32 old_area = mPixelArea;
    mPixelArea = 0.f;

    const S32 num_faces = mDrawable->getNumFaces();
    F32 min_vsize=999999999.f, max_vsize=0.f;
    LLViewerCamera* camera = LLViewerCamera::getInstance();
    std::stringstream debug_text;
    for (S32 i = 0; i < num_faces; i++)
    {
        LLFace* face = mDrawable->getFace(i);
        if (!face) continue;
        const LLTextureEntry *te = face->getTextureEntry();
        LLViewerTexture *imagep = face->getTexture();
        if (!imagep || !te ||
            face->mExtents[0].equals3(face->mExtents[1]))
        {
            continue;
        }

        F32 vsize;
        F32 old_size = face->getVirtualSize();

        if (isHUDAttachment())
        {
            F32 area = (F32) camera->getScreenPixelArea();
            vsize = area;
            imagep->setBoostLevel(LLGLTexture::BOOST_HUD);
            face->setPixelArea(area); // treat as full screen
            face->setVirtualSize(vsize);
        }
        else
        {
            vsize = face->getTextureVirtualSize();
        }

        mPixelArea = llmax(mPixelArea, face->getPixelArea());

        // if the face has gotten small enough to turn off texture animation and texture
        // animation is running, rebuild the render batch for this face to turn off
        // texture animation
        if (face->mTextureMatrix != NULL)
        {
            if ((vsize < MIN_TEX_ANIM_SIZE && old_size > MIN_TEX_ANIM_SIZE) ||
                (vsize > MIN_TEX_ANIM_SIZE && old_size < MIN_TEX_ANIM_SIZE))
            {
                gPipeline.markRebuild(mDrawable, LLDrawable::REBUILD_TCOORD);
            }
        }

        if (gPipeline.hasRenderDebugMask(LLPipeline::RENDER_DEBUG_TEXTURE_PRIORITY))
        {
            LLViewerFetchedTexture* img = LLViewerTextureManager::staticCastToFetchedTexture(imagep) ;
            if(img)
            {
                debug_text << img->getDiscardLevel() << ":" << img->getDesiredDiscardLevel() << ":" << img->getWidth() << ":" << (S32) sqrtf(vsize) << ":" << (S32) sqrtf(img->getMaxVirtualSize()) << "\n";
                /*F32 pri = img->getDecodePriority();
                pri = llmax(pri, 0.0f);
                if (pri < min_vsize) min_vsize = pri;
                if (pri > max_vsize) max_vsize = pri;*/
            }
        }
        else if (gPipeline.hasRenderDebugMask(LLPipeline::RENDER_DEBUG_FACE_AREA))
        {
            F32 pri = mPixelArea;
            if (pri < min_vsize) min_vsize = pri;
            if (pri > max_vsize) max_vsize = pri;
        }
    }

    if (isSculpted())
    {
        updateSculptTexture();



        if (mSculptTexture.notNull())
        {
            mSculptTexture->setBoostLevel(llmax((S32)mSculptTexture->getBoostLevel(),
                                                (S32)LLGLTexture::BOOST_SCULPTED));
            mSculptTexture->setForSculpt() ;

            if(!mSculptTexture->isCachedRawImageReady())
            {
                S32 lod = llmin(mLOD, 3);
                F32 lodf = ((F32)(lod + 1.0f)/4.f);
                F32 tex_size = lodf * LLViewerTexture::sMaxSculptRez ;
                mSculptTexture->addTextureStats(2.f * tex_size * tex_size, FALSE);
            }

            S32 texture_discard = mSculptTexture->getCachedRawImageLevel(); //try to match the texture
            S32 current_discard = getVolume() ? getVolume()->getSculptLevel() : -2 ;

            if (texture_discard >= 0 && //texture has some data available
                (texture_discard < current_discard || //texture has more data than last rebuild
                current_discard < 0)) //no previous rebuild
            {
                gPipeline.markRebuild(mDrawable, LLDrawable::REBUILD_VOLUME);
                mSculptChanged = TRUE;
            }

            if (gPipeline.hasRenderDebugMask(LLPipeline::RENDER_DEBUG_SCULPTED))
            {
                setDebugText(llformat("T%d C%d V%d\n%dx%d",
                                          texture_discard, current_discard, getVolume()->getSculptLevel(),
                                          mSculptTexture->getHeight(), mSculptTexture->getWidth()));
            }
        }

    }

    if (getLightTextureID().notNull())
    {
        LLLightImageParams* params = (LLLightImageParams*) getParameterEntry(LLNetworkData::PARAMS_LIGHT_IMAGE);
        LLUUID id = params->getLightTexture();
        mLightTexture = LLViewerTextureManager::getFetchedTexture(id, FTT_DEFAULT, TRUE, LLGLTexture::BOOST_NONE);
        if (mLightTexture.notNull())
        {
            F32 rad = getLightRadius();
            mLightTexture->addTextureStats(gPipeline.calcPixelArea(getPositionAgent(),
                                                                    LLVector3(rad,rad,rad),
                                                                    *camera));
        }
    }

    if (gPipeline.hasRenderDebugMask(LLPipeline::RENDER_DEBUG_TEXTURE_AREA))
    {
        setDebugText(llformat("%.0f:%.0f", (F32) sqrt(min_vsize),(F32) sqrt(max_vsize)));
    }
    else if (gPipeline.hasRenderDebugMask(LLPipeline::RENDER_DEBUG_TEXTURE_PRIORITY))
    {
        //setDebugText(llformat("%.0f:%.0f", (F32) sqrt(min_vsize),(F32) sqrt(max_vsize)));
        setDebugText(debug_text.str());
    }
    else if (gPipeline.hasRenderDebugMask(LLPipeline::RENDER_DEBUG_FACE_AREA))
    {
        setDebugText(llformat("%.0f:%.0f", (F32) sqrt(min_vsize),(F32) sqrt(max_vsize)));
    }

    if (mPixelArea == 0)
    { //flexi phasing issues make this happen
        mPixelArea = old_area;
    }
}

BOOL LLVOVolume::isActive() const
{
    return !mStatic;
}

BOOL LLVOVolume::setMaterial(const U8 material)
{
    BOOL res = LLViewerObject::setMaterial(material);

    return res;
}

void LLVOVolume::setTexture(const S32 face)
{
    llassert(face < getNumTEs());
    gGL.getTexUnit(0)->bind(getTEImage(face));
}

void LLVOVolume::setScale(const LLVector3 &scale, BOOL damped)
{
    if (scale != getScale())
    {
        // store local radius
        LLViewerObject::setScale(scale);

        if (mVolumeImpl)
        {
            mVolumeImpl->onSetScale(scale, damped);
        }

        updateRadius();

        //since drawable transforms do not include scale, changing volume scale
        //requires an immediate rebuild of volume verts.
        gPipeline.markRebuild(mDrawable, LLDrawable::REBUILD_POSITION);

        if (mDrawable)
        {
            shrinkWrap();
        }
    }
}

LLFace* LLVOVolume::addFace(S32 f)
{
    const LLTextureEntry* te = getTE(f);
    LLViewerTexture* imagep = getTEImage(f);
    if (te->getMaterialParams().notNull())
    {
        LLViewerTexture* normalp = getTENormalMap(f);
        LLViewerTexture* specularp = getTESpecularMap(f);
        return mDrawable->addFace(te, imagep, normalp, specularp);
    }
    return mDrawable->addFace(te, imagep);
}

LLDrawable *LLVOVolume::createDrawable(LLPipeline *pipeline)
{
    pipeline->allocDrawable(this);

    mDrawable->setRenderType(LLPipeline::RENDER_TYPE_VOLUME);

    S32 max_tes_to_set = getNumTEs();
    for (S32 i = 0; i < max_tes_to_set; i++)
    {
        addFace(i);
    }
    mNumFaces = max_tes_to_set;

    if (isAttachment())
    {
        mDrawable->makeActive();
    }

    if (getIsLight())
    {
        // Add it to the pipeline mLightSet
        gPipeline.setLight(mDrawable, TRUE);
    }

    if (isReflectionProbe())
    {
        updateReflectionProbePtr();
    }

    updateRadius();
    bool force_update = true; // avoid non-alpha mDistance update being optimized away
    mDrawable->updateDistance(*LLViewerCamera::getInstance(), force_update);

    return mDrawable;
}

BOOL LLVOVolume::setVolume(const LLVolumeParams &params_in, const S32 detail, bool unique_volume)
{
    LL_PROFILE_ZONE_SCOPED_CATEGORY_VOLUME;
    LLVolumeParams volume_params = params_in;

    S32 last_lod = mVolumep.notNull() ? LLVolumeLODGroup::getVolumeDetailFromScale(mVolumep->getDetail()) : -1;
    S32 lod = mLOD;

    BOOL is404 = FALSE;

    if (isSculpted())
    {
        // if it's a mesh
        if ((volume_params.getSculptType() & LL_SCULPT_TYPE_MASK) == LL_SCULPT_TYPE_MESH)
        { //meshes might not have all LODs, get the force detail to best existing LOD
            if (NO_LOD != lod)
            {
                lod = gMeshRepo.getActualMeshLOD(volume_params, lod);
                if (lod == -1)
                {
                    is404 = TRUE;
                    lod = 0;
                }
            }
        }
    }

    // Check if we need to change implementations
    bool is_flexible = (volume_params.getPathParams().getCurveType() == LL_PCODE_PATH_FLEXIBLE);
    if (is_flexible)
    {
        setParameterEntryInUse(LLNetworkData::PARAMS_FLEXIBLE, TRUE, false);
        if (!mVolumeImpl)
        {
            LLFlexibleObjectData* data = (LLFlexibleObjectData*)getParameterEntry(LLNetworkData::PARAMS_FLEXIBLE);
            mVolumeImpl = new LLVolumeImplFlexible(this, data);
        }
    }
    else
    {
        // Mark the parameter not in use
        setParameterEntryInUse(LLNetworkData::PARAMS_FLEXIBLE, FALSE, false);
        if (mVolumeImpl)
        {
            delete mVolumeImpl;
            mVolumeImpl = NULL;
            if (mDrawable.notNull())
            {
                // Undo the damage we did to this matrix
                mDrawable->updateXform(FALSE);
            }
        }
    }

    if (is404)
    {
        setIcon(LLViewerTextureManager::getFetchedTextureFromFile("icons/Inv_Mesh.png", FTT_LOCAL_FILE, TRUE, LLGLTexture::BOOST_UI));
        //render prim proxy when mesh loading attempts give up
        volume_params.setSculptID(LLUUID::null, LL_SCULPT_TYPE_NONE);

    }

    if ((LLPrimitive::setVolume(volume_params, lod, (mVolumeImpl && mVolumeImpl->isVolumeUnique()))) || mSculptChanged)
    {
        mFaceMappingChanged = TRUE;

        if (mVolumeImpl)
        {
            mVolumeImpl->onSetVolume(volume_params, mLOD);
        }

        updateSculptTexture();

        if (isSculpted())
        {
            updateSculptTexture();
            // if it's a mesh
            if ((volume_params.getSculptType() & LL_SCULPT_TYPE_MASK) == LL_SCULPT_TYPE_MESH)
            {
                if (mSkinInfo && mSkinInfo->mMeshID != volume_params.getSculptID())
                {
                    mSkinInfo = NULL;
                    mSkinInfoUnavaliable = false;
                }

                if (!getVolume()->isMeshAssetLoaded())
                {
                    //load request not yet issued, request pipeline load this mesh
                    S32 available_lod = gMeshRepo.loadMesh(this, volume_params, lod, last_lod);
                    if (available_lod != lod)
                    {
                        LLPrimitive::setVolume(volume_params, available_lod);
                    }
                }

                if (!mSkinInfo && !mSkinInfoUnavaliable)
                {
                    LLUUID mesh_id = volume_params.getSculptID();
                    if (gMeshRepo.hasHeader(mesh_id) && !gMeshRepo.hasSkinInfo(mesh_id))
                    {
                        // If header is present but has no data about skin,
                        // no point fetching
                        mSkinInfoUnavaliable = true;
                    }

                    if (!mSkinInfoUnavaliable)
                    {
                        const LLMeshSkinInfo* skin_info = gMeshRepo.getSkinInfo(mesh_id, this);
                        if (skin_info)
                        {
                            notifySkinInfoLoaded(skin_info);
                        }
                    }
                }
            }
            else // otherwise is sculptie
            {
                if (mSculptTexture.notNull())
                {
                    sculpt();
                }
            }
        }

        return TRUE;
    }
    else if (NO_LOD == lod)
    {
        LLSculptIDSize::instance().resetSizeSum(volume_params.getSculptID());
    }

    return FALSE;
}

void LLVOVolume::updateSculptTexture()
{
    LLPointer<LLViewerFetchedTexture> old_sculpt = mSculptTexture;

    if (isSculpted() && !isMesh())
    {
        LLSculptParams *sculpt_params = (LLSculptParams *)getParameterEntry(LLNetworkData::PARAMS_SCULPT);
        LLUUID id =  sculpt_params->getSculptTexture();
        if (id.notNull())
        {
            mSculptTexture = LLViewerTextureManager::getFetchedTexture(id, FTT_DEFAULT, TRUE, LLGLTexture::BOOST_NONE, LLViewerTexture::LOD_TEXTURE);
        }

        mSkinInfoUnavaliable = false;
        mSkinInfo = NULL;
    }
    else
    {
        mSculptTexture = NULL;
    }

    if (mSculptTexture != old_sculpt)
    {
        if (old_sculpt.notNull())
        {
            old_sculpt->removeVolume(LLRender::SCULPT_TEX, this);
        }
        if (mSculptTexture.notNull())
        {
            mSculptTexture->addVolume(LLRender::SCULPT_TEX, this);
        }
    }

}

void LLVOVolume::updateVisualComplexity()
{
    LLVOAvatar* avatar = getAvatarAncestor();
    if (avatar)
    {
        avatar->updateVisualComplexity();
    }
    LLVOAvatar* rigged_avatar = getAvatar();
    if(rigged_avatar && (rigged_avatar != avatar))
    {
        rigged_avatar->updateVisualComplexity();
    }
}

void LLVOVolume::notifyMeshLoaded()
{
    mSculptChanged = TRUE;
    gPipeline.markRebuild(mDrawable, LLDrawable::REBUILD_GEOMETRY);

    if (!mSkinInfo && !mSkinInfoUnavaliable)
    {
        // Header was loaded, update skin info state from header
        LLUUID mesh_id = getVolume()->getParams().getSculptID();
        if (!gMeshRepo.hasSkinInfo(mesh_id))
        {
            mSkinInfoUnavaliable = true;
        }
    }

    LLVOAvatar *av = getAvatar();
    if (av && !isAnimatedObject())
    {
        av->addAttachmentOverridesForObject(this);
        av->notifyAttachmentMeshLoaded();
    }
    LLControlAvatar *cav = getControlAvatar();
    if (cav && isAnimatedObject())
    {
        cav->addAttachmentOverridesForObject(this);
        cav->notifyAttachmentMeshLoaded();
    }
    updateVisualComplexity();
}

void LLVOVolume::notifySkinInfoLoaded(const LLMeshSkinInfo* skin)
{
    mSkinInfoUnavaliable = false;
    mSkinInfo = skin;

    notifyMeshLoaded();
}

void LLVOVolume::notifySkinInfoUnavailable()
{
    mSkinInfoUnavaliable = true;
    mSkinInfo = nullptr;
}

// sculpt replaces generate() for sculpted surfaces
void LLVOVolume::sculpt()
{
    if (mSculptTexture.notNull())
    {
        U16 sculpt_height = 0;
        U16 sculpt_width = 0;
        S8 sculpt_components = 0;
        const U8* sculpt_data = NULL;

        S32 discard_level = mSculptTexture->getCachedRawImageLevel() ;
        LLImageRaw* raw_image = mSculptTexture->getCachedRawImage() ;

        S32 max_discard = mSculptTexture->getMaxDiscardLevel();
        if (discard_level > max_discard)
        {
            discard_level = max_discard;    // clamp to the best we can do
        }
        if(discard_level > MAX_DISCARD_LEVEL)
        {
            return; //we think data is not ready yet.
        }

        S32 current_discard = getVolume()->getSculptLevel() ;
        if(current_discard < -2)
        {
            static S32 low_sculpty_discard_warning_count = 1;
            S32 exponent = llmax(1, llfloor( log10((F64) low_sculpty_discard_warning_count) ));
            S32 interval = pow(10.0, exponent);
            if ( low_sculpty_discard_warning_count < 10 ||
                (low_sculpty_discard_warning_count % interval) == 0)
            {   // Log first 10 time, then decreasing intervals afterwards otherwise this can flood the logs
                LL_WARNS() << "WARNING!!: Current discard for sculpty " << mSculptTexture->getID()
                    << " at " << current_discard
                    << " is less than -2."
                    << " Hit this " << low_sculpty_discard_warning_count << " times"
                    << LL_ENDL;
            }
            low_sculpty_discard_warning_count++;

            // corrupted volume... don't update the sculpty
            return;
        }
        else if (current_discard > MAX_DISCARD_LEVEL)
        {
            static S32 high_sculpty_discard_warning_count = 1;
            S32 exponent = llmax(1, llfloor( log10((F64) high_sculpty_discard_warning_count) ));
            S32 interval = pow(10.0, exponent);
            if ( high_sculpty_discard_warning_count < 10 ||
                (high_sculpty_discard_warning_count % interval) == 0)
            {   // Log first 10 time, then decreasing intervals afterwards otherwise this can flood the logs
                LL_WARNS() << "WARNING!!: Current discard for sculpty " << mSculptTexture->getID()
                    << " at " << current_discard
                    << " is more than than allowed max of " << MAX_DISCARD_LEVEL
                    << ".  Hit this " << high_sculpty_discard_warning_count << " times"
                    << LL_ENDL;
            }
            high_sculpty_discard_warning_count++;

            // corrupted volume... don't update the sculpty
            return;
        }

        if (current_discard == discard_level)  // no work to do here
            return;

        if(!raw_image)
        {
            llassert(discard_level < 0) ;

            sculpt_width = 0;
            sculpt_height = 0;
            sculpt_data = NULL ;

            if(LLViewerTextureManager::sTesterp)
            {
                LLViewerTextureManager::sTesterp->updateGrayTextureBinding();
            }
        }
        else
        {
            sculpt_height = raw_image->getHeight();
            sculpt_width = raw_image->getWidth();
            sculpt_components = raw_image->getComponents();

            sculpt_data = raw_image->getData();

            if(LLViewerTextureManager::sTesterp)
            {
                mSculptTexture->updateBindStatsForTester() ;
            }
        }
        getVolume()->sculpt(sculpt_width, sculpt_height, sculpt_components, sculpt_data, discard_level, mSculptTexture->isMissingAsset());

        //notify rebuild any other VOVolumes that reference this sculpty volume
        for (S32 i = 0; i < mSculptTexture->getNumVolumes(LLRender::SCULPT_TEX); ++i)
        {
            LLVOVolume* volume = (*(mSculptTexture->getVolumeList(LLRender::SCULPT_TEX)))[i];
            if (volume != this && volume->getVolume() == getVolume())
            {
                gPipeline.markRebuild(volume->mDrawable, LLDrawable::REBUILD_GEOMETRY);
            }
        }
    }
}

S32 LLVOVolume::computeLODDetail(F32 distance, F32 radius, F32 lod_factor)
{
    S32 cur_detail;
    if (LLPipeline::sDynamicLOD)
    {
        // We've got LOD in the profile, and in the twist.  Use radius.
        F32 tan_angle = (lod_factor*radius)/distance;
        cur_detail = LLVolumeLODGroup::getDetailFromTan(ll_round(tan_angle, 0.01f));
    }
    else
    {
        cur_detail = llclamp((S32) (sqrtf(radius)*lod_factor*4.f), 0, 3);
    }
    return cur_detail;
}

std::string get_debug_object_lod_text(LLVOVolume *rootp)
{
    std::string cam_dist_string = "";
    cam_dist_string += LLStringOps::getReadableNumber(rootp->mLODDistance) +  " ";
    std::string lod_string = llformat("%d",rootp->getLOD());
    F32 lod_radius = rootp->mLODRadius;
    S32 cam_dist_count = 0;
    LLViewerObject::const_child_list_t& child_list = rootp->getChildren();
    for (LLViewerObject::const_child_list_t::const_iterator iter = child_list.begin();
         iter != child_list.end(); ++iter)
    {
        LLViewerObject *childp = *iter;
        LLVOVolume *volp = dynamic_cast<LLVOVolume*>(childp);
        if (volp)
        {
            lod_string += llformat("%d",volp->getLOD());
            if (volp->isRiggedMesh())
            {
                // Rigged/animatable mesh. This is computed from the
                // avatar dynamic box, so value from any vol will be
                // the same.
                lod_radius = volp->mLODRadius;
            }
            if (volp->mDrawable)
            {
                if (cam_dist_count < 4)
                {
                    cam_dist_string += LLStringOps::getReadableNumber(volp->mLODDistance) +  " ";
                    cam_dist_count++;
                }
            }
        }
    }
    std::string result = llformat("lod_radius %s dists %s lods %s",
                                  LLStringOps::getReadableNumber(lod_radius).c_str(),
                                  cam_dist_string.c_str(),
                                  lod_string.c_str());
    return result;
}

BOOL LLVOVolume::calcLOD()
{
    if (mDrawable.isNull())
    {
        return FALSE;
    }

    S32 cur_detail = 0;

    F32 radius;
    F32 distance;
    F32 lod_factor = LLVOVolume::sLODFactor;

    if (mDrawable->isState(LLDrawable::RIGGED))
    {
        LLVOAvatar* avatar = getAvatar();

        // Not sure how this can really happen, but alas it does. Better exit here than crashing.
        if( !avatar || !avatar->mDrawable )
        {
            return FALSE;
        }

        distance = avatar->mDrawable->mDistanceWRTCamera;


        if (avatar->isControlAvatar())
        {
            // MAINT-7926 Handle volumes in an animated object as a special case
            const LLVector3* box = avatar->getLastAnimExtents();
            LLVector3 diag = box[1] - box[0];
            radius = diag.magVec() * 0.5f;
            LL_DEBUGS("DynamicBox") << avatar->getFullname() << " diag " << diag << " radius " << radius << LL_ENDL;
        }
        else
        {
            // Volume in a rigged mesh attached to a regular avatar.
            // Note this isn't really a radius, so distance calcs are off by factor of 2
            //radius = avatar->getBinRadius();
            // SL-937: add dynamic box handling for rigged mesh on regular avatars.
            const LLVector3* box = avatar->getLastAnimExtents();
            LLVector3 diag = box[1] - box[0];
            radius = diag.magVec(); // preserve old BinRadius behavior - 2x off
            LL_DEBUGS("DynamicBox") << avatar->getFullname() << " diag " << diag << " radius " << radius << LL_ENDL;
        }
        if (distance <= 0.f || radius <= 0.f)
        {
            LL_DEBUGS("DynamicBox","CalcLOD") << "avatar distance/radius uninitialized, skipping" << LL_ENDL;
            return FALSE;
        }
    }
    else
    {
        distance = mDrawable->mDistanceWRTCamera;
        radius = getVolume() ? getVolume()->mLODScaleBias.scaledVec(getScale()).length() : getScale().length();
        if (distance <= 0.f || radius <= 0.f)
        {
            LL_DEBUGS("DynamicBox","CalcLOD") << "non-avatar distance/radius uninitialized, skipping" << LL_ENDL;
            return FALSE;
        }
    }

    //hold onto unmodified distance for debugging
    //F32 debug_distance = distance;

    mLODDistance = distance;
    mLODRadius = radius;

    static LLCachedControl<bool> debug_lods(gSavedSettings, "DebugObjectLODs", false);
    if (debug_lods)
    {
        if (getAvatar() && isRootEdit())
        {
            std::string debug_object_text = get_debug_object_lod_text(this);
            setDebugText(debug_object_text);
            mResetDebugText = true;
        }
    }
    else
    {
        if (mResetDebugText)
        {
            restoreHudText();
            mResetDebugText = false;
        }
    }

    distance *= sDistanceFactor;

    F32 rampDist = LLVOVolume::sLODFactor * 2;

    if (distance < rampDist)
    {
        // Boost LOD when you're REALLY close
        distance *= 1.0f/rampDist;
        distance *= distance;
        distance *= rampDist;
    }


    distance *= F_PI/3.f;

    static LLCachedControl<bool> ignore_fov_zoom(gSavedSettings,"IgnoreFOVZoomForLODs");
    if(!ignore_fov_zoom)
    {
        lod_factor *= DEFAULT_FIELD_OF_VIEW / LLViewerCamera::getInstance()->getDefaultFOV();
    }

    mLODAdjustedDistance = distance;

    if (isHUDAttachment())
    {
        // HUDs always show at highest detail
        cur_detail = 3;
    }
    else
    {
        cur_detail = computeLODDetail(ll_round(distance, 0.01f), ll_round(radius, 0.01f), lod_factor);
    }

    if (gPipeline.hasRenderDebugMask(LLPipeline::RENDER_DEBUG_TRIANGLE_COUNT) && mDrawable->getFace(0))
    {
        if (isRootEdit())
        {
            S32 total_tris = recursiveGetTriangleCount();
            S32 est_max_tris = recursiveGetEstTrianglesMax();
            setDebugText(llformat("TRIS SHOWN %d EST %d", total_tris, est_max_tris));
        }
    }
    if (gPipeline.hasRenderDebugMask(LLPipeline::RENDER_DEBUG_LOD_INFO) &&
        mDrawable->getFace(0))
    {
        // This is a debug display for LODs. Please don't put the texture index here.
        setDebugText(llformat("%d", cur_detail));
    }

    if (cur_detail != mLOD)
    {
        LL_DEBUGS("DynamicBox","CalcLOD") << "new LOD " << cur_detail << " change from " << mLOD
                             << " distance " << distance << " radius " << radius << " rampDist " << rampDist
                             << " drawable rigged? " << (mDrawable ? (S32) mDrawable->isState(LLDrawable::RIGGED) : (S32) -1)
                             << " mRiggedVolume " << (void*)getRiggedVolume()
                             << " distanceWRTCamera " << (mDrawable ? mDrawable->mDistanceWRTCamera : -1.f)
                             << LL_ENDL;

        mAppAngle = ll_round((F32) atan2( mDrawable->getRadius(), mDrawable->mDistanceWRTCamera) * RAD_TO_DEG, 0.01f);
        mLOD = cur_detail;

        return TRUE;
    }

    return FALSE;
}

BOOL LLVOVolume::updateLOD()
{
    if (mDrawable.isNull())
    {
        return FALSE;
    }

    LL_PROFILE_ZONE_SCOPED_CATEGORY_VOLUME;

    BOOL lod_changed = FALSE;

    if (!LLSculptIDSize::instance().isUnloaded(getVolume()->getParams().getSculptID()))
    {
        lod_changed = calcLOD();
    }
    else
    {
        return FALSE;
    }

    if (lod_changed)
    {
        gPipeline.markRebuild(mDrawable, LLDrawable::REBUILD_VOLUME);
        mLODChanged = TRUE;
    }
    else
    {
        F32 new_radius = getBinRadius();
        F32 old_radius = mDrawable->getBinRadius();
        if (new_radius < old_radius * 0.9f || new_radius > old_radius*1.1f)
        {
            gPipeline.markPartitionMove(mDrawable);
        }
    }

    lod_changed = lod_changed || LLViewerObject::updateLOD();

    return lod_changed;
}

BOOL LLVOVolume::setDrawableParent(LLDrawable* parentp)
{
    if (!LLViewerObject::setDrawableParent(parentp))
    {
        // no change in drawable parent
        return FALSE;
    }

    if (!mDrawable->isRoot())
    {
        // rebuild vertices in parent relative space
        gPipeline.markRebuild(mDrawable, LLDrawable::REBUILD_VOLUME);

        if (mDrawable->isActive() && !parentp->isActive())
        {
            parentp->makeActive();
        }
        else if (mDrawable->isStatic() && parentp->isActive())
        {
            mDrawable->makeActive();
        }
    }

    return TRUE;
}

void LLVOVolume::updateFaceFlags()
{
    // There's no guarantee that getVolume()->getNumFaces() == mDrawable->getNumFaces()
    for (S32 i = 0; i < getVolume()->getNumFaces() && i < mDrawable->getNumFaces(); i++)
    {
        LLFace *face = mDrawable->getFace(i);
        if (face)
        {
            BOOL fullbright = getTE(i)->getFullbright();
            face->clearState(LLFace::FULLBRIGHT | LLFace::HUD_RENDER | LLFace::LIGHT);

            if (fullbright || (mMaterial == LL_MCODE_LIGHT))
            {
                face->setState(LLFace::FULLBRIGHT);
            }
            if (mDrawable->isLight())
            {
                face->setState(LLFace::LIGHT);
            }
            if (isHUDAttachment())
            {
                face->setState(LLFace::HUD_RENDER);
            }
        }
    }
}

BOOL LLVOVolume::setParent(LLViewerObject* parent)
{
    BOOL ret = FALSE ;
    LLViewerObject *old_parent = (LLViewerObject*) getParent();
    if (parent != old_parent)
    {
        ret = LLViewerObject::setParent(parent);
        if (ret && mDrawable)
        {
            gPipeline.markMoved(mDrawable);
            gPipeline.markRebuild(mDrawable, LLDrawable::REBUILD_VOLUME);
        }
        onReparent(old_parent, parent);
    }

    return ret ;
}

// NOTE: regenFaces() MUST be followed by genTriangles()!
void LLVOVolume::regenFaces()
{
    LL_PROFILE_ZONE_SCOPED_CATEGORY_VOLUME;
    // remove existing faces
    BOOL count_changed = mNumFaces != getNumTEs();

    if (count_changed)
    {
        deleteFaces();
        // add new faces
        mNumFaces = getNumTEs();
    }

    for (S32 i = 0; i < mNumFaces; i++)
    {
        LLFace* facep = count_changed ? addFace(i) : mDrawable->getFace(i);
        if (!facep) continue;

        facep->setTEOffset(i);
        facep->setTexture(getTEImage(i));
        if (facep->getTextureEntry()->getMaterialParams().notNull())
        {
            facep->setNormalMap(getTENormalMap(i));
            facep->setSpecularMap(getTESpecularMap(i));
        }
        facep->setViewerObject(this);

        // If the face had media on it, this will have broken the link between the LLViewerMediaTexture and the face.
        // Re-establish the link.
        if((int)mMediaImplList.size() > i)
        {
            if(mMediaImplList[i])
            {
                LLViewerMediaTexture* media_tex = LLViewerTextureManager::findMediaTexture(mMediaImplList[i]->getMediaTextureID()) ;
                if(media_tex)
                {
                    media_tex->addMediaToFace(facep) ;
                }
            }
        }
    }

    if (!count_changed)
    {
        updateFaceFlags();
    }
}

BOOL LLVOVolume::genBBoxes(BOOL force_global, BOOL should_update_octree_bounds)
{
    LL_PROFILE_ZONE_SCOPED;
    BOOL res = TRUE;

    LLVector4a min, max;

    min.clear();
    max.clear();

    BOOL rebuild = mDrawable->isState(LLDrawable::REBUILD_VOLUME | LLDrawable::REBUILD_POSITION | LLDrawable::REBUILD_RIGGED);

    if (getRiggedVolume())
    {
        // MAINT-8264 - better to use the existing call in calling
        // func LLVOVolume::updateGeometry() if we can detect when
        // updates needed, set REBUILD_RIGGED accordingly.

        // Without the flag, this will remove unused rigged volumes, which we are not currently very aggressive about.
        updateRiggedVolume(false);
    }

    LLVolume* volume = mRiggedVolume;
    if (!volume)
    {
        volume = getVolume();
    }

    bool any_valid_boxes = false;

    if (getRiggedVolume())
    {
        LL_DEBUGS("RiggedBox") << "rebuilding box, volume face count " << getVolume()->getNumVolumeFaces() << " drawable face count " << mDrawable->getNumFaces() << LL_ENDL;
    }

    // There's no guarantee that getVolume()->getNumFaces() == mDrawable->getNumFaces()
    for (S32 i = 0;
        i < getVolume()->getNumVolumeFaces() && i < mDrawable->getNumFaces() && i < getNumTEs();
        i++)
    {
        LLFace* face = mDrawable->getFace(i);
        if (!face)
        {
            continue;
        }

        BOOL face_res = face->genVolumeBBoxes(*volume, i,
            mRelativeXform,
            (mVolumeImpl && mVolumeImpl->isVolumeGlobal()) || force_global);
        res &= face_res; // note that this result is never used

        // MAINT-8264 - ignore bboxes of ill-formed faces.
        if (!face_res)
        {
            continue;
        }
        if (rebuild)
        {
            if (getRiggedVolume())
            {
                LL_DEBUGS("RiggedBox") << "rebuilding box, face " << i << " extents " << face->mExtents[0] << ", " << face->mExtents[1] << LL_ENDL;
            }
            if (!any_valid_boxes)
            {
                min = face->mExtents[0];
                max = face->mExtents[1];
                any_valid_boxes = true;
            }
            else
            {
                min.setMin(min, face->mExtents[0]);
                max.setMax(max, face->mExtents[1]);
            }
        }
    }

    if (any_valid_boxes)
    {
        if (rebuild && should_update_octree_bounds)
        {
            //get the Avatar associated with this object if it's rigged
            LLVOAvatar* avatar = nullptr;
            if (isRiggedMesh())
            {
                if (!isAnimatedObject())
                {
                    if (isAttachment())
                    {
                        avatar = getAvatar();
                    }
                }
                else
                {
                    LLControlAvatar* controlAvatar = getControlAvatar();
                    if (controlAvatar && controlAvatar->mPlaying)
                    {
                        avatar = controlAvatar;
                    }
                }
            }

            mDrawable->setSpatialExtents(min, max);

            if (avatar)
            {
                // put all rigged drawables in the same octree node for better batching
                mDrawable->setPositionGroup(LLVector4a(0, 0, 0));
            }
            else
            {
                min.add(max);
                min.mul(0.5f);
                mDrawable->setPositionGroup(min);
            }
        }

        updateRadius();
        mDrawable->movePartition();
    }
    else
    {
        LL_DEBUGS("RiggedBox") << "genBBoxes failed to find any valid face boxes" << LL_ENDL;
    }

    return res;
}

void LLVOVolume::preRebuild()
{
    if (mVolumeImpl != NULL)
    {
        mVolumeImpl->preRebuild();
    }
}

void LLVOVolume::updateRelativeXform(bool force_identity)
{
    if (mVolumeImpl)
    {
        mVolumeImpl->updateRelativeXform(force_identity);
        return;
    }

    LLDrawable* drawable = mDrawable;

    if (drawable->isState(LLDrawable::RIGGED) && mRiggedVolume.notNull())
    { //rigged volume (which is in agent space) is used for generating bounding boxes etc
      //inverse of render matrix should go to partition space
        mRelativeXform = getRenderMatrix();

        F32* dst = (F32*) mRelativeXformInvTrans.mMatrix;
        F32* src = (F32*) mRelativeXform.mMatrix;
        dst[0] = src[0]; dst[1] = src[1]; dst[2] = src[2];
        dst[3] = src[4]; dst[4] = src[5]; dst[5] = src[6];
        dst[6] = src[8]; dst[7] = src[9]; dst[8] = src[10];

        mRelativeXform.invert();
        mRelativeXformInvTrans.transpose();
    }
    else if (drawable->isActive() || force_identity)
    {
        // setup relative transforms
        LLQuaternion delta_rot;
        LLVector3 delta_pos, delta_scale;

        //matrix from local space to parent relative/global space
        bool use_identity = force_identity || drawable->isSpatialRoot();
        delta_rot = use_identity ? LLQuaternion() : mDrawable->getRotation();
        delta_pos = use_identity ? LLVector3(0,0,0) : mDrawable->getPosition();
        delta_scale = mDrawable->getScale();

        // Vertex transform (4x4)
        LLVector3 x_axis = LLVector3(delta_scale.mV[VX], 0.f, 0.f) * delta_rot;
        LLVector3 y_axis = LLVector3(0.f, delta_scale.mV[VY], 0.f) * delta_rot;
        LLVector3 z_axis = LLVector3(0.f, 0.f, delta_scale.mV[VZ]) * delta_rot;

        mRelativeXform.initRows(LLVector4(x_axis, 0.f),
                                LLVector4(y_axis, 0.f),
                                LLVector4(z_axis, 0.f),
                                LLVector4(delta_pos, 1.f));


        // compute inverse transpose for normals
        // mRelativeXformInvTrans.setRows(x_axis, y_axis, z_axis);
        // mRelativeXformInvTrans.invert();
        // mRelativeXformInvTrans.setRows(x_axis, y_axis, z_axis);
        // grumble - invert is NOT a matrix invert, so we do it by hand:

        LLMatrix3 rot_inverse = LLMatrix3(~delta_rot);

        LLMatrix3 scale_inverse;
        scale_inverse.setRows(LLVector3(1.0, 0.0, 0.0) / delta_scale.mV[VX],
                              LLVector3(0.0, 1.0, 0.0) / delta_scale.mV[VY],
                              LLVector3(0.0, 0.0, 1.0) / delta_scale.mV[VZ]);


        mRelativeXformInvTrans = rot_inverse * scale_inverse;

        mRelativeXformInvTrans.transpose();
    }
    else
    {
        LLVector3 pos = getPosition();
        LLVector3 scale = getScale();
        LLQuaternion rot = getRotation();

        if (mParent)
        {
            pos *= mParent->getRotation();
            pos += mParent->getPosition();
            rot *= mParent->getRotation();
        }

        //LLViewerRegion* region = getRegion();
        //pos += region->getOriginAgent();

        LLVector3 x_axis = LLVector3(scale.mV[VX], 0.f, 0.f) * rot;
        LLVector3 y_axis = LLVector3(0.f, scale.mV[VY], 0.f) * rot;
        LLVector3 z_axis = LLVector3(0.f, 0.f, scale.mV[VZ]) * rot;

        mRelativeXform.initRows(LLVector4(x_axis, 0.f),
                                LLVector4(y_axis, 0.f),
                                LLVector4(z_axis, 0.f),
                                LLVector4(pos, 1.f));

        // compute inverse transpose for normals
        LLMatrix3 rot_inverse = LLMatrix3(~rot);

        LLMatrix3 scale_inverse;
        scale_inverse.setRows(LLVector3(1.0, 0.0, 0.0) / scale.mV[VX],
                              LLVector3(0.0, 1.0, 0.0) / scale.mV[VY],
                              LLVector3(0.0, 0.0, 1.0) / scale.mV[VZ]);


        mRelativeXformInvTrans = rot_inverse * scale_inverse;

        mRelativeXformInvTrans.transpose();
    }
}

bool LLVOVolume::lodOrSculptChanged(LLDrawable *drawable, BOOL &compiled, BOOL &should_update_octree_bounds)
{
    LL_PROFILE_ZONE_SCOPED_CATEGORY_VOLUME;
    bool regen_faces = false;

    LLVolume *old_volumep, *new_volumep;
    F32 old_lod, new_lod;
    S32 old_num_faces, new_num_faces;

    old_volumep = getVolume();
    old_lod = old_volumep->getDetail();
    old_num_faces = old_volumep->getNumFaces();
    old_volumep = NULL;

    {
        const LLVolumeParams &volume_params = getVolume()->getParams();
        setVolume(volume_params, 0);
    }

    new_volumep = getVolume();
    new_lod = new_volumep->getDetail();
    new_num_faces = new_volumep->getNumFaces();
    new_volumep = NULL;

    if ((new_lod != old_lod) || mSculptChanged)
    {
        if (mDrawable->isState(LLDrawable::RIGGED))
        {
            updateVisualComplexity();
        }

        compiled = TRUE;
        // new_lod > old_lod breaks a feedback loop between LOD updates and
        // bounding box updates.
        should_update_octree_bounds = should_update_octree_bounds || mSculptChanged || new_lod > old_lod;
        sNumLODChanges += new_num_faces;

        if ((S32)getNumTEs() != getVolume()->getNumFaces())
        {
            setNumTEs(getVolume()->getNumFaces()); //mesh loading may change number of faces.
        }

        drawable->setState(LLDrawable::REBUILD_VOLUME); // for face->genVolumeTriangles()

        {
            regen_faces = new_num_faces != old_num_faces || mNumFaces != (S32)getNumTEs();
            if (regen_faces)
            {
                regenFaces();
            }

            if (mSculptChanged)
            { //changes in sculpt maps can thrash an object bounding box without
                //triggering a spatial group bounding box update -- force spatial group
                //to update bounding boxes
                LLSpatialGroup* group = mDrawable->getSpatialGroup();
                if (group)
                {
                    group->unbound();
                }
            }
        }
    }

    return regen_faces;
}

BOOL LLVOVolume::updateGeometry(LLDrawable *drawable)
{
    LL_PROFILE_ZONE_SCOPED_CATEGORY_VOLUME;

    if (mDrawable->isState(LLDrawable::REBUILD_RIGGED))
    {
        updateRiggedVolume(false);
        genBBoxes(FALSE);
        mDrawable->clearState(LLDrawable::REBUILD_RIGGED);
    }

    if (mVolumeImpl != NULL)
    {
        BOOL res;
        {
            res = mVolumeImpl->doUpdateGeometry(drawable);
        }
        updateFaceFlags();
        return res;
    }

    LLSpatialGroup* group = drawable->getSpatialGroup();
    if (group)
    {
        group->dirtyMesh();
    }

    updateRelativeXform();

    if (mDrawable.isNull()) // Not sure why this is happening, but it is...
    {
        return TRUE; // No update to complete
    }

    BOOL compiled = FALSE;
    // This should be true in most cases, unless we're sure no octree update is
    // needed.
    BOOL should_update_octree_bounds = bool(getRiggedVolume()) || mDrawable->isState(LLDrawable::REBUILD_POSITION) || !mDrawable->getSpatialExtents()->isFinite3();

    if (mVolumeChanged || mFaceMappingChanged)
    {
        dirtySpatialGroup();

        bool was_regen_faces = false;
        should_update_octree_bounds = true;

        if (mVolumeChanged)
        {
            was_regen_faces = lodOrSculptChanged(drawable, compiled, should_update_octree_bounds);
            drawable->setState(LLDrawable::REBUILD_VOLUME);
        }
        else if (mSculptChanged || mLODChanged || mColorChanged)
        {
            compiled = TRUE;
            was_regen_faces = lodOrSculptChanged(drawable, compiled, should_update_octree_bounds);
        }

        if (!was_regen_faces) {
            regenFaces();
        }
    }
    else if (mLODChanged || mSculptChanged || mColorChanged)
    {
        dirtySpatialGroup();
        compiled = TRUE;
        lodOrSculptChanged(drawable, compiled, should_update_octree_bounds);

        if(drawable->isState(LLDrawable::REBUILD_RIGGED | LLDrawable::RIGGED))
        {
            updateRiggedVolume(false);
        }
    }
    // it has its own drawable (it's moved) or it has changed UVs or it has changed xforms from global<->local
    else
    {
        compiled = TRUE;
        // All it did was move or we changed the texture coordinate offset
    }

    // Generate bounding boxes if needed, and update the object's size in the
    // octree
    genBBoxes(FALSE, should_update_octree_bounds);

    // Update face flags
    updateFaceFlags();

    if(compiled)
    {
        LLPipeline::sCompiles++;
    }

    mVolumeChanged = FALSE;
    mLODChanged = FALSE;
    mSculptChanged = FALSE;
    mFaceMappingChanged = FALSE;
    mColorChanged = FALSE;

    return LLViewerObject::updateGeometry(drawable);
}

void LLVOVolume::updateFaceSize(S32 idx)
{
    if( mDrawable->getNumFaces() <= idx )
    {
        return;
    }

    LLFace* facep = mDrawable->getFace(idx);
    if (facep)
    {
        if (idx >= getVolume()->getNumVolumeFaces())
        {
            facep->setSize(0,0, true);
        }
        else
        {
            const LLVolumeFace& vol_face = getVolume()->getVolumeFace(idx);
            facep->setSize(vol_face.mNumVertices, vol_face.mNumIndices,
                            true); // <--- volume faces should be padded for 16-byte alignment

        }
    }
}

BOOL LLVOVolume::isRootEdit() const
{
    if (mParent && !((LLViewerObject*)mParent)->isAvatar())
    {
        return FALSE;
    }
    return TRUE;
}

//virtual
void LLVOVolume::setNumTEs(const U8 num_tes)
{
    const U8 old_num_tes = getNumTEs() ;

    if(old_num_tes && old_num_tes < num_tes) //new faces added
    {
        LLViewerObject::setNumTEs(num_tes) ;

        if(mMediaImplList.size() >= old_num_tes && mMediaImplList[old_num_tes -1].notNull())//duplicate the last media textures if exists.
        {
            mMediaImplList.resize(num_tes) ;
            const LLTextureEntry* te = getTE(old_num_tes - 1) ;
            for(U8 i = old_num_tes; i < num_tes ; i++)
            {
                setTE(i, *te) ;
                mMediaImplList[i] = mMediaImplList[old_num_tes -1] ;
            }
            mMediaImplList[old_num_tes -1]->setUpdated(TRUE) ;
        }
    }
    else if(old_num_tes > num_tes && mMediaImplList.size() > num_tes) //old faces removed
    {
        U8 end = (U8)(mMediaImplList.size()) ;
        for(U8 i = num_tes; i < end ; i++)
        {
            removeMediaImpl(i) ;
        }
        mMediaImplList.resize(num_tes) ;

        LLViewerObject::setNumTEs(num_tes) ;
    }
    else
    {
        LLViewerObject::setNumTEs(num_tes) ;
    }

    return ;
}


//virtual
void LLVOVolume::changeTEImage(S32 index, LLViewerTexture* imagep)
{
    BOOL changed = (mTEImages[index] != imagep);
    LLViewerObject::changeTEImage(index, imagep);
    if (changed)
    {
        gPipeline.markTextured(mDrawable);
        mFaceMappingChanged = TRUE;
    }
}

void LLVOVolume::setTEImage(const U8 te, LLViewerTexture *imagep)
{
    BOOL changed = (mTEImages[te] != imagep);
    LLViewerObject::setTEImage(te, imagep);
    if (changed)
    {
        gPipeline.markTextured(mDrawable);
        mFaceMappingChanged = TRUE;
    }
}

S32 LLVOVolume::setTETexture(const U8 te, const LLUUID &uuid)
{
    S32 res = LLViewerObject::setTETexture(te, uuid);
    if (res)
    {
        if (mDrawable)
        {
            // dynamic texture changes break batches, isolate in octree
            shrinkWrap();
            gPipeline.markTextured(mDrawable);
        }
        mFaceMappingChanged = TRUE;
    }
    return res;
}

S32 LLVOVolume::setTEColor(const U8 te, const LLColor3& color)
{
    return setTEColor(te, LLColor4(color));
}

S32 LLVOVolume::setTEColor(const U8 te, const LLColor4& color)
{
    S32 retval = 0;
    const LLTextureEntry *tep = getTE(te);
    if (!tep)
    {
        LL_WARNS("MaterialTEs") << "No texture entry for te " << (S32)te << ", object " << mID << LL_ENDL;
    }
    else if (color != tep->getColor())
    {
        F32 old_alpha = tep->getColor().mV[3];
        if (color.mV[3] != old_alpha)
        {
            gPipeline.markTextured(mDrawable);
            //treat this alpha change as an LoD update since render batches may need to get rebuilt
            mLODChanged = TRUE;
            gPipeline.markRebuild(mDrawable, LLDrawable::REBUILD_VOLUME);
        }
        retval = LLPrimitive::setTEColor(te, color);
        if (mDrawable.notNull() && retval)
        {
            // These should only happen on updates which are not the initial update.
            mColorChanged = TRUE;
            mDrawable->setState(LLDrawable::REBUILD_COLOR);
            shrinkWrap();
            dirtyMesh();
        }
    }

    return  retval;
}

S32 LLVOVolume::setTEBumpmap(const U8 te, const U8 bumpmap)
{
    S32 res = LLViewerObject::setTEBumpmap(te, bumpmap);
    if (res)
    {
        gPipeline.markTextured(mDrawable);
        mFaceMappingChanged = TRUE;
    }
    return  res;
}

S32 LLVOVolume::setTETexGen(const U8 te, const U8 texgen)
{
    S32 res = LLViewerObject::setTETexGen(te, texgen);
    if (res)
    {
        gPipeline.markTextured(mDrawable);
        mFaceMappingChanged = TRUE;
    }
    return  res;
}

S32 LLVOVolume::setTEMediaTexGen(const U8 te, const U8 media)
{
    S32 res = LLViewerObject::setTEMediaTexGen(te, media);
    if (res)
    {
        gPipeline.markTextured(mDrawable);
        mFaceMappingChanged = TRUE;
    }
    return  res;
}

S32 LLVOVolume::setTEShiny(const U8 te, const U8 shiny)
{
    S32 res = LLViewerObject::setTEShiny(te, shiny);
    if (res)
    {
        gPipeline.markTextured(mDrawable);
        mFaceMappingChanged = TRUE;
    }
    return  res;
}

S32 LLVOVolume::setTEFullbright(const U8 te, const U8 fullbright)
{
    S32 res = LLViewerObject::setTEFullbright(te, fullbright);
    if (res)
    {
        gPipeline.markTextured(mDrawable);
        mFaceMappingChanged = TRUE;
    }
    return  res;
}

S32 LLVOVolume::setTEBumpShinyFullbright(const U8 te, const U8 bump)
{
    S32 res = LLViewerObject::setTEBumpShinyFullbright(te, bump);
    if (res)
    {
        gPipeline.markTextured(mDrawable);
        mFaceMappingChanged = TRUE;
    }
    return res;
}

S32 LLVOVolume::setTEMediaFlags(const U8 te, const U8 media_flags)
{
    S32 res = LLViewerObject::setTEMediaFlags(te, media_flags);
    if (res)
    {
        gPipeline.markTextured(mDrawable);
        mFaceMappingChanged = TRUE;
    }
    return  res;
}

S32 LLVOVolume::setTEGlow(const U8 te, const F32 glow)
{
    S32 res = LLViewerObject::setTEGlow(te, glow);
    if (res)
    {
        if (mDrawable)
        {
            gPipeline.markTextured(mDrawable);
            shrinkWrap();
        }
        mFaceMappingChanged = TRUE;
    }
    return  res;
}

void LLVOVolume::setTEMaterialParamsCallbackTE(const LLUUID& objectID, const LLMaterialID &pMaterialID, const LLMaterialPtr pMaterialParams, U32 te)
{
    LLVOVolume* pVol = (LLVOVolume*)gObjectList.findObject(objectID);
    if (pVol)
    {
        LL_DEBUGS("MaterialTEs") << "materialid " << pMaterialID.asString() << " to TE " << te << LL_ENDL;
        if (te >= pVol->getNumTEs())
            return;

        LLTextureEntry* texture_entry = pVol->getTE(te);
        if (texture_entry && (texture_entry->getMaterialID() == pMaterialID))
        {
            pVol->setTEMaterialParams(te, pMaterialParams);
        }
    }
}

S32 LLVOVolume::setTEMaterialID(const U8 te, const LLMaterialID& pMaterialID)
{
    S32 res = LLViewerObject::setTEMaterialID(te, pMaterialID);
    LL_DEBUGS("MaterialTEs") << "te "<< (S32)te << " materialid " << pMaterialID.asString() << " res " << res
                                << ( LLSelectMgr::getInstance()->getSelection()->contains(const_cast<LLVOVolume*>(this), te) ? " selected" : " not selected" )
                                << LL_ENDL;

    LL_DEBUGS("MaterialTEs") << " " << pMaterialID.asString() << LL_ENDL;
    if (res)
    {
        LLMaterialMgr::instance().getTE(getRegion()->getRegionID(), pMaterialID, te, boost::bind(&LLVOVolume::setTEMaterialParamsCallbackTE, getID(), _1, _2, _3));

        setChanged(ALL_CHANGED);
        if (!mDrawable.isNull())
        {
            gPipeline.markTextured(mDrawable);
            gPipeline.markRebuild(mDrawable,LLDrawable::REBUILD_ALL);
        }
        mFaceMappingChanged = TRUE;
    }
    return res;
}

S32 LLVOVolume::setTEMaterialParams(const U8 te, const LLMaterialPtr pMaterialParams)
{
    S32 res = LLViewerObject::setTEMaterialParams(te, pMaterialParams);

    LL_DEBUGS("MaterialTEs") << "te " << (S32)te << " material " << ((pMaterialParams) ? pMaterialParams->asLLSD() : LLSD("null")) << " res " << res
                             << ( LLSelectMgr::getInstance()->getSelection()->contains(const_cast<LLVOVolume*>(this), te) ? " selected" : " not selected" )
                             << LL_ENDL;
    setChanged(ALL_CHANGED);
    if (!mDrawable.isNull())
    {
        gPipeline.markTextured(mDrawable);
        gPipeline.markRebuild(mDrawable,LLDrawable::REBUILD_ALL);
    }
    mFaceMappingChanged = TRUE;
    return TEM_CHANGE_TEXTURE;
}

S32 LLVOVolume::setTEGLTFMaterialOverride(U8 te, LLGLTFMaterial* mat)
{
    S32 retval = LLViewerObject::setTEGLTFMaterialOverride(te, mat);

    if (retval == TEM_CHANGE_TEXTURE)
    {
        if (!mDrawable.isNull())
        {
            gPipeline.markTextured(mDrawable);
            gPipeline.markRebuild(mDrawable, LLDrawable::REBUILD_ALL);
        }
        mFaceMappingChanged = TRUE;
    }

    return retval;
}


S32 LLVOVolume::setTEScale(const U8 te, const F32 s, const F32 t)
{
    S32 res = LLViewerObject::setTEScale(te, s, t);
    if (res)
    {
        gPipeline.markTextured(mDrawable);
        mFaceMappingChanged = TRUE;
    }
    return res;
}

S32 LLVOVolume::setTEScaleS(const U8 te, const F32 s)
{
    S32 res = LLViewerObject::setTEScaleS(te, s);
    if (res)
    {
        gPipeline.markTextured(mDrawable);
        mFaceMappingChanged = TRUE;
    }
    return res;
}

S32 LLVOVolume::setTEScaleT(const U8 te, const F32 t)
{
    S32 res = LLViewerObject::setTEScaleT(te, t);
    if (res)
    {
        gPipeline.markTextured(mDrawable);
        mFaceMappingChanged = TRUE;
    }
    return res;
}

bool LLVOVolume::hasMedia() const
{
    bool result = false;
    const U8 numTEs = getNumTEs();
    for (U8 i = 0; i < numTEs; i++)
    {
        const LLTextureEntry* te = getTE(i);
        if(te->hasMedia())
        {
            result = true;
            break;
        }
    }
    return result;
}

LLVector3 LLVOVolume::getApproximateFaceNormal(U8 face_id)
{
    LLVolume* volume = getVolume();
    LLVector4a result;
    result.clear();

    LLVector3 ret;

    if (volume && face_id < volume->getNumVolumeFaces())
    {
        const LLVolumeFace& face = volume->getVolumeFace(face_id);
        for (S32 i = 0; i < (S32)face.mNumVertices; ++i)
        {
            result.add(face.mNormals[i]);
        }

        LLVector3 ret(result.getF32ptr());
        ret = volumeDirectionToAgent(ret);
        ret.normVec();
    }

    return ret;
}

void LLVOVolume::requestMediaDataUpdate(bool isNew)
{
    if (sObjectMediaClient)
        sObjectMediaClient->fetchMedia(new LLMediaDataClientObjectImpl(this, isNew));
}

bool LLVOVolume::isMediaDataBeingFetched() const
{
    // I know what I'm doing by const_casting this away: this is just
    // a wrapper class that is only going to do a lookup.
    return (sObjectMediaClient) ? sObjectMediaClient->isInQueue(new LLMediaDataClientObjectImpl(const_cast<LLVOVolume*>(this), false)) : false;
}

void LLVOVolume::cleanUpMediaImpls()
{
    // Iterate through our TEs and remove any Impls that are no longer used
    const U8 numTEs = getNumTEs();
    for (U8 i = 0; i < numTEs; i++)
    {
        const LLTextureEntry* te = getTE(i);
        if( ! te->hasMedia())
        {
            // Delete the media IMPL!
            removeMediaImpl(i) ;
        }
    }
}

void LLVOVolume::updateObjectMediaData(const LLSD &media_data_array, const std::string &media_version)
{
    // media_data_array is an array of media entry maps
    // media_version is the version string in the response.
    U32 fetched_version = LLTextureEntry::getVersionFromMediaVersionString(media_version);

    // Only update it if it is newer!
    if ( (S32)fetched_version > mLastFetchedMediaVersion)
    {
        mLastFetchedMediaVersion = fetched_version;
        //LL_INFOS() << "updating:" << this->getID() << " " << ll_pretty_print_sd(media_data_array) << LL_ENDL;

        LLSD::array_const_iterator iter = media_data_array.beginArray();
        LLSD::array_const_iterator end = media_data_array.endArray();
        U8 texture_index = 0;
        for (; iter != end; ++iter, ++texture_index)
        {
            syncMediaData(texture_index, *iter, false/*merge*/, false/*ignore_agent*/);
        }
    }
}

void LLVOVolume::syncMediaData(S32 texture_index, const LLSD &media_data, bool merge, bool ignore_agent)
{
    if(mDead)
    {
        // If the object has been marked dead, don't process media updates.
        return;
    }

    LLTextureEntry *te = getTE(texture_index);
    if(!te)
    {
        return ;
    }

    LL_DEBUGS("MediaOnAPrim") << "BEFORE: texture_index = " << texture_index
        << " hasMedia = " << te->hasMedia() << " : "
        << ((NULL == te->getMediaData()) ? "NULL MEDIA DATA" : ll_pretty_print_sd(te->getMediaData()->asLLSD())) << LL_ENDL;

    std::string previous_url;
    LLMediaEntry* mep = te->getMediaData();
    if(mep)
    {
        // Save the "current url" from before the update so we can tell if
        // it changes.
        previous_url = mep->getCurrentURL();
    }

    if (merge)
    {
        te->mergeIntoMediaData(media_data);
    }
    else {
        // XXX Question: what if the media data is undefined LLSD, but the
        // update we got above said that we have media flags??  Here we clobber
        // that, assuming the data from the service is more up-to-date.
        te->updateMediaData(media_data);
    }

    mep = te->getMediaData();
    if(mep)
    {
        bool update_from_self = false;
        if (!ignore_agent)
        {
            LLUUID updating_agent = LLTextureEntry::getAgentIDFromMediaVersionString(getMediaURL());
            update_from_self = (updating_agent == gAgent.getID());
        }
        viewer_media_t media_impl = LLViewerMedia::getInstance()->updateMediaImpl(mep, previous_url, update_from_self);

        addMediaImpl(media_impl, texture_index) ;
    }
    else
    {
        removeMediaImpl(texture_index);
    }

    LL_DEBUGS("MediaOnAPrim") << "AFTER: texture_index = " << texture_index
        << " hasMedia = " << te->hasMedia() << " : "
        << ((NULL == te->getMediaData()) ? "NULL MEDIA DATA" : ll_pretty_print_sd(te->getMediaData()->asLLSD())) << LL_ENDL;
}

void LLVOVolume::mediaNavigateBounceBack(U8 texture_index)
{
    // Find the media entry for this navigate
    const LLMediaEntry* mep = NULL;
    viewer_media_t impl = getMediaImpl(texture_index);
    LLTextureEntry *te = getTE(texture_index);
    if(te)
    {
        mep = te->getMediaData();
    }

    if (mep && impl)
    {
        std::string url = mep->getCurrentURL();
        // Look for a ":", if not there, assume "http://"
        if (!url.empty() && std::string::npos == url.find(':'))
        {
            url = "http://" + url;
        }
        // If the url we're trying to "bounce back" to is either empty or not
        // allowed by the whitelist, try the home url.  If *that* doesn't work,
        // set the media as failed and unload it
        if (url.empty() || !mep->checkCandidateUrl(url))
        {
            url = mep->getHomeURL();
            // Look for a ":", if not there, assume "http://"
            if (!url.empty() && std::string::npos == url.find(':'))
            {
                url = "http://" + url;
            }
        }
        if (url.empty() || !mep->checkCandidateUrl(url))
        {
            // The url to navigate back to is not good, and we have nowhere else
            // to go.
            LL_WARNS("MediaOnAPrim") << "FAILED to bounce back URL \"" << url << "\" -- unloading impl" << LL_ENDL;
            impl->setMediaFailed(true);
        }
        // Make sure we are not bouncing to url we came from
        else if (impl->getCurrentMediaURL() != url)
        {
            // Okay, navigate now
            LL_INFOS("MediaOnAPrim") << "bouncing back to URL: " << url << LL_ENDL;
            impl->navigateTo(url, "", false, true);
        }
    }
}

bool LLVOVolume::hasMediaPermission(const LLMediaEntry* media_entry, MediaPermType perm_type)
{
    // NOTE: This logic ALMOST duplicates the logic in the server (in particular, in llmediaservice.cpp).
    if (NULL == media_entry ) return false; // XXX should we assert here?

    // The agent has permissions if:
    // - world permissions are on, or
    // - group permissions are on, and agent_id is in the group, or
    // - agent permissions are on, and agent_id is the owner

    // *NOTE: We *used* to check for modify permissions here (i.e. permissions were
    // granted if permModify() was true).  However, this doesn't make sense in the
    // viewer: we don't want to show controls or allow interaction if the author
    // has deemed it so.  See DEV-42115.

    U8 media_perms = (perm_type == MEDIA_PERM_INTERACT) ? media_entry->getPermsInteract() : media_entry->getPermsControl();

    // World permissions
    if (0 != (media_perms & LLMediaEntry::PERM_ANYONE))
    {
        return true;
    }

    // Group permissions
    else if (0 != (media_perms & LLMediaEntry::PERM_GROUP))
    {
        LLPermissions* obj_perm = LLSelectMgr::getInstance()->findObjectPermissions(this);
        if (obj_perm && gAgent.isInGroup(obj_perm->getGroup()))
        {
            return true;
        }
    }

    // Owner permissions
    else if (0 != (media_perms & LLMediaEntry::PERM_OWNER) && permYouOwner())
    {
        return true;
    }

    return false;

}

void LLVOVolume::mediaNavigated(LLViewerMediaImpl *impl, LLPluginClassMedia* plugin, std::string new_location)
{
    bool block_navigation = false;
    // FIXME: if/when we allow the same media impl to be used by multiple faces, the logic here will need to be fixed
    // to deal with multiple face indices.
    int face_index = getFaceIndexWithMediaImpl(impl, -1);

    // Find the media entry for this navigate
    LLMediaEntry* mep = NULL;
    LLTextureEntry *te = getTE(face_index);
    if(te)
    {
        mep = te->getMediaData();
    }

    if(mep)
    {
        if(!mep->checkCandidateUrl(new_location))
        {
            block_navigation = true;
        }
        if (!block_navigation && !hasMediaPermission(mep, MEDIA_PERM_INTERACT))
        {
            block_navigation = true;
        }
    }
    else
    {
        LL_WARNS("MediaOnAPrim") << "Couldn't find media entry!" << LL_ENDL;
    }

    if(block_navigation)
    {
        LL_INFOS("MediaOnAPrim") << "blocking navigate to URI " << new_location << LL_ENDL;

        // "bounce back" to the current URL from the media entry
        mediaNavigateBounceBack(face_index);
    }
    else if (sObjectMediaNavigateClient)
    {

        LL_DEBUGS("MediaOnAPrim") << "broadcasting navigate with URI " << new_location << LL_ENDL;

        sObjectMediaNavigateClient->navigate(new LLMediaDataClientObjectImpl(this, false), face_index, new_location);
    }
}

void LLVOVolume::mediaEvent(LLViewerMediaImpl *impl, LLPluginClassMedia* plugin, LLViewerMediaObserver::EMediaEvent event)
{
    switch(event)
    {

        case LLViewerMediaObserver::MEDIA_EVENT_LOCATION_CHANGED:
        {
            switch(impl->getNavState())
            {
                case LLViewerMediaImpl::MEDIANAVSTATE_FIRST_LOCATION_CHANGED:
                {
                    // This is the first location changed event after the start of a non-server-directed nav.  It may need to be broadcast or bounced back.
                    mediaNavigated(impl, plugin, plugin->getLocation());
                }
                break;

                case LLViewerMediaImpl::MEDIANAVSTATE_FIRST_LOCATION_CHANGED_SPURIOUS:
                    // This navigate didn't change the current URL.
                    LL_DEBUGS("MediaOnAPrim") << "  NOT broadcasting navigate (spurious)" << LL_ENDL;
                break;

                case LLViewerMediaImpl::MEDIANAVSTATE_SERVER_FIRST_LOCATION_CHANGED:
                    // This is the first location changed event after the start of a server-directed nav.  Don't broadcast it.
                    LL_INFOS("MediaOnAPrim") << "   NOT broadcasting navigate (server-directed)" << LL_ENDL;
                break;

                default:
                    // This is a subsequent location-changed due to a redirect.  Don't broadcast.
                    LL_INFOS("MediaOnAPrim") << "   NOT broadcasting navigate (redirect)" << LL_ENDL;
                break;
            }
        }
        break;

        case LLViewerMediaObserver::MEDIA_EVENT_NAVIGATE_COMPLETE:
        {
            switch(impl->getNavState())
            {
                case LLViewerMediaImpl::MEDIANAVSTATE_COMPLETE_BEFORE_LOCATION_CHANGED:
                {
                    // This is the first location changed event after the start of a non-server-directed nav.  It may need to be broadcast or bounced back.
                    mediaNavigated(impl, plugin, plugin->getNavigateURI());
                }
                break;

                case LLViewerMediaImpl::MEDIANAVSTATE_COMPLETE_BEFORE_LOCATION_CHANGED_SPURIOUS:
                    // This navigate didn't change the current URL.
                    LL_DEBUGS("MediaOnAPrim") << "  NOT broadcasting navigate (spurious)" << LL_ENDL;
                break;

                case LLViewerMediaImpl::MEDIANAVSTATE_SERVER_COMPLETE_BEFORE_LOCATION_CHANGED:
                    // This is the the navigate complete event from a server-directed nav.  Don't broadcast it.
                    LL_INFOS("MediaOnAPrim") << "   NOT broadcasting navigate (server-directed)" << LL_ENDL;
                break;

                default:
                    // For all other states, the navigate should have been handled by LOCATION_CHANGED events already.
                break;
            }
        }
        break;

        case LLViewerMediaObserver::MEDIA_EVENT_FILE_DOWNLOAD:
        {
            // Media might be blocked, waiting for a file,
            // send an empty response to unblock it
            const std::vector<std::string> empty_response;
            plugin->sendPickFileResponse(empty_response);

            LLNotificationsUtil::add("MediaFileDownloadUnsupported");
        }
        break;

        default:
        break;
    }

}

void LLVOVolume::sendMediaDataUpdate()
{
    if (sObjectMediaClient)
        sObjectMediaClient->updateMedia(new LLMediaDataClientObjectImpl(this, false));
}

void LLVOVolume::removeMediaImpl(S32 texture_index)
{
    if(mMediaImplList.size() <= (U32)texture_index || mMediaImplList[texture_index].isNull())
    {
        return ;
    }

    //make the face referencing to mMediaImplList[texture_index] to point back to the old texture.
    if(mDrawable && texture_index < mDrawable->getNumFaces())
    {
        LLFace* facep = mDrawable->getFace(texture_index) ;
        if(facep)
        {
            LLViewerMediaTexture* media_tex = LLViewerTextureManager::findMediaTexture(mMediaImplList[texture_index]->getMediaTextureID()) ;
            if(media_tex)
            {
                media_tex->removeMediaFromFace(facep) ;
            }
        }
    }

    //check if some other face(s) of this object reference(s)to this media impl.
    S32 i ;
    S32 end = (S32)mMediaImplList.size() ;
    for(i = 0; i < end ; i++)
    {
        if( i != texture_index && mMediaImplList[i] == mMediaImplList[texture_index])
        {
            break ;
        }
    }

    if(i == end) //this object does not need this media impl.
    {
        mMediaImplList[texture_index]->removeObject(this) ;
    }

    mMediaImplList[texture_index] = NULL ;
    return ;
}

void LLVOVolume::addMediaImpl(LLViewerMediaImpl* media_impl, S32 texture_index)
{
    if((S32)mMediaImplList.size() < texture_index + 1)
    {
        mMediaImplList.resize(texture_index + 1) ;
    }

    if(mMediaImplList[texture_index].notNull())
    {
        if(mMediaImplList[texture_index] == media_impl)
        {
            return ;
        }

        removeMediaImpl(texture_index) ;
    }

    mMediaImplList[texture_index] = media_impl;
    media_impl->addObject(this) ;

    //add the face to show the media if it is in playing
    if(mDrawable)
    {
        LLFace* facep(NULL);
        if( texture_index < mDrawable->getNumFaces() )
        {
            facep = mDrawable->getFace(texture_index) ;
        }

        if(facep)
        {
            LLViewerMediaTexture* media_tex = LLViewerTextureManager::findMediaTexture(mMediaImplList[texture_index]->getMediaTextureID()) ;
            if(media_tex)
            {
                media_tex->addMediaToFace(facep) ;
            }
        }
        else //the face is not available now, start media on this face later.
        {
            media_impl->setUpdated(TRUE) ;
        }
    }
    return ;
}

viewer_media_t LLVOVolume::getMediaImpl(U8 face_id) const
{
    if(mMediaImplList.size() > face_id)
    {
        return mMediaImplList[face_id];
    }
    return NULL;
}

F64 LLVOVolume::getTotalMediaInterest() const
{
    // If this object is currently focused, this object has "high" interest
    if (LLViewerMediaFocus::getInstance()->getFocusedObjectID() == getID())
        return F64_MAX;

    F64 interest = (F64)-1.0;  // means not interested;

    // If this object is selected, this object has "high" interest, but since
    // there can be more than one, we still add in calculated impl interest
    // XXX Sadly, 'contains()' doesn't take a const :(
    if (LLSelectMgr::getInstance()->getSelection()->contains(const_cast<LLVOVolume*>(this)))
        interest = F64_MAX / 2.0;

    int i = 0;
    const int end = getNumTEs();
    for ( ; i < end; ++i)
    {
        const viewer_media_t &impl = getMediaImpl(i);
        if (!impl.isNull())
        {
            if (interest == (F64)-1.0) interest = (F64)0.0;
            interest += impl->getInterest();
        }
    }
    return interest;
}

S32 LLVOVolume::getFaceIndexWithMediaImpl(const LLViewerMediaImpl* media_impl, S32 start_face_id)
{
    S32 end = (S32)mMediaImplList.size() ;
    for(S32 face_id = start_face_id + 1; face_id < end; face_id++)
    {
        if(mMediaImplList[face_id] == media_impl)
        {
            return face_id ;
        }
    }
    return -1 ;
}

//----------------------------------------------------------------------------

void LLVOVolume::setLightTextureID(LLUUID id)
{
    LLViewerTexture* old_texturep = getLightTexture(); // same as mLightTexture, but inits if nessesary
    if (id.notNull())
    {
        if (!hasLightTexture())
        {
            setParameterEntryInUse(LLNetworkData::PARAMS_LIGHT_IMAGE, TRUE, true);
        }
        else if (old_texturep)
        {
            old_texturep->removeVolume(LLRender::LIGHT_TEX, this);
        }
        LLLightImageParams* param_block = (LLLightImageParams*) getParameterEntry(LLNetworkData::PARAMS_LIGHT_IMAGE);
        if (param_block && param_block->getLightTexture() != id)
        {
            param_block->setLightTexture(id);
            parameterChanged(LLNetworkData::PARAMS_LIGHT_IMAGE, true);
        }
        LLViewerTexture* tex = getLightTexture();
        if (tex)
        {
            tex->addVolume(LLRender::LIGHT_TEX, this); // new texture
        }
        else
        {
            LL_WARNS() << "Can't get light texture for ID " << id.asString() << LL_ENDL;
        }
    }
    else if (hasLightTexture())
    {
        if (old_texturep)
        {
            old_texturep->removeVolume(LLRender::LIGHT_TEX, this);
        }
        setParameterEntryInUse(LLNetworkData::PARAMS_LIGHT_IMAGE, FALSE, true);
        parameterChanged(LLNetworkData::PARAMS_LIGHT_IMAGE, true);
        mLightTexture = NULL;
    }
}

void LLVOVolume::setSpotLightParams(LLVector3 params)
{
    LLLightImageParams* param_block = (LLLightImageParams*) getParameterEntry(LLNetworkData::PARAMS_LIGHT_IMAGE);
    if (param_block && param_block->getParams() != params)
    {
        param_block->setParams(params);
        parameterChanged(LLNetworkData::PARAMS_LIGHT_IMAGE, true);
    }
}

void LLVOVolume::setIsLight(BOOL is_light)
{
    BOOL was_light = getIsLight();
    if (is_light != was_light)
    {
        if (is_light)
        {
            setParameterEntryInUse(LLNetworkData::PARAMS_LIGHT, TRUE, true);
        }
        else
        {
            setParameterEntryInUse(LLNetworkData::PARAMS_LIGHT, FALSE, true);
        }

        if (is_light)
        {
            // Add it to the pipeline mLightSet
            gPipeline.setLight(mDrawable, TRUE);
        }
        else
        {
            // Not a light.  Remove it from the pipeline's light set.
            gPipeline.setLight(mDrawable, FALSE);
        }
    }
}

void LLVOVolume::setLightSRGBColor(const LLColor3& color)
{
    setLightLinearColor(linearColor3(color));
}

void LLVOVolume::setLightLinearColor(const LLColor3& color)
{
    LLLightParams *param_block = (LLLightParams *)getParameterEntry(LLNetworkData::PARAMS_LIGHT);
    if (param_block)
    {
        if (param_block->getLinearColor() != color)
        {
            param_block->setLinearColor(LLColor4(color, param_block->getLinearColor().mV[3]));
            parameterChanged(LLNetworkData::PARAMS_LIGHT, true);
            gPipeline.markTextured(mDrawable);
            mFaceMappingChanged = TRUE;
        }
    }
}

void LLVOVolume::setLightIntensity(F32 intensity)
{
    LLLightParams *param_block = (LLLightParams *)getParameterEntry(LLNetworkData::PARAMS_LIGHT);
    if (param_block)
    {
        if (param_block->getLinearColor().mV[3] != intensity)
        {
            param_block->setLinearColor(LLColor4(LLColor3(param_block->getLinearColor()), intensity));
            parameterChanged(LLNetworkData::PARAMS_LIGHT, true);
        }
    }
}

void LLVOVolume::setLightRadius(F32 radius)
{
    LLLightParams *param_block = (LLLightParams *)getParameterEntry(LLNetworkData::PARAMS_LIGHT);
    if (param_block)
    {
        if (param_block->getRadius() != radius)
        {
            param_block->setRadius(radius);
            parameterChanged(LLNetworkData::PARAMS_LIGHT, true);
        }
    }
}

void LLVOVolume::setLightFalloff(F32 falloff)
{
    LLLightParams *param_block = (LLLightParams *)getParameterEntry(LLNetworkData::PARAMS_LIGHT);
    if (param_block)
    {
        if (param_block->getFalloff() != falloff)
        {
            param_block->setFalloff(falloff);
            parameterChanged(LLNetworkData::PARAMS_LIGHT, true);
        }
    }
}

void LLVOVolume::setLightCutoff(F32 cutoff)
{
    LLLightParams *param_block = (LLLightParams *)getParameterEntry(LLNetworkData::PARAMS_LIGHT);
    if (param_block)
    {
        if (param_block->getCutoff() != cutoff)
        {
            param_block->setCutoff(cutoff);
            parameterChanged(LLNetworkData::PARAMS_LIGHT, true);
        }
    }
}

//----------------------------------------------------------------------------

BOOL LLVOVolume::getIsLight() const
{
    mIsLight = getParameterEntryInUse(LLNetworkData::PARAMS_LIGHT);
    return mIsLight;
}

bool LLVOVolume::getIsLightFast() const
{
    return mIsLight;
}

LLColor3 LLVOVolume::getLightSRGBBaseColor() const
{
    return srgbColor3(getLightLinearBaseColor());
}

LLColor3 LLVOVolume::getLightLinearBaseColor() const
{
    const LLLightParams *param_block = (const LLLightParams *)getParameterEntry(LLNetworkData::PARAMS_LIGHT);
    if (param_block)
    {
        return LLColor3(param_block->getLinearColor());
    }
    else
    {
        return LLColor3(1,1,1);
    }
}

LLColor3 LLVOVolume::getLightLinearColor() const
{
    const LLLightParams *param_block = (const LLLightParams *)getParameterEntry(LLNetworkData::PARAMS_LIGHT);
    if (param_block)
    {
        return LLColor3(param_block->getLinearColor()) * param_block->getLinearColor().mV[3];
    }
    else
    {
        return LLColor3(1, 1, 1);
    }
}

LLColor3 LLVOVolume::getLightSRGBColor() const
{
    LLColor3 ret = getLightLinearColor();
    ret = srgbColor3(ret);
    return ret;
}

LLUUID LLVOVolume::getLightTextureID() const
{
    if (getParameterEntryInUse(LLNetworkData::PARAMS_LIGHT_IMAGE))
    {
        const LLLightImageParams *param_block = (const LLLightImageParams *)getParameterEntry(LLNetworkData::PARAMS_LIGHT_IMAGE);
        if (param_block)
        {
            return param_block->getLightTexture();
        }
    }

    return LLUUID::null;
}


LLVector3 LLVOVolume::getSpotLightParams() const
{
    if (getParameterEntryInUse(LLNetworkData::PARAMS_LIGHT_IMAGE))
    {
        const LLLightImageParams *param_block = (const LLLightImageParams *)getParameterEntry(LLNetworkData::PARAMS_LIGHT_IMAGE);
        if (param_block)
        {
            return param_block->getParams();
        }
    }

    return LLVector3();
}

F32 LLVOVolume::getSpotLightPriority() const
{
    return mSpotLightPriority;
}

void LLVOVolume::updateSpotLightPriority()
{
    if (gCubeSnapshot)
    {
        return;
    }

    F32 r = getLightRadius();
    LLVector3 pos = mDrawable->getPositionAgent();

    LLVector3 at(0,0,-1);
    at *= getRenderRotation();
    pos += at * r;

    at = LLViewerCamera::getInstance()->getAtAxis();
    pos -= at * r;

    mSpotLightPriority = gPipeline.calcPixelArea(pos, LLVector3(r,r,r), *LLViewerCamera::getInstance());

    if (mLightTexture.notNull())
    {
        mLightTexture->addTextureStats(mSpotLightPriority);
    }
}


bool LLVOVolume::isLightSpotlight() const
{
    LLLightImageParams* params = (LLLightImageParams*) getParameterEntry(LLNetworkData::PARAMS_LIGHT_IMAGE);
    if (params && getParameterEntryInUse(LLNetworkData::PARAMS_LIGHT_IMAGE))
    {
        return params->isLightSpotlight();
    }
    return false;
}


LLViewerTexture* LLVOVolume::getLightTexture()
{
    LLUUID id = getLightTextureID();

    if (id.notNull())
    {
        if (mLightTexture.isNull() || id != mLightTexture->getID())
        {
            mLightTexture = LLViewerTextureManager::getFetchedTexture(id, FTT_DEFAULT, TRUE, LLGLTexture::BOOST_NONE);
        }
    }
    else
    {
        mLightTexture = NULL;
    }

    return mLightTexture;
}

F32 LLVOVolume::getLightIntensity() const
{
    const LLLightParams *param_block = (const LLLightParams *)getParameterEntry(LLNetworkData::PARAMS_LIGHT);
    if (param_block)
    {
        return param_block->getLinearColor().mV[3];
    }
    else
    {
        return 1.f;
    }
}

F32 LLVOVolume::getLightRadius() const
{
    const LLLightParams *param_block = (const LLLightParams *)getParameterEntry(LLNetworkData::PARAMS_LIGHT);
    if (param_block)
    {
        return param_block->getRadius();
    }
    else
    {
        return 0.f;
    }
}

F32 LLVOVolume::getLightFalloff(const F32 fudge_factor) const
{
    const LLLightParams *param_block = (const LLLightParams *)getParameterEntry(LLNetworkData::PARAMS_LIGHT);
    if (param_block)
    {
        return param_block->getFalloff() * fudge_factor;
    }
    else
    {
        return 0.f;
    }
}

F32 LLVOVolume::getLightCutoff() const
{
    const LLLightParams *param_block = (const LLLightParams *)getParameterEntry(LLNetworkData::PARAMS_LIGHT);
    if (param_block)
    {
        return param_block->getCutoff();
    }
    else
    {
        return 0.f;
    }
}

BOOL LLVOVolume::isReflectionProbe() const
{
    return getParameterEntryInUse(LLNetworkData::PARAMS_REFLECTION_PROBE);
}

bool LLVOVolume::setIsReflectionProbe(BOOL is_probe)
{
    BOOL was_probe = isReflectionProbe();
    if (is_probe != was_probe)
    {
        if (is_probe)
        {
            setParameterEntryInUse(LLNetworkData::PARAMS_REFLECTION_PROBE, TRUE, true);
        }
        else
        {
            setParameterEntryInUse(LLNetworkData::PARAMS_REFLECTION_PROBE, FALSE, true);
        }
    }

    updateReflectionProbePtr();

    return was_probe != is_probe;
}

bool LLVOVolume::setReflectionProbeAmbiance(F32 ambiance)
{
    LLReflectionProbeParams* param_block = (LLReflectionProbeParams*)getParameterEntry(LLNetworkData::PARAMS_REFLECTION_PROBE);
    if (param_block)
    {
        if (param_block->getAmbiance() != ambiance)
        {
            param_block->setAmbiance(ambiance);
            parameterChanged(LLNetworkData::PARAMS_REFLECTION_PROBE, true);
            return true;
        }
    }

    return false;
}

bool LLVOVolume::setReflectionProbeNearClip(F32 near_clip)
{
    LLReflectionProbeParams* param_block = (LLReflectionProbeParams*)getParameterEntry(LLNetworkData::PARAMS_REFLECTION_PROBE);
    if (param_block)
    {
        if (param_block->getClipDistance() != near_clip)
        {
            param_block->setClipDistance(near_clip);
            parameterChanged(LLNetworkData::PARAMS_REFLECTION_PROBE, true);
            return true;
        }
    }

    return false;
}

bool LLVOVolume::setReflectionProbeIsBox(bool is_box)
{
    LLReflectionProbeParams* param_block = (LLReflectionProbeParams*)getParameterEntry(LLNetworkData::PARAMS_REFLECTION_PROBE);
    if (param_block)
    {
        if (param_block->getIsBox() != is_box)
        {
            param_block->setIsBox(is_box);
            parameterChanged(LLNetworkData::PARAMS_REFLECTION_PROBE, true);
            return true;
        }
    }

    return false;
}

bool LLVOVolume::setReflectionProbeIsDynamic(bool is_dynamic)
{
    LLReflectionProbeParams* param_block = (LLReflectionProbeParams*)getParameterEntry(LLNetworkData::PARAMS_REFLECTION_PROBE);
    if (param_block)
    {
        if (param_block->getIsDynamic() != is_dynamic)
        {
            param_block->setIsDynamic(is_dynamic);
            parameterChanged(LLNetworkData::PARAMS_REFLECTION_PROBE, true);
            return true;
        }
    }

    return false;
}

F32 LLVOVolume::getReflectionProbeAmbiance() const
{
    const LLReflectionProbeParams* param_block = (const LLReflectionProbeParams*)getParameterEntry(LLNetworkData::PARAMS_REFLECTION_PROBE);
    if (param_block)
    {
        return param_block->getAmbiance();
    }
    else
    {
        return 0.f;
    }
}

F32 LLVOVolume::getReflectionProbeNearClip() const
{
    const LLReflectionProbeParams* param_block = (const LLReflectionProbeParams*)getParameterEntry(LLNetworkData::PARAMS_REFLECTION_PROBE);
    if (param_block)
    {
        return param_block->getClipDistance();
    }
    else
    {
        return 0.f;
    }
}

bool LLVOVolume::getReflectionProbeIsBox() const
{
    const LLReflectionProbeParams* param_block = (const LLReflectionProbeParams*)getParameterEntry(LLNetworkData::PARAMS_REFLECTION_PROBE);
    if (param_block)
    {
        return param_block->getIsBox();
    }

    return false;
}

bool LLVOVolume::getReflectionProbeIsDynamic() const
{
    const LLReflectionProbeParams* param_block = (const LLReflectionProbeParams*)getParameterEntry(LLNetworkData::PARAMS_REFLECTION_PROBE);
    if (param_block)
    {
        return param_block->getIsDynamic();
    }

    return false;
}

U32 LLVOVolume::getVolumeInterfaceID() const
{
    if (mVolumeImpl)
    {
        return mVolumeImpl->getID();
    }

    return 0;
}

BOOL LLVOVolume::isFlexible() const
{
    if (getParameterEntryInUse(LLNetworkData::PARAMS_FLEXIBLE))
    {
        LLVolume* volume = getVolume();
        if (volume && volume->getParams().getPathParams().getCurveType() != LL_PCODE_PATH_FLEXIBLE)
        {
            LLVolumeParams volume_params = getVolume()->getParams();
            U8 profile_and_hole = volume_params.getProfileParams().getCurveType();
            volume_params.setType(profile_and_hole, LL_PCODE_PATH_FLEXIBLE);
        }
        return TRUE;
    }
    else
    {
        return FALSE;
    }
}

BOOL LLVOVolume::isSculpted() const
{
    if (getParameterEntryInUse(LLNetworkData::PARAMS_SCULPT))
    {
        return TRUE;
    }

    return FALSE;
}

BOOL LLVOVolume::isMesh() const
{
    if (isSculpted())
    {
        LLSculptParams *sculpt_params = (LLSculptParams *)getParameterEntry(LLNetworkData::PARAMS_SCULPT);
        U8 sculpt_type = sculpt_params->getSculptType();

        if ((sculpt_type & LL_SCULPT_TYPE_MASK) == LL_SCULPT_TYPE_MESH)
            // mesh is a mesh
        {
            return TRUE;
        }
    }

    return FALSE;
}

BOOL LLVOVolume::hasLightTexture() const
{
    if (getParameterEntryInUse(LLNetworkData::PARAMS_LIGHT_IMAGE))
    {
        return TRUE;
    }

    return FALSE;
}

bool LLVOVolume::isFlexibleFast() const
{
    return mVolumep && mVolumep->getParams().getPathParams().getCurveType() == LL_PCODE_PATH_FLEXIBLE;
}

bool LLVOVolume::isSculptedFast() const
{
    return mVolumep && mVolumep->getParams().isSculpt();
}

bool LLVOVolume::isMeshFast() const
{
    return mVolumep && mVolumep->getParams().isMeshSculpt();
}

bool LLVOVolume::isRiggedMeshFast() const
{
    return mSkinInfo.notNull();
}

bool LLVOVolume::isAnimatedObjectFast() const
{
    return mIsAnimatedObject;
}

BOOL LLVOVolume::isVolumeGlobal() const
{
    if (mVolumeImpl)
    {
        return mVolumeImpl->isVolumeGlobal() ? TRUE : FALSE;
    }
    else if (mRiggedVolume.notNull())
    {
        return TRUE;
    }

    return FALSE;
}

BOOL LLVOVolume::canBeFlexible() const
{
    U8 path = getVolume()->getParams().getPathParams().getCurveType();
    return (path == LL_PCODE_PATH_FLEXIBLE || path == LL_PCODE_PATH_LINE);
}

BOOL LLVOVolume::setIsFlexible(BOOL is_flexible)
{
    BOOL res = FALSE;
    BOOL was_flexible = isFlexible();
    LLVolumeParams volume_params;
    if (is_flexible)
    {
        if (!was_flexible)
        {
            volume_params = getVolume()->getParams();
            U8 profile_and_hole = volume_params.getProfileParams().getCurveType();
            volume_params.setType(profile_and_hole, LL_PCODE_PATH_FLEXIBLE);
            res = TRUE;
            setFlags(FLAGS_USE_PHYSICS, FALSE);
            setFlags(FLAGS_PHANTOM, TRUE);
            setParameterEntryInUse(LLNetworkData::PARAMS_FLEXIBLE, TRUE, true);
            if (mDrawable)
            {
                mDrawable->makeActive();
            }
        }
    }
    else
    {
        if (was_flexible)
        {
            volume_params = getVolume()->getParams();
            U8 profile_and_hole = volume_params.getProfileParams().getCurveType();
            volume_params.setType(profile_and_hole, LL_PCODE_PATH_LINE);
            res = TRUE;
            setFlags(FLAGS_PHANTOM, FALSE);
            setParameterEntryInUse(LLNetworkData::PARAMS_FLEXIBLE, FALSE, true);
        }
    }
    if (res)
    {
        res = setVolume(volume_params, 1);
        if (res)
        {
            markForUpdate();
        }
    }
    return res;
}

const LLMeshSkinInfo* LLVOVolume::getSkinInfo() const
{
    if (getVolume())
    {
         return mSkinInfo;
    }
    else
    {
        return NULL;
    }
}

// virtual
BOOL LLVOVolume::isRiggedMesh() const
{
    return isMesh() && getSkinInfo();
}

//----------------------------------------------------------------------------
U32 LLVOVolume::getExtendedMeshFlags() const
{
    const LLExtendedMeshParams *param_block =
        (const LLExtendedMeshParams *)getParameterEntry(LLNetworkData::PARAMS_EXTENDED_MESH);
    if (param_block)
    {
        return param_block->getFlags();
    }
    else
    {
        return 0;
    }
}

void LLVOVolume::onSetExtendedMeshFlags(U32 flags)
{

    // The isAnySelected() check was needed at one point to prevent
    // graphics problems. These are now believed to be fixed so the
    // check has been disabled.
    if (/*!getRootEdit()->isAnySelected() &&*/ mDrawable.notNull())
    {
        // Need to trigger rebuildGeom(), which is where control avatars get created/removed
        getRootEdit()->recursiveMarkForUpdate();
    }
    if (isAttachment() && getAvatarAncestor())
    {
        updateVisualComplexity();
        if (flags & LLExtendedMeshParams::ANIMATED_MESH_ENABLED_FLAG)
        {
            // Making a rigged mesh into an animated object
            getAvatarAncestor()->updateAttachmentOverrides();
        }
        else
        {
            // Making an animated object into a rigged mesh
            getAvatarAncestor()->updateAttachmentOverrides();
        }
    }
}

void LLVOVolume::setExtendedMeshFlags(U32 flags)
{
    U32 curr_flags = getExtendedMeshFlags();
    if (curr_flags != flags)
    {
        bool in_use = true;
        setParameterEntryInUse(LLNetworkData::PARAMS_EXTENDED_MESH, in_use, true);
        LLExtendedMeshParams *param_block =
            (LLExtendedMeshParams *)getParameterEntry(LLNetworkData::PARAMS_EXTENDED_MESH);
        if (param_block)
        {
            param_block->setFlags(flags);
        }
        parameterChanged(LLNetworkData::PARAMS_EXTENDED_MESH, true);
        LL_DEBUGS("AnimatedObjects") << this
                                     << " new flags " << flags << " curr_flags " << curr_flags
                                     << ", calling onSetExtendedMeshFlags()"
                                     << LL_ENDL;
        onSetExtendedMeshFlags(flags);
    }
}

bool LLVOVolume::canBeAnimatedObject() const
{
    F32 est_tris = recursiveGetEstTrianglesMax();
    if (est_tris < 0 || est_tris > getAnimatedObjectMaxTris())
    {
        return false;
    }
    return true;
}

bool LLVOVolume::isAnimatedObject() const
{
    LLVOVolume *root_vol = (LLVOVolume*)getRootEdit();
    mIsAnimatedObject = root_vol->getExtendedMeshFlags() & LLExtendedMeshParams::ANIMATED_MESH_ENABLED_FLAG;
    return mIsAnimatedObject;
}

// Called any time parenting changes for a volume. Update flags and
// control av accordingly.  This is called after parent has been
// changed to new_parent, but before new_parent's mChildList has changed.

// virtual
void LLVOVolume::onReparent(LLViewerObject *old_parent, LLViewerObject *new_parent)
{
    LLVOVolume *old_volp = dynamic_cast<LLVOVolume*>(old_parent);

    if (new_parent && !new_parent->isAvatar())
    {
        if (mControlAvatar.notNull())
        {
            // Here an animated object is being made the child of some
            // other prim. Should remove the control av from the child.
            LLControlAvatar *av = mControlAvatar;
            mControlAvatar = NULL;
            av->markForDeath();
        }
    }
    if (old_volp && old_volp->isAnimatedObject())
    {
        if (old_volp->getControlAvatar())
        {
            // We have been removed from an animated object, need to do cleanup.
            old_volp->getControlAvatar()->updateAttachmentOverrides();
            old_volp->getControlAvatar()->updateAnimations();
        }
    }
}

// This needs to be called after onReparent(), because mChildList is
// not updated until the end of LLViewerObject::addChild()

// virtual
void LLVOVolume::afterReparent()
{
    {
        LL_DEBUGS("AnimatedObjects") << "new child added for parent "
            << ((LLViewerObject*)getParent())->getID() << LL_ENDL;
    }

    if (isAnimatedObject() && getControlAvatar())
    {
        LL_DEBUGS("AnimatedObjects") << "adding attachment overrides, parent is animated object "
            << ((LLViewerObject*)getParent())->getID() << LL_ENDL;

        // MAINT-8239 - doing a full rebuild whenever parent is set
        // makes the joint overrides load more robustly. In theory,
        // addAttachmentOverrides should be sufficient, but in
        // practice doing a full rebuild helps compensate for
        // notifyMeshLoaded() not being called reliably enough.

        // was: getControlAvatar()->addAttachmentOverridesForObject(this);
        //getControlAvatar()->rebuildAttachmentOverrides();
        getControlAvatar()->updateAnimations();
    }
    else
    {
        LL_DEBUGS("AnimatedObjects") << "not adding overrides, parent: "
                                     << ((LLViewerObject*)getParent())->getID()
                                     << " isAnimated: "  << isAnimatedObject() << " cav "
                                     << getControlAvatar() << LL_ENDL;
    }
}

//----------------------------------------------------------------------------
void LLVOVolume::updateRiggingInfo()
{
    LL_PROFILE_ZONE_SCOPED_CATEGORY_VOLUME;
    if (isRiggedMesh())
    {
        const LLMeshSkinInfo* skin = getSkinInfo();
        LLVOAvatar *avatar = getAvatar();
        LLVolume *volume = getVolume();
        if (skin && avatar && volume)
        {
            LL_DEBUGS("RigSpammish") << "starting, vovol " << this << " lod " << getLOD() << " last " << mLastRiggingInfoLOD << LL_ENDL;
            if (getLOD()>mLastRiggingInfoLOD || getLOD()==3)
            {
                // Rigging info may need update
                mJointRiggingInfoTab.clear();
                for (S32 f = 0; f < volume->getNumVolumeFaces(); ++f)
                {
                    LLVolumeFace& vol_face = volume->getVolumeFace(f);
                    LLSkinningUtil::updateRiggingInfo(skin, avatar, vol_face);
                    if (vol_face.mJointRiggingInfoTab.size()>0)
                    {
                        mJointRiggingInfoTab.merge(vol_face.mJointRiggingInfoTab);
                    }
                }
                // Keep the highest LOD info available.
                mLastRiggingInfoLOD = getLOD();
                LL_DEBUGS("RigSpammish") << "updated rigging info for LLVOVolume "
                                         << this << " lod " << mLastRiggingInfoLOD
                                         << LL_ENDL;
            }
        }
    }
}

//----------------------------------------------------------------------------

void LLVOVolume::generateSilhouette(LLSelectNode* nodep, const LLVector3& view_point)
{
    LLVolume *volume = getVolume();

    if (volume)
    {
        LLVector3 view_vector;
        view_vector = view_point;

        //transform view vector into volume space
        view_vector -= getRenderPosition();
        //mDrawable->mDistanceWRTCamera = view_vector.length();
        LLQuaternion worldRot = getRenderRotation();
        view_vector = view_vector * ~worldRot;
        if (!isVolumeGlobal())
        {
            LLVector3 objScale = getScale();
            LLVector3 invObjScale(1.f / objScale.mV[VX], 1.f / objScale.mV[VY], 1.f / objScale.mV[VZ]);
            view_vector.scaleVec(invObjScale);
        }

        updateRelativeXform();
        LLMatrix4 trans_mat = mRelativeXform;
        if (mDrawable->isStatic())
        {
            trans_mat.translate(getRegion()->getOriginAgent());
        }

        volume->generateSilhouetteVertices(nodep->mSilhouetteVertices, nodep->mSilhouetteNormals, view_vector, trans_mat, mRelativeXformInvTrans, nodep->getTESelectMask());

        nodep->mSilhouetteExists = TRUE;
    }
}

void LLVOVolume::deleteFaces()
{
    S32 face_count = mNumFaces;
    if (mDrawable.notNull())
    {
        mDrawable->deleteFaces(0, face_count);
    }

    mNumFaces = 0;
}

void LLVOVolume::updateRadius()
{
    if (mDrawable.isNull())
    {
        return;
    }

    mVObjRadius = getScale().length();
    mDrawable->setRadius(mVObjRadius);
}


BOOL LLVOVolume::isAttachment() const
{
    return mAttachmentState != 0 ;
}

BOOL LLVOVolume::isHUDAttachment() const
{
    // *NOTE: we assume hud attachment points are in defined range
    // since this range is constant for backwards compatibility
    // reasons this is probably a reasonable assumption to make
    S32 attachment_id = ATTACHMENT_ID_FROM_STATE(mAttachmentState);
    return ( attachment_id >= 31 && attachment_id <= 38 );
}


const LLMatrix4 LLVOVolume::getRenderMatrix() const
{
    if (mDrawable->isActive() && !mDrawable->isRoot())
    {
        return mDrawable->getParent()->getWorldMatrix();
    }
    return mDrawable->getWorldMatrix();
}

//static
S32 LLVOVolume::getTextureCost(const LLViewerTexture* img)
{
    static const U32 ARC_TEXTURE_COST = 16; // multiplier for texture resolution - performance tested

    S32 texture_cost = 0;
    S8 type = img->getType();
    if (type == LLViewerTexture::FETCHED_TEXTURE || type == LLViewerTexture::LOD_TEXTURE)
    {
        const LLViewerFetchedTexture* fetched_texturep = static_cast<const LLViewerFetchedTexture*>(img);
        if (fetched_texturep
            && fetched_texturep->getFTType() == FTT_LOCAL_FILE
            && (img->getID() == IMG_ALPHA_GRAD_2D || img->getID() == IMG_ALPHA_GRAD)
            )
        {
            // These two textures appear to switch between each other, but are of different sizes (4x256 and 256x256).
            // Hardcode cost from larger one to not cause random complexity changes
            texture_cost = 320;
        }
    }
    if (texture_cost == 0)
    {
        texture_cost = 256 + (S32)(ARC_TEXTURE_COST * (img->getFullHeight() / 128.f + img->getFullWidth() / 128.f));
    }

    return texture_cost;
}

// Returns a base cost and adds textures to passed in set.
// total cost is returned value + 5 * size of the resulting set.
// Cannot include cost of textures, as they may be re-used in linked
// children, and cost should only be increased for unique textures  -Nyx
U32 LLVOVolume::getRenderCost(texture_cost_t &textures) const
{
    LL_PROFILE_ZONE_SCOPED_CATEGORY_VOLUME;
    /*****************************************************************
     * This calculation should not be modified by third party viewers,
     * since it is used to limit rendering and should be uniform for
     * everyone. If you have suggested improvements, submit them to
     * the official viewer for consideration.
     *****************************************************************/

    // Get access to params we'll need at various points.
    // Skip if this is object doesn't have a volume (e.g. is an avatar).
    if (getVolume() == NULL)
    {
        return 0;
    }

    U32 num_triangles = 0;

    // per-prim costs
    static const U32 ARC_PARTICLE_COST = 1; // determined experimentally
    static const U32 ARC_PARTICLE_MAX = 2048; // default values
    static const U32 ARC_LIGHT_COST = 500; // static cost for light-producing prims
    static const U32 ARC_MEDIA_FACE_COST = 1500; // static cost per media-enabled face


    // per-prim multipliers
    static const F32 ARC_GLOW_MULT = 1.5f; // tested based on performance
    static const F32 ARC_BUMP_MULT = 1.25f; // tested based on performance
    static const F32 ARC_FLEXI_MULT = 5; // tested based on performance
    static const F32 ARC_SHINY_MULT = 1.6f; // tested based on performance
    static const F32 ARC_INVISI_COST = 1.2f; // tested based on performance
    static const F32 ARC_WEIGHTED_MESH = 1.2f; // tested based on performance

    static const F32 ARC_PLANAR_COST = 1.0f; // tested based on performance to have negligible impact
    static const F32 ARC_ANIM_TEX_COST = 4.f; // tested based on performance
    static const F32 ARC_ALPHA_COST = 4.f; // 4x max - based on performance

    F32 shame = 0;

    U32 invisi = 0;
    U32 shiny = 0;
    U32 glow = 0;
    U32 alpha = 0;
    U32 flexi = 0;
    U32 animtex = 0;
    U32 particles = 0;
    U32 bump = 0;
    U32 planar = 0;
    U32 weighted_mesh = 0;
    U32 produces_light = 0;
    U32 media_faces = 0;

    const LLDrawable* drawablep = mDrawable;
    U32 num_faces = drawablep->getNumFaces();

    const LLVolumeParams& volume_params = getVolume()->getParams();

    LLMeshCostData costs;
    if (getCostData(costs))
    {
        if (isAnimatedObjectFast() && isRiggedMeshFast())
        {
            // Scaling here is to make animated object vs
            // non-animated object ARC proportional to the
            // corresponding calculations for streaming cost.
            num_triangles = (ANIMATED_OBJECT_COST_PER_KTRI * 0.001 * costs.getEstTrisForStreamingCost())/0.06;
        }
        else
        {
            F32 radius = getScale().length()*0.5f;
            num_triangles = costs.getRadiusWeightedTris(radius);
        }
    }


    if (num_triangles <= 0)
    {
        num_triangles = 4;
    }

    if (isSculptedFast())
    {
        if (isMeshFast())
        {
            // base cost is dependent on mesh complexity
            // note that 3 is the highest LOD as of the time of this coding.
            S32 size = gMeshRepo.getMeshSize(volume_params.getSculptID(), getLOD());
            if ( size > 0)
            {
                if (isRiggedMeshFast())
                {
                    // weighted attachment - 1 point for every 3 bytes
                    weighted_mesh = 1;
                }
            }
            else
            {
                // something went wrong - user should know their content isn't render-free
                return 0;
            }
        }
        else
        {
            LLViewerFetchedTexture* texture = mSculptTexture;
            if (texture && textures.find(texture) == textures.end())
            {
                textures.insert(texture);
            }
        }
    }

    if (isFlexibleFast())
    {
        flexi = 1;
    }
    if (isParticleSource())
    {
        particles = 1;
    }

    if (getIsLightFast())
    {
        produces_light = 1;
    }

    {
        LL_PROFILE_ZONE_NAMED_CATEGORY_VOLUME("ARC - face list");
        for (S32 i = 0; i < num_faces; ++i)
        {
            const LLFace* face = drawablep->getFace(i);
            if (!face) continue;
            const LLTextureEntry* te = face->getTextureEntry();
            const LLViewerTexture* img = face->getTexture();

            if (img)
            {
                textures.insert(img);
            }

            if (face->isInAlphaPool())
            {
                alpha = 1;
            }
            else if (img && img->getPrimaryFormat() == GL_ALPHA)
            {
                invisi = 1;
            }
            if (face->hasMedia())
            {
                media_faces++;
            }

            if (te)
            {
                if (te->getBumpmap())
                {
                    // bump is a multiplier, don't add per-face
                    bump = 1;
                }
                if (te->getShiny())
                {
                    // shiny is a multiplier, don't add per-face
                    shiny = 1;
                }
                if (te->getGlow() > 0.f)
                {
                    // glow is a multiplier, don't add per-face
                    glow = 1;
                }
                if (face->mTextureMatrix != NULL)
                {
                    animtex = 1;
                }
                if (te->getTexGen())
                {
                    planar = 1;
                }
            }
        }
    }

    // shame currently has the "base" cost of 1 point per 15 triangles, min 2.
    shame = num_triangles  * 5.f;
    shame = shame < 2.f ? 2.f : shame;

    // multiply by per-face modifiers
    if (planar)
    {
        shame *= planar * ARC_PLANAR_COST;
    }

    if (animtex)
    {
        shame *= animtex * ARC_ANIM_TEX_COST;
    }

    if (alpha)
    {
        shame *= alpha * ARC_ALPHA_COST;
    }

    if(invisi)
    {
        shame *= invisi * ARC_INVISI_COST;
    }

    if (glow)
    {
        shame *= glow * ARC_GLOW_MULT;
    }

    if (bump)
    {
        shame *= bump * ARC_BUMP_MULT;
    }

    if (shiny)
    {
        shame *= shiny * ARC_SHINY_MULT;
    }


    // multiply shame by multipliers
    if (weighted_mesh)
    {
        shame *= weighted_mesh * ARC_WEIGHTED_MESH;
    }

    if (flexi)
    {
        shame *= flexi * ARC_FLEXI_MULT;
    }


    // add additional costs
    if (particles)
    {
        const LLPartSysData *part_sys_data = &(mPartSourcep->mPartSysData);
        const LLPartData *part_data = &(part_sys_data->mPartData);
        U32 num_particles = (U32)(part_sys_data->mBurstPartCount * llceil( part_data->mMaxAge / part_sys_data->mBurstRate));
        num_particles = num_particles > ARC_PARTICLE_MAX ? ARC_PARTICLE_MAX : num_particles;
        F32 part_size = (llmax(part_data->mStartScale[0], part_data->mEndScale[0]) + llmax(part_data->mStartScale[1], part_data->mEndScale[1])) / 2.f;
        shame += num_particles * part_size * ARC_PARTICLE_COST;
    }

    if (produces_light)
    {
        shame += ARC_LIGHT_COST;
    }

    if (media_faces)
    {
        shame += media_faces * ARC_MEDIA_FACE_COST;
    }

    // Streaming cost for animated objects includes a fixed cost
    // per linkset. Add a corresponding charge here translated into
    // triangles, but not weighted by any graphics properties.
    if (isAnimatedObjectFast() && isRootEdit())
    {
        shame += (ANIMATED_OBJECT_BASE_COST/0.06) * 5.0f;
    }

    if (shame > mRenderComplexity_current)
    {
        mRenderComplexity_current = (S32)shame;
    }

    return (U32)shame;
}

F32 LLVOVolume::getEstTrianglesMax() const
{
    if (isMeshFast() && getVolume())
    {
        return gMeshRepo.getEstTrianglesMax(getVolume()->getParams().getSculptID());
    }
    return 0.f;
}

F32 LLVOVolume::getEstTrianglesStreamingCost() const
{
    if (isMeshFast() && getVolume())
    {
        return gMeshRepo.getEstTrianglesStreamingCost(getVolume()->getParams().getSculptID());
    }
    return 0.f;
}

F32 LLVOVolume::getStreamingCost() const
{
    F32 radius = getScale().length()*0.5f;
    F32 linkset_base_cost = 0.f;

    LLMeshCostData costs;
    if (getCostData(costs))
    {
        if (isRootEdit() && isAnimatedObject())
        {
            // Root object of an animated object has this to account for skeleton overhead.
            linkset_base_cost = ANIMATED_OBJECT_BASE_COST;
        }
        if (isMesh())
        {
            if (isAnimatedObject() && isRiggedMesh())
            {
                return linkset_base_cost + costs.getTriangleBasedStreamingCost();
            }
            else
            {
                return linkset_base_cost + costs.getRadiusBasedStreamingCost(radius);
            }
        }
        else
        {
            return linkset_base_cost + costs.getRadiusBasedStreamingCost(radius);
        }
    }
    else
    {
        return 0.f;
    }
}

// virtual
bool LLVOVolume::getCostData(LLMeshCostData& costs) const
{
    LL_PROFILE_ZONE_SCOPED_CATEGORY_VOLUME;

    if (isMeshFast())
    {
        return gMeshRepo.getCostData(getVolume()->getParams().getSculptID(), costs);
    }
    else
    {
        LLVolume* volume = getVolume();
        S32 counts[4];
        LLVolume::getLoDTriangleCounts(volume->getParams(), counts);

        LLMeshHeader header;
        header.mLodSize[0] = counts[0] * 10;
        header.mLodSize[1] = counts[1] * 10;
        header.mLodSize[2] = counts[2] * 10;
        header.mLodSize[3] = counts[3] * 10;

        return gMeshRepo.getCostData(header, costs);
    }
}

//static
void LLVOVolume::updateRenderComplexity()
{
    mRenderComplexity_last = mRenderComplexity_current;
    mRenderComplexity_current = 0;
}

U32 LLVOVolume::getTriangleCount(S32* vcount) const
{
    U32 count = 0;
    LLVolume* volume = getVolume();
    if (volume)
    {
        count = volume->getNumTriangles(vcount);
    }

    return count;
}

U32 LLVOVolume::getHighLODTriangleCount()
{
    U32 ret = 0;

    LLVolume* volume = getVolume();

    if (!isSculpted())
    {
        LLVolume* ref = LLPrimitive::getVolumeManager()->refVolume(volume->getParams(), 3);
        ret = ref->getNumTriangles();
        LLPrimitive::getVolumeManager()->unrefVolume(ref);
    }
    else if (isMesh())
    {
        LLVolume* ref = LLPrimitive::getVolumeManager()->refVolume(volume->getParams(), 3);
        if (!ref->isMeshAssetLoaded() || ref->getNumVolumeFaces() == 0)
        {
            gMeshRepo.loadMesh(this, volume->getParams(), LLModel::LOD_HIGH);
        }
        ret = ref->getNumTriangles();
        LLPrimitive::getVolumeManager()->unrefVolume(ref);
    }
    else
    { //default sculpts have a constant number of triangles
        ret = 31*2*31;  //31 rows of 31 columns of quads for a 32x32 vertex patch
    }

    return ret;
}

//static
void LLVOVolume::preUpdateGeom()
{
    sNumLODChanges = 0;
}

void LLVOVolume::parameterChanged(U16 param_type, bool local_origin)
{
    LLViewerObject::parameterChanged(param_type, local_origin);
}

void LLVOVolume::parameterChanged(U16 param_type, LLNetworkData* data, BOOL in_use, bool local_origin)
{
    LLViewerObject::parameterChanged(param_type, data, in_use, local_origin);
    if (mVolumeImpl)
    {
        mVolumeImpl->onParameterChanged(param_type, data, in_use, local_origin);
    }
    if (!local_origin && param_type == LLNetworkData::PARAMS_EXTENDED_MESH)
    {
        U32 extended_mesh_flags = getExtendedMeshFlags();
        bool enabled =  (extended_mesh_flags & LLExtendedMeshParams::ANIMATED_MESH_ENABLED_FLAG);
        bool was_enabled = (getControlAvatar() != NULL);
        if (enabled != was_enabled)
        {
            LL_DEBUGS("AnimatedObjects") << this
                                         << " calling onSetExtendedMeshFlags, enabled " << (U32) enabled
                                         << " was_enabled " << (U32) was_enabled
                                         << " local_origin " << (U32) local_origin
                                         << LL_ENDL;
            onSetExtendedMeshFlags(extended_mesh_flags);
        }
    }
    if (mDrawable.notNull())
    {
        BOOL is_light = getIsLight();
        if (is_light != mDrawable->isState(LLDrawable::LIGHT))
        {
            gPipeline.setLight(mDrawable, is_light);
        }
    }

    updateReflectionProbePtr();
}

void LLVOVolume::updateReflectionProbePtr()
{
    if (isReflectionProbe())
    {
        if (mReflectionProbe.isNull())
        {
            mReflectionProbe = gPipeline.mReflectionMapManager.registerViewerObject(this);
        }
    }
    else if (mReflectionProbe.notNull())
    {
        mReflectionProbe = nullptr;
    }
}

void LLVOVolume::setSelected(BOOL sel)
{
    LLViewerObject::setSelected(sel);
    if (isAnimatedObject())
    {
        getRootEdit()->recursiveMarkForUpdate();
    }
    else
    {
        if (mDrawable.notNull())
        {
            markForUpdate();
        }
    }
}

void LLVOVolume::updateSpatialExtents(LLVector4a& newMin, LLVector4a& newMax)
{
}

F32 LLVOVolume::getBinRadius()
{
    LL_PROFILE_ZONE_SCOPED_CATEGORY_VOLUME;
    F32 radius;

    static LLCachedControl<S32> octree_size_factor(gSavedSettings, "OctreeStaticObjectSizeFactor", 3);
    static LLCachedControl<S32> octree_attachment_size_factor(gSavedSettings, "OctreeAttachmentSizeFactor", 4);
    static LLCachedControl<LLVector3> octree_distance_factor(gSavedSettings, "OctreeDistanceFactor", LLVector3(0.01f, 0.f, 0.f));
    static LLCachedControl<LLVector3> octree_alpha_distance_factor(gSavedSettings, "OctreeAlphaDistanceFactor", LLVector3(0.1f, 0.f, 0.f));

    S32 size_factor = llmax((S32)octree_size_factor, 1);
    LLVector3 alpha_distance_factor = octree_alpha_distance_factor;

    //const LLVector4a* ext = mDrawable->getSpatialExtents();

    bool shrink_wrap = mShouldShrinkWrap || mDrawable->isAnimating();
    bool alpha_wrap = FALSE;

    if (!isHUDAttachment() && mDrawable->mDistanceWRTCamera < alpha_distance_factor[2])
    {
        for (S32 i = 0; i < mDrawable->getNumFaces(); i++)
        {
            LLFace* face = mDrawable->getFace(i);
            if (!face) continue;
            if (face->isInAlphaPool() &&
                !face->canRenderAsMask())
            {
                alpha_wrap = TRUE;
                break;
            }
        }
    }
    else
    {
        shrink_wrap = FALSE;
    }

    if (alpha_wrap)
    {
        LLVector3 bounds = getScale();
        radius = llmin(bounds.mV[1], bounds.mV[2]);
        radius = llmin(radius, bounds.mV[0]);
        radius *= 0.5f;
        //radius *= 1.f+mDrawable->mDistanceWRTCamera*alpha_distance_factor[1];
        //radius += mDrawable->mDistanceWRTCamera*alpha_distance_factor[0];
    }
    else if (shrink_wrap)
    {
        radius = mDrawable->getRadius() * 0.25f;
    }
    else
    {
        F32 szf = size_factor;
        radius = llmax(mDrawable->getRadius(), szf);
        //radius = llmax(radius, mDrawable->mDistanceWRTCamera * distance_factor[0]);
    }

    return llclamp(radius, 0.5f, 256.f);
}

const LLVector3 LLVOVolume::getPivotPositionAgent() const
{
    if (mVolumeImpl)
    {
        return mVolumeImpl->getPivotPosition();
    }
    return LLViewerObject::getPivotPositionAgent();
}

void LLVOVolume::onShift(const LLVector4a &shift_vector)
{
    if (mVolumeImpl)
    {
        mVolumeImpl->onShift(shift_vector);
    }

    updateRelativeXform();
}

const LLMatrix4& LLVOVolume::getWorldMatrix(LLXformMatrix* xform) const
{
    if (mVolumeImpl)
    {
        return mVolumeImpl->getWorldMatrix(xform);
    }
    return xform->getWorldMatrix();
}

void LLVOVolume::markForUpdate()
{
    if (mDrawable)
    {
        shrinkWrap();
    }

    LLViewerObject::markForUpdate();
    mVolumeChanged = TRUE;
}

LLVector3 LLVOVolume::agentPositionToVolume(const LLVector3& pos) const
{
    LLVector3 ret = pos - getRenderPosition();
    ret = ret * ~getRenderRotation();
    if (!isVolumeGlobal())
    {
        LLVector3 objScale = getScale();
        LLVector3 invObjScale(1.f / objScale.mV[VX], 1.f / objScale.mV[VY], 1.f / objScale.mV[VZ]);
        ret.scaleVec(invObjScale);
    }

    return ret;
}

LLVector3 LLVOVolume::agentDirectionToVolume(const LLVector3& dir) const
{
    LLVector3 ret = dir * ~getRenderRotation();

    LLVector3 objScale = isVolumeGlobal() ? LLVector3(1,1,1) : getScale();
    ret.scaleVec(objScale);

    return ret;
}

LLVector3 LLVOVolume::volumePositionToAgent(const LLVector3& dir) const
{
    LLVector3 ret = dir;
    if (!isVolumeGlobal())
    {
        LLVector3 objScale = getScale();
        ret.scaleVec(objScale);
    }

    ret = ret * getRenderRotation();
    ret += getRenderPosition();

    return ret;
}

LLVector3 LLVOVolume::volumeDirectionToAgent(const LLVector3& dir) const
{
    LLVector3 ret = dir;
    LLVector3 objScale = isVolumeGlobal() ? LLVector3(1,1,1) : getScale();
    LLVector3 invObjScale(1.f / objScale.mV[VX], 1.f / objScale.mV[VY], 1.f / objScale.mV[VZ]);
    ret.scaleVec(invObjScale);
    ret = ret * getRenderRotation();

    return ret;
}


BOOL LLVOVolume::lineSegmentIntersect(const LLVector4a& start, const LLVector4a& end, S32 face, BOOL pick_transparent, BOOL pick_rigged, BOOL pick_unselectable, S32 *face_hitp,
                                      LLVector4a* intersection,LLVector2* tex_coord, LLVector4a* normal, LLVector4a* tangent)

{
    if (!mbCanSelect
        || mDrawable->isDead()
        || !gPipeline.hasRenderType(mDrawable->getRenderType()))
    {
        return FALSE;
    }

    if (!pick_unselectable)
    {
        if (!LLSelectMgr::instance().canSelectObject(this, TRUE))
        {
            return FALSE;
        }
    }

    if (getClickAction() == CLICK_ACTION_IGNORE && !LLFloater::isVisible(gFloaterTools))
    {
        return FALSE;
    }

    BOOL ret = FALSE;

    LLVolume* volume = getVolume();

    bool transform = true;

    if (mDrawable->isState(LLDrawable::RIGGED))
    {
        if ((pick_rigged) || (getAvatar() && (getAvatar()->isSelf()) && (LLFloater::isVisible(gFloaterTools))))
        {
            updateRiggedVolume(true, LLRiggedVolume::DO_NOT_UPDATE_FACES);
            volume = mRiggedVolume;
            transform = false;
        }
        else
        { //cannot pick rigged attachments on other avatars or when not in build mode
            return FALSE;
        }
    }

    if (volume)
    {
        LLVector4a local_start = start;
        LLVector4a local_end = end;

        if (transform)
        {
            LLVector3 v_start(start.getF32ptr());
            LLVector3 v_end(end.getF32ptr());

            v_start = agentPositionToVolume(v_start);
            v_end = agentPositionToVolume(v_end);

            local_start.load3(v_start.mV);
            local_end.load3(v_end.mV);
        }

        LLVector4a p;
        LLVector4a n;
        LLVector2 tc;
        LLVector4a tn;

        if (intersection != NULL)
        {
            p = *intersection;
        }

        if (tex_coord != NULL)
        {
            tc = *tex_coord;
        }

        if (normal != NULL)
        {
            n = *normal;
        }

        if (tangent != NULL)
        {
            tn = *tangent;
        }

        S32 face_hit = -1;

        S32 start_face, end_face;
        if (face == -1)
        {
            start_face = 0;
            end_face = volume->getNumVolumeFaces();
        }
        else
        {
            start_face = face;
            end_face = face+1;
        }
        pick_transparent |= isHiglightedOrBeacon();

        // we *probably* shouldn't care about special cursor at all, but we *definitely*
        // don't care about special cursor for reflection probes -- makes alt-zoom
        // go through reflection probes on vehicles
        bool special_cursor = mReflectionProbe.isNull() && specialHoverCursor();

        for (S32 i = start_face; i < end_face; ++i)
        {
            if (!special_cursor && !pick_transparent && getTE(i) && getTE(i)->getColor().mV[3] == 0.f)
            { //don't attempt to pick completely transparent faces unless
                //pick_transparent is true
                continue;
            }

            // This calculates the bounding box of the skinned mesh from scratch. It's actually quite expensive, but not nearly as expensive as building a full octree.
            // rebuild_face_octrees = false because an octree for this face will be built later only if needed for narrow phase picking.
            updateRiggedVolume(true, i, false);
            face_hit = volume->lineSegmentIntersect(local_start, local_end, i,
                                                    &p, &tc, &n, &tn);

            if (face_hit >= 0 && mDrawable->getNumFaces() > face_hit)
            {
                LLFace* face = mDrawable->getFace(face_hit);

                bool ignore_alpha = false;

                const LLTextureEntry* te = face->getTextureEntry();
                if (te)
                {
                    LLMaterial* mat = te->getMaterialParams();
                    if (mat)
                    {
                        U8 mode = mat->getDiffuseAlphaMode();

                        if (mode == LLMaterial::DIFFUSE_ALPHA_MODE_EMISSIVE
                            || mode == LLMaterial::DIFFUSE_ALPHA_MODE_NONE
                            || (mode == LLMaterial::DIFFUSE_ALPHA_MODE_MASK && mat->getAlphaMaskCutoff() == 0))
                        {
                            ignore_alpha = true;
                        }
                    }
                }

                BOOL no_texture = !face->getTexture() || !face->getTexture()->hasGLTexture();
                BOOL mask       = no_texture ? FALSE : face->getTexture()->getMask(face->surfaceToTexture(tc, p, n));
                if (face &&
                    (ignore_alpha || pick_transparent || no_texture || mask))
                {
                    local_end = p;
                    if (face_hitp != NULL)
                    {
                        *face_hitp = face_hit;
                    }

                    if (intersection != NULL)
                    {
                        if (transform)
                        {
                            LLVector3 v_p(p.getF32ptr());

                            intersection->load3(volumePositionToAgent(v_p).mV);  // must map back to agent space
                        }
                        else
                        {
                            *intersection = p;
                        }
                    }

                    if (normal != NULL)
                    {
                        if (transform)
                        {
                            LLVector3 v_n(n.getF32ptr());
                            normal->load3(volumeDirectionToAgent(v_n).mV);
                        }
                        else
                        {
                            *normal = n;
                        }
                        (*normal).normalize3fast();
                    }

                    if (tangent != NULL)
                    {
                        if (transform)
                        {
                            LLVector3 v_tn(tn.getF32ptr());

                            LLVector4a trans_tangent;
                            trans_tangent.load3(volumeDirectionToAgent(v_tn).mV);

                            LLVector4Logical mask;
                            mask.clear();
                            mask.setElement<3>();

                            tangent->setSelectWithMask(mask, tn, trans_tangent);
                        }
                        else
                        {
                            *tangent = tn;
                        }
                        (*tangent).normalize3fast();
                    }

                    if (tex_coord != NULL)
                    {
                        *tex_coord = tc;
                    }

                    ret = TRUE;
                }
            }
        }
    }

    return ret;
}

bool LLVOVolume::treatAsRigged()
{
    return isSelected() &&
        (isAttachment() || isAnimatedObject()) &&
        mDrawable.notNull() &&
        mDrawable->isState(LLDrawable::RIGGED);
}

LLRiggedVolume* LLVOVolume::getRiggedVolume()
{
    return mRiggedVolume;
}

void LLVOVolume::clearRiggedVolume()
{
    if (mRiggedVolume.notNull())
    {
        mRiggedVolume = NULL;
        updateRelativeXform();
    }
}

void LLVOVolume::updateRiggedVolume(bool force_treat_as_rigged, LLRiggedVolume::FaceIndex face_index, bool rebuild_face_octrees)
{
    LL_PROFILE_ZONE_SCOPED_CATEGORY_VOLUME;
    //Update mRiggedVolume to match current animation frame of avatar.
    //Also update position/size in octree.

    if ((!force_treat_as_rigged) && (!treatAsRigged()))
    {
        clearRiggedVolume();

        return;
    }

    LLVolume* volume = getVolume();
    const LLMeshSkinInfo* skin = getSkinInfo();
    if (!skin)
    {
        clearRiggedVolume();
        return;
    }

    LLVOAvatar* avatar = getAvatar();
    if (!avatar)
    {
        clearRiggedVolume();
        return;
    }

    if (!mRiggedVolume)
    {
        LLVolumeParams p;
        mRiggedVolume = new LLRiggedVolume(p);
        updateRelativeXform();
    }

    mRiggedVolume->update(skin, avatar, volume, face_index, rebuild_face_octrees);
}

void LLRiggedVolume::update(
    const LLMeshSkinInfo* skin,
    LLVOAvatar* avatar,
    const LLVolume* volume,
    FaceIndex face_index,
    bool rebuild_face_octrees)
{
    LL_PROFILE_ZONE_SCOPED_CATEGORY_VOLUME;
    bool copy = false;
    if (volume->getNumVolumeFaces() != getNumVolumeFaces())
    {
        copy = true;
    }

    for (S32 i = 0; i < volume->getNumVolumeFaces() && !copy; ++i)
    {
        const LLVolumeFace& src_face = volume->getVolumeFace(i);
        const LLVolumeFace& dst_face = getVolumeFace(i);

        if (src_face.mNumIndices != dst_face.mNumIndices ||
            src_face.mNumVertices != dst_face.mNumVertices)
        {
            copy = true;
        }
    }

    if (copy)
    {
        copyVolumeFaces(volume);
    }
    else
    {
        bool is_paused = avatar && avatar->areAnimationsPaused();
        if (is_paused)
        {
            S32 frames_paused = LLFrameTimer::getFrameCount() - avatar->getMotionController().getPausedFrame();
            if (frames_paused > 1)
            {
                return;
            }
        }
    }


    //build matrix palette
    static const size_t kMaxJoints = LL_MAX_JOINTS_PER_MESH_OBJECT;

    LLMatrix4a mat[kMaxJoints];
    U32 maxJoints = LLSkinningUtil::getMeshJointCount(skin);
    LLSkinningUtil::initSkinningMatrixPalette(mat, maxJoints, skin, avatar);
    const LLMatrix4a bind_shape_matrix = skin->mBindShapeMatrix;

    S32 rigged_vert_count = 0;
    S32 rigged_face_count = 0;
    LLVector4a box_min, box_max;
    S32 face_begin;
    S32 face_end;
    if (face_index == DO_NOT_UPDATE_FACES)
    {
        face_begin = 0;
        face_end = 0;
    }
    else if (face_index == UPDATE_ALL_FACES)
    {
        face_begin = 0;
        face_end = volume->getNumVolumeFaces();
    }
    else
    {
        face_begin = face_index;
        face_end = face_begin + 1;
    }
    for (S32 i = face_begin; i < face_end; ++i)
    {
        const LLVolumeFace& vol_face = volume->getVolumeFace(i);

        LLVolumeFace& dst_face = mVolumeFaces[i];

        LLVector4a* weight = vol_face.mWeights;

        if ( weight )
        {
            LLSkinningUtil::checkSkinWeights(weight, dst_face.mNumVertices, skin);

            LLVector4a* pos = dst_face.mPositions;

            if (pos && dst_face.mExtents)
            {
                U32 max_joints = LLSkinningUtil::getMaxJointCount();
                rigged_vert_count += dst_face.mNumVertices;
                rigged_face_count++;

            #if USE_SEPARATE_JOINT_INDICES_AND_WEIGHTS
                if (vol_face.mJointIndices) // fast path with preconditioned joint indices
                {
                    LLMatrix4a src[4];
                    U8* joint_indices_cursor = vol_face.mJointIndices;
                    LLVector4a* just_weights = vol_face.mJustWeights;
                    for (U32 j = 0; j < dst_face.mNumVertices; ++j)
                    {
                        LLMatrix4a final_mat;
                        F32* w = just_weights[j].getF32ptr();
                        LLSkinningUtil::getPerVertexSkinMatrixWithIndices(w, joint_indices_cursor, mat, final_mat, src);
                        joint_indices_cursor += 4;

                        LLVector4a& v = vol_face.mPositions[j];
                        LLVector4a t;
                        LLVector4a dst;
                        bind_shape_matrix.affineTransform(v, t);
                        final_mat.affineTransform(t, dst);
                        pos[j] = dst;
                    }
                }
                else
            #endif
                {
                    for (U32 j = 0; j < dst_face.mNumVertices; ++j)
                    {
                        LLMatrix4a final_mat;
                        LLSkinningUtil::getPerVertexSkinMatrix(weight[j].getF32ptr(), mat, false, final_mat, max_joints);

                        LLVector4a& v = vol_face.mPositions[j];
                        LLVector4a t;
                        LLVector4a dst;
                        bind_shape_matrix.affineTransform(v, t);
                        final_mat.affineTransform(t, dst);
                        pos[j] = dst;
                    }
                }

                //update bounding box
                // VFExtents change
                LLVector4a& min = dst_face.mExtents[0];
                LLVector4a& max = dst_face.mExtents[1];

                min = pos[0];
                max = pos[1];
                if (i==0)
                {
                    box_min = min;
                    box_max = max;
                }

                for (U32 j = 1; j < dst_face.mNumVertices; ++j)
                {
                    min.setMin(min, pos[j]);
                    max.setMax(max, pos[j]);
                }

                box_min.setMin(min,box_min);
                box_max.setMax(max,box_max);

                dst_face.mCenter->setAdd(dst_face.mExtents[0], dst_face.mExtents[1]);
                dst_face.mCenter->mul(0.5f);

            }

            if (rebuild_face_octrees)
            {
                dst_face.destroyOctree();
                dst_face.createOctree();
            }
        }
    }
    mExtraDebugText = llformat("rigged %d/%d - box (%f %f %f) (%f %f %f)",
                               rigged_face_count, rigged_vert_count,
                               box_min[0], box_min[1], box_min[2],
                               box_max[0], box_max[1], box_max[2]);
}

U32 LLVOVolume::getPartitionType() const
{
    if (isHUDAttachment())
    {
        return LLViewerRegion::PARTITION_HUD;
    }
    if (isAnimatedObject() && getControlAvatar())
    {
        return LLViewerRegion::PARTITION_CONTROL_AV;
    }
    if (isAttachment())
    {
        return LLViewerRegion::PARTITION_AVATAR;
    }

    return LLViewerRegion::PARTITION_VOLUME;
}

LLVolumePartition::LLVolumePartition(LLViewerRegion* regionp)
: LLSpatialPartition(LLVOVolume::VERTEX_DATA_MASK, TRUE, regionp),
LLVolumeGeometryManager()
{
    mLODPeriod = 32;
    mDepthMask = FALSE;
    mDrawableType = LLPipeline::RENDER_TYPE_VOLUME;
    mPartitionType = LLViewerRegion::PARTITION_VOLUME;
    mSlopRatio = 0.25f;
}

LLVolumeBridge::LLVolumeBridge(LLDrawable* drawablep, LLViewerRegion* regionp)
: LLSpatialBridge(drawablep, TRUE, LLVOVolume::VERTEX_DATA_MASK, regionp),
LLVolumeGeometryManager()
{
    mDepthMask = FALSE;
    mLODPeriod = 32;
    mDrawableType = LLPipeline::RENDER_TYPE_VOLUME;
    mPartitionType = LLViewerRegion::PARTITION_BRIDGE;

    mSlopRatio = 0.25f;
}

LLAvatarBridge::LLAvatarBridge(LLDrawable* drawablep, LLViewerRegion* regionp)
    : LLVolumeBridge(drawablep, regionp)
{
    mDrawableType = LLPipeline::RENDER_TYPE_AVATAR;
    mPartitionType = LLViewerRegion::PARTITION_AVATAR;
}

LLControlAVBridge::LLControlAVBridge(LLDrawable* drawablep, LLViewerRegion* regionp)
    : LLVolumeBridge(drawablep, regionp)
{
    mDrawableType = LLPipeline::RENDER_TYPE_CONTROL_AV;
    mPartitionType = LLViewerRegion::PARTITION_CONTROL_AV;
}

void LLControlAVBridge::updateSpatialExtents()
{
    LL_PROFILE_ZONE_SCOPED_CATEGORY_DRAWABLE

    LLSpatialGroup* root = (LLSpatialGroup*)mOctree->getListener(0);

    bool rootWasDirty = root->isDirty();

    super::updateSpatialExtents(); // root becomes non-dirty here

    // SL-18251 "On-screen animesh characters using pelvis offset animations
    // disappear when root goes off-screen"
    //
    // Expand extents to include Control Avatar placed outside of the bounds
    LLControlAvatar* controlAvatar = getVObj() ? getVObj()->getControlAvatar() : NULL;
    if (controlAvatar
        && controlAvatar->mDrawable
        && controlAvatar->mDrawable->getEntry()
        && (rootWasDirty || controlAvatar->mPlaying))
    {
        root->expandExtents(controlAvatar->mDrawable->getSpatialExtents(), *mDrawable->getXform());
    }
}

bool can_batch_texture(LLFace* facep)
{
    if (facep->getTextureEntry()->getBumpmap())
    { //bump maps aren't worked into texture batching yet
        return false;
    }

    if (facep->getTextureEntry()->getMaterialParams().notNull())
    { //materials don't work with texture batching yet
        return false;
    }

    if (facep->getTexture() && facep->getTexture()->getPrimaryFormat() == GL_ALPHA)
    { //can't batch invisiprims
        return false;
    }

    if (facep->isState(LLFace::TEXTURE_ANIM) && facep->getVirtualSize() > MIN_TEX_ANIM_SIZE)
    { //texture animation breaks batches
        return false;
    }

    if (facep->getTextureEntry()->getGLTFRenderMaterial() != nullptr)
    { // PBR materials break indexed texture batching
        return false;
    }

    return true;
}

const static U32 MAX_FACE_COUNT = 4096U;
int32_t LLVolumeGeometryManager::sInstanceCount = 0;
LLFace** LLVolumeGeometryManager::sFullbrightFaces[2] = { NULL };
LLFace** LLVolumeGeometryManager::sBumpFaces[2] = { NULL };
LLFace** LLVolumeGeometryManager::sSimpleFaces[2] = { NULL };
LLFace** LLVolumeGeometryManager::sNormFaces[2] = { NULL };
LLFace** LLVolumeGeometryManager::sSpecFaces[2] = { NULL };
LLFace** LLVolumeGeometryManager::sNormSpecFaces[2] = { NULL };
LLFace** LLVolumeGeometryManager::sPbrFaces[2] = { NULL };
LLFace** LLVolumeGeometryManager::sAlphaFaces[2] = { NULL };

LLVolumeGeometryManager::LLVolumeGeometryManager()
    : LLGeometryManager()
{
    llassert(sInstanceCount >= 0);
    if (sInstanceCount == 0)
    {
        allocateFaces(MAX_FACE_COUNT);
    }

    ++sInstanceCount;
}

LLVolumeGeometryManager::~LLVolumeGeometryManager()
{
    llassert(sInstanceCount > 0);
    --sInstanceCount;

    if (sInstanceCount <= 0)
    {
        freeFaces();
        sInstanceCount = 0;
    }
}

void LLVolumeGeometryManager::allocateFaces(U32 pMaxFaceCount)
{
    for (int i = 0; i < 2; ++i)
    {
        sFullbrightFaces[i] = static_cast<LLFace**>(ll_aligned_malloc<64>(pMaxFaceCount * sizeof(LLFace*)));
        sBumpFaces[i] = static_cast<LLFace**>(ll_aligned_malloc<64>(pMaxFaceCount * sizeof(LLFace*)));
        sSimpleFaces[i] = static_cast<LLFace**>(ll_aligned_malloc<64>(pMaxFaceCount * sizeof(LLFace*)));
        sNormFaces[i] = static_cast<LLFace**>(ll_aligned_malloc<64>(pMaxFaceCount * sizeof(LLFace*)));
        sSpecFaces[i] = static_cast<LLFace**>(ll_aligned_malloc<64>(pMaxFaceCount * sizeof(LLFace*)));
        sNormSpecFaces[i] = static_cast<LLFace**>(ll_aligned_malloc<64>(pMaxFaceCount * sizeof(LLFace*)));
        sPbrFaces[i] = static_cast<LLFace**>(ll_aligned_malloc<64>(pMaxFaceCount * sizeof(LLFace*)));
        sAlphaFaces[i] = static_cast<LLFace**>(ll_aligned_malloc<64>(pMaxFaceCount * sizeof(LLFace*)));
    }
}

void LLVolumeGeometryManager::freeFaces()
{
    for (int i = 0; i < 2; ++i)
    {
        ll_aligned_free<64>(sFullbrightFaces[i]);
        ll_aligned_free<64>(sBumpFaces[i]);
        ll_aligned_free<64>(sSimpleFaces[i]);
        ll_aligned_free<64>(sNormFaces[i]);
        ll_aligned_free<64>(sSpecFaces[i]);
        ll_aligned_free<64>(sNormSpecFaces[i]);
        ll_aligned_free<64>(sPbrFaces[i]);
        ll_aligned_free<64>(sAlphaFaces[i]);

        sFullbrightFaces[i] = NULL;
        sBumpFaces[i] = NULL;
        sSimpleFaces[i] = NULL;
        sNormFaces[i] = NULL;
        sSpecFaces[i] = NULL;
        sNormSpecFaces[i] = NULL;
        sPbrFaces[i] = NULL;
        sAlphaFaces[i] = NULL;
    }
}

void LLVolumeGeometryManager::registerFace(LLSpatialGroup* group, LLFace* facep, U32 type)
{
    LL_PROFILE_ZONE_SCOPED_CATEGORY_VOLUME;
    if (   type == LLRenderPass::PASS_ALPHA
        && facep->getTextureEntry()->getMaterialParams().notNull()
        && !facep->getVertexBuffer()->hasDataType(LLVertexBuffer::TYPE_TANGENT)
        && LLViewerShaderMgr::instance()->getShaderLevel(LLViewerShaderMgr::SHADER_OBJECT) > 1)
    {
        LL_WARNS_ONCE("RenderMaterials") << "Oh no! No binormals for this alpha blended face!" << LL_ENDL;
    }

    bool selected = facep->getViewerObject()->isSelected();

    if (selected && LLSelectMgr::getInstance()->mHideSelectedObjects)
    {
        return;
    }

    LL_LABEL_VERTEX_BUFFER(facep->getVertexBuffer(), LLRenderPass::lookupPassName(type));

    U32 passType = type;

    bool rigged = facep->isState(LLFace::RIGGED);

    if (rigged)
    {
        // hacky, should probably clean up -- if this face is rigged, put it in "type + 1"
        // See LLRenderPass PASS_foo enum
        passType += 1;
    }
    //add face to drawmap
    LLSpatialGroup::drawmap_elem_t& draw_vec = group->mDrawMap[passType];

    S32 idx = draw_vec.size()-1;

    bool fullbright = (type == LLRenderPass::PASS_FULLBRIGHT) ||
        (type == LLRenderPass::PASS_INVISIBLE) ||
        (type == LLRenderPass::PASS_FULLBRIGHT_ALPHA_MASK) ||
        (type == LLRenderPass::PASS_ALPHA && facep->isState(LLFace::FULLBRIGHT)) ||
        (facep->getTextureEntry()->getFullbright());

    if (!fullbright &&
        type != LLRenderPass::PASS_GLOW &&
        !facep->getVertexBuffer()->hasDataType(LLVertexBuffer::TYPE_NORMAL))
    {
        llassert(false);
        LL_WARNS() << "Non fullbright face has no normals!" << LL_ENDL;
        return;
    }

    const LLMatrix4* tex_mat = NULL;
    if (facep->isState(LLFace::TEXTURE_ANIM) && facep->getVirtualSize() > MIN_TEX_ANIM_SIZE)
    {
        tex_mat = facep->mTextureMatrix;
    }

    const LLMatrix4* model_mat = NULL;

    LLDrawable* drawable = facep->getDrawable();

    if (rigged)
    {
        // rigged meshes ignore their model matrix
        model_mat = nullptr;
    }
    else if (drawable->isState(LLDrawable::ANIMATED_CHILD))
    {
        model_mat = &drawable->getWorldMatrix();
    }
    else if (drawable->isActive())
    {
        model_mat = &drawable->getRenderMatrix();
    }
    else
    {
        model_mat = &(drawable->getRegion()->mRenderMatrix);
    }

    //drawable->getVObj()->setDebugText(llformat("%d", drawable->isState(LLDrawable::ANIMATED_CHILD)));

    const LLTextureEntry* te = facep->getTextureEntry();
    U8 bump = (type == LLRenderPass::PASS_BUMP || type == LLRenderPass::PASS_POST_BUMP) ? te->getBumpmap() : 0;
    U8 shiny = te->getShiny();

    LLViewerTexture* tex = facep->getTexture();

    U8 index = facep->getTextureIndex();

    LLMaterial* mat = nullptr;

    LLUUID mat_id;

    auto* gltf_mat = (LLFetchedGLTFMaterial*)te->getGLTFRenderMaterial();
    llassert(gltf_mat == nullptr || dynamic_cast<LLFetchedGLTFMaterial*>(te->getGLTFRenderMaterial()) != nullptr);
    if (gltf_mat != nullptr)
    {
        mat_id = gltf_mat->getHash(); // TODO: cache this hash
        if (!facep->hasMedia() || (tex && tex->getType() != LLViewerTexture::MEDIA_TEXTURE))
        { // no media texture, face texture will be unused
            tex = nullptr;
        }
    }
    else
    {
        mat = te->getMaterialParams().get();
        if (mat)
        {
            mat_id = te->getMaterialParams()->getHash();
        }
    }

    bool batchable = false;

    U32 shader_mask = 0xFFFFFFFF; //no shader

    if (mat)
    {
        BOOL is_alpha = (facep->getPoolType() == LLDrawPool::POOL_ALPHA) || (te->getColor().mV[3] < 0.999f) ? TRUE : FALSE;
        if (type == LLRenderPass::PASS_ALPHA)
        {
            shader_mask = mat->getShaderMask(LLMaterial::DIFFUSE_ALPHA_MODE_BLEND, is_alpha);
        }
        else
        {
            shader_mask = mat->getShaderMask(LLMaterial::DIFFUSE_ALPHA_MODE_DEFAULT, is_alpha);
        }
    }

    if (index < FACE_DO_NOT_BATCH_TEXTURES && idx >= 0)
    {
        if (mat || gltf_mat || draw_vec[idx]->mMaterial)
        { //can't batch textures when materials are present (yet)
            batchable = false;
        }
        else if (index < draw_vec[idx]->mTextureList.size())
        {
            if (draw_vec[idx]->mTextureList[index].isNull())
            {
                batchable = true;
                draw_vec[idx]->mTextureList[index] = tex;
            }
            else if (draw_vec[idx]->mTextureList[index] == tex)
            { //this face's texture index can be used with this batch
                batchable = true;
            }
        }
        else
        { //texture list can be expanded to fit this texture index
            batchable = true;
        }
    }

    LLDrawInfo* info = idx >= 0 ? draw_vec[idx] : nullptr;

    if (info &&
        info->mVertexBuffer == facep->getVertexBuffer() &&
        info->mEnd == facep->getGeomIndex()-1 &&
        (LLPipeline::sTextureBindTest || draw_vec[idx]->mTexture == tex || batchable) &&
#if LL_DARWIN
        info->mEnd - draw_vec[idx]->mStart + facep->getGeomCount() <= (U32) gGLManager.mGLMaxVertexRange &&
        info->mCount + facep->getIndicesCount() <= (U32) gGLManager.mGLMaxIndexRange &&
#endif
        info->mMaterialID == mat_id &&
        info->mFullbright == fullbright &&
        info->mBump == bump &&
        (!mat || (info->mShiny == shiny)) && // need to break batches when a material is shared, but legacy settings are different
        info->mTextureMatrix == tex_mat &&
        info->mModelMatrix == model_mat &&
        info->mShaderMask == shader_mask &&
        info->mAvatar == facep->mAvatar &&
        info->getSkinHash() == facep->getSkinHash())
    {
        info->mCount += facep->getIndicesCount();
        info->mEnd += facep->getGeomCount();

        if (index < FACE_DO_NOT_BATCH_TEXTURES && index >= info->mTextureList.size())
        {
            info->mTextureList.resize(index+1);
            info->mTextureList[index] = tex;
        }
        info->validate();
    }
    else
    {
        U32 start = facep->getGeomIndex();
        U32 end = start + facep->getGeomCount()-1;
        U32 offset = facep->getIndicesStart();
        U32 count = facep->getIndicesCount();
        LLPointer<LLDrawInfo> draw_info = new LLDrawInfo(start,end,count,offset, tex,
            facep->getVertexBuffer(), fullbright, bump);

        info = draw_info;

        draw_vec.push_back(draw_info);
        draw_info->mTextureMatrix = tex_mat;
        draw_info->mModelMatrix = model_mat;

        draw_info->mBump  = bump;
        draw_info->mShiny = shiny;

        static const float alpha[4] =
        {
            0.00f,
            0.25f,
            0.5f,
            0.75f
        };
        float spec = alpha[shiny & TEM_SHINY_MASK];
        LLVector4 specColor(spec, spec, spec, spec);
        draw_info->mSpecColor = specColor;
        draw_info->mEnvIntensity = spec;
        draw_info->mSpecularMap = NULL;
        draw_info->mMaterial = mat;
        draw_info->mGLTFMaterial = gltf_mat;
        draw_info->mShaderMask = shader_mask;
        draw_info->mAvatar = facep->mAvatar;
        draw_info->mSkinInfo = facep->mSkinInfo;

        if (gltf_mat)
        {
            // just remember the material ID, render pools will reference the GLTF material
            draw_info->mMaterialID = mat_id;
        }
        else if (mat)
        {
            draw_info->mMaterialID = mat_id;

            // We have a material.  Update our draw info accordingly.

            if (!mat->getSpecularID().isNull())
            {
                LLVector4 specColor;
                specColor.mV[0] = mat->getSpecularLightColor().mV[0] * (1.f / 255.f);
                specColor.mV[1] = mat->getSpecularLightColor().mV[1] * (1.f / 255.f);
                specColor.mV[2] = mat->getSpecularLightColor().mV[2] * (1.f / 255.f);
                specColor.mV[3] = mat->getSpecularLightExponent() * (1.f / 255.f);
                draw_info->mSpecColor = specColor;
                draw_info->mEnvIntensity = mat->getEnvironmentIntensity() * (1.f / 255.f);
                draw_info->mSpecularMap = facep->getViewerObject()->getTESpecularMap(facep->getTEOffset());
            }

            draw_info->mAlphaMaskCutoff = mat->getAlphaMaskCutoff() * (1.f / 255.f);
            draw_info->mDiffuseAlphaMode = mat->getDiffuseAlphaMode();
            draw_info->mNormalMap = facep->getViewerObject()->getTENormalMap(facep->getTEOffset());
        }
        else
        {
            if (type == LLRenderPass::PASS_GRASS)
            {
                draw_info->mAlphaMaskCutoff = 0.5f;
            }
            else
            {
                draw_info->mAlphaMaskCutoff = 0.33f;
            }
        }

        // if (type == LLRenderPass::PASS_ALPHA) // always populate the draw_info ptr
        { //for alpha sorting
            facep->setDrawInfo(draw_info);
        }

        if (index < FACE_DO_NOT_BATCH_TEXTURES)
        { //initialize texture list for texture batching
            draw_info->mTextureList.resize(index+1);
            draw_info->mTextureList[index] = tex;
        }
        draw_info->validate();
    }

    llassert(info->mGLTFMaterial == nullptr || (info->mVertexBuffer->getTypeMask() & LLVertexBuffer::MAP_TANGENT) != 0);
    llassert(type != LLPipeline::RENDER_TYPE_PASS_GLTF_PBR || info->mGLTFMaterial != nullptr);
    llassert(type != LLPipeline::RENDER_TYPE_PASS_GLTF_PBR_RIGGED || info->mGLTFMaterial != nullptr);
    llassert(type != LLPipeline::RENDER_TYPE_PASS_GLTF_PBR_ALPHA_MASK || info->mGLTFMaterial != nullptr);
    llassert(type != LLPipeline::RENDER_TYPE_PASS_GLTF_PBR_ALPHA_MASK_RIGGED || info->mGLTFMaterial != nullptr);

    llassert(type != LLRenderPass::PASS_BUMP || (info->mVertexBuffer->getTypeMask() & LLVertexBuffer::MAP_TANGENT) != 0);
    llassert(type != LLRenderPass::PASS_NORMSPEC || info->mNormalMap.notNull());
    llassert(type != LLRenderPass::PASS_SPECMAP || (info->mVertexBuffer->getTypeMask() & LLVertexBuffer::MAP_TEXCOORD2) != 0);
}

void LLVolumeGeometryManager::getGeometry(LLSpatialGroup* group)
{

}

// add a face pointer to a list of face pointers without going over MAX_COUNT faces
template<typename T>
static inline void add_face(T*** list, U32* count, T* face)
{
    if (face->isState(LLFace::RIGGED))
    {
        if (count[1] < MAX_FACE_COUNT)
        {
            face->setDrawOrderIndex(count[1]);
            list[1][count[1]++] = face;
        }
    }
    else
    {
        if (count[0] < MAX_FACE_COUNT)
        {
            face->setDrawOrderIndex(count[0]);
            list[0][count[0]++] = face;
        }
    }
}

void LLVolumeGeometryManager::rebuildGeom(LLSpatialGroup* group)
{
    LL_PROFILE_ZONE_SCOPED_CATEGORY_VOLUME;
    llassert(!gCubeSnapshot);

    if (group->isDead())
    {
        return;
    }

    if (group->changeLOD())
    {
        group->mLastUpdateDistance = group->mDistance;
    }

    group->mLastUpdateViewAngle = group->mViewAngle;

    if (!group->hasState(LLSpatialGroup::GEOM_DIRTY | LLSpatialGroup::ALPHA_DIRTY))
    {
        if (group->hasState(LLSpatialGroup::MESH_DIRTY))
        {
            rebuildMesh(group);
        }
        return;
    }

    group->mBuilt = 1.f;

    LLSpatialBridge* bridge = group->getSpatialPartition()->asBridge();
    LLViewerObject *vobj = NULL;
    LLVOVolume *vol_obj = NULL;

    if (bridge)
    {
        vobj = bridge->mDrawable->getVObj();
        vol_obj = dynamic_cast<LLVOVolume*>(vobj);
    }
    if (vol_obj)
    {
        vol_obj->updateVisualComplexity();
    }

    group->mGeometryBytes = 0;
    group->mSurfaceArea = 0;

    //cache object box size since it might be used for determining visibility
    const LLVector4a* bounds = group->getObjectBounds();
    group->mObjectBoxSize = bounds[1].getLength3().getF32();

    group->clearDrawMap();

    U32 fullbright_count[2] = { 0 };
    U32 bump_count[2] = { 0 };
    U32 simple_count[2] = { 0 };
    U32 alpha_count[2] = { 0 };
    U32 norm_count[2] = { 0 };
    U32 spec_count[2] = { 0 };
    U32 normspec_count[2] = { 0 };
    U32 pbr_count[2] = { 0 };

    static LLCachedControl<S32> max_vbo_size(gSavedSettings, "RenderMaxVBOSize", 512);
    static LLCachedControl<S32> max_node_size(gSavedSettings, "RenderMaxNodeSize", 65536);
    U32 max_vertices = (max_vbo_size * 1024)/LLVertexBuffer::calcVertexSize(group->getSpatialPartition()->mVertexDataMask);
    U32 max_total = (max_node_size * 1024) / LLVertexBuffer::calcVertexSize(group->getSpatialPartition()->mVertexDataMask);
    max_vertices = llmin(max_vertices, (U32) 65535);

    U32 cur_total = 0;

    bool emissive = false;

    //Determine if we've received skininfo that contains an
    //alternate bind matrix - if it does then apply the translational component
    //to the joints of the avatar.
#if 0
    bool pelvisGotSet = false;
#endif

    {
        LL_PROFILE_ZONE_NAMED("rebuildGeom - face list");

        //get all the faces into a list
        for (LLSpatialGroup::element_iter drawable_iter = group->getDataBegin();
             drawable_iter != group->getDataEnd(); ++drawable_iter)
        {
            LLDrawable* drawablep = (LLDrawable*)(*drawable_iter)->getDrawable();

            if (!drawablep || drawablep->isDead() || drawablep->isState(LLDrawable::FORCE_INVISIBLE) )
            {
                continue;
            }

            LLVOVolume* vobj = drawablep->getVOVolume();

            if (!vobj || vobj->isDead())
            {
                continue;
            }

            // HACK -- brute force this check every time a drawable gets rebuilt
            for (S32 i = 0; i < drawablep->getNumFaces(); ++i)
            {
                vobj->updateTEMaterialTextures(i);
            }

            // apply any pending material overrides
            gGLTFMaterialList.applyQueuedOverrides(vobj);

            std::string vobj_name = llformat("Vol%p", vobj);

            bool is_mesh = vobj->isMesh();
            if (is_mesh)
            {
                if ((vobj->getVolume() && !vobj->getVolume()->isMeshAssetLoaded())
                    || !gMeshRepo.meshRezEnabled())
                {
                    // Waiting for asset to fetch
                    continue;
                }

                if (!vobj->getSkinInfo() && !vobj->isSkinInfoUnavaliable())
                {
                     // Waiting for skin info to fetch
                     continue;
                }
            }

            LLVolume* volume = vobj->getVolume();
            if (volume)
            {
                const LLVector3& scale = vobj->getScale();
                group->mSurfaceArea += volume->getSurfaceArea() * llmax(llmax(scale.mV[0], scale.mV[1]), scale.mV[2]);
            }


            F32 est_tris = vobj->getEstTrianglesMax();

            vobj->updateControlAvatar();

            LL_DEBUGS("AnimatedObjectsLinkset") << vobj_name << " rebuilding, isAttachment: " << (U32) vobj->isAttachment()
                                                << " is_mesh " << is_mesh
                                                << " est_tris " << est_tris
                                                << " is_animated " << vobj->isAnimatedObject()
                                                << " can_animate " << vobj->canBeAnimatedObject()
                                                << " cav " << vobj->getControlAvatar()
                                                << " lod " << vobj->getLOD()
                                                << " drawable rigged " << (drawablep->isState(LLDrawable::RIGGED))
                                                << " drawable state " << drawablep->getState()
                                                << " playing " << (U32) (vobj->getControlAvatar() ? vobj->getControlAvatar()->mPlaying : false)
                                                << " frame " << LLFrameTimer::getFrameCount()
                                                << LL_ENDL;

            llassert_always(vobj);
            vobj->updateTextureVirtualSize(true);
            vobj->preRebuild();

            drawablep->clearState(LLDrawable::HAS_ALPHA);

            LLVOAvatar* avatar = nullptr;
            const LLMeshSkinInfo* skinInfo = nullptr;
            if (is_mesh)
            {
                skinInfo = vobj->getSkinInfo();
            }

            if (skinInfo)
            {
                if (vobj->isAnimatedObject())
                {
                    avatar = vobj->getControlAvatar();
                }
                else
                {
                    avatar = vobj->getAvatar();
                }
            }

            if (avatar != nullptr)
            {
                avatar->addAttachmentOverridesForObject(vobj, NULL, false);
            }

            // Standard rigged mesh attachments:
            bool rigged = !vobj->isAnimatedObject() && skinInfo && vobj->isAttachment();
            // Animated objects. Have to check for isRiggedMesh() to
            // exclude static objects in animated object linksets.
            rigged = rigged || (vobj->isAnimatedObject() && vobj->isRiggedMesh() &&
                vobj->getControlAvatar() && vobj->getControlAvatar()->mPlaying);

            bool any_rigged_face = false;

            //for each face
            for (S32 i = 0; i < drawablep->getNumFaces(); i++)
            {
                LLFace* facep = drawablep->getFace(i);
                if (!facep)
                {
                    continue;
                }
#if 0
#if LL_RELEASE_WITH_DEBUG_INFO
                const LLUUID pbr_id( "49c88210-7238-2a6b-70ac-92d4f35963cf" );
                const LLUUID obj_id( vobj->getID() );
                bool is_pbr = (obj_id == pbr_id);
#else
                bool is_pbr = false;
#endif
#else
                LLGLTFMaterial *gltf_mat = facep->getTextureEntry()->getGLTFRenderMaterial();
                bool is_pbr = gltf_mat != nullptr;
#endif

                //ALWAYS null out vertex buffer on rebuild -- if the face lands in a render
                // batch, it will recover its vertex buffer reference from the spatial group
                facep->setVertexBuffer(NULL);

                //sum up face verts and indices
                drawablep->updateFaceSize(i);

                if (rigged)
                {
                    if (!facep->isState(LLFace::RIGGED))
                    { //completely reset vertex buffer
                        facep->clearVertexBuffer();
                    }

                    facep->setState(LLFace::RIGGED);
                    facep->mSkinInfo = (LLMeshSkinInfo*) skinInfo; // TODO -- fix ugly de-consting here
                    facep->mAvatar = avatar;
                    any_rigged_face = true;
                }
                else
                {
                    if (facep->isState(LLFace::RIGGED))
                    {
                        //face is not rigged but used to be, remove from rigged face pool
                        LLDrawPoolAvatar* pool = (LLDrawPoolAvatar*)facep->getPool();
                        if (pool)
                        {
                            pool->removeFace(facep);
                        }
                        facep->clearState(LLFace::RIGGED);
                        facep->mAvatar = NULL;
                        facep->mSkinInfo = NULL;
                    }
                }

                if (cur_total > max_total || facep->getIndicesCount() <= 0 || facep->getGeomCount() <= 0)
                {
                    facep->clearVertexBuffer();
                    continue;
                }

                if (facep->hasGeometry() &&
                    (rigged ||  // <-- HACK FIXME -- getPixelArea might be incorrect for rigged objects
                        facep->getPixelArea() > FORCE_CULL_AREA)) // <-- don't render tiny faces
                {
                    cur_total += facep->getGeomCount();

                    const LLTextureEntry* te = facep->getTextureEntry();
                    LLViewerTexture* tex = facep->getTexture();

                    if (te->getGlow() > 0.f)
                    {
                        emissive = true;
                    }

                    if (facep->isState(LLFace::TEXTURE_ANIM))
                    {
                        if (!vobj->mTexAnimMode)
                        {
                            facep->clearState(LLFace::TEXTURE_ANIM);
                        }
                    }

                    BOOL force_simple = (facep->getPixelArea() < FORCE_SIMPLE_RENDER_AREA);
                    U32 type = gPipeline.getPoolTypeFromTE(te, tex);
                    if (is_pbr && gltf_mat && gltf_mat->mAlphaMode != LLGLTFMaterial::ALPHA_MODE_BLEND)
                    {
                        type = LLDrawPool::POOL_GLTF_PBR;
                    }
                    else if (type != LLDrawPool::POOL_ALPHA && force_simple)
<<<<<<< HEAD
					{
						type = LLDrawPool::POOL_SIMPLE;
					}
					facep->setPoolType(type);

					if (vobj->isHUDAttachment() && !is_pbr)
					{
						facep->setState(LLFace::FULLBRIGHT);
					}

					if (vobj->mTextureAnimp && vobj->mTexAnimMode)
					{
						if (vobj->mTextureAnimp->mFace <= -1)
						{
							S32 face;
							for (face = 0; face < vobj->getNumTEs(); face++)
							{
								LLFace * facep = drawablep->getFace(face);
								if (facep)
								{
									facep->setState(LLFace::TEXTURE_ANIM);
								}
							}
						}
						else if (vobj->mTextureAnimp->mFace < vobj->getNumTEs())
						{
							LLFace * facep = drawablep->getFace(vobj->mTextureAnimp->mFace);
							if (facep)
							{
								facep->setState(LLFace::TEXTURE_ANIM);
							}
						}
					}

					if (type == LLDrawPool::POOL_ALPHA)
					{
						if (facep->canRenderAsMask())
						{ //can be treated as alpha mask
=======
                    {
                        type = LLDrawPool::POOL_SIMPLE;
                    }
                    facep->setPoolType(type);

                    if (vobj->isHUDAttachment() && !is_pbr)
                    {
                        facep->setState(LLFace::FULLBRIGHT);
                    }

                    if (vobj->mTextureAnimp && vobj->mTexAnimMode)
                    {
                        if (vobj->mTextureAnimp->mFace <= -1)
                        {
                            S32 face;
                            for (face = 0; face < vobj->getNumTEs(); face++)
                            {
                                LLFace * facep = drawablep->getFace(face);
                                if (facep)
                                {
                                    facep->setState(LLFace::TEXTURE_ANIM);
                                }
                            }
                        }
                        else if (vobj->mTextureAnimp->mFace < vobj->getNumTEs())
                        {
                            LLFace * facep = drawablep->getFace(vobj->mTextureAnimp->mFace);
                            if (facep)
                            {
                                facep->setState(LLFace::TEXTURE_ANIM);
                            }
                        }
                    }

                    if (type == LLDrawPool::POOL_ALPHA)
                    {
                        if (facep->canRenderAsMask())
                        { //can be treated as alpha mask
>>>>>>> b31789c1
                            add_face(sSimpleFaces, simple_count, facep);
                        }
                        else
                        {
                            F32 alpha;
                            if (is_pbr)
                            {
                                alpha = gltf_mat ? gltf_mat->mBaseColor.mV[3] : 1.0;
                            }
                            else
                            {
                                alpha = te->getColor().mV[3];
                            }
                            if (alpha > 0.f || te->getGlow() > 0.f)
                            { //only treat as alpha in the pipeline if < 100% transparent
                                drawablep->setState(LLDrawable::HAS_ALPHA);
                                add_face(sAlphaFaces, alpha_count, facep);
                            }
                            else if (LLDrawPoolAlpha::sShowDebugAlpha ||
                                (gPipeline.sRenderHighlight && !drawablep->getParent() &&
                                //only root objects are highlighted with red color in this case
                                drawablep->getVObj() && drawablep->getVObj()->flagScripted() &&
                                (LLPipeline::getRenderScriptedBeacons() ||
                                (LLPipeline::getRenderScriptedTouchBeacons() && drawablep->getVObj()->flagHandleTouch()))))
                            { //draw the transparent face for debugging purposes using a custom texture
                                add_face(sAlphaFaces, alpha_count, facep);
                            }
                        }
                    }
                    else
                    {
                        if (drawablep->isState(LLDrawable::REBUILD_VOLUME))
                        {
                            facep->mLastUpdateTime = gFrameTimeSeconds;
                        }

                        {
                            LLGLTFMaterial* gltf_mat = te->getGLTFRenderMaterial();

                            if (gltf_mat != nullptr || (te->getMaterialParams().notNull()))
                            {
                                if (gltf_mat != nullptr)
                                {
                                    add_face(sPbrFaces, pbr_count, facep);
                                }
                                else
                                {
                                    LLMaterial* mat = te->getMaterialParams().get();
                                    if (mat->getNormalID().notNull() || // <-- has a normal map, needs tangents
                                        (te->getBumpmap() && (te->getBumpmap() < 18))) // <-- has an emboss bump map, needs tangents
                                    {
                                        if (mat->getSpecularID().notNull())
                                        { //has normal and specular maps (needs texcoord1, texcoord2, and tangent)
                                            add_face(sNormSpecFaces, normspec_count, facep);
                                        }
                                        else
                                        { //has normal map (needs texcoord1 and tangent)
                                            add_face(sNormFaces, norm_count, facep);
                                        }
                                    }
                                    else if (mat->getSpecularID().notNull())
                                    { //has specular map but no normal map, needs texcoord2
                                        add_face(sSpecFaces, spec_count, facep);
                                    }
                                    else
                                    { //has neither specular map nor normal map, only needs texcoord0
                                        add_face(sSimpleFaces, simple_count, facep);
                                    }
                                }
                            }
                            else if (te->getBumpmap())
                            { //needs normal + tangent
                                add_face(sBumpFaces, bump_count, facep);
                            }
                            else if (te->getShiny() || !te->getFullbright())
                            { //needs normal
                                add_face(sSimpleFaces, simple_count, facep);
                            }
                            else
                            { //doesn't need normal
                                facep->setState(LLFace::FULLBRIGHT);
                                add_face(sFullbrightFaces, fullbright_count, facep);
                            }
                        }
                    }
                }
                else
                {   //face has no renderable geometry
                    facep->clearVertexBuffer();
                }
            }

            if (any_rigged_face)
            {
                if (!drawablep->isState(LLDrawable::RIGGED))
                {
                    drawablep->setState(LLDrawable::RIGGED);
                    LLDrawable* root = drawablep->getRoot();
                    if (root != drawablep)
                    {
                        root->setState(LLDrawable::RIGGED_CHILD);
                    }

                    //first time this is drawable is being marked as rigged,
                    // do another LoD update to use avatar bounding box
                    vobj->updateLOD();
                }
            }
            else
            {
                drawablep->clearState(LLDrawable::RIGGED);
                vobj->updateRiggedVolume(false);
            }
        }
    }

    //PROCESS NON-ALPHA FACES
    U32 simple_mask = LLVertexBuffer::MAP_TEXCOORD0 | LLVertexBuffer::MAP_NORMAL | LLVertexBuffer::MAP_VERTEX | LLVertexBuffer::MAP_COLOR;
    U32 alpha_mask = simple_mask | 0x80000000; //hack to give alpha verts their own VBO
    U32 bump_mask = LLVertexBuffer::MAP_TEXCOORD0 | LLVertexBuffer::MAP_TEXCOORD1 | LLVertexBuffer::MAP_NORMAL | LLVertexBuffer::MAP_VERTEX | LLVertexBuffer::MAP_COLOR;
    U32 fullbright_mask = LLVertexBuffer::MAP_TEXCOORD0 | LLVertexBuffer::MAP_VERTEX | LLVertexBuffer::MAP_COLOR;

    U32 norm_mask = simple_mask | LLVertexBuffer::MAP_TEXCOORD1 | LLVertexBuffer::MAP_TANGENT;
    U32 normspec_mask = norm_mask | LLVertexBuffer::MAP_TEXCOORD2;
    U32 spec_mask = simple_mask | LLVertexBuffer::MAP_TEXCOORD2;

    U32 pbr_mask = LLVertexBuffer::MAP_TEXCOORD0 | LLVertexBuffer::MAP_NORMAL | LLVertexBuffer::MAP_VERTEX | LLVertexBuffer::MAP_COLOR | LLVertexBuffer::MAP_TANGENT;

    if (emissive)
    { //emissive faces are present, include emissive byte to preserve batching
        simple_mask = simple_mask | LLVertexBuffer::MAP_EMISSIVE;
        alpha_mask = alpha_mask | LLVertexBuffer::MAP_EMISSIVE;
        bump_mask = bump_mask | LLVertexBuffer::MAP_EMISSIVE;
        fullbright_mask = fullbright_mask | LLVertexBuffer::MAP_EMISSIVE;
        norm_mask = norm_mask | LLVertexBuffer::MAP_EMISSIVE;
        normspec_mask = normspec_mask | LLVertexBuffer::MAP_EMISSIVE;
        spec_mask = spec_mask | LLVertexBuffer::MAP_EMISSIVE;
        pbr_mask = pbr_mask | LLVertexBuffer::MAP_EMISSIVE;
    }

    BOOL batch_textures = LLViewerShaderMgr::instance()->getShaderLevel(LLViewerShaderMgr::SHADER_OBJECT) > 1;

    // add extra vertex data for deferred rendering (not necessarily for batching textures)
    if (batch_textures)
    {
        bump_mask = bump_mask | LLVertexBuffer::MAP_TANGENT;
        simple_mask = simple_mask | LLVertexBuffer::MAP_TEXTURE_INDEX;
        alpha_mask = alpha_mask | LLVertexBuffer::MAP_TEXTURE_INDEX | LLVertexBuffer::MAP_TANGENT | LLVertexBuffer::MAP_TEXCOORD1 | LLVertexBuffer::MAP_TEXCOORD2;
        fullbright_mask = fullbright_mask | LLVertexBuffer::MAP_TEXTURE_INDEX;
    }

    group->mGeometryBytes = 0;

    U32 geometryBytes = 0;

    // generate render batches for static geometry
    U32 extra_mask = LLVertexBuffer::MAP_TEXTURE_INDEX;
    BOOL alpha_sort = TRUE;
    BOOL rigged = FALSE;
    for (int i = 0; i < 2; ++i) //two sets, static and rigged)
    {
        geometryBytes += genDrawInfo(group, simple_mask | extra_mask, sSimpleFaces[i], simple_count[i], FALSE, batch_textures, rigged);
        geometryBytes += genDrawInfo(group, fullbright_mask | extra_mask, sFullbrightFaces[i], fullbright_count[i], FALSE, batch_textures, rigged);
        geometryBytes += genDrawInfo(group, alpha_mask | extra_mask, sAlphaFaces[i], alpha_count[i], alpha_sort, batch_textures, rigged);
        geometryBytes += genDrawInfo(group, bump_mask | extra_mask, sBumpFaces[i], bump_count[i], FALSE, FALSE, rigged);
        geometryBytes += genDrawInfo(group, norm_mask | extra_mask, sNormFaces[i], norm_count[i], FALSE, FALSE, rigged);
        geometryBytes += genDrawInfo(group, spec_mask | extra_mask, sSpecFaces[i], spec_count[i], FALSE, FALSE, rigged);
        geometryBytes += genDrawInfo(group, normspec_mask | extra_mask, sNormSpecFaces[i], normspec_count[i], FALSE, FALSE, rigged);
        geometryBytes += genDrawInfo(group, pbr_mask | extra_mask, sPbrFaces[i], pbr_count[i], FALSE, FALSE, rigged);

        // for rigged set, add weights and disable alpha sorting (rigged items use depth buffer)
        extra_mask |= LLVertexBuffer::MAP_WEIGHT4;
        rigged = TRUE;
    }

    group->mGeometryBytes = geometryBytes;

    {
        //drawables have been rebuilt, clear rebuild status
        for (LLSpatialGroup::element_iter drawable_iter = group->getDataBegin(); drawable_iter != group->getDataEnd(); ++drawable_iter)
        {
            LLDrawable* drawablep = (LLDrawable*)(*drawable_iter)->getDrawable();
            if(drawablep)
            {
                drawablep->clearState(LLDrawable::REBUILD_ALL);
            }
        }
    }

    group->mLastUpdateTime = gFrameTimeSeconds;
    group->mBuilt = 1.f;
    group->clearState(LLSpatialGroup::GEOM_DIRTY | LLSpatialGroup::ALPHA_DIRTY);
}

void LLVolumeGeometryManager::rebuildMesh(LLSpatialGroup* group)
{
    LL_PROFILE_ZONE_SCOPED_CATEGORY_VOLUME;
    llassert(group);
    if (group && group->hasState(LLSpatialGroup::MESH_DIRTY) && !group->hasState(LLSpatialGroup::GEOM_DIRTY))
    {
        {
            LL_PROFILE_ZONE_NAMED("rebuildMesh - gen draw info");

            group->mBuilt = 1.f;

            const U32 MAX_BUFFER_COUNT = 4096;
            LLVertexBuffer* locked_buffer[MAX_BUFFER_COUNT];

            U32 buffer_count = 0;

            for (LLSpatialGroup::element_iter drawable_iter = group->getDataBegin(); drawable_iter != group->getDataEnd(); ++drawable_iter)
            {
                LLDrawable* drawablep = (LLDrawable*)(*drawable_iter)->getDrawable();

                if (drawablep && !drawablep->isDead() && drawablep->isState(LLDrawable::REBUILD_ALL))
                {
                    LLVOVolume* vobj = drawablep->getVOVolume();

                    if (!vobj) continue;

                    if (vobj->isNoLOD()) continue;

                    vobj->preRebuild();

                    if (drawablep->isState(LLDrawable::ANIMATED_CHILD))
                    {
                        vobj->updateRelativeXform(true);
                    }

                    LLVolume* volume = vobj->getVolume();
                    if (!volume) continue;
                    for (S32 i = 0; i < drawablep->getNumFaces(); ++i)
                    {
                        LLFace* face = drawablep->getFace(i);
                        if (face)
                        {
                            LLVertexBuffer* buff = face->getVertexBuffer();
                            if (buff)
                            {
                                if (!face->getGeometryVolume(*volume, // volume
                                    face->getTEOffset(),              // face_index
                                    vobj->getRelativeXform(),         // mat_vert_in
                                    vobj->getRelativeXformInvTrans(), // mat_norm_in
                                    face->getGeomIndex(),             // index_offset
                                    false,                            // force_rebuild
                                    true))                            // no_debug_assert
                                {   // Something's gone wrong with the vertex buffer accounting,
                                    // rebuild this group with no debug assert because MESH_DIRTY
                                    group->dirtyGeom();
                                    gPipeline.markRebuild(group);
                                }

                                buff->unmapBuffer();
                            }
                        }
                    }

                    if (drawablep->isState(LLDrawable::ANIMATED_CHILD))
                    {
                        vobj->updateRelativeXform();
                    }

                    drawablep->clearState(LLDrawable::REBUILD_ALL);
                }
            }

            {
                LL_PROFILE_ZONE_NAMED("rebuildMesh - flush");
                for (LLVertexBuffer** iter = locked_buffer, ** end_iter = locked_buffer+buffer_count; iter != end_iter; ++iter)
                {
                    (*iter)->unmapBuffer();
                }

                // don't forget alpha
                if(group != NULL &&
                   !group->mVertexBuffer.isNull())
                {
                    group->mVertexBuffer->unmapBuffer();
                }
            }

            group->clearState(LLSpatialGroup::MESH_DIRTY | LLSpatialGroup::NEW_DRAWINFO);
        }
    }
}

struct CompareBatchBreaker
{
    bool operator()(const LLFace* const& lhs, const LLFace* const& rhs)
    {
        const LLTextureEntry* lte = lhs->getTextureEntry();
        const LLTextureEntry* rte = rhs->getTextureEntry();

        if (lte->getBumpmap() != rte->getBumpmap())
        {
            return lte->getBumpmap() < rte->getBumpmap();
        }
        else if (lte->getFullbright() != rte->getFullbright())
        {
            return lte->getFullbright() < rte->getFullbright();
        }
        else if (lte->getMaterialID() != rte->getMaterialID())
        {
            return lte->getMaterialID() < rte->getMaterialID();
        }
        else if (lte->getShiny() != rte->getShiny())
        {
            return lte->getShiny() < rte->getShiny();
        }
        else if (lhs->getTexture() != rhs->getTexture())
        {
            return lhs->getTexture() < rhs->getTexture();
        }
        else
        {
            // all else being equal, maintain consistent draw order
            return lhs->getDrawOrderIndex() < rhs->getDrawOrderIndex();
        }
    }
};

struct CompareBatchBreakerRigged
{
    bool operator()(const LLFace* const& lhs, const LLFace* const& rhs)
    {
        if (lhs->mAvatar != rhs->mAvatar)
        {
            return lhs->mAvatar < rhs->mAvatar;
        }
        else if (lhs->mSkinInfo->mHash != rhs->mSkinInfo->mHash)
        {
            return lhs->mSkinInfo->mHash < rhs->mSkinInfo->mHash;
        }
        else
        {
            // "inherit" non-rigged behavior
            CompareBatchBreaker comp;
            return comp(lhs, rhs);
        }
    }
};

U32 LLVolumeGeometryManager::genDrawInfo(LLSpatialGroup* group, U32 mask, LLFace** faces, U32 face_count, BOOL distance_sort, BOOL batch_textures, BOOL rigged)
{
    LL_PROFILE_ZONE_SCOPED_CATEGORY_VOLUME;

    U32 geometryBytes = 0;

    //calculate maximum number of vertices to store in a single buffer
    static LLCachedControl<S32> max_vbo_size(gSavedSettings, "RenderMaxVBOSize", 512);
    U32 max_vertices = (max_vbo_size * 1024)/LLVertexBuffer::calcVertexSize(group->getSpatialPartition()->mVertexDataMask);
    max_vertices = llmin(max_vertices, (U32) 65535);

    {
        LL_PROFILE_ZONE_NAMED("genDrawInfo - sort");

        if (rigged)
        {
            if (!distance_sort) // <--- alpha "sort" rigged faces by maintaining original draw order
            {
                //sort faces by things that break batches, including avatar and mesh id
                std::sort(faces, faces + face_count, CompareBatchBreakerRigged());
            }
        }
        else if (!distance_sort)
        {
            //sort faces by things that break batches, not including avatar and mesh id
            std::sort(faces, faces + face_count, CompareBatchBreaker());
        }
        else
        {
            //sort faces by distance
            std::sort(faces, faces+face_count, LLFace::CompareDistanceGreater());
        }
    }

    bool hud_group = group->isHUDGroup() ;
    LLFace** face_iter = faces;
    LLFace** end_faces = faces+face_count;

    LLSpatialGroup::buffer_map_t buffer_map;

    LLViewerTexture* last_tex = NULL;

    S32 texture_index_channels = 1;

    if (gGLManager.mGLSLVersionMajor > 1 || gGLManager.mGLSLVersionMinor >= 30)
    {
        texture_index_channels = LLGLSLShader::sIndexedTextureChannels-1; //always reserve one for shiny for now just for simplicity;
    }

    if (distance_sort)
    {
        texture_index_channels = gDeferredAlphaProgram.mFeatures.mIndexedTextureChannels;
    }

    texture_index_channels = LLGLSLShader::sIndexedTextureChannels;

    bool flexi = false;

    while (face_iter != end_faces)
    {
        //pull off next face
        LLFace* facep = *face_iter;
        LLViewerTexture* tex = facep->getTexture();
        const LLTextureEntry* te = facep->getTextureEntry();
        LLMaterialPtr mat = te->getMaterialParams();
        LLMaterialID matId = te->getMaterialID();

        if (distance_sort)
        {
            tex = NULL;
        }

        if (last_tex != tex)
        {
            last_tex = tex;
        }

        bool bake_sunlight = LLPipeline::sBakeSunlight && facep->getDrawable()->isStatic();

        U32 index_count = facep->getIndicesCount();
        U32 geom_count = facep->getGeomCount();

        flexi = flexi || facep->getViewerObject()->getVolume()->isUnique();

        //sum up vertices needed for this render batch
        LLFace** i = face_iter;
        ++i;

        const U32 MAX_TEXTURE_COUNT = 32;
        LLViewerTexture* texture_list[MAX_TEXTURE_COUNT];

        U32 texture_count = 0;

        {
            LL_PROFILE_ZONE_NAMED("genDrawInfo - face size");
            if (batch_textures)
            {
                U8 cur_tex = 0;
                facep->setTextureIndex(cur_tex);
                if (texture_count < MAX_TEXTURE_COUNT)
                {
                    texture_list[texture_count++] = tex;
                }

                if (can_batch_texture(facep))
                { //populate texture_list with any textures that can be batched
                  //move i to the next unbatchable face
                    while (i != end_faces)
                    {
                        facep = *i;

                        if (!can_batch_texture(facep))
                        { //face is bump mapped or has an animated texture matrix -- can't
                            //batch more than 1 texture at a time
                            facep->setTextureIndex(0);
                            break;
                        }

                        if (facep->getTexture() != tex)
                        {
                            if (distance_sort)
                            { //textures might be out of order, see if texture exists in current batch
                                bool found = false;
                                for (U32 tex_idx = 0; tex_idx < texture_count; ++tex_idx)
                                {
                                    if (facep->getTexture() == texture_list[tex_idx])
                                    {
                                        cur_tex = tex_idx;
                                        found = true;
                                        break;
                                    }
                                }

                                if (!found)
                                {
                                    cur_tex = texture_count;
                                }
                            }
                            else
                            {
                                cur_tex++;
                            }

                            if (cur_tex >= texture_index_channels)
                            { //cut batches when index channels are depleted
                                break;
                            }

                            tex = facep->getTexture();

                            if (texture_count < MAX_TEXTURE_COUNT)
                            {
                                texture_list[texture_count++] = tex;
                            }
                        }

                        if (geom_count + facep->getGeomCount() > max_vertices)
                        { //cut batches on geom count too big
                            break;
                        }

                        ++i;

                        flexi = flexi || facep->getViewerObject()->getVolume()->isUnique();

                        index_count += facep->getIndicesCount();
                        geom_count += facep->getGeomCount();

                        facep->setTextureIndex(cur_tex);
                    }
                }
                else
                {
                    facep->setTextureIndex(0);
                }

                tex = texture_list[0];
            }
            else
            {
                while (i != end_faces &&
                    (LLPipeline::sTextureBindTest ||
                        (distance_sort ||
                            ((*i)->getTexture() == tex))))
                {
                    facep = *i;
                    const LLTextureEntry* nextTe = facep->getTextureEntry();
                    if (nextTe->getMaterialID() != matId)
                    {
                        break;
                    }

                    //face has no texture index
                    facep->mDrawInfo = NULL;
                    facep->setTextureIndex(FACE_DO_NOT_BATCH_TEXTURES);

                    if (geom_count + facep->getGeomCount() > max_vertices)
                    { //cut batches on geom count too big
                        break;
                    }

                    ++i;
                    index_count += facep->getIndicesCount();
                    geom_count += facep->getGeomCount();

                    flexi = flexi || facep->getViewerObject()->getVolume()->isUnique();
                }
            }
        }

        //create vertex buffer
        LLPointer<LLVertexBuffer> buffer;

        {
            LL_PROFILE_ZONE_NAMED("genDrawInfo - allocate");
            buffer = new LLVertexBuffer(mask);
            if(!buffer->allocateBuffer(geom_count, index_count))
            {
                LL_WARNS() << "Failed to allocate group Vertex Buffer to "
                    << geom_count << " vertices and "
                    << index_count << " indices" << LL_ENDL;
                buffer = NULL;
            }
        }

        if (buffer)
        {
            geometryBytes += buffer->getSize() + buffer->getIndicesSize();
            buffer_map[mask][*face_iter].push_back(buffer);
        }

        //add face geometry

        U32 indices_index = 0;
        U16 index_offset = 0;

        while (face_iter < i)
        {
            //update face indices for new buffer
            facep = *face_iter;

            if (buffer.isNull())
            {
                // Bulk allocation failed
                facep->setVertexBuffer(buffer);
                facep->setSize(0, 0); // mark as no geometry
                ++face_iter;
                continue;
            }
            facep->setIndicesIndex(indices_index);
            facep->setGeomIndex(index_offset);
            facep->setVertexBuffer(buffer);

            if (batch_textures && facep->getTextureIndex() == FACE_DO_NOT_BATCH_TEXTURES)
            {
                LL_ERRS() << "Invalid texture index." << LL_ENDL;
            }

            {
                //for debugging, set last time face was updated vs moved
                facep->updateRebuildFlags();

                { //copy face geometry into vertex buffer
                    LLDrawable* drawablep = facep->getDrawable();
                    LLVOVolume* vobj = drawablep->getVOVolume();
                    LLVolume* volume = vobj->getVolume();

                    if (drawablep->isState(LLDrawable::ANIMATED_CHILD))
                    {
                        vobj->updateRelativeXform(true);
                    }

                    U32 te_idx = facep->getTEOffset();

                    if (!facep->getGeometryVolume(*volume, te_idx,
                        vobj->getRelativeXform(), vobj->getRelativeXformInvTrans(), index_offset,true))
                    {
                        LL_WARNS() << "Failed to get geometry for face!" << LL_ENDL;
                    }

                    if (drawablep->isState(LLDrawable::ANIMATED_CHILD))
                    {
                        vobj->updateRelativeXform(false);
                    }
                }
            }

            index_offset += facep->getGeomCount();
            indices_index += facep->getIndicesCount();

            //append face to appropriate render batch

            BOOL force_simple = facep->getPixelArea() < FORCE_SIMPLE_RENDER_AREA;
            BOOL fullbright = facep->isState(LLFace::FULLBRIGHT);
            if ((mask & LLVertexBuffer::MAP_NORMAL) == 0)
            { //paranoia check to make sure GL doesn't try to read non-existant normals
                fullbright = TRUE;
            }

            const LLTextureEntry* te = facep->getTextureEntry();
            LLGLTFMaterial* gltf_mat = te->getGLTFRenderMaterial();

            if (hud_group && gltf_mat == nullptr)
            { //all hud attachments are fullbright
                fullbright = TRUE;
            }

            tex = facep->getTexture();

            BOOL is_alpha = (facep->getPoolType() == LLDrawPool::POOL_ALPHA) ? TRUE : FALSE;

            LLMaterial* mat = nullptr;
            bool can_be_shiny = false;

            // ignore traditional material if GLTF material is present
            if (gltf_mat == nullptr)
            {
                mat = te->getMaterialParams().get();

                can_be_shiny = true;
                if (mat)
                {
                    U8 mode = mat->getDiffuseAlphaMode();
                    can_be_shiny = mode == LLMaterial::DIFFUSE_ALPHA_MODE_NONE ||
                        mode == LLMaterial::DIFFUSE_ALPHA_MODE_EMISSIVE;
                }
            }

            F32 blinn_phong_alpha = te->getColor().mV[3];
            bool use_legacy_bump = te->getBumpmap() && (te->getBumpmap() < 18) && (!mat || mat->getNormalID().isNull());
            bool blinn_phong_opaque = blinn_phong_alpha >= 0.999f;
            bool blinn_phong_transparent = blinn_phong_alpha < 0.999f;

            if (!gltf_mat)
            {
                is_alpha = (is_alpha || blinn_phong_transparent) ? TRUE : FALSE;
            }

            if (gltf_mat || (mat && !hud_group))
            {
                bool material_pass = false;

                if (gltf_mat)
                { // all other parameters ignored if gltf material is present
                    if (gltf_mat->mAlphaMode == LLGLTFMaterial::ALPHA_MODE_BLEND)
                    {
                        registerFace(group, facep, LLRenderPass::PASS_ALPHA);
                    }
                    else if (gltf_mat->mAlphaMode == LLGLTFMaterial::ALPHA_MODE_MASK)
                    {
                        registerFace(group, facep, LLRenderPass::PASS_GLTF_PBR_ALPHA_MASK);
                    }
                    else
                    {
                        registerFace(group, facep, LLRenderPass::PASS_GLTF_PBR);
                    }
                }
                else
                // do NOT use 'fullbright' for this logic or you risk sending
                // things without normals down the materials pipeline and will
                // render poorly if not crash NORSPEC-240,314
                //
                if (te->getFullbright())
                {
                    if (mat->getDiffuseAlphaMode() == LLMaterial::DIFFUSE_ALPHA_MODE_MASK)
                    {
                        if (blinn_phong_opaque)
                        {
                            registerFace(group, facep, LLRenderPass::PASS_FULLBRIGHT_ALPHA_MASK);
                        }
                        else
                        {
                            registerFace(group, facep, LLRenderPass::PASS_ALPHA);
                        }
                    }
                    else if (is_alpha)
                    {
                        registerFace(group, facep, LLRenderPass::PASS_ALPHA);
                    }
                    else
                    {
                        if (mat->getEnvironmentIntensity() > 0 || te->getShiny() > 0)
                        {
                            material_pass = true;
                        }
                        else
                        {
                            if (blinn_phong_opaque)
                            {
                                registerFace(group, facep, LLRenderPass::PASS_FULLBRIGHT);
                            }
                            else
                            {
                                registerFace(group, facep, LLRenderPass::PASS_ALPHA);
                            }
                        }
                    }
                }
                else if (blinn_phong_transparent)
                {
                    registerFace(group, facep, LLRenderPass::PASS_ALPHA);
                }
                else if (use_legacy_bump)
                {
                    llassert(mask & LLVertexBuffer::MAP_TANGENT);
                    // we have a material AND legacy bump settings, but no normal map
                    registerFace(group, facep, LLRenderPass::PASS_BUMP);
                }
                else
                {
                    material_pass = true;
                }

                if (material_pass)
                {
                    static const U32 pass[] =
                    {
                        LLRenderPass::PASS_MATERIAL,
                        LLRenderPass::PASS_ALPHA, //LLRenderPass::PASS_MATERIAL_ALPHA,
                        LLRenderPass::PASS_MATERIAL_ALPHA_MASK,
                        LLRenderPass::PASS_MATERIAL_ALPHA_EMISSIVE,
                        LLRenderPass::PASS_SPECMAP,
                        LLRenderPass::PASS_ALPHA, //LLRenderPass::PASS_SPECMAP_BLEND,
                        LLRenderPass::PASS_SPECMAP_MASK,
                        LLRenderPass::PASS_SPECMAP_EMISSIVE,
                        LLRenderPass::PASS_NORMMAP,
                        LLRenderPass::PASS_ALPHA, //LLRenderPass::PASS_NORMMAP_BLEND,
                        LLRenderPass::PASS_NORMMAP_MASK,
                        LLRenderPass::PASS_NORMMAP_EMISSIVE,
                        LLRenderPass::PASS_NORMSPEC,
                        LLRenderPass::PASS_ALPHA, //LLRenderPass::PASS_NORMSPEC_BLEND,
                        LLRenderPass::PASS_NORMSPEC_MASK,
                        LLRenderPass::PASS_NORMSPEC_EMISSIVE,
                    };

                    U32 alpha_mode = mat->getDiffuseAlphaMode();
                    if (!distance_sort && alpha_mode == LLMaterial::DIFFUSE_ALPHA_MODE_BLEND)
                    { // HACK - this should never happen, but sometimes we get a material that thinks it has alpha blending when it ought not
                        alpha_mode = LLMaterial::DIFFUSE_ALPHA_MODE_NONE;
                    }
                    U32 mask = mat->getShaderMask(alpha_mode, is_alpha);

                    U32 vb_mask = facep->getVertexBuffer()->getTypeMask();

                    // HACK - this should also never happen, but sometimes we get here and the material thinks it has a specmap now
                    // even though it didn't appear to have a specmap when the face was added to the list of faces
                    if ((mask & 0x4) && !(vb_mask & LLVertexBuffer::MAP_TEXCOORD2))
                    {
                        mask &= ~0x4;
                    }

                    llassert(mask < sizeof(pass)/sizeof(U32));

                    mask = llmin(mask, (U32)(sizeof(pass)/sizeof(U32)-1));

                    // if this is going into alpha pool, distance sort MUST be true
                    llassert(pass[mask] == LLRenderPass::PASS_ALPHA ? distance_sort : true);
                    registerFace(group, facep, pass[mask]);
                }
            }
            else if (mat)
            {
                U8 mode = mat->getDiffuseAlphaMode();

                is_alpha = (is_alpha || (mode == LLMaterial::DIFFUSE_ALPHA_MODE_BLEND));

                if (is_alpha)
                {
                    mode = LLMaterial::DIFFUSE_ALPHA_MODE_BLEND;
                }

                if (mode == LLMaterial::DIFFUSE_ALPHA_MODE_MASK)
                {
                    registerFace(group, facep, fullbright ? LLRenderPass::PASS_FULLBRIGHT_ALPHA_MASK : LLRenderPass::PASS_ALPHA_MASK);
                }
                else if (is_alpha )
                {
                    registerFace(group, facep, LLRenderPass::PASS_ALPHA);
                }
                else if (gPipeline.shadersLoaded()
                    && te->getShiny()
                    && can_be_shiny)
                {
                    registerFace(group, facep, fullbright ? LLRenderPass::PASS_FULLBRIGHT_SHINY : LLRenderPass::PASS_SHINY);
                }
                else
                {
                    registerFace(group, facep, fullbright ? LLRenderPass::PASS_FULLBRIGHT : LLRenderPass::PASS_SIMPLE);
                }
            }
            else if (is_alpha)
            {
                // can we safely treat this as an alpha mask?
                if (facep->getFaceColor().mV[3] <= 0.f)
                { //100% transparent, don't render unless we're highlighting transparent
                    registerFace(group, facep, LLRenderPass::PASS_ALPHA_INVISIBLE);
                }
                else if (facep->canRenderAsMask() && !hud_group)
                {
                    if (te->getFullbright() || LLPipeline::sNoAlpha)
                    {
                        registerFace(group, facep, LLRenderPass::PASS_FULLBRIGHT_ALPHA_MASK);
                    }
                    else
                    {
                        registerFace(group, facep, LLRenderPass::PASS_ALPHA_MASK);
                    }
                }
                else
                {
                    registerFace(group, facep, LLRenderPass::PASS_ALPHA);
                }
            }
            else if (gPipeline.shadersLoaded()
                && te->getShiny()
                && can_be_shiny)
            { //shiny
                if (tex->getPrimaryFormat() == GL_ALPHA)
                { //invisiprim+shiny
                    registerFace(group, facep, LLRenderPass::PASS_INVISI_SHINY);
                    registerFace(group, facep, LLRenderPass::PASS_INVISIBLE);
                }
                else if (!hud_group)
                { //deferred rendering
                    if (te->getFullbright())
                    { //register in post deferred fullbright shiny pass
                        registerFace(group, facep, LLRenderPass::PASS_FULLBRIGHT_SHINY);
                        if (te->getBumpmap())
                        { //register in post deferred bump pass
                            registerFace(group, facep, LLRenderPass::PASS_POST_BUMP);
                        }
                    }
                    else if (use_legacy_bump)
                    { //register in deferred bump pass
                        llassert(mask& LLVertexBuffer::MAP_TANGENT);
                        registerFace(group, facep, LLRenderPass::PASS_BUMP);
                    }
                    else
                    { //register in deferred simple pass (deferred simple includes shiny)
                        llassert(mask & LLVertexBuffer::MAP_NORMAL);
                        registerFace(group, facep, LLRenderPass::PASS_SIMPLE);
                    }
                }
                else if (fullbright)
                {   //not deferred, register in standard fullbright shiny pass
                    registerFace(group, facep, LLRenderPass::PASS_FULLBRIGHT_SHINY);
                }
                else
                { //not deferred or fullbright, register in standard shiny pass
                    registerFace(group, facep, LLRenderPass::PASS_SHINY);
                }
            }
            else
            { //not alpha and not shiny
                if (!is_alpha && tex->getPrimaryFormat() == GL_ALPHA)
                { //invisiprim
                    registerFace(group, facep, LLRenderPass::PASS_INVISIBLE);
                }
                else if (fullbright || bake_sunlight)
                { //fullbright
                    if (mat && mat->getDiffuseAlphaMode() == LLMaterial::DIFFUSE_ALPHA_MODE_MASK)
                    {
                        registerFace(group, facep, LLRenderPass::PASS_FULLBRIGHT_ALPHA_MASK);
                    }
                    else
                    {
                        registerFace(group, facep, LLRenderPass::PASS_FULLBRIGHT);
                    }
                    if (!hud_group && use_legacy_bump)
                    { //if this is the deferred render and a bump map is present, register in post deferred bump
                        registerFace(group, facep, LLRenderPass::PASS_POST_BUMP);
                    }
                }
                else
                {
                    if (use_legacy_bump)
                    { //non-shiny or fullbright deferred bump
                        llassert(mask& LLVertexBuffer::MAP_TANGENT);
                        registerFace(group, facep, LLRenderPass::PASS_BUMP);
                    }
                    else
                    { //all around simple
                        llassert(mask & LLVertexBuffer::MAP_NORMAL);
                        if (mat && mat->getDiffuseAlphaMode() == LLMaterial::DIFFUSE_ALPHA_MODE_MASK)
                        { //material alpha mask can be respected in non-deferred
                            registerFace(group, facep, LLRenderPass::PASS_ALPHA_MASK);
                        }
                        else
                        {
                            registerFace(group, facep, LLRenderPass::PASS_SIMPLE);
                        }
                    }
                }


                if (!gPipeline.shadersLoaded() &&
                    !is_alpha &&
                    te->getShiny())
                { //shiny as an extra pass when shaders are disabled
                    registerFace(group, facep, LLRenderPass::PASS_SHINY);
                }
            }

            //not sure why this is here, and looks like it might cause bump mapped objects to get rendered redundantly -- davep 5/11/2010
            if (!is_alpha && hud_group)
            {
                llassert((mask & LLVertexBuffer::MAP_NORMAL) || fullbright);
                facep->setPoolType((fullbright) ? LLDrawPool::POOL_FULLBRIGHT : LLDrawPool::POOL_SIMPLE);

                if (!force_simple && use_legacy_bump)
                {
                    llassert(mask & LLVertexBuffer::MAP_TANGENT);
                    registerFace(group, facep, LLRenderPass::PASS_BUMP);
                }
            }

            if (!is_alpha && LLPipeline::sRenderGlow && te->getGlow() > 0.f)
            {
                if (gltf_mat)
                {
                    registerFace(group, facep, LLRenderPass::PASS_GLTF_GLOW);
                }
                else
                {
                    registerFace(group, facep, LLRenderPass::PASS_GLOW);
                }
            }

            ++face_iter;
        }

        if (buffer)
        {
            buffer->unmapBuffer();
        }
    }

    group->mBufferMap[mask].clear();
    for (LLSpatialGroup::buffer_texture_map_t::iterator i = buffer_map[mask].begin(); i != buffer_map[mask].end(); ++i)
    {
        group->mBufferMap[mask][i->first] = i->second;
    }

    return geometryBytes;
}

void LLVolumeGeometryManager::addGeometryCount(LLSpatialGroup* group, U32& vertex_count, U32& index_count)
{
    //for each drawable
    for (LLSpatialGroup::element_iter drawable_iter = group->getDataBegin(); drawable_iter != group->getDataEnd(); ++drawable_iter)
    {
        LLDrawable* drawablep = (LLDrawable*)(*drawable_iter)->getDrawable();

        if (!drawablep || drawablep->isDead())
        {
            continue;
        }
    }
}

void LLGeometryManager::addGeometryCount(LLSpatialGroup* group, U32 &vertex_count, U32 &index_count)
{
    LL_PROFILE_ZONE_SCOPED_CATEGORY_VOLUME;

    //clear off any old faces
    mFaceList.clear();

    //for each drawable
    for (LLSpatialGroup::element_iter drawable_iter = group->getDataBegin(); drawable_iter != group->getDataEnd(); ++drawable_iter)
    {
        LLDrawable* drawablep = (LLDrawable*)(*drawable_iter)->getDrawable();

        if (!drawablep || drawablep->isDead())
        {
            continue;
        }

        //for each face
        for (S32 i = 0; i < drawablep->getNumFaces(); i++)
        {
            //sum up face verts and indices
            drawablep->updateFaceSize(i);
            LLFace* facep = drawablep->getFace(i);
            if (facep)
            {
                if (facep->hasGeometry() && facep->getPixelArea() > FORCE_CULL_AREA &&
                    facep->getGeomCount() + vertex_count <= 65536)
                {
                    vertex_count += facep->getGeomCount();
                    index_count += facep->getIndicesCount();

                    //remember face (for sorting)
                    mFaceList.push_back(facep);
                }
                else
                {
                    facep->clearVertexBuffer();
                }
            }
        }
    }
}

LLHUDPartition::LLHUDPartition(LLViewerRegion* regionp) : LLBridgePartition(regionp)
{
    mPartitionType = LLViewerRegion::PARTITION_HUD;
    mDrawableType = LLPipeline::RENDER_TYPE_HUD;
    mSlopRatio = 0.f;
    mLODPeriod = 1;
}

void LLHUDPartition::shift(const LLVector4a &offset)
{
    //HUD objects don't shift with region crossing.  That would be silly.
}<|MERGE_RESOLUTION|>--- conflicted
+++ resolved
@@ -5776,46 +5776,6 @@
                         type = LLDrawPool::POOL_GLTF_PBR;
                     }
                     else if (type != LLDrawPool::POOL_ALPHA && force_simple)
-<<<<<<< HEAD
-					{
-						type = LLDrawPool::POOL_SIMPLE;
-					}
-					facep->setPoolType(type);
-
-					if (vobj->isHUDAttachment() && !is_pbr)
-					{
-						facep->setState(LLFace::FULLBRIGHT);
-					}
-
-					if (vobj->mTextureAnimp && vobj->mTexAnimMode)
-					{
-						if (vobj->mTextureAnimp->mFace <= -1)
-						{
-							S32 face;
-							for (face = 0; face < vobj->getNumTEs(); face++)
-							{
-								LLFace * facep = drawablep->getFace(face);
-								if (facep)
-								{
-									facep->setState(LLFace::TEXTURE_ANIM);
-								}
-							}
-						}
-						else if (vobj->mTextureAnimp->mFace < vobj->getNumTEs())
-						{
-							LLFace * facep = drawablep->getFace(vobj->mTextureAnimp->mFace);
-							if (facep)
-							{
-								facep->setState(LLFace::TEXTURE_ANIM);
-							}
-						}
-					}
-
-					if (type == LLDrawPool::POOL_ALPHA)
-					{
-						if (facep->canRenderAsMask())
-						{ //can be treated as alpha mask
-=======
                     {
                         type = LLDrawPool::POOL_SIMPLE;
                     }
@@ -5854,7 +5814,6 @@
                     {
                         if (facep->canRenderAsMask())
                         { //can be treated as alpha mask
->>>>>>> b31789c1
                             add_face(sSimpleFaces, simple_count, facep);
                         }
                         else
